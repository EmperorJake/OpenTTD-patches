--- conflicted
+++ resolved
@@ -315,15 +315,6 @@
         cmake --build .
         echo "::endgroup::"
 
-<<<<<<< HEAD
-=======
-    - name: Test
-      shell: bash
-      run: |
-        cd ${GITHUB_WORKSPACE}/build
-        ctest --timeout 120
-
-
   msys2:
     name: msys2
 
@@ -395,7 +386,6 @@
         cd build
         ctest -j $(nproc) --timeout 120
 
->>>>>>> 909f3f25
   check_annotations:
     name: Check Annotations
     needs:
