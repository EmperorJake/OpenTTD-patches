--- conflicted
+++ resolved
@@ -1421,14 +1421,9 @@
 			flags="$flags -Wnon-virtual-dtor"
 		fi
 
-		if [ $cc_version -ge 403 ] && [ $cc_version -lt 407 ]; then
+		if [ $cc_version -ge 403 ] && [ $cc_version -lt 600 ]; then
 			# Use gnu++0x mode so static_assert() is available.
 			# Don't use c++0x, it breaks mingw (with gcc 4.4.0).
-<<<<<<< HEAD
-			cxxflags="$cxxflags -std=gnu++0x -DDISABLE_OVERRIDE"
-		elif [ $cc_version -ge 407 ] && [ $cc_version -lt 600 ]; then
-=======
->>>>>>> a3d0fc58
 			cxxflags="$cxxflags -std=gnu++11"
 		fi
 
