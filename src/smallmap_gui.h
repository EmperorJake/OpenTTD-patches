/*
 * This file is part of OpenTTD.
 * OpenTTD is free software; you can redistribute it and/or modify it under the terms of the GNU General Public License as published by the Free Software Foundation, version 2.
 * OpenTTD is distributed in the hope that it will be useful, but WITHOUT ANY WARRANTY; without even the implied warranty of MERCHANTABILITY or FITNESS FOR A PARTICULAR PURPOSE.
 * See the GNU General Public License for more details. You should have received a copy of the GNU General Public License along with OpenTTD. If not, see <http://www.gnu.org/licenses/>.
 */

/** @file smallmap_gui.h Smallmap GUI functions. */

#ifndef SMALLMAP_GUI_H
#define SMALLMAP_GUI_H

#include "industry_type.h"
#include "company_base.h"
#include "window_gui.h"
#include "strings_func.h"
#include "blitter/factory.hpp"
#include "linkgraph/linkgraph_gui.h"
#include "widgets/smallmap_widget.h"
#include "guitimer_func.h"
#include <vector>

static const int NUM_NO_COMPANY_ENTRIES = 4; ///< Number of entries in the owner legend that are not companies.

/** Mapping of tile type to importance of the tile (higher number means more interesting to show). */
static const byte _tiletype_importance[] = {
	2, // MP_CLEAR
	8, // MP_RAILWAY
	7, // MP_ROAD
	5, // MP_HOUSE
	2, // MP_TREES
	9, // MP_STATION
	2, // MP_WATER
	1, // MP_VOID
	6, // MP_INDUSTRY
	8, // MP_TUNNELBRIDGE
	2, // MP_OBJECT
	0,
};

/* set up the cargos to be displayed in the smallmap's route legend */
void BuildLinkStatsLegend();

struct TunnelBridgeToMap {
	TileIndex from_tile;
	TileIndex to_tile;
};
typedef std::vector<TunnelBridgeToMap> TunnelBridgeToMapVector;

void UpdateSmallMapSelectedIndustries();
void BuildIndustriesLegend();
void ShowSmallMap();
void BuildLandLegend();
void BuildOwnerLegend();

/** Structure for holding relevant data for legends in small map */
struct LegendAndColour {
	uint8 colour;              ///< Colour of the item on the map.
	StringID legend;           ///< String corresponding to the coloured item.
	IndustryType type;         ///< Type of industry. Only valid for industry entries.
	uint8 height;              ///< Height in tiles. Only valid for height legend entries.
	CompanyID company;         ///< Company to display. Only valid for company entries of the owner legend.
	bool show_on_map;          ///< For filtering industries, if \c true, industry is shown on the map in colour.
	bool end;                  ///< This is the end of the list.
	bool col_break;            ///< Perform a column break and go further at the next column.
};

/** Class managing the smallmap window. */
class SmallMapWindow : public Window {
protected:
	/** Types of legends in the #WID_SM_LEGEND widget. */
	enum SmallMapType {
		SMT_CONTOUR,
		SMT_VEHICLES,
		SMT_INDUSTRY,
		SMT_LINKSTATS,
		SMT_ROUTES,
		SMT_VEGETATION,
		SMT_OWNER,
	};

	/** Available kinds of zoomlevel changes. */
	enum ZoomLevelChange {
		ZLC_INITIALIZE, ///< Initialize zoom level.
		ZLC_ZOOM_OUT,   ///< Zoom out.
		ZLC_ZOOM_IN,    ///< Zoom in.
	};

	static SmallMapType map_type; ///< Currently displayed legends.
	static bool show_towns;       ///< Display town names in the smallmap.
	static int map_height_limit;  ///< Currently used/cached map height limit.

	static const uint INDUSTRY_MIN_NUMBER_OF_COLUMNS = 2; ///< Minimal number of columns in the #WID_SM_LEGEND widget for the #SMT_INDUSTRY legend.
	static const uint FORCE_REFRESH_PERIOD = 930;             ///< map is redrawn after that many milliseconds (default).
	static const uint FORCE_REFRESH_PERIOD_VEH = 240;         ///< map is redrawn after that many milliseconds (modes with vehicles).
	static const uint FORCE_REFRESH_PERIOD_LINK_GRAPH = 2850; ///< map is redrawn after that many milliseconds (link graph mode).
	static const uint BLINK_PERIOD         = 450;             ///< highlight blinking interval in milliseconds.

	uint min_number_of_columns;    ///< Minimal number of columns in legends.
	uint min_number_of_fixed_rows; ///< Minimal number of rows in the legends for the fixed layouts only (all except #SMT_INDUSTRY).
	uint column_width;             ///< Width of a column in the #WID_SM_LEGEND widget.
	uint legend_width;             ///< Width of legend 'blob'.

	int32 scroll_x;  ///< Horizontal world coordinate of the base tile left of the top-left corner of the smallmap display.
	int32 scroll_y;  ///< Vertical world coordinate of the base tile left of the top-left corner of the smallmap display.
	int tile_zoom;   ///< Tile zoom level. Bigger number means more zoom-out (further away).
	int ui_zoom;     ///< UI (pixel doubling) Zoom level. Bigger number means more zoom-in (closer).
	int zoom = 1;    ///< Zoom level. Bigger number means more zoom-out (further away).

	GUITimer refresh; ///< Refresh timer.
	LinkGraphOverlay *overlay;

	static void BreakIndustryChainLink();

	/**
	 * Draws vertical part of map indicator
	 * @param x X coord of left/right border of main viewport
	 * @param y Y coord of top border of main viewport
	 * @param y2 Y coord of bottom border of main viewport
	 */
	static inline void DrawVertMapIndicator(int x, int y, int y2)
	{
		GfxFillRect(x, y,      x, y + 3, PC_VERY_LIGHT_YELLOW);
		GfxFillRect(x, y2 - 3, x, y2,    PC_VERY_LIGHT_YELLOW);
	}

	/**
	 * Draws horizontal part of map indicator
	 * @param x X coord of left border of main viewport
	 * @param x2 X coord of right border of main viewport
	 * @param y Y coord of top/bottom border of main viewport
	 */
	static inline void DrawHorizMapIndicator(int x, int x2, int y)
	{
		GfxFillRect(x,      y, x + 3, y, PC_VERY_LIGHT_YELLOW);
		GfxFillRect(x2 - 3, y, x2,    y, PC_VERY_LIGHT_YELLOW);
	}

	/**
	 * Compute minimal required width of the legends.
	 * @return Minimally needed width for displaying the smallmap legends in pixels.
	 */
	inline uint GetMinLegendWidth() const
	{
		return WidgetDimensions::scaled.framerect.left + this->min_number_of_columns * this->column_width;
	}

	/**
	 * Return number of columns that can be displayed in \a width pixels.
	 * @return Number of columns to display.
	 */
	inline uint GetNumberColumnsLegend(uint width) const
	{
		return width / this->column_width;
	}

	/**
	 * Compute height given a number of columns.
	 * @param num_columns Number of columns.
	 * @return Needed height for displaying the smallmap legends in pixels.
	 */
	inline uint GetLegendHeight(uint num_columns) const
	{
		return WidgetDimensions::scaled.framerect.Vertical() +
				this->GetNumberRowsLegend(num_columns) * FONT_HEIGHT_SMALL;
	}

	/**
	 * Get a bitmask for company links to be displayed. Usually this will be
	 * the _local_company. Spectators get to see all companies' links.
	 * @return Company mask.
	 */
	inline CompanyMask GetOverlayCompanyMask() const
	{
		return Company::IsValidID(_local_company) ? 1U << _local_company : MAX_UVALUE(CompanyMask);
	}

	uint GetNumberRowsLegend(uint columns) const;
	void SelectLegendItem(int click_pos, LegendAndColour *legend, int end_legend_item, int begin_legend_item = 0);
	void SwitchMapType(SmallMapType map_type);
	uint GetRefreshPeriod() const;
	uint PausedAdjustRefreshTimeDelta(uint delta_ms) const;

	void DrawMapIndicators() const;
	void DrawSmallMapColumn(void *dst, uint xc, uint yc, int pitch, int reps, int start_pos, int end_pos, int y, int end_y, Blitter *blitter) const;
	void DrawVehicles(const DrawPixelInfo *dpi, Blitter *blitter) const;
	void DrawTowns(const DrawPixelInfo *dpi) const;
	void DrawSmallMap(DrawPixelInfo *dpi, bool draw_indicators = true) const;

	Point TileToPixel(int tx, int ty) const;
	Point PixelToTile(int px, int py) const;
	void SetZoomLevel(ZoomLevelChange change, const Point *zoom_pt);
	void SetOverlayCargoMask();
	void SetupWidgetData();
	uint32 GetTileColours(const TileArea &ta) const;

	int GetPositionOnLegend(Point pt);

public:
	friend class NWidgetSmallmapDisplay;

	SmallMapWindow(WindowDesc *desc, int window_number);
	virtual ~SmallMapWindow();

	static void RebuildColourIndexIfNecessary();

	void SmallMapCenterOnCurrentPos();
	Point GetStationMiddle(const Station *st) const;

	void Close() override;
	void SetStringParameters(int widget) const override;
	void OnInit() override;
	void OnPaint() override;
	void DrawWidget(const Rect &r, int widget) const override;
	void OnClick([[maybe_unused]] Point pt, int widget, [[maybe_unused]] int click_count) override;
	void OnInvalidateData(int data = 0, bool gui_scope = true) override;
	bool OnRightClick(Point pt, int widget) override;
	void OnMouseWheel(int wheel) override;
	void OnRealtimeTick(uint delta_ms) override;
	void OnScroll(Point delta) override;
<<<<<<< HEAD
	void OnMouseOver(Point pt, int widget) override;

	void TakeScreenshot();
	void ScreenshotCallbackHandler(void *buf, uint y, uint pitch, uint n);
=======
	void OnMouseOver([[maybe_unused]] Point pt, int widget) override;
>>>>>>> 077b08bb
};

#endif /* SMALLMAP_GUI_H */<|MERGE_RESOLUTION|>--- conflicted
+++ resolved
@@ -218,14 +218,10 @@
 	void OnMouseWheel(int wheel) override;
 	void OnRealtimeTick(uint delta_ms) override;
 	void OnScroll(Point delta) override;
-<<<<<<< HEAD
 	void OnMouseOver(Point pt, int widget) override;
 
 	void TakeScreenshot();
 	void ScreenshotCallbackHandler(void *buf, uint y, uint pitch, uint n);
-=======
-	void OnMouseOver([[maybe_unused]] Point pt, int widget) override;
->>>>>>> 077b08bb
 };
 
 #endif /* SMALLMAP_GUI_H */