--- conflicted
+++ resolved
@@ -1058,13 +1058,8 @@
 
 					if (RoadTypeIsRoad(rt) && !HasPowerOnRoad(rt, road_rt)) return_cmd_error(STR_ERROR_NO_SUITABLE_ROAD);
 
-<<<<<<< HEAD
-					if (GetDisallowedRoadDirections(cur_tile) != DRD_NONE) {
-						CommandCost ret = CheckOwnership(road_owner, cur_tile);
-=======
 					if (GetDisallowedRoadDirections(cur_tile) != DRD_NONE && road_owner != OWNER_TOWN) {
 						CommandCost ret = CheckOwnership(road_owner);
->>>>>>> 1f418555
 						if (ret.Failed()) return ret;
 					}
 
