--- conflicted
+++ resolved
@@ -568,14 +568,9 @@
 CargoArray GetProductionAroundTiles(TileIndex north_tile, int w, int h, int rad)
 {
 	CargoArray produced;
-<<<<<<< HEAD
 
 	btree::btree_set<IndustryID> industries;
-	TileArea ta = TileArea(tile, w, h).Expand(rad);
-=======
-	std::set<IndustryID> industries;
 	TileArea ta = TileArea(north_tile, w, h).Expand(rad);
->>>>>>> ac99a381
 
 	/* Loop over all tiles to get the produced cargo of
 	 * everything except industries */
@@ -3971,12 +3966,8 @@
 
 	for (const CargoSpec *cs : CargoSpec::Iterate()) {
 		GoodsEntry *ge = &st->goods[cs->Index()];
-<<<<<<< HEAD
-
-		/* Slowly increase the rating back to his original level in the case we
-=======
+
 		/* Slowly increase the rating back to its original level in the case we
->>>>>>> ac99a381
 		 *  didn't deliver cargo yet to this station. This happens when a bribe
 		 *  failed while you didn't moved that cargo yet to a station. */
 		if (!ge->HasRating() && ge->rating < INITIAL_STATION_RATING) {
