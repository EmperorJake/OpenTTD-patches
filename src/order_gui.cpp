/*
 * This file is part of OpenTTD.
 * OpenTTD is free software; you can redistribute it and/or modify it under the terms of the GNU General Public License as published by the Free Software Foundation, version 2.
 * OpenTTD is distributed in the hope that it will be useful, but WITHOUT ANY WARRANTY; without even the implied warranty of MERCHANTABILITY or FITNESS FOR A PARTICULAR PURPOSE.
 * See the GNU General Public License for more details. You should have received a copy of the GNU General Public License along with OpenTTD. If not, see <http://www.gnu.org/licenses/>.
 */

/** @file order_gui.cpp GUI related to orders. */

#include "stdafx.h"
#include "command_func.h"
#include "viewport_func.h"
#include "depot_map.h"
#include "roadveh.h"
#include "timetable.h"
#include "strings_func.h"
#include "company_func.h"
#include "widgets/dropdown_type.h"
#include "widgets/dropdown_func.h"
#include "textbuf_gui.h"
#include "string_func.h"
#include "tilehighlight_func.h"
#include "network/network.h"
#include "station_base.h"
#include "industry.h"
#include "waypoint_base.h"
#include "core/geometry_func.hpp"
#include "infrastructure_func.h"
#include "hotkeys.h"
#include "aircraft.h"
#include "engine_func.h"
<<<<<<< HEAD
#include "vehiclelist.h"
#include "tracerestrict.h"
#include "scope.h"
=======
#include "vehicle_func.h"
>>>>>>> cd36e171

#include "widgets/order_widget.h"

#include "safeguards.h"

enum CargoTypeOrdersWindowVariant {
	CTOWV_LOAD   = 0,
	CTOWV_UNLOAD = 1,
};

/** Cargo type orders strings for load dropdowns. */
static const StringID _cargo_type_load_order_drowdown[] = {
	STR_ORDER_DROP_LOAD_IF_POSSIBLE,      // OLF_LOAD_IF_POSSIBLE
	STR_EMPTY,
	STR_CARGO_TYPE_ORDERS_DROP_FULL_LOAD, // OLFB_FULL_LOAD
	STR_EMPTY,
	STR_ORDER_DROP_NO_LOADING,            // OLFB_NO_LOAD
	INVALID_STRING_ID
};
static const uint32 _cargo_type_load_order_drowdown_hidden_mask = 0xA; // 01010

/** Cargo type orders strings for unload dropdowns. */
static const StringID _cargo_type_unload_order_drowdown[] = {
	STR_ORDER_DROP_UNLOAD_IF_ACCEPTED, // OUF_UNLOAD_IF_POSSIBLE
	STR_ORDER_DROP_UNLOAD,             // OUFB_UNLOAD
	STR_ORDER_DROP_TRANSFER,           // OUFB_TRANSFER
	STR_EMPTY,
	STR_ORDER_DROP_NO_UNLOADING,       // OUFB_NO_UNLOAD
	INVALID_STRING_ID
};
static const uint32 _cargo_type_unload_order_drowdown_hidden_mask = 0x8; // 01000

DropDownList GetSlotDropDownList(Owner owner, TraceRestrictSlotID slot_id, int &selected);
DropDownList GetCounterDropDownList(Owner owner, TraceRestrictCounterID ctr_id, int &selected);

static bool ModifyOrder(const Vehicle *v, VehicleOrderID order_id, uint32 p2, bool error_msg = true)
{
	return DoCommandPEx(v->tile, v->index, p2, order_id, CMD_MODIFY_ORDER | (error_msg ? CMD_MSG(STR_ERROR_CAN_T_MODIFY_THIS_ORDER) : 0), nullptr, nullptr, 0);
}

struct CargoTypeOrdersWindow : public Window {
private:
	CargoTypeOrdersWindowVariant variant;

	const Vehicle *vehicle;  ///< Vehicle owning the orders being displayed and manipulated.
	VehicleOrderID order_id; ///< Index of the order concerned by this window.

	VehicleOrderID order_count; ///< Count of the orders of the vehicle owning this window
	const Order *order;         ///< Order pointer at construction time;

	static const uint8 CARGO_ICON_WIDTH  = 12;
	static const uint8 CARGO_ICON_HEIGHT =  8;

	const StringID *cargo_type_order_dropdown; ///< Strings used to populate order dropdowns.
	uint32 cargo_type_order_dropdown_hmask;    ///< Hidden mask for order dropdowns.

	uint max_cargo_name_width;     ///< Greatest width of cargo names.
	uint max_cargo_dropdown_width; ///< Greatest width of order names.

	uint set_to_all_dropdown_sel;     ///< Selected entry for the 'set to all' dropdown

	/**
	 * Initialize \c max_cargo_name_width and \c max_cargo_dropdown_width.
	 * @post \c max_cargo_name_width
	 * @post \c max_cargo_dropdown_width
	 */
	void InitMaxWidgetWidth()
	{
		this->max_cargo_name_width = 0;
		for (int i = 0; i < _sorted_standard_cargo_specs_size; i++) {
			SetDParam(0, _sorted_cargo_specs[i]->name);
			this->max_cargo_name_width = max(this->max_cargo_name_width, GetStringBoundingBox(STR_JUST_STRING).width);
		}
		this->max_cargo_dropdown_width = 0;
		for (int i = 0; this->cargo_type_order_dropdown[i] != INVALID_STRING_ID; i++) {
			SetDParam(0, this->cargo_type_order_dropdown[i]);
			this->max_cargo_dropdown_width = max(this->max_cargo_dropdown_width, GetStringBoundingBox(STR_JUST_STRING).width);
		}
	}

	/** Populate the selected entry of order dropdowns. */
	void InitDropdownSelectedTypes()
	{
		StringID tooltip = STR_CARGO_TYPE_LOAD_ORDERS_DROP_TOOLTIP + this->variant;
		const Order *order = this->vehicle->GetOrder(this->order_id);
		for (int i = 0; i < _sorted_standard_cargo_specs_size; i++) {
			const CargoSpec *cs = _sorted_cargo_specs[i];
			const CargoID cargo_id = cs->Index();
			uint8 order_type = (this->variant == CTOWV_LOAD) ? (uint8) order->GetCargoLoadTypeRaw(cargo_id) : (uint8) order->GetCargoUnloadTypeRaw(cargo_id);
			this->GetWidget<NWidgetCore>(WID_CTO_CARGO_DROPDOWN_FIRST + i)->SetDataTip(this->cargo_type_order_dropdown[order_type], tooltip);
		}
		this->GetWidget<NWidgetCore>(WID_CTO_SET_TO_ALL_DROPDOWN)->widget_data = this->cargo_type_order_dropdown[this->set_to_all_dropdown_sel];
	}

	/**
	 * Returns the load/unload type of this order for the specified cargo.
	 * @param cargo_id The cargo index for wich we want the load/unload type.
	 * @return an OrderLoadFlags if \c load_variant = true, an OrderUnloadFlags otherwise.
	 */
	uint8 GetOrderActionTypeForCargo(CargoID cargo_id)
	{
		const Order *order = this->vehicle->GetOrder(this->order_id);
		return (this->variant == CTOWV_LOAD) ? (uint8) order->GetCargoLoadTypeRaw(cargo_id) : (uint8) order->GetCargoUnloadTypeRaw(cargo_id);
	}

	bool CheckOrderStillValid() const
	{
		if (this->vehicle->GetNumOrders() != this->order_count) return false;
		if (this->vehicle->GetOrder(this->order_id) != this->order) return false;
		return true;
	}

public:
	/**
	 * Instantiate a new CargoTypeOrdersWindow.
	 * @param desc The window description.
	 * @param v The vehicle the order belongs to.
	 * @param order_id Which order to display/edit.
	 * @param variant Which aspect of the order to display/edit: load or unload.
	 * @pre \c v != nullptr
	 */
	CargoTypeOrdersWindow(WindowDesc *desc, const Vehicle *v, VehicleOrderID order_id, CargoTypeOrdersWindowVariant variant) : Window(desc)
	{
		this->variant = variant;
		this->cargo_type_order_dropdown = (this->variant == CTOWV_LOAD) ? _cargo_type_load_order_drowdown : _cargo_type_unload_order_drowdown;
		this->cargo_type_order_dropdown_hmask = (this->variant == CTOWV_LOAD) ? _cargo_type_load_order_drowdown_hidden_mask : _cargo_type_unload_order_drowdown_hidden_mask;
		this->InitMaxWidgetWidth();

		this->vehicle = v;
		this->order_id = order_id;
		this->order_count = v->GetNumOrders();
		this->order = v->GetOrder(order_id);
		this->set_to_all_dropdown_sel = 0;

		this->CreateNestedTree(desc);
		this->GetWidget<NWidgetCore>(WID_CTO_CAPTION)->SetDataTip(STR_CARGO_TYPE_ORDERS_LOAD_CAPTION + this->variant, STR_TOOLTIP_WINDOW_TITLE_DRAG_THIS);
		this->GetWidget<NWidgetCore>(WID_CTO_HEADER)->SetDataTip(STR_CARGO_TYPE_ORDERS_LOAD_TITLE + this->variant, STR_NULL);
		this->GetWidget<NWidgetStacked>(WID_CTO_SELECT)->SetDisplayedPlane((_sorted_standard_cargo_specs_size >= 32) ? 0 : SZSP_NONE);
		this->InitDropdownSelectedTypes();
		this->FinishInitNested(v->index);

		this->owner = v->owner;
	}

	~CargoTypeOrdersWindow()
	{
		if (!FocusWindowById(WC_VEHICLE_ORDERS, this->window_number)) {
			MarkAllRouteStepsDirty(this->vehicle);
		}
	}

	virtual void UpdateWidgetSize(int widget, Dimension *size, const Dimension &padding, Dimension *fill, Dimension *resize) OVERRIDE
	{
		if (widget == WID_CTO_HEADER) {
			(*size).height = max((*size).height, (uint) WD_FRAMERECT_TOP + FONT_HEIGHT_NORMAL + WD_FRAMERECT_BOTTOM);
		} else if (WID_CTO_CARGO_LABEL_FIRST <= widget && widget <= WID_CTO_CARGO_LABEL_LAST) {
			(*size).width  = max((*size).width,  WD_FRAMERECT_LEFT + this->CARGO_ICON_WIDTH + WD_FRAMETEXT_LEFT + this->max_cargo_name_width + WD_FRAMETEXT_RIGHT + padding.width);
			(*size).height = max((*size).height, (uint) WD_FRAMERECT_TOP + FONT_HEIGHT_NORMAL + WD_FRAMERECT_BOTTOM);
		} else if ((WID_CTO_CARGO_DROPDOWN_FIRST <= widget && widget <= WID_CTO_CARGO_DROPDOWN_LAST) || widget == WID_CTO_SET_TO_ALL_DROPDOWN) {
			(*size).width  = max((*size).width,  WD_DROPDOWNTEXT_LEFT + this->max_cargo_dropdown_width + WD_DROPDOWNTEXT_RIGHT + NWidgetLeaf::dropdown_dimension.width);
			(*size).height = max((*size).height, (uint) WD_DROPDOWNTEXT_TOP + FONT_HEIGHT_NORMAL + WD_DROPDOWNTEXT_BOTTOM);
		} else if (widget == WID_CTO_SET_TO_ALL_LABEL) {
			(*size).width = max((*size).width, this->max_cargo_name_width + WD_FRAMETEXT_RIGHT + padding.width);
			(*size).height = max((*size).height, (uint) WD_FRAMERECT_TOP + FONT_HEIGHT_NORMAL + WD_FRAMERECT_BOTTOM);
		}
	}

	virtual void DrawWidget(const Rect &r, int widget) const OVERRIDE
	{
		if (WID_CTO_CARGO_LABEL_FIRST <= widget && widget <= WID_CTO_CARGO_LABEL_LAST) {
			const CargoSpec *cs = _sorted_cargo_specs[widget - WID_CTO_CARGO_LABEL_FIRST];
			bool rtl = (_current_text_dir == TD_RTL);

			/* Draw cargo icon. */
			int rect_left   = rtl ? r.right - WD_FRAMETEXT_RIGHT - this->CARGO_ICON_WIDTH : r.left + WD_FRAMERECT_LEFT;
			int rect_right  = rect_left + this->CARGO_ICON_WIDTH;
			int rect_top    = r.top + WD_FRAMERECT_TOP + ((r.bottom - WD_FRAMERECT_BOTTOM - r.top - WD_FRAMERECT_TOP) - this->CARGO_ICON_HEIGHT) / 2;
			int rect_bottom = rect_top + this->CARGO_ICON_HEIGHT;
			GfxFillRect(rect_left, rect_top, rect_right, rect_bottom, PC_BLACK);
			GfxFillRect(rect_left + 1, rect_top + 1, rect_right - 1, rect_bottom - 1, cs->legend_colour);

			/* Draw cargo name */
			int text_left  = rtl ? r.left + WD_FRAMETEXT_LEFT : rect_right + WD_FRAMETEXT_LEFT;
			int text_right = rtl ? rect_left - WD_FRAMETEXT_LEFT : r.right - WD_FRAMETEXT_RIGHT;
			int text_top   = r.top + WD_FRAMERECT_TOP;
			SetDParam(0, cs->name);
			DrawString(text_left, text_right, text_top, STR_BLACK_STRING);
		}
	}

	virtual void OnClick(Point pt, int widget, int click_count) OVERRIDE
	{
		if (!this->CheckOrderStillValid()) {
			delete this;
			return;
		}
		if (widget == WID_CTO_CLOSEBTN) {
			delete this;
		} else if (WID_CTO_CARGO_DROPDOWN_FIRST <= widget && widget <= WID_CTO_CARGO_DROPDOWN_LAST) {
			const CargoSpec *cs = _sorted_cargo_specs[widget - WID_CTO_CARGO_DROPDOWN_FIRST];
			const CargoID cargo_id = cs->Index();

			ShowDropDownMenu(this, this->cargo_type_order_dropdown, this->GetOrderActionTypeForCargo(cargo_id), widget, 0, this->cargo_type_order_dropdown_hmask);
		} else if (widget == WID_CTO_SET_TO_ALL_DROPDOWN) {
			ShowDropDownMenu(this, this->cargo_type_order_dropdown, this->set_to_all_dropdown_sel, widget, 0, this->cargo_type_order_dropdown_hmask);
		}
	}

	virtual void OnDropdownSelect(int widget, int action_type) OVERRIDE
	{
		if (!this->CheckOrderStillValid()) {
			delete this;
			return;
		}
		ModifyOrderFlags mof = (this->variant == CTOWV_LOAD) ? MOF_CARGO_TYPE_LOAD : MOF_CARGO_TYPE_UNLOAD;
		if (WID_CTO_CARGO_DROPDOWN_FIRST <= widget && widget <= WID_CTO_CARGO_DROPDOWN_LAST) {
			const CargoSpec *cs = _sorted_cargo_specs[widget - WID_CTO_CARGO_DROPDOWN_FIRST];
			const CargoID cargo_id = cs->Index();
			uint8 order_action_type = this->GetOrderActionTypeForCargo(cargo_id);

			if (action_type == order_action_type) return;

			ModifyOrder(this->vehicle, this->order_id, mof | (action_type << 4) | (cargo_id << 20));

			this->GetWidget<NWidgetCore>(widget)->SetDataTip(this->cargo_type_order_dropdown[this->GetOrderActionTypeForCargo(cargo_id)], STR_CARGO_TYPE_LOAD_ORDERS_DROP_TOOLTIP + this->variant);
			this->SetWidgetDirty(widget);
		} else if (widget == WID_CTO_SET_TO_ALL_DROPDOWN) {
			ModifyOrder(this->vehicle, this->order_id, mof | (action_type << 4) | (CT_INVALID << 20));

			for (int i = 0; i < _sorted_standard_cargo_specs_size; i++) {
				const CargoSpec *cs = _sorted_cargo_specs[i];
				const CargoID cargo_id = cs->Index();
				if (action_type != this->GetOrderActionTypeForCargo(cargo_id)) {
					this->GetWidget<NWidgetCore>(i + WID_CTO_CARGO_DROPDOWN_FIRST)->SetDataTip(this->cargo_type_order_dropdown[this->GetOrderActionTypeForCargo(cargo_id)], STR_CARGO_TYPE_LOAD_ORDERS_DROP_TOOLTIP + this->variant);
					this->SetWidgetDirty(i + WID_CTO_CARGO_DROPDOWN_FIRST);
				}
			}

			if (action_type != (int) this->set_to_all_dropdown_sel) {
				this->set_to_all_dropdown_sel = action_type;
				this->GetWidget<NWidgetCore>(widget)->widget_data = this->cargo_type_order_dropdown[this->set_to_all_dropdown_sel];
				this->SetWidgetDirty(widget);
			}
		}
	}

	virtual void SetStringParameters(int widget) const OVERRIDE
	{
		if (!this->CheckOrderStillValid()) {
			return;
		}
		if (widget == WID_CTO_CAPTION) {
			SetDParam(0, this->vehicle->index);
			SetDParam(1, this->order_id + 1);
			SetDParam(2, this->vehicle->GetOrder(this->order_id)->GetDestination());
		}
	}

	virtual void OnFocus(Window *previously_focused_window) OVERRIDE
	{
		if (HasFocusedVehicleChanged(this->window_number, previously_focused_window)) {
			MarkAllRoutePathsDirty(this->vehicle);
			MarkAllRouteStepsDirty(this->vehicle);
		}
	}

	virtual void OnFocusLost(Window *newly_focused_window) OVERRIDE
	{
		if (HasFocusedVehicleChanged(this->window_number, newly_focused_window)) {
			MarkAllRoutePathsDirty(this->vehicle);
			MarkAllRouteStepsDirty(this->vehicle);
		}
	}

	/**
	 * Some data on this window has become invalid.
	 * @param data Information about the changed data.
	 * @param gui_scope Whether the call is done from GUI scope. You may not do everything when not in GUI scope. See #InvalidateWindowData() for details.
	 */
	virtual void OnInvalidateData(int data = 0, bool gui_scope = true) OVERRIDE
	{
		if (!this->CheckOrderStillValid()) {
			delete this;
			return;
		}
		if (gui_scope) {
			this->InitDropdownSelectedTypes();
			this->SetDirty();
		}
	}
};

/**
 * Make a list of panel for each available cargo type.
 * Each panel contains a label to display the cargo name.
 * @param biggest_index Storage for collecting the biggest index used in the returned tree
 * @return A vertical container of cargo type orders rows.
 * @post \c *biggest_index contains the largest used index in the tree.
 */
static NWidgetBase *MakeCargoTypeOrdersRows(int *biggest_index, bool right)
{

	NWidgetVertical *ver = new NWidgetVertical;

	const bool dual_column = (_sorted_standard_cargo_specs_size >= 32);
	if (right && !dual_column) return ver;

	const int increment = dual_column ? 2 : 1;

	for (int i = (right ? 1 : 0); i < _sorted_standard_cargo_specs_size; i += increment) {
		/* Cargo row */
		NWidgetBackground *panel = new NWidgetBackground(WWT_PANEL, COLOUR_GREY, WID_CTO_CARGO_ROW_FIRST + i);
		ver->Add(panel);
		NWidgetHorizontal *horiz = new NWidgetHorizontal;
		panel->Add(horiz);
		/* Cargo label */
		NWidgetBackground *label = new NWidgetBackground(WWT_PANEL, COLOUR_GREY, WID_CTO_CARGO_LABEL_FIRST + i);
		label->SetFill(1, 0);
		label->SetResize(1, 0);
		horiz->Add(label);
		/* Orders dropdown */
		NWidgetLeaf *dropdown = new NWidgetLeaf(WWT_DROPDOWN, COLOUR_GREY, WID_CTO_CARGO_DROPDOWN_FIRST + i, STR_NULL, STR_EMPTY);
		dropdown->SetFill(1, 0);
		dropdown->SetResize(1, 0);
		horiz->Add(dropdown);
	}

	*biggest_index = WID_CTO_CARGO_DROPDOWN_LAST;
	return ver;
}

static NWidgetBase *MakeCargoTypeOrdersRowsLeft(int *biggest_index)
{
	return MakeCargoTypeOrdersRows(biggest_index, false);
}

static NWidgetBase *MakeCargoTypeOrdersRowsRight(int *biggest_index)
{
	return MakeCargoTypeOrdersRows(biggest_index, true);
}

/** Widgets definition of CargoTypeOrdersWindow. */
static const NWidgetPart _nested_cargo_type_orders_widgets[] = {
	NWidget(NWID_HORIZONTAL),
		NWidget(WWT_CLOSEBOX, COLOUR_GREY),
		NWidget(WWT_CAPTION, COLOUR_GREY, WID_CTO_CAPTION), SetDataTip(STR_NULL, STR_TOOLTIP_WINDOW_TITLE_DRAG_THIS),
	EndContainer(),
	NWidget(WWT_PANEL, COLOUR_GREY),
		NWidget(WWT_LABEL, COLOUR_GREY, WID_CTO_HEADER), SetFill(1, 0), SetResize(1, 0), SetDataTip(STR_NULL, STR_NULL),
	EndContainer(),
	NWidget(WWT_PANEL, COLOUR_GREY),
		NWidget(NWID_HORIZONTAL),
			NWidgetFunction(MakeCargoTypeOrdersRowsLeft),
			NWidget(NWID_SELECTION, COLOUR_GREY, WID_CTO_SELECT),
				NWidgetFunction(MakeCargoTypeOrdersRowsRight),
			EndContainer(),
		EndContainer(),
	EndContainer(),
	NWidget(WWT_PANEL, COLOUR_GREY), SetMinimalSize(1, 4), SetFill(1, 0), SetResize(1, 0), EndContainer(), // SPACER
	NWidget(NWID_HORIZONTAL),
		NWidget(WWT_PANEL, COLOUR_GREY),
			NWidget(WWT_TEXT, COLOUR_GREY, WID_CTO_SET_TO_ALL_LABEL), SetPadding(0, 0, 0, WD_FRAMERECT_LEFT + 12 + WD_FRAMETEXT_LEFT), SetFill(1, 0), SetResize(1, 0), SetDataTip(STR_CARGO_TYPE_ORDERS_SET_TO_ALL_LABEL, STR_CARGO_TYPE_ORDERS_SET_TO_ALL_TOOLTIP),
		EndContainer(),
		NWidget(WWT_DROPDOWN, COLOUR_GREY, WID_CTO_SET_TO_ALL_DROPDOWN), SetFill(1, 0), SetResize(1, 0), SetDataTip(STR_NULL, STR_CARGO_TYPE_ORDERS_SET_TO_ALL_TOOLTIP),
	EndContainer(),
	NWidget(NWID_HORIZONTAL),
		NWidget(WWT_TEXTBTN, COLOUR_GREY, WID_CTO_CLOSEBTN), SetFill(1, 0), SetResize(1, 0), SetDataTip(STR_CARGO_TYPE_ORDERS_CLOSE_BUTTON, STR_TOOLTIP_CLOSE_WINDOW),
		NWidget(WWT_RESIZEBOX, COLOUR_GREY),
	EndContainer(),
};

/** Window description for the 'load' variant of CargoTypeOrdersWindow. */
static WindowDesc _cargo_type_load_orders_widgets (
	WDP_AUTO, "view_cargo_type_load_order", 195, 186,
	WC_VEHICLE_CARGO_TYPE_LOAD_ORDERS, WC_VEHICLE_ORDERS,
	WDF_CONSTRUCTION,
	_nested_cargo_type_orders_widgets, lengthof(_nested_cargo_type_orders_widgets)
);

/** Window description for the 'unload' variant of CargoTypeOrdersWindow. */
static WindowDesc _cargo_type_unload_orders_widgets (
	WDP_AUTO, "view_cargo_type_unload_order", 195, 186,
	WC_VEHICLE_CARGO_TYPE_UNLOAD_ORDERS, WC_VEHICLE_ORDERS,
	WDF_CONSTRUCTION,
	_nested_cargo_type_orders_widgets, lengthof(_nested_cargo_type_orders_widgets)
);

/**
 * Show the CargoTypeOrdersWindow for an order.
 * @param v The vehicle the order belongs to.
 * @param parent The parent window.
 * @param order_id Which order to display/edit.
 * @param variant Which aspect of the order to display/edit: load or unload.
 * @pre \c v != nullptr
 */
void ShowCargoTypeOrdersWindow(const Vehicle *v, Window *parent, VehicleOrderID order_id, CargoTypeOrdersWindowVariant variant)
{
	WindowDesc &desc = (variant == CTOWV_LOAD) ? _cargo_type_load_orders_widgets : _cargo_type_unload_orders_widgets;
	DeleteWindowById(desc.cls, v->index);
	CargoTypeOrdersWindow *w = new CargoTypeOrdersWindow(&desc, v, order_id, variant);
	w->parent = parent;
}


/** Order load types that could be given to station orders. */
static const StringID _station_load_types[][9][9] = {
	{
		/* No refitting. */
		{
			STR_EMPTY,
			INVALID_STRING_ID,
			STR_ORDER_FULL_LOAD,
			STR_ORDER_FULL_LOAD_ANY,
			STR_ORDER_NO_LOAD,
			INVALID_STRING_ID,
			INVALID_STRING_ID,
			INVALID_STRING_ID,
			STR_ORDER_CARGO_TYPE_LOAD,
		}, {
			STR_ORDER_UNLOAD,
			INVALID_STRING_ID,
			STR_ORDER_UNLOAD_FULL_LOAD,
			STR_ORDER_UNLOAD_FULL_LOAD_ANY,
			STR_ORDER_UNLOAD_NO_LOAD,
			INVALID_STRING_ID,
			INVALID_STRING_ID,
			INVALID_STRING_ID,
			STR_ORDER_UNLOAD_CARGO_TYPE_LOAD,
		}, {
			STR_ORDER_TRANSFER,
			INVALID_STRING_ID,
			STR_ORDER_TRANSFER_FULL_LOAD,
			STR_ORDER_TRANSFER_FULL_LOAD_ANY,
			STR_ORDER_TRANSFER_NO_LOAD,
			INVALID_STRING_ID,
			INVALID_STRING_ID,
			INVALID_STRING_ID,
			STR_ORDER_TRANSFER_CARGO_TYPE_LOAD,
		}, {
			/* Unload and transfer do not work together. */
			INVALID_STRING_ID, INVALID_STRING_ID, INVALID_STRING_ID,
			INVALID_STRING_ID, INVALID_STRING_ID, INVALID_STRING_ID,
			INVALID_STRING_ID, INVALID_STRING_ID, INVALID_STRING_ID,
		}, {
			STR_ORDER_NO_UNLOAD,
			INVALID_STRING_ID,
			STR_ORDER_NO_UNLOAD_FULL_LOAD,
			STR_ORDER_NO_UNLOAD_FULL_LOAD_ANY,
			STR_ORDER_NO_UNLOAD_NO_LOAD,
			INVALID_STRING_ID,
			INVALID_STRING_ID,
			INVALID_STRING_ID,
			STR_ORDER_NO_UNLOAD_CARGO_TYPE_LOAD,
		}, {
			INVALID_STRING_ID, INVALID_STRING_ID, INVALID_STRING_ID,
			INVALID_STRING_ID, INVALID_STRING_ID, INVALID_STRING_ID,
			INVALID_STRING_ID, INVALID_STRING_ID, INVALID_STRING_ID,
		}, {
			INVALID_STRING_ID, INVALID_STRING_ID, INVALID_STRING_ID,
			INVALID_STRING_ID, INVALID_STRING_ID, INVALID_STRING_ID,
			INVALID_STRING_ID, INVALID_STRING_ID, INVALID_STRING_ID,
		}, {
			INVALID_STRING_ID, INVALID_STRING_ID, INVALID_STRING_ID,
			INVALID_STRING_ID, INVALID_STRING_ID, INVALID_STRING_ID,
			INVALID_STRING_ID, INVALID_STRING_ID, INVALID_STRING_ID,
		}, {
			STR_ORDER_CARGO_TYPE_UNLOAD,
			INVALID_STRING_ID,
			STR_ORDER_CARGO_TYPE_UNLOAD_FULL_LOAD,
			STR_ORDER_CARGO_TYPE_UNLOAD_FULL_LOAD_ANY,
			STR_ORDER_CARGO_TYPE_UNLOAD_NO_LOAD,
			INVALID_STRING_ID,
			INVALID_STRING_ID,
			INVALID_STRING_ID,
			STR_ORDER_CARGO_TYPE_UNLOAD_CARGO_TYPE_LOAD,
		}
	}, {
		/* With auto-refitting. No loading and auto-refitting do not work together. */
		{
			STR_ORDER_AUTO_REFIT,
			INVALID_STRING_ID,
			STR_ORDER_FULL_LOAD_REFIT,
			STR_ORDER_FULL_LOAD_ANY_REFIT,
			INVALID_STRING_ID,
			INVALID_STRING_ID,
			INVALID_STRING_ID,
			INVALID_STRING_ID,
			STR_ORDER_CARGO_TYPE_LOAD_REFIT,
		}, {
			STR_ORDER_UNLOAD_REFIT,
			INVALID_STRING_ID,
			STR_ORDER_UNLOAD_FULL_LOAD_REFIT,
			STR_ORDER_UNLOAD_FULL_LOAD_ANY_REFIT,
			INVALID_STRING_ID,
			INVALID_STRING_ID,
			INVALID_STRING_ID,
			INVALID_STRING_ID,
			STR_ORDER_UNLOAD_CARGO_TYPE_LOAD_REFIT,
		}, {
			STR_ORDER_TRANSFER_REFIT,
			INVALID_STRING_ID,
			STR_ORDER_TRANSFER_FULL_LOAD_REFIT,
			STR_ORDER_TRANSFER_FULL_LOAD_ANY_REFIT,
			INVALID_STRING_ID,
			INVALID_STRING_ID,
			INVALID_STRING_ID,
			INVALID_STRING_ID,
			STR_ORDER_TRANSFER_CARGO_TYPE_LOAD_REFIT,
		}, {
			/* Unload and transfer do not work together. */
			INVALID_STRING_ID, INVALID_STRING_ID, INVALID_STRING_ID,
			INVALID_STRING_ID, INVALID_STRING_ID, INVALID_STRING_ID,
			INVALID_STRING_ID, INVALID_STRING_ID, INVALID_STRING_ID,
		}, {
			STR_ORDER_NO_UNLOAD_REFIT,
			INVALID_STRING_ID,
			STR_ORDER_NO_UNLOAD_FULL_LOAD_REFIT,
			STR_ORDER_NO_UNLOAD_FULL_LOAD_ANY_REFIT,
			INVALID_STRING_ID,
			INVALID_STRING_ID,
			INVALID_STRING_ID,
			INVALID_STRING_ID,
			STR_ORDER_NO_UNLOAD_CARGO_TYPE_LOAD_REFIT,
		}, {
			INVALID_STRING_ID, INVALID_STRING_ID, INVALID_STRING_ID,
			INVALID_STRING_ID, INVALID_STRING_ID, INVALID_STRING_ID,
			INVALID_STRING_ID, INVALID_STRING_ID, INVALID_STRING_ID,
		}, {
			INVALID_STRING_ID, INVALID_STRING_ID, INVALID_STRING_ID,
			INVALID_STRING_ID, INVALID_STRING_ID, INVALID_STRING_ID,
			INVALID_STRING_ID, INVALID_STRING_ID, INVALID_STRING_ID,
		}, {
			INVALID_STRING_ID, INVALID_STRING_ID, INVALID_STRING_ID,
			INVALID_STRING_ID, INVALID_STRING_ID, INVALID_STRING_ID,
			INVALID_STRING_ID, INVALID_STRING_ID, INVALID_STRING_ID,
		}, {
			STR_ORDER_CARGO_TYPE_UNLOAD_REFIT,
			INVALID_STRING_ID,
			STR_ORDER_CARGO_TYPE_UNLOAD_FULL_LOAD_REFIT,
			STR_ORDER_CARGO_TYPE_UNLOAD_FULL_LOAD_ANY_REFIT,
			INVALID_STRING_ID,
			INVALID_STRING_ID,
			INVALID_STRING_ID,
			INVALID_STRING_ID,
			STR_ORDER_CARGO_TYPE_UNLOAD_CARGO_TYPE_LOAD_REFIT,
		}
	}
};

static const StringID _order_non_stop_drowdown[] = {
	STR_ORDER_GO_TO,
	STR_ORDER_GO_NON_STOP_TO,
	STR_ORDER_GO_VIA,
	STR_ORDER_GO_NON_STOP_VIA,
	INVALID_STRING_ID
};

static const StringID _order_full_load_drowdown[] = {
	STR_ORDER_DROP_LOAD_IF_POSSIBLE,
	STR_EMPTY,
	STR_ORDER_DROP_FULL_LOAD_ALL,
	STR_ORDER_DROP_FULL_LOAD_ANY,
	STR_ORDER_DROP_NO_LOADING,
	STR_EMPTY,
	STR_EMPTY,
	STR_EMPTY,
	STR_ORDER_DROP_CARGO_TYPE_LOAD,
	INVALID_STRING_ID
};

static const StringID _order_unload_drowdown[] = {
	STR_ORDER_DROP_UNLOAD_IF_ACCEPTED,
	STR_ORDER_DROP_UNLOAD,
	STR_ORDER_DROP_TRANSFER,
	STR_EMPTY,
	STR_ORDER_DROP_NO_UNLOADING,
	STR_EMPTY,
	STR_EMPTY,
	STR_EMPTY,
	STR_ORDER_DROP_CARGO_TYPE_UNLOAD,
	INVALID_STRING_ID
};

static const StringID _order_goto_dropdown[] = {
	STR_ORDER_GO_TO,
	STR_ORDER_GO_TO_NEAREST_DEPOT,
	STR_ORDER_CONDITIONAL,
	STR_ORDER_SHARE,
	INVALID_STRING_ID
};

static const StringID _order_goto_dropdown_aircraft[] = {
	STR_ORDER_GO_TO,
	STR_ORDER_GO_TO_NEAREST_HANGAR,
	STR_ORDER_CONDITIONAL,
	STR_ORDER_SHARE,
	INVALID_STRING_ID
};

static const StringID _order_manage_list_dropdown[] = {
	STR_ORDER_REVERSE_ORDER_LIST,
	STR_ORDER_APPEND_REVERSED_ORDER_LIST,
	INVALID_STRING_ID
};

/** Variables for conditional orders; this defines the order of appearance in the dropdown box */
static const OrderConditionVariable _order_conditional_variable[] = {
	OCV_LOAD_PERCENTAGE,
	OCV_CARGO_LOAD_PERCENTAGE,
	OCV_RELIABILITY,
	OCV_MAX_RELIABILITY,
	OCV_MAX_SPEED,
	OCV_AGE,
	OCV_REMAINING_LIFETIME,
	OCV_REQUIRES_SERVICE,
	OCV_CARGO_WAITING,
	OCV_CARGO_WAITING_AMOUNT,
	OCV_CARGO_ACCEPTANCE,
	OCV_FREE_PLATFORMS,
	OCV_SLOT_OCCUPANCY,
	OCV_TRAIN_IN_SLOT,
	OCV_COUNTER_VALUE,
	OCV_PERCENT,
	OCV_UNCONDITIONALLY,
};

static const StringID _order_conditional_condition[] = {
	STR_ORDER_CONDITIONAL_COMPARATOR_EQUALS,
	STR_ORDER_CONDITIONAL_COMPARATOR_NOT_EQUALS,
	STR_ORDER_CONDITIONAL_COMPARATOR_LESS_THAN,
	STR_ORDER_CONDITIONAL_COMPARATOR_LESS_EQUALS,
	STR_ORDER_CONDITIONAL_COMPARATOR_MORE_THAN,
	STR_ORDER_CONDITIONAL_COMPARATOR_MORE_EQUALS,
	STR_ORDER_CONDITIONAL_COMPARATOR_IS_TRUE,
	STR_ORDER_CONDITIONAL_COMPARATOR_IS_FALSE,
	INVALID_STRING_ID,
};

static const StringID _order_conditional_condition_has[] = {
	STR_ORDER_CONDITIONAL_COMPARATOR_HAS,
	STR_ORDER_CONDITIONAL_COMPARATOR_HAS_NO,
	STR_ORDER_CONDITIONAL_COMPARATOR_HAS_LESS_THAN,
	STR_ORDER_CONDITIONAL_COMPARATOR_HAS_LESS_EQUALS,
	STR_ORDER_CONDITIONAL_COMPARATOR_HAS_MORE_THAN,
	STR_ORDER_CONDITIONAL_COMPARATOR_HAS_MORE_EQUALS,
	STR_ORDER_CONDITIONAL_COMPARATOR_HAS,
	STR_ORDER_CONDITIONAL_COMPARATOR_HAS_NO,
	INVALID_STRING_ID,
};

static const StringID _order_conditional_condition_accepts[] = {
	STR_NULL,
	STR_NULL,
	STR_NULL,
	STR_NULL,
	STR_NULL,
	STR_NULL,
	STR_ORDER_CONDITIONAL_COMPARATOR_ACCEPTS,
	STR_ORDER_CONDITIONAL_COMPARATOR_DOES_NOT_ACCEPT,
	INVALID_STRING_ID,
};

static const StringID _order_conditional_condition_is_fully_occupied[] = {
	STR_NULL,
	STR_NULL,
	STR_NULL,
	STR_NULL,
	STR_NULL,
	STR_NULL,
	STR_ORDER_CONDITIONAL_COMPARATOR_FULLY_OCCUPIED,
	STR_ORDER_CONDITIONAL_COMPARATOR_NOT_YET_FULLY_OCCUPIED,
	INVALID_STRING_ID,
};

static const StringID _order_conditional_condition_is_in_slot[] = {
	STR_ORDER_CONDITIONAL_COMPARATOR_TRAIN_IN_ACQUIRE_SLOT,
	STR_ORDER_CONDITIONAL_COMPARATOR_TRAIN_NOT_IN_ACQUIRE_SLOT,
	STR_NULL,
	STR_NULL,
	STR_NULL,
	STR_NULL,
	STR_ORDER_CONDITIONAL_COMPARATOR_TRAIN_IN_SLOT,
	STR_ORDER_CONDITIONAL_COMPARATOR_TRAIN_NOT_IN_SLOT,
	INVALID_STRING_ID,
};

extern uint ConvertSpeedToDisplaySpeed(uint speed);
extern uint ConvertDisplaySpeedToSpeed(uint speed);

static const StringID _order_depot_action_dropdown[] = {
	STR_ORDER_DROP_GO_ALWAYS_DEPOT,
	STR_ORDER_DROP_SERVICE_DEPOT,
	STR_ORDER_DROP_HALT_DEPOT,
	STR_ORDER_DROP_SELL_DEPOT,
	INVALID_STRING_ID
};

static int DepotActionStringIndex(const Order *order)
{
	if (order->GetDepotActionType() & ODATFB_SELL) {
		return DA_SELL;
	} else if (order->GetDepotActionType() & ODATFB_HALT) {
		return DA_STOP;
	} else if (order->GetDepotOrderType() & ODTFB_SERVICE) {
		return DA_SERVICE;
	} else {
		return DA_ALWAYS_GO;
	}
}

static const StringID _order_refit_action_dropdown[] = {
	STR_ORDER_DROP_REFIT_AUTO,
	STR_ORDER_DROP_REFIT_AUTO_ANY,
	INVALID_STRING_ID
};

/**
 * Draws an order in order or timetable GUI
 * @param v Vehicle the order belongs to
 * @param order The order to draw
 * @param order_index Index of the order in the orders of the vehicle
 * @param y Y position for drawing
 * @param selected True, if the order is selected
 * @param timetable True, when drawing in the timetable GUI
 * @param left Left border for text drawing
 * @param middle X position between order index and order text
 * @param right Right border for text drawing
 */
void DrawOrderString(const Vehicle *v, const Order *order, int order_index, int y, bool selected, bool timetable, int left, int middle, int right)
{
	bool rtl = _current_text_dir == TD_RTL;

	SpriteID sprite = rtl ? SPR_ARROW_LEFT : SPR_ARROW_RIGHT;
	Dimension sprite_size = GetSpriteSize(sprite);
	if (v->cur_real_order_index == order_index) {
		DrawSprite(sprite, PAL_NONE, rtl ? right -     sprite_size.width : left,                     y + ((int)FONT_HEIGHT_NORMAL - (int)sprite_size.height) / 2);
		DrawSprite(sprite, PAL_NONE, rtl ? right - 2 * sprite_size.width : left + sprite_size.width, y + ((int)FONT_HEIGHT_NORMAL - (int)sprite_size.height) / 2);
	} else if (v->cur_implicit_order_index == order_index) {
		DrawSprite(sprite, PAL_NONE, rtl ? right -     sprite_size.width : left,                     y + ((int)FONT_HEIGHT_NORMAL - (int)sprite_size.height) / 2);
	}

	TextColour colour = TC_BLACK;
	if (order->IsType(OT_IMPLICIT)) {
		colour = (selected ? TC_SILVER : TC_GREY) | TC_NO_SHADE;
	} else if (selected) {
		colour = TC_WHITE;
	}

	SetDParam(0, order_index + 1);
	DrawString(left, rtl ? right - 2 * sprite_size.width - 3 : middle, y, STR_ORDER_INDEX, colour, SA_RIGHT | SA_FORCE);

	SetDParam(7, STR_EMPTY);
	SetDParam(12, STR_EMPTY);

	/* Check range for aircraft. */
	if (v->type == VEH_AIRCRAFT && Aircraft::From(v)->GetRange() > 0 && order->IsGotoOrder()) {
		const Order *next = order->next != nullptr ? order->next : v->GetFirstOrder();
		if (GetOrderDistance(order, next, v) > Aircraft::From(v)->acache.cached_max_range_sqr) SetDParam(11, STR_ORDER_OUT_OF_RANGE);
	}

	bool timetable_wait_time_valid = false;

	switch (order->GetType()) {
		case OT_DUMMY:
			SetDParam(0, STR_INVALID_ORDER);
			SetDParam(1, order->GetDestination());
			break;

		case OT_IMPLICIT:
			SetDParam(0, STR_ORDER_GO_TO_STATION);
			SetDParam(1, STR_ORDER_GO_TO);
			SetDParam(2, order->GetDestination());
			SetDParam(3, timetable ? STR_EMPTY : STR_ORDER_IMPLICIT);
			break;

		case OT_GOTO_STATION: {
			OrderLoadFlags load = order->GetLoadType();
			OrderUnloadFlags unload = order->GetUnloadType();
			bool valid_station = CanVehicleUseStation(v, Station::Get(order->GetDestination()));

			SetDParam(0, valid_station ? STR_ORDER_GO_TO_STATION : STR_ORDER_GO_TO_STATION_CAN_T_USE_STATION);
			SetDParam(1, STR_ORDER_GO_TO + (v->IsGroundVehicle() ? order->GetNonStopType() : 0));
			SetDParam(2, order->GetDestination());

			if (timetable) {
				SetDParam(3, STR_EMPTY);

				if (order->GetWaitTime() > 0) {
					SetDParam(7, order->IsWaitTimetabled() ? STR_TIMETABLE_STAY_FOR : STR_TIMETABLE_STAY_FOR_ESTIMATED);
					SetTimetableParams(8, order->GetWaitTime());
				}
				timetable_wait_time_valid = true;
			} else {
				SetDParam(3, (order->GetNonStopType() & ONSF_NO_STOP_AT_DESTINATION_STATION) ? STR_EMPTY : _station_load_types[order->IsRefit()][unload][load]);
				if (order->IsRefit()) {
					SetDParam(4, order->IsAutoRefit() ? STR_ORDER_AUTO_REFIT_ANY : CargoSpec::Get(order->GetRefitCargo())->name);
				}
				if (v->type == VEH_TRAIN && (order->GetNonStopType() & ONSF_NO_STOP_AT_DESTINATION_STATION) == 0) {
					SetDParam(7, order->GetStopLocation() + STR_ORDER_STOP_LOCATION_NEAR_END);
				}
			}
			break;
		}

		case OT_GOTO_DEPOT:
			if (order->GetDepotActionType() & ODATFB_NEAREST_DEPOT) {
				SetDParam(0, STR_ORDER_GO_TO_NEAREST_DEPOT_FORMAT);
				if (v->type == VEH_AIRCRAFT) {
					SetDParam(2, STR_ORDER_NEAREST_HANGAR);
					SetDParam(3, STR_EMPTY);
				} else {
					SetDParam(2, STR_ORDER_NEAREST_DEPOT);
					SetDParam(3, STR_ORDER_TRAIN_DEPOT + v->type);
				}
			} else {
				SetDParam(0, STR_ORDER_GO_TO_DEPOT_FORMAT);
				SetDParam(2, v->type);
				SetDParam(3, order->GetDestination());
			}

			if (order->GetDepotOrderType() & ODTFB_SERVICE) {
				SetDParam(1, (order->GetNonStopType() & ONSF_NO_STOP_AT_INTERMEDIATE_STATIONS) ? STR_ORDER_SERVICE_NON_STOP_AT : STR_ORDER_SERVICE_AT);
			} else {
				SetDParam(1, (order->GetNonStopType() & ONSF_NO_STOP_AT_INTERMEDIATE_STATIONS) ? STR_ORDER_GO_NON_STOP_TO : STR_ORDER_GO_TO);
			}

			if (!timetable && (order->GetDepotActionType() & ODATFB_SELL)) {
				SetDParam(7, STR_ORDER_SELL_ORDER);
			} else {
				if (!timetable && (order->GetDepotActionType() & ODATFB_HALT)) {
					SetDParam(7, STR_ORDER_STOP_ORDER);
				}

				if (!timetable && order->IsRefit()) {
					SetDParam(7, (order->GetDepotActionType() & ODATFB_HALT) ? STR_ORDER_REFIT_STOP_ORDER : STR_ORDER_REFIT_ORDER);
					SetDParam(8, CargoSpec::Get(order->GetRefitCargo())->name);
				}
			}

			if (timetable) {
				if (order->GetWaitTime() > 0) {
					SetDParam(7, order->IsWaitTimetabled() ? STR_TIMETABLE_STAY_FOR : STR_TIMETABLE_STAY_FOR_ESTIMATED);
					SetTimetableParams(8, order->GetWaitTime());
				}
				timetable_wait_time_valid = !(order->GetDepotActionType() & ODATFB_HALT);
			}
			break;

		case OT_GOTO_WAYPOINT: {
			StringID str = (order->GetNonStopType() & ONSF_NO_STOP_AT_INTERMEDIATE_STATIONS) ? STR_ORDER_GO_NON_STOP_TO_WAYPOINT : STR_ORDER_GO_TO_WAYPOINT;
			if (order->GetWaypointFlags() & OWF_REVERSE) str += STR_ORDER_GO_TO_WAYPOINT_REVERSE - STR_ORDER_GO_TO_WAYPOINT;
			SetDParam(0, str);
			SetDParam(1, order->GetDestination());
			if (timetable && order->IsWaitTimetabled()) {
				SetDParam(7, STR_TIMETABLE_STAY_FOR);
				SetTimetableParams(8, order->GetWaitTime());
				timetable_wait_time_valid = true;
			}
			break;
		}

		case OT_CONDITIONAL: {
			SetDParam(1, order->GetConditionSkipToOrder() + 1);
			const OrderConditionVariable ocv = order->GetConditionVariable( );
			/* handle some non-ordinary cases seperately */
			if (ocv == OCV_UNCONDITIONALLY) {
				SetDParam(0, STR_ORDER_CONDITIONAL_UNCONDITIONAL);
			} else if (ocv == OCV_PERCENT) {
				SetDParam(0, STR_CONDITIONAL_PERCENT);
				SetDParam(2, order->GetConditionValue());
			} else if (ocv == OCV_FREE_PLATFORMS) {
				SetDParam(0, STR_CONDITIONAL_FREE_PLATFORMS );
				SetDParam(2, STR_ORDER_CONDITIONAL_COMPARATOR_HAS + order->GetConditionComparator());
				SetDParam(3, order->GetConditionValue());
			} else if (ocv == OCV_SLOT_OCCUPANCY) {
				if (TraceRestrictSlot::IsValidID(order->GetXData())) {
					SetDParam(0, STR_ORDER_CONDITIONAL_SLOT);
					SetDParam(2, order->GetXData());
				} else {
					SetDParam(0, STR_ORDER_CONDITIONAL_INVALID_SLOT);
					SetDParam(2, STR_TRACE_RESTRICT_VARIABLE_UNDEFINED);
				}
				SetDParam(3, order->GetConditionComparator() == OCC_IS_TRUE ? STR_ORDER_CONDITIONAL_COMPARATOR_FULLY_OCCUPIED : STR_ORDER_CONDITIONAL_COMPARATOR_NOT_YET_FULLY_OCCUPIED);
			} else if (ocv == OCV_TRAIN_IN_SLOT) {
				if (TraceRestrictSlot::IsValidID(order->GetXData())) {
					SetDParam(0, STR_ORDER_CONDITIONAL_IN_SLOT);
					SetDParam(3, order->GetXData());
				} else {
					SetDParam(0, STR_ORDER_CONDITIONAL_IN_INVALID_SLOT);
					SetDParam(3, STR_TRACE_RESTRICT_VARIABLE_UNDEFINED);
				}
				switch (order->GetConditionComparator()) {
					case OCC_IS_TRUE:
						SetDParam(2, STR_ORDER_CONDITIONAL_COMPARATOR_TRAIN_IN_SLOT);
						break;
					case OCC_IS_FALSE:
						SetDParam(2, STR_ORDER_CONDITIONAL_COMPARATOR_TRAIN_NOT_IN_SLOT);
						break;
					case OCC_EQUALS:
						SetDParam(2, STR_ORDER_CONDITIONAL_COMPARATOR_TRAIN_IN_ACQUIRE_SLOT);
						break;
					case OCC_NOT_EQUALS:
						SetDParam(2, STR_ORDER_CONDITIONAL_COMPARATOR_TRAIN_NOT_IN_ACQUIRE_SLOT);
						break;
					default:
						NOT_REACHED();
				}
			} else if (ocv == OCV_CARGO_LOAD_PERCENTAGE) {
				SetDParam(0, STR_ORDER_CONDITIONAL_LOAD_PERCENTAGE_DISPLAY);
				SetDParam(2, CargoSpec::Get(order->GetConditionValue())->name);
				SetDParam(3, STR_ORDER_CONDITIONAL_COMPARATOR_EQUALS + order->GetConditionComparator());
				SetDParam(4, order->GetXData());
			} else if (ocv == OCV_CARGO_WAITING_AMOUNT) {
				if (GB(order->GetXData(), 16, 16) == 0) {
					SetDParam(0, STR_ORDER_CONDITIONAL_CARGO_WAITING_AMOUNT_DISPLAY);
					SetDParam(2, CargoSpec::Get(order->GetConditionValue())->name);
					SetDParam(3, STR_ORDER_CONDITIONAL_COMPARATOR_EQUALS + order->GetConditionComparator());
					SetDParam(4, order->GetConditionValue());
					SetDParam(5, GB(order->GetXData(), 0, 16));
				} else {
					SetDParam(0, STR_ORDER_CONDITIONAL_CARGO_WAITING_AMOUNT_VIA_DISPLAY);
					SetDParam(2, CargoSpec::Get(order->GetConditionValue())->name);
					SetDParam(3, GB(order->GetXData(), 16, 16) - 2);
					SetDParam(4, STR_ORDER_CONDITIONAL_COMPARATOR_EQUALS + order->GetConditionComparator());
					SetDParam(5, order->GetConditionValue());
					SetDParam(6, GB(order->GetXData(), 0, 16));
				}
			} else if (ocv == OCV_COUNTER_VALUE) {
				if (TraceRestrictCounter::IsValidID(GB(order->GetXData(), 16, 16))) {
					SetDParam(0, STR_ORDER_CONDITIONAL_COUNTER);
					SetDParam(2, GB(order->GetXData(), 16, 16));
				} else {
					SetDParam(0, STR_ORDER_CONDITIONAL_INVALID_COUNTER);
					SetDParam(2, STR_TRACE_RESTRICT_VARIABLE_UNDEFINED);
				}
				SetDParam(3, STR_ORDER_CONDITIONAL_COMPARATOR_EQUALS + order->GetConditionComparator());
				SetDParam(4, GB(order->GetXData(), 0, 16));
			} else {
				OrderConditionComparator occ = order->GetConditionComparator();
				SetDParam(0, (occ == OCC_IS_TRUE || occ == OCC_IS_FALSE) ? STR_ORDER_CONDITIONAL_TRUE_FALSE : STR_ORDER_CONDITIONAL_NUM);
				SetDParam(2, (ocv == OCV_CARGO_ACCEPTANCE || ocv == OCV_CARGO_WAITING || ocv == OCV_FREE_PLATFORMS)
						? STR_ORDER_CONDITIONAL_NEXT_STATION : STR_ORDER_CONDITIONAL_LOAD_PERCENTAGE + ocv);

				uint value = order->GetConditionValue();
				switch (ocv) {
					case OCV_CARGO_ACCEPTANCE:
						SetDParam(0, STR_ORDER_CONDITIONAL_CARGO_ACCEPTANCE);
						SetDParam(2, STR_ORDER_CONDITIONAL_COMPARATOR_ACCEPTS + occ - OCC_IS_TRUE);
						SetDParam(3, CargoSpec::Get(value)->name);
						break;
					case OCV_CARGO_WAITING:
						SetDParam(0, STR_ORDER_CONDITIONAL_CARGO_WAITING_DISPLAY);
						SetDParam(2, STR_ORDER_CONDITIONAL_COMPARATOR_HAS + occ - OCC_IS_TRUE);
						SetDParam(3, CargoSpec::Get(value)->name);
						break;
					case OCV_REQUIRES_SERVICE:
						SetDParam(3, STR_ORDER_CONDITIONAL_COMPARATOR_EQUALS + occ);
						break;
					case OCV_MAX_SPEED:
						value = ConvertSpeedToDisplaySpeed(value);
						/* FALL THROUGH */
					default:
						SetDParam(3, STR_ORDER_CONDITIONAL_COMPARATOR_EQUALS + occ);
						SetDParam(4, value);
				}
			}

			if (timetable && order->GetWaitTime() > 0) {
				SetDParam(7, order->IsWaitTimetabled() ? STR_TIMETABLE_AND_TRAVEL_FOR : STR_TIMETABLE_AND_TRAVEL_FOR_ESTIMATED);
				SetTimetableParams(8, order->GetWaitTime());
			} else {
				SetDParam(7, STR_EMPTY);
			}

			break;
		}

		default: NOT_REACHED();
	}

	int edge = DrawString(rtl ? left : middle, rtl ? middle : right, y, STR_ORDER_TEXT, colour);

	if (timetable && timetable_wait_time_valid && order->GetLeaveType() != OLT_NORMAL && edge != 0) {
		edge = DrawString(rtl ? left : edge + 3, rtl ? edge - 3 : right, y, STR_TIMETABLE_LEAVE_EARLY_ORDER + order->GetLeaveType() - OLT_LEAVE_EARLY, colour);
	}
	if (timetable && HasBit(v->vehicle_flags, VF_SCHEDULED_DISPATCH) && v->GetFirstWaitingLocation(false) == order_index && edge != 0) {
		StringID str = order->IsWaitTimetabled() ? STR_TIMETABLE_SCHEDULED_DISPATCH_ORDER : STR_TIMETABLE_SCHEDULED_DISPATCH_ORDER_NO_WAIT_TIME;
		edge = DrawString(rtl ? left : edge + 3, rtl ? edge - 3 : right, y, str, colour);
	}

	if (timetable && timetable_wait_time_valid && order->IsWaitFixed() && edge != 0) {
		Dimension lock_d = GetSpriteSize(SPR_LOCK);
		DrawPixelInfo tmp_dpi;
		if (FillDrawPixelInfo(&tmp_dpi, rtl ? left : middle, y, rtl ? middle - left : right - middle, lock_d.height)) {
			DrawPixelInfo *old_dpi = _cur_dpi;
			_cur_dpi = &tmp_dpi;

			DrawSprite(SPR_LOCK, PAL_NONE, rtl ? edge - 3 - lock_d.width - left : edge + 3 - middle, 0);

			_cur_dpi = old_dpi;
		}
	}
}

/**
 * Get the order command a vehicle can do in a given tile.
 * @param v Vehicle involved.
 * @param tile Tile being queried.
 * @return The order associated to vehicle v in given tile (or empty order if vehicle can do nothing in the tile).
 */
static Order GetOrderCmdFromTile(const Vehicle *v, TileIndex tile)
{
	/* Hack-ish; unpack order 0, so everything gets initialised with either zero
	 * or a suitable default value for the variable. Then also override the index
	 * as it is not coming from a pool, so would be initialised. */
	Order order(0);
	order.index = 0;

	/* check depot first */
	if (IsDepotTypeTile(tile, (TransportType)(uint)v->type) && IsInfraTileUsageAllowed(v->type, v->owner, tile)) {
		if (v->type == VEH_ROAD && ((GetRoadTypes(tile) & RoadVehicle::From(v)->compatible_roadtypes) == 0)) {
			order.Free();
			return order;
		}
		order.MakeGoToDepot(v->type == VEH_AIRCRAFT ? GetStationIndex(tile) : GetDepotIndex(tile),
				ODTFB_PART_OF_ORDERS,
				((_settings_client.gui.new_nonstop || _settings_game.order.nonstop_only) && v->IsGroundVehicle()) ? ONSF_NO_STOP_AT_INTERMEDIATE_STATIONS : ONSF_STOP_EVERYWHERE);

		if (_ctrl_pressed) order.SetDepotOrderType((OrderDepotTypeFlags)(order.GetDepotOrderType() ^ ODTFB_SERVICE));

		return order;
	}

	/* check rail waypoint */
	if (IsRailWaypointTile(tile) &&
			v->type == VEH_TRAIN &&
			IsInfraTileUsageAllowed(VEH_TRAIN, v->owner, tile)) {
		order.MakeGoToWaypoint(GetStationIndex(tile));
		if (_settings_client.gui.new_nonstop != _ctrl_pressed || _settings_game.order.nonstop_only) order.SetNonStopType(ONSF_NO_STOP_AT_ANY_STATION);
		return order;
	}

	/* check buoy (no ownership) */
	if (IsBuoyTile(tile) && v->type == VEH_SHIP) {
		order.MakeGoToWaypoint(GetStationIndex(tile));
		return order;
	}

	/* check for station or industry with neutral station */
	if (IsTileType(tile, MP_STATION) || IsTileType(tile, MP_INDUSTRY)) {
		const Station *st = nullptr;

		if (IsTileType(tile, MP_STATION)) {
			st = Station::GetByTile(tile);
		} else {
			const Industry *in = Industry::GetByTile(tile);
			st = in->neutral_station;
		}
		if (st != nullptr && IsInfraUsageAllowed(v->type, v->owner, st->owner)) {
			byte facil;
			switch (v->type) {
				case VEH_SHIP:     facil = FACIL_DOCK;    break;
				case VEH_TRAIN:    facil = FACIL_TRAIN;   break;
				case VEH_AIRCRAFT: facil = FACIL_AIRPORT; break;
				case VEH_ROAD:     facil = FACIL_BUS_STOP | FACIL_TRUCK_STOP; break;
				default: NOT_REACHED();
			}
			if (st->facilities & facil) {
				order.MakeGoToStation(st->index);
				if (_ctrl_pressed) order.SetLoadType(OLF_FULL_LOAD_ANY);
				if ((_settings_client.gui.new_nonstop || _settings_game.order.nonstop_only) && v->IsGroundVehicle()) order.SetNonStopType(ONSF_NO_STOP_AT_INTERMEDIATE_STATIONS);
				order.SetStopLocation(v->type == VEH_TRAIN ? (OrderStopLocation)(_settings_client.gui.stop_location) : OSL_PLATFORM_FAR_END);
				return order;
			}
		}
	}

	/* not found */
	order.Free();
	return order;
}

/** Hotkeys for order window. */
enum {
	OHK_SKIP,
	OHK_DELETE,
	OHK_GOTO,
	OHK_NONSTOP,
	OHK_FULLLOAD,
	OHK_UNLOAD,
	OHK_NEAREST_DEPOT,
	OHK_ALWAYS_SERVICE,
	OHK_TRANSFER,
	OHK_NO_UNLOAD,
	OHK_NO_LOAD,
};

/**
 * %Order window code for all vehicles.
 *
 * At the bottom of the window two button rows are located for changing the orders of the vehicle.
 *
 * \section top-row Top row
 * The top-row is for manipulating an individual order. What row is displayed depends on the type of vehicle, and whether or not you are the owner of the vehicle.
 *
 * The top-row buttons of one of your trains or road vehicles is one of the following three cases:
 * \verbatim
 * +-----------------+-----------------+-----------------+-----------------+
 * |    NON-STOP     |    FULL_LOAD    |     UNLOAD      |      REFIT      | (normal)
 * +-----------------+-----+-----------+-----------+-----+-----------------+
 * |       COND_VAR        |    COND_COMPARATOR    |      COND_VALUE       | (for conditional orders)
 * +-----------------+-----+-----------+-----------+-----+-----------------+
 * |    NON-STOP     |      REFIT      |     SERVICE     |     (empty)     | (for depot orders)
 * +-----------------+-----------------+-----------------+-----------------+
 * \endverbatim
 *
 * Airplanes and ships have one of the following three top-row button rows:
 * \verbatim
 * +-----------------+-----------------+-----------------+
 * |    FULL_LOAD    |     UNLOAD      |      REFIT      | (normal)
 * +-----------------+-----------------+-----------------+
 * |    COND_VAR     | COND_COMPARATOR |   COND_VALUE    | (for conditional orders)
 * +-----------------+--------+--------+-----------------+
 * |            REFIT         |          SERVICE         | (for depot order)
 * +--------------------------+--------------------------+
 * \endverbatim
 *
 * \section bottom-row Bottom row
 * The second row (the bottom row) is for manipulating the list of orders:
 * \verbatim
 * +-----------------+-----------------+-----------------+
 * |      SKIP       |     DELETE      |      GOTO       |
 * +-----------------+-----------------+-----------------+
 * \endverbatim
 *
 * For vehicles of other companies, both button rows are not displayed.
 */
struct OrdersWindow : public Window {
private:
	/** Under what reason are we using the PlaceObject functionality? */
	enum OrderPlaceObjectState {
		OPOS_NONE,
		OPOS_GOTO,
		OPOS_CONDITIONAL,
		OPOS_SHARE,
		OPOS_COND_VIA,
		OPOS_END,
	};

	/** Displayed planes of the #NWID_SELECTION widgets. */
	enum DisplayPane {
		/* WID_O_SEL_TOP_ROW_GROUNDVEHICLE */
		DP_GROUNDVEHICLE_ROW_NORMAL      = 0, ///< Display the row for normal/depot orders in the top row of the train/rv order window.
		DP_GROUNDVEHICLE_ROW_CONDITIONAL = 1, ///< Display the row for conditional orders in the top row of the train/rv order window.

		/* WID_O_SEL_TOP_LEFT */
		DP_LEFT_LOAD       = 0, ///< Display 'load' in the left button of the top row of the train/rv order window.
		DP_LEFT_REFIT      = 1, ///< Display 'refit' in the left button of the top row of the train/rv order window.
		DP_LEFT_REVERSE    = 2, ///< Display 'reverse' in the left button of the top row of the train/rv order window.

		/* WID_O_SEL_TOP_MIDDLE */
		DP_MIDDLE_UNLOAD   = 0, ///< Display 'unload' in the middle button of the top row of the train/rv order window.
		DP_MIDDLE_SERVICE  = 1, ///< Display 'service' in the middle button of the top row of the train/rv order window.

		/* WID_O_SEL_TOP_RIGHT */
		DP_RIGHT_EMPTY     = 0, ///< Display an empty panel in the right button of the top row of the train/rv order window.
		DP_RIGHT_REFIT     = 1, ///< Display 'refit' in the right button of the top  row of the train/rv order window.

		/* WID_O_SEL_TOP_ROW */
		DP_ROW_LOAD        = 0, ///< Display 'load' / 'unload' / 'refit' buttons in the top row of the ship/airplane order window.
		DP_ROW_DEPOT       = 1, ///< Display 'refit' / 'service' buttons in the top row of the ship/airplane order window.

		/* WID_O_SEL_COND_VALUE */
		DP_COND_VALUE_NUMBER = 0, ///< Display number widget
		DP_COND_VALUE_CARGO  = 1, ///< Display dropdown widget cargo types
		DP_COND_VALUE_SLOT   = 2, ///< Display dropdown widget tracerestrict slots

		/* WID_O_SEL_COND_AUX */
		DP_COND_AUX_CARGO = 0, ///< Display dropdown widget cargo types
		DP_COND_COUNTER = 1,   ///< Display dropdown widget counters

		/* WID_O_SEL_COND_AUX2 */
		DP_COND_AUX2_VIA = 0, ///< Display via button

		DP_ROW_CONDITIONAL = 2, ///< Display the conditional order buttons in the top row of the ship/airplane order window.

		/* WID_O_SEL_BOTTOM_LEFT */
		DP_BOTTOM_LEFT_SKIP        = 0, ///< Display 'skip' in the left button of the bottom row of the vehicle order window.
		DP_BOTTOM_LEFT_MANAGE_LIST = 1, ///< Display 'manage list' in the left button of the bottom row of the vehicle order window.

		/* WID_O_SEL_BOTTOM_MIDDLE */
		DP_BOTTOM_MIDDLE_DELETE       = 0, ///< Display 'delete' in the middle button of the bottom row of the vehicle order window.
		DP_BOTTOM_MIDDLE_STOP_SHARING = 1, ///< Display 'stop sharing' in the middle button of the bottom row of the vehicle order window.

		/* WID_O_SEL_SHARED */
		DP_SHARED_LIST       = 0, ///< Display shared order list button
		DP_SHARED_VEH_GROUP  = 1, ///< Display add veh to new group button
	};

	int selected_order;
	VehicleOrderID order_over;         ///< Order over which another order is dragged, \c INVALID_VEH_ORDER_ID if none.
	OrderPlaceObjectState goto_type;
	const Vehicle *vehicle; ///< Vehicle owning the orders being displayed and manipulated.
	Scrollbar *vscroll;
	bool can_do_refit;     ///< Vehicle chain can be refitted in depot.
	bool can_do_autorefit; ///< Vehicle chain can be auto-refitted.
	int query_text_widget; ///< widget which most recently called ShowQueryString
	int current_aux_plane;
	int current_aux2_plane;

	/**
	 * Return the memorised selected order.
	 * @return the memorised order if it is a valid one
	 *  else return the number of orders
	 */
	VehicleOrderID OrderGetSel() const
	{
		int num = this->selected_order;
		return (num >= 0 && num < vehicle->GetNumOrders()) ? num : vehicle->GetNumOrders();
	}

	/**
	 * Calculate the selected order.
	 * The calculation is based on the relative (to the window) y click position and
	 *  the position of the scrollbar.
	 *
	 * @param y Y-value of the click relative to the window origin
	 * @return The selected order if the order is valid, else return \c INVALID_VEH_ORDER_ID.
	 */
	VehicleOrderID GetOrderFromPt(int y)
	{
		NWidgetBase *nwid = this->GetWidget<NWidgetBase>(WID_O_ORDER_LIST);
		int sel = (y - nwid->pos_y - WD_FRAMERECT_TOP) / nwid->resize_y; // Selected line in the WID_O_ORDER_LIST panel.

		if ((uint)sel >= this->vscroll->GetCapacity()) return INVALID_VEH_ORDER_ID;

		sel += this->vscroll->GetPosition();

		return (sel <= vehicle->GetNumOrders() && sel >= 0) ? sel : INVALID_VEH_ORDER_ID;
	}

	/**
	 * Determine which strings should be displayed in the conditional comparator dropdown
	 *
	 * @param order the order to evaluate
	 * @return the StringIDs to display
	 */
	static const StringID *GetComparatorStrings(const Order *order)
	{
		if (order == nullptr) return _order_conditional_condition;
		switch (order->GetConditionVariable()) {
			case OCV_FREE_PLATFORMS:
			case OCV_CARGO_WAITING:
				return _order_conditional_condition_has;

			case OCV_CARGO_ACCEPTANCE:
				return _order_conditional_condition_accepts;

			case OCV_SLOT_OCCUPANCY:
				return _order_conditional_condition_is_fully_occupied;

			case OCV_TRAIN_IN_SLOT:
				return _order_conditional_condition_is_in_slot;

			default:
				return _order_conditional_condition;
		}
	}

	bool InsertNewOrder(uint64 order_pack)
	{
		return DoCommandPEx(this->vehicle->tile, this->vehicle->index, this->OrderGetSel(), order_pack, CMD_INSERT_ORDER | CMD_MSG(STR_ERROR_CAN_T_INSERT_NEW_ORDER), nullptr, nullptr, 0);
	}

	bool ModifyOrder(VehicleOrderID sel_ord, uint32 p2, bool error_msg = true)
	{
		return ::ModifyOrder(this->vehicle, sel_ord, p2, error_msg);
	}

	/**
	 * Handle the click on the goto button.
	 */
	void OrderClick_Goto(OrderPlaceObjectState type)
	{
		assert(type > OPOS_NONE && type < OPOS_END);

		static const HighLightStyle goto_place_style[OPOS_END - 1] = {
			HT_RECT | HT_VEHICLE, // OPOS_GOTO
			HT_NONE,              // OPOS_CONDITIONAL
			HT_VEHICLE,           // OPOS_SHARE
			HT_RECT,              // OPOS_COND_VIA
		};
		SetObjectToPlaceWnd(ANIMCURSOR_PICKSTATION, PAL_NONE, goto_place_style[type - 1], this);
		this->goto_type = type;
		this->SetWidgetDirty(WID_O_GOTO);
		this->SetWidgetDirty(WID_O_COND_AUX_VIA);
	}

	/**
	 * Handle the click on the full load button.
	 * @param load_type the way to load.
	 */
	void OrderClick_FullLoad(int load_type)
	{
		VehicleOrderID sel_ord = this->OrderGetSel();
		const Order *order = this->vehicle->GetOrder(sel_ord);

		if (order == nullptr || (order->GetLoadType() == load_type && load_type != OLFB_CARGO_TYPE_LOAD)) return;

		if (load_type < 0) {
			load_type = order->GetLoadType() == OLF_LOAD_IF_POSSIBLE ? OLF_FULL_LOAD_ANY : OLF_LOAD_IF_POSSIBLE;
		}
		if (order->GetLoadType() != load_type) {
			this->ModifyOrder(sel_ord, MOF_LOAD | (load_type << 4));
		}

		if (load_type == OLFB_CARGO_TYPE_LOAD) ShowCargoTypeOrdersWindow(this->vehicle, this, sel_ord, CTOWV_LOAD);
	}

	/**
	 * Handle the 'no loading' hotkey
	 */
	void OrderHotkey_NoLoad()
	{
		this->OrderClick_FullLoad(OLFB_NO_LOAD);
	}

	/**
	 * Handle the click on the service.
	 */
	void OrderClick_Service(int i)
	{
		VehicleOrderID sel_ord = this->OrderGetSel();

		if (i < 0) {
			const Order *order = this->vehicle->GetOrder(sel_ord);
			if (order == nullptr) return;
			i = (order->GetDepotOrderType() & ODTFB_SERVICE) ? DA_ALWAYS_GO : DA_SERVICE;
		}
		this->ModifyOrder(sel_ord, MOF_DEPOT_ACTION | (i << 4));
	}

	/**
	 * Handle the click on the service in nearest depot button.
	 */
	void OrderClick_NearestDepot()
	{
		Order order;
		order.next = nullptr;
		order.index = 0;
		order.MakeGoToDepot(0, ODTFB_PART_OF_ORDERS,
				(_settings_client.gui.new_nonstop || _settings_game.order.nonstop_only) && this->vehicle->IsGroundVehicle() ? ONSF_NO_STOP_AT_INTERMEDIATE_STATIONS : ONSF_STOP_EVERYWHERE);
		order.SetDepotActionType(ODATFB_NEAREST_DEPOT);

		this->InsertNewOrder(order.Pack());
	}

	/**
	 * Handle the click on the unload button.
	 */
	void OrderClick_Unload(int unload_type)
	{
		VehicleOrderID sel_ord = this->OrderGetSel();
		const Order *order = this->vehicle->GetOrder(sel_ord);

		if (order == nullptr || (order->GetUnloadType() == unload_type && unload_type != OUFB_CARGO_TYPE_UNLOAD)) return;

		if (unload_type < 0) {
			unload_type = order->GetUnloadType() == OUF_UNLOAD_IF_POSSIBLE ? OUFB_UNLOAD : OUF_UNLOAD_IF_POSSIBLE;
		}

		if (order->GetUnloadType() != unload_type) {
			this->ModifyOrder(sel_ord, MOF_UNLOAD | (unload_type << 4));
		}

		if (unload_type == OUFB_TRANSFER) {
			/* Transfer orders with leave empty as default */
			this->ModifyOrder(sel_ord, MOF_LOAD | (OLFB_NO_LOAD << 4), false);
			this->SetWidgetDirty(WID_O_FULL_LOAD);
		} else if(unload_type == OUFB_CARGO_TYPE_UNLOAD) {
			ShowCargoTypeOrdersWindow(this->vehicle, this, sel_ord, CTOWV_UNLOAD);
		}
	}

	/**
	 * Handle the transfer hotkey
	 */
	void OrderHotkey_Transfer()
	{
		this->OrderClick_Unload(OUFB_TRANSFER);
	}

	/**
	 * Handle the 'no unload' hotkey
	 */
	void OrderHotkey_NoUnload()
	{
		this->OrderClick_Unload(OUFB_NO_UNLOAD);
	}

	/**
	 * Handle the click on the nonstop button.
	 * @param non_stop what non-stop type to use; -1 to use the 'next' one.
	 */
	void OrderClick_Nonstop(int non_stop)
	{
		if (!this->vehicle->IsGroundVehicle()) return;

		VehicleOrderID sel_ord = this->OrderGetSel();
		const Order *order = this->vehicle->GetOrder(sel_ord);

		if (order == nullptr || order->GetNonStopType() == non_stop) return;

		/* Keypress if negative, so 'toggle' to the next */
		if (non_stop < 0) {
			non_stop = order->GetNonStopType() ^ ONSF_NO_STOP_AT_INTERMEDIATE_STATIONS;
		}

		this->SetWidgetDirty(WID_O_NON_STOP);
		this->ModifyOrder(sel_ord, MOF_NON_STOP | non_stop << 4);
	}

	/**
	 * Handle the click on the skip button.
	 * If ctrl is pressed, skip to selected order, else skip to current order + 1
	 */
	void OrderClick_Skip()
	{
		/* Don't skip when there's nothing to skip */
		if (_ctrl_pressed && this->vehicle->cur_implicit_order_index == this->OrderGetSel()) return;
		if (this->vehicle->GetNumOrders() <= 1) return;

		DoCommandP(this->vehicle->tile, this->vehicle->index, _ctrl_pressed ? this->OrderGetSel() : ((this->vehicle->cur_implicit_order_index + 1) % this->vehicle->GetNumOrders()),
				CMD_SKIP_TO_ORDER | CMD_MSG(_ctrl_pressed ? STR_ERROR_CAN_T_SKIP_TO_ORDER : STR_ERROR_CAN_T_SKIP_ORDER));
	}

	/**
	 * Handle the click on the delete button.
	 */
	void OrderClick_Delete()
	{
		/* When networking, move one order lower */
		int selected = this->selected_order + (int)_networking;

		if (DoCommandP(this->vehicle->tile, this->vehicle->index, this->OrderGetSel(), CMD_DELETE_ORDER | CMD_MSG(STR_ERROR_CAN_T_DELETE_THIS_ORDER))) {
			this->selected_order = selected >= this->vehicle->GetNumOrders() ? -1 : selected;
			this->UpdateButtonState();
		}
	}

	/**
	 * Handle the click on the 'stop sharing' button.
	 * If 'End of Shared Orders' isn't selected, do nothing. If Ctrl is pressed, call OrderClick_Delete and exit.
	 * To stop sharing this vehicle order list, we copy the orders of a vehicle that share this order list. That way we
	 * exit the group of shared vehicles while keeping the same order list.
	 */
	void OrderClick_StopSharing()
	{
		/* Don't try to stop sharing orders if 'End of Shared Orders' isn't selected. */
		if (!this->vehicle->IsOrderListShared() || this->selected_order != this->vehicle->GetNumOrders()) return;
		/* If Ctrl is pressed, delete the order list as if we clicked the 'Delete' button. */
		if (_ctrl_pressed) {
			this->OrderClick_Delete();
			return;
		}

		/* Get another vehicle that share orders with this vehicle. */
		Vehicle *other_shared = (this->vehicle->FirstShared() == this->vehicle) ? this->vehicle->NextShared() : this->vehicle->PreviousShared();
		/* Copy the order list of the other vehicle. */
		if (DoCommandP(this->vehicle->tile, this->vehicle->index | CO_COPY << 30, other_shared->index, CMD_CLONE_ORDER | CMD_MSG(STR_ERROR_CAN_T_STOP_SHARING_ORDER_LIST))) {
			this->UpdateButtonState();
		}
	}

	/**
	 * Handle the click on the refit button.
	 * If ctrl is pressed, cancel refitting, else show the refit window.
	 * @param i Selected refit command.
	 * @param auto_refit Select refit for auto-refitting.
	 */
	void OrderClick_Refit(int i, bool auto_refit)
	{
		if (_ctrl_pressed) {
			/* Cancel refitting */
			DoCommandP(this->vehicle->tile, this->vehicle->index, (this->OrderGetSel() << 16) | (CT_NO_REFIT << 8) | CT_NO_REFIT, CMD_ORDER_REFIT);
		} else {
			if (i == 1) { // Auto-refit to available cargo type.
				DoCommandP(this->vehicle->tile, this->vehicle->index, (this->OrderGetSel() << 16) | CT_AUTO_REFIT, CMD_ORDER_REFIT);
			} else {
				ShowVehicleRefitWindow(this->vehicle, this->OrderGetSel(), this, auto_refit);
			}
		}
	}

	/**
	 * Handle the click on the reverse order list button.
	 */
	void OrderClick_ReverseOrderList(uint subcommand)
	{
		DoCommandP(this->vehicle->tile, this->vehicle->index, subcommand, CMD_REVERSE_ORDER_LIST | CMD_MSG(STR_ERROR_CAN_T_MOVE_THIS_ORDER));
	}

	/** Cache auto-refittability of the vehicle chain. */
	void UpdateAutoRefitState()
	{
		this->can_do_refit = false;
		this->can_do_autorefit = false;
		for (const Vehicle *w = this->vehicle; w != nullptr; w = w->IsGroundVehicle() ? w->Next() : nullptr) {
			if (IsEngineRefittable(w->engine_type)) this->can_do_refit = true;
			if (HasBit(Engine::Get(w->engine_type)->info.misc_flags, EF_AUTO_REFIT)) this->can_do_autorefit = true;
		}
	}

public:
	OrdersWindow(WindowDesc *desc, const Vehicle *v) : Window(desc)
	{
		this->vehicle = v;

		this->CreateNestedTree();
		this->vscroll = this->GetScrollbar(WID_O_SCROLLBAR);
		if (v->owner == _local_company) {
			this->GetWidget<NWidgetStacked>(WID_O_SEL_OCCUPANCY)->SetDisplayedPlane(SZSP_NONE);
			this->GetWidget<NWidgetStacked>(WID_O_SEL_COND_AUX)->SetDisplayedPlane(SZSP_NONE);
			this->GetWidget<NWidgetStacked>(WID_O_SEL_COND_AUX2)->SetDisplayedPlane(SZSP_NONE);
		}
		this->current_aux_plane = SZSP_NONE;
		this->current_aux2_plane = SZSP_NONE;
		this->FinishInitNested(v->index);
		if (v->owner == _local_company) {
			this->DisableWidget(WID_O_EMPTY);
		}

		this->selected_order = -1;
		this->order_over = INVALID_VEH_ORDER_ID;
		this->goto_type = OPOS_NONE;
		this->owner = v->owner;

		this->UpdateAutoRefitState();

		if (_settings_client.gui.quick_goto && v->owner == _local_company) {
			/* If there are less than 2 station, make Go To active. */
			int station_orders = 0;
			for(const Order *order : v->Orders()) {
				if (order->IsType(OT_GOTO_STATION)) station_orders++;
			}

			if (station_orders < 2) this->OrderClick_Goto(OPOS_GOTO);
		}
		this->OnInvalidateData(VIWD_MODIFY_ORDERS);
	}

	~OrdersWindow()
	{
		DeleteWindowById(WC_VEHICLE_CARGO_TYPE_LOAD_ORDERS, this->window_number, false);
		DeleteWindowById(WC_VEHICLE_CARGO_TYPE_UNLOAD_ORDERS, this->window_number, false);
		if (!FocusWindowById(WC_VEHICLE_VIEW, this->window_number)) {
			MarkAllRouteStepsDirty(this->vehicle);
		}
	}

	void UpdateWidgetSize(int widget, Dimension *size, const Dimension &padding, Dimension *fill, Dimension *resize) override
	{
		switch (widget) {
			case WID_O_OCCUPANCY_LIST:
				SetDParamMaxValue(0, 100);
				size->width = WD_FRAMERECT_LEFT + GetStringBoundingBox(STR_ORDERS_OCCUPANCY_PERCENT).width + 10 + WD_FRAMERECT_RIGHT;
				/* FALL THROUGH */

			case WID_O_SEL_OCCUPANCY:
			case WID_O_ORDER_LIST:
				resize->height = FONT_HEIGHT_NORMAL;
				size->height = 6 * resize->height + WD_FRAMERECT_TOP + WD_FRAMERECT_BOTTOM;
				break;

			case WID_O_COND_VARIABLE: {
				Dimension d = {0, 0};
				for (uint i = 0; i < lengthof(_order_conditional_variable); i++) {
					if (this->vehicle->type != VEH_TRAIN && (_order_conditional_variable[i] == OCV_TRAIN_IN_SLOT ||
							_order_conditional_variable[i] == OCV_SLOT_OCCUPANCY || _order_conditional_variable[i] == OCV_FREE_PLATFORMS)) {
						continue;
					}
					d = maxdim(d, GetStringBoundingBox(STR_ORDER_CONDITIONAL_LOAD_PERCENTAGE + _order_conditional_variable[i]));
				}
				d.width += padding.width;
				d.height += padding.height;
				*size = maxdim(*size, d);
				break;
			}

			case WID_O_COND_COMPARATOR: {
				Dimension d = {0, 0};
				for (int i = 0; _order_conditional_condition[i] != INVALID_STRING_ID; i++) {
					d = maxdim(d, GetStringBoundingBox(_order_conditional_condition[i]));
				}
				d.width += padding.width;
				d.height += padding.height;
				*size = maxdim(*size, d);
				break;
			}

			case WID_O_OCCUPANCY_TOGGLE:
				SetDParamMaxValue(0, 100);
				size->width = WD_FRAMERECT_LEFT + GetStringBoundingBox(STR_ORDERS_OCCUPANCY_PERCENT).width + 10 + WD_FRAMERECT_RIGHT;
				break;
		}
	}

	/**
	 * Some data on this window has become invalid.
	 * @param data Information about the changed data.
	 * @param gui_scope Whether the call is done from GUI scope. You may not do everything when not in GUI scope. See #InvalidateWindowData() for details.
	 */
	void OnInvalidateData(int data = 0, bool gui_scope = true) override
	{
		VehicleOrderID from = INVALID_VEH_ORDER_ID;
		VehicleOrderID to   = INVALID_VEH_ORDER_ID;

		switch (data) {
			case VIWD_AUTOREPLACE:
				/* Autoreplace replaced the vehicle */
				this->vehicle = Vehicle::Get(this->window_number);
				FALLTHROUGH;

			case VIWD_CONSIST_CHANGED:
				/* Vehicle composition was changed. */
				this->UpdateAutoRefitState();
				break;

			case VIWD_REMOVE_ALL_ORDERS:
				/* Removed / replaced all orders (after deleting / sharing) */
				if (this->selected_order == -1) break;

				this->DeleteChildWindows();
				HideDropDownMenu(this);
				this->selected_order = -1;
				break;

			case VIWD_MODIFY_ORDERS:
				/* Some other order changes */
				break;

			default:
				if (gui_scope) break; // only do this once; from command scope
				from = GB(data, 0, 16);
				to   = GB(data, 16, 16);
				/* Moving an order. If one of these is INVALID_VEH_ORDER_ID, then
				 * the order is being created / removed */
				if (this->selected_order == -1) break;

				if (from == to) break; // no need to change anything

				if (from != this->selected_order) {
					/* Moving from preceding order? */
					this->selected_order -= (int)(from <= this->selected_order);
					/* Moving to   preceding order? */
					this->selected_order += (int)(to   <= this->selected_order);
					break;
				}

				/* Now we are modifying the selected order */
				if (to == INVALID_VEH_ORDER_ID) {
					/* Deleting selected order */
					this->DeleteChildWindows();
					HideDropDownMenu(this);
					this->selected_order = -1;
					break;
				}

				/* Moving selected order */
				this->selected_order = to;
				break;
		}

		this->vscroll->SetCount(this->vehicle->GetNumOrders() + 1);
		if (gui_scope) {
			this->UpdateButtonState();
			InvalidateWindowClassesData(WC_VEHICLE_CARGO_TYPE_LOAD_ORDERS, 0);
			InvalidateWindowClassesData(WC_VEHICLE_CARGO_TYPE_UNLOAD_ORDERS, 0);
		}

		/* Scroll to the new order. */
		if (from == INVALID_VEH_ORDER_ID && to != INVALID_VEH_ORDER_ID && !this->vscroll->IsVisible(to)) {
			this->vscroll->ScrollTowards(to);
		}
	}

	virtual EventState OnCTRLStateChange() OVERRIDE
	{
		this->UpdateButtonState();
		return ES_NOT_HANDLED;
	}

	void UpdateButtonState()
	{
		if (this->vehicle->owner != _local_company) return; // No buttons are displayed with competitor order windows.

		bool shared_orders = this->vehicle->IsOrderListShared();
		VehicleOrderID sel = this->OrderGetSel();
		const Order *order = this->vehicle->GetOrder(sel);

		/* Second row. */
		/* skip */
		this->SetWidgetDisabledState(WID_O_SKIP, this->vehicle->GetNumOrders() <= 1);

		/* delete / stop sharing */
		NWidgetStacked *delete_sel = this->GetWidget<NWidgetStacked>(WID_O_SEL_BOTTOM_MIDDLE);
		if (shared_orders && this->selected_order == this->vehicle->GetNumOrders()) {
			/* The 'End of Shared Orders' order is selected, show the 'stop sharing' button. */
			delete_sel->SetDisplayedPlane(DP_BOTTOM_MIDDLE_STOP_SHARING);
		} else {
			/* The 'End of Shared Orders' order isn't selected, show the 'delete' button. */
			delete_sel->SetDisplayedPlane(DP_BOTTOM_MIDDLE_DELETE);
			this->SetWidgetDisabledState(WID_O_DELETE,
				(uint)this->vehicle->GetNumOrders() + ((shared_orders || this->vehicle->GetNumOrders() != 0) ? 1 : 0) <= (uint)this->selected_order);

			/* Set the tooltip of the 'delete' button depending on whether the
			 * 'End of Orders' order or a regular order is selected. */
			NWidgetCore *nwi = this->GetWidget<NWidgetCore>(WID_O_DELETE);
			if (this->selected_order == this->vehicle->GetNumOrders()) {
				nwi->SetDataTip(STR_ORDERS_DELETE_BUTTON, STR_ORDERS_DELETE_ALL_TOOLTIP);
			} else {
				nwi->SetDataTip(STR_ORDERS_DELETE_BUTTON, STR_ORDERS_DELETE_TOOLTIP);
			}
		}

		/* skip / extra menu */
		NWidgetStacked *skip_sel = this->GetWidget<NWidgetStacked>(WID_O_SEL_BOTTOM_LEFT);
		NWidgetLeaf *manage_list_dropdown = this->GetWidget<NWidgetLeaf>(WID_O_MANAGE_LIST);
		skip_sel->SetDisplayedPlane((manage_list_dropdown->IsLowered() || (_ctrl_pressed && this->selected_order == this->vehicle->GetNumOrders())) ? DP_BOTTOM_LEFT_MANAGE_LIST : DP_BOTTOM_LEFT_SKIP);

		/* First row. */
		this->RaiseWidget(WID_O_FULL_LOAD);
		this->RaiseWidget(WID_O_UNLOAD);
		this->RaiseWidget(WID_O_SERVICE);

		/* Selection widgets. */
		/* Train or road vehicle. */
		NWidgetStacked *train_row_sel = this->GetWidget<NWidgetStacked>(WID_O_SEL_TOP_ROW_GROUNDVEHICLE);
		NWidgetStacked *left_sel      = this->GetWidget<NWidgetStacked>(WID_O_SEL_TOP_LEFT);
		NWidgetStacked *middle_sel    = this->GetWidget<NWidgetStacked>(WID_O_SEL_TOP_MIDDLE);
		NWidgetStacked *right_sel     = this->GetWidget<NWidgetStacked>(WID_O_SEL_TOP_RIGHT);
		/* Ship or airplane. */
		NWidgetStacked *row_sel = this->GetWidget<NWidgetStacked>(WID_O_SEL_TOP_ROW);
		assert(row_sel != nullptr || (train_row_sel != nullptr && left_sel != nullptr && middle_sel != nullptr && right_sel != nullptr));

		NWidgetStacked *aux_sel = this->GetWidget<NWidgetStacked>(WID_O_SEL_COND_AUX);
		NWidgetStacked *aux2_sel = this->GetWidget<NWidgetStacked>(WID_O_SEL_COND_AUX2);

		auto aux_plane_guard = scope_guard([&]() {
			if (this->current_aux_plane != aux_sel->shown_plane) {
				this->current_aux_plane = aux_sel->shown_plane;
				this->ReInit();
			}
			if (this->current_aux2_plane != aux2_sel->shown_plane) {
				this->current_aux2_plane = aux2_sel->shown_plane;
				this->ReInit();
			}
		});

		if (order == nullptr) {
			if (row_sel != nullptr) {
				row_sel->SetDisplayedPlane(DP_ROW_LOAD);
			} else {
				train_row_sel->SetDisplayedPlane(DP_GROUNDVEHICLE_ROW_NORMAL);
				left_sel->SetDisplayedPlane(DP_LEFT_LOAD);
				middle_sel->SetDisplayedPlane(DP_MIDDLE_UNLOAD);
				right_sel->SetDisplayedPlane(DP_RIGHT_EMPTY);
				this->DisableWidget(WID_O_NON_STOP);
				this->RaiseWidget(WID_O_NON_STOP);
			}
			this->DisableWidget(WID_O_FULL_LOAD);
			this->DisableWidget(WID_O_UNLOAD);
			this->DisableWidget(WID_O_REFIT_DROPDOWN);
		} else {
			this->SetWidgetDisabledState(WID_O_FULL_LOAD, (order->GetNonStopType() & ONSF_NO_STOP_AT_DESTINATION_STATION) != 0); // full load
			this->SetWidgetDisabledState(WID_O_UNLOAD,    (order->GetNonStopType() & ONSF_NO_STOP_AT_DESTINATION_STATION) != 0); // unload

			switch (order->GetType()) {
				case OT_GOTO_STATION:
					if (row_sel != nullptr) {
						row_sel->SetDisplayedPlane(DP_ROW_LOAD);
					} else {
						train_row_sel->SetDisplayedPlane(DP_GROUNDVEHICLE_ROW_NORMAL);
						left_sel->SetDisplayedPlane(DP_LEFT_LOAD);
						middle_sel->SetDisplayedPlane(DP_MIDDLE_UNLOAD);
						right_sel->SetDisplayedPlane(DP_RIGHT_REFIT);
						this->EnableWidget(WID_O_NON_STOP);
						this->SetWidgetLoweredState(WID_O_NON_STOP, order->GetNonStopType() & ONSF_NO_STOP_AT_INTERMEDIATE_STATIONS);
					}
					this->SetWidgetLoweredState(WID_O_FULL_LOAD, order->GetLoadType() == OLF_FULL_LOAD_ANY);
					this->SetWidgetLoweredState(WID_O_UNLOAD, order->GetUnloadType() == OUFB_UNLOAD);

					/* Can only do refitting when stopping at the destination and loading cargo.
					 * Also enable the button if a refit is already set to allow clearing it. */
					this->SetWidgetDisabledState(WID_O_REFIT_DROPDOWN,
							order->GetLoadType() == OLFB_NO_LOAD || (order->GetNonStopType() & ONSF_NO_STOP_AT_DESTINATION_STATION) ||
							((!this->can_do_refit || !this->can_do_autorefit) && !order->IsRefit()));

					break;

				case OT_GOTO_WAYPOINT:
					if (row_sel != nullptr) {
						row_sel->SetDisplayedPlane(DP_ROW_LOAD);
					} else {
						train_row_sel->SetDisplayedPlane(DP_GROUNDVEHICLE_ROW_NORMAL);
						left_sel->SetDisplayedPlane(DP_LEFT_REVERSE);
						middle_sel->SetDisplayedPlane(DP_MIDDLE_UNLOAD);
						right_sel->SetDisplayedPlane(DP_RIGHT_EMPTY);
						this->EnableWidget(WID_O_NON_STOP);
						this->SetWidgetLoweredState(WID_O_NON_STOP, order->GetNonStopType() & ONSF_NO_STOP_AT_INTERMEDIATE_STATIONS);
						this->EnableWidget(WID_O_REVERSE);
						this->SetWidgetLoweredState(WID_O_REVERSE, order->GetWaypointFlags() & OWF_REVERSE);
					}
					this->DisableWidget(WID_O_UNLOAD);
					this->DisableWidget(WID_O_REFIT_DROPDOWN);
					break;

				case OT_GOTO_DEPOT:
					if (row_sel != nullptr) {
						row_sel->SetDisplayedPlane(DP_ROW_DEPOT);
					} else {
						train_row_sel->SetDisplayedPlane(DP_GROUNDVEHICLE_ROW_NORMAL);
						left_sel->SetDisplayedPlane(DP_LEFT_REFIT);
						middle_sel->SetDisplayedPlane(DP_MIDDLE_SERVICE);
						right_sel->SetDisplayedPlane(DP_RIGHT_EMPTY);
						this->EnableWidget(WID_O_NON_STOP);
						this->SetWidgetLoweredState(WID_O_NON_STOP, order->GetNonStopType() & ONSF_NO_STOP_AT_INTERMEDIATE_STATIONS);
					}
					/* Disable refit button if the order is no 'always go' order.
					 * However, keep the service button enabled for refit-orders to allow clearing refits (without knowing about ctrl). */
					this->SetWidgetDisabledState(WID_O_REFIT,
							(order->GetDepotOrderType() & ODTFB_SERVICE) || (order->GetDepotActionType() & ODATFB_HALT) ||
							(!this->can_do_refit && !order->IsRefit()));
					this->SetWidgetLoweredState(WID_O_SERVICE, order->GetDepotOrderType() & ODTFB_SERVICE);
					break;

				case OT_CONDITIONAL: {
					if (row_sel != nullptr) {
						row_sel->SetDisplayedPlane(DP_ROW_CONDITIONAL);
					} else {
						train_row_sel->SetDisplayedPlane(DP_GROUNDVEHICLE_ROW_CONDITIONAL);
					}

					OrderConditionVariable ocv = (order == nullptr) ? OCV_LOAD_PERCENTAGE : order->GetConditionVariable();
					bool is_cargo = (ocv == OCV_CARGO_ACCEPTANCE || ocv == OCV_CARGO_WAITING);
					bool is_slot_occupancy = (ocv == OCV_SLOT_OCCUPANCY || ocv == OCV_TRAIN_IN_SLOT);
					bool is_auxiliary_cargo = (ocv == OCV_CARGO_LOAD_PERCENTAGE || ocv == OCV_CARGO_WAITING_AMOUNT);
					bool is_counter = (ocv == OCV_COUNTER_VALUE);

					if (is_cargo) {
						if (order == nullptr || !CargoSpec::Get(order->GetConditionValue())->IsValid()) {
							this->GetWidget<NWidgetCore>(WID_O_COND_CARGO)->widget_data = STR_NEWGRF_INVALID_CARGO;
						} else {
							this->GetWidget<NWidgetCore>(WID_O_COND_CARGO)->widget_data = CargoSpec::Get(order->GetConditionValue())->name;
						}
						this->GetWidget<NWidgetStacked>(WID_O_SEL_COND_VALUE)->SetDisplayedPlane(DP_COND_VALUE_CARGO);
					} else if (is_slot_occupancy) {
						TraceRestrictSlotID slot_id = (order != nullptr && TraceRestrictSlot::IsValidID(order->GetXData()) ? order->GetXData() : INVALID_TRACE_RESTRICT_SLOT_ID);

						this->GetWidget<NWidgetCore>(WID_O_COND_SLOT)->widget_data = (slot_id != INVALID_TRACE_RESTRICT_SLOT_ID) ? STR_TRACE_RESTRICT_SLOT_NAME : STR_TRACE_RESTRICT_VARIABLE_UNDEFINED;
						this->GetWidget<NWidgetStacked>(WID_O_SEL_COND_VALUE)->SetDisplayedPlane(DP_COND_VALUE_SLOT);
					} else {
						this->GetWidget<NWidgetStacked>(WID_O_SEL_COND_VALUE)->SetDisplayedPlane(DP_COND_VALUE_NUMBER);
					}

					if (is_auxiliary_cargo) {
						if (order == nullptr || !CargoSpec::Get(order->GetConditionValue())->IsValid()) {
							this->GetWidget<NWidgetCore>(WID_O_COND_AUX_CARGO)->widget_data = STR_NEWGRF_INVALID_CARGO;
						} else {
							this->GetWidget<NWidgetCore>(WID_O_COND_AUX_CARGO)->widget_data = CargoSpec::Get(order->GetConditionValue())->name;
						}
						aux_sel->SetDisplayedPlane(DP_COND_AUX_CARGO);
					} else if (is_counter) {
						TraceRestrictCounterID ctr_id = (order != nullptr && TraceRestrictCounter::IsValidID(GB(order->GetXData(), 16, 16)) ? GB(order->GetXData(), 16, 16) : INVALID_TRACE_RESTRICT_COUNTER_ID);

						this->GetWidget<NWidgetCore>(WID_O_COND_COUNTER)->widget_data = (ctr_id != INVALID_TRACE_RESTRICT_COUNTER_ID) ? STR_TRACE_RESTRICT_COUNTER_NAME : STR_TRACE_RESTRICT_VARIABLE_UNDEFINED;
						aux_sel->SetDisplayedPlane(DP_COND_COUNTER);
					} else {
						aux_sel->SetDisplayedPlane(SZSP_NONE);
					}

					if (ocv == OCV_CARGO_WAITING_AMOUNT) {
						aux2_sel->SetDisplayedPlane(DP_COND_AUX2_VIA);
					} else {
						aux2_sel->SetDisplayedPlane(SZSP_NONE);
					}

					/* Set the strings for the dropdown boxes. */
					this->GetWidget<NWidgetCore>(WID_O_COND_VARIABLE)->widget_data   = STR_ORDER_CONDITIONAL_LOAD_PERCENTAGE + ocv;
					this->GetWidget<NWidgetCore>(WID_O_COND_COMPARATOR)->widget_data = GetComparatorStrings(order)[order->GetConditionComparator()];
					this->SetWidgetDisabledState(WID_O_COND_COMPARATOR, ocv == OCV_UNCONDITIONALLY || ocv == OCV_PERCENT);
					this->SetWidgetDisabledState(WID_O_COND_VALUE, ocv == OCV_REQUIRES_SERVICE || ocv == OCV_UNCONDITIONALLY);
					break;
				}

				default: // every other order
					if (row_sel != nullptr) {
						row_sel->SetDisplayedPlane(DP_ROW_LOAD);
					} else {
						train_row_sel->SetDisplayedPlane(DP_GROUNDVEHICLE_ROW_NORMAL);
						left_sel->SetDisplayedPlane(DP_LEFT_LOAD);
						middle_sel->SetDisplayedPlane(DP_MIDDLE_UNLOAD);
						right_sel->SetDisplayedPlane(DP_RIGHT_EMPTY);
						this->DisableWidget(WID_O_NON_STOP);
					}
					this->DisableWidget(WID_O_FULL_LOAD);
					this->DisableWidget(WID_O_UNLOAD);
					this->DisableWidget(WID_O_REFIT_DROPDOWN);
					break;
			}
		}

		this->GetWidget<NWidgetStacked>(WID_O_SEL_SHARED)->SetDisplayedPlane(_ctrl_pressed ? DP_SHARED_VEH_GROUP : DP_SHARED_LIST);

		/* Disable list of vehicles with the same shared orders if there is no list */
		this->SetWidgetDisabledState(WID_O_SHARED_ORDER_LIST, !(shared_orders || _settings_client.gui.enable_single_veh_shared_order_gui));

		this->GetWidget<NWidgetStacked>(WID_O_SEL_OCCUPANCY)->SetDisplayedPlane(IsWidgetLowered(WID_O_OCCUPANCY_TOGGLE) ? 0 : SZSP_NONE);

		this->SetDirty();
	}

	void OnPaint() override
	{
		if (this->vehicle->owner != _local_company) {
			this->selected_order = -1; // Disable selection any selected row at a competitor order window.
		} else {
			this->SetWidgetLoweredState(WID_O_GOTO, this->goto_type != OPOS_NONE && this->goto_type != OPOS_COND_VIA);
			this->SetWidgetLoweredState(WID_O_COND_AUX_VIA, this->goto_type == OPOS_COND_VIA);
		}
		this->DrawWidgets();
	}

	void DrawWidget(const Rect &r, int widget) const override
	{
		switch (widget) {
			case WID_O_ORDER_LIST:
				DrawOrderListWidget(r);
				break;

			case WID_O_OCCUPANCY_LIST:
				DrawOccupancyListWidget(r);
				break;
		}
	}

	void DrawOrderListWidget(const Rect &r) const
	{
		bool rtl = _current_text_dir == TD_RTL;
		SetDParamMaxValue(0, this->vehicle->GetNumOrders(), 2);
		int index_column_width = GetStringBoundingBox(STR_ORDER_INDEX).width + 2 * GetSpriteSize(rtl ? SPR_ARROW_RIGHT : SPR_ARROW_LEFT).width + 3;
		int middle = rtl ? r.right - WD_FRAMETEXT_RIGHT - index_column_width : r.left + WD_FRAMETEXT_LEFT + index_column_width;

		int y = r.top + WD_FRAMERECT_TOP;
		int line_height = this->GetWidget<NWidgetBase>(WID_O_ORDER_LIST)->resize_y;

		int i = this->vscroll->GetPosition();
		const Order *order = this->vehicle->GetOrder(i);
		/* First draw the highlighting underground if it exists. */
		if (this->order_over != INVALID_VEH_ORDER_ID) {
			while (order != nullptr) {
				/* Don't draw anything if it extends past the end of the window. */
				if (!this->vscroll->IsVisible(i)) break;

				if (i != this->selected_order && i == this->order_over) {
					/* Highlight dragged order destination. */
					int top = (this->order_over < this->selected_order ? y : y + line_height) - WD_FRAMERECT_TOP;
					int bottom = std::min(top + 2, r.bottom - WD_FRAMERECT_BOTTOM);
					top = std::max(top - 3, r.top + WD_FRAMERECT_TOP);
					GfxFillRect(r.left + WD_FRAMETEXT_LEFT, top, r.right - WD_FRAMETEXT_RIGHT, bottom, _colour_gradient[COLOUR_GREY][7]);
					break;
				}
				y += line_height;

				i++;
				order = order->next;
			}

			/* Reset counters for drawing the orders. */
			y = r.top + WD_FRAMERECT_TOP;
			i = this->vscroll->GetPosition();
			order = this->vehicle->GetOrder(i);
		}

		/* Draw the orders. */
		while (order != nullptr) {
			/* Don't draw anything if it extends past the end of the window. */
			if (!this->vscroll->IsVisible(i)) break;

			DrawOrderString(this->vehicle, order, i, y, i == this->selected_order, false, r.left + WD_FRAMETEXT_LEFT, middle, r.right - WD_FRAMETEXT_RIGHT);
			y += line_height;

			i++;
			order = order->next;
		}

		if (this->vscroll->IsVisible(i)) {
			StringID str = this->vehicle->IsOrderListShared() ? STR_ORDERS_END_OF_SHARED_ORDERS : STR_ORDERS_END_OF_ORDERS;
			DrawString(rtl ? r.left + WD_FRAMETEXT_LEFT : middle, rtl ? middle : r.right - WD_FRAMETEXT_RIGHT, y, str, (i == this->selected_order) ? TC_WHITE : TC_BLACK);
		}
	}

	void DrawOccupancyListWidget(const Rect &r) const
	{
		int y = r.top + WD_FRAMERECT_TOP;
		int line_height = this->GetWidget<NWidgetBase>(WID_O_ORDER_LIST)->resize_y;

		int i = this->vscroll->GetPosition();
		const Order *order = this->vehicle->GetOrder(i);
		/* Draw the orders. */
		while (order != nullptr) {
			/* Don't draw anything if it extends past the end of the window. */
			if (!this->vscroll->IsVisible(i)) break;

			uint8 occupancy = order->GetOccupancy();
			if (occupancy > 0) {
				SetDParam(0, occupancy - 1);
				DrawString(r.left + WD_FRAMETEXT_LEFT, r.right - WD_FRAMETEXT_RIGHT, y, STR_ORDERS_OCCUPANCY_PERCENT, (i == this->selected_order) ? TC_WHITE : TC_BLACK);
			}
			y += line_height;

			i++;
			order = order->next;
		}
	}

	void SetStringParameters(int widget) const override
	{
		switch (widget) {
			case WID_O_COND_VALUE: {
				VehicleOrderID sel = this->OrderGetSel();
				const Order *order = this->vehicle->GetOrder(sel);

				if (order != nullptr && order->IsType(OT_CONDITIONAL)) {
					uint value;
					switch (order->GetConditionVariable()) {
						case OCV_CARGO_LOAD_PERCENTAGE:
							value = order->GetXData();
							break;

						case OCV_CARGO_WAITING_AMOUNT:
						case OCV_COUNTER_VALUE:
							value = GB(order->GetXData(), 0, 16);
							break;

						default:
							value = order->GetConditionValue();
							break;
					}
					if (order->GetConditionVariable() == OCV_MAX_SPEED) value = ConvertSpeedToDisplaySpeed(value);
					if (order->GetConditionVariable() == OCV_CARGO_WAITING_AMOUNT) value = ConvertCargoQuantityToDisplayQuantity(order->GetConditionValue(), value);
					SetDParam(0, value);
				}
				break;
			}

			case WID_O_COND_SLOT: {
				VehicleOrderID sel = this->OrderGetSel();
				const Order *order = this->vehicle->GetOrder(sel);

				if (order != nullptr && order->IsType(OT_CONDITIONAL)) {
					TraceRestrictSlotID value = order->GetXData();
					SetDParam(0, value);
				}
				break;
			}

			case WID_O_COND_COUNTER: {
				VehicleOrderID sel = this->OrderGetSel();
				const Order *order = this->vehicle->GetOrder(sel);

				if (order != nullptr && order->IsType(OT_CONDITIONAL)) {
					TraceRestrictCounterID value = GB(order->GetXData(), 16, 16);
					SetDParam(0, value);
				}
				break;
			}

			case WID_O_CAPTION:
				SetDParam(0, this->vehicle->index);
				break;

			case WID_O_OCCUPANCY_TOGGLE:
				const_cast<Vehicle *>(this->vehicle)->RecalculateOrderOccupancyAverage();
				if (this->vehicle->order_occupancy_average >= 16) {
					SetDParam(0, STR_JUST_INT);
					SetDParam(1, this->vehicle->order_occupancy_average - 16);
				} else {
					SetDParam(0, STR_EMPTY);
					SetDParam(1, 0);
				}
				break;
		}
	}

	void OnClick(Point pt, int widget, int click_count) override
	{
		switch (widget) {
			case WID_O_ORDER_LIST: {
				if (this->goto_type == OPOS_CONDITIONAL) {
					VehicleOrderID order_id = this->GetOrderFromPt(_cursor.pos.y - this->top);
					if (order_id != INVALID_VEH_ORDER_ID) {
						Order order;
						order.next = nullptr;
						order.index = 0;
						order.MakeConditional(order_id);

						this->InsertNewOrder(order.Pack());
					}
					ResetObjectToPlace();
					break;
				}

				VehicleOrderID sel = this->GetOrderFromPt(pt.y);

				if (_ctrl_pressed && sel < this->vehicle->GetNumOrders()) {
					TileIndex xy = this->vehicle->GetOrder(sel)->GetLocation(this->vehicle);
					if (xy != INVALID_TILE) ScrollMainWindowToTile(xy);
					return;
				}

				/* This order won't be selected any more, close all child windows and dropdowns */
				this->DeleteChildWindows();
				HideDropDownMenu(this);

				if (sel == INVALID_VEH_ORDER_ID || this->vehicle->owner != _local_company) {
					/* Deselect clicked order */
					this->selected_order = -1;
				} else if (sel == this->selected_order) {
					if (this->vehicle->type == VEH_TRAIN && sel < this->vehicle->GetNumOrders()) {
						int osl = ((this->vehicle->GetOrder(sel)->GetStopLocation() + 1) % OSL_END);
						if (osl == OSL_PLATFORM_THROUGH && !_settings_client.gui.show_adv_load_mode_features) {
							osl = OSL_PLATFORM_NEAR_END;
						}
						if (osl == OSL_PLATFORM_THROUGH) {
							for (const Vehicle *u = this->vehicle; u != nullptr; u = u->Next()) {
								/* Passengers may not be through-loaded */
								if (u->cargo_cap > 0 && IsCargoInClass(u->cargo_type, CC_PASSENGERS)) {
									osl = OSL_PLATFORM_NEAR_END;
									break;
								}
							}
						}
						this->ModifyOrder(sel, MOF_STOP_LOCATION | osl << 4);
					}
				} else {
					/* Select clicked order */
					this->selected_order = sel;

					if (this->vehicle->owner == _local_company) {
						/* Activate drag and drop */
						SetObjectToPlaceWnd(SPR_CURSOR_MOUSE, PAL_NONE, HT_DRAG, this);
					}
				}

				this->UpdateButtonState();
				break;
			}

			case WID_O_SKIP:
				this->OrderClick_Skip();
				break;

			case WID_O_MANAGE_LIST: {
				uint disabled_mask = (this->vehicle->GetNumOrders() < 2 ? 1 : 0) | (this->vehicle->GetNumOrders() < 3 ? 2 : 0);
				uint order_count = this->vehicle->GetNumOrders();
				for (uint i = 0; i < order_count; i++) {
					if (this->vehicle->GetOrder(i)->IsType(OT_CONDITIONAL)) {
						disabled_mask |= 2;
						break;
					}
				}
				ShowDropDownMenu(this, _order_manage_list_dropdown, -1, WID_O_MANAGE_LIST, disabled_mask, 0, 0, DDSF_LOST_FOCUS);
				break;
			}

			case WID_O_DELETE:
				this->OrderClick_Delete();
				break;

			case WID_O_STOP_SHARING:
				this->OrderClick_StopSharing();
				break;

			case WID_O_NON_STOP:
				if (this->GetWidget<NWidgetLeaf>(widget)->ButtonHit(pt)) {
					this->OrderClick_Nonstop(-1);
				} else {
					const Order *o = this->vehicle->GetOrder(this->OrderGetSel());
					ShowDropDownMenu(this, _order_non_stop_drowdown, o->GetNonStopType(), WID_O_NON_STOP, _settings_game.order.nonstop_only ? 5 : 0,
							o->IsType(OT_GOTO_STATION) ? 0 : (o->IsType(OT_GOTO_WAYPOINT) ? 3 : 12), 0, DDSF_LOST_FOCUS);
				}
				break;

			case WID_O_GOTO:
				if (this->GetWidget<NWidgetLeaf>(widget)->ButtonHit(pt)) {
					if (this->goto_type != OPOS_NONE) {
						ResetObjectToPlace();
					} else {
						this->OrderClick_Goto(OPOS_GOTO);
					}
				} else {
					if (this->goto_type == OPOS_COND_VIA) ResetObjectToPlace();
					int sel;
					switch (this->goto_type) {
						case OPOS_NONE:        sel = -1; break;
						case OPOS_GOTO:        sel =  0; break;
						case OPOS_CONDITIONAL: sel =  2; break;
						case OPOS_SHARE:       sel =  3; break;
						default: NOT_REACHED();
					}
					ShowDropDownMenu(this, this->vehicle->type == VEH_AIRCRAFT ? _order_goto_dropdown_aircraft : _order_goto_dropdown, sel, WID_O_GOTO, 0, 0, 0, DDSF_LOST_FOCUS);
				}
				break;

			case WID_O_FULL_LOAD:
				if (this->GetWidget<NWidgetLeaf>(widget)->ButtonHit(pt)) {
					this->OrderClick_FullLoad(-1);
				} else {
					ShowDropDownMenu(this, _order_full_load_drowdown, this->vehicle->GetOrder(this->OrderGetSel())->GetLoadType(), WID_O_FULL_LOAD, 0, 0xE2 /* 1110 0010 */, 0, DDSF_LOST_FOCUS);
				}
				break;

			case WID_O_UNLOAD:
				if (this->GetWidget<NWidgetLeaf>(widget)->ButtonHit(pt)) {
					this->OrderClick_Unload(-1);
				} else {
					ShowDropDownMenu(this, _order_unload_drowdown, this->vehicle->GetOrder(this->OrderGetSel())->GetUnloadType(), WID_O_UNLOAD, 0, 0xE8 /* 1110 1000 */, 0, DDSF_LOST_FOCUS);
				}
				break;

			case WID_O_REFIT:
				this->OrderClick_Refit(0, false);
				break;

			case WID_O_SERVICE:
				if (this->GetWidget<NWidgetLeaf>(widget)->ButtonHit(pt)) {
					this->OrderClick_Service(-1);
				} else {
					ShowDropDownMenu(this, _order_depot_action_dropdown, DepotActionStringIndex(this->vehicle->GetOrder(this->OrderGetSel())),
							WID_O_SERVICE, 0, _settings_client.gui.show_depot_sell_gui ? 0 : (1 << DA_SELL), 0, DDSF_LOST_FOCUS);
				}
				break;

			case WID_O_REFIT_DROPDOWN:
				if (this->GetWidget<NWidgetLeaf>(widget)->ButtonHit(pt)) {
					this->OrderClick_Refit(0, true);
				} else {
					ShowDropDownMenu(this, _order_refit_action_dropdown, 0, WID_O_REFIT_DROPDOWN, 0, 0, 0, DDSF_LOST_FOCUS);
				}
				break;

			case WID_O_COND_SLOT: {
				int selected;
				TraceRestrictSlotID value = this->vehicle->GetOrder(this->OrderGetSel())->GetXData();
				DropDownList list = GetSlotDropDownList(this->vehicle->owner, value, selected);
				if (!list.empty()) ShowDropDownList(this, std::move(list), selected, WID_O_COND_SLOT, 0, true);
				break;
			}

			case WID_O_COND_COUNTER: {
				int selected;
				TraceRestrictCounterID value = GB(this->vehicle->GetOrder(this->OrderGetSel())->GetXData(), 16, 16);
				DropDownList list = GetCounterDropDownList(this->vehicle->owner, value, selected);
				if (!list.empty()) ShowDropDownList(this, std::move(list), selected, WID_O_COND_COUNTER, 0, true);
				break;
			}

			case WID_O_REVERSE: {
				VehicleOrderID sel_ord = this->OrderGetSel();
				const Order *order = this->vehicle->GetOrder(sel_ord);

				if (order == nullptr) break;

				this->ModifyOrder(sel_ord, MOF_WAYPOINT_FLAGS | (order->GetWaypointFlags() ^ OWF_REVERSE) << 4);
				break;
			}

			case WID_O_COND_CARGO:
			case WID_O_COND_AUX_CARGO: {
				uint value = this->vehicle->GetOrder(this->OrderGetSel())->GetConditionValue();
				DropDownList list;
				for (size_t i = 0; i < _sorted_standard_cargo_specs_size; ++i) {
					const CargoSpec *cs = _sorted_cargo_specs[i];
					list.emplace_back(new DropDownListStringItem(cs->name, cs->Index(), false));
				}
				if (!list.empty()) ShowDropDownList(this, std::move(list), value, widget, 0);
				break;
			}

			case WID_O_COND_AUX_VIA: {
				if (this->goto_type != OPOS_NONE) {
					ResetObjectToPlace();
				} else if (GB(this->vehicle->GetOrder(this->OrderGetSel())->GetXData(), 16, 16) != 0) {
					this->ModifyOrder(this->OrderGetSel(), MOF_COND_VALUE_3 | NEW_STATION << 4);
				} else {
					this->OrderClick_Goto(OPOS_COND_VIA);
				}
				break;
			}

			case WID_O_TIMETABLE_VIEW:
				ShowTimetableWindow(this->vehicle);
				break;

			case WID_O_COND_VARIABLE: {
				const OrderConditionVariable ocv = this->vehicle->GetOrder(this->OrderGetSel())->GetConditionVariable();
				DropDownList list;
				for (uint i = 0; i < lengthof(_order_conditional_variable); i++) {
					if (this->vehicle->type != VEH_TRAIN && (_order_conditional_variable[i] == OCV_TRAIN_IN_SLOT || _order_conditional_variable[i] == OCV_SLOT_OCCUPANCY ||
							_order_conditional_variable[i] == OCV_FREE_PLATFORMS || _order_conditional_variable[i] == OCV_COUNTER_VALUE)) {
						continue;
					}
					if (ocv != _order_conditional_variable[i]) {
						if ((_order_conditional_variable[i] == OCV_TRAIN_IN_SLOT || _order_conditional_variable[i] == OCV_SLOT_OCCUPANCY ||
								_order_conditional_variable[i] == OCV_COUNTER_VALUE) && !_settings_client.gui.show_adv_tracerestrict_features) {
							continue;
						}
					}
					list.emplace_back(new DropDownListStringItem(STR_ORDER_CONDITIONAL_LOAD_PERCENTAGE + _order_conditional_variable[i], _order_conditional_variable[i], false));
				}
				ShowDropDownList(this, std::move(list), ocv, WID_O_COND_VARIABLE);
				break;
			}

			case WID_O_COND_COMPARATOR: {
				const Order *o = this->vehicle->GetOrder(this->OrderGetSel());
				uint mask;
				switch (o->GetConditionVariable()) {
					case OCV_REQUIRES_SERVICE:
					case OCV_CARGO_ACCEPTANCE:
					case OCV_CARGO_WAITING:
					case OCV_SLOT_OCCUPANCY:
						mask = 0x3F;
						break;

					case OCV_TRAIN_IN_SLOT:
						mask = 0x3C;
						break;

					default:
						mask = 0xC0;
						break;
				}
				ShowDropDownMenu(this, GetComparatorStrings(o), o->GetConditionComparator(), WID_O_COND_COMPARATOR, 0, mask, 0, DDSF_LOST_FOCUS);
				break;
			}

			case WID_O_COND_VALUE: {
				const Order *order = this->vehicle->GetOrder(this->OrderGetSel());
				uint value;
				switch (order->GetConditionVariable()) {
					case OCV_CARGO_LOAD_PERCENTAGE:
						value = order->GetXData();
						break;

					case OCV_CARGO_WAITING_AMOUNT:
					case OCV_COUNTER_VALUE:
						value = GB(order->GetXData(), 0, 16);
						break;

					default:
						value = order->GetConditionValue();
						break;
				}
				if (order->GetConditionVariable() == OCV_MAX_SPEED) value = ConvertSpeedToDisplaySpeed(value);
				if (order->GetConditionVariable() == OCV_CARGO_WAITING_AMOUNT) value = ConvertCargoQuantityToDisplayQuantity(order->GetConditionValue(), value);
				this->query_text_widget = widget;
				SetDParam(0, value);
				ShowQueryString(STR_JUST_INT, STR_ORDER_CONDITIONAL_VALUE_CAPT, (order->GetConditionVariable() == OCV_CARGO_WAITING_AMOUNT) ? 12 : 6, this, CS_NUMERAL, QSF_NONE);
				break;
			}

			case WID_O_SHARED_ORDER_LIST:
				ShowVehicleListWindow(this->vehicle);
				break;

			case WID_O_ADD_VEH_GROUP: {
				this->query_text_widget = WID_O_ADD_VEH_GROUP;
				ShowQueryString(STR_EMPTY, STR_GROUP_RENAME_CAPTION, MAX_LENGTH_GROUP_NAME_CHARS, this, CS_ALPHANUMERAL, QSF_ENABLE_DEFAULT | QSF_LEN_IN_CHARS);
				break;
			}

			case WID_O_OCCUPANCY_TOGGLE:
				ToggleWidgetLoweredState(WID_O_OCCUPANCY_TOGGLE);
				this->UpdateButtonState();
				this->ReInit();
				break;
		}
	}

	void OnQueryTextFinished(char *str) override
	{
		if (this->query_text_widget == WID_O_COND_VALUE && !StrEmpty(str)) {
			VehicleOrderID sel = this->OrderGetSel();
			uint value = atoi(str);

			switch (this->vehicle->GetOrder(sel)->GetConditionVariable()) {
				case OCV_MAX_SPEED:
					value = Clamp(ConvertDisplaySpeedToSpeed(value), 0, 2047);
					break;

				case OCV_PERCENT:
				case OCV_RELIABILITY:
				case OCV_LOAD_PERCENTAGE:
				case OCV_CARGO_LOAD_PERCENTAGE:
					value = Clamp(value, 0, 100);
					break;

				case OCV_CARGO_WAITING_AMOUNT:
					value = Clamp(ConvertDisplayQuantityToCargoQuantity(this->vehicle->GetOrder(sel)->GetConditionValue(), value), 0, 0xFFFF);
					break;

				case OCV_COUNTER_VALUE:
					value = Clamp(value, 0, 0xFFFF);
					break;

				default:
					value = Clamp(value, 0, 2047);
					break;
			}
			this->ModifyOrder(sel, MOF_COND_VALUE | value << 4);
		}

		if (this->query_text_widget == WID_O_ADD_VEH_GROUP) {
			DoCommandP(0, VehicleListIdentifier(VL_SINGLE_VEH, this->vehicle->type, this->vehicle->owner, this->vehicle->index).Pack(), 0, CMD_CREATE_GROUP_FROM_LIST | CMD_MSG(STR_ERROR_GROUP_CAN_T_CREATE), nullptr, str);
		}
	}

	void OnDropdownSelect(int widget, int index) override
	{
		switch (widget) {
			case WID_O_NON_STOP:
				this->OrderClick_Nonstop(index);
				break;

			case WID_O_FULL_LOAD:
				this->OrderClick_FullLoad(index);
				break;

			case WID_O_UNLOAD:
				this->OrderClick_Unload(index);
				break;

			case WID_O_GOTO:
				switch (index) {
					case 0: this->OrderClick_Goto(OPOS_GOTO); break;
					case 1: this->OrderClick_NearestDepot(); break;
					case 2: this->OrderClick_Goto(OPOS_CONDITIONAL); break;
					case 3: this->OrderClick_Goto(OPOS_SHARE); break;
					default: NOT_REACHED();
				}
				break;

			case WID_O_SERVICE:
				this->OrderClick_Service(index);
				break;

			case WID_O_REFIT_DROPDOWN:
				this->OrderClick_Refit(index, true);
				break;

			case WID_O_COND_VARIABLE:
				this->ModifyOrder(this->OrderGetSel(), MOF_COND_VARIABLE | index << 4);
				break;

			case WID_O_COND_COMPARATOR:
				this->ModifyOrder(this->OrderGetSel(), MOF_COND_COMPARATOR | index << 4);
				break;

			case WID_O_COND_CARGO:
				this->ModifyOrder(this->OrderGetSel(), MOF_COND_VALUE | index << 4);
				break;

			case WID_O_COND_AUX_CARGO:
				this->ModifyOrder(this->OrderGetSel(), MOF_COND_VALUE_2 | index << 4);
				break;

			case WID_O_COND_SLOT:
				this->ModifyOrder(this->OrderGetSel(), MOF_COND_VALUE | index << 4);
				break;

			case WID_O_COND_COUNTER:
				this->ModifyOrder(this->OrderGetSel(), MOF_COND_VALUE_2 | index << 4);
				break;

			case WID_O_MANAGE_LIST:
				switch (index) {
					case 0: this->OrderClick_ReverseOrderList(0); break;
					case 1: this->OrderClick_ReverseOrderList(1); break;
					default: NOT_REACHED();
				}
				break;
		}
	}

	void OnDragDrop(Point pt, int widget) override
	{
		switch (widget) {
			case WID_O_ORDER_LIST: {
				VehicleOrderID from_order = this->OrderGetSel();
				VehicleOrderID to_order = this->GetOrderFromPt(pt.y);

				if (!(from_order == to_order || from_order == INVALID_VEH_ORDER_ID || from_order > this->vehicle->GetNumOrders() || to_order == INVALID_VEH_ORDER_ID || to_order > this->vehicle->GetNumOrders()) &&
						DoCommandP(this->vehicle->tile, this->vehicle->index, from_order | (to_order << 16), CMD_MOVE_ORDER | CMD_MSG(STR_ERROR_CAN_T_MOVE_THIS_ORDER))) {
					this->selected_order = -1;
					this->UpdateButtonState();
				}
				break;
			}

			case WID_O_DELETE:
				this->OrderClick_Delete();
				break;

			case WID_O_STOP_SHARING:
				this->OrderClick_StopSharing();
				break;
		}

		ResetObjectToPlace();

		if (this->order_over != INVALID_VEH_ORDER_ID) {
			/* End of drag-and-drop, hide dragged order destination highlight. */
			this->order_over = INVALID_VEH_ORDER_ID;
			this->SetWidgetDirty(WID_O_ORDER_LIST);
		}
	}

	EventState OnHotkey(int hotkey) override
	{
		if (this->vehicle->owner != _local_company) return ES_NOT_HANDLED;

		switch (hotkey) {
			case OHK_SKIP:           this->OrderClick_Skip();          break;
			case OHK_DELETE:         this->OrderClick_Delete();        break;
			case OHK_GOTO:           this->OrderClick_Goto(OPOS_GOTO); break;
			case OHK_NONSTOP:        this->OrderClick_Nonstop(-1);     break;
			case OHK_FULLLOAD:       this->OrderClick_FullLoad(-1);    break;
			case OHK_UNLOAD:         this->OrderClick_Unload(-1);      break;
			case OHK_NEAREST_DEPOT:  this->OrderClick_NearestDepot();  break;
			case OHK_ALWAYS_SERVICE: this->OrderClick_Service(-1);     break;
			case OHK_TRANSFER:       this->OrderHotkey_Transfer();     break;
			case OHK_NO_UNLOAD:      this->OrderHotkey_NoUnload();     break;
			case OHK_NO_LOAD:        this->OrderHotkey_NoLoad();       break;
			default: return ES_NOT_HANDLED;
		}
		return ES_HANDLED;
	}

	void OnPlaceObject(Point pt, TileIndex tile) override
	{
		if (this->goto_type == OPOS_GOTO) {
			const Order cmd = GetOrderCmdFromTile(this->vehicle, tile);
			if (cmd.IsType(OT_NOTHING)) return;

			if (this->InsertNewOrder(cmd.Pack())) {
				/* With quick goto the Go To button stays active */
				if (!_settings_client.gui.quick_goto) ResetObjectToPlace();
			}
		} else if (this->goto_type == OPOS_COND_VIA) {
			if (IsTileType(tile, MP_STATION) || IsTileType(tile, MP_INDUSTRY)) {
				const Station *st = nullptr;

				if (IsTileType(tile, MP_STATION)) {
					st = Station::GetByTile(tile);
				} else {
					const Industry *in = Industry::GetByTile(tile);
					st = in->neutral_station;
				}
				if (st != nullptr && IsInfraUsageAllowed(this->vehicle->type, this->vehicle->owner, st->owner)) {
					if (this->ModifyOrder(this->OrderGetSel(), MOF_COND_VALUE_3 | st->index << 4)) {
						ResetObjectToPlace();
					}
				}
			}
		}
	}

	bool OnVehicleSelect(const Vehicle *v) override
	{
		/* v is vehicle getting orders. Only copy/clone orders if vehicle doesn't have any orders yet.
		 * We disallow copying orders of other vehicles if we already have at least one order entry
		 * ourself as it easily copies orders of vehicles within a station when we mean the station.
		 * Obviously if you press CTRL on a non-empty orders vehicle you know what you are doing
		 * TODO: give a warning message */
		bool share_order = _ctrl_pressed || this->goto_type == OPOS_SHARE;
		if (this->vehicle->GetNumOrders() != 0 && !share_order) return false;

		if (DoCommandP(this->vehicle->tile, this->vehicle->index | (share_order ? CO_SHARE : CO_COPY) << 30, v->index,
				share_order ? CMD_CLONE_ORDER | CMD_MSG(STR_ERROR_CAN_T_SHARE_ORDER_LIST) : CMD_CLONE_ORDER | CMD_MSG(STR_ERROR_CAN_T_COPY_ORDER_LIST))) {
			this->selected_order = -1;
			ResetObjectToPlace();
		}
		return true;
	}

	void OnPlaceObjectAbort() override
	{
		this->goto_type = OPOS_NONE;
		this->SetWidgetDirty(WID_O_GOTO);
		this->SetWidgetDirty(WID_O_COND_AUX_VIA);

		/* Remove drag highlighting if it exists. */
		if (this->order_over != INVALID_VEH_ORDER_ID) {
			this->order_over = INVALID_VEH_ORDER_ID;
			this->SetWidgetDirty(WID_O_ORDER_LIST);
		}
	}

	void OnMouseDrag(Point pt, int widget) override
	{
		if (this->selected_order != -1 && widget == WID_O_ORDER_LIST) {
			/* An order is dragged.. */
			VehicleOrderID from_order = this->OrderGetSel();
			VehicleOrderID to_order = this->GetOrderFromPt(pt.y);
			uint num_orders = this->vehicle->GetNumOrders();

			if (from_order != INVALID_VEH_ORDER_ID && from_order <= num_orders) {
				if (to_order != INVALID_VEH_ORDER_ID && to_order <= num_orders) { // ..over an existing order.
					this->order_over = to_order;
					this->SetWidgetDirty(widget);
				} else if (from_order != to_order && this->order_over != INVALID_VEH_ORDER_ID) { // ..outside of the order list.
					this->order_over = INVALID_VEH_ORDER_ID;
					this->SetWidgetDirty(widget);
				}
			}
		}
	}

	void OnResize() override
	{
		/* Update the scroll bar */
		this->vscroll->SetCapacityFromWidget(this, WID_O_ORDER_LIST);
	}

	virtual void OnFocus(Window *previously_focused_window) OVERRIDE
	{
		if (HasFocusedVehicleChanged(this->window_number, previously_focused_window)) {
			MarkAllRoutePathsDirty(this->vehicle);
			MarkAllRouteStepsDirty(this->vehicle);
		}
	}

	virtual void OnFocusLost(Window *newly_focused_window) OVERRIDE
	{
		if (HasFocusedVehicleChanged(this->window_number, newly_focused_window)) {
			MarkAllRoutePathsDirty(this->vehicle);
			MarkAllRouteStepsDirty(this->vehicle);
		}
	}

	void OnDropdownClose(Point pt, int widget, int index, bool instant_close) override
	{
		Window::OnDropdownClose(pt, widget, index, instant_close);
		if (this->GetWidget<NWidgetStacked>(WID_O_SEL_BOTTOM_LEFT)->shown_plane == DP_BOTTOM_LEFT_MANAGE_LIST) {
			this->UpdateButtonState();
		}
	}

	const Vehicle *GetVehicle()
	{
		return this->vehicle;
	}

	static HotkeyList hotkeys;
};

static Hotkey order_hotkeys[] = {
	Hotkey('D', "skip", OHK_SKIP),
	Hotkey('F', "delete", OHK_DELETE),
	Hotkey('G', "goto", OHK_GOTO),
	Hotkey('H', "nonstop", OHK_NONSTOP),
	Hotkey('J', "fullload", OHK_FULLLOAD),
	Hotkey('K', "unload", OHK_UNLOAD),
	Hotkey((uint16)0, "nearest_depot", OHK_NEAREST_DEPOT),
	Hotkey((uint16)0, "always_service", OHK_ALWAYS_SERVICE),
	Hotkey((uint16)0, "transfer", OHK_TRANSFER),
	Hotkey((uint16)0, "no_unload", OHK_NO_UNLOAD),
	Hotkey((uint16)0, "no_load", OHK_NO_LOAD),
	HOTKEY_LIST_END
};
HotkeyList OrdersWindow::hotkeys("order", order_hotkeys);

/** Nested widget definition for "your" train orders. */
static const NWidgetPart _nested_orders_train_widgets[] = {
	NWidget(NWID_HORIZONTAL),
		NWidget(WWT_CLOSEBOX, COLOUR_GREY),
		NWidget(WWT_CAPTION, COLOUR_GREY, WID_O_CAPTION), SetDataTip(STR_ORDERS_CAPTION, STR_TOOLTIP_WINDOW_TITLE_DRAG_THIS),
		NWidget(WWT_PUSHTXTBTN, COLOUR_GREY, WID_O_TIMETABLE_VIEW), SetMinimalSize(61, 14), SetDataTip(STR_ORDERS_TIMETABLE_VIEW, STR_ORDERS_TIMETABLE_VIEW_TOOLTIP),
		NWidget(WWT_SHADEBOX, COLOUR_GREY),
		NWidget(WWT_DEFSIZEBOX, COLOUR_GREY),
		NWidget(WWT_STICKYBOX, COLOUR_GREY),
	EndContainer(),
	NWidget(NWID_HORIZONTAL),
		NWidget(WWT_PANEL, COLOUR_GREY, WID_O_ORDER_LIST), SetMinimalSize(372, 62), SetDataTip(0x0, STR_ORDERS_LIST_TOOLTIP), SetResize(1, 1), SetScrollbar(WID_O_SCROLLBAR), EndContainer(),
		NWidget(NWID_SELECTION, INVALID_COLOUR, WID_O_SEL_OCCUPANCY),
			NWidget(WWT_PANEL, COLOUR_GREY, WID_O_OCCUPANCY_LIST), SetMinimalSize(50, 0), SetFill(0, 1), SetDataTip(STR_NULL, STR_ORDERS_OCCUPANCY_LIST_TOOLTIP),
															SetScrollbar(WID_O_SCROLLBAR), EndContainer(),
		EndContainer(),
		NWidget(NWID_VSCROLLBAR, COLOUR_GREY, WID_O_SCROLLBAR),
	EndContainer(),

	/* First button row. */
	NWidget(NWID_HORIZONTAL),
		NWidget(NWID_SELECTION, INVALID_COLOUR, WID_O_SEL_TOP_ROW_GROUNDVEHICLE),
			NWidget(NWID_HORIZONTAL, NC_EQUALSIZE),
				NWidget(NWID_BUTTON_DROPDOWN, COLOUR_GREY, WID_O_NON_STOP), SetMinimalSize(93, 12), SetFill(1, 0),
															SetDataTip(STR_ORDER_NON_STOP, STR_ORDER_TOOLTIP_NON_STOP), SetResize(1, 0),
				NWidget(NWID_SELECTION, INVALID_COLOUR, WID_O_SEL_TOP_LEFT),
					NWidget(NWID_BUTTON_DROPDOWN, COLOUR_GREY, WID_O_FULL_LOAD), SetMinimalSize(93, 12), SetFill(1, 0),
															SetDataTip(STR_ORDER_TOGGLE_FULL_LOAD, STR_ORDER_TOOLTIP_FULL_LOAD), SetResize(1, 0),
					NWidget(WWT_PUSHTXTBTN, COLOUR_GREY, WID_O_REFIT), SetMinimalSize(93, 12), SetFill(1, 0),
															SetDataTip(STR_ORDER_REFIT, STR_ORDER_REFIT_TOOLTIP), SetResize(1, 0),
					NWidget(WWT_TEXTBTN, COLOUR_GREY, WID_O_REVERSE), SetMinimalSize(93, 12), SetFill(1, 0),
															SetDataTip(STR_ORDER_REVERSE, STR_ORDER_REVERSE_TOOLTIP), SetResize(1, 0),
				EndContainer(),
				NWidget(NWID_SELECTION, INVALID_COLOUR, WID_O_SEL_TOP_MIDDLE),
					NWidget(NWID_BUTTON_DROPDOWN, COLOUR_GREY, WID_O_UNLOAD), SetMinimalSize(93, 12), SetFill(1, 0),
															SetDataTip(STR_ORDER_TOGGLE_UNLOAD, STR_ORDER_TOOLTIP_UNLOAD), SetResize(1, 0),
					NWidget(NWID_BUTTON_DROPDOWN, COLOUR_GREY, WID_O_SERVICE), SetMinimalSize(93, 12), SetFill(1, 0),
															SetDataTip(STR_ORDER_SERVICE, STR_ORDER_SERVICE_TOOLTIP), SetResize(1, 0),
				EndContainer(),
				NWidget(NWID_SELECTION, INVALID_COLOUR, WID_O_SEL_TOP_RIGHT),
					NWidget(WWT_TEXTBTN, COLOUR_GREY, WID_O_EMPTY), SetMinimalSize(93, 12), SetFill(1, 0),
															SetDataTip(STR_ORDER_REFIT, STR_ORDER_REFIT_TOOLTIP), SetResize(1, 0),
					NWidget(NWID_BUTTON_DROPDOWN, COLOUR_GREY, WID_O_REFIT_DROPDOWN), SetMinimalSize(93, 12), SetFill(1, 0),
															SetDataTip(STR_ORDER_REFIT_AUTO, STR_ORDER_REFIT_AUTO_TOOLTIP), SetResize(1, 0),
				EndContainer(),
			EndContainer(),
			NWidget(NWID_HORIZONTAL, NC_EQUALSIZE),
				NWidget(WWT_DROPDOWN, COLOUR_GREY, WID_O_COND_VARIABLE), SetMinimalSize(124, 12), SetFill(1, 0),
															SetDataTip(STR_NULL, STR_ORDER_CONDITIONAL_VARIABLE_TOOLTIP), SetResize(1, 0),
				NWidget(NWID_SELECTION, INVALID_COLOUR, WID_O_SEL_COND_AUX),
					NWidget(WWT_DROPDOWN, COLOUR_GREY, WID_O_COND_AUX_CARGO), SetMinimalSize(124, 12), SetFill(1, 0),
													SetDataTip(STR_NULL, STR_ORDER_CONDITIONAL_CARGO_TOOLTIP), SetResize(1, 0),
					NWidget(WWT_DROPDOWN, COLOUR_GREY, WID_O_COND_COUNTER), SetMinimalSize(124, 12), SetFill(1, 0),
															SetDataTip(STR_NULL, STR_ORDER_CONDITIONAL_COUNTER_TOOLTIP), SetResize(1, 0),
				EndContainer(),
				NWidget(NWID_SELECTION, INVALID_COLOUR, WID_O_SEL_COND_AUX2),
					NWidget(WWT_TEXTBTN, COLOUR_GREY, WID_O_COND_AUX_VIA), SetMinimalSize(36, 12),
													SetDataTip(STR_ORDER_CONDITIONAL_VIA, STR_ORDER_CONDITIONAL_VIA_TOOLTIP),
				EndContainer(),
				NWidget(WWT_DROPDOWN, COLOUR_GREY, WID_O_COND_COMPARATOR), SetMinimalSize(124, 12), SetFill(1, 0),
															SetDataTip(STR_NULL, STR_ORDER_CONDITIONAL_COMPARATOR_TOOLTIP), SetResize(1, 0),
				NWidget(NWID_SELECTION, INVALID_COLOUR, WID_O_SEL_COND_VALUE),
					NWidget(WWT_PUSHTXTBTN, COLOUR_GREY, WID_O_COND_VALUE), SetMinimalSize(124, 12), SetFill(1, 0),
															SetDataTip(STR_BLACK_COMMA, STR_ORDER_CONDITIONAL_VALUE_TOOLTIP), SetResize(1, 0),
					NWidget(WWT_DROPDOWN, COLOUR_GREY, WID_O_COND_CARGO), SetMinimalSize(124, 12), SetFill(1, 0),
															SetDataTip(STR_NULL, STR_ORDER_CONDITIONAL_CARGO_TOOLTIP), SetResize(1, 0),
					NWidget(WWT_DROPDOWN, COLOUR_GREY, WID_O_COND_SLOT), SetMinimalSize(124, 12), SetFill(1, 0),
															SetDataTip(STR_NULL, STR_ORDER_CONDITIONAL_SLOT_TOOLTIP), SetResize(1, 0),
				EndContainer(),
			EndContainer(),
		EndContainer(),
		NWidget(WWT_TEXTBTN, COLOUR_GREY, WID_O_OCCUPANCY_TOGGLE), SetMinimalSize(36, 12), SetDataTip(STR_ORDERS_OCCUPANCY_BUTTON, STR_ORDERS_OCCUPANCY_BUTTON_TOOLTIP),
		NWidget(NWID_SELECTION, INVALID_COLOUR, WID_O_SEL_SHARED),
			NWidget(WWT_PUSHIMGBTN, COLOUR_GREY, WID_O_SHARED_ORDER_LIST), SetMinimalSize(12, 12), SetDataTip(SPR_SHARED_ORDERS_ICON, STR_ORDERS_VEH_WITH_SHARED_ORDERS_LIST_TOOLTIP),
			NWidget(WWT_PUSHTXTBTN, COLOUR_GREY, WID_O_ADD_VEH_GROUP), SetMinimalSize(12, 12), SetDataTip(STR_BLACK_PLUS, STR_ORDERS_NEW_GROUP_TOOLTIP),
		EndContainer(),
	EndContainer(),

	/* Second button row. */
	NWidget(NWID_HORIZONTAL),
		NWidget(NWID_HORIZONTAL, NC_EQUALSIZE),
			NWidget(NWID_SELECTION, INVALID_COLOUR, WID_O_SEL_BOTTOM_LEFT),
				NWidget(WWT_PUSHTXTBTN, COLOUR_GREY, WID_O_SKIP), SetMinimalSize(124, 12), SetFill(1, 0),
														SetDataTip(STR_ORDERS_SKIP_BUTTON, STR_ORDERS_SKIP_TOOLTIP), SetResize(1, 0),
				NWidget(WWT_DROPDOWN, COLOUR_GREY, WID_O_MANAGE_LIST), SetMinimalSize(124, 12), SetFill(1, 0),
														SetDataTip(STR_ORDERS_MANAGE_LIST, STR_ORDERS_MANAGE_LIST_TOOLTIP), SetResize(1, 0),
			EndContainer(),
			NWidget(NWID_SELECTION, INVALID_COLOUR, WID_O_SEL_BOTTOM_MIDDLE),
				NWidget(WWT_PUSHTXTBTN, COLOUR_GREY, WID_O_DELETE), SetMinimalSize(124, 12), SetFill(1, 0),
														SetDataTip(STR_ORDERS_DELETE_BUTTON, STR_ORDERS_DELETE_TOOLTIP), SetResize(1, 0),
				NWidget(WWT_PUSHTXTBTN, COLOUR_GREY, WID_O_STOP_SHARING), SetMinimalSize(124, 12), SetFill(1, 0),
														SetDataTip(STR_ORDERS_STOP_SHARING_BUTTON, STR_ORDERS_STOP_SHARING_TOOLTIP), SetResize(1, 0),
			EndContainer(),
			NWidget(NWID_BUTTON_DROPDOWN, COLOUR_GREY, WID_O_GOTO), SetMinimalSize(124, 12), SetFill(1, 0),
													SetDataTip(STR_ORDERS_GO_TO_BUTTON, STR_ORDERS_GO_TO_TOOLTIP), SetResize(1, 0),
		EndContainer(),
		NWidget(WWT_RESIZEBOX, COLOUR_GREY),
	EndContainer(),
};

static WindowDesc _orders_train_desc(
	WDP_AUTO, "view_vehicle_orders_train", 384, 100,
	WC_VEHICLE_ORDERS, WC_VEHICLE_VIEW,
	WDF_CONSTRUCTION,
	_nested_orders_train_widgets, lengthof(_nested_orders_train_widgets),
	&OrdersWindow::hotkeys
);

/** Nested widget definition for "your" orders (non-train). */
static const NWidgetPart _nested_orders_widgets[] = {
	NWidget(NWID_HORIZONTAL),
		NWidget(WWT_CLOSEBOX, COLOUR_GREY),
		NWidget(WWT_CAPTION, COLOUR_GREY, WID_O_CAPTION), SetDataTip(STR_ORDERS_CAPTION, STR_TOOLTIP_WINDOW_TITLE_DRAG_THIS),
		NWidget(WWT_PUSHTXTBTN, COLOUR_GREY, WID_O_TIMETABLE_VIEW), SetMinimalSize(61, 14), SetDataTip(STR_ORDERS_TIMETABLE_VIEW, STR_ORDERS_TIMETABLE_VIEW_TOOLTIP),
		NWidget(WWT_SHADEBOX, COLOUR_GREY),
		NWidget(WWT_DEFSIZEBOX, COLOUR_GREY),
		NWidget(WWT_STICKYBOX, COLOUR_GREY),
	EndContainer(),
	NWidget(NWID_HORIZONTAL),
		NWidget(WWT_PANEL, COLOUR_GREY, WID_O_ORDER_LIST), SetMinimalSize(372, 62), SetDataTip(0x0, STR_ORDERS_LIST_TOOLTIP), SetResize(1, 1), SetScrollbar(WID_O_SCROLLBAR), EndContainer(),
		NWidget(NWID_SELECTION, INVALID_COLOUR, WID_O_SEL_OCCUPANCY),
			NWidget(WWT_PANEL, COLOUR_GREY, WID_O_OCCUPANCY_LIST), SetMinimalSize(50, 0), SetFill(0, 1), SetDataTip(STR_NULL, STR_ORDERS_OCCUPANCY_LIST_TOOLTIP),
															SetScrollbar(WID_O_SCROLLBAR), EndContainer(),
		EndContainer(),
		NWidget(NWID_VSCROLLBAR, COLOUR_GREY, WID_O_SCROLLBAR),
	EndContainer(),

	/* First button row. */
	NWidget(NWID_HORIZONTAL),
		NWidget(NWID_SELECTION, INVALID_COLOUR, WID_O_SEL_TOP_ROW),
			/* Load + unload + refit buttons. */
			NWidget(NWID_HORIZONTAL, NC_EQUALSIZE),
				NWidget(NWID_BUTTON_DROPDOWN, COLOUR_GREY, WID_O_FULL_LOAD), SetMinimalSize(124, 12), SetFill(1, 0),
													SetDataTip(STR_ORDER_TOGGLE_FULL_LOAD, STR_ORDER_TOOLTIP_FULL_LOAD), SetResize(1, 0),
				NWidget(NWID_BUTTON_DROPDOWN, COLOUR_GREY, WID_O_UNLOAD), SetMinimalSize(124, 12), SetFill(1, 0),
													SetDataTip(STR_ORDER_TOGGLE_UNLOAD, STR_ORDER_TOOLTIP_UNLOAD), SetResize(1, 0),
				NWidget(NWID_BUTTON_DROPDOWN, COLOUR_GREY, WID_O_REFIT_DROPDOWN), SetMinimalSize(124, 12), SetFill(1, 0),
													SetDataTip(STR_ORDER_REFIT_AUTO, STR_ORDER_REFIT_AUTO_TOOLTIP), SetResize(1, 0),
			EndContainer(),
			/* Refit + service buttons. */
			NWidget(NWID_HORIZONTAL, NC_EQUALSIZE),
				NWidget(WWT_PUSHTXTBTN, COLOUR_GREY, WID_O_REFIT), SetMinimalSize(186, 12), SetFill(1, 0),
													SetDataTip(STR_ORDER_REFIT, STR_ORDER_REFIT_TOOLTIP), SetResize(1, 0),
				NWidget(NWID_BUTTON_DROPDOWN, COLOUR_GREY, WID_O_SERVICE), SetMinimalSize(124, 12), SetFill(1, 0),
													SetDataTip(STR_ORDER_SERVICE, STR_ORDER_SERVICE_TOOLTIP), SetResize(1, 0),
			EndContainer(),

			/* Buttons for setting a condition. */
			NWidget(NWID_HORIZONTAL, NC_EQUALSIZE),
				NWidget(WWT_DROPDOWN, COLOUR_GREY, WID_O_COND_VARIABLE), SetMinimalSize(124, 12), SetFill(1, 0),
													SetDataTip(STR_NULL, STR_ORDER_CONDITIONAL_VARIABLE_TOOLTIP), SetResize(1, 0),
				NWidget(NWID_SELECTION, INVALID_COLOUR, WID_O_SEL_COND_AUX),
					NWidget(WWT_DROPDOWN, COLOUR_GREY, WID_O_COND_AUX_CARGO), SetMinimalSize(124, 12), SetFill(1, 0),
													SetDataTip(STR_NULL, STR_ORDER_CONDITIONAL_CARGO_TOOLTIP), SetResize(1, 0),
				EndContainer(),
				NWidget(NWID_SELECTION, INVALID_COLOUR, WID_O_SEL_COND_AUX2),
					NWidget(WWT_TEXTBTN, COLOUR_GREY, WID_O_COND_AUX_VIA), SetMinimalSize(36, 12),
													SetDataTip(STR_ORDER_CONDITIONAL_VIA, STR_ORDER_CONDITIONAL_VIA_TOOLTIP),
				EndContainer(),
				NWidget(WWT_DROPDOWN, COLOUR_GREY, WID_O_COND_COMPARATOR), SetMinimalSize(124, 12), SetFill(1, 0),
													SetDataTip(STR_NULL, STR_ORDER_CONDITIONAL_COMPARATOR_TOOLTIP), SetResize(1, 0),
				NWidget(NWID_SELECTION, INVALID_COLOUR, WID_O_SEL_COND_VALUE),
					NWidget(WWT_PUSHTXTBTN, COLOUR_GREY, WID_O_COND_VALUE), SetMinimalSize(124, 12), SetFill(1, 0),
															SetDataTip(STR_BLACK_COMMA, STR_ORDER_CONDITIONAL_VALUE_TOOLTIP), SetResize(1, 0),
					NWidget(WWT_DROPDOWN, COLOUR_GREY, WID_O_COND_CARGO), SetMinimalSize(124, 12), SetFill(1, 0),
													SetDataTip(STR_NULL, STR_ORDER_CONDITIONAL_CARGO_TOOLTIP), SetResize(1, 0),
					NWidget(WWT_DROPDOWN, COLOUR_GREY, WID_O_COND_SLOT), SetMinimalSize(124, 12), SetFill(1, 0),
													SetDataTip(STR_NULL, STR_ORDER_CONDITIONAL_SLOT_TOOLTIP), SetResize(1, 0),
				EndContainer(),
			EndContainer(),
		EndContainer(),

		NWidget(WWT_TEXTBTN, COLOUR_GREY, WID_O_OCCUPANCY_TOGGLE), SetMinimalSize(36, 12), SetDataTip(STR_ORDERS_OCCUPANCY_BUTTON, STR_ORDERS_OCCUPANCY_BUTTON_TOOLTIP),
		NWidget(NWID_SELECTION, INVALID_COLOUR, WID_O_SEL_SHARED),
			NWidget(WWT_PUSHIMGBTN, COLOUR_GREY, WID_O_SHARED_ORDER_LIST), SetMinimalSize(12, 12), SetDataTip(SPR_SHARED_ORDERS_ICON, STR_ORDERS_VEH_WITH_SHARED_ORDERS_LIST_TOOLTIP),
			NWidget(WWT_PUSHTXTBTN, COLOUR_GREY, WID_O_ADD_VEH_GROUP), SetMinimalSize(12, 12), SetDataTip(STR_BLACK_PLUS, STR_ORDERS_NEW_GROUP_TOOLTIP),
		EndContainer(),
	EndContainer(),

	/* Second button row. */
	NWidget(NWID_HORIZONTAL),
		NWidget(NWID_SELECTION, INVALID_COLOUR, WID_O_SEL_BOTTOM_LEFT),
			NWidget(WWT_PUSHTXTBTN, COLOUR_GREY, WID_O_SKIP), SetMinimalSize(124, 12), SetFill(1, 0),
													SetDataTip(STR_ORDERS_SKIP_BUTTON, STR_ORDERS_SKIP_TOOLTIP), SetResize(1, 0),
			NWidget(WWT_DROPDOWN, COLOUR_GREY, WID_O_MANAGE_LIST), SetMinimalSize(124, 12), SetFill(1, 0),
													SetDataTip(STR_ORDERS_MANAGE_LIST, STR_ORDERS_MANAGE_LIST_TOOLTIP), SetResize(1, 0),
		EndContainer(),
		NWidget(NWID_SELECTION, INVALID_COLOUR, WID_O_SEL_BOTTOM_MIDDLE),
			NWidget(WWT_PUSHTXTBTN, COLOUR_GREY, WID_O_DELETE), SetMinimalSize(124, 12), SetFill(1, 0),
													SetDataTip(STR_ORDERS_DELETE_BUTTON, STR_ORDERS_DELETE_TOOLTIP), SetResize(1, 0),
			NWidget(WWT_PUSHTXTBTN, COLOUR_GREY, WID_O_STOP_SHARING), SetMinimalSize(124, 12), SetFill(1, 0),
													SetDataTip(STR_ORDERS_STOP_SHARING_BUTTON, STR_ORDERS_STOP_SHARING_TOOLTIP), SetResize(1, 0),
		EndContainer(),
		NWidget(NWID_BUTTON_DROPDOWN, COLOUR_GREY, WID_O_GOTO), SetMinimalSize(124, 12), SetFill(1, 0),
											SetDataTip(STR_ORDERS_GO_TO_BUTTON, STR_ORDERS_GO_TO_TOOLTIP), SetResize(1, 0),
		NWidget(WWT_RESIZEBOX, COLOUR_GREY),
	EndContainer(),
};

static WindowDesc _orders_desc(
	WDP_AUTO, "view_vehicle_orders", 384, 100,
	WC_VEHICLE_ORDERS, WC_VEHICLE_VIEW,
	WDF_CONSTRUCTION,
	_nested_orders_widgets, lengthof(_nested_orders_widgets),
	&OrdersWindow::hotkeys
);

/** Nested widget definition for competitor orders. */
static const NWidgetPart _nested_other_orders_widgets[] = {
	NWidget(NWID_HORIZONTAL),
		NWidget(WWT_CLOSEBOX, COLOUR_GREY),
		NWidget(WWT_CAPTION, COLOUR_GREY, WID_O_CAPTION), SetDataTip(STR_ORDERS_CAPTION, STR_TOOLTIP_WINDOW_TITLE_DRAG_THIS),
		NWidget(WWT_PUSHTXTBTN, COLOUR_GREY, WID_O_TIMETABLE_VIEW), SetMinimalSize(61, 14), SetDataTip(STR_ORDERS_TIMETABLE_VIEW, STR_ORDERS_TIMETABLE_VIEW_TOOLTIP),
		NWidget(WWT_SHADEBOX, COLOUR_GREY),
		NWidget(WWT_DEFSIZEBOX, COLOUR_GREY),
		NWidget(WWT_STICKYBOX, COLOUR_GREY),
	EndContainer(),
	NWidget(NWID_HORIZONTAL),
		NWidget(WWT_PANEL, COLOUR_GREY, WID_O_ORDER_LIST), SetMinimalSize(372, 72), SetDataTip(0x0, STR_ORDERS_LIST_TOOLTIP), SetResize(1, 1), SetScrollbar(WID_O_SCROLLBAR), EndContainer(),
		NWidget(NWID_VERTICAL),
			NWidget(NWID_VSCROLLBAR, COLOUR_GREY, WID_O_SCROLLBAR),
			NWidget(WWT_RESIZEBOX, COLOUR_GREY),
		EndContainer(),
	EndContainer(),
};

static WindowDesc _other_orders_desc(
	WDP_AUTO, "view_vehicle_orders_competitor", 384, 86,
	WC_VEHICLE_ORDERS, WC_VEHICLE_VIEW,
	WDF_CONSTRUCTION,
	_nested_other_orders_widgets, lengthof(_nested_other_orders_widgets),
	&OrdersWindow::hotkeys
);

void ShowOrdersWindow(const Vehicle *v)
{
	DeleteWindowById(WC_VEHICLE_DETAILS, v->index, false);
	DeleteWindowById(WC_VEHICLE_TIMETABLE, v->index, false);
	if (BringWindowToFrontById(WC_VEHICLE_ORDERS, v->index) != nullptr) return;

	/* Using a different WindowDescs for _local_company causes problems.
	 * Due to this we have to close order windows in ChangeWindowOwner/DeleteCompanyWindows,
	 * because we cannot change switch the WindowDescs and keeping the old WindowDesc results
	 * in crashed due to missing widges.
	 * TODO Rewrite the order GUI to not use different WindowDescs.
	 */
	if (v->owner != _local_company) {
		new OrdersWindow(&_other_orders_desc, v);
	} else {
		new OrdersWindow(v->IsGroundVehicle() ? &_orders_train_desc : &_orders_desc, v);
	}
}<|MERGE_RESOLUTION|>--- conflicted
+++ resolved
@@ -29,13 +29,10 @@
 #include "hotkeys.h"
 #include "aircraft.h"
 #include "engine_func.h"
-<<<<<<< HEAD
+#include "vehicle_func.h"
 #include "vehiclelist.h"
 #include "tracerestrict.h"
 #include "scope.h"
-=======
-#include "vehicle_func.h"
->>>>>>> cd36e171
 
 #include "widgets/order_widget.h"
 
@@ -107,12 +104,12 @@
 		this->max_cargo_name_width = 0;
 		for (int i = 0; i < _sorted_standard_cargo_specs_size; i++) {
 			SetDParam(0, _sorted_cargo_specs[i]->name);
-			this->max_cargo_name_width = max(this->max_cargo_name_width, GetStringBoundingBox(STR_JUST_STRING).width);
+			this->max_cargo_name_width = std::max(this->max_cargo_name_width, GetStringBoundingBox(STR_JUST_STRING).width);
 		}
 		this->max_cargo_dropdown_width = 0;
 		for (int i = 0; this->cargo_type_order_dropdown[i] != INVALID_STRING_ID; i++) {
 			SetDParam(0, this->cargo_type_order_dropdown[i]);
-			this->max_cargo_dropdown_width = max(this->max_cargo_dropdown_width, GetStringBoundingBox(STR_JUST_STRING).width);
+			this->max_cargo_dropdown_width = std::max(this->max_cargo_dropdown_width, GetStringBoundingBox(STR_JUST_STRING).width);
 		}
 	}
 
@@ -190,16 +187,16 @@
 	virtual void UpdateWidgetSize(int widget, Dimension *size, const Dimension &padding, Dimension *fill, Dimension *resize) OVERRIDE
 	{
 		if (widget == WID_CTO_HEADER) {
-			(*size).height = max((*size).height, (uint) WD_FRAMERECT_TOP + FONT_HEIGHT_NORMAL + WD_FRAMERECT_BOTTOM);
+			(*size).height = std::max((*size).height, (uint) WD_FRAMERECT_TOP + FONT_HEIGHT_NORMAL + WD_FRAMERECT_BOTTOM);
 		} else if (WID_CTO_CARGO_LABEL_FIRST <= widget && widget <= WID_CTO_CARGO_LABEL_LAST) {
-			(*size).width  = max((*size).width,  WD_FRAMERECT_LEFT + this->CARGO_ICON_WIDTH + WD_FRAMETEXT_LEFT + this->max_cargo_name_width + WD_FRAMETEXT_RIGHT + padding.width);
-			(*size).height = max((*size).height, (uint) WD_FRAMERECT_TOP + FONT_HEIGHT_NORMAL + WD_FRAMERECT_BOTTOM);
+			(*size).width  = std::max((*size).width,  WD_FRAMERECT_LEFT + this->CARGO_ICON_WIDTH + WD_FRAMETEXT_LEFT + this->max_cargo_name_width + WD_FRAMETEXT_RIGHT + padding.width);
+			(*size).height = std::max((*size).height, (uint) WD_FRAMERECT_TOP + FONT_HEIGHT_NORMAL + WD_FRAMERECT_BOTTOM);
 		} else if ((WID_CTO_CARGO_DROPDOWN_FIRST <= widget && widget <= WID_CTO_CARGO_DROPDOWN_LAST) || widget == WID_CTO_SET_TO_ALL_DROPDOWN) {
-			(*size).width  = max((*size).width,  WD_DROPDOWNTEXT_LEFT + this->max_cargo_dropdown_width + WD_DROPDOWNTEXT_RIGHT + NWidgetLeaf::dropdown_dimension.width);
-			(*size).height = max((*size).height, (uint) WD_DROPDOWNTEXT_TOP + FONT_HEIGHT_NORMAL + WD_DROPDOWNTEXT_BOTTOM);
+			(*size).width  = std::max((*size).width,  WD_DROPDOWNTEXT_LEFT + this->max_cargo_dropdown_width + WD_DROPDOWNTEXT_RIGHT + NWidgetLeaf::dropdown_dimension.width);
+			(*size).height = std::max((*size).height, (uint) WD_DROPDOWNTEXT_TOP + FONT_HEIGHT_NORMAL + WD_DROPDOWNTEXT_BOTTOM);
 		} else if (widget == WID_CTO_SET_TO_ALL_LABEL) {
-			(*size).width = max((*size).width, this->max_cargo_name_width + WD_FRAMETEXT_RIGHT + padding.width);
-			(*size).height = max((*size).height, (uint) WD_FRAMERECT_TOP + FONT_HEIGHT_NORMAL + WD_FRAMERECT_BOTTOM);
+			(*size).width = std::max((*size).width, this->max_cargo_name_width + WD_FRAMETEXT_RIGHT + padding.width);
+			(*size).height = std::max((*size).height, (uint) WD_FRAMERECT_TOP + FONT_HEIGHT_NORMAL + WD_FRAMERECT_BOTTOM);
 		}
 	}
 
