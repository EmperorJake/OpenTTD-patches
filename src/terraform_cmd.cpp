/*
 * This file is part of OpenTTD.
 * OpenTTD is free software; you can redistribute it and/or modify it under the terms of the GNU General Public License as published by the Free Software Foundation, version 2.
 * OpenTTD is distributed in the hope that it will be useful, but WITHOUT ANY WARRANTY; without even the implied warranty of MERCHANTABILITY or FITNESS FOR A PARTICULAR PURPOSE.
 * See the GNU General Public License for more details. You should have received a copy of the GNU General Public License along with OpenTTD. If not, see <http://www.gnu.org/licenses/>.
 */

/** @file terraform_cmd.cpp Commands related to terraforming. */

#include "stdafx.h"
#include "command_func.h"
#include "tunnel_map.h"
#include "bridge_map.h"
#include "viewport_func.h"
#include "genworld.h"
#include "object_base.h"
#include "company_base.h"
#include "company_func.h"
#include "core/backup_type.hpp"

#include "table/strings.h"

#include "3rdparty/cpp-btree/btree_set.h"
#include "3rdparty/cpp-btree/btree_map.h"

#include "safeguards.h"

/** Set of tiles. */
typedef btree::btree_set<TileIndex> TileIndexSet;
/** Mapping of tiles to their height. */
typedef btree::btree_map<TileIndex, int> TileIndexToHeightMap;

/** State of the terraforming. */
struct TerraformerState {
	TileIndexSet dirty_tiles;                ///< The tiles that need to be redrawn.
	TileIndexToHeightMap tile_to_new_height; ///< The tiles for which the height has changed.
};

/**
 * Gets the TileHeight (height of north corner) of a tile as of current terraforming progress.
 *
 * @param ts TerraformerState.
 * @param tile Tile.
 * @return TileHeight.
 */
static int TerraformGetHeightOfTile(const TerraformerState *ts, TileIndex tile)
{
	TileIndexToHeightMap::const_iterator it = ts->tile_to_new_height.find(tile);
	return it != ts->tile_to_new_height.end() ? it->second : TileHeight(tile);
}

/**
 * Stores the TileHeight (height of north corner) of a tile in a TerraformerState.
 *
 * @param ts TerraformerState.
 * @param tile Tile.
 * @param height New TileHeight.
 */
static void TerraformSetHeightOfTile(TerraformerState *ts, TileIndex tile, int height)
{
	ts->tile_to_new_height[tile] = height;
}

/**
 * Adds a tile to the "tile_table" in a TerraformerState.
 *
 * @param ts TerraformerState.
 * @param tile Tile.
 * @ingroup dirty
 */
static void TerraformAddDirtyTile(TerraformerState *ts, TileIndex tile)
{
	ts->dirty_tiles.insert(tile);
}

/**
 * Adds all tiles that incident with the north corner of a specific tile to the "tile_table" in a TerraformerState.
 *
 * @param ts TerraformerState.
 * @param tile Tile.
 * @ingroup dirty
 */
static void TerraformAddDirtyTileAround(TerraformerState *ts, TileIndex tile)
{
	/* Make sure all tiles passed to TerraformAddDirtyTile are within [0, MapSize()] */
	if (TileY(tile) >= 1) TerraformAddDirtyTile(ts, tile + TileDiffXY( 0, -1));
	if (TileY(tile) >= 1 && TileX(tile) >= 1) TerraformAddDirtyTile(ts, tile + TileDiffXY(-1, -1));
	if (TileX(tile) >= 1) TerraformAddDirtyTile(ts, tile + TileDiffXY(-1,  0));
	TerraformAddDirtyTile(ts, tile);
}

/**
 * Terraform the north corner of a tile to a specific height.
 *
 * @param ts TerraformerState.
 * @param tile Tile.
 * @param height Aimed height.
 * @return Error code or cost.
 */
static CommandCost TerraformTileHeight(TerraformerState *ts, TileIndex tile, int height)
{
	assert(tile < MapSize());

	/* Check range of destination height */
	if (height < 0) return_cmd_error(STR_ERROR_ALREADY_AT_SEA_LEVEL);
	if (height > _settings_game.construction.map_height_limit) return_cmd_error(STR_ERROR_TOO_HIGH);

	/*
	 * Check if the terraforming has any effect.
	 * This can only be true, if multiple corners of the start-tile are terraformed (i.e. the terraforming is done by towns/industries etc.).
	 * In this case the terraforming should fail. (Don't know why.)
	 */
	if (height == TerraformGetHeightOfTile(ts, tile)) return CMD_ERROR;

	/* Check "too close to edge of map". Only possible when freeform-edges is off. */
	uint x = TileX(tile);
	uint y = TileY(tile);
	if (!_settings_game.construction.freeform_edges && ((x <= 1) || (y <= 1) || (x >= MapMaxX() - 1) || (y >= MapMaxY() - 1))) {
		/*
		 * Determine a sensible error tile
		 */
		if (x == 1) x = 0;
		if (y == 1) y = 0;
		CommandCost err(STR_ERROR_TOO_CLOSE_TO_EDGE_OF_MAP);
		err.SetTile(TileXY(x, y));
		return err;
	}

	/* Mark incident tiles that are involved in the terraforming. */
	TerraformAddDirtyTileAround(ts, tile);

	/* Store the height modification */
	TerraformSetHeightOfTile(ts, tile, height);

	CommandCost total_cost(EXPENSES_CONSTRUCTION);

	/* Increment cost */
	total_cost.AddCost(_price[PR_TERRAFORM]);

	/* Recurse to neighboured corners if height difference is larger than 1 */
	{
		const TileIndexDiffC *ttm;

		TileIndex orig_tile = tile;
		static const TileIndexDiffC _terraform_tilepos[] = {
			{ 1,  0}, // move to tile in SE
			{-2,  0}, // undo last move, and move to tile in NW
			{ 1,  1}, // undo last move, and move to tile in SW
			{ 0, -2}  // undo last move, and move to tile in NE
		};

		for (ttm = _terraform_tilepos; ttm != endof(_terraform_tilepos); ttm++) {
			tile += ToTileIndexDiff(*ttm);

			if (tile >= MapSize()) continue;
			/* Make sure we don't wrap around the map */
			if (Delta(TileX(orig_tile), TileX(tile)) == MapSizeX() - 1) continue;
			if (Delta(TileY(orig_tile), TileY(tile)) == MapSizeY() - 1) continue;

			/* Get TileHeight of neighboured tile as of current terraform progress */
			int r = TerraformGetHeightOfTile(ts, tile);
			int height_diff = height - r;

			/* Is the height difference to the neighboured corner greater than 1? */
			if (abs(height_diff) > 1) {
				/* Terraform the neighboured corner. The resulting height difference should be 1. */
				height_diff += (height_diff < 0 ? 1 : -1);
				CommandCost cost = TerraformTileHeight(ts, tile, r + height_diff);
				if (cost.Failed()) return cost;
				total_cost.AddCost(cost);
			}
		}
	}

	return total_cost;
}

/**
 * Terraform land
 * @param tile tile to terraform
 * @param flags for this command type
 * @param p1 corners to terraform (SLOPE_xxx)
 * @param p2 direction; eg up (non-zero) or down (zero)
 * @param text unused
 * @return the cost of this operation or an error
 */
CommandCost CmdTerraformLand(TileIndex tile, DoCommandFlag flags, uint32 p1, uint32 p2, const char *text)
{
	CommandCost total_cost(EXPENSES_CONSTRUCTION);
	int direction = (p2 != 0 ? 1 : -1);
	TerraformerState ts;

	/* Compute the costs and the terraforming result in a model of the landscape */
	if ((p1 & SLOPE_W) != 0 && tile + TileDiffXY(1, 0) < MapSize()) {
		TileIndex t = tile + TileDiffXY(1, 0);
		CommandCost cost = TerraformTileHeight(&ts, t, TileHeight(t) + direction);
		if (cost.Failed()) return cost;
		total_cost.AddCost(cost);
	}

	if ((p1 & SLOPE_S) != 0 && tile + TileDiffXY(1, 1) < MapSize()) {
		TileIndex t = tile + TileDiffXY(1, 1);
		CommandCost cost = TerraformTileHeight(&ts, t, TileHeight(t) + direction);
		if (cost.Failed()) return cost;
		total_cost.AddCost(cost);
	}

	if ((p1 & SLOPE_E) != 0 && tile + TileDiffXY(0, 1) < MapSize()) {
		TileIndex t = tile + TileDiffXY(0, 1);
		CommandCost cost = TerraformTileHeight(&ts, t, TileHeight(t) + direction);
		if (cost.Failed()) return cost;
		total_cost.AddCost(cost);
	}

	if ((p1 & SLOPE_N) != 0) {
		TileIndex t = tile + TileDiffXY(0, 0);
		CommandCost cost = TerraformTileHeight(&ts, t, TileHeight(t) + direction);
		if (cost.Failed()) return cost;
		total_cost.AddCost(cost);
	}

	/* Check if the terraforming is valid wrt. tunnels, bridges and objects on the surface
	 * Pass == 0: Collect tileareas which are caused to be auto-cleared.
	 * Pass == 1: Collect the actual cost. */
	for (int pass = 0; pass < 2; pass++) {
<<<<<<< HEAD
		for (TileIndexSet::const_iterator it = ts.dirty_tiles.begin(); it != ts.dirty_tiles.end(); it++) {
			TileIndex t = *it;

			assert(t < MapSize());
=======
		for (const auto &t : ts.dirty_tiles) {
			assert(t < Map::Size());
>>>>>>> 3a03a12a
			/* MP_VOID tiles can be terraformed but as tunnels and bridges
			 * cannot go under / over these tiles they don't need checking. */
			if (IsTileType(t, MP_VOID)) continue;

			/* Find new heights of tile corners */
			int z_N = TerraformGetHeightOfTile(&ts, t + TileDiffXY(0, 0));
			int z_W = TerraformGetHeightOfTile(&ts, t + TileDiffXY(1, 0));
			int z_S = TerraformGetHeightOfTile(&ts, t + TileDiffXY(1, 1));
			int z_E = TerraformGetHeightOfTile(&ts, t + TileDiffXY(0, 1));

			/* Find min and max height of tile */
			int z_min = std::min({z_N, z_W, z_S, z_E});
			int z_max = std::max({z_N, z_W, z_S, z_E});

			/* Compute tile slope */
			Slope tileh = (z_max > z_min + 1 ? SLOPE_STEEP : SLOPE_FLAT);
			if (z_W > z_min) tileh |= SLOPE_W;
			if (z_S > z_min) tileh |= SLOPE_S;
			if (z_E > z_min) tileh |= SLOPE_E;
			if (z_N > z_min) tileh |= SLOPE_N;

			if (pass == 0) {
				/* Check if bridge would take damage */
				if (IsBridgeAbove(t)) {
					int bridge_height = GetBridgeHeight(GetSouthernBridgeEnd(t));

					/* Check if bridge would take damage. */
					if (direction == 1 && bridge_height <= z_max) {
						CommandCost err(STR_ERROR_MUST_DEMOLISH_BRIDGE_FIRST);
						err.SetTile(t); // highlight the tile under the bridge
						return err;
					}

					/* Is the bridge above not too high afterwards? */
					if (direction == -1 && bridge_height > (z_min + _settings_game.construction.max_bridge_height)) {
						CommandCost err(STR_ERROR_BRIDGE_TOO_HIGH_AFTER_LOWER_LAND);
						err.SetTile(t);
						return err;
					}
				}
				/* Check if tunnel would take damage */
				if (direction == -1 && IsTunnelInWay(t, z_min, ITIWF_IGNORE_CHUNNEL)) {
					CommandCost err(STR_ERROR_EXCAVATION_WOULD_DAMAGE);
					err.SetTile(t); // highlight the tile above the tunnel
					return err;
				}
			}

			/* Is the tile already cleared? */
			const ClearedObjectArea *coa = FindClearedObject(t);
			bool indirectly_cleared = coa != nullptr && coa->first_tile != t;

			/* Check tiletype-specific things, and add extra-cost */
			Backup<bool> old_generating_world(_generating_world, FILE_LINE);
			if (_game_mode == GM_EDITOR) old_generating_world.Change(true); // used to create green terraformed land
			DoCommandFlag tile_flags = flags | DC_AUTO | DC_FORCE_CLEAR_TILE;
			if (pass == 0) {
				tile_flags &= ~DC_EXEC;
				tile_flags |= DC_NO_MODIFY_TOWN_RATING;
			}
			CommandCost cost;
			if (indirectly_cleared) {
				cost = DoCommand(t, 0, 0, tile_flags, CMD_LANDSCAPE_CLEAR);
			} else {
				cost = _tile_type_procs[GetTileType(t)]->terraform_tile_proc(t, tile_flags, z_min, tileh);
			}
			old_generating_world.Restore();
			if (cost.Failed()) {
				cost.SetTile(t);
				return cost;
			}
			if (pass == 1) total_cost.AddCost(cost);
		}
	}

	Company *c = Company::GetIfValid(_current_company);
	if (c != nullptr && GB(c->terraform_limit, 16, 16) < ts.tile_to_new_height.size()) {
		return_cmd_error(STR_ERROR_TERRAFORM_LIMIT_REACHED);
	}

	if (flags & DC_EXEC) {
		/* Mark affected areas dirty. */
		for (const auto &t : ts.dirty_tiles) {
			MarkTileDirtyByTile(t);
			TileIndexToHeightMap::const_iterator new_height = ts.tile_to_new_height.find(t);
			if (new_height == ts.tile_to_new_height.end()) continue;
<<<<<<< HEAD
			MarkTileDirtyByTile(*it, VMDF_NONE, 0, new_height->second);
=======
			MarkTileDirtyByTile(t, 0, new_height->second);
>>>>>>> 3a03a12a
		}

		/* change the height */
		for (const auto &it : ts.tile_to_new_height) {
			TileIndex t = it.first;
			int height = it.second;

			SetTileHeight(t, (uint)height);
		}

		if (c != nullptr) c->terraform_limit -= (uint32)ts.tile_to_new_height.size() << 16;
	}
	return total_cost;
}


/**
 * Levels a selected (rectangle) area of land
 * @param tile end tile of area-drag
 * @param flags for this command type
 * @param p1 start tile of area drag
 * @param p2 various bitstuffed data.
 *  bit      0: Whether to use the Orthogonal (0) or Diagonal (1) iterator.
 *  bits 1 - 2: Mode of leveling \c LevelMode.
 * @param text unused
 * @return the cost of this operation or an error
 */
CommandCost CmdLevelLand(TileIndex tile, DoCommandFlag flags, uint32 p1, uint32 p2, const char *text)
{
	if (p1 >= MapSize()) return CMD_ERROR;

	/* remember level height */
	uint oldh = TileHeight(p1);

	/* compute new height */
	uint h = oldh;
	LevelMode lm = (LevelMode)GB(p2, 1, 2);
	switch (lm) {
		case LM_LEVEL: break;
		case LM_RAISE: h++; break;
		case LM_LOWER: h--; break;
		default: return CMD_ERROR;
	}

	/* Check range of destination height */
	if (h > _settings_game.construction.map_height_limit) return_cmd_error((oldh == 0) ? STR_ERROR_ALREADY_AT_SEA_LEVEL : STR_ERROR_TOO_HIGH);

	Money money = GetAvailableMoneyForCommand();
	CommandCost cost(EXPENSES_CONSTRUCTION);
	CommandCost last_error(lm == LM_LEVEL ? STR_ERROR_ALREADY_LEVELLED : INVALID_STRING_ID);
	bool had_success = false;

	const Company *c = Company::GetIfValid(_current_company);
	int limit = (c == nullptr ? INT32_MAX : GB(c->terraform_limit, 16, 16));
	if (limit == 0) return_cmd_error(STR_ERROR_TERRAFORM_LIMIT_REACHED);

	OrthogonalOrDiagonalTileIterator iter(tile, p1, HasBit(p2, 0));
	for (; *iter != INVALID_TILE; ++iter) {
		TileIndex t = *iter;
		uint curh = TileHeight(t);
		while (curh != h) {
			CommandCost ret = DoCommand(t, SLOPE_N, (curh > h) ? 0 : 1, flags & ~DC_EXEC, CMD_TERRAFORM_LAND);
			if (ret.Failed()) {
				last_error = ret;

				/* Did we reach the limit? */
				if (ret.GetErrorMessage() == STR_ERROR_TERRAFORM_LIMIT_REACHED) limit = 0;
				break;
			}

			if (flags & DC_EXEC) {
				money -= ret.GetCost();
				if (money < 0) {
					_additional_cash_required = ret.GetCost();
					return cost;
				}
				DoCommand(t, SLOPE_N, (curh > h) ? 0 : 1, flags, CMD_TERRAFORM_LAND);
			} else {
				/* When we're at the terraform limit we better bail (unneeded) testing as well.
				 * This will probably cause the terraforming cost to be underestimated, but only
				 * when it's near the terraforming limit. Even then, the estimation is
				 * completely off due to it basically counting terraforming double, so it being
				 * cut off earlier might even give a better estimate in some cases. */
				if (--limit <= 0) {
					had_success = true;
					break;
				}
			}

			cost.AddCost(ret);
			curh += (curh > h) ? -1 : 1;
			had_success = true;
		}

		if (limit <= 0) break;
	}

	return had_success ? cost : last_error;
}<|MERGE_RESOLUTION|>--- conflicted
+++ resolved
@@ -223,15 +223,8 @@
 	 * Pass == 0: Collect tileareas which are caused to be auto-cleared.
 	 * Pass == 1: Collect the actual cost. */
 	for (int pass = 0; pass < 2; pass++) {
-<<<<<<< HEAD
-		for (TileIndexSet::const_iterator it = ts.dirty_tiles.begin(); it != ts.dirty_tiles.end(); it++) {
-			TileIndex t = *it;
-
+		for (const auto &t : ts.dirty_tiles) {
 			assert(t < MapSize());
-=======
-		for (const auto &t : ts.dirty_tiles) {
-			assert(t < Map::Size());
->>>>>>> 3a03a12a
 			/* MP_VOID tiles can be terraformed but as tunnels and bridges
 			 * cannot go under / over these tiles they don't need checking. */
 			if (IsTileType(t, MP_VOID)) continue;
@@ -318,11 +311,7 @@
 			MarkTileDirtyByTile(t);
 			TileIndexToHeightMap::const_iterator new_height = ts.tile_to_new_height.find(t);
 			if (new_height == ts.tile_to_new_height.end()) continue;
-<<<<<<< HEAD
-			MarkTileDirtyByTile(*it, VMDF_NONE, 0, new_height->second);
-=======
-			MarkTileDirtyByTile(t, 0, new_height->second);
->>>>>>> 3a03a12a
+			MarkTileDirtyByTile(t, VMDF_NONE, 0, new_height->second);
 		}
 
 		/* change the height */
