/* $Id$ */

/*
 * This file is part of OpenTTD.
 * OpenTTD is free software; you can redistribute it and/or modify it under the terms of the GNU General Public License as published by the Free Software Foundation, version 2.
 * OpenTTD is distributed in the hope that it will be useful, but WITHOUT ANY WARRANTY; without even the implied warranty of MERCHANTABILITY or FITNESS FOR A PARTICULAR PURPOSE.
 * See the GNU General Public License for more details. You should have received a copy of the GNU General Public License along with OpenTTD. If not, see <http://www.gnu.org/licenses/>.
 */

/** @file animated_tile.cpp Everything related to animated tiles. */

#include "stdafx.h"
#include "core/alloc_func.hpp"
#include "core/smallvec_type.hpp"
#include "tile_cmd.h"
#include "viewport_func.h"
#include "framerate_type.h"

#include "safeguards.h"

/** The table/list with animated tiles. */
std::vector<TileIndex> _animated_tiles;

/**
 * Removes the given tile from the animated tile table.
 * @param tile the tile to remove
 */
void DeleteAnimatedTile(TileIndex tile)
{
	auto to_remove = std::find(_animated_tiles.begin(), _animated_tiles.end(), tile);
	if (to_remove != _animated_tiles.end()) {
		/* The order of the remaining elements must stay the same, otherwise the animation loop may miss a tile. */
		_animated_tiles.erase(to_remove);
		MarkTileDirtyByTile(tile);
	}
}

/**
 * Add the given tile to the animated tile table (if it does not exist
 * on that table yet). Also increases the size of the table if necessary.
 * @param tile the tile to make animated
 */
void AddAnimatedTile(TileIndex tile)
{
	MarkTileDirtyByTile(tile);
	include(_animated_tiles, tile);
}

/**
 * Animate all tiles in the animated tile list, i.e.\ call AnimateTile on them.
 */
void AnimateAnimatedTiles()
{
	PerformanceAccumulator framerate(PFE_GL_LANDSCAPE);

<<<<<<< HEAD
	const TileIndex *ti = _animated_tiles.Begin();
	while (ti < _animated_tiles.End()) {
=======
	const TileIndex *ti = _animated_tiles.data();
	while (ti < _animated_tiles.data() + _animated_tiles.size()) {
>>>>>>> 01261dae
		const TileIndex curr = *ti;
		AnimateTile(curr);
		/* During the AnimateTile call, DeleteAnimatedTile could have been called,
		 * deleting an element we've already processed and pushing the rest one
		 * slot to the left. We can detect this by checking whether the index
		 * in the current slot has changed - if it has, an element has been deleted,
		 * and we should process the current slot again instead of going forward.
		 * NOTE: this will still break if more than one animated tile is being
		 *       deleted during the same AnimateTile call, but no code seems to
		 *       be doing this anyway.
		 */
		if (*ti == curr) ++ti;
	}
}

/**
 * Initialize all animated tile variables to some known begin point
 */
void InitializeAnimatedTiles()
{
	_animated_tiles.clear();
}<|MERGE_RESOLUTION|>--- conflicted
+++ resolved
@@ -53,13 +53,8 @@
 {
 	PerformanceAccumulator framerate(PFE_GL_LANDSCAPE);
 
-<<<<<<< HEAD
-	const TileIndex *ti = _animated_tiles.Begin();
-	while (ti < _animated_tiles.End()) {
-=======
 	const TileIndex *ti = _animated_tiles.data();
 	while (ti < _animated_tiles.data() + _animated_tiles.size()) {
->>>>>>> 01261dae
 		const TileIndex curr = *ti;
 		AnimateTile(curr);
 		/* During the AnimateTile call, DeleteAnimatedTile could have been called,
