/* $Id$ */

/*
 * This file is part of OpenTTD.
 * OpenTTD is free software; you can redistribute it and/or modify it under the terms of the GNU General Public License as published by the Free Software Foundation, version 2.
 * OpenTTD is distributed in the hope that it will be useful, but WITHOUT ANY WARRANTY; without even the implied warranty of MERCHANTABILITY or FITNESS FOR A PARTICULAR PURPOSE.
 * See the GNU General Public License for more details. You should have received a copy of the GNU General Public License along with OpenTTD. If not, see <http://www.gnu.org/licenses/>.
 */

/** @file animated_tile.cpp Everything related to animated tiles. */

#include "stdafx.h"
#include "core/alloc_func.hpp"
#include "core/smallvec_type.hpp"
#include "tile_cmd.h"
#include "viewport_func.h"
#include "framerate_type.h"

#include "safeguards.h"

/** The table/list with animated tiles. */
std::vector<TileIndex> _animated_tiles;

/**
 * Removes the given tile from the animated tile table.
 * @param tile the tile to remove
 */
void DeleteAnimatedTile(TileIndex tile)
{
	auto to_remove = std::find(_animated_tiles.begin(), _animated_tiles.end(), tile);
	if (to_remove != _animated_tiles.end()) {
		/* The order of the remaining elements must stay the same, otherwise the animation loop may miss a tile. */
<<<<<<< HEAD
		_animated_tiles.ErasePreservingOrder(to_remove);
		MarkTileDirtyByTile(tile, ZOOM_LVL_DRAW_MAP);
=======
		_animated_tiles.erase(to_remove);
		MarkTileDirtyByTile(tile);
>>>>>>> fdaf67d9
	}
}

/**
 * Add the given tile to the animated tile table (if it does not exist
 * on that table yet). Also increases the size of the table if necessary.
 * @param tile the tile to make animated
 */
void AddAnimatedTile(TileIndex tile)
{
<<<<<<< HEAD
	MarkTileDirtyByTile(tile, ZOOM_LVL_DRAW_MAP);
	_animated_tiles.Include(tile);
=======
	MarkTileDirtyByTile(tile);
	include(_animated_tiles, tile);
>>>>>>> fdaf67d9
}

/**
 * Animate all tiles in the animated tile list, i.e.\ call AnimateTile on them.
 */
void AnimateAnimatedTiles()
{
	extern void AnimateTile_Town(TileIndex tile);
	extern void AnimateTile_Station(TileIndex tile);
	extern void AnimateTile_Industry(TileIndex tile);
	extern void AnimateTile_Object(TileIndex tile);

	PerformanceAccumulator framerate(PFE_GL_LANDSCAPE);

	const TileIndex *ti = _animated_tiles.data();
	while (ti < _animated_tiles.data() + _animated_tiles.size()) {
		const TileIndex curr = *ti;
		switch (GetTileType(curr)) {
			case MP_HOUSE:
				AnimateTile_Town(curr);
				break;

			case MP_STATION:
				AnimateTile_Station(curr);
				break;

			case MP_INDUSTRY:
				AnimateTile_Industry(curr);
				break;

			case MP_OBJECT:
				AnimateTile_Object(curr);
				break;

			default:
				NOT_REACHED();
		}

		/* During the AnimateTile call, DeleteAnimatedTile could have been called,
		 * deleting an element we've already processed and pushing the rest one
		 * slot to the left. We can detect this by checking whether the index
		 * in the current slot has changed - if it has, an element has been deleted,
		 * and we should process the current slot again instead of going forward.
		 * NOTE: this will still break if more than one animated tile is being
		 *       deleted during the same AnimateTile call, but no code seems to
		 *       be doing this anyway.
		 */
		if (*ti == curr) ++ti;
	}
}

/**
 * Initialize all animated tile variables to some known begin point
 */
void InitializeAnimatedTiles()
{
	_animated_tiles.clear();
}<|MERGE_RESOLUTION|>--- conflicted
+++ resolved
@@ -30,13 +30,8 @@
 	auto to_remove = std::find(_animated_tiles.begin(), _animated_tiles.end(), tile);
 	if (to_remove != _animated_tiles.end()) {
 		/* The order of the remaining elements must stay the same, otherwise the animation loop may miss a tile. */
-<<<<<<< HEAD
-		_animated_tiles.ErasePreservingOrder(to_remove);
+		_animated_tiles.erase(to_remove);
 		MarkTileDirtyByTile(tile, ZOOM_LVL_DRAW_MAP);
-=======
-		_animated_tiles.erase(to_remove);
-		MarkTileDirtyByTile(tile);
->>>>>>> fdaf67d9
 	}
 }
 
@@ -47,13 +42,8 @@
  */
 void AddAnimatedTile(TileIndex tile)
 {
-<<<<<<< HEAD
 	MarkTileDirtyByTile(tile, ZOOM_LVL_DRAW_MAP);
-	_animated_tiles.Include(tile);
-=======
-	MarkTileDirtyByTile(tile);
 	include(_animated_tiles, tile);
->>>>>>> fdaf67d9
 }
 
 /**
