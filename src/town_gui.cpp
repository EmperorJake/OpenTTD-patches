/*
 * This file is part of OpenTTD.
 * OpenTTD is free software; you can redistribute it and/or modify it under the terms of the GNU General Public License as published by the Free Software Foundation, version 2.
 * OpenTTD is distributed in the hope that it will be useful, but WITHOUT ANY WARRANTY; without even the implied warranty of MERCHANTABILITY or FITNESS FOR A PARTICULAR PURPOSE.
 * See the GNU General Public License for more details. You should have received a copy of the GNU General Public License along with OpenTTD. If not, see <http://www.gnu.org/licenses/>.
 */

/** @file town_gui.cpp GUI for towns. */

#include "stdafx.h"
#include "town.h"
#include "viewport_func.h"
#include "error.h"
#include "gui.h"
#include "command_func.h"
#include "company_func.h"
#include "company_base.h"
#include "company_gui.h"
#include "network/network.h"
#include "string_func.h"
#include "strings_func.h"
#include "sound_func.h"
#include "tilehighlight_func.h"
#include "sortlist_type.h"
#include "road_cmd.h"
#include "landscape.h"
#include "querystring_gui.h"
#include "window_func.h"
#include "townname_func.h"
#include "core/backup_type.hpp"
#include "core/geometry_func.hpp"
#include "genworld.h"
#include "stringfilter_type.h"
#include "widgets/dropdown_func.h"
#include "newgrf_config.h"
#include "newgrf_house.h"
#include "date_func.h"
#include "core/random_func.hpp"
#include "town_kdtree.h"
#include "zoom_func.h"

#include "widgets/town_widget.h"
#include "table/strings.h"
#include "newgrf_debug.h"
#include <algorithm>

#include "safeguards.h"

TownKdtree _town_local_authority_kdtree(&Kdtree_TownXYFunc);

typedef GUIList<const Town*> GUITownList;

static void PlaceProc_House(TileIndex tile);

static const NWidgetPart _nested_town_authority_widgets[] = {
	NWidget(NWID_HORIZONTAL),
		NWidget(WWT_CLOSEBOX, COLOUR_BROWN),
		NWidget(WWT_CAPTION, COLOUR_BROWN, WID_TA_CAPTION), SetDataTip(STR_LOCAL_AUTHORITY_CAPTION, STR_TOOLTIP_WINDOW_TITLE_DRAG_THIS),
		NWidget(WWT_TEXTBTN, COLOUR_BROWN, WID_TA_ZONE_BUTTON), SetMinimalSize(50, 0), SetMinimalTextLines(1, WidgetDimensions::unscaled.framerect.Vertical() + 2), SetDataTip(STR_LOCAL_AUTHORITY_ZONE, STR_LOCAL_AUTHORITY_ZONE_TOOLTIP),
		NWidget(WWT_SHADEBOX, COLOUR_BROWN),
		NWidget(WWT_DEFSIZEBOX, COLOUR_BROWN),
		NWidget(WWT_STICKYBOX, COLOUR_BROWN),
	EndContainer(),
	NWidget(WWT_PANEL, COLOUR_BROWN, WID_TA_RATING_INFO), SetMinimalSize(317, 92), SetResize(1, 1), EndContainer(),
	NWidget(NWID_HORIZONTAL),
		NWidget(WWT_PANEL, COLOUR_BROWN, WID_TA_COMMAND_LIST), SetMinimalSize(305, 52), SetResize(1, 0), SetDataTip(0x0, STR_LOCAL_AUTHORITY_ACTIONS_TOOLTIP), SetScrollbar(WID_TA_SCROLLBAR), EndContainer(),
		NWidget(NWID_VSCROLLBAR, COLOUR_BROWN, WID_TA_SCROLLBAR),
	EndContainer(),
	NWidget(WWT_PANEL, COLOUR_BROWN, WID_TA_ACTION_INFO), SetMinimalSize(317, 52), SetResize(1, 0), EndContainer(),
	NWidget(NWID_HORIZONTAL),
		NWidget(NWID_SELECTION, INVALID_COLOUR, WID_TA_BTN_SEL),
			NWidget(WWT_PUSHTXTBTN, COLOUR_BROWN, WID_TA_EXECUTE),  SetMinimalSize(317, 12), SetResize(1, 0), SetFill(1, 0), SetDataTip(STR_LOCAL_AUTHORITY_DO_IT_BUTTON, STR_LOCAL_AUTHORITY_DO_IT_TOOLTIP),
			NWidget(WWT_DROPDOWN, COLOUR_BROWN, WID_TA_SETTING),  SetMinimalSize(317, 12), SetResize(1, 0), SetFill(1, 0), SetDataTip(STR_JUST_STRING1, STR_LOCAL_AUTHORITY_SETTING_OVERRIDE_TOOLTIP),
		EndContainer(),
		NWidget(WWT_RESIZEBOX, COLOUR_BROWN),
	EndContainer()
};

/** Town authority window. */
struct TownAuthorityWindow : Window {
private:
	Town *town;    ///< Town being displayed.
	int sel_index; ///< Currently selected town action, \c 0 to \c TACT_COUNT-1, \c -1 means no action selected.
	Scrollbar *vscroll;
	uint displayed_actions_on_previous_painting; ///< Actions that were available on the previous call to OnPaint()

	Dimension icon_size;      ///< Dimensions of company icon
	Dimension exclusive_size; ///< Dimensions of exlusive icon

	/**
	 * Get the position of the Nth set bit.
	 *
	 * If there is no Nth bit set return -1
	 *
	 * @param bits The value to search in
	 * @param n The Nth set bit from which we want to know the position
	 * @return The position of the Nth set bit
	 */
	static int GetNthSetBit(uint32 bits, int n)
	{
		if (n >= 0) {
			for (uint i : SetBitIterator(bits)) {
				n--;
				if (n < 0) return i;
			}
		}
		return -1;
	}

	static bool ChangeSettingsDisabled()
	{
		return _networking && !(_network_server || _network_settings_access) &&
				!(_local_company != COMPANY_SPECTATOR && _settings_game.difficulty.override_town_settings_in_multiplayer);
	}

	static const uint SETTING_OVERRIDE_COUNT = 6;

public:
	TownAuthorityWindow(WindowDesc *desc, WindowNumber window_number) : Window(desc), sel_index(-1), displayed_actions_on_previous_painting(0)
	{
		this->town = Town::Get(window_number);
		this->InitNested(window_number);
		this->vscroll = this->GetScrollbar(WID_TA_SCROLLBAR);
		this->vscroll->SetCapacity((this->GetWidget<NWidgetBase>(WID_TA_COMMAND_LIST)->current_y - WidgetDimensions::scaled.framerect.Vertical()) / FONT_HEIGHT_NORMAL);
	}

	void OnInit() override
	{
		this->icon_size      = GetSpriteSize(SPR_COMPANY_ICON);
		this->exclusive_size = GetSpriteSize(SPR_EXCLUSIVE_TRANSPORT);
	}

	void OnPaint() override
	{
		int numact;
		uint buttons = GetMaskOfTownActions(&numact, _local_company, this->town);
		numact += SETTING_OVERRIDE_COUNT;
		if (buttons != displayed_actions_on_previous_painting) this->SetDirty();
		displayed_actions_on_previous_painting = buttons;

		this->vscroll->SetCount(numact + 1);

		if (this->sel_index != -1 && this->sel_index < 0x100 && !HasBit(buttons, this->sel_index)) {
			this->sel_index = -1;
		}

		this->SetWidgetLoweredState(WID_TA_ZONE_BUTTON, this->town->show_zone);
		this->SetWidgetDisabledState(WID_TA_EXECUTE, this->sel_index == -1 || this->sel_index >= 0x100);
		this->SetWidgetDisabledState(WID_TA_SETTING, ChangeSettingsDisabled());
		this->GetWidget<NWidgetStacked>(WID_TA_BTN_SEL)->SetDisplayedPlane(this->sel_index >= 0x100 ? 1 : 0);

		this->DrawWidgets();
		if (!this->IsShaded()) this->DrawRatings();
	}

	/** Draw the contents of the ratings panel. May request a resize of the window if the contents does not fit. */
	void DrawRatings()
	{
		Rect r = this->GetWidget<NWidgetBase>(WID_TA_RATING_INFO)->GetCurrentRect().Shrink(WidgetDimensions::scaled.framerect);

		int text_y_offset      = (this->resize.step_height - GetCharacterHeight(FS_NORMAL)) / 2;
		int icon_y_offset      = (this->resize.step_height - this->icon_size.height) / 2;
		int exclusive_y_offset = (this->resize.step_height - this->exclusive_size.height) / 2;

		DrawString(r.left, r.right, r.top + text_y_offset, STR_LOCAL_AUTHORITY_COMPANY_RATINGS);
		r.top += this->resize.step_height;

		bool rtl = _current_text_dir == TD_RTL;
		Rect icon      = r.WithWidth(this->icon_size.width, rtl);
		Rect exclusive = r.Indent(this->icon_size.width + WidgetDimensions::scaled.hsep_normal, rtl).WithWidth(this->exclusive_size.width, rtl);
		Rect text      = r.Indent(this->icon_size.width + WidgetDimensions::scaled.hsep_normal + this->exclusive_size.width + WidgetDimensions::scaled.hsep_normal, rtl);

		/* Draw list of companies */
		for (const Company *c : Company::Iterate()) {
			if ((HasBit(this->town->have_ratings, c->index) || this->town->exclusivity == c->index)) {
				DrawCompanyIcon(c->index, icon.left, text.top + icon_y_offset);

				SetDParam(0, c->index);
				SetDParam(1, c->index);

				int rating = this->town->ratings[c->index];
				StringID str = STR_CARGO_RATING_APPALLING;
				if (rating > RATING_APPALLING) str++;
				if (rating > RATING_VERYPOOR)  str++;
				if (rating > RATING_POOR)      str++;
				if (rating > RATING_MEDIOCRE)  str++;
				if (rating > RATING_GOOD)      str++;
				if (rating > RATING_VERYGOOD)  str++;
				if (rating > RATING_EXCELLENT) str++;

				SetDParam(2, str);
				if (this->town->exclusivity == c->index) {
					DrawSprite(SPR_EXCLUSIVE_TRANSPORT, COMPANY_SPRITE_COLOUR(c->index), exclusive.left, text.top + exclusive_y_offset);
				}

				DrawString(text.left, text.right, text.top + text_y_offset, STR_LOCAL_AUTHORITY_COMPANY_RATING);
				text.top += this->resize.step_height;
			}
		}

		text.bottom = text.top - 1;
		if (text.bottom > r.bottom) {
			/* If the company list is too big to fit, mark ourself dirty and draw again. */
			ResizeWindow(this, 0, text.bottom - r.bottom, false);
		}
	}

<<<<<<< HEAD
=======
	/** Draws the contents of the actions panel. May re-initialise window to resize panel, if the list does not fit. */
	void DrawActions()
	{
		Rect r = this->GetWidget<NWidgetBase>(WID_TA_COMMAND_LIST)->GetCurrentRect().Shrink(WidgetDimensions::scaled.framerect);

		DrawString(r, STR_LOCAL_AUTHORITY_ACTIONS_TITLE);
		r.top += GetCharacterHeight(FS_NORMAL);

		/* Draw list of actions */
		for (int i = 0; i < TACT_COUNT; i++) {
			/* Don't show actions if disabled in settings. */
			if (!HasBit(this->enabled_actions, i)) continue;

			/* Set colour of action based on ability to execute and if selected. */
			TextColour action_colour = TC_GREY | TC_NO_SHADE;
			if (HasBit(this->available_actions, i)) action_colour = TC_ORANGE;
			if (this->sel_index == i) action_colour = TC_WHITE;

			DrawString(r, STR_LOCAL_AUTHORITY_ACTION_SMALL_ADVERTISING_CAMPAIGN + i, action_colour);
			r.top += GetCharacterHeight(FS_NORMAL);
		}
	}

>>>>>>> 3902acb1
	void SetStringParameters(int widget) const override
	{
		if (widget == WID_TA_CAPTION) {
			SetDParam(0, this->window_number);
		} else if (widget == WID_TA_SETTING) {
			SetDParam(0, STR_EMPTY);
			if (this->sel_index >= 0x100 && this->sel_index < (int)(0x100 + SETTING_OVERRIDE_COUNT)) {
				if (!HasBit(this->town->override_flags, this->sel_index - 0x100)) {
					SetDParam(0, STR_COLOUR_DEFAULT);
				} else {
					int idx = this->sel_index - 0x100;
					switch (idx) {
						case TSOF_OVERRIDE_BUILD_ROADS:
						case TSOF_OVERRIDE_BUILD_LEVEL_CROSSINGS:
						case TSOF_OVERRIDE_BUILD_BRIDGES:
							SetDParam(0, HasBit(this->town->override_values, idx) ? STR_CONFIG_SETTING_ON : STR_CONFIG_SETTING_OFF);
							break;
						case TSOF_OVERRIDE_BUILD_TUNNELS:
							SetDParam(0, STR_CONFIG_SETTING_TOWN_TUNNELS_FORBIDDEN + this->town->build_tunnels);
							break;
						case TSOF_OVERRIDE_BUILD_INCLINED_ROADS:
							SetDParam(0, STR_CONFIG_SETTING_TOWN_MAX_ROAD_SLOPE_VALUE + ((this->town->max_road_slope == 0) ? 1 : 0));
							SetDParam(1, this->town->max_road_slope);
							break;
						case TSOF_OVERRIDE_GROWTH:
							SetDParam(0, STR_CONFIG_SETTING_TOWN_GROWTH_NONE);
							break;
					}
				}
			}
		}
	}

	void DrawWidget(const Rect &r, int widget) const override
	{
		switch (widget) {
			case WID_TA_ACTION_INFO:
				if (this->sel_index != -1) {
					TextColour colour = TC_FROMSTRING;
					StringID text = STR_NULL;
					if (this->sel_index >= 0x100) {
						SetDParam(1, STR_EMPTY);
						switch (this->sel_index - 0x100) {
							case TSOF_OVERRIDE_BUILD_ROADS:
								SetDParam(1, STR_CONFIG_SETTING_ALLOW_TOWN_ROADS_HELPTEXT);
								break;
							case TSOF_OVERRIDE_BUILD_LEVEL_CROSSINGS:
								SetDParam(1, STR_CONFIG_SETTING_ALLOW_TOWN_LEVEL_CROSSINGS_HELPTEXT);
								break;
							case TSOF_OVERRIDE_BUILD_TUNNELS:
								SetDParam(1, STR_CONFIG_SETTING_TOWN_TUNNELS_HELPTEXT);
								break;
							case TSOF_OVERRIDE_BUILD_INCLINED_ROADS:
								SetDParam(1, STR_CONFIG_SETTING_TOWN_MAX_ROAD_SLOPE_HELPTEXT);
								break;
							case TSOF_OVERRIDE_GROWTH:
								SetDParam(1, STR_CONFIG_SETTING_TOWN_GROWTH_HELPTEXT);
								break;
							case TSOF_OVERRIDE_BUILD_BRIDGES:
								SetDParam(1, STR_CONFIG_SETTING_ALLOW_TOWN_BRIDGES_HELPTEXT);
								break;
						}
						text = STR_LOCAL_AUTHORITY_SETTING_OVERRIDE_TEXT;
						SetDParam(0, STR_LOCAL_AUTHORITY_SETTING_OVERRIDE_ALLOW_ROADS + this->sel_index - 0x100);
					} else {
						colour = TC_YELLOW;
						text = STR_LOCAL_AUTHORITY_ACTION_TOOLTIP_SMALL_ADVERTISING + this->sel_index;
						SetDParam(0, _price[PR_TOWN_ACTION] * _town_action_costs[this->sel_index] >> 8);
					}
					DrawStringMultiLine(r.Shrink(WidgetDimensions::scaled.framerect), text, colour);
				}
				break;
			case WID_TA_COMMAND_LIST: {
				int numact;
				uint buttons = GetMaskOfTownActions(&numact, _local_company, this->town);
				numact += SETTING_OVERRIDE_COUNT;
				Rect ir = r.Shrink(WidgetDimensions::scaled.framerect);
				int y = ir.top;
				int pos = this->vscroll->GetPosition();

				if (--pos < 0) {
					DrawString(ir.left, ir.right, y, STR_LOCAL_AUTHORITY_ACTIONS_TITLE);
					y += FONT_HEIGHT_NORMAL;
				}

				for (int i = 0; buttons; i++, buttons >>= 1) {
					if ((buttons & 1) && --pos < 0) {
						DrawString(ir.left, ir.right, y,
								STR_LOCAL_AUTHORITY_ACTION_SMALL_ADVERTISING_CAMPAIGN + i, this->sel_index == i ? TC_WHITE : TC_ORANGE);
						y += FONT_HEIGHT_NORMAL;
					}
				}
				for (int i = 0; i < (int)SETTING_OVERRIDE_COUNT; i++) {
					if (--pos < 0) {
						const bool disabled = ChangeSettingsDisabled();
						const bool selected = (this->sel_index == (0x100 + i));
						const TextColour tc = disabled ? (TC_NO_SHADE | (selected ? TC_SILVER : TC_GREY)) : (selected ? TC_WHITE : TC_ORANGE);
						const bool overriden = HasBit(this->town->override_flags, i);
						SetDParam(0, STR_LOCAL_AUTHORITY_SETTING_OVERRIDE_ALLOW_ROADS + i);
						SetDParam(1, overriden ? STR_JUST_STRING1 : STR_LOCAL_AUTHORITY_SETTING_OVERRIDE_DEFAULT);
						switch (i) {
							case TSOF_OVERRIDE_BUILD_ROADS:
								SetDParam(2, this->town->GetAllowBuildRoads() ? STR_CONFIG_SETTING_ON : STR_CONFIG_SETTING_OFF);
								break;

							case TSOF_OVERRIDE_BUILD_LEVEL_CROSSINGS:
								SetDParam(2, this->town->GetAllowBuildLevelCrossings() ? STR_CONFIG_SETTING_ON : STR_CONFIG_SETTING_OFF);
								break;

							case TSOF_OVERRIDE_BUILD_TUNNELS: {
								TownTunnelMode tunnel_mode = this->town->GetBuildTunnelMode();
								SetDParam(2, STR_CONFIG_SETTING_TOWN_TUNNELS_FORBIDDEN + tunnel_mode);
								break;
							}

							case TSOF_OVERRIDE_BUILD_INCLINED_ROADS: {
								uint8 max_slope = this->town->GetBuildMaxRoadSlope();
								SetDParam(2, STR_CONFIG_SETTING_TOWN_MAX_ROAD_SLOPE_VALUE + ((max_slope == 0) ? 1 : 0));
								SetDParam(3, max_slope);
								break;
							}

							case TSOF_OVERRIDE_GROWTH:
								SetDParam(1, overriden ? STR_CONFIG_SETTING_TOWN_GROWTH_NONE : STR_COLOUR_DEFAULT);
								break;

							case TSOF_OVERRIDE_BUILD_BRIDGES:
								SetDParam(2, this->town->GetAllowBuildBridges() ? STR_CONFIG_SETTING_ON : STR_CONFIG_SETTING_OFF);
								break;
						}
						DrawString(ir.left, ir.right, y,
								STR_LOCAL_AUTHORITY_SETTING_OVERRIDE_STR, tc);
						y += FONT_HEIGHT_NORMAL;
					}
				}
				break;
			}
		}
	}

	void UpdateWidgetSize(int widget, Dimension *size, [[maybe_unused]] const Dimension &padding, [[maybe_unused]] Dimension *fill, [[maybe_unused]] Dimension *resize) override
	{
		switch (widget) {
			case WID_TA_ACTION_INFO: {
				assert(size->width > padding.width && size->height > padding.height);
				Dimension d = {0, 0};
				for (int i = 0; i < TACT_COUNT; i++) {
					SetDParam(0, _price[PR_TOWN_ACTION] * _town_action_costs[i] >> 8);
					d = maxdim(d, GetStringMultiLineBoundingBox(STR_LOCAL_AUTHORITY_ACTION_TOOLTIP_SMALL_ADVERTISING + i, *size));
				}
				d.width += padding.width;
				d.height += padding.height;
				*size = maxdim(*size, d);
				break;
			}

			case WID_TA_COMMAND_LIST:
<<<<<<< HEAD
				size->height = (5 + SETTING_OVERRIDE_COUNT) * FONT_HEIGHT_NORMAL + padding.height;
=======
				size->height = (TACT_COUNT + 1) * GetCharacterHeight(FS_NORMAL) + padding.height;
>>>>>>> 3902acb1
				size->width = GetStringBoundingBox(STR_LOCAL_AUTHORITY_ACTIONS_TITLE).width;
				for (uint i = 0; i < TACT_COUNT; i++ ) {
					size->width = std::max(size->width, GetStringBoundingBox(STR_LOCAL_AUTHORITY_ACTION_SMALL_ADVERTISING_CAMPAIGN + i).width + padding.width);
				}
				size->width += padding.width;
				break;

			case WID_TA_RATING_INFO:
				resize->height = std::max({this->icon_size.height + WidgetDimensions::scaled.vsep_normal, this->exclusive_size.height + WidgetDimensions::scaled.vsep_normal, (uint)GetCharacterHeight(FS_NORMAL)});
				size->height = 9 * resize->height + padding.height;
				break;
		}
	}

	void OnClick([[maybe_unused]] Point pt, int widget, [[maybe_unused]] int click_count) override
	{
		switch (widget) {
			case WID_TA_ZONE_BUTTON: {
				bool new_show_state = !this->town->show_zone;
				TownID index = this->town->index;

				new_show_state ? _town_local_authority_kdtree.Insert(index) : _town_local_authority_kdtree.Remove(index);

				this->town->show_zone = new_show_state;
				this->SetWidgetLoweredState(widget, new_show_state);
				this->SetWidgetDirty(widget);
				MarkWholeNonMapViewportsDirty();
				break;
			}

			case WID_TA_COMMAND_LIST: {
<<<<<<< HEAD
				int y = this->GetRowFromWidget(pt.y, WID_TA_COMMAND_LIST, 1, FONT_HEIGHT_NORMAL);
				if (!IsInsideMM(y, 0, 5 + SETTING_OVERRIDE_COUNT)) return;

				const uint setting_override_offset = 32 - SETTING_OVERRIDE_COUNT;
=======
				int y = this->GetRowFromWidget(pt.y, WID_TA_COMMAND_LIST, 1, GetCharacterHeight(FS_NORMAL)) - 1;
>>>>>>> 3902acb1

				y = GetNthSetBit(GetMaskOfTownActions(nullptr, _local_company, this->town) | (UINT32_MAX << setting_override_offset), y + this->vscroll->GetPosition() - 1);
				if (y >= (int)setting_override_offset) {
					this->sel_index = y + 0x100 - setting_override_offset;
					this->SetDirty();
					break;
				} else if (y >= 0) {
					this->sel_index = y;
					this->SetDirty();
				}
				/* When double-clicking, continue */
				if (click_count == 1 || y < 0) break;
				FALLTHROUGH;
			}

			case WID_TA_EXECUTE:
				DoCommandP(this->town->xy, this->window_number, this->sel_index, CMD_DO_TOWN_ACTION | CMD_MSG(STR_ERROR_CAN_T_DO_THIS));
				break;

			case WID_TA_SETTING: {
				uint8 idx = this->sel_index - 0x100;
				switch (idx) {
					case TSOF_OVERRIDE_BUILD_ROADS:
					case TSOF_OVERRIDE_BUILD_LEVEL_CROSSINGS:
					case TSOF_OVERRIDE_BUILD_BRIDGES: {
						int value = HasBit(this->town->override_flags, idx) ? (HasBit(this->town->override_values, idx) ? 2 : 1) : 0;
						const StringID names[] = {
							STR_COLOUR_DEFAULT,
							STR_CONFIG_SETTING_OFF,
							STR_CONFIG_SETTING_ON,
							INVALID_STRING_ID
						};
						ShowDropDownMenu(this, names, value, WID_TA_SETTING, 0, 0);
						break;
					}
					case TSOF_OVERRIDE_BUILD_TUNNELS: {
						const StringID names[] = {
							STR_COLOUR_DEFAULT,
							STR_CONFIG_SETTING_TOWN_TUNNELS_FORBIDDEN,
							STR_CONFIG_SETTING_TOWN_TUNNELS_ALLOWED_OBSTRUCTION,
							STR_CONFIG_SETTING_TOWN_TUNNELS_ALLOWED,
							INVALID_STRING_ID
						};
						ShowDropDownMenu(this, names, HasBit(this->town->override_flags, idx) ? this->town->build_tunnels + 1 : 0, WID_TA_SETTING, 0, 0);
						break;
					}
					case TSOF_OVERRIDE_BUILD_INCLINED_ROADS: {
						DropDownList dlist;
						dlist.emplace_back(new DropDownListStringItem(STR_COLOUR_DEFAULT, 0, false));
						dlist.emplace_back(new DropDownListStringItem(STR_CONFIG_SETTING_TOWN_MAX_ROAD_SLOPE_ZERO, 1, false));
						for (int i = 1; i <= 8; i++) {
							SetDParam(0, i);
							dlist.emplace_back(new DropDownListStringItem(STR_CONFIG_SETTING_TOWN_MAX_ROAD_SLOPE_VALUE, i + 1, false));
						}
						ShowDropDownList(this, std::move(dlist), HasBit(this->town->override_flags, idx) ? this->town->max_road_slope + 1 : 0, WID_TA_SETTING);
						break;
					}
					case TSOF_OVERRIDE_GROWTH: {
						int value = HasBit(this->town->override_flags, idx) ? 1 : 0;
						const StringID names[] = {
							STR_COLOUR_DEFAULT,
							STR_CONFIG_SETTING_TOWN_GROWTH_NONE,
							INVALID_STRING_ID
						};
						ShowDropDownMenu(this, names, value, WID_TA_SETTING, 0, 0);
						break;
					}
				}
				break;
			}
		}
	}


	virtual void OnDropdownSelect(int widget, int index) override
	{
		switch (widget) {
			case WID_TA_SETTING: {
				if (index < 0) break;
				uint32 p2 = this->sel_index - 0x100;
				if (index > 0) {
					SetBit(p2, 16);
					p2 |= (index - 1) << 8;
				}
				Commands cmd = (_networking && !(_network_server || _network_settings_access)) ? CMD_TOWN_SETTING_OVERRIDE_NON_ADMIN : CMD_TOWN_SETTING_OVERRIDE;
				DoCommandP(this->town->xy, this->window_number, p2, cmd | CMD_MSG(STR_ERROR_CAN_T_DO_THIS));
				break;
			}

			default: NOT_REACHED();
		}

		this->SetDirty();
	}

	void OnHundredthTick() override
	{
		this->SetDirty();
	}
};

static WindowDesc _town_authority_desc(__FILE__, __LINE__,
	WDP_AUTO, "view_town_authority", 317, 222,
	WC_TOWN_AUTHORITY, WC_NONE,
	0,
	std::begin(_nested_town_authority_widgets), std::end(_nested_town_authority_widgets)
);

static void ShowTownAuthorityWindow(uint town)
{
	AllocateWindowDescFront<TownAuthorityWindow>(&_town_authority_desc, town);
}


/* Town view window. */
struct TownViewWindow : Window {
private:
	Town *town; ///< Town displayed by the window.

public:
	static const int WID_TV_HEIGHT_NORMAL = 150;

	TownViewWindow(WindowDesc *desc, WindowNumber window_number) : Window(desc)
	{
		this->CreateNestedTree();

		this->town = Town::Get(window_number);
		if (this->town->larger_town) this->GetWidget<NWidgetCore>(WID_TV_CAPTION)->widget_data = STR_TOWN_VIEW_CITY_CAPTION;

		this->FinishInitNested(window_number);

		this->flags |= WF_DISABLE_VP_SCROLL;
		NWidgetViewport *nvp = this->GetWidget<NWidgetViewport>(WID_TV_VIEWPORT);
		nvp->InitializeViewport(this, this->town->xy, ScaleZoomGUI(ZOOM_LVL_TOWN));
	}

	void Close([[maybe_unused]] int data = 0) override
	{
		SetViewportCatchmentTown(Town::Get(this->window_number), false);
		this->Window::Close();
	}

	void SetStringParameters(int widget) const override
	{
		if (widget == WID_TV_CAPTION) SetDParam(0, this->town->index);
	}

	void OnPaint() override
	{
		extern const Town *_viewport_highlight_town;
		this->SetWidgetLoweredState(WID_TV_CATCHMENT, _viewport_highlight_town == this->town);
		this->SetWidgetDisabledState(WID_TV_CHANGE_NAME, _networking && !(_network_server || _network_settings_access) &&
				!(_local_company != COMPANY_SPECTATOR && _settings_game.difficulty.rename_towns_in_multiplayer));

		this->DrawWidgets();
	}

	void DrawWidget(const Rect &r, int widget) const override
	{
		if (widget != WID_TV_INFO) return;

		Rect tr = r.Shrink(WidgetDimensions::scaled.framerect);

		SetDParam(0, this->town->cache.population);
		SetDParam(1, this->town->cache.num_houses);
		DrawString(tr, STR_TOWN_VIEW_POPULATION_HOUSES);
		tr.top += GetCharacterHeight(FS_NORMAL);

		SetDParam(0, 1 << CT_PASSENGERS);
		SetDParam(1, this->town->supplied[CT_PASSENGERS].old_act);
		SetDParam(2, this->town->supplied[CT_PASSENGERS].old_max);
		DrawString(tr, STR_TOWN_VIEW_CARGO_LAST_MONTH_MAX);
		tr.top += GetCharacterHeight(FS_NORMAL);

		SetDParam(0, 1 << CT_MAIL);
		SetDParam(1, this->town->supplied[CT_MAIL].old_act);
		SetDParam(2, this->town->supplied[CT_MAIL].old_max);
		DrawString(tr, STR_TOWN_VIEW_CARGO_LAST_MONTH_MAX);
		tr.top += GetCharacterHeight(FS_NORMAL);

		bool first = true;
		for (int i = TE_BEGIN; i < TE_END; i++) {
			if (this->town->goal[i] == 0) continue;
			if (this->town->goal[i] == TOWN_GROWTH_WINTER && (TileHeight(this->town->xy) < LowestSnowLine() || this->town->cache.population <= 90)) continue;
			if (this->town->goal[i] == TOWN_GROWTH_DESERT && (GetTropicZone(this->town->xy) != TROPICZONE_DESERT || this->town->cache.population <= 60)) continue;

			if (first) {
				DrawString(tr, STR_TOWN_VIEW_CARGO_FOR_TOWNGROWTH);
				tr.top += GetCharacterHeight(FS_NORMAL);
				first = false;
			}

			bool rtl = _current_text_dir == TD_RTL;

			const CargoSpec *cargo = FindFirstCargoWithTownEffect((TownEffect)i);
			assert(cargo != nullptr);

			StringID string;

			if (this->town->goal[i] == TOWN_GROWTH_DESERT || this->town->goal[i] == TOWN_GROWTH_WINTER) {
				/* For 'original' gameplay, don't show the amount required (you need 1 or more ..) */
				string = STR_TOWN_VIEW_CARGO_FOR_TOWNGROWTH_DELIVERED_GENERAL;
				if (this->town->received[i].old_act == 0) {
					string = STR_TOWN_VIEW_CARGO_FOR_TOWNGROWTH_REQUIRED_GENERAL;

					if (this->town->goal[i] == TOWN_GROWTH_WINTER && TileHeight(this->town->xy) < GetSnowLine()) {
						string = STR_TOWN_VIEW_CARGO_FOR_TOWNGROWTH_REQUIRED_WINTER;
					}
				}

				SetDParam(0, cargo->name);
			} else {
				string = STR_TOWN_VIEW_CARGO_FOR_TOWNGROWTH_DELIVERED;
				if (this->town->received[i].old_act < this->town->goal[i]) {
					string = STR_TOWN_VIEW_CARGO_FOR_TOWNGROWTH_REQUIRED;
				}

				SetDParam(0, cargo->Index());
				SetDParam(1, this->town->received[i].old_act);
				SetDParam(2, cargo->Index());
				SetDParam(3, this->town->goal[i]);
			}
			DrawString(tr.Indent(20, rtl), string);
			tr.top += GetCharacterHeight(FS_NORMAL);
		}

		if (HasBit(this->town->flags, TOWN_IS_GROWING)) {
			SetDParam(0, RoundDivSU(this->town->growth_rate + 1, DAY_TICKS));
			DrawString(tr, this->town->fund_buildings_months == 0 ? STR_TOWN_VIEW_TOWN_GROWS_EVERY : STR_TOWN_VIEW_TOWN_GROWS_EVERY_FUNDED);
			tr.top += GetCharacterHeight(FS_NORMAL);
		} else {
			DrawString(tr, STR_TOWN_VIEW_TOWN_GROW_STOPPED);
			tr.top += GetCharacterHeight(FS_NORMAL);
		}

		/* only show the town noise, if the noise option is activated. */
		if (_settings_game.economy.station_noise_level) {
			uint16 max_noise = this->town->MaxTownNoise();
			SetDParam(0, this->town->noise_reached);
<<<<<<< HEAD
			SetDParam(1, max_noise);
			DrawString(tr, max_noise == UINT16_MAX ? STR_TOWN_VIEW_NOISE_IN_TOWN_NO_LIMIT : STR_TOWN_VIEW_NOISE_IN_TOWN);
			tr.top += FONT_HEIGHT_NORMAL;
=======
			SetDParam(1, this->town->MaxTownNoise());
			DrawString(tr, STR_TOWN_VIEW_NOISE_IN_TOWN);
			tr.top += GetCharacterHeight(FS_NORMAL);
>>>>>>> 3902acb1
		}

		if (!this->town->text.empty()) {
			SetDParamStr(0, this->town->text);
			tr.top = DrawStringMultiLine(tr, STR_JUST_RAW_STRING, TC_BLACK);
		}
	}

	void OnClick([[maybe_unused]] Point pt, int widget, [[maybe_unused]] int click_count) override
	{
		switch (widget) {
			case WID_TV_CENTER_VIEW: // scroll to location
				if (_ctrl_pressed) {
					ShowExtraViewportWindow(this->town->xy);
				} else {
					ScrollMainWindowToTile(this->town->xy);
				}
				break;

			case WID_TV_SHOW_AUTHORITY: // town authority
				ShowTownAuthorityWindow(this->window_number);
				break;

			case WID_TV_CHANGE_NAME: // rename
				SetDParam(0, this->window_number);
				ShowQueryString(STR_TOWN_NAME, STR_TOWN_VIEW_RENAME_TOWN_BUTTON, MAX_LENGTH_TOWN_NAME_CHARS, this, CS_ALPHANUMERAL, QSF_ENABLE_DEFAULT | QSF_LEN_IN_CHARS);
				break;

			case WID_TV_CATCHMENT:
				SetViewportCatchmentTown(Town::Get(this->window_number), !this->IsWidgetLowered(WID_TV_CATCHMENT));
				break;

			case WID_TV_EXPAND: { // expand town - only available on Scenario editor
				DoCommandP(0, this->window_number, 0, CMD_EXPAND_TOWN | CMD_MSG(STR_ERROR_CAN_T_EXPAND_TOWN));
				break;
			}

			case WID_TV_DELETE: // delete town - only available on Scenario editor
				DoCommandP(0, this->window_number, 0, CMD_DELETE_TOWN | CMD_MSG(STR_ERROR_TOWN_CAN_T_DELETE));
				break;
		}
	}

	void UpdateWidgetSize(int widget, Dimension *size, [[maybe_unused]] const Dimension &padding, [[maybe_unused]] Dimension *fill, [[maybe_unused]] Dimension *resize) override
	{
		switch (widget) {
			case WID_TV_INFO:
				size->height = GetDesiredInfoHeight(size->width) + padding.height;
				break;
		}
	}

	/**
	 * Gets the desired height for the information panel.
	 * @return the desired height in pixels.
	 */
	uint GetDesiredInfoHeight(int width) const
	{
		uint aimed_height = 3 * GetCharacterHeight(FS_NORMAL);

		bool first = true;
		for (int i = TE_BEGIN; i < TE_END; i++) {
			if (this->town->goal[i] == 0) continue;
			if (this->town->goal[i] == TOWN_GROWTH_WINTER && (TileHeight(this->town->xy) < LowestSnowLine() || this->town->cache.population <= 90)) continue;
			if (this->town->goal[i] == TOWN_GROWTH_DESERT && (GetTropicZone(this->town->xy) != TROPICZONE_DESERT || this->town->cache.population <= 60)) continue;

			if (first) {
				aimed_height += GetCharacterHeight(FS_NORMAL);
				first = false;
			}
			aimed_height += GetCharacterHeight(FS_NORMAL);
		}
		aimed_height += GetCharacterHeight(FS_NORMAL);

		if (_settings_game.economy.station_noise_level) aimed_height += GetCharacterHeight(FS_NORMAL);

		if (!this->town->text.empty()) {
			SetDParamStr(0, this->town->text);
			aimed_height += GetStringHeight(STR_JUST_RAW_STRING, width - WidgetDimensions::scaled.framerect.Horizontal());
		}

		return aimed_height;
	}

	void ResizeWindowAsNeeded()
	{
		const NWidgetBase *nwid_info = this->GetWidget<NWidgetBase>(WID_TV_INFO);
		uint aimed_height = GetDesiredInfoHeight(nwid_info->current_x);
		if (aimed_height > nwid_info->current_y || (aimed_height < nwid_info->current_y && nwid_info->current_y > nwid_info->smallest_y)) {
			this->ReInit();
		}
	}

	void OnResize() override
	{
		if (this->viewport != nullptr) {
			NWidgetViewport *nvp = this->GetWidget<NWidgetViewport>(WID_TV_VIEWPORT);
			nvp->UpdateViewportCoordinates(this);

			ScrollWindowToTile(this->town->xy, this, true); // Re-center viewport.
		}
	}

	/**
	 * Some data on this window has become invalid.
	 * @param data Information about the changed data.
	 * @param gui_scope Whether the call is done from GUI scope. You may not do everything when not in GUI scope. See #InvalidateWindowData() for details.
	 */
	void OnInvalidateData([[maybe_unused]] int data = 0, [[maybe_unused]] bool gui_scope = true) override
	{
		if (!gui_scope) return;
		/* Called when setting station noise or required cargoes have changed, in order to resize the window */
		this->SetDirty(); // refresh display for current size. This will allow to avoid glitches when downgrading
		this->ResizeWindowAsNeeded();
	}

	void OnQueryTextFinished(char *str) override
	{
		if (str == nullptr) return;

		DoCommandP(0, this->window_number, 0, ((_networking && !(_network_server || _network_settings_access)) ? CMD_RENAME_TOWN_NON_ADMIN : CMD_RENAME_TOWN) | CMD_MSG(STR_ERROR_CAN_T_RENAME_TOWN), nullptr, str);
	}

	bool IsNewGRFInspectable() const override
	{
		return ::IsNewGRFInspectable(GSF_FAKE_TOWNS, this->window_number);
	}

	void ShowNewGRFInspectWindow() const override
	{
		::ShowNewGRFInspectWindow(GSF_FAKE_TOWNS, this->window_number);
	}
};

static const NWidgetPart _nested_town_game_view_widgets[] = {
	NWidget(NWID_HORIZONTAL),
		NWidget(WWT_CLOSEBOX, COLOUR_BROWN),
		NWidget(WWT_PUSHIMGBTN, COLOUR_BROWN, WID_TV_CHANGE_NAME), SetMinimalSize(12, 14), SetDataTip(SPR_RENAME, STR_TOWN_VIEW_RENAME_TOOLTIP),
		NWidget(WWT_CAPTION, COLOUR_BROWN, WID_TV_CAPTION), SetDataTip(STR_TOWN_VIEW_TOWN_CAPTION, STR_TOOLTIP_WINDOW_TITLE_DRAG_THIS),
		NWidget(WWT_PUSHIMGBTN, COLOUR_BROWN, WID_TV_CENTER_VIEW), SetMinimalSize(12, 14), SetDataTip(SPR_GOTO_LOCATION, STR_TOWN_VIEW_CENTER_TOOLTIP),
		NWidget(WWT_DEBUGBOX, COLOUR_BROWN),
		NWidget(WWT_SHADEBOX, COLOUR_BROWN),
		NWidget(WWT_DEFSIZEBOX, COLOUR_BROWN),
		NWidget(WWT_STICKYBOX, COLOUR_BROWN),
	EndContainer(),
	NWidget(WWT_PANEL, COLOUR_BROWN),
		NWidget(WWT_INSET, COLOUR_BROWN), SetPadding(2, 2, 2, 2),
			NWidget(NWID_VIEWPORT, INVALID_COLOUR, WID_TV_VIEWPORT), SetMinimalSize(254, 86), SetFill(1, 0), SetResize(1, 1),
		EndContainer(),
	EndContainer(),
	NWidget(WWT_PANEL, COLOUR_BROWN, WID_TV_INFO), SetMinimalSize(260, 32), SetResize(1, 0), SetFill(1, 0), EndContainer(),
	NWidget(NWID_HORIZONTAL, NC_EQUALSIZE),
		NWidget(WWT_PUSHTXTBTN, COLOUR_BROWN, WID_TV_SHOW_AUTHORITY), SetMinimalSize(80, 12), SetFill(1, 1), SetResize(1, 0), SetDataTip(STR_TOWN_VIEW_LOCAL_AUTHORITY_BUTTON, STR_TOWN_VIEW_LOCAL_AUTHORITY_TOOLTIP),
		NWidget(WWT_TEXTBTN, COLOUR_BROWN, WID_TV_CATCHMENT), SetMinimalSize(40, 12), SetFill(1, 1), SetResize(1, 0), SetDataTip(STR_BUTTON_CATCHMENT, STR_TOOLTIP_CATCHMENT),
		NWidget(WWT_RESIZEBOX, COLOUR_BROWN),
	EndContainer(),
};

static WindowDesc _town_game_view_desc(__FILE__, __LINE__,
	WDP_AUTO, "view_town", 260, TownViewWindow::WID_TV_HEIGHT_NORMAL,
	WC_TOWN_VIEW, WC_NONE,
	0,
	std::begin(_nested_town_game_view_widgets), std::end(_nested_town_game_view_widgets)
);

static const NWidgetPart _nested_town_editor_view_widgets[] = {
	NWidget(NWID_HORIZONTAL),
		NWidget(WWT_CLOSEBOX, COLOUR_BROWN),
		NWidget(WWT_PUSHIMGBTN, COLOUR_BROWN, WID_TV_CHANGE_NAME), SetMinimalSize(12, 14), SetDataTip(SPR_RENAME, STR_TOWN_VIEW_RENAME_TOOLTIP),
		NWidget(WWT_CAPTION, COLOUR_BROWN, WID_TV_CAPTION), SetDataTip(STR_TOWN_VIEW_TOWN_CAPTION, STR_TOOLTIP_WINDOW_TITLE_DRAG_THIS),
		NWidget(WWT_PUSHIMGBTN, COLOUR_BROWN, WID_TV_CENTER_VIEW), SetMinimalSize(12, 14), SetDataTip(SPR_GOTO_LOCATION, STR_TOWN_VIEW_CENTER_TOOLTIP),
		NWidget(WWT_DEBUGBOX, COLOUR_BROWN),
		NWidget(WWT_SHADEBOX, COLOUR_BROWN),
		NWidget(WWT_DEFSIZEBOX, COLOUR_BROWN),
		NWidget(WWT_STICKYBOX, COLOUR_BROWN),
	EndContainer(),
	NWidget(WWT_PANEL, COLOUR_BROWN),
		NWidget(WWT_INSET, COLOUR_BROWN), SetPadding(2, 2, 2, 2),
			NWidget(NWID_VIEWPORT, INVALID_COLOUR, WID_TV_VIEWPORT), SetMinimalSize(254, 86), SetFill(1, 1), SetResize(1, 1),
		EndContainer(),
	EndContainer(),
	NWidget(WWT_PANEL, COLOUR_BROWN, WID_TV_INFO), SetMinimalSize(260, 32), SetResize(1, 0), SetFill(1, 0), EndContainer(),
	NWidget(NWID_HORIZONTAL, NC_EQUALSIZE),
		NWidget(WWT_PUSHTXTBTN, COLOUR_BROWN, WID_TV_EXPAND), SetMinimalSize(80, 12), SetFill(1, 1), SetResize(1, 0), SetDataTip(STR_TOWN_VIEW_EXPAND_BUTTON, STR_TOWN_VIEW_EXPAND_TOOLTIP),
		NWidget(WWT_PUSHTXTBTN, COLOUR_BROWN, WID_TV_DELETE), SetMinimalSize(80, 12), SetFill(1, 1), SetResize(1, 0), SetDataTip(STR_TOWN_VIEW_DELETE_BUTTON, STR_TOWN_VIEW_DELETE_TOOLTIP),
		NWidget(WWT_TEXTBTN, COLOUR_BROWN, WID_TV_CATCHMENT), SetMinimalSize(40, 12), SetFill(1, 1), SetResize(1, 0), SetDataTip(STR_BUTTON_CATCHMENT, STR_TOOLTIP_CATCHMENT),
		NWidget(WWT_RESIZEBOX, COLOUR_BROWN),
	EndContainer(),
};

static WindowDesc _town_editor_view_desc(__FILE__, __LINE__,
	WDP_AUTO, "view_town_scen", 260, TownViewWindow::WID_TV_HEIGHT_NORMAL,
	WC_TOWN_VIEW, WC_NONE,
	0,
	std::begin(_nested_town_editor_view_widgets), std::end(_nested_town_editor_view_widgets)
);

void ShowTownViewWindow(TownID town)
{
	if (_game_mode == GM_EDITOR) {
		AllocateWindowDescFront<TownViewWindow>(&_town_editor_view_desc, town);
	} else {
		AllocateWindowDescFront<TownViewWindow>(&_town_game_view_desc, town);
	}
}

static const NWidgetPart _nested_town_directory_widgets[] = {
	NWidget(NWID_HORIZONTAL),
		NWidget(WWT_CLOSEBOX, COLOUR_BROWN),
		NWidget(WWT_CAPTION, COLOUR_BROWN), SetDataTip(STR_TOWN_DIRECTORY_CAPTION, STR_TOOLTIP_WINDOW_TITLE_DRAG_THIS),
		NWidget(WWT_SHADEBOX, COLOUR_BROWN),
		NWidget(WWT_DEFSIZEBOX, COLOUR_BROWN),
		NWidget(WWT_STICKYBOX, COLOUR_BROWN),
	EndContainer(),
	NWidget(NWID_HORIZONTAL),
		NWidget(NWID_VERTICAL),
			NWidget(NWID_HORIZONTAL),
				NWidget(WWT_TEXTBTN, COLOUR_BROWN, WID_TD_SORT_ORDER), SetDataTip(STR_BUTTON_SORT_BY, STR_TOOLTIP_SORT_ORDER),
				NWidget(WWT_DROPDOWN, COLOUR_BROWN, WID_TD_SORT_CRITERIA), SetDataTip(STR_JUST_STRING, STR_TOOLTIP_SORT_CRITERIA),
				NWidget(WWT_EDITBOX, COLOUR_BROWN, WID_TD_FILTER), SetFill(1, 0), SetResize(1, 0), SetDataTip(STR_LIST_FILTER_OSKTITLE, STR_LIST_FILTER_TOOLTIP),
			EndContainer(),
			NWidget(WWT_PANEL, COLOUR_BROWN, WID_TD_LIST), SetDataTip(0x0, STR_TOWN_DIRECTORY_LIST_TOOLTIP),
							SetFill(1, 0), SetResize(1, 1), SetScrollbar(WID_TD_SCROLLBAR), EndContainer(),
			NWidget(WWT_PANEL, COLOUR_BROWN),
				NWidget(WWT_TEXT, COLOUR_BROWN, WID_TD_WORLD_POPULATION), SetPadding(2, 0, 2, 2), SetMinimalTextLines(1, 0), SetFill(1, 0), SetResize(1, 0), SetDataTip(STR_TOWN_DIRECTORY_INFO, STR_NULL),
			EndContainer(),
		EndContainer(),
		NWidget(NWID_VERTICAL),
			NWidget(NWID_VSCROLLBAR, COLOUR_BROWN, WID_TD_SCROLLBAR),
			NWidget(WWT_RESIZEBOX, COLOUR_BROWN),
		EndContainer(),
	EndContainer(),
};

/** Town directory window class. */
struct TownDirectoryWindow : public Window {
private:
	/* Runtime saved values */
	static Listing last_sorting;

	/* Constants for sorting towns */
	static const StringID sorter_names[];
	static GUITownList::SortFunction * const sorter_funcs[];

	StringFilter string_filter;             ///< Filter for towns
	QueryString townname_editbox;           ///< Filter editbox

	GUITownList towns;

	Scrollbar *vscroll;

	void BuildSortTownList()
	{
		if (this->towns.NeedRebuild()) {
			this->towns.clear();

			for (const Town *t : Town::Iterate()) {
				if (this->string_filter.IsEmpty()) {
					this->towns.push_back(t);
					continue;
				}
				this->string_filter.ResetState();
				this->string_filter.AddLine(t->GetCachedName());
				if (this->string_filter.GetState()) this->towns.push_back(t);
			}

			this->towns.shrink_to_fit();
			this->towns.RebuildDone();
			this->vscroll->SetCount(this->towns.size()); // Update scrollbar as well.
		}
		/* Always sort the towns. */
		this->towns.Sort();
		this->SetWidgetDirty(WID_TD_LIST); // Force repaint of the displayed towns.
	}

	/** Sort by town name */
	static bool TownNameSorter(const Town * const &a, const Town * const &b)
	{
		return StrNaturalCompare(a->GetCachedName(), b->GetCachedName()) < 0; // Sort by name (natural sorting).
	}

	/** Sort by population (default descending, as big towns are of the most interest). */
	static bool TownPopulationSorter(const Town * const &a, const Town * const &b)
	{
		uint32 a_population = a->cache.population;
		uint32 b_population = b->cache.population;
		if (a_population == b_population) return TownDirectoryWindow::TownNameSorter(a, b);
		return a_population < b_population;
	}

	/** Sort by town rating */
	static bool TownRatingSorter(const Town * const &a, const Town * const &b)
	{
		bool before = !TownDirectoryWindow::last_sorting.order; // Value to get 'a' before 'b'.

		/* Towns without rating are always after towns with rating. */
		if (HasBit(a->have_ratings, _local_company)) {
			if (HasBit(b->have_ratings, _local_company)) {
				int16 a_rating = a->ratings[_local_company];
				int16 b_rating = b->ratings[_local_company];
				if (a_rating == b_rating) return TownDirectoryWindow::TownNameSorter(a, b);
				return a_rating < b_rating;
			}
			return before;
		}
		if (HasBit(b->have_ratings, _local_company)) return !before;

		/* Sort unrated towns always on ascending town name. */
		if (before) return TownDirectoryWindow::TownNameSorter(a, b);
		return TownDirectoryWindow::TownNameSorter(b, a);
	}

public:
	TownDirectoryWindow(WindowDesc *desc) : Window(desc), townname_editbox(MAX_LENGTH_TOWN_NAME_CHARS * MAX_CHAR_LENGTH, MAX_LENGTH_TOWN_NAME_CHARS)
	{
		this->CreateNestedTree();

		this->vscroll = this->GetScrollbar(WID_TD_SCROLLBAR);

		this->towns.SetListing(this->last_sorting);
		this->towns.SetSortFuncs(TownDirectoryWindow::sorter_funcs);
		this->towns.ForceRebuild();
		this->BuildSortTownList();

		this->FinishInitNested(0);

		this->querystrings[WID_TD_FILTER] = &this->townname_editbox;
		this->townname_editbox.cancel_button = QueryString::ACTION_CLEAR;
	}

	void SetStringParameters(int widget) const override
	{
		switch (widget) {
			case WID_TD_WORLD_POPULATION:
				SetDParam(0, STR_TOWN_POPULATION);
				SetDParam(1, GetWorldPopulation());
				SetDParam(2, Town::GetNumItems());
				break;

			case WID_TD_SORT_CRITERIA:
				SetDParam(0, TownDirectoryWindow::sorter_names[this->towns.SortType()]);
				break;
		}
	}

	/**
	 * Get the string to draw the town name.
	 * @param t Town to draw.
	 * @return The string to use.
	 */
	static StringID GetTownString(const Town *t)
	{
		return t->larger_town ? STR_TOWN_DIRECTORY_CITY : STR_TOWN_DIRECTORY_TOWN;
	}

	void DrawWidget(const Rect &r, int widget) const override
	{
		switch (widget) {
			case WID_TD_SORT_ORDER:
				this->DrawSortButtonState(widget, this->towns.IsDescSortOrder() ? SBS_DOWN : SBS_UP);
				break;

			case WID_TD_LIST: {
				int n = 0;
				Rect tr = r.Shrink(WidgetDimensions::scaled.framerect);
				if (this->towns.empty()) { // No towns available.
					DrawString(tr, STR_TOWN_DIRECTORY_NONE);
					break;
				}

				/* At least one town available. */
				bool rtl = _current_text_dir == TD_RTL;
				Dimension icon_size = GetSpriteSize(SPR_TOWN_RATING_GOOD);
				int icon_x = tr.WithWidth(icon_size.width, rtl).left;
				tr = tr.Indent(icon_size.width + WidgetDimensions::scaled.hsep_normal, rtl);

				for (uint i = this->vscroll->GetPosition(); i < this->towns.size(); i++) {
					const Town *t = this->towns[i];
					assert(t->xy != INVALID_TILE);

					/* Draw rating icon. */
					if (_game_mode == GM_EDITOR || !HasBit(t->have_ratings, _local_company)) {
						DrawSprite(SPR_TOWN_RATING_NA, PAL_NONE, icon_x, tr.top + (this->resize.step_height - icon_size.height) / 2);
					} else {
						SpriteID icon = SPR_TOWN_RATING_APALLING;
						if (t->ratings[_local_company] > RATING_VERYPOOR) icon = SPR_TOWN_RATING_MEDIOCRE;
						if (t->ratings[_local_company] > RATING_GOOD)     icon = SPR_TOWN_RATING_GOOD;
						DrawSprite(icon, PAL_NONE, icon_x, tr.top + (this->resize.step_height - icon_size.height) / 2);
					}

					SetDParam(0, t->index);
					SetDParam(1, t->cache.population);
					DrawString(tr.left, tr.right, tr.top + (this->resize.step_height - GetCharacterHeight(FS_NORMAL)) / 2, GetTownString(t));

					tr.top += this->resize.step_height;
					if (++n == this->vscroll->GetCapacity()) break; // max number of towns in 1 window
				}
				break;
			}
		}
	}

	void UpdateWidgetSize(int widget, Dimension *size, [[maybe_unused]] const Dimension &padding, [[maybe_unused]] Dimension *fill, [[maybe_unused]] Dimension *resize) override
	{
		switch (widget) {
			case WID_TD_SORT_ORDER: {
				Dimension d = GetStringBoundingBox(this->GetWidget<NWidgetCore>(widget)->widget_data);
				d.width += padding.width + Window::SortButtonWidth() * 2; // Doubled since the string is centred and it also looks better.
				d.height += padding.height;
				*size = maxdim(*size, d);
				break;
			}
			case WID_TD_SORT_CRITERIA: {
				Dimension d = {0, 0};
				for (uint i = 0; TownDirectoryWindow::sorter_names[i] != INVALID_STRING_ID; i++) {
					d = maxdim(d, GetStringBoundingBox(TownDirectoryWindow::sorter_names[i]));
				}
				d.width += padding.width;
				d.height += padding.height;
				*size = maxdim(*size, d);
				break;
			}
			case WID_TD_LIST: {
				Dimension d = GetStringBoundingBox(STR_TOWN_DIRECTORY_NONE);
				for (uint i = 0; i < this->towns.size(); i++) {
					const Town *t = this->towns[i];

					assert(t != nullptr);

					SetDParam(0, t->index);
					SetDParamMaxDigits(1, 8);
					d = maxdim(d, GetStringBoundingBox(GetTownString(t)));
				}
				Dimension icon_size = GetSpriteSize(SPR_TOWN_RATING_GOOD);
				d.width += icon_size.width + 2;
				d.height = std::max(d.height, icon_size.height);
				resize->height = d.height;
				d.height *= 5;
				d.width += padding.width;
				d.height += padding.height;
				*size = maxdim(*size, d);
				break;
			}
			case WID_TD_WORLD_POPULATION: {
				SetDParam(0, STR_TOWN_POPULATION);
				SetDParamMaxDigits(1, 10);
				SetDParamMaxDigits(2, 5);
				Dimension d = GetStringBoundingBox(STR_TOWN_DIRECTORY_INFO);
				d.width += padding.width;
				d.height += padding.height;
				*size = maxdim(*size, d);
				break;
			}
		}
	}

	void OnClick([[maybe_unused]] Point pt, int widget, [[maybe_unused]] int click_count) override
	{
		switch (widget) {
			case WID_TD_SORT_ORDER: // Click on sort order button
				if (this->towns.SortType() != 2) { // A different sort than by rating.
					this->towns.ToggleSortOrder();
					this->last_sorting = this->towns.GetListing(); // Store new sorting order.
				} else {
					/* Some parts are always sorted ascending on name. */
					this->last_sorting.order = !this->last_sorting.order;
					this->towns.SetListing(this->last_sorting);
					this->towns.ForceResort();
					this->towns.Sort();
				}
				this->SetDirty();
				break;

			case WID_TD_SORT_CRITERIA: // Click on sort criteria dropdown
				ShowDropDownMenu(this, TownDirectoryWindow::sorter_names, this->towns.SortType(), WID_TD_SORT_CRITERIA, 0, 0);
				break;

			case WID_TD_LIST: { // Click on Town Matrix
				auto it = this->vscroll->GetScrolledItemFromWidget(this->towns, pt.y, this, WID_TD_LIST, WidgetDimensions::scaled.framerect.top);
				if (it == this->towns.end()) return; // click out of town bounds

				const Town *t = *it;
				assert(t != nullptr);
				if (_ctrl_pressed) {
					ShowExtraViewportWindow(t->xy);
				} else {
					ScrollMainWindowToTile(t->xy);
				}
				break;
			}
		}
	}

	void OnDropdownSelect(int widget, int index) override
	{
		if (widget != WID_TD_SORT_CRITERIA) return;

		if (this->towns.SortType() != index) {
			this->towns.SetSortType(index);
			this->last_sorting = this->towns.GetListing(); // Store new sorting order.
			this->BuildSortTownList();
		}
	}

	void OnPaint() override
	{
		if (this->towns.NeedRebuild()) this->BuildSortTownList();
		this->DrawWidgets();
	}

	void OnHundredthTick() override
	{
		this->BuildSortTownList();
		this->SetDirty();
	}

	void OnResize() override
	{
		this->vscroll->SetCapacityFromWidget(this, WID_TD_LIST);
	}

	void OnEditboxChanged(int wid) override
	{
		if (wid == WID_TD_FILTER) {
			this->string_filter.SetFilterTerm(this->townname_editbox.text.buf);
			this->InvalidateData(TDIWD_FORCE_REBUILD);
		}
	}

	/**
	 * Some data on this window has become invalid.
	 * @param data Information about the changed data.
	 * @param gui_scope Whether the call is done from GUI scope. You may not do everything when not in GUI scope. See #InvalidateWindowData() for details.
	 */
	void OnInvalidateData([[maybe_unused]] int data = 0, [[maybe_unused]] bool gui_scope = true) override
	{
		switch (data) {
			case TDIWD_FORCE_REBUILD:
				/* This needs to be done in command-scope to enforce rebuilding before resorting invalid data */
				this->towns.ForceRebuild();
				break;

			case TDIWD_POPULATION_CHANGE:
				if (this->towns.SortType() == 1) this->towns.ForceResort();
				break;

			default:
				this->towns.ForceResort();
		}
	}
};

Listing TownDirectoryWindow::last_sorting = {false, 0};

/** Names of the sorting functions. */
const StringID TownDirectoryWindow::sorter_names[] = {
	STR_SORT_BY_NAME,
	STR_SORT_BY_POPULATION,
	STR_SORT_BY_RATING,
	INVALID_STRING_ID
};

/** Available town directory sorting functions. */
GUITownList::SortFunction * const TownDirectoryWindow::sorter_funcs[] = {
	&TownNameSorter,
	&TownPopulationSorter,
	&TownRatingSorter,
};

static WindowDesc _town_directory_desc(__FILE__, __LINE__,
	WDP_AUTO, "list_towns", 208, 202,
	WC_TOWN_DIRECTORY, WC_NONE,
	0,
	std::begin(_nested_town_directory_widgets), std::end(_nested_town_directory_widgets)
);

void ShowTownDirectory()
{
	if (BringWindowToFrontById(WC_TOWN_DIRECTORY, 0)) return;
	new TownDirectoryWindow(&_town_directory_desc);
}

void CcFoundTown(const CommandCost &result, TileIndex tile, uint32 p1, uint32 p2, uint64 p3, uint32 cmd)
{
	if (result.Failed()) return;

	if (_settings_client.sound.confirm) SndPlayTileFx(SND_1F_CONSTRUCTION_OTHER, tile);
	if (!_settings_client.gui.persistent_buildingtools) ResetObjectToPlace();
}

void CcFoundRandomTown(const CommandCost &result, TileIndex tile, uint32 p1, uint32 p2, uint64 p3, uint32 cmd)
{
	if (result.Succeeded()) ScrollMainWindowToTile(Town::Get(_new_town_id)->xy);
}

static const NWidgetPart _nested_found_town_widgets[] = {
	NWidget(NWID_HORIZONTAL),
		NWidget(WWT_CLOSEBOX, COLOUR_DARK_GREEN),
		NWidget(WWT_CAPTION, COLOUR_DARK_GREEN), SetDataTip(STR_FOUND_TOWN_CAPTION, STR_TOOLTIP_WINDOW_TITLE_DRAG_THIS),
		NWidget(WWT_SHADEBOX, COLOUR_DARK_GREEN),
		NWidget(WWT_STICKYBOX, COLOUR_DARK_GREEN),
	EndContainer(),
	/* Construct new town(s) buttons. */
	NWidget(WWT_PANEL, COLOUR_DARK_GREEN),
		NWidget(NWID_VERTICAL), SetPIP(0, WidgetDimensions::unscaled.vsep_normal, 0), SetPadding(WidgetDimensions::unscaled.picker),
			NWidget(WWT_TEXTBTN, COLOUR_GREY, WID_TF_NEW_TOWN), SetDataTip(STR_FOUND_TOWN_NEW_TOWN_BUTTON, STR_FOUND_TOWN_NEW_TOWN_TOOLTIP), SetFill(1, 0),
			NWidget(WWT_PUSHTXTBTN, COLOUR_GREY, WID_TF_RANDOM_TOWN), SetDataTip(STR_FOUND_TOWN_RANDOM_TOWN_BUTTON, STR_FOUND_TOWN_RANDOM_TOWN_TOOLTIP), SetFill(1, 0),
			NWidget(WWT_PUSHTXTBTN, COLOUR_GREY, WID_TF_MANY_RANDOM_TOWNS), SetDataTip(STR_FOUND_TOWN_MANY_RANDOM_TOWNS, STR_FOUND_TOWN_RANDOM_TOWNS_TOOLTIP), SetFill(1, 0),
			NWidget(WWT_PUSHTXTBTN, COLOUR_GREY, WID_TF_EXPAND_ALL_TOWNS), SetDataTip(STR_FOUND_TOWN_EXPAND_ALL_TOWNS, STR_FOUND_TOWN_EXPAND_ALL_TOWNS_TOOLTIP), SetFill(1, 0),

			/* Town name selection. */
			NWidget(WWT_LABEL, COLOUR_DARK_GREEN), SetDataTip(STR_FOUND_TOWN_NAME_TITLE, STR_NULL),
			NWidget(WWT_EDITBOX, COLOUR_GREY, WID_TF_TOWN_NAME_EDITBOX), SetDataTip(STR_FOUND_TOWN_NAME_EDITOR_TITLE, STR_FOUND_TOWN_NAME_EDITOR_HELP), SetFill(1, 0),
			NWidget(WWT_PUSHTXTBTN, COLOUR_GREY, WID_TF_TOWN_NAME_RANDOM), SetDataTip(STR_FOUND_TOWN_NAME_RANDOM_BUTTON, STR_FOUND_TOWN_NAME_RANDOM_TOOLTIP), SetFill(1, 0),

			/* Town size selection. */
			NWidget(WWT_LABEL, COLOUR_DARK_GREEN), SetDataTip(STR_FOUND_TOWN_INITIAL_SIZE_TITLE, STR_NULL),
			NWidget(NWID_VERTICAL),
				NWidget(NWID_HORIZONTAL, NC_EQUALSIZE),
					NWidget(WWT_TEXTBTN, COLOUR_GREY, WID_TF_SIZE_SMALL), SetDataTip(STR_FOUND_TOWN_INITIAL_SIZE_SMALL_BUTTON, STR_FOUND_TOWN_INITIAL_SIZE_TOOLTIP), SetFill(1, 0),
					NWidget(WWT_TEXTBTN, COLOUR_GREY, WID_TF_SIZE_MEDIUM), SetDataTip(STR_FOUND_TOWN_INITIAL_SIZE_MEDIUM_BUTTON, STR_FOUND_TOWN_INITIAL_SIZE_TOOLTIP), SetFill(1, 0),
				EndContainer(),
				NWidget(NWID_HORIZONTAL, NC_EQUALSIZE),
					NWidget(WWT_TEXTBTN, COLOUR_GREY, WID_TF_SIZE_LARGE), SetDataTip(STR_FOUND_TOWN_INITIAL_SIZE_LARGE_BUTTON, STR_FOUND_TOWN_INITIAL_SIZE_TOOLTIP), SetFill(1, 0),
					NWidget(WWT_TEXTBTN, COLOUR_GREY, WID_TF_SIZE_RANDOM), SetDataTip(STR_FOUND_TOWN_SIZE_RANDOM, STR_FOUND_TOWN_INITIAL_SIZE_TOOLTIP), SetFill(1, 0),
				EndContainer(),
			EndContainer(),
			NWidget(WWT_TEXTBTN, COLOUR_GREY, WID_TF_CITY), SetDataTip(STR_FOUND_TOWN_CITY, STR_FOUND_TOWN_CITY_TOOLTIP), SetFill(1, 0),

			/* Town roads selection. */
			NWidget(WWT_LABEL, COLOUR_DARK_GREEN), SetDataTip(STR_FOUND_TOWN_ROAD_LAYOUT, STR_NULL),
			NWidget(NWID_VERTICAL),
				NWidget(NWID_HORIZONTAL, NC_EQUALSIZE),
					NWidget(WWT_TEXTBTN, COLOUR_GREY, WID_TF_LAYOUT_ORIGINAL), SetDataTip(STR_FOUND_TOWN_SELECT_LAYOUT_ORIGINAL, STR_FOUND_TOWN_SELECT_TOWN_ROAD_LAYOUT), SetFill(1, 0),
					NWidget(WWT_TEXTBTN, COLOUR_GREY, WID_TF_LAYOUT_BETTER), SetDataTip(STR_FOUND_TOWN_SELECT_LAYOUT_BETTER_ROADS, STR_FOUND_TOWN_SELECT_TOWN_ROAD_LAYOUT), SetFill(1, 0),
				EndContainer(),
				NWidget(NWID_HORIZONTAL, NC_EQUALSIZE),
					NWidget(WWT_TEXTBTN, COLOUR_GREY, WID_TF_LAYOUT_GRID2), SetDataTip(STR_FOUND_TOWN_SELECT_LAYOUT_2X2_GRID, STR_FOUND_TOWN_SELECT_TOWN_ROAD_LAYOUT), SetFill(1, 0),
					NWidget(WWT_TEXTBTN, COLOUR_GREY, WID_TF_LAYOUT_GRID3), SetDataTip(STR_FOUND_TOWN_SELECT_LAYOUT_3X3_GRID, STR_FOUND_TOWN_SELECT_TOWN_ROAD_LAYOUT), SetFill(1, 0),
				EndContainer(),
				NWidget(WWT_TEXTBTN, COLOUR_GREY, WID_TF_LAYOUT_RANDOM), SetDataTip(STR_FOUND_TOWN_SELECT_LAYOUT_RANDOM, STR_FOUND_TOWN_SELECT_TOWN_ROAD_LAYOUT), SetFill(1, 0),
			EndContainer(),
		EndContainer(),
	EndContainer(),
};

/** Found a town window class. */
struct FoundTownWindow : Window {
private:
	TownSize town_size;     ///< Selected town size
	TownLayout town_layout; ///< Selected town layout
	bool city;              ///< Are we building a city?
	QueryString townname_editbox; ///< Townname editbox
	bool townnamevalid;     ///< Is generated town name valid?
	uint32 townnameparts;   ///< Generated town name
	TownNameParams params;  ///< Town name parameters

public:
	FoundTownWindow(WindowDesc *desc, WindowNumber window_number) :
			Window(desc),
			town_size(TSZ_MEDIUM),
			town_layout(_settings_game.economy.town_layout),
			townname_editbox(MAX_LENGTH_TOWN_NAME_CHARS * MAX_CHAR_LENGTH, MAX_LENGTH_TOWN_NAME_CHARS),
			params(_settings_game.game_creation.town_name)
	{
		this->InitNested(window_number);
		this->querystrings[WID_TF_TOWN_NAME_EDITBOX] = &this->townname_editbox;
		this->RandomTownName();
		this->UpdateButtons(true);
	}

	void RandomTownName()
	{
		this->townnamevalid = GenerateTownName(_interactive_random, &this->townnameparts);

		if (!this->townnamevalid) {
			this->townname_editbox.text.DeleteAll();
		} else {
			GetTownName(this->townname_editbox.text.buf, &this->params, this->townnameparts, &this->townname_editbox.text.buf[this->townname_editbox.text.max_bytes - 1]);
			this->townname_editbox.text.UpdateSize();
		}
		UpdateOSKOriginalText(this, WID_TF_TOWN_NAME_EDITBOX);

		this->SetWidgetDirty(WID_TF_TOWN_NAME_EDITBOX);
	}

	void UpdateButtons(bool check_availability)
	{
		if (check_availability && _game_mode != GM_EDITOR) {
			this->SetWidgetsDisabledState(true, WID_TF_RANDOM_TOWN, WID_TF_MANY_RANDOM_TOWNS, WID_TF_EXPAND_ALL_TOWNS, WID_TF_SIZE_LARGE);
			this->SetWidgetsDisabledState(_settings_game.economy.found_town != TF_CUSTOM_LAYOUT,
					WID_TF_LAYOUT_ORIGINAL, WID_TF_LAYOUT_BETTER, WID_TF_LAYOUT_GRID2, WID_TF_LAYOUT_GRID3, WID_TF_LAYOUT_RANDOM);
			if (_settings_game.economy.found_town != TF_CUSTOM_LAYOUT) town_layout = _settings_game.economy.town_layout;
		}

		for (int i = WID_TF_SIZE_SMALL; i <= WID_TF_SIZE_RANDOM; i++) {
			this->SetWidgetLoweredState(i, i == WID_TF_SIZE_SMALL + this->town_size);
		}

		this->SetWidgetLoweredState(WID_TF_CITY, this->city);

		for (int i = WID_TF_LAYOUT_ORIGINAL; i <= WID_TF_LAYOUT_RANDOM; i++) {
			this->SetWidgetLoweredState(i, i == WID_TF_LAYOUT_ORIGINAL + this->town_layout);
		}

		this->SetDirty();
	}

	void ExecuteFoundTownCommand(TileIndex tile, bool random, StringID errstr, CommandCallback cc)
	{
		const char *name = nullptr;

		if (!this->townnamevalid) {
			name = this->townname_editbox.text.buf;
		} else {
			/* If user changed the name, send it */
			char buf[MAX_LENGTH_TOWN_NAME_CHARS * MAX_CHAR_LENGTH];
			GetTownName(buf, &this->params, this->townnameparts, lastof(buf));
			if (strcmp(buf, this->townname_editbox.text.buf) != 0) name = this->townname_editbox.text.buf;
		}

		bool success = DoCommandP(tile, this->town_size | this->city << 2 | this->town_layout << 3 | random << 6,
				townnameparts, CMD_FOUND_TOWN | CMD_MSG(errstr), cc, name);

		/* Rerandomise name, if success and no cost-estimation. */
		if (success && !_shift_pressed) this->RandomTownName();
	}

	void OnClick([[maybe_unused]] Point pt, int widget, [[maybe_unused]] int click_count) override
	{
		switch (widget) {
			case WID_TF_NEW_TOWN:
				HandlePlacePushButton(this, WID_TF_NEW_TOWN, SPR_CURSOR_TOWN, HT_RECT);
				break;

			case WID_TF_RANDOM_TOWN:
				this->ExecuteFoundTownCommand(0, true, STR_ERROR_CAN_T_GENERATE_TOWN, CcFoundRandomTown);
				break;

			case WID_TF_TOWN_NAME_RANDOM:
				this->RandomTownName();
				this->SetFocusedWidget(WID_TF_TOWN_NAME_EDITBOX);
				break;

			case WID_TF_MANY_RANDOM_TOWNS: {
				Backup<bool> old_generating_world(_generating_world, true, FILE_LINE);
				UpdateNearestTownForRoadTiles(true);
				if (!GenerateTowns(this->town_layout)) {
					ShowErrorMessage(STR_ERROR_CAN_T_GENERATE_TOWN, STR_ERROR_NO_SPACE_FOR_TOWN, WL_INFO);
				}
				UpdateNearestTownForRoadTiles(false);
				old_generating_world.Restore();
				break;
			}

			case WID_TF_EXPAND_ALL_TOWNS:
				for (Town *t : Town::Iterate()) {
					DoCommand(0, t->index, 0, DC_EXEC, CMD_EXPAND_TOWN);
				}
				break;

			case WID_TF_SIZE_SMALL: case WID_TF_SIZE_MEDIUM: case WID_TF_SIZE_LARGE: case WID_TF_SIZE_RANDOM:
				this->town_size = (TownSize)(widget - WID_TF_SIZE_SMALL);
				this->UpdateButtons(false);
				break;

			case WID_TF_CITY:
				this->city ^= true;
				this->SetWidgetLoweredState(WID_TF_CITY, this->city);
				this->SetDirty();
				break;

			case WID_TF_LAYOUT_ORIGINAL: case WID_TF_LAYOUT_BETTER: case WID_TF_LAYOUT_GRID2:
			case WID_TF_LAYOUT_GRID3: case WID_TF_LAYOUT_RANDOM:
				this->town_layout = (TownLayout)(widget - WID_TF_LAYOUT_ORIGINAL);
				this->UpdateButtons(false);
				break;
		}
	}

	void OnPlaceObject([[maybe_unused]] Point pt, TileIndex tile) override
	{
		this->ExecuteFoundTownCommand(tile, false, STR_ERROR_CAN_T_FOUND_TOWN_HERE, CcFoundTown);
	}

	void OnPlaceObjectAbort() override
	{
		this->RaiseButtons();
		this->UpdateButtons(false);
	}

	/**
	 * Some data on this window has become invalid.
	 * @param data Information about the changed data.
	 * @param gui_scope Whether the call is done from GUI scope. You may not do everything when not in GUI scope. See #InvalidateWindowData() for details.
	 */
	void OnInvalidateData([[maybe_unused]] int data = 0, [[maybe_unused]] bool gui_scope = true) override
	{
		if (!gui_scope) return;
		this->UpdateButtons(true);
	}
};

static WindowDesc _found_town_desc(__FILE__, __LINE__,
	WDP_AUTO, "build_town", 160, 162,
	WC_FOUND_TOWN, WC_NONE,
	WDF_CONSTRUCTION,
	std::begin(_nested_found_town_widgets), std::end(_nested_found_town_widgets)
);

void ShowFoundTownWindow()
{
	if (_game_mode != GM_EDITOR && !Company::IsValidID(_local_company)) return;
	AllocateWindowDescFront<FoundTownWindow>(&_found_town_desc, 0);
}

class GUIHouseList : public std::vector<HouseID> {
protected:
	std::vector<uint16> house_sets; ///< list of house sets, each item points the first house of the set in the houses array

	static bool HouseSorter(const HouseID &a, const HouseID &b)
	{
		const HouseSpec *a_hs = HouseSpec::Get(a);
		const GRFFile *a_set = a_hs->grf_prop.grffile;
		const HouseSpec *b_hs = HouseSpec::Get(b);
		const GRFFile *b_set = b_hs->grf_prop.grffile;

		int ret = (a_set != nullptr) - (b_set != nullptr);
		if (ret == 0) {
			if (a_set != nullptr) {
				static_assert(sizeof(a_set->grfid) <= sizeof(int));
				ret = a_set->grfid - b_set->grfid;
				if (ret == 0) ret = a_hs->grf_prop.local_id - b_hs->grf_prop.local_id;
			} else {
				ret = a - b;
			}
		}
		return ret < 0;
	}

public:
	GUIHouseList()
	{
		this->house_sets.push_back(0); // terminator
	}

	inline HouseID GetHouseAtOffset(uint house_set, uint house_offset) const
	{
		return (*this)[this->house_sets[house_set] + house_offset];
	}

	uint NumHouseSets() const
	{
		return (uint)this->house_sets.size() - 1; // last item is a terminator
	}

	uint NumHousesInHouseSet(uint house_set) const
	{
		assert(house_set < this->NumHouseSets());
		/* There is a terminator on the list of house sets. It's equal to the number
		 * of all houses. We can safely use "house_set + 1" even for the last
		 * house set. */
		return this->house_sets[house_set + 1] - this->house_sets[house_set];
	}

	int FindHouseSet(HouseID house) const
	{
		const GRFFile *house_set = HouseSpec::Get(house)->grf_prop.grffile;
		for (uint i = 0; i < this->NumHouseSets(); i++) {
			if (HouseSpec::Get(this->GetHouseAtOffset(i, 0))->grf_prop.grffile == house_set) return i;
		}
		return -1;
	}

	int FindHouseOffset(uint house_set, HouseID house) const
	{
		assert(house_set < this->NumHouseSets());
		uint count = this->NumHousesInHouseSet(house_set);
		for (uint i = 0; i < count; i++) {
			if (this->GetHouseAtOffset(house_set, i) == house) return i;
		}
		return -1;
	}

	const char *GetNameOfHouseSet(uint house_set) const
	{
		assert(house_set < this->NumHouseSets());
		const GRFFile *gf = HouseSpec::Get(this->GetHouseAtOffset(house_set, 0))->grf_prop.grffile;
		if (gf != nullptr) return GetGRFConfig(gf->grfid)->GetName();

		static char name[DRAW_STRING_BUFFER];
		GetString(name, STR_BASIC_HOUSE_SET_NAME, lastof(name));
		return name;
	}

	/**
	 * Notify the sortlist that the rebuild is done
	 *
	 * @note This forces a resort
	 */
	void Build()
	{
		/* collect items */
		this->clear();
		for (HouseID house = 0; house < NUM_HOUSES; house++) {
			const HouseSpec *hs = HouseSpec::Get(house);
			/* is the house enabled? */
			if (!hs->enabled) continue;
			/* is the house overriden? */
			if (hs->grf_prop.override != INVALID_HOUSE_ID) continue;
			/* is the house allownd in current landscape? */
			HouseZones landscapes = (HouseZones)(HZ_TEMP << _settings_game.game_creation.landscape);
			if (_settings_game.game_creation.landscape == LT_ARCTIC) landscapes |= HZ_SUBARTC_ABOVE;
			if (!(hs->building_availability & landscapes)) continue;
			/* is the house allowed at any of house zones at all? */
			if (!(hs->building_availability & HZ_ZONALL)) continue;
			/* is there any year in which the house is allowed? */
			if (hs->min_year > hs->max_year) continue;

			/* add the house */
			this->push_back(house);
		}

		/* arrange items */
		std::sort(this->begin(), this->end(), HouseSorter);

		/* list house sets */
		this->house_sets.clear();
		const GRFFile *last_set = nullptr;
		for (uint i = 0; i < this->size(); i++) {
			const HouseSpec *hs = HouseSpec::Get((*this)[i]);
			/* add house set */
			if (this->house_sets.size() == 0 || last_set != hs->grf_prop.grffile) {
				last_set = hs->grf_prop.grffile;
				this->house_sets.push_back(i);
			}
		}
		/* put a terminator on the list to make counting easier */
		this->house_sets.push_back((uint16)this->size());
	}
};

static HouseID _cur_house = INVALID_HOUSE_ID; ///< house selected in the house picker window

/** The window used for building houses. */
class HousePickerWindow : public Window {
protected:
	GUIHouseList house_list; ///< list of houses and house sets
	int house_offset;        ///< index of selected house
	uint house_set;          ///< index of selected house set
	uint line_height;        ///< height of a single line in the list of house sets
	HouseID display_house;   ///< house ID of currently displayed house

	void RestoreSelectedHouseIndex()
	{
		this->house_set = 0;
		this->house_offset = 0;

		if (this->house_list.size() == 0) { // no houses at all?
			_cur_house = INVALID_HOUSE_ID;
			this->display_house = _cur_house;
			return;
		}

		if (_cur_house != INVALID_HOUSE_ID) {
			int house_set = this->house_list.FindHouseSet(_cur_house);
			if (house_set >= 0) {
				this->house_set = house_set;
				int house_offset = this->house_list.FindHouseOffset(house_set, _cur_house);
				if (house_offset >= 0) {
					this->house_offset = house_offset;
					return;
				}
			}
		}
		_cur_house = this->house_list.GetHouseAtOffset(this->house_set, this->house_offset);
		this->display_house = _cur_house;
	}

	void SelectHouseIntl(uint new_house_set, int new_house_offset)
	{
		SetObjectToPlaceWnd(SPR_CURSOR_TOWN, PAL_NONE, HT_RECT, this);
		this->house_set = new_house_set;
		this->house_offset = new_house_offset;
		_cur_house = this->house_list.GetHouseAtOffset(new_house_set, new_house_offset);
		this->display_house = _cur_house;
	}

	/**
	 * Select another house.
	 * @param new_house_set index of the house set
	 * @param new_house_offset offset of the house
	 */
	void SelectOtherHouse(uint new_house_set, int new_house_offset)
	{
		assert(new_house_set < this->house_list.NumHouseSets());
		assert(new_house_offset < (int) this->house_list.NumHousesInHouseSet(new_house_set));
		assert(new_house_offset >= 0);

		SelectHouseIntl(new_house_set, new_house_offset);

		NWidgetMatrix *matrix = this->GetWidget<NWidgetMatrix>(WID_HP_HOUSE_SELECT_MATRIX);
		matrix->SetCount(this->house_list.NumHousesInHouseSet(this->house_set));
		matrix->SetClicked(this->house_offset);
		this->UpdateSelectSize();
		this->SetDirty();
	}

	void UpdateSelectSize()
	{
		uint w = 1, h = 1;
		if (_cur_house != INVALID_HOUSE_ID) {
			const HouseSpec *hs = HouseSpec::Get(_cur_house);
			if (hs->building_flags & BUILDING_2_TILES_X) w++;
			if (hs->building_flags & BUILDING_2_TILES_Y) h++;
		}
		SetTileSelectSize(w, h);
	}

public:
	HousePickerWindow(WindowDesc *desc, WindowNumber number) : Window(desc)
	{
		this->CreateNestedTree();
		/* there is no shade box but we will shade the window if there is no house to show */
		this->shade_select = this->GetWidget<NWidgetStacked>(WID_HP_MAIN_PANEL_SEL);
		NWidgetMatrix *matrix = this->GetWidget<NWidgetMatrix>(WID_HP_HOUSE_SELECT_MATRIX);
		matrix->SetScrollbar(this->GetScrollbar(WID_HP_HOUSE_SELECT_SCROLL));
		this->FinishInitNested(number);

		if (_cur_house != INVALID_HOUSE_ID) matrix->SetClicked(this->house_offset); // set clicked item again to make it visible
	}

	virtual void OnInit() override
	{
		this->house_list.Build();
		this->RestoreSelectedHouseIndex();
		this->UpdateSelectSize();

		/* if we have exactly one set of houses and it's not the default one then display it's name in the title bar */
		this->GetWidget<NWidgetCore>(WID_HP_CAPTION)->widget_data =
				(this->house_list.NumHouseSets() == 1 && HouseSpec::Get(this->house_list[0])->grf_prop.grffile != nullptr) ?
				STR_HOUSE_BUILD_CUSTOM_CAPTION : STR_HOUSE_BUILD_CAPTION;

		/* hide widgets if we have no houses to show */
		this->SetShaded(this->house_list.size() == 0);

		if (this->house_list.size() != 0) {
			/* show the list of house sets if we have at least 2 items to show */
			this->GetWidget<NWidgetStacked>(WID_HP_HOUSE_SETS_SEL)->SetDisplayedPlane(this->house_list.NumHouseSets() > 1 ? 0 : SZSP_NONE);
			/* set number of items in the list of house sets */
			this->GetWidget<NWidgetCore>(WID_HP_HOUSE_SETS)->widget_data = (this->house_list.NumHouseSets() << MAT_ROW_START) | (1 << MAT_COL_START);
			/* show the landscape info only in arctic climate (above/below snowline) */
			this->GetWidget<NWidgetStacked>(WID_HP_HOUSE_LANDSCAPE_SEL)->SetDisplayedPlane(_settings_game.game_creation.landscape == LT_ARCTIC ? 0 : SZSP_NONE);
			/* update the matrix of houses */
			NWidgetMatrix *matrix = this->GetWidget<NWidgetMatrix>(WID_HP_HOUSE_SELECT_MATRIX);
			matrix->SetCount(this->house_list.NumHousesInHouseSet(this->house_set));
			matrix->SetClicked(this->house_offset);
			SelectHouseIntl(this->house_set, this->house_offset);
		} else {
			ResetObjectToPlace();
		}
	}

	virtual void SetStringParameters(int widget) const override
	{
		if (widget == WID_HP_CAPTION) {
			if (this->house_list.NumHouseSets() == 1) SetDParamStr(0, this->house_list.GetNameOfHouseSet(0));
		} else if (this->display_house == INVALID_HOUSE_ID) {
			switch (widget) {
				case WID_HP_CAPTION:
					break;

				case WID_HP_HOUSE_ZONES:
					for (int i = 0; i < HZB_END; i++) {
						SetDParam(2 * i, STR_HOUSE_BUILD_HOUSE_ZONE_DISABLED);
						SetDParam(2 * i + 1, 4 - i);
					}
					break;

				case WID_HP_HOUSE_YEARS:
					SetDParam(0, STR_HOUSE_BUILD_YEARS_BAD_YEAR);
					SetDParam(1, 0);
					SetDParam(2, STR_HOUSE_BUILD_YEARS_BAD_YEAR);
					SetDParam(3, 0);
					break;

				case WID_HP_HOUSE_ACCEPTANCE:
					SetDParamStr(0, "");
					break;

				case WID_HP_HOUSE_SUPPLY:
					SetDParam(0, 0);
					break;

				default:
					SetDParam(0, STR_EMPTY);
					break;
			}
		} else {
			switch (widget) {
				case WID_HP_HOUSE_NAME:
					SetDParam(0, GetHouseName(this->display_house));
					break;

				case WID_HP_HISTORICAL_BUILDING:
					SetDParam(0, HouseSpec::Get(this->display_house)->extra_flags & BUILDING_IS_HISTORICAL ? STR_HOUSE_BUILD_HISTORICAL_BUILDING : STR_EMPTY);
					break;

				case WID_HP_HOUSE_POPULATION:
					SetDParam(0, HouseSpec::Get(this->display_house)->population);
					break;

				case WID_HP_HOUSE_ZONES: {
					HouseZones zones = (HouseZones)(HouseSpec::Get(this->display_house)->building_availability & HZ_ZONALL);
					for (int i = 0; i < HZB_END; i++) {
						/* colour: gold(enabled)/grey(disabled)  */
						SetDParam(2 * i, HasBit(zones, HZB_END - i - 1) ? STR_HOUSE_BUILD_HOUSE_ZONE_ENABLED : STR_HOUSE_BUILD_HOUSE_ZONE_DISABLED);
						/* digit: 4(center)/3/1/1/0(edge) */
						SetDParam(2 * i + 1, 4 - i);
					}
					break;
				}

				case WID_HP_HOUSE_LANDSCAPE: {
					StringID info = STR_HOUSE_BUILD_LANDSCAPE_ABOVE_OR_BELOW_SNOWLINE;
					switch (HouseSpec::Get(this->display_house)->building_availability & (HZ_SUBARTC_ABOVE | HZ_SUBARTC_BELOW)) {
						case HZ_SUBARTC_ABOVE: info = STR_HOUSE_BUILD_LANDSCAPE_ONLY_ABOVE_SNOWLINE; break;
						case HZ_SUBARTC_BELOW: info = STR_HOUSE_BUILD_LANDSCAPE_ONLY_BELOW_SNOWLINE; break;
						default: break;
					}
					SetDParam(0, info);
					break;
				}

				case WID_HP_HOUSE_YEARS: {
					const HouseSpec *hs = HouseSpec::Get(this->display_house);
					SetDParam(0, hs->min_year <= _cur_year ? STR_HOUSE_BUILD_YEARS_GOOD_YEAR : STR_HOUSE_BUILD_YEARS_BAD_YEAR);
					SetDParam(1, hs->min_year);
					SetDParam(2, hs->max_year >= _cur_year ? STR_HOUSE_BUILD_YEARS_GOOD_YEAR : STR_HOUSE_BUILD_YEARS_BAD_YEAR);
					SetDParam(3, hs->max_year);
					break;
				}

				case WID_HP_HOUSE_ACCEPTANCE: {
					static char buff[DRAW_STRING_BUFFER] = "";
					char *str = buff;
					CargoArray cargo{};
					CargoTypes dummy = 0;
					AddAcceptedHouseCargo(this->display_house, INVALID_TILE, cargo, &dummy);
					for (uint i = 0; i < NUM_CARGO; i++) {
						if (cargo[i] == 0) continue;
						/* If the accepted value is less than 8, show it in 1/8:ths */
						SetDParam(0, cargo[i] < 8 ? STR_HOUSE_BUILD_CARGO_VALUE_EIGHTS : STR_HOUSE_BUILD_CARGO_VALUE_JUST_NAME);
						SetDParam(1, cargo[i]);
						SetDParam(2, CargoSpec::Get(i)->name);
						str = GetString(str, str == buff ? STR_HOUSE_BUILD_CARGO_FIRST : STR_HOUSE_BUILD_CARGO_SEPARATED, lastof(buff));
					}
					if (str == buff) GetString(buff, STR_JUST_NOTHING, lastof(buff));
					SetDParamStr(0, buff);
					break;
				}

				case WID_HP_HOUSE_SUPPLY: {
					CargoArray cargo{};
					AddProducedHouseCargo(this->display_house, INVALID_TILE, cargo);
					uint32 cargo_mask = 0;
					for (uint i = 0; i < NUM_CARGO; i++) if (cargo[i] != 0) SetBit(cargo_mask, i);
					SetDParam(0, cargo_mask);
					break;
				}

				default: break;
			}
		}
	}

	virtual void UpdateWidgetSize(int widget, Dimension *size, const Dimension &padding, Dimension *fill, Dimension *resize) override
	{
		switch (widget) {
			case WID_HP_HOUSE_SETS: {
				uint max_w = 0;
				for (uint i = 0; i < this->house_list.NumHouseSets(); i++) {
					max_w = std::max(max_w, GetStringBoundingBox(this->house_list.GetNameOfHouseSet(i)).width);
				}
				size->width = std::max(size->width, max_w + padding.width);
				this->line_height = FONT_HEIGHT_NORMAL + WidgetDimensions::scaled.matrix.Vertical();
				size->height = this->house_list.NumHouseSets() * this->line_height;
				break;
			}

			case WID_HP_HOUSE_NAME:
				size->width = 120; // we do not want this window to get too wide, better clip
				break;

			case WID_HP_HISTORICAL_BUILDING:
				size->width = std::max(size->width, GetStringBoundingBox(STR_HOUSE_BUILD_HISTORICAL_BUILDING).width + padding.width);
				break;

			case WID_HP_HOUSE_POPULATION:
				SetDParam(0, 0);
				/* max popultion is 255 - 3 digits */
				size->width = std::max(size->width, GetStringBoundingBox(STR_HOUSE_BUILD_HOUSE_POPULATION).width + 3 * GetDigitWidth() + padding.width);
				break;

			case WID_HP_HOUSE_ZONES: {
				for (int i = 0; i < HZB_END; i++) {
					SetDParam(2 * i, STR_HOUSE_BUILD_HOUSE_ZONE_ENABLED); // colour
					SetDParam(2 * i + 1, i + 1); // digit: 1(center)/2/3/4/5(edge)
				}
				size->width = std::max(size->width, GetStringBoundingBox(STR_HOUSE_BUILD_HOUSE_ZONES).width + padding.width);
				break;
			}

			case WID_HP_HOUSE_LANDSCAPE: {
				SetDParam(0, STR_HOUSE_BUILD_LANDSCAPE_ABOVE_OR_BELOW_SNOWLINE);
				Dimension dim = GetStringBoundingBox(STR_HOUSE_BUILD_LANDSCAPE);
				SetDParam(0, STR_HOUSE_BUILD_LANDSCAPE_ONLY_ABOVE_SNOWLINE);
				dim = maxdim(dim, GetStringBoundingBox(STR_HOUSE_BUILD_LANDSCAPE));
				SetDParam(0, STR_HOUSE_BUILD_LANDSCAPE_ONLY_BELOW_SNOWLINE);
				dim = maxdim(dim, GetStringBoundingBox(STR_HOUSE_BUILD_LANDSCAPE));
				dim.width += padding.width;
				dim.height += padding.height;
				*size = maxdim(*size, dim);
				break;
			}

			case WID_HP_HOUSE_YEARS: {
				SetDParam(0, STR_HOUSE_BUILD_YEARS_GOOD_YEAR);
				SetDParam(1, 0);
				SetDParam(2, STR_HOUSE_BUILD_YEARS_GOOD_YEAR);
				SetDParam(3, 0);
				Dimension dim = GetStringBoundingBox(STR_HOUSE_BUILD_YEARS);
				dim.width += 14 * GetDigitWidth() + padding.width; // space for about 16 digits (14 + two zeros) should be enough, don't make the window too wide
				dim.height += padding.height;
				*size = maxdim(*size, dim);
				break;
			}

			case WID_HP_HOUSE_SELECT_MATRIX:
				resize->height = 1; // don't snap to rows of this matrix
				break;

			/* these texts can be long, better clip */
			case WID_HP_HOUSE_ACCEPTANCE:
			case WID_HP_HOUSE_SUPPLY:
				size->width = 0;
				break;

			default: break;
		}
	}

	virtual void DrawWidget(const Rect &r, int widget) const override
	{
		switch (GB(widget, 0, 16)) {
			case WID_HP_HOUSE_SETS: {
				int y = r.top + WidgetDimensions::scaled.matrix.top;
				for (uint i = 0; i < this->house_list.NumHouseSets(); i++) {
					SetDParamStr(0, this->house_list.GetNameOfHouseSet(i));
					DrawString(r.left + WidgetDimensions::scaled.matrix.left, r.right - WidgetDimensions::scaled.matrix.right, y, STR_JUST_RAW_STRING, i == this->house_set ? TC_WHITE : TC_BLACK);
					y += this->line_height;
				}
				break;
			}

			case WID_HP_HOUSE_PREVIEW:
				if (this->display_house != INVALID_HOUSE_ID) {
					DrawHouseImage(this->display_house, r.left, r.top, r.right, r.bottom);
				}
				break;

			case WID_HP_HOUSE_SELECT: {
				HouseID house = this->house_list.GetHouseAtOffset(this->house_set, GB(widget, 16, 16));
				int lowered = (house == _cur_house) ? 1 : 0;
				DrawHouseImage(house,
						r.left  + WidgetDimensions::scaled.matrix.left  + lowered, r.top    + WidgetDimensions::scaled.matrix.top    + lowered,
						r.right - WidgetDimensions::scaled.matrix.right + lowered, r.bottom - WidgetDimensions::scaled.matrix.bottom + lowered);
				const HouseSpec *hs = HouseSpec::Get(house);
				/* disabled? */
				if (_cur_year < hs->min_year || _cur_year > hs->max_year) {
					GfxFillRect(r.left + 1, r.top + 1, r.right - 1, r.bottom - 1, PC_BLACK, FILLRECT_CHECKER);
				}
				break;
			}
		}
	}

	virtual void OnClick(Point pt, int widget, int click_count) override
	{
		switch (GB(widget, 0, 16)) {
			case WID_HP_HOUSE_SETS: {
				uint index = (uint)(pt.y - this->GetWidget<NWidgetBase>(widget)->pos_y) / this->line_height;
				if (index < this->house_list.NumHouseSets() && index != this->house_set) this->SelectOtherHouse(index, 0);
				break;
			}

			case WID_HP_HOUSE_SELECT:
				this->SelectOtherHouse(this->house_set, GB(widget, 16, 16));
				break;
		}
	}

	virtual void OnPlaceObject(Point pt, TileIndex tile) override
	{
		PlaceProc_House(tile);
	}

	virtual void OnPlaceObjectAbort() override
	{
		this->house_offset = -1;
		_cur_house = INVALID_HOUSE_ID;
		NWidgetMatrix *matrix = this->GetWidget<NWidgetMatrix>(WID_HP_HOUSE_SELECT_MATRIX);
		matrix->SetClicked(-1);
		this->UpdateSelectSize();
		this->SetDirty();
	}
};

static const NWidgetPart _nested_house_picker_widgets[] = {
	/* TOP */
	NWidget(NWID_HORIZONTAL),
		NWidget(WWT_CLOSEBOX, COLOUR_DARK_GREEN),
		NWidget(WWT_CAPTION, COLOUR_DARK_GREEN, WID_HP_CAPTION), SetDataTip(STR_HOUSE_BUILD_CAPTION, STR_TOOLTIP_WINDOW_TITLE_DRAG_THIS),
		NWidget(WWT_DEFSIZEBOX, COLOUR_DARK_GREEN),
	EndContainer(),
	NWidget(NWID_SELECTION, COLOUR_DARK_GREEN, WID_HP_MAIN_PANEL_SEL),
		NWidget(WWT_PANEL, COLOUR_DARK_GREEN), SetScrollbar(WID_HP_HOUSE_SELECT_SCROLL),
			/* MIDDLE */
			NWidget(NWID_HORIZONTAL), SetPIP(5, 0, 0),
				/* LEFT */
				NWidget(NWID_VERTICAL), SetPIP(5, 2, 2),
					/* LIST OF HOUSE SETS */
					NWidget(NWID_SELECTION, COLOUR_DARK_GREEN, WID_HP_HOUSE_SETS_SEL),
						NWidget(NWID_HORIZONTAL),
							NWidget(WWT_MATRIX, COLOUR_GREY, WID_HP_HOUSE_SETS), SetMinimalSize(0, 60), SetFill(1, 0), SetResize(0, 0),
									SetMatrixDataTip(1, 1, STR_HOUSE_BUILD_HOUSESET_LIST_TOOLTIP),
						EndContainer(),
					EndContainer(),
					/* HOUSE PICTURE AND LABEL */
					NWidget(WWT_TEXT, COLOUR_DARK_GREEN, WID_HP_HOUSE_PREVIEW), SetFill(1, 1), SetResize(0, 1), SetMinimalSize(2 * TILE_PIXELS, 142),
					NWidget(WWT_LABEL, COLOUR_DARK_GREEN, WID_HP_HOUSE_NAME), SetDataTip(STR_HOUSE_BUILD_HOUSE_NAME, STR_NULL), SetMinimalSize(120, 0),
					NWidget(WWT_LABEL, COLOUR_DARK_GREEN, WID_HP_HISTORICAL_BUILDING), SetDataTip(STR_JUST_STRING, STR_NULL),
					/* HOUSE INFOS (SHORT TEXTS) */
					NWidget(WWT_TEXT, COLOUR_DARK_GREEN, WID_HP_HOUSE_POPULATION), SetDataTip(STR_HOUSE_BUILD_HOUSE_POPULATION, STR_NULL), SetPadding(5, 0, 0, 0),
					NWidget(WWT_TEXT, COLOUR_DARK_GREEN, WID_HP_HOUSE_ZONES), SetDataTip(STR_HOUSE_BUILD_HOUSE_ZONES, STR_NULL),
					NWidget(NWID_SELECTION, COLOUR_DARK_GREEN, WID_HP_HOUSE_LANDSCAPE_SEL),
						NWidget(WWT_TEXT, COLOUR_DARK_GREEN, WID_HP_HOUSE_LANDSCAPE), SetDataTip(STR_HOUSE_BUILD_LANDSCAPE, STR_NULL),
					EndContainer(),
					NWidget(WWT_TEXT, COLOUR_DARK_GREEN, WID_HP_HOUSE_YEARS), SetDataTip(STR_HOUSE_BUILD_YEARS, STR_NULL),
				EndContainer(),
				/* RIGHT: MATRIX OF HOUSES */
				NWidget(NWID_MATRIX, COLOUR_DARK_GREEN, WID_HP_HOUSE_SELECT_MATRIX), SetPIP(0, 2, 0), SetPadding(2, 2, 2, 2), SetScrollbar(WID_HP_HOUSE_SELECT_SCROLL),
					NWidget(WWT_PANEL, COLOUR_DARK_GREEN, WID_HP_HOUSE_SELECT), SetMinimalSize(64, 64), SetFill(0, 0), SetResize(0, 0),
							SetDataTip(0x0, STR_HOUSE_BUILD_SELECT_HOUSE_TOOLTIP), SetScrollbar(WID_HP_HOUSE_SELECT_SCROLL),
					EndContainer(),
				EndContainer(),
				NWidget(NWID_VSCROLLBAR, COLOUR_DARK_GREEN, WID_HP_HOUSE_SELECT_SCROLL),
			EndContainer(),
			/* BOTTOM */
			NWidget(NWID_HORIZONTAL), SetPIP(5, 2, 0),
				/* HOUSE INFOS (LONG TEXTS) */
				NWidget(NWID_VERTICAL), SetPIP(0, 2, 5),
					NWidget(WWT_TEXT, COLOUR_DARK_GREEN, WID_HP_HOUSE_ACCEPTANCE), SetDataTip(STR_HOUSE_BUILD_ACCEPTED_CARGO, STR_NULL), SetFill(1, 0), SetResize(1, 0),
					NWidget(WWT_TEXT, COLOUR_DARK_GREEN, WID_HP_HOUSE_SUPPLY), SetDataTip(STR_HOUSE_BUILD_SUPPLIED_CARGO, STR_NULL), SetFill(1, 0), SetResize(1, 0),
				EndContainer(),
				/* RESIZE BOX */
				NWidget(NWID_VERTICAL),
					NWidget(NWID_SPACER), SetFill(0, 1),
					NWidget(WWT_RESIZEBOX, COLOUR_DARK_GREEN),
				EndContainer(),
			EndContainer(),
		EndContainer(),
	EndContainer(),
};

static WindowDesc _house_picker_desc(__FILE__, __LINE__,
	WDP_AUTO, "build_house", 0, 0,
	WC_BUILD_HOUSE, WC_BUILD_TOOLBAR,
	WDF_CONSTRUCTION,
	std::begin(_nested_house_picker_widgets), std::end(_nested_house_picker_widgets)
);

/**
 * Show our house picker.
 * @param parent The toolbar window we're associated with.
 */
void ShowBuildHousePicker()
{
	AllocateWindowDescFront<HousePickerWindow>(&_house_picker_desc, 0);
}


/**
 * Window for selecting towns to build a house in.
 */
struct SelectTownWindow : Window {
	TownList towns;       ///< list of towns
	CommandContainer cmd; ///< command to build the house (CMD_BUILD_HOUSE)
	Scrollbar *vscroll;   ///< scrollbar for the town list

	SelectTownWindow(WindowDesc *desc, const TownList &towns, const CommandContainer &cmd) : Window(desc), towns(towns), cmd(cmd)
	{
		this->CreateNestedTree();
		this->vscroll = this->GetScrollbar(WID_ST_SCROLLBAR);
		this->vscroll->SetCount((uint)this->towns.size());
		this->FinishInitNested();
	}

	void UpdateWidgetSize(int widget, Dimension *size, const Dimension &padding, Dimension *fill, Dimension *resize) override
	{
		if (widget != WID_ST_PANEL) return;

		/* Determine the widest string */
		Dimension d = { 0, 0 };
		for (uint i = 0; i < this->towns.size(); i++) {
			SetDParam(0, this->towns[i]);
			d = maxdim(d, GetStringBoundingBox(STR_SELECT_TOWN_LIST_ITEM));
		}

		resize->height = d.height;
		d.height *= 5;
		d.width += WidgetDimensions::scaled.framerect.Horizontal();
		d.height += WidgetDimensions::scaled.framerect.Vertical();
		*size = d;
	}

	void DrawWidget(const Rect &r, int widget) const override
	{
		if (widget != WID_ST_PANEL) return;

		Rect ir = r.Shrink(WidgetDimensions::scaled.framerect);
		uint y = ir.top;
		uint end = std::min<uint>(this->vscroll->GetCount(), this->vscroll->GetPosition() + this->vscroll->GetCapacity());
		for (uint i = this->vscroll->GetPosition(); i < end; i++) {
			SetDParam(0, this->towns[i]);
			DrawString(ir.left, ir.right, y, STR_SELECT_TOWN_LIST_ITEM);
			y += this->resize.step_height;
		}
	}

	void OnClick(Point pt, int widget, int click_count) override
	{
		if (widget != WID_ST_PANEL) return;

		uint pos = this->vscroll->GetScrolledRowFromWidget(pt.y, this, WID_ST_PANEL, WidgetDimensions::scaled.framerect.top);
		if (pos >= this->towns.size()) return;

		/* Place a house */
		SB(this->cmd.p1, 16, 16, this->towns[pos]);
		DoCommandP(&this->cmd);

		/* Close the window */
		this->Close();
	}

	void OnResize() override
	{
		this->vscroll->SetCapacityFromWidget(this, WID_ST_PANEL, WidgetDimensions::scaled.framerect.Vertical());
	}
};

static const NWidgetPart _nested_select_town_widgets[] = {
	NWidget(NWID_HORIZONTAL),
		NWidget(WWT_CLOSEBOX, COLOUR_DARK_GREEN),
		NWidget(WWT_CAPTION, COLOUR_DARK_GREEN, WID_ST_CAPTION), SetDataTip(STR_SELECT_TOWN_CAPTION, STR_TOOLTIP_WINDOW_TITLE_DRAG_THIS),
		NWidget(WWT_DEFSIZEBOX, COLOUR_DARK_GREEN),
	EndContainer(),
	NWidget(NWID_HORIZONTAL),
		NWidget(WWT_PANEL, COLOUR_DARK_GREEN, WID_ST_PANEL), SetResize(1, 0), SetScrollbar(WID_ST_SCROLLBAR), EndContainer(),
		NWidget(NWID_VERTICAL),
			NWidget(NWID_VSCROLLBAR, COLOUR_DARK_GREEN, WID_ST_SCROLLBAR),
			NWidget(WWT_RESIZEBOX, COLOUR_DARK_GREEN),
		EndContainer(),
	EndContainer(),
};

static WindowDesc _select_town_desc(__FILE__, __LINE__,
	WDP_AUTO, "select_town", 100, 0,
	WC_SELECT_TOWN, WC_NONE,
	WDF_CONSTRUCTION,
	std::begin(_nested_select_town_widgets), std::end(_nested_select_town_widgets)
);

static void ShowSelectTownWindow(const TownList &towns, const CommandContainer &cmd)
{
	CloseWindowByClass(WC_SELECT_TOWN);
	new SelectTownWindow(&_select_town_desc, towns, cmd);
}

static void PlaceProc_House(TileIndex tile)
{
	if (_town_pool.items == 0) {
		ShowErrorMessage(STR_ERROR_CAN_T_BUILD_HOUSE_HERE, STR_ERROR_MUST_FOUND_TOWN_FIRST, WL_INFO);
		return;
	}

	CloseWindowById(WC_SELECT_TOWN, 0);

	if (_cur_house == INVALID_HOUSE_ID) return;

	/* build a list of towns to join to */
	TownList towns;
	HouseZones house_zones = HouseSpec::Get(_cur_house)->building_availability & HZ_ZONALL;
	uint best_dist = UINT_MAX;
	int best_zone = (int)HZB_BEGIN - 1;
	for (const Town *t : Town::Iterate()) {
		HouseZonesBits town_zone = TryGetTownRadiusGroup(t, tile);
		if (HasBit(house_zones, town_zone) || (_settings_client.scenario.house_ignore_zones == 1 && town_zone != HZB_END) || _settings_client.scenario.house_ignore_zones == 2) {
			/* If CTRL is NOT pressed keep only single town on the list, the best one.
			 * Otherwise add all towns to the list so they can be shown to the player. */
			if (!_ctrl_pressed) {
				if ((int)town_zone < best_zone) continue;
				uint dist = DistanceSquare(tile, t->xy);
				if (dist >= best_dist) continue;
				best_dist = dist;
				if (town_zone != HZB_END) best_zone = town_zone;
				towns.clear();
			}
			towns.push_back(t->index);
		}
	}

	if (towns.size() == 0) {
		ShowErrorMessage(STR_ERROR_CAN_T_BUILD_HOUSE_HERE, STR_ERROR_BUILDING_NOT_ALLOWED_IN_THIS_TOWN_ZONE, WL_INFO);
		return;
	}

	if (towns.size() > 16 && _settings_client.scenario.house_ignore_zones == 2) {
		std::sort(towns.begin(), towns.end(), [&](const TownID a, const TownID b) {
			return DistanceSquare(tile, Town::Get(a)->xy) < DistanceSquare(tile, Town::Get(a)->xy);
		});
		towns.resize(16);
	}

	CommandContainer cmd = NewCommandContainerBasic(
		tile,
		_cur_house, // p1 - house type and town index (town not yet set)
		InteractiveRandom(), // p2 - random bits for the house
		CMD_BUILD_HOUSE | CMD_MSG(STR_ERROR_CAN_T_BUILD_HOUSE_HERE),
		CcPlaySound_CONSTRUCTION_RAIL
	);

	if (!_ctrl_pressed) {
		SB(cmd.p1, 16, 16, towns[0]); // set the town, it's alone on the list
		DoCommandP(&cmd);
	} else {
		if (!_settings_client.gui.persistent_buildingtools) CloseWindowById(WC_BUILD_HOUSE, 0);
		ShowSelectTownWindow(towns, cmd);
	}
}

void InitializeTownGui()
{
	_town_local_authority_kdtree.Clear();
}<|MERGE_RESOLUTION|>--- conflicted
+++ resolved
@@ -121,7 +121,7 @@
 		this->town = Town::Get(window_number);
 		this->InitNested(window_number);
 		this->vscroll = this->GetScrollbar(WID_TA_SCROLLBAR);
-		this->vscroll->SetCapacity((this->GetWidget<NWidgetBase>(WID_TA_COMMAND_LIST)->current_y - WidgetDimensions::scaled.framerect.Vertical()) / FONT_HEIGHT_NORMAL);
+		this->vscroll->SetCapacity((this->GetWidget<NWidgetBase>(WID_TA_COMMAND_LIST)->current_y - WidgetDimensions::scaled.framerect.Vertical()) / GetCharacterHeight(FS_NORMAL));
 	}
 
 	void OnInit() override
@@ -205,32 +205,6 @@
 		}
 	}
 
-<<<<<<< HEAD
-=======
-	/** Draws the contents of the actions panel. May re-initialise window to resize panel, if the list does not fit. */
-	void DrawActions()
-	{
-		Rect r = this->GetWidget<NWidgetBase>(WID_TA_COMMAND_LIST)->GetCurrentRect().Shrink(WidgetDimensions::scaled.framerect);
-
-		DrawString(r, STR_LOCAL_AUTHORITY_ACTIONS_TITLE);
-		r.top += GetCharacterHeight(FS_NORMAL);
-
-		/* Draw list of actions */
-		for (int i = 0; i < TACT_COUNT; i++) {
-			/* Don't show actions if disabled in settings. */
-			if (!HasBit(this->enabled_actions, i)) continue;
-
-			/* Set colour of action based on ability to execute and if selected. */
-			TextColour action_colour = TC_GREY | TC_NO_SHADE;
-			if (HasBit(this->available_actions, i)) action_colour = TC_ORANGE;
-			if (this->sel_index == i) action_colour = TC_WHITE;
-
-			DrawString(r, STR_LOCAL_AUTHORITY_ACTION_SMALL_ADVERTISING_CAMPAIGN + i, action_colour);
-			r.top += GetCharacterHeight(FS_NORMAL);
-		}
-	}
-
->>>>>>> 3902acb1
 	void SetStringParameters(int widget) const override
 	{
 		if (widget == WID_TA_CAPTION) {
@@ -313,14 +287,14 @@
 
 				if (--pos < 0) {
 					DrawString(ir.left, ir.right, y, STR_LOCAL_AUTHORITY_ACTIONS_TITLE);
-					y += FONT_HEIGHT_NORMAL;
+					y += GetCharacterHeight(FS_NORMAL);
 				}
 
 				for (int i = 0; buttons; i++, buttons >>= 1) {
 					if ((buttons & 1) && --pos < 0) {
 						DrawString(ir.left, ir.right, y,
 								STR_LOCAL_AUTHORITY_ACTION_SMALL_ADVERTISING_CAMPAIGN + i, this->sel_index == i ? TC_WHITE : TC_ORANGE);
-						y += FONT_HEIGHT_NORMAL;
+						y += GetCharacterHeight(FS_NORMAL);
 					}
 				}
 				for (int i = 0; i < (int)SETTING_OVERRIDE_COUNT; i++) {
@@ -363,7 +337,7 @@
 						}
 						DrawString(ir.left, ir.right, y,
 								STR_LOCAL_AUTHORITY_SETTING_OVERRIDE_STR, tc);
-						y += FONT_HEIGHT_NORMAL;
+						y += GetCharacterHeight(FS_NORMAL);
 					}
 				}
 				break;
@@ -388,11 +362,7 @@
 			}
 
 			case WID_TA_COMMAND_LIST:
-<<<<<<< HEAD
-				size->height = (5 + SETTING_OVERRIDE_COUNT) * FONT_HEIGHT_NORMAL + padding.height;
-=======
-				size->height = (TACT_COUNT + 1) * GetCharacterHeight(FS_NORMAL) + padding.height;
->>>>>>> 3902acb1
+				size->height = (5 + SETTING_OVERRIDE_COUNT) * GetCharacterHeight(FS_NORMAL) + padding.height;
 				size->width = GetStringBoundingBox(STR_LOCAL_AUTHORITY_ACTIONS_TITLE).width;
 				for (uint i = 0; i < TACT_COUNT; i++ ) {
 					size->width = std::max(size->width, GetStringBoundingBox(STR_LOCAL_AUTHORITY_ACTION_SMALL_ADVERTISING_CAMPAIGN + i).width + padding.width);
@@ -424,14 +394,10 @@
 			}
 
 			case WID_TA_COMMAND_LIST: {
-<<<<<<< HEAD
-				int y = this->GetRowFromWidget(pt.y, WID_TA_COMMAND_LIST, 1, FONT_HEIGHT_NORMAL);
+				int y = this->GetRowFromWidget(pt.y, WID_TA_COMMAND_LIST, 1, GetCharacterHeight(FS_NORMAL));
 				if (!IsInsideMM(y, 0, 5 + SETTING_OVERRIDE_COUNT)) return;
 
 				const uint setting_override_offset = 32 - SETTING_OVERRIDE_COUNT;
-=======
-				int y = this->GetRowFromWidget(pt.y, WID_TA_COMMAND_LIST, 1, GetCharacterHeight(FS_NORMAL)) - 1;
->>>>>>> 3902acb1
 
 				y = GetNthSetBit(GetMaskOfTownActions(nullptr, _local_company, this->town) | (UINT32_MAX << setting_override_offset), y + this->vscroll->GetPosition() - 1);
 				if (y >= (int)setting_override_offset) {
@@ -671,15 +637,9 @@
 		if (_settings_game.economy.station_noise_level) {
 			uint16 max_noise = this->town->MaxTownNoise();
 			SetDParam(0, this->town->noise_reached);
-<<<<<<< HEAD
 			SetDParam(1, max_noise);
 			DrawString(tr, max_noise == UINT16_MAX ? STR_TOWN_VIEW_NOISE_IN_TOWN_NO_LIMIT : STR_TOWN_VIEW_NOISE_IN_TOWN);
-			tr.top += FONT_HEIGHT_NORMAL;
-=======
-			SetDParam(1, this->town->MaxTownNoise());
-			DrawString(tr, STR_TOWN_VIEW_NOISE_IN_TOWN);
 			tr.top += GetCharacterHeight(FS_NORMAL);
->>>>>>> 3902acb1
 		}
 
 		if (!this->town->text.empty()) {
@@ -1865,7 +1825,7 @@
 					max_w = std::max(max_w, GetStringBoundingBox(this->house_list.GetNameOfHouseSet(i)).width);
 				}
 				size->width = std::max(size->width, max_w + padding.width);
-				this->line_height = FONT_HEIGHT_NORMAL + WidgetDimensions::scaled.matrix.Vertical();
+				this->line_height = GetCharacterHeight(FS_NORMAL) + WidgetDimensions::scaled.matrix.Vertical();
 				size->height = this->house_list.NumHouseSets() * this->line_height;
 				break;
 			}
