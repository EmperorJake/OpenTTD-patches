/*
 * This file is part of OpenTTD.
 * OpenTTD is free software; you can redistribute it and/or modify it under the terms of the GNU General Public License as published by the Free Software Foundation, version 2.
 * OpenTTD is distributed in the hope that it will be useful, but WITHOUT ANY WARRANTY; without even the implied warranty of MERCHANTABILITY or FITNESS FOR A PARTICULAR PURPOSE.
 * See the GNU General Public License for more details. You should have received a copy of the GNU General Public License along with OpenTTD. If not, see <http://www.gnu.org/licenses/>.
 */

/** @file town_gui.cpp GUI for towns. */

#include "stdafx.h"
#include "town.h"
#include "viewport_func.h"
#include "error.h"
#include "gui.h"
#include "command_func.h"
#include "company_func.h"
#include "company_base.h"
#include "company_gui.h"
#include "network/network.h"
#include "string_func.h"
#include "strings_func.h"
#include "sound_func.h"
#include "tilehighlight_func.h"
#include "sortlist_type.h"
#include "road_cmd.h"
#include "landscape.h"
#include "querystring_gui.h"
#include "window_func.h"
#include "townname_func.h"
#include "core/backup_type.hpp"
#include "core/geometry_func.hpp"
#include "genworld.h"
#include "stringfilter_type.h"
#include "widgets/dropdown_func.h"
#include "newgrf_config.h"
#include "newgrf_house.h"
#include "date_func.h"
#include "core/random_func.hpp"
#include "town_kdtree.h"

#include "widgets/town_widget.h"
#include "table/strings.h"
#include "newgrf_debug.h"
#include <algorithm>

#include "safeguards.h"
#include "zoom_func.h"

TownKdtree _town_local_authority_kdtree(&Kdtree_TownXYFunc);

typedef GUIList<const Town*> GUITownList;

static void PlaceProc_House(TileIndex tile);

static const NWidgetPart _nested_town_authority_widgets[] = {
	NWidget(NWID_HORIZONTAL),
		NWidget(WWT_CLOSEBOX, COLOUR_BROWN),
		NWidget(WWT_CAPTION, COLOUR_BROWN, WID_TA_CAPTION), SetDataTip(STR_LOCAL_AUTHORITY_CAPTION, STR_TOOLTIP_WINDOW_TITLE_DRAG_THIS),
		NWidget(WWT_TEXTBTN, COLOUR_BROWN, WID_TA_ZONE_BUTTON), SetMinimalSize(50, 0), SetMinimalTextLines(1, WD_FRAMERECT_TOP + WD_FRAMERECT_BOTTOM + 2), SetDataTip(STR_LOCAL_AUTHORITY_ZONE, STR_LOCAL_AUTHORITY_ZONE_TOOLTIP),
		NWidget(WWT_SHADEBOX, COLOUR_BROWN),
		NWidget(WWT_DEFSIZEBOX, COLOUR_BROWN),
		NWidget(WWT_STICKYBOX, COLOUR_BROWN),
	EndContainer(),
	NWidget(WWT_PANEL, COLOUR_BROWN, WID_TA_RATING_INFO), SetMinimalSize(317, 92), SetResize(1, 1), EndContainer(),
	NWidget(NWID_HORIZONTAL),
		NWidget(WWT_PANEL, COLOUR_BROWN, WID_TA_COMMAND_LIST), SetMinimalSize(305, 52), SetResize(1, 0), SetDataTip(0x0, STR_LOCAL_AUTHORITY_ACTIONS_TOOLTIP), SetScrollbar(WID_TA_SCROLLBAR), EndContainer(),
		NWidget(NWID_VSCROLLBAR, COLOUR_BROWN, WID_TA_SCROLLBAR),
	EndContainer(),
	NWidget(WWT_PANEL, COLOUR_BROWN, WID_TA_ACTION_INFO), SetMinimalSize(317, 52), SetResize(1, 0), EndContainer(),
	NWidget(NWID_HORIZONTAL),
		NWidget(NWID_SELECTION, INVALID_COLOUR, WID_TA_BTN_SEL),
			NWidget(WWT_PUSHTXTBTN, COLOUR_BROWN, WID_TA_EXECUTE),  SetMinimalSize(317, 12), SetResize(1, 0), SetFill(1, 0), SetDataTip(STR_LOCAL_AUTHORITY_DO_IT_BUTTON, STR_LOCAL_AUTHORITY_DO_IT_TOOLTIP),
			NWidget(WWT_DROPDOWN, COLOUR_BROWN, WID_TA_SETTING),  SetMinimalSize(317, 12), SetResize(1, 0), SetFill(1, 0), SetDataTip(STR_BLACK_STRING1, STR_LOCAL_AUTHORITY_SETTING_OVERRIDE_TOOLTIP),
		EndContainer(),
		NWidget(WWT_RESIZEBOX, COLOUR_BROWN),
	EndContainer()
};

/** Town authority window. */
struct TownAuthorityWindow : Window {
private:
	Town *town;    ///< Town being displayed.
	int sel_index; ///< Currently selected town action, \c 0 to \c TACT_COUNT-1, \c -1 means no action selected.
	Scrollbar *vscroll;
	uint displayed_actions_on_previous_painting; ///< Actions that were available on the previous call to OnPaint()

	/**
	 * Get the position of the Nth set bit.
	 *
	 * If there is no Nth bit set return -1
	 *
	 * @param bits The value to search in
	 * @param n The Nth set bit from which we want to know the position
	 * @return The position of the Nth set bit
	 */
	static int GetNthSetBit(uint32 bits, int n)
	{
		if (n >= 0) {
			for (uint i : SetBitIterator(bits)) {
				n--;
				if (n < 0) return i;
			}
		}
		return -1;
	}

	static bool ChangeSettingsDisabled()
	{
		return _networking && !(_network_server || _network_settings_access) &&
				!(_local_company != COMPANY_SPECTATOR && _settings_game.difficulty.override_town_settings_in_multiplayer);
	}

	static const uint SETTING_OVERRIDE_COUNT = 4;

public:
	TownAuthorityWindow(WindowDesc *desc, WindowNumber window_number) : Window(desc), sel_index(-1), displayed_actions_on_previous_painting(0)
	{
		this->town = Town::Get(window_number);
		this->InitNested(window_number);
		this->vscroll = this->GetScrollbar(WID_TA_SCROLLBAR);
		this->vscroll->SetCapacity((this->GetWidget<NWidgetBase>(WID_TA_COMMAND_LIST)->current_y - WD_FRAMERECT_TOP - WD_FRAMERECT_BOTTOM) / FONT_HEIGHT_NORMAL);
	}

	void OnPaint() override
	{
		int numact;
		uint buttons = GetMaskOfTownActions(&numact, _local_company, this->town);
		numact += SETTING_OVERRIDE_COUNT;
		if (buttons != displayed_actions_on_previous_painting) this->SetDirty();
		displayed_actions_on_previous_painting = buttons;

		this->vscroll->SetCount(numact + 1);

		if (this->sel_index != -1 && this->sel_index < 0x100 && !HasBit(buttons, this->sel_index)) {
			this->sel_index = -1;
		}

		this->SetWidgetLoweredState(WID_TA_ZONE_BUTTON, this->town->show_zone);
		this->SetWidgetDisabledState(WID_TA_EXECUTE, this->sel_index == -1 || this->sel_index >= 0x100);
		this->SetWidgetDisabledState(WID_TA_SETTING, ChangeSettingsDisabled());
		this->GetWidget<NWidgetStacked>(WID_TA_BTN_SEL)->SetDisplayedPlane(this->sel_index >= 0x100 ? 1 : 0);

		this->DrawWidgets();
		if (!this->IsShaded()) this->DrawRatings();
	}

	/** Draw the contents of the ratings panel. May request a resize of the window if the contents does not fit. */
	void DrawRatings()
	{
		Rect r = this->GetWidget<NWidgetBase>(WID_TA_RATING_INFO)->GetCurrentRect().Shrink(WD_FRAMERECT_LEFT, WD_FRAMERECT_TOP, WD_FRAMERECT_RIGHT, WD_FRAMERECT_BOTTOM);

		DrawString(r, STR_LOCAL_AUTHORITY_COMPANY_RATINGS);
		r.top += FONT_HEIGHT_NORMAL;

		Dimension icon_size = GetSpriteSize(SPR_COMPANY_ICON);
		int icon_width      = icon_size.width;
		int icon_y_offset   = (FONT_HEIGHT_NORMAL - icon_size.height) / 2;

		Dimension exclusive_size = GetSpriteSize(SPR_EXCLUSIVE_TRANSPORT);
		int exclusive_width      = exclusive_size.width;
		int exclusive_y_offset   = (FONT_HEIGHT_NORMAL - exclusive_size.height) / 2;

		bool rtl = _current_text_dir == TD_RTL;
		Rect text = r.Indent(icon_width + exclusive_width + 4, rtl);
		uint icon_left = r.WithWidth(icon_width, rtl).left;
		uint exclusive_left = r.Indent(icon_width + 2, rtl).WithWidth(exclusive_width, rtl).left;

		/* Draw list of companies */
		for (const Company *c : Company::Iterate()) {
			if ((HasBit(this->town->have_ratings, c->index) || this->town->exclusivity == c->index)) {
				DrawCompanyIcon(c->index, icon_left, text.top + icon_y_offset);

				SetDParam(0, c->index);
				SetDParam(1, c->index);

				int rating = this->town->ratings[c->index];
				StringID str = STR_CARGO_RATING_APPALLING;
				if (rating > RATING_APPALLING) str++;
				if (rating > RATING_VERYPOOR)  str++;
				if (rating > RATING_POOR)      str++;
				if (rating > RATING_MEDIOCRE)  str++;
				if (rating > RATING_GOOD)      str++;
				if (rating > RATING_VERYGOOD)  str++;
				if (rating > RATING_EXCELLENT) str++;

				SetDParam(2, str);
				if (this->town->exclusivity == c->index) {
					DrawSprite(SPR_EXCLUSIVE_TRANSPORT, COMPANY_SPRITE_COLOUR(c->index), exclusive_left, r.top + exclusive_y_offset);
				}

				DrawString(text, STR_LOCAL_AUTHORITY_COMPANY_RATING);
				text.top += FONT_HEIGHT_NORMAL;
			}
		}

		text.bottom = text.top - 1;
		if (text.bottom > r.bottom) {
			/* If the company list is too big to fit, mark ourself dirty and draw again. */
			ResizeWindow(this, 0, text.bottom - r.bottom, false);
		}
	}

<<<<<<< HEAD
=======
	/** Draws the contents of the actions panel. May re-initialise window to resize panel, if the list does not fit. */
	void DrawActions()
	{
		Rect r = this->GetWidget<NWidgetBase>(WID_TA_COMMAND_LIST)->GetCurrentRect().Shrink(WD_FRAMERECT_LEFT, WD_FRAMERECT_TOP, WD_FRAMERECT_RIGHT, WD_FRAMERECT_BOTTOM);

		DrawString(r, STR_LOCAL_AUTHORITY_ACTIONS_TITLE);
		r.top += FONT_HEIGHT_NORMAL;

		/* Draw list of actions */
		for (int i = 0; i < TACT_COUNT; i++) {
			/* Don't show actions if disabled in settings. */
			if (!HasBit(this->enabled_actions, i)) continue;

			/* Set colour of action based on ability to execute and if selected. */
			TextColour action_colour = TC_GREY | TC_NO_SHADE;
			if (HasBit(this->available_actions, i)) action_colour = TC_ORANGE;
			if (this->sel_index == i) action_colour = TC_WHITE;

			DrawString(r, STR_LOCAL_AUTHORITY_ACTION_SMALL_ADVERTISING_CAMPAIGN + i, action_colour);
			r.top += FONT_HEIGHT_NORMAL;
		}
	}

>>>>>>> 61da064b
	void SetStringParameters(int widget) const override
	{
		if (widget == WID_TA_CAPTION) {
			SetDParam(0, this->window_number);
		} else if (widget == WID_TA_SETTING) {
			SetDParam(0, STR_EMPTY);
			if (this->sel_index >= 0x100 && this->sel_index < (int)(0x100 + SETTING_OVERRIDE_COUNT)) {
				if (!HasBit(this->town->override_flags, this->sel_index - 0x100)) {
					SetDParam(0, STR_COLOUR_DEFAULT);
				} else {
					int idx = this->sel_index - 0x100;
					switch (idx) {
						case TSOF_OVERRIDE_BUILD_ROADS:
						case TSOF_OVERRIDE_BUILD_LEVEL_CROSSINGS:
							SetDParam(0, HasBit(this->town->override_values, idx) ? STR_CONFIG_SETTING_ON : STR_CONFIG_SETTING_OFF);
							break;
						case TSOF_OVERRIDE_BUILD_TUNNELS:
							SetDParam(0, STR_CONFIG_SETTING_TOWN_TUNNELS_FORBIDDEN + this->town->build_tunnels);
							break;
						case TSOF_OVERRIDE_BUILD_INCLINED_ROADS:
							SetDParam(0, STR_CONFIG_SETTING_TOWN_MAX_ROAD_SLOPE_VALUE + ((this->town->max_road_slope == 0) ? 1 : 0));
							SetDParam(1, this->town->max_road_slope);
							break;
					}
				}
			}
		}
	}

	void DrawWidget(const Rect &r, int widget) const override
	{
		switch (widget) {
			case WID_TA_ACTION_INFO:
				if (this->sel_index != -1) {
					StringID text = STR_NULL;
					if (this->sel_index >= 0x100) {
						SetDParam(1, STR_EMPTY);
						switch (this->sel_index - 0x100) {
							case TSOF_OVERRIDE_BUILD_ROADS:
								SetDParam(1, STR_CONFIG_SETTING_ALLOW_TOWN_ROADS_HELPTEXT);
								break;
							case TSOF_OVERRIDE_BUILD_LEVEL_CROSSINGS:
								SetDParam(1, STR_CONFIG_SETTING_ALLOW_TOWN_LEVEL_CROSSINGS_HELPTEXT);
								break;
							case TSOF_OVERRIDE_BUILD_TUNNELS:
								SetDParam(1, STR_CONFIG_SETTING_TOWN_TUNNELS_HELPTEXT);
								break;
							case TSOF_OVERRIDE_BUILD_INCLINED_ROADS:
								SetDParam(1, STR_CONFIG_SETTING_TOWN_MAX_ROAD_SLOPE_HELPTEXT);
								break;
						}
						text = STR_LOCAL_AUTHORITY_SETTING_OVERRIDE_TEXT;
						SetDParam(0, STR_LOCAL_AUTHORITY_SETTING_OVERRIDE_ALLOW_ROADS + this->sel_index - 0x100);
					} else {
						text = STR_LOCAL_AUTHORITY_ACTION_TOOLTIP_SMALL_ADVERTISING + this->sel_index;
						SetDParam(0, _price[PR_TOWN_ACTION] * _town_action_costs[this->sel_index] >> 8);
					}
					DrawStringMultiLine(r.left + WD_FRAMERECT_LEFT, r.right - WD_FRAMERECT_RIGHT, r.top + WD_FRAMERECT_TOP, r.bottom - WD_FRAMERECT_BOTTOM, text);
				}
				break;
			case WID_TA_COMMAND_LIST: {
				int numact;
				uint buttons = GetMaskOfTownActions(&numact, _local_company, this->town);
				numact += SETTING_OVERRIDE_COUNT;
				int y = r.top + WD_FRAMERECT_TOP;
				int pos = this->vscroll->GetPosition();

<<<<<<< HEAD
				if (--pos < 0) {
					DrawString(r.left + WD_FRAMERECT_LEFT, r.right - WD_FRAMERECT_RIGHT, y, STR_LOCAL_AUTHORITY_ACTIONS_TITLE);
					y += FONT_HEIGHT_NORMAL;
				}

				for (int i = 0; buttons; i++, buttons >>= 1) {
					if ((buttons & 1) && --pos < 0) {
						DrawString(r.left + WD_FRAMERECT_LEFT, r.right - WD_FRAMERECT_RIGHT, y,
								STR_LOCAL_AUTHORITY_ACTION_SMALL_ADVERTISING_CAMPAIGN + i, this->sel_index == i ? TC_WHITE : TC_ORANGE);
						y += FONT_HEIGHT_NORMAL;
					}
				}
				for (int i = 0; i < (int)SETTING_OVERRIDE_COUNT; i++) {
					if (--pos < 0) {
						const bool disabled = ChangeSettingsDisabled();
						const bool selected = (this->sel_index == (0x100 + i));
						const TextColour tc = disabled ? (TC_NO_SHADE | (selected ? TC_SILVER : TC_GREY)) : (selected ? TC_WHITE : TC_ORANGE);
						const bool overriden = HasBit(this->town->override_flags, i);
						SetDParam(0, STR_LOCAL_AUTHORITY_SETTING_OVERRIDE_ALLOW_ROADS + i);
						SetDParam(1, overriden ? STR_JUST_STRING1 : STR_LOCAL_AUTHORITY_SETTING_OVERRIDE_DEFAULT);
						switch (i) {
							case TSOF_OVERRIDE_BUILD_ROADS:
								SetDParam(2, this->town->GetAllowBuildRoads() ? STR_CONFIG_SETTING_ON : STR_CONFIG_SETTING_OFF);
								break;

							case TSOF_OVERRIDE_BUILD_LEVEL_CROSSINGS:
								SetDParam(2, this->town->GetAllowBuildLevelCrossings() ? STR_CONFIG_SETTING_ON : STR_CONFIG_SETTING_OFF);
								break;

							case TSOF_OVERRIDE_BUILD_TUNNELS: {
								TownTunnelMode tunnel_mode = this->town->GetBuildTunnelMode();
								SetDParam(2, STR_CONFIG_SETTING_TOWN_TUNNELS_FORBIDDEN + tunnel_mode);
								break;
							}

							case TSOF_OVERRIDE_BUILD_INCLINED_ROADS: {
								uint8 max_slope = this->town->GetBuildMaxRoadSlope();
								SetDParam(2, STR_CONFIG_SETTING_TOWN_MAX_ROAD_SLOPE_VALUE + ((max_slope == 0) ? 1 : 0));
								SetDParam(3, max_slope);
								break;
							}
						}
						DrawString(r.left + WD_FRAMERECT_LEFT, r.right - WD_FRAMERECT_RIGHT, y,
								STR_LOCAL_AUTHORITY_SETTING_OVERRIDE_STR, tc);
						y += FONT_HEIGHT_NORMAL;
					}
=======
					SetDParam(0, action_cost);
					DrawStringMultiLine(r.Shrink(WD_FRAMERECT_LEFT, WD_FRAMERECT_TOP, WD_FRAMERECT_RIGHT, WD_FRAMERECT_BOTTOM),
						STR_LOCAL_AUTHORITY_ACTION_TOOLTIP_SMALL_ADVERTISING + this->sel_index,
						affordable ? TC_YELLOW : TC_RED);
>>>>>>> 61da064b
				}
				break;
			}
		}
	}

	void UpdateWidgetSize(int widget, Dimension *size, const Dimension &padding, Dimension *fill, Dimension *resize) override
	{
		switch (widget) {
			case WID_TA_ACTION_INFO: {
				assert(size->width > padding.width && size->height > padding.height);
				size->width -= WD_FRAMERECT_LEFT + WD_FRAMERECT_RIGHT;
				size->height -= WD_FRAMERECT_TOP + WD_FRAMERECT_BOTTOM;
				Dimension d = {0, 0};
				for (int i = 0; i < TACT_COUNT; i++) {
					SetDParam(0, _price[PR_TOWN_ACTION] * _town_action_costs[i] >> 8);
					d = maxdim(d, GetStringMultiLineBoundingBox(STR_LOCAL_AUTHORITY_ACTION_TOOLTIP_SMALL_ADVERTISING + i, *size));
				}
				*size = maxdim(*size, d);
				size->width += WD_FRAMERECT_LEFT + WD_FRAMERECT_RIGHT;
				size->height += WD_FRAMERECT_TOP + WD_FRAMERECT_BOTTOM;
				break;
			}

			case WID_TA_COMMAND_LIST:
				size->height = WD_FRAMERECT_TOP + (5 + SETTING_OVERRIDE_COUNT) * FONT_HEIGHT_NORMAL + WD_FRAMERECT_BOTTOM;
				size->width = GetStringBoundingBox(STR_LOCAL_AUTHORITY_ACTIONS_TITLE).width;
				for (uint i = 0; i < TACT_COUNT; i++ ) {
					size->width = std::max(size->width, GetStringBoundingBox(STR_LOCAL_AUTHORITY_ACTION_SMALL_ADVERTISING_CAMPAIGN + i).width);
				}
				size->width += WD_FRAMERECT_LEFT + WD_FRAMERECT_RIGHT;
				break;

			case WID_TA_RATING_INFO:
				resize->height = FONT_HEIGHT_NORMAL;
				size->height = WD_FRAMERECT_TOP + 9 * FONT_HEIGHT_NORMAL + WD_FRAMERECT_BOTTOM;
				break;
		}
	}

	void OnClick(Point pt, int widget, int click_count) override
	{
		switch (widget) {
			case WID_TA_ZONE_BUTTON: {
				bool new_show_state = !this->town->show_zone;
				TownID index = this->town->index;

				new_show_state ? _town_local_authority_kdtree.Insert(index) : _town_local_authority_kdtree.Remove(index);

				this->town->show_zone = new_show_state;
				this->SetWidgetLoweredState(widget, new_show_state);
				this->SetWidgetDirty(widget);
				MarkWholeNonMapViewportsDirty();
				break;
			}

			case WID_TA_COMMAND_LIST: {
				int y = this->GetRowFromWidget(pt.y, WID_TA_COMMAND_LIST, 1, FONT_HEIGHT_NORMAL);
				if (!IsInsideMM(y, 0, 5 + SETTING_OVERRIDE_COUNT)) return;

				const uint setting_override_offset = 32 - SETTING_OVERRIDE_COUNT;

				y = GetNthSetBit(GetMaskOfTownActions(nullptr, _local_company, this->town) | (UINT32_MAX << setting_override_offset), y + this->vscroll->GetPosition() - 1);
				if (y >= (int)setting_override_offset) {
					this->sel_index = y + 0x100 - setting_override_offset;
					this->SetDirty();
					break;
				} else if (y >= 0) {
					this->sel_index = y;
					this->SetDirty();
				}
				/* When double-clicking, continue */
				if (click_count == 1 || y < 0) break;
				FALLTHROUGH;
			}

			case WID_TA_EXECUTE:
				DoCommandP(this->town->xy, this->window_number, this->sel_index, CMD_DO_TOWN_ACTION | CMD_MSG(STR_ERROR_CAN_T_DO_THIS));
				break;

			case WID_TA_SETTING: {
				uint8 idx = this->sel_index - 0x100;
				switch (idx) {
					case TSOF_OVERRIDE_BUILD_ROADS:
					case TSOF_OVERRIDE_BUILD_LEVEL_CROSSINGS: {
						int value = HasBit(this->town->override_flags, idx) ? (HasBit(this->town->override_values, idx) ? 2 : 1) : 0;
						const StringID names[] = {
							STR_COLOUR_DEFAULT,
							STR_CONFIG_SETTING_OFF,
							STR_CONFIG_SETTING_ON,
							INVALID_STRING_ID
						};
						ShowDropDownMenu(this, names, value, WID_TA_SETTING, 0, 0);
						break;
					}
					case TSOF_OVERRIDE_BUILD_TUNNELS: {
						const StringID names[] = {
							STR_COLOUR_DEFAULT,
							STR_CONFIG_SETTING_TOWN_TUNNELS_FORBIDDEN,
							STR_CONFIG_SETTING_TOWN_TUNNELS_ALLOWED_OBSTRUCTION,
							STR_CONFIG_SETTING_TOWN_TUNNELS_ALLOWED,
							INVALID_STRING_ID
						};
						ShowDropDownMenu(this, names, HasBit(this->town->override_flags, idx) ? this->town->build_tunnels + 1 : 0, WID_TA_SETTING, 0, 0);
						break;
					}
					case TSOF_OVERRIDE_BUILD_INCLINED_ROADS:
						DropDownList dlist;
						dlist.emplace_back(new DropDownListStringItem(STR_COLOUR_DEFAULT, 0, false));
						dlist.emplace_back(new DropDownListStringItem(STR_CONFIG_SETTING_TOWN_MAX_ROAD_SLOPE_ZERO, 1, false));
						for (int i = 1; i <= 8; i++) {
							DropDownListParamStringItem *item = new DropDownListParamStringItem(STR_CONFIG_SETTING_TOWN_MAX_ROAD_SLOPE_VALUE, i + 1, false);
							item->SetParam(0, i);
							dlist.emplace_back(item);
						}
						ShowDropDownList(this, std::move(dlist), HasBit(this->town->override_flags, idx) ? this->town->max_road_slope + 1 : 0, WID_TA_SETTING);
						break;
				}
				break;
			}
		}
	}


	virtual void OnDropdownSelect(int widget, int index) override
	{
		switch (widget) {
			case WID_TA_SETTING: {
				if (index < 0) break;
				uint32 p2 = this->sel_index - 0x100;
				if (index > 0) {
					SetBit(p2, 16);
					p2 |= (index - 1) << 8;
				}
				Commands cmd = (_networking && !(_network_server || _network_settings_access)) ? CMD_TOWN_SETTING_OVERRIDE_NON_ADMIN : CMD_TOWN_SETTING_OVERRIDE;
				DoCommandP(this->town->xy, this->window_number, p2, cmd | CMD_MSG(STR_ERROR_CAN_T_DO_THIS));
				break;
			}

			default: NOT_REACHED();
		}

		this->SetDirty();
	}

	void OnHundredthTick() override
	{
		this->SetDirty();
	}
};

static WindowDesc _town_authority_desc(
	WDP_AUTO, "view_town_authority", 317, 222,
	WC_TOWN_AUTHORITY, WC_NONE,
	0,
	_nested_town_authority_widgets, lengthof(_nested_town_authority_widgets)
);

static void ShowTownAuthorityWindow(uint town)
{
	AllocateWindowDescFront<TownAuthorityWindow>(&_town_authority_desc, town);
}


/* Town view window. */
struct TownViewWindow : Window {
private:
	Town *town; ///< Town displayed by the window.

public:
	static const int WID_TV_HEIGHT_NORMAL = 150;

	TownViewWindow(WindowDesc *desc, WindowNumber window_number) : Window(desc)
	{
		this->CreateNestedTree();

		this->town = Town::Get(window_number);
		if (this->town->larger_town) this->GetWidget<NWidgetCore>(WID_TV_CAPTION)->widget_data = STR_TOWN_VIEW_CITY_CAPTION;

		this->FinishInitNested(window_number);

		this->flags |= WF_DISABLE_VP_SCROLL;
		NWidgetViewport *nvp = this->GetWidget<NWidgetViewport>(WID_TV_VIEWPORT);
		nvp->InitializeViewport(this, this->town->xy, ScaleZoomGUI(ZOOM_LVL_TOWN));
	}

	~TownViewWindow()
	{
		SetViewportCatchmentTown(Town::Get(this->window_number), false);
	}

	void SetStringParameters(int widget) const override
	{
		if (widget == WID_TV_CAPTION) SetDParam(0, this->town->index);
	}

	void OnPaint() override
	{
		extern const Town *_viewport_highlight_town;
		this->SetWidgetLoweredState(WID_TV_CATCHMENT, _viewport_highlight_town == this->town);
		this->SetWidgetDisabledState(WID_TV_CHANGE_NAME, _networking && !(_network_server || _network_settings_access) &&
				!(_local_company != COMPANY_SPECTATOR && _settings_game.difficulty.rename_towns_in_multiplayer));

		this->DrawWidgets();
	}

	void DrawWidget(const Rect &r, int widget) const override
	{
		if (widget != WID_TV_INFO) return;

		Rect tr = r.Shrink(WD_FRAMERECT_LEFT, WD_FRAMERECT_TOP, WD_FRAMERECT_RIGHT, WD_FRAMERECT_BOTTOM);

		SetDParam(0, this->town->cache.population);
		SetDParam(1, this->town->cache.num_houses);
		DrawString(tr, STR_TOWN_VIEW_POPULATION_HOUSES);
		tr.top += FONT_HEIGHT_NORMAL;

		SetDParam(0, 1 << CT_PASSENGERS);
		SetDParam(1, this->town->supplied[CT_PASSENGERS].old_act);
		SetDParam(2, this->town->supplied[CT_PASSENGERS].old_max);
		DrawString(tr, STR_TOWN_VIEW_CARGO_LAST_MONTH_MAX);
		tr.top += FONT_HEIGHT_NORMAL;

		SetDParam(0, 1 << CT_MAIL);
		SetDParam(1, this->town->supplied[CT_MAIL].old_act);
		SetDParam(2, this->town->supplied[CT_MAIL].old_max);
		DrawString(tr, STR_TOWN_VIEW_CARGO_LAST_MONTH_MAX);
		tr.top += FONT_HEIGHT_NORMAL;

		bool first = true;
		for (int i = TE_BEGIN; i < TE_END; i++) {
			if (this->town->goal[i] == 0) continue;
			if (this->town->goal[i] == TOWN_GROWTH_WINTER && (TileHeight(this->town->xy) < LowestSnowLine() || this->town->cache.population <= 90)) continue;
			if (this->town->goal[i] == TOWN_GROWTH_DESERT && (GetTropicZone(this->town->xy) != TROPICZONE_DESERT || this->town->cache.population <= 60)) continue;

			if (first) {
				DrawString(tr, STR_TOWN_VIEW_CARGO_FOR_TOWNGROWTH);
				tr.top += FONT_HEIGHT_NORMAL;
				first = false;
			}

			bool rtl = _current_text_dir == TD_RTL;

			const CargoSpec *cargo = FindFirstCargoWithTownEffect((TownEffect)i);
			assert(cargo != nullptr);

			StringID string;

			if (this->town->goal[i] == TOWN_GROWTH_DESERT || this->town->goal[i] == TOWN_GROWTH_WINTER) {
				/* For 'original' gameplay, don't show the amount required (you need 1 or more ..) */
				string = STR_TOWN_VIEW_CARGO_FOR_TOWNGROWTH_DELIVERED_GENERAL;
				if (this->town->received[i].old_act == 0) {
					string = STR_TOWN_VIEW_CARGO_FOR_TOWNGROWTH_REQUIRED_GENERAL;

					if (this->town->goal[i] == TOWN_GROWTH_WINTER && TileHeight(this->town->xy) < GetSnowLine()) {
						string = STR_TOWN_VIEW_CARGO_FOR_TOWNGROWTH_REQUIRED_WINTER;
					}
				}

				SetDParam(0, cargo->name);
			} else {
				string = STR_TOWN_VIEW_CARGO_FOR_TOWNGROWTH_DELIVERED;
				if (this->town->received[i].old_act < this->town->goal[i]) {
					string = STR_TOWN_VIEW_CARGO_FOR_TOWNGROWTH_REQUIRED;
				}

				SetDParam(0, cargo->Index());
				SetDParam(1, this->town->received[i].old_act);
				SetDParam(2, cargo->Index());
				SetDParam(3, this->town->goal[i]);
			}
			DrawString(tr.Indent(20, rtl), string);
			tr.top += FONT_HEIGHT_NORMAL;
		}

		if (HasBit(this->town->flags, TOWN_IS_GROWING)) {
			SetDParam(0, RoundDivSU(this->town->growth_rate + 1, DAY_TICKS));
			DrawString(tr, this->town->fund_buildings_months == 0 ? STR_TOWN_VIEW_TOWN_GROWS_EVERY : STR_TOWN_VIEW_TOWN_GROWS_EVERY_FUNDED);
			tr.top += FONT_HEIGHT_NORMAL;
		} else {
			DrawString(tr, STR_TOWN_VIEW_TOWN_GROW_STOPPED);
			tr.top += FONT_HEIGHT_NORMAL;
		}

		/* only show the town noise, if the noise option is activated. */
		if (_settings_game.economy.station_noise_level) {
			uint16 max_noise = this->town->MaxTownNoise();
			SetDParam(0, this->town->noise_reached);
<<<<<<< HEAD
			SetDParam(1, max_noise);
			DrawString(r.left + WD_FRAMERECT_LEFT, r.right - WD_FRAMERECT_LEFT, y += FONT_HEIGHT_NORMAL, max_noise == UINT16_MAX ? STR_TOWN_VIEW_NOISE_IN_TOWN_NO_LIMIT : STR_TOWN_VIEW_NOISE_IN_TOWN);
=======
			SetDParam(1, this->town->MaxTownNoise());
			DrawString(tr, STR_TOWN_VIEW_NOISE_IN_TOWN);
			tr.top += FONT_HEIGHT_NORMAL;
>>>>>>> 61da064b
		}

		if (!this->town->text.empty()) {
			SetDParamStr(0, this->town->text);
			tr.top = DrawStringMultiLine(tr, STR_JUST_RAW_STRING, TC_BLACK);
		}
	}

	void OnClick(Point pt, int widget, int click_count) override
	{
		switch (widget) {
			case WID_TV_CENTER_VIEW: // scroll to location
				if (_ctrl_pressed) {
					ShowExtraViewportWindow(this->town->xy);
				} else {
					ScrollMainWindowToTile(this->town->xy);
				}
				break;

			case WID_TV_SHOW_AUTHORITY: // town authority
				ShowTownAuthorityWindow(this->window_number);
				break;

			case WID_TV_CHANGE_NAME: // rename
				SetDParam(0, this->window_number);
				ShowQueryString(STR_TOWN_NAME, STR_TOWN_VIEW_RENAME_TOWN_BUTTON, MAX_LENGTH_TOWN_NAME_CHARS, this, CS_ALPHANUMERAL, QSF_ENABLE_DEFAULT | QSF_LEN_IN_CHARS);
				break;

			case WID_TV_CATCHMENT:
				SetViewportCatchmentTown(Town::Get(this->window_number), !this->IsWidgetLowered(WID_TV_CATCHMENT));
				break;

			case WID_TV_EXPAND: { // expand town - only available on Scenario editor
				/* Warn the user if towns are not allowed to build roads, but do this only once per OpenTTD run. */
				static bool _warn_town_no_roads = false;

				if (!Town::Get(this->window_number)->GetAllowBuildRoads() && !_warn_town_no_roads) {
					ShowErrorMessage(STR_ERROR_TOWN_EXPAND_WARN_NO_ROADS, INVALID_STRING_ID, WL_WARNING);
					_warn_town_no_roads = true;
				}

				DoCommandP(0, this->window_number, 0, CMD_EXPAND_TOWN | CMD_MSG(STR_ERROR_CAN_T_EXPAND_TOWN));
				break;
			}

			case WID_TV_DELETE: // delete town - only available on Scenario editor
				DoCommandP(0, this->window_number, 0, CMD_DELETE_TOWN | CMD_MSG(STR_ERROR_TOWN_CAN_T_DELETE));
				break;
		}
	}

	void UpdateWidgetSize(int widget, Dimension *size, const Dimension &padding, Dimension *fill, Dimension *resize) override
	{
		switch (widget) {
			case WID_TV_INFO:
				size->height = GetDesiredInfoHeight(size->width);
				break;
		}
	}

	/**
	 * Gets the desired height for the information panel.
	 * @return the desired height in pixels.
	 */
	uint GetDesiredInfoHeight(int width) const
	{
		uint aimed_height = 3 * FONT_HEIGHT_NORMAL + WD_FRAMERECT_TOP + WD_FRAMERECT_BOTTOM;

		bool first = true;
		for (int i = TE_BEGIN; i < TE_END; i++) {
			if (this->town->goal[i] == 0) continue;
			if (this->town->goal[i] == TOWN_GROWTH_WINTER && (TileHeight(this->town->xy) < LowestSnowLine() || this->town->cache.population <= 90)) continue;
			if (this->town->goal[i] == TOWN_GROWTH_DESERT && (GetTropicZone(this->town->xy) != TROPICZONE_DESERT || this->town->cache.population <= 60)) continue;

			if (first) {
				aimed_height += FONT_HEIGHT_NORMAL;
				first = false;
			}
			aimed_height += FONT_HEIGHT_NORMAL;
		}
		aimed_height += FONT_HEIGHT_NORMAL;

		if (_settings_game.economy.station_noise_level) aimed_height += FONT_HEIGHT_NORMAL;

		if (!this->town->text.empty()) {
			SetDParamStr(0, this->town->text);
			aimed_height += GetStringHeight(STR_JUST_RAW_STRING, width - WD_FRAMERECT_LEFT - WD_FRAMERECT_RIGHT);
		}

		return aimed_height;
	}

	void ResizeWindowAsNeeded()
	{
		const NWidgetBase *nwid_info = this->GetWidget<NWidgetBase>(WID_TV_INFO);
		uint aimed_height = GetDesiredInfoHeight(nwid_info->current_x);
		if (aimed_height > nwid_info->current_y || (aimed_height < nwid_info->current_y && nwid_info->current_y > nwid_info->smallest_y)) {
			this->ReInit();
		}
	}

	void OnResize() override
	{
		if (this->viewport != nullptr) {
			NWidgetViewport *nvp = this->GetWidget<NWidgetViewport>(WID_TV_VIEWPORT);
			nvp->UpdateViewportCoordinates(this);

			ScrollWindowToTile(this->town->xy, this, true); // Re-center viewport.
		}
	}

	/**
	 * Some data on this window has become invalid.
	 * @param data Information about the changed data.
	 * @param gui_scope Whether the call is done from GUI scope. You may not do everything when not in GUI scope. See #InvalidateWindowData() for details.
	 */
	void OnInvalidateData(int data = 0, bool gui_scope = true) override
	{
		if (!gui_scope) return;
		/* Called when setting station noise or required cargoes have changed, in order to resize the window */
		this->SetDirty(); // refresh display for current size. This will allow to avoid glitches when downgrading
		this->ResizeWindowAsNeeded();
	}

	void OnQueryTextFinished(char *str) override
	{
		if (str == nullptr) return;

		DoCommandP(0, this->window_number, 0, ((_networking && !(_network_server || _network_settings_access)) ? CMD_RENAME_TOWN_NON_ADMIN : CMD_RENAME_TOWN) | CMD_MSG(STR_ERROR_CAN_T_RENAME_TOWN), nullptr, str);
	}

	bool IsNewGRFInspectable() const override
	{
		return ::IsNewGRFInspectable(GSF_FAKE_TOWNS, this->window_number);
	}

	void ShowNewGRFInspectWindow() const override
	{
		::ShowNewGRFInspectWindow(GSF_FAKE_TOWNS, this->window_number);
	}
};

static const NWidgetPart _nested_town_game_view_widgets[] = {
	NWidget(NWID_HORIZONTAL),
		NWidget(WWT_CLOSEBOX, COLOUR_BROWN),
		NWidget(WWT_PUSHIMGBTN, COLOUR_BROWN, WID_TV_CHANGE_NAME), SetMinimalSize(12, 14), SetDataTip(SPR_RENAME, STR_TOWN_VIEW_RENAME_TOOLTIP),
		NWidget(WWT_CAPTION, COLOUR_BROWN, WID_TV_CAPTION), SetDataTip(STR_TOWN_VIEW_TOWN_CAPTION, STR_TOOLTIP_WINDOW_TITLE_DRAG_THIS),
		NWidget(WWT_PUSHIMGBTN, COLOUR_BROWN, WID_TV_CENTER_VIEW), SetMinimalSize(12, 14), SetDataTip(SPR_GOTO_LOCATION, STR_TOWN_VIEW_CENTER_TOOLTIP),
		NWidget(WWT_DEBUGBOX, COLOUR_BROWN),
		NWidget(WWT_SHADEBOX, COLOUR_BROWN),
		NWidget(WWT_DEFSIZEBOX, COLOUR_BROWN),
		NWidget(WWT_STICKYBOX, COLOUR_BROWN),
	EndContainer(),
	NWidget(WWT_PANEL, COLOUR_BROWN),
		NWidget(WWT_INSET, COLOUR_BROWN), SetPadding(2, 2, 2, 2),
			NWidget(NWID_VIEWPORT, INVALID_COLOUR, WID_TV_VIEWPORT), SetMinimalSize(254, 86), SetFill(1, 0), SetResize(1, 1),
		EndContainer(),
	EndContainer(),
	NWidget(WWT_PANEL, COLOUR_BROWN, WID_TV_INFO), SetMinimalSize(260, 32), SetResize(1, 0), SetFill(1, 0), EndContainer(),
	NWidget(NWID_HORIZONTAL, NC_EQUALSIZE),
		NWidget(WWT_PUSHTXTBTN, COLOUR_BROWN, WID_TV_SHOW_AUTHORITY), SetMinimalSize(80, 12), SetFill(1, 1), SetResize(1, 0), SetDataTip(STR_TOWN_VIEW_LOCAL_AUTHORITY_BUTTON, STR_TOWN_VIEW_LOCAL_AUTHORITY_TOOLTIP),
		NWidget(WWT_TEXTBTN, COLOUR_BROWN, WID_TV_CATCHMENT), SetMinimalSize(40, 12), SetFill(1, 1), SetResize(1, 0), SetDataTip(STR_BUTTON_CATCHMENT, STR_TOOLTIP_CATCHMENT),
		NWidget(WWT_RESIZEBOX, COLOUR_BROWN),
	EndContainer(),
};

static WindowDesc _town_game_view_desc(
	WDP_AUTO, "view_town", 260, TownViewWindow::WID_TV_HEIGHT_NORMAL,
	WC_TOWN_VIEW, WC_NONE,
	0,
	_nested_town_game_view_widgets, lengthof(_nested_town_game_view_widgets)
);

static const NWidgetPart _nested_town_editor_view_widgets[] = {
	NWidget(NWID_HORIZONTAL),
		NWidget(WWT_CLOSEBOX, COLOUR_BROWN),
		NWidget(WWT_PUSHIMGBTN, COLOUR_BROWN, WID_TV_CHANGE_NAME), SetMinimalSize(12, 14), SetDataTip(SPR_RENAME, STR_TOWN_VIEW_RENAME_TOOLTIP),
		NWidget(WWT_CAPTION, COLOUR_BROWN, WID_TV_CAPTION), SetDataTip(STR_TOWN_VIEW_TOWN_CAPTION, STR_TOOLTIP_WINDOW_TITLE_DRAG_THIS),
		NWidget(WWT_PUSHIMGBTN, COLOUR_BROWN, WID_TV_CENTER_VIEW), SetMinimalSize(12, 14), SetDataTip(SPR_GOTO_LOCATION, STR_TOWN_VIEW_CENTER_TOOLTIP),
		NWidget(WWT_DEBUGBOX, COLOUR_BROWN),
		NWidget(WWT_SHADEBOX, COLOUR_BROWN),
		NWidget(WWT_DEFSIZEBOX, COLOUR_BROWN),
		NWidget(WWT_STICKYBOX, COLOUR_BROWN),
	EndContainer(),
	NWidget(WWT_PANEL, COLOUR_BROWN),
		NWidget(WWT_INSET, COLOUR_BROWN), SetPadding(2, 2, 2, 2),
			NWidget(NWID_VIEWPORT, INVALID_COLOUR, WID_TV_VIEWPORT), SetMinimalSize(254, 86), SetFill(1, 1), SetResize(1, 1),
		EndContainer(),
	EndContainer(),
	NWidget(WWT_PANEL, COLOUR_BROWN, WID_TV_INFO), SetMinimalSize(260, 32), SetResize(1, 0), SetFill(1, 0), EndContainer(),
	NWidget(NWID_HORIZONTAL, NC_EQUALSIZE),
		NWidget(WWT_PUSHTXTBTN, COLOUR_BROWN, WID_TV_EXPAND), SetMinimalSize(80, 12), SetFill(1, 1), SetResize(1, 0), SetDataTip(STR_TOWN_VIEW_EXPAND_BUTTON, STR_TOWN_VIEW_EXPAND_TOOLTIP),
		NWidget(WWT_PUSHTXTBTN, COLOUR_BROWN, WID_TV_DELETE), SetMinimalSize(80, 12), SetFill(1, 1), SetResize(1, 0), SetDataTip(STR_TOWN_VIEW_DELETE_BUTTON, STR_TOWN_VIEW_DELETE_TOOLTIP),
		NWidget(WWT_TEXTBTN, COLOUR_BROWN, WID_TV_CATCHMENT), SetMinimalSize(40, 12), SetFill(1, 1), SetResize(1, 0), SetDataTip(STR_BUTTON_CATCHMENT, STR_TOOLTIP_CATCHMENT),
		NWidget(WWT_RESIZEBOX, COLOUR_BROWN),
	EndContainer(),
};

static WindowDesc _town_editor_view_desc(
	WDP_AUTO, "view_town_scen", 260, TownViewWindow::WID_TV_HEIGHT_NORMAL,
	WC_TOWN_VIEW, WC_NONE,
	0,
	_nested_town_editor_view_widgets, lengthof(_nested_town_editor_view_widgets)
);

void ShowTownViewWindow(TownID town)
{
	if (_game_mode == GM_EDITOR) {
		AllocateWindowDescFront<TownViewWindow>(&_town_editor_view_desc, town);
	} else {
		AllocateWindowDescFront<TownViewWindow>(&_town_game_view_desc, town);
	}
}

static const NWidgetPart _nested_town_directory_widgets[] = {
	NWidget(NWID_HORIZONTAL),
		NWidget(WWT_CLOSEBOX, COLOUR_BROWN),
		NWidget(WWT_CAPTION, COLOUR_BROWN), SetDataTip(STR_TOWN_DIRECTORY_CAPTION, STR_TOOLTIP_WINDOW_TITLE_DRAG_THIS),
		NWidget(WWT_SHADEBOX, COLOUR_BROWN),
		NWidget(WWT_DEFSIZEBOX, COLOUR_BROWN),
		NWidget(WWT_STICKYBOX, COLOUR_BROWN),
	EndContainer(),
	NWidget(NWID_HORIZONTAL),
		NWidget(NWID_VERTICAL),
			NWidget(NWID_HORIZONTAL),
				NWidget(WWT_TEXTBTN, COLOUR_BROWN, WID_TD_SORT_ORDER), SetDataTip(STR_BUTTON_SORT_BY, STR_TOOLTIP_SORT_ORDER),
				NWidget(WWT_DROPDOWN, COLOUR_BROWN, WID_TD_SORT_CRITERIA), SetDataTip(STR_JUST_STRING, STR_TOOLTIP_SORT_CRITERIA),
				NWidget(WWT_EDITBOX, COLOUR_BROWN, WID_TD_FILTER), SetFill(1, 0), SetResize(1, 0), SetDataTip(STR_LIST_FILTER_OSKTITLE, STR_LIST_FILTER_TOOLTIP),
			EndContainer(),
			NWidget(WWT_PANEL, COLOUR_BROWN, WID_TD_LIST), SetDataTip(0x0, STR_TOWN_DIRECTORY_LIST_TOOLTIP),
							SetFill(1, 0), SetResize(1, 1), SetScrollbar(WID_TD_SCROLLBAR), EndContainer(),
			NWidget(WWT_PANEL, COLOUR_BROWN),
				NWidget(WWT_TEXT, COLOUR_BROWN, WID_TD_WORLD_POPULATION), SetPadding(2, 0, 2, 2), SetMinimalTextLines(1, 0), SetFill(1, 0), SetResize(1, 0), SetDataTip(STR_TOWN_POPULATION, STR_NULL),
			EndContainer(),
		EndContainer(),
		NWidget(NWID_VERTICAL),
			NWidget(NWID_VSCROLLBAR, COLOUR_BROWN, WID_TD_SCROLLBAR),
			NWidget(WWT_RESIZEBOX, COLOUR_BROWN),
		EndContainer(),
	EndContainer(),
};

/** Town directory window class. */
struct TownDirectoryWindow : public Window {
private:
	/* Runtime saved values */
	static Listing last_sorting;

	/* Constants for sorting towns */
	static const StringID sorter_names[];
	static GUITownList::SortFunction * const sorter_funcs[];

	StringFilter string_filter;             ///< Filter for towns
	QueryString townname_editbox;           ///< Filter editbox

	GUITownList towns;

	Scrollbar *vscroll;

	void BuildSortTownList()
	{
		if (this->towns.NeedRebuild()) {
			this->towns.clear();

			for (const Town *t : Town::Iterate()) {
				if (this->string_filter.IsEmpty()) {
					this->towns.push_back(t);
					continue;
				}
				this->string_filter.ResetState();
				this->string_filter.AddLine(t->GetCachedName());
				if (this->string_filter.GetState()) this->towns.push_back(t);
			}

			this->towns.shrink_to_fit();
			this->towns.RebuildDone();
			this->vscroll->SetCount((uint)this->towns.size()); // Update scrollbar as well.
		}
		/* Always sort the towns. */
		this->towns.Sort();
		this->SetWidgetDirty(WID_TD_LIST); // Force repaint of the displayed towns.
	}

	/** Sort by town name */
	static bool TownNameSorter(const Town * const &a, const Town * const &b)
	{
		return strnatcmp(a->GetCachedName(), b->GetCachedName()) < 0; // Sort by name (natural sorting).
	}

	/** Sort by population (default descending, as big towns are of the most interest). */
	static bool TownPopulationSorter(const Town * const &a, const Town * const &b)
	{
		uint32 a_population = a->cache.population;
		uint32 b_population = b->cache.population;
		if (a_population == b_population) return TownDirectoryWindow::TownNameSorter(a, b);
		return a_population < b_population;
	}

	/** Sort by town rating */
	static bool TownRatingSorter(const Town * const &a, const Town * const &b)
	{
		bool before = !TownDirectoryWindow::last_sorting.order; // Value to get 'a' before 'b'.

		/* Towns without rating are always after towns with rating. */
		if (HasBit(a->have_ratings, _local_company)) {
			if (HasBit(b->have_ratings, _local_company)) {
				int16 a_rating = a->ratings[_local_company];
				int16 b_rating = b->ratings[_local_company];
				if (a_rating == b_rating) return TownDirectoryWindow::TownNameSorter(a, b);
				return a_rating < b_rating;
			}
			return before;
		}
		if (HasBit(b->have_ratings, _local_company)) return !before;

		/* Sort unrated towns always on ascending town name. */
		if (before) return TownDirectoryWindow::TownNameSorter(a, b);
		return !TownDirectoryWindow::TownNameSorter(a, b);
	}

public:
	TownDirectoryWindow(WindowDesc *desc) : Window(desc), townname_editbox(MAX_LENGTH_TOWN_NAME_CHARS * MAX_CHAR_LENGTH, MAX_LENGTH_TOWN_NAME_CHARS)
	{
		this->CreateNestedTree();

		this->vscroll = this->GetScrollbar(WID_TD_SCROLLBAR);

		this->towns.SetListing(this->last_sorting);
		this->towns.SetSortFuncs(TownDirectoryWindow::sorter_funcs);
		this->towns.ForceRebuild();
		this->BuildSortTownList();

		this->FinishInitNested(0);

		this->querystrings[WID_TD_FILTER] = &this->townname_editbox;
		this->townname_editbox.cancel_button = QueryString::ACTION_CLEAR;
	}

	void SetStringParameters(int widget) const override
	{
		switch (widget) {
			case WID_TD_WORLD_POPULATION:
				SetDParam(0, GetWorldPopulation());
				break;

			case WID_TD_SORT_CRITERIA:
				SetDParam(0, TownDirectoryWindow::sorter_names[this->towns.SortType()]);
				break;
		}
	}

	/**
	 * Get the string to draw the town name.
	 * @param t Town to draw.
	 * @return The string to use.
	 */
	static StringID GetTownString(const Town *t)
	{
		return t->larger_town ? STR_TOWN_DIRECTORY_CITY : STR_TOWN_DIRECTORY_TOWN;
	}

	void DrawWidget(const Rect &r, int widget) const override
	{
		switch (widget) {
			case WID_TD_SORT_ORDER:
				this->DrawSortButtonState(widget, this->towns.IsDescSortOrder() ? SBS_DOWN : SBS_UP);
				break;

			case WID_TD_LIST: {
				int n = 0;
				Rect tr = r.Shrink(WD_FRAMERECT_LEFT, WD_FRAMERECT_TOP, WD_FRAMERECT_RIGHT, WD_FRAMERECT_BOTTOM);
				if (this->towns.size() == 0) { // No towns available.
					DrawString(tr, STR_TOWN_DIRECTORY_NONE);
					break;
				}

				/* At least one town available. */
				bool rtl = _current_text_dir == TD_RTL;
				Dimension icon_size = GetSpriteSize(SPR_TOWN_RATING_GOOD);
				int icon_x = tr.WithWidth(icon_size.width, rtl).left;
				tr = tr.Indent(icon_size.width + 2, rtl);

				for (uint i = this->vscroll->GetPosition(); i < this->towns.size(); i++) {
					const Town *t = this->towns[i];
					assert(t->xy != INVALID_TILE);

					/* Draw rating icon. */
					if (_game_mode == GM_EDITOR || !HasBit(t->have_ratings, _local_company)) {
						DrawSprite(SPR_TOWN_RATING_NA, PAL_NONE, icon_x, tr.top + (this->resize.step_height - icon_size.height) / 2);
					} else {
						SpriteID icon = SPR_TOWN_RATING_APALLING;
						if (t->ratings[_local_company] > RATING_VERYPOOR) icon = SPR_TOWN_RATING_MEDIOCRE;
						if (t->ratings[_local_company] > RATING_GOOD)     icon = SPR_TOWN_RATING_GOOD;
						DrawSprite(icon, PAL_NONE, icon_x, tr.top + (this->resize.step_height - icon_size.height) / 2);
					}

					SetDParam(0, t->index);
					SetDParam(1, t->cache.population);
					DrawString(tr.left, tr.right, tr.top + (this->resize.step_height - FONT_HEIGHT_NORMAL) / 2, GetTownString(t));

					tr.top += this->resize.step_height;
					if (++n == this->vscroll->GetCapacity()) break; // max number of towns in 1 window
				}
				break;
			}
		}
	}

	void UpdateWidgetSize(int widget, Dimension *size, const Dimension &padding, Dimension *fill, Dimension *resize) override
	{
		switch (widget) {
			case WID_TD_SORT_ORDER: {
				Dimension d = GetStringBoundingBox(this->GetWidget<NWidgetCore>(widget)->widget_data);
				d.width += padding.width + Window::SortButtonWidth() * 2; // Doubled since the string is centred and it also looks better.
				d.height += padding.height;
				*size = maxdim(*size, d);
				break;
			}
			case WID_TD_SORT_CRITERIA: {
				Dimension d = {0, 0};
				for (uint i = 0; TownDirectoryWindow::sorter_names[i] != INVALID_STRING_ID; i++) {
					d = maxdim(d, GetStringBoundingBox(TownDirectoryWindow::sorter_names[i]));
				}
				d.width += padding.width;
				d.height += padding.height;
				*size = maxdim(*size, d);
				break;
			}
			case WID_TD_LIST: {
				Dimension d = GetStringBoundingBox(STR_TOWN_DIRECTORY_NONE);
				for (uint i = 0; i < this->towns.size(); i++) {
					const Town *t = this->towns[i];

					assert(t != nullptr);

					SetDParam(0, t->index);
					SetDParamMaxDigits(1, 8);
					d = maxdim(d, GetStringBoundingBox(GetTownString(t)));
				}
				Dimension icon_size = GetSpriteSize(SPR_TOWN_RATING_GOOD);
				d.width += icon_size.width + 2;
				d.height = std::max(d.height, icon_size.height);
				resize->height = d.height;
				d.height *= 5;
				d.width += padding.width + WD_FRAMERECT_LEFT + WD_FRAMERECT_RIGHT;
				d.height += padding.height + WD_FRAMERECT_TOP + WD_FRAMERECT_BOTTOM;
				*size = maxdim(*size, d);
				break;
			}
			case WID_TD_WORLD_POPULATION: {
				SetDParamMaxDigits(0, 10);
				Dimension d = GetStringBoundingBox(STR_TOWN_POPULATION);
				d.width += padding.width;
				d.height += padding.height;
				*size = maxdim(*size, d);
				break;
			}
		}
	}

	void OnClick(Point pt, int widget, int click_count) override
	{
		switch (widget) {
			case WID_TD_SORT_ORDER: // Click on sort order button
				if (this->towns.SortType() != 2) { // A different sort than by rating.
					this->towns.ToggleSortOrder();
					this->last_sorting = this->towns.GetListing(); // Store new sorting order.
				} else {
					/* Some parts are always sorted ascending on name. */
					this->last_sorting.order = !this->last_sorting.order;
					this->towns.SetListing(this->last_sorting);
					this->towns.ForceResort();
					this->towns.Sort();
				}
				this->SetDirty();
				break;

			case WID_TD_SORT_CRITERIA: // Click on sort criteria dropdown
				ShowDropDownMenu(this, TownDirectoryWindow::sorter_names, this->towns.SortType(), WID_TD_SORT_CRITERIA, 0, 0);
				break;

			case WID_TD_LIST: { // Click on Town Matrix
				uint id_v = this->vscroll->GetScrolledRowFromWidget(pt.y, this, WID_TD_LIST, WD_FRAMERECT_TOP);
				if (id_v >= this->towns.size()) return; // click out of town bounds

				const Town *t = this->towns[id_v];
				assert(t != nullptr);
				if (_ctrl_pressed) {
					ShowExtraViewportWindow(t->xy);
				} else {
					ScrollMainWindowToTile(t->xy);
				}
				break;
			}
		}
	}

	void OnDropdownSelect(int widget, int index) override
	{
		if (widget != WID_TD_SORT_CRITERIA) return;

		if (this->towns.SortType() != index) {
			this->towns.SetSortType(index);
			this->last_sorting = this->towns.GetListing(); // Store new sorting order.
			this->BuildSortTownList();
		}
	}

	void OnPaint() override
	{
		if (this->towns.NeedRebuild()) this->BuildSortTownList();
		this->DrawWidgets();
	}

	void OnHundredthTick() override
	{
		this->BuildSortTownList();
		this->SetDirty();
	}

	void OnResize() override
	{
		this->vscroll->SetCapacityFromWidget(this, WID_TD_LIST);
	}

	void OnEditboxChanged(int wid) override
	{
		if (wid == WID_TD_FILTER) {
			this->string_filter.SetFilterTerm(this->townname_editbox.text.buf);
			this->InvalidateData(TDIWD_FORCE_REBUILD);
		}
	}

	/**
	 * Some data on this window has become invalid.
	 * @param data Information about the changed data.
	 * @param gui_scope Whether the call is done from GUI scope. You may not do everything when not in GUI scope. See #InvalidateWindowData() for details.
	 */
	void OnInvalidateData(int data = 0, bool gui_scope = true) override
	{
		switch (data) {
			case TDIWD_FORCE_REBUILD:
				/* This needs to be done in command-scope to enforce rebuilding before resorting invalid data */
				this->towns.ForceRebuild();
				break;

			case TDIWD_POPULATION_CHANGE:
				if (this->towns.SortType() == 1) this->towns.ForceResort();
				break;

			default:
				this->towns.ForceResort();
		}
	}
};

Listing TownDirectoryWindow::last_sorting = {false, 0};

/** Names of the sorting functions. */
const StringID TownDirectoryWindow::sorter_names[] = {
	STR_SORT_BY_NAME,
	STR_SORT_BY_POPULATION,
	STR_SORT_BY_RATING,
	INVALID_STRING_ID
};

/** Available town directory sorting functions. */
GUITownList::SortFunction * const TownDirectoryWindow::sorter_funcs[] = {
	&TownNameSorter,
	&TownPopulationSorter,
	&TownRatingSorter,
};

static WindowDesc _town_directory_desc(
	WDP_AUTO, "list_towns", 208, 202,
	WC_TOWN_DIRECTORY, WC_NONE,
	0,
	_nested_town_directory_widgets, lengthof(_nested_town_directory_widgets)
);

void ShowTownDirectory()
{
	if (BringWindowToFrontById(WC_TOWN_DIRECTORY, 0)) return;
	new TownDirectoryWindow(&_town_directory_desc);
}

void CcFoundTown(const CommandCost &result, TileIndex tile, uint32 p1, uint32 p2, uint64 p3, uint32 cmd)
{
	if (result.Failed()) return;

	if (_settings_client.sound.confirm) SndPlayTileFx(SND_1F_CONSTRUCTION_OTHER, tile);
	if (!_settings_client.gui.persistent_buildingtools) ResetObjectToPlace();
}

void CcFoundRandomTown(const CommandCost &result, TileIndex tile, uint32 p1, uint32 p2, uint64 p3, uint32 cmd)
{
	if (result.Succeeded()) ScrollMainWindowToTile(Town::Get(_new_town_id)->xy);
}

static const NWidgetPart _nested_found_town_widgets[] = {
	NWidget(NWID_HORIZONTAL),
		NWidget(WWT_CLOSEBOX, COLOUR_DARK_GREEN),
		NWidget(WWT_CAPTION, COLOUR_DARK_GREEN), SetDataTip(STR_FOUND_TOWN_CAPTION, STR_TOOLTIP_WINDOW_TITLE_DRAG_THIS),
		NWidget(WWT_SHADEBOX, COLOUR_DARK_GREEN),
		NWidget(WWT_STICKYBOX, COLOUR_DARK_GREEN),
	EndContainer(),
	/* Construct new town(s) buttons. */
	NWidget(WWT_PANEL, COLOUR_DARK_GREEN),
		NWidget(NWID_SPACER), SetMinimalSize(0, 2),
		NWidget(WWT_TEXTBTN, COLOUR_GREY, WID_TF_NEW_TOWN), SetMinimalSize(156, 12), SetFill(1, 0),
										SetDataTip(STR_FOUND_TOWN_NEW_TOWN_BUTTON, STR_FOUND_TOWN_NEW_TOWN_TOOLTIP), SetPadding(0, 2, 1, 2),
		NWidget(WWT_PUSHTXTBTN, COLOUR_GREY, WID_TF_RANDOM_TOWN), SetMinimalSize(156, 12), SetFill(1, 0),
										SetDataTip(STR_FOUND_TOWN_RANDOM_TOWN_BUTTON, STR_FOUND_TOWN_RANDOM_TOWN_TOOLTIP), SetPadding(0, 2, 1, 2),
		NWidget(WWT_PUSHTXTBTN, COLOUR_GREY, WID_TF_MANY_RANDOM_TOWNS), SetMinimalSize(156, 12), SetFill(1, 0),
										SetDataTip(STR_FOUND_TOWN_MANY_RANDOM_TOWNS, STR_FOUND_TOWN_RANDOM_TOWNS_TOOLTIP), SetPadding(0, 2, 0, 2),
		/* Town name selection. */
		NWidget(WWT_LABEL, COLOUR_DARK_GREEN), SetMinimalSize(156, 14), SetPadding(0, 2, 0, 2), SetDataTip(STR_FOUND_TOWN_NAME_TITLE, STR_NULL),
		NWidget(WWT_EDITBOX, COLOUR_GREY, WID_TF_TOWN_NAME_EDITBOX), SetMinimalSize(156, 12), SetPadding(0, 2, 3, 2),
										SetDataTip(STR_FOUND_TOWN_NAME_EDITOR_TITLE, STR_FOUND_TOWN_NAME_EDITOR_HELP),
		NWidget(WWT_PUSHTXTBTN, COLOUR_GREY, WID_TF_TOWN_NAME_RANDOM), SetMinimalSize(78, 12), SetPadding(0, 2, 0, 2), SetFill(1, 0),
										SetDataTip(STR_FOUND_TOWN_NAME_RANDOM_BUTTON, STR_FOUND_TOWN_NAME_RANDOM_TOOLTIP),
		/* Town size selection. */
		NWidget(NWID_HORIZONTAL), SetPIP(2, 0, 2),
			NWidget(NWID_SPACER), SetFill(1, 0),
			NWidget(WWT_LABEL, COLOUR_DARK_GREEN), SetMinimalSize(148, 14), SetDataTip(STR_FOUND_TOWN_INITIAL_SIZE_TITLE, STR_NULL),
			NWidget(NWID_SPACER), SetFill(1, 0),
		EndContainer(),
		NWidget(NWID_HORIZONTAL, NC_EQUALSIZE), SetPIP(2, 0, 2),
			NWidget(WWT_TEXTBTN, COLOUR_GREY, WID_TF_SIZE_SMALL), SetMinimalSize(78, 12), SetFill(1, 0),
										SetDataTip(STR_FOUND_TOWN_INITIAL_SIZE_SMALL_BUTTON, STR_FOUND_TOWN_INITIAL_SIZE_TOOLTIP),
			NWidget(WWT_TEXTBTN, COLOUR_GREY, WID_TF_SIZE_MEDIUM), SetMinimalSize(78, 12), SetFill(1, 0),
										SetDataTip(STR_FOUND_TOWN_INITIAL_SIZE_MEDIUM_BUTTON, STR_FOUND_TOWN_INITIAL_SIZE_TOOLTIP),
		EndContainer(),
		NWidget(NWID_SPACER), SetMinimalSize(0, 1),
		NWidget(NWID_HORIZONTAL, NC_EQUALSIZE), SetPIP(2, 0, 2),
			NWidget(WWT_TEXTBTN, COLOUR_GREY, WID_TF_SIZE_LARGE), SetMinimalSize(78, 12), SetFill(1, 0),
										SetDataTip(STR_FOUND_TOWN_INITIAL_SIZE_LARGE_BUTTON, STR_FOUND_TOWN_INITIAL_SIZE_TOOLTIP),
			NWidget(WWT_TEXTBTN, COLOUR_GREY, WID_TF_SIZE_RANDOM), SetMinimalSize(78, 12), SetFill(1, 0),
										SetDataTip(STR_FOUND_TOWN_SIZE_RANDOM, STR_FOUND_TOWN_INITIAL_SIZE_TOOLTIP),
		EndContainer(),
		NWidget(NWID_SPACER), SetMinimalSize(0, 3),
		NWidget(WWT_TEXTBTN, COLOUR_GREY, WID_TF_CITY), SetPadding(0, 2, 0, 2), SetMinimalSize(156, 12), SetFill(1, 0),
										SetDataTip(STR_FOUND_TOWN_CITY, STR_FOUND_TOWN_CITY_TOOLTIP), SetFill(1, 0),
		/* Town roads selection. */
		NWidget(NWID_HORIZONTAL), SetPIP(2, 0, 2),
			NWidget(NWID_SPACER), SetFill(1, 0),
			NWidget(WWT_LABEL, COLOUR_DARK_GREEN), SetMinimalSize(148, 14), SetDataTip(STR_FOUND_TOWN_ROAD_LAYOUT, STR_NULL),
			NWidget(NWID_SPACER), SetFill(1, 0),
		EndContainer(),
		NWidget(NWID_HORIZONTAL, NC_EQUALSIZE), SetPIP(2, 0, 2),
			NWidget(WWT_TEXTBTN, COLOUR_GREY, WID_TF_LAYOUT_ORIGINAL), SetMinimalSize(78, 12), SetFill(1, 0), SetDataTip(STR_FOUND_TOWN_SELECT_LAYOUT_ORIGINAL, STR_FOUND_TOWN_SELECT_TOWN_ROAD_LAYOUT),
			NWidget(WWT_TEXTBTN, COLOUR_GREY, WID_TF_LAYOUT_BETTER), SetMinimalSize(78, 12), SetFill(1, 0), SetDataTip(STR_FOUND_TOWN_SELECT_LAYOUT_BETTER_ROADS, STR_FOUND_TOWN_SELECT_TOWN_ROAD_LAYOUT),
		EndContainer(),
		NWidget(NWID_SPACER), SetMinimalSize(0, 1),
		NWidget(NWID_HORIZONTAL, NC_EQUALSIZE), SetPIP(2, 0, 2),
			NWidget(WWT_TEXTBTN, COLOUR_GREY, WID_TF_LAYOUT_GRID2), SetMinimalSize(78, 12), SetFill(1, 0), SetDataTip(STR_FOUND_TOWN_SELECT_LAYOUT_2X2_GRID, STR_FOUND_TOWN_SELECT_TOWN_ROAD_LAYOUT),
			NWidget(WWT_TEXTBTN, COLOUR_GREY, WID_TF_LAYOUT_GRID3), SetMinimalSize(78, 12), SetFill(1, 0), SetDataTip(STR_FOUND_TOWN_SELECT_LAYOUT_3X3_GRID, STR_FOUND_TOWN_SELECT_TOWN_ROAD_LAYOUT),
		EndContainer(),
		NWidget(NWID_SPACER), SetMinimalSize(0, 1),
		NWidget(WWT_TEXTBTN, COLOUR_GREY, WID_TF_LAYOUT_RANDOM), SetPadding(0, 2, 0, 2), SetMinimalSize(0, 12), SetFill(1, 0),
										SetDataTip(STR_FOUND_TOWN_SELECT_LAYOUT_RANDOM, STR_FOUND_TOWN_SELECT_TOWN_ROAD_LAYOUT), SetFill(1, 0),
		NWidget(NWID_SPACER), SetMinimalSize(0, 2),
	EndContainer(),
};

/** Found a town window class. */
struct FoundTownWindow : Window {
private:
	TownSize town_size;     ///< Selected town size
	TownLayout town_layout; ///< Selected town layout
	bool city;              ///< Are we building a city?
	QueryString townname_editbox; ///< Townname editbox
	bool townnamevalid;     ///< Is generated town name valid?
	uint32 townnameparts;   ///< Generated town name
	TownNameParams params;  ///< Town name parameters

public:
	FoundTownWindow(WindowDesc *desc, WindowNumber window_number) :
			Window(desc),
			town_size(TSZ_MEDIUM),
			town_layout(_settings_game.economy.town_layout),
			townname_editbox(MAX_LENGTH_TOWN_NAME_CHARS * MAX_CHAR_LENGTH, MAX_LENGTH_TOWN_NAME_CHARS),
			params(_settings_game.game_creation.town_name)
	{
		this->InitNested(window_number);
		this->querystrings[WID_TF_TOWN_NAME_EDITBOX] = &this->townname_editbox;
		this->RandomTownName();
		this->UpdateButtons(true);
	}

	void RandomTownName()
	{
		this->townnamevalid = GenerateTownName(&this->townnameparts);

		if (!this->townnamevalid) {
			this->townname_editbox.text.DeleteAll();
		} else {
			GetTownName(this->townname_editbox.text.buf, &this->params, this->townnameparts, &this->townname_editbox.text.buf[this->townname_editbox.text.max_bytes - 1]);
			this->townname_editbox.text.UpdateSize();
		}
		UpdateOSKOriginalText(this, WID_TF_TOWN_NAME_EDITBOX);

		this->SetWidgetDirty(WID_TF_TOWN_NAME_EDITBOX);
	}

	void UpdateButtons(bool check_availability)
	{
		if (check_availability && _game_mode != GM_EDITOR) {
			this->SetWidgetsDisabledState(true, WID_TF_RANDOM_TOWN, WID_TF_MANY_RANDOM_TOWNS, WID_TF_SIZE_LARGE, WIDGET_LIST_END);
			this->SetWidgetsDisabledState(_settings_game.economy.found_town != TF_CUSTOM_LAYOUT,
					WID_TF_LAYOUT_ORIGINAL, WID_TF_LAYOUT_BETTER, WID_TF_LAYOUT_GRID2, WID_TF_LAYOUT_GRID3, WID_TF_LAYOUT_RANDOM, WIDGET_LIST_END);
			if (_settings_game.economy.found_town != TF_CUSTOM_LAYOUT) town_layout = _settings_game.economy.town_layout;
		}

		for (int i = WID_TF_SIZE_SMALL; i <= WID_TF_SIZE_RANDOM; i++) {
			this->SetWidgetLoweredState(i, i == WID_TF_SIZE_SMALL + this->town_size);
		}

		this->SetWidgetLoweredState(WID_TF_CITY, this->city);

		for (int i = WID_TF_LAYOUT_ORIGINAL; i <= WID_TF_LAYOUT_RANDOM; i++) {
			this->SetWidgetLoweredState(i, i == WID_TF_LAYOUT_ORIGINAL + this->town_layout);
		}

		this->SetDirty();
	}

	void ExecuteFoundTownCommand(TileIndex tile, bool random, StringID errstr, CommandCallback cc)
	{
		const char *name = nullptr;

		if (!this->townnamevalid) {
			name = this->townname_editbox.text.buf;
		} else {
			/* If user changed the name, send it */
			char buf[MAX_LENGTH_TOWN_NAME_CHARS * MAX_CHAR_LENGTH];
			GetTownName(buf, &this->params, this->townnameparts, lastof(buf));
			if (strcmp(buf, this->townname_editbox.text.buf) != 0) name = this->townname_editbox.text.buf;
		}

		bool success = DoCommandP(tile, this->town_size | this->city << 2 | this->town_layout << 3 | random << 6,
				townnameparts, CMD_FOUND_TOWN | CMD_MSG(errstr), cc, name);

		/* Rerandomise name, if success and no cost-estimation. */
		if (success && !_shift_pressed) this->RandomTownName();
	}

	void OnClick(Point pt, int widget, int click_count) override
	{
		switch (widget) {
			case WID_TF_NEW_TOWN:
				HandlePlacePushButton(this, WID_TF_NEW_TOWN, SPR_CURSOR_TOWN, HT_RECT);
				break;

			case WID_TF_RANDOM_TOWN:
				this->ExecuteFoundTownCommand(0, true, STR_ERROR_CAN_T_GENERATE_TOWN, CcFoundRandomTown);
				break;

			case WID_TF_TOWN_NAME_RANDOM:
				this->RandomTownName();
				this->SetFocusedWidget(WID_TF_TOWN_NAME_EDITBOX);
				break;

			case WID_TF_MANY_RANDOM_TOWNS: {
				Backup<bool> old_generating_world(_generating_world, true, FILE_LINE);
				UpdateNearestTownForRoadTiles(true);
				if (!GenerateTowns(this->town_layout)) {
					ShowErrorMessage(STR_ERROR_CAN_T_GENERATE_TOWN, STR_ERROR_NO_SPACE_FOR_TOWN, WL_INFO);
				}
				UpdateNearestTownForRoadTiles(false);
				old_generating_world.Restore();
				break;
			}

			case WID_TF_SIZE_SMALL: case WID_TF_SIZE_MEDIUM: case WID_TF_SIZE_LARGE: case WID_TF_SIZE_RANDOM:
				this->town_size = (TownSize)(widget - WID_TF_SIZE_SMALL);
				this->UpdateButtons(false);
				break;

			case WID_TF_CITY:
				this->city ^= true;
				this->SetWidgetLoweredState(WID_TF_CITY, this->city);
				this->SetDirty();
				break;

			case WID_TF_LAYOUT_ORIGINAL: case WID_TF_LAYOUT_BETTER: case WID_TF_LAYOUT_GRID2:
			case WID_TF_LAYOUT_GRID3: case WID_TF_LAYOUT_RANDOM:
				this->town_layout = (TownLayout)(widget - WID_TF_LAYOUT_ORIGINAL);
				this->UpdateButtons(false);
				break;
		}
	}

	void OnPlaceObject(Point pt, TileIndex tile) override
	{
		this->ExecuteFoundTownCommand(tile, false, STR_ERROR_CAN_T_FOUND_TOWN_HERE, CcFoundTown);
	}

	void OnPlaceObjectAbort() override
	{
		this->RaiseButtons();
		this->UpdateButtons(false);
	}

	/**
	 * Some data on this window has become invalid.
	 * @param data Information about the changed data.
	 * @param gui_scope Whether the call is done from GUI scope. You may not do everything when not in GUI scope. See #InvalidateWindowData() for details.
	 */
	void OnInvalidateData(int data = 0, bool gui_scope = true) override
	{
		if (!gui_scope) return;
		this->UpdateButtons(true);
	}
};

static WindowDesc _found_town_desc(
	WDP_AUTO, "build_town", 160, 162,
	WC_FOUND_TOWN, WC_NONE,
	WDF_CONSTRUCTION,
	_nested_found_town_widgets, lengthof(_nested_found_town_widgets)
);

void ShowFoundTownWindow()
{
	if (_game_mode != GM_EDITOR && !Company::IsValidID(_local_company)) return;
	AllocateWindowDescFront<FoundTownWindow>(&_found_town_desc, 0);
}

class GUIHouseList : public std::vector<HouseID> {
protected:
	std::vector<uint16> house_sets; ///< list of house sets, each item points the first house of the set in the houses array

	static bool HouseSorter(const HouseID &a, const HouseID &b)
	{
		const HouseSpec *a_hs = HouseSpec::Get(a);
		const GRFFile *a_set = a_hs->grf_prop.grffile;
		const HouseSpec *b_hs = HouseSpec::Get(b);
		const GRFFile *b_set = b_hs->grf_prop.grffile;

		int ret = (a_set != nullptr) - (b_set != nullptr);
		if (ret == 0) {
			if (a_set != nullptr) {
				static_assert(sizeof(a_set->grfid) <= sizeof(int));
				ret = a_set->grfid - b_set->grfid;
				if (ret == 0) ret = a_hs->grf_prop.local_id - b_hs->grf_prop.local_id;
			} else {
				ret = a - b;
			}
		}
		return ret < 0;
	}

public:
	GUIHouseList()
	{
		this->house_sets.push_back(0); // terminator
	}

	inline HouseID GetHouseAtOffset(uint house_set, uint house_offset) const
	{
		return (*this)[this->house_sets[house_set] + house_offset];
	}

	uint NumHouseSets() const
	{
		return (uint)this->house_sets.size() - 1; // last item is a terminator
	}

	uint NumHousesInHouseSet(uint house_set) const
	{
		assert(house_set < this->NumHouseSets());
		/* There is a terminator on the list of house sets. It's equal to the number
		 * of all houses. We can safely use "house_set + 1" even for the last
		 * house set. */
		return this->house_sets[house_set + 1] - this->house_sets[house_set];
	}

	int FindHouseSet(HouseID house) const
	{
		const GRFFile *house_set = HouseSpec::Get(house)->grf_prop.grffile;
		for (uint i = 0; i < this->NumHouseSets(); i++) {
			if (HouseSpec::Get(this->GetHouseAtOffset(i, 0))->grf_prop.grffile == house_set) return i;
		}
		return -1;
	}

	int FindHouseOffset(uint house_set, HouseID house) const
	{
		assert(house_set < this->NumHouseSets());
		uint count = this->NumHousesInHouseSet(house_set);
		for (uint i = 0; i < count; i++) {
			if (this->GetHouseAtOffset(house_set, i) == house) return i;
		}
		return -1;
	}

	const char *GetNameOfHouseSet(uint house_set) const
	{
		assert(house_set < this->NumHouseSets());
		const GRFFile *gf = HouseSpec::Get(this->GetHouseAtOffset(house_set, 0))->grf_prop.grffile;
		if (gf != nullptr) return GetGRFConfig(gf->grfid)->GetName();

		static char name[DRAW_STRING_BUFFER];
		GetString(name, STR_BASIC_HOUSE_SET_NAME, lastof(name));
		return name;
	}

	/**
	 * Notify the sortlist that the rebuild is done
	 *
	 * @note This forces a resort
	 */
	void Build()
	{
		/* collect items */
		this->clear();
		for (HouseID house = 0; house < NUM_HOUSES; house++) {
			const HouseSpec *hs = HouseSpec::Get(house);
			/* is the house enabled? */
			if (!hs->enabled) continue;
			/* is the house overriden? */
			if (hs->grf_prop.override != INVALID_HOUSE_ID) continue;
			/* is the house allownd in current landscape? */
			HouseZones landscapes = (HouseZones)(HZ_TEMP << _settings_game.game_creation.landscape);
			if (_settings_game.game_creation.landscape == LT_ARCTIC) landscapes |= HZ_SUBARTC_ABOVE;
			if (!(hs->building_availability & landscapes)) continue;
			/* is the house allowed at any of house zones at all? */
			if (!(hs->building_availability & HZ_ZONALL)) continue;
			/* is there any year in which the house is allowed? */
			if (hs->min_year > hs->max_year) continue;

			/* add the house */
			this->push_back(house);
		}

		/* arrange items */
		std::sort(this->begin(), this->end(), HouseSorter);

		/* list house sets */
		this->house_sets.clear();
		const GRFFile *last_set = nullptr;
		for (uint i = 0; i < this->size(); i++) {
			const HouseSpec *hs = HouseSpec::Get((*this)[i]);
			/* add house set */
			if (this->house_sets.size() == 0 || last_set != hs->grf_prop.grffile) {
				last_set = hs->grf_prop.grffile;
				this->house_sets.push_back(i);
			}
		}
		/* put a terminator on the list to make counting easier */
		this->house_sets.push_back((uint16)this->size());
	}
};

static HouseID _cur_house = INVALID_HOUSE_ID; ///< house selected in the house picker window

/** The window used for building houses. */
class HousePickerWindow : public Window {
protected:
	GUIHouseList house_list; ///< list of houses and house sets
	int house_offset;        ///< index of selected house
	uint house_set;          ///< index of selected house set
	uint line_height;        ///< height of a single line in the list of house sets
	HouseID display_house;   ///< house ID of currently displayed house

	void RestoreSelectedHouseIndex()
	{
		this->house_set = 0;
		this->house_offset = 0;

		if (this->house_list.size() == 0) { // no houses at all?
			_cur_house = INVALID_HOUSE_ID;
			this->display_house = _cur_house;
			return;
		}

		if (_cur_house != INVALID_HOUSE_ID) {
			int house_set = this->house_list.FindHouseSet(_cur_house);
			if (house_set >= 0) {
				this->house_set = house_set;
				int house_offset = this->house_list.FindHouseOffset(house_set, _cur_house);
				if (house_offset >= 0) {
					this->house_offset = house_offset;
					return;
				}
			}
		}
		_cur_house = this->house_list.GetHouseAtOffset(this->house_set, this->house_offset);
		this->display_house = _cur_house;
	}

	void SelectHouseIntl(uint new_house_set, int new_house_offset)
	{
		SetObjectToPlaceWnd(SPR_CURSOR_TOWN, PAL_NONE, HT_RECT, this);
		this->house_set = new_house_set;
		this->house_offset = new_house_offset;
		_cur_house = this->house_list.GetHouseAtOffset(new_house_set, new_house_offset);
		this->display_house = _cur_house;
	}

	/**
	 * Select another house.
	 * @param new_house_set index of the house set
	 * @param new_house_offset offset of the house
	 */
	void SelectOtherHouse(uint new_house_set, int new_house_offset)
	{
		assert(new_house_set < this->house_list.NumHouseSets());
		assert(new_house_offset < (int) this->house_list.NumHousesInHouseSet(new_house_set));
		assert(new_house_offset >= 0);

		SelectHouseIntl(new_house_set, new_house_offset);

		NWidgetMatrix *matrix = this->GetWidget<NWidgetMatrix>(WID_HP_HOUSE_SELECT_MATRIX);
		matrix->SetCount(this->house_list.NumHousesInHouseSet(this->house_set));
		matrix->SetClicked(this->house_offset);
		this->UpdateSelectSize();
		this->SetDirty();
	}

	void UpdateSelectSize()
	{
		uint w = 1, h = 1;
		if (_cur_house != INVALID_HOUSE_ID) {
			const HouseSpec *hs = HouseSpec::Get(_cur_house);
			if (hs->building_flags & BUILDING_2_TILES_X) w++;
			if (hs->building_flags & BUILDING_2_TILES_Y) h++;
		}
		SetTileSelectSize(w, h);
	}

public:
	HousePickerWindow(WindowDesc *desc, WindowNumber number) : Window(desc)
	{
		this->CreateNestedTree();
		/* there is no shade box but we will shade the window if there is no house to show */
		this->shade_select = this->GetWidget<NWidgetStacked>(WID_HP_MAIN_PANEL_SEL);
		NWidgetMatrix *matrix = this->GetWidget<NWidgetMatrix>(WID_HP_HOUSE_SELECT_MATRIX);
		matrix->SetScrollbar(this->GetScrollbar(WID_HP_HOUSE_SELECT_SCROLL));
		this->FinishInitNested(number);

		if (_cur_house != INVALID_HOUSE_ID) matrix->SetClicked(this->house_offset); // set clicked item again to make it visible
	}

	virtual void OnInit() override
	{
		this->house_list.Build();
		this->RestoreSelectedHouseIndex();
		this->UpdateSelectSize();

		/* if we have exactly one set of houses and it's not the default one then display it's name in the title bar */
		this->GetWidget<NWidgetCore>(WID_HP_CAPTION)->widget_data =
				(this->house_list.NumHouseSets() == 1 && HouseSpec::Get(this->house_list[0])->grf_prop.grffile != nullptr) ?
				STR_HOUSE_BUILD_CUSTOM_CAPTION : STR_HOUSE_BUILD_CAPTION;

		/* hide widgets if we have no houses to show */
		this->SetShaded(this->house_list.size() == 0);

		if (this->house_list.size() != 0) {
			/* show the list of house sets if we have at least 2 items to show */
			this->GetWidget<NWidgetStacked>(WID_HP_HOUSE_SETS_SEL)->SetDisplayedPlane(this->house_list.NumHouseSets() > 1 ? 0 : SZSP_NONE);
			/* set number of items in the list of house sets */
			this->GetWidget<NWidgetCore>(WID_HP_HOUSE_SETS)->widget_data = (this->house_list.NumHouseSets() << MAT_ROW_START) | (1 << MAT_COL_START);
			/* show the landscape info only in arctic climate (above/below snowline) */
			this->GetWidget<NWidgetStacked>(WID_HP_HOUSE_LANDSCAPE_SEL)->SetDisplayedPlane(_settings_game.game_creation.landscape == LT_ARCTIC ? 0 : SZSP_NONE);
			/* update the matrix of houses */
			NWidgetMatrix *matrix = this->GetWidget<NWidgetMatrix>(WID_HP_HOUSE_SELECT_MATRIX);
			matrix->SetCount(this->house_list.NumHousesInHouseSet(this->house_set));
			matrix->SetClicked(this->house_offset);
			SelectHouseIntl(this->house_set, this->house_offset);
		} else {
			ResetObjectToPlace();
		}
	}

	virtual void SetStringParameters(int widget) const override
	{
		if (widget == WID_HP_CAPTION) {
			if (this->house_list.NumHouseSets() == 1) SetDParamStr(0, this->house_list.GetNameOfHouseSet(0));
		} else if (this->display_house == INVALID_HOUSE_ID) {
			switch (widget) {
				case WID_HP_CAPTION:
					break;

				case WID_HP_HOUSE_ZONES:
					for (int i = 0; i < HZB_END; i++) {
						SetDParam(2 * i, STR_HOUSE_BUILD_HOUSE_ZONE_DISABLED);
						SetDParam(2 * i + 1, 4 - i);
					}
					break;

				case WID_HP_HOUSE_YEARS:
					SetDParam(0, STR_HOUSE_BUILD_YEARS_BAD_YEAR);
					SetDParam(1, 0);
					SetDParam(2, STR_HOUSE_BUILD_YEARS_BAD_YEAR);
					SetDParam(3, 0);
					break;

				case WID_HP_HOUSE_ACCEPTANCE:
					SetDParamStr(0, "");
					break;

				case WID_HP_HOUSE_SUPPLY:
					SetDParam(0, 0);
					break;

				default:
					SetDParam(0, STR_EMPTY);
					break;
			}
		} else {
			switch (widget) {
				case WID_HP_HOUSE_NAME:
					SetDParam(0, GetHouseName(this->display_house));
					break;

				case WID_HP_HISTORICAL_BUILDING:
					SetDParam(0, HouseSpec::Get(this->display_house)->extra_flags & BUILDING_IS_HISTORICAL ? STR_HOUSE_BUILD_HISTORICAL_BUILDING : STR_EMPTY);
					break;

				case WID_HP_HOUSE_POPULATION:
					SetDParam(0, HouseSpec::Get(this->display_house)->population);
					break;

				case WID_HP_HOUSE_ZONES: {
					HouseZones zones = (HouseZones)(HouseSpec::Get(this->display_house)->building_availability & HZ_ZONALL);
					for (int i = 0; i < HZB_END; i++) {
						/* colour: gold(enabled)/grey(disabled)  */
						SetDParam(2 * i, HasBit(zones, HZB_END - i - 1) ? STR_HOUSE_BUILD_HOUSE_ZONE_ENABLED : STR_HOUSE_BUILD_HOUSE_ZONE_DISABLED);
						/* digit: 4(center)/3/1/1/0(edge) */
						SetDParam(2 * i + 1, 4 - i);
					}
					break;
				}

				case WID_HP_HOUSE_LANDSCAPE: {
					StringID info = STR_HOUSE_BUILD_LANDSCAPE_ABOVE_OR_BELOW_SNOWLINE;
					switch (HouseSpec::Get(this->display_house)->building_availability & (HZ_SUBARTC_ABOVE | HZ_SUBARTC_BELOW)) {
						case HZ_SUBARTC_ABOVE: info = STR_HOUSE_BUILD_LANDSCAPE_ONLY_ABOVE_SNOWLINE; break;
						case HZ_SUBARTC_BELOW: info = STR_HOUSE_BUILD_LANDSCAPE_ONLY_BELOW_SNOWLINE; break;
						default: break;
					}
					SetDParam(0, info);
					break;
				}

				case WID_HP_HOUSE_YEARS: {
					const HouseSpec *hs = HouseSpec::Get(this->display_house);
					SetDParam(0, hs->min_year <= _cur_year ? STR_HOUSE_BUILD_YEARS_GOOD_YEAR : STR_HOUSE_BUILD_YEARS_BAD_YEAR);
					SetDParam(1, hs->min_year);
					SetDParam(2, hs->max_year >= _cur_year ? STR_HOUSE_BUILD_YEARS_GOOD_YEAR : STR_HOUSE_BUILD_YEARS_BAD_YEAR);
					SetDParam(3, hs->max_year);
					break;
				}

				case WID_HP_HOUSE_ACCEPTANCE: {
					static char buff[DRAW_STRING_BUFFER] = "";
					char *str = buff;
					CargoArray cargo;
					CargoTypes dummy = 0;
					AddAcceptedHouseCargo(this->display_house, INVALID_TILE, cargo, &dummy);
					for (uint i = 0; i < NUM_CARGO; i++) {
						if (cargo[i] == 0) continue;
						/* If the accepted value is less than 8, show it in 1/8:ths */
						SetDParam(0, cargo[i] < 8 ? STR_HOUSE_BUILD_CARGO_VALUE_EIGHTS : STR_HOUSE_BUILD_CARGO_VALUE_JUST_NAME);
						SetDParam(1, cargo[i]);
						SetDParam(2, CargoSpec::Get(i)->name);
						str = GetString(str, str == buff ? STR_HOUSE_BUILD_CARGO_FIRST : STR_HOUSE_BUILD_CARGO_SEPARATED, lastof(buff));
					}
					if (str == buff) GetString(buff, STR_JUST_NOTHING, lastof(buff));
					SetDParamStr(0, buff);
					break;
				}

				case WID_HP_HOUSE_SUPPLY: {
					CargoArray cargo;
					AddProducedHouseCargo(this->display_house, INVALID_TILE, cargo);
					uint32 cargo_mask = 0;
					for (uint i = 0; i < NUM_CARGO; i++) if (cargo[i] != 0) SetBit(cargo_mask, i);
					SetDParam(0, cargo_mask);
					break;
				}

				default: break;
			}
		}
	}

	virtual void UpdateWidgetSize(int widget, Dimension *size, const Dimension &padding, Dimension *fill, Dimension *resize) override
	{
		switch (widget) {
			case WID_HP_HOUSE_SETS: {
				uint max_w = 0;
				for (uint i = 0; i < this->house_list.NumHouseSets(); i++) {
					max_w = std::max(max_w, GetStringBoundingBox(this->house_list.GetNameOfHouseSet(i)).width);
				}
				size->width = std::max(size->width, max_w + padding.width);
				this->line_height = FONT_HEIGHT_NORMAL + WD_MATRIX_TOP + WD_MATRIX_BOTTOM;
				size->height = this->house_list.NumHouseSets() * this->line_height;
				break;
			}

			case WID_HP_HOUSE_NAME:
				size->width = 120; // we do not want this window to get too wide, better clip
				break;

			case WID_HP_HISTORICAL_BUILDING:
				size->width = std::max(size->width, GetStringBoundingBox(STR_HOUSE_BUILD_HISTORICAL_BUILDING).width + padding.width);
				break;

			case WID_HP_HOUSE_POPULATION:
				SetDParam(0, 0);
				/* max popultion is 255 - 3 digits */
				size->width = std::max(size->width, GetStringBoundingBox(STR_HOUSE_BUILD_HOUSE_POPULATION).width + 3 * GetDigitWidth() + padding.width);
				break;

			case WID_HP_HOUSE_ZONES: {
				for (int i = 0; i < HZB_END; i++) {
					SetDParam(2 * i, STR_HOUSE_BUILD_HOUSE_ZONE_ENABLED); // colour
					SetDParam(2 * i + 1, i + 1); // digit: 1(center)/2/3/4/5(edge)
				}
				size->width = std::max(size->width, GetStringBoundingBox(STR_HOUSE_BUILD_HOUSE_ZONES).width + padding.width);
				break;
			}

			case WID_HP_HOUSE_LANDSCAPE: {
				SetDParam(0, STR_HOUSE_BUILD_LANDSCAPE_ABOVE_OR_BELOW_SNOWLINE);
				Dimension dim = GetStringBoundingBox(STR_HOUSE_BUILD_LANDSCAPE);
				SetDParam(0, STR_HOUSE_BUILD_LANDSCAPE_ONLY_ABOVE_SNOWLINE);
				dim = maxdim(dim, GetStringBoundingBox(STR_HOUSE_BUILD_LANDSCAPE));
				SetDParam(0, STR_HOUSE_BUILD_LANDSCAPE_ONLY_BELOW_SNOWLINE);
				dim = maxdim(dim, GetStringBoundingBox(STR_HOUSE_BUILD_LANDSCAPE));
				dim.width += padding.width;
				dim.height += padding.height;
				*size = maxdim(*size, dim);
				break;
			}

			case WID_HP_HOUSE_YEARS: {
				SetDParam(0, STR_HOUSE_BUILD_YEARS_GOOD_YEAR);
				SetDParam(1, 0);
				SetDParam(2, STR_HOUSE_BUILD_YEARS_GOOD_YEAR);
				SetDParam(3, 0);
				Dimension dim = GetStringBoundingBox(STR_HOUSE_BUILD_YEARS);
				dim.width += 14 * GetDigitWidth() + padding.width; // space for about 16 digits (14 + two zeros) should be enough, don't make the window too wide
				dim.height += padding.height;
				*size = maxdim(*size, dim);
				break;
			}

			case WID_HP_HOUSE_SELECT_MATRIX:
				resize->height = 1; // don't snap to rows of this matrix
				break;

			/* these texts can be long, better clip */
			case WID_HP_HOUSE_ACCEPTANCE:
			case WID_HP_HOUSE_SUPPLY:
				size->width = 0;
				break;

			default: break;
		}
	}

	virtual void DrawWidget(const Rect &r, int widget) const override
	{
		switch (GB(widget, 0, 16)) {
			case WID_HP_HOUSE_SETS: {
				int y = r.top + WD_MATRIX_TOP;
				for (uint i = 0; i < this->house_list.NumHouseSets(); i++) {
					SetDParamStr(0, this->house_list.GetNameOfHouseSet(i));
					DrawString(r.left + WD_MATRIX_LEFT, r.right - WD_MATRIX_RIGHT, y, STR_JUST_RAW_STRING, i == this->house_set ? TC_WHITE : TC_BLACK);
					y += this->line_height;
				}
				break;
			}

			case WID_HP_HOUSE_PREVIEW:
				if (this->display_house != INVALID_HOUSE_ID) {
					DrawHouseImage(this->display_house, r.left, r.top, r.right, r.bottom);
				}
				break;

			case WID_HP_HOUSE_SELECT: {
				HouseID house = this->house_list.GetHouseAtOffset(this->house_set, GB(widget, 16, 16));
				int lowered = (house == _cur_house) ? 1 : 0;
				DrawHouseImage(house,
						r.left  + WD_MATRIX_LEFT  + lowered, r.top    + WD_MATRIX_TOP    + lowered,
						r.right - WD_MATRIX_RIGHT + lowered, r.bottom - WD_MATRIX_BOTTOM + lowered);
				const HouseSpec *hs = HouseSpec::Get(house);
				/* disabled? */
				if (_cur_year < hs->min_year || _cur_year > hs->max_year) {
					GfxFillRect(r.left + 1, r.top + 1, r.right - 1, r.bottom - 1, PC_BLACK, FILLRECT_CHECKER);
				}
				break;
			}
		}
	}

	virtual void OnClick(Point pt, int widget, int click_count) override
	{
		switch (GB(widget, 0, 16)) {
			case WID_HP_HOUSE_SETS: {
				uint index = (uint)(pt.y - this->GetWidget<NWidgetBase>(widget)->pos_y) / this->line_height;
				if (index < this->house_list.NumHouseSets() && index != this->house_set) this->SelectOtherHouse(index, 0);
				break;
			}

			case WID_HP_HOUSE_SELECT:
				this->SelectOtherHouse(this->house_set, GB(widget, 16, 16));
				break;
		}
	}

	virtual void OnPlaceObject(Point pt, TileIndex tile) override
	{
		PlaceProc_House(tile);
	}

	virtual void OnPlaceObjectAbort() override
	{
		this->house_offset = -1;
		_cur_house = INVALID_HOUSE_ID;
		NWidgetMatrix *matrix = this->GetWidget<NWidgetMatrix>(WID_HP_HOUSE_SELECT_MATRIX);
		matrix->SetClicked(-1);
		this->UpdateSelectSize();
		this->SetDirty();
	}
};

static const NWidgetPart _nested_house_picker_widgets[] = {
	/* TOP */
	NWidget(NWID_HORIZONTAL),
		NWidget(WWT_CLOSEBOX, COLOUR_DARK_GREEN),
		NWidget(WWT_CAPTION, COLOUR_DARK_GREEN, WID_HP_CAPTION), SetDataTip(STR_HOUSE_BUILD_CAPTION, STR_TOOLTIP_WINDOW_TITLE_DRAG_THIS),
		NWidget(WWT_DEFSIZEBOX, COLOUR_DARK_GREEN),
	EndContainer(),
	NWidget(NWID_SELECTION, COLOUR_DARK_GREEN, WID_HP_MAIN_PANEL_SEL),
		NWidget(WWT_PANEL, COLOUR_DARK_GREEN), SetScrollbar(WID_HP_HOUSE_SELECT_SCROLL),
			/* MIDDLE */
			NWidget(NWID_HORIZONTAL), SetPIP(5, 0, 0),
				/* LEFT */
				NWidget(NWID_VERTICAL), SetPIP(5, 2, 2),
					/* LIST OF HOUSE SETS */
					NWidget(NWID_SELECTION, COLOUR_DARK_GREEN, WID_HP_HOUSE_SETS_SEL),
						NWidget(NWID_HORIZONTAL),
							NWidget(WWT_MATRIX, COLOUR_GREY, WID_HP_HOUSE_SETS), SetMinimalSize(0, 60), SetFill(1, 0), SetResize(0, 0),
									SetMatrixDataTip(1, 1, STR_HOUSE_BUILD_HOUSESET_LIST_TOOLTIP),
						EndContainer(),
					EndContainer(),
					/* HOUSE PICTURE AND LABEL */
					NWidget(WWT_TEXT, COLOUR_DARK_GREEN, WID_HP_HOUSE_PREVIEW), SetFill(1, 1), SetResize(0, 1), SetMinimalSize(2 * TILE_PIXELS, 142),
					NWidget(WWT_LABEL, COLOUR_DARK_GREEN, WID_HP_HOUSE_NAME), SetDataTip(STR_HOUSE_BUILD_HOUSE_NAME, STR_NULL), SetMinimalSize(120, 0),
					NWidget(WWT_LABEL, COLOUR_DARK_GREEN, WID_HP_HISTORICAL_BUILDING), SetDataTip(STR_JUST_STRING, STR_NULL),
					/* HOUSE INFOS (SHORT TEXTS) */
					NWidget(WWT_TEXT, COLOUR_DARK_GREEN, WID_HP_HOUSE_POPULATION), SetDataTip(STR_HOUSE_BUILD_HOUSE_POPULATION, STR_NULL), SetPadding(5, 0, 0, 0),
					NWidget(WWT_TEXT, COLOUR_DARK_GREEN, WID_HP_HOUSE_ZONES), SetDataTip(STR_HOUSE_BUILD_HOUSE_ZONES, STR_NULL),
					NWidget(NWID_SELECTION, COLOUR_DARK_GREEN, WID_HP_HOUSE_LANDSCAPE_SEL),
						NWidget(WWT_TEXT, COLOUR_DARK_GREEN, WID_HP_HOUSE_LANDSCAPE), SetDataTip(STR_HOUSE_BUILD_LANDSCAPE, STR_NULL),
					EndContainer(),
					NWidget(WWT_TEXT, COLOUR_DARK_GREEN, WID_HP_HOUSE_YEARS), SetDataTip(STR_HOUSE_BUILD_YEARS, STR_NULL),
				EndContainer(),
				/* RIGHT: MATRIX OF HOUSES */
				NWidget(NWID_MATRIX, COLOUR_DARK_GREEN, WID_HP_HOUSE_SELECT_MATRIX), SetPIP(0, 2, 0), SetPadding(2, 2, 2, 2), SetScrollbar(WID_HP_HOUSE_SELECT_SCROLL),
					NWidget(WWT_PANEL, COLOUR_DARK_GREEN, WID_HP_HOUSE_SELECT), SetMinimalSize(64, 64), SetFill(0, 0), SetResize(0, 0),
							SetDataTip(0x0, STR_HOUSE_BUILD_SELECT_HOUSE_TOOLTIP), SetScrollbar(WID_HP_HOUSE_SELECT_SCROLL),
					EndContainer(),
				EndContainer(),
				NWidget(NWID_VSCROLLBAR, COLOUR_DARK_GREEN, WID_HP_HOUSE_SELECT_SCROLL),
			EndContainer(),
			/* BOTTOM */
			NWidget(NWID_HORIZONTAL), SetPIP(5, 2, 0),
				/* HOUSE INFOS (LONG TEXTS) */
				NWidget(NWID_VERTICAL), SetPIP(0, 2, 5),
					NWidget(WWT_TEXT, COLOUR_DARK_GREEN, WID_HP_HOUSE_ACCEPTANCE), SetDataTip(STR_HOUSE_BUILD_ACCEPTED_CARGO, STR_NULL), SetFill(1, 0), SetResize(1, 0),
					NWidget(WWT_TEXT, COLOUR_DARK_GREEN, WID_HP_HOUSE_SUPPLY), SetDataTip(STR_HOUSE_BUILD_SUPPLIED_CARGO, STR_NULL), SetFill(1, 0), SetResize(1, 0),
				EndContainer(),
				/* RESIZE BOX */
				NWidget(NWID_VERTICAL),
					NWidget(NWID_SPACER), SetFill(0, 1),
					NWidget(WWT_RESIZEBOX, COLOUR_DARK_GREEN),
				EndContainer(),
			EndContainer(),
		EndContainer(),
	EndContainer(),
};

static WindowDesc _house_picker_desc(
	WDP_AUTO, "build_house", 0, 0,
	WC_BUILD_HOUSE, WC_BUILD_TOOLBAR,
	WDF_CONSTRUCTION,
	_nested_house_picker_widgets, lengthof(_nested_house_picker_widgets)
);

/**
 * Show our house picker.
 * @param parent The toolbar window we're associated with.
 */
void ShowBuildHousePicker()
{
	AllocateWindowDescFront<HousePickerWindow>(&_house_picker_desc, 0);
}


/**
 * Window for selecting towns to build a house in.
 */
struct SelectTownWindow : Window {
	TownList towns;       ///< list of towns
	CommandContainer cmd; ///< command to build the house (CMD_BUILD_HOUSE)
	Scrollbar *vscroll;   ///< scrollbar for the town list

	SelectTownWindow(WindowDesc *desc, const TownList &towns, const CommandContainer &cmd) : Window(desc), towns(towns), cmd(cmd)
	{
		this->CreateNestedTree();
		this->vscroll = this->GetScrollbar(WID_ST_SCROLLBAR);
		this->vscroll->SetCount((uint)this->towns.size());
		this->FinishInitNested();
	}

	virtual void UpdateWidgetSize(int widget, Dimension *size, const Dimension &padding, Dimension *fill, Dimension *resize)
	{
		if (widget != WID_ST_PANEL) return;

		/* Determine the widest string */
		Dimension d = { 0, 0 };
		for (uint i = 0; i < this->towns.size(); i++) {
			SetDParam(0, this->towns[i]);
			d = maxdim(d, GetStringBoundingBox(STR_SELECT_TOWN_LIST_ITEM));
		}

		resize->height = d.height;
		d.height *= 5;
		d.width += WD_FRAMERECT_RIGHT + WD_FRAMERECT_LEFT;
		d.height += WD_FRAMERECT_TOP + WD_FRAMERECT_BOTTOM;
		*size = d;
	}

	virtual void DrawWidget(const Rect &r, int widget) const
	{
		if (widget != WID_ST_PANEL) return;

		uint y = r.top + WD_FRAMERECT_TOP;
		uint end = std::min<uint>(this->vscroll->GetCount(), this->vscroll->GetPosition() + this->vscroll->GetCapacity());
		for (uint i = this->vscroll->GetPosition(); i < end; i++) {
			SetDParam(0, this->towns[i]);
			DrawString(r.left + WD_FRAMERECT_LEFT, r.right - WD_FRAMERECT_RIGHT, y, STR_SELECT_TOWN_LIST_ITEM);
			y += this->resize.step_height;
		}
	}

	virtual void OnClick(Point pt, int widget, int click_count)
	{
		if (widget != WID_ST_PANEL) return;

		uint pos = this->vscroll->GetScrolledRowFromWidget(pt.y, this, WID_ST_PANEL, WD_FRAMERECT_TOP);
		if (pos >= this->towns.size()) return;

		/* Place a house */
		SB(this->cmd.p1, 16, 16, this->towns[pos]);
		DoCommandP(&this->cmd);

		/* Close the window */
		delete this;
	}

	virtual void OnResize()
	{
		this->vscroll->SetCapacityFromWidget(this, WID_ST_PANEL, WD_FRAMERECT_TOP + WD_FRAMERECT_BOTTOM);
	}
};

static const NWidgetPart _nested_select_town_widgets[] = {
	NWidget(NWID_HORIZONTAL),
		NWidget(WWT_CLOSEBOX, COLOUR_DARK_GREEN),
		NWidget(WWT_CAPTION, COLOUR_DARK_GREEN, WID_ST_CAPTION), SetDataTip(STR_SELECT_TOWN_CAPTION, STR_TOOLTIP_WINDOW_TITLE_DRAG_THIS),
		NWidget(WWT_DEFSIZEBOX, COLOUR_DARK_GREEN),
	EndContainer(),
	NWidget(NWID_HORIZONTAL),
		NWidget(WWT_PANEL, COLOUR_DARK_GREEN, WID_ST_PANEL), SetResize(1, 0), SetScrollbar(WID_ST_SCROLLBAR), EndContainer(),
		NWidget(NWID_VERTICAL),
			NWidget(NWID_VSCROLLBAR, COLOUR_DARK_GREEN, WID_ST_SCROLLBAR),
			NWidget(WWT_RESIZEBOX, COLOUR_DARK_GREEN),
		EndContainer(),
	EndContainer(),
};

static WindowDesc _select_town_desc(
	WDP_AUTO, "select_town", 100, 0,
	WC_SELECT_TOWN, WC_NONE,
	WDF_CONSTRUCTION,
	_nested_select_town_widgets, lengthof(_nested_select_town_widgets)
);

static void ShowSelectTownWindow(const TownList &towns, const CommandContainer &cmd)
{
	DeleteWindowByClass(WC_SELECT_TOWN);
	new SelectTownWindow(&_select_town_desc, towns, cmd);
}

static void PlaceProc_House(TileIndex tile)
{
	if (_town_pool.items == 0) {
		ShowErrorMessage(STR_ERROR_CAN_T_BUILD_HOUSE_HERE, STR_ERROR_MUST_FOUND_TOWN_FIRST, WL_INFO);
		return;
	}

	DeleteWindowById(WC_SELECT_TOWN, 0);

	if (_cur_house == INVALID_HOUSE_ID) return;

	/* build a list of towns to join to */
	TownList towns;
	HouseZones house_zones = HouseSpec::Get(_cur_house)->building_availability & HZ_ZONALL;
	uint best_dist = UINT_MAX;
	int best_zone = (int)HZB_BEGIN - 1;
	for (const Town *t : Town::Iterate()) {
		HouseZonesBits town_zone = TryGetTownRadiusGroup(t, tile);
		if (HasBit(house_zones, town_zone) || (_settings_client.scenario.house_ignore_zones == 1 && town_zone != HZB_END) || _settings_client.scenario.house_ignore_zones == 2) {
			/* If CTRL is NOT pressed keep only single town on the list, the best one.
			 * Otherwise add all towns to the list so they can be shown to the player. */
			if (!_ctrl_pressed) {
				if ((int)town_zone < best_zone) continue;
				uint dist = DistanceSquare(tile, t->xy);
				if (dist >= best_dist) continue;
				best_dist = dist;
				if (town_zone != HZB_END) best_zone = town_zone;
				towns.clear();
			}
			towns.push_back(t->index);
		}
	}

	if (towns.size() == 0) {
		ShowErrorMessage(STR_ERROR_CAN_T_BUILD_HOUSE_HERE, STR_ERROR_BUILDING_NOT_ALLOWED_IN_THIS_TOWN_ZONE, WL_INFO);
		return;
	}

	if (towns.size() > 16 && _settings_client.scenario.house_ignore_zones == 2) {
		std::sort(towns.begin(), towns.end(), [&](const TownID a, const TownID b) {
			return DistanceSquare(tile, Town::Get(a)->xy) < DistanceSquare(tile, Town::Get(a)->xy);
		});
		towns.resize(16);
	}

	CommandContainer cmd = NewCommandContainerBasic(
		tile,
		_cur_house, // p1 - house type and town index (town not yet set)
		InteractiveRandom(), // p2 - random bits for the house
		CMD_BUILD_HOUSE | CMD_MSG(STR_ERROR_CAN_T_BUILD_HOUSE_HERE),
		CcPlaySound_CONSTRUCTION_RAIL
	);

	if (!_ctrl_pressed) {
		SB(cmd.p1, 16, 16, towns[0]); // set the town, it's alone on the list
		DoCommandP(&cmd);
	} else {
		if (!_settings_client.gui.persistent_buildingtools) DeleteWindowById(WC_BUILD_HOUSE, 0);
		ShowSelectTownWindow(towns, cmd);
	}
}

void InitializeTownGui()
{
	_town_local_authority_kdtree.Clear();
}<|MERGE_RESOLUTION|>--- conflicted
+++ resolved
@@ -200,32 +200,6 @@
 		}
 	}
 
-<<<<<<< HEAD
-=======
-	/** Draws the contents of the actions panel. May re-initialise window to resize panel, if the list does not fit. */
-	void DrawActions()
-	{
-		Rect r = this->GetWidget<NWidgetBase>(WID_TA_COMMAND_LIST)->GetCurrentRect().Shrink(WD_FRAMERECT_LEFT, WD_FRAMERECT_TOP, WD_FRAMERECT_RIGHT, WD_FRAMERECT_BOTTOM);
-
-		DrawString(r, STR_LOCAL_AUTHORITY_ACTIONS_TITLE);
-		r.top += FONT_HEIGHT_NORMAL;
-
-		/* Draw list of actions */
-		for (int i = 0; i < TACT_COUNT; i++) {
-			/* Don't show actions if disabled in settings. */
-			if (!HasBit(this->enabled_actions, i)) continue;
-
-			/* Set colour of action based on ability to execute and if selected. */
-			TextColour action_colour = TC_GREY | TC_NO_SHADE;
-			if (HasBit(this->available_actions, i)) action_colour = TC_ORANGE;
-			if (this->sel_index == i) action_colour = TC_WHITE;
-
-			DrawString(r, STR_LOCAL_AUTHORITY_ACTION_SMALL_ADVERTISING_CAMPAIGN + i, action_colour);
-			r.top += FONT_HEIGHT_NORMAL;
-		}
-	}
-
->>>>>>> 61da064b
 	void SetStringParameters(int widget) const override
 	{
 		if (widget == WID_TA_CAPTION) {
@@ -293,7 +267,6 @@
 				int y = r.top + WD_FRAMERECT_TOP;
 				int pos = this->vscroll->GetPosition();
 
-<<<<<<< HEAD
 				if (--pos < 0) {
 					DrawString(r.left + WD_FRAMERECT_LEFT, r.right - WD_FRAMERECT_RIGHT, y, STR_LOCAL_AUTHORITY_ACTIONS_TITLE);
 					y += FONT_HEIGHT_NORMAL;
@@ -340,12 +313,6 @@
 								STR_LOCAL_AUTHORITY_SETTING_OVERRIDE_STR, tc);
 						y += FONT_HEIGHT_NORMAL;
 					}
-=======
-					SetDParam(0, action_cost);
-					DrawStringMultiLine(r.Shrink(WD_FRAMERECT_LEFT, WD_FRAMERECT_TOP, WD_FRAMERECT_RIGHT, WD_FRAMERECT_BOTTOM),
-						STR_LOCAL_AUTHORITY_ACTION_TOOLTIP_SMALL_ADVERTISING + this->sel_index,
-						affordable ? TC_YELLOW : TC_RED);
->>>>>>> 61da064b
 				}
 				break;
 			}
@@ -634,14 +601,9 @@
 		if (_settings_game.economy.station_noise_level) {
 			uint16 max_noise = this->town->MaxTownNoise();
 			SetDParam(0, this->town->noise_reached);
-<<<<<<< HEAD
 			SetDParam(1, max_noise);
-			DrawString(r.left + WD_FRAMERECT_LEFT, r.right - WD_FRAMERECT_LEFT, y += FONT_HEIGHT_NORMAL, max_noise == UINT16_MAX ? STR_TOWN_VIEW_NOISE_IN_TOWN_NO_LIMIT : STR_TOWN_VIEW_NOISE_IN_TOWN);
-=======
-			SetDParam(1, this->town->MaxTownNoise());
-			DrawString(tr, STR_TOWN_VIEW_NOISE_IN_TOWN);
+			DrawString(tr, max_noise == UINT16_MAX ? STR_TOWN_VIEW_NOISE_IN_TOWN_NO_LIMIT : STR_TOWN_VIEW_NOISE_IN_TOWN);
 			tr.top += FONT_HEIGHT_NORMAL;
->>>>>>> 61da064b
 		}
 
 		if (!this->town->text.empty()) {
