/*
 * This file is part of OpenTTD.
 * OpenTTD is free software; you can redistribute it and/or modify it under the terms of the GNU General Public License as published by the Free Software Foundation, version 2.
 * OpenTTD is distributed in the hope that it will be useful, but WITHOUT ANY WARRANTY; without even the implied warranty of MERCHANTABILITY or FITNESS FOR A PARTICULAR PURPOSE.
 * See the GNU General Public License for more details. You should have received a copy of the GNU General Public License along with OpenTTD. If not, see <http://www.gnu.org/licenses/>.
 */

/** @file town_gui.cpp GUI for towns. */

#include "stdafx.h"
#include "town.h"
#include "viewport_func.h"
#include "error.h"
#include "gui.h"
#include "command_func.h"
#include "company_func.h"
#include "company_base.h"
#include "company_gui.h"
#include "network/network.h"
#include "string_func.h"
#include "strings_func.h"
#include "sound_func.h"
#include "tilehighlight_func.h"
#include "sortlist_type.h"
#include "road_cmd.h"
#include "landscape.h"
#include "querystring_gui.h"
#include "window_func.h"
#include "townname_func.h"
#include "core/backup_type.hpp"
#include "core/geometry_func.hpp"
#include "genworld.h"
#include "stringfilter_type.h"
#include "widgets/dropdown_func.h"
#include "newgrf_config.h"
#include "newgrf_house.h"
#include "date_func.h"
#include "core/random_func.hpp"
#include "town_kdtree.h"
#include "zoom_func.h"
#include "hotkeys.h"

#include "widgets/town_widget.h"
#include "table/strings.h"
#include "newgrf_debug.h"
#include <algorithm>

#include "safeguards.h"

TownKdtree _town_local_authority_kdtree(&Kdtree_TownXYFunc);

typedef GUIList<const Town*, const bool &> GUITownList;

static void PlaceProc_House(TileIndex tile);

static const NWidgetPart _nested_town_authority_widgets[] = {
	NWidget(NWID_HORIZONTAL),
		NWidget(WWT_CLOSEBOX, COLOUR_BROWN),
		NWidget(WWT_CAPTION, COLOUR_BROWN, WID_TA_CAPTION), SetDataTip(STR_LOCAL_AUTHORITY_CAPTION, STR_TOOLTIP_WINDOW_TITLE_DRAG_THIS),
		NWidget(WWT_TEXTBTN, COLOUR_BROWN, WID_TA_ZONE_BUTTON), SetMinimalSize(50, 0), SetDataTip(STR_LOCAL_AUTHORITY_ZONE, STR_LOCAL_AUTHORITY_ZONE_TOOLTIP),
		NWidget(WWT_SHADEBOX, COLOUR_BROWN),
		NWidget(WWT_DEFSIZEBOX, COLOUR_BROWN),
		NWidget(WWT_STICKYBOX, COLOUR_BROWN),
	EndContainer(),
	NWidget(WWT_PANEL, COLOUR_BROWN, WID_TA_RATING_INFO), SetMinimalSize(317, 92), SetResize(1, 1), EndContainer(),
	NWidget(NWID_HORIZONTAL),
		NWidget(WWT_PANEL, COLOUR_BROWN, WID_TA_COMMAND_LIST), SetMinimalSize(305, 52), SetResize(1, 0), SetDataTip(0x0, STR_LOCAL_AUTHORITY_ACTIONS_TOOLTIP), SetScrollbar(WID_TA_SCROLLBAR), EndContainer(),
		NWidget(NWID_VSCROLLBAR, COLOUR_BROWN, WID_TA_SCROLLBAR),
	EndContainer(),
	NWidget(WWT_PANEL, COLOUR_BROWN, WID_TA_ACTION_INFO), SetMinimalSize(317, 52), SetResize(1, 0), EndContainer(),
	NWidget(NWID_HORIZONTAL),
		NWidget(NWID_SELECTION, INVALID_COLOUR, WID_TA_BTN_SEL),
			NWidget(WWT_PUSHTXTBTN, COLOUR_BROWN, WID_TA_EXECUTE),  SetMinimalSize(317, 12), SetResize(1, 0), SetFill(1, 0), SetDataTip(STR_LOCAL_AUTHORITY_DO_IT_BUTTON, STR_LOCAL_AUTHORITY_DO_IT_TOOLTIP),
			NWidget(WWT_DROPDOWN, COLOUR_BROWN, WID_TA_SETTING),  SetMinimalSize(317, 12), SetResize(1, 0), SetFill(1, 0), SetDataTip(STR_JUST_STRING1, STR_LOCAL_AUTHORITY_SETTING_OVERRIDE_TOOLTIP),
		EndContainer(),
		NWidget(WWT_RESIZEBOX, COLOUR_BROWN),
	EndContainer()
};

/** Town authority window. */
struct TownAuthorityWindow : Window {
private:
	Town *town;    ///< Town being displayed.
	int sel_index; ///< Currently selected town action, \c 0 to \c TACT_COUNT-1, \c -1 means no action selected.
	Scrollbar *vscroll;
	uint displayed_actions_on_previous_painting; ///< Actions that were available on the previous call to OnPaint()

	Dimension icon_size;      ///< Dimensions of company icon
	Dimension exclusive_size; ///< Dimensions of exlusive icon

	/**
	 * Get the position of the Nth set bit.
	 *
	 * If there is no Nth bit set return -1
	 *
	 * @param bits The value to search in
	 * @param n The Nth set bit from which we want to know the position
	 * @return The position of the Nth set bit
	 */
	static int GetNthSetBit(uint32 bits, int n)
	{
		if (n >= 0) {
			for (uint i : SetBitIterator(bits)) {
				n--;
				if (n < 0) return i;
			}
		}
		return -1;
	}

	static bool ChangeSettingsDisabled()
	{
		return _networking && !(_network_server || _network_settings_access) &&
				!(_local_company != COMPANY_SPECTATOR && _settings_game.difficulty.override_town_settings_in_multiplayer);
	}

	static const uint SETTING_OVERRIDE_COUNT = 6;

public:
	TownAuthorityWindow(WindowDesc *desc, WindowNumber window_number) : Window(desc), sel_index(-1), displayed_actions_on_previous_painting(0)
	{
		this->town = Town::Get(window_number);
		this->InitNested(window_number);
		this->vscroll = this->GetScrollbar(WID_TA_SCROLLBAR);
		this->vscroll->SetCapacity((this->GetWidget<NWidgetBase>(WID_TA_COMMAND_LIST)->current_y - WidgetDimensions::scaled.framerect.Vertical()) / GetCharacterHeight(FS_NORMAL));
	}

	void OnInit() override
	{
		this->icon_size      = GetSpriteSize(SPR_COMPANY_ICON);
		this->exclusive_size = GetSpriteSize(SPR_EXCLUSIVE_TRANSPORT);
	}

	void OnPaint() override
	{
		int numact;
		uint buttons = GetMaskOfTownActions(&numact, _local_company, this->town);
		numact += SETTING_OVERRIDE_COUNT;
		if (buttons != displayed_actions_on_previous_painting) this->SetDirty();
		displayed_actions_on_previous_painting = buttons;

		this->vscroll->SetCount(numact + 1);

		if (this->sel_index != -1 && this->sel_index < 0x100 && !HasBit(buttons, this->sel_index)) {
			this->sel_index = -1;
		}

		this->SetWidgetLoweredState(WID_TA_ZONE_BUTTON, this->town->show_zone);
		this->SetWidgetDisabledState(WID_TA_EXECUTE, this->sel_index == -1 || this->sel_index >= 0x100);
		this->SetWidgetDisabledState(WID_TA_SETTING, ChangeSettingsDisabled());
		this->GetWidget<NWidgetStacked>(WID_TA_BTN_SEL)->SetDisplayedPlane(this->sel_index >= 0x100 ? 1 : 0);

		this->DrawWidgets();
		if (!this->IsShaded()) this->DrawRatings();
	}

	/** Draw the contents of the ratings panel. May request a resize of the window if the contents does not fit. */
	void DrawRatings()
	{
		Rect r = this->GetWidget<NWidgetBase>(WID_TA_RATING_INFO)->GetCurrentRect().Shrink(WidgetDimensions::scaled.framerect);

		int text_y_offset      = (this->resize.step_height - GetCharacterHeight(FS_NORMAL)) / 2;
		int icon_y_offset      = (this->resize.step_height - this->icon_size.height) / 2;
		int exclusive_y_offset = (this->resize.step_height - this->exclusive_size.height) / 2;

		DrawString(r.left, r.right, r.top + text_y_offset, STR_LOCAL_AUTHORITY_COMPANY_RATINGS);
		r.top += this->resize.step_height;

		bool rtl = _current_text_dir == TD_RTL;
		Rect icon      = r.WithWidth(this->icon_size.width, rtl);
		Rect exclusive = r.Indent(this->icon_size.width + WidgetDimensions::scaled.hsep_normal, rtl).WithWidth(this->exclusive_size.width, rtl);
		Rect text      = r.Indent(this->icon_size.width + WidgetDimensions::scaled.hsep_normal + this->exclusive_size.width + WidgetDimensions::scaled.hsep_normal, rtl);

		/* Draw list of companies */
		for (const Company *c : Company::Iterate()) {
			if ((HasBit(this->town->have_ratings, c->index) || this->town->exclusivity == c->index)) {
				DrawCompanyIcon(c->index, icon.left, text.top + icon_y_offset);

				SetDParam(0, c->index);
				SetDParam(1, c->index);

				int rating = this->town->ratings[c->index];
				StringID str = STR_CARGO_RATING_APPALLING;
				if (rating > RATING_APPALLING) str++;
				if (rating > RATING_VERYPOOR)  str++;
				if (rating > RATING_POOR)      str++;
				if (rating > RATING_MEDIOCRE)  str++;
				if (rating > RATING_GOOD)      str++;
				if (rating > RATING_VERYGOOD)  str++;
				if (rating > RATING_EXCELLENT) str++;

				SetDParam(2, str);
				if (this->town->exclusivity == c->index) {
					DrawSprite(SPR_EXCLUSIVE_TRANSPORT, COMPANY_SPRITE_COLOUR(c->index), exclusive.left, text.top + exclusive_y_offset);
				}

				DrawString(text.left, text.right, text.top + text_y_offset, STR_LOCAL_AUTHORITY_COMPANY_RATING);
				text.top += this->resize.step_height;
			}
		}

		text.bottom = text.top - 1;
		if (text.bottom > r.bottom) {
			/* If the company list is too big to fit, mark ourself dirty and draw again. */
			ResizeWindow(this, 0, text.bottom - r.bottom, false);
		}
	}

	void SetStringParameters(int widget) const override
	{
		if (widget == WID_TA_CAPTION) {
			SetDParam(0, this->window_number);
		} else if (widget == WID_TA_SETTING) {
			SetDParam(0, STR_EMPTY);
			if (this->sel_index >= 0x100 && this->sel_index < (int)(0x100 + SETTING_OVERRIDE_COUNT)) {
				if (!HasBit(this->town->override_flags, this->sel_index - 0x100)) {
					SetDParam(0, STR_COLOUR_DEFAULT);
				} else {
					int idx = this->sel_index - 0x100;
					switch (idx) {
						case TSOF_OVERRIDE_BUILD_ROADS:
						case TSOF_OVERRIDE_BUILD_LEVEL_CROSSINGS:
						case TSOF_OVERRIDE_BUILD_BRIDGES:
							SetDParam(0, HasBit(this->town->override_values, idx) ? STR_CONFIG_SETTING_ON : STR_CONFIG_SETTING_OFF);
							break;
						case TSOF_OVERRIDE_BUILD_TUNNELS:
							SetDParam(0, STR_CONFIG_SETTING_TOWN_TUNNELS_FORBIDDEN + this->town->build_tunnels);
							break;
						case TSOF_OVERRIDE_BUILD_INCLINED_ROADS:
							SetDParam(0, STR_CONFIG_SETTING_TOWN_MAX_ROAD_SLOPE_VALUE + ((this->town->max_road_slope == 0) ? 1 : 0));
							SetDParam(1, this->town->max_road_slope);
							break;
						case TSOF_OVERRIDE_GROWTH:
							SetDParam(0, STR_CONFIG_SETTING_TOWN_GROWTH_NONE);
							break;
					}
				}
			}
		}
	}

	void DrawWidget(const Rect &r, int widget) const override
	{
		switch (widget) {
			case WID_TA_ACTION_INFO:
				if (this->sel_index != -1) {
					TextColour colour = TC_FROMSTRING;
					StringID text = STR_NULL;
					if (this->sel_index >= 0x100) {
						SetDParam(1, STR_EMPTY);
						switch (this->sel_index - 0x100) {
							case TSOF_OVERRIDE_BUILD_ROADS:
								SetDParam(1, STR_CONFIG_SETTING_ALLOW_TOWN_ROADS_HELPTEXT);
								break;
							case TSOF_OVERRIDE_BUILD_LEVEL_CROSSINGS:
								SetDParam(1, STR_CONFIG_SETTING_ALLOW_TOWN_LEVEL_CROSSINGS_HELPTEXT);
								break;
							case TSOF_OVERRIDE_BUILD_TUNNELS:
								SetDParam(1, STR_CONFIG_SETTING_TOWN_TUNNELS_HELPTEXT);
								break;
							case TSOF_OVERRIDE_BUILD_INCLINED_ROADS:
								SetDParam(1, STR_CONFIG_SETTING_TOWN_MAX_ROAD_SLOPE_HELPTEXT);
								break;
							case TSOF_OVERRIDE_GROWTH:
								SetDParam(1, STR_CONFIG_SETTING_TOWN_GROWTH_HELPTEXT);
								break;
							case TSOF_OVERRIDE_BUILD_BRIDGES:
								SetDParam(1, STR_CONFIG_SETTING_ALLOW_TOWN_BRIDGES_HELPTEXT);
								break;
						}
						text = STR_LOCAL_AUTHORITY_SETTING_OVERRIDE_TEXT;
						SetDParam(0, STR_LOCAL_AUTHORITY_SETTING_OVERRIDE_ALLOW_ROADS + this->sel_index - 0x100);
					} else {
						colour = TC_YELLOW;
						text = STR_LOCAL_AUTHORITY_ACTION_TOOLTIP_SMALL_ADVERTISING + this->sel_index;
						SetDParam(0, _price[PR_TOWN_ACTION] * _town_action_costs[this->sel_index] >> 8);
					}
					DrawStringMultiLine(r.Shrink(WidgetDimensions::scaled.framerect), text, colour);
				}
				break;
			case WID_TA_COMMAND_LIST: {
				int numact;
				uint buttons = GetMaskOfTownActions(&numact, _local_company, this->town);
				numact += SETTING_OVERRIDE_COUNT;
				Rect ir = r.Shrink(WidgetDimensions::scaled.framerect);
				int y = ir.top;
				int pos = this->vscroll->GetPosition();

				if (--pos < 0) {
					DrawString(ir.left, ir.right, y, STR_LOCAL_AUTHORITY_ACTIONS_TITLE);
					y += GetCharacterHeight(FS_NORMAL);
				}

				for (int i = 0; buttons; i++, buttons >>= 1) {
					if ((buttons & 1) && --pos < 0) {
						DrawString(ir.left, ir.right, y,
								STR_LOCAL_AUTHORITY_ACTION_SMALL_ADVERTISING_CAMPAIGN + i, this->sel_index == i ? TC_WHITE : TC_ORANGE);
						y += GetCharacterHeight(FS_NORMAL);
					}
				}
				for (int i = 0; i < (int)SETTING_OVERRIDE_COUNT; i++) {
					if (--pos < 0) {
						const bool disabled = ChangeSettingsDisabled();
						const bool selected = (this->sel_index == (0x100 + i));
						const TextColour tc = disabled ? (TC_NO_SHADE | (selected ? TC_SILVER : TC_GREY)) : (selected ? TC_WHITE : TC_ORANGE);
						const bool overriden = HasBit(this->town->override_flags, i);
						SetDParam(0, STR_LOCAL_AUTHORITY_SETTING_OVERRIDE_ALLOW_ROADS + i);
						SetDParam(1, overriden ? STR_JUST_STRING1 : STR_LOCAL_AUTHORITY_SETTING_OVERRIDE_DEFAULT);
						switch (i) {
							case TSOF_OVERRIDE_BUILD_ROADS:
								SetDParam(2, this->town->GetAllowBuildRoads() ? STR_CONFIG_SETTING_ON : STR_CONFIG_SETTING_OFF);
								break;

							case TSOF_OVERRIDE_BUILD_LEVEL_CROSSINGS:
								SetDParam(2, this->town->GetAllowBuildLevelCrossings() ? STR_CONFIG_SETTING_ON : STR_CONFIG_SETTING_OFF);
								break;

							case TSOF_OVERRIDE_BUILD_TUNNELS: {
								TownTunnelMode tunnel_mode = this->town->GetBuildTunnelMode();
								SetDParam(2, STR_CONFIG_SETTING_TOWN_TUNNELS_FORBIDDEN + tunnel_mode);
								break;
							}

							case TSOF_OVERRIDE_BUILD_INCLINED_ROADS: {
								uint8 max_slope = this->town->GetBuildMaxRoadSlope();
								SetDParam(2, STR_CONFIG_SETTING_TOWN_MAX_ROAD_SLOPE_VALUE + ((max_slope == 0) ? 1 : 0));
								SetDParam(3, max_slope);
								break;
							}

							case TSOF_OVERRIDE_GROWTH:
								SetDParam(1, overriden ? STR_CONFIG_SETTING_TOWN_GROWTH_NONE : STR_COLOUR_DEFAULT);
								break;

							case TSOF_OVERRIDE_BUILD_BRIDGES:
								SetDParam(2, this->town->GetAllowBuildBridges() ? STR_CONFIG_SETTING_ON : STR_CONFIG_SETTING_OFF);
								break;
						}
						DrawString(ir.left, ir.right, y,
								STR_LOCAL_AUTHORITY_SETTING_OVERRIDE_STR, tc);
						y += GetCharacterHeight(FS_NORMAL);
					}
				}
				break;
			}
		}
	}

	void UpdateWidgetSize(int widget, Dimension *size, [[maybe_unused]] const Dimension &padding, [[maybe_unused]] Dimension *fill, [[maybe_unused]] Dimension *resize) override
	{
		switch (widget) {
			case WID_TA_ACTION_INFO: {
				assert(size->width > padding.width && size->height > padding.height);
				Dimension d = {0, 0};
				for (int i = 0; i < TACT_COUNT; i++) {
					SetDParam(0, _price[PR_TOWN_ACTION] * _town_action_costs[i] >> 8);
					d = maxdim(d, GetStringMultiLineBoundingBox(STR_LOCAL_AUTHORITY_ACTION_TOOLTIP_SMALL_ADVERTISING + i, *size));
				}
				d.width += padding.width;
				d.height += padding.height;
				*size = maxdim(*size, d);
				break;
			}

			case WID_TA_COMMAND_LIST:
				size->height = (5 + SETTING_OVERRIDE_COUNT) * GetCharacterHeight(FS_NORMAL) + padding.height;
				size->width = GetStringBoundingBox(STR_LOCAL_AUTHORITY_ACTIONS_TITLE).width;
				for (uint i = 0; i < TACT_COUNT; i++ ) {
					size->width = std::max(size->width, GetStringBoundingBox(STR_LOCAL_AUTHORITY_ACTION_SMALL_ADVERTISING_CAMPAIGN + i).width + padding.width);
				}
				size->width += padding.width;
				break;

			case WID_TA_RATING_INFO:
				resize->height = std::max({this->icon_size.height + WidgetDimensions::scaled.vsep_normal, this->exclusive_size.height + WidgetDimensions::scaled.vsep_normal, (uint)GetCharacterHeight(FS_NORMAL)});
				size->height = 9 * resize->height + padding.height;
				break;
		}
	}

	void OnClick([[maybe_unused]] Point pt, int widget, [[maybe_unused]] int click_count) override
	{
		switch (widget) {
			case WID_TA_ZONE_BUTTON: {
				bool new_show_state = !this->town->show_zone;
				TownID index = this->town->index;

				new_show_state ? _town_local_authority_kdtree.Insert(index) : _town_local_authority_kdtree.Remove(index);

				this->town->show_zone = new_show_state;
				this->SetWidgetLoweredState(widget, new_show_state);
				this->SetWidgetDirty(widget);
				MarkWholeNonMapViewportsDirty();
				break;
			}

			case WID_TA_COMMAND_LIST: {
				int y = this->GetRowFromWidget(pt.y, WID_TA_COMMAND_LIST, 1, GetCharacterHeight(FS_NORMAL));
				if (!IsInsideMM(y, 0, 5 + SETTING_OVERRIDE_COUNT)) return;

				const uint setting_override_offset = 32 - SETTING_OVERRIDE_COUNT;

				y = GetNthSetBit(GetMaskOfTownActions(nullptr, _local_company, this->town) | (UINT32_MAX << setting_override_offset), y + this->vscroll->GetPosition() - 1);
				if (y >= (int)setting_override_offset) {
					this->sel_index = y + 0x100 - setting_override_offset;
					this->SetDirty();
					break;
				} else if (y >= 0) {
					this->sel_index = y;
					this->SetDirty();
				}
				/* When double-clicking, continue */
				if (click_count == 1 || y < 0) break;
				FALLTHROUGH;
			}

			case WID_TA_EXECUTE:
				DoCommandP(this->town->xy, this->window_number, this->sel_index, CMD_DO_TOWN_ACTION | CMD_MSG(STR_ERROR_CAN_T_DO_THIS));
				break;

			case WID_TA_SETTING: {
				uint8 idx = this->sel_index - 0x100;
				switch (idx) {
					case TSOF_OVERRIDE_BUILD_ROADS:
					case TSOF_OVERRIDE_BUILD_LEVEL_CROSSINGS:
					case TSOF_OVERRIDE_BUILD_BRIDGES: {
						int value = HasBit(this->town->override_flags, idx) ? (HasBit(this->town->override_values, idx) ? 2 : 1) : 0;
						const StringID names[] = {
							STR_COLOUR_DEFAULT,
							STR_CONFIG_SETTING_OFF,
							STR_CONFIG_SETTING_ON,
							INVALID_STRING_ID
						};
						ShowDropDownMenu(this, names, value, WID_TA_SETTING, 0, 0);
						break;
					}
					case TSOF_OVERRIDE_BUILD_TUNNELS: {
						const StringID names[] = {
							STR_COLOUR_DEFAULT,
							STR_CONFIG_SETTING_TOWN_TUNNELS_FORBIDDEN,
							STR_CONFIG_SETTING_TOWN_TUNNELS_ALLOWED_OBSTRUCTION,
							STR_CONFIG_SETTING_TOWN_TUNNELS_ALLOWED,
							INVALID_STRING_ID
						};
						ShowDropDownMenu(this, names, HasBit(this->town->override_flags, idx) ? this->town->build_tunnels + 1 : 0, WID_TA_SETTING, 0, 0);
						break;
					}
					case TSOF_OVERRIDE_BUILD_INCLINED_ROADS: {
						DropDownList dlist;
						dlist.emplace_back(new DropDownListStringItem(STR_COLOUR_DEFAULT, 0, false));
						dlist.emplace_back(new DropDownListStringItem(STR_CONFIG_SETTING_TOWN_MAX_ROAD_SLOPE_ZERO, 1, false));
						for (int i = 1; i <= 8; i++) {
							SetDParam(0, i);
							dlist.emplace_back(new DropDownListStringItem(STR_CONFIG_SETTING_TOWN_MAX_ROAD_SLOPE_VALUE, i + 1, false));
						}
						ShowDropDownList(this, std::move(dlist), HasBit(this->town->override_flags, idx) ? this->town->max_road_slope + 1 : 0, WID_TA_SETTING);
						break;
					}
					case TSOF_OVERRIDE_GROWTH: {
						int value = HasBit(this->town->override_flags, idx) ? 1 : 0;
						const StringID names[] = {
							STR_COLOUR_DEFAULT,
							STR_CONFIG_SETTING_TOWN_GROWTH_NONE,
							INVALID_STRING_ID
						};
						ShowDropDownMenu(this, names, value, WID_TA_SETTING, 0, 0);
						break;
					}
				}
				break;
			}
		}
	}


	virtual void OnDropdownSelect(int widget, int index) override
	{
		switch (widget) {
			case WID_TA_SETTING: {
				if (index < 0) break;
				uint32 p2 = this->sel_index - 0x100;
				if (index > 0) {
					SetBit(p2, 16);
					p2 |= (index - 1) << 8;
				}
				Commands cmd = (_networking && !(_network_server || _network_settings_access)) ? CMD_TOWN_SETTING_OVERRIDE_NON_ADMIN : CMD_TOWN_SETTING_OVERRIDE;
				DoCommandP(this->town->xy, this->window_number, p2, cmd | CMD_MSG(STR_ERROR_CAN_T_DO_THIS));
				break;
			}

			default: NOT_REACHED();
		}

		this->SetDirty();
	}

	void OnHundredthTick() override
	{
		this->SetDirty();
	}
};

static WindowDesc _town_authority_desc(__FILE__, __LINE__,
	WDP_AUTO, "view_town_authority", 317, 222,
	WC_TOWN_AUTHORITY, WC_NONE,
	0,
	std::begin(_nested_town_authority_widgets), std::end(_nested_town_authority_widgets)
);

static void ShowTownAuthorityWindow(uint town)
{
	AllocateWindowDescFront<TownAuthorityWindow>(&_town_authority_desc, town);
}


/* Town view window. */
struct TownViewWindow : Window {
private:
	Town *town; ///< Town displayed by the window.

public:
	static const int WID_TV_HEIGHT_NORMAL = 150;

	TownViewWindow(WindowDesc *desc, WindowNumber window_number) : Window(desc)
	{
		this->CreateNestedTree();

		this->town = Town::Get(window_number);
		if (this->town->larger_town) this->GetWidget<NWidgetCore>(WID_TV_CAPTION)->widget_data = STR_TOWN_VIEW_CITY_CAPTION;

		this->FinishInitNested(window_number);

		this->flags |= WF_DISABLE_VP_SCROLL;
		NWidgetViewport *nvp = this->GetWidget<NWidgetViewport>(WID_TV_VIEWPORT);
		nvp->InitializeViewport(this, this->town->xy, ScaleZoomGUI(ZOOM_LVL_TOWN));
	}

	void Close([[maybe_unused]] int data = 0) override
	{
		SetViewportCatchmentTown(Town::Get(this->window_number), false);
		this->Window::Close();
	}

	void SetStringParameters(int widget) const override
	{
		if (widget == WID_TV_CAPTION) SetDParam(0, this->town->index);
	}

	void OnPaint() override
	{
		extern const Town *_viewport_highlight_town;
		this->SetWidgetLoweredState(WID_TV_CATCHMENT, _viewport_highlight_town == this->town);
		this->SetWidgetDisabledState(WID_TV_CHANGE_NAME, _networking && !(_network_server || _network_settings_access) &&
				!(_local_company != COMPANY_SPECTATOR && _settings_game.difficulty.rename_towns_in_multiplayer));

		this->DrawWidgets();
	}

	void DrawWidget(const Rect &r, int widget) const override
	{
		if (widget != WID_TV_INFO) return;

		Rect tr = r.Shrink(WidgetDimensions::scaled.framerect);

		SetDParam(0, this->town->cache.population);
		SetDParam(1, this->town->cache.num_houses);
		DrawString(tr, STR_TOWN_VIEW_POPULATION_HOUSES);
		tr.top += GetCharacterHeight(FS_NORMAL);

		SetDParam(0, 1 << CT_PASSENGERS);
		SetDParam(1, this->town->supplied[CT_PASSENGERS].old_act);
		SetDParam(2, this->town->supplied[CT_PASSENGERS].old_max);
		DrawString(tr, STR_TOWN_VIEW_CARGO_LAST_MONTH_MAX);
		tr.top += GetCharacterHeight(FS_NORMAL);

		SetDParam(0, 1 << CT_MAIL);
		SetDParam(1, this->town->supplied[CT_MAIL].old_act);
		SetDParam(2, this->town->supplied[CT_MAIL].old_max);
		DrawString(tr, STR_TOWN_VIEW_CARGO_LAST_MONTH_MAX);
		tr.top += GetCharacterHeight(FS_NORMAL);

		bool first = true;
		for (int i = TE_BEGIN; i < TE_END; i++) {
			if (this->town->goal[i] == 0) continue;
			if (this->town->goal[i] == TOWN_GROWTH_WINTER && (TileHeight(this->town->xy) < LowestSnowLine() || this->town->cache.population <= 90)) continue;
			if (this->town->goal[i] == TOWN_GROWTH_DESERT && (GetTropicZone(this->town->xy) != TROPICZONE_DESERT || this->town->cache.population <= 60)) continue;

			if (first) {
				DrawString(tr, STR_TOWN_VIEW_CARGO_FOR_TOWNGROWTH);
				tr.top += GetCharacterHeight(FS_NORMAL);
				first = false;
			}

			bool rtl = _current_text_dir == TD_RTL;

			const CargoSpec *cargo = FindFirstCargoWithTownEffect((TownEffect)i);
			assert(cargo != nullptr);

			StringID string;

			if (this->town->goal[i] == TOWN_GROWTH_DESERT || this->town->goal[i] == TOWN_GROWTH_WINTER) {
				/* For 'original' gameplay, don't show the amount required (you need 1 or more ..) */
				string = STR_TOWN_VIEW_CARGO_FOR_TOWNGROWTH_DELIVERED_GENERAL;
				if (this->town->received[i].old_act == 0) {
					string = STR_TOWN_VIEW_CARGO_FOR_TOWNGROWTH_REQUIRED_GENERAL;

					if (this->town->goal[i] == TOWN_GROWTH_WINTER && TileHeight(this->town->xy) < GetSnowLine()) {
						string = STR_TOWN_VIEW_CARGO_FOR_TOWNGROWTH_REQUIRED_WINTER;
					}
				}

				SetDParam(0, cargo->name);
			} else {
				string = STR_TOWN_VIEW_CARGO_FOR_TOWNGROWTH_DELIVERED;
				if (this->town->received[i].old_act < this->town->goal[i]) {
					string = STR_TOWN_VIEW_CARGO_FOR_TOWNGROWTH_REQUIRED;
				}

				SetDParam(0, cargo->Index());
				SetDParam(1, this->town->received[i].old_act);
				SetDParam(2, cargo->Index());
				SetDParam(3, this->town->goal[i]);
			}
			DrawString(tr.Indent(20, rtl), string);
			tr.top += GetCharacterHeight(FS_NORMAL);
		}

		if (HasBit(this->town->flags, TOWN_IS_GROWING)) {
			SetDParam(0, RoundDivSU(this->town->growth_rate + 1, DAY_TICKS));
			DrawString(tr, this->town->fund_buildings_months == 0 ? STR_TOWN_VIEW_TOWN_GROWS_EVERY : STR_TOWN_VIEW_TOWN_GROWS_EVERY_FUNDED);
			tr.top += GetCharacterHeight(FS_NORMAL);
		} else {
			DrawString(tr, STR_TOWN_VIEW_TOWN_GROW_STOPPED);
			tr.top += GetCharacterHeight(FS_NORMAL);
		}

		/* only show the town noise, if the noise option is activated. */
		if (_settings_game.economy.station_noise_level) {
			uint16 max_noise = this->town->MaxTownNoise();
			SetDParam(0, this->town->noise_reached);
			SetDParam(1, max_noise);
			DrawString(tr, max_noise == UINT16_MAX ? STR_TOWN_VIEW_NOISE_IN_TOWN_NO_LIMIT : STR_TOWN_VIEW_NOISE_IN_TOWN);
			tr.top += GetCharacterHeight(FS_NORMAL);
		}

		if (!this->town->text.empty()) {
			SetDParamStr(0, this->town->text);
			tr.top = DrawStringMultiLine(tr, STR_JUST_RAW_STRING, TC_BLACK);
		}
	}

	void OnClick([[maybe_unused]] Point pt, int widget, [[maybe_unused]] int click_count) override
	{
		switch (widget) {
			case WID_TV_CENTER_VIEW: // scroll to location
				if (_ctrl_pressed) {
					ShowExtraViewportWindow(this->town->xy);
				} else {
					ScrollMainWindowToTile(this->town->xy);
				}
				break;

			case WID_TV_SHOW_AUTHORITY: // town authority
				ShowTownAuthorityWindow(this->window_number);
				break;

			case WID_TV_CHANGE_NAME: // rename
				SetDParam(0, this->window_number);
				ShowQueryString(STR_TOWN_NAME, STR_TOWN_VIEW_RENAME_TOWN_BUTTON, MAX_LENGTH_TOWN_NAME_CHARS, this, CS_ALPHANUMERAL, QSF_ENABLE_DEFAULT | QSF_LEN_IN_CHARS);
				break;

			case WID_TV_CATCHMENT:
				SetViewportCatchmentTown(Town::Get(this->window_number), !this->IsWidgetLowered(WID_TV_CATCHMENT));
				break;

			case WID_TV_EXPAND: { // expand town - only available on Scenario editor
				DoCommandP(0, this->window_number, 0, CMD_EXPAND_TOWN | CMD_MSG(STR_ERROR_CAN_T_EXPAND_TOWN));
				break;
			}

			case WID_TV_DELETE: // delete town - only available on Scenario editor
				DoCommandP(0, this->window_number, 0, CMD_DELETE_TOWN | CMD_MSG(STR_ERROR_TOWN_CAN_T_DELETE));
				break;
		}
	}

	void UpdateWidgetSize(int widget, Dimension *size, [[maybe_unused]] const Dimension &padding, [[maybe_unused]] Dimension *fill, [[maybe_unused]] Dimension *resize) override
	{
		switch (widget) {
			case WID_TV_INFO:
				size->height = GetDesiredInfoHeight(size->width) + padding.height;
				break;
		}
	}

	/**
	 * Gets the desired height for the information panel.
	 * @return the desired height in pixels.
	 */
	uint GetDesiredInfoHeight(int width) const
	{
		uint aimed_height = 3 * GetCharacterHeight(FS_NORMAL);

		bool first = true;
		for (int i = TE_BEGIN; i < TE_END; i++) {
			if (this->town->goal[i] == 0) continue;
			if (this->town->goal[i] == TOWN_GROWTH_WINTER && (TileHeight(this->town->xy) < LowestSnowLine() || this->town->cache.population <= 90)) continue;
			if (this->town->goal[i] == TOWN_GROWTH_DESERT && (GetTropicZone(this->town->xy) != TROPICZONE_DESERT || this->town->cache.population <= 60)) continue;

			if (first) {
				aimed_height += GetCharacterHeight(FS_NORMAL);
				first = false;
			}
			aimed_height += GetCharacterHeight(FS_NORMAL);
		}
		aimed_height += GetCharacterHeight(FS_NORMAL);

		if (_settings_game.economy.station_noise_level) aimed_height += GetCharacterHeight(FS_NORMAL);

		if (!this->town->text.empty()) {
			SetDParamStr(0, this->town->text);
			aimed_height += GetStringHeight(STR_JUST_RAW_STRING, width - WidgetDimensions::scaled.framerect.Horizontal());
		}

		return aimed_height;
	}

	void ResizeWindowAsNeeded()
	{
		const NWidgetBase *nwid_info = this->GetWidget<NWidgetBase>(WID_TV_INFO);
		uint aimed_height = GetDesiredInfoHeight(nwid_info->current_x);
		if (aimed_height > nwid_info->current_y || (aimed_height < nwid_info->current_y && nwid_info->current_y > nwid_info->smallest_y)) {
			this->ReInit();
		}
	}

	void OnResize() override
	{
		if (this->viewport != nullptr) {
			NWidgetViewport *nvp = this->GetWidget<NWidgetViewport>(WID_TV_VIEWPORT);
			nvp->UpdateViewportCoordinates(this);

			ScrollWindowToTile(this->town->xy, this, true); // Re-center viewport.
		}
	}

	/**
	 * Some data on this window has become invalid.
	 * @param data Information about the changed data.
	 * @param gui_scope Whether the call is done from GUI scope. You may not do everything when not in GUI scope. See #InvalidateWindowData() for details.
	 */
	void OnInvalidateData([[maybe_unused]] int data = 0, [[maybe_unused]] bool gui_scope = true) override
	{
		if (!gui_scope) return;
		/* Called when setting station noise or required cargoes have changed, in order to resize the window */
		this->SetDirty(); // refresh display for current size. This will allow to avoid glitches when downgrading
		this->ResizeWindowAsNeeded();
	}

	void OnQueryTextFinished(char *str) override
	{
		if (str == nullptr) return;

		DoCommandP(0, this->window_number, 0, ((_networking && !(_network_server || _network_settings_access)) ? CMD_RENAME_TOWN_NON_ADMIN : CMD_RENAME_TOWN) | CMD_MSG(STR_ERROR_CAN_T_RENAME_TOWN), nullptr, str);
	}

	bool IsNewGRFInspectable() const override
	{
		return ::IsNewGRFInspectable(GSF_FAKE_TOWNS, this->window_number);
	}

	void ShowNewGRFInspectWindow() const override
	{
		::ShowNewGRFInspectWindow(GSF_FAKE_TOWNS, this->window_number);
	}
};

static const NWidgetPart _nested_town_game_view_widgets[] = {
	NWidget(NWID_HORIZONTAL),
		NWidget(WWT_CLOSEBOX, COLOUR_BROWN),
		NWidget(WWT_PUSHIMGBTN, COLOUR_BROWN, WID_TV_CHANGE_NAME), SetMinimalSize(12, 14), SetDataTip(SPR_RENAME, STR_TOWN_VIEW_RENAME_TOOLTIP),
		NWidget(WWT_CAPTION, COLOUR_BROWN, WID_TV_CAPTION), SetDataTip(STR_TOWN_VIEW_TOWN_CAPTION, STR_TOOLTIP_WINDOW_TITLE_DRAG_THIS),
		NWidget(WWT_PUSHIMGBTN, COLOUR_BROWN, WID_TV_CENTER_VIEW), SetMinimalSize(12, 14), SetDataTip(SPR_GOTO_LOCATION, STR_TOWN_VIEW_CENTER_TOOLTIP),
		NWidget(WWT_DEBUGBOX, COLOUR_BROWN),
		NWidget(WWT_SHADEBOX, COLOUR_BROWN),
		NWidget(WWT_DEFSIZEBOX, COLOUR_BROWN),
		NWidget(WWT_STICKYBOX, COLOUR_BROWN),
	EndContainer(),
	NWidget(WWT_PANEL, COLOUR_BROWN),
		NWidget(WWT_INSET, COLOUR_BROWN), SetPadding(2, 2, 2, 2),
			NWidget(NWID_VIEWPORT, INVALID_COLOUR, WID_TV_VIEWPORT), SetMinimalSize(254, 86), SetFill(1, 0), SetResize(1, 1),
		EndContainer(),
	EndContainer(),
	NWidget(WWT_PANEL, COLOUR_BROWN, WID_TV_INFO), SetMinimalSize(260, 32), SetResize(1, 0), SetFill(1, 0), EndContainer(),
	NWidget(NWID_HORIZONTAL, NC_EQUALSIZE),
		NWidget(WWT_PUSHTXTBTN, COLOUR_BROWN, WID_TV_SHOW_AUTHORITY), SetMinimalSize(80, 12), SetFill(1, 1), SetResize(1, 0), SetDataTip(STR_TOWN_VIEW_LOCAL_AUTHORITY_BUTTON, STR_TOWN_VIEW_LOCAL_AUTHORITY_TOOLTIP),
		NWidget(WWT_TEXTBTN, COLOUR_BROWN, WID_TV_CATCHMENT), SetMinimalSize(40, 12), SetFill(1, 1), SetResize(1, 0), SetDataTip(STR_BUTTON_CATCHMENT, STR_TOOLTIP_CATCHMENT),
		NWidget(WWT_RESIZEBOX, COLOUR_BROWN),
	EndContainer(),
};

static WindowDesc _town_game_view_desc(__FILE__, __LINE__,
	WDP_AUTO, "view_town", 260, TownViewWindow::WID_TV_HEIGHT_NORMAL,
	WC_TOWN_VIEW, WC_NONE,
	0,
	std::begin(_nested_town_game_view_widgets), std::end(_nested_town_game_view_widgets)
);

static const NWidgetPart _nested_town_editor_view_widgets[] = {
	NWidget(NWID_HORIZONTAL),
		NWidget(WWT_CLOSEBOX, COLOUR_BROWN),
		NWidget(WWT_PUSHIMGBTN, COLOUR_BROWN, WID_TV_CHANGE_NAME), SetMinimalSize(12, 14), SetDataTip(SPR_RENAME, STR_TOWN_VIEW_RENAME_TOOLTIP),
		NWidget(WWT_CAPTION, COLOUR_BROWN, WID_TV_CAPTION), SetDataTip(STR_TOWN_VIEW_TOWN_CAPTION, STR_TOOLTIP_WINDOW_TITLE_DRAG_THIS),
		NWidget(WWT_PUSHIMGBTN, COLOUR_BROWN, WID_TV_CENTER_VIEW), SetMinimalSize(12, 14), SetDataTip(SPR_GOTO_LOCATION, STR_TOWN_VIEW_CENTER_TOOLTIP),
		NWidget(WWT_DEBUGBOX, COLOUR_BROWN),
		NWidget(WWT_SHADEBOX, COLOUR_BROWN),
		NWidget(WWT_DEFSIZEBOX, COLOUR_BROWN),
		NWidget(WWT_STICKYBOX, COLOUR_BROWN),
	EndContainer(),
	NWidget(WWT_PANEL, COLOUR_BROWN),
		NWidget(WWT_INSET, COLOUR_BROWN), SetPadding(2, 2, 2, 2),
			NWidget(NWID_VIEWPORT, INVALID_COLOUR, WID_TV_VIEWPORT), SetMinimalSize(254, 86), SetFill(1, 1), SetResize(1, 1),
		EndContainer(),
	EndContainer(),
	NWidget(WWT_PANEL, COLOUR_BROWN, WID_TV_INFO), SetMinimalSize(260, 32), SetResize(1, 0), SetFill(1, 0), EndContainer(),
	NWidget(NWID_HORIZONTAL, NC_EQUALSIZE),
		NWidget(WWT_PUSHTXTBTN, COLOUR_BROWN, WID_TV_EXPAND), SetMinimalSize(80, 12), SetFill(1, 1), SetResize(1, 0), SetDataTip(STR_TOWN_VIEW_EXPAND_BUTTON, STR_TOWN_VIEW_EXPAND_TOOLTIP),
		NWidget(WWT_PUSHTXTBTN, COLOUR_BROWN, WID_TV_DELETE), SetMinimalSize(80, 12), SetFill(1, 1), SetResize(1, 0), SetDataTip(STR_TOWN_VIEW_DELETE_BUTTON, STR_TOWN_VIEW_DELETE_TOOLTIP),
		NWidget(WWT_TEXTBTN, COLOUR_BROWN, WID_TV_CATCHMENT), SetMinimalSize(40, 12), SetFill(1, 1), SetResize(1, 0), SetDataTip(STR_BUTTON_CATCHMENT, STR_TOOLTIP_CATCHMENT),
		NWidget(WWT_RESIZEBOX, COLOUR_BROWN),
	EndContainer(),
};

static WindowDesc _town_editor_view_desc(__FILE__, __LINE__,
	WDP_AUTO, "view_town_scen", 260, TownViewWindow::WID_TV_HEIGHT_NORMAL,
	WC_TOWN_VIEW, WC_NONE,
	0,
	std::begin(_nested_town_editor_view_widgets), std::end(_nested_town_editor_view_widgets)
);

void ShowTownViewWindow(TownID town)
{
	if (_game_mode == GM_EDITOR) {
		AllocateWindowDescFront<TownViewWindow>(&_town_editor_view_desc, town);
	} else {
		AllocateWindowDescFront<TownViewWindow>(&_town_game_view_desc, town);
	}
}

static const NWidgetPart _nested_town_directory_widgets[] = {
	NWidget(NWID_HORIZONTAL),
		NWidget(WWT_CLOSEBOX, COLOUR_BROWN),
		NWidget(WWT_CAPTION, COLOUR_BROWN), SetDataTip(STR_TOWN_DIRECTORY_CAPTION, STR_TOOLTIP_WINDOW_TITLE_DRAG_THIS),
		NWidget(WWT_SHADEBOX, COLOUR_BROWN),
		NWidget(WWT_DEFSIZEBOX, COLOUR_BROWN),
		NWidget(WWT_STICKYBOX, COLOUR_BROWN),
	EndContainer(),
	NWidget(NWID_HORIZONTAL),
		NWidget(NWID_VERTICAL),
			NWidget(NWID_HORIZONTAL),
				NWidget(WWT_TEXTBTN, COLOUR_BROWN, WID_TD_SORT_ORDER), SetDataTip(STR_BUTTON_SORT_BY, STR_TOOLTIP_SORT_ORDER),
				NWidget(WWT_DROPDOWN, COLOUR_BROWN, WID_TD_SORT_CRITERIA), SetDataTip(STR_JUST_STRING, STR_TOOLTIP_SORT_CRITERIA),
				NWidget(WWT_EDITBOX, COLOUR_BROWN, WID_TD_FILTER), SetFill(1, 0), SetResize(1, 0), SetDataTip(STR_LIST_FILTER_OSKTITLE, STR_LIST_FILTER_TOOLTIP),
			EndContainer(),
			NWidget(WWT_PANEL, COLOUR_BROWN, WID_TD_LIST), SetDataTip(0x0, STR_TOWN_DIRECTORY_LIST_TOOLTIP),
							SetFill(1, 0), SetResize(1, 1), SetScrollbar(WID_TD_SCROLLBAR), EndContainer(),
			NWidget(WWT_PANEL, COLOUR_BROWN),
<<<<<<< HEAD
				NWidget(WWT_TEXT, COLOUR_BROWN, WID_TD_WORLD_POPULATION), SetPadding(2, 0, 2, 2), SetMinimalTextLines(1, 0), SetFill(1, 0), SetResize(1, 0), SetDataTip(STR_TOWN_DIRECTORY_INFO, STR_NULL),
=======
				NWidget(WWT_TEXT, COLOUR_BROWN, WID_TD_WORLD_POPULATION), SetPadding(2, 0, 2, 2), SetFill(1, 0), SetResize(1, 0), SetDataTip(STR_TOWN_POPULATION, STR_NULL),
>>>>>>> 5cb7a16e
			EndContainer(),
		EndContainer(),
		NWidget(NWID_VERTICAL),
			NWidget(NWID_VSCROLLBAR, COLOUR_BROWN, WID_TD_SCROLLBAR),
			NWidget(WWT_RESIZEBOX, COLOUR_BROWN),
		EndContainer(),
	EndContainer(),
};

/** Enum referring to the Hotkeys in the town directory window */
enum TownDirectoryHotkeys {
	TDHK_FOCUS_FILTER_BOX, ///< Focus the filter box
};

/** Town directory window class. */
struct TownDirectoryWindow : public Window {
private:
	/* Runtime saved values */
	static Listing last_sorting;

	/* Constants for sorting towns */
	static const StringID sorter_names[];
	static GUITownList::SortFunction * const sorter_funcs[];

	StringFilter string_filter;             ///< Filter for towns
	QueryString townname_editbox;           ///< Filter editbox

	GUITownList towns{TownDirectoryWindow::last_sorting.order};

	Scrollbar *vscroll;

	void BuildSortTownList()
	{
		if (this->towns.NeedRebuild()) {
			this->towns.clear();

			for (const Town *t : Town::Iterate()) {
				if (this->string_filter.IsEmpty()) {
					this->towns.push_back(t);
					continue;
				}
				this->string_filter.ResetState();
				this->string_filter.AddLine(t->GetCachedName());
				if (this->string_filter.GetState()) this->towns.push_back(t);
			}

			this->towns.shrink_to_fit();
			this->towns.RebuildDone();
			this->vscroll->SetCount(this->towns.size()); // Update scrollbar as well.
		}
		/* Always sort the towns. */
		this->towns.Sort();
		this->SetWidgetDirty(WID_TD_LIST); // Force repaint of the displayed towns.
	}

	/** Sort by town name */
	static bool TownNameSorter(const Town * const &a, const Town * const &b, const bool &)
	{
		return StrNaturalCompare(a->GetCachedName(), b->GetCachedName()) < 0; // Sort by name (natural sorting).
	}

	/** Sort by population (default descending, as big towns are of the most interest). */
	static bool TownPopulationSorter(const Town * const &a, const Town * const &b, const bool &order)
	{
<<<<<<< HEAD
		uint32 a_population = a->cache.population;
		uint32 b_population = b->cache.population;
		if (a_population == b_population) return TownDirectoryWindow::TownNameSorter(a, b);
=======
		uint32_t a_population = a->cache.population;
		uint32_t b_population = b->cache.population;
		if (a_population == b_population) return TownDirectoryWindow::TownNameSorter(a, b, order);
>>>>>>> 5cb7a16e
		return a_population < b_population;
	}

	/** Sort by town rating */
	static bool TownRatingSorter(const Town * const &a, const Town * const &b, const bool &order)
	{
		bool before = !order; // Value to get 'a' before 'b'.

		/* Towns without rating are always after towns with rating. */
		if (HasBit(a->have_ratings, _local_company)) {
			if (HasBit(b->have_ratings, _local_company)) {
<<<<<<< HEAD
				int16 a_rating = a->ratings[_local_company];
				int16 b_rating = b->ratings[_local_company];
				if (a_rating == b_rating) return TownDirectoryWindow::TownNameSorter(a, b);
=======
				int16_t a_rating = a->ratings[_local_company];
				int16_t b_rating = b->ratings[_local_company];
				if (a_rating == b_rating) return TownDirectoryWindow::TownNameSorter(a, b, order);
>>>>>>> 5cb7a16e
				return a_rating < b_rating;
			}
			return before;
		}
		if (HasBit(b->have_ratings, _local_company)) return !before;

		/* Sort unrated towns always on ascending town name. */
		if (before) return TownDirectoryWindow::TownNameSorter(a, b, order);
		return TownDirectoryWindow::TownNameSorter(b, a, order);
	}

public:
	TownDirectoryWindow(WindowDesc *desc) : Window(desc), townname_editbox(MAX_LENGTH_TOWN_NAME_CHARS * MAX_CHAR_LENGTH, MAX_LENGTH_TOWN_NAME_CHARS)
	{
		this->CreateNestedTree();

		this->vscroll = this->GetScrollbar(WID_TD_SCROLLBAR);

		this->towns.SetListing(this->last_sorting);
		this->towns.SetSortFuncs(TownDirectoryWindow::sorter_funcs);
		this->towns.ForceRebuild();
		this->BuildSortTownList();

		this->FinishInitNested(0);

		this->querystrings[WID_TD_FILTER] = &this->townname_editbox;
		this->townname_editbox.cancel_button = QueryString::ACTION_CLEAR;
	}

	void SetStringParameters(int widget) const override
	{
		switch (widget) {
			case WID_TD_WORLD_POPULATION:
				SetDParam(0, STR_TOWN_POPULATION);
				SetDParam(1, GetWorldPopulation());
				SetDParam(2, Town::GetNumItems());
				break;

			case WID_TD_SORT_CRITERIA:
				SetDParam(0, TownDirectoryWindow::sorter_names[this->towns.SortType()]);
				break;
		}
	}

	/**
	 * Get the string to draw the town name.
	 * @param t Town to draw.
	 * @return The string to use.
	 */
	static StringID GetTownString(const Town *t)
	{
		return t->larger_town ? STR_TOWN_DIRECTORY_CITY : STR_TOWN_DIRECTORY_TOWN;
	}

	void DrawWidget(const Rect &r, int widget) const override
	{
		switch (widget) {
			case WID_TD_SORT_ORDER:
				this->DrawSortButtonState(widget, this->towns.IsDescSortOrder() ? SBS_DOWN : SBS_UP);
				break;

			case WID_TD_LIST: {
				int n = 0;
				Rect tr = r.Shrink(WidgetDimensions::scaled.framerect);
				if (this->towns.empty()) { // No towns available.
					DrawString(tr, STR_TOWN_DIRECTORY_NONE);
					break;
				}

				/* At least one town available. */
				bool rtl = _current_text_dir == TD_RTL;
				Dimension icon_size = GetSpriteSize(SPR_TOWN_RATING_GOOD);
				int icon_x = tr.WithWidth(icon_size.width, rtl).left;
				tr = tr.Indent(icon_size.width + WidgetDimensions::scaled.hsep_normal, rtl);

				for (uint i = this->vscroll->GetPosition(); i < this->towns.size(); i++) {
					const Town *t = this->towns[i];
					assert(t->xy != INVALID_TILE);

					/* Draw rating icon. */
					if (_game_mode == GM_EDITOR || !HasBit(t->have_ratings, _local_company)) {
						DrawSprite(SPR_TOWN_RATING_NA, PAL_NONE, icon_x, tr.top + (this->resize.step_height - icon_size.height) / 2);
					} else {
						SpriteID icon = SPR_TOWN_RATING_APALLING;
						if (t->ratings[_local_company] > RATING_VERYPOOR) icon = SPR_TOWN_RATING_MEDIOCRE;
						if (t->ratings[_local_company] > RATING_GOOD)     icon = SPR_TOWN_RATING_GOOD;
						DrawSprite(icon, PAL_NONE, icon_x, tr.top + (this->resize.step_height - icon_size.height) / 2);
					}

					SetDParam(0, t->index);
					SetDParam(1, t->cache.population);
					DrawString(tr.left, tr.right, tr.top + (this->resize.step_height - GetCharacterHeight(FS_NORMAL)) / 2, GetTownString(t));

					tr.top += this->resize.step_height;
					if (++n == this->vscroll->GetCapacity()) break; // max number of towns in 1 window
				}
				break;
			}
		}
	}

	void UpdateWidgetSize(int widget, Dimension *size, [[maybe_unused]] const Dimension &padding, [[maybe_unused]] Dimension *fill, [[maybe_unused]] Dimension *resize) override
	{
		switch (widget) {
			case WID_TD_SORT_ORDER: {
				Dimension d = GetStringBoundingBox(this->GetWidget<NWidgetCore>(widget)->widget_data);
				d.width += padding.width + Window::SortButtonWidth() * 2; // Doubled since the string is centred and it also looks better.
				d.height += padding.height;
				*size = maxdim(*size, d);
				break;
			}
			case WID_TD_SORT_CRITERIA: {
				Dimension d = {0, 0};
				for (uint i = 0; TownDirectoryWindow::sorter_names[i] != INVALID_STRING_ID; i++) {
					d = maxdim(d, GetStringBoundingBox(TownDirectoryWindow::sorter_names[i]));
				}
				d.width += padding.width;
				d.height += padding.height;
				*size = maxdim(*size, d);
				break;
			}
			case WID_TD_LIST: {
				Dimension d = GetStringBoundingBox(STR_TOWN_DIRECTORY_NONE);
				for (uint i = 0; i < this->towns.size(); i++) {
					const Town *t = this->towns[i];

					assert(t != nullptr);

					SetDParam(0, t->index);
					SetDParamMaxDigits(1, 8);
					d = maxdim(d, GetStringBoundingBox(GetTownString(t)));
				}
				Dimension icon_size = GetSpriteSize(SPR_TOWN_RATING_GOOD);
				d.width += icon_size.width + 2;
				d.height = std::max(d.height, icon_size.height);
				resize->height = d.height;
				d.height *= 5;
				d.width += padding.width;
				d.height += padding.height;
				*size = maxdim(*size, d);
				break;
			}
			case WID_TD_WORLD_POPULATION: {
				SetDParam(0, STR_TOWN_POPULATION);
				SetDParamMaxDigits(1, 10);
				SetDParamMaxDigits(2, 5);
				Dimension d = GetStringBoundingBox(STR_TOWN_DIRECTORY_INFO);
				d.width += padding.width;
				d.height += padding.height;
				*size = maxdim(*size, d);
				break;
			}
		}
	}

	void OnClick([[maybe_unused]] Point pt, int widget, [[maybe_unused]] int click_count) override
	{
		switch (widget) {
			case WID_TD_SORT_ORDER: // Click on sort order button
				if (this->towns.SortType() != 2) { // A different sort than by rating.
					this->towns.ToggleSortOrder();
					this->last_sorting = this->towns.GetListing(); // Store new sorting order.
				} else {
					/* Some parts are always sorted ascending on name. */
					this->last_sorting.order = !this->last_sorting.order;
					this->towns.SetListing(this->last_sorting);
					this->towns.ForceResort();
					this->towns.Sort();
				}
				this->SetDirty();
				break;

			case WID_TD_SORT_CRITERIA: // Click on sort criteria dropdown
				ShowDropDownMenu(this, TownDirectoryWindow::sorter_names, this->towns.SortType(), WID_TD_SORT_CRITERIA, 0, 0);
				break;

			case WID_TD_LIST: { // Click on Town Matrix
				auto it = this->vscroll->GetScrolledItemFromWidget(this->towns, pt.y, this, WID_TD_LIST, WidgetDimensions::scaled.framerect.top);
				if (it == this->towns.end()) return; // click out of town bounds

				const Town *t = *it;
				assert(t != nullptr);
				if (_ctrl_pressed) {
					ShowExtraViewportWindow(t->xy);
				} else {
					ScrollMainWindowToTile(t->xy);
				}
				break;
			}
		}
	}

	void OnDropdownSelect(int widget, int index) override
	{
		if (widget != WID_TD_SORT_CRITERIA) return;

		if (this->towns.SortType() != index) {
			this->towns.SetSortType(index);
			this->last_sorting = this->towns.GetListing(); // Store new sorting order.
			this->BuildSortTownList();
		}
	}

	void OnPaint() override
	{
		if (this->towns.NeedRebuild()) this->BuildSortTownList();
		this->DrawWidgets();
	}

	void OnHundredthTick() override
	{
		this->BuildSortTownList();
		this->SetDirty();
	}

	void OnResize() override
	{
		this->vscroll->SetCapacityFromWidget(this, WID_TD_LIST);
	}

	void OnEditboxChanged(int wid) override
	{
		if (wid == WID_TD_FILTER) {
			this->string_filter.SetFilterTerm(this->townname_editbox.text.buf);
			this->InvalidateData(TDIWD_FORCE_REBUILD);
		}
	}

	/**
	 * Some data on this window has become invalid.
	 * @param data Information about the changed data.
	 * @param gui_scope Whether the call is done from GUI scope. You may not do everything when not in GUI scope. See #InvalidateWindowData() for details.
	 */
	void OnInvalidateData([[maybe_unused]] int data = 0, [[maybe_unused]] bool gui_scope = true) override
	{
		switch (data) {
			case TDIWD_FORCE_REBUILD:
				/* This needs to be done in command-scope to enforce rebuilding before resorting invalid data */
				this->towns.ForceRebuild();
				break;

			case TDIWD_POPULATION_CHANGE:
				if (this->towns.SortType() == 1) this->towns.ForceResort();
				break;

			default:
				this->towns.ForceResort();
		}
	}

	EventState OnHotkey(int hotkey) override
	{
		switch (hotkey) {
			case TDHK_FOCUS_FILTER_BOX:
				this->SetFocusedWidget(WID_TD_FILTER);
				SetFocusedWindow(this); // The user has asked to give focus to the text box, so make sure this window is focused.
				break;
			default:
				return ES_NOT_HANDLED;
		}
		return ES_HANDLED;
	}

	static inline HotkeyList hotkeys {"towndirectory", {
		Hotkey('F', "focus_filter_box", TDHK_FOCUS_FILTER_BOX),
	}};
};

Listing TownDirectoryWindow::last_sorting = {false, 0};

/** Names of the sorting functions. */
const StringID TownDirectoryWindow::sorter_names[] = {
	STR_SORT_BY_NAME,
	STR_SORT_BY_POPULATION,
	STR_SORT_BY_RATING,
	INVALID_STRING_ID
};

/** Available town directory sorting functions. */
GUITownList::SortFunction * const TownDirectoryWindow::sorter_funcs[] = {
	&TownNameSorter,
	&TownPopulationSorter,
	&TownRatingSorter,
};

static WindowDesc _town_directory_desc(__FILE__, __LINE__,
	WDP_AUTO, "list_towns", 208, 202,
	WC_TOWN_DIRECTORY, WC_NONE,
	0,
	std::begin(_nested_town_directory_widgets), std::end(_nested_town_directory_widgets),
	&TownDirectoryWindow::hotkeys
);

void ShowTownDirectory()
{
	if (BringWindowToFrontById(WC_TOWN_DIRECTORY, 0)) return;
	new TownDirectoryWindow(&_town_directory_desc);
}

void CcFoundTown(const CommandCost &result, TileIndex tile, uint32 p1, uint32 p2, uint64 p3, uint32 cmd)
{
	if (result.Failed()) return;

	if (_settings_client.sound.confirm) SndPlayTileFx(SND_1F_CONSTRUCTION_OTHER, tile);
	if (!_settings_client.gui.persistent_buildingtools) ResetObjectToPlace();
}

void CcFoundRandomTown(const CommandCost &result, TileIndex tile, uint32 p1, uint32 p2, uint64 p3, uint32 cmd)
{
	if (result.Succeeded()) ScrollMainWindowToTile(Town::Get(_new_town_id)->xy);
}

static const NWidgetPart _nested_found_town_widgets[] = {
	NWidget(NWID_HORIZONTAL),
		NWidget(WWT_CLOSEBOX, COLOUR_DARK_GREEN),
		NWidget(WWT_CAPTION, COLOUR_DARK_GREEN), SetDataTip(STR_FOUND_TOWN_CAPTION, STR_TOOLTIP_WINDOW_TITLE_DRAG_THIS),
		NWidget(WWT_SHADEBOX, COLOUR_DARK_GREEN),
		NWidget(WWT_STICKYBOX, COLOUR_DARK_GREEN),
	EndContainer(),
	/* Construct new town(s) buttons. */
	NWidget(WWT_PANEL, COLOUR_DARK_GREEN),
		NWidget(NWID_VERTICAL), SetPIP(0, WidgetDimensions::unscaled.vsep_normal, 0), SetPadding(WidgetDimensions::unscaled.picker),
			NWidget(WWT_TEXTBTN, COLOUR_GREY, WID_TF_NEW_TOWN), SetDataTip(STR_FOUND_TOWN_NEW_TOWN_BUTTON, STR_FOUND_TOWN_NEW_TOWN_TOOLTIP), SetFill(1, 0),
			NWidget(WWT_PUSHTXTBTN, COLOUR_GREY, WID_TF_RANDOM_TOWN), SetDataTip(STR_FOUND_TOWN_RANDOM_TOWN_BUTTON, STR_FOUND_TOWN_RANDOM_TOWN_TOOLTIP), SetFill(1, 0),
			NWidget(WWT_PUSHTXTBTN, COLOUR_GREY, WID_TF_MANY_RANDOM_TOWNS), SetDataTip(STR_FOUND_TOWN_MANY_RANDOM_TOWNS, STR_FOUND_TOWN_RANDOM_TOWNS_TOOLTIP), SetFill(1, 0),
			NWidget(WWT_PUSHTXTBTN, COLOUR_GREY, WID_TF_EXPAND_ALL_TOWNS), SetDataTip(STR_FOUND_TOWN_EXPAND_ALL_TOWNS, STR_FOUND_TOWN_EXPAND_ALL_TOWNS_TOOLTIP), SetFill(1, 0),

			/* Town name selection. */
			NWidget(WWT_LABEL, COLOUR_DARK_GREEN), SetDataTip(STR_FOUND_TOWN_NAME_TITLE, STR_NULL),
			NWidget(WWT_EDITBOX, COLOUR_GREY, WID_TF_TOWN_NAME_EDITBOX), SetDataTip(STR_FOUND_TOWN_NAME_EDITOR_TITLE, STR_FOUND_TOWN_NAME_EDITOR_HELP), SetFill(1, 0),
			NWidget(WWT_PUSHTXTBTN, COLOUR_GREY, WID_TF_TOWN_NAME_RANDOM), SetDataTip(STR_FOUND_TOWN_NAME_RANDOM_BUTTON, STR_FOUND_TOWN_NAME_RANDOM_TOOLTIP), SetFill(1, 0),

			/* Town size selection. */
			NWidget(WWT_LABEL, COLOUR_DARK_GREEN), SetDataTip(STR_FOUND_TOWN_INITIAL_SIZE_TITLE, STR_NULL),
			NWidget(NWID_VERTICAL),
				NWidget(NWID_HORIZONTAL, NC_EQUALSIZE),
					NWidget(WWT_TEXTBTN, COLOUR_GREY, WID_TF_SIZE_SMALL), SetDataTip(STR_FOUND_TOWN_INITIAL_SIZE_SMALL_BUTTON, STR_FOUND_TOWN_INITIAL_SIZE_TOOLTIP), SetFill(1, 0),
					NWidget(WWT_TEXTBTN, COLOUR_GREY, WID_TF_SIZE_MEDIUM), SetDataTip(STR_FOUND_TOWN_INITIAL_SIZE_MEDIUM_BUTTON, STR_FOUND_TOWN_INITIAL_SIZE_TOOLTIP), SetFill(1, 0),
				EndContainer(),
				NWidget(NWID_HORIZONTAL, NC_EQUALSIZE),
					NWidget(WWT_TEXTBTN, COLOUR_GREY, WID_TF_SIZE_LARGE), SetDataTip(STR_FOUND_TOWN_INITIAL_SIZE_LARGE_BUTTON, STR_FOUND_TOWN_INITIAL_SIZE_TOOLTIP), SetFill(1, 0),
					NWidget(WWT_TEXTBTN, COLOUR_GREY, WID_TF_SIZE_RANDOM), SetDataTip(STR_FOUND_TOWN_SIZE_RANDOM, STR_FOUND_TOWN_INITIAL_SIZE_TOOLTIP), SetFill(1, 0),
				EndContainer(),
			EndContainer(),
			NWidget(WWT_TEXTBTN, COLOUR_GREY, WID_TF_CITY), SetDataTip(STR_FOUND_TOWN_CITY, STR_FOUND_TOWN_CITY_TOOLTIP), SetFill(1, 0),

			/* Town roads selection. */
			NWidget(WWT_LABEL, COLOUR_DARK_GREEN), SetDataTip(STR_FOUND_TOWN_ROAD_LAYOUT, STR_NULL),
			NWidget(NWID_VERTICAL),
				NWidget(NWID_HORIZONTAL, NC_EQUALSIZE),
					NWidget(WWT_TEXTBTN, COLOUR_GREY, WID_TF_LAYOUT_ORIGINAL), SetDataTip(STR_FOUND_TOWN_SELECT_LAYOUT_ORIGINAL, STR_FOUND_TOWN_SELECT_TOWN_ROAD_LAYOUT), SetFill(1, 0),
					NWidget(WWT_TEXTBTN, COLOUR_GREY, WID_TF_LAYOUT_BETTER), SetDataTip(STR_FOUND_TOWN_SELECT_LAYOUT_BETTER_ROADS, STR_FOUND_TOWN_SELECT_TOWN_ROAD_LAYOUT), SetFill(1, 0),
				EndContainer(),
				NWidget(NWID_HORIZONTAL, NC_EQUALSIZE),
					NWidget(WWT_TEXTBTN, COLOUR_GREY, WID_TF_LAYOUT_GRID2), SetDataTip(STR_FOUND_TOWN_SELECT_LAYOUT_2X2_GRID, STR_FOUND_TOWN_SELECT_TOWN_ROAD_LAYOUT), SetFill(1, 0),
					NWidget(WWT_TEXTBTN, COLOUR_GREY, WID_TF_LAYOUT_GRID3), SetDataTip(STR_FOUND_TOWN_SELECT_LAYOUT_3X3_GRID, STR_FOUND_TOWN_SELECT_TOWN_ROAD_LAYOUT), SetFill(1, 0),
				EndContainer(),
				NWidget(WWT_TEXTBTN, COLOUR_GREY, WID_TF_LAYOUT_RANDOM), SetDataTip(STR_FOUND_TOWN_SELECT_LAYOUT_RANDOM, STR_FOUND_TOWN_SELECT_TOWN_ROAD_LAYOUT), SetFill(1, 0),
			EndContainer(),
		EndContainer(),
	EndContainer(),
};

/** Found a town window class. */
struct FoundTownWindow : Window {
private:
	TownSize town_size;     ///< Selected town size
	TownLayout town_layout; ///< Selected town layout
	bool city;              ///< Are we building a city?
	QueryString townname_editbox; ///< Townname editbox
	bool townnamevalid;     ///< Is generated town name valid?
	uint32 townnameparts;   ///< Generated town name
	TownNameParams params;  ///< Town name parameters

public:
	FoundTownWindow(WindowDesc *desc, WindowNumber window_number) :
			Window(desc),
			town_size(TSZ_MEDIUM),
			town_layout(_settings_game.economy.town_layout),
			townname_editbox(MAX_LENGTH_TOWN_NAME_CHARS * MAX_CHAR_LENGTH, MAX_LENGTH_TOWN_NAME_CHARS),
			params(_settings_game.game_creation.town_name)
	{
		this->InitNested(window_number);
		this->querystrings[WID_TF_TOWN_NAME_EDITBOX] = &this->townname_editbox;
		this->RandomTownName();
		this->UpdateButtons(true);
	}

	void RandomTownName()
	{
		this->townnamevalid = GenerateTownName(_interactive_random, &this->townnameparts);

		if (!this->townnamevalid) {
			this->townname_editbox.text.DeleteAll();
		} else {
			GetTownName(this->townname_editbox.text.buf, &this->params, this->townnameparts, &this->townname_editbox.text.buf[this->townname_editbox.text.max_bytes - 1]);
			this->townname_editbox.text.UpdateSize();
		}
		UpdateOSKOriginalText(this, WID_TF_TOWN_NAME_EDITBOX);

		this->SetWidgetDirty(WID_TF_TOWN_NAME_EDITBOX);
	}

	void UpdateButtons(bool check_availability)
	{
		if (check_availability && _game_mode != GM_EDITOR) {
			this->SetWidgetsDisabledState(true, WID_TF_RANDOM_TOWN, WID_TF_MANY_RANDOM_TOWNS, WID_TF_EXPAND_ALL_TOWNS, WID_TF_SIZE_LARGE);
			this->SetWidgetsDisabledState(_settings_game.economy.found_town != TF_CUSTOM_LAYOUT,
					WID_TF_LAYOUT_ORIGINAL, WID_TF_LAYOUT_BETTER, WID_TF_LAYOUT_GRID2, WID_TF_LAYOUT_GRID3, WID_TF_LAYOUT_RANDOM);
			if (_settings_game.economy.found_town != TF_CUSTOM_LAYOUT) town_layout = _settings_game.economy.town_layout;
		}

		for (int i = WID_TF_SIZE_SMALL; i <= WID_TF_SIZE_RANDOM; i++) {
			this->SetWidgetLoweredState(i, i == WID_TF_SIZE_SMALL + this->town_size);
		}

		this->SetWidgetLoweredState(WID_TF_CITY, this->city);

		for (int i = WID_TF_LAYOUT_ORIGINAL; i <= WID_TF_LAYOUT_RANDOM; i++) {
			this->SetWidgetLoweredState(i, i == WID_TF_LAYOUT_ORIGINAL + this->town_layout);
		}

		this->SetDirty();
	}

	void ExecuteFoundTownCommand(TileIndex tile, bool random, StringID errstr, CommandCallback cc)
	{
		const char *name = nullptr;

		if (!this->townnamevalid) {
			name = this->townname_editbox.text.buf;
		} else {
			/* If user changed the name, send it */
			char buf[MAX_LENGTH_TOWN_NAME_CHARS * MAX_CHAR_LENGTH];
			GetTownName(buf, &this->params, this->townnameparts, lastof(buf));
			if (strcmp(buf, this->townname_editbox.text.buf) != 0) name = this->townname_editbox.text.buf;
		}

		bool success = DoCommandP(tile, this->town_size | this->city << 2 | this->town_layout << 3 | random << 6,
				townnameparts, CMD_FOUND_TOWN | CMD_MSG(errstr), cc, name);

		/* Rerandomise name, if success and no cost-estimation. */
		if (success && !_shift_pressed) this->RandomTownName();
	}

	void OnClick([[maybe_unused]] Point pt, int widget, [[maybe_unused]] int click_count) override
	{
		switch (widget) {
			case WID_TF_NEW_TOWN:
				HandlePlacePushButton(this, WID_TF_NEW_TOWN, SPR_CURSOR_TOWN, HT_RECT);
				break;

			case WID_TF_RANDOM_TOWN:
				this->ExecuteFoundTownCommand(0, true, STR_ERROR_CAN_T_GENERATE_TOWN, CcFoundRandomTown);
				break;

			case WID_TF_TOWN_NAME_RANDOM:
				this->RandomTownName();
				this->SetFocusedWidget(WID_TF_TOWN_NAME_EDITBOX);
				break;

			case WID_TF_MANY_RANDOM_TOWNS: {
				Backup<bool> old_generating_world(_generating_world, true, FILE_LINE);
				UpdateNearestTownForRoadTiles(true);
				if (!GenerateTowns(this->town_layout)) {
					ShowErrorMessage(STR_ERROR_CAN_T_GENERATE_TOWN, STR_ERROR_NO_SPACE_FOR_TOWN, WL_INFO);
				}
				UpdateNearestTownForRoadTiles(false);
				old_generating_world.Restore();
				break;
			}

			case WID_TF_EXPAND_ALL_TOWNS:
				for (Town *t : Town::Iterate()) {
					DoCommand(0, t->index, 0, DC_EXEC, CMD_EXPAND_TOWN);
				}
				break;

			case WID_TF_SIZE_SMALL: case WID_TF_SIZE_MEDIUM: case WID_TF_SIZE_LARGE: case WID_TF_SIZE_RANDOM:
				this->town_size = (TownSize)(widget - WID_TF_SIZE_SMALL);
				this->UpdateButtons(false);
				break;

			case WID_TF_CITY:
				this->city ^= true;
				this->SetWidgetLoweredState(WID_TF_CITY, this->city);
				this->SetDirty();
				break;

			case WID_TF_LAYOUT_ORIGINAL: case WID_TF_LAYOUT_BETTER: case WID_TF_LAYOUT_GRID2:
			case WID_TF_LAYOUT_GRID3: case WID_TF_LAYOUT_RANDOM:
				this->town_layout = (TownLayout)(widget - WID_TF_LAYOUT_ORIGINAL);
				this->UpdateButtons(false);
				break;
		}
	}

	void OnPlaceObject([[maybe_unused]] Point pt, TileIndex tile) override
	{
		this->ExecuteFoundTownCommand(tile, false, STR_ERROR_CAN_T_FOUND_TOWN_HERE, CcFoundTown);
	}

	void OnPlaceObjectAbort() override
	{
		this->RaiseButtons();
		this->UpdateButtons(false);
	}

	/**
	 * Some data on this window has become invalid.
	 * @param data Information about the changed data.
	 * @param gui_scope Whether the call is done from GUI scope. You may not do everything when not in GUI scope. See #InvalidateWindowData() for details.
	 */
	void OnInvalidateData([[maybe_unused]] int data = 0, [[maybe_unused]] bool gui_scope = true) override
	{
		if (!gui_scope) return;
		this->UpdateButtons(true);
	}
};

static WindowDesc _found_town_desc(__FILE__, __LINE__,
	WDP_AUTO, "build_town", 160, 162,
	WC_FOUND_TOWN, WC_NONE,
	WDF_CONSTRUCTION,
	std::begin(_nested_found_town_widgets), std::end(_nested_found_town_widgets)
);

void ShowFoundTownWindow()
{
	if (_game_mode != GM_EDITOR && !Company::IsValidID(_local_company)) return;
	AllocateWindowDescFront<FoundTownWindow>(&_found_town_desc, 0);
}

class GUIHouseList : public std::vector<HouseID> {
protected:
	std::vector<uint16> house_sets; ///< list of house sets, each item points the first house of the set in the houses array

	static bool HouseSorter(const HouseID &a, const HouseID &b)
	{
		const HouseSpec *a_hs = HouseSpec::Get(a);
		const GRFFile *a_set = a_hs->grf_prop.grffile;
		const HouseSpec *b_hs = HouseSpec::Get(b);
		const GRFFile *b_set = b_hs->grf_prop.grffile;

		int ret = (a_set != nullptr) - (b_set != nullptr);
		if (ret == 0) {
			if (a_set != nullptr) {
				static_assert(sizeof(a_set->grfid) <= sizeof(int));
				ret = a_set->grfid - b_set->grfid;
				if (ret == 0) ret = a_hs->grf_prop.local_id - b_hs->grf_prop.local_id;
			} else {
				ret = a - b;
			}
		}
		return ret < 0;
	}

public:
	GUIHouseList()
	{
		this->house_sets.push_back(0); // terminator
	}

	inline HouseID GetHouseAtOffset(uint house_set, uint house_offset) const
	{
		return (*this)[this->house_sets[house_set] + house_offset];
	}

	uint NumHouseSets() const
	{
		return (uint)this->house_sets.size() - 1; // last item is a terminator
	}

	uint NumHousesInHouseSet(uint house_set) const
	{
		assert(house_set < this->NumHouseSets());
		/* There is a terminator on the list of house sets. It's equal to the number
		 * of all houses. We can safely use "house_set + 1" even for the last
		 * house set. */
		return this->house_sets[house_set + 1] - this->house_sets[house_set];
	}

	int FindHouseSet(HouseID house) const
	{
		const GRFFile *house_set = HouseSpec::Get(house)->grf_prop.grffile;
		for (uint i = 0; i < this->NumHouseSets(); i++) {
			if (HouseSpec::Get(this->GetHouseAtOffset(i, 0))->grf_prop.grffile == house_set) return i;
		}
		return -1;
	}

	int FindHouseOffset(uint house_set, HouseID house) const
	{
		assert(house_set < this->NumHouseSets());
		uint count = this->NumHousesInHouseSet(house_set);
		for (uint i = 0; i < count; i++) {
			if (this->GetHouseAtOffset(house_set, i) == house) return i;
		}
		return -1;
	}

	const char *GetNameOfHouseSet(uint house_set) const
	{
		assert(house_set < this->NumHouseSets());
		const GRFFile *gf = HouseSpec::Get(this->GetHouseAtOffset(house_set, 0))->grf_prop.grffile;
		if (gf != nullptr) return GetGRFConfig(gf->grfid)->GetName();

		static char name[DRAW_STRING_BUFFER];
		GetString(name, STR_BASIC_HOUSE_SET_NAME, lastof(name));
		return name;
	}

	/**
	 * Notify the sortlist that the rebuild is done
	 *
	 * @note This forces a resort
	 */
	void Build()
	{
		/* collect items */
		this->clear();
		for (HouseID house = 0; house < NUM_HOUSES; house++) {
			const HouseSpec *hs = HouseSpec::Get(house);
			/* is the house enabled? */
			if (!hs->enabled) continue;
			/* is the house overriden? */
			if (hs->grf_prop.override != INVALID_HOUSE_ID) continue;
			/* is the house allownd in current landscape? */
			HouseZones landscapes = (HouseZones)(HZ_TEMP << _settings_game.game_creation.landscape);
			if (_settings_game.game_creation.landscape == LT_ARCTIC) landscapes |= HZ_SUBARTC_ABOVE;
			if (!(hs->building_availability & landscapes)) continue;
			/* is the house allowed at any of house zones at all? */
			if (!(hs->building_availability & HZ_ZONALL)) continue;
			/* is there any year in which the house is allowed? */
			if (hs->min_year > hs->max_year) continue;

			/* add the house */
			this->push_back(house);
		}

		/* arrange items */
		std::sort(this->begin(), this->end(), HouseSorter);

		/* list house sets */
		this->house_sets.clear();
		const GRFFile *last_set = nullptr;
		for (uint i = 0; i < this->size(); i++) {
			const HouseSpec *hs = HouseSpec::Get((*this)[i]);
			/* add house set */
			if (this->house_sets.size() == 0 || last_set != hs->grf_prop.grffile) {
				last_set = hs->grf_prop.grffile;
				this->house_sets.push_back(i);
			}
		}
		/* put a terminator on the list to make counting easier */
		this->house_sets.push_back((uint16)this->size());
	}
};

static HouseID _cur_house = INVALID_HOUSE_ID; ///< house selected in the house picker window

/** The window used for building houses. */
class HousePickerWindow : public Window {
protected:
	GUIHouseList house_list; ///< list of houses and house sets
	int house_offset;        ///< index of selected house
	uint house_set;          ///< index of selected house set
	uint line_height;        ///< height of a single line in the list of house sets
	HouseID display_house;   ///< house ID of currently displayed house

	void RestoreSelectedHouseIndex()
	{
		this->house_set = 0;
		this->house_offset = 0;

		if (this->house_list.size() == 0) { // no houses at all?
			_cur_house = INVALID_HOUSE_ID;
			this->display_house = _cur_house;
			return;
		}

		if (_cur_house != INVALID_HOUSE_ID) {
			int house_set = this->house_list.FindHouseSet(_cur_house);
			if (house_set >= 0) {
				this->house_set = house_set;
				int house_offset = this->house_list.FindHouseOffset(house_set, _cur_house);
				if (house_offset >= 0) {
					this->house_offset = house_offset;
					return;
				}
			}
		}
		_cur_house = this->house_list.GetHouseAtOffset(this->house_set, this->house_offset);
		this->display_house = _cur_house;
	}

	void SelectHouseIntl(uint new_house_set, int new_house_offset)
	{
		SetObjectToPlaceWnd(SPR_CURSOR_TOWN, PAL_NONE, HT_RECT, this);
		this->house_set = new_house_set;
		this->house_offset = new_house_offset;
		_cur_house = this->house_list.GetHouseAtOffset(new_house_set, new_house_offset);
		this->display_house = _cur_house;
	}

	/**
	 * Select another house.
	 * @param new_house_set index of the house set
	 * @param new_house_offset offset of the house
	 */
	void SelectOtherHouse(uint new_house_set, int new_house_offset)
	{
		assert(new_house_set < this->house_list.NumHouseSets());
		assert(new_house_offset < (int) this->house_list.NumHousesInHouseSet(new_house_set));
		assert(new_house_offset >= 0);

		SelectHouseIntl(new_house_set, new_house_offset);

		NWidgetMatrix *matrix = this->GetWidget<NWidgetMatrix>(WID_HP_HOUSE_SELECT_MATRIX);
		matrix->SetCount(this->house_list.NumHousesInHouseSet(this->house_set));
		matrix->SetClicked(this->house_offset);
		this->UpdateSelectSize();
		this->SetDirty();
	}

	void UpdateSelectSize()
	{
		uint w = 1, h = 1;
		if (_cur_house != INVALID_HOUSE_ID) {
			const HouseSpec *hs = HouseSpec::Get(_cur_house);
			if (hs->building_flags & BUILDING_2_TILES_X) w++;
			if (hs->building_flags & BUILDING_2_TILES_Y) h++;
		}
		SetTileSelectSize(w, h);
	}

public:
	HousePickerWindow(WindowDesc *desc, WindowNumber number) : Window(desc)
	{
		this->CreateNestedTree();
		/* there is no shade box but we will shade the window if there is no house to show */
		this->shade_select = this->GetWidget<NWidgetStacked>(WID_HP_MAIN_PANEL_SEL);
		NWidgetMatrix *matrix = this->GetWidget<NWidgetMatrix>(WID_HP_HOUSE_SELECT_MATRIX);
		matrix->SetScrollbar(this->GetScrollbar(WID_HP_HOUSE_SELECT_SCROLL));
		this->FinishInitNested(number);

		if (_cur_house != INVALID_HOUSE_ID) matrix->SetClicked(this->house_offset); // set clicked item again to make it visible
	}

	virtual void OnInit() override
	{
		this->house_list.Build();
		this->RestoreSelectedHouseIndex();
		this->UpdateSelectSize();

		/* if we have exactly one set of houses and it's not the default one then display it's name in the title bar */
		this->GetWidget<NWidgetCore>(WID_HP_CAPTION)->widget_data =
				(this->house_list.NumHouseSets() == 1 && HouseSpec::Get(this->house_list[0])->grf_prop.grffile != nullptr) ?
				STR_HOUSE_BUILD_CUSTOM_CAPTION : STR_HOUSE_BUILD_CAPTION;

		/* hide widgets if we have no houses to show */
		this->SetShaded(this->house_list.size() == 0);

		if (this->house_list.size() != 0) {
			/* show the list of house sets if we have at least 2 items to show */
			this->GetWidget<NWidgetStacked>(WID_HP_HOUSE_SETS_SEL)->SetDisplayedPlane(this->house_list.NumHouseSets() > 1 ? 0 : SZSP_NONE);
			/* set number of items in the list of house sets */
			this->GetWidget<NWidgetCore>(WID_HP_HOUSE_SETS)->widget_data = (this->house_list.NumHouseSets() << MAT_ROW_START) | (1 << MAT_COL_START);
			/* show the landscape info only in arctic climate (above/below snowline) */
			this->GetWidget<NWidgetStacked>(WID_HP_HOUSE_LANDSCAPE_SEL)->SetDisplayedPlane(_settings_game.game_creation.landscape == LT_ARCTIC ? 0 : SZSP_NONE);
			/* update the matrix of houses */
			NWidgetMatrix *matrix = this->GetWidget<NWidgetMatrix>(WID_HP_HOUSE_SELECT_MATRIX);
			matrix->SetCount(this->house_list.NumHousesInHouseSet(this->house_set));
			matrix->SetClicked(this->house_offset);
			SelectHouseIntl(this->house_set, this->house_offset);
		} else {
			ResetObjectToPlace();
		}
	}

	virtual void SetStringParameters(int widget) const override
	{
		if (widget == WID_HP_CAPTION) {
			if (this->house_list.NumHouseSets() == 1) SetDParamStr(0, this->house_list.GetNameOfHouseSet(0));
		} else if (this->display_house == INVALID_HOUSE_ID) {
			switch (widget) {
				case WID_HP_CAPTION:
					break;

				case WID_HP_HOUSE_ZONES:
					for (int i = 0; i < HZB_END; i++) {
						SetDParam(2 * i, STR_HOUSE_BUILD_HOUSE_ZONE_DISABLED);
						SetDParam(2 * i + 1, 4 - i);
					}
					break;

				case WID_HP_HOUSE_YEARS:
					SetDParam(0, STR_HOUSE_BUILD_YEARS_BAD_YEAR);
					SetDParam(1, 0);
					SetDParam(2, STR_HOUSE_BUILD_YEARS_BAD_YEAR);
					SetDParam(3, 0);
					break;

				case WID_HP_HOUSE_ACCEPTANCE:
					SetDParamStr(0, "");
					break;

				case WID_HP_HOUSE_SUPPLY:
					SetDParam(0, 0);
					break;

				default:
					SetDParam(0, STR_EMPTY);
					break;
			}
		} else {
			switch (widget) {
				case WID_HP_HOUSE_NAME:
					SetDParam(0, GetHouseName(this->display_house));
					break;

				case WID_HP_HISTORICAL_BUILDING:
					SetDParam(0, HouseSpec::Get(this->display_house)->extra_flags & BUILDING_IS_HISTORICAL ? STR_HOUSE_BUILD_HISTORICAL_BUILDING : STR_EMPTY);
					break;

				case WID_HP_HOUSE_POPULATION:
					SetDParam(0, HouseSpec::Get(this->display_house)->population);
					break;

				case WID_HP_HOUSE_ZONES: {
					HouseZones zones = (HouseZones)(HouseSpec::Get(this->display_house)->building_availability & HZ_ZONALL);
					for (int i = 0; i < HZB_END; i++) {
						/* colour: gold(enabled)/grey(disabled)  */
						SetDParam(2 * i, HasBit(zones, HZB_END - i - 1) ? STR_HOUSE_BUILD_HOUSE_ZONE_ENABLED : STR_HOUSE_BUILD_HOUSE_ZONE_DISABLED);
						/* digit: 4(center)/3/1/1/0(edge) */
						SetDParam(2 * i + 1, 4 - i);
					}
					break;
				}

				case WID_HP_HOUSE_LANDSCAPE: {
					StringID info = STR_HOUSE_BUILD_LANDSCAPE_ABOVE_OR_BELOW_SNOWLINE;
					switch (HouseSpec::Get(this->display_house)->building_availability & (HZ_SUBARTC_ABOVE | HZ_SUBARTC_BELOW)) {
						case HZ_SUBARTC_ABOVE: info = STR_HOUSE_BUILD_LANDSCAPE_ONLY_ABOVE_SNOWLINE; break;
						case HZ_SUBARTC_BELOW: info = STR_HOUSE_BUILD_LANDSCAPE_ONLY_BELOW_SNOWLINE; break;
						default: break;
					}
					SetDParam(0, info);
					break;
				}

				case WID_HP_HOUSE_YEARS: {
					const HouseSpec *hs = HouseSpec::Get(this->display_house);
					SetDParam(0, hs->min_year <= _cur_year ? STR_HOUSE_BUILD_YEARS_GOOD_YEAR : STR_HOUSE_BUILD_YEARS_BAD_YEAR);
					SetDParam(1, hs->min_year);
					SetDParam(2, hs->max_year >= _cur_year ? STR_HOUSE_BUILD_YEARS_GOOD_YEAR : STR_HOUSE_BUILD_YEARS_BAD_YEAR);
					SetDParam(3, hs->max_year);
					break;
				}

				case WID_HP_HOUSE_ACCEPTANCE: {
					static char buff[DRAW_STRING_BUFFER] = "";
					char *str = buff;
					CargoArray cargo{};
					CargoTypes dummy = 0;
					AddAcceptedHouseCargo(this->display_house, INVALID_TILE, cargo, &dummy);
					for (uint i = 0; i < NUM_CARGO; i++) {
						if (cargo[i] == 0) continue;
						/* If the accepted value is less than 8, show it in 1/8:ths */
						SetDParam(0, cargo[i] < 8 ? STR_HOUSE_BUILD_CARGO_VALUE_EIGHTS : STR_HOUSE_BUILD_CARGO_VALUE_JUST_NAME);
						SetDParam(1, cargo[i]);
						SetDParam(2, CargoSpec::Get(i)->name);
						str = GetString(str, str == buff ? STR_HOUSE_BUILD_CARGO_FIRST : STR_HOUSE_BUILD_CARGO_SEPARATED, lastof(buff));
					}
					if (str == buff) GetString(buff, STR_JUST_NOTHING, lastof(buff));
					SetDParamStr(0, buff);
					break;
				}

				case WID_HP_HOUSE_SUPPLY: {
					CargoArray cargo{};
					AddProducedHouseCargo(this->display_house, INVALID_TILE, cargo);
					uint32 cargo_mask = 0;
					for (uint i = 0; i < NUM_CARGO; i++) if (cargo[i] != 0) SetBit(cargo_mask, i);
					SetDParam(0, cargo_mask);
					break;
				}

				default: break;
			}
		}
	}

	virtual void UpdateWidgetSize(int widget, Dimension *size, const Dimension &padding, Dimension *fill, Dimension *resize) override
	{
		switch (widget) {
			case WID_HP_HOUSE_SETS: {
				uint max_w = 0;
				for (uint i = 0; i < this->house_list.NumHouseSets(); i++) {
					max_w = std::max(max_w, GetStringBoundingBox(this->house_list.GetNameOfHouseSet(i)).width);
				}
				size->width = std::max(size->width, max_w + padding.width);
				this->line_height = GetCharacterHeight(FS_NORMAL) + WidgetDimensions::scaled.matrix.Vertical();
				size->height = this->house_list.NumHouseSets() * this->line_height;
				break;
			}

			case WID_HP_HOUSE_NAME:
				size->width = 120; // we do not want this window to get too wide, better clip
				break;

			case WID_HP_HISTORICAL_BUILDING:
				size->width = std::max(size->width, GetStringBoundingBox(STR_HOUSE_BUILD_HISTORICAL_BUILDING).width + padding.width);
				break;

			case WID_HP_HOUSE_POPULATION:
				SetDParam(0, 0);
				/* max popultion is 255 - 3 digits */
				size->width = std::max(size->width, GetStringBoundingBox(STR_HOUSE_BUILD_HOUSE_POPULATION).width + 3 * GetDigitWidth() + padding.width);
				break;

			case WID_HP_HOUSE_ZONES: {
				for (int i = 0; i < HZB_END; i++) {
					SetDParam(2 * i, STR_HOUSE_BUILD_HOUSE_ZONE_ENABLED); // colour
					SetDParam(2 * i + 1, i + 1); // digit: 1(center)/2/3/4/5(edge)
				}
				size->width = std::max(size->width, GetStringBoundingBox(STR_HOUSE_BUILD_HOUSE_ZONES).width + padding.width);
				break;
			}

			case WID_HP_HOUSE_LANDSCAPE: {
				SetDParam(0, STR_HOUSE_BUILD_LANDSCAPE_ABOVE_OR_BELOW_SNOWLINE);
				Dimension dim = GetStringBoundingBox(STR_HOUSE_BUILD_LANDSCAPE);
				SetDParam(0, STR_HOUSE_BUILD_LANDSCAPE_ONLY_ABOVE_SNOWLINE);
				dim = maxdim(dim, GetStringBoundingBox(STR_HOUSE_BUILD_LANDSCAPE));
				SetDParam(0, STR_HOUSE_BUILD_LANDSCAPE_ONLY_BELOW_SNOWLINE);
				dim = maxdim(dim, GetStringBoundingBox(STR_HOUSE_BUILD_LANDSCAPE));
				dim.width += padding.width;
				dim.height += padding.height;
				*size = maxdim(*size, dim);
				break;
			}

			case WID_HP_HOUSE_YEARS: {
				SetDParam(0, STR_HOUSE_BUILD_YEARS_GOOD_YEAR);
				SetDParam(1, 0);
				SetDParam(2, STR_HOUSE_BUILD_YEARS_GOOD_YEAR);
				SetDParam(3, 0);
				Dimension dim = GetStringBoundingBox(STR_HOUSE_BUILD_YEARS);
				dim.width += 14 * GetDigitWidth() + padding.width; // space for about 16 digits (14 + two zeros) should be enough, don't make the window too wide
				dim.height += padding.height;
				*size = maxdim(*size, dim);
				break;
			}

			case WID_HP_HOUSE_SELECT_MATRIX:
				resize->height = 1; // don't snap to rows of this matrix
				break;

			/* these texts can be long, better clip */
			case WID_HP_HOUSE_ACCEPTANCE:
			case WID_HP_HOUSE_SUPPLY:
				size->width = 0;
				break;

			default: break;
		}
	}

	virtual void DrawWidget(const Rect &r, int widget) const override
	{
		switch (GB(widget, 0, 16)) {
			case WID_HP_HOUSE_SETS: {
				int y = r.top + WidgetDimensions::scaled.matrix.top;
				for (uint i = 0; i < this->house_list.NumHouseSets(); i++) {
					SetDParamStr(0, this->house_list.GetNameOfHouseSet(i));
					DrawString(r.left + WidgetDimensions::scaled.matrix.left, r.right - WidgetDimensions::scaled.matrix.right, y, STR_JUST_RAW_STRING, i == this->house_set ? TC_WHITE : TC_BLACK);
					y += this->line_height;
				}
				break;
			}

			case WID_HP_HOUSE_PREVIEW:
				if (this->display_house != INVALID_HOUSE_ID) {
					DrawHouseImage(this->display_house, r.left, r.top, r.right, r.bottom);
				}
				break;

			case WID_HP_HOUSE_SELECT: {
				HouseID house = this->house_list.GetHouseAtOffset(this->house_set, GB(widget, 16, 16));
				int lowered = (house == _cur_house) ? 1 : 0;
				DrawHouseImage(house,
						r.left  + WidgetDimensions::scaled.matrix.left  + lowered, r.top    + WidgetDimensions::scaled.matrix.top    + lowered,
						r.right - WidgetDimensions::scaled.matrix.right + lowered, r.bottom - WidgetDimensions::scaled.matrix.bottom + lowered);
				const HouseSpec *hs = HouseSpec::Get(house);
				/* disabled? */
				if (_cur_year < hs->min_year || _cur_year > hs->max_year) {
					GfxFillRect(r.left + 1, r.top + 1, r.right - 1, r.bottom - 1, PC_BLACK, FILLRECT_CHECKER);
				}
				break;
			}
		}
	}

	virtual void OnClick(Point pt, int widget, int click_count) override
	{
		switch (GB(widget, 0, 16)) {
			case WID_HP_HOUSE_SETS: {
				uint index = (uint)(pt.y - this->GetWidget<NWidgetBase>(widget)->pos_y) / this->line_height;
				if (index < this->house_list.NumHouseSets() && index != this->house_set) this->SelectOtherHouse(index, 0);
				break;
			}

			case WID_HP_HOUSE_SELECT:
				this->SelectOtherHouse(this->house_set, GB(widget, 16, 16));
				break;
		}
	}

	virtual void OnPlaceObject(Point pt, TileIndex tile) override
	{
		PlaceProc_House(tile);
	}

	virtual void OnPlaceObjectAbort() override
	{
		this->house_offset = -1;
		_cur_house = INVALID_HOUSE_ID;
		NWidgetMatrix *matrix = this->GetWidget<NWidgetMatrix>(WID_HP_HOUSE_SELECT_MATRIX);
		matrix->SetClicked(-1);
		this->UpdateSelectSize();
		this->SetDirty();
	}
};

static const NWidgetPart _nested_house_picker_widgets[] = {
	/* TOP */
	NWidget(NWID_HORIZONTAL),
		NWidget(WWT_CLOSEBOX, COLOUR_DARK_GREEN),
		NWidget(WWT_CAPTION, COLOUR_DARK_GREEN, WID_HP_CAPTION), SetDataTip(STR_HOUSE_BUILD_CAPTION, STR_TOOLTIP_WINDOW_TITLE_DRAG_THIS),
		NWidget(WWT_DEFSIZEBOX, COLOUR_DARK_GREEN),
	EndContainer(),
	NWidget(NWID_SELECTION, COLOUR_DARK_GREEN, WID_HP_MAIN_PANEL_SEL),
		NWidget(WWT_PANEL, COLOUR_DARK_GREEN), SetScrollbar(WID_HP_HOUSE_SELECT_SCROLL),
			/* MIDDLE */
			NWidget(NWID_HORIZONTAL), SetPIP(5, 0, 0),
				/* LEFT */
				NWidget(NWID_VERTICAL), SetPIP(5, 2, 2),
					/* LIST OF HOUSE SETS */
					NWidget(NWID_SELECTION, COLOUR_DARK_GREEN, WID_HP_HOUSE_SETS_SEL),
						NWidget(NWID_HORIZONTAL),
							NWidget(WWT_MATRIX, COLOUR_GREY, WID_HP_HOUSE_SETS), SetMinimalSize(0, 60), SetFill(1, 0), SetResize(0, 0),
									SetMatrixDataTip(1, 1, STR_HOUSE_BUILD_HOUSESET_LIST_TOOLTIP),
						EndContainer(),
					EndContainer(),
					/* HOUSE PICTURE AND LABEL */
					NWidget(WWT_TEXT, COLOUR_DARK_GREEN, WID_HP_HOUSE_PREVIEW), SetFill(1, 1), SetResize(0, 1), SetMinimalSize(2 * TILE_PIXELS, 142),
					NWidget(WWT_LABEL, COLOUR_DARK_GREEN, WID_HP_HOUSE_NAME), SetDataTip(STR_HOUSE_BUILD_HOUSE_NAME, STR_NULL), SetMinimalSize(120, 0),
					NWidget(WWT_LABEL, COLOUR_DARK_GREEN, WID_HP_HISTORICAL_BUILDING), SetDataTip(STR_JUST_STRING, STR_NULL),
					/* HOUSE INFOS (SHORT TEXTS) */
					NWidget(WWT_TEXT, COLOUR_DARK_GREEN, WID_HP_HOUSE_POPULATION), SetDataTip(STR_HOUSE_BUILD_HOUSE_POPULATION, STR_NULL), SetPadding(5, 0, 0, 0),
					NWidget(WWT_TEXT, COLOUR_DARK_GREEN, WID_HP_HOUSE_ZONES), SetDataTip(STR_HOUSE_BUILD_HOUSE_ZONES, STR_NULL),
					NWidget(NWID_SELECTION, COLOUR_DARK_GREEN, WID_HP_HOUSE_LANDSCAPE_SEL),
						NWidget(WWT_TEXT, COLOUR_DARK_GREEN, WID_HP_HOUSE_LANDSCAPE), SetDataTip(STR_HOUSE_BUILD_LANDSCAPE, STR_NULL),
					EndContainer(),
					NWidget(WWT_TEXT, COLOUR_DARK_GREEN, WID_HP_HOUSE_YEARS), SetDataTip(STR_HOUSE_BUILD_YEARS, STR_NULL),
				EndContainer(),
				/* RIGHT: MATRIX OF HOUSES */
				NWidget(NWID_MATRIX, COLOUR_DARK_GREEN, WID_HP_HOUSE_SELECT_MATRIX), SetPIP(0, 2, 0), SetPadding(2, 2, 2, 2), SetScrollbar(WID_HP_HOUSE_SELECT_SCROLL),
					NWidget(WWT_PANEL, COLOUR_DARK_GREEN, WID_HP_HOUSE_SELECT), SetMinimalSize(64, 64), SetFill(0, 0), SetResize(0, 0),
							SetDataTip(0x0, STR_HOUSE_BUILD_SELECT_HOUSE_TOOLTIP), SetScrollbar(WID_HP_HOUSE_SELECT_SCROLL),
					EndContainer(),
				EndContainer(),
				NWidget(NWID_VSCROLLBAR, COLOUR_DARK_GREEN, WID_HP_HOUSE_SELECT_SCROLL),
			EndContainer(),
			/* BOTTOM */
			NWidget(NWID_HORIZONTAL), SetPIP(5, 2, 0),
				/* HOUSE INFOS (LONG TEXTS) */
				NWidget(NWID_VERTICAL), SetPIP(0, 2, 5),
					NWidget(WWT_TEXT, COLOUR_DARK_GREEN, WID_HP_HOUSE_ACCEPTANCE), SetDataTip(STR_HOUSE_BUILD_ACCEPTED_CARGO, STR_NULL), SetFill(1, 0), SetResize(1, 0),
					NWidget(WWT_TEXT, COLOUR_DARK_GREEN, WID_HP_HOUSE_SUPPLY), SetDataTip(STR_HOUSE_BUILD_SUPPLIED_CARGO, STR_NULL), SetFill(1, 0), SetResize(1, 0),
				EndContainer(),
				/* RESIZE BOX */
				NWidget(NWID_VERTICAL),
					NWidget(NWID_SPACER), SetFill(0, 1),
					NWidget(WWT_RESIZEBOX, COLOUR_DARK_GREEN),
				EndContainer(),
			EndContainer(),
		EndContainer(),
	EndContainer(),
};

static WindowDesc _house_picker_desc(__FILE__, __LINE__,
	WDP_AUTO, "build_house", 0, 0,
	WC_BUILD_HOUSE, WC_BUILD_TOOLBAR,
	WDF_CONSTRUCTION,
	std::begin(_nested_house_picker_widgets), std::end(_nested_house_picker_widgets)
);

/**
 * Show our house picker.
 * @param parent The toolbar window we're associated with.
 */
void ShowBuildHousePicker()
{
	AllocateWindowDescFront<HousePickerWindow>(&_house_picker_desc, 0);
}


/**
 * Window for selecting towns to build a house in.
 */
struct SelectTownWindow : Window {
	TownList towns;       ///< list of towns
	CommandContainer cmd; ///< command to build the house (CMD_BUILD_HOUSE)
	Scrollbar *vscroll;   ///< scrollbar for the town list

	SelectTownWindow(WindowDesc *desc, const TownList &towns, const CommandContainer &cmd) : Window(desc), towns(towns), cmd(cmd)
	{
		this->CreateNestedTree();
		this->vscroll = this->GetScrollbar(WID_ST_SCROLLBAR);
		this->vscroll->SetCount((uint)this->towns.size());
		this->FinishInitNested();
	}

	void UpdateWidgetSize(int widget, Dimension *size, const Dimension &padding, Dimension *fill, Dimension *resize) override
	{
		if (widget != WID_ST_PANEL) return;

		/* Determine the widest string */
		Dimension d = { 0, 0 };
		for (uint i = 0; i < this->towns.size(); i++) {
			SetDParam(0, this->towns[i]);
			d = maxdim(d, GetStringBoundingBox(STR_SELECT_TOWN_LIST_ITEM));
		}

		resize->height = d.height;
		d.height *= 5;
		d.width += WidgetDimensions::scaled.framerect.Horizontal();
		d.height += WidgetDimensions::scaled.framerect.Vertical();
		*size = d;
	}

	void DrawWidget(const Rect &r, int widget) const override
	{
		if (widget != WID_ST_PANEL) return;

		Rect ir = r.Shrink(WidgetDimensions::scaled.framerect);
		uint y = ir.top;
		uint end = std::min<uint>(this->vscroll->GetCount(), this->vscroll->GetPosition() + this->vscroll->GetCapacity());
		for (uint i = this->vscroll->GetPosition(); i < end; i++) {
			SetDParam(0, this->towns[i]);
			DrawString(ir.left, ir.right, y, STR_SELECT_TOWN_LIST_ITEM);
			y += this->resize.step_height;
		}
	}

	void OnClick(Point pt, int widget, int click_count) override
	{
		if (widget != WID_ST_PANEL) return;

		uint pos = this->vscroll->GetScrolledRowFromWidget(pt.y, this, WID_ST_PANEL, WidgetDimensions::scaled.framerect.top);
		if (pos >= this->towns.size()) return;

		/* Place a house */
		SB(this->cmd.p1, 16, 16, this->towns[pos]);
		DoCommandP(&this->cmd);

		/* Close the window */
		this->Close();
	}

	void OnResize() override
	{
		this->vscroll->SetCapacityFromWidget(this, WID_ST_PANEL, WidgetDimensions::scaled.framerect.Vertical());
	}
};

static const NWidgetPart _nested_select_town_widgets[] = {
	NWidget(NWID_HORIZONTAL),
		NWidget(WWT_CLOSEBOX, COLOUR_DARK_GREEN),
		NWidget(WWT_CAPTION, COLOUR_DARK_GREEN, WID_ST_CAPTION), SetDataTip(STR_SELECT_TOWN_CAPTION, STR_TOOLTIP_WINDOW_TITLE_DRAG_THIS),
		NWidget(WWT_DEFSIZEBOX, COLOUR_DARK_GREEN),
	EndContainer(),
	NWidget(NWID_HORIZONTAL),
		NWidget(WWT_PANEL, COLOUR_DARK_GREEN, WID_ST_PANEL), SetResize(1, 0), SetScrollbar(WID_ST_SCROLLBAR), EndContainer(),
		NWidget(NWID_VERTICAL),
			NWidget(NWID_VSCROLLBAR, COLOUR_DARK_GREEN, WID_ST_SCROLLBAR),
			NWidget(WWT_RESIZEBOX, COLOUR_DARK_GREEN),
		EndContainer(),
	EndContainer(),
};

static WindowDesc _select_town_desc(__FILE__, __LINE__,
	WDP_AUTO, "select_town", 100, 0,
	WC_SELECT_TOWN, WC_NONE,
	WDF_CONSTRUCTION,
	std::begin(_nested_select_town_widgets), std::end(_nested_select_town_widgets)
);

static void ShowSelectTownWindow(const TownList &towns, const CommandContainer &cmd)
{
	CloseWindowByClass(WC_SELECT_TOWN);
	new SelectTownWindow(&_select_town_desc, towns, cmd);
}

static void PlaceProc_House(TileIndex tile)
{
	if (_town_pool.items == 0) {
		ShowErrorMessage(STR_ERROR_CAN_T_BUILD_HOUSE_HERE, STR_ERROR_MUST_FOUND_TOWN_FIRST, WL_INFO);
		return;
	}

	CloseWindowById(WC_SELECT_TOWN, 0);

	if (_cur_house == INVALID_HOUSE_ID) return;

	/* build a list of towns to join to */
	TownList towns;
	HouseZones house_zones = HouseSpec::Get(_cur_house)->building_availability & HZ_ZONALL;
	uint best_dist = UINT_MAX;
	int best_zone = (int)HZB_BEGIN - 1;
	for (const Town *t : Town::Iterate()) {
		HouseZonesBits town_zone = TryGetTownRadiusGroup(t, tile);
		if (HasBit(house_zones, town_zone) || (_settings_client.scenario.house_ignore_zones == 1 && town_zone != HZB_END) || _settings_client.scenario.house_ignore_zones == 2) {
			/* If CTRL is NOT pressed keep only single town on the list, the best one.
			 * Otherwise add all towns to the list so they can be shown to the player. */
			if (!_ctrl_pressed) {
				if ((int)town_zone < best_zone) continue;
				uint dist = DistanceSquare(tile, t->xy);
				if (dist >= best_dist) continue;
				best_dist = dist;
				if (town_zone != HZB_END) best_zone = town_zone;
				towns.clear();
			}
			towns.push_back(t->index);
		}
	}

	if (towns.size() == 0) {
		ShowErrorMessage(STR_ERROR_CAN_T_BUILD_HOUSE_HERE, STR_ERROR_BUILDING_NOT_ALLOWED_IN_THIS_TOWN_ZONE, WL_INFO);
		return;
	}

	if (towns.size() > 16 && _settings_client.scenario.house_ignore_zones == 2) {
		std::sort(towns.begin(), towns.end(), [&](const TownID a, const TownID b) {
			return DistanceSquare(tile, Town::Get(a)->xy) < DistanceSquare(tile, Town::Get(a)->xy);
		});
		towns.resize(16);
	}

	CommandContainer cmd = NewCommandContainerBasic(
		tile,
		_cur_house, // p1 - house type and town index (town not yet set)
		InteractiveRandom(), // p2 - random bits for the house
		CMD_BUILD_HOUSE | CMD_MSG(STR_ERROR_CAN_T_BUILD_HOUSE_HERE),
		CcPlaySound_CONSTRUCTION_RAIL
	);

	if (!_ctrl_pressed) {
		SB(cmd.p1, 16, 16, towns[0]); // set the town, it's alone on the list
		DoCommandP(&cmd);
	} else {
		if (!_settings_client.gui.persistent_buildingtools) CloseWindowById(WC_BUILD_HOUSE, 0);
		ShowSelectTownWindow(towns, cmd);
	}
}

void InitializeTownGui()
{
	_town_local_authority_kdtree.Clear();
}<|MERGE_RESOLUTION|>--- conflicted
+++ resolved
@@ -865,11 +865,7 @@
 			NWidget(WWT_PANEL, COLOUR_BROWN, WID_TD_LIST), SetDataTip(0x0, STR_TOWN_DIRECTORY_LIST_TOOLTIP),
 							SetFill(1, 0), SetResize(1, 1), SetScrollbar(WID_TD_SCROLLBAR), EndContainer(),
 			NWidget(WWT_PANEL, COLOUR_BROWN),
-<<<<<<< HEAD
-				NWidget(WWT_TEXT, COLOUR_BROWN, WID_TD_WORLD_POPULATION), SetPadding(2, 0, 2, 2), SetMinimalTextLines(1, 0), SetFill(1, 0), SetResize(1, 0), SetDataTip(STR_TOWN_DIRECTORY_INFO, STR_NULL),
-=======
-				NWidget(WWT_TEXT, COLOUR_BROWN, WID_TD_WORLD_POPULATION), SetPadding(2, 0, 2, 2), SetFill(1, 0), SetResize(1, 0), SetDataTip(STR_TOWN_POPULATION, STR_NULL),
->>>>>>> 5cb7a16e
+				NWidget(WWT_TEXT, COLOUR_BROWN, WID_TD_WORLD_POPULATION), SetPadding(2, 0, 2, 2), SetFill(1, 0), SetResize(1, 0), SetDataTip(STR_TOWN_DIRECTORY_INFO, STR_NULL),
 			EndContainer(),
 		EndContainer(),
 		NWidget(NWID_VERTICAL),
@@ -934,15 +930,9 @@
 	/** Sort by population (default descending, as big towns are of the most interest). */
 	static bool TownPopulationSorter(const Town * const &a, const Town * const &b, const bool &order)
 	{
-<<<<<<< HEAD
-		uint32 a_population = a->cache.population;
-		uint32 b_population = b->cache.population;
-		if (a_population == b_population) return TownDirectoryWindow::TownNameSorter(a, b);
-=======
 		uint32_t a_population = a->cache.population;
 		uint32_t b_population = b->cache.population;
 		if (a_population == b_population) return TownDirectoryWindow::TownNameSorter(a, b, order);
->>>>>>> 5cb7a16e
 		return a_population < b_population;
 	}
 
@@ -954,15 +944,9 @@
 		/* Towns without rating are always after towns with rating. */
 		if (HasBit(a->have_ratings, _local_company)) {
 			if (HasBit(b->have_ratings, _local_company)) {
-<<<<<<< HEAD
-				int16 a_rating = a->ratings[_local_company];
-				int16 b_rating = b->ratings[_local_company];
-				if (a_rating == b_rating) return TownDirectoryWindow::TownNameSorter(a, b);
-=======
 				int16_t a_rating = a->ratings[_local_company];
 				int16_t b_rating = b->ratings[_local_company];
 				if (a_rating == b_rating) return TownDirectoryWindow::TownNameSorter(a, b, order);
->>>>>>> 5cb7a16e
 				return a_rating < b_rating;
 			}
 			return before;
@@ -1226,10 +1210,14 @@
 		return ES_HANDLED;
 	}
 
-	static inline HotkeyList hotkeys {"towndirectory", {
-		Hotkey('F', "focus_filter_box", TDHK_FOCUS_FILTER_BOX),
-	}};
+	static HotkeyList hotkeys;
 };
+
+static Hotkey towndirectory_hotkeys[] = {
+	Hotkey('F', "focus_filter_box", TDHK_FOCUS_FILTER_BOX),
+	HOTKEY_LIST_END
+};
+HotkeyList TownDirectoryWindow::hotkeys("towndirectory", towndirectory_hotkeys);
 
 Listing TownDirectoryWindow::last_sorting = {false, 0};
 
