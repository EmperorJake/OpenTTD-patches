--- conflicted
+++ resolved
@@ -203,15 +203,9 @@
 				CopyInDParam(0, this->decode_params, lengthof(this->decode_params));
 				if (this->textref_stack_size > 0) StartTextRefStackUsage(this->textref_stack_grffile, this->textref_stack_size, this->textref_stack);
 
-<<<<<<< HEAD
-				int text_width = std::max(0, (int)size->width - WD_FRAMETEXT_LEFT - WD_FRAMETEXT_RIGHT);
-				this->height_summary = GetStringHeight(this->summary_msg, text_width);
-				this->height_detailed = (this->detailed_msg == INVALID_STRING_ID) ? 0 : GetStringHeight(this->detailed_msg, text_width);
-				this->height_extra = (this->extra_msg == INVALID_STRING_ID) ? 0 : GetStringHeight(this->extra_msg, text_width);
-=======
 				this->height_summary = GetStringHeight(this->summary_msg, size->width);
 				this->height_detailed = (this->detailed_msg == INVALID_STRING_ID) ? 0 : GetStringHeight(this->detailed_msg, size->width);
->>>>>>> cb10ed15
+				this->height_extra = (this->extra_msg == INVALID_STRING_ID) ? 0 : GetStringHeight(this->extra_msg, size->width);
 
 				if (this->textref_stack_size > 0) StopTextRefStackUsage();
 
@@ -292,45 +286,25 @@
 				if (this->textref_stack_size > 0) StartTextRefStackUsage(this->textref_stack_grffile, this->textref_stack_size, this->textref_stack);
 
 				if (this->detailed_msg == INVALID_STRING_ID) {
-<<<<<<< HEAD
-					DrawStringMultiLine(r.left + WD_FRAMETEXT_LEFT, r.right - WD_FRAMETEXT_RIGHT, r.top + WD_FRAMERECT_TOP, r.bottom - WD_FRAMERECT_BOTTOM,
-							this->summary_msg, TC_FROMSTRING, SA_CENTER);
+					DrawStringMultiLine(r, this->summary_msg, TC_FROMSTRING, SA_CENTER);
 				} else if (this->extra_msg == INVALID_STRING_ID) {
-					int extra = (r.bottom - r.top + 1 - this->height_summary - this->height_detailed - WD_PAR_VSEP_WIDE) / 2;
+					/* Extra space when message is shorter than company face window */
+					int extra = (r.Height() - this->height_summary - this->height_detailed - WD_PAR_VSEP_WIDE) / 2;
 
 					/* Note: NewGRF supplied error message often do not start with a colour code, so default to white. */
-					int top = r.top + WD_FRAMERECT_TOP;
-					int bottom = top + this->height_summary + extra;
-					DrawStringMultiLine(r.left + WD_FRAMETEXT_LEFT, r.right - WD_FRAMETEXT_RIGHT, top, bottom, this->summary_msg, TC_WHITE, SA_CENTER);
-
-					bottom = r.bottom - WD_FRAMERECT_BOTTOM;
-					top = bottom - this->height_detailed - extra;
-					DrawStringMultiLine(r.left + WD_FRAMETEXT_LEFT, r.right - WD_FRAMETEXT_RIGHT, top, bottom, this->detailed_msg, TC_WHITE, SA_CENTER);
-				} else {
-					int extra = (r.bottom - r.top + 1 - this->height_summary - this->height_detailed - this->height_extra - (WD_PAR_VSEP_WIDE * 2)) / 3;
-
-					/* Note: NewGRF supplied error message often do not start with a colour code, so default to white. */
-					int top = r.top + WD_FRAMERECT_TOP;
-					int bottom = top + this->height_summary + extra;
-					DrawStringMultiLine(r.left + WD_FRAMETEXT_LEFT, r.right - WD_FRAMETEXT_RIGHT, top, bottom, this->summary_msg, TC_WHITE, SA_CENTER);
-
-					top = bottom + WD_PAR_VSEP_WIDE;
-					bottom = top + this->height_detailed + extra;
-					DrawStringMultiLine(r.left + WD_FRAMETEXT_LEFT, r.right - WD_FRAMETEXT_RIGHT, top, bottom, this->detailed_msg, TC_WHITE, SA_CENTER);
-
-					bottom = r.bottom - WD_FRAMERECT_BOTTOM;
-					top = bottom - this->height_extra - extra;
-					DrawStringMultiLine(r.left + WD_FRAMETEXT_LEFT, r.right - WD_FRAMETEXT_RIGHT, top, bottom, this->extra_msg, TC_WHITE, SA_CENTER);
-=======
-					DrawStringMultiLine(r, this->summary_msg, TC_FROMSTRING, SA_CENTER);
+					DrawStringMultiLine(r.WithHeight(this->height_summary + extra, false), this->summary_msg, TC_WHITE, SA_CENTER);
+					DrawStringMultiLine(r.WithHeight(this->height_detailed + extra, true), this->detailed_msg, TC_WHITE, SA_CENTER);
 				} else {
 					/* Extra space when message is shorter than company face window */
-					int extra = (r.Height() - this->height_summary - this->height_detailed - WD_PAR_VSEP_WIDE) / 2;
+					int extra = (r.Height() - this->height_summary - this->height_detailed - this->height_extra - (WD_PAR_VSEP_WIDE * 2)) / 3;
 
 					/* Note: NewGRF supplied error message often do not start with a colour code, so default to white. */
-					DrawStringMultiLine(r.SetHeight(this->height_summary + extra, false), this->summary_msg, TC_WHITE, SA_CENTER);
-					DrawStringMultiLine(r.SetHeight(this->height_detailed + extra, true), this->detailed_msg, TC_WHITE, SA_CENTER);
->>>>>>> cb10ed15
+					Rect top_section = r.WithHeight(this->height_summary + extra, false);
+					Rect bottom_section = r.WithHeight(this->height_extra + extra, true);
+					Rect middle_section = { top_section.left, top_section.bottom, top_section.right, bottom_section.top };
+					DrawStringMultiLine(top_section, this->summary_msg, TC_WHITE, SA_CENTER);
+					DrawStringMultiLine(middle_section, this->detailed_msg, TC_WHITE, SA_CENTER);
+					DrawStringMultiLine(bottom_section, this->extra_msg, TC_WHITE, SA_CENTER);
 				}
 
 				if (this->textref_stack_size > 0) StopTextRefStackUsage();
