--- conflicted
+++ resolved
@@ -3563,14 +3563,10 @@
 STR_STATION_VIEW_GROUP_D_S_V                                    :目的地-出発地-経由地
 STR_STATION_VIEW_GROUP_D_V_S                                    :目的地-経由地-出発地
 
-<<<<<<< HEAD
 STR_STATION_VIEW_DEPARTURES_BUTTON                              :{BLACK}発車標
 STR_STATION_VIEW_DEPARTURES_TOOLTIP                             :{BLACK}発車標を表示します。
 
-############ range for rating starts
-=======
 ###length 8
->>>>>>> ff6c9349
 STR_CARGO_RATING_APPALLING                                      :最低
 STR_CARGO_RATING_VERY_POOR                                      :とても悪い
 STR_CARGO_RATING_POOR                                           :悪い
