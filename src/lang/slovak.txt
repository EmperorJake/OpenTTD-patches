##name Slovak
##ownname Slovensky
##isocode sk_SK
##plural 10
##textdir ltr
##digitsep {NBSP}
##digitsepcur {NBSP}
##decimalsep ,
##winlangid 0x041b
##grflangid 0x16
##gender m z s
##case g


# $Id$

# This file is part of OpenTTD.
# OpenTTD is free software; you can redistribute it and/or modify it under the terms of the GNU General Public License as published by the Free Software Foundation, version 2.
# OpenTTD is distributed in the hope that it will be useful, but WITHOUT ANY WARRANTY; without even the implied warranty of MERCHANTABILITY or FITNESS FOR A PARTICULAR PURPOSE.
# See the GNU General Public License for more details. You should have received a copy of the GNU General Public License along with OpenTTD. If not, see <http://www.gnu.org/licenses/>.


##id 0x0000
STR_NULL                                                        :
STR_EMPTY                                                       :
STR_UNDEFINED                                                   :(nedefinovaný reťazec)
STR_JUST_NOTHING                                                :Nič

# Cargo related strings
# Plural cargo name
STR_CARGO_PLURAL_NOTHING                                        :
STR_CARGO_PLURAL_PASSENGERS                                     :Cestujúcich
STR_CARGO_PLURAL_PASSENGERS.g                                   :cestujucich
STR_CARGO_PLURAL_COAL                                           :Uhlie
STR_CARGO_PLURAL_COAL.g                                         :uhlia
STR_CARGO_PLURAL_MAIL                                           :Poštu
STR_CARGO_PLURAL_MAIL.g                                         :pošty
STR_CARGO_PLURAL_OIL                                            :Ropu
STR_CARGO_PLURAL_OIL.g                                          :ropy
STR_CARGO_PLURAL_LIVESTOCK                                      :Dobytok
STR_CARGO_PLURAL_LIVESTOCK.g                                    :dobytka
STR_CARGO_PLURAL_GOODS                                          :Tovar
STR_CARGO_PLURAL_GOODS.g                                        :tovaru
STR_CARGO_PLURAL_GRAIN                                          :Obilie
STR_CARGO_PLURAL_GRAIN.g                                        :obilia
STR_CARGO_PLURAL_WOOD                                           :Drevo
STR_CARGO_PLURAL_WOOD.g                                         :dreva
STR_CARGO_PLURAL_IRON_ORE                                       :{G=z}Železná ruda
STR_CARGO_PLURAL_IRON_ORE.g                                     :železnej rudy
STR_CARGO_PLURAL_STEEL                                          :Oceľ
STR_CARGO_PLURAL_STEEL.g                                        :ocele
STR_CARGO_PLURAL_VALUABLES                                      :Cennosti
STR_CARGO_PLURAL_VALUABLES.g                                    :cennosti
STR_CARGO_PLURAL_COPPER_ORE                                     :Medená ruda
STR_CARGO_PLURAL_COPPER_ORE.g                                   :medenej rudy
STR_CARGO_PLURAL_MAIZE                                          :Kukuricu
STR_CARGO_PLURAL_MAIZE.g                                        :kukurice
STR_CARGO_PLURAL_FRUIT                                          :Ovocie
STR_CARGO_PLURAL_FRUIT.g                                        :ovocia
STR_CARGO_PLURAL_DIAMONDS                                       :Diamanty
STR_CARGO_PLURAL_DIAMONDS.g                                     :diamantov
STR_CARGO_PLURAL_FOOD                                           :Jedlo
STR_CARGO_PLURAL_FOOD.g                                         :jedla
STR_CARGO_PLURAL_PAPER                                          :Papier
STR_CARGO_PLURAL_PAPER.g                                        :papiera
STR_CARGO_PLURAL_GOLD                                           :Zlato
STR_CARGO_PLURAL_GOLD.g                                         :zlata
STR_CARGO_PLURAL_WATER                                          :Vodu
STR_CARGO_PLURAL_WATER.g                                        :vody
STR_CARGO_PLURAL_WHEAT                                          :Pšenicu
STR_CARGO_PLURAL_WHEAT.g                                        :pšenice
STR_CARGO_PLURAL_RUBBER                                         :Kaučuk
STR_CARGO_PLURAL_RUBBER.g                                       :kaučuku
STR_CARGO_PLURAL_SUGAR                                          :Cukor
STR_CARGO_PLURAL_SUGAR.g                                        :cukru
STR_CARGO_PLURAL_TOYS                                           :Hračky
STR_CARGO_PLURAL_TOYS.g                                         :hračiek
STR_CARGO_PLURAL_CANDY                                          :Cukríky
STR_CARGO_PLURAL_CANDY.g                                        :cukríkov
STR_CARGO_PLURAL_COLA                                           :Kofolu
STR_CARGO_PLURAL_COLA.g                                         :kofoly
STR_CARGO_PLURAL_COTTON_CANDY                                   :Cukrovú vatu
STR_CARGO_PLURAL_COTTON_CANDY.g                                 :cukrovej vaty
STR_CARGO_PLURAL_BUBBLES                                        :Bublinky
STR_CARGO_PLURAL_BUBBLES.g                                      :bubliniek
STR_CARGO_PLURAL_TOFFEE                                         :Karamelky
STR_CARGO_PLURAL_TOFFEE.g                                       :karameliek
STR_CARGO_PLURAL_BATTERIES                                      :Baterky
STR_CARGO_PLURAL_BATTERIES.g                                    :bateriek
STR_CARGO_PLURAL_PLASTIC                                        :Umelina
STR_CARGO_PLURAL_PLASTIC.g                                      :umeliny
STR_CARGO_PLURAL_FIZZY_DRINKS                                   :Malinovky
STR_CARGO_PLURAL_FIZZY_DRINKS.g                                 :Malinoviek

# Singular cargo name
STR_CARGO_SINGULAR_NOTHING                                      :
STR_CARGO_SINGULAR_PASSENGER                                    :Cestujúci
STR_CARGO_SINGULAR_PASSENGER.g                                  :cestujucich
STR_CARGO_SINGULAR_COAL                                         :Uhlie
STR_CARGO_SINGULAR_COAL.g                                       :uhlia
STR_CARGO_SINGULAR_MAIL                                         :Pošta
STR_CARGO_SINGULAR_MAIL.g                                       :pošty
STR_CARGO_SINGULAR_OIL                                          :Ropa
STR_CARGO_SINGULAR_OIL.g                                        :ropy
STR_CARGO_SINGULAR_LIVESTOCK                                    :Dobytok
STR_CARGO_SINGULAR_LIVESTOCK.g                                  :dobytka
STR_CARGO_SINGULAR_GOODS                                        :Tovar
STR_CARGO_SINGULAR_GOODS.g                                      :tovaru
STR_CARGO_SINGULAR_GRAIN                                        :Obilie
STR_CARGO_SINGULAR_GRAIN.g                                      :obilia
STR_CARGO_SINGULAR_WOOD                                         :Drevo
STR_CARGO_SINGULAR_WOOD.g                                       :dreva
STR_CARGO_SINGULAR_IRON_ORE                                     :Železná ruda
STR_CARGO_SINGULAR_IRON_ORE.g                                   :zeleznej rudy
STR_CARGO_SINGULAR_STEEL                                        :Oceľ
STR_CARGO_SINGULAR_STEEL.g                                      :ocele
STR_CARGO_SINGULAR_VALUABLES                                    :Cennosti
STR_CARGO_SINGULAR_VALUABLES.g                                  :cennosti
STR_CARGO_SINGULAR_COPPER_ORE                                   :Medená ruda
STR_CARGO_SINGULAR_COPPER_ORE.g                                 :medenej rudy
STR_CARGO_SINGULAR_MAIZE                                        :Kukurica
STR_CARGO_SINGULAR_MAIZE.g                                      :kukurice
STR_CARGO_SINGULAR_FRUIT                                        :Ovocie
STR_CARGO_SINGULAR_FRUIT.g                                      :ovocia
STR_CARGO_SINGULAR_DIAMOND                                      :Diamant
STR_CARGO_SINGULAR_DIAMOND.g                                    :diamantov
STR_CARGO_SINGULAR_FOOD                                         :Jedlo
STR_CARGO_SINGULAR_FOOD.g                                       :jedla
STR_CARGO_SINGULAR_PAPER                                        :Papier
STR_CARGO_SINGULAR_PAPER.g                                      :papiera
STR_CARGO_SINGULAR_GOLD                                         :Zlato
STR_CARGO_SINGULAR_GOLD.g                                       :zlata
STR_CARGO_SINGULAR_WATER                                        :Voda
STR_CARGO_SINGULAR_WATER.g                                      :vody
STR_CARGO_SINGULAR_WHEAT                                        :Pšenica
STR_CARGO_SINGULAR_WHEAT.g                                      :psenice
STR_CARGO_SINGULAR_RUBBER                                       :Kaučuk
STR_CARGO_SINGULAR_RUBBER.g                                     :kaucuku
STR_CARGO_SINGULAR_SUGAR                                        :Cukor
STR_CARGO_SINGULAR_SUGAR.g                                      :cukru
STR_CARGO_SINGULAR_TOY                                          :Hračka
STR_CARGO_SINGULAR_TOY.g                                        :hraciek
STR_CARGO_SINGULAR_CANDY                                        :Cukrík
STR_CARGO_SINGULAR_CANDY.g                                      :cukrikov
STR_CARGO_SINGULAR_COLA                                         :Kofola
STR_CARGO_SINGULAR_COLA.g                                       :kofoly
STR_CARGO_SINGULAR_COTTON_CANDY                                 :Cukrová vata
STR_CARGO_SINGULAR_COTTON_CANDY.g                               :cukrovej vaty
STR_CARGO_SINGULAR_BUBBLE                                       :Bublinka
STR_CARGO_SINGULAR_BUBBLE.g                                     :bublinky
STR_CARGO_SINGULAR_TOFFEE                                       :Karamel
STR_CARGO_SINGULAR_TOFFEE.g                                     :karamelu
STR_CARGO_SINGULAR_BATTERY                                      :Baterka
STR_CARGO_SINGULAR_BATTERY.g                                    :baterky
STR_CARGO_SINGULAR_PLASTIC                                      :Umelina
STR_CARGO_SINGULAR_PLASTIC.g                                    :umeliny
STR_CARGO_SINGULAR_FIZZY_DRINK                                  :Malinovka
STR_CARGO_SINGULAR_FIZZY_DRINK.g                                :malinovky

# Quantity of cargo
STR_QUANTITY_NOTHING                                            :
STR_QUANTITY_PASSENGERS                                         :{COMMA}{NBSP}cestujuci{P "" "" ch}
STR_QUANTITY_COAL                                               :{WEIGHT_LONG} uhlia
STR_QUANTITY_MAIL                                               :{COMMA} balik{P "" y ov} pošty
STR_QUANTITY_OIL                                                :{VOLUME_LONG} ropy
STR_QUANTITY_LIVESTOCK                                          :{COMMA} kus{P "" y ov} dobytka
STR_QUANTITY_GOODS                                              :{COMMA} deb{P na ny ien} tovaru
STR_QUANTITY_GRAIN                                              :{WEIGHT_LONG} obilia
STR_QUANTITY_WOOD                                               :{WEIGHT_LONG} dreva
STR_QUANTITY_IRON_ORE                                           :{WEIGHT_LONG} železnej rudy
STR_QUANTITY_STEEL                                              :{WEIGHT_LONG} ocele
STR_QUANTITY_VALUABLES                                          :{COMMA} vr{P ece ecia iec} cennosti
STR_QUANTITY_COPPER_ORE                                         :{WEIGHT_LONG} medenej rudy
STR_QUANTITY_MAIZE                                              :{WEIGHT_LONG} kukurice
STR_QUANTITY_FRUIT                                              :{WEIGHT_LONG} ovocia
STR_QUANTITY_DIAMONDS                                           :{COMMA} deb{P na ny ien} diamantov
STR_QUANTITY_FOOD                                               :{WEIGHT_LONG} jedla
STR_QUANTITY_PAPER                                              :{WEIGHT_LONG} papiera
STR_QUANTITY_GOLD                                               :{COMMA} deb{P na ny ien} zlata
STR_QUANTITY_WATER                                              :{VOLUME_LONG} vody
STR_QUANTITY_WHEAT                                              :{WEIGHT_LONG} pšenice
STR_QUANTITY_RUBBER                                             :{VOLUME_LONG} kaučuku
STR_QUANTITY_SUGAR                                              :{WEIGHT_LONG} cukru
STR_QUANTITY_TOYS                                               :{COMMA} hrač{P ka ky iek}
STR_QUANTITY_SWEETS                                             :{COMMA} deb{P na ny ien} cukrikov
STR_QUANTITY_COLA                                               :{VOLUME_LONG} kofoly
STR_QUANTITY_CANDYFLOSS                                         :{WEIGHT_LONG} cukrovej vaty
STR_QUANTITY_BUBBLES                                            :{COMMA} bublin{P ka ky iek}
STR_QUANTITY_TOFFEE                                             :{WEIGHT_LONG} karamelu
STR_QUANTITY_BATTERIES                                          :{COMMA} baterk{P a y iek}
STR_QUANTITY_PLASTIC                                            :{VOLUME_LONG} umeliny
STR_QUANTITY_FIZZY_DRINKS                                       :{COMMA} malinov{P ka ky iek}
STR_QUANTITY_N_A                                                :Nie je

# Two letter abbreviation of cargo name
STR_ABBREV_NOTHING                                              :
STR_ABBREV_PASSENGERS                                           :{TINY_FONT}CE
STR_ABBREV_COAL                                                 :{TINY_FONT}UH
STR_ABBREV_MAIL                                                 :{TINY_FONT}PO
STR_ABBREV_OIL                                                  :{TINY_FONT}RO
STR_ABBREV_LIVESTOCK                                            :{TINY_FONT}DO
STR_ABBREV_GOODS                                                :{TINY_FONT}TO
STR_ABBREV_GRAIN                                                :{TINY_FONT}OB
STR_ABBREV_WOOD                                                 :{TINY_FONT}DR
STR_ABBREV_IRON_ORE                                             :{TINY_FONT}ZR
STR_ABBREV_STEEL                                                :{TINY_FONT}OC
STR_ABBREV_VALUABLES                                            :{TINY_FONT}CE
STR_ABBREV_COPPER_ORE                                           :{TINY_FONT}MR
STR_ABBREV_MAIZE                                                :{TINY_FONT}KU
STR_ABBREV_FRUIT                                                :{TINY_FONT}OV
STR_ABBREV_DIAMONDS                                             :{TINY_FONT}DI
STR_ABBREV_FOOD                                                 :{TINY_FONT}JE
STR_ABBREV_PAPER                                                :{TINY_FONT}PA
STR_ABBREV_GOLD                                                 :{TINY_FONT}ZL
STR_ABBREV_WATER                                                :{TINY_FONT}VO
STR_ABBREV_WHEAT                                                :{TINY_FONT}PS
STR_ABBREV_RUBBER                                               :{TINY_FONT}KA
STR_ABBREV_SUGAR                                                :{TINY_FONT}CU
STR_ABBREV_TOYS                                                 :{TINY_FONT}HR
STR_ABBREV_SWEETS                                               :{TINY_FONT}CK
STR_ABBREV_COLA                                                 :{TINY_FONT}KO
STR_ABBREV_CANDYFLOSS                                           :{TINY_FONT}CV
STR_ABBREV_BUBBLES                                              :{TINY_FONT}BU
STR_ABBREV_TOFFEE                                               :{TINY_FONT}KR
STR_ABBREV_BATTERIES                                            :{TINY_FONT}BT
STR_ABBREV_PLASTIC                                              :{TINY_FONT}UM
STR_ABBREV_FIZZY_DRINKS                                         :{TINY_FONT}MA
STR_ABBREV_NONE                                                 :{TINY_FONT}NIC
STR_ABBREV_ALL                                                  :{TINY_FONT}VS.

# 'Mode' of transport for cargoes
STR_PASSENGERS                                                  :{COMMA} cestujúci{P "" "" ch}
STR_BAGS                                                        :{COMMA} vr{P ece ecia iec}
STR_TONS                                                        :{COMMA} ton{P a y ""}
STR_LITERS                                                      :{COMMA} lit{P er re rov}
STR_ITEMS                                                       :{COMMA} kus{P "" y ov}
STR_CRATES                                                      :{COMMA} deb{P na ny ien}

# Colours, do not shuffle
STR_COLOUR_DARK_BLUE                                            :Tmavomodrá
STR_COLOUR_PALE_GREEN                                           :Svetlozelená
STR_COLOUR_PINK                                                 :Ružová
STR_COLOUR_YELLOW                                               :Žltá
STR_COLOUR_RED                                                  :Červená
STR_COLOUR_LIGHT_BLUE                                           :Svetlomodrá
STR_COLOUR_GREEN                                                :Zelená
STR_COLOUR_DARK_GREEN                                           :Tmavozelená
STR_COLOUR_BLUE                                                 :Modrá
STR_COLOUR_CREAM                                                :Krémová
STR_COLOUR_MAUVE                                                :Ružová
STR_COLOUR_PURPLE                                               :Fialová
STR_COLOUR_ORANGE                                               :Oranžová
STR_COLOUR_BROWN                                                :Hnedá
STR_COLOUR_GREY                                                 :Šedá
STR_COLOUR_WHITE                                                :Biela

# Units used in OpenTTD
STR_UNITS_VELOCITY_IMPERIAL                                     :{COMMA} mph
STR_UNITS_VELOCITY_METRIC                                       :{COMMA} km/h
STR_UNITS_VELOCITY_SI                                           :{COMMA} m/s

STR_UNITS_POWER_IMPERIAL                                        :{COMMA}hp
STR_UNITS_POWER_METRIC                                          :{COMMA}hp
STR_UNITS_POWER_SI                                              :{COMMA}kW

STR_UNITS_WEIGHT_SHORT_IMPERIAL                                 :{COMMA}t
STR_UNITS_WEIGHT_SHORT_METRIC                                   :{COMMA}t
STR_UNITS_WEIGHT_SHORT_SI                                       :{COMMA}kg

STR_UNITS_WEIGHT_LONG_IMPERIAL                                  :{COMMA} ton{P "a" "y" ""}
STR_UNITS_WEIGHT_LONG_METRIC                                    :{COMMA} ton{P a y ""}
STR_UNITS_WEIGHT_LONG_SI                                        :{COMMA} kg

STR_UNITS_VOLUME_SHORT_IMPERIAL                                 :{COMMA}gal
STR_UNITS_VOLUME_SHORT_METRIC                                   :{COMMA}l
STR_UNITS_VOLUME_SHORT_SI                                       :{COMMA}m³

STR_UNITS_VOLUME_LONG_IMPERIAL                                  :{COMMA} galón{P "" "y" "ov"}
STR_UNITS_VOLUME_LONG_METRIC                                    :{COMMA} lit{P er re rov}
STR_UNITS_VOLUME_LONG_SI                                        :{COMMA} m³

STR_UNITS_FORCE_IMPERIAL                                        :{COMMA} lbf
STR_UNITS_FORCE_METRIC                                          :{COMMA} kgf
STR_UNITS_FORCE_SI                                              :{COMMA} kN

STR_UNITS_HEIGHT_IMPERIAL                                       :{COMMA} st{P opa opy ôp}
STR_UNITS_HEIGHT_METRIC                                         :{COMMA} m
STR_UNITS_HEIGHT_SI                                             :{COMMA} m

# Common window strings
STR_LIST_FILTER_TITLE                                           :{BLACK}Filtrovací reťazec:
STR_LIST_FILTER_OSKTITLE                                        :{BLACK}Vložiť filtrovací reťazec
STR_LIST_FILTER_TOOLTIP                                         :{BLACK}Vložiť kľúčové slovo pre filtrovanie zoznamu

STR_TOOLTIP_GROUP_ORDER                                         :{BLACK}Zvoľ druh zoskupenia
STR_TOOLTIP_SORT_ORDER                                          :{BLACK}Spôsob triedenia (zostupný/vzostupný)
STR_TOOLTIP_SORT_CRITERIA                                       :{BLACK}Zvoľ kritérium triedenia
STR_TOOLTIP_FILTER_CRITERIA                                     :{BLACK}Vybrať kritériá filtrovania
STR_BUTTON_SORT_BY                                              :{BLACK}Usporiadať
STR_BUTTON_LOCATION                                             :{BLACK}Poloha
STR_BUTTON_RENAME                                               :{BLACK}Premenovať

STR_TOOLTIP_CLOSE_WINDOW                                        :{BLACK}Zavrieť okno
STR_TOOLTIP_WINDOW_TITLE_DRAG_THIS                              :{BLACK}Nadpis okna - potiahni pre posun okna
STR_TOOLTIP_SHADE                                               :{BLACK}Zabaliť okno - zobraziť len názov okna
STR_TOOLTIP_DEBUG                                               :{BLACK}Zobraziť NewGRF debugové informácie
STR_TOOLTIP_DEFSIZE                                             :{BLACK}Zmena veľkosti okna na základnú veľkosť. Ctrl+klik uloží aktuálnu veľkosť ako základnú
STR_TOOLTIP_STICKY                                              :{BLACK}Zamknúť toto okno, nebude sa dať zatvoriť klávesou "Zavri všetky okná". Ctrl+Click uloží stav ako predvolený
STR_TOOLTIP_RESIZE                                              :{BLACK}Uchop a ťahaj pre zmenu veľkosti okna
STR_TOOLTIP_TOGGLE_LARGE_SMALL_WINDOW                           :{BLACK}Prepnúť veľkosť okna
STR_TOOLTIP_VSCROLL_BAR_SCROLLS_LIST                            :{BLACK}Navigacná lišta
STR_TOOLTIP_HSCROLL_BAR_SCROLLS_LIST                            :{BLACK}Posuvná lišta - posúva zoznam doľava/doprava
STR_TOOLTIP_DEMOLISH_BUILDINGS_ETC                              :{BLACK}Demolácia budov atď. na rovný terén. CTRL označí oblasť diagonálne. Shift zobrazí odhad nákladov

# Show engines button
STR_SHOW_HIDDEN_ENGINES_VEHICLE_TRAIN                           :{BLACK}Ukáž skryté
STR_SHOW_HIDDEN_ENGINES_VEHICLE_ROAD_VEHICLE                    :{BLACK}Ukáž skryté
STR_SHOW_HIDDEN_ENGINES_VEHICLE_SHIP                            :{BLACK}Ukáž skryté
STR_SHOW_HIDDEN_ENGINES_VEHICLE_AIRCRAFT                        :{BLACK}Ukáž skryté

STR_SHOW_HIDDEN_ENGINES_VEHICLE_TRAIN_TOOLTIP                   :{BLACK}Zapnutím tohoto tlačítka sa budú zobrazovať aj skyté koľajové vozidlá
STR_SHOW_HIDDEN_ENGINES_VEHICLE_ROAD_VEHICLE_TOOLTIP            :{BLACK}Zapnutím tohoto tlačítka sa budú zobrazovať aj skyté cestné vozidlá
STR_SHOW_HIDDEN_ENGINES_VEHICLE_SHIP_TOOLTIP                    :{BLACK}Zapnutím tohoto tlačítka sa budú zobrazovať aj skyté lode
STR_SHOW_HIDDEN_ENGINES_VEHICLE_AIRCRAFT_TOOLTIP                :{BLACK}Zapnutím tohoto tlačítka sa budú zobrazovať aj skyté lietadlá

# Query window
STR_BUTTON_DEFAULT                                              :{BLACK}Štandardné
STR_BUTTON_CANCEL                                               :{BLACK}Zrušiť
STR_BUTTON_OK                                                   :{BLACK}OK

# On screen keyboard window
STR_OSK_KEYBOARD_LAYOUT                                         :;+ľščťžýáíé='qwertzuiopúäasdfghjklô§ň\ yxcvbnm,.-
STR_OSK_KEYBOARD_LAYOUT_CAPS                                    :°1234567890%ˇQWERTZUIOP/(ASDFGHJKL“!)|YXCVBNM?:_

# Measurement tooltip
STR_MEASURE_LENGTH                                              :{BLACK}Dĺžka: {NUM}
STR_MEASURE_AREA                                                :{BLACK}Plocha: {NUM} x {NUM}
STR_MEASURE_LENGTH_HEIGHTDIFF                                   :{BLACK}Dĺžka: {NUM}{}Výškový rozdiel: {HEIGHT}
STR_MEASURE_AREA_HEIGHTDIFF                                     :{BLACK}Plocha: {NUM} x {NUM}{}Výškový rozdiel: {HEIGHT}


# These are used in buttons
STR_SORT_BY_CAPTION_NAME                                        :{BLACK}Názov
STR_SORT_BY_CAPTION_DATE                                        :{BLACK}Dátum
# These are used in dropdowns
STR_SORT_BY_NAME                                                :Meno
STR_SORT_BY_PRODUCTION                                          :Produkcia
STR_SORT_BY_TYPE                                                :Typ
STR_SORT_BY_TRANSPORTED                                         :Prepravované
STR_SORT_BY_NUMBER                                              :Číslo
STR_SORT_BY_PROFIT_LAST_YEAR                                    :Zisk v poslednom roku
STR_SORT_BY_PROFIT_THIS_YEAR                                    :Zisk v tomto roku
STR_SORT_BY_AGE                                                 :Vek
STR_SORT_BY_RELIABILITY                                         :Spoľahlivosť
STR_SORT_BY_TOTAL_CAPACITY_PER_CARGOTYPE                        :Úplná kapacita podľa typu nákladu
STR_SORT_BY_MAX_SPEED                                           :Maximálna rýchlosť
STR_SORT_BY_MODEL                                               :Model
STR_SORT_BY_VALUE                                               :Hodnota
STR_SORT_BY_LENGTH                                              :Dlžka
STR_SORT_BY_LIFE_TIME                                           :Zostávajúca životnost
STR_SORT_BY_TIMETABLE_DELAY                                     :Oneskorenie cestovného poriadku
STR_SORT_BY_FACILITY                                            :Typ stanice
STR_SORT_BY_WAITING_TOTAL                                       :Celkový čakajúci náklad
STR_SORT_BY_WAITING_AVAILABLE                                   :Dustupný čakajúci náklad
STR_SORT_BY_RATING_MAX                                          :Hodnotenie najlepšej prepravy
STR_SORT_BY_RATING_MIN                                          :Hodnotenie najhoršej prepravy
STR_SORT_BY_ENGINE_ID                                           :EngineID (netriedené)
STR_SORT_BY_COST                                                :Cena
STR_SORT_BY_POWER                                               :Výkon
STR_SORT_BY_TRACTIVE_EFFORT                                     :Trakčná sila
STR_SORT_BY_INTRO_DATE                                          :Uvedenie na trh
STR_SORT_BY_RUNNING_COST                                        :Prevádzkové náklady
STR_SORT_BY_POWER_VS_RUNNING_COST                               :Výkon/Prevádzkové náklady
STR_SORT_BY_CARGO_CAPACITY                                      :Kapacita nákladu
STR_SORT_BY_RANGE                                               :Rozsah
STR_SORT_BY_POPULATION                                          :Populácia
STR_SORT_BY_RATING                                              :Hodnotenie

# Tooltips for the main toolbar
STR_TOOLBAR_TOOLTIP_PAUSE_GAME                                  :{BLACK}Pauza
STR_TOOLBAR_TOOLTIP_FORWARD                                     :{BLACK}Zrýchliť priebeh hry
STR_TOOLBAR_TOOLTIP_OPTIONS                                     :{BLACK}Nastavenia
STR_TOOLBAR_TOOLTIP_SAVE_GAME_ABANDON_GAME                      :{BLACK}Uložiť hru, opustiť hru, ukončiť
STR_TOOLBAR_TOOLTIP_DISPLAY_MAP                                 :{BLACK}Zobraziť mapu
STR_TOOLBAR_TOOLTIP_DISPLAY_TOWN_DIRECTORY                      :{BLACK}Zobraziť zoznam miest
STR_TOOLBAR_TOOLTIP_DISPLAY_SUBSIDIES                           :{BLACK}Zobraziť dotácie
STR_TOOLBAR_TOOLTIP_DISPLAY_LIST_OF_COMPANY_STATIONS            :{BLACK}Zoznam staníc spoločností
STR_TOOLBAR_TOOLTIP_DISPLAY_COMPANY_FINANCES                    :{BLACK}Finančné informácie o spoločnosti
STR_TOOLBAR_TOOLTIP_DISPLAY_COMPANY_GENERAL                     :{BLACK}Informácie o spoločnosti
STR_TOOLBAR_TOOLTIP_DISPLAY_STORY_BOOK                          :{BLACK}Zobraziť knihu príbehov
STR_TOOLBAR_TOOLTIP_DISPLAY_GOALS_LIST                          :{BLACK}Zobraziť zoznam cieľov
STR_TOOLBAR_TOOLTIP_DISPLAY_GRAPHS                              :{BLACK}Grafy
STR_TOOLBAR_TOOLTIP_DISPLAY_COMPANY_LEAGUE                      :{BLACK}Hodnotenie spoločností
STR_TOOLBAR_TOOLTIP_FUND_CONSTRUCTION_OF_NEW                    :{BLACK}Financovať výstavbu nového priemyslu
STR_TOOLBAR_TOOLTIP_DISPLAY_LIST_OF_COMPANY_TRAINS              :{BLACK}Zoznam vlakov spoločnosti. CTRL+klik prepína zoznam skupín/vozidiel
STR_TOOLBAR_TOOLTIP_DISPLAY_LIST_OF_COMPANY_ROAD_VEHICLES       :{BLACK}Zoznam automobilov spoločnosti. CTRL+klik prepína zoznam skupín/vozidiel
STR_TOOLBAR_TOOLTIP_DISPLAY_LIST_OF_COMPANY_SHIPS               :{BLACK}Zoznam lodí spoločnosti. CTRL+klik prepína zoznam skupín/lodí
STR_TOOLBAR_TOOLTIP_DISPLAY_LIST_OF_COMPANY_AIRCRAFT            :{BLACK}Zoznam lietadiel spoločnosti. CTRL+klik prepína zoznam skupín/vozidiel
STR_TOOLBAR_TOOLTIP_ZOOM_THE_VIEW_IN                            :{BLACK}Priblížiť
STR_TOOLBAR_TOOLTIP_ZOOM_THE_VIEW_OUT                           :{BLACK}Oddialiť
STR_TOOLBAR_TOOLTIP_BUILD_RAILROAD_TRACK                        :{BLACK}Výstavba železnice
STR_TOOLBAR_TOOLTIP_BUILD_ROADS                                 :{BLACK}Výstavba ciest
STR_TOOLBAR_TOOLTIP_BUILD_SHIP_DOCKS                            :{BLACK}Výstavba prístavov
STR_TOOLBAR_TOOLTIP_BUILD_AIRPORTS                              :{BLACK}Výstavba letísk
STR_TOOLBAR_TOOLTIP_LANDSCAPING                                 :{BLACK}Otvoriť panel nástrojov pre úpravy terénu, výsadbu stromov, a pod.
STR_TOOLBAR_TOOLTIP_SHOW_SOUND_MUSIC_WINDOW                     :{BLACK}Zobraziť okno zvuku a hudby
STR_TOOLBAR_TOOLTIP_SHOW_LAST_MESSAGE_NEWS                      :{BLACK}Zobraziť poslednú správu/novinku, nastavenia správ
STR_TOOLBAR_TOOLTIP_LAND_BLOCK_INFORMATION                      :{BLACK}Informácie o pozemku, konzola, AI ladenie, screenshoty, o OpenTTD
STR_TOOLBAR_TOOLTIP_SWITCH_TOOLBAR                              :{BLACK}Prepnúť panely nástrojov

# Extra tooltips for the scenario editor toolbar
STR_SCENEDIT_TOOLBAR_TOOLTIP_SAVE_SCENARIO_LOAD_SCENARIO        :{BLACK}Uložiť scenár, nahrať scenár, opustiť editor scenára, koniec
STR_SCENEDIT_TOOLBAR_OPENTTD                                    :{YELLOW}OpenTTD
STR_SCENEDIT_TOOLBAR_SCENARIO_EDITOR                            :{YELLOW}Editor scenárov
STR_SCENEDIT_TOOLBAR_TOOLTIP_MOVE_THE_STARTING_DATE_BACKWARD    :{BLACK}Posunúť začiatok o rok dozadu
STR_SCENEDIT_TOOLBAR_TOOLTIP_MOVE_THE_STARTING_DATE_FORWARD     :{BLACK}Posunúť začiatok o rok dopredu
STR_SCENEDIT_TOOLBAR_TOOLTIP_SET_DATE                           :{BLACK}Kliknúť pre zadanie počiatočného roku
STR_SCENEDIT_TOOLBAR_TOOLTIP_DISPLAY_MAP_TOWN_DIRECTORY         :{BLACK}Zobraziť mapu, zoznam miest
STR_SCENEDIT_TOOLBAR_LANDSCAPE_GENERATION                       :{BLACK}Vytvorenie uzemia
STR_SCENEDIT_TOOLBAR_TOWN_GENERATION                            :{BLACK}Vytvorenie mesta
STR_SCENEDIT_TOOLBAR_INDUSTRY_GENERATION                        :{BLACK}Vytvorenie priemyslu
STR_SCENEDIT_TOOLBAR_ROAD_CONSTRUCTION                          :{BLACK}Stavba cesty
STR_SCENEDIT_TOOLBAR_PLANT_TREES                                :{BLACK}Sadenie stromov. Shift zobrazí odhad nákladov
STR_SCENEDIT_TOOLBAR_PLACE_SIGN                                 :{BLACK}Umiestniť popis
STR_SCENEDIT_TOOLBAR_PLACE_OBJECT                               :{BLACK}Umiestniť objekt. Shift zobrazí odhad nákladov

############ range for SE file menu starts
STR_SCENEDIT_FILE_MENU_SAVE_SCENARIO                            :Uložiť scenár
STR_SCENEDIT_FILE_MENU_LOAD_SCENARIO                            :Nahrať scenár
STR_SCENEDIT_FILE_MENU_SAVE_HEIGHTMAP                           :Uložiť výškovú mapu
STR_SCENEDIT_FILE_MENU_LOAD_HEIGHTMAP                           :Nahrať výškovú mapu
STR_SCENEDIT_FILE_MENU_QUIT_EDITOR                              :Ukončiť editor scenára
STR_SCENEDIT_FILE_MENU_SEPARATOR                                :
STR_SCENEDIT_FILE_MENU_QUIT                                     :Koniec
############ range for SE file menu starts

############ range for settings menu starts
STR_SETTINGS_MENU_GAME_OPTIONS                                  :Nastavenia hry
STR_SETTINGS_MENU_CONFIG_SETTINGS_TREE                          :Nastavenia
STR_SETTINGS_MENU_SCRIPT_SETTINGS                               :Umelá inteligencia / Nastavenia hry
STR_SETTINGS_MENU_NEWGRF_SETTINGS                               :Nastavenie NewGRF
STR_SETTINGS_MENU_TRANSPARENCY_OPTIONS                          :Nastavenie priehľadnosti
STR_SETTINGS_MENU_TOWN_NAMES_DISPLAYED                          :Zobraziť názvy miest
STR_SETTINGS_MENU_STATION_NAMES_DISPLAYED                       :Zobraziť názvy staníc
STR_SETTINGS_MENU_WAYPOINTS_DISPLAYED                           :Zobraziť navigačné body
STR_SETTINGS_MENU_SIGNS_DISPLAYED                               :Zobraziť popisy
STR_SETTINGS_MENU_SHOW_COMPETITOR_SIGNS                         :Značky a mená konkurentov zobrazené
STR_SETTINGS_MENU_FULL_ANIMATION                                :Plná animácia
STR_SETTINGS_MENU_FULL_DETAIL                                   :Plné detaily
STR_SETTINGS_MENU_TRANSPARENT_BUILDINGS                         :Priesvitné budovy
STR_SETTINGS_MENU_TRANSPARENT_SIGNS                             :Priesvitné názvy
############ range ends here

############ range for file menu starts
STR_FILE_MENU_SAVE_GAME                                         :Uložiť hru
STR_FILE_MENU_LOAD_GAME                                         :Nahrať hru
STR_FILE_MENU_QUIT_GAME                                         :Opustiť hru
STR_FILE_MENU_SEPARATOR                                         :
STR_FILE_MENU_EXIT                                              :Koniec
############ range ends here

# map menu
STR_MAP_MENU_MAP_OF_WORLD                                       :Mapa sveta
STR_MAP_MENU_EXTRA_VIEW_PORT                                    :Ďalší pohľad
STR_MAP_MENU_LINGRAPH_LEGEND                                    :Legenka k smerovaniu nákladu
STR_MAP_MENU_SIGN_LIST                                          :Zoznam popisov

############ range for town menu starts
STR_TOWN_MENU_TOWN_DIRECTORY                                    :Zoznam miest
STR_TOWN_MENU_FOUND_TOWN                                        :Založiť mesto
############ range ends here

############ range for subsidies menu starts
STR_SUBSIDIES_MENU_SUBSIDIES                                    :Dotácie
############ range ends here

############ range for graph menu starts
STR_GRAPH_MENU_OPERATING_PROFIT_GRAPH                           :Graf prevádzkového zisku
STR_GRAPH_MENU_INCOME_GRAPH                                     :Graf tržieb
STR_GRAPH_MENU_DELIVERED_CARGO_GRAPH                            :Graf prepraveného nákladu
STR_GRAPH_MENU_PERFORMANCE_HISTORY_GRAPH                        :Graf hodnotenia výkonu
STR_GRAPH_MENU_COMPANY_VALUE_GRAPH                              :Graf hodnoty spoločnosti
STR_GRAPH_MENU_CARGO_PAYMENT_RATES                              :Ceny prepravy
############ range ends here

############ range for company league menu starts
STR_GRAPH_MENU_COMPANY_LEAGUE_TABLE                             :Hodnotenie spoločností
STR_GRAPH_MENU_DETAILED_PERFORMANCE_RATING                      :Detailné hodnotenie výkonu
STR_GRAPH_MENU_HIGHSCORE                                        :Hodnotenie
############ range ends here

############ range for industry menu starts
STR_INDUSTRY_MENU_INDUSTRY_DIRECTORY                            :Zoznam priemyslu
STR_INDUSTRY_MENU_INDUSTRY_CHAIN                                :Priemyselné reťaze
STR_INDUSTRY_MENU_FUND_NEW_INDUSTRY                             :Financovať nový priemysel
############ range ends here

############ range for railway construction menu starts
STR_RAIL_MENU_RAILROAD_CONSTRUCTION                             :Výstavba železnice
STR_RAIL_MENU_ELRAIL_CONSTRUCTION                               :Výstavba elektrifikovanej železnice
STR_RAIL_MENU_MONORAIL_CONSTRUCTION                             :Výstavba jednokoľajky (Monorail)
STR_RAIL_MENU_MAGLEV_CONSTRUCTION                               :Výstavba magnetickej dráhy (Maglev)
############ range ends here

############ range for road construction menu starts
STR_ROAD_MENU_ROAD_CONSTRUCTION                                 :Výstavba cesty
STR_ROAD_MENU_TRAM_CONSTRUCTION                                 :Výstavba električkovej dráhy
############ range ends here

############ range for waterways construction menu starts
STR_WATERWAYS_MENU_WATERWAYS_CONSTRUCTION                       :Stavba vodnej cesty
############ range ends here

############ range for airport construction menu starts
STR_AIRCRAFT_MENU_AIRPORT_CONSTRUCTION                          :Výstavba letiska
############ range ends here

############ range for landscaping menu starts
STR_LANDSCAPING_MENU_LANDSCAPING                                :Úprava terénu
STR_LANDSCAPING_MENU_PLANT_TREES                                :Výsadba stromov
STR_LANDSCAPING_MENU_PLACE_SIGN                                 :Umiestnenie popisu
############ range ends here

############ range for music menu starts
STR_TOOLBAR_SOUND_MUSIC                                         :Zvuk/Hudba
############ range ends here

############ range for message menu starts
STR_NEWS_MENU_LAST_MESSAGE_NEWS_REPORT                          :Zobraziť poslednú správu/novinku
STR_NEWS_MENU_MESSAGE_HISTORY_MENU                              :Archív správ
############ range ends here

############ range for about menu starts
STR_ABOUT_MENU_LAND_BLOCK_INFO                                  :Informácie o pozemku
STR_ABOUT_MENU_SEPARATOR                                        :
STR_ABOUT_MENU_TOGGLE_CONSOLE                                   :Zobraziť / skryť konzolu
STR_ABOUT_MENU_AI_DEBUG                                         :Umelá inteligencia / Ladenie skriptov
STR_ABOUT_MENU_SCREENSHOT                                       :Snímka
STR_ABOUT_MENU_ZOOMIN_SCREENSHOT                                :Plne priblížená snímka
STR_ABOUT_MENU_DEFAULTZOOM_SCREENSHOT                           :Snímka s predvoleným priblížením
STR_ABOUT_MENU_GIANT_SCREENSHOT                                 :Veľká snímka celej mapy
STR_ABOUT_MENU_ABOUT_OPENTTD                                    :O hre 'OpenTTD'
STR_ABOUT_MENU_SPRITE_ALIGNER                                   :Sprite zarovnávač
STR_ABOUT_MENU_TOGGLE_BOUNDING_BOXES                            :Prepnúť okrajové boxy
STR_ABOUT_MENU_TOGGLE_DIRTY_BLOCKS                              :Prepnutie zafarbenia blokov hliny
############ range ends here

############ range for ordinal numbers used for the place in the highscore window
STR_ORDINAL_NUMBER_1ST                                          :1.
STR_ORDINAL_NUMBER_2ND                                          :2.
STR_ORDINAL_NUMBER_3RD                                          :3.
STR_ORDINAL_NUMBER_4TH                                          :4.
STR_ORDINAL_NUMBER_5TH                                          :5.
STR_ORDINAL_NUMBER_6TH                                          :6.
STR_ORDINAL_NUMBER_7TH                                          :7.
STR_ORDINAL_NUMBER_8TH                                          :8.
STR_ORDINAL_NUMBER_9TH                                          :9.
STR_ORDINAL_NUMBER_10TH                                         :10.
STR_ORDINAL_NUMBER_11TH                                         :11.
STR_ORDINAL_NUMBER_12TH                                         :12.
STR_ORDINAL_NUMBER_13TH                                         :13.
STR_ORDINAL_NUMBER_14TH                                         :14.
STR_ORDINAL_NUMBER_15TH                                         :15.
############ range for ordinal numbers ends

############ range for days starts
STR_DAY_NUMBER_1ST                                              :1.
STR_DAY_NUMBER_2ND                                              :2.
STR_DAY_NUMBER_3RD                                              :3.
STR_DAY_NUMBER_4TH                                              :4.
STR_DAY_NUMBER_5TH                                              :5.
STR_DAY_NUMBER_6TH                                              :6.
STR_DAY_NUMBER_7TH                                              :7.
STR_DAY_NUMBER_8TH                                              :8.
STR_DAY_NUMBER_9TH                                              :9.
STR_DAY_NUMBER_10TH                                             :10.
STR_DAY_NUMBER_11TH                                             :11.
STR_DAY_NUMBER_12TH                                             :12.
STR_DAY_NUMBER_13TH                                             :13.
STR_DAY_NUMBER_14TH                                             :14.
STR_DAY_NUMBER_15TH                                             :15.
STR_DAY_NUMBER_16TH                                             :16.
STR_DAY_NUMBER_17TH                                             :17.
STR_DAY_NUMBER_18TH                                             :18.
STR_DAY_NUMBER_19TH                                             :19.
STR_DAY_NUMBER_20TH                                             :20.
STR_DAY_NUMBER_21ST                                             :21.
STR_DAY_NUMBER_22ND                                             :22.
STR_DAY_NUMBER_23RD                                             :23.
STR_DAY_NUMBER_24TH                                             :24.
STR_DAY_NUMBER_25TH                                             :25.
STR_DAY_NUMBER_26TH                                             :26.
STR_DAY_NUMBER_27TH                                             :27.
STR_DAY_NUMBER_28TH                                             :28.
STR_DAY_NUMBER_29TH                                             :29.
STR_DAY_NUMBER_30TH                                             :30.
STR_DAY_NUMBER_31ST                                             :31.
############ range for days ends

############ range for months starts
STR_MONTH_ABBREV_JAN                                            :Jan
STR_MONTH_ABBREV_FEB                                            :Feb
STR_MONTH_ABBREV_MAR                                            :Mar
STR_MONTH_ABBREV_APR                                            :Apr
STR_MONTH_ABBREV_MAY                                            :Máj
STR_MONTH_ABBREV_JUN                                            :Jún
STR_MONTH_ABBREV_JUL                                            :Júl
STR_MONTH_ABBREV_AUG                                            :Aug
STR_MONTH_ABBREV_SEP                                            :Sep
STR_MONTH_ABBREV_OCT                                            :Okt
STR_MONTH_ABBREV_NOV                                            :Nov
STR_MONTH_ABBREV_DEC                                            :Dec

STR_MONTH_JAN                                                   :Január
STR_MONTH_FEB                                                   :Február
STR_MONTH_MAR                                                   :Marec
STR_MONTH_APR                                                   :April
STR_MONTH_MAY                                                   :Máj
STR_MONTH_JUN                                                   :Jún
STR_MONTH_JUL                                                   :Júl
STR_MONTH_AUG                                                   :August
STR_MONTH_SEP                                                   :September
STR_MONTH_OCT                                                   :Október
STR_MONTH_NOV                                                   :November
STR_MONTH_DEC                                                   :December
############ range for months ends

# Graph window
STR_GRAPH_KEY_BUTTON                                            :{BLACK}Vyb.
STR_GRAPH_KEY_TOOLTIP                                           :{BLACK}Vybrať položky na grafe
STR_GRAPH_X_LABEL_MONTH                                         :{TINY_FONT}{STRING}{} {STRING}
STR_GRAPH_X_LABEL_MONTH_YEAR                                    :{TINY_FONT}{STRING}{} {STRING}{}{NUM}
STR_GRAPH_Y_LABEL                                               :{TINY_FONT}{STRING}
STR_GRAPH_Y_LABEL_NUMBER                                        :{TINY_FONT}{COMMA}

STR_GRAPH_OPERATING_PROFIT_CAPTION                              :{WHITE}Graf prevádzkového zisku
STR_GRAPH_INCOME_CAPTION                                        :{WHITE}Graf príjmov
STR_GRAPH_CARGO_DELIVERED_CAPTION                               :{WHITE}Dopravených jednotiek nákladu
STR_GRAPH_COMPANY_PERFORMANCE_RATINGS_CAPTION                   :{WHITE}Hodnotenie produktivity spoločnosti (maximálna produktivita je 1000)
STR_GRAPH_COMPANY_VALUES_CAPTION                                :{WHITE}Hodnota spoločnosti

STR_GRAPH_CARGO_PAYMENT_RATES_CAPTION                           :{WHITE}Ceny prepravy
STR_GRAPH_CARGO_PAYMENT_RATES_X_LABEL                           :{TINY_FONT}{BLACK}Počet dní na ceste
STR_GRAPH_CARGO_PAYMENT_RATES_TITLE                             :{TINY_FONT}{BLACK}Platba za prepravu 10 jednotiek (alebo 10 000 litrov) nákladu cez 20 štvorcov
STR_GRAPH_CARGO_ENABLE_ALL                                      :{TINY_FONT}{BLACK}Povoliť všetky
STR_GRAPH_CARGO_DISABLE_ALL                                     :{TINY_FONT}{BLACK}Zakázať všetky
STR_GRAPH_CARGO_TOOLTIP_ENABLE_ALL                              :{BLACK}Zobraziť všetky tovary v grafickom prehľade cien
STR_GRAPH_CARGO_TOOLTIP_DISABLE_ALL                             :{BLACK}Nezobraziť žiadne tovary v grafickom prehľade cien
STR_GRAPH_CARGO_PAYMENT_TOGGLE_CARGO                            :{BLACK}Graf pre typ nákladu zap./vyp.
STR_GRAPH_CARGO_PAYMENT_CARGO                                   :{TINY_FONT}{BLACK}{STRING}

STR_GRAPH_PERFORMANCE_DETAIL_TOOLTIP                            :{BLACK}Ukázať detailné hodnotenie výkonu

# Graph key window
STR_GRAPH_KEY_CAPTION                                           :{WHITE}Výber položiek na grafe
STR_GRAPH_KEY_COMPANY_SELECTION_TOOLTIP                         :{BLACK}Kliknúť pre zobrazenie tejto spoločnosti na grafe

# Company league window
STR_COMPANY_LEAGUE_TABLE_CAPTION                                :{WHITE}Hodnotenie spoločnosti
STR_COMPANY_LEAGUE_COMPANY_NAME                                 :{ORANGE}{COMPANY} {BLACK}{COMPANY_NUM} '{STRING}'
STR_COMPANY_LEAGUE_PERFORMANCE_TITLE_ENGINEER                   :Inžinier
STR_COMPANY_LEAGUE_PERFORMANCE_TITLE_TRAFFIC_MANAGER            :Manažér dopravy
STR_COMPANY_LEAGUE_PERFORMANCE_TITLE_TRANSPORT_COORDINATOR      :Koordinátor dopravy
STR_COMPANY_LEAGUE_PERFORMANCE_TITLE_ROUTE_SUPERVISOR           :Cestný inšpektor
STR_COMPANY_LEAGUE_PERFORMANCE_TITLE_DIRECTOR                   :Riaditeľ
STR_COMPANY_LEAGUE_PERFORMANCE_TITLE_CHIEF_EXECUTIVE            :Výkonný riaditeľ
STR_COMPANY_LEAGUE_PERFORMANCE_TITLE_CHAIRMAN                   :Predseda
STR_COMPANY_LEAGUE_PERFORMANCE_TITLE_PRESIDENT                  :Prezident
STR_COMPANY_LEAGUE_PERFORMANCE_TITLE_TYCOON                     :Tycoon

# Performance detail window
STR_PERFORMANCE_DETAIL                                          :{WHITE}Detaily hodnotenia výkonu
STR_PERFORMANCE_DETAIL_KEY                                      :{BLACK}Podrobne
STR_PERFORMANCE_DETAIL_AMOUNT_CURRENCY                          :{BLACK}({CURRENCY_SHORT}/{CURRENCY_SHORT})
STR_PERFORMANCE_DETAIL_AMOUNT_INT                               :{BLACK}({COMMA}/{COMMA})
STR_PERFORMANCE_DETAIL_PERCENT                                  :{WHITE}{NUM}%
STR_PERFORMANCE_DETAIL_SELECT_COMPANY_TOOLTIP                   :{BLACK}Ukázať detaily tejto spoločnosti
############ Those following lines need to be in this order!!
STR_PERFORMANCE_DETAIL_VEHICLES                                 :{BLACK}Vozidlá:
STR_PERFORMANCE_DETAIL_STATIONS                                 :{BLACK}Stanice:
STR_PERFORMANCE_DETAIL_MIN_PROFIT                               :{BLACK}Min. zisk:
STR_PERFORMANCE_DETAIL_MIN_INCOME                               :{BLACK}Min. príjem:
STR_PERFORMANCE_DETAIL_MAX_INCOME                               :{BLACK}Max. príjem:
STR_PERFORMANCE_DETAIL_DELIVERED                                :{BLACK}Doručené:
STR_PERFORMANCE_DETAIL_CARGO                                    :{BLACK}Náklad:
STR_PERFORMANCE_DETAIL_MONEY                                    :{BLACK}Hotovosť:
STR_PERFORMANCE_DETAIL_LOAN                                     :{BLACK}Úver:
STR_PERFORMANCE_DETAIL_TOTAL                                    :{BLACK}Spolu:
############ End of order list
STR_PERFORMANCE_DETAIL_VEHICLES_TOOLTIP                         :{BLACK}Počet vozidiel (automobilov, vlakov, lodí a lietadiel), ktoré zmenili zisk minulý rok
STR_PERFORMANCE_DETAIL_STATIONS_TOOLTIP                         :{BLACK}Počet nedávno obsluhovaných staníc. Železničná stanica, autobus. zastávka, letisko sa počítajú oddelene aj keď patria do rovnakej stanice
STR_PERFORMANCE_DETAIL_MIN_PROFIT_TOOLTIP                       :{BLACK}Zisk vozidla s najnižším príjmom (zo všetkých vozidiel starších ako 2 roky)
STR_PERFORMANCE_DETAIL_MIN_INCOME_TOOLTIP                       :{BLACK}Množstvo peňazí zarobených v kvartáli s najmenším ziskom v posledných 12 kvartáloch
STR_PERFORMANCE_DETAIL_MAX_INCOME_TOOLTIP                       :{BLACK}Množstvo peňazí zarobených v kvartáli s najväčším ziskom v posledných 12 kvartáloch
STR_PERFORMANCE_DETAIL_DELIVERED_TOOLTIP                        :{BLACK}Počet jednotiek nákladu prepravených v posledných štyroch kvartáloch
STR_PERFORMANCE_DETAIL_CARGO_TOOLTIP                            :{BLACK}Počet druhov nákladu prepraveného v poslednom kvartáli
STR_PERFORMANCE_DETAIL_MONEY_TOOLTIP                            :{BLACK}Množstvo peňazí k dispozícii
STR_PERFORMANCE_DETAIL_LOAN_TOOLTIP                             :{BLACK}Výška úveru spoločnosti
STR_PERFORMANCE_DETAIL_TOTAL_TOOLTIP                            :{BLACK}Celkové body zo všetkých možných

# Music window
STR_MUSIC_JAZZ_JUKEBOX_CAPTION                                  :{WHITE}Jukebox
STR_MUSIC_PLAYLIST_ALL                                          :{TINY_FONT}{BLACK}Všetko
STR_MUSIC_PLAYLIST_OLD_STYLE                                    :{TINY_FONT}{BLACK}Starý štýl
STR_MUSIC_PLAYLIST_NEW_STYLE                                    :{TINY_FONT}{BLACK}Nový štýl
STR_MUSIC_PLAYLIST_EZY_STREET                                   :{TINY_FONT}{BLACK}Ezy Street
STR_MUSIC_PLAYLIST_CUSTOM_1                                     :{TINY_FONT}{BLACK}Vlastné 1
STR_MUSIC_PLAYLIST_CUSTOM_2                                     :{TINY_FONT}{BLACK}Vlastné 2
STR_MUSIC_MUSIC_VOLUME                                          :{TINY_FONT}{BLACK}Hlasitosť hudby
STR_MUSIC_EFFECTS_VOLUME                                        :{TINY_FONT}{BLACK}Hlasitosť zvuk. efektov
STR_MUSIC_RULER_MIN                                             :{TINY_FONT}{BLACK}MIN
STR_MUSIC_RULER_MAX                                             :{TINY_FONT}{BLACK}MAX
STR_MUSIC_RULER_MARKER                                          :{TINY_FONT}{BLACK}'
STR_MUSIC_TRACK_NONE                                            :{TINY_FONT}{DKGREEN}--
STR_MUSIC_TRACK_DIGIT                                           :{TINY_FONT}{DKGREEN}{ZEROFILL_NUM}
STR_MUSIC_TITLE_NONE                                            :{TINY_FONT}{DKGREEN}------
STR_MUSIC_TITLE_NAME                                            :{TINY_FONT}{DKGREEN}"{STRING}"
STR_MUSIC_TRACK                                                 :{TINY_FONT}{BLACK}Stopa
STR_MUSIC_XTITLE                                                :{TINY_FONT}{BLACK}Title
STR_MUSIC_SHUFFLE                                               :{TINY_FONT}{BLACK}Náhodne
STR_MUSIC_PROGRAM                                               :{TINY_FONT}{BLACK}Program
STR_MUSIC_TOOLTIP_SKIP_TO_PREVIOUS_TRACK                        :{BLACK}Predchádzajúca stopa
STR_MUSIC_TOOLTIP_SKIP_TO_NEXT_TRACK_IN_SELECTION               :{BLACK}Nasledujúca stopa
STR_MUSIC_TOOLTIP_STOP_PLAYING_MUSIC                            :{BLACK}Zastaviť prehrávanie hudby
STR_MUSIC_TOOLTIP_START_PLAYING_MUSIC                           :{BLACK}Spustiť prehrávanie hudby
STR_MUSIC_TOOLTIP_DRAG_SLIDERS_TO_SET_MUSIC                     :{BLACK}Ťahať posúvač pre nastavenie hudby a zvukových efektov
STR_MUSIC_TOOLTIP_SELECT_ALL_TRACKS_PROGRAM                     :{BLACK}Vybrať program 'všetky skladby'
STR_MUSIC_TOOLTIP_SELECT_OLD_STYLE_MUSIC                        :{BLACK}Zvoliť 'Starý štýl'
STR_MUSIC_TOOLTIP_SELECT_NEW_STYLE_MUSIC                        :{BLACK}Vybrať 'Nový štýl'
STR_MUSIC_TOOLTIP_SELECT_EZY_STREET_STYLE                       :{BLACK}Zvoliť 'Ezy Street style music' program
STR_MUSIC_TOOLTIP_SELECT_CUSTOM_1_USER_DEFINED                  :{BLACK}Zvoliť program 'Vlastný 1' (definovaný užívateľom)
STR_MUSIC_TOOLTIP_SELECT_CUSTOM_2_USER_DEFINED                  :{BLACK}Zvoliť program 'Vlastný 2' (definovaný užívateľom)
STR_MUSIC_TOOLTIP_TOGGLE_PROGRAM_SHUFFLE                        :{BLACK}Prepnúť náhodný výber
STR_MUSIC_TOOLTIP_SHOW_MUSIC_TRACK_SELECTION                    :{BLACK}Zobraziť okno pre výber hudobných stôp

# Playlist window
STR_PLAYLIST_TRACK_NAME                                         :{TINY_FONT}{LTBLUE}{ZEROFILL_NUM} "{STRING}"
STR_PLAYLIST_TRACK_INDEX                                        :{TINY_FONT}{BLACK}Zoznam skladieb
STR_PLAYLIST_PROGRAM                                            :{TINY_FONT}{BLACK}Program - '{STRING}'
STR_PLAYLIST_CLEAR                                              :{TINY_FONT}{BLACK}Zmazať
STR_PLAYLIST_TOOLTIP_CLEAR_CURRENT_PROGRAM_CUSTOM1              :{BLACK}Vymazať aktuálny program (len Vlastný 1 a Vlastný 2 program)
STR_PLAYLIST_TOOLTIP_CLICK_TO_ADD_TRACK                         :{BLACK}Kliknúť na stopu pre uloženie (len Vlastný1 a Vlastný2 program)
STR_PLAYLIST_TOOLTIP_CLICK_TO_REMOVE_TRACK                      :{BLACK}Kliknite na hudobnú stopu pre jej odstránenie z programu (len Vlastný1 alebo Vlastný2)

# Highscore window
STR_HIGHSCORE_TOP_COMPANIES_WHO_REACHED                         :{BIG_FONT}{BLACK}Najlepšie spoločnosti, ktoré dosiahli {NUM}
STR_HIGHSCORE_TOP_COMPANIES_NETWORK_GAME                        :{BIG_FONT}{BLACK}Tabuľka spoločnosti v roku {NUM}
STR_HIGHSCORE_POSITION                                          :{BIG_FONT}{BLACK}{COMMA}.
STR_HIGHSCORE_PERFORMANCE_TITLE_BUSINESSMAN                     :{G=z}Obchodníčka
STR_HIGHSCORE_PERFORMANCE_TITLE_BUSINESSMAN.g                   :Obchodníci
STR_HIGHSCORE_PERFORMANCE_TITLE_ENTREPRENEUR                    :{G=z}Podnikateľka
STR_HIGHSCORE_PERFORMANCE_TITLE_INDUSTRIALIST                   :{G=m}Priemyselník
STR_HIGHSCORE_PERFORMANCE_TITLE_CAPITALIST                      :{G=m}Kapitalista
STR_HIGHSCORE_PERFORMANCE_TITLE_MAGNATE                         :{G=m}Magnát
STR_HIGHSCORE_PERFORMANCE_TITLE_MOGUL                           :Mogul
STR_HIGHSCORE_PERFORMANCE_TITLE_TYCOON_OF_THE_CENTURY           :Tycoon Storočia
STR_HIGHSCORE_NAME                                              :{PRESIDENT_NAME}, {COMPANY}
STR_HIGHSCORE_STATS                                             :{BIG_FONT}'{STRING}'   ({COMMA})
STR_HIGHSCORE_COMPANY_ACHIEVES_STATUS                           :{BIG_FONT}{BLACK}{COMPANY} získal označenie '{STRING}'!
STR_HIGHSCORE_PRESIDENT_OF_COMPANY_ACHIEVES_STATUS              :{BIG_FONT}{WHITE}{PRESIDENT_NAME} z {COMPANY} získal označenie '{STRING}'!

# Smallmap window
STR_SMALLMAP_CAPTION                                            :{WHITE}Mapa - {STRING}

STR_SMALLMAP_TYPE_CONTOURS                                      :Vrstevnice
STR_SMALLMAP_TYPE_CONTOURS.g                                    :vrstevníc
STR_SMALLMAP_TYPE_VEHICLES                                      :Dopravné prostriedky
STR_SMALLMAP_TYPE_VEHICLES.g                                    :dopravných prostriedkov
STR_SMALLMAP_TYPE_INDUSTRIES                                    :Priemysel
STR_SMALLMAP_TYPE_INDUSTRIES.g                                  :priemyslu
STR_SMALLMAP_TYPE_ROUTEMAP                                      :Smerovanie nákladu
STR_SMALLMAP_TYPE_ROUTES                                        :Trasy
STR_SMALLMAP_TYPE_VEGETATION                                    :Vegetácia
STR_SMALLMAP_TYPE_OWNERS                                        :Vlastníci
STR_SMALLMAP_TOOLTIP_SHOW_LAND_CONTOURS_ON_MAP                  :{BLACK}Zobraziť vrstevnice na mape
STR_SMALLMAP_TOOLTIP_SHOW_VEHICLES_ON_MAP                       :{BLACK}Zobraziť dopravné prostriedky na mape
STR_SMALLMAP_TOOLTIP_SHOW_INDUSTRIES_ON_MAP                     :{BLACK}Zobraziť priemysel na mape
STR_SMALLMAP_TOOLTIP_SHOW_LINK_STATS_ON_MAP                     :{BLACK}Zobraziť smerovanie nákladu na mape
STR_SMALLMAP_TOOLTIP_SHOW_TRANSPORT_ROUTES_ON                   :{BLACK}Zobraziť dopravné trasy na mape
STR_SMALLMAP_TOOLTIP_SHOW_VEGETATION_ON_MAP                     :{BLACK}Zobraziť vegetáciu na mape
STR_SMALLMAP_TOOLTIP_SHOW_LAND_OWNERS_ON_MAP                    :{BLACK}Zobraziť vlastníkov pozemkov na mape
STR_SMALLMAP_TOOLTIP_INDUSTRY_SELECTION                         :{BLACK}Kliknite na typ priemyslu pre zmenu jeho zobrazenia. Ctrl+Klik skryje všetky priemysly okrem vybraného. Ctrl+Klik znova zobrazí všetky priemysly
STR_SMALLMAP_TOOLTIP_COMPANY_SELECTION                          :{BLACK}Klikni na spoločnosť pre prepnutie zobrazenia jej majetku. Ctrl+Klik skryje všetky spoločnosti okrem vybranej. Ctrl+Klik znova zase zobrazí všetky spoložnosti.
STR_SMALLMAP_TOOLTIP_CARGO_SELECTION                            :{BLACK}Kliknite na náklad pre prepnutie jeho zobrazenia. Ctrl+klik skryje všetky druhy nákladu okrem určeného. Opätovný Ctrl+klik zobrazí všetky druhy nákladu

STR_SMALLMAP_LEGENDA_ROADS                                      :{TINY_FONT}{BLACK}Cesty
STR_SMALLMAP_LEGENDA_RAILROADS                                  :{TINY_FONT}{BLACK}Železničné trate
STR_SMALLMAP_LEGENDA_STATIONS_AIRPORTS_DOCKS                    :{TINY_FONT}{BLACK}Stanice/Letiská/Prístavy
STR_SMALLMAP_LEGENDA_BUILDINGS_INDUSTRIES                       :{TINY_FONT}{BLACK}Budovy/Priemysel
STR_SMALLMAP_LEGENDA_VEHICLES                                   :{TINY_FONT}{BLACK}Dopravné prostriedky
STR_SMALLMAP_LEGENDA_TRAINS                                     :{TINY_FONT}{BLACK}Vlaky
STR_SMALLMAP_LEGENDA_ROAD_VEHICLES                              :{TINY_FONT}{BLACK}Cestné vozidlá
STR_SMALLMAP_LEGENDA_SHIPS                                      :{TINY_FONT}{BLACK}Lode
STR_SMALLMAP_LEGENDA_AIRCRAFT                                   :{TINY_FONT}{BLACK}Lietadlá
STR_SMALLMAP_LEGENDA_TRANSPORT_ROUTES                           :{TINY_FONT}{BLACK}Dopravné trasy
STR_SMALLMAP_LEGENDA_FOREST                                     :{TINY_FONT}{BLACK}Les
STR_SMALLMAP_LEGENDA_RAILROAD_STATION                           :{TINY_FONT}{BLACK}Železničná stanica
STR_SMALLMAP_LEGENDA_TRUCK_LOADING_BAY                          :{TINY_FONT}{BLACK}Nakladacia rampa
STR_SMALLMAP_LEGENDA_BUS_STATION                                :{TINY_FONT}{BLACK}Autobusová stanica
STR_SMALLMAP_LEGENDA_AIRPORT_HELIPORT                           :{TINY_FONT}{BLACK}Letisko
STR_SMALLMAP_LEGENDA_DOCK                                       :{TINY_FONT}{BLACK}Prístav
STR_SMALLMAP_LEGENDA_ROUGH_LAND                                 :{TINY_FONT}{BLACK}Nerovný terén
STR_SMALLMAP_LEGENDA_GRASS_LAND                                 :{TINY_FONT}{BLACK}Trávnatý terén
STR_SMALLMAP_LEGENDA_BARE_LAND                                  :{TINY_FONT}{BLACK}Holý terén
STR_SMALLMAP_LEGENDA_FIELDS                                     :{TINY_FONT}{BLACK}Polia
STR_SMALLMAP_LEGENDA_TREES                                      :{TINY_FONT}{BLACK}Lesy
STR_SMALLMAP_LEGENDA_ROCKS                                      :{TINY_FONT}{BLACK}Skaly
STR_SMALLMAP_LEGENDA_WATER                                      :{TINY_FONT}{BLACK}Voda
STR_SMALLMAP_LEGENDA_NO_OWNER                                   :{TINY_FONT}{BLACK}Bez vlastníka
STR_SMALLMAP_LEGENDA_TOWNS                                      :{TINY_FONT}{BLACK}Mestá
STR_SMALLMAP_LEGENDA_INDUSTRIES                                 :{TINY_FONT}{BLACK}Priemysel
STR_SMALLMAP_LEGENDA_DESERT                                     :{TINY_FONT}{BLACK}Púšt
STR_SMALLMAP_LEGENDA_SNOW                                       :{TINY_FONT}{BLACK}Sneh

STR_SMALLMAP_TOOLTIP_TOGGLE_TOWN_NAMES_ON_OFF                   :{BLACK}Zapnúť/vypnúť názvy miest na mape
STR_SMALLMAP_CENTER                                             :{BLACK}Vycentrovať malú mapu na aktuálnu pozíciu
STR_SMALLMAP_INDUSTRY                                           :{TINY_FONT}{STRING} ({NUM})
STR_SMALLMAP_LINKSTATS                                          :{TINY_FONT}{STRING}
STR_SMALLMAP_COMPANY                                            :{TINY_FONT}{COMPANY}
STR_SMALLMAP_TOWN                                               :{TINY_FONT}{WHITE}{TOWN}
STR_SMALLMAP_DISABLE_ALL                                        :{BLACK}zakázať všetky
STR_SMALLMAP_ENABLE_ALL                                         :{BLACK}Povolit vsetky
STR_SMALLMAP_SHOW_HEIGHT                                        :{BLACK}Ukázať výšku
STR_SMALLMAP_TOOLTIP_DISABLE_ALL_INDUSTRIES                     :{BLACK}Nezobraziť žiadny priemysel na mape
STR_SMALLMAP_TOOLTIP_ENABLE_ALL_INDUSTRIES                      :{BLACK}Zobraziť všetok priemysel na mape
STR_SMALLMAP_TOOLTIP_SHOW_HEIGHT                                :{BLACK}Prepnúť zobrazenie výškovej mapy
STR_SMALLMAP_TOOLTIP_DISABLE_ALL_COMPANIES                      :{BLACK}Nezobrazovať žiadný majetok spoločnosti na mape
STR_SMALLMAP_TOOLTIP_ENABLE_ALL_COMPANIES                       :{BLACK}Zobraziť celý majetok spoločnosti na mape
STR_SMALLMAP_TOOLTIP_DISABLE_ALL_CARGOS                         :{BLACK}Nezobraziť žiadny náklad na mape
STR_SMALLMAP_TOOLTIP_ENABLE_ALL_CARGOS                          :{BLACK}Zobraziť všetok náklad na mape

# Status bar messages
STR_STATUSBAR_TOOLTIP_SHOW_LAST_NEWS                            :{BLACK}Zobraziť poslednú správu alebo novinku
STR_STATUSBAR_COMPANY_NAME                                      :{SILVER}- -  {COMPANY}  - -
STR_STATUSBAR_PAUSED                                            :{YELLOW}*  *  PAUZA  *  *
STR_STATUSBAR_AUTOSAVE                                          :{RED}AUTOULOŽENIE
STR_STATUSBAR_SAVING_GAME                                       :{RED}*  *  HRA SA UKLADÁ  *  *

# News message history
STR_MESSAGE_HISTORY                                             :{WHITE}Archív správ
STR_MESSAGE_HISTORY_TOOLTIP                                     :{BLACK}Zoznam posledných správ
STR_MESSAGE_NEWS_FORMAT                                         :{STRING}  -  {STRING}

STR_NEWS_MESSAGE_CAPTION                                        :{WHITE}Správa
STR_NEWS_CUSTOM_ITEM                                            :{BIG_FONT}{BLACK}{STRING}

STR_NEWS_FIRST_TRAIN_ARRIVAL                                    :{BIG_FONT}{BLACK}Mesto oslavuje . . .{}Prvý vlak dorazil do stanice {STATION}!
STR_NEWS_FIRST_BUS_ARRIVAL                                      :{BIG_FONT}{BLACK}Mesto oslavuje . . .{}Prvý autobus dorazil do {STATION}!
STR_NEWS_FIRST_TRUCK_ARRIVAL                                    :{BIG_FONT}{BLACK}Mesto oslavuje . . .{}Prvý automobil dorazil do {STATION}!
STR_NEWS_FIRST_PASSENGER_TRAM_ARRIVAL                           :{BIG_FONT}{BLACK}Mesto oslavuje . . .{}Prvá električka dorazila do stanice {STATION}!
STR_NEWS_FIRST_CARGO_TRAM_ARRIVAL                               :{BIG_FONT}{BLACK}Mesto oslavuje . . .{}Prvá nákladná električka dorazila do stanice {STATION}!
STR_NEWS_FIRST_SHIP_ARRIVAL                                     :{BIG_FONT}{BLACK}Mesto oslavuje . . .{}Prvá loď dorazila do {STATION}!
STR_NEWS_FIRST_AIRCRAFT_ARRIVAL                                 :{BIG_FONT}{BLACK}Mesto oslavuje . . .{}Prvé lietadlo pristálo na {STATION}!

STR_NEWS_TRAIN_CRASH                                            :{BIG_FONT}{BLACK}Vlakové nešťastie!{}{COMMA} mŕtv{P i i ych} pri požiari po kolízii
STR_NEWS_ROAD_VEHICLE_CRASH_DRIVER                              :{BIG_FONT}{BLACK}Dopravná nehoda!{}Vodič zomrel po kolízii s vlakom
STR_NEWS_ROAD_VEHICLE_CRASH                                     :{BIG_FONT}{BLACK}Dopravná nehoda!{}{COMMA} mŕtvych po kolízii s vlakom
STR_NEWS_AIRCRAFT_CRASH                                         :{BIG_FONT}{BLACK}Letecké nešťastie!{}{COMMA} mŕtv{P y i ych} po požiari na {STATION}
STR_NEWS_PLANE_CRASH_OUT_OF_FUEL                                :{BIG_FONT}{BLACK}Letecké nešťastie!{}Lietadlu došlo palivo, {COMMA} mŕtvych pri požiari

STR_NEWS_DISASTER_ZEPPELIN                                      :{BIG_FONT}{BLACK}Zeppelin zničený pri nehode na {STATION}!
STR_NEWS_DISASTER_SMALL_UFO                                     :{BIG_FONT}{BLACK}Automobil bol zničený pri kolízii s 'UFO'
STR_NEWS_DISASTER_AIRPLANE_OIL_REFINERY                         :{BIG_FONT}{BLACK}Ropná rafinéria explodovala neďaleko mesta {TOWN}!
STR_NEWS_DISASTER_HELICOPTER_FACTORY                            :{BIG_FONT}{BLACK}Za nejasných okolností bola zničená továreň neďaleko mesta {TOWN}!
STR_NEWS_DISASTER_BIG_UFO                                       :{BIG_FONT}{BLACK}'UFO' pristalo nedaleko mesta {TOWN}!
STR_NEWS_DISASTER_COAL_MINE_SUBSIDENCE                          :{BIG_FONT}{BLACK}Zaval v uholnej bani nedaleko mesta {TOWN}!
STR_NEWS_DISASTER_FLOOD_VEHICLE                                 :{BIG_FONT}{BLACK}Povodeň!{}Najmenej {COMMA} ľudí je nezvestných alebo mŕtvych po obrovských záplavách!

STR_NEWS_COMPANY_IN_TROUBLE_TITLE                               :{BIG_FONT}{BLACK}Dopravná spoločnosť má problémy!
STR_NEWS_COMPANY_IN_TROUBLE_DESCRIPTION                         :{BIG_FONT}{BLACK}{STRING} bude predaná alebo vyhlási bankrot pokiaľ čoskoro nezvýši produktivitu!
STR_NEWS_COMPANY_MERGER_TITLE                                   :{BIG_FONT}{BLACK}Dopravné spoločnosti sa zlúčili!
STR_NEWS_COMPANY_MERGER_DESCRIPTION                             :{BIG_FONT}{BLACK}{STRING} bola predaná {STRING} za {CURRENCY_LONG}!
STR_NEWS_COMPANY_BANKRUPT_TITLE                                 :{BIG_FONT}{BLACK}Bankrot!
STR_NEWS_COMPANY_BANKRUPT_DESCRIPTION                           :{BIG_FONT}{BLACK}{STRING} bola zavretá veriteľmi a celý majetok bol rozpredaný!
STR_NEWS_COMPANY_LAUNCH_TITLE                                   :{BIG_FONT}{BLACK}Založená nová dopravná spoločnosť!
STR_NEWS_COMPANY_LAUNCH_DESCRIPTION                             :{BIG_FONT}{BLACK}Príchod nového konkurenta {STRING} pri meste {TOWN}!
STR_NEWS_MERGER_TAKEOVER_TITLE                                  :{BIG_FONT}{BLACK}{STRING} bola kúpená spoločnosťou {STRING}!
STR_PRESIDENT_NAME_MANAGER                                      :{BLACK}{PRESIDENT_NAME}{}(Prezident)

STR_NEWS_NEW_TOWN                                               :{BLACK}{BIG_FONT}{STRING} sponzoroval výstavbu nového mesta {TOWN}!

STR_NEWS_INDUSTRY_CONSTRUCTION                                  :{G=s}{BIG_FONT}{BLACK}Nov{G "ý" "á" "é"} {STRING} sa začína stavať neďaleko mesta {TOWN}!
STR_NEWS_INDUSTRY_PLANTED                                       :{G=s}{BIG_FONT}{BLACK}Nov{G "ý" "á" "é"} {STRING} bude postaven{G "ý" "á" "é"} neďaleko mesta {TOWN}!

STR_NEWS_INDUSTRY_CLOSURE_GENERAL                               :{BIG_FONT}{BLACK}{STRING} oznamuje skoré uzavretie!
STR_NEWS_INDUSTRY_CLOSURE_SUPPLY_PROBLEMS                       :{BIG_FONT}{BLACK}Kvôli zásobovacím problémom {STRING} oznamuje skoré uzavretie!
STR_NEWS_INDUSTRY_CLOSURE_LACK_OF_TREES                         :{BIG_FONT}{BLACK}Nedostatok dostupnej drevnej suroviny donútil {STRING} oznámiť skoré uzavretie!

STR_NEWS_EURO_INTRODUCTION                                      :{BIG_FONT}{BLACK}Európska Menová Únia!{}{}Euro bolo uvedené ako hlavná mena pre bežné používanie v tejto krajine!
STR_NEWS_BEGIN_OF_RECESSION                                     :{BIG_FONT}{BLACK}Svetová kríza!{}{}Finanční experti majú obavy z prepadu ekonomiky!
STR_NEWS_END_OF_RECESSION                                       :{BIG_FONT}{BLACK}Koniec krízy!{}{}Očakáva sa vzostup predaja a posilnenie ekonomiky!

STR_NEWS_INDUSTRY_PRODUCTION_INCREASE_GENERAL                   :{BIG_FONT}{BLACK}{INDUSTRY} zvyšuje produkciu!
STR_NEWS_INDUSTRY_PRODUCTION_INCREASE_COAL                      :{BIG_FONT}{BLACK}Nové nálezisko uhlia sa objavilo v {INDUSTRY}!{}Očakáva sa zdvojnásobenie produkcie!
STR_NEWS_INDUSTRY_PRODUCTION_INCREASE_OIL                       :{BIG_FONT}{BLACK}Nové nálezisko ropy sa objavilo na {INDUSTRY}!{}Očakáva sa zdvojnásobenie produkcie!
STR_NEWS_INDUSTRY_PRODUCTION_INCREASE_FARM                      :{BIG_FONT}{BLACK}Na {INDUSTRY} zlepsili pouzivane metody!Ocakava sa zdvojnasobenie produkcie!
STR_NEWS_INDUSTRY_PRODUCTION_INCREASE_SMOOTH                    :{BIG_FONT}{BLACK}{1:INDUSTRY} zvyšuje produkciu {0:STRING.g} o {2:COMMA}%!
STR_NEWS_INDUSTRY_PRODUCTION_DECREASE_GENERAL                   :{BIG_FONT}{BLACK}{INDUSTRY} znižuje produkciu o 50%
STR_NEWS_INDUSTRY_PRODUCTION_DECREASE_FARM                      :{BIG_FONT}{BLACK}Premnoženie škodcov spôsobilo zničenie úrody na {INDUSTRY}!{}Produkcia sa zíižila o 50%
STR_NEWS_INDUSTRY_PRODUCTION_DECREASE_SMOOTH                    :{BIG_FONT}{BLACK}{1:INDUSTRY} znižuje produkciu {0:STRING.g} o {2:COMMA}%!

STR_NEWS_TRAIN_IS_WAITING                                       :{WHITE}{VEHICLE} čaká v depe
STR_NEWS_ROAD_VEHICLE_IS_WAITING                                :{WHITE}{VEHICLE} čaká v depe
STR_NEWS_SHIP_IS_WAITING                                        :{WHITE}{VEHICLE} čaká v depe
STR_NEWS_AIRCRAFT_IS_WAITING                                    :{WHITE}{VEHICLE} čaká v leteckom hangári

# Order review system / warnings
STR_NEWS_VEHICLE_HAS_TOO_FEW_ORDERS                             :{WHITE}{VEHICLE} má veľmi málo príkazov v poriadku
STR_NEWS_VEHICLE_HAS_VOID_ORDER                                 :{WHITE}{VEHICLE} má neplatný príkaz
STR_NEWS_VEHICLE_HAS_DUPLICATE_ENTRY                            :{WHITE}{VEHICLE} má dvojité príkazy
STR_NEWS_VEHICLE_HAS_INVALID_ENTRY                              :{WHITE}{VEHICLE} má nesprávnu stanicu v zozname
STR_NEWS_PLANE_USES_TOO_SHORT_RUNWAY                            :{WHITE}{VEHICLE} má v zozname príkazov letisko, ktorého dráha je príliš krátka

STR_NEWS_VEHICLE_IS_GETTING_OLD                                 :{WHITE}{VEHICLE} zastaralo
STR_NEWS_VEHICLE_IS_GETTING_VERY_OLD                            :{WHITE}{VEHICLE} je veľmi zastaralé
STR_NEWS_VEHICLE_IS_GETTING_VERY_OLD_AND                        :{WHITE}{VEHICLE} je veľmi zastaralé a urgentne potrebuje výmenu
STR_NEWS_TRAIN_IS_STUCK                                         :{WHITE}{VEHICLE} nemôže nájsť cestu k pokračovaniu
STR_NEWS_VEHICLE_IS_LOST                                        :{WHITE}{VEHICLE} sa stratil{G 0 "" "a" "o"}
STR_NEWS_VEHICLE_IS_UNPROFITABLE                                :{WHITE}{VEHICLE} zisk vozidla v minulom roku bol {CURRENCY_LONG}
STR_NEWS_AIRCRAFT_DEST_TOO_FAR                                  :{WHITE}{VEHICLE} sa nemôže dostať do ďalšej stanice, pretože tá je príliš ďaleko

STR_NEWS_ORDER_REFIT_FAILED                                     :{WHITE}Príkaz zmeňiť tovar po zlyhaní zastavil {VEHICLE}
STR_NEWS_VEHICLE_AUTORENEW_FAILED                               :{WHITE}Autoobnovenie zlyhalo u {VEHICLE}{}{STRING}

STR_NEWS_NEW_VEHICLE_NOW_AVAILABLE                              :{BIG_FONT}{BLACK}Nov{G "ý" "á" "é"} {STRING} dostupn{G 0 "ý" "á" "é"}!
STR_NEWS_NEW_VEHICLE_TYPE                                       :{BIG_FONT}{BLACK}{ENGINE}
STR_NEWS_NEW_VEHICLE_NOW_AVAILABLE_WITH_TYPE                    :{BLACK}Nov{G "ý" "á" "é"} {STRING} dostupn{G "ý" "á" "é"}!  -  {ENGINE}

STR_NEWS_STATION_NO_LONGER_ACCEPTS_CARGO                        :{WHITE}{STATION} už neprijíma {STRING}
STR_NEWS_STATION_NO_LONGER_ACCEPTS_CARGO_OR_CARGO               :{WHITE}{STATION} už neprijíma {STRING} alebo {STRING}
STR_NEWS_STATION_NOW_ACCEPTS_CARGO                              :{WHITE}{STATION} teraz prijíma {STRING}
STR_NEWS_STATION_NOW_ACCEPTS_CARGO_AND_CARGO                    :{WHITE}{STATION} teraz prijíma {STRING} a {STRING}

STR_NEWS_OFFER_OF_SUBSIDY_EXPIRED                               :{BIG_FONT}{BLACK}Ponuka dotácie skončila:{}{}Preprava {STRING.g} z {STRING} do {STRING} už nebude dotovaná
STR_NEWS_SUBSIDY_WITHDRAWN_SERVICE                              :{BIG_FONT}{BLACK}Dotácie stiahnuté:{}{}Preprava {STRING.g} z {STRING} do {STRING} už nie je dotovaná
STR_NEWS_SERVICE_SUBSIDY_OFFERED                                :{BIG_FONT}{BLACK}Ponuka dotácie:{}{}Prvá preprava {STRING.g} z {STRING} do {STRING} bude dotovaná miestnou správou!
STR_NEWS_SERVICE_SUBSIDY_AWARDED_HALF                           :{BIG_FONT}{BLACK}Dotácia udelená spoločnosti {STRING}!{}{}Preprava {STRING.g} z {STRING} do {STRING} bude budúci rok o 50% výnosnejšia!
STR_NEWS_SERVICE_SUBSIDY_AWARDED_DOUBLE                         :{BIG_FONT}{BLACK}Dotácia udelená spoločnosti {STRING}!{}{}Preprava {STRING.g} z {STRING} to {STRING} bude budúci rok 2x výnosnejšia!
STR_NEWS_SERVICE_SUBSIDY_AWARDED_TRIPLE                         :{BIG_FONT}{BLACK}Dotácia udelená spoločnosti {STRING}!{}{}Preprava {STRING.g} z {STRING} do {STRING} bude budúci rok 3x výnosnejšia!
STR_NEWS_SERVICE_SUBSIDY_AWARDED_QUADRUPLE                      :{BIG_FONT}{BLACK}Dotácia udelená spoločnosti {STRING}!{}{}Preprava {STRING.g} z {STRING} do {STRING} bude budúci rok 4x výnosnejšia!

STR_NEWS_ROAD_REBUILDING                                        :{BIG_FONT}{BLACK}V meste {TOWN} zavladol dopravny chaos!{}{}Rekonstrukcia ciest financovana {STRING} prinesie 6 mesiacov utrpenia pre motoristov!
STR_NEWS_EXCLUSIVE_RIGHTS_TITLE                                 :{BIG_FONT}{BLACK}Prepravné monopoly!
STR_NEWS_EXCLUSIVE_RIGHTS_DESCRIPTION                           :{BIG_FONT}{BLACK}Miestna samospráva mesta {TOWN} podpísala exkluzívnu zmluvu na prepravu so spoločnosťou {STRING} na 1 rok !!!

# Extra view window
STR_EXTRA_VIEW_PORT_TITLE                                       :{WHITE}Pohľad {COMMA}
STR_EXTRA_VIEW_MOVE_VIEW_TO_MAIN                                :{BLACK}Pohľad podľa mapy
STR_EXTRA_VIEW_MOVE_VIEW_TO_MAIN_TT                             :{BLACK}Nastaviť pohľad podľa hlavného pohľadu
STR_EXTRA_VIEW_MOVE_MAIN_TO_VIEW                                :{BLACK}Mapa podľa pohľadu
STR_EXTRA_VIEW_MOVE_MAIN_TO_VIEW_TT                             :{BLACK}Nastaviť hlavný pohľad na mapu podľa tohto pohľadu

# Game options window
STR_GAME_OPTIONS_CAPTION                                        :{WHITE}Nastavenia hry
STR_GAME_OPTIONS_CURRENCY_UNITS_FRAME                           :{BLACK}Mena
STR_GAME_OPTIONS_CURRENCY_UNITS_DROPDOWN_TOOLTIP                :{BLACK}Výber menovej jednotky

############ start of currency region
STR_GAME_OPTIONS_CURRENCY_GBP                                   :Libra Šterlingov (GBP)
STR_GAME_OPTIONS_CURRENCY_USD                                   :Americký Dolár (USD)
STR_GAME_OPTIONS_CURRENCY_EUR                                   :Euro (EUR)
STR_GAME_OPTIONS_CURRENCY_JPY                                   :Japonský Jen (JPY)
STR_GAME_OPTIONS_CURRENCY_ATS                                   :Rakuske Silingy (ATS)
STR_GAME_OPTIONS_CURRENCY_BEF                                   :Belgicke Franky (BEF)
STR_GAME_OPTIONS_CURRENCY_CHF                                   :Svajciarske Franky (CHF)
STR_GAME_OPTIONS_CURRENCY_CZK                                   :Ceske Koruny (CZK)
STR_GAME_OPTIONS_CURRENCY_DEM                                   :Nemecke marky(DEM)
STR_GAME_OPTIONS_CURRENCY_DKK                                   :Danske Koruny (DKK)
STR_GAME_OPTIONS_CURRENCY_ESP                                   :Špan. Peseta (ESP)
STR_GAME_OPTIONS_CURRENCY_FIM                                   :Finske Marky (FIM)
STR_GAME_OPTIONS_CURRENCY_FRF                                   :Francuz. Frank (FRF)
STR_GAME_OPTIONS_CURRENCY_GRD                                   :Grecke Drachny (GRD)
STR_GAME_OPTIONS_CURRENCY_HUF                                   :Madarske Forinty (HUF)
STR_GAME_OPTIONS_CURRENCY_ISK                                   :Islandske Koruny (ISK)
STR_GAME_OPTIONS_CURRENCY_ITL                                   :Talianske Liry (ITL)
STR_GAME_OPTIONS_CURRENCY_NLG                                   :Danske Guldeny (NLG)
STR_GAME_OPTIONS_CURRENCY_NOK                                   :Norske Koruny (NOK)
STR_GAME_OPTIONS_CURRENCY_PLN                                   :Poľský Zlotý (PLN)
STR_GAME_OPTIONS_CURRENCY_RON                                   :Rumunske Lei (RON)
STR_GAME_OPTIONS_CURRENCY_RUR                                   :Ruske Ruble (RUR)
STR_GAME_OPTIONS_CURRENCY_SIT                                   :Slovinske Toliare (SIT)
STR_GAME_OPTIONS_CURRENCY_SEK                                   :Svedske Koruny (SEK)
STR_GAME_OPTIONS_CURRENCY_TRY                                   :Turecke Liry (TRY)
STR_GAME_OPTIONS_CURRENCY_SKK                                   :Slovenske Koruny (SKK)
STR_GAME_OPTIONS_CURRENCY_BRL                                   :Brazílske Realy (BRL)
STR_GAME_OPTIONS_CURRENCY_EEK                                   :Estónsky (EEK)
STR_GAME_OPTIONS_CURRENCY_LTL                                   :Litovsky (LTL)
STR_GAME_OPTIONS_CURRENCY_KRW                                   :Juzná Korea - WON (KRW)
STR_GAME_OPTIONS_CURRENCY_ZAR                                   :Južná Afrika - RAND (ZAR)
STR_GAME_OPTIONS_CURRENCY_CUSTOM                                :Vlastná ...
STR_GAME_OPTIONS_CURRENCY_GEL                                   :Gruzínske Lari (GEL)
STR_GAME_OPTIONS_CURRENCY_IRR                                   :Iránsky rial (IRR)
############ end of currency region

STR_GAME_OPTIONS_ROAD_VEHICLES_FRAME                            :{BLACK}Cestné vozidlá
STR_GAME_OPTIONS_ROAD_VEHICLES_DROPDOWN_TOOLTIP                 :{BLACK}Strana po ktorej jazdia cestne vozidla
STR_GAME_OPTIONS_ROAD_VEHICLES_DROPDOWN_LEFT                    :Jazdia nalavo
STR_GAME_OPTIONS_ROAD_VEHICLES_DROPDOWN_RIGHT                   :Jazdia napravo

STR_GAME_OPTIONS_TOWN_NAMES_FRAME                               :{BLACK}Názvy miest
STR_GAME_OPTIONS_TOWN_NAMES_DROPDOWN_TOOLTIP                    :{BLACK}Vyber štýl názvov miest

############ start of townname region
STR_GAME_OPTIONS_TOWN_NAME_ORIGINAL_ENGLISH                     :Anglicke
STR_GAME_OPTIONS_TOWN_NAME_FRENCH                               :Francuzke
STR_GAME_OPTIONS_TOWN_NAME_GERMAN                               :Nemecke
STR_GAME_OPTIONS_TOWN_NAME_ADDITIONAL_ENGLISH                   :Anglicke (Dalsie)
STR_GAME_OPTIONS_TOWN_NAME_LATIN_AMERICAN                       :Latinsko-Americke
STR_GAME_OPTIONS_TOWN_NAME_SILLY                                :Hlupe (anglicky)
STR_GAME_OPTIONS_TOWN_NAME_SWEDISH                              :Svedske
STR_GAME_OPTIONS_TOWN_NAME_DUTCH                                :Holandske
STR_GAME_OPTIONS_TOWN_NAME_FINNISH                              :Finske
STR_GAME_OPTIONS_TOWN_NAME_POLISH                               :Polske
STR_GAME_OPTIONS_TOWN_NAME_SLOVAK                               :Slovenske
STR_GAME_OPTIONS_TOWN_NAME_NORWEGIAN                            :Norske
STR_GAME_OPTIONS_TOWN_NAME_HUNGARIAN                            :Madarske
STR_GAME_OPTIONS_TOWN_NAME_AUSTRIAN                             :Rakuske
STR_GAME_OPTIONS_TOWN_NAME_ROMANIAN                             :Rumunske
STR_GAME_OPTIONS_TOWN_NAME_CZECH                                :Ceske
STR_GAME_OPTIONS_TOWN_NAME_SWISS                                :Svajciarske
STR_GAME_OPTIONS_TOWN_NAME_DANISH                               :Danske
STR_GAME_OPTIONS_TOWN_NAME_TURKISH                              :Turecké
STR_GAME_OPTIONS_TOWN_NAME_ITALIAN                              :Talianske
STR_GAME_OPTIONS_TOWN_NAME_CATALAN                              :Katalanske
############ end of townname region

STR_GAME_OPTIONS_AUTOSAVE_FRAME                                 :{BLACK}Automatické ukladanie
STR_GAME_OPTIONS_AUTOSAVE_DROPDOWN_TOOLTIP                      :{BLACK}Vyber interval automatickeho ukladania

############ start of autosave dropdown
STR_GAME_OPTIONS_AUTOSAVE_DROPDOWN_OFF                          :Vypnuté
STR_GAME_OPTIONS_AUTOSAVE_DROPDOWN_EVERY_1_MONTH                :Každý mesiac
STR_GAME_OPTIONS_AUTOSAVE_DROPDOWN_EVERY_3_MONTHS               :Každé 3 mesiace
STR_GAME_OPTIONS_AUTOSAVE_DROPDOWN_EVERY_6_MONTHS               :Každých 6 mesiacov
STR_GAME_OPTIONS_AUTOSAVE_DROPDOWN_EVERY_12_MONTHS              :Každých 12 mesiacov
############ end of autosave dropdown

STR_GAME_OPTIONS_LANGUAGE                                       :{BLACK}Jazyk
STR_GAME_OPTIONS_LANGUAGE_TOOLTIP                               :{BLACK}Výber jazyka rozhrania

STR_GAME_OPTIONS_FULLSCREEN                                     :{BLACK}Celá obrazovka
STR_GAME_OPTIONS_FULLSCREEN_TOOLTIP                             :{BLACK}Zaskrtnite, ak chcete hrat OpenTTD na celej obrazovke

STR_GAME_OPTIONS_RESOLUTION                                     :{BLACK}Rozlíšenie obrazovky
STR_GAME_OPTIONS_RESOLUTION_TOOLTIP                             :{BLACK}Voľba rozlíšenia obrazovky
STR_GAME_OPTIONS_RESOLUTION_OTHER                               :iné

STR_GAME_OPTIONS_GUI_ZOOM_FRAME                                 :{BLACK}Veľkosť rozhrania
STR_GAME_OPTIONS_GUI_ZOOM_DROPDOWN_TOOLTIP                      :{BLACK}Vyberte si veľkosť prvkov rozhrania

STR_GAME_OPTIONS_GUI_ZOOM_DROPDOWN_NORMAL                       :Normálne
STR_GAME_OPTIONS_GUI_ZOOM_DROPDOWN_2X_ZOOM                      :Dvojnásobná veľkosť
STR_GAME_OPTIONS_GUI_ZOOM_DROPDOWN_4X_ZOOM                      :Štvornásobná veľkosť

STR_GAME_OPTIONS_BASE_GRF                                       :{BLACK}Základná sada grafiky
STR_GAME_OPTIONS_BASE_GRF_TOOLTIP                               :{BLACK}Zvoľte sadu grafiky, ktorá má byť použitá
STR_GAME_OPTIONS_BASE_GRF_STATUS                                :{RED}{NUM} chýbajúci/poškodený súbor{P "" "y" "ov"}
STR_GAME_OPTIONS_BASE_GRF_DESCRIPTION_TOOLTIP                   :{BLACK}Dodatočné informácie o základnom grafickom sete

STR_GAME_OPTIONS_BASE_SFX                                       :{BLACK}Základná sada zvukov
STR_GAME_OPTIONS_BASE_SFX_TOOLTIP                               :{BLACK}Vyberte základné zvuky
STR_GAME_OPTIONS_BASE_SFX_DESCRIPTION_TOOLTIP                   :{BLACK}Dodatočné informácie o základnej sade zvukov

STR_GAME_OPTIONS_BASE_MUSIC                                     :{BLACK}Základná sada hudby
STR_GAME_OPTIONS_BASE_MUSIC_TOOLTIP                             :{BLACK}Zvoľte sadu základnej hudby
STR_GAME_OPTIONS_BASE_MUSIC_STATUS                              :{RED}{NUM} poškoden{P ý é ých} súbor{P "" y ov}
STR_GAME_OPTIONS_BASE_MUSIC_DESCRIPTION_TOOLTIP                 :{BLACK}Dodatočné informácie o základnej sade hudby

STR_ERROR_RESOLUTION_LIST_FAILED                                :{WHITE}Nepodarilo sa načítať zoznam podporovaných rozlíšení
STR_ERROR_FULLSCREEN_FAILED                                     :{WHITE}Zobrazovanie na celú obrazovku zlyhalo

# Custom currency window

STR_CURRENCY_WINDOW                                             :{WHITE}Vlastná mena
STR_CURRENCY_EXCHANGE_RATE                                      :{LTBLUE}Kurz meny: {ORANGE}{CURRENCY_LONG} = £ {COMMA}
STR_CURRENCY_DECREASE_EXCHANGE_RATE_TOOLTIP                     :{BLACK}Zníženie hodnoty vašej meny oproti jednej libre (£)
STR_CURRENCY_INCREASE_EXCHANGE_RATE_TOOLTIP                     :{BLACK}Zvýšenie hodnoty vašej meny oproti jednej libre (£)
STR_CURRENCY_SET_EXCHANGE_RATE_TOOLTIP                          :{BLACK}Nastaviť kurz pre vašu menu oproti libre (£)

STR_CURRENCY_SEPARATOR                                          :{LTBLUE}Oddelovac: {ORANGE}{STRING}
STR_CURRENCY_SET_CUSTOM_CURRENCY_SEPARATOR_TOOLTIP              :{BLACK}Nastaviť oddeľovač meny

STR_CURRENCY_PREFIX                                             :{LTBLUE}Predpona: {ORANGE}{STRING}
STR_CURRENCY_SET_CUSTOM_CURRENCY_PREFIX_TOOLTIP                 :{BLACK}Nastavit prefix pre vašu menu
STR_CURRENCY_SUFFIX                                             :{LTBLUE}Prípona: {ORANGE}{STRING}
STR_CURRENCY_SET_CUSTOM_CURRENCY_SUFFIX_TOOLTIP                 :{BLACK}Nastaviť suffix pre vašu menu

STR_CURRENCY_SWITCH_TO_EURO                                     :{LTBLUE}Prechod na Euro: {ORANGE}{NUM}
STR_CURRENCY_SWITCH_TO_EURO_NEVER                               :{LTBLUE}Prechod na Euro: {ORANGE}nikdy
STR_CURRENCY_SET_CUSTOM_CURRENCY_TO_EURO_TOOLTIP                :{BLACK}Nastaviť rok, kedy zmeniť menu na Euro
STR_CURRENCY_DECREASE_CUSTOM_CURRENCY_TO_EURO_TOOLTIP           :{BLACK}Zmeniť skôr na Euro
STR_CURRENCY_INCREASE_CUSTOM_CURRENCY_TO_EURO_TOOLTIP           :{BLACK}Zmeniť na Euro neskôr

STR_CURRENCY_PREVIEW                                            :{LTBLUE}Nahlad: {ORANGE}{CURRENCY_LONG}
STR_CURRENCY_CUSTOM_CURRENCY_PREVIEW_TOOLTIP                    :{BLACK}10000 libier (£) vo vašej mene
STR_CURRENCY_CHANGE_PARAMETER                                   :{BLACK}Zmeniť parametre vlastnej meny

STR_DIFFICULTY_LEVEL_SETTING_MAXIMUM_NO_COMPETITORS             :{LTBLUE}Maximálny počet konkurentov: {ORANGE}{COMMA}

STR_NONE                                                        :Žiadny
STR_FUNDING_ONLY                                                :Iba financovanie
STR_MINIMAL                                                     :Minimálne
STR_NUM_VERY_LOW                                                :Veľmi nízky
STR_NUM_LOW                                                     :Nízky
STR_NUM_NORMAL                                                  :Normálny
STR_NUM_HIGH                                                    :Vysoký
STR_NUM_CUSTOM                                                  :Vlastné
STR_NUM_CUSTOM_NUMBER                                           :Vlastné ({NUM})

STR_VARIETY_NONE                                                :Žiadna
STR_VARIETY_VERY_LOW                                            :Veľmi nízka
STR_VARIETY_LOW                                                 :Nízka
STR_VARIETY_MEDIUM                                              :Stredná
STR_VARIETY_HIGH                                                :Vysoká
STR_VARIETY_VERY_HIGH                                           :Veľmi vysoká

STR_AI_SPEED_VERY_SLOW                                          :Veľmi pomalé
STR_AI_SPEED_SLOW                                               :Pomale
STR_AI_SPEED_MEDIUM                                             :Stredne
STR_AI_SPEED_FAST                                               :Rychle
STR_AI_SPEED_VERY_FAST                                          :Veľmi rýchle

STR_SEA_LEVEL_VERY_LOW                                          :Veľmi nízka
STR_SEA_LEVEL_LOW                                               :Nízka
STR_SEA_LEVEL_MEDIUM                                            :Stredná
STR_SEA_LEVEL_HIGH                                              :Vysoká
STR_SEA_LEVEL_CUSTOM                                            :Vlastná
STR_SEA_LEVEL_CUSTOM_PERCENTAGE                                 :Vlastná ({NUM}%)

STR_RIVERS_NONE                                                 :Žiadne
STR_RIVERS_FEW                                                  :Málo
STR_RIVERS_MODERATE                                             :Stredne
STR_RIVERS_LOT                                                  :Veľa

STR_DISASTER_NONE                                               :Žiadne
STR_DISASTER_REDUCED                                            :Obmedzené
STR_DISASTER_NORMAL                                             :Normálne

STR_SUBSIDY_X1_5                                                :x1.5
STR_SUBSIDY_X2                                                  :x2
STR_SUBSIDY_X3                                                  :x3
STR_SUBSIDY_X4                                                  :x4

STR_TERRAIN_TYPE_VERY_FLAT                                      :Veľmi rovný
STR_TERRAIN_TYPE_FLAT                                           :Rovný
STR_TERRAIN_TYPE_HILLY                                          :Kopcovitý
STR_TERRAIN_TYPE_MOUNTAINOUS                                    :Horský
STR_TERRAIN_TYPE_ALPINIST                                       :Alpinista

STR_CITY_APPROVAL_PERMISSIVE                                    :Pozitivny
STR_CITY_APPROVAL_TOLERANT                                      :Tolerantny
STR_CITY_APPROVAL_HOSTILE                                       :Odmietavy

STR_WARNING_NO_SUITABLE_AI                                      :{WHITE}Nieje dostupné žiadne použiteľné AI...{}Niekoľko AI je možné stiahnuť cez 'Online obsah'

# Settings tree window
STR_CONFIG_SETTING_TREE_CAPTION                                 :{WHITE}Nastavenia
STR_CONFIG_SETTING_FILTER_TITLE                                 :{BLACK}Filtrovací reťazec:
STR_CONFIG_SETTING_EXPAND_ALL                                   :{BLACK}Rozšíriť všetko
STR_CONFIG_SETTING_COLLAPSE_ALL                                 :{BLACK}Zbaliť všetky
STR_CONFIG_SETTING_NO_EXPLANATION_AVAILABLE_HELPTEXT            :(nie je potrebné vysvetlenie)
STR_CONFIG_SETTING_DEFAULT_VALUE                                :{LTBLUE}Pôvodná hodnota: {ORANGE}{STRING}
STR_CONFIG_SETTING_TYPE                                         :{LTBLUE}Nastavenie typu: {ORANGE}{STRING}
STR_CONFIG_SETTING_TYPE_CLIENT                                  :Nastavenia klienta (neuchovávané v uložených hrách; ovplyvní všetky hry)
STR_CONFIG_SETTING_TYPE_GAME_MENU                               :Nastavenia hry (uložia sa; ovplyvní iba nové hry)
STR_CONFIG_SETTING_TYPE_GAME_INGAME                             :Nastavenia hry (uložia sa; ovplyvní iba aktuálnu hru)
STR_CONFIG_SETTING_TYPE_COMPANY_MENU                            :Nastavenia spoločnosti (uložia sa; ovplyvní iba nové hry)
STR_CONFIG_SETTING_TYPE_COMPANY_INGAME                          :Nastavenia spoločnosti (uložia sa; ovplyvní iba aktuálnu firmu)

STR_CONFIG_SETTING_RESTRICT_CATEGORY                            :{BLACK}Kategória:
STR_CONFIG_SETTING_RESTRICT_TYPE                                :{BLACK}Typ:
STR_CONFIG_SETTING_RESTRICT_DROPDOWN_HELPTEXT                   :{BLACK}Filtruje zoznam podľa definovaných nastavení
STR_CONFIG_SETTING_RESTRICT_BASIC                               :Základné nastavenia
STR_CONFIG_SETTING_RESTRICT_ADVANCED                            :Pokročilé nastavenia
STR_CONFIG_SETTING_RESTRICT_ALL                                 :Odborné nastavenia / všetky nastavenia
STR_CONFIG_SETTING_RESTRICT_CHANGED_AGAINST_DEFAULT             :Nastavenia s odlišnou hodnotou ako je štandard
STR_CONFIG_SETTING_RESTRICT_CHANGED_AGAINST_NEW                 :Nastavenia s odlišnou hodnotou než aké má tvoja nová hra

STR_CONFIG_SETTING_TYPE_DROPDOWN_HELPTEXT                       :{BLACK}Obmedzuje zoznam nižšie na niektoré typy nastavení
STR_CONFIG_SETTING_TYPE_DROPDOWN_ALL                            :Všetky typy nastavení
STR_CONFIG_SETTING_TYPE_DROPDOWN_CLIENT                         :Nastavenia klienta (nieje uložené; ovplyvní všetky hry)
STR_CONFIG_SETTING_TYPE_DROPDOWN_GAME_MENU                      :Nastavenia hry (uložené v uložených hrách; ovplyvní iba nové hry)
STR_CONFIG_SETTING_TYPE_DROPDOWN_GAME_INGAME                    :Nastavenia hry (uložené v uložených hrách; ovplyvní iba aktuálnu hru)
STR_CONFIG_SETTING_TYPE_DROPDOWN_COMPANY_MENU                   :Nastavenia spoločnosti (uložené v uložených hrách; ovplyvní iba nové hry)
STR_CONFIG_SETTING_TYPE_DROPDOWN_COMPANY_INGAME                 :Nastavenia spoločnosti (uchované v uloženej hre; ovplyvnia iba aktuálnu spoločnosť)
STR_CONFIG_SETTING_CATEGORY_HIDES                               :{BLACK}Zobrazenie všetkých výsledkov vyhľadávania nastavením{}{SILVER}kategórie {BLACK}na {WHITE}{STRING}
STR_CONFIG_SETTING_TYPE_HIDES                                   :{BLACK}Zobrazenie všetkých výsledkov vyhľadávania nastavením{}{SILVER}typu {BLACK}na {WHITE}Všetky typy nastavenia
STR_CONFIG_SETTING_CATEGORY_AND_TYPE_HIDES                      :{BLACK}Zobrazenie všetkých výsledkov vyhľadávania nastavením{}{SILVER}kategórie {BLACK}na {WHITE}{STRING} {BLACK}a {SILVER}typu {BLACK}na {WHITE}Všetky typy nastavenia
STR_CONFIG_SETTINGS_NONE                                        :{WHITE}- Nič -

STR_CONFIG_SETTING_OFF                                          :nie
STR_CONFIG_SETTING_ON                                           :áno
STR_CONFIG_SETTING_DISABLED                                     :zakázané

STR_CONFIG_SETTING_COMPANIES_OFF                                :Vypnutý
STR_CONFIG_SETTING_COMPANIES_OWN                                :vlastná spoločnosť
STR_CONFIG_SETTING_COMPANIES_ALL                                :všetky spoločnosti

STR_CONFIG_SETTING_NONE                                         :Žiadne
STR_CONFIG_SETTING_ORIGINAL                                     :Pôvodné
STR_CONFIG_SETTING_REALISTIC                                    :Realistické

STR_CONFIG_SETTING_HORIZONTAL_POS_LEFT                          :vlavo
STR_CONFIG_SETTING_HORIZONTAL_POS_CENTER                        :v strede
STR_CONFIG_SETTING_HORIZONTAL_POS_RIGHT                         :vpravo

STR_CONFIG_SETTING_MAXIMUM_INITIAL_LOAN                         :Maximálny počiatočný úver: {STRING}
STR_CONFIG_SETTING_MAXIMUM_INITIAL_LOAN_HELPTEXT                :Maximálna množstvo peňazí ktoré si môže spoločnosť požičať (bez inflácie)
STR_CONFIG_SETTING_INTEREST_RATE                                :Úroková sadzba: {STRING}
STR_CONFIG_SETTING_INTEREST_RATE_HELPTEXT                       :Úroková sadzba úveru; kontroluje infláciu ak je povolená
STR_CONFIG_SETTING_RUNNING_COSTS                                :Prevádzkové náklady: {STRING}
STR_CONFIG_SETTING_RUNNING_COSTS_HELPTEXT                       :Zvoľte úroveň cien údržby a prevádzky vozidiel a infraštruktúry
STR_CONFIG_SETTING_CONSTRUCTION_SPEED                           :Rýchlosť výstavby: {STRING}
STR_CONFIG_SETTING_CONSTRUCTION_SPEED_HELPTEXT                  :Obmezdenie počtu stavebných akcí pre počítačových hráčov
STR_CONFIG_SETTING_VEHICLE_BREAKDOWNS                           :Poruchy vozidla: {STRING}
STR_CONFIG_SETTING_VEHICLE_BREAKDOWNS_HELPTEXT                  :Zvoľte ako často budú mať zle udržiavané vozidlá poruchy
STR_CONFIG_SETTING_SUBSIDY_MULTIPLIER                           :Násobiteľ dotácii: {STRING}
STR_CONFIG_SETTING_SUBSIDY_MULTIPLIER_HELPTEXT                  :Zvoľte ako veľa sa platí za dotované spojenia
STR_CONFIG_SETTING_CONSTRUCTION_COSTS                           :Cena stavby: {STRING}
STR_CONFIG_SETTING_CONSTRUCTION_COSTS_HELPTEXT                  :Zvoľte úroveň cien výstavby a nákupov
STR_CONFIG_SETTING_RECESSIONS                                   :Recesie: {STRING}
STR_CONFIG_SETTING_RECESSIONS_HELPTEXT                          :Ak je povolené, každých pár rokov sa môže vyskytnúť recesia. Počas recesie je všetká produkcia znatelne nižšia (po skončení recesie sa produkcia vráti na normálnu úroveň)
STR_CONFIG_SETTING_TRAIN_REVERSING                              :Zakázať otáčanie vlakov v staniciach: {STRING}
STR_CONFIG_SETTING_TRAIN_REVERSING_HELPTEXT                     :Ak je povolené vlaky sa nebudú otáčať v staniciach, ktoré niesu na konci trate, aj keby sa im tým skrátila cesta do ďalšieho cieľa
STR_CONFIG_SETTING_DISASTERS                                    :Havárie: {STRING}
STR_CONFIG_SETTING_DISASTERS_HELPTEXT                           :Vypne alebo zapne katastrofy, ktoré môžu občas zablokovať alebo zničiť vozidlá alebo infraštruktúru
STR_CONFIG_SETTING_CITY_APPROVAL                                :Postoj mestskej správy k reštrukturalizácii v oblasti: {STRING}
STR_CONFIG_SETTING_CITY_APPROVAL_HELPTEXT                       :Zvoľte ako veľmi ovplyvňuje hluk a poškodzovanie prostredia spoločnosťami ich hodnotenie v meste a ich budúce možnosti výstavby v oblasti vlastnenej mestom

STR_CONFIG_SETTING_MAX_HEIGHTLEVEL                              :Maximálna výška mapy: {STRING}
STR_CONFIG_SETTING_MAX_HEIGHTLEVEL_HELPTEXT                     :Nastav maximálnu povolenú výšku pohorí na mape
STR_CONFIG_SETTING_TOO_HIGH_MOUNTAIN                            :{WHITE}Nemôžete nastaviť takúto maximálnu výšku mapy. Najmenej jeden vrch na mape je vyšší.
STR_CONFIG_SETTING_AUTOSLOPE                                    :Povoliť úpravy terénu pod budovami, koľajami, atď.: {STRING}
STR_CONFIG_SETTING_AUTOSLOPE_HELPTEXT                           :Umožňuje úpravy terénu pod budovami a traťami bez potreby ich odstránenia
STR_CONFIG_SETTING_CATCHMENT                                    :Povoliť realistickejšiu veľkosť oblasti pokrytia: {STRING}
STR_CONFIG_SETTING_CATCHMENT_HELPTEXT                           :Má úchytné plochy rôznych veľkostí pre rôzne typy staníc a letísk
STR_CONFIG_SETTING_EXTRADYNAMITE                                :Odstrániť viaceré mestské cesty, mosty a tunely: {STRING}
STR_CONFIG_SETTING_EXTRADYNAMITE_HELPTEXT                       :Uľahči odstraňovanie mestom vlastnených budov a infraštruktúry
STR_CONFIG_SETTING_TRAIN_LENGTH                                 :Maximálna dĺžka vlakov: {STRING}
STR_CONFIG_SETTING_TRAIN_LENGTH_HELPTEXT                        :Nastav maximálnu dĺžku vlakov
STR_CONFIG_SETTING_TILE_LENGTH                                  :{COMMA} diel{P "ec" "ce" "cov"}
STR_CONFIG_SETTING_SMOKE_AMOUNT                                 :Množstvo dymu/iskier z lokomotív: {STRING}
STR_CONFIG_SETTING_SMOKE_AMOUNT_HELPTEXT                        :Nastav koľko dymu alebo iskier budú vozidlá produkovať
STR_CONFIG_SETTING_TRAIN_ACCELERATION_MODEL                     :Model akcelerácie vlaku: {STRING}
STR_CONFIG_SETTING_TRAIN_ACCELERATION_MODEL_HELPTEXT            :Zvolte model zrýchlenia vlakov. Pôvodný model penalizuje za prejazd svahov pre všetky vozidlá súpravy. "Realistický" model penalizuje prejazd svahov a zákrut v závislosti na rôznych vlastnostiach a zložitosti ako je dĺžka vlaku a ťažná sila.
STR_CONFIG_SETTING_ROAD_VEHICLE_ACCELERATION_MODEL              :Model zrýchlenia pre cestné vozidlá: {STRING}
STR_CONFIG_SETTING_ROAD_VEHICLE_ACCELERATION_MODEL_HELPTEXT     :Vyberte fyzikálny model pre akceleráciu cestných vozidiel. "Pôvodný" model postihuje svahy rovnako pre všetky vozidlá. "Realistický" model postihuje zjazdovky v závislosti na rôznych vlastnostiach motora, napríklad 'ťažnej sile "
STR_CONFIG_SETTING_TRAIN_SLOPE_STEEPNESS                        :Strmosť svahu pre vlaky: {STRING}
STR_CONFIG_SETTING_TRAIN_SLOPE_STEEPNESS_HELPTEXT               :Strmosť svahu na diel pre vlaky. Vyššia hodnota spôsobuje väčší problém pri prejazde cez vrcholce.
STR_CONFIG_SETTING_PERCENTAGE                                   :{COMMA}%
STR_CONFIG_SETTING_ROAD_VEHICLE_SLOPE_STEEPNESS                 :Strmosť svahu pre voziidlá: {STRING}
STR_CONFIG_SETTING_ROAD_VEHICLE_SLOPE_STEEPNESS_HELPTEXT        :Strmosť svahu na diel pre vozidlá. Vyššia hodnota spôsobuje väčší problém pri prejazde cez vrcholce.
STR_CONFIG_SETTING_FORBID_90_DEG                                :Zakázať vlakom a lodiam otáčanie o 90°: {STRING}
STR_CONFIG_SETTING_FORBID_90_DEG_HELPTEXT                       :90 stupňové zákruty vznikajú keď sa spojí horizontálna a vertikálna dráha. Týmto vznikne potreba vlaku "otočiť sa" o 90 stupňov pri prechode touto zákrutou namiesto 45 stupňovího prejazdu ako pri ostatných kombináciách trate. Toto isté platí aj pre lode.
STR_CONFIG_SETTING_DISTANT_JOIN_STATIONS                        :Povoliť spájať stanice nepriamo hraničiace: {STRING}
STR_CONFIG_SETTING_DISTANT_JOIN_STATIONS_HELPTEXT               :Povoľuje pridanie časti stanice bez priamej manipulácie s existujúcimi časťami. Použite Ctrl+Click na položenie novej časti.
STR_CONFIG_SETTING_INFLATION                                    :Inflácia: {STRING}
STR_CONFIG_SETTING_INFLATION_HELPTEXT                           :Povoluje infláciu v ekonomike, kedy náklady stúpaju rýchlejšie ako platby za prepravy.
STR_CONFIG_SETTING_MAX_BRIDGE_LENGTH                            :Maximálna dĺžka mosta: {STRING}
STR_CONFIG_SETTING_MAX_BRIDGE_LENGTH_HELPTEXT                   :Maximálna dĺžka na budovanie mostov
STR_CONFIG_SETTING_MAX_BRIDGE_HEIGHT                            :Maximálna výška mostu: {STRING}
STR_CONFIG_SETTING_MAX_BRIDGE_HEIGHT_HELPTEXT                   :Maximálna výška pre stavanie mostov
STR_CONFIG_SETTING_MAX_TUNNEL_LENGTH                            :Maximálna dĺžka tunela: {STRING}
STR_CONFIG_SETTING_MAX_TUNNEL_LENGTH_HELPTEXT                   :Maximálna dĺžka na budovanie tunelov
STR_CONFIG_SETTING_RAW_INDUSTRY_CONSTRUCTION_METHOD             :Spôsob výstavby priemyslu produkujúceho suroviny: {STRING}
STR_CONFIG_SETTING_RAW_INDUSTRY_CONSTRUCTION_METHOD_HELPTEXT    :Spôsob financovania primárneho priemyslu. "Žiadna" znamená, že nie je možné financovať vôbec, "prieskumu" znamená že je možné financovať, ale stavba bude postavená na náhodnom mieste a môže tiež zlyhať, "ako ostatné odvetvia priemyslu" sa rozumie že nový závod môže byť financovaný spoločnosťou, a postavený vedľa spracovateľského priemyslu na mieste kde sa mi páči
STR_CONFIG_SETTING_RAW_INDUSTRY_CONSTRUCTION_METHOD_NONE        :žiadny
STR_CONFIG_SETTING_RAW_INDUSTRY_CONSTRUCTION_METHOD_NORMAL      :Ako ostatný priemysel
STR_CONFIG_SETTING_RAW_INDUSTRY_CONSTRUCTION_METHOD_PROSPECTING :vyhladávací
STR_CONFIG_SETTING_INDUSTRY_PLATFORM                            :Rovné územie v okolí priemyslu: {STRING}
STR_CONFIG_SETTING_INDUSTRY_PLATFORM_HELPTEXT                   :Cena voľného priestoru vedľa priemyslu. Týmto sa zabezpečí voľné miesto pre výstavbu ciest atď.
STR_CONFIG_SETTING_MULTIPINDTOWN                                :Povoliť viac rovnakých závodov pri jednom meste: {STRING}
STR_CONFIG_SETTING_MULTIPINDTOWN_HELPTEXT                       :Normálne, mesto nechce viac ako jeden priemysel každého typu. Týmto nastavením bude možné niekoľko rovnakých priemyslov v meste
STR_CONFIG_SETTING_SIGNALSIDE                                   :Ukáž signály (semafory): {STRING}
STR_CONFIG_SETTING_SIGNALSIDE_HELPTEXT                          :Zvolte stranu trate na ktorej sa budú umiestňovať semafory
STR_CONFIG_SETTING_SIGNALSIDE_LEFT                              :Vľavo
STR_CONFIG_SETTING_SIGNALSIDE_DRIVING_SIDE                      :Na strane kde sa jazdí
STR_CONFIG_SETTING_SIGNALSIDE_RIGHT                             :Vpravo
STR_CONFIG_SETTING_SHOWFINANCES                                 :Zobraziť rozpočet na konci roku: {STRING}
STR_CONFIG_SETTING_SHOWFINANCES_HELPTEXT                        :Ak zapnuté, okno s financiami sa ukáže na konci každého roku a umožňuje tak rýchly náhľad na stav financií spoločnosti.
STR_CONFIG_SETTING_NONSTOP_BY_DEFAULT                           :Nové príkazy sú štandardne 'non-stop': {STRING}
STR_CONFIG_SETTING_NONSTOP_BY_DEFAULT_HELPTEXT                  :Normálne, vlak vždy zastaví v každej stanici cez ktorú prechádza. Povolením tohoto nastavenia, vlak bude pokračovať cez všetky stanice ktoré má v ceste až do svojej cieľovej stanice. Uvedomte si to, že toto nastavenie definuje "pôvodné" nastavenie LEN pre nové trasy. Samostatne zadávané cesty môžu byť nastavené aj inak.
STR_CONFIG_SETTING_STOP_LOCATION                                :Vlaky zastavujú štandardne {STRING} stanice.
STR_CONFIG_SETTING_STOP_LOCATION_HELPTEXT                       :Zvoľte kde zastaví vlak po príjazde do stanice. "Blízky koniec" znamená že vlak zastaví najbližšie ku vstupnému bodu, "Stred" že zastaví v strede stanice a "daleký koniec" že zastaví čo najďalej od vstupného bodu.
STR_CONFIG_SETTING_STOP_LOCATION_NEAR_END                       :na začiatku
STR_CONFIG_SETTING_STOP_LOCATION_MIDDLE                         :v strede
STR_CONFIG_SETTING_STOP_LOCATION_FAR_END                        :na konci
STR_CONFIG_SETTING_AUTOSCROLL                                   :Posúvať pohľad, keď je kurzor myši na okraji okna: {STRING}
STR_CONFIG_SETTING_AUTOSCROLL_HELPTEXT                          :Ak je povolené, zobrazenia sa budú meniť keď je myš pri okraji okna
STR_CONFIG_SETTING_AUTOSCROLL_DISABLED                          :Vypnuté
STR_CONFIG_SETTING_AUTOSCROLL_MAIN_VIEWPORT_FULLSCREEN          :Hlavný pohľad, iba na celú obrazovku
STR_CONFIG_SETTING_AUTOSCROLL_MAIN_VIEWPORT                     :Hlavný podľad
STR_CONFIG_SETTING_AUTOSCROLL_EVERY_VIEWPORT                    :Každý pohľad
STR_CONFIG_SETTING_BRIBE                                        :Umožniť podplácanie miestnej správy: {STRING}
STR_CONFIG_SETTING_BRIBE_HELPTEXT                               :Povolí podplácanie miestnej samosprávy. Ak podplácanie zistí inšpektor, spoločnosť nebude môcť podplácať v danom meste počas nasledujúcich 6 mesiacov.
STR_CONFIG_SETTING_ALLOW_EXCLUSIVE                              :Povoliť zakúpenie exkluzívnych dopravných práv: {STRING}
STR_CONFIG_SETTING_ALLOW_EXCLUSIVE_HELPTEXT                     :Ak si spoločnosť zakúpi exkluzívne prepravné práva od mesta, stanice protihráčov (pasažieri a náklad) nebudú prijímať žiaden náklad po celý rok !
STR_CONFIG_SETTING_ALLOW_FUND_BUILDINGS                         :Povoliť financovanie stavieb: {STRING}
STR_CONFIG_SETTING_ALLOW_FUND_BUILDINGS_HELPTEXT                :Povolí spoločnostiam finančne prispievať na rozvoj mesta a budovanie nových domov.
STR_CONFIG_SETTING_ALLOW_FUND_ROAD                              :Povoliť financovanie rekonštrukcie miestných ciest: {STRING}
STR_CONFIG_SETTING_ALLOW_FUND_ROAD_HELPTEXT                     :Povolí spoločnostiam finančne prispievať mestu na rekonštrukciu ciest. To môže zapríčiniť sabotovanie prepráv založených na cestných komunikáciách
STR_CONFIG_SETTING_ALLOW_GIVE_MONEY                             :Umožniť posielanie peňazí ostatným spoločnostiam: {STRING}
STR_CONFIG_SETTING_ALLOW_GIVE_MONEY_HELPTEXT                    :Povoluje presun peňazí medzi spoločnosťami v hre viacerých hráčov.
STR_CONFIG_SETTING_FREIGHT_TRAINS                               :Váhový násobok pre nákladné vlaky: {STRING}
STR_CONFIG_SETTING_FREIGHT_TRAINS_HELPTEXT                      :Nastav vplyv na prepravu vlakmi. Vyššia hodnota znamená vyššiu cenu za prepravu, špeciálne vo vrchoch.
STR_CONFIG_SETTING_PLANE_SPEED                                  :Rýchlostný faktor pre lietadlá: {STRING}
STR_CONFIG_SETTING_PLANE_SPEED_HELPTEXT                         :Nastav relatívnu rýchlosť lietadiel ku typom ostatným vozidiel na zníženie príjmu z prepravy lietadlami.
STR_CONFIG_SETTING_PLANE_SPEED_VALUE                            :1 / {COMMA}
STR_CONFIG_SETTING_PLANE_CRASHES                                :Počet havárií lietadiel: {STRING}
STR_CONFIG_SETTING_PLANE_CRASHES_HELPTEXT                       :Nastav pravdepodobnosť pádu lietadiel
STR_CONFIG_SETTING_PLANE_CRASHES_NONE                           :Žiadne
STR_CONFIG_SETTING_PLANE_CRASHES_REDUCED                        :Obmedzené
STR_CONFIG_SETTING_PLANE_CRASHES_NORMAL                         :Normálny
STR_CONFIG_SETTING_STOP_ON_TOWN_ROAD                            :Povoliť prejazdné zastávky na mestských cestách: {STRING}
STR_CONFIG_SETTING_STOP_ON_TOWN_ROAD_HELPTEXT                   :Povoliť budovanie "prejazdných" nakládok a zastávok na cestách vlastnených mestom.
STR_CONFIG_SETTING_STOP_ON_COMPETITOR_ROAD                      :Výstavba zastávok na cestách vlastnených konkurenciou: {STRING}
STR_CONFIG_SETTING_STOP_ON_COMPETITOR_ROAD_HELPTEXT             :Povoliť budovanie "prejazdných" nakládok a zastávok na cestách vlastnených iným hráčom.
STR_CONFIG_SETTING_DYNAMIC_ENGINES_EXISTING_VEHICLES            :{WHITE}Zmena nastavenia nie je možná, pokiaľ sa tu nachádzajú vozidlá
STR_CONFIG_SETTING_INFRASTRUCTURE_MAINTENANCE                   :Správa infraštruktúry: {STRING}
STR_CONFIG_SETTING_INFRASTRUCTURE_MAINTENANCE_HELPTEXT          :Ak je zapnuté, infraštruktúra generuje výdavky na údržbu. Poplatky rastú proporcionálne s veľkosťou spoločnosti, čo ovplyvňuje viac veľké spoločnosti ako malé.


STR_CONFIG_SETTING_NEVER_EXPIRE_AIRPORTS                        :Letiská nikdy neexiprujú: {STRING}
STR_CONFIG_SETTING_NEVER_EXPIRE_AIRPORTS_HELPTEXT               :Povoluje zachovať vsetky typy letísk navzdy.

STR_CONFIG_SETTING_WARN_LOST_VEHICLE                            :Varovať ak je vozidlo stratené: {STRING}
STR_CONFIG_SETTING_WARN_LOST_VEHICLE_HELPTEXT                   :Prepne správy o "stratení vozidla" ktoré nevie nájsť cestu do cieľovej zastávky.
STR_CONFIG_SETTING_ORDER_REVIEW                                 :Obnovenie príkazov vozidla: {STRING}
STR_CONFIG_SETTING_ORDER_REVIEW_HELPTEXT                        :Ak je zapnuté, príkazy vozidiel sú pravidelne kontrolované a ak sa vyskytne nejaká zmena, zobrazí to správu.
STR_CONFIG_SETTING_ORDER_REVIEW_OFF                             :Nie
STR_CONFIG_SETTING_ORDER_REVIEW_EXDEPOT                         :Áno, okrem zastavených vozidiel
STR_CONFIG_SETTING_ORDER_REVIEW_ON                              :U všetkých vozidiel
STR_CONFIG_SETTING_WARN_INCOME_LESS                             :Varovať, ak je vozidlo stratové: {STRING}
STR_CONFIG_SETTING_WARN_INCOME_LESS_HELPTEXT                    :Ak je zapnuté, zobrazí sa správa ak vozidlo nevykázalo žiaden zisk za predošlý rok.
STR_CONFIG_SETTING_NEVER_EXPIRE_VEHICLES                        :Nikdy neprestať s výrobou starých vozidiel: {STRING}
STR_CONFIG_SETTING_NEVER_EXPIRE_VEHICLES_HELPTEXT               :Ak je zapnuté, všetky vozidlá zostanú k dispozícii navždy.
STR_CONFIG_SETTING_AUTORENEW_VEHICLE                            :Automatická obnova dopravných prostriedkov, keď sú staré: {STRING}
STR_CONFIG_SETTING_AUTORENEW_VEHICLE_HELPTEXT                   :Ak je zapnuté, vozidlá blížiace sa ku koncu svojej životnosti budú automaticky vymenené ak sú splnené podmienky na výmenu.
STR_CONFIG_SETTING_AUTORENEW_MONTHS                             :Automatická obnova ak je vozidlo {STRING} maximálnej životnosti
STR_CONFIG_SETTING_AUTORENEW_MONTHS_HELPTEXT                    :Relatívny vek kedy je vozidlo považované za staré a preto je potrebná automatická obnova
STR_CONFIG_SETTING_AUTORENEW_MONTHS_VALUE_BEFORE                :{COMMA} mesiac pred
STR_CONFIG_SETTING_AUTORENEW_MONTHS_VALUE_AFTER                 :{COMMA} mesiac{P "" "e" "ov"} po
STR_CONFIG_SETTING_AUTORENEW_MONEY                              :Potrebné financie pre automatickú obnovu vozidiel: {STRING}
STR_CONFIG_SETTING_AUTORENEW_MONEY_HELPTEXT                     :Minimálna suma ktorá musí zostať na účte pred plánovanou automatickou výmenou vozidiel.
STR_CONFIG_SETTING_ERRMSG_DURATION                              :Trvanie zobrazenia chybovej hlášky: {STRING}
STR_CONFIG_SETTING_ERRMSG_DURATION_HELPTEXT                     :Trvanie zobrazenia chybovej hlášky v červenom okne. Uvedomte si že niektoré "kritické" správy nezmiznú po uplynutí času, ale musia byť zatvorené ručne.
STR_CONFIG_SETTING_ERRMSG_DURATION_VALUE                        :{COMMA} sek{P unda undy únd}
STR_CONFIG_SETTING_HOVER_DELAY                                  :Ukáž nápovedu: {STRING}
STR_CONFIG_SETTING_HOVER_DELAY_HELPTEXT                         :Oneskorenie pred tým ako bude zobrazená nápoveda po ukázaní myšou. Nápoveda môže byť eventuálne nastavené aj na PRAVÉ tlačítko myši.
STR_CONFIG_SETTING_HOVER_DELAY_VALUE                            :Zobrazenie na {COMMA} sekúnd
STR_CONFIG_SETTING_HOVER_DELAY_DISABLED                         :Klik pravým tlačítkom
STR_CONFIG_SETTING_POPULATION_IN_LABEL                          :Zobraziť počet obyvateľov mesta v jeho názve: {STRING}
STR_CONFIG_SETTING_POPULATION_IN_LABEL_HELPTEXT                 :Zobrazí populáciu mesta v jeho názve.
STR_CONFIG_SETTING_GRAPH_LINE_THICKNESS                         :Hrúbka čiar v grafe: {STRING}
STR_CONFIG_SETTING_GRAPH_LINE_THICKNESS_HELPTEXT                :Hrúbka čiar v grafe. Tenké čiary sú presnejšie, hrubšie zase lepšie viditeľné.

STR_CONFIG_SETTING_LANDSCAPE                                    :Krajina: {STRING}
STR_CONFIG_SETTING_LANDSCAPE_HELPTEXT                           :Krajiny definuje základný herný scenár s rôznymi tovarmi a veľkosťami miest. NewGRF a Herný Skript umožňujú ich lepšiu kontrolu
STR_CONFIG_SETTING_LAND_GENERATOR                               :Generátor uzemia: {STRING}
STR_CONFIG_SETTING_LAND_GENERATOR_HELPTEXT                      :Pôvodný generátor závisí na základnej grafickej sade a skladá pevné tvary krajiny. TerraGenesis je generátor postavený na Perlinovom šume s jemnejšími možnosťami nastavenia
STR_CONFIG_SETTING_LAND_GENERATOR_ORIGINAL                      :Pôvodný
STR_CONFIG_SETTING_LAND_GENERATOR_TERRA_GENESIS                 :TerraGenesis
STR_CONFIG_SETTING_TERRAIN_TYPE                                 :Typ terénu: {STRING}
STR_CONFIG_SETTING_TERRAIN_TYPE_HELPTEXT                        :(Len TerraGenesis) Hornatosť krajiny
STR_CONFIG_SETTING_INDUSTRY_DENSITY                             :Hustota priemyslu: {STRING}
STR_CONFIG_SETTING_INDUSTRY_DENSITY_HELPTEXT                    :Nastavte, koľko má byť vygenerovaného priemyslu a aká úroveň by mala byť zachovaná v priebehu hry
STR_CONFIG_SETTING_OIL_REF_EDGE_DISTANCE                        :Maximálna vzdialenosť od okrajov mapy pre rafinérie: {STRING}
STR_CONFIG_SETTING_OIL_REF_EDGE_DISTANCE_HELPTEXT               :Rafinérie ropy sú vybudované len na okrajoch mapy, tzn na pobreží pri ostrovných mapách
STR_CONFIG_SETTING_SNOWLINE_HEIGHT                              :Úroveň čiary snehu: {STRING}
STR_CONFIG_SETTING_SNOWLINE_HEIGHT_HELPTEXT                     :Určuje v akej výške začína sneh v subarktickej krajine. Sneh tiež ovplyvňuje generáciu priemyslu a požiadaviek rastu mesta
STR_CONFIG_SETTING_ROUGHNESS_OF_TERRAIN                         :Členitosť terénu : {STRING}
STR_CONFIG_SETTING_ROUGHNESS_OF_TERRAIN_HELPTEXT                :(Len TerraGenesis) Vyberte hustotu kopcov: Rovinaté krajiny majú menej, viac pozdĺžných kopcov. Hornaté krajiny majú veľa kopcov, ktoré sa môžu opakovať
STR_CONFIG_SETTING_ROUGHNESS_OF_TERRAIN_VERY_SMOOTH             :Veľmi rovný
STR_CONFIG_SETTING_ROUGHNESS_OF_TERRAIN_SMOOTH                  :Rovný
STR_CONFIG_SETTING_ROUGHNESS_OF_TERRAIN_ROUGH                   :Členitý
STR_CONFIG_SETTING_ROUGHNESS_OF_TERRAIN_VERY_ROUGH              :Veľmi členitý
STR_CONFIG_SETTING_VARIETY                                      :Rozmanitosť distribúcie: {STRING}
STR_CONFIG_SETTING_VARIETY_HELPTEXT                             :(len TerraGenesis) Skontrolujte či mapa obsahuje oba terény aj horský aj nížinný. Pretože to robí mapy rovinatejšie, ostatné nastavenia by mali byť zvolené ako hornatý
STR_CONFIG_SETTING_RIVER_AMOUNT                                 :Množstvo riek: {STRING}
STR_CONFIG_SETTING_RIVER_AMOUNT_HELPTEXT                        :Vyberte koľko riek sa má generovať
STR_CONFIG_SETTING_TREE_PLACER                                  :Algoritmus umiestňovania stromov: {STRING}
STR_CONFIG_SETTING_TREE_PLACER_HELPTEXT                         :Vyberte rozloženie stromov na mape: 'Pôvodné' - stromy budú rovnomerne rozptýlené, 'Zdokonalené' - budú v skupinách
STR_CONFIG_SETTING_TREE_PLACER_NONE                             :Žiadny
STR_CONFIG_SETTING_TREE_PLACER_ORIGINAL                         :Pôvodný
STR_CONFIG_SETTING_TREE_PLACER_IMPROVED                         :Vylepšený
STR_CONFIG_SETTING_ROAD_SIDE                                    :Cestné vozidlá: {STRING}
STR_CONFIG_SETTING_ROAD_SIDE_HELPTEXT                           :Vyberte jazdnú stranu
STR_CONFIG_SETTING_HEIGHTMAP_ROTATION                           :Orientácia výškovej mapy: {STRING}
STR_CONFIG_SETTING_HEIGHTMAP_ROTATION_COUNTER_CLOCKWISE         :Proti smeru hodinových ručičiek
STR_CONFIG_SETTING_HEIGHTMAP_ROTATION_CLOCKWISE                 :V smere hodinových ručičiek
STR_CONFIG_SETTING_SE_FLAT_WORLD_HEIGHT                         :Výšková uroveň pre rovinatý scenár: {STRING}
STR_CONFIG_SETTING_EDGES_NOT_EMPTY                              :{WHITE}Jedna alebo viacero kociek na severnom okraji nie sú prázdne
STR_CONFIG_SETTING_EDGES_NOT_WATER                              :{WHITE}Jedna alebo viacero kociek na jedom z okrajov nie je voda

STR_CONFIG_SETTING_STATION_SPREAD                               :Maximálne rozšírenie stanice: {STRING}
STR_CONFIG_SETTING_STATION_SPREAD_HELPTEXT                      :Maximálne územie ktoré môžu zaberať jednotlivé časti stanice. Uvedomte si že vyššia hodnota môže spôsobiť spomalenie hry.
STR_CONFIG_SETTING_SERVICEATHELIPAD                             :Automatické opravy vrtuľníkov v heliporte: {STRING}
STR_CONFIG_SETTING_SERVICEATHELIPAD_HELPTEXT                    :Servisovať helikoptéry po každom dosadnutí aj ked nie je na letisku žiadny hangár.
STR_CONFIG_SETTING_LINK_TERRAFORM_TOOLBAR                       :Otvárať panel úprav terénu s panelmi výstavby: {STRING}
STR_CONFIG_SETTING_LINK_TERRAFORM_TOOLBAR_HELPTEXT              :Otvoriť panel na úpravu terénu spolu s panelom na stavbu (cesty, železnice...)
STR_CONFIG_SETTING_SMALLMAP_LAND_COLOUR                         :Farba krajiny použitá na malej mape: {STRING}
STR_CONFIG_SETTING_SMALLMAP_LAND_COLOUR_HELPTEXT                :Farby terénu na minimape
STR_CONFIG_SETTING_SMALLMAP_LAND_COLOUR_GREEN                   :Zelená
STR_CONFIG_SETTING_SMALLMAP_LAND_COLOUR_DARK_GREEN              :Tmavozelená
STR_CONFIG_SETTING_SMALLMAP_LAND_COLOUR_VIOLET                  :Fialová
STR_CONFIG_SETTING_SMOOTH_SCROLLING                             :Plynulé posúvanie pohľadu: {STRING}
STR_CONFIG_SETTING_SMOOTH_SCROLLING_HELPTEXT                    :Nastaví ako bude reagovať posúvanie na špecifickú pozíciu po kliknutí na minimapu, alebo po zadaní príkazu na presun na zadaný objekt. Ak je zapnuté, pohľad sa presúva plynulo. Ak je vypnuté, pohľad skočí priamo na zadané miesto/objekt.
STR_CONFIG_SETTING_MEASURE_TOOLTIP                              :Zobraziť údaje o rozmeroch pri výstavbe: {STRING}
STR_CONFIG_SETTING_MEASURE_TOOLTIP_HELPTEXT                     :Zobrazí vzdialenosť v dieloch a prevýšenie pri konštrukcii ťahaním.
STR_CONFIG_SETTING_LIVERIES                                     :Zobraziť farby vozidiel spoločnosti: {STRING}
STR_CONFIG_SETTING_LIVERIES_HELPTEXT                            :Kontrola použitia vozidla-typ špecifických livrej vozidiel (v rozpore so špecificikami podniku)
STR_CONFIG_SETTING_LIVERIES_NONE                                :žiadne
STR_CONFIG_SETTING_LIVERIES_OWN                                 :vlastná spoločnosť
STR_CONFIG_SETTING_LIVERIES_ALL                                 :všetky spoločnosti
STR_CONFIG_SETTING_PREFER_TEAMCHAT                              :Preferovať tímový chat s klávesou <ENTER>: {STRING}
STR_CONFIG_SETTING_PREFER_TEAMCHAT_HELPTEXT                     :Prepni systém odosielania správ medzi interným a verejným chatom. <ENTER> respektíve <CTRL+ENTER>
STR_CONFIG_SETTING_SCROLLWHEEL_SCROLLING                        :Funkcia rolovacieho kolieska myši: {STRING}
STR_CONFIG_SETTING_SCROLLWHEEL_SCROLLING_HELPTEXT               :Povolí posúvanie pomocou 2 dimenzionálnych kolečiek myši.
STR_CONFIG_SETTING_SCROLLWHEEL_ZOOM                             :zvacšit mapu
STR_CONFIG_SETTING_SCROLLWHEEL_SCROLL                           :Posúvať pohľad
STR_CONFIG_SETTING_SCROLLWHEEL_OFF                              :Vypnuté
STR_CONFIG_SETTING_SCROLLWHEEL_MULTIPLIER                       :Rýchlosť posúvania pohľadu: {STRING}
STR_CONFIG_SETTING_SCROLLWHEEL_MULTIPLIER_HELPTEXT              :Nastav citlivosť posúvania koliečkom myši.
STR_CONFIG_SETTING_OSK_ACTIVATION                               :Klávesnica na obrazovke: {STRING}
STR_CONFIG_SETTING_OSK_ACTIVATION_HELPTEXT                      :Vyberte spôsob, ktorým chcete otvárať klávesnicu na obrazovke, ktorou môžete vpisovať hodnoty do textových polí ukazovacím zariadením. Mienené pre malé zariadenia bez klávesnice
STR_CONFIG_SETTING_OSK_ACTIVATION_DISABLED                      :Vypnuté
STR_CONFIG_SETTING_OSK_ACTIVATION_DOUBLE_CLICK                  :Dvojklik
STR_CONFIG_SETTING_OSK_ACTIVATION_SINGLE_CLICK_FOCUS            :Jedno kliknutie (keď je textové pole zvolené)
STR_CONFIG_SETTING_OSK_ACTIVATION_SINGLE_CLICK                  :Jendo kliknutie (hneď)

STR_CONFIG_SETTING_RIGHT_MOUSE_BTN_EMU                          :Funkcia pravého tlacidla myši: {STRING}
STR_CONFIG_SETTING_RIGHT_MOUSE_BTN_EMU_HELPTEXT                 :Zvolte možnosť ako bude emulované PRAVÉ tlačítko myši.
STR_CONFIG_SETTING_RIGHT_MOUSE_BTN_EMU_COMMAND                  :Príkaz + klik
STR_CONFIG_SETTING_RIGHT_MOUSE_BTN_EMU_CONTROL                  :CTRL + klik
STR_CONFIG_SETTING_RIGHT_MOUSE_BTN_EMU_OFF                      :Žiadna


STR_CONFIG_SETTING_AUTOSAVE                                     :Automatické ukladanie: {STRING}
STR_CONFIG_SETTING_AUTOSAVE_HELPTEXT                            :Vyberte interval pre automatické ukladanie hry

STR_CONFIG_SETTING_DATE_FORMAT_IN_SAVE_NAMES                    :Použiť {STRING} dátum v názve uloženej hry
STR_CONFIG_SETTING_DATE_FORMAT_IN_SAVE_NAMES_HELPTEXT           :Formát dátumov v názvoch uložených hier.
STR_CONFIG_SETTING_DATE_FORMAT_IN_SAVE_NAMES_LONG               :dlhý (31st Dec 2008)
STR_CONFIG_SETTING_DATE_FORMAT_IN_SAVE_NAMES_SHORT              :krátky (31-12-2008)
STR_CONFIG_SETTING_DATE_FORMAT_IN_SAVE_NAMES_ISO                :ISO (2008-12-31)

STR_CONFIG_SETTING_PAUSE_ON_NEW_GAME                            :Automatická pauza pri štarte novej hry: {STRING}
STR_CONFIG_SETTING_PAUSE_ON_NEW_GAME_HELPTEXT                   :Ak je zapnuté, hra sa automaticky zapauzuje ked začne nová hra. Toto umožňuje lepšie preskúmanie mapy hry pred začatím.
STR_CONFIG_SETTING_COMMAND_PAUSE_LEVEL                          :Ak je hra pozastavená povol: {STRING}
STR_CONFIG_SETTING_COMMAND_PAUSE_LEVEL_HELPTEXT                 :Zvoľte ktoré akcie môžu byt vykonané keď je hra pozastavená.
STR_CONFIG_SETTING_COMMAND_PAUSE_LEVEL_NO_ACTIONS               :žiadne akcie
STR_CONFIG_SETTING_COMMAND_PAUSE_LEVEL_ALL_NON_CONSTRUCTION     :všetky nekonštrukčné akcie
STR_CONFIG_SETTING_COMMAND_PAUSE_LEVEL_ALL_NON_LANDSCAPING      :všetky akcie okrem úpravy terénu
STR_CONFIG_SETTING_COMMAND_PAUSE_LEVEL_ALL_ACTIONS              :všetky činnosti
STR_CONFIG_SETTING_ADVANCED_VEHICLE_LISTS                       :Použit skupiny v zozname vozidiel: {STRING}
STR_CONFIG_SETTING_ADVANCED_VEHICLE_LISTS_HELPTEXT              :Povolí použitie rozšíreného zoznamu vozidiel pre skupiny
STR_CONFIG_SETTING_LOADING_INDICATORS                           :Zobraziť ukazovatele nakladania/vykladania: {STRING}
STR_CONFIG_SETTING_LOADING_INDICATORS_HELPTEXT                  :Zvoľte či indikátory nakladania/vykladania budú zobrazené nad vozidlom.
STR_CONFIG_SETTING_TIMETABLE_IN_TICKS                           :Zobraziť cestovné poriadky v tikoch namiesto dní: {STRING}
STR_CONFIG_SETTING_TIMETABLE_IN_TICKS_HELPTEXT                  :Zobrazí časy cestovania v časových rozpisoch namiesto dní.
STR_CONFIG_SETTING_TIMETABLE_SHOW_ARRIVAL_DEPARTURE             :Zobraziť príchody a odchody v cestovných poriadkoch: {STRING}
STR_CONFIG_SETTING_TIMETABLE_SHOW_ARRIVAL_DEPARTURE_HELPTEXT    :Zobrazí predpokladané časy príchodov a odchodov v časových rozpisoch.
STR_CONFIG_SETTING_QUICKGOTO                                    :Rýchla tvorba cestovného poriadku vozidla: {STRING}
STR_CONFIG_SETTING_QUICKGOTO_HELPTEXT                           :Prednastav "Choď do" kurzor pri otvorení okna s príkazmi
STR_CONFIG_SETTING_DEFAULT_RAIL_TYPE                            :Predvolený typ koľají (v novej/nahranej hre): {STRING}
STR_CONFIG_SETTING_DEFAULT_RAIL_TYPE_HELPTEXT                   :Typ železnice zvolený po štarte alebo nahraní hry. 'prvé dostupné' zvolí najstarší typ koľají, 'posledný dostupný' zvolí najnovší typ koľají, a 'najpoužívanejší' vyberie typ ktorý je v danej dobe najviac používaný.
STR_CONFIG_SETTING_DEFAULT_RAIL_TYPE_FIRST                      :prvé dostupné
STR_CONFIG_SETTING_DEFAULT_RAIL_TYPE_LAST                       :posledné dostupné
STR_CONFIG_SETTING_DEFAULT_RAIL_TYPE_MOST_USED                  :najpoužívanejšie
STR_CONFIG_SETTING_SHOW_TRACK_RESERVATION                       :Zobraziť rezervovácia pre trate: {STRING}
STR_CONFIG_SETTING_SHOW_TRACK_RESERVATION_HELPTEXT              :Dajte obsadenej trati inú farbu na pomoc pri problémoch s vlakmi odmietajúcimi vstúpiť na časť danej trate
STR_CONFIG_SETTING_PERSISTENT_BUILDINGTOOLS                     :Zachovať stavebné nástroje aktívne aj po použití: {STRING}
STR_CONFIG_SETTING_PERSISTENT_BUILDINGTOOLS_HELPTEXT            :Zachovaj okno s nástrojmi na stavbu mostov/tunelov otvorené aj po použití
STR_CONFIG_SETTING_EXPENSES_LAYOUT                              :Zoskupiť výdavky v okne financií spoločnosti: {STRING}
STR_CONFIG_SETTING_EXPENSES_LAYOUT_HELPTEXT                     :Definujte rozloženie okna s financiami.

STR_CONFIG_SETTING_SOUND_TICKER                                 :Oznamovač správ: {STRING}
STR_CONFIG_SETTING_SOUND_TICKER_HELPTEXT                        :Prehrať zvuk pre zhrnuté novinové správy
STR_CONFIG_SETTING_SOUND_NEWS                                   :Noviny: {STRING}
STR_CONFIG_SETTING_SOUND_NEWS_HELPTEXT                          :Prehrať zvuk pri zobrazení novín
STR_CONFIG_SETTING_SOUND_NEW_YEAR                               :Koniec roka: {STRING}
STR_CONFIG_SETTING_SOUND_NEW_YEAR_HELPTEXT                      :Prehrávať zvukové efekty na konci roku zhŕňajúce výkon spoločnosti počas roku v porovnaní s minulým rokom
STR_CONFIG_SETTING_SOUND_CONFIRM                                :Stavba: {STRING}
STR_CONFIG_SETTING_SOUND_CONFIRM_HELPTEXT                       :Hrať zvukovú správu pri úspešnej stavbe alebo pri iných akciách
STR_CONFIG_SETTING_SOUND_CLICK                                  :Kliknutia na tlačidlá: {STRING}
STR_CONFIG_SETTING_SOUND_CLICK_HELPTEXT                         :Pípať pri kliknutí na tlačidlá
STR_CONFIG_SETTING_SOUND_DISASTER                               :Havárie/zrážky: {STRING}
STR_CONFIG_SETTING_SOUND_DISASTER_HELPTEXT                      :Prehrávať zvukové efekty nehôd a katastrôf
STR_CONFIG_SETTING_SOUND_VEHICLE                                :Vozidlá: {STRING}
STR_CONFIG_SETTING_SOUND_VEHICLE_HELPTEXT                       :Prehrávať zvukové efekty vozidiel
STR_CONFIG_SETTING_SOUND_AMBIENT                                :Prostredie: {STRING}
STR_CONFIG_SETTING_SOUND_AMBIENT_HELPTEXT                       :Prehrávať zukové efekty okolitého prostredia, priemyslu a miest

STR_CONFIG_SETTING_DISABLE_UNSUITABLE_BUILDING                  :Zakázať výstavbu infraštruktúry ak nieje dostupné žiadne vhodné vozidlo: {STRING}
STR_CONFIG_SETTING_DISABLE_UNSUITABLE_BUILDING_HELPTEXT         :Ak je zapnuté, infraštruktúra je k dispozícii len ak su k nej pripojené vozidlá. Toto predchádza plýtvaniu peniazmi a časom pri nepoužiteľnej infraštruktúre.
STR_CONFIG_SETTING_MAX_TRAINS                                   :Maximálny počet vlakov na spoločnosť: {STRING}
STR_CONFIG_SETTING_MAX_TRAINS_HELPTEXT                          :Maximálny počet vlakov ktorý môže spoločnosť vlastniť.
STR_CONFIG_SETTING_MAX_ROAD_VEHICLES                            :Maximálny počet automobilov na spoločnosť: {STRING}
STR_CONFIG_SETTING_MAX_ROAD_VEHICLES_HELPTEXT                   :Maximálny počet automobilov ktorý môže spoločnosť vlastniť.
STR_CONFIG_SETTING_MAX_AIRCRAFT                                 :Maximálny počet lietadiel na spoločnosť: {STRING}
STR_CONFIG_SETTING_MAX_AIRCRAFT_HELPTEXT                        :Maximálny počet lietadiel ktorý môže spoločnosť vlastniť.
STR_CONFIG_SETTING_MAX_SHIPS                                    :Maximálny počet lodí na spoločnosť: {STRING}
STR_CONFIG_SETTING_MAX_SHIPS_HELPTEXT                           :Maximálny počet lodí ktorý môže spoločnosť vlastniť.

STR_CONFIG_SETTING_AI_BUILDS_TRAINS                             :Zakázať vlaky pre počítač: {STRING}
STR_CONFIG_SETTING_AI_BUILDS_TRAINS_HELPTEXT                    :Povolením nastavenia znemožní počítačovým hráčom budovať vlaky.
STR_CONFIG_SETTING_AI_BUILDS_ROAD_VEHICLES                      :Zakázať automobily pre počítač: {STRING}
STR_CONFIG_SETTING_AI_BUILDS_ROAD_VEHICLES_HELPTEXT             :Povolením nastavenia znemožní počítačovým hráčom budovať automobily.
STR_CONFIG_SETTING_AI_BUILDS_AIRCRAFT                           :Zakázať lietadlá pre počítač: {STRING}
STR_CONFIG_SETTING_AI_BUILDS_AIRCRAFT_HELPTEXT                  :Povolením nastavenia znemožní počítačovým hráčom budovať lietadlá.
STR_CONFIG_SETTING_AI_BUILDS_SHIPS                              :Zakázať lode pre počítač: {STRING}
STR_CONFIG_SETTING_AI_BUILDS_SHIPS_HELPTEXT                     :Povolením nastavenia znemožní počítačovým hráčom budovať lode.

STR_CONFIG_SETTING_AI_PROFILE                                   :Štandardné nastavenia profilu: {STRING}
STR_CONFIG_SETTING_AI_PROFILE_HELPTEXT                          :Vyberte, ktorý profil nastavení sa má použiť pre náhodných počítačových hráčov alebo pre počiatočné hodnoty pri pridávaní nových počítačových hráčov alebo Herného skriptu
STR_CONFIG_SETTING_AI_PROFILE_EASY                              :Ľahký
STR_CONFIG_SETTING_AI_PROFILE_MEDIUM                            :Stredný
STR_CONFIG_SETTING_AI_PROFILE_HARD                              :{G=m}Ťažký

STR_CONFIG_SETTING_AI_IN_MULTIPLAYER                            :Povoliť AI-ov v hre viacerých hráčov: {STRING}
STR_CONFIG_SETTING_AI_IN_MULTIPLAYER_HELPTEXT                   :Povoliť AI počítačovým hráčom hrať "Hru viacerých hráčov".
STR_CONFIG_SETTING_SCRIPT_MAX_OPCODES                           :#op kódov pred uspaním skriptu: {STRING}
STR_CONFIG_SETTING_SCRIPT_MAX_OPCODES_HELPTEXT                  :Maximálne počet krokov skriptu počas 1 ťahu.

STR_CONFIG_SETTING_SERVINT_ISPERCENT                            :Servisné intervaly v percentách: {STRING}
STR_CONFIG_SETTING_SERVINT_ISPERCENT_HELPTEXT                   :Zvoľte či servisovanie vozidiel bude podliehať času od posledného servisu, alebo poklesom percenta návratnosti z celkovej maximálnej návratnosti.
STR_CONFIG_SETTING_SERVINT_TRAINS                               :Štandardný interval servisu pre vlaky: {STRING}
STR_CONFIG_SETTING_SERVINT_TRAINS_HELPTEXT                      :Nastav štandardný interval pre nové vlaky.Ak nie je nastavený podrobnejší interval.
STR_CONFIG_SETTING_SERVINT_VALUE                                :{COMMA} deň/%
STR_CONFIG_SETTING_SERVINT_DISABLED                             :vypnuté
STR_CONFIG_SETTING_SERVINT_ROAD_VEHICLES                        :Štandardný interval servisu pre automobily: {STRING}
STR_CONFIG_SETTING_SERVINT_ROAD_VEHICLES_HELPTEXT               :Nastav štandardný interval pre nové automobily. Ak nie je nastavený podrobnejší interval.
STR_CONFIG_SETTING_SERVINT_AIRCRAFT                             :Štandardný interval servisu pre lietadlá: {STRING}
STR_CONFIG_SETTING_SERVINT_AIRCRAFT_HELPTEXT                    :Nastav štandardný interval pre nové lietadlá. Ak nie je nastavený podrobnejší interval.
STR_CONFIG_SETTING_SERVINT_SHIPS                                :Štandardný interval servisu pre lode: {STRING}
STR_CONFIG_SETTING_SERVINT_SHIPS_HELPTEXT                       :Nastav štandardný interval pre nové lode. Ak nie je nastavený podrobnejší interval.
STR_CONFIG_SETTING_NOSERVICE                                    :Vypnúť servisy, ak sú vypnuté poruchy: {STRING}
STR_CONFIG_SETTING_NOSERVICE_HELPTEXT                           :Ak je zapnuté, vozidlá nebudú servisované ak sú vypnuté poruchy.
STR_CONFIG_SETTING_WAGONSPEEDLIMITS                             :Obmedzenie rýchlosti pre vagóny: {STRING}
STR_CONFIG_SETTING_WAGONSPEEDLIMITS_HELPTEXT                    :Ak je zapnuté, použijú sa tiež rýchlostné obmedzenia pre vagóny na obmedzenie celkovej rýchlosti vlakov.
STR_CONFIG_SETTING_DISABLE_ELRAILS                              :Zakázať elektrifikovanú železnicu: {STRING}
STR_CONFIG_SETTING_DISABLE_ELRAILS_HELPTEXT                     :Povolením nastavenia vypne nutnosť elektrifikovať železnice aby na nich mohli jazdiť elektrické vlaky.

STR_CONFIG_SETTING_NEWS_ARRIVAL_FIRST_VEHICLE_OWN               :Príchod prvého vozidla do stanice hráča: {STRING}
STR_CONFIG_SETTING_NEWS_ARRIVAL_FIRST_VEHICLE_OWN_HELPTEXT      :Zobrazovať správu keď prvé vozidlo príde na novú stanicu patriacu hráčovi
STR_CONFIG_SETTING_NEWS_ARRIVAL_FIRST_VEHICLE_OTHER             :Príchod prvého vozidla do stanice konkurencie: {STRING}
STR_CONFIG_SETTING_NEWS_ARRIVAL_FIRST_VEHICLE_OTHER_HELPTEXT    :Zobrazovať správu keď prvý voz príde na novú stanicu patriacu konkurencii
STR_CONFIG_SETTING_NEWS_ACCIDENTS_DISASTERS                     :Havárie / Katastrofy: {STRING}
STR_CONFIG_SETTING_NEWS_ACCIDENTS_DISASTERS_HELPTEXT            :Zobrazovať správu keď sa vyskytne dopravná nehoda alebo katastrofa
STR_CONFIG_SETTING_NEWS_COMPANY_INFORMATION                     :Informácie o spoločnosti: {STRING}
STR_CONFIG_SETTING_NEWS_COMPANY_INFORMATION_HELPTEXT            :Zobrazovať správu keď vznikla nová spoločnosť alebo keď je spoločnosť v riziku bankrotu
STR_CONFIG_SETTING_NEWS_INDUSTRY_OPEN                           :Vznik priemyslu: {STRING}
STR_CONFIG_SETTING_NEWS_INDUSTRY_OPEN_HELPTEXT                  :Zobrazovať novinky ak bol otvorený nový priemysel
STR_CONFIG_SETTING_NEWS_INDUSTRY_CLOSE                          :Zánik priemyslu: {STRING}
STR_CONFIG_SETTING_NEWS_INDUSTRY_CLOSE_HELPTEXT                 :Zobrazovať novinku keď sa zrušil nejaký priemysel
STR_CONFIG_SETTING_NEWS_ECONOMY_CHANGES                         :Zmeny v ekonomike: {STRING}
STR_CONFIG_SETTING_NEWS_ECONOMY_CHANGES_HELPTEXT                :Zobrazovať noviny o globálnych zmenách ekonomiky
STR_CONFIG_SETTING_NEWS_INDUSTRY_CHANGES_COMPANY                :Zmeny produkcie priemyslu obsluhovaného spoločnosťou: {STRING}
STR_CONFIG_SETTING_NEWS_INDUSTRY_CHANGES_COMPANY_HELPTEXT       :Zobraziť správy pri zmene produkcie priemyslu, ktorý je vami obsluhovaný
STR_CONFIG_SETTING_NEWS_INDUSTRY_CHANGES_OTHER                  :Zmeny produkcie priemyslu obsluhovaného konkurenciou: {STRING}
STR_CONFIG_SETTING_NEWS_INDUSTRY_CHANGES_OTHER_HELPTEXT         :Zobraziť správy pri zmene produkcie priemyslu, ktorý je obsluhovaný konkurenciou
STR_CONFIG_SETTING_NEWS_INDUSTRY_CHANGES_UNSERVED               :Ostatné zmeny produkcie priemyslu: {STRING}
STR_CONFIG_SETTING_NEWS_INDUSTRY_CHANGES_UNSERVED_HELPTEXT      :Zobraziť správy keď sa zmení úroveň produkcie priemyslu, ktorý nieje nikým obsluhovaný
STR_CONFIG_SETTING_NEWS_ADVICE                                  :Rady / informácie o vozidlách spoločnosti: {STRING}
STR_CONFIG_SETTING_NEWS_ADVICE_HELPTEXT                         :Zobrazovať správy o vozidlách, ktoré si vyžadujú pozornosť
STR_CONFIG_SETTING_NEWS_NEW_VEHICLES                            :Nové vozidlá: {STRING}
STR_CONFIG_SETTING_NEWS_NEW_VEHICLES_HELPTEXT                   :Zobraziť správu, keď je dostupný nový typ vozidla
STR_CONFIG_SETTING_NEWS_CHANGES_ACCEPTANCE                      :Zmeny príjmu nákladu: {STRING}
STR_CONFIG_SETTING_NEWS_CHANGES_ACCEPTANCE_HELPTEXT             :Zobrazovať správy o zmenách v príjme tovarov na staniciach
STR_CONFIG_SETTING_NEWS_SUBSIDIES                               :Dotácie: {STRING}
STR_CONFIG_SETTING_NEWS_SUBSIDIES_HELPTEXT                      :Zobrazovať správy o udalostiach, ktoré súvisia s dotáciami
STR_CONFIG_SETTING_NEWS_GENERAL_INFORMATION                     :Hlavné informácie: {STRING}
STR_CONFIG_SETTING_NEWS_GENERAL_INFORMATION_HELPTEXT            :Zobrazovať správy o všeobecných udalostiach, ako sú napríklad kúpa exkluzívnych práv alebo zafinacovanie rekonštrukcie ciest

STR_CONFIG_SETTING_NEWS_MESSAGES_OFF                            :Vypnuté
STR_CONFIG_SETTING_NEWS_MESSAGES_SUMMARY                        :Obsah
STR_CONFIG_SETTING_NEWS_MESSAGES_FULL                           :Plné

STR_CONFIG_SETTING_COLOURED_NEWS_YEAR                           :Zobraziť správy farebne od roku: {STRING}
STR_CONFIG_SETTING_COLOURED_NEWS_YEAR_HELPTEXT                  :Rok od ktorého začnú vychádzať farebné noviny. Pred týmto rokom budú noviny čierno/biele.
STR_CONFIG_SETTING_STARTING_YEAR                                :Začiatok hry v roku: {STRING}
STR_CONFIG_SETTING_SMOOTH_ECONOMY                               :Povoliť zmeny ekonomiky (viac menších zmien): {STRING}
STR_CONFIG_SETTING_SMOOTH_ECONOMY_HELPTEXT                      :Ak je zapnuté, zmeny v produkcii sa budú diať častejšie v malých krokoch.
STR_CONFIG_SETTING_ALLOW_SHARES                                 :Povoliť kupovanie podielov v ostatných spoločnostiach: {STRING}
STR_CONFIG_SETTING_ALLOW_SHARES_HELPTEXT                        :Ak je zapnuté, povolí sa nákup a predaj podielov spoločností. Podiely budú prístupné len pre spoločnosti od urcitého veku.
STR_CONFIG_SETTING_FEEDER_PAYMENT_SHARE                         :Percentáž profitu na zaplatenie podávacieho systému: {STRING}
STR_CONFIG_SETTING_FEEDER_PAYMENT_SHARE_HELPTEXT                :Percento príjmov dať na strednú ´nohu´ vo feeder systémoch, získate väčšiu kontrolu nad príjmamy
STR_CONFIG_SETTING_DRAG_SIGNALS_DENSITY                         :Pri ťahaní, umiestni semafóry každý: {STRING} diel
STR_CONFIG_SETTING_DRAG_SIGNALS_DENSITY_HELPTEXT                :Nastav vzdialenosť ako ďaleko budú umiestnené semafóry po prekážke na trati (most/tunel/rozcestie) pri ťahaní.
STR_CONFIG_SETTING_DRAG_SIGNALS_DENSITY_VALUE                   :{COMMA} diel(ov)
STR_CONFIG_SETTING_DRAG_SIGNALS_FIXED_DISTANCE                  :Pri ťahaní, zachovaj fixnú medzeru medzi semafórmi: {STRING}
STR_CONFIG_SETTING_DRAG_SIGNALS_FIXED_DISTANCE_HELPTEXT         :Zvoľte ako sa zachová umiestňovanie semafórov pri CTRL+posun. Ak je vypnuté, semafóry sú umiestnené okolo tunelov alebo mostov aby sa zabránilo dlhým úsekom bez signalizácie. Ak je zapnuité, semafóry sú umiestňované každých N dielov čím sa umožní lepšie rozloženie na paralelných tratiach.
STR_CONFIG_SETTING_SEMAPHORE_BUILD_BEFORE_DATE                  :Automaticky stavať semafóry namiesto signálov pred rokom: {STRING}
STR_CONFIG_SETTING_SEMAPHORE_BUILD_BEFORE_DATE_HELPTEXT         :Zvoľte rok od ktorého sa budú používať elekrické semafóry na tratiach. Pred týmto rokom sa budú používať staré ne-elektrické návestidlá. Funkcionalita je ale stále rovnaká len vzhľad je iný.
STR_CONFIG_SETTING_ENABLE_SIGNAL_GUI                            :Zapnúť grafické rozhranie stavby signálov: {STRING}
STR_CONFIG_SETTING_ENABLE_SIGNAL_GUI_HELPTEXT                   :Zobrazí okno s možnosťou výberu semafóru namiesto rotačnej voľby klikaním pomocou CTRL.
STR_CONFIG_SETTING_DEFAULT_SIGNAL_TYPE                          :Štandardne budovaný typ signálov: {STRING}
STR_CONFIG_SETTING_DEFAULT_SIGNAL_TYPE_HELPTEXT                 :Prednastavený typ semafórov na použitie.
STR_CONFIG_SETTING_DEFAULT_SIGNAL_NORMAL                        :Blokové signály
STR_CONFIG_SETTING_DEFAULT_SIGNAL_PBS                           :Obojsmerné signály
STR_CONFIG_SETTING_DEFAULT_SIGNAL_PBSOWAY                       :Jednosmerné signály
STR_CONFIG_SETTING_CYCLE_SIGNAL_TYPES                           :Prepínanie medzi typmi signálov: {STRING}
STR_CONFIG_SETTING_CYCLE_SIGNAL_TYPES_HELPTEXT                  :Zvoľte ktoré semafóry budú použité v rotačnej voľbe pomocou CTRL+klik na ikonu stavania semafórov.
STR_CONFIG_SETTING_CYCLE_SIGNAL_NORMAL                          :len blokové
STR_CONFIG_SETTING_CYCLE_SIGNAL_PBS                             :len obojsmerné
STR_CONFIG_SETTING_CYCLE_SIGNAL_ALL                             :všetky

STR_CONFIG_SETTING_TOWN_LAYOUT                                  :Návrh ciest pre nové mestá: {STRING}
STR_CONFIG_SETTING_TOWN_LAYOUT_HELPTEXT                         :Rozloženie cestnej siete v mestách.
STR_CONFIG_SETTING_TOWN_LAYOUT_DEFAULT                          :štandardná
STR_CONFIG_SETTING_TOWN_LAYOUT_BETTER_ROADS                     :zdokonalená
STR_CONFIG_SETTING_TOWN_LAYOUT_2X2_GRID                         :bloky 2x2
STR_CONFIG_SETTING_TOWN_LAYOUT_3X3_GRID                         :bloky 3x3
STR_CONFIG_SETTING_TOWN_LAYOUT_RANDOM                           :náhodne
STR_CONFIG_SETTING_ALLOW_TOWN_ROADS                             :Mestá môžu staviať cesty: {STRING}
STR_CONFIG_SETTING_ALLOW_TOWN_ROADS_HELPTEXT                    :Povolí mestám budovať cesty kvôli potrebe rozšírenia. Vypnite na zamedzenie mestám budovať cesty kdekoľvek.
STR_CONFIG_SETTING_ALLOW_TOWN_LEVEL_CROSSINGS                   :Mestá umožňujú stavbu železničných priecestí: {STRING}
STR_CONFIG_SETTING_ALLOW_TOWN_LEVEL_CROSSINGS_HELPTEXT          :Povolením nastavenia umožní mestám stavať úrovňové križovania.
STR_CONFIG_SETTING_NOISE_LEVEL                                  :Povoliť mestom určené hlukové limity pre letiská: {STRING}
STR_CONFIG_SETTING_NOISE_LEVEL_HELPTEXT                         :Ak je nastavenie vypnuté, potom môžu byť dve letiská v jednom meste. Ak je nastavenie zapnuté, počet letísk je obmedzený prijateľnou hlučnosťou, ktorá závisí od počtu obyvateľov a veľkosti letiska a jeho vzdialenosti od mesta
STR_CONFIG_SETTING_TOWN_FOUNDING                                :Zakladanie nových miest počas hry: {STRING}
STR_CONFIG_SETTING_TOWN_FOUNDING_HELPTEXT                       :Povolením nastavenia umožní hráčom zakladať nové mestá na mape.
STR_CONFIG_SETTING_TOWN_FOUNDING_FORBIDDEN                      :zakázané
STR_CONFIG_SETTING_TOWN_FOUNDING_ALLOWED                        :povolené
STR_CONFIG_SETTING_TOWN_FOUNDING_ALLOWED_CUSTOM_LAYOUT          :povolené, vlastné rozloženie mesta

STR_CONFIG_SETTING_EXTRA_TREE_PLACEMENT                         :Umiestnenie stromov počas hry: {STRING}
STR_CONFIG_SETTING_EXTRA_TREE_PLACEMENT_HELPTEXT                :Riadi náhodný výskyt stromov počas hry. Toto môže ovplyvniť priemysel úzko spojený s rastom stromov ako napríklad Píla.
STR_CONFIG_SETTING_EXTRA_TREE_PLACEMENT_NONE                    :žiadne {RED}(znefunkční pílu)
STR_CONFIG_SETTING_EXTRA_TREE_PLACEMENT_RAINFOREST              :Len v dažďových pralesoch
STR_CONFIG_SETTING_EXTRA_TREE_PLACEMENT_ALL                     :všade

STR_CONFIG_SETTING_TOOLBAR_POS                                  :Pozícia hlavného menu: {STRING}
STR_CONFIG_SETTING_TOOLBAR_POS_HELPTEXT                         :Horizontálna poloha hlavného ovládacieho panela na vrchu obrazovky
STR_CONFIG_SETTING_STATUSBAR_POS                                :Pozícia informačného riadku: {STRING}
STR_CONFIG_SETTING_STATUSBAR_POS_HELPTEXT                       :Horizontálna poloha stavového riadku na spodu obrazovky
STR_CONFIG_SETTING_SNAP_RADIUS                                  :Rádius uchytenia okna: {STRING}
STR_CONFIG_SETTING_SNAP_RADIUS_HELPTEXT                         :Vzdialenosť medzi oknami pred tým ako je okno pripojené automaticky k vedľajšiemu oknu
STR_CONFIG_SETTING_SNAP_RADIUS_VALUE                            :{COMMA} pixel{P "" y ov}
STR_CONFIG_SETTING_SNAP_RADIUS_DISABLED                         :vypnuté
STR_CONFIG_SETTING_SOFT_LIMIT                                   :Maximálný počet nepriľnavých okien: {STRING}
STR_CONFIG_SETTING_SOFT_LIMIT_HELPTEXT                          :Počet otvorených neprilepených okien pred tým ako sa najstrašie okno automatický zatvorí
STR_CONFIG_SETTING_SOFT_LIMIT_VALUE                             :{COMMA}
STR_CONFIG_SETTING_SOFT_LIMIT_DISABLED                          :vypnuté
STR_CONFIG_SETTING_ZOOM_MIN                                     :Maximálna úroveň priblíženia: {STRING}
STR_CONFIG_SETTING_ZOOM_MIN_HELPTEXT                            :Maximálna úroveň priblíženia pre pozorovanie. Uvedomte si že čím vyššie je možné priblíženie, tým rastie požiadavka na pamäť.
STR_CONFIG_SETTING_ZOOM_MAX                                     :Maximálna úroveň oddialenia: {STRING}
STR_CONFIG_SETTING_ZOOM_MAX_HELPTEXT                            :Maximálna úroveň oddialenia pre pozorovanie. Uvedomte si že čím vyššie je možné oddialenie, tým rastie požiadavka na pamäť.
STR_CONFIG_SETTING_ZOOM_LVL_MIN                                 :4krát
STR_CONFIG_SETTING_ZOOM_LVL_IN_2X                               :Dvojnásobný
STR_CONFIG_SETTING_ZOOM_LVL_NORMAL                              :Normálny
STR_CONFIG_SETTING_ZOOM_LVL_OUT_2X                              :Dvojnásobný
STR_CONFIG_SETTING_ZOOM_LVL_OUT_4X                              :4krát
STR_CONFIG_SETTING_ZOOM_LVL_OUT_8X                              :8krát
STR_CONFIG_SETTING_TOWN_GROWTH                                  :Rozvoj miest: {STRING}
STR_CONFIG_SETTING_TOWN_GROWTH_HELPTEXT                         :Rýchlosť rastu miest
STR_CONFIG_SETTING_TOWN_GROWTH_NONE                             :žiadny
STR_CONFIG_SETTING_TOWN_GROWTH_SLOW                             :pomalý
STR_CONFIG_SETTING_TOWN_GROWTH_NORMAL                           :normálny
STR_CONFIG_SETTING_TOWN_GROWTH_FAST                             :rýchly
STR_CONFIG_SETTING_TOWN_GROWTH_VERY_FAST                        :Veľmi rýchly
STR_CONFIG_SETTING_LARGER_TOWNS                                 :Podiel miest ktoré sa stanú veľkomestami: {STRING}
STR_CONFIG_SETTING_LARGER_TOWNS_HELPTEXT                        :Množstvo miest ktoré sa stanú veľkomestami, teda tie ktoré začali väčšie a rastú rýchlejšie.
STR_CONFIG_SETTING_LARGER_TOWNS_VALUE                           :1 z {COMMA}
STR_CONFIG_SETTING_LARGER_TOWNS_DISABLED                        :žiadne
STR_CONFIG_SETTING_CITY_SIZE_MULTIPLIER                         :Násobok pociatocnej velkosti mesta: {STRING}
STR_CONFIG_SETTING_CITY_SIZE_MULTIPLIER_HELPTEXT                :Priemerná veľkosť veľkomiest v porovnaní k mestám na začiatku hry.

STR_CONFIG_SETTING_LINKGRAPH_INTERVAL                           :Aktualizovať distribučný graf každ{P 0:2 "ý" "é" "ých"} {STRING} {P 0:2 "deň" "dni" "dní"}
STR_CONFIG_SETTING_LINKGRAPH_INTERVAL_HELPTEXT                  :Čas medzi nasledujúcimi prepočtami grafu spojení. Každý prepočet počíta plány pre jednu súčasť grafu. To znamená, že hodnota X pre toto nastavenie neznamená sa celý graf aktualizuje každých X dní, ale iba jedna súčasť. Čím menej nastavíte, tým viac procesorového času bude potrebného na výpočet. Čím viac nastavíte, tým dlhšie bude trvať, kým sa začne distribuovať na nové trasy.
STR_CONFIG_SETTING_LINKGRAPH_TIME                               :Použiť {STRING} {P 0:2 "deň" "dni" "dní"} na prepočítanie distribučného grafu
STR_CONFIG_SETTING_LINKGRAPH_TIME_HELPTEXT                      :Čas potrebný pre každé prepočítanie grafu spojov. Pri štarte prepočtu je vytvorené vlákno, ktoré môže bežať uvedený počet dní. Čím menej nastavíte, tým je pravdepodobnejšie, že vlákno nestihne skončiť, kým je to možné. Potom sa hra na nejaký čas zasekne. Čím viac nastavíte, tým dlhšie trvá aktualizácia rozdelenia po zmene trasy.
STR_CONFIG_SETTING_DISTRIBUTION_MANUAL                          :manuálne
STR_CONFIG_SETTING_DISTRIBUTION_ASYMMETRIC                      :asymetricky
STR_CONFIG_SETTING_DISTRIBUTION_SYMMETRIC                       :symetricky
STR_CONFIG_SETTING_DISTRIBUTION_PAX                             :Druh distribúcie pre cestujúcich: {STRING}
STR_CONFIG_SETTING_DISTRIBUTION_PAX_HELPTEXT                    :"symetricky" znamená, že približne rovnaké množstvo pasažierov bude cestovať zo stanice A do stanice B ako z B do A. "asymetricky"znamená, že v oboch smeroch môže cestovať ľubovoľné množstvo pasažierov. "manuálne" znamená, že sa pre pasažierov nevykoná automatická distribúcia.
STR_CONFIG_SETTING_DISTRIBUTION_MAIL                            :Druh distribúcie pre poštu: {STRING}
STR_CONFIG_SETTING_DISTRIBUTION_MAIL_HELPTEXT                   :"symetricky" znamená, že približne rovnaké množstvo pošty bude odoslané zo stanice A do stanice B ako z B do A. "asymetricky"znamená, že v oboch smeroch môže byť odoslané ľubovoľné množstvo pošty. "manuálne" znamená, že sa pre poštu nevykoná automatická distribúcia.
STR_CONFIG_SETTING_DISTRIBUTION_ARMOURED                        :Druh distribúcie pre náklad prevážaný obrnenými vozidlami: {STRING}
STR_CONFIG_SETTING_DISTRIBUTION_ARMOURED_HELPTEXT               :Náklad prevážaný obrnenými vozidlami sú cennosti v miernom, diamanty v subtropickom alebo zlato v subarktickom podnebí. NewGRF to môže zmeniť. "symetricky" znamená, že rovnaké množstvo nákladu bude odoslané zo stanice A do stanice B a naopak. "asymetricky" znamená, že v oboch smeroch môže byť odoslané ľubovoľné množstvo nákladu. "manuálne" znamená, že sa pre náklad nevykoná automatická distribúcia. Doporučuje sa nastaviť na "asymetricky" alebo "manuálne" pri hraní v subarktickom, pretože banky neodošlú žiadne zlato do zlatých baní. Pre mierne a subtropické si môžete vybrať aj "symetricky", pretože banky budú posielať cennosti späť do pôvodnej banky, ktorá ich odoslala.
STR_CONFIG_SETTING_DISTRIBUTION_DEFAULT                         :Druh distribúcie pre ostatné druhy nákladu: {STRING}
STR_CONFIG_SETTING_DISTRIBUTION_DEFAULT_HELPTEXT                :"asymetricky"znamená, že v oboch smeroch môže byť odoslané ľubovoľné množstvo nákladu. "manuálne" znamená, že sa pre náklad nevykoná automatická distribúcia.
STR_CONFIG_SETTING_LINKGRAPH_ACCURACY                           :Presnosť distribúcie: {STRING}
STR_CONFIG_SETTING_LINKGRAPH_ACCURACY_HELPTEXT                  :Čím viac nastavíte, tým viac procesorového času zaberie vypočítavanie trás spojov. Pokiaľ to bude trvať príliš dlho, môžete si všimnúť oneskorenie. Ak nastavíte nízku hodnotu, rozdelenie bude nepresné a môže sa stať, že náklad nebude odoslaný na miesta, ktoré očakávate.
STR_CONFIG_SETTING_DEMAND_DISTANCE                              :Vplyv vzdialenosti na požiadavky: {STRING}
STR_CONFIG_SETTING_DEMAND_DISTANCE_HELPTEXT                     :Ak nastavíte toto na hodnotu väčšiu ako 0, tak vzdialenosť medzi východiskovou stanicou A nejakého nákladu a možnou cieľovou stanicou B bude mať vplyv na množstvo nákladu poslaného z A do B. Čím bude B ďalej od A, tým menej nákladu bude odoslaného. Čím viac nastavíte, tým menej nákladu bude odoslaného do vzdialenejších staníc a viac nákladu bude odoslaného do bližších staníc.
STR_CONFIG_SETTING_DEMAND_SIZE                                  :Množstvo vráteného nákladu pre symetrický mód: {STRING}
STR_CONFIG_SETTING_DEMAND_SIZE_HELPTEXT                         :Nastavením na menej ako 100% sa bude symetrická distribúcia správať viac asymetricky. Menej nákladu sa bude povinne vracať späť, ak sa určité množstvo pošle do stanice. Ak nastavíte 0%, symetrická distribúcia sa bude správať ako asymetrická.
STR_CONFIG_SETTING_SHORT_PATH_SATURATION                        :Vyťaženie krátkych ciest pred použitím vysokokapacitných ciest: {STRING}
STR_CONFIG_SETTING_SHORT_PATH_SATURATION_HELPTEXT               :Často je viac ciest medzi dvoma stanicami. Cargodist vyťaží najprv najkratšiu cestu, potom využije druhú najkratšiu cestu až kým nebude vyťažená atď. Vyťaženie je určené podľa odhadu kapacity a plánovaného využitia. Ak sú vyťažené všetky trasy a nepostačuje to, preťaží všetky trasy, s preferenciou najkapacitnejšej. Väčšinou algoritmus neodhadne kapacitu presne. Toto nastavenie umožňuje určiť na koľko percent musí byť vyťažená prvá pred výberom nasledujúcej dlhšej. Nastavte na menej ako 100%, aby sa zabránilo preplneniu staníc v prípade nadhodnotenia kapacity.

STR_CONFIG_SETTING_LOCALISATION_UNITS_VELOCITY                  :Jednotky rýchlosti: {STRING}
STR_CONFIG_SETTING_LOCALISATION_UNITS_VELOCITY_HELPTEXT         :Vždy, keď sú zobrazené rýchlosti v používateľskom rozhraní, zobrazia sa vo vybraných jednotkách
STR_CONFIG_SETTING_LOCALISATION_UNITS_VELOCITY_IMPERIAL         :Imperiálne (mph)
STR_CONFIG_SETTING_LOCALISATION_UNITS_VELOCITY_METRIC           :Metrické (km/h)
STR_CONFIG_SETTING_LOCALISATION_UNITS_VELOCITY_SI               :SI (m/s)

STR_CONFIG_SETTING_LOCALISATION_UNITS_POWER                     :Jednotky výkonu vozidiel: {STRING}
STR_CONFIG_SETTING_LOCALISATION_UNITS_POWER_HELPTEXT            :Vždy, keď sú zobrazené výkony vozidla v používateľskom rozhraní, zobrazia sa vo vybraných jednotkách
STR_CONFIG_SETTING_LOCALISATION_UNITS_POWER_IMPERIAL            :Imperiálne (hp)
STR_CONFIG_SETTING_LOCALISATION_UNITS_POWER_METRIC              :Metrické (hp)
STR_CONFIG_SETTING_LOCALISATION_UNITS_POWER_SI                  :SI (kW)

STR_CONFIG_SETTING_LOCALISATION_UNITS_WEIGHT                    :Jednotky váhy: {STRING}
STR_CONFIG_SETTING_LOCALISATION_UNITS_WEIGHT_HELPTEXT           :Vždy, keď sú zobrazené váhy v používateľskom rozhraní, zobrazia sa vo vybraných jednotkách
STR_CONFIG_SETTING_LOCALISATION_UNITS_WEIGHT_IMPERIAL           :Imperiálne ("krátka" t/tona)
STR_CONFIG_SETTING_LOCALISATION_UNITS_WEIGHT_METRIC             :Metrické (t/tona)
STR_CONFIG_SETTING_LOCALISATION_UNITS_WEIGHT_SI                 :SI (kg)

STR_CONFIG_SETTING_LOCALISATION_UNITS_VOLUME                    :Jednotky objemu: {STRING}
STR_CONFIG_SETTING_LOCALISATION_UNITS_VOLUME_HELPTEXT           :Vždy, keď sú zobrazené objemy v používateľskom rozhraní, zobrazia sa vo vybraných jednotkách
STR_CONFIG_SETTING_LOCALISATION_UNITS_VOLUME_IMPERIAL           :Imperiálne (gal)
STR_CONFIG_SETTING_LOCALISATION_UNITS_VOLUME_METRIC             :Metrické (l)
STR_CONFIG_SETTING_LOCALISATION_UNITS_VOLUME_SI                 :SI (m³)

STR_CONFIG_SETTING_LOCALISATION_UNITS_FORCE                     :Jednotky ťažnej sily: {STRING}
STR_CONFIG_SETTING_LOCALISATION_UNITS_FORCE_HELPTEXT            :Vždy, keď sa zobrazí ťažná sila v používateľskom rozhraní, zobrazí sa vo vybraných jednotkách
STR_CONFIG_SETTING_LOCALISATION_UNITS_FORCE_IMPERIAL            :Imperiálne (lbf)
STR_CONFIG_SETTING_LOCALISATION_UNITS_FORCE_METRIC              :Metrické (kgf)
STR_CONFIG_SETTING_LOCALISATION_UNITS_FORCE_SI                  :SI (kN)

STR_CONFIG_SETTING_LOCALISATION_UNITS_HEIGHT                    :Jednotky výšky: {STRING}
STR_CONFIG_SETTING_LOCALISATION_UNITS_HEIGHT_HELPTEXT           :Vždy, keď sú zobrazené výšky v používateľskom rozhraní, zobrazia sa vo vybraných jednotkách
STR_CONFIG_SETTING_LOCALISATION_UNITS_HEIGHT_IMPERIAL           :Imperialne (ft)
STR_CONFIG_SETTING_LOCALISATION_UNITS_HEIGHT_METRIC             :Metrické (m)
STR_CONFIG_SETTING_LOCALISATION_UNITS_HEIGHT_SI                 :SI (m)

STR_CONFIG_SETTING_LOCALISATION                                 :{ORANGE}Lokalizácia
STR_CONFIG_SETTING_GRAPHICS                                     :{ORANGE}Grafika
STR_CONFIG_SETTING_SOUND                                        :{ORANGE}Zvuk
STR_CONFIG_SETTING_INTERFACE                                    :{ORANGE}Rozhranie
STR_CONFIG_SETTING_INTERFACE_GENERAL                            :{ORANGE}Všeobecné
STR_CONFIG_SETTING_INTERFACE_VIEWPORTS                          :{ORANGE}Náhľady
STR_CONFIG_SETTING_INTERFACE_CONSTRUCTION                       :{ORANGE}Výstavba
STR_CONFIG_SETTING_ADVISORS                                     :{ORANGE}Novinky / Varovania
STR_CONFIG_SETTING_COMPANY                                      :{ORANGE}Spoločnosť
STR_CONFIG_SETTING_ACCOUNTING                                   :{ORANGE}Účtovníctvo
STR_CONFIG_SETTING_VEHICLES                                     :{ORANGE}Vozidlá
STR_CONFIG_SETTING_VEHICLES_PHYSICS                             :{ORANGE}Fyzika
STR_CONFIG_SETTING_VEHICLES_ROUTING                             :{ORANGE}Smerovanie
STR_CONFIG_SETTING_LIMITATIONS                                  :{ORANGE}Obmedzenia
STR_CONFIG_SETTING_ACCIDENTS                                    :{ORANGE}Katastrofy / Nehody
STR_CONFIG_SETTING_GENWORLD                                     :{ORANGE}Generovanie sveta
STR_CONFIG_SETTING_ENVIRONMENT                                  :{ORANGE}Prostredie
STR_CONFIG_SETTING_ENVIRONMENT_AUTHORITIES                      :{ORANGE}Miestne správy
STR_CONFIG_SETTING_ENVIRONMENT_TOWNS                            :{ORANGE}Mestá
STR_CONFIG_SETTING_ENVIRONMENT_INDUSTRIES                       :{ORANGE}Priemysel
STR_CONFIG_SETTING_ENVIRONMENT_CARGODIST                        :{ORANGE}Distribúcia nákladu
STR_CONFIG_SETTING_AI                                           :{ORANGE}Konkurenti
STR_CONFIG_SETTING_AI_NPC                                       :{ORANGE}Počítačový hráči

STR_CONFIG_SETTING_PATHFINDER_OPF                               :Pôvodný
STR_CONFIG_SETTING_PATHFINDER_NPF                               :NPF
STR_CONFIG_SETTING_PATHFINDER_YAPF_RECOMMENDED                  :YAPF {BLUE}(odporučený)

STR_CONFIG_SETTING_PATHFINDER_FOR_TRAINS                        :Algoritmus hľadania cesty pre vlaky: {STRING}
STR_CONFIG_SETTING_PATHFINDER_FOR_TRAINS_HELPTEXT               :Vyhľadávač trasy pre vlaky
STR_CONFIG_SETTING_PATHFINDER_FOR_ROAD_VEHICLES                 :Algoritmus hľadania cesty pre automobily: {STRING}
STR_CONFIG_SETTING_PATHFINDER_FOR_ROAD_VEHICLES_HELPTEXT        :Vyhľadávač trasy pre automobily
STR_CONFIG_SETTING_PATHFINDER_FOR_SHIPS                         :Algoritmus hľadania cesty pre lode: {STRING}
STR_CONFIG_SETTING_PATHFINDER_FOR_SHIPS_HELPTEXT                :Vyhľadávač trasy pre lode
STR_CONFIG_SETTING_REVERSE_AT_SIGNALS                           :Automatické obrátenie na semaforoch: {STRING}
STR_CONFIG_SETTING_REVERSE_AT_SIGNALS_HELPTEXT                  :Umožniť vlakom otočiť sa na semafóroch, ak tam čakajú dlhý čas.

STR_CONFIG_SETTING_QUERY_CAPTION                                :{WHITE}Zmeniť hodnotu nastavenia

# Config errors
STR_CONFIG_ERROR                                                :{WHITE}Chyba v konfiguračnom súbore...
STR_CONFIG_ERROR_ARRAY                                          :{WHITE}... chyba v poli '{STRING}'
STR_CONFIG_ERROR_INVALID_VALUE                                  :{WHITE}... zlá hodnota '{STRING}' for '{STRING}'
STR_CONFIG_ERROR_TRAILING_CHARACTERS                            :{WHITE}... staviam postavičky na koniec nastavení '{STRING}'
STR_CONFIG_ERROR_DUPLICATE_GRFID                                :{WHITE}... ignorujem NewGRF '{STRING}': duplikuj GRF ID s hodnotou '{STRING}'
STR_CONFIG_ERROR_INVALID_GRF                                    :{WHITE}... ignorujem nevhodné NewGRF '{STRING}': {STRING}
STR_CONFIG_ERROR_INVALID_GRF_NOT_FOUND                          :nenašiel som
STR_CONFIG_ERROR_INVALID_GRF_UNSAFE                             :nevhodné pre statické použitie
STR_CONFIG_ERROR_INVALID_GRF_SYSTEM                             :systém NewGRF
STR_CONFIG_ERROR_INVALID_GRF_INCOMPATIBLE                       :nekompatibilné s touto verziou OpenTTD
STR_CONFIG_ERROR_INVALID_GRF_UNKNOWN                            :také nepoznám
STR_CONFIG_ERROR_INVALID_SAVEGAME_COMPRESSION_LEVEL             :{WHITE}... hodnota kompresie '{STRING}' je zle zadaná
STR_CONFIG_ERROR_INVALID_SAVEGAME_COMPRESSION_ALGORITHM         :{WHITE}... formát uloženej hry '{STRING}' je nedostupný. Zmeniť späť na '{STRING}'
STR_CONFIG_ERROR_INVALID_BASE_GRAPHICS_NOT_FOUND                :{WHITE}... ignorujem základnú grafickú sadu '{STRING}': nenájdené
STR_CONFIG_ERROR_INVALID_BASE_SOUNDS_NOT_FOUND                  :{WHITE}... ignorujem základnú sadu zvukov '{STRING}': nenájdené
STR_CONFIG_ERROR_INVALID_BASE_MUSIC_NOT_FOUND                   :{WHITE}... ignorujem základnú sadu hudby '{STRING}': nenájdené
STR_CONFIG_ERROR_OUT_OF_MEMORY                                  :{WHITE}Nedostatok pamäte
STR_CONFIG_ERROR_SPRITECACHE_TOO_BIG                            :{WHITE}Pridelenie {BYTES} z medzipamäte zlyhalo. Medzipamäť bola zredukovaná na {BYTES}. Tým sa zníži výkon OpenTTD. Ak chcete znížiť nároky na pamäť, skúste vypnúť 32bpp grafiku a/alebo približovacie úrovne.

# Intro window
STR_INTRO_CAPTION                                               :{WHITE}OpenTTD {REV}

STR_INTRO_NEW_GAME                                              :{BLACK}Nová hra
STR_INTRO_LOAD_GAME                                             :{BLACK}Nahrať hru
STR_INTRO_PLAY_SCENARIO                                         :{BLACK}Hrať scenár
STR_INTRO_PLAY_HEIGHTMAP                                        :{BLACK}Hrať výškovú mapu
STR_INTRO_SCENARIO_EDITOR                                       :{BLACK}Editor scenárov
STR_INTRO_MULTIPLAYER                                           :{BLACK}Viacero hráčov

STR_INTRO_GAME_OPTIONS                                          :{BLACK}Nastavenia hry
STR_INTRO_HIGHSCORE                                             :{BLACK}Najlepší hráči
STR_INTRO_CONFIG_SETTINGS_TREE                                  :{BLACK}Nastavenia
STR_INTRO_NEWGRF_SETTINGS                                       :{BLACK}Nastavenia NewGRF
STR_INTRO_ONLINE_CONTENT                                        :{BLACK}Skontrolovať online obsah
STR_INTRO_SCRIPT_SETTINGS                                       :{BLACK}Umelá inteligencia / Nastavenia skriptu
STR_INTRO_QUIT                                                  :{BLACK}Koniec

STR_INTRO_TOOLTIP_NEW_GAME                                      :{BLACK}Spustiť novú hru. Ctrl+klik preskočí nastavenie mapy
STR_INTRO_TOOLTIP_LOAD_GAME                                     :{BLACK}Nahrať uloženú hru
STR_INTRO_TOOLTIP_PLAY_HEIGHTMAP                                :{BLACK}Začať novú hru s použitím výškovej mapy ako krajiny
STR_INTRO_TOOLTIP_PLAY_SCENARIO                                 :{BLACK}Spustiť novú hru s použitím vlastného scenára
STR_INTRO_TOOLTIP_SCENARIO_EDITOR                               :{BLACK}Vytvoriť vlastnú krajinu/scenár
STR_INTRO_TOOLTIP_MULTIPLAYER                                   :{BLACK}Spustiť hru viacerých hráčov

STR_INTRO_TOOLTIP_TEMPERATE                                     :{BLACK}Vybrať krajinu mierneho pásma
STR_INTRO_TOOLTIP_SUB_ARCTIC_LANDSCAPE                          :{BLACK}Vybrať subpolárnu krajinu
STR_INTRO_TOOLTIP_SUB_TROPICAL_LANDSCAPE                        :{BLACK}Vybrať subtropickú krajinu
STR_INTRO_TOOLTIP_TOYLAND_LANDSCAPE                             :{BLACK}Vybrať krajinu hračiek

STR_INTRO_TOOLTIP_GAME_OPTIONS                                  :{BLACK}Zobraziť nastavenia hry
STR_INTRO_TOOLTIP_HIGHSCORE                                     :{BLACK}Zobraziť tabuľku hráčov s najvyšším skóre
STR_INTRO_TOOLTIP_CONFIG_SETTINGS_TREE                          :{BLACK}Nastavenie zobrazenia
STR_INTRO_TOOLTIP_NEWGRF_SETTINGS                               :{BLACK}Zobraziť NewGRF nastavenia
STR_INTRO_TOOLTIP_ONLINE_CONTENT                                :{BLACK}Skontrolovať nový a aktualizovaný obsah pre stiahnutie
STR_INTRO_TOOLTIP_SCRIPT_SETTINGS                               :{BLACK}Zobraz umelú inteligenciu a nastavenia skriptu
STR_INTRO_TOOLTIP_QUIT                                          :{BLACK}Ukončiť 'OpenTTD'

STR_INTRO_TRANSLATION                                           :{BLACK}V preklade chýba {NUM} v{P eta ety iet}. Prosím pomôžte urobiť OpenTTD lepším a prihláste sa ako prekladateľ. Viac detailov v readme.txt

# Quit window
STR_QUIT_CAPTION                                                :{WHITE}Koniec
STR_QUIT_ARE_YOU_SURE_YOU_WANT_TO_EXIT_OPENTTD                  :{YELLOW}Si si istý, že chceš ukončiť hru a vrátiť sa do {STRING}?
STR_QUIT_YES                                                    :{BLACK}Áno
STR_QUIT_NO                                                     :{BLACK}Nie

# Supported OSes
STR_OSNAME_WINDOWS                                              :Windows
STR_OSNAME_DOS                                                  :DOS
STR_OSNAME_UNIX                                                 :Unix
STR_OSNAME_OSX                                                  :OS{NBSP}X
STR_OSNAME_BEOS                                                 :BeOS
STR_OSNAME_HAIKU                                                :Haiku
STR_OSNAME_MORPHOS                                              :MorphOS
STR_OSNAME_AMIGAOS                                              :AmigaOS
STR_OSNAME_OS2                                                  :OS/2
STR_OSNAME_SUNOS                                                :SunOS

# Abandon game
STR_ABANDON_GAME_CAPTION                                        :{WHITE}Opustiť hru
STR_ABANDON_GAME_QUERY                                          :{YELLOW}Si si istý, že chceš opustiť túto hru?
STR_ABANDON_SCENARIO_QUERY                                      :{YELLOW}Si si istý že chceš opustiť tento scenár?

# Cheat window
STR_CHEATS                                                      :{WHITE}Cheaty
STR_CHEATS_TOOLTIP                                              :{BLACK}Zaškrtávacie pole indikuje opakované použite cheatu
STR_CHEATS_WARNING                                              :{BLACK}Varovanie! Chceš oklamať svojich protihráčov. Pamätajte že táto hanba bude zapísaná naveky
STR_CHEAT_MONEY                                                 :{LTBLUE}Zvýšiť hotovosť o {CURRENCY_LONG}
STR_CHEAT_CHANGE_COMPANY                                        :{LTBLUE}Hrať za spoločnosť: {ORANGE}{COMMA}
STR_CHEAT_EXTRA_DYNAMITE                                        :{LTBLUE}Magický buldozér (odstráni priemysel a nehnuteľnosti): {ORANGE}{STRING}
STR_CHEAT_CROSSINGTUNNELS                                       :{LTBLUE}Tunely sa môžu navzájom krížiť: {ORANGE}{STRING}
STR_CHEAT_NO_JETCRASH                                           :{LTBLUE}Prúdové lietadlá nehavarujú (tak často) na malých letiskách: {ORANGE} {STRING}
STR_CHEAT_EDIT_MAX_HL                                           :{LTBLUE}Zmeň maximálnu výšku mapy: {ORANGE}{NUM}
STR_CHEAT_EDIT_MAX_HL_QUERY_CAPT                                :{WHITE}Zmeň maximálnu výšku hôr na mape
STR_CHEAT_SWITCH_CLIMATE_TEMPERATE_LANDSCAPE                    :Krajina mierneho pásma
STR_CHEAT_SWITCH_CLIMATE_SUB_ARCTIC_LANDSCAPE                   :Subpolárna krajina
STR_CHEAT_SWITCH_CLIMATE_SUB_TROPICAL_LANDSCAPE                 :Subtropická krajina
STR_CHEAT_SWITCH_CLIMATE_TOYLAND_LANDSCAPE                      :Krajina hračiek
STR_CHEAT_CHANGE_DATE                                           :{LTBLUE}Zmeniť dátum: {ORANGE} {DATE_SHORT}
STR_CHEAT_CHANGE_DATE_QUERY_CAPT                                :{WHITE}Zmeniť súčasný rok
STR_CHEAT_SETUP_PROD                                            :{LTBLUE}Povoliť zmenu objemu výroby: {ORANGE}{STRING}

# Livery window

STR_LIVERY_GENERAL_TOOLTIP                                      :{BLACK}Zobraziť všeobecné farebné schémy
STR_LIVERY_TRAIN_TOOLTIP                                        :{BLACK}Zobraziť farebné schémy pre vlaky
STR_LIVERY_ROAD_VEHICLE_TOOLTIP                                 :{BLACK}Zobraziť farebné schémy pre cestné vozidlá
STR_LIVERY_SHIP_TOOLTIP                                         :{BLACK}Zobraziť farebné schémy pre lode
STR_LIVERY_AIRCRAFT_TOOLTIP                                     :{BLACK}Zobraziť farebné schémy pre lietadlá
STR_LIVERY_PRIMARY_TOOLTIP                                      :{BLACK}Vyber primárnu farbu pre vybranú schému. Ctrl + klik nastaví túto farbu pre každú schému
STR_LIVERY_SECONDARY_TOOLTIP                                    :{BLACK}Vyber sekundárnu farbu pre vybranú schému. Ctrl + klik nastaví túto farbu pre každý schému
STR_LIVERY_PANEL_TOOLTIP                                        :{BLACK}Vyber farebnú schému, ktorá sa má meniť (CTRL+klik pre viacero schém). Zaškrtávacie pole prepína používanie schémy

STR_LIVERY_DEFAULT                                              :Štandardná schéma
STR_LIVERY_STEAM                                                :Parný rušeň
STR_LIVERY_DIESEL                                               :Dieselový rušeň
STR_LIVERY_ELECTRIC                                             :Elektrický rušeň
STR_LIVERY_MONORAIL                                             :Rušeň pre Jednokoľajku
STR_LIVERY_MAGLEV                                               :Maglev rušeň
STR_LIVERY_DMU                                                  :DMU
STR_LIVERY_EMU                                                  :EMU
STR_LIVERY_PASSENGER_WAGON_STEAM                                :Vagón pre cestujúcich (parný)
STR_LIVERY_PASSENGER_WAGON_DIESEL                               :Vagón pre cestujúcich (diesel)
STR_LIVERY_PASSENGER_WAGON_ELECTRIC                             :Vagón pre cestujúcich (elektrický)
STR_LIVERY_PASSENGER_WAGON_MONORAIL                             :Vagón pre cestujúcich (jednokoľajka)
STR_LIVERY_PASSENGER_WAGON_MAGLEV                               :Vagón pre cestujúcich (Maglev)
STR_LIVERY_FREIGHT_WAGON                                        :Nákladný vagón
STR_LIVERY_BUS                                                  :Autobus
STR_LIVERY_TRUCK                                                :Nákladné auto
STR_LIVERY_PASSENGER_SHIP                                       :Trajekt pre cestujúcich
STR_LIVERY_FREIGHT_SHIP                                         :Nákladná loď
STR_LIVERY_HELICOPTER                                           :Vrtuľník
STR_LIVERY_SMALL_PLANE                                          :Malé lietadlo
STR_LIVERY_LARGE_PLANE                                          :Veľké lietadlo
STR_LIVERY_PASSENGER_TRAM                                       :Električka pre cestujúcich
STR_LIVERY_FREIGHT_TRAM                                         :Nákladná električka

# Face selection window
STR_FACE_CAPTION                                                :{WHITE}Výber tváre
STR_FACE_CANCEL_TOOLTIP                                         :{BLACK}Zrušiť výber novej tváre
STR_FACE_OK_TOOLTIP                                             :{BLACK}Potvrdiť výber tváre
STR_FACE_RANDOM                                                 :{BLACK}Nový kód

STR_FACE_MALE_BUTTON                                            :{BLACK}Muž
STR_FACE_MALE_TOOLTIP                                           :{BLACK}Výber mužských tvárí
STR_FACE_FEMALE_BUTTON                                          :{BLACK}Žena
STR_FACE_FEMALE_TOOLTIP                                         :{BLACK}Výber ženských tvárí
STR_FACE_NEW_FACE_BUTTON                                        :{BLACK}Nová tvár
STR_FACE_NEW_FACE_TOOLTIP                                       :{BLACK}Náhodná nová tvár
STR_FACE_ADVANCED                                               :{BLACK}Rozšírený
STR_FACE_ADVANCED_TOOLTIP                                       :{BLACK}Podrobnejšia voľba vzhľadu
STR_FACE_SIMPLE                                                 :{BLACK}Jednoduchý
STR_FACE_SIMPLE_TOOLTIP                                         :{BLACK}Rýchla voľba vzhľadu
STR_FACE_LOAD                                                   :{BLACK}Nahrať
STR_FACE_LOAD_TOOLTIP                                           :{BLACK}Nahrať obľúbenú tvár
STR_FACE_LOAD_DONE                                              :{WHITE}Tvoja obľúbená tvár bola nahratá z kofiguračného súboru OpenTTD.
STR_FACE_FACECODE                                               :{BLACK}Kód tváre
STR_FACE_FACECODE_TOOLTIP                                       :{BLACK}Zobraziť/nastaviť kód tváre
STR_FACE_FACECODE_CAPTION                                       :{WHITE}Zobraziť a/alebo nastaviť kód tváre
STR_FACE_FACECODE_SET                                           :{WHITE}Nové číslo tváre bolo nastavené
STR_FACE_FACECODE_ERR                                           :{WHITE}Nie je možné nastaviť kód tváre - povolené je číslo od 0 do 4 294 967 295!
STR_FACE_SAVE                                                   :{BLACK}Uložiť
STR_FACE_SAVE_TOOLTIP                                           :{BLACK}Uložiť obľúbenú tvár
STR_FACE_SAVE_DONE                                              :{WHITE}Táto tvár bude uložená ako obľúbená do konfiguračného súboru OpenTTD
STR_FACE_EUROPEAN                                               :{BLACK}Európan
STR_FACE_SELECT_EUROPEAN                                        :{BLACK}Vybrať európske tváre
STR_FACE_AFRICAN                                                :{BLACK}Afričan
STR_FACE_SELECT_AFRICAN                                         :{BLACK}Vybrať africké tváre
STR_FACE_YES                                                    :áno
STR_FACE_NO                                                     :nie
STR_FACE_MOUSTACHE_EARRING_TOOLTIP                              :{BLACK}Povoliť fúzy alebo náušnicu
STR_FACE_HAIR                                                   :Vlasy:
STR_FACE_HAIR_TOOLTIP                                           :{BLACK}Zmeniť vlasy
STR_FACE_EYEBROWS                                               :Obočie:
STR_FACE_EYEBROWS_TOOLTIP                                       :{BLACK}Zmeniť obočie
STR_FACE_EYECOLOUR                                              :Farba očí:
STR_FACE_EYECOLOUR_TOOLTIP                                      :{BLACK}Zmeniť farbu očí
STR_FACE_GLASSES                                                :Okuliare:
STR_FACE_GLASSES_TOOLTIP                                        :{BLACK}Povoliť okuliare
STR_FACE_GLASSES_TOOLTIP_2                                      :{BLACK}Zmeniť okuliare
STR_FACE_NOSE                                                   :Nos:
STR_FACE_NOSE_TOOLTIP                                           :{BLACK}Zmeniť nos
STR_FACE_LIPS                                                   :Pery:
STR_FACE_MOUSTACHE                                              :Fúzy:
STR_FACE_LIPS_MOUSTACHE_TOOLTIP                                 :{BLACK}Zmenit pery alebo fúzy
STR_FACE_CHIN                                                   :Brada:
STR_FACE_CHIN_TOOLTIP                                           :{BLACK}Zmeniť bradu
STR_FACE_JACKET                                                 :Sako
STR_FACE_JACKET_TOOLTIP                                         :{BLACK}Zmeniť sako
STR_FACE_COLLAR                                                 :Golier:
STR_FACE_COLLAR_TOOLTIP                                         :{BLACK}Zmeniť golier
STR_FACE_TIE                                                    :Kravata:
STR_FACE_EARRING                                                :Náušnica:
STR_FACE_TIE_EARRING_TOOLTIP                                    :{BLACK}Zmeniť kravatu alebo náušnicu

# Network server list
STR_NETWORK_SERVER_LIST_CAPTION                                 :{WHITE}Hra pre viac hráčov
STR_NETWORK_SERVER_LIST_ADVERTISED                              :{BLACK}Zverejnené
STR_NETWORK_SERVER_LIST_ADVERTISED_TOOLTIP                      :{BLACK}Vyberte medzi zverejnenou (internet) alebo nezverejnenou (lokálna sieť, LAN) hrou
STR_NETWORK_SERVER_LIST_ADVERTISED_NO                           :Nie
STR_NETWORK_SERVER_LIST_ADVERTISED_YES                          :Áno
STR_NETWORK_SERVER_LIST_PLAYER_NAME                             :{BLACK}Meno hráča:
STR_NETWORK_SERVER_LIST_ENTER_NAME_TOOLTIP                      :{BLACK}Toto je meno podla ktoreho vas ostatny identifikuju

STR_NETWORK_SERVER_LIST_GAME_NAME                               :{BLACK}Názov
STR_NETWORK_SERVER_LIST_GAME_NAME_TOOLTIP                       :{BLACK}Názov hry
STR_NETWORK_SERVER_LIST_GENERAL_ONLINE                          :{BLACK}{COMMA}/{COMMA} - {COMMA}/{COMMA}
STR_NETWORK_SERVER_LIST_CLIENTS_CAPTION                         :{BLACK}Klienti
STR_NETWORK_SERVER_LIST_CLIENTS_CAPTION_TOOLTIP                 :{BLACK}Klientov online / klientov max{}Spoločností online / spoločností max
STR_NETWORK_SERVER_LIST_MAP_SIZE_SHORT                          :{BLACK}{COMMA}x{COMMA}
STR_NETWORK_SERVER_LIST_MAP_SIZE_CAPTION                        :{BLACK}Veľkosť mapy
STR_NETWORK_SERVER_LIST_MAP_SIZE_CAPTION_TOOLTIP                :{BLACK}Veľkosť mapy v hre{}Klikni pre triedenie podľa rozlohy
STR_NETWORK_SERVER_LIST_DATE_CAPTION                            :{BLACK}Dátum
STR_NETWORK_SERVER_LIST_DATE_CAPTION_TOOLTIP                    :{BLACK}Aktuálny dátum
STR_NETWORK_SERVER_LIST_YEARS_CAPTION                           :{BLACK}Roky
STR_NETWORK_SERVER_LIST_YEARS_CAPTION_TOOLTIP                   :{BLACK}Počet rokov,{}koľko hra beží
STR_NETWORK_SERVER_LIST_INFO_ICONS_TOOLTIP                      :{BLACK}Jazyk, verzia serveru, atd.

STR_NETWORK_SERVER_LIST_CLICK_GAME_TO_SELECT                    :{BLACK}Vyberte hru zo zoznamu
STR_NETWORK_SERVER_LIST_LAST_JOINED_SERVER                      :{BLACK}Server na ktorý si bol pripojený naposledy:
STR_NETWORK_SERVER_LIST_CLICK_TO_SELECT_LAST                    :{BLACK}Klikni pre výber servera na ktorom si hral naposledy

STR_NETWORK_SERVER_LIST_GAME_INFO                               :{SILVER}INFO O HRE
STR_NETWORK_SERVER_LIST_CLIENTS                                 :{SILVER}Klientov: {WHITE}{COMMA} / {COMMA} - {COMMA} / {COMMA}
STR_NETWORK_SERVER_LIST_LANGUAGE                                :{SILVER}Jazyk: {WHITE}{STRING}
STR_NETWORK_SERVER_LIST_LANDSCAPE                               :{SILVER}Krajina: {WHITE}{STRING}
STR_NETWORK_SERVER_LIST_MAP_SIZE                                :{SILVER}Veľkosť mapy: {WHITE}{COMMA}x{COMMA}
STR_NETWORK_SERVER_LIST_SERVER_VERSION                          :{SILVER}Verzia servera: {WHITE}{STRING}
STR_NETWORK_SERVER_LIST_SERVER_ADDRESS                          :{SILVER}Adresa servera: {WHITE}{STRING}
STR_NETWORK_SERVER_LIST_START_DATE                              :{SILVER}Počiatočný dátum: {WHITE}{DATE_SHORT}
STR_NETWORK_SERVER_LIST_CURRENT_DATE                            :{SILVER}Aktuálny dátum: {WHITE}{DATE_SHORT}
STR_NETWORK_SERVER_LIST_PASSWORD                                :{SILVER}Heslo:
STR_NETWORK_SERVER_LIST_SERVER_OFFLINE                          :{SILVER}SERVER JE OFFLINE
STR_NETWORK_SERVER_LIST_SERVER_FULL                             :{SILVER}SERVER JE PLNÝ
STR_NETWORK_SERVER_LIST_VERSION_MISMATCH                        :{SILVER}ROZNE VERZIE
STR_NETWORK_SERVER_LIST_GRF_MISMATCH                            :{SILVER}NEWGRF Chyba

STR_NETWORK_SERVER_LIST_JOIN_GAME                               :{BLACK}Pripojit sa
STR_NETWORK_SERVER_LIST_REFRESH                                 :{BLACK}Obnoviť server
STR_NETWORK_SERVER_LIST_REFRESH_TOOLTIP                         :{BLACK}Obnovit info o serveri

STR_NETWORK_SERVER_LIST_FIND_SERVER                             :{BLACK}Nájsť server
STR_NETWORK_SERVER_LIST_FIND_SERVER_TOOLTIP                     :{BLACK}Hladať server po sieti
STR_NETWORK_SERVER_LIST_ADD_SERVER                              :{BLACK}Pridať server
STR_NETWORK_SERVER_LIST_ADD_SERVER_TOOLTIP                      :{BLACK}Pridá server do zoznamu, v ktorom sa vždy budú hľadať prebiehajúce hry
STR_NETWORK_SERVER_LIST_START_SERVER                            :{BLACK}Spustiť server
STR_NETWORK_SERVER_LIST_START_SERVER_TOOLTIP                    :{BLACK}Spustiť vlastný server

STR_NETWORK_SERVER_LIST_PLAYER_NAME_OSKTITLE                    :{BLACK}Zadajte vaše meno
STR_NETWORK_SERVER_LIST_ENTER_IP                                :{BLACK}Zadajte IP adresu serveru

# Start new multiplayer server
STR_NETWORK_START_SERVER_CAPTION                                :{WHITE}Spustiť novú hru pre viacero hráčov

STR_NETWORK_START_SERVER_NEW_GAME_NAME                          :{BLACK}Názov hry:
STR_NETWORK_START_SERVER_NEW_GAME_NAME_TOOLTIP                  :{BLACK}Názov hry, ktorý uvidia ostatní v zozname sieťovych hier
STR_NETWORK_START_SERVER_SET_PASSWORD                           :{BLACK}Nastaviť heslo
STR_NETWORK_START_SERVER_PASSWORD_TOOLTIP                       :{BLACK}Zabezpeč hru heslom, ak nechceš povoliť verejný prístup

STR_NETWORK_START_SERVER_UNADVERTISED                           :Nie
STR_NETWORK_START_SERVER_ADVERTISED                             :Áno
STR_NETWORK_START_SERVER_CLIENTS_SELECT                         :{BLACK}{NUM} klient{P "" i ov}
STR_NETWORK_START_SERVER_NUMBER_OF_CLIENTS                      :{BLACK}Maximálny počet klientov:
STR_NETWORK_START_SERVER_NUMBER_OF_CLIENTS_TOOLTIP              :{BLACK}Zvoľ maximálny počet klientov. Môže sa ich pripojiť aj menej.
STR_NETWORK_START_SERVER_COMPANIES_SELECT                       :{BLACK}{NUM} spoločnost{P "" i í}
STR_NETWORK_START_SERVER_NUMBER_OF_COMPANIES                    :{BLACK}Maximálny počet spoločností:
STR_NETWORK_START_SERVER_NUMBER_OF_COMPANIES_TOOLTIP            :{BLACK}Obmedzenie servera na maximálny počet spoločností
STR_NETWORK_START_SERVER_SPECTATORS_SELECT                      :{BLACK}{NUM} pozorovate{P "ľ" lia ľov}
STR_NETWORK_START_SERVER_NUMBER_OF_SPECTATORS                   :{BLACK}Maximálny počet divákov:
STR_NETWORK_START_SERVER_NUMBER_OF_SPECTATORS_TOOLTIP           :{BLACK}Obmedzenie servera na maximálny počet divákov
STR_NETWORK_START_SERVER_LANGUAGE_SPOKEN                        :{BLACK}Jazyk, ktorým sa hovorí:
STR_NETWORK_START_SERVER_LANGUAGE_TOOLTIP                       :{BLACK}Aby ostatní hráči vedeli, akým jazykom sa bude hovoriť na serveri.

STR_NETWORK_START_SERVER_NEW_GAME_NAME_OSKTITLE                 :{BLACK}Zadajte názov sieťovej hry

# Network game languages
############ Leave those lines in this order!!
STR_NETWORK_LANG_ANY                                            :Lubovolny
STR_NETWORK_LANG_ENGLISH                                        :Anglicky
STR_NETWORK_LANG_GERMAN                                         :Nemecky
STR_NETWORK_LANG_FRENCH                                         :Francuzsky
STR_NETWORK_LANG_BRAZILIAN                                      :Brazílsky
STR_NETWORK_LANG_BULGARIAN                                      :Bulharsky
STR_NETWORK_LANG_CHINESE                                        :Cinsky
STR_NETWORK_LANG_CZECH                                          :Cesky
STR_NETWORK_LANG_DANISH                                         :Dánsky
STR_NETWORK_LANG_DUTCH                                          :Holadnsky
STR_NETWORK_LANG_ESPERANTO                                      :Esperanto
STR_NETWORK_LANG_FINNISH                                        :Fínsky
STR_NETWORK_LANG_HUNGARIAN                                      :Madarsky
STR_NETWORK_LANG_ICELANDIC                                      :Islandsky
STR_NETWORK_LANG_ITALIAN                                        :Taliansky
STR_NETWORK_LANG_JAPANESE                                       :Japonsky
STR_NETWORK_LANG_KOREAN                                         :Kórejsky
STR_NETWORK_LANG_LITHUANIAN                                     :Litovksy
STR_NETWORK_LANG_NORWEGIAN                                      :Nórsky
STR_NETWORK_LANG_POLISH                                         :Polsky
STR_NETWORK_LANG_PORTUGUESE                                     :Portugalsky
STR_NETWORK_LANG_ROMANIAN                                       :Rumunsky
STR_NETWORK_LANG_RUSSIAN                                        :Rusky
STR_NETWORK_LANG_SLOVAK                                         :Slovensky
STR_NETWORK_LANG_SLOVENIAN                                      :Slovinsky
STR_NETWORK_LANG_SPANISH                                        :Spanielsky
STR_NETWORK_LANG_SWEDISH                                        :Svédsky
STR_NETWORK_LANG_TURKISH                                        :Turecky
STR_NETWORK_LANG_UKRAINIAN                                      :Ukrajinsky
STR_NETWORK_LANG_AFRIKAANS                                      :Africky
STR_NETWORK_LANG_CROATIAN                                       :Chorvátsky
STR_NETWORK_LANG_CATALAN                                        :Katalánsky
STR_NETWORK_LANG_ESTONIAN                                       :Estónsky
STR_NETWORK_LANG_GALICIAN                                       :Gálsky
STR_NETWORK_LANG_GREEK                                          :Grécky
STR_NETWORK_LANG_LATVIAN                                        :Litovsky
############ End of leave-in-this-order

# Network game lobby
STR_NETWORK_GAME_LOBBY_CAPTION                                  :{WHITE}Sieťová hra - čakáreň

STR_NETWORK_GAME_LOBBY_PREPARE_TO_JOIN                          :{BLACK}Pripravuje sa k vstupu: {ORANGE}{STRING}
STR_NETWORK_GAME_LOBBY_COMPANY_LIST_TOOLTIP                     :{BLACK}Aktualny zoznam spolocnosti v tejto hre. Bud mozes do jednej vstupit, alebo zalozit novu spolocnost.

STR_NETWORK_GAME_LOBBY_COMPANY_INFO                             :{SILVER}INFO O SPOLOCNOSTI
STR_NETWORK_GAME_LOBBY_COMPANY_NAME                             :{SILVER}Názov spoločnosti: {WHITE}{STRING}
STR_NETWORK_GAME_LOBBY_INAUGURATION_YEAR                        :{SILVER}Zalozene: {WHITE}{NUM}
STR_NETWORK_GAME_LOBBY_VALUE                                    :{SILVER}Hodnota spolocnosti: {WHITE}{CURRENCY_LONG}
STR_NETWORK_GAME_LOBBY_CURRENT_BALANCE                          :{SILVER}Stav uctu: {WHITE}{CURRENCY_LONG}
STR_NETWORK_GAME_LOBBY_LAST_YEARS_INCOME                        :{SILVER}Zisk v minulom roku: {WHITE}{CURRENCY_LONG}
STR_NETWORK_GAME_LOBBY_PERFORMANCE                              :{SILVER}Vykon: {WHITE}{NUM}

STR_NETWORK_GAME_LOBBY_VEHICLES                                 :{SILVER}Vozidla: {WHITE}{NUM} {TRAIN}, {NUM} {LORRY}, {NUM} {BUS}, {NUM} {SHIP}, {NUM} {PLANE}
STR_NETWORK_GAME_LOBBY_STATIONS                                 :{SILVER}Stanice: {WHITE}{NUM} {TRAIN}, {NUM} {LORRY}, {NUM} {BUS}, {NUM} {SHIP}, {NUM} {PLANE}
STR_NETWORK_GAME_LOBBY_PLAYERS                                  :{SILVER}Hraci: {WHITE}{STRING}

STR_NETWORK_GAME_LOBBY_NEW_COMPANY                              :{BLACK}Nová spoločnosť
STR_NETWORK_GAME_LOBBY_NEW_COMPANY_TOOLTIP                      :{BLACK}Založiť novú spoločnosť
STR_NETWORK_GAME_LOBBY_SPECTATE_GAME                            :{BLACK}Sledovať hru
STR_NETWORK_GAME_LOBBY_SPECTATE_GAME_TOOLTIP                    :{BLACK}Sledovať hru len ako divák
STR_NETWORK_GAME_LOBBY_JOIN_COMPANY                             :{BLACK}Vstúpiť do spoločnosti
STR_NETWORK_GAME_LOBBY_JOIN_COMPANY_TOOLTIP                     :{BLACK}Pomôcť viesť túto spoločnosť

# Network connecting window
STR_NETWORK_CONNECTING_CAPTION                                  :{WHITE}Pripájam sa...

############ Leave those lines in this order!!
STR_NETWORK_CONNECTING_1                                        :{BLACK}(1/6) Pripájam sa...
STR_NETWORK_CONNECTING_2                                        :{BLACK}(2/6) Overujem...
STR_NETWORK_CONNECTING_3                                        :{BLACK}(3/6) Čakám...
STR_NETWORK_CONNECTING_4                                        :{BLACK}(4/6) Sťahovanie mapy...
STR_NETWORK_CONNECTING_5                                        :{BLACK}(5/6) Spracovanie údajov...
STR_NETWORK_CONNECTING_6                                        :{BLACK}(6/6) Registrácia...

STR_NETWORK_CONNECTING_SPECIAL_1                                :{BLACK}Načitanie informácií o hre...
STR_NETWORK_CONNECTING_SPECIAL_2                                :{BLACK}Načítanie informácií o spoločnosti...
############ End of leave-in-this-order
STR_NETWORK_CONNECTING_WAITING                                  :{BLACK}{NUM} klient{P "" i i} pred nami
STR_NETWORK_CONNECTING_DOWNLOADING_1                            :{BLACK}{BYTES} zatiaľ stiahnuté
STR_NETWORK_CONNECTING_DOWNLOADING_2                            :{BLACK}{BYTES} / {BYTES} stiahnuté

STR_NETWORK_CONNECTION_DISCONNECT                               :{BLACK}Odpojiť sa

STR_NETWORK_NEED_GAME_PASSWORD_CAPTION                          :{WHITE}Server je chránený. Zadaj heslo
STR_NETWORK_NEED_COMPANY_PASSWORD_CAPTION                       :{WHITE}Spoločnosť je chránená. Zadaj heslo

# Network company list added strings
STR_NETWORK_COMPANY_LIST_CLIENT_LIST                            :Zoznam klientov
STR_NETWORK_COMPANY_LIST_SPECTATE                               :Pozorovať
STR_NETWORK_COMPANY_LIST_NEW_COMPANY                            :Nová spoločnosť

# Network client list
STR_NETWORK_CLIENTLIST_KICK                                     :Vyhodit
STR_NETWORK_CLIENTLIST_BAN                                      :Ban
STR_NETWORK_CLIENTLIST_SPEAK_TO_ALL                             :Napísať správu všetkým
STR_NETWORK_CLIENTLIST_SPEAK_TO_COMPANY                         :Napísať spoločnosti správu
STR_NETWORK_CLIENTLIST_SPEAK_TO_CLIENT                          :Súkromná správa

STR_NETWORK_SERVER                                              :Server
STR_NETWORK_CLIENT                                              :Klient
STR_NETWORK_SPECTATORS                                          :Pozorovatelia

<<<<<<< HEAD
STR_NETWORK_TOOLBAR_LIST_SPECTATOR                              :{BLACK}Pozorovateľ
=======
STR_NETWORK_GIVE_MONEY_CAPTION                                  :{WHITE}Vložte čiastku ktorú chcete dať
>>>>>>> ba55f93f

# Network set password
STR_COMPANY_PASSWORD_CANCEL                                     :{BLACK}Neukladať zadané heslo
STR_COMPANY_PASSWORD_OK                                         :{BLACK}Nastaviť spoločnosti nové heslo
STR_COMPANY_PASSWORD_CAPTION                                    :{WHITE}Heslo spolocnosti
STR_COMPANY_PASSWORD_MAKE_DEFAULT                               :{BLACK}Štandardné heslo spoločnosti
STR_COMPANY_PASSWORD_MAKE_DEFAULT_TOOLTIP                       :{BLACK}Použit toto heslo ako štandardné heslo spoločnosti

# Network company info join/password
STR_COMPANY_VIEW_JOIN                                           :{BLACK}Pridať sa
STR_COMPANY_VIEW_JOIN_TOOLTIP                                   :{BLACK}Pridať sa a hrať za túto spoločnosť
STR_COMPANY_VIEW_PASSWORD                                       :{BLACK}Heslo
STR_COMPANY_VIEW_PASSWORD_TOOLTIP                               :{BLACK}Ochráň heslom svoju spoločnosť, aby zabránilo pripojeniu neoprávnených užívateľov
STR_COMPANY_VIEW_SET_PASSWORD                                   :{BLACK}Nastavte heslo spoločnosti

# Network chat
STR_NETWORK_CHAT_SEND                                           :{BLACK}Poslať
STR_NETWORK_CHAT_COMPANY_CAPTION                                :[Tim] :
STR_NETWORK_CHAT_CLIENT_CAPTION                                 :[Súkromná] {STRING}:
STR_NETWORK_CHAT_ALL_CAPTION                                    :[Všetkým] :

STR_NETWORK_CHAT_COMPANY                                        :[Tim] {STRING}: {WHITE}{STRING}
STR_NETWORK_CHAT_TO_COMPANY                                     :[Tim] pre {STRING}: {WHITE}{STRING}
STR_NETWORK_CHAT_CLIENT                                         :[Osobny] {STRING}: {WHITE}{STRING}
STR_NETWORK_CHAT_TO_CLIENT                                      :[Privatny] pre {STRING}: {WHITE}{STRING}
STR_NETWORK_CHAT_ALL                                            :[Všetkým] {STRING}: {WHITE}{STRING}
STR_NETWORK_CHAT_OSKTITLE                                       :{BLACK}Zadajte text pre sieťový chat

# Network messages
STR_NETWORK_ERROR_NOTAVAILABLE                                  :{WHITE}Nebolo nájdené žiadne sieťové zariadenie, alebo je hra kompilovaná bez ENABLE_NETWORK
STR_NETWORK_ERROR_NOSERVER                                      :{WHITE}Nebola najdena ziadna sietova hra
STR_NETWORK_ERROR_NOCONNECTION                                  :{WHITE}Server neodpoveda na ziadost
STR_NETWORK_ERROR_NEWGRF_MISMATCH                               :{WHITE}Pripojenie zlyhalo kvoli nespravnemu NewGRF
STR_NETWORK_ERROR_DESYNC                                        :{WHITE}Sieť - Chyba synchronizácie hry
STR_NETWORK_ERROR_LOSTCONNECTION                                :{WHITE}Sieť - Stratené spojenie
STR_NETWORK_ERROR_SAVEGAMEERROR                                 :{WHITE}Nedokážem nahrať hru zo servera
STR_NETWORK_ERROR_SERVER_START                                  :{WHITE}Server nemôžem spustiť
STR_NETWORK_ERROR_CLIENT_START                                  :{WHITE}Nemozem sa pripojit.
STR_NETWORK_ERROR_TIMEOUT                                       :{WHITE}Vypršal časový limit pre spojenie #{NUM}
STR_NETWORK_ERROR_SERVER_ERROR                                  :{WHITE}Chyba vznikla v protokole a spojenie je zatvorene.
STR_NETWORK_ERROR_WRONG_REVISION                                :{WHITE}Revizia hry u tohto klienta nezodpoveda revizii hry na serveri.
STR_NETWORK_ERROR_WRONG_PASSWORD                                :{WHITE}Nespravne heslo.
STR_NETWORK_ERROR_SERVER_FULL                                   :{WHITE}Server je plny
STR_NETWORK_ERROR_SERVER_BANNED                                 :{WHITE}Si zablokovany na tomto serveri
STR_NETWORK_ERROR_KICKED                                        :{WHITE}Bol si vyhodeny z hry
STR_NETWORK_ERROR_CHEATER                                       :{WHITE}Cheatovanie nie je povolene na tomto serveri
STR_NETWORK_ERROR_TOO_MANY_COMMANDS                             :{WHITE}Posielali ste priveľa príkazov serveru
STR_NETWORK_ERROR_TIMEOUT_PASSWORD                              :{WHITE}Príliš dlho si zadával heslo
STR_NETWORK_ERROR_TIMEOUT_COMPUTER                              :{WHITE}Tvoj počítač sa príliš pomaly pripájal na server
STR_NETWORK_ERROR_TIMEOUT_MAP                                   :{WHITE}Tvoj počítač sťahoval mapu príliš dlho
STR_NETWORK_ERROR_TIMEOUT_JOIN                                  :{WHITE}Tvoj počítač sa príliš dlho pripájal na server

############ Leave those lines in this order!!
STR_NETWORK_ERROR_CLIENT_GENERAL                                :generalna chyba
STR_NETWORK_ERROR_CLIENT_DESYNC                                 :chyba synchronizacie
STR_NETWORK_ERROR_CLIENT_SAVEGAME                               :nemôžem načítať mapu
STR_NETWORK_ERROR_CLIENT_CONNECTION_LOST                        :spojenie prerušené
STR_NETWORK_ERROR_CLIENT_PROTOCOL_ERROR                         :chyba protokolu
STR_NETWORK_ERROR_CLIENT_NEWGRF_MISMATCH                        :Nespravne NewGRF
STR_NETWORK_ERROR_CLIENT_NOT_AUTHORIZED                         :overenie odmietnute
STR_NETWORK_ERROR_CLIENT_NOT_EXPECTED                           :prijatý neplatný, alebo neočakávaný paket
STR_NETWORK_ERROR_CLIENT_WRONG_REVISION                         :chybna revizia hry
STR_NETWORK_ERROR_CLIENT_NAME_IN_USE                            :meno sa uz pouziva
STR_NETWORK_ERROR_CLIENT_WRONG_PASSWORD                         :nespravne heslo
STR_NETWORK_ERROR_CLIENT_COMPANY_MISMATCH                       :zlá spoločnosť-id in DoCommand
STR_NETWORK_ERROR_CLIENT_KICKED                                 :vyhodený zo servera
STR_NETWORK_ERROR_CLIENT_CHEATER                                :sa pokusal cheatovat
STR_NETWORK_ERROR_CLIENT_SERVER_FULL                            :server je plny
STR_NETWORK_ERROR_CLIENT_TOO_MANY_COMMANDS                      :posielal priveľa príkazov
STR_NETWORK_ERROR_CLIENT_TIMEOUT_PASSWORD                       :nebolo včas obdržané heslo
STR_NETWORK_ERROR_CLIENT_TIMEOUT_COMPUTER                       :všeobecný timeout
STR_NETWORK_ERROR_CLIENT_TIMEOUT_MAP                            :sťahovanie mapy trvalo príliš dlho
STR_NETWORK_ERROR_CLIENT_TIMEOUT_JOIN                           :spracovanie mapy trvalo príliš dlho
############ End of leave-in-this-order

STR_NETWORK_ERROR_CLIENT_GUI_LOST_CONNECTION_CAPTION            :{WHITE}Možná ztráta pripojenia
STR_NETWORK_ERROR_CLIENT_GUI_LOST_CONNECTION                    :{WHITE}Posledných {NUM} sekúnd nedorazili zo servera žiadne dáta

# Network related errors
STR_NETWORK_SERVER_MESSAGE                                      :*** {1:STRING}
############ Leave those lines in this order!!
STR_NETWORK_SERVER_MESSAGE_GAME_PAUSED                          :Hra pozastavená ({STRING})
STR_NETWORK_SERVER_MESSAGE_GAME_STILL_PAUSED_1                  :Hra stále pozastavená ({STRING})
STR_NETWORK_SERVER_MESSAGE_GAME_STILL_PAUSED_2                  :Hra stále pozastavená ({STRING}, {STRING})
STR_NETWORK_SERVER_MESSAGE_GAME_STILL_PAUSED_3                  :Hra stále pozastavená ({STRING}, {STRING}, {STRING})
STR_NETWORK_SERVER_MESSAGE_GAME_STILL_PAUSED_4                  :Hra je pozastavená ({STRING}, {STRING}, {STRING}, {STRING})
STR_NETWORK_SERVER_MESSAGE_GAME_UNPAUSED                        :Hra pokračuje ({STRING})
STR_NETWORK_SERVER_MESSAGE_GAME_REASON_NOT_ENOUGH_PLAYERS       :počet hráčov
STR_NETWORK_SERVER_MESSAGE_GAME_REASON_CONNECTING_CLIENTS       :pripájanie klientov
STR_NETWORK_SERVER_MESSAGE_GAME_REASON_MANUAL                   :manuálne
STR_NETWORK_SERVER_MESSAGE_GAME_REASON_GAME_SCRIPT              :herný skript
############ End of leave-in-this-order
STR_NETWORK_MESSAGE_CLIENT_LEAVING                              :odchádza
STR_NETWORK_MESSAGE_CLIENT_JOINED                               :*** {STRING} vstúpil do hry
STR_NETWORK_MESSAGE_CLIENT_JOINED_ID                            :*** {STRING} vstúpil do hry (Client #{2:NUM})
STR_NETWORK_MESSAGE_CLIENT_COMPANY_JOIN                         :*** {STRING} sa pripojil do spoločnosti #{2:NUM}
STR_NETWORK_MESSAGE_CLIENT_COMPANY_SPECTATE                     :*** {STRING} sa pripojil k pozorovateľom
STR_NETWORK_MESSAGE_CLIENT_COMPANY_NEW                          :*** {STRING} založil novú spoločnosť (#{2:NUM})
STR_NETWORK_MESSAGE_CLIENT_LEFT                                 :*** {STRING} opustil hru ({2:STRING})
STR_NETWORK_MESSAGE_NAME_CHANGE                                 :*** {STRING} zmenil/-a svoje meno na {STRING}
STR_NETWORK_MESSAGE_GIVE_MONEY                                  :*** {STRING} dal ti spoločnosť {2:CURRENCY_LONG}
STR_NETWORK_MESSAGE_GAVE_MONEY_AWAY                             :*** Dal si {1:STRING} {2:CURRENCY_LONG}
STR_NETWORK_MESSAGE_SERVER_SHUTDOWN                             :{WHITE}Server ukoncil relaciu
STR_NETWORK_MESSAGE_SERVER_REBOOT                               :{WHITE}Server sa reštartuje...{}Čakajte prosím...

# Content downloading window
STR_CONTENT_TITLE                                               :{WHITE}Sťahovanie obsahu
STR_CONTENT_TYPE_CAPTION                                        :{BLACK}Typ
STR_CONTENT_TYPE_CAPTION_TOOLTIP                                :{BLACK}Typ obsahu
STR_CONTENT_NAME_CAPTION                                        :{BLACK}Meno
STR_CONTENT_NAME_CAPTION_TOOLTIP                                :{BLACK}Meno obsahu
STR_CONTENT_MATRIX_TOOLTIP                                      :{BLACK}Kliknite na riadok pre zobrazenie detailov{}Kliknite na zaštravacie pole pre stiahnutie
STR_CONTENT_SELECT_ALL_CAPTION                                  :{BLACK}Označiť všetko
STR_CONTENT_SELECT_ALL_CAPTION_TOOLTIP                          :{BLACK}Označiť všetok obsah pre stiahnutie
STR_CONTENT_SELECT_UPDATES_CAPTION                              :{BLACK}Označiť aktualizácie
STR_CONTENT_SELECT_UPDATES_CAPTION_TOOLTIP                      :{BLACK}Označiť všetok obsah obsahujúci aktualizáciu, ktorý sa má stiahnuť
STR_CONTENT_UNSELECT_ALL_CAPTION                                :{BLACK}Odznačiť všetko
STR_CONTENT_UNSELECT_ALL_CAPTION_TOOLTIP                        :{BLACK}Označiť všetok obsah ktorý nemá byť stiahnutý
STR_CONTENT_SEARCH_EXTERNAL                                     :{BLACK}Hľadanie na externých stránkach
STR_CONTENT_SEARCH_EXTERNAL_TOOLTIP                             :{BLACK} Hľadanie obsahu nie je k dispozícii v obsahovej službe OpenTTD na stránkach, ktoré nie sú spojené s OpenTTD.
STR_CONTENT_SEARCH_EXTERNAL_DISCLAIMER_CAPTION                  :{WHITE}Opúšťate OpenTTD!
STR_CONTENT_SEARCH_EXTERNAL_DISCLAIMER                          :{WHITE}Pravidlá a podmienky pre sťahovanie obsahu z externých webových stránok sa líšia.{}Musíte sa obrátiť na externé webové stránky pre inštrukcie, ako inštalovať obsah do OpenTTD.{}Chcete pokračovať?
STR_CONTENT_FILTER_TITLE                                        :{BLACK}Tag/meno filtra:
STR_CONTENT_OPEN_URL                                            :{BLACK}Navštív webstránku
STR_CONTENT_OPEN_URL_TOOLTIP                                    :{BLACK}Choď na webstránku pre ďalší obsah
STR_CONTENT_DOWNLOAD_CAPTION                                    :{BLACK}Sťahovanie
STR_CONTENT_DOWNLOAD_CAPTION_TOOLTIP                            :{BLACK}Začať sťahovanie ozačeného obsahu
STR_CONTENT_TOTAL_DOWNLOAD_SIZE                                 :{SILVER}Celková veľkosť stiahnutých súborov: {WHITE}{BYTES}
STR_CONTENT_DETAIL_TITLE                                        :{SILVER}INFO O OBSAHU
STR_CONTENT_DETAIL_SUBTITLE_UNSELECTED                          :{SILVER}Toto nie je zvolené na stiahnutie
STR_CONTENT_DETAIL_SUBTITLE_SELECTED                            :{SILVER}Označili ste toto pre stiahnutie
STR_CONTENT_DETAIL_SUBTITLE_AUTOSELECTED                        :{SILVER}Táto závislosť bola označená na stiahnutie
STR_CONTENT_DETAIL_SUBTITLE_ALREADY_HERE                        :{SILVER}Už to máte
STR_CONTENT_DETAIL_SUBTITLE_DOES_NOT_EXIST                      :{SILVER}Tento obsah je neznámy a nemôže byť stiahnutý v OpenTTD
STR_CONTENT_DETAIL_UPDATE                                       :{SILVER}Toto je náhrada za existujúci {STRING}
STR_CONTENT_DETAIL_NAME                                         :{SILVER}Meno: {WHITE}{STRING}
STR_CONTENT_DETAIL_VERSION                                      :{SILVER}Verzia: {WHITE}{STRING}
STR_CONTENT_DETAIL_DESCRIPTION                                  :{SILVER}Popis: {WHITE}{STRING}
STR_CONTENT_DETAIL_URL                                          :{SILVER}URL: {WHITE}{STRING}
STR_CONTENT_DETAIL_TYPE                                         :{SILVER}Typ: {WHITE}{STRING}
STR_CONTENT_DETAIL_FILESIZE                                     :{SILVER}Veľkosť stiahnutého súboru: {WHITE}{BYTES}
STR_CONTENT_DETAIL_SELECTED_BECAUSE_OF                          :{SILVER}Označené pretože: {WHITE}{STRING}
STR_CONTENT_DETAIL_DEPENDENCIES                                 :{SILVER}Závislosti: {WHITE}{STRING}
STR_CONTENT_DETAIL_TAGS                                         :{SILVER}Tagy: {WHITE}{STRING}
STR_CONTENT_NO_ZLIB                                             :{WHITE}OpenTTD je skompilované bez "zlib" podpory...
STR_CONTENT_NO_ZLIB_SUB                                         :{WHITE}... stiahnutie obsahu nie je možné!

# Order of these is important!
STR_CONTENT_TYPE_BASE_GRAPHICS                                  :Základná grafika
STR_CONTENT_TYPE_NEWGRF                                         :NewGRF
STR_CONTENT_TYPE_AI                                             :AI
STR_CONTENT_TYPE_AI_LIBRARY                                     :AI knižnica
STR_CONTENT_TYPE_SCENARIO                                       :Mapa
STR_CONTENT_TYPE_HEIGHTMAP                                      :Výšková mapa
STR_CONTENT_TYPE_BASE_SOUNDS                                    :Základné zvuky
STR_CONTENT_TYPE_BASE_MUSIC                                     :Základná hudba
STR_CONTENT_TYPE_GAME_SCRIPT                                    :Skript
STR_CONTENT_TYPE_GS_LIBRARY                                     :Knižnica GS

# Content downloading progress window
STR_CONTENT_DOWNLOAD_TITLE                                      :{WHITE}Sťahovanie obsahu...
STR_CONTENT_DOWNLOAD_INITIALISE                                 :{WHITE}Požadované súbory...
STR_CONTENT_DOWNLOAD_FILE                                       :{WHITE}Práve sťahujem {STRING} ({NUM} z {NUM})
STR_CONTENT_DOWNLOAD_COMPLETE                                   :{WHITE}Sťahovanie dokončené
STR_CONTENT_DOWNLOAD_PROGRESS_SIZE                              :{WHITE}{BYTES} z {BYTES} stiahnuté ({NUM} %)

# Content downloading error messages
STR_CONTENT_ERROR_COULD_NOT_CONNECT                             :{WHITE}Nemôžem sa pripojiť na zdojový server...
STR_CONTENT_ERROR_COULD_NOT_DOWNLOAD                            :{WHITE}Sťahovanie zlyhalo...
STR_CONTENT_ERROR_COULD_NOT_DOWNLOAD_CONNECTION_LOST            :{WHITE}... spojenie stratené
STR_CONTENT_ERROR_COULD_NOT_DOWNLOAD_FILE_NOT_WRITABLE          :{WHITE}... do súboru sa nedá zapisovať
STR_CONTENT_ERROR_COULD_NOT_EXTRACT                             :{WHITE}Nemôžem rozbaliť stiahnutý súbor

STR_MISSING_GRAPHICS_SET_CAPTION                                :{WHITE}Chýbajúca grafika
STR_MISSING_GRAPHICS_SET_MESSAGE                                :{BLACK}OpenTTD potrebuje grafické súbory ale žiadne nenašiel. Povolíte aby OpenTTD stiahol a nainštaloval tieto súbory?
STR_MISSING_GRAPHICS_YES_DOWNLOAD                               :{BLACK}Áno, stiahnite si grafiku
STR_MISSING_GRAPHICS_NO_QUIT                                    :{BLACK}Nie, ukončiť OpenTTD

# Transparency settings window
STR_TRANSPARENCY_CAPTION                                        :{WHITE}Nastavenie priehľadnosti
STR_TRANSPARENT_SIGNS_TOOLTIP                                   :{BLACK}Prepnúť priehľadnosť názvov staníc. CTRL+klik uzamkne nastavenie
STR_TRANSPARENT_TREES_TOOLTIP                                   :{BLACK}Prepnúť priehľadnosť stromov. CTRL+klik uzamkne nastavenie
STR_TRANSPARENT_HOUSES_TOOLTIP                                  :{BLACK}Prepnúť priehľadnosť domov. CTRL+klik uzamkne nastavenie
STR_TRANSPARENT_INDUSTRIES_TOOLTIP                              :{BLACK}Prepnúť priehľadnosť priemyslu. CTRL+klik uzamkne nastavenie
STR_TRANSPARENT_BUILDINGS_TOOLTIP                               :{BLACK}Prepnúť priehľadnosť stavieb ako stanice, depá, smerové body. Ctrl+klik uzamkne nastavenie
STR_TRANSPARENT_BRIDGES_TOOLTIP                                 :{BLACK}Prepínať priehľadnosť mostov. CTRL+klik uzamkne nastavenie
STR_TRANSPARENT_STRUCTURES_TOOLTIP                              :{BLACK}Prepnúť priehľadnosť stavieb ako sú majáky a antény. CTRL+klik uzamkne nastavenie
STR_TRANSPARENT_CATENARY_TOOLTIP                                :{BLACK}Zmena priehľadnosti trakčného vedenia. CTRL+klik uzamkne nastavenie
STR_TRANSPARENT_LOADING_TOOLTIP                                 :{BLACK}Prepnúť zobrazenie ukazateľov nakladania. CTRL+klik uzamkne nastavenie
STR_TRANSPARENT_INVISIBLE_TOOLTIP                               :{BLACK}Nastavit objekty neviditelné namiesto priehladných

# Linkgraph legend window
STR_LINKGRAPH_LEGEND_CAPTION                                    :{BLACK}Legenda k smerovaniu nákladu
STR_LINKGRAPH_LEGEND_ALL                                        :{BLACK}Všetko
STR_LINKGRAPH_LEGEND_NONE                                       :{BLACK}Nič
STR_LINKGRAPH_LEGEND_SELECT_COMPANIES                           :{BLACK}Vyberte spoločnosti pre zobrazenie

# Linkgraph legend window and linkgraph legend in smallmap
STR_LINKGRAPH_LEGEND_UNUSED                                     :{TINY_FONT}{BLACK}nevyužité
STR_LINKGRAPH_LEGEND_SATURATED                                  :{TINY_FONT}{BLACK}vyťažené
STR_LINKGRAPH_LEGEND_OVERLOADED                                 :{TINY_FONT}{BLACK}preťažené

# Base for station construction window(s)
STR_STATION_BUILD_COVERAGE_AREA_TITLE                           :{BLACK}Ukázať oblasť pokrytia
STR_STATION_BUILD_COVERAGE_OFF                                  :{BLACK}Vyp.
STR_STATION_BUILD_COVERAGE_ON                                   :{BLACK}Zap.
STR_STATION_BUILD_COVERAGE_AREA_OFF_TOOLTIP                     :{BLACK}Nezvýrazňovať oblasť pokrytia stavanej plochy
STR_STATION_BUILD_COVERAGE_AREA_ON_TOOLTIP                      :{BLACK}Zobraziť oblasť pokrytia stavanej plochy
STR_STATION_BUILD_ACCEPTS_CARGO                                 :{BLACK}Prijíma: {GOLD}{CARGO_LIST}
STR_STATION_BUILD_SUPPLIES_CARGO                                :{BLACK}Dodáva: {GOLD}{CARGO_LIST}

# Join station window
STR_JOIN_STATION_CAPTION                                        :{WHITE}Spojiť stanicu
STR_JOIN_STATION_CREATE_SPLITTED_STATION                        :{YELLOW}Postaviť oddelene stanicu

STR_JOIN_WAYPOINT_CAPTION                                       :{WHITE}Nasledovať navádzač
STR_JOIN_WAYPOINT_CREATE_SPLITTED_WAYPOINT                      :{YELLOW}Postaviť oddelený navádzač

# Rail construction toolbar
STR_RAIL_TOOLBAR_RAILROAD_CONSTRUCTION_CAPTION                  :Železnica
STR_RAIL_TOOLBAR_ELRAIL_CONSTRUCTION_CAPTION                    :Elektrifikovana železnica
STR_RAIL_TOOLBAR_MONORAIL_CONSTRUCTION_CAPTION                  :Jednokoľajka - Monorail
STR_RAIL_TOOLBAR_MAGLEV_CONSTRUCTION_CAPTION                    :Magnetická dráha - Maglev

STR_RAIL_TOOLBAR_TOOLTIP_BUILD_RAILROAD_TRACK                   :{BLACK}Vybudovať železničnú trať. Ctrl prepína stavať/odobrať stavbu železnice. Shift zobrazí odhad nákladov
STR_RAIL_TOOLBAR_TOOLTIP_BUILD_AUTORAIL                         :{BLACK}Stavba železničnej trate s režimom Autorail. Ctrl odoberie konštrukciu. Shift zobrazí výšku nákladov
STR_RAIL_TOOLBAR_TOOLTIP_BUILD_TRAIN_DEPOT_FOR_BUILDING         :{BLACK}Postavit zeleznicne depo (pre nákup a opravu vlakov). So Shift-om zobrazíte odhadovanú výšku nákladov
STR_RAIL_TOOLBAR_TOOLTIP_CONVERT_RAIL_TO_WAYPOINT               :{BLACK}Konvertovať železnicu na smerové body
STR_RAIL_TOOLBAR_TOOLTIP_BUILD_RAILROAD_STATION                 :{BLACK}Postaviť železničnú stanicu
STR_RAIL_TOOLBAR_TOOLTIP_BUILD_RAILROAD_SIGNALS                 :{BLACK}Postaviť železničné semafóry
STR_RAIL_TOOLBAR_TOOLTIP_BUILD_RAILROAD_BRIDGE                  :{BLACK}Postaviť železničný most
STR_RAIL_TOOLBAR_TOOLTIP_BUILD_RAILROAD_TUNNEL                  :{BLACK}Postaviť železničný tunel
STR_RAIL_TOOLBAR_TOOLTIP_TOGGLE_BUILD_REMOVE_FOR                :{BLACK}Prepnúť stavbu/odstránenie železničných koľají, návestidiel, smerových bodov a staníc. Podržte Ctrl a budú odstránené viaceré objekty v rade za sebou
STR_RAIL_TOOLBAR_TOOLTIP_CONVERT_RAIL                           :{BLACK}Konvertovať/vylepšiť typ železnice

STR_RAIL_NAME_RAILROAD                                          :Železnica
STR_RAIL_NAME_ELRAIL                                            :Elektrifikovaná železnica
STR_RAIL_NAME_MONORAIL                                          :Jednokoľajka
STR_RAIL_NAME_MAGLEV                                            :Maglev

# Rail depot construction window
STR_BUILD_DEPOT_TRAIN_ORIENTATION_CAPTION                       :{WHITE}Orientácia depa
STR_BUILD_DEPOT_TRAIN_ORIENTATION_TOOLTIP                       :{BLACK}Vyber orientacie depa

# Rail waypoint construction window
STR_WAYPOINT_CAPTION                                            :{WHITE}Smerovy bod
STR_WAYPOINT_GRAPHICS_TOOLTIP                                   :{BLACK}Vyber typ kontrolneho bodu

# Rail station construction window
STR_STATION_BUILD_RAIL_CAPTION                                  :{WHITE}Vyber zeleznicnej stanice
STR_STATION_BUILD_ORIENTATION                                   :{BLACK}Orientacia
STR_STATION_BUILD_RAILROAD_ORIENTATION_TOOLTIP                  :{BLACK}Vybrat orientaciu zeleznicnej stanice
STR_STATION_BUILD_NUMBER_OF_TRACKS                              :{BLACK}Počet koľají
STR_STATION_BUILD_NUMBER_OF_TRACKS_TOOLTIP                      :{BLACK}Počet koľají železničnej stanice
STR_STATION_BUILD_PLATFORM_LENGTH                               :{BLACK}Dlzka nastupista
STR_STATION_BUILD_PLATFORM_LENGTH_TOOLTIP                       :{BLACK}Dlzka zeleznicnej stanice
STR_STATION_BUILD_DRAG_DROP                                     :{BLACK}Automaticky
STR_STATION_BUILD_DRAG_DROP_TOOLTIP                             :{BLACK}Automaticky postavit stanicu podla oznaceneho bloku terenu

STR_STATION_BUILD_STATION_CLASS_TOOLTIP                         :{BLACK}Vyberte druh stanice pre zobrazenie
STR_STATION_BUILD_STATION_TYPE_TOOLTIP                          :{BLACK}Vyberte typ stanice pre vystavbu

STR_STATION_CLASS_DFLT                                          :Pôvodná stanica
STR_STATION_CLASS_WAYP                                          :Smerove body

# Signal window
STR_BUILD_SIGNAL_CAPTION                                        :{WHITE}Výber návestidla
STR_BUILD_SIGNAL_SEMAPHORE_NORM_TOOLTIP                         :{BLACK}Štandardný signál (návestidlo){}Signály sú nutné preto aby nedochádzalo ku zrážke vlakov na trati kde jazdí viac ako 1 vlak
STR_BUILD_SIGNAL_SEMAPHORE_ENTRY_TOOLTIP                        :{BLACK}Vstupný signál (semafór){}Zelená svieti dovtedy, kým v nasledujúcom úseku trate je aspoň 1 zelený výstupný signál. Inak ukazuje červenú.
STR_BUILD_SIGNAL_SEMAPHORE_EXIT_TOOLTIP                         :{BLACK}Výstupný signál (semafór){}Chová sa rovnako ako štandardný signál, ale je nevyhnutné nastaviť správnu farbu pre vstupné a kombinované pre-signály
STR_BUILD_SIGNAL_SEMAPHORE_COMBO_TOOLTIP                        :{BLACK}Kombinovaný signál (semafór){}Slúži zároveň ako vstupný aj výstupný signál, Tým umožnuje postaviť "stromovú" hierarchiu signálov.
STR_BUILD_SIGNAL_SEMAPHORE_PBS_TOOLTIP                          :{BLACK}Smerový signál (návestidlo){}Smerový signál umožní vstúpiť viacerým vlakom na trať z oboch strán, iba ak vlak dokáže bezpečne zastaviť pred návestidlom. Smerový signál môže byť na jednej koľaji proti sebe.
STR_BUILD_SIGNAL_SEMAPHORE_PBS_OWAY_TOOLTIP                     :{BLACK}Jednosmerný signál (návestidlo){}Jednosmerný signál umožňuje vstúpiť viacerým vlakom na trať súčasne, iba ak vlak dokáže bezpečne zastaviť pred návestidlom. Jednosmerné signály nemôžu byť na jednej koľaji proti sebe
STR_BUILD_SIGNAL_ELECTRIC_NORM_TOOLTIP                          :{BLACK}Štandardný signál (elektrický){}Základný typ signálu, dovolí len 1 vlak v jednom bloku v rovnakom čase
STR_BUILD_SIGNAL_ELECTRIC_ENTRY_TOOLTIP                         :{BLACK}Vstupný signál (elektrický){}Zelená tak dlho, kým je aspoň 1 zelený výstupný signál na nasledujúcom úseku trate. Inak ukazuje červenú
STR_BUILD_SIGNAL_ELECTRIC_EXIT_TOOLTIP                          :{BLACK}Výstupný signál (elektrický){}Funguje rovnako ako štandardný signál, je však nevyhnutné určenie správnej farby na vstupných a kombinovaných signáloch
STR_BUILD_SIGNAL_ELECTRIC_COMBO_TOOLTIP                         :{BLACK}Kombinovaný signál (elektrický){}Funguje zároveň ako vstupný aj výstupný signál, Tým umožňuje budovať veľké "stromové" hierarchie signálov
STR_BUILD_SIGNAL_ELECTRIC_PBS_TOOLTIP                           :{BLACK}Obojstranné signály (elektrické){}Obojstranné signály umožnujú vstúpiť viacerým vlakom na trať súčasne, iba ak vlak dokáže zastaviť pred brzdiacim bodom. Obojstranné signály môžu byť postavené vedľa seba zadnou stranou
STR_BUILD_SIGNAL_ELECTRIC_PBS_OWAY_TOOLTIP                      :{BLACK}Jednosmerné signály (elektrické){}Jednosmerné signály umožnujú vstúpiť viacerým vlakom na trať súčasne, iba ak vlak dokáže zastaviť pred brzdiacim bodom. Jednosmerné signály nemôžu byť postavené vedľa zadnou stranou
STR_BUILD_SIGNAL_CONVERT_TOOLTIP                                :{BLACK}Zmena signálu{}Po vybratí, kliknutím na existujúci signál dochádza k zmene na vybraný typ signálu a varianty, Ctrl+klik prepne existujúcu variantu. Shift+klik zobrazí odhad nákladov na zmenu
STR_BUILD_SIGNAL_DRAG_SIGNALS_DENSITY_TOOLTIP                   :{BLACK}Hustota signálov pri stavbe ťahaním
STR_BUILD_SIGNAL_DRAG_SIGNALS_DENSITY_DECREASE_TOOLTIP          :{BLACK}Znižit hustotu signálov
STR_BUILD_SIGNAL_DRAG_SIGNALS_DENSITY_INCREASE_TOOLTIP          :{BLACK}Zvýšit hustotu signálov

# Bridge selection window
STR_SELECT_RAIL_BRIDGE_CAPTION                                  :{WHITE}Vyber železničný most
STR_SELECT_ROAD_BRIDGE_CAPTION                                  :{WHITE}Vyber cestný most
STR_SELECT_BRIDGE_SELECTION_TOOLTIP                             :{BLACK}Výber mostu - pre postavanie zvoľ typ mostu
STR_SELECT_BRIDGE_INFO                                          :{GOLD}{STRING},{} {VELOCITY} {WHITE}{CURRENCY_LONG}
STR_SELECT_BRIDGE_SCENEDIT_INFO                                 :{GOLD}{STRING},{} {VELOCITY}
STR_BRIDGE_NAME_SUSPENSION_STEEL                                :Závesný oceľový
STR_BRIDGE_NAME_GIRDER_STEEL                                    :Pilierový oceľový
STR_BRIDGE_NAME_CANTILEVER_STEEL                                :Visutý oceľový
STR_BRIDGE_NAME_SUSPENSION_CONCRETE                             :Závesný betónový
STR_BRIDGE_NAME_WOODEN                                          :Drevený
STR_BRIDGE_NAME_CONCRETE                                        :Betónový
STR_BRIDGE_NAME_TUBULAR_STEEL                                   :Krytý oceľový
STR_BRIDGE_TUBULAR_SILICON                                      :Krytý plastový


# Road construction toolbar
STR_ROAD_TOOLBAR_ROAD_CONSTRUCTION_CAPTION                      :{WHITE}Výstavba cesty
STR_ROAD_TOOLBAR_TRAM_CONSTRUCTION_CAPTION                      :{WHITE}Výstavba električkovej trate
STR_ROAD_TOOLBAR_TOOLTIP_BUILD_ROAD_SECTION                     :{BLACK}Postaviť časť cesty. Ctrl prepína stavať/odobrať stavbu cesty. Shift zobrazí odhad nákladov
STR_ROAD_TOOLBAR_TOOLTIP_BUILD_TRAMWAY_SECTION                  :{BLACK}Postaviť časť električkovej dráhy
STR_ROAD_TOOLBAR_TOOLTIP_BUILD_AUTOROAD                         :{BLACK}Stavať časti ciest použitím automatického módu
STR_ROAD_TOOLBAR_TOOLTIP_BUILD_AUTOTRAM                         :{BLACK}Stavať časti električkovej trate použitím automatického módu. Ctrl prepína stavanie/odstránenie električkovej trate
STR_ROAD_TOOLBAR_TOOLTIP_BUILD_ROAD_VEHICLE_DEPOT               :{BLACK}Postaviť depo pre cestné vozidlá (na výrobu a opravy vozidiel)
STR_ROAD_TOOLBAR_TOOLTIP_BUILD_TRAM_VEHICLE_DEPOT               :{BLACK}Postaviť električkové depo
STR_ROAD_TOOLBAR_TOOLTIP_BUILD_BUS_STATION                      :{BLACK}Postaviť autobusovú zastávku. Ctrl+klik umožní spájanie zastávok
STR_ROAD_TOOLBAR_TOOLTIP_BUILD_PASSENGER_TRAM_STATION           :{BLACK}Postaviť osobnú električkovú stanicu
STR_ROAD_TOOLBAR_TOOLTIP_BUILD_TRUCK_LOADING_BAY                :{BLACK}Postaviť vykládku
STR_ROAD_TOOLBAR_TOOLTIP_BUILD_CARGO_TRAM_STATION               :{BLACK}Postaviť nákladnú električkovú stanicu. CTRL umožní.... SHIFT ukáže náklady na stavbu
STR_ROAD_TOOLBAR_TOOLTIP_TOGGLE_ONE_WAY_ROAD                    :{BLACK}Prepnút stavbu jednosmerných ciest
STR_ROAD_TOOLBAR_TOOLTIP_BUILD_ROAD_BRIDGE                      :{BLACK}Postaviť cestný most
STR_ROAD_TOOLBAR_TOOLTIP_BUILD_TRAMWAY_BRIDGE                   :{BLACK}Postaviť most pre električky
STR_ROAD_TOOLBAR_TOOLTIP_BUILD_ROAD_TUNNEL                      :{BLACK}Postaviť cestný tunel
STR_ROAD_TOOLBAR_TOOLTIP_BUILD_TRAMWAY_TUNNEL                   :{BLACK}Postaviť tunel pre električky
STR_ROAD_TOOLBAR_TOOLTIP_TOGGLE_BUILD_REMOVE_FOR_ROAD           :{BLACK}Prepnúť stavbu/odstraňovanie cesty
STR_ROAD_TOOLBAR_TOOLTIP_TOGGLE_BUILD_REMOVE_FOR_TRAMWAYS       :{BLACK}Prepnúť stavbu/odstraňovanie električkovej dráhy

# Road depot construction window
STR_BUILD_DEPOT_ROAD_ORIENTATION_CAPTION                        :{WHITE}Orientacia garaze
STR_BUILD_DEPOT_ROAD_ORIENTATION_SELECT_TOOLTIP                 :{BLACK}Zvoľte orientáciu garáže
STR_BUILD_DEPOT_TRAM_ORIENTATION_CAPTION                        :{WHITE}Orientácia elektrickového depa
STR_BUILD_DEPOT_TRAM_ORIENTATION_SELECT_TOOLTIP                 :{BLACK}Zvoľte orientáciu električkového depa

# Road vehicle station construction window
STR_STATION_BUILD_BUS_ORIENTATION                               :{WHITE}Orientácia zastávky
STR_STATION_BUILD_BUS_ORIENTATION_TOOLTIP                       :{BLACK}Vybrat orientaciu stanice
STR_STATION_BUILD_TRUCK_ORIENTATION                             :{WHITE}Orientácia vykládky
STR_STATION_BUILD_TRUCK_ORIENTATION_TOOLTIP                     :{BLACK}Vybrat orientaciu vykladky
STR_STATION_BUILD_PASSENGER_TRAM_ORIENTATION                    :{WHITE}Orientácia osobnej električkovej stanice
STR_STATION_BUILD_PASSENGER_TRAM_ORIENTATION_TOOLTIP            :{BLACK}Zvoľte orientáciu osobnej električkovej stanice
STR_STATION_BUILD_CARGO_TRAM_ORIENTATION                        :{WHITE}Orientácia nákladnej električkovej stanice
STR_STATION_BUILD_CARGO_TRAM_ORIENTATION_TOOLTIP                :{BLACK}Zvoľte orientáciu nákladnej električkovej stanice

# Waterways toolbar (last two for SE only)
STR_WATERWAYS_TOOLBAR_CAPTION                                   :{WHITE}Výstavba vodných ciest
STR_WATERWAYS_TOOLBAR_CAPTION_SE                                :{WHITE}Vodné cesty
STR_WATERWAYS_TOOLBAR_BUILD_CANALS_TOOLTIP                      :{BLACK}Stavba kanálov. Shift zobrazí odhad nákladov
STR_WATERWAYS_TOOLBAR_BUILD_LOCKS_TOOLTIP                       :{BLACK}Postaviť stavidlá.
STR_WATERWAYS_TOOLBAR_BUILD_DEPOT_TOOLTIP                       :{BLACK}Postaviť lodenicu (pre výrobu a opravy lodí)
STR_WATERWAYS_TOOLBAR_BUILD_DOCK_TOOLTIP                        :{BLACK}Postaviť lodenicu
STR_WATERWAYS_TOOLBAR_BUOY_TOOLTIP                              :{BLACK}Postavit boju pouzitelnu pre vyznacenie trasy
STR_WATERWAYS_TOOLBAR_BUILD_AQUEDUCT_TOOLTIP                    :{BLACK}Postaviť akvadukt
STR_WATERWAYS_TOOLBAR_CREATE_LAKE_TOOLTIP                       :{BLACK}Definovat oblast vody.{}Vytvorí kanál, pri stlacení CTRL na úrovni mora zaplaví okolie
STR_WATERWAYS_TOOLBAR_CREATE_RIVER_TOOLTIP                      :{BLACK}Umiestniť rieku.

# Ship depot construction window
STR_DEPOT_BUILD_SHIP_CAPTION                                    :{WHITE}Orientácia lodenice
STR_DEPOT_BUILD_SHIP_ORIENTATION_TOOLTIP                        :{BLACK}Vyber orientáciu prístavu

# Dock construction window
STR_STATION_BUILD_DOCK_CAPTION                                  :{WHITE}Mólo

# Airport toolbar
STR_TOOLBAR_AIRCRAFT_CAPTION                                    :{WHITE}Letiská
STR_TOOLBAR_AIRCRAFT_BUILD_AIRPORT_TOOLTIP                      :{BLACK}Postaviť letisko. Ctrl umožňuje spájanie staníc. Shift umožňuje prepínanie medzi nákupom a zobrazením ceny

# Airport construction window
STR_STATION_BUILD_AIRPORT_CAPTION                               :{WHITE}Vyber letiska
STR_STATION_BUILD_AIRPORT_TOOLTIP                               :{BLACK}Vybrať veľkosť/typ letiska
STR_STATION_BUILD_AIRPORT_CLASS_LABEL                           :{BLACK}Trieda lietadla
STR_STATION_BUILD_AIRPORT_LAYOUT_NAME                           :{BLACK}Rozloženie{NUM}

STR_AIRPORT_SMALL                                               :Male
STR_AIRPORT_CITY                                                :Mestske
STR_AIRPORT_METRO                                               :Metropolitné
STR_AIRPORT_INTERNATIONAL                                       :Medzinárodné
STR_AIRPORT_COMMUTER                                            :Vnutrostatne
STR_AIRPORT_INTERCONTINENTAL                                    :Medzikontinentalne
STR_AIRPORT_HELIPORT                                            :Heliport
STR_AIRPORT_HELIDEPOT                                           :Heliport s hangarom
STR_AIRPORT_HELISTATION                                         :Velky heliport

STR_AIRPORT_CLASS_SMALL                                         :Male letiska
STR_AIRPORT_CLASS_LARGE                                         :Velke letiska
STR_AIRPORT_CLASS_HUB                                           :Najvacsie letiska
STR_AIRPORT_CLASS_HELIPORTS                                     :Heliporty

STR_STATION_BUILD_NOISE                                         :{BLACK}Vytváraný hluk: {GOLD}{COMMA}

# Landscaping toolbar
STR_LANDSCAPING_TOOLBAR                                         :{WHITE}Úprava terénu
STR_LANDSCAPING_TOOLTIP_LOWER_A_CORNER_OF_LAND                  :{BLACK}Znížit roh terénu. Ťahaním znížite prvý vybraný roh a celú vybranú oblasť na novú výšku. CTRL označí oblasť diagonálne. Shift zobrazí odhad nákladov
STR_LANDSCAPING_TOOLTIP_RAISE_A_CORNER_OF_LAND                  :{BLACK}Zvýšit roh terénu. Ťahaním zvýšite prvý vybraný roh a celú vybranú oblasť na novú výšku. CTRL označí oblasť diagonálne. Shift zobrazí odhad nákladov
STR_LANDSCAPING_LEVEL_LAND_TOOLTIP                              :{BLACK}Vyrovnať výšku terénu oblasti podľa prvého vybraného rohu. CTRL označí oblasť diagonálne. Shift zobrazí odhad nákladov
STR_LANDSCAPING_TOOLTIP_PURCHASE_LAND                           :{BLACK}Zakúpiť pozemok pre budúce použitie

# Object construction window
STR_OBJECT_BUILD_CAPTION                                        :{WHITE}Výber objektov
STR_OBJECT_BUILD_TOOLTIP                                        :{BLACK}Vybrať objekt na postavenie
STR_OBJECT_BUILD_CLASS_TOOLTIP                                  :{BLACK}Vyberte triedu objektu vybudovaniu
STR_OBJECT_BUILD_PREVIEW_TOOLTIP                                :{BLACK}Náhľad objektu
STR_OBJECT_BUILD_SIZE                                           :{BLACK}Rozmery: {GOLD}{NUM} x {NUM} polí

STR_OBJECT_CLASS_LTHS                                           :Majáky
STR_OBJECT_CLASS_TRNS                                           :Vysielače

# Tree planting window (last two for SE only)
STR_PLANT_TREE_CAPTION                                          :{WHITE}Stromy
STR_PLANT_TREE_TOOLTIP                                          :{BLACK}Vybrať typ stromu pre sadenie. Ak sa už strom na mieste nachádza, pridá viac stromov zmiešaných typov nezávisle od vybraného
STR_TREES_RANDOM_TYPE                                           :{BLACK}Nahodne stromy
STR_TREES_RANDOM_TYPE_TOOLTIP                                   :{BLACK}Umiestniť náhodné stromy. Shift prepína nakúp a zobrazenie ceny bez nákupu
STR_TREES_RANDOM_TREES_BUTTON                                   :{BLACK}Nahodné stromy
STR_TREES_RANDOM_TREES_TOOLTIP                                  :{BLACK}Zasadiť stromy náhodne po celej krajine

# Land generation window (SE)
STR_TERRAFORM_TOOLBAR_LAND_GENERATION_CAPTION                   :{WHITE}Generovanie uzemia
STR_TERRAFORM_TOOLTIP_PLACE_ROCKY_AREAS_ON_LANDSCAPE            :{BLACK}Umiestnit nahodne skaly
STR_TERRAFORM_TOOLTIP_DEFINE_DESERT_AREA                        :{BLACK}Vytvoriť oblasť púšte.{}Držaním Ctrl ju odstránite
STR_TERRAFORM_TOOLTIP_INCREASE_SIZE_OF_LAND_AREA                :{BLACK}Pre zvýšenie/zníženie oblasti je potrebné zväčšiť územie
STR_TERRAFORM_TOOLTIP_DECREASE_SIZE_OF_LAND_AREA                :{BLACK}Pre zvýšenie/zníženie oblasti je potrebné zmenšiť územie
STR_TERRAFORM_TOOLTIP_GENERATE_RANDOM_LAND                      :{BLACK}Vygenerovať náhodné územie
STR_TERRAFORM_SE_NEW_WORLD                                      :{BLACK}Vytvoriť nový scenár
STR_TERRAFORM_RESET_LANDSCAPE                                   :{BLACK}Zresetovat územie
STR_TERRAFORM_RESET_LANDSCAPE_TOOLTIP                           :{BLACK}Odstránit všetok majetok vlastnený hrácom z mapy

STR_QUERY_RESET_LANDSCAPE_CAPTION                               :{WHITE}Zresetovat Územie
STR_RESET_LANDSCAPE_CONFIRMATION_TEXT                           :{WHITE}Naozaj odstrániť všetok hráčov majetok z mapy?

# Town generation window (SE)
STR_FOUND_TOWN_CAPTION                                          :{WHITE}Vytvorenie mesta
STR_FOUND_TOWN_NEW_TOWN_BUTTON                                  :{BLACK}Nové mesto
STR_FOUND_TOWN_NEW_TOWN_TOOLTIP                                 :{BLACK}Založiť nové mesto. Shift+klik zobrazí predpokladanú cenu
STR_FOUND_TOWN_RANDOM_TOWN_BUTTON                               :{BLACK}Nahodné mesto
STR_FOUND_TOWN_RANDOM_TOWN_TOOLTIP                              :{BLACK}Postaviť mesto na náhodnej pozícii
STR_FOUND_TOWN_MANY_RANDOM_TOWNS                                :{BLACK}Veľa náhodných miest
STR_FOUND_TOWN_RANDOM_TOWNS_TOOLTIP                             :{BLACK}Pokryt mapu nahodne umiestnenymi mestami

STR_FOUND_TOWN_NAME_TITLE                                       :{YELLOW}Meno mesta:
STR_FOUND_TOWN_NAME_EDITOR_TITLE                                :{BLACK}Vložte meno mesta
STR_FOUND_TOWN_NAME_EDITOR_HELP                                 :{BLACK}Kliknite na vloženie mena mesta
STR_FOUND_TOWN_NAME_RANDOM_BUTTON                               :{BLACK}Náhodné meno
STR_FOUND_TOWN_NAME_RANDOM_TOOLTIP                              :{BLACK}Vygenerovať nové náhodné meno

STR_FOUND_TOWN_INITIAL_SIZE_TITLE                               :{YELLOW}Veľkosť mesta:
STR_FOUND_TOWN_INITIAL_SIZE_SMALL_BUTTON                        :{BLACK}Male
STR_FOUND_TOWN_INITIAL_SIZE_MEDIUM_BUTTON                       :{BLACK}Stredne
STR_FOUND_TOWN_INITIAL_SIZE_LARGE_BUTTON                        :{BLACK}Velke
STR_FOUND_TOWN_SIZE_RANDOM                                      :{BLACK}Náhodný
STR_FOUND_TOWN_INITIAL_SIZE_TOOLTIP                             :{BLACK}Vyber veľkosť mesta
STR_FOUND_TOWN_CITY                                             :{BLACK}Veľkomesto
STR_FOUND_TOWN_CITY_TOOLTIP                                     :{BLACK}Veľkomestá sa rozrastajú rýchlejšie než obyčajné mestá{}Záleží na nastaveniach, sú väčšie keď sú dotované

STR_FOUND_TOWN_ROAD_LAYOUT                                      :{YELLOW}Návrh ciest mesta:
STR_FOUND_TOWN_SELECT_TOWN_ROAD_LAYOUT                          :{BLACK}Vyberte plán ciest používaných v tomto meste
STR_FOUND_TOWN_SELECT_LAYOUT_ORIGINAL                           :{BLACK}Originál
STR_FOUND_TOWN_SELECT_LAYOUT_BETTER_ROADS                       :{BLACK}Lepšie cesty
STR_FOUND_TOWN_SELECT_LAYOUT_2X2_GRID                           :{BLACK}2x2 mriežka
STR_FOUND_TOWN_SELECT_LAYOUT_3X3_GRID                           :{BLACK}3x3 mriežka
STR_FOUND_TOWN_SELECT_LAYOUT_RANDOM                             :{BLACK}Náhodný

# Fund new industry window
STR_FUND_INDUSTRY_CAPTION                                       :{WHITE}Financovať nový priemysel
STR_FUND_INDUSTRY_SELECTION_TOOLTIP                             :{BLACK}Vyberte vhodný typ priemyslu zo zoznamu
STR_FUND_INDUSTRY_MANY_RANDOM_INDUSTRIES                        :Veľa náhodného priemyslu
STR_FUND_INDUSTRY_MANY_RANDOM_INDUSTRIES_TOOLTIP                :{BLACK}Pokryt mapu nahodne umiestnenym priemyslom
STR_FUND_INDUSTRY_INDUSTRY_BUILD_COST                           :{BLACK}Cena: {YELLOW}{CURRENCY_LONG}
STR_FUND_INDUSTRY_PROSPECT_NEW_INDUSTRY                         :{BLACK}Vyhladat
STR_FUND_INDUSTRY_BUILD_NEW_INDUSTRY                            :{BLACK}Postavit
STR_FUND_INDUSTRY_FUND_NEW_INDUSTRY                             :{BLACK}Založit

# Industry cargoes window
STR_INDUSTRY_CARGOES_INDUSTRY_CAPTION                           :{WHITE}Reťazec pre priemysel: {STRING}
STR_INDUSTRY_CARGOES_CARGO_CAPTION                              :{WHITE}Reťazec pre náklad: {STRING}
STR_INDUSTRY_CARGOES_PRODUCERS                                  :{WHITE}Produkujúci priemysel
STR_INDUSTRY_CARGOES_CUSTOMERS                                  :{WHITE}Podporovaný priemysel
STR_INDUSTRY_CARGOES_HOUSES                                     :{WHITE}Domy
STR_INDUSTRY_CARGOES_INDUSTRY_TOOLTIP                           :{BLACK}Klikni na priemysel pre zobrazenie dodávateľov a zákazníkov
STR_INDUSTRY_CARGOES_CARGO_TOOLTIP                              :{BLACK}{STRING}{}Klikni na náklad pre zobrazenie dodávateľov a zákazníkov
STR_INDUSTRY_DISPLAY_CHAIN                                      :{BLACK}Zobraziť reťazec
STR_INDUSTRY_DISPLAY_CHAIN_TOOLTIP                              :{BLACK}Zobraziť náklad dodávaného a prijímaného priemyslu
STR_INDUSTRY_CARGOES_NOTIFY_SMALLMAP                            :{BLACK}Odkaz na malú mapu
STR_INDUSTRY_CARGOES_NOTIFY_SMALLMAP_TOOLTIP                    :{BLACK}Vybrať zobrazený priemysel taktiež v malej mape
STR_INDUSTRY_CARGOES_SELECT_CARGO                               :{BLACK}Vyberte tovar
STR_INDUSTRY_CARGOES_SELECT_CARGO_TOOLTIP                       :{BLACK}Vyberte tovar, ktorý chcete zobraziť
STR_INDUSTRY_CARGOES_SELECT_INDUSTRY                            :{BLACK} Vyber priemysel
STR_INDUSTRY_CARGOES_SELECT_INDUSTRY_TOOLTIP                    :{BLACK}Vyber priemysel ktorý chceš zobraziť

# Land area window
STR_LAND_AREA_INFORMATION_CAPTION                               :{WHITE}Informácie o pozemku
STR_LAND_AREA_INFORMATION_COST_TO_CLEAR_N_A                     :{BLACK}Náklady na odstránenie: {LTBLUE}N/A
STR_LAND_AREA_INFORMATION_COST_TO_CLEAR                         :{BLACK}Náklady na odstránenie: {RED}{CURRENCY_LONG}
STR_LAND_AREA_INFORMATION_REVENUE_WHEN_CLEARED                  :{BLACK}Zisk pri odstránení: {LTBLUE}{CURRENCY_LONG}
STR_LAND_AREA_INFORMATION_OWNER_N_A                             :Neznáme
STR_LAND_AREA_INFORMATION_OWNER                                 :{BLACK}Vlastník: {LTBLUE}{STRING}
STR_LAND_AREA_INFORMATION_ROAD_OWNER                            :{BLACK}Vlastník cesty: {LTBLUE}{STRING}
STR_LAND_AREA_INFORMATION_TRAM_OWNER                            :{BLACK}Vlastník elektrickovej dráhy: {LTBLUE}{STRING}
STR_LAND_AREA_INFORMATION_RAIL_OWNER                            :{BLACK}Vlastník železnice: {LTBLUE}{STRING}
STR_LAND_AREA_INFORMATION_LOCAL_AUTHORITY                       :{BLACK}Miestna správa: {LTBLUE}{STRING}
STR_LAND_AREA_INFORMATION_LOCAL_AUTHORITY_NONE                  :Neznáme
STR_LAND_AREA_INFORMATION_LANDINFO_COORDS                       :{BLACK}Súradnice: {LTBLUE}{NUM} x {NUM} x {NUM} ({STRING})
STR_LAND_AREA_INFORMATION_BUILD_DATE                            :{BLACK}Postavene: {LTBLUE}{DATE_LONG}
STR_LAND_AREA_INFORMATION_STATION_CLASS                         :{BLACK}Trieda stanice: {LTBLUE}{STRING}
STR_LAND_AREA_INFORMATION_STATION_TYPE                          :{BLACK}Typ stanice: {LTBLUE}{STRING}
STR_LAND_AREA_INFORMATION_AIRPORT_CLASS                         :{BLACK}Trieda letiska: {LTBLUE}{STRING}
STR_LAND_AREA_INFORMATION_AIRPORT_NAME                          :{BLACK}Názov letiska: {LTBLUE}{STRING}
STR_LAND_AREA_INFORMATION_AIRPORTTILE_NAME                      :{BLACK}Názov letiska: {LTBLUE}{STRING}
STR_LAND_AREA_INFORMATION_NEWGRF_NAME                           :{BLACK}NewGRF: {LTBLUE}{STRING}
STR_LAND_AREA_INFORMATION_CARGO_ACCEPTED                        :{BLACK}Prijíma náklad: {LTBLUE}
STR_LAND_AREA_INFORMATION_CARGO_EIGHTS                          :({COMMA}/8 {STRING})
STR_LANG_AREA_INFORMATION_RAIL_SPEED_LIMIT                      :{BLACK}Rýchlostný limit koľají: {LTBLUE}{VELOCITY}
STR_LANG_AREA_INFORMATION_ROAD_SPEED_LIMIT                      :{BLACK}Rýchlostný limit cesty: {LTBLUE}{VELOCITY}

# Description of land area of different tiles
STR_LAI_CLEAR_DESCRIPTION_ROCKS                                 :Skaly
STR_LAI_CLEAR_DESCRIPTION_ROUGH_LAND                            :Nerovný terén
STR_LAI_CLEAR_DESCRIPTION_BARE_LAND                             :Holý terén
STR_LAI_CLEAR_DESCRIPTION_GRASS                                 :Trávnatý terén
STR_LAI_CLEAR_DESCRIPTION_FIELDS                                :Polia
STR_LAI_CLEAR_DESCRIPTION_SNOW_COVERED_LAND                     :Zasnežený terén
STR_LAI_CLEAR_DESCRIPTION_DESERT                                :Púšť

STR_LAI_RAIL_DESCRIPTION_TRACK                                  :Železnica trať
STR_LAI_RAIL_DESCRIPTION_TRACK_WITH_NORMAL_SIGNALS              :Železnica trať so signálmi
STR_LAI_RAIL_DESCRIPTION_TRACK_WITH_PRESIGNALS                  :Železnica trať s pre-signálmi
STR_LAI_RAIL_DESCRIPTION_TRACK_WITH_EXITSIGNALS                 :Železnica trať s exit-signálmi
STR_LAI_RAIL_DESCRIPTION_TRACK_WITH_COMBOSIGNALS                :Železnica trať s combo-signálmi
STR_LAI_RAIL_DESCRIPTION_TRACK_WITH_PBSSIGNALS                  :Železnica trať s path signálmi
STR_LAI_RAIL_DESCRIPTION_TRACK_WITH_NOENTRYSIGNALS              :Železnica trať s jednosmernými signálmi
STR_LAI_RAIL_DESCRIPTION_TRACK_WITH_NORMAL_PRESIGNALS           :Železnica trať s block a pre-signálmi
STR_LAI_RAIL_DESCRIPTION_TRACK_WITH_NORMAL_EXITSIGNALS          :Železnica trať s block a exit-signálmi
STR_LAI_RAIL_DESCRIPTION_TRACK_WITH_NORMAL_COMBOSIGNALS         :Železnica trať s block a combo-signálmi
STR_LAI_RAIL_DESCRIPTION_TRACK_WITH_NORMAL_PBSSIGNALS           :Železnica trať s BLOCK a PATH signálmi
STR_LAI_RAIL_DESCRIPTION_TRACK_WITH_NORMAL_NOENTRYSIGNALS       :Železnica trať s block a jednosmernými signálmi
STR_LAI_RAIL_DESCRIPTION_TRACK_WITH_PRE_EXITSIGNALS             :Železnica trať s pre- and exit-signálmi
STR_LAI_RAIL_DESCRIPTION_TRACK_WITH_PRE_COMBOSIGNALS            :Železnica trať s pre- a combo-signálmi
STR_LAI_RAIL_DESCRIPTION_TRACK_WITH_PRE_PBSSIGNALS              :Železnica trať s pre- a path signálmi
STR_LAI_RAIL_DESCRIPTION_TRACK_WITH_PRE_NOENTRYSIGNALS          :Železnica trať s pred- a jednosmernými semafórmy
STR_LAI_RAIL_DESCRIPTION_TRACK_WITH_EXIT_COMBOSIGNALS           :Železnica trať s výstupnémi a kombinovanými semafórmi
STR_LAI_RAIL_DESCRIPTION_TRACK_WITH_EXIT_PBSSIGNALS             :Železnica trať s výstupnými semafórmi a semafórmi cesty
STR_LAI_RAIL_DESCRIPTION_TRACK_WITH_EXIT_NOENTRYSIGNALS         :Železnica trať s výstupnými a jednosmernými semafórmi
STR_LAI_RAIL_DESCRIPTION_TRACK_WITH_COMBO_PBSSIGNALS            :Železnica trať s kombinovanými semafórmi a semafórmi cesty
STR_LAI_RAIL_DESCRIPTION_TRACK_WITH_COMBO_NOENTRYSIGNALS        :Železnica trať s kombinovanými a jednosmernými semafórmi
STR_LAI_RAIL_DESCRIPTION_TRACK_WITH_PBS_NOENTRYSIGNALS          :Železnica trať so semáfórmi cesty a jednosmernými
STR_LAI_RAIL_DESCRIPTION_TRAIN_DEPOT                            :Železnica vlakové depo

STR_LAI_ROAD_DESCRIPTION_ROAD                                   :Cesta
STR_LAI_ROAD_DESCRIPTION_ROAD_WITH_STREETLIGHTS                 :Cesta s lampami
STR_LAI_ROAD_DESCRIPTION_TREE_LINED_ROAD                        :Cesta v aleji
STR_LAI_ROAD_DESCRIPTION_ROAD_VEHICLE_DEPOT                     :Cestné depo
STR_LAI_ROAD_DESCRIPTION_ROAD_RAIL_LEVEL_CROSSING               :Železnične priecestie
STR_LAI_ROAD_DESCRIPTION_TRAMWAY                                :Elektrickova dráha

# Houses come directly from their building names
STR_LAI_TOWN_INDUSTRY_DESCRIPTION_UNDER_CONSTRUCTION            :{STRING} (vo výstavbe)

STR_LAI_TREE_NAME_TREES                                         :Stromy
STR_LAI_TREE_NAME_RAINFOREST                                    :Dazdovy prales
STR_LAI_TREE_NAME_CACTUS_PLANTS                                 :Kaktusy

STR_LAI_STATION_DESCRIPTION_RAILROAD_STATION                    :Zeleznicna stanica
STR_LAI_STATION_DESCRIPTION_AIRCRAFT_HANGAR                     :Letecký hangár
STR_LAI_STATION_DESCRIPTION_AIRPORT                             :Letisko
STR_LAI_STATION_DESCRIPTION_TRUCK_LOADING_AREA                  :Vykladka
STR_LAI_STATION_DESCRIPTION_BUS_STATION                         :Stanica
STR_LAI_STATION_DESCRIPTION_SHIP_DOCK                           :Pristav
STR_LAI_STATION_DESCRIPTION_BUOY                                :Boja
STR_LAI_STATION_DESCRIPTION_WAYPOINT                            :Smerovy bod

STR_LAI_WATER_DESCRIPTION_WATER                                 :Voda
STR_LAI_WATER_DESCRIPTION_CANAL                                 :Prieplav
STR_LAI_WATER_DESCRIPTION_LOCK                                  :Stavidlo
STR_LAI_WATER_DESCRIPTION_RIVER                                 :Rieka
STR_LAI_WATER_DESCRIPTION_COAST_OR_RIVERBANK                    :Pobrezie alebo nabrezie
STR_LAI_WATER_DESCRIPTION_SHIP_DEPOT                            :Lodenica

# Industries come directly from their industry names

STR_LAI_TUNNEL_DESCRIPTION_RAILROAD                             :Zeleznicny tunel
STR_LAI_TUNNEL_DESCRIPTION_ROAD                                 :Cestny tunel

STR_LAI_BRIDGE_DESCRIPTION_RAIL_SUSPENSION_STEEL                :Ocelovy zavesny zeleznicny most
STR_LAI_BRIDGE_DESCRIPTION_RAIL_GIRDER_STEEL                    :Ocelovy pilierovy zeleznicny most
STR_LAI_BRIDGE_DESCRIPTION_RAIL_CANTILEVER_STEEL                :Ocelovy visuty zeleznicny most
STR_LAI_BRIDGE_DESCRIPTION_RAIL_SUSPENSION_CONCRETE             :Vystuzeny zavesny betonovy zeleznicny most
STR_LAI_BRIDGE_DESCRIPTION_RAIL_WOODEN                          :Dreveny zeleznicny most
STR_LAI_BRIDGE_DESCRIPTION_RAIL_CONCRETE                        :Betonovy zeleznicny most
STR_LAI_BRIDGE_DESCRIPTION_RAIL_TUBULAR_STEEL                   :Kryty zeleznicny most

STR_LAI_BRIDGE_DESCRIPTION_ROAD_SUSPENSION_STEEL                :Ocelovy zavesny cestny most
STR_LAI_BRIDGE_DESCRIPTION_ROAD_GIRDER_STEEL                    :Ocelovy pilierovy cestny most
STR_LAI_BRIDGE_DESCRIPTION_ROAD_CANTILEVER_STEEL                :Ocelovy visuty cestny most
STR_LAI_BRIDGE_DESCRIPTION_ROAD_SUSPENSION_CONCRETE             :Vystuzeny zavesny betonovy cestny most
STR_LAI_BRIDGE_DESCRIPTION_ROAD_WOODEN                          :Dreveny cestny most
STR_LAI_BRIDGE_DESCRIPTION_ROAD_CONCRETE                        :Betonovy cestny most
STR_LAI_BRIDGE_DESCRIPTION_ROAD_TUBULAR_STEEL                   :Kryty cestny most

STR_LAI_BRIDGE_DESCRIPTION_AQUEDUCT                             :Akvadukt

STR_LAI_OBJECT_DESCRIPTION_TRANSMITTER                          :Vysielac
STR_LAI_OBJECT_DESCRIPTION_LIGHTHOUSE                           :Maják
STR_LAI_OBJECT_DESCRIPTION_COMPANY_HEADQUARTERS                 :Sidlo firmy
STR_LAI_OBJECT_DESCRIPTION_COMPANY_OWNED_LAND                   :Spoločnosťou vlastnený pozemok

# About OpenTTD window
STR_ABOUT_OPENTTD                                               :{WHITE}OpenTTD
STR_ABOUT_ORIGINAL_COPYRIGHT                                    :{BLACK}Pôvodný copyright: {COPYRIGHT} 1995 Chris Sawyer, všetky práva vyhradené
STR_ABOUT_VERSION                                               :{BLACK}OpenTTD verzia {REV}
STR_ABOUT_COPYRIGHT_OPENTTD                                     :{BLACK}OpenTTD {COPYRIGHT} 2002-2019 team OpenTTD

# Framerate display window
############ Leave those lines in this order!!
############ End of leave-in-this-order
############ Leave those lines in this order!!
############ End of leave-in-this-order


# Save/load game/scenario
STR_SAVELOAD_SAVE_CAPTION                                       :{WHITE}Uložiť hru
STR_SAVELOAD_LOAD_CAPTION                                       :{WHITE}Nahrať hru
STR_SAVELOAD_SAVE_SCENARIO                                      :{WHITE}Uložiť scenár
STR_SAVELOAD_LOAD_SCENARIO                                      :{WHITE}Nahrať scenár
STR_SAVELOAD_LOAD_HEIGHTMAP                                     :{WHITE}Nahrať výškovú mapu
STR_SAVELOAD_SAVE_HEIGHTMAP                                     :{WHITE}Uložiť Výškovú mapu
STR_SAVELOAD_HOME_BUTTON                                        :{BLACK}Kliknutim sem sa presuniete do sucasneho vychodzieho adresara pre ukladanie
STR_SAVELOAD_BYTES_FREE                                         :{BLACK}{BYTES} voľných
STR_SAVELOAD_LIST_TOOLTIP                                       :{BLACK}Zoznam diskov, adresárov a súborov s uloženou hrou
STR_SAVELOAD_EDITBOX_TOOLTIP                                    :{BLACK}Vybraný názov pre uloženie hry
STR_SAVELOAD_DELETE_BUTTON                                      :{BLACK}Vymazať
STR_SAVELOAD_DELETE_TOOLTIP                                     :{BLACK}Vymazať vybranú uloženú hru
STR_SAVELOAD_SAVE_BUTTON                                        :{BLACK}Uložiť
STR_SAVELOAD_SAVE_TOOLTIP                                       :{BLACK}Uložiť aktuálnu hru s použitím vybraného mena
STR_SAVELOAD_LOAD_BUTTON                                        :{BLACK}Načítať
STR_SAVELOAD_LOAD_TOOLTIP                                       :{BLACK}Načítať označenú hru
STR_SAVELOAD_LOAD_HEIGHTMAP_TOOLTIP                             :{BLACK}Nahrať vybranú výškovú mapu
STR_SAVELOAD_DETAIL_CAPTION                                     :{BLACK}Detaily hry
STR_SAVELOAD_DETAIL_NOT_AVAILABLE                               :{BLACK}Informácia nie je k dispozícii
STR_SAVELOAD_DETAIL_COMPANY_INDEX                               :{SILVER}{COMMA}: {WHITE}{STRING}
STR_SAVELOAD_DETAIL_GRFSTATUS                                   :{SILVER}NewGRF: {WHITE}{STRING}

STR_SAVELOAD_OSKTITLE                                           :{BLACK}Zadajte názov pre uloženie hry

# World generation
STR_MAPGEN_WORLD_GENERATION_CAPTION                             :{WHITE}Vytvorenie krajiny
STR_MAPGEN_MAPSIZE                                              :{BLACK}Veľkosť mapy:
STR_MAPGEN_MAPSIZE_TOOLTIP                                      :{BLACK}Vybranie veľkosti mapy v štvorcoch. Počet dostupných štvorcov bude o trochu nižší.
STR_MAPGEN_BY                                                   :{BLACK}*
STR_MAPGEN_NUMBER_OF_TOWNS                                      :{BLACK}Počet miest:
STR_MAPGEN_DATE                                                 :{BLACK}Rok:
STR_MAPGEN_NUMBER_OF_INDUSTRIES                                 :{BLACK}Počet priemyslu:
STR_MAPGEN_MAX_HEIGHTLEVEL                                      :{BLACK}Maximálna výška mapy
STR_MAPGEN_MAX_HEIGHTLEVEL_UP                                   :{BLACK}Zvýš maximálnu výšku hôr na mape o jedno
STR_MAPGEN_MAX_HEIGHTLEVEL_DOWN                                 :{BLACK}Zníž maximálnu výšku hôr na mape o jedno
STR_MAPGEN_SNOW_LINE_HEIGHT                                     :{BLACK}Výška línie snehu:
STR_MAPGEN_SNOW_LINE_UP                                         :{BLACK}Zvýšiť výšku snehovej čiary
STR_MAPGEN_SNOW_LINE_DOWN                                       :{BLACK}Znížiť výšku snehovej čiary
STR_MAPGEN_LAND_GENERATOR                                       :{BLACK}Generátor krajiny:
STR_MAPGEN_TREE_PLACER                                          :{BLACK}Generátor stromov:
STR_MAPGEN_TERRAIN_TYPE                                         :{BLACK}Typ terénu:
STR_MAPGEN_QUANTITY_OF_SEA_LAKES                                :{BLACK}Rozloha mora:
STR_MAPGEN_QUANTITY_OF_RIVERS                                   :{BLACK}Rieky:
STR_MAPGEN_SMOOTHNESS                                           :{BLACK}Členitosť:
STR_MAPGEN_VARIETY                                              :{BLACK}Rozmanitosť distribúcie:
STR_MAPGEN_GENERATE                                             :{WHITE}Generovať

# Strings for map borders at game generation
STR_MAPGEN_BORDER_TYPE                                          :{BLACK}Okraje mapy:
STR_MAPGEN_NORTHWEST                                            :{BLACK}Severo-západ
STR_MAPGEN_NORTHEAST                                            :{BLACK}Severo-východ
STR_MAPGEN_SOUTHEAST                                            :{BLACK}Juho-východ
STR_MAPGEN_SOUTHWEST                                            :{BLACK}Juho-západ
STR_MAPGEN_BORDER_FREEFORM                                      :{BLACK}Náhodne
STR_MAPGEN_BORDER_WATER                                         :{BLACK}Voda
STR_MAPGEN_BORDER_RANDOM                                        :{BLACK}Náhodne
STR_MAPGEN_BORDER_RANDOMIZE                                     :{BLACK}Náhodne
STR_MAPGEN_BORDER_MANUAL                                        :{BLACK}Manuálne

STR_MAPGEN_HEIGHTMAP_ROTATION                                   :{BLACK}Orientácia výškovej mapy:
STR_MAPGEN_HEIGHTMAP_NAME                                       :{BLACK}Názov výškovej mapy:
STR_MAPGEN_HEIGHTMAP_SIZE_LABEL                                 :{BLACK}Velkost:
STR_MAPGEN_HEIGHTMAP_SIZE                                       :{ORANGE}{NUM} x {NUM}

STR_MAPGEN_MAX_HEIGHTLEVEL_QUERY_CAPT                           :{WHITE}Zmeniť maximálnu výšku mapy
STR_MAPGEN_SNOW_LINE_QUERY_CAPT                                 :{WHITE}Zmeniť výšku línie snehu
STR_MAPGEN_START_DATE_QUERY_CAPT                                :{WHITE}Zmenit rok zaciatku hry

# SE Map generation
STR_SE_MAPGEN_CAPTION                                           :{WHITE}Typ scenara
STR_SE_MAPGEN_FLAT_WORLD                                        :{WHITE}Rovna krajina
STR_SE_MAPGEN_FLAT_WORLD_TOOLTIP                                :{BLACK}Generovať rovnú krajinu
STR_SE_MAPGEN_RANDOM_LAND                                       :{WHITE}Nahodna krajina
STR_SE_MAPGEN_FLAT_WORLD_HEIGHT                                 :{BLACK}Výška rovnej krajiny:
STR_SE_MAPGEN_FLAT_WORLD_HEIGHT_DOWN                            :{BLACK}Znizit vysku rovnej krajiny o jedno
STR_SE_MAPGEN_FLAT_WORLD_HEIGHT_UP                              :{BLACK}Zvysit vysku rovnej krajiny o jedno

STR_SE_MAPGEN_FLAT_WORLD_HEIGHT_QUERY_CAPT                      :{WHITE}Zmeniť výšku rovnej krajiny

# Map generation progress
STR_GENERATION_WORLD                                            :{WHITE}Generujem krajinu...
STR_GENERATION_ABORT                                            :{BLACK}Zrušiť
STR_GENERATION_ABORT_CAPTION                                    :{WHITE}Zrušiť generovanie krajiny
STR_GENERATION_ABORT_MESSAGE                                    :{YELLOW}Skutočne chceš ukončiť generovanie?
STR_GENERATION_PROGRESS                                         :{WHITE}{NUM}% hotovych
STR_GENERATION_PROGRESS_NUM                                     :{BLACK}{NUM} / {NUM}
STR_GENERATION_WORLD_GENERATION                                 :{BLACK}Vytvorenie krajiny
STR_GENERATION_RIVER_GENERATION                                 :{BLACK}Vytvorenie rieky
STR_GENERATION_TREE_GENERATION                                  :{BLACK}Generovanie stromov
STR_GENERATION_OBJECT_GENERATION                                :{BLACK}Generovanie objektov
STR_GENERATION_CLEARING_TILES                                   :{BLACK}Generovanie nerovnosti a skal
STR_GENERATION_SETTINGUP_GAME                                   :{BLACK}Nastavovanie hry
STR_GENERATION_PREPARING_TILELOOP                               :{BLACK}Spustam tile-loop
STR_GENERATION_PREPARING_SCRIPT                                 :{BLACK}Bežiaci skript
STR_GENERATION_PREPARING_GAME                                   :{BLACK}Priprava hry

# NewGRF settings
STR_NEWGRF_SETTINGS_CAPTION                                     :{WHITE}Nastavenie NewGRF súborov
STR_NEWGRF_SETTINGS_INFO_TITLE                                  :{WHITE}Detailné NewGRF informácie
STR_NEWGRF_SETTINGS_ACTIVE_LIST                                 :{WHITE}Aktívne NewGRF súbory
STR_NEWGRF_SETTINGS_INACTIVE_LIST                               :{WHITE}Neaktívne NewGRF súbory
STR_NEWGRF_SETTINGS_SELECT_PRESET                               :{ORANGE}Vybrať predvoľbu:
STR_NEWGRF_FILTER_TITLE                                         :{ORANGE}Filtrovať podľa:
STR_NEWGRF_SETTINGS_PRESET_LIST_TOOLTIP                         :{BLACK}Nahrať vybraný zoznam
STR_NEWGRF_SETTINGS_PRESET_SAVE                                 :{BLACK}Uložit zoznam
STR_NEWGRF_SETTINGS_PRESET_SAVE_TOOLTIP                         :{BLACK}Uložit aktuálne nastavenie ako zoznam
STR_NEWGRF_SETTINGS_PRESET_SAVE_QUERY                           :{BLACK}Zadajte názov zoznamu
STR_NEWGRF_SETTINGS_PRESET_DELETE                               :{BLACK}Vymazat zoznam
STR_NEWGRF_SETTINGS_PRESET_DELETE_TOOLTIP                       :{BLACK}Vymazat vybraný zoznam
STR_NEWGRF_SETTINGS_ADD                                         :{BLACK}Pridat
STR_NEWGRF_SETTINGS_ADD_FILE_TOOLTIP                            :{BLACK}Pridat vybraný NewGRF súbor do konfigurácie
STR_NEWGRF_SETTINGS_RESCAN_FILES                                :{BLACK}Obnovit zoznam súborov
STR_NEWGRF_SETTINGS_RESCAN_FILES_TOOLTIP                        :{BLACK}Obnovit zoznam dostupných NewGRF súborov
STR_NEWGRF_SETTINGS_REMOVE                                      :{BLACK}Odstránit
STR_NEWGRF_SETTINGS_REMOVE_TOOLTIP                              :{BLACK}Odstránit vybraný NewGRF súbor zo zoznamu
STR_NEWGRF_SETTINGS_MOVEUP                                      :{BLACK}Vyššie
STR_NEWGRF_SETTINGS_MOVEUP_TOOLTIP                              :{BLACK}Posunút vybraný NewGRF súbor v zozname vyššie
STR_NEWGRF_SETTINGS_MOVEDOWN                                    :{BLACK}Nižšie
STR_NEWGRF_SETTINGS_MOVEDOWN_TOOLTIP                            :{BLACK}Posunút vybraný NewGRF súbor v zozname nižšie
STR_NEWGRF_SETTINGS_UPGRADE                                     :{BLACK}Aktualizovať
STR_NEWGRF_SETTINGS_UPGRADE_TOOLTIP                             :{BLACK}Aktualizujte NewGRF súbory ktoré máte inštalované, na novšie verzie
STR_NEWGRF_SETTINGS_FILE_TOOLTIP                                :{BLACK}Zoznam inštalovaných NewGRF súborov.

STR_NEWGRF_SETTINGS_SET_PARAMETERS                              :{BLACK}Nastavit parametre
STR_NEWGRF_SETTINGS_SHOW_PARAMETERS                             :{BLACK}Ukázať parametre
STR_NEWGRF_SETTINGS_TOGGLE_PALETTE                              :{BLACK}Prepnúť paletu
STR_NEWGRF_SETTINGS_TOGGLE_PALETTE_TOOLTIP                      :{BLACK}Prepnúť paletu na zvolené NewGRF.{}Vykonajte to ak grafika z tohoto NewGRF je v hre ružová
STR_NEWGRF_SETTINGS_APPLY_CHANGES                               :{BLACK}Potvrdit zmeny

STR_NEWGRF_SETTINGS_FIND_MISSING_CONTENT_BUTTON                 :{BLACK}Nájsť chýbajúci obsah online
STR_NEWGRF_SETTINGS_FIND_MISSING_CONTENT_TOOLTIP                :{BLACK}Skontrolovať či chýbajúci obsah je dostupný online

STR_NEWGRF_SETTINGS_FILENAME                                    :{BLACK}Názov súboru: {SILVER}{STRING}
STR_NEWGRF_SETTINGS_GRF_ID                                      :{BLACK}ID GRF: {SILVER}{STRING}
STR_NEWGRF_SETTINGS_VERSION                                     :{BLACK}Verzia: {SILVER}{NUM}
STR_NEWGRF_SETTINGS_MIN_VERSION                                 :{BLACK}Min. kompatibilná verzia: {SILVER}{NUM}
STR_NEWGRF_SETTINGS_MD5SUM                                      :{BLACK}MD5sum: {SILVER}{STRING}
STR_NEWGRF_SETTINGS_PALETTE                                     :{BLACK}Paleta: {SILVER}{STRING}
STR_NEWGRF_SETTINGS_PARAMETER                                   :{BLACK}Parametre: {SILVER}{STRING}

STR_NEWGRF_SETTINGS_NO_INFO                                     :{BLACK}Žiadne dostupné informácie
STR_NEWGRF_SETTINGS_NOT_FOUND                                   :{RED}Príslušný súbor nenájdený
STR_NEWGRF_SETTINGS_DISABLED                                    :{RED}Nedostupný
STR_NEWGRF_SETTINGS_INCOMPATIBLE                                :{RED}Nekompatibilné s touto verziou OpenTTD

# NewGRF save preset window
STR_SAVE_PRESET_CAPTION                                         :{WHITE}Uložiť predvoľby
STR_SAVE_PRESET_LIST_TOOLTIP                                    :{BLACK}Zoznam dostupných predvolieb, zvoľte jednu na kopírovanie a uložte menom nižšie
STR_SAVE_PRESET_TITLE                                           :{BLACK}Zadajte názov pre predvoľby
STR_SAVE_PRESET_EDITBOX_TOOLTIP                                 :{BLACK}Aktuálne vybraný názov pre uloženie predvolieb
STR_SAVE_PRESET_CANCEL                                          :{BLACK}Zrušiť
STR_SAVE_PRESET_CANCEL_TOOLTIP                                  :{BLACK}Nemeniť predvoľby
STR_SAVE_PRESET_SAVE                                            :{BLACK}Uložiť
STR_SAVE_PRESET_SAVE_TOOLTIP                                    :{BLACK}Uložiť predvoľby do práve vybraného názvu

# NewGRF parameters window
STR_NEWGRF_PARAMETERS_CAPTION                                   :{WHITE}Zmeniť NewGRF parametre
STR_NEWGRF_PARAMETERS_CLOSE                                     :{BLACK}Zatvoriť
STR_NEWGRF_PARAMETERS_RESET                                     :{BLACK}Resetovať
STR_NEWGRF_PARAMETERS_RESET_TOOLTIP                             :{BLACK}Nastaviť východiskové hodnoty parametrov
STR_NEWGRF_PARAMETERS_DEFAULT_NAME                              :Parameter {NUM}
STR_NEWGRF_PARAMETERS_SETTING                                   :{STRING}: {ORANGE}{STRING}
STR_NEWGRF_PARAMETERS_NUM_PARAM                                 :{LTBLUE}Počet parametrov: {ORANGE}{NUM}

# NewGRF inspect window
STR_NEWGRF_INSPECT_CAPTION                                      :{WHITE}Kontrola - {STRING}
STR_NEWGRF_INSPECT_PARENT_BUTTON                                :{BLACK}Rodič
STR_NEWGRF_INSPECT_PARENT_TOOLTIP                               :{BLACK}Skontroluj rodičovský objekt

STR_NEWGRF_INSPECT_CAPTION_OBJECT_AT                            :{STRING} na {HEX}
STR_NEWGRF_INSPECT_CAPTION_OBJECT_AT_OBJECT                     :Objekt
STR_NEWGRF_INSPECT_CAPTION_OBJECT_AT_RAIL_TYPE                  :Typ koľají

STR_NEWGRF_INSPECT_QUERY_CAPTION                                :{WHITE}NewGRF variabilný 60+x parameter (hexadecimálne)

# Sprite aligner window
STR_SPRITE_ALIGNER_CAPTION                                      :{WHITE}Zarovnanie sprite {COMMA} ({STRING})
STR_SPRITE_ALIGNER_NEXT_BUTTON                                  :{BLACK}Ďalší sprite
STR_SPRITE_ALIGNER_NEXT_TOOLTIP                                 :{BLACK}Prejsť na najbližší normálny sprite, vynechajúc akékoľvek falošné/prefarbené sprites a sprites fontu použité na konci
STR_SPRITE_ALIGNER_GOTO_BUTTON                                  :{BLACK}Prejsť na sprite
STR_SPRITE_ALIGNER_GOTO_TOOLTIP                                 :{BLACK}Prejsť na daný sprite. Ak nie je normálny, prejsť na najbližší normálny sprite
STR_SPRITE_ALIGNER_PREVIOUS_BUTTON                              :{BLACK}Predchádzajúci sprite
STR_SPRITE_ALIGNER_PREVIOUS_TOOLTIP                             :{BLACK}Prejsť na predchádzajúci normálny sprite, vynechajúc akékoľvek falošné/prefarbené sprites a sprites fontu použité na začiatku
STR_SPRITE_ALIGNER_SPRITE_TOOLTIP                               :{BLACK}Reprezentuje aktuálne zvolený objekt. Zarovnanie je ignorované pri vykresľovaní objektu
STR_SPRITE_ALIGNER_MOVE_TOOLTIP                                 :{BLACK}Pri hýbaní objektom, sa menia X a Y súradnice
STR_SPRITE_ALIGNER_RESET_BUTTON                                 :{BLACK}Resetovať relatívne
STR_SPRITE_ALIGNER_RESET_TOOLTIP                                :{BLACK}Resetovať aktuálne relatívne posunutie
STR_SPRITE_ALIGNER_OFFSETS_ABS                                  :{BLACK}X offset: {NUM}, Y offset: {NUM} (absolútne)
STR_SPRITE_ALIGNER_OFFSETS_REL                                  :{BLACK}X offset: {NUM}, Y offset: {NUM} (relatívne)
STR_SPRITE_ALIGNER_PICKER_BUTTON                                :{BLACK}Vybrať objekt
STR_SPRITE_ALIGNER_PICKER_TOOLTIP                               :{BLACK}Vyberte objekt z obrazovky

STR_SPRITE_ALIGNER_GOTO_CAPTION                                 :{WHITE}Ísť na objekt

# NewGRF (self) generated warnings/errors
STR_NEWGRF_ERROR_MSG_INFO                                       :{SILVER}{STRING}
STR_NEWGRF_ERROR_MSG_WARNING                                    :{RED}Upozornenie: {SILVER}{STRING}
STR_NEWGRF_ERROR_MSG_ERROR                                      :{RED}Chyba: {SILVER}{STRING}
STR_NEWGRF_ERROR_MSG_FATAL                                      :{RED}Kritická chyba: {SILVER}{STRING}
STR_NEWGRF_ERROR_FATAL_POPUP                                    :{WHITE}Nastala závažná chyba NewGRF:{}{STRING}
STR_NEWGRF_ERROR_VERSION_NUMBER                                 :{1:STRING} nebude fungovať s TTDPatch verziou nahlásenou OpenTTD.
STR_NEWGRF_ERROR_DOS_OR_WINDOWS                                 :{1:STRING} je pre verziu {STRING} TTD.
STR_NEWGRF_ERROR_UNSET_SWITCH                                   :{1:STRING} je navrhnutý pre použitie s {STRING}
STR_NEWGRF_ERROR_INVALID_PARAMETER                              :Neplatný parameter {1:STRING}: parameter {STRING} ({NUM})
STR_NEWGRF_ERROR_LOAD_BEFORE                                    :{1:STRING} musí byť načítaný pred {STRING}
STR_NEWGRF_ERROR_LOAD_AFTER                                     :{1:STRING} musí byť načítaný po {STRING}
STR_NEWGRF_ERROR_OTTD_VERSION_NUMBER                            :{1:STRING} vyžaduje verziu OpenTTD {STRING} alebo vyššiu.
STR_NEWGRF_ERROR_AFTER_TRANSLATED_FILE                          :GRF súbor bol navrhnutý na preklad
STR_NEWGRF_ERROR_TOO_MANY_NEWGRFS_LOADED                        :Načítaných priveľa súborov NewGRF.
STR_NEWGRF_ERROR_STATIC_GRF_CAUSES_DESYNC                       :Načítanie {1:STRING} ako statického NewGRF s {STRING} môže spôsobiť chybné zobrazenie.
STR_NEWGRF_ERROR_UNEXPECTED_SPRITE                              :Neočakávaný sprite (sprite {3:NUM})
STR_NEWGRF_ERROR_UNKNOWN_PROPERTY                               :Neznáma vlastnosť Action 0 {4:HEX} (sprite {3:NUM})
STR_NEWGRF_ERROR_INVALID_ID                                     :Pokus o použitie neplatného ID (sprite {3:NUM})
STR_NEWGRF_ERROR_CORRUPT_SPRITE                                 :{YELLOW}{STRING} obsahuje poškodený sprite. Všetky poškodené sprajty budú zobrazené ako červený otáznik (?).
STR_NEWGRF_ERROR_MULTIPLE_ACTION_8                              :Obsahuje viacnásobné záznamy Action 8 (sprite {3:NUM})
STR_NEWGRF_ERROR_READ_BOUNDS                                    :Čítanie za koncom pseudo-sprite (sprite {3:NUM})
STR_NEWGRF_ERROR_GRM_FAILED                                     :Požadované GRF prostriedky nie sú dosupné (sprite {3:NUM})
STR_NEWGRF_ERROR_FORCEFULLY_DISABLED                            :{1:STRING} bol vypnutý {STRING}
STR_NEWGRF_ERROR_INVALID_SPRITE_LAYOUT                          :Nesprávny/neznámy formát rozloženia sprite(ov) (sprite {3:NUM})

# NewGRF related 'general' warnings
STR_NEWGRF_POPUP_CAUTION_CAPTION                                :{WHITE}Upozornenie!
STR_NEWGRF_CONFIRMATION_TEXT                                    :{YELLOW}Chystáte sa vykonať zmeny počas spustenej hry, čo môže spôsobiť pád hry alebo poškodiť uloženú hru. Neposielajte chybové hlásenia o tejto skutočnosti.{}Ste si naozaj istý, že chcete zmeny vykonať?

STR_NEWGRF_DUPLICATE_GRFID                                      :{WHITE}Nie je možné pridať súbor: duplicitné GRF ID
STR_NEWGRF_COMPATIBLE_LOADED                                    :{ORANGE}Príslušný súbor nenájdený (použitý kompatibilný GRF)
STR_NEWGRF_TOO_MANY_NEWGRFS                                     :{WHITE}Nie je možné pridať súbor. Bol dosiahnutý limit pre NewGRF súbory.

STR_NEWGRF_COMPATIBLE_LOAD_WARNING                              :{WHITE}Kompatibilné súbory GRF použité namiesto chýbajúcich
STR_NEWGRF_DISABLED_WARNING                                     :{WHITE}Chýbajúce súbory GRF boli vypnuté
STR_NEWGRF_UNPAUSE_WARNING_TITLE                                :{YELLOW}Chýba(jú) GRF súbor(y)
STR_NEWGRF_UNPAUSE_WARNING                                      :{WHITE}Odpauzovanie môže spôsobit pád OpenTTD. Nezaznamenávajte nasledujúce chyby.{}Naozaj chcete odpauzovat?

# NewGRF status
STR_NEWGRF_LIST_NONE                                            :Žiadne
STR_NEWGRF_LIST_ALL_FOUND                                       :Všetky súbory nájdené
STR_NEWGRF_LIST_COMPATIBLE                                      :{YELLOW}Nájdené kompatibilné súbory
STR_NEWGRF_LIST_MISSING                                         :{RED}Chýbajúce súbory

# NewGRF 'it's broken' warnings
STR_NEWGRF_BROKEN                                               :{WHITE}Správanie NewGRF '{STRING}' môže sposobiť chybu obrazu a/alebo pád hry.
STR_NEWGRF_BROKEN_POWERED_WAGON                                 :{WHITE}Zmenilo stav hnacieho vozidla v '{1:ENGINE}' keď nebolo v depe.
STR_NEWGRF_BROKEN_VEHICLE_LENGTH                                :{WHITE}Zmenilo dĺžku vozidla '{1:ENGINE}' keď nebolo v depe.
STR_NEWGRF_BROKEN_CAPACITY                                      :{WHITE}Bola zmenená kapacita vozidla '{1:ENGINE}', hoci nebolo v depe alebo prestavané
STR_BROKEN_VEHICLE_LENGTH                                       :{WHITE}Vlak '{VEHICLE}' patriaci '{COMPANY}' má neplatnú dlžku. Pravdeposobne to spôsobil problém s NewGRF. Môže nastať chybné zobrazenie alebo pád hry.

STR_NEWGRF_BUGGY                                                :{WHITE}NewGRF '{STRING}' poskytuje nesprávne informácie.
STR_NEWGRF_BUGGY_ARTICULATED_CARGO                              :{WHITE}Informácia o zmene nákladu pre'{1:ENGINE}' sa líši od konštrukčného listu pri kúpe. Môže to spôsobiť, že nové vozidlá sa nebudú prerábať na určitý tovar korektne.
STR_NEWGRF_BUGGY_ENDLESS_PRODUCTION_CALLBACK                    :{WHITE}'{1:STRING}' spôsobil nekonečnú slučku v spätnom odvolávaní produkcie.
STR_NEWGRF_BUGGY_UNKNOWN_CALLBACK_RESULT                        :{WHITE}Callback {1:HEX} vrátil neznámy alebo chybný výsledok {2:HEX}

# 'User removed essential NewGRFs'-placeholders for stuff without specs
STR_NEWGRF_INVALID_CARGO                                        :<neplatný náklad>
STR_NEWGRF_INVALID_CARGO_ABBREV                                 :??
STR_NEWGRF_INVALID_CARGO_QUANTITY                               :{COMMA} jednot{P ka ky iek} <neplatného nákladu>
STR_NEWGRF_INVALID_ENGINE                                       :<chybný model rušňa>
STR_NEWGRF_INVALID_INDUSTRYTYPE                                 :<neplatný priemysel>

# Placeholders for other invalid stuff, e.g. vehicles that have gone (Game Script).
STR_INVALID_VEHICLE                                             :<neplatné vozidlo>

# NewGRF scanning window
STR_NEWGRF_SCAN_CAPTION                                         :{WHITE}Skenovanie NewGRFov
STR_NEWGRF_SCAN_MESSAGE                                         :{BLACK}Skenovanie NewGRFs. Môže chvíľu trvať v závislosti od množstva...
STR_NEWGRF_SCAN_STATUS                                          :{BLACK}{NUM} NewGRF{P o a ""} má naskenované z odhadovaných {NUM} NewGRF{P o a ""}
STR_NEWGRF_SCAN_ARCHIVES                                        :Skenovanie archívov

# Sign list window
STR_SIGN_LIST_CAPTION                                           :{WHITE}Zoznam popisov - {COMMA} popis{P "" y ov}
STR_SIGN_LIST_MATCH_CASE                                        :{BLACK}Vyžadovať správnu veľkosť písmen
STR_SIGN_LIST_MATCH_CASE_TOOLTIP                                :{BLACK}Brať/nebrať do úvahy veľkosť písmen pri porovnávaní textu popisov s filtrovacím reťazcom

# Sign window
STR_EDIT_SIGN_CAPTION                                           :{WHITE}Upravit text popisu
STR_EDIT_SIGN_NEXT_SIGN_TOOLTIP                                 :{BLACK}Prejst na dalsiu znacku
STR_EDIT_SIGN_PREVIOUS_SIGN_TOOLTIP                             :{BLACK}Prejsť na predchádzajúcu značku

STR_EDIT_SIGN_SIGN_OSKTITLE                                     :{BLACK}Zadajte názov pre popis

# Town directory window
STR_TOWN_DIRECTORY_CAPTION                                      :{WHITE}Mestá
STR_TOWN_DIRECTORY_NONE                                         :{ORANGE}- Žiadne -
STR_TOWN_DIRECTORY_TOWN                                         :{ORANGE}{TOWN}{BLACK} ({COMMA})
STR_TOWN_DIRECTORY_LIST_TOOLTIP                                 :{BLACK}Názvy miest - kliknite na názov pre pohľad na mesto. Ctrl+klik otvorí nové okno s pohľadom na mesto
STR_TOWN_POPULATION                                             :{BLACK}Svetová populácia: {COMMA}

# Town view window
STR_TOWN_VIEW_TOWN_CAPTION                                      :{WHITE}{TOWN}
STR_TOWN_VIEW_CITY_CAPTION                                      :{WHITE}{TOWN} (Mesto)
STR_TOWN_VIEW_POPULATION_HOUSES                                 :{BLACK}Obyvateľstvo: {ORANGE}{COMMA}{BLACK}  Domov: {ORANGE}{COMMA}
STR_TOWN_VIEW_CARGO_FOR_TOWNGROWTH                              :{BLACK}Tovar potrebný k rozrastu mesta:
STR_TOWN_VIEW_CARGO_FOR_TOWNGROWTH_REQUIRED_GENERAL             :{ORANGE}{STRING}{RED} potrebný
STR_TOWN_VIEW_CARGO_FOR_TOWNGROWTH_REQUIRED_WINTER              :{ORANGE}{STRING}{BLACK} potrebné v zime
STR_TOWN_VIEW_CARGO_FOR_TOWNGROWTH_DELIVERED_GENERAL            :{ORANGE}{STRING}{GREEN} doručené
STR_TOWN_VIEW_CARGO_FOR_TOWNGROWTH_REQUIRED                     :{ORANGE}{CARGO_TINY} / {CARGO_LONG}{RED} (stále potrebné)
STR_TOWN_VIEW_CARGO_FOR_TOWNGROWTH_DELIVERED                    :{ORANGE}{CARGO_TINY} / {CARGO_LONG}{GREEN} (doručené)
STR_TOWN_VIEW_TOWN_GROWS_EVERY                                  :{BLACK}Mesto rastie každ{P 0 ý é ých} {ORANGE}{COMMA}{BLACK} {P deň dni dní}
STR_TOWN_VIEW_TOWN_GROWS_EVERY_FUNDED                           :{BLACK}Mesto rastie každ{P 0 ý é ých} {ORANGE}{COMMA}{BLACK} {P deň dni dní} (dotované)
STR_TOWN_VIEW_TOWN_GROW_STOPPED                                 :{BLACK}Mesto {RED}nerastie{BLACK}
STR_TOWN_VIEW_NOISE_IN_TOWN                                     :{BLACK}Hlukový limit v meste: {ORANGE}{COMMA}{BLACK}  max.: {ORANGE}{COMMA}
STR_TOWN_VIEW_CENTER_TOOLTIP                                    :{BLACK}Vycentrovať pohľad na pozíciu mesta. Ctrl+klik otvorí nové okno s pohľadom na mesto
STR_TOWN_VIEW_LOCAL_AUTHORITY_BUTTON                            :{BLACK}Miestna správa
STR_TOWN_VIEW_LOCAL_AUTHORITY_TOOLTIP                           :{BLACK}Zobraziť informácie o miestnej správe
STR_TOWN_VIEW_RENAME_TOOLTIP                                    :{BLACK}Zmeniť názov mesta

STR_TOWN_VIEW_EXPAND_BUTTON                                     :{BLACK}Rozsirit
STR_TOWN_VIEW_EXPAND_TOOLTIP                                    :{BLACK}Zväčšiť veľkosť mesta
STR_TOWN_VIEW_DELETE_BUTTON                                     :{BLACK}Vymazať
STR_TOWN_VIEW_DELETE_TOOLTIP                                    :{BLACK}Kompletne vymazať toto mesto

STR_TOWN_VIEW_RENAME_TOWN_BUTTON                                :Premenovať mesto

# Town local authority window
STR_LOCAL_AUTHORITY_CAPTION                                     :{WHITE}Miestna správa {TOWN}
STR_LOCAL_AUTHORITY_COMPANY_RATINGS                             :{BLACK}Hodnotenie dopravných spoločností:
STR_LOCAL_AUTHORITY_COMPANY_RATING                              :{YELLOW}{COMPANY} {COMPANY_NUM}: {ORANGE}{STRING}
STR_LOCAL_AUTHORITY_ACTIONS_TITLE                               :{BLACK}Dostupné činnosti:
STR_LOCAL_AUTHORITY_ACTIONS_TOOLTIP                             :{BLACK}Čo sa dá urobiť v tomto meste - kliknúť na položku pre detaily
STR_LOCAL_AUTHORITY_DO_IT_BUTTON                                :{BLACK}Vykonať
STR_LOCAL_AUTHORITY_DO_IT_TOOLTIP                               :{BLACK}Vykonať činnosť zvýraznenú v zozname

STR_LOCAL_AUTHORITY_ACTION_SMALL_ADVERTISING_CAMPAIGN           :Malá reklamná kampaň
STR_LOCAL_AUTHORITY_ACTION_MEDIUM_ADVERTISING_CAMPAIGN          :Stredná reklamná kampaň
STR_LOCAL_AUTHORITY_ACTION_LARGE_ADVERTISING_CAMPAIGN           :Veľká reklamná kampaň
STR_LOCAL_AUTHORITY_ACTION_ROAD_RECONSTRUCTION                  :Financovať rekonštrukciu ciest
STR_LOCAL_AUTHORITY_ACTION_STATUE_OF_COMPANY                    :Postaviť sochu majiteľa spoločnosti
STR_LOCAL_AUTHORITY_ACTION_NEW_BUILDINGS                        :Financovať výstavbu budov
STR_LOCAL_AUTHORITY_ACTION_EXCLUSIVE_TRANSPORT                  :Zakúpiť exkluzívne dopravné práva
STR_LOCAL_AUTHORITY_ACTION_BRIBE                                :Podplatiť miestnu správu

STR_LOCAL_AUTHORITY_ACTION_TOOLTIP_SMALL_ADVERTISING            :{YELLOW}Spustiť malú reklamnú kampaň vašich dopravných služieb.{} Cena: {CURRENCY_LONG}
STR_LOCAL_AUTHORITY_ACTION_TOOLTIP_MEDIUM_ADVERTISING           :{YELLOW}Spustiť strednú reklamnú kampaň vašich dopravných služieb.{} Cena: {CURRENCY_LONG}
STR_LOCAL_AUTHORITY_ACTION_TOOLTIP_LARGE_ADVERTISING            :{YELLOW}Spustiť veľkú reklamnú kampaň vašich dopravných služieb.{} Cena: {CURRENCY_LONG}
STR_LOCAL_AUTHORITY_ACTION_TOOLTIP_ROAD_RECONSTRUCTION          :{YELLOW}Financovať rekonštrukciu mestskej cestnej siete. Spôsobí dopravný chaos a zápchy trvajúce ďalších 6 mesiacov.{} Cena: {CURRENCY_LONG}
STR_LOCAL_AUTHORITY_ACTION_TOOLTIP_STATUE_OF_COMPANY            :{YELLOW}Postaviť sochu na oslavu vašej spoločnosti.{} Cena: {CURRENCY_LONG}
STR_LOCAL_AUTHORITY_ACTION_TOOLTIP_NEW_BUILDINGS                :{YELLOW}Financovať výstavbu administratívnych a obchodných budov.{}Cena: {CURRENCY_LONG}
STR_LOCAL_AUTHORITY_ACTION_TOOLTIP_EXCLUSIVE_TRANSPORT          :{YELLOW}Zakúpiť exkluzívne dopravné práva na 1 rok pre vašu spoločnosť. Mestský úrad dovolí cestujúcim a nákladu používať len vaše stanice.{} Cena: {CURRENCY_LONG}
STR_LOCAL_AUTHORITY_ACTION_TOOLTIP_BRIBE                        :{YELLOW}Podplatiť miestnu správu pre zvýšenie hodnotenia tvojej spoločnosti, s rizikom ťažkého postihu pri odhalení!{}Cena: {CURRENCY_LONG}

# Goal window
STR_GOALS_CAPTION                                               :{WHITE}{COMPANY} Ciele
STR_GOALS_SPECTATOR_CAPTION                                     :{WHITE}Globálne ciele
STR_GOALS_GLOBAL_TITLE                                          :{BLACK}Globálne ciele:
STR_GOALS_TEXT                                                  :{ORANGE}{STRING}
STR_GOALS_NONE                                                  :{ORANGE}- Nič -
STR_GOALS_SPECTATOR_NONE                                        :{ORANGE}- Nepoužiteľné -
STR_GOALS_PROGRESS                                              :{ORANGE}{STRING}
STR_GOALS_PROGRESS_COMPLETE                                     :{GREEN}{STRING}
STR_GOALS_COMPANY_TITLE                                         :{BLACK}Ciele spoločnosti:
STR_GOALS_TOOLTIP_CLICK_ON_SERVICE_TO_CENTER                    :{BLACK}Klikni pre vycentrovanie na priemysel/mesto/políčko. Ctrl+klik otvorí nové okno s priemyslom/mestom/políčkom

# Goal question window
STR_GOAL_QUESTION_CAPTION_QUESTION                              :Otázka
STR_GOAL_QUESTION_CAPTION_INFORMATION                           :Informácie
STR_GOAL_QUESTION_CAPTION_WARNING                               :Varovanie
STR_GOAL_QUESTION_CAPTION_ERROR                                 :Chyba

############ Start of Goal Question button list
STR_GOAL_QUESTION_BUTTON_CANCEL                                 :Zrušiť
STR_GOAL_QUESTION_BUTTON_OK                                     :OK
STR_GOAL_QUESTION_BUTTON_NO                                     :Nie
STR_GOAL_QUESTION_BUTTON_YES                                    :Áno
STR_GOAL_QUESTION_BUTTON_DECLINE                                :Odmietnuť
STR_GOAL_QUESTION_BUTTON_ACCEPT                                 :Prijať
STR_GOAL_QUESTION_BUTTON_IGNORE                                 :Ingorovať
STR_GOAL_QUESTION_BUTTON_RETRY                                  :Skúsiť znova
STR_GOAL_QUESTION_BUTTON_PREVIOUS                               :Predchádzajúci
STR_GOAL_QUESTION_BUTTON_NEXT                                   :Nasledujúci
STR_GOAL_QUESTION_BUTTON_STOP                                   :Zastaviť
STR_GOAL_QUESTION_BUTTON_START                                  :Spustiť
STR_GOAL_QUESTION_BUTTON_GO                                     :Choď
STR_GOAL_QUESTION_BUTTON_CONTINUE                               :Pokračovať
STR_GOAL_QUESTION_BUTTON_RESTART                                :Spustiť znova
STR_GOAL_QUESTION_BUTTON_POSTPONE                               :Odložiť
STR_GOAL_QUESTION_BUTTON_SURRENDER                              :Vzdať
STR_GOAL_QUESTION_BUTTON_CLOSE                                  :Zavrieť
############ End of Goal Question button list

# Subsidies window
STR_SUBSIDIES_CAPTION                                           :{WHITE}Dotácie
STR_SUBSIDIES_OFFERED_TITLE                                     :{BLACK}Ponúknuté dotácie:
STR_SUBSIDIES_OFFERED_FROM_TO                                   :{ORANGE}{STRING} z {STRING} do {STRING}{YELLOW} ({DATE_SHORT})
STR_SUBSIDIES_NONE                                              :{ORANGE}Žiadne
STR_SUBSIDIES_SUBSIDISED_TITLE                                  :{BLACK}V súčasnosti poskytované dotácie:
STR_SUBSIDIES_SUBSIDISED_FROM_TO                                :{ORANGE}{STRING} z {STRING} do {STRING}{YELLOW} ({COMPANY}{YELLOW}, do {DATE_SHORT})
STR_SUBSIDIES_TOOLTIP_CLICK_ON_SERVICE_TO_CENTER                :{BLACK}Kliknúť na trasu pre centrovanie pohľadu na továreň/mesto

# Story book window
STR_STORY_BOOK_CAPTION                                          :{WHITE}{COMPANY} Kniha príbehov
STR_STORY_BOOK_SPECTATOR_CAPTION                                :{WHITE}Globálna kniha príbehov
STR_STORY_BOOK_TITLE                                            :{YELLOW}{STRING}
STR_STORY_BOOK_GENERIC_PAGE_ITEM                                :Strana {NUM}
STR_STORY_BOOK_SEL_PAGE_TOOLTIP                                 :{BLACK}Skočiť na určitú stranu výberom zo zoznamu
STR_STORY_BOOK_PREV_PAGE                                        :{BLACK}Predchádzajúca
STR_STORY_BOOK_PREV_PAGE_TOOLTIP                                :{BLACK}Ísť na predchádzajúcu stranu
STR_STORY_BOOK_NEXT_PAGE                                        :{BLACK}Ďalšia
STR_STORY_BOOK_NEXT_PAGE_TOOLTIP                                :{BLACK}Ísť na ďalšiu stranu
STR_STORY_BOOK_INVALID_GOAL_REF                                 :{RED}Neplatný odkaz na cieľ

# Station list window
STR_STATION_LIST_TOOLTIP                                        :{BLACK}Názvy staníc - klikni pre pohľad na polohu stanice. Ctrl+klik presunie pohľad na stanicu
STR_STATION_LIST_USE_CTRL_TO_SELECT_MORE                        :{BLACK}Podržte CTRL pre výber viacerých položiek
STR_STATION_LIST_CAPTION                                        :{WHITE}{COMPANY} - {COMMA} Stanic{P a e ""}
STR_STATION_LIST_STATION                                        :{YELLOW}{STATION} {STATION_FEATURES}
STR_STATION_LIST_WAYPOINT                                       :{YELLOW}{WAYPOINT}
STR_STATION_LIST_NONE                                           :{YELLOW}- Žiadne -
STR_STATION_LIST_SELECT_ALL_FACILITIES                          :{BLACK}Oznacit vsetky moznosti
STR_STATION_LIST_SELECT_ALL_TYPES                               :{BLACK}Označiť všetky druhy nákladu (vrátane nečakajúceho na prepravu)
STR_STATION_LIST_NO_WAITING_CARGO                               :{BLACK}Nečaká žiadny typ nákladu

# Station view window
STR_STATION_VIEW_CAPTION                                        :{WHITE}{STATION} {STATION_FEATURES}
STR_STATION_VIEW_WAITING_CARGO                                  :{WHITE}{CARGO_LONG}
STR_STATION_VIEW_EN_ROUTE_FROM                                  :{YELLOW}({CARGO_SHORT} z {STATION})
STR_STATION_VIEW_RESERVED                                       :{YELLOW}({CARGO_SHORT} rezervované pre nakladanie)

STR_STATION_VIEW_ACCEPTS_BUTTON                                 :{BLACK}Prijíma
STR_STATION_VIEW_ACCEPTS_TOOLTIP                                :{BLACK}Zobraziť zoznam prijímaného nákladu
STR_STATION_VIEW_ACCEPTS_CARGO                                  :{BLACK}Prijíma: {WHITE}{CARGO_LIST}

STR_STATION_VIEW_EXCLUSIVE_RIGHTS_SELF                          :{BLACK}Táto stanica má exkluzívne prepravné práva v tomto meste.
STR_STATION_VIEW_EXCLUSIVE_RIGHTS_COMPANY                       :Spoločnosť {YELLOW}{COMPANY}{BLACK} si kúpila exkluzívne prepravné práva v tomto meste

STR_STATION_VIEW_RATINGS_BUTTON                                 :{BLACK}Hodnotenie
STR_STATION_VIEW_RATINGS_TOOLTIP                                :{BLACK}Zobraziť hodnotenia stanice
STR_STATION_VIEW_SUPPLY_RATINGS_TITLE                           :{BLACK}Mesačné zásobovanie a lokálne hodnotenie
STR_STATION_VIEW_CARGO_SUPPLY_RATING                            :{WHITE}{STRING}: {YELLOW}{COMMA} / {STRING} ({COMMA}%)

STR_STATION_VIEW_GROUP                                          :{BLACK}Zoskupiť podľa
STR_STATION_VIEW_WAITING_STATION                                :Stanica: Čakajúce
STR_STATION_VIEW_WAITING_AMOUNT                                 :Množstvo: Čakajúce
STR_STATION_VIEW_PLANNED_STATION                                :Stanica: Plánované
STR_STATION_VIEW_PLANNED_AMOUNT                                 :Množstvo: Plánované
STR_STATION_VIEW_FROM                                           :{YELLOW}{CARGO_SHORT} z {STATION}
STR_STATION_VIEW_VIA                                            :{YELLOW}{CARGO_SHORT} cez {STATION}
STR_STATION_VIEW_TO                                             :{YELLOW}{CARGO_SHORT} do {STATION}
STR_STATION_VIEW_FROM_ANY                                       :{RED}{CARGO_SHORT} z neznámej stanice
STR_STATION_VIEW_TO_ANY                                         :{RED}{CARGO_SHORT} do akejkoľvek stanice
STR_STATION_VIEW_VIA_ANY                                        :{RED}{CARGO_SHORT} cez akúkoľvek stanicu
STR_STATION_VIEW_FROM_HERE                                      :{GREEN}{CARGO_SHORT} z tejto stanice
STR_STATION_VIEW_VIA_HERE                                       :{GREEN}{CARGO_SHORT} zastavuje v tejto stanici
STR_STATION_VIEW_TO_HERE                                        :{GREEN}{CARGO_SHORT} na túto stanicu
STR_STATION_VIEW_NONSTOP                                        :{YELLOW}{CARGO_SHORT} bez zastávky

STR_STATION_VIEW_GROUP_S_V_D                                    :Odkiaľ-Cez-Kam
STR_STATION_VIEW_GROUP_S_D_V                                    :Odkiaľ-Kam-Cez
STR_STATION_VIEW_GROUP_V_S_D                                    :Cez-Odkiaľ-Kam
STR_STATION_VIEW_GROUP_V_D_S                                    :Cez-Kam-Odkiaľ
STR_STATION_VIEW_GROUP_D_S_V                                    :Kam-Odkiaľ-Cez
STR_STATION_VIEW_GROUP_D_V_S                                    :Kam-Cez-Odkiaľ

############ range for rating starts
STR_CARGO_RATING_APPALLING                                      :Hrozné
STR_CARGO_RATING_VERY_POOR                                      :Veľmi zlé
STR_CARGO_RATING_POOR                                           :Zlé
STR_CARGO_RATING_MEDIOCRE                                       :Priemerné
STR_CARGO_RATING_GOOD                                           :Dobré
STR_CARGO_RATING_VERY_GOOD                                      :Veľmi dobré
STR_CARGO_RATING_EXCELLENT                                      :Výborné
STR_CARGO_RATING_OUTSTANDING                                    :Perfektné
############ range for rating ends

STR_STATION_VIEW_CENTER_TOOLTIP                                 :{BLACK}Vycentrovať pohľad na pozíciu stanice. Ctrl+klik otvorí nové okno s pohľadom na stanicu
STR_STATION_VIEW_RENAME_TOOLTIP                                 :{BLACK}Zmeniť názov stanice

STR_STATION_VIEW_SCHEDULED_TRAINS_TOOLTIP                       :{BLACK}Zobraziť všetky vlaky, ktoré majú túto stanicu v cestovnom poriadku
STR_STATION_VIEW_SCHEDULED_ROAD_VEHICLES_TOOLTIP                :{BLACK}Zobraziť všetky autá, ktoré majú túto stanicu v cestovnom poriadku
STR_STATION_VIEW_SCHEDULED_AIRCRAFT_TOOLTIP                     :{BLACK}Zobraziť všetky lietadlá, ktoré majú túto stanicu v cestovnom poriadku
STR_STATION_VIEW_SCHEDULED_SHIPS_TOOLTIP                        :{BLACK}Zobraziť všetky lode, ktoré majú túto stanicu v cestovnom poriadku

STR_STATION_VIEW_RENAME_STATION_CAPTION                         :Premenovať stanicu/vykládku

STR_STATION_VIEW_CLOSE_AIRPORT                                  :{BLACK}Uzavri letisko
STR_STATION_VIEW_CLOSE_AIRPORT_TOOLTIP                          :{BLACK}Zakáž lietadlám pristávať na tomto letisku

# Waypoint/buoy view window
STR_WAYPOINT_VIEW_CAPTION                                       :{WHITE}{WAYPOINT}
STR_WAYPOINT_VIEW_CENTER_TOOLTIP                                :{BLACK}Vycentrovať pohľad na umiestnenie navádzača
STR_WAYPOINT_VIEW_CHANGE_WAYPOINT_NAME                          :{BLACK}Zmeniť meno smerového bodu
STR_BUOY_VIEW_CENTER_TOOLTIP                                    :{BLACK}Vycentrovať pohľad na umiestnenie bójky
STR_BUOY_VIEW_CHANGE_BUOY_NAME                                  :{BLACK}Zmeniť meno bójky

STR_EDIT_WAYPOINT_NAME                                          :{WHITE}Upraviť názvy smerových bodov

# Finances window
STR_FINANCES_CAPTION                                            :{WHITE}Financie spoločnosti {COMPANY} {BLACK}{COMPANY_NUM}
STR_FINANCES_EXPENDITURE_INCOME_TITLE                           :{WHITE}Výdavky/Príjmy
STR_FINANCES_YEAR                                               :{WHITE}{NUM}
STR_FINANCES_SECTION_CONSTRUCTION                               :{GOLD}Výstavba
STR_FINANCES_SECTION_NEW_VEHICLES                               :{GOLD}Nové vozidlá
STR_FINANCES_SECTION_TRAIN_RUNNING_COSTS                        :{GOLD}Prevádzka vlakov
STR_FINANCES_SECTION_ROAD_VEHICLE_RUNNING_COSTS                 :{GOLD}Prevádzka automobilov
STR_FINANCES_SECTION_AIRCRAFT_RUNNING_COSTS                     :{GOLD}Prevádzka lietadiel
STR_FINANCES_SECTION_SHIP_RUNNING_COSTS                         :{GOLD}Prevádzka lodí
STR_FINANCES_SECTION_PROPERTY_MAINTENANCE                       :{GOLD}Údržba majetku
STR_FINANCES_SECTION_TRAIN_INCOME                               :{GOLD}Tržby vlakov
STR_FINANCES_SECTION_ROAD_VEHICLE_INCOME                        :{GOLD}Tržby automobilov
STR_FINANCES_SECTION_AIRCRAFT_INCOME                            :{GOLD}Tržby lietadiel
STR_FINANCES_SECTION_SHIP_INCOME                                :{GOLD}Tržby lodí
STR_FINANCES_SECTION_LOAN_INTEREST                              :{GOLD}Úroky
STR_FINANCES_SECTION_OTHER                                      :{GOLD}Ostatné
STR_FINANCES_NEGATIVE_INCOME                                    :{BLACK}-{CURRENCY_LONG}
STR_FINANCES_POSITIVE_INCOME                                    :{BLACK}+{CURRENCY_LONG}
STR_FINANCES_TOTAL_CAPTION                                      :{WHITE}Spolu:
STR_FINANCES_BANK_BALANCE_TITLE                                 :{WHITE}Zostatok na účte v banke
STR_FINANCES_LOAN_TITLE                                         :{WHITE}Úver
STR_FINANCES_MAX_LOAN                                           :{WHITE}Maximálny úver: {BLACK}{CURRENCY_LONG}
STR_FINANCES_TOTAL_CURRENCY                                     :{BLACK}{CURRENCY_LONG}
STR_FINANCES_BORROW_BUTTON                                      :{BLACK}Požičať {CURRENCY_LONG}
STR_FINANCES_BORROW_TOOLTIP                                     :{BLACK}Zvýšiť veľkosť úveru. Crtl+klik požičia koľko sa dá
STR_FINANCES_REPAY_BUTTON                                       :{BLACK}Splatiť {CURRENCY_LONG}
STR_FINANCES_REPAY_TOOLTIP                                      :{BLACK}Splatiť časť úveru
STR_FINANCES_INFRASTRUCTURE_BUTTON                              :{BLACK}Infraštruktúra

# Company view
STR_COMPANY_VIEW_CAPTION                                        :{WHITE}{COMPANY} {BLACK}{COMPANY_NUM}
STR_COMPANY_VIEW_PRESIDENT_MANAGER_TITLE                        :{WHITE}{PRESIDENT_NAME}{}{GOLD}(Prezident)

STR_COMPANY_VIEW_INAUGURATED_TITLE                              :{GOLD}Zvolený: {WHITE}{NUM}
STR_COMPANY_VIEW_COLOUR_SCHEME_TITLE                            :{GOLD}Farebná schéma:
STR_COMPANY_VIEW_VEHICLES_TITLE                                 :{GOLD}Stroje:
STR_COMPANY_VIEW_TRAINS                                         :{WHITE}{COMMA} vlak{P "" y ov}
STR_COMPANY_VIEW_ROAD_VEHICLES                                  :{WHITE}{COMMA} automobil{P "" y ov}
STR_COMPANY_VIEW_AIRCRAFT                                       :{WHITE}{COMMA} lietad{P lo la iel}
STR_COMPANY_VIEW_SHIPS                                          :{WHITE}{COMMA} lod{P "" e i}
STR_COMPANY_VIEW_VEHICLES_NONE                                  :{WHITE}Žiadne
STR_COMPANY_VIEW_COMPANY_VALUE                                  :{GOLD}Hodnota spolocnosti: {WHITE}{CURRENCY_LONG}
STR_COMPANY_VIEW_SHARES_OWNED_BY                                :{WHITE}({COMMA}% vlastní {COMPANY})
STR_COMPANY_VIEW_INFRASTRUCTURE                                 :{GOLD}Infraštruktúra:
STR_COMPANY_VIEW_INFRASTRUCTURE_RAIL                            :{WHITE}{COMMA} políč{P ko ka ok} železnice
STR_COMPANY_VIEW_INFRASTRUCTURE_ROAD                            :{WHITE}{COMMA} políč{P ko ka ok} cesty
STR_COMPANY_VIEW_INFRASTRUCTURE_WATER                           :{WHITE}{COMMA} políč{P ko ka ok} vody
STR_COMPANY_VIEW_INFRASTRUCTURE_STATION                         :{WHITE}{COMMA} políč{P ko ka ok} stanice
STR_COMPANY_VIEW_INFRASTRUCTURE_AIRPORT                         :{WHITE}{COMMA} let{P isko iská ísk}
STR_COMPANY_VIEW_INFRASTRUCTURE_NONE                            :{WHITE}Žiadne

STR_COMPANY_VIEW_BUILD_HQ_BUTTON                                :{BLACK}Postaviť sídlo
STR_COMPANY_VIEW_BUILD_HQ_TOOLTIP                               :{BLACK}Postaviť sídlo firmy
STR_COMPANY_VIEW_VIEW_HQ_BUTTON                                 :{BLACK}Pozriet sidlo
STR_COMPANY_VIEW_VIEW_HQ_TOOLTIP                                :{BLACK}Pozrieť sídlo firmy
STR_COMPANY_VIEW_RELOCATE_HQ                                    :{BLACK}Premiestnit sidlo
STR_COMPANY_VIEW_RELOCATE_COMPANY_HEADQUARTERS                  :{BLACK}Sídlo spoločnosti je možné premiestniť za 1% hodnoty spoločnosti. Shift+klik zobrazí predpokladanú cenu
STR_COMPANY_VIEW_INFRASTRUCTURE_BUTTON                          :{BLACK}Detaily
STR_COMPANY_VIEW_INFRASTRUCTURE_TOOLTIP                         :{BLACK}Ukázať detailné počty infraštruktúry
STR_COMPANY_VIEW_GIVE_MONEY_BUTTON                              :{BLACK}Previesť peniaze

STR_COMPANY_VIEW_NEW_FACE_BUTTON                                :{BLACK}Nová tvár
STR_COMPANY_VIEW_NEW_FACE_TOOLTIP                               :{BLACK}Vybrať novú tvár prezidenta
STR_COMPANY_VIEW_COLOUR_SCHEME_BUTTON                           :{BLACK}Farebná schéma
STR_COMPANY_VIEW_COLOUR_SCHEME_TOOLTIP                          :{BLACK}Zmeniť vzhľad spoločnosti
STR_COMPANY_VIEW_COMPANY_NAME_BUTTON                            :{BLACK}Názov spoločnosti
STR_COMPANY_VIEW_COMPANY_NAME_TOOLTIP                           :{BLACK}Zmeniť názov spoločnosti
STR_COMPANY_VIEW_PRESIDENT_NAME_BUTTON                          :{BLACK}Meno prezidenta
STR_COMPANY_VIEW_PRESIDENT_NAME_TOOLTIP                         :{BLACK}Zmeniť meno prezidenta

STR_COMPANY_VIEW_BUY_SHARE_BUTTON                               :{BLACK}Kúpiť 25% podiel v spoločnosti
STR_COMPANY_VIEW_SELL_SHARE_BUTTON                              :{BLACK}Predať 25% podiel v spoločnosti
STR_COMPANY_VIEW_BUY_SHARE_TOOLTIP                              :{BLACK}Kúpiť 25% podiel v tejto spoločnosti. Shift+klik zobrazí predpokladanú cenu bez zakúpenia podielu.
STR_COMPANY_VIEW_SELL_SHARE_TOOLTIP                             :{BLACK}Predať 25% podiel v tejto spoločnosti. Shift+klik zobrazí predpokladanú cenu bez predaja podielu.

STR_COMPANY_VIEW_COMPANY_NAME_QUERY_CAPTION                     :Názov spoločnosti
STR_COMPANY_VIEW_PRESIDENT_S_NAME_QUERY_CAPTION                 :Meno prezidenta
STR_COMPANY_VIEW_GIVE_MONEY_QUERY_CAPTION                       :Vložte čiastku ktorú chcete dať

STR_BUY_COMPANY_MESSAGE                                         :{WHITE}Hľadáme záujemcu o kúpu našej spoločnosti{}{}Chcete kúpiť našu spoločnosť {COMPANY} za {CURRENCY_LONG}?

# Company infrastructure window
STR_COMPANY_INFRASTRUCTURE_VIEW_CAPTION                         :{WHITE}Infraštruktúra spoločnosti {COMPANY}
STR_COMPANY_INFRASTRUCTURE_VIEW_RAIL_SECT                       :{GOLD}Políčka železnice:
STR_COMPANY_INFRASTRUCTURE_VIEW_SIGNALS                         :{WHITE}Semafóry
STR_COMPANY_INFRASTRUCTURE_VIEW_ROAD_SECT                       :{GOLD}Políčka cesty:
STR_COMPANY_INFRASTRUCTURE_VIEW_ROAD                            :{WHITE}Cesta
STR_COMPANY_INFRASTRUCTURE_VIEW_TRAMWAY                         :{WHITE}Električka
STR_COMPANY_INFRASTRUCTURE_VIEW_WATER_SECT                      :{GOLD}Vodné políčka:
STR_COMPANY_INFRASTRUCTURE_VIEW_CANALS                          :{WHITE}Kanále
STR_COMPANY_INFRASTRUCTURE_VIEW_STATION_SECT                    :{GOLD}Stanice:
STR_COMPANY_INFRASTRUCTURE_VIEW_STATIONS                        :{WHITE}Políčka staníc
STR_COMPANY_INFRASTRUCTURE_VIEW_AIRPORTS                        :{WHITE}Letiská
STR_COMPANY_INFRASTRUCTURE_VIEW_TOTAL                           :{WHITE}{CURRENCY_LONG}/rok

# Industry directory
STR_INDUSTRY_DIRECTORY_CAPTION                                  :{WHITE}Priemysel
STR_INDUSTRY_DIRECTORY_NONE                                     :{ORANGE}- Nič -
STR_INDUSTRY_DIRECTORY_ITEM                                     :{ORANGE}{INDUSTRY}{BLACK} ({CARGO_LONG}{STRING}){YELLOW} ({COMMA}% prepraven{P é é ých})
STR_INDUSTRY_DIRECTORY_ITEM_TWO                                 :{ORANGE}{INDUSTRY}{BLACK} ({CARGO_LONG}{STRING}/{CARGO_LONG}{STRING}){YELLOW} ({COMMA}%/{COMMA}% prepraven{P é é ých})
STR_INDUSTRY_DIRECTORY_ITEM_NOPROD                              :{ORANGE}{INDUSTRY}
STR_INDUSTRY_DIRECTORY_LIST_CAPTION                             :{BLACK}Názvy priemyslu - klikni na meno pre vycentrovanie priemyslu na stred obrazovky

# Industry view
STR_INDUSTRY_VIEW_CAPTION                                       :{WHITE}{INDUSTRY}
STR_INDUSTRY_VIEW_PRODUCTION_LAST_MONTH_TITLE                   :{BLACK}Produkcia za posledný mesiac
STR_INDUSTRY_VIEW_TRANSPORTED                                   :{YELLOW}{CARGO_LONG}{STRING}{BLACK} ({COMMA}% prepraven{P é é ých})
STR_INDUSTRY_VIEW_LOCATION_TOOLTIP                              :{BLACK}Vycentrovať pohľad na pozíciu továrne. Ctrl+klik otvorí nové okno s pohľadom na továreň
STR_INDUSTRY_VIEW_PRODUCTION_LEVEL                              :{BLACK}Úroveň produkcie: {YELLOW}{COMMA}%
STR_INDUSTRY_VIEW_INDUSTRY_ANNOUNCED_CLOSURE                    :{YELLOW}Priemysel oznámil blížiace sa uzatvorenie!



STR_CONFIG_GAME_PRODUCTION                                      :{WHITE}Zmeniť produkciu (násobky 8, až do 2040)
STR_CONFIG_GAME_PRODUCTION_LEVEL                                :{WHITE}Zmeniť úroveň produkcie (percentuálne, až do 800%)

# Vehicle lists
STR_VEHICLE_LIST_TRAIN_CAPTION                                  :{WHITE}{STRING} - {COMMA} Vlak{P "" y ov}
STR_VEHICLE_LIST_ROAD_VEHICLE_CAPTION                           :{WHITE}{STRING} - {COMMA} Automobil{P "" y ov}
STR_VEHICLE_LIST_SHIP_CAPTION                                   :{WHITE}{STRING} - {COMMA} Lod{P "" e i}
STR_VEHICLE_LIST_AIRCRAFT_CAPTION                               :{WHITE}{STRING} - {COMMA} Lietad{P lo la iel}

STR_VEHICLE_LIST_TRAIN_LIST_TOOLTIP                             :{BLACK}Vlaky - kliknut na vlak pre informacie
STR_VEHICLE_LIST_ROAD_VEHICLE_TOOLTIP                           :{BLACK}Automobily - kliknutím na vozidlo sa zobrazia detaily
STR_VEHICLE_LIST_SHIP_TOOLTIP                                   :{BLACK}Lode - kliknut pre informacie
STR_VEHICLE_LIST_AIRCRAFT_TOOLTIP                               :{BLACK}Lietadlo - kliknut pre informacie

STR_VEHICLE_LIST_PROFIT_THIS_YEAR_LAST_YEAR                     :{TINY_FONT}{BLACK}Zisk tento rok: {CURRENCY_LONG} (posledný rok: {CURRENCY_LONG})

STR_VEHICLE_LIST_AVAILABLE_TRAINS                               :Dostupné vlaky
STR_VEHICLE_LIST_AVAILABLE_ROAD_VEHICLES                        :Dostupné vozidlá
STR_VEHICLE_LIST_AVAILABLE_SHIPS                                :Dostupné lode
STR_VEHICLE_LIST_AVAILABLE_AIRCRAFT                             :Dostupné lietadlá
STR_VEHICLE_LIST_AVAILABLE_ENGINES_TOOLTIP                      :{BLACK}Zobraziť zoznam dostupných dizajnov rušňov pre tento typ.

STR_VEHICLE_LIST_MANAGE_LIST                                    :{BLACK}Možnosti
STR_VEHICLE_LIST_MANAGE_LIST_TOOLTIP                            :{BLACK}Zadat príkazy všetkým vozidlám v zozname
STR_VEHICLE_LIST_REPLACE_VEHICLES                               :Vymena vozidiel
STR_VEHICLE_LIST_SEND_FOR_SERVICING                             :Vykonať servis

STR_VEHICLE_LIST_SEND_TRAIN_TO_DEPOT                            :Poslať do depa
STR_VEHICLE_LIST_SEND_ROAD_VEHICLE_TO_DEPOT                     :Poslat do garáže
STR_VEHICLE_LIST_SEND_SHIP_TO_DEPOT                             :Poslat do lodenice
STR_VEHICLE_LIST_SEND_AIRCRAFT_TO_HANGAR                        :Poslať do hangáru

STR_VEHICLE_LIST_MASS_STOP_LIST_TOOLTIP                         :{BLACK}Klikni pre zastavenie všetkých vozidiel v zozname
STR_VEHICLE_LIST_MASS_START_LIST_TOOLTIP                        :{BLACK}Klikni pre spustenie všetkých vozidiel v zozname

STR_VEHICLE_LIST_SHARED_ORDERS_LIST_CAPTION                     :{WHITE}Zdielané príkazy {COMMA} vozid{P la iel iel}

# Group window
STR_GROUP_ALL_TRAINS                                            :Všetky vlaky
STR_GROUP_ALL_ROAD_VEHICLES                                     :Všetky cestné vozidlá
STR_GROUP_ALL_SHIPS                                             :Všetky lode
STR_GROUP_ALL_AIRCRAFTS                                         :Všetky lietadlá

STR_GROUP_DEFAULT_TRAINS                                        :Nezaradené vlaky
STR_GROUP_DEFAULT_ROAD_VEHICLES                                 :Nezaradené vozidlá
STR_GROUP_DEFAULT_SHIPS                                         :Nezaradené lode
STR_GROUP_DEFAULT_AIRCRAFTS                                     :Nezaradené lietadlá

STR_GROUPS_CLICK_ON_GROUP_FOR_TOOLTIP                           :{BLACK}Skupiny - klikni na skupinu pre zobrazenie všetkých vozidiel skupiny. Ťahaj a Pusti pre usporiadanie hierarchiu v skupine
STR_GROUP_CREATE_TOOLTIP                                        :{BLACK}Klikni pre vytvorenie skupiny
STR_GROUP_DELETE_TOOLTIP                                        :{BLACK}Zrušiť vybranú skupinu
STR_GROUP_RENAME_TOOLTIP                                        :{BLACK}Premenovať vybranú skupinu
STR_GROUP_REPLACE_PROTECTION_TOOLTIP                            :{BLACK}Klikni pre znemožnenie automatického nahradzovania v skupine

STR_QUERY_GROUP_DELETE_CAPTION                                  :{WHITE}Vymazať skupinu
STR_GROUP_DELETE_QUERY_TEXT                                     :{WHITE}Ste si istý, že chcete vymazať túto skupinu a jej podskupiny?

STR_GROUP_ADD_SHARED_VEHICLE                                    :Pridat zdielané vozidlá
STR_GROUP_REMOVE_ALL_VEHICLES                                   :Odstrániť všetky vozidlá

STR_GROUP_RENAME_CAPTION                                        :{BLACK}Premenovať skupinu


# Build vehicle window
STR_BUY_VEHICLE_TRAIN_RAIL_CAPTION                              :Nove vlaky
STR_BUY_VEHICLE_TRAIN_ELRAIL_CAPTION                            :Nové elektrické lokomotívy a vagóny
STR_BUY_VEHICLE_TRAIN_MONORAIL_CAPTION                          :Nové jednokoľajové vlaky
STR_BUY_VEHICLE_TRAIN_MAGLEV_CAPTION                            :Nové magnetické vlaky

STR_BUY_VEHICLE_TRAIN_ALL_CAPTION                               :Železnicne vozidlá
STR_BUY_VEHICLE_ROAD_VEHICLE_CAPTION                            :Nové automobily
STR_BUY_VEHICLE_SHIP_CAPTION                                    :Nové lode
STR_BUY_VEHICLE_AIRCRAFT_CAPTION                                :Nove Lietadlo

STR_PURCHASE_INFO_COST_WEIGHT                                   :{BLACK}Cena: {GOLD}{CURRENCY_LONG}{BLACK} Hmotnosť: {GOLD}{WEIGHT_SHORT}
STR_PURCHASE_INFO_SPEED_POWER                                   :{BLACK}Rýchlosť: {GOLD}{VELOCITY}{BLACK} Výkon: {GOLD}{POWER}
STR_PURCHASE_INFO_SPEED                                         :{BLACK}Rýchlosť: {GOLD}{VELOCITY}
STR_PURCHASE_INFO_SPEED_OCEAN                                   :{BLACK}Rýchlosť na oceáne: {GOLD}{VELOCITY}
STR_PURCHASE_INFO_SPEED_CANAL                                   :{BLACK}Rýchlosť na kanály/rieke: {GOLD}{VELOCITY}
STR_PURCHASE_INFO_RUNNINGCOST                                   :{BLACK}Prevádzkové náklady: {GOLD}{CURRENCY_LONG}/rok
STR_PURCHASE_INFO_CAPACITY                                      :{BLACK}Kapacita: {GOLD}{CARGO_LONG} {STRING}
STR_PURCHASE_INFO_REFITTABLE                                    :(mozna prestavba)
STR_PURCHASE_INFO_DESIGNED_LIFE                                 :{BLACK}Vyrobené: {GOLD}{NUM}{BLACK} Životnosť: {GOLD}{COMMA} rok{P "" y ov}
STR_PURCHASE_INFO_RELIABILITY                                   :{BLACK}Max. spoľahlivosť: {GOLD}{COMMA}%
STR_PURCHASE_INFO_COST                                          :{BLACK}Cena: {GOLD}{CURRENCY_LONG}
STR_PURCHASE_INFO_WEIGHT_CWEIGHT                                :{BLACK}Hmotnosť: {GOLD}{WEIGHT_SHORT} ({WEIGHT_SHORT})
STR_PURCHASE_INFO_COST_SPEED                                    :{BLACK}Cena: {GOLD}{CURRENCY_LONG}{BLACK} Rýchlosť: {GOLD}{VELOCITY}
STR_PURCHASE_INFO_AIRCRAFT_CAPACITY                             :{BLACK}Kapacita: {GOLD}{CARGO_LONG}, {CARGO_LONG}
STR_PURCHASE_INFO_PWAGPOWER_PWAGWEIGHT                          :{BLACK}Poháňané vagóny: {GOLD}+{POWER}{BLACK} Hmotnosť: {GOLD}+{WEIGHT_SHORT}
STR_PURCHASE_INFO_REFITTABLE_TO                                 :{BLACK}Prestavatelne na: {GOLD}{STRING}
STR_PURCHASE_INFO_ALL_TYPES                                     :Všetky druhy nákladu
STR_PURCHASE_INFO_ALL_BUT                                       :Všetko okrem {CARGO_LIST}
STR_PURCHASE_INFO_MAX_TE                                        :{BLACK}Max. trakčná sila: {GOLD}{FORCE}
STR_PURCHASE_INFO_AIRCRAFT_RANGE                                :{BLACK}Dosah: {GOLD}{COMMA} políčok

STR_BUY_VEHICLE_TRAIN_LIST_TOOLTIP                              :{BLACK}Výber vlakov. Pre získanie informácií klikni na vlak. CTRL+klik prepne skrytie typu vlaku.
STR_BUY_VEHICLE_ROAD_VEHICLE_LIST_TOOLTIP                       :{BLACK}Výber cestných vozidiel. Pre získanie informácií klikni na vozidlo. CTRL+klik prepne skrytie typu vozidla.
STR_BUY_VEHICLE_SHIP_LIST_TOOLTIP                               :{BLACK}Zoznam lodí. Pre získanie informácií klikni na loď. CTRL+klik prepnie skrytie typu lode.
STR_BUY_VEHICLE_AIRCRAFT_LIST_TOOLTIP                           :{BLACK}Zoznam lietadiel. Pre získanie informácií klikni na lietadlo. CTRL+klik prepnie skrytie typu lietadla.

STR_BUY_VEHICLE_TRAIN_BUY_VEHICLE_BUTTON                        :{BLACK}Kúpiť vozidlo
STR_BUY_VEHICLE_ROAD_VEHICLE_BUY_VEHICLE_BUTTON                 :{BLACK}Kúpiť vozidlo
STR_BUY_VEHICLE_SHIP_BUY_VEHICLE_BUTTON                         :{BLACK}Kúpiť loď
STR_BUY_VEHICLE_AIRCRAFT_BUY_VEHICLE_BUTTON                     :{BLACK}Kúpiť lietadlo

STR_BUY_VEHICLE_TRAIN_BUY_VEHICLE_TOOLTIP                       :{BLACK}Kúpiť vybraný vlak. Shift+klik zobrazí predpokladanú cenu bez nákupu.
STR_BUY_VEHICLE_ROAD_VEHICLE_BUY_VEHICLE_TOOLTIP                :{BLACK}Kúpiť vybrané vozidlo. Shift+klik zobrazí predpokladanú cenu bez nákupu
STR_BUY_VEHICLE_SHIP_BUY_VEHICLE_TOOLTIP                        :{BLACK}Kúpiť vybranú loď. Shift+klik zobrazí predpokladanú cenu bez nákupu
STR_BUY_VEHICLE_AIRCRAFT_BUY_VEHICLE_TOOLTIP                    :{BLACK}Kúpiť vybrané lietadlo. Shift+klik zobrazí predpokladanú cenu bez nákupu

STR_BUY_VEHICLE_TRAIN_RENAME_BUTTON                             :{BLACK}Premenovať
STR_BUY_VEHICLE_ROAD_VEHICLE_RENAME_BUTTON                      :{BLACK}Premenovať
STR_BUY_VEHICLE_SHIP_RENAME_BUTTON                              :{BLACK}Premenovať
STR_BUY_VEHICLE_AIRCRAFT_RENAME_BUTTON                          :{BLACK}Premenovať

STR_BUY_VEHICLE_TRAIN_RENAME_TOOLTIP                            :{BLACK}Premenovať typ vlaku
STR_BUY_VEHICLE_ROAD_VEHICLE_RENAME_TOOLTIP                     :{BLACK}Premenovať typ automobilu
STR_BUY_VEHICLE_SHIP_RENAME_TOOLTIP                             :{BLACK}Premenovať typ lode
STR_BUY_VEHICLE_AIRCRAFT_RENAME_TOOLTIP                         :{BLACK}Premenovať typ lietadla

STR_BUY_VEHICLE_TRAIN_HIDE_TOGGLE_BUTTON                        :{BLACK}Skryť
STR_BUY_VEHICLE_ROAD_VEHICLE_HIDE_TOGGLE_BUTTON                 :{BLACK}Skryť
STR_BUY_VEHICLE_SHIP_HIDE_TOGGLE_BUTTON                         :{BLACK}Skryť
STR_BUY_VEHICLE_AIRCRAFT_HIDE_TOGGLE_BUTTON                     :{BLACK}Skryť

STR_BUY_VEHICLE_TRAIN_SHOW_TOGGLE_BUTTON                        :{BLACK}Zobraziť
STR_BUY_VEHICLE_ROAD_VEHICLE_SHOW_TOGGLE_BUTTON                 :{BLACK}Zobraziť
STR_BUY_VEHICLE_SHIP_SHOW_TOGGLE_BUTTON                         :{BLACK}Zobraziť
STR_BUY_VEHICLE_AIRCRAFT_SHOW_TOGGLE_BUTTON                     :{BLACK}Zobraziť

STR_BUY_VEHICLE_TRAIN_HIDE_SHOW_TOGGLE_TOOLTIP                  :{BLACK}Prepnúť zobrazenie/skrytie typu koľajového vozidla
STR_BUY_VEHICLE_ROAD_VEHICLE_HIDE_SHOW_TOGGLE_TOOLTIP           :{BLACK}Prepnúť zobrazenie/skrytie typu cestného vozidla
STR_BUY_VEHICLE_SHIP_HIDE_SHOW_TOGGLE_TOOLTIP                   :{BLACK}Prepnúť zobrazenie/skrytie typu lode
STR_BUY_VEHICLE_AIRCRAFT_HIDE_SHOW_TOGGLE_TOOLTIP               :{BLACK}Prepnúť zobrazenie/skrytie typu lietadla

STR_QUERY_RENAME_TRAIN_TYPE_CAPTION                             :{WHITE}Premenovať typ vlaku
STR_QUERY_RENAME_ROAD_VEHICLE_TYPE_CAPTION                      :{WHITE}Premenovať typ automobilu
STR_QUERY_RENAME_SHIP_TYPE_CAPTION                              :{WHITE}Premenovať typ lode
STR_QUERY_RENAME_AIRCRAFT_TYPE_CAPTION                          :{WHITE}Premenovať typ lietadla

# Depot window
STR_DEPOT_CAPTION                                               :{WHITE}{DEPOT}

STR_DEPOT_RENAME_TOOLTIP                                        :{BLACK}Zmeniť názov depa
STR_DEPOT_RENAME_DEPOT_CAPTION                                  :Premenovať depo

STR_DEPOT_NO_ENGINE                                             :{BLACK}-
STR_DEPOT_VEHICLE_TOOLTIP                                       :{BLACK}{ENGINE}{STRING}
STR_DEPOT_VEHICLE_TOOLTIP_CHAIN                                 :{BLACK}{NUM} vozid{P lo lá iel}{STRING}
STR_DEPOT_VEHICLE_TOOLTIP_CARGO                                 :{}{CARGO_LONG} ({CARGO_SHORT})

STR_DEPOT_TRAIN_LIST_TOOLTIP                                    :{BLACK}Vlaky - ťahaj ľavým kliknutím pre pridanie/odoberanie vozňa, pravým kliknutím sa zobrazia informácie o vozni a CTRL + pravé kliknutie zobrazí celkové informácie
STR_DEPOT_ROAD_VEHICLE_LIST_TOOLTIP                             :{BLACK}Vozidlá - pravým kliknutím na vozidlo sa zobrazia informácie
STR_DEPOT_SHIP_LIST_TOOLTIP                                     :{BLACK}Lode - pravým kliknutím na loď sa zobrazia informácie
STR_DEPOT_AIRCRAFT_LIST_TOOLTIP                                 :{BLACK}Lietadlo - pravý kliknutím na lietadlo sa zobrazia informácie

STR_DEPOT_TRAIN_SELL_TOOLTIP                                    :{BLACK}Presunutím lokomotívy bude predaná
STR_DEPOT_ROAD_VEHICLE_SELL_TOOLTIP                             :{BLACK}Automobil presunutý sem bude predaný
STR_DEPOT_SHIP_SELL_TOOLTIP                                     :{BLACK}Presunutím lode sem sa predá
STR_DEPOT_AIRCRAFT_SELL_TOOLTIP                                 :{BLACK}Presunutím lietadla sem sa predá

STR_DEPOT_DRAG_WHOLE_TRAIN_TO_SELL_TOOLTIP                      :{BLACK}Presunutím lokomotívy sem sa predá celý vlak

STR_DEPOT_SELL_ALL_BUTTON_TRAIN_TOOLTIP                         :{BLACK}Predať všetky vlaky v depe
STR_DEPOT_SELL_ALL_BUTTON_ROAD_VEHICLE_TOOLTIP                  :{BLACK}Predať všetky vozidlá v garáži
STR_DEPOT_SELL_ALL_BUTTON_SHIP_TOOLTIP                          :{BLACK}Predať všetky lode v lodenici
STR_DEPOT_SELL_ALL_BUTTON_AIRCRAFT_TOOLTIP                      :{BLACK}Predať všetky lietadlá v hangári

STR_DEPOT_AUTOREPLACE_TRAIN_TOOLTIP                             :{BLACK}Automaticky nahradit všetky vlaky v depe
STR_DEPOT_AUTOREPLACE_ROAD_VEHICLE_TOOLTIP                      :{BLACK}Automaticky nahradit všetky vozidlá v garáži
STR_DEPOT_AUTOREPLACE_SHIP_TOOLTIP                              :{BLACK}Automaticky nahradit všetky lode v lodenici
STR_DEPOT_AUTOREPLACE_AIRCRAFT_TOOLTIP                          :{BLACK}Automaticky nahradit všetky lietadlá v hangári

STR_DEPOT_TRAIN_NEW_VEHICLES_BUTTON                             :{BLACK}Nové vozidlá
STR_DEPOT_ROAD_VEHICLE_NEW_VEHICLES_BUTTON                      :{BLACK}Nové vozidlá
STR_DEPOT_SHIP_NEW_VEHICLES_BUTTON                              :{BLACK}Nové lode
STR_DEPOT_AIRCRAFT_NEW_VEHICLES_BUTTON                          :{BLACK}Nové Lietadlo

STR_DEPOT_TRAIN_NEW_VEHICLES_TOOLTIP                            :{BLACK}Kúpiť nový vlak
STR_DEPOT_ROAD_VEHICLE_NEW_VEHICLES_TOOLTIP                     :{BLACK}Kúpiť nový automobil
STR_DEPOT_SHIP_NEW_VEHICLES_TOOLTIP                             :{BLACK}Vyrobiť novú loď
STR_DEPOT_AIRCRAFT_NEW_VEHICLES_TOOLTIP                         :{BLACK}Kúpiť nové lietadlo

STR_DEPOT_CLONE_TRAIN                                           :{BLACK}Klonovať vlak
STR_DEPOT_CLONE_ROAD_VEHICLE                                    :{BLACK}Klonovať vozidlo
STR_DEPOT_CLONE_SHIP                                            :{BLACK}Klonovať loď
STR_DEPOT_CLONE_AIRCRAFT                                        :{BLACK}Klonovať lietadlo

STR_DEPOT_CLONE_TRAIN_DEPOT_INFO                                :{BLACK}Zakúpi kópiu vlaku vrátane vozňov. Klikni na toto tlačidlo a potom na vlak v depe alebo mimo neho. Stlačením CTRL budú príkazy zdielané. Shift+klik zobrazí odhad nákladov
STR_DEPOT_CLONE_ROAD_VEHICLE_DEPOT_INFO                         :{BLACK}Zakúpi kópiu cestného vozidla. Klikni na toto tlačidlo a potom na vozidlo v garáži alebo mimo nej. CTRL+klik budú príkazy zdieľané. Shift+klik zobrazí odhad nákladov.
STR_DEPOT_CLONE_SHIP_DEPOT_INFO                                 :{BLACK}Zakúpi kópiu lode. Klikni na toto tlačidlo a následne na loď v depe alebo mimo neho. CTRL+klik skopíruje aj príkazy
STR_DEPOT_CLONE_AIRCRAFT_INFO_HANGAR_WINDOW                     :{BLACK}Zakúpi kópiu lietadla. Klikni na toto tlačidlo a potom na lietadlo v hangári alebo mimo neho. CTRL+Klik budú príkazy zdielané. Shift+klik zobrazí odhad nákladov

STR_DEPOT_TRAIN_LOCATION_TOOLTIP                                :{BLACK}Poloha depa uprostred hlavného okna. CTRL+klik otvorí nové okno s pohľadom na depo
STR_DEPOT_ROAD_VEHICLE_LOCATION_TOOLTIP                         :{BLACK}Pohoha garáže uprostred hlavného okna. CTRL+klik otvorí nový pohľad na umiestnenie garáže
STR_DEPOT_SHIP_LOCATION_TOOLTIP                                 :{BLACK}Poloha lodenice uprostred hlavného okna. CTRL+klik otvorí nové okno s pohľadom na lodenicu
STR_DEPOT_AIRCRAFT_LOCATION_TOOLTIP                             :{BLACK}Poloha hangáru uprostred hlavného okna. CTRL+klik otvorí nové okno s pohľadom na hangár

STR_DEPOT_VEHICLE_ORDER_LIST_TRAIN_TOOLTIP                      :{BLACK}Zobraziť zoznam všetkých vlakov, ktoré majú toto depo v zozname príkazov
STR_DEPOT_VEHICLE_ORDER_LIST_ROAD_VEHICLE_TOOLTIP               :{BLACK}Zobraziť zoznam všetkých vozidiel, ktoré majú túto garáž v zozname príkazov
STR_DEPOT_VEHICLE_ORDER_LIST_SHIP_TOOLTIP                       :{BLACK}Zobraziť zoznam všetkých lodí, ktoré majú túto lodenicu v zozname príkazov
STR_DEPOT_VEHICLE_ORDER_LIST_AIRCRAFT_TOOLTIP                   :{BLACK}Zobraziť zoznam všetkých lietadiel, ktoré majú toto letisko v zozname príkazov

STR_DEPOT_MASS_STOP_DEPOT_TRAIN_TOOLTIP                         :{BLACK}Klikni pre zastavenie všetkých vlakov v depe
STR_DEPOT_MASS_STOP_DEPOT_ROAD_VEHICLE_TOOLTIP                  :{BLACK}Klikni pre zastavenie všetkých vozidiel v garáži
STR_DEPOT_MASS_STOP_DEPOT_SHIP_TOOLTIP                          :{BLACK}Klikni pre zastavenie všetkých lodí v lodenici
STR_DEPOT_MASS_STOP_HANGAR_TOOLTIP                              :{BLACK}Klikni pre zastavenie všetkých lietadiel v hangári

STR_DEPOT_MASS_START_DEPOT_TRAIN_TOOLTIP                        :{BLACK}Klikni pre spustenie všetkých vlakov v depe
STR_DEPOT_MASS_START_DEPOT_ROAD_VEHICLE_TOOLTIP                 :{BLACK}Klikni pre spustenie všetkých vozidiel v garáži
STR_DEPOT_MASS_START_DEPOT_SHIP_TOOLTIP                         :{BLACK}Klikni pre spustenie všetkých lodí v lodenici
STR_DEPOT_MASS_START_HANGAR_TOOLTIP                             :{BLACK}Klikni pre spustenie všetkých lietadiel v hangári

STR_DEPOT_SELL_CONFIRMATION_TEXT                                :{YELLOW}Chystáš sa predať všetky vozidlá v depe. Si si istý?

# Engine preview window
STR_ENGINE_PREVIEW_CAPTION                                      :{WHITE}Správa od výrobcu dopravných prostriedkov
STR_ENGINE_PREVIEW_MESSAGE                                      :{GOLD}Práve sme navrhli nov{G "ý" "ú" "é"} {STRING} - máte záujem o právo exkluzívneho používania na 1 rok? Chceme otestovať vlastnosti tohto modelu pred jeho uvedením na trh.
STR_ENGINE_PREVIEW_RAILROAD_LOCOMOTIVE                          :{G=z}železničná lokomotíva
STR_ENGINE_PREVIEW_ROAD_VEHICLE                                 :{G=m}automobil
STR_ENGINE_PREVIEW_AIRCRAFT                                     :{G=s}lietadlo
STR_ENGINE_PREVIEW_SHIP                                         :{G=z}loď
STR_ENGINE_PREVIEW_MONORAIL_LOCOMOTIVE                          :{G=z}jednokoľajová lokomotíva
STR_ENGINE_PREVIEW_MAGLEV_LOCOMOTIVE                            :{G=z}magnetická lokomotíva

STR_ENGINE_PREVIEW_COST_WEIGHT_SPEED_POWER                      :{BLACK}Cena: {CURRENCY_LONG} Hmotnosť: {WEIGHT_SHORT}{}Rýchlosť: {VELOCITY}  Výkon: {POWER}{}Prevádzkové náklady: {CURRENCY_LONG}/rok{}Kapacita: {CARGO_LONG}
STR_ENGINE_PREVIEW_COST_WEIGHT_SPEED_POWER_MAX_TE               :{BLACK}Cena: {CURRENCY_LONG} Hmotnosť: {WEIGHT_SHORT}{}Rýchlosť: {VELOCITY}  Sila: {POWER}  Max. T.E.: {6:FORCE}{}Prevádzkové náklady: {4:CURRENCY_LONG}/yr{}Kapacita: {5:CARGO_LONG}
STR_ENGINE_PREVIEW_COST_MAX_SPEED_CAP_RUNCOST                   :{BLACK}Cena: {CURRENCY_LONG} Max. Rýchlosť: {VELOCITY}{}Kapacita: {CARGO_LONG}{}Prevádzkové náklady: {CURRENCY_LONG}/rok

# Autoreplace window
STR_REPLACE_VEHICLES_WHITE                                      :{WHITE}Výmena {STRING} - {STRING}
STR_REPLACE_VEHICLE_TRAIN                                       :{G=m}Vlak
STR_REPLACE_VEHICLE_ROAD_VEHICLE                                :{G=m}Automobil
STR_REPLACE_VEHICLE_SHIP                                        :{G=z}Loď
STR_REPLACE_VEHICLE_AIRCRAFT                                    :{G=s}Lietadlo

STR_REPLACE_VEHICLE_VEHICLES_IN_USE                             :{YELLOW}Používané vozidlá
STR_REPLACE_VEHICLE_VEHICLES_IN_USE_TOOLTIP                     :{BLACK}Stĺpec s vozidlami, ktoré vlastníte
STR_REPLACE_VEHICLE_AVAILABLE_VEHICLES                          :{YELLOW}Dostupné dopravné prostriedky
STR_REPLACE_VEHICLE_AVAILABLE_VEHICLES_TOOLTIP                  :{BLACK}Stĺpec s vozidlami, ktoré možno nahradiť

STR_REPLACE_HELP_LEFT_ARRAY                                     :{BLACK}Zvoľte typ lokomotívy na výmenu
STR_REPLACE_HELP_RIGHT_ARRAY                                    :{BLACK}Zvoľte nový typ lokomotívy, ktorú chceš použiť namiesto typu z ľavého zoznamu

STR_REPLACE_VEHICLES_START                                      :{BLACK}Začať výmenu vozidiel
STR_REPLACE_VEHICLES_NOW                                        :Vymeniť všetky vozidlá teraz !
STR_REPLACE_VEHICLES_WHEN_OLD                                   :Vymeniť len staré vozidlá
STR_REPLACE_HELP_START_BUTTON                                   :{BLACK}Stlačte pre začatie výmeny typu lokomotívy v ľavom zozname za lokomotívu v pravom zozname
STR_REPLACE_NOT_REPLACING                                       :{BLACK}Nevymieňa sa
STR_REPLACE_NOT_REPLACING_VEHICLE_SELECTED                      :{BLACK}Nie je označené vozidlo
STR_REPLACE_REPLACING_WHEN_OLD                                  :{ENGINE} ked je staré
STR_REPLACE_VEHICLES_STOP                                       :{BLACK}Zastaviť výmenu vozidiel
STR_REPLACE_HELP_STOP_BUTTON                                    :{BLACK}Stlačte pre zastavenie výmeny lokomotívy vybranej z ľavého zoznamu

STR_REPLACE_ENGINE_WAGON_SELECT_HELP                            :{BLACK}Prepne medzi oknami na výmenu lokomotív a vagónov
STR_REPLACE_ENGINES                                             :Lokomotívy
STR_REPLACE_WAGONS                                              :Vagónov

STR_REPLACE_HELP_RAILTYPE                                       :{BLACK}Vyber typ koľajníc, pre ktoré chceš vymieňať lokomotívy
STR_REPLACE_HELP_REPLACE_INFO_TAB                               :{BLACK}Zobrazí, ak existuje lokomotíva z ľavého zoznamu, ktorá sa zamení s ňou
STR_REPLACE_RAIL_VEHICLES                                       :Lokomotívy
STR_REPLACE_ELRAIL_VEHICLES                                     :Elektrické lokomotívy
STR_REPLACE_MONORAIL_VEHICLES                                   :Lokomotíva pre jednokoľajku
STR_REPLACE_MAGLEV_VEHICLES                                     :Lokomotíva pre magnetickú dráhu

STR_REPLACE_REMOVE_WAGON                                        :{BLACK}Odstránenie vagónu: {ORANGE}{STRING}
STR_REPLACE_REMOVE_WAGON_HELP                                   :{BLACK}Zachovanie pôvodnej dĺžky vlaku, odstránením vagónov (odpredu), keď by funkcia automatickej zmeny rušňa vlak predĺžila

# Vehicle view
STR_VEHICLE_VIEW_CAPTION                                        :{WHITE}{VEHICLE}

STR_VEHICLE_VIEW_TRAIN_LOCATION_TOOLTIP                         :{BLACK}Vycentrovať pohľad na pozíciu vlaku. Ctrl+klik bude sledovať vlak
STR_VEHICLE_VIEW_ROAD_VEHICLE_LOCATION_TOOLTIP                  :{BLACK}Vycentrovať pohľad na vozidlo. CTRL+klik bude sledovať vozidlo v hlavnom okne
STR_VEHICLE_VIEW_SHIP_LOCATION_TOOLTIP                          :{BLACK}Vycentrovať pohľad na loď. Ctrl+klik bude sledovať loď
STR_VEHICLE_VIEW_AIRCRAFT_LOCATION_TOOLTIP                      :{BLACK}Vycentrovať pohľad na lietadlo. Ctrl+klik bude sledovať lietadlo

STR_VEHICLE_VIEW_TRAIN_SEND_TO_DEPOT_TOOLTIP                    :{BLACK}Poslať vlak do depa. CTRL+klik len servis.
STR_VEHICLE_VIEW_ROAD_VEHICLE_SEND_TO_DEPOT_TOOLTIP             :{BLACK}Poslať vozidlo do depa. CTRL+klik len servis.
STR_VEHICLE_VIEW_SHIP_SEND_TO_DEPOT_TOOLTIP                     :{BLACK}Poslať loď do lodenice. CTRL+klik len servis
STR_VEHICLE_VIEW_AIRCRAFT_SEND_TO_DEPOT_TOOLTIP                 :{BLACK}Poslať lietadlo do hangáru. CTRL+klik len servis

STR_VEHICLE_VIEW_CLONE_TRAIN_INFO                               :{BLACK}Zakúpi kópiu vlaku vrátane vozňov. CTRL+klik bude zdieľať príkazy. Shift+Klik ukáže odhadované náklady bez kúpy
STR_VEHICLE_VIEW_CLONE_ROAD_VEHICLE_INFO                        :{BLACK}Zakúpi kópiu cestného vozidla. Stlačením CTRL+klik budú príkazy zdieľané. Shift+klik zobrazí odhad nákladov
STR_VEHICLE_VIEW_CLONE_SHIP_INFO                                :{BLACK}Zakúpi kópiu lode. Stlačením CTRL+klik budú príkazy zdieľané. Shift+klik zobrazí odhad nákladov
STR_VEHICLE_VIEW_CLONE_AIRCRAFT_INFO                            :{BLACK}Zakúpi kópiu lietadla. Stlačením CTRL+klik budú príkazy zdieľané. Shift+klik zobrazí odhad nákladov

STR_VEHICLE_VIEW_TRAIN_IGNORE_SIGNAL_TOOLTIP                    :{BLACK}Povoliť vlaku pokračovať v ceste bez čakania na zelenú

STR_VEHICLE_VIEW_TRAIN_REFIT_TOOLTIP                            :{BLACK}Prestavať vlak na iný druh nákladu
STR_VEHICLE_VIEW_ROAD_VEHICLE_REFIT_TOOLTIP                     :{BLACK}Prestavať vozidlo na prepravu iný typ nákladu
STR_VEHICLE_VIEW_SHIP_REFIT_TOOLTIP                             :{BLACK}Prestavať loď na iný druh nákladu
STR_VEHICLE_VIEW_AIRCRAFT_REFIT_TOOLTIP                         :{BLACK}Prestavať lietadlo na iný druh nákladu

STR_VEHICLE_VIEW_TRAIN_REVERSE_TOOLTIP                          :{BLACK}Opačný smer vlaku
STR_VEHICLE_VIEW_ROAD_VEHICLE_REVERSE_TOOLTIP                   :{BLACK}Otočiť vozidlo

STR_VEHICLE_VIEW_TRAIN_ORDERS_TOOLTIP                           :{BLACK}Zobraziť cestovné príkazy vlakov
STR_VEHICLE_VIEW_ROAD_VEHICLE_ORDERS_TOOLTIP                    :{BLACK}Zobraziť cestovné príkazy
STR_VEHICLE_VIEW_SHIP_ORDERS_TOOLTIP                            :{BLACK}Zobraziť cestovné príkazy lodí. Ctrl+klik pre zobrazenie cestovného poriadku lodí
STR_VEHICLE_VIEW_AIRCRAFT_ORDERS_TOOLTIP                        :{BLACK}Zobraziť cestovné príkazy lietadla. Ctrl+klik pre zobrazenie cestovného poriadku lietadla

STR_VEHICLE_VIEW_TRAIN_SHOW_DETAILS_TOOLTIP                     :{BLACK}Zobraziť detaily o vlaku
STR_VEHICLE_VIEW_ROAD_VEHICLE_SHOW_DETAILS_TOOLTIP              :{BLACK}Zobraziť detaily o automobile
STR_VEHICLE_VIEW_SHIP_SHOW_DETAILS_TOOLTIP                      :{BLACK}Zobraziť detaily o lodi
STR_VEHICLE_VIEW_AIRCRAFT_SHOW_DETAILS_TOOLTIP                  :{BLACK}Zobraziť detaily o lietadle

STR_VEHICLE_VIEW_TRAIN_STATE_START_STOP_TOOLTIP                 :{BLACK}Aktuálna činnosť vlaku - kliknutím sa zastaví/spustí. Ctrl+klik presunie pohľad na cieľovú stanicu
STR_VEHICLE_VIEW_ROAD_VEHICLE_STATE_START_STOP_TOOLTIP          :{BLACK}Aktuálna činnosť vozidla - kliknutím sa zastaví/spustí. Ctrl+klik presunie pohľad na cieľovú stanicu
STR_VEHICLE_VIEW_SHIP_STATE_START_STOP_TOOLTIP                  :{BLACK}Aktuálna činnosť lode - kliknutím sa zastaví/spustí. Ctrl+klik presunie pohľad na cieľovú stanicu
STR_VEHICLE_VIEW_AIRCRAFT_STATE_START_STOP_TOOLTIP              :{BLACK}Aktuálna činnosť lietadla - kliknutím sa zastaví/spustí. Ctrl+klik presunie pohľad na cieľovú stanicu

# Messages in the start stop button in the vehicle view
STR_VEHICLE_STATUS_LOADING_UNLOADING                            :{LTBLUE}Naklada/Vyklada
STR_VEHICLE_STATUS_LEAVING                                      :{LTBLUE}Opúšta
STR_VEHICLE_STATUS_CRASHED                                      :{RED}Zničené!
STR_VEHICLE_STATUS_BROKEN_DOWN                                  :{RED}Pokazený
STR_VEHICLE_STATUS_STOPPED                                      :{RED}Zastavené
STR_VEHICLE_STATUS_TRAIN_STOPPING_VEL                           :{RED}Zastavuje, {VELOCITY}
STR_VEHICLE_STATUS_TRAIN_NO_POWER                               :{RED}Nie je prud
STR_VEHICLE_STATUS_TRAIN_STUCK                                  :{ORANGE}Čakám na uvoľnenie trate
STR_VEHICLE_STATUS_AIRCRAFT_TOO_FAR                             :{ORANGE}K ďalšej destinácii je to príliš ďaleko

STR_VEHICLE_STATUS_HEADING_FOR_STATION_VEL                      :{LTBLUE}Smeruje do {STATION}, {VELOCITY}
STR_VEHICLE_STATUS_NO_ORDERS_VEL                                :{LTBLUE}Bez určenia, {VELOCITY}
STR_VEHICLE_STATUS_HEADING_FOR_WAYPOINT_VEL                     :{LTBLUE}Smeruje do {WAYPOINT}, {VELOCITY}
STR_VEHICLE_STATUS_HEADING_FOR_DEPOT_VEL                        :{ORANGE}Smeruje do {DEPOT}, {VELOCITY}
STR_VEHICLE_STATUS_HEADING_FOR_DEPOT_SERVICE_VEL                :{LTBLUE}Servis v {DEPOT}, {VELOCITY}

# Vehicle stopped/started animations
STR_VEHICLE_COMMAND_STOPPED_SMALL                               :{TINY_FONT}{RED}Zastavené
STR_VEHICLE_COMMAND_STOPPED                                     :{RED}Zastavené
STR_VEHICLE_COMMAND_STARTED_SMALL                               :{TINY_FONT}{GREEN}Spustené
STR_VEHICLE_COMMAND_STARTED                                     :{GREEN}Spustené

# Vehicle details
STR_VEHICLE_DETAILS_CAPTION                                     :{WHITE}{VEHICLE} (Detaily)
STR_VEHICLE_NAME_BUTTON                                         :{BLACK}Meno

STR_VEHICLE_DETAILS_TRAIN_RENAME                                :{BLACK}Pomenovať vlak
STR_VEHICLE_DETAILS_ROAD_VEHICLE_RENAME                         :{BLACK}Premenovať automobil
STR_VEHICLE_DETAILS_SHIP_RENAME                                 :{BLACK}Pomenovať loď
STR_VEHICLE_DETAILS_AIRCRAFT_RENAME                             :{BLACK}Pomenovat lietadlo

STR_VEHICLE_INFO_AGE_RUNNING_COST_YR                            :{BLACK}Vek: {LTBLUE}{STRING}{BLACK}   Prevádzkové náklady: {LTBLUE}{CURRENCY_LONG}/rok
# The next two need to stay in this order
STR_VEHICLE_INFO_AGE                                            :{COMMA} rok{P "" y ov} ({COMMA})
STR_VEHICLE_INFO_AGE_RED                                        :{RED}{COMMA} rok{P "" y ov} ({COMMA})

STR_VEHICLE_INFO_MAX_SPEED                                      :{BLACK}Max. rýchlosť: {LTBLUE}{VELOCITY}
STR_VEHICLE_INFO_WEIGHT_POWER_MAX_SPEED                         :{BLACK}Hmotnosť: {LTBLUE}{WEIGHT_SHORT} {BLACK}Sila: {LTBLUE}{POWER}{BLACK} Max. rýchlosť: {LTBLUE}{VELOCITY}
STR_VEHICLE_INFO_WEIGHT_POWER_MAX_SPEED_MAX_TE                  :{BLACK}Hmotnosť: {LTBLUE}{WEIGHT_SHORT} {BLACK}Sila: {LTBLUE}{POWER}{BLACK} Max. rýchlosť: {LTBLUE}{VELOCITY} {BLACK}Max. T.E.: {LTBLUE}{FORCE}

STR_VEHICLE_INFO_PROFIT_THIS_YEAR_LAST_YEAR                     :{BLACK}Profit tento rok: {LTBLUE}{CURRENCY_LONG} (minulý rok: {CURRENCY_LONG})
STR_VEHICLE_INFO_RELIABILITY_BREAKDOWNS                         :{BLACK}Spoľahlivosť: {LTBLUE}{COMMA}%  {BLACK}Poruchy od posledného servisu: {LTBLUE}{COMMA}

STR_VEHICLE_INFO_BUILT_VALUE                                    :{LTBLUE}{ENGINE} {BLACK}Vyrobený: {LTBLUE}{NUM}{BLACK} Cena: {LTBLUE}{CURRENCY_LONG}
STR_VEHICLE_INFO_NO_CAPACITY                                    :{BLACK}Kapacita: {LTBLUE}Žiadna{STRING}
STR_VEHICLE_INFO_CAPACITY                                       :{BLACK}Kapacita: {LTBLUE}{CARGO_LONG}{3:STRING}
STR_VEHICLE_INFO_CAPACITY_MULT                                  :{BLACK}Kapacita: {LTBLUE}{CARGO_LONG}{3:STRING} (x{4:NUM})
STR_VEHICLE_INFO_CAPACITY_CAPACITY                              :{BLACK}Kapacita: {LTBLUE}{CARGO_LONG}, {CARGO_LONG}{STRING}

STR_VEHICLE_INFO_FEEDER_CARGO_VALUE                             :{BLACK}Transfer kredity: {LTBLUE}{CURRENCY_LONG}

STR_VEHICLE_DETAILS_SERVICING_INTERVAL_DAYS                     :{BLACK}Servisný interval: {LTBLUE}{COMMA}{NBSP}dní{BLACK}   Posledný servis: {LTBLUE}{DATE_LONG}
STR_VEHICLE_DETAILS_SERVICING_INTERVAL_PERCENT                  :{BLACK}Servisný interval: {LTBLUE}{COMMA}%{BLACK}   Posledný servis: {LTBLUE}{DATE_LONG}
STR_VEHICLE_DETAILS_INCREASE_SERVICING_INTERVAL_TOOLTIP         :{BLACK}Predĺžiť servisný interval o 10. Ctrl+klik predĺži servisný interval o 5
STR_VEHICLE_DETAILS_DECREASE_SERVICING_INTERVAL_TOOLTIP         :{BLACK}Skrátiť servisný interval o 10. Ctrl+klik pre skrátenie servisného intervalu o 5

STR_SERVICE_INTERVAL_DROPDOWN_TOOLTIP                           :{BLACK}Zmeniť typ servisného intervalu
STR_VEHICLE_DETAILS_DEFAULT                                     :Štandardné
STR_VEHICLE_DETAILS_DAYS                                        :Dni
STR_VEHICLE_DETAILS_PERCENT                                     :Percentáž

STR_QUERY_RENAME_TRAIN_CAPTION                                  :{WHITE}Premenovať vlak
STR_QUERY_RENAME_ROAD_VEHICLE_CAPTION                           :{WHITE}Premenovať automobil
STR_QUERY_RENAME_SHIP_CAPTION                                   :{WHITE}Premenovať loď
STR_QUERY_RENAME_AIRCRAFT_CAPTION                               :{WHITE}Premenovať lietadlo

# Extra buttons for train details windows
STR_VEHICLE_DETAILS_TRAIN_ENGINE_BUILT_AND_VALUE                :{LTBLUE}{ENGINE}{BLACK}   Vyrobené: {LTBLUE}{NUM}{BLACK} Hodnota: {LTBLUE}{CURRENCY_LONG}
STR_VEHICLE_DETAILS_TRAIN_WAGON_VALUE                           :{LTBLUE}{ENGINE}{BLACK}   Hodnota: {LTBLUE}{CURRENCY_LONG}

STR_VEHICLE_DETAILS_TRAIN_TOTAL_CAPACITY_TEXT                   :{BLACK}Celkový náklad (kapacita) tohto vlaku:
STR_VEHICLE_DETAILS_TRAIN_TOTAL_CAPACITY                        :{LTBLUE}- {CARGO_LONG} ({CARGO_SHORT})
STR_VEHICLE_DETAILS_TRAIN_TOTAL_CAPACITY_MULT                   :{LTBLUE}- {CARGO_LONG} ({CARGO_SHORT}) (x{NUM})

STR_VEHICLE_DETAILS_CARGO_EMPTY                                 :{LTBLUE}Prázdny
STR_VEHICLE_DETAILS_CARGO_FROM                                  :{LTBLUE}{CARGO_LONG} z {STATION}
STR_VEHICLE_DETAILS_CARGO_FROM_MULT                             :{LTBLUE}{CARGO_LONG} z {STATION} (x{NUM})

STR_VEHICLE_DETAIL_TAB_CARGO                                    :{BLACK}Náklad
STR_VEHICLE_DETAILS_TRAIN_CARGO_TOOLTIP                         :{BLACK}Zobraziť detaily o prevážanom náklade
STR_VEHICLE_DETAIL_TAB_INFORMATION                              :{BLACK}Informácie
STR_VEHICLE_DETAILS_TRAIN_INFORMATION_TOOLTIP                   :{BLACK}Zobraziť detaily o vlaku
STR_VEHICLE_DETAIL_TAB_CAPACITIES                               :{BLACK}Kapacita
STR_VEHICLE_DETAILS_TRAIN_CAPACITIES_TOOLTIP                    :{BLACK}Zobraziť kapacitu každého vozidla
STR_VEHICLE_DETAIL_TAB_TOTAL_CARGO                              :{BLACK}Celkový náklad
STR_VEHICLE_DETAILS_TRAIN_TOTAL_CARGO_TOOLTIP                   :{BLACK}Zobraziť celkovú kapacitu vlaku, rozdelenú podľa typu nákladu

STR_VEHICLE_DETAILS_TRAIN_ARTICULATED_RV_CAPACITY               :{BLACK}Kapacita: {LTBLUE}

# Vehicle refit
STR_REFIT_CAPTION                                               :{WHITE}{VEHICLE} (Prestavat)
STR_REFIT_TITLE                                                 :{GOLD}Vyber typ nákladu:
STR_REFIT_NEW_CAPACITY_COST_OF_REFIT                            :{BLACK}Nová kapacita: {GOLD}{CARGO_LONG}{}{BLACK}Cena prestavby: {RED}{CURRENCY_LONG}
STR_REFIT_NEW_CAPACITY_INCOME_FROM_REFIT                        :{BLACK}Nová kapacita: {GOLD}{CARGO_LONG}{}{BLACK}Príjem z prestavby: {GREEN}{CURRENCY_LONG}
STR_REFIT_NEW_CAPACITY_COST_OF_AIRCRAFT_REFIT                   :{BLACK}Nová kapacita: {GOLD}{CARGO_LONG}, {GOLD}{CARGO_LONG}{}{BLACK}Cena prestavby: {RED}{CURRENCY_LONG}
STR_REFIT_NEW_CAPACITY_INCOME_FROM_AIRCRAFT_REFIT               :{BLACK}Nová kapacita: {GOLD}{CARGO_LONG}, {GOLD}{CARGO_LONG}{}{BLACK}Príjem z prestavby: {GREEN}{CURRENCY_LONG}
STR_REFIT_SELECT_VEHICLES_TOOLTIP                               :{BLACK}Vyber vozidlo k prestavbe. Ťah myšou umožní vybrať viacej vozidiel. Kliknutie do voľného mista vybere celé vozidlo. Ctrl+Klik vyberie vozidlo a následujúci reťaz

STR_REFIT_TRAIN_LIST_TOOLTIP                                    :{BLACK}Vybrat typ prepravovaneho nakladu
STR_REFIT_ROAD_VEHICLE_LIST_TOOLTIP                             :{BLACK}Vyberte požadovaný typ nákladu pre cestné vozidlo
STR_REFIT_SHIP_LIST_TOOLTIP                                     :{BLACK}Vybrať typ nákladu pre loď
STR_REFIT_AIRCRAFT_LIST_TOOLTIP                                 :{BLACK}Vybrať nový typ nákladu

STR_REFIT_TRAIN_REFIT_BUTTON                                    :{BLACK}Prestavať vlak
STR_REFIT_ROAD_VEHICLE_REFIT_BUTTON                             :{BLACK}Prestavať vozidlo
STR_REFIT_SHIP_REFIT_BUTTON                                     :{BLACK}Prestavať loď
STR_REFIT_AIRCRAFT_REFIT_BUTTON                                 :{BLACK}Prestavať lietadlo

STR_REFIT_TRAIN_REFIT_TOOLTIP                                   :{BLACK}Prestavať vlak na iný druh nákladu
STR_REFIT_ROAD_VEHICLE_REFIT_TOOLTIP                            :{BLACK}Prestavať vozidlo na iný druh nákladu
STR_REFIT_SHIP_REFIT_TOOLTIP                                    :{BLACK}Prestavať loď na vybraný druh nákladu
STR_REFIT_AIRCRAFT_REFIT_TOOLTIP                                :{BLACK}Prestavať lietadlo na iný druh nákladu

# Order view
STR_ORDERS_CAPTION                                              :{WHITE}{VEHICLE} (Prikazy)
STR_ORDERS_TIMETABLE_VIEW                                       :{BLACK}CP
STR_ORDERS_TIMETABLE_VIEW_TOOLTIP                               :{BLACK}Prepnút na zobrazenie cestovného poriadku

STR_ORDERS_LIST_TOOLTIP                                         :{BLACK}Zoznam príkazov - kliknúť na príkaz pre označenie. CTRL+klik presunie sa na miesto zmeny
STR_ORDER_INDEX                                                 :{COMMA}:{NBSP}
STR_ORDER_TEXT                                                  :{STRING} {STRING} {STRING}

STR_ORDERS_END_OF_ORDERS                                        :- - Koniec prikazov - -
STR_ORDERS_END_OF_SHARED_ORDERS                                 :- - Koniec zdielanych prikazov - -

# Order bottom buttons
STR_ORDER_NON_STOP                                              :{BLACK}Non-stop
STR_ORDER_GO_TO                                                 :Choď do
STR_ORDER_GO_NON_STOP_TO                                        :Choď non-stop do
STR_ORDER_GO_VIA                                                :Choď cez
STR_ORDER_GO_NON_STOP_VIA                                       :Choď non-stop cez
STR_ORDER_TOOLTIP_NON_STOP                                      :{BLACK}Zmeniť spôsob zastavenia pre označený príkaz

STR_ORDER_TOGGLE_FULL_LOAD                                      :{BLACK}Plne nalož čokoľvek
STR_ORDER_DROP_LOAD_IF_POSSIBLE                                 :Nalož pri dostupnosti
STR_ORDER_DROP_FULL_LOAD_ALL                                    :Plne nalož všetko
STR_ORDER_DROP_FULL_LOAD_ANY                                    :Plne nalož čokoľvek
STR_ORDER_DROP_NO_LOADING                                       :Nenakladaj
STR_ORDER_TOOLTIP_FULL_LOAD                                     :{BLACK}Zmeniť spôsob nakladania pre označený príkaz

STR_ORDER_TOGGLE_UNLOAD                                         :{BLACK}Vylož všetko
STR_ORDER_DROP_UNLOAD_IF_ACCEPTED                               :Vylož pri prijímaní
STR_ORDER_DROP_UNLOAD                                           :Vylož všetko
STR_ORDER_DROP_TRANSFER                                         :Prelož
STR_ORDER_DROP_NO_UNLOADING                                     :Nevykladaj
STR_ORDER_TOOLTIP_UNLOAD                                        :{BLACK}Zmeniť spôsob vykladania pre označený príkaz

STR_ORDER_REFIT                                                 :{BLACK}Prestavba
STR_ORDER_REFIT_TOOLTIP                                         :{BLACK}Vyberte typ nákladu na prestavbu v tomto poradí. CTRL+klik na odstránenie príkazu prestavby
STR_ORDER_REFIT_AUTO                                            :{BLACK}Automaticky modernizovať
STR_ORDER_REFIT_AUTO_TOOLTIP                                    :{BLACK}Vyber ktorý druh tovaru sa bude automaticky nakladať. Ctrl+Klik pre odstránenie automatického nakladania. Automatické nakladanie musí byť podporované vozidlom
STR_ORDER_DROP_REFIT_AUTO                                       :Pevný náklad
STR_ORDER_DROP_REFIT_AUTO_ANY                                   :Dostupný náklad

STR_ORDER_SERVICE                                               :{BLACK}Oprava
STR_ORDER_DROP_GO_ALWAYS_DEPOT                                  :Vždy choď
STR_ORDER_DROP_SERVICE_DEPOT                                    :Servis, ak je potrebné
STR_ORDER_DROP_HALT_DEPOT                                       :Zastav
STR_ORDER_SERVICE_TOOLTIP                                       :{BLACK}Preskočiť tento príkaz pokiaľ nie je potrebná oprava

STR_ORDER_CONDITIONAL_VARIABLE_TOOLTIP                          :{BLACK}Údaje vozidla na základe ktorých sa vykoná skok

# Conditional order variables, must follow order of OrderConditionVariable enum
STR_ORDER_CONDITIONAL_LOAD_PERCENTAGE                           :Percento naplnenia
STR_ORDER_CONDITIONAL_RELIABILITY                               :Spolahlivost
STR_ORDER_CONDITIONAL_MAX_SPEED                                 :Maximálna rýchlosť
STR_ORDER_CONDITIONAL_AGE                                       :Vek vozidla (v rokoch)
STR_ORDER_CONDITIONAL_REQUIRES_SERVICE                          :Vyžaduje servis
STR_ORDER_CONDITIONAL_UNCONDITIONALLY                           :Vždy
STR_ORDER_CONDITIONAL_REMAINING_LIFETIME                        :Zostávajúca životnosť (v rokoch)

STR_ORDER_CONDITIONAL_COMPARATOR_TOOLTIP                        :{BLACK}Sposob porovnania údajov vozidla so zadanou hodnotou
STR_ORDER_CONDITIONAL_COMPARATOR_EQUALS                         :je rovné
STR_ORDER_CONDITIONAL_COMPARATOR_NOT_EQUALS                     :nie je rovné
STR_ORDER_CONDITIONAL_COMPARATOR_LESS_THAN                      :je menej ako
STR_ORDER_CONDITIONAL_COMPARATOR_LESS_EQUALS                    :je menej alebo rovné
STR_ORDER_CONDITIONAL_COMPARATOR_MORE_THAN                      :je viac ako
STR_ORDER_CONDITIONAL_COMPARATOR_MORE_EQUALS                    :je viac alebo rovné
STR_ORDER_CONDITIONAL_COMPARATOR_IS_TRUE                        :je pravda
STR_ORDER_CONDITIONAL_COMPARATOR_IS_FALSE                       :je nepravda

STR_ORDER_CONDITIONAL_VALUE_TOOLTIP                             :{BLACK}Hodnota, s ktorou sa majú porovnat dáta vozidla
STR_ORDER_CONDITIONAL_VALUE_CAPT                                :{WHITE}Zadajte hodnotu voci ktorej sa ma porovnat

STR_ORDERS_SKIP_BUTTON                                          :{BLACK}Preskočiť
STR_ORDERS_SKIP_TOOLTIP                                         :{BLACK}Preskočiť aktuálny príkaz a začať ďalší. CTRL+klik pre skok na označený príkaz

STR_ORDERS_DELETE_BUTTON                                        :{BLACK}Vymazať
STR_ORDERS_DELETE_TOOLTIP                                       :{BLACK}Vymazať označený príkaz
STR_ORDERS_DELETE_ALL_TOOLTIP                                   :{BLACK}Vymazať všetky príkazy
STR_ORDERS_STOP_SHARING_BUTTON                                  :{BLACK}Prestať zdieľať
STR_ORDERS_STOP_SHARING_TOOLTIP                                 :{BLACK}Prestať zdieľať zoznam príkazov. Ctrl+Klik naviac zmaže všetky príkazy tohoto vozidla.

STR_ORDERS_GO_TO_BUTTON                                         :{BLACK}Choď do
STR_ORDER_GO_TO_NEAREST_DEPOT                                   :Choď do najbližšieho depa
STR_ORDER_GO_TO_NEAREST_HANGAR                                  :Choď do najbližšieho hangáru
STR_ORDER_CONDITIONAL                                           :Podmienený príkaz skoku
STR_ORDER_SHARE                                                 :Zdieľať príkazy
STR_ORDERS_GO_TO_TOOLTIP                                        :{BLACK}Vložiť nový príkaz pred označený príkaz alebo na koniec zoznamu. CTRL zmení príkaz pre stanicu na 'plne nalož čokoľvek', waypoint príkazy na pokračuj 'non-stop' a pre depá 'servisuj'. 'Zdieľať príkazy' alebo CTRL umožní vozidlu zdieľať príkazy s vybraným vozidlom. Kliknutím na vozidlo sa skopírujú príkazy z vozidla. Príkaz na presun do depa zneplatní automatické servisovanie vozidla

STR_ORDERS_VEH_WITH_SHARED_ORDERS_LIST_TOOLTIP                  :{BLACK}Zobraziť všetky vozidlá s rovnakým zoznamom príkazov

# String parts to build the order string
STR_ORDER_GO_TO_WAYPOINT                                        :Chod cez {WAYPOINT}
STR_ORDER_GO_NON_STOP_TO_WAYPOINT                               :Chod bez zastavky cez {WAYPOINT}

STR_ORDER_SERVICE_AT                                            :Servis v
STR_ORDER_SERVICE_NON_STOP_AT                                   :Servis non-stop v

STR_ORDER_NEAREST_DEPOT                                         :najbližší
STR_ORDER_NEAREST_HANGAR                                        :najbližší hangár
STR_ORDER_TRAIN_DEPOT                                           :Depo
STR_ORDER_ROAD_VEHICLE_DEPOT                                    :Cestné depo
STR_ORDER_SHIP_DEPOT                                            :Lodenica
STR_ORDER_GO_TO_NEAREST_DEPOT_FORMAT                            :{STRING} {STRING} {STRING}
STR_ORDER_GO_TO_DEPOT_FORMAT                                    :{STRING} {DEPOT}

STR_ORDER_REFIT_ORDER                                           :(Prestavba na {STRING})
STR_ORDER_REFIT_STOP_ORDER                                      :(Prestavať na {STRING} a zastaviť)
STR_ORDER_STOP_ORDER                                            :(Zastaviť)

STR_ORDER_GO_TO_STATION                                         :{STRING} {STATION} {STRING}

STR_ORDER_IMPLICIT                                              :(Predpokladané)

STR_ORDER_FULL_LOAD                                             :(Plne nalož)
STR_ORDER_FULL_LOAD_ANY                                         :(Plne nalož akýkoľvek náklad)
STR_ORDER_NO_LOAD                                               :(Nenakladaj)
STR_ORDER_UNLOAD                                                :(Vylož a nalož náklad)
STR_ORDER_UNLOAD_FULL_LOAD                                      :(Vylož a čakaj na plné naloženie)
STR_ORDER_UNLOAD_FULL_LOAD_ANY                                  :(Vylož a pockaj na plné naloženie akéhokoľvek nákladu)
STR_ORDER_UNLOAD_NO_LOAD                                        :(Vylož a nechaj prázdne)
STR_ORDER_TRANSFER                                              :(Prelož a nalož)
STR_ORDER_TRANSFER_FULL_LOAD                                    :(Prelož a čakaj na plné naloženie)
STR_ORDER_TRANSFER_FULL_LOAD_ANY                                :(Prelož a čakaj na plné naloženie akéhokoľvek nákladu)
STR_ORDER_TRANSFER_NO_LOAD                                      :(Prelož a nechaj prázdne)
STR_ORDER_NO_UNLOAD                                             :(Nevykladaj a nalož)
STR_ORDER_NO_UNLOAD_FULL_LOAD                                   :(Nevykladaj a čakaj na plné naloženie)
STR_ORDER_NO_UNLOAD_FULL_LOAD_ANY                               :(Nevykladaj a čakaj na plné naloženie akéhokoľvek nákladu)
STR_ORDER_NO_UNLOAD_NO_LOAD                                     :(Žiadné vykládanie a nakládanie)

STR_ORDER_AUTO_REFIT                                            :(Upraviť na {STRING})
STR_ORDER_FULL_LOAD_REFIT                                       :(Plné naloženie s automatickým nakladaním do {STRING})
STR_ORDER_FULL_LOAD_ANY_REFIT                                   :(Plné naloženie akéhokoľvek nákladu s automatickým nakladaním do {STRING})
STR_ORDER_UNLOAD_REFIT                                          :(Vyložiť a zobrať náklad automaticky do {STRING})
STR_ORDER_UNLOAD_FULL_LOAD_REFIT                                :(Vyložiť a čakať pre plné naloženie automaticky do {STRING})
STR_ORDER_UNLOAD_FULL_LOAD_ANY_REFIT                            :(Vylož a čakaj na akékoľvek plné naloženie automaticky do {STRING})
STR_ORDER_TRANSFER_REFIT                                        :(Presuň sa a zober náklad s automatickým naložením do {STRING})
STR_ORDER_TRANSFER_FULL_LOAD_REFIT                              :(Presuň sa a čakaj pre plné naloženie automaticky do {STRING})
STR_ORDER_TRANSFER_FULL_LOAD_ANY_REFIT                          :(Prelož a čakaj pre akékoľvek plné naloženie s automatickým nakladaním do {STRING})
STR_ORDER_NO_UNLOAD_REFIT                                       :(Nevykladať a zobrať náklad s automatickým nakladaním do {STRING})
STR_ORDER_NO_UNLOAD_FULL_LOAD_REFIT                             :(Nevykladať a čakať pre plné naloženie s automatickým nakladaním do {STRING})
STR_ORDER_NO_UNLOAD_FULL_LOAD_ANY_REFIT                         :(Nevykladať a čakať na plné naloženie s nastavením do {STRING})

STR_ORDER_AUTO_REFIT_ANY                                        :dostupný náklad

STR_ORDER_STOP_LOCATION_NEAR_END                                :[blízky koniec]
STR_ORDER_STOP_LOCATION_MIDDLE                                  :[stred]
STR_ORDER_STOP_LOCATION_FAR_END                                 :[ďaleký koniec]

STR_ORDER_OUT_OF_RANGE                                          :{RED} (Nasledovný ciel je mimo dosahu)

STR_ORDER_CONDITIONAL_UNCONDITIONAL                             :Skok na príkaz {COMMA}
STR_ORDER_CONDITIONAL_NUM                                       :Skok na príkaz {COMMA} ak {STRING} {STRING} {COMMA}
STR_ORDER_CONDITIONAL_TRUE_FALSE                                :Skok na príkaz {COMMA} ak {STRING} {STRING}

STR_INVALID_ORDER                                               :{RED} (Neplatny prikaz)

# Time table window
STR_TIMETABLE_TITLE                                             :{WHITE}{VEHICLE} (Cestovný poriadok)
STR_TIMETABLE_ORDER_VIEW                                        :{BLACK}Príkazy
STR_TIMETABLE_ORDER_VIEW_TOOLTIP                                :{BLACK}Prepnúť na zobrazenie príkazov

STR_TIMETABLE_TOOLTIP                                           :{BLACK}Cestovný poriadok - kliknite na príkaz pre jeho označenie

STR_TIMETABLE_NO_TRAVEL                                         :Necestuj
STR_TIMETABLE_NOT_TIMETABLEABLE                                 :Cestovanie (automaticky; nastavené po ďalšom zadaní objednávky)
STR_TIMETABLE_TRAVEL_NOT_TIMETABLED                             :Cesta (neurcený cas)
STR_TIMETABLE_TRAVEL_NOT_TIMETABLED_SPEED                       :Cestovanie (bez cestovného plánu) s najviac {2:VELOCITY}
STR_TIMETABLE_TRAVEL_FOR                                        :Cesta {STRING}
STR_TIMETABLE_TRAVEL_FOR_SPEED                                  :Cestovanie na {STRING} s {VELOCITY}
STR_TIMETABLE_TRAVEL_FOR_ESTIMATED                              :Cesta ({STRING}, nerozvrhnuté)
STR_TIMETABLE_TRAVEL_FOR_SPEED_ESTIMATED                        :Cesta (for {STRING}, nerozvrhnuté) pri najviac {VELOCITY}
STR_TIMETABLE_STAY_FOR_ESTIMATED                                :(prestávka {STRING}, nerozvrhnuté)
STR_TIMETABLE_AND_TRAVEL_FOR_ESTIMATED                          :(cesta {STRING}, nerozvrhnuté)
STR_TIMETABLE_STAY_FOR                                          :prestávka {STRING}
STR_TIMETABLE_AND_TRAVEL_FOR                                    :a cestuj {STRING}
STR_TIMETABLE_DAYS                                              :{COMMA}{NBSP}d{P eň ni ní}
STR_TIMETABLE_TICKS                                             :{COMMA}{NBSP}tik{P "" y ov}

STR_TIMETABLE_TOTAL_TIME                                        :{BLACK}Na dokončenie cestovného poriadku je potrebných {STRING}
STR_TIMETABLE_TOTAL_TIME_INCOMPLETE                             :{BLACK}Na dokončenie cestovného poriadku je potrebných min. {STRING} (nie všetko je určené)

STR_TIMETABLE_STATUS_ON_TIME                                    :{BLACK}Toto vozidlo ide presne
STR_TIMETABLE_STATUS_LATE                                       :{BLACK}Toto vozidlo mešká {STRING}
STR_TIMETABLE_STATUS_EARLY                                      :{BLACK}Toto vozidlo ide {STRING} skôr
STR_TIMETABLE_STATUS_NOT_STARTED                                :{BLACK}Tento cestovný poriadok ešte nezačal
STR_TIMETABLE_STATUS_START_AT                                   :{BLACK}Tento cestovný poriadok začne {STRING}

STR_TIMETABLE_STARTING_DATE                                     :{BLACK}Začiatočný dátum
STR_TIMETABLE_STARTING_DATE_TOOLTIP                             :{BLACK}Vyberte dátum začiatku cestovného poriadku. Ctrl+klik nastaví počiatočný dátum tohto cestovného poriadku pre všetky vozidlá zdieľajúce tieto príkazy na základe ich relatívneho poradia, ak je cestovný poriadok kompletne vyplnený

STR_TIMETABLE_CHANGE_TIME                                       :{BLACK}Zmenit cas
STR_TIMETABLE_WAIT_TIME_TOOLTIP                                 :{BLACK}Zmenit dlžku trvania oznaceného príkazu

STR_TIMETABLE_CLEAR_TIME                                        :{BLACK}Vymazat cas
STR_TIMETABLE_CLEAR_TIME_TOOLTIP                                :{BLACK}Vymazať dĺžku trvania označeného príkazu

STR_TIMETABLE_CHANGE_SPEED                                      :{BLACK}Zmeň maximálnu rýchlosť
STR_TIMETABLE_CHANGE_SPEED_TOOLTIP                              :{BLACK}Zmeň maximálnu rýchlosť zvoleného poriadku

STR_TIMETABLE_CLEAR_SPEED                                       :{BLACK}Odstráň obmedzenie maximánej rýchlosti
STR_TIMETABLE_CLEAR_SPEED_TOOLTIP                               :{BLACK}Odstráň obmedzenie maximánej rýchlosti pre zvolený poriadok

STR_TIMETABLE_RESET_LATENESS                                    :{BLACK}Reset meskania
STR_TIMETABLE_RESET_LATENESS_TOOLTIP                            :{BLACK}Vynulovať počítadlo meškania, takže vozidlo pôjde presne

STR_TIMETABLE_AUTOFILL                                          :{BLACK}Vyplnit
STR_TIMETABLE_AUTOFILL_TOOLTIP                                  :{BLACK}Naplň časový plán automaticky s hodnotami z nasledujúcej trasy (CTRL-klik - pokúsiť sa udržať čakacie doby)

STR_TIMETABLE_EXPECTED                                          :{BLACK}Čakať
STR_TIMETABLE_SCHEDULED                                         :{BLACK}Naplánovaný
STR_TIMETABLE_EXPECTED_TOOLTIP                                  :{BLACK}Prepnúť medzi očakávaným a plánovaným

STR_TIMETABLE_ARRIVAL_ABBREVIATION                              :P:
STR_TIMETABLE_DEPARTURE_ABBREVIATION                            :O:


# Date window (for timetable)
STR_DATE_CAPTION                                                :{WHITE}Nastaviť dátum
STR_DATE_SET_DATE                                               :{BLACK}Nastaviť dátum
STR_DATE_SET_DATE_TOOLTIP                                       :{BLACK}Vybrať označený dátum za začiatočný pre tento cestovný poriadok
STR_DATE_DAY_TOOLTIP                                            :{BLACK}Vyberte deň
STR_DATE_MONTH_TOOLTIP                                          :{BLACK}Vyberte mesiac
STR_DATE_YEAR_TOOLTIP                                           :{BLACK}Vyberte rok


# AI debug window
STR_AI_DEBUG                                                    :{WHITE}Umelá inteligencia / Ladenie skriptov
STR_AI_DEBUG_NAME_AND_VERSION                                   :{BLACK}{STRING} (v{NUM})
STR_AI_DEBUG_NAME_TOOLTIP                                       :{BLACK}Meno skriptu
STR_AI_DEBUG_SETTINGS                                           :{BLACK}Nastavenia
STR_AI_DEBUG_SETTINGS_TOOLTIP                                   :{BLACK}Zmeniť nastavenia pre skript
STR_AI_DEBUG_RELOAD                                             :{BLACK}Znovu načítať AI
STR_AI_DEBUG_RELOAD_TOOLTIP                                     :{BLACK}Zrušiť AI, znovu načítať skript, a reštartovať AI
STR_AI_DEBUG_BREAK_STR_ON_OFF_TOOLTIP                           :{BLACK}Povoliť/zakázať pozastavovanie ak sa denník AI zhoduje s príkazom na pozastavenie
STR_AI_DEBUG_BREAK_ON_LABEL                                     :{BLACK}Pozastavenie:
STR_AI_DEBUG_BREAK_STR_OSKTITLE                                 :{BLACK}Pozastavenie
STR_AI_DEBUG_BREAK_STR_TOOLTIP                                  :{BLACK}Pokiaľ sa denník AI zhoduje s týmto výrazom, hra je pozastavená.
STR_AI_DEBUG_MATCH_CASE                                         :{BLACK}Porovnávanie
STR_AI_DEBUG_MATCH_CASE_TOOLTIP                                 :{BLACK}Prepnúť porovnávanie denníka AI znovu po príkaze na pozastavenie
STR_AI_DEBUG_CONTINUE                                           :{BLACK}Pokračovať
STR_AI_DEBUG_CONTINUE_TOOLTIP                                   :{BLACK}Odpauzovať a povoliť AI
STR_AI_DEBUG_SELECT_AI_TOOLTIP                                  :{BLACK}Ukázať ladiaci výpis tejto UI
STR_AI_GAME_SCRIPT                                              :{BLACK}Skript
STR_AI_GAME_SCRIPT_TOOLTIP                                      :{BLACK}Pozri log skriptu

STR_ERROR_AI_NO_AI_FOUND                                        :Nebolo nájdená žiadne použitelné AI.{}Toto AI je hlúpe a nebude nič robiť.{}Môžete si stiahnúť niekoľko AI cez 'Online Obsah' systém.
STR_ERROR_AI_PLEASE_REPORT_CRASH                                :{WHITE}Jeden z bežiacich skriptov spadol. Prosím nahláste to autorovi a priložte screenshot Debugovacej obrazovky.
STR_ERROR_AI_DEBUG_SERVER_ONLY                                  :{YELLOW}Umelá inteligencia / Okno ladenia je dostupné len pre server

# AI configuration window
STR_AI_CONFIG_CAPTION                                           :{WHITE}Umelá inteligencia / Konfigurácia hry
STR_AI_CONFIG_GAMELIST_TOOLTIP                                  :{BLACK}Skript, ktorý bude načítaný v ďalšej hre
STR_AI_CONFIG_AILIST_TOOLTIP                                    :{BLACK}AIs budú nastavené v ďalšej hre.
STR_AI_CONFIG_HUMAN_PLAYER                                      :Človek
STR_AI_CONFIG_RANDOM_AI                                         :Náhodná AI
STR_AI_CONFIG_NONE                                              :(none)

STR_AI_CONFIG_MOVE_UP                                           :{BLACK}Posunúť vyššie
STR_AI_CONFIG_MOVE_UP_TOOLTIP                                   :{BLACK}Posunúť vyššie vybrané AI v zozname
STR_AI_CONFIG_MOVE_DOWN                                         :{BLACK}Posunúť nižšie
STR_AI_CONFIG_MOVE_DOWN_TOOLTIP                                 :{BLACK}Posunúť nižšie vybrané AI v zozname

STR_AI_CONFIG_GAMESCRIPT                                        :{SILVER}Herný skript
STR_AI_CONFIG_AI                                                :{SILVER}AIs

STR_AI_CONFIG_CHANGE                                            :{BLACK}Vyber {STRING}
STR_AI_CONFIG_CHANGE_NONE                                       :
STR_AI_CONFIG_CHANGE_AI                                         :AI
STR_AI_CONFIG_CHANGE_GAMESCRIPT                                 :Skript
STR_AI_CONFIG_CHANGE_TOOLTIP                                    :{BLACK}Spusti ďalší skript
STR_AI_CONFIG_CONFIGURE                                         :{BLACK}Nastaviť
STR_AI_CONFIG_CONFIGURE_TOOLTIP                                 :{BLACK}Nastaviť parametre skriptu

# Available AIs window
STR_AI_LIST_CAPTION                                             :{WHITE}Dostupné {STRING}
STR_AI_LIST_CAPTION_AI                                          :AIs
STR_AI_LIST_CAPTION_GAMESCRIPT                                  :Herné skripty
STR_AI_LIST_TOOLTIP                                             :{BLACK}Klikni pre výber skriptu

STR_AI_LIST_AUTHOR                                              :{LTBLUE}Autor: {ORANGE}{STRING}
STR_AI_LIST_VERSION                                             :{LTBLUE}Verzia: {ORANGE}{NUM}
STR_AI_LIST_URL                                                 :{LTBLUE}URL: {ORANGE}{STRING}

STR_AI_LIST_ACCEPT                                              :{BLACK}Potvrdiť
STR_AI_LIST_ACCEPT_TOOLTIP                                      :{BLACK}Vybrať vyznačený skript
STR_AI_LIST_CANCEL                                              :{BLACK}Zrušiť
STR_AI_LIST_CANCEL_TOOLTIP                                      :{BLACK}Nemeniť skript

# AI Parameters
STR_AI_SETTINGS_CAPTION                                         :{WHITE}{STRING} Parametre
STR_AI_SETTINGS_CAPTION_AI                                      :Imelá inteligencia
STR_AI_SETTINGS_CAPTION_GAMESCRIPT                              :Skript
STR_AI_SETTINGS_CLOSE                                           :{BLACK}Zavrieť
STR_AI_SETTINGS_RESET                                           :{BLACK}Resetovať
STR_AI_SETTINGS_SETTING                                         :{STRING}: {ORANGE}{STRING}
STR_AI_SETTINGS_START_DELAY                                     :Koľko dní prejde od spustenia predchádzajúcej umelej inteligencie k naštartovaniu novej: {ORANGE}{STRING}


# Textfile window
STR_TEXTFILE_README_CAPTION                                     :{WHITE}{STRING} "čítajma" {STRING}
STR_TEXTFILE_CHANGELOG_CAPTION                                  :{WHITE}{STRING} log zmien {STRING}
STR_TEXTFILE_LICENCE_CAPTION                                    :{WHITE}{STRING} licencia {STRING}
STR_TEXTFILE_WRAP_TEXT                                          :{WHITE}Zalamovať text
STR_TEXTFILE_WRAP_TEXT_TOOLTIP                                  :{BLACK}Zalamovať text v okne tak, aby ho nebolo nutné posúvať
STR_TEXTFILE_VIEW_README                                        :{BLACK}Zobraz čítajma
STR_TEXTFILE_VIEW_CHANGELOG                                     :{BLACK}Log zmien
STR_TEXTFILE_VIEW_LICENCE                                       :{BLACK}Licencia


# Vehicle loading indicators
STR_PERCENT_UP_SMALL                                            :{TINY_FONT}{WHITE}{NUM}%{UP_ARROW}
STR_PERCENT_UP                                                  :{WHITE}{NUM}%{UP_ARROW}
STR_PERCENT_DOWN_SMALL                                          :{TINY_FONT}{WHITE}{NUM}%{DOWN_ARROW}
STR_PERCENT_DOWN                                                :{WHITE}{NUM}%{DOWN_ARROW}
STR_PERCENT_UP_DOWN_SMALL                                       :{TINY_FONT}{WHITE}{NUM}%{UP_ARROW}{DOWN_ARROW}
STR_PERCENT_UP_DOWN                                             :{WHITE}{NUM}%{UP_ARROW}{DOWN_ARROW}
STR_PERCENT_NONE_SMALL                                          :{TINY_FONT}{WHITE}{NUM}%
STR_PERCENT_NONE                                                :{WHITE}{NUM}%

# Income 'floats'
STR_INCOME_FLOAT_COST_SMALL                                     :{TINY_FONT}{RED}Cena: {CURRENCY_LONG}
STR_INCOME_FLOAT_COST                                           :{RED}Cena: {CURRENCY_LONG}
STR_INCOME_FLOAT_INCOME_SMALL                                   :{TINY_FONT}{GREEN}Zisk: {CURRENCY_LONG}
STR_INCOME_FLOAT_INCOME                                         :{GREEN}Zisk: {CURRENCY_LONG}
STR_FEEDER_TINY                                                 :{TINY_FONT}{YELLOW}Prekladka: {CURRENCY_LONG}
STR_FEEDER                                                      :{YELLOW}Prekladka: {CURRENCY_LONG}
STR_FEEDER_INCOME_TINY                                          :{TINY_FONT}{YELLOW}Prevod: {CURRENCY_LONG}{WHITE} / {GREEN}Zisk: {CURRENCY_LONG}
STR_FEEDER_INCOME                                               :{YELLOW}Prevod: {CURRENCY_LONG}{WHITE} / {GREEN}Zisk: {CURRENCY_LONG}
STR_FEEDER_COST_TINY                                            :{TINY_FONT}{YELLOW}Prevod: {CURRENCY_LONG}{WHITE} / {RED}Náklady: {CURRENCY_LONG}
STR_FEEDER_COST                                                 :{YELLOW}Prevod: {CURRENCY_LONG}{WHITE} / {RED}Náklady: {CURRENCY_LONG}
STR_MESSAGE_ESTIMATED_COST                                      :{WHITE}Priblizna cena: {CURRENCY_LONG}
STR_MESSAGE_ESTIMATED_INCOME                                    :{WHITE}Priblizny zisk: {CURRENCY_LONG}

# Saveload messages
STR_ERROR_SAVE_STILL_IN_PROGRESS                                :{WHITE}Ukladanie hry este bezi,{}pockajte prosim na dokoncenie!
STR_ERROR_AUTOSAVE_FAILED                                       :{WHITE}Autoulozenie zlyhalo
STR_ERROR_UNABLE_TO_READ_DRIVE                                  :{BLACK}Zariadenie je nečitateľné
STR_ERROR_GAME_SAVE_FAILED                                      :{WHITE}Uloženie hry zlyhalo{}{STRING}
STR_ERROR_UNABLE_TO_DELETE_FILE                                 :{WHITE}Súbor sa nedá vymazať
STR_ERROR_GAME_LOAD_FAILED                                      :{WHITE}Nahratie hry zlyhalo{}{STRING}
STR_GAME_SAVELOAD_ERROR_BROKEN_INTERNAL_ERROR                   :Interná chyba: {STRING}
STR_GAME_SAVELOAD_ERROR_BROKEN_SAVEGAME                         :Poškodená uložená hra - {STRING}
STR_GAME_SAVELOAD_ERROR_TOO_NEW_SAVEGAME                        :Hra bola uložená vo vyššej verzii
STR_GAME_SAVELOAD_ERROR_FILE_NOT_READABLE                       :Súbor nie je možné prečítať
STR_GAME_SAVELOAD_ERROR_FILE_NOT_WRITEABLE                      :Súbor nie je možné zapísať
STR_GAME_SAVELOAD_ERROR_DATA_INTEGRITY_CHECK_FAILED             :Kontrola integrity dát zlyhala
STR_GAME_SAVELOAD_NOT_AVAILABLE                                 :<nedostupné>
STR_WARNING_LOADGAME_REMOVED_TRAMS                              :{WHITE}Hra bola uložená vo verzii bez električiek. Vsetky električky boli odstránené

# Map generation messages
STR_ERROR_COULD_NOT_CREATE_TOWN                                 :{WHITE}Generovanie mapy zrušené...{}... žiadne vhodné lokality mesta
STR_ERROR_NO_TOWN_IN_SCENARIO                                   :{WHITE}... tento scenár neobsahuje žiadne mesto

STR_ERROR_PNGMAP                                                :{WHITE}Nie je možné načítať krajinu z PNG súboru...
STR_ERROR_PNGMAP_FILE_NOT_FOUND                                 :{WHITE}... subor nenájdený
STR_ERROR_PNGMAP_IMAGE_TYPE                                     :{WHITE}... nie je možné zkonvertovať formát obrázku. Potrebné 8 alebo 24 bitové PNG
STR_ERROR_PNGMAP_MISC                                           :{WHITE}... niečo sa pokazilo (pravdepodobne poškodený súbor)

STR_ERROR_BMPMAP                                                :{WHITE}Nie je možné načítať krajinu z BMP súboru...
STR_ERROR_BMPMAP_IMAGE_TYPE                                     :{WHITE}... nie je možné zkonvertovať formát obrázku

STR_ERROR_HEIGHTMAP_TOO_LARGE                                   :{WHITE}... obrázok je veľmi veľký

STR_WARNING_HEIGHTMAP_SCALE_CAPTION                             :{WHITE}Upozornenie na stupnicu
STR_WARNING_HEIGHTMAP_SCALE_MESSAGE                             :{YELLOW}Príliš veľká zmena veľkosti zdrojovej mapy sa neodporúča. Pokračovať s generovaním?

# Soundset messages
STR_WARNING_FALLBACK_SOUNDSET                                   :{WHITE}Bola nájdená len núdzová sada zvukov. Pre viac zvukových efektov je potrebné stiahnuť zvukovú sadu cez online.

# Screenshot related messages
STR_WARNING_SCREENSHOT_SIZE_CAPTION                             :{WHITE}Obrovská snímka
STR_WARNING_SCREENSHOT_SIZE_MESSAGE                             :{YELLOW}Screenshot bude mať rozlíšenie {COMMA} x {COMMA} pixelov. Jeho vytvorenie ale môže chvíľu trvať. Naozaj chcete pokračovať

STR_MESSAGE_SCREENSHOT_SUCCESSFULLY                             :{WHITE}Snímka bola uložená na disk ako '{STRING}'
STR_ERROR_SCREENSHOT_FAILED                                     :{WHITE}Uloženie snímky zlyhalo!

# Error message titles
STR_ERROR_MESSAGE_CAPTION                                       :{YELLOW}Správa
STR_ERROR_MESSAGE_CAPTION_OTHER_COMPANY                         :{YELLOW}Správa od {STRING}

# Generic construction errors
STR_ERROR_OFF_EDGE_OF_MAP                                       :{WHITE}Za okrajom mapy
STR_ERROR_TOO_CLOSE_TO_EDGE_OF_MAP                              :{WHITE}Príliš blízko okraja mapy.
STR_ERROR_NOT_ENOUGH_CASH_REQUIRES_CURRENCY                     :{WHITE}Malá hotovost - potrebných {CURRENCY_LONG}
STR_ERROR_FLAT_LAND_REQUIRED                                    :{WHITE}Potrebuješ rovný terén
STR_ERROR_LAND_SLOPED_IN_WRONG_DIRECTION                        :{WHITE}Teren ma nevhodny sklon
STR_ERROR_CAN_T_DO_THIS                                         :{WHITE}Nemôže to vykonať...
STR_ERROR_BUILDING_MUST_BE_DEMOLISHED                           :{WHITE}Budovu musíš najskôr zbúrať
STR_ERROR_CAN_T_CLEAR_THIS_AREA                                 :{WHITE}Oblasť nie je možné vyčistiť...
STR_ERROR_SITE_UNSUITABLE                                       :{WHITE}... nevhodné miesto
STR_ERROR_ALREADY_BUILT                                         :{WHITE}... už bolo vybudované
STR_ERROR_OWNED_BY                                              :{WHITE}... vlastníkom je {STRING}
STR_ERROR_AREA_IS_OWNED_BY_ANOTHER                              :{WHITE}... oblasť vlastní iná spoločnosť
STR_ERROR_TERRAFORM_LIMIT_REACHED                               :{WHITE}... limit úpravy terénu dosiahnutý
STR_ERROR_CLEARING_LIMIT_REACHED                                :{WHITE}... limit čistenia políčok dosiahnutý
STR_ERROR_TREE_PLANT_LIMIT_REACHED                              :{WHITE}... dosiahol si limit sadenia stromov
STR_ERROR_NAME_MUST_BE_UNIQUE                                   :{WHITE}Meno musí byt jedinecné
STR_ERROR_GENERIC_OBJECT_IN_THE_WAY                             :{WHITE}{1:STRING} v ceste
STR_ERROR_NOT_ALLOWED_WHILE_PAUSED                              :{WHITE}Nieje povolené ak je hra pozastavená

# Local authority errors
STR_ERROR_LOCAL_AUTHORITY_REFUSES_TO_ALLOW_THIS                 :{WHITE}Miestna správa {TOWN} to nedovolí
STR_ERROR_LOCAL_AUTHORITY_REFUSES_AIRPORT                       :{WHITE}Správa mesta {TOWN} zakazuje stavbu ďalšieho letiska v meste
STR_ERROR_LOCAL_AUTHORITY_REFUSES_NOISE                         :{WHITE}{TOWN} miesná správa odmietla udelit povolenie pre letisko kôli hlučnosti
STR_ERROR_BRIBE_FAILED                                          :{WHITE}Tvoj pokus o podplácanie bol odhalený vyšetrovateľom

# Levelling errors
STR_ERROR_CAN_T_RAISE_LAND_HERE                                 :{WHITE}Nemôžeš tu zvýšiť terén...
STR_ERROR_CAN_T_LOWER_LAND_HERE                                 :{WHITE}Nemôžeš tu znížiť terén...
STR_ERROR_CAN_T_LEVEL_LAND_HERE                                 :{WHITE}Nemôžem tu upraviť terén...
STR_ERROR_EXCAVATION_WOULD_DAMAGE                               :{WHITE}Vyhĺbenie by poškodilo tunel
STR_ERROR_ALREADY_AT_SEA_LEVEL                                  :{WHITE}... už na úrovni mora
STR_ERROR_TOO_HIGH                                              :{WHITE}... príliš vysoko
STR_ERROR_ALREADY_LEVELLED                                      :{WHITE}... už vyrovnané
STR_ERROR_BRIDGE_TOO_HIGH_AFTER_LOWER_LAND                      :{WHITE}Most nad tým by bol potom príliš vysoko.

# Company related errors
STR_ERROR_CAN_T_CHANGE_COMPANY_NAME                             :{WHITE}Názov spoločnosti sa nedá zmeniť...
STR_ERROR_CAN_T_CHANGE_PRESIDENT                                :{WHITE}Meno prezidenta sa nedá zmeniť...

STR_ERROR_MAXIMUM_PERMITTED_LOAN                                :{WHITE}... úverovy limit je {CURRENCY_LONG}
STR_ERROR_CAN_T_BORROW_ANY_MORE_MONEY                           :{WHITE}Nemôžeš si požičať viac peňazí...
STR_ERROR_LOAN_ALREADY_REPAYED                                  :{WHITE}... úver už bol splatený
STR_ERROR_CURRENCY_REQUIRED                                     :{WHITE}... {CURRENCY_LONG} potrebuješ
STR_ERROR_CAN_T_REPAY_LOAN                                      :{WHITE}Úver sa nedá splatiť...
STR_ERROR_INSUFFICIENT_FUNDS                                    :{WHITE}Nie je mozne poskytnut peniaze, ktore su pozicane z banky ...
STR_ERROR_CAN_T_BUY_COMPANY                                     :{WHITE}Spoločnosť nie je možné kúpiť ...
STR_ERROR_CAN_T_BUILD_COMPANY_HEADQUARTERS                      :{WHITE}Nemôžeš postaviť sídlo spoločnosti...
STR_ERROR_CAN_T_BUY_25_SHARE_IN_THIS                            :{WHITE}Nemôžeš kúpiť 25% podiel v tejto spoločnosti...
STR_ERROR_CAN_T_SELL_25_SHARE_IN                                :{WHITE}25% podiel v tejto spoločnosti sa nedá predať ...
STR_ERROR_PROTECTED                                             :{WHITE}S akciami tejto spoločnosti nie je zatiaľ možné obchodovať...

# Town related errors
STR_ERROR_CAN_T_GENERATE_TOWN                                   :{WHITE}Nie je možné postaviť viac miest
STR_ERROR_CAN_T_RENAME_TOWN                                     :{WHITE}Mesto nemôže byť odstránené...
STR_ERROR_CAN_T_FOUND_TOWN_HERE                                 :{WHITE}Nemôžeš tu postaviť mesto...
STR_ERROR_CAN_T_EXPAND_TOWN                                     :{WHITE}Nemožno rozšíriť mesto...
STR_ERROR_TOO_CLOSE_TO_EDGE_OF_MAP_SUB                          :{WHITE}... príliš blízko okraja mapy
STR_ERROR_TOO_CLOSE_TO_ANOTHER_TOWN                             :{WHITE}... príliš blízko iného mesta
STR_ERROR_TOO_MANY_TOWNS                                        :{WHITE}... príliš veľa miest
STR_ERROR_NO_SPACE_FOR_TOWN                                     :{WHITE}... nie je dalsie miesto na mape
STR_ERROR_TOWN_EXPAND_WARN_NO_ROADS                             :{WHITE}Mesto nebude stavať cesty. Môžete povoliť budovanie ciest cez Pokročilé nasvavenia->Ekonomika->Mestá.
STR_ERROR_ROAD_WORKS_IN_PROGRESS                                :{WHITE}Prebiehajú cestné práce
STR_ERROR_TOWN_CAN_T_DELETE                                     :{WHITE}Toto mesto nie je možné odstrániť...{}Stanica alebo depo sa odvoláva na mesto, alebo parcela vo vlastníctve mesta nemôže byť odstránená
STR_ERROR_STATUE_NO_SUITABLE_PLACE                              :{WHITE}... v centre mesta sa nenachádza žiadne vhodné miesto pre sochu

# Industry related errors
STR_ERROR_TOO_MANY_INDUSTRIES                                   :{WHITE}... príliš veľa priemyslu
STR_ERROR_CAN_T_GENERATE_INDUSTRIES                             :{WHITE}Nemozno vygenerovat priemysel ...
STR_ERROR_CAN_T_BUILD_HERE                                      :{WHITE}{STRING} sa tu nedá postaviť...
STR_ERROR_CAN_T_CONSTRUCT_THIS_INDUSTRY                         :{WHITE}Nemôžeš tu postaviť tento typ priemyslu...
STR_ERROR_INDUSTRY_TOO_CLOSE                                    :{WHITE}... príliš blízko iného priemyslu
STR_ERROR_MUST_FOUND_TOWN_FIRST                                 :{WHITE}... najskor treba postavit mesto...
STR_ERROR_ONLY_ONE_ALLOWED_PER_TOWN                             :{WHITE}... povolené len jedno pre 1mesto
STR_ERROR_CAN_ONLY_BE_BUILT_IN_TOWNS_WITH_POPULATION_OF_1200    :{WHITE}... môže byť postavené v mestách z populáciou väčšou ako 1200
STR_ERROR_CAN_ONLY_BE_BUILT_IN_RAINFOREST                       :{WHITE}... môže byť postavené len v dažďovom pralese
STR_ERROR_CAN_ONLY_BE_BUILT_IN_DESERT                           :{WHITE}... môže byť postavené len v púšti
STR_ERROR_CAN_ONLY_BE_BUILT_IN_TOWNS                            :{WHITE}... môže byť postavené len v meste (namiesto budov)
STR_ERROR_CAN_ONLY_BE_BUILT_NEAR_TOWN_CENTER                    :{WHITE}... môže byť postavené len v blízkosti centra mesta
STR_ERROR_CAN_ONLY_BE_BUILT_IN_LOW_AREAS                        :{WHITE}... môže byť postavené len v nízkych oblastiach
STR_ERROR_CAN_ONLY_BE_POSITIONED                                :{G=s}{WHITE}... môže byť umiestnené len v blízkosti okrajov mapy
STR_ERROR_FOREST_CAN_ONLY_BE_PLANTED                            :{WHITE}... les sa môže sadiť len nad čiarou snehu
STR_ERROR_CAN_ONLY_BE_BUILT_ABOVE_SNOW_LINE                     :{WHITE}... môže byť postavené len nad čiarou snehu
STR_ERROR_CAN_ONLY_BE_BUILT_BELOW_SNOW_LINE                     :{WHITE}... môže byť postavené len pod čiarou snehu

STR_ERROR_NO_SUITABLE_PLACES_FOR_INDUSTRIES                     :{WHITE}Nenašli sa žiadne vhodné miesta pre '{STRING}'
STR_ERROR_NO_SUITABLE_PLACES_FOR_INDUSTRIES_EXPLANATION         :{WHITE}Pre získanie lepšej mapy zmeňte parametre jej generovania

# Station construction related errors
STR_ERROR_CAN_T_BUILD_RAILROAD_STATION                          :{WHITE}Nemôžeš tu postaviť železničnú stanicu...
STR_ERROR_CAN_T_BUILD_BUS_STATION                               :{WHITE}Nemôžeš tu postaviť autobusovú zastávku...
STR_ERROR_CAN_T_BUILD_TRUCK_STATION                             :{WHITE}Nemôžeš tu postaviť vykládku...
STR_ERROR_CAN_T_BUILD_PASSENGER_TRAM_STATION                    :{WHITE}Nemôžeš postaviť električkovú osobnú stanicu...
STR_ERROR_CAN_T_BUILD_CARGO_TRAM_STATION                        :{WHITE}Nemôžeš postaviť električkovú nákladnú stanicu...
STR_ERROR_CAN_T_BUILD_DOCK_HERE                                 :{WHITE}Nemôžeš tu postaviť prístav...
STR_ERROR_CAN_T_BUILD_AIRPORT_HERE                              :{WHITE}Nemôžeš tu postaviť letisko...

STR_ERROR_ADJOINS_MORE_THAN_ONE_EXISTING                        :{WHITE}Susedi z viacerými stanicami/výkladkami
STR_ERROR_STATION_TOO_SPREAD_OUT                                :{WHITE}... stanica je príliš veľká
STR_ERROR_TOO_MANY_STATIONS_LOADING                             :{WHITE}Príliš veľa staníc/vykládok
STR_ERROR_TOO_MANY_STATION_SPECS                                :{WHITE}Veľa častí vlakovej stanice
STR_ERROR_TOO_MANY_BUS_STOPS                                    :{WHITE}Príliš veľa autobusových zastávok
STR_ERROR_TOO_MANY_TRUCK_STOPS                                  :{WHITE}Príliš veľa zastávok nákladných automobilov
STR_ERROR_TOO_CLOSE_TO_ANOTHER_DOCK                             :{WHITE}Príliš blízko iného prístavu
STR_ERROR_TOO_CLOSE_TO_ANOTHER_AIRPORT                          :{WHITE}Príliš blízko iného letiska
STR_ERROR_CAN_T_RENAME_STATION                                  :{WHITE}Stanica sa nedá premenovať...
STR_ERROR_DRIVE_THROUGH_ON_TOWN_ROAD                            :{WHITE}... cesta vlastnená mestom
STR_ERROR_DRIVE_THROUGH_DIRECTION                               :{WHITE}... nesprávna orientácia cesty
STR_ERROR_DRIVE_THROUGH_CORNER                                  :{WHITE}... na priebežných zastávkach nie sú dovolené rohy
STR_ERROR_DRIVE_THROUGH_JUNCTION                                :{WHITE}... na priebežných zastávkach nie sú dovolené križovatky

# Station destruction related errors
STR_ERROR_CAN_T_REMOVE_PART_OF_STATION                          :{WHITE}Nemožno odstrániť časť stanice...
STR_ERROR_MUST_REMOVE_RAILWAY_STATION_FIRST                     :{WHITE}Je potrebné najprv odstrániť železničnú stanicu
STR_ERROR_CAN_T_REMOVE_BUS_STATION                              :{WHITE}Nemôžeš odstrániť autobusovú stanicu...
STR_ERROR_CAN_T_REMOVE_TRUCK_STATION                            :{WHITE}Nemôžeš odstrániť nakladaciu rampu...
STR_ERROR_CAN_T_REMOVE_PASSENGER_TRAM_STATION                   :{WHITE}Nemôžeš odstrániť osobnú električkovú stanicu...
STR_ERROR_CAN_T_REMOVE_CARGO_TRAM_STATION                       :{WHITE}Nemôžeš odstrániť nákladnú električkovú stanicu...
STR_ERROR_MUST_REMOVE_ROAD_STOP_FIRST                           :{WHITE}Najprv treba odstrániť zastávku na ceste
STR_ERROR_THERE_IS_NO_STATION                                   :{WHITE}...nenašla sa stanica

STR_ERROR_MUST_DEMOLISH_RAILROAD                                :{WHITE}Železničnú stanicu musíš najskôr zbúrať
STR_ERROR_MUST_DEMOLISH_BUS_STATION_FIRST                       :{WHITE}Stanicu musíš najskôr zbúrať
STR_ERROR_MUST_DEMOLISH_TRUCK_STATION_FIRST                     :{WHITE}Vykládku musíš najskôr zbúrať
STR_ERROR_MUST_DEMOLISH_PASSENGER_TRAM_STATION_FIRST            :{WHITE}Musíš najskôr zbúrať osobnú električkovú stanicu
STR_ERROR_MUST_DEMOLISH_CARGO_TRAM_STATION_FIRST                :{WHITE}Musíš najskôr zbúrať nákladnú električkovú stanicu
STR_ERROR_MUST_DEMOLISH_DOCK_FIRST                              :{WHITE}Prístav musí byť najskôr zbúraný
STR_ERROR_MUST_DEMOLISH_AIRPORT_FIRST                           :{WHITE}Letisko musíš najskôr zbúrať

# Waypoint related errors
STR_ERROR_WAYPOINT_ADJOINS_MORE_THAN_ONE_EXISTING               :{WHITE}Pridať viac než jeden existujúci navádzač
STR_ERROR_TOO_CLOSE_TO_ANOTHER_WAYPOINT                         :{WHITE}Veľmi blízko k ďaľšiemu navádzaču

STR_ERROR_CAN_T_BUILD_TRAIN_WAYPOINT                            :{WHITE}Tu nie je možné postaviť železničný smerový bod...
STR_ERROR_CAN_T_POSITION_BUOY_HERE                              :{WHITE}Nemôžeš tu postaviť bóju...
STR_ERROR_CAN_T_CHANGE_WAYPOINT_NAME                            :{WHITE}Názov smerového bodu sa nedá zmeniť...

STR_ERROR_CAN_T_REMOVE_TRAIN_WAYPOINT                           :{WHITE}Tu nie je možné odstrániť železničný smerový bod...
STR_ERROR_MUST_REMOVE_RAILWAYPOINT_FIRST                        :{WHITE}Najprv musí byť odstránený železničný navádzač
STR_ERROR_BUOY_IN_THE_WAY                                       :{WHITE}... bója v ceste
STR_ERROR_BUOY_IS_IN_USE                                        :{WHITE}... bóju používa iná spoločnosť!

# Depot related errors
STR_ERROR_CAN_T_BUILD_TRAIN_DEPOT                               :{WHITE}Nemôžeš tu postaviť vlakové depo...
STR_ERROR_CAN_T_BUILD_ROAD_DEPOT                                :{WHITE}Nemôžeš tu postaviť garáž...
STR_ERROR_CAN_T_BUILD_TRAM_DEPOT                                :{WHITE}Nemôžeš tu postaviť električkové depo...
STR_ERROR_CAN_T_BUILD_SHIP_DEPOT                                :{WHITE}Nemôžeš tu postaviť lodné depo...

STR_ERROR_CAN_T_RENAME_DEPOT                                    :{WHITE}Depo sa nedá premenovať...

STR_ERROR_TRAIN_MUST_BE_STOPPED_INSIDE_DEPOT                    :{WHITE}... musí byť zastavený v depe
STR_ERROR_ROAD_VEHICLE_MUST_BE_STOPPED_INSIDE_DEPOT             :{WHITE}... musí byť zastavený v garáži
STR_ERROR_SHIP_MUST_BE_STOPPED_INSIDE_DEPOT                     :{WHITE}... musí byť zastavená v lodenici
STR_ERROR_AIRCRAFT_MUST_BE_STOPPED_INSIDE_HANGAR                :{WHITE}... musí byť zastavené v hangári

STR_ERROR_TRAINS_CAN_ONLY_BE_ALTERED_INSIDE_A_DEPOT             :{WHITE}Vlaky sa dajú nahradiť len v depe
STR_ERROR_TRAIN_TOO_LONG                                        :{WHITE}Vlak je príliš dlhý
STR_ERROR_CAN_T_REVERSE_DIRECTION_RAIL_VEHICLE                  :{WHITE}Nemôžem otočiť vozidlo...
STR_ERROR_CAN_T_REVERSE_DIRECTION_RAIL_VEHICLE_MULTIPLE_UNITS   :{WHITE}... zložené z viacerých jednotiek
STR_ERROR_INCOMPATIBLE_RAIL_TYPES                               :Nekompatibilné typy koľají

STR_ERROR_CAN_T_MOVE_VEHICLE                                    :{WHITE}Nemožno posúvať vozidlo...
STR_ERROR_REAR_ENGINE_FOLLOW_FRONT                              :{WHITE}Zadný stroj vždy doprevádza svoj druhý stroj vpredu
STR_ERROR_UNABLE_TO_FIND_ROUTE_TO                               :{WHITE}Nemôže nájsť cestu do depa
STR_ERROR_UNABLE_TO_FIND_LOCAL_DEPOT                            :{WHITE}Nemožno nájsť miestnu garáž

STR_ERROR_DEPOT_WRONG_DEPOT_TYPE                                :Nesprávny typ depa

# Autoreplace related errors
STR_ERROR_TRAIN_TOO_LONG_AFTER_REPLACEMENT                      :{WHITE}{VEHICLE} je dlho po výmene
STR_ERROR_AUTOREPLACE_NOTHING_TO_DO                             :{WHITE}Neboli využité žiadne pravidlá pre obnovu.
STR_ERROR_AUTOREPLACE_MONEY_LIMIT                               :(finančný limit)

# Rail construction errors
STR_ERROR_IMPOSSIBLE_TRACK_COMBINATION                          :{WHITE}Nemožná kombinácia trate
STR_ERROR_MUST_REMOVE_SIGNALS_FIRST                             :{WHITE}Najprv je treba odstrániť semafory
STR_ERROR_NO_SUITABLE_RAILROAD_TRACK                            :{WHITE}Žiadne použiteľné železničné koľaje
STR_ERROR_MUST_REMOVE_RAILROAD_TRACK                            :{WHITE}Musíš najskôr odstrániť železničné koľaje
STR_ERROR_CROSSING_ON_ONEWAY_ROAD                               :{WHITE}Cesta je jednosmerná alebo blokovaná.
STR_ERROR_CROSSING_DISALLOWED                                   :{WHITE}Nie sú povolené priecestia pre tento typ železníc
STR_ERROR_CAN_T_BUILD_SIGNALS_HERE                              :{WHITE}Nemôžeš tu stavať návestidlá...
STR_ERROR_CAN_T_BUILD_RAILROAD_TRACK                            :{WHITE}Nemôžeš tu stavať železničné koľaje...
STR_ERROR_CAN_T_REMOVE_RAILROAD_TRACK                           :{WHITE}Nemôžeš tu odstrániť železničné koľaje...
STR_ERROR_CAN_T_REMOVE_SIGNALS_FROM                             :{WHITE}Nemôžeš tu odstrániť semafory...
STR_ERROR_SIGNAL_CAN_T_CONVERT_SIGNALS_HERE                     :{WHITE}Nie je možné zmeniť typ semaforov...
STR_ERROR_THERE_IS_NO_RAILROAD_TRACK                            :{WHITE}...nenašli sa železničné koľaje
STR_ERROR_THERE_ARE_NO_SIGNALS                                  :{WHITE}... nenašlo sa návestidlo

STR_ERROR_CAN_T_CONVERT_RAIL                                    :{WHITE}Nemôžeš tu konvertovať železnicu...

# Road construction errors
STR_ERROR_MUST_REMOVE_ROAD_FIRST                                :{WHITE}Najprv treba odstrániť cestu
STR_ERROR_ONEWAY_ROADS_CAN_T_HAVE_JUNCTION                      :{WHITE}... na jednosmerných cestách nie sú dovolené križovatky
STR_ERROR_CAN_T_BUILD_ROAD_HERE                                 :{WHITE}Nemôžeš tu postaviť cestu...
STR_ERROR_CAN_T_BUILD_TRAMWAY_HERE                              :{WHITE}Nemôžeš tu stavať električkovú trať...
STR_ERROR_CAN_T_REMOVE_ROAD_FROM                                :{WHITE}Nemôžeš tu odstrániť cestu...
STR_ERROR_CAN_T_REMOVE_TRAMWAY_FROM                             :{WHITE}Nemôžeš tu odstrániť električkovú trať...
STR_ERROR_THERE_IS_NO_ROAD                                      :{WHITE}... nenašla sa cesta
STR_ERROR_THERE_IS_NO_TRAMWAY                                   :{WHITE}...nenašla sa električková trať

# Waterway construction errors
STR_ERROR_CAN_T_BUILD_CANALS                                    :{WHITE}Tu sa nedá postaviť prieplav...
STR_ERROR_CAN_T_BUILD_LOCKS                                     :{WHITE}Tu sa nedá postaviť stavidlo...
STR_ERROR_CAN_T_PLACE_RIVERS                                    :{WHITE}Tu nie je možné umiestniť rieku...
STR_ERROR_MUST_BE_BUILT_ON_WATER                                :{WHITE}... musíš postaviť na vode
STR_ERROR_CAN_T_BUILD_ON_WATER                                  :{WHITE}... nemôžeš postaviť na vode
STR_ERROR_CAN_T_BUILD_ON_SEA                                    :{WHITE}... nemôžeš postaviť na otvorenom mori
STR_ERROR_CAN_T_BUILD_ON_CANAL                                  :{WHITE}... nemôže byť postavené na kanály
STR_ERROR_CAN_T_BUILD_ON_RIVER                                  :{WHITE}... nemôže byť postavené na rieke
STR_ERROR_MUST_DEMOLISH_CANAL_FIRST                             :{WHITE}Najprv sa musí zbúrať kanál
STR_ERROR_CAN_T_BUILD_AQUEDUCT_HERE                             :{WHITE}Tu nie je možné postaviť akvadukt...

# Tree related errors
STR_ERROR_TREE_ALREADY_HERE                                     :{WHITE}... strom tu už je
STR_ERROR_TREE_WRONG_TERRAIN_FOR_TREE_TYPE                      :{WHITE}... zlý terén pre tento typ stromov
STR_ERROR_CAN_T_PLANT_TREE_HERE                                 :{WHITE}Nemôžeš tu zasadiť strom...

# Bridge related errors
STR_ERROR_CAN_T_BUILD_BRIDGE_HERE                               :{WHITE}Nemôžeš tu postaviť most...
STR_ERROR_MUST_DEMOLISH_BRIDGE_FIRST                            :{WHITE}Most musíš najskôr zbúrať
STR_ERROR_CAN_T_START_AND_END_ON                                :{WHITE}Nemožno začať a skončiť na tom istom mieste
STR_ERROR_BRIDGEHEADS_NOT_SAME_HEIGHT                           :{WHITE}Konce mosta nie sú v rovnakej výške
STR_ERROR_BRIDGE_TOO_LOW_FOR_TERRAIN                            :{WHITE}Most je príliš nízky pre tento terén
STR_ERROR_BRIDGE_TOO_HIGH_FOR_TERRAIN                           :{WHITE}Most je privysoký pre tento terén.
STR_ERROR_START_AND_END_MUST_BE_IN                              :{WHITE}Začiatok a koniec musí byť v rovine
STR_ERROR_ENDS_OF_BRIDGE_MUST_BOTH                              :{WHITE}... oba konce mosta musia byť na pevnine
STR_ERROR_BRIDGE_TOO_LONG                                       :{WHITE}... most je príliš dlhý
STR_ERROR_BRIDGE_THROUGH_MAP_BORDER                             :{WHITE}Most skončí za okrajom mapy

# Tunnel related errors
STR_ERROR_CAN_T_BUILD_TUNNEL_HERE                               :{WHITE}Nemôžeš tu postaviť tunel...
STR_ERROR_SITE_UNSUITABLE_FOR_TUNNEL                            :{WHITE}Miesto nevhodné pre vjazd do tunela
STR_ERROR_MUST_DEMOLISH_TUNNEL_FIRST                            :{WHITE}Tunel musi byť najskôr zbúraný
STR_ERROR_ANOTHER_TUNNEL_IN_THE_WAY                             :{WHITE}Iný tunel v ceste
STR_ERROR_TUNNEL_THROUGH_MAP_BORDER                             :{WHITE}Tunel končí za okrajom mapy
STR_ERROR_UNABLE_TO_EXCAVATE_LAND                               :{WHITE}Nedá sa vyhĺbiť terén pre druhý koniec tunela
STR_ERROR_TUNNEL_TOO_LONG                                       :{WHITE}... tunel je príliš dlhý

# Object related errors
STR_ERROR_TOO_MANY_OBJECTS                                      :{WHITE}... priveľa objektov
STR_ERROR_CAN_T_BUILD_OBJECT                                    :{WHITE}Nemožno postaviť objekt...
STR_ERROR_OBJECT_IN_THE_WAY                                     :{WHITE}V ceste je prekážka
STR_ERROR_COMPANY_HEADQUARTERS_IN                               :{WHITE}... sídlo firmy v ceste
STR_ERROR_CAN_T_PURCHASE_THIS_LAND                              :{WHITE}Tento pozemok nie je možné kúpiť...
STR_ERROR_YOU_ALREADY_OWN_IT                                    :{WHITE}... už to vlastníš!

# Group related errors
STR_ERROR_GROUP_CAN_T_CREATE                                    :{WHITE}Nie je možné vytvoriť skupinu...
STR_ERROR_GROUP_CAN_T_DELETE                                    :{WHITE}Nie je možné zrušiť túto skupinu...
STR_ERROR_GROUP_CAN_T_RENAME                                    :{WHITE}Nie je možné premenovať skupinu...
STR_ERROR_GROUP_CAN_T_SET_PARENT                                :{WHITE}Nie je možné nastaviť rodičovskú skupinu...
STR_ERROR_GROUP_CAN_T_REMOVE_ALL_VEHICLES                       :{WHITE}Nie je možné odstrániť všetky vozidlá z tejto skupiny...
STR_ERROR_GROUP_CAN_T_ADD_VEHICLE                               :{WHITE}Nie je možné pridať vozidlo do tejto skupiny
STR_ERROR_GROUP_CAN_T_ADD_SHARED_VEHICLE                        :{WHITE}Nie je možné pridať zdielané vozidlo do skupiny

# Generic vehicle errors
STR_ERROR_TRAIN_IN_THE_WAY                                      :{WHITE}Vlak v ceste
STR_ERROR_ROAD_VEHICLE_IN_THE_WAY                               :{WHITE}Automobil v ceste
STR_ERROR_SHIP_IN_THE_WAY                                       :{WHITE}Loď v ceste
STR_ERROR_AIRCRAFT_IN_THE_WAY                                   :{WHITE}Lietadlo v ceste

STR_ERROR_CAN_T_REFIT_TRAIN                                     :{WHITE}Nemožno prestavať vlak...
STR_ERROR_CAN_T_REFIT_ROAD_VEHICLE                              :{WHITE}Prestavba vozidla nie je možná...
STR_ERROR_CAN_T_REFIT_SHIP                                      :{WHITE}Nemožno prestavať loď...
STR_ERROR_CAN_T_REFIT_AIRCRAFT                                  :{WHITE}Nie je možné prestavať na nový typ nákladu...

STR_ERROR_CAN_T_RENAME_TRAIN                                    :{WHITE}Vlak nemožno pomenovať...
STR_ERROR_CAN_T_RENAME_ROAD_VEHICLE                             :{WHITE}Nemožno premenovať automobil...
STR_ERROR_CAN_T_RENAME_SHIP                                     :{WHITE}Nemožno pomenovať loď...
STR_ERROR_CAN_T_RENAME_AIRCRAFT                                 :{WHITE}Nie je možné pomenovať lietadlo...

STR_ERROR_CAN_T_STOP_START_TRAIN                                :{WHITE}Nemožno zastaviť/spustiť vlak...
STR_ERROR_CAN_T_STOP_START_ROAD_VEHICLE                         :{WHITE}Nemožno zastaviť/spustiť automobil...
STR_ERROR_CAN_T_STOP_START_SHIP                                 :{WHITE}Nemožno zastaviť/spustiť loď...
STR_ERROR_CAN_T_STOP_START_AIRCRAFT                             :{WHITE}Nemožno zastaviť/spustiť lietadlo...

STR_ERROR_CAN_T_SEND_TRAIN_TO_DEPOT                             :{WHITE}Vlak sa nedá poslať do depa...
STR_ERROR_CAN_T_SEND_ROAD_VEHICLE_TO_DEPOT                      :{WHITE}Nemožno poslať automobil do garáže...
STR_ERROR_CAN_T_SEND_SHIP_TO_DEPOT                              :{WHITE}Nemožno poslať loď do lodenice...
STR_ERROR_CAN_T_SEND_AIRCRAFT_TO_HANGAR                         :{WHITE}Nemožno poslať lietadlo do hangáru...

STR_ERROR_CAN_T_BUY_TRAIN                                       :{WHITE}Nemožno kúpiť vlak...
STR_ERROR_CAN_T_BUY_ROAD_VEHICLE                                :{WHITE}Nie je možné zakúpiť automobil...
STR_ERROR_CAN_T_BUY_SHIP                                        :{WHITE}Nemožno vyrobiť loď...
STR_ERROR_CAN_T_BUY_AIRCRAFT                                    :{WHITE}Nemožno vyrobiť lietadlo...

STR_ERROR_CAN_T_RENAME_TRAIN_TYPE                               :{WHITE}Typ vlaku nemôže byť premenovaný...
STR_ERROR_CAN_T_RENAME_ROAD_VEHICLE_TYPE                        :{WHITE}Nemožno premenovať typ automobilu...
STR_ERROR_CAN_T_RENAME_SHIP_TYPE                                :{WHITE}Nemožno premenovať typ lode...
STR_ERROR_CAN_T_RENAME_AIRCRAFT_TYPE                            :{WHITE}Nemožno premenovať typ lietadla...

STR_ERROR_CAN_T_SELL_TRAIN                                      :{WHITE}Nemožno predať železničný vagón...
STR_ERROR_CAN_T_SELL_ROAD_VEHICLE                               :{WHITE}Nemožno predať cestné vozidlo...
STR_ERROR_CAN_T_SELL_SHIP                                       :{WHITE}Nemožno predať loď...
STR_ERROR_CAN_T_SELL_AIRCRAFT                                   :{WHITE}Nie je možné predať lietadlo...

STR_ERROR_RAIL_VEHICLE_NOT_AVAILABLE                            :{WHITE}Vozidlo nie je dostupné
STR_ERROR_ROAD_VEHICLE_NOT_AVAILABLE                            :{WHITE}Vozidlo nie je dostupné
STR_ERROR_SHIP_NOT_AVAILABLE                                    :{WHITE}Loď nie je dostupná
STR_ERROR_AIRCRAFT_NOT_AVAILABLE                                :{WHITE}Lietadlo nie je dostupné

STR_ERROR_TOO_MANY_VEHICLES_IN_GAME                             :{WHITE}V hre je príliš veľa dopravných prostriedkov
STR_ERROR_CAN_T_CHANGE_SERVICING                                :{WHITE}Nie je možné zmenit servisný interval ...

STR_ERROR_VEHICLE_IS_DESTROYED                                  :{WHITE}... vozidlo je zničené

STR_ERROR_NO_VEHICLES_AVAILABLE_AT_ALL                          :{WHITE}Žiadne vozidlá nebudú k dispozícii
STR_ERROR_NO_VEHICLES_AVAILABLE_AT_ALL_EXPLANATION              :{WHITE}Zmena vašej konfigurácie NewGRF
STR_ERROR_NO_VEHICLES_AVAILABLE_YET                             :{WHITE}Zatiaľ nie sú dostupné žiadne vozidlá
STR_ERROR_NO_VEHICLES_AVAILABLE_YET_EXPLANATION                 :{WHITE}Začnite novú hru po {DATE_SHORT} alebo použite NewGRF, ktoré zabezpečí vozidlá v skoršom čase

# Specific vehicle errors
STR_ERROR_CAN_T_MAKE_TRAIN_PASS_SIGNAL                          :{WHITE}Nemôžeš pustiť vlak na červenú keď hrozí nebezpečenstvo...
STR_ERROR_CAN_T_REVERSE_DIRECTION_TRAIN                         :{WHITE}Nemožno zmeniť smer vlaku...
STR_ERROR_TRAIN_START_NO_POWER                                  :Vlak nemá energiu

STR_ERROR_CAN_T_MAKE_ROAD_VEHICLE_TURN                          :{WHITE}Nemôžem otočiť cestné vozidlo...

STR_ERROR_AIRCRAFT_IS_IN_FLIGHT                                 :{WHITE}Lietadlo je vo vzduchu

# Order related errors
STR_ERROR_NO_MORE_SPACE_FOR_ORDERS                              :{WHITE}Nemozno zadat dalsie prikazy
STR_ERROR_TOO_MANY_ORDERS                                       :{WHITE}Príliš veľa príkazov
STR_ERROR_CAN_T_INSERT_NEW_ORDER                                :{WHITE}Nemožno vložiť nový príkaz...
STR_ERROR_CAN_T_DELETE_THIS_ORDER                               :{WHITE}Nemožno vymazať tento príkaz...
STR_ERROR_CAN_T_MODIFY_THIS_ORDER                               :{WHITE}Nemožno zmeniť tento príkaz...
STR_ERROR_CAN_T_MOVE_THIS_ORDER                                 :{WHITE}Nie je možné presunúť tento príkaz...
STR_ERROR_CAN_T_SKIP_ORDER                                      :{WHITE}Nie je možné preskočiť tento príkaz...
STR_ERROR_CAN_T_SKIP_TO_ORDER                                   :{WHITE}Nie je možné preskočiť na vybraný príkaz...
STR_ERROR_CAN_T_COPY_SHARE_ORDER                                :{WHITE}... vozidlo nemôže ísť do všetkých staníc
STR_ERROR_CAN_T_ADD_ORDER                                       :{WHITE}... vozidlo nemôže ísť do tejto stanice
STR_ERROR_CAN_T_ADD_ORDER_SHARED                                :{WHITE}... vozidlo zdieľajúce tento príkaz nemôže ísť do stanice

STR_ERROR_CAN_T_SHARE_ORDER_LIST                                :{WHITE}Nemožno zdieľať zoznam príkazov ...
STR_ERROR_CAN_T_STOP_SHARING_ORDER_LIST                         :{WHITE}Nie je možné prestať zdieľať zoznam príkazov...
STR_ERROR_CAN_T_COPY_ORDER_LIST                                 :{WHITE}Nemozno kopirovat zoznam prikazov ...
STR_ERROR_TOO_FAR_FROM_PREVIOUS_DESTINATION                     :{WHITE}... príliš ďaleko z predchádzajúceho cieľa
STR_ERROR_AIRCRAFT_NOT_ENOUGH_RANGE                             :{WHITE}... lietadlo nemá dostatočný dosah

# Timetable related errors
STR_ERROR_CAN_T_TIMETABLE_VEHICLE                               :{WHITE}Vozidlu nie je možné zadat cestovný poriadok ...
STR_ERROR_TIMETABLE_ONLY_WAIT_AT_STATIONS                       :{WHITE}Vozidlá možu cakat len v staniciach.
STR_ERROR_TIMETABLE_NOT_STOPPING_HERE                           :{WHITE}Toto vozidlo nezastavuje v tejto stanici.

# Sign related errors
STR_ERROR_TOO_MANY_SIGNS                                        :{WHITE}... príliš veľa popisov
STR_ERROR_CAN_T_PLACE_SIGN_HERE                                 :{WHITE}Tu sa nedá umiestniť popis...
STR_ERROR_CAN_T_CHANGE_SIGN_NAME                                :{WHITE}Nemožno zmeniť text popisu...
STR_ERROR_CAN_T_DELETE_SIGN                                     :{WHITE}Nemôžem zmazať popis...

# Translatable comment for OpenTTD's desktop shortcut
STR_DESKTOP_SHORTCUT_COMMENT                                    :Simulátor založený na hre Transport Tycoon Deluxe

# Translatable descriptions in media/baseset/*.ob* files
STR_BASEGRAPHICS_DOS_DESCRIPTION                                :Pôvodná grafika Transport Tycoon Deluxe (DOS).
STR_BASEGRAPHICS_DOS_DE_DESCRIPTION                             :Pôvodná grafika Transport Tycoon Deluxe (DOS) (v jazyku nemčina).
STR_BASEGRAPHICS_WIN_DESCRIPTION                                :Pôvodná grafika Transport Tycoon Deluxe (Windows).
STR_BASESOUNDS_DOS_DESCRIPTION                                  :Pôvodné zvuky Transport Tycoon Deluxe (DOS).
STR_BASESOUNDS_WIN_DESCRIPTION                                  :Pôvodné zvuky Transport Tycoon Deluxe (Windows).
STR_BASESOUNDS_NONE_DESCRIPTION                                 :Zvuková sada neobsahujúca zvuky.
STR_BASEMUSIC_WIN_DESCRIPTION                                   :Pôvodná hudba z Transport Tycoon Deluxe (Windows).
STR_BASEMUSIC_NONE_DESCRIPTION                                  :Sada hudby neobsahujúca hudbu.

##id 0x2000
# Town building names
STR_TOWN_BUILDING_NAME_TALL_OFFICE_BLOCK_1                      :{G=z}Vysoká kancelárska budova
STR_TOWN_BUILDING_NAME_OFFICE_BLOCK_1                           :Kancelárie
STR_TOWN_BUILDING_NAME_SMALL_BLOCK_OF_FLATS_1                   :{G=m}Malý bytový blok
STR_TOWN_BUILDING_NAME_CHURCH_1                                 :{G=m}Kostol
STR_TOWN_BUILDING_NAME_LARGE_OFFICE_BLOCK_1                     :{G=z}Veľká kancelárska budova
STR_TOWN_BUILDING_NAME_TOWN_HOUSES_1                            :Mestské domy
STR_TOWN_BUILDING_NAME_HOTEL_1                                  :{G=m}Hotel
STR_TOWN_BUILDING_NAME_STATUE_1                                 :{G=z}Socha
STR_TOWN_BUILDING_NAME_FOUNTAIN_1                               :{G=z}Fontána
STR_TOWN_BUILDING_NAME_PARK_1                                   :{G=m}Park
STR_TOWN_BUILDING_NAME_OFFICE_BLOCK_2                           :Kancelarie
STR_TOWN_BUILDING_NAME_SHOPS_AND_OFFICES_1                      :Obchody a kancelárie
STR_TOWN_BUILDING_NAME_MODERN_OFFICE_BUILDING_1                 :Moderná administratívna budova
STR_TOWN_BUILDING_NAME_WAREHOUSE_1                              :{G=m}Sklad
STR_TOWN_BUILDING_NAME_OFFICE_BLOCK_3                           :Kancelárie
STR_TOWN_BUILDING_NAME_STADIUM_1                                :{G=m}Stadión
STR_TOWN_BUILDING_NAME_OLD_HOUSES_1                             :Stare domy
STR_TOWN_BUILDING_NAME_COTTAGES_1                               :Chaty
STR_TOWN_BUILDING_NAME_HOUSES_1                                 :Domy
STR_TOWN_BUILDING_NAME_FLATS_1                                  :Byty
STR_TOWN_BUILDING_NAME_TALL_OFFICE_BLOCK_2                      :{G=z}Administrativa
STR_TOWN_BUILDING_NAME_SHOPS_AND_OFFICES_2                      :Obchody a kancelarie
STR_TOWN_BUILDING_NAME_SHOPS_AND_OFFICES_3                      :Obchody a kancelarie
STR_TOWN_BUILDING_NAME_THEATER_1                                :{G=s}Divadlo
STR_TOWN_BUILDING_NAME_STADIUM_2                                :{G=m}Stadión
STR_TOWN_BUILDING_NAME_OFFICES_1                                :Kancelárie
STR_TOWN_BUILDING_NAME_HOUSES_2                                 :Domy
STR_TOWN_BUILDING_NAME_CINEMA_1                                 :{G=s}Kino
STR_TOWN_BUILDING_NAME_SHOPPING_MALL_1                          :{G=s}Nákupné stredisko
STR_TOWN_BUILDING_NAME_IGLOO_1                                  :{G=s}Iglu
STR_TOWN_BUILDING_NAME_TEPEES_1                                 :{G=m}Vigvam
STR_TOWN_BUILDING_NAME_TEAPOT_HOUSE_1                           :{G=z}Kaviareň
STR_TOWN_BUILDING_NAME_PIGGY_BANK_1                             :{G=z}Malá banka

##id 0x4800
# industry names
STR_INDUSTRY_NAME_COAL_MINE                                     :{G=z}Uhoľná baňa
STR_INDUSTRY_NAME_POWER_STATION                                 :{G=z}Elektráreň
STR_INDUSTRY_NAME_SAWMILL                                       :{G=z}Píla
STR_INDUSTRY_NAME_FOREST                                        :{G=m}Les
STR_INDUSTRY_NAME_OIL_REFINERY                                  :{G=z}Ropná rafinéria
STR_INDUSTRY_NAME_OIL_RIG                                       :{G=z}Ropná plošina
STR_INDUSTRY_NAME_FACTORY                                       :{G=z}Továreň
STR_INDUSTRY_NAME_PRINTING_WORKS                                :{G=z}Tlačiareň
STR_INDUSTRY_NAME_STEEL_MILL                                    :{G=z}Oceliareň
STR_INDUSTRY_NAME_FARM                                          :{G=z}Farma
STR_INDUSTRY_NAME_COPPER_ORE_MINE                               :{G=z}Medená baňa
STR_INDUSTRY_NAME_OIL_WELLS                                     :{G=m}Ropný vrt
STR_INDUSTRY_NAME_BANK                                          :{G=z}Banka
STR_INDUSTRY_NAME_FOOD_PROCESSING_PLANT                         :{G=m}Potravinársky podnik
STR_INDUSTRY_NAME_PAPER_MILL                                    :{G=z}Papiereň
STR_INDUSTRY_NAME_GOLD_MINE                                     :{G=z}Zlatá baňa
STR_INDUSTRY_NAME_BANK_TROPIC_ARCTIC                            :{G=z}Banka
STR_INDUSTRY_NAME_DIAMOND_MINE                                  :{G=z}Diamantová baňa
STR_INDUSTRY_NAME_IRON_ORE_MINE                                 :{G=z}Železorudná baňa
STR_INDUSTRY_NAME_FRUIT_PLANTATION                              :{G=m}Ovocný sad
STR_INDUSTRY_NAME_RUBBER_PLANTATION                             :{G=z}Kaučuková plantáž
STR_INDUSTRY_NAME_WATER_SUPPLY                                  :{G=m}Vodný zdroj
STR_INDUSTRY_NAME_WATER_TOWER                                   :{G=m}Vodojem
STR_INDUSTRY_NAME_FACTORY_2                                     :{G=z}Továreň
STR_INDUSTRY_NAME_FARM_2                                        :{G=z}Farma
STR_INDUSTRY_NAME_LUMBER_MILL                                   :{G=z}Píla
STR_INDUSTRY_NAME_COTTON_CANDY_FOREST                           :{G=m}Les cukrovej vaty
STR_INDUSTRY_NAME_CANDY_FACTORY                                 :{G=z}Cukríkáreň
STR_INDUSTRY_NAME_BATTERY_FARM                                  :{G=z}Baterková farma
STR_INDUSTRY_NAME_COLA_WELLS                                    :{G=z}Kofolová studňa
STR_INDUSTRY_NAME_TOY_SHOP                                      :{G=s}Hračkárstvo
STR_INDUSTRY_NAME_TOY_FACTORY                                   :{G=z}Továreň na hračky
STR_INDUSTRY_NAME_PLASTIC_FOUNTAINS                             :{G=z}Umelinová fontána
STR_INDUSTRY_NAME_FIZZY_DRINK_FACTORY                           :{G=z}Továreň na malinovku
STR_INDUSTRY_NAME_BUBBLE_GENERATOR                              :{G=m}Generátor bubliniek
STR_INDUSTRY_NAME_TOFFEE_QUARRY                                 :{G=m}Karamelový lom
STR_INDUSTRY_NAME_SUGAR_MINE                                    :{G=z}Cukrová baňa

############ WARNING, using range 0x6000 for strings that are stored in the savegame
############ These strings may never get a new id, or savegames will break!
##id 0x6000
STR_SV_EMPTY                                                    :
STR_SV_UNNAMED                                                  :Bez názvu
STR_SV_TRAIN_NAME                                               :{G=m}Vlak {COMMA}
STR_SV_ROAD_VEHICLE_NAME                                        :{G=m}Automobil {COMMA}
STR_SV_SHIP_NAME                                                :{G=z}Loď {COMMA}
STR_SV_AIRCRAFT_NAME                                            :{G=s}Lietadlo {COMMA}

STR_SV_STNAME                                                   :{STRING}
STR_SV_STNAME_NORTH                                             :{STRING} Sever
STR_SV_STNAME_SOUTH                                             :{STRING} Juh
STR_SV_STNAME_EAST                                              :{STRING} Vychod
STR_SV_STNAME_WEST                                              :{STRING} Zapad
STR_SV_STNAME_CENTRAL                                           :{STRING} Centrum
STR_SV_STNAME_TRANSFER                                          :{STRING} Razcestie
STR_SV_STNAME_HALT                                              :{STRING} Za horou
STR_SV_STNAME_VALLEY                                            :{STRING} Udolie
STR_SV_STNAME_HEIGHTS                                           :{STRING} Na kopci
STR_SV_STNAME_WOODS                                             :{STRING} Lesy
STR_SV_STNAME_LAKESIDE                                          :{STRING} Jazera
STR_SV_STNAME_EXCHANGE                                          :{STRING} Predmestie
STR_SV_STNAME_AIRPORT                                           :{STRING} Letisko
STR_SV_STNAME_OILFIELD                                          :{STRING} Vrtna plosina
STR_SV_STNAME_MINES                                             :{STRING} Bane
STR_SV_STNAME_DOCKS                                             :{STRING} Pristav
STR_SV_STNAME_BUOY                                              :{STRING}
STR_SV_STNAME_WAYPOINT                                          :{STRING}
##id 0x6020
STR_SV_STNAME_ANNEXE                                            :{STRING} Zastavka
STR_SV_STNAME_SIDINGS                                           :{STRING} Vidiek
STR_SV_STNAME_BRANCH                                            :{STRING} Konecna
STR_SV_STNAME_UPPER                                             :Horny {STRING}
STR_SV_STNAME_LOWER                                             :Dolny {STRING}
STR_SV_STNAME_HELIPORT                                          :{STRING} Heliport
STR_SV_STNAME_FOREST                                            :{STRING} Les
STR_SV_STNAME_FALLBACK                                          :{STRING} Stanica #{NUM}
############ end of savegame specific region!

##id 0x8000
# Vehicle names
STR_VEHICLE_NAME_TRAIN_ENGINE_RAIL_KIRBY_PAUL_TANK_STEAM        :Kirby Paul Tank (Parny)
STR_VEHICLE_NAME_TRAIN_ENGINE_RAIL_MJS_250_DIESEL               :MJS 250 (Diesel)
STR_VEHICLE_NAME_TRAIN_ENGINE_RAIL_PLODDYPHUT_CHOO_CHOO         :Ploddyphut Choo-Choo
STR_VEHICLE_NAME_TRAIN_ENGINE_RAIL_POWERNAUT_CHOO_CHOO          :Powernaut Choo-Choo
STR_VEHICLE_NAME_TRAIN_ENGINE_RAIL_MIGHTYMOVER_CHOO_CHOO        :MightyMover Choo-Choo
STR_VEHICLE_NAME_TRAIN_ENGINE_RAIL_PLODDYPHUT_DIESEL            :Ploddyphut Diesel
STR_VEHICLE_NAME_TRAIN_ENGINE_RAIL_POWERNAUT_DIESEL             :Powernaut Diesel
STR_VEHICLE_NAME_TRAIN_ENGINE_RAIL_WILLS_2_8_0_STEAM            :Wills 2-8-0 (Parny)
STR_VEHICLE_NAME_TRAIN_ENGINE_RAIL_CHANEY_JUBILEE_STEAM         :Chaney 'Jubilee' (Parny)
STR_VEHICLE_NAME_TRAIN_ENGINE_RAIL_GINZU_A4_STEAM               :Ginzu 'A4' (Parny)
STR_VEHICLE_NAME_TRAIN_ENGINE_RAIL_SH_8P_STEAM                  :SH '8P' (Parny)
STR_VEHICLE_NAME_TRAIN_ENGINE_RAIL_MANLEY_MOREL_DMU_DIESEL      :Manley-Morel DMU (Diesel)
STR_VEHICLE_NAME_TRAIN_ENGINE_RAIL_DASH_DIESEL                  :'Dash' (Diesel)
STR_VEHICLE_NAME_TRAIN_ENGINE_RAIL_SH_HENDRY_25_DIESEL          :SH/Hendry '25' (Diesel)
STR_VEHICLE_NAME_TRAIN_ENGINE_RAIL_UU_37_DIESEL                 :UU '37' (Diesel)
STR_VEHICLE_NAME_TRAIN_ENGINE_RAIL_FLOSS_47_DIESEL              :Floss '47' (Diesel)
STR_VEHICLE_NAME_TRAIN_ENGINE_RAIL_CS_4000_DIESEL               :CS 4000 (Diesel)
STR_VEHICLE_NAME_TRAIN_ENGINE_RAIL_CS_2400_DIESEL               :CS 2400 (Diesel)
STR_VEHICLE_NAME_TRAIN_ENGINE_RAIL_CENTENNIAL_DIESEL            :Centennial (Diesel)
STR_VEHICLE_NAME_TRAIN_ENGINE_RAIL_KELLING_3100_DIESEL          :Kelling 3100 (Diesel)
STR_VEHICLE_NAME_TRAIN_ENGINE_RAIL_TURNER_TURBO_DIESEL          :Turner Turbo (Diesel)
STR_VEHICLE_NAME_TRAIN_ENGINE_RAIL_MJS_1000_DIESEL              :MJS 1000 (Diesel)
STR_VEHICLE_NAME_TRAIN_ENGINE_RAIL_SH_125_DIESEL                :SH '125' (Diesel)
STR_VEHICLE_NAME_TRAIN_ENGINE_RAIL_SH_30_ELECTRIC               :SH '30' (Elektricky)
STR_VEHICLE_NAME_TRAIN_ENGINE_RAIL_SH_40_ELECTRIC               :SH '40' (Elektricky)
STR_VEHICLE_NAME_TRAIN_ENGINE_RAIL_T_I_M_ELECTRIC               :'T.I.M.' (Elektricky)
STR_VEHICLE_NAME_TRAIN_ENGINE_RAIL_ASIASTAR_ELECTRIC            :'AsiaStar' (Elektricky)
STR_VEHICLE_NAME_TRAIN_WAGON_RAIL_PASSENGER_CAR                 :Vagón pre cestujúcich
STR_VEHICLE_NAME_TRAIN_WAGON_RAIL_MAIL_VAN                      :Poštový vagón
STR_VEHICLE_NAME_TRAIN_WAGON_RAIL_COAL_CAR                      :Vagón na uhlie
STR_VEHICLE_NAME_TRAIN_WAGON_RAIL_OIL_TANKER                    :Vagón na ropu
STR_VEHICLE_NAME_TRAIN_WAGON_RAIL_LIVESTOCK_VAN                 :Vagón na dobytok
STR_VEHICLE_NAME_TRAIN_WAGON_RAIL_GOODS_VAN                     :Vagón na tovar
STR_VEHICLE_NAME_TRAIN_WAGON_RAIL_GRAIN_HOPPER                  :Vagón na obilie
STR_VEHICLE_NAME_TRAIN_WAGON_RAIL_WOOD_TRUCK                    :Vagón na drevo
STR_VEHICLE_NAME_TRAIN_WAGON_RAIL_IRON_ORE_HOPPER               :Vagón na železnú rudu
STR_VEHICLE_NAME_TRAIN_WAGON_RAIL_STEEL_TRUCK                   :Vagón na oceľ
STR_VEHICLE_NAME_TRAIN_WAGON_RAIL_ARMORED_VAN                   :Obrnený vagón
STR_VEHICLE_NAME_TRAIN_WAGON_RAIL_FOOD_VAN                      :Vagón na jedlo
STR_VEHICLE_NAME_TRAIN_WAGON_RAIL_PAPER_TRUCK                   :Vagón na papier
STR_VEHICLE_NAME_TRAIN_WAGON_RAIL_COPPER_ORE_HOPPER             :Vagón na medenú rudu
STR_VEHICLE_NAME_TRAIN_WAGON_RAIL_WATER_TANKER                  :Vagón na vodu
STR_VEHICLE_NAME_TRAIN_WAGON_RAIL_FRUIT_TRUCK                   :Vagón na ovocie
STR_VEHICLE_NAME_TRAIN_WAGON_RAIL_RUBBER_TRUCK                  :Vagón na kaučuk
STR_VEHICLE_NAME_TRAIN_WAGON_RAIL_SUGAR_TRUCK                   :Vagón na cukor
STR_VEHICLE_NAME_TRAIN_WAGON_RAIL_COTTON_CANDY_HOPPER           :Vagón na cukrovú vatu
STR_VEHICLE_NAME_TRAIN_WAGON_RAIL_TOFFEE_HOPPER                 :Vagón na karamel
STR_VEHICLE_NAME_TRAIN_WAGON_RAIL_BUBBLE_VAN                    :Vagón na bublinky
STR_VEHICLE_NAME_TRAIN_WAGON_RAIL_COLA_TANKER                   :Vagón na kofolu
STR_VEHICLE_NAME_TRAIN_WAGON_RAIL_CANDY_VAN                     :Vagón na cukríky
STR_VEHICLE_NAME_TRAIN_WAGON_RAIL_TOY_VAN                       :Vagón na hračky
STR_VEHICLE_NAME_TRAIN_WAGON_RAIL_BATTERY_TRUCK                 :Vagón na baterky
STR_VEHICLE_NAME_TRAIN_WAGON_RAIL_FIZZY_DRINK_TRUCK             :Vagón na malinovku
STR_VEHICLE_NAME_TRAIN_WAGON_RAIL_PLASTIC_TRUCK                 :Vagón na umelinu
STR_VEHICLE_NAME_TRAIN_ENGINE_MONORAIL_X2001_ELECTRIC           :'X2001' (Elektricky)
STR_VEHICLE_NAME_TRAIN_ENGINE_MONORAIL_MILLENNIUM_Z1_ELECTRIC   :'Millennium Z1' (Elektricky)
STR_VEHICLE_NAME_TRAIN_ENGINE_MONORAIL_WIZZOWOW_Z99             :Wizzowow Z99
STR_VEHICLE_NAME_TRAIN_WAGON_MONORAIL_PASSENGER_CAR             :Vagón pre cestujúcich
STR_VEHICLE_NAME_TRAIN_WAGON_MONORAIL_MAIL_VAN                  :Poštový vagón
STR_VEHICLE_NAME_TRAIN_WAGON_MONORAIL_COAL_CAR                  :Vagón na uhlie
STR_VEHICLE_NAME_TRAIN_WAGON_MONORAIL_OIL_TANKER                :Vagon na ropu
STR_VEHICLE_NAME_TRAIN_WAGON_MONORAIL_LIVESTOCK_VAN             :Vagon na dobytok
STR_VEHICLE_NAME_TRAIN_WAGON_MONORAIL_GOODS_VAN                 :Vagon na tovar
STR_VEHICLE_NAME_TRAIN_WAGON_MONORAIL_GRAIN_HOPPER              :Vagon na obilie
STR_VEHICLE_NAME_TRAIN_WAGON_MONORAIL_WOOD_TRUCK                :Vagon na drevo
STR_VEHICLE_NAME_TRAIN_WAGON_MONORAIL_IRON_ORE_HOPPER           :Vagón na železnú rudu
STR_VEHICLE_NAME_TRAIN_WAGON_MONORAIL_STEEL_TRUCK               :Vagon na ocel
STR_VEHICLE_NAME_TRAIN_WAGON_MONORAIL_ARMORED_VAN               :Obrneny vagon
STR_VEHICLE_NAME_TRAIN_WAGON_MONORAIL_FOOD_VAN                  :Vagon na jedlo
STR_VEHICLE_NAME_TRAIN_WAGON_MONORAIL_PAPER_TRUCK               :Vagon na papier
STR_VEHICLE_NAME_TRAIN_WAGON_MONORAIL_COPPER_ORE_HOPPER         :Vagón na medenú rudu
STR_VEHICLE_NAME_TRAIN_WAGON_MONORAIL_WATER_TANKER              :Vagon na vodu
STR_VEHICLE_NAME_TRAIN_WAGON_MONORAIL_FRUIT_TRUCK               :Vagon na ovocie
STR_VEHICLE_NAME_TRAIN_WAGON_MONORAIL_RUBBER_TRUCK              :Vagon na kaucuk
STR_VEHICLE_NAME_TRAIN_WAGON_MONORAIL_SUGAR_TRUCK               :Vagon na cukor
STR_VEHICLE_NAME_TRAIN_WAGON_MONORAIL_COTTON_CANDY_HOPPER       :Vagon na cukrovu vatu
STR_VEHICLE_NAME_TRAIN_WAGON_MONORAIL_TOFFEE_HOPPER             :Vagon na karamel
STR_VEHICLE_NAME_TRAIN_WAGON_MONORAIL_BUBBLE_VAN                :Vagón na bublinky
STR_VEHICLE_NAME_TRAIN_WAGON_MONORAIL_COLA_TANKER               :Vagon na kofolu
STR_VEHICLE_NAME_TRAIN_WAGON_MONORAIL_CANDY_VAN                 :Vagon na cukriky
STR_VEHICLE_NAME_TRAIN_WAGON_MONORAIL_TOY_VAN                   :Vagón na hračky
STR_VEHICLE_NAME_TRAIN_WAGON_MONORAIL_BATTERY_TRUCK             :Vagón na baterky
STR_VEHICLE_NAME_TRAIN_WAGON_MONORAIL_FIZZY_DRINK_TRUCK         :Vagón na malinovku
STR_VEHICLE_NAME_TRAIN_WAGON_MONORAIL_PLASTIC_TRUCK             :Vagón na umelinu
STR_VEHICLE_NAME_TRAIN_ENGINE_MAGLEV_LEV1_LEVIATHAN_ELECTRIC    :Lev1 'Leviathan' (Elektricky)
STR_VEHICLE_NAME_TRAIN_ENGINE_MAGLEV_LEV2_CYCLOPS_ELECTRIC      :Lev2 'Cyclops' (Elektricky)
STR_VEHICLE_NAME_TRAIN_ENGINE_MAGLEV_LEV3_PEGASUS_ELECTRIC      :Lev3 'Pegasus' (Elektricky)
STR_VEHICLE_NAME_TRAIN_ENGINE_MAGLEV_LEV4_CHIMAERA_ELECTRIC     :Lev4 'Chimaera' (Elektricky)
STR_VEHICLE_NAME_TRAIN_ENGINE_MAGLEV_WIZZOWOW_ROCKETEER         :Wizzowow Rocketeer
STR_VEHICLE_NAME_TRAIN_WAGON_MAGLEV_PASSENGER_CAR               :Vagon pre cestujucich
STR_VEHICLE_NAME_TRAIN_WAGON_MAGLEV_MAIL_VAN                    :Postovy vagon
STR_VEHICLE_NAME_TRAIN_WAGON_MAGLEV_COAL_CAR                    :Vagon na uhlie
STR_VEHICLE_NAME_TRAIN_WAGON_MAGLEV_OIL_TANKER                  :Vagon na ropu
STR_VEHICLE_NAME_TRAIN_WAGON_MAGLEV_LIVESTOCK_VAN               :Vagon na dobytok
STR_VEHICLE_NAME_TRAIN_WAGON_MAGLEV_GOODS_VAN                   :Vagon na tovar
STR_VEHICLE_NAME_TRAIN_WAGON_MAGLEV_GRAIN_HOPPER                :Vagon na obilie
STR_VEHICLE_NAME_TRAIN_WAGON_MAGLEV_WOOD_TRUCK                  :Vagon na drevo
STR_VEHICLE_NAME_TRAIN_WAGON_MAGLEV_IRON_ORE_HOPPER             :Vagon na zeleznu rudu
STR_VEHICLE_NAME_TRAIN_WAGON_MAGLEV_STEEL_TRUCK                 :Vagon na ocel
STR_VEHICLE_NAME_TRAIN_WAGON_MAGLEV_ARMORED_VAN                 :Obrneny vagon
STR_VEHICLE_NAME_TRAIN_WAGON_MAGLEV_FOOD_VAN                    :Vagon na jedlo
STR_VEHICLE_NAME_TRAIN_WAGON_MAGLEV_PAPER_TRUCK                 :Vagon na papier
STR_VEHICLE_NAME_TRAIN_WAGON_MAGLEV_COPPER_ORE_HOPPER           :Vagón na medenú rudu
STR_VEHICLE_NAME_TRAIN_WAGON_MAGLEV_WATER_TANKER                :Vagon na vodu
STR_VEHICLE_NAME_TRAIN_WAGON_MAGLEV_FRUIT_TRUCK                 :Vagon na ovocie
STR_VEHICLE_NAME_TRAIN_WAGON_MAGLEV_RUBBER_TRUCK                :Vagon na kaucuk
STR_VEHICLE_NAME_TRAIN_WAGON_MAGLEV_SUGAR_TRUCK                 :Vagon na cukor
STR_VEHICLE_NAME_TRAIN_WAGON_MAGLEV_COTTON_CANDY_HOPPER         :Vagon na cukrovu vatu
STR_VEHICLE_NAME_TRAIN_WAGON_MAGLEV_TOFFEE_HOPPER               :Vagon na karamel
STR_VEHICLE_NAME_TRAIN_WAGON_MAGLEV_BUBBLE_VAN                  :Vagón na bublinky
STR_VEHICLE_NAME_TRAIN_WAGON_MAGLEV_COLA_TANKER                 :Vagon na kofolu
STR_VEHICLE_NAME_TRAIN_WAGON_MAGLEV_CANDY_VAN                   :Vagon na cukriky
STR_VEHICLE_NAME_TRAIN_WAGON_MAGLEV_TOY_VAN                     :Vagón na hračky
STR_VEHICLE_NAME_TRAIN_WAGON_MAGLEV_BATTERY_TRUCK               :Vagón na baterky
STR_VEHICLE_NAME_TRAIN_WAGON_MAGLEV_FIZZY_DRINK_TRUCK           :Vagón na malinovku
STR_VEHICLE_NAME_TRAIN_WAGON_MAGLEV_PLASTIC_TRUCK               :Vagón na umelinu
STR_VEHICLE_NAME_ROAD_VEHICLE_MPS_REGAL_BUS                     :MPS Regal Autobus
STR_VEHICLE_NAME_ROAD_VEHICLE_HEREFORD_LEOPARD_BUS              :Hereford Leopard Autobus
STR_VEHICLE_NAME_ROAD_VEHICLE_FOSTER_BUS                        :Foster Autobus
STR_VEHICLE_NAME_ROAD_VEHICLE_FOSTER_MKII_SUPERBUS              :Foster MkII Autobus
STR_VEHICLE_NAME_ROAD_VEHICLE_PLODDYPHUT_MKI_BUS                :Ploddyphut MkI Autobus
STR_VEHICLE_NAME_ROAD_VEHICLE_PLODDYPHUT_MKII_BUS               :Ploddyphut MkII Autobus
STR_VEHICLE_NAME_ROAD_VEHICLE_PLODDYPHUT_MKIII_BUS              :Ploddyphut MkIII Autobus
STR_VEHICLE_NAME_ROAD_VEHICLE_BALOGH_COAL_TRUCK                 :Balogh - Uhlie
STR_VEHICLE_NAME_ROAD_VEHICLE_UHL_COAL_TRUCK                    :Uhl - Uhlie
STR_VEHICLE_NAME_ROAD_VEHICLE_DW_COAL_TRUCK                     :DW - Uhlie
STR_VEHICLE_NAME_ROAD_VEHICLE_MPS_MAIL_TRUCK                    :MPS - Posta
STR_VEHICLE_NAME_ROAD_VEHICLE_REYNARD_MAIL_TRUCK                :Reynard - Posta
STR_VEHICLE_NAME_ROAD_VEHICLE_PERRY_MAIL_TRUCK                  :Perry - Posta
STR_VEHICLE_NAME_ROAD_VEHICLE_MIGHTYMOVER_MAIL_TRUCK            :MightyMover - Pošta
STR_VEHICLE_NAME_ROAD_VEHICLE_POWERNAUGHT_MAIL_TRUCK            :Powernaught - Pošta
STR_VEHICLE_NAME_ROAD_VEHICLE_WIZZOWOW_MAIL_TRUCK               :Wizzowow - Pošta
STR_VEHICLE_NAME_ROAD_VEHICLE_WITCOMBE_OIL_TANKER               :Witcombe - Ropa
STR_VEHICLE_NAME_ROAD_VEHICLE_FOSTER_OIL_TANKER                 :Foster - Ropa
STR_VEHICLE_NAME_ROAD_VEHICLE_PERRY_OIL_TANKER                  :Perry - Ropa
STR_VEHICLE_NAME_ROAD_VEHICLE_TALBOTT_LIVESTOCK_VAN             :Talbott - Dobytok
STR_VEHICLE_NAME_ROAD_VEHICLE_UHL_LIVESTOCK_VAN                 :Uhl - Dobytok
STR_VEHICLE_NAME_ROAD_VEHICLE_FOSTER_LIVESTOCK_VAN              :Foster - Dobytok
STR_VEHICLE_NAME_ROAD_VEHICLE_BALOGH_GOODS_TRUCK                :Balogh - Tovar
STR_VEHICLE_NAME_ROAD_VEHICLE_CRAIGHEAD_GOODS_TRUCK             :Craighead - Tovar
STR_VEHICLE_NAME_ROAD_VEHICLE_GOSS_GOODS_TRUCK                  :Goss - Tovar
STR_VEHICLE_NAME_ROAD_VEHICLE_HEREFORD_GRAIN_TRUCK              :Hereford - Obilie
STR_VEHICLE_NAME_ROAD_VEHICLE_THOMAS_GRAIN_TRUCK                :Thomas - Obilie
STR_VEHICLE_NAME_ROAD_VEHICLE_GOSS_GRAIN_TRUCK                  :Goss - Obilie
STR_VEHICLE_NAME_ROAD_VEHICLE_WITCOMBE_WOOD_TRUCK               :Witcombe - Drevo
STR_VEHICLE_NAME_ROAD_VEHICLE_FOSTER_WOOD_TRUCK                 :Foster - Drevo
STR_VEHICLE_NAME_ROAD_VEHICLE_MORELAND_WOOD_TRUCK               :Moreland - Drevo
STR_VEHICLE_NAME_ROAD_VEHICLE_MPS_IRON_ORE_TRUCK                :MPS - Železná ruda
STR_VEHICLE_NAME_ROAD_VEHICLE_UHL_IRON_ORE_TRUCK                :Uhl - Železná ruda
STR_VEHICLE_NAME_ROAD_VEHICLE_CHIPPY_IRON_ORE_TRUCK             :Chippy - Železná ruda
STR_VEHICLE_NAME_ROAD_VEHICLE_BALOGH_STEEL_TRUCK                :Balogh - Ocel
STR_VEHICLE_NAME_ROAD_VEHICLE_UHL_STEEL_TRUCK                   :Uhl - Ocel
STR_VEHICLE_NAME_ROAD_VEHICLE_KELLING_STEEL_TRUCK               :Kelling - Ocel
STR_VEHICLE_NAME_ROAD_VEHICLE_BALOGH_ARMORED_TRUCK              :Balogh - Obrnene vozidlo
STR_VEHICLE_NAME_ROAD_VEHICLE_UHL_ARMORED_TRUCK                 :Uhl - Obrnene vozidlo
STR_VEHICLE_NAME_ROAD_VEHICLE_FOSTER_ARMORED_TRUCK              :Foster - Obrnene vozidlo
STR_VEHICLE_NAME_ROAD_VEHICLE_FOSTER_FOOD_VAN                   :Foster - Jedlo
STR_VEHICLE_NAME_ROAD_VEHICLE_PERRY_FOOD_VAN                    :Perry - Jedlo
STR_VEHICLE_NAME_ROAD_VEHICLE_CHIPPY_FOOD_VAN                   :Chippy - Jedlo
STR_VEHICLE_NAME_ROAD_VEHICLE_UHL_PAPER_TRUCK                   :Uhl - Papier
STR_VEHICLE_NAME_ROAD_VEHICLE_BALOGH_PAPER_TRUCK                :Balogh - Papier
STR_VEHICLE_NAME_ROAD_VEHICLE_MPS_PAPER_TRUCK                   :MPS - Papier
STR_VEHICLE_NAME_ROAD_VEHICLE_MPS_COPPER_ORE_TRUCK              :MPS - Medená ruda
STR_VEHICLE_NAME_ROAD_VEHICLE_UHL_COPPER_ORE_TRUCK              :Uhl - Medená ruda
STR_VEHICLE_NAME_ROAD_VEHICLE_GOSS_COPPER_ORE_TRUCK             :Goss - Medená ruda
STR_VEHICLE_NAME_ROAD_VEHICLE_UHL_WATER_TANKER                  :Uhl - Voda
STR_VEHICLE_NAME_ROAD_VEHICLE_BALOGH_WATER_TANKER               :Balogh - Voda
STR_VEHICLE_NAME_ROAD_VEHICLE_MPS_WATER_TANKER                  :MPS - Voda
STR_VEHICLE_NAME_ROAD_VEHICLE_BALOGH_FRUIT_TRUCK                :Balogh - Ovocie
STR_VEHICLE_NAME_ROAD_VEHICLE_UHL_FRUIT_TRUCK                   :Uhl - Ovocie
STR_VEHICLE_NAME_ROAD_VEHICLE_KELLING_FRUIT_TRUCK               :Kelling - Ovocie
STR_VEHICLE_NAME_ROAD_VEHICLE_BALOGH_RUBBER_TRUCK               :Balogh - Kaucuk
STR_VEHICLE_NAME_ROAD_VEHICLE_UHL_RUBBER_TRUCK                  :Uhl - Kaucuk
STR_VEHICLE_NAME_ROAD_VEHICLE_RMT_RUBBER_TRUCK                  :RMT - Kaucuk
STR_VEHICLE_NAME_ROAD_VEHICLE_MIGHTYMOVER_SUGAR_TRUCK           :MightyMover - Cukor
STR_VEHICLE_NAME_ROAD_VEHICLE_POWERNAUGHT_SUGAR_TRUCK           :Powernaught - Cukor
STR_VEHICLE_NAME_ROAD_VEHICLE_WIZZOWOW_SUGAR_TRUCK              :Wizzowow - Cukor
STR_VEHICLE_NAME_ROAD_VEHICLE_MIGHTYMOVER_COLA_TRUCK            :MightyMover - Kofola
STR_VEHICLE_NAME_ROAD_VEHICLE_POWERNAUGHT_COLA_TRUCK            :Powernaught - Kofola
STR_VEHICLE_NAME_ROAD_VEHICLE_WIZZOWOW_COLA_TRUCK               :Wizzowow - Kofola
STR_VEHICLE_NAME_ROAD_VEHICLE_MIGHTYMOVER_COTTON_CANDY          :MightyMover - Cukrova vata
STR_VEHICLE_NAME_ROAD_VEHICLE_POWERNAUGHT_COTTON_CANDY          :Powernaught - Cukrova vata
STR_VEHICLE_NAME_ROAD_VEHICLE_WIZZOWOW_COTTON_CANDY_TRUCK       :Wizzowow - Cukrova vata
STR_VEHICLE_NAME_ROAD_VEHICLE_MIGHTYMOVER_TOFFEE_TRUCK          :MightyMover - Karamel
STR_VEHICLE_NAME_ROAD_VEHICLE_POWERNAUGHT_TOFFEE_TRUCK          :Powernaught - Karamel
STR_VEHICLE_NAME_ROAD_VEHICLE_WIZZOWOW_TOFFEE_TRUCK             :Wizzowow - Karamel
STR_VEHICLE_NAME_ROAD_VEHICLE_MIGHTYMOVER_TOY_VAN               :MightyMover - Hračky
STR_VEHICLE_NAME_ROAD_VEHICLE_POWERNAUGHT_TOY_VAN               :Powernaught - Hračky
STR_VEHICLE_NAME_ROAD_VEHICLE_WIZZOWOW_TOY_VAN                  :Wizzowow - Hračky
STR_VEHICLE_NAME_ROAD_VEHICLE_MIGHTYMOVER_CANDY_TRUCK           :MightyMover - Cukríky
STR_VEHICLE_NAME_ROAD_VEHICLE_POWERNAUGHT_CANDY_TRUCK           :Powernaught - Cukríky
STR_VEHICLE_NAME_ROAD_VEHICLE_WIZZOWOW_CANDY_TRUCK              :Wizzowow - Cukríky
STR_VEHICLE_NAME_ROAD_VEHICLE_MIGHTYMOVER_BATTERY_TRUCK         :MightyMover - Baterky
STR_VEHICLE_NAME_ROAD_VEHICLE_POWERNAUGHT_BATTERY_TRUCK         :Powernaught - Baterky
STR_VEHICLE_NAME_ROAD_VEHICLE_WIZZOWOW_BATTERY_TRUCK            :Wizzowow - Baterky
STR_VEHICLE_NAME_ROAD_VEHICLE_MIGHTYMOVER_FIZZY_DRINK           :MightyMover - Malinovka
STR_VEHICLE_NAME_ROAD_VEHICLE_POWERNAUGHT_FIZZY_DRINK           :Powernaught - Malinovka
STR_VEHICLE_NAME_ROAD_VEHICLE_WIZZOWOW_FIZZY_DRINK_TRUCK        :Wizzowow - Malinovka
STR_VEHICLE_NAME_ROAD_VEHICLE_MIGHTYMOVER_PLASTIC_TRUCK         :MightyMover - Umelina
STR_VEHICLE_NAME_ROAD_VEHICLE_POWERNAUGHT_PLASTIC_TRUCK         :Powernaught - Umelina
STR_VEHICLE_NAME_ROAD_VEHICLE_WIZZOWOW_PLASTIC_TRUCK            :Wizzowow - Umelina
STR_VEHICLE_NAME_ROAD_VEHICLE_MIGHTYMOVER_BUBBLE_TRUCK          :MightyMover - Bublinky
STR_VEHICLE_NAME_ROAD_VEHICLE_POWERNAUGHT_BUBBLE_TRUCK          :Powernaught - Bublinky
STR_VEHICLE_NAME_ROAD_VEHICLE_WIZZOWOW_BUBBLE_TRUCK             :Wizzowow - Bublinky
STR_VEHICLE_NAME_SHIP_MPS_OIL_TANKER                            :MPS - Ropa
STR_VEHICLE_NAME_SHIP_CS_INC_OIL_TANKER                         :CS-Inc. - Ropa
STR_VEHICLE_NAME_SHIP_MPS_PASSENGER_FERRY                       :MPS Trajekt
STR_VEHICLE_NAME_SHIP_FFP_PASSENGER_FERRY                       :FFP Trajekt
STR_VEHICLE_NAME_SHIP_BAKEWELL_300_HOVERCRAFT                   :Bakewell 300 Vznášadlo
STR_VEHICLE_NAME_SHIP_CHUGGER_CHUG_PASSENGER                    :Chugger-Chug Trajekt
STR_VEHICLE_NAME_SHIP_SHIVERSHAKE_PASSENGER_FERRY               :Shivershake Trajekt
STR_VEHICLE_NAME_SHIP_YATE_CARGO_SHIP                           :Yate Nákladná loď
STR_VEHICLE_NAME_SHIP_BAKEWELL_CARGO_SHIP                       :Bakewell Nákladná loď
STR_VEHICLE_NAME_SHIP_MIGHTYMOVER_CARGO_SHIP                    :MightyMover Nákladná loď
STR_VEHICLE_NAME_SHIP_POWERNAUT_CARGO_SHIP                      :Powernaut Nákladná loď
STR_VEHICLE_NAME_AIRCRAFT_SAMPSON_U52                           :Sampson U52
STR_VEHICLE_NAME_AIRCRAFT_COLEMAN_COUNT                         :Coleman Count
STR_VEHICLE_NAME_AIRCRAFT_FFP_DART                              :FFP Dart
STR_VEHICLE_NAME_AIRCRAFT_YATE_HAUGAN                           :Yate Haugan
STR_VEHICLE_NAME_AIRCRAFT_BAKEWELL_COTSWALD_LB_3                :Bakewell Cotswald LB-3
STR_VEHICLE_NAME_AIRCRAFT_BAKEWELL_LUCKETT_LB_8                 :Bakewell Luckett LB-8
STR_VEHICLE_NAME_AIRCRAFT_BAKEWELL_LUCKETT_LB_9                 :Bakewell Luckett LB-9
STR_VEHICLE_NAME_AIRCRAFT_BAKEWELL_LUCKETT_LB80                 :Bakewell Luckett LB80
STR_VEHICLE_NAME_AIRCRAFT_BAKEWELL_LUCKETT_LB_10                :Bakewell Luckett LB-10
STR_VEHICLE_NAME_AIRCRAFT_BAKEWELL_LUCKETT_LB_11                :Bakewell Luckett LB-11
STR_VEHICLE_NAME_AIRCRAFT_YATE_AEROSPACE_YAC_1_11               :Yate Aerospace YAC 1-11
STR_VEHICLE_NAME_AIRCRAFT_DARWIN_100                            :Darwin 100
STR_VEHICLE_NAME_AIRCRAFT_DARWIN_200                            :Darwin 200
STR_VEHICLE_NAME_AIRCRAFT_DARWIN_300                            :Darwin 300
STR_VEHICLE_NAME_AIRCRAFT_DARWIN_400                            :Darwin 400
STR_VEHICLE_NAME_AIRCRAFT_DARWIN_500                            :Darwin 500
STR_VEHICLE_NAME_AIRCRAFT_DARWIN_600                            :Darwin 600
STR_VEHICLE_NAME_AIRCRAFT_GURU_GALAXY                           :Guru Galaxy
STR_VEHICLE_NAME_AIRCRAFT_AIRTAXI_A21                           :Airtaxi A21
STR_VEHICLE_NAME_AIRCRAFT_AIRTAXI_A31                           :Airtaxi A31
STR_VEHICLE_NAME_AIRCRAFT_AIRTAXI_A32                           :Airtaxi A32
STR_VEHICLE_NAME_AIRCRAFT_AIRTAXI_A33                           :Airtaxi A33
STR_VEHICLE_NAME_AIRCRAFT_YATE_AEROSPACE_YAE46                  :Yate Aerospace YAe46
STR_VEHICLE_NAME_AIRCRAFT_DINGER_100                            :Dinger 100
STR_VEHICLE_NAME_AIRCRAFT_AIRTAXI_A34_1000                      :AirTaxi A34-1000
STR_VEHICLE_NAME_AIRCRAFT_YATE_Z_SHUTTLE                        :Yate Z-Shuttle
STR_VEHICLE_NAME_AIRCRAFT_KELLING_K1                            :Kelling K1
STR_VEHICLE_NAME_AIRCRAFT_KELLING_K6                            :Kelling K6
STR_VEHICLE_NAME_AIRCRAFT_KELLING_K7                            :Kelling K7
STR_VEHICLE_NAME_AIRCRAFT_DARWIN_700                            :Darwin 700
STR_VEHICLE_NAME_AIRCRAFT_FFP_HYPERDART_2                       :FFP Hyperdart 2
STR_VEHICLE_NAME_AIRCRAFT_DINGER_200                            :Dinger 200
STR_VEHICLE_NAME_AIRCRAFT_DINGER_1000                           :Dinger 1000
STR_VEHICLE_NAME_AIRCRAFT_PLODDYPHUT_100                        :Ploddyphut 100
STR_VEHICLE_NAME_AIRCRAFT_PLODDYPHUT_500                        :Ploddyphut 500
STR_VEHICLE_NAME_AIRCRAFT_FLASHBANG_X1                          :Flashbang X1
STR_VEHICLE_NAME_AIRCRAFT_JUGGERPLANE_M1                        :Juggerplane M1
STR_VEHICLE_NAME_AIRCRAFT_FLASHBANG_WIZZER                      :Flashbang Wizzer
STR_VEHICLE_NAME_AIRCRAFT_TRICARIO_HELICOPTER                   :Tricario Helicopter
STR_VEHICLE_NAME_AIRCRAFT_GURU_X2_HELICOPTER                    :Guru X2 Helicopter
STR_VEHICLE_NAME_AIRCRAFT_POWERNAUT_HELICOPTER                  :Powernaut Helicopter

##id 0x8800
# Formatting of some strings
STR_FORMAT_DATE_TINY                                            :{STRING}-{STRING}-{NUM}
STR_FORMAT_DATE_SHORT                                           :{STRING} {NUM}
STR_FORMAT_DATE_LONG                                            :{STRING} {STRING} {NUM}
STR_FORMAT_DATE_ISO                                             :{2:NUM}-{1:STRING}-{0:STRING}

STR_FORMAT_BUOY_NAME                                            :{TOWN} Bójka
STR_FORMAT_BUOY_NAME_SERIAL                                     :{TOWN} Bójka #{COMMA}
STR_FORMAT_COMPANY_NUM                                          :(Spoločnosť {COMMA})
STR_FORMAT_GROUP_NAME                                           :Skupina {COMMA}
STR_FORMAT_INDUSTRY_NAME                                        :{1:STRING} {0:TOWN}
STR_FORMAT_WAYPOINT_NAME                                        :Smerovy bod {TOWN}
STR_FORMAT_WAYPOINT_NAME_SERIAL                                 :Smerovy bod {TOWN} #{COMMA}

STR_FORMAT_DEPOT_NAME_TRAIN                                     :Vlakové depo {TOWN}
STR_FORMAT_DEPOT_NAME_TRAIN_SERIAL                              :Vlakové depo {TOWN} #{COMMA}
STR_FORMAT_DEPOT_NAME_ROAD_VEHICLE                              :Depo cestných vozidiel {TOWN}
STR_FORMAT_DEPOT_NAME_ROAD_VEHICLE_SERIAL                       :Depo cestných vozidiel {TOWN} #{COMMA}
STR_FORMAT_DEPOT_NAME_SHIP                                      :Lodné depo {TOWN}
STR_FORMAT_DEPOT_NAME_SHIP_SERIAL                               :Lodné depo {TOWN} #{COMMA}
STR_FORMAT_DEPOT_NAME_AIRCRAFT                                  :Letecký hangár {STATION}

STR_UNKNOWN_STATION                                             :neznáma stanica
STR_DEFAULT_SIGN_NAME                                           :Popis
STR_COMPANY_SOMEONE                                             :niekto

STR_SAVEGAME_NAME_DEFAULT                                       :{COMPANY}, {STRING}
STR_SAVEGAME_NAME_SPECTATOR                                     :Pozorovateľ, {1:STRING}

# Viewport strings
STR_VIEWPORT_TOWN_POP                                           :{WHITE}{TOWN} ({COMMA})
STR_VIEWPORT_TOWN                                               :{WHITE}{TOWN}
STR_VIEWPORT_TOWN_TINY_BLACK                                    :{TINY_FONT}{BLACK}{TOWN}
STR_VIEWPORT_TOWN_TINY_WHITE                                    :{TINY_FONT}{WHITE}{TOWN}

STR_VIEWPORT_SIGN_SMALL_BLACK                                   :{TINY_FONT}{BLACK}{SIGN}
STR_VIEWPORT_SIGN_SMALL_WHITE                                   :{TINY_FONT}{WHITE}{SIGN}

STR_VIEWPORT_STATION                                            :{STATION} {STATION_FEATURES}
STR_VIEWPORT_STATION_TINY                                       :{TINY_FONT}{STATION}

STR_VIEWPORT_WAYPOINT                                           :{WAYPOINT}
STR_VIEWPORT_WAYPOINT_TINY                                      :{TINY_FONT}{WAYPOINT}

# Simple strings to get specific types of data
STR_COMPANY_NAME                                                :{COMPANY}
STR_COMPANY_NAME_COMPANY_NUM                                    :{COMPANY} {COMPANY_NUM}
STR_DEPOT_NAME                                                  :{DEPOT}
STR_ENGINE_NAME                                                 :{ENGINE}
STR_HIDDEN_ENGINE_NAME                                          :{ENGINE} (skryté)
STR_HIDDEN_ENGINE_NAME.g                                        :{ENGINE} (skrytý)
STR_GROUP_NAME                                                  :{GROUP}
STR_INDUSTRY_NAME                                               :{INDUSTRY}
STR_PRESIDENT_NAME                                              :{PRESIDENT_NAME}
STR_SIGN_NAME                                                   :{SIGN}
STR_STATION_NAME                                                :{STATION}
STR_TOWN_NAME                                                   :{TOWN}
STR_VEHICLE_NAME                                                :{VEHICLE}
STR_WAYPOINT_NAME                                               :{WAYPOINT}

STR_JUST_CARGO                                                  :{CARGO_LONG}
STR_JUST_CHECKMARK                                              :{CHECKMARK}
STR_JUST_COMMA                                                  :{COMMA}
STR_JUST_CURRENCY_SHORT                                         :{CURRENCY_SHORT}
STR_JUST_CURRENCY_LONG                                          :{CURRENCY_LONG}
STR_JUST_CARGO_LIST                                             :{CARGO_LIST}
STR_JUST_INT                                                    :{NUM}
STR_JUST_DATE_TINY                                              :{DATE_TINY}
STR_JUST_DATE_SHORT                                             :{DATE_SHORT}
STR_JUST_DATE_LONG                                              :{DATE_LONG}
STR_JUST_DATE_ISO                                               :{DATE_ISO}
STR_JUST_STRING                                                 :{STRING}
STR_JUST_STRING_STRING                                          :{STRING}{STRING}
STR_JUST_RAW_STRING                                             :{STRING}
STR_JUST_BIG_RAW_STRING                                         :{BIG_FONT}{STRING}

# Slightly 'raw' stringcodes with colour or size
STR_BLACK_COMMA                                                 :{BLACK}{COMMA}
STR_TINY_BLACK_COMA                                             :{TINY_FONT}{BLACK}{COMMA}
STR_TINY_COMMA                                                  :{TINY_FONT}{COMMA}
STR_BLUE_COMMA                                                  :{BLUE}{COMMA}
STR_RED_COMMA                                                   :{RED}{COMMA}
STR_WHITE_COMMA                                                 :{WHITE}{COMMA}
STR_TINY_BLACK_DECIMAL                                          :{TINY_FONT}{BLACK}{DECIMAL}
STR_COMPANY_MONEY                                               :{WHITE}{CURRENCY_LONG}
STR_BLACK_DATE_LONG                                             :{BLACK}{DATE_LONG}
STR_WHITE_DATE_LONG                                             :{WHITE}{DATE_LONG}
STR_SHORT_DATE                                                  :{WHITE}{DATE_TINY}
STR_DATE_LONG_SMALL                                             :{TINY_FONT}{BLACK}{DATE_LONG}
STR_TINY_GROUP                                                  :{TINY_FONT}{GROUP}
STR_BLACK_INT                                                   :{BLACK}{NUM}
STR_ORANGE_INT                                                  :{ORANGE}{NUM}
STR_WHITE_SIGN                                                  :{WHITE}{SIGN}
STR_TINY_BLACK_STATION                                          :{TINY_FONT}{BLACK}{STATION}
STR_BLACK_STRING                                                :{BLACK}{STRING}
STR_BLACK_RAW_STRING                                            :{BLACK}{STRING}
STR_ORANGE_STRING                                               :{ORANGE}{STRING}
STR_LTBLUE_STRING                                               :{LTBLUE}{STRING}
STR_WHITE_STRING                                                :{WHITE}{STRING}
STR_ORANGE_STRING1_WHITE                                        :{ORANGE}{STRING}{WHITE}
STR_ORANGE_STRING1_LTBLUE                                       :{ORANGE}{STRING}{LTBLUE}
STR_TINY_BLACK_HEIGHT                                           :{TINY_FONT}{BLACK}{HEIGHT}
STR_TINY_BLACK_VEHICLE                                          :{TINY_FONT}{BLACK}{VEHICLE}
STR_TINY_RIGHT_ARROW                                            :{TINY_FONT}{RIGHT_ARROW}

STR_BLACK_1                                                     :{BLACK}1
STR_BLACK_2                                                     :{BLACK}2
STR_BLACK_3                                                     :{BLACK}3
STR_BLACK_4                                                     :{BLACK}4
STR_BLACK_5                                                     :{BLACK}5
STR_BLACK_6                                                     :{BLACK}6
STR_BLACK_7                                                     :{BLACK}7

STR_TRAIN                                                       :{BLACK}{TRAIN}
STR_BUS                                                         :{BLACK}{BUS}
STR_LORRY                                                       :{BLACK}{LORRY}
STR_PLANE                                                       :{BLACK}{PLANE}
STR_SHIP                                                        :{BLACK}{SHIP}

STR_TOOLBAR_RAILTYPE_VELOCITY                                   :{STRING} ({VELOCITY})<|MERGE_RESOLUTION|>--- conflicted
+++ resolved
@@ -2143,12 +2143,6 @@
 STR_NETWORK_SERVER                                              :Server
 STR_NETWORK_CLIENT                                              :Klient
 STR_NETWORK_SPECTATORS                                          :Pozorovatelia
-
-<<<<<<< HEAD
-STR_NETWORK_TOOLBAR_LIST_SPECTATOR                              :{BLACK}Pozorovateľ
-=======
-STR_NETWORK_GIVE_MONEY_CAPTION                                  :{WHITE}Vložte čiastku ktorú chcete dať
->>>>>>> ba55f93f
 
 # Network set password
 STR_COMPANY_PASSWORD_CANCEL                                     :{BLACK}Neukladať zadané heslo
