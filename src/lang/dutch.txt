--- conflicted
+++ resolved
@@ -2099,12 +2099,6 @@
 STR_NETWORK_SERVER                                              :Server
 STR_NETWORK_CLIENT                                              :Speler
 STR_NETWORK_SPECTATORS                                          :Toeschouwers
-
-<<<<<<< HEAD
-STR_NETWORK_TOOLBAR_LIST_SPECTATOR                              :{BLACK}Toeschouwer
-=======
-STR_NETWORK_GIVE_MONEY_CAPTION                                  :{WHITE}Voer de hoeveelheid geld die je wilt geven in
->>>>>>> ba55f93f
 
 # Network set password
 STR_COMPANY_PASSWORD_CANCEL                                     :{BLACK}Ingevoerd wachtwoord niet opslaan
