##name Turkish
##ownname Türkçe
##isocode tr_TR
##plural 1
##textdir ltr
##digitsep .
##digitsepcur .
##decimalsep ,
##winlangid 0x041f
##grflangid 0x3e
##case tamlanan


# This file is part of OpenTTD.
# OpenTTD is free software; you can redistribute it and/or modify it under the terms of the GNU General Public License as published by the Free Software Foundation, version 2.
# OpenTTD is distributed in the hope that it will be useful, but WITHOUT ANY WARRANTY; without even the implied warranty of MERCHANTABILITY or FITNESS FOR A PARTICULAR PURPOSE.
# See the GNU General Public License for more details. You should have received a copy of the GNU General Public License along with OpenTTD. If not, see <http://www.gnu.org/licenses/>.


##id 0x0000
STR_NULL                                                        :
STR_EMPTY                                                       :
STR_UNDEFINED                                                   :(tanımlanmamış sözcük)
STR_JUST_NOTHING                                                :Hiçbir şey

# Cargo related strings
# Plural cargo name
STR_CARGO_PLURAL_NOTHING                                        :
STR_CARGO_PLURAL_PASSENGERS                                     :Yolcu
STR_CARGO_PLURAL_COAL                                           :Kömür
STR_CARGO_PLURAL_MAIL                                           :Posta
STR_CARGO_PLURAL_OIL                                            :Petrol
STR_CARGO_PLURAL_LIVESTOCK                                      :Hayvan
STR_CARGO_PLURAL_GOODS                                          :Eşya
STR_CARGO_PLURAL_GRAIN                                          :Tahıl
STR_CARGO_PLURAL_WOOD                                           :Odun
STR_CARGO_PLURAL_IRON_ORE                                       :Demir
STR_CARGO_PLURAL_STEEL                                          :Çelik
STR_CARGO_PLURAL_VALUABLES                                      :Değerli eşya
STR_CARGO_PLURAL_COPPER_ORE                                     :Bakır
STR_CARGO_PLURAL_MAIZE                                          :Mısır
STR_CARGO_PLURAL_FRUIT                                          :Meyve
STR_CARGO_PLURAL_DIAMONDS                                       :Elmas
STR_CARGO_PLURAL_FOOD                                           :Gıda
STR_CARGO_PLURAL_PAPER                                          :Kağıt
STR_CARGO_PLURAL_GOLD                                           :Altın
STR_CARGO_PLURAL_WATER                                          :Su
STR_CARGO_PLURAL_WHEAT                                          :Buğday
STR_CARGO_PLURAL_RUBBER                                         :Kauçuk
STR_CARGO_PLURAL_SUGAR                                          :Şeker
STR_CARGO_PLURAL_TOYS                                           :Oyuncak
STR_CARGO_PLURAL_SWEETS                                         :Tatlı
STR_CARGO_PLURAL_COLA                                           :Kola
STR_CARGO_PLURAL_CANDYFLOSS                                     :Pamuk şeker
STR_CARGO_PLURAL_BUBBLES                                        :Baloncuk
STR_CARGO_PLURAL_TOFFEE                                         :Şekerleme
STR_CARGO_PLURAL_BATTERIES                                      :Pil
STR_CARGO_PLURAL_PLASTIC                                        :Plastik
STR_CARGO_PLURAL_FIZZY_DRINKS                                   :Gazlı İçecek

# Singular cargo name
STR_CARGO_SINGULAR_NOTHING                                      :
STR_CARGO_SINGULAR_PASSENGER                                    :Yolcu
STR_CARGO_SINGULAR_COAL                                         :Kömür
STR_CARGO_SINGULAR_MAIL                                         :Posta
STR_CARGO_SINGULAR_OIL                                          :Petrol
STR_CARGO_SINGULAR_LIVESTOCK                                    :Hayvan
STR_CARGO_SINGULAR_GOODS                                        :Eşya
STR_CARGO_SINGULAR_GRAIN                                        :Tahıl
STR_CARGO_SINGULAR_WOOD                                         :Odun
STR_CARGO_SINGULAR_IRON_ORE                                     :Demir
STR_CARGO_SINGULAR_STEEL                                        :Çelik
STR_CARGO_SINGULAR_VALUABLES                                    :Mücevher
STR_CARGO_SINGULAR_COPPER_ORE                                   :Bakır
STR_CARGO_SINGULAR_MAIZE                                        :Mısır
STR_CARGO_SINGULAR_FRUIT                                        :Meyve
STR_CARGO_SINGULAR_DIAMOND                                      :Elmas
STR_CARGO_SINGULAR_FOOD                                         :Gıda
STR_CARGO_SINGULAR_PAPER                                        :Kağıt
STR_CARGO_SINGULAR_GOLD                                         :Altın
STR_CARGO_SINGULAR_WATER                                        :Su
STR_CARGO_SINGULAR_WHEAT                                        :Buğday
STR_CARGO_SINGULAR_RUBBER                                       :Kauçuk
STR_CARGO_SINGULAR_SUGAR                                        :Şeker
STR_CARGO_SINGULAR_TOY                                          :Oyuncak
STR_CARGO_SINGULAR_SWEETS                                       :Tatlı
STR_CARGO_SINGULAR_COLA                                         :Kola
STR_CARGO_SINGULAR_CANDYFLOSS                                   :Pamuk helva
STR_CARGO_SINGULAR_BUBBLE                                       :Balon
STR_CARGO_SINGULAR_TOFFEE                                       :Şekerleme
STR_CARGO_SINGULAR_BATTERY                                      :Pil
STR_CARGO_SINGULAR_PLASTIC                                      :Plastik
STR_CARGO_SINGULAR_FIZZY_DRINK                                  :Gazlı İçecek

# Quantity of cargo
STR_QUANTITY_NOTHING                                            :
STR_QUANTITY_PASSENGERS                                         :{COMMA}{NBSP}yolcu
STR_QUANTITY_COAL                                               :{WEIGHT_LONG} kömür
STR_QUANTITY_MAIL                                               :{COMMA}{NBSP}çanta posta
STR_QUANTITY_OIL                                                :{VOLUME_LONG} petrol
STR_QUANTITY_LIVESTOCK                                          :{COMMA}{NBSP}tane hayvan
STR_QUANTITY_GOODS                                              :{COMMA}{NBSP}kasa eşya
STR_QUANTITY_GRAIN                                              :{WEIGHT_LONG} tahıl
STR_QUANTITY_WOOD                                               :{WEIGHT_LONG} odun
STR_QUANTITY_IRON_ORE                                           :{WEIGHT_LONG} demir
STR_QUANTITY_STEEL                                              :{WEIGHT_LONG} çelik
STR_QUANTITY_VALUABLES                                          :{COMMA}{NBSP}çanta değerli eşya
STR_QUANTITY_COPPER_ORE                                         :{WEIGHT_LONG} bakır
STR_QUANTITY_MAIZE                                              :{WEIGHT_LONG} mısır
STR_QUANTITY_FRUIT                                              :{WEIGHT_LONG} meyve
STR_QUANTITY_DIAMONDS                                           :{COMMA}{NBSP}çanta elmas
STR_QUANTITY_FOOD                                               :{WEIGHT_LONG} gıda
STR_QUANTITY_PAPER                                              :{WEIGHT_LONG} kağıt
STR_QUANTITY_GOLD                                               :{COMMA}{NBSP}çanta altın
STR_QUANTITY_WATER                                              :{VOLUME_LONG} su
STR_QUANTITY_WHEAT                                              :{WEIGHT_LONG} buğday
STR_QUANTITY_RUBBER                                             :{VOLUME_LONG} kauçuk
STR_QUANTITY_SUGAR                                              :{WEIGHT_LONG} şeker
STR_QUANTITY_TOYS                                               :{COMMA}{NBSP}oyuncak
STR_QUANTITY_SWEETS                                             :{COMMA}{NBSP}çanta tatlı
STR_QUANTITY_COLA                                               :{VOLUME_LONG} kola
STR_QUANTITY_CANDYFLOSS                                         :{WEIGHT_LONG} pamuk şeker
STR_QUANTITY_BUBBLES                                            :{COMMA} baloncuk
STR_QUANTITY_TOFFEE                                             :{WEIGHT_LONG} şekerleme
STR_QUANTITY_BATTERIES                                          :{COMMA} pil
STR_QUANTITY_PLASTIC                                            :{VOLUME_LONG} plastik
STR_QUANTITY_FIZZY_DRINKS                                       :{COMMA} gazlı içecek
STR_QUANTITY_N_A                                                :yok

# Two letter abbreviation of cargo name
STR_ABBREV_NOTHING                                              :
STR_ABBREV_PASSENGERS                                           :{TINY_FONT}YL
STR_ABBREV_COAL                                                 :{TINY_FONT}KÖ
STR_ABBREV_MAIL                                                 :{TINY_FONT}PO
STR_ABBREV_OIL                                                  :{TINY_FONT}PE
STR_ABBREV_LIVESTOCK                                            :{TINY_FONT}HV
STR_ABBREV_GOODS                                                :{TINY_FONT}EŞ
STR_ABBREV_GRAIN                                                :{TINY_FONT}TH
STR_ABBREV_WOOD                                                 :{TINY_FONT}OD
STR_ABBREV_IRON_ORE                                             :{TINY_FONT}DM
STR_ABBREV_STEEL                                                :{TINY_FONT}ÇE
STR_ABBREV_VALUABLES                                            :{TINY_FONT}DE
STR_ABBREV_COPPER_ORE                                           :{TINY_FONT}BK
STR_ABBREV_MAIZE                                                :{TINY_FONT}MS
STR_ABBREV_FRUIT                                                :{TINY_FONT}MV
STR_ABBREV_DIAMONDS                                             :{TINY_FONT}EL
STR_ABBREV_FOOD                                                 :{TINY_FONT}GI
STR_ABBREV_PAPER                                                :{TINY_FONT}KĞ
STR_ABBREV_GOLD                                                 :{TINY_FONT}AL
STR_ABBREV_WATER                                                :{TINY_FONT}SU
STR_ABBREV_WHEAT                                                :{TINY_FONT}BĞ
STR_ABBREV_RUBBER                                               :{TINY_FONT}KA
STR_ABBREV_SUGAR                                                :{TINY_FONT}ŞK
STR_ABBREV_TOYS                                                 :{TINY_FONT}OY
STR_ABBREV_SWEETS                                               :{TINY_FONT}TA
STR_ABBREV_COLA                                                 :{TINY_FONT}KO
STR_ABBREV_CANDYFLOSS                                           :{TINY_FONT}PŞ
STR_ABBREV_BUBBLES                                              :{TINY_FONT}BA
STR_ABBREV_TOFFEE                                               :{TINY_FONT}ŞL
STR_ABBREV_BATTERIES                                            :{TINY_FONT}Pİ
STR_ABBREV_PLASTIC                                              :{TINY_FONT}PL
STR_ABBREV_FIZZY_DRINKS                                         :{TINY_FONT}İÇ
STR_ABBREV_NONE                                                 :{TINY_FONT}YOK
STR_ABBREV_ALL                                                  :{TINY_FONT}HEPSİ

# 'Mode' of transport for cargoes
STR_PASSENGERS                                                  :{COMMA}{NBSP}yolcu
STR_BAGS                                                        :{COMMA}{NBSP}çanta
STR_TONS                                                        :{COMMA}{NBSP}ton
STR_LITERS                                                      :{COMMA}{NBSP}litre
STR_ITEMS                                                       :{COMMA}{NBSP}adet
STR_CRATES                                                      :{COMMA}{NBSP}kasa

STR_COLOUR_DEFAULT                                              :Varsayılan
###length 17
STR_COLOUR_DARK_BLUE                                            :Koyu Mavi
STR_COLOUR_PALE_GREEN                                           :Soluk Yeşil
STR_COLOUR_PINK                                                 :Pembe
STR_COLOUR_YELLOW                                               :Sarı
STR_COLOUR_RED                                                  :Kırmızı
STR_COLOUR_LIGHT_BLUE                                           :Açık Mavi
STR_COLOUR_GREEN                                                :Yeşil
STR_COLOUR_DARK_GREEN                                           :Koyu Yeşil
STR_COLOUR_BLUE                                                 :Mavi
STR_COLOUR_CREAM                                                :Krem
STR_COLOUR_MAUVE                                                :Leylak
STR_COLOUR_PURPLE                                               :Mor
STR_COLOUR_ORANGE                                               :Turuncu
STR_COLOUR_BROWN                                                :Kahverengi
STR_COLOUR_GREY                                                 :Gri
STR_COLOUR_WHITE                                                :Beyaz
STR_COLOUR_RANDOM                                               :Rastgele

# Units used in OpenTTD
STR_UNITS_VELOCITY_IMPERIAL                                     :{COMMA}{NBSP}mil/s
STR_UNITS_VELOCITY_METRIC                                       :{COMMA}{NBSP}km/s
STR_UNITS_VELOCITY_SI                                           :{COMMA}{NBSP}m/s
STR_UNITS_VELOCITY_GAMEUNITS                                    :{DECIMAL}{NBSP}karo/gün

STR_UNIT_NAME_VELOCITY_IMPERIAL                                 :mil/s
STR_UNIT_NAME_VELOCITY_METRIC                                   :km/h
STR_UNIT_NAME_VELOCITY_SI                                       :m/s

STR_UNITS_POWER_IMPERIAL                                        :{COMMA}{NBSP}bg
STR_UNITS_POWER_METRIC                                          :{COMMA}{NBSP}bg
STR_UNITS_POWER_SI                                              :{COMMA}{NBSP}kW

STR_UNITS_WEIGHT_SHORT_IMPERIAL                                 :{COMMA}{NBSP}t
STR_UNITS_WEIGHT_SHORT_METRIC                                   :{COMMA}{NBSP}t
STR_UNITS_WEIGHT_SHORT_SI                                       :{COMMA}{NBSP}kg

STR_UNITS_WEIGHT_LONG_IMPERIAL                                  :{COMMA}{NBSP}ton
STR_UNITS_WEIGHT_LONG_METRIC                                    :{COMMA}{NBSP}ton
STR_UNITS_WEIGHT_LONG_SI                                        :{COMMA}{NBSP}kg

STR_UNITS_VOLUME_SHORT_IMPERIAL                                 :{COMMA}{NBSP}gal
STR_UNITS_VOLUME_SHORT_METRIC                                   :{COMMA}{NBSP}l
STR_UNITS_VOLUME_SHORT_SI                                       :{COMMA}{NBSP}m³

STR_UNITS_VOLUME_LONG_IMPERIAL                                  :{COMMA}{NBSP}galon
STR_UNITS_VOLUME_LONG_METRIC                                    :{COMMA}{NBSP}litre
STR_UNITS_VOLUME_LONG_SI                                        :{COMMA}{NBSP}m³

STR_UNITS_FORCE_IMPERIAL                                        :{COMMA}{NBSP}lbf
STR_UNITS_FORCE_METRIC                                          :{COMMA}{NBSP}kgf
STR_UNITS_FORCE_SI                                              :{COMMA}{NBSP}kN

STR_UNITS_HEIGHT_IMPERIAL                                       :{COMMA}{NBSP}ft
STR_UNITS_HEIGHT_METRIC                                         :{COMMA}{NBSP}m
STR_UNITS_HEIGHT_SI                                             :{COMMA}{NBSP}m

# Common window strings
STR_LIST_FILTER_TITLE                                           :{BLACK}Süzgeç metni:
STR_LIST_FILTER_OSKTITLE                                        :{BLACK}Süzgeç metnini girin
STR_LIST_FILTER_TOOLTIP                                         :{BLACK}Listeyi filtrelemek için bir anahtar sözcük girin

STR_TOOLTIP_GROUP_ORDER                                         :{BLACK}Gruplama sırasını seç
STR_TOOLTIP_SORT_ORDER                                          :{BLACK}Sıralama türünü seçin (azalan/artan)
STR_TOOLTIP_SORT_CRITERIA                                       :{BLACK}Sıralama kriterini seçin
STR_TOOLTIP_FILTER_CRITERIA                                     :{BLACK}Süzme kriterini seçin
STR_BUTTON_SORT_BY                                              :{BLACK}Sırala
STR_BUTTON_RENAME                                               :{BLACK}Yeni ad
STR_BUTTON_CATCHMENT                                            :{BLACK}Kapsama alanı
STR_TOOLTIP_CATCHMENT                                           :{BLACK}Kapsama alanını göstermeyi aç/kapa

STR_TOOLTIP_CLOSE_WINDOW                                        :{BLACK}Pencereyi kapat
STR_TOOLTIP_WINDOW_TITLE_DRAG_THIS                              :{BLACK}Pencere başlığı - pencereyi hareket ettirmek için sürükle
STR_TOOLTIP_SHADE                                               :{BLACK}Pencereyi gizle - yalnız başlık çubuğunu göster
STR_TOOLTIP_DEBUG                                               :{BLACK}NewGRF hata ayıklama bilgisini göster
STR_TOOLTIP_DEFSIZE                                             :{BLACK}Pencereyi varsayılan boyuta getirir. Ctrl ile tıklayarak mevcut boyutu varsayılan olarak kaydedin
STR_TOOLTIP_STICKY                                              :{BLACK}Bu pencereyi 'Tüm pencereleri kapat' tuşuyla kapatılamaz olarak işaretle. Ctrl+Tıklama aynı zamanda şu anki durumunu varsayılan olarak kaydeder
STR_TOOLTIP_RESIZE                                              :{BLACK}Pencereyi boyutlandirmak için tıklayıp sürükle
STR_TOOLTIP_TOGGLE_LARGE_SMALL_WINDOW                           :{BLACK}Pencere boyutunu büyült/küçült
STR_TOOLTIP_VSCROLL_BAR_SCROLLS_LIST                            :{BLACK}Kaydırma çubuğu - listeyi aşağı/yukarı kaydırır
STR_TOOLTIP_HSCROLL_BAR_SCROLLS_LIST                            :{BLACK}Kaydırma çubuğu - listeyi sağa/sola kaydır
STR_TOOLTIP_DEMOLISH_BUILDINGS_ETC                              :{BLACK}Bir arazi üzerinde bulunan binaları ve benzeri yapıları yık. Ctrl bir alanı köşeden köşeye seçer. Shift ile tıklama maliyet tahminini gösterir

# Show engines button
###length VEHICLE_TYPES
STR_SHOW_HIDDEN_ENGINES_VEHICLE_TRAIN                           :{BLACK}Gizliyi göster
STR_SHOW_HIDDEN_ENGINES_VEHICLE_ROAD_VEHICLE                    :{BLACK}Gizliyi göster
STR_SHOW_HIDDEN_ENGINES_VEHICLE_SHIP                            :{BLACK}Gizliyi göster
STR_SHOW_HIDDEN_ENGINES_VEHICLE_AIRCRAFT                        :{BLACK}Gizliyi göster

###length VEHICLE_TYPES
STR_SHOW_HIDDEN_ENGINES_VEHICLE_TRAIN_TOOLTIP                   :{BLACK}Bu düğme etkinleştirildiğinde, gizli tren araçları da görüntülenir
STR_SHOW_HIDDEN_ENGINES_VEHICLE_ROAD_VEHICLE_TOOLTIP            :{BLACK}Bu düğme etkinleştirildiğinde, gizli yol araçları da görüntülenir
STR_SHOW_HIDDEN_ENGINES_VEHICLE_SHIP_TOOLTIP                    :{BLACK}Bu düğme etkinleştirildiğinde, gizli gemiler de görüntülenir
STR_SHOW_HIDDEN_ENGINES_VEHICLE_AIRCRAFT_TOOLTIP                :{BLACK}Bu düğme etkinleştirildiğinde, gizli uçaklar da görüntülenir

# Query window
STR_BUTTON_DEFAULT                                              :{BLACK}Varsayılan
STR_BUTTON_CANCEL                                               :{BLACK}İptal
STR_BUTTON_OK                                                   :{BLACK}Tamam
STR_WARNING_PASSWORD_SECURITY                                   :{YELLOW}Uyarı: Sunucu yöneticileri buraya yazılan yazıları okuyabilir.

# On screen keyboard window
STR_OSK_KEYBOARD_LAYOUT                                         :"1234567890*-\qwertyuıopğüasdfghjklşi,'  zxcvbnmöç. .
STR_OSK_KEYBOARD_LAYOUT_CAPS                                    :"!'^+%&/()=?_|QWERTYUIOPĞÜASDFGHJKLŞİ;"  ZXCVBNMÖÇ: .

# Measurement tooltip
STR_MEASURE_LENGTH                                              :{BLACK}Uzunluk: {NUM}
STR_MEASURE_AREA                                                :{BLACK}Alan: {NUM} x {NUM}
STR_MEASURE_LENGTH_HEIGHTDIFF                                   :{BLACK}Uzunluk: {NUM}{}Yükseklik farkı: {HEIGHT}
STR_MEASURE_AREA_HEIGHTDIFF                                     :{BLACK}Alan: {NUM} x {NUM}{}Yükseklik farkı: {HEIGHT}


# These are used in buttons
STR_SORT_BY_CAPTION_NAME                                        :{BLACK}İsim
STR_SORT_BY_CAPTION_DATE                                        :{BLACK}Tarih
# These are used in dropdowns
STR_SORT_BY_NAME                                                :İsim
STR_SORT_BY_PRODUCTION                                          :Üretim
STR_SORT_BY_TYPE                                                :Tür
STR_SORT_BY_TRANSPORTED                                         :Taşınan
STR_SORT_BY_NUMBER                                              :Numara
STR_SORT_BY_PROFIT_LAST_YEAR                                    :Geçen seneki kar
STR_SORT_BY_PROFIT_THIS_YEAR                                    :Bu yılki kar
STR_SORT_BY_AGE                                                 :Yaş
STR_SORT_BY_RELIABILITY                                         :Güvenilirlik
STR_SORT_BY_TOTAL_CAPACITY_PER_CARGOTYPE                        :Her kargo için toplam kapasite
STR_SORT_BY_MAX_SPEED                                           :Azami hız
STR_SORT_BY_MODEL                                               :Model
STR_SORT_BY_VALUE                                               :Fiyat
STR_SORT_BY_LENGTH                                              :Uzunluk
STR_SORT_BY_LIFE_TIME                                           :Kalan ömür
STR_SORT_BY_TIMETABLE_DELAY                                     :Zaman çizelgesi gecikmesi
STR_SORT_BY_FACILITY                                            :İstasyon türü
STR_SORT_BY_WAITING_TOTAL                                       :Toplam bekleyen kargo
STR_SORT_BY_WAITING_AVAILABLE                                   :Kullanılabilir bekleyen kargo
STR_SORT_BY_RATING_MAX                                          :En yüksek kargo değerlendirmesi
STR_SORT_BY_RATING_MIN                                          :En düşük kargo değerlendirmesi
STR_SORT_BY_ENGINE_ID                                           :Motor No. (klasik sıra)
STR_SORT_BY_COST                                                :Fiyat
STR_SORT_BY_POWER                                               :Güç
STR_SORT_BY_TRACTIVE_EFFORT                                     :Tork
STR_SORT_BY_INTRO_DATE                                          :Giriş tarihi
STR_SORT_BY_RUNNING_COST                                        :Bakım gideri
STR_SORT_BY_POWER_VS_RUNNING_COST                               :Güç/Bakım gideri
STR_SORT_BY_CARGO_CAPACITY                                      :Kargo kapasitesi
STR_SORT_BY_RANGE                                               :Menzil
STR_SORT_BY_POPULATION                                          :Nüfus
STR_SORT_BY_RATING                                              :Değerlendirme
STR_SORT_BY_NUM_VEHICLES                                        :Araç sayısı
STR_SORT_BY_TOTAL_PROFIT_LAST_YEAR                              :Geçen yılki toplam kar
STR_SORT_BY_TOTAL_PROFIT_THIS_YEAR                              :Bu yılki toplam kar
STR_SORT_BY_AVERAGE_PROFIT_LAST_YEAR                            :Geçen yılki ortalama kar
STR_SORT_BY_AVERAGE_PROFIT_THIS_YEAR                            :Bu yılki ortalama kar

# Group by options for vehicle list
STR_GROUP_BY_NONE                                               :Hiçbiri
STR_GROUP_BY_SHARED_ORDERS                                      :Paylaşılan talimatlar

# Order button in shared orders vehicle list
STR_GOTO_ORDER_VIEW                                             :{BLACK}Talimatlar
STR_GOTO_ORDER_VIEW_TOOLTIP                                     :{BLACK}Emir görünümünü aç

# Tooltips for the main toolbar
###length 31
STR_TOOLBAR_TOOLTIP_PAUSE_GAME                                  :{BLACK}Oyunu durdur
STR_TOOLBAR_TOOLTIP_FORWARD                                     :{BLACK}Oyunu hızlandır
STR_TOOLBAR_TOOLTIP_OPTIONS                                     :{BLACK}Seçenekler
STR_TOOLBAR_TOOLTIP_SAVE_GAME_ABANDON_GAME                      :{BLACK}Kaydet, oyunu terk et, çık
STR_TOOLBAR_TOOLTIP_DISPLAY_MAP                                 :{BLACK}Haritayı göster
STR_TOOLBAR_TOOLTIP_DISPLAY_TOWN_DIRECTORY                      :{BLACK}Şehir listesini göster
STR_TOOLBAR_TOOLTIP_DISPLAY_SUBSIDIES                           :{BLACK}Teşvikleri göster
STR_TOOLBAR_TOOLTIP_DISPLAY_LIST_OF_COMPANY_STATIONS            :{BLACK}Şirkete ait istasyonları listele
STR_TOOLBAR_TOOLTIP_DISPLAY_COMPANY_FINANCES                    :{BLACK}Şirketin mâli durumunu göster
STR_TOOLBAR_TOOLTIP_DISPLAY_COMPANY_GENERAL                     :{BLACK}Şirketin genel durumunu göster
STR_TOOLBAR_TOOLTIP_DISPLAY_STORY_BOOK                          :{BLACK}Hikaye kitabını görüntüle
STR_TOOLBAR_TOOLTIP_DISPLAY_GOALS_LIST                          :{BLACK}Amaç listesini görüntüle
STR_TOOLBAR_TOOLTIP_DISPLAY_GRAPHS                              :{BLACK}Grafikleri göster
STR_TOOLBAR_TOOLTIP_DISPLAY_COMPANY_LEAGUE                      :{BLACK}Şirketler ligini göster
STR_TOOLBAR_TOOLTIP_FUND_CONSTRUCTION_OF_NEW                    :{BLACK}Yeni fabrika kur veya tüm fabrikaları listele
STR_TOOLBAR_TOOLTIP_DISPLAY_LIST_OF_COMPANY_TRAINS              :{BLACK}Şirkete ait trenleri listele. Ctrl+Sol tıklama ile grup/araç listesini açar veya kapatır
STR_TOOLBAR_TOOLTIP_DISPLAY_LIST_OF_COMPANY_ROAD_VEHICLES       :{BLACK}Şirkete ait karayolu taşıtlarını listele. Ctrl+Sol tıklama ile grup/araç listesini açıp kapatır
STR_TOOLBAR_TOOLTIP_DISPLAY_LIST_OF_COMPANY_SHIPS               :{BLACK}Şirkete ait gemileri listele. Ctrl+Sol tık ile grup/araç listesini açar veya kapatır
STR_TOOLBAR_TOOLTIP_DISPLAY_LIST_OF_COMPANY_AIRCRAFT            :{BLACK}Şirkete ait uçakları listele. Ctrl+Sol tıklama grup/araç listesini açar veya kapatır
STR_TOOLBAR_TOOLTIP_ZOOM_THE_VIEW_IN                            :{BLACK}Yakınlaş
STR_TOOLBAR_TOOLTIP_ZOOM_THE_VIEW_OUT                           :{BLACK}Uzaklaş
STR_TOOLBAR_TOOLTIP_BUILD_RAILROAD_TRACK                        :{BLACK}Demiryolu yapımı
STR_TOOLBAR_TOOLTIP_BUILD_ROADS                                 :{BLACK}Karayolu yapımı
STR_TOOLBAR_TOOLTIP_BUILD_TRAMWAYS                              :{BLACK}Tramvay inşa et
STR_TOOLBAR_TOOLTIP_BUILD_SHIP_DOCKS                            :{BLACK}Rıhtım yapımı
STR_TOOLBAR_TOOLTIP_BUILD_AIRPORTS                              :{BLACK}Havalimanı yapımı
STR_TOOLBAR_TOOLTIP_LANDSCAPING                                 :{BLACK}Arazi düzenleme araç çubuğunu aç (ağaç dikme, alçaltma/yükseltme vb. için).
STR_TOOLBAR_TOOLTIP_SHOW_SOUND_MUSIC_WINDOW                     :{BLACK}Ses/müzik penceresini göster
STR_TOOLBAR_TOOLTIP_SHOW_LAST_MESSAGE_NEWS                      :{BLACK}Son mesajı/haberi göster, mesaj ayarlarını göster
STR_TOOLBAR_TOOLTIP_LAND_BLOCK_INFORMATION                      :{BLACK}Arazi bilgisi, konsol, betik hata ayıklama, ekran görüntüleri, OpenTTD hakkında
STR_TOOLBAR_TOOLTIP_SWITCH_TOOLBAR                              :{BLACK}Araç çubuklarını değiştir

# Extra tooltips for the scenario editor toolbar
STR_SCENEDIT_TOOLBAR_TOOLTIP_SAVE_SCENARIO_LOAD_SCENARIO        :{BLACK}Senaryoyu kaydet, senaryoyu yükle, editörden çık, oyundan çık
STR_SCENEDIT_TOOLBAR_OPENTTD                                    :{YELLOW}OpenTTD
STR_SCENEDIT_TOOLBAR_SCENARIO_EDITOR                            :{YELLOW}Senaryo Düzenleyicisi
STR_SCENEDIT_TOOLBAR_TOOLTIP_MOVE_THE_STARTING_DATE_BACKWARD    :{BLACK}Başlangıç tarihini 1 yıl gerilet
STR_SCENEDIT_TOOLBAR_TOOLTIP_MOVE_THE_STARTING_DATE_FORWARD     :{BLACK}Başlangıç tarihini 1 yıl ilerlet
STR_SCENEDIT_TOOLBAR_TOOLTIP_SET_DATE                           :{BLACK}Başlangıç yılını girmek için tıklayın
STR_SCENEDIT_TOOLBAR_TOOLTIP_DISPLAY_MAP_TOWN_DIRECTORY         :{BLACK}Haritayı, şehir listesini göster
STR_SCENEDIT_TOOLBAR_LANDSCAPE_GENERATION                       :{BLACK}Peyzaj yapımı
STR_SCENEDIT_TOOLBAR_TOWN_GENERATION                            :{BLACK}Şehir yapımı
STR_SCENEDIT_TOOLBAR_INDUSTRY_GENERATION                        :{BLACK}Fabrika yapımı
STR_SCENEDIT_TOOLBAR_ROAD_CONSTRUCTION                          :{BLACK}Yol yapımı
STR_SCENEDIT_TOOLBAR_TRAM_CONSTRUCTION                          :{BLACK} Tramvay yapımı
STR_SCENEDIT_TOOLBAR_PLANT_TREES                                :{BLACK}Ağaç dik. Shift ile tıklama maliyet tahminini gösterir
STR_SCENEDIT_TOOLBAR_PLACE_SIGN                                 :{BLACK}Tabela koy
STR_SCENEDIT_TOOLBAR_PLACE_OBJECT                               :{BLACK}Nesneyi yerleştirin. Shift ile tıklama maliyet tahminini gösterir

# Scenario editor file menu
###length 7
STR_SCENEDIT_FILE_MENU_SAVE_SCENARIO                            :Senaryoyu kaydet
STR_SCENEDIT_FILE_MENU_LOAD_SCENARIO                            :Senaryoyu yükle
STR_SCENEDIT_FILE_MENU_SAVE_HEIGHTMAP                           :Yükseklik haritasını kaydet
STR_SCENEDIT_FILE_MENU_LOAD_HEIGHTMAP                           :Yükseklik haritası yükle
STR_SCENEDIT_FILE_MENU_QUIT_EDITOR                              :Editörden çık
STR_SCENEDIT_FILE_MENU_SEPARATOR                                :
STR_SCENEDIT_FILE_MENU_QUIT                                     :Oyundan Çık

# Settings menu
###length 14
STR_SETTINGS_MENU_GAME_OPTIONS                                  :Seçenekler
STR_SETTINGS_MENU_CONFIG_SETTINGS_TREE                          :Ayarlar
STR_SETTINGS_MENU_SCRIPT_SETTINGS                               :YZ/Oyun betik ayarları
STR_SETTINGS_MENU_NEWGRF_SETTINGS                               :NewGRF ayarları
STR_SETTINGS_MENU_TRANSPARENCY_OPTIONS                          :Şeffaflık seçenekleri
STR_SETTINGS_MENU_TOWN_NAMES_DISPLAYED                          :Şehir isimlerini göster
STR_SETTINGS_MENU_STATION_NAMES_DISPLAYED                       :İstasyon isimlerini göster
STR_SETTINGS_MENU_WAYPOINTS_DISPLAYED                           :Ara nokta isimlerini göster
STR_SETTINGS_MENU_SIGNS_DISPLAYED                               :Tabelaları göster
STR_SETTINGS_MENU_SHOW_COMPETITOR_SIGNS                         :Rakip tabela ve isimlerini göster
STR_SETTINGS_MENU_FULL_ANIMATION                                :Tüm animasyonlar
STR_SETTINGS_MENU_FULL_DETAIL                                   :Tüm detaylar
STR_SETTINGS_MENU_TRANSPARENT_BUILDINGS                         :Şeffaf binalar
STR_SETTINGS_MENU_TRANSPARENT_SIGNS                             :Şeffaf tabelalar

# File menu
###length 5
STR_FILE_MENU_SAVE_GAME                                         :Kaydet
STR_FILE_MENU_LOAD_GAME                                         :Yükle
STR_FILE_MENU_QUIT_GAME                                         :Ana menüye dön
STR_FILE_MENU_SEPARATOR                                         :
STR_FILE_MENU_EXIT                                              :Çıkış

# Map menu
###length 4
STR_MAP_MENU_MAP_OF_WORLD                                       :Dünya haritası
STR_MAP_MENU_EXTRA_VIEWPORT                                     :Ek görünüm
STR_MAP_MENU_LINGRAPH_LEGEND                                    :Kargo Akış Göstergesi
STR_MAP_MENU_SIGN_LIST                                          :Tabela listesi

# Town menu
###length 2
STR_TOWN_MENU_TOWN_DIRECTORY                                    :Şehir listesi
STR_TOWN_MENU_FOUND_TOWN                                        :Şehir başlat

# Subsidies menu
###length 1
STR_SUBSIDIES_MENU_SUBSIDIES                                    :Teşvikler

# Graph menu
###length 6
STR_GRAPH_MENU_OPERATING_PROFIT_GRAPH                           :Faaliyet kar grafiği
STR_GRAPH_MENU_INCOME_GRAPH                                     :Gelir grafiği
STR_GRAPH_MENU_DELIVERED_CARGO_GRAPH                            :Taşınan kargo grafiği
STR_GRAPH_MENU_PERFORMANCE_HISTORY_GRAPH                        :Başarı geçmişi grafiği
STR_GRAPH_MENU_COMPANY_VALUE_GRAPH                              :Şirket değeri grafiği
STR_GRAPH_MENU_CARGO_PAYMENT_RATES                              :Kargo ödeme tablosu

# Company league menu
###length 3
STR_GRAPH_MENU_COMPANY_LEAGUE_TABLE                             :Şirketler ligi tablosu
STR_GRAPH_MENU_DETAILED_PERFORMANCE_RATING                      :Ayrıntılı performans değerlendirmesi
STR_GRAPH_MENU_HIGHSCORE                                        :Puan tablosu

# Industry menu
###length 3
STR_INDUSTRY_MENU_INDUSTRY_DIRECTORY                            :Fabrika listesi
STR_INDUSTRY_MENU_INDUSTRY_CHAIN                                :Sanayi zincirleri
STR_INDUSTRY_MENU_FUND_NEW_INDUSTRY                             :Yeni fabrika kur

# URailway construction menu
###length 4
STR_RAIL_MENU_RAILROAD_CONSTRUCTION                             :Demiryolu yapımı
STR_RAIL_MENU_ELRAIL_CONSTRUCTION                               :Elektrikli demiryolu yapımı
STR_RAIL_MENU_MONORAIL_CONSTRUCTION                             :Tekli ray yapımı
STR_RAIL_MENU_MAGLEV_CONSTRUCTION                               :Manyetik ray yapımı

# Road construction menu
###length 2
STR_ROAD_MENU_ROAD_CONSTRUCTION                                 :Yol yapımı
STR_ROAD_MENU_TRAM_CONSTRUCTION                                 :Tramvay yapımı

# Waterways construction menu
###length 1
STR_WATERWAYS_MENU_WATERWAYS_CONSTRUCTION                       :Suyolu inşaatı

# Aairport construction menu
###length 1
STR_AIRCRAFT_MENU_AIRPORT_CONSTRUCTION                          :Havalimanı inşası

# Landscaping menu
###length 3
STR_LANDSCAPING_MENU_LANDSCAPING                                :Peyzaj
STR_LANDSCAPING_MENU_PLANT_TREES                                :Ağaç dik
STR_LANDSCAPING_MENU_PLACE_SIGN                                 :Tabela dik

# Music menu
###length 1
STR_TOOLBAR_SOUND_MUSIC                                         :Ses/müzik

# Message menu
###length 3
STR_NEWS_MENU_LAST_MESSAGE_NEWS_REPORT                          :Son mesaj/haber raporu
STR_NEWS_MENU_MESSAGE_HISTORY_MENU                              :Mesaj geçmişi
STR_NEWS_MENU_DELETE_ALL_MESSAGES                               :Tüm mesajları sil

# About menu
###length 10
STR_ABOUT_MENU_LAND_BLOCK_INFO                                  :Arazi bilgisi
STR_ABOUT_MENU_SEPARATOR                                        :
STR_ABOUT_MENU_TOGGLE_CONSOLE                                   :Konsolu aç/kapa
STR_ABOUT_MENU_AI_DEBUG                                         :YZ/Oyun betik hata ayıklama
STR_ABOUT_MENU_SCREENSHOT                                       :Ekran görüntüsü
STR_ABOUT_MENU_SHOW_FRAMERATE                                   :Kare oranını göster
STR_ABOUT_MENU_ABOUT_OPENTTD                                    :'OpenTTD' Hakkında
STR_ABOUT_MENU_SPRITE_ALIGNER                                   :Nesne hizalayıcı
STR_ABOUT_MENU_TOGGLE_BOUNDING_BOXES                            :Çerçeveleri aç/kapa
STR_ABOUT_MENU_TOGGLE_DIRTY_BLOCKS                              :Kirli blokları renklendir/renklendirme

# Place in highscore window
###length 15
STR_ORDINAL_NUMBER_1ST                                          :1.
STR_ORDINAL_NUMBER_2ND                                          :2.
STR_ORDINAL_NUMBER_3RD                                          :3.
STR_ORDINAL_NUMBER_4TH                                          :4.
STR_ORDINAL_NUMBER_5TH                                          :5.
STR_ORDINAL_NUMBER_6TH                                          :6.
STR_ORDINAL_NUMBER_7TH                                          :7.
STR_ORDINAL_NUMBER_8TH                                          :8.
STR_ORDINAL_NUMBER_9TH                                          :9.
STR_ORDINAL_NUMBER_10TH                                         :10.
STR_ORDINAL_NUMBER_11TH                                         :11.
STR_ORDINAL_NUMBER_12TH                                         :12.
STR_ORDINAL_NUMBER_13TH                                         :13.
STR_ORDINAL_NUMBER_14TH                                         :14.
STR_ORDINAL_NUMBER_15TH                                         :15.

###length 31
STR_DAY_NUMBER_1ST                                              :1.
STR_DAY_NUMBER_2ND                                              :2.
STR_DAY_NUMBER_3RD                                              :3.
STR_DAY_NUMBER_4TH                                              :4.
STR_DAY_NUMBER_5TH                                              :5.
STR_DAY_NUMBER_6TH                                              :6.
STR_DAY_NUMBER_7TH                                              :7.
STR_DAY_NUMBER_8TH                                              :8.
STR_DAY_NUMBER_9TH                                              :9.
STR_DAY_NUMBER_10TH                                             :10.
STR_DAY_NUMBER_11TH                                             :11.
STR_DAY_NUMBER_12TH                                             :12.
STR_DAY_NUMBER_13TH                                             :13.
STR_DAY_NUMBER_14TH                                             :14.
STR_DAY_NUMBER_15TH                                             :15.
STR_DAY_NUMBER_16TH                                             :16.
STR_DAY_NUMBER_17TH                                             :17.
STR_DAY_NUMBER_18TH                                             :18.
STR_DAY_NUMBER_19TH                                             :19.
STR_DAY_NUMBER_20TH                                             :20.
STR_DAY_NUMBER_21ST                                             :21.
STR_DAY_NUMBER_22ND                                             :22.
STR_DAY_NUMBER_23RD                                             :23.
STR_DAY_NUMBER_24TH                                             :24.
STR_DAY_NUMBER_25TH                                             :25.
STR_DAY_NUMBER_26TH                                             :26.
STR_DAY_NUMBER_27TH                                             :27.
STR_DAY_NUMBER_28TH                                             :28.
STR_DAY_NUMBER_29TH                                             :29.
STR_DAY_NUMBER_30TH                                             :30.
STR_DAY_NUMBER_31ST                                             :31.

###length 12
STR_MONTH_ABBREV_JAN                                            :Oca
STR_MONTH_ABBREV_FEB                                            :Şub
STR_MONTH_ABBREV_MAR                                            :Mar
STR_MONTH_ABBREV_APR                                            :Nis
STR_MONTH_ABBREV_MAY                                            :May
STR_MONTH_ABBREV_JUN                                            :Haz
STR_MONTH_ABBREV_JUL                                            :Tem
STR_MONTH_ABBREV_AUG                                            :Ağu
STR_MONTH_ABBREV_SEP                                            :Eyl
STR_MONTH_ABBREV_OCT                                            :Eki
STR_MONTH_ABBREV_NOV                                            :Kas
STR_MONTH_ABBREV_DEC                                            :Ara

###length 12
STR_MONTH_JAN                                                   :Ocak
STR_MONTH_FEB                                                   :Şubat
STR_MONTH_MAR                                                   :Mart
STR_MONTH_APR                                                   :Nisan
STR_MONTH_MAY                                                   :Mayıs
STR_MONTH_JUN                                                   :Haziran
STR_MONTH_JUL                                                   :Temmuz
STR_MONTH_AUG                                                   :Ağustos
STR_MONTH_SEP                                                   :Eylül
STR_MONTH_OCT                                                   :Ekim
STR_MONTH_NOV                                                   :Kasım
STR_MONTH_DEC                                                   :Aralık

# Graph window
STR_GRAPH_KEY_BUTTON                                            :{BLACK}Anahtar
STR_GRAPH_KEY_TOOLTIP                                           :{BLACK}Grafik anahtarını göster
STR_GRAPH_X_LABEL_MONTH                                         :{TINY_FONT}{STRING}
STR_GRAPH_X_LABEL_MONTH_YEAR                                    :{TINY_FONT}{STRING}{}{NUM}
STR_GRAPH_Y_LABEL                                               :{TINY_FONT}{STRING}
STR_GRAPH_Y_LABEL_NUMBER                                        :{TINY_FONT}{COMMA}

STR_GRAPH_OPERATING_PROFIT_CAPTION                              :{WHITE}Faaliyet Kar Grafiği
STR_GRAPH_INCOME_CAPTION                                        :{WHITE}Gelir Grafiği
STR_GRAPH_CARGO_DELIVERED_CAPTION                               :{WHITE}Taşınan kargo
STR_GRAPH_COMPANY_PERFORMANCE_RATINGS_CAPTION                   :{WHITE}Şirket performans değerlendirmeleri (azami=1000)
STR_GRAPH_COMPANY_VALUES_CAPTION                                :{WHITE}Şirket Değerleri

STR_GRAPH_CARGO_PAYMENT_RATES_CAPTION                           :{WHITE}Kargo Ödeme Seviyeleri
STR_GRAPH_CARGO_PAYMENT_RATES_X_LABEL                           :{TINY_FONT}{BLACK}Taşınma süresi
STR_GRAPH_CARGO_PAYMENT_RATES_TITLE                             :{TINY_FONT}{BLACK}20 karelik yolda 10 birim (ya da 10,000 litre) için ödeme
STR_GRAPH_CARGO_ENABLE_ALL                                      :{TINY_FONT}{BLACK}Tümünü aç
STR_GRAPH_CARGO_DISABLE_ALL                                     :{TINY_FONT}{BLACK}Tümünü kapat
STR_GRAPH_CARGO_TOOLTIP_ENABLE_ALL                              :{BLACK}Kargo ödeme tablosunda tüm kargo türlerini göster
STR_GRAPH_CARGO_TOOLTIP_DISABLE_ALL                             :{BLACK}Kargo ödeme tablosunda hiçbir kargo türünü gösterme
STR_GRAPH_CARGO_PAYMENT_TOGGLE_CARGO                            :{BLACK}Kargo türünü göster/gizle
STR_GRAPH_CARGO_PAYMENT_CARGO                                   :{TINY_FONT}{BLACK}{STRING}

STR_GRAPH_PERFORMANCE_DETAIL_TOOLTIP                            :{BLACK}Detaylı performans oranlarını göster

# Graph key window
STR_GRAPH_KEY_CAPTION                                           :{WHITE}Şirket grafik anahtarı
STR_GRAPH_KEY_COMPANY_SELECTION_TOOLTIP                         :{BLACK}Grafikte şirketi göstermek/gizlemek için buraya tıkla

# Company league window
STR_COMPANY_LEAGUE_TABLE_CAPTION                                :{WHITE}Şirketler Ligi
STR_COMPANY_LEAGUE_COMPANY_NAME                                 :{ORANGE}{COMPANY} {BLACK}{COMPANY_NUM} '{STRING}'
STR_COMPANY_LEAGUE_PERFORMANCE_TITLE_ENGINEER                   :Mühendis
STR_COMPANY_LEAGUE_PERFORMANCE_TITLE_TRAFFIC_MANAGER            :Trafik Müdürü
STR_COMPANY_LEAGUE_PERFORMANCE_TITLE_TRANSPORT_COORDINATOR      :Ulaşım Koordinatörü
STR_COMPANY_LEAGUE_PERFORMANCE_TITLE_ROUTE_SUPERVISOR           :Güzergâh Yöneticisi
STR_COMPANY_LEAGUE_PERFORMANCE_TITLE_DIRECTOR                   :Yönetici
STR_COMPANY_LEAGUE_PERFORMANCE_TITLE_CHIEF_EXECUTIVE            :Baş Yönetici
STR_COMPANY_LEAGUE_PERFORMANCE_TITLE_CHAIRMAN                   :Başkan
STR_COMPANY_LEAGUE_PERFORMANCE_TITLE_PRESIDENT                  :Genel Müdür
STR_COMPANY_LEAGUE_PERFORMANCE_TITLE_TYCOON                     :Kodaman

# Performance detail window
STR_PERFORMANCE_DETAIL                                          :{WHITE}Ayrıntılı performans değerlendirmesi
STR_PERFORMANCE_DETAIL_KEY                                      :{BLACK}Detay
STR_PERFORMANCE_DETAIL_AMOUNT_CURRENCY                          :{BLACK}({CURRENCY_SHORT}/{CURRENCY_SHORT})
STR_PERFORMANCE_DETAIL_AMOUNT_INT                               :{BLACK}({COMMA}/{COMMA})
STR_PERFORMANCE_DETAIL_PERCENT                                  :{WHITE}{NUM}%
STR_PERFORMANCE_DETAIL_SELECT_COMPANY_TOOLTIP                   :{BLACK}Bu şirket hakkındaki ayrıntıları göster

###length 10
STR_PERFORMANCE_DETAIL_VEHICLES                                 :{BLACK}Araçlar:
STR_PERFORMANCE_DETAIL_STATIONS                                 :{BLACK}İstasyonlar:
STR_PERFORMANCE_DETAIL_MIN_PROFIT                               :{BLACK}Asg. kar:
STR_PERFORMANCE_DETAIL_MIN_INCOME                               :{BLACK}Asg. gelir:
STR_PERFORMANCE_DETAIL_MAX_INCOME                               :{BLACK}Azm. gelir:
STR_PERFORMANCE_DETAIL_DELIVERED                                :{BLACK}Taşınan:
STR_PERFORMANCE_DETAIL_CARGO                                    :{BLACK}Kargo:
STR_PERFORMANCE_DETAIL_MONEY                                    :{BLACK}Para:
STR_PERFORMANCE_DETAIL_LOAN                                     :{BLACK}Kredi:
STR_PERFORMANCE_DETAIL_TOTAL                                    :{BLACK}Toplam:

###length 10
STR_PERFORMANCE_DETAIL_VEHICLES_TOOLTIP                         :{BLACK}Geçen yıl kar eden araç sayısı. Kara araçları, trenler, uçak ve gemiler dahil.
STR_PERFORMANCE_DETAIL_STATIONS_TOOLTIP                         :{BLACK}Yakın zamanda hizmet almış istasyon sayısı. Tren garları, otobüs durakları, havalimanları vb. aynı istasyona bağlı olsa da ayrı olarak sayılır.
STR_PERFORMANCE_DETAIL_MIN_PROFIT_TOOLTIP                       :{BLACK}En az gelir getiren aracın karı (2 yaş ve yukarı araçlar için)
STR_PERFORMANCE_DETAIL_MIN_INCOME_TOOLTIP                       :{BLACK}Son 12 çeyrek içindeki en az karlı çeyrek
STR_PERFORMANCE_DETAIL_MAX_INCOME_TOOLTIP                       :{BLACK}Son 12 çeyrek içindeki en karlı çeyrekte kazanılan para
STR_PERFORMANCE_DETAIL_DELIVERED_TOOLTIP                        :{BLACK}Son dört çeyrekte taşınan kargo miktarı
STR_PERFORMANCE_DETAIL_CARGO_TOOLTIP                            :{BLACK}Son çeyrekte taşınan farklı kargo türü sayısı
STR_PERFORMANCE_DETAIL_MONEY_TOOLTIP                            :{BLACK}Bu şirketin bankadaki para miktarı
STR_PERFORMANCE_DETAIL_LOAN_TOOLTIP                             :{BLACK}Bu şirketin bankadan aldığı kredi miktarı
STR_PERFORMANCE_DETAIL_TOTAL_TOOLTIP                            :{BLACK}Toplam puan

# Music window
STR_MUSIC_JAZZ_JUKEBOX_CAPTION                                  :{WHITE}Caz Müzik Kutusu
STR_MUSIC_PLAYLIST_ALL                                          :{TINY_FONT}{BLACK}Hepsi
STR_MUSIC_PLAYLIST_OLD_STYLE                                    :{TINY_FONT}{BLACK}Eski Biçem
STR_MUSIC_PLAYLIST_NEW_STYLE                                    :{TINY_FONT}{BLACK}Yeni Biçem
STR_MUSIC_PLAYLIST_EZY_STREET                                   :{TINY_FONT}{BLACK}Ezy Sokağı
STR_MUSIC_PLAYLIST_CUSTOM_1                                     :{TINY_FONT}{BLACK}Özel 1
STR_MUSIC_PLAYLIST_CUSTOM_2                                     :{TINY_FONT}{BLACK}Özel 2
STR_MUSIC_MUSIC_VOLUME                                          :{TINY_FONT}{BLACK}Müzik Sesi
STR_MUSIC_EFFECTS_VOLUME                                        :{TINY_FONT}{BLACK}Efekt Sesi
STR_MUSIC_TRACK_NONE                                            :{TINY_FONT}{DKGREEN}--
STR_MUSIC_TRACK_DIGIT                                           :{TINY_FONT}{DKGREEN}{ZEROFILL_NUM}
STR_MUSIC_TITLE_NONE                                            :{TINY_FONT}{DKGREEN}------
STR_MUSIC_TITLE_NOMUSIC                                         :{TINY_FONT}{DKGREEN}Kullanılabilir müzik yok
STR_MUSIC_TITLE_NAME                                            :{TINY_FONT}{DKGREEN}"{STRING}"
STR_MUSIC_TRACK                                                 :{TINY_FONT}{BLACK}Şarkı
STR_MUSIC_XTITLE                                                :{TINY_FONT}{BLACK}Başlığı
STR_MUSIC_SHUFFLE                                               :{TINY_FONT}{BLACK}Rastgele
STR_MUSIC_PROGRAM                                               :{TINY_FONT}{BLACK}Program
STR_MUSIC_TOOLTIP_SKIP_TO_PREVIOUS_TRACK                        :{BLACK}Önceki şarkıya atla
STR_MUSIC_TOOLTIP_SKIP_TO_NEXT_TRACK_IN_SELECTION               :{BLACK}Sonraki şarkıya atla
STR_MUSIC_TOOLTIP_STOP_PLAYING_MUSIC                            :{BLACK}Müziği kapat
STR_MUSIC_TOOLTIP_START_PLAYING_MUSIC                           :{BLACK}Müziği başlat
STR_MUSIC_TOOLTIP_DRAG_SLIDERS_TO_SET_MUSIC                     :{BLACK}Efekt ve müzik sesini ayarlamak için sürükleyin
STR_MUSIC_TOOLTIP_SELECT_ALL_TRACKS_PROGRAM                     :{BLACK}'Tüm şarkılar' programını seç
STR_MUSIC_TOOLTIP_SELECT_OLD_STYLE_MUSIC                        :{BLACK}'Eski biçem müzik' programını seç
STR_MUSIC_TOOLTIP_SELECT_NEW_STYLE_MUSIC                        :{BLACK}'Yeni biçem' programını seç
STR_MUSIC_TOOLTIP_SELECT_EZY_STREET_STYLE                       :{BLACK}'Ezy Sokağı biçemi müzik' programını seç
STR_MUSIC_TOOLTIP_SELECT_CUSTOM_1_USER_DEFINED                  :{BLACK}'Özel 1' (kullanıcı-tanımlı) programı seç
STR_MUSIC_TOOLTIP_SELECT_CUSTOM_2_USER_DEFINED                  :{BLACK}'Özel 2' (kullanıcı-tanımlı) programı seç
STR_MUSIC_TOOLTIP_TOGGLE_PROGRAM_SHUFFLE                        :{BLACK}Rastgele programı aç/kapa
STR_MUSIC_TOOLTIP_SHOW_MUSIC_TRACK_SELECTION                    :{BLACK}Şarkı seçim penceresini göster

# Playlist window
STR_PLAYLIST_MUSIC_SELECTION_SETNAME                            :{WHITE}Müzik Programı - '{STRING}'
STR_PLAYLIST_TRACK_NAME                                         :{TINY_FONT}{LTBLUE}{ZEROFILL_NUM} "{STRING}"
STR_PLAYLIST_TRACK_INDEX                                        :{TINY_FONT}{BLACK}Parça Listesi
STR_PLAYLIST_PROGRAM                                            :{TINY_FONT}{BLACK}Program - '{STRING}'
STR_PLAYLIST_CLEAR                                              :{TINY_FONT}{BLACK}Temizle
STR_PLAYLIST_CHANGE_SET                                         :{BLACK}Seti değiştir
STR_PLAYLIST_TOOLTIP_CLEAR_CURRENT_PROGRAM_CUSTOM1              :{BLACK}Kullanılan programı temizle (Özel1 veya Özel2 için)
STR_PLAYLIST_TOOLTIP_CHANGE_SET                                 :{BLACK}Müzik seçimini başka kurulu sete değiştir
STR_PLAYLIST_TOOLTIP_CLICK_TO_ADD_TRACK                         :{BLACK}Kullanılan programa eklenecek parçayı seçin (Özel1 veya Özel2 için)
STR_PLAYLIST_TOOLTIP_CLICK_TO_REMOVE_TRACK                      :{BLACK}Kullanılan programdan kaldırılacak parçaya tıklayın (Özel1 veya Özel2 için)

# Highscore window
STR_HIGHSCORE_TOP_COMPANIES_WHO_REACHED                         :{BIG_FONT}{BLACK} {NUM}
STR_HIGHSCORE_TOP_COMPANIES_NETWORK_GAME                        :{BIG_FONT}{BLACK} {NUM} senesindeki şirket ligi
STR_HIGHSCORE_POSITION                                          :{BIG_FONT}{BLACK}{COMMA}.
STR_HIGHSCORE_PERFORMANCE_TITLE_BUSINESSMAN                     :İş insanı
STR_HIGHSCORE_PERFORMANCE_TITLE_ENTREPRENEUR                    :Girişimci
STR_HIGHSCORE_PERFORMANCE_TITLE_INDUSTRIALIST                   :Sanayici
STR_HIGHSCORE_PERFORMANCE_TITLE_CAPITALIST                      :Sermayedar
STR_HIGHSCORE_PERFORMANCE_TITLE_MAGNATE                         :Patron
STR_HIGHSCORE_PERFORMANCE_TITLE_MOGUL                           :Önemli adam
STR_HIGHSCORE_PERFORMANCE_TITLE_TYCOON_OF_THE_CENTURY           :Yüzyılın Kodamanı
STR_HIGHSCORE_NAME                                              :{PRESIDENT_NAME}, {COMPANY}
STR_HIGHSCORE_STATS                                             :{BIG_FONT}'{STRING}'   ({COMMA})
STR_HIGHSCORE_COMPANY_ACHIEVES_STATUS                           :{BIG_FONT}{BLACK}{COMPANY} '{STRING}' ünvanını kazandı!
STR_HIGHSCORE_PRESIDENT_OF_COMPANY_ACHIEVES_STATUS              :{BIG_FONT}{WHITE}{PRESIDENT_NAME} - {COMPANY} '{STRING}' ünvanını kazandı!

# Smallmap window
STR_SMALLMAP_CAPTION                                            :{WHITE}Harita - {STRING}

###length 7
STR_SMALLMAP_TYPE_CONTOURS                                      :Dış Hatlar
STR_SMALLMAP_TYPE_VEHICLES                                      :Araçlar
STR_SMALLMAP_TYPE_INDUSTRIES                                    :Fabrikalar
STR_SMALLMAP_TYPE_ROUTEMAP                                      :Kargo Akışı
STR_SMALLMAP_TYPE_ROUTES                                        :Güzergahlar
STR_SMALLMAP_TYPE_VEGETATION                                    :Bitkiler
STR_SMALLMAP_TYPE_OWNERS                                        :Sahipler

STR_SMALLMAP_TOOLTIP_SHOW_LAND_CONTOURS_ON_MAP                  :{BLACK}Harita üzerinde eşyükselti eğrilerini göster
STR_SMALLMAP_TOOLTIP_SHOW_VEHICLES_ON_MAP                       :{BLACK}Harita üzerinde araçları göster
STR_SMALLMAP_TOOLTIP_SHOW_INDUSTRIES_ON_MAP                     :{BLACK}Harita üzerinde fabrikaları göster
STR_SMALLMAP_TOOLTIP_SHOW_LINK_STATS_ON_MAP                     :{BLACK}Haritada kargo akışını gösterin
STR_SMALLMAP_TOOLTIP_SHOW_TRANSPORT_ROUTES_ON                   :{BLACK}Harita üzerinde güzergahları göster
STR_SMALLMAP_TOOLTIP_SHOW_VEGETATION_ON_MAP                     :{BLACK}Harita üzerinde bitki örtüsünü göster
STR_SMALLMAP_TOOLTIP_SHOW_LAND_OWNERS_ON_MAP                    :{BLACK}Harita üzerinde arazi sahiplerini göster
STR_SMALLMAP_TOOLTIP_INDUSTRY_SELECTION                         :{BLACK}Bir fabrika türünü gösterip gizlemek için üzerine tıklayın. Ctrl-Sol tık seçili tür dışında hepsini kapatır. Tekrar Ctrl+Sol tık ile tüm fabrika türleri görünür hale gelir.
STR_SMALLMAP_TOOLTIP_COMPANY_SELECTION                          :{BLACK}Bir şirketin malvarlığını gösterip gizlemek için üzerine tıklayın. Ctrl+Sol tık seçili dışındaki tüm şirketleri gizler. Aynı şirket üzerinde tekrar Ctrl+Sol tıklarsanız tüm şirketler tekrar görüntülenir.
STR_SMALLMAP_TOOLTIP_CARGO_SELECTION                            :{BLACK}Bir kargo türüne tıklayarak haritada gösterin/gizleyin. Ctrl+Tıklama seçili olan dışında tüm kargo türlerini gizler. Tekrar Ctrl+Tıklama ile hepsini yeniden gösterebilirsiniz

STR_SMALLMAP_LEGENDA_ROADS                                      :{TINY_FONT}{BLACK}Yollar
STR_SMALLMAP_LEGENDA_RAILROADS                                  :{TINY_FONT}{BLACK}Demiryolları
STR_SMALLMAP_LEGENDA_STATIONS_AIRPORTS_DOCKS                    :{TINY_FONT}{BLACK}Garlar/Havalimanları/Limanlar
STR_SMALLMAP_LEGENDA_BUILDINGS_INDUSTRIES                       :{TINY_FONT}{BLACK}Binalar/Fabrikalar
STR_SMALLMAP_LEGENDA_VEHICLES                                   :{TINY_FONT}{BLACK}Araçlar
STR_SMALLMAP_LEGENDA_TRAINS                                     :{TINY_FONT}{BLACK}Trenler
STR_SMALLMAP_LEGENDA_ROAD_VEHICLES                              :{TINY_FONT}{BLACK}Karayolu Taşıtları
STR_SMALLMAP_LEGENDA_SHIPS                                      :{TINY_FONT}{BLACK}Gemiler
STR_SMALLMAP_LEGENDA_AIRCRAFT                                   :{TINY_FONT}{BLACK}Uçaklar
STR_SMALLMAP_LEGENDA_TRANSPORT_ROUTES                           :{TINY_FONT}{BLACK}Güzergahlar
STR_SMALLMAP_LEGENDA_FOREST                                     :{TINY_FONT}{BLACK}Orman
STR_SMALLMAP_LEGENDA_RAILROAD_STATION                           :{TINY_FONT}{BLACK}Gar
STR_SMALLMAP_LEGENDA_TRUCK_LOADING_BAY                          :{TINY_FONT}{BLACK}Kamyon Yükleme Alanı
STR_SMALLMAP_LEGENDA_BUS_STATION                                :{TINY_FONT}{BLACK}Otobüs Durağı
STR_SMALLMAP_LEGENDA_AIRPORT_HELIPORT                           :{TINY_FONT}{BLACK}Havalimanı/Helikopter Pisti
STR_SMALLMAP_LEGENDA_DOCK                                       :{TINY_FONT}{BLACK}Rıhtım
STR_SMALLMAP_LEGENDA_ROUGH_LAND                                 :{TINY_FONT}{BLACK}Engebeli Alan
STR_SMALLMAP_LEGENDA_GRASS_LAND                                 :{TINY_FONT}{BLACK}Çim alan
STR_SMALLMAP_LEGENDA_BARE_LAND                                  :{TINY_FONT}{BLACK}Çıplak Arazi
STR_SMALLMAP_LEGENDA_RAINFOREST                                 :{TINY_FONT}{BLACK}Yağmur ormanı
STR_SMALLMAP_LEGENDA_FIELDS                                     :{TINY_FONT}{BLACK}Meralar
STR_SMALLMAP_LEGENDA_TREES                                      :{TINY_FONT}{BLACK}Ağaçlar
STR_SMALLMAP_LEGENDA_ROCKS                                      :{TINY_FONT}{BLACK}Kayalar
STR_SMALLMAP_LEGENDA_WATER                                      :{TINY_FONT}{BLACK}Su
STR_SMALLMAP_LEGENDA_NO_OWNER                                   :{TINY_FONT}{BLACK}Sahipsiz
STR_SMALLMAP_LEGENDA_TOWNS                                      :{TINY_FONT}{BLACK}Şehirler
STR_SMALLMAP_LEGENDA_INDUSTRIES                                 :{TINY_FONT}{BLACK}Fabrikalar
STR_SMALLMAP_LEGENDA_DESERT                                     :{TINY_FONT}{BLACK}Çöl
STR_SMALLMAP_LEGENDA_SNOW                                       :{TINY_FONT}{BLACK}Karlı

STR_SMALLMAP_TOOLTIP_TOGGLE_TOWN_NAMES_ON_OFF                   :{BLACK}Harita üzerinde şehir isimlerini göster/gizle
STR_SMALLMAP_CENTER                                             :{BLACK}Küçük haritayı mevcut konumda ortala
STR_SMALLMAP_INDUSTRY                                           :{TINY_FONT}{STRING} ({NUM})
STR_SMALLMAP_LINKSTATS                                          :{TINY_FONT}{STRING}
STR_SMALLMAP_COMPANY                                            :{TINY_FONT}{COMPANY}
STR_SMALLMAP_TOWN                                               :{TINY_FONT}{WHITE}{TOWN}
STR_SMALLMAP_DISABLE_ALL                                        :{BLACK}Hepsini kapa
STR_SMALLMAP_ENABLE_ALL                                         :{BLACK}Hepsini aç
STR_SMALLMAP_SHOW_HEIGHT                                        :{BLACK}Yüksekliği göster
STR_SMALLMAP_TOOLTIP_DISABLE_ALL_INDUSTRIES                     :{BLACK}Haritada fabrika gösterme
STR_SMALLMAP_TOOLTIP_ENABLE_ALL_INDUSTRIES                      :{BLACK}Haritada tüm fabrikaları göster
STR_SMALLMAP_TOOLTIP_SHOW_HEIGHT                                :{BLACK}Yükseklik haritasının gösterimini aç/kapa
STR_SMALLMAP_TOOLTIP_DISABLE_ALL_COMPANIES                      :{BLACK}Haritada şirket mülkü gösterme
STR_SMALLMAP_TOOLTIP_ENABLE_ALL_COMPANIES                       :{BLACK}Haritada şirketlerin tüm mülklerini göster
STR_SMALLMAP_TOOLTIP_DISABLE_ALL_CARGOS                         :{BLACK}Haritada hiçbir kargo türünü gösterme
STR_SMALLMAP_TOOLTIP_ENABLE_ALL_CARGOS                          :{BLACK}Haritadaki tüm kargo türlerini göster

# Status bar messages
STR_STATUSBAR_TOOLTIP_SHOW_LAST_NEWS                            :{BLACK}Son mesajı ya da haberi göster
STR_STATUSBAR_COMPANY_NAME                                      :{SILVER}- -  {COMPANY}  - -
STR_STATUSBAR_PAUSED                                            :{YELLOW}* *  DURAKLATILDI  *  *
STR_STATUSBAR_PAUSED_LINK_GRAPH                                 :{ORANGE}*  *  DURDU (bağlantı grafiğinin güncellenmesi bekleniyor) *  *
STR_STATUSBAR_AUTOSAVE                                          :{RED}OTOMATİK KAYDET
STR_STATUSBAR_SAVING_GAME                                       :{RED}*  *  KAYDEDiYOR  *  *

STR_STATUSBAR_SPECTATOR                                         :{WHITE}(izleyici)

# News message history
STR_MESSAGE_HISTORY                                             :{WHITE}Mesaj Geçmişi
STR_MESSAGE_HISTORY_TOOLTIP                                     :{BLACK}En son haberlerin özetleri
STR_MESSAGE_NEWS_FORMAT                                         :{STRING}  -  {STRING}

STR_NEWS_MESSAGE_CAPTION                                        :{WHITE}Mesaj
STR_NEWS_CUSTOM_ITEM                                            :{BIG_FONT}{BLACK}{STRING}

STR_NEWS_FIRST_TRAIN_ARRIVAL                                    :{BIG_FONT}{BLACK}{} Halk {STATION} istasyonuna ilk gelen treni kutladı!
STR_NEWS_FIRST_BUS_ARRIVAL                                      :{BIG_FONT}{BLACK}{} Halk {STATION} durağına ilk gelen otobüsü kutladı!
STR_NEWS_FIRST_TRUCK_ARRIVAL                                    :{BIG_FONT}{BLACK}{} Halk {STATION} durağına ilk gelen kamyonu kutladı!
STR_NEWS_FIRST_PASSENGER_TRAM_ARRIVAL                           :{BIG_FONT}{BLACK}{} Halk {STATION} istasyonuna ilk gelen yolcu tramvayı kutladı!
STR_NEWS_FIRST_CARGO_TRAM_ARRIVAL                               :{BIG_FONT}{BLACK}{} Halk {STATION} istasyonuna ilk gelen yük tramvayını kutladı!
STR_NEWS_FIRST_SHIP_ARRIVAL                                     :{BIG_FONT}{BLACK}{} Halk {STATION} rıhtımına ilk gelen gemiyi kutladı!
STR_NEWS_FIRST_AIRCRAFT_ARRIVAL                                 :{BIG_FONT}{BLACK}{} Halk {STATION} havaalanına ilk gelen uçağı kutladı!

STR_NEWS_TRAIN_CRASH                                            :{BIG_FONT}{BLACK}Tren Kazası!!! Talihsiz kazada{}{COMMA} kişi öldü...
STR_NEWS_ROAD_VEHICLE_CRASH_DRIVER                              :{BIG_FONT}{BLACK}Trafik kazası!{}Trenle çarpışan aracın şoförü feci şekilde can verdi...
STR_NEWS_ROAD_VEHICLE_CRASH                                     :{BIG_FONT}{BLACK}Trafik kazası!{}{COMMA} kişi patlamadan kurtulamadı...
STR_NEWS_AIRCRAFT_CRASH                                         :{BIG_FONT}{BLACK}Uçak Kazası!{}{COMMA} kişinin öldüğü yer {STATION}
STR_NEWS_PLANE_CRASH_OUT_OF_FUEL                                :{BIG_FONT}{BLACK}Uçak Kazası!{}Uçağın havada yakıtı bitti, {COMMA} kişi hayatını kaybetti

STR_NEWS_DISASTER_ZEPPELIN                                      :{BIG_FONT}{BLACK}{STATION} yakınlarına bir zeplin düştü !
STR_NEWS_DISASTER_SMALL_UFO                                     :{BIG_FONT}{BLACK}UFO ile çarpışan araç parçalandı!
STR_NEWS_DISASTER_AIRPLANE_OIL_REFINERY                         :{BIG_FONT}{BLACK}{TOWN} yakınlarındaki petrol rafinerisi patladı!
STR_NEWS_DISASTER_HELICOPTER_FACTORY                            :{BIG_FONT}{BLACK}{TOWN} yakınlarındaki fabrika kundaklandı!
STR_NEWS_DISASTER_BIG_UFO                                       :{BIG_FONT}{BLACK}{TOWN} yakınlarına UFO indi!
STR_NEWS_DISASTER_COAL_MINE_SUBSIDENCE                          :{BIG_FONT}{BLACK}{TOWN} yakınlarındaki kömür madeninde grizu patlaması oldu!
STR_NEWS_DISASTER_FLOOD_VEHICLE                                 :{BIG_FONT}{BLACK}Sel baskını!{}En az {COMMA} kayıp var, hepsinin öldüğü tahmin ediliyor!

STR_NEWS_COMPANY_IN_TROUBLE_TITLE                               :{BIG_FONT}{BLACK}Şirket tehlikede!
STR_NEWS_COMPANY_IN_TROUBLE_DESCRIPTION                         :{BIG_FONT}{BLACK}{STRING}, performansı artmazsa satılacak ya da yok olacak!
STR_NEWS_COMPANY_MERGER_TITLE                                   :{BIG_FONT}{BLACK}Şirketler birleşti!
STR_NEWS_COMPANY_MERGER_DESCRIPTION                             :{BIG_FONT}{BLACK}{STRING}, {STRING} tarafından {CURRENCY_LONG} fiyatıyla alındı!
STR_NEWS_COMPANY_BANKRUPT_TITLE                                 :{BIG_FONT}{BLACK}İflas!
STR_NEWS_COMPANY_BANKRUPT_DESCRIPTION                           :{BIG_FONT}{BLACK}{STRING} iflas etti ve kapatıldı!
STR_NEWS_COMPANY_LAUNCH_TITLE                                   :{BIG_FONT}{BLACK}Yeni şirket kuruldu!
STR_NEWS_COMPANY_LAUNCH_DESCRIPTION                             :{BIG_FONT}{BLACK}{STRING}, {TOWN} yakınlarında inşaata başladı!
STR_NEWS_MERGER_TAKEOVER_TITLE                                  :{BIG_FONT}{BLACK}{STRING}, {STRING} tarafından alındı!
STR_PRESIDENT_NAME_MANAGER                                      :{BLACK}{PRESIDENT_NAME}{}(Yönetici)

STR_NEWS_NEW_TOWN                                               :{BLACK}{BIG_FONT}{STRING} {TOWN} adlı yeni kasabanın inşaasını finanse etti!
STR_NEWS_NEW_TOWN_UNSPONSORED                                   :{BLACK}{BIG_FONT}{TOWN} adında yeni bir kasaba inşa edildi!

STR_NEWS_INDUSTRY_CONSTRUCTION                                  :{BIG_FONT}{BLACK}Yeni bir {STRING}, {TOWN} şehri yakınlarında kuruldu!
STR_NEWS_INDUSTRY_PLANTED                                       :{BIG_FONT}{BLACK}Yeni bir {STRING}, {TOWN} şehri yakınlarında kuruldu!

STR_NEWS_INDUSTRY_CLOSURE_GENERAL                               :{BIG_FONT}{BLACK}{STRING} her an kapanabileceğini duyurdu!
STR_NEWS_INDUSTRY_CLOSURE_SUPPLY_PROBLEMS                       :{BIG_FONT}{BLACK}{STRING} kaynak sorunları yüzünden kapanıyor!
STR_NEWS_INDUSTRY_CLOSURE_LACK_OF_TREES                         :{BIG_FONT}{BLACK}Yakınında ağaç olmadığı için {STRING} kapanıyor!

STR_NEWS_EURO_INTRODUCTION                                      :{BIG_FONT}{BLACK}Avrupa Birliği Karar Aldı!{}{}Artık ülkemizde para birimi olarak Avro kullanılacak!
STR_NEWS_BEGIN_OF_RECESSION                                     :{BIG_FONT}{BLACK}Dünyada Kriz!{}{}Çok büyük bir ekonomik kriz yaşanacağı öngörüldü!
STR_NEWS_END_OF_RECESSION                                       :{BIG_FONT}{BLACK}Kriz Atlatıldı!{}{}Ekonomi güçlendikçe ticaretin artması sanayicilere güven veriyor!

STR_NEWS_INDUSTRY_PRODUCTION_INCREASE_GENERAL                   :{BIG_FONT}{BLACK}{INDUSTRY} üretimi arttırdi!
STR_NEWS_INDUSTRY_PRODUCTION_INCREASE_COAL                      :{BIG_FONT}{BLACK}{INDUSTRY} endüstrisinde yeni kömür rezervi bulundu!{} Üretimin ikiye katlanması bekleniyor!
STR_NEWS_INDUSTRY_PRODUCTION_INCREASE_OIL                       :{BIG_FONT}{BLACK}{INDUSTRY} endüstrisinde yeni petrol rezervi bulundu!{} Üretimin ikiye katlanması bekleniyor!
STR_NEWS_INDUSTRY_PRODUCTION_INCREASE_FARM                      :{BIG_FONT}{BLACK}{INDUSTRY} endüstrisindeki yeni tarım tekniklerinin üretimi ikiye katlaması bekleniyor!
STR_NEWS_INDUSTRY_PRODUCTION_INCREASE_SMOOTH                    :{BIG_FONT}{1:INDUSTRY}'nin {BLACK}{0:STRING} üretimi %{2:COMMA} arttı!
STR_NEWS_INDUSTRY_PRODUCTION_DECREASE_GENERAL                   :{BIG_FONT}{BLACK}{INDUSTRY} üretimi %50 düşürdü
STR_NEWS_INDUSTRY_PRODUCTION_DECREASE_FARM                      :{BIG_FONT}{BLACK}{INDUSTRY} bölgesine böcek sürüsü girdi !{} Üretim %50 düştü
STR_NEWS_INDUSTRY_PRODUCTION_DECREASE_SMOOTH                    :{BIG_FONT}{1:INDUSTRY} {BLACK}{0:STRING} üretimi %{2:COMMA} azaldı!

###length VEHICLE_TYPES
STR_NEWS_TRAIN_IS_WAITING                                       :{WHITE}{VEHICLE} tren garajda bekliyor
STR_NEWS_ROAD_VEHICLE_IS_WAITING                                :{WHITE}{VEHICLE} garajda bekliyor
STR_NEWS_SHIP_IS_WAITING                                        :{WHITE}{VEHICLE} tersanede bekliyor
STR_NEWS_AIRCRAFT_IS_WAITING                                    :{WHITE}{VEHICLE} hangarda bekliyor
###next-name-looks-similar

# Order review system / warnings
STR_NEWS_VEHICLE_HAS_TOO_FEW_ORDERS                             :{WHITE}{VEHICLE} aracının programında çok az talimat var
STR_NEWS_VEHICLE_HAS_VOID_ORDER                                 :{WHITE}{VEHICLE} aracının boş bir emri var
STR_NEWS_VEHICLE_HAS_DUPLICATE_ENTRY                            :{WHITE}{VEHICLE} talimatları arasında tekrarlanmış olanlar var
STR_NEWS_VEHICLE_HAS_INVALID_ENTRY                              :{WHITE}{VEHICLE} aracının geçersiz talimatları var
STR_NEWS_PLANE_USES_TOO_SHORT_RUNWAY                            :{WHITE}{VEHICLE}, pisti çok kısa olan bir havaalanında göreve sahip

STR_NEWS_VEHICLE_IS_GETTING_OLD                                 :{WHITE}{VEHICLE} eskiyor
STR_NEWS_VEHICLE_IS_GETTING_VERY_OLD                            :{WHITE}{VEHICLE} çok eskidi
STR_NEWS_VEHICLE_IS_GETTING_VERY_OLD_AND                        :{WHITE}{VEHICLE} çok eskidi ve acilen değiştirilmesi gerekiyor
STR_NEWS_TRAIN_IS_STUCK                                         :{WHITE}{VEHICLE} devam edecek bir yol bulamıyor
STR_NEWS_VEHICLE_IS_LOST                                        :{WHITE}{VEHICLE} kayboldu
STR_NEWS_VEHICLE_IS_UNPROFITABLE                                :{WHITE}{VEHICLE} geçen yıl {CURRENCY_LONG} kar etti
STR_NEWS_AIRCRAFT_DEST_TOO_FAR                                  :{WHITE}{VEHICLE} bir sonraki hedefe gidemiyor çünkü hedef menzil dışında

STR_NEWS_ORDER_REFIT_FAILED                                     :{WHITE}{VEHICLE} durdu çünkü kargo türü değişiklik emri başarısız oldu
STR_NEWS_VEHICLE_AUTORENEW_FAILED                               :{WHITE}Otomatik yenileme {VEHICLE} için başarısız oldu{}{STRING}

STR_NEWS_NEW_VEHICLE_NOW_AVAILABLE                              :{BIG_FONT}{BLACK}{STRING} artık kullanılabilir!
STR_NEWS_NEW_VEHICLE_TYPE                                       :{BIG_FONT}{BLACK}{ENGINE}
STR_NEWS_NEW_VEHICLE_NOW_AVAILABLE_WITH_TYPE                    :{BLACK}Yeni {STRING} artık kullanılabilir! - {ENGINE}

STR_NEWS_SHOW_VEHICLE_GROUP_TOOLTIP                             :{BLACK}Aracın grubuna odaklanmış grup penceresini açın

STR_NEWS_STATION_NO_LONGER_ACCEPTS_CARGO                        :{WHITE}{STATION} artık {STRING} kabul etmiyor
STR_NEWS_STATION_NO_LONGER_ACCEPTS_CARGO_OR_CARGO               :{WHITE}{STATION} artık {STRING} veya {STRING} kabul etmiyor
STR_NEWS_STATION_NOW_ACCEPTS_CARGO                              :{WHITE}{STATION} artık {STRING} kabul ediyor
STR_NEWS_STATION_NOW_ACCEPTS_CARGO_AND_CARGO                    :{WHITE}{STATION} artık {STRING} ve {STRING} kabul ediyor

STR_NEWS_OFFER_OF_SUBSIDY_EXPIRED                               :{BIG_FONT}{BLACK}Teşvik önerisinin süresi doldu:{}{}{1:STRING} ile {2:STRING} arasındaki {0:STRING} taşıma hizmeti artık teşvik almayacak
STR_NEWS_SUBSIDY_WITHDRAWN_SERVICE                              :{BIG_FONT}{BLACK}Teşvik geri çekildi:{}{}{1:STRING} ile {2:STRING} arasındaki {0:STRING} taşıma hizmeti artık teşvik almayacak
STR_NEWS_SERVICE_SUBSIDY_OFFERED                                :{BIG_FONT}{BLACK}Hizmet teşviği önerildi:{}{} {STRING} -> {STRING} arası ilk {STRING} taşıma hizmeti belediyeden {NUM} yıllık teşvik alacak!
###length 4
STR_NEWS_SERVICE_SUBSIDY_AWARDED_HALF                           :{BIG_FONT}{BLACK}Hizmet teşviği {STRING} şirketine verildi!{}{}{STRING} -> {STRING} arasındaki {STRING} taşıma hizmeti gelecek {NUM} yıl boyunca %50 fazla gelir sağlayacak!
STR_NEWS_SERVICE_SUBSIDY_AWARDED_DOUBLE                         :{BIG_FONT}{BLACK}Hizmet teşviği {STRING} şirketine verildi!{}{}{STRING} -> {STRING} arasındaki {STRING} taşıma hizmeti gelecek {NUM} yıl boyunca iki kat fazla gelir sağlayacak!
STR_NEWS_SERVICE_SUBSIDY_AWARDED_TRIPLE                         :{BIG_FONT}{BLACK}Hizmet teşviği {STRING} şirketine verildi!{}{}{STRING} -> {STRING} arasındaki {STRING} taşıma hizmeti gelecek {NUM} yıl boyunca üç kat fazla gelir sağlayacak!
STR_NEWS_SERVICE_SUBSIDY_AWARDED_QUADRUPLE                      :{BIG_FONT}{BLACK}Hizmet teşviği {STRING} şirketine verildi!{}{}{STRING} -> {STRING} arasındaki {STRING} taşıma hizmeti gelecek {NUM} yıl boyunca dört kat fazla gelir sağlayacak!

STR_NEWS_ROAD_REBUILDING                                        :{BIG_FONT}{BLACK} {TOWN} şehrinde trafik durdu!{}{} {STRING} şirketinin yol yapım çalışmaları başladı!
STR_NEWS_EXCLUSIVE_RIGHTS_TITLE                                 :{BIG_FONT}{BLACK}Taşımacılıkta tekel!
STR_NEWS_EXCLUSIVE_RIGHTS_DESCRIPTION                           :{BIG_FONT}{BLACK}{TOWN} şehri yetkilileri {STRING} ile bir yıllığına şehrin tüm taşımacılık haklarını vermek üzere anlaştı!

# Extra view window
STR_EXTRA_VIEWPORT_TITLE                                        :{WHITE}Görünüm {COMMA}
STR_EXTRA_VIEW_MOVE_VIEW_TO_MAIN                                :{BLACK}Görüş alanını değiştir
STR_EXTRA_VIEW_MOVE_VIEW_TO_MAIN_TT                             :{BLACK}Ana görünümü bu pencereye kopyala
STR_EXTRA_VIEW_MOVE_MAIN_TO_VIEW                                :{BLACK}Ana görünümü değiştir
STR_EXTRA_VIEW_MOVE_MAIN_TO_VIEW_TT                             :{BLACK}Bu görüş alanını ana görünüme kopyala

# Game options window
STR_GAME_OPTIONS_CAPTION                                        :{WHITE}Seçenekler
STR_GAME_OPTIONS_CURRENCY_UNITS_FRAME                           :{BLACK}Para birimleri
STR_GAME_OPTIONS_CURRENCY_UNITS_DROPDOWN_TOOLTIP                :{BLACK}Para birimi seçimi

###length 42
STR_GAME_OPTIONS_CURRENCY_GBP                                   :Sterlin (£)
STR_GAME_OPTIONS_CURRENCY_USD                                   :Amerikan Doları ($)
STR_GAME_OPTIONS_CURRENCY_EUR                                   :Avro (€)
STR_GAME_OPTIONS_CURRENCY_JPY                                   :Japon Yeni (¥)
STR_GAME_OPTIONS_CURRENCY_ATS                                   :Avusturya Şilini (ATS)
STR_GAME_OPTIONS_CURRENCY_BEF                                   :Belçika Frankı (BEF)
STR_GAME_OPTIONS_CURRENCY_CHF                                   :İsviçre Frankı (CHF)
STR_GAME_OPTIONS_CURRENCY_CZK                                   :Çek Korunası (CZK)
STR_GAME_OPTIONS_CURRENCY_DEM                                   :Alman markı (DEM)
STR_GAME_OPTIONS_CURRENCY_DKK                                   :Danimarka Kronu (DKK)
STR_GAME_OPTIONS_CURRENCY_ESP                                   :Pezeta (ESP)
STR_GAME_OPTIONS_CURRENCY_FIM                                   :Fin Markkası (FIM)
STR_GAME_OPTIONS_CURRENCY_FRF                                   :Fransız Frankı (FRF)
STR_GAME_OPTIONS_CURRENCY_GRD                                   :Yunan Drahmisi (GRD)
STR_GAME_OPTIONS_CURRENCY_HUF                                   :Macar Forinti (HUF)
STR_GAME_OPTIONS_CURRENCY_ISK                                   :İzlanda Kronası (ISK)
STR_GAME_OPTIONS_CURRENCY_ITL                                   :İtalyan Lirası (ITL)
STR_GAME_OPTIONS_CURRENCY_NLG                                   :Hollanda Guilderi (NLG)
STR_GAME_OPTIONS_CURRENCY_NOK                                   :Norveç Kronu (NOK)
STR_GAME_OPTIONS_CURRENCY_PLN                                   :Polonya Zilotisi (PLN)
STR_GAME_OPTIONS_CURRENCY_RON                                   :Romanya Leusu (RON)
STR_GAME_OPTIONS_CURRENCY_RUR                                   :Rus Rublesi (RUR)
STR_GAME_OPTIONS_CURRENCY_SIT                                   :Slovenya Toları (SIT)
STR_GAME_OPTIONS_CURRENCY_SEK                                   :İsveç Kronası (SEK)
STR_GAME_OPTIONS_CURRENCY_TRY                                   :Türk Lirası (TRY)
STR_GAME_OPTIONS_CURRENCY_SKK                                   :Slovak Korunası (SKK)
STR_GAME_OPTIONS_CURRENCY_BRL                                   :Brezilya Reali (BRL)
STR_GAME_OPTIONS_CURRENCY_EEK                                   :Estonya Kronu (EEK)
STR_GAME_OPTIONS_CURRENCY_LTL                                   :Litvanya Litası (LTL)
STR_GAME_OPTIONS_CURRENCY_KRW                                   :Güney Kore Vonu (KRW)
STR_GAME_OPTIONS_CURRENCY_ZAR                                   :Güney Afrika Randı (ZAR)
STR_GAME_OPTIONS_CURRENCY_CUSTOM                                :Özel...
STR_GAME_OPTIONS_CURRENCY_GEL                                   :Gürcistan Larisi (GEL)
STR_GAME_OPTIONS_CURRENCY_IRR                                   :İran Riyali (IRR)
STR_GAME_OPTIONS_CURRENCY_RUB                                   :Yeni Rus Rublesi (RUB)
STR_GAME_OPTIONS_CURRENCY_MXN                                   :Meksika Pezosu (MXN)
STR_GAME_OPTIONS_CURRENCY_NTD                                   :Yeni Tayvan Doları (NTD)
STR_GAME_OPTIONS_CURRENCY_CNY                                   :Çin Yuanı (CNY)
STR_GAME_OPTIONS_CURRENCY_HKD                                   :Hong Kong Doları (HKD)
STR_GAME_OPTIONS_CURRENCY_INR                                   :Hindistan Rupisi (INR)
STR_GAME_OPTIONS_CURRENCY_IDR                                   :Endonezya Rupiahı (IDR)
STR_GAME_OPTIONS_CURRENCY_MYR                                   :Malezya Ringgiti (MYR)

###length 2
STR_GAME_OPTIONS_ROAD_VEHICLES_DROPDOWN_LEFT                    :Soldan trafik
STR_GAME_OPTIONS_ROAD_VEHICLES_DROPDOWN_RIGHT                   :Sağdan trafik

STR_GAME_OPTIONS_TOWN_NAMES_FRAME                               :{BLACK}Şehir isimleri:
STR_GAME_OPTIONS_TOWN_NAMES_DROPDOWN_TOOLTIP                    :{BLACK}Şehir isimleri için bir tür seçin

###length 21
STR_GAME_OPTIONS_TOWN_NAME_ORIGINAL_ENGLISH                     :İngiliz (Özgün)
STR_GAME_OPTIONS_TOWN_NAME_FRENCH                               :Fransız
STR_GAME_OPTIONS_TOWN_NAME_GERMAN                               :Alman
STR_GAME_OPTIONS_TOWN_NAME_ADDITIONAL_ENGLISH                   :İngiliz (İlave)
STR_GAME_OPTIONS_TOWN_NAME_LATIN_AMERICAN                       :Latin-Amerikan
STR_GAME_OPTIONS_TOWN_NAME_SILLY                                :Saçmasapan (İngilizce)
STR_GAME_OPTIONS_TOWN_NAME_SWEDISH                              :İsveç
STR_GAME_OPTIONS_TOWN_NAME_DUTCH                                :Hollanda
STR_GAME_OPTIONS_TOWN_NAME_FINNISH                              :Fin
STR_GAME_OPTIONS_TOWN_NAME_POLISH                               :Leh
STR_GAME_OPTIONS_TOWN_NAME_SLOVAK                               :Slovak
STR_GAME_OPTIONS_TOWN_NAME_NORWEGIAN                            :Norveç
STR_GAME_OPTIONS_TOWN_NAME_HUNGARIAN                            :Macar
STR_GAME_OPTIONS_TOWN_NAME_AUSTRIAN                             :Avusturya
STR_GAME_OPTIONS_TOWN_NAME_ROMANIAN                             :Romen
STR_GAME_OPTIONS_TOWN_NAME_CZECH                                :Çek
STR_GAME_OPTIONS_TOWN_NAME_SWISS                                :İsviçre
STR_GAME_OPTIONS_TOWN_NAME_DANISH                               :Danimarka
STR_GAME_OPTIONS_TOWN_NAME_TURKISH                              :Türk
STR_GAME_OPTIONS_TOWN_NAME_ITALIAN                              :Italyan
STR_GAME_OPTIONS_TOWN_NAME_CATALAN                              :Katalan

STR_GAME_OPTIONS_AUTOSAVE_FRAME                                 :{BLACK}Otomatik Kaydet
STR_GAME_OPTIONS_AUTOSAVE_DROPDOWN_TOOLTIP                      :{BLACK}Otomatik kaydetme sıklığını seçin

# Autosave dropdown
###length 5
STR_GAME_OPTIONS_AUTOSAVE_DROPDOWN_OFF                          :Kapalı
STR_GAME_OPTIONS_AUTOSAVE_DROPDOWN_EVERY_1_MONTH                :Her ay
STR_GAME_OPTIONS_AUTOSAVE_DROPDOWN_EVERY_3_MONTHS               :Her üç ayda bir
STR_GAME_OPTIONS_AUTOSAVE_DROPDOWN_EVERY_6_MONTHS               :Her altı ayda bir
STR_GAME_OPTIONS_AUTOSAVE_DROPDOWN_EVERY_12_MONTHS              :Her oniki ayda bir

STR_GAME_OPTIONS_LANGUAGE                                       :{BLACK}Dil
STR_GAME_OPTIONS_LANGUAGE_TOOLTIP                               :{BLACK}Görünen dili seçin
STR_GAME_OPTIONS_LANGUAGE_PERCENTAGE                            :{STRING} (%{NUM} tamamlandı)

STR_GAME_OPTIONS_FULLSCREEN                                     :{BLACK}Tam ekran
STR_GAME_OPTIONS_FULLSCREEN_TOOLTIP                             :{BLACK}Tam ekran oynamak için bunu isaretleyin

STR_GAME_OPTIONS_RESOLUTION                                     :{BLACK}Ekran Çözünürlüğü
STR_GAME_OPTIONS_RESOLUTION_TOOLTIP                             :{BLACK}Kullanılacak ekran çözünürlüğünü seçin
STR_GAME_OPTIONS_RESOLUTION_OTHER                               :diğer
STR_GAME_OPTIONS_RESOLUTION_ITEM                                :{NUM}x{NUM}

STR_GAME_OPTIONS_VIDEO_ACCELERATION                             :{BLACK}Donanım hızlandırma
STR_GAME_OPTIONS_VIDEO_ACCELERATION_TOOLTIP                     :{BLACK}OpenTTD'nin donanım ivmesini kullanmayı denemesine izin vermek için bu kutuyu işaretleyin. Değiştirilmiş bir ayar sadece oyun yeniden başlatıldığında uygulanır
STR_GAME_OPTIONS_VIDEO_ACCELERATION_RESTART                     :{WHITE}Ayar sadece oyun yeniden başlatıldığında uygulanır

STR_GAME_OPTIONS_VIDEO_VSYNC                                    :{BLACK}VSync
STR_GAME_OPTIONS_VIDEO_VSYNC_TOOLTIP                            :{BLACK}Dikey senkronizasyon'u aktif etmek için bu kutuyu işaretleyin. Değiştirilmiş bir ayar sadece oyun yeniden başlatıldığında uygulanır. Yalnızca donanım ivmesi aktifken çalışır

STR_GAME_OPTIONS_GUI_ZOOM_FRAME                                 :{BLACK}Arayüz boyutu
STR_GAME_OPTIONS_GUI_ZOOM_DROPDOWN_TOOLTIP                      :{BLACK}Kullanmak üzere arayüz bileşen boyutunu seçin

STR_GAME_OPTIONS_GUI_ZOOM_DROPDOWN_AUTO                         :(otomatik-tespit)
STR_GAME_OPTIONS_GUI_ZOOM_DROPDOWN_NORMAL                       :Normal
STR_GAME_OPTIONS_GUI_ZOOM_DROPDOWN_2X_ZOOM                      :İki kat büyük
STR_GAME_OPTIONS_GUI_ZOOM_DROPDOWN_4X_ZOOM                      :Dört kat büyük

STR_GAME_OPTIONS_FONT_ZOOM                                      :{BLACK}Yazı boyutu
STR_GAME_OPTIONS_FONT_ZOOM_DROPDOWN_TOOLTIP                     :Arayüz boyutunu seç

STR_GAME_OPTIONS_FONT_ZOOM_DROPDOWN_AUTO                        :(otomatik-tespit)
STR_GAME_OPTIONS_FONT_ZOOM_DROPDOWN_NORMAL                      :Normal
STR_GAME_OPTIONS_FONT_ZOOM_DROPDOWN_2X_ZOOM                     :Yazı iki kat büyük
STR_GAME_OPTIONS_FONT_ZOOM_DROPDOWN_4X_ZOOM                     :Dört kat büyük

STR_GAME_OPTIONS_GRAPHICS                                       :{BLACK}Grafikler

STR_GAME_OPTIONS_REFRESH_RATE                                   :{BLACK}Tazeleme oranını görüntüle
STR_GAME_OPTIONS_REFRESH_RATE_TOOLTIP                           :{BLACK}Kullanılacak tazeleme oranını seç
STR_GAME_OPTIONS_REFRESH_RATE_ITEM                              :{NUM}Hz
STR_GAME_OPTIONS_REFRESH_RATE_WARNING                           :{WHITE}60Hz'den yüksek tazeleme oranları performansı etkileyebilir.

STR_GAME_OPTIONS_BASE_GRF                                       :{BLACK}Temel grafik kümesi
STR_GAME_OPTIONS_BASE_GRF_TOOLTIP                               :{BLACK}Kullanılacak temel grafik kümesini seçin
STR_GAME_OPTIONS_BASE_GRF_STATUS                                :{RED}{NUM} kayıp/bozuk dosya
STR_GAME_OPTIONS_BASE_GRF_DESCRIPTION_TOOLTIP                   :{BLACK}Temel grafik setiyle ilgili ilave bilgiler

STR_GAME_OPTIONS_BASE_SFX                                       :{BLACK}Temel ses kümesi
STR_GAME_OPTIONS_BASE_SFX_TOOLTIP                               :{BLACK}Kullanılacak temel ses kümesini seçin
STR_GAME_OPTIONS_BASE_SFX_DESCRIPTION_TOOLTIP                   :{BLACK}Temel ses kümesiyle ilgili ilave bilgiler

STR_GAME_OPTIONS_BASE_MUSIC                                     :{BLACK}Temel müzik kümesi
STR_GAME_OPTIONS_BASE_MUSIC_TOOLTIP                             :{BLACK}Kullanılacak temel müzik kümesini seçin
STR_GAME_OPTIONS_BASE_MUSIC_STATUS                              :{RED}{NUM} adet bozuk dosya var
STR_GAME_OPTIONS_BASE_MUSIC_DESCRIPTION_TOOLTIP                 :{BLACK}Temel müzik hakkında daha fazla bilgi

STR_ERROR_RESOLUTION_LIST_FAILED                                :{WHITE}Desteklenen çözünürlük listesi alınamadı
STR_ERROR_FULLSCREEN_FAILED                                     :{WHITE}Tam ekran kipi başarısız

# Custom currency window

STR_CURRENCY_WINDOW                                             :{WHITE}Özel Para Birimi
STR_CURRENCY_EXCHANGE_RATE                                      :{LTBLUE}Çarpan: {ORANGE}{CURRENCY_LONG} = £ {COMMA}
STR_CURRENCY_DECREASE_EXCHANGE_RATE_TOOLTIP                     :{BLACK}Bir Sterlin'e (£) karşılık gelen para biriminizi azaltın
STR_CURRENCY_INCREASE_EXCHANGE_RATE_TOOLTIP                     :{BLACK}Bir Sterlin'e (£) karşılık gelen para biriminizi arttırın
STR_CURRENCY_SET_EXCHANGE_RATE_TOOLTIP                          :{BLACK}Bir Sterlin'e (£) karşılık gelen para biriminizi belirleyin

STR_CURRENCY_SEPARATOR                                          :{LTBLUE}Ayraç: {ORANGE}{STRING}
STR_CURRENCY_SET_CUSTOM_CURRENCY_SEPARATOR_TOOLTIP              :{BLACK}Para biriminiz için ondalık ayıracı belirleyin

STR_CURRENCY_PREFIX                                             :{LTBLUE}Ön ek: {ORANGE}{STRING}
STR_CURRENCY_SET_CUSTOM_CURRENCY_PREFIX_TOOLTIP                 :{BLACK}Para biriminiz için ön ek belirleyin
STR_CURRENCY_SUFFIX                                             :{LTBLUE}Son ek: {ORANGE}{STRING}
STR_CURRENCY_SET_CUSTOM_CURRENCY_SUFFIX_TOOLTIP                 :{BLACK}Para biriminiz için son ek belirleyin

STR_CURRENCY_SWITCH_TO_EURO                                     :{LTBLUE}Avro'ya geç: {ORANGE}{NUM}
STR_CURRENCY_SWITCH_TO_EURO_NEVER                               :{LTBLUE}Avro'ya geç: {ORANGE}hiçbir zaman
STR_CURRENCY_SET_CUSTOM_CURRENCY_TO_EURO_TOOLTIP                :{BLACK}Avro'ya geçiş yılını seçin
STR_CURRENCY_DECREASE_CUSTOM_CURRENCY_TO_EURO_TOOLTIP           :{BLACK}Avro'ya daha erken geç
STR_CURRENCY_INCREASE_CUSTOM_CURRENCY_TO_EURO_TOOLTIP           :{BLACK}Avro'ya daha sonra geç

STR_CURRENCY_PREVIEW                                            :{LTBLUE}Önizleme: {ORANGE}{CURRENCY_LONG}
STR_CURRENCY_CUSTOM_CURRENCY_PREVIEW_TOOLTIP                    :{BLACK}10000 Sterlin'in (£) para biriminizdeki karşılığı
STR_CURRENCY_CHANGE_PARAMETER                                   :{BLACK}Özel para birimini değiştir

STR_DIFFICULTY_LEVEL_SETTING_MAXIMUM_NO_COMPETITORS             :{LTBLUE}En fazla rakip: {ORANGE}{COMMA}

STR_NONE                                                        :Hiç
STR_FUNDING_ONLY                                                :Yalnızca yatırım
STR_MINIMAL                                                     :En düşük
STR_NUM_VERY_LOW                                                :Çok Az
STR_NUM_LOW                                                     :Düşük
STR_NUM_NORMAL                                                  :Normal
STR_NUM_HIGH                                                    :Yüksek
STR_NUM_CUSTOM                                                  :Özel
STR_NUM_CUSTOM_NUMBER                                           :Özel ({NUM})

STR_VARIETY_NONE                                                :Hiç
STR_VARIETY_VERY_LOW                                            :Çok Az
STR_VARIETY_LOW                                                 :Az
STR_VARIETY_MEDIUM                                              :Orta
STR_VARIETY_HIGH                                                :Yüksek
STR_VARIETY_VERY_HIGH                                           :Çok Yüksek

###length 5
STR_AI_SPEED_VERY_SLOW                                          :Çok Yavaş
STR_AI_SPEED_SLOW                                               :Yavaş
STR_AI_SPEED_MEDIUM                                             :Orta
STR_AI_SPEED_FAST                                               :Hızlı
STR_AI_SPEED_VERY_FAST                                          :Çok Hızlı

###length 6
STR_SEA_LEVEL_VERY_LOW                                          :Çok Düşük
STR_SEA_LEVEL_LOW                                               :Düşük
STR_SEA_LEVEL_MEDIUM                                            :Orta
STR_SEA_LEVEL_HIGH                                              :Yüksek
STR_SEA_LEVEL_CUSTOM                                            :Özel
STR_SEA_LEVEL_CUSTOM_PERCENTAGE                                 :Özel (%{NUM})

###length 4
STR_RIVERS_NONE                                                 :Hiç
STR_RIVERS_FEW                                                  :Az
STR_RIVERS_MODERATE                                             :Orta
STR_RIVERS_LOT                                                  :Çok

###length 3
STR_DISASTER_NONE                                               :Hiç
STR_DISASTER_REDUCED                                            :Azaltılmış
STR_DISASTER_NORMAL                                             :Normal

###length 4
STR_SUBSIDY_X1_5                                                :x1.5
STR_SUBSIDY_X2                                                  :x2
STR_SUBSIDY_X3                                                  :x3
STR_SUBSIDY_X4                                                  :x4

###length 7
STR_TERRAIN_TYPE_VERY_FLAT                                      :Dümdüz
STR_TERRAIN_TYPE_FLAT                                           :Düz
STR_TERRAIN_TYPE_HILLY                                          :Engebeli
STR_TERRAIN_TYPE_MOUNTAINOUS                                    :Dağlık
STR_TERRAIN_TYPE_ALPINIST                                       :Alp Meraklısı
STR_TERRAIN_TYPE_CUSTOM                                         :Özel yükseklik
STR_TERRAIN_TYPE_CUSTOM_VALUE                                   :Özel yükseklik ({NUM})

###length 3
STR_CITY_APPROVAL_PERMISSIVE                                    :İzne tabi
STR_CITY_APPROVAL_TOLERANT                                      :Töleranslı
STR_CITY_APPROVAL_HOSTILE                                       :Düşman

STR_WARNING_NO_SUITABLE_AI                                      :{WHITE}Uygun YZ'ler yok...{}'Çevrimiçi içerik' sistemiyle pek çok YZ indirebilirsiniz

# Settings tree window
STR_CONFIG_SETTING_TREE_CAPTION                                 :{WHITE}Ayarlar
STR_CONFIG_SETTING_FILTER_TITLE                                 :{BLACK}Süzgeç metni:
STR_CONFIG_SETTING_EXPAND_ALL                                   :{BLACK}Tümünü genişlet
STR_CONFIG_SETTING_COLLAPSE_ALL                                 :{BLACK}Tümünü kısalt
STR_CONFIG_SETTING_RESET_ALL                                    :{BLACK}Tüm değerleri sıfırla
STR_CONFIG_SETTING_NO_EXPLANATION_AVAILABLE_HELPTEXT            :(açıklama bulunmamaktadır)
STR_CONFIG_SETTING_DEFAULT_VALUE                                :{LTBLUE}Varsayılan değer: {ORANGE}{STRING}
STR_CONFIG_SETTING_TYPE                                         :{LTBLUE}Ayar türü: {ORANGE}{STRING}
STR_CONFIG_SETTING_TYPE_CLIENT                                  :Kullanıcı ayarları (kayıtlı dosyada saklanmaz; tüm oyunları etkilemektedir)
STR_CONFIG_SETTING_TYPE_GAME_MENU                               :Kullanıcı ayarları (kayıtlı dosyada saklanır; sadece yeni oyunları etkilemektedir)
STR_CONFIG_SETTING_TYPE_GAME_INGAME                             :Oyun ayarları (kayıtlı dosyada saklanır; sadece mevcut oyunu etkilemektedir)
STR_CONFIG_SETTING_TYPE_COMPANY_MENU                            :Şirket ayarları (kayıtlı dosyada saklanır; sadece yeni oyunu etkilemektedir)
STR_CONFIG_SETTING_TYPE_COMPANY_INGAME                          :Şirket ayarları (kayıtlı dosyada saklanır; sadece mevcut şirketi etkilemektedir)
STR_CONFIG_SETTING_RESET_ALL_CONFIRMATION_DIALOG_CAPTION        :{WHITE}Dikkat!
STR_CONFIG_SETTING_RESET_ALL_CONFIRMATION_DIALOG_TEXT           :{WHITE}Bu eylem tüm oyun ayarlarını varsayılan değerlerine sıfırlayacaktır.{}Devam etmek istediğine emin misin?

STR_CONFIG_SETTING_RESTRICT_CATEGORY                            :{BLACK}Kategori:
STR_CONFIG_SETTING_RESTRICT_TYPE                                :{BLACK}Tür:
STR_CONFIG_SETTING_RESTRICT_DROPDOWN_HELPTEXT                   :{BLACK}Aşağıdaki listeyi önceden tanımlı filtreler kullanarak sınırlandırır
STR_CONFIG_SETTING_RESTRICT_BASIC                               :Temel (sadece önemli ayarları göster)
STR_CONFIG_SETTING_RESTRICT_ADVANCED                            :Gelişmiş (çoğu ayarı göster)
STR_CONFIG_SETTING_RESTRICT_ALL                                 :Uzman (garip olanlar dahil tüm ayarları göster)
STR_CONFIG_SETTING_RESTRICT_CHANGED_AGAINST_DEFAULT             :Geçerli değerden farklı bir değere sahip ayarlama
STR_CONFIG_SETTING_RESTRICT_CHANGED_AGAINST_NEW                 :Yeni oyun ayarlarınızdan farklı bir değere sahip ayarlar

STR_CONFIG_SETTING_TYPE_DROPDOWN_HELPTEXT                       :{BLACK}Aşağıdaki liste belirli bir ayar türüne göre kısıtlanır
STR_CONFIG_SETTING_TYPE_DROPDOWN_ALL                            :Tüm ayar türleri
STR_CONFIG_SETTING_TYPE_DROPDOWN_CLIENT                         :İstemci ayarları (kayıtlı dosyada saklanmaz; tüm oyunları etkilemektedir)
STR_CONFIG_SETTING_TYPE_DROPDOWN_GAME_MENU                      :Oyun ayarları (kayıtlı dosyada saklanır; sadece yeni oyunları etkilemektedir)
STR_CONFIG_SETTING_TYPE_DROPDOWN_GAME_INGAME                    :Oyun ayarları (kayıtlı dosyada saklanır; sadece geçerli oyunu etkilemektedir)
STR_CONFIG_SETTING_TYPE_DROPDOWN_COMPANY_MENU                   :Şirket ayarları (kayıtlı dosyada saklanır; sadece yeni oyunları etkilemektedir)
STR_CONFIG_SETTING_TYPE_DROPDOWN_COMPANY_INGAME                 :Şirket ayarları (kayıtlı dosyada saklanır; sadece geçerli şirketi etkilemektedir)

STR_CONFIG_SETTINGS_NONE                                        :{WHITE}- Hiçbiri -
###length 3
STR_CONFIG_SETTING_CATEGORY_HIDES                               :{BLACK}Tüm arama sonuçlarını{}{SILVER}Kategoriyi {BLACK}{WHITE}{STRING} ayarlayarak göster
STR_CONFIG_SETTING_TYPE_HIDES                                   :{BLACK}Tüm arama sonuçlarını{}{SILVER}Türü {BLACK} {WHITE}Tüm ayar türleri olarak ayarlayarak göster
STR_CONFIG_SETTING_CATEGORY_AND_TYPE_HIDES                      :{BLACK}Tüm arama sonuçlarını{}{SILVER}Kategoriyi {BLACK} {WHITE}{STRING} {BLACK}ve {SILVER}Türü {BLACK} {WHITE}Tüm ayar türleri olarak ayarlayarak göster

###length 3
STR_CONFIG_SETTING_OFF                                          :Kapalı
STR_CONFIG_SETTING_ON                                           :Açık
STR_CONFIG_SETTING_DISABLED                                     :Engellenmiş

###length 3
STR_CONFIG_SETTING_COMPANIES_OFF                                :Kapalı
STR_CONFIG_SETTING_COMPANIES_OWN                                :Kendi şirketim
STR_CONFIG_SETTING_COMPANIES_ALL                                :Tüm şirketler

###length 3
STR_CONFIG_SETTING_NONE                                         :Yok
STR_CONFIG_SETTING_ORIGINAL                                     :Özgün
STR_CONFIG_SETTING_REALISTIC                                    :Gerçekçi

###length 3
STR_CONFIG_SETTING_HORIZONTAL_POS_LEFT                          :Sol
STR_CONFIG_SETTING_HORIZONTAL_POS_CENTER                        :Orta
STR_CONFIG_SETTING_HORIZONTAL_POS_RIGHT                         :Sağ

STR_CONFIG_SETTING_MAXIMUM_INITIAL_LOAN                         :En yüsek açılış borcu: {STRING}
STR_CONFIG_SETTING_MAXIMUM_INITIAL_LOAN_HELPTEXT                :Bir şirketin alabileceği en fazla borç (enflasyon hesaba katılmadan)

STR_CONFIG_SETTING_INTEREST_RATE                                :Faiz oranı: {STRING}
STR_CONFIG_SETTING_INTEREST_RATE_HELPTEXT                       :Borç faiz oranı; eğer aktifse aynı zamanda enflasyonu da belirler

STR_CONFIG_SETTING_RUNNING_COSTS                                :İşletme giderleri: {STRING}
STR_CONFIG_SETTING_RUNNING_COSTS_HELPTEXT                       :Araçlar ve altyapı için bakım ve işletme giderlerinin seviyesini ayarlayın

STR_CONFIG_SETTING_CONSTRUCTION_SPEED                           :İnşaat hızı: {STRING}
STR_CONFIG_SETTING_CONSTRUCTION_SPEED_HELPTEXT                  :YZ'ler için inşaat hareketi sayısını sınırlayın

STR_CONFIG_SETTING_VEHICLE_BREAKDOWNS                           :Araç bozulmaları: {STRING}
STR_CONFIG_SETTING_VEHICLE_BREAKDOWNS_HELPTEXT                  :Yetersiz bakım gören araçların ne sıklıkta bozulacağını ayarlayın

STR_CONFIG_SETTING_SUBSIDY_MULTIPLIER                           :Ödenek çarpanı: {STRING}
STR_CONFIG_SETTING_SUBSIDY_MULTIPLIER_HELPTEXT                  :Sübvanse edilen bağlantılar için ne kadar ödeneceğini belirleyin

STR_CONFIG_SETTING_SUBSIDY_DURATION                             :Ödenek süresi: {STRING}
STR_CONFIG_SETTING_SUBSIDY_DURATION_HELPTEXT                    :Teşvik verilen yıl süresini ayarla

STR_CONFIG_SETTING_SUBSIDY_DURATION_VALUE                       :{NUM} yıl
###setting-zero-is-special
STR_CONFIG_SETTING_SUBSIDY_DURATION_DISABLED                    :Teşvik yok

STR_CONFIG_SETTING_CONSTRUCTION_COSTS                           :İnşaat maliyetleri: {STRING}
STR_CONFIG_SETTING_CONSTRUCTION_COSTS_HELPTEXT                  :İnşaat ve satın alma maliyet seviyesini belirleyin

STR_CONFIG_SETTING_RECESSIONS                                   :Ekonomik krizler: {STRING}
STR_CONFIG_SETTING_RECESSIONS_HELPTEXT                          :Etkinleştirilirse, her bir kaç yılda bir ekonomik durgunluk yaşanır. Durgunluk süresince tüm üretim seviyeleri belirgin oranda düşer (durgunluk sona erdiğinde önceki seviyesine tekrar yükselir)

STR_CONFIG_SETTING_TRAIN_REVERSING                              :Trenlerin istasyonda yön değiştirmesini yasakla: {STRING}
STR_CONFIG_SETTING_TRAIN_REVERSING_HELPTEXT                     :Etkinleştirildiğinde, trenler dönüş yaparak bir sonraki varış yerlerine daha kısa yoldan ulaşabilecek olsalar dahi, son-durak-olmayan istasyonlarda geri dönüş yapmalarına izin verilmez

STR_CONFIG_SETTING_DISASTERS                                    :Felaketler: {STRING}
STR_CONFIG_SETTING_DISASTERS_HELPTEXT                           :Araçları ya da altyapıyı yok edebilecek felaketleri açın ya da kapatın

STR_CONFIG_SETTING_CITY_APPROVAL                                :Arazi şekillendirmeye karşı belediye meclisinin tavrı: {STRING}
STR_CONFIG_SETTING_CITY_APPROVAL_HELPTEXT                       :Şirketlerin sebep olduğu gürültü ve çevreye zararın kasaba beğenilerini ve ilerideki inşaatlarını nasıl etkileyeceğini seçin

STR_CONFIG_SETTING_MAP_HEIGHT_LIMIT                             :Harita azami yükseklik limiti: {STRING}
STR_CONFIG_SETTING_MAP_HEIGHT_LIMIT_HELPTEXT                    :Harita arazisinin azami yüksekliğini ayarlayın. "(otomatik)" ile arazi oluşturulduktan sonra güzel bir değer seçilecektir
STR_CONFIG_SETTING_MAP_HEIGHT_LIMIT_VALUE                       :{NUM}
###setting-zero-is-special
STR_CONFIG_SETTING_MAP_HEIGHT_LIMIT_AUTO                        :(otomatik)
STR_CONFIG_SETTING_TOO_HIGH_MOUNTAIN                            :{WHITE}Azami harita yüksekliğini bu değere ayarlayamazsınız. Haritadaki en az bir dağ bu değerden yüksek

STR_CONFIG_SETTING_AUTOSLOPE                                    :Binaların, yolların vb. altındaki araziyi değiştirmeye izin ver: {STRING}
STR_CONFIG_SETTING_AUTOSLOPE_HELPTEXT                           :Binaları ve yolları kaldırmaksızın altlarında yeryüzü şekillendirmesi yapılmasına izin ver

STR_CONFIG_SETTING_CATCHMENT                                    :İstasyon kapsama alanlarının daha gerçeğe yakın ölçülerde olmasına izin ver: {STRING}
STR_CONFIG_SETTING_CATCHMENT_HELPTEXT                           :Farklı istasyon ve hava limanları için farklı büyüklükte alanlar gerekir

STR_CONFIG_SETTING_SERVE_NEUTRAL_INDUSTRIES                     :Şirket istasyonları, bağlı nötr istasyonları olan endüstrilere hizmet edebilir: {STRING}
STR_CONFIG_SETTING_SERVE_NEUTRAL_INDUSTRIES_HELPTEXT            :Etkinleştirildiğinde, bağlı istasyonları olan endüstrilere (Petrol Kuleleri gibi) yakınlarda kurulan şirkete ait istasyonlar da hizmet verebilir. Devre dışı bırakıldığında, bu sektörlere yalnızca bağlı istasyonları tarafından hizmet verilebilir. Yakındaki herhangi bir şirket istasyonu onlara hizmet veremeyecek ve ekli istasyon sektör dışında başka bir şeye hizmet etmeyecek

STR_CONFIG_SETTING_EXTRADYNAMITE                                :Şehirlere ait köprülerin, yolların ve tünellerin yıkılmasına izin vermeleri için, şehir yetkililerinin toleransını arttır: {STRING}
STR_CONFIG_SETTING_EXTRADYNAMITE_HELPTEXT                       :Belediyelerin sahip olduğu altyapı ve binaların yıkımını kolaylaştır

STR_CONFIG_SETTING_TRAIN_LENGTH                                 :En yüksek tren uzunluğu: {STRING}
STR_CONFIG_SETTING_TRAIN_LENGTH_HELPTEXT                        :Azami tren uzunluğunu belirleyin
STR_CONFIG_SETTING_TILE_LENGTH                                  :{COMMA} kare

STR_CONFIG_SETTING_SMOKE_AMOUNT                                 :Araçlardan çıkan duman veya kıvılcım miktarı: {STRING}
STR_CONFIG_SETTING_SMOKE_AMOUNT_HELPTEXT                        :Araçlardan ne kadar duman ya da kıvılcım çakacağını ayarla

STR_CONFIG_SETTING_TRAIN_ACCELERATION_MODEL                     :Tren ivme modeli: {STRING}
STR_CONFIG_SETTING_TRAIN_ACCELERATION_MODEL_HELPTEXT            :Tren hızlanmaları için fizik modelini belirle. "Özgün" model eğimlerde tüm araçlar için eşit şekilde güçlük yaratır. "Gerçekçi" model eğimlerde ve kıvrımlarda, uzunluk ve çekiş gücü gibi çeşitli ölçütlere dayalı olarak güçlük yaratır.

STR_CONFIG_SETTING_ROAD_VEHICLE_ACCELERATION_MODEL              :Kara taşıtı ivme modeli: {STRING}
STR_CONFIG_SETTING_ROAD_VEHICLE_ACCELERATION_MODEL_HELPTEXT     :Karayolu araçlarının hızlanmaları için fizik modelini belirle. "Özgün" model eğimlerde tüm araçlar için eşit şekilde güçlük yaratır. “Gerçekçi” model eğimlerde, motorun çeşitli özelliklerine, örneğin 'çekiş gücüne' göre güçlük yaratır

STR_CONFIG_SETTING_TRAIN_SLOPE_STEEPNESS                        :Trenler için eğim dikliği: {STRING}
STR_CONFIG_SETTING_TRAIN_SLOPE_STEEPNESS_HELPTEXT               :Bir tren için eğimli bir karenin dikliği. Yüksek değerler tepeye tırmanmayı güçleştirir
STR_CONFIG_SETTING_PERCENTAGE                                   :{COMMA}%

STR_CONFIG_SETTING_ROAD_VEHICLE_SLOPE_STEEPNESS                 :Kara taşıtları için eğim dikliği: {STRING}
STR_CONFIG_SETTING_ROAD_VEHICLE_SLOPE_STEEPNESS_HELPTEXT        :Bir kara taşıtı için eğimli bir karenin dikliği. Yüksek değerler tepeye tırmanmayı güçleştirir

STR_CONFIG_SETTING_FORBID_90_DEG                                :Tren ve gemilerin 90 derece dönmesini yasakla: {STRING}
STR_CONFIG_SETTING_FORBID_90_DEG_HELPTEXT                       :90 derece dönüşler yatay bir rayı bitişik karede dikey bir ray parçası takip ettiği zaman gerçekleşir, böylelikle trenin diğer ray kombinasyonlarındaki alışılagelmiş 45 derecelik dönüşü yerine karenin kenarından geçerken 90 derecelik dönüş yapmasını sağlar. Bu aynı zamanda gemilerin dönme açısına da uygulanır

STR_CONFIG_SETTING_DISTANT_JOIN_STATIONS                        :Doğrudan bitişik olmayan istasyonları birleştirme izni: {STRING}
STR_CONFIG_SETTING_DISTANT_JOIN_STATIONS_HELPTEXT               :Mevcut parçalarına doğrudan temas etmeksizin bir istasyona parçalar eklenmesine müsaade et. Yeni parçalar eklenirken Ctrl+Tıklama gerekir

STR_CONFIG_SETTING_INFLATION                                    :Enflasyon: {STRING}
STR_CONFIG_SETTING_INFLATION_HELPTEXT                           :Maliyetlerin ödemelerden biraz daha hızlı arttığı ekonomide enflasyonu etkinleştir

STR_CONFIG_SETTING_MAX_BRIDGE_LENGTH                            :Azami köprü uzunluğu: {STRING}
STR_CONFIG_SETTING_MAX_BRIDGE_LENGTH_HELPTEXT                   :Köprü inşası için azami uzunluk

STR_CONFIG_SETTING_MAX_BRIDGE_HEIGHT                            :Azami köprü yüksekliği: {STRING}
STR_CONFIG_SETTING_MAX_BRIDGE_HEIGHT_HELPTEXT                   :Köprü inşaası için azami yükseklik

STR_CONFIG_SETTING_MAX_TUNNEL_LENGTH                            :Azami tünel uzunluğu: {STRING}
STR_CONFIG_SETTING_MAX_TUNNEL_LENGTH_HELPTEXT                   :Tünel inşa etmek için azami uzunluk

STR_CONFIG_SETTING_RAW_INDUSTRY_CONSTRUCTION_METHOD             :Üretim fabrikalarının yapım yöntemi: {STRING}
STR_CONFIG_SETTING_RAW_INDUSTRY_CONSTRUCTION_METHOD_HELPTEXT    :Birincil bir endüstriye fon sağlamanın yolu. 'Hiçbiri', herhangi bir endüstriye fon sağlama imkanı yok demektir. 'Maden arama', fon sağlama mümkün, ancak inşası harita üzerinde herhangi bir yerde olacak ve başarısız olma ihtimali de var demektir. 'Diğer endüstriler gibi', birincil endüstriler işleyen diğer endüstriler gibi şirketler tarafından istenilen yerde kurulabilir
###length 3
STR_CONFIG_SETTING_RAW_INDUSTRY_CONSTRUCTION_METHOD_NONE        :Hiçbiri
STR_CONFIG_SETTING_RAW_INDUSTRY_CONSTRUCTION_METHOD_NORMAL      :Diğer endüstriler gibi
STR_CONFIG_SETTING_RAW_INDUSTRY_CONSTRUCTION_METHOD_PROSPECTING :Maden arama

STR_CONFIG_SETTING_INDUSTRY_PLATFORM                            :Endüstriler etrafında düz arazi: {STRING}
STR_CONFIG_SETTING_INDUSTRY_PLATFORM_HELPTEXT                   :Bir endüstrinin etrafındaki diz arazi miktarı. Bu endüstri etrafında yol v.b. şeylerin yapılmasını sağlar

STR_CONFIG_SETTING_MULTIPINDTOWN                                :Bir şehirde birden fazla aynı fabrika olması izinli: {STRING}
STR_CONFIG_SETTING_MULTIPINDTOWN_HELPTEXT                       :Normalde bir şehir her türde birden fazla endüstri istemez. Bu ayarlama ile aynı kasabada aynı türden birçok endüstriye izin verilir

STR_CONFIG_SETTING_SIGNALSIDE                                   :Sinyalleri göster: {STRING}
STR_CONFIG_SETTING_SIGNALSIDE_HELPTEXT                          :Yolun hangi tarafına sinyallerin yerleştirileceğini seçin
###length 3
STR_CONFIG_SETTING_SIGNALSIDE_LEFT                              :Solda
STR_CONFIG_SETTING_SIGNALSIDE_DRIVING_SIDE                      :Sürücü tarafında
STR_CONFIG_SETTING_SIGNALSIDE_RIGHT                             :Sağda

STR_CONFIG_SETTING_SHOWFINANCES                                 :Sene sonunda ekonomik durumu göster: {STRING}
STR_CONFIG_SETTING_SHOWFINANCES_HELPTEXT                        :Etkinleştirilirse her yılın sonunda şirketin mali durumunu gözlemlemek için mali tablo kendiliğinden belirir

STR_CONFIG_SETTING_NONSTOP_BY_DEFAULT                           :Yeni talimatlar öntanımlı olarak 'durmaksızın' yapılır: {STRING}
STR_CONFIG_SETTING_NONSTOP_BY_DEFAULT_HELPTEXT                  :Normalde bir araç geçtiği tüm istasyonlarda durur. Bu ayarın etkinleştirilmesi ile araçlar son duraklarına kadarki istasyonlardan durmaksızın geçerler. Not: bu ayarlama yalnızca yeni talimatlar için önceden belirlenmiş bir değeri tarif eder. Tek başına verilen talimatlar yine ayrıca belirlenebilir

STR_CONFIG_SETTING_STOP_LOCATION                                :Yeni tren talimatları için varsayılan durma yeri platformun {STRING} kısmıdır
STR_CONFIG_SETTING_STOP_LOCATION_HELPTEXT                       :Bir trenin platformun neresinde duracağını ayarlayın. ‘Yakın uç’ giriş noktasına yakın demektir, ‘orta’ platformun ortasını ifade eder, ‘uzak uç’ giriş noktasından uzak olan ucu ifade eder. Not: bu ayarlama yalnızca yeni talimatlar için önceden belirlenmiş bir değeri tarif eder. Tek başına verilen talimatlar yine ayrıca belirlenebilir
###length 3
STR_CONFIG_SETTING_STOP_LOCATION_NEAR_END                       :yakın uç
STR_CONFIG_SETTING_STOP_LOCATION_MIDDLE                         :orta
STR_CONFIG_SETTING_STOP_LOCATION_FAR_END                        :uzak uç

STR_CONFIG_SETTING_AUTOSCROLL                                   :Fare kenardayken pencere etkin: {STRING}
STR_CONFIG_SETTING_AUTOSCROLL_HELPTEXT                          :Etkinleştirilirse fare pencerenin kenarına yaklaştığında görüş alanı kaymaya başlayacaktır
###length 4
STR_CONFIG_SETTING_AUTOSCROLL_DISABLED                          :Kapalı
STR_CONFIG_SETTING_AUTOSCROLL_MAIN_VIEWPORT_FULLSCREEN          :Asıl görüş alanı, sadece tam ekran
STR_CONFIG_SETTING_AUTOSCROLL_MAIN_VIEWPORT                     :Ana görüş alanı
STR_CONFIG_SETTING_AUTOSCROLL_EVERY_VIEWPORT                    :Tüm görüş alanları

STR_CONFIG_SETTING_BRIBE                                        :Belediye rüşveti izinli: {STRING}
STR_CONFIG_SETTING_BRIBE_HELPTEXT                               :Şirketlerin yerel yönetime rüşvet vermeyi denemelerine izin ver. Şayet rüşvet girişimi bir gözlemci tarafından fark edilirse şirket o bölgede altı ay eylemde bulunamaz

STR_CONFIG_SETTING_ALLOW_EXCLUSIVE                              :Şehrin ulaşım haklarını satın alma izinli: {STRING}
STR_CONFIG_SETTING_ALLOW_EXCLUSIVE_HELPTEXT                     :Şayet bir şirket bir kasaba için ayrıcalıklı ulaştırma haklarını satın alırsa rakiplerinin istasyonları bir yıl boyunca kargo (yolcu ve yük) almayacaktır

STR_CONFIG_SETTING_ALLOW_FUND_BUILDINGS                         :Binaları finanse etmeye izin ver: {STRING}
STR_CONFIG_SETTING_ALLOW_FUND_BUILDINGS_HELPTEXT                :Şirketlerin yeni binalar yapılması için kasabalara para aktarmalarına izin ver

STR_CONFIG_SETTING_ALLOW_FUND_ROAD                              :Yerel yol tamiratlarına izin ver: {STRING}
STR_CONFIG_SETTING_ALLOW_FUND_ROAD_HELPTEXT                     :Şirketlerin karayolu hizmetlerini sabote etmek için kasabaya yol tamiri yardımı yapmasına izin ver

STR_CONFIG_SETTING_ALLOW_GIVE_MONEY                             :Diğer şirketlere para gönderme izinli: {STRING}
STR_CONFIG_SETTING_ALLOW_GIVE_MONEY_HELPTEXT                    :Çok oyunculu oyunlarda şirketler arası para transferine izin ver

STR_CONFIG_SETTING_FREIGHT_TRAINS                               :Ağır yük trenleri için ağırlık çarpanı: {STRING}
STR_CONFIG_SETTING_FREIGHT_TRAINS_HELPTEXT                      :Trenlerde yük taşımanın etkisini ayarlayın. Yüksek bir değer trenlerde yük taşımayı özellikle tepelerde daha zor hale getirir

STR_CONFIG_SETTING_PLANE_SPEED                                  :Uçak hız çarpanı: {STRING}
STR_CONFIG_SETTING_PLANE_SPEED_HELPTEXT                         :Havayolundan elde edilen geliri azaltmak için uçakların diğer araç türlerine göre hızını ayarlayın
STR_CONFIG_SETTING_PLANE_SPEED_VALUE                            :1 / {COMMA}

STR_CONFIG_SETTING_PLANE_CRASHES                                :Uçak kazası sayısı: {STRING}
STR_CONFIG_SETTING_PLANE_CRASHES_HELPTEXT                       :Uçak kazası olasılığını belirleyin
###length 3
STR_CONFIG_SETTING_PLANE_CRASHES_NONE                           :Hiç
STR_CONFIG_SETTING_PLANE_CRASHES_REDUCED                        :Azaltılmış
STR_CONFIG_SETTING_PLANE_CRASHES_NORMAL                         :Normal

STR_CONFIG_SETTING_STOP_ON_TOWN_ROAD                            :Şehiriçi yollara durak yapmak izinli: {STRING}
STR_CONFIG_SETTING_STOP_ON_TOWN_ROAD_HELPTEXT                   :Kasabanın sahip olduğu yollarda yol üstü durakların inşasına izin verir
STR_CONFIG_SETTING_STOP_ON_COMPETITOR_ROAD                      :Rakiplerin yolu üzerinde durak yapmaya izin ver: {STRING}
STR_CONFIG_SETTING_STOP_ON_COMPETITOR_ROAD_HELPTEXT             :Başka şirketlerin sahip olduğu yollarda yol üstü durakların inşasına izin verir
STR_CONFIG_SETTING_DYNAMIC_ENGINES_EXISTING_VEHICLES            :{WHITE}Araçlar varken bu ayarı değiştirmezsiniz

STR_CONFIG_SETTING_INFRASTRUCTURE_MAINTENANCE                   :Altyapı bakımları: {STRING}
STR_CONFIG_SETTING_INFRASTRUCTURE_MAINTENANCE_HELPTEXT          :Etkinleştirildiğinde; altyapı, bakım giderine neden olur. Maliyet ağ büyüklüğüne göre daha hızlı yükselir, dolayısıyla büyük şirketleri küçüklere göre daha çok etkiler

STR_CONFIG_SETTING_COMPANY_STARTING_COLOUR                      :Şirket başlangıç rengi: {STRING}
STR_CONFIG_SETTING_COMPANY_STARTING_COLOUR_HELPTEXT             :Şirketin başlangıç rengini seç

STR_CONFIG_SETTING_NEVER_EXPIRE_AIRPORTS                        :Havalimanlarının süresi asla dolmasın: {STRING}
STR_CONFIG_SETTING_NEVER_EXPIRE_AIRPORTS_HELPTEXT               :Bu ayarı etkinleştirmek her havaalanı türünün, tanıtımından sonra sürekli olarak kullanılabilir kalmasını sağlar.

STR_CONFIG_SETTING_WARN_LOST_VEHICLE                            :Araç yolunu kaybederse uyar: {STRING}
STR_CONFIG_SETTING_WARN_LOST_VEHICLE_HELPTEXT                   :Komut verilen noktaya giden yolu bulamayan araçlar için mesajlar göster.

STR_CONFIG_SETTING_ORDER_REVIEW                                 :Arac talimatlarını önizle: {STRING}
STR_CONFIG_SETTING_ORDER_REVIEW_HELPTEXT                        :Etkinleştirildiğinde, araçların komutları düzenli olarak kontrol edilir ve ciddi sorunlar farkedildiğinde bir haber mesajıyla bilgi verilir.
###length 3
STR_CONFIG_SETTING_ORDER_REVIEW_OFF                             :Hayır
STR_CONFIG_SETTING_ORDER_REVIEW_EXDEPOT                         :Evet, ama durmuş araçlar hariç
STR_CONFIG_SETTING_ORDER_REVIEW_ON                              :Bütün araçlardan

STR_CONFIG_SETTING_WARN_INCOME_LESS                             :Bir aracın geliri eksi olunca uyar: {STRING}
STR_CONFIG_SETTING_WARN_INCOME_LESS_HELPTEXT                    :Etkinleştirildiğinde, eğer bir araç bir takvim yılı içerisinde hiç kar etmezse bir haber mesajı gönderilir.

STR_CONFIG_SETTING_NEVER_EXPIRE_VEHICLES                        :Eski araçlar sürekli üretilsin: {STRING}
STR_CONFIG_SETTING_NEVER_EXPIRE_VEHICLES_HELPTEXT               :Etkinleştirildiğinde, tüm araç modelleri piyasaya çıkışlarından itibaren sonsuza dek satın alınabilir.

STR_CONFIG_SETTING_AUTORENEW_VEHICLE                            :Araç eskiyince otomatik olarak yenile: {STRING}
STR_CONFIG_SETTING_AUTORENEW_VEHICLE_HELPTEXT                   :Etkinleştirildiğinde, yenileme koşulları sağlandığı takdirde ömrünün sonuna yaklaşan bir araç otomatik olarak yenilenir.

STR_CONFIG_SETTING_AUTORENEW_MONTHS                             :Aracın azami yaşı {STRING} olduğunda otomatik yenile
STR_CONFIG_SETTING_AUTORENEW_MONTHS_HELPTEXT                    :Bir aracın otomatik-yenileme için göz önünde bulundurulması gereken göreceli yaş
###length 2
STR_CONFIG_SETTING_AUTORENEW_MONTHS_VALUE_BEFORE                :{COMMA} ay önce
STR_CONFIG_SETTING_AUTORENEW_MONTHS_VALUE_AFTER                 :{COMMA} ay sonra

STR_CONFIG_SETTING_AUTORENEW_MONEY                              :Yenileme icin gerekli en az parayı otomatik yenile: {STRING}
STR_CONFIG_SETTING_AUTORENEW_MONEY_HELPTEXT                     :Araçları otomatik-yenileme için göz önünde bulundurmadan önce bankada bulunması gereken minimum para miktarı

STR_CONFIG_SETTING_ERRMSG_DURATION                              :Hata mesajının süresi: {STRING}
STR_CONFIG_SETTING_ERRMSG_DURATION_HELPTEXT                     :Kırmızı penceredeki hata mesajlarının görüntüleneceği süre. Fakat bazı (kritik) hata mesajları bu süre dolduğunda otomatik kapanmaz, el ile kapatılması gerekir.
STR_CONFIG_SETTING_ERRMSG_DURATION_VALUE                        :{COMMA} saniye

STR_CONFIG_SETTING_HOVER_DELAY                                  :Araçlara dair bilgileri göster: {STRING}
STR_CONFIG_SETTING_HOVER_DELAY_HELPTEXT                         :Fare bir arayüz elemanının üzerine getirildiğinde o araca dair bilgilerin gösterilmesi için geçmesi gereken süre. Alternatif olarak bu işlem için sağ fare tuşu da kullanılabilir.
STR_CONFIG_SETTING_HOVER_DELAY_VALUE                            :Fareyi {COMMA} milisaniye üzerinde tutun
###setting-zero-is-special
STR_CONFIG_SETTING_HOVER_DELAY_DISABLED                         :Sağ tıklama

STR_CONFIG_SETTING_POPULATION_IN_LABEL                          :Şehir nüfusunu isminin yanına yaz: {STRING}
STR_CONFIG_SETTING_POPULATION_IN_LABEL_HELPTEXT                 :Haritadaki şehir etiketlerinde nüfus bilgisini görüntüle

STR_CONFIG_SETTING_GRAPH_LINE_THICKNESS                         :Grafiklerdeki çizgi kalınlığı: {STRING}
STR_CONFIG_SETTING_GRAPH_LINE_THICKNESS_HELPTEXT                :Grafiklerdeki çizginin genişliği. İnce çizgiler daha hassas şekilde okunabilir, koyu çizgileri ise görmek ve renklerini ayırt etmek daha kolay olur.

STR_CONFIG_SETTING_SHOW_NEWGRF_NAME                             :NewGRF'nin adını araç inşa penceresinde  göster: {STRING}
STR_CONFIG_SETTING_SHOW_NEWGRF_NAME_HELPTEXT                    :Araç inşa penceresine, seçilen aracın hangi NewGRF'den geldiğini gösteren bir satır ekleyin.

STR_CONFIG_SETTING_LANDSCAPE                                    :İklim: {STRING}
STR_CONFIG_SETTING_LANDSCAPE_HELPTEXT                           :İklimler farklı kargo ve şehir gelişme gereksinimlerini belirleyen temel oynanış senaryolarını tanımlar. NewGRF ve Oyun Betikleri daha ince ayarlar yapmanızı sağlar

STR_CONFIG_SETTING_LAND_GENERATOR                               :Arazi üretici: {STRING}
STR_CONFIG_SETTING_LAND_GENERATOR_HELPTEXT                      :Özgün oluşturucu temel grafik kümesine bağlıdır ve sabit arazi şekillerini oluşturur. TerraGenesis, daha iyi denetim ayarlarına sahip bir Perlin gürültü tabanlı oluşturucudur
###length 2
STR_CONFIG_SETTING_LAND_GENERATOR_ORIGINAL                      :Özgün
STR_CONFIG_SETTING_LAND_GENERATOR_TERRA_GENESIS                 :TerraGenesis

STR_CONFIG_SETTING_TERRAIN_TYPE                                 :Zemin türü: {STRING}
STR_CONFIG_SETTING_TERRAIN_TYPE_HELPTEXT                        :(Sadece TerraGenesis) Yer biçemi engebe değeri

STR_CONFIG_SETTING_INDUSTRY_DENSITY                             :Endüstri yoğunluğu: {STRING}
STR_CONFIG_SETTING_INDUSTRY_DENSITY_HELPTEXT                    :Oyun boyunca kaç tane fabrika oluşturulması gerektiğini ve hangi seviyede bakıma alınması gerektiğini ayarlayın

STR_CONFIG_SETTING_OIL_REF_EDGE_DISTANCE                        :Petrol rafinerilerinin kenarlardan azami uzaklığı: {STRING}
STR_CONFIG_SETTING_OIL_REF_EDGE_DISTANCE_HELPTEXT               :Petrol rafinerileri sadece haritanın sınırlarında inşa edilir; ada haritalarında sahillere kurulurlar.

STR_CONFIG_SETTING_SNOWLINE_HEIGHT                              :Kar kalınlığı: {STRING}
STR_CONFIG_SETTING_SNOWLINE_HEIGHT_HELPTEXT                     :Kutupsal arazide, karın ne kadar yükseklikten başlayacağını denetleyin. Kar aynı zamanda fabrika oluşumunu ve şehir gelişme gereksinimini de etkiler. Yalnızca Senerya Editörü ile değiştirilebilir veya "kar örtüsü" üzerinden hesaplanır

STR_CONFIG_SETTING_SNOW_COVERAGE                                :Kar örtüsü: {STRING}
STR_CONFIG_SETTING_SNOW_COVERAGE_HELPTEXT                       :Arktik altındaki yaklaşık kar miktarını kontrol eder. Kar, aynı zamanda endüstri üretimini ve kasaba büyüme gereksinimlerini de etkiler. Yalnızca harita oluşumu sırasında kullanılır. Deniz seviyesinin hemen üzerindeki arazi her zaman karsızdır
STR_CONFIG_SETTING_SNOW_COVERAGE_VALUE                          :%{NUM}

STR_CONFIG_SETTING_DESERT_COVERAGE                              :Çöl örtüsü: {STRING}
STR_CONFIG_SETTING_DESERT_COVERAGE_HELPTEXT                     :Tropikal arazideki yaklaşık çöl miktarını kontrol eder. Çöl ayrıca endüstri üretimini de etkiler. Yalnızca harita oluşturma sırasında kullanılır
STR_CONFIG_SETTING_DESERT_COVERAGE_VALUE                        :%{NUM}

STR_CONFIG_SETTING_ROUGHNESS_OF_TERRAIN                         :Arazinin engebesi: {STRING}
STR_CONFIG_SETTING_ROUGHNESS_OF_TERRAIN_HELPTEXT                :(Sadece TerraGenesis) Tepelerin sıklığını seçin: Yumuşak yerleşimler daha az, geniş alana yayılmış tepelere sahiptir. Sıkı yerleşimler tekrarlanmış gibi görülen çok sayıda tepeye sahip olacaklar.
###length 4
STR_CONFIG_SETTING_ROUGHNESS_OF_TERRAIN_VERY_SMOOTH             :Dümdüz
STR_CONFIG_SETTING_ROUGHNESS_OF_TERRAIN_SMOOTH                  :Düzgün
STR_CONFIG_SETTING_ROUGHNESS_OF_TERRAIN_ROUGH                   :Engebeli
STR_CONFIG_SETTING_ROUGHNESS_OF_TERRAIN_VERY_ROUGH              :Çok Engebeli

STR_CONFIG_SETTING_VARIETY                                      :Çeşitlilik dağılımı: {STRING}
STR_CONFIG_SETTING_VARIETY_HELPTEXT                             :(Sadece TerraGenesis) Haritanın hem dağlık hem de düz alanlar içerip içermeyeceğini denetleyin. Bu haritayı sadece düz yapacağı için, diğer seçenek dağlı seçilmeli.

STR_CONFIG_SETTING_RIVER_AMOUNT                                 :Nehir miktarı: {STRING}
STR_CONFIG_SETTING_RIVER_AMOUNT_HELPTEXT                        :Kaç tane nehir oluşturulacağını seçin

STR_CONFIG_SETTING_TREE_PLACER                                  :Ağaç üretme algoritması: {STRING}
STR_CONFIG_SETTING_TREE_PLACER_HELPTEXT                         :Haritada ağaçların dağıtımını seçin: 'Özgün', ağaçları düzgün dağıtımlı yerleştirirken, 'İyileştirilmiş' gruplar halinde yerleştirir
###length 3
STR_CONFIG_SETTING_TREE_PLACER_NONE                             :Hiçbiri
STR_CONFIG_SETTING_TREE_PLACER_ORIGINAL                         :Özgün
STR_CONFIG_SETTING_TREE_PLACER_IMPROVED                         :Gelişmiş

STR_CONFIG_SETTING_ROAD_SIDE                                    :Yol araçları: {STRING}
STR_CONFIG_SETTING_ROAD_SIDE_HELPTEXT                           :Sürüş yönünü seçin

STR_CONFIG_SETTING_HEIGHTMAP_ROTATION                           :Yükseklik haritasını döndür: {STRING}
###length 2
STR_CONFIG_SETTING_HEIGHTMAP_ROTATION_COUNTER_CLOCKWISE         :Saat yönünün tersi
STR_CONFIG_SETTING_HEIGHTMAP_ROTATION_CLOCKWISE                 :Saat yönü

STR_CONFIG_SETTING_SE_FLAT_WORLD_HEIGHT                         :Düzlük bir senaryonun yükseklik seviyesi: {STRING}
###length 2
STR_CONFIG_SETTING_EDGES_NOT_EMPTY                              :{WHITE}Kuzey kenarda bir veya daha fazla kare boş değil
STR_CONFIG_SETTING_EDGES_NOT_WATER                              :{WHITE}Kenarlardan birinde bir veya daha fazla kare su değil

STR_CONFIG_SETTING_STATION_SPREAD                               :Azami durak yayılma alanı: {STRING}
STR_CONFIG_SETTING_STATION_SPREAD_HELPTEXT                      :Tek bir durağın parçalarının yayılabileceği azami alan. Yüksek değerler oyunu yavaşlatır

STR_CONFIG_SETTING_SERVICEATHELIPAD                             :Helikopterler helipadlerde otomatik servise girsin: {STRING}
STR_CONFIG_SETTING_SERVICEATHELIPAD_HELPTEXT                    :Havaalanında depo bulunmasa bile her inişin ardından helikopterlere bakım uygula.

STR_CONFIG_SETTING_LINK_TERRAFORM_TOOLBAR                       :Arazi araç çubuğunu diğer araç çubuklarına bağla: {STRING}
STR_CONFIG_SETTING_LINK_TERRAFORM_TOOLBAR_HELPTEXT              :Bir ulaşım türü için inşaat araç çubuğumu açarken, aynı zamanda yer şekillendirme araç çubuğunu da aç.

STR_CONFIG_SETTING_SMALLMAP_LAND_COLOUR                         :Küçük haritada kullanılan toprak rengi: {STRING}
STR_CONFIG_SETTING_SMALLMAP_LAND_COLOUR_HELPTEXT                :Küçük haritadaki arazi rengi
###length 3
STR_CONFIG_SETTING_SMALLMAP_LAND_COLOUR_GREEN                   :Yeşil
STR_CONFIG_SETTING_SMALLMAP_LAND_COLOUR_DARK_GREEN              :Koyu yeşil
STR_CONFIG_SETTING_SMALLMAP_LAND_COLOUR_VIOLET                  :Mor

STR_CONFIG_SETTING_SCROLLMODE                                   :Bakış noktası kaydırma davranışı: {STRING}
STR_CONFIG_SETTING_SCROLLMODE_HELPTEXT                          :Haritada gezinirkenki davranış
###length 4
STR_CONFIG_SETTING_SCROLLMODE_DEFAULT                           :Sağ Fare Tuşu ile görüş alanını hareket ettir, fare konumu kilitli
STR_CONFIG_SETTING_SCROLLMODE_RMB_LOCKED                        :Sağ Fare Tuşu ile haritayı hareket ettir, fare konumu kilitli
STR_CONFIG_SETTING_SCROLLMODE_RMB                               :Sağ Fare Tuşu ile haritayı hareket ettir
STR_CONFIG_SETTING_SCROLLMODE_LMB                               :Sol Fare Tuşu ile haritayı hareket ettir

STR_CONFIG_SETTING_SMOOTH_SCROLLING                             :Düzgün bakış noktası kaydırması: {STRING}
STR_CONFIG_SETTING_SMOOTH_SCROLLING_HELPTEXT                    :Küçük haritaya tıklandığında veya harita üzerindeki belli bir nesneye gidilmesi için komut verildiğinde ana görüntünün nasıl kaydırılacağını kontrol eder. Etkinleştirildiğinde harita kayarak ilerler, kapatıldığında ise doğrudan hedeflenen noktaya atlama yapar.

STR_CONFIG_SETTING_MEASURE_TOOLTIP                              :İnşa araçları kullanılırken ölçüm ipucu göster: {STRING}
STR_CONFIG_SETTING_MEASURE_TOOLTIP_HELPTEXT                     :İnşaat işlemleri sırasında fareyi sürükleyince kare-uzaklıkları ve yükseklik farklarını göster.

STR_CONFIG_SETTING_LIVERIES                                     :Araç türüne özel logolar göster: {STRING}
STR_CONFIG_SETTING_LIVERIES_HELPTEXT                            :Araç türüne özel görünümlerin kullanımını kontrol et (şirkete özel olanın tam tersine)
###length 3
STR_CONFIG_SETTING_LIVERIES_NONE                                :Hiçbiri
STR_CONFIG_SETTING_LIVERIES_OWN                                 :Şirketi al
STR_CONFIG_SETTING_LIVERIES_ALL                                 :Tüm şirketler

STR_CONFIG_SETTING_PREFER_TEAMCHAT                              :<ENTER> tuşu takım içi sohbette kullanılsın: {STRING}
STR_CONFIG_SETTING_PREFER_TEAMCHAT_HELPTEXT                     :Şirket içi ve halka açık mesajlaşmanın tuş atamasını değiştir <ENTER> yanıtla <Ctrl+ENTER>

STR_CONFIG_SETTING_SCROLLWHEEL_MULTIPLIER                       :Tekerlek hızı: {STRING}
STR_CONFIG_SETTING_SCROLLWHEEL_MULTIPLIER_HELPTEXT              :Fare-tekeri ile ekran kaydırmanın hassaslığını ayarla

STR_CONFIG_SETTING_SCROLLWHEEL_SCROLLING                        :Fare tekerleğinin fonksiyonu: {STRING}
STR_CONFIG_SETTING_SCROLLWHEEL_SCROLLING_HELPTEXT               :İki-boyutlu fare tekerleri ile ekran kaydırma özelliğini etkinleştir.
###length 3
STR_CONFIG_SETTING_SCROLLWHEEL_ZOOM                             :Haritayı yakınlaştır
STR_CONFIG_SETTING_SCROLLWHEEL_SCROLL                           :Haritayı kaydır
STR_CONFIG_SETTING_SCROLLWHEEL_OFF                              :Kapalı

STR_CONFIG_SETTING_OSK_ACTIVATION                               :Görsel klavye: {STRING}
STR_CONFIG_SETTING_OSK_ACTIVATION_HELPTEXT                      :Sadece işaretleme aygıtı kullanırken düzenleme kutularına yazı yazabilmek için ekranda görüntülenen klavyenin hangi yöntemle açılacağını belirleyin.
###length 4
STR_CONFIG_SETTING_OSK_ACTIVATION_DISABLED                      :Kapalı
STR_CONFIG_SETTING_OSK_ACTIVATION_DOUBLE_CLICK                  :Çift tık
STR_CONFIG_SETTING_OSK_ACTIVATION_SINGLE_CLICK_FOCUS            :Tek tık (odaklanmışken)
STR_CONFIG_SETTING_OSK_ACTIVATION_SINGLE_CLICK                  :Tek tık (anında)

STR_CONFIG_SETTING_USE_RELAY_SERVICE                            :Aktarıcı servisini kullan: {STRING}
STR_CONFIG_SETTING_USE_RELAY_SERVICE_HELPTEXT                   :Eğer sunucu ile bağlantı kurmak başarısız olursa, bağlantı oluşturmak için bir aktarıcı servisi kullanılabilir. "Asla" buna izin vermez, "sor" ilk önce sorar, "izin ver" sormadan buna izin verir
###length 3
STR_CONFIG_SETTING_USE_RELAY_SERVICE_NEVER                      :Asla
STR_CONFIG_SETTING_USE_RELAY_SERVICE_ASK                        :Sor
STR_CONFIG_SETTING_USE_RELAY_SERVICE_ALLOW                      :İzin ver

STR_CONFIG_SETTING_RIGHT_MOUSE_BTN_EMU                          :Sağ tıklama öykünümü: {STRING}
STR_CONFIG_SETTING_RIGHT_MOUSE_BTN_EMU_HELPTEXT                 :Sağ fare-tıklamalarının hangi yöntemle taklit edileceğini seçin.
###length 3
STR_CONFIG_SETTING_RIGHT_MOUSE_BTN_EMU_COMMAND                  :Komut-tıklama
STR_CONFIG_SETTING_RIGHT_MOUSE_BTN_EMU_CONTROL                  :Kontrol-tıklama
STR_CONFIG_SETTING_RIGHT_MOUSE_BTN_EMU_OFF                      :Kapalı

STR_CONFIG_SETTING_RIGHT_MOUSE_WND_CLOSE                        :Sağ tıklama ile pencereyi kapat: {STRING}
STR_CONFIG_SETTING_RIGHT_MOUSE_WND_CLOSE_HELPTEXT               :İçerisinde sağ tıklandığında pencereyi kapatır. Sağ tıklandığında ipuçları gösterimini devre dışı bırakır!

STR_CONFIG_SETTING_AUTOSAVE                                     :Otomatik kaydet: {STRING}
STR_CONFIG_SETTING_AUTOSAVE_HELPTEXT                            :Otomatik oyun kaydetme sıklığını seçin

STR_CONFIG_SETTING_DATE_FORMAT_IN_SAVE_NAMES                    :Kaydedilen oyun isimlerinde {STRING} tarih biçimini kullan
STR_CONFIG_SETTING_DATE_FORMAT_IN_SAVE_NAMES_HELPTEXT           :Kaydedilen oyun isimlerinde kullanılan tarih biçimi
###length 3
STR_CONFIG_SETTING_DATE_FORMAT_IN_SAVE_NAMES_LONG               :uzun (31 Ara 2008)
STR_CONFIG_SETTING_DATE_FORMAT_IN_SAVE_NAMES_SHORT              :kısa (31-12-2008)
STR_CONFIG_SETTING_DATE_FORMAT_IN_SAVE_NAMES_ISO                :ISO (2008-12-31)

STR_CONFIG_SETTING_PAUSE_ON_NEW_GAME                            :Yeni bir oyun başlatırken zamanı duraklat: {STRING}
STR_CONFIG_SETTING_PAUSE_ON_NEW_GAME_HELPTEXT                   :Etkinleştirildiğinde, haritaya ayrıntılı bir bakış atabilmek için yeni oyuna başlarken otomatik olarak oyun duraklatılır.

STR_CONFIG_SETTING_COMMAND_PAUSE_LEVEL                          :Oyun durakladığında izin verilenler: {STRING}
STR_CONFIG_SETTING_COMMAND_PAUSE_LEVEL_HELPTEXT                 :Oyun durdurulduğunda (pause) hangi hareketlerin yapılabileceğini seçin
###length 4
STR_CONFIG_SETTING_COMMAND_PAUSE_LEVEL_NO_ACTIONS               :Hiçbir hareket
STR_CONFIG_SETTING_COMMAND_PAUSE_LEVEL_ALL_NON_CONSTRUCTION     :İnşa içermeyen tüm hareketler
STR_CONFIG_SETTING_COMMAND_PAUSE_LEVEL_ALL_NON_LANDSCAPING      :Yer şekillendirme hareketleri dışında tüm hareketler
STR_CONFIG_SETTING_COMMAND_PAUSE_LEVEL_ALL_ACTIONS              :Tüm hareketler

STR_CONFIG_SETTING_ADVANCED_VEHICLE_LISTS                       :Araç listesinde gruplar kullan: {STRING}
STR_CONFIG_SETTING_ADVANCED_VEHICLE_LISTS_HELPTEXT              :Araçları gruplamak için gelişmiş araç listelerinin kullanımını etkinleştirir

STR_CONFIG_SETTING_LOADING_INDICATORS                           :Araç yükleme bilgisini göster: {STRING}
STR_CONFIG_SETTING_LOADING_INDICATORS_HELPTEXT                  :Yükleme veya boşaltma yapan araçların üzerinde yükleme işaretlerinin görünüp görünmeyeceğini seçin

STR_CONFIG_SETTING_TIMETABLE_IN_TICKS                           :Zaman tablosunda gün yerine işlemci zamanı kullan: {STRING}
STR_CONFIG_SETTING_TIMETABLE_IN_TICKS_HELPTEXT                  :Zaman çizelgelerinde yolculuk sürelerini gün yerine oyun zamanı cinsinden göster

STR_CONFIG_SETTING_TIMETABLE_SHOW_ARRIVAL_DEPARTURE             :Çıkış ve varışları çizelgelerde göster: {STRING}
STR_CONFIG_SETTING_TIMETABLE_SHOW_ARRIVAL_DEPARTURE_HELPTEXT    :Zaman çizelgelerinde tahmini varış ve ayrılış zamanlarını göster

STR_CONFIG_SETTING_QUICKGOTO                                    :Araç talimatlarının hızlı oluşturulması: {STRING}
STR_CONFIG_SETTING_QUICKGOTO_HELPTEXT                           :Komutlar penceresi açılırken "git" düğmesini otomatik olarak seç

STR_CONFIG_SETTING_DEFAULT_RAIL_TYPE                            :Öntanımlı ray türü (yeni oyundan/oyun yüklemeden sonra): {STRING}
STR_CONFIG_SETTING_DEFAULT_RAIL_TYPE_HELPTEXT                   :Oyuna başlandığında veya oyun yüklendiğinde seçilecek ray cinsi. "En eskisi" en eski ray cinsini, "en yenisi" en yeni ray cinsini, "en çok kullanılan" ise en fazla kullanılmış olan ray cinsini seçer.
###length 3
STR_CONFIG_SETTING_DEFAULT_RAIL_TYPE_FIRST                      :En eskisi
STR_CONFIG_SETTING_DEFAULT_RAIL_TYPE_LAST                       :En yenisi
STR_CONFIG_SETTING_DEFAULT_RAIL_TYPE_MOST_USED                  :En çok kullanılan

STR_CONFIG_SETTING_SHOW_TRACK_RESERVATION                       :Raylar için yol ayrılmalarını göster: {STRING}
STR_CONFIG_SETTING_SHOW_TRACK_RESERVATION_HELPTEXT              :Trenlerin güzergah tabanlı bloklara girmeyi reddetmesine dair sorunları engellemek için ayrılmış (rezerve) raylar için farklı bir renk kullan.

STR_CONFIG_SETTING_PERSISTENT_BUILDINGTOOLS                     :Yapı araçlarını kullanımdan sonra aktif tut: {STRING}
STR_CONFIG_SETTING_PERSISTENT_BUILDINGTOOLS_HELPTEXT            :Köprü, tünel vb. için kullanılan inşa araçlarını kullanımdan sonra da açık tut

STR_CONFIG_SETTING_EXPENSES_LAYOUT                              :Şirket mali tablosunda grup harcamaları: {STRING}
STR_CONFIG_SETTING_EXPENSES_LAYOUT_HELPTEXT                     :Şirket harcamaları penceresinin nasıl düzenleneceğini belirle

STR_CONFIG_SETTING_AUTO_REMOVE_SIGNALS                          :Ray yapımı sırasında sinyalleri otomatik olarak kaldır: {STRING}
STR_CONFIG_SETTING_AUTO_REMOVE_SIGNALS_HELPTEXT                 :Ray yapımı sırasında sinyaller yolun üzerinde ise otomatik kaldır. Bunun potansiyel olarak tren kazalarına yol açabileceğini unutmayın.

STR_CONFIG_SETTING_FAST_FORWARD_SPEED_LIMIT                     :İleri sarma hız limiti: {STRING}
STR_CONFIG_SETTING_FAST_FORWARD_SPEED_LIMIT_HELPTEXT            :Hızlı ileri sarma etkinleştirildiğinde oyunun ne kadar hızlı sarıldığını sınırlayın. 0 = sınır yok (bilgisayarın el verdiği kadar). %100'ün altındaki değerler oyunu yavaşlatır. Üst sınır bilgisayarının özelliklerine ve oyuna göre değişkenlik gösterebilir.
STR_CONFIG_SETTING_FAST_FORWARD_SPEED_LIMIT_VAL                 :%{NUM} normal oyun hızı
###setting-zero-is-special
STR_CONFIG_SETTING_FAST_FORWARD_SPEED_LIMIT_ZERO                :Limit yok (bilgisayarın izin verdiği maksimum hızda )

STR_CONFIG_SETTING_SOUND_TICKER                                 :Kayan haber bandı: {STRING}
STR_CONFIG_SETTING_SOUND_TICKER_HELPTEXT                        :Özet haber mesajları için ses çal

STR_CONFIG_SETTING_SOUND_NEWS                                   :Gazete: {STRING}
STR_CONFIG_SETTING_SOUND_NEWS_HELPTEXT                          :Gazete gösterimlerinde ses oynat

STR_CONFIG_SETTING_SOUND_NEW_YEAR                               :Yıl sonu: {STRING}
STR_CONFIG_SETTING_SOUND_NEW_YEAR_HELPTEXT                      :Yıl sonunda şirketin o yılki performansını bir önceki yılın performansıyla karşılaştıran özet eşliğinde ses çal

STR_CONFIG_SETTING_SOUND_CONFIRM                                :İnşaat: {STRING}
STR_CONFIG_SETTING_SOUND_CONFIRM_HELPTEXT                       :Başarılı inşaatlarda ya da diğer eylemlerde ses oynat

STR_CONFIG_SETTING_SOUND_CLICK                                  :Düğme klikleri: {STRING}
STR_CONFIG_SETTING_SOUND_CLICK_HELPTEXT                         :Düğmelere basıldığında bip'le

STR_CONFIG_SETTING_SOUND_DISASTER                               :Kaza/felaketler: {STRING}
STR_CONFIG_SETTING_SOUND_DISASTER_HELPTEXT                      :Kaza ve felaketlerin ses efektlerini oynat

STR_CONFIG_SETTING_SOUND_VEHICLE                                :Araçlar: {STRING}
STR_CONFIG_SETTING_SOUND_VEHICLE_HELPTEXT                       :Araçların seslerini oynat

STR_CONFIG_SETTING_SOUND_AMBIENT                                :Ortam: {STRING}
STR_CONFIG_SETTING_SOUND_AMBIENT_HELPTEXT                       :Yeryüzü, fabrikalar ve kasabaların ortam seslerini oynat

STR_CONFIG_SETTING_MAX_TRAINS                                   :Şirket başına azami tren sayısı: {STRING}
STR_CONFIG_SETTING_MAX_TRAINS_HELPTEXT                          :Bir şirketin sahip olabileceği azami tren sayısı

STR_CONFIG_SETTING_MAX_ROAD_VEHICLES                            :Şirket başına azami karayolu aracı sayısı: {STRING}
STR_CONFIG_SETTING_MAX_ROAD_VEHICLES_HELPTEXT                   :Bir şirketin sahip olabileceği azami karayolu aracı sayısı

STR_CONFIG_SETTING_MAX_AIRCRAFT                                 :Şirket başına azami uçak sayısı: {STRING}
STR_CONFIG_SETTING_MAX_AIRCRAFT_HELPTEXT                        :Bir şirketin sahip olabileceği azami hava aracı sayısı

STR_CONFIG_SETTING_MAX_SHIPS                                    :Şirket başına azami gemi sayısı: {STRING}
STR_CONFIG_SETTING_MAX_SHIPS_HELPTEXT                           :Bir şirketin sahip olabileceği azami gemi sayısı

STR_CONFIG_SETTING_AI_BUILDS_TRAINS                             :Bilgisayar tren kullanmasın: {STRING}
STR_CONFIG_SETTING_AI_BUILDS_TRAINS_HELPTEXT                    :Etkinleştirildiğinde bilgisayarın kontrol ettiği şirket tren yapamaz

STR_CONFIG_SETTING_AI_BUILDS_ROAD_VEHICLES                      :Bilgisayar karayolu araçları kullanmasın: {STRING}
STR_CONFIG_SETTING_AI_BUILDS_ROAD_VEHICLES_HELPTEXT             :Etkinleştirildiğinde bilgisayarın kontrol ettiği şirket karayolu aracı yapamaz

STR_CONFIG_SETTING_AI_BUILDS_AIRCRAFT                           :Bilgisayar hava taşıtları kullanmasın: {STRING}
STR_CONFIG_SETTING_AI_BUILDS_AIRCRAFT_HELPTEXT                  :Etkinleştirildiğinde bilgisayarın kontrol ettiği şirket havayolu aracı yapamaz

STR_CONFIG_SETTING_AI_BUILDS_SHIPS                              :Bilgisayar gemi kullanmasın: {STRING}
STR_CONFIG_SETTING_AI_BUILDS_SHIPS_HELPTEXT                     :Etkinleştirildiğinde bilgisayarın kontrol ettiği şirket gemi yapamaz

STR_CONFIG_SETTING_AI_PROFILE                                   :Varsayılan ayar profili: {STRING}
STR_CONFIG_SETTING_AI_PROFILE_HELPTEXT                          :Rastgele YZ'ler (yapay zekalar) için veya yeni bir YZ ya da Oyun Senaryosu eklerken hangi ayar profilinin kullanılacağını seçin
###length 3
STR_CONFIG_SETTING_AI_PROFILE_EASY                              :Kolay
STR_CONFIG_SETTING_AI_PROFILE_MEDIUM                            :Orta zorluk
STR_CONFIG_SETTING_AI_PROFILE_HARD                              :Zor

STR_CONFIG_SETTING_AI_IN_MULTIPLAYER                            :Çok oyunculuda yapay zekâ olsun: {STRING}
STR_CONFIG_SETTING_AI_IN_MULTIPLAYER_HELPTEXT                   :YZ (yapay zeka) bilgisayar oyuncularının çok oyunculu oyunlara katılmasına izin ver

STR_CONFIG_SETTING_SCRIPT_MAX_OPCODES                           :Betikler duraklatılıncaya kadar çalıştırılacak opkod sayısı: {STRING}
STR_CONFIG_SETTING_SCRIPT_MAX_OPCODES_HELPTEXT                  :Bir betiğin bir elde kullanabileceği azami hesaplama adımı sayısı
STR_CONFIG_SETTING_SCRIPT_MAX_MEMORY                            :Script başına kullanılabilecek maksimum bellek: {STRING}
STR_CONFIG_SETTING_SCRIPT_MAX_MEMORY_HELPTEXT                   :Tek bir betiğin zorla durdurulmadan önce ne kadar bellek kullanabileceğini gösterir. Bu değerin büyük haritalarda arttırılması gerekebilir.
STR_CONFIG_SETTING_SCRIPT_MAX_MEMORY_VALUE                      :{COMMA} MiB

STR_CONFIG_SETTING_SERVINT_ISPERCENT                            :Servis gecikmeleri yüzde ile: {STRING}
STR_CONFIG_SETTING_SERVINT_ISPERCENT_HELPTEXT                   :Araçlara bakım yapılmasına bir önceki bakımın üzerinden geçen zamana göre mi, yoksa aracın güvenilirlik değerinin azami güvenilirliğe kıyasla belli bir yüzde oranında düşmesine bağlı olarak mı karar verileceğini seçin

STR_CONFIG_SETTING_SERVINT_TRAINS                               :Trenler için varsayılan bakım aralığı: {STRING}
STR_CONFIG_SETTING_SERVINT_TRAINS_HELPTEXT                      :Yeni tren yolu araçları için varsayılan bakım aralığını ayarlar, eğer araç için özel bir bakım aralığı belirtilmemişse geçerlidir
STR_CONFIG_SETTING_SERVINT_ROAD_VEHICLES                        :Yol araçları için varsayılan bakım aralığı: {STRING}
STR_CONFIG_SETTING_SERVINT_ROAD_VEHICLES_HELPTEXT               :Yeni karayolu araçları için varsayılan bakım aralığını ayarlar, eğer araç için özel bir bakım aralığı belirtilmemişse geçerlidir
STR_CONFIG_SETTING_SERVINT_AIRCRAFT                             :Hava araçları için varsayılan bakım aralığı: {STRING}
STR_CONFIG_SETTING_SERVINT_AIRCRAFT_HELPTEXT                    :Yeni hava araçları için varsayılan bakım aralığını ayarlar, eğer araç için özel bir bakım aralığı belirtilmemişse geçerlidir
STR_CONFIG_SETTING_SERVINT_SHIPS                                :Gemiler için varsayılan bakım aralığı: {STRING}
STR_CONFIG_SETTING_SERVINT_SHIPS_HELPTEXT                       :Yeni gemiler için varsayılan bakım aralığını ayarlar, eğer araç için özel bir bakım aralığı belirtilmemişse geçerlidir
STR_CONFIG_SETTING_SERVINT_VALUE                                :{COMMA}{NBSP}gün/%
###setting-zero-is-special
STR_CONFIG_SETTING_SERVINT_DISABLED                             :Etkisiz

STR_CONFIG_SETTING_NOSERVICE                                    :Bozulmalar kapalıysa sevisler kapalı olsun: {STRING}
STR_CONFIG_SETTING_NOSERVICE_HELPTEXT                           :Etkinleştirildiğinde, araçlar bozulmuyorlarsa bakıma gönderilmezler

STR_CONFIG_SETTING_WAGONSPEEDLIMITS                             :Vagonların treni yavaşlatması izinli: {STRING}
STR_CONFIG_SETTING_WAGONSPEEDLIMITS_HELPTEXT                    :Etkinleştirildiğinde, bir trenin azami hızına karar verirken vagonların hız limitleri de göz önünde bulundurulur

STR_CONFIG_SETTING_DISABLE_ELRAILS                              :Elektrikli rayları iptal et: {STRING}
STR_CONFIG_SETTING_DISABLE_ELRAILS_HELPTEXT                     :Etkinleştirildiğinde, elektrikli araçları kullanabilmek için rayların elektrikli olması gerekmez

STR_CONFIG_SETTING_NEWS_ARRIVAL_FIRST_VEHICLE_OWN               :Oyuncunun istasyonuna ilk aracın gelişi: {STRING}
STR_CONFIG_SETTING_NEWS_ARRIVAL_FIRST_VEHICLE_OWN_HELPTEXT      :Oyuncuya ait yeni yapılan bir durağa ilk kez araç ulaştığında gazete haberi olarak göster

STR_CONFIG_SETTING_NEWS_ARRIVAL_FIRST_VEHICLE_OTHER             :Rakibin istasyonuna ilk aracın gelişi: {STRING}
STR_CONFIG_SETTING_NEWS_ARRIVAL_FIRST_VEHICLE_OTHER_HELPTEXT    :Rakibe ait yeni yapılan bir durağa ilk kez araç ulaştığında gazete haberi olarak göster

STR_CONFIG_SETTING_NEWS_ACCIDENTS_DISASTERS                     :Kazalar / felaketler: {STRING}
STR_CONFIG_SETTING_NEWS_ACCIDENTS_DISASTERS_HELPTEXT            :Kazalar veya felaketler meydana geldiğinde gazete haberi olarak göster

STR_CONFIG_SETTING_NEWS_COMPANY_INFORMATION                     :Şirket bilgisi: {STRING}
STR_CONFIG_SETTING_NEWS_COMPANY_INFORMATION_HELPTEXT            :Yeni bir şirket oyuna başladığında veya şirketler iflas etme riski taşıdığında gazete haberi olarak göster

STR_CONFIG_SETTING_NEWS_INDUSTRY_OPEN                           :Fabrikaların açılışı: {STRING}
STR_CONFIG_SETTING_NEWS_INDUSTRY_OPEN_HELPTEXT                  :Yeni endüstriler kurulduğunda gazete haberi olarak göster

STR_CONFIG_SETTING_NEWS_INDUSTRY_CLOSE                          :Fabrikaların kapanışı: {STRING}
STR_CONFIG_SETTING_NEWS_INDUSTRY_CLOSE_HELPTEXT                 :Endüstriler kapandığında gazete haberi olarak göster

STR_CONFIG_SETTING_NEWS_ECONOMY_CHANGES                         :Ekonomideki değişimler: {STRING}
STR_CONFIG_SETTING_NEWS_ECONOMY_CHANGES_HELPTEXT                :Ekonomideki küresel değişiklikleri gazete haberi olarak göster

STR_CONFIG_SETTING_NEWS_INDUSTRY_CHANGES_COMPANY                :Şirket tarafından hizmet verilen fabrikaların üretim değişiklikleri: {STRING}
STR_CONFIG_SETTING_NEWS_INDUSTRY_CHANGES_COMPANY_HELPTEXT       :Oyuncuya ait şirketin hizmet ettiği endüstrilerin üretim miktarları değiştiğinde gazete haberi olarak göster

STR_CONFIG_SETTING_NEWS_INDUSTRY_CHANGES_OTHER                  :Rakiplerin hizmet ettiği fabrikalardaki üretim değişiklikleri: {STRING}
STR_CONFIG_SETTING_NEWS_INDUSTRY_CHANGES_OTHER_HELPTEXT         :Rakiplere ait şirketlerin hizmet ettiği endüstrilerin üretim miktarları değiştiğinde gazete haberi olarak göster

STR_CONFIG_SETTING_NEWS_INDUSTRY_CHANGES_UNSERVED               :Diğer fabrikalardaki üretim değişiklikleri: {STRING}
STR_CONFIG_SETTING_NEWS_INDUSTRY_CHANGES_UNSERVED_HELPTEXT      :Ne oyuncu ne de rakipler tarafından hizmet edilen endüstrilerin üretim miktarları değiştiğinde gazete haberi olarak göster

STR_CONFIG_SETTING_NEWS_ADVICE                                  :Şirketin araçları hakkında tavsiye / bilgi: {STRING}
STR_CONFIG_SETTING_NEWS_ADVICE_HELPTEXT                         :Dikkat gerektiren araçlar hakkında mesajlar göster

STR_CONFIG_SETTING_NEWS_NEW_VEHICLES                            :Yeni araçlar: {STRING}
STR_CONFIG_SETTING_NEWS_NEW_VEHICLES_HELPTEXT                   :Yeni bir araç türü ortaya çıktığında gazete haberi olarak göster

STR_CONFIG_SETTING_NEWS_CHANGES_ACCEPTANCE                      :Kargo isteğindeki değişiklikler: {STRING}
STR_CONFIG_SETTING_NEWS_CHANGES_ACCEPTANCE_HELPTEXT             :Durakların bazı kargo türlerini kabul etmesiyle ilgili değişiklikler olduğunda haber ver

STR_CONFIG_SETTING_NEWS_SUBSIDIES                               :Teşvikler: {STRING}
STR_CONFIG_SETTING_NEWS_SUBSIDIES_HELPTEXT                      :Teşvikle ilgili olaylarda gazete göster

STR_CONFIG_SETTING_NEWS_GENERAL_INFORMATION                     :Genel bilgi: {STRING}
STR_CONFIG_SETTING_NEWS_GENERAL_INFORMATION_HELPTEXT            :Ayrıcalıklı hakların satın alınması veya yolların yeniden yapılmasının finanse edilmesi gibi genel olayları gazetede göster
###length 3
STR_CONFIG_SETTING_NEWS_MESSAGES_OFF                            :Kapalı
STR_CONFIG_SETTING_NEWS_MESSAGES_SUMMARY                        :Özet
STR_CONFIG_SETTING_NEWS_MESSAGES_FULL                           :Tam

STR_CONFIG_SETTING_COLOURED_NEWS_YEAR                           :Renkli gazete şu senede çıksın: {STRING}
STR_CONFIG_SETTING_COLOURED_NEWS_YEAR_HELPTEXT                  :Gazete haberlerinin renkli olarak basılmaya başlandığı yıl. Bu tarihe kadar gazete siyah/beyaz olarak basılır
STR_CONFIG_SETTING_STARTING_YEAR                                :Başlangıç tarihi: {STRING}

STR_CONFIG_SETTING_ENDING_YEAR                                  :Yıl sonu puanı: {STRING}
STR_CONFIG_SETTING_ENDING_YEAR_HELPTEXT                         :Oyunun puan sonucuna göre bittiği yıl. Bu yılın sonunda, şirketin puanı kaydedilir ve yüksek puan ekranında gösterilir ama oyuncular oynamaya devam edebilir.{}Eğer bu başlama yılından önce ise, yüksek puan ekranı gösterilmez.
STR_CONFIG_SETTING_ENDING_YEAR_VALUE                            :{NUM}
###setting-zero-is-special
STR_CONFIG_SETTING_ENDING_YEAR_ZERO                             :Asla

STR_CONFIG_SETTING_ECONOMY_TYPE                                 :Ekonomi türü: {STRING}
STR_CONFIG_SETTING_ECONOMY_TYPE_HELPTEXT                        :Sorunsuz ekonomi, üretim değişikliklerini daha sık ve daha küçük adımlarla yapar. Donuk ekonomi, üretim değişikliklerini ve endüstri kapanışlarını durdurur. Sektör türleri bir NewGRF tarafından sağlanırsa bu ayarın hiçbir etkisi olmayabilir.
###length 3
STR_CONFIG_SETTING_ECONOMY_TYPE_ORIGINAL                        :Orijinal
STR_CONFIG_SETTING_ECONOMY_TYPE_SMOOTH                          :Pürüzsüz
STR_CONFIG_SETTING_ECONOMY_TYPE_FROZEN                          :Donuk

STR_CONFIG_SETTING_ALLOW_SHARES                                 :Diğer şirketlerin hisseleri alınabilsin: {STRING}
STR_CONFIG_SETTING_ALLOW_SHARES_HELPTEXT                        :Etkinleştirildiğinde, şirketlerin hisse senetlerinin alınıp satılması mümkün olur. Hisse senetleri sadece belli bir yaşa ulaşan şirketler için geçerlidir

STR_CONFIG_SETTING_MIN_YEARS_FOR_SHARES                         :Hisse satmak için gerekli minimum şirket yaşı: {STRING}
STR_CONFIG_SETTING_MIN_YEARS_FOR_SHARES_HELPTEXT                :Bir şirketin hisselerinin satılabileceği ve diğer şirketlerin alabileceği minimum şirket yaşını belirleyin.

STR_CONFIG_SETTING_FEEDER_PAYMENT_SHARE                         :Besleme sistemlerinde, bölümlerden elde edilen kardan ödenecek yüzde: {STRING}
STR_CONFIG_SETTING_FEEDER_PAYMENT_SHARE_HELPTEXT                :Besleme sistemlerinde, sistemi oluşturan ara bölümlere verilen kar yüzdesi. Böylece kar miktarı üzerinde daha fazla kontrol elde edilmiş olur

STR_CONFIG_SETTING_DRAG_SIGNALS_DENSITY                         :Fare sürüklendiğinde sinyal yerleştirme sıklığı: {STRING}
STR_CONFIG_SETTING_DRAG_SIGNALS_DENSITY_HELPTEXT                :Fareyi sürükleyerek sinyal inşa ederken, sinyallerin ray üzerindeki bir sonraki engele dek (sinyal, kavşak) ne kadar mesafe bırakarak inşa edileceğini belirler
STR_CONFIG_SETTING_DRAG_SIGNALS_DENSITY_VALUE                   :{COMMA} kare
STR_CONFIG_SETTING_DRAG_SIGNALS_FIXED_DISTANCE                  :Fare sürüklendiğinde, sinyaller arasında sabit mesafe bırakılsın: {STRING}
STR_CONFIG_SETTING_DRAG_SIGNALS_FIXED_DISTANCE_HELPTEXT         :Ctrl+fare sürüklemesi ile sinyal inşa ederken sinyallerin nasıl yerleştirileceğini belirler. Etkinleştirildiğinde her "n" karede bir sinyal yerleştirilir, böylece birbirine paralel raylardaki sinyallerin aynı hizada olmasını sağlamak kolaylaşır

STR_CONFIG_SETTING_SEMAPHORE_BUILD_BEFORE_DATE                  :Bu tarihten önce ışık yerine semafor kullan: {STRING}
STR_CONFIG_SETTING_SEMAPHORE_BUILD_BEFORE_DATE_HELPTEXT         :Raylar için elektrikli sinyallerin kullanılmaya başlanacağı yılı belirler. Bu tarihe kadar elektriksiz sinyaller kullanılır (bunlar da aynı işi görür, sadece görünüşleri farklıdır)

STR_CONFIG_SETTING_CYCLE_SIGNAL_TYPES                           :Sinyal türleri arasında dön: {STRING}
STR_CONFIG_SETTING_CYCLE_SIGNAL_TYPES_HELPTEXT                  :Sinyal aracı ile inşa edilmiş bir sinyalin üzerine CTRL+tıklarken hangi sinyal türlerinin kullanılacağını seç
###length 2
STR_CONFIG_SETTING_CYCLE_SIGNAL_PBS                             :Yalnızca yol sinyalleri
STR_CONFIG_SETTING_CYCLE_SIGNAL_ALL                             :Hepsi görünür

STR_CONFIG_SETTING_SIGNAL_GUI_MODE                              :Sinyal türlerini göster: {STRING}
STR_CONFIG_SETTING_SIGNAL_GUI_MODE_HELPTEXT                     :Sinyal araç çubuğunda hangi sinyal türlerinin gösterileceğini seç
###length 2
STR_CONFIG_SETTING_SIGNAL_GUI_MODE_PATH                         :Yalnızca yol sinyalleri
STR_CONFIG_SETTING_SIGNAL_GUI_MODE_ALL_CYCLE_PATH               :Tüm sinyaller

STR_CONFIG_SETTING_TOWN_LAYOUT                                  :Yeni kasabalar için yol yerleşimi: {STRING}
STR_CONFIG_SETTING_TOWN_LAYOUT_HELPTEXT                         :Şehirlerin karayolu ağlarını gösteren şema
###length 5
STR_CONFIG_SETTING_TOWN_LAYOUT_DEFAULT                          :Özgün
STR_CONFIG_SETTING_TOWN_LAYOUT_BETTER_ROADS                     :Daha iyi yollar
STR_CONFIG_SETTING_TOWN_LAYOUT_2X2_GRID                         :2x2
STR_CONFIG_SETTING_TOWN_LAYOUT_3X3_GRID                         :3x3
STR_CONFIG_SETTING_TOWN_LAYOUT_RANDOM                           :Rastgele

STR_CONFIG_SETTING_ALLOW_TOWN_ROADS                             :Kasabalara yol yapma izni verilsin: {STRING}
STR_CONFIG_SETTING_ALLOW_TOWN_ROADS_HELPTEXT                    :Şehirlerin büyüme için yollar yapmasına izin ver. Şehirlerin kendi kendine yol yapmasını engellemek için bu özelliği kapatın
STR_CONFIG_SETTING_ALLOW_TOWN_LEVEL_CROSSINGS                   :Şehirlerde hemzemin geçit yapmaya izin ver: {STRING}
STR_CONFIG_SETTING_ALLOW_TOWN_LEVEL_CROSSINGS_HELPTEXT          :Etkinleştirildiğinde şehirlerin demiryolu ile karayolunun kesiştiği kavşaklar yapmasına izin verilir

STR_CONFIG_SETTING_NOISE_LEVEL                                  :Kasabalar tarafından kontrol edilen havaalanı gürültü seviyesine izin ver: {STRING}
STR_CONFIG_SETTING_NOISE_LEVEL_HELPTEXT                         :Etkisiz hale getirildiğinde, her şehirde iki havaalanı olabilir. Etkinleştirildiğinde ise, bir şehirdeki havaalanı sayısı o şehrin ne kadar gürültüye tahammül edebildiğiyle sınırlıdır; bu da nüfus miktarına, havaalanının büyüklüğüne ve uzaklığına bağlıdır

STR_CONFIG_SETTING_TOWN_FOUNDING                                :Oyunda yeni şehirler kurma: {STRING}
STR_CONFIG_SETTING_TOWN_FOUNDING_HELPTEXT                       :Bu seçeneği etkinleştirmek, oyuncuların yeni şehirler kurmasına izin verir
###length 3
STR_CONFIG_SETTING_TOWN_FOUNDING_FORBIDDEN                      :Yasak
STR_CONFIG_SETTING_TOWN_FOUNDING_ALLOWED                        :İzin verildi
STR_CONFIG_SETTING_TOWN_FOUNDING_ALLOWED_CUSTOM_LAYOUT          :İzin verildi, özel kasaba yerleşimi

STR_CONFIG_SETTING_TOWN_CARGOGENMODE                            :Şehrin kargo üretimi: {STRING}
STR_CONFIG_SETTING_TOWN_CARGOGENMODE_HELPTEXT                   :Şehrin genel nüfusuna oranla, şehirlerdeki evler tarafından ne kadar kargo üretiliyor.{}Üstel büyüme: İki katı büyüklükteki bir şehir dört katı büyüklükte yolcuya sahip olur.{}Lineer büyüme: İki katı büyüklükteki bir şehir iki katı büyüklükte yolcuya sahip olur.
###length 2
STR_CONFIG_SETTING_TOWN_CARGOGENMODE_ORIGINAL                   :İkinci dereceden (orjinall)
STR_CONFIG_SETTING_TOWN_CARGOGENMODE_BITCOUNT                   :Doğrusal

STR_CONFIG_SETTING_EXTRA_TREE_PLACEMENT                         :Oyunda ağaç dikme: {STRING}
STR_CONFIG_SETTING_EXTRA_TREE_PLACEMENT_HELPTEXT                :Oyundaki rastgele ağaçların görünümünü kontrol eder. Bu, ağaçların büyümesine bağımlı olan endüstrileri etkileyebilir, örneğin keresteciler gibi
###length 4
STR_CONFIG_SETTING_EXTRA_TREE_PLACEMENT_NO_SPREAD               :Büyü ama yayılma {RED}(kereste fabrikasını kırar)
STR_CONFIG_SETTING_EXTRA_TREE_PLACEMENT_SPREAD_RAINFOREST       :Büyü ama sadece yağmur ormanlarında yayıl
STR_CONFIG_SETTING_EXTRA_TREE_PLACEMENT_SPREAD_ALL              :Büyü ve her yere yayıl
STR_CONFIG_SETTING_EXTRA_TREE_PLACEMENT_NO_GROWTH_NO_SPREAD     :Büyüme, yayılma {RED}(kereste fabrikasını kırar)

STR_CONFIG_SETTING_TOOLBAR_POS                                  :Ana araç çubuğu konumu: {STRING}
STR_CONFIG_SETTING_TOOLBAR_POS_HELPTEXT                         :Ekranın üst kısmındaki ana araç çubuğunun yatay konumu
STR_CONFIG_SETTING_STATUSBAR_POS                                :Durum çubuğunun konumu: {STRING}
STR_CONFIG_SETTING_STATUSBAR_POS_HELPTEXT                       :Ekranın alt kısmındaki durum çubuğunun yatay konu
STR_CONFIG_SETTING_SNAP_RADIUS                                  :Pencere yaslama çapı: {STRING}
STR_CONFIG_SETTING_SNAP_RADIUS_HELPTEXT                         :Bir pencereyi yanındaki pencereye otomatik olarak yaslamak için iki pencere arasında bulunması gereken mesafe
STR_CONFIG_SETTING_SNAP_RADIUS_VALUE                            :{COMMA} piksel
###setting-zero-is-special
STR_CONFIG_SETTING_SNAP_RADIUS_DISABLED                         :Etkisiz
STR_CONFIG_SETTING_SOFT_LIMIT                                   :Azami sabitlenmemiş pencere sayısı: {STRING}
STR_CONFIG_SETTING_SOFT_LIMIT_HELPTEXT                          :Yeni pencerelere yer açmak üzere eski pencerelerin otomatik olarak kapanmaya başlaması için ekranda bulunması gereken "sabitlenmemiş" pencere sayısı
STR_CONFIG_SETTING_SOFT_LIMIT_VALUE                             :{COMMA}
###setting-zero-is-special
STR_CONFIG_SETTING_SOFT_LIMIT_DISABLED                          :etkisiz

STR_CONFIG_SETTING_ZOOM_MIN                                     :Azami yaklaşma seviyesi: {STRING}
STR_CONFIG_SETTING_ZOOM_MIN_HELPTEXT                            :Görüş alanları için azami yakınlaşma seviyesi. Daha yüksek uzaklaştırma ayarları oyunda gecikmelere sebep olabilir
STR_CONFIG_SETTING_ZOOM_MAX                                     :Azami uzaklaşma seviyesi: {STRING}
STR_CONFIG_SETTING_ZOOM_MAX_HELPTEXT                            :Görüş alanları için azami uzaklaşma seviyesi. Daha yüksek uzaklaştırma ayarları oyunda gecikmelere sebep olabilir
###length 6
STR_CONFIG_SETTING_ZOOM_LVL_MIN                                 :4x
STR_CONFIG_SETTING_ZOOM_LVL_IN_2X                               :2x
STR_CONFIG_SETTING_ZOOM_LVL_NORMAL                              :Normal
STR_CONFIG_SETTING_ZOOM_LVL_OUT_2X                              :2x
STR_CONFIG_SETTING_ZOOM_LVL_OUT_4X                              :4x
STR_CONFIG_SETTING_ZOOM_LVL_OUT_8X                              :8x

STR_CONFIG_SETTING_SPRITE_ZOOM_MIN                              :Kullanılacak en yüksek çözünürlüklü sprite'lar: {STRING}
STR_CONFIG_SETTING_SPRITE_ZOOM_MIN_HELPTEXT                     :Sprite'lar için kullanılacak maksimum çözünürlüğü sınırlar. Sprite çözünürlüğünü sınırlamak, mevcut olunca bile yüksek çözünürlüklü grafikleri kullanmaktan kaçınacaktır. Bu, yüksek çözünürlüklü grafikleri içeren ve içermeyen GRF dosyalarının bir karşımı kullanılırken oyun görünümünü bir arada tutmaya yardımcı olabilir.
###length 3
STR_CONFIG_SETTING_SPRITE_ZOOM_LVL_MIN                          :4x
STR_CONFIG_SETTING_SPRITE_ZOOM_LVL_IN_2X                        :2x
STR_CONFIG_SETTING_SPRITE_ZOOM_LVL_NORMAL                       :1x

STR_CONFIG_SETTING_TOWN_GROWTH                                  :Şehirlerin genişleme hızı: {STRING}
STR_CONFIG_SETTING_TOWN_GROWTH_HELPTEXT                         :Şehir büyüme hızı
###length 5
STR_CONFIG_SETTING_TOWN_GROWTH_NONE                             :Hiçbiri
STR_CONFIG_SETTING_TOWN_GROWTH_SLOW                             :Yavaş
STR_CONFIG_SETTING_TOWN_GROWTH_NORMAL                           :Normal
STR_CONFIG_SETTING_TOWN_GROWTH_FAST                             :Hızlı
STR_CONFIG_SETTING_TOWN_GROWTH_VERY_FAST                        :Çok Hızlı

STR_CONFIG_SETTING_LARGER_TOWNS                                 :Şehirlere dönüşecek kasabaların oranı: {STRING}
STR_CONFIG_SETTING_LARGER_TOWNS_HELPTEXT                        :Şehirlere dönüşecek kasabaların miktarı, yani nispeten büyük başlayıp daha hızlı büyüyen kasabalar
STR_CONFIG_SETTING_LARGER_TOWNS_VALUE                           :{COMMA}'de 1
###setting-zero-is-special
STR_CONFIG_SETTING_LARGER_TOWNS_DISABLED                        :Hiçbiri
STR_CONFIG_SETTING_CITY_SIZE_MULTIPLIER                         :Birincil şehir büyüklüğü çarpanı: {STRING}
STR_CONFIG_SETTING_CITY_SIZE_MULTIPLIER_HELPTEXT                :Oyun başlangıcında şehirlerin normal kasabalara kıyasla ortalama büyüklüğü

STR_CONFIG_SETTING_LINKGRAPH_INTERVAL                           :Dağıtım grafiğini her {STRING}{NBSP}günde bir güncelle
STR_CONFIG_SETTING_LINKGRAPH_INTERVAL_HELPTEXT                  :Bağlantı grafiğinin tekrar hesaplamaları arasında geçen süre. Her tekrar hesaplama grafiğin öğelerinden biri için planları hesaplar. Yani bu ayar için girdiğiniz X değeri tüm grafiğin her X günde bir güncelleneceği manasına gelmez; sadece grafiğin öğelerinden biri güncellenir. Daha kısa sürelere ayarladıkça hesaplamalar için daha fazla işlemci süresi gerekir. Daha uzun süreler seçtikçe yeni güzergahlardaki kargo dağıtımının başlaması da daha uzun sürer.
STR_CONFIG_SETTING_LINKGRAPH_TIME                               :Dağıtım grafiğini {STRING}{NBSP}güne göre tekrar hesapla
STR_CONFIG_SETTING_LINKGRAPH_TIME_HELPTEXT                      :Bağlantı grafiğini oluşturan parçaların her tekrar hesaplaması için kullanılan zaman. Tekrar hesaplama başlatıldığında bu kadar gün sürecek bir işlem başlatılmış olur. Buraya daha kısa süreler girdikçe işlemin bitmesi gerekirken bitmemiş olma ihtimali artar. Ardından oyun ("lag") olana dek durur. Daha uzun süreler girdiğinizde güzergahlar değiştikçe dağıtımın güncellenmesi daha uzun sürer.

STR_CONFIG_SETTING_DISTRIBUTION_PAX                             :Yolcular için dağıtım kipi: {STRING}
STR_CONFIG_SETTING_DISTRIBUTION_PAX_HELPTEXT                    :"simetrik" seçildiğinde A durağından B durağına taşınan ile B'den A'ya taşınan yolcu miktarı kabaca eşit olur. "asimetrik" seçildiğinde iki yönde de rastgele miktarda yolcu gönderilebilir. "el ile" seçildiğinde yolcular için otomatik dağıtım yapılmaz.
STR_CONFIG_SETTING_DISTRIBUTION_MAIL                            :Posta için dağıtım kipi: {STRING}
STR_CONFIG_SETTING_DISTRIBUTION_MAIL_HELPTEXT                   :"simetrik" seçildiğinde A durağından B durağına gönderilen ile B'den A'ya gönderilen posta miktarı kabaca eşit olur. "asimetrik" seçildiğinde iki yönde de rastgele miktarda posta gönderilebilir. "el ile" seçildiğinde posta için otomatik dağıtım yapılmaz.
STR_CONFIG_SETTING_DISTRIBUTION_ARMOURED                        :ZIRHLI kargo sınıfı için dağıtım kipi: {STRING}
STR_CONFIG_SETTING_DISTRIBUTION_ARMOURED_HELPTEXT               :ZIRHLI kargo sınıfı ılıman iklimde değerli mallar, yarı-tropik iklimde elmaslar, veya yarı-soğuk iklimde altın içerir. NewGRF dosyaları bunu değiştirebilir. "Simetrik" olarak ayarlandığında A durağından B durağına gönderilen kargo miktarı, B'den A'ya gönderilene kabaca eşit olur. "Asimetrik" ise herhangi bir yönde rastgele miktarda kargo gönderilebileceğini gösterir. "El ile" seçildiğinde o kargo için otomatik dağıtım yapılmaz. Yarı-soğuk iklimde oynarken bu değeri "asimetrik" veya "el ile" olarak ayarlamanız tavsiye edilir, çünkü bankalar altınları altın madenine geri göndermez. Ilıman ve yarı-tropik iklim için aynı zamanda "simetrik" seçebilirsiniz, zira bankalar değerli malların bir kısmını malların geldiği kaynak bankaya geri gönderir.
STR_CONFIG_SETTING_DISTRIBUTION_DEFAULT                         :Diğer kargo sınıfları için dağılım kipi: {STRING}
STR_CONFIG_SETTING_DISTRIBUTION_DEFAULT_HELPTEXT                :"asimetrik", kargonun iki yönde de rastgele miktarda gönderileceğini gösterir. "el ile" seçildiği takdirde o kargolar için otomatik dağılım yapılmaz.
###length 3
STR_CONFIG_SETTING_DISTRIBUTION_MANUAL                          :el ile (manual)
STR_CONFIG_SETTING_DISTRIBUTION_ASYMMETRIC                      :asimetrik
STR_CONFIG_SETTING_DISTRIBUTION_SYMMETRIC                       :simetrik

STR_CONFIG_SETTING_LINKGRAPH_ACCURACY                           :Dağılım isabetliliği: {STRING}
STR_CONFIG_SETTING_LINKGRAPH_ACCURACY_HELPTEXT                  :Buraya daha yüksek değerler girildikçe bağlantı grafiğinin hesaplanmasına daha fazla işlemci zamanı harcanır. Eğer hesaplama çok uzun sürerse gecikmeler olabilir. Fakat düşük bir değer girerseniz dağılım isabetli olmayacaktır ve kargonun beklediğiniz yerlere gönderilmediğini fark edebilirsiniz.

STR_CONFIG_SETTING_DEMAND_DISTANCE                              :Mesafenin talep üzerindeki etkisi: {STRING}
STR_CONFIG_SETTING_DEMAND_DISTANCE_HELPTEXT                     :Eğer buraya 0'dan büyük bir değer girerseniz bir kargonun yola çıktığı A durağı ve olası bir B istikameti arasındaki mesafe, A'dan B'ye gönderilen kargo miktarını etkiler. B A'dan ne kadar uzaksa o kadar az kargo gönderilir. Daha yüksek değerler girdikçe uzak duraklara daha az kargo, yakın duraklara ise daha fazla kargo gönderilir.
STR_CONFIG_SETTING_DEMAND_SIZE                                  :Simetrik kip için geri gönderilen kargo miktarı: {STRING}
STR_CONFIG_SETTING_DEMAND_SIZE_HELPTEXT                         :Buraya %100'den küçük bir değer girmek simetrik dağılımın asimetrik bir dağılıma benzer şekilde davranmasına sebep olur. Eğer bir durağa belli miktar kargo gönderilmişse, daha az kargo zorla geri gönderilir. Eğer %0 olarak ayarlarsanız simetrik dağılım aynen asimetrik dağılım gibi davranmaya başlar.

STR_CONFIG_SETTING_SHORT_PATH_SATURATION                        :Yüksek kapasiteli güzergahları kullanmadan önce daha kısa güzergah doygunluğu: {STRING}
STR_CONFIG_SETTING_SHORT_PATH_SATURATION_HELPTEXT               :Sıklıkla iki durak arasında birden fazla güzergah bulunur. Kargo dağıtımı önce en kısa güzergahı doygunluğa ulaştırır, ardından ikinci en kısa güzergahı doygunluğa ulaşana kadar kullanır ve böyle devam eder. Doygunluk, kapasite tahmini ve planlanan kullanım miktarına göre hesaplanır. Tüm güzergahlar doygunluğa ulaştığında eğer hala talep varsa, yüksek kapasiteli olan güzergahları tercih ederek tüm güzergahları aşırı yükler. Fakat çoğu zaman algoritma kapasiteyi isabetli olarak hesaplayamaz. Bu değer, daha kısa bir güzergahın yüzde kaç oranında doygunluğa ulaştığı zaman bir sonraki güzergahın seçileceğini ayarlamanızı sağlar. Yanlış (büyük) kapasite tahmini ihtimaline karşı aşırı dolu durakları önlemek için %100'den daha düşük bir değer seçin.

STR_CONFIG_SETTING_LOCALISATION_UNITS_VELOCITY                  :Hız birimi: {STRING}
STR_CONFIG_SETTING_LOCALISATION_UNITS_VELOCITY_HELPTEXT         :Kullanıcı arayüzünde hız görüntülendiğinde, bunu seçili birimde göster.
###length 4
STR_CONFIG_SETTING_LOCALISATION_UNITS_VELOCITY_IMPERIAL         :Imperial (İngiliz ölçü birimleri) (mph)
STR_CONFIG_SETTING_LOCALISATION_UNITS_VELOCITY_METRIC           :Metrik (km/s)
STR_CONFIG_SETTING_LOCALISATION_UNITS_VELOCITY_SI               :SI (Uluslararası Ölçüm Sistemi) (m/s)
STR_CONFIG_SETTING_LOCALISATION_UNITS_VELOCITY_GAMEUNITS        :Oyun birimleri (karo/gün)

STR_CONFIG_SETTING_LOCALISATION_UNITS_POWER                     :Araç gücü ölçü birimi: {STRING}
STR_CONFIG_SETTING_LOCALISATION_UNITS_POWER_HELPTEXT            :Kullanıcı arayüzünde bir aracın gücü görüntülendiğinde, bunu seçili ölçü biriminde göster.
###length 3
STR_CONFIG_SETTING_LOCALISATION_UNITS_POWER_IMPERIAL            :Imperial (Ingiliz ölçü birimleri) (hp/beygir gücü)
STR_CONFIG_SETTING_LOCALISATION_UNITS_POWER_METRIC              :Metrik (hp/beygir gücü)
STR_CONFIG_SETTING_LOCALISATION_UNITS_POWER_SI                  :SI (Uluslararası Ölçüm Sistemi) (kW)

STR_CONFIG_SETTING_LOCALISATION_UNITS_WEIGHT                    :Ağırlık ölçü birimi: {STRING}
STR_CONFIG_SETTING_LOCALISATION_UNITS_WEIGHT_HELPTEXT           :Kullanıcı arayüzünde ağırlıklar görüntülendiğinde, bunları seçili ölçü biriminde göster
###length 3
STR_CONFIG_SETTING_LOCALISATION_UNITS_WEIGHT_IMPERIAL           :Imperial (Ingiliz ölçü birimleri) (kısa t/ton)
STR_CONFIG_SETTING_LOCALISATION_UNITS_WEIGHT_METRIC             :Metrik (t/ton)
STR_CONFIG_SETTING_LOCALISATION_UNITS_WEIGHT_SI                 :SI (Uluslararası Ölçüm Sistemi) (kg)

STR_CONFIG_SETTING_LOCALISATION_UNITS_VOLUME                    :Hacim ölçü birimi: {STRING}
STR_CONFIG_SETTING_LOCALISATION_UNITS_VOLUME_HELPTEXT           :Kullanıcı arayüzünde hacimler görüntülendiğinde, bunları seçili ölçü biriminde göster
###length 3
STR_CONFIG_SETTING_LOCALISATION_UNITS_VOLUME_IMPERIAL           :Imperial (Ingiliz ölçü birimleri) (gal)
STR_CONFIG_SETTING_LOCALISATION_UNITS_VOLUME_METRIC             :Metrik (l)
STR_CONFIG_SETTING_LOCALISATION_UNITS_VOLUME_SI                 :SI (Uluslararası Ölçüm Sistemi) (m³)

STR_CONFIG_SETTING_LOCALISATION_UNITS_FORCE                     :Çekici güç ölçü birimi: {STRING}
STR_CONFIG_SETTING_LOCALISATION_UNITS_FORCE_HELPTEXT            :Kullanıcı arayüzünde çekici güç görüntülendiğinde (çekici yük olarak da bilinir), bunları seçili ölçü biriminde göster
###length 3
STR_CONFIG_SETTING_LOCALISATION_UNITS_FORCE_IMPERIAL            :Imperial (Ingiliz ölçü birimleri) (lbf)
STR_CONFIG_SETTING_LOCALISATION_UNITS_FORCE_METRIC              :Metrik (kgf)
STR_CONFIG_SETTING_LOCALISATION_UNITS_FORCE_SI                  :SI (Uluslararası Ölçüm Sistemi) (kN)

STR_CONFIG_SETTING_LOCALISATION_UNITS_HEIGHT                    :Yükseklik ölçü birimi: {STRING}
STR_CONFIG_SETTING_LOCALISATION_UNITS_HEIGHT_HELPTEXT           :Kullanıcı arayüzünde yükseklikler görüntülendiğinde, bunları seçili ölçü biriminde göster
###length 3
STR_CONFIG_SETTING_LOCALISATION_UNITS_HEIGHT_IMPERIAL           :Imperial (Ingiliz ölçü birimleri) (ft)
STR_CONFIG_SETTING_LOCALISATION_UNITS_HEIGHT_METRIC             :Metrik (m)
STR_CONFIG_SETTING_LOCALISATION_UNITS_HEIGHT_SI                 :SI (Uluslararası Ölçüm Sistemi) (m)

STR_CONFIG_SETTING_LOCALISATION                                 :{ORANGE}Yerelleştirme
STR_CONFIG_SETTING_GRAPHICS                                     :{ORANGE}Grafikler
STR_CONFIG_SETTING_SOUND                                        :{ORANGE}Ses
STR_CONFIG_SETTING_INTERFACE                                    :{ORANGE}Arayüz
STR_CONFIG_SETTING_INTERFACE_GENERAL                            :{ORANGE}Genel
STR_CONFIG_SETTING_INTERFACE_VIEWPORTS                          :{ORANGE}Görüş alanları
STR_CONFIG_SETTING_INTERFACE_CONSTRUCTION                       :{ORANGE}İnşaat
STR_CONFIG_SETTING_ADVISORS                                     :{ORANGE}Haberler / Danışmanlar
STR_CONFIG_SETTING_COMPANY                                      :{ORANGE}Şirket
STR_CONFIG_SETTING_ACCOUNTING                                   :{ORANGE}Muhasebe
STR_CONFIG_SETTING_VEHICLES                                     :{ORANGE}Araçlar
STR_CONFIG_SETTING_VEHICLES_PHYSICS                             :{ORANGE}Fizik
STR_CONFIG_SETTING_VEHICLES_ROUTING                             :{ORANGE}Yönlenme
STR_CONFIG_SETTING_LIMITATIONS                                  :{ORANGE}Sınırlamalar
STR_CONFIG_SETTING_ACCIDENTS                                    :{ORANGE}Felaketler / Kazalar
STR_CONFIG_SETTING_GENWORLD                                     :{ORANGE}Harita üretimi
STR_CONFIG_SETTING_ENVIRONMENT                                  :{ORANGE}Ortam
STR_CONFIG_SETTING_ENVIRONMENT_AUTHORITIES                      :{ORANGE}Yetkililer
STR_CONFIG_SETTING_ENVIRONMENT_TOWNS                            :{ORANGE}Şehirler
STR_CONFIG_SETTING_ENVIRONMENT_INDUSTRIES                       :{ORANGE}Endüstri
STR_CONFIG_SETTING_ENVIRONMENT_CARGODIST                        :{ORANGE}Kargo dağılımı
STR_CONFIG_SETTING_AI                                           :{ORANGE}Rakipler
STR_CONFIG_SETTING_AI_NPC                                       :{ORANGE}Bilgisayar oyuncuları
STR_CONFIG_SETTING_NETWORK                                      :{ORANGE}Ağ

STR_CONFIG_SETTING_PATHFINDER_FOR_TRAINS                        :Trenler için yol bulucu: {STRING}
STR_CONFIG_SETTING_PATHFINDER_FOR_TRAINS_HELPTEXT               :Trenler için kullanılacak "yol bulucu" algoritma
STR_CONFIG_SETTING_PATHFINDER_FOR_ROAD_VEHICLES                 :Karayolu taşıtları için yol bulucu: {STRING}
STR_CONFIG_SETTING_PATHFINDER_FOR_ROAD_VEHICLES_HELPTEXT        :Karayolu araçları için kullanılacak "yol bulucu" algoritma
STR_CONFIG_SETTING_PATHFINDER_FOR_SHIPS                         :Gemiler için yol bulucu: {STRING}
STR_CONFIG_SETTING_PATHFINDER_FOR_SHIPS_HELPTEXT                :Gemiler için kullanılacak "yol bulucu" algoritma
STR_CONFIG_SETTING_REVERSE_AT_SIGNALS                           :İşaretlerde otomatik geri çevirme: {STRING}
STR_CONFIG_SETTING_REVERSE_AT_SIGNALS_HELPTEXT                  :Tren sinyalde uzun süre beklediği takdirde ters yöne gitmesine izin ver
###length 2
STR_CONFIG_SETTING_PATHFINDER_NPF                               :NPF
STR_CONFIG_SETTING_PATHFINDER_YAPF_RECOMMENDED                  :YAPF {BLUE}(Önerilen)

STR_CONFIG_SETTING_QUERY_CAPTION                                :{WHITE}Ayar değerini değiştir

# Config errors
STR_CONFIG_ERROR                                                :{WHITE}Konfigürasyon dosyasında hata
STR_CONFIG_ERROR_ARRAY                                          :{WHITE}... '{STRING}' dizisinde hata
STR_CONFIG_ERROR_INVALID_VALUE                                  :{WHITE}... '{1:STRING}' için '{0:STRING}' geçersiz bir değer
STR_CONFIG_ERROR_TRAILING_CHARACTERS                            :{WHITE}... '{STRING}' ayarının sonunda devam eden karakterler
STR_CONFIG_ERROR_DUPLICATE_GRFID                                :{WHITE}... '{STRING}' adlı NewGRF gözardı edildi: '{STRING}' birden fazla yerde GRF ID
STR_CONFIG_ERROR_INVALID_GRF                                    :{WHITE}... geçersiz NewGRF gözardı edildi '{STRING}': {STRING}
STR_CONFIG_ERROR_INVALID_GRF_NOT_FOUND                          :bulunamadı
STR_CONFIG_ERROR_INVALID_GRF_UNSAFE                             :statik kullanım için güvenli değil
STR_CONFIG_ERROR_INVALID_GRF_SYSTEM                             :sistem NewGRF'si
STR_CONFIG_ERROR_INVALID_GRF_INCOMPATIBLE                       :OpenTTD'nin bu sürümüyle uyumsuz
STR_CONFIG_ERROR_INVALID_GRF_UNKNOWN                            :bilinmiyor
STR_CONFIG_ERROR_INVALID_SAVEGAME_COMPRESSION_LEVEL             :{WHITE}... sıkıştırma seviyesi '{STRING}' geçerli değil
STR_CONFIG_ERROR_INVALID_SAVEGAME_COMPRESSION_ALGORITHM         :{WHITE}... kaydedilmiş oyun formatı olarak '{STRING}' mevcut değil. '{STRING}' formatına çevriliyor
STR_CONFIG_ERROR_INVALID_BASE_GRAPHICS_NOT_FOUND                :{WHITE}... Temel Grafik kümesi görmezden geliniyor '{STRING}': bulunamadı
STR_CONFIG_ERROR_INVALID_BASE_SOUNDS_NOT_FOUND                  :{WHITE}... Temel Ses kümesi görmezden geliniyor '{STRING}': bulunamadı
STR_CONFIG_ERROR_INVALID_BASE_MUSIC_NOT_FOUND                   :{WHITE}... Temel Müzik kümesi görmezden geliniyor '{STRING}': bulunamadı
STR_CONFIG_ERROR_OUT_OF_MEMORY                                  :{WHITE}Bellek yetersiz
STR_CONFIG_ERROR_SPRITECACHE_TOO_BIG                            :{WHITE}{BYTES} sprite-önbelleği ayırma işlemi başarısız. Sprite-önbelleği {BYTES}'a düşürüldü. Bu OpenTTD'nin performansını azaltacak. Bellek gereksinimini azaltmak için 32bpp grafikleri ve/veya yakınlaştırma seviyelerini kapatmayı deneyebilirsiniz

# Video initalization errors
STR_VIDEO_DRIVER_ERROR                                          :{WHITE}Video ayarlarında hata...
STR_VIDEO_DRIVER_ERROR_NO_HARDWARE_ACCELERATION                 :{WHITE}... uyumlu GPU bulunamadı. Donanım hızlandırma devre dışı bırakıldı

# Intro window
STR_INTRO_CAPTION                                               :{WHITE}OpenTTD {REV}

STR_INTRO_NEW_GAME                                              :{BLACK}Yeni Oyun
STR_INTRO_LOAD_GAME                                             :{BLACK}Oyun Yükle
STR_INTRO_PLAY_SCENARIO                                         :{BLACK}Senaryoyu Oyna
STR_INTRO_PLAY_HEIGHTMAP                                        :{BLACK}Yükseklik Haritası Oyna
STR_INTRO_SCENARIO_EDITOR                                       :{BLACK}Senaryo Düzenleyici
STR_INTRO_MULTIPLAYER                                           :{BLACK}Çok Oyunculu

STR_INTRO_GAME_OPTIONS                                          :{BLACK}Seçenekler
STR_INTRO_HIGHSCORE                                             :{BLACK}Puan Tablosu
STR_INTRO_CONFIG_SETTINGS_TREE                                  :{BLACK}Ayarlar
STR_INTRO_NEWGRF_SETTINGS                                       :{BLACK}NewGRF Ayarları
STR_INTRO_ONLINE_CONTENT                                        :{BLACK}Çevrimiçi İçeriği Kontrol Et
STR_INTRO_SCRIPT_SETTINGS                                       :{BLACK}YZ/Oyun Betik Ayarları
STR_INTRO_QUIT                                                  :{BLACK}Çıkış

STR_INTRO_TOOLTIP_NEW_GAME                                      :{BLACK}Yeni oyuna başla. Ctrl+Tıklama harita ayarlamasını atlar.
STR_INTRO_TOOLTIP_LOAD_GAME                                     :{BLACK}Oyun yükle
STR_INTRO_TOOLTIP_PLAY_HEIGHTMAP                                :{BLACK}Yükseklik haritasını kullanarak yeni oyun başlat
STR_INTRO_TOOLTIP_PLAY_SCENARIO                                 :{BLACK}Özel bir senaryo kullanarak yeni oyun başlat
STR_INTRO_TOOLTIP_SCENARIO_EDITOR                               :{BLACK}Kendi dünyanı/senaryonu yarat
STR_INTRO_TOOLTIP_MULTIPLAYER                                   :{BLACK}Çok oyunculu oyun başlat

STR_INTRO_TOOLTIP_TEMPERATE                                     :{BLACK}'Ilıman' yer biçemini seç
STR_INTRO_TOOLTIP_SUB_ARCTIC_LANDSCAPE                          :{BLACK}'Soğuk' yer biçemini seç
STR_INTRO_TOOLTIP_SUB_TROPICAL_LANDSCAPE                        :{BLACK}'Tropik' yer biçemini seç
STR_INTRO_TOOLTIP_TOYLAND_LANDSCAPE                             :{BLACK}'Oyuncak' yer biçemini seç

STR_INTRO_TOOLTIP_GAME_OPTIONS                                  :{BLACK}Seçenekleri göster
STR_INTRO_TOOLTIP_HIGHSCORE                                     :{BLACK}Puan tablosunu göster
STR_INTRO_TOOLTIP_CONFIG_SETTINGS_TREE                          :{BLACK}Görüntü ayarları
STR_INTRO_TOOLTIP_NEWGRF_SETTINGS                               :{BLACK}NewGRF ayarlarını göster
STR_INTRO_TOOLTIP_ONLINE_CONTENT                                :{BLACK}İndirilecek yeni ve güncellenmiş içeriği kontrol et
STR_INTRO_TOOLTIP_SCRIPT_SETTINGS                               :{BLACK}YZ ve Oyun betik ayarlarını göster
STR_INTRO_TOOLTIP_QUIT                                          :{BLACK}'OpenTTD' den çık

STR_INTRO_BASESET                                               :{BLACK}Geçerli seçimdeki temel grafik setinin {NUM} örneği eksik. Lütfen temel setin güncellemelerini kontrol edin.
STR_INTRO_TRANSLATION                                           :{BLACK}Bu çeviride {NUM} eksik metin var. Çevirmen olarak kaydolarak OpenTTD'nin iyileştirilmesine yardım edin. Ayrıntılar için readme.txt'ye bakın.

# Quit window
STR_QUIT_CAPTION                                                :{WHITE}Çıkış
STR_QUIT_ARE_YOU_SURE_YOU_WANT_TO_EXIT_OPENTTD                  :{YELLOW}Oyundan çıkmak istediğinize emin misiniz?
STR_QUIT_YES                                                    :{BLACK}Evet
STR_QUIT_NO                                                     :{BLACK}Hayır

# Abandon game
STR_ABANDON_GAME_CAPTION                                        :{WHITE}Ana Menüye Dön
STR_ABANDON_GAME_QUERY                                          :{YELLOW}Oyunu bitirmek istediğinizden emin misiniz?
STR_ABANDON_SCENARIO_QUERY                                      :{YELLOW}Bu senaryodan çıkmak istediğinizden emin misiniz?

# Cheat window
STR_CHEATS                                                      :{WHITE}Hileler
STR_CHEATS_TOOLTIP                                              :{BLACK}Onay kutuları bu hilenin daha önce kullanılıp kullanmadığını bildirir.
STR_CHEATS_NOTE                                                 :{BLACK}Not: bu ayarların herhangi bir kullanımı kayıt oyunu tarafından kaydedilecektir
STR_CHEAT_MONEY                                                 :{LTBLUE}Parayı {CURRENCY_LONG} kadar arttır
STR_CHEAT_CHANGE_COMPANY                                        :{LTBLUE}Oynanan şirket: {ORANGE}{COMMA}
STR_CHEAT_EXTRA_DYNAMITE                                        :{LTBLUE}Sihirli buldozer (fabrikaları, silinemeyen nesneleri siler): {ORANGE}{STRING}
STR_CHEAT_CROSSINGTUNNELS                                       :{LTBLUE}Tüneller kesişebilir: {ORANGE}{STRING}
STR_CHEAT_NO_JETCRASH                                           :{LTBLUE}Jetler küçük havalimanlarında (sıklıkla) düşmesin: {ORANGE}{STRING}
STR_CHEAT_EDIT_MAX_HL                                           :{LTBLUE}Azami harita yüksekliğini değiştir: {ORANGE}{NUM}
STR_CHEAT_EDIT_MAX_HL_QUERY_CAPT                                :{WHITE}Haritadaki azami dağ yüksekliğini düzenle
STR_CHEAT_CHANGE_DATE                                           :{LTBLUE}Tarihi değiştir: {ORANGE}{DATE_SHORT}
STR_CHEAT_CHANGE_DATE_QUERY_CAPT                                :{WHITE}Yılı değiştir
STR_CHEAT_SETUP_PROD                                            :{LTBLUE}Üretim değerlerini değiştir: {ORANGE}{STRING}

###length 4
STR_CHEAT_SWITCH_CLIMATE_TEMPERATE_LANDSCAPE                    :Ilıman iklim
STR_CHEAT_SWITCH_CLIMATE_SUB_ARCTIC_LANDSCAPE                   :Soğuk iklim
STR_CHEAT_SWITCH_CLIMATE_SUB_TROPICAL_LANDSCAPE                 :Tropik iklim
STR_CHEAT_SWITCH_CLIMATE_TOYLAND_LANDSCAPE                      :Oyun bahçesi

# Livery window
STR_LIVERY_CAPTION                                              :{WHITE}{COMPANY} - Renk Düzeni

STR_LIVERY_GENERAL_TOOLTIP                                      :{BLACK}Genel renk şemalarını göster
STR_LIVERY_TRAIN_TOOLTIP                                        :{BLACK}Tren renk düzenlerini göster
STR_LIVERY_ROAD_VEHICLE_TOOLTIP                                 :{BLACK}Araç renk düzenlerini göster
STR_LIVERY_SHIP_TOOLTIP                                         :{BLACK}Gemi renk düzenlerini göster
STR_LIVERY_AIRCRAFT_TOOLTIP                                     :{BLACK}Uçakların renk şemalarını göster
STR_LIVERY_PRIMARY_TOOLTIP                                      :{BLACK}Seçili düzen için birincil rengi seç. Ctrl ile tıklama bu rengi bütün düzenler için kaydedecek
STR_LIVERY_SECONDARY_TOOLTIP                                    :{BLACK}Seçili düzen için ikincil rengi seç. Ctrl ile tıklama bu rengi bütün düzenler için kaydedecek
STR_LIVERY_PANEL_TOOLTIP                                        :{BLACK}Değiştirilecek bir renk düzeni seçin ya da CTRL+Tıklama ile birden düzen seçin. Düzenin kullanımını açıp kapatmak için kutuya tıklayın.

###length 23
STR_LIVERY_DEFAULT                                              :Şirket Rengi
STR_LIVERY_STEAM                                                :Buharlı Lokomotif
STR_LIVERY_DIESEL                                               :Dizel Lokomotif
STR_LIVERY_ELECTRIC                                             :Elektrikli Lokomotif
STR_LIVERY_MONORAIL                                             :Monoray Lokomotifi
STR_LIVERY_MAGLEV                                               :Maglev Lokomotifi
STR_LIVERY_DMU                                                  :DMU
STR_LIVERY_EMU                                                  :EMU
STR_LIVERY_PASSENGER_WAGON_STEAM                                :Yolcu Vagonu (Buhar)
STR_LIVERY_PASSENGER_WAGON_DIESEL                               :Yolcu Vagonu (Dizel)
STR_LIVERY_PASSENGER_WAGON_ELECTRIC                             :Yolcu Vagonu (Elektrik)
STR_LIVERY_PASSENGER_WAGON_MONORAIL                             :Yolcu Vagonu (Tekli Ray)
STR_LIVERY_PASSENGER_WAGON_MAGLEV                               :Yolcu Vagonu (Manyetik)
STR_LIVERY_FREIGHT_WAGON                                        :Yük Vagonu
STR_LIVERY_BUS                                                  :Otobüs
STR_LIVERY_TRUCK                                                :Kamyon
STR_LIVERY_PASSENGER_SHIP                                       :Yolcu Vapuru
STR_LIVERY_FREIGHT_SHIP                                         :Yük Gemisi
STR_LIVERY_HELICOPTER                                           :Helikopter
STR_LIVERY_SMALL_PLANE                                          :Küçük Uçak
STR_LIVERY_LARGE_PLANE                                          :Büyük Uçak
STR_LIVERY_PASSENGER_TRAM                                       :Yolcu Tramvayı
STR_LIVERY_FREIGHT_TRAM                                         :Yük Tramvayı

# Face selection window
STR_FACE_CAPTION                                                :{WHITE}Surat Seçimi
STR_FACE_CANCEL_TOOLTIP                                         :{BLACK}Seçimi iptal et
STR_FACE_OK_TOOLTIP                                             :{BLACK}Seçimi Kabul et
STR_FACE_RANDOM                                                 :{BLACK}Rastgele

STR_FACE_MALE_BUTTON                                            :{BLACK}Erkek
STR_FACE_MALE_TOOLTIP                                           :{BLACK}Erkek suratlarıni seç
STR_FACE_FEMALE_BUTTON                                          :{BLACK}Bayan
STR_FACE_FEMALE_TOOLTIP                                         :{BLACK}Bayan suratlarını seç
STR_FACE_NEW_FACE_BUTTON                                        :{BLACK}Yeni Surat
STR_FACE_NEW_FACE_TOOLTIP                                       :{BLACK}Rastgele surat yap
STR_FACE_ADVANCED                                               :{BLACK}Gelişmiş
STR_FACE_ADVANCED_TOOLTIP                                       :{BLACK}Gelişmiş yüz seçimi
STR_FACE_SIMPLE                                                 :{BLACK}Basit
STR_FACE_SIMPLE_TOOLTIP                                         :{BLACK}Basit yüz seçimi
STR_FACE_LOAD                                                   :{BLACK}Yükle
STR_FACE_LOAD_TOOLTIP                                           :{BLACK}Tercih edilen yüzü yükle
STR_FACE_LOAD_DONE                                              :{WHITE}Tercih edilen yüz OpenTTD ayar dosyasından yüklendi
STR_FACE_FACECODE                                               :{BLACK}Oyuncu yüzü no.
STR_FACE_FACECODE_TOOLTIP                                       :{BLACK}Şirket başkanının yüz portre numarasını göster ve/veya düzenle
STR_FACE_FACECODE_CAPTION                                       :{WHITE}Şirket başkanının yüz portre numarasını göster ve/veya düzenle
STR_FACE_FACECODE_SET                                           :{WHITE}Surat numarası ayarlandı
STR_FACE_FACECODE_ERR                                           :{WHITE}Şirket başkanının yüz portre numarası hatalıdır. - Yüz portre numarası 0 ve 4,294,967,295 arasında bir sayı olmalıdır!
STR_FACE_SAVE                                                   :{BLACK}Kaydet
STR_FACE_SAVE_TOOLTIP                                           :{BLACK}Tercih edilen yüzü kaydet
STR_FACE_SAVE_DONE                                              :{WHITE}Bu yüz OpenTTD ayar dosyasına favoriniz olarak kaydedilecek
STR_FACE_EUROPEAN                                               :{BLACK}Avrupalı
STR_FACE_SELECT_EUROPEAN                                        :{BLACK}Avrupalı yüz seç
STR_FACE_AFRICAN                                                :{BLACK}Afrikalı
STR_FACE_SELECT_AFRICAN                                         :{BLACK}Siyah yüz seç
STR_FACE_YES                                                    :Evet
STR_FACE_NO                                                     :Hayır
STR_FACE_MOUSTACHE_EARRING_TOOLTIP                              :{BLACK}Bıyık veya küpeyi etkinleştir
STR_FACE_HAIR                                                   :Saç:
STR_FACE_HAIR_TOOLTIP                                           :{BLACK}Saçı değiştir
STR_FACE_EYEBROWS                                               :Kaşlar:
STR_FACE_EYEBROWS_TOOLTIP                                       :{BLACK}Kaşları değiştir
STR_FACE_EYECOLOUR                                              :Göz rengi:
STR_FACE_EYECOLOUR_TOOLTIP                                      :{BLACK}Göz rengini değiştir
STR_FACE_GLASSES                                                :Gözlük:
STR_FACE_GLASSES_TOOLTIP                                        :{BLACK}Gözlüğü etkinleştir
STR_FACE_GLASSES_TOOLTIP_2                                      :{BLACK}Gözlüğü değiştir
STR_FACE_NOSE                                                   :Burun:
STR_FACE_NOSE_TOOLTIP                                           :{BLACK}Burnu değiştir
STR_FACE_LIPS                                                   :Dudak:
STR_FACE_MOUSTACHE                                              :Bıyık:
STR_FACE_LIPS_MOUSTACHE_TOOLTIP                                 :{BLACK}Dudakları veya bıyığı değiştir
STR_FACE_CHIN                                                   :Çene:
STR_FACE_CHIN_TOOLTIP                                           :{BLACK}Çeneyi değiştir
STR_FACE_JACKET                                                 :Ceket:
STR_FACE_JACKET_TOOLTIP                                         :{BLACK}Ceketi değiştir
STR_FACE_COLLAR                                                 :Yaka:
STR_FACE_COLLAR_TOOLTIP                                         :{BLACK}Yakayı değiştir
STR_FACE_TIE                                                    :Kravat:
STR_FACE_EARRING                                                :Küpe:
STR_FACE_TIE_EARRING_TOOLTIP                                    :{BLACK}Kravatı veya küpeyi değiştir

# Matches ServerGameType
###length 3
STR_NETWORK_SERVER_VISIBILITY_LOCAL                             :Yerel
STR_NETWORK_SERVER_VISIBILITY_PUBLIC                            :Halka açık
STR_NETWORK_SERVER_VISIBILITY_INVITE_ONLY                       :Yalnızca davet ile

# Network server list
STR_NETWORK_SERVER_LIST_CAPTION                                 :{WHITE}Çok Oyunculu
STR_NETWORK_SERVER_LIST_PLAYER_NAME                             :{BLACK}Oyuncu adı:
STR_NETWORK_SERVER_LIST_ENTER_NAME_TOOLTIP                      :{BLACK}Oyuncuların göreceği adınızı seçin

STR_NETWORK_SERVER_LIST_GAME_NAME                               :{BLACK}İsim
STR_NETWORK_SERVER_LIST_GAME_NAME_TOOLTIP                       :{BLACK}Oyunun ismi
STR_NETWORK_SERVER_LIST_GENERAL_ONLINE                          :{BLACK}{COMMA}/{COMMA} - {COMMA}/{COMMA}
STR_NETWORK_SERVER_LIST_CLIENTS_CAPTION                         :{BLACK}Oyuncular
STR_NETWORK_SERVER_LIST_CLIENTS_CAPTION_TOOLTIP                 :{BLACK}Bağlı oyuncular / en fazla oyuncu
STR_NETWORK_SERVER_LIST_MAP_SIZE_SHORT                          :{BLACK}{COMMA}x{COMMA}
STR_NETWORK_SERVER_LIST_MAP_SIZE_CAPTION                        :{BLACK}Harita boyutu
STR_NETWORK_SERVER_LIST_MAP_SIZE_CAPTION_TOOLTIP                :{BLACK}Oyunun harita boyutu{}Alana göre sıralamak için tıklayın
STR_NETWORK_SERVER_LIST_DATE_CAPTION                            :{BLACK}Tarih
STR_NETWORK_SERVER_LIST_DATE_CAPTION_TOOLTIP                    :{BLACK}Güncel tarih
STR_NETWORK_SERVER_LIST_YEARS_CAPTION                           :{BLACK}Yıl
STR_NETWORK_SERVER_LIST_YEARS_CAPTION_TOOLTIP                   :{BLACK}Oyunda geçen{}yıl sayısı
STR_NETWORK_SERVER_LIST_INFO_ICONS_TOOLTIP                      :{BLACK}Dil, sunucu sürümü, vb.

STR_NETWORK_SERVER_LIST_CLICK_GAME_TO_SELECT                    :{BLACK}Seçmek için listeden bir oyun tıklayın
STR_NETWORK_SERVER_LIST_LAST_JOINED_SERVER                      :{BLACK}En son katıldığınız sunucu:
STR_NETWORK_SERVER_LIST_CLICK_TO_SELECT_LAST                    :{BLACK}Son oynadığınız sunucuya katılmak için tıklayın

STR_NETWORK_SERVER_LIST_GAME_INFO                               :{SILVER}OYUN BİLGİSİ
STR_NETWORK_SERVER_LIST_CLIENTS                                 :{SILVER}İstemciler: {WHITE}{COMMA} / {COMMA} - {COMMA} / {COMMA}
STR_NETWORK_SERVER_LIST_LANDSCAPE                               :{SILVER}Yer yüzü: {WHITE}{STRING}
STR_NETWORK_SERVER_LIST_MAP_SIZE                                :{SILVER}Harita boyutu: {WHITE}{COMMA}x{COMMA}
STR_NETWORK_SERVER_LIST_SERVER_VERSION                          :{SILVER}Sunucu sürümü: {WHITE}{STRING}
STR_NETWORK_SERVER_LIST_SERVER_ADDRESS                          :{SILVER}Sunucu adresi: {WHITE}{STRING}
STR_NETWORK_SERVER_LIST_START_DATE                              :{SILVER}Başlama tarihi: {WHITE}{DATE_SHORT}
STR_NETWORK_SERVER_LIST_CURRENT_DATE                            :{SILVER}Şimdiki tarih: {WHITE}{DATE_SHORT}
STR_NETWORK_SERVER_LIST_GAMESCRIPT                              :{SILVER}Oyun Betiği: {WHITE}{STRING} (v{NUM})
STR_NETWORK_SERVER_LIST_PASSWORD                                :{SILVER}Parola korumalı!
STR_NETWORK_SERVER_LIST_SERVER_OFFLINE                          :{SILVER}SUNUCU KAPALI
STR_NETWORK_SERVER_LIST_SERVER_FULL                             :{SILVER}SUNUCU DOLU
STR_NETWORK_SERVER_LIST_SERVER_BANNED                           :{SILVER}SUNUCU SİZİ YASAKLADI
STR_NETWORK_SERVER_LIST_SERVER_TOO_OLD                          :{SILVER}SUNUCU ÇOK ESKİ
STR_NETWORK_SERVER_LIST_VERSION_MISMATCH                        :{SILVER}SÜRÜM UYUŞMAZLIĞI
STR_NETWORK_SERVER_LIST_GRF_MISMATCH                            :{SILVER}NEWGRF UYUŞMAZLIĞI

STR_NETWORK_SERVER_LIST_JOIN_GAME                               :{BLACK}Oyuna gir
STR_NETWORK_SERVER_LIST_REFRESH                                 :{BLACK}Sunucuyu tazele
STR_NETWORK_SERVER_LIST_REFRESH_TOOLTIP                         :{BLACK}Sunucu bilgisini tazele

STR_NETWORK_SERVER_LIST_SEARCH_SERVER_INTERNET                  :{BLACK}İnterneti Ara
STR_NETWORK_SERVER_LIST_SEARCH_SERVER_INTERNET_TOOLTIP          :{BLACK}İnternette halka açık sunucu ara
STR_NETWORK_SERVER_LIST_SEARCH_SERVER_LAN                       :{BLACK}LAN ara
STR_NETWORK_SERVER_LIST_SEARCH_SERVER_LAN_TOOLTIP               :{BLACK}Yerel alan ağında sunucu ara
STR_NETWORK_SERVER_LIST_ADD_SERVER                              :{BLACK}Sunucu ekle
STR_NETWORK_SERVER_LIST_ADD_SERVER_TOOLTIP                      :{BLACK}Listeye bir sunucu ekler. Bu sunucu adresi ya da bir davet kodu olabilir
STR_NETWORK_SERVER_LIST_START_SERVER                            :{BLACK}Sunucu başlat
STR_NETWORK_SERVER_LIST_START_SERVER_TOOLTIP                    :{BLACK}Kendi sunucunu başlat

STR_NETWORK_SERVER_LIST_PLAYER_NAME_OSKTITLE                    :{BLACK}İsminizi girin
STR_NETWORK_SERVER_LIST_ENTER_SERVER_ADDRESS                    :{BLACK}Sunucu adresini veya davet kodunu gir

# Start new multiplayer server
STR_NETWORK_START_SERVER_CAPTION                                :{WHITE}Yeni çok oyunculu oyun başlat

STR_NETWORK_START_SERVER_NEW_GAME_NAME                          :{BLACK}Oyun adı:
STR_NETWORK_START_SERVER_NEW_GAME_NAME_TOOLTIP                  :{BLACK}Bu oyun adı diğer oyuncuların server listesinde görünecek
STR_NETWORK_START_SERVER_SET_PASSWORD                           :{BLACK}Parola koy
STR_NETWORK_START_SERVER_PASSWORD_TOOLTIP                       :{BLACK}Erişimi kısıtlamak için oyuna parola koy

STR_NETWORK_START_SERVER_VISIBILITY_LABEL                       :{BLACK}Görünürlük
STR_NETWORK_START_SERVER_VISIBILITY_TOOLTIP                     :{BLACK}Halka açık listelemede öbür oyuncuların sizin sunucunuzu görüp göremeyeceği
STR_NETWORK_START_SERVER_CLIENTS_SELECT                         :{BLACK}{NUM} istemci
STR_NETWORK_START_SERVER_NUMBER_OF_CLIENTS                      :{BLACK}Azami istemci sayısı:
STR_NETWORK_START_SERVER_NUMBER_OF_CLIENTS_TOOLTIP              :{BLACK}İzin verilen en fazla oyuncu sayısını seç. Her yerin dolması gerekmez
STR_NETWORK_START_SERVER_COMPANIES_SELECT                       :{BLACK}{NUM} şirket
STR_NETWORK_START_SERVER_NUMBER_OF_COMPANIES                    :{BLACK}En fazla şirket sayısı:
STR_NETWORK_START_SERVER_NUMBER_OF_COMPANIES_TOOLTIP            :{BLACK}Sunucudaki şirket sayısını sınırla

STR_NETWORK_START_SERVER_NEW_GAME_NAME_OSKTITLE                 :{BLACK}Ağ oyunu için bir isim girin

# Network connecting window
STR_NETWORK_CONNECTING_CAPTION                                  :{WHITE}Bağlanıyor...

STR_NETWORK_CONNECTING_WAITING                                  :{BLACK}{NUM} -> önünde olan oyuncular
STR_NETWORK_CONNECTING_DOWNLOADING_1                            :{BLACK}Şu ana kadar {BYTES} indirildi
STR_NETWORK_CONNECTING_DOWNLOADING_2                            :{BLACK}{BYTES} / {BYTES} indirildi

###length 8
STR_NETWORK_CONNECTING_1                                        :{BLACK}(1/6) Bağlanıyor...
STR_NETWORK_CONNECTING_2                                        :{BLACK}(2/6) Onaylanıyor...
STR_NETWORK_CONNECTING_3                                        :{BLACK}(3/6) Bekliyor...
STR_NETWORK_CONNECTING_4                                        :{BLACK}(4/6) Harita indiriliyor...
STR_NETWORK_CONNECTING_5                                        :{BLACK}(5/6) Veriler işleniyor...
STR_NETWORK_CONNECTING_6                                        :{BLACK}(6/6) Kaydolunuyor...
STR_NETWORK_CONNECTING_SPECIAL_1                                :{BLACK}Oyun bilgisi aliniyor...
STR_NETWORK_CONNECTING_SPECIAL_2                                :{BLACK}Şirket bilgisi aliniyor...

STR_NETWORK_CONNECTION_DISCONNECT                               :{BLACK}Bağlantıyı kes

STR_NETWORK_NEED_GAME_PASSWORD_CAPTION                          :{WHITE}Sunucu korumalı. Parola girin
STR_NETWORK_NEED_COMPANY_PASSWORD_CAPTION                       :{WHITE}Şirket korumalı. Parola girin

# Network company list added strings
STR_NETWORK_COMPANY_LIST_CLIENT_LIST                            :Aktif oyuncular
<<<<<<< HEAD
STR_NETWORK_COMPANY_LIST_SPECTATE                               :Gözlemle
=======
STR_NETWORK_COMPANY_LIST_SPECTATE                               :Seyret
>>>>>>> 9edb75ec

# Network client list
STR_NETWORK_CLIENT_LIST_CAPTION                                 :{WHITE}Çok Oyunculu{WHITE}Çevrim İçi Oyuncular
STR_NETWORK_CLIENT_LIST_SERVER                                  :{BLACK}Sunucu
STR_NETWORK_CLIENT_LIST_SERVER_NAME                             :{BLACK}İsim
STR_NETWORK_CLIENT_LIST_SERVER_NAME_TOOLTIP                     :{BLACK}Oynadığın sunucunun adı
STR_NETWORK_CLIENT_LIST_SERVER_NAME_EDIT_TOOLTIP                :{BLACK}Sunucunun adını değiştir
STR_NETWORK_CLIENT_LIST_SERVER_NAME_QUERY_CAPTION               :Sunucunun adı
STR_NETWORK_CLIENT_LIST_SERVER_VISIBILITY                       :{BLACK}Görünürlük
STR_NETWORK_CLIENT_LIST_SERVER_VISIBILITY_TOOLTIP               :{BLACK}Halka açık listelemede öbür oyuncuların sizin sunucunuzu görüp göremeyeceği
STR_NETWORK_CLIENT_LIST_SERVER_INVITE_CODE                      :{BLACK}Davet kodu
STR_NETWORK_CLIENT_LIST_SERVER_INVITE_CODE_TOOLTIP              :{BLACK}Diğer kullanıcıların bu sunucuya katılmak için kullanabileceği davet kodu
STR_NETWORK_CLIENT_LIST_SERVER_CONNECTION_TYPE                  :{BLACK}Bağlantı türü
STR_NETWORK_CLIENT_LIST_SERVER_CONNECTION_TYPE_TOOLTIP          :{BLACK}Sunucunuzun nasıl erişilip erişilemeyeceği
STR_NETWORK_CLIENT_LIST_PLAYER                                  :{BLACK}Oyuncu
STR_NETWORK_CLIENT_LIST_PLAYER_NAME                             :{BLACK}İsim
STR_NETWORK_CLIENT_LIST_PLAYER_NAME_TOOLTIP                     :{BLACK}İsmin
STR_NETWORK_CLIENT_LIST_PLAYER_NAME_EDIT_TOOLTIP                :{BLACK}Kullanıcı adını değiştir
STR_NETWORK_CLIENT_LIST_PLAYER_NAME_QUERY_CAPTION               :İsmin
STR_NETWORK_CLIENT_LIST_ADMIN_CLIENT_TOOLTIP                    :{BLACK}Client için gerçekleştirilecek yönetici eylemleri
STR_NETWORK_CLIENT_LIST_ADMIN_COMPANY_TOOLTIP                   :{BLACK}Şirket için gerçekleştirilecek yönetici eylemleri
STR_NETWORK_CLIENT_LIST_JOIN_TOOLTIP                            :{BLACK}Bu şirkete katıl
STR_NETWORK_CLIENT_LIST_CHAT_CLIENT_TOOLTIP                     :{BLACK}Bu oyuncuya bir mesaj gönder
STR_NETWORK_CLIENT_LIST_CHAT_COMPANY_TOOLTIP                    :{BLACK}Bu şirketteki tüm oyunculara bir mesaj gönder
STR_NETWORK_CLIENT_LIST_CHAT_SPECTATOR_TOOLTIP                  :{BLACK}Bütün izleyicilere bir mesaj yolla
STR_NETWORK_CLIENT_LIST_SPECTATORS                              :İzleyiciler
STR_NETWORK_CLIENT_LIST_NEW_COMPANY                             :(Yeni şirket)
STR_NETWORK_CLIENT_LIST_NEW_COMPANY_TOOLTIP                     :{BLACK}Yeni bir şirket oluştur ve ona katıl
STR_NETWORK_CLIENT_LIST_PLAYER_ICON_SELF_TOOLTIP                :{BLACK}Bu sensin
STR_NETWORK_CLIENT_LIST_PLAYER_ICON_HOST_TOOLTIP                :{BLACK}Bu, oyunun ev sahibi
STR_NETWORK_CLIENT_LIST_CLIENT_COMPANY_COUNT                    :{BLACK}{NUM} oyuncu / {NUM} şirket

# Matches ConnectionType
###length 5
STR_NETWORK_CLIENT_LIST_SERVER_CONNECTION_TYPE_UNKNOWN          :{BLACK}Yerel
STR_NETWORK_CLIENT_LIST_SERVER_CONNECTION_TYPE_ISOLATED         :{RED}Uzak oyuncular bağlanamaz
STR_NETWORK_CLIENT_LIST_SERVER_CONNECTION_TYPE_DIRECT           :{BLACK}Halka açık
STR_NETWORK_CLIENT_LIST_SERVER_CONNECTION_TYPE_STUN             :{BLACK}NAT'ın Arkasında
STR_NETWORK_CLIENT_LIST_SERVER_CONNECTION_TYPE_TURN             :{BLACK}Aktarıcı ile

STR_NETWORK_CLIENT_LIST_ADMIN_CLIENT_KICK                       :At
STR_NETWORK_CLIENT_LIST_ADMIN_CLIENT_BAN                        :Yasakla
STR_NETWORK_CLIENT_LIST_ADMIN_COMPANY_RESET                     :Sil
STR_NETWORK_CLIENT_LIST_ADMIN_COMPANY_UNLOCK                    :Parola ile kilit açma

STR_NETWORK_CLIENT_LIST_ASK_CAPTION                             :{WHITE}Yönetici eylemi
STR_NETWORK_CLIENT_LIST_ASK_CLIENT_KICK                         :{YELLOW}'{STRING}' adlı oyuncuyu atmak istediğine emin misin?
STR_NETWORK_CLIENT_LIST_ASK_CLIENT_BAN                          :{YELLOW}'{STRING}' adlı oyunucuyu yasaklamak istediğine emin misin?
STR_NETWORK_CLIENT_LIST_ASK_COMPANY_RESET                       :{YELLOW}'{COMPANY}' şirketini silmek istediğine emin misin?
STR_NETWORK_CLIENT_LIST_ASK_COMPANY_UNLOCK                      :{YELLOW}'{COMPANY}' adlı şirketin şifresini sıfırlamak istediğine emin misin?

STR_NETWORK_ASK_RELAY_CAPTION                                   :{WHITE}Aktarıcı kullan?
STR_NETWORK_ASK_RELAY_TEXT                                      :{YELLOW}Sunucu '{STRING}' ile sizin aranızda bağlantı kurma başarısız oldu.{}Bu oturumu '{STRING}' ile aktarmak ister misiniz?
STR_NETWORK_ASK_RELAY_NO                                        :{BLACK}Hayır
STR_NETWORK_ASK_RELAY_YES_ONCE                                  :{BLACK}Evet, bu seferliğine
STR_NETWORK_ASK_RELAY_YES_ALWAYS                                :{BLACK}Evet, bir daha sorma

STR_NETWORK_SPECTATORS                                          :İzleyiciler

# Network set password
STR_COMPANY_PASSWORD_CANCEL                                     :{BLACK}Girilen parolayı kaydetme
STR_COMPANY_PASSWORD_OK                                         :{BLACK}Yeni parolayı şirkete ver
STR_COMPANY_PASSWORD_CAPTION                                    :{WHITE}Şirket parolası
STR_COMPANY_PASSWORD_MAKE_DEFAULT                               :{BLACK}Öntanımlı şirket parolası
STR_COMPANY_PASSWORD_MAKE_DEFAULT_TOOLTIP                       :{BLACK}Bu şirketin parolasını yeni şirketlerde öntanımlı olarak kullan

# Network company info join/password
STR_COMPANY_VIEW_JOIN                                           :{BLACK}Katıl
STR_COMPANY_VIEW_JOIN_TOOLTIP                                   :{BLACK}Katıl ve bu şirket olarak oyna
STR_COMPANY_VIEW_PASSWORD                                       :{BLACK}Parola
STR_COMPANY_VIEW_PASSWORD_TOOLTIP                               :{BLACK}Başkalarınin girmemesi için parola koy
STR_COMPANY_VIEW_SET_PASSWORD                                   :{BLACK}Şirket parolası

# Network chat
STR_NETWORK_CHAT_SEND                                           :{BLACK}Gönder
STR_NETWORK_CHAT_COMPANY_CAPTION                                :[Takım] :
STR_NETWORK_CHAT_CLIENT_CAPTION                                 :[Özel] {STRING}:
STR_NETWORK_CHAT_ALL_CAPTION                                    :[Herkes] :

STR_NETWORK_CHAT_COMPANY                                        :[Takım] {STRING}: {WHITE}{STRING}
STR_NETWORK_CHAT_TO_COMPANY                                     :[Takım] -> {STRING}: {WHITE}{STRING}
STR_NETWORK_CHAT_CLIENT                                         :[Özel] {STRING}: {WHITE}{STRING}
STR_NETWORK_CHAT_TO_CLIENT                                      :[Özel] -> {STRING}: {WHITE}{STRING}
STR_NETWORK_CHAT_ALL                                            :[Herkes] {STRING}: {WHITE}{STRING}
STR_NETWORK_CHAT_EXTERNAL                                       :[{3:STRING}] {0:STRING}: {WHITE}{1:STRING}
STR_NETWORK_CHAT_OSKTITLE                                       :{BLACK}Ağ sohbeti için yazı girin

# Network messages
STR_NETWORK_ERROR_NOTAVAILABLE                                  :{WHITE}Ağ aygıtı bulunamadı veya ENABLE_NETWORK olmadan derlendi
STR_NETWORK_ERROR_NOCONNECTION                                  :{WHITE}Sunucu isteğe cevap vermedi{WHITE}Sunucu bağlantısı zaman aşımına uğradı veya reddedildi
STR_NETWORK_ERROR_NEWGRF_MISMATCH                               :{WHITE}NewGRF uyuşmazlığı yüzünden bağlanılamadı
STR_NETWORK_ERROR_DESYNC                                        :{WHITE}Network-Oyunu senkronizasyonu başarısız
STR_NETWORK_ERROR_LOSTCONNECTION                                :{WHITE}Network-Oyunu bağlatısı düştü
STR_NETWORK_ERROR_SAVEGAMEERROR                                 :{WHITE}Kayıtlı oyun yüklenemedi
STR_NETWORK_ERROR_SERVER_START                                  :{WHITE}Sunucu başlatılamadı
STR_NETWORK_ERROR_SERVER_ERROR                                  :{WHITE}Protokol hatası yapıldı ve bağlantı koparıldı
STR_NETWORK_ERROR_BAD_PLAYER_NAME                               :{WHITE}Kullanıcı adınız ayarlanmamış. Kullanıcı adınız Çok Oyunculu penceresinin üstünden ayarlanabilir
STR_NETWORK_ERROR_BAD_SERVER_NAME                               :{WHITE}Sunucu adınız ayarlanmamış. Ad Çok Oyunculu penceresinin üstünden ayarlanabilir
STR_NETWORK_ERROR_WRONG_REVISION                                :{WHITE}Bu istemcinin revizyonu sunucununki ile aynı değil
STR_NETWORK_ERROR_WRONG_PASSWORD                                :{WHITE}Yanlış parola
STR_NETWORK_ERROR_SERVER_FULL                                   :{WHITE}Sunucu dolu
STR_NETWORK_ERROR_SERVER_BANNED                                 :{WHITE}Sunucuya girmeniz yasaklandı
STR_NETWORK_ERROR_KICKED                                        :{WHITE}Oyundan atıldınız
STR_NETWORK_ERROR_KICK_MESSAGE                                  :{WHITE}Sebep: {STRING}
STR_NETWORK_ERROR_CHEATER                                       :{WHITE}Bu sunucuda hileler kapalı
STR_NETWORK_ERROR_TOO_MANY_COMMANDS                             :{WHITE}Sunucuya çok fazla komut gönderiyordunuz
STR_NETWORK_ERROR_TIMEOUT_PASSWORD                              :{WHITE}Şifre girmeniz çok uzun sürdü
STR_NETWORK_ERROR_TIMEOUT_COMPUTER                              :{WHITE}Bilgisayarınız sunucuyla haberleşmeyi sürdürmek için çok yavaş.
STR_NETWORK_ERROR_TIMEOUT_MAP                                   :{WHITE}Bilgisayarınızın haritayı indirmesi çok uzun sürdü
STR_NETWORK_ERROR_TIMEOUT_JOIN                                  :{WHITE}Bilgisayarınızın sunucuya katılması çok uzun sürdü
STR_NETWORK_ERROR_INVALID_CLIENT_NAME                           :{WHITE}İsminiz geçerli değil

STR_NETWORK_ERROR_CLIENT_GUI_LOST_CONNECTION_CAPTION            :{WHITE}Olası bağlantı kaybı
STR_NETWORK_ERROR_CLIENT_GUI_LOST_CONNECTION                    :{WHITE}Son {NUM} saniyedir sunucudan hiç veri gelmedi

###length 21
STR_NETWORK_ERROR_CLIENT_GENERAL                                :genel hata
STR_NETWORK_ERROR_CLIENT_DESYNC                                 :desync hatası
STR_NETWORK_ERROR_CLIENT_SAVEGAME                               :harita yüklenemiyor
STR_NETWORK_ERROR_CLIENT_CONNECTION_LOST                        :bağlantı kaybedildi
STR_NETWORK_ERROR_CLIENT_PROTOCOL_ERROR                         :protokol hatası
STR_NETWORK_ERROR_CLIENT_NEWGRF_MISMATCH                        :NewGRF uyuşmazlığı
STR_NETWORK_ERROR_CLIENT_NOT_AUTHORIZED                         :izin verilmedi
STR_NETWORK_ERROR_CLIENT_NOT_EXPECTED                           :geçersiz ya da beklenmeyen bir paket alındı
STR_NETWORK_ERROR_CLIENT_WRONG_REVISION                         :yanlış düzeltme
STR_NETWORK_ERROR_CLIENT_NAME_IN_USE                            :isim kullanımda
STR_NETWORK_ERROR_CLIENT_WRONG_PASSWORD                         :yanlış parola
STR_NETWORK_ERROR_CLIENT_COMPANY_MISMATCH                       :DoCommand için yanlış company-id
STR_NETWORK_ERROR_CLIENT_KICKED                                 :sunucu tarafından atıldı
STR_NETWORK_ERROR_CLIENT_CHEATER                                :hile yapmaya çalıştı
STR_NETWORK_ERROR_CLIENT_SERVER_FULL                            :sunucu dolu
STR_NETWORK_ERROR_CLIENT_TOO_MANY_COMMANDS                      :çok fazla komut gönderiyordu
STR_NETWORK_ERROR_CLIENT_TIMEOUT_PASSWORD                       :şifre zamanında alınamadı
STR_NETWORK_ERROR_CLIENT_TIMEOUT_COMPUTER                       :genel zamanaşımı
STR_NETWORK_ERROR_CLIENT_TIMEOUT_MAP                            :haritayı indirmek çok uzun sürdü
STR_NETWORK_ERROR_CLIENT_TIMEOUT_JOIN                           :haritayı işlemek çok uzun sürdü
STR_NETWORK_ERROR_CLIENT_INVALID_CLIENT_NAME                    :Geçersiz ev sahibi ismi

# Network related errors
STR_NETWORK_SERVER_MESSAGE                                      :*** {1:STRING}

###length 12
STR_NETWORK_SERVER_MESSAGE_GAME_PAUSED                          :Oyun duraklatıldı ({STRING})
STR_NETWORK_SERVER_MESSAGE_GAME_STILL_PAUSED_1                  :Oyun hala duraklıyor ({STRING})
STR_NETWORK_SERVER_MESSAGE_GAME_STILL_PAUSED_2                  :Oyun hala duraklıyor ({STRING}, {STRING})
STR_NETWORK_SERVER_MESSAGE_GAME_STILL_PAUSED_3                  :Oyun hala duraklıyor ({STRING}, {STRING}, {STRING})
STR_NETWORK_SERVER_MESSAGE_GAME_STILL_PAUSED_4                  :Oyun hala duraklatılmış ({STRING}, {STRING}, {STRING}, {STRING})
STR_NETWORK_SERVER_MESSAGE_GAME_STILL_PAUSED_5                  :Oyun hala duraklatıldı ({STRING}, {STRING}, {STRING}, {STRING}, {STRING})
STR_NETWORK_SERVER_MESSAGE_GAME_UNPAUSED                        :Oyun devam ediyor ({STRING})
STR_NETWORK_SERVER_MESSAGE_GAME_REASON_NOT_ENOUGH_PLAYERS       :oyuncu sayısı
STR_NETWORK_SERVER_MESSAGE_GAME_REASON_CONNECTING_CLIENTS       :istemcilere bağlanıyor
STR_NETWORK_SERVER_MESSAGE_GAME_REASON_MANUAL                   :el ile
STR_NETWORK_SERVER_MESSAGE_GAME_REASON_GAME_SCRIPT              :oyun betiği
STR_NETWORK_SERVER_MESSAGE_GAME_REASON_LINK_GRAPH               :bağlantı grafiğinin güncellenmesi bekleniyor

STR_NETWORK_MESSAGE_CLIENT_LEAVING                              :ayrılıyor
STR_NETWORK_MESSAGE_CLIENT_JOINED                               :*** {STRING} oyuna katıldı
STR_NETWORK_MESSAGE_CLIENT_JOINED_ID                            :*** {STRING} oyuna katıldı (İstemci #{2:NUM})
STR_NETWORK_MESSAGE_CLIENT_COMPANY_JOIN                         :*** {STRING} #{2:NUM} numaralı şirkete katıldı
STR_NETWORK_MESSAGE_CLIENT_COMPANY_SPECTATE                     :*** {STRING} gözlemcilere katıldı
STR_NETWORK_MESSAGE_CLIENT_COMPANY_NEW                          :*** {STRING} yeni bir şirket kurdu (#{2:NUM})
STR_NETWORK_MESSAGE_CLIENT_LEFT                                 :*** {STRING} oyunu terketti ({2:STRING})
STR_NETWORK_MESSAGE_NAME_CHANGE                                 :*** {STRING} adını {STRING} olarak değiştirdi
STR_NETWORK_MESSAGE_GIVE_MONEY                                  :*** {STRING} {1:STRING} adlı şirkete {2:CURRENCY_LONG} verdi
STR_NETWORK_MESSAGE_SERVER_SHUTDOWN                             :{WHITE}Sunucu kapandı
STR_NETWORK_MESSAGE_SERVER_REBOOT                               :{WHITE}Sunucu baştan başlatılıyor...{}Lütfen bekleyin...
STR_NETWORK_MESSAGE_KICKED                                      :*** {STRING} atıldı. Sebep: ({STRING})

STR_NETWORK_ERROR_COORDINATOR_REGISTRATION_FAILED               :{WHITE}Sunucu kaydı başarısız oldu
STR_NETWORK_ERROR_COORDINATOR_REUSE_OF_INVITE_CODE              :{WHITE}Başka bir sunucu aynı davet koduyla kendini kaydetmiş. "Yerel" oyun türüne geçiliyor.
STR_NETWORK_ERROR_COORDINATOR_ISOLATED                          :{WHITE}Sunucunuz uzak bağlantılara izin vermiyor
STR_NETWORK_ERROR_COORDINATOR_ISOLATED_DETAIL                   :{WHITE}Diğer kullanıcılar sunucunuza bağlanamayacaklar

# Content downloading window
STR_CONTENT_TITLE                                               :{WHITE}İçerik indirme
STR_CONTENT_TYPE_CAPTION                                        :{BLACK}Tür
STR_CONTENT_TYPE_CAPTION_TOOLTIP                                :{BLACK}İçeriğin türü
STR_CONTENT_NAME_CAPTION                                        :{BLACK}Ad
STR_CONTENT_NAME_CAPTION_TOOLTIP                                :{BLACK}İçeriğin adı
STR_CONTENT_MATRIX_TOOLTIP                                      :{BLACK}Ayrıntıları görmek için bir satıra tıklayın{}İndirmek için seçim kutucuğuna tıklayın
STR_CONTENT_SELECT_ALL_CAPTION                                  :{BLACK}Tümünü seç
STR_CONTENT_SELECT_ALL_CAPTION_TOOLTIP                          :{BLACK}Tüm içeriği indirilmek üzere işaretle
STR_CONTENT_SELECT_UPDATES_CAPTION                              :{BLACK}Güncellemeleri seç
STR_CONTENT_SELECT_UPDATES_CAPTION_TOOLTIP                      :{BLACK}Mevcut içeriğin güncellemesi olan tüm içeriği indirilmek üzere işaretle
STR_CONTENT_UNSELECT_ALL_CAPTION                                :{BLACK}Tümünden seçimi kaldır
STR_CONTENT_UNSELECT_ALL_CAPTION_TOOLTIP                        :{BLACK}Tüm içeriği indirilmemek üzere işaretle
STR_CONTENT_SEARCH_EXTERNAL                                     :{BLACK}Dış sitelerde ara
STR_CONTENT_SEARCH_EXTERNAL_TOOLTIP                             :{BLACK}OpenTTD'nin kendi servisinde bulunmayan içeriği OpenTTD ile ilişkisi bulunmayan diğer sitelerde ara
STR_CONTENT_SEARCH_EXTERNAL_DISCLAIMER_CAPTION                  :{WHITE}OpenTTD'den çıkıyorsunuz!
STR_CONTENT_SEARCH_EXTERNAL_DISCLAIMER                          :{WHITE}Harici sitelerden içerik indirmenin şart ve koşulları değişiklik gösterir.{}İndirdiğiniz içeriği OpenTTD'ye nasıl kuracağınıza dair talimatlar için harici sitelere bakmalısınız.{}Devam etmek istiyor musunuz?
STR_CONTENT_FILTER_TITLE                                        :{BLACK}Etiket/isim süzgeci:
STR_CONTENT_OPEN_URL                                            :{BLACK}İnternet sitesine git
STR_CONTENT_OPEN_URL_TOOLTIP                                    :{BLACK}Bu içeriğin internet sitesi
STR_CONTENT_DOWNLOAD_CAPTION                                    :{BLACK}İndir
STR_CONTENT_DOWNLOAD_CAPTION_TOOLTIP                            :{BLACK}Seçili içeriği indirmeye başla
STR_CONTENT_TOTAL_DOWNLOAD_SIZE                                 :{SILVER}Toplam indirme boyutu: {WHITE}{BYTES}
STR_CONTENT_DETAIL_TITLE                                        :{SILVER}İÇERİK BİLGİSİ

###length 5
STR_CONTENT_DETAIL_SUBTITLE_UNSELECTED                          :{SILVER}Bunu indirmek üzere seçmediniz
STR_CONTENT_DETAIL_SUBTITLE_SELECTED                            :{SILVER}Bunu indirmek üzere seçtiniz
STR_CONTENT_DETAIL_SUBTITLE_AUTOSELECTED                        :{SILVER}Bu bağımlılık indirilmek üzere seçildi
STR_CONTENT_DETAIL_SUBTITLE_ALREADY_HERE                        :{SILVER}Bu zaten var
STR_CONTENT_DETAIL_SUBTITLE_DOES_NOT_EXIST                      :{SILVER}Bu içerik bilinmiyor ve OpenTTD'ye indirilemez

STR_CONTENT_DETAIL_UPDATE                                       :{SILVER}Bu, mevcut {STRING} için bir yenilemedir
STR_CONTENT_DETAIL_NAME                                         :{SILVER}Ad: {WHITE}{STRING}
STR_CONTENT_DETAIL_VERSION                                      :{SILVER}Sürüm: {WHITE}{STRING}
STR_CONTENT_DETAIL_DESCRIPTION                                  :{SILVER}Tanım: {WHITE}{STRING}
STR_CONTENT_DETAIL_URL                                          :{SILVER}URL: {WHITE}{STRING}
STR_CONTENT_DETAIL_TYPE                                         :{SILVER}Tür: {WHITE}{STRING}
STR_CONTENT_DETAIL_FILESIZE                                     :{SILVER}İndirme boyutu: {WHITE}{BYTES}
STR_CONTENT_DETAIL_SELECTED_BECAUSE_OF                          :{SILVER}Seçildi çünkü: {WHITE}{STRING}
STR_CONTENT_DETAIL_DEPENDENCIES                                 :{SILVER}Bağımlılıklar: {WHITE}{STRING}
STR_CONTENT_DETAIL_TAGS                                         :{SILVER}Etiketler: {WHITE}{STRING}
STR_CONTENT_NO_ZLIB                                             :{WHITE}OpenTTD "zlib" desteği olmadan derlenmiş...
STR_CONTENT_NO_ZLIB_SUB                                         :{WHITE}... içerik indirmek mümkün değil!

# Order of these is important!
STR_CONTENT_TYPE_BASE_GRAPHICS                                  :Temel grafikler
STR_CONTENT_TYPE_NEWGRF                                         :NewGRF
STR_CONTENT_TYPE_AI                                             :YZ
STR_CONTENT_TYPE_AI_LIBRARY                                     :YZ kütüphanesi
STR_CONTENT_TYPE_SCENARIO                                       :Senaryo
STR_CONTENT_TYPE_HEIGHTMAP                                      :Yükseklik haritası
STR_CONTENT_TYPE_BASE_SOUNDS                                    :Temel sesler
STR_CONTENT_TYPE_BASE_MUSIC                                     :Temel müzik
STR_CONTENT_TYPE_GAME_SCRIPT                                    :Oyun betiği
STR_CONTENT_TYPE_GS_LIBRARY                                     :GS kütüphanesi

# Content downloading progress window
STR_CONTENT_DOWNLOAD_TITLE                                      :{WHITE}İçerik indiriliyor...
STR_CONTENT_DOWNLOAD_INITIALISE                                 :{WHITE}Dosyalar isteniyor...
STR_CONTENT_DOWNLOAD_FILE                                       :{WHITE}Şu an indirilen {STRING} ({2:NUM} adedin {1:NUM}.si)
STR_CONTENT_DOWNLOAD_COMPLETE                                   :{WHITE}İndirme tamamlandı
STR_CONTENT_DOWNLOAD_PROGRESS_SIZE                              :{WHITE}{1:BYTES}'ın {0:BYTES}'ı indirildi (%{2:NUM})

# Content downloading error messages
STR_CONTENT_ERROR_COULD_NOT_CONNECT                             :{WHITE}İçerik sunucusuna bağlanılamadı...
STR_CONTENT_ERROR_COULD_NOT_DOWNLOAD                            :{WHITE}İndirme başarısız...
STR_CONTENT_ERROR_COULD_NOT_DOWNLOAD_FILE_NOT_WRITABLE          :{WHITE}... dosya yazılabilir değil
STR_CONTENT_ERROR_COULD_NOT_EXTRACT                             :{WHITE}İndirilen sıkıştırılmış dosya açılamadı

STR_MISSING_GRAPHICS_SET_CAPTION                                :{WHITE}Eksik grafik
STR_MISSING_GRAPHICS_SET_MESSAGE                                :{BLACK}OpenTTD çalışmak için grafiklere ihtiyaç duyuyor ancak grafik bulunamadı. OpenTTD'nin internetten bu grafikleri indirip yüklemesine izin veriyor musunuz?
STR_MISSING_GRAPHICS_YES_DOWNLOAD                               :{BLACK}Evet, grafikleri indir
STR_MISSING_GRAPHICS_NO_QUIT                                    :{BLACK}Hayır, OpenTTD'den çık

STR_MISSING_GRAPHICS_ERROR_TITLE                                :{WHITE}İndirme başarısız
STR_MISSING_GRAPHICS_ERROR                                      :{BLACK}Grafikleri indirme başarısız.{}Lütfen grafikleri manuel olarak indirin.
STR_MISSING_GRAPHICS_ERROR_QUIT                                 :{BLACK}OpenTTD'den Çık

# Transparency settings window
STR_TRANSPARENCY_CAPTION                                        :{WHITE}Şeffaflık Seçenekleri
STR_TRANSPARENT_SIGNS_TOOLTIP                                   :{BLACK}Durak tabelaları için şeffaflığı aç. Kilitlemek için Ctrl ile tıklayın
STR_TRANSPARENT_TREES_TOOLTIP                                   :{BLACK}Ağaçlar için şeffaflık. Kilitlemek için Ctrl ile tıklayın
STR_TRANSPARENT_HOUSES_TOOLTIP                                  :{BLACK}Evler için şeffaflık. Kilitlemek için Ctrl ile tıklayın
STR_TRANSPARENT_INDUSTRIES_TOOLTIP                              :{BLACK}Fabrikalar için şeffaflık. Kilitlemek için Ctrl ile tıklayın
STR_TRANSPARENT_BUILDINGS_TOOLTIP                               :{BLACK}İstasyonlar, garajlar tershaneler vb. için şeffaflık. Kilitlemek için Ctrl ile tıklayın
STR_TRANSPARENT_BRIDGES_TOOLTIP                                 :{BLACK}Köprüler için şeffaflık. Kilitlemek için Ctrl ile tıklayın
STR_TRANSPARENT_STRUCTURES_TOOLTIP                              :{BLACK}Antenler ve deniz fenerleri için şeffaflık. Kilitlemek için Ctrl ile tıklayın
STR_TRANSPARENT_CATENARY_TOOLTIP                                :{BLACK}Tren elektrik hatları için şeffaflığı aç/kapat. Kilitlemek için Ctrl ile tıklayın
STR_TRANSPARENT_LOADING_TOOLTIP                                 :{BLACK}Transparan yükleme göstergesi. Kilitlemek için Ctrl ile tıklayın
STR_TRANSPARENT_INVISIBLE_TOOLTIP                               :{BLACK}Nesneleri şeffaf değil görünmez yap

# Linkgraph legend window
STR_LINKGRAPH_LEGEND_CAPTION                                    :{BLACK}Kargo Akış Göstergesi
STR_LINKGRAPH_LEGEND_ALL                                        :{BLACK}Hepsi
STR_LINKGRAPH_LEGEND_NONE                                       :{BLACK}Hiçbiri
STR_LINKGRAPH_LEGEND_SELECT_COMPANIES                           :{BLACK}Gösterilecek şirketleri seçin
STR_LINKGRAPH_LEGEND_COMPANY_TOOLTIP                            :{BLACK}{STRING}{}{COMPANY}

# Linkgraph legend window and linkgraph legend in smallmap
STR_LINKGRAPH_LEGEND_UNUSED                                     :{TINY_FONT}{BLACK}kullanılmayan
STR_LINKGRAPH_LEGEND_SATURATED                                  :{TINY_FONT}{BLACK}doygun
STR_LINKGRAPH_LEGEND_OVERLOADED                                 :{TINY_FONT}{BLACK}aşırı dolu

# Base for station construction window(s)
STR_STATION_BUILD_COVERAGE_AREA_TITLE                           :{BLACK}Kapsama alanı
STR_STATION_BUILD_COVERAGE_OFF                                  :{BLACK}Kapalı
STR_STATION_BUILD_COVERAGE_ON                                   :{BLACK}Açık
STR_STATION_BUILD_COVERAGE_AREA_OFF_TOOLTIP                     :{BLACK}Kapsama alanını gösterme
STR_STATION_BUILD_COVERAGE_AREA_ON_TOOLTIP                      :{BLACK}Kapsama alanını göster
STR_STATION_BUILD_ACCEPTS_CARGO                                 :{BLACK}İstenen: {GOLD}{CARGO_LIST}
STR_STATION_BUILD_SUPPLIES_CARGO                                :{BLACK}Sağladıkları: {GOLD}{CARGO_LIST}

# Join station window
STR_JOIN_STATION_CAPTION                                        :{WHITE}İstasyonu birleştir
STR_JOIN_STATION_CREATE_SPLITTED_STATION                        :{YELLOW}Ayrı bir istasyon inşa et

STR_JOIN_WAYPOINT_CAPTION                                       :{WHITE}Yerimini birleştir
STR_JOIN_WAYPOINT_CREATE_SPLITTED_WAYPOINT                      :{YELLOW}Ayrı bir yerimi yap

# Generic toolbar
STR_TOOLBAR_DISABLED_NO_VEHICLE_AVAILABLE                       :{BLACK}Şu anda bu altyapı için hiçbir araç bulunmadığından devre dışı bırakıldı

# Rail construction toolbar
STR_RAIL_TOOLBAR_RAILROAD_CONSTRUCTION_CAPTION                  :Demiryolu Yapımı
STR_RAIL_TOOLBAR_ELRAIL_CONSTRUCTION_CAPTION                    :Elektrikli Ray Yapımı
STR_RAIL_TOOLBAR_MONORAIL_CONSTRUCTION_CAPTION                  :Monoray Yapımı
STR_RAIL_TOOLBAR_MAGLEV_CONSTRUCTION_CAPTION                    :Maglev Yapımı

STR_RAIL_TOOLBAR_TOOLTIP_BUILD_RAILROAD_TRACK                   :{BLACK}Demiryolu yap. Ctrl demiryolu inşa ederken silmeyi açar/kapatır. Shift ile tıklama maliyet tahminini gösterir
STR_RAIL_TOOLBAR_TOOLTIP_BUILD_AUTORAIL                         :{BLACK}Otoray kipinde ray yap. Ctrl ray yap/kaldır seçimini değiştirir. Shift ile tıklama maliyet tahminini gösterir
STR_RAIL_TOOLBAR_TOOLTIP_BUILD_TRAIN_DEPOT_FOR_BUILDING         :{BLACK}Tren garajı yap (tren yapımı ve bakımı için). ÜstKarakter ile tıklama maliyet tahminini gösterir
STR_RAIL_TOOLBAR_TOOLTIP_CONVERT_RAIL_TO_WAYPOINT               :{BLACK}Rayı yerimine çevir. Ctrl yerimlerini birleştirmeyi mümkün kılar. Shift ile tıklama maliyet tahminini gösterir
STR_RAIL_TOOLBAR_TOOLTIP_BUILD_RAILROAD_STATION                 :{BLACK}Tren istasyonu yap. Ctrl istasyonları birleştirmeyi mümkün kılar. Shift ile tıklama maliyet tahminini gösterir
STR_RAIL_TOOLBAR_TOOLTIP_BUILD_RAILROAD_SIGNALS                 :{BLACK}Demiryolu sinyali yap. Ctrl semafor/ışıklı işaret seçimi yapar{}Sürükleme düz bir ray boyunca işaretleri koyar. Ctrl sonraki kavşağa kadar işaretleri koyar{}Ctrl+Tıklama işaret seçim penceresini açar/kapatır. Shift ile tıklama maliyet tahminini gösterir
STR_RAIL_TOOLBAR_TOOLTIP_BUILD_RAILROAD_BRIDGE                  :{BLACK}Demiryolu köprüsü yap. Shift ile tıklama maliyet tahminini gösterir
STR_RAIL_TOOLBAR_TOOLTIP_BUILD_RAILROAD_TUNNEL                  :{BLACK}Demiryolu tüneli yap. Shift ile tıklama maliyet tahminini gösterir
STR_RAIL_TOOLBAR_TOOLTIP_TOGGLE_BUILD_REMOVE_FOR                :{BLACK}Trenyolu, işaret, yerimi ve istasyon yapımında sil/yap arasında geçiş. Yerimi ve istasyon raylarını da silmek için Ctrl'yi basılı tutun
STR_RAIL_TOOLBAR_TOOLTIP_CONVERT_RAIL                           :{BLACK}Ray türünü dönüştür/geliştir. Shift ile tıklama maliyet tahminini gösterir

STR_RAIL_NAME_RAILROAD                                          :Demiryolu
STR_RAIL_NAME_ELRAIL                                            :Elektrikli demiryolu
STR_RAIL_NAME_MONORAIL                                          :Monoray
STR_RAIL_NAME_MAGLEV                                            :Maglev

# Rail depot construction window
STR_BUILD_DEPOT_TRAIN_ORIENTATION_CAPTION                       :{WHITE}Tren Garajı Yönü
STR_BUILD_DEPOT_TRAIN_ORIENTATION_TOOLTIP                       :{BLACK}Tren garajı yönünü seçin

# Rail waypoint construction window
STR_WAYPOINT_CAPTION                                            :{WHITE}Yerimi
STR_WAYPOINT_GRAPHICS_TOOLTIP                                   :{BLACK}Yerimi türü seç

# Rail station construction window
STR_STATION_BUILD_RAIL_CAPTION                                  :{WHITE}Tren istasyonu Seçimi
STR_STATION_BUILD_ORIENTATION                                   :{BLACK}Yön
STR_STATION_BUILD_RAILROAD_ORIENTATION_TOOLTIP                  :{BLACK}Tren istasyonu yönünü seç
STR_STATION_BUILD_NUMBER_OF_TRACKS                              :{BLACK}Ray sayısı
STR_STATION_BUILD_NUMBER_OF_TRACKS_TOOLTIP                      :{BLACK}Tren istasyonu için peron sayısı seç
STR_STATION_BUILD_PLATFORM_LENGTH                               :{BLACK}Platform uzunluğu
STR_STATION_BUILD_PLATFORM_LENGTH_TOOLTIP                       :{BLACK}Tren istasyonu uzunluğu seç
STR_STATION_BUILD_DRAG_DROP                                     :{BLACK}Sürükle Bırak
STR_STATION_BUILD_DRAG_DROP_TOOLTIP                             :{BLACK}Sürükle bırak tekniğiyle istasyon kur

STR_STATION_BUILD_STATION_CLASS_TOOLTIP                         :{BLACK}Görüntülenecek istasyon türünü seçin
STR_STATION_BUILD_STATION_TYPE_TOOLTIP                          :{BLACK}Yapılacak istasyon türünü seçin

STR_STATION_CLASS_DFLT                                          :Varsayılan istasyon
STR_STATION_CLASS_WAYP                                          :Yerimleri

# Signal window
STR_BUILD_SIGNAL_CAPTION                                        :{WHITE}Sinyal Seçimi
STR_BUILD_SIGNAL_SEMAPHORE_NORM_TOOLTIP                         :{BLACK}Blok Sinyali (semafor){}Bu en temel sinyal türüdür, bir blok içinde aynı anda yalnız bir tren bulunmasına izin verir
STR_BUILD_SIGNAL_SEMAPHORE_ENTRY_TOOLTIP                        :{BLACK}Giriş-Sinyali (semafor){}Yolun devam eden bölümünde en az bir yeşil çıkış sinyali olduğu sürece yeşil yanar. Aksi halde kırmızı yanar
STR_BUILD_SIGNAL_SEMAPHORE_EXIT_TOOLTIP                         :{BLACK}Çıkış Sinyali (semafor){}Blok sinyali ile aynı şekilde çalışır ancak giriş ve karışık ön sinyaller ile doğru rengi tetiklemek gerekmektedir
STR_BUILD_SIGNAL_SEMAPHORE_COMBO_TOOLTIP                        :{BLACK}Karışık Sinyal (semafor){}Karışık sinyal hem giriş hem de çıkış sinyali gibi davranır. Bu şekilde büyük ön sinyal "ağaçları" yapabilirsiniz
STR_BUILD_SIGNAL_SEMAPHORE_PBS_TOOLTIP                          :{BLACK}Yol Sinyali (semafor){}Yol sinyali, gelen tren güvenli bir durma noktasına yol ayırabiliyor ise bir sinyal bloğuna aynı anda birden fazla trenin girmesine izin verir. Standart yol sinyalleri arka taraftan geçişe izin verir
STR_BUILD_SIGNAL_SEMAPHORE_PBS_OWAY_TOOLTIP                     :{BLACK}Tek Yön Yol Sinyali (semafor){}Yol sinyali, gelen tren güvenli bir durma noktasına yol ayırabiliyor ise bir sinyal bloğuna aynı anda birden fazla trenin girmesine izin verir. Tek yön yol sinyalleri arka taraftan geçişe izin vermez
STR_BUILD_SIGNAL_ELECTRIC_NORM_TOOLTIP                          :{BLACK}Blok Sinyali (elektrikli){}En temel sinyal türüdür, bir blok içinde aynı anda yalnız bir tren bulunmasına izin verir
STR_BUILD_SIGNAL_ELECTRIC_ENTRY_TOOLTIP                         :{BLACK}Giriş-Sinyali (elektrikli){}Yolun devam eden bölümünde en az bir yeşil çıkış sinyali olduğu sürece yeşil yanar. Aksi halde kırmızı yanar
STR_BUILD_SIGNAL_ELECTRIC_EXIT_TOOLTIP                          :{BLACK}Çıkış Sinyali (elektrikli){}Blok sinyali ile aynı şekilde çalışır ancak giriş ve karışık ön sinyaller ile doğru rengi tetiklemek gerekmektedir
STR_BUILD_SIGNAL_ELECTRIC_COMBO_TOOLTIP                         :{BLACK}Karışık Sinyal (elektrikli){}Karışık sinyal hem giriş hem de çıkış sinyali gibi davranır. Bu şekilde büyük ön sinyal "ağaçları" yapabilirsiniz
STR_BUILD_SIGNAL_ELECTRIC_PBS_TOOLTIP                           :{BLACK}Yol Sinyali (elektrikli){}Yol sinyali, gelen tren güvenli bir durma noktasına yol ayırabiliyor ise bir sinyal bloğuna aynı anda birden fazla trenin girmesine izin verir. Standart yol sinyalleri arka taraftan geçişe izin verir
STR_BUILD_SIGNAL_ELECTRIC_PBS_OWAY_TOOLTIP                      :{BLACK}Tek Yön Yol Sinyali (elektrikli){}Yol sinyali, gelen tren güvenli bir durma noktasına yol ayırabiliyor ise bir sinyal bloğuna aynı anda birden fazla trenin girmesine izin verir. Tek yön yol sinyalleri arka taraftan geçişe izin vermez
STR_BUILD_SIGNAL_CONVERT_TOOLTIP                                :{BLACK}Sinyal Dönüştür{}Seçildiğinde, tıklama var olan sinyali seçili sinyal tür ve alt türüne çevirir, CTRL ile tıklama mevcut alt türü değiştirir. Shift ile tıklama maliyet tahminini gösterir
STR_BUILD_SIGNAL_DRAG_SIGNALS_DENSITY_TOOLTIP                   :{BLACK}Sinyal sürükleme mesafesi
STR_BUILD_SIGNAL_DRAG_SIGNALS_DENSITY_DECREASE_TOOLTIP          :{BLACK}Sinyal sürükleme mesafesini azalt
STR_BUILD_SIGNAL_DRAG_SIGNALS_DENSITY_INCREASE_TOOLTIP          :{BLACK}Sinyal sürükleme mesafesini arttır

# Bridge selection window
STR_SELECT_RAIL_BRIDGE_CAPTION                                  :{WHITE}Tren Köprüsü Seç
STR_SELECT_ROAD_BRIDGE_CAPTION                                  :{WHITE}Köprü Seç
STR_SELECT_BRIDGE_SELECTION_TOOLTIP                             :{BLACK}Köprü seçimi - tercih ettiğiniz köprüyü yapmak için tıklayın
STR_SELECT_BRIDGE_INFO                                          :{GOLD}{STRING},{} {VELOCITY} {WHITE}{CURRENCY_LONG}
STR_SELECT_BRIDGE_SCENEDIT_INFO                                 :{GOLD}{STRING},{} {VELOCITY}
STR_BRIDGE_NAME_SUSPENSION_STEEL                                :Çelik, Asma
STR_BRIDGE_NAME_GIRDER_STEEL                                    :Çelik, Kirişli
STR_BRIDGE_NAME_CANTILEVER_STEEL                                :Çelik, Ağ
STR_BRIDGE_NAME_SUSPENSION_CONCRETE                             :Beton, Asma
STR_BRIDGE_NAME_WOODEN                                          :Odun
STR_BRIDGE_NAME_CONCRETE                                        :Beton
STR_BRIDGE_NAME_TUBULAR_STEEL                                   :Çelik, Tüplü
STR_BRIDGE_TUBULAR_SILICON                                      :Silikon, Tüplü


# Road construction toolbar
STR_ROAD_TOOLBAR_ROAD_CONSTRUCTION_CAPTION                      :{WHITE}Yol Yapımı
STR_ROAD_TOOLBAR_TRAM_CONSTRUCTION_CAPTION                      :{WHITE}Tramvay Yapımı
STR_ROAD_TOOLBAR_TOOLTIP_BUILD_ROAD_SECTION                     :{BLACK}Yol bölmesi yap. Ctrl yol için yap/kaldır geçişi sağlar. Shift ile tıklama maliyet tahminini gösterir
STR_ROAD_TOOLBAR_TOOLTIP_BUILD_TRAMWAY_SECTION                  :{BLACK}Tramvay yolu yap. Ctrl tramvay yolu için yap/kaldır geçişi sağlar. Shift ile tıklama maliyet tahminini gösterir
STR_ROAD_TOOLBAR_TOOLTIP_BUILD_AUTOROAD                         :{BLACK}Otomatik yol kipini kullanarak yol yap. Ctrl yol yapımı için yap/kaldır geçişi sağlar. Shift ile tıklama maliyet tahminini gösterir
STR_ROAD_TOOLBAR_TOOLTIP_BUILD_AUTOTRAM                         :{BLACK}Otomatik ray kipini kullanarak tramvay yolu yap. Ctrl ile tıklamak ray inşası için ekle/çıkar modunu değiştirir. Shift ile tıklamak inşa etmek/tahmini maliyeti göstermek modunu değiştirir
STR_ROAD_TOOLBAR_TOOLTIP_BUILD_ROAD_VEHICLE_DEPOT               :{BLACK}Garaj inşa et (araç alımı ve bakımı için). Shift ile tıklama satın alma/tahmini maliyeti gösterme arasında geçiş yapar
STR_ROAD_TOOLBAR_TOOLTIP_BUILD_TRAM_VEHICLE_DEPOT               :{BLACK}Tramvay garı inşa et (araç alımı ve bakımı için). Shift ile tıklamak satın alma/tahmini maliyeti gösterme arasında geçiş yapar
STR_ROAD_TOOLBAR_TOOLTIP_BUILD_BUS_STATION                      :{BLACK}Otobüs durağı inşa et. Ctrl ile tıklamak istasyonları birleştirmeyi aktif eder. Shift ile tıklamak inşa etmek/tahmini maliyeti göstermek arasında geçiş yapar.
STR_ROAD_TOOLBAR_TOOLTIP_BUILD_PASSENGER_TRAM_STATION           :{BLACK}Yolcu tramvayı istasyonu inşa et. Ctrl istasyonları birleştirmeyi mümkün kılar. Shift ile tıklama maliyet tahminini gösterir
STR_ROAD_TOOLBAR_TOOLTIP_BUILD_TRUCK_LOADING_BAY                :{BLACK}Kamyon yükleme bölgesi inşa et. Ctrl istasyonları birleştirmeyi mümkün kılar. Shift ile tıklama maliyet tahminini gösterir
STR_ROAD_TOOLBAR_TOOLTIP_BUILD_CARGO_TRAM_STATION               :{BLACK}Yük tramvayı istasyonu inşa et. Ctrl istasyonları birleştirmeyi mümkün kılar. Shift ile tıklama maliyet tahminini gösterir
STR_ROAD_TOOLBAR_TOOLTIP_TOGGLE_ONE_WAY_ROAD                    :{BLACK}Tek yönlü yolları etkinleştir/kapat
STR_ROAD_TOOLBAR_TOOLTIP_BUILD_ROAD_BRIDGE                      :{BLACK}Köprü yap. Shift ile tıklama maliyet tahminini gösterir
STR_ROAD_TOOLBAR_TOOLTIP_BUILD_TRAMWAY_BRIDGE                   :{BLACK}Tramvay köprüsü yap. Shift ile tıklama maliyet tahminini gösterir
STR_ROAD_TOOLBAR_TOOLTIP_BUILD_ROAD_TUNNEL                      :{BLACK}Tünel Yap. Shift ile tıklama maliyet tahminini gösterir
STR_ROAD_TOOLBAR_TOOLTIP_BUILD_TRAMWAY_TUNNEL                   :{BLACK}Tramvay tüneli yap. Shift ile tıklama maliyet tahminini gösterir
STR_ROAD_TOOLBAR_TOOLTIP_TOGGLE_BUILD_REMOVE_FOR_ROAD           :{BLACK}Yol yap/sil arasında geçiş yap
STR_ROAD_TOOLBAR_TOOLTIP_TOGGLE_BUILD_REMOVE_FOR_TRAMWAYS       :{BLACK}Tramvay yapımı/yıkımı
STR_ROAD_TOOLBAR_TOOLTIP_CONVERT_ROAD                           :{BLACK}Yol türünü Dönüştür/Geliştir. Shift ile tıklama maliyet tahminini gösterir
STR_ROAD_TOOLBAR_TOOLTIP_CONVERT_TRAM                           :{BLACK}Tramvay türünü dönüştür / yükselt. Shift'e basma maliyet tahmini gösterir.

STR_ROAD_NAME_ROAD                                              :Yol
STR_ROAD_NAME_TRAM                                              :Tramvay

# Road depot construction window
STR_BUILD_DEPOT_ROAD_ORIENTATION_CAPTION                        :{WHITE}Garaj Yönü
STR_BUILD_DEPOT_ROAD_ORIENTATION_SELECT_TOOLTIP                 :{BLACK}Garaj yönünü seç
STR_BUILD_DEPOT_TRAM_ORIENTATION_CAPTION                        :{WHITE}Tramvay Garı Yönü
STR_BUILD_DEPOT_TRAM_ORIENTATION_SELECT_TOOLTIP                 :{BLACK}Tramvay garı yönü

# Road vehicle station construction window
STR_STATION_BUILD_BUS_ORIENTATION                               :{WHITE}Otobüs Durağı Yönü
STR_STATION_BUILD_BUS_ORIENTATION_TOOLTIP                       :{BLACK}Otobüs durağı yönünü seç
STR_STATION_BUILD_TRUCK_ORIENTATION                             :{WHITE}Kamyon Durağı Yönü
STR_STATION_BUILD_TRUCK_ORIENTATION_TOOLTIP                     :{BLACK}Kamyon durağı yönünü seç
STR_STATION_BUILD_PASSENGER_TRAM_ORIENTATION                    :{WHITE}Yolcu Tramvay İstasyonu Yönü
STR_STATION_BUILD_PASSENGER_TRAM_ORIENTATION_TOOLTIP            :{BLACK}Yolcu tramvayı istasyonu yönünü seçin
STR_STATION_BUILD_CARGO_TRAM_ORIENTATION                        :{WHITE}Yük Tramvay İstasyonu Yönü
STR_STATION_BUILD_CARGO_TRAM_ORIENTATION_TOOLTIP                :{BLACK}Yük tramvayı istasyonu yönünü seçin

# Waterways toolbar (last two for SE only)
STR_WATERWAYS_TOOLBAR_CAPTION                                   :{WHITE}Suyolu inşaatı
STR_WATERWAYS_TOOLBAR_CAPTION_SE                                :{WHITE}Suyolu
STR_WATERWAYS_TOOLBAR_BUILD_CANALS_TOOLTIP                      :{BLACK}Kanal yap. Shift ile tıklama maliyet tahminini gösterir
STR_WATERWAYS_TOOLBAR_BUILD_LOCKS_TOOLTIP                       :{BLACK}Yükseltme havuzu yap. Shift tuşu inşaat/maliyet tahminini gösterir
STR_WATERWAYS_TOOLBAR_BUILD_DEPOT_TOOLTIP                       :{BLACK}Tersane yap (gemi satın alımı ve bakımları için). Shift ile tıklama maliyet tahminini gösterir
STR_WATERWAYS_TOOLBAR_BUILD_DOCK_TOOLTIP                        :{BLACK}İskele inşa et. Ctrl istasyonları birleştirmeyi mümkün kılar. Shift ile tıklama maliyet tahminini gösterir
STR_WATERWAYS_TOOLBAR_BUOY_TOOLTIP                              :{BLACK}Yerimi olarak kullanilabilecek bir şamandıra yerlestir. Shift ile tıklama maliyet tahminini gösterir
STR_WATERWAYS_TOOLBAR_BUILD_AQUEDUCT_TOOLTIP                    :{BLACK}Su kemeri yap. Shift ile tıklama maliyet tahminini gösterir
STR_WATERWAYS_TOOLBAR_CREATE_LAKE_TOOLTIP                       :{BLACK}Su alanını belirle.{}Deniz seviyesinde CTRL tuşu basılı olmadığı sürece kanal yapar, basılıysa etraftakileri su altında bırakır
STR_WATERWAYS_TOOLBAR_CREATE_RIVER_TOOLTIP                      :{BLACK}Nehir yerleştir. Ctrl tuşu alanı çapraz olarak seçer

# Ship depot construction window
STR_DEPOT_BUILD_SHIP_CAPTION                                    :{WHITE}Tersane Yönü
STR_DEPOT_BUILD_SHIP_ORIENTATION_TOOLTIP                        :{BLACK}İmalathane yönünü seç

# Dock construction window
STR_STATION_BUILD_DOCK_CAPTION                                  :{WHITE}İskele

# Airport toolbar
STR_TOOLBAR_AIRCRAFT_CAPTION                                    :{WHITE}Havalimanları
STR_TOOLBAR_AIRCRAFT_BUILD_AIRPORT_TOOLTIP                      :{BLACK}Havalimanı inşa et. Ctrl istasyonları birleştirmeyi mümkün kılar. Shift ile tıklama maliyet tahminini gösterir

# Airport construction window
STR_STATION_BUILD_AIRPORT_CAPTION                               :{WHITE}Havalimanı seçimi
STR_STATION_BUILD_AIRPORT_TOOLTIP                               :{BLACK}Havalimanı boyutunu seç
STR_STATION_BUILD_AIRPORT_CLASS_LABEL                           :{BLACK}Havalimanı sınıfı
STR_STATION_BUILD_AIRPORT_LAYOUT_NAME                           :{BLACK}Yerleşim {NUM}

STR_AIRPORT_SMALL                                               :Küçük
STR_AIRPORT_CITY                                                :Şehirlerarası
STR_AIRPORT_METRO                                               :Büyükşehir
STR_AIRPORT_INTERNATIONAL                                       :Uluslararası
STR_AIRPORT_COMMUTER                                            :Abonman
STR_AIRPORT_INTERCONTINENTAL                                    :Kıtalararası
STR_AIRPORT_HELIPORT                                            :Heliport
STR_AIRPORT_HELIDEPOT                                           :Heligaraj
STR_AIRPORT_HELISTATION                                         :Helistasyon

STR_AIRPORT_CLASS_SMALL                                         :Küçük havalimanları
STR_AIRPORT_CLASS_LARGE                                         :Büyük Havalimanları
STR_AIRPORT_CLASS_HUB                                           :Merkezi havalimanları
STR_AIRPORT_CLASS_HELIPORTS                                     :Helikopter havalimanları

STR_STATION_BUILD_NOISE                                         :{BLACK}Üretilen gürültü: {GOLD}{COMMA}

# Landscaping toolbar
STR_LANDSCAPING_TOOLBAR                                         :{WHITE}Arazi düzenleme
STR_LANDSCAPING_TOOLTIP_LOWER_A_CORNER_OF_LAND                  :{BLACK}Arazinin bir köşesini alçalt. Sürükleme ilk seçilen köşeyi alçaltır ve seçilen araziyi yeni yüksekliğe indirir. Ctrl bir alanı köşeden köşeye seçer. Shift ile tıklama maliyet tahminini gösterir
STR_LANDSCAPING_TOOLTIP_RAISE_A_CORNER_OF_LAND                  :{BLACK}Arazinin bir köşesini yükselt. Sürükleme ilk seçilen köşeyi yükseltir ve seçilen araziyi yeni yüksekliğe çıkarır. Ctrl bir alanı köşeden köşeye seçer. Shift ile tıklama maliyet tahminini gösterir
STR_LANDSCAPING_LEVEL_LAND_TOOLTIP                              :{BLACK}Bir alanı ilk seçilen köşenin yüksekliğine düzle. Ctrl ile alanı köşeden köşeye seçer. Shift ile tıklama maliyet tahminini gösterir
STR_LANDSCAPING_TOOLTIP_PURCHASE_LAND                           :{BLACK}Gelecekte kullanım için arazi satın al. Shift ile tıklama maliyet tahminini gösterir

# Object construction window
STR_OBJECT_BUILD_CAPTION                                        :{WHITE}Nesne Seçimi
STR_OBJECT_BUILD_TOOLTIP                                        :{BLACK}Yapılacak nesneyi seçin. Shift ile tıklama maliyet tahminini gösterir
STR_OBJECT_BUILD_CLASS_TOOLTIP                                  :{BLACK}İnşa edilecek nesnenin sınıfını seçin
STR_OBJECT_BUILD_PREVIEW_TOOLTIP                                :{BLACK}Nesnenin önizlemesi
STR_OBJECT_BUILD_SIZE                                           :{BLACK}Boyut: {GOLD}{NUM} x {NUM} kare

STR_OBJECT_CLASS_LTHS                                           :Deniz fenerleri
STR_OBJECT_CLASS_TRNS                                           :Vericiler

# Tree planting window (last eight for SE only)
STR_PLANT_TREE_CAPTION                                          :{WHITE}Ağaçlar
STR_PLANT_TREE_TOOLTIP                                          :{BLACK}Dikilecek ağaç türünü seçin. Eğer alan zaten ağaç içeriyorsa, bu seçimden bağımsız olarak karışık ağaç türleri ekleyecek.
STR_TREES_RANDOM_TYPE                                           :{BLACK}Rastgele türde ağaçlar
STR_TREES_RANDOM_TYPE_TOOLTIP                                   :{BLACK}Rastgele türde ağaçlar koy. Shift ile ağaç koyma/maliyet gösterme tercihi yapılır
STR_TREES_RANDOM_TREES_BUTTON                                   :{BLACK}Rastgele Ağaç
STR_TREES_RANDOM_TREES_TOOLTIP                                  :{BLACK}Haritaya rastgele ağaç dik
STR_TREES_MODE_NORMAL_BUTTON                                    :{BLACK}Normal
STR_TREES_MODE_NORMAL_TOOLTIP                                   :{BLACK}Arazinin üzerine sürükleyerek tekli ağaçlar dikin.
STR_TREES_MODE_FOREST_SM_BUTTON                                 :{BLACK}Koru
STR_TREES_MODE_FOREST_SM_TOOLTIP                                :{BLACK}Arazinin üzerine sürükleyerek küçük ormanlar dikin.
STR_TREES_MODE_FOREST_LG_BUTTON                                 :{BLACK}Orman
STR_TREES_MODE_FOREST_LG_TOOLTIP                                :{BLACK}Arazinin üzerine sürükleyerek büyük ormanlar dikin.

# Land generation window (SE)
STR_TERRAFORM_TOOLBAR_LAND_GENERATION_CAPTION                   :{WHITE}Arazi Yapımı
STR_TERRAFORM_TOOLTIP_PLACE_ROCKY_AREAS_ON_LANDSCAPE            :{BLACK}Haritaya kayalık koy
STR_TERRAFORM_TOOLTIP_DEFINE_DESERT_AREA                        :{BLACK}Çöl alanı tanımla.{}Kaldırmak için CTRL'yi basılı tut
STR_TERRAFORM_TOOLTIP_INCREASE_SIZE_OF_LAND_AREA                :{BLACK}yükseltme/alçaltma alanını arttır
STR_TERRAFORM_TOOLTIP_DECREASE_SIZE_OF_LAND_AREA                :{BLACK}Yükseltme/alçaltma alanını arttır
STR_TERRAFORM_TOOLTIP_GENERATE_RANDOM_LAND                      :{BLACK}Rastgele harita yarat
STR_TERRAFORM_SE_NEW_WORLD                                      :{BLACK}Yeni senaryo oluştur
STR_TERRAFORM_RESET_LANDSCAPE                                   :{BLACK}Haritayı sıfırla
STR_TERRAFORM_RESET_LANDSCAPE_TOOLTIP                           :{BLACK}Haritada şirkete ait olan her şeyi sil

STR_QUERY_RESET_LANDSCAPE_CAPTION                               :{WHITE}Haritayı Sıfırla
STR_RESET_LANDSCAPE_CONFIRMATION_TEXT                           :{WHITE}Şirkete ait olan her şeyi silmek istediğinize emin misiniz?

# Town generation window (SE)
STR_FOUND_TOWN_CAPTION                                          :{WHITE}Şehir Yapımı
STR_FOUND_TOWN_NEW_TOWN_BUTTON                                  :{BLACK}Yeni Şehir
STR_FOUND_TOWN_NEW_TOWN_TOOLTIP                                 :{BLACK}Yeni şehir kur. Shift+Tıklama sadece tahmini maliyeti gösterir
STR_FOUND_TOWN_RANDOM_TOWN_BUTTON                               :{BLACK}Rastgele Şehir
STR_FOUND_TOWN_RANDOM_TOWN_TOOLTIP                              :{BLACK}Rastgele bir yerde şehir kur
STR_FOUND_TOWN_MANY_RANDOM_TOWNS                                :{BLACK}Birçok rastgele şehir
STR_FOUND_TOWN_RANDOM_TOWNS_TOOLTIP                             :{BLACK}Haritayı rastgele şehirlerle doldur

STR_FOUND_TOWN_NAME_TITLE                                       :{YELLOW}Kasaba adı:
STR_FOUND_TOWN_NAME_EDITOR_TITLE                                :{BLACK}Kasaba adı girin
STR_FOUND_TOWN_NAME_EDITOR_HELP                                 :{BLACK}Kasaba adı girmek için tıklayın
STR_FOUND_TOWN_NAME_RANDOM_BUTTON                               :{BLACK}Rastgele isim
STR_FOUND_TOWN_NAME_RANDOM_TOOLTIP                              :{BLACK}Yeni rastgele isim oluştur

STR_FOUND_TOWN_INITIAL_SIZE_TITLE                               :{YELLOW}Şehir büyüklüğü:
STR_FOUND_TOWN_INITIAL_SIZE_SMALL_BUTTON                        :{BLACK}Küçük
STR_FOUND_TOWN_INITIAL_SIZE_MEDIUM_BUTTON                       :{BLACK}Orta
STR_FOUND_TOWN_INITIAL_SIZE_LARGE_BUTTON                        :{BLACK}Büyük
STR_FOUND_TOWN_SIZE_RANDOM                                      :{BLACK}Rastgele
STR_FOUND_TOWN_INITIAL_SIZE_TOOLTIP                             :{BLACK}Şehir büyüklüğü seç
STR_FOUND_TOWN_CITY                                             :{BLACK}Şehir
STR_FOUND_TOWN_CITY_TOOLTIP                                     :{BLACK}Şehirler normal kasabalardan daha hızlı büyürler{}Ayarlara göre değişmekle birlikte, ilk kurulduklarında daha büyük olurlar.

STR_FOUND_TOWN_ROAD_LAYOUT                                      :{YELLOW}Kasaba yol yerleşimi:
STR_FOUND_TOWN_SELECT_TOWN_ROAD_LAYOUT                          :{BLACK}Bu kasaba için kullanılacak yol yerleşimini seç
STR_FOUND_TOWN_SELECT_LAYOUT_ORIGINAL                           :{BLACK}Özgün
STR_FOUND_TOWN_SELECT_LAYOUT_BETTER_ROADS                       :{BLACK}Daha iyi yollar
STR_FOUND_TOWN_SELECT_LAYOUT_2X2_GRID                           :{BLACK}2x2 şebeke
STR_FOUND_TOWN_SELECT_LAYOUT_3X3_GRID                           :{BLACK}3x3 şebeke
STR_FOUND_TOWN_SELECT_LAYOUT_RANDOM                             :{BLACK}Rastgele

# Fund new industry window
STR_FUND_INDUSTRY_CAPTION                                       :{WHITE}Yeni fabrika aç
STR_FUND_INDUSTRY_SELECTION_TOOLTIP                             :{BLACK}Bu listeden uygun fabrikayı seçin
STR_FUND_INDUSTRY_MANY_RANDOM_INDUSTRIES                        :{BLACK}Rastgele endüstriler oluştur
STR_FUND_INDUSTRY_MANY_RANDOM_INDUSTRIES_TOOLTIP                :{BLACK}Haritayı rastgele fabrikalarla doldur
STR_FUND_INDUSTRY_MANY_RANDOM_INDUSTRIES_CAPTION                :{WHITE}Rastgele endüstriler oluştur
STR_FUND_INDUSTRY_MANY_RANDOM_INDUSTRIES_QUERY                  :{YELLOW}Birçok sayıda rastgele endüstri oluşturmak istediğinize emin misiniz?
STR_FUND_INDUSTRY_INDUSTRY_BUILD_COST                           :{BLACK}Fiyat: {YELLOW}{CURRENCY_LONG}
STR_FUND_INDUSTRY_PROSPECT_NEW_INDUSTRY                         :{BLACK}Tetkik arama
STR_FUND_INDUSTRY_BUILD_NEW_INDUSTRY                            :{BLACK}İnşa et
STR_FUND_INDUSTRY_FUND_NEW_INDUSTRY                             :{BLACK}Parayla Yap
STR_FUND_INDUSTRY_REMOVE_ALL_INDUSTRIES                         :{BLACK}Bütün endüstrileri kaldır
STR_FUND_INDUSTRY_REMOVE_ALL_INDUSTRIES_TOOLTIP                 :{BLACK}Şu anda haritada bulunan tüm endüstrileri kaldır
STR_FUND_INDUSTRY_REMOVE_ALL_INDUSTRIES_CAPTION                 :{WHITE}Bütün endüstrileri kaldır
STR_FUND_INDUSTRY_REMOVE_ALL_INDUSTRIES_QUERY                   :{YELLOW}Bütün endüstrileri kaldırmak istediğinize emin misiniz?

# Industry cargoes window
STR_INDUSTRY_CARGOES_INDUSTRY_CAPTION                           :{WHITE}{STRING} fabrikası için sanayi zinciri
STR_INDUSTRY_CARGOES_CARGO_CAPTION                              :{WHITE}{STRING} kargo türü için sanayi zinciri
STR_INDUSTRY_CARGOES_PRODUCERS                                  :{WHITE}Üreten fabrikalar
STR_INDUSTRY_CARGOES_CUSTOMERS                                  :{WHITE}Kabul eden fabrikalar
STR_INDUSTRY_CARGOES_HOUSES                                     :{WHITE}Evler
STR_INDUSTRY_CARGOES_INDUSTRY_TOOLTIP                           :{BLACK}Sağlayanlarını ve müşterilerini görmek için fabrikayı tıklayın
STR_INDUSTRY_CARGOES_CARGO_TOOLTIP                              :{BLACK}{STRING}{}Sağlayanlarını ve müşterilerini görmek için kargoyu tıklayın
STR_INDUSTRY_DISPLAY_CHAIN                                      :{BLACK}Zinciri göster
STR_INDUSTRY_DISPLAY_CHAIN_TOOLTIP                              :{BLACK}Kargo sağlayan ve kabul eden fabrikaları göster
STR_INDUSTRY_CARGOES_NOTIFY_SMALLMAP                            :{BLACK}Küçük haritaya bağla
STR_INDUSTRY_CARGOES_NOTIFY_SMALLMAP_TOOLTIP                    :{BLACK}Gösterilen fabrikaları küçük haritada da seç
STR_INDUSTRY_CARGOES_SELECT_CARGO                               :{BLACK}Kargo seçin
STR_INDUSTRY_CARGOES_SELECT_CARGO_TOOLTIP                       :{BLACK}Göstermek istediğiniz kargoyu seçin
STR_INDUSTRY_CARGOES_SELECT_INDUSTRY                            :{BLACK}Fabrika seçin
STR_INDUSTRY_CARGOES_SELECT_INDUSTRY_TOOLTIP                    :{BLACK}Göstermek istediğiniz fabrikaları seçin

# Land area window
STR_LAND_AREA_INFORMATION_CAPTION                               :{WHITE}Arazi Bilgisi
STR_LAND_AREA_INFORMATION_LOCATION_TOOLTIP                      :{BLACK}Ana görünümü karonun konumuna ortalar. Ctrl+Sol Tık karonun konumunu gösteren yeni bir pencere açar
STR_LAND_AREA_INFORMATION_COST_TO_CLEAR_N_A                     :{BLACK}Temizleme fiyatı: {LTBLUE}Yok
STR_LAND_AREA_INFORMATION_COST_TO_CLEAR                         :{BLACK}Temizleme fiyatı: {RED}{CURRENCY_LONG}
STR_LAND_AREA_INFORMATION_REVENUE_WHEN_CLEARED                  :{BLACK}Kaldırıldığında kazanılacak: {LTBLUE}{CURRENCY_LONG}
STR_LAND_AREA_INFORMATION_OWNER_N_A                             :Yok
STR_LAND_AREA_INFORMATION_OWNER                                 :{BLACK}Sahibi: {LTBLUE}{STRING}
STR_LAND_AREA_INFORMATION_ROAD_OWNER                            :{BLACK}Yolun sahibi: {LTBLUE}{STRING}
STR_LAND_AREA_INFORMATION_TRAM_OWNER                            :{BLACK}Tramvayın sahibi: {LTBLUE}{STRING}
STR_LAND_AREA_INFORMATION_RAIL_OWNER                            :{BLACK}Demiryolu sahibi: {LTBLUE}{STRING}
STR_LAND_AREA_INFORMATION_LOCAL_AUTHORITY                       :{BLACK}Belediyesi: {LTBLUE}{STRING}
STR_LAND_AREA_INFORMATION_LOCAL_AUTHORITY_NONE                  :Hiçbiri
STR_LAND_AREA_INFORMATION_LANDINFO_COORDS                       :{BLACK}Koordinatlar: {LTBLUE}{NUM} x {NUM} x {NUM} ({STRING})
STR_LAND_AREA_INFORMATION_BUILD_DATE                            :{BLACK}Yapım: {LTBLUE}{DATE_LONG}
STR_LAND_AREA_INFORMATION_STATION_CLASS                         :{BLACK}İstasyon sınıfı: {LTBLUE}{STRING}
STR_LAND_AREA_INFORMATION_STATION_TYPE                          :{BLACK}İstasyon türü: {LTBLUE}{STRING}
STR_LAND_AREA_INFORMATION_AIRPORT_CLASS                         :{BLACK}Havalimanı sınıfı: {LTBLUE}{STRING}
STR_LAND_AREA_INFORMATION_AIRPORT_NAME                          :{BLACK}Havalimanı adı: {LTBLUE}{STRING}
STR_LAND_AREA_INFORMATION_AIRPORTTILE_NAME                      :{BLACK}Havalimanı karesi adı: {LTBLUE}{STRING}
STR_LAND_AREA_INFORMATION_NEWGRF_NAME                           :{BLACK}NewGRF: {LTBLUE}{STRING}
STR_LAND_AREA_INFORMATION_CARGO_ACCEPTED                        :{BLACK}İstenen: {LTBLUE}
STR_LAND_AREA_INFORMATION_CARGO_EIGHTS                          :({COMMA}/8 {STRING})
STR_LANG_AREA_INFORMATION_RAIL_TYPE                             :{BLACK}Ray türü: {LTBLUE}{STRING}
STR_LANG_AREA_INFORMATION_ROAD_TYPE                             :{BLACK}Yol türü: {LTBLUE}{STRING}
STR_LANG_AREA_INFORMATION_TRAM_TYPE                             :{BLACK}Tramvay tipi: {LTBLUE}{STRING}
STR_LANG_AREA_INFORMATION_RAIL_SPEED_LIMIT                      :{BLACK}Ray hız sınırı: {LTBLUE}{VELOCITY}
STR_LANG_AREA_INFORMATION_ROAD_SPEED_LIMIT                      :{BLACK}Yol hız sınırı: {LTBLUE}{VELOCITY}
STR_LANG_AREA_INFORMATION_TRAM_SPEED_LIMIT                      :{BLACK}Tramvay hız limiti: {LTBLUE}{VELOCITY}

# Description of land area of different tiles
STR_LAI_CLEAR_DESCRIPTION_ROCKS                                 :Kayalar
STR_LAI_CLEAR_DESCRIPTION_ROUGH_LAND                            :Engebeli arazi
STR_LAI_CLEAR_DESCRIPTION_BARE_LAND                             :Çıplak arazi
STR_LAI_CLEAR_DESCRIPTION_GRASS                                 :Çim
STR_LAI_CLEAR_DESCRIPTION_FIELDS                                :Mera
STR_LAI_CLEAR_DESCRIPTION_SNOW_COVERED_LAND                     :Karlı arazi
STR_LAI_CLEAR_DESCRIPTION_DESERT                                :Çöl

STR_LAI_RAIL_DESCRIPTION_TRACK                                  :Ray
STR_LAI_RAIL_DESCRIPTION_TRACK_WITH_NORMAL_SIGNALS              :Blok sinyalli ray
STR_LAI_RAIL_DESCRIPTION_TRACK_WITH_PRESIGNALS                  :Ön sinyalli ray
STR_LAI_RAIL_DESCRIPTION_TRACK_WITH_EXITSIGNALS                 :Çıkış sinyalli ray
STR_LAI_RAIL_DESCRIPTION_TRACK_WITH_COMBOSIGNALS                :Karışık sinyalli ray
STR_LAI_RAIL_DESCRIPTION_TRACK_WITH_PBSSIGNALS                  :Yol sinyalli ray
STR_LAI_RAIL_DESCRIPTION_TRACK_WITH_NOENTRYSIGNALS              :Tek yön yol sinyalli ray
STR_LAI_RAIL_DESCRIPTION_TRACK_WITH_NORMAL_PRESIGNALS           :Blok ve ön sinyalli ray
STR_LAI_RAIL_DESCRIPTION_TRACK_WITH_NORMAL_EXITSIGNALS          :Blok ve çıkış sinyalli ray
STR_LAI_RAIL_DESCRIPTION_TRACK_WITH_NORMAL_COMBOSIGNALS         :Blok ve karışık sinyalli ray
STR_LAI_RAIL_DESCRIPTION_TRACK_WITH_NORMAL_PBSSIGNALS           :Blok ve yol sinyalli ray
STR_LAI_RAIL_DESCRIPTION_TRACK_WITH_NORMAL_NOENTRYSIGNALS       :Blok ve tek yön yol sinyalli ray
STR_LAI_RAIL_DESCRIPTION_TRACK_WITH_PRE_EXITSIGNALS             :Ön ve çıkış sinyalli ray
STR_LAI_RAIL_DESCRIPTION_TRACK_WITH_PRE_COMBOSIGNALS            :Ön ve karışık sinyalli ray
STR_LAI_RAIL_DESCRIPTION_TRACK_WITH_PRE_PBSSIGNALS              :Ön ve yol sinyalli ray
STR_LAI_RAIL_DESCRIPTION_TRACK_WITH_PRE_NOENTRYSIGNALS          :Ön ve tek yön yol sinyalli ray
STR_LAI_RAIL_DESCRIPTION_TRACK_WITH_EXIT_COMBOSIGNALS           :Çıkış ve karışık sinyalli ray
STR_LAI_RAIL_DESCRIPTION_TRACK_WITH_EXIT_PBSSIGNALS             :Çıkış ve yol sinyalli ray
STR_LAI_RAIL_DESCRIPTION_TRACK_WITH_EXIT_NOENTRYSIGNALS         :Çıkış ve tek yön yol sinyalli ray
STR_LAI_RAIL_DESCRIPTION_TRACK_WITH_COMBO_PBSSIGNALS            :Karışık ve tek yön yol sinyalli ray
STR_LAI_RAIL_DESCRIPTION_TRACK_WITH_COMBO_NOENTRYSIGNALS        :Karışık ve tek yön yol sinyalli ray
STR_LAI_RAIL_DESCRIPTION_TRACK_WITH_PBS_NOENTRYSIGNALS          :Yol ve tek yön yol sinyalli ray
STR_LAI_RAIL_DESCRIPTION_TRAIN_DEPOT                            :Tren garajı

STR_LAI_ROAD_DESCRIPTION_ROAD                                   :Yol
STR_LAI_ROAD_DESCRIPTION_ROAD_WITH_STREETLIGHTS                 :Sokak lambalı yol
STR_LAI_ROAD_DESCRIPTION_TREE_LINED_ROAD                        :Ağaçli yol
STR_LAI_ROAD_DESCRIPTION_ROAD_VEHICLE_DEPOT                     :Karayolu garajı
STR_LAI_ROAD_DESCRIPTION_ROAD_RAIL_LEVEL_CROSSING               :Hemzemin geçit
STR_LAI_ROAD_DESCRIPTION_TRAMWAY                                :Tramvay

# Houses come directly from their building names
STR_LAI_TOWN_INDUSTRY_DESCRIPTION_UNDER_CONSTRUCTION            :{STRING} (inşa halinde)

STR_LAI_TREE_NAME_TREES                                         :Ağaçlar
STR_LAI_TREE_NAME_RAINFOREST                                    :Yağmur Ormanı
STR_LAI_TREE_NAME_CACTUS_PLANTS                                 :Kaktüs Bitkileri

STR_LAI_STATION_DESCRIPTION_RAILROAD_STATION                    :Tren istasyonu
STR_LAI_STATION_DESCRIPTION_AIRCRAFT_HANGAR                     :Hangar
STR_LAI_STATION_DESCRIPTION_AIRPORT                             :Havalimanı
STR_LAI_STATION_DESCRIPTION_TRUCK_LOADING_AREA                  :Kamyon durağı
STR_LAI_STATION_DESCRIPTION_BUS_STATION                         :Otobüs durağı
STR_LAI_STATION_DESCRIPTION_SHIP_DOCK                           :İskele
STR_LAI_STATION_DESCRIPTION_BUOY                                :Şamandıra
STR_LAI_STATION_DESCRIPTION_WAYPOINT                            :Yerimi

STR_LAI_WATER_DESCRIPTION_WATER                                 :Su
STR_LAI_WATER_DESCRIPTION_CANAL                                 :Kanal
STR_LAI_WATER_DESCRIPTION_LOCK                                  :Kilit
STR_LAI_WATER_DESCRIPTION_RIVER                                 :Nehir
STR_LAI_WATER_DESCRIPTION_COAST_OR_RIVERBANK                    :Sahil veya göl kenarı
STR_LAI_WATER_DESCRIPTION_SHIP_DEPOT                            :Tersane

# Industries come directly from their industry names

STR_LAI_TUNNEL_DESCRIPTION_RAILROAD                             :Demiryolu Tüneli
STR_LAI_TUNNEL_DESCRIPTION_ROAD                                 :Karayolu Tüneli

STR_LAI_BRIDGE_DESCRIPTION_RAIL_SUSPENSION_STEEL                :Çelik asma demiryolu köprüsü
STR_LAI_BRIDGE_DESCRIPTION_RAIL_GIRDER_STEEL                    :Çelik kirişli demiryolu köprüsü
STR_LAI_BRIDGE_DESCRIPTION_RAIL_CANTILEVER_STEEL                :Çelik ağ demiryolu köprüsü
STR_LAI_BRIDGE_DESCRIPTION_RAIL_SUSPENSION_CONCRETE             :Destekli beton asma demiryolu köprüsü
STR_LAI_BRIDGE_DESCRIPTION_RAIL_WOODEN                          :Odun demiryolu köprüsü
STR_LAI_BRIDGE_DESCRIPTION_RAIL_CONCRETE                        :Beton demiryolu köprüsü
STR_LAI_BRIDGE_DESCRIPTION_RAIL_TUBULAR_STEEL                   :Tüplü demiryolu köprüsü

STR_LAI_BRIDGE_DESCRIPTION_ROAD_SUSPENSION_STEEL                :Çelik asma karayolu köprüsü
STR_LAI_BRIDGE_DESCRIPTION_ROAD_GIRDER_STEEL                    :Çelik kirişli karayolu köprüsü
STR_LAI_BRIDGE_DESCRIPTION_ROAD_CANTILEVER_STEEL                :Çelik ağ karayolu köprüsü
STR_LAI_BRIDGE_DESCRIPTION_ROAD_SUSPENSION_CONCRETE             :Destekli beton asma karayolu köprüsü
STR_LAI_BRIDGE_DESCRIPTION_ROAD_WOODEN                          :Odun karayolu köprüsü
STR_LAI_BRIDGE_DESCRIPTION_ROAD_CONCRETE                        :Beton karayolu köprüsü
STR_LAI_BRIDGE_DESCRIPTION_ROAD_TUBULAR_STEEL                   :Tüplü karayolu köprüsü

STR_LAI_BRIDGE_DESCRIPTION_AQUEDUCT                             :Su kemeri

STR_LAI_OBJECT_DESCRIPTION_TRANSMITTER                          :Verici
STR_LAI_OBJECT_DESCRIPTION_LIGHTHOUSE                           :Fener
STR_LAI_OBJECT_DESCRIPTION_COMPANY_HEADQUARTERS                 :Şirket binasi
STR_LAI_OBJECT_DESCRIPTION_COMPANY_OWNED_LAND                   :Satın alınmış alan

# About OpenTTD window
STR_ABOUT_OPENTTD                                               :{WHITE}OpenTTD Hakkında
STR_ABOUT_ORIGINAL_COPYRIGHT                                    :{BLACK}Telif hakkı {COPYRIGHT} 1995 Chris Sawyer, Her hakkı saklıdır
STR_ABOUT_VERSION                                               :{BLACK}OpenTTD sürüm {REV}
STR_ABOUT_COPYRIGHT_OPENTTD                                     :{BLACK}OpenTTD {COPYRIGHT} 2002-{STRING} OpenTTD ekibi

# Framerate display window
STR_FRAMERATE_CAPTION                                           :{WHITE}Kare oranı
STR_FRAMERATE_CAPTION_SMALL                                     :{STRING}{WHITE} ({DECIMAL}x)
STR_FRAMERATE_RATE_GAMELOOP                                     :{BLACK}Simülasyon oranı: {STRING}
STR_FRAMERATE_RATE_GAMELOOP_TOOLTIP                             :{BLACK}Saniyede simüle edilen oyun zaman birim sayısı.
STR_FRAMERATE_RATE_BLITTER                                      :{BLACK}Grafik kare oranı: {STRING}
STR_FRAMERATE_RATE_BLITTER_TOOLTIP                              :{BLACK}Saniyede işlenecek video kare sayısı.
STR_FRAMERATE_SPEED_FACTOR                                      :{BLACK}Şu anki oyun hız çarpanı: {DECIMAL}x
STR_FRAMERATE_SPEED_FACTOR_TOOLTIP                              :{BLACK}Beklenen normal simülasyon hızı yerine, şu anda oyunun ne kadar hızlı çalıştığı.
STR_FRAMERATE_CURRENT                                           :{WHITE}Geçerli
STR_FRAMERATE_AVERAGE                                           :{WHITE}Ortalama
STR_FRAMERATE_MEMORYUSE                                         :{WHITE}Bellek
STR_FRAMERATE_DATA_POINTS                                       :{BLACK}Veriler {COMMA} ölçümlerine dayanır
STR_FRAMERATE_MS_GOOD                                           :{LTBLUE}{DECIMAL} ms
STR_FRAMERATE_MS_WARN                                           :{YELLOW}{DECIMAL} ms
STR_FRAMERATE_MS_BAD                                            :{RED}{DECIMAL} ms
STR_FRAMERATE_FPS_GOOD                                          :{LTBLUE}{DECIMAL} kare/s
STR_FRAMERATE_FPS_WARN                                          :{YELLOW}{DECIMAL} kare/s
STR_FRAMERATE_FPS_BAD                                           :{RED}{DECIMAL} kare/s
STR_FRAMERATE_BYTES_GOOD                                        :{LTBLUE}{BYTES}
STR_FRAMERATE_GRAPH_MILLISECONDS                                :{TINY_FONT}{COMMA} ms
STR_FRAMERATE_GRAPH_SECONDS                                     :{TINY_FONT}{COMMA} s

###length 15
STR_FRAMERATE_GAMELOOP                                          :{BLACK}Oyun döngüsü toplam:
STR_FRAMERATE_GL_ECONOMY                                        :{BLACK}  Kargo işleme:
STR_FRAMERATE_GL_TRAINS                                         :{BLACK}  Tren zaman birimleri:
STR_FRAMERATE_GL_ROADVEHS                                       :{BLACK}  Yol taşıt zaman birimleri:
STR_FRAMERATE_GL_SHIPS                                          :{BLACK}  Gemi zaman birimleri:
STR_FRAMERATE_GL_AIRCRAFT                                       :{BLACK}  Hava taşıtı zaman birimleri:
STR_FRAMERATE_GL_LANDSCAPE                                      :{BLACK}  Dünya zaman birimleri:
STR_FRAMERATE_GL_LINKGRAPH                                      :{BLACK}  Bağlantı grafiği gecikmesi:
STR_FRAMERATE_DRAWING                                           :{BLACK}Grafik işleme:
STR_FRAMERATE_DRAWING_VIEWPORTS                                 :{BLACK}  Dünya görüş alanları:
STR_FRAMERATE_VIDEO                                             :{BLACK}Video çıkışı:
STR_FRAMERATE_SOUND                                             :{BLACK}Ses karıştırma:
STR_FRAMERATE_ALLSCRIPTS                                        :{BLACK}  Oyun Betiği/Yapay Zeka toplam:
STR_FRAMERATE_GAMESCRIPT                                        :Oyun scripti
STR_FRAMERATE_AI                                                :{BLACK}   YZ {NUM} {STRING}

###length 15
STR_FRAMETIME_CAPTION_GAMELOOP                                  :Oyun döngüsü
STR_FRAMETIME_CAPTION_GL_ECONOMY                                :Kargo işleme
STR_FRAMETIME_CAPTION_GL_TRAINS                                 :Tren zaman birimleri
STR_FRAMETIME_CAPTION_GL_ROADVEHS                               :Yol aracı zaman birimleri
STR_FRAMETIME_CAPTION_GL_SHIPS                                  :Gemi zaman birimleri
STR_FRAMETIME_CAPTION_GL_AIRCRAFT                               :Hava taşıtı zaman birimleri
STR_FRAMETIME_CAPTION_GL_LANDSCAPE                              :Dünya zaman birimleri
STR_FRAMETIME_CAPTION_GL_LINKGRAPH                              :Bağlantı grafiği gecikmesi
STR_FRAMETIME_CAPTION_DRAWING                                   :Grafik işleme
STR_FRAMETIME_CAPTION_DRAWING_VIEWPORTS                         :Dünya görüş alanı derleme
STR_FRAMETIME_CAPTION_VIDEO                                     :Video çıkışı
STR_FRAMETIME_CAPTION_SOUND                                     :Ses karıştırma
STR_FRAMETIME_CAPTION_ALLSCRIPTS                                :Oyun Betiği/Yapay Zeka betikleri toplam
STR_FRAMETIME_CAPTION_GAMESCRIPT                                :Oyun betiği
STR_FRAMETIME_CAPTION_AI                                        :YZ {NUM} {STRING}


# Save/load game/scenario
STR_SAVELOAD_SAVE_CAPTION                                       :{WHITE}Oyunu Kaydet
STR_SAVELOAD_LOAD_CAPTION                                       :{WHITE}Yükle
STR_SAVELOAD_SAVE_SCENARIO                                      :{WHITE}Senaryoyu Kaydet
STR_SAVELOAD_LOAD_SCENARIO                                      :{WHITE}Senaryoyu Yükle
STR_SAVELOAD_LOAD_HEIGHTMAP                                     :{WHITE}Yükseklik haritası yükle
STR_SAVELOAD_SAVE_HEIGHTMAP                                     :{WHITE}Yükseklik Haritasını Kaydet
STR_SAVELOAD_HOME_BUTTON                                        :{BLACK}Şu anki varsayılan kayıt/yükleme dizinine gitmek için tıklayın
STR_SAVELOAD_BYTES_FREE                                         :{BLACK}{BYTES} bos
STR_SAVELOAD_LIST_TOOLTIP                                       :{BLACK}Sürücü, klasör ve kayıtli oyun listesi
STR_SAVELOAD_EDITBOX_TOOLTIP                                    :{BLACK}Kaydetmek için kullanılacak dosya adı
STR_SAVELOAD_DELETE_BUTTON                                      :{BLACK}Sil
STR_SAVELOAD_DELETE_TOOLTIP                                     :{BLACK}Seçili oyunu sil
STR_SAVELOAD_SAVE_BUTTON                                        :{BLACK}Kaydet
STR_SAVELOAD_SAVE_TOOLTIP                                       :{BLACK}Oyunu seçilen isimle kaydet
STR_SAVELOAD_LOAD_BUTTON                                        :{BLACK}Yükle
STR_SAVELOAD_LOAD_TOOLTIP                                       :{BLACK}Seçili oyunu yükle
STR_SAVELOAD_LOAD_HEIGHTMAP_TOOLTIP                             :{BLACK}Seçili yükseklik haritasını yükle
STR_SAVELOAD_DETAIL_CAPTION                                     :{BLACK}Oyun Ayrıntıları
STR_SAVELOAD_DETAIL_NOT_AVAILABLE                               :{BLACK}Mevcut bilgi yok
STR_SAVELOAD_DETAIL_COMPANY_INDEX                               :{SILVER}{COMMA}: {WHITE}{STRING}
STR_SAVELOAD_DETAIL_GRFSTATUS                                   :{SILVER}NewGRF: {WHITE}{STRING}
STR_SAVELOAD_FILTER_TITLE                                       :{BLACK}Süzgeç dizgesi:
STR_SAVELOAD_OVERWRITE_TITLE                                    :{WHITE}Dosya Üzerine Yaz
STR_SAVELOAD_OVERWRITE_WARNING                                  :{YELLOW}Mevcut dosyanın üzerine yazmak istediğinizden emin misiniz?
STR_SAVELOAD_DIRECTORY                                          :{STRING} (Dizin)
STR_SAVELOAD_PARENT_DIRECTORY                                   :{STRING} (Ana dizin)

STR_SAVELOAD_OSKTITLE                                           :{BLACK}Kayıtlı oyun için bir isim girin

# World generation
STR_MAPGEN_WORLD_GENERATION_CAPTION                             :{WHITE}Harita üretimi
STR_MAPGEN_MAPSIZE                                              :{BLACK}Harita boyutu:
STR_MAPGEN_MAPSIZE_TOOLTIP                                      :{BLACK}Haritanın büyüklüğünü kare sayısına göre seçin. Kullanılabilir karelerin sayısı bir miktar az olacaktır.
STR_MAPGEN_BY                                                   :{BLACK}*
STR_MAPGEN_NUMBER_OF_TOWNS                                      :{BLACK}Şehir sayısı:
STR_MAPGEN_DATE                                                 :{BLACK}Tarih:
STR_MAPGEN_NUMBER_OF_INDUSTRIES                                 :{BLACK}Fabrika sayısı:
STR_MAPGEN_HEIGHTMAP_HEIGHT                                     :{BLACK}En yüksek tepe:
STR_MAPGEN_HEIGHTMAP_HEIGHT_UP                                  :{BLACK}Haritadaki en yüksek tepenin azami yüksekliğini 1 arttırın
STR_MAPGEN_HEIGHTMAP_HEIGHT_DOWN                                :{BLACK}Haritadaki en yüksek tepenin azami yüksekliğini 1 düşürün
STR_MAPGEN_SNOW_COVERAGE                                        :{BLACK}Kar örtüsü:
STR_MAPGEN_SNOW_COVERAGE_UP                                     :{BLACK}Kar örtüsünü yüzde on arttır
STR_MAPGEN_SNOW_COVERAGE_DOWN                                   :{BLACK}Kar örtüsünü yüzde on azalt
STR_MAPGEN_SNOW_COVERAGE_TEXT                                   :{BLACK}%{NUM}
STR_MAPGEN_DESERT_COVERAGE                                      :{BLACK}Çöl örtüsü:
STR_MAPGEN_DESERT_COVERAGE_UP                                   :{BLACK}Çöl örtüsünü yüzde on arttır
STR_MAPGEN_DESERT_COVERAGE_DOWN                                 :{BLACK}Çöl örtüsünü yüzde on azalt
STR_MAPGEN_DESERT_COVERAGE_TEXT                                 :{BLACK}%{NUM}
STR_MAPGEN_SNOW_LINE_HEIGHT                                     :{BLACK}Kar yüksekliği:
STR_MAPGEN_SNOW_LINE_UP                                         :{BLACK}Kar yüksekliğini bir arttır
STR_MAPGEN_SNOW_LINE_DOWN                                       :{BLACK}Kar yüksekliğini bir azalt
STR_MAPGEN_LAND_GENERATOR                                       :{BLACK}Harita üretici:
STR_MAPGEN_TERRAIN_TYPE                                         :{BLACK}Arazi türü:
STR_MAPGEN_QUANTITY_OF_SEA_LAKES                                :{BLACK}Deniz seviyesi:
STR_MAPGEN_QUANTITY_OF_RIVERS                                   :{BLACK}Nehirler:
STR_MAPGEN_SMOOTHNESS                                           :{BLACK}Düzlük seviyesi:
STR_MAPGEN_VARIETY                                              :{BLACK}Çeşitlilik dağılımı:
STR_MAPGEN_GENERATE                                             :{WHITE}Oluştur

# Strings for map borders at game generation
STR_MAPGEN_BORDER_TYPE                                          :{BLACK}Harita kenarları:
STR_MAPGEN_NORTHWEST                                            :{BLACK}Kuzeybatı
STR_MAPGEN_NORTHEAST                                            :{BLACK}Kuzeydoğu
STR_MAPGEN_SOUTHEAST                                            :{BLACK}Güneydoğu
STR_MAPGEN_SOUTHWEST                                            :{BLACK}Güneybatı
STR_MAPGEN_BORDER_FREEFORM                                      :{BLACK}Serbest
STR_MAPGEN_BORDER_WATER                                         :{BLACK}Su
STR_MAPGEN_BORDER_RANDOM                                        :{BLACK}Rastgele
STR_MAPGEN_BORDER_RANDOMIZE                                     :{BLACK}Rastgele
STR_MAPGEN_BORDER_MANUAL                                        :{BLACK}El ile

STR_MAPGEN_HEIGHTMAP_ROTATION                                   :{BLACK}Yükseklik haritası döndür:
STR_MAPGEN_HEIGHTMAP_NAME                                       :{BLACK}Yükseklik haritası adı:
STR_MAPGEN_HEIGHTMAP_SIZE_LABEL                                 :{BLACK}Boyut:
STR_MAPGEN_HEIGHTMAP_SIZE                                       :{ORANGE}{NUM} x {NUM}

STR_MAPGEN_TERRAIN_TYPE_QUERY_CAPT                              :{WHITE}Hedef zirve yüksekliği
STR_MAPGEN_HEIGHTMAP_HEIGHT_QUERY_CAPT                          :{WHITE}En yüksek tepe
STR_MAPGEN_SNOW_COVERAGE_QUERY_CAPT                             :{WHITE}Kar örtüsü (% olarak)
STR_MAPGEN_DESERT_COVERAGE_QUERY_CAPT                           :{WHITE}Çöl örtüsü (% olarak)
STR_MAPGEN_SNOW_LINE_QUERY_CAPT                                 :{WHITE}Kar yüksekliğini değiştir
STR_MAPGEN_START_DATE_QUERY_CAPT                                :{WHITE}Başlangıç yılını değiştir

# SE Map generation
STR_SE_MAPGEN_CAPTION                                           :{WHITE}Senaryo türü
STR_SE_MAPGEN_FLAT_WORLD                                        :{WHITE}Düzlük alan
STR_SE_MAPGEN_FLAT_WORLD_TOOLTIP                                :{BLACK}Düzlük alan oluştur
STR_SE_MAPGEN_RANDOM_LAND                                       :{WHITE}Rastgele alan
STR_SE_MAPGEN_FLAT_WORLD_HEIGHT                                 :{BLACK}Düzlüğün Yüksekliği:
STR_SE_MAPGEN_FLAT_WORLD_HEIGHT_DOWN                            :{BLACK}Düzlüğü bir alçalt
STR_SE_MAPGEN_FLAT_WORLD_HEIGHT_UP                              :{BLACK}Düzlüğün yüksekliğini bir arttır

STR_SE_MAPGEN_FLAT_WORLD_HEIGHT_QUERY_CAPT                      :{WHITE}Düzlüğün yüksekliğini değiştir

# Map generation progress
STR_GENERATION_WORLD                                            :{WHITE}Harita Oluşturuluyor...
STR_GENERATION_ABORT                                            :{BLACK}İptal
STR_GENERATION_ABORT_CAPTION                                    :{WHITE}Harita Yapmayı iptal Et
STR_GENERATION_ABORT_MESSAGE                                    :{YELLOW}Oluşturmayı iptal etmek istediğinizden emin misiniz?
STR_GENERATION_PROGRESS                                         :{WHITE}%{NUM} tamamlandı
STR_GENERATION_PROGRESS_NUM                                     :{BLACK}{NUM} / {NUM}
STR_GENERATION_WORLD_GENERATION                                 :{BLACK}Harita üretimi
STR_GENERATION_RIVER_GENERATION                                 :{BLACK}Nehir oluşturma
STR_GENERATION_TREE_GENERATION                                  :{BLACK}Ağaç üretimi
STR_GENERATION_OBJECT_GENERATION                                :{BLACK}Nesne oluşturma
STR_GENERATION_CLEARING_TILES                                   :{BLACK}Engebeli ve kayalık alan oluştur
STR_GENERATION_SETTINGUP_GAME                                   :{BLACK}Oyun ayarlanıyor
STR_GENERATION_PREPARING_TILELOOP                               :{BLACK}tile-loop çalıştırılıyor
STR_GENERATION_PREPARING_SCRIPT                                 :{BLACK}Betik çalıştırılıyor
STR_GENERATION_PREPARING_GAME                                   :{BLACK}Oyun hazırlanıyor

# NewGRF settings
STR_NEWGRF_SETTINGS_CAPTION                                     :{WHITE}NewGRF Ayarları
STR_NEWGRF_SETTINGS_INFO_TITLE                                  :{WHITE}Ayrıntılı NewGRF bilgileri
STR_NEWGRF_SETTINGS_ACTIVE_LIST                                 :{WHITE}Aktif NewGRF dosyaları
STR_NEWGRF_SETTINGS_INACTIVE_LIST                               :{WHITE}Aktif olmayan NewGRF dosyaları
STR_NEWGRF_SETTINGS_SELECT_PRESET                               :{ORANGE}Önceden belirlenmiş ayar seçin:
STR_NEWGRF_FILTER_TITLE                                         :{ORANGE}Süzgeç metni:
STR_NEWGRF_SETTINGS_PRESET_LIST_TOOLTIP                         :{BLACK}Seçili önayarı yükle
STR_NEWGRF_SETTINGS_PRESET_SAVE                                 :{BLACK}Önayarı kaydet
STR_NEWGRF_SETTINGS_PRESET_SAVE_TOOLTIP                         :{BLACK}Şimdiki listeyi önayar olarak kaydet
STR_NEWGRF_SETTINGS_PRESET_DELETE                               :{BLACK}Önayarı sil
STR_NEWGRF_SETTINGS_PRESET_DELETE_TOOLTIP                       :{BLACK}Seçili önayarı sil
STR_NEWGRF_SETTINGS_ADD                                         :{BLACK}Ekle
STR_NEWGRF_SETTINGS_ADD_FILE_TOOLTIP                            :{BLACK}seçili NewGRF'i ayarlarıma ekle
STR_NEWGRF_SETTINGS_RESCAN_FILES                                :{BLACK}Dosyaları tekrar tara
STR_NEWGRF_SETTINGS_RESCAN_FILES_TOOLTIP                        :{BLACK}Mümkün olan NewGRF dosyalarının listesini güncelle
STR_NEWGRF_SETTINGS_REMOVE                                      :{BLACK}Kaldır
STR_NEWGRF_SETTINGS_REMOVE_TOOLTIP                              :{BLACK}Seçili NewGRF dosyasını listeden kaldır
STR_NEWGRF_SETTINGS_MOVEUP                                      :{BLACK}Yukarı Taşı
STR_NEWGRF_SETTINGS_MOVEUP_TOOLTIP                              :{BLACK}Seçili NewGRF dosyasını listenin yukarısına taşı
STR_NEWGRF_SETTINGS_MOVEDOWN                                    :{BLACK}Aşağı Taşı
STR_NEWGRF_SETTINGS_MOVEDOWN_TOOLTIP                            :{BLACK}Seçili NewGRF dosyasını listenin aşağısına taşı
STR_NEWGRF_SETTINGS_UPGRADE                                     :{BLACK}Yükselt
STR_NEWGRF_SETTINGS_UPGRADE_TOOLTIP                             :{BLACK}Daha yeni sürümü yüklü NewGRF dosyalarını yükselt
STR_NEWGRF_SETTINGS_FILE_TOOLTIP                                :{BLACK}Yüklü NewGRF dosyalarının listesidir.

STR_NEWGRF_SETTINGS_SET_PARAMETERS                              :{BLACK}Parametreler
STR_NEWGRF_SETTINGS_SHOW_PARAMETERS                             :{BLACK}Parametreleri göster
STR_NEWGRF_SETTINGS_TOGGLE_PALETTE                              :{BLACK}Palet değiştir
STR_NEWGRF_SETTINGS_TOGGLE_PALETTE_TOOLTIP                      :{BLACK}Seçili NewGRF'nin paletini değiştir.{}Bu işlemi bu NewGRF'nin grafikleri oyun içerisinde pembe görünüyorsa yapın.
STR_NEWGRF_SETTINGS_APPLY_CHANGES                               :{BLACK}Uygula

STR_NEWGRF_SETTINGS_FIND_MISSING_CONTENT_BUTTON                 :{BLACK}Eksik içeriği internetten bul
STR_NEWGRF_SETTINGS_FIND_MISSING_CONTENT_TOOLTIP                :{BLACK}Eksik içeriğin internetten bulunup bulunamadığını kontrol et

STR_NEWGRF_SETTINGS_FILENAME                                    :{BLACK}Dosya adı: {SILVER}{STRING}
STR_NEWGRF_SETTINGS_GRF_ID                                      :{BLACK}GRF ID: {SILVER}{STRING}
STR_NEWGRF_SETTINGS_VERSION                                     :{BLACK}Sürüm: {SILVER}{NUM}
STR_NEWGRF_SETTINGS_MIN_VERSION                                 :{BLACK}En düşük uyumlu sürüm: {SILVER}{NUM}
STR_NEWGRF_SETTINGS_MD5SUM                                      :{BLACK}MD5sum: {SILVER}{STRING}
STR_NEWGRF_SETTINGS_PALETTE                                     :{BLACK}Palet: {SILVER}{STRING}
STR_NEWGRF_SETTINGS_PALETTE_DEFAULT                             :Varsayılan (D)
STR_NEWGRF_SETTINGS_PALETTE_DEFAULT_32BPP                       :Varsayılan (D) / 32 bpp
STR_NEWGRF_SETTINGS_PALETTE_LEGACY                              :Eski (W)
STR_NEWGRF_SETTINGS_PALETTE_LEGACY_32BPP                        :Eski (W) / 32 bpp
STR_NEWGRF_SETTINGS_PARAMETER                                   :{BLACK}Seçenekler: {SILVER}{STRING}
STR_NEWGRF_SETTINGS_PARAMETER_NONE                              :Hiçbiri

STR_NEWGRF_SETTINGS_NO_INFO                                     :{BLACK}Hiç bilgi yok
STR_NEWGRF_SETTINGS_NOT_FOUND                                   :{RED}Eşleşen dosya bulunamadı
STR_NEWGRF_SETTINGS_DISABLED                                    :{RED}Etkisiz
STR_NEWGRF_SETTINGS_INCOMPATIBLE                                :{RED}OpenTTD'nin bu sürümüyle uyumlu değil

# NewGRF save preset window
STR_SAVE_PRESET_CAPTION                                         :{WHITE}Ön ayarı kaydet
STR_SAVE_PRESET_LIST_TOOLTIP                                    :{BLACK}Kullanılabilir ön ayarların listesi, aşağıdaki isimle kaydetmek üzere kopyalamak için birini seçin
STR_SAVE_PRESET_TITLE                                           :{BLACK}Ön ayar için bir isim girin
STR_SAVE_PRESET_EDITBOX_TOOLTIP                                 :{BLACK}Geçerli seçimdeki ön ayarın kaydedilmek için adı
STR_SAVE_PRESET_CANCEL                                          :{BLACK}İptal
STR_SAVE_PRESET_CANCEL_TOOLTIP                                  :{BLACK}Ön ayarı değiştirme
STR_SAVE_PRESET_SAVE                                            :{BLACK}Kaydet
STR_SAVE_PRESET_SAVE_TOOLTIP                                    :{BLACK}Ön ayarı geçerli seçili isimle kaydet

# NewGRF parameters window
STR_NEWGRF_PARAMETERS_CAPTION                                   :{WHITE}NewGRF parametrelerini değiştir
STR_NEWGRF_PARAMETERS_CLOSE                                     :{BLACK}Kapat
STR_NEWGRF_PARAMETERS_RESET                                     :{BLACK}Sıfırla
STR_NEWGRF_PARAMETERS_RESET_TOOLTIP                             :{BLACK}Tüm parametreleri varsayılan değerlerine ata
STR_NEWGRF_PARAMETERS_DEFAULT_NAME                              :Parametre {NUM}
STR_NEWGRF_PARAMETERS_SETTING                                   :{STRING}: {ORANGE}{STRING}
STR_NEWGRF_PARAMETERS_NUM_PARAM                                 :{LTBLUE}Parametre sayısı: {ORANGE}{NUM}

# NewGRF inspect window
STR_NEWGRF_INSPECT_CAPTION                                      :{WHITE}İncele - {STRING}
STR_NEWGRF_INSPECT_PARENT_BUTTON                                :{BLACK}Kaynak
STR_NEWGRF_INSPECT_PARENT_TOOLTIP                               :{BLACK}Kaynak kapsamdaki nesneyi incele

STR_NEWGRF_INSPECT_CAPTION_OBJECT_AT                            :{1:HEX}'deki {0:STRING}
STR_NEWGRF_INSPECT_CAPTION_OBJECT_AT_OBJECT                     :Nesne
STR_NEWGRF_INSPECT_CAPTION_OBJECT_AT_RAIL_TYPE                  :Ray türü

STR_NEWGRF_INSPECT_QUERY_CAPTION                                :{WHITE}NewGRF değişkeni 60+x parametresi (onaltılı)

# Sprite aligner window
STR_SPRITE_ALIGNER_CAPTION                                      :{WHITE}Nesne hizalanıyor {COMMA} ({STRING})
STR_SPRITE_ALIGNER_NEXT_BUTTON                                  :{BLACK}Sonraki nesne
STR_SPRITE_ALIGNER_NEXT_TOOLTIP                                 :{BLACK}Tüm sahte/yeniden renklendirme/yazı tipi nesnelerini ve sondaki nesneden atlayarak bir sonraki normal nesneye geç
STR_SPRITE_ALIGNER_GOTO_BUTTON                                  :{BLACK}Nesneye git
STR_SPRITE_ALIGNER_GOTO_TOOLTIP                                 :{BLACK}Verilen nesneye git. Eğer normal bir nesne değilse, bir sonraki normal nesneye geç
STR_SPRITE_ALIGNER_PREVIOUS_BUTTON                              :{BLACK}Önceki nesne
STR_SPRITE_ALIGNER_PREVIOUS_TOOLTIP                             :{BLACK}Tüm sahte/yeniden renklendirme/yazı tipi nesnelerini ve baştaki sargıyı atlayarak bir önceki normal nesneye geç
STR_SPRITE_ALIGNER_SPRITE_TOOLTIP                               :{BLACK}Seçili nesnenin mevcut gösterimi. Bu nesneyi çizerken hizalama ihmal edilir
STR_SPRITE_ALIGNER_MOVE_TOOLTIP                                 :{BLACK}Nesneyi X ve Y ofsetlerini değiştirerek gezdir. Ctrl+Tıklama ile nesneleri bir kerede sekiz birim kaydır
STR_SPRITE_ALIGNER_RESET_BUTTON                                 :{BLACK}Bağılı sıfırla
STR_SPRITE_ALIGNER_RESET_TOOLTIP                                :{BLACK}Geçerli bağıl ofsetleri sıfırla
STR_SPRITE_ALIGNER_OFFSETS_ABS                                  :{BLACK}X ofseti: {NUM}, Y ofseti: {NUM} (Gerçek)
STR_SPRITE_ALIGNER_OFFSETS_REL                                  :{BLACK}X ofseti: {NUM}, Y ofseti: {NUM} (Bağıl)
STR_SPRITE_ALIGNER_PICKER_BUTTON                                :{BLACK}Nesne seç
STR_SPRITE_ALIGNER_PICKER_TOOLTIP                               :{BLACK}Ekrandaki herhangi bir yerden bir nesne seçin

STR_SPRITE_ALIGNER_GOTO_CAPTION                                 :{WHITE}Nesneye git

# NewGRF (self) generated warnings/errors
STR_NEWGRF_ERROR_MSG_INFO                                       :{SILVER}{STRING}
STR_NEWGRF_ERROR_MSG_WARNING                                    :{RED}Uyarı: {SILVER}{STRING}
STR_NEWGRF_ERROR_MSG_ERROR                                      :{RED}Hata: {SILVER}{STRING}
STR_NEWGRF_ERROR_MSG_FATAL                                      :{RED}Ölümcül hata: {SILVER}{STRING}
STR_NEWGRF_ERROR_FATAL_POPUP                                    :{WHITE}Ölümcül bir NewGRF hatası oluştu:{}{STRING}
STR_NEWGRF_ERROR_POPUP                                          :{WHITE}NewGRF hatası oluştu:{}{STRING}
STR_NEWGRF_ERROR_VERSION_NUMBER                                 :{1:STRING} OpenTTD tarafından belirtilen TTDPatch sürümüyle çalışmayacaktır
STR_NEWGRF_ERROR_DOS_OR_WINDOWS                                 :{1:STRING}, TTD'nin {STRING} sürümü içindir
STR_NEWGRF_ERROR_UNSET_SWITCH                                   :{1:STRING}, {STRING} ile kullanılmak için tasarlanmıştır
STR_NEWGRF_ERROR_INVALID_PARAMETER                              :{1:STRING} için geçersiz parametre: {STRING} ({NUM})
STR_NEWGRF_ERROR_LOAD_BEFORE                                    :{1:STRING} önce, {STRING} ondan sonra yüklenmeli
STR_NEWGRF_ERROR_LOAD_AFTER                                     :{1:STRING} sonra, {STRING} ondan önce yüklenmeli
STR_NEWGRF_ERROR_OTTD_VERSION_NUMBER                            :{1:STRING} OpenTTD {STRING} veya daha yüksek bir sürüm gerektirir
STR_NEWGRF_ERROR_AFTER_TRANSLATED_FILE                          :GRF dosyası çeviri için yapılmış
STR_NEWGRF_ERROR_TOO_MANY_NEWGRFS_LOADED                        :Çok fazla NewGRF yüklendi
STR_NEWGRF_ERROR_STATIC_GRF_CAUSES_DESYNC                       :{1:STRING} adlı NewGRF'yi {STRING} ile birlikte kullanmak senkronizasyon sorunu oluşturabilir
STR_NEWGRF_ERROR_UNEXPECTED_SPRITE                              :Beklenmedik nesne (nesne {3:NUM})
STR_NEWGRF_ERROR_UNKNOWN_PROPERTY                               :Bilinmeyen Action 0 özelliği {4:HEX} (nesne {3:NUM})
STR_NEWGRF_ERROR_INVALID_ID                                     :Geçersiz ID kullanım girişimi (nesne {3:NUM})
STR_NEWGRF_ERROR_CORRUPT_SPRITE                                 :{YELLOW}{STRING} bozuk bir nesne içeriyor. Tüm bozuk nesneler kırmızı bir soru işareti (?) olarak görünecektir
STR_NEWGRF_ERROR_MULTIPLE_ACTION_8                              :Birden çok Action 8 girişi içeriyor (nesne {3:NUM})
STR_NEWGRF_ERROR_READ_BOUNDS                                    :Pseudo-nesne bitiminden sonrasını okudu (nesne {3:NUM})
STR_NEWGRF_ERROR_GRM_FAILED                                     :İstenen GRF kaynakları mevcut değil (nesne {3:NUM})
STR_NEWGRF_ERROR_FORCEFULLY_DISABLED                            :{1:STRING} {STRING} tarafından deaktive edildi
STR_NEWGRF_ERROR_INVALID_SPRITE_LAYOUT                          :Geçersiz/bilinmeyen nesne yerleşim biçimi (nesne {3:NUM})
STR_NEWGRF_ERROR_LIST_PROPERTY_TOO_LONG                         :Özellik değeri listesinde çok fazla öğe (sprite {3:NUM}, özellik {4:HEX})
STR_NEWGRF_ERROR_INDPROD_CALLBACK                               :Geçersiz endüstri üretim geri çağrımı (sprite {3:NUM}, "{2:STRING}")

# NewGRF related 'general' warnings
STR_NEWGRF_POPUP_CAUTION_CAPTION                                :{WHITE}Uyarı!
STR_NEWGRF_CONFIRMATION_TEXT                                    :{YELLOW}Çalışan bir oyunu değiştirmek üzeresiniz. Bu OpenTTD'yi çökertebilir veya oyunun durumunu bozabilir. Bu konular hakkında sorun bildirmeyiniz.{}Bundan kesinlikle emin misiniz?

STR_NEWGRF_DUPLICATE_GRFID                                      :{WHITE}Dosya eklenemiyor: GRF ID çakışması
STR_NEWGRF_COMPATIBLE_LOADED                                    :{ORANGE}Eşleşen dosya bulunamadı (uyumlu GRF yüklendi)
STR_NEWGRF_TOO_MANY_NEWGRFS                                     :{WHITE}Dosya eklenemiyor: NewGRF dosya limitine ulaşıldı

STR_NEWGRF_COMPATIBLE_LOAD_WARNING                              :{WHITE}Eksik dosyalar için uyumlu GRF(ler) yüklendi
STR_NEWGRF_DISABLED_WARNING                                     :{WHITE}Eksik GRF dosyaları etkisizleştirildi
STR_NEWGRF_UNPAUSE_WARNING_TITLE                                :{YELLOW}Eksik GRF dosyası
STR_NEWGRF_UNPAUSE_WARNING                                      :{WHITE}Devam ettırme OpenTTD'yi çökertebilir. Takip eden çökmeler için hata rapor etmeyiniz.{}Gerçekten devam ettirmek istiyor musunuz?

# NewGRF status
STR_NEWGRF_LIST_NONE                                            :Hiçbiri
###length 3
STR_NEWGRF_LIST_ALL_FOUND                                       :Tüm mevcut dosyalar
STR_NEWGRF_LIST_COMPATIBLE                                      :{YELLOW}Uyumlu dosyalar bulundu
STR_NEWGRF_LIST_MISSING                                         :{RED}Eksik dosyalar

# NewGRF 'it's broken' warnings
STR_NEWGRF_BROKEN                                               :{WHITE}NewGRF '{0:STRING}' davranışı muhtemelen senkron kaybı ve/veya çakılmalara neden olacak
STR_NEWGRF_BROKEN_POWERED_WAGON                                 :{WHITE}'{1:ENGINE}' için enerjilendirilmiş wagon durumunu depo dışındayken değiştirdi
STR_NEWGRF_BROKEN_VEHICLE_LENGTH                                :{WHITE}'{1:ENGINE}' hangar içinde değilken araç uzunluğunu değiştirdi
STR_NEWGRF_BROKEN_CAPACITY                                      :{WHITE}Bir garajda veya tamir halinde değilken araç kapasitesini '{1:ENGINE}' için değiştirdi
STR_BROKEN_VEHICLE_LENGTH                                       :{WHITE}'{VEHICLE}' adlı tren '{COMPANY}' şirketine ait olup uzunluğu geçersizdir. Muhtemelen NewGRF'lerle ilgili bir problemden kaynaklanıyor. Oyun senkron kaybına uğrayabilir ya da çakılabilir

STR_NEWGRF_BUGGY                                                :{WHITE}NewGRF '{0:STRING}' geçersiz bilgi vermektedir
STR_NEWGRF_BUGGY_ARTICULATED_CARGO                              :{WHITE}'{1:ENGINE}' için kargo tür değişim bilgisi yapımdan sonraki alım listesinden farklı. Bu otomatik yenileme-değiştirmenin kargo türünü doğru şekilde değiştirmesine engel olabilir
STR_NEWGRF_BUGGY_ENDLESS_PRODUCTION_CALLBACK                    :{WHITE}'{1:STRING}' üretim yordamında sonsuz döngüye neden oldu
STR_NEWGRF_BUGGY_UNKNOWN_CALLBACK_RESULT                        :{WHITE}{1:HEX} adlı callback hata ya da geçersiz sonuç döndü {2:HEX}
STR_NEWGRF_BUGGY_INVALID_CARGO_PRODUCTION_CALLBACK              :{WHITE}'{1:STRING}' üretim geri çağırımında, geçerli olmayan kargo türü geri döndü {2:HEX}

# 'User removed essential NewGRFs'-placeholders for stuff without specs
STR_NEWGRF_INVALID_CARGO                                        :<geçersiz kargo>
STR_NEWGRF_INVALID_CARGO_ABBREV                                 :??
STR_NEWGRF_INVALID_CARGO_QUANTITY                               :{COMMA} <geçersiz kargo>
STR_NEWGRF_INVALID_ENGINE                                       :<geçersiz araç modeli>
STR_NEWGRF_INVALID_INDUSTRYTYPE                                 :<geçersiz fabrika>

# Placeholders for other invalid stuff, e.g. vehicles that have gone (Game Script).
STR_INVALID_VEHICLE                                             :<geçersiz araç>

# NewGRF scanning window
STR_NEWGRF_SCAN_CAPTION                                         :{WHITE}NewGRF'ler taranıyor
STR_NEWGRF_SCAN_MESSAGE                                         :{BLACK}NewGRF'ler taranıyor. Sayıya bağlı olarak bu işlem biraz zaman alabilir...
STR_NEWGRF_SCAN_STATUS                                          :{BLACK}{1:NUM} NewGRF'den tahminen {0:NUM} NewGRF tarandı
STR_NEWGRF_SCAN_ARCHIVES                                        :Arşivler taranıyor

# Sign list window
STR_SIGN_LIST_CAPTION                                           :{WHITE}Tabela Listesi - {COMMA} Tabela
STR_SIGN_LIST_MATCH_CASE                                        :{BLACK}Büyük/küçük harf eşleştir
STR_SIGN_LIST_MATCH_CASE_TOOLTIP                                :{BLACK}Tabela adlarını süzgeç metniyle karşılaştırırken büyük/küçük harf eşleştirmeyi aç/kapa

# Sign window
STR_EDIT_SIGN_CAPTION                                           :{WHITE}Tabelayı değiştir
STR_EDIT_SIGN_LOCATION_TOOLTIP                                  :{BLACK}Ana görünümü işaretin konumuna ortalar. Ctrl+Sol Tık ile işaretin konumunda yeni bir pencere açar
STR_EDIT_SIGN_NEXT_SIGN_TOOLTIP                                 :{BLACK}Sonraki tabelaya git
STR_EDIT_SIGN_PREVIOUS_SIGN_TOOLTIP                             :{BLACK}Önceki tabelaya git

STR_EDIT_SIGN_SIGN_OSKTITLE                                     :{BLACK}Tabela için bir isim girin

# Town directory window
STR_TOWN_DIRECTORY_CAPTION                                      :{WHITE}Şehirler
STR_TOWN_DIRECTORY_NONE                                         :{ORANGE}- Hiçbiri -
STR_TOWN_DIRECTORY_TOWN                                         :{ORANGE}{TOWN}{BLACK} ({COMMA})
STR_TOWN_DIRECTORY_CITY                                         :{ORANGE}{TOWN}{YELLOW} (Şehir){BLACK} ({COMMA})
STR_TOWN_DIRECTORY_LIST_TOOLTIP                                 :{BLACK}Şehir isimleri - şehre bakmak için ismine tıkla. Ctrl ile tıklama şehrin konumunu gösteren yeni bir pencere açar
STR_TOWN_POPULATION                                             :{BLACK}Dünya nüfusu: {COMMA}

# Town view window
STR_TOWN_VIEW_TOWN_CAPTION                                      :{WHITE}{TOWN}
STR_TOWN_VIEW_CITY_CAPTION                                      :{WHITE}{TOWN} (Şehir)
STR_TOWN_VIEW_POPULATION_HOUSES                                 :{BLACK}Nüfus: {ORANGE}{COMMA}{BLACK}  Ev: {ORANGE}{COMMA}
STR_TOWN_VIEW_CARGO_LAST_MONTH_MAX                              :{BLACK}{CARGO_LIST} son ay: {ORANGE}{COMMA}{BLACK}  azami: {ORANGE}{COMMA}
STR_TOWN_VIEW_CARGO_FOR_TOWNGROWTH                              :{BLACK}Kasaba büyümesi için gerekli kargo:
STR_TOWN_VIEW_CARGO_FOR_TOWNGROWTH_REQUIRED_GENERAL             :{ORANGE}{STRING}{RED} gerekli
STR_TOWN_VIEW_CARGO_FOR_TOWNGROWTH_REQUIRED_WINTER              :{ORANGE}{STRING}{BLACK} kışın gerekir
STR_TOWN_VIEW_CARGO_FOR_TOWNGROWTH_DELIVERED_GENERAL            :{ORANGE}{STRING}{GREEN} taşındı
STR_TOWN_VIEW_CARGO_FOR_TOWNGROWTH_REQUIRED                     :{ORANGE}{CARGO_TINY} / {CARGO_LONG}{RED} (hala ihtiyaç var)
STR_TOWN_VIEW_CARGO_FOR_TOWNGROWTH_DELIVERED                    :{ORANGE}{CARGO_TINY} / {CARGO_LONG}{GREEN} (taşındı)
STR_TOWN_VIEW_TOWN_GROWS_EVERY                                  :{BLACK}Kasaba her {ORANGE}{COMMA}{BLACK}{NBSP}günde bir büyür
STR_TOWN_VIEW_TOWN_GROWS_EVERY_FUNDED                           :{BLACK}Kasaba her {ORANGE}{COMMA}{BLACK}{NBSP}günde bir büyür (finanse edildiğinde)
STR_TOWN_VIEW_TOWN_GROW_STOPPED                                 :{BLACK}Kasaba {RED}büyümüyor{BLACK}
STR_TOWN_VIEW_NOISE_IN_TOWN                                     :{BLACK}Kasabadaki gürültü sınırı: {ORANGE}{COMMA}{BLACK}  En fazla: {ORANGE}{COMMA}
STR_TOWN_VIEW_CENTER_TOOLTIP                                    :{BLACK}Ana görüntüyü şehrin üzerine ortala. Ctrl ile tıklama şehrin konumunu gösteren yeni bir pencere açar
STR_TOWN_VIEW_LOCAL_AUTHORITY_BUTTON                            :{BLACK}Belediye
STR_TOWN_VIEW_LOCAL_AUTHORITY_TOOLTIP                           :{BLACK}Belediye hakkında bilgi göster
STR_TOWN_VIEW_RENAME_TOOLTIP                                    :{BLACK}Şehrin ismini değiştir

STR_TOWN_VIEW_EXPAND_BUTTON                                     :{BLACK}Genişlet
STR_TOWN_VIEW_EXPAND_TOOLTIP                                    :{BLACK}Şehrin boyutunu büyült
STR_TOWN_VIEW_DELETE_BUTTON                                     :{BLACK}Sil
STR_TOWN_VIEW_DELETE_TOOLTIP                                    :{BLACK}Bu şehri tamamen sil

STR_TOWN_VIEW_RENAME_TOWN_BUTTON                                :İsim değiştir

# Town local authority window
STR_LOCAL_AUTHORITY_CAPTION                                     :{WHITE}{TOWN} belediyesi
STR_LOCAL_AUTHORITY_ZONE                                        :{BLACK}Bölge
STR_LOCAL_AUTHORITY_ZONE_TOOLTIP                                :{BLACK}Bölgeyi yerel yönetim sınırları içinde göster
STR_LOCAL_AUTHORITY_COMPANY_RATINGS                             :{BLACK}Taşıma şirketi değerlendirmeleri:
STR_LOCAL_AUTHORITY_COMPANY_RATING                              :{YELLOW}{COMPANY} {COMPANY_NUM}: {ORANGE}{STRING}
STR_LOCAL_AUTHORITY_ACTIONS_TITLE                               :{BLACK}Yapılabilecekler:
STR_LOCAL_AUTHORITY_ACTIONS_TOOLTIP                             :{BLACK}Bu şehirde yapılabileceklerin listesi - ayrıntılar için üzerine tıklayın
STR_LOCAL_AUTHORITY_DO_IT_BUTTON                                :{BLACK}Yap
STR_LOCAL_AUTHORITY_DO_IT_TOOLTIP                               :{BLACK}Seçilen şeyi yap

###length 8
STR_LOCAL_AUTHORITY_ACTION_SMALL_ADVERTISING_CAMPAIGN           :Küçük reklam kampanyası
STR_LOCAL_AUTHORITY_ACTION_MEDIUM_ADVERTISING_CAMPAIGN          :Orta reklam kampanyası
STR_LOCAL_AUTHORITY_ACTION_LARGE_ADVERTISING_CAMPAIGN           :Büyük reklam kampanyası
STR_LOCAL_AUTHORITY_ACTION_ROAD_RECONSTRUCTION                  :Bölgesel yol tamiratı için para bağışla
STR_LOCAL_AUTHORITY_ACTION_STATUE_OF_COMPANY                    :Şirket sahibinin heykelini dik
STR_LOCAL_AUTHORITY_ACTION_NEW_BUILDINGS                        :Yeni binalar yapılması için para ver
STR_LOCAL_AUTHORITY_ACTION_EXCLUSIVE_TRANSPORT                  :Ayrıcalıklı nakliyat haklarını satın al
STR_LOCAL_AUTHORITY_ACTION_BRIBE                                :Belediyeye rüşvet ver

###length 8
STR_LOCAL_AUTHORITY_ACTION_TOOLTIP_SMALL_ADVERTISING            :{YELLOW} Müsteri çekmek için duvarlara poster yapıştır.{}Şehir merkezinin etrafında küçük bir çapta istasyon derecelendirmesinde geçici bir yükseltme sağlar.{}Fiyat: {CURRENCY_LONG}
STR_LOCAL_AUTHORITY_ACTION_TOOLTIP_MEDIUM_ADVERTISING           :{YELLOW} Müsteri çekmek için radyoya reklam ver.{}Şehir merkezinin etrafında orta bir çapta istasyon derecelendirmesinde geçici bir yükseltme sağlar.{}Fiyat: {CURRENCY_LONG}
STR_LOCAL_AUTHORITY_ACTION_TOOLTIP_LARGE_ADVERTISING            :{YELLOW} Müsteri çekmek için televizyona reklam ver.{}Şehir merkezinin etrafında büyük bir çapta istasyon derecelendirmesinde geçici bir yükseltme sağlar.{}Fiyat: {CURRENCY_LONG}
STR_LOCAL_AUTHORITY_ACTION_TOOLTIP_ROAD_RECONSTRUCTION          :{YELLOW} Yol tamirleri için belediyeye bağış yap.{}6 ay boyunca şehrin yolları kullanılamaz.{}Fiyat: {CURRENCY_LONG}
STR_LOCAL_AUTHORITY_ACTION_TOOLTIP_STATUE_OF_COMPANY            :{YELLOW}Şirket sahibinin heykelini dik.{}Şehirdeki istasyon derecelendirmesinde kalıcı bir yükseltme sağlar.{}Fiyatı: {CURRENCY_LONG}
STR_LOCAL_AUTHORITY_ACTION_TOOLTIP_NEW_BUILDINGS                :{YELLOW}Şehirde ticari binaların yapımı için bağış yap.{}Bu kasabanın büyümesine geçici bir yükseltme sağlar.{}Fiyatı: {CURRENCY_LONG}
STR_LOCAL_AUTHORITY_ACTION_TOOLTIP_EXCLUSIVE_TRANSPORT          :{YELLOW} Bir yıllık ayrıcalıklı nakliyat haklarını satın al.{} Belediye, rakip istasyonların yolcu ve kargo taşımasına izin vermez.{} Fiyat: {CURRENCY_LONG}
STR_LOCAL_AUTHORITY_ACTION_TOOLTIP_BRIBE                        :{YELLOW}Yakalanma riskini göze alarak belediyeye rüşvet ver.{}Fiyat: {CURRENCY_LONG}

# Goal window
STR_GOALS_CAPTION                                               :{WHITE}{COMPANY} Hedefler
STR_GOALS_SPECTATOR_CAPTION                                     :{WHITE}Evrensel Amaçlar
STR_GOALS_SPECTATOR                                             :Evrensel Amaçlar
STR_GOALS_GLOBAL_BUTTON                                         :{BLACK}Küresel
STR_GOALS_GLOBAL_BUTTON_HELPTEXT                                :{BLACK}Evrensel amaçları göster
STR_GOALS_COMPANY_BUTTON                                        :{BLACK}Şirket
STR_GOALS_COMPANY_BUTTON_HELPTEXT                               :{BLACK}Şirket hedeflerini göster
STR_GOALS_TEXT                                                  :{ORANGE}{STRING}
STR_GOALS_NONE                                                  :{ORANGE}- Hiçbiri -
STR_GOALS_PROGRESS                                              :{ORANGE}{STRING}
STR_GOALS_PROGRESS_COMPLETE                                     :{GREEN}{STRING}
STR_GOALS_TOOLTIP_CLICK_ON_SERVICE_TO_CENTER                    :{BLACK}Ana görünümü istenen fabrika/kasaba/kareye getirmek için hedefe tıklayın. Ctrl+Tıklama fabrika/kasaba/kare konumunda yeni bir pencerede görünüm açar

# Goal question window
STR_GOAL_QUESTION_CAPTION_QUESTION                              :{BLACK}Soru
STR_GOAL_QUESTION_CAPTION_INFORMATION                           :{BLACK}Bilgi
STR_GOAL_QUESTION_CAPTION_WARNING                               :{BLACK}Uyarı
STR_GOAL_QUESTION_CAPTION_ERROR                                 :{YELLOW}Hata

# Goal Question button list
###length 18
STR_GOAL_QUESTION_BUTTON_CANCEL                                 :İptal
STR_GOAL_QUESTION_BUTTON_OK                                     :Tamam
STR_GOAL_QUESTION_BUTTON_NO                                     :Hayır
STR_GOAL_QUESTION_BUTTON_YES                                    :Evet
STR_GOAL_QUESTION_BUTTON_DECLINE                                :Reddet
STR_GOAL_QUESTION_BUTTON_ACCEPT                                 :Kabul et
STR_GOAL_QUESTION_BUTTON_IGNORE                                 :Göz ardı et
STR_GOAL_QUESTION_BUTTON_RETRY                                  :Yeniden dene
STR_GOAL_QUESTION_BUTTON_PREVIOUS                               :Önceki
STR_GOAL_QUESTION_BUTTON_NEXT                                   :Sonraki
STR_GOAL_QUESTION_BUTTON_STOP                                   :Dur
STR_GOAL_QUESTION_BUTTON_START                                  :Başla
STR_GOAL_QUESTION_BUTTON_GO                                     :Git
STR_GOAL_QUESTION_BUTTON_CONTINUE                               :Devam et
STR_GOAL_QUESTION_BUTTON_RESTART                                :Yeniden başlat
STR_GOAL_QUESTION_BUTTON_POSTPONE                               :Ertele
STR_GOAL_QUESTION_BUTTON_SURRENDER                              :Yenilgiyi kabul et
STR_GOAL_QUESTION_BUTTON_CLOSE                                  :Kapat

# Subsidies window
STR_SUBSIDIES_CAPTION                                           :{WHITE}Teşvikler
STR_SUBSIDIES_OFFERED_TITLE                                     :{BLACK}Teklif edilmiş teşvikler:
STR_SUBSIDIES_OFFERED_FROM_TO                                   :{ORANGE}{STRING} {STRING} -> {STRING}{YELLOW} ({DATE_SHORT} tarihinden itibaren)
STR_SUBSIDIES_NONE                                              :{ORANGE}- Yok -
STR_SUBSIDIES_SUBSIDISED_TITLE                                  :{BLACK}Teşvik almakta olan hizmetler:
STR_SUBSIDIES_SUBSIDISED_FROM_TO                                :{ORANGE}{STRING} {STRING} -> {STRING}{YELLOW} ({COMPANY}{YELLOW}, {DATE_SHORT} tarihine kadar)
STR_SUBSIDIES_TOOLTIP_CLICK_ON_SERVICE_TO_CENTER                :{BLACK}Görüntüyü ortalamak için endüstriye/şehre tıklayın. Ctrl ile tıklama endüstrinin/şehrin konumunu gösteren yeni bir pencere açar

# Story book window
STR_STORY_BOOK_CAPTION                                          :{WHITE}{COMPANY} Hikaye Kitabı
STR_STORY_BOOK_SPECTATOR_CAPTION                                :{WHITE}Evrensel Hikaye Kitabı
STR_STORY_BOOK_SPECTATOR                                        :Evrensel Hikaye Kitabı
STR_STORY_BOOK_TITLE                                            :{YELLOW}{STRING}
STR_STORY_BOOK_GENERIC_PAGE_ITEM                                :Sayfa {NUM}
STR_STORY_BOOK_SEL_PAGE_TOOLTIP                                 :{BLACK}Bu listeden seçerek istenilen sayfaya git.
STR_STORY_BOOK_PREV_PAGE                                        :{BLACK}Bir önceki
STR_STORY_BOOK_PREV_PAGE_TOOLTIP                                :{BLACK}Bir önceki sayfaya git
STR_STORY_BOOK_NEXT_PAGE                                        :{BLACK}Bir sonraki
STR_STORY_BOOK_NEXT_PAGE_TOOLTIP                                :{BLACK}Bir sonraki sayfaya git
STR_STORY_BOOK_INVALID_GOAL_REF                                 :{RED}Geçersiz amaç referansı

# Station list window
STR_STATION_LIST_TOOLTIP                                        :{BLACK}İstasyon isimleri - gitmek için istasyon ismini tıklayın. Ctrl ile tıklama istasyonun konumunu gösteren yeni bir pencere açar
STR_STATION_LIST_USE_CTRL_TO_SELECT_MORE                        :{BLACK}Birden fazla nesne seçmek için Ctrl'yi basılı tutun
STR_STATION_LIST_CAPTION                                        :{WHITE}{COMPANY} - {COMMA} İstasyon
STR_STATION_LIST_STATION                                        :{YELLOW}{STATION} {STATION_FEATURES}
STR_STATION_LIST_WAYPOINT                                       :{YELLOW}{WAYPOINT}
STR_STATION_LIST_NONE                                           :{YELLOW}- Yok -
STR_STATION_LIST_SELECT_ALL_FACILITIES                          :{BLACK}Tüm türleri seç
STR_STATION_LIST_SELECT_ALL_TYPES                               :{BLACK}Tüm kargo türlerini seç (hiç beklemeyenler dahil)
STR_STATION_LIST_NO_WAITING_CARGO                               :{BLACK}Hiç kargo yok

# Station view window
STR_STATION_VIEW_CAPTION                                        :{WHITE}{STATION} {STATION_FEATURES}
STR_STATION_VIEW_WAITING_CARGO                                  :{WHITE}{CARGO_LONG}
STR_STATION_VIEW_RESERVED                                       :{YELLOW}({CARGO_SHORT} yükleme için rezerve edilmiş)

STR_STATION_VIEW_ACCEPTS_BUTTON                                 :{BLACK}İstenen
STR_STATION_VIEW_ACCEPTS_TOOLTIP                                :{BLACK}İstenen kargoların listesini göster
STR_STATION_VIEW_ACCEPTS_CARGO                                  :{BLACK}İstenen: {WHITE}{CARGO_LIST}

STR_STATION_VIEW_EXCLUSIVE_RIGHTS_SELF                          :{BLACK}Bu istasyon şehrin ulaşım haklarına sahip.
STR_STATION_VIEW_EXCLUSIVE_RIGHTS_COMPANY                       :{YELLOW}{COMPANY}{BLACK} bu şehirdeki ulaşım haklarını satın aldı.

STR_STATION_VIEW_RATINGS_BUTTON                                 :{BLACK}Değerlendirmeler
STR_STATION_VIEW_RATINGS_TOOLTIP                                :{BLACK}İstasyon değerlendirmelerini göster
STR_STATION_VIEW_SUPPLY_RATINGS_TITLE                           :{BLACK}Aylık üretim ve yerel değerlendirme:
STR_STATION_VIEW_CARGO_SUPPLY_RATING                            :{WHITE}{STRING}: {YELLOW}{COMMA} / {STRING} (%{COMMA})

STR_STATION_VIEW_GROUP                                          :{BLACK}Grupla
STR_STATION_VIEW_WAITING_STATION                                :Durak: Bekleyen
STR_STATION_VIEW_WAITING_AMOUNT                                 :Miktar: Bekleyen
STR_STATION_VIEW_PLANNED_STATION                                :Durak: Planlanan
STR_STATION_VIEW_PLANNED_AMOUNT                                 :Miktar: Planlanan
STR_STATION_VIEW_FROM                                           :{YELLOW}{CARGO_SHORT}{STATION}'dan
STR_STATION_VIEW_VIA                                            :{YELLOW}{CARGO_SHORT}{STATION} üzerinden
STR_STATION_VIEW_TO                                             :{YELLOW}{CARGO_SHORT}{STATION}'a
STR_STATION_VIEW_FROM_ANY                                       :{RED}{CARGO_SHORT} bilinmeyen duraktan
STR_STATION_VIEW_TO_ANY                                         :{RED}{CARGO_SHORT} herhangi bir durağa
STR_STATION_VIEW_VIA_ANY                                        :{RED}{CARGO_SHORT} herhangi bir durak üzerinden
STR_STATION_VIEW_FROM_HERE                                      :{GREEN}{CARGO_SHORT} bu duraktan
STR_STATION_VIEW_VIA_HERE                                       :{GREEN}{CARGO_SHORT} bu durakta duruyor
STR_STATION_VIEW_TO_HERE                                        :{GREEN}{CARGO_SHORT} bu durağa
STR_STATION_VIEW_NONSTOP                                        :{YELLOW}{CARGO_SHORT} durmaksızın

STR_STATION_VIEW_GROUP_S_V_D                                    :Kaynak-Üzerinden-Hedef
STR_STATION_VIEW_GROUP_S_D_V                                    :Kaynak-Hedef-Üzerinden
STR_STATION_VIEW_GROUP_V_S_D                                    :Üzerinden-Kaynak-Hedef
STR_STATION_VIEW_GROUP_V_D_S                                    :Üzerinden-Hedef-Kaynak
STR_STATION_VIEW_GROUP_D_S_V                                    :Hedef-Kaynak-Üzerinden
STR_STATION_VIEW_GROUP_D_V_S                                    :Hedef-Üzerinden-Kaynak

###length 8
STR_CARGO_RATING_APPALLING                                      :Berbat
STR_CARGO_RATING_VERY_POOR                                      :Çok kötü
STR_CARGO_RATING_POOR                                           :Kötü
STR_CARGO_RATING_MEDIOCRE                                       :Normal
STR_CARGO_RATING_GOOD                                           :İyi
STR_CARGO_RATING_VERY_GOOD                                      :Çok iyi
STR_CARGO_RATING_EXCELLENT                                      :Harika
STR_CARGO_RATING_OUTSTANDING                                    :Mükemmel

STR_STATION_VIEW_CENTER_TOOLTIP                                 :{BLACK}Durağın oldugu yere git. Ctrl ile tıklama durağın konumunu gösteren yeni bir pencere açar
STR_STATION_VIEW_RENAME_TOOLTIP                                 :{BLACK}İstasyonun ismini değiştir

STR_STATION_VIEW_SCHEDULED_TRAINS_TOOLTIP                       :{BLACK}Talimat listesinde bu durak olan trenleri listele
STR_STATION_VIEW_SCHEDULED_ROAD_VEHICLES_TOOLTIP                :{BLACK}Talimat listesinde bu durak olan tüm karayolu araçlarını listele
STR_STATION_VIEW_SCHEDULED_AIRCRAFT_TOOLTIP                     :{BLACK}Talimat listesinde bu durak olan uçakları listele
STR_STATION_VIEW_SCHEDULED_SHIPS_TOOLTIP                        :{BLACK}Talimat listesinde bu durak olan gemileri listele

STR_STATION_VIEW_RENAME_STATION_CAPTION                         :İstasyonu yeniden adlandır

STR_STATION_VIEW_CLOSE_AIRPORT                                  :{BLACK}Havalimanını kapat
STR_STATION_VIEW_CLOSE_AIRPORT_TOOLTIP                          :{BLACK}Uçağın bu havalimanına iniş yapmasını engelle

# Waypoint/buoy view window
STR_WAYPOINT_VIEW_CAPTION                                       :{WHITE}{WAYPOINT}
STR_WAYPOINT_VIEW_CENTER_TOOLTIP                                :{BLACK}Ana görünümü güzergaha ortala. Ctrl ile tıklama güzegahın konumunu gösteren yeni bir pencere açar
STR_WAYPOINT_VIEW_CHANGE_WAYPOINT_NAME                          :{BLACK}Ara nokta adını değiştir
STR_BUOY_VIEW_CENTER_TOOLTIP                                    :{BLACK}Ana görünümü şamandıra konumuna ortala. Ctrl ile tıklama şamandıranın konumunu gösteren yeni bir pencere açar
STR_BUOY_VIEW_CHANGE_BUOY_NAME                                  :{BLACK}Şamandıra adını değiştir

STR_EDIT_WAYPOINT_NAME                                          :{WHITE}Yerimi adını değiştir

# Finances window
STR_FINANCES_CAPTION                                            :{WHITE}{COMPANY} Hesaplar {BLACK}{COMPANY_NUM}
STR_FINANCES_EXPENDITURE_INCOME_TITLE                           :{WHITE}Gider/Gelir
STR_FINANCES_YEAR                                               :{WHITE}{NUM}

###length 13
STR_FINANCES_SECTION_CONSTRUCTION                               :{GOLD}İnşaat
STR_FINANCES_SECTION_NEW_VEHICLES                               :{GOLD}Yeni Araçlar
STR_FINANCES_SECTION_TRAIN_RUNNING_COSTS                        :{GOLD}Tren Bakımları
STR_FINANCES_SECTION_ROAD_VEHICLE_RUNNING_COSTS                 :{GOLD}Kara Taşıtı Bakımları
STR_FINANCES_SECTION_AIRCRAFT_RUNNING_COSTS                     :{GOLD}Hava Taşıtı Bakımları
STR_FINANCES_SECTION_SHIP_RUNNING_COSTS                         :{GOLD}Gemi Bakımları
STR_FINANCES_SECTION_PROPERTY_MAINTENANCE                       :{GOLD}İnşaat bakımları
STR_FINANCES_SECTION_TRAIN_INCOME                               :{GOLD}Tren Geliri
STR_FINANCES_SECTION_ROAD_VEHICLE_INCOME                        :{GOLD}Yol Taşıtı Geliri
STR_FINANCES_SECTION_AIRCRAFT_INCOME                            :{GOLD}Hava Taşıtı Geliri
STR_FINANCES_SECTION_SHIP_INCOME                                :{GOLD}Gemi Geliri
STR_FINANCES_SECTION_LOAN_INTEREST                              :{GOLD}Kredi Faizi
STR_FINANCES_SECTION_OTHER                                      :{GOLD}Diğer

STR_FINANCES_NEGATIVE_INCOME                                    :{BLACK}-{CURRENCY_LONG}
STR_FINANCES_POSITIVE_INCOME                                    :{BLACK}+{CURRENCY_LONG}
STR_FINANCES_TOTAL_CAPTION                                      :{WHITE}Toplam:
STR_FINANCES_BANK_BALANCE_TITLE                                 :{WHITE}Banka Hesabı
STR_FINANCES_LOAN_TITLE                                         :{WHITE}Kredi
STR_FINANCES_MAX_LOAN                                           :{WHITE}Azami Kredi: {BLACK}{CURRENCY_LONG}
STR_FINANCES_TOTAL_CURRENCY                                     :{BLACK}{CURRENCY_LONG}
STR_FINANCES_BORROW_BUTTON                                      :{BLACK}{CURRENCY_LONG} Kredi Al
STR_FINANCES_BORROW_TOOLTIP                                     :{BLACK}Borcu arttır. Ctrl+Tıklama alınabilen en yüksek borcu alır
STR_FINANCES_REPAY_BUTTON                                       :{BLACK}{CURRENCY_LONG} Geri Öde
STR_FINANCES_REPAY_TOOLTIP                                      :{BLACK}Krediyi kısmen öde. Ctrl+Tıklama ödenebildiği kadar öder.
STR_FINANCES_INFRASTRUCTURE_BUTTON                              :{BLACK}Altyapı

# Company view
STR_COMPANY_VIEW_CAPTION                                        :{WHITE}{COMPANY} {BLACK}{COMPANY_NUM}
STR_COMPANY_VIEW_PRESIDENT_MANAGER_TITLE                        :{WHITE}{PRESIDENT_NAME}{}{GOLD}(Yönetici)

STR_COMPANY_VIEW_INAUGURATED_TITLE                              :{GOLD}Kuruluş: {WHITE}{NUM}
STR_COMPANY_VIEW_COLOUR_SCHEME_TITLE                            :{GOLD}Renk:
STR_COMPANY_VIEW_VEHICLES_TITLE                                 :{GOLD}Araçlar:
STR_COMPANY_VIEW_TRAINS                                         :{WHITE}{COMMA} tren
STR_COMPANY_VIEW_ROAD_VEHICLES                                  :{WHITE}{COMMA} karayolu aracı
STR_COMPANY_VIEW_AIRCRAFT                                       :{WHITE}{COMMA} uçak
STR_COMPANY_VIEW_SHIPS                                          :{WHITE}{COMMA} gemi
STR_COMPANY_VIEW_VEHICLES_NONE                                  :{WHITE}Yok
STR_COMPANY_VIEW_COMPANY_VALUE                                  :{GOLD}Şirket değeri: {WHITE}{CURRENCY_LONG}
STR_COMPANY_VIEW_SHARES_OWNED_BY                                :{WHITE}(%{COMMA} ortağı {COMPANY})
STR_COMPANY_VIEW_INFRASTRUCTURE                                 :{GOLD}Altyapı:
STR_COMPANY_VIEW_INFRASTRUCTURE_RAIL                            :{WHITE}{COMMA} ray parçası
STR_COMPANY_VIEW_INFRASTRUCTURE_ROAD                            :{WHITE}{COMMA} yol parçası
STR_COMPANY_VIEW_INFRASTRUCTURE_WATER                           :{WHITE}{COMMA} su karesi
STR_COMPANY_VIEW_INFRASTRUCTURE_STATION                         :{WHITE}{COMMA} istasyon karesi
STR_COMPANY_VIEW_INFRASTRUCTURE_AIRPORT                         :{WHITE}{COMMA} havalimanı
STR_COMPANY_VIEW_INFRASTRUCTURE_NONE                            :{WHITE}Hiçbiri

STR_COMPANY_VIEW_BUILD_HQ_BUTTON                                :{BLACK}Bina Yap
STR_COMPANY_VIEW_BUILD_HQ_TOOLTIP                               :{BLACK}Şirket binasını inşa et
STR_COMPANY_VIEW_VIEW_HQ_BUTTON                                 :{BLACK}Binaya Bak
STR_COMPANY_VIEW_VIEW_HQ_TOOLTIP                                :{BLACK}Şirket binasını gör
STR_COMPANY_VIEW_RELOCATE_HQ                                    :{BLACK}Binayı Taşı
STR_COMPANY_VIEW_RELOCATE_COMPANY_HEADQUARTERS                  :{BLACK}Şirket değerinin %1'i karşılığında binanın yerini değiştir. Shift+tıklama şirket binasının yerini değiştirmeden tahmini maliyeti gösterir
STR_COMPANY_VIEW_INFRASTRUCTURE_BUTTON                          :{BLACK}Ayrıntılar
STR_COMPANY_VIEW_INFRASTRUCTURE_TOOLTIP                         :{BLACK}Ayrıntılı altyapı sayılarını göster
STR_COMPANY_VIEW_GIVE_MONEY_BUTTON                              :{BLACK}Para ver
STR_COMPANY_VIEW_GIVE_MONEY_TOOLTIP                             :{BLACK}Bu şirkete para ver

STR_COMPANY_VIEW_NEW_FACE_BUTTON                                :{BLACK}Yeni Surat
STR_COMPANY_VIEW_NEW_FACE_TOOLTIP                               :{BLACK}Müdür için yeni surat seç
STR_COMPANY_VIEW_COLOUR_SCHEME_BUTTON                           :{BLACK}Renkler
STR_COMPANY_VIEW_COLOUR_SCHEME_TOOLTIP                          :{BLACK}Araç renklerini değiştir
STR_COMPANY_VIEW_COMPANY_NAME_BUTTON                            :{BLACK}Şirket ismi
STR_COMPANY_VIEW_COMPANY_NAME_TOOLTIP                           :{BLACK}Şirket ismini değiştir
STR_COMPANY_VIEW_PRESIDENT_NAME_BUTTON                          :{BLACK}Müdür ismi
STR_COMPANY_VIEW_PRESIDENT_NAME_TOOLTIP                         :{BLACK}Müdürün ismini değiştir

STR_COMPANY_VIEW_BUY_SHARE_BUTTON                               :{BLACK}%25'ini satın al
STR_COMPANY_VIEW_SELL_SHARE_BUTTON                              :{BLACK}%25'ini geri ver
STR_COMPANY_VIEW_BUY_SHARE_TOOLTIP                              :{BLACK}Şirketin %25 hissesini al. Shift+tıklama hisse satın almadan tahmini maliyeti gösterir
STR_COMPANY_VIEW_SELL_SHARE_TOOLTIP                             :{BLACK}Şirketin %25 hissesini sat. Shift+tıklama hisse satmadan tahmini maliyeti gösterir

STR_COMPANY_VIEW_COMPANY_NAME_QUERY_CAPTION                     :Şirketin ismi
STR_COMPANY_VIEW_PRESIDENT_S_NAME_QUERY_CAPTION                 :Yöneticinin ismi
STR_COMPANY_VIEW_GIVE_MONEY_QUERY_CAPTION                       :Vermek istediğin para miktarını gir

STR_BUY_COMPANY_MESSAGE                                         :{WHITE}Şirketimizi satın alacak birilerini arıyoruz.{}{} {COMPANY} şirketini şu fiyata almak ister misiniz: {CURRENCY_LONG}?

# Company infrastructure window
STR_COMPANY_INFRASTRUCTURE_VIEW_CAPTION                         :{WHITE}{COMPANY} şirketinin altyapısı
STR_COMPANY_INFRASTRUCTURE_VIEW_RAIL_SECT                       :{GOLD}Demiryolu parçaları:
STR_COMPANY_INFRASTRUCTURE_VIEW_SIGNALS                         :{WHITE}Sinyaller
STR_COMPANY_INFRASTRUCTURE_VIEW_ROAD_SECT                       :{GOLD}Karayolu parçaları:
STR_COMPANY_INFRASTRUCTURE_VIEW_TRAM_SECT                       :{GOLD}Tramvay parçaları:
STR_COMPANY_INFRASTRUCTURE_VIEW_WATER_SECT                      :{GOLD}Su kareleri:
STR_COMPANY_INFRASTRUCTURE_VIEW_CANALS                          :{WHITE}Kanallar
STR_COMPANY_INFRASTRUCTURE_VIEW_STATION_SECT                    :{GOLD}İstasyonlar:
STR_COMPANY_INFRASTRUCTURE_VIEW_STATIONS                        :{WHITE}İstasyon kareleri
STR_COMPANY_INFRASTRUCTURE_VIEW_AIRPORTS                        :{WHITE}Havalimanları
STR_COMPANY_INFRASTRUCTURE_VIEW_TOTAL                           :{WHITE}{CURRENCY_LONG}/yıl

# Industry directory
STR_INDUSTRY_DIRECTORY_CAPTION                                  :{WHITE}Fabrikalar
STR_INDUSTRY_DIRECTORY_NONE                                     :{ORANGE}- Hiçbiri -
STR_INDUSTRY_DIRECTORY_ITEM_INFO                                :{BLACK}{CARGO_LONG}{STRING}{YELLOW} ({COMMA}% taşındı){BLACK}
STR_INDUSTRY_DIRECTORY_ITEM_NOPROD                              :{ORANGE}{INDUSTRY}
STR_INDUSTRY_DIRECTORY_ITEM_PROD1                               :{ORANGE}{INDUSTRY} {STRING}
STR_INDUSTRY_DIRECTORY_ITEM_PROD2                               :{ORANGE}{INDUSTRY} {STRING}, {STRING}
STR_INDUSTRY_DIRECTORY_ITEM_PROD3                               :{ORANGE}{INDUSTRY} {STRING}, {STRING}, {STRING}
STR_INDUSTRY_DIRECTORY_ITEM_PRODMORE                            :{ORANGE}{INDUSTRY} {STRING}, {STRING}, {STRING} ve {NUM} daha...
STR_INDUSTRY_DIRECTORY_LIST_CAPTION                             :{BLACK}Fabrika adları - görüntüyü fabrikada merkezlemek için adına tıklayın. Ctrl ile tıklama fabrikanın konumunu gösteren yeni bir pencere açar
STR_INDUSTRY_DIRECTORY_ACCEPTED_CARGO_FILTER                    :{BLACK}Kabul edilen kargo: {SILVER}{STRING}
STR_INDUSTRY_DIRECTORY_PRODUCED_CARGO_FILTER                    :{BLACK}Üretilmiş kargo: {SILVER}{STRING}
STR_INDUSTRY_DIRECTORY_FILTER_ALL_TYPES                         :Tüm kargo tipleri
STR_INDUSTRY_DIRECTORY_FILTER_NONE                              :Hiçbiri

# Industry view
STR_INDUSTRY_VIEW_CAPTION                                       :{WHITE}{INDUSTRY}
STR_INDUSTRY_VIEW_PRODUCTION_LAST_MONTH_TITLE                   :{BLACK}Geçen ayki üretim:
STR_INDUSTRY_VIEW_TRANSPORTED                                   :{YELLOW}{CARGO_LONG}{STRING}{BLACK} (%{COMMA} taşındı)
STR_INDUSTRY_VIEW_LOCATION_TOOLTIP                              :{BLACK}Görüntüyü fabrikada ortala. Ctrl ile tıklama fabrikanın konumunu gösteren yeni bir pencere açar
STR_INDUSTRY_VIEW_PRODUCTION_LEVEL                              :{BLACK}Üretim seviyesi: %{YELLOW}{COMMA}
STR_INDUSTRY_VIEW_INDUSTRY_ANNOUNCED_CLOSURE                    :{YELLOW}Fabrika çok yakında kapanacağını duyurdu!

STR_INDUSTRY_VIEW_REQUIRES_N_CARGO                              :{BLACK}Gereken: {YELLOW}{STRING}{STRING}
STR_INDUSTRY_VIEW_PRODUCES_N_CARGO                              :{BLACK}Üretilen: {YELLOW}{STRING}{STRING}
STR_INDUSTRY_VIEW_CARGO_LIST_EXTENSION                          :, {STRING}{STRING}

STR_INDUSTRY_VIEW_REQUIRES                                      :{BLACK}Gereken:
STR_INDUSTRY_VIEW_ACCEPT_CARGO                                  :{YELLOW}{STRING}{BLACK}{3:STRING}
STR_INDUSTRY_VIEW_ACCEPT_CARGO_AMOUNT                           :{YELLOW}{STRING}{BLACK}: {CARGO_SHORT} bekliyor{STRING}

STR_CONFIG_GAME_PRODUCTION                                      :{WHITE}Üretimi değiştir (8'in katı, 2040'a kadar)
STR_CONFIG_GAME_PRODUCTION_LEVEL                                :{WHITE}Üretim seviyesini değiştir (yüzde olarak, %800'e kadar)

# Vehicle lists
###length VEHICLE_TYPES
STR_VEHICLE_LIST_TRAIN_CAPTION                                  :{WHITE}{STRING} - {COMMA} Tren
STR_VEHICLE_LIST_ROAD_VEHICLE_CAPTION                           :{WHITE}{STRING} - {COMMA} Karayolu Aracı
STR_VEHICLE_LIST_SHIP_CAPTION                                   :{WHITE}{STRING} - {COMMA} Gemi
STR_VEHICLE_LIST_AIRCRAFT_CAPTION                               :{WHITE}{STRING} - {COMMA} Uçak

###length VEHICLE_TYPES
STR_VEHICLE_LIST_TRAIN_LIST_TOOLTIP                             :{BLACK}Trenlar - daha fazla bilgi için trene tıklayın
STR_VEHICLE_LIST_ROAD_VEHICLE_TOOLTIP                           :{BLACK}Karayolu araçları - bilgi için araca tıklayın
STR_VEHICLE_LIST_SHIP_TOOLTIP                                   :{BLACK}Gemiler - bilgi için gemiye tıkla
STR_VEHICLE_LIST_AIRCRAFT_TOOLTIP                               :{BLACK}Uçak - ayrıntılı bilgi için uçağı tıkla

###length VEHICLE_TYPES
STR_VEHICLE_LIST_AVAILABLE_TRAINS                               :Kullanılabilir Trenler
STR_VEHICLE_LIST_AVAILABLE_ROAD_VEHICLES                        :Kullanılabilir Araçlar
STR_VEHICLE_LIST_AVAILABLE_SHIPS                                :Kullanılabilir Gemiler
STR_VEHICLE_LIST_AVAILABLE_AIRCRAFT                             :Kullanılabilir Uçaklar

STR_VEHICLE_LIST_MANAGE_LIST                                    :{BLACK}Listeyi yönet
STR_VEHICLE_LIST_MANAGE_LIST_TOOLTIP                            :{BLACK}Listedeki tüm araçlara talimat ver
STR_VEHICLE_LIST_REPLACE_VEHICLES                               :Araçları Değiştir
STR_VEHICLE_LIST_SEND_FOR_SERVICING                             :Bakıma Gönder
STR_VEHICLE_LIST_PROFIT_THIS_YEAR_LAST_YEAR                     :{TINY_FONT}{BLACK}Bu seneki kar: {CURRENCY_LONG} (geçen sene: {CURRENCY_LONG})

STR_VEHICLE_LIST_SEND_TRAIN_TO_DEPOT                            :Garaja Gönder
STR_VEHICLE_LIST_SEND_ROAD_VEHICLE_TO_DEPOT                     :Garaja Gönder
STR_VEHICLE_LIST_SEND_SHIP_TO_DEPOT                             :Tersaneye Gönder
STR_VEHICLE_LIST_SEND_AIRCRAFT_TO_HANGAR                        :Hangara Gönder

STR_VEHICLE_LIST_MASS_STOP_LIST_TOOLTIP                         :{BLACK}Listedeki tüm araçları durdurmak için bas
STR_VEHICLE_LIST_MASS_START_LIST_TOOLTIP                        :{BLACK}Listedeki tüm araçları başlatmak için bas
STR_VEHICLE_LIST_AVAILABLE_ENGINES_TOOLTIP                      :{BLACK}Bu araç türü için mümkün olan lokomotif tasarımlarını göster

STR_VEHICLE_LIST_SHARED_ORDERS_LIST_CAPTION                     :{WHITE}{COMMA} Aracın paylaşılan talimatları

# Group window
###length VEHICLE_TYPES
STR_GROUP_ALL_TRAINS                                            :Bütün trenler
STR_GROUP_ALL_ROAD_VEHICLES                                     :Tüm karayolu araçları
STR_GROUP_ALL_SHIPS                                             :Bütün Gemiler
STR_GROUP_ALL_AIRCRAFTS                                         :Bütün uçaklar

###length VEHICLE_TYPES
STR_GROUP_DEFAULT_TRAINS                                        :Gruplanmamış trenler
STR_GROUP_DEFAULT_ROAD_VEHICLES                                 :Gruplanmamış karayolu taşıtları
STR_GROUP_DEFAULT_SHIPS                                         :Gruplanmamış gemiler
STR_GROUP_DEFAULT_AIRCRAFTS                                     :Gruplanmamış uçaklar

STR_GROUP_COUNT_WITH_SUBGROUP                                   :{TINY_FONT}{COMMA} (+{COMMA})

STR_GROUPS_CLICK_ON_GROUP_FOR_TOOLTIP                           :{BLACK}Gruplar - gruba ait araçları listelemek için grubun üzerine tıklayın. Hiyerarşiyi düzenlemek için grupları sürükleyip bırakın.
STR_GROUP_CREATE_TOOLTIP                                        :{BLACK}Grup oluşturmak için tıklayın
STR_GROUP_DELETE_TOOLTIP                                        :{BLACK}Seçili grubu sil
STR_GROUP_RENAME_TOOLTIP                                        :{BLACK}Seçili grubun ismini değiştir
STR_GROUP_LIVERY_TOOLTIP                                        :{BLACK}Seçien grubun logosunu değiştir
STR_GROUP_REPLACE_PROTECTION_TOOLTIP                            :{BLACK}Bu grubu otomatik yenilemeden ayrı tutmak için tıklayın. Alt grupları da ayrı tutmak için Ctrl+Tıklayın.

STR_QUERY_GROUP_DELETE_CAPTION                                  :{WHITE}Grubu Sil
STR_GROUP_DELETE_QUERY_TEXT                                     :{WHITE}Bu ve alt gruplarını silmek istediğinizden emin misiniz?

STR_GROUP_ADD_SHARED_VEHICLE                                    :Bütün paylaşılan araçlar
STR_GROUP_REMOVE_ALL_VEHICLES                                   :Bütün araçları çıkar

STR_GROUP_RENAME_CAPTION                                        :{BLACK}Grubun ismini değiştir

STR_GROUP_PROFIT_THIS_YEAR                                      :Bu yılki kar:
STR_GROUP_PROFIT_LAST_YEAR                                      :Geçen yılki kar:
STR_GROUP_OCCUPANCY                                             :Şu anki kullanım:
STR_GROUP_OCCUPANCY_VALUE                                       :%{NUM}

# Build vehicle window
###length 4
STR_BUY_VEHICLE_TRAIN_RAIL_CAPTION                              :Yeni Tren
STR_BUY_VEHICLE_TRAIN_ELRAIL_CAPTION                            :Yeni Elektrikli Trenler
STR_BUY_VEHICLE_TRAIN_MONORAIL_CAPTION                          :Yeni Monoray
STR_BUY_VEHICLE_TRAIN_MAGLEV_CAPTION                            :Yeni Maglev

STR_BUY_VEHICLE_ROAD_VEHICLE_CAPTION                            :Yeni Karayolu Araçları
STR_BUY_VEHICLE_TRAM_VEHICLE_CAPTION                            :Yeni Tramvay Araçları

# Vehicle availability
###length VEHICLE_TYPES
STR_BUY_VEHICLE_TRAIN_ALL_CAPTION                               :Trenler
STR_BUY_VEHICLE_ROAD_VEHICLE_ALL_CAPTION                        :Yeni yol araçları
STR_BUY_VEHICLE_SHIP_CAPTION                                    :Yeni gemi
STR_BUY_VEHICLE_AIRCRAFT_CAPTION                                :Yeni Hava Aracı

STR_PURCHASE_INFO_COST_WEIGHT                                   :{BLACK}Fiyat: {GOLD}{CURRENCY_LONG}{BLACK} Ağırlık: {GOLD}{WEIGHT_SHORT}
STR_PURCHASE_INFO_COST_REFIT_WEIGHT                             :{BLACK}Maliyet: {GOLD}{CURRENCY_LONG}{BLACK} (Tamir maliyeti: {GOLD}{CURRENCY_LONG}{BLACK}) Ağırlık: {GOLD}{WEIGHT_SHORT}
STR_PURCHASE_INFO_SPEED_POWER                                   :{BLACK}Hız: {GOLD}{VELOCITY}{BLACK} Güç: {GOLD}{POWER}
STR_PURCHASE_INFO_SPEED                                         :{BLACK}Hız: {GOLD}{VELOCITY}
STR_PURCHASE_INFO_SPEED_OCEAN                                   :{BLACK}Okyanus hızı: {GOLD}{VELOCITY}
STR_PURCHASE_INFO_SPEED_CANAL                                   :{BLACK}Kanal/nehir üzerinde hız: {GOLD}{VELOCITY}
STR_PURCHASE_INFO_RUNNINGCOST                                   :{BLACK}Bakım: {GOLD}{CURRENCY_LONG}/sene
STR_PURCHASE_INFO_CAPACITY                                      :{BLACK}Kapasite: {GOLD}{CARGO_LONG} {STRING}
STR_PURCHASE_INFO_REFITTABLE                                    :(modifiyeli)
STR_PURCHASE_INFO_DESIGNED_LIFE                                 :{BLACK}Yapım yılı: {GOLD}{NUM}{BLACK} Ömür: {GOLD}{COMMA} sene
STR_PURCHASE_INFO_RELIABILITY                                   :{BLACK}Aza. Güvenilirlik: {GOLD}%{COMMA}
STR_PURCHASE_INFO_COST                                          :{BLACK}Fiyat: {GOLD}{CURRENCY_LONG}
STR_PURCHASE_INFO_COST_REFIT                                    :{BLACK}Maliyet: {GOLD}{CURRENCY_LONG}{BLACK} (Tamirat Maliyeti: {GOLD}{CURRENCY_LONG}{BLACK})
STR_PURCHASE_INFO_WEIGHT_CWEIGHT                                :{BLACK}Ağırlık: {GOLD}{WEIGHT_SHORT} ({WEIGHT_SHORT})
STR_PURCHASE_INFO_COST_SPEED                                    :{BLACK}Fiyat: {GOLD}{CURRENCY_LONG}{BLACK} Hız: {GOLD}{VELOCITY}
STR_PURCHASE_INFO_COST_REFIT_SPEED                              :{BLACK}Maliyet: {GOLD}{CURRENCY_LONG}{BLACK} (Tamir maliyeti: {GOLD}{CURRENCY_LONG}{BLACK}) Hız: {GOLD}{VELOCITY}
STR_PURCHASE_INFO_AIRCRAFT_CAPACITY                             :{BLACK}Kapasite: {GOLD}{CARGO_LONG}, {CARGO_LONG}
STR_PURCHASE_INFO_PWAGPOWER_PWAGWEIGHT                          :{BLACK}Güç Veren Vagonlar: {GOLD}+{POWER}{BLACK} Ağırlık: {GOLD}+{WEIGHT_SHORT}
STR_PURCHASE_INFO_REFITTABLE_TO                                 :{BLACK}Dönüştürülebildiği kargolar: {GOLD}{STRING}
STR_PURCHASE_INFO_ALL_TYPES                                     :Tüm kargo türleri
STR_PURCHASE_INFO_NONE                                          :Hiçbiri
STR_PURCHASE_INFO_ENGINES_ONLY                                  :Yalnızca lokomotifler
STR_PURCHASE_INFO_ALL_BUT                                       :Şunlar hariç tümü: {CARGO_LIST}
STR_PURCHASE_INFO_MAX_TE                                        :{BLACK}Aza. Çekim Gücü: {GOLD}{FORCE}
STR_PURCHASE_INFO_AIRCRAFT_RANGE                                :{BLACK}Menzil: {GOLD}{COMMA} kare
STR_PURCHASE_INFO_AIRCRAFT_TYPE                                 :{BLACK}Uçak türü: {GOLD}{STRING}

###length VEHICLE_TYPES
STR_BUY_VEHICLE_TRAIN_LIST_TOOLTIP                              :{BLACK}Tren seçim listesi. Bilgi için araç tıklayın. Ctrl+Tıklama araç türünün gizlenmesini açar/kapatır
STR_BUY_VEHICLE_ROAD_VEHICLE_LIST_TOOLTIP                       :{BLACK}Karayolu araçları seçim listesi. Bilgi için araca tıklayın. Ctrl+Tıklama araç türünün gizlenmesini açar/kapatır
STR_BUY_VEHICLE_SHIP_LIST_TOOLTIP                               :{BLACK}Gemi seçim listesi. Bilgi için gemiye tıklayın. Ctrl+Tıklama gemi türünün gizlenmesini açar/kapatır
STR_BUY_VEHICLE_AIRCRAFT_LIST_TOOLTIP                           :{BLACK}Uçak seçim listesi. Bilgi için uçağa tıklayın. Ctrl+Tıklama, uçak türünün gizliliğini açar/kapatır

###length VEHICLE_TYPES
STR_BUY_VEHICLE_TRAIN_BUY_VEHICLE_BUTTON                        :{BLACK}Araç Satın Al
STR_BUY_VEHICLE_ROAD_VEHICLE_BUY_VEHICLE_BUTTON                 :{BLACK}Araç Satın Al
STR_BUY_VEHICLE_SHIP_BUY_VEHICLE_BUTTON                         :{BLACK}Gemi Satın Al
STR_BUY_VEHICLE_AIRCRAFT_BUY_VEHICLE_BUTTON                     :{BLACK}Uçak Satın Al

###length VEHICLE_TYPES
STR_BUY_VEHICLE_TRAIN_BUY_REFIT_VEHICLE_BUTTON                  :{BLACK}Araç satın alın ve yenileyin.
STR_BUY_VEHICLE_ROAD_VEHICLE_BUY_REFIT_VEHICLE_BUTTON           :{BLACK}Aracı satın alın ve yenileyin.
STR_BUY_VEHICLE_SHIP_BUY_REFIT_VEHICLE_BUTTON                   :{BLACK}Gemi satın al ve yenile
STR_BUY_VEHICLE_AIRCRAFT_BUY_REFIT_VEHICLE_BUTTON               :{BLACK}Uçağı satın al veya sahip olduğunla değiştir.

###length VEHICLE_TYPES
STR_BUY_VEHICLE_TRAIN_BUY_VEHICLE_TOOLTIP                       :{BLACK}Seçili treni satın al. Shift ile tıklama satın almadan tahmini maliyeti gösterir.
STR_BUY_VEHICLE_ROAD_VEHICLE_BUY_VEHICLE_TOOLTIP                :{BLACK}İşaretli aracı al. Shift ile tıklama satın almadan tahmini maliyeti gösterir
STR_BUY_VEHICLE_SHIP_BUY_VEHICLE_TOOLTIP                        :{BLACK}Seçili gemiyi satın al. Shift ile tıklama satın almadan tahmini maliyeti gösterir
STR_BUY_VEHICLE_AIRCRAFT_BUY_VEHICLE_TOOLTIP                    :{BLACK}Seçili uçağı satın al. Shift ile tıklama satın almadan tahmini maliyeti gösterir

###length VEHICLE_TYPES
STR_BUY_VEHICLE_TRAIN_BUY_REFIT_VEHICLE_TOOLTIP                 :{BLACK}Gösterilen treni satın al. Shift+Click satın almadan tahmini maliyeti gösterir
STR_BUY_VEHICLE_ROAD_VEHICLE_BUY_REFIT_VEHICLE_TOOLTIP          :{BLACK}Seçili karayolu aracını satın alın. Shift ile tıklama satın almadan tahmini maliyeti gösterir
STR_BUY_VEHICLE_SHIP_BUY_REFIT_VEHICLE_TOOLTIP                  :{BLACK}Seçili gemiyi satın al. Shift ile tıklama satın almadan tahmini maliyeti gösterir
STR_BUY_VEHICLE_AIRCRAFT_BUY_REFIT_VEHICLE_TOOLTIP              :{BLACK}Seçili uçağı satın al. Shift ile tıklama satın almanın tahmini maliyetini gösterir

###length VEHICLE_TYPES
STR_BUY_VEHICLE_TRAIN_RENAME_BUTTON                             :{BLACK}Yeni isim
STR_BUY_VEHICLE_ROAD_VEHICLE_RENAME_BUTTON                      :{BLACK}İsim
STR_BUY_VEHICLE_SHIP_RENAME_BUTTON                              :{BLACK}İsim
STR_BUY_VEHICLE_AIRCRAFT_RENAME_BUTTON                          :{BLACK}İsim

###length VEHICLE_TYPES
STR_BUY_VEHICLE_TRAIN_RENAME_TOOLTIP                            :{BLACK}Treni yeniden adlandır
STR_BUY_VEHICLE_ROAD_VEHICLE_RENAME_TOOLTIP                     :{BLACK}Araç türünü yeniden adlandır
STR_BUY_VEHICLE_SHIP_RENAME_TOOLTIP                             :{BLACK}Gemi türünü adlandır
STR_BUY_VEHICLE_AIRCRAFT_RENAME_TOOLTIP                         :{BLACK}Uçak türünü adlandır

###length VEHICLE_TYPES
STR_BUY_VEHICLE_TRAIN_HIDE_TOGGLE_BUTTON                        :{BLACK}Gizle
STR_BUY_VEHICLE_ROAD_VEHICLE_HIDE_TOGGLE_BUTTON                 :{BLACK}Gizle
STR_BUY_VEHICLE_SHIP_HIDE_TOGGLE_BUTTON                         :{BLACK}Gizle
STR_BUY_VEHICLE_AIRCRAFT_HIDE_TOGGLE_BUTTON                     :{BLACK}Gizle

###length VEHICLE_TYPES
STR_BUY_VEHICLE_TRAIN_SHOW_TOGGLE_BUTTON                        :{BLACK}Görüntüle
STR_BUY_VEHICLE_ROAD_VEHICLE_SHOW_TOGGLE_BUTTON                 :{BLACK}Görüntüle
STR_BUY_VEHICLE_SHIP_SHOW_TOGGLE_BUTTON                         :{BLACK}Görüntüle
STR_BUY_VEHICLE_AIRCRAFT_SHOW_TOGGLE_BUTTON                     :{BLACK}Görüntüle

###length VEHICLE_TYPES
STR_BUY_VEHICLE_TRAIN_HIDE_SHOW_TOGGLE_TOOLTIP                  :{BLACK}Tren aracı türünün gizlenmesini/gösterilmesini aç/kapat
STR_BUY_VEHICLE_ROAD_VEHICLE_HIDE_SHOW_TOGGLE_TOOLTIP           :{BLACK}Yol aracı türünün gizlenmesini/gösterilmesini aç/kapat
STR_BUY_VEHICLE_SHIP_HIDE_SHOW_TOGGLE_TOOLTIP                   :{BLACK}Gemi türünün gizlenmesini/gösterilmesini aç/kapat
STR_BUY_VEHICLE_AIRCRAFT_HIDE_SHOW_TOGGLE_TOOLTIP               :{BLACK}Uçak türünün gizlenmesini/gösterilmesini aç/kapat

###length VEHICLE_TYPES
STR_QUERY_RENAME_TRAIN_TYPE_CAPTION                             :{WHITE}Tren yeniden adlandırılamaz
STR_QUERY_RENAME_ROAD_VEHICLE_TYPE_CAPTION                      :{WHITE}Araç türünü yeniden adlandır
STR_QUERY_RENAME_SHIP_TYPE_CAPTION                              :{WHITE}Gemi türünü adlandır
STR_QUERY_RENAME_AIRCRAFT_TYPE_CAPTION                          :{WHITE}Uçak türünü adlandır

# Depot window
STR_DEPOT_CAPTION                                               :{WHITE}{DEPOT}

STR_DEPOT_RENAME_TOOLTIP                                        :{BLACK}Deponun adını değiştir
STR_DEPOT_RENAME_DEPOT_CAPTION                                  :Depoyu yeniden adlandır

STR_DEPOT_NO_ENGINE                                             :{BLACK}-
STR_DEPOT_VEHICLE_TOOLTIP                                       :{BLACK}{ENGINE}{STRING}
STR_DEPOT_VEHICLE_TOOLTIP_CHAIN                                 :{BLACK}{NUM} araç{STRING}
STR_DEPOT_VEHICLE_TOOLTIP_CARGO                                 :{}{CARGO_LONG} ({CARGO_SHORT})

###length VEHICLE_TYPES
STR_DEPOT_TRAIN_LIST_TOOLTIP                                    :{BLACK}Trenler - trene vagon eklemek/kaldırmak için aracı sol tıkla sürükleyin, daha fazla bilgi için sağ tıklayın, iki fonkisyonu da takip eden vagon zincirine uygulamak için ctrl'e de basılı tutun.
STR_DEPOT_ROAD_VEHICLE_LIST_TOOLTIP                             :{BLACK}Araçlar - ayrıntılı bilgi için araca sağ tıkla
STR_DEPOT_SHIP_LIST_TOOLTIP                                     :{BLACK}Gemiler - bilgi için gemiye sağ tıkla
STR_DEPOT_AIRCRAFT_LIST_TOOLTIP                                 :{BLACK}Uçak - bilgi için uçağa sağ tıkla

###length VEHICLE_TYPES
STR_DEPOT_TRAIN_SELL_TOOLTIP                                    :{BLACK}Satmak için aracı buraya sürükleyin
STR_DEPOT_ROAD_VEHICLE_SELL_TOOLTIP                             :{BLACK}Satmak için aracı buraya sürükleyin
STR_DEPOT_SHIP_SELL_TOOLTIP                                     :{BLACK}Satmak için gemiyi buraya sürükle
STR_DEPOT_AIRCRAFT_SELL_TOOLTIP                                 :{BLACK}Satmak için uçağı buraya sürükleyin

###length VEHICLE_TYPES
STR_DEPOT_SELL_ALL_BUTTON_TRAIN_TOOLTIP                         :{BLACK}Gardaki tüm trenleri sat
STR_DEPOT_SELL_ALL_BUTTON_ROAD_VEHICLE_TOOLTIP                  :{BLACK}Garajdaki tüm araçları sat
STR_DEPOT_SELL_ALL_BUTTON_SHIP_TOOLTIP                          :{BLACK}Tersanedeki tüm gemileri sat
STR_DEPOT_SELL_ALL_BUTTON_AIRCRAFT_TOOLTIP                      :{BLACK}Hangardaki tüm hava araçlarıni sat

###length VEHICLE_TYPES
STR_DEPOT_AUTOREPLACE_TRAIN_TOOLTIP                             :{BLACK}Gardaki tüm trenleri otomatik yenile
STR_DEPOT_AUTOREPLACE_ROAD_VEHICLE_TOOLTIP                      :{BLACK}Garajdaki tüm araçları otomatik yenile
STR_DEPOT_AUTOREPLACE_SHIP_TOOLTIP                              :{BLACK}Tersanedeki tüm gemileri otomatik yenile
STR_DEPOT_AUTOREPLACE_AIRCRAFT_TOOLTIP                          :{BLACK}Hangardaki tüm uçakları otomatik yenile

###length VEHICLE_TYPES
STR_DEPOT_TRAIN_NEW_VEHICLES_BUTTON                             :{BLACK}Yeni Araç
STR_DEPOT_ROAD_VEHICLE_NEW_VEHICLES_BUTTON                      :{BLACK}Yeni Araçlar
STR_DEPOT_SHIP_NEW_VEHICLES_BUTTON                              :{BLACK}Yeni gemi
STR_DEPOT_AIRCRAFT_NEW_VEHICLES_BUTTON                          :{BLACK}Yeni Hava Aracı

###length VEHICLE_TYPES
STR_DEPOT_TRAIN_NEW_VEHICLES_TOOLTIP                            :{BLACK}Yeni tren satın al
STR_DEPOT_ROAD_VEHICLE_NEW_VEHICLES_TOOLTIP                     :{BLACK}Yeni yol aracı satın al
STR_DEPOT_SHIP_NEW_VEHICLES_TOOLTIP                             :{BLACK}Yeni gemi satın al
STR_DEPOT_AIRCRAFT_NEW_VEHICLES_TOOLTIP                         :{BLACK}Yeni hava aracı satın al

###length VEHICLE_TYPES
STR_DEPOT_CLONE_TRAIN                                           :{BLACK}Treni kopyala
STR_DEPOT_CLONE_ROAD_VEHICLE                                    :{BLACK}Aracı Kopyala
STR_DEPOT_CLONE_SHIP                                            :{BLACK}Gemiyi kopyala
STR_DEPOT_CLONE_AIRCRAFT                                        :{BLACK}Uçağı kopyala

###length VEHICLE_TYPES
STR_DEPOT_CLONE_TRAIN_DEPOT_INFO                                :{BLACK}Tüm vagonlarla birlikte treni kopyalar. Önce bu düğmeye sonra da garın içindeki veya dışındaki bir trene tıklayın. Ctrl+tıklama talimatları paylaştırır. Shift+tıklama satın almadan tahmini maliyeti gösterir.
STR_DEPOT_CLONE_ROAD_VEHICLE_DEPOT_INFO                         :{BLACK}Karayolu aracının bir kopyasını yapar. Önce bu düğmeye sonra da garın içindeki veya dışındaki bir araca tıklayın. Ctrl+Tıklama talimatları paylaştırır. Shift+Tıklama satın almadan tahmini maliyeti gösterir
STR_DEPOT_CLONE_SHIP_DEPOT_INFO                                 :{BLACK}Geminin bir kopyasını oluşturur. Önce bu düğmeye sonra da tersanenin içindeki veya dışındaki bir gemiye tıklayın. Ctrl-tıklama talimatları paylaştırır. Shift ile tıklama satın almadan tahmini maliyeti gösterir
STR_DEPOT_CLONE_AIRCRAFT_INFO_HANGAR_WINDOW                     :{BLACK}Uçağın bir kopyasını oluşturur. Önce bu düğmeye sonra da hangarın içindeki veya dışındaki bir uçaga tıklayın. Ctrl-tıklama talimatları paylaştırır. Shift ile tıklama satın almadan tahmini maliyeti gösterir

###length VEHICLE_TYPES
STR_DEPOT_TRAIN_LOCATION_TOOLTIP                                :{BLACK}Tren garını göster. Ctrl ile tıklama garın konumunu gösteren yeni bir pencere açar
STR_DEPOT_ROAD_VEHICLE_LOCATION_TOOLTIP                         :{BLACK}Kara taşıtı garajını göster. Ctrl ile tıklama garajın konumunu gösteren yeni bir pencere açar
STR_DEPOT_SHIP_LOCATION_TOOLTIP                                 :{BLACK}Tersaneyi göster. Ctrl ile tıklama tershanenin konumunu gösteren yeni bir pencere açar
STR_DEPOT_AIRCRAFT_LOCATION_TOOLTIP                             :{BLACK}Hangarı göster. Ctrl ile tıklama hangarın konumunu gösteren yeni bir pencere açar

###length VEHICLE_TYPES
STR_DEPOT_VEHICLE_ORDER_LIST_TRAIN_TOOLTIP                      :{BLACK}Bu garı talimat listesinde içeren trenleri listele
STR_DEPOT_VEHICLE_ORDER_LIST_ROAD_VEHICLE_TOOLTIP               :{BLACK}Bu garajı talimat listesinde içeren tüm karayolu araçlarını listele
STR_DEPOT_VEHICLE_ORDER_LIST_SHIP_TOOLTIP                       :{BLACK}Bu tersaneyi talimat listesinde içeren gemileri listele
STR_DEPOT_VEHICLE_ORDER_LIST_AIRCRAFT_TOOLTIP                   :{BLACK}Bu havalimanındaki hangarlardan birini talimat listesinde içeren uçakları listele

###length VEHICLE_TYPES
STR_DEPOT_MASS_STOP_DEPOT_TRAIN_TOOLTIP                         :{BLACK}Gardaki tüm trenleri durdurmak için tıkla
STR_DEPOT_MASS_STOP_DEPOT_ROAD_VEHICLE_TOOLTIP                  :{BLACK}Garajdaki tüm araçları durdurmak için tıklayın
STR_DEPOT_MASS_STOP_DEPOT_SHIP_TOOLTIP                          :{BLACK}Tersanedeki tüm gemileri durdurmak için tıkla
STR_DEPOT_MASS_STOP_HANGAR_TOOLTIP                              :{BLACK}Hangardaki tüm uçakları durdurmak için tıkla

###length VEHICLE_TYPES
STR_DEPOT_MASS_START_DEPOT_TRAIN_TOOLTIP                        :{BLACK}Gardaki tüm trenleri başlatmak için tıkla
STR_DEPOT_MASS_START_DEPOT_ROAD_VEHICLE_TOOLTIP                 :{BLACK}Garajdaki tüm araçları başlatmak için tıklayın
STR_DEPOT_MASS_START_DEPOT_SHIP_TOOLTIP                         :{BLACK}Tersanedeki tüm gemileri başlatmak için tıkla
STR_DEPOT_MASS_START_HANGAR_TOOLTIP                             :{BLACK}Hangardaki tüm uçakları başlatmak için tıkla

STR_DEPOT_DRAG_WHOLE_TRAIN_TO_SELL_TOOLTIP                      :{BLACK}Trenin hepsini satmak için lokomotifi buraya sürükle
STR_DEPOT_SELL_CONFIRMATION_TEXT                                :{YELLOW}Garajdaki bütün araçları satmak üzeresiniz. Emin misiniz?

# Engine preview window
STR_ENGINE_PREVIEW_CAPTION                                      :{WHITE}Araç üreticisinden mesaj
STR_ENGINE_PREVIEW_MESSAGE                                      :{GOLD}Yeni bir {STRING} tasarladık - bizim için bunu bir yıl denemeyi kabul ediyor musunuz?

STR_ENGINE_PREVIEW_RAILROAD_LOCOMOTIVE                          :lokomotif
STR_ENGINE_PREVIEW_ELRAIL_LOCOMOTIVE                            :Elektrikli demiryolu lokomotifi
STR_ENGINE_PREVIEW_MONORAIL_LOCOMOTIVE                          :monoray lokomotifi
STR_ENGINE_PREVIEW_MAGLEV_LOCOMOTIVE                            :maglev lokomotifi

STR_ENGINE_PREVIEW_ROAD_VEHICLE                                 :karayolu aracı
STR_ENGINE_PREVIEW_TRAM_VEHICLE                                 :Tramvay aracı

STR_ENGINE_PREVIEW_AIRCRAFT                                     :uçak
STR_ENGINE_PREVIEW_SHIP                                         :gemi

STR_ENGINE_PREVIEW_COST_WEIGHT_SPEED_POWER                      :{BLACK}Fiyat: {CURRENCY_LONG} Ağırlık: {WEIGHT_SHORT}{}Hız: {VELOCITY}  Güç: {POWER}{}İşletme Gideri: {CURRENCY_LONG}/yıl{}Kapasite: {CARGO_LONG}
STR_ENGINE_PREVIEW_COST_WEIGHT_SPEED_POWER_MAX_TE               :{BLACK}Maliyet: {CURRENCY_LONG} Ağırlık: {WEIGHT_SHORT}{}Hız: {VELOCITY}  Güç: {POWER}  Azami Tork: {6:FORCE}{}İşletme Gideri: {4:CURRENCY_LONG}/yıl{}Kapasite: {5:CARGO_LONG}
STR_ENGINE_PREVIEW_COST_MAX_SPEED_CAP_RUNCOST                   :{BLACK}Maliyet: {CURRENCY_LONG} Azami Hız: {VELOCITY}{}Kapasite: {CARGO_LONG}{}İşletme Gideri: {CURRENCY_LONG}/yıl
STR_ENGINE_PREVIEW_COST_MAX_SPEED_TYPE_CAP_CAP_RUNCOST          :{BLACK}Maliyet: {CURRENCY_LONG} Azami Hız: {VELOCITY}{}Uçak türü: {STRING}{}Kapasite: {CARGO_LONG}, {CARGO_LONG}{}İşletme Gideri: {CURRENCY_LONG}/yıl
STR_ENGINE_PREVIEW_COST_MAX_SPEED_TYPE_CAP_RUNCOST              :{BLACK}Maliyet: {CURRENCY_LONG} Azami Hız: {VELOCITY}{}Uçak türü: {STRING}{}Kapasite: {CARGO_LONG}{}İşletme Gideri: {CURRENCY_LONG}//yıl
STR_ENGINE_PREVIEW_COST_MAX_SPEED_TYPE_RANGE_CAP_CAP_RUNCOST    :{BLACK}Maliyet: {CURRENCY_LONG} Azami Hız: {VELOCITY}{}Uçak türü: {STRING} Menzil: {COMMA} kare{}Kapasite: {CARGO_LONG}, {CARGO_LONG}{}İşletme Gideri: {CURRENCY_LONG}/yıl
STR_ENGINE_PREVIEW_COST_MAX_SPEED_TYPE_RANGE_CAP_RUNCOST        :{BLACK}Maliyet: {CURRENCY_LONG} Azami Hız: {VELOCITY}{}Uçak türü: {STRING} Menzil: {COMMA} kare{}Kapasite: {CARGO_LONG}{}İşletme Gideri: {CURRENCY_LONG}/yıl

# Autoreplace window
STR_REPLACE_VEHICLES_WHITE                                      :{WHITE}Değiştir {STRING} - {STRING}

STR_REPLACE_VEHICLE_VEHICLES_IN_USE                             :{YELLOW}Kullanımdaki araçlar
STR_REPLACE_VEHICLE_VEHICLES_IN_USE_TOOLTIP                     :{BLACK}Sahip olduğunuz araçlara sahip sütun
STR_REPLACE_VEHICLE_AVAILABLE_VEHICLES                          :{YELLOW}Kullanılabilir araçlar
STR_REPLACE_VEHICLE_AVAILABLE_VEHICLES_TOOLTIP                  :{BLACK}Araç sütunu değiştirilmek için kullanılabilir

###length VEHICLE_TYPES
STR_REPLACE_VEHICLE_TRAIN                                       :Tren
STR_REPLACE_VEHICLE_ROAD_VEHICLE                                :Karayolu taşıtı
STR_REPLACE_VEHICLE_SHIP                                        :Gemi
STR_REPLACE_VEHICLE_AIRCRAFT                                    :Uçak

STR_REPLACE_HELP_LEFT_ARRAY                                     :{BLACK}Değiştirilecek türü seçin
STR_REPLACE_HELP_RIGHT_ARRAY                                    :{BLACK}Değiştirilecek türün yerine geçecek türü seçin

STR_REPLACE_VEHICLES_START                                      :{BLACK}Araçları Değiştirmeye Başla
STR_REPLACE_VEHICLES_NOW                                        :Tüm araçları hemen değiştir
STR_REPLACE_VEHICLES_WHEN_OLD                                   :Yalnız eski araçları değiştir
STR_REPLACE_HELP_START_BUTTON                                   :{BLACK}Değiştirme işlemini başlatmak için basın
STR_REPLACE_NOT_REPLACING                                       :{BLACK}Değiştirilmiyor
STR_REPLACE_NOT_REPLACING_VEHICLE_SELECTED                      :{BLACK}Hiç Araç Seçilmedi
STR_REPLACE_REPLACING_WHEN_OLD                                  :{ENGINE} eskidiğinde
STR_REPLACE_VEHICLES_STOP                                       :{BLACK}Araçları değiştirmeyi durdur
STR_REPLACE_HELP_STOP_BUTTON                                    :{BLACK}Değiştirme işlemini durdurmak için basın

STR_REPLACE_ENGINE_WAGON_SELECT_HELP                            :{BLACK}Lokomotif ve vagon değişimi pencereleri arasında geçiş yap.
STR_REPLACE_ENGINES                                             :Lokomotifler
STR_REPLACE_WAGONS                                              :Vagon
STR_REPLACE_ALL_RAILTYPE                                        :Tüm demiryolu araçları
STR_REPLACE_ALL_ROADTYPE                                        :Tüm karayolu araçları

###length 2
STR_REPLACE_HELP_RAILTYPE                                       :{BLACK}Lokomatiflerini değiştireceğiniz ray türünü seçin
STR_REPLACE_HELP_ROADTYPE                                       :{BLACK}Motorlarını değiştirmek istediğin yol tipini seç
###next-name-looks-similar

STR_REPLACE_HELP_REPLACE_INFO_TAB                               :{BLACK}Soldaki değiştiriliyorsa neyle değiştirildiğini göster
STR_REPLACE_RAIL_VEHICLES                                       :Demiryolu Araçları
STR_REPLACE_ELRAIL_VEHICLES                                     :Elektrikli Trenler
STR_REPLACE_MONORAIL_VEHICLES                                   :Monoray Araçları
STR_REPLACE_MAGLEV_VEHICLES                                     :Maglev Araçları

STR_REPLACE_ROAD_VEHICLES                                       :Yol Araçları
STR_REPLACE_TRAM_VEHICLES                                       :Tramvay Araçları

STR_REPLACE_REMOVE_WAGON                                        :{BLACK}Vagon kaldırma ({STRING}): {ORANGE}{STRING}
STR_REPLACE_REMOVE_WAGON_HELP                                   :{BLACK}Otomatik yenilemede tren boyutunun artması gerekiyorsa vagonları kaldır (en önden başlayarak yeterli sayıda vagon silinir)
STR_REPLACE_REMOVE_WAGON_GROUP_HELP                             :{STRING}. Alt gruplara da uygulamak için Ctrl+Tıkla

# Vehicle view
STR_VEHICLE_VIEW_CAPTION                                        :{WHITE}{VEHICLE}

###length VEHICLE_TYPES
STR_VEHICLE_VIEW_TRAIN_CENTER_TOOLTIP                           :{BLACK}Ana görünümü trenin konumuna ortalar. Çift tık ana görünümdeki treni takip eder. Ctrl+Sol Tık trenin konumunu gösteren yeni bir pencere açar
STR_VEHICLE_VIEW_ROAD_VEHICLE_CENTER_TOOLTIP                    :{BLACK}Ana görünümü aracın konumuna ortalayın. Çift tık ana görünümdeki aracı takip eder. Ctrl+Sol Tık uçağın konumunda yeni bir görünüm penceresi açar
STR_VEHICLE_VIEW_SHIP_CENTER_TOOLTIP                            :{BLACK}Ana görünümü geminin konumuna ortalar. Çift tık ana görünümdeki gemiyi takip eder. Ctrl+Sol Tık geminin konumunu gösteren yeni bir pencere açar
STR_VEHICLE_VIEW_AIRCRAFT_CENTER_TOOLTIP                        :{BLACK}Ana görünümü uçağın konumuna ortalayın. Çift tık ana görünümdeki uçağı takip eder. Ctrl+Sol Tık uçağın konumunda yeni bir görünüm penceresi açar

###length VEHICLE_TYPES
STR_VEHICLE_VIEW_TRAIN_SEND_TO_DEPOT_TOOLTIP                    :{BLACK}Treni garaja gönder
STR_VEHICLE_VIEW_ROAD_VEHICLE_SEND_TO_DEPOT_TOOLTIP             :{BLACK}Aracı garaja gönder
STR_VEHICLE_VIEW_SHIP_SEND_TO_DEPOT_TOOLTIP                     :{BLACK}Tersaneye gönder
STR_VEHICLE_VIEW_AIRCRAFT_SEND_TO_DEPOT_TOOLTIP                 :{BLACK}Uçağı hangara gönder

###length VEHICLE_TYPES
STR_VEHICLE_VIEW_CLONE_TRAIN_INFO                               :{BLACK}Tüm vagonlarla birlikte treni kopyalar. Ctrl-Tıklama talimatları paylaştırır. Shift+Tıklama satın almadan tahmini maliyeti gösterir
STR_VEHICLE_VIEW_CLONE_ROAD_VEHICLE_INFO                        :{BLACK}Karayolu aracının bir kopyasını satın alır. Ctrl+Tıklama talimatları paylaştırır. Shift+Tıklama satın almadan tahmini maliyeti gösterir
STR_VEHICLE_VIEW_CLONE_SHIP_INFO                                :{BLACK}Geminin bir kopyasını satın alır. Ctrl-Tıklama talimatları paylaştırır. Shift+Tıklama satın almadan tahmini maliyeti gösterir
STR_VEHICLE_VIEW_CLONE_AIRCRAFT_INFO                            :{BLACK}Uçağın bir kopyasını satın alır. Ctrl-Tıklama talimatları paylaştırır. Shift-Tıklama satın almadan tahmini maliyeti gösterir

STR_VEHICLE_VIEW_TRAIN_IGNORE_SIGNAL_TOOLTIP                    :{BLACK}Treni sinyale uymadan ilerlemeye zorla
STR_VEHICLE_VIEW_TRAIN_REVERSE_TOOLTIP                          :{BLACK}Treni ters çevir
STR_VEHICLE_VIEW_ROAD_VEHICLE_REVERSE_TOOLTIP                   :{BLACK}Aracı etrafta dolaşmaya zorla
STR_VEHICLE_VIEW_ORDER_LOCATION_TOOLTIP                         :{BLACK}Ana görünümü talimatın konumuna ortalar. Ctrl+Sol Tık ile talimatın konumunda yeni bir pencere açar

###length VEHICLE_TYPES
STR_VEHICLE_VIEW_TRAIN_REFIT_TOOLTIP                            :{BLACK}Treni başka bir kargo taşıması için modifiye et
STR_VEHICLE_VIEW_ROAD_VEHICLE_REFIT_TOOLTIP                     :{BLACK}Kamyonu başka türde kargo taşıyabilmesi için modifiye et
STR_VEHICLE_VIEW_SHIP_REFIT_TOOLTIP                             :{BLACK}Başka bir kargo türü için gemiyi modifiye et
STR_VEHICLE_VIEW_AIRCRAFT_REFIT_TOOLTIP                         :{BLACK}Başka bir yük taşımak için modifiye et

###length VEHICLE_TYPES
STR_VEHICLE_VIEW_TRAIN_ORDERS_TOOLTIP                           :{BLACK}Trenin talimatlarını göster. Ctrl-Tık trenin çizelgesini gösterir
STR_VEHICLE_VIEW_ROAD_VEHICLE_ORDERS_TOOLTIP                    :{BLACK}Aracın talimatlarını göster. Ctrl-Tık aracın çizelgesini gösterir
STR_VEHICLE_VIEW_SHIP_ORDERS_TOOLTIP                            :{BLACK}Geminin talimatlarını göster. Ctrl-Tık geminin çizelgesini gösterir.
STR_VEHICLE_VIEW_AIRCRAFT_ORDERS_TOOLTIP                        :{BLACK}Uçağın talimatlarını göster. Ctrl-Tık uçağın çizelgesini gösterir

###length VEHICLE_TYPES
STR_VEHICLE_VIEW_TRAIN_SHOW_DETAILS_TOOLTIP                     :{BLACK}Tren ayrıntılarını göster
STR_VEHICLE_VIEW_ROAD_VEHICLE_SHOW_DETAILS_TOOLTIP              :{BLACK}Karayolu aracı ayrıntılarını göster
STR_VEHICLE_VIEW_SHIP_SHOW_DETAILS_TOOLTIP                      :{BLACK}Gemi ayrıntılarını göster
STR_VEHICLE_VIEW_AIRCRAFT_SHOW_DETAILS_TOOLTIP                  :{BLACK}Uçak ayrıntılarını göster

###length VEHICLE_TYPES
STR_VEHICLE_VIEW_TRAIN_STATUS_START_STOP_TOOLTIP                :{BLACK}Şu anki tren eylemi - treni durdurup/başlatmak için tıkla
STR_VEHICLE_VIEW_ROAD_VEHICLE_STATUS_START_STOP_TOOLTIP         :{BLACK}Şu anki araç eylemi - aracı durdurup/başlatmak için tıkla
STR_VEHICLE_VIEW_SHIP_STATE_STATUS_STOP_TOOLTIP                 :{BLACK}Şu anki gemi eylemi - gemiyi durdurup/başlatmak için tıkla
STR_VEHICLE_VIEW_AIRCRAFT_STATUS_START_STOP_TOOLTIP             :{BLACK}Şu anki uçak eylemi - uçağı durdurup/başlatmak için tıkla

# Messages in the start stop button in the vehicle view
STR_VEHICLE_STATUS_LOADING_UNLOADING                            :{LTBLUE}Yükleme / Boşaltma
STR_VEHICLE_STATUS_LEAVING                                      :{LTBLUE}Ayrılıyor
STR_VEHICLE_STATUS_CRASHED                                      :{RED}Çarptı!
STR_VEHICLE_STATUS_BROKEN_DOWN                                  :{RED}Arızalı
STR_VEHICLE_STATUS_STOPPED                                      :{RED}Durdu
STR_VEHICLE_STATUS_TRAIN_STOPPING_VEL                           :{RED}Frenliyor, {VELOCITY}
STR_VEHICLE_STATUS_TRAIN_NO_POWER                               :{RED}Elektrik yok
STR_VEHICLE_STATUS_TRAIN_STUCK                                  :{ORANGE}Boş yol bekleniyor
STR_VEHICLE_STATUS_AIRCRAFT_TOO_FAR                             :{ORANGE}Bir sonraki hedefe çok uzak

STR_VEHICLE_STATUS_HEADING_FOR_STATION_VEL                      :{LTBLUE}{STATION} istikametine gidiyor, {VELOCITY}
STR_VEHICLE_STATUS_NO_ORDERS_VEL                                :{LTBLUE}Talimat yok, {VELOCITY}
STR_VEHICLE_STATUS_HEADING_FOR_WAYPOINT_VEL                     :{LTBLUE}Gidilen -> {WAYPOINT}, {VELOCITY}
STR_VEHICLE_STATUS_HEADING_FOR_DEPOT_VEL                        :{ORANGE}{DEPOT} istikametine gidiyor, {VELOCITY}
STR_VEHICLE_STATUS_HEADING_FOR_DEPOT_SERVICE_VEL                :{LTBLUE}{DEPOT}'nda bakıma gir, {VELOCITY}

STR_VEHICLE_STATUS_CANNOT_REACH_STATION_VEL                     :{LTBLUE}{STATION} istasyonuna ulaşılamıyor, {VELOCITY}
STR_VEHICLE_STATUS_CANNOT_REACH_WAYPOINT_VEL                    :{LTBLUE}{WAYPOINT} yerimine ulaşılamıyor, {VELOCITY}
STR_VEHICLE_STATUS_CANNOT_REACH_DEPOT_VEL                       :{ORANGE}{DEPOT} garajına ulaşılamıyor, {VELOCITY}
STR_VEHICLE_STATUS_CANNOT_REACH_DEPOT_SERVICE_VEL               :{LTBLUE}{DEPOT} garajına ulaşılamıyor, {VELOCITY}

# Vehicle stopped/started animations
###length 2
STR_VEHICLE_COMMAND_STOPPED_SMALL                               :{TINY_FONT}{RED}Durdu
STR_VEHICLE_COMMAND_STOPPED                                     :{RED}Durdu

###length 2
STR_VEHICLE_COMMAND_STARTED_SMALL                               :{TINY_FONT}{GREEN}Başladı
STR_VEHICLE_COMMAND_STARTED                                     :{GREEN}Başladı

# Vehicle details
STR_VEHICLE_DETAILS_CAPTION                                     :{WHITE}{VEHICLE} (Detaylar)

###length VEHICLE_TYPES
STR_VEHICLE_DETAILS_TRAIN_RENAME                                :{BLACK}Treni adlandır
STR_VEHICLE_DETAILS_ROAD_VEHICLE_RENAME                         :{BLACK}Karayolu aracını adlandır
STR_VEHICLE_DETAILS_SHIP_RENAME                                 :{BLACK}Gemiyi adlandır
STR_VEHICLE_DETAILS_AIRCRAFT_RENAME                             :{BLACK}Uçağı adlandır

STR_VEHICLE_INFO_AGE_RUNNING_COST_YR                            :{BLACK}Yaş: {LTBLUE}{STRING}{BLACK}   İşletme Gideri: {LTBLUE}{CURRENCY_LONG}/yr
STR_VEHICLE_INFO_AGE                                            :{COMMA} sene ({COMMA})
STR_VEHICLE_INFO_AGE_RED                                        :{RED}{COMMA} sene ({COMMA})

STR_VEHICLE_INFO_MAX_SPEED                                      :{BLACK}Azami Hız: {LTBLUE}{VELOCITY}
STR_VEHICLE_INFO_MAX_SPEED_TYPE                                 :{BLACK}Azami hız: {LTBLUE}{VELOCITY} {BLACK}Uçak türü: {LTBLUE}{STRING}
STR_VEHICLE_INFO_MAX_SPEED_TYPE_RANGE                           :{BLACK}Azami hız: {LTBLUE}{VELOCITY} {BLACK}Uçak türü: {LTBLUE}{STRING} {BLACK}Menzil: {LTBLUE}{COMMA} kare
STR_VEHICLE_INFO_WEIGHT_POWER_MAX_SPEED                         :{BLACK}Ağırlık: {LTBLUE}{WEIGHT_SHORT} {BLACK}Güç: {LTBLUE}{POWER}{BLACK} Azami Hız: {LTBLUE}{VELOCITY}
STR_VEHICLE_INFO_WEIGHT_POWER_MAX_SPEED_MAX_TE                  :{BLACK}Ağırlık: {LTBLUE}{WEIGHT_SHORT} {BLACK}Güç: {LTBLUE}{POWER}{BLACK} Azami Hız: {LTBLUE}{VELOCITY} {BLACK}Azami Tork: {LTBLUE}{FORCE}

STR_VEHICLE_INFO_PROFIT_THIS_YEAR_LAST_YEAR                     :{BLACK}Bu yılki kar: {LTBLUE}{CURRENCY_LONG} (geçen yıl: {CURRENCY_LONG})
STR_VEHICLE_INFO_RELIABILITY_BREAKDOWNS                         :{BLACK}Güvenilirlik: {LTBLUE}{COMMA}%  {BLACK}Son bakımdan beri bozulma sayısı: {LTBLUE}{COMMA}

STR_VEHICLE_INFO_BUILT_VALUE                                    :{LTBLUE}{ENGINE} {BLACK}Üretim: {LTBLUE}{NUM}{BLACK} Değer: {LTBLUE}{CURRENCY_LONG}
STR_VEHICLE_INFO_NO_CAPACITY                                    :{BLACK}Kapasite: {LTBLUE}Yok{STRING}
STR_VEHICLE_INFO_CAPACITY                                       :{BLACK}Kapasite: {LTBLUE}{CARGO_LONG}{3:STRING}
STR_VEHICLE_INFO_CAPACITY_MULT                                  :{BLACK}Kapasite: {LTBLUE}{CARGO_LONG}{3:STRING} (x{4:NUM})
STR_VEHICLE_INFO_CAPACITY_CAPACITY                              :{BLACK}Kapasite: {LTBLUE}{CARGO_LONG}, {CARGO_LONG}{STRING}

STR_VEHICLE_INFO_FEEDER_CARGO_VALUE                             :{BLACK}Aktarma Maliyeti: {LTBLUE}{CURRENCY_LONG}

STR_VEHICLE_DETAILS_SERVICING_INTERVAL_DAYS                     :{BLACK}Bakım aralığı: {LTBLUE}{COMMA}{NBSP}günde bir{BLACK}   Son bakım: {LTBLUE}{DATE_LONG}
STR_VEHICLE_DETAILS_SERVICING_INTERVAL_PERCENT                  :{BLACK}Bakım zamanı: {LTBLUE}%{COMMA}{BLACK}   Son bakım: {LTBLUE}{DATE_LONG}
STR_VEHICLE_DETAILS_INCREASE_SERVICING_INTERVAL_TOOLTIP         :{BLACK}Bakım periyodunu 10 arttır. Ctrl-tıklama bakım periyodunu 5 arttırır.
STR_VEHICLE_DETAILS_DECREASE_SERVICING_INTERVAL_TOOLTIP         :{BLACK}Bakım periyodunu 10 azalt. Ctrl+Tıklama bakım periyodunu 5 azaltır

STR_SERVICE_INTERVAL_DROPDOWN_TOOLTIP                           :{BLACK}Bakım aralığı türünü değiştir
STR_VEHICLE_DETAILS_DEFAULT                                     :Varsayılan
STR_VEHICLE_DETAILS_DAYS                                        :Gün
STR_VEHICLE_DETAILS_PERCENT                                     :Yüzde

###length VEHICLE_TYPES
STR_QUERY_RENAME_TRAIN_CAPTION                                  :{WHITE}Treni adlandır
STR_QUERY_RENAME_ROAD_VEHICLE_CAPTION                           :{WHITE}Karayolu aracını adlandır
STR_QUERY_RENAME_SHIP_CAPTION                                   :{WHITE}Gemiyi adlandır
STR_QUERY_RENAME_AIRCRAFT_CAPTION                               :{WHITE}Uçağı adlandır

# Extra buttons for train details windows
STR_VEHICLE_DETAILS_TRAIN_ENGINE_BUILT_AND_VALUE                :{LTBLUE}{ENGINE}{BLACK}   Tarih: {LTBLUE}{NUM}{BLACK} Değeri: {LTBLUE}{CURRENCY_LONG}
STR_VEHICLE_DETAILS_TRAIN_WAGON_VALUE                           :{LTBLUE}{ENGINE}{BLACK}   Değeri: {LTBLUE}{CURRENCY_LONG}

STR_VEHICLE_DETAILS_TRAIN_TOTAL_CAPACITY_TEXT                   :{BLACK}Bu trenin toplam kapasitesi:
STR_VEHICLE_DETAILS_TRAIN_TOTAL_CAPACITY                        :{LTBLUE}- {CARGO_LONG} ({CARGO_SHORT})
STR_VEHICLE_DETAILS_TRAIN_TOTAL_CAPACITY_MULT                   :{LTBLUE}- {CARGO_LONG} ({CARGO_SHORT}) (x{NUM})

STR_VEHICLE_DETAILS_CARGO_EMPTY                                 :{LTBLUE}Boş
STR_VEHICLE_DETAILS_CARGO_FROM                                  :{LTBLUE}{CARGO_LONG} - {STATION}
STR_VEHICLE_DETAILS_CARGO_FROM_MULT                             :{LTBLUE}{CARGO_LONG} geldiği yer: {STATION} (x{NUM})

STR_VEHICLE_DETAIL_TAB_CARGO                                    :{BLACK}Kargo
STR_VEHICLE_DETAILS_TRAIN_CARGO_TOOLTIP                         :{BLACK}Taşınan kargonun ayrıntıları
STR_VEHICLE_DETAIL_TAB_INFORMATION                              :{BLACK}Bilgi
STR_VEHICLE_DETAILS_TRAIN_INFORMATION_TOOLTIP                   :{BLACK}Trenin ayrıntıları
STR_VEHICLE_DETAIL_TAB_CAPACITIES                               :{BLACK}Kapasite
STR_VEHICLE_DETAILS_TRAIN_CAPACITIES_TOOLTIP                    :{BLACK}Her aracın kapasitesi
STR_VEHICLE_DETAIL_TAB_TOTAL_CARGO                              :{BLACK}Toplam Kargo
STR_VEHICLE_DETAILS_TRAIN_TOTAL_CARGO_TOOLTIP                   :{BLACK}Trenin kargo türlerine ayrılmış toplam kapasitesini göster

STR_VEHICLE_DETAILS_TRAIN_ARTICULATED_RV_CAPACITY               :{BLACK}Kapasite: {LTBLUE}

# Vehicle refit
STR_REFIT_CAPTION                                               :{WHITE}{VEHICLE} (Modifiye)
STR_REFIT_TITLE                                                 :{GOLD}Taşınacak kargo türünü seçin:
STR_REFIT_NEW_CAPACITY_COST_OF_REFIT                            :{BLACK}Yeni kapasite: {GOLD}{CARGO_LONG}{}{BLACK}Modifiye fiyatı: {RED}{CURRENCY_LONG}
STR_REFIT_NEW_CAPACITY_INCOME_FROM_REFIT                        :{BLACK}Yeni kapasite: {GOLD}{CARGO_LONG}{}{BLACK}Modifiyeden elde edilen kar: {GREEN}{CURRENCY_LONG}
STR_REFIT_NEW_CAPACITY_COST_OF_AIRCRAFT_REFIT                   :{BLACK}Yeni kapasite: {GOLD}{CARGO_LONG}, {GOLD}{CARGO_LONG}{}{BLACK}Modifiye bedeli: {RED}{CURRENCY_LONG}
STR_REFIT_NEW_CAPACITY_INCOME_FROM_AIRCRAFT_REFIT               :{BLACK}Yeni kapasite: {GOLD}{CARGO_LONG}, {GOLD}{CARGO_LONG}{}{BLACK}Modifiyeden elde edilen gelir: {GREEN}{CURRENCY_LONG}
STR_REFIT_SELECT_VEHICLES_TOOLTIP                               :{BLACK}Dönüşecek araçları seçin. Fare ile sürüklemek birden fazla aracı seçmeye izin verir. Boş alana tıklamak tüm aracı seçtirir. Ctrl+Tıklama bir aracı ve takip eden katarı seçmeye olan sağlar

###length VEHICLE_TYPES
STR_REFIT_TRAIN_LIST_TOOLTIP                                    :{BLACK}Trenin taşıyacağı kargo türünü seçin
STR_REFIT_ROAD_VEHICLE_LIST_TOOLTIP                             :{BLACK}Kamyonun taşıyacağı kargo türünü seçin
STR_REFIT_SHIP_LIST_TOOLTIP                                     :{BLACK}Taşınacak kargoyu seçin
STR_REFIT_AIRCRAFT_LIST_TOOLTIP                                 :{BLACK}Uçak tarafından taşınacak kargo türünü seçin

###length VEHICLE_TYPES
STR_REFIT_TRAIN_REFIT_BUTTON                                    :{BLACK}Modifiye
STR_REFIT_ROAD_VEHICLE_REFIT_BUTTON                             :{BLACK}Aracı modifiye et
STR_REFIT_SHIP_REFIT_BUTTON                                     :{BLACK}modifiye
STR_REFIT_AIRCRAFT_REFIT_BUTTON                                 :{BLACK}Modifiye

###length VEHICLE_TYPES
STR_REFIT_TRAIN_REFIT_TOOLTIP                                   :{BLACK}Treni seçilen kargoyu taşıyacak şekilde modifiye et
STR_REFIT_ROAD_VEHICLE_REFIT_TOOLTIP                            :{BLACK}Kamyonu seçili kargoyu taşıyabilmesi için modifiye et
STR_REFIT_SHIP_REFIT_TOOLTIP                                    :{BLACK}Seçili kargoyu taşımak için modifiye et
STR_REFIT_AIRCRAFT_REFIT_TOOLTIP                                :{BLACK}Seçili kargoyu taşıması için uçağı modifiye et

# Order view
STR_ORDERS_CAPTION                                              :{WHITE}{VEHICLE} (Talimatlar)
STR_ORDERS_TIMETABLE_VIEW                                       :{BLACK}Zaman çizelgesi
STR_ORDERS_TIMETABLE_VIEW_TOOLTIP                               :{BLACK}Zaman tablosu görünümüne geç

STR_ORDERS_LIST_TOOLTIP                                         :{BLACK}Talimat listesi - seçmek için komutu tıklayın. CTRL + tıklama istasyona kaydırır
STR_ORDER_INDEX                                                 :{COMMA}:{NBSP}
STR_ORDER_TEXT                                                  :{STRING} {STRING} {STRING}

STR_ORDERS_END_OF_ORDERS                                        :- - Talimatların Sonu - -
STR_ORDERS_END_OF_SHARED_ORDERS                                 :- - Paylaşılmış talimat sonu - -

# Order bottom buttons
STR_ORDER_NON_STOP                                              :{BLACK}Durmaksızın
STR_ORDER_GO_TO                                                 :Git
STR_ORDER_GO_NON_STOP_TO                                        :Durmaksızın git
STR_ORDER_GO_VIA                                                :Üzerinden git
STR_ORDER_GO_NON_STOP_VIA                                       :Durmadan üzerinden git
STR_ORDER_TOOLTIP_NON_STOP                                      :{BLACK}Seçili emrin durma davranışını değiştir

STR_ORDER_TOGGLE_FULL_LOAD                                      :{BLACK}Bir kargoyu tam yükle
STR_ORDER_DROP_LOAD_IF_POSSIBLE                                 :Mümkünse yükle
STR_ORDER_DROP_FULL_LOAD_ALL                                    :Tüm kargoyu yükle
STR_ORDER_DROP_FULL_LOAD_ANY                                    :Bir kargoyu yükle
STR_ORDER_DROP_NO_LOADING                                       :Yükleme yapma
STR_ORDER_TOOLTIP_FULL_LOAD                                     :{BLACK}Seçili emrin doldurma davranışını değiştir

STR_ORDER_TOGGLE_UNLOAD                                         :{BLACK}Tümünü boşalt
STR_ORDER_DROP_UNLOAD_IF_ACCEPTED                               :Kabul edilirse yükle
STR_ORDER_DROP_UNLOAD                                           :Tümünü boşalt
STR_ORDER_DROP_TRANSFER                                         :Aktar
STR_ORDER_DROP_NO_UNLOADING                                     :Boşaltma yapma
STR_ORDER_TOOLTIP_UNLOAD                                        :{BLACK}Seçili emrin boşaltma davranışını değiştir

STR_ORDER_REFIT                                                 :{BLACK}Modifiye
STR_ORDER_REFIT_TOOLTIP                                         :{BLACK}Bu talimatta değiştirilecek kargo türünü seçin. Değiştirmeyi kaldırmak için Ctrl ile tıklayın
STR_ORDER_REFIT_AUTO                                            :{BLACK}İstasyonda taşı
STR_ORDER_REFIT_AUTO_TOOLTIP                                    :{BLACK}Bu talimatta hangi kargo türünün taşınacağını seçin. Ctrl+Tıklama ile taşıma talimatını kaldırın. İstasyonlarda taşıma sadece izin verilen araçlarda mümkündür
STR_ORDER_DROP_REFIT_AUTO                                       :Sabit kargo
STR_ORDER_DROP_REFIT_AUTO_ANY                                   :Kullanılabilir kargo

STR_ORDER_SERVICE                                               :{BLACK}Bakım
STR_ORDER_DROP_GO_ALWAYS_DEPOT                                  :Her zaman git
STR_ORDER_DROP_SERVICE_DEPOT                                    :Gerekiyorsa bakıma gir
STR_ORDER_DROP_HALT_DEPOT                                       :Dur
STR_ORDER_SERVICE_TOOLTIP                                       :{BLACK}Bakım gerekmiyorsa bunu atla

STR_ORDER_CONDITIONAL_VARIABLE_TOOLTIP                          :{BLACK}Dallanmanın temel alacağı araç verisi

# Conditional order variables, must follow order of OrderConditionVariable enum
###length 8
STR_ORDER_CONDITIONAL_LOAD_PERCENTAGE                           :Yükleme yüzdesi
STR_ORDER_CONDITIONAL_RELIABILITY                               :Güvenilirlik
STR_ORDER_CONDITIONAL_MAX_SPEED                                 :Azami hız
STR_ORDER_CONDITIONAL_AGE                                       :Araç yaşı (yıl)
STR_ORDER_CONDITIONAL_REQUIRES_SERVICE                          :Bakım gerektirir
STR_ORDER_CONDITIONAL_UNCONDITIONALLY                           :Her zaman
STR_ORDER_CONDITIONAL_REMAINING_LIFETIME                        :Kalan ömrü (yıl)
STR_ORDER_CONDITIONAL_MAX_RELIABILITY                           :Azami güvenilirlik
###next-name-looks-similar

STR_ORDER_CONDITIONAL_COMPARATOR_TOOLTIP                        :{BLACK}Araç verisinin verilen değerle nasıl karşılaştırılacağı
STR_ORDER_CONDITIONAL_COMPARATOR_EQUALS                         :eşittir
STR_ORDER_CONDITIONAL_COMPARATOR_NOT_EQUALS                     :farklıdır
STR_ORDER_CONDITIONAL_COMPARATOR_LESS_THAN                      :küçüktür
STR_ORDER_CONDITIONAL_COMPARATOR_LESS_EQUALS                    :küçük eşit
STR_ORDER_CONDITIONAL_COMPARATOR_MORE_THAN                      :büyüktür
STR_ORDER_CONDITIONAL_COMPARATOR_MORE_EQUALS                    :büyük eşit
STR_ORDER_CONDITIONAL_COMPARATOR_IS_TRUE                        :doğrudur
STR_ORDER_CONDITIONAL_COMPARATOR_IS_FALSE                       :yanlıştır

STR_ORDER_CONDITIONAL_VALUE_TOOLTIP                             :{BLACK}Araç verisi ile karşılaştırılacak değer
STR_ORDER_CONDITIONAL_VALUE_CAPT                                :{WHITE}Karşılaştırma yapılacak değeri giriniz

STR_ORDERS_SKIP_BUTTON                                          :{BLACK}Atla
STR_ORDERS_SKIP_TOOLTIP                                         :{BLACK}Şimdiki talimatı atla ve sonrakine geç. CTRL ile tıklanırsa seçili talimata geçilir

STR_ORDERS_DELETE_BUTTON                                        :{BLACK}Sil
STR_ORDERS_DELETE_TOOLTIP                                       :{BLACK}Seçili talimatı sil
STR_ORDERS_DELETE_ALL_TOOLTIP                                   :{BLACK}Tüm talimatları sil
STR_ORDERS_STOP_SHARING_BUTTON                                  :{BLACK}Paylaşmaktan vazgeç
STR_ORDERS_STOP_SHARING_TOOLTIP                                 :{BLACK}Talimat listesini paylaşmaktan vazgeç. Ctrl+Tıklama ayrıca tüm talimat listesini siler

STR_ORDERS_GO_TO_BUTTON                                         :{BLACK}Git
STR_ORDER_GO_TO_NEAREST_DEPOT                                   :En yakın gara git
STR_ORDER_GO_TO_NEAREST_HANGAR                                  :En yakın hangara git
STR_ORDER_CONDITIONAL                                           :Duruma göre dallan
STR_ORDER_SHARE                                                 :Emirleri paylaştır
STR_ORDERS_GO_TO_TOOLTIP                                        :{BLACK}Seçili talimatın önüne ya da listenin sonuna yeni talimat ekle. Ctrl tuşuna basmak; istasyon talimatlarını 'bir kargo türünü tam yükle', yol imi talimatlarını 'durmaksızın', garaj talimatlarını 'bakıma gir' olarak değiştirir. 'Talimatları paylaş' veya Ctrl bu aracın talimatlarını seçili araçla paylaşmasını sağlar. Bir araca tıklamak o aracın talimatlarını kopyalar. Bir garaj talimatı araca otomatik olarak bakım yapılması özelliğini kapatır

STR_ORDERS_VEH_WITH_SHARED_ORDERS_LIST_TOOLTIP                  :{BLACK}Aynı talimatlara sahip bütün araçları göster

# String parts to build the order string
STR_ORDER_GO_TO_WAYPOINT                                        :{WAYPOINT} üzerinden git
STR_ORDER_GO_NON_STOP_TO_WAYPOINT                               :{WAYPOINT} üzerinden durmaksızın git

STR_ORDER_SERVICE_AT                                            :Burada bakıma gir
STR_ORDER_SERVICE_NON_STOP_AT                                   :Durmaksızın bakıma gir

STR_ORDER_NEAREST_DEPOT                                         :en yakın
STR_ORDER_NEAREST_HANGAR                                        :en yakın Hangar
###length 3
STR_ORDER_TRAIN_DEPOT                                           :Tren Garajı
STR_ORDER_ROAD_VEHICLE_DEPOT                                    :Karayolu Garajı
STR_ORDER_SHIP_DEPOT                                            :Tersane
###next-name-looks-similar

STR_ORDER_GO_TO_NEAREST_DEPOT_FORMAT                            :{STRING} {STRING} {STRING}
STR_ORDER_GO_TO_DEPOT_FORMAT                                    :{STRING} {DEPOT}

STR_ORDER_REFIT_ORDER                                           :(Moifiye ile > {STRING})
STR_ORDER_REFIT_STOP_ORDER                                      :(Kargo türünü {STRING} yap ve dur)
STR_ORDER_STOP_ORDER                                            :(Dur)

STR_ORDER_GO_TO_STATION                                         :{STRING} {STATION} {STRING}
STR_ORDER_GO_TO_STATION_CAN_T_USE_STATION                       :{PUSH_COLOUR}{RED}(İstasyon kullanılamıyor){POP_COLOUR} {STRING} {STATION} {STRING}

STR_ORDER_IMPLICIT                                              :(Otomatik)

STR_ORDER_FULL_LOAD                                             :(Tam yükle)
STR_ORDER_FULL_LOAD_ANY                                         :(Bir kargoyu tam yükle)
STR_ORDER_NO_LOAD                                               :(Yükleme yapma)
STR_ORDER_UNLOAD                                                :(Kargoyu boşalt ve al)
STR_ORDER_UNLOAD_FULL_LOAD                                      :(Boşalt ve tam yüklemeyi bekle)
STR_ORDER_UNLOAD_FULL_LOAD_ANY                                  :(Boşalt ve herhangi bir tam dolduruşu)
STR_ORDER_UNLOAD_NO_LOAD                                        :(Boşalt ve boş kal)
STR_ORDER_TRANSFER                                              :(Aktar ve kargoyu al)
STR_ORDER_TRANSFER_FULL_LOAD                                    :(Aktar ve tam dolduruşu bekle)
STR_ORDER_TRANSFER_FULL_LOAD_ANY                                :(Aktar ve herhangi bir tam dolduruşu bekle)
STR_ORDER_TRANSFER_NO_LOAD                                      :(Aktar ve boş ayrıl)
STR_ORDER_NO_UNLOAD                                             :(Boşaltma ve kargo al)
STR_ORDER_NO_UNLOAD_FULL_LOAD                                   :(Boşaltma ve tam dolduruşu bekle)
STR_ORDER_NO_UNLOAD_FULL_LOAD_ANY                               :(Boşaltma ve herhangi bir tam dolduruşu bekle)
STR_ORDER_NO_UNLOAD_NO_LOAD                                     :(Boşaltma ve yükleme yok)

STR_ORDER_AUTO_REFIT                                            :({STRING} taşımak için)
STR_ORDER_FULL_LOAD_REFIT                                       :({STRING} taşımak için tam doldur)
STR_ORDER_FULL_LOAD_ANY_REFIT                                   :({STRING} taşımak için herhangi bir kargoyu tam doldur)
STR_ORDER_UNLOAD_REFIT                                          :({STRING} taşımak için boşalt ve kargoyu al)
STR_ORDER_UNLOAD_FULL_LOAD_REFIT                                :({STRING} taşımak için boşalt ve tam doldur)
STR_ORDER_UNLOAD_FULL_LOAD_ANY_REFIT                            :({STRING} taşımak için boşalt ve herhangi bir kargoyu tam doldur)
STR_ORDER_TRANSFER_REFIT                                        :({STRING} taşımak için aktar ve kargo al)
STR_ORDER_TRANSFER_FULL_LOAD_REFIT                              :({STRING} taşımak için aktar ve tam doldur)
STR_ORDER_TRANSFER_FULL_LOAD_ANY_REFIT                          :({STRING} taşımak için aktar ve herhangi bir kargoyu tam doldur)
STR_ORDER_NO_UNLOAD_REFIT                                       :({STRING} taşımak için boşaltmadan kargo al)
STR_ORDER_NO_UNLOAD_FULL_LOAD_REFIT                             :({STRING} taşımak için boşaltmadan tam doldur)
STR_ORDER_NO_UNLOAD_FULL_LOAD_ANY_REFIT                         :({STRING} taşımak için boşaltmadan herhangi bir kargoyu tam doldur)

STR_ORDER_AUTO_REFIT_ANY                                        :kullanılabilir kargo

###length 3
STR_ORDER_STOP_LOCATION_NEAR_END                                :[yakın uç]
STR_ORDER_STOP_LOCATION_MIDDLE                                  :[orta]
STR_ORDER_STOP_LOCATION_FAR_END                                 :[uzak uç]

STR_ORDER_OUT_OF_RANGE                                          :{RED} (Bir sonraki hedef menzil dışında)

STR_ORDER_CONDITIONAL_UNCONDITIONAL                             :Emre sıçra {COMMA}
STR_ORDER_CONDITIONAL_NUM                                       :{COMMA} no'lu emre {STRING} {STRING} {COMMA} sağlandığında sıçra
STR_ORDER_CONDITIONAL_TRUE_FALSE                                :{COMMA} nolu emre {STRING} {STRING} sağlandığında sıçra

STR_INVALID_ORDER                                               :{RED} (Hatalı talimat)

# Time table window
STR_TIMETABLE_TITLE                                             :{WHITE}{VEHICLE} (Zaman çizelgesi)
STR_TIMETABLE_ORDER_VIEW                                        :{BLACK}Talimatlar
STR_TIMETABLE_ORDER_VIEW_TOOLTIP                                :{BLACK}Emir görünümüne geç

STR_TIMETABLE_TOOLTIP                                           :{BLACK}Zaman çizelgesi - işaretlemek için bir talimata tıklayın

STR_TIMETABLE_NO_TRAVEL                                         :Sefer yok
STR_TIMETABLE_NOT_TIMETABLEABLE                                 :Yolculuk (otomatik; bir sonraki elle verilmiş talimat tarafından zamanlanır)
STR_TIMETABLE_TRAVEL_NOT_TIMETABLED                             :Gezi (zamanlı değil)
STR_TIMETABLE_TRAVEL_NOT_TIMETABLED_SPEED                       :En çok {2:VELOCITY} hız ile git (zaman tablosu yok)
STR_TIMETABLE_TRAVEL_FOR                                        :{STRING} boyunca yol al
STR_TIMETABLE_TRAVEL_FOR_SPEED                                  :{STRING} boyunca en çok {VELOCITY} hız ile git
STR_TIMETABLE_TRAVEL_FOR_ESTIMATED                              :Seyahat et ({STRING} için, hareket planı yok)
STR_TIMETABLE_TRAVEL_FOR_SPEED_ESTIMATED                        :Seyahat et ({STRING} için, hareket planı yok) en fazla {VELOCITY} hızı ile
STR_TIMETABLE_STAY_FOR_ESTIMATED                                :({STRING} kalma, hareket saati yok)
STR_TIMETABLE_AND_TRAVEL_FOR_ESTIMATED                          :({STRING} için seyahat, hareket saati yok)
STR_TIMETABLE_STAY_FOR                                          :{STRING} bekle
STR_TIMETABLE_AND_TRAVEL_FOR                                    :ve şuraya sefer yap: {STRING}
STR_TIMETABLE_DAYS                                              :{COMMA}{NBSP}gün
STR_TIMETABLE_TICKS                                             :{COMMA}{NBSP}birim

STR_TIMETABLE_TOTAL_TIME                                        :{BLACK}Bu zaman çizelgesinin bitmesi {STRING} sürecek
STR_TIMETABLE_TOTAL_TIME_INCOMPLETE                             :{BLACK}Bu zaman çizelgesinin bitmesi en az {STRING} sürecek (tamamı hesaplanmadı)

STR_TIMETABLE_STATUS_ON_TIME                                    :{BLACK}Bu araç zamanında çalışıyor
STR_TIMETABLE_STATUS_LATE                                       :{BLACK}Bu araç {STRING} geç çalışıyor
STR_TIMETABLE_STATUS_EARLY                                      :{BLACK}Bu araç {STRING} erken çalışıyor
STR_TIMETABLE_STATUS_NOT_STARTED                                :{BLACK}Bu çizelge henüz başlatılmadı
STR_TIMETABLE_STATUS_START_AT                                   :{BLACK}Bu çizelge {STRING} tarihinde başlayacak

STR_TIMETABLE_STARTING_DATE                                     :{BLACK}Başlangıç tarihi
STR_TIMETABLE_STARTING_DATE_TOOLTIP                             :{BLACK}Bu zaman çizelgesinin başlangıcı olarak bir tarih seçin. Ctrl+Tıklama bu zaman çizelgesinin başlangıcını seçer ve eğer komuta zaman çizelgesi uygulanmışsa bu komutu paylaşan tüm araçlara göreli komutlarını baz alarak eşit dağıtır.

STR_TIMETABLE_CHANGE_TIME                                       :{BLACK}Zamanı değiştir
STR_TIMETABLE_WAIT_TIME_TOOLTIP                                 :{BLACK}Seçili talimatın harcaması gereken süreyi değiştir

STR_TIMETABLE_CLEAR_TIME                                        :{BLACK}Zamanı Temizle
STR_TIMETABLE_CLEAR_TIME_TOOLTIP                                :{BLACK}Seçili talimatın harcaması gereken süreyi sil

STR_TIMETABLE_CHANGE_SPEED                                      :{BLACK}Hız Sınırını Değiştir
STR_TIMETABLE_CHANGE_SPEED_TOOLTIP                              :{BLACK}Seçili emrin azami hızını değiştir

STR_TIMETABLE_CLEAR_SPEED                                       :{BLACK}Hız Sınırını Kaldır
STR_TIMETABLE_CLEAR_SPEED_TOOLTIP                               :{BLACK}Seçili emrin azami hızını kaldır

STR_TIMETABLE_RESET_LATENESS                                    :{BLACK}Gecikme sayacını sıfırla
STR_TIMETABLE_RESET_LATENESS_TOOLTIP                            :{BLACK}Geç kalma sayacını sıfırla, böylece araç zamanında gitmiş sayılacak

STR_TIMETABLE_AUTOFILL                                          :{BLACK}Otomatik doldur
STR_TIMETABLE_AUTOFILL_TOOLTIP                                  :{BLACK}Zaman tablosunu bir sonraki yolculuktaki değerlerle otomatik doldur (Bekleme sürelerini tutmak için Ctrl ile tıklanır)

STR_TIMETABLE_EXPECTED                                          :{BLACK}Beklenen
STR_TIMETABLE_SCHEDULED                                         :{BLACK}Programlanan
STR_TIMETABLE_EXPECTED_TOOLTIP                                  :{BLACK}Beklenen ile programlanan arasında geçiş yap

STR_TIMETABLE_ARRIVAL_ABBREVIATION                              :V:
STR_TIMETABLE_DEPARTURE_ABBREVIATION                            :Ç:


# Date window (for timetable)
STR_DATE_CAPTION                                                :{WHITE}Tarihi belirle
STR_DATE_SET_DATE                                               :{BLACK}Tarihi belirle
STR_DATE_SET_DATE_TOOLTIP                                       :{BLACK}Çizelgenin başlangıç tarihi olarak seçilen tarihi kullan
STR_DATE_DAY_TOOLTIP                                            :{BLACK}Günü seç
STR_DATE_MONTH_TOOLTIP                                          :{BLACK}Ayı seç
STR_DATE_YEAR_TOOLTIP                                           :{BLACK}Yılı seç


# AI debug window
STR_AI_DEBUG                                                    :{WHITE}YZ Hata Ayıklama
STR_AI_DEBUG_NAME_AND_VERSION                                   :{BLACK}{STRING} (v{NUM})
STR_AI_DEBUG_NAME_TOOLTIP                                       :{BLACK}Betik adı
STR_AI_DEBUG_SETTINGS                                           :{BLACK}YZ Ayarları
STR_AI_DEBUG_SETTINGS_TOOLTIP                                   :{BLACK}Betik ayarlarını değiştir
STR_AI_DEBUG_RELOAD                                             :{BLACK}YZ'yı baştan yükle
STR_AI_DEBUG_RELOAD_TOOLTIP                                     :{BLACK}YZ'yı öldür, kodu tekrar yükle ve YZ'yı tekrar başlat
STR_AI_DEBUG_BREAK_STR_ON_OFF_TOOLTIP                           :{BLACK}YZ log iletisi durma metni ile eşleştiğinde duraklatmayı aç/kapa
STR_AI_DEBUG_BREAK_ON_LABEL                                     :{BLACK}Geldiğinde duraklatılacak metin:
STR_AI_DEBUG_BREAK_STR_OSKTITLE                                 :{BLACK}Geldiğinde duraklatılacak metin
STR_AI_DEBUG_BREAK_STR_TOOLTIP                                  :{BLACK}Bir YZ log mesajı metin ile eşleşirse, oyun duraklatılır
STR_AI_DEBUG_MATCH_CASE                                         :{BLACK}Büyük/küçük harf eşleştir
STR_AI_DEBUG_MATCH_CASE_TOOLTIP                                 :{BLACK}YZ günlük iletilerini durma metni ile karşılaştırırken büyük/küçük harf eşleşmesini aç/kapa
STR_AI_DEBUG_CONTINUE                                           :{BLACK}Devam et
STR_AI_DEBUG_CONTINUE_TOOLTIP                                   :{BLACK}YZ'yi devam ettir
STR_AI_DEBUG_SELECT_AI_TOOLTIP                                  :{BLACK}Bu YZ için hata ayıklama çıktısı göster
STR_AI_GAME_SCRIPT                                              :{BLACK}Oyun Betiği
STR_AI_GAME_SCRIPT_TOOLTIP                                      :{BLACK}Oyun Betiği günlüğünü kontrol edin

STR_ERROR_AI_NO_AI_FOUND                                        :Yüklenecek uygun bir YZ bulunamadı.{}Bu YZ boş bir YZ'dir ve hiçbir şey yapmaz.{}'Çevrimiçi İçerik" sistemiyle pekçok YZ'yi indirebilirsiniz
STR_ERROR_AI_PLEASE_REPORT_CRASH                                :{WHITE}Çalışan betiklerden biri çöktü. Lütfen bu durumu YZ Hata Ayıklama Penceresi görüntüsüyle birlikte dosyanın yazarına bildirin
STR_ERROR_AI_DEBUG_SERVER_ONLY                                  :{YELLOW}YZ Hata Ayıklama penceresi sadece sunucu içindir

# AI configuration window
STR_AI_CONFIG_CAPTION                                           :{WHITE}YZ Yapılandırması
STR_AI_CONFIG_GAMELIST_TOOLTIP                                  :{BLACK}Bir sonraki oyunda yüklenecek Oyun Betiği
STR_AI_CONFIG_AILIST_TOOLTIP                                    :{BLACK}Bir sonraki oyunda yüklenecek YZ'ler
STR_AI_CONFIG_HUMAN_PLAYER                                      :İnsan oyuncu
STR_AI_CONFIG_RANDOM_AI                                         :Rastgele YZ
STR_AI_CONFIG_NONE                                              :(hiçbiri)

STR_AI_CONFIG_MOVE_UP                                           :{BLACK}Yukarı taşı
STR_AI_CONFIG_MOVE_UP_TOOLTIP                                   :{BLACK}Seçilen YZ'yi listede yukarı taşı
STR_AI_CONFIG_MOVE_DOWN                                         :{BLACK}Aşağı taşı
STR_AI_CONFIG_MOVE_DOWN_TOOLTIP                                 :{BLACK}Seçilen YZ'yi listede aşağı taşı

STR_AI_CONFIG_GAMESCRIPT                                        :{SILVER}Oyun Betiği
STR_AI_CONFIG_AI                                                :{SILVER}YZ'ler

STR_AI_CONFIG_CHANGE                                            :{BLACK}{STRING} Seç
STR_AI_CONFIG_CHANGE_NONE                                       :
STR_AI_CONFIG_CHANGE_AI                                         :YZ
STR_AI_CONFIG_CHANGE_GAMESCRIPT                                 :Oyun Betiği
STR_AI_CONFIG_CHANGE_TOOLTIP                                    :{BLACK}Başka bir betik yükle
STR_AI_CONFIG_CONFIGURE                                         :{BLACK}Yapılandır
STR_AI_CONFIG_CONFIGURE_TOOLTIP                                 :{BLACK}Betik parametrelerini yapılandır

# Available AIs window
STR_AI_LIST_CAPTION                                             :{WHITE}Mevcut {STRING}
STR_AI_LIST_CAPTION_AI                                          :YZ'ler
STR_AI_LIST_CAPTION_GAMESCRIPT                                  :Oyun Betikleri
STR_AI_LIST_TOOLTIP                                             :{BLACK}Bir betik seçmek için tıklayın

STR_AI_LIST_AUTHOR                                              :{LTBLUE}Yazar: {ORANGE}{STRING}
STR_AI_LIST_VERSION                                             :{LTBLUE}Sürüm: {ORANGE}{NUM}
STR_AI_LIST_URL                                                 :{LTBLUE}URL: {ORANGE}{STRING}

STR_AI_LIST_ACCEPT                                              :{BLACK}Kabul et
STR_AI_LIST_ACCEPT_TOOLTIP                                      :{BLACK}Vurgulanan betiği seç
STR_AI_LIST_CANCEL                                              :{BLACK}İptal
STR_AI_LIST_CANCEL_TOOLTIP                                      :{BLACK}Betiği değiştirme

STR_SCREENSHOT_CAPTION                                          :{WHITE}Ekran görüntüsü al
STR_SCREENSHOT_SCREENSHOT                                       :{BLACK}Normal ekran görüntüsü
STR_SCREENSHOT_ZOOMIN_SCREENSHOT                                :{BLACK}Ekran görüntüsünü tamamen yakınlaştırdı
STR_SCREENSHOT_DEFAULTZOOM_SCREENSHOT                           :{BLACK}Varsayılan yakınlıkta ekran görüntüsü
STR_SCREENSHOT_WORLD_SCREENSHOT                                 :{BLACK}Tüm haritanın ekran görüntüsünü al
STR_SCREENSHOT_HEIGHTMAP_SCREENSHOT                             :{BLACK}Yükseklik haritası ekran görüntüsü
STR_SCREENSHOT_MINIMAP_SCREENSHOT                               :{BLACK}Küçük harita ekran görüntüsü

# AI Parameters
STR_AI_SETTINGS_CAPTION                                         :{WHITE}{STRING} Parametreler
STR_AI_SETTINGS_CAPTION_AI                                      :YZ
STR_AI_SETTINGS_CAPTION_GAMESCRIPT                              :Oyun Betiği
STR_AI_SETTINGS_CLOSE                                           :{BLACK}Kapat
STR_AI_SETTINGS_RESET                                           :{BLACK}Yeniden başlat
STR_AI_SETTINGS_SETTING                                         :{STRING}: {ORANGE}{STRING}
STR_AI_SETTINGS_START_DELAY                                     :Bu YZ bir öncekinden kaç gün sonra başlayacak (yaklaşık): {ORANGE}{STRING}


# Textfile window
STR_TEXTFILE_WRAP_TEXT                                          :{WHITE}Metni kaydır
STR_TEXTFILE_WRAP_TEXT_TOOLTIP                                  :{BLACK}Metni, okumak için gezinmeyi önlemek üzere kaydır
STR_TEXTFILE_VIEW_README                                        :{BLACK}Benioku dosyasını göster
STR_TEXTFILE_VIEW_CHANGELOG                                     :{BLACK}Değişiklik kayıtları
STR_TEXTFILE_VIEW_LICENCE                                       :{BLACK}Lisans
###length 3
STR_TEXTFILE_README_CAPTION                                     :{WHITE}{STRING} adlı {STRING}'nin benioku dosyası
STR_TEXTFILE_CHANGELOG_CAPTION                                  :{WHITE}{STRING} adlı {STRING}'nin değişiklik kaydı
STR_TEXTFILE_LICENCE_CAPTION                                    :{WHITE}{STRING} adlı {STRING}'nin lisansı


# Vehicle loading indicators
STR_PERCENT_UP_SMALL                                            :{TINY_FONT}{WHITE}%{NUM}{UP_ARROW}
STR_PERCENT_UP                                                  :{WHITE}%{NUM}{UP_ARROW}
STR_PERCENT_DOWN_SMALL                                          :{TINY_FONT}{WHITE}%{NUM}{DOWN_ARROW}
STR_PERCENT_DOWN                                                :{WHITE}%{NUM}{DOWN_ARROW}
STR_PERCENT_UP_DOWN_SMALL                                       :{TINY_FONT}{WHITE}%{NUM}{UP_ARROW}{DOWN_ARROW}
STR_PERCENT_UP_DOWN                                             :{WHITE}%{NUM}{UP_ARROW}{DOWN_ARROW}
STR_PERCENT_NONE_SMALL                                          :{TINY_FONT}{WHITE}%{NUM}
STR_PERCENT_NONE                                                :{WHITE}{NUM}%

# Income 'floats'
STR_INCOME_FLOAT_COST_SMALL                                     :{TINY_FONT}{RED}Gider: {CURRENCY_LONG}
STR_INCOME_FLOAT_COST                                           :{RED}Gider: {CURRENCY_LONG}
STR_INCOME_FLOAT_INCOME_SMALL                                   :{TINY_FONT}{GREEN}Gelir: {CURRENCY_LONG}
STR_INCOME_FLOAT_INCOME                                         :{GREEN}Gelir: {CURRENCY_LONG}
STR_FEEDER_TINY                                                 :{TINY_FONT}{YELLOW}Gönder: {CURRENCY_LONG}
STR_FEEDER                                                      :{YELLOW}Gönder: {CURRENCY_LONG}
STR_FEEDER_INCOME_TINY                                          :{TINY_FONT}{YELLOW}Aktarım: {CURRENCY_LONG}{WHITE} / {GREEN}Gelir: {CURRENCY_LONG}
STR_FEEDER_INCOME                                               :{YELLOW}Aktarım: {CURRENCY_LONG}{WHITE} / {GREEN}Gelir: {CURRENCY_LONG}
STR_FEEDER_COST_TINY                                            :{TINY_FONT}{YELLOW}Aktarım: {CURRENCY_LONG}{WHITE} / {RED}Ücret: {CURRENCY_LONG}
STR_FEEDER_COST                                                 :{YELLOW}Aktarım: {CURRENCY_LONG}{WHITE} / {RED}Ücret: {CURRENCY_LONG}
STR_MESSAGE_ESTIMATED_COST                                      :{WHITE}Tahmini Gider: {CURRENCY_LONG}
STR_MESSAGE_ESTIMATED_INCOME                                    :{WHITE}Tahmini Gelir: {CURRENCY_LONG}

# Saveload messages
STR_ERROR_SAVE_STILL_IN_PROGRESS                                :{WHITE}Kayıt işlemi sürüyor,{}lütfen bitene kadar bekleyin!
STR_ERROR_AUTOSAVE_FAILED                                       :{WHITE}Otomatik kayıt başarısız
STR_ERROR_UNABLE_TO_READ_DRIVE                                  :{BLACK}Sürücü okunamıyor
STR_ERROR_GAME_SAVE_FAILED                                      :{WHITE}Oyun kaydedilemedi{}{STRING}
STR_ERROR_UNABLE_TO_DELETE_FILE                                 :{WHITE}Dosya silinemedi
STR_ERROR_GAME_LOAD_FAILED                                      :{WHITE}Dosya yüklenemedi{}{STRING}
STR_GAME_SAVELOAD_ERROR_BROKEN_INTERNAL_ERROR                   :İç hata: {STRING}
STR_GAME_SAVELOAD_ERROR_BROKEN_SAVEGAME                         :Bozuk kayıtlı oyun - {STRING}
STR_GAME_SAVELOAD_ERROR_TOO_NEW_SAVEGAME                        :Oyun yeni bir sürümle kaydedilmiş.
STR_GAME_SAVELOAD_ERROR_FILE_NOT_READABLE                       :Dosya okunabilir değil
STR_GAME_SAVELOAD_ERROR_FILE_NOT_WRITEABLE                      :Dosya yazılabilir değil
STR_GAME_SAVELOAD_ERROR_DATA_INTEGRITY_CHECK_FAILED             :Veri sağlamlık kontrolü başarısız
STR_GAME_SAVELOAD_ERROR_PATCHPACK                               :Oyunun kaydı değiştirilmiş bir versiyonda yapılmış
STR_GAME_SAVELOAD_NOT_AVAILABLE                                 :<uygun değil>
STR_WARNING_LOADGAME_REMOVED_TRAMS                              :{WHITE}Oyun tramvay desteği olmayan bir sürümde kaydedilmiş. Tüm tramvaylar kaldırılmıştır

# Map generation messages
STR_ERROR_COULD_NOT_CREATE_TOWN                                 :{WHITE}Harita oluşturulması iptal edildi...{}... uygun yerleşim bölgesi yok
STR_ERROR_NO_TOWN_IN_SCENARIO                                   :{WHITE}... Bu senaryoda hiç şehir yok

STR_ERROR_PNGMAP                                                :{WHITE}PNG'den yükseklik haritası yüklenemedi...
STR_ERROR_PNGMAP_FILE_NOT_FOUND                                 :{WHITE}... dosya bulunamadı
STR_ERROR_PNGMAP_IMAGE_TYPE                                     :{WHITE}... resim türü işlenemiyor. 8 veya 24-bit PNG resmi gerekli
STR_ERROR_PNGMAP_MISC                                           :{WHITE}... yanlış bir şeyler oldu (muhtemelen dosya bozuk)

STR_ERROR_BMPMAP                                                :{WHITE}Arazi BMP'den yüklenemedi...
STR_ERROR_BMPMAP_IMAGE_TYPE                                     :{WHITE}... resim türü çevrilemedi

STR_ERROR_HEIGHTMAP_TOO_LARGE                                   :{WHITE}... resim çok büyük

STR_WARNING_HEIGHTMAP_SCALE_CAPTION                             :{WHITE}Ölcek uyarısı
STR_WARNING_HEIGHTMAP_SCALE_MESSAGE                             :{YELLOW}Kaynak haritanin boyutunu değiştirmek önerilmez. Harita oluşturmaya devam edilsin mi?

# Soundset messages
STR_WARNING_FALLBACK_SOUNDSET                                   :{WHITE}Yalnız yedek ses kümesi bulundu. Ses istiyorsanız, içerik indirme sisteminden ses kümesi indirin

# Screenshot related messages
STR_WARNING_SCREENSHOT_SIZE_CAPTION                             :{WHITE}Dev ekran görüntüsü
STR_WARNING_SCREENSHOT_SIZE_MESSAGE                             :{YELLOW}Ekran görüntüsünün çözünürlüğü {COMMA} x {COMMA} piksel. Görüntüyü kaydetmek biraz zaman alabilir. Devam etmek istiyor musunuz?

STR_MESSAGE_HEIGHTMAP_SUCCESSFULLY                              :{WHITE}Yükseklik haritası başarıyla '{STRING}' olarak kaydedildi. En yüksek tepe: {NUM}
STR_MESSAGE_SCREENSHOT_SUCCESSFULLY                             :{WHITE}Ekran görüntüsü '{STRING}' olarak kaydedildi
STR_ERROR_SCREENSHOT_FAILED                                     :{WHITE}Ekran görüntüsü alınamadı!

# Error message titles
STR_ERROR_MESSAGE_CAPTION                                       :{YELLOW}Mesaj
STR_ERROR_MESSAGE_CAPTION_OTHER_COMPANY                         :{YELLOW}Mesaj (gönderen {STRING})

# Generic construction errors
STR_ERROR_OFF_EDGE_OF_MAP                                       :{WHITE}Harita kenarında
STR_ERROR_TOO_CLOSE_TO_EDGE_OF_MAP                              :{WHITE}Sınıra çok yakın
STR_ERROR_NOT_ENOUGH_CASH_REQUIRES_CURRENCY                     :{WHITE}Para yetersiz - gerekli miktar: {CURRENCY_LONG}
STR_ERROR_FLAT_LAND_REQUIRED                                    :{WHITE}Zeminin düzleştirilmesi gerekli
STR_ERROR_LAND_SLOPED_IN_WRONG_DIRECTION                        :{WHITE}Arazi yanlış yöne doğru meyilli
STR_ERROR_CAN_T_DO_THIS                                         :{WHITE}Bu yapılamaz...
STR_ERROR_BUILDING_MUST_BE_DEMOLISHED                           :{WHITE}Önce bina yıkılmalı
STR_ERROR_CAN_T_CLEAR_THIS_AREA                                 :{WHITE}Bu alan temizlenemez...
STR_ERROR_SITE_UNSUITABLE                                       :{WHITE}... yer uygun değil
STR_ERROR_ALREADY_BUILT                                         :{WHITE}... zaten yapıldı
STR_ERROR_OWNED_BY                                              :{WHITE}... sahibi {STRING}
STR_ERROR_AREA_IS_OWNED_BY_ANOTHER                              :{WHITE}... alan başka bir şirkete ait
STR_ERROR_TERRAFORM_LIMIT_REACHED                               :{WHITE}... yeryüzü şekillendirme sınırına ulaştınız
STR_ERROR_CLEARING_LIMIT_REACHED                                :{WHITE}... kare temizleme sınırına ulaştınız
STR_ERROR_TREE_PLANT_LIMIT_REACHED                              :{WHITE}... ağaç dikme sınırına ulaştınız
STR_ERROR_NAME_MUST_BE_UNIQUE                                   :{WHITE}İsim daha önce kullanılmamış olmalı
STR_ERROR_GENERIC_OBJECT_IN_THE_WAY                             :{WHITE}yolda {1:STRING} var
STR_ERROR_NOT_ALLOWED_WHILE_PAUSED                              :{WHITE}Oyun duraklatılmışken izin verilmiyor

# Local authority errors
STR_ERROR_LOCAL_AUTHORITY_REFUSES_TO_ALLOW_THIS                 :{WHITE}{TOWN} belediyesi buna izin vermiyor
STR_ERROR_LOCAL_AUTHORITY_REFUSES_AIRPORT                       :{WHITE}{TOWN} belediyesi bu şehir için başka havalimanına izin vermiyor
STR_ERROR_LOCAL_AUTHORITY_REFUSES_NOISE                         :{WHITE}{TOWN} belediyesi gürültü endişesiyle havalimanına izin vermiyor
STR_ERROR_BRIBE_FAILED                                          :{WHITE}Rüşvet teşebbüsünüz müfettişler tarafından tespit edildi

# Levelling errors
STR_ERROR_CAN_T_RAISE_LAND_HERE                                 :{WHITE}Burada arazi yükseltilemez...
STR_ERROR_CAN_T_LOWER_LAND_HERE                                 :{WHITE}Burada arazi alçaltılamaz...
STR_ERROR_CAN_T_LEVEL_LAND_HERE                                 :{WHITE}Burada toprağı düzleyemezsiniz...
STR_ERROR_EXCAVATION_WOULD_DAMAGE                               :{WHITE}Kazı tünele hasar verebilir
STR_ERROR_ALREADY_AT_SEA_LEVEL                                  :{WHITE}... zaten deniz seviyesinde
STR_ERROR_TOO_HIGH                                              :{WHITE}... çok yüksek
STR_ERROR_ALREADY_LEVELLED                                      :{WHITE}... zaten düz
STR_ERROR_BRIDGE_TOO_HIGH_AFTER_LOWER_LAND                      :{WHITE}Ardından üzerindeki köprü çok yüksek olacaktı.

# Company related errors
STR_ERROR_CAN_T_CHANGE_COMPANY_NAME                             :{WHITE}Şirket ismi değiştirilemez...
STR_ERROR_CAN_T_CHANGE_PRESIDENT                                :{WHITE}Yönetici ismi degitirilemez...

STR_ERROR_MAXIMUM_PERMITTED_LOAN                                :{WHITE}... izin verilen azami borç {CURRENCY_LONG}
STR_ERROR_CAN_T_BORROW_ANY_MORE_MONEY                           :{WHITE}Daha fazla kredi alınamaz...
STR_ERROR_LOAN_ALREADY_REPAYED                                  :{WHITE}... ödenecek borç yok
STR_ERROR_CURRENCY_REQUIRED                                     :{WHITE}... {CURRENCY_LONG} gerekli
STR_ERROR_CAN_T_REPAY_LOAN                                      :{WHITE}Kredi ödenemiyor...
STR_ERROR_INSUFFICIENT_FUNDS                                    :{WHITE}Bankadan borç alınan para verilemez...
STR_ERROR_CAN_T_GIVE_MONEY                                      :{WHITE}Bu şirkete para veremezsin...
STR_ERROR_CAN_T_BUY_COMPANY                                     :{WHITE}Şirket satın alınamaz...
STR_ERROR_CAN_T_BUILD_COMPANY_HEADQUARTERS                      :{WHITE}Şirket binasi yapılamaz...
STR_ERROR_CAN_T_BUY_25_SHARE_IN_THIS                            :{WHITE}Şirketin %25'i alınamıyor...
STR_ERROR_CAN_T_SELL_25_SHARE_IN                                :{WHITE}Şirketin %25'i satılamıyor...
STR_ERROR_PROTECTED                                             :{WHITE}Bu şirket hisselerini satacak kadar eski değil...

# Town related errors
STR_ERROR_CAN_T_GENERATE_TOWN                                   :{WHITE}Şehir kurulamaz
STR_ERROR_CAN_T_RENAME_TOWN                                     :{WHITE}İsim değiştirilemiyor...
STR_ERROR_CAN_T_FOUND_TOWN_HERE                                 :{WHITE}Buraya şehir yapılamıyor...
STR_ERROR_CAN_T_EXPAND_TOWN                                     :{WHITE}Şehir genişletilemiyor...
STR_ERROR_TOO_CLOSE_TO_EDGE_OF_MAP_SUB                          :{WHITE}... haritanin kenarına çok yakın
STR_ERROR_TOO_CLOSE_TO_ANOTHER_TOWN                             :{WHITE}... başka bir şehire çok yakın
STR_ERROR_TOO_MANY_TOWNS                                        :{WHITE}... çok fazla şehir var
STR_ERROR_NO_SPACE_FOR_TOWN                                     :{WHITE}... haritada boş yer yok
STR_ERROR_TOWN_EXPAND_WARN_NO_ROADS                             :{WHITE}Kasaba yol yapmayacak. Yol yapımını Gelişmiş Ayarlar->Ekonomi->Şehirler'den etkinleştirebilirsiniz
STR_ERROR_ROAD_WORKS_IN_PROGRESS                                :{WHITE}Yol çalışmaları
STR_ERROR_TOWN_CAN_T_DELETE                                     :{WHITE}Bu kasaba silinemiyor...{}Bir istasyon veya garaj kasabaya atıfta bulunuyor ya da bir kasaba karesi kaldırılamıyor
STR_ERROR_STATUE_NO_SUITABLE_PLACE                              :{WHITE}... bu şehrin merkezinde heykel için uygun bir yer yok

# Industry related errors
STR_ERROR_TOO_MANY_INDUSTRIES                                   :{WHITE}... çok fazla fabrika var
STR_ERROR_CAN_T_GENERATE_INDUSTRIES                             :{WHITE}Fabrika yapılamıyor...
STR_ERROR_CAN_T_BUILD_HERE                                      :{WHITE}Buraya {STRING} yapılamaz...
STR_ERROR_CAN_T_CONSTRUCT_THIS_INDUSTRY                         :{WHITE}Buraya bu fabrikadan yapılamaz...
STR_ERROR_INDUSTRY_TOO_CLOSE                                    :{WHITE}... başka bir fabrikaya çok yakın
STR_ERROR_MUST_FOUND_TOWN_FIRST                                 :{WHITE}... önce şehir yapılmalı
STR_ERROR_ONLY_ONE_ALLOWED_PER_TOWN                             :{WHITE}... her şehirde yalnızca bir tane olabilir
STR_ERROR_CAN_ONLY_BE_BUILT_IN_TOWNS_WITH_POPULATION_OF_1200    :{WHITE}... yalnızca nüfusu en az 1200 olan şehirlere yapılabilir
STR_ERROR_CAN_ONLY_BE_BUILT_IN_RAINFOREST                       :{WHITE}... yalnızca yağmur ormanlarında yapılabilir
STR_ERROR_CAN_ONLY_BE_BUILT_IN_DESERT                           :{WHITE}... yalnızca çöllerde yapılabilir
STR_ERROR_CAN_ONLY_BE_BUILT_IN_TOWNS                            :{WHITE}... yalnızca şehirlerde yapılabilir (evlerin yerine)
STR_ERROR_CAN_ONLY_BE_BUILT_NEAR_TOWN_CENTER                    :{WHITE}... yalnızca şehir merkezlerinin yakınına yapılabilir
STR_ERROR_CAN_ONLY_BE_BUILT_IN_LOW_AREAS                        :{WHITE}... yalnız alçak bölgelere yapılabilir
STR_ERROR_CAN_ONLY_BE_POSITIONED                                :{WHITE}... sadece haritanın kenarlarına yerleştirilebilir
STR_ERROR_FOREST_CAN_ONLY_BE_PLANTED                            :{WHITE}... orman sadece kar sınırı üzerinde olabilir
STR_ERROR_CAN_ONLY_BE_BUILT_ABOVE_SNOW_LINE                     :{WHITE}... yalnız kar çizgisinin üzerinde yapılabilir
STR_ERROR_CAN_ONLY_BE_BUILT_BELOW_SNOW_LINE                     :{WHITE}... yalnız kar çizgisinin altında yapılabilir

STR_ERROR_NO_SUITABLE_PLACES_FOR_INDUSTRIES                     :{WHITE}'{STRING}' fabrikaları için uygun bir alan yoktu
STR_ERROR_NO_SUITABLE_PLACES_FOR_INDUSTRIES_EXPLANATION         :{WHITE}Daha iyi bir harita için harita oluşturma parametrelerini değiştirin

# Station construction related errors
STR_ERROR_CAN_T_BUILD_RAILROAD_STATION                          :{WHITE}Buraya tren istasyonu yapılamıyor...
STR_ERROR_CAN_T_BUILD_BUS_STATION                               :{WHITE}Otobüs durağı yapılamıyor...
STR_ERROR_CAN_T_BUILD_TRUCK_STATION                             :{WHITE}Kamyon durağı yapılamıyor...
STR_ERROR_CAN_T_BUILD_PASSENGER_TRAM_STATION                    :{WHITE}Yolcu tramvayı istasyonu yapılamaz...
STR_ERROR_CAN_T_BUILD_CARGO_TRAM_STATION                        :{WHITE}Yük tramvayı istasyonu yapılamaz...
STR_ERROR_CAN_T_BUILD_DOCK_HERE                                 :{WHITE}Buraya iskele yapılamaz...
STR_ERROR_CAN_T_BUILD_AIRPORT_HERE                              :{WHITE}Buraya havalimanı yapılamaz...

STR_ERROR_ADJOINS_MORE_THAN_ONE_EXISTING                        :{WHITE}Birden fazla istasyona bitişik
STR_ERROR_STATION_TOO_SPREAD_OUT                                :{WHITE}... istasyon çok yayılmış
STR_ERROR_TOO_MANY_STATIONS_LOADING                             :{WHITE}Haritada çok fazla istasyon var
STR_ERROR_TOO_MANY_STATION_SPECS                                :{WHITE}Çok fazla demiryolu istasyon parçası var
STR_ERROR_TOO_MANY_BUS_STOPS                                    :{WHITE}Çok fazla durak var
STR_ERROR_TOO_MANY_TRUCK_STOPS                                  :{WHITE}Çok fazla kamyon yükleme yeri var
STR_ERROR_TOO_CLOSE_TO_ANOTHER_DOCK                             :{WHITE}Başka bir limana çok yakın
STR_ERROR_TOO_CLOSE_TO_ANOTHER_AIRPORT                          :{WHITE}Başka bir havalimanına çok yakın
STR_ERROR_CAN_T_RENAME_STATION                                  :{WHITE}İsim değiştirilemiyor...
STR_ERROR_DRIVE_THROUGH_ON_TOWN_ROAD                            :{WHITE}... bu yol belediyeye ait
STR_ERROR_DRIVE_THROUGH_DIRECTION                               :{WHITE}... yol yanlış yönde
STR_ERROR_DRIVE_THROUGH_CORNER                                  :{WHITE}... yol üstü duraklar köşe üzerine inşa edilemez
STR_ERROR_DRIVE_THROUGH_JUNCTION                                :{WHITE}... yol üstü duraklar kavşak üzerine inşa edilemez

# Station destruction related errors
STR_ERROR_CAN_T_REMOVE_PART_OF_STATION                          :{WHITE}İstasyonun parçasi kaldırılamaz...
STR_ERROR_MUST_REMOVE_RAILWAY_STATION_FIRST                     :{WHITE}Önce tren istasyonu kaldırılmalı
STR_ERROR_CAN_T_REMOVE_BUS_STATION                              :{WHITE}Otobüs durağı kaldırılamaz...
STR_ERROR_CAN_T_REMOVE_TRUCK_STATION                            :{WHITE}Kamyon durağı kaldırılamaz...
STR_ERROR_CAN_T_REMOVE_PASSENGER_TRAM_STATION                   :{WHITE}Yolcu tramvayı istasyonu kaldırılamıyor...
STR_ERROR_CAN_T_REMOVE_CARGO_TRAM_STATION                       :{WHITE}Yük tramvayı istasyonu kaldırılamıyor...
STR_ERROR_MUST_REMOVE_ROAD_STOP_FIRST                           :{WHITE}Önce durağı kaldırmalısınız
STR_ERROR_THERE_IS_NO_STATION                                   :{WHITE}... burada istasyon yok

STR_ERROR_MUST_DEMOLISH_RAILROAD                                :{WHITE}Önce tren istasyonu yıkılmalı
STR_ERROR_MUST_DEMOLISH_BUS_STATION_FIRST                       :{WHITE}Önce otobüs durağı yıkılmalı
STR_ERROR_MUST_DEMOLISH_TRUCK_STATION_FIRST                     :{WHITE}Önce kamyon durağı yıkılmalı
STR_ERROR_MUST_DEMOLISH_PASSENGER_TRAM_STATION_FIRST            :{WHITE}Önce yolcu tramvayı istasyonu yıkılmalı
STR_ERROR_MUST_DEMOLISH_CARGO_TRAM_STATION_FIRST                :{WHITE}Önce yük tramvayı istasyonu kaldırılmalı
STR_ERROR_MUST_DEMOLISH_DOCK_FIRST                              :{WHITE}Önce liman yıkılmalı
STR_ERROR_MUST_DEMOLISH_AIRPORT_FIRST                           :{WHITE}Önce havalimanı yıkılmalı

# Waypoint related errors
STR_ERROR_WAYPOINT_ADJOINS_MORE_THAN_ONE_EXISTING               :{WHITE}Birden fazla mevcut yerimini birleştirir
STR_ERROR_TOO_CLOSE_TO_ANOTHER_WAYPOINT                         :{WHITE}Diğer yerimine çok yakın

STR_ERROR_CAN_T_BUILD_TRAIN_WAYPOINT                            :{WHITE}Buraya tren yerimi yapılamaz...
STR_ERROR_CAN_T_POSITION_BUOY_HERE                              :{WHITE}Buraya şamandıra yerleştirilemez...
STR_ERROR_CAN_T_CHANGE_WAYPOINT_NAME                            :{WHITE}Yerimi adı değiştirilemedi...

STR_ERROR_CAN_T_REMOVE_TRAIN_WAYPOINT                           :{WHITE}Tren yerimi kaldırılamaz...
STR_ERROR_MUST_REMOVE_RAILWAYPOINT_FIRST                        :{WHITE}Önce demiryolu yerimi kaldırılmalı
STR_ERROR_BUOY_IN_THE_WAY                                       :{WHITE}... yolda şamandıra var
STR_ERROR_BUOY_IS_IN_USE                                        :{WHITE}... şamandıra başka bir şirket tarafından kullanılıyor!

# Depot related errors
STR_ERROR_CAN_T_BUILD_TRAIN_DEPOT                               :{WHITE}Buraya tren garajı yapılamıyor...
STR_ERROR_CAN_T_BUILD_ROAD_DEPOT                                :{WHITE}Buraya garaj yapılamaz...
STR_ERROR_CAN_T_BUILD_TRAM_DEPOT                                :{WHITE}Buraya tramvay garı yapılamaz...
STR_ERROR_CAN_T_BUILD_SHIP_DEPOT                                :{WHITE}Buraya tersane yapılamaz...

STR_ERROR_CAN_T_RENAME_DEPOT                                    :{WHITE}Depo yeniden adlandırılamıyor

STR_ERROR_TRAIN_MUST_BE_STOPPED_INSIDE_DEPOT                    :{WHITE}... depoda durdurulmalı
STR_ERROR_ROAD_VEHICLE_MUST_BE_STOPPED_INSIDE_DEPOT             :{WHITE}... garajda durdurulmalı
STR_ERROR_SHIP_MUST_BE_STOPPED_INSIDE_DEPOT                     :{WHITE}... tersane içerisinde durdurulmalı
STR_ERROR_AIRCRAFT_MUST_BE_STOPPED_INSIDE_HANGAR                :{WHITE}... hangar içerisinde durdurulmalı

STR_ERROR_TRAINS_CAN_ONLY_BE_ALTERED_INSIDE_A_DEPOT             :{WHITE}Sadece garda durdurulmuş trenler üzerinde işlem yapılabilir
STR_ERROR_TRAIN_TOO_LONG                                        :{WHITE}Tren çok uzun
STR_ERROR_CAN_T_REVERSE_DIRECTION_RAIL_VEHICLE                  :{WHITE}Aracın yönü çevrilemiyor...
STR_ERROR_CAN_T_REVERSE_DIRECTION_RAIL_VEHICLE_MULTIPLE_UNITS   :{WHITE}... birden fazla birimden oluşuyor
STR_ERROR_INCOMPATIBLE_RAIL_TYPES                               :Uyumsuz ray türleri

STR_ERROR_CAN_T_MOVE_VEHICLE                                    :{WHITE}Araç hareket edemiyor...
STR_ERROR_REAR_ENGINE_FOLLOW_FRONT                              :{WHITE}Arkadaki lokomotif daima önündekini takip edecek
STR_ERROR_UNABLE_TO_FIND_ROUTE_TO                               :{WHITE}Yakındaki bir gara gidecek yol yok
STR_ERROR_UNABLE_TO_FIND_LOCAL_DEPOT                            :{WHITE}Yerel garaj bulunamadı

STR_ERROR_DEPOT_WRONG_DEPOT_TYPE                                :Yanlış gar türü

# Autoreplace related errors
STR_ERROR_TRAIN_TOO_LONG_AFTER_REPLACEMENT                      :{WHITE}{VEHICLE} değiştirmeden sonra çok uzun oldu
STR_ERROR_AUTOREPLACE_NOTHING_TO_DO                             :{WHITE}Hiçbir otomatik değiştirme/yenileme kuralı uygulanmadı
STR_ERROR_AUTOREPLACE_MONEY_LIMIT                               :(para yetmedi)
STR_ERROR_AUTOREPLACE_INCOMPATIBLE_CARGO                        :{WHITE}Yeni araçlar bunu taşıyamıyor {STRING}
STR_ERROR_AUTOREPLACE_INCOMPATIBLE_REFIT                        :{WHITE}{NUM} numaralı talimattaki yeni araç yenilenemez.

# Rail construction errors
STR_ERROR_IMPOSSIBLE_TRACK_COMBINATION                          :{WHITE}İmkansiz ray birleşimi
STR_ERROR_MUST_REMOVE_SIGNALS_FIRST                             :{WHITE}Önce işaretleri kaldırmalısınız
STR_ERROR_NO_SUITABLE_RAILROAD_TRACK                            :{WHITE}Uygun ray yok
STR_ERROR_MUST_REMOVE_RAILROAD_TRACK                            :{WHITE}Önce ray kaldırılmalı
STR_ERROR_CROSSING_ON_ONEWAY_ROAD                               :{WHITE}Yol tek yönlü veya kapalı
STR_ERROR_CROSSING_DISALLOWED_RAIL                              :{WHITE}Bu ray türü için hemzemin geçit yapılamaz
STR_ERROR_CROSSING_DISALLOWED_ROAD                              :{WHITE}Hemzemin geçite bu yol tipinde izin verilmemektedir.
STR_ERROR_CAN_T_BUILD_SIGNALS_HERE                              :{WHITE}Buraya sinyal yapılamıyor...
STR_ERROR_CAN_T_BUILD_RAILROAD_TRACK                            :{WHITE}Buraya ray yapılamıyor...
STR_ERROR_CAN_T_REMOVE_RAILROAD_TRACK                           :{WHITE}Buradan ray kaldırılamıyor...
STR_ERROR_CAN_T_REMOVE_SIGNALS_FROM                             :{WHITE}Buradan sinyaller kaldırılamıyor...
STR_ERROR_SIGNAL_CAN_T_CONVERT_SIGNALS_HERE                     :{WHITE}Buradaki sinyaller dönüştürülemez...
STR_ERROR_THERE_IS_NO_RAILROAD_TRACK                            :{WHITE}... ray yok
STR_ERROR_THERE_ARE_NO_SIGNALS                                  :{WHITE}... sinyal yok

STR_ERROR_CAN_T_CONVERT_RAIL                                    :{WHITE}Ray türü burada değiştirilemiyor...

# Road construction errors
STR_ERROR_MUST_REMOVE_ROAD_FIRST                                :{WHITE}Önce yol silinmeli
STR_ERROR_ONEWAY_ROADS_CAN_T_HAVE_JUNCTION                      :{WHITE}... tek yönlü yollar kesişemez
STR_ERROR_CAN_T_BUILD_ROAD_HERE                                 :{WHITE}Yol buraya yapılamıyor...
STR_ERROR_CAN_T_BUILD_TRAMWAY_HERE                              :{WHITE}Buraya tramvay yapılamaz...
STR_ERROR_CAN_T_REMOVE_ROAD_FROM                                :{WHITE}Yol buradan kaldırılamıyor...
STR_ERROR_CAN_T_REMOVE_TRAMWAY_FROM                             :{WHITE}Tramvay kaldırılamaz...
STR_ERROR_THERE_IS_NO_ROAD                                      :{WHITE}... karayolu yok
STR_ERROR_THERE_IS_NO_TRAMWAY                                   :{WHITE}... tramvay yolu yok
STR_ERROR_CAN_T_CONVERT_ROAD                                    :{WHITE}Buradaki yol tipi değiştirilemiyor...
STR_ERROR_CAN_T_CONVERT_TRAMWAY                                 :{WHITE}Tramvay türünü burada değiştiremezsiniz
STR_ERROR_NO_SUITABLE_ROAD                                      :{WHITE} Uygun yol yok
STR_ERROR_NO_SUITABLE_TRAMWAY                                   :{WHITE}Uygun olmayan tramvay

# Waterway construction errors
STR_ERROR_CAN_T_BUILD_CANALS                                    :{WHITE}Buraya kanal yapılamaz...
STR_ERROR_CAN_T_BUILD_LOCKS                                     :{WHITE}Buraya yükseltme havuzu yapılamaz...
STR_ERROR_CAN_T_PLACE_RIVERS                                    :{WHITE}Burada nehirler yapamazsınız...
STR_ERROR_MUST_BE_BUILT_ON_WATER                                :{WHITE}... suya yapılmali
STR_ERROR_CAN_T_BUILD_ON_WATER                                  :{WHITE}... suya yapılamaz
STR_ERROR_CAN_T_BUILD_ON_SEA                                    :{WHITE}... açık denizde yapılamaz
STR_ERROR_CAN_T_BUILD_ON_CANAL                                  :{WHITE}... kanal üzerinde yapılamaz
STR_ERROR_CAN_T_BUILD_ON_RIVER                                  :{WHITE}... nehir üzerinde yapılamaz
STR_ERROR_MUST_DEMOLISH_CANAL_FIRST                             :{WHITE}Önce kanal kaldırılmalı
STR_ERROR_CAN_T_BUILD_AQUEDUCT_HERE                             :{WHITE}Buraya su kemeri yapılamaz...

# Tree related errors
STR_ERROR_TREE_ALREADY_HERE                                     :{WHITE}... burada zaten ağaç var
STR_ERROR_TREE_WRONG_TERRAIN_FOR_TREE_TYPE                      :{WHITE}... bu ağaç türü için yanlış arazi
STR_ERROR_CAN_T_PLANT_TREE_HERE                                 :{WHITE}Buraya ağaç dikilemez...

# Bridge related errors
STR_ERROR_CAN_T_BUILD_BRIDGE_HERE                               :{WHITE}Buraya köprü yapılamaz...
STR_ERROR_MUST_DEMOLISH_BRIDGE_FIRST                            :{WHITE}Önce köprü yıkılmalı
STR_ERROR_CAN_T_START_AND_END_ON                                :{WHITE}Aynı noktada başlayıp bitemez
STR_ERROR_BRIDGEHEADS_NOT_SAME_HEIGHT                           :{WHITE}Köprü uçları aynı seviyede değil
STR_ERROR_BRIDGE_TOO_LOW_FOR_TERRAIN                            :{WHITE}Köprü bu arazi için çok alçakta
STR_ERROR_BRIDGE_TOO_HIGH_FOR_TERRAIN                           :{WHITE}Köprü bu arazi için çok yüksek.
STR_ERROR_START_AND_END_MUST_BE_IN                              :{WHITE}Başlangıç ve bitiş aynı çizgi üzerinde olmalı
STR_ERROR_ENDS_OF_BRIDGE_MUST_BOTH                              :{WHITE}... köprünün her iki ucu da karada olmalı
STR_ERROR_BRIDGE_TOO_LONG                                       :{WHITE}... köprü çok uzun
STR_ERROR_BRIDGE_THROUGH_MAP_BORDER                             :{WHITE}Köprü haritanın dışında sonlanacaktı

# Tunnel related errors
STR_ERROR_CAN_T_BUILD_TUNNEL_HERE                               :{WHITE}Buraya tünel yapılamaz...
STR_ERROR_SITE_UNSUITABLE_FOR_TUNNEL                            :{WHITE}Yer tünel girişi için uygun değil
STR_ERROR_MUST_DEMOLISH_TUNNEL_FIRST                            :{WHITE}Önce tünel yıkılmalı
STR_ERROR_ANOTHER_TUNNEL_IN_THE_WAY                             :{WHITE}Yolda başka bir tünel var
STR_ERROR_TUNNEL_THROUGH_MAP_BORDER                             :{WHITE}Tünel haritanın dışında bitiyor
STR_ERROR_UNABLE_TO_EXCAVATE_LAND                               :{WHITE}Tünelin diğer ucunda düzeltme yapılmasi gerekiyor
STR_ERROR_TUNNEL_TOO_LONG                                       :{WHITE}... tünel çok uzun

# Object related errors
STR_ERROR_TOO_MANY_OBJECTS                                      :{WHITE}... çok fazla nesne var
STR_ERROR_CAN_T_BUILD_OBJECT                                    :{WHITE}Nesne inşa edilemiyor...
STR_ERROR_OBJECT_IN_THE_WAY                                     :{WHITE}Yolda nesne var
STR_ERROR_COMPANY_HEADQUARTERS_IN                               :{WHITE}... yolda şirket binası var
STR_ERROR_CAN_T_PURCHASE_THIS_LAND                              :{WHITE}Burası satın alınamaz...
STR_ERROR_YOU_ALREADY_OWN_IT                                    :{WHITE}... zaten senin!

# Group related errors
STR_ERROR_GROUP_CAN_T_CREATE                                    :{WHITE}Grup oluşturulamıyor...
STR_ERROR_GROUP_CAN_T_DELETE                                    :{WHITE}Bu grup silinemiyor...
STR_ERROR_GROUP_CAN_T_RENAME                                    :{WHITE}Grubun ismi değiştirilemiyor...
STR_ERROR_GROUP_CAN_T_SET_PARENT                                :{WHITE}Üst grup ayarlanamıyor...
STR_ERROR_GROUP_CAN_T_SET_PARENT_RECURSION                      :{WHITE}Grup hiyerarşisinde döngülere izin verilmez
STR_ERROR_GROUP_CAN_T_REMOVE_ALL_VEHICLES                       :{WHITE}Bu gruptaki bütün araçlar çıkartılamıyor...
STR_ERROR_GROUP_CAN_T_ADD_VEHICLE                               :{WHITE}Araç bu gruba eklenemiyor...
STR_ERROR_GROUP_CAN_T_ADD_SHARED_VEHICLE                        :{WHITE}Paylaşılan araçlar bu gruba eklenemiyor...

# Generic vehicle errors

###length VEHICLE_TYPES
STR_ERROR_TRAIN_IN_THE_WAY                                      :{WHITE}Yolda tren var
STR_ERROR_ROAD_VEHICLE_IN_THE_WAY                               :{WHITE}Yolda araç var
STR_ERROR_SHIP_IN_THE_WAY                                       :{WHITE}Yolda gemi var
STR_ERROR_AIRCRAFT_IN_THE_WAY                                   :{WHITE}Yolda uçak var

###length VEHICLE_TYPES
STR_ERROR_RAIL_VEHICLE_NOT_AVAILABLE                            :{WHITE}Tren kullanılamaz
STR_ERROR_ROAD_VEHICLE_NOT_AVAILABLE                            :{WHITE}Araç kullanılamaz
STR_ERROR_SHIP_NOT_AVAILABLE                                    :{WHITE}Gemi kullanılamaz
STR_ERROR_AIRCRAFT_NOT_AVAILABLE                                :{WHITE}Uçak kullanılamaz

###length VEHICLE_TYPES
STR_ERROR_CAN_T_REFIT_TRAIN                                     :{WHITE}Modifiye edilemiyor...
STR_ERROR_CAN_T_REFIT_ROAD_VEHICLE                              :{WHITE}Araç modifiye edilemiyor...
STR_ERROR_CAN_T_REFIT_SHIP                                      :{WHITE}Modifiye edilemez...
STR_ERROR_CAN_T_REFIT_AIRCRAFT                                  :{WHITE}Modifiye edilemez...

###length VEHICLE_TYPES
STR_ERROR_CAN_T_RENAME_TRAIN                                    :{WHITE}Tren adlandırılamıyor...
STR_ERROR_CAN_T_RENAME_ROAD_VEHICLE                             :{WHITE}Araç adlandırılamıyor...
STR_ERROR_CAN_T_RENAME_SHIP                                     :{WHITE}Gemi adlandırılamaz...
STR_ERROR_CAN_T_RENAME_AIRCRAFT                                 :{WHITE}Uçak adlandırılamaz...

###length VEHICLE_TYPES
STR_ERROR_CAN_T_STOP_START_TRAIN                                :{WHITE}Tren durdurulamaz/başlatılamaz...
STR_ERROR_CAN_T_STOP_START_ROAD_VEHICLE                         :{WHITE}Araç başlatılamıyor/durdurulamıyor...
STR_ERROR_CAN_T_STOP_START_SHIP                                 :{WHITE}Gemi durdurulamaz/başlatılamaz...
STR_ERROR_CAN_T_STOP_START_AIRCRAFT                             :{WHITE}Uçak durdurulamaz/başlatılamaz...

###length VEHICLE_TYPES
STR_ERROR_CAN_T_SEND_TRAIN_TO_DEPOT                             :{WHITE}Tren garaja gönderilemiyor...
STR_ERROR_CAN_T_SEND_ROAD_VEHICLE_TO_DEPOT                      :{WHITE}Araç garaja gidemiyor...
STR_ERROR_CAN_T_SEND_SHIP_TO_DEPOT                              :{WHITE}Gemi tersaneye gönderilemez...
STR_ERROR_CAN_T_SEND_AIRCRAFT_TO_HANGAR                         :{WHITE}Hava taşıtı hangara gönderilemiyor...

###length VEHICLE_TYPES
STR_ERROR_CAN_T_BUY_TRAIN                                       :{WHITE}Tren alınamıyor...
STR_ERROR_CAN_T_BUY_ROAD_VEHICLE                                :{WHITE}Kara taşıtı alınamıyor...
STR_ERROR_CAN_T_BUY_SHIP                                        :{WHITE}Gemi alınamıyor...
STR_ERROR_CAN_T_BUY_AIRCRAFT                                    :{WHITE}Uçak alınamıyor...

###length VEHICLE_TYPES
STR_ERROR_CAN_T_RENAME_TRAIN_TYPE                               :{WHITE}Tren yeniden adlandırılamaz...
STR_ERROR_CAN_T_RENAME_ROAD_VEHICLE_TYPE                        :{WHITE}Araç türü yeniden adlandırılamıyor...
STR_ERROR_CAN_T_RENAME_SHIP_TYPE                                :{WHITE}Gemi türü adlandırılamaz...
STR_ERROR_CAN_T_RENAME_AIRCRAFT_TYPE                            :{WHITE}Uçak türü adlandırılamaz...

###length VEHICLE_TYPES
STR_ERROR_CAN_T_SELL_TRAIN                                      :{WHITE}Tren satılamaz...
STR_ERROR_CAN_T_SELL_ROAD_VEHICLE                               :{WHITE}Karayolu aracı satılamıyor...
STR_ERROR_CAN_T_SELL_SHIP                                       :{WHITE}Gemi satılamaz...
STR_ERROR_CAN_T_SELL_AIRCRAFT                                   :{WHITE}Uçak satılamıyor...

STR_ERROR_TOO_MANY_VEHICLES_IN_GAME                             :{WHITE}Oyunda çok fazla araç var
STR_ERROR_CAN_T_CHANGE_SERVICING                                :{WHITE}Servis aralığı değiştirilemiyor...

STR_ERROR_VEHICLE_IS_DESTROYED                                  :{WHITE}... araç imha edilmiş

STR_ERROR_NO_VEHICLES_AVAILABLE_AT_ALL                          :{WHITE}Hiçbir araç kullanılabilir olmayacak
STR_ERROR_NO_VEHICLES_AVAILABLE_AT_ALL_EXPLANATION              :{WHITE}Yeni NewGRF yapılandırmanızı değiştirin
STR_ERROR_NO_VEHICLES_AVAILABLE_YET                             :{WHITE}Henüz hiçbir araç kullanılabilir değil
STR_ERROR_NO_VEHICLES_AVAILABLE_YET_EXPLANATION                 :{WHITE}{DATE_SHORT} sonra yeni bir oyun başlat veya erken araç sağlayan NewGRF kullan

# Specific vehicle errors
STR_ERROR_CAN_T_MAKE_TRAIN_PASS_SIGNAL                          :{WHITE}Tehlikedeki tren sinyali geçemez...
STR_ERROR_CAN_T_REVERSE_DIRECTION_TRAIN                         :{WHITE}Tren çevrilemez...
STR_ERROR_TRAIN_START_NO_POWER                                  :Trenin gücü yok

STR_ERROR_CAN_T_MAKE_ROAD_VEHICLE_TURN                          :{WHITE}Kara taşıtı U dönüşü yapamıyor...

STR_ERROR_AIRCRAFT_IS_IN_FLIGHT                                 :{WHITE}Şu an uçuşta

# Order related errors
STR_ERROR_NO_MORE_SPACE_FOR_ORDERS                              :{WHITE}Çok fazla talimat var
STR_ERROR_TOO_MANY_ORDERS                                       :{WHITE}Çok fazla talimat
STR_ERROR_CAN_T_INSERT_NEW_ORDER                                :{WHITE}Yeni talimat verilemiyor...
STR_ERROR_CAN_T_DELETE_THIS_ORDER                               :{WHITE}Bu talimat silinemez...
STR_ERROR_CAN_T_MODIFY_THIS_ORDER                               :{WHITE}Bu talimat değiştirilemez...
STR_ERROR_CAN_T_MOVE_THIS_ORDER                                 :{WHITE}Talimat taşınamıyor...
STR_ERROR_CAN_T_SKIP_ORDER                                      :{WHITE}Talimat atlanamıyor...
STR_ERROR_CAN_T_SKIP_TO_ORDER                                   :{WHITE}Seçili talimata atlanamıyor...
STR_ERROR_CAN_T_COPY_SHARE_ORDER                                :{WHITE}... araç istasyonların tümüne gidemiyor
STR_ERROR_CAN_T_ADD_ORDER                                       :{WHITE}... araç bu istasyona gidemiyor
STR_ERROR_CAN_T_ADD_ORDER_SHARED                                :{WHITE}... bu emri paylaşan bir araç bu istasyona gidemiyor

STR_ERROR_CAN_T_SHARE_ORDER_LIST                                :{WHITE}Talimat listesi paylasilamiyor...
STR_ERROR_CAN_T_STOP_SHARING_ORDER_LIST                         :{WHITE}Paylaşılan talimat listesini durduramazsınız...
STR_ERROR_CAN_T_COPY_ORDER_LIST                                 :{WHITE}Talimat listesi kopyalanamiyor...
STR_ERROR_TOO_FAR_FROM_PREVIOUS_DESTINATION                     :{WHITE}... önceki hedeften çok uzak
STR_ERROR_AIRCRAFT_NOT_ENOUGH_RANGE                             :{WHITE}... uçağın menzili yeterli değil

# Timetable related errors
STR_ERROR_CAN_T_TIMETABLE_VEHICLE                               :{WHITE}Aracın zaman çizelgesi oluşturulamıyor...
STR_ERROR_TIMETABLE_ONLY_WAIT_AT_STATIONS                       :{WHITE}Araçlar sadece istasyonlarda bekleyebilir
STR_ERROR_TIMETABLE_NOT_STOPPING_HERE                           :{WHITE}Araç bu istasyonda durmuyor

# Sign related errors
STR_ERROR_TOO_MANY_SIGNS                                        :{WHITE}... çok fazla tabela var
STR_ERROR_CAN_T_PLACE_SIGN_HERE                                 :{WHITE}Buraya tabela konulamıyor...
STR_ERROR_CAN_T_CHANGE_SIGN_NAME                                :{WHITE}Tabela adı değiştirilemiyor...
STR_ERROR_CAN_T_DELETE_SIGN                                     :{WHITE}Tabelayı silemezsiniz...

# Translatable comment for OpenTTD's desktop shortcut
###external 1
STR_DESKTOP_SHORTCUT_COMMENT                                    :Transport Tycoon Deluxe'ü temel alan bir simülasyon oyunu

# Translatable descriptions in media/baseset/*.ob* files
###external 10
STR_BASEGRAPHICS_DOS_DESCRIPTION                                :Özgün Transport Tycoon Deluxe DOS sürümü grafikleri.
STR_BASEGRAPHICS_DOS_DE_DESCRIPTION                             :Özgün Transport Tycoon Deluxe DOS (Almanca) sürümü grafikleri.
STR_BASEGRAPHICS_WIN_DESCRIPTION                                :Özgün Transport Tycoon Deluxe Windows sürümü grafikleri.
STR_BASESOUNDS_DOS_DESCRIPTION                                  :Özgün Transport Tycoon Deluxe DOS sürümü sesleri.
STR_BASESOUNDS_WIN_DESCRIPTION                                  :Özgün Transport Tycoon Deluxe Windows sürümü sesleri.
STR_BASESOUNDS_NONE_DESCRIPTION                                 :Ses içermeyen boş bir ses kümesi.
STR_BASEMUSIC_WIN_DESCRIPTION                                   :Özgün Transport Tycoon Deluxe Windows sürümü müzikleri.
STR_BASEMUSIC_DOS_DESCRIPTION                                   :Özgün Transport Tycoon Deluxe DOS sürüm müziği.
STR_BASEMUSIC_TTO_DESCRIPTION                                   :Özgün Transport Tycoon Deluxe (Original/World Editor) DOS sürümü müzikleri.
STR_BASEMUSIC_NONE_DESCRIPTION                                  :Müzik içermeyen boş bir müzik paketi.

STR_TRADITIONAL_TRAIN_NAME                                      :Tren {COMMA}
STR_TRADITIONAL_ROAD_VEHICLE_NAME                               :Karayolu Aracı {COMMA}
STR_TRADITIONAL_SHIP_NAME                                       :Gemi {COMMA}
STR_TRADITIONAL_AIRCRAFT_NAME                                   :Uçak {COMMA}

##id 0x2000
# Town building names
STR_TOWN_BUILDING_NAME_TALL_OFFICE_BLOCK_1                      :Yüksek ofis binası
STR_TOWN_BUILDING_NAME_OFFICE_BLOCK_1                           :Ofis binası
STR_TOWN_BUILDING_NAME_SMALL_BLOCK_OF_FLATS_1                   :Küçük apartman
STR_TOWN_BUILDING_NAME_CHURCH_1                                 :Kilise
STR_TOWN_BUILDING_NAME_LARGE_OFFICE_BLOCK_1                     :Geniş ofis binası
STR_TOWN_BUILDING_NAME_TOWN_HOUSES_1                            :Evler
STR_TOWN_BUILDING_NAME_HOTEL_1                                  :Otel
STR_TOWN_BUILDING_NAME_STATUE_1                                 :Heykel
STR_TOWN_BUILDING_NAME_FOUNTAIN_1                               :Fıskiye
STR_TOWN_BUILDING_NAME_PARK_1                                   :Park
STR_TOWN_BUILDING_NAME_OFFICE_BLOCK_2                           :Ofis binası
STR_TOWN_BUILDING_NAME_SHOPS_AND_OFFICES_1                      :Dükkanlar ve ofisler
STR_TOWN_BUILDING_NAME_MODERN_OFFICE_BUILDING_1                 :Modern ofis binası
STR_TOWN_BUILDING_NAME_WAREHOUSE_1                              :Depo
STR_TOWN_BUILDING_NAME_OFFICE_BLOCK_3                           :Ofis binası
STR_TOWN_BUILDING_NAME_STADIUM_1                                :Stadyum
STR_TOWN_BUILDING_NAME_OLD_HOUSES_1                             :Eski evler
STR_TOWN_BUILDING_NAME_COTTAGES_1                               :Kulübe
STR_TOWN_BUILDING_NAME_HOUSES_1                                 :Evler
STR_TOWN_BUILDING_NAME_FLATS_1                                  :Daireler
STR_TOWN_BUILDING_NAME_TALL_OFFICE_BLOCK_2                      :Yüksek ofis binası
STR_TOWN_BUILDING_NAME_SHOPS_AND_OFFICES_2                      :Dükkan ve ofisler
STR_TOWN_BUILDING_NAME_SHOPS_AND_OFFICES_3                      :Dükkan ve ofisler
STR_TOWN_BUILDING_NAME_THEATER_1                                :Tiyatro
STR_TOWN_BUILDING_NAME_STADIUM_2                                :Stadyum
STR_TOWN_BUILDING_NAME_OFFICES_1                                :Ofisler
STR_TOWN_BUILDING_NAME_HOUSES_2                                 :Evler
STR_TOWN_BUILDING_NAME_CINEMA_1                                 :Sinema
STR_TOWN_BUILDING_NAME_SHOPPING_MALL_1                          :Alışveriş merkezi
STR_TOWN_BUILDING_NAME_IGLOO_1                                  :Eskimo Evi
STR_TOWN_BUILDING_NAME_TEPEES_1                                 :Çadır
STR_TOWN_BUILDING_NAME_TEAPOT_HOUSE_1                           :Çaydanlık ev
STR_TOWN_BUILDING_NAME_PIGGY_BANK_1                             :Kumbara

##id 0x4800
# industry names
STR_INDUSTRY_NAME_COAL_MINE                                     :Kömür Madeni
STR_INDUSTRY_NAME_POWER_STATION                                 :Elektrik Santrali
STR_INDUSTRY_NAME_SAWMILL                                       :Keresteci
STR_INDUSTRY_NAME_SAWMILL.tamlanan                              :Kerestecisi
STR_INDUSTRY_NAME_FOREST                                        :Orman
STR_INDUSTRY_NAME_FOREST.tamlanan                               :Ormanı
STR_INDUSTRY_NAME_OIL_REFINERY                                  :Petrol Rafinerisi
STR_INDUSTRY_NAME_OIL_RIG                                       :Petrol Platformu
STR_INDUSTRY_NAME_FACTORY                                       :Fabrika
STR_INDUSTRY_NAME_FACTORY.tamlanan                              :Fabrikası
STR_INDUSTRY_NAME_PRINTING_WORKS                                :Basımevi
STR_INDUSTRY_NAME_STEEL_MILL                                    :Çelik Fabrikası
STR_INDUSTRY_NAME_FARM                                          :Çiftlik
STR_INDUSTRY_NAME_FARM.tamlanan                                 :Çiftliği
STR_INDUSTRY_NAME_COPPER_ORE_MINE                               :Bakır Madeni
STR_INDUSTRY_NAME_OIL_WELLS                                     :Petrol Kuyuları
STR_INDUSTRY_NAME_BANK                                          :Banka
STR_INDUSTRY_NAME_BANK.tamlanan                                 :Bankası
STR_INDUSTRY_NAME_FOOD_PROCESSING_PLANT                         :Yemek Fabrikası
STR_INDUSTRY_NAME_PAPER_MILL                                    :Kağıt Fabrikası
STR_INDUSTRY_NAME_GOLD_MINE                                     :Altın Madeni
STR_INDUSTRY_NAME_BANK_TROPIC_ARCTIC                            :Banka
STR_INDUSTRY_NAME_BANK_TROPIC_ARCTIC.tamlanan                   :Bankası
STR_INDUSTRY_NAME_DIAMOND_MINE                                  :Elmas Madeni
STR_INDUSTRY_NAME_IRON_ORE_MINE                                 :Demir Madeni
STR_INDUSTRY_NAME_FRUIT_PLANTATION                              :Meyve Bahçesi
STR_INDUSTRY_NAME_RUBBER_PLANTATION                             :Kauçuk Bahçesi
STR_INDUSTRY_NAME_WATER_SUPPLY                                  :Su Kaynağı
STR_INDUSTRY_NAME_WATER_TOWER                                   :Su Kulesi
STR_INDUSTRY_NAME_FACTORY_2                                     :Fabrika
STR_INDUSTRY_NAME_FACTORY_2.tamlanan                            :Fabrikası
STR_INDUSTRY_NAME_FARM_2                                        :Çiftlik
STR_INDUSTRY_NAME_FARM_2.tamlanan                               :Çiftliği
STR_INDUSTRY_NAME_LUMBER_MILL                                   :Oduncu
STR_INDUSTRY_NAME_LUMBER_MILL.tamlanan                          :Oduncusu
STR_INDUSTRY_NAME_COTTON_CANDY_FOREST                           :Pamuk Şeker Ormanı
STR_INDUSTRY_NAME_CANDY_FACTORY                                 :Tatlı Fabrikası
STR_INDUSTRY_NAME_BATTERY_FARM                                  :Pil Çiftliği
STR_INDUSTRY_NAME_COLA_WELLS                                    :Kola Kuyuları
STR_INDUSTRY_NAME_TOY_SHOP                                      :Oyuncakçı
STR_INDUSTRY_NAME_TOY_SHOP.tamlanan                             :Oyuncakçısı
STR_INDUSTRY_NAME_TOY_FACTORY                                   :Oyuncak Fabrikası
STR_INDUSTRY_NAME_PLASTIC_FOUNTAINS                             :Plastik Çeşmesi
STR_INDUSTRY_NAME_FIZZY_DRINK_FACTORY                           :Gazlı İçecek Fabrikası
STR_INDUSTRY_NAME_BUBBLE_GENERATOR                              :Balon Yapıcısı
STR_INDUSTRY_NAME_TOFFEE_QUARRY                                 :Şekerleme Madeni
STR_INDUSTRY_NAME_SUGAR_MINE                                    :Şeker Madeni

############ WARNING, using range 0x6000 for strings that are stored in the savegame
############ These strings may never get a new id, or savegames will break!

##id 0x6000
STR_SV_EMPTY                                                    :
STR_SV_UNNAMED                                                  :İsimsiz
STR_SV_TRAIN_NAME                                               :Tren #{COMMA}
STR_SV_ROAD_VEHICLE_NAME                                        :Karayolu Aracı #{COMMA}
STR_SV_SHIP_NAME                                                :Gemi #{COMMA}
STR_SV_AIRCRAFT_NAME                                            :Uçak #{COMMA}

###length 27
STR_SV_STNAME                                                   :{STRING}
STR_SV_STNAME_NORTH                                             :{STRING} Kuzey
STR_SV_STNAME_SOUTH                                             :{STRING} Güney
STR_SV_STNAME_EAST                                              :{STRING} Doğu
STR_SV_STNAME_WEST                                              :{STRING} Batı
STR_SV_STNAME_CENTRAL                                           :{STRING} Merkez
STR_SV_STNAME_TRANSFER                                          :{STRING} Transfer
STR_SV_STNAME_HALT                                              :{STRING} Asağısı
STR_SV_STNAME_VALLEY                                            :{STRING} Vadisi
STR_SV_STNAME_HEIGHTS                                           :{STRING} Tepesi
STR_SV_STNAME_WOODS                                             :{STRING} Koruluğu
STR_SV_STNAME_LAKESIDE                                          :{STRING} Gölü
STR_SV_STNAME_EXCHANGE                                          :{STRING} Santrali
STR_SV_STNAME_AIRPORT                                           :{STRING} Havalimanı
STR_SV_STNAME_OILFIELD                                          :{STRING} Kuyusu
STR_SV_STNAME_MINES                                             :{STRING} Madeni
STR_SV_STNAME_DOCKS                                             :{STRING} İskelesi
STR_SV_STNAME_BUOY                                              :{STRING}
STR_SV_STNAME_WAYPOINT                                          :{STRING}
##id 0x6020
STR_SV_STNAME_ANNEXE                                            :{STRING} Eklemesi
STR_SV_STNAME_SIDINGS                                           :{STRING} Kenarı
STR_SV_STNAME_BRANCH                                            :{STRING} Kolu
STR_SV_STNAME_UPPER                                             :Yukarı {STRING}
STR_SV_STNAME_LOWER                                             :Aşağı {STRING}
STR_SV_STNAME_HELIPORT                                          :{STRING} Heliport
STR_SV_STNAME_FOREST                                            :{STRING} Ormanı
STR_SV_STNAME_FALLBACK                                          :{STRING} {NUM}. istasyon

############ end of savegame specific region!

##id 0x8000
###length 116
# Vehicle names
STR_VEHICLE_NAME_TRAIN_ENGINE_RAIL_KIRBY_PAUL_TANK_STEAM        :Kirby Paul Tank (Buhar)
STR_VEHICLE_NAME_TRAIN_ENGINE_RAIL_MJS_250_DIESEL               :MJS 250 (Dizel)
STR_VEHICLE_NAME_TRAIN_ENGINE_RAIL_PLODDYPHUT_CHOO_CHOO         :Ploddyphut Choo-Choo
STR_VEHICLE_NAME_TRAIN_ENGINE_RAIL_POWERNAUT_CHOO_CHOO          :Powernaut Choo-Choo
STR_VEHICLE_NAME_TRAIN_ENGINE_RAIL_MIGHTYMOVER_CHOO_CHOO        :MightyMover Choo-Choo
STR_VEHICLE_NAME_TRAIN_ENGINE_RAIL_PLODDYPHUT_DIESEL            :Ploddyphut Dizel
STR_VEHICLE_NAME_TRAIN_ENGINE_RAIL_POWERNAUT_DIESEL             :Powernaut Dizel
STR_VEHICLE_NAME_TRAIN_ENGINE_RAIL_WILLS_2_8_0_STEAM            :Wills 2-8-0 (Buhar)
STR_VEHICLE_NAME_TRAIN_ENGINE_RAIL_CHANEY_JUBILEE_STEAM         :Chaney 'Jubilee' (Buhar)
STR_VEHICLE_NAME_TRAIN_ENGINE_RAIL_GINZU_A4_STEAM               :Ginzu 'A4' (Buhar)
STR_VEHICLE_NAME_TRAIN_ENGINE_RAIL_SH_8P_STEAM                  :SH '8P' (Buhar)
STR_VEHICLE_NAME_TRAIN_ENGINE_RAIL_MANLEY_MOREL_DMU_DIESEL      :Manley-Morel DMU (Dizel)
STR_VEHICLE_NAME_TRAIN_ENGINE_RAIL_DASH_DIESEL                  :'Dash' (Dizel)
STR_VEHICLE_NAME_TRAIN_ENGINE_RAIL_SH_HENDRY_25_DIESEL          :SH/Hendry '25' (Dizel)
STR_VEHICLE_NAME_TRAIN_ENGINE_RAIL_UU_37_DIESEL                 :UU '37' (Dizel)
STR_VEHICLE_NAME_TRAIN_ENGINE_RAIL_FLOSS_47_DIESEL              :Floss '47' (Dizel)
STR_VEHICLE_NAME_TRAIN_ENGINE_RAIL_CS_4000_DIESEL               :CS 4000 (Dizel)
STR_VEHICLE_NAME_TRAIN_ENGINE_RAIL_CS_2400_DIESEL               :CS 2400 (Dizel)
STR_VEHICLE_NAME_TRAIN_ENGINE_RAIL_CENTENNIAL_DIESEL            :Centennial (Dizel)
STR_VEHICLE_NAME_TRAIN_ENGINE_RAIL_KELLING_3100_DIESEL          :Kelling 3100 (Dizel)
STR_VEHICLE_NAME_TRAIN_ENGINE_RAIL_TURNER_TURBO_DIESEL          :Turner Turbo (Dizel)
STR_VEHICLE_NAME_TRAIN_ENGINE_RAIL_MJS_1000_DIESEL              :MJS 1000 (Dizel)
STR_VEHICLE_NAME_TRAIN_ENGINE_RAIL_SH_125_DIESEL                :SH '125' (Dizel)
STR_VEHICLE_NAME_TRAIN_ENGINE_RAIL_SH_30_ELECTRIC               :SH '30' (Elektrik)
STR_VEHICLE_NAME_TRAIN_ENGINE_RAIL_SH_40_ELECTRIC               :SH '40' (Elektrik)
STR_VEHICLE_NAME_TRAIN_ENGINE_RAIL_T_I_M_ELECTRIC               :'T.I.M.' (Elektrik)
STR_VEHICLE_NAME_TRAIN_ENGINE_RAIL_ASIASTAR_ELECTRIC            :'AsiaStar' (Elektrik)
STR_VEHICLE_NAME_TRAIN_WAGON_RAIL_PASSENGER_CAR                 :Yolcu Vagonu
STR_VEHICLE_NAME_TRAIN_WAGON_RAIL_MAIL_VAN                      :Posta Vagonu
STR_VEHICLE_NAME_TRAIN_WAGON_RAIL_COAL_CAR                      :Kömür Vagonu
STR_VEHICLE_NAME_TRAIN_WAGON_RAIL_OIL_TANKER                    :Petrol Tankeri
STR_VEHICLE_NAME_TRAIN_WAGON_RAIL_LIVESTOCK_VAN                 :Hayvan Vagonu
STR_VEHICLE_NAME_TRAIN_WAGON_RAIL_GOODS_VAN                     :Eşya Vagonu
STR_VEHICLE_NAME_TRAIN_WAGON_RAIL_GRAIN_HOPPER                  :Tahıl Vagonu
STR_VEHICLE_NAME_TRAIN_WAGON_RAIL_WOOD_TRUCK                    :Odun Vagonu
STR_VEHICLE_NAME_TRAIN_WAGON_RAIL_IRON_ORE_HOPPER               :Demir Vagonu
STR_VEHICLE_NAME_TRAIN_WAGON_RAIL_STEEL_TRUCK                   :Çelik Vagonu
STR_VEHICLE_NAME_TRAIN_WAGON_RAIL_ARMORED_VAN                   :Zırhlı Vagon
STR_VEHICLE_NAME_TRAIN_WAGON_RAIL_FOOD_VAN                      :Gıda Vagonu
STR_VEHICLE_NAME_TRAIN_WAGON_RAIL_PAPER_TRUCK                   :Kağıt Vagonu
STR_VEHICLE_NAME_TRAIN_WAGON_RAIL_COPPER_ORE_HOPPER             :Bakır Vagonu
STR_VEHICLE_NAME_TRAIN_WAGON_RAIL_WATER_TANKER                  :Su Tankeri
STR_VEHICLE_NAME_TRAIN_WAGON_RAIL_FRUIT_TRUCK                   :Meyve Vagonu
STR_VEHICLE_NAME_TRAIN_WAGON_RAIL_RUBBER_TRUCK                  :Kauçuk Vagonu
STR_VEHICLE_NAME_TRAIN_WAGON_RAIL_SUGAR_TRUCK                   :Şeker Vagonu
STR_VEHICLE_NAME_TRAIN_WAGON_RAIL_COTTON_CANDY_HOPPER           :Pamuk Şeker Vagonu
STR_VEHICLE_NAME_TRAIN_WAGON_RAIL_TOFFEE_HOPPER                 :Şekerleme Vagonu
STR_VEHICLE_NAME_TRAIN_WAGON_RAIL_BUBBLE_VAN                    :Baloncuk Vagonu
STR_VEHICLE_NAME_TRAIN_WAGON_RAIL_COLA_TANKER                   :Kola Tankeri
STR_VEHICLE_NAME_TRAIN_WAGON_RAIL_CANDY_VAN                     :Tatlı Vagonu
STR_VEHICLE_NAME_TRAIN_WAGON_RAIL_TOY_VAN                       :Oyuncak Vagonu
STR_VEHICLE_NAME_TRAIN_WAGON_RAIL_BATTERY_TRUCK                 :Pil Vagonu
STR_VEHICLE_NAME_TRAIN_WAGON_RAIL_FIZZY_DRINK_TRUCK             :Gazlı İçecek Vagonu
STR_VEHICLE_NAME_TRAIN_WAGON_RAIL_PLASTIC_TRUCK                 :Plastik Vagonu
STR_VEHICLE_NAME_TRAIN_ENGINE_MONORAIL_X2001_ELECTRIC           :'X2001' (Elektrik)
STR_VEHICLE_NAME_TRAIN_ENGINE_MONORAIL_MILLENNIUM_Z1_ELECTRIC   :'Millennium Z1' (Elektrik)
STR_VEHICLE_NAME_TRAIN_ENGINE_MONORAIL_WIZZOWOW_Z99             :Wizzowow Z99
STR_VEHICLE_NAME_TRAIN_WAGON_MONORAIL_PASSENGER_CAR             :Yolcu Vagonu
STR_VEHICLE_NAME_TRAIN_WAGON_MONORAIL_MAIL_VAN                  :Posta Vagonu
STR_VEHICLE_NAME_TRAIN_WAGON_MONORAIL_COAL_CAR                  :Kömür Vagonu
STR_VEHICLE_NAME_TRAIN_WAGON_MONORAIL_OIL_TANKER                :Petrol Tankeri
STR_VEHICLE_NAME_TRAIN_WAGON_MONORAIL_LIVESTOCK_VAN             :Hayvan Vagonu
STR_VEHICLE_NAME_TRAIN_WAGON_MONORAIL_GOODS_VAN                 :Eşya Vagonu
STR_VEHICLE_NAME_TRAIN_WAGON_MONORAIL_GRAIN_HOPPER              :Tahıl Vagonu
STR_VEHICLE_NAME_TRAIN_WAGON_MONORAIL_WOOD_TRUCK                :Odun Vagonu
STR_VEHICLE_NAME_TRAIN_WAGON_MONORAIL_IRON_ORE_HOPPER           :Demir Vagonu
STR_VEHICLE_NAME_TRAIN_WAGON_MONORAIL_STEEL_TRUCK               :Çelik Vagonu
STR_VEHICLE_NAME_TRAIN_WAGON_MONORAIL_ARMORED_VAN               :Zırhlı Vagon
STR_VEHICLE_NAME_TRAIN_WAGON_MONORAIL_FOOD_VAN                  :Gıda Vagonu
STR_VEHICLE_NAME_TRAIN_WAGON_MONORAIL_PAPER_TRUCK               :Kağıt Vagonu
STR_VEHICLE_NAME_TRAIN_WAGON_MONORAIL_COPPER_ORE_HOPPER         :Bakır Vagonu
STR_VEHICLE_NAME_TRAIN_WAGON_MONORAIL_WATER_TANKER              :Su Tankeri
STR_VEHICLE_NAME_TRAIN_WAGON_MONORAIL_FRUIT_TRUCK               :Meyve Vagonu
STR_VEHICLE_NAME_TRAIN_WAGON_MONORAIL_RUBBER_TRUCK              :Kauçuk Vagonu
STR_VEHICLE_NAME_TRAIN_WAGON_MONORAIL_SUGAR_TRUCK               :Şeker Vagonu
STR_VEHICLE_NAME_TRAIN_WAGON_MONORAIL_COTTON_CANDY_HOPPER       :Pamukhelva Vagonu
STR_VEHICLE_NAME_TRAIN_WAGON_MONORAIL_TOFFEE_HOPPER             :Bonbon Vagonu
STR_VEHICLE_NAME_TRAIN_WAGON_MONORAIL_BUBBLE_VAN                :Balon Vagonu
STR_VEHICLE_NAME_TRAIN_WAGON_MONORAIL_COLA_TANKER               :Kola Tankeri
STR_VEHICLE_NAME_TRAIN_WAGON_MONORAIL_CANDY_VAN                 :Tatlı Vagonu
STR_VEHICLE_NAME_TRAIN_WAGON_MONORAIL_TOY_VAN                   :Oyuncak Vagonu
STR_VEHICLE_NAME_TRAIN_WAGON_MONORAIL_BATTERY_TRUCK             :Pil Vagonu
STR_VEHICLE_NAME_TRAIN_WAGON_MONORAIL_FIZZY_DRINK_TRUCK         :İçecek Vagonu
STR_VEHICLE_NAME_TRAIN_WAGON_MONORAIL_PLASTIC_TRUCK             :Plastik Vagonu
STR_VEHICLE_NAME_TRAIN_ENGINE_MAGLEV_LEV1_LEVIATHAN_ELECTRIC    :Lev1 'Leviathan' (Elektrik)
STR_VEHICLE_NAME_TRAIN_ENGINE_MAGLEV_LEV2_CYCLOPS_ELECTRIC      :Lev2 'Cyclops' (Elektrik)
STR_VEHICLE_NAME_TRAIN_ENGINE_MAGLEV_LEV3_PEGASUS_ELECTRIC      :Lev3 'Pegasus' (Elektrik)
STR_VEHICLE_NAME_TRAIN_ENGINE_MAGLEV_LEV4_CHIMAERA_ELECTRIC     :Lev4 'Chimaera' (Elektrik)
STR_VEHICLE_NAME_TRAIN_ENGINE_MAGLEV_WIZZOWOW_ROCKETEER         :Wizzowow Rocketeer
STR_VEHICLE_NAME_TRAIN_WAGON_MAGLEV_PASSENGER_CAR               :Yolcu Vagonu
STR_VEHICLE_NAME_TRAIN_WAGON_MAGLEV_MAIL_VAN                    :Posta Vagonu
STR_VEHICLE_NAME_TRAIN_WAGON_MAGLEV_COAL_CAR                    :Kömür Vagonu
STR_VEHICLE_NAME_TRAIN_WAGON_MAGLEV_OIL_TANKER                  :Petrol Tankeri
STR_VEHICLE_NAME_TRAIN_WAGON_MAGLEV_LIVESTOCK_VAN               :Hayvan Vagonu
STR_VEHICLE_NAME_TRAIN_WAGON_MAGLEV_GOODS_VAN                   :Eşya Vagonu
STR_VEHICLE_NAME_TRAIN_WAGON_MAGLEV_GRAIN_HOPPER                :Tahıl Vagonu
STR_VEHICLE_NAME_TRAIN_WAGON_MAGLEV_WOOD_TRUCK                  :Odun Vagonu
STR_VEHICLE_NAME_TRAIN_WAGON_MAGLEV_IRON_ORE_HOPPER             :Demir Vagonu
STR_VEHICLE_NAME_TRAIN_WAGON_MAGLEV_STEEL_TRUCK                 :Çelik Vagonu
STR_VEHICLE_NAME_TRAIN_WAGON_MAGLEV_ARMORED_VAN                 :Zırhlı Vagon
STR_VEHICLE_NAME_TRAIN_WAGON_MAGLEV_FOOD_VAN                    :Gıda Vagonu
STR_VEHICLE_NAME_TRAIN_WAGON_MAGLEV_PAPER_TRUCK                 :Kağıt Vagonu
STR_VEHICLE_NAME_TRAIN_WAGON_MAGLEV_COPPER_ORE_HOPPER           :Bakır Vagonu
STR_VEHICLE_NAME_TRAIN_WAGON_MAGLEV_WATER_TANKER                :Su Tankeri
STR_VEHICLE_NAME_TRAIN_WAGON_MAGLEV_FRUIT_TRUCK                 :Meyve Vagonu
STR_VEHICLE_NAME_TRAIN_WAGON_MAGLEV_RUBBER_TRUCK                :Kauçuk Vagonu
STR_VEHICLE_NAME_TRAIN_WAGON_MAGLEV_SUGAR_TRUCK                 :Şeker Vagonu
STR_VEHICLE_NAME_TRAIN_WAGON_MAGLEV_COTTON_CANDY_HOPPER         :Pamukhelva Vagonu
STR_VEHICLE_NAME_TRAIN_WAGON_MAGLEV_TOFFEE_HOPPER               :Bonbon Vagonu
STR_VEHICLE_NAME_TRAIN_WAGON_MAGLEV_BUBBLE_VAN                  :Balon Vagonu
STR_VEHICLE_NAME_TRAIN_WAGON_MAGLEV_COLA_TANKER                 :Kola Tankeri
STR_VEHICLE_NAME_TRAIN_WAGON_MAGLEV_CANDY_VAN                   :Tatlı Vagonu
STR_VEHICLE_NAME_TRAIN_WAGON_MAGLEV_TOY_VAN                     :Oyuncak Vagonu
STR_VEHICLE_NAME_TRAIN_WAGON_MAGLEV_BATTERY_TRUCK               :Pil Vagonu
STR_VEHICLE_NAME_TRAIN_WAGON_MAGLEV_FIZZY_DRINK_TRUCK           :İçecek Tankeri
STR_VEHICLE_NAME_TRAIN_WAGON_MAGLEV_PLASTIC_TRUCK               :Plastik Vagonu

###length 88
STR_VEHICLE_NAME_ROAD_VEHICLE_MPS_REGAL_BUS                     :MPS Regal Otobüs
STR_VEHICLE_NAME_ROAD_VEHICLE_HEREFORD_LEOPARD_BUS              :Hereford Leopard Otobüs
STR_VEHICLE_NAME_ROAD_VEHICLE_FOSTER_BUS                        :Foster Otobüs
STR_VEHICLE_NAME_ROAD_VEHICLE_FOSTER_MKII_SUPERBUS              :Foster MkII Süperbüs
STR_VEHICLE_NAME_ROAD_VEHICLE_PLODDYPHUT_MKI_BUS                :Ploddyphut MkI Otobüs
STR_VEHICLE_NAME_ROAD_VEHICLE_PLODDYPHUT_MKII_BUS               :Ploddyphut MkII Otobüs
STR_VEHICLE_NAME_ROAD_VEHICLE_PLODDYPHUT_MKIII_BUS              :Ploddyphut MkIII Otobüs
STR_VEHICLE_NAME_ROAD_VEHICLE_BALOGH_COAL_TRUCK                 :Balogh Kömür Kamyonu
STR_VEHICLE_NAME_ROAD_VEHICLE_UHL_COAL_TRUCK                    :Uhl Kömür Kamyonu
STR_VEHICLE_NAME_ROAD_VEHICLE_DW_COAL_TRUCK                     :DW Kömür Kamyonu
STR_VEHICLE_NAME_ROAD_VEHICLE_MPS_MAIL_TRUCK                    :MPS Posta Kamyonu
STR_VEHICLE_NAME_ROAD_VEHICLE_REYNARD_MAIL_TRUCK                :Reynard Posta Kamyonu
STR_VEHICLE_NAME_ROAD_VEHICLE_PERRY_MAIL_TRUCK                  :Perry Posta Kamyonu
STR_VEHICLE_NAME_ROAD_VEHICLE_MIGHTYMOVER_MAIL_TRUCK            :MightyMover Posta Kamyonu
STR_VEHICLE_NAME_ROAD_VEHICLE_POWERNAUGHT_MAIL_TRUCK            :Powernaught Posta Kamyonu
STR_VEHICLE_NAME_ROAD_VEHICLE_WIZZOWOW_MAIL_TRUCK               :Wizzowow Posta Kamyonu
STR_VEHICLE_NAME_ROAD_VEHICLE_WITCOMBE_OIL_TANKER               :Witcombe Petrol Tankeri
STR_VEHICLE_NAME_ROAD_VEHICLE_FOSTER_OIL_TANKER                 :Foster Petrol Tankeri
STR_VEHICLE_NAME_ROAD_VEHICLE_PERRY_OIL_TANKER                  :Perry Petrol Tankeri
STR_VEHICLE_NAME_ROAD_VEHICLE_TALBOTT_LIVESTOCK_VAN             :Talbott Hayvan Kamyonu
STR_VEHICLE_NAME_ROAD_VEHICLE_UHL_LIVESTOCK_VAN                 :Uhl Hayvan Kamyonu
STR_VEHICLE_NAME_ROAD_VEHICLE_FOSTER_LIVESTOCK_VAN              :Foster Hayvan Kamyonu
STR_VEHICLE_NAME_ROAD_VEHICLE_BALOGH_GOODS_TRUCK                :Balogh Eşya Kamyonu
STR_VEHICLE_NAME_ROAD_VEHICLE_CRAIGHEAD_GOODS_TRUCK             :Craighead Eşya Kamyonu
STR_VEHICLE_NAME_ROAD_VEHICLE_GOSS_GOODS_TRUCK                  :Goss Eşya Kamyonu
STR_VEHICLE_NAME_ROAD_VEHICLE_HEREFORD_GRAIN_TRUCK              :Hereford Tahıl Kamyonu
STR_VEHICLE_NAME_ROAD_VEHICLE_THOMAS_GRAIN_TRUCK                :Thomas Tahıl Kamyonu
STR_VEHICLE_NAME_ROAD_VEHICLE_GOSS_GRAIN_TRUCK                  :Goss Tahıl Kamyonu
STR_VEHICLE_NAME_ROAD_VEHICLE_WITCOMBE_WOOD_TRUCK               :Witcombe Odun Kamyonu
STR_VEHICLE_NAME_ROAD_VEHICLE_FOSTER_WOOD_TRUCK                 :Foster Odun Kamyonu
STR_VEHICLE_NAME_ROAD_VEHICLE_MORELAND_WOOD_TRUCK               :Moreland Odun Kamyonu
STR_VEHICLE_NAME_ROAD_VEHICLE_MPS_IRON_ORE_TRUCK                :MPS Demir Kamyonu
STR_VEHICLE_NAME_ROAD_VEHICLE_UHL_IRON_ORE_TRUCK                :Uhl Demir Kamyonu
STR_VEHICLE_NAME_ROAD_VEHICLE_CHIPPY_IRON_ORE_TRUCK             :Chippy Demir Kamyonu
STR_VEHICLE_NAME_ROAD_VEHICLE_BALOGH_STEEL_TRUCK                :Balogh Çelik Kamyonu
STR_VEHICLE_NAME_ROAD_VEHICLE_UHL_STEEL_TRUCK                   :Uhl Çelik Kamyonu
STR_VEHICLE_NAME_ROAD_VEHICLE_KELLING_STEEL_TRUCK               :Kelling Çelik Kamyonu
STR_VEHICLE_NAME_ROAD_VEHICLE_BALOGH_ARMORED_TRUCK              :Balogh Zırhlı Araç
STR_VEHICLE_NAME_ROAD_VEHICLE_UHL_ARMORED_TRUCK                 :Uhl Zırhlı Araç
STR_VEHICLE_NAME_ROAD_VEHICLE_FOSTER_ARMORED_TRUCK              :Foster Zırhlı Araç
STR_VEHICLE_NAME_ROAD_VEHICLE_FOSTER_FOOD_VAN                   :Foster Gıda Arabası
STR_VEHICLE_NAME_ROAD_VEHICLE_PERRY_FOOD_VAN                    :Perry Gıda Arabası
STR_VEHICLE_NAME_ROAD_VEHICLE_CHIPPY_FOOD_VAN                   :Chippy Gıda Arabası
STR_VEHICLE_NAME_ROAD_VEHICLE_UHL_PAPER_TRUCK                   :Uhl Kağıt Kamyonu
STR_VEHICLE_NAME_ROAD_VEHICLE_BALOGH_PAPER_TRUCK                :Balogh Kağıt Kamyonu
STR_VEHICLE_NAME_ROAD_VEHICLE_MPS_PAPER_TRUCK                   :MPS Kağıt Kamyonu
STR_VEHICLE_NAME_ROAD_VEHICLE_MPS_COPPER_ORE_TRUCK              :MPS Bakır Kamyonu
STR_VEHICLE_NAME_ROAD_VEHICLE_UHL_COPPER_ORE_TRUCK              :Uhl Bakır Kamyonu
STR_VEHICLE_NAME_ROAD_VEHICLE_GOSS_COPPER_ORE_TRUCK             :Goss Bakır Kamyonu
STR_VEHICLE_NAME_ROAD_VEHICLE_UHL_WATER_TANKER                  :Uhl Su Tankeri
STR_VEHICLE_NAME_ROAD_VEHICLE_BALOGH_WATER_TANKER               :Balogh Su Tankeri
STR_VEHICLE_NAME_ROAD_VEHICLE_MPS_WATER_TANKER                  :MPS Su Tankeri
STR_VEHICLE_NAME_ROAD_VEHICLE_BALOGH_FRUIT_TRUCK                :Balogh Meyve Kamyonu
STR_VEHICLE_NAME_ROAD_VEHICLE_UHL_FRUIT_TRUCK                   :Uhl Meyve Kamyonu
STR_VEHICLE_NAME_ROAD_VEHICLE_KELLING_FRUIT_TRUCK               :Kelling Meyve Kamyonu
STR_VEHICLE_NAME_ROAD_VEHICLE_BALOGH_RUBBER_TRUCK               :Balogh Kauçuk Kamyonu
STR_VEHICLE_NAME_ROAD_VEHICLE_UHL_RUBBER_TRUCK                  :Uhl Kauçuk Kamyonu
STR_VEHICLE_NAME_ROAD_VEHICLE_RMT_RUBBER_TRUCK                  :RMT Kauçuk Kamyonu
STR_VEHICLE_NAME_ROAD_VEHICLE_MIGHTYMOVER_SUGAR_TRUCK           :MightyMover Şeker Kamyonu
STR_VEHICLE_NAME_ROAD_VEHICLE_POWERNAUGHT_SUGAR_TRUCK           :Powernaught Şeker Kamyonu
STR_VEHICLE_NAME_ROAD_VEHICLE_WIZZOWOW_SUGAR_TRUCK              :Wizzowow Şeker Kamyonu
STR_VEHICLE_NAME_ROAD_VEHICLE_MIGHTYMOVER_COLA_TRUCK            :MightyMover Kola Kamyonu
STR_VEHICLE_NAME_ROAD_VEHICLE_POWERNAUGHT_COLA_TRUCK            :Powernaught Kola Kamyonu
STR_VEHICLE_NAME_ROAD_VEHICLE_WIZZOWOW_COLA_TRUCK               :Wizzowow Kola Kamyonu
STR_VEHICLE_NAME_ROAD_VEHICLE_MIGHTYMOVER_COTTON_CANDY          :MightyMover Pamukhelva Kamyonu
STR_VEHICLE_NAME_ROAD_VEHICLE_POWERNAUGHT_COTTON_CANDY          :Powernaught Pamukhelva Kamyonu
STR_VEHICLE_NAME_ROAD_VEHICLE_WIZZOWOW_COTTON_CANDY_TRUCK       :Wizzowow Pamukhelva Kamyonu
STR_VEHICLE_NAME_ROAD_VEHICLE_MIGHTYMOVER_TOFFEE_TRUCK          :MightyMover Bonbon Kamyonu
STR_VEHICLE_NAME_ROAD_VEHICLE_POWERNAUGHT_TOFFEE_TRUCK          :Powernaught Bonbon Kamyonu
STR_VEHICLE_NAME_ROAD_VEHICLE_WIZZOWOW_TOFFEE_TRUCK             :Wizzowow Bonbon Kamyonu
STR_VEHICLE_NAME_ROAD_VEHICLE_MIGHTYMOVER_TOY_VAN               :MightyMover Oyuncak Kamyonu
STR_VEHICLE_NAME_ROAD_VEHICLE_POWERNAUGHT_TOY_VAN               :Powernaught Oyuncak Kamyonu
STR_VEHICLE_NAME_ROAD_VEHICLE_WIZZOWOW_TOY_VAN                  :Wizzowow Oyuncak Kamyonu
STR_VEHICLE_NAME_ROAD_VEHICLE_MIGHTYMOVER_CANDY_TRUCK           :MightyMover Tatlı Kamyonu
STR_VEHICLE_NAME_ROAD_VEHICLE_POWERNAUGHT_CANDY_TRUCK           :Powernaught Tatlı Kamyonu
STR_VEHICLE_NAME_ROAD_VEHICLE_WIZZOWOW_CANDY_TRUCK              :Wizzowow Tatlı Kamyonu
STR_VEHICLE_NAME_ROAD_VEHICLE_MIGHTYMOVER_BATTERY_TRUCK         :MightyMover Pil Kamyonu
STR_VEHICLE_NAME_ROAD_VEHICLE_POWERNAUGHT_BATTERY_TRUCK         :Powernaught Pil Kamyonu
STR_VEHICLE_NAME_ROAD_VEHICLE_WIZZOWOW_BATTERY_TRUCK            :Wizzowow Pil Kamyonu
STR_VEHICLE_NAME_ROAD_VEHICLE_MIGHTYMOVER_FIZZY_DRINK           :MightyMover içecek Tankeri
STR_VEHICLE_NAME_ROAD_VEHICLE_POWERNAUGHT_FIZZY_DRINK           :Powernaught içecek Tankeri
STR_VEHICLE_NAME_ROAD_VEHICLE_WIZZOWOW_FIZZY_DRINK_TRUCK        :Wizzowow içecek Tankeri
STR_VEHICLE_NAME_ROAD_VEHICLE_MIGHTYMOVER_PLASTIC_TRUCK         :MightyMover Plastik Kamyonu
STR_VEHICLE_NAME_ROAD_VEHICLE_POWERNAUGHT_PLASTIC_TRUCK         :Powernaught Plastik Kamyonu
STR_VEHICLE_NAME_ROAD_VEHICLE_WIZZOWOW_PLASTIC_TRUCK            :Wizzowow Plastik Kamyonu
STR_VEHICLE_NAME_ROAD_VEHICLE_MIGHTYMOVER_BUBBLE_TRUCK          :MightyMover Balon Kamyonu
STR_VEHICLE_NAME_ROAD_VEHICLE_POWERNAUGHT_BUBBLE_TRUCK          :Powernaught Balon Kamyonu
STR_VEHICLE_NAME_ROAD_VEHICLE_WIZZOWOW_BUBBLE_TRUCK             :Wizzowow Balon Kamyonu

###length 11
STR_VEHICLE_NAME_SHIP_MPS_OIL_TANKER                            :MPS Petrol Tankeri
STR_VEHICLE_NAME_SHIP_CS_INC_OIL_TANKER                         :CS-Inc. Petrol Tankeri
STR_VEHICLE_NAME_SHIP_MPS_PASSENGER_FERRY                       :MPS Yolcu Vapuru
STR_VEHICLE_NAME_SHIP_FFP_PASSENGER_FERRY                       :FFP Yolcu Vapuru
STR_VEHICLE_NAME_SHIP_BAKEWELL_300_HOVERCRAFT                   :Bakewell 300 Hoverkraft
STR_VEHICLE_NAME_SHIP_CHUGGER_CHUG_PASSENGER                    :Chugger-Chug Deniz otobüsü
STR_VEHICLE_NAME_SHIP_SHIVERSHAKE_PASSENGER_FERRY               :Shivershake Deniz otobüsü
STR_VEHICLE_NAME_SHIP_YATE_CARGO_SHIP                           :Yate Kargo gemisi
STR_VEHICLE_NAME_SHIP_BAKEWELL_CARGO_SHIP                       :Bakewell Kargo gemisi
STR_VEHICLE_NAME_SHIP_MIGHTYMOVER_CARGO_SHIP                    :MightyMover Kargo gemisi
STR_VEHICLE_NAME_SHIP_POWERNAUT_CARGO_SHIP                      :Powernaut Kargo gemisi

###length 41
STR_VEHICLE_NAME_AIRCRAFT_SAMPSON_U52                           :Sampson U52
STR_VEHICLE_NAME_AIRCRAFT_COLEMAN_COUNT                         :Coleman Count
STR_VEHICLE_NAME_AIRCRAFT_FFP_DART                              :FFP Dart
STR_VEHICLE_NAME_AIRCRAFT_YATE_HAUGAN                           :Yate Haugan
STR_VEHICLE_NAME_AIRCRAFT_BAKEWELL_COTSWALD_LB_3                :Bakewell Cotswald LB-3
STR_VEHICLE_NAME_AIRCRAFT_BAKEWELL_LUCKETT_LB_8                 :Bakewell Luckett LB-8
STR_VEHICLE_NAME_AIRCRAFT_BAKEWELL_LUCKETT_LB_9                 :Bakewell Luckett LB-9
STR_VEHICLE_NAME_AIRCRAFT_BAKEWELL_LUCKETT_LB80                 :Bakewell Luckett LB80
STR_VEHICLE_NAME_AIRCRAFT_BAKEWELL_LUCKETT_LB_10                :Bakewell Luckett LB-10
STR_VEHICLE_NAME_AIRCRAFT_BAKEWELL_LUCKETT_LB_11                :Bakewell Luckett LB-11
STR_VEHICLE_NAME_AIRCRAFT_YATE_AEROSPACE_YAC_1_11               :Yate Aerospace YAC 1-11
STR_VEHICLE_NAME_AIRCRAFT_DARWIN_100                            :Darwin 100
STR_VEHICLE_NAME_AIRCRAFT_DARWIN_200                            :Darwin 200
STR_VEHICLE_NAME_AIRCRAFT_DARWIN_300                            :Darwin 300
STR_VEHICLE_NAME_AIRCRAFT_DARWIN_400                            :Darwin 400
STR_VEHICLE_NAME_AIRCRAFT_DARWIN_500                            :Darwin 500
STR_VEHICLE_NAME_AIRCRAFT_DARWIN_600                            :Darwin 600
STR_VEHICLE_NAME_AIRCRAFT_GURU_GALAXY                           :Guru Galaxy
STR_VEHICLE_NAME_AIRCRAFT_AIRTAXI_A21                           :Airtaxi A21
STR_VEHICLE_NAME_AIRCRAFT_AIRTAXI_A31                           :Airtaxi A31
STR_VEHICLE_NAME_AIRCRAFT_AIRTAXI_A32                           :Airtaxi A32
STR_VEHICLE_NAME_AIRCRAFT_AIRTAXI_A33                           :Airtaxi A33
STR_VEHICLE_NAME_AIRCRAFT_YATE_AEROSPACE_YAE46                  :Yate Aerospace YAe46
STR_VEHICLE_NAME_AIRCRAFT_DINGER_100                            :Dinger 100
STR_VEHICLE_NAME_AIRCRAFT_AIRTAXI_A34_1000                      :AirTaxi A34-1000
STR_VEHICLE_NAME_AIRCRAFT_YATE_Z_SHUTTLE                        :Yate Z-Shuttle
STR_VEHICLE_NAME_AIRCRAFT_KELLING_K1                            :Kelling K1
STR_VEHICLE_NAME_AIRCRAFT_KELLING_K6                            :Kelling K6
STR_VEHICLE_NAME_AIRCRAFT_KELLING_K7                            :Kelling K7
STR_VEHICLE_NAME_AIRCRAFT_DARWIN_700                            :Darwin 700
STR_VEHICLE_NAME_AIRCRAFT_FFP_HYPERDART_2                       :FFP Hyperdart 2
STR_VEHICLE_NAME_AIRCRAFT_DINGER_200                            :Dinger 200
STR_VEHICLE_NAME_AIRCRAFT_DINGER_1000                           :Dinger 1000
STR_VEHICLE_NAME_AIRCRAFT_PLODDYPHUT_100                        :Ploddyphut 100
STR_VEHICLE_NAME_AIRCRAFT_PLODDYPHUT_500                        :Ploddyphut 500
STR_VEHICLE_NAME_AIRCRAFT_FLASHBANG_X1                          :Flashbang X1
STR_VEHICLE_NAME_AIRCRAFT_JUGGERPLANE_M1                        :Juggerplane M1
STR_VEHICLE_NAME_AIRCRAFT_FLASHBANG_WIZZER                      :Flashbang Wizzer
STR_VEHICLE_NAME_AIRCRAFT_TRICARIO_HELICOPTER                   :Tricario Helikopter
STR_VEHICLE_NAME_AIRCRAFT_GURU_X2_HELICOPTER                    :Guru X2 Helikopter
STR_VEHICLE_NAME_AIRCRAFT_POWERNAUT_HELICOPTER                  :Powernaut Helikopter

##id 0x8800
# Formatting of some strings
STR_FORMAT_DATE_TINY                                            :{STRING}-{STRING}-{NUM}
STR_FORMAT_DATE_SHORT                                           :{STRING} {NUM}
STR_FORMAT_DATE_LONG                                            :{STRING} {STRING} {NUM}
STR_FORMAT_DATE_ISO                                             :{2:NUM}-{1:STRING}-{0:STRING}

STR_FORMAT_COMPANY_NUM                                          :(Company {COMMA})
STR_FORMAT_GROUP_NAME                                           :Grup {COMMA}
STR_FORMAT_GROUP_VEHICLE_NAME                                   :{GROUP} #{COMMA}
STR_FORMAT_INDUSTRY_NAME                                        :{TOWN} {STRING.tamlanan}

###length 2
STR_FORMAT_BUOY_NAME                                            :{TOWN} Şamandırası
STR_FORMAT_BUOY_NAME_SERIAL                                     :{TOWN} Şamandırası #{COMMA}

###length 2
STR_FORMAT_WAYPOINT_NAME                                        :Yerimi {TOWN}
STR_FORMAT_WAYPOINT_NAME_SERIAL                                 :Yerimi {TOWN} #{COMMA}

###length 6
STR_FORMAT_DEPOT_NAME_TRAIN                                     :{TOWN} Tren Garajı
STR_FORMAT_DEPOT_NAME_TRAIN_SERIAL                              :{TOWN} Tren Garajı #{COMMA}
STR_FORMAT_DEPOT_NAME_ROAD_VEHICLE                              :{TOWN} Karayolu Taşıtı Garajı
STR_FORMAT_DEPOT_NAME_ROAD_VEHICLE_SERIAL                       :{TOWN} Karayolu Taşıtı Garajı #{COMMA}
STR_FORMAT_DEPOT_NAME_SHIP                                      :{TOWN} Tersanesi
STR_FORMAT_DEPOT_NAME_SHIP_SERIAL                               :{TOWN} Tersane #{COMMA}
###next-name-looks-similar

STR_FORMAT_DEPOT_NAME_AIRCRAFT                                  :{STATION} Hangarı
# _SERIAL version of AIRACRAFT doesn't exist

STR_UNKNOWN_STATION                                             :bilinmeyen istasyon
STR_DEFAULT_SIGN_NAME                                           :Tabela
STR_COMPANY_SOMEONE                                             :birisi

STR_SAVEGAME_NAME_DEFAULT                                       :{COMPANY}, {STRING}
STR_SAVEGAME_NAME_SPECTATOR                                     :Gözlemci, {1:STRING}

# Viewport strings
STR_VIEWPORT_TOWN_POP                                           :{WHITE}{TOWN} ({COMMA})
STR_VIEWPORT_TOWN                                               :{WHITE}{TOWN}
STR_VIEWPORT_TOWN_TINY_BLACK                                    :{TINY_FONT}{BLACK}{TOWN}
STR_VIEWPORT_TOWN_TINY_WHITE                                    :{TINY_FONT}{WHITE}{TOWN}

STR_VIEWPORT_SIGN_SMALL_BLACK                                   :{TINY_FONT}{BLACK}{SIGN}
STR_VIEWPORT_SIGN_SMALL_WHITE                                   :{TINY_FONT}{WHITE}{SIGN}

STR_VIEWPORT_STATION                                            :{STATION} {STATION_FEATURES}
STR_VIEWPORT_STATION_TINY                                       :{TINY_FONT}{STATION}

STR_VIEWPORT_WAYPOINT                                           :{WAYPOINT}
STR_VIEWPORT_WAYPOINT_TINY                                      :{TINY_FONT}{WAYPOINT}

# Simple strings to get specific types of data
STR_COMPANY_NAME                                                :{COMPANY}
STR_COMPANY_NAME_COMPANY_NUM                                    :{COMPANY} {COMPANY_NUM}
STR_DEPOT_NAME                                                  :{DEPOT}
STR_ENGINE_NAME                                                 :{ENGINE}
STR_HIDDEN_ENGINE_NAME                                          :{ENGINE} (gizli)
STR_GROUP_NAME                                                  :{GROUP}
STR_INDUSTRY_NAME                                               :{INDUSTRY}
STR_PRESIDENT_NAME                                              :{PRESIDENT_NAME}
STR_SIGN_NAME                                                   :{SIGN}
STR_STATION_NAME                                                :{STATION}
STR_TOWN_NAME                                                   :{TOWN}
STR_VEHICLE_NAME                                                :{VEHICLE}
STR_WAYPOINT_NAME                                               :{WAYPOINT}

STR_JUST_CARGO                                                  :{CARGO_LONG}
STR_JUST_CHECKMARK                                              :{CHECKMARK}
STR_JUST_COMMA                                                  :{COMMA}
STR_JUST_CURRENCY_SHORT                                         :{CURRENCY_SHORT}
STR_JUST_CURRENCY_LONG                                          :{CURRENCY_LONG}
STR_JUST_CARGO_LIST                                             :{CARGO_LIST}
STR_JUST_INT                                                    :{NUM}
STR_JUST_DATE_TINY                                              :{DATE_TINY}
STR_JUST_DATE_SHORT                                             :{DATE_SHORT}
STR_JUST_DATE_LONG                                              :{DATE_LONG}
STR_JUST_DATE_ISO                                               :{DATE_ISO}
STR_JUST_STRING                                                 :{STRING}
STR_JUST_STRING_STRING                                          :{STRING}{STRING}
STR_JUST_RAW_STRING                                             :{STRING}
STR_JUST_BIG_RAW_STRING                                         :{BIG_FONT}{STRING}

# Slightly 'raw' stringcodes with colour or size
STR_BLACK_COMMA                                                 :{BLACK}{COMMA}
STR_TINY_BLACK_COMA                                             :{TINY_FONT}{BLACK}{COMMA}
STR_TINY_COMMA                                                  :{TINY_FONT}{COMMA}
STR_BLUE_COMMA                                                  :{BLUE}{COMMA}
STR_RED_COMMA                                                   :{RED}{COMMA}
STR_WHITE_COMMA                                                 :{WHITE}{COMMA}
STR_TINY_BLACK_DECIMAL                                          :{TINY_FONT}{BLACK}{DECIMAL}
STR_COMPANY_MONEY                                               :{WHITE}{CURRENCY_LONG}
STR_BLACK_DATE_LONG                                             :{BLACK}{DATE_LONG}
STR_WHITE_DATE_LONG                                             :{WHITE}{DATE_LONG}
STR_SHORT_DATE                                                  :{WHITE}{DATE_TINY}
STR_DATE_LONG_SMALL                                             :{TINY_FONT}{BLACK}{DATE_LONG}
STR_TINY_GROUP                                                  :{TINY_FONT}{GROUP}
STR_BLACK_INT                                                   :{BLACK}{NUM}
STR_ORANGE_INT                                                  :{ORANGE}{NUM}
STR_WHITE_SIGN                                                  :{WHITE}{SIGN}
STR_TINY_BLACK_STATION                                          :{TINY_FONT}{BLACK}{STATION}
STR_BLACK_STRING                                                :{BLACK}{STRING}
STR_BLACK_RAW_STRING                                            :{BLACK}{STRING}
STR_ORANGE_STRING                                               :{ORANGE}{STRING}
STR_LTBLUE_STRING                                               :{LTBLUE}{STRING}
STR_WHITE_STRING                                                :{WHITE}{STRING}
STR_ORANGE_STRING1_WHITE                                        :{ORANGE}{STRING}{WHITE}
STR_ORANGE_STRING1_LTBLUE                                       :{ORANGE}{STRING}{LTBLUE}
STR_TINY_BLACK_HEIGHT                                           :{TINY_FONT}{BLACK}{HEIGHT}
STR_TINY_BLACK_VEHICLE                                          :{TINY_FONT}{BLACK}{VEHICLE}
STR_TINY_RIGHT_ARROW                                            :{TINY_FONT}{RIGHT_ARROW}

STR_BLACK_1                                                     :{BLACK}1
STR_BLACK_2                                                     :{BLACK}2
STR_BLACK_3                                                     :{BLACK}3
STR_BLACK_4                                                     :{BLACK}4
STR_BLACK_5                                                     :{BLACK}5
STR_BLACK_6                                                     :{BLACK}6
STR_BLACK_7                                                     :{BLACK}7

STR_TRAIN                                                       :{BLACK}{TRAIN}
STR_BUS                                                         :{BLACK}{BUS}
STR_LORRY                                                       :{BLACK}{LORRY}
STR_PLANE                                                       :{BLACK}{PLANE}
STR_SHIP                                                        :{BLACK}{SHIP}

STR_TOOLBAR_RAILTYPE_VELOCITY                                   :{STRING} ({VELOCITY})<|MERGE_RESOLUTION|>--- conflicted
+++ resolved
@@ -2333,11 +2333,7 @@
 
 # Network company list added strings
 STR_NETWORK_COMPANY_LIST_CLIENT_LIST                            :Aktif oyuncular
-<<<<<<< HEAD
-STR_NETWORK_COMPANY_LIST_SPECTATE                               :Gözlemle
-=======
 STR_NETWORK_COMPANY_LIST_SPECTATE                               :Seyret
->>>>>>> 9edb75ec
 
 # Network client list
 STR_NETWORK_CLIENT_LIST_CAPTION                                 :{WHITE}Çok Oyunculu{WHITE}Çevrim İçi Oyuncular
