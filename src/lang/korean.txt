##name Korean
##ownname 한국어
##isocode ko_KR
##plural 11
##textdir ltr
##digitsep ,
##digitsepcur ,
##decimalsep .
##winlangid 0x0412
##grflangid 0x3a
##gender m f

# This file is part of OpenTTD.
# OpenTTD is free software; you can redistribute it and/or modify it under the terms of the GNU General Public License as published by the Free Software Foundation, version 2.
# OpenTTD is distributed in the hope that it will be useful, but WITHOUT ANY WARRANTY; without even the implied warranty of MERCHANTABILITY or FITNESS FOR A PARTICULAR PURPOSE.
# See the GNU General Public License for more details. You should have received a copy of the GNU General Public License along with OpenTTD. If not, see <http://www.gnu.org/licenses/>.


##id 0x0000
STR_NULL                                                        :
STR_EMPTY                                                       :
STR_UNDEFINED                                                   :(정의되지 않은 문자열)
STR_JUST_NOTHING                                                :없음

# Cargo related strings
# Plural cargo name
STR_CARGO_PLURAL_NOTHING                                        :
STR_CARGO_PLURAL_PASSENGERS                                     :{G=m}승객
STR_CARGO_PLURAL_COAL                                           :{G=m}석탄
STR_CARGO_PLURAL_MAIL                                           :{G=m}우편
STR_CARGO_PLURAL_OIL                                            :{G=f}석유
STR_CARGO_PLURAL_LIVESTOCK                                      :{G=m}가축
STR_CARGO_PLURAL_GOODS                                          :{G=m}상품
STR_CARGO_PLURAL_GRAIN                                          :{G=m}곡물
STR_CARGO_PLURAL_WOOD                                           :{G=f}목재
STR_CARGO_PLURAL_IRON_ORE                                       :{G=m}철광석
STR_CARGO_PLURAL_STEEL                                          :{G=m}철
STR_CARGO_PLURAL_VALUABLES                                      :{G=m}귀금속
STR_CARGO_PLURAL_COPPER_ORE                                     :{G=m}구리 광석
STR_CARGO_PLURAL_MAIZE                                          :{G=f}옥수수
STR_CARGO_PLURAL_FRUIT                                          :{G=m}과일
STR_CARGO_PLURAL_DIAMONDS                                       :{G=f}다이아몬드
STR_CARGO_PLURAL_FOOD                                           :{G=m}식품
STR_CARGO_PLURAL_PAPER                                          :{G=f}종이
STR_CARGO_PLURAL_GOLD                                           :{G=m}금
STR_CARGO_PLURAL_WATER                                          :{G=m}물
STR_CARGO_PLURAL_WHEAT                                          :{G=m}밀
STR_CARGO_PLURAL_RUBBER                                         :{G=f}고무
STR_CARGO_PLURAL_SUGAR                                          :{G=m}설탕
STR_CARGO_PLURAL_TOYS                                           :{G=m}장난감
STR_CARGO_PLURAL_CANDY                                          :{G=m}사탕
STR_CARGO_PLURAL_COLA                                           :{G=f}콜라
STR_CARGO_PLURAL_COTTON_CANDY                                   :{G=m}솜사탕
STR_CARGO_PLURAL_BUBBLES                                        :{G=m}거품
STR_CARGO_PLURAL_TOFFEE                                         :{G=f}토피
STR_CARGO_PLURAL_BATTERIES                                      :{G=f}건전지
STR_CARGO_PLURAL_PLASTIC                                        :{G=m}플라스틱
STR_CARGO_PLURAL_FIZZY_DRINKS                                   :{G=f}탄산음료

# Singular cargo name
STR_CARGO_SINGULAR_NOTHING                                      :
STR_CARGO_SINGULAR_PASSENGER                                    :{G=m}승객
STR_CARGO_SINGULAR_COAL                                         :{G=m}석탄
STR_CARGO_SINGULAR_MAIL                                         :{G=m}우편
STR_CARGO_SINGULAR_OIL                                          :{G=f}석유
STR_CARGO_SINGULAR_LIVESTOCK                                    :{G=m}가축
STR_CARGO_SINGULAR_GOODS                                        :{G=m}상품
STR_CARGO_SINGULAR_GRAIN                                        :{G=m}곡물
STR_CARGO_SINGULAR_WOOD                                         :{G=f}목재
STR_CARGO_SINGULAR_IRON_ORE                                     :{G=m}철광석
STR_CARGO_SINGULAR_STEEL                                        :{G=m}철
STR_CARGO_SINGULAR_VALUABLES                                    :{G=m}귀금속
STR_CARGO_SINGULAR_COPPER_ORE                                   :{G=m}구리 광석
STR_CARGO_SINGULAR_MAIZE                                        :{G=f}옥수수
STR_CARGO_SINGULAR_FRUIT                                        :{G=m}과일
STR_CARGO_SINGULAR_DIAMOND                                      :{G=f}다이아몬드
STR_CARGO_SINGULAR_FOOD                                         :{G=m}식품
STR_CARGO_SINGULAR_PAPER                                        :{G=f}종이
STR_CARGO_SINGULAR_GOLD                                         :{G=m}금
STR_CARGO_SINGULAR_WATER                                        :{G=m}물
STR_CARGO_SINGULAR_WHEAT                                        :{G=m}밀
STR_CARGO_SINGULAR_RUBBER                                       :{G=f}고무
STR_CARGO_SINGULAR_SUGAR                                        :{G=m}설탕
STR_CARGO_SINGULAR_TOY                                          :{G=m}장난감
STR_CARGO_SINGULAR_CANDY                                        :{G=m}사탕
STR_CARGO_SINGULAR_COLA                                         :{G=f}콜라
STR_CARGO_SINGULAR_COTTON_CANDY                                 :{G=m}솜사탕
STR_CARGO_SINGULAR_BUBBLE                                       :{G=m}거품
STR_CARGO_SINGULAR_TOFFEE                                       :{G=f}토피
STR_CARGO_SINGULAR_BATTERY                                      :{G=f}건전지
STR_CARGO_SINGULAR_PLASTIC                                      :{G=m}플라스틱
STR_CARGO_SINGULAR_FIZZY_DRINK                                  :{G=f}탄산음료

# Quantity of cargo
STR_QUANTITY_NOTHING                                            :
STR_QUANTITY_PASSENGERS                                         :승객{NBSP}{COMMA}명
STR_QUANTITY_COAL                                               :석탄 {WEIGHT_LONG}
STR_QUANTITY_MAIL                                               :우편 {COMMA}{NBSP}자루
STR_QUANTITY_OIL                                                :석유 {VOLUME_LONG}
STR_QUANTITY_LIVESTOCK                                          :가축 {COMMA}{NBSP}마리
STR_QUANTITY_GOODS                                              :상품 {COMMA}{NBSP}상자
STR_QUANTITY_GRAIN                                              :곡물 {WEIGHT_LONG}
STR_QUANTITY_WOOD                                               :목재 {WEIGHT_LONG}
STR_QUANTITY_IRON_ORE                                           :철광석 {WEIGHT_LONG}
STR_QUANTITY_STEEL                                              :철 {WEIGHT_LONG}
STR_QUANTITY_VALUABLES                                          :귀금속 {COMMA}{NBSP}자루
STR_QUANTITY_COPPER_ORE                                         :구리 광석 {WEIGHT_LONG}
STR_QUANTITY_MAIZE                                              :옥수수 {WEIGHT_LONG}
STR_QUANTITY_FRUIT                                              :과일 {WEIGHT_LONG}
STR_QUANTITY_DIAMONDS                                           :다이아몬드 {COMMA}{NBSP}자루
STR_QUANTITY_FOOD                                               :식품 {WEIGHT_LONG}
STR_QUANTITY_PAPER                                              :종이 {WEIGHT_LONG}
STR_QUANTITY_GOLD                                               :금 {COMMA}{NBSP}자루
STR_QUANTITY_WATER                                              :물 {VOLUME_LONG}
STR_QUANTITY_WHEAT                                              :밀 {WEIGHT_LONG}
STR_QUANTITY_RUBBER                                             :고무 {VOLUME_LONG}
STR_QUANTITY_SUGAR                                              :설탕 {WEIGHT_LONG}
STR_QUANTITY_TOYS                                               :장난감 {COMMA}{NBSP}상자
STR_QUANTITY_SWEETS                                             :사탕 {COMMA}{NBSP}자루
STR_QUANTITY_COLA                                               :콜라 {VOLUME_LONG}
STR_QUANTITY_CANDYFLOSS                                         :솜사탕 {WEIGHT_LONG}
STR_QUANTITY_BUBBLES                                            :거품 {COMMA}개
STR_QUANTITY_TOFFEE                                             :토피 {WEIGHT_LONG}
STR_QUANTITY_BATTERIES                                          :건전지 {COMMA}개
STR_QUANTITY_PLASTIC                                            :플라스틱 {VOLUME_LONG}
STR_QUANTITY_FIZZY_DRINKS                                       :탄산음료 {COMMA}개
STR_QUANTITY_N_A                                                :없음

# Two letter abbreviation of cargo name
STR_ABBREV_NOTHING                                              :
STR_ABBREV_PASSENGERS                                           :{TINY_FONT}승
STR_ABBREV_COAL                                                 :{TINY_FONT}석
STR_ABBREV_MAIL                                                 :{TINY_FONT}우
STR_ABBREV_OIL                                                  :{TINY_FONT}유
STR_ABBREV_LIVESTOCK                                            :{TINY_FONT}축
STR_ABBREV_GOODS                                                :{TINY_FONT}품
STR_ABBREV_GRAIN                                                :{TINY_FONT}곡
STR_ABBREV_WOOD                                                 :{TINY_FONT}목
STR_ABBREV_IRON_ORE                                             :{TINY_FONT}광
STR_ABBREV_STEEL                                                :{TINY_FONT}철
STR_ABBREV_VALUABLES                                            :{TINY_FONT}귀
STR_ABBREV_COPPER_ORE                                           :{TINY_FONT}구
STR_ABBREV_MAIZE                                                :{TINY_FONT}옥
STR_ABBREV_FRUIT                                                :{TINY_FONT}과
STR_ABBREV_DIAMONDS                                             :{TINY_FONT}다
STR_ABBREV_FOOD                                                 :{TINY_FONT}식
STR_ABBREV_PAPER                                                :{TINY_FONT}종
STR_ABBREV_GOLD                                                 :{TINY_FONT}금
STR_ABBREV_WATER                                                :{TINY_FONT}물
STR_ABBREV_WHEAT                                                :{TINY_FONT}밀
STR_ABBREV_RUBBER                                               :{TINY_FONT}고
STR_ABBREV_SUGAR                                                :{TINY_FONT}설
STR_ABBREV_TOYS                                                 :{TINY_FONT}장
STR_ABBREV_SWEETS                                               :{TINY_FONT}사
STR_ABBREV_COLA                                                 :{TINY_FONT}콜
STR_ABBREV_CANDYFLOSS                                           :{TINY_FONT}솜
STR_ABBREV_BUBBLES                                              :{TINY_FONT}거
STR_ABBREV_TOFFEE                                               :{TINY_FONT}토
STR_ABBREV_BATTERIES                                            :{TINY_FONT}건
STR_ABBREV_PLASTIC                                              :{TINY_FONT}플
STR_ABBREV_FIZZY_DRINKS                                         :{TINY_FONT}탄
STR_ABBREV_NONE                                                 :{TINY_FONT}X
STR_ABBREV_ALL                                                  :{TINY_FONT}모두

# 'Mode' of transport for cargoes
STR_PASSENGERS                                                  :{G=m}승객 {COMMA}{NBSP}명
STR_BAGS                                                        :{G=f}{COMMA}{NBSP}자루
STR_TONS                                                        :{G=m}{COMMA}{NBSP}톤
STR_LITERS                                                      :{G=f}{COMMA}{NBSP}리터
STR_ITEMS                                                       :{G=m}{COMMA}{NBSP}마리
STR_CRATES                                                      :{G=f}{COMMA}{NBSP}상자

# Colours, do not shuffle
STR_COLOUR_DARK_BLUE                                            :어두운 파랑
STR_COLOUR_PALE_GREEN                                           :연한 초록
STR_COLOUR_PINK                                                 :분홍
STR_COLOUR_YELLOW                                               :노랑
STR_COLOUR_RED                                                  :빨강
STR_COLOUR_LIGHT_BLUE                                           :밝은 파랑
STR_COLOUR_GREEN                                                :녹색
STR_COLOUR_DARK_GREEN                                           :어두운 녹색
STR_COLOUR_BLUE                                                 :파랑
STR_COLOUR_CREAM                                                :연한 분홍
STR_COLOUR_MAUVE                                                :연한 보라
STR_COLOUR_PURPLE                                               :보라
STR_COLOUR_ORANGE                                               :주황
STR_COLOUR_BROWN                                                :갈색
STR_COLOUR_GREY                                                 :회색
STR_COLOUR_WHITE                                                :흰색
STR_COLOUR_RANDOM                                               :무작위
STR_COLOUR_DEFAULT                                              :기본

# Units used in OpenTTD
STR_UNITS_VELOCITY_IMPERIAL                                     :{COMMA}{NBSP}mph
STR_UNITS_VELOCITY_METRIC                                       :{COMMA}{NBSP}km/h
STR_UNITS_VELOCITY_SI                                           :{COMMA}{NBSP}m/s

STR_UNITS_POWER_IMPERIAL                                        :{COMMA}{NBSP}마력
STR_UNITS_POWER_METRIC                                          :{COMMA}{NBSP}마력
STR_UNITS_POWER_SI                                              :{COMMA}{NBSP}kW

STR_UNITS_WEIGHT_SHORT_IMPERIAL                                 :{COMMA}{NBSP}t
STR_UNITS_WEIGHT_SHORT_METRIC                                   :{COMMA}{NBSP}t
STR_UNITS_WEIGHT_SHORT_SI                                       :{COMMA}{NBSP}kg

STR_UNITS_WEIGHT_LONG_IMPERIAL                                  :{COMMA}{NBSP}톤
STR_UNITS_WEIGHT_LONG_METRIC                                    :{COMMA}{NBSP}톤
STR_UNITS_WEIGHT_LONG_SI                                        :{COMMA}{NBSP}kg

STR_UNITS_VOLUME_SHORT_IMPERIAL                                 :{COMMA}{NBSP}갤런
STR_UNITS_VOLUME_SHORT_METRIC                                   :{COMMA}{NBSP}l
STR_UNITS_VOLUME_SHORT_SI                                       :{COMMA}{NBSP}m³

STR_UNITS_VOLUME_LONG_IMPERIAL                                  :{COMMA}{NBSP}갤런
STR_UNITS_VOLUME_LONG_METRIC                                    :{COMMA}{NBSP}리터
STR_UNITS_VOLUME_LONG_SI                                        :{COMMA}{NBSP}m³

STR_UNITS_FORCE_IMPERIAL                                        :{COMMA}{NBSP}파운드중
STR_UNITS_FORCE_METRIC                                          :{COMMA}{NBSP}kg중
STR_UNITS_FORCE_SI                                              :{COMMA}kN

STR_UNITS_HEIGHT_IMPERIAL                                       :{COMMA}{NBSP}피트
STR_UNITS_HEIGHT_METRIC                                         :{COMMA}{NBSP}m
STR_UNITS_HEIGHT_SI                                             :{COMMA}m

# Common window strings
STR_LIST_FILTER_TITLE                                           :{BLACK}검색할 문자열:
STR_LIST_FILTER_OSKTITLE                                        :{BLACK}검색할 문자를 입력하세요
STR_LIST_FILTER_TOOLTIP                                         :{BLACK}검색할 키워드를 입력하세요

STR_TOOLTIP_GROUP_ORDER                                         :{BLACK}그룹화 순서를 선택하세요.
STR_TOOLTIP_SORT_ORDER                                          :{BLACK}정렬 방법을 선택하십시오. (내림차순/오름차순)
STR_TOOLTIP_SORT_CRITERIA                                       :{BLACK}정렬 기준을 선택하십시오.
STR_TOOLTIP_FILTER_CRITERIA                                     :{BLACK}검색 기준 선택
STR_BUTTON_SORT_BY                                              :{BLACK}정렬
STR_BUTTON_LOCATION                                             :{BLACK}위치
STR_BUTTON_RENAME                                               :{BLACK}이름 바꾸기
STR_BUTTON_CATCHMENT                                            :{BLACK}역세권
STR_TOOLTIP_CATCHMENT                                           :{BLACK}이 역의 역세권을 표시하거나 끕니다.

STR_TOOLTIP_CLOSE_WINDOW                                        :{BLACK}창을 닫습니다.
STR_TOOLTIP_WINDOW_TITLE_DRAG_THIS                              :{BLACK}창 제목 - 창을 움직이려면 여기를 드래그하세요.
STR_TOOLTIP_SHADE                                               :{BLACK}창 접기 - 창을 접어 제목만 보여줍니다.
STR_TOOLTIP_DEBUG                                               :{BLACK}NewGRF 디버그 정보를 보여주기
STR_TOOLTIP_DEFSIZE                                             :{BLACK}창의 크기를 기본 크기로 되돌립니다. 현재 창 크기를 기본값으로 설정하시려면 CTRL+클릭하십시오.
STR_TOOLTIP_STICKY                                              :{BLACK}이 창을 '모든 창 닫기' 단축키로 닫을 수 없게 고정합니다. CTRL+클릭하면 그 상태를 기본으로 설정합니다.
STR_TOOLTIP_RESIZE                                              :{BLACK}이 창의 크기를 조절하려면 여기를 클릭하고 드래그하세요
STR_TOOLTIP_TOGGLE_LARGE_SMALL_WINDOW                           :{BLACK}창 크기를 대형/소형으로 전환합니다.
STR_TOOLTIP_VSCROLL_BAR_SCROLLS_LIST                            :{BLACK}스크롤 바 - 목록을 상/하로 스크롤하세요.
STR_TOOLTIP_HSCROLL_BAR_SCROLLS_LIST                            :{BLACK}스크롤 바 - 목록을 좌/우로 스크롤하세요.
STR_TOOLTIP_DEMOLISH_BUILDINGS_ETC                              :{BLACK}직사각형 모양의 영역에 있는 건물과 땅 등을 부숩니다. CTRL 키를 누른 채로 사용하면 대각선 영역 선택이 가능합니다. SHIFT 키를 누른 채로 사용하면 예상 비용을 볼 수 있습니다

# Show engines button
STR_SHOW_HIDDEN_ENGINES_VEHICLE_TRAIN                           :{BLACK}숨긴 차량 보기
STR_SHOW_HIDDEN_ENGINES_VEHICLE_ROAD_VEHICLE                    :{BLACK}숨긴 차량 보기
STR_SHOW_HIDDEN_ENGINES_VEHICLE_SHIP                            :{BLACK}숨긴 선박 보기
STR_SHOW_HIDDEN_ENGINES_VEHICLE_AIRCRAFT                        :{BLACK}숨긴 항공기 보기

STR_SHOW_HIDDEN_ENGINES_VEHICLE_TRAIN_TOOLTIP                   :{BLACK}이 버튼을 누르면 숨겨진 열차 차량도 구매 목록에 모두 표시합니다.
STR_SHOW_HIDDEN_ENGINES_VEHICLE_ROAD_VEHICLE_TOOLTIP            :{BLACK}이 버튼을 누르면 숨겨진 자동차/전차 차량도 구매 목록에 모두 표시합니다.
STR_SHOW_HIDDEN_ENGINES_VEHICLE_SHIP_TOOLTIP                    :{BLACK}이 버튼을 누르면 숨겨진 선박도 구매 목록에 모두 표시합니다.
STR_SHOW_HIDDEN_ENGINES_VEHICLE_AIRCRAFT_TOOLTIP                :{BLACK}이 버튼을 누르면 숨겨진 항공기도 구매 목록에 모두 표시합니다.

# Query window
STR_BUTTON_DEFAULT                                              :{BLACK}기본값
STR_BUTTON_CANCEL                                               :{BLACK}취소
STR_BUTTON_OK                                                   :{BLACK}확인
STR_WARNING_PASSWORD_SECURITY                                   :{YELLOW}경고: 서버 관리자가 여기에 입력되는 모든 텍스트를 읽을 수 있습니다.

# On screen keyboard window
STR_OSK_KEYBOARD_LAYOUT                                         :`1234567890-=\ㅂㅈㄷㄱㅅㅛㅕㅑㅐㅔ[]ㅁㄴㅇㄹㅎㅗㅓㅏㅣ;'  ㅋㅌㅊㅍㅠㅜㅡ,./ .
STR_OSK_KEYBOARD_LAYOUT_CAPS                                    :~!@#$%^&*()_+|ㅃㅉㄸㄲㅆㅛㅕㅑㅒㅖ{{}}ㅁㄴㅇㄹㅎㅗㅓㅏㅣ:"  ㅋㅌㅊㅍㅠㅜㅡ<>? .

# Measurement tooltip
STR_MEASURE_LENGTH                                              :{BLACK}길이: {NUM}
STR_MEASURE_AREA                                                :{BLACK}넓이: {NUM} x {NUM}
STR_MEASURE_LENGTH_HEIGHTDIFF                                   :{BLACK}길이: {NUM}{}고도차: {HEIGHT}
STR_MEASURE_AREA_HEIGHTDIFF                                     :{BLACK}넓이: {NUM} x {NUM}{}고도차: {HEIGHT}
STR_MEASURE_DIST_HEIGHTDIFF                                     :{BLACK}맨해튼 거리: {NUM}{}직선거리: {NUM}{}가장 가까운 모서리로부터의 거리: {NUM}{}해발고도: {HEIGHT}{}고도차: {HEIGHT}


# These are used in buttons
STR_SORT_BY_CAPTION_NAME                                        :{BLACK}이름
STR_SORT_BY_CAPTION_DATE                                        :{BLACK}날짜
# These are used in dropdowns
STR_SORT_BY_NAME                                                :이름
STR_SORT_BY_PRODUCTION                                          :생산
STR_SORT_BY_TYPE                                                :종류
STR_SORT_BY_TRANSPORTED                                         :수송량
STR_SORT_BY_NUMBER                                              :번호
STR_SORT_BY_PROFIT_LAST_YEAR                                    :작년 이익
STR_SORT_BY_PROFIT_THIS_YEAR                                    :올해 이익
STR_SORT_BY_PROFIT_LIFETIME                                     :평생 수익
STR_SORT_BY_AGE                                                 :연령
STR_SORT_BY_RELIABILITY                                         :신뢰도
STR_SORT_BY_TOTAL_CAPACITY_PER_CARGOTYPE                        :화물당 총 수송량
STR_SORT_BY_MAX_SPEED                                           :최고 속력
STR_SORT_BY_MODEL                                               :모델
STR_SORT_BY_VALUE                                               :가격
STR_SORT_BY_LENGTH                                              :길이
STR_SORT_BY_LIFE_TIME                                           :남은 수명
STR_SORT_BY_TIMETABLE_DELAY                                     :시간표 지연
STR_SORT_BY_AVG_ORDER_OCCUPANCY                                 :평균 경로 사용률
STR_SORT_BY_FACILITY                                            :역 종류
STR_SORT_BY_WAITING_TOTAL                                       :전체 대기 화물량
STR_SORT_BY_WAITING_AVAILABLE                                   :사용 가능한 대기 화물량
STR_SORT_BY_RATING_MAX                                          :높은 화물 등급순
STR_SORT_BY_RATING_MIN                                          :낮은 화물 등급순
STR_SORT_BY_ENGINE_ID                                           :차량ID (기본 정렬)
STR_SORT_BY_COST                                                :가격
STR_SORT_BY_POWER                                               :힘
STR_SORT_BY_TRACTIVE_EFFORT                                     :견인력
STR_SORT_BY_INTRO_DATE                                          :도입 날짜
STR_SORT_BY_RUNNING_COST                                        :유지비
STR_SORT_BY_POWER_VS_RUNNING_COST                               :유지비 분의 힘
STR_SORT_BY_CARGO_CAPACITY                                      :화물 수송량
STR_SORT_BY_RANGE                                               :항속거리
STR_SORT_BY_POPULATION                                          :인구
STR_SORT_BY_RATING                                              :등급

# Tooltips for the main toolbar
STR_TOOLBAR_TOOLTIP_PAUSE_GAME                                  :{BLACK}게임을 일시 정지합니다.
STR_TOOLBAR_TOOLTIP_FORWARD                                     :{BLACK}게임 시간을 빠르게 가도록 합니다.
STR_TOOLBAR_TOOLTIP_OPTIONS                                     :{BLACK}게임 기본 설정을 엽니다.
STR_TOOLBAR_TOOLTIP_SAVE_GAME_ABANDON_GAME                      :{BLACK}게임을 저장하거나, 그만두거나, 게임을 종료합니다
STR_TOOLBAR_TOOLTIP_DISPLAY_MAP                                 :{BLACK}지도, 외부 화면, 팻말 목록을 보여줍니다.
STR_TOOLBAR_TOOLTIP_DISPLAY_TOWN_DIRECTORY                      :{BLACK}도시 메뉴를 표시합니다.
STR_TOOLBAR_TOOLTIP_DISPLAY_SUBSIDIES                           :{BLACK}보조금 메뉴를 표시합니다.
STR_TOOLBAR_TOOLTIP_DISPLAY_LIST_OF_COMPANY_STATIONS            :{BLACK}각 회사의 정거장 목록을 표시합니다.
STR_TOOLBAR_TOOLTIP_DISPLAY_COMPANY_FINANCES                    :{BLACK}각 회사의 재정 정보를 표시합니다.
STR_TOOLBAR_TOOLTIP_DISPLAY_COMPANY_GENERAL                     :{BLACK}각 회사의 기본 정보를 표시합니다.
STR_TOOLBAR_TOOLTIP_DISPLAY_STORY_BOOK                          :{BLACK}스토리 북을 엽니다.
STR_TOOLBAR_TOOLTIP_DISPLAY_GOALS_LIST                          :{BLACK}목표 목록을 보여줍니다.
STR_TOOLBAR_TOOLTIP_DISPLAY_GRAPHS                              :{BLACK}그래프 메뉴를 표시합니다.
STR_TOOLBAR_TOOLTIP_DISPLAY_COMPANY_LEAGUE                      :{BLACK}회사의 성취도 순위를 표시합니다.
STR_TOOLBAR_TOOLTIP_FUND_CONSTRUCTION_OF_NEW                    :{BLACK}새 산업시설에 투자하거나 산업시설의 목록을 표시합니다.
STR_TOOLBAR_TOOLTIP_DISPLAY_LIST_OF_COMPANY_TRAINS              :{BLACK}각 회사의 열차 목록을 표시합니다. CTRL+클릭하면 그룹화된 창은 일반 창으로, 일반 창은 그룹화된 창으로 표시됩니다.
STR_TOOLBAR_TOOLTIP_DISPLAY_LIST_OF_COMPANY_ROAD_VEHICLES       :{BLACK}각 회사의 차량 목록을 표시합니다. CTRL+클릭하면 그룹화된 창은 일반 창으로, 일반 창은 그룹화된 창으로 표시됩니다.
STR_TOOLBAR_TOOLTIP_DISPLAY_LIST_OF_COMPANY_SHIPS               :{BLACK}각 회사의 선박 목록을 표시합니다. CTRL+클릭하면 그룹화된 창은 일반 창으로, 일반 창은 그룹화된 창으로 표시됩니다.
STR_TOOLBAR_TOOLTIP_DISPLAY_LIST_OF_COMPANY_AIRCRAFT            :{BLACK}각 회사의 항공기 목록을 표시합니다. CTRL+클릭하면 그룹화된 창은 일반 창으로, 일반 창은 그룹화된 창으로 표시됩니다.
STR_TOOLBAR_TOOLTIP_ZOOM_THE_VIEW_IN                            :{BLACK}화면을 확대합니다.
STR_TOOLBAR_TOOLTIP_ZOOM_THE_VIEW_OUT                           :{BLACK}화면을 축소합니다.
STR_TOOLBAR_TOOLTIP_BUILD_RAILROAD_TRACK                        :{BLACK}철도 시설을 건설합니다.
STR_TOOLBAR_TOOLTIP_BUILD_ROADS                                 :{BLACK}도로 시설을 건설합니다.
STR_TOOLBAR_TOOLTIP_BUILD_TRAMWAYS                              :{BLACK}전찻길 건설
STR_TOOLBAR_TOOLTIP_BUILD_SHIP_DOCKS                            :{BLACK}항만 시설을 건설합니다.
STR_TOOLBAR_TOOLTIP_BUILD_AIRPORTS                              :{BLACK}항공 시설을 건설합니다.
STR_TOOLBAR_TOOLTIP_LANDSCAPING                                 :{BLACK}땅 올리기/내리기, 나무 심기 등의 일를 하기 위한 지형편집창을 엽니다.
STR_TOOLBAR_TOOLTIP_SHOW_SOUND_MUSIC_WINDOW                     :{BLACK}효과음/배경 음악 창을 엽니다.
STR_TOOLBAR_TOOLTIP_SHOW_LAST_MESSAGE_NEWS                      :{BLACK}최근 메시지/뉴스 기록이나 메시지 설정을 엽니다.
STR_TOOLBAR_TOOLTIP_LAND_BLOCK_INFORMATION                      :{BLACK}지역 정보, 콘솔, 스크립트 디버그, 스크린샷, OpenTTD에 대한 정보를 보여줍니다.
STR_TOOLBAR_TOOLTIP_SWITCH_TOOLBAR                              :{BLACK}툴바를 변경합니다.

# Extra tooltips for the scenario editor toolbar
STR_SCENEDIT_TOOLBAR_TOOLTIP_SAVE_SCENARIO_LOAD_SCENARIO        :{BLACK}시나리오를 저장하거나, 불러오거나, 시나리오 에디터를 종료하거나, 게임을 종료합니다
STR_SCENEDIT_TOOLBAR_OPENTTD                                    :{YELLOW}OpenTTD
STR_SCENEDIT_TOOLBAR_SCENARIO_EDITOR                            :{YELLOW}시나리오 에디터
STR_SCENEDIT_TOOLBAR_TOOLTIP_MOVE_THE_STARTING_DATE_BACKWARD    :{BLACK}시작년도를 1년 앞당깁니다.
STR_SCENEDIT_TOOLBAR_TOOLTIP_MOVE_THE_STARTING_DATE_FORWARD     :{BLACK}시작년도를 1년 늦춥니다.
STR_SCENEDIT_TOOLBAR_TOOLTIP_SET_DATE                           :{BLACK}시작 연도를 입력하세요.
STR_SCENEDIT_TOOLBAR_TOOLTIP_DISPLAY_MAP_TOWN_DIRECTORY         :{BLACK}지도, 도시 목록 보여주기
STR_SCENEDIT_TOOLBAR_LANDSCAPE_GENERATION                       :{BLACK}지형을 생성합니다.
STR_SCENEDIT_TOOLBAR_TOWN_GENERATION                            :{BLACK}도시를 생성합니다.
STR_SCENEDIT_TOOLBAR_INDUSTRY_GENERATION                        :{BLACK}산업시설을 건설합니다.
STR_SCENEDIT_TOOLBAR_ROAD_CONSTRUCTION                          :{BLACK}도로를 건설합니다.
STR_SCENEDIT_TOOLBAR_TRAM_CONSTRUCTION                          :{BLACK}전찻길 건설
STR_SCENEDIT_TOOLBAR_PLANT_TREES                                :{BLACK}나무를 심습니다. SHIFT 키를 누른 채로 사용하면 예상 비용을 볼 수 있습니다
STR_SCENEDIT_TOOLBAR_PLACE_SIGN                                 :{BLACK}팻말을 답니다.
STR_SCENEDIT_TOOLBAR_PLACE_OBJECT                               :{BLACK}오브젝트를 설치합니다. SHIFT 키를 누른 채로 사용하면 예상 비용을 볼 수 있습니다
STR_SCENEDIT_TOOLBAR_PLACE_HOUSE                                :건물 건설

############ range for SE file menu starts
STR_SCENEDIT_FILE_MENU_SAVE_SCENARIO                            :시나리오 저장
STR_SCENEDIT_FILE_MENU_LOAD_SCENARIO                            :시나리오 불러오기
STR_SCENEDIT_FILE_MENU_SAVE_HEIGHTMAP                           :높이맵 저장
STR_SCENEDIT_FILE_MENU_LOAD_HEIGHTMAP                           :높이맵 불러오기
STR_SCENEDIT_FILE_MENU_QUIT_EDITOR                              :시나리오 에디터 종료
STR_SCENEDIT_FILE_MENU_SEPARATOR                                :
STR_SCENEDIT_FILE_MENU_QUIT                                     :게임 종료
############ range for SE file menu starts

############ range for settings menu starts
STR_SETTINGS_MENU_GAME_OPTIONS                                  :게임 기본 설정
STR_SETTINGS_MENU_CONFIG_SETTINGS_TREE                          :설정
STR_SETTINGS_MENU_SCRIPT_SETTINGS                               :인공지능/게임 스크립트 설정
STR_SETTINGS_MENU_NEWGRF_SETTINGS                               :NewGRF 설정
STR_SETTINGS_MENU_TRANSPARENCY_OPTIONS                          :투명 설정
STR_SETTINGS_MENU_ZONING                                        :구역 설정
STR_SETTINGS_MENU_TOWN_NAMES_DISPLAYED                          :도시 이름을 표시함
STR_SETTINGS_MENU_STATION_NAMES_DISPLAYED                       :역 이름을 표시함
STR_SETTINGS_MENU_WAYPOINTS_DISPLAYED                           :경유지의 이름을 표시함
STR_SETTINGS_MENU_SIGNS_DISPLAYED                               :팻말을 표시함
STR_SETTINGS_MENU_SHOW_COMPETITOR_SIGNS                         :경쟁사의 팻말과 역 이름을 표시
STR_SETTINGS_MENU_FULL_ANIMATION                                :완전한 애니메이션
STR_SETTINGS_MENU_FULL_DETAIL                                   :그래픽을 아주 상세하게
STR_SETTINGS_MENU_TRANSPARENT_BUILDINGS                         :건물 숨기기
STR_SETTINGS_MENU_TRANSPARENT_SIGNS                             :역명판 감추기
############ range ends here

############ range for file menu starts
STR_FILE_MENU_SAVE_GAME                                         :게임 저장하기
STR_FILE_MENU_LOAD_GAME                                         :불러오기
STR_FILE_MENU_QUIT_GAME                                         :게임 그만두기
STR_FILE_MENU_SEPARATOR                                         :
STR_FILE_MENU_EXIT                                              :종료
############ range ends here

# map menu
STR_MAP_MENU_MAP_OF_WORLD                                       :전체 지도 보기
STR_MAP_MENU_EXTRA_VIEW_PORT                                    :외부 화면
STR_MAP_MENU_LINGRAPH_LEGEND                                    :화물 흐름 범례
STR_MAP_MENU_SIGN_LIST                                          :팻말 목록
STR_MAP_MENU_PLAN_LIST                                          :계획 목록

############ range for town menu starts
STR_TOWN_MENU_TOWN_DIRECTORY                                    :도시 목록
STR_TOWN_MENU_FOUND_TOWN                                        :도시 건설
############ range ends here

############ range for subsidies menu starts
STR_SUBSIDIES_MENU_SUBSIDIES                                    :보조금
############ range ends here

############ range for graph menu starts
STR_GRAPH_MENU_OPERATING_PROFIT_GRAPH                           :경영 수익 그래프
STR_GRAPH_MENU_INCOME_GRAPH                                     :수익 그래프
STR_GRAPH_MENU_DELIVERED_CARGO_GRAPH                            :수송 화물량 그래프
STR_GRAPH_MENU_PERFORMANCE_HISTORY_GRAPH                        :성취도 그래프
STR_GRAPH_MENU_COMPANY_VALUE_GRAPH                              :회사가치 그래프
STR_GRAPH_MENU_CARGO_PAYMENT_RATES                              :화물 운송단가 그래프
############ range ends here

############ range for company league menu starts
STR_GRAPH_MENU_COMPANY_LEAGUE_TABLE                             :회사 성취도 순위
STR_GRAPH_MENU_DETAILED_PERFORMANCE_RATING                      :상세 성취도
STR_GRAPH_MENU_HIGHSCORE                                        :고득점 순위표
############ range ends here

############ range for industry menu starts
STR_INDUSTRY_MENU_INDUSTRY_DIRECTORY                            :산업시설 목록
STR_INDUSTRY_MENU_INDUSTRY_CHAIN                                :산업시설 연계도
STR_INDUSTRY_MENU_FUND_NEW_INDUSTRY                             :새 산업시설 건설
############ range ends here

############ range for railway construction menu starts
STR_RAIL_MENU_RAILROAD_CONSTRUCTION                             :선로 건설
STR_RAIL_MENU_ELRAIL_CONSTRUCTION                               :전기선로 건설
STR_RAIL_MENU_MONORAIL_CONSTRUCTION                             :모노레일 건설
STR_RAIL_MENU_MAGLEV_CONSTRUCTION                               :자기부상열차 건설
############ range ends here

############ range for road construction menu starts
STR_ROAD_MENU_ROAD_CONSTRUCTION                                 :도로 건설
STR_ROAD_MENU_TRAM_CONSTRUCTION                                 :전찻길 건설
############ range ends here

############ range for waterways construction menu starts
STR_WATERWAYS_MENU_WATERWAYS_CONSTRUCTION                       :항만 건설
############ range ends here

############ range for airport construction menu starts
STR_AIRCRAFT_MENU_AIRPORT_CONSTRUCTION                          :공항 건설
############ range ends here

############ range for landscaping menu starts
STR_LANDSCAPING_MENU_LANDSCAPING                                :지형 편집
STR_LANDSCAPING_MENU_PLANT_TREES                                :나무 심기
STR_LANDSCAPING_MENU_PLACE_SIGN                                 :팻말 달기
############ range ends here

############ range for music menu starts
STR_TOOLBAR_SOUND_MUSIC                                         :효과음/배경 음악
############ range ends here

############ range for message menu starts
STR_NEWS_MENU_LAST_MESSAGE_NEWS_REPORT                          :최근 메시지/뉴스 기록
STR_NEWS_MENU_MESSAGE_HISTORY_MENU                              :과거 메시지 목록
STR_NEWS_MENU_DELETE_ALL_MESSAGES                               :모든 뉴스 메시지 삭제
############ range ends here

############ range for about menu starts
STR_ABOUT_MENU_LAND_BLOCK_INFO                                  :지형 정보
STR_ABOUT_MENU_SEPARATOR                                        :
STR_ABOUT_MENU_TOGGLE_CONSOLE                                   :콘솔 켜기/끄기
STR_ABOUT_MENU_AI_DEBUG                                         :인공지능/게임 스크립트 디버그
STR_ABOUT_MENU_SCREENSHOT                                       :스크린샷 찍기
STR_ABOUT_MENU_SHOW_FRAMERATE                                   :프레임레이트 보기
STR_ABOUT_MENU_SHOW_TOGGLE_MODIFIER_KEYS                        :보조 키 창
STR_ABOUT_MENU_ABOUT_OPENTTD                                    :'OpenTTD'에 대해서
STR_ABOUT_MENU_SPRITE_ALIGNER                                   :스프라이트 정렬도구
STR_ABOUT_MENU_TOGGLE_BOUNDING_BOXES                            :박스 경계선 보기 전환
STR_ABOUT_MENU_TOGGLE_DIRTY_BLOCKS                              :시각적 업데이트 블록 표시 전환
############ range ends here

############ range for ordinal numbers used for the place in the highscore window
STR_ORDINAL_NUMBER_1ST                                          :1
STR_ORDINAL_NUMBER_2ND                                          :2
STR_ORDINAL_NUMBER_3RD                                          :3
STR_ORDINAL_NUMBER_4TH                                          :4
STR_ORDINAL_NUMBER_5TH                                          :5
STR_ORDINAL_NUMBER_6TH                                          :6
STR_ORDINAL_NUMBER_7TH                                          :7
STR_ORDINAL_NUMBER_8TH                                          :8
STR_ORDINAL_NUMBER_9TH                                          :9
STR_ORDINAL_NUMBER_10TH                                         :10
STR_ORDINAL_NUMBER_11TH                                         :11
STR_ORDINAL_NUMBER_12TH                                         :12
STR_ORDINAL_NUMBER_13TH                                         :13
STR_ORDINAL_NUMBER_14TH                                         :14
STR_ORDINAL_NUMBER_15TH                                         :15
############ range for ordinal numbers ends

############ range for days starts
STR_DAY_NUMBER_1ST                                              :1
STR_DAY_NUMBER_2ND                                              :2
STR_DAY_NUMBER_3RD                                              :3
STR_DAY_NUMBER_4TH                                              :4
STR_DAY_NUMBER_5TH                                              :5
STR_DAY_NUMBER_6TH                                              :6
STR_DAY_NUMBER_7TH                                              :7
STR_DAY_NUMBER_8TH                                              :8
STR_DAY_NUMBER_9TH                                              :9
STR_DAY_NUMBER_10TH                                             :10
STR_DAY_NUMBER_11TH                                             :11
STR_DAY_NUMBER_12TH                                             :12
STR_DAY_NUMBER_13TH                                             :13
STR_DAY_NUMBER_14TH                                             :14
STR_DAY_NUMBER_15TH                                             :15
STR_DAY_NUMBER_16TH                                             :16
STR_DAY_NUMBER_17TH                                             :17
STR_DAY_NUMBER_18TH                                             :18
STR_DAY_NUMBER_19TH                                             :19
STR_DAY_NUMBER_20TH                                             :20
STR_DAY_NUMBER_21ST                                             :21
STR_DAY_NUMBER_22ND                                             :22
STR_DAY_NUMBER_23RD                                             :23
STR_DAY_NUMBER_24TH                                             :24
STR_DAY_NUMBER_25TH                                             :25
STR_DAY_NUMBER_26TH                                             :26
STR_DAY_NUMBER_27TH                                             :27
STR_DAY_NUMBER_28TH                                             :28
STR_DAY_NUMBER_29TH                                             :29
STR_DAY_NUMBER_30TH                                             :30
STR_DAY_NUMBER_31ST                                             :31
############ range for days ends

############ range for months starts
STR_MONTH_ABBREV_JAN                                            :1
STR_MONTH_ABBREV_FEB                                            :2
STR_MONTH_ABBREV_MAR                                            :3
STR_MONTH_ABBREV_APR                                            :4
STR_MONTH_ABBREV_MAY                                            :5
STR_MONTH_ABBREV_JUN                                            :6
STR_MONTH_ABBREV_JUL                                            :7
STR_MONTH_ABBREV_AUG                                            :8
STR_MONTH_ABBREV_SEP                                            :9
STR_MONTH_ABBREV_OCT                                            :10
STR_MONTH_ABBREV_NOV                                            :11
STR_MONTH_ABBREV_DEC                                            :12

STR_MONTH_JAN                                                   :{G=m}1월
STR_MONTH_FEB                                                   :{G=m}2월
STR_MONTH_MAR                                                   :{G=m}3월
STR_MONTH_APR                                                   :{G=m}4월
STR_MONTH_MAY                                                   :{G=m}5월
STR_MONTH_JUN                                                   :{G=m}6월
STR_MONTH_JUL                                                   :{G=m}7월
STR_MONTH_AUG                                                   :{G=m}8월
STR_MONTH_SEP                                                   :{G=m}9월
STR_MONTH_OCT                                                   :{G=m}10월
STR_MONTH_NOV                                                   :{G=m}11월
STR_MONTH_DEC                                                   :{G=m}12월
############ range for months ends

# Graph window
STR_GRAPH_KEY_BUTTON                                            :{BLACK}범례
STR_GRAPH_KEY_TOOLTIP                                           :{BLACK}그래프의 범례를 보여줍니다.
STR_GRAPH_X_LABEL_MONTH                                         :{TINY_FONT}{STRING}{} {STRING}
STR_GRAPH_X_LABEL_MONTH_YEAR                                    :{TINY_FONT}{STRING}{} {STRING}{}{NUM}
STR_GRAPH_Y_LABEL                                               :{TINY_FONT}{STRING}
STR_GRAPH_Y_LABEL_NUMBER                                        :{TINY_FONT}{COMMA}

STR_GRAPH_OPERATING_PROFIT_CAPTION                              :{WHITE}경영 수익 그래프
STR_GRAPH_INCOME_CAPTION                                        :{WHITE}수익 그래프
STR_GRAPH_CARGO_DELIVERED_CAPTION                               :{WHITE}수송 화물량
STR_GRAPH_COMPANY_PERFORMANCE_RATINGS_CAPTION                   :{WHITE}회사 성취도 (최고 1000)
STR_GRAPH_COMPANY_VALUES_CAPTION                                :{WHITE}회사 가치

STR_GRAPH_CARGO_PAYMENT_RATES_CAPTION                           :{WHITE}화물 운송단가 비율
STR_GRAPH_CARGO_PAYMENT_RATES_X_LABEL                           :{TINY_FONT}{BLACK}통과시간
STR_GRAPH_CARGO_PAYMENT_RATES_TITLE                             :{TINY_FONT}{BLACK}10 단위(1만 리터)의 화물을 20칸 거리만큼 운송할 때의 운송비 지급량
STR_GRAPH_CARGO_ENABLE_ALL                                      :{TINY_FONT}{BLACK}모두 사용
STR_GRAPH_CARGO_DISABLE_ALL                                     :{TINY_FONT}{BLACK}모두 사용 안 함
STR_GRAPH_CARGO_TOOLTIP_ENABLE_ALL                              :{BLACK}화물 운송단가 비율 그래프에서 모든 화물을 표시
STR_GRAPH_CARGO_TOOLTIP_DISABLE_ALL                             :{BLACK}화물 운송단가 비율 그래프에서 모든 화물을 표시 안 함
STR_GRAPH_CARGO_PAYMENT_TOGGLE_CARGO                            :{BLACK}이 화물에 대한 그래프 켜기/끄기
STR_GRAPH_CARGO_PAYMENT_CARGO                                   :{TINY_FONT}{BLACK}{STRING}

STR_GRAPH_PERFORMANCE_DETAIL_TOOLTIP                            :{BLACK}상세 성취도를 봅니다.

# Graph key window
STR_GRAPH_KEY_CAPTION                                           :{WHITE}회사 그래프 범례
STR_GRAPH_KEY_COMPANY_SELECTION_TOOLTIP                         :{BLACK}특정 회사의 그래프를 보이거나 숨기려면 여기를 클릭하세요.

# Company league window
STR_COMPANY_LEAGUE_TABLE_CAPTION                                :{WHITE}회사 성취도 순위
STR_COMPANY_LEAGUE_COMPANY_NAME                                 :{ORANGE}{COMPANY} {BLACK}{COMPANY_NUM} '{STRING}'
STR_COMPANY_LEAGUE_PERFORMANCE_TITLE_ENGINEER                   :{G=f}기사
STR_COMPANY_LEAGUE_PERFORMANCE_TITLE_TRAFFIC_MANAGER            :{G=f}교통망 관리자
STR_COMPANY_LEAGUE_PERFORMANCE_TITLE_TRANSPORT_COORDINATOR      :{G=f}수송 조정자
STR_COMPANY_LEAGUE_PERFORMANCE_TITLE_ROUTE_SUPERVISOR           :{G=f}노선 관리자
STR_COMPANY_LEAGUE_PERFORMANCE_TITLE_DIRECTOR                   :{G=m}임원
STR_COMPANY_LEAGUE_PERFORMANCE_TITLE_CHIEF_EXECUTIVE            :{G=m}최고 경영자
STR_COMPANY_LEAGUE_PERFORMANCE_TITLE_CHAIRMAN                   :{G=m}사장
STR_COMPANY_LEAGUE_PERFORMANCE_TITLE_PRESIDENT                  :{G=m}회장
STR_COMPANY_LEAGUE_PERFORMANCE_TITLE_TYCOON                     :{G=m}타이쿤!

# Performance detail window
STR_PERFORMANCE_DETAIL                                          :{WHITE}상세 성취도
STR_PERFORMANCE_DETAIL_KEY                                      :{BLACK}자세히
STR_PERFORMANCE_DETAIL_AMOUNT_CURRENCY                          :{BLACK}({CURRENCY_SHORT}/{CURRENCY_SHORT})
STR_PERFORMANCE_DETAIL_AMOUNT_INT                               :{BLACK}({COMMA}/{COMMA})
STR_PERFORMANCE_DETAIL_PERCENT                                  :{WHITE}{NUM}%
STR_PERFORMANCE_DETAIL_SELECT_COMPANY_TOOLTIP                   :{BLACK}이 회사의 성취도에 대한 상세 정보를 봅니다.
############ Those following lines need to be in this order!!
STR_PERFORMANCE_DETAIL_VEHICLES                                 :{BLACK}차량:
STR_PERFORMANCE_DETAIL_STATIONS                                 :{BLACK}역:
STR_PERFORMANCE_DETAIL_MIN_PROFIT                               :{BLACK}최소 이익:
STR_PERFORMANCE_DETAIL_MIN_INCOME                               :{BLACK}최소 수익:
STR_PERFORMANCE_DETAIL_MAX_INCOME                               :{BLACK}최대 수익:
STR_PERFORMANCE_DETAIL_DELIVERED                                :{BLACK}수송량:
STR_PERFORMANCE_DETAIL_CARGO                                    :{BLACK}화물:
STR_PERFORMANCE_DETAIL_MONEY                                    :{BLACK}재정:
STR_PERFORMANCE_DETAIL_LOAN                                     :{BLACK}대출:
STR_PERFORMANCE_DETAIL_TOTAL                                    :{BLACK}종합:
############ End of order list
STR_PERFORMANCE_DETAIL_VEHICLES_TOOLTIP                         :{BLACK}작년에 이익을 낸 차량의 수를 나타냅니다. 자동차/전차, 열차, 선박, 항공기를 포함합니다.
STR_PERFORMANCE_DETAIL_STATIONS_TOOLTIP                         :{BLACK}현재 영업 중인 역사의 수를 나타냅니다. 기차역, 버스 정류장, 공항 등은 같은 역으로 묶여있어도 별도로 집계됩니다
STR_PERFORMANCE_DETAIL_MIN_PROFIT_TOOLTIP                       :{BLACK}가장 낮은 수입을 가진 차량의 이익입니다. (2년 이상된 차량만 계산)
STR_PERFORMANCE_DETAIL_MIN_INCOME_TOOLTIP                       :{BLACK}지난 12분기 동안 최소 이익을 달성한 차량이 벌어들인 돈의 양입니다.
STR_PERFORMANCE_DETAIL_MAX_INCOME_TOOLTIP                       :{BLACK}지난 12분기 동안 최대 이익을 달성한 차량이 벌어들인 돈의 양입니다.
STR_PERFORMANCE_DETAIL_DELIVERED_TOOLTIP                        :{BLACK}지난 4분기 동안 수송한 화물량입니다.
STR_PERFORMANCE_DETAIL_CARGO_TOOLTIP                            :{BLACK}지난 1분기 동안 수송한 화물의 종류 수입니다.
STR_PERFORMANCE_DETAIL_MONEY_TOOLTIP                            :{BLACK}회사가 소지한 재정입니다.
STR_PERFORMANCE_DETAIL_LOAN_TOOLTIP                             :{BLACK}회사가 대출해간 재정의 양입니다.
STR_PERFORMANCE_DETAIL_TOTAL_TOOLTIP                            :{BLACK}위 항목들의 총 합계 점수입니다.

# Music window
STR_MUSIC_JAZZ_JUKEBOX_CAPTION                                  :{WHITE}재즈 주크박스
STR_MUSIC_PLAYLIST_ALL                                          :{TINY_FONT}{BLACK}모두
STR_MUSIC_PLAYLIST_OLD_STYLE                                    :{TINY_FONT}{BLACK}고전 스타일
STR_MUSIC_PLAYLIST_NEW_STYLE                                    :{TINY_FONT}{BLACK}뉴 스타일
STR_MUSIC_PLAYLIST_EZY_STREET                                   :{TINY_FONT}{BLACK}이지 스트릿
STR_MUSIC_PLAYLIST_CUSTOM_1                                     :{TINY_FONT}{BLACK}사용자 1
STR_MUSIC_PLAYLIST_CUSTOM_2                                     :{TINY_FONT}{BLACK}사용자 2
STR_MUSIC_MUSIC_VOLUME                                          :{TINY_FONT}{BLACK}음량
STR_MUSIC_EFFECTS_VOLUME                                        :{TINY_FONT}{BLACK}효과 음량
STR_MUSIC_TRACK_NONE                                            :{TINY_FONT}{DKGREEN}--
STR_MUSIC_TRACK_DIGIT                                           :{TINY_FONT}{DKGREEN}{ZEROFILL_NUM}
STR_MUSIC_TITLE_NONE                                            :{TINY_FONT}{DKGREEN}------
STR_MUSIC_TITLE_NOMUSIC                                         :{TINY_FONT}{DKGREEN}사용 가능한 배경 음악 없음
STR_MUSIC_TITLE_NAME                                            :{TINY_FONT}{DKGREEN}"{STRING}"
STR_MUSIC_TRACK                                                 :{TINY_FONT}{BLACK}트랙
STR_MUSIC_XTITLE                                                :{TINY_FONT}{BLACK}제목
STR_MUSIC_SHUFFLE                                               :{TINY_FONT}{BLACK}무작위
STR_MUSIC_PROGRAM                                               :{TINY_FONT}{BLACK}프로그램
STR_MUSIC_TOOLTIP_SKIP_TO_PREVIOUS_TRACK                        :{BLACK}이전 트랙으로 건너뛰기
STR_MUSIC_TOOLTIP_SKIP_TO_NEXT_TRACK_IN_SELECTION               :{BLACK}다음 트랙으로 건너뛰기
STR_MUSIC_TOOLTIP_STOP_PLAYING_MUSIC                            :{BLACK}배경 음악 중지
STR_MUSIC_TOOLTIP_START_PLAYING_MUSIC                           :{BLACK}배경 음악 재생
STR_MUSIC_TOOLTIP_DRAG_SLIDERS_TO_SET_MUSIC                     :{BLACK}배경 음악과 효과음의 음량을 조절하려면 슬라이더를 움직이세요.
STR_MUSIC_TOOLTIP_SELECT_ALL_TRACKS_PROGRAM                     :{BLACK}'모든 트랙' 프로그램을 선택합니다.
STR_MUSIC_TOOLTIP_SELECT_OLD_STYLE_MUSIC                        :{BLACK}'고전 스타일 음악' 프로그램을 선택합니다.
STR_MUSIC_TOOLTIP_SELECT_NEW_STYLE_MUSIC                        :{BLACK}'뉴 스타일 음악' 프로그램을 선택합니다.
STR_MUSIC_TOOLTIP_SELECT_EZY_STREET_STYLE                       :{BLACK}'이지 스트릿 스타일 음악' 프로그램을 선택합니다.
STR_MUSIC_TOOLTIP_SELECT_CUSTOM_1_USER_DEFINED                  :{BLACK}'사용자 1' (유저 정의) 음악 프로그램을 선택합니다.
STR_MUSIC_TOOLTIP_SELECT_CUSTOM_2_USER_DEFINED                  :{BLACK}'사용자 2' (유저 정의) 음악 프로그램을 선택합니다.
STR_MUSIC_TOOLTIP_TOGGLE_PROGRAM_SHUFFLE                        :{BLACK}프로그램을 무작위 재생합니다.
STR_MUSIC_TOOLTIP_SHOW_MUSIC_TRACK_SELECTION                    :{BLACK}배경 음악 트랙을 선택할 수 있는 창을 엽니다.

# Playlist window
STR_PLAYLIST_MUSIC_SELECTION_SETNAME                            :{WHITE}배경 음악 프로그램 - '{STRING}'
STR_PLAYLIST_TRACK_NAME                                         :{TINY_FONT}{LTBLUE}{ZEROFILL_NUM} "{STRING}"
STR_PLAYLIST_TRACK_INDEX                                        :{TINY_FONT}{BLACK}음악 목록
STR_PLAYLIST_PROGRAM                                            :{TINY_FONT}{BLACK}프로그램 - '{STRING}'
STR_PLAYLIST_CLEAR                                              :{TINY_FONT}{BLACK}초기화
STR_PLAYLIST_CHANGE_SET                                         :{BLACK}배경 음악 세트 변경
STR_PLAYLIST_TOOLTIP_CLEAR_CURRENT_PROGRAM_CUSTOM1              :{BLACK}현재 배경 음악 프로그램을 초기화합니다. (사용자1, 사용자2에서만 선택 가능)
STR_PLAYLIST_TOOLTIP_CHANGE_SET                                 :{BLACK}배경 음악 세트를 다른 세트로 변경합니다.
STR_PLAYLIST_TOOLTIP_CLICK_TO_ADD_TRACK                         :{BLACK}배경 음악 목록에 음악을 추가하려면 클릭하세요. (사용자1, 사용자2에서만 사용 가능)
STR_PLAYLIST_TOOLTIP_CLICK_TO_REMOVE_TRACK                      :{BLACK}배경 음악 목록에서 음악을 제거하려면 클릭하세요. (사용자1, 사용자2에서만 사용 가능)

# Highscore window
STR_HIGHSCORE_TOP_COMPANIES_WHO_REACHED                         :{BIG_FONT}{BLACK}{NUM}년까지 존재한 최고의 회사 목록
STR_HIGHSCORE_TOP_COMPANIES_NETWORK_GAME                        :{BIG_FONT}{BLACK}{NUM}의 회사 성취도 목록
STR_HIGHSCORE_POSITION                                          :{BIG_FONT}{BLACK}{COMMA}.
STR_HIGHSCORE_PERFORMANCE_TITLE_BUSINESSMAN                     :{G=f}초보자
STR_HIGHSCORE_PERFORMANCE_TITLE_ENTREPRENEUR                    :{G=f}사업가
STR_HIGHSCORE_PERFORMANCE_TITLE_INDUSTRIALIST                   :{G=f}기업가
STR_HIGHSCORE_PERFORMANCE_TITLE_CAPITALIST                      :{G=f}자본가
STR_HIGHSCORE_PERFORMANCE_TITLE_MAGNATE                         :{G=f}권력자
STR_HIGHSCORE_PERFORMANCE_TITLE_MOGUL                           :{G=m}거물
STR_HIGHSCORE_PERFORMANCE_TITLE_TYCOON_OF_THE_CENTURY           :{G=m}금세기의 타이쿤!
STR_HIGHSCORE_NAME                                              :{PRESIDENT_NAME}, {COMPANY}
STR_HIGHSCORE_STATS                                             :{BIG_FONT}'{STRING}'   ({COMMA})
STR_HIGHSCORE_COMPANY_ACHIEVES_STATUS                           :{BIG_FONT}{BLACK}{COMPANY} 회사가 '{STRING}' 등급을 달성했습니다!
STR_HIGHSCORE_PRESIDENT_OF_COMPANY_ACHIEVES_STATUS              :{BIG_FONT}{WHITE}{1:COMPANY}의 {0:PRESIDENT_NAME}이(가) 드디어 '{2:STRING}' 등급을 달성했습니다!

# Smallmap window
STR_SMALLMAP_CAPTION                                            :{WHITE}지도 - {STRING}

STR_SMALLMAP_TYPE_CONTOURS                                      :고도
STR_SMALLMAP_TYPE_VEHICLES                                      :차량
STR_SMALLMAP_TYPE_INDUSTRIES                                    :산업시설
STR_SMALLMAP_TYPE_ROUTEMAP                                      :화물 흐름
STR_SMALLMAP_TYPE_ROUTES                                        :경로
STR_SMALLMAP_TYPE_VEGETATION                                    :초목
STR_SMALLMAP_TYPE_OWNERS                                        :소유주
STR_SMALLMAP_TOOLTIP_SHOW_LAND_CONTOURS_ON_MAP                  :{BLACK}높이에 따라 땅을 다른 색으로 표시합니다.
STR_SMALLMAP_TOOLTIP_SHOW_VEHICLES_ON_MAP                       :{BLACK}차량을 지도에 표시합니다.
STR_SMALLMAP_TOOLTIP_SHOW_INDUSTRIES_ON_MAP                     :{BLACK}산업시설을 지도에 표시합니다.
STR_SMALLMAP_TOOLTIP_SHOW_LINK_STATS_ON_MAP                     :{BLACK}지도에 화물 흐름을 표시합니다.
STR_SMALLMAP_TOOLTIP_SHOW_TRANSPORT_ROUTES_ON                   :{BLACK}수송 기반시설과 경로를 지도에 표시합니다.
STR_SMALLMAP_TOOLTIP_SHOW_VEGETATION_ON_MAP                     :{BLACK}초목을 지도에 표시합니다.
STR_SMALLMAP_TOOLTIP_SHOW_LAND_OWNERS_ON_MAP                    :{BLACK}부지의 소유주를 지도에 표시합니다.
STR_SMALLMAP_TOOLTIP_INDUSTRY_SELECTION                         :{BLACK}산업시설 종류 표시를 전환하려면 클릭하십시오. CTRL+클릭하면 선택한 산업시설을 제외한 모든 종류를 비활성화합니다. 다시 CTRL+클릭하면 모든 산업시설이 활성화됩니다.
STR_SMALLMAP_TOOLTIP_COMPANY_SELECTION                          :{BLACK}회사 속성의 표시를 전환하려면 회사를 클릭하십시오. CTRL+클릭으로 선택한 회사를 제외한 모든 회사를 비활성화하십시오. 다시 CTRL+클릭하면 다시 모든 회사가 활성화됩니다.
STR_SMALLMAP_TOOLTIP_CARGO_SELECTION                            :{BLACK}해당 화물의 흐름도를 표시하려면 클릭하십시오. CTRL+클릭하면 선택한 화물만 표시합니다.

STR_SMALLMAP_LEGENDA_ROADS                                      :{TINY_FONT}{BLACK}도로
STR_SMALLMAP_LEGENDA_RAILROADS                                  :{TINY_FONT}{BLACK}철도
STR_SMALLMAP_LEGENDA_STATIONS_AIRPORTS_DOCKS                    :{TINY_FONT}{BLACK}역/공항/항구
STR_SMALLMAP_LEGENDA_BUILDINGS_INDUSTRIES                       :{TINY_FONT}{BLACK}건물/산업시설
STR_SMALLMAP_LEGENDA_VEHICLES                                   :{TINY_FONT}{BLACK}차량
STR_SMALLMAP_LEGENDA_TRAINS                                     :{TINY_FONT}{BLACK}열차
STR_SMALLMAP_LEGENDA_ROAD_VEHICLES                              :{TINY_FONT}{BLACK}자동차/전차
STR_SMALLMAP_LEGENDA_SHIPS                                      :{TINY_FONT}{BLACK}선박
STR_SMALLMAP_LEGENDA_AIRCRAFT                                   :{TINY_FONT}{BLACK}항공기
STR_SMALLMAP_LEGENDA_TRANSPORT_ROUTES                           :{TINY_FONT}{BLACK}운송 경로
STR_SMALLMAP_LEGENDA_FOREST                                     :{TINY_FONT}{BLACK}숲
STR_SMALLMAP_LEGENDA_RAILROAD_STATION                           :{TINY_FONT}{BLACK}철도역
STR_SMALLMAP_LEGENDA_TRUCK_LOADING_BAY                          :{TINY_FONT}{BLACK}트럭 적하장
STR_SMALLMAP_LEGENDA_BUS_STATION                                :{TINY_FONT}{BLACK}버스 정류장
STR_SMALLMAP_LEGENDA_AIRPORT_HELIPORT                           :{TINY_FONT}{BLACK}공항/헬리포트
STR_SMALLMAP_LEGENDA_DOCK                                       :{TINY_FONT}{BLACK}항만
STR_SMALLMAP_LEGENDA_ROUGH_LAND                                 :{TINY_FONT}{BLACK}거친 땅
STR_SMALLMAP_LEGENDA_GRASS_LAND                                 :{TINY_FONT}{BLACK}잔디 땅
STR_SMALLMAP_LEGENDA_BARE_LAND                                  :{TINY_FONT}{BLACK}맨 땅
STR_SMALLMAP_LEGENDA_FIELDS                                     :{TINY_FONT}{BLACK}들판
STR_SMALLMAP_LEGENDA_TREES                                      :{TINY_FONT}{BLACK}나무
STR_SMALLMAP_LEGENDA_ROCKS                                      :{TINY_FONT}{BLACK}바위
STR_SMALLMAP_LEGENDA_WATER                                      :{TINY_FONT}{BLACK}물
STR_SMALLMAP_LEGENDA_NO_OWNER                                   :{TINY_FONT}{BLACK}소유주 없음
STR_SMALLMAP_LEGENDA_TOWNS                                      :{TINY_FONT}{BLACK}도시
STR_SMALLMAP_LEGENDA_INDUSTRIES                                 :{TINY_FONT}{BLACK}산업시설
STR_SMALLMAP_LEGENDA_DESERT                                     :{TINY_FONT}{BLACK}사막
STR_SMALLMAP_LEGENDA_SNOW                                       :{TINY_FONT}{BLACK}눈

STR_SMALLMAP_TOOLTIP_TOGGLE_TOWN_NAMES_ON_OFF                   :{BLACK}도시 이름을 보이거나 숨깁니다.
STR_SMALLMAP_CENTER                                             :{BLACK}소형지도 내부창의 위치를 현재 게임 화면 위치로 이동시킵니다.
STR_SMALLMAP_INDUSTRY                                           :{TINY_FONT}{STRING} ({NUM})
STR_SMALLMAP_LINKSTATS                                          :{TINY_FONT}{STRING}
STR_SMALLMAP_COMPANY                                            :{TINY_FONT}{COMPANY}
STR_SMALLMAP_TOWN                                               :{TINY_FONT}{WHITE}{TOWN}
STR_SMALLMAP_SCREENSHOT                                         :{BLACK}스크린샷
STR_SMALLMAP_DISABLE_ALL                                        :{BLACK}모두 사용 안 함
STR_SMALLMAP_ENABLE_ALL                                         :{BLACK}모두 사용
STR_SMALLMAP_SHOW_HEIGHT                                        :{BLACK}고도 표시
STR_SMALLMAP_TOOLTIP_DISABLE_ALL_INDUSTRIES                     :{BLACK}지도 상의 모든 산업시설을 숨깁니다.
STR_SMALLMAP_TOOLTIP_ENABLE_ALL_INDUSTRIES                      :{BLACK}지도 상의 모든 산업시설을 보여줍니다.
STR_SMALLMAP_TOOLTIP_SHOW_HEIGHT                                :{BLACK}지형의 높낮이를 표시합니다.
STR_SMALLMAP_TOOLTIP_DISABLE_ALL_COMPANIES                      :{BLACK}그 어떤 회사의 재산도 지도에 표시하지 않습니다.
STR_SMALLMAP_TOOLTIP_ENABLE_ALL_COMPANIES                       :{BLACK}모든 회사의 재산을 지도에 표시합니다.
STR_SMALLMAP_TOOLTIP_DISABLE_ALL_CARGOS                         :{BLACK}화물 흐름을 게임 화면에 표시하지 않습니다.
STR_SMALLMAP_TOOLTIP_ENABLE_ALL_CARGOS                          :{BLACK}모든 화물의 흐름을 게임 화면에 표시합니다.

# Status bar messages
STR_STATUSBAR_TOOLTIP_SHOW_LAST_NEWS                            :{BLACK}마지막 메시지/뉴스 보기
STR_STATUSBAR_COMPANY_NAME                                      :{SILVER}- -  {COMPANY}  - -
STR_STATUSBAR_PAUSED                                            :{YELLOW}*  *  일시 정지  *  *
STR_STATUSBAR_PAUSED_LINK_GRAPH                                 :{ORANGE}*  *  일시 정지 (연결 상태 갱신을 기다리는 중) *  *
STR_STATUSBAR_AUTOSAVE                                          :{RED}자동 저장
STR_STATUSBAR_SAVING_GAME                                       :{RED}*  *  게임 저장 중  *  *

# News message history
STR_MESSAGE_HISTORY                                             :{WHITE}메시지 기록
STR_MESSAGE_HISTORY_TOOLTIP                                     :{BLACK}최근 뉴스 메시지의 기록입니다
STR_MESSAGE_NEWS_FORMAT                                         :{STRING}  -  {STRING}

STR_NEWS_MESSAGE_CAPTION                                        :{WHITE}메시지
STR_NEWS_CUSTOM_ITEM                                            :{BIG_FONT}{BLACK}{STRING}

STR_NEWS_FIRST_TRAIN_ARRIVAL                                    :{BIG_FONT}{BLACK}시민들이 축하하고 있습니다 . . .{}{STATION}에 처음으로 열차가 도착했습니다!
STR_NEWS_FIRST_BUS_ARRIVAL                                      :{BIG_FONT}{BLACK}시민들이 축하하고 있습니다 . . .{}{STATION}에 처음으로 버스가 도착했습니다!
STR_NEWS_FIRST_TRUCK_ARRIVAL                                    :{BIG_FONT}{BLACK}시민들이 축하하고 있습니다 . . .{}{STATION}에 처음으로 트럭이 도착했습니다!
STR_NEWS_FIRST_PASSENGER_TRAM_ARRIVAL                           :{BIG_FONT}{BLACK}시민들이 축하하고 있습니다 . . .{}{STATION}에 처음으로 여객 전차가 도착했습니다!
STR_NEWS_FIRST_CARGO_TRAM_ARRIVAL                               :{BIG_FONT}{BLACK}시민들이 축하하고 있습니다 . . .{}{STATION}에 처음으로 화물 전차가 도착했습니다!
STR_NEWS_FIRST_SHIP_ARRIVAL                                     :{BIG_FONT}{BLACK}시민들이 축하하고 있습니다 . . .{}{STATION}에 처음으로 선박이 도착했습니다!
STR_NEWS_FIRST_AIRCRAFT_ARRIVAL                                 :{BIG_FONT}{BLACK}시민들이 축하하고 있습니다 . . .{}{STATION}에 처음으로 항공기가 도착했습니다!

STR_NEWS_TRAIN_CRASH                                            :{BIG_FONT}{BLACK}열차 충돌 사고!{}충돌로 인한 폭발로 {COMMA}명의 사망자가 발생하였습니다!
STR_NEWS_ROAD_VEHICLE_CRASH_DRIVER                              :{BIG_FONT}{BLACK}차량 충돌!{}열차 충돌로 운전자가 사망했습니다!
STR_NEWS_ROAD_VEHICLE_CRASH                                     :{BIG_FONT}{BLACK}차량 충돌!{}열차 충돌로 {COMMA}명이 사망했습니다!
STR_NEWS_AIRCRAFT_CRASH                                         :{BIG_FONT}{BLACK}항공기 충돌사고 발생!{}{COMMA}명이 {STATION}공항에서 사망하였습니다!
STR_NEWS_PLANE_CRASH_OUT_OF_FUEL                                :{BIG_FONT}{BLACK}항공기 추락사고 발생!{}연료 부족으로 인하여 {COMMA}명이 사망하였습니다!

STR_NEWS_DISASTER_ZEPPELIN                                      :{BIG_FONT}{BLACK}체펠린 비행선이 {STATION}에 추락했습니다!
STR_NEWS_DISASTER_SMALL_UFO                                     :{BIG_FONT}{BLACK}'UFO'의 폭격으로 차량이 파괴되었습니다!
STR_NEWS_DISASTER_AIRPLANE_OIL_REFINERY                         :{BIG_FONT}{BLACK}{TOWN} 근처의 정유 공장에서 폭발 사고가 발생하였습니다!
STR_NEWS_DISASTER_HELICOPTER_FACTORY                            :{BIG_FONT}{BLACK}{TOWN} 근처의 공장이 의심스러운 정황으로 인해 파괴되었습니다!
STR_NEWS_DISASTER_BIG_UFO                                       :{BIG_FONT}{BLACK}UFO가 {TOWN} 근처에 착륙했습니다!
STR_NEWS_DISASTER_COAL_MINE_SUBSIDENCE                          :{BIG_FONT}{BLACK}{TOWN} 근처 탄광이 함몰되어 그 파괴의 흔적을 남겼습니다!
STR_NEWS_DISASTER_FLOOD_VEHICLE                                 :{BIG_FONT}{BLACK}홍수 발생!{}최소 {COMMA}명의 실종자가 발생하였으며, 범람 후에 사상자도 발생할 것입니다!

STR_NEWS_COMPANY_IN_TROUBLE_TITLE                               :{BIG_FONT}{BLACK}운송회사에 문제가 생김!
STR_NEWS_COMPANY_IN_TROUBLE_DESCRIPTION                         :{BIG_FONT}{BLACK}성취도를 바로 올리지 못하면 {STRING}{G 0 "은" "는"} 팔리거나 파산할 것입니다!
STR_NEWS_COMPANY_MERGER_TITLE                                   :{BIG_FONT}{BLACK}운송 회사 합병!
STR_NEWS_COMPANY_MERGER_DESCRIPTION                             :{BIG_FONT}{BLACK}{STRING} 회사가 {STRING} 회사에게 {CURRENCY_LONG}의 가격으로 인수합병되었습니다!
STR_NEWS_COMPANY_BANKRUPT_TITLE                                 :{BIG_FONT}{BLACK}파산!
STR_NEWS_COMPANY_BANKRUPT_DESCRIPTION                           :{BIG_FONT}{BLACK}{STRING} 회사가 채권자에 의해 모든 자산이 팔려 파산하였습니다!
STR_NEWS_COMPANY_LAUNCH_TITLE                                   :{BIG_FONT}{BLACK}새로운 운송회사 등장!
STR_NEWS_COMPANY_LAUNCH_DESCRIPTION                             :{BIG_FONT}{BLACK}{STRING}{G 0 "이" "가"} {TOWN}에서 공사를 시작했습니다!
STR_NEWS_MERGER_TAKEOVER_TITLE                                  :{BIG_FONT}{BLACK}{STRING}의 관리권이 {STRING}(으)로 넘어갔습니다!
STR_PRESIDENT_NAME_MANAGER                                      :{BLACK}{PRESIDENT_NAME}{}(사장)

STR_NEWS_NEW_TOWN                                               :{BLACK}{BIG_FONT}{STRING}은(는) 새로운 도시 {TOWN}을(를) 건설했습니다!
STR_NEWS_NEW_TOWN_UNSPONSORED                                   :{BLACK}{BIG_FONT}{TOWN} - 새 도시가 생겼습니다!

STR_NEWS_INDUSTRY_CONSTRUCTION                                  :{BIG_FONT}{BLACK}{1:TOWN} 근처에 새로운 {0:STRING}{G 0 "이" "가"} 건설되고 있습니다!
STR_NEWS_INDUSTRY_PLANTED                                       :{BIG_FONT}{BLACK}새 {STRING}{G 0 "이" "가"} {TOWN} 근처에서 자라나고 있습니다!

STR_NEWS_INDUSTRY_CLOSURE_GENERAL                               :{BIG_FONT}{BLACK}{STRING} : 곧 폐쇄됩니다!
STR_NEWS_INDUSTRY_CLOSURE_SUPPLY_PROBLEMS                       :{BIG_FONT}{BLACK}{STRING} : 공급량이 부족해 곧 폐쇄될 예정입니다!
STR_NEWS_INDUSTRY_CLOSURE_LACK_OF_TREES                         :{BIG_FONT}{BLACK}{STRING} : 주변에 나무가 부족하여 곧 폐쇄될 예정입니다!

STR_NEWS_EURO_INTRODUCTION                                      :{BIG_FONT}{BLACK}유럽 화폐단위 통일!{}{}국가의 단일 유통 화폐로 유로화가 도입되었습니다!
STR_NEWS_BEGIN_OF_RECESSION                                     :{BIG_FONT}{BLACK}세계 공황!{}{}경제 전문가들이 경제 슬럼프에 대해 우려를 표망하고 있습니다!
STR_NEWS_END_OF_RECESSION                                       :{BIG_FONT}{BLACK}공황 종료!{}{}경제가 살아나면서 무역량이 늘어나 산업시설이 제 기능을 되찾았습니다!

STR_NEWS_INDUSTRY_PRODUCTION_INCREASE_GENERAL                   :{BIG_FONT}{BLACK}{INDUSTRY}{G 0 "이" "가"} 생산량을 늘렸습니다!
STR_NEWS_INDUSTRY_PRODUCTION_INCREASE_COAL                      :{BIG_FONT}{BLACK}{INDUSTRY}에서 새 석탄 광맥을 찾았습니다!{}생산량이 2배가 되었습니다!
STR_NEWS_INDUSTRY_PRODUCTION_INCREASE_OIL                       :{BIG_FONT}{BLACK}{INDUSTRY}에서 새 유전을 찾았습니다!{}생산량이 2배가 되었습니다!
STR_NEWS_INDUSTRY_PRODUCTION_INCREASE_FARM                      :{BIG_FONT}{BLACK}{INDUSTRY}에서 향상된 농업 기술을 개발하여 생산량이 2배가 되었습니다!
STR_NEWS_INDUSTRY_PRODUCTION_INCREASE_SMOOTH                    :{BIG_FONT}{BLACK}{1:INDUSTRY}의 {0:STRING} 생산량이 {2:COMMA}% 증가하였습니다!
STR_NEWS_INDUSTRY_PRODUCTION_DECREASE_GENERAL                   :{BIG_FONT}{BLACK}{INDUSTRY}의 생산량이 50%로 떨어졌습니다.
STR_NEWS_INDUSTRY_PRODUCTION_DECREASE_FARM                      :{BIG_FONT}{BLACK}{INDUSTRY}{G 0 "이" "가"} 곤충떼의 습격으로 황폐화되었습니다!{}생산량이 50%로 떨어졌습니다.
STR_NEWS_INDUSTRY_PRODUCTION_DECREASE_SMOOTH                    :{BIG_FONT}{BLACK}{1:INDUSTRY}의 {0:STRING} 생산량이 {2:COMMA}% 감소하였습니다!

STR_NEWS_TRAIN_IS_WAITING                                       :{WHITE}{VEHICLE} : 차량기지 안에서 대기 중입니다
STR_NEWS_ROAD_VEHICLE_IS_WAITING                                :{WHITE}{VEHICLE} : 차고지에서 대기 중입니다
STR_NEWS_SHIP_IS_WAITING                                        :{WHITE}{VEHICLE} : 정박소 안에서 대기 중입니다
STR_NEWS_AIRCRAFT_IS_WAITING                                    :{WHITE}{VEHICLE} : 격납고 안에서 대기 중입니다

# Order review system / warnings
STR_NEWS_VEHICLE_HAS_TOO_FEW_ORDERS                             :{WHITE}{VEHICLE}에 경로를 하나 이상 지정해주십시오
STR_NEWS_VEHICLE_HAS_VOID_ORDER                                 :{WHITE}{VEHICLE}에 빈 경로가 지정되어 있습니다
STR_NEWS_VEHICLE_HAS_DUPLICATE_ENTRY                            :{WHITE}{VEHICLE}에 중복된 경로가 지정되어 있습니다
STR_NEWS_VEHICLE_HAS_INVALID_ENTRY                              :{WHITE}{VEHICLE}에 잘못된 경로가 지정되어 있습니다
STR_NEWS_VEHICLE_NO_DEPOT_ORDER                                 :{WHITE}{VEHICLE}의 경로에는 기지가 존재하지 않습니다
STR_NEWS_PLANE_USES_TOO_SHORT_RUNWAY                            :{WHITE}{VEHICLE}의 경로 중에 활주로가 너무 짧은 공항이 있습니다

STR_NEWS_VEHICLE_IS_GETTING_OLD                                 :{WHITE}{VEHICLE} : 차량이 낡았습니다
STR_NEWS_VEHICLE_IS_GETTING_VERY_OLD                            :{WHITE}{VEHICLE} : 차량이 매우 낡았습니다
STR_NEWS_VEHICLE_IS_GETTING_VERY_OLD_AND                        :{WHITE}{VEHICLE} : 차량이 매우 낡아 교체가 시급합니다
STR_NEWS_TRAIN_IS_STUCK                                         :{WHITE}{VEHICLE} : 다음 목적지로 가는 경로를 찾을 수 없습니다.
STR_NEWS_VEHICLE_IS_LOST                                        :{WHITE}{VEHICLE} : 아직 다음 목적지에 도착하지 못했습니다.
STR_NEWS_VEHICLE_IS_UNPROFITABLE                                :{WHITE}{VEHICLE}의 작년 이익이 {CURRENCY_LONG} 입니다.
STR_NEWS_AIRCRAFT_DEST_TOO_FAR                                  :{WHITE}거리가 너무 멀어서 {VEHICLE}이 다음 목적지에 도착할 수 없습니다

STR_NEWS_ORDER_REFIT_FAILED                                     :{WHITE}경로 상에 있던 개조에 실패하여 {VEHICLE}의 운행을 멈췄습니다.
STR_NEWS_VEHICLE_AUTORENEW_FAILED                               :{WHITE}{VEHICLE}의 자동 교체에 실패하였습니다{}{STRING}

STR_NEWS_NEW_VEHICLE_NOW_AVAILABLE                              :{BIG_FONT}{BLACK}신형 {STRING}{G 0 "을" "를"} 사용할 수 있습니다!
STR_NEWS_NEW_VEHICLE_TYPE                                       :{BIG_FONT}{BLACK}{ENGINE}
STR_NEWS_NEW_VEHICLE_NOW_AVAILABLE_WITH_TYPE                    :{BLACK}신형 {STRING}{G 0 "을" "를"} 사용할 수 있습니다!  -  {ENGINE}

STR_NEWS_SHOW_VEHICLE_GROUP_TOOLTIP                             :{BLACK}이 차량이 속한 차량 그룹 목록 열기

STR_NEWS_STATION_NO_LONGER_ACCEPTS_CARGO                        :{WHITE}{STATION}에서 더 이상 {STRING}{G 1 "을" "를"} 받지 않습니다.
STR_NEWS_STATION_NO_LONGER_ACCEPTS_CARGO_OR_CARGO               :{WHITE}{STATION}에서 더 이상 {STRING}/{STRING}{G 2 "을" "를"} 받지 않습니다.
STR_NEWS_STATION_NOW_ACCEPTS_CARGO                              :{WHITE}{STATION}에서 이제 {STRING}{G 1 "을" "를"} 받을 수 있습니다.
STR_NEWS_STATION_NOW_ACCEPTS_CARGO_AND_CARGO                    :{WHITE}{STATION}에서 이제 {STRING}/{STRING}{G 2 "을" "를"} 받을 수 있습니다.

STR_NEWS_OFFER_OF_SUBSIDY_EXPIRED                               :{BIG_FONT}{BLACK}보조금 지급 계약 파기:{}{}{1:STRING}에서 {2:STRING}까지의 {0:STRING} 수송은{}더 이상 보조금을 지급하지 않습니다.
STR_NEWS_SUBSIDY_WITHDRAWN_SERVICE                              :{BIG_FONT}{BLACK}보조금 지급 만료:{}{}{1:STRING}에서 {2:STRING}까지의{}{0:STRING} 수송 보조금은 더 이상 지급되지 않습니다.
STR_NEWS_SERVICE_SUBSIDY_OFFERED                                :{BIG_FONT}{BLACK}보조금 지급 안내:{}{}처음으로 {1:STRING}에서 {2:STRING}까지{}{0:STRING}{G 0 "을" "를"} 수송하는 회사는{}지역 당국으로부터 보조금을 받게 될 것입니다!
STR_NEWS_SERVICE_SUBSIDY_AWARDED_HALF                           :{BIG_FONT}{BLACK}{0:STRING}에게 보조금 지급!{}{}{2:STRING}에서 {3:STRING}까지의 {1:STRING} 수송에 대해 50%의 추가 보조금을 내년까지 받게 됩니다!
STR_NEWS_SERVICE_SUBSIDY_AWARDED_DOUBLE                         :{BIG_FONT}{BLACK}{0:STRING}에게 보조금 지급!{}{}{2:STRING}에서 {3:STRING}까지의 {1:STRING} 수송에 대해 2배의 추가 보조금을 내년까지 받게 됩니다!
STR_NEWS_SERVICE_SUBSIDY_AWARDED_TRIPLE                         :{BIG_FONT}{BLACK}{0:STRING}에게 보조금 지급!{}{}{2:STRING}에서 {3:STRING}까지의 {1:STRING} 수송에 대해 3배의 추가 보조금을 내년까지 받게 됩니다!
STR_NEWS_SERVICE_SUBSIDY_AWARDED_QUADRUPLE                      :{BIG_FONT}{BLACK}{0:STRING}에게 보조금 지급!{}{}{2:STRING}에서 {3:STRING}까지의 {1:STRING} 수송에 대해 4배의 추가 보조금을 내년까지 받게 됩니다!

STR_NEWS_ROAD_REBUILDING                                        :{BIG_FONT}{BLACK}{TOWN}의 교통 혼잡!{}{}{STRING}에 의해 실시된 도로 보수공사 프로그램으로 인해 6개월 동안 운전자들이 불편을 겪을 것입니다!
STR_NEWS_EXCLUSIVE_RIGHTS_TITLE                                 :{BIG_FONT}{BLACK}독점 수송!
STR_NEWS_EXCLUSIVE_RIGHTS_DESCRIPTION                           :{BIG_FONT}{BLACK}{0:TOWN} 지역 당국이 {1:STRING}과 1년 간의 수송 독점권 계약을 체결하였습니다!

# Extra view window
STR_EXTRA_VIEW_PORT_TITLE                                       :{WHITE}외부 화면 {COMMA}
STR_EXTRA_VIEW_MOVE_VIEW_TO_MAIN                                :{BLACK}외부 화면으로 복사
STR_EXTRA_VIEW_MOVE_VIEW_TO_MAIN_TT                             :{BLACK}현재 장소를 외부 화면에 복사합니다.
STR_EXTRA_VIEW_MOVE_MAIN_TO_VIEW                                :{BLACK}이 장소로 이동
STR_EXTRA_VIEW_MOVE_MAIN_TO_VIEW_TT                             :{BLACK}외부 화면에 저장된 장소로 이동합니다.

# Game options window
STR_GAME_OPTIONS_CAPTION                                        :{WHITE}게임 기본 설정
STR_GAME_OPTIONS_CURRENCY_UNITS_FRAME                           :{BLACK}화폐 단위
STR_GAME_OPTIONS_CURRENCY_UNITS_DROPDOWN_TOOLTIP                :{BLACK}화폐 단위 선택

############ start of currency region
STR_GAME_OPTIONS_CURRENCY_GBP                                   :영국 파운드 (GBP)
STR_GAME_OPTIONS_CURRENCY_USD                                   :미국 달러 (USD)
STR_GAME_OPTIONS_CURRENCY_EUR                                   :유로 (EUR)
STR_GAME_OPTIONS_CURRENCY_JPY                                   :일본 엔 (JPY)
STR_GAME_OPTIONS_CURRENCY_ATS                                   :오스트리아 실링 (ATS)
STR_GAME_OPTIONS_CURRENCY_BEF                                   :벨기에 프랑크 (BEF)
STR_GAME_OPTIONS_CURRENCY_CHF                                   :스위스 프랑크 (CHF)
STR_GAME_OPTIONS_CURRENCY_CZK                                   :체코 코루나 (CZK)
STR_GAME_OPTIONS_CURRENCY_DEM                                   :독일 마르크 (DEM)
STR_GAME_OPTIONS_CURRENCY_DKK                                   :덴마크 크로네 (DKK)
STR_GAME_OPTIONS_CURRENCY_ESP                                   :스페인 페세타 (ESP)
STR_GAME_OPTIONS_CURRENCY_FIM                                   :핀란드 마르카 (FIM)
STR_GAME_OPTIONS_CURRENCY_FRF                                   :프랑스 프랑크 (FRF)
STR_GAME_OPTIONS_CURRENCY_GRD                                   :그리스 드라크마 (GRD)
STR_GAME_OPTIONS_CURRENCY_HUF                                   :헝가리 프로인트 (HUF)
STR_GAME_OPTIONS_CURRENCY_ISK                                   :아이슬란드 크로나 (ISK)
STR_GAME_OPTIONS_CURRENCY_ITL                                   :이탈리아 리라 (ITL)
STR_GAME_OPTIONS_CURRENCY_NLG                                   :네덜란드 길더 (NLG)
STR_GAME_OPTIONS_CURRENCY_NOK                                   :노르웨이 크로네 (NOK)
STR_GAME_OPTIONS_CURRENCY_PLN                                   :폴란드 즈워티 (PLN)
STR_GAME_OPTIONS_CURRENCY_RON                                   :루마니아 레우 (RON)
STR_GAME_OPTIONS_CURRENCY_RUR                                   :러시아 루블 (RUR)
STR_GAME_OPTIONS_CURRENCY_SIT                                   :슬로바키아 톨라 (SIT)
STR_GAME_OPTIONS_CURRENCY_SEK                                   :스웨덴 크로나 (SEK)
STR_GAME_OPTIONS_CURRENCY_TRY                                   :터키 리라 (TRY)
STR_GAME_OPTIONS_CURRENCY_SKK                                   :슬로바키아 코루나 (SKK)
STR_GAME_OPTIONS_CURRENCY_BRL                                   :브라질 레알 (BRL)
STR_GAME_OPTIONS_CURRENCY_EEK                                   :에스토니아 크룬 (EEK)
STR_GAME_OPTIONS_CURRENCY_LTL                                   :리투아니아 리타스 (LTL)
STR_GAME_OPTIONS_CURRENCY_KRW                                   :대한민국 원 (KRW)
STR_GAME_OPTIONS_CURRENCY_ZAR                                   :남아프리카공화국 자르 (ZAR)
STR_GAME_OPTIONS_CURRENCY_CUSTOM                                :사용자 설정...
STR_GAME_OPTIONS_CURRENCY_GEL                                   :그루지야 라리 (GEL)
STR_GAME_OPTIONS_CURRENCY_IRR                                   :이란 리알 (IRR)
STR_GAME_OPTIONS_CURRENCY_RUB                                   :신 러시아 루블 (RUB)
STR_GAME_OPTIONS_CURRENCY_MXN                                   :멕시코 페소 (MXN)
STR_GAME_OPTIONS_CURRENCY_NTD                                   :신 타이완 달러 (NTD)
STR_GAME_OPTIONS_CURRENCY_CNY                                   :중국 위안 (CNY)
STR_GAME_OPTIONS_CURRENCY_HKD                                   :홍콩 달러 (HKD)
############ end of currency region

STR_GAME_OPTIONS_ROAD_VEHICLES_FRAME                            :{BLACK}차량 통행 방식
STR_GAME_OPTIONS_ROAD_VEHICLES_DROPDOWN_TOOLTIP                 :{BLACK}차량 통행 방법 선택
STR_GAME_OPTIONS_ROAD_VEHICLES_DROPDOWN_LEFT                    :좌측통행
STR_GAME_OPTIONS_ROAD_VEHICLES_DROPDOWN_RIGHT                   :우측통행

STR_GAME_OPTIONS_TOWN_NAMES_FRAME                               :{BLACK}도시 이름
STR_GAME_OPTIONS_TOWN_NAMES_DROPDOWN_TOOLTIP                    :{BLACK}도시 이름 스타일을 선택하십시오.

############ start of townname region
STR_GAME_OPTIONS_TOWN_NAME_ORIGINAL_ENGLISH                     :영국 식 (기본)
STR_GAME_OPTIONS_TOWN_NAME_FRENCH                               :프랑스 식
STR_GAME_OPTIONS_TOWN_NAME_GERMAN                               :독일 식
STR_GAME_OPTIONS_TOWN_NAME_ADDITIONAL_ENGLISH                   :영국 식 (추가)
STR_GAME_OPTIONS_TOWN_NAME_LATIN_AMERICAN                       :라틴아메리카 식
STR_GAME_OPTIONS_TOWN_NAME_SILLY                                :바보같은 도시 이름
STR_GAME_OPTIONS_TOWN_NAME_SWEDISH                              :스웨덴 식
STR_GAME_OPTIONS_TOWN_NAME_DUTCH                                :네덜란드 식
STR_GAME_OPTIONS_TOWN_NAME_FINNISH                              :핀란드 식
STR_GAME_OPTIONS_TOWN_NAME_POLISH                               :폴란드 식
STR_GAME_OPTIONS_TOWN_NAME_SLOVAK                               :슬로바키아 식
STR_GAME_OPTIONS_TOWN_NAME_NORWEGIAN                            :노르웨이 식
STR_GAME_OPTIONS_TOWN_NAME_HUNGARIAN                            :헝가리 식
STR_GAME_OPTIONS_TOWN_NAME_AUSTRIAN                             :오스트리아 식
STR_GAME_OPTIONS_TOWN_NAME_ROMANIAN                             :루마니아 식
STR_GAME_OPTIONS_TOWN_NAME_CZECH                                :체코 식
STR_GAME_OPTIONS_TOWN_NAME_SWISS                                :스위스 식
STR_GAME_OPTIONS_TOWN_NAME_DANISH                               :덴마크 식
STR_GAME_OPTIONS_TOWN_NAME_TURKISH                              :터키 식
STR_GAME_OPTIONS_TOWN_NAME_ITALIAN                              :이탈리아 식
STR_GAME_OPTIONS_TOWN_NAME_CATALAN                              :카탈로니아 식
############ end of townname region

STR_GAME_OPTIONS_AUTOSAVE_FRAME                                 :{BLACK}자동 저장
STR_GAME_OPTIONS_AUTOSAVE_DROPDOWN_TOOLTIP                      :{BLACK}게임 자동 저장 간격을 선택

############ start of autosave dropdown
STR_GAME_OPTIONS_AUTOSAVE_DROPDOWN_OFF                          :사용 안 함
STR_GAME_OPTIONS_AUTOSAVE_DROPDOWN_EVERY_1_MONTH                :매달
STR_GAME_OPTIONS_AUTOSAVE_DROPDOWN_EVERY_3_MONTHS               :3개월마다
STR_GAME_OPTIONS_AUTOSAVE_DROPDOWN_EVERY_6_MONTHS               :6개월마다
STR_GAME_OPTIONS_AUTOSAVE_DROPDOWN_EVERY_12_MONTHS              :12개월마다
############ end of autosave dropdown

STR_GAME_OPTIONS_LANGUAGE                                       :{BLACK}언어
STR_GAME_OPTIONS_LANGUAGE_TOOLTIP                               :{BLACK}사용하실 언어를 선택하세요.

STR_GAME_OPTIONS_FULLSCREEN                                     :{BLACK}전체화면
STR_GAME_OPTIONS_FULLSCREEN_TOOLTIP                             :{BLACK}OpenTTD를 전체화면으로 플레이하려면 클릭하세요.

STR_GAME_OPTIONS_RESOLUTION                                     :{BLACK}화면 해상도
STR_GAME_OPTIONS_RESOLUTION_TOOLTIP                             :{BLACK}사용하실 화면 해상도를 선택하세요.
STR_GAME_OPTIONS_RESOLUTION_OTHER                               :기타

STR_GAME_OPTIONS_GUI_ZOOM_FRAME                                 :{BLACK}인터페이스 크기
STR_GAME_OPTIONS_GUI_ZOOM_DROPDOWN_TOOLTIP                      :{BLACK}인터페이스의 크기를 선택합니다.

STR_GAME_OPTIONS_GUI_ZOOM_DROPDOWN_NORMAL                       :기본 크기
STR_GAME_OPTIONS_GUI_ZOOM_DROPDOWN_2X_ZOOM                      :2배 크기
STR_GAME_OPTIONS_GUI_ZOOM_DROPDOWN_4X_ZOOM                      :4배 크기

STR_GAME_OPTIONS_FONT_ZOOM                                      :{BLACK}글씨 크기
STR_GAME_OPTIONS_FONT_ZOOM_DROPDOWN_TOOLTIP                     :{BLACK}인터페이스에서 사용할 글씨 크기를 선택합니다.

STR_GAME_OPTIONS_FONT_ZOOM_DROPDOWN_NORMAL                      :기본 크기
STR_GAME_OPTIONS_FONT_ZOOM_DROPDOWN_2X_ZOOM                     :2배 크기
STR_GAME_OPTIONS_FONT_ZOOM_DROPDOWN_4X_ZOOM                     :4배 크기

STR_GAME_OPTIONS_BASE_GRF                                       :{BLACK}기본 그래픽 세트
STR_GAME_OPTIONS_BASE_GRF_TOOLTIP                               :{BLACK}사용하실 기본 그래픽을 선택하세요.
STR_GAME_OPTIONS_BASE_GRF_STATUS                                :{RED}{NUM}개 파일 손실
STR_GAME_OPTIONS_BASE_GRF_DESCRIPTION_TOOLTIP                   :{BLACK}기본 그래픽 세트에 대한 추가 정보를 봅니다.

STR_GAME_OPTIONS_BASE_SFX                                       :{BLACK}기본 효과음 세트
STR_GAME_OPTIONS_BASE_SFX_TOOLTIP                               :{BLACK}게임에 사용할 기본 효과음 세트를 선택하십시오.
STR_GAME_OPTIONS_BASE_SFX_DESCRIPTION_TOOLTIP                   :{BLACK}기본 효과음 세트에 대한 추가 정보를 봅니다.

STR_GAME_OPTIONS_BASE_MUSIC                                     :{BLACK}기본 배경 음악 세트
STR_GAME_OPTIONS_BASE_MUSIC_TOOLTIP                             :{BLACK}사용하실 기본 배경 음악 세트를 선택하세요.
STR_GAME_OPTIONS_BASE_MUSIC_STATUS                              :{RED}{NUM}개의 파일이 손상되었습니다.
STR_GAME_OPTIONS_BASE_MUSIC_DESCRIPTION_TOOLTIP                 :{BLACK}기본 배경 음악 세트에 대한 추가 정보를 봅니다.

STR_ERROR_RESOLUTION_LIST_FAILED                                :{WHITE}지원되는 해상도 목록을 불러오는데 실패하였습니다.
STR_ERROR_FULLSCREEN_FAILED                                     :{WHITE}전체화면 모드 실패

# Custom currency window

STR_CURRENCY_WINDOW                                             :{WHITE}사용자 화폐 단위
STR_CURRENCY_EXCHANGE_RATE                                      :{LTBLUE}환율: {ORANGE}{CURRENCY_LONG} = {COMMA}파운드
STR_CURRENCY_DECREASE_EXCHANGE_RATE_TOOLTIP                     :{BLACK}(1 파운드(£)에 대한) 사용자 화폐 단위 양을 감소시킵니다
STR_CURRENCY_INCREASE_EXCHANGE_RATE_TOOLTIP                     :{BLACK}(1 파운드(£)에 대한) 사용자 화폐 단위 양을 증가시킵니다
STR_CURRENCY_SET_EXCHANGE_RATE_TOOLTIP                          :{BLACK}1 파운드(£)에 해당하는 사용자 화폐 단위의 환율을 설정하십시오

STR_CURRENCY_SEPARATOR                                          :{LTBLUE}단위 구분: {ORANGE}{STRING}
STR_CURRENCY_SET_CUSTOM_CURRENCY_SEPARATOR_TOOLTIP              :{BLACK}사용자 화폐 단위의 단위 구분자를 설정하십시오

STR_CURRENCY_PREFIX                                             :{LTBLUE}접두어: {ORANGE}{STRING}
STR_CURRENCY_SET_CUSTOM_CURRENCY_PREFIX_TOOLTIP                 :{BLACK}사용자 화폐 단위 앞에 붙는 문구를 설정하십시오
STR_CURRENCY_SUFFIX                                             :{LTBLUE}접미어: {ORANGE}{STRING}
STR_CURRENCY_SET_CUSTOM_CURRENCY_SUFFIX_TOOLTIP                 :{BLACK}사용자 화폐 단위 뒤에 붙는 문구를 설정하십시오

STR_CURRENCY_SWITCH_TO_EURO                                     :{LTBLUE}유로화로 전환: {ORANGE}{NUM}
STR_CURRENCY_SWITCH_TO_EURO_NEVER                               :{LTBLUE}유로화로 전환: {ORANGE}전환하지 않음
STR_CURRENCY_SET_CUSTOM_CURRENCY_TO_EURO_TOOLTIP                :{BLACK}유로화(€) 전환 연도를 설정하십시오
STR_CURRENCY_DECREASE_CUSTOM_CURRENCY_TO_EURO_TOOLTIP           :{BLACK}유로화(€) 전환 연도를 앞으로 당깁니다.
STR_CURRENCY_INCREASE_CUSTOM_CURRENCY_TO_EURO_TOOLTIP           :{BLACK}유로화(€) 전환 연도를 늦춥니다

STR_CURRENCY_PREVIEW                                            :{LTBLUE}미리보기: {ORANGE}{CURRENCY_LONG}
STR_CURRENCY_CUSTOM_CURRENCY_PREVIEW_TOOLTIP                    :{BLACK}10000 파운드(£)에 해당하는 사용자 화폐 단위입니다
STR_CURRENCY_CHANGE_PARAMETER                                   :{BLACK}사용자 화폐 변수 변경

STR_DIFFICULTY_LEVEL_SETTING_MAXIMUM_NO_COMPETITORS             :{LTBLUE}최대 경쟁자수: {ORANGE}{COMMA}

STR_NONE                                                        :없음
STR_FUNDING_ONLY                                                :투자만 가능
STR_MINIMAL                                                     :최소
STR_NUM_VERY_LOW                                                :매우 적음
STR_NUM_LOW                                                     :낮음
STR_NUM_NORMAL                                                  :보통
STR_NUM_HIGH                                                    :높음
STR_NUM_CUSTOM                                                  :사용자
STR_NUM_CUSTOM_NUMBER                                           :사용자 설정 ({NUM})

STR_VARIETY_NONE                                                :없음(미설정)
STR_VARIETY_VERY_LOW                                            :매우 낮음
STR_VARIETY_LOW                                                 :낮음
STR_VARIETY_MEDIUM                                              :중간
STR_VARIETY_HIGH                                                :높음
STR_VARIETY_VERY_HIGH                                           :매우 높음

STR_AI_SPEED_VERY_SLOW                                          :매우 느림
STR_AI_SPEED_SLOW                                               :느림
STR_AI_SPEED_MEDIUM                                             :보통
STR_AI_SPEED_FAST                                               :빠름
STR_AI_SPEED_VERY_FAST                                          :매우 빠름

STR_SEA_LEVEL_VERY_LOW                                          :매우 낮음
STR_SEA_LEVEL_LOW                                               :낮음
STR_SEA_LEVEL_MEDIUM                                            :보통
STR_SEA_LEVEL_HIGH                                              :높음
STR_SEA_LEVEL_CUSTOM                                            :사용자 설정
STR_SEA_LEVEL_CUSTOM_PERCENTAGE                                 :사용자 설정 ({NUM}%)

STR_RIVERS_NONE                                                 :없음
STR_RIVERS_FEW                                                  :적게
STR_RIVERS_MODERATE                                             :적당히
STR_RIVERS_LOT                                                  :많이

STR_DISASTER_NONE                                               :고장 안남
STR_DISASTER_REDUCED                                            :적음
STR_DISASTER_NORMAL                                             :일반

STR_SUBSIDY_X1_5                                                :1.5배 지급
STR_SUBSIDY_X2                                                  :2배 지급
STR_SUBSIDY_X3                                                  :3배 지급
STR_SUBSIDY_X4                                                  :4배 지급

STR_TERRAIN_TYPE_VERY_FLAT                                      :매우 평탄함
STR_TERRAIN_TYPE_FLAT                                           :평탄함
STR_TERRAIN_TYPE_HILLY                                          :언덕
STR_TERRAIN_TYPE_MOUNTAINOUS                                    :산
STR_TERRAIN_TYPE_ALPINIST                                       :매우 험한 산지

STR_CITY_APPROVAL_PERMISSIVE                                    :신경 안씀
STR_CITY_APPROVAL_TOLERANT                                      :신경 씀
STR_CITY_APPROVAL_HOSTILE                                       :싫어함

STR_WARNING_NO_SUITABLE_AI                                      :{WHITE}사용할 수 있는 인공지능이 없습니다...{}'온라인 콘텐츠' 시스템을 통해 인공지능을 다운로드받을 수 있습니다.

# Settings tree window
STR_CONFIG_SETTING_TREE_CAPTION                                 :{WHITE}설정
STR_CONFIG_SETTING_FILTER_TITLE                                 :{BLACK}검색할 문자열:
STR_CONFIG_SETTING_EXPAND_ALL                                   :{BLACK}모두 펼치기
STR_CONFIG_SETTING_COLLAPSE_ALL                                 :{BLACK}모두 접기
STR_CONFIG_SETTING_NO_EXPLANATION_AVAILABLE_HELPTEXT            :(설명이 존재하지 않습니다)
STR_CONFIG_SETTING_DEFAULT_VALUE                                :{LTBLUE}기본값: {ORANGE}{STRING}
STR_CONFIG_SETTING_TYPE                                         :{LTBLUE}설정 종류: {ORANGE}{STRING}
STR_CONFIG_SETTING_TYPE_CLIENT                                  :접속자 설정 (게임 저장 파일에 저장되지 않음; 모든 게임에 적용됨)
STR_CONFIG_SETTING_TYPE_GAME_MENU                               :게임 설정 (게임 저장 파일에 저장됨; 새 게임에만 적용됨)
STR_CONFIG_SETTING_TYPE_GAME_INGAME                             :게임 설정 (게임 저장 파일에 저장됨; 현재 게임에만 적용됨)
STR_CONFIG_SETTING_TYPE_COMPANY_MENU                            :회사 설정 (게임 저장 파일에 저장됨; 새 게임에만 적용됨)
STR_CONFIG_SETTING_TYPE_COMPANY_INGAME                          :회사 설정 (게임 저장 파일에 저장됨; 현재 회사에만 적용됨)

STR_CONFIG_SETTING_RESTRICT_CATEGORY                            :{BLACK}분류:
STR_CONFIG_SETTING_RESTRICT_TYPE                                :{BLACK}종류:
STR_CONFIG_SETTING_RESTRICT_DROPDOWN_HELPTEXT                   :{BLACK}미리 지정한 검색어에 해당하는 설정 목록에 표시하도록 할 수 있습니다.
STR_CONFIG_SETTING_RESTRICT_BASIC                               :기본 설정 (일부 중요한 설정만 보임)
STR_CONFIG_SETTING_RESTRICT_ADVANCED                            :고급 설정 (대부분의 설정을 보여줌)
STR_CONFIG_SETTING_RESTRICT_ALL                                 :전문가 설정 / 모든 설정 (모든 설정을 보여줌)
STR_CONFIG_SETTING_RESTRICT_CHANGED_AGAINST_DEFAULT             :기본값과 다른 값을 가진 설정
STR_CONFIG_SETTING_RESTRICT_CHANGED_AGAINST_NEW                 :이 게임 내에서 다른 값을 가진 설정

STR_CONFIG_SETTING_TYPE_DROPDOWN_HELPTEXT                       :{BLACK}특정 설정 종류만 아래 목록에 표시합니다.
STR_CONFIG_SETTING_TYPE_DROPDOWN_ALL                            :모든 설정
STR_CONFIG_SETTING_TYPE_DROPDOWN_CLIENT                         :접속자 설정 (게임 저장 파일에 저장되지 않음; 모든 게임에 적용됨)
STR_CONFIG_SETTING_TYPE_DROPDOWN_GAME_MENU                      :게임 설정 (게임 저장 파일에 저장됨; 새 게임에만 적용됨)
STR_CONFIG_SETTING_TYPE_DROPDOWN_GAME_INGAME                    :게임 설정 (게임 저장 파일에 저장됨; 현재 게임에만 적용됨)
STR_CONFIG_SETTING_TYPE_DROPDOWN_COMPANY_MENU                   :회사 설정 (게임 저장 파일에 저장됨; 새 게임에만 적용됨)
STR_CONFIG_SETTING_TYPE_DROPDOWN_COMPANY_INGAME                 :회사 설정 (게임 저장 파일에 저장됨; 현재 회사에만 적용됨)
STR_CONFIG_SETTING_CATEGORY_HIDES                               :{BLACK}검색 결과를 전부 보시려면{}{SILVER}분류 {BLACK}설정을 {WHITE}{STRING}{BLACK}으로 바꾸십시오.
STR_CONFIG_SETTING_TYPE_HIDES                                   :{BLACK}검색 결과를 전부 보시려면{}{SILVER}종류 {BLACK}설정을 {WHITE}모든 설정{BLACK}으로 바꾸십시오.
STR_CONFIG_SETTING_CATEGORY_AND_TYPE_HIDES                      :{BLACK}검색 결과를 전부 보시려면{}{SILVER}분류 {BLACK}설정을 {WHITE}{STRING}{BLACK}으로, {SILVER}종류 {BLACK}설정을 {WHITE}모든 설정{BLACK}으로 바꾸십시오.
STR_CONFIG_SETTINGS_NONE                                        :{WHITE}- 없음 -

STR_CONFIG_SETTING_OFF                                          :아니요
STR_CONFIG_SETTING_ON                                           :예
STR_CONFIG_SETTING_DISABLED                                     :사용 안 함

STR_CONFIG_SETTING_COMPANIES_OFF                                :끄기
STR_CONFIG_SETTING_COMPANIES_OWN                                :내 회사만
STR_CONFIG_SETTING_COMPANIES_ALL                                :모든 회사에

STR_CONFIG_SETTING_NONE                                         :없음
STR_CONFIG_SETTING_ORIGINAL                                     :오리지널
STR_CONFIG_SETTING_REALISTIC                                    :현실적

STR_CONFIG_SETTING_HORIZONTAL_POS_LEFT                          :왼쪽
STR_CONFIG_SETTING_HORIZONTAL_POS_CENTER                        :가운데
STR_CONFIG_SETTING_HORIZONTAL_POS_RIGHT                         :오른쪽

STR_CONFIG_SETTING_MAXIMUM_INITIAL_LOAN                         :최대 초기 대출금: {STRING}
STR_CONFIG_SETTING_MAXIMUM_INITIAL_LOAN_HELPTEXT                :한 회사가 최대한 빌릴 수 있는 대출금의 양을 조절할 수 있습니다. (여기서 설정한 값은 인플레이션에 의한 효과를 적용하지 않은 값입니다.)
STR_CONFIG_SETTING_INTEREST_RATE                                :대출 금리: {STRING}
STR_CONFIG_SETTING_INTEREST_RATE_HELPTEXT                       :대출 금리입니다. 인플레이션 설정이 켜져있는 경우 인플레이션의 영향을 받습니다.
STR_CONFIG_SETTING_RUNNING_COSTS                                :유지비: {STRING}
STR_CONFIG_SETTING_RUNNING_COSTS_HELPTEXT                       :차량과 기반시설의 유지비 수준을 설정하십시오
STR_CONFIG_SETTING_CONSTRUCTION_SPEED                           :건설 속도: {STRING}
STR_CONFIG_SETTING_CONSTRUCTION_SPEED_HELPTEXT                  :인공지능의 건설 행동량을 제한하여 건설 속도를 조절할 수 있습니다.
STR_CONFIG_SETTING_VEHICLE_BREAKDOWNS                           :차량 고장 빈도수: {STRING}
STR_CONFIG_SETTING_VEHICLE_BREAKDOWNS_HELPTEXT                  :점검을 제대로 받지 않은 차량이 얼마나 자주 고장나도록 할지를 조절하십시오.
STR_CONFIG_SETTING_SUBSIDY_MULTIPLIER                           :보조금 배수: {STRING}
STR_CONFIG_SETTING_SUBSIDY_MULTIPLIER_HELPTEXT                  :보조금을 얼마나 지급할지 설정하십시오.
STR_CONFIG_SETTING_CONSTRUCTION_COSTS                           :건설 가격: {STRING}
STR_CONFIG_SETTING_CONSTRUCTION_COSTS_HELPTEXT                  :건설 및 구매 가격의 수준을 설정하십시오.
STR_CONFIG_SETTING_RECESSIONS                                   :경제 불황: {STRING}
STR_CONFIG_SETTING_RECESSIONS_HELPTEXT                          :이 설정을 켜면, 몇 년마다 경제 불황이 발생할 수 있습니다. 불황 기간 동안에는 모든 화물의 생산량이 확연하게 줄어듭니다. (불황이 끝나면 이전 수준으로 회복됩니다.)
STR_CONFIG_SETTING_TRAIN_REVERSING                              :열차가 역 내에서 회차하는 것을 금지: {STRING}
STR_CONFIG_SETTING_TRAIN_REVERSING_HELPTEXT                     :이 설정을 켜면. 열차가 뒤로 돌면 다음 목적지까지 더 짧은 경로로 갈 수 있다고 해도 열차가 비두단식 역에서 뒤로 돌 수 없게 됩니다.
STR_CONFIG_SETTING_DISASTERS                                    :재앙: {STRING}
STR_CONFIG_SETTING_DISASTERS_HELPTEXT                           :일정 구역이나 차량, 기반시설을 간혹 파괴할 수도 있는 재앙을 켜거나 끕니다.
STR_CONFIG_SETTING_CITY_APPROVAL                                :지역 개발에 대한 도시의 태도: {STRING}
STR_CONFIG_SETTING_CITY_APPROVAL_HELPTEXT                       :회사가 유발하는 소음과 환경 파괴가 회사에 대한 도시의 평가치와 향후 해당 지역에서 건설하는 행동에 얼마나 영향을 미칠지 선택하십시오.

STR_CONFIG_SETTING_MAX_HEIGHTLEVEL                              :최대 지형 높이: {STRING}
STR_CONFIG_SETTING_MAX_HEIGHTLEVEL_HELPTEXT                     :지도에 생성되는 산이 가질 수 있는 최대 높이를 설정합니다.
STR_CONFIG_SETTING_TOO_HIGH_MOUNTAIN                            :{WHITE}이 값을 최대 지형 높이로 설정할 수 없습니다. 이 값보다 고도가 높은 산이 최소 한 개 이상 존재합니다.
STR_CONFIG_SETTING_AUTOSLOPE                                    :건물, 트랙 등의 하부 지형 편집 허용: {STRING}
STR_CONFIG_SETTING_AUTOSLOPE_HELPTEXT                           :건물이나 도로/선로 등을 제거하지 않고도 하부의 지형을 편집할 수 있게 허용합니다.
STR_CONFIG_SETTING_CATCHMENT                                    :더 현실적인 역세권 지정: {STRING}
STR_CONFIG_SETTING_CATCHMENT_HELPTEXT                           :역과 공항의 종류에 따라 다른 크기의 역세권을 가지도록 만듭니다.
STR_CONFIG_SETTING_SERVE_NEUTRAL_INDUSTRIES                     :역이 붙어 있는 산업 시설의 화물을 회사의 역이 취급 가능: {STRING}
STR_CONFIG_SETTING_SERVE_NEUTRAL_INDUSTRIES_HELPTEXT            :이 설정을 켜면, (유전과 같이) 역이 붙어 있는 산업시설이 근처에 지은 회사 소유의 역에서도 화물을 취급할 수 있습니다. 이 설정을 끄면, 반드시 산업시설에 붙어 있는 역에서만 화물을 취급할 수 있습니다. 인근에 있는 모든 회사 소유의 역은 화물을 취급할 수 없게 되며, 산업시설에 붙어 있는 역도 그 산업시설 이외의 화물을 취급할 수 없게 됩니다.
STR_CONFIG_SETTING_CATCHMENT_INCREASE                           :역세권 크기 늘리기: {STRING}
STR_CONFIG_SETTING_CATCHMENT_INCREASE_HELPTEXT                  :정한 칸 만큼 역세권을 증가시킵니다.
STR_CONFIG_SETTING_STATION_RATING_CARGO_CLASS_WAIT_TIME         :화물 종류에 따라 대기 시간이 역 등급에 미치는 영향 조정: {STRING}
STR_CONFIG_SETTING_STATION_RATING_CARGO_CLASS_WAIT_TIME_HELPTEXT:화물이 역에서 대기하는 시간이 역 등급에 미치는 영향이 화물 종류에 따라 달라집니다. 승객, 우편, 장갑 화물, 냉장 화물, 고속 화물은 대기 시간이 역 등급에 영향을 크게 미칠 것입니다. 그에 반해, 대량 화물 및 액체 화물은 역 등급에 영향을 적게 미칩니다.
STR_CONFIG_SETTING_EXTRADYNAMITE                                :도시 소유의 도로, 다리 등의 제거 허용: {STRING}
STR_CONFIG_SETTING_EXTRADYNAMITE_HELPTEXT                       :도시 소유의 기반시설이나 건물을 제거할 수 있게 합니다.
STR_CONFIG_SETTING_TRAIN_LENGTH                                 :열차의 최대 길이: {STRING}
STR_CONFIG_SETTING_TRAIN_LENGTH_HELPTEXT                        :열차의 최대 길이를 제한할 수 있습니다.
STR_CONFIG_SETTING_TILE_LENGTH                                  :{COMMA}칸
STR_CONFIG_SETTING_SMOKE_AMOUNT                                 :차량의 매연 또는 전기 스파크의 양: {STRING}
STR_CONFIG_SETTING_SMOKE_AMOUNT_HELPTEXT                        :차량에서 연기나 전기 스파크가 얼마나 많이 일어나는지 설정합니다.
STR_CONFIG_SETTING_TRAIN_ACCELERATION_MODEL                     :열차 가속 모델: {STRING}
STR_CONFIG_SETTING_TRAIN_ACCELERATION_MODEL_HELPTEXT            :열차 가속 물리 모델을 선택하십시오. "오리지널" 모델은 언덕을 오를 때 무조건 속력이 감소합니다. "현실적" 모델은 열차의 길이나 기관차의 견인력 등의 구성 속성에 따라 언덕과 커브에서 속력이 감소합니다.
STR_CONFIG_SETTING_ROAD_VEHICLE_ACCELERATION_MODEL              :자동차/전차 가속 모델: {STRING}
STR_CONFIG_SETTING_ROAD_VEHICLE_ACCELERATION_MODEL_HELPTEXT     :자동차/전차의 가속 물리 모델을 선택하십시오. "오리지널" 모델은 언덕을 오를 때 무조건 속력이 감소합니다. "현실적" 모델은 차량의 견인력 등 차량의 다양한 속성에 따라 언덕을 오를 때 속력이 감소합니다.
STR_CONFIG_SETTING_TRAIN_SLOPE_STEEPNESS                        :경사도 설정 (열차용): {STRING}
STR_CONFIG_SETTING_TRAIN_SLOPE_STEEPNESS_HELPTEXT               :열차에 적용시킬 경사도를 설정합니다. 값이 높을수록 열차가 언덕을 올라가는데 더 힘이 듭니다.
STR_CONFIG_SETTING_PERCENTAGE                                   :{COMMA}%
STR_CONFIG_SETTING_ROAD_VEHICLE_SLOPE_STEEPNESS                 :경사도 설정 (자동차/전차용): {STRING}
STR_CONFIG_SETTING_ROAD_VEHICLE_SLOPE_STEEPNESS_HELPTEXT        :자동차/전차에 적용시킬 경사도를 설정합니다. 값이 높을수록 차량이 언덕을 오를 때 더 힘이 듭니다.
STR_CONFIG_SETTING_FORBID_90_DEG                                :열차의 90도 회전을 금지함: {STRING}
STR_CONFIG_SETTING_FORBID_90_DEG_HELPTEXT                       :─ 모양의 수평 선로와 │ 모양의 수직 선로가 바로 이어져 만날 때 90도 회전이 발생합니다. 이 설정을 켜면, 열차가 칸 가장자리를 통과할 때 90도로 회전할 수 있도록 허용합니다. 이 설정은 선박의 회전 반경에도 적용됩니다.
STR_CONFIG_SETTING_DISTANT_JOIN_STATIONS                        :역이 같은 방향으로 붙어있지 않아도 같은 이름의 역 짓기 허용: {STRING}
STR_CONFIG_SETTING_DISTANT_JOIN_STATIONS_HELPTEXT               :이미 존재하는 역을 직접 건드리지 않고도 역의 일부분을 새로 추가/확장하는 것을 허용합니다. 인접한 칸에 기존과 다른 새로운 역을 놓을 때에는 CTRL+클릭해야 합니다.
STR_CONFIG_SETTING_INFLATION                                    :인플레이션(화폐 가치 하락) 사용: {STRING}
STR_CONFIG_SETTING_INFLATION_HELPTEXT                           :경제에 인플레이션 효과를 적용합니다. 벌어들이는 수익보다 지출하는 경비가 조금 더 빨리 상승하게 됩니다.
STR_CONFIG_SETTING_MAX_BRIDGE_LENGTH                            :다리의 최대 건설 길이: {STRING}
STR_CONFIG_SETTING_MAX_BRIDGE_LENGTH_HELPTEXT                   :다리의 최대 길이를 제한할 수 있습니다.
STR_CONFIG_SETTING_MAX_BRIDGE_HEIGHT                            :최대 다리 건설 높이: {STRING}
STR_CONFIG_SETTING_MAX_BRIDGE_HEIGHT_HELPTEXT                   :다리를 건설할 수 있는 최대 높이입니다.
STR_CONFIG_SETTING_MAX_TUNNEL_LENGTH                            :터널의 최대 길이: {STRING}
STR_CONFIG_SETTING_MAX_TUNNEL_LENGTH_HELPTEXT                   :터널의 최대 길이를 제한할 수 있습니다.
STR_CONFIG_SETTING_RAW_INDUSTRY_CONSTRUCTION_METHOD             :1차 산업시설 건설 방법: {STRING}
STR_CONFIG_SETTING_RAW_INDUSTRY_CONSTRUCTION_METHOD_HELPTEXT    :1차 산업시설에 대한 투자 방법을 선택합니다. '없음'은 투자가 불가능함을 뜻하고, '건설 가능 (무작위 위치)'은 투자는 가능하지만 지도 상 임의의 장소에 산업시설이 들어서거나 투자에 실패할 수 있음을 의미하고, '건설 가능 (위치 선택 가능)'은 생산 산업시설처럼 회사가 원하는 위치에 7배 비용을 주고 설치가 가능함을 의미합니다.
STR_CONFIG_SETTING_RAW_INDUSTRY_CONSTRUCTION_METHOD_NONE        :건설 불가
STR_CONFIG_SETTING_RAW_INDUSTRY_CONSTRUCTION_METHOD_NORMAL      :건설 가능 (위치 선택 가능, 7배 비용)
STR_CONFIG_SETTING_RAW_INDUSTRY_CONSTRUCTION_METHOD_PROSPECTING :투자 (무작위 위치에 건설)
STR_CONFIG_SETTING_INDUSTRY_PLATFORM                            :산업시설 주위의 평지: {STRING}
STR_CONFIG_SETTING_INDUSTRY_PLATFORM_HELPTEXT                   :산업시설 주변에 도로나 선로를 설치할 수 있는 평지 넓이를 설정합니다. 이 설정을 통해 산업시설 주변에 선로나 역 등을 건설할 공간을 마련할 수 있습니다.
STR_CONFIG_SETTING_MULTIPINDTOWN                                :한 도시에 비슷한 산업시설을 여러 개 건설할 수 있게 허용: {STRING}
STR_CONFIG_SETTING_MULTIPINDTOWN_HELPTEXT                       :일반적으로 도시에는 각 종류의 산업시설이 하나까지만 있을 수 있습니다. 이 설정을 켜면, 한 도시 안에 같은 종류의 산업시설을 여러 개 설치할 수 있게 됩니다.
STR_CONFIG_SETTING_SIGNALSIDE                                   :신호기 보이기: {STRING}
STR_CONFIG_SETTING_SIGNALSIDE_HELPTEXT                          :선로의 어느 쪽에 신호기를 설치할 지 선택합니다.
STR_CONFIG_SETTING_SIGNALSIDE_LEFT                              :왼쪽에
STR_CONFIG_SETTING_SIGNALSIDE_DRIVING_SIDE                      :진행 방향에
STR_CONFIG_SETTING_SIGNALSIDE_RIGHT                             :오른쪽에
STR_CONFIG_SETTING_SHOWFINANCES                                 :연말에 자동으로 재정 창을 띄움: {STRING}
STR_CONFIG_SETTING_SHOWFINANCES_HELPTEXT                        :이 설정을 켜면. 회사의 재정 상태를 확인하기 쉽도록 매년 말에 재정 창이 자동으로 뜹니다.
STR_CONFIG_SETTING_NONSTOP_BY_DEFAULT                           :새로 지정하는 경로는 기본적으로 '직행'으로 처리: {STRING}
STR_CONFIG_SETTING_NONSTOP_BY_DEFAULT_HELPTEXT                  :일반적으로 차량은 경로 상에 있는 모든 역에 정차하게 되어있습니다. 이 설정을 켜면, 차량이 마지막 목적지까지 정차없이 모든 역을 통과할 것입니다. 이 설정은 새로 경로를 지정하는 차량에만 적용되는 점을 알아두십시오. 하지만 각 차량의 경로는 두 가지 방법 중에 원하는 대로 다시 설정할 수 있습니다.
STR_CONFIG_SETTING_STOP_LOCATION                                :새로 지정하는 역 정차 경로는 기본적으로 역의 {STRING}에 정지하도록 설정
STR_CONFIG_SETTING_STOP_LOCATION_HELPTEXT                       :열차가 기본적으로 정거장의 어느 위치에 정차할 것인지를 설정합니다. '가까운 쪽'은 역에 진입하는 곳과 가까운 곳에, '중간'은 역 중앙에, '먼쪽'은 진입하는 곳과 먼 곳에 정차합니다. 이 설정은 새로 경로를 지정하는 차량에만 적용되는 점을 알아두십시오. 하지만 각 차량의 경로는 두 가지 방법 중에 원하는 대로 다시 설정할 수 있습니다.
STR_CONFIG_SETTING_STOP_LOCATION_NEAR_END                       :가까운쪽
STR_CONFIG_SETTING_STOP_LOCATION_MIDDLE                         :중간
STR_CONFIG_SETTING_STOP_LOCATION_FAR_END                        :먼쪽
STR_CONFIG_SETTING_IMPROVED_BREAKDOWNS                          :개선된 고장 활성화: {STRING}
STR_CONFIG_SETTING_AUTOSCROLL                                   :가장자리에 마우스를 가져가면 화면 움직이기: {STRING}
STR_CONFIG_SETTING_AUTOSCROLL_HELPTEXT                          :이 설정을 켜면, 마우스를 게임 및 외부 화면 창의 가장자리에 가까이 가져가면 화면을 이동시킵니다.
STR_CONFIG_SETTING_AUTOSCROLL_DISABLED                          :사용 안 함
STR_CONFIG_SETTING_AUTOSCROLL_MAIN_VIEWPORT_FULLSCREEN          :전체 화면에서 주 게임 화면만
STR_CONFIG_SETTING_AUTOSCROLL_MAIN_VIEWPORT                     :주 게임 화면만
STR_CONFIG_SETTING_AUTOSCROLL_EVERY_VIEWPORT                    :모든 화면에서
STR_CONFIG_SETTING_BRIBE                                        :지역 당국에 뇌물을 주는 행위 허용: {STRING}
STR_CONFIG_SETTING_BRIBE_HELPTEXT                               :회사가 지역 도시 당국에 뇌물을 주는 것을 허용합니다. 뇌물 행위가 적발되는 경우, 회사는 해당 도시에서 6개월간 아무 행동도 할 수 없습니다.
STR_CONFIG_SETTING_ALLOW_EXCLUSIVE                              :독점 운송권 구입 허용: {STRING}
STR_CONFIG_SETTING_ALLOW_EXCLUSIVE_HELPTEXT                     :한 회사가 어떤 도시의 독점수송권을 구매하면, 그 도시에 있는 상대편의 역에서는 그 해 동안 (승객을 포함한) 그 어떠한 화물도 받을 수 없습니다.
STR_CONFIG_SETTING_ALLOW_FUND_BUILDINGS                         :도시 상업 건물 건설에 투자하는 것을 허용: {STRING}
STR_CONFIG_SETTING_ALLOW_FUND_BUILDINGS_HELPTEXT                :회사가 도시가 새로운 건물에 투자할 수 있도록 자금을 주는 것을 허용합니다.
STR_CONFIG_SETTING_ALLOW_FUND_ROAD                              :도시 도로 보수공사 시행을 허용: {STRING}
STR_CONFIG_SETTING_ALLOW_FUND_ROAD_HELPTEXT                     :도로 기반의 수송 체계를 갖추고 있는 다른 회사를 방해하기 위해 해당 도시가 도로 재건축을 시작하도록 회사가 도시에 돈을 지불하는 행위를 허용합니다.
STR_CONFIG_SETTING_ALLOW_GIVE_MONEY                             :다른 회사에게 돈을 송금하는 것을 허용: {STRING}
STR_CONFIG_SETTING_ALLOW_GIVE_MONEY_HELPTEXT                    :멀티 플레이 모드에서 회사 사이에 돈을 보내는 것을 허용합니다.
STR_CONFIG_SETTING_FREIGHT_TRAINS                               :화물 무게가중치 (무거운 열차를 구현할 때 사용): {STRING}배
STR_CONFIG_SETTING_FREIGHT_TRAINS_HELPTEXT                      :열차가 싣고 있는 화물이 열차 속력에 미치는 영향에 대해 설정합니다. 값을 높게 설정하면 화물을 수송하는데 더 큰 힘이 필요합니다. (특히 언덕을 오를 때 심해집니다)
STR_CONFIG_SETTING_PLANE_SPEED                                  :항공기 속력 조절: {STRING}
STR_CONFIG_SETTING_PLANE_SPEED_HELPTEXT                         :항공 수송에 대한 수입을 제한하기 위해, 다른 운송 수단의 속력을 1로 보았을 때의 항공기의 속력 비율을 설정합니다.
STR_CONFIG_SETTING_PLANE_SPEED_VALUE                            :(실제 속력) x {COMMA}분의 1
STR_CONFIG_SETTING_PLANE_CRASHES                                :항공기 추락 빈도수: {STRING}
STR_CONFIG_SETTING_PLANE_CRASHES_HELPTEXT                       :항공기 충돌 사고가 일어날 수 있는지 여부를 설정합니다.{}* 대형 항공기는 소형 공항에 착륙할 때 항상 충돌 사고를 일으킬 가능성이 있습니다.
STR_CONFIG_SETTING_PLANE_CRASHES_NONE                           :없음*
STR_CONFIG_SETTING_PLANE_CRASHES_REDUCED                        :적음
STR_CONFIG_SETTING_PLANE_CRASHES_NORMAL                         :보통
STR_CONFIG_SETTING_STOP_ON_TOWN_ROAD                            :도시 소유의 도로 위에 버스 정류장 건설 허용: {STRING}
STR_CONFIG_SETTING_STOP_ON_TOWN_ROAD_HELPTEXT                   :도시 소유의 도로 위에 버스 정류장 건설을 허용합니다.
STR_CONFIG_SETTING_STOP_ON_COMPETITOR_ROAD                      :경쟁자 소유의 도로 위에 버스 정류장 건설 허용: {STRING}
STR_CONFIG_SETTING_STOP_ON_COMPETITOR_ROAD_HELPTEXT             :다른 회사 소유의 도로 위에 버스 정류장을 건설하는 것을 허용합니다.
STR_CONFIG_SETTING_DYNAMIC_ENGINES_EXISTING_VEHICLES            :{WHITE}이미 차량이 존재하면 이 설정을 변경하실 수 없습니다.
STR_CONFIG_SETTING_INFRASTRUCTURE_MAINTENANCE                   :기반시설 유지비: {STRING}
STR_CONFIG_SETTING_INFRASTRUCTURE_MAINTENANCE_HELPTEXT          :이 설정을 켜면, 기반시설 유지비가 발생합니다. 유지비는 교통망의 규모에 비례하며 대형 회사는 소형 회사보다 많은 유지비가 들어갑니다.
STR_CONFIG_SETTING_SHIP_COLLISION_AVOIDANCE                     :선박 충돌 방지: {STRING}
STR_CONFIG_SETTING_SHIP_COLLISION_AVOIDANCE_HELPTEXT            :활성화되면 선박들이 서로를 피하려고 시도합니다. 90° 회전이 비활성화된 상태에서 최상의 결과를 보여줍니다.

STR_CONFIG_SETTING_CHUNNEL                                      :해저 터널 건설 허용: {STRING}
STR_CONFIG_SETTING_CHUNNEL_HELPTEXT                             :이 설정을 켜면, 해수면 아래를 통과하는 터널을 건설할 수 있습니다. 터널의 끝이 해안가로부터 최소한 3칸 이상 떨어져있어야 합니다.

STR_CONFIG_SETTING_NO_TRAIN_CRASH_OTHER_COMPANY                 :다른 회사의 열차가 서로 충돌할 수 없게 함: {STRING}
STR_CONFIG_SETTING_NO_TRAIN_CRASH_OTHER_COMPANY_HELPTEXT        :이 옵션은 주로 시설 공유가 활성화된 멀티 플레이 게임에서 신뢰할 수 없는 플레이어에 의해 의도적으로 충돌이 생기는 것을 막기 위해 사용합니다.

STR_CONFIG_SETTING_FLIP_DIRECTION_ALL_TRAINS                    :모든 열차가 차량기지에서 뒤집어질 수 있게 함: {STRING}
STR_CONFIG_SETTING_FLIP_DIRECTION_ALL_TRAINS_HELPTEXT           :NewGRF에서 차량기지에서 열차의 방향을 뒤집을 수 없도록 설정되어 있어도 무시하고 열차를 차량기지에서 뒤집을 수 있게 합니다.

STR_CONFIG_SETTING_ROADVEH_ARTICULATED_OVERTAKING               :굴절 차량의 추월을 허용: {STRING}
STR_CONFIG_SETTING_ROADVEH_ARTICULATED_OVERTAKING_HELPTEXT      :굴절 차량이 다른 차량을 추월할 수 있도록 허용합니다.

STR_CONFIG_SETTING_COMPANY_STARTING_COLOUR                      :시작시 회사 색상: {STRING}
STR_CONFIG_SETTING_COMPANY_STARTING_COLOUR_HELPTEXT             :새 회사에서 사용할 색상을 선택하세요.

STR_CONFIG_SETTING_NEVER_EXPIRE_AIRPORTS                        :옛날 공항을 사라지지 않고 계속 만들 수 있게 함: {STRING}
STR_CONFIG_SETTING_NEVER_EXPIRE_AIRPORTS_HELPTEXT               :이 설정을 켜면, 소형 공항을 포함한 모든 공항 종류를 도입 이후에 계속 사용할 수 있게 됩니다.

STR_CONFIG_SETTING_WARN_LOST_VEHICLE                            :차량이 길을 잃으면 경고: {STRING}
STR_CONFIG_SETTING_WARN_LOST_VEHICLE_HELPTEXT                   :다음 목적지로 가기 위한 경로를 찾을 수 없는 차량이 있으면 뉴스 메시지로 알려줍니다.
STR_CONFIG_SETTING_ORDER_REVIEW                                 :차량의 경로를 검사: {STRING}
STR_CONFIG_SETTING_ORDER_REVIEW_HELPTEXT                        :이 설정을 켜면, 차량의 경로를 주기적으로 검사하여 문제가 발견되면 뉴스 메시지로 알려줍니다.
STR_CONFIG_SETTING_ORDER_REVIEW_OFF                             :검사하지 않음
STR_CONFIG_SETTING_ORDER_REVIEW_EXDEPOT                         :정지한 차량을 제외하고 검사
STR_CONFIG_SETTING_ORDER_REVIEW_ON                              :모든 차량을 검사
STR_CONFIG_SETTING_WARN_NO_DEPOT_ORDER                          :경로에 기지가 없는 경우 경고: {STRING}
STR_CONFIG_SETTING_WARN_NO_DEPOT_ORDER_HELPTEXT                 :이 설정을 켜고 차량의 경로 검사 설정을 켜면, 기차나 차량, 선박의 경로에 기지가 없는 경우 뉴스 메시지로 알려줍니다.
STR_CONFIG_SETTING_WARN_INCOME_LESS                             :차량의 수입이 적자일 때 경고하기: {STRING}
STR_CONFIG_SETTING_WARN_INCOME_LESS_HELPTEXT                    :이 설정을 켜면, 지난 해에 수익이 없는 차량이 있으면 뉴스 메시지로 알려줍니다.
STR_CONFIG_SETTING_NEVER_EXPIRE_VEHICLES                        :옛날 차량을 사라지지 않고 계속 만들 수 있게 함: {STRING}
STR_CONFIG_SETTING_NEVER_EXPIRE_VEHICLES_HELPTEXT               :이 설정을 켜면, 오래된 차량 모델을 포함하여 모든 차량 모델을 도입 이후에 계속 사용할 수 있게 됩니다.
STR_CONFIG_SETTING_AUTORENEW_VEHICLE                            :차량이 낡으면 차량을 자동으로 교체: {STRING}
STR_CONFIG_SETTING_AUTORENEW_VEHICLE_HELPTEXT                   :이 설정을 켜면, 제한 수명에 다다른 차량이 교체 조건을 만족할 경우 자동으로 차량을 교체할 수 있게 됩니다.
STR_CONFIG_SETTING_AUTORENEW_MONTHS                             :차량이 최대 수명의 {STRING}이면 자동 교체
STR_CONFIG_SETTING_AUTORENEW_MONTHS_HELPTEXT                    :자동 교체가 필요한 차량의 상대적인 연령을 설정합니다.
STR_CONFIG_SETTING_AUTORENEW_MONTHS_VALUE_BEFORE                :{COMMA}개월 전
STR_CONFIG_SETTING_AUTORENEW_MONTHS_VALUE_AFTER                 :{COMMA}개월 후
STR_CONFIG_SETTING_AUTORENEW_MONEY                              :자동 교체를 위해 최소한으로 갖고 있어야 할 자금: {STRING}
STR_CONFIG_SETTING_AUTORENEW_MONEY_HELPTEXT                     :차량을 자동 교체하기 위해 최소한으로 있어야 하는 자금의 양을 설정합니다.
STR_CONFIG_SETTING_ERRMSG_DURATION                              :오류 메시지 표시: {STRING}
STR_CONFIG_SETTING_ERRMSG_DURATION_HELPTEXT                     :오류 메시지를 표시할 시간을 설정합니다. 일부 (중요한) 오류 메시지는 이 시간이 지나도 자동으로 사라지지 않고 수동으로 꺼야할 수도 있음을 알아두십시오.
STR_CONFIG_SETTING_ERRMSG_DURATION_VALUE                        :{COMMA}초 동안
STR_CONFIG_SETTING_HOVER_DELAY                                  :도움말 보이기: {STRING}
STR_CONFIG_SETTING_HOVER_DELAY_HELPTEXT                         :마우스를 올려놓았을 때 도움말이 뜨는데 걸리는 시간을 설정합니다. 마우스 오른쪽 클릭으로 바로 뜨도록 할 수도 있습니다.
STR_CONFIG_SETTING_HOVER_DELAY_VALUE                            :마우스를 {COMMA}밀리초 동안 올려놓기 (1밀리초 = 1/1000초)
STR_CONFIG_SETTING_HOVER_DELAY_DISABLED                         :마우스 오른쪽 클릭
STR_CONFIG_SETTING_POPULATION_IN_LABEL                          :도시 이름 옆에 도시의 인구 수를 표시함: {STRING}
STR_CONFIG_SETTING_POPULATION_IN_LABEL_HELPTEXT                 :도시 이름 옆에 도시의 인구 수를 표시합니다.
STR_CONFIG_SETTING_GRAPH_LINE_THICKNESS                         :그래프 선의 두께: {STRING}
STR_CONFIG_SETTING_GRAPH_LINE_THICKNESS_HELPTEXT                :그래프의 선 두께를 설정합니다. 얇으면 자세히 볼 수 있고, 두꺼우면 눈에 확 들어오며 색상을 분간하기가 편해집니다.
STR_CONFIG_SETTING_SHOW_NEWGRF_NAME                             :차량 구입 창에 NewGRF 이름 표시: {STRING}
STR_CONFIG_SETTING_SHOW_NEWGRF_NAME_HELPTEXT                    :차량 구입 창 맨 아래 줄에, 이 차량이 어떤 NewGRF에서 추가되는 지 해당 NewGRF의 이름을 표시해줍니다.
STR_CONFIG_SETTING_SHOW_TRAIN_LENGTH_IN_DETAILS                 :상세정보 화면에서 열차 길이 보이기: {STRING}
STR_CONFIG_SETTING_SHOW_TRAIN_LENGTH_IN_DETAILS_HELPTEXT        :열차의 길이를 상세정보 화면에 표시할지 설정합니다.
STR_CONFIG_SETTING_SHOW_VEHICLE_GROUP_IN_DETAILS                :상세정보에서 열차가 소속된 그룹 이름 보이기: {STRING}
STR_CONFIG_SETTING_SHOW_VEHICLE_GROUP_IN_DETAILS_HELPTEXT       :열차의 그룹 이름을 상세정보 화면에 표시할지 설정합니다.
STR_CONFIG_SETTING_SHOW_TRAIN_WEIGHT_RATIOS_IN_DETAILS          :상세정보 화면에서 열차 무게 비 보이기: {STRING}
STR_CONFIG_SETTING_SHOW_TRAIN_WEIGHT_RATIOS_IN_DETAILS_HELPTEXT :열차의 무게 비를 상세정보 화면에 표시할지 설정합니다.
STR_CONFIG_SETTING_SHOW_RESTRICTED_SIG_DEF                      :경로 제한 신호기를 기본 그래픽으로 보이기: {STRING}
STR_CONFIG_SETTING_SHOW_RESTRICTED_SIG_DEF_HELPTEXT             :경로 제한이 설정된 전자 신호기를 NewGRF의 신호기 그래픽 대신 기본 신호기 그래픽에 파란 표시를 한 그래픽으로 표시합니다. 이 옵션은 경로 제한 신호기의 구별을 쉽게 하기 위해 사용합니다.
STR_CONFIG_SETTING_SHOW_ADV_TRACE_RESTRICT_FEATURES             :고급 경로 제한 기능 표시: {STRING}
STR_CONFIG_SETTING_SHOW_ADV_TRACE_RESTRICT_FEATURES_HELPTEXT    :고급 경로 제한 기능을 표시합니다. 이 설정을 끄면, 일부 고급 기능이 인터페이스에 표시되지 않습니다. 하지만 다른 플레이어까지 숨겨진 고급 경로 제한 기능을 사용할 수 없도록 하지는 않습니다.
STR_CONFIG_SETTING_SHOW_PROGSIG_FEATURES                        :신호기 프로그래밍 기능 표시: {STRING}
STR_CONFIG_SETTING_SHOW_PROGSIG_FEATURES_HELPTEXT               :신호기 프로그래밍 기능을 표시합니다. 이 설정을 끄면, 프로그램 신호기를 짓거나 설정하는 버튼이 표시되지 않습니다. 하지만 다른 플레이어까지 프로그램 신호기를 사용할 수 없도록 하지는 않습니다.
STR_CONFIG_SETTING_SHOW_VEH_LIST_CARGO_FILTER                   :차량 목록에 화물 종류 필터 표시: {STRING}
STR_CONFIG_SETTING_SHOW_VEH_LIST_CARGO_FILTER_HELPTEXT          :차량 목록에 화물 종류 필터를 표시합니다. 이 설정을 켜면, 차량 목록 창에 추가 필터 드롭다운이 표시됩니다.
STR_CONFIG_SETTING_SHOW_ADV_LOADING_MODE_FEATURES               :고급 적재 모드 표시: {STRING}
STR_CONFIG_SETTING_SHOW_ADV_LOADING_MODE_FEATURES_HELPTEXT      :고급 적재 모드(통과하며 싣기)를 표시합니다. 이 설정을 끄면, 일부 고급 적재 모드가 인터페이스에 표시되지 않습니다. 하지만 다른 플레이어까지 고급 적재 모드를 사용할 수 없도록 하지는 않습니다.
STR_CONFIG_SETTING_DISABLE_TOP_VEH_LIST_MASS_ACTIONS            :전체 차량에 적용되는 작업 비활성화: {STRING}
STR_CONFIG_SETTING_DISABLE_TOP_VEH_LIST_MASS_ACTIONS_HELPTEXT   :이 설정을 켜면, 모든 차량 또는 그룹에 속하지 않은 차량에 적용되는 차량기지로 보내기/운행 취소 버튼과 출발/정지 버튼을 비활성화합니다. 모든 차량에게 적용되는 작업을 실수로 실행하여 발생할 수 있는 부작용을 방지할 수 있습니다.
STR_CONFIG_SETTING_SHOW_DEPOT_SELL_GUI                          :기지로 보내고 판매 기능 표시: {STRING}
STR_CONFIG_SETTING_SHOW_DEPOT_SELL_GUI_HELPTEXT                 :기지로 보내고 차량을 판매하는 기능을 표시합니다. 활성화되면 차량을 기지로 보내는 버튼의 작동이 바뀝니다.
STR_CONFIG_SETTING_OPEN_VEHICLE_GUI_CLONE_SHARE                 :경로를 공유하여 복제할 때 새 차량 정보 창을 띄움: {STRING}
STR_CONFIG_SETTING_OPEN_VEHICLE_GUI_CLONE_SHARE_HELPTEXT        :이 설정을 켜면, 차량기지/차고지/정박소/격납고 창에서 차량의 경로를 공유하여 복제할 때 복제한 차량의 정보 창을 새로 띄워줍니다.

STR_CONFIG_SETTING_ADV_SIG_BRIDGE_TUN_MODES                     :고급 다리/터널 신호기 활성화: {STRING}
STR_CONFIG_SETTING_ADV_SIG_BRIDGE_TUN_MODES_HELPTEXT            :다리와 터널 위 신호기 시뮬레이션 고급 모드를 활성화합니다. 이 설정을 끄면, 고급 모드에 있지 않은 다리와 터널을 고급 모드로 변경할 수 없지만 다른 플레이어는 이 설정을 켜서 고급 모드를 사용할 수 있습니다.

STR_CONFIG_SETTING_LANDSCAPE                                    :지형: {STRING}
STR_CONFIG_SETTING_LANDSCAPE_HELPTEXT                           :지형에 따라 화물과 도시 성장 요구 조건이 다른 게임 플레이 시나리오가 만들어집니다. NewGRF과 게임 스크립트를 통해 세밀한 조절이 가능합니다.
STR_CONFIG_SETTING_LAND_GENERATOR                               :지형 만들기: {STRING}
STR_CONFIG_SETTING_LAND_GENERATOR_HELPTEXT                      :오리지널 모드는 기본 그래픽 세트에 따라 다른 지형을 생성하며, 단조로운 지형을 구성합니다. 천지창조는 개선된 제어 설정을 가진 생성기로 만들어진 임의 지형(펄린 노이즈)을 구성합니다.
STR_CONFIG_SETTING_MAX_SIGNAL_EVALUATIONS                       :프로그램 신호기가 한 번에 신호를 바꿀 수 있게 허용된 최대 횟수: {STRING}
STR_CONFIG_SETTING_MAX_SIGNAL_EVALUATIONS_HELPTEXT              :프로그램 신호기의 한 번에 신호를 바꿀 수 있게 허용된 최대 횟수를 조정합니다.
STR_CONFIG_SETTING_LAND_GENERATOR_ORIGINAL                      :오리지널
STR_CONFIG_SETTING_LAND_GENERATOR_TERRA_GENESIS                 :천지창조
STR_CONFIG_SETTING_TERRAIN_TYPE                                 :지형 종류: {STRING}
STR_CONFIG_SETTING_TERRAIN_TYPE_HELPTEXT                        :(천지창조 전용) 지형의 언덕 모양을 결정합니다.
STR_CONFIG_SETTING_INDUSTRY_DENSITY                             :산업시설 수: {STRING}
STR_CONFIG_SETTING_INDUSTRY_DENSITY_HELPTEXT                    :게임을 플레이하는 동안 얼마나 많은 산업시설이 생성되고 유지되어야 할 지를 설정합니다.
STR_CONFIG_SETTING_OIL_REF_EDGE_DISTANCE                        :석유 관련 산업 시설의 최대 건설 범위: 지도 맨 끝에서부터 {STRING} 이내
STR_CONFIG_SETTING_OIL_REF_EDGE_DISTANCE_HELPTEXT               :정유 공장과 유전이 맵 가장자리에서 얼마나 멀리 떨어진 곳까지 건설될 수 있는지를 나타냅니다. 섬 맵에서는 이 설정을 이용해서 해당 산업 시설이 해안에 가까이 있도록 조정할 수 있습니다. 256칸보다 큰 맵의 경우에는 이 값은 더 크게 조정됩니다.
STR_CONFIG_SETTING_SNOWLINE_HEIGHT                              :설선 고도: {STRING}
STR_CONFIG_SETTING_SNOWLINE_HEIGHT_HELPTEXT                     :아한대 기후의 설선 고도를 조절합니다. 눈은 산업시설의 생성과 도시 성장에 영향을 미칩니다.
STR_CONFIG_SETTING_ROUGHNESS_OF_TERRAIN                         :지형의 거친 정도: {STRING}
STR_CONFIG_SETTING_ROUGHNESS_OF_TERRAIN_HELPTEXT                :(천지창조 전용) 언덕의 빈도수를 선택합니다. 평탄한 지형은 개수가 적고 넓게 퍼진 언덕을 만듭니다. 거친 지형은 똑같아 보일 수 있는 많은 언덕이 생기게 됩니다.
STR_CONFIG_SETTING_ROUGHNESS_OF_TERRAIN_VERY_SMOOTH             :매우 부드럽게
STR_CONFIG_SETTING_ROUGHNESS_OF_TERRAIN_SMOOTH                  :부드럽게
STR_CONFIG_SETTING_ROUGHNESS_OF_TERRAIN_ROUGH                   :거칠게
STR_CONFIG_SETTING_ROUGHNESS_OF_TERRAIN_VERY_ROUGH              :매우 거칠게
STR_CONFIG_SETTING_VARIETY                                      :산세 험준도: {STRING}
STR_CONFIG_SETTING_VARIETY_HELPTEXT                             :(천지창조 전용) 지도가 산지와 평지를 모두 갖도록 만들 것인 지를 결정합니다. 이 설정은 지형을 더 평평하게 만드므로, 다른 설정은 '산'으로 설정하시기 바랍니다.
STR_CONFIG_SETTING_RIVER_AMOUNT                                 :강의 양: {STRING}
STR_CONFIG_SETTING_RIVER_AMOUNT_HELPTEXT                        :강을 얼마나 만들지 선택하십시오.
STR_CONFIG_SETTING_TREE_PLACER                                  :나무 배치 알고리즘: {STRING}
STR_CONFIG_SETTING_TREE_PLACER_HELPTEXT                         :지도의 나무 분포 형식을 선택하십시오. '오리지널'을 선택하면 나무가 고르게 분포되고, '향상됨'을 선택하면 나무가 군락을 이루게 됩니다.
STR_CONFIG_SETTING_TREE_PLACER_NONE                             :없음
STR_CONFIG_SETTING_TREE_PLACER_ORIGINAL                         :오리지널
STR_CONFIG_SETTING_TREE_PLACER_IMPROVED                         :향상됨
STR_CONFIG_SETTING_ROAD_SIDE                                    :자동차 통행 방향: {STRING}
STR_CONFIG_SETTING_ROAD_SIDE_HELPTEXT                           :통행방향을 선택하세요.
STR_CONFIG_SETTING_HEIGHTMAP_ROTATION                           :높이맵 회전: {STRING}
STR_CONFIG_SETTING_HEIGHTMAP_ROTATION_COUNTER_CLOCKWISE         :반시계방향
STR_CONFIG_SETTING_HEIGHTMAP_ROTATION_CLOCKWISE                 :시계방향
STR_CONFIG_SETTING_SE_FLAT_WORLD_HEIGHT                         :평지 시나리오의 평지 높이: {STRING}
STR_CONFIG_SETTING_EDGES_NOT_EMPTY                              :{WHITE}지도 북쪽 맨 가장자리에 있는 지형의 칸 한 개 이상이 비어있지 않습니다.
STR_CONFIG_SETTING_EDGES_NOT_WATER                              :{WHITE}지도 맨 가장자리에 있는 칸 한 개 이상이 물이 아닙니다.

STR_CONFIG_SETTING_STATION_SPREAD                               :역의 최대 크기: {STRING}
STR_CONFIG_SETTING_STATION_SPREAD_HELPTEXT                      :역의 최대 크기를 설정합니다. 값이 높으면 게임이 느려질 수도 있습니다.
STR_CONFIG_SETTING_SERVICEATHELIPAD                             :헬리콥터를 발착장에서 자동으로 점검: {STRING}
STR_CONFIG_SETTING_SERVICEATHELIPAD_HELPTEXT                    :공항에 격납고가 없어도 헬리콥터가 공항에 착륙할 때마다 점검을 하도록 합니다.
STR_CONFIG_SETTING_NONSTOP_ORDER_ONLY                           :직통 경로만 허용: {STRING}
STR_CONFIG_SETTING_NONSTOP_ORDER_ONLY_HELPTEXT                  :열차와 자동차에 직통 경로만 추가할 수 있게 합니다
STR_CONFIG_SETTING_LINK_TERRAFORM_TOOLBAR                       :철도/도로/항만/공항 건설창을 띄울 때 지형 편집창도 같이 띄움: {STRING}
STR_CONFIG_SETTING_LINK_TERRAFORM_TOOLBAR_HELPTEXT              :수송 시설과 관련된 건설 창을 열 때 지형 편집 창을 같이 엽니다.
STR_CONFIG_SETTING_SMALLMAP_LAND_COLOUR                         :소형지도 창에 표시될 땅의 색상: {STRING}
STR_CONFIG_SETTING_SMALLMAP_LAND_COLOUR_HELPTEXT                :소형지도 창에 사용할 지형의 색상을 선택합니다.
STR_CONFIG_SETTING_SMALLMAP_LAND_COLOUR_GREEN                   :녹색
STR_CONFIG_SETTING_SMALLMAP_LAND_COLOUR_DARK_GREEN              :어두운 녹색
STR_CONFIG_SETTING_SMALLMAP_LAND_COLOUR_VIOLET                  :보라색
STR_CONFIG_SETTING_SCROLLMODE                                   :지도 스크롤 방식: {STRING}
STR_CONFIG_SETTING_SCROLLMODE_HELPTEXT                          :지도를 스크롤하는 방식을 결정합니다.
STR_CONFIG_SETTING_SCROLLMODE_DEFAULT                           :마우스 위치가 고정된 상태로 오른쪽 마우스 버튼으로 외부 화면 또는 지도 이동
STR_CONFIG_SETTING_SCROLLMODE_RMB_LOCKED                        :마우스 위치가 고정된 상태로 오른쪽 마우스 버튼으로 지도 이동
STR_CONFIG_SETTING_SCROLLMODE_RMB                               :오른쪽 마우스 버튼으로 지도 이동
STR_CONFIG_SETTING_SCROLLMODE_LMB                               :왼쪽 마우스 버튼으로 지도 이동
STR_CONFIG_SETTING_SMOOTH_SCROLLING                             :게임 화면을 이동시킬 때 부드럽게 이동: {STRING}
STR_CONFIG_SETTING_SMOOTH_SCROLLING_HELPTEXT                    :소형 지도를 클릭하여 특정 지역으로 스크롤되거나 지도 상의 특정 장소로 이동하는 경우에 주 화면이 어떻게 스크롤 되는지를 설정합니다. 이 설정을 켜면, 화면이 목표 지점까지 부드럽게 이동하고, 설정을 끄면 목표 지점으로 곧바로 넘어가게 됩니다.
STR_CONFIG_SETTING_MEASURE_TOOLTIP                              :건설도구 사용시 거리 도움말 표시: {STRING}
STR_CONFIG_SETTING_MEASURE_TOOLTIP_HELPTEXT                     :철도/도로 등의 기반시설을 건설할 때 거리와 높이 차이 등을 표시합니다
STR_CONFIG_SETTING_LIVERIES                                     :차량 종류에 따라 회사의 색상을 구분하여 표시: {STRING}
STR_CONFIG_SETTING_LIVERIES_HELPTEXT                            :회사 고유 색상을 따르지 않고 차량 종류에 따라 다른 차량 색상을 사용하는 것을 허용합니다.
STR_CONFIG_SETTING_LIVERIES_NONE                                :없음
STR_CONFIG_SETTING_LIVERIES_OWN                                 :내 회사
STR_CONFIG_SETTING_LIVERIES_ALL                                 :모든 회사
STR_CONFIG_SETTING_PREFER_TEAMCHAT                              :엔터(ENTER) 키로 같은 팀끼리 채팅: {STRING}
STR_CONFIG_SETTING_PREFER_TEAMCHAT_HELPTEXT                     :이 설정을 켜면, 멀티 플레이시 같은 회사 간의 채팅을 <CTRL+ENTER> 키 대신 <ENTER> 키로 할 수 있게 됩니다.
STR_CONFIG_SETTING_SCROLLWHEEL_SCROLLING                        :마우스 휠 동작: {STRING}
STR_CONFIG_SETTING_SCROLLWHEEL_SCROLLING_HELPTEXT               :상하좌우로 회전 가능한 마우스 휠(2차원 마우스 휠)로 지도를 스크롤할 수 있게 허용합니다.
STR_CONFIG_SETTING_SCROLLWHEEL_ZOOM                             :화면 확대/축소
STR_CONFIG_SETTING_SCROLLWHEEL_SCROLL                           :지도 스크롤
STR_CONFIG_SETTING_SCROLLWHEEL_OFF                              :끄기
STR_CONFIG_SETTING_SCROLLWHEEL_MULTIPLIER                       :지도 스크롤 속도: {STRING}
STR_CONFIG_SETTING_SCROLLWHEEL_MULTIPLIER_HELPTEXT              :마우스 휠 스크롤의 민감도를 설정합니다.
STR_CONFIG_SETTING_OSK_ACTIVATION                               :화상 키보드: {STRING}
STR_CONFIG_SETTING_OSK_ACTIVATION_HELPTEXT                      :마우스와 같은 장치만을 이용하여 입력 칸에 글자를 입력하기 위해 화상 키보드를 어떤 방식으로 띄울지 선택합니다. 이 설정은 실제 키보드가 없는 소형 기기를 사용하는 분을 위한 기능입니다.
STR_CONFIG_SETTING_OSK_ACTIVATION_DISABLED                      :사용 안 함
STR_CONFIG_SETTING_OSK_ACTIVATION_DOUBLE_CLICK                  :더블 클릭
STR_CONFIG_SETTING_OSK_ACTIVATION_SINGLE_CLICK_FOCUS            :한 번 클릭 (커서가 활성화되어 있을 때)
STR_CONFIG_SETTING_OSK_ACTIVATION_SINGLE_CLICK                  :한 번 클릭 (즉시)
STR_CONFIG_SETTING_SHOW_VEHICLE_ROUTE_STEPS                     :차량의 경로를 보여주기: {STRING}
STR_CONFIG_SETTING_SHOW_VEHICLE_LIST_COMPANY_COLOUR             :타사의 차량을 목록에서 그 회사의 색으로 표시하기: {STRING}
STR_CONFIG_SETTING_SHOW_VEHICLE_LIST_COMPANY_COLOUR_HELPTEXT    :차량 목록 창에서 다른 회사의 차량은 그 회사의 색으로 색칠된 사각형을 표시해 구분하기 좋게 합니다.
STR_CONFIG_SETTING_ENABLE_SINGLE_VEH_SHARED_ORDER_GUI           :경로를 공유하는 차량 창을 한 차량만 있을 때에도 활성화: {STRING}
STR_CONFIG_SETTING_ENABLE_SINGLE_VEH_SHARED_ORDER_GUI_HELPTEXT  :경로를 공유하는 모든 차량을 표시할 때 경로를 공유하는 차량이 한 대밖에 없어도 표시할지 설정합니다.

STR_CONFIG_SETTING_VIEWPORT_MAP_SCAN_SURROUNDINGS               :주변 스캔하기 (맵을 축소했을 때 유용): {STRING}
STR_CONFIG_SETTING_VIEWPORT_MAP_SHOW_SLOPES                     :경사 표시: {STRING}
STR_CONFIG_SETTING_VIEWPORT_MAP_SHOW_BRIDGES                    :다리 표시: {STRING}
STR_CONFIG_SETTING_VIEWPORT_MAP_SHOW_TUNNELS                    :터널 표시: {STRING}
STR_CONFIG_SETTING_VIEWPORT_MAP_SHOW_SCROLLING_VP               :이동하는 외부 화면 표시: {STRING}
STR_CONFIG_SETTING_VIEWPORT_MAP_SHOW_SCROLLING_VP_NOTHING       :표시 안함
STR_CONFIG_SETTING_VIEWPORT_MAP_SHOW_SCROLLING_VP_CONTOUR       :윤곽
STR_CONFIG_SETTING_VIEWPORT_MAP_SHOW_SCROLLING_VP_BLEND         :반투명 흰색 (32bpp 전용)
STR_CONFIG_SETTING_VIEWPORT_MAP_SHOW_SCROLLING_VP_ALL           :반투명 + 윤곽
STR_CONFIG_SETTING_VIEWPORT_MAP_USE_OWNER_COLOUR_BRIDGE_TUNNEL  :다리와 터널의 소유주 색 적용: {STRING}
STR_CONFIG_SETTING_VIEWPORT_MAP_DEFAULT_MODE                    :기본 모드: {STRING}
STR_CONFIG_SETTING_VIEWPORT_MAP_DEFAULT_MODE_VEGETATION         :초목
STR_CONFIG_SETTING_VIEWPORT_MAP_DEFAULT_MODE_OWNER              :소유주
STR_CONFIG_SETTING_VIEWPORT_MAP_DEFAULT_MODE_INDUSTRY           :산업 시설
STR_CONFIG_SETTING_VIEWPORT_MAP_ACTION_DBLCLICK                 :더블 클릭을 하면 실행할 동작: {STRING}
STR_CONFIG_SETTING_VIEWPORT_MAP_ACTION_DBLCLICK_DO_NOTHING      :아무것도 하지 않기
STR_CONFIG_SETTING_VIEWPORT_MAP_ACTION_DBLCLICK_ZOOM_MAIN       :확대/축소 배율 원래대로
STR_CONFIG_SETTING_VIEWPORT_MAP_ACTION_DBLCLICK_NEW_EXTRA       :새 외부 화면 열기
STR_CONFIG_SETTING_VIEWPORT_MAP_SHOW_VEHICLE_ROUTE              :차량 경로 보이기: {STRING}
STR_CONFIG_SETTING_VIEWPORT_MAP_SHOW_VEHICLE_ROUTE_NO           :표시 안함
STR_CONFIG_SETTING_VIEWPORT_MAP_SHOW_VEHICLE_ROUTE_SIMPLE       :단순
STR_CONFIG_SETTING_VIEWPORT_MAP_DRAW_ROUTE_DASH                 :차량 경로 표시 방식: {STRING}
STR_CONFIG_SETTING_VIEWPORT_MAP_DRAW_ROUTE_DASH_VALUE           :{COMMA} 픽셀 간격의 점선
STR_CONFIG_SETTING_VIEWPORT_MAP_DRAW_ROUTE_DASH_DISABLED        :실선

STR_CONFIG_SETTING_RIGHT_MOUSE_BTN_EMU                          :오른쪽 클릭 매크로: {STRING}
STR_CONFIG_SETTING_RIGHT_MOUSE_BTN_EMU_HELPTEXT                 :오른쪽 마우스 버튼 클릭을 대신할 방법을 선택합니다.
STR_CONFIG_SETTING_RIGHT_MOUSE_BTN_EMU_COMMAND                  :커맨드 + 클릭
STR_CONFIG_SETTING_RIGHT_MOUSE_BTN_EMU_CONTROL                  :CTRL + 클릭
STR_CONFIG_SETTING_RIGHT_MOUSE_BTN_EMU_OFF                      :끄기

STR_CONFIG_SETTING_RIGHT_MOUSE_WND_CLOSE                        :오른쪽 클릭으로 창 닫기: {STRING}
STR_CONFIG_SETTING_RIGHT_MOUSE_WND_CLOSE_HELPTEXT               :창 내부를 오른쪽 클릭하여 창을 닫습니다. 오른쪽 클릭으로 도움말 표시 설정을 해제해야 합니다!

STR_CONFIG_SETTING_AUTOSAVE                                     :자동 저장: {STRING}
STR_CONFIG_SETTING_AUTOSAVE_HELPTEXT                            :게임을 자동으로 저장할 간격을 선택하십시오.

STR_CONFIG_SETTING_AUTOSAVE_ON_NETWORK_DISCONNECT               :네트워크 연결이 끊어지면 자동 저장: {STRING}
STR_CONFIG_SETTING_AUTOSAVE_ON_NETWORK_DISCONNECT_HELPTEXT      :이 설정을 켜면 서버와의 연결이 끊어졌을 때 게임을 자동으로 저장합니다.

STR_CONFIG_SETTING_DATE_FORMAT_IN_SAVE_NAMES                    :저장 파일의 이름으로 {STRING} 날짜 형식을 사용합니다.
STR_CONFIG_SETTING_DATE_FORMAT_IN_SAVE_NAMES_HELPTEXT           :게임 저장 파일 이름에 사용할 날짜 형식을 선택합니다.
STR_CONFIG_SETTING_DATE_FORMAT_IN_SAVE_NAMES_LONG               :긴 (2012년 1월 1일)
STR_CONFIG_SETTING_DATE_FORMAT_IN_SAVE_NAMES_SHORT              :짧은 (2012.01.01)
STR_CONFIG_SETTING_DATE_FORMAT_IN_SAVE_NAMES_ISO                :국제표준규격 (2012-01-01)

STR_CONFIG_SETTING_SAVEGAME_OVERWRITE_CONFIRM                   :기존에 존재하는 게임 저장 파일을 덮어씌울 때 경고: {STRING}
STR_CONFIG_SETTING_SAVEGAME_OVERWRITE_CONFIRM_HELPTEXT          :게임 저장 파일이나 높이맵 파일을 기존에 존재하는 파일에 덮어씌우려고 할 때, 안내 메시지를 표시합니다.
STR_CONFIG_SETTING_SAVEGAME_OVERWRITE_CONFIRM_DISABLED          :아니요
STR_CONFIG_SETTING_SAVEGAME_OVERWRITE_CONFIRM_DIFFERENT         :달라진 경우에만
STR_CONFIG_SETTING_SAVEGAME_OVERWRITE_CONFIRM_DIFFERENT_UNKNOWN :달라졌거나 알 수 없을 때에만
STR_CONFIG_SETTING_SAVEGAME_OVERWRITE_CONFIRM_ENABLED           :예

STR_CONFIG_SETTING_PAUSE_ON_NEW_GAME                            :게임 시작 시 자동으로 일시 정지: {STRING}
STR_CONFIG_SETTING_PAUSE_ON_NEW_GAME_HELPTEXT                   :이 설정을 켜면, 새로운 게임을 시작할 때 지도를 더욱 자세히 살펴볼 수 있도록 게임을 자동으로 일시정지합니다.
STR_CONFIG_SETTING_COMMAND_PAUSE_LEVEL                          :일시 정지 상태에서 가능한 행동: {STRING}
STR_CONFIG_SETTING_COMMAND_PAUSE_LEVEL_HELPTEXT                 :게임이 일시 정지된 동안에 할 수 있는 행동을 선택합니다.
STR_CONFIG_SETTING_COMMAND_PAUSE_LEVEL_NO_ACTIONS               :아무 것도 못 함
STR_CONFIG_SETTING_COMMAND_PAUSE_LEVEL_ALL_NON_CONSTRUCTION     :모든 비건설적인 행동
STR_CONFIG_SETTING_COMMAND_PAUSE_LEVEL_ALL_NON_LANDSCAPING      :지형 편집을 제외한 모든 행동
STR_CONFIG_SETTING_COMMAND_PAUSE_LEVEL_ALL_ACTIONS              :모든 행동
STR_CONFIG_SETTING_ADVANCED_VEHICLE_LISTS                       :차량 목록에서 그룹 기능 사용: {STRING}
STR_CONFIG_SETTING_ADVANCED_VEHICLE_LISTS_HELPTEXT              :고급화된 차량 목록의 사용 여부를 설정합니다.
STR_CONFIG_SETTING_LOADING_INDICATORS                           :적재율 표시: {STRING}
STR_CONFIG_SETTING_LOADING_INDICATORS_HELPTEXT                  :적재나 하차하는 차량 위에 적재/하차율을 표시할지 말지를 선택합니다.
STR_CONFIG_SETTING_AUTO_TIMETABLE_BY_DEFAULT                    :자동 시간표를 기본적으로 사용: {STRING}
STR_CONFIG_SETTING_AUTO_TIMETABLE_BY_DEFAULT_HELPTEXT           :새 차량에 대해 자동 시간표를 기본적으로 활성화할지 선택합니다.
STR_CONFIG_SETTING_TIMETABLE_SEPARATION_BY_DEFAULT              :배차 간격 조절을 위해 시간표를 기본으로 사용: {STRING}
STR_CONFIG_SETTING_TIMETABLE_SEPARATION_BY_DEFAULT_HELPTEXT     :배차 간격 조절을 위해 시간표를 사용하는 것을 새 차량에 대해 기본적으로 활성화할지 선택합니다.
STR_CONFIG_SETTING_TIMETABLE_IN_TICKS                           :열차 시간표의 1일을 74틱으로 바꿔 표시: {STRING}
STR_CONFIG_SETTING_TIMETABLE_IN_TICKS_HELPTEXT                  :열차 시간표에서 열차의 운행 시간을 '일'보다 자세한 '틱'으로 표시합니다. 1일은 74틱과 같습니다.
STR_CONFIG_SETTING_TIMETABLE_LEFTOVER_TICKS                     :시간표에 남은 틱 표시하기: {STRING}
STR_CONFIG_SETTING_TIMETABLE_LEFTOVER_TICKS_HELPTEXT            :시간표에서 틱을 날짜/시간으로 변환할 때, 남은 틱을 표시합니다.
STR_CONFIG_SETTING_TIME_IN_MINUTES                              :'일' 대신 '분'으로 시간 표시하기: {STRING}
STR_CONFIG_SETTING_TIME_IN_MINUTES_HELPTEXT                     :'일' 대신 '시'와 '분'으로 시간을 표시할시 선택합니다.
STR_CONFIG_SETTING_TICKS_PER_MINUTE                             :1분을 {STRING}틱으로 설정
STR_CONFIG_SETTING_TICKS_PER_MINUTE_HELPTEXT                    :게임 상의 1분을 몇 틱으로 설정할지 결정합니다.
STR_CONFIG_SETTING_DATE_WITH_TIME                               :시간과 함께 날짜를 표시함: {STRING}
STR_CONFIG_SETTING_DATE_WITH_TIME_HELPTEXT                      :상태 바에 시간과 함께 게임 날짜를 표시합니다.
STR_CONFIG_SETTING_CLOCK_OFFSET                                 :분 단위 시간 조절: {STRING}
STR_CONFIG_SETTING_CLOCK_OFFSET_HELPTEXT                        :게임 시간을 얼마나 당길지 설정합니다.
STR_CONFIG_SETTING_DATE_WITH_TIME_NONE                          :표시 안함
STR_CONFIG_SETTING_DATE_WITH_TIME_Y                             :연도만
STR_CONFIG_SETTING_DATE_WITH_TIME_YM                            :연도와 달
STR_CONFIG_SETTING_DATE_WITH_TIME_YMD                           :전체 날짜
STR_CONFIG_SETTING_TIMETABLE_START_TEXT_ENTRY                   :시간표 시작 시간을 텍스트로 입력 (시간/분 모드에서만): {STRING}
STR_CONFIG_SETTING_TIMETABLE_START_TEXT_ENTRY_HELPTEXT          :시간표 시작 시간을 텍스트로 입력할지 설정합니다. 이 옵션은 분 단위로 게임 시간을 보기로 설정했을 때 사용 가능합니다.
STR_CONFIG_SETTING_TIMETABLE_SEPARATION                         :배차 간격 유지를 위해 시간표 사용하기: {STRING}
STR_CONFIG_SETTING_TIMETABLE_SEPARATION_HELPTEXT                :자동 시간표를 사용할 때 배차 간격 유지를 위해 시간표를 쓸 지 설정합니다.
STR_CONFIG_SETTING_TIMETABLE_SEPARATION_RATE                    :자동 배차 간격 유지 배수: {STRING}
STR_CONFIG_SETTING_TIMETABLE_SEPARATION_RATE_HELPTEXT           :자동 배차 간격 조절을 할 때 한 번에 얼마만큼의 시간표 출발 시간을 조절할지
STR_CONFIG_SETTING_TIMETABLE_SHOW_ARRIVAL_DEPARTURE             :시간표에서 출발일과 도착일 표시: {STRING}
STR_CONFIG_SETTING_TIMETABLE_SHOW_ARRIVAL_DEPARTURE_HELPTEXT    :열차 시간표에서 예상 출발 & 도착 시간을 표시합니다.
STR_CONFIG_SETTING_TIMETABLE_AUTOFILL_ROUNDING_TICKS            :자동 시간표 설정으로 설정한 시간표의 시간을 다음 값의 배수로 어림: {STRING}
STR_CONFIG_SETTING_TIMETABLE_AUTOFILL_ROUNDING_TICKS_HELPTEXT   :자동 시간표로 설정한 시간표의 시간은 어림되지 않습니다. 1일은 74틱입니다.
STR_CONFIG_SETTING_QUICKGOTO                                    :빠른 행선지 설정: {STRING}
STR_CONFIG_SETTING_QUICKGOTO_HELPTEXT                           :경로 창을 열면 자동으로 '행선지' 버튼을 선택하여 곧바로 행선지를 지정할 수 있도록 합니다.
STR_CONFIG_SETTING_DEFAULT_RAIL_TYPE                            :철도 형식 기본값 설정 (게임 시작/불러온 후): {STRING}
STR_CONFIG_SETTING_DEFAULT_RAIL_TYPE_HELPTEXT                   :게임을 새로 시작하거나 불러온 뒤에 사용할 철도의 종류를 선택합니다. '처음 사용 가능한 것'은 가장 오래된 철도 종류를 선택하고, '최신 기술의 철도'는 가장 최신에 나온 철도 종류를 선택하며 '가장 많이 사용한 것'은 플레이어가 가장 많이 사용한 철도 타입을 선택합니다.
STR_CONFIG_SETTING_DEFAULT_RAIL_TYPE_FIRST                      :처음 사용 가능한 것
STR_CONFIG_SETTING_DEFAULT_RAIL_TYPE_LAST                       :가장 최근에 개발된 철도
STR_CONFIG_SETTING_DEFAULT_RAIL_TYPE_MOST_USED                  :가장 많이 사용한 것

STR_CONFIG_SETTING_SHOW_TRACK_RESERVATION                       :차량의 다음 진행 경로 보여주기: {STRING}
STR_CONFIG_SETTING_SHOW_TRACK_RESERVATION_HELPTEXT              :열차가 경로 탐색 기능 때문에 폐색으로 진입할 수 없는 문제를 해결하기 위해, 열차가 진행할 경로를 별도의 어두운 색으로 표시합니다.
STR_CONFIG_SETTING_PERSISTENT_BUILDINGTOOLS                     :건설 도구를 사용 후 계속 유지: {STRING}
STR_CONFIG_SETTING_PERSISTENT_BUILDINGTOOLS_HELPTEXT            :다리, 터널 등의 건설 도구를 사용 후에도 계속 열어둔 채로 놔둡니다.
STR_CONFIG_SETTING_EXPENSES_LAYOUT                              :재정 창에서 비용을 종류별로 묶어서 표시: {STRING}
STR_CONFIG_SETTING_EXPENSES_LAYOUT_HELPTEXT                     :재정 창에 나타나는 회사 비용을 어떻게 표시할지 설정합니다.

STR_CONFIG_SETTING_ENABLE_BUILD_RIVER                           :강 건설 활성화: {STRING}
STR_CONFIG_SETTING_ENABLE_BUILD_RIVER_HELPTEXT                  :시나리오 편집기 밖에서 강을 건설할 수 있게 할지 설정합니다.
STR_CONFIG_SETTING_ENABLE_REMOVE_WATER                          :바다와 강 제거 허용: {STRING}
STR_CONFIG_SETTING_ENABLE_REMOVE_WATER_HELPTEXT                 :시나리오 에디터 외부에서 바다와 강을 제거할 수 있게 할지 설정합니다.

STR_CONFIG_SETTING_SOUND_TICKER                                 :뉴스 자막: {STRING}
STR_CONFIG_SETTING_SOUND_TICKER_HELPTEXT                        :요약된 뉴스 메시지가 나타나면 효과음을 재생합니다.
STR_CONFIG_SETTING_SOUND_NEWS                                   :새로운 소식: {STRING}
STR_CONFIG_SETTING_SOUND_NEWS_HELPTEXT                          :새로운 소식을 표시할 때 효과음을 재생합니다.
STR_CONFIG_SETTING_SOUND_NEW_YEAR                               :연말: {STRING}
STR_CONFIG_SETTING_SOUND_NEW_YEAR_HELPTEXT                      :작년과 비교한 올해 회사의 성취도를 요약하면서 연말에 효과음을 재생합니다.
STR_CONFIG_SETTING_SOUND_CONFIRM                                :건설: {STRING}
STR_CONFIG_SETTING_SOUND_CONFIRM_HELPTEXT                       :성공적인 건설이나 다른 행동시 효과음을 재생합니다.
STR_CONFIG_SETTING_SOUND_CLICK                                  :버튼 클릭: {STRING}
STR_CONFIG_SETTING_SOUND_CLICK_HELPTEXT                         :버튼을 클릭할 때 효과음을 재생합니다.
STR_CONFIG_SETTING_SOUND_DISASTER                               :재앙/사고: {STRING}
STR_CONFIG_SETTING_SOUND_DISASTER_HELPTEXT                      :사고나 재앙 효과음을 재생합니다.
STR_CONFIG_SETTING_SOUND_VEHICLE                                :차량: {STRING}
STR_CONFIG_SETTING_SOUND_VEHICLE_HELPTEXT                       :차량의 효과음을 재생합니다.
STR_CONFIG_SETTING_SOUND_AMBIENT                                :주변 소리: {STRING}
STR_CONFIG_SETTING_SOUND_AMBIENT_HELPTEXT                       :주변 풍경이나 산업시설, 도시의 효과음을 재생합니다.

STR_CONFIG_SETTING_DISABLE_UNSUITABLE_BUILDING                  :사용 가능한 차량이 없을 경우 해당 기반시설 비활성화: {STRING}
STR_CONFIG_SETTING_DISABLE_UNSUITABLE_BUILDING_HELPTEXT         :이 설정을 켜면, 불필요하게 시간과 돈을 낭비하지 않도록 사용 가능한 차량이 없는 기반시설은 설치할 수 없게 됩니다.
STR_CONFIG_SETTING_MAX_TRAINS                                   :회사당 최대 열차 수: {STRING}
STR_CONFIG_SETTING_MAX_TRAINS_HELPTEXT                          :한 회사가 소유할 수 있는 열차의 최대 수를 제한합니다.
STR_CONFIG_SETTING_MAX_ROAD_VEHICLES                            :회사당 최대 자동차/전차 수: {STRING}
STR_CONFIG_SETTING_MAX_ROAD_VEHICLES_HELPTEXT                   :한 회사가 소유할 수 있는 자동차/전차의 최대 수를 제한합니다.
STR_CONFIG_SETTING_MAX_AIRCRAFT                                 :회사당 최대 항공기 수: {STRING}
STR_CONFIG_SETTING_MAX_AIRCRAFT_HELPTEXT                        :한 회사가 소유할 수 있는 항공기의 최대 수를 제한합니다.
STR_CONFIG_SETTING_MAX_SHIPS                                    :회사당 최대 선박 수: {STRING}
STR_CONFIG_SETTING_MAX_SHIPS_HELPTEXT                           :한 회사가 소유할 수 있는 선박의 최대 수를 제한합니다.

STR_CONFIG_SETTING_AI_BUILDS_TRAINS                             :컴퓨터의 철도 사용을 허가하지 않음: {STRING}
STR_CONFIG_SETTING_AI_BUILDS_TRAINS_HELPTEXT                    :이 설정을 켜면, 컴퓨터 플레이어가 철도를 사용할 수 없게 됩니다.
STR_CONFIG_SETTING_AI_BUILDS_ROAD_VEHICLES                      :컴퓨터의 자동차/전차 사용을 허가하지 않음: {STRING}
STR_CONFIG_SETTING_AI_BUILDS_ROAD_VEHICLES_HELPTEXT             :이 설정을 켜면, 컴퓨터 플레이어가 자동차나 전차를 사용할 수 없게 됩니다.
STR_CONFIG_SETTING_AI_BUILDS_AIRCRAFT                           :컴퓨터의 항공기 사용을 허가하지 않음: {STRING}
STR_CONFIG_SETTING_AI_BUILDS_AIRCRAFT_HELPTEXT                  :이 설정을 켜면, 컴퓨터 플레이어가 항공기를 사용할 수 없게 됩니다.
STR_CONFIG_SETTING_AI_BUILDS_SHIPS                              :컴퓨터의 선박 사용을 허가하지 않음: {STRING}
STR_CONFIG_SETTING_AI_BUILDS_SHIPS_HELPTEXT                     :이 설정을 켜면, 컴퓨터 플레이어가 선박을 사용할 수 없게 됩니다.

STR_CONFIG_SETTING_AI_PROFILE                                   :기본 설정 난이도: {STRING}
STR_CONFIG_SETTING_AI_PROFILE_HELPTEXT                          :무작위 인공지능이 사용할 난이도 설정이나, 인공지능 또는 게임 스크립트를 추가할 때의 난이도 초기값을 고르십시오.
STR_CONFIG_SETTING_AI_PROFILE_EASY                              :쉬움
STR_CONFIG_SETTING_AI_PROFILE_MEDIUM                            :중간
STR_CONFIG_SETTING_AI_PROFILE_HARD                              :어려움

STR_CONFIG_SETTING_AI_IN_MULTIPLAYER                            :멀티플레이에서 컴퓨터 플레이어의 참여 허용: {STRING}
STR_CONFIG_SETTING_AI_IN_MULTIPLAYER_HELPTEXT                   :멀티 플레이 게임에서 인공지능 컴퓨터 플레이어가 참여하는 것을 허용합니다.
STR_CONFIG_SETTING_SCRIPT_MAX_OPCODES                           :게임 스크립트가 중지되기 직전에 계산할 수 있는 최대 횟수: {STRING}
STR_CONFIG_SETTING_SCRIPT_MAX_OPCODES_HELPTEXT                  :게임 스크립트가 한 단계에서 계산할 수 있는 최대 계산 횟수를 설정합니다.
STR_CONFIG_SETTING_SCRIPT_MAX_MEMORY                            :스크립트당 최대 메모리 사용량: {STRING}
STR_CONFIG_SETTING_SCRIPT_MAX_MEMORY_HELPTEXT                   :강제로 종료되기 전에 단일 스크립트가 사용할 수 있는 메모리의 양입니다. 크기가 큰 맵에서는 값을 크게 설정해야할 수도 있습니다.
STR_CONFIG_SETTING_SCRIPT_MAX_MEMORY_VALUE                      :{COMMA} MiB

STR_CONFIG_SETTING_SHARING_RAIL                                 :철도 공유: {STRING}
STR_CONFIG_SETTING_SHARING_ROAD                                 :도로 시설 공유: {STRING}
STR_CONFIG_SETTING_SHARING_WATER                                :항구/정박소 공유: {STRING}
STR_CONFIG_SETTING_SHARING_AIR                                  :공항 공유: {STRING}
STR_CONFIG_SETTING_SHARING_FEE_RAIL                             :일 선로 사용료: 1000톤당 {STRING}
STR_CONFIG_SETTING_SHARING_FEE_ROAD                             :도로 시설 사용료: 1일당 {STRING}
STR_CONFIG_SETTING_SHARING_FEE_WATER                            :항만 시설 사용료: 1일당 {STRING}
STR_CONFIG_SETTING_SHARING_FEE_AIR                              :공항 시설 사용료: 1일당 {STRING}
STR_CONFIG_SETTING_SHARING_PAYMENT_IN_DEBT                      :사용료를 지불하기 위해 빚을 지는 것을 허용: {STRING}
STR_CONFIG_SETTING_SHARING_USED_BY_VEHICLES                     :차량이 공유된 시설을 사용하고 있을 경우 설정을 변경할 수 없습니다.
STR_CONFIG_SETTING_SHARING_ORDERS_TO_OTHERS                     :차량이 타사의 정류장을 경로에 포함하고 있을 경우 설정을 변경할 수 없습니다.
STR_CONFIG_SETTING_INFRA_OTHERS_BUY_IN_DEPOT_RAIL               :경쟁사가 차량기지에서 자사의 열차를 구매하거나 교체하는 것을 허용: {STRING}
STR_CONFIG_SETTING_INFRA_OTHERS_BUY_IN_DEPOT_ROAD               :경쟁사가 차고지에서 자사의 차량을 구매하거나 교체하는 것을 허용: {STRING}
STR_CONFIG_SETTING_INFRA_OTHERS_BUY_IN_DEPOT_WATER              :경쟁사가 정박소에서 자사의 선박을 구매하거나 교체하는 것을 허용: {STRING}
STR_CONFIG_SETTING_INFRA_OTHERS_BUY_IN_DEPOT_AIR                :경쟁사가 격납고에서 자사의 항공기를 구매하거나 교체하는 것을 허용: {STRING}

STR_CONFIG_SETTING_SERVINT_ISPERCENT                            :신뢰도에 따른 정비 설정: {STRING}
STR_CONFIG_SETTING_SERVINT_ISPERCENT_HELPTEXT                   :차량 점검 방식을 "마지막 점검 이후 지난 시간 (또는) 최대 신뢰도에 대한 차량 신뢰도의 일정 퍼센트 하락 여부" 중에 하나로 선택합니다.
STR_CONFIG_SETTING_SERVINT_TRAINS                               :열차에 대한 기본 점검 기준: {STRING}
STR_CONFIG_SETTING_SERVINT_TRAINS_HELPTEXT                      :열차에 따로 점검 기간이 설정되어있지 않은 경우에 사용할 기본 점검 기간을 설정합니다.
STR_CONFIG_SETTING_SERVINT_VALUE                                :{COMMA}{NBSP}일/%
STR_CONFIG_SETTING_SERVINT_DISABLED                             :사용 안 함
STR_CONFIG_SETTING_SERVINT_ROAD_VEHICLES                        :차량에 대한 기본 점검 기준: {STRING}
STR_CONFIG_SETTING_SERVINT_ROAD_VEHICLES_HELPTEXT               :차량 정비 설정을 하지 않은 경우, 기본값으로 사용할 정비 주기를 설정합니다.
STR_CONFIG_SETTING_SERVINT_AIRCRAFT                             :항공기에 대한 기본 점검 기준: {STRING}
STR_CONFIG_SETTING_SERVINT_AIRCRAFT_HELPTEXT                    :항공기에 따로 점검 기간이 설정되어있지 않은 경우에 사용할 기본 점검 기간을 설정합니다.
STR_CONFIG_SETTING_SERVINT_SHIPS                                :선박에 대한 기본 점검 기준: {STRING}
STR_CONFIG_SETTING_SERVINT_SHIPS_HELPTEXT                       :선박에 따로 점검 기간이 설정되어있지 않은 경우에 사용할 기본 점검 기간을 설정합니다.
STR_CONFIG_SETTING_NOSERVICE                                    :차량 고장 설정이 비활성화된 경우 정비하지 않음: {STRING}
STR_CONFIG_SETTING_NOSERVICE_HELPTEXT                           :이 설정을 켜면, 차량이 고장나지 않도록 설정되어 있는 경우 차량이 정비를 하러 가지 않습니다.
STR_CONFIG_SETTING_WAGONSPEEDLIMITS                             :화물차 속력 제한 적용: {STRING}
STR_CONFIG_SETTING_WAGONSPEEDLIMITS_HELPTEXT                    :이 설정을 켜면, 화물차의 속력 제한값에 따라 열차의 최대 속력을 제한합니다.
STR_CONFIG_SETTING_DISABLE_ELRAILS                              :전기 철도를 사용하지 않음: {STRING}
STR_CONFIG_SETTING_DISABLE_ELRAILS_HELPTEXT                     :이 설정을 켜면, 전기 기관차가 일반 철도에서도 달릴 수 있도록 만듭니다.

STR_CONFIG_SETTING_NEWS_ARRIVAL_FIRST_VEHICLE_OWN               :내 회사의 첫 차량 도착: {STRING}
STR_CONFIG_SETTING_NEWS_ARRIVAL_FIRST_VEHICLE_OWN_HELPTEXT      :나의 새 역사에 처음으로 차량이 도착하면 메시지로 알려줍니다.
STR_CONFIG_SETTING_NEWS_ARRIVAL_FIRST_VEHICLE_OTHER             :경쟁사의 첫 차량 도착: {STRING}
STR_CONFIG_SETTING_NEWS_ARRIVAL_FIRST_VEHICLE_OTHER_HELPTEXT    :경쟁자의 새 역사에 처음으로 차량이 도착하면 메시지로 알려줍니다.
STR_CONFIG_SETTING_NEWS_ACCIDENTS_DISASTERS                     :사고 / 재앙: {STRING}
STR_CONFIG_SETTING_NEWS_ACCIDENTS_DISASTERS_HELPTEXT            :사고나 재앙이 일어났을 때 메시지로 알려줍니다.
STR_CONFIG_SETTING_NEWS_COMPANY_INFORMATION                     :회사 정보: {STRING}
STR_CONFIG_SETTING_NEWS_COMPANY_INFORMATION_HELPTEXT            :새로운 회사가 열리거나, 파산 위기에 처했을 때 메시지로 알려줍니다.
STR_CONFIG_SETTING_NEWS_INDUSTRY_OPEN                           :산업시설 건설: {STRING}
STR_CONFIG_SETTING_NEWS_INDUSTRY_OPEN_HELPTEXT                  :새로운 산업시설이 건설되면 메시지로 알려줍니다.
STR_CONFIG_SETTING_NEWS_INDUSTRY_CLOSE                          :산업시설 폐쇄: {STRING}
STR_CONFIG_SETTING_NEWS_INDUSTRY_CLOSE_HELPTEXT                 :산업시설이 폐쇄될 때 메시지로 알려줍니다.
STR_CONFIG_SETTING_NEWS_ECONOMY_CHANGES                         :경제 변화: {STRING}
STR_CONFIG_SETTING_NEWS_ECONOMY_CHANGES_HELPTEXT                :거시적인 경제에 변화가 생기면 뉴스 메시지로 알려줍니다.
STR_CONFIG_SETTING_NEWS_INDUSTRY_CHANGES_COMPANY                :내 회사에 의한 산업시설의 생산량 변동: {STRING}
STR_CONFIG_SETTING_NEWS_INDUSTRY_CHANGES_COMPANY_HELPTEXT       :내 회사가 수송하는 산업시설의 생산량이 변하면 소식으로 알려줍니다.
STR_CONFIG_SETTING_NEWS_INDUSTRY_CHANGES_OTHER                  :경쟁사에 의한 산업시설의 생산량 변동: {STRING}
STR_CONFIG_SETTING_NEWS_INDUSTRY_CHANGES_OTHER_HELPTEXT         :경쟁사가 수송하고 있는 산업시설의 생산량이 변하면 메시지로 알려줍니다.
STR_CONFIG_SETTING_NEWS_INDUSTRY_CHANGES_UNSERVED               :기타 산업시설의 생산량 변동: {STRING}
STR_CONFIG_SETTING_NEWS_INDUSTRY_CHANGES_UNSERVED_HELPTEXT      :아무도 수송하지 않는 산업시설의 생산량이 변하면 소식으로 알려줍니다.
STR_CONFIG_SETTING_NEWS_ADVICE                                  :내 회사의 차량에 관한 권고 / 정보: {STRING}
STR_CONFIG_SETTING_NEWS_ADVICE_HELPTEXT                         :주의를 기울여야하는 차량에 대한 메시지를 표시합니다.
STR_CONFIG_SETTING_NEWS_NEW_VEHICLES                            :새 차량: {STRING}
STR_CONFIG_SETTING_NEWS_NEW_VEHICLES_HELPTEXT                   :새로운 차량 종류를 사용할 수 있게 되면 메시지로 알려줍니다.
STR_CONFIG_SETTING_NEWS_CHANGES_ACCEPTANCE                      :역에서 받는 화물의 변경: {STRING}
STR_CONFIG_SETTING_NEWS_CHANGES_ACCEPTANCE_HELPTEXT             :역사가 받을 수 있는 화물이 변경될 경우 메시지로 알려줍니다.
STR_CONFIG_SETTING_NEWS_SUBSIDIES                               :보조금: {STRING}
STR_CONFIG_SETTING_NEWS_SUBSIDIES_HELPTEXT                      :보조금과 관련된 소식을 메시지로 알려줍니다.
STR_CONFIG_SETTING_NEWS_GENERAL_INFORMATION                     :일반 정보: {STRING}
STR_CONFIG_SETTING_NEWS_GENERAL_INFORMATION_HELPTEXT            :도로 재건축 투자나 수송 독점권의 구입 등과 같은 일반적인 사건에 대한 소식을 메시지로 알려줍니다.

STR_CONFIG_SETTING_NEWS_MESSAGES_OFF                            :끄기
STR_CONFIG_SETTING_NEWS_MESSAGES_SUMMARY                        :상태 표시줄로 알림
STR_CONFIG_SETTING_NEWS_MESSAGES_FULL                           :전체 메시지로 알림

STR_CONFIG_SETTING_COLOURED_NEWS_YEAR                           :컬러로 된 뉴스가 시작되는 해: {STRING}년
STR_CONFIG_SETTING_COLOURED_NEWS_YEAR_HELPTEXT                  :신문이 컬러로 나오게 되는 연도를 설정합니다. 이 연도 이전까지는 신문이 흑백으로 나옵니다.
STR_CONFIG_SETTING_STARTING_YEAR                                :시작 연도: {STRING}
STR_CONFIG_SETTING_ENDING_YEAR                                  :게임 종료 연도: {STRING}
STR_CONFIG_SETTING_ENDING_YEAR_HELPTEXT                         :점수를 기록할 게임 종료 연도를 설정합니다. 이 연도가 지나면, 회사의 점수가 고득점 순위표에 기록되어 표시됩니다. 하지만 플레이어는 계속해서 게임을 진행할 수 있습니다.{}이 값이 시작 연도보다 이전으로 설정되어 있다면, 고득점 순위표는 나타나지 않습니다.
STR_CONFIG_SETTING_ENDING_YEAR_VALUE                            :{NUM}
STR_CONFIG_SETTING_ENDING_YEAR_ZERO                             :안 함
STR_CONFIG_SETTING_SMOOTH_ECONOMY                               :부드러운 경제 변화 사용 (자주, 조금씩 변화): {STRING}
STR_CONFIG_SETTING_SMOOTH_ECONOMY_HELPTEXT                      :이 설정을 켜면, 1차 산업시설의 생산량이 소량으로 자주 변하게 됩니다. NewGRF로 추가한 산업시설에는 적용되지 않습니다.
STR_CONFIG_SETTING_ALLOW_SHARES                                 :다른 회사의 지분을 사는 것을 허용: {STRING}
STR_CONFIG_SETTING_ALLOW_SHARES_HELPTEXT                        :이 설정을 켜면, 회사의 지분을 거래할 수 있게 됩니다. 회사의 지분을 거래하려면 해당 회사가 어느 정도 오래되어야 합니다.
STR_CONFIG_SETTING_MIN_YEARS_FOR_SHARES                         :지분 거래를 허용할 최소 회사 나이: {STRING}
STR_CONFIG_SETTING_MIN_YEARS_FOR_SHARES_HELPTEXT                :지분을 사고 팔기 위해 필요한 회사의 최소 나이를 설정합니다.
STR_CONFIG_SETTING_FEEDER_PAYMENT_SHARE                         :환승시 벌어들이는 중간 수익의 비율: {STRING}
STR_CONFIG_SETTING_FEEDER_PAYMENT_SHARE_HELPTEXT                :더 많은 수익을 내기 위해, 수송 관계상 중간 구간에게 주어진 수익의 비율을 설정합니다.
STR_CONFIG_SETTING_SIMULATE_SIGNALS                             :다리와 터널에서 {STRING}마다 신호기를 설치한 것으로 계산
STR_CONFIG_SETTING_SIMULATE_SIGNALS_VALUE                       :{COMMA} 칸
STR_CONFIG_SETTING_DAY_LENGTH_FACTOR                            :1일의 길이 조절: {STRING}
STR_CONFIG_SETTING_DAY_LENGTH_FACTOR_HELPTEXT                   :이 변수의 값을 늘리면 게임 속도가 느려집니다.
STR_CONFIG_SETTING_DRAG_SIGNALS_DENSITY                         :신호기를 드래그로 설치하는 경우: {STRING}
STR_CONFIG_SETTING_DRAG_SIGNALS_DENSITY_HELPTEXT                :신호기를 드래그할 때, 다음 장애물(신호기, 분기점 등)을 만날 때까지 신호기가 설치될 간격을 설정합니다.
STR_CONFIG_SETTING_DRAG_SIGNALS_DENSITY_VALUE                   :{COMMA}칸 간격으로 설치
STR_CONFIG_SETTING_DRAG_SIGNALS_FIXED_DISTANCE                  :드래그할 때, 신호기 사이의 거리를 계속 고정: {STRING}
STR_CONFIG_SETTING_DRAG_SIGNALS_FIXED_DISTANCE_HELPTEXT         :신호기를 CTRL+드래그 하여 설치할 때의 행동을 선택합니다. 이 설정을 끄면, 신호기가 없는 긴 폐색을 만들지 않기 위해 터널이나 다리 주변에 먼저 신호기가 설치될 것입니다. 이 설정을 켜면, 신호기는 터널/다리와 상관없이 매 n개의 칸마다 설치될 것입니다.
STR_CONFIG_SETTING_SEMAPHORE_BUILD_BEFORE_DATE                  :전자식 신호기의 사용: {STRING}년 이후에
STR_CONFIG_SETTING_SEMAPHORE_BUILD_BEFORE_DATE_HELPTEXT         :전자식 신호기를 사용할 수 있는 연도를 설정합니다. 이 이전에는 구식 신호기만 사용 가능합니다. (두 신호기는 기능적으로는 동일하고 모습만 다릅니다.)
STR_CONFIG_SETTING_ENABLE_SIGNAL_GUI                            :신호기 설치시 신호기 선택 창을 띄움: {STRING}
STR_CONFIG_SETTING_ENABLE_SIGNAL_GUI_HELPTEXT                   :설치할 신호기 종류를 고를 수 있는 신호기 선택 창을 표시합니다. 이 설정을 끄면, 신호기 선택 창 없이 CTRL+클릭 만으로 신호기의 종류를 바꿔야 합니다.
STR_CONFIG_SETTING_DEFAULT_SIGNAL_TYPE                          :기본적으로 만들 신호기 종류: {STRING}
STR_CONFIG_SETTING_DEFAULT_SIGNAL_TYPE_HELPTEXT                 :기본으로 설치할 신호기의 종류를 선택합니다.
STR_CONFIG_SETTING_DEFAULT_SIGNAL_NORMAL                        :일반 신호기
STR_CONFIG_SETTING_DEFAULT_SIGNAL_PBS                           :경로 신호기
STR_CONFIG_SETTING_DEFAULT_SIGNAL_PBSOWAY                       :단방향 경로 신호기
STR_CONFIG_SETTING_CYCLE_SIGNAL_TYPES                           :신호기를 CTRL 클릭할 때 바뀌는 신호기의 종류: {STRING}
STR_CONFIG_SETTING_CYCLE_SIGNAL_TYPES_HELPTEXT                  :신호기 건설에서 CTRL+클릭할 때 바뀌는 신호기의 종류를 선택합니다.
STR_CONFIG_SETTING_CYCLE_SIGNAL_NORMAL                          :일반 신호기만
STR_CONFIG_SETTING_CYCLE_SIGNAL_PBS                             :경로 신호기만
STR_CONFIG_SETTING_CYCLE_SIGNAL_ALL                             :모두

STR_CONFIG_SETTING_TOWN_LAYOUT                                  :새 도시에서 사용할 도로 설계: {STRING}
STR_CONFIG_SETTING_TOWN_LAYOUT_HELPTEXT                         :도시의 도로 설계 구조를 선택합니다.
STR_CONFIG_SETTING_TOWN_LAYOUT_DEFAULT                          :기본값
STR_CONFIG_SETTING_TOWN_LAYOUT_BETTER_ROADS                     :개선된 도로
STR_CONFIG_SETTING_TOWN_LAYOUT_2X2_GRID                         :2x2 칸
STR_CONFIG_SETTING_TOWN_LAYOUT_3X3_GRID                         :3x3 칸
STR_CONFIG_SETTING_TOWN_LAYOUT_RANDOM                           :무작위
STR_CONFIG_SETTING_ALLOW_TOWN_ROADS                             :도시 스스로 도로를 건설하는 것을 허용: {STRING}
STR_CONFIG_SETTING_ALLOW_TOWN_ROADS_HELPTEXT                    :도시가 성장하기 위해 도로를 건설할 수 있도록 허용합니다. 도시 당국이 스스로 도로를 만들지 못하도록 하려면 이 설정을 끄십시오.
STR_CONFIG_SETTING_ALLOW_TOWN_LEVEL_CROSSINGS                   :도시가 회사 소유의 선로에 건널목을 만드는 것을 허용: {STRING}
STR_CONFIG_SETTING_ALLOW_TOWN_LEVEL_CROSSINGS_HELPTEXT          :도시가 회사 소유의 선로에 건널목을 건설할 수 있도록 허용합니다.
STR_CONFIG_SETTING_NOISE_LEVEL                                  :도시가 공항에서 나오는 소음을 제한하도록 함: {STRING}
STR_CONFIG_SETTING_NOISE_LEVEL_HELPTEXT                         :이 설정을 끄면, 한 도시에는 공항을 2개까지 지을 수 있습니다. 이 설정을 켜면, 한 도시에 지을 수 있는 공항의 수는 도시가 허용 가능한 소음 기준에 따라 달라집니다. 소음 기준은 도시 인구, 공항의 크기와 거리에 따라 다릅니다.
STR_CONFIG_SETTING_TOWN_FOUNDING                                :게임 도중에 도시 건설: {STRING}
STR_CONFIG_SETTING_TOWN_FOUNDING_HELPTEXT                       :플레이어가 게임 중에 새로운 도시를 설립하는 것을 허용합니다.
STR_CONFIG_SETTING_TOWN_FOUNDING_FORBIDDEN                      :금지
STR_CONFIG_SETTING_TOWN_FOUNDING_ALLOWED                        :허용
STR_CONFIG_SETTING_TOWN_FOUNDING_ALLOWED_CUSTOM_LAYOUT          :허용, 도시 구조 선택 가능
STR_CONFIG_SETTING_TOWN_CARGOGENMODE                            :도시 화물 생성: {STRING}
STR_CONFIG_SETTING_TOWN_CARGOGENMODE_HELPTEXT                   :도시의 전반적인 인구에 따라, 도시가 얼마나 많은 화물을 생산하는 지를 설정합니다.{}제곱 성장: 도시의 규모가 2배 커지면 승객을 4배 더 생산합니다.{}선형 성장: 도시의 규모가 2배 커지면 승객을 2배 더 생산합니다.
STR_CONFIG_SETTING_TOWN_CARGOGENMODE_ORIGINAL                   :제곱 (기본)
STR_CONFIG_SETTING_TOWN_CARGOGENMODE_BITCOUNT                   :선형
STR_CONFIG_SETTING_TOWN_CARGO_FACTOR                            :도시 화물 생성 계수 (적음 < 0 < 많음): {STRING}
STR_CONFIG_SETTING_TOWN_CARGO_FACTOR_HELPTEXT                   :도시가 생산하는 화물의 양을 2^(생성 계수)에 근접하게 조절합니다.

STR_CONFIG_SETTING_EXTRA_TREE_PLACEMENT                         :게임 진행 중에 나무가 자동적으로 번식: {STRING}
STR_CONFIG_SETTING_EXTRA_TREE_PLACEMENT_HELPTEXT                :게임 중에 나무가 자동적으로 번식하는지 여부를 조절합니다. 이 설정을 조정하면, 아열대 기후의 벌목소처럼 나무의 성장에 의존하는 산업시설에 영향을 끼칠 수 있습니다.
STR_CONFIG_SETTING_EXTRA_TREE_PLACEMENT_NONE                    :자라지 않음 {RED}(제재소에 의해 벌목될 수 있음)
STR_CONFIG_SETTING_EXTRA_TREE_PLACEMENT_RAINFOREST              :열대 우림 지역에서만
STR_CONFIG_SETTING_EXTRA_TREE_PLACEMENT_ALL                     :어디서나

STR_CONFIG_SETTING_TREES_AROUND_SNOWLINE                        :조정된 눈 쌓인 나무: {STRING}
STR_CONFIG_SETTING_TREES_AROUND_SNOWLINE_HELPTEXT               :아한대 기후에서의 설선 근처의 눈 쌓인 나무의 개수를 조정합니다. 설선 위에는 나무가 적어집니다. 설선에서는 온대 기후의 나무와 눈 쌓인 나무가 공존할 것입니다. 설선 아래에선 온대 기후의 나무가 자랄 것입니다.
STR_CONFIG_SETTING_TREES_AROUND_SNOWLINE_RANGE                  :눈 쌓인 나무 범위: {STRING}
STR_CONFIG_SETTING_TREES_AROUND_SNOWLINE_RANGE_HELPTEXT         :설선 주변에 위치할 눈 쌓인 나무의 근삿값

STR_CONFIG_SETTING_TREE_GROWTH                                  :나무 성장 속도: {STRING}
STR_CONFIG_SETTING_TREE_GROWTH_HELPTEXT                         :게임 중에서의 나무의 성장 속도를 조절합니다. 이 설정은 열대 우림의 벌목소처럼 나무의 성장에 의존하는 산업 시설에 영향을 끼칠 수 있습니다.
STR_CONFIG_SETTING_TREE_GROWTH_NORMAL                           :보통
STR_CONFIG_SETTING_TREE_GROWTH_SLOW                             :느림
STR_CONFIG_SETTING_TREE_GROWTH_VERY_SLOW                        :다소 느림
STR_CONFIG_SETTING_TREE_GROWTH_EXTREMLY_SLOW                    :매우 느림

STR_CONFIG_SETTING_TOOLBAR_POS                                  :주메뉴의 위치: {STRING}
STR_CONFIG_SETTING_TOOLBAR_POS_HELPTEXT                         :주 메뉴가 화면 상단의 어느 위치에 표시될지를 선택합니다.
STR_CONFIG_SETTING_STATUSBAR_POS                                :상태 표시줄의 위치: {STRING}
STR_CONFIG_SETTING_STATUSBAR_POS_HELPTEXT                       :상태 표시줄이 화면 하단의 어느 위치에 표시될지를 선택합니다.
STR_CONFIG_SETTING_SNAP_RADIUS                                  :창 자동 결합 거리: {STRING}
STR_CONFIG_SETTING_SNAP_RADIUS_HELPTEXT                         :창을 다른 가까운 창에 일정 픽셀 이상 가까이 접근시키면 자동으로 정렬되어 붙게 됩니다.
STR_CONFIG_SETTING_SNAP_RADIUS_VALUE                            :{COMMA}픽셀
STR_CONFIG_SETTING_SNAP_RADIUS_DISABLED                         :사용 안 함
STR_CONFIG_SETTING_SOFT_LIMIT                                   :고정하지 않은 창의 최대 개수: {STRING}개
STR_CONFIG_SETTING_SOFT_LIMIT_HELPTEXT                          :새로운 창을 열었을 때 공간 확보를 위해 열림 상태를 고정시키지 않은 창이 열려있을 수 있는 개수를 설정합니다.
STR_CONFIG_SETTING_SOFT_LIMIT_VALUE                             :{COMMA}
STR_CONFIG_SETTING_SOFT_LIMIT_DISABLED                          :제한 없음
STR_CONFIG_SETTING_ZOOM_MIN                                     :최대 확대 수준: {STRING}
STR_CONFIG_SETTING_ZOOM_MIN_HELPTEXT                            :게임 화면의 최대 확대 수준을 설정합니다. 화면을 더 크게 확대할 수록 더 많은 메모리가 필요합니다.
STR_CONFIG_SETTING_ZOOM_MAX                                     :최대 축소 수준: {STRING}
STR_CONFIG_SETTING_ZOOM_MAX_HELPTEXT                            :게임 화면의 최대 축소 수준을 설정합니다. 화면을 더 작게 축소할 수록 게임이 더 버벅거리게 될 수도 있습니다.
STR_CONFIG_SETTING_ZOOM_LVL_MIN                                 :4x
STR_CONFIG_SETTING_ZOOM_LVL_IN_2X                               :2x
STR_CONFIG_SETTING_ZOOM_LVL_NORMAL                              :기본값
STR_CONFIG_SETTING_ZOOM_LVL_OUT_2X                              :2x
STR_CONFIG_SETTING_ZOOM_LVL_OUT_4X                              :4x
STR_CONFIG_SETTING_ZOOM_LVL_OUT_8X                              :8x
STR_CONFIG_SETTING_ZOOM_LVL_OUT_16X                             :16x
STR_CONFIG_SETTING_ZOOM_LVL_OUT_32X                             :32x
STR_CONFIG_SETTING_ZOOM_LVL_OUT_64X                             :64x
STR_CONFIG_SETTING_ZOOM_LVL_OUT_128X                            :128x
STR_CONFIG_SETTING_TOWN_GROWTH                                  :도시 성장 속도: {STRING}
STR_CONFIG_SETTING_TOWN_GROWTH_HELPTEXT                         :도시의 성장 속도를 설정합니다.
STR_CONFIG_SETTING_TOWN_GROWTH_CARGO_TRANSPORTED                :도시의 화물 수송량이 도시 성장 속도에 미치는 영향: {STRING}
STR_CONFIG_SETTING_TOWN_GROWTH_CARGO_TRANSPORTED_HELPTEXT       :지난 달의 도시 화물 수송량이 도시 성장 속도에 미치는 영향에 대한 백분율입니다.
STR_CONFIG_SETTING_TOWN_GROWTH_EXTREME_SLOW                     :매우 느림
STR_CONFIG_SETTING_TOWN_GROWTH_VERY_SLOW                        :더 느림
STR_CONFIG_SETTING_TOWN_GROWTH_NONE                             :없음
STR_CONFIG_SETTING_TOWN_GROWTH_SLOW                             :느림
STR_CONFIG_SETTING_TOWN_GROWTH_NORMAL                           :보통
STR_CONFIG_SETTING_TOWN_GROWTH_FAST                             :빠름
STR_CONFIG_SETTING_TOWN_GROWTH_VERY_FAST                        :매우 빠름
STR_CONFIG_SETTING_LARGER_TOWNS                                 :대도시가 되는 도시의 비율: {STRING}
STR_CONFIG_SETTING_LARGER_TOWNS_HELPTEXT                        :대도시가 되는 도시의 양을 설정합니다. 대도시는 더 크고 빠르게 성장합니다.
STR_CONFIG_SETTING_LARGER_TOWNS_VALUE                           :{COMMA}개 중에 1개
STR_CONFIG_SETTING_LARGER_TOWNS_DISABLED                        :없음
STR_CONFIG_SETTING_CITY_SIZE_MULTIPLIER                         :초기 대도시 크기 비율: 일반 도시보다 {STRING}배 크게 시작
STR_CONFIG_SETTING_CITY_SIZE_MULTIPLIER_HELPTEXT                :게임을 시작했을 때 일반 도시에 대한 대도시의 평균 크기를 설정합니다.
STR_CONFIG_SETTING_RANDOM_ROAD_RECONSTRUCTION                   :지역 당국이 임의로 도로 보수공사를 시행할 확률: {STRING}
STR_CONFIG_SETTING_RANDOM_ROAD_RECONSTRUCTION_HELPTEXT          :지역 당국이 임의로 도로 보수공사를 시행할 확률입니다. (0 = 하지 않음, 1000 = 최대)
STR_CONFIG_SETTING_TOWN_MIN_DISTANCE                            :도시 사이의 최소 거리: {STRING}
STR_CONFIG_SETTING_TOWN_MIN_DISTANCE_HELPTEXT                   :지도를 생성하고 무작위로 도시를 배치할 때 도시 사이의 최소 거리를 설정합니다.

STR_CONFIG_SETTING_LINKGRAPH_INTERVAL                           :분배 상태를 매 {STRING}일 마다 갱신
STR_CONFIG_SETTING_LINKGRAPH_INTERVAL_HELPTEXT                  :다음 연결 상태를 재계산하기까지의 시간입니다. 한 번의 재계산할 때마다 그래프의 한 요소를 위한 계획을 계산합니다. 이는 이 설정의 X값에 따라 모든 그래프가 매 X일마다 갱신되는 것이 아니라는 것을 뜻합니다. 일부 요소만 재계산된다는 뜻입니다. 값이 작으면 작을 수록 CPU가 계산해야 할 횟수가 늘어납니다. 값을 크게 설정할 수록 화물 분배 상태가 새롭게 지정되는 데 더 오랜 시간이 걸립니다.
STR_CONFIG_SETTING_LINKGRAPH_TIME                               :화물 분배 연결 상태를 {STRING}일마다 다시 계산
STR_CONFIG_SETTING_LINKGRAPH_TIME_HELPTEXT                      :각 연결 상태 요소의 재계산을 위해 필요한 시간입니다. 재계산이 시작될 때, 이 날짜만큼 작동하는 스레드가 생성됩니다. 이 값이 작으면 작을수록, 스레드가 끝나야할 때에 스레드가 끝나지 않게 됩니다. 그러면 게임이 랙에 걸려 멈추게 됩니다. 값을 크게 설정할수록 경로가 바뀔 때 분배 상태가 업데이트 되는 시간이 오래 걸리게 됩니다.
STR_CONFIG_SETTING_LINKGRAPH_NOT_DAYLENGTH_SCALED               :연결 상태를 계산할 때 사용되는 1일을 조정 변수로 조정하지 않기: {STRING}
STR_CONFIG_SETTING_LINKGRAPH_NOT_DAYLENGTH_SCALED_HELPTEXT      :활성화되면 조정된 달력 날짜 대신 기본 날짜 길이를 연결 상태 계산에 사용할 것입니다.
STR_CONFIG_SETTING_DISTRIBUTION_MANUAL                          :수동
STR_CONFIG_SETTING_DISTRIBUTION_ASYMMETRIC                      :불균형
STR_CONFIG_SETTING_DISTRIBUTION_ASYMMETRIC_EQ                   :불균형 (동일 분포)
STR_CONFIG_SETTING_DISTRIBUTION_ASYMMETRIC_NEAREST              :불균형 (최근접)
STR_CONFIG_SETTING_DISTRIBUTION_SYMMETRIC                       :균형
STR_CONFIG_SETTING_DISTRIBUTION_PAX                             :승객에 대한 분배 형식: {STRING}
STR_CONFIG_SETTING_DISTRIBUTION_PAX_HELPTEXT                    :"균형"은 A역에서 B역으로 가려는 승객의 수가 B에서 A로 가려는 승객의 수와 비슷하다는 뜻입니다. "불균형"은 승객이 아무 방향이나 임의의 양만큼 가게 됨을 뜻합니다. "수동"은 자동적인 승객 분배가 일어나지 않고 기존 방식을 사용하겠음을 뜻합니다.
STR_CONFIG_SETTING_DISTRIBUTION_MAIL                            :우편에 대한 분배 형식: {STRING}
STR_CONFIG_SETTING_DISTRIBUTION_MAIL_HELPTEXT                   :"균형"은 A역에서 B역으로 가려는 우편물의 수가 B에서 A로 가려는 우편물의 수와 비슷하다는 뜻입니다. "불균형"은 우편물이 아무 방향이나 임의의 양만큼 가게 됨을 뜻합니다. "수동"은 자동적인 우편물 분배가 일어나지 않고 기존 방식을 사용하겠음을 뜻합니다.
STR_CONFIG_SETTING_DISTRIBUTION_ARMOURED                        :장갑 화물에 대한 분배 형식: {STRING}
STR_CONFIG_SETTING_DISTRIBUTION_ARMOURED_HELPTEXT               :장갑 화물은 온대 기후의 귀금속, 아열대 기후의 다이아몬드 또는 아한대 기후의 금을 말합니다. NewGRF을 사용하면 달라질 수 있습니다. "균형"은 A역에서 B역으로 가려는 화물의 수가 B에서 A로 가려는 화물의 수와 비슷하다는 뜻입니다. "불균형"은 화물이 아무 방향이나 임의의 양만큼 가게 됨을 뜻합니다. "수동"은 자동적인 화물 분배가 일어나지 않고 기존 방식을 사용하겠음을 뜻합니다. 아한대 기후에서는 균형으로 설정하면 은행이 금광으로 금을 보내지 않으려 하기 때문에 불균형이나 수동으로 설정하는 것을 추천합니다. 온대 기후나 아열대 기후에서는 은행이 일부 적재한 귀금속을 원래 은행으로 보내려고 하기 때문에 균형을 선택해도 됩니다.
STR_CONFIG_SETTING_DISTRIBUTION_DEFAULT                         :다른 화물에 대한 분배 형식: {STRING}
STR_CONFIG_SETTING_DISTRIBUTION_DEFAULT_HELPTEXT                :"불균형"은 화물이 아무 방향이나 임의의 양만큼 가게 됨을 뜻합니다. "수동"은 자동적인 화물 분배가 일어나지 않고 기존 방식을 사용하겠음을 뜻합니다. 특별한 이유가 없는 한, "불균형"이나 "수동"으로 설정하십시오.
STR_CONFIG_SETTING_DISTRIBUTION_PER_CARGO                       :이 화물에 대한 화물 분배 형식 덮어쓰기: {STRING}
STR_CONFIG_SETTING_DISTRIBUTION_PER_CARGO_PARAM                 :{STRING}에 대한 화물 분배 형식 덮어쓰기: {STRING}
STR_CONFIG_SETTING_DISTRIBUTION_PER_CARGO_HELPTEXT              :"(기본)"은 이 화물 종류에 대한 기본 화물 분배 형식을 따른다는 뜻입니다. "균형"은 대체로 A역에서 B역으로 가려는 화물의 수가 B에서 A로 가려는 화물의 수와 대체로 같다는 뜻입니다. "불균형"은 아무 방향이나 임의의 양만큼 가게 됨을 뜻합니다. "수동"은 자동적인 화물 분배가 일어나지 않고 기존 방식을 사용하겠음을 뜻합니다.
STR_CONFIG_SETTING_DISTRIBUTION_PER_CARGO_DEFAULT               :(기본)
STR_CONFIG_SETTING_LINKGRAPH_ACCURACY                           :분배 정확도: {STRING}
STR_CONFIG_SETTING_LINKGRAPH_ACCURACY_HELPTEXT                  :값이 높으면 높을수록 CPU가 연결 상태를 계산하는 시간이 더 오래 걸립니다. 만약 이 시간이 너무 오래 걸리면 랙 현상이 나타날 것입니다. 하지만, 낮은 값으로 설정하면 분배가 부정확하게 일어나서, 화물이 원하는 곳으로 분배되지 않을 수 있습니다.
STR_CONFIG_SETTING_DEMAND_DISTANCE                              :거리에 따른 수요 효과: {STRING}
STR_CONFIG_SETTING_DEMAND_DISTANCE_HELPTEXT                     :이 값을 0보다 크게 설정하면, 어떤 화물이 있는 A역과 목적지가 될 수 있는 역 B 사이의 거리는 A에서 B로 가는 화물의 양에 영향을 미치게 됩니다. A역에서 B역이 더 멀리 떨어질 수록 이동하는 화물의 양은 적어질 것입니다. 값이 크면 클 수록 화물은 멀리 이동하지 않고 가까운 역으로 가게 됩니다.
STR_CONFIG_SETTING_DEMAND_SIZE                                  :균형 모드에서 되돌아오는 화물의 양: {STRING}
STR_CONFIG_SETTING_DEMAND_SIZE_HELPTEXT                         :이 값을 100%보다 작게 설정할 수록 균형 분배는 불균형 분배와 비슷해집니다. 특정 양의 화물을 역으로 보내면 그보다 더 적은 화물이 강제로 되돌아오게 됩니다. 이 값을 0%로 설정하면 균형 분배는 불균형 분배와 똑같습니다.
STR_CONFIG_SETTING_SHORT_PATH_SATURATION                        :다음으로 짧은 경로를 사용하기 위한 경로의 포화도: {STRING}
STR_CONFIG_SETTING_SHORT_PATH_SATURATION_HELPTEXT               :종종 두 역 사이에는 여러 가지 경로가 존재할 수 있습니다. 이 경우, 화물 분배 기능은 먼저 가장 짧은 경로로 화물을 보내고, 그 경로가 포화 상태에 이르면 그 다음으로 짧은 경로를 사용하는 식으로 화물을 분배합니다. 포화도는 경로의 수송 능력과 예정 사용량을 추정하여 계산됩니다. 일단 모든 경로가 포화 상태가 되었는데 아직 수요가 남아있다면, 수송 능력이 높은 경로를 사용하면서 모든 경로를 과부하 상태로 만들게 됩니다. 하지만, 이 알고리즘은 수송량을 대부분 정확히 추정하지는 않습니다. 이 설정을 이용해서, 화물 분배 기능이 짧은 경로의 포화 상태가 몇 퍼센트가 되어야 다음으로 짧은 경로에 화물을 분배할 것인지를 지정할 수 있습니다. 과대평가된 수송량의 경우 너무 붐비는 역이 생기지 않도록 하기 위해서는 이 값을 100%보다 작게 설정하십시오.

STR_CONFIG_SETTING_LOCALISATION_UNITS_VELOCITY                  :속력 단위: {STRING}
STR_CONFIG_SETTING_LOCALISATION_UNITS_VELOCITY_HELPTEXT         :속력를 표시할 때 선택한 단위를 사용하여 나타냅니다.
STR_CONFIG_SETTING_LOCALISATION_UNITS_VELOCITY_IMPERIAL         :임페리얼법 (mph)
STR_CONFIG_SETTING_LOCALISATION_UNITS_VELOCITY_METRIC           :미터법 (km/h)
STR_CONFIG_SETTING_LOCALISATION_UNITS_VELOCITY_SI               :국제표준규격 (m/s)

STR_CONFIG_SETTING_LOCALISATION_UNITS_POWER                     :차량의 힘 단위: {STRING}
STR_CONFIG_SETTING_LOCALISATION_UNITS_POWER_HELPTEXT            :출력할 차량의 힘 단위를 선택합니다.
STR_CONFIG_SETTING_LOCALISATION_UNITS_POWER_IMPERIAL            :임페리얼법 (마력)
STR_CONFIG_SETTING_LOCALISATION_UNITS_POWER_METRIC              :미터법 (마력)
STR_CONFIG_SETTING_LOCALISATION_UNITS_POWER_SI                  :국제표준규격 (kW)

STR_CONFIG_SETTING_LOCALISATION_UNITS_WEIGHT                    :무게 단위: {STRING}
STR_CONFIG_SETTING_LOCALISATION_UNITS_WEIGHT_HELPTEXT           :무게를 표시할 때 선택한 단위를 사용하여 나타냅니다.
STR_CONFIG_SETTING_LOCALISATION_UNITS_WEIGHT_IMPERIAL           :임페리얼법 (미국 톤)
STR_CONFIG_SETTING_LOCALISATION_UNITS_WEIGHT_METRIC             :미터법 (톤)
STR_CONFIG_SETTING_LOCALISATION_UNITS_WEIGHT_SI                 :국제표준규격 (kg)

STR_CONFIG_SETTING_LOCALISATION_UNITS_VOLUME                    :부피 단위: {STRING}
STR_CONFIG_SETTING_LOCALISATION_UNITS_VOLUME_HELPTEXT           :부피를 표시할 때 선택한 단위를 사용하여 나타냅니다.
STR_CONFIG_SETTING_LOCALISATION_UNITS_VOLUME_IMPERIAL           :임페리얼법 (갤런)
STR_CONFIG_SETTING_LOCALISATION_UNITS_VOLUME_METRIC             :미터법 (리터)
STR_CONFIG_SETTING_LOCALISATION_UNITS_VOLUME_SI                 :국제표준규격 (m³)

STR_CONFIG_SETTING_LOCALISATION_UNITS_FORCE                     :견인 효과 단위: {STRING}
STR_CONFIG_SETTING_LOCALISATION_UNITS_FORCE_HELPTEXT            :견인 효과(견인력)를 표시할 때 선택한 단위를 사용하여 나타냅니다.
STR_CONFIG_SETTING_LOCALISATION_UNITS_FORCE_IMPERIAL            :임페리얼법 (파운드중)
STR_CONFIG_SETTING_LOCALISATION_UNITS_FORCE_METRIC              :미터법 (kgf)
STR_CONFIG_SETTING_LOCALISATION_UNITS_FORCE_SI                  :국제표준규격 (kN)

STR_CONFIG_SETTING_LOCALISATION_UNITS_HEIGHT                    :높이 단위: {STRING}
STR_CONFIG_SETTING_LOCALISATION_UNITS_HEIGHT_HELPTEXT           :높이를 표시할 때 선택한 단위를 사용하여 나타냅니다.
STR_CONFIG_SETTING_LOCALISATION_UNITS_HEIGHT_IMPERIAL           :임페리얼법 (ft)
STR_CONFIG_SETTING_LOCALISATION_UNITS_HEIGHT_METRIC             :미터법 (m)
STR_CONFIG_SETTING_LOCALISATION_UNITS_HEIGHT_SI                 :국제표준규격 (m)

STR_CONFIG_SETTING_LOCALISATION                                 :{ORANGE}단위 설정
STR_CONFIG_SETTING_GRAPHICS                                     :{ORANGE}그래픽
STR_CONFIG_SETTING_SOUND                                        :{ORANGE}효과음
STR_CONFIG_SETTING_INTERFACE                                    :{ORANGE}인터페이스
STR_CONFIG_SETTING_INTERFACE_GENERAL                            :{ORANGE}일반
STR_CONFIG_SETTING_INTERFACE_VIEWPORTS                          :{ORANGE}게임 화면
STR_CONFIG_SETTING_INTERFACE_CONSTRUCTION                       :{ORANGE}건설
STR_CONFIG_SETTING_INTERFACE_DEPARTUREBOARDS                    :{ORANGE}출발/도착 안내
STR_CONFIG_SETTING_INTERFACE_WALLCLOCK                          :{ORANGE}시계
STR_CONFIG_SETTING_INTERFACE_TIMETABLE                          :{ORANGE}시간표
STR_CONFIG_SETTING_INTERFACE_ADV_SIGNALS                        :{ORANGE}신호기 (고급)
STR_CONFIG_SETTING_ADVISORS                                     :{ORANGE}뉴스 / 정보
STR_CONFIG_SETTING_COMPANY                                      :{ORANGE}회사
STR_CONFIG_SETTING_ACCOUNTING                                   :{ORANGE}회계
STR_CONFIG_SETTING_VEHICLES                                     :{ORANGE}차량
STR_CONFIG_SETTING_VEHICLES_PHYSICS                             :{ORANGE}물리
STR_CONFIG_SETTING_VEHICLES_ROUTING                             :{ORANGE}경로
STR_CONFIG_SETTING_LIMITATIONS                                  :{ORANGE}제한
STR_CONFIG_SETTING_ACCIDENTS                                    :{ORANGE}재앙 / 사고
STR_CONFIG_SETTING_GENWORLD                                     :{ORANGE}세계 제작
STR_CONFIG_SETTING_ENVIRONMENT                                  :{ORANGE}환경
STR_CONFIG_SETTING_ENVIRONMENT_AUTHORITIES                      :{ORANGE}지역 당국
STR_CONFIG_SETTING_ENVIRONMENT_TOWNS                            :{ORANGE}도시
STR_CONFIG_SETTING_ENVIRONMENT_INDUSTRIES                       :{ORANGE}산업시설
STR_CONFIG_SETTING_ENVIRONMENT_CARGODIST                        :{ORANGE}화물 분배
STR_CONFIG_SETTING_ENVIRONMENT_CARGODIST_PER_CARGO_OVERRIDE     :{ORANGE}화물 분배 - 화물별
STR_CONFIG_SETTING_ENVIRONMENT_TREES                            :{ORANGE}나무
STR_CONFIG_SETTING_AI                                           :{ORANGE}경쟁자
STR_CONFIG_SETTING_AI_NPC                                       :{ORANGE}컴퓨터 플레이어
STR_CONFIG_SETTING_VIEWPORT_MAP_OPTIONS                         :{ORANGE}지도 모드
STR_CONFIG_SETTING_SHARING                                      :{ORANGE}시설 공유

STR_CONFIG_SETTING_PATHFINDER_NPF                               :NPF
STR_CONFIG_SETTING_PATHFINDER_YAPF_RECOMMENDED                  :YAPF {BLUE}(권장)

STR_CONFIG_SETTING_PATHFINDER_FOR_TRAINS                        :열차에 사용할 경로 탐색법: {STRING}
STR_CONFIG_SETTING_PATHFINDER_FOR_TRAINS_HELPTEXT               :열차에 사용할 경로 탐색 방법을 선택합니다.
STR_CONFIG_SETTING_PATHFINDER_FOR_ROAD_VEHICLES                 :자동차/전차에 사용할 경로 탐색법: {STRING}
STR_CONFIG_SETTING_PATHFINDER_FOR_ROAD_VEHICLES_HELPTEXT        :자동차/전차에 사용할 경로 탐색 방법을 선택합니다.
STR_CONFIG_SETTING_PATHFINDER_FOR_SHIPS                         :선박에 사용할 경로 탐색법: {STRING}
STR_CONFIG_SETTING_PATHFINDER_FOR_SHIPS_HELPTEXT                :선박에 사용할 경로 탐색 방법을 선택합니다.
STR_CONFIG_SETTING_REVERSE_AT_SIGNALS                           :신호기 앞에서 회차: {STRING}
STR_CONFIG_SETTING_REVERSE_AT_SIGNALS_HELPTEXT                  :열차가 신호기 앞에서 너무 오래 기다리면 뒤로 되돌아갈 수 있도록 허용합니다.

STR_CONFIG_SETTING_ENABLE_ROAD_CUSTOM_BRIDGE_HEADS              :도로교의 시작점을 교차로로 만드는 것을 허용: {STRING}
STR_CONFIG_SETTING_ENABLE_ROAD_CUSTOM_BRIDGE_HEADS_HELPTEXT     :도로교의 입 출구 타일을 경사가 지지 않았을 경우 사용자 지정할 수 있도록 허용합니다.
STR_CONFIG_SETTING_ENABLE_RAIL_CUSTOM_BRIDGE_HEADS              :철교의 시작점을 교차로로 만드는 것을 허용: {STRING}
STR_CONFIG_SETTING_ENABLE_RAIL_CUSTOM_BRIDGE_HEADS_HELPTEXT     :철교의 입 출구 타일을 경사가 지지 않았을 경우 사용자 지정할 수 있도록 허용합니다.

STR_CONFIG_SETTING_ALLOW_GRF_OBJECTS_UNDER_BRIDGES              :모든 NewGRF 오브젝트를 다리 밑에 설치하는 것을 허용: {STRING}
STR_CONFIG_SETTING_ALLOW_GRF_OBJECTS_UNDER_BRIDGES_HELPTEXT     :NewGRF의 설정과 관계 없이 모든 NewGRF 오브젝트가 다리 밑에 설치될 수 있도록 허용합니다.{}그래픽 오류가 발생할 수 있습니다.

STR_CONFIG_SETTING_ALLOW_GRF_STATIONS_UNDER_BRIDGES             :다리 밑에 NewGRF로 추가된 역/경유지 건설 허용: {STRING}
STR_CONFIG_SETTING_ALLOW_GRF_STATIONS_UNDER_BRIDGES_HELPTEXT    :이 설정을 켜면, 다리 밑에 지을 수 있는지 정해지지 않은 NewGRF 역/경유지를 제약없이 다리 밑에 짓는 것을 허용합니다.{}이 설정으로 인해 그래픽 문제가 발생할 수 있습니다.

STR_CONFIG_SETTING_ALLOW_ROAD_STATIONS_UNDER_BRIDGES            :다리 밑에 도로/전차 정류장 건설 허용: {STRING}
STR_CONFIG_SETTING_ALLOW_ROAD_STATIONS_UNDER_BRIDGES_HELPTEXT   :다리 밑에 도로/전차 정류장 건설을 허용합니다. 통과식 정류장은 1칸, 터미널식 정류장은 2칸의 높이가 비어있어야 합니다.

STR_CONFIG_SETTING_ALLOW_DOCKS_UNDER_BRIDGES                    :다리 밑에 항구 건설 허용: {STRING}
STR_CONFIG_SETTING_ALLOW_DOCKS_UNDER_BRIDGES_HELPTEXT           :다리 밑에 항구 건설을 허용합니다. 항구는 2칸의 높이가 비어있어야 합니다.{}이 설정으로 인해 그래픽 문제가 발생할 수 있습니다.

STR_CONFIG_SETTING_PURCHASE_LAND_PERMITTED                      :토지 소유권 구매 허용: {STRING}
STR_CONFIG_SETTING_PURCHASE_LAND_PERMITTED_HELPTEXT             :회사가 토지 소유권을 구매할 수 있을지와 어떤 방식으로 구매할지를 설정합니다.

STR_PURCHASE_LAND_PERMITTED_NO                                  :허용하지 않음
STR_PURCHASE_LAND_PERMITTED_SINGLE                              :허용, 한 타일씩
STR_PURCHASE_LAND_PERMITTED_AREA                                :허용, 여러 타일씩

STR_PURCHASE_LAND_NOT_PERMITTED                                 :토지 소유권 구매가 금지되어 있습니다
STR_PURCHASE_LAND_NOT_PERMITTED_BULK                            :여러 타일의 토지 소유권 구매가 금지되어 있습니다

STR_CONFIG_SETTING_QUERY_CAPTION                                :{WHITE}설정값 변경

STR_CONFIG_SETTING_ADJACENT_CROSSINGS                           :인접한 건널목 차단: {STRING}
STR_CONFIG_SETTING_ADJACENT_CROSSINGS_HELPTEXT                  :복선 이상의 선로에서 하나 이상의 건널목이 사용 중일 때 인접한 건널목을 자동으로 차단하여 줍니다.
STR_CONFIG_SETTING_SAFER_CROSSINGS                              :더 안전한 건널목: {STRING}
STR_CONFIG_SETTING_SAFER_CROSSINGS_HELPTEXT                     :건널목을 자동차의 안전을 개선한 더 안전한 건널목으로 바꿉니다.

STR_CONFIG_SETTING_PAY_FOR_REPAIR_VEHICLE                       :차량 수리에 비용 지불: {STRING}
STR_CONFIG_SETTING_PAY_FOR_REPAIR_VEHICLE_HELPTEXT              :차량 수리에 비용 지불
STR_CONFIG_SETTING_REPAIR_COST                                  :수리에 사용될 비용: 원래 가격의 1/{STRING}
STR_CONFIG_SETTING_REPAIR_COST_HELPTEXT                         :수리에 사용될 비용

STR_CONFIG_OCCUPANCY_SMOOTHNESS                                 :매끄러운 경로 사용률 측정: {STRING}
STR_CONFIG_OCCUPANCY_SMOOTHNESS_HELPTEXT                        :0%는 가장 새로운 값을 반영하고, 100%는 새로운 값을 반영하지 않습니다.

STR_CONFIG_SETTING_ADVANCE_ORDER_ON_CLONE                       :복제/복사/공유 이후 고급 경로 사용: {STRING}
STR_CONFIG_SETTING_ADVANCE_ORDER_ON_CLONE_HELPTEXT              :기존에 존재하는 차량을 복사/경로 공유하여 새 차량을 복제한 후의 행동입니다.{}열차나 차량, 선박의 경우: 차량이 경로 목록 상의 차고 안에 있는 경우, 그 차고에 해당하는 경로의 다음으로 경로를 건너뜁니다.{}항공기의 경우: 항공기가 경로 목록 상에 있는 공항에 딸린 격납고 안에 있는 경우, 그 공항에 해당하는 경로를 건너뜁니다.

# Config errors
STR_CONFIG_ERROR                                                :{WHITE}설정 파일에서 오류 발생
STR_CONFIG_ERROR_ARRAY                                          :{WHITE}... 배열 '{STRING}'에서 오류 발생
STR_CONFIG_ERROR_INVALID_VALUE                                  :{WHITE}... '{1:STRING}'에 잘못된 값('{0:STRING}')이 지정되었습니다.
STR_CONFIG_ERROR_TRAILING_CHARACTERS                            :{WHITE}... '{STRING}' 설정의 끝에 후행 문자가 있습니다.
STR_CONFIG_ERROR_DUPLICATE_GRFID                                :{WHITE}... NewGRF '{STRING}' 무시중: '{STRING}'{G 1 "과" "와"} GRF ID가 겹침
STR_CONFIG_ERROR_INVALID_GRF                                    :{WHITE}... 유효하지 않은 NewGRF '{STRING}' 무시중: {STRING}
STR_CONFIG_ERROR_INVALID_GRF_NOT_FOUND                          :찾을 수 없음
STR_CONFIG_ERROR_INVALID_GRF_UNSAFE                             :사용하기에 불안함
STR_CONFIG_ERROR_INVALID_GRF_SYSTEM                             :NewGRF 시스템
STR_CONFIG_ERROR_INVALID_GRF_INCOMPATIBLE                       :현재 OpenTTD 버전과 맞지 않음
STR_CONFIG_ERROR_INVALID_GRF_UNKNOWN                            :알 수 없음
STR_CONFIG_ERROR_INVALID_SAVEGAME_COMPRESSION_LEVEL             :{WHITE}... 압축 레벨 '{STRING}' : 유효하지 않습니다
STR_CONFIG_ERROR_INVALID_SAVEGAME_COMPRESSION_ALGORITHM         :{WHITE}... '{STRING}' 형식으로 게임을 저장할 수 없습니다. '{STRING}' 형식으로 변환합니다
STR_CONFIG_ERROR_INVALID_BASE_GRAPHICS_NOT_FOUND                :{WHITE}... 기본 그래픽 세트({STRING})가 무시되었습니다: 파일을 찾을 수 없습니다.
STR_CONFIG_ERROR_INVALID_BASE_SOUNDS_NOT_FOUND                  :{WHITE}... 기본 효과음 세트({STRING})가 무시되었습니다: 파일을 찾을 수 없습니다.
STR_CONFIG_ERROR_INVALID_BASE_MUSIC_NOT_FOUND                   :{WHITE}... 기본 배경음 세트({STRING})가 무시되었습니다: 파일을 찾을 수 없습니다.
STR_CONFIG_ERROR_OUT_OF_MEMORY                                  :{WHITE}메모리 초과
STR_CONFIG_ERROR_SPRITECACHE_TOO_BIG                            :{WHITE}{BYTES}의 스프라이트 캐시 할당에 실패하였습니다. 스프라이트 캐시 용량이 {BYTES}로 감소합니다. 이는 OpenTTD의 성능을 저하시킬 것입니다. 메모리 요구사항을 낮추려면 32bpp를 비활성화하거나 화면 확대 설정을 기본값에 가깝게 조절하십시오.

# Intro window
STR_INTRO_CAPTION                                               :{WHITE}OpenTTD {REV}

STR_INTRO_NEW_GAME                                              :{BLACK}새 게임
STR_INTRO_LOAD_GAME                                             :{BLACK}불러오기
STR_INTRO_PLAY_SCENARIO                                         :{BLACK}시나리오 플레이
STR_INTRO_PLAY_HEIGHTMAP                                        :{BLACK}높이맵 플레이
STR_INTRO_SCENARIO_EDITOR                                       :{BLACK}시나리오 에디터
STR_INTRO_MULTIPLAYER                                           :{BLACK}멀티 플레이

STR_INTRO_GAME_OPTIONS                                          :{BLACK}게임 설정
STR_INTRO_HIGHSCORE                                             :{BLACK}고득점 순위표
STR_INTRO_CONFIG_SETTINGS_TREE                                  :{BLACK}설정
STR_INTRO_NEWGRF_SETTINGS                                       :{BLACK}NewGRF 설정
STR_INTRO_ONLINE_CONTENT                                        :{BLACK}온라인 콘텐츠 다운로드
STR_INTRO_SCRIPT_SETTINGS                                       :{BLACK}인공지능/게임 스크립트 설정
STR_INTRO_QUIT                                                  :{BLACK}종료

STR_INTRO_TOOLTIP_NEW_GAME                                      :{BLACK}새 게임을 시작합니다.{}CTRL+클릭하시면 지도 설정을 건너뛰고 바로 시작합니다.
STR_INTRO_TOOLTIP_LOAD_GAME                                     :{BLACK}저장한 게임을 불러옵니다.
STR_INTRO_TOOLTIP_PLAY_HEIGHTMAP                                :{BLACK}높이맵을 지형으로 사용하여, 새로운 게임을 시작합니다.
STR_INTRO_TOOLTIP_PLAY_SCENARIO                                 :{BLACK}사용자 시나리오로 새 게임을 시작합니다
STR_INTRO_TOOLTIP_SCENARIO_EDITOR                               :{BLACK}사용자 게임/시나리오를 만듭니다
STR_INTRO_TOOLTIP_MULTIPLAYER                                   :{BLACK}멀티 플레이 게임을 시작합니다

STR_INTRO_TOOLTIP_TEMPERATE                                     :{BLACK}온대 기후 선택
STR_INTRO_TOOLTIP_SUB_ARCTIC_LANDSCAPE                          :{BLACK}아한대 기후 선택
STR_INTRO_TOOLTIP_SUB_TROPICAL_LANDSCAPE                        :{BLACK}아열대 기후 선택
STR_INTRO_TOOLTIP_TOYLAND_LANDSCAPE                             :{BLACK}장난감나라 선택

STR_INTRO_TOOLTIP_GAME_OPTIONS                                  :{BLACK}게임 기본 설정 창을 보여줍니다.
STR_INTRO_TOOLTIP_HIGHSCORE                                     :{BLACK}고득점 순위표를 보여줍니다.
STR_INTRO_TOOLTIP_CONFIG_SETTINGS_TREE                          :{BLACK}설정 창을 엽니다.
STR_INTRO_TOOLTIP_NEWGRF_SETTINGS                               :{BLACK}NewGRF 설정 창을 엽니다.
STR_INTRO_TOOLTIP_ONLINE_CONTENT                                :{BLACK}새로 나왔거나 업데이트된 콘텐츠를 체크하여 다운로드합니다.
STR_INTRO_TOOLTIP_SCRIPT_SETTINGS                               :{BLACK}인공지능/게임 스크립트 설정창을 엽니다.
STR_INTRO_TOOLTIP_QUIT                                          :{BLACK}'OpenTTD'를 종료합니다.

STR_INTRO_BASESET                                               :{BLACK}현재 선택된 기본 그래픽 세트에는 {NUM}개의 스프라이트가 빠져있습니다. 기본 세트를 업데이트하세요.
STR_INTRO_TRANSLATION                                           :{BLACK}이 버전의 OpenTTD는 {NUM}개의 문장이 한국어로 번역되지 않았습니다. OpenTTD가 더욱 발전할 수 있도록 번역에 참여하세요. 자세한 사항은 readme.txt를 참고하세요.

# Quit window
STR_QUIT_CAPTION                                                :{WHITE}종료
STR_QUIT_ARE_YOU_SURE_YOU_WANT_TO_EXIT_OPENTTD                  :{YELLOW}정말 이 게임을 끝내고 {STRING}{G 0 "으" ""}로 돌아가시겠습니까?
STR_QUIT_YES                                                    :{BLACK}예
STR_QUIT_NO                                                     :{BLACK}아니요

# Supported OSes
STR_OSNAME_WINDOWS                                              :{G=f}Windows
STR_OSNAME_UNIX                                                 :{G=f}Unix
STR_OSNAME_OSX                                                  :{G=f}OS{NBSP}X
STR_OSNAME_HAIKU                                                :{G=f}Haiku
STR_OSNAME_OS2                                                  :{G=f}OS/2
STR_OSNAME_SUNOS                                                :{G=f}SunOS

# Abandon game
STR_ABANDON_GAME_CAPTION                                        :{WHITE}게임 그만하기
STR_ABANDON_GAME_QUERY                                          :{YELLOW}정말 이 게임을 종료하고 메인으로 이동하시겠습니까?
STR_ABANDON_SCENARIO_QUERY                                      :{YELLOW}정말 이 시나리오를 종료하시겠습니까?

# Cheat window
STR_CHEATS                                                      :{WHITE}치트
STR_CHEATS_TOOLTIP                                              :{BLACK}체크박스의 체크 표시는 이전에 이 치트를 사용했는지 여부를 나타냅니다.
STR_CHEATS_WARNING                                              :{BLACK}경고! 치트는 경쟁자를 속이는 행위입니다. 치트를 사용한 기록은 절대 지워지지 않음을 명심하십시오.
STR_CHEAT_MONEY                                                 :{LTBLUE}재정을 {CURRENCY_LONG} 만큼 증가
STR_CHEAT_CHANGE_COMPANY                                        :{LTBLUE}다음 회사로 플레이: {ORANGE}{COMMA}
STR_CHEAT_EXTRA_DYNAMITE                                        :{LTBLUE}마법 불도저 (산업시설이나 옮길 수 없는 건물 제거): {ORANGE}{STRING}
STR_CHEAT_CROSSINGTUNNELS                                       :{LTBLUE}터널 교차 허용: {ORANGE}{STRING}
STR_CHEAT_NO_JETCRASH                                           :{LTBLUE}대형 항공기가 소형 공항에서 (자주) 충돌하지 않게 함: {ORANGE}{STRING}
STR_CHEAT_EDIT_MAX_HL                                           :{LTBLUE}최대 지형 고도값 수정: {ORANGE}{NUM}
STR_CHEAT_EDIT_MAX_HL_QUERY_CAPT                                :{WHITE}최대 지형 높이값을 수정합니다.
STR_CHEAT_SWITCH_CLIMATE_TEMPERATE_LANDSCAPE                    :온대 기후
STR_CHEAT_SWITCH_CLIMATE_SUB_ARCTIC_LANDSCAPE                   :아한대 기후
STR_CHEAT_SWITCH_CLIMATE_SUB_TROPICAL_LANDSCAPE                 :아열대 기후
STR_CHEAT_SWITCH_CLIMATE_TOYLAND_LANDSCAPE                      :장난감나라
STR_CHEAT_CHANGE_DATE                                           :{LTBLUE}날짜 변경: {ORANGE}{DATE_SHORT}
STR_CHEAT_CHANGE_DATE_QUERY_CAPT                                :{WHITE}현재의 연도를 변경
STR_CHEAT_SETUP_PROD                                            :{LTBLUE}1차 산업시설 생산량 조절 허용: {ORANGE}{STRING}

# Livery window
STR_LIVERY_CAPTION                                              :{WHITE}{COMPANY} - 색상

STR_LIVERY_GENERAL_TOOLTIP                                      :{BLACK}기본 색상 선택
STR_LIVERY_TRAIN_TOOLTIP                                        :{BLACK}열차 색상 선택
STR_LIVERY_ROAD_VEHICLE_TOOLTIP                                 :{BLACK}차량 색상 선택
STR_LIVERY_SHIP_TOOLTIP                                         :{BLACK}선박 색상 선택
STR_LIVERY_AIRCRAFT_TOOLTIP                                     :{BLACK}항공기 색상 선택
STR_LIVERY_PRIMARY_TOOLTIP                                      :{BLACK}선택한 색상을 1차 색상으로 선택합니다. CTRL+클릭하면 모든 항목에 적용됩니다.
STR_LIVERY_SECONDARY_TOOLTIP                                    :{BLACK}선택한 색상을 2차 색상으로 선택합니다. CTRL+클릭하면 모든 항목에 적용됩니다.
STR_LIVERY_PANEL_TOOLTIP                                        :{BLACK}색상 조합을 바꾸려면 선택하세요. 2개 이상 선택하려면 CTRL+클릭하세요. 네모를 클릭하여 체크하면 해당 색상 조합을 사용하게 됩니다.

STR_LIVERY_DEFAULT                                              :기본 색상
STR_LIVERY_STEAM                                                :{G=f}증기 기관차
STR_LIVERY_DIESEL                                               :{G=f}디젤 기관차
STR_LIVERY_ELECTRIC                                             :{G=f}전기 기관차
STR_LIVERY_MONORAIL                                             :{G=m}모노레일 기관차
STR_LIVERY_MAGLEV                                               :{G=m}자기부상 기관차
STR_LIVERY_DMU                                                  :{G=f}DMU
STR_LIVERY_EMU                                                  :{G=f}EMU
STR_LIVERY_PASSENGER_WAGON_STEAM                                :{G=f}객차 (증기)
STR_LIVERY_PASSENGER_WAGON_DIESEL                               :{G=f}객차 (디젤)
STR_LIVERY_PASSENGER_WAGON_ELECTRIC                             :{G=f}객차 (전기)
STR_LIVERY_PASSENGER_WAGON_MONORAIL                             :{G=f}객차 (모노레일)
STR_LIVERY_PASSENGER_WAGON_MAGLEV                               :{G=f}객차 (자기부상)
STR_LIVERY_FREIGHT_WAGON                                        :{G=f}화물차
STR_LIVERY_BUS                                                  :{G=f}버스
STR_LIVERY_TRUCK                                                :{G=m}트럭
STR_LIVERY_PASSENGER_SHIP                                       :{G=m}여객선
STR_LIVERY_FREIGHT_SHIP                                         :{G=m}화물선
STR_LIVERY_HELICOPTER                                           :{G=f}헬리콥터
STR_LIVERY_SMALL_PLANE                                          :{G=f}소형 항공기
STR_LIVERY_LARGE_PLANE                                          :{G=f}대형 항공기
STR_LIVERY_PASSENGER_TRAM                                       :{G=f}승객 전차
STR_LIVERY_FREIGHT_TRAM                                         :{G=f}화물 전차

# Face selection window
STR_FACE_CAPTION                                                :{WHITE}얼굴 선택
STR_FACE_CANCEL_TOOLTIP                                         :{BLACK}새 얼굴 선택을 취소합니다.
STR_FACE_OK_TOOLTIP                                             :{BLACK}이 얼굴을 선택합니다.
STR_FACE_RANDOM                                                 :{BLACK}무작위화

STR_FACE_MALE_BUTTON                                            :{BLACK}남성
STR_FACE_MALE_TOOLTIP                                           :{BLACK}남성 얼굴 선택
STR_FACE_FEMALE_BUTTON                                          :{BLACK}여성
STR_FACE_FEMALE_TOOLTIP                                         :{BLACK}여성 얼굴 선택
STR_FACE_NEW_FACE_BUTTON                                        :{BLACK}새 얼굴
STR_FACE_NEW_FACE_TOOLTIP                                       :{BLACK}얼굴을 만듭니다.
STR_FACE_ADVANCED                                               :{BLACK}고급
STR_FACE_ADVANCED_TOOLTIP                                       :{BLACK}고급 얼굴 선택 모드로 전환
STR_FACE_SIMPLE                                                 :{BLACK}간단
STR_FACE_SIMPLE_TOOLTIP                                         :{BLACK}간편 얼굴 선택 모드로 전환
STR_FACE_LOAD                                                   :{BLACK}불러오기
STR_FACE_LOAD_TOOLTIP                                           :{BLACK}즐겨찾는 얼굴 불러오기
STR_FACE_LOAD_DONE                                              :{WHITE}당신이 즐겨찾는 얼굴을 OpenTTD 설정 파일로부터 불러왔습니다.
STR_FACE_FACECODE                                               :{BLACK}플레이어 얼굴 번호
STR_FACE_FACECODE_TOOLTIP                                       :{BLACK}플레이어 얼굴 번호 보기/설정
STR_FACE_FACECODE_CAPTION                                       :{WHITE}플레이어 얼굴 번호 보기/설정
STR_FACE_FACECODE_SET                                           :{WHITE}새 얼굴 번호 코드가 설정되었습니다.
STR_FACE_FACECODE_ERR                                           :{WHITE}플레이어 얼굴 번호를 설정할 수 없습니다 - 0에서 4,294,967,295 사이의 값을 입력하십시오!
STR_FACE_SAVE                                                   :{BLACK}저장
STR_FACE_SAVE_TOOLTIP                                           :{BLACK}즐겨찾는 얼굴로 저장
STR_FACE_SAVE_DONE                                              :{WHITE}이 얼굴이 OpenTTD 설정 파일에 즐겨찾는 얼굴로 저장될 것입니다.
STR_FACE_EUROPEAN                                               :{BLACK}유럽인
STR_FACE_SELECT_EUROPEAN                                        :{BLACK}유럽인 얼굴 선택
STR_FACE_AFRICAN                                                :{BLACK}흑인
STR_FACE_SELECT_AFRICAN                                         :{BLACK}흑인 얼굴 선택
STR_FACE_YES                                                    :예
STR_FACE_NO                                                     :아니요
STR_FACE_MOUSTACHE_EARRING_TOOLTIP                              :{BLACK}콧수염이나 귀걸이 착용
STR_FACE_HAIR                                                   :머리:
STR_FACE_HAIR_TOOLTIP                                           :{BLACK}머리 변경
STR_FACE_EYEBROWS                                               :눈썹:
STR_FACE_EYEBROWS_TOOLTIP                                       :{BLACK}눈썹 변경
STR_FACE_EYECOLOUR                                              :눈동자 색:
STR_FACE_EYECOLOUR_TOOLTIP                                      :{BLACK}눈동자색 변경
STR_FACE_GLASSES                                                :안경:
STR_FACE_GLASSES_TOOLTIP                                        :{BLACK}안경 착용
STR_FACE_GLASSES_TOOLTIP_2                                      :{BLACK}안경 변경
STR_FACE_NOSE                                                   :코:
STR_FACE_NOSE_TOOLTIP                                           :{BLACK}코 변경
STR_FACE_LIPS                                                   :입술:
STR_FACE_MOUSTACHE                                              :콧수염:
STR_FACE_LIPS_MOUSTACHE_TOOLTIP                                 :{BLACK}입술/콧수염 변경
STR_FACE_CHIN                                                   :턱:
STR_FACE_CHIN_TOOLTIP                                           :{BLACK}턱 변경
STR_FACE_JACKET                                                 :자켓:
STR_FACE_JACKET_TOOLTIP                                         :{BLACK}자켓 변경
STR_FACE_COLLAR                                                 :옷깃:
STR_FACE_COLLAR_TOOLTIP                                         :{BLACK}옷깃 변경
STR_FACE_TIE                                                    :넥타이:
STR_FACE_EARRING                                                :귀걸이:
STR_FACE_TIE_EARRING_TOOLTIP                                    :{BLACK}넥타이/귀걸이 변경

# Network server list
STR_NETWORK_SERVER_LIST_CAPTION                                 :{WHITE}멀티 플레이
STR_NETWORK_SERVER_LIST_ADVERTISED                              :{BLACK}공개 여부
STR_NETWORK_SERVER_LIST_ADVERTISED_TOOLTIP                      :{BLACK}공개된 게임(인터넷)과 비공개된 게임(LAN) 중에서 선택하십시오.
STR_NETWORK_SERVER_LIST_ADVERTISED_NO                           :아니요
STR_NETWORK_SERVER_LIST_ADVERTISED_YES                          :예
STR_NETWORK_SERVER_LIST_PLAYER_NAME                             :{BLACK}플레이어 이름:
STR_NETWORK_SERVER_LIST_ENTER_NAME_TOOLTIP                      :{BLACK}다른 사람들에게 보여줄 당신의 이름입니다.

STR_NETWORK_SERVER_LIST_GAME_NAME                               :{BLACK}이름
STR_NETWORK_SERVER_LIST_GAME_NAME_TOOLTIP                       :{BLACK}게임 이름
STR_NETWORK_SERVER_LIST_GENERAL_ONLINE                          :{BLACK}{COMMA}/{COMMA} - {COMMA}/{COMMA}
STR_NETWORK_SERVER_LIST_CLIENTS_CAPTION                         :{BLACK}접속자
STR_NETWORK_SERVER_LIST_CLIENTS_CAPTION_TOOLTIP                 :{BLACK}현재 접속자 수 / 최대 접속자 수{}현재 회사 개수 / 최대 회사 개수
STR_NETWORK_SERVER_LIST_MAP_SIZE_SHORT                          :{BLACK}{COMMA}x{COMMA}
STR_NETWORK_SERVER_LIST_MAP_SIZE_CAPTION                        :{BLACK}지도 크기
STR_NETWORK_SERVER_LIST_MAP_SIZE_CAPTION_TOOLTIP                :{BLACK}게임의 지도 크기{}크기별로 정렬하려면 클릭
STR_NETWORK_SERVER_LIST_DATE_CAPTION                            :{BLACK}날짜
STR_NETWORK_SERVER_LIST_DATE_CAPTION_TOOLTIP                    :{BLACK}현재 날짜
STR_NETWORK_SERVER_LIST_YEARS_CAPTION                           :{BLACK}진행 년도
STR_NETWORK_SERVER_LIST_YEARS_CAPTION_TOOLTIP                   :{BLACK}게임이 진행된 년도 수
STR_NETWORK_SERVER_LIST_INFO_ICONS_TOOLTIP                      :{BLACK}언어, 서버 버전 등

STR_NETWORK_SERVER_LIST_CLICK_GAME_TO_SELECT                    :{BLACK}선택하려면 목록에서 게임을 클릭하세요
STR_NETWORK_SERVER_LIST_LAST_JOINED_SERVER                      :{BLACK}최근에 접속한 서버:
STR_NETWORK_SERVER_LIST_CLICK_TO_SELECT_LAST                    :{BLACK}최근에 플레이한 서버를 선택하려면 클릭하세요

STR_NETWORK_SERVER_LIST_GAME_INFO                               :{SILVER}게임 정보
STR_NETWORK_SERVER_LIST_CLIENTS                                 :{SILVER}접속현황: {WHITE}{COMMA} / {COMMA}명 - 회사 {COMMA} / {COMMA}개
STR_NETWORK_SERVER_LIST_LANGUAGE                                :{SILVER}언어: {WHITE}{STRING}
STR_NETWORK_SERVER_LIST_LANDSCAPE                               :{SILVER}기후: {WHITE}{STRING}
STR_NETWORK_SERVER_LIST_MAP_SIZE                                :{SILVER}지도 크기: {WHITE}{COMMA}x{COMMA}
STR_NETWORK_SERVER_LIST_SERVER_VERSION                          :{SILVER}서버 버전: {WHITE}{STRING}
STR_NETWORK_SERVER_LIST_SERVER_ADDRESS                          :{SILVER}서버 주소: {WHITE}{STRING}
STR_NETWORK_SERVER_LIST_START_DATE                              :{SILVER}시작 날짜: {WHITE}{DATE_SHORT}
STR_NETWORK_SERVER_LIST_CURRENT_DATE                            :{SILVER}현재 날짜: {WHITE}{DATE_SHORT}
STR_NETWORK_SERVER_LIST_PASSWORD                                :{SILVER}비밀번호가 걸려있습니다!
STR_NETWORK_SERVER_LIST_SERVER_OFFLINE                          :{SILVER}서버 오프라인
STR_NETWORK_SERVER_LIST_SERVER_FULL                             :{SILVER}서버가 꽉 참
STR_NETWORK_SERVER_LIST_VERSION_MISMATCH                        :{SILVER}버전 다름
STR_NETWORK_SERVER_LIST_GRF_MISMATCH                            :{SILVER}NewGRF 다름

STR_NETWORK_SERVER_LIST_JOIN_GAME                               :{BLACK}게임 참여
STR_NETWORK_SERVER_LIST_REFRESH                                 :{BLACK}새로고침
STR_NETWORK_SERVER_LIST_REFRESH_TOOLTIP                         :{BLACK}서버 정보를 새로 고칩니다.

STR_NETWORK_SERVER_LIST_FIND_SERVER                             :{BLACK}서버 검색
STR_NETWORK_SERVER_LIST_FIND_SERVER_TOOLTIP                     :{BLACK}네트워크에 등록되어 있는 서버를 검색합니다.
STR_NETWORK_SERVER_LIST_ADD_SERVER                              :{BLACK}서버 추가
STR_NETWORK_SERVER_LIST_ADD_SERVER_TOOLTIP                      :{BLACK}서버를 목록에 수동으로 추가합니다.
STR_NETWORK_SERVER_LIST_START_SERVER                            :{BLACK}서버 열기
STR_NETWORK_SERVER_LIST_START_SERVER_TOOLTIP                    :{BLACK}당신이 서버가 되어 게임을 진행합니다.

STR_NETWORK_SERVER_LIST_PLAYER_NAME_OSKTITLE                    :{BLACK}이름을 입력하세요
STR_NETWORK_SERVER_LIST_ENTER_IP                                :{BLACK}호스트(IP) 주소 입력

# Start new multiplayer server
STR_NETWORK_START_SERVER_CAPTION                                :{WHITE}새 멀티플레이 게임 시작하기

STR_NETWORK_START_SERVER_NEW_GAME_NAME                          :{BLACK}게임 이름:
STR_NETWORK_START_SERVER_NEW_GAME_NAME_TOOLTIP                  :{BLACK}멀티플레이 게임 선택 메뉴에서 보여질 게임 제목입니다.
STR_NETWORK_START_SERVER_SET_PASSWORD                           :{BLACK}비밀번호 설정
STR_NETWORK_START_SERVER_PASSWORD_TOOLTIP                       :{BLACK}서버에 공개적으로 접근하는 것을 막고 싶을 때 비밀번호를 걸어 보호합니다.

STR_NETWORK_START_SERVER_UNADVERTISED                           :아니요
STR_NETWORK_START_SERVER_ADVERTISED                             :예
STR_NETWORK_START_SERVER_CLIENTS_SELECT                         :{BLACK}{NUM}명
STR_NETWORK_START_SERVER_NUMBER_OF_CLIENTS                      :{BLACK}최대 접속자 수:
STR_NETWORK_START_SERVER_NUMBER_OF_CLIENTS_TOOLTIP              :{BLACK}최대 접속자 수를 선택합니다. 모든 자리가 다 차 있을 필요는 없습니다
STR_NETWORK_START_SERVER_COMPANIES_SELECT                       :{BLACK}{NUM}개
STR_NETWORK_START_SERVER_NUMBER_OF_COMPANIES                    :{BLACK}최대 회사수:
STR_NETWORK_START_SERVER_NUMBER_OF_COMPANIES_TOOLTIP            :{BLACK}서버의 회사의 수를 제한합니다
STR_NETWORK_START_SERVER_SPECTATORS_SELECT                      :{BLACK}{NUM}명
STR_NETWORK_START_SERVER_NUMBER_OF_SPECTATORS                   :{BLACK}최대 관전자수:
STR_NETWORK_START_SERVER_NUMBER_OF_SPECTATORS_TOOLTIP           :{BLACK}게임을 관전하는 접속자의 수를 제한합니다
STR_NETWORK_START_SERVER_LANGUAGE_SPOKEN                        :{BLACK}대화 언어:
STR_NETWORK_START_SERVER_LANGUAGE_TOOLTIP                       :{BLACK}서버에서 주로 사용하는 언어를 고르십시오

STR_NETWORK_START_SERVER_NEW_GAME_NAME_OSKTITLE                 :{BLACK}네트워크 게임에서 사용할 이름을 입력하세요

# Network game languages
############ Leave those lines in this order!!
STR_NETWORK_LANG_ANY                                            :모든 언어
STR_NETWORK_LANG_ENGLISH                                        :영어
STR_NETWORK_LANG_GERMAN                                         :독일어
STR_NETWORK_LANG_FRENCH                                         :프랑스어
STR_NETWORK_LANG_BRAZILIAN                                      :브라질어
STR_NETWORK_LANG_BULGARIAN                                      :불가리아어
STR_NETWORK_LANG_CHINESE                                        :중국어
STR_NETWORK_LANG_CZECH                                          :체코어
STR_NETWORK_LANG_DANISH                                         :덴마크어
STR_NETWORK_LANG_DUTCH                                          :네덜란드어
STR_NETWORK_LANG_ESPERANTO                                      :에스페란토
STR_NETWORK_LANG_FINNISH                                        :핀란드어
STR_NETWORK_LANG_HUNGARIAN                                      :헝가리어
STR_NETWORK_LANG_ICELANDIC                                      :아이슬란드어
STR_NETWORK_LANG_ITALIAN                                        :이탈리아어
STR_NETWORK_LANG_JAPANESE                                       :일본어
STR_NETWORK_LANG_KOREAN                                         :한국어
STR_NETWORK_LANG_LITHUANIAN                                     :리투아니아어
STR_NETWORK_LANG_NORWEGIAN                                      :노르웨이어
STR_NETWORK_LANG_POLISH                                         :폴란드어
STR_NETWORK_LANG_PORTUGUESE                                     :포르투갈어
STR_NETWORK_LANG_ROMANIAN                                       :루마니아어
STR_NETWORK_LANG_RUSSIAN                                        :러시아어
STR_NETWORK_LANG_SLOVAK                                         :슬로바키아어
STR_NETWORK_LANG_SLOVENIAN                                      :슬로베니아어
STR_NETWORK_LANG_SPANISH                                        :스페인어
STR_NETWORK_LANG_SWEDISH                                        :스웨덴어
STR_NETWORK_LANG_TURKISH                                        :터키어
STR_NETWORK_LANG_UKRAINIAN                                      :우크라이나어
STR_NETWORK_LANG_AFRIKAANS                                      :아프리카어
STR_NETWORK_LANG_CROATIAN                                       :크로아티아어
STR_NETWORK_LANG_CATALAN                                        :카탈로니아어
STR_NETWORK_LANG_ESTONIAN                                       :에스토니아어
STR_NETWORK_LANG_GALICIAN                                       :갈리시아어
STR_NETWORK_LANG_GREEK                                          :그리스어
STR_NETWORK_LANG_LATVIAN                                        :라트비아어
############ End of leave-in-this-order

# Network game lobby
STR_NETWORK_GAME_LOBBY_CAPTION                                  :{WHITE}멀티플레이 게임 대기실

STR_NETWORK_GAME_LOBBY_PREPARE_TO_JOIN                          :{BLACK}참가 준비중: {ORANGE}{STRING}
STR_NETWORK_GAME_LOBBY_COMPANY_LIST_TOOLTIP                     :{BLACK}이 게임에 있는 회사의 목록입니다. 다른 회사에 같이 참가하거나, 빈 자리가 있을 경우 새로운 회사로 시작할 수 있습니다

STR_NETWORK_GAME_LOBBY_COMPANY_INFO                             :{SILVER}회사 정보
STR_NETWORK_GAME_LOBBY_COMPANY_NAME                             :{SILVER}회사 이름: {WHITE}{STRING}
STR_NETWORK_GAME_LOBBY_INAUGURATION_YEAR                        :{SILVER}설립: {WHITE}{NUM}
STR_NETWORK_GAME_LOBBY_VALUE                                    :{SILVER}회사가치: {WHITE}{CURRENCY_LONG}
STR_NETWORK_GAME_LOBBY_CURRENT_BALANCE                          :{SILVER}재정 수익: {WHITE}{CURRENCY_LONG}
STR_NETWORK_GAME_LOBBY_LAST_YEARS_INCOME                        :{SILVER}작년 수익: {WHITE}{CURRENCY_LONG}
STR_NETWORK_GAME_LOBBY_PERFORMANCE                              :{SILVER}퍼포먼스: {WHITE}{NUM}

STR_NETWORK_GAME_LOBBY_VEHICLES                                 :{SILVER}차량: {WHITE}{NUM} {TRAIN}, {NUM} {LORRY}, {NUM} {BUS}, {NUM} {SHIP}, {NUM} {PLANE}
STR_NETWORK_GAME_LOBBY_STATIONS                                 :{SILVER}역: {WHITE}{NUM} {TRAIN}, {NUM} {LORRY}, {NUM} {BUS}, {NUM} {SHIP}, {NUM} {PLANE}
STR_NETWORK_GAME_LOBBY_PLAYERS                                  :{SILVER}플레이어: {WHITE}{STRING}

STR_NETWORK_GAME_LOBBY_NEW_COMPANY                              :{BLACK}새 회사
STR_NETWORK_GAME_LOBBY_NEW_COMPANY_TOOLTIP                      :{BLACK}새 회사를 만듭니다
STR_NETWORK_GAME_LOBBY_SPECTATE_GAME                            :{BLACK}게임 관전
STR_NETWORK_GAME_LOBBY_SPECTATE_GAME_TOOLTIP                    :{BLACK}게임에 참여하지 않고 보기만 합니다
STR_NETWORK_GAME_LOBBY_JOIN_COMPANY                             :{BLACK}회사 참여
STR_NETWORK_GAME_LOBBY_JOIN_COMPANY_TOOLTIP                     :{BLACK}이 회사를 도와 플레이합니다

# Network connecting window
STR_NETWORK_CONNECTING_CAPTION                                  :{WHITE}접속중...

############ Leave those lines in this order!!
STR_NETWORK_CONNECTING_1                                        :{BLACK}(1/6) 접속 중...
STR_NETWORK_CONNECTING_2                                        :{BLACK}(2/6) 권한 부여중...
STR_NETWORK_CONNECTING_3                                        :{BLACK}(3/6) 기다리는 중...
STR_NETWORK_CONNECTING_4                                        :{BLACK}(4/6) 지도 다운로드 중...
STR_NETWORK_CONNECTING_5                                        :{BLACK}(5/6) 데이터 처리 중...
STR_NETWORK_CONNECTING_6                                        :{BLACK}(6/6) 등록 중...

STR_NETWORK_CONNECTING_SPECIAL_1                                :{BLACK}게임 정보 가져오는 중...
STR_NETWORK_CONNECTING_SPECIAL_2                                :{BLACK}회사 정보 가져오는 중...
############ End of leave-in-this-order
STR_NETWORK_CONNECTING_WAITING                                  :{BLACK}{NUM}명의 접속자가 먼저 기다리고 있습니다
STR_NETWORK_CONNECTING_DOWNLOADING_1                            :{BLACK}지금까지 {BYTES}를 다운로드하였습니다
STR_NETWORK_CONNECTING_DOWNLOADING_2                            :{BLACK}{BYTES} / {BYTES} 다운로드 완료

STR_NETWORK_CONNECTION_DISCONNECT                               :{BLACK}접속 끊기

STR_NETWORK_NEED_GAME_PASSWORD_CAPTION                          :{WHITE}서버 암호가 걸려있습니다. 암호를 입력하세요
STR_NETWORK_NEED_COMPANY_PASSWORD_CAPTION                       :{WHITE}회사 암호가 걸려있습니다. 암호를 입력하세요
STR_NETWORK_COMPANY_LIST_CLIENT_LIST_CAPTION                    :{WHITE}접속자 목록

# Network company list added strings
STR_NETWORK_COMPANY_LIST_CLIENT_LIST                            :접속자 목록
STR_NETWORK_COMPANY_LIST_SPECTATE                               :관전
STR_NETWORK_COMPANY_LIST_NEW_COMPANY                            :새 회사

# Network client list
STR_NETWORK_CLIENTLIST_KICK                                     :추방
STR_NETWORK_CLIENTLIST_BAN                                      :차단
STR_NETWORK_CLIENTLIST_SPEAK_TO_ALL                             :모두에게 말하기
STR_NETWORK_CLIENTLIST_SPEAK_TO_COMPANY                         :이 회사에게 말하기
STR_NETWORK_CLIENTLIST_SPEAK_TO_CLIENT                          :귓속말하기

STR_NETWORK_SERVER                                              :서버
STR_NETWORK_CLIENT                                              :접속자
STR_NETWORK_SPECTATORS                                          :관전자

# Network set password
STR_COMPANY_PASSWORD_CANCEL                                     :{BLACK}입력한 비밀번호는 저장하지 않기
STR_COMPANY_PASSWORD_OK                                         :{BLACK}이 회사에 새 비밀번호 부여
STR_COMPANY_PASSWORD_CAPTION                                    :{WHITE}회사 비밀번호
STR_COMPANY_PASSWORD_MAKE_DEFAULT                               :{BLACK}회사 비밀번호 기본값으로 설정
STR_COMPANY_PASSWORD_MAKE_DEFAULT_TOOLTIP                       :{BLACK}이 회사 비밀번호를 새 회사의 비밀번호 기본값으로 사용

# Network company info join/password
STR_COMPANY_VIEW_JOIN                                           :{BLACK}참여
STR_COMPANY_VIEW_JOIN_TOOLTIP                                   :{BLACK}이 회사로 참가해서 플레이합니다
STR_COMPANY_VIEW_PASSWORD                                       :{BLACK}비밀번호
STR_COMPANY_VIEW_PASSWORD_TOOLTIP                               :{BLACK}다른 참가자가 이 회사에 참여하여 플레이하지 못 하도록 암호로 보호합니다
STR_COMPANY_VIEW_SET_PASSWORD                                   :{BLACK}회사 비밀번호 설정

# Network chat
STR_NETWORK_CHAT_SEND                                           :{BLACK}보내기
STR_NETWORK_CHAT_COMPANY_CAPTION                                :[팀] :
STR_NETWORK_CHAT_CLIENT_CAPTION                                 :[귓속말] {STRING}:
STR_NETWORK_CHAT_ALL_CAPTION                                    :[전체] :

STR_NETWORK_CHAT_COMPANY                                        :[팀] {STRING}: {WHITE}{STRING}
STR_NETWORK_CHAT_TO_COMPANY                                     :[팀] {STRING}에게: {WHITE}{STRING}
STR_NETWORK_CHAT_CLIENT                                         :[귓속말] {STRING}: {WHITE}{STRING}
STR_NETWORK_CHAT_TO_CLIENT                                      :[귓속말] {STRING}에게: {WHITE}{STRING}
STR_NETWORK_CHAT_ALL                                            :[모두] {STRING}: {WHITE}{STRING}
STR_NETWORK_CHAT_OSKTITLE                                       :{BLACK}채팅 메시지를 입력하세요

# Network messages
STR_NETWORK_ERROR_NOTAVAILABLE                                  :{WHITE}사용할 수 있는 네트워크 장치가 없습니다.
STR_NETWORK_ERROR_NOSERVER                                      :{WHITE}네트워크 게임이 존재하지 않습니다
STR_NETWORK_ERROR_NOCONNECTION                                  :{WHITE}서버가 요청을 받지 않습니다
STR_NETWORK_ERROR_NEWGRF_MISMATCH                               :{WHITE}NewGRF가 맞지 않아서 연결할 수 없습니다
STR_NETWORK_ERROR_DESYNC                                        :{WHITE}네트워크와 게임을 동기화하는 데 실패하였습니다
STR_NETWORK_ERROR_LOSTCONNECTION                                :{WHITE}네트워크와 연결이 끊어졌습니다
STR_NETWORK_ERROR_SAVEGAMEERROR                                 :{WHITE}게임 저장 파일을 불러올 수 없습니다
STR_NETWORK_ERROR_SERVER_START                                  :{WHITE}서버를 시작할 수 없습니다
STR_NETWORK_ERROR_CLIENT_START                                  :{WHITE}접속할 수 없습니다
STR_NETWORK_ERROR_TIMEOUT                                       :{WHITE}접속자 #{NUM}의 입력 시간이 초과되었습니다
STR_NETWORK_ERROR_SERVER_ERROR                                  :{WHITE}프로토콜 오류가 발생되어 연결이 끊어졌습니다
STR_NETWORK_ERROR_WRONG_REVISION                                :{WHITE}이 접속자의 게임 버전이 서버의 버전과 일치하지 않습니다
STR_NETWORK_ERROR_WRONG_PASSWORD                                :{WHITE}잘못된 비밀번호입니다
STR_NETWORK_ERROR_SERVER_FULL                                   :{WHITE}서버에 인원이 가득 찼습니다
STR_NETWORK_ERROR_SERVER_BANNED                                 :{WHITE}서버 관리자에 의해 접속이 차단되었습니다
STR_NETWORK_ERROR_KICKED                                        :{WHITE}서버에서 강제로 추방되었습니다
STR_NETWORK_ERROR_KICK_MESSAGE                                  :{WHITE}사유: {STRING}
STR_NETWORK_ERROR_CHEATER                                       :{WHITE}이 서버에서 치트를 사용할 수 없습니다
STR_NETWORK_ERROR_TOO_MANY_COMMANDS                             :{WHITE}서버에 너무 많은 명령을 보냈습니다
STR_NETWORK_ERROR_TIMEOUT_PASSWORD                              :{WHITE}비밀번호 입력 시간을 초과하였습니다
STR_NETWORK_ERROR_TIMEOUT_COMPUTER                              :{WHITE}사용자의 컴퓨터가 서버와 연결을 유지할 수 있을 만큼 빠르지 않습니다
STR_NETWORK_ERROR_TIMEOUT_MAP                                   :{WHITE}지도 다운로드 시간을 초과하였습니다
STR_NETWORK_ERROR_TIMEOUT_JOIN                                  :{WHITE}서버 접속 시간을 초과하였습니다

############ Leave those lines in this order!!
STR_NETWORK_ERROR_CLIENT_GENERAL                                :일반 오류
STR_NETWORK_ERROR_CLIENT_DESYNC                                 :비동기화 오류
STR_NETWORK_ERROR_CLIENT_SAVEGAME                               :지도 불러오기 실패
STR_NETWORK_ERROR_CLIENT_CONNECTION_LOST                        :연결 손실
STR_NETWORK_ERROR_CLIENT_PROTOCOL_ERROR                         :프로토콜 오류
STR_NETWORK_ERROR_CLIENT_NEWGRF_MISMATCH                        :NewGRF 안 맞음
STR_NETWORK_ERROR_CLIENT_NOT_AUTHORIZED                         :권한 없음
STR_NETWORK_ERROR_CLIENT_NOT_EXPECTED                           :잘못된 패킷 수신
STR_NETWORK_ERROR_CLIENT_WRONG_REVISION                         :잘못된 버전
STR_NETWORK_ERROR_CLIENT_NAME_IN_USE                            :이미 사용중인 이름
STR_NETWORK_ERROR_CLIENT_WRONG_PASSWORD                         :잘못된 비밀번호
STR_NETWORK_ERROR_CLIENT_COMPANY_MISMATCH                       :DoCommand 구문 내의 잘못된 회사
STR_NETWORK_ERROR_CLIENT_KICKED                                 :강제추방
STR_NETWORK_ERROR_CLIENT_CHEATER                                :치트 사용 시도
STR_NETWORK_ERROR_CLIENT_SERVER_FULL                            :서버 꽉참
STR_NETWORK_ERROR_CLIENT_TOO_MANY_COMMANDS                      :너무 많은 명령 전송
STR_NETWORK_ERROR_CLIENT_TIMEOUT_PASSWORD                       :제 시간에 비밀번호를 입력하십시오
STR_NETWORK_ERROR_CLIENT_TIMEOUT_COMPUTER                       :반응 시간 초과
STR_NETWORK_ERROR_CLIENT_TIMEOUT_MAP                            :지도 다운로드 시간 초과
STR_NETWORK_ERROR_CLIENT_TIMEOUT_JOIN                           :지도 생성 / 입장 시간 초과
############ End of leave-in-this-order

STR_NETWORK_ERROR_CLIENT_GUI_LOST_CONNECTION_CAPTION            :{WHITE}가능한 연결 손실
STR_NETWORK_ERROR_CLIENT_GUI_LOST_CONNECTION                    :{WHITE}마지막 {NUM}초간 서버로부터 데이터를 받지 못했습니다

# Network related errors
STR_NETWORK_SERVER_MESSAGE                                      :*** {1:STRING}
############ Leave those lines in this order!!
STR_NETWORK_SERVER_MESSAGE_GAME_PAUSED                          :게임이 일시 정지되었습니다. ({STRING})
STR_NETWORK_SERVER_MESSAGE_GAME_STILL_PAUSED_1                  :게임이 아직 일시 정지된 상태입니다. ({STRING})
STR_NETWORK_SERVER_MESSAGE_GAME_STILL_PAUSED_2                  :게임이 아직 일시 정지된 상태입니다. ({STRING}, {STRING})
STR_NETWORK_SERVER_MESSAGE_GAME_STILL_PAUSED_3                  :게임이 아직 일시 정지된 상태입니다. ({STRING}, {STRING}, {STRING})
STR_NETWORK_SERVER_MESSAGE_GAME_STILL_PAUSED_4                  :게임이 아직 일시 정지된 상태입니다. ({STRING}, {STRING}, {STRING}, {STRING})
STR_NETWORK_SERVER_MESSAGE_GAME_STILL_PAUSED_5                  :게임이 아직 일시 정지된 상태입니다. ({STRING}, {STRING}, {STRING}, {STRING}, {STRING})
STR_NETWORK_SERVER_MESSAGE_GAME_UNPAUSED                        :게임이 재개되었습니다. ({STRING})
STR_NETWORK_SERVER_MESSAGE_GAME_REASON_NOT_ENOUGH_PLAYERS       :플레이하는 사람 수
STR_NETWORK_SERVER_MESSAGE_GAME_REASON_CONNECTING_CLIENTS       :접속자와 연결중
STR_NETWORK_SERVER_MESSAGE_GAME_REASON_MANUAL                   :수동
STR_NETWORK_SERVER_MESSAGE_GAME_REASON_GAME_SCRIPT              :게임 스크립트
STR_NETWORK_SERVER_MESSAGE_GAME_REASON_LINK_GRAPH               :연결 상태 갱신을 기다리는 중
############ End of leave-in-this-order
STR_NETWORK_MESSAGE_CLIENT_LEAVING                              :게임 종료
STR_NETWORK_MESSAGE_CLIENT_JOINED                               :*** {STRING} 님이 입장하셨습니다
STR_NETWORK_MESSAGE_CLIENT_JOINED_ID                            :*** {STRING} 님이 입장하셨습니다 ({2:NUM}번 접속자)
STR_NETWORK_MESSAGE_CLIENT_COMPANY_JOIN                         :*** {STRING} 님이 {2:NUM}번 회사에 참여하셨습니다
STR_NETWORK_MESSAGE_CLIENT_COMPANY_SPECTATE                     :*** {STRING} 님이 관전을 시작하셨습니다
STR_NETWORK_MESSAGE_CLIENT_COMPANY_NEW                          :*** {STRING} 님이 새로운 회사({2:NUM}번)를 창설하셨습니다
STR_NETWORK_MESSAGE_CLIENT_LEFT                                 :*** {STRING} 님이 퇴장하셨습니다 (사유: {2:STRING})
STR_NETWORK_MESSAGE_NAME_CHANGE                                 :*** {STRING} 님의 이름이 {STRING}(으)로 바뀌었습니다
STR_NETWORK_MESSAGE_GIVE_MONEY                                  :*** {STRING} 님이 당신에게 {2:CURRENCY_LONG}만큼의 돈을 보내셨습니다
STR_NETWORK_MESSAGE_GAVE_MONEY_AWAY                             :*** {1:STRING} 님에게 {2:CURRENCY_LONG}만큼의 돈을 보냈습니다
STR_NETWORK_MESSAGE_MONEY_GIVEN                                 :*** {STRING} 님이 {1:STRING}에게 {2:CURRENCY_LONG}만큼의 돈을 보내셨습니다.
STR_NETWORK_MESSAGE_MONEY_GIVE_SRC_DESCRIPTION                  :{STRING} ({COMPANY})
STR_NETWORK_MESSAGE_SERVER_SHUTDOWN                             :{WHITE}서버가 게임을 종료하였습니다
STR_NETWORK_MESSAGE_SERVER_REBOOT                               :{WHITE}서버가 재시작되고 있습니다...{}기다려주세요...
STR_NETWORK_MESSAGE_KICKED                                      :*** {STRING} - 서버에서 강제로 추방되었습니다. 사유: ({STRING})

# Content downloading window
STR_CONTENT_TITLE                                               :{WHITE}콘텐츠 다운로드
STR_CONTENT_TYPE_CAPTION                                        :{BLACK}종류
STR_CONTENT_TYPE_CAPTION_TOOLTIP                                :{BLACK}콘텐츠의 종류입니다
STR_CONTENT_NAME_CAPTION                                        :{BLACK}이름
STR_CONTENT_NAME_CAPTION_TOOLTIP                                :{BLACK}콘텐츠의 이름
STR_CONTENT_MATRIX_TOOLTIP                                      :{BLACK}항목을 클릭하면 자세히 볼 수 있습니다{}다운로드할 항목을 누르세요
STR_CONTENT_SELECT_ALL_CAPTION                                  :{BLACK}모두 선택
STR_CONTENT_SELECT_ALL_CAPTION_TOOLTIP                          :{BLACK}모든 콘텐츠를 선택합니다
STR_CONTENT_SELECT_UPDATES_CAPTION                              :{BLACK}업데이트 선택
STR_CONTENT_SELECT_UPDATES_CAPTION_TOOLTIP                      :{BLACK}업데이트 항목이 있는 컨텐츠를 선택합니다
STR_CONTENT_UNSELECT_ALL_CAPTION                                :{BLACK}모두 선택 해제
STR_CONTENT_UNSELECT_ALL_CAPTION_TOOLTIP                        :{BLACK}모든 콘텐츠의 선택을 해제합니다.
STR_CONTENT_SEARCH_EXTERNAL                                     :{BLACK}외부 사이트에서 검색
STR_CONTENT_SEARCH_EXTERNAL_TOOLTIP                             :{BLACK}OpenTTD의 온라인 콘텐츠 서비스에서 다운로드할 수 없는 콘텐츠를 OpenTTD와 관련이 없는 외부 사이트에서 검색합니다
STR_CONTENT_SEARCH_EXTERNAL_DISCLAIMER_CAPTION                  :{WHITE}OpenTTD를 종료하는 중입니다!
STR_CONTENT_SEARCH_EXTERNAL_DISCLAIMER                          :{WHITE}외부 웹사이트에서 콘텐츠를 다운로드할 때에는 그에 대한 약관과 조건이 다양합니다.{}이 콘텐츠를 OpenTTD에 설치하는 방법은 외부 사이트에서 찾아보아야 합니다.{}계속하시겠습니까?
STR_CONTENT_FILTER_TITLE                                        :{BLACK}태그/이름 검색:
STR_CONTENT_OPEN_URL                                            :{BLACK}웹 사이트 방문
STR_CONTENT_OPEN_URL_TOOLTIP                                    :{BLACK}이 컨텐츠의 웹 사이트를 방문합니다
STR_CONTENT_DOWNLOAD_CAPTION                                    :{BLACK}다운로드
STR_CONTENT_DOWNLOAD_CAPTION_TOOLTIP                            :{BLACK}선택한 콘텐츠의 다운로드를 시작합니다
STR_CONTENT_TOTAL_DOWNLOAD_SIZE                                 :{SILVER}다운로드 할 파일의 총 용량: {WHITE}{BYTES}
STR_CONTENT_DETAIL_TITLE                                        :{SILVER}콘텐츠 정보
STR_CONTENT_DETAIL_SUBTITLE_UNSELECTED                          :{SILVER}이 콘텐츠를 선택하지 않았습니다
STR_CONTENT_DETAIL_SUBTITLE_SELECTED                            :{SILVER}이 콘텐츠를 다운로드하기 위해 선택하였습니다
STR_CONTENT_DETAIL_SUBTITLE_AUTOSELECTED                        :{SILVER}이 콘텐츠는 다른 콘텐츠에서 필요하므로 자동 선택되었습니다
STR_CONTENT_DETAIL_SUBTITLE_ALREADY_HERE                        :{SILVER}이미 가지고 있는 콘텐츠입니다
STR_CONTENT_DETAIL_SUBTITLE_DOES_NOT_EXIST                      :{SILVER}이 콘텐츠는 알려지지 않은 콘텐츠이고 OpenTTD 게임 상에서 받을 수 없는 것입니다
STR_CONTENT_DETAIL_UPDATE                                       :{SILVER}이 콘텐츠는 기존에 존재하던 {STRING}{G 0 "을" "를"} 업데이트합니다
STR_CONTENT_DETAIL_NAME                                         :{SILVER}이름: {WHITE}{STRING}
STR_CONTENT_DETAIL_VERSION                                      :{SILVER}버전: {WHITE}{STRING}
STR_CONTENT_DETAIL_DESCRIPTION                                  :{SILVER}설명: {WHITE}{STRING}
STR_CONTENT_DETAIL_URL                                          :{SILVER}주소: {WHITE}{STRING}
STR_CONTENT_DETAIL_TYPE                                         :{SILVER}종류: {WHITE}{STRING}
STR_CONTENT_DETAIL_FILESIZE                                     :{SILVER}파일 크기: {WHITE}{BYTES}
STR_CONTENT_DETAIL_SELECTED_BECAUSE_OF                          :{WHITE}{STRING}{SILVER} 때문에 선택됨
STR_CONTENT_DETAIL_DEPENDENCIES                                 :{SILVER}필요한 요소: {WHITE}{STRING}
STR_CONTENT_DETAIL_TAGS                                         :{SILVER}태그: {WHITE}{STRING}
STR_CONTENT_NO_ZLIB                                             :{WHITE}OpenTTD가 "zlib" 지원 기능이 없는 상태에서 빌드되었습니다...
STR_CONTENT_NO_ZLIB_SUB                                         :{WHITE}... 콘텐츠를 다운로드 할 수 없습니다!

# Order of these is important!
STR_CONTENT_TYPE_BASE_GRAPHICS                                  :{G=m}기본 그래픽
STR_CONTENT_TYPE_NEWGRF                                         :{G=m}NewGRF
STR_CONTENT_TYPE_AI                                             :{G=m}인공지능
STR_CONTENT_TYPE_AI_LIBRARY                                     :{G=f}인공지능 라이브러리
STR_CONTENT_TYPE_SCENARIO                                       :{G=f}시나리오
STR_CONTENT_TYPE_HEIGHTMAP                                      :{G=m}높이맵
STR_CONTENT_TYPE_BASE_SOUNDS                                    :{G=m}기본 효과음
STR_CONTENT_TYPE_BASE_MUSIC                                     :{G=m}기본 배경 음악
STR_CONTENT_TYPE_GAME_SCRIPT                                    :{G=f}게임 스크립트
STR_CONTENT_TYPE_GS_LIBRARY                                     :{G=f}GS 라이브러리

# Content downloading progress window
STR_CONTENT_DOWNLOAD_TITLE                                      :{WHITE}콘텐츠 다운로드...
STR_CONTENT_DOWNLOAD_INITIALISE                                 :{WHITE}파일 요청중...
STR_CONTENT_DOWNLOAD_FILE                                       :{WHITE}현재 다운로드 {STRING} ({NUM} / {NUM})
STR_CONTENT_DOWNLOAD_COMPLETE                                   :{WHITE}다운로드 완료
STR_CONTENT_DOWNLOAD_PROGRESS_SIZE                              :{WHITE}{BYTES} / {BYTES} 다운로드 ({NUM} %)

# Content downloading error messages
STR_CONTENT_ERROR_COULD_NOT_CONNECT                             :{WHITE}콘텐츠 서버에 접속할 수 없습니다...
STR_CONTENT_ERROR_COULD_NOT_DOWNLOAD                            :{WHITE}다운로드 실패...
STR_CONTENT_ERROR_COULD_NOT_DOWNLOAD_CONNECTION_LOST            :{WHITE}... 접속이 끊어졌습니다
STR_CONTENT_ERROR_COULD_NOT_DOWNLOAD_FILE_NOT_WRITABLE          :{WHITE}... 파일 쓰기가 불가능합니다
STR_CONTENT_ERROR_COULD_NOT_EXTRACT                             :{WHITE}다운로드한 파일의 압축을 풀 수 없습니다

STR_MISSING_GRAPHICS_SET_CAPTION                                :{WHITE}그래픽이 없습니다
STR_MISSING_GRAPHICS_SET_MESSAGE                                :{BLACK}OpenTTD를 실행시키기 위해서는 그래픽 파일이 필요하지만 컴퓨터에서 그래픽 파일을 찾을 수 없습니다. OpenTTD를 실행시키기 위해 그래픽을 다운로드 받아서 설치하시겠습니까?
STR_MISSING_GRAPHICS_YES_DOWNLOAD                               :{BLACK}예, 그래픽을 다운로드 받습니다
STR_MISSING_GRAPHICS_NO_QUIT                                    :{BLACK}아니요, OpenTTD를 종료합니다

# Transparency settings window
STR_TRANSPARENCY_CAPTION                                        :{WHITE}투명 설정
STR_TRANSPARENT_SIGNS_TOOLTIP                                   :{BLACK}역명판을 보여줄 지 선택합니다. 고정하려면 CTRL+클릭하세요
STR_TRANSPARENT_TREES_TOOLTIP                                   :{BLACK}나무를 보여줄 지 선택합니다. 고정하려면 CTRL+클릭하세요
STR_TRANSPARENT_HOUSES_TOOLTIP                                  :{BLACK}집을 보여줄 지 선택합니다. 고정하려면 CTRL+클릭하세요
STR_TRANSPARENT_INDUSTRIES_TOOLTIP                              :{BLACK}산업시설을 보여줄 지 선택합니다. 고정하려면 CTRL+클릭하세요
STR_TRANSPARENT_BUILDINGS_TOOLTIP                               :{BLACK}정거장, 차량기지, 경유지 등과 같은 건물을 보여줄 지 선택합니다. 고정하려면 CTRL+클릭하세요
STR_TRANSPARENT_BRIDGES_TOOLTIP                                 :{BLACK}다리를 보여줄 지 선택합니다. 고정하려면 CTRL+클릭하세요
STR_TRANSPARENT_STRUCTURES_TOOLTIP                              :{BLACK}등대나 안테나 같은 구조물을 보여줄 지 선택합니다. 고정하려면 CTRL+클릭하세요
STR_TRANSPARENT_CATENARY_TOOLTIP                                :{BLACK}전차선을 보여줄 지 선택합니다. 고정하려면 CTRL+클릭하세요
STR_TRANSPARENT_LOADING_TOOLTIP                                 :{BLACK}적재율을 보여줄 지 선택합니다. 고정하려면 CTRL+클릭하세요
STR_TRANSPARENT_TUNNELS_TOOLTIP                                 :{BLACK}터널 안의 차량의 투명도 전환. 고정하려면 CTRL+클릭하세요.
STR_TRANSPARENT_INVISIBLE_TOOLTIP                               :{BLACK}반투명 대신 아예 안 보이게 할 항목을 선택하세요

# Linkgraph legend window
STR_LINKGRAPH_LEGEND_CAPTION                                    :{BLACK}화물 흐름 범례
STR_LINKGRAPH_LEGEND_ALL                                        :{BLACK}모두
STR_LINKGRAPH_LEGEND_NONE                                       :{BLACK}없음
STR_LINKGRAPH_LEGEND_SELECT_COMPANIES                           :{BLACK}표시할 회사를 선택하십시오
STR_LINKGRAPH_LEGEND_COMPANY_TOOLTIP                            :{BLACK}{STRING}{}{COMPANY}

# Linkgraph legend window and linkgraph legend in smallmap
STR_LINKGRAPH_LEGEND_UNUSED                                     :{TINY_FONT}{BLACK}이용 없음
STR_LINKGRAPH_LEGEND_SATURATED                                  :{TINY_FONT}{BLACK}포화
STR_LINKGRAPH_LEGEND_OVERLOADED                                 :{TINY_FONT}{BLACK}과포화

# Base for station construction window(s)
STR_STATION_BUILD_COVERAGE_AREA_TITLE                           :{BLACK}역세권 표시
STR_STATION_BUILD_COVERAGE_OFF                                  :{BLACK}끄기
STR_STATION_BUILD_COVERAGE_ON                                   :{BLACK}켜기
STR_STATION_BUILD_COVERAGE_AREA_OFF_TOOLTIP                     :{BLACK}역세권을 표시하지 않습니다
STR_STATION_BUILD_COVERAGE_AREA_ON_TOOLTIP                      :{BLACK}역세권을 표시합니다
STR_STATION_BUILD_ACCEPTS_CARGO                                 :{BLACK}받음: {GOLD}{CARGO_LIST}
STR_STATION_BUILD_SUPPLIES_CARGO                                :{BLACK}공급: {GOLD}{CARGO_LIST}

# Join station window
STR_JOIN_STATION_CAPTION                                        :{WHITE}같은 이름으로 정거장 만들기
STR_JOIN_STATION_CREATE_SPLITTED_STATION                        :{YELLOW}분리된 역을 새로 만들기

STR_JOIN_WAYPOINT_CAPTION                                       :{WHITE}연결할 경유지
STR_JOIN_WAYPOINT_CREATE_SPLITTED_WAYPOINT                      :{YELLOW}분리된 경유지를 새로 만들기

# Rail construction toolbar
STR_RAIL_TOOLBAR_RAILROAD_CONSTRUCTION_CAPTION                  :선로 건설
STR_RAIL_TOOLBAR_ELRAIL_CONSTRUCTION_CAPTION                    :전기선로 건설
STR_RAIL_TOOLBAR_MONORAIL_CONSTRUCTION_CAPTION                  :모노레일 건설
STR_RAIL_TOOLBAR_MAGLEV_CONSTRUCTION_CAPTION                    :자기부상열차 건설

STR_RAIL_TOOLBAR_TOOLTIP_BUILD_RAILROAD_TRACK                   :{BLACK}선로를 건설합니다. CTRL 키를 누르면 건설모드/철거모드로 전환합니다. SHIFT 키를 누른 채로 사용하면 예상 비용을 볼 수 있습니다
STR_RAIL_TOOLBAR_TOOLTIP_BUILD_AUTORAIL                         :{BLACK}자동건설 모드로 선로를 건설합니다. CTRL 키를 누르면 건설/철거모드를 바꿀 수 있습니다. SHIFT 키를 누른 채로 사용하면 예상 비용을 볼 수 있습니다
STR_RAIL_TOOLBAR_TOOLTIP_BUILD_POLYRAIL                         :{BLACK}폴리라인 모드로 선로를 건설합니다. CTRL 키를 누르면 건설/철거모드를 바꿀 수 있습니다. SHIFT 키를 누르면 예상 가격을 볼 수 있습니다.
STR_RAIL_TOOLBAR_TOOLTIP_BUILD_TRAIN_DEPOT_FOR_BUILDING         :{BLACK}차량기지를 건설합니다. 차량을 구입하거나 정비를 할 수 있습니다. SHIFT 키를 누른 채로 사용하면 예상 비용을 볼 수 있습니다
STR_RAIL_TOOLBAR_TOOLTIP_CONVERT_RAIL_TO_WAYPOINT               :{BLACK}선로에 경유지를 설치합니다. CTRL 키를 사용하면 같은 이름의 경유지를 서로 떨어진 곳에 지을 수 있습니다. SHIFT 키를 누른 채로 사용하면 예상 비용을 볼 수 있습니다
STR_RAIL_TOOLBAR_TOOLTIP_BUILD_RAILROAD_STATION                 :{BLACK}철도역을 짓습니다. CTRL 키를 사용하면 같은 이름의 역을 서로 떨어진 곳에 지을 수 있습니다. SHIFT 키를 누른 채로 사용하면 예상 비용을 볼 수 있습니다
STR_RAIL_TOOLBAR_TOOLTIP_BUILD_RAILROAD_SIGNALS                 :{BLACK}신호기를 설치합니다. CTRL 키를 누르면 구식/전자식으로 전환합니다.{}선로를 따라 드래그해서 설치할 수 있습니다. CTRL 키를 누른 채로 드래그하면 다음 분기점이나 다음 신호기까지 신호기를 설치합니다.{}CTRL 키를 누른 채 클릭하면 신호기 선택 창을 전환합니다. SHIFT 키를 누른 채로 사용하면 예상 비용을 볼 수 있습니다
STR_RAIL_TOOLBAR_TOOLTIP_BUILD_RAILROAD_BRIDGE                  :{BLACK}철교를 짓습니다. SHIFT 키를 누른 채로 사용하면 예상 비용을 볼 수 있습니다
STR_RAIL_TOOLBAR_TOOLTIP_BUILD_RAILROAD_TUNNEL                  :{BLACK}터널을 짓습니다. SHIFT 키를 누른 채로 사용하면 예상 비용을 볼 수 있습니다
STR_RAIL_TOOLBAR_TOOLTIP_TOGGLE_BUILD_REMOVE_FOR                :{BLACK}선로, 신호기, 경유지, 역 등의 철도 시설 건설/철거 모드를 켜거나 끌 수 있습니다. CTRL 키를 누르고 있어도 선로에서 경유지와 역을 제거할 수 있습니다
STR_RAIL_TOOLBAR_TOOLTIP_CONVERT_RAIL                           :{BLACK}철도 선로 종류를 변경하거나 업그레이드 합니다. SHIFT 키를 사용하면 예상 가격을 볼 수 있습니다.

STR_RAIL_NAME_RAILROAD                                          :철도
STR_RAIL_NAME_ELRAIL                                            :전기철도
STR_RAIL_NAME_MONORAIL                                          :모노레일
STR_RAIL_NAME_MAGLEV                                            :자기부상열차

# Rail depot construction window
STR_BUILD_DEPOT_TRAIN_ORIENTATION_CAPTION                       :{WHITE}차량기지 방향 선택
STR_BUILD_DEPOT_TRAIN_ORIENTATION_TOOLTIP                       :{BLACK}차량기지의 방향을 선택하세요

# Rail waypoint construction window
STR_WAYPOINT_CAPTION                                            :{WHITE}경유지
STR_WAYPOINT_GRAPHICS_TOOLTIP                                   :{BLACK}경유지 종류 설정

# Rail station construction window
STR_STATION_BUILD_RAIL_CAPTION                                  :{WHITE}철도 역사 선택
STR_STATION_BUILD_ORIENTATION                                   :{BLACK}방향 선택
STR_STATION_BUILD_RAILROAD_ORIENTATION_TOOLTIP                  :{BLACK}철도역 방향을 설정합니다
STR_STATION_BUILD_NUMBER_OF_TRACKS                              :{BLACK}선로 수
STR_STATION_BUILD_NUMBER_OF_TRACKS_TOOLTIP                      :{BLACK}철도역 플랫폼 개수를 설정합니다
STR_STATION_BUILD_PLATFORM_LENGTH                               :{BLACK}플랫폼 길이
STR_STATION_BUILD_PLATFORM_LENGTH_TOOLTIP                       :{BLACK}철도역 길이를 설정합니다
STR_STATION_BUILD_DRAG_DROP                                     :{BLACK}드래그 & 드롭
STR_STATION_BUILD_DRAG_DROP_TOOLTIP                             :{BLACK}드래그 & 드롭으로 역을 건설합니다

STR_STATION_BUILD_STATION_CLASS_TOOLTIP                         :{BLACK}표시할 역의 종류를 선택합니다
STR_STATION_BUILD_STATION_TYPE_TOOLTIP                          :{BLACK}건설할 역의 종류를 선택합니다

STR_STATION_CLASS_DFLT                                          :기본 역사
STR_STATION_CLASS_WAYP                                          :경유지

# Signal window
STR_BUILD_SIGNAL_CAPTION                                        :{WHITE}신호기 선택
STR_BUILD_SIGNAL_SEMAPHORE_NORM_TOOLTIP                         :{BLACK}폐색 신호기 (구식){}가장 기본적인 신호기 형식입니다. 단 한 대의 열차만이 이 폐색 구간을 통과할 수 있습니다
STR_BUILD_SIGNAL_SEMAPHORE_ENTRY_TOOLTIP                        :{BLACK}입구 신호기 (구식){}다음 폐색 구간에 있는 출구 신호기가 하나라도 파란불이면 파란불이 되며, 그렇지 않은 경우에는 빨간불이 됩니다
STR_BUILD_SIGNAL_SEMAPHORE_EXIT_TOOLTIP                         :{BLACK}출구 신호기 (구식){}일반 신호기와 기능이 똑같지만, 입구 & 복합 신호기와 올바르게 연계되어야 합니다
STR_BUILD_SIGNAL_SEMAPHORE_COMBO_TOOLTIP                        :{BLACK}복합 신호기 (구식){}복합 신호기는 입구 신호기와 출구 신호기의 역할을 동시에 합니다. 이 신호기는 사전 신호기의 거대한 "나뭇가지 구조"를 건설할 수 있도록 도와줍니다
STR_BUILD_SIGNAL_SEMAPHORE_PROG_TOOLTIP                         :{BLACK}프로그램 신호기 (구식){}프로그램 신호기는 복잡한 기능을 할 수 있도록 프로그래밍 가능한 복합 신호기입니다.
STR_BUILD_SIGNAL_SEMAPHORE_PBS_TOOLTIP                          :{BLACK}경로 신호기 (구식){}경로 신호기는 경로가 겹치지 않는 경우에 한 대 이상의 열차가 한 폐색 구간에 동시에 들어갈 수 있게 해줍니다. 경로 신호기는 반대편에서 통과가 가능합니다
STR_BUILD_SIGNAL_SEMAPHORE_PBS_OWAY_TOOLTIP                     :{BLACK}단방향 경로 신호기 (구식){}경로 신호기는 경로가 겹치지 않는 경우에 한 대 이상의 열차가 한 폐색 구간에 동시에 들어갈 수 있게 해줍니다. 단방향 경로 신호기는 반대편에서 통과가 불가능합니다
STR_BUILD_SIGNAL_ELECTRIC_NORM_TOOLTIP                          :{BLACK}폐색 신호기 (전자식){}가장 기본적인 신호기 형식입니다. 단 한 대의 열차만이 이 폐색 구간을 통과할 수 있습니다
STR_BUILD_SIGNAL_ELECTRIC_ENTRY_TOOLTIP                         :{BLACK}입구 신호기 (전자식){}다음 폐색 구간에 있는 출구 신호기가 하나라도 파란불이면 파란불이 되며, 그렇지 않은 경우에는 빨간불이 됩니다
STR_BUILD_SIGNAL_ELECTRIC_EXIT_TOOLTIP                          :{BLACK}출구 신호기 (전자식){}일반 신호기와 기능이 똑같지만, 입구 & 복합 신호기와 올바르게 연계되어야 합니다
STR_BUILD_SIGNAL_ELECTRIC_COMBO_TOOLTIP                         :{BLACK}복합 신호기 (전자식){}복합 신호기는 입구 신호기와 출구 신호기의 역할을 동시에 합니다. 이 신호기는 사전 신호기의 거대한 "나뭇가지식 구조"를 건설할 수 있도록 도와줍니다
STR_BUILD_SIGNAL_ELECTRIC_PROG_TOOLTIP                          :{BLACK}프로그램 신호기 (전자식){}프로그램 신호기는 복잡한 기능을 할 수 있도록 프로그래밍 가능한 복합 신호기입니다.
STR_BUILD_SIGNAL_ELECTRIC_PBS_TOOLTIP                           :{BLACK}경로 신호기 (전자식){}경로 신호기는 경로가 겹치지 않는 경우에 한 대 이상의 열차가 한 폐색 구간에 동시에 들어갈 수 있게 해줍니다. 경로 신호기는 반대편에서 통과가 가능합니다
STR_BUILD_SIGNAL_ELECTRIC_PBS_OWAY_TOOLTIP                      :{BLACK}단방향 경로 신호기 (전자식){}경로 신호기는 경로가 겹치지 않는 경우에 한 대 이상의 열차가 한 폐색 구간에 동시에 들어갈 수 있게 해줍니다. 단방향 경로 신호기는 반대편에서 통과가 불가능합니다
STR_BUILD_SIGNAL_CONVERT_TOOLTIP                                :{BLACK}신호기 변환{}이 버튼을 선택한 뒤 이미 설치된 신호기를 클릭하면, 신호기의 종류(일반/입구/출구/복합/경로)와 형식(구식↔전자식)을 변경하고, CTRL+클릭하면 신호기의 형식을 변경합니다. SHIFT+클릭을 사용하면 예상 비용을 볼 수 있습니다
STR_BUILD_SIGNAL_DRAG_SIGNALS_DENSITY_TOOLTIP                   :{BLACK}드래그로 설치할 때 신호기 사이의 간격입니다
STR_BUILD_SIGNAL_DRAG_SIGNALS_DENSITY_DECREASE_TOOLTIP          :{BLACK}드래그로 설치할 신호기 간격을 줄입니다
STR_BUILD_SIGNAL_DRAG_SIGNALS_DENSITY_INCREASE_TOOLTIP          :{BLACK}드래그로 설치할 신호기 간격을 늘입니다

# Tracerestrict GUI
STR_TRACE_RESTRICT_CONDITIONAL_COMPARATOR_EQUALS                :=
STR_TRACE_RESTRICT_CONDITIONAL_COMPARATOR_NOT_EQUALS            :≠
STR_TRACE_RESTRICT_CONDITIONAL_COMPARATOR_LESS_THAN             :<
STR_TRACE_RESTRICT_CONDITIONAL_COMPARATOR_LESS_EQUALS           :<=
STR_TRACE_RESTRICT_CONDITIONAL_COMPARATOR_MORE_THAN             :>
STR_TRACE_RESTRICT_CONDITIONAL_COMPARATOR_MORE_EQUALS           :>=
STR_TRACE_RESTRICT_CONDITIONAL_COMPARATOR_CARGO_EQUALS          :실을 수 있다면
STR_TRACE_RESTRICT_CONDITIONAL_COMPARATOR_CARGO_NOT_EQUALS      :실을 수 없다면
STR_TRACE_RESTRICT_CONDITIONAL_COMPARATOR_HAS_STATUS            :(이)라면
STR_TRACE_RESTRICT_CONDITIONAL_COMPARATOR_DOESNT_HAVE_STATUS    :이(가) 아니라면
STR_TRACE_RESTRICT_CONDITIONAL_IF                               :조건문:
STR_TRACE_RESTRICT_CONDITIONAL_ELIF                             :아니라면, 조건문:
STR_TRACE_RESTRICT_CONDITIONAL_ORIF                             :또는, 조건문:
STR_TRACE_RESTRICT_CONDITIONAL_ELSE                             :아니라면:
STR_TRACE_RESTRICT_CONDITIONAL_ENDIF                            :조건문 종료
STR_TRACE_RESTRICT_VARIABLE_TRAIN_LENGTH                        :열차 길이
STR_TRACE_RESTRICT_VARIABLE_MAX_SPEED                           :최고 속도
STR_TRACE_RESTRICT_VARIABLE_CURRENT_ORDER                       :현재 경로
STR_TRACE_RESTRICT_VARIABLE_NEXT_ORDER                          :다음 경로
STR_TRACE_RESTRICT_VARIABLE_LAST_VISITED_STATION                :마지막으로 경유한 역
STR_TRACE_RESTRICT_VARIABLE_CARGO                               :화물
STR_TRACE_RESTRICT_VARIABLE_LOAD_PERCENT                        :적재율
STR_TRACE_RESTRICT_VARIABLE_ENTRY_DIRECTION                     :진입 방향
STR_TRACE_RESTRICT_VARIABLE_PBS_ENTRY_SIGNAL                    :경로 신호기
STR_TRACE_RESTRICT_VARIABLE_PBS_ENTRY_SIGNAL_LONG               :통과한 경로 신호기
STR_TRACE_RESTRICT_VARIABLE_TRAIN_GROUP                         :열차 그룹
STR_TRACE_RESTRICT_VARIABLE_TRAIN_SLOT                          :열차 슬롯
STR_TRACE_RESTRICT_VARIABLE_SLOT_OCCUPANCY                      :슬롯 사용량
STR_TRACE_RESTRICT_VARIABLE_SLOT_OCCUPANCY_REMAINING            :남은 슬롯 수용량
STR_TRACE_RESTRICT_VARIABLE_SLOT_OCCUPANCY_SHORT                :사용량
STR_TRACE_RESTRICT_VARIABLE_SLOT_OCCUPANCY_REMAINING_SHORT      :남은 수용량
STR_TRACE_RESTRICT_VARIABLE_TRAIN_WEIGHT                        :무게
STR_TRACE_RESTRICT_VARIABLE_TRAIN_POWER                         :힘
STR_TRACE_RESTRICT_VARIABLE_TRAIN_MAX_TE                        :최고 견인력
STR_TRACE_RESTRICT_VARIABLE_TRAIN_POWER_WEIGHT_RATIO            :힘 / 무게
STR_TRACE_RESTRICT_VARIABLE_TRAIN_MAX_TE_WEIGHT_RATIO           :최고 견인력 / 무게
STR_TRACE_RESTRICT_VARIABLE_TRAIN_OWNER                         :열차 소유주
STR_TRACE_RESTRICT_VARIABLE_TRAIN_STATUS                        :열차 상태
STR_TRACE_RESTRICT_VARIABLE_UNDEFINED                           :정의되지 않음
STR_TRACE_RESTRICT_VARIABLE_UNDEFINED_RED                       :{PUSH_COLOUR}{RED}정의되지 않음{POP_COLOUR}
STR_TRACE_RESTRICT_CONDITIONAL_COMPARE_INTEGER                  :{STRING} {STRING} {STRING} {COMMA} (이)라면
STR_TRACE_RESTRICT_CONDITIONAL_COMPARE_SPEED                    :{STRING} {STRING} {STRING} {VELOCITY} (이)라면
STR_TRACE_RESTRICT_CONDITIONAL_COMPARE_WEIGHT                   :{STRING} {STRING} {STRING} {WEIGHT_SHORT} (이)라면
STR_TRACE_RESTRICT_CONDITIONAL_COMPARE_POWER                    :{STRING} {STRING} {STRING} {POWER} (이)라면
STR_TRACE_RESTRICT_CONDITIONAL_COMPARE_FORCE                    :{STRING} {STRING} {STRING} {FORCE} (이)라면
STR_TRACE_RESTRICT_CONDITIONAL_COMPARE_POWER_WEIGHT_RATIO       :{STRING} {STRING} {STRING} {POWER_WEIGHT_RATIO} (이)라면
STR_TRACE_RESTRICT_CONDITIONAL_COMPARE_FORCE_WEIGHT_RATIO       :{STRING} {STRING} {STRING} {FORCE_WEIGHT_RATIO} (이)라면
STR_TRACE_RESTRICT_CONDITIONAL_ORDER_STATION                    :{STRING} {STRING} {STRING} {STATION} (이)라면
STR_TRACE_RESTRICT_CONDITIONAL_ORDER_WAYPOINT                   :{STRING} {STRING} {STRING} {WAYPOINT} (이)라면
STR_TRACE_RESTRICT_CONDITIONAL_ORDER_DEPOT                      :{STRING} {STRING} {STRING} {DEPOT} (이)라면
STR_TRACE_RESTRICT_CONDITIONAL_CARGO                            :{STRING} 열차가 {2:STRING}{G 2 "을" "를"} {1:STRING}
STR_TRACE_RESTRICT_CONDITIONAL_ENTRY_DIRECTION                  :{STRING} 열차가 타일에 진입한 방향 {STRING} {STRING}{G 2 "이" ""}라면
STR_TRACE_RESTRICT_CONDITIONAL_ENTRY_SIGNAL_FACE                :{STRING} 열차의 진입 방향 {STRING} 신호기의 {STRING}{G 2 "이" ""}라면
STR_TRACE_RESTRICT_CONDITIONAL_TILE_INDEX                       :{STRING} {STRING} {STRING} {NUM} x {NUM} 에 위치한다면
STR_TRACE_RESTRICT_CONDITIONAL_GROUP                            :{STRING} 열차의 소속 그룹 {STRING} {GROUP} (이)라면
STR_TRACE_RESTRICT_CONDITIONAL_GROUP_STR                        :{STRING} 열차의 소속 그룹 {STRING} {BLACK}{STRING} (이)라면 {STRING}
STR_TRACE_RESTRICT_CONDITIONAL_OWNER                            :{STRING} {STRING} {STRING} {COMPANY} {COMPANY_NUM} (이)라면
STR_TRACE_RESTRICT_CONDITIONAL_SLOT                             :{STRING} 열차 {STRING} {TRSLOT} 슬롯에 있으면
STR_TRACE_RESTRICT_CONDITIONAL_SLOT_STR                         :{STRING} 열차 {STRING} {STRING} 슬롯에 있고 {BLACK}{STRING} (이)라면
STR_TRACE_RESTRICT_CONDITIONAL_SLOT_OCCUPANCY                   :{STRING} 슬롯 {2:TRSLOT}의 {1:STRING} {3:STRING} {COMMA} (이)라면
STR_TRACE_RESTRICT_CONDITIONAL_SLOT_OCCUPANCY_STR               :{STRING} {2:STRING}의 {1:STRING} {BLACK}{3:STRING}{STRING} {COMMA} (이)라면
STR_TRACE_RESTRICT_CONDITIONAL_TRAIN_STATUS                     :{STRING} 열차가 {2:STRING}{1:STRING}
STR_TRACE_RESTRICT_CONDITIONAL_UNDEFINED                        :{STRING} {STRING} {STRING} {RED}정의되지 않음 {BLACK}{STRING}(이)라면
STR_TRACE_RESTRICT_CONDITIONAL_COMPARE_UNDEFINED                :{STRING} {RED}정의되지 않음 {BLACK}{STRING}(이)라면
STR_TRACE_RESTRICT_PF_PENALTY_ITEM                              :경로 탐색에서 우선순위를 {COMMA} 만큼 뒤로
STR_TRACE_RESTRICT_PF_PENALTY_ITEM_PRESET                       :경로 탐색에서 우선순위를 {STRING} 낮추기
STR_TRACE_RESTRICT_WHITE                                        :{WHITE}
STR_TRACE_RESTRICT_START                                        :구문 시작
STR_TRACE_RESTRICT_END                                          :구문 끝
STR_TRACE_RESTRICT_PF_DENY                                      :진입 거부
STR_TRACE_RESTRICT_PF_ALLOW                                     :진입 허용
STR_TRACE_RESTRICT_PF_ALLOW_LONG                                :진입 허용 (이전의 거부 취소)
STR_TRACE_RESTRICT_RESERVE_THROUGH                              :경로 예약
STR_TRACE_RESTRICT_RESERVE_THROUGH_CANCEL                       :경로 예약 취소
STR_TRACE_RESTRICT_LONG_RESERVE                                 :목적지까지 경로 예약
STR_TRACE_RESTRICT_LONG_RESERVE_CANCEL                          :목적지까지 경로 예약 취소
STR_TRACE_RESTRICT_WAIT_AT_PBS                                  :경로 신호기에서 대기
STR_TRACE_RESTRICT_WAIT_AT_PBS_CANCEL                           :경로 신호기에서 대기 취소
STR_TRACE_RESTRICT_PBS_RES_END_WAIT                             :경로 예약이 여기서 끝날 때까지 입구 경로 신호기에서 대기
STR_TRACE_RESTRICT_PBS_RES_END_WAIT_CANCEL                      :경로 예약이 여기서 끝날 때까지 입구 경로 신호기에서 대기 취소
STR_TRACE_RESTRICT_PBS_RES_END_WAIT_SHORT                       :경로 예약 종료 대기
STR_TRACE_RESTRICT_PBS_RES_END_WAIT_CANCEL_SHORT                :경로 예약 종료 대기 취소
STR_TRACE_RESTRICT_PF_PENALTY                                   :우선순위 낮춤
STR_TRACE_RESTRICT_PF_VALUE_SMALL                               :조금
STR_TRACE_RESTRICT_PF_VALUE_MEDIUM                              :중간 정도
STR_TRACE_RESTRICT_PF_VALUE_LARGE                               :많이
STR_TRACE_RESTRICT_PF_VALUE_CUSTOM                              :사용자 설정
STR_TRACE_RESTRICT_DIRECTION_FRONT                              :{G=m}앞쪽
STR_TRACE_RESTRICT_DIRECTION_BACK                               :{G=m}뒤쪽
STR_TRACE_RESTRICT_DIRECTION_NE                                 :{G=m}북동
STR_TRACE_RESTRICT_DIRECTION_SE                                 :{G=m}남동
STR_TRACE_RESTRICT_DIRECTION_SW                                 :{G=f}남서
STR_TRACE_RESTRICT_DIRECTION_NW                                 :{G=f}북서
STR_TRACE_RESTRICT_COMPANY                                      :회사
STR_TRACE_RESTRICT_UNDEFINED_COMPANY                            :정의되지 않은 회사
STR_TRACE_RESTRICT_SLOT_OP                                      :슬롯 연산
STR_TRACE_RESTRICT_REVERSE                                      :회차
STR_TRACE_RESTRICT_SPEED_RESTRICTION                            :속력 제한
STR_TRACE_RESTRICT_SLOT_ACQUIRE_WAIT                            :획득 또는 대기
STR_TRACE_RESTRICT_SLOT_TRY_ACQUIRE                             :획득 시도
STR_TRACE_RESTRICT_SLOT_RELEASE_FRONT                           :해제 (앞)
STR_TRACE_RESTRICT_SLOT_RELEASE_BACK                            :해제 (뒤)
STR_TRACE_RESTRICT_SLOT_PBS_RES_END_ACQUIRE_WAIT                :경로 예약 종료: 획득 또는 대기
STR_TRACE_RESTRICT_SLOT_PBS_RES_END_TRY_ACQUIRE                 :경로 예약 종료: 획득 시도
STR_TRACE_RESTRICT_SLOT_PBS_RES_END_RELEASE                     :경로 예약 종료: 해제
STR_TRACE_RESTRICT_SLOT_ACQUIRE_WAIT_ITEM                       :슬롯 획득: {STRING}{BLACK}{STRING}, 또는 경로 신호기에서 대기
STR_TRACE_RESTRICT_SLOT_TRY_ACQUIRE_ITEM                        :슬롯 획득 시도: {STRING}{BLACK}{STRING}, 또는 계속하기
STR_TRACE_RESTRICT_SLOT_RELEASE_FRONT_ITEM                      :슬롯 해제: {STRING}{BLACK}{STRING} (열차의 앞)
STR_TRACE_RESTRICT_SLOT_RELEASE_BACK_ITEM                       :슬롯 해제: {STRING}{BLACK}{STRING} (열차의 뒤)
STR_TRACE_RESTRICT_SLOT_PBS_RES_END_ACQUIRE_WAIT_ITEM           :경로 예약 종료: 슬롯 획득: {STRING}{BLACK}{STRING}, 또는 입구에서 대기
STR_TRACE_RESTRICT_SLOT_PBS_RES_END_TRY_ACQUIRE_ITEM            :경로 예약 종료: 슬롯 획득: {STRING}{BLACK}{STRING}, 또는 계속하기
STR_TRACE_RESTRICT_SLOT_PBS_RES_END_RELEASE_ITEM                :경로 예약 종료: 슬롯 해제: {STRING}{BLACK}{STRING}
STR_TRACE_RESTRICT_SLOT_NAME                                    :{TRSLOT}
STR_TRACE_RESTRICT_SLOT_LIST_HEADER                             :{BLACK}슬롯{CONSUME_ARG}: {LTBLUE}
STR_TRACE_RESTRICT_SLOT_LIST_SEPARATOR                          :{BLACK}, {LTBLUE}
STR_TRACE_RESTRICT_TRAIN_STATUS_EMPTY                           :{G=f}빈 상태
STR_TRACE_RESTRICT_TRAIN_STATUS_FULL                            :{G=f}가득 찬 상태
STR_TRACE_RESTRICT_TRAIN_STATUS_BROKEN_DOWN                     :{G=f}고장난 상태
STR_TRACE_RESTRICT_TRAIN_STATUS_NEEDS_REPAIR                    :{G=f}수리 요구 상태
STR_TRACE_RESTRICT_TRAIN_STATUS_REVERSING                       :{G=m}회차 중
STR_TRACE_RESTRICT_TRAIN_STATUS_HEADING_TO_STATION_WAYPOINT     :{G=m}역 또는 경유지로 향하는 중
STR_TRACE_RESTRICT_TRAIN_STATUS_HEADING_TO_DEPOT                :{G=m}기지로 향하는 중
STR_TRACE_RESTRICT_TRAIN_STATUS_LOADING                         :{G=m}싣는 중
STR_TRACE_RESTRICT_TRAIN_STATUS_WAITING                         :{G=m}기다리는 중
STR_TRACE_RESTRICT_TRAIN_STATUS_LOST                            :{G=f}경로를 찾을 수 없는 상태
STR_TRACE_RESTRICT_TRAIN_STATUS_REQUIRES_SERVICE                :{G=f}정비 요구 상태
STR_TRACE_RESTRICT_REVERSE_SIG                                  :신호기 뒤에서 회차
STR_TRACE_RESTRICT_REVERSE_SIG_CANCEL                           :신호기 뒤에서 회차 취소
STR_TRACE_RESTRICT_SET_SPEED_RESTRICTION                        :열차 속력 제한: {VELOCITY}
STR_TRACE_RESTRICT_REMOVE_SPEED_RESTRICTION                     :열차 속력 제한 해제
STR_TRACE_RESTRICT_VALUE_CAPTION                                :{WHITE}값
STR_TRACE_RESTRICT_CAPTION                                      :{WHITE}경로 탐색 제한
STR_TRACE_RESTRICT_CAPTION_SHARED                               :{WHITE}경로 탐색 제한 - {COMMA}개의 신호기와 공유
STR_TRACE_RESTRICT_UP_BTN_TOOLTIP                               :{BLACK}선택한 구문을 위로 옮깁니다{}CTRL + 클릭하면 전체 블록 대신 조건문만 옮길 수 있습니다.
STR_TRACE_RESTRICT_DOWN_BTN_TOOLTIP                             :{BLACK}선택한 구문을 아래로 옮깁니다{}CTRL + 클릭하면 전체 블록 대신 조건문만 옮길 수 있습니다.
STR_TRACE_RESTRICT_TYPE_TOOLTIP                                 :{BLACK}종류
STR_TRACE_RESTRICT_COND_COMPARATOR_TOOLTIP                      :{BLACK}비교 연산자
STR_TRACE_RESTRICT_COND_VALUE_TOOLTIP                           :{BLACK}값
STR_TRACE_RESTRICT_CONDFLAGS_TOOLTIP                            :{BLACK}조건문 종류
STR_TRACE_RESTRICT_GOTO_SIGNAL_TOOLTIP                          :{BLACK}신호기가 있는 위치로 이동합니다.
STR_TRACE_RESTRICT_SLOT_OP_TOOLTIP                              :{BLACK}슬롯 연산 종류
STR_TRACE_RESTRICT_SLOT_GUI_LIST_TOOLTIP                        :{BLACK}슬롯 - 이 슬롯에 속한 모든 차량을 보려면 클릭하세요
STR_TRACE_RESTRICT_SLOT_CREATE_TOOLTIP                          :{BLACK}슬롯을 생성하려면 클릭하세요
STR_TRACE_RESTRICT_SLOT_DELETE_TOOLTIP                          :{BLACK}선택한 슬롯을 삭제합니다
STR_TRACE_RESTRICT_SLOT_RENAME_TOOLTIP                          :{BLACK}선택한 슬롯의 이름을 변경합니다
STR_TRACE_RESTRICT_SLOT_SET_MAX_OCCUPANCY_TOOLTIP               :{BLACK}선택한 슬롯의 최대 수용량을 설정합니다
STR_TRACE_RESTRICT_SLOT_CAPTION                                 :{WHITE}경로 제한 - 슬롯 관리자
STR_TRACE_RESTRICT_SLOT_MANAGE                                  :슬롯 관리
STR_TRACE_RESTRICT_SLOT_MAX_OCCUPANCY                           :{TINY_FONT}{COMMA} / {COMMA}
STR_TRACE_RESTRICT_SLOT_RENAME_CAPTION                          :{BLACK}슬롯 이름 바꾸기
STR_TRACE_RESTRICT_SLOT_CREATE_CAPTION                          :{BLACK}슬롯 생성하기
STR_TRACE_RESTRICT_SLOT_SET_MAX_OCCUPANCY_CAPTION               :{BLACK}슬롯의 최대 수용량을 설정하세요
STR_TRACE_RESTRICT_SLOT_QUERY_DELETE_CAPTION                    :{WHITE}슬롯 삭제
STR_TRACE_RESTRICT_SLOT_DELETE_QUERY_TEXT                       :{WHITE}이 슬롯을 정말로 삭제하시겠습니까?
STR_TRACE_RESTRICT_INSERT                                       :{BLACK}삽입
STR_TRACE_RESTRICT_REMOVE                                       :{BLACK}제거
STR_TRACE_RESTRICT_RESET                                        :{BLACK}비우기
STR_TRACE_RESTRICT_COPY                                         :{BLACK}복사
STR_TRACE_RESTRICT_APPEND                                       :{BLACK}덧붙이기
STR_TRACE_RESTRICT_SHARE                                        :{BLACK}공유
STR_TRACE_RESTRICT_UNSHARE                                      :{BLACK}공유 해제
STR_TRACE_RESTRICT_SELECT_TARGET                                :{BLACK}선택
STR_TRACE_RESTRICT_SELECT_SIGNAL                                :{BLACK}신호기 선택
STR_TRACE_RESTRICT_INSERT_TOOLTIP                               :{BLACK}구문을 삽입합니다.
STR_TRACE_RESTRICT_REMOVE_TOOLTIP                               :{BLACK}선택된 구문을 제거합니다.
STR_TRACE_RESTRICT_RESET_TOOLTIP                                :{BLACK}선택된 신호기의 구문을 모두 제거합니다. (공유된 신호기에는 영향을 주지 않음)
STR_TRACE_RESTRICT_COPY_TOOLTIP                                 :{BLACK}다른 신호기에서 구문을 복사해 옵니다.
STR_TRACE_RESTRICT_SHARE_TOOLTIP                                :{BLACK}다른 신호기와 구문을 공유합니다.
STR_TRACE_RESTRICT_UNSHARE_TOOLTIP                              :{BLACK}다른 신호기와의 구문 공유를 해제합니다.
STR_TRACE_RESTRICT_SIGNAL_GUI_TOOLTIP                           :{BLACK}경로 탐색 제한
STR_TRACE_RESTRICT_INSTRUCTION_LIST_TOOLTIP                     :{BLACK}선택하려면 구문을 클릭하십시오.{}구문에서 지정된 장소가 있다면, 지정된 장소로 가려면 구문을 Ctrl+클릭하십시오.
STR_TRACE_RESTRICT_ERROR_CAN_T_INSERT_ITEM                      :{WHITE}구문을 삽입할 수 없습니다.
STR_TRACE_RESTRICT_ERROR_CAN_T_MODIFY_ITEM                      :{WHITE}구문을 수정할 수 없습니다.
STR_TRACE_RESTRICT_ERROR_CAN_T_REMOVE_ITEM                      :{WHITE}구문을 제거할 수 없습니다.
STR_TRACE_RESTRICT_ERROR_CAN_T_MOVE_ITEM                        :{WHITE}구문을 옮길 수 없습니다
STR_TRACE_RESTRICT_ERROR_VALUE_TOO_LARGE                        :{WHITE}값이 너무 큽니다. {DECIMAL} 이하로 설정하십시오.
STR_TRACE_RESTRICT_ERROR_NO_PROGRAM                             :프로그램이 존재하지 않습니다.
STR_TRACE_RESTRICT_ERROR_OFFSET_TOO_LARGE                       :오프셋이 너무 큽니다.
STR_TRACE_RESTRICT_ERROR_CAN_T_CHANGE_CONDITIONALITY            :조건을 수정할 수 없습니다.
STR_TRACE_RESTRICT_ERROR_CAN_T_REMOVE_ENDIF                     :'조건문 종료'만 제거할 수 없습니다.
STR_TRACE_RESTRICT_ERROR_CAN_T_SHALLOW_REMOVE_IF_ELIF           :'아니라면, 조건문', '또는, 조건문' 또는 '아니라면' 블록이 있는 '조건문' 블록을 삭제할 수 없습니다.
STR_TRACE_RESTRICT_ERROR_VALIDATE_END_CONDSTACK                 :인증 실패: 출구의 조건스택이 비어있지 않습니다.
STR_TRACE_RESTRICT_ERROR_VALIDATE_NO_IF                         :인증 실패: 시작 '조건문' 없이 존재하는 '아니라면', '조건문 종료'
STR_TRACE_RESTRICT_ERROR_VALIDATE_DUP_ELSE                      :인증 실패: 중복된 '아니라면'
STR_TRACE_RESTRICT_ERROR_VALIDATE_ELIF_NO_IF                    :인증 실패: 시작 '조건문' 없이 존재하는 '아니라면, 조건문'
STR_TRACE_RESTRICT_ERROR_VALIDATE_UNKNOWN_INSTRUCTION           :인증 실패: 알 수 없는 구문
STR_TRACE_RESTRICT_ERROR_SOURCE_SAME_AS_TARGET                  :자신을 참조할 수 없습니다.
STR_TRACE_RESTRICT_ERROR_CAN_T_RESET_SIGNAL                     :{WHITE}구문을 모두 제거할 수 없습니다.
STR_TRACE_RESTRICT_ERROR_CAN_T_COPY_PROGRAM                     :{WHITE}구문을 복제할 수 없습니다.
STR_TRACE_RESTRICT_ERROR_CAN_T_COPY_APPEND_PROGRAM              :{WHITE}구문을 덧붙일 수 없습니다.
STR_TRACE_RESTRICT_ERROR_CAN_T_SHARE_PROGRAM                    :{WHITE}구문을 공유할 수 없습니다.
STR_TRACE_RESTRICT_ERROR_CAN_T_UNSHARE_PROGRAM                  :{WHITE}구문을 공유 해제할 수 없습니다.
STR_TRACE_RESTRICT_ERROR_SLOT_CAN_T_CREATE                      :{WHITE}슬롯을 생성할 수 없습니다...
STR_TRACE_RESTRICT_ERROR_SLOT_CAN_T_DELETE                      :{WHITE}이 슬롯을 제거할 수 없습니다...
STR_TRACE_RESTRICT_ERROR_SLOT_CAN_T_RENAME                      :{WHITE}이 슬롯의 이름을 바꿀 수 없습니다...
STR_TRACE_RESTRICT_ERROR_SLOT_CAN_T_ADD_VEHICLE                 :{WHITE}차량을 이 슬롯에 추가할 수 없습니다...
STR_TRACE_RESTRICT_ERROR_SLOT_CAN_T_REMOVE_VEHICLE              :{WHITE}차량을 이 슬롯에서 제거할 수 없습니다...
STR_TRACE_RESTRICT_ERROR_SLOT_CAN_T_SET_MAX_OCCUPANCY           :{WHITE}이 슬롯의 최대 수용량을 설정할 수 없습니다...

# Programmable Pre-Signals
STR_PROGRAM_SIGNAL_TOOLTIP                                      :{BLACK}프로그램 신호기 설정

STR_ERR_PROGSIG_INVALID_INSTRUCTION                             :{WHITE}유효하지 않은 ID로 구문 뒤에 구문을 삽입할 수 없음
STR_ERR_PROGSIG_INVALID_OPCODE                                  :{WHITE}그 opcode로는 구문을 삽입할 수 없음
STR_ERR_PROGSIG_NOT_THERE                                       :{WHITE}프로그램 신호기가 존재하지 않음
STR_ERR_PROGSIG_INVALID_SIGNAL_STATE                            :{WHITE}신호기 상태가 유효하지 않음
STR_ERR_PROGSIG_INVALID_CONDITION                               :{WHITE}조건이 유효하지 않음
STR_ERR_PROGSIG_INVALID_CONDITION_FIELD                         :{WHITE}조건문 입력이 유효한 필드가 아님
STR_ERR_PROGSIG_INVALID_COMPARATOR                              :{WHITE}연산자가 유효하지 않음
STR_ERR_PROGSIG_INVALID_SIGNAL                                  :{WHITE}유효하지 않은 신호기가 선택됨

STR_PROGSIG_CAPTION                                             :{WHITE}신호기 프로그래밍
STR_PROGSIG_COND_VARIABLE_TOOLTIP                               :{BLACK}비교할 상태
STR_PROGSIG_COND_COMPARATOR_TOOLTIP                             :{BLACK}변수를 비교하기 위해 사용할 연산자
STR_PROGSIG_COND_VALUE_TOOLTIP                                  :{BLACK}비교할 값
STR_PROGSIG_SIGNAL_STATE_TOOLTIP                                :{BLACK}신호기를 이 상태로 변경합니다.
STR_PROGSIG_COND_SET_SIGNAL                                     :{BLACK}신호기 설정
STR_PROGSIG_COND_SET_SIGNAL_TOOLTIP                             :{BLACK}클릭한 신호기를 설정합니다.
STR_PROGSIG_GOTO_SIGNAL                                         :{BLACK}신호기 보기
STR_PROGSIG_GOTO_SIGNAL_TOOLTIP                                 :{BLACK}신호기가 위치한 곳으로 이동합니다.
STR_PROGSIG_INSERT_TOOLTIP                                      :{BLACK}구문을 삽입합니다.
STR_PROGSIG_REMOVE_TOOLTIP                                      :{BLACK}선택된 구문을 제거합니다.
STR_PROGSIG_REMOVE_PROGRAM_TOOLTIP                              :{BLACK}전체 프로그램을 제거합니다.
STR_PROGSIG_COPY_PROGRAM_TOOLTIP                                :{BLACK}존재하는 신호기로부터 프로그램을 복사합니다.

STR_PROGSIG_REMOVE_PROGRAM                                      :{RED}프로그램 제거
STR_PROGSIG_COPY_PROGRAM                                        :{BLUE}프로그램 복제
STR_PROGSIG_REMOVE                                              :{BLACK}제거
STR_PROGSIG_INSERT                                              :삽입
STR_PROGSIG_INSERT_IF                                           :조건문
STR_PROGSIG_INSERT_SET_SIGNAL                                   :신호기 상태 삽입

STR_PROGSIG_FIRST                                               :프로그램 시작
STR_PROGSIG_LAST                                                :프로그램 끝

STR_PROGSIG_IF                                                  :조건문: {STRING} (이)라면
STR_PROGSIG_ELSE                                                :아니라면:
STR_PROGSIG_ENDIF                                               :조건문 종료

STR_PROGSIG_SET_SIGNAL                                          :신호기에 {STRING} 신호를 표시

STR_PROGSIG_COND_ALWAYS                                         :항상 맞음
STR_PROGSIG_COND_NEVER                                          :항상 아님
STR_PROGSIG_COND_COMPARE                                        :{STRING} {STRING} {NUM}
STR_PROGSIG_COND_SIGNAL_STATE                                   :신호기 상태
STR_PROGSIG_CONDVAR_SIGNAL_STATE_SPECIFIED                      :{NUM} x {NUM} 에 위치한 신호기가 초록색
STR_PROGSIG_CONDVAR_SIGNAL_STATE_UNSPECIFIED                    :{RED}정해지지 않은 신호기{STRING} 가 초록색
STR_PROGSIG_CONDVAR_NUM_RED                                     :빨간 신호
STR_PROGSIG_CONDVAR_NUM_GREEN                                   :초록 신호

STR_PROGSIG_CONDITION_VALUE_CAPT                                :{WHITE}상태 값

STR_ERROR_CAN_T_INSERT_INSTRUCTION                              :{WHITE}구문을 삽입할 수 없습니다.
STR_ERROR_CAN_T_MODIFY_INSTRUCTION                              :{WHITE}구문을 수정할 수 없습니다.
STR_ERROR_CAN_T_REMOVE_INSTRUCTION                              :{WHITE}구문을 제거할 수 없습니다.
STR_ERROR_CAN_T_GOTO_UNDEFINED_SIGNAL                           :{WHITE}정의되지 않은 신호기로 이동할 수 없습니다.
STR_ERROR_NOT_AN_EXIT_SIGNAL                                    :{WHITE}출구 신호기가 아닙니다.
STR_ERROR_NOT_AN_PROG_SIGNAL                                    :{WHITE}프로그램 신호기가 아닙니다.
STR_ERROR_CANNOT_USE_SELF                                       :{WHITE}자신의 프로그램을 복제해 올 수 없습니다.
STR_ERROR_CAN_T_DEPEND_UPON_BIDIRECTIONAL_SIGNALS               :{WHITE}양방향 신호기를 설정할 수 없습니다.
STR_ERROR_INVALID_SIGNAL                                        :{WHITE}유효하지 않은 신호기

# Bridge selection window
STR_SELECT_RAIL_BRIDGE_CAPTION                                  :{WHITE}철교 선택
STR_SELECT_ROAD_BRIDGE_CAPTION                                  :{WHITE}다리 종류를 선택하십시오
STR_SELECT_BRIDGE_SELECTION_TOOLTIP                             :{BLACK}다리 건설 - 원하는 다리 종류를 선택하세요
STR_SELECT_BRIDGE_INFO                                          :{GOLD}{STRING}{} {VELOCITY} {WHITE}{CURRENCY_LONG}
STR_SELECT_BRIDGE_SCENEDIT_INFO                                 :{GOLD}{STRING}{} {VELOCITY}
STR_BRIDGE_NAME_SUSPENSION_STEEL                                :강철 현수교
STR_BRIDGE_NAME_GIRDER_STEEL                                    :강철 거더교
STR_BRIDGE_NAME_CANTILEVER_STEEL                                :강철 캔틸레버교
STR_BRIDGE_NAME_SUSPENSION_CONCRETE                             :콘크리트 현수교
STR_BRIDGE_NAME_WOODEN                                          :나무 다리
STR_BRIDGE_NAME_CONCRETE                                        :콘크리트교
STR_BRIDGE_NAME_TUBULAR_STEEL                                   :강철 원통형 다리
STR_BRIDGE_TUBULAR_SILICON                                      :실리콘 원통형 다리


# Road construction toolbar
STR_ROAD_TOOLBAR_ROAD_CONSTRUCTION_CAPTION                      :{WHITE}도로 건설
STR_ROAD_TOOLBAR_TRAM_CONSTRUCTION_CAPTION                      :{WHITE}전찻길 건설
STR_ROAD_TOOLBAR_TOOLTIP_BUILD_ROAD_SECTION                     :{BLACK}도로를 짓습니다. CTRL 키를 누르고 있으면 건설/제거 모드를 바꿀 수 있습니다. SHIFT 키를 누른 채로 사용하면 예상 비용을 볼 수 있습니다
STR_ROAD_TOOLBAR_TOOLTIP_BUILD_TRAMWAY_SECTION                  :{BLACK}전차 선로를 짓습니다. CTRL 키를 누르고 있으면 건설/제거 모드를 바꿀 수 있습니다. SHIFT 키를 누른 채로 사용하면 예상 비용을 볼 수 있습니다
STR_ROAD_TOOLBAR_TOOLTIP_BUILD_AUTOROAD                         :{BLACK}자동건설 모드로 도로를 짓습니다. CTRL 키를 누르고 있으면 건설/제거 모드를 바꿀 수 있습니다. SHIFT 키를 누른 채로 사용하면 예상 비용을 볼 수 있습니다
STR_ROAD_TOOLBAR_TOOLTIP_BUILD_AUTOTRAM                         :{BLACK}자동건설 모드로 전차 선로를 짓습니다. CTRL 키를 누르고 있으면 건설/제거 모드를 바꿀 수 있습니다. SHIFT 키를 누른 채로 사용하면 예상 비용을 볼 수 있습니다
STR_ROAD_TOOLBAR_TOOLTIP_BUILD_ROAD_VEHICLE_DEPOT               :{BLACK}차고지를 건설합니다. 차량을 구입하거나 정비를 할 수 있습니다. SHIFT 키를 누른 채로 사용하면 예상 비용을 볼 수 있습니다
STR_ROAD_TOOLBAR_TOOLTIP_BUILD_TRAM_VEHICLE_DEPOT               :{BLACK}전차 차고지를 건설합니다. 차량을 구입하거나 정비를 할 수 있습니다. SHIFT 키를 누른 채로 사용하면 예상 비용을 볼 수 있습니다
STR_ROAD_TOOLBAR_TOOLTIP_BUILD_BUS_STATION                      :{BLACK}버스 정류장을 짓습니다. CTRL 키를 사용하면 근처 정류장과 연결할 수 있습니다. SHIFT 키를 누른 채로 사용하면 예상 비용을 볼 수 있습니다
STR_ROAD_TOOLBAR_TOOLTIP_BUILD_PASSENGER_TRAM_STATION           :{BLACK}여객 전차역을 짓습니다. CTRL 키를 사용하면 근처 역과 연결할 수 있습니다. SHIFT 키를 누른 채로 사용하면 예상 비용을 볼 수 있습니다
STR_ROAD_TOOLBAR_TOOLTIP_BUILD_TRUCK_LOADING_BAY                :{BLACK}트럭 적하장을 짓습니다. CTRL 키를 사용하면 근처 적하장과 연결할 수 있습니다. SHIFT 키를 누른 채로 사용하면 예상 비용을 볼 수 있습니다
STR_ROAD_TOOLBAR_TOOLTIP_BUILD_CARGO_TRAM_STATION               :{BLACK}화물 전차역을 짓습니다. CTRL 키를 사용하면 근처 역과 연결할 수 있습니다. SHIFT 키를 누른 채로 사용하면 예상 비용을 볼 수 있습니다
STR_ROAD_TOOLBAR_TOOLTIP_TOGGLE_ONE_WAY_ROAD                    :{BLACK}일방통행 도로 건설 모드를 켜거나 끕니다
STR_ROAD_TOOLBAR_TOOLTIP_BUILD_ROAD_BRIDGE                      :{BLACK}다리를 짓습니다. SHIFT 키를 누른 채로 사용하면 예상 비용을 볼 수 있습니다
STR_ROAD_TOOLBAR_TOOLTIP_BUILD_TRAMWAY_BRIDGE                   :{BLACK}전차 다리를 짓습니다. SHIFT 키를 누른 채로 사용하면 예상 비용을 볼 수 있습니다
STR_ROAD_TOOLBAR_TOOLTIP_BUILD_ROAD_TUNNEL                      :{BLACK}터널을 짓습니다. SHIFT 키를 누른 채로 사용하면 예상 비용을 볼 수 있습니다
STR_ROAD_TOOLBAR_TOOLTIP_BUILD_TRAMWAY_TUNNEL                   :{BLACK}전차 터널을 짓습니다. SHIFT 키를 누른 채로 사용하면 예상 비용을 볼 수 있습니다
STR_ROAD_TOOLBAR_TOOLTIP_TOGGLE_BUILD_REMOVE_FOR_ROAD           :{BLACK}도로 제거 툴을 켜거나 끕니다
STR_ROAD_TOOLBAR_TOOLTIP_TOGGLE_BUILD_REMOVE_FOR_TRAMWAYS       :{BLACK}전찻길 제거 툴을 켜거나 끕니다
STR_ROAD_TOOLBAR_TOOLTIP_CONVERT_ROAD                           :{BLACK}도로 종류를 변경하거나 업그레이드 합니다. SHIFT 키를 누른 채로 사용하면 예상 비용을 볼 수 있습니다
STR_ROAD_TOOLBAR_TOOLTIP_CONVERT_TRAM                           :{BLACK}전차 선로 종류를 변경하거나 업그레이드 합니다. SHIFT 키를 누른 채로 사용하면 예상 비용을 볼 수 있습니다

STR_ROAD_NAME_ROAD                                              :도로
STR_ROAD_NAME_TRAM                                              :전찻길

# Road depot construction window
STR_BUILD_DEPOT_ROAD_ORIENTATION_CAPTION                        :{WHITE}차고지 방향 선택
STR_BUILD_DEPOT_ROAD_ORIENTATION_SELECT_TOOLTIP                 :{BLACK}차고지의 방향을 선택합니다
STR_BUILD_DEPOT_TRAM_ORIENTATION_CAPTION                        :{WHITE}전차 차량기지 방향 선택
STR_BUILD_DEPOT_TRAM_ORIENTATION_SELECT_TOOLTIP                 :{BLACK}차량기지의 방향을 선택합니다

# Road vehicle station construction window
STR_STATION_BUILD_BUS_ORIENTATION                               :{WHITE}버스 정류장 방향 선택
STR_STATION_BUILD_BUS_ORIENTATION_TOOLTIP                       :{BLACK}버스 정류장 방향을 선택합니다
STR_STATION_BUILD_TRUCK_ORIENTATION                             :{WHITE}트럭 적하장 방향 선택
STR_STATION_BUILD_TRUCK_ORIENTATION_TOOLTIP                     :{BLACK}트럭 적하장의 방향을 선택합니다
STR_STATION_BUILD_PASSENGER_TRAM_ORIENTATION                    :{WHITE}여객 전차역 방향 선택
STR_STATION_BUILD_PASSENGER_TRAM_ORIENTATION_TOOLTIP            :{BLACK}여객 전차역의 방향을 선택합니다
STR_STATION_BUILD_CARGO_TRAM_ORIENTATION                        :{WHITE}화물 전차역 방향 선택
STR_STATION_BUILD_CARGO_TRAM_ORIENTATION_TOOLTIP                :{BLACK}화물 전차역의 방향을 선택합니다

# Waterways toolbar (last two for SE only)
STR_WATERWAYS_TOOLBAR_CAPTION                                   :{WHITE}수로 건설
STR_WATERWAYS_TOOLBAR_CAPTION_SE                                :{WHITE}항만
STR_WATERWAYS_TOOLBAR_BUILD_CANALS_TOOLTIP                      :{BLACK}운하를 만듭니다. SHIFT 키를 누른 채로 사용하면 예상 비용을 볼 수 있습니다
STR_WATERWAYS_TOOLBAR_BUILD_LOCKS_TOOLTIP                       :{BLACK}갑문을 만듭니다. SHIFT 키를 누른 채로 사용하면 예상 비용을 볼 수 있습니다
STR_WATERWAYS_TOOLBAR_BUILD_DEPOT_TOOLTIP                       :{BLACK}선박 구입과 점검을 위한 정박소를 만듭니다. SHIFT 키를 누른 채로 사용하면 예상 비용을 볼 수 있습니다
STR_WATERWAYS_TOOLBAR_BUILD_DOCK_TOOLTIP                        :{BLACK}항구를 만듭니다. CTRL 키를 사용하면 근처 역과 연결할 수 있습니다. SHIFT 키를 누른 채로 사용하면 예상 비용을 볼 수 있습니다
STR_WATERWAYS_TOOLBAR_BUOY_TOOLTIP                              :{BLACK}경유지로 사용할 수 있는 부표를 만듭니다. SHIFT 키를 누른 채로 사용하면 예상 비용을 볼 수 있습니다
STR_WATERWAYS_TOOLBAR_BUILD_AQUEDUCT_TOOLTIP                    :{BLACK}수도교를 만듭니다. SHIFT 키를 누른 채로 사용하면 예상 비용을 볼 수 있습니다
STR_WATERWAYS_TOOLBAR_CREATE_LAKE_TOOLTIP                       :{BLACK}벽으로 물을 막고 있는 운하를 만듭니다.{}해수면 높이에서 CTRL 키를 누른 채로 사용하면 벽 없이 물을 만들어 바다나 호수를 만들 수 있습니다
STR_WATERWAYS_TOOLBAR_CREATE_RIVER_TOOLTIP                      :{BLACK}강을 만듭니다

# Ship depot construction window
STR_DEPOT_BUILD_SHIP_CAPTION                                    :{WHITE}정박소 방향 선택
STR_DEPOT_BUILD_SHIP_ORIENTATION_TOOLTIP                        :{BLACK}정박소의 방향을 선택합니다

# Dock construction window
STR_STATION_BUILD_DOCK_CAPTION                                  :{WHITE}항구

# Airport toolbar
STR_TOOLBAR_AIRCRAFT_CAPTION                                    :{WHITE}공항
STR_TOOLBAR_AIRCRAFT_BUILD_AIRPORT_TOOLTIP                      :{BLACK}공항을 만듭니다. CTRL 키를 사용하면 같은 이름의 역을 서로 떨어진 곳에 지을 수 있습니다. SHIFT 키를 누른 채로 사용하면 예상 비용을 볼 수 있습니다

# Airport construction window
STR_STATION_BUILD_AIRPORT_CAPTION                               :{WHITE}공항 선택
STR_STATION_BUILD_AIRPORT_TOOLTIP                               :{BLACK}공항의 크기/종류를 선택합니다
STR_STATION_BUILD_AIRPORT_CLASS_LABEL                           :{BLACK}공항 등급
STR_STATION_BUILD_AIRPORT_LAYOUT_NAME                           :{BLACK}레이아웃 {NUM}

STR_AIRPORT_SMALL                                               :소형 공항
STR_AIRPORT_CITY                                                :도시 공항
STR_AIRPORT_METRO                                               :대도시 공항
STR_AIRPORT_INTERNATIONAL                                       :국제 공항
STR_AIRPORT_COMMUTER                                            :통근용 공항
STR_AIRPORT_INTERCONTINENTAL                                    :대륙간 공항
STR_AIRPORT_HELIPORT                                            :헬리콥터 탑승장
STR_AIRPORT_HELIDEPOT                                           :헬리콥터 격납고
STR_AIRPORT_HELISTATION                                         :헬리콥터 정류장

STR_AIRPORT_CLASS_SMALL                                         :소형 공항
STR_AIRPORT_CLASS_LARGE                                         :대형 공항
STR_AIRPORT_CLASS_HUB                                           :허브 공항
STR_AIRPORT_CLASS_HELIPORTS                                     :헬리콥터 공항

STR_STATION_BUILD_NOISE                                         :{BLACK}발생하는 소음 수준: {GOLD}{COMMA}

# Landscaping toolbar
STR_LANDSCAPING_TOOLBAR                                         :{WHITE}지형 편집
STR_LANDSCAPING_TOOLTIP_LOWER_A_CORNER_OF_LAND                  :{BLACK}땅의 모퉁이를 낮춥니다. 드래그하면 시작점의 땅을 낮추고 선택한 영역의 도착점까지 지형을 적절히 맞춥니다. CTRL 키를 누르면 대각선 방향의 영역을 선택할 수 있습니다. SHIFT 키를 누른 채로 사용하면 예상 비용을 볼 수 있습니다
STR_LANDSCAPING_TOOLTIP_RAISE_A_CORNER_OF_LAND                  :{BLACK}땅의 모퉁이를 높입니다. 드래그하면 시작점의 땅을 높이고 선택한 영역의 도착점까지 지형을 적절히 맞춥니다. CTRL 키를 누르면 대각선 방향의 영역을 선택할 수 있습니다. SHIFT 키를 누른 채로 사용하면 예상 비용을 볼 수 있습니다
STR_LANDSCAPING_LEVEL_LAND_TOOLTIP                              :{BLACK}처음 선택한 모퉁이의 고도에 맞추어 땅을 평평하게 고릅니다. CTRL 키를 누르면 대각선 방향의 영역을 선택할 수 있습니다. SHIFT 키를 누른 채로 사용하면 예상 비용을 볼 수 있습니다
STR_LANDSCAPING_TOOLTIP_PURCHASE_LAND                           :{BLACK}나중에 그 땅을 사용하기 위해 소유권을 구입합니다. SHIFT 키를 누른 채로 사용하면 예상 비용을 볼 수 있습니다
STR_LANDSCAPING_TOOLTIP_RULER_TOOL                              :{BLACK}거리와 고도를 측정하기 위한 가상의 자를 사용합니다.

# Object construction window
STR_OBJECT_BUILD_CAPTION                                        :{WHITE}오브젝트 선택
STR_OBJECT_BUILD_TOOLTIP                                        :{BLACK}건설할 오브젝트를 선택합니다.
STR_OBJECT_BUILD_CLASS_TOOLTIP                                  :{BLACK}건설할 오브젝트의 등급을 선택합니다
STR_OBJECT_BUILD_PREVIEW_TOOLTIP                                :{BLACK}오브젝트 미리보기
STR_OBJECT_BUILD_SIZE                                           :{BLACK}크기: {GOLD}{NUM} x {NUM} 칸

STR_OBJECT_CLASS_LTHS                                           :등대
STR_OBJECT_CLASS_TRNS                                           :송신기

#House construction window (for SE only)
STR_HOUSE_BUILD_CAPTION                                         :{WHITE}건물 선택
STR_HOUSE_BUILD_CUSTOM_CAPTION                                  :{WHITE}{STRING}
STR_HOUSE_BUILD_HOUSESET_LIST_TOOLTIP                           :{BLACK}건물 세트를 선택합니다.
STR_HOUSE_BUILD_SELECT_HOUSE_TOOLTIP                            :{BLACK}건설할 건물을 선택합니다.
STR_HOUSE_BUILD_HOUSE_NAME                                      :{GOLD}{STRING}
STR_HOUSE_BUILD_HISTORICAL_BUILDING                             :{GOLD}(역사적 건물)
STR_HOUSE_BUILD_HOUSE_POPULATION                                :{BLACK}거주 인구: {GOLD}{NUM}
STR_HOUSE_BUILD_HOUSE_ZONES                                     :{BLACK}생성 구역: {STRING} {STRING} {STRING} {STRING} {STRING}
STR_HOUSE_BUILD_HOUSE_ZONE_DISABLED                             :{GRAY}{NUM}
STR_HOUSE_BUILD_HOUSE_ZONE_ENABLED                              :{GOLD}{NUM}
STR_HOUSE_BUILD_LANDSCAPE                                       :{BLACK}지역: {STRING}
STR_HOUSE_BUILD_LANDSCAPE_ABOVE_OR_BELOW_SNOWLINE               :{GOLD}설선과 관계없이
STR_HOUSE_BUILD_LANDSCAPE_ONLY_ABOVE_SNOWLINE                   :{GOLD}설선 위에만
STR_HOUSE_BUILD_LANDSCAPE_ONLY_BELOW_SNOWLINE                   :{GOLD}설선 아래에만
STR_HOUSE_BUILD_YEARS                                           :{BLACK}생성 연도: {STRING}{GOLD} - {STRING}
STR_HOUSE_BUILD_YEARS_BAD_YEAR                                  :{RED}{NUM}
STR_HOUSE_BUILD_YEARS_GOOD_YEAR                                 :{GOLD}{NUM}
STR_HOUSE_BUILD_SUPPLIED_CARGO                                  :{BLACK}공급: {GOLD}{CARGO_LIST}
STR_HOUSE_BUILD_ACCEPTED_CARGO                                  :{BLACK}받음: {GOLD}{STRING}
STR_HOUSE_BUILD_CARGO_FIRST                                     :{STRING}
STR_HOUSE_BUILD_CARGO_SEPARATED                                 :, {STRING}
STR_HOUSE_BUILD_CARGO_VALUE_JUST_NAME                           :{1:STRING}
STR_HOUSE_BUILD_CARGO_VALUE_EIGHTS                              :({COMMA}/8 {STRING})
STR_BASIC_HOUSE_SET_NAME                                        :기본 건물

#Town select window (for SE only)
STR_SELECT_TOWN_CAPTION                                         :{WHITE}도시 선택
STR_SELECT_TOWN_LIST_ITEM                                       :{BLACK}{TOWN}

# Tree planting window (last two for SE only)
STR_PLANT_TREE_CAPTION                                          :{WHITE}나무
STR_PLANT_TREE_TOOLTIP                                          :{BLACK}심고싶은 나무의 종류를 선택합니다. 이미 나무가 심어져있는 경우에는 선택한 나무의 크기를 키웁니다
STR_TREES_RANDOM_TYPE                                           :{BLACK}여러 종류의 나무 같이 심기
STR_TREES_RANDOM_TYPE_TOOLTIP                                   :{BLACK}여러 종류의 나무를 심습니다. SHIFT 키를 이용하면 예상 비용을 볼 수 있습니다
STR_TREES_RANDOM_TREES_BUTTON                                   :{BLACK}무작위로 나무 심기
STR_TREES_RANDOM_TREES_TOOLTIP                                  :{BLACK}전 지역에 걸쳐 무작위로 나무를 심습니다
STR_TREES_REMOVE_TREES_BUTTON                                   :{BLACK}모든 나무 제거하기
STR_TREES_REMOVE_TREES_TOOLTIP                                  :{BLACK}전 지역에 걸쳐 나무를 모두 제거합니다.

# Land generation window (SE)
STR_TERRAFORM_TOOLBAR_LAND_GENERATION_CAPTION                   :{WHITE}지형 만들기
STR_TERRAFORM_TOOLTIP_PLACE_ROCKY_AREAS_ON_LANDSCAPE            :{BLACK}암석 지역을 지정합니다
STR_TERRAFORM_TOOLTIP_DEFINE_DESERT_AREA                        :{BLACK}사막 지역을 지정합니다.{}CTRL 키를 누르고 있으면 제거할 수 있습니다
STR_TERRAFORM_TOOLTIP_INCREASE_SIZE_OF_LAND_AREA                :{BLACK}지형 편집툴의 크기를 키움
STR_TERRAFORM_TOOLTIP_DECREASE_SIZE_OF_LAND_AREA                :{BLACK}지형 편집툴의 크기를 줄임
STR_TERRAFORM_TOOLTIP_GENERATE_RANDOM_LAND                      :{BLACK}무작위로 지형 만들기
STR_TERRAFORM_SE_NEW_WORLD                                      :{BLACK}새 시나리오 만들기
STR_TERRAFORM_RESET_LANDSCAPE                                   :{BLACK}지형만 남기기
STR_TERRAFORM_RESET_LANDSCAPE_TOOLTIP                           :{BLACK}지도에서 모든 플레이어 소유의 자산을 제거

STR_QUERY_RESET_LANDSCAPE_CAPTION                               :{WHITE}플레이어 소유물 제거
STR_RESET_LANDSCAPE_CONFIRMATION_TEXT                           :{WHITE}이 작업은 기본 지형(도시 포함) 이외의 모든 플레이어의 소유물(철도,도로 등)을 제거할 것입니다. 계속하시겠습니까?

# Town generation window (SE)
STR_FOUND_TOWN_CAPTION                                          :{WHITE}도시 만들기
STR_FOUND_TOWN_NEW_TOWN_BUTTON                                  :{BLACK}새 도시
STR_FOUND_TOWN_NEW_TOWN_TOOLTIP                                 :{BLACK}새 도시를 건설합니다. SHIFT+클릭으로 예상 비용을 볼 수 있습니다
STR_FOUND_TOWN_RANDOM_TOWN_BUTTON                               :{BLACK}무작위로 도시 건설
STR_FOUND_TOWN_RANDOM_TOWN_TOOLTIP                              :{BLACK}무작위 위치에 도시를 건설합니다
STR_FOUND_TOWN_MANY_RANDOM_TOWNS                                :{BLACK}무작위로 여러 도시 건설
STR_FOUND_TOWN_RANDOM_TOWNS_TOOLTIP                             :{BLACK}무작위로 도시를 건설합니다

STR_FOUND_TOWN_NAME_TITLE                                       :{YELLOW}도시 이름:
STR_FOUND_TOWN_NAME_EDITOR_TITLE                                :{BLACK}도시 이름 입력
STR_FOUND_TOWN_NAME_EDITOR_HELP                                 :{BLACK}도시 이름을 입력하려면 클릭하세요
STR_FOUND_TOWN_NAME_RANDOM_BUTTON                               :{BLACK}무작위 이름
STR_FOUND_TOWN_NAME_RANDOM_TOOLTIP                              :{BLACK}무작위 이름 생성

STR_FOUND_TOWN_INITIAL_SIZE_TITLE                               :{YELLOW}도시 크기:
STR_FOUND_TOWN_INITIAL_SIZE_SMALL_BUTTON                        :{BLACK}소형
STR_FOUND_TOWN_INITIAL_SIZE_MEDIUM_BUTTON                       :{BLACK}중형
STR_FOUND_TOWN_INITIAL_SIZE_LARGE_BUTTON                        :{BLACK}대형
STR_FOUND_TOWN_SIZE_RANDOM                                      :{BLACK}임의
STR_FOUND_TOWN_INITIAL_SIZE_TOOLTIP                             :{BLACK}도시 크기 선택
STR_FOUND_TOWN_CITY                                             :{BLACK}대도시로 만듦
STR_FOUND_TOWN_CITY_TOOLTIP                                     :{BLACK}대도시는 도시보다 빠르게 성장합니다.{}도시를 만들었을 때, 위 설정에 따라 더욱 커집니다

STR_FOUND_TOWN_ROAD_LAYOUT                                      :{YELLOW}도시 도로 설계:
STR_FOUND_TOWN_SELECT_TOWN_ROAD_LAYOUT                          :{BLACK}이 도시에 사용할 도로 설계를 선택합니다
STR_FOUND_TOWN_SELECT_LAYOUT_ORIGINAL                           :{BLACK}오리지널
STR_FOUND_TOWN_SELECT_LAYOUT_BETTER_ROADS                       :{BLACK}개선된 도로
STR_FOUND_TOWN_SELECT_LAYOUT_2X2_GRID                           :{BLACK}2x2 칸
STR_FOUND_TOWN_SELECT_LAYOUT_3X3_GRID                           :{BLACK}3x3 칸
STR_FOUND_TOWN_SELECT_LAYOUT_RANDOM                             :{BLACK}임의

# Fund new industry window
STR_FUND_INDUSTRY_CAPTION                                       :{WHITE}새 산업시설 건설
STR_FUND_INDUSTRY_SELECTION_TOOLTIP                             :{BLACK}목록에서 적당한 산업시설을 선택하십시오
STR_FUND_INDUSTRY_MANY_RANDOM_INDUSTRIES                        :무작위 산업시설 건설
STR_FUND_INDUSTRY_MANY_RANDOM_INDUSTRIES_TOOLTIP                :{BLACK}무작위로 산업시설을 건설합니다
STR_FUND_INDUSTRY_INDUSTRY_BUILD_COST                           :{BLACK}가격: {YELLOW}{CURRENCY_LONG}
STR_FUND_INDUSTRY_PROSPECT_NEW_INDUSTRY                         :{BLACK}답사
STR_FUND_INDUSTRY_BUILD_NEW_INDUSTRY                            :{BLACK}건설
STR_FUND_INDUSTRY_FUND_NEW_INDUSTRY                             :{BLACK}투자

# Industry cargoes window
STR_INDUSTRY_CARGOES_INDUSTRY_CAPTION                           :{WHITE}{STRING}{G 0 "과" "와"} 관련된 산업시설 연계도
STR_INDUSTRY_CARGOES_CARGO_CAPTION                              :{WHITE}{STRING}{G 0 "과" "와"} 관련된 산업시설 연계망
STR_INDUSTRY_CARGOES_PRODUCERS                                  :{WHITE}생산 산업시설
STR_INDUSTRY_CARGOES_CUSTOMERS                                  :{WHITE}소비 산업시설
STR_INDUSTRY_CARGOES_HOUSES                                     :{WHITE}도시 가구
STR_INDUSTRY_CARGOES_INDUSTRY_TOOLTIP                           :{BLACK}이 산업시설의 공급자와 고객을 보려면 클릭하세요
STR_INDUSTRY_CARGOES_CARGO_TOOLTIP                              :{BLACK}{STRING}{}이 화물의 공급자와 고객을 보려면 클릭하세요
STR_INDUSTRY_DISPLAY_CHAIN                                      :{BLACK}산업시설 연계도 보기
STR_INDUSTRY_DISPLAY_CHAIN_TOOLTIP                              :{BLACK}이 산업시설에서 생산/소비하는 화물을 보여줍니다
STR_INDUSTRY_CARGOES_NOTIFY_SMALLMAP                            :{BLACK}지도에 표시
STR_INDUSTRY_CARGOES_NOTIFY_SMALLMAP_TOOLTIP                    :{BLACK}위 산업망에 표시된 산업을 소형 지도에서 볼 수 있게 합니다
STR_INDUSTRY_CARGOES_SELECT_CARGO                               :{BLACK}화물 선택
STR_INDUSTRY_CARGOES_SELECT_CARGO_TOOLTIP                       :{BLACK}표시할 화물을 선택하세요
STR_INDUSTRY_CARGOES_SELECT_INDUSTRY                            :{BLACK}산업시설 선택
STR_INDUSTRY_CARGOES_SELECT_INDUSTRY_TOOLTIP                    :{BLACK}표시할 산업시설을 선택하세요

# Land area window
STR_LAND_AREA_INFORMATION_CAPTION                               :{WHITE}이 지역의 지형 정보
STR_LAND_AREA_INFORMATION_COST_TO_CLEAR_N_A                     :{BLACK}초기화 가격: {LTBLUE}없음
STR_LAND_AREA_INFORMATION_COST_TO_CLEAR                         :{BLACK}초기화 가격: {RED}{CURRENCY_LONG}
STR_LAND_AREA_INFORMATION_REVENUE_WHEN_CLEARED                  :{BLACK}제거시 들어오는 환불금: {LTBLUE}{CURRENCY_LONG}
STR_LAND_AREA_INFORMATION_OWNER_N_A                             :없음
STR_LAND_AREA_INFORMATION_OWNER                                 :{BLACK}소유주: {LTBLUE}{STRING}
STR_LAND_AREA_INFORMATION_ROAD_OWNER                            :{BLACK}도로 소유주: {LTBLUE}{STRING}
STR_LAND_AREA_INFORMATION_TRAM_OWNER                            :{BLACK}전찻길 소유주: {LTBLUE}{STRING}
STR_LAND_AREA_INFORMATION_RAIL_OWNER                            :{BLACK}철도 소유주: {LTBLUE}{STRING}
STR_LAND_AREA_INFORMATION_LOCAL_AUTHORITY                       :{BLACK}지역 당국: {LTBLUE}{STRING}
STR_LAND_AREA_INFORMATION_LOCAL_AUTHORITY_NONE                  :없음
STR_LAND_AREA_INFORMATION_LANDINFO_COORDS                       :{BLACK}좌표: {LTBLUE}{NUM} x {NUM} x {NUM} ({STRING})
STR_LAND_AREA_INFORMATION_BUILD_DATE                            :{BLACK}건설날짜: {LTBLUE}{DATE_LONG}
STR_LAND_AREA_INFORMATION_STATION_CLASS                         :{BLACK}역 분류: {LTBLUE}{STRING}
STR_LAND_AREA_INFORMATION_STATION_TYPE                          :{BLACK}역 종류: {LTBLUE}{STRING}
STR_LAND_AREA_INFORMATION_AIRPORT_CLASS                         :{BLACK}공항 등급: {LTBLUE}{STRING}
STR_LAND_AREA_INFORMATION_AIRPORT_NAME                          :{BLACK}공항 이름: {LTBLUE}{STRING}
STR_LAND_AREA_INFORMATION_AIRPORTTILE_NAME                      :{BLACK}공항 칸 이름: {LTBLUE}{STRING}
STR_LAND_AREA_INFORMATION_NEWGRF_NAME                           :{BLACK}NewGRF: {LTBLUE}{STRING}
STR_LAND_AREA_INFORMATION_CARGO_ACCEPTED                        :{BLACK}받을 수 있는 화물: {LTBLUE}
STR_LAND_AREA_INFORMATION_CARGO_EIGHTS                          :({COMMA}/8 {STRING})
STR_LANG_AREA_INFORMATION_RAIL_TYPE                             :{BLACK}철도 종류: {LTBLUE}{STRING}
STR_LANG_AREA_INFORMATION_ROAD_TYPE                             :{BLACK}도로 종류: {LTBLUE}{STRING}
STR_LANG_AREA_INFORMATION_TRAM_TYPE                             :{BLACK}전차 종류: {LTBLUE}{STRING}
STR_LANG_AREA_INFORMATION_RAIL_SPEED_LIMIT                      :{BLACK}선로 제한 속력: {LTBLUE}{VELOCITY}
STR_LANG_AREA_INFORMATION_ROAD_SPEED_LIMIT                      :{BLACK}도로 제한 속력: {LTBLUE}{VELOCITY}
STR_LANG_AREA_INFORMATION_TRAM_SPEED_LIMIT                      :{BLACK}전차 제한 속력: {LTBLUE}{VELOCITY}

# Description of land area of different tiles
STR_LAI_CLEAR_DESCRIPTION_ROCKS                                 :암석
STR_LAI_CLEAR_DESCRIPTION_ROUGH_LAND                            :거친 땅
STR_LAI_CLEAR_DESCRIPTION_BARE_LAND                             :맨 땅
STR_LAI_CLEAR_DESCRIPTION_GRASS                                 :초원
STR_LAI_CLEAR_DESCRIPTION_FIELDS                                :들판
STR_LAI_CLEAR_DESCRIPTION_SNOW_COVERED_LAND                     :눈덮인 땅
STR_LAI_CLEAR_DESCRIPTION_DESERT                                :사막

STR_LAI_RAIL_DESCRIPTION_TRACK                                  :철도 선로
STR_LAI_RAIL_DESCRIPTION_TRACK_WITH_NORMAL_SIGNALS              :일반 신호기가 설치된 철도 선로
STR_LAI_RAIL_DESCRIPTION_TRACK_WITH_PRESIGNALS                  :입구 신호기가 설치된 철도 선로
STR_LAI_RAIL_DESCRIPTION_TRACK_WITH_EXITSIGNALS                 :출구 신호기가 설치된 철도 선로
STR_LAI_RAIL_DESCRIPTION_TRACK_WITH_COMBOSIGNALS                :복합 신호기가 설치된 철도 선로
STR_LAI_RAIL_DESCRIPTION_TRACK_WITH_PROGSIGNALS                 :프로그램 신호기가 설치된 철도 선로
STR_LAI_RAIL_DESCRIPTION_TRACK_WITH_PBSSIGNALS                  :경로 신호기가 설치된 철도 선로
STR_LAI_RAIL_DESCRIPTION_TRACK_WITH_NOENTRYSIGNALS              :단방향 경로 신호기가 설치된 철도 선로
STR_LAI_RAIL_DESCRIPTION_TRACK_WITH_NORMAL_PRESIGNALS           :일반 신호기와 입구 신호기가 설치된 철도 선로
STR_LAI_RAIL_DESCRIPTION_TRACK_WITH_NORMAL_EXITSIGNALS          :일반 신호기와 출구 신호기가 설치된 철도 선로
STR_LAI_RAIL_DESCRIPTION_TRACK_WITH_NORMAL_COMBOSIGNALS         :일반 신호기와 복합 신호기가 설치된 철도 선로
STR_LAI_RAIL_DESCRIPTION_TRACK_WITH_NORMAL_PROGSIGNALS          :일반 신호기와 프로그램 신호기가 설치된 철도 선로
STR_LAI_RAIL_DESCRIPTION_TRACK_WITH_NORMAL_PBSSIGNALS           :일반 신호기와 경로 신호기가 설치된 철도 선로
STR_LAI_RAIL_DESCRIPTION_TRACK_WITH_NORMAL_NOENTRYSIGNALS       :일반 신호기와 단방향 경로 신호기가 설치된 철도 선로
STR_LAI_RAIL_DESCRIPTION_TRACK_WITH_PRE_EXITSIGNALS             :입구 신호기와 출구 신호기가 설치된 철도 선로
STR_LAI_RAIL_DESCRIPTION_TRACK_WITH_PRE_COMBOSIGNALS            :입구 신호기와 복합 신호기가 설치된 철도 선로
STR_LAI_RAIL_DESCRIPTION_TRACK_WITH_PRE_PROGSIGNALS             :입구 신호기와 프로그램 신호기가 설치된 철도 선로
STR_LAI_RAIL_DESCRIPTION_TRACK_WITH_PRE_PBSSIGNALS              :입구 신호기와 경로 신호기가 설치된 철도 선로
STR_LAI_RAIL_DESCRIPTION_TRACK_WITH_PRE_NOENTRYSIGNALS          :입구 신호기와 단방향 경로 신호기가 설치된 철도 선로
STR_LAI_RAIL_DESCRIPTION_TRACK_WITH_EXIT_COMBOSIGNALS           :출구 신호기와 복합 신호기가 설치된 철도 선로
STR_LAI_RAIL_DESCRIPTION_TRACK_WITH_EXIT_PROGSIGNALS            :출구 신호기와 프로그램 신호기가 설치된 철도 선로
STR_LAI_RAIL_DESCRIPTION_TRACK_WITH_EXIT_PBSSIGNALS             :출구 신호기와 경로 신호기가 설치된 철도 선로
STR_LAI_RAIL_DESCRIPTION_TRACK_WITH_EXIT_NOENTRYSIGNALS         :출구 신호기와 단방향 경로 신호기가 설치된 철도 선로
STR_LAI_RAIL_DESCRIPTION_TRACK_WITH_COMBO_PROGSIGNALS           :복합 신호기와 프로그램 신호기가 설치된 철도 선로
STR_LAI_RAIL_DESCRIPTION_TRACK_WITH_COMBO_PBSSIGNALS            :복합 신호기와 경로 신호기가 설치된 철도 선로
STR_LAI_RAIL_DESCRIPTION_TRACK_WITH_COMBO_NOENTRYSIGNALS        :복합 신호기와 단방향 경로 신호기가 설치된 철도 선로
STR_LAI_RAIL_DESCRIPTION_TRACK_WITH_PBS_NOENTRYSIGNALS          :경로 신호기와 단방향 경로 신호기가 설치된 철도 선로
STR_LAI_RAIL_DESCRIPTION_TRACK_WITH_PBS_PROGSIGNALS             :경로 신호기와 프로그램 경로 신호기가 설치된 철도 선로
STR_LAI_RAIL_DESCRIPTION_TRACK_WITH_NOENTRY_PROGSIGNALS         :단방향 신호기와 프로그램 경로 신호기가 설치된 철도 선로
STR_LAI_RAIL_DESCRIPTION_TRAIN_DEPOT                            :철도 차량기지

STR_LAI_RAIL_DESCRIPTION_RESTRICTED_SIGNAL                      :경로 제한된 {STRING}

STR_LAI_ROAD_DESCRIPTION_ROAD                                   :도로
STR_LAI_ROAD_DESCRIPTION_ROAD_WITH_STREETLIGHTS                 :가로등이 있는 도로
STR_LAI_ROAD_DESCRIPTION_TREE_LINED_ROAD                        :가로수가 있는 도로
STR_LAI_ROAD_DESCRIPTION_ROAD_VEHICLE_DEPOT                     :차고지
STR_LAI_ROAD_DESCRIPTION_ROAD_RAIL_LEVEL_CROSSING               :철도 건널목
STR_LAI_ROAD_DESCRIPTION_TRAMWAY                                :전찻길

# Houses come directly from their building names
STR_LAI_TOWN_INDUSTRY_DESCRIPTION_UNDER_CONSTRUCTION            :{STRING} (공사중)

STR_LAI_TREE_NAME_TREES                                         :나무
STR_LAI_TREE_NAME_RAINFOREST                                    :열대우림
STR_LAI_TREE_NAME_CACTUS_PLANTS                                 :선인장

STR_LAI_STATION_DESCRIPTION_RAILROAD_STATION                    :철도역
STR_LAI_STATION_DESCRIPTION_AIRCRAFT_HANGAR                     :항공기 격납고
STR_LAI_STATION_DESCRIPTION_AIRPORT                             :공항
STR_LAI_STATION_DESCRIPTION_TRUCK_LOADING_AREA                  :트럭 적하장
STR_LAI_STATION_DESCRIPTION_BUS_STATION                         :버스 정류장
STR_LAI_STATION_DESCRIPTION_SHIP_DOCK                           :항구
STR_LAI_STATION_DESCRIPTION_BUOY                                :부표
STR_LAI_STATION_DESCRIPTION_WAYPOINT                            :경유지

STR_LAI_WATER_DESCRIPTION_WATER                                 :물
STR_LAI_WATER_DESCRIPTION_CANAL                                 :운하
STR_LAI_WATER_DESCRIPTION_LOCK                                  :갑문
STR_LAI_WATER_DESCRIPTION_RIVER                                 :강
STR_LAI_WATER_DESCRIPTION_COAST_OR_RIVERBANK                    :해안 또는 강기슭
STR_LAI_WATER_DESCRIPTION_SHIP_DEPOT                            :정박소

# Industries come directly from their industry names

STR_LAI_TUNNEL_DESCRIPTION_RAILROAD                             :철도용 터널
STR_LAI_TUNNEL_DESCRIPTION_RAILROAD_CHUNNEL                     :철도용 해저 터널
STR_LAI_TUNNEL_DESCRIPTION_RAILROAD_SIGNAL                      :신호기가 설치된 철도용 터널
STR_LAI_TUNNEL_DESCRIPTION_RAILROAD_SIGNAL_CHUNNEL              :신호기가 설치된 철도용 해저 터널
STR_LAI_TUNNEL_DESCRIPTION_ROAD                                 :도로용 터널
STR_LAI_TUNNEL_DESCRIPTION_ROAD_CHUNNEL                         :도로용 해저 터널

STR_LAI_BRIDGE_DESCRIPTION_RAILROAD_SIGNAL                      :신호기가 설치된 철교
STR_LAI_BRIDGE_DESCRIPTION_RAIL_SUSPENSION_STEEL                :강철 현수 철교
STR_LAI_BRIDGE_DESCRIPTION_RAIL_GIRDER_STEEL                    :강철 들보 철교
STR_LAI_BRIDGE_DESCRIPTION_RAIL_CANTILEVER_STEEL                :강철 캔틸레버 철교
STR_LAI_BRIDGE_DESCRIPTION_RAIL_SUSPENSION_CONCRETE             :철근 콘크리트 현수 철교
STR_LAI_BRIDGE_DESCRIPTION_RAIL_WOODEN                          :나무 철교
STR_LAI_BRIDGE_DESCRIPTION_RAIL_CONCRETE                        :콘크리트 철교
STR_LAI_BRIDGE_DESCRIPTION_RAIL_TUBULAR_STEEL                   :원통형 철교

STR_LAI_BRIDGE_DESCRIPTION_ROAD_SUSPENSION_STEEL                :강철 현수교
STR_LAI_BRIDGE_DESCRIPTION_ROAD_GIRDER_STEEL                    :강철 들보교
STR_LAI_BRIDGE_DESCRIPTION_ROAD_CANTILEVER_STEEL                :강철 캔틸레버교
STR_LAI_BRIDGE_DESCRIPTION_ROAD_SUSPENSION_CONCRETE             :철근 콘트리트 현수교
STR_LAI_BRIDGE_DESCRIPTION_ROAD_WOODEN                          :나무 다리
STR_LAI_BRIDGE_DESCRIPTION_ROAD_CONCRETE                        :콘크리트교
STR_LAI_BRIDGE_DESCRIPTION_ROAD_TUBULAR_STEEL                   :원통형 다리

STR_LAI_BRIDGE_DESCRIPTION_AQUEDUCT                             :수도교

STR_LAI_OBJECT_DESCRIPTION_TRANSMITTER                          :송신기
STR_LAI_OBJECT_DESCRIPTION_LIGHTHOUSE                           :등대
STR_LAI_OBJECT_DESCRIPTION_COMPANY_HEADQUARTERS                 :회사 본사
STR_LAI_OBJECT_DESCRIPTION_COMPANY_OWNED_LAND                   :회사 소유지

# About OpenTTD window
STR_ABOUT_OPENTTD                                               :{WHITE}OpenTTD에 대해서
STR_ABOUT_ORIGINAL_COPYRIGHT                                    :{BLACK}Original copyright {COPYRIGHT} 1995 Chris Sawyer, All rights reserved
STR_ABOUT_VERSION                                               :{BLACK}OpenTTD 버전 {REV}
STR_ABOUT_COPYRIGHT_OPENTTD                                     :{BLACK}OpenTTD {COPYRIGHT} 2002-2019 OpenTTD 개발팀

# Framerate display window
STR_FRAMERATE_CAPTION                                           :{WHITE}프레임레이트
STR_FRAMERATE_CAPTION_SMALL                                     :{STRING}{WHITE} ({DECIMAL}x)
STR_FRAMERATE_RATE_GAMELOOP                                     :{BLACK}시뮬레이션 비율: {STRING}
STR_FRAMERATE_RATE_GAMELOOP_TOOLTIP                             :{BLACK}1초에 시뮬레이션하는 게임 틱 수입니다.
STR_FRAMERATE_RATE_BLITTER                                      :{BLACK}그래픽 프레임레이트: {STRING}
STR_FRAMERATE_RATE_BLITTER_TOOLTIP                              :{BLACK}1초에 표현하는 비디오 프레임 수입니다.
STR_FRAMERATE_SPEED_FACTOR                                      :{BLACK}현재 게임 속력 계수: {DECIMAL}x
STR_FRAMERATE_SPEED_FACTOR_TOOLTIP                              :{BLACK}현재 게임이 일반적인 시뮬레이션 비율 속도에 비해 얼마나 빠르게 구동되고 있는지를 보여줍니다.
STR_FRAMERATE_CURRENT                                           :{WHITE}현재
STR_FRAMERATE_AVERAGE                                           :{WHITE}평균
STR_FRAMERATE_MEMORYUSE                                         :{WHITE}메모리
STR_FRAMERATE_DATA_POINTS                                       :{BLACK}{COMMA}개의 값을 기반으로 측정한 데이터
STR_FRAMERATE_MS_GOOD                                           :{LTBLUE}{DECIMAL}{BLACK} ms
STR_FRAMERATE_MS_WARN                                           :{YELLOW}{DECIMAL} ms
STR_FRAMERATE_MS_BAD                                            :{RED}{DECIMAL} ms
STR_FRAMERATE_FPS_GOOD                                          :{LTBLUE}{DECIMAL} 프레임/초
STR_FRAMERATE_FPS_WARN                                          :{YELLOW}{DECIMAL} 프레임/초
STR_FRAMERATE_FPS_BAD                                           :{RED}{DECIMAL} 프레임/초
STR_FRAMERATE_BYTES_GOOD                                        :{LTBLUE}{BYTES}
STR_FRAMERATE_BYTES_WARN                                        :{YELLOW}{BYTES}
STR_FRAMERATE_BYTES_BAD                                         :{RED}{BYTES}
STR_FRAMERATE_GRAPH_MILLISECONDS                                :{TINY_FONT}{COMMA} ms
STR_FRAMERATE_GRAPH_SECONDS                                     :{TINY_FONT}{COMMA}초
############ Leave those lines in this order!!
STR_FRAMERATE_GAMELOOP                                          :{BLACK}총 게임 루프:
STR_FRAMERATE_GL_ECONOMY                                        :{BLACK}  화물 처리:
STR_FRAMERATE_GL_TRAINS                                         :{BLACK}  열차 틱:
STR_FRAMERATE_GL_ROADVEHS                                       :{BLACK}  자동차 틱:
STR_FRAMERATE_GL_SHIPS                                          :{BLACK}  선박 틱:
STR_FRAMERATE_GL_AIRCRAFT                                       :{BLACK}  항공기 틱:
STR_FRAMERATE_GL_LANDSCAPE                                      :{BLACK}  세계 틱:
STR_FRAMERATE_GL_LINKGRAPH                                      :{BLACK}  연결 그래프 지연:
STR_FRAMERATE_DRAWING                                           :{BLACK}그래픽 렌더링:
STR_FRAMERATE_DRAWING_VIEWPORTS                                 :{BLACK}  세계 화면:
STR_FRAMERATE_VIDEO                                             :{BLACK}비디오 출력:
STR_FRAMERATE_SOUND                                             :{BLACK}사운드 합성:
STR_FRAMERATE_ALLSCRIPTS                                        :{BLACK}  총 게임 스크립트/인공지능:
STR_FRAMERATE_GAMESCRIPT                                        :{BLACK}   게임 스크립트:
STR_FRAMERATE_AI                                                :{BLACK}  인공지능 {NUM} {STRING}
############ End of leave-in-this-order
############ Leave those lines in this order!!
STR_FRAMETIME_CAPTION_GAMELOOP                                  :게임 루프
STR_FRAMETIME_CAPTION_GL_ECONOMY                                :화물 처리
STR_FRAMETIME_CAPTION_GL_TRAINS                                 :열차 틱
STR_FRAMETIME_CAPTION_GL_ROADVEHS                               :자동차 틱
STR_FRAMETIME_CAPTION_GL_SHIPS                                  :선박 틱
STR_FRAMETIME_CAPTION_GL_AIRCRAFT                               :항공기 틱
STR_FRAMETIME_CAPTION_GL_LANDSCAPE                              :세계 틱
STR_FRAMETIME_CAPTION_GL_LINKGRAPH                              :연결 그래프 지연
STR_FRAMETIME_CAPTION_DRAWING                                   :그래픽 렌더링
STR_FRAMETIME_CAPTION_DRAWING_VIEWPORTS                         :세계 화면 렌더링
STR_FRAMETIME_CAPTION_VIDEO                                     :비디오 출력
STR_FRAMETIME_CAPTION_SOUND                                     :사운드 합성
STR_FRAMETIME_CAPTION_ALLSCRIPTS                                :총 게임 스크립트/인공지능
STR_FRAMETIME_CAPTION_GAMESCRIPT                                :게임 스크립트
STR_FRAMETIME_CAPTION_AI                                        :인공지능 {NUM} {STRING}
############ End of leave-in-this-order


# Save/load game/scenario
STR_SAVELOAD_SAVE_CAPTION                                       :{WHITE}게임 저장
STR_SAVELOAD_LOAD_CAPTION                                       :{WHITE}게임 불러오기
STR_SAVELOAD_SAVE_SCENARIO                                      :{WHITE}시나리오 저장하기
STR_SAVELOAD_LOAD_SCENARIO                                      :{WHITE}시나리오 불러오기
STR_SAVELOAD_LOAD_HEIGHTMAP                                     :{WHITE}높이맵 불러오기
STR_SAVELOAD_SAVE_HEIGHTMAP                                     :{WHITE}높이맵 저장
STR_SAVELOAD_HOME_BUTTON                                        :{BLACK}기본 저장/불러오기 폴더로 이동하려면 여기를 클릭하세요
STR_SAVELOAD_BYTES_FREE                                         :{BLACK}{BYTES} 남음
STR_SAVELOAD_LIST_TOOLTIP                                       :{BLACK}드라이브, 폴더, 저장된 게임 파일의 목록입니다
STR_SAVELOAD_EDITBOX_TOOLTIP                                    :{BLACK}현재 입력된 게임 저장 파일의 이름입니다
STR_SAVELOAD_DELETE_BUTTON                                      :{BLACK}파일 삭제
STR_SAVELOAD_DELETE_TOOLTIP                                     :{BLACK}현재 선택한 게임 저장 파일을 삭제합니다
STR_SAVELOAD_SAVE_BUTTON                                        :{BLACK}저장
STR_SAVELOAD_SAVE_TOOLTIP                                       :{BLACK}선택한 이름으로 현재 게임을 저장합니다
STR_SAVELOAD_LOAD_BUTTON                                        :{BLACK}불러오기
STR_SAVELOAD_LOAD_TOOLTIP                                       :{BLACK}선택한 게임을 불러옵니다
STR_SAVELOAD_LOAD_HEIGHTMAP_TOOLTIP                             :{BLACK}선택한 높이맵을 불러옵니다
STR_SAVELOAD_DETAIL_CAPTION                                     :{BLACK}게임 상세 정보
STR_SAVELOAD_DETAIL_NOT_AVAILABLE                               :{BLACK}사용 가능한 정보 없음
STR_SAVELOAD_DETAIL_COMPANY_INDEX                               :{SILVER}{COMMA}: {WHITE}{STRING}
STR_SAVELOAD_DETAIL_GRFSTATUS                                   :{SILVER}NewGRF: {WHITE}{STRING}
STR_SAVELOAD_FILTER_TITLE                                       :{BLACK}검색할 문자열:
STR_SAVELOAD_OVERWRITE_TITLE                                    :{WHITE}파일 덮어쓰기
STR_SAVELOAD_OVERWRITE_WARNING                                  :{YELLOW}정말로 이미 존재하는 파일에 덮어씌우시겠습니까?
STR_SAVELOAD_UNKNOWN_ID                                         :{YELLOW}이 파일은 다른 맵일 수 있습니다.
STR_SAVELOAD_DIFFERENT_ID                                       :{YELLOW}이 파일은 다른 맵입니다.
STR_SAVELOAD_OVERWRITE_TITLE_DIFFERENT_ID                       :{WHITE}파일 덮어쓰기 (다른 맵)
STR_SAVELOAD_OVERWRITE_WARNING_DIFFERENT_ID                     :{YELLOW}이미 존재하는 파일에 정말로 덮어쓸까요?{}{}그 파일은 다른 맵입니다.

STR_SAVELOAD_OSKTITLE                                           :{BLACK}게임을 저장할 파일명을 입력하세요

# World generation
STR_MAPGEN_WORLD_GENERATION_CAPTION                             :{WHITE}세계 제작
STR_MAPGEN_MAPSIZE                                              :{BLACK}지도 크기:
STR_MAPGEN_MAPSIZE_TOOLTIP                                      :{BLACK}지도의 크기를 칸 수 기준으로 선택하십시오. 사용 가능한 지도의 칸 수는 선택한 값보다 조금 적습니다
STR_MAPGEN_BY                                                   :{BLACK}x
STR_MAPGEN_NUMBER_OF_TOWNS                                      :{BLACK}도시의 수:
STR_MAPGEN_DATE                                                 :{BLACK}날짜:
STR_MAPGEN_NUMBER_OF_INDUSTRIES                                 :{BLACK}산업시설 수:
STR_MAPGEN_MAX_HEIGHTLEVEL                                      :{BLACK}최대 지형 높이:
STR_MAPGEN_MAX_HEIGHTLEVEL_UP                                   :{BLACK}최대 지형 높이를 1칸 높입니다
STR_MAPGEN_MAX_HEIGHTLEVEL_DOWN                                 :{BLACK}최대 지형 높이를 1칸 낮춥니다
STR_MAPGEN_SNOW_LINE_HEIGHT                                     :{BLACK}설선 고도:
STR_MAPGEN_SNOW_LINE_UP                                         :{BLACK}설선 고도를 1칸 높입니다
STR_MAPGEN_SNOW_LINE_DOWN                                       :{BLACK}설선 고도를 1칸 낮춥니다
STR_MAPGEN_LAND_GENERATOR                                       :{BLACK}지형 만들기:
STR_MAPGEN_TREE_PLACER                                          :{BLACK}나무 알고리즘:
STR_MAPGEN_TERRAIN_TYPE                                         :{BLACK}지형 종류:
STR_MAPGEN_QUANTITY_OF_SEA_LAKES                                :{BLACK}해수면:
STR_MAPGEN_QUANTITY_OF_RIVERS                                   :{BLACK}강:
STR_MAPGEN_SMOOTHNESS                                           :{BLACK}지표면을 깎는 방식:
STR_MAPGEN_VARIETY                                              :{BLACK}산세 험준도:
STR_MAPGEN_GENERATE                                             :{WHITE}만들기

# Strings for map borders at game generation
STR_MAPGEN_BORDER_TYPE                                          :{BLACK}지도 가장자리:
STR_MAPGEN_NORTHWEST                                            :{BLACK}북서
STR_MAPGEN_NORTHEAST                                            :{BLACK}북동
STR_MAPGEN_SOUTHEAST                                            :{BLACK}남동
STR_MAPGEN_SOUTHWEST                                            :{BLACK}남서
STR_MAPGEN_BORDER_FREEFORM                                      :{BLACK}변경 가능
STR_MAPGEN_BORDER_WATER                                         :{BLACK}물
STR_MAPGEN_BORDER_RANDOM                                        :{BLACK}임의
STR_MAPGEN_BORDER_RANDOMIZE                                     :{BLACK}임의
STR_MAPGEN_BORDER_MANUAL                                        :{BLACK}사용자 정의

STR_MAPGEN_HEIGHTMAP_ROTATION                                   :{BLACK}높이맵 방향:
STR_MAPGEN_HEIGHTMAP_NAME                                       :{BLACK}높이맵 이름:
STR_MAPGEN_HEIGHTMAP_SIZE_LABEL                                 :{BLACK}크기:
STR_MAPGEN_HEIGHTMAP_SIZE                                       :{ORANGE}{NUM} x {NUM}
STR_MAPGEN_TOO_MANY_TILES_MESSAGE                               :{YELLOW}지도에 너무 많은 타일이 존재합니다. 최댓값은 {NUM} 칸 이지만, {NUM} 칸을 선택했습니다.

STR_MAPGEN_MAX_HEIGHTLEVEL_QUERY_CAPT                           :{WHITE}최대 지형 고도값 변경
STR_MAPGEN_SNOW_LINE_QUERY_CAPT                                 :{WHITE}설선 고도 변경
STR_MAPGEN_START_DATE_QUERY_CAPT                                :{WHITE}시작 연도 변경

# SE Map generation
STR_SE_MAPGEN_CAPTION                                           :{WHITE}시나리오 종류
STR_SE_MAPGEN_FLAT_WORLD                                        :{WHITE}평평한 지형
STR_SE_MAPGEN_FLAT_WORLD_TOOLTIP                                :{BLACK}평평한 땅 만들기
STR_SE_MAPGEN_RANDOM_LAND                                       :{WHITE}무작위 지형
STR_SE_MAPGEN_FLAT_WORLD_HEIGHT                                 :{BLACK}평지의 높이:
STR_SE_MAPGEN_FLAT_WORLD_HEIGHT_DOWN                            :{BLACK}평지의 높이를 1칸 낮춥니다
STR_SE_MAPGEN_FLAT_WORLD_HEIGHT_UP                              :{BLACK}평지의 높이를 1칸 높입니다

STR_SE_MAPGEN_FLAT_WORLD_HEIGHT_QUERY_CAPT                      :{WHITE}평지의 높이 변경

# Map generation progress
STR_GENERATION_WORLD                                            :{WHITE}세계 만드는 중...
STR_GENERATION_ABORT                                            :{BLACK}중지
STR_GENERATION_ABORT_CAPTION                                    :{WHITE}세계 제작 중지
STR_GENERATION_ABORT_MESSAGE                                    :{YELLOW}세계 만들기를 중지하시겠습니까?
STR_GENERATION_PROGRESS                                         :{WHITE}{NUM}% 완료
STR_GENERATION_PROGRESS_NUM                                     :{BLACK}{NUM} / {NUM}
STR_GENERATION_WORLD_GENERATION                                 :{BLACK}지형 만드는 중
STR_GENERATION_RIVER_GENERATION                                 :{BLACK}강 제작
STR_GENERATION_TREE_GENERATION                                  :{BLACK}나무 심는 중
STR_GENERATION_OBJECT_GENERATION                                :{BLACK}움직일 수 없는 객체 만드는 중
STR_GENERATION_CLEARING_TILES                                   :{BLACK}거친 암석지대 만드는 중
STR_GENERATION_SETTINGUP_GAME                                   :{BLACK}게임 설정 중
STR_GENERATION_PREPARING_TILELOOP                               :{BLACK}타일 루프 실행 중
STR_GENERATION_PREPARING_SCRIPT                                 :{BLACK}스크립트 생성 중
STR_GENERATION_PREPARING_GAME                                   :{BLACK}게임 준비 중

# NewGRF settings
STR_NEWGRF_SETTINGS_CAPTION                                     :{WHITE}NewGRF 설정
STR_NEWGRF_SETTINGS_INFO_TITLE                                  :{WHITE}NewGRF 상세 정보
STR_NEWGRF_SETTINGS_ACTIVE_LIST                                 :{WHITE}적용한 NewGRF 파일
STR_NEWGRF_SETTINGS_INACTIVE_LIST                               :{WHITE}적용하지 않은 NewGRF 파일
STR_NEWGRF_SETTINGS_SELECT_PRESET                               :{ORANGE}프리셋 선택:
STR_NEWGRF_FILTER_TITLE                                         :{ORANGE}검색할 문자열:
STR_NEWGRF_SETTINGS_PRESET_LIST_TOOLTIP                         :{BLACK}선택한 프리셋을 불러옵니다
STR_NEWGRF_SETTINGS_PRESET_SAVE                                 :{BLACK}프리셋 저장
STR_NEWGRF_SETTINGS_PRESET_SAVE_TOOLTIP                         :{BLACK}현재 목록을 프리셋으로 저장합니다
STR_NEWGRF_SETTINGS_PRESET_SAVE_QUERY                           :{BLACK}프리셋 이름 입력
STR_NEWGRF_SETTINGS_PRESET_DELETE                               :{BLACK}프리셋 제거
STR_NEWGRF_SETTINGS_PRESET_DELETE_TOOLTIP                       :{BLACK}현재 선택한 프리셋을 삭제합니다
STR_NEWGRF_SETTINGS_ADD                                         :{BLACK}추가
STR_NEWGRF_SETTINGS_ADD_FILE_TOOLTIP                            :{BLACK}선택한 NewGRF 파일을 내 설정에 추가합니다
STR_NEWGRF_SETTINGS_RESCAN_FILES                                :{BLACK}파일 재검색
STR_NEWGRF_SETTINGS_RESCAN_FILES_TOOLTIP                        :{BLACK}사용 가능한 NewGRF 파일을 다시 검색합니다
STR_NEWGRF_SETTINGS_REMOVE                                      :{BLACK}제거
STR_NEWGRF_SETTINGS_REMOVE_TOOLTIP                              :{BLACK}선택한 NewGRF 파일을 목록에서 제거합니다
STR_NEWGRF_SETTINGS_MOVEUP                                      :{BLACK}위로
STR_NEWGRF_SETTINGS_MOVEUP_TOOLTIP                              :{BLACK}선택한 NewGRF 파일의 순서를 위로 올립니다
STR_NEWGRF_SETTINGS_MOVEDOWN                                    :{BLACK}아래로
STR_NEWGRF_SETTINGS_MOVEDOWN_TOOLTIP                            :{BLACK}선택한 NewGRF 파일의 순서를 아래로 내립니다
STR_NEWGRF_SETTINGS_UPGRADE                                     :{BLACK}업데이트
STR_NEWGRF_SETTINGS_UPGRADE_TOOLTIP                             :{BLACK}새 버전이 있는 NewGRF 파일을 업데이트합니다
STR_NEWGRF_SETTINGS_FILE_TOOLTIP                                :{BLACK}설치된 NewGRF의 목록입니다

STR_NEWGRF_SETTINGS_SET_PARAMETERS                              :{BLACK}매개 변수 설정
STR_NEWGRF_SETTINGS_SHOW_PARAMETERS                             :{BLACK}매개변숫값 보기
STR_NEWGRF_SETTINGS_TOGGLE_PALETTE                              :{BLACK}색상표 바꾸기
STR_NEWGRF_SETTINGS_TOGGLE_PALETTE_TOOLTIP                      :{BLACK}NewGRF의 색상표를 바꿉니다.{}게임에서 그래픽이 분홍색으로 보일 때 이 기능을 사용하십시오
STR_NEWGRF_SETTINGS_APPLY_CHANGES                               :{BLACK}변경사항 적용

STR_NEWGRF_SETTINGS_FIND_MISSING_CONTENT_BUTTON                 :{BLACK}온라인에서 없는 파일 검색
STR_NEWGRF_SETTINGS_FIND_MISSING_CONTENT_TOOLTIP                :{BLACK}온라인에서 없는 파일을 검색하여 다운로드할 수 있는지 확인합니다

STR_NEWGRF_SETTINGS_FILENAME                                    :{BLACK}파일명: {SILVER}{STRING}
STR_NEWGRF_SETTINGS_GRF_ID                                      :{BLACK}GRF ID: {SILVER}{STRING}
STR_NEWGRF_SETTINGS_VERSION                                     :{BLACK}버전: {SILVER}{NUM}
STR_NEWGRF_SETTINGS_MIN_VERSION                                 :{BLACK}최소 이용 가능한 버전: {SILVER}{NUM}
STR_NEWGRF_SETTINGS_MD5SUM                                      :{BLACK}MD5합: {SILVER}{STRING}
STR_NEWGRF_SETTINGS_PALETTE                                     :{BLACK}색상표: {SILVER}{STRING}
STR_NEWGRF_SETTINGS_PALETTE_DEFAULT                             :도스
STR_NEWGRF_SETTINGS_PALETTE_DEFAULT_32BPP                       :도스 / 32 bpp
STR_NEWGRF_SETTINGS_PALETTE_LEGACY                              :Windows
STR_NEWGRF_SETTINGS_PALETTE_LEGACY_32BPP                        :Windows / 32 bpp
STR_NEWGRF_SETTINGS_PARAMETER                                   :{BLACK}매개 변숫값: {SILVER}{STRING}
STR_NEWGRF_SETTINGS_PARAMETER_NONE                              :없음

STR_NEWGRF_SETTINGS_NO_INFO                                     :{BLACK}관련 정보 없음
STR_NEWGRF_SETTINGS_NOT_FOUND                                   :{RED}일치하는 파일을 찾을 수 없습니다
STR_NEWGRF_SETTINGS_DISABLED                                    :{RED}사용 안 함
STR_NEWGRF_SETTINGS_INCOMPATIBLE                                :{RED}이 OpenTTD 버전과 맞지 않습니다...

# NewGRF save preset window
STR_SAVE_PRESET_CAPTION                                         :{WHITE}프리셋 저장
STR_SAVE_PRESET_LIST_TOOLTIP                                    :{BLACK}사용 가능한 프리셋 목록입니다. 아래에 같은 이름을 복사하려면 선택하십시오
STR_SAVE_PRESET_TITLE                                           :{BLACK}프리셋의 이름을 입력하세요
STR_SAVE_PRESET_EDITBOX_TOOLTIP                                 :{BLACK}저장할 프리셋에 지정할 이름입니다
STR_SAVE_PRESET_CANCEL                                          :{BLACK}취소
STR_SAVE_PRESET_CANCEL_TOOLTIP                                  :{BLACK}프리셋을 바꾸지 않습니다
STR_SAVE_PRESET_SAVE                                            :{BLACK}저장
STR_SAVE_PRESET_SAVE_TOOLTIP                                    :{BLACK}이 프리셋을 선택한 이름으로 저장합니다

# NewGRF parameters window
STR_NEWGRF_PARAMETERS_CAPTION                                   :{WHITE}NewGRF 매개 변숫값 변경
STR_NEWGRF_PARAMETERS_CLOSE                                     :{BLACK}닫기
STR_NEWGRF_PARAMETERS_RESET                                     :{BLACK}초기화
STR_NEWGRF_PARAMETERS_RESET_TOOLTIP                             :{BLACK}모든 매개 변숫값을 기본값으로 설정합니다
STR_NEWGRF_PARAMETERS_DEFAULT_NAME                              :매개 변수 {NUM}번
STR_NEWGRF_PARAMETERS_SETTING                                   :{STRING}: {ORANGE}{STRING}
STR_NEWGRF_PARAMETERS_NUM_PARAM                                 :{LTBLUE}매개 변수 번호: {ORANGE}{NUM}

# NewGRF inspect window
STR_NEWGRF_INSPECT_CAPTION                                      :{WHITE}NEWGRF 검사 - {STRING}
STR_NEWGRF_INSPECT_PARENT_BUTTON                                :{BLACK}상위 단계
STR_NEWGRF_INSPECT_PARENT_TOOLTIP                               :{BLACK}상위 단계 범위의 오브젝트를 검사합니다.

STR_NEWGRF_INSPECT_CAPTION_OBJECT_AT                            :{STRING}, {HEX}에서
STR_NEWGRF_INSPECT_CAPTION_OBJECT_AT_OBJECT                     :오브젝트
STR_NEWGRF_INSPECT_CAPTION_OBJECT_AT_RAIL_TYPE                  :철도 종류

STR_NEWGRF_INSPECT_QUERY_CAPTION                                :{WHITE}NewGRF 변수 60+x 매개 변수 (16진법)

# Sprite aligner window
STR_SPRITE_ALIGNER_CAPTION                                      :{WHITE}스프라이트 정렬 {COMMA} ({STRING})
STR_SPRITE_ALIGNER_NEXT_BUTTON                                  :{BLACK}다음 스프라이트
STR_SPRITE_ALIGNER_NEXT_TOOLTIP                                 :{BLACK}(유사/재색상/글씨 스프라이트를 제외한) 다음 보통 스프라이트로 이동하고, 마지막 스프라이트에 다다르면 다시 처음으로 돌아갑니다.
STR_SPRITE_ALIGNER_GOTO_BUTTON                                  :{BLACK}스프라이트 번호 입력
STR_SPRITE_ALIGNER_GOTO_TOOLTIP                                 :{BLACK}입력한 스프라이트 번호로 이동합니다. 만약 입력한 번호의 스프라이트가 일반 스프라이트가 아닐경우, 그 다음으로 오는 일반 스프라이트로 이동합니다
STR_SPRITE_ALIGNER_PREVIOUS_BUTTON                              :{BLACK}이전 스프라이트
STR_SPRITE_ALIGNER_PREVIOUS_TOOLTIP                             :{BLACK}(유사/재색상/글씨 스프라이트를 제외한) 이전 보통 스프라이트로 이동하고, 첫 번째 스프라이트에 다다르면 마지막으로 돌아갑니다.
STR_SPRITE_ALIGNER_SPRITE_TOOLTIP                               :{BLACK}현재 선택된 스프라이트를 표현합니다. 이 스프라이트를 표현할 때, 정렬 상태는 무시하고 표현합니다.
STR_SPRITE_ALIGNER_MOVE_TOOLTIP                                 :{BLACK}X축이나 Y축 방향으로 스프라이트를 이동시킵니다. CTRL+클릭하면 한 번에 8씩 이동시킬 수 있습니다
STR_SPRITE_ALIGNER_RESET_BUTTON                                 :{BLACK}상대값 초기화
STR_SPRITE_ALIGNER_RESET_TOOLTIP                                :{BLACK}현재 상대값 좌표를 초기화
STR_SPRITE_ALIGNER_OFFSETS_ABS                                  :{BLACK}X 좌표: {NUM}, Y 좌표: {NUM} (절댓값)
STR_SPRITE_ALIGNER_OFFSETS_REL                                  :{BLACK}X 좌표: {NUM}, Y 좌표: {NUM} (상대값)
STR_SPRITE_ALIGNER_PICKER_BUTTON                                :{BLACK}스프라이트 선택
STR_SPRITE_ALIGNER_PICKER_TOOLTIP                               :{BLACK}화면에서 스프라이트를 선택합니다

STR_SPRITE_ALIGNER_GOTO_CAPTION                                 :{WHITE}스프라이트 번호 입력

# NewGRF (self) generated warnings/errors
STR_NEWGRF_ERROR_MSG_INFO                                       :{SILVER}{STRING}
STR_NEWGRF_ERROR_MSG_WARNING                                    :{RED}경고: {SILVER}{STRING}
STR_NEWGRF_ERROR_MSG_ERROR                                      :{RED}오류: {SILVER}{STRING}
STR_NEWGRF_ERROR_MSG_FATAL                                      :{RED}치명적 오류: {SILVER}{STRING}
STR_NEWGRF_ERROR_FATAL_POPUP                                    :{WHITE}치명적인 NewGRF 오류가 발생했습니다:{}{STRING}
STR_NEWGRF_ERROR_VERSION_NUMBER                                 :{1:STRING}{G 1 "은" "는"} OpenTTD에서 보고된 TTDPatch 버전에서 작동하지 않을 것입니다
STR_NEWGRF_ERROR_DOS_OR_WINDOWS                                 :{1:STRING}{G 1 "은" "는"} {STRING} 버전의 TTD를 위한 것입니다
STR_NEWGRF_ERROR_UNSET_SWITCH                                   :{1:STRING}{G 1 "은" "는"} {STRING}{G 1 "와" "과"} 같이 사용해야 합니다
STR_NEWGRF_ERROR_INVALID_PARAMETER                              :{1:STRING}의 매개 변숫값이 유효하지 않습니다: {STRING}번 변수 ({NUM})
STR_NEWGRF_ERROR_LOAD_BEFORE                                    :{1:STRING}{G 1 "은" "는"} 반드시 {STRING} 앞에 불러와야 합니다
STR_NEWGRF_ERROR_LOAD_AFTER                                     :{1:STRING}{G 1 "은" "는"} 반드시 {STRING} 뒤에 불러와야 합니다
STR_NEWGRF_ERROR_OTTD_VERSION_NUMBER                            :{1:STRING}{G 1 "은" "는"} OpenTTD {STRING} 버전이나 그 이상이 필요합니다
STR_NEWGRF_ERROR_AFTER_TRANSLATED_FILE                          :GRF 파일이 번역을 위해 만들어졌습니다
STR_NEWGRF_ERROR_TOO_MANY_NEWGRFS_LOADED                        :NewGRF이 너무 많습니다
STR_NEWGRF_ERROR_STATIC_GRF_CAUSES_DESYNC                       :{2:STRING}{G 2 "을" "를"} 포함한 정적 NewGRF {1:STRING}{G 1 "을" "를"} 불러오는 것은 비동기화를 일으킬 수 있습니다
STR_NEWGRF_ERROR_UNEXPECTED_SPRITE                              :예기치 않은 스프라이트 (스프라이트 {3:NUM})
STR_NEWGRF_ERROR_UNKNOWN_PROPERTY                               :알려지지 않은 액션 0 속성 {4:HEX} (스프라이트 {3:NUM})
STR_NEWGRF_ERROR_UNIMPLEMETED_MAPPED_PROPERTY                   :구현되지 않은 재배치된 액션 0 속성 특성: {4:HEX}, 이름: {2:STRING}, 재배치: {5:HEX} (스프라이트 {3:NUM})
STR_NEWGRF_ERROR_UNIMPLEMETED_MAPPED_ACTION5_TYPE               :구현되지 않은 재배치된 액션 5 종류: 이름: {2:STRING}, 재배치: {4:HEX} (스프라이트 {3:NUM})
STR_NEWGRF_ERROR_INVALID_ID                                     :유효하지 않은 ID 사용 시도 (스프라이트 {3:NUM})
STR_NEWGRF_ERROR_CORRUPT_SPRITE                                 :{YELLOW}{STRING}에 손상된 객체가 있습니다. 모든 손상된 객체는 붉은 물음표로 보일 것입니다
STR_NEWGRF_ERROR_MULTIPLE_ACTION_8                              :여러 개의 Action 8 엔트리 포함 (스프라이트 {3:NUM})
STR_NEWGRF_ERROR_READ_BOUNDS                                    :유사 스프라이트의 끝이었던 부분을 읽으려고 시도함 (스프라이트 {3:NUM})
STR_NEWGRF_ERROR_GRM_FAILED                                     :요청한 GRF 자원을 사용할 수 없음 (스프라이트 {3:NUM})
STR_NEWGRF_ERROR_FORCEFULLY_DISABLED                            :{1:STRING}(은)는 {STRING} 때문에 사용할 수 없습니다
STR_NEWGRF_ERROR_INVALID_SPRITE_LAYOUT                          :유효하지 않은/알 수 없는 스프라이트 구조 유형 (스프라이트 {3:NUM})
STR_NEWGRF_ERROR_LIST_PROPERTY_TOO_LONG                         :속성값 목록에 너무 많은 요소가 있음 (스프라이트 {3:NUM}, 속성 {4:HEX})
STR_NEWGRF_ERROR_INDPROD_CALLBACK                               :유효하지 않은 산업 생산 콜백 (스프라이트 {3:NUM}, "{2:STRING}")

# NewGRF related 'general' warnings
STR_NEWGRF_POPUP_CAUTION_CAPTION                                :{WHITE}경고!
STR_NEWGRF_CONFIRMATION_TEXT                                    :{YELLOW}게임 진행중에 설정을 변경하면 게임이 충돌할 수도 있습니다.{}정말로 설정을 변경하시겠습니까?

STR_NEWGRF_DUPLICATE_GRFID                                      :{WHITE}파일 추가 불가: 중복된 GRF 아이디
STR_NEWGRF_COMPATIBLE_LOADED                                    :{ORANGE}해당 파일을 찾을 수 없습니다. (대체 GRF를 불러옵니다)
STR_NEWGRF_TOO_MANY_NEWGRFS                                     :{WHITE}파일을 추가할 수 없습니다: NewGRF 파일이 너무 많습니다

STR_NEWGRF_COMPATIBLE_LOAD_WARNING                              :{WHITE}대체할 수 있는 GRF를 불러왔습니다
STR_NEWGRF_DISABLED_WARNING                                     :{WHITE}없는 GRF 파일은 비활성화됩니다
STR_NEWGRF_UNPAUSE_WARNING_TITLE                                :{YELLOW}GRF 파일 없음
STR_NEWGRF_UNPAUSE_WARNING                                      :{WHITE}일시 정지 해제 시 오류가 발생하거나 게임이 종료될 수 있으며, 이와 관련된 버그 리포트는 접수받지 않습니다.{}정말로 일시 정지를 해제하시겠습니까?

# NewGRF status
STR_NEWGRF_LIST_NONE                                            :없음
STR_NEWGRF_LIST_ALL_FOUND                                       :필요한 모든 GRF파일 있음
STR_NEWGRF_LIST_COMPATIBLE                                      :{YELLOW}호환되는 파일을 찾았습니다
STR_NEWGRF_LIST_MISSING                                         :{RED}파일 없음

# NewGRF 'it's broken' warnings
STR_NEWGRF_BROKEN                                               :{WHITE}'{0:STRING}' NewGRF이 적용되는 과정에서 비동기화나 충돌이 일어날 수 있습니다
STR_NEWGRF_BROKEN_POWERED_WAGON                                 :{WHITE}차고지 안에 있지 않은 '{1:ENGINE}'에 대한 동력 차량 상태가 바뀌었습니다
STR_NEWGRF_BROKEN_VEHICLE_LENGTH                                :{WHITE}'{1:ENGINE}'{G 1 "이" "가"} 차고지 안에 있지 않으면 차량 길이가 바뀝니다
STR_NEWGRF_BROKEN_CAPACITY                                      :{WHITE}차량이 기지 안에 있지 않거나 개조가 불가능한 상태에서 '{1:ENGINE}'의 수송량이 변경되었습니다
STR_BROKEN_VEHICLE_LENGTH                                       :{WHITE}'{1:COMPANY}'에 속한 열차 '{0:VEHICLE}'의 길이가 잘못된 값을 가지고 있습니다. NewGRF에 의한 문제로 보입니다. 게임이 비동기화 또는 충돌을 일으킬 수 있습니다.

STR_NEWGRF_BUGGY                                                :{WHITE}NewGRF '{STRING}'에서 잘못된 정보를 제공하고 있습니다
STR_NEWGRF_BUGGY_ARTICULATED_CARGO                              :{WHITE}{1:ENGINE}(을)를 만들기 이전과 이후의 화물/개조 정보가 현재의 구매 목록과 다릅니다. 이 경우 자동 교체시 열차 개조에 실패할 수도 있습니다
STR_NEWGRF_BUGGY_ENDLESS_PRODUCTION_CALLBACK                    :{WHITE}'{1:STRING}' 때문에 결과물 콜백 과정에서 무한 루프가 발생하고 있습니다
STR_NEWGRF_BUGGY_UNKNOWN_CALLBACK_RESULT                        :{WHITE}콜백 함수({1:HEX})가 알 수 없거나 잘못된 결과 값({2:HEX})을 반환했습니다
STR_NEWGRF_BUGGY_INVALID_CARGO_PRODUCTION_CALLBACK              :{WHITE}'{1:STRING}' - 생산 콜백 함수의 {2:HEX}에서 잘못된 화물 종류를 반환했습니다

STR_NEWGRF_TOO_MANY_STRINGS                                     :{WHITE}NewGRF에서 할당 가능한 문자열 ID 개수보다 많은 문자열을 사용하고 있습니다.
STR_NEWGRF_TOO_MANY_STRINGS_DETAIL                              :{WHITE}몇몇 이름이나 텍스트가 잘못된 문자열을 표시할 수 있습니다. NewGRF의 개수를 줄이십시오.

# 'User removed essential NewGRFs'-placeholders for stuff without specs
STR_NEWGRF_INVALID_CARGO                                        :<알 수 없는 화물>
STR_NEWGRF_INVALID_CARGO_ABBREV                                 :??
STR_NEWGRF_INVALID_CARGO_QUANTITY                               :<알 수 없는 화물> {COMMA}
STR_NEWGRF_INVALID_ENGINE                                       :<알 수 없는 차량 모델>
STR_NEWGRF_INVALID_INDUSTRYTYPE                                 :<알 수 없는 산업시설>

# Placeholders for other invalid stuff, e.g. vehicles that have gone (Game Script).
STR_INVALID_VEHICLE                                             :<알 수 없는 차량>

# NewGRF scanning window
STR_NEWGRF_SCAN_CAPTION                                         :{WHITE}NewGRF 검색 중
STR_NEWGRF_SCAN_MESSAGE                                         :{BLACK}NewGRF을 검색하는 중입니다. 파일 개수에 따라 시간이 조금 걸릴 수 있습니다...
STR_NEWGRF_SCAN_STATUS                                          :{BLACK}약 {1:NUM}개의 NewGRF 중에서 {0:NUM}개의 NewGRF을 찾았습니다
STR_NEWGRF_SCAN_ARCHIVES                                        :자료 검색 중

# Sign list window
STR_SIGN_LIST_CAPTION                                           :{WHITE}팻말 목록 - 팻말 {COMMA}개
STR_SIGN_LIST_MATCH_CASE                                        :{BLACK}대소문자 구분
STR_SIGN_LIST_MATCH_CASE_TOOLTIP                                :{BLACK}팻말의 이름을 비교할 때 검색 문자열의 대소문자 구분할지 여부를 선택합니다

# Sign window
STR_EDIT_SIGN_CAPTION                                           :{WHITE}팻말 내용 고치기
STR_EDIT_SIGN_NEXT_SIGN_TOOLTIP                                 :{BLACK}다음 팻말로 가기
STR_EDIT_SIGN_PREVIOUS_SIGN_TOOLTIP                             :{BLACK}이전 팻말로 가기

STR_EDIT_SIGN_SIGN_OSKTITLE                                     :{BLACK}팻말 이름을 입력하세요

# Town directory window
STR_TOWN_DIRECTORY_CAPTION                                      :{WHITE}도시 목록
STR_TOWN_DIRECTORY_NONE                                         :{ORANGE}(없음)
STR_TOWN_DIRECTORY_TOWN                                         :{ORANGE}{TOWN}{BLACK} ({COMMA})
STR_TOWN_DIRECTORY_CITY                                         :{ORANGE}{TOWN}{YELLOW} (대도시){BLACK} ({COMMA})
STR_TOWN_DIRECTORY_LIST_TOOLTIP                                 :{BLACK}도시 이름 - 이 도시로 시점을 변경하려면 클릭하세요. CTRL+클릭하면 이 도시 위치를 기준으로 새로운 외부 화면을 엽니다
STR_TOWN_POPULATION                                             :{BLACK}총 인구 수: {COMMA}

# Town view window
STR_TOWN_VIEW_TOWN_CAPTION                                      :{WHITE}{TOWN}
STR_TOWN_VIEW_CITY_CAPTION                                      :{WHITE}{TOWN} (대도시)
STR_TOWN_VIEW_POPULATION_HOUSES                                 :{BLACK}인구: {ORANGE}{COMMA}{BLACK}  가구수: {ORANGE}{COMMA}
STR_TOWN_VIEW_CARGO_LAST_MONTH_MAX                              :{BLACK}{CARGO_LIST} 지난 달 수송량: {ORANGE}{COMMA}{BLACK}  최대 생산량: {ORANGE}{COMMA}
STR_TOWN_VIEW_CARGO_FOR_TOWNGROWTH                              :{BLACK}도시가 성장하기 위해 필요한 화물:
STR_TOWN_VIEW_CARGO_FOR_TOWNGROWTH_REQUIRED_GENERAL             :{ORANGE}{STRING}{RED}{G 0 "이" "가"} 필요함
STR_TOWN_VIEW_CARGO_FOR_TOWNGROWTH_REQUIRED_WINTER              :겨울에는 {ORANGE}{STRING}{BLACK}{G 0 "이" "가"} 필요함
STR_TOWN_VIEW_CARGO_FOR_TOWNGROWTH_DELIVERED_GENERAL            :{ORANGE}{STRING}{GREEN}{G 0 "이" "가"} 수송됨
STR_TOWN_VIEW_CARGO_FOR_TOWNGROWTH_REQUIRED                     :{ORANGE}{1:CARGO_LONG} ＼ {0:CARGO_TINY}{RED} (더 필요함)
STR_TOWN_VIEW_CARGO_FOR_TOWNGROWTH_DELIVERED                    :{ORANGE}{1:CARGO_LONG} ＼ {0:CARGO_TINY}{GREEN} (수송됨)
STR_TOWN_VIEW_TOWN_GROWS_EVERY                                  :{BLACK}도시가 {ORANGE}{COMMA}{BLACK}일마다 성장합니다.
STR_TOWN_VIEW_TOWN_GROWS_EVERY_FUNDED                           :{BLACK}도시가 {ORANGE}{COMMA}{BLACK}일마다 성장합니다. (투자됨)
STR_TOWN_VIEW_TOWN_GROW_STOPPED                                 :{BLACK}도시는 {RED}성장하지 않고{BLACK} 있습니다.
STR_TOWN_VIEW_NOISE_IN_TOWN                                     :{BLACK}현재 소음 수준: {ORANGE}{COMMA}{BLACK}  최대 허용 수준: {ORANGE}{COMMA}
STR_TOWN_VIEW_CENTER_TOOLTIP                                    :{BLACK}이 도시의 위치로 시점을 변경합니다. CTRL+클릭하면 이 도시 위치를 기준으로 새로운 외부 화면을 엽니다
STR_TOWN_VIEW_LOCAL_AUTHORITY_BUTTON                            :{BLACK}지역 당국
STR_TOWN_VIEW_LOCAL_AUTHORITY_TOOLTIP                           :{BLACK}지역 당국의 정보를 보여줍니다
STR_TOWN_VIEW_RENAME_TOOLTIP                                    :{BLACK}이 도시 이름을 변경합니다.

STR_TOWN_VIEW_EXPAND_BUTTON                                     :{BLACK}확장
STR_TOWN_VIEW_EXPAND_TOOLTIP                                    :{BLACK}도시의 크기를 키웁니다.
STR_TOWN_VIEW_DELETE_BUTTON                                     :{BLACK}삭제
STR_TOWN_VIEW_DELETE_TOOLTIP                                    :{BLACK}이 도시를 완전히 삭제

STR_TOWN_VIEW_RENAME_TOWN_BUTTON                                :도시 이름 변경

# Town local authority window
STR_LOCAL_AUTHORITY_CAPTION                                     :{WHITE}{TOWN} 지역 당국
STR_LOCAL_AUTHORITY_ZONE                                        :{BLACK}구역
STR_LOCAL_AUTHORITY_ZONE_TOOLTIP                                :{BLACK}지역 당국의 범위 안에 있는 구역을 보여줍니다
STR_LOCAL_AUTHORITY_COMPANY_RATINGS                             :{BLACK}회사에 대한 이 도시의 평판:
STR_LOCAL_AUTHORITY_COMPANY_RATING                              :{YELLOW}{COMPANY} {COMPANY_NUM}: {ORANGE}{STRING}
STR_LOCAL_AUTHORITY_ACTIONS_TITLE                               :{BLACK}가능한 행동:
STR_LOCAL_AUTHORITY_ACTIONS_TOOLTIP                             :{BLACK}이 도시에 할 수 있는 일 목록 - 상세 정보를 보시려면 클릭하세요.
STR_LOCAL_AUTHORITY_DO_IT_BUTTON                                :{BLACK}실행
STR_LOCAL_AUTHORITY_DO_IT_TOOLTIP                               :{BLACK}선택된 항목을 실행에 옮깁니다

STR_LOCAL_AUTHORITY_ACTION_SMALL_ADVERTISING_CAMPAIGN           :소규모의 광고 진행
STR_LOCAL_AUTHORITY_ACTION_MEDIUM_ADVERTISING_CAMPAIGN          :중간 규모의 광고 진행
STR_LOCAL_AUTHORITY_ACTION_LARGE_ADVERTISING_CAMPAIGN           :대규모의 광고 진행
STR_LOCAL_AUTHORITY_ACTION_ROAD_RECONSTRUCTION                  :도로 보수공사 시행
STR_LOCAL_AUTHORITY_ACTION_STATUE_OF_COMPANY                    :회사 소유주의 동상 건설
STR_LOCAL_AUTHORITY_ACTION_NEW_BUILDINGS                        :새 건물에 투자
STR_LOCAL_AUTHORITY_ACTION_EXCLUSIVE_TRANSPORT                  :수송 권한 독점권 구입
STR_LOCAL_AUTHORITY_ACTION_BRIBE                                :지역 당국에게 뇌물 주기

STR_LOCAL_AUTHORITY_ACTION_TOOLTIP_SMALL_ADVERTISING            :{YELLOW}더 많은 승객과 화물을 유치하기 위해 소규모의 광고 캠페인을 시작합니다.{}가격: {CURRENCY_LONG}
STR_LOCAL_AUTHORITY_ACTION_TOOLTIP_MEDIUM_ADVERTISING           :{YELLOW}더 많은 승객과 화물을 유치하기 위해 중간 규모의 광고 캠페인을 시작합니다.{}가격: {CURRENCY_LONG}
STR_LOCAL_AUTHORITY_ACTION_TOOLTIP_LARGE_ADVERTISING            :{YELLOW}더 많은 승객과 화물을 유치하기 위해 대규모의 광고 캠페인을 시작합니다.{}가격: {CURRENCY_LONG}
STR_LOCAL_AUTHORITY_ACTION_TOOLTIP_ROAD_RECONSTRUCTION          :{YELLOW}도시 도로망 보수공사를 시행합니다. 앞으로 6개월간 극심한 도로 혼잡을 일으킵니다.{}가격: {CURRENCY_LONG}
STR_LOCAL_AUTHORITY_ACTION_TOOLTIP_STATUE_OF_COMPANY            :{YELLOW}당신의 회사를 대표하는 '명예의 동상'을 건설합니다.{}가격: {CURRENCY_LONG}
STR_LOCAL_AUTHORITY_ACTION_TOOLTIP_NEW_BUILDINGS                :{YELLOW}도시 상업 건물의 건설에 투자합니다.{}가격: {CURRENCY_LONG}
STR_LOCAL_AUTHORITY_ACTION_TOOLTIP_EXCLUSIVE_TRANSPORT          :{YELLOW}1년간의 수송 권한 독점권을 구입합니다. 도시 당국은 오직 당신 회사의 역에만 승객과 화물을 허용할 것입니다.{}가격: {CURRENCY_LONG}
STR_LOCAL_AUTHORITY_ACTION_TOOLTIP_BRIBE                        :{YELLOW}성취도를 올리기 위해 처벌을 감수하고 지역 당국에 뇌물을 줍니다.{}가격: {CURRENCY_LONG}

# Goal window
STR_GOALS_CAPTION                                               :{WHITE}{COMPANY} 목표
STR_GOALS_SPECTATOR_CAPTION                                     :{WHITE}전체 목표
STR_GOALS_SPECTATOR                                             :전체 목표
STR_GOALS_GLOBAL_TITLE                                          :{BLACK}전체 목표:
STR_GOALS_TEXT                                                  :{ORANGE}{STRING}
STR_GOALS_NONE                                                  :{ORANGE}- 없음 -
STR_GOALS_SPECTATOR_NONE                                        :{ORANGE}- 적용 불가 -
STR_GOALS_PROGRESS                                              :{ORANGE}{STRING}
STR_GOALS_PROGRESS_COMPLETE                                     :{GREEN}{STRING}
STR_GOALS_COMPANY_TITLE                                         :{BLACK}회사 목표:
STR_GOALS_TOOLTIP_CLICK_ON_SERVICE_TO_CENTER                    :{BLACK}산업시설/마을/칸의 위치로 화면을 이동하려면 클릭하십시오. CTRL+클릭하면 산업시설/마을/칸의 위치를 기준으로 새로운 외부 화면을 엽니다

# Goal question window
STR_GOAL_QUESTION_CAPTION_QUESTION                              :{G=m}질문
STR_GOAL_QUESTION_CAPTION_INFORMATION                           :{G=f}정보
STR_GOAL_QUESTION_CAPTION_WARNING                               :{G=f}경고
STR_GOAL_QUESTION_CAPTION_ERROR                                 :{G=f}오류

############ Start of Goal Question button list
STR_GOAL_QUESTION_BUTTON_CANCEL                                 :취소
STR_GOAL_QUESTION_BUTTON_OK                                     :확인
STR_GOAL_QUESTION_BUTTON_NO                                     :아니요
STR_GOAL_QUESTION_BUTTON_YES                                    :예
STR_GOAL_QUESTION_BUTTON_DECLINE                                :거절
STR_GOAL_QUESTION_BUTTON_ACCEPT                                 :수락
STR_GOAL_QUESTION_BUTTON_IGNORE                                 :무시
STR_GOAL_QUESTION_BUTTON_RETRY                                  :재시도
STR_GOAL_QUESTION_BUTTON_PREVIOUS                               :이전
STR_GOAL_QUESTION_BUTTON_NEXT                                   :다음
STR_GOAL_QUESTION_BUTTON_STOP                                   :중지
STR_GOAL_QUESTION_BUTTON_START                                  :시작
STR_GOAL_QUESTION_BUTTON_GO                                     :진행
STR_GOAL_QUESTION_BUTTON_CONTINUE                               :계속
STR_GOAL_QUESTION_BUTTON_RESTART                                :재시작
STR_GOAL_QUESTION_BUTTON_POSTPONE                               :연기
STR_GOAL_QUESTION_BUTTON_SURRENDER                              :양도
STR_GOAL_QUESTION_BUTTON_CLOSE                                  :닫기
############ End of Goal Question button list

# Subsidies window
STR_SUBSIDIES_CAPTION                                           :{WHITE}보조금
STR_SUBSIDIES_OFFERED_TITLE                                     :{BLACK}지급 대기 중인 보조금:
STR_SUBSIDIES_OFFERED_FROM_TO                                   :{ORANGE}{1:STRING}에서 {2:STRING}까지 {0:STRING} 수송{YELLOW} ({3:DATE_SHORT}까지)
STR_SUBSIDIES_NONE                                              :{ORANGE}없음
STR_SUBSIDIES_SUBSIDISED_TITLE                                  :{BLACK}이미 지급 중인 보조금:
STR_SUBSIDIES_SUBSIDISED_FROM_TO                                :{ORANGE}{1:STRING}에서 {2:STRING}까지 {0:STRING} 수송{YELLOW} ({3:COMPANY}{YELLOW}, {DATE_SHORT}까지)
STR_SUBSIDIES_TOOLTIP_CLICK_ON_SERVICE_TO_CENTER                :{BLACK}산업시설/도시의 위치로 시점을 변경하려면 클릭하세요. CTRL+클릭하면 이 산업시설/도시의 위치를 기준으로 새로운 외부 화면을 엽니다

# Story book window
STR_STORY_BOOK_CAPTION                                          :{WHITE}{COMPANY}의 스토리 북
STR_STORY_BOOK_SPECTATOR_CAPTION                                :{WHITE}전체 스토리 북
STR_STORY_BOOK_SPECTATOR                                        :전체 스토리 북
STR_STORY_BOOK_TITLE                                            :{YELLOW}{STRING}
STR_STORY_BOOK_GENERIC_PAGE_ITEM                                :{NUM}쪽
STR_STORY_BOOK_SEL_PAGE_TOOLTIP                                 :{BLACK}드롭 다운 목록에서 이동하고자 하는 쪽수를 선택하세요
STR_STORY_BOOK_PREV_PAGE                                        :{BLACK}이전
STR_STORY_BOOK_PREV_PAGE_TOOLTIP                                :{BLACK}이전 쪽으로 이동합니다
STR_STORY_BOOK_NEXT_PAGE                                        :{BLACK}다음
STR_STORY_BOOK_NEXT_PAGE_TOOLTIP                                :{BLACK}다음 쪽으로 이동합니다
STR_STORY_BOOK_INVALID_GOAL_REF                                 :{RED}잘못된 목표 참조

# Station list window
STR_STATION_LIST_TOOLTIP                                        :{BLACK}역 이름 - 이 역의 위치로 시점을 변경하려면 클릭하세요. CTRL+클릭하면 이 역 위치를 기준으로 새로운 외부 화면을 엽니다
STR_STATION_LIST_USE_CTRL_TO_SELECT_MORE                        :{BLACK}1개 이상의 아이템을 선택하려면 CTRL 키를 누르세요
STR_STATION_LIST_CAPTION                                        :{WHITE}{COMPANY} - {COMMA}개 역사
STR_STATION_LIST_STATION                                        :{YELLOW}{STATION} {STATION_FEATURES}
STR_STATION_LIST_WAYPOINT                                       :{YELLOW}{WAYPOINT}
STR_STATION_LIST_NONE                                           :{YELLOW}- 없음 -
STR_STATION_LIST_SELECT_ALL_FACILITIES                          :{BLACK}모든 시설을 선택합니다.
STR_STATION_LIST_SELECT_ALL_TYPES                               :{BLACK}화물을 하나라도 취급하는 모든 역을 목록에 표시합니다. (화물이 없는 역도 포함)
STR_STATION_LIST_NO_WAITING_CARGO                               :{BLACK}화물을 취급하지 않는 역을 목록에 표시합니다.

# Station view window
STR_STATION_VIEW_CAPTION                                        :{WHITE}{STATION} {STATION_FEATURES}
STR_STATION_VIEW_WAITING_CARGO                                  :{WHITE}{CARGO_LONG}
STR_STATION_VIEW_EN_ROUTE_FROM                                  :{YELLOW}({1:STATION}에서 온 {0:CARGO_SHORT})
STR_STATION_VIEW_RESERVED                                       :{YELLOW}({CARGO_SHORT} 적재 예정)

STR_STATION_VIEW_ACCEPTS_BUTTON                                 :{BLACK}받음
STR_STATION_VIEW_ACCEPTS_TOOLTIP                                :{BLACK}받는 화물의 목록 표시
STR_STATION_VIEW_ACCEPTS_CARGO                                  :{BLACK}받음: {WHITE}{CARGO_LIST}

STR_STATION_VIEW_EXCLUSIVE_RIGHTS_SELF                          :{BLACK}이 역은 도시의 수송권을 독점하고 있는 역입니다.
STR_STATION_VIEW_EXCLUSIVE_RIGHTS_COMPANY                       :{YELLOW}{COMPANY}{BLACK} 이(가) 이 도시의 수송 독점권을 구매하였습니다.

STR_STATION_VIEW_RATINGS_BUTTON                                 :{BLACK}등급
STR_STATION_VIEW_RATINGS_TOOLTIP                                :{BLACK}역의 등급 표시
STR_STATION_VIEW_SUPPLY_RATINGS_TITLE                           :{BLACK}월 공급 및 지역 등급:
STR_STATION_VIEW_CARGO_SUPPLY_RATING                            :{WHITE}{STRING}: {YELLOW}{COMMA} / {STRING} ({COMMA}%)

STR_STATION_VIEW_GROUP                                          :{BLACK}그룹화
STR_STATION_VIEW_WAITING_STATION                                :역: 대기
STR_STATION_VIEW_WAITING_AMOUNT                                 :양: 대기
STR_STATION_VIEW_PLANNED_STATION                                :역: 계획
STR_STATION_VIEW_PLANNED_AMOUNT                                 :양: 계획
STR_STATION_VIEW_FROM                                           :{YELLOW}{1:STATION} 출발: {0:CARGO_SHORT}
STR_STATION_VIEW_VIA                                            :{YELLOW}{1:STATION} 경유: {0:CARGO_SHORT}
STR_STATION_VIEW_TO                                             :{YELLOW}{1:STATION} 도착: {0:CARGO_SHORT}
STR_STATION_VIEW_FROM_ANY                                       :{RED}알 수 없는 역에서 출발한 {CARGO_SHORT}
STR_STATION_VIEW_TO_ANY                                         :{RED}아무 역에나 도착하는 {CARGO_SHORT}
STR_STATION_VIEW_VIA_ANY                                        :{RED}어디든 경유하는 {CARGO_SHORT}
STR_STATION_VIEW_FROM_HERE                                      :{GREEN}여기에서 출발하는 {CARGO_SHORT}
STR_STATION_VIEW_VIA_HERE                                       :{GREEN}이 역을 경유하는 {CARGO_SHORT}
STR_STATION_VIEW_TO_HERE                                        :{GREEN}이 역에 도착하는 {CARGO_SHORT}
STR_STATION_VIEW_NONSTOP                                        :{YELLOW}직행 {CARGO_SHORT}

STR_STATION_VIEW_GROUP_S_V_D                                    :출발-경유-도착
STR_STATION_VIEW_GROUP_S_D_V                                    :출발-도착-경유
STR_STATION_VIEW_GROUP_V_S_D                                    :경유-출발-도착
STR_STATION_VIEW_GROUP_V_D_S                                    :경유-도착-출발
STR_STATION_VIEW_GROUP_D_S_V                                    :도착-출발-경유
STR_STATION_VIEW_GROUP_D_V_S                                    :도착-경유-출발

STR_STATION_VIEW_DEPARTURES_BUTTON                              :{BLACK}출발/도착 정보
STR_STATION_VIEW_DEPARTURES_TOOLTIP                             :{BLACK}출발/도착 정보를 보여줍니다.

############ range for rating starts
STR_CARGO_RATING_APPALLING                                      :형편없음
STR_CARGO_RATING_VERY_POOR                                      :매우 나쁨
STR_CARGO_RATING_POOR                                           :나쁨
STR_CARGO_RATING_MEDIOCRE                                       :보통
STR_CARGO_RATING_GOOD                                           :좋음
STR_CARGO_RATING_VERY_GOOD                                      :매우 좋음
STR_CARGO_RATING_EXCELLENT                                      :훌륭함
STR_CARGO_RATING_OUTSTANDING                                    :매우 훌륭함
############ range for rating ends

STR_STATION_VIEW_CENTER_TOOLTIP                                 :{BLACK}이 역의 위치로 시점을 변경합니다. CTRL+클릭하면 이 역 위치를 기준으로 새로운 외부 화면을 엽니다
STR_STATION_VIEW_RENAME_TOOLTIP                                 :{BLACK}이 역의 이름을 변경합니다

STR_STATION_VIEW_SCHEDULED_TRAINS_TOOLTIP                       :{BLACK}이 역을 거쳐가는 모든 열차를 보여줍니다
STR_STATION_VIEW_SCHEDULED_ROAD_VEHICLES_TOOLTIP                :{BLACK}이 역을 거쳐가는 모든 차량을 보여줍니다
STR_STATION_VIEW_SCHEDULED_AIRCRAFT_TOOLTIP                     :{BLACK}이 역을 거쳐가는 모든 항공기를 보여줍니다
STR_STATION_VIEW_SCHEDULED_SHIPS_TOOLTIP                        :{BLACK}이 역을 거쳐가는 모든 선박을 보여줍니다

STR_STATION_VIEW_RENAME_STATION_CAPTION                         :이 역의 이름을 변경합니다
STR_STATION_VIEW_CLOSE_AIRPORT                                  :{BLACK}공항 폐쇄
STR_STATION_VIEW_CLOSE_AIRPORT_TOOLTIP                          :{BLACK}이 공항에 항공기가 착륙하는 것을 금지합니다

# Departures window
STR_DEPARTURES_CAPTION                                          :{WHITE}{STATION} - 실시간 위치 정보
STR_DEPARTURES_CAPTION_WAYPOINT                                 :{WHITE}{WAYPOINT} - 실시간 위치 정보
STR_DEPARTURES_PAX                                              :{BLACK}{TINY_FONT}여
STR_DEPARTURES_FREIGHT                                          :{BLACK}{TINY_FONT}화
STR_DEPARTURES_DEPARTURES                                       :{BLACK}{TINY_FONT}발
STR_DEPARTURES_ARRIVALS                                         :{BLACK}{TINY_FONT}착
STR_DEPARTURES_VIA_BUTTON                                       :{BLACK}{TINY_FONT}경유
STR_DEPARTURES_PAX_TOOLTIP                                      :{BLACK}여객 열차 보이기
STR_DEPARTURES_FREIGHT_TOOLTIP                                  :{BLACK}화물 열차 보이기
STR_DEPARTURES_DEPARTURES_TOOLTIP                               :{BLACK}도착 시간 보이기
STR_DEPARTURES_ARRIVALS_TOOLTIP                                 :{BLACK}출발 시간 보이기
STR_DEPARTURES_VIA_TOOLTIP                                      :{BLACK}통과 열차 보이기
STR_DEPARTURES_EMPTY                                            :{ORANGE}시간표가 지정된 차량이 없습니다.
STR_DEPARTURES_NONE_SELECTED                                    :{ORANGE}표시할 정보를 선택하십시오.
STR_DEPARTURES_TIME                                             :{ORANGE}{DATE_WALLCLOCK_TINY}
STR_DEPARTURES_TIME_DEP                                         :{ORANGE}{DATE_WALLCLOCK_TINY} {GREEN}{UP_ARROW}
STR_DEPARTURES_TIME_ARR                                         :{ORANGE}{DATE_WALLCLOCK_TINY} {RED}{DOWN_ARROW}
STR_DEPARTURES_TIME_BOTH                                        :{ORANGE}{1:DATE_WALLCLOCK_TINY} {RED}{DOWN_ARROW} {ORANGE}{0:DATE_WALLCLOCK_TINY} {GREEN}{UP_ARROW}
STR_DEPARTURES_TERMINUS                                         :{ORANGE}{STATION}{STRING}
STR_DEPARTURES_TERMINUS_VIA_STATION                             :{ORANGE}{STATION}{STRING} 경유 {STATION}{STRING}
STR_DEPARTURES_TERMINUS_VIA                                     :{ORANGE}{STATION}{STRING} 경유
STR_DEPARTURES_VIA                                              :{ORANGE}경유 {STATION}{STRING}
STR_DEPARTURES_TOC                                              :{ORANGE}{COMPANY}
STR_DEPARTURES_GROUP                                            :{ORANGE}{GROUP}
STR_DEPARTURES_VEH                                              :{ORANGE}{VEHICLE}
STR_DEPARTURES_CALLING_AT                                       :{TINY_FONT}{ORANGE}정차역:
STR_DEPARTURES_CALLING_AT_LARGE                                 :{ORANGE}정차역:
STR_DEPARTURES_CALLING_AT_FIRST_STATION                         :{STATION}
STR_DEPARTURES_CALLING_AT_STATION                               :{STRING}, {STATION}
STR_DEPARTURES_CALLING_AT_LAST_STATION                          :{STRING}, {STATION}
STR_DEPARTURES_CALLING_AT_LIST                                  :{TINY_FONT}{ORANGE}{STRING}
STR_DEPARTURES_CALLING_AT_LIST_LARGE                            :{ORANGE}{STRING}
STR_DEPARTURES_CALLING_AT_LIST_SMART_TERMINUS                   :{TINY_FONT}{ORANGE}{STRING} {STATION}행으로 계속됩니다.
STR_DEPARTURES_CALLING_AT_LIST_SMART_TERMINUS_LARGE             :{ORANGE}{STRING} {STATION}행으로 계속됩니다.

STR_DEPARTURES_TYPE_TRAIN                                       :{ORANGE}{TRAIN}
STR_DEPARTURES_TYPE_TRAIN_SILVER                                :{SILVER}{TRAIN}
STR_DEPARTURES_TYPE_BUS                                         :{ORANGE}{BUS}
STR_DEPARTURES_TYPE_BUS_SILVER                                  :{SILVER}{BUS}
STR_DEPARTURES_TYPE_LORRY                                       :{ORANGE}{LORRY}
STR_DEPARTURES_TYPE_LORRY_SILVER                                :{SILVER}{LORRY}
STR_DEPARTURES_TYPE_PLANE                                       :{ORANGE}{PLANE}
STR_DEPARTURES_TYPE_PLANE_SILVER                                :{SILVER}{PLANE}
STR_DEPARTURES_TYPE_SHIP                                        :{ORANGE}{SHIP}
STR_DEPARTURES_TYPE_SHIP_SILVER                                 :{SILVER}{SHIP}

STR_DEPARTURES_STATION_NONE                                     :
STR_DEPARTURES_STATION_PORT                                     :{ORANGE} {SHIP}
STR_DEPARTURES_STATION_AIRPORT                                  :{ORANGE} {PLANE}
STR_DEPARTURES_STATION_PORTAIRPORT                              :{ORANGE} {SHIP} {PLANE}

############ possible statuses start
STR_DEPARTURES_ON_TIME                                          :{GREEN}정시운행
STR_DEPARTURES_ARRIVED                                          :{GREEN}도착
STR_DEPARTURES_DELAYED                                          :{YELLOW}지연
STR_DEPARTURES_EXPECTED                                         :{YELLOW}{DATE_WALLCLOCK_TINY}
STR_DEPARTURES_CANCELLED                                        :{RED}취소됨

############ config settings
STR_CONFIG_SETTING_DEPARTUREBOARDS                              :{ORANGE}출발/도착 정보
STR_CONFIG_MAX_DEPARTURES                                       :한 역마다 최대 {STRING} 개의 정보를 보이기
STR_CONFIG_MAX_DEPARTURES_HELPTEXT                              :출발/도착 정보에 표시할 정보의 최대 개수를 지정합니다.
STR_CONFIG_MAX_DEPARTURE_TIME                                   :{STRING} 일 후의 정보까지 보이기
STR_CONFIG_MAX_DEPARTURE_TIME_HELPTEXT                          :몇 일 후의 정보까지 표시할지 지정합니다.
STR_CONFIG_DEPARTURE_CALC_FREQUENCY                             :{STRING} 틱마다 정보를 갱신하기
STR_CONFIG_DEPARTURE_CALC_FREQUENCY_HELPTEXT                    :정보를 얼마나 자주 갱신할지 틱으로 지정합니다.
STR_CONFIG_DEPARTURE_VEHICLE_NAME                               :차량 이름을 함께 보이기: {STRING}
STR_CONFIG_DEPARTURE_VEHICLE_NAME_HELPTEXT                      :차량 이름을 함께 보이게 할 지 설정합니다.
STR_CONFIG_DEPARTURE_GROUP_NAME                                 :그룹 이름을 함께 보이기: {STRING}
STR_CONFIG_DEPARTURE_GROUP_NAME_HELPTEXT                        :그룹 이름을 함께 보이게 할 지 설정합니다.
STR_CONFIG_DEPARTURE_COMPANY_NAME                               :회사 이름을 함께 보이기: {STRING}
STR_CONFIG_DEPARTURE_COMPANY_NAME_HELPTEXT                      :회사 이름을 함께 보이게 할 지 설정합니다.
STR_CONFIG_DEPARTURE_VEHICLE_TYPE                               :차량 종류 아이콘을 함께 보이기: {STRING}
STR_CONFIG_DEPARTURE_VEHICLE_TYPE_HELPTEXT                      :차량 종류 아이콘을 함께 보이게 할 지 설정합니다.
STR_CONFIG_DEPARTURE_VEHICLE_COLOR                              :차량 종류 아이콘을 회색으로 보이기: {STRING}
STR_CONFIG_DEPARTURE_VEHICLE_COLOR_HELPTEXT                     :차량 종류 아이콘을 회색으로 보이게 할 지 설정합니다.
STR_CONFIG_DEPARTURE_LARGER_FONT                                :정차역을 큰 글씨로 보이기: {STRING}
STR_CONFIG_DEPARTURE_LARGER_FONT_HELPTEXT                       :정차역을 큰 글씨로 보이게 할 지 설정합니다.
STR_CONFIG_DEPARTURE_DESTINATION_TYPE                           :항구나 공항이 목적지일 경우 아이콘 보이기: {STRING}
STR_CONFIG_DEPARTURE_DESTINATION_TYPE_HELPTEXT                  :항구나 공항이 목적지일 경우 아이콘을 보이게 할 지 설정합니다.
STR_CONFIG_DEPARTURE_SHOW_BOTH                                  :출발과 도착을 한 줄로 표시하기: {STRING}
STR_CONFIG_DEPARTURE_SHOW_BOTH_HELPTEXT                         :출발과 도착을 한 줄로 표시할 지 설정합니다.
STR_CONFIG_DEPARTURE_ONLY_PASSENGERS                            :여객 차량만 표시하기: {STRING}
STR_CONFIG_DEPARTURE_ONLY_PASSENGERS_HELPTEXT                   :승객을 수송할 수 있는 차량만 표시할 지 설정합니다.
STR_CONFIG_DEPARTURE_SMART_TERMINUS                             :나중에 도착할 차량은 행선지 보이지 않기: {STRING}
STR_CONFIG_DEPARTURE_SMART_TERMINUS_HELPTEXT                    :나중에 도착할 차량은 행선지 보이지 않기
STR_CONFIG_DEPARTURE_CONDITIONALS                               :조건부 경로 계산: {STRING}
STR_CONFIG_DEPARTURE_CONDITIONALS_HELPTEXT                      :조건부 경로를 계산할 때 어떻게 할 지 결정합니다.
STR_CONFIG_DEPARTURE_CONDITIONALS_1                             :하지 않기
STR_CONFIG_DEPARTURE_CONDITIONALS_2                             :지나치지 않을 것으로 계산
STR_CONFIG_DEPARTURE_CONDITIONALS_3                             :지나칠 것으로 계산
STR_CONFIG_DEPARTURE_SHOW_ALL_STOPS                             :싣거나 하차하지 않아도 정차역에 보이기: {STRING}
STR_CONFIG_DEPARTURE_SHOW_ALL_STOPS_HELPTEXT                    :단지 정차만 하는 역도 정차역에 보일지 설정합니다.
STR_CONFIG_DEPARTURE_MERGE_IDENTICAL                            :동일한 정보 합치기: {STRING}
STR_CONFIG_DEPARTURE_MERGE_IDENTICAL_HELPTEXT                   :동일한 정보를 하나로 합칠 지 설정합니다.

# Waypoint/buoy view window
STR_WAYPOINT_VIEW_CAPTION                                       :{WHITE}{WAYPOINT}
STR_WAYPOINT_VIEW_CENTER_TOOLTIP                                :{BLACK}이 경유지의 위치로 시점을 변경합니다. CTRL+클릭하면 이 경유지 위치를 기준으로 새로운 외부 화면을 엽니다
STR_WAYPOINT_VIEW_CHANGE_WAYPOINT_NAME                          :{BLACK}이 경유지의 이름을 변경합니다
STR_BUOY_VIEW_CENTER_TOOLTIP                                    :{BLACK}이 부표의 위치로 시점을 변경합니다. CTRL+클릭하면 이 부표 위치를 기준으로 새로운 외부 화면을 엽니다
STR_BUOY_VIEW_CHANGE_BUOY_NAME                                  :{BLACK}부표 이름 바꾸기

STR_EDIT_WAYPOINT_NAME                                          :{WHITE}경유지 이름 설정

# Finances window
STR_FINANCES_CAPTION                                            :{WHITE}{COMPANY}의 재정 {BLACK}{COMPANY_NUM}
STR_FINANCES_EXPENDITURE_INCOME_TITLE                           :{WHITE}수입/지출
STR_FINANCES_YEAR                                               :{WHITE}{NUM}
STR_FINANCES_SECTION_CONSTRUCTION                               :{GOLD}건설
STR_FINANCES_SECTION_NEW_VEHICLES                               :{GOLD}신규 차량 구입
STR_FINANCES_SECTION_TRAIN_RUNNING_COSTS                        :{GOLD}열차 유지비
STR_FINANCES_SECTION_ROAD_VEHICLE_RUNNING_COSTS                 :{GOLD}차량 유지비
STR_FINANCES_SECTION_AIRCRAFT_RUNNING_COSTS                     :{GOLD}항공기 유지비
STR_FINANCES_SECTION_SHIP_RUNNING_COSTS                         :{GOLD}선박 유지비
STR_FINANCES_SECTION_PROPERTY_MAINTENANCE                       :{GOLD}유지보수비
STR_FINANCES_SECTION_TRAIN_INCOME                               :{GOLD}열차 수익
STR_FINANCES_SECTION_ROAD_VEHICLE_INCOME                        :{GOLD}차량 수익
STR_FINANCES_SECTION_AIRCRAFT_INCOME                            :{GOLD}항공기 수익
STR_FINANCES_SECTION_SHIP_INCOME                                :{GOLD}선박 수익
STR_FINANCES_SECTION_LOAN_INTEREST                              :{GOLD}이자
STR_FINANCES_SECTION_OTHER                                      :{GOLD}기타
STR_FINANCES_SECTION_INFRASTRUCTURE_COSTS                       :{GOLD}타사 시설 사용비
STR_FINANCES_SECTION_INFRASTRUCTURE_INCOME                      :{GOLD}시설 공유 수익
STR_FINANCES_NEGATIVE_INCOME                                    :{BLACK}-{CURRENCY_LONG}
STR_FINANCES_POSITIVE_INCOME                                    :{BLACK}+{CURRENCY_LONG}
STR_FINANCES_TOTAL_CAPTION                                      :{WHITE}총계:
STR_FINANCES_BANK_BALANCE_TITLE                                 :{WHITE}현 보유 금액
STR_FINANCES_LOAN_TITLE                                         :{WHITE}대출
STR_FINANCES_MAX_LOAN                                           :{WHITE}최대 대출: {BLACK}{CURRENCY_LONG}
STR_FINANCES_TOTAL_CURRENCY                                     :{BLACK}{CURRENCY_LONG}
STR_FINANCES_BORROW_BUTTON                                      :{BLACK}{CURRENCY_LONG} 빌리기
STR_FINANCES_BORROW_TOOLTIP                                     :{BLACK}돈을 빌립니다. CTRL+클릭하면 빌릴 수 있는 만큼 빌립니다
STR_FINANCES_REPAY_BUTTON                                       :{BLACK}{CURRENCY_LONG} 갚기
STR_FINANCES_REPAY_TOOLTIP                                      :{BLACK}돈을 갚습니다. CTRL+클릭하면 갚을 수 있는 만큼 갚습니다
STR_FINANCES_INFRASTRUCTURE_BUTTON                              :{BLACK}기반시설

# Company view
STR_COMPANY_VIEW_CAPTION                                        :{WHITE}{COMPANY} {BLACK}{COMPANY_NUM}
STR_COMPANY_VIEW_PRESIDENT_MANAGER_TITLE                        :{WHITE}{PRESIDENT_NAME}{}{GOLD}(사장)

STR_COMPANY_VIEW_INAUGURATED_TITLE                              :{GOLD}설립: {WHITE}{NUM}
STR_COMPANY_VIEW_COLOUR_SCHEME_TITLE                            :{GOLD}색상:
STR_COMPANY_VIEW_VEHICLES_TITLE                                 :{GOLD}차량:
STR_COMPANY_VIEW_TRAINS                                         :{WHITE}열차 {COMMA}대
STR_COMPANY_VIEW_ROAD_VEHICLES                                  :{WHITE}자동차/전차 {COMMA}대
STR_COMPANY_VIEW_AIRCRAFT                                       :{WHITE}항공기 {COMMA}대
STR_COMPANY_VIEW_SHIPS                                          :{WHITE}선박 {COMMA}대
STR_COMPANY_VIEW_VEHICLES_NONE                                  :{WHITE}없음
STR_COMPANY_VIEW_COMPANY_VALUE                                  :{GOLD}회사가치: {WHITE}{CURRENCY_LONG}
STR_COMPANY_VIEW_SHARES_OWNED_BY                                :{WHITE}({COMMA}% {COMPANY}의 소유)
STR_COMPANY_VIEW_INFRASTRUCTURE                                 :{GOLD}기반시설:
STR_COMPANY_VIEW_INFRASTRUCTURE_RAIL                            :{WHITE}선로 {COMMA}칸
STR_COMPANY_VIEW_INFRASTRUCTURE_ROAD                            :{WHITE}도로 {COMMA}칸
STR_COMPANY_VIEW_INFRASTRUCTURE_WATER                           :{WHITE}항만시설 {COMMA}칸
STR_COMPANY_VIEW_INFRASTRUCTURE_STATION                         :{WHITE}역 {COMMA}칸
STR_COMPANY_VIEW_INFRASTRUCTURE_AIRPORT                         :{WHITE}공항 {COMMA}개
STR_COMPANY_VIEW_INFRASTRUCTURE_NONE                            :{WHITE}없음

STR_COMPANY_VIEW_BUILD_HQ_BUTTON                                :{BLACK}본사 건설
STR_COMPANY_VIEW_BUILD_HQ_TOOLTIP                               :{BLACK}회사 본사를 건설합니다
STR_COMPANY_VIEW_VIEW_HQ_BUTTON                                 :{BLACK}본사 보기
STR_COMPANY_VIEW_VIEW_HQ_TOOLTIP                                :{BLACK}회사 본사 위치로 이동합니다
STR_COMPANY_VIEW_RELOCATE_HQ                                    :{BLACK}본사 위치 변경
STR_COMPANY_VIEW_RELOCATE_COMPANY_HEADQUARTERS                  :{BLACK}회사가치의 1% 가격을 들여 본사를 다른 위치로 옮깁니다. SHIFT+클릭을 사용하면 예상 비용을 볼 수 있습니다
STR_COMPANY_VIEW_INFRASTRUCTURE_BUTTON                          :{BLACK}상세정보
STR_COMPANY_VIEW_INFRASTRUCTURE_TOOLTIP                         :{BLACK}기반시설 상세정보 창을 엽니다
STR_COMPANY_VIEW_GIVE_MONEY_BUTTON                              :{BLACK}돈 보내기
STR_COMPANY_VIEW_GIVE_MONEY_TOOLTIP                             :{BLACK}다른 회사에 돈 보내기

STR_COMPANY_VIEW_NEW_FACE_BUTTON                                :{BLACK}새 얼굴
STR_COMPANY_VIEW_NEW_FACE_TOOLTIP                               :{BLACK}사장의 얼굴을 선택합니다
STR_COMPANY_VIEW_COLOUR_SCHEME_BUTTON                           :{BLACK}색상
STR_COMPANY_VIEW_COLOUR_SCHEME_TOOLTIP                          :{BLACK}회사 차량의 색상을 변경합니다
STR_COMPANY_VIEW_COMPANY_NAME_BUTTON                            :{BLACK}회사 이름
STR_COMPANY_VIEW_COMPANY_NAME_TOOLTIP                           :{BLACK}회사 이름을 변경합니다
STR_COMPANY_VIEW_PRESIDENT_NAME_BUTTON                          :{BLACK}사장 이름
STR_COMPANY_VIEW_PRESIDENT_NAME_TOOLTIP                         :{BLACK}사장의 이름을 변경합니다

STR_COMPANY_VIEW_BUY_SHARE_BUTTON                               :{BLACK}회사 지분의 25%를 매입
STR_COMPANY_VIEW_SELL_SHARE_BUTTON                              :{BLACK}회사 지분의 25%를 매도
STR_COMPANY_VIEW_BUY_SHARE_TOOLTIP                              :{BLACK}이 회사 지분의 25%를 매입합니다. SHIFT+클릭으로 예상 매입 가격을 볼 수 있습니다
STR_COMPANY_VIEW_SELL_SHARE_TOOLTIP                             :{BLACK}이 회사 지분의 25%를 매도합니다. SHIFT+클릭으로 예상 매도 가격을 볼 수 있습니다

STR_COMPANY_VIEW_COMPANY_NAME_QUERY_CAPTION                     :회사 이름
STR_COMPANY_VIEW_PRESIDENT_S_NAME_QUERY_CAPTION                 :사장 이름
STR_COMPANY_VIEW_GIVE_MONEY_QUERY_CAPTION                       :송금하고 싶은 양을 입력하세요.

STR_BUY_COMPANY_MESSAGE                                         :{WHITE}저희 회사를 거두어주실 운송 회사를 찾고있습니다.{}{}저희 {COMPANY} 회사를 {CURRENCY_LONG}의 가격으로 인수합병하시겠습니까?

# Company infrastructure window
STR_COMPANY_INFRASTRUCTURE_VIEW_CAPTION                         :{WHITE}{COMPANY}의 기반시설
STR_COMPANY_INFRASTRUCTURE_VIEW_RAIL_SECT                       :{GOLD}철도 기반시설:
STR_COMPANY_INFRASTRUCTURE_VIEW_SIGNALS                         :{WHITE}신호기
STR_COMPANY_INFRASTRUCTURE_VIEW_ROAD_SECT                       :{GOLD}도로 기반시설:
STR_COMPANY_INFRASTRUCTURE_VIEW_TRAM_SECT                       :{GOLD}전찻길:
STR_COMPANY_INFRASTRUCTURE_VIEW_WATER_SECT                      :{GOLD}해운 기반시설:
STR_COMPANY_INFRASTRUCTURE_VIEW_CANALS                          :{WHITE}운하
STR_COMPANY_INFRASTRUCTURE_VIEW_STATION_SECT                    :{GOLD}정거장 시설:
STR_COMPANY_INFRASTRUCTURE_VIEW_STATIONS                        :{WHITE}정류장, 역
STR_COMPANY_INFRASTRUCTURE_VIEW_AIRPORTS                        :{WHITE}공항
STR_COMPANY_INFRASTRUCTURE_VIEW_TOTAL                           :{WHITE}{CURRENCY_LONG}/년

# Industry directory
STR_INDUSTRY_DIRECTORY_CAPTION                                  :{WHITE}산업시설
STR_INDUSTRY_DIRECTORY_NONE                                     :{ORANGE}(없음)
STR_INDUSTRY_DIRECTORY_ITEM_INFO                                :{BLACK}{CARGO_LONG}{STRING}{YELLOW} ({COMMA}% 수송됨){BLACK}
STR_INDUSTRY_DIRECTORY_ITEM_NOPROD                              :{ORANGE}{INDUSTRY}
STR_INDUSTRY_DIRECTORY_ITEM_PROD1                               :{ORANGE}{INDUSTRY} {STRING}
STR_INDUSTRY_DIRECTORY_ITEM_PROD2                               :{ORANGE}{INDUSTRY} {STRING}, {STRING}
STR_INDUSTRY_DIRECTORY_ITEM_PROD3                               :{ORANGE}{INDUSTRY} {STRING}, {STRING}, {STRING}
STR_INDUSTRY_DIRECTORY_ITEM_PRODMORE                            :{ORANGE}{INDUSTRY} {STRING}, {STRING}, {STRING} 및 {NUM}종의 화물
STR_INDUSTRY_DIRECTORY_LIST_CAPTION                             :{BLACK}산업시설 이름 - 산업시설로 이동하려면 이름을 클릭하세요. CTRL+클릭하면 이 산업시설의 위치를 기준으로 새로운 외부 화면을 엽니다
STR_INDUSTRY_DIRECTORY_ACCEPTED_CARGO_FILTER                    :{BLACK}받는 화물: {SILVER}{STRING}
STR_INDUSTRY_DIRECTORY_PRODUCED_CARGO_FILTER                    :{BLACK}생산 화물: {SILVER}{STRING}
STR_INDUSTRY_DIRECTORY_FILTER_ALL_TYPES                         :모든 화물
STR_INDUSTRY_DIRECTORY_FILTER_NONE                              :없음

# Industry view
STR_INDUSTRY_VIEW_CAPTION                                       :{WHITE}{INDUSTRY}
STR_INDUSTRY_VIEW_PRODUCTION_LAST_MONTH_TITLE                   :{BLACK}지난달 생산량:
STR_INDUSTRY_VIEW_TRANSPORTED                                   :{YELLOW}{CARGO_LONG}{STRING}{BLACK} ({COMMA}% 수송됨)
STR_INDUSTRY_VIEW_LOCATION_TOOLTIP                              :{BLACK}이 산업시설로 이동합니다. CTRL+클릭하면 이 산업시설을 기준으로 새로운 외부 화면을 엽니다
STR_INDUSTRY_VIEW_PRODUCTION_LEVEL                              :{BLACK}생산 수준: {YELLOW}{COMMA}%
STR_INDUSTRY_VIEW_INDUSTRY_ANNOUNCED_CLOSURE                    :{YELLOW}산업시설이 곧 폐쇄됩니다!

STR_INDUSTRY_VIEW_REQUIRES_N_CARGO                              :{BLACK}받는 화물: {YELLOW}{STRING}{STRING}
STR_INDUSTRY_VIEW_PRODUCES_N_CARGO                              :{BLACK}생산 화물: {YELLOW}{STRING}{STRING}
STR_INDUSTRY_VIEW_CARGO_LIST_EXTENSION                          :, {STRING}{STRING}

STR_INDUSTRY_VIEW_TRANSPORTED_TOOLTIP                           :{BLACK}{STRING}{STRING}
STR_INDUSTRY_VIEW_TRANSPORTED_TOOLTIP_EXTENSION                 :{}{BLACK}{CARGO_LONG} ({COMMA}%)

STR_INDUSTRY_VIEW_REQUIRES                                      :{BLACK}받는 화물:
STR_INDUSTRY_VIEW_ACCEPT_CARGO                                  :{YELLOW}{STRING}{BLACK}{3:STRING}
STR_INDUSTRY_VIEW_ACCEPT_CARGO_AMOUNT                           :{YELLOW}{STRING}{BLACK}: {CARGO_SHORT} 대기 중{STRING}

# Town tooltip
STR_TOWN_NAME_TOOLTIP                                           :{BLACK}{TOWN}

STR_CONFIG_GAME_PRODUCTION                                      :{WHITE}생산량 변경 (8의 배수, 최대 2040)
STR_CONFIG_GAME_PRODUCTION_LEVEL                                :{WHITE}생산 등급 변경 (퍼센트, 800%까지)

# Vehicle lists
STR_VEHICLE_LIST_TRAIN_CAPTION                                  :{WHITE}{STRING} - {COMMA}대의 열차
STR_VEHICLE_LIST_ROAD_VEHICLE_CAPTION                           :{WHITE}{STRING} - {COMMA}대의 차량
STR_VEHICLE_LIST_SHIP_CAPTION                                   :{WHITE}{STRING} - {COMMA}대의 선박
STR_VEHICLE_LIST_AIRCRAFT_CAPTION                               :{WHITE}{STRING} - {COMMA}대의 항공기

STR_VEHICLE_LIST_TRAIN_LIST_TOOLTIP                             :{BLACK}열차 - 열차의 정보를 보려면 클릭하세요
STR_VEHICLE_LIST_ROAD_VEHICLE_TOOLTIP                           :{BLACK}차량 - 차량의 정보를 보려면 클릭하세요
STR_VEHICLE_LIST_SHIP_TOOLTIP                                   :{BLACK}선박 - 선박의 정보를 보려면 클릭하세요
STR_VEHICLE_LIST_AIRCRAFT_TOOLTIP                               :{BLACK}항공기 - 항공기 정보를 보려면 클릭하세요

STR_VEHICLE_LIST_PROFIT_THIS_YEAR_LAST_YEAR                     :{TINY_FONT}{BLACK}올해 이익: {CURRENCY_LONG} (작년: {CURRENCY_LONG})
STR_VEHICLE_LIST_PROFIT_THIS_YEAR_LAST_YEAR_LIFETIME            :{STRING} (평생: {CURRENCY_LONG})
STR_VEHICLE_LIST_AGE                                            :{STRING}, 연령: {COMMA}년 ({COMMA})
STR_VEHICLE_LIST_AGE_RED                                        :{STRING}, 연령: {RED}{COMMA} {BLACK}년 ({COMMA})
STR_VEHICLE_LIST_CARGO                                          :{STRING}, 화물: {CARGO_LIST}
STR_VEHICLE_LIST_RELIABILITY                                    :{STRING}, 신뢰도: {COMMA}%
STR_VEHICLE_LIST_RELIABILITY_RED                                :{STRING}, 신뢰도: {RED}{COMMA}%
STR_VEHICLE_LIST_MAX_SPEED                                      :{STRING}, 최고 속력: {VELOCITY}
STR_VEHICLE_LIST_ENGINE_BUILT                                   :{STRING}, 모델: {ENGINE}, 생산: {NUM}
STR_VEHICLE_LIST_VALUE                                          :{STRING}, 가격: {CURRENCY_LONG}
STR_VEHICLE_LIST_LENGTH                                         :{STRING}, 길이: {DECIMAL} 칸
STR_VEHICLE_LIST_TIME_TO_LIVE                                   :{STRING}, 남은 수명: {COMMA}년
STR_VEHICLE_LIST_TIME_TO_LIVE_RED                               :{STRING}, 남은 수명: {RED}{COMMA}{BLACK}년
STR_VEHICLE_LIST_TIME_TO_LIVE_OVERDUE                           :{STRING}, 남은 수명: {RED}{COMMA}{BLACK}년 초과
STR_VEHICLE_LIST_TIMETABLE_DELAY_LATE                           :{STRING}, 시간표 지연: {RED}{STRING} 지연
STR_VEHICLE_LIST_TIMETABLE_DELAY_EARLY                          :{STRING}, 시간표 지연: {STRING} 일찍 운행 중
STR_VEHICLE_LIST_TIMETABLE_DELAY_ON_TIME                        :{STRING}, 시간표 지연: 정시 운행 중
STR_VEHICLE_LIST_ORDER_OCCUPANCY_AVERAGE                        :{STRING}, 평균 경로 사용률: {COMMA}%

STR_VEHICLE_LIST_AVAILABLE_TRAINS                               :사용 가능한 열차
STR_VEHICLE_LIST_AVAILABLE_ROAD_VEHICLES                        :사용 가능한 차량
STR_VEHICLE_LIST_AVAILABLE_SHIPS                                :사용 가능한 선박
STR_VEHICLE_LIST_AVAILABLE_AIRCRAFT                             :사용 가능한 항공기
STR_VEHICLE_LIST_AVAILABLE_ENGINES_TOOLTIP                      :{BLACK}이 차량 종류에 사용할 수 있는 기관차의 목록을 봅니다

STR_VEHICLE_LIST_MANAGE_LIST                                    :{BLACK}관리
STR_VEHICLE_LIST_MANAGE_LIST_TOOLTIP                            :{BLACK}이 목록에 있는 모든 열차에 지시를 내려 관리합니다
STR_VEHICLE_LIST_REPLACE_VEHICLES                               :차량 교체
STR_VEHICLE_LIST_SEND_FOR_SERVICING                             :정비하러 보내기
STR_VEHICLE_LIST_CANCEL_DEPOT_SERVICE                           :운행 취소 후 보내기

STR_VEHICLE_LIST_SEND_TRAIN_TO_DEPOT                            :차량기지로 보내기
STR_VEHICLE_LIST_SEND_ROAD_VEHICLE_TO_DEPOT                     :차고지로 보내기
STR_VEHICLE_LIST_SEND_SHIP_TO_DEPOT                             :정박소로 보내기
STR_VEHICLE_LIST_SEND_AIRCRAFT_TO_HANGAR                        :격납고로 보내기

STR_VEHICLE_LIST_SEND_TRAIN_TO_DEPOT_SELL                       :차량기지로 보내 판매
STR_VEHICLE_LIST_SEND_ROAD_VEHICLE_TO_DEPOT_SELL                :차고지로 보내 판매
STR_VEHICLE_LIST_SEND_SHIP_TO_DEPOT_SELL                        :정박소로 보내 판매
STR_VEHICLE_LIST_SEND_AIRCRAFT_TO_HANGAR_SELL                   :격납고로 보내 판매

STR_VEHICLE_LIST_MASS_STOP_LIST_TOOLTIP                         :{BLACK}이 목록에 있는 모든 차량의 운행을 중지합니다
STR_VEHICLE_LIST_MASS_START_LIST_TOOLTIP                        :{BLACK}이 목록에 있는 모든 차량의 운행을 시작합니다

STR_VEHICLE_LIST_SHARED_ORDERS_LIST_CAPTION                     :{WHITE}경로를 공유 중인 차량 {COMMA}대

STR_VEHICLE_LIST_CHANGE_ORDER_STATION                           :다른 역으로 경로 이동
STR_VEHICLE_LIST_CHANGE_ORDER_WAYPOINT                          :다른 경유지으로 경로 이동
STR_VEHICLE_LIST_CHANGE_ORDER_TRAIN_DEPOT                       :다른 차량기지로 경로 이동
STR_VEHICLE_LIST_CHANGE_ORDER_ROAD_VEHICLE_DEPOT                :다른 차고지로 경로 이동
STR_VEHICLE_LIST_CHANGE_ORDER_SHIP_DEPOT                        :다른 정박소로 경로 이동
STR_VEHICLE_LIST_CHANGE_ORDER_AIRCRAFT_HANGAR                   :다른 격납고로 경로 이동

STR_VEHICLE_LIST_CREATE_GROUP                                   :목록에서 그룹 만들기

# Group window
STR_GROUP_ALL_TRAINS                                            :모든 열차
STR_GROUP_ALL_ROAD_VEHICLES                                     :모든 차량
STR_GROUP_ALL_SHIPS                                             :모든 선박
STR_GROUP_ALL_AIRCRAFTS                                         :모든 항공기

STR_GROUP_DEFAULT_TRAINS                                        :그룹에 속하지 않은 열차
STR_GROUP_DEFAULT_ROAD_VEHICLES                                 :그룹에 속하지 않은 차량
STR_GROUP_DEFAULT_SHIPS                                         :그룹에 속하지 않은 선박
STR_GROUP_DEFAULT_AIRCRAFTS                                     :그룹에 속하지 않은 항공기

STR_GROUP_COUNT_WITH_SUBGROUP                                   :{TINY_FONT}{COMMA} (+{COMMA})

STR_GROUPS_CLICK_ON_GROUP_FOR_TOOLTIP                           :{BLACK}그룹 - 클릭해서 그룹에 속한 차량을 모두 나열합니다. 상하위 그룹을 바꾸려면 드래그 앤 드롭하십시오
STR_GROUP_CREATE_TOOLTIP                                        :{BLACK}클릭해서 그룹을 만듭니다
STR_GROUP_DELETE_TOOLTIP                                        :{BLACK}선택한 그룹을 삭제합니다
STR_GROUP_RENAME_TOOLTIP                                        :{BLACK}선택한 그룹의 이름을 바꿉니다
STR_GROUP_LIVERY_TOOLTIP                                        :{BLACK}선택한 그룹의 차량 색상을 변경합니다
STR_GROUP_EXPAND_ALL                                            :{BLACK}모두 펼치기
STR_GROUP_COLLAPSE_ALL                                          :{BLACK}모두 접기
STR_GROUP_REPLACE_PROTECTION_TOOLTIP                            :{BLACK}클릭해서 전체 자동 교체로부터 이 그룹을 보호합니다

STR_QUERY_GROUP_DELETE_CAPTION                                  :{WHITE}그룹 삭제
STR_GROUP_DELETE_QUERY_TEXT                                     :{WHITE}이 그룹과 하위 그룹을 정말 삭제하시겠습니까?

STR_GROUP_ADD_SHARED_VEHICLE                                    :경로를 공유 중인 차량 추가
STR_GROUP_REMOVE_ALL_VEHICLES                                   :모든 차량 제거

STR_GROUP_RENAME_CAPTION                                        :{BLACK}그룹 이름 설정

STR_GROUP_PROFIT_THIS_YEAR                                      :올해 이익:
STR_GROUP_PROFIT_LAST_YEAR                                      :작년 이익:
STR_GROUP_OCCUPANCY                                             :현재 사용량:
STR_GROUP_OCCUPANCY_VALUE                                       :{NUM}%

# Build vehicle window
STR_BUY_VEHICLE_TRAIN_RAIL_CAPTION                              :새 열차
STR_BUY_VEHICLE_TRAIN_ELRAIL_CAPTION                            :새 전기 열차
STR_BUY_VEHICLE_TRAIN_MONORAIL_CAPTION                          :새 모노레일 열차
STR_BUY_VEHICLE_TRAIN_MAGLEV_CAPTION                            :새 자기부상열차

STR_BUY_VEHICLE_ROAD_VEHICLE_CAPTION                            :새 자동차
STR_BUY_VEHICLE_TRAM_VEHICLE_CAPTION                            :새 전차 차량

############ range for vehicle availability starts
STR_BUY_VEHICLE_TRAIN_ALL_CAPTION                               :새 열차
STR_BUY_VEHICLE_ROAD_VEHICLE_ALL_CAPTION                        :새 차량
STR_BUY_VEHICLE_SHIP_CAPTION                                    :새 선박
STR_BUY_VEHICLE_AIRCRAFT_CAPTION                                :새 항공기
############ range for vehicle availability ends

STR_PURCHASE_INFO_COST_WEIGHT                                   :{BLACK}가격: {GOLD}{CURRENCY_LONG}{BLACK} 중량: {GOLD}{WEIGHT_SHORT}
STR_PURCHASE_INFO_COST_REFIT_WEIGHT                             :{BLACK}가격: {GOLD}{CURRENCY_LONG}{BLACK} (개조 가격: {GOLD}{CURRENCY_LONG}{BLACK}) 무게: {GOLD}{WEIGHT_SHORT}
STR_PURCHASE_INFO_SPEED_POWER                                   :{BLACK}속력: {GOLD}{VELOCITY}{BLACK} 힘: {GOLD}{POWER}
STR_PURCHASE_INFO_SPEED                                         :{BLACK}속력: {GOLD}{VELOCITY}
STR_PURCHASE_INFO_SPEED_OCEAN                                   :{BLACK}바다에서 속력: {GOLD}{VELOCITY}
STR_PURCHASE_INFO_SPEED_CANAL                                   :{BLACK}운하/강에서 속력: {GOLD}{VELOCITY}
STR_PURCHASE_INFO_RUNNINGCOST                                   :{BLACK}유지비: {GOLD}{CURRENCY_LONG}/년
STR_PURCHASE_INFO_CAPACITY                                      :{BLACK}수송량: {GOLD}{CARGO_LONG} {STRING}
STR_PURCHASE_INFO_REFITTABLE                                    :(개조 가능)
STR_PURCHASE_INFO_DESIGNED_LIFE                                 :{BLACK}개발: {GOLD}{NUM}{BLACK} 수명: {GOLD}{COMMA}년
STR_PURCHASE_INFO_RELIABILITY                                   :{BLACK}최고 신뢰도: {GOLD}{COMMA}%
STR_PURCHASE_INFO_COST                                          :{BLACK}가격: {GOLD}{CURRENCY_LONG}
STR_PURCHASE_INFO_COST_REFIT                                    :{BLACK}가격: {GOLD}{CURRENCY_LONG}{BLACK} (개조 가격: {GOLD}{CURRENCY_LONG}{BLACK})
STR_PURCHASE_INFO_WEIGHT_CWEIGHT                                :{BLACK}중량: {GOLD}{WEIGHT_SHORT} ({WEIGHT_SHORT})
STR_PURCHASE_INFO_COST_SPEED                                    :{BLACK}가격: {GOLD}{CURRENCY_LONG}{BLACK} 속력: {GOLD}{VELOCITY}
STR_PURCHASE_INFO_COST_REFIT_SPEED                              :{BLACK}가격: {GOLD}{CURRENCY_LONG}{BLACK} (개조 비용: {GOLD}{CURRENCY_LONG}{BLACK}) 속력: {GOLD}{VELOCITY}
STR_PURCHASE_INFO_AIRCRAFT_CAPACITY                             :{BLACK}수용량: {GOLD}{CARGO_LONG}, {CARGO_LONG}
STR_PURCHASE_INFO_PWAGPOWER_PWAGWEIGHT                          :{BLACK}전원 화물차: {GOLD}+{POWER}{BLACK} 무게: {GOLD}+{WEIGHT_SHORT}
STR_PURCHASE_INFO_REFITTABLE_TO                                 :{BLACK}개조가능 화물: {GOLD}{STRING}
STR_PURCHASE_INFO_ALL_TYPES                                     :모든 화물
STR_PURCHASE_INFO_NONE                                          :없음
STR_PURCHASE_INFO_ALL_BUT                                       :{CARGO_LIST} 이외의 모든 화물
STR_PURCHASE_INFO_MAX_TE                                        :{BLACK}최고 견인력: {GOLD}{FORCE}
STR_PURCHASE_INFO_AIRCRAFT_RANGE                                :{BLACK}항속거리: {GOLD}{COMMA}칸
STR_PURCHASE_INFO_AIRCRAFT_TYPE                                 :{BLACK}항공기 종류: {GOLD}{STRING}

STR_CARGO_TYPE_FREIGHT                                          :화물

STR_BUY_VEHICLE_TRAIN_LIST_TOOLTIP                              :{BLACK}열차 차량 구매 목록입니다. 차량의 정보를 보려면 클릭하세요. CTRL+클릭하면 해당 차량을 숨김/표시 처리할 수 있습니다
STR_BUY_VEHICLE_ROAD_VEHICLE_LIST_TOOLTIP                       :{BLACK}차량 구매 목록입니다. 차량의 정보를 보려면 클릭하세요. CTRL+클릭하면 해당 차량을 숨김/표시 처리할 수 있습니다
STR_BUY_VEHICLE_SHIP_LIST_TOOLTIP                               :{BLACK}선박 구매 목록입니다. 선박의 정보를 보려면 선박을 클릭하세요. CTRL+클릭하면 해당 선박을 숨김/표시 처리할 수 있습니다
STR_BUY_VEHICLE_AIRCRAFT_LIST_TOOLTIP                           :{BLACK}항공기 구매 목록입니다. 항공기의 정보를 보려면 클릭하세요. CTRL+클릭하면 해당 항공기를 숨김/표시 처리할 수 있습니다

STR_BUY_REFIT_VEHICLE_BUY_VEHICLE_BUTTON                        :{BLACK}구입한 뒤 개조
STR_BUY_REFIT_VEHICLE_BUY_VEHICLE_TOOLTIP                       :{BLACK}자동적으로 강조된 차량을 선택된 화물을 싣도록 개조합니다.

STR_BUY_VEHICLE_TRAIN_BUY_VEHICLE_BUTTON                        :{BLACK}차량 구입
STR_BUY_VEHICLE_ROAD_VEHICLE_BUY_VEHICLE_BUTTON                 :{BLACK}차량 구입
STR_BUY_VEHICLE_SHIP_BUY_VEHICLE_BUTTON                         :{BLACK}선박 구입
STR_BUY_VEHICLE_AIRCRAFT_BUY_VEHICLE_BUTTON                     :{BLACK}항공기 구입

STR_BUY_VEHICLE_TRAIN_BUY_REFIT_VEHICLE_BUTTON                  :{BLACK}차량 구입 및 개조
STR_BUY_VEHICLE_ROAD_VEHICLE_BUY_REFIT_VEHICLE_BUTTON           :{BLACK}차량 구입 및 개조
STR_BUY_VEHICLE_SHIP_BUY_REFIT_VEHICLE_BUTTON                   :{BLACK}선박 구입 및 개조
STR_BUY_VEHICLE_AIRCRAFT_BUY_REFIT_VEHICLE_BUTTON               :{BLACK}항공기 구입 및 개조

STR_BUY_VEHICLE_TRAIN_BUY_VEHICLE_TOOLTIP                       :{BLACK}선택된 차량을 구입합니다. SHIFT+클릭으로 예상 구입 비용을 볼 수 있습니다.
STR_BUY_VEHICLE_ROAD_VEHICLE_BUY_VEHICLE_TOOLTIP                :{BLACK}선택한 차량을 구입합니다. SHIFT+클릭하면 예상 구입 비용을 볼 수 있습니다
STR_BUY_VEHICLE_SHIP_BUY_VEHICLE_TOOLTIP                        :{BLACK}선택한 선박을 구입합니다. SHIFT+클릭으로 예상 구입 비용을 볼 수 있습니다
STR_BUY_VEHICLE_AIRCRAFT_BUY_VEHICLE_TOOLTIP                    :{BLACK}선택한 항공기를 구입합니다. SHIFT+클릭으로 예상 구입 비용을 볼 수 있습니다

STR_BUY_VEHICLE_TRAIN_BUY_REFIT_VEHICLE_TOOLTIP                 :{BLACK}선택한 차량을 구입하고 개조합니다. SHIFT+클릭하면 예상 비용을 볼 수 있습니다
STR_BUY_VEHICLE_ROAD_VEHICLE_BUY_REFIT_VEHICLE_TOOLTIP          :{BLACK}선택한 자동차를 구입하고 개조합니다. SHIFT+클릭하면 예상 비용을 볼 수 있습니다
STR_BUY_VEHICLE_SHIP_BUY_REFIT_VEHICLE_TOOLTIP                  :{BLACK}선택한 선박을 구입하고 개조합니다. SHIFT+클릭하면 예상 비용을 볼 수 있습니다
STR_BUY_VEHICLE_AIRCRAFT_BUY_REFIT_VEHICLE_TOOLTIP              :{BLACK}선택한 항공기를 구입하고 개조합니다. SHIFT+클릭하면 예상 비용을 볼 수 있습니다

STR_BUY_VEHICLE_TRAIN_RENAME_BUTTON                             :{BLACK}이름 지정
STR_BUY_VEHICLE_ROAD_VEHICLE_RENAME_BUTTON                      :{BLACK}이름 지정
STR_BUY_VEHICLE_SHIP_RENAME_BUTTON                              :{BLACK}이름 지정
STR_BUY_VEHICLE_AIRCRAFT_RENAME_BUTTON                          :{BLACK}이름 지정

STR_BUY_VEHICLE_TRAIN_RENAME_TOOLTIP                            :{BLACK}열차의 모델명을 변경합니다
STR_BUY_VEHICLE_ROAD_VEHICLE_RENAME_TOOLTIP                     :{BLACK}차종의 이름을 변경합니다.
STR_BUY_VEHICLE_SHIP_RENAME_TOOLTIP                             :{BLACK}선박의 모델명을 변경합니다
STR_BUY_VEHICLE_AIRCRAFT_RENAME_TOOLTIP                         :{BLACK}항공기의 모델명을 변경합니다

STR_BUY_VEHICLE_TRAIN_HIDE_TOGGLE_BUTTON                        :{BLACK}숨김
STR_BUY_VEHICLE_ROAD_VEHICLE_HIDE_TOGGLE_BUTTON                 :{BLACK}숨김
STR_BUY_VEHICLE_SHIP_HIDE_TOGGLE_BUTTON                         :{BLACK}숨김
STR_BUY_VEHICLE_AIRCRAFT_HIDE_TOGGLE_BUTTON                     :{BLACK}숨김

STR_BUY_VEHICLE_TRAIN_SHOW_TOGGLE_BUTTON                        :{BLACK}보이기
STR_BUY_VEHICLE_ROAD_VEHICLE_SHOW_TOGGLE_BUTTON                 :{BLACK}보이기
STR_BUY_VEHICLE_SHIP_SHOW_TOGGLE_BUTTON                         :{BLACK}보이기
STR_BUY_VEHICLE_AIRCRAFT_SHOW_TOGGLE_BUTTON                     :{BLACK}보이기

STR_BUY_VEHICLE_TRAIN_HIDE_SHOW_TOGGLE_TOOLTIP                  :{BLACK}숨김 처리한 열차 모델을 목록에 보여주거나 숨깁니다
STR_BUY_VEHICLE_ROAD_VEHICLE_HIDE_SHOW_TOGGLE_TOOLTIP           :{BLACK}숨김 처리한 차량 모델을 목록에 보여주거나 숨깁니다
STR_BUY_VEHICLE_SHIP_HIDE_SHOW_TOGGLE_TOOLTIP                   :{BLACK}숨김 처리한 선박 모델을 목록에 보여주거나 숨깁니다
STR_BUY_VEHICLE_AIRCRAFT_HIDE_SHOW_TOGGLE_TOOLTIP               :{BLACK}숨김 처리한 항공기 모델을 목록에 보여주거나 숨깁니다

STR_QUERY_RENAME_TRAIN_TYPE_CAPTION                             :{WHITE}열차의 모델명을 변경합니다
STR_QUERY_RENAME_ROAD_VEHICLE_TYPE_CAPTION                      :{WHITE}차종 이름을 변경합니다.
STR_QUERY_RENAME_SHIP_TYPE_CAPTION                              :{WHITE}선박의 모델명을 변경합니다
STR_QUERY_RENAME_AIRCRAFT_TYPE_CAPTION                          :{WHITE}항공기의 모델명을 변경합니다

# Depot window
STR_DEPOT_CAPTION                                               :{WHITE}{DEPOT}

STR_DEPOT_RENAME_TOOLTIP                                        :{BLACK}이 차량기지의 이름을 변경합니다
STR_DEPOT_RENAME_DEPOT_CAPTION                                  :차량기지 이름 변경

STR_DEPOT_NO_ENGINE                                             :{BLACK}-
STR_DEPOT_VEHICLE_TOOLTIP                                       :{BLACK}{ENGINE}{STRING}
STR_DEPOT_VEHICLE_TOOLTIP_CHAIN                                 :{BLACK}차량 {NUM}대{STRING}
STR_DEPOT_VEHICLE_TOOLTIP_CARGO                                 :{}{CARGO_LONG} ({CARGO_SHORT})

STR_DEPOT_TRAIN_LIST_TOOLTIP                                    :{BLACK}열차 - 열차에 차량을 추가하거나 제거하려면 차량을 왼쪽 클릭으로 드래그하시고, 열차 정보를 보려면 오른쪽 클릭하십시오. 두 기능을 해당 차량 뒤에 딸려오는 차량에 적용하고 싶다면 CTRL 키를 누르고 계십시오
STR_DEPOT_ROAD_VEHICLE_LIST_TOOLTIP                             :{BLACK}차량 - 차량의 정보를 보려면 오른쪽 클릭하세요
STR_DEPOT_SHIP_LIST_TOOLTIP                                     :{BLACK}선박 - 선박의 정보를 보려면 오른쪽 클릭하세요
STR_DEPOT_AIRCRAFT_LIST_TOOLTIP                                 :{BLACK}항공기 - 항공기의 정보를 보려면 오른쪽 클릭하세요

STR_DEPOT_TRAIN_SELL_TOOLTIP                                    :{BLACK}기관차/객차/화차 한 량만 팔려면 여기로 드래그하세요
STR_DEPOT_ROAD_VEHICLE_SELL_TOOLTIP                             :{BLACK}차량을 팔려면 여기로 드래그하세요
STR_DEPOT_SHIP_SELL_TOOLTIP                                     :{BLACK}선박을 팔려면 여기로 드래그하세요
STR_DEPOT_AIRCRAFT_SELL_TOOLTIP                                 :{BLACK}항공기를 팔려면 여기로 드래그하세요

STR_DEPOT_DRAG_WHOLE_TRAIN_TO_SELL_TOOLTIP                      :{BLACK}열차 전체를 팔려면 기관차를 여기로 드래그하세요

STR_DEPOT_SELL_ALL_BUTTON_TRAIN_TOOLTIP                         :{BLACK}이 차량기지에 있는 모든 열차를 팝니다
STR_DEPOT_SELL_ALL_BUTTON_ROAD_VEHICLE_TOOLTIP                  :{BLACK}이 차고지에 있는 모든 차량을 팝니다
STR_DEPOT_SELL_ALL_BUTTON_SHIP_TOOLTIP                          :{BLACK}이 정박소에 있는 모든 선박을 팝니다
STR_DEPOT_SELL_ALL_BUTTON_AIRCRAFT_TOOLTIP                      :{BLACK}이 격납고에 있는 모든 항공기를 팝니다

STR_DEPOT_AUTOREPLACE_TRAIN_TOOLTIP                             :{BLACK}이 차량기지에 있는 모든 열차를 자동으로 교체합니다
STR_DEPOT_AUTOREPLACE_ROAD_VEHICLE_TOOLTIP                      :{BLACK}이 차고지에 있는 모든 차량을 자동으로 교체합니다
STR_DEPOT_AUTOREPLACE_SHIP_TOOLTIP                              :{BLACK}이 정박소에 있는 모든 선박을 자동으로 교체합니다
STR_DEPOT_AUTOREPLACE_AIRCRAFT_TOOLTIP                          :{BLACK}이 격납고에 있는 모든 항공기를 자동으로 교체합니다

STR_DEPOT_TRAIN_NEW_VEHICLES_BUTTON                             :{BLACK}새 열차
STR_DEPOT_ROAD_VEHICLE_NEW_VEHICLES_BUTTON                      :{BLACK}새 차량
STR_DEPOT_SHIP_NEW_VEHICLES_BUTTON                              :{BLACK}새 선박
STR_DEPOT_AIRCRAFT_NEW_VEHICLES_BUTTON                          :{BLACK}새 항공기

STR_DEPOT_TRAIN_NEW_VEHICLES_TOOLTIP                            :{BLACK}새 열차를 구입합니다
STR_DEPOT_ROAD_VEHICLE_NEW_VEHICLES_TOOLTIP                     :{BLACK}새 차량을 구입합니다
STR_DEPOT_SHIP_NEW_VEHICLES_TOOLTIP                             :{BLACK}새 선박을 구입합니다
STR_DEPOT_AIRCRAFT_NEW_VEHICLES_TOOLTIP                         :{BLACK}새 항공기를 구입합니다

STR_DEPOT_CLONE_TRAIN                                           :{BLACK}열차 복제
STR_DEPOT_CLONE_ROAD_VEHICLE                                    :{BLACK}차량 복제
STR_DEPOT_CLONE_SHIP                                            :{BLACK}선박 복제
STR_DEPOT_CLONE_AIRCRAFT                                        :{BLACK}항공기 복제

STR_DEPOT_CLONE_TRAIN_DEPOT_INFO                                :{BLACK}객차/화차를 포함한 열차 전체를 복제합니다. 이 버튼을 클릭하고 차량기지 안이나 밖에 있는 열차를 클릭하십시오. CTRL+클릭하면 경로를 같이 공유합니다
STR_DEPOT_CLONE_ROAD_VEHICLE_DEPOT_INFO                         :{BLACK}차량을 복제합니다. 이 버튼을 클릭하고 차고지 안이나 밖에 있는 열차를 클릭하십시오. CTRL+클릭하면 경로를 같이 공유합니다
STR_DEPOT_CLONE_SHIP_DEPOT_INFO                                 :{BLACK}선박을 복제합니다. 이 버튼을 누르고 정류소의 안이나 밖에 있는 선박을 클릭하십시오. CTRL+클릭하면 경로를 같이 공유합니다
STR_DEPOT_CLONE_AIRCRAFT_INFO_HANGAR_WINDOW                     :{BLACK}항공기를 복제합니다. 이 버튼을 누르고 격납고의 안이나 밖에 있는 항공기를 클릭하십시오. CTRL+클릭하면 경로를 같이 공유합니다

STR_DEPOT_TRAIN_LOCATION_TOOLTIP                                :{BLACK}이 차량기지로 이동합니다. CTRL+클릭하면 이 차량기지의 위치를 기준으로 새로운 외부 화면을 엽니다
STR_DEPOT_ROAD_VEHICLE_LOCATION_TOOLTIP                         :{BLACK}이 차고지로 이동합니다. CTRL+클릭하면 이 차고지의 위치를 기준으로 새로운 외부 화면을 엽니다
STR_DEPOT_SHIP_LOCATION_TOOLTIP                                 :{BLACK}이 정박소로 이동합니다. CTRL+클릭하면 이 정박소의 위치를 기준으로 새로운 외부 화면을 엽니다
STR_DEPOT_AIRCRAFT_LOCATION_TOOLTIP                             :{BLACK}이 격납고로 이동합니다. CTRL+클릭하면 이 격납고의 위치를 기준으로 새로운 외부 화면을 엽니다

STR_DEPOT_VEHICLE_ORDER_LIST_TRAIN_TOOLTIP                      :{BLACK}이 차량기지를 거쳐가는 모든 열차의 목록을 보여줍니다
STR_DEPOT_VEHICLE_ORDER_LIST_ROAD_VEHICLE_TOOLTIP               :{BLACK}이 차고지를 거쳐가는 모든 차량의 목록을 보여줍니다
STR_DEPOT_VEHICLE_ORDER_LIST_SHIP_TOOLTIP                       :{BLACK}이 정박소를 거쳐가는 모든 선박의 목록을 보여줍니다
STR_DEPOT_VEHICLE_ORDER_LIST_AIRCRAFT_TOOLTIP                   :{BLACK}이 격납고를 거쳐가는 모든 항공기의 목록을 보여줍니다

STR_DEPOT_MASS_STOP_DEPOT_TRAIN_TOOLTIP                         :{BLACK}클릭하면 이 차량기지 안에 있는 모든 열차의 운행을 중지합니다
STR_DEPOT_MASS_STOP_DEPOT_ROAD_VEHICLE_TOOLTIP                  :{BLACK}클릭하면 이 차고지 안에 있는 모든 차량의 운행을 중지합니다
STR_DEPOT_MASS_STOP_DEPOT_SHIP_TOOLTIP                          :{BLACK}클릭하면 이 정박소 안에 있는 모든 선박의 운행을 중지합니다
STR_DEPOT_MASS_STOP_HANGAR_TOOLTIP                              :{BLACK}클릭하면 이 격납고 안에 있는 모든 항공기의 운행을 중지합니다

STR_DEPOT_MASS_START_DEPOT_TRAIN_TOOLTIP                        :{BLACK}이 차량기지 안에 있는 모든 열차의 운행을 시작합니다
STR_DEPOT_MASS_START_DEPOT_ROAD_VEHICLE_TOOLTIP                 :{BLACK}이 차고지 안에 있는 모든 차량의 운행을 시작합니다
STR_DEPOT_MASS_START_DEPOT_SHIP_TOOLTIP                         :{BLACK}이 정박소 안에 있는 모든 선박의 운행을 시작합니다
STR_DEPOT_MASS_START_HANGAR_TOOLTIP                             :{BLACK}이 격납고 안에 있는 모든 항공기의 운행을 시작합니다

STR_DEPOT_SELL_CONFIRMATION_TEXT                                :{YELLOW}이 안에 있는 모든 차량을 판매하려고 합니다. 계속하시겠습니까?

# Engine preview window
STR_ENGINE_PREVIEW_CAPTION                                      :{WHITE}차량 개발자로부터의 메시지
STR_ENGINE_PREVIEW_MESSAGE                                      :{GOLD}저희는 이제 막 새로운 {STRING}{G 0 "을" "를"} 개발했습니다. 1년 먼저 이 차량을 사용하셔서 모두에게 공개되기 전에 잘 작동하는지 확인해주시겠습니까?

STR_ENGINE_PREVIEW_RAILROAD_LOCOMOTIVE                          :{G=f}철도 기관차
STR_ENGINE_PREVIEW_ELRAIL_LOCOMOTIVE                            :{G=f}전기선로 기관차
STR_ENGINE_PREVIEW_MONORAIL_LOCOMOTIVE                          :{G=f}모노레일 기관차
STR_ENGINE_PREVIEW_MAGLEV_LOCOMOTIVE                            :{G=f}자기부상열차

STR_ENGINE_PREVIEW_ROAD_VEHICLE                                 :{G=f}자동차
STR_ENGINE_PREVIEW_TRAM_VEHICLE                                 :{G=f}전차

STR_ENGINE_PREVIEW_AIRCRAFT                                     :{G=f}항공기
STR_ENGINE_PREVIEW_SHIP                                         :{G=m}선박

STR_ENGINE_PREVIEW_COST_WEIGHT_SPEED_POWER                      :{BLACK}가격: {CURRENCY_LONG} 무게: {WEIGHT_SHORT}{}속력: {VELOCITY}  힘: {POWER}{}유지비: {CURRENCY_LONG}/년{}수송량: {CARGO_LONG}
STR_ENGINE_PREVIEW_COST_WEIGHT_SPEED_POWER_MAX_TE               :{BLACK}가격: {CURRENCY_LONG} 무게: {WEIGHT_SHORT}{}속력: {VELOCITY}  힘: {POWER}  최대 견인력: {6:FORCE}{}유지비: {4:CURRENCY_LONG}/년{}수송량: {5:CARGO_LONG}
STR_ENGINE_PREVIEW_COST_MAX_SPEED_CAP_RUNCOST                   :{BLACK}가격: {CURRENCY_LONG} 최고 속력: {VELOCITY}{}수송량: {CARGO_LONG}{}유지비: {CURRENCY_LONG}/년
STR_ENGINE_PREVIEW_COST_MAX_SPEED_TYPE_CAP_CAP_RUNCOST          :{BLACK}가격: {CURRENCY_LONG} 최고 속력: {VELOCITY}{}항공기 종류: {STRING}{}수송량: {CARGO_LONG}, {CARGO_LONG}{}유지비: {CURRENCY_LONG}/년
STR_ENGINE_PREVIEW_COST_MAX_SPEED_TYPE_CAP_RUNCOST              :{BLACK}가격: {CURRENCY_LONG} 최고 속력: {VELOCITY}{}항공기 종류: {STRING}{}수송량: {CARGO_LONG}{}유지비: {CURRENCY_LONG}/년
STR_ENGINE_PREVIEW_COST_MAX_SPEED_TYPE_RANGE_CAP_CAP_RUNCOST    :{BLACK}가격: {CURRENCY_LONG} 최고 속력: {VELOCITY}{}항공기 종류: {STRING} 항속거리: {COMMA}칸{}수송량: {CARGO_LONG}, {CARGO_LONG}{}유지비: {CURRENCY_LONG}/년
STR_ENGINE_PREVIEW_COST_MAX_SPEED_TYPE_RANGE_CAP_RUNCOST        :{BLACK}가격: {CURRENCY_LONG} 최고 속력: {VELOCITY}{}항공기 종류: {STRING} 항속거리: {COMMA}칸{}수송량: {CARGO_LONG}{}유지비: {CURRENCY_LONG}/년

# Autoreplace window
STR_REPLACE_VEHICLES_WHITE                                      :{WHITE}{STRING} 교체 - {STRING}
STR_REPLACE_VEHICLE_TRAIN                                       :{G=f}열차
STR_REPLACE_VEHICLE_ROAD_VEHICLE                                :{G=f}자동차/전차
STR_REPLACE_VEHICLE_SHIP                                        :{G=m}선박
STR_REPLACE_VEHICLE_AIRCRAFT                                    :{G=f}항공기

STR_REPLACE_VEHICLE_VEHICLES_IN_USE                             :{YELLOW}사용 중인 차량
STR_REPLACE_VEHICLE_VEHICLES_IN_USE_TOOLTIP                     :{BLACK}이 열은 현재 보유하고 있는 차량 목록입니다
STR_REPLACE_VEHICLE_AVAILABLE_VEHICLES                          :{YELLOW}교체할 수 있는 차량
STR_REPLACE_VEHICLE_AVAILABLE_VEHICLES_TOOLTIP                  :{BLACK}이 열은 교체할 수 있는 차량 목록입니다

STR_REPLACE_HELP_LEFT_ARRAY                                     :{BLACK}교체할 기관차 종류를 선택하십시오
STR_REPLACE_HELP_RIGHT_ARRAY                                    :{BLACK}새로 교체될 기관차를 선택하십시오

STR_REPLACE_VEHICLES_START                                      :{BLACK}차량 교체 시작
STR_REPLACE_VEHICLES_NOW                                        :모든 차량을 지금 교체
STR_REPLACE_VEHICLES_WHEN_OLD                                   :오래된 차량만 교체
STR_REPLACE_HELP_START_BUTTON                                   :{BLACK}왼쪽에서 선택한 기관차를 오른쪽의 새 기관차로 교체하려면 누르세요
STR_REPLACE_NOT_REPLACING                                       :{BLACK}교체 안 됨
STR_REPLACE_NOT_REPLACING_VEHICLE_SELECTED                      :{BLACK}차량이 선택되지 않았음
STR_REPLACE_REPLACING_WHEN_OLD                                  :낡으면 {ENGINE}{G 0 "으" ""}로 교체
STR_REPLACE_VEHICLES_STOP                                       :{BLACK}차량 교체 중지
STR_REPLACE_HELP_STOP_BUTTON                                    :{BLACK}왼쪽에서 선택한 기관차의 차량교체를 중지하려면 이 버튼을 누르세요

STR_REPLACE_ENGINE_WAGON_SELECT_HELP                            :{BLACK}기관차/화물차 교체 창으로 전환합니다
STR_REPLACE_ENGINES                                             :기관차
STR_REPLACE_WAGONS                                              :화물차
STR_REPLACE_ALL_RAILTYPE                                        :모든 철도 차량
STR_REPLACE_ALL_ROADTYPE                                        :모든 자동차

STR_REPLACE_HELP_RAILTYPE                                       :{BLACK}교체할 기관차의 선로 종류를 고르세요
STR_REPLACE_HELP_ROADTYPE                                       :{BLACK}교체할 차량이 속한 도로 종류를 고르세요
STR_REPLACE_HELP_REPLACE_INFO_TAB                               :{BLACK}왼쪽의 선택한 기관차가 어떤 기관차로 교체되고 있는지 표시합니다
STR_REPLACE_RAIL_VEHICLES                                       :철도 차량
STR_REPLACE_ELRAIL_VEHICLES                                     :전기철도 차량
STR_REPLACE_MONORAIL_VEHICLES                                   :모노레일 차량
STR_REPLACE_MAGLEV_VEHICLES                                     :자기부상 차량

STR_REPLACE_ROAD_VEHICLES                                       :자동차
STR_REPLACE_TRAM_VEHICLES                                       :전차 차량

STR_REPLACE_REMOVE_WAGON                                        :{BLACK}화물차 제거: {ORANGE}{STRING}
STR_REPLACE_REMOVE_WAGON_HELP                                   :{BLACK}자동 교체시 열차의 길이가 교체 전보다 길어지면 객차/화차를 (앞쪽부터) 제거하여 열차의 전체 길이가 달라지지 않도록 합니다

# Vehicle view
STR_VEHICLE_VIEW_CAPTION                                        :{WHITE}{VEHICLE}

STR_VEHICLE_VIEW_TRAIN_LOCATION_TOOLTIP                         :{BLACK}이 열차가 있는 곳으로 이동합니다. CTRL+클릭하면 이 열차를 따라갑니다
STR_VEHICLE_VIEW_ROAD_VEHICLE_LOCATION_TOOLTIP                  :{BLACK}이 차량이 있는 곳으로 이동합니다. CTRL+클릭하면 이 차량을 따라갑니다
STR_VEHICLE_VIEW_SHIP_LOCATION_TOOLTIP                          :{BLACK}이 선박이 있는 곳으로 이동합니다. CTRL+클릭하면 이 선박을 따라갑니다
STR_VEHICLE_VIEW_AIRCRAFT_LOCATION_TOOLTIP                      :{BLACK}이 항공기가 있는 곳으로 이동합니다. CTRL+클릭하면 이 항공기를 따라갑니다

STR_VEHICLE_VIEW_TRAIN_SEND_TO_DEPOT_TOOLTIP                    :{BLACK}열차를 차량기지로 보냅니다. CTRL+클릭하면 정비를 하러 차량기지에 들르기만 합니다
STR_VEHICLE_VIEW_ROAD_VEHICLE_SEND_TO_DEPOT_TOOLTIP             :{BLACK}차량을 차고지로 보냅니다. CTRL+클릭하면 정비를 하러 차고지에 들르기만 합니다
STR_VEHICLE_VIEW_SHIP_SEND_TO_DEPOT_TOOLTIP                     :{BLACK}선박을 정박소로 보냅니다. CTRL+클릭하면 정비를 하러 정박소에 들르기만 합니다
STR_VEHICLE_VIEW_AIRCRAFT_SEND_TO_DEPOT_TOOLTIP                 :{BLACK}항공기를 격납고로 보냅니다. CTRL+클릭하면 정비를 하러 격납고에 들르기만 합니다

STR_VEHICLE_VIEW_SEND_TO_DEPOT_TOOLTIP_SHIFT                    :{STRING} SHIFT+클릭해서 선택합니다.
STR_VEHICLE_VIEW_SEND_TO_DEPOT_MENU                             :{BLACK}기지로 보내는 것을 취소합니다. Ctrl+클릭하면 메뉴를 엽니다. Shift+클릭해서 선택합니다.

STR_VEHICLE_VIEW_CLONE_TRAIN_INFO                               :{BLACK}객차/화차를 포함한 열차 전체를 복제합니다. CTRL+클릭하면 경로도 함께 공유됩니다. SHIFT+클릭하면 예상 비용을 볼 수 있습니다
STR_VEHICLE_VIEW_CLONE_ROAD_VEHICLE_INFO                        :{BLACK}차량을 복제합니다. CTRL+클릭하면 경로도 함께 공유됩니다. SHIFT+클릭하면 예상 비용을 볼 수 있습니다
STR_VEHICLE_VIEW_CLONE_SHIP_INFO                                :{BLACK}선박을 복제합니다. CTRL+클릭하면 경로도 함께 공유됩니다. SHIFT+클릭하면 예상 비용을 볼 수 있습니다
STR_VEHICLE_VIEW_CLONE_AIRCRAFT_INFO                            :{BLACK}항공기를 복제합니다. CTRL+클릭하면 경로도 함께 공유됩니다. SHIFT+클릭하면 예상 비용을 볼 수 있습니다

STR_VEHICLE_VIEW_TRAIN_IGNORE_SIGNAL_TOOLTIP                    :{BLACK}신호를 무시하고 열차를 진행시킵니다

STR_VEHICLE_VIEW_TRAIN_REFIT_TOOLTIP                            :{BLACK}열차가 다른 종류의 화물을 실을 수 있도록 개조합니다
STR_VEHICLE_VIEW_ROAD_VEHICLE_REFIT_TOOLTIP                     :{BLACK}차량이 다른 종류의 화물을 실을 수 있도록 개조합니다
STR_VEHICLE_VIEW_SHIP_REFIT_TOOLTIP                             :{BLACK}선박이 다른 종류의 화물을 실을 수 있도록 개조합니다
STR_VEHICLE_VIEW_AIRCRAFT_REFIT_TOOLTIP                         :{BLACK}항공기가 다른 종류의 화물을 실을 수 있도록 개조합니다

STR_VEHICLE_VIEW_TRAIN_REVERSE_TOOLTIP                          :{BLACK}열차를 회차시킵니다
STR_VEHICLE_VIEW_ROAD_VEHICLE_REVERSE_TOOLTIP                   :{BLACK}차량을 유턴시킵니다

STR_VEHICLE_VIEW_TRAIN_ORDERS_TOOLTIP                           :{BLACK}열차의 경로를 보여줍니다. CTRL+클릭하면 열차의 시간표를 보여줍니다
STR_VEHICLE_VIEW_ROAD_VEHICLE_ORDERS_TOOLTIP                    :{BLACK}차량의 경로를 보여줍니다. CTRL+클릭하면 차량의 시간표를 보여줍니다
STR_VEHICLE_VIEW_SHIP_ORDERS_TOOLTIP                            :{BLACK}선박의 경로를 보여줍니다. CTRL+클릭하면 선박의 시간표를 보여줍니다
STR_VEHICLE_VIEW_AIRCRAFT_ORDERS_TOOLTIP                        :{BLACK}항공기의 경로를 보여줍니다. CTRL+클릭하면 항공기의 시간표를 보여줍니다

STR_VEHICLE_VIEW_TRAIN_SHOW_DETAILS_TOOLTIP                     :{BLACK}열차의 상세정보를 보여줍니다
STR_VEHICLE_VIEW_ROAD_VEHICLE_SHOW_DETAILS_TOOLTIP              :{BLACK}차량의 상세정보를 보여줍니다
STR_VEHICLE_VIEW_SHIP_SHOW_DETAILS_TOOLTIP                      :{BLACK}선박의 상세정보를 보여줍니다
STR_VEHICLE_VIEW_AIRCRAFT_SHOW_DETAILS_TOOLTIP                  :{BLACK}항공기의 상세정보를 보여줍니다

STR_VEHICLE_VIEW_TRAIN_STATE_START_STOP_TOOLTIP                 :{BLACK}현재 열차 행동 - 열차를 운행/정지시키려면 클릭하세요. CTRL+클릭하면 목적지를 볼 수 있습니다.
STR_VEHICLE_VIEW_ROAD_VEHICLE_STATE_START_STOP_TOOLTIP          :{BLACK}현재 차량 행동 - 운행/정지시키려면 클릭하세요. CTRL+클릭하면 목적지를 볼 수 있습니다.
STR_VEHICLE_VIEW_SHIP_STATE_START_STOP_TOOLTIP                  :{BLACK}현재 선박 행동 - 선박을 운행/중지시키려면 클릭하세요. CTRL+클릭하면 목적지를 볼 수 있습니다.
STR_VEHICLE_VIEW_AIRCRAFT_STATE_START_STOP_TOOLTIP              :{BLACK}현재 항공기 행동 - 항공기를 운행/중지시키려면 여기를 클릭하세요. CTRL+클릭하면 목적지를 볼 수 있습니다.

# Messages in the start stop button in the vehicle view
STR_VEHICLE_STATUS_LOADING_UNLOADING                            :{LTBLUE}싣는 중 / 내리는 중
STR_VEHICLE_STATUS_LOADING_UNLOADING_ADVANCE                    :{STRING}, {VELOCITY}
STR_VEHICLE_STATUS_LEAVING                                      :{LTBLUE}출발 중
STR_VEHICLE_STATUS_CRASHED                                      :{RED}충돌!
STR_VEHICLE_STATUS_BROKEN_DOWN                                  :{RED}고장
STR_VEHICLE_STATUS_STOPPED                                      :{RED}정지함
STR_VEHICLE_STATUS_BROKEN_DOWN_VEL                              :{RED}고장 - {STRING}, {LTBLUE} {VELOCITY}
STR_VEHICLE_STATUS_BROKEN_DOWN_VEL_SHORT                        :{RED}고장 - {STRING}
STR_VEHICLE_STATUS_TRAIN_STOPPING_VEL                           :{RED}멈추는 중, {VELOCITY}
STR_VEHICLE_STATUS_TRAIN_NO_POWER                               :{RED}동력 없음
STR_VEHICLE_STATUS_TRAIN_STUCK                                  :{ORANGE}빈 경로 탐색중
STR_VEHICLE_STATUS_TRAIN_STUCK_WAIT_RESTRICTION                 :{ORANGE}경로 제한 신호기에 의해 대기 중
STR_VEHICLE_STATUS_AIRCRAFT_TOO_FAR                             :{ORANGE}다음 목적지가 너무 멀리 있습니다
STR_VEHICLE_STATUS_TRAIN_WAITING_TIMETABLE                      :{ORANGE}시간표에 따라 대기 중
STR_VEHICLE_STATUS_TRAIN_REVERSING                              :{ORANGE}회차 중, {VELOCITY}

STR_BREAKDOWN_TYPE_CRITICAL                                     :기계적 고장
STR_BREAKDOWN_TYPE_EM_STOP                                      :비상 정지
STR_BREAKDOWN_TYPE_LOW_SPEED                                    :{VELOCITY}로 속도 제한
STR_BREAKDOWN_TYPE_LOW_POWER                                    :{COMMA}%의 힘
STR_BREAKDOWN_TYPE_HIT_RV                                       :차량과 충돌
STR_BREAKDOWN_TYPE_DEPOT                                        :수리를 위해 {STATION} 격납고로 향하는 중
STR_BREAKDOWN_TYPE_LANDING                                      :비상 착륙을 위해 {STATION}{G 0 "으" ""}로 향하는 중
STR_ERROR_TRAIN_TOO_HEAVY                                       :{WHITE}{VEHICLE} 이(가) 너무 무겁습니다.

STR_VEHICLE_STATUS_HEADING_FOR_STATION_VEL                      :{LTBLUE}다음 목적지: {STATION} ({VELOCITY})
STR_VEHICLE_STATUS_NO_ORDERS_VEL                                :{LTBLUE}경로 없음 ({VELOCITY})
STR_VEHICLE_STATUS_HEADING_FOR_WAYPOINT_VEL                     :{LTBLUE}다음 목적지: {WAYPOINT} ({VELOCITY})
STR_VEHICLE_STATUS_HEADING_FOR_DEPOT_VEL                        :{ORANGE}다음 목적지: {DEPOT} ({VELOCITY})
STR_VEHICLE_STATUS_HEADING_FOR_DEPOT_SELL_VEL                   :{CREAM}{PUSH_COLOUR}{RED}판매{POP_COLOUR}: {DEPOT} ({VELOCITY})
STR_VEHICLE_STATUS_HEADING_FOR_DEPOT_SERVICE_VEL                :{LTBLUE}점검: {DEPOT} ({VELOCITY})

# Vehicle stopped/started animations
STR_VEHICLE_COMMAND_STOPPED_SMALL                               :{TINY_FONT}{RED}정지
STR_VEHICLE_COMMAND_STOPPED                                     :{RED}정지
STR_VEHICLE_COMMAND_STARTED_SMALL                               :{TINY_FONT}{GREEN}출발
STR_VEHICLE_COMMAND_STARTED                                     :{GREEN}출발

# Vehicle details
STR_VEHICLE_DETAILS_CAPTION                                     :{WHITE}{VEHICLE} (상세정보)
STR_VEHICLE_NAME_BUTTON                                         :{BLACK}이름

STR_VEHICLE_DETAILS_TRAIN_RENAME                                :{BLACK}열차 이름 지정
STR_VEHICLE_DETAILS_ROAD_VEHICLE_RENAME                         :{BLACK}차량 이름 지정
STR_VEHICLE_DETAILS_SHIP_RENAME                                 :{BLACK}선박 이름 지정
STR_VEHICLE_DETAILS_AIRCRAFT_RENAME                             :{BLACK}항공기 이름 지정

STR_VEHICLE_INFO_AGE_RUNNING_COST_YR                            :{BLACK}연령: {LTBLUE}{STRING}{BLACK}   유지비: {LTBLUE}{CURRENCY_LONG}/년

STR_VEHICLE_LOAD_THROUGH_ABORTED_INSUFFICIENT_TRACK             :{WHITE}{VEHICLE}: {STATION}의 선로 길이가 충분하지 않아 통과하며 싣기가 중단되었습니다.
STR_VEHICLE_LOAD_THROUGH_ABORTED_DEPOT                          :{WHITE}{VEHICLE}: {STATION}의 차량기지 때문에 통과하며 싣기가 중단되었습니다.

STR_RUNNING                                                     :{LTBLUE}운행 중
STR_NEED_REPAIR                                                 :{ORANGE}차량을 수리해야 합니다. 최고 속도가 {VELOCITY}로 감소하였습니다.
STR_CURRENT_STATUS                                              :{BLACK}현재 상태: {STRING}

# The next two need to stay in this order
STR_VEHICLE_INFO_AGE                                            :{COMMA}년 ({COMMA})
STR_VEHICLE_INFO_AGE_RED                                        :{RED}{COMMA}년 ({COMMA})

STR_VEHICLE_INFO_MAX_SPEED                                      :{BLACK}최고 속력: {LTBLUE}{VELOCITY}
STR_VEHICLE_INFO_MAX_SPEED_TYPE                                 :{BLACK}최고 속력: {LTBLUE}{VELOCITY} {BLACK}항공기 종류: {LTBLUE}{STRING}
STR_VEHICLE_INFO_MAX_SPEED_TYPE_RANGE                           :{BLACK}최고 속력: {LTBLUE}{VELOCITY} {BLACK}항공기 종류: {LTBLUE}{STRING} {BLACK}항속거리: {LTBLUE}{COMMA}칸
STR_VEHICLE_INFO_WEIGHT_POWER_MAX_SPEED                         :{BLACK}무게: {LTBLUE}{WEIGHT_SHORT} {BLACK}힘: {LTBLUE}{POWER}{BLACK} 최고 속력: {LTBLUE}{VELOCITY}
STR_VEHICLE_INFO_WEIGHT_POWER_MAX_SPEED_MAX_TE                  :{BLACK}무게: {LTBLUE}{WEIGHT_SHORT} {BLACK}힘: {LTBLUE}{POWER}{BLACK} 최고 속력: {LTBLUE}{VELOCITY} {BLACK}최고 견인력: {LTBLUE}{FORCE}

STR_VEHICLE_INFO_TRAIN_LENGTH                                   :{BLACK}열차 길이: {LTBLUE}{DECIMAL} 칸 {STRING}
STR_VEHICLE_INFO_WEIGHT_RATIOS                                  :{BLACK}힘 / 무게: {LTBLUE}{POWER_WEIGHT_RATIO} {BLACK} 최고 견인력 / 무게: {LTBLUE}{FORCE_WEIGHT_RATIO}

STR_VEHICLE_INFO_PROFIT_THIS_YEAR_LAST_YEAR                     :{BLACK}올해 이익: {LTBLUE}{CURRENCY_LONG} (작년: {CURRENCY_LONG})
<<<<<<< HEAD
STR_VEHICLE_INFO_PROFIT_THIS_YEAR_LAST_YEAR_LIFETIME            :{STRING} (평생: {CURRENCY_LONG})
STR_VEHICLE_INFO_RELIABILITY_BREAKDOWNS                         :{BLACK}신뢰도: {LTBLUE}{COMMA}%  {BLACK}최근 점검 이후의 고장: {LTBLUE}{COMMA}
=======
STR_VEHICLE_INFO_RELIABILITY_BREAKDOWNS                         :{BLACK}신뢰도: {LTBLUE}{COMMA}%  {BLACK}최근 점검 이후 고장 횟수: {LTBLUE}{COMMA}
>>>>>>> e7b90146

STR_VEHICLE_INFO_GROUP                                          :{BLACK}그룹: {LTBLUE}{GROUP}

STR_VEHICLE_INFO_BUILT_VALUE                                    :{LTBLUE}{ENGINE} {BLACK}생산: {LTBLUE}{NUM}{BLACK} 가격: {LTBLUE}{CURRENCY_LONG}
STR_VEHICLE_INFO_NO_CAPACITY                                    :{BLACK}수송량: {LTBLUE}없음{STRING}
STR_VEHICLE_INFO_CAPACITY                                       :{BLACK}수송량: {LTBLUE}{CARGO_LONG}{3:STRING}
STR_VEHICLE_INFO_CAPACITY_MULT                                  :{BLACK}수송량: {LTBLUE}{CARGO_LONG}{3:STRING} (x{4:NUM})
STR_VEHICLE_INFO_CAPACITY_CAPACITY                              :{BLACK}수송량: {LTBLUE}{CARGO_LONG}, {CARGO_LONG}{STRING}

STR_VEHICLE_INFO_FEEDER_CARGO_VALUE                             :{BLACK}환승 수익: {LTBLUE}{CURRENCY_LONG}

<<<<<<< HEAD
STR_VEHICLE_INFO_SPEED_RESTRICTION                              :{BLACK}속력 제한: {LTBLUE}{VELOCITY}

STR_VEHICLE_DETAILS_SERVICING_INTERVAL_DAYS                     :{BLACK}정비 간격: {LTBLUE}{COMMA}일마다{BLACK}   마지막 정비 날짜: {LTBLUE}{DATE_LONG}
STR_VEHICLE_DETAILS_SERVICING_INTERVAL_PERCENT                  :{BLACK}정비 간격: {LTBLUE}{COMMA}%{BLACK} 이하일 때   마지막 정비 날짜: {LTBLUE}{DATE_LONG}
=======
STR_VEHICLE_DETAILS_SERVICING_INTERVAL_DAYS                     :{BLACK}정비 간격: {LTBLUE}{COMMA}일{BLACK}마다   마지막 정비 날짜: {LTBLUE}{DATE_LONG}
STR_VEHICLE_DETAILS_SERVICING_INTERVAL_PERCENT                  :{BLACK}정비 기준: {LTBLUE}{COMMA}%{BLACK} 떨어지면   마지막 정비 날짜: {LTBLUE}{DATE_LONG}
>>>>>>> e7b90146
STR_VEHICLE_DETAILS_INCREASE_SERVICING_INTERVAL_TOOLTIP         :{BLACK}점검 기준값을 10만큼 올립니다. CTRL+클릭하면 점검 기준값을 5만큼 올립니다
STR_VEHICLE_DETAILS_DECREASE_SERVICING_INTERVAL_TOOLTIP         :{BLACK}점검 기준값을 10만큼 내립니다. CTRL+클릭하면 점검 기준값을 5만큼 내립니다

STR_SERVICE_INTERVAL_DROPDOWN_TOOLTIP                           :{BLACK}정비 기준 설정을 변경합니다
STR_VEHICLE_DETAILS_DEFAULT                                     :기본
STR_VEHICLE_DETAILS_DAYS                                        :날짜
STR_VEHICLE_DETAILS_PERCENT                                     :신뢰도

STR_QUERY_RENAME_TRAIN_CAPTION                                  :{WHITE}열차 이름 지정
STR_QUERY_RENAME_ROAD_VEHICLE_CAPTION                           :{WHITE}차량 이름 지정
STR_QUERY_RENAME_SHIP_CAPTION                                   :{WHITE}선박 이름 지정
STR_QUERY_RENAME_AIRCRAFT_CAPTION                               :{WHITE}항공기 이름 지정

# Extra buttons for train details windows
STR_VEHICLE_DETAILS_TRAIN_ENGINE_BUILT_AND_VALUE                :{LTBLUE}{ENGINE}{BLACK}   생산: {LTBLUE}{NUM}{BLACK} 가격: {LTBLUE}{CURRENCY_LONG}
STR_VEHICLE_DETAILS_TRAIN_ENGINE_BUILT_AND_VALUE_AND_SPEED      :{LTBLUE}{ENGINE}{BLACK}   생산: {LTBLUE}{NUM}{BLACK} 가격: {LTBLUE}{CURRENCY_LONG} {BLACK}최고 속도: {LTBLUE}{VELOCITY}
STR_VEHICLE_DETAILS_TRAIN_WAGON_VALUE                           :{LTBLUE}{ENGINE}{BLACK}   가격: {LTBLUE}{CURRENCY_LONG}
STR_VEHICLE_DETAILS_TRAIN_WAGON_VALUE_AND_SPEED                 :{LTBLUE}{ENGINE}{BLACK}   가격: {LTBLUE}{CURRENCY_LONG} {BLACK}최고 속도: {LTBLUE}{VELOCITY}

STR_VEHICLE_DETAILS_TRAIN_TOTAL_CAPACITY_TEXT                   :{BLACK}이 열차의 총 수용량:
STR_VEHICLE_DETAILS_TRAIN_TOTAL_CAPACITY                        :{LTBLUE}- {CARGO_LONG} ({CARGO_SHORT})
STR_VEHICLE_DETAILS_TRAIN_TOTAL_CAPACITY_MULT                   :{LTBLUE}- {CARGO_LONG} ({CARGO_SHORT}) (x{NUM})

STR_VEHICLE_DETAILS_CARGO_EMPTY                                 :{LTBLUE}비어있음
STR_VEHICLE_DETAILS_CARGO_FROM                                  :{LTBLUE}{CARGO_LONG} (출발지: {STATION})
STR_VEHICLE_DETAILS_CARGO_FROM_MULT                             :{LTBLUE}{CARGO_LONG} (출발지: {STATION}) (x{NUM})

STR_VEHICLE_DETAIL_TAB_CARGO                                    :{BLACK}화물
STR_VEHICLE_DETAILS_TRAIN_CARGO_TOOLTIP                         :{BLACK}현재 싣고 있는 화물 정보를 보여줍니다
STR_VEHICLE_DETAIL_TAB_INFORMATION                              :{BLACK}정보
STR_VEHICLE_DETAILS_TRAIN_INFORMATION_TOOLTIP                   :{BLACK}각 차량의 상세 정보를 보여줍니다
STR_VEHICLE_DETAIL_TAB_CAPACITIES                               :{BLACK}수용량
STR_VEHICLE_DETAILS_TRAIN_CAPACITIES_TOOLTIP                    :{BLACK}각 차량의 수송량 정보를 보여줍니다
STR_VEHICLE_DETAIL_TAB_TOTAL_CARGO                              :{BLACK}총 화물량
STR_VEHICLE_DETAILS_TRAIN_TOTAL_CARGO_TOOLTIP                   :{BLACK}각 화물 종류에 따른 총 수송량을 보여줍니다

STR_VEHICLE_DETAILS_TRAIN_ARTICULATED_RV_CAPACITY               :{BLACK}수송량: {LTBLUE}

# Vehicle refit
STR_REFIT_CAPTION                                               :{WHITE}{VEHICLE} (개조)
STR_REFIT_TITLE                                                 :{GOLD}수송할 화물 선택:
STR_REFIT_NEW_CAPACITY_COST_OF_REFIT                            :{BLACK}변경 수송량: {GOLD}{CARGO_LONG}{}{BLACK}개조 비용: {RED}{CURRENCY_LONG}
STR_REFIT_NEW_CAPACITY_INCOME_FROM_REFIT                        :{BLACK}변경 수송량: {GOLD}{CARGO_LONG}{}{BLACK}개조시 회수되는 비용: {GREEN}{CURRENCY_LONG}
STR_REFIT_NEW_CAPACITY_COST_OF_AIRCRAFT_REFIT                   :{BLACK}변경 수송량: {GOLD}{CARGO_LONG}, {GOLD}{CARGO_LONG}{}{BLACK}개조 비용: {RED}{CURRENCY_LONG}
STR_REFIT_NEW_CAPACITY_INCOME_FROM_AIRCRAFT_REFIT               :{BLACK}변경 수송량: {GOLD}{CARGO_LONG}, {GOLD}{CARGO_LONG}{}{BLACK}개조시 회수되는 비용: {GREEN}{CURRENCY_LONG}
STR_REFIT_SELECT_VEHICLES_TOOLTIP                               :{BLACK}개조할 차량을 선택하십시오. 마우스로 드래그하면 여러 개의 차량을 선택 가능합니다. 빈 곳을 클릭하면 전체를 선택합니다. CTRL+클릭하면 차량 전체를 선택할 수 있습니다

STR_REFIT_TRAIN_LIST_TOOLTIP                                    :{BLACK}열차가 수송할 화물의 종류를 선택하세요
STR_REFIT_ROAD_VEHICLE_LIST_TOOLTIP                             :{BLACK}차량이 수송할 화물의 종류를 선택하세요
STR_REFIT_SHIP_LIST_TOOLTIP                                     :{BLACK}선박이 수송할 화물의 종류를 선택하세요
STR_REFIT_AIRCRAFT_LIST_TOOLTIP                                 :{BLACK}항공기가 수송할 화물의 종류를 선택하세요

STR_REFIT_TRAIN_REFIT_BUTTON                                    :{BLACK}열차 개조
STR_REFIT_ROAD_VEHICLE_REFIT_BUTTON                             :{BLACK}차량 개조
STR_REFIT_SHIP_REFIT_BUTTON                                     :{BLACK}선박 개조
STR_REFIT_AIRCRAFT_REFIT_BUTTON                                 :{BLACK}항공기 개조

STR_REFIT_TRAIN_REFIT_TOOLTIP                                   :{BLACK}선택된 화물을 싣도록 열차를 개조합니다
STR_REFIT_ROAD_VEHICLE_REFIT_TOOLTIP                            :{BLACK}선택한 화물을 싣도록 차량를 개조합니다
STR_REFIT_SHIP_REFIT_TOOLTIP                                    :{BLACK}선택된 화물을 싣도록 선박을 개조합니다
STR_REFIT_AIRCRAFT_REFIT_TOOLTIP                                :{BLACK}선택한 화물을 싣도록 항공기를 개조합니다

# Order view
STR_ORDERS_CAPTION                                              :{WHITE}{VEHICLE} (경로)
STR_ORDERS_TIMETABLE_VIEW                                       :{BLACK}시간표
STR_ORDERS_TIMETABLE_VIEW_TOOLTIP                               :{BLACK}시간표 보기 전환

STR_ORDERS_LIST_TOOLTIP                                         :{BLACK}이 열차의 경로 - 선택하려면 클릭하세요. CTRL+클릭하시면 그 역이 있는 장소로 이동합니다
STR_ORDER_INDEX                                                 :{COMMA}:{NBSP}
STR_ORDER_TEXT                                                  :{STRING} {STRING} {STRING}

STR_ORDERS_END_OF_ORDERS                                        :- - 경로의 끝 - -
STR_ORDERS_END_OF_SHARED_ORDERS                                 :- - 공유된 경로의 끝 - -

# Order bottom buttons
STR_ORDER_NON_STOP                                              :{BLACK}통과 설정
STR_ORDER_GO_TO                                                 :완행
STR_ORDER_GO_NON_STOP_TO                                        :직행
STR_ORDER_GO_VIA                                                :완행 경유
STR_ORDER_GO_NON_STOP_VIA                                       :직행 경유
STR_ORDER_TOOLTIP_NON_STOP                                      :{BLACK}선택한 목적지에서 화물을 정차할 방식을 변경합니다

STR_ORDER_TOGGLE_FULL_LOAD                                      :{BLACK}아무 화물이나 가득 싣기
STR_ORDER_DROP_LOAD_IF_POSSIBLE                                 :가능한 것만 적재
STR_ORDER_DROP_FULL_LOAD_ALL                                    :모든 화물을 가득 실음
STR_ORDER_DROP_FULL_LOAD_ANY                                    :아무 화물이나 가득 싣기
STR_ORDER_DROP_NO_LOADING                                       :싣지 않기
STR_ORDER_DROP_CARGO_TYPE_LOAD                                  :화물 종류에 따라 싣기
STR_ORDER_TOOLTIP_FULL_LOAD                                     :{BLACK}선택한 목적지에서 화물을 적재할 방식을 변경합니다

STR_ORDER_TOGGLE_UNLOAD                                         :{BLACK}모든 화물 하차
STR_ORDER_DROP_UNLOAD_IF_ACCEPTED                               :화물을 받는경우 하차
STR_ORDER_DROP_UNLOAD                                           :모든 화물 하차
STR_ORDER_DROP_TRANSFER                                         :환승
STR_ORDER_DROP_NO_UNLOADING                                     :화물을 하차시키지 않음
STR_ORDER_DROP_CARGO_TYPE_UNLOAD                                :화물 종류에 따라 하차
STR_ORDER_TOOLTIP_UNLOAD                                        :{BLACK}선택한 목적지에서 화물을 하차할 방식을 변경합니다

STR_ORDER_REFIT                                                 :{BLACK}개조
STR_ORDER_REFIT_TOOLTIP                                         :{BLACK}이 경로에서 열차를 어떤 화물을 받을 수 있게 개조할 것인지 선택하십시오. CTRL+클릭하면 개조 설정을 해제합니다.
STR_ORDER_REFIT_AUTO                                            :{BLACK}개조
STR_ORDER_REFIT_AUTO_TOOLTIP                                    :{BLACK}이 경로에서 개조할 화물의 종류를 선택하세요. CTRL+클릭하면 개조 설정을 해제합니다. 개조 기능은 개조 가능한 차량에서만 사용할 수 있습니다.
STR_ORDER_DROP_REFIT_AUTO                                       :특정 화물로
STR_ORDER_DROP_REFIT_AUTO_ANY                                   :이용 가능한 화물로

STR_ORDER_REVERSE                                               :{BLACK}회차
STR_ORDER_REVERSE_TOOLTIP                                       :{BLACK}선택된 경로에서 열차의 방향을 전환합니다.

STR_ORDER_SERVICE                                               :{BLACK}정비
STR_ORDER_DROP_GO_ALWAYS_DEPOT                                  :항상 감
STR_ORDER_DROP_SERVICE_DEPOT                                    :필요하면 정비
STR_ORDER_DROP_HALT_DEPOT                                       :멈춤
STR_ORDER_DROP_SELL_DEPOT                                       :판매
STR_ORDER_SERVICE_TOOLTIP                                       :{BLACK}정비가 필요하지 않으면 이 경로를 건너뜁니다

STR_ORDER_CONDITIONAL_VARIABLE_TOOLTIP                          :{BLACK}경로를 건너뛰기 위한 비교 조건을 선택합니다

# Conditional order variables, must follow order of OrderConditionVariable enum
STR_ORDER_CONDITIONAL_LOAD_PERCENTAGE                           :적재율
STR_ORDER_CONDITIONAL_RELIABILITY                               :신뢰도
STR_ORDER_CONDITIONAL_MAX_SPEED                                 :최고 속력
STR_ORDER_CONDITIONAL_AGE                                       :연령 (년)
STR_ORDER_CONDITIONAL_REQUIRES_SERVICE                          :정비 필요성
STR_ORDER_CONDITIONAL_UNCONDITIONALLY                           :항상
STR_ORDER_CONDITIONAL_REMAINING_LIFETIME                        :남은 수명 (년)
STR_ORDER_CONDITIONAL_MAX_RELIABILITY                           :최대 신뢰도
STR_ORDER_CONDITIONAL_CARGO_WAITING                             :대기 화물
STR_ORDER_CONDITIONAL_ACCEPTANCE_DROPDOWN                       :받는 화물
STR_ORDER_CONDITIONAL_FREE_PLATFORMS                            :빈 승강장
STR_ORDER_CONDITIONAL_PERCENT                                   :확률
STR_ORDER_CONDITIONAL_SLOT_OCCUPANCY                            :슬롯 점유
STR_ORDER_CONDITIONAL_TRAIN_IN_SLOT                             :열차 슬롯
STR_ORDER_CONDITIONAL_CARGO_LOAD_PERCENTAGE                     :화물 적재율
STR_ORDER_CONDITIONAL_CARGO_WAITING_AMOUNT                      :화물 대기량

STR_ORDER_CONDITIONAL_REQUIRES_SERVICE_ORDER                    :서비스 {STRING}가 필요함
STR_ORDER_CONDITIONAL_CARGO_WAITING_ORDER                       :다음 역 {STRING} {STRING} 대기 중
STR_ORDER_CONDITIONAL_ACCEPTANCE                                :다음 역 {STRING} {STRING}
STR_CONDITIONAL_FREE_PLATFORMS                                  :[조건 경로] {COMMA}번 경로로 건너뛰기 (다음 역에 빈 승강장이 {2:COMMA} 개{1:STRING})
STR_CONDITIONAL_PERCENT                                         :[조건 경로] {COMMA}번 경로로 건너뛰기 ({COMMA}%의 확률로)

STR_ORDER_CONDITIONAL_NEXT_STATION                              :다음 역이

STR_ORDER_CONDITIONAL_COMPARATOR_TOOLTIP                        :{BLACK}왼쪽의 비교조건과 오른쪽의 입력값을 비교할 연산자를 선택합니다
STR_ORDER_CONDITIONAL_COMPARATOR_EQUALS                         :=
STR_ORDER_CONDITIONAL_COMPARATOR_NOT_EQUALS                     :≠
STR_ORDER_CONDITIONAL_COMPARATOR_LESS_THAN                      :＜
STR_ORDER_CONDITIONAL_COMPARATOR_LESS_EQUALS                    :≤
STR_ORDER_CONDITIONAL_COMPARATOR_MORE_THAN                      :＞
STR_ORDER_CONDITIONAL_COMPARATOR_MORE_EQUALS                    :≥
STR_ORDER_CONDITIONAL_COMPARATOR_IS_TRUE                        :있을 때
STR_ORDER_CONDITIONAL_COMPARATOR_IS_FALSE                       :없을 때

STR_ORDER_CONDITIONAL_VALUE_TOOLTIP                             :{BLACK}비교 조건에 대한 입력값입니다
STR_ORDER_CONDITIONAL_CARGO_TOOLTIP                             :{BLACK}화물에 대한 입력값입니다.
STR_ORDER_CONDITIONAL_SLOT_TOOLTIP                              :{BLACK}점유되었는지 확인할 슬롯입니다.
STR_ORDER_CONDITIONAL_VALUE_CAPT                                :{WHITE}비교할 값을 입력하세요

STR_ORDER_CONDITIONAL_COMPARATOR_ACCEPTS                        :받을 때
STR_ORDER_CONDITIONAL_COMPARATOR_DOES_NOT_ACCEPT                :받지 않을 때
STR_ORDER_CONDITIONAL_COMPARATOR_HAS                            :있을 때
STR_ORDER_CONDITIONAL_COMPARATOR_HAS_NO                         :없을 때
STR_ORDER_CONDITIONAL_COMPARATOR_HAS_LESS_THAN                  :보다 적을 때
STR_ORDER_CONDITIONAL_COMPARATOR_HAS_LESS_EQUALS                :보다 적거나 같을 때
STR_ORDER_CONDITIONAL_COMPARATOR_HAS_MORE_THAN                  :보다 많을 때
STR_ORDER_CONDITIONAL_COMPARATOR_HAS_MORE_EQUALS                :보다 많거나 같을 때
STR_ORDER_CONDITIONAL_COMPARATOR_FULLY_OCCUPIED                 :모두 점유되었을 때
STR_ORDER_CONDITIONAL_COMPARATOR_NOT_YET_FULLY_OCCUPIED         :모두 점유되지 않았을 때
STR_ORDER_CONDITIONAL_COMPARATOR_TRAIN_IN_SLOT                  :에 속할 때
STR_ORDER_CONDITIONAL_COMPARATOR_TRAIN_NOT_IN_SLOT              :에 속하지 않을 때

STR_ORDERS_SKIP_BUTTON                                          :{BLACK}건너뛰기
STR_ORDERS_SKIP_TOOLTIP                                         :{BLACK}현재 경로를 건너뛰고, 다음 경로를 시작합니다. CTRL+클릭하면 현재 선택된 경로로 건너뜁니다

STR_ORDERS_DELETE_BUTTON                                        :{BLACK}삭제
STR_ORDERS_DELETE_TOOLTIP                                       :{BLACK}선택된 경로를 삭제합니다
STR_ORDERS_DELETE_ALL_TOOLTIP                                   :{BLACK}모든 경로 삭제
STR_ORDERS_STOP_SHARING_BUTTON                                  :{BLACK}경로 공유 해제
STR_ORDERS_STOP_SHARING_TOOLTIP                                 :{BLACK}경로 공유를 해제합니다. CTRL+클릭하면 경로 공유를 해제하면서 모든 경로를 삭제합니다

STR_ORDERS_GO_TO_BUTTON                                         :{BLACK}행선지
STR_ORDER_GO_TO_NEAREST_DEPOT                                   :가까운 차량기지/차고지로
STR_ORDER_GO_TO_NEAREST_HANGAR                                  :가까운 격납고로
STR_ORDER_CONDITIONAL                                           :조건부 경로 건너뛰기
STR_ORDER_SHARE                                                 :경로 공유하기
STR_ORDERS_GO_TO_TOOLTIP                                        :{BLACK}선택된 경로 바로 전이나 목록 맨 끝에 새 경로를 삽입합니다. CTRL 키와 함께 누르면, 역에서는 '아무 화물이나 가득 싣기'로, 경유지에서는 '직행'으로, 차량기지에서는 '점검'으로 지정됩니다. '공유된 경로'를 클릭하거나 CTRL 키를 누르면 선택했던 차량과 이 차량의 경로를 공유하게 됩니다. 단순히 클릭하면 그 차량의 경로를 복사하기만 합니다. 차량기지를 경로에 포함시키면 이 차량은 자동 정비를 할 수 없게 됩니다

STR_ORDERS_VEH_WITH_SHARED_ORDERS_LIST_TOOLTIP                  :{BLACK}이 경로를 공유하고 있는 모든 차량을 표시합니다.

STR_ORDERS_OCCUPANCY_BUTTON                                     :{BLACK}{STRING}%
STR_ORDERS_OCCUPANCY_BUTTON_TOOLTIP                             :{BLACK}평균 경로 사용률입니다.{}경로 사용률의 전체 평균을 보여줍니다.
STR_ORDERS_OCCUPANCY_LIST_TOOLTIP                               :{BLACK}경로 사용률 - 역의 최근 경로 사용률을 보여줍니다. 이는 모든 경로가 공유된 차량에 공유됩니다.
STR_ORDERS_OCCUPANCY_PERCENT                                    :{NUM}%

STR_ORDERS_NEW_GROUP_TOOLTIP                                    :{BLACK}한 차량으로 그룹 만들기

# String parts to build the order string
STR_ORDER_GO_TO_WAYPOINT                                        :완행 경유 {WAYPOINT}
STR_ORDER_GO_NON_STOP_TO_WAYPOINT                               :직행 경유 {WAYPOINT}
STR_ORDER_GO_TO_WAYPOINT_REVERSE                                :완행 경유 {WAYPOINT} (회차)
STR_ORDER_GO_NON_STOP_TO_WAYPOINT_REVERSE                       :직행 경유 {WAYPOINT} (회차)

STR_ORDER_SERVICE_AT                                            :완행 정비
STR_ORDER_SERVICE_NON_STOP_AT                                   :직행 정비

STR_ORDER_NEAREST_DEPOT                                         :가까운
STR_ORDER_NEAREST_HANGAR                                        :가까운 격납고
STR_ORDER_TRAIN_DEPOT                                           :차량기지
STR_ORDER_ROAD_VEHICLE_DEPOT                                    :차고지
STR_ORDER_SHIP_DEPOT                                            :정박소
STR_ORDER_GO_TO_NEAREST_DEPOT_FORMAT                            :{STRING} {STRING} {STRING}
STR_ORDER_GO_TO_DEPOT_FORMAT                                    :{STRING} {DEPOT}

STR_ORDER_REFIT_ORDER                                           :({STRING}{G 0 "으" ""}로 개조)
STR_ORDER_REFIT_STOP_ORDER                                      :({STRING}에서 수리 후 멈춤)
STR_ORDER_STOP_ORDER                                            :(멈춤)
STR_ORDER_SELL_ORDER                                            :(판매)

STR_ORDER_GO_TO_STATION                                         :{STRING} {STATION} {STRING}

STR_ORDER_IMPLICIT                                              :(자동)

STR_ORDER_FULL_LOAD                                             :(모든 화물을 가득 싣기)
STR_ORDER_FULL_LOAD_ANY                                         :(아무 화물이나 가득 싣기)
STR_ORDER_NO_LOAD                                               :(싣지 않기)
STR_ORDER_CARGO_TYPE_LOAD                                       :(화물 종류에 따라 싣기)
STR_ORDER_UNLOAD                                                :(화물 하차 후 적재)
STR_ORDER_UNLOAD_FULL_LOAD                                      :(화물 하차 후 모든 화물을 가득 싣기)
STR_ORDER_UNLOAD_FULL_LOAD_ANY                                  :(화물 하차 후 아무 화물이나 가득 싣기)
STR_ORDER_UNLOAD_NO_LOAD                                        :(화물 하차 후 빈 차로 출발)
STR_ORDER_UNLOAD_CARGO_TYPE_LOAD                                :(화물 하차 후 화물 종류에 따라 싣기)
STR_ORDER_TRANSFER                                              :(환승 후 화물 적재)
STR_ORDER_TRANSFER_FULL_LOAD                                    :(환승 후 모든 화물을 가득 싣기)
STR_ORDER_TRANSFER_FULL_LOAD_ANY                                :(환승 후 아무 화물이나 가득 싣기)
STR_ORDER_TRANSFER_NO_LOAD                                      :(환승 후 빈 차로 출발)
STR_ORDER_TRANSFER_CARGO_TYPE_LOAD                              :(환승 후 화물 종류에 따라 싣기)
STR_ORDER_NO_UNLOAD                                             :(내리지 않고 화물 적재)
STR_ORDER_NO_UNLOAD_FULL_LOAD                                   :(내리지 않고 모든 화물을 가득 싣기)
STR_ORDER_NO_UNLOAD_FULL_LOAD_ANY                               :(내리지 않고 아무 화물이나 가득 싣기)
STR_ORDER_NO_UNLOAD_NO_LOAD                                     :(적재와 하차 없음)
STR_ORDER_NO_UNLOAD_CARGO_TYPE_LOAD                             :(내리지 않고 화물 종류에 따라 싣기)
STR_ORDER_CARGO_TYPE_UNLOAD                                     :(화물 종류에 따라 하차)
STR_ORDER_CARGO_TYPE_UNLOAD_FULL_LOAD                           :(화물 종류에 따라 하차 후 모든 화물을 가득 싣기)
STR_ORDER_CARGO_TYPE_UNLOAD_FULL_LOAD_ANY                       :(화물 종류에 따라 하차 후 아무 화물이나 가득 싣기)
STR_ORDER_CARGO_TYPE_UNLOAD_NO_LOAD                             :(화물 종류에 따라 하차 후 빈 차로 출발)
STR_ORDER_CARGO_TYPE_UNLOAD_CARGO_TYPE_LOAD                     :(화물 종류에 따라 하차 후 화물 종류에 따라 싣기)

STR_ORDER_AUTO_REFIT                                            :({STRING}{G 0 "으" ""}로 개조)
STR_ORDER_FULL_LOAD_REFIT                                       :({STRING}{G 0 "으" ""}로 개조하며 모든 화물을 가득 싣기)
STR_ORDER_FULL_LOAD_ANY_REFIT                                   :({STRING}{G 0 "으" ""}로 개조하며 아무 화물이나 가득 싣기)
STR_ORDER_CARGO_TYPE_LOAD_REFIT                                 :({STRING}{G 0 "으" ""}로 개조하며 화물 종류에 따라 싣기)
STR_ORDER_UNLOAD_REFIT                                          :({STRING}{G 0 "으" ""}로 개조하며 화물 하차 후 적재)
STR_ORDER_UNLOAD_FULL_LOAD_REFIT                                :({STRING}{G 0 "으" ""}로 개조하며 화물 하차 후 모든 화물을 가득 싣기)
STR_ORDER_UNLOAD_FULL_LOAD_ANY_REFIT                            :({STRING}{G 0 "으" ""}로 개조하며 화물 하차 후 아무 화물이나 가득 싣기)
STR_ORDER_UNLOAD_CARGO_TYPE_LOAD_REFIT                          :({STRING}{G 0 "으" ""}로 개조하며 화물 하차 후 화물 종류에 따라 싣기)
STR_ORDER_TRANSFER_REFIT                                        :({STRING}{G 0 "으" ""}로 개조하며 환승 후 화물 적재)
STR_ORDER_TRANSFER_FULL_LOAD_REFIT                              :({STRING}{G 0 "으" ""}로 개조하며 환승 후 모든 화물을 가득 싣기)
STR_ORDER_TRANSFER_FULL_LOAD_ANY_REFIT                          :({STRING}{G 0 "으" ""}로 개조하며 환승 후 아무 화물이나 가득 싣기)
STR_ORDER_TRANSFER_CARGO_TYPE_LOAD_REFIT                        :({STRING}{G 0 "으" ""}로 개조하며 환승 후 화물 하차 후 적재)
STR_ORDER_NO_UNLOAD_REFIT                                       :({STRING}{G 0 "으" ""}로 개조하며 화물을 내리지 않고 적재)
STR_ORDER_NO_UNLOAD_FULL_LOAD_REFIT                             :({STRING}{G 0 "으" ""}로 개조하며 화물을 내리지 않고 모든 화물을 가득 싣기)
STR_ORDER_NO_UNLOAD_FULL_LOAD_ANY_REFIT                         :({STRING}{G 0 "으" ""}로 개조하며 화물을 내리지 않고 아무 화물이나 가득 싣기)
STR_ORDER_NO_UNLOAD_CARGO_TYPE_LOAD_REFIT                       :({STRING}{G 0 "으" ""}로 개조하며 화물을 내리지 않고 화물 종류에 따라 싣기)
STR_ORDER_CARGO_TYPE_UNLOAD_REFIT                               :({STRING}{G 0 "으" ""}로 개조하며 화물 종류에 따라 내리고 적재)
STR_ORDER_CARGO_TYPE_UNLOAD_FULL_LOAD_REFIT                     :({STRING}{G 0 "으" ""}로 개조하며 화물 종류에 따라 내리고 모든 화물을 가득 싣기)
STR_ORDER_CARGO_TYPE_UNLOAD_FULL_LOAD_ANY_REFIT                 :({STRING}{G 0 "으" ""}로 개조하며 화물 종류에 따라 내리고 아무 화물이나 가득 싣기)
STR_ORDER_CARGO_TYPE_UNLOAD_CARGO_TYPE_LOAD_REFIT               :({STRING}{G 0 "으" ""}로 개조하며 화물 종류에 따라 화물 종류에 따라 싣기)

STR_ORDER_AUTO_REFIT_ANY                                        :이용 가능한 화물

STR_ORDER_STOP_LOCATION_NEAR_END                                :[가까운쪽]
STR_ORDER_STOP_LOCATION_MIDDLE                                  :[중간]
STR_ORDER_STOP_LOCATION_FAR_END                                 :[먼쪽]
STR_ORDER_STOP_LOCATION_THROUGH                                 :[통과하며 싣기]

STR_ORDER_OUT_OF_RANGE                                          :{RED} (다음 목적지가 제한 항속거리보다 멀리 있습니다)

STR_ORDER_CONDITIONAL_UNCONDITIONAL                             :[조건 경로] {COMMA}번 경로로 건너뛰기
STR_ORDER_CONDITIONAL_NUM                                       :[조건 경로] {COMMA}번 경로로 건너뛰기 ({STRING} {STRING} {COMMA} 일 때)
STR_ORDER_CONDITIONAL_CARGO                                     :[조건 경로] {COMMA}번 경로로 건너뛰기 ({STRING} {3:STRING}{2:STRING})
STR_ORDER_CONDITIONAL_SLOT                                      :[조건 경로] {COMMA}번 경로로 건너뛰기 ({TRSLOT}{STRING})
STR_ORDER_CONDITIONAL_INVALID_SLOT                              :[조건 경로] {COMMA}번 경로로 건너뛰기 ({PUSH_COLOUR}{RED}{STRING}{POP_COLOUR}{STRING})
STR_ORDER_CONDITIONAL_IN_SLOT                                   :[조건 경로] {COMMA}번 경로로 건너뛰기 (열차가 슬롯 {2:TRSLOT}{1:STRING})
STR_ORDER_CONDITIONAL_IN_INVALID_SLOT                           :[조건 경로] {COMMA}번 경로로 건너뛰기 (열차가 {PUSH_COLOUR}{RED}{2:STRING}{POP_COLOUR}{1:STRING})
STR_ORDER_CONDITIONAL_TRUE_FALSE                                :[조건 경로] {COMMA}번 경로로 건너뛰기 ({STRING}{STRING})
STR_ORDER_CONDITIONAL_LOAD_PERCENTAGE_DISPLAY                   :[조건 경로] {COMMA}번 경로로 건너뛰기 ({STRING}의 적재율 {STRING} {COMMA})
STR_ORDER_CONDITIONAL_CARGO_WAITING_AMOUNT_DISPLAY              :[조건 경로] {COMMA}번 경로로 건너뛰기 (다음 역의 {STRING} 대기량 {STRING} {CARGO_SHORT})

STR_INVALID_ORDER                                               :{RED} (잘못된 행선지)

# Time table window
STR_TIMETABLE_TITLE                                             :{WHITE}{VEHICLE} (시간표)
STR_TIMETABLE_ORDER_VIEW                                        :{BLACK}행선지표
STR_TIMETABLE_ORDER_VIEW_TOOLTIP                                :{BLACK}행선지표 창으로 전환

STR_TIMETABLE_TOOLTIP                                           :{BLACK}시간표 - 경로를 클릭하여 선택하세요

STR_TIMETABLE_NO_TRAVEL                                         :운행정보 없음
STR_TIMETABLE_NOT_TIMETABLEABLE                                 :이동 (자동; 다음 경로에 의해 시간표 작성)
STR_TIMETABLE_TRAVEL_NOT_TIMETABLED                             :운행 (시간표가 작성되지 않음)
STR_TIMETABLE_TRAVEL_NOT_TIMETABLED_SPEED                       :최대 {2:VELOCITY}의 속력으로 운행 (시간표 작성 안 됨)
STR_TIMETABLE_TRAVEL_FOR                                        :{STRING}에 걸쳐 운행
STR_TIMETABLE_TRAVEL_FOR_SPEED                                  :{0:STRING} 동안 최대 {1:VELOCITY}의 속력으로 운행
STR_TIMETABLE_TRAVEL_FOR_ESTIMATED                              :운행 ({STRING} 동안, 시간표 작성 안 됨)
STR_TIMETABLE_TRAVEL_FOR_SPEED_ESTIMATED                        :최대 {1:VELOCITY}의 속력으로 운행 ({0:STRING} 동안, 시간표 작성 안 됨)
STR_TIMETABLE_STAY_FOR_ESTIMATED                                :({STRING} 동안 정차, 시간표 작성 안 됨)
STR_TIMETABLE_AND_TRAVEL_FOR_ESTIMATED                          :({STRING} 동안 운행, 시간표 작성 안 됨)
STR_TIMETABLE_STAY_FOR                                          :& {STRING} 동안 정차
STR_TIMETABLE_AND_TRAVEL_FOR                                    :& 다음 목적지({STRING})로 이동
STR_TIMETABLE_DAYS                                              :{COMMA}일
STR_TIMETABLE_TICKS                                             :{COMMA}틱
STR_TIMETABLE_MINUTES                                           :{COMMA}분

STR_TIMETABLE_LEFTOVER_TICKS                                    :{STRING} + {COMMA} 틱

STR_TIMETABLE_TOTAL_TIME                                        :{BLACK}이 시간표는 완주하는데 {STRING}이 걸릴 것입니다.
STR_TIMETABLE_TOTAL_TIME_INCOMPLETE                             :{BLACK}이 시간표를 완주하는데 최소 {STRING}이 필요합니다 (시간표가 일부만 지정됨)

STR_TIMETABLE_STATUS_ON_TIME                                    :{BLACK}이 차량은 지금 정시운행 중입니다
STR_TIMETABLE_STATUS_LATE                                       :{BLACK}이 차량은 현재 {STRING} 늦게 운행하고 있습니다
STR_TIMETABLE_STATUS_EARLY                                      :{BLACK}이 차량은 현재 {STRING} 빨리 운행하고 있습니다
STR_TIMETABLE_STATUS_NOT_STARTED                                :{BLACK}이 시간표는 아직 시작되지 않았습니다
STR_TIMETABLE_STATUS_START_AT                                   :{BLACK}이 시간표는 {STRING}에 시작될 것입니다

STR_TIMETABLE_STARTING_DATE                                     :{BLACK}시작 날짜
STR_TIMETABLE_STARTING_DATE_TOOLTIP                             :{BLACK}이 시간표의 시작 날짜를 선택하세요. CTRL+클릭하면 이 차량과 경로를 공유하는 모든 차량에 대하여, 만약 시간표가 완전히 작성되어 있다면 그 경로의 상대적인 순서에 따라 시간표의 시작점을 설정하고 적절히 분배합니다

STR_TIMETABLE_CHANGE_TIME                                       :{BLACK}시간값 변경
STR_TIMETABLE_WAIT_TIME_TOOLTIP                                 :{BLACK}선택한 경로에서 소요되는 시간 값을 변경합니다

STR_TIMETABLE_CLEAR_TIME                                        :{BLACK}시간값 초기화
STR_TIMETABLE_CLEAR_TIME_TOOLTIP                                :{BLACK}선택한 경로에서 소요되는 시간 값을 초기화합니다

STR_TIMETABLE_CHANGE_SPEED                                      :{BLACK}속력 제한
STR_TIMETABLE_CHANGE_SPEED_TOOLTIP                              :{BLACK}선택한 경로의 최대 여행 속력을 제한합니다

STR_TIMETABLE_CLEAR_SPEED                                       :{BLACK}속력 제한값 초기화
STR_TIMETABLE_CLEAR_SPEED_TOOLTIP                               :{BLACK}선택한 경로의 최대 여행 속력 제한값을 초기화합니다

STR_TIMETABLE_RESET_LATENESS                                    :{BLACK}지연 시간 초기화
STR_TIMETABLE_RESET_LATENESS_TOOLTIP                            :{BLACK}이 차량의 지연 시간값을 초기화하여, 정시운행 상태로 바꿉니다

STR_TIMETABLE_AUTOFILL                                          :{BLACK}자동 시간 설정
STR_TIMETABLE_AUTOFILL_TOOLTIP                                  :{BLACK}다음 운행시 자동으로 값을 얻어 시간표를 완성합니다 (역에 머무르는 시간값을 유지하려면 CTRL+클릭하십시오)

STR_TIMETABLE_AUTOMATE                                          :{BLACK}자동
STR_TIMETABLE_AUTOMATE_TOOLTIP                                  :{BLACK}각 운행마다 자동으로 값을 얻어 시간표를 만듭니다. (현재 시간표를 유지하지 않으려면 CTRL+클릭하십시오)

STR_TIMETABLE_AUTO_SEPARATION                                   :{BLACK}자동 배차 조절
STR_TIMETABLE_AUTO_SEPARATION_TOOLTIP                           :{BLACK}시간표 시작 시간을 자동으로 조절하여 배차 간격을 맞춰 줍니다.

STR_TIMETABLE_SCHEDULED_DISPATCH                                :{BLACK}배차 일정
STR_TIMETABLE_SCHEDULED_DISPATCH_TOOLTIP                        :{BLACK}시간표 시작 시간 자동 설정을 위한 '배차 일정' 창을 엽니다.
STR_TIMETABLE_SCHEDULED_DISPATCH_ORDER                          :[배차 기준]
STR_TIMETABLE_SCHEDULED_DISPATCH_ORDER_NO_WAIT_TIME             :{PUSH_COLOUR}{RED}[배차 기준 - 대기 시간표가 작성되지 않음]{POP_COLOUR}

STR_TIMETABLE_EXPECTED                                          :{BLACK}예정일 기준
STR_TIMETABLE_SCHEDULED                                         :{BLACK}예정 소요시간 기준
STR_TIMETABLE_EXPECTED_TOOLTIP                                  :{BLACK}시간표 검사 기준을 도착 예정일과 도착 예정 시간 기준 중에서 선택합니다

STR_TIMETABLE_LOCK_ORDER_TIME_TOOLTIP                           :{BLACK}선택된 경로의 시간 값을 고정하거나 고정 해제합니다.(Ctrl+클릭하면 모두 고정하거나 고정 해제).{}고정된 시간 값은 자동 시간 설정이나 자동 시간표가 변경하지 않습니다.

STR_TIMETABLE_LEAVE_EARLY_ORDER                                 :[시간표 대기 무시]
STR_TIMETABLE_LEAVE_NORMAL                                      :출발 시각까지 대기
STR_TIMETABLE_LEAVE_EARLY                                       :출발 시각 무시

STR_TIMETABLE_EXTRA_DROP_DOWN                                   :{BLACK}추가 옵션
STR_TIMETABLE_EXTRA_DROP_DOWN_TOOLTIP                           :{BLACK}추가 옵션{}{}시간표의 출발 시각까지 대기: 차량이 시간표에 지정된 출발 시각까지 역에서 대기한 후 출발합니다. (기본값){}시간표의 출발 시각 무시: 열차가 역에서 승하차를 마치면, 즉시 설정된 출발 시간을 무시하고 역에서 출발하니다.

STR_TIMETABLE_ARRIVAL_ABBREVIATION                              :도착:
STR_TIMETABLE_DEPARTURE_ABBREVIATION                            :출발:

STR_TIMETABLE_AUTOSEP_TIMETABLE_INCOMPLETE                      :{BLACK}시간표가 완성되지 않아 자동 배차 조절이 적용되고 있지 않습니다.
STR_TIMETABLE_AUTOSEP_OK                                        :{BLACK}자동 배차 조절이 적용되고 있습니다.
STR_TIMETABLE_AUTOSEP_SINGLE_VEH                                :{BLACK}이 시간표를 적용받는 차량이 1 대밖에 존재하지 않아 자동 배차 조절이 적용되고 있지 않습니다.
STR_TIMETABLE_WARNING_AUTOSEP_CONDITIONAL                       :{BLACK}자동 배차 조절 실패... 조건부 경로가 존재합니다.
STR_TIMETABLE_WARNING_AUTOSEP_MISSING_TIMINGS                   :{BLACK}자동 배차 조절 실패... 시간 값이 모두 지정되어 있지 않습니다.
STR_TIMETABLE_WARNING_FULL_LOAD                                 :{BLACK}'가득 싣기'가 설정되어 있는 경로에 시간표를 지정하는 것은 권장하지 않습니다.
STR_TIMETABLE_WARNING_AUTOFILL_CONDITIONAL                      :{BLACK}자동 시간 설정은 조건부 경로 중 한 경로만 채울 것입니다.
STR_TIMETABLE_NON_TIMETABLED_BRANCH                             :{BLACK}하나 이상의 조건부 경로 운행 시간이 채워지지 않았습니다.
STR_TIMETABLE_WARNING_NO_SCHEDULED_DISPATCH_ORDER               :{BLACK}배차 일정을 사용하기에 적합한 경로가 존재하지 않습니다.
STR_TIMETABLE_WARNING_SCHEDULED_DISPATCH_ORDER_NO_WAIT_TIME     :{BLACK}배차 기준은 대기 시간이 작성되어 있어야 합니다.

# Date window (for timetable)
STR_DATE_CAPTION                                                :{WHITE}날짜 설정
STR_DATE_SET_DATE                                               :{BLACK}날짜 설정
STR_DATE_SET_DATE_TOOLTIP                                       :{BLACK}선택한 날짜를 시간표 시작 날짜로 사용합니다.
STR_DATE_DAY_TOOLTIP                                            :{BLACK}일(日) 선택
STR_DATE_MONTH_TOOLTIP                                          :{BLACK}월(月) 선택
STR_DATE_YEAR_TOOLTIP                                           :{BLACK}년(年) 선택
STR_DATE_MINUTES_DAY_TOOLTIP                                    :{BLACK}분(分) 선택
STR_DATE_MINUTES_MONTH_TOOLTIP                                  :{BLACK}시(時) 선택

# Cargo type orders Window
STR_CARGO_TYPE_ORDERS_LOAD_CAPTION                              :{WHITE}{VEHICLE} ({NUM}: {STATION}에서 싣기)
STR_CARGO_TYPE_ORDERS_UNLOAD_CAPTION                            :{WHITE}{VEHICLE} ({NUM}: {STATION}에서 내리기)
STR_CARGO_TYPE_ORDERS_LOAD_TITLE                                :{GOLD}화물 종류에 따른 적재 설정:
STR_CARGO_TYPE_ORDERS_UNLOAD_TITLE                              :{GOLD}화물 종류에 따른 하차 설정:
STR_CARGO_TYPE_ORDERS_CLOSE_BUTTON                              :{BLACK}닫기

STR_CARGO_TYPE_ORDERS_DROP_FULL_LOAD                            :가득 싣기
STR_CARGO_TYPE_LOAD_ORDERS_DROP_TOOLTIP                         :{BLACK}이 화물 종류는 어떻게 실을 지 설정합니다.
STR_CARGO_TYPE_UNLOAD_ORDERS_DROP_TOOLTIP                       :{BLACK}이 화물 종류는 어떻게 내릴 지 설정합니다.

STR_CARGO_TYPE_ORDERS_SET_TO_ALL_LABEL                          :{BLACK}모두 설정:
STR_CARGO_TYPE_ORDERS_SET_TO_ALL_TOOLTIP                        :{BLACK}모든 화물의 승/하차 설정을 한 번에 변경합니다.

# AI debug window
STR_AI_DEBUG                                                    :{WHITE}인공지능/게임 스크립트 디버그
STR_AI_DEBUG_NAME_AND_VERSION                                   :{BLACK}{STRING} (v{NUM})
STR_AI_DEBUG_NAME_TOOLTIP                                       :{BLACK}이 인공지능의 이름입니다
STR_AI_DEBUG_SETTINGS                                           :{BLACK}설정
STR_AI_DEBUG_SETTINGS_TOOLTIP                                   :{BLACK}인공지능과 관련된 설정을 변경합니다
STR_AI_DEBUG_RELOAD                                             :{BLACK}인공지능 재시작
STR_AI_DEBUG_RELOAD_TOOLTIP                                     :{BLACK}인공지능을 종료시키고 스크립트를 다시 불러온 다음, 인공지능을 재시작합니다
STR_AI_DEBUG_BREAK_STR_ON_OFF_TOOLTIP                           :{BLACK}인공지능 기록 메시지에서 중단 문구가 나타났을 때 인공지능을 중단할지 여부를 설정합니다
STR_AI_DEBUG_BREAK_ON_LABEL                                     :{BLACK}중단 문구:
STR_AI_DEBUG_BREAK_STR_OSKTITLE                                 :{BLACK}중단 문구
STR_AI_DEBUG_BREAK_STR_TOOLTIP                                  :{BLACK}인공지능 기록 메시지에 이 문자열과 일치하는 내용이 있으면 게임을 일시 정지시킵니다
STR_AI_DEBUG_MATCH_CASE                                         :{BLACK}대소문자 구분
STR_AI_DEBUG_MATCH_CASE_TOOLTIP                                 :{BLACK}인공지능 기록 메시지에서 중단 문구를 검색할 때 대소문자를 구분할지 여부를 선택합니다
STR_AI_DEBUG_CONTINUE                                           :{BLACK}계속
STR_AI_DEBUG_CONTINUE_TOOLTIP                                   :{BLACK}중단된 인공지능의 연산을 재개합니다
STR_AI_DEBUG_SELECT_AI_TOOLTIP                                  :{BLACK}이 인공지능에서 출력된 기록 메시지를 보여줍니다.
STR_AI_GAME_SCRIPT                                              :{BLACK}게임 스크립트
STR_AI_GAME_SCRIPT_TOOLTIP                                      :{BLACK}게임 스크립트 기록 체크

STR_ERROR_AI_NO_AI_FOUND                                        :사용할 수 있는 인공지능이 없습니다.{}따라서 이 경쟁사는 아무 것도 하지 못하는 회사입니다.{}'온라인 컨텐츠 다운로드'에서 새로운 인공지능을 다운로드받으세요
STR_ERROR_AI_PLEASE_REPORT_CRASH                                :{WHITE}작동 중이던 스크립트 중 하나에서 오류가 발생하여 중단되었습니다. 인공지능/게임 스크립트 디버그 창에서 스크린샷을 찍어 스크립트 제작자에게 보고하십시오
STR_ERROR_AI_DEBUG_SERVER_ONLY                                  :{YELLOW}인공지능/게임 스크립트 디버그창은 오직 서버만 사용 가능합니다

# AI configuration window
STR_AI_CONFIG_CAPTION                                           :{WHITE}인공지능 / 게임 스크립트 설정
STR_AI_CONFIG_GAMELIST_TOOLTIP                                  :{BLACK}다음에 게임을 시작할 때 이 게임 스크립트를 불러올 것입니다
STR_AI_CONFIG_AILIST_TOOLTIP                                    :{BLACK}다음에 게임을 시작할 때 이 인공지능을 불러올 것입니다
STR_AI_CONFIG_HUMAN_PLAYER                                      :사용자 플레이어
STR_AI_CONFIG_RANDOM_AI                                         :무작위 인공지능
STR_AI_CONFIG_NONE                                              :(없음)

STR_AI_CONFIG_MOVE_UP                                           :{BLACK}위로 이동
STR_AI_CONFIG_MOVE_UP_TOOLTIP                                   :{BLACK}목록에서 선택한 인공지능의 순서를 한 칸 위로 옮깁니다
STR_AI_CONFIG_MOVE_DOWN                                         :{BLACK}아래로 이동
STR_AI_CONFIG_MOVE_DOWN_TOOLTIP                                 :{BLACK}목록에서 선택한 인공지능의 순서를 한 칸 아래로 옮깁니다

STR_AI_CONFIG_GAMESCRIPT                                        :{SILVER}게임 스크립트
STR_AI_CONFIG_AI                                                :{SILVER}인공지능

STR_AI_CONFIG_CHANGE                                            :{BLACK}{STRING} 선택하기
STR_AI_CONFIG_CHANGE_NONE                                       :
STR_AI_CONFIG_CHANGE_AI                                         :인공지능
STR_AI_CONFIG_CHANGE_GAMESCRIPT                                 :게임 스크립트
STR_AI_CONFIG_CHANGE_TOOLTIP                                    :{BLACK}다른 스크립트 불러오기
STR_AI_CONFIG_CONFIGURE                                         :{BLACK}설정
STR_AI_CONFIG_CONFIGURE_TOOLTIP                                 :{BLACK}인공지능의 매개 변수를 설정합니다

# Available AIs window
STR_AI_LIST_CAPTION                                             :{WHITE}사용 가능한 {STRING}
STR_AI_LIST_CAPTION_AI                                          :인공지능
STR_AI_LIST_CAPTION_GAMESCRIPT                                  :게임 스크립트
STR_AI_LIST_TOOLTIP                                             :{BLACK}스크립트를 선택하려면 클릭하세요

STR_AI_LIST_AUTHOR                                              :{LTBLUE}저자: {ORANGE}{STRING}
STR_AI_LIST_VERSION                                             :{LTBLUE}버전: {ORANGE}{NUM}
STR_AI_LIST_URL                                                 :{LTBLUE}주소: {ORANGE}{STRING}

STR_AI_LIST_ACCEPT                                              :{BLACK}적용
STR_AI_LIST_ACCEPT_TOOLTIP                                      :{BLACK}선택한 스크립트를 적용합니다
STR_AI_LIST_CANCEL                                              :{BLACK}취소
STR_AI_LIST_CANCEL_TOOLTIP                                      :{BLACK}인공지능 스크립트를 바꾸지 않습니다

STR_SCREENSHOT_CAPTION                                          :{WHITE}스크린 샷 찍기
STR_SCREENSHOT_SCREENSHOT                                       :{BLACK}일반 스크린 샷
STR_SCREENSHOT_ZOOMIN_SCREENSHOT                                :{BLACK}최대 확대 스크린 샷 (UI 없음)
STR_SCREENSHOT_DEFAULTZOOM_SCREENSHOT                           :{BLACK}기본 확대 스크린 샷 (UI 없음)
STR_SCREENSHOT_WORLD_SCREENSHOT                                 :{BLACK}지도 전체 스크린 샷
STR_SCREENSHOT_HEIGHTMAP_SCREENSHOT                             :{BLACK}높이맵 스크린 샷
STR_SCREENSHOT_MINIMAP_SCREENSHOT                               :{BLACK}미니맵 스크린 샷

# AI Parameters
STR_AI_SETTINGS_CAPTION                                         :{WHITE}{STRING} 매개 변수
STR_AI_SETTINGS_CAPTION_AI                                      :인공지능
STR_AI_SETTINGS_CAPTION_GAMESCRIPT                              :게임 스크립트
STR_AI_SETTINGS_CLOSE                                           :{BLACK}닫기
STR_AI_SETTINGS_RESET                                           :{BLACK}초기화
STR_AI_SETTINGS_SETTING                                         :{STRING}: {ORANGE}{STRING}
STR_AI_SETTINGS_START_DELAY                                     :이전 인공지능 이후 이 인공지능이 나타나기 위한 날짜수: {ORANGE}약 {STRING}일


# Textfile window
STR_TEXTFILE_README_CAPTION                                     :{WHITE}{STRING} {STRING}의 Readme
STR_TEXTFILE_CHANGELOG_CAPTION                                  :{WHITE}{STRING} {STRING}의 변경기록
STR_TEXTFILE_LICENCE_CAPTION                                    :{WHITE}{STRING} {STRING}의 저작권
STR_TEXTFILE_WRAP_TEXT                                          :{WHITE}자동 줄 바꿈
STR_TEXTFILE_WRAP_TEXT_TOOLTIP                                  :{BLACK}본문 내용에 자동 줄 바꿈을 설정하여 스크롤하지 않고도 본문의 모든 내용을 볼 수 있게 합니다.
STR_TEXTFILE_VIEW_README                                        :{BLACK}Readme 보기
STR_TEXTFILE_VIEW_CHANGELOG                                     :{BLACK}변경기록
STR_TEXTFILE_VIEW_LICENCE                                       :{BLACK}저작권

# Plans window
STR_PLANS_CAPTION                                               :{WHITE}계획
STR_PLANS_NEW_PLAN                                              :{BLACK}새 계획
STR_PLANS_NEW_PLAN_TOOLTIP                                      :{BLACK}새 계획을 작성합니다.
STR_PLANS_ADD_LINES                                             :{BLACK}선 추가
STR_PLANS_ADDING_LINES                                          :{BLACK}추가 중
STR_PLANS_HIDE_ALL                                              :{BLACK}모두 숨기기
STR_PLANS_HIDE_ALL_TOOLTIP                                      :{BLACK}모든 계획을 보이지 않게 합니다.
STR_PLANS_SHOW_ALL                                              :{BLACK}모두 보이기
STR_PLANS_SHOW_ALL_TOOLTIP                                      :{BLACK}모든 계획을 보이게 합니다.
STR_PLANS_VISIBILITY_PRIVATE                                    :{BLACK}개인적으로
STR_PLANS_VISIBILITY_PUBLIC                                     :{BLACK}공용으로
STR_PLANS_VISIBILITY_TOOLTIP                                    :{BLACK}계획의 보기 권한을 수정합니다. (개인적은 노랑, 공용은 파랑). 공용 계획은 타사가 계획 창에서 계획을 열람하거나 선을 추가할 수 있습니다.
STR_PLANS_DELETE                                                :{BLACK}삭제
STR_PLANS_DELETE_TOOLTIP                                        :{BLACK}목록에서 선택된 계획을 삭제합니다.
STR_PLANS_LIST_ITEM_PLAN                                        :계획 #{NUM}: 선 {NUM}개 ({DATE_SHORT})
STR_PLANS_LIST_ITEM_NAMED_PLAN                                  :{STRING}: 선 {NUM}개 ({DATE_SHORT})
STR_PLANS_LIST_ITEM_LINE                                        : -- 선 #{NUM}: {NUM} 선분
STR_PLANS_LIST_TOOLTIP                                          :{BLACK}더블 클릭하여 계획을 접거나 펼 수 있습니다.
STR_PLANS_QUERY_RENAME_PLAN                                     :{WHITE}이름 바꾸기

# Vehicle loading indicators
STR_PERCENT_UP_SMALL                                            :{TINY_FONT}{WHITE}{NUM}%{UP_ARROW}
STR_PERCENT_UP                                                  :{WHITE}{NUM}%{UP_ARROW}
STR_PERCENT_DOWN_SMALL                                          :{TINY_FONT}{WHITE}{NUM}%{DOWN_ARROW}
STR_PERCENT_DOWN                                                :{WHITE}{NUM}%{DOWN_ARROW}
STR_PERCENT_UP_DOWN_SMALL                                       :{TINY_FONT}{WHITE}{NUM}%{UP_ARROW}{DOWN_ARROW}
STR_PERCENT_UP_DOWN                                             :{WHITE}{NUM}%{UP_ARROW}{DOWN_ARROW}
STR_PERCENT_NONE_SMALL                                          :{TINY_FONT}{WHITE}{NUM}%
STR_PERCENT_NONE                                                :{WHITE}{NUM}%

# Income 'floats'
STR_INCOME_FLOAT_COST_SMALL                                     :{TINY_FONT}{RED}가격: {CURRENCY_LONG}
STR_INCOME_FLOAT_COST                                           :{RED}가격: {CURRENCY_LONG}
STR_INCOME_FLOAT_INCOME_SMALL                                   :{TINY_FONT}{GREEN}수익: {CURRENCY_LONG}
STR_INCOME_FLOAT_INCOME                                         :{GREEN}수익: {CURRENCY_LONG}
STR_FEEDER_TINY                                                 :{TINY_FONT}{YELLOW}환승: {CURRENCY_LONG}
STR_FEEDER                                                      :{YELLOW}환승: {CURRENCY_LONG}
STR_FEEDER_INCOME_TINY                                          :{TINY_FONT}{YELLOW}환승: {CURRENCY_LONG}{WHITE} / {GREEN}수익: {CURRENCY_LONG}
STR_FEEDER_INCOME                                               :{YELLOW}환승: {CURRENCY_LONG}{WHITE} / {GREEN}수익: {CURRENCY_LONG}
STR_FEEDER_COST_TINY                                            :{TINY_FONT}{YELLOW}환승: {CURRENCY_LONG}{WHITE} / {RED}가격: {CURRENCY_LONG}
STR_FEEDER_COST                                                 :{YELLOW}환승: {CURRENCY_LONG}{WHITE} / {RED}가격: {CURRENCY_LONG}
STR_MESSAGE_ESTIMATED_COST                                      :{WHITE}예상 가격: {CURRENCY_LONG}
STR_MESSAGE_ESTIMATED_INCOME                                    :{WHITE}예상 수익: {CURRENCY_LONG}

# Saveload messages
STR_ERROR_SAVE_STILL_IN_PROGRESS                                :{WHITE}저장 중입니다.{}끝날 때까지 기다려주세요!
STR_ERROR_AUTOSAVE_FAILED                                       :{WHITE}자동 저장 실패
STR_ERROR_UNABLE_TO_READ_DRIVE                                  :{BLACK}드라이브를 읽을 수 없습니다
STR_ERROR_GAME_SAVE_FAILED                                      :{WHITE}게임 저장 실패{}{STRING}
STR_ERROR_UNABLE_TO_DELETE_FILE                                 :{WHITE}파일을 삭제할 수 없습니다
STR_ERROR_GAME_LOAD_FAILED                                      :{WHITE}게임 불러오기 실패{}{STRING}
STR_GAME_SAVELOAD_ERROR_BROKEN_INTERNAL_ERROR                   :내부 오류: {STRING}
STR_GAME_SAVELOAD_ERROR_BROKEN_SAVEGAME                         :손상된 게임 저장 파일 - {STRING}
STR_GAME_SAVELOAD_ERROR_TOO_NEW_SAVEGAME                        :상위 버전의 게임 저장 파일입니다
STR_GAME_SAVELOAD_ERROR_FILE_NOT_READABLE                       :파일을 읽을 수 없습니다
STR_GAME_SAVELOAD_ERROR_FILE_NOT_WRITEABLE                      :파일을 쓸 수 없습니다
STR_GAME_SAVELOAD_ERROR_DATA_INTEGRITY_CHECK_FAILED             :데이터 무결성 검사에 실패하였습니다
STR_GAME_SAVELOAD_NOT_AVAILABLE                                 :<사용 불가능>
STR_WARNING_LOADGAME_REMOVED_TRAMS                              :{WHITE}전차를 지원하지 않는 버전으로 게임이 저장되었습니다. 모든 전차는 제거되었습니다.

STR_GAME_SAVELOAD_ERROR_HUGE_AIRPORTS_PRESENT                   :저장 파일이 큰 공항을 사용합니다.
STR_GAME_SAVELOAD_ERROR_HELI_OILRIG_BUG                         :저장 파일이 유전을 경로로 가진 헬리콥터를 포함합니다.

# Map generation messages
STR_ERROR_COULD_NOT_CREATE_TOWN                                 :{WHITE}지도 생성이 중지되었습니다...{}... 도시를 건설할 적절한 곳이 존재하지 않습니다
STR_ERROR_NO_TOWN_IN_SCENARIO                                   :{WHITE}... 시나리오에 도시가 없습니다

STR_ERROR_PNGMAP                                                :{WHITE}PNG 파일에서 지형을 불러올 수 없습니다...
STR_ERROR_PNGMAP_FILE_NOT_FOUND                                 :{WHITE}... 파일이 없습니다
STR_ERROR_PNGMAP_IMAGE_TYPE                                     :{WHITE}... 이미지 타입을 변경할 수 없습니다. 8bit 또는 24bit의 PNG 이미지가 필요합니다
STR_ERROR_PNGMAP_MISC                                           :{WHITE}... 뭔가가 잘못되었습니다 (파일이 손상된 것으로 추정됨)

STR_ERROR_BMPMAP                                                :{WHITE}BMP 파일에서 지형을 불러올 수 없습니다...
STR_ERROR_BMPMAP_IMAGE_TYPE                                     :{WHITE}... 이미지 타입을 변경할 수 없습니다

STR_ERROR_HEIGHTMAP_TOO_LARGE                                   :{WHITE}... 이미지가 너무 큽니다

STR_WARNING_HEIGHTMAP_SCALE_CAPTION                             :{WHITE}지도 크기 경고
STR_WARNING_HEIGHTMAP_SCALE_MESSAGE                             :{YELLOW}원본 지도의 크기를 너무 많이 조절하는 것은 좋지 않습니다. 그래도 계속하시겠습니까?

# Soundset messages
STR_WARNING_FALLBACK_SOUNDSET                                   :{WHITE}게임에 대체 효과음 이외의 효과음이 없습니다. 효과음을 듣고 싶으시면, 온라인 컨텐츠 다운로드 시스템에서 효과음 세트를 받아서 설치하세요.

# Screenshot related messages
STR_WARNING_SCREENSHOT_SIZE_CAPTION                             :{WHITE}대형 스크린 샷
STR_WARNING_SCREENSHOT_SIZE_MESSAGE                             :{YELLOW}스크린 샷의 이미지 크기는 {COMMA} x {COMMA} 픽셀이 될 것입니다. 스크린 샷을 찍는 데에는 시간이 다소 걸릴 수 있습니다. 계속하시겠습니까?

STR_MESSAGE_SCREENSHOT_SUCCESSFULLY                             :{WHITE}스크린 샷이 '{STRING}'로 저장되었습니다
STR_ERROR_SCREENSHOT_FAILED                                     :{WHITE}스크린 샷을 찍지 못했습니다!

# Error message titles
STR_ERROR_MESSAGE_CAPTION                                       :{YELLOW}알림
STR_ERROR_MESSAGE_CAPTION_OTHER_COMPANY                         :{YELLOW}{STRING} 회사가 보낸 메시지

# Generic construction errors
STR_ERROR_OFF_EDGE_OF_MAP                                       :{WHITE}지도 가장자리에서 너무 멉니다
STR_ERROR_TOO_CLOSE_TO_EDGE_OF_MAP                              :{WHITE}지도 가장자리와 너무 가깝습니다
STR_ERROR_NOT_ENOUGH_CASH_REQUIRES_CURRENCY                     :{WHITE}재정이 부족합니다 - {CURRENCY_LONG} 만큼의 돈이 필요합니다
STR_ERROR_FLAT_LAND_REQUIRED                                    :{WHITE}평지가 필요합니다
STR_ERROR_LAND_SLOPED_IN_WRONG_DIRECTION                        :{WHITE}잘못된 방향으로 땅이 기울어졌습니다
STR_ERROR_CAN_T_DO_THIS                                         :{WHITE}그렇게 할 수 없습니다...
STR_ERROR_BUILDING_MUST_BE_DEMOLISHED                           :{WHITE}건물을 먼저 제거해야 합니다
STR_ERROR_CAN_T_CLEAR_THIS_AREA                                 :{WHITE}이 지역을 파괴할 수 없습니다...
STR_ERROR_SITE_UNSUITABLE                                       :{WHITE}... 알맞지 않은 장소입니다
STR_ERROR_ALREADY_BUILT                                         :{WHITE}... 이미 지어져있습니다
STR_ERROR_OWNED_BY                                              :{WHITE}... {STRING}의 소유입니다
STR_ERROR_AREA_IS_OWNED_BY_ANOTHER                              :{WHITE}... 다른 회사의 소유지입니다
STR_ERROR_TERRAFORM_LIMIT_REACHED                               :{WHITE}... 지형 편집 제한에 다다랐습니다
STR_ERROR_CLEARING_LIMIT_REACHED                                :{WHITE}... 칸 제거 제한에 다다랐습니다
STR_ERROR_TREE_PLANT_LIMIT_REACHED                              :{WHITE}... 나무 심기 제한에 다다랐습니다
STR_ERROR_NAME_MUST_BE_UNIQUE                                   :{WHITE}이름은 유일해야 합니다
STR_ERROR_GENERIC_OBJECT_IN_THE_WAY                             :{WHITE}중간에 {1:STRING}{G 1 "이" "가"} 있습니다.
STR_ERROR_NOT_ALLOWED_WHILE_PAUSED                              :{WHITE}일시 정지 중에는 할 수 없습니다

# Local authority errors
STR_ERROR_LOCAL_AUTHORITY_REFUSES_TO_ALLOW_THIS                 :{WHITE}{TOWN} 지역 당국이 이 행동을 거부했습니다.
STR_ERROR_LOCAL_AUTHORITY_REFUSES_AIRPORT                       :{WHITE}{TOWN} 지역 당국이 이 도시에 다른 공항이 들어서는 것을 거부하였습니다
STR_ERROR_LOCAL_AUTHORITY_REFUSES_NOISE                         :{WHITE}{TOWN} 지역 당국이 소음 문제로 인해 공항 건설을 거부하였습니다
STR_ERROR_BRIBE_FAILED                                          :{WHITE}당신의 뇌물 수수 행위가 지역 당국에 의해 발각되었습니다

# Levelling errors
STR_ERROR_CAN_T_RAISE_LAND_HERE                                 :{WHITE}이곳의 땅을 올릴 수 없습니다...
STR_ERROR_CAN_T_LOWER_LAND_HERE                                 :{WHITE}이곳의 땅을 내릴 수 없습니다...
STR_ERROR_CAN_T_LEVEL_LAND_HERE                                 :{WHITE}이 땅의 높이를 조절할 수 없습니다...
STR_ERROR_EXCAVATION_WOULD_DAMAGE                               :{WHITE}터널 때문에 지형을 편집할 수 없습니다
STR_ERROR_ALREADY_AT_SEA_LEVEL                                  :{WHITE}... 이미 해수면에 도달했습니다
STR_ERROR_TOO_HIGH                                              :{WHITE}... 너무 높습니다
STR_ERROR_ALREADY_LEVELLED                                      :{WHITE}... 이미 평평합니다
STR_ERROR_BRIDGE_TOO_HIGH_AFTER_LOWER_LAND                      :{WHITE}다리가 끝나는 부분의 높이가 너무 높습니다

# Company related errors
STR_ERROR_CAN_T_CHANGE_COMPANY_NAME                             :{WHITE}회사 이름을 바꿀 수 없습니다...
STR_ERROR_CAN_T_CHANGE_PRESIDENT                                :{WHITE}사장의 이름을 바꿀 수 없습니다...

STR_ERROR_MAXIMUM_PERMITTED_LOAN                                :{WHITE}... 최대로 빌릴 수 있는 대출금은 {CURRENCY_LONG} 입니다
STR_ERROR_CAN_T_BORROW_ANY_MORE_MONEY                           :{WHITE}돈을 더 빌릴 수 없습니다...
STR_ERROR_LOAN_ALREADY_REPAYED                                  :{WHITE}... 값아야 할 대출금이 없습니다
STR_ERROR_CURRENCY_REQUIRED                                     :{WHITE}... {CURRENCY_LONG} 만큼의 돈이 필요합니다
STR_ERROR_CAN_T_REPAY_LOAN                                      :{WHITE}대출금을 갚을 수 없습니다...
STR_ERROR_INSUFFICIENT_FUNDS                                    :{WHITE}은행에서 빌린 돈은 송금할 수 없습니다...
STR_ERROR_CAN_T_BUY_COMPANY                                     :{WHITE}회사를 인수할 수 없습니다...
STR_ERROR_CAN_T_BUILD_COMPANY_HEADQUARTERS                      :{WHITE}본사를 건설할 수 없습니다...
STR_ERROR_CAN_T_BUY_25_SHARE_IN_THIS                            :{WHITE}이 회사 지분의 25%를 매입할 수 없습니다...
STR_ERROR_CAN_T_SELL_25_SHARE_IN                                :{WHITE}이 회사 지분의 25%를 매도할 수 없습니다...
STR_ERROR_PROTECTED                                             :{WHITE}이 회사는 지분을 거래할 수 있을 만큼 오래되지 않았습니다...

# Town related errors
STR_ERROR_CAN_T_GENERATE_TOWN                                   :{WHITE}도시를 만들 수 없습니다
STR_ERROR_CAN_T_RENAME_TOWN                                     :{WHITE}도시 이름을 바꿀 수 없습니다...
STR_ERROR_CAN_T_FOUND_TOWN_HERE                                 :{WHITE}여기에 도시를 건설할 수 없습니다...
STR_ERROR_CAN_T_EXPAND_TOWN                                     :{WHITE}도시를 확장할 수 없습니다...
STR_ERROR_CAN_T_BUILD_HOUSE_HERE                                :{WHITE}건물을 지을 수 없습니다...
STR_ERROR_TOO_CLOSE_TO_EDGE_OF_MAP_SUB                          :{WHITE}... 지도 가장자리와 너무 가깝습니다
STR_ERROR_TOO_CLOSE_TO_ANOTHER_TOWN                             :{WHITE}... 다른 도시와 너무 가깝습니다
STR_ERROR_TOO_MANY_TOWNS                                        :{WHITE}... 도시가 너무 많습니다
STR_ERROR_NO_SPACE_FOR_TOWN                                     :{WHITE}... 지도에 더 이상 공간이 없습니다
STR_ERROR_TOWN_EXPAND_WARN_NO_ROADS                             :{WHITE}도시가 도로를 짓지 않을 것입니다. [설정→환경→도시]에서 도로를 지을 수 있도록 설정을 변경하실 수 있습니다.
STR_ERROR_ROAD_WORKS_IN_PROGRESS                                :{WHITE}도로 작업이 진행 중입니다
STR_ERROR_TOWN_CAN_T_DELETE                                     :{WHITE}이 도시를 삭제할 수 없습니다...{}도시나 도시 소유의 땅에 역, 정류장, 항구, 공항 또는 차량기지, 차고지, 정박소 등이 존재하면 도시를 삭제할 수 없습니다.
STR_ERROR_STATUE_NO_SUITABLE_PLACE                              :{WHITE}... 이 도시의 중심에 동상을 세우기 적합한 장소가 없습니다
STR_ERROR_BUILDING_NOT_ALLOWED_IN_THIS_TOWN_ZONE                :{WHITE}... 이 도시 구역에 생성될 수 없습니다.
STR_ERROR_BUILDING_NOT_ALLOWED_ABOVE_SNOW_LINE                  :{WHITE}... 설선 위에 건설할 수 없습니다.
STR_ERROR_BUILDING_NOT_ALLOWED_BELOW_SNOW_LINE                  :{WHITE}... 설선 아래에 건설할 수 없습니다.
STR_ERROR_TOO_MANY_HOUSE_SETS                                   :{WHITE}... 건물 세트가 도시에 지나치게 많습니다.
STR_ERROR_TOO_MANY_HOUSE_TYPES                                  :{WHITE}... 건물이 도시에 지나치게 많습니다.
STR_ERROR_BUILDING_IS_TOO_OLD                                   :{WHITE}... 건물이 낡았습니다.
STR_ERROR_BUILDING_IS_TOO_MODERN                                :{WHITE}... 아직 건물을 지을 수 없습니다.
STR_ERROR_ONLY_ONE_BUILDING_ALLOWED_PER_TOWN                    :{WHITE}... 이 종류의 건물은 오직 하나만 지을 수 있습니다.
STR_ERROR_BUILDING_NOT_ALLOWED                                  :{WHITE}... 허가되지 않았습니다.

# Industry related errors
STR_ERROR_TOO_MANY_INDUSTRIES                                   :{WHITE}... 산업시설이 너무 많습니다
STR_ERROR_CAN_T_GENERATE_INDUSTRIES                             :{WHITE}산업시설을 생성할 수 없습니다...
STR_ERROR_CAN_T_BUILD_HERE                                      :{WHITE}여기에 {STRING}{G 0 "을" "를"} 건설할 수 없습니다...
STR_ERROR_CAN_T_CONSTRUCT_THIS_INDUSTRY                         :{WHITE}여기에 산업시설을 건설할 수 없습니다...
STR_ERROR_INDUSTRY_TOO_CLOSE                                    :{WHITE}... 다른 산업시설과 너무 가깝습니다
STR_ERROR_MUST_FOUND_TOWN_FIRST                                 :{WHITE}... 도시를 먼저 만들어야 합니다
STR_ERROR_ONLY_ONE_ALLOWED_PER_TOWN                             :{WHITE}... 한 도시에 하나만 지을 수 있습니다
STR_ERROR_CAN_ONLY_BE_BUILT_IN_TOWNS_WITH_POPULATION_OF_1200    :{WHITE}... 인구 1200명 이상의 도시에만 지을 수 있습니다
STR_ERROR_CAN_ONLY_BE_BUILT_IN_RAINFOREST                       :{WHITE}... 열대우림 지역에만 지을 수 있습니다
STR_ERROR_CAN_ONLY_BE_BUILT_IN_DESERT                           :{WHITE}... 사막 지역에만 지을 수 있습니다
STR_ERROR_CAN_ONLY_BE_BUILT_IN_TOWNS                            :{WHITE}... 도시 안의 집이 있는 위치에만 지을 수 있습니다
STR_ERROR_CAN_ONLY_BE_BUILT_NEAR_TOWN_CENTER                    :{WHITE}... 도시의 가운데 근처에만 지을 수 있습니다
STR_ERROR_CAN_ONLY_BE_BUILT_IN_LOW_AREAS                        :{WHITE}... 낮은 지역에만 지을 수 있습니다
STR_ERROR_CAN_ONLY_BE_POSITIONED                                :{WHITE}... 지도 가장자리 근처에만 놓을 수 있습니다
STR_ERROR_FOREST_CAN_ONLY_BE_PLANTED                            :{WHITE}... 숲은 만년설 높이 이상의 고도에만 지을 수 있습니다
STR_ERROR_CAN_ONLY_BE_BUILT_ABOVE_SNOW_LINE                     :{WHITE}... 만년설 고도 위에만 지을 수 있습니다
STR_ERROR_CAN_ONLY_BE_BUILT_BELOW_SNOW_LINE                     :{WHITE}... 만년설 고도 아래에만 지을 수 있습니다

STR_ERROR_NO_SUITABLE_PLACES_FOR_INDUSTRIES                     :{WHITE}적당한 장소가 없어 '{STRING}'{G 0 "이" "가"} 지어지지 않았습니다
STR_ERROR_NO_SUITABLE_PLACES_FOR_INDUSTRIES_EXPLANATION         :{WHITE}더 나은 지도가 생성되도록 설정 값을 변경해보십시오

# Station construction related errors
STR_ERROR_CAN_T_BUILD_RAILROAD_STATION                          :{WHITE}여기에 역을 지을 수 없습니다...
STR_ERROR_CAN_T_BUILD_BUS_STATION                               :{WHITE}버스 정류장을 지을 수 없습니다...
STR_ERROR_CAN_T_BUILD_TRUCK_STATION                             :{WHITE}트럭 적하장을 지을 수 없습니다...
STR_ERROR_CAN_T_BUILD_PASSENGER_TRAM_STATION                    :{WHITE}여기에 여객 전차역을 지을 수 없습니다...
STR_ERROR_CAN_T_BUILD_CARGO_TRAM_STATION                        :{WHITE}여기에 화물 전차역을 지을 수 없습니다...
STR_ERROR_CAN_T_BUILD_DOCK_HERE                                 :{WHITE}여기에 항구를 지을 수 없습니다...
STR_ERROR_CAN_T_BUILD_AIRPORT_HERE                              :{WHITE}여기에 공항을 지을 수 없습니다...

STR_ERROR_ADJOINS_MORE_THAN_ONE_EXISTING                        :{WHITE}두 개 이상의 역이 인접합니다
STR_ERROR_STATION_TOO_SPREAD_OUT                                :{WHITE}... 역이 너무 크게 퍼져있습니다
STR_ERROR_TOO_MANY_STATIONS_LOADING                             :{WHITE}역이 너무 많습니다
STR_ERROR_TOO_MANY_STATION_SPECS                                :{WHITE}철도역 조각이 너무 많습니다
STR_ERROR_TOO_MANY_BUS_STOPS                                    :{WHITE}버스 정류장이 너무 많습니다
STR_ERROR_TOO_MANY_TRUCK_STOPS                                  :{WHITE}트럭 적하장이 너무 많습니다
STR_ERROR_TOO_CLOSE_TO_ANOTHER_DOCK                             :{WHITE}다른 항구와 너무 가깝습니다
STR_ERROR_TOO_MANY_DOCKS                                        :{WHITE}항구가 너무 많습니다!
STR_ERROR_TOO_CLOSE_TO_ANOTHER_AIRPORT                          :{WHITE}다른 공항과 너무 가깝습니다
STR_ERROR_CAN_T_RENAME_STATION                                  :{WHITE}역 이름을 바꿀 수 없습니다...
STR_ERROR_DRIVE_THROUGH_ON_TOWN_ROAD                            :{WHITE}... 여기는 도시 소유의 도로 입니다
STR_ERROR_DRIVE_THROUGH_DIRECTION                               :{WHITE}... 도로의 방향과 일치하지 않습니다
STR_ERROR_DRIVE_THROUGH_CORNER                                  :{WHITE}... 통과식 도로 정류장은 굽은 도로에 건설할 수 없습니다
STR_ERROR_DRIVE_THROUGH_JUNCTION                                :{WHITE}... 통과식 도로 정류장은 교차로에 건설할 수 없습니다

# Station destruction related errors
STR_ERROR_CAN_T_REMOVE_PART_OF_STATION                          :{WHITE}역의 일부를 제거할 수 없습니다...
STR_ERROR_MUST_REMOVE_RAILWAY_STATION_FIRST                     :{WHITE}먼저 철도역을 제거해야 합니다
STR_ERROR_CAN_T_REMOVE_BUS_STATION                              :{WHITE}버스 정류장을 제거할 수 없습니다...
STR_ERROR_CAN_T_REMOVE_TRUCK_STATION                            :{WHITE}트럭 터미널을 제거할 수 없습니다...
STR_ERROR_CAN_T_REMOVE_PASSENGER_TRAM_STATION                   :{WHITE}여객 전차역을 제거할 수 없습니다...
STR_ERROR_CAN_T_REMOVE_CARGO_TRAM_STATION                       :{WHITE}화물 전차역을 제거할 수 없습니다...
STR_ERROR_MUST_REMOVE_ROAD_STOP_FIRST                           :{WHITE}정류장을 먼저 제거하십시오
STR_ERROR_THERE_IS_NO_STATION                                   :{WHITE}... 여기에는 정거장이 없습니다

STR_ERROR_MUST_DEMOLISH_RAILROAD                                :{WHITE}철도역을 먼저 제거하십시오
STR_ERROR_MUST_DEMOLISH_BUS_STATION_FIRST                       :{WHITE}버스 정류장을 먼저 제거하십시오
STR_ERROR_MUST_DEMOLISH_TRUCK_STATION_FIRST                     :{WHITE}트럭 적하장을 먼저 제거하십시오
STR_ERROR_MUST_DEMOLISH_PASSENGER_TRAM_STATION_FIRST            :{WHITE}여객 전차역을 먼저 제거하십시오
STR_ERROR_MUST_DEMOLISH_CARGO_TRAM_STATION_FIRST                :{WHITE}화물 전차역을 먼저 제거하십시오
STR_ERROR_MUST_DEMOLISH_DOCK_FIRST                              :{WHITE}항구를 먼저 제거하십시오
STR_ERROR_MUST_DEMOLISH_AIRPORT_FIRST                           :{WHITE}공항을 먼저 제거하십시오

# Waypoint related errors
STR_ERROR_WAYPOINT_ADJOINS_MORE_THAN_ONE_EXISTING               :{WHITE}최소한 하나 이상의 경유지와 연결하십시오
STR_ERROR_TOO_CLOSE_TO_ANOTHER_WAYPOINT                         :{WHITE}다른 경유지와 너무 가깝습니다!

STR_ERROR_CAN_T_BUILD_TRAIN_WAYPOINT                            :{WHITE}여기에 열차 경유지를 건설할 수 없습니다
STR_ERROR_CAN_T_POSITION_BUOY_HERE                              :{WHITE}여기에 부표를 설치할 수 없습니다...
STR_ERROR_CAN_T_CHANGE_WAYPOINT_NAME                            :{WHITE}경유지의 이름을 변경할 수 없습니다...

STR_ERROR_CAN_T_REMOVE_TRAIN_WAYPOINT                           :{WHITE}이 열차 경유지를 제거할 수 없습니다
STR_ERROR_MUST_REMOVE_RAILWAYPOINT_FIRST                        :{WHITE}열차 경유지를 먼저 제거하십시오
STR_ERROR_BUOY_IN_THE_WAY                                       :{WHITE}... 도중에 부표가 있습니다
STR_ERROR_BUOY_IS_IN_USE                                        :{WHITE}... 다른 회사에서 사용 중인 부표입니다!

# Depot related errors
STR_ERROR_CAN_T_BUILD_TRAIN_DEPOT                               :{WHITE}여기에 차량기지를 지을 수 없습니다...
STR_ERROR_CAN_T_BUILD_ROAD_DEPOT                                :{WHITE}여기에 차고지를 지을 수 없습니다...
STR_ERROR_CAN_T_BUILD_TRAM_DEPOT                                :{WHITE}여기에 차량기지를 지을 수 없습니다...
STR_ERROR_CAN_T_BUILD_SHIP_DEPOT                                :{WHITE}여기에 정박소를 지을 수 없습니다...

STR_ERROR_CAN_T_RENAME_DEPOT                                    :{WHITE}차량기지의 이름을 바꿀 수 없습니다...

STR_ERROR_TRAIN_MUST_BE_STOPPED_INSIDE_DEPOT                    :{WHITE}... 차량기지 안에 정지해 있어야 합니다
STR_ERROR_ROAD_VEHICLE_MUST_BE_STOPPED_INSIDE_DEPOT             :{WHITE}... 차고지 안에 정지해 있어야 합니다
STR_ERROR_SHIP_MUST_BE_STOPPED_INSIDE_DEPOT                     :{WHITE}... 정박소 안에 정지해 있어야 합니다
STR_ERROR_AIRCRAFT_MUST_BE_STOPPED_INSIDE_HANGAR                :{WHITE}... 격납고 안에 정지해 있어야 합니다

STR_ERROR_TRAINS_CAN_ONLY_BE_ALTERED_INSIDE_A_DEPOT             :{WHITE}차량기지 내에서 정지한 경우에만 개조할 수 있습니다
STR_ERROR_TRAIN_TOO_LONG                                        :{WHITE}열차가 너무 깁니다!
STR_ERROR_CAN_T_REVERSE_DIRECTION_RAIL_VEHICLE                  :{WHITE}차량을 유턴시킬 수 없습니다...
STR_ERROR_CAN_T_REVERSE_DIRECTION_RAIL_VEHICLE_MULTIPLE_UNITS   :{WHITE}여러 대가 연결된 차량은 뒤집을 수 없습니다...
STR_ERROR_INCOMPATIBLE_RAIL_TYPES                               :알맞지 않은 철도 타입입니다

STR_ERROR_CAN_T_MOVE_VEHICLE                                    :{WHITE}차량을 옮길 수 없습니다...
STR_ERROR_REAR_ENGINE_FOLLOW_FRONT                              :{WHITE}뒷쪽 기관차는 앞쪽 기관차를 항상 따라다닐 것입니다
STR_ERROR_UNABLE_TO_FIND_ROUTE_TO                               :{WHITE}근처에 있는 차량기지로 가는 길을 찾을 수 없습니다
STR_ERROR_UNABLE_TO_FIND_LOCAL_DEPOT                            :{WHITE}근처에 있는 차고지를 찾을 수 없습니다

STR_ERROR_DEPOT_WRONG_DEPOT_TYPE                                :잘못된 차량기지 종류입니다

# Autoreplace related errors
STR_ERROR_TRAIN_TOO_LONG_AFTER_REPLACEMENT                      :{WHITE}{VEHICLE} : 교체된지 너무 오래되었습니다
STR_ERROR_AUTOREPLACE_NOTHING_TO_DO                             :{WHITE}자동 교체/갱신 규칙이 적용되지 않았습니다
STR_ERROR_AUTOREPLACE_MONEY_LIMIT                               :(자금 부족)

# Rail construction errors
STR_ERROR_IMPOSSIBLE_TRACK_COMBINATION                          :{WHITE}불가능한 트랙 조합입니다
STR_ERROR_MUST_REMOVE_SIGNALS_FIRST                             :{WHITE}신호기를 먼저 제거하십시오
STR_ERROR_NO_SUITABLE_RAILROAD_TRACK                            :{WHITE}적합한 철도 선로가 없습니다
STR_ERROR_MUST_REMOVE_RAILROAD_TRACK                            :{WHITE}선로를 먼저 제거하십시오
STR_ERROR_CROSSING_ON_ONEWAY_ROAD                               :{WHITE}도로가 일방통행이거나 막혔습니다
STR_ERROR_CROSSING_DISALLOWED_RAIL                              :{WHITE}이 선로에는 건널목을 만들 수 없습니다.
STR_ERROR_CROSSING_DISALLOWED_ROAD                              :{WHITE}이 도로에는 건널목을 만들 수 없습니다
STR_ERROR_CAN_T_BUILD_SIGNALS_HERE                              :{WHITE}여기에 신호기를 건설할 수 없습니다...
STR_ERROR_CAN_T_BUILD_RAILROAD_TRACK                            :{WHITE}여기에 선로를 건설할 수 없습니다...
STR_ERROR_CAN_T_REMOVE_RAILROAD_TRACK                           :{WHITE}이 선로를 제거할 수 없습니다...
STR_ERROR_CAN_T_REMOVE_SIGNALS_FROM                             :{WHITE}이곳의 신호기를 제거할 수 없습니다...
STR_ERROR_SIGNAL_CAN_T_CONVERT_SIGNALS_HERE                     :{WHITE}이곳의 신호기를 바꿀 수 없습니다...
STR_ERROR_THERE_IS_NO_RAILROAD_TRACK                            :{WHITE}... 선로가 없습니다
STR_ERROR_THERE_ARE_NO_SIGNALS                                  :{WHITE}... 신호기가 없습니다

STR_ERROR_CAN_T_CONVERT_RAIL                                    :{WHITE}이곳의 선로를 바꿀 수 없습니다...

STR_ERROR_SIGNAL_CHANGES                                        :{WHITE}프로그램 신호기가 한 번에 바꿀 수 있는 제한 횟수를 넘어섰습니다.

# Road construction errors
STR_ERROR_MUST_REMOVE_ROAD_FIRST                                :{WHITE}도로를 먼저 제거하십시오
STR_ERROR_ONEWAY_ROADS_CAN_T_HAVE_JUNCTION                      :{WHITE}... 일방통행로에는 교차로를 만들 수 없습니다.
STR_ERROR_CAN_T_BUILD_ROAD_HERE                                 :{WHITE}도로를 건설할 수 없습니다...
STR_ERROR_CAN_T_BUILD_TRAMWAY_HERE                              :{WHITE}여기에 전찻길을 건설할 수 없습니다...
STR_ERROR_CAN_T_REMOVE_ROAD_FROM                                :{WHITE}이 도로를 제거할 수 없습니다...
STR_ERROR_CAN_T_REMOVE_TRAMWAY_FROM                             :{WHITE}이 전찻길을 제거할 수 없습니다...
STR_ERROR_THERE_IS_NO_ROAD                                      :{WHITE}... 도로가 없습니다
STR_ERROR_THERE_IS_NO_TRAMWAY                                   :{WHITE}... 전찻길이 없습니다
STR_ERROR_CAN_T_CONVERT_ROAD                                    :{WHITE}이곳의 도로를 바꿀 수 없습니다...
STR_ERROR_CAN_T_CONVERT_TRAMWAY                                 :{WHITE}이곳의 전찻길을 바꿀 수 없습니다...
STR_ERROR_NO_SUITABLE_ROAD                                      :{WHITE}적합한 도로가 없습니다
STR_ERROR_NO_SUITABLE_TRAMWAY                                   :{WHITE}적합한 전찻길이 없습니다
STR_ERROR_INCOMPATIBLE_ROAD                                     :{WHITE}... 적합하지 않은 도로입니다
STR_ERROR_INCOMPATIBLE_TRAMWAY                                  :{WHITE}... 적합하지 않은 전찻길입니다

# Waterway construction errors
STR_ERROR_CAN_T_BUILD_CANALS                                    :{WHITE}여기에 운하를 건설할 수 없습니다...
STR_ERROR_CAN_T_BUILD_LOCKS                                     :{WHITE}여기에 갑문을 지을 수 없습니다...
STR_ERROR_CAN_T_PLACE_RIVERS                                    :{WHITE}여기에 강을 만들 수 없습니다...
STR_ERROR_MUST_BE_BUILT_ON_WATER                                :{WHITE}... 물 위에 지어야 합니다!
STR_ERROR_CAN_T_BUILD_ON_WATER                                  :{WHITE}... 물 위에 지을 수 없습니다
STR_ERROR_CAN_T_BUILD_ON_SEA                                    :{WHITE}... 바다 위에 지을 수 없습니다
STR_ERROR_CAN_T_BUILD_ON_CANAL                                  :{WHITE}... 운하 위에 지을 수 없습니다
STR_ERROR_CAN_T_BUILD_ON_RIVER                                  :{WHITE}... 강 위에 지을 수 없습니다
STR_ERROR_MUST_DEMOLISH_CANAL_FIRST                             :{WHITE}운하를 먼저 제거하십시오
STR_ERROR_CAN_T_BUILD_AQUEDUCT_HERE                             :{WHITE}여기에 수도교를 지을 수 없습니다...

# Tree related errors
STR_ERROR_TREE_ALREADY_HERE                                     :{WHITE}... 이미 나무가 심어져 있습니다
STR_ERROR_TREE_WRONG_TERRAIN_FOR_TREE_TYPE                      :{WHITE}... 지형에 맞지 않는 나무 종류입니다
STR_ERROR_CAN_T_PLANT_TREE_HERE                                 :{WHITE}여기에 나무를 심을 수 없습니다...

# Bridge related errors
STR_ERROR_CAN_T_BUILD_BRIDGE_HERE                               :{WHITE}여기에 다리를 지을 수 없습니다...
STR_ERROR_MUST_DEMOLISH_BRIDGE_FIRST                            :{WHITE}다리를 먼저 제거하십시오
STR_ERROR_CAN_T_START_AND_END_ON                                :{WHITE}같은 위치에서 시작하고 끝낼 수 없습니다
STR_ERROR_BRIDGEHEADS_NOT_SAME_HEIGHT                           :{WHITE}다리는 같은 높이를 연결해야 합니다
STR_ERROR_BRIDGE_TOO_LOW_FOR_TERRAIN                            :{WHITE}이 지형에 다리를 설치하기에는 고도가 너무 낮습니다.
STR_ERROR_BRIDGE_TOO_HIGH_FOR_TERRAIN                           :{WHITE}이 지형에 다리를 설치하기에는 고도가 너무 높습니다.
STR_ERROR_START_AND_END_MUST_BE_IN                              :{WHITE}시작과 끝 지점은 일직선 상에 있어야 합니다
STR_ERROR_ENDS_OF_BRIDGE_MUST_BOTH                              :{WHITE}... 다리의 양 끝은 모두 땅이어야 합니다
STR_ERROR_BRIDGE_TOO_LONG                                       :{WHITE}... 다리가 너무 깁니다!
STR_ERROR_BRIDGE_THROUGH_MAP_BORDER                             :{WHITE}다리 끝이 지도 밖을 넘어갑니다.
STR_ERROR_BRIDGE_TOO_LOW_FOR_STATION                            :{WHITE}여기에 역을 짓기에는 다리가 너무 낮습니다.
STR_ERROR_BRIDGE_PILLARS_OBSTRUCT_STATION                       :{WHITE}다리의 기둥이 역과 겹칩니다.

# Tunnel related errors
STR_ERROR_CAN_T_BUILD_TUNNEL_HERE                               :{WHITE}여기에 터널을 지을 수 없습니다...
STR_ERROR_SITE_UNSUITABLE_FOR_TUNNEL                            :{WHITE}터널 입구를 짓기에 적절하지 않은 장소입니다
STR_ERROR_MUST_DEMOLISH_TUNNEL_FIRST                            :{WHITE}터널을 먼저 제거하십시오
STR_ERROR_ANOTHER_TUNNEL_IN_THE_WAY                             :{WHITE}중간에 다른 터널이 있습니다
STR_ERROR_TUNNEL_THROUGH_MAP_BORDER                             :{WHITE}터널을 지도 맨 끝까지 건설할 수 없습니다
STR_ERROR_CHUNNEL_THROUGH_MAP_BORDER                            :{WHITE}해저 터널이 지도 맨끝을 통과합니다
STR_ERROR_UNABLE_TO_EXCAVATE_LAND                               :{WHITE}지형 문제로 터널의 반대쪽 출구를 만들 수 없습니다
STR_ERROR_TUNNEL_TOO_LONG                                       :{WHITE}... 터널이 너무 깁니다!
STR_ERROR_CHUNNEL_RAMP                                          :{WHITE}... 해저 터널을 만들기 위해서는 5칸에서 {NUM}칸 사이 길이의 여유 공간이 필요합니다.
STR_ERROR_TUNNEL_TOO_MANY                                       :{WHITE}... 터널이 너무 많습니다
STR_ERROR_NO_DRILLING_ABOVE_CHUNNEL                             :{WHITE}해저 터널 위에 유정을 생성할 수 없습니다.
STR_ERROR_ANOTHER_TUNNEL_IN_THE_WAY_FOR_CHUNNEL                 :{WHITE}다른 터널을 통과하기 위해서는 3칸의 여유 공간이 필요합니다.
STR_ERROR_CHUNNEL_ONLY_OVER_SEA                                 :{WHITE}해저 터널은 바다에만 건설할 수 있습니다...

# Object related errors
STR_ERROR_TOO_MANY_OBJECTS                                      :{WHITE}... 오브젝트가 너무 많습니다
STR_ERROR_CAN_T_BUILD_OBJECT                                    :{WHITE}오브젝트를 건설할 수 없습니다...
STR_ERROR_OBJECT_IN_THE_WAY                                     :{WHITE}중간에 오브젝트가 있습니다
STR_ERROR_COMPANY_HEADQUARTERS_IN                               :{WHITE}... 중간에 회사 본사가 있습니다
STR_ERROR_CAN_T_PURCHASE_THIS_LAND                              :{WHITE}이 지역을 매입할 수 없습니다...
STR_ERROR_YOU_ALREADY_OWN_IT                                    :{WHITE}... 이미 소유중입니다!
STR_ERROR_PURCHASE_LAND_LIMIT_REACHED                           :{WHITE}... 이미 가능한 모든 토지 소유권을 구매했습니다!

# Group related errors
STR_ERROR_GROUP_CAN_T_CREATE                                    :{WHITE}그룹을 만들 수 없습니다...
STR_ERROR_GROUP_CAN_T_DELETE                                    :{WHITE}이 그룹을 지울 수 없습니다...
STR_ERROR_GROUP_CAN_T_RENAME                                    :{WHITE}그룹의 이름을 바꿀 수 없습니다
STR_ERROR_GROUP_CAN_T_SET_PARENT                                :{WHITE}상위 그룹으로 설정할 수 없습니다...
STR_ERROR_GROUP_CAN_T_SET_PARENT_RECURSION                      :{WHITE}... 상위 그룹을 하위 그룹 아래로 옮길 수 없습니다
STR_ERROR_GROUP_CAN_T_REMOVE_ALL_VEHICLES                       :{WHITE}이 그룹의 모든 차량을 제거할 수 없습니다
STR_ERROR_GROUP_CAN_T_ADD_VEHICLE                               :{WHITE}이 그룹에 차량을 추가할 수 없습니다...
STR_ERROR_GROUP_CAN_T_ADD_SHARED_VEHICLE                        :{WHITE}이 그룹에 공유된 차량을 추가할 수 없습니다...

# Generic vehicle errors
STR_ERROR_TRAIN_IN_THE_WAY                                      :{WHITE}중간에 열차가 있습니다
STR_ERROR_ROAD_VEHICLE_IN_THE_WAY                               :{WHITE}중간에 차량이 있습니다
STR_ERROR_SHIP_IN_THE_WAY                                       :{WHITE}중간에 선박이 있습니다
STR_ERROR_AIRCRAFT_IN_THE_WAY                                   :{WHITE}중간에 항공기가 있습니다

STR_ERROR_CAN_T_REFIT_TRAIN                                     :{WHITE}열차를 개조할 수 없습니다...
STR_ERROR_CAN_T_REFIT_ROAD_VEHICLE                              :{WHITE}차량을 개조할 수 없습니다...
STR_ERROR_CAN_T_REFIT_SHIP                                      :{WHITE}선박을 개조할 수 없습니다...
STR_ERROR_CAN_T_REFIT_AIRCRAFT                                  :{WHITE}항공기를 개조할 수 없습니다...

STR_ERROR_CAN_T_RENAME_TRAIN                                    :{WHITE}열차 이름을 바꿀 수 없습니다...
STR_ERROR_CAN_T_RENAME_ROAD_VEHICLE                             :{WHITE}차량의 이름을 바꿀 수 없습니다...
STR_ERROR_CAN_T_RENAME_SHIP                                     :{WHITE}선박의 이름을 바꿀 수 없습니다...
STR_ERROR_CAN_T_RENAME_AIRCRAFT                                 :{WHITE}항공기의 이름을 바꿀 수 없습니다...

STR_ERROR_CAN_T_STOP_START_TRAIN                                :{WHITE}열차를 운행/정지시킬 수 없습니다...
STR_ERROR_CAN_T_STOP_START_ROAD_VEHICLE                         :{WHITE}차량을 운행/정지시킬 수 없습니다...
STR_ERROR_CAN_T_STOP_START_SHIP                                 :{WHITE}선박을 운행/정지시킬 수 없습니다...
STR_ERROR_CAN_T_STOP_START_AIRCRAFT                             :{WHITE}항공기를 운행/정지시킬 수 없습니다...

STR_ERROR_CAN_T_SEND_TRAIN_TO_DEPOT                             :{WHITE}열차를 차량기지로 보낼 수 없습니다...
STR_ERROR_CAN_T_SEND_ROAD_VEHICLE_TO_DEPOT                      :{WHITE}차량을 차고지로 보낼 수 없습니다...
STR_ERROR_CAN_T_SEND_SHIP_TO_DEPOT                              :{WHITE}선박을 정박소로 보낼 수 없습니다...
STR_ERROR_CAN_T_SEND_AIRCRAFT_TO_HANGAR                         :{WHITE}항공기를 격납고로 보낼 수 없습니다...

STR_ERROR_CAN_T_BUY_TRAIN                                       :{WHITE}열차를 구입할 수 없습니다...
STR_ERROR_CAN_T_BUY_ROAD_VEHICLE                                :{WHITE}차량을 구입할 수 없습니다...
STR_ERROR_CAN_T_BUY_SHIP                                        :{WHITE}선박을 구입할 수 없습니다...
STR_ERROR_CAN_T_BUY_AIRCRAFT                                    :{WHITE}항공기를 구입할 수 없습니다...

STR_ERROR_CAN_T_RENAME_TRAIN_TYPE                               :{WHITE}열차의 모델명을 다시 지정할 수 없습니다...
STR_ERROR_CAN_T_RENAME_ROAD_VEHICLE_TYPE                        :{WHITE}차종의 이름을 바꿀 수 없습니다...
STR_ERROR_CAN_T_RENAME_SHIP_TYPE                                :{WHITE}선박의 차량 이름을 다시 지정할 수 없습니다...
STR_ERROR_CAN_T_RENAME_AIRCRAFT_TYPE                            :{WHITE}항공기의 차량 이름을 다시 지정할 수 없습니다...

STR_ERROR_CAN_T_SELL_TRAIN                                      :{WHITE}열차를 팔 수 없습니다...
STR_ERROR_CAN_T_SELL_ROAD_VEHICLE                               :{WHITE}차량을 팔 수 없습니다...
STR_ERROR_CAN_T_SELL_SHIP                                       :{WHITE}선박을 팔 수 없습니다...
STR_ERROR_CAN_T_SELL_AIRCRAFT                                   :{WHITE}항공기를 팔 수 없습니다...

STR_ERROR_RAIL_VEHICLE_NOT_AVAILABLE                            :{WHITE}이 열차는 사용할 수 없는 상태입니다
STR_ERROR_ROAD_VEHICLE_NOT_AVAILABLE                            :{WHITE}이 차량은 사용할 수 없는 상태입니다
STR_ERROR_SHIP_NOT_AVAILABLE                                    :{WHITE}이 선박은 사용할 수 없는 상태입니다
STR_ERROR_AIRCRAFT_NOT_AVAILABLE                                :{WHITE}이 항공기는 사용할 수 없는 상태입니다

STR_ERROR_TOO_MANY_VEHICLES_IN_GAME                             :{WHITE}게임에 차량이 너무 많습니다!
STR_ERROR_CAN_T_CHANGE_SERVICING                                :{WHITE}정비 간격 설정을 바꿀 수 없습니다...

STR_ERROR_VEHICLE_IS_DESTROYED                                  :{WHITE}... 차량이 파괴되었습니다

STR_ERROR_NO_VEHICLES_AVAILABLE_AT_ALL                          :{WHITE}사용할 수 있는 차량이 모두 없어질 것입니다
STR_ERROR_NO_VEHICLES_AVAILABLE_AT_ALL_EXPLANATION              :{WHITE}NewGRF 설정을 변경하십시오
STR_ERROR_NO_VEHICLES_AVAILABLE_YET                             :{WHITE}사용할 수 있는 차량이 하나도 없습니다
STR_ERROR_NO_VEHICLES_AVAILABLE_YET_EXPLANATION                 :{WHITE}{DATE_SHORT}년 이후에 새로운 게임을 시작하거나 차량이 더 빨리 개발되는 NewGRF을 사용하십시오

STR_ERROR_CANT_PURCHASE_OTHER_COMPANY_DEPOT                     :{WHITE}기지가 다른 회사 소유이므로 그곳에서 차량을 만들 수 없습니다
STR_ERROR_DEPOT_HAS_WRONG_RAIL_TYPE                             :{WHITE}이 선로 종류에 맞는 차량을 건설할 수 없는 차량기지입니다

# Specific vehicle errors
STR_ERROR_CAN_T_MAKE_TRAIN_PASS_SIGNAL                          :{WHITE}너무 위험해서 신호를 무시할 수 없습니다...
STR_ERROR_CAN_T_REVERSE_DIRECTION_TRAIN                         :{WHITE}열차를 회차시킬 수 없습니다...
STR_ERROR_TRAIN_START_NO_POWER                                  :동력차가 없습니다

STR_ERROR_CAN_T_MAKE_ROAD_VEHICLE_TURN                          :{WHITE}차량을 유턴시킬 수 없습니다...

STR_ERROR_AIRCRAFT_IS_IN_FLIGHT                                 :{WHITE}항공기가 운항중입니다

# Order related errors
STR_ERROR_NO_MORE_SPACE_FOR_ORDERS                              :{WHITE}더 이상 경로를 지정할 공간이 없습니다
STR_ERROR_TOO_MANY_ORDERS                                       :{WHITE}경로가 너무 많습니다!
STR_ERROR_CAN_T_INSERT_NEW_ORDER                                :{WHITE}새 경로를 삽입할 수 없습니다...
STR_ERROR_CAN_T_DELETE_THIS_ORDER                               :{WHITE}이 경로를 제거할 수 없습니다...
STR_ERROR_CAN_T_MODIFY_THIS_ORDER                               :{WHITE}이 경로를 수정할 수 없습니다...
STR_ERROR_CAN_T_MOVE_THIS_ORDER                                 :{WHITE}이 경로를 옮길 수 없습니다...
STR_ERROR_CAN_T_SKIP_ORDER                                      :{WHITE}현재 경로를 건너 뛸 수 없습니다...
STR_ERROR_CAN_T_SKIP_TO_ORDER                                   :{WHITE}선택한 경로로 건너 뛸 수 없습니다...
STR_ERROR_CAN_T_COPY_SHARE_ORDER                                :{WHITE}... 차량이 모든 정거장에 갈 수 없습니다
STR_ERROR_CAN_T_ADD_ORDER                                       :{WHITE}... 차량이 그 정거장에 갈 수 없습니다
STR_ERROR_CAN_T_ADD_ORDER_SHARED                                :{WHITE}... 경로를 공유하고 있는 차량이 그 정거장에 갈 수 없습니다

STR_ERROR_CAN_T_SHARE_ORDER_LIST                                :{WHITE}경로를 공유할 수 없습니다...
STR_ERROR_CAN_T_STOP_SHARING_ORDER_LIST                         :{WHITE}경로 공유를 중단할 수 없습니다...
STR_ERROR_CAN_T_COPY_ORDER_LIST                                 :{WHITE}경로를 복사할 수 없습니다...
STR_ERROR_TOO_FAR_FROM_PREVIOUS_DESTINATION                     :{WHITE}... 이전 목적지에서 너무 멀리 떨어져 있습니다
STR_ERROR_AIRCRAFT_NOT_ENOUGH_RANGE                             :{WHITE}... 항공기의 항속거리가 충분하지 않습니다.

# Timetable related errors
STR_ERROR_CAN_T_TIMETABLE_VEHICLE                               :{WHITE}차량의 시간표를 정할 수 없습니다...
STR_ERROR_TIMETABLE_ONLY_WAIT_AT_STATIONS                       :{WHITE}차량은 정거장에서만 기다릴 수 있습니다
STR_ERROR_TIMETABLE_NOT_STOPPING_HERE                           :{WHITE}이 차량은 이 정거장에 서지 않습니다

# Sign related errors
STR_ERROR_TOO_MANY_SIGNS                                        :{WHITE}... 팻말 수가 너무 많습니다
STR_ERROR_CAN_T_PLACE_SIGN_HERE                                 :{WHITE}여기에 팻말을 달 수 없습니다...
STR_ERROR_CAN_T_CHANGE_SIGN_NAME                                :{WHITE}팻말 내용을 고칠 수 없습니다...
STR_ERROR_CAN_T_DELETE_SIGN                                     :{WHITE}팻말을 삭제할 수 없습니다...

# Plan related errors
STR_ERROR_TOO_MANY_PLANS                                        :{WHITE}... 계획 수가 너무 많습니다
STR_ERROR_TOO_MANY_NODES                                        :{WHITE}... 계획이 너무 많은 선으로 이뤄졌습니다
STR_ERROR_NO_MORE_SPACE_FOR_LINES                               :{WHITE}더 이상의 선을 위한 공간이 없습니다.
STR_ERROR_CAN_T_RENAME_PLAN                                     :{WHITE}계획의 이름을 바꿀 수 없습니다...

# Translatable comment for OpenTTD's desktop shortcut
STR_DESKTOP_SHORTCUT_COMMENT                                    :트랜스포트 타이쿤 디럭스를 기반으로 한 시뮬레이션 게임입니다.

# Translatable descriptions in media/baseset/*.ob* files
STR_BASEGRAPHICS_DOS_DESCRIPTION                                :오리지널 트랜스포트 타이쿤 디럭스 도스 에디션의 그래픽입니다.
STR_BASEGRAPHICS_DOS_DE_DESCRIPTION                             :오리지널 트랜스포트 타이쿤 디럭스 도스 에디션(독일)의 그래픽입니다.
STR_BASEGRAPHICS_WIN_DESCRIPTION                                :오리지널 트랜스포트 타이쿤 디럭스 Windows 에디션의 그래픽입니다.
STR_BASESOUNDS_DOS_DESCRIPTION                                  :오리지널 트랜스포트 타이쿤 디럭스 도스 에디션의 효과음입니다.
STR_BASESOUNDS_WIN_DESCRIPTION                                  :오리지널 트랜스포트 타이쿤 디럭스 Windows 에디션의 효과음입니다.
STR_BASESOUNDS_NONE_DESCRIPTION                                 :아무런 효과음도 없는 효과음 팩입니다.
STR_BASEMUSIC_WIN_DESCRIPTION                                   :오리지널 트랜스포트 타이쿤 디럭스 Windows 에디션의 음악입니다.
STR_BASEMUSIC_DOS_DESCRIPTION                                   :오리지널 트랜스포트 타이쿤 디럭스 DOS 에디션의 음악입니다.
STR_BASEMUSIC_TTO_DESCRIPTION                                   :오리지널 트랜스포트 타이쿤 (오리지널/월드 에디터) DOS 에디션의 음악입니다.
STR_BASEMUSIC_NONE_DESCRIPTION                                  :실제 음악이 없는 음악 팩입니다.

##id 0x2000
# Town building names
STR_TOWN_BUILDING_NAME_TALL_OFFICE_BLOCK_1                      :고층 사무 구획
STR_TOWN_BUILDING_NAME_OFFICE_BLOCK_1                           :사무 구획
STR_TOWN_BUILDING_NAME_SMALL_BLOCK_OF_FLATS_1                   :소규모의 아파트 구획
STR_TOWN_BUILDING_NAME_CHURCH_1                                 :교회
STR_TOWN_BUILDING_NAME_LARGE_OFFICE_BLOCK_1                     :대규모 사무 구획
STR_TOWN_BUILDING_NAME_TOWN_HOUSES_1                            :도시 가구
STR_TOWN_BUILDING_NAME_HOTEL_1                                  :호텔
STR_TOWN_BUILDING_NAME_STATUE_1                                 :동상
STR_TOWN_BUILDING_NAME_FOUNTAIN_1                               :분수
STR_TOWN_BUILDING_NAME_PARK_1                                   :공원
STR_TOWN_BUILDING_NAME_OFFICE_BLOCK_2                           :사무 구획
STR_TOWN_BUILDING_NAME_SHOPS_AND_OFFICES_1                      :상점과 사무실
STR_TOWN_BUILDING_NAME_MODERN_OFFICE_BUILDING_1                 :현대적 사무 건물
STR_TOWN_BUILDING_NAME_WAREHOUSE_1                              :창고
STR_TOWN_BUILDING_NAME_OFFICE_BLOCK_3                           :사무 구획
STR_TOWN_BUILDING_NAME_STADIUM_1                                :운동장
STR_TOWN_BUILDING_NAME_OLD_HOUSES_1                             :오래된 집
STR_TOWN_BUILDING_NAME_COTTAGES_1                               :아담한 집
STR_TOWN_BUILDING_NAME_HOUSES_1                                 :집
STR_TOWN_BUILDING_NAME_FLATS_1                                  :아파트
STR_TOWN_BUILDING_NAME_TALL_OFFICE_BLOCK_2                      :고층 사무 구획
STR_TOWN_BUILDING_NAME_SHOPS_AND_OFFICES_2                      :상점과 사무실
STR_TOWN_BUILDING_NAME_SHOPS_AND_OFFICES_3                      :상점과 사무실
STR_TOWN_BUILDING_NAME_THEATER_1                                :영화관
STR_TOWN_BUILDING_NAME_STADIUM_2                                :운동장
STR_TOWN_BUILDING_NAME_OFFICES_1                                :사무실
STR_TOWN_BUILDING_NAME_HOUSES_2                                 :집
STR_TOWN_BUILDING_NAME_CINEMA_1                                 :시네마
STR_TOWN_BUILDING_NAME_SHOPPING_MALL_1                          :쇼핑몰
STR_TOWN_BUILDING_NAME_IGLOO_1                                  :이글루
STR_TOWN_BUILDING_NAME_TEPEES_1                                 :천막
STR_TOWN_BUILDING_NAME_TEAPOT_HOUSE_1                           :찻잔 집
STR_TOWN_BUILDING_NAME_PIGGY_BANK_1                             :돼지 은행

##id 0x4800
# industry names
STR_INDUSTRY_NAME_COAL_MINE                                     :{G=m}탄광
STR_INDUSTRY_NAME_POWER_STATION                                 :{G=f}발전소
STR_INDUSTRY_NAME_SAWMILL                                       :{G=f}제재소
STR_INDUSTRY_NAME_FOREST                                        :{G=m}숲
STR_INDUSTRY_NAME_OIL_REFINERY                                  :{G=m}정유 공장
STR_INDUSTRY_NAME_OIL_RIG                                       :{G=m}유전
STR_INDUSTRY_NAME_FACTORY                                       :{G=m}공장
STR_INDUSTRY_NAME_PRINTING_WORKS                                :{G=f}인쇄소
STR_INDUSTRY_NAME_STEEL_MILL                                    :{G=f}제철소
STR_INDUSTRY_NAME_FARM                                          :{G=m}농장
STR_INDUSTRY_NAME_COPPER_ORE_MINE                               :{G=m}구리 광산
STR_INDUSTRY_NAME_OIL_WELLS                                     :{G=m}유정
STR_INDUSTRY_NAME_BANK                                          :{G=m}은행
STR_INDUSTRY_NAME_FOOD_PROCESSING_PLANT                         :{G=m}식품 처리 공장
STR_INDUSTRY_NAME_PAPER_MILL                                    :{G=f}제지소
STR_INDUSTRY_NAME_GOLD_MINE                                     :{G=m}금광
STR_INDUSTRY_NAME_BANK_TROPIC_ARCTIC                            :{G=m}은행
STR_INDUSTRY_NAME_DIAMOND_MINE                                  :{G=m}다이아몬드 광산
STR_INDUSTRY_NAME_IRON_ORE_MINE                                 :{G=m}철 광산
STR_INDUSTRY_NAME_FRUIT_PLANTATION                              :{G=m}과일 농장
STR_INDUSTRY_NAME_RUBBER_PLANTATION                             :{G=m}고무 농장
STR_INDUSTRY_NAME_WATER_SUPPLY                                  :{G=f}상수도
STR_INDUSTRY_NAME_WATER_TOWER                                   :{G=m}급수탑
STR_INDUSTRY_NAME_FACTORY_2                                     :{G=m}공장
STR_INDUSTRY_NAME_FARM_2                                        :{G=m}농장
STR_INDUSTRY_NAME_LUMBER_MILL                                   :{G=f}제재소
STR_INDUSTRY_NAME_COTTON_CANDY_FOREST                           :{G=m}솜사탕 숲
STR_INDUSTRY_NAME_CANDY_FACTORY                                 :{G=m}사탕 공장
STR_INDUSTRY_NAME_BATTERY_FARM                                  :{G=m}건전지 농장
STR_INDUSTRY_NAME_COLA_WELLS                                    :{G=m}콜라 우물
STR_INDUSTRY_NAME_TOY_SHOP                                      :{G=f}장난감 가게
STR_INDUSTRY_NAME_TOY_FACTORY                                   :{G=m}장난감 공장
STR_INDUSTRY_NAME_PLASTIC_FOUNTAINS                             :{G=f}플라스틱 분수
STR_INDUSTRY_NAME_FIZZY_DRINK_FACTORY                           :{G=m}탄산음료 공장
STR_INDUSTRY_NAME_BUBBLE_GENERATOR                              :{G=m}거품 제조 공장
STR_INDUSTRY_NAME_TOFFEE_QUARRY                                 :{G=m}토피 채취장
STR_INDUSTRY_NAME_SUGAR_MINE                                    :{G=m}설탕 광산

############ WARNING, using range 0x6000 for strings that are stored in the savegame
############ These strings may never get a new id, or savegames will break!
##id 0x6000
STR_SV_EMPTY                                                    :
STR_SV_UNNAMED                                                  :이름 없음
STR_SV_TRAIN_NAME                                               :열차 {COMMA}
STR_SV_ROAD_VEHICLE_NAME                                        :차량 {COMMA}
STR_SV_SHIP_NAME                                                :선박 {COMMA}
STR_SV_AIRCRAFT_NAME                                            :항공기 {COMMA}

STR_SV_STNAME                                                   :{STRING}
STR_SV_STNAME_NORTH                                             :북{STRING}
STR_SV_STNAME_SOUTH                                             :남{STRING}
STR_SV_STNAME_EAST                                              :동{STRING}
STR_SV_STNAME_WEST                                              :서{STRING}
STR_SV_STNAME_CENTRAL                                           :{STRING}중앙
STR_SV_STNAME_TRANSFER                                          :{STRING} 환승
STR_SV_STNAME_HALT                                              :{STRING} 간이역
STR_SV_STNAME_VALLEY                                            :{STRING} 계곡
STR_SV_STNAME_HEIGHTS                                           :{STRING} 언덕
STR_SV_STNAME_WOODS                                             :{STRING} 숲
STR_SV_STNAME_LAKESIDE                                          :{STRING} 호숫가
STR_SV_STNAME_EXCHANGE                                          :{STRING} 교환
STR_SV_STNAME_AIRPORT                                           :{STRING}
STR_SV_STNAME_OILFIELD                                          :{STRING} 유전
STR_SV_STNAME_MINES                                             :{STRING} 광산
STR_SV_STNAME_DOCKS                                             :{STRING}항
STR_SV_STNAME_BUOY                                              :{STRING}
STR_SV_STNAME_WAYPOINT                                          :{STRING}
##id 0x6020
STR_SV_STNAME_ANNEXE                                            :{STRING} 별관
STR_SV_STNAME_SIDINGS                                           :{STRING} 측선
STR_SV_STNAME_BRANCH                                            :{STRING} 지선
STR_SV_STNAME_UPPER                                             :상부 {STRING}
STR_SV_STNAME_LOWER                                             :하부 {STRING}
STR_SV_STNAME_HELIPORT                                          :{STRING} 헬리포트
STR_SV_STNAME_FOREST                                            :{STRING} 삼림
STR_SV_STNAME_FALLBACK                                          :{STRING} 정거장 #{NUM}
############ end of savegame specific region!

##id 0x8000
# Vehicle names
STR_VEHICLE_NAME_TRAIN_ENGINE_RAIL_KIRBY_PAUL_TANK_STEAM        :Kirby Paul Tank (증기)
STR_VEHICLE_NAME_TRAIN_ENGINE_RAIL_MJS_250_DIESEL               :MJS 250 (디젤)
STR_VEHICLE_NAME_TRAIN_ENGINE_RAIL_PLODDYPHUT_CHOO_CHOO         :Ploddyphut Choo-Choo
STR_VEHICLE_NAME_TRAIN_ENGINE_RAIL_POWERNAUT_CHOO_CHOO          :Powernaut Choo-Choo
STR_VEHICLE_NAME_TRAIN_ENGINE_RAIL_MIGHTYMOVER_CHOO_CHOO        :MightyMover Choo-Choo
STR_VEHICLE_NAME_TRAIN_ENGINE_RAIL_PLODDYPHUT_DIESEL            :Ploddyphut Diesel
STR_VEHICLE_NAME_TRAIN_ENGINE_RAIL_POWERNAUT_DIESEL             :Powernaut Diesel
STR_VEHICLE_NAME_TRAIN_ENGINE_RAIL_WILLS_2_8_0_STEAM            :Wills 2-8-0 (증기)
STR_VEHICLE_NAME_TRAIN_ENGINE_RAIL_CHANEY_JUBILEE_STEAM         :Chaney 'Jubilee' (증기)
STR_VEHICLE_NAME_TRAIN_ENGINE_RAIL_GINZU_A4_STEAM               :Ginzu 'A4' (증기)
STR_VEHICLE_NAME_TRAIN_ENGINE_RAIL_SH_8P_STEAM                  :SH '8P' (증기)
STR_VEHICLE_NAME_TRAIN_ENGINE_RAIL_MANLEY_MOREL_DMU_DIESEL      :Manley-Morel DMU (디젤)
STR_VEHICLE_NAME_TRAIN_ENGINE_RAIL_DASH_DIESEL                  :'Dash' (디젤)
STR_VEHICLE_NAME_TRAIN_ENGINE_RAIL_SH_HENDRY_25_DIESEL          :SH/Hendry '25' (디젤)
STR_VEHICLE_NAME_TRAIN_ENGINE_RAIL_UU_37_DIESEL                 :UU '37' (디젤)
STR_VEHICLE_NAME_TRAIN_ENGINE_RAIL_FLOSS_47_DIESEL              :Floss '47' (디젤)
STR_VEHICLE_NAME_TRAIN_ENGINE_RAIL_CS_4000_DIESEL               :CS 4000 (디젤)
STR_VEHICLE_NAME_TRAIN_ENGINE_RAIL_CS_2400_DIESEL               :CS 2400 (디젤)
STR_VEHICLE_NAME_TRAIN_ENGINE_RAIL_CENTENNIAL_DIESEL            :Centennial (디젤)
STR_VEHICLE_NAME_TRAIN_ENGINE_RAIL_KELLING_3100_DIESEL          :Kelling 3100 (디젤)
STR_VEHICLE_NAME_TRAIN_ENGINE_RAIL_TURNER_TURBO_DIESEL          :Turner Turbo (디젤)
STR_VEHICLE_NAME_TRAIN_ENGINE_RAIL_MJS_1000_DIESEL              :MJS 1000 (디젤)
STR_VEHICLE_NAME_TRAIN_ENGINE_RAIL_SH_125_DIESEL                :SH '125' (디젤)
STR_VEHICLE_NAME_TRAIN_ENGINE_RAIL_SH_30_ELECTRIC               :SH '30' (전기)
STR_VEHICLE_NAME_TRAIN_ENGINE_RAIL_SH_40_ELECTRIC               :SH '40' (전기)
STR_VEHICLE_NAME_TRAIN_ENGINE_RAIL_T_I_M_ELECTRIC               :'T.I.M.' (전기)
STR_VEHICLE_NAME_TRAIN_ENGINE_RAIL_ASIASTAR_ELECTRIC            :'AsiaStar' (전기)
STR_VEHICLE_NAME_TRAIN_WAGON_RAIL_PASSENGER_CAR                 :승객 수송차량
STR_VEHICLE_NAME_TRAIN_WAGON_RAIL_MAIL_VAN                      :우편 수송차량
STR_VEHICLE_NAME_TRAIN_WAGON_RAIL_COAL_CAR                      :석탄 수송차량
STR_VEHICLE_NAME_TRAIN_WAGON_RAIL_OIL_TANKER                    :석유 수송차량
STR_VEHICLE_NAME_TRAIN_WAGON_RAIL_LIVESTOCK_VAN                 :가축 수송차량
STR_VEHICLE_NAME_TRAIN_WAGON_RAIL_GOODS_VAN                     :상품 수송차량
STR_VEHICLE_NAME_TRAIN_WAGON_RAIL_GRAIN_HOPPER                  :곡물 수송차량
STR_VEHICLE_NAME_TRAIN_WAGON_RAIL_WOOD_TRUCK                    :목재 수송차량
STR_VEHICLE_NAME_TRAIN_WAGON_RAIL_IRON_ORE_HOPPER               :철광석 수송차량
STR_VEHICLE_NAME_TRAIN_WAGON_RAIL_STEEL_TRUCK                   :철 수송차량
STR_VEHICLE_NAME_TRAIN_WAGON_RAIL_ARMORED_VAN                   :귀금속 수송차량
STR_VEHICLE_NAME_TRAIN_WAGON_RAIL_FOOD_VAN                      :식품 수송차량
STR_VEHICLE_NAME_TRAIN_WAGON_RAIL_PAPER_TRUCK                   :종이 수송차량
STR_VEHICLE_NAME_TRAIN_WAGON_RAIL_COPPER_ORE_HOPPER             :구리 광석 수송차량
STR_VEHICLE_NAME_TRAIN_WAGON_RAIL_WATER_TANKER                  :물 수송차량
STR_VEHICLE_NAME_TRAIN_WAGON_RAIL_FRUIT_TRUCK                   :과일 수송차량
STR_VEHICLE_NAME_TRAIN_WAGON_RAIL_RUBBER_TRUCK                  :고무 수송차량
STR_VEHICLE_NAME_TRAIN_WAGON_RAIL_SUGAR_TRUCK                   :설탕 수송차량
STR_VEHICLE_NAME_TRAIN_WAGON_RAIL_COTTON_CANDY_HOPPER           :솜사탕 수송차량
STR_VEHICLE_NAME_TRAIN_WAGON_RAIL_TOFFEE_HOPPER                 :토피 수송차량
STR_VEHICLE_NAME_TRAIN_WAGON_RAIL_BUBBLE_VAN                    :거품 수송차량
STR_VEHICLE_NAME_TRAIN_WAGON_RAIL_COLA_TANKER                   :콜라 수송차량
STR_VEHICLE_NAME_TRAIN_WAGON_RAIL_CANDY_VAN                     :사탕 수송차량
STR_VEHICLE_NAME_TRAIN_WAGON_RAIL_TOY_VAN                       :장난감 수송차량
STR_VEHICLE_NAME_TRAIN_WAGON_RAIL_BATTERY_TRUCK                 :건전지 수송차량
STR_VEHICLE_NAME_TRAIN_WAGON_RAIL_FIZZY_DRINK_TRUCK             :탄산음료 수송차량
STR_VEHICLE_NAME_TRAIN_WAGON_RAIL_PLASTIC_TRUCK                 :플라스틱 수송차량
STR_VEHICLE_NAME_TRAIN_ENGINE_MONORAIL_X2001_ELECTRIC           :'X2001' (전기)
STR_VEHICLE_NAME_TRAIN_ENGINE_MONORAIL_MILLENNIUM_Z1_ELECTRIC   :'Millennium Z1' (전기)
STR_VEHICLE_NAME_TRAIN_ENGINE_MONORAIL_WIZZOWOW_Z99             :Wizzowow Z99
STR_VEHICLE_NAME_TRAIN_WAGON_MONORAIL_PASSENGER_CAR             :승객 수송차량
STR_VEHICLE_NAME_TRAIN_WAGON_MONORAIL_MAIL_VAN                  :우편 수송차량
STR_VEHICLE_NAME_TRAIN_WAGON_MONORAIL_COAL_CAR                  :석탄 수송차량
STR_VEHICLE_NAME_TRAIN_WAGON_MONORAIL_OIL_TANKER                :석유 수송차량
STR_VEHICLE_NAME_TRAIN_WAGON_MONORAIL_LIVESTOCK_VAN             :가축 수송차량
STR_VEHICLE_NAME_TRAIN_WAGON_MONORAIL_GOODS_VAN                 :상품 수송차량
STR_VEHICLE_NAME_TRAIN_WAGON_MONORAIL_GRAIN_HOPPER              :곡물 수송차량
STR_VEHICLE_NAME_TRAIN_WAGON_MONORAIL_WOOD_TRUCK                :목재 수송차량
STR_VEHICLE_NAME_TRAIN_WAGON_MONORAIL_IRON_ORE_HOPPER           :철광석 수송차량
STR_VEHICLE_NAME_TRAIN_WAGON_MONORAIL_STEEL_TRUCK               :철 수송차량
STR_VEHICLE_NAME_TRAIN_WAGON_MONORAIL_ARMORED_VAN               :귀금속 수송차량
STR_VEHICLE_NAME_TRAIN_WAGON_MONORAIL_FOOD_VAN                  :식품 수송차량
STR_VEHICLE_NAME_TRAIN_WAGON_MONORAIL_PAPER_TRUCK               :종이 수송차량
STR_VEHICLE_NAME_TRAIN_WAGON_MONORAIL_COPPER_ORE_HOPPER         :구리 광석 수송차량
STR_VEHICLE_NAME_TRAIN_WAGON_MONORAIL_WATER_TANKER              :물 수송차량
STR_VEHICLE_NAME_TRAIN_WAGON_MONORAIL_FRUIT_TRUCK               :과일 수송차량
STR_VEHICLE_NAME_TRAIN_WAGON_MONORAIL_RUBBER_TRUCK              :고무 수송차량
STR_VEHICLE_NAME_TRAIN_WAGON_MONORAIL_SUGAR_TRUCK               :설탕 수송차량
STR_VEHICLE_NAME_TRAIN_WAGON_MONORAIL_COTTON_CANDY_HOPPER       :솜사탕 수송차량
STR_VEHICLE_NAME_TRAIN_WAGON_MONORAIL_TOFFEE_HOPPER             :토피 수송차량
STR_VEHICLE_NAME_TRAIN_WAGON_MONORAIL_BUBBLE_VAN                :거품 수송차량
STR_VEHICLE_NAME_TRAIN_WAGON_MONORAIL_COLA_TANKER               :콜라 수송차량
STR_VEHICLE_NAME_TRAIN_WAGON_MONORAIL_CANDY_VAN                 :사탕 수송차량
STR_VEHICLE_NAME_TRAIN_WAGON_MONORAIL_TOY_VAN                   :장난감 수송차량
STR_VEHICLE_NAME_TRAIN_WAGON_MONORAIL_BATTERY_TRUCK             :건전지 수송차량
STR_VEHICLE_NAME_TRAIN_WAGON_MONORAIL_FIZZY_DRINK_TRUCK         :탄산음료 수송차량
STR_VEHICLE_NAME_TRAIN_WAGON_MONORAIL_PLASTIC_TRUCK             :플라스틱 수송차량
STR_VEHICLE_NAME_TRAIN_ENGINE_MAGLEV_LEV1_LEVIATHAN_ELECTRIC    :Lev1 '레비아탄' (전기)
STR_VEHICLE_NAME_TRAIN_ENGINE_MAGLEV_LEV2_CYCLOPS_ELECTRIC      :Lev2 '사이클롭스' (전기)
STR_VEHICLE_NAME_TRAIN_ENGINE_MAGLEV_LEV3_PEGASUS_ELECTRIC      :Lev3 '페가수스' (전기)
STR_VEHICLE_NAME_TRAIN_ENGINE_MAGLEV_LEV4_CHIMAERA_ELECTRIC     :Lev4 '키메라' (전기)
STR_VEHICLE_NAME_TRAIN_ENGINE_MAGLEV_WIZZOWOW_ROCKETEER         :Wizzowow Rocketeer
STR_VEHICLE_NAME_TRAIN_WAGON_MAGLEV_PASSENGER_CAR               :승객 수송차량
STR_VEHICLE_NAME_TRAIN_WAGON_MAGLEV_MAIL_VAN                    :우편 수송차량
STR_VEHICLE_NAME_TRAIN_WAGON_MAGLEV_COAL_CAR                    :석탄 수송차량
STR_VEHICLE_NAME_TRAIN_WAGON_MAGLEV_OIL_TANKER                  :석유 수송차량
STR_VEHICLE_NAME_TRAIN_WAGON_MAGLEV_LIVESTOCK_VAN               :가축 수송차량
STR_VEHICLE_NAME_TRAIN_WAGON_MAGLEV_GOODS_VAN                   :상품 수송차량
STR_VEHICLE_NAME_TRAIN_WAGON_MAGLEV_GRAIN_HOPPER                :곡물 수송차량
STR_VEHICLE_NAME_TRAIN_WAGON_MAGLEV_WOOD_TRUCK                  :목재 수송차량
STR_VEHICLE_NAME_TRAIN_WAGON_MAGLEV_IRON_ORE_HOPPER             :철광석 수송차량
STR_VEHICLE_NAME_TRAIN_WAGON_MAGLEV_STEEL_TRUCK                 :철 수송차량
STR_VEHICLE_NAME_TRAIN_WAGON_MAGLEV_ARMORED_VAN                 :귀금속 수송차량
STR_VEHICLE_NAME_TRAIN_WAGON_MAGLEV_FOOD_VAN                    :식품 수송차량
STR_VEHICLE_NAME_TRAIN_WAGON_MAGLEV_PAPER_TRUCK                 :종이 수송차량
STR_VEHICLE_NAME_TRAIN_WAGON_MAGLEV_COPPER_ORE_HOPPER           :구리 광석 수송차량
STR_VEHICLE_NAME_TRAIN_WAGON_MAGLEV_WATER_TANKER                :물 수송차량
STR_VEHICLE_NAME_TRAIN_WAGON_MAGLEV_FRUIT_TRUCK                 :과일 수송차량
STR_VEHICLE_NAME_TRAIN_WAGON_MAGLEV_RUBBER_TRUCK                :고무 수송차량
STR_VEHICLE_NAME_TRAIN_WAGON_MAGLEV_SUGAR_TRUCK                 :설탕 수송차량
STR_VEHICLE_NAME_TRAIN_WAGON_MAGLEV_COTTON_CANDY_HOPPER         :솜사탕 수송차량
STR_VEHICLE_NAME_TRAIN_WAGON_MAGLEV_TOFFEE_HOPPER               :토피 수송차량
STR_VEHICLE_NAME_TRAIN_WAGON_MAGLEV_BUBBLE_VAN                  :거품 수송차량
STR_VEHICLE_NAME_TRAIN_WAGON_MAGLEV_COLA_TANKER                 :콜라 수송차량
STR_VEHICLE_NAME_TRAIN_WAGON_MAGLEV_CANDY_VAN                   :사탕 수송차량
STR_VEHICLE_NAME_TRAIN_WAGON_MAGLEV_TOY_VAN                     :장난감 수송차량
STR_VEHICLE_NAME_TRAIN_WAGON_MAGLEV_BATTERY_TRUCK               :건전지 수송차량
STR_VEHICLE_NAME_TRAIN_WAGON_MAGLEV_FIZZY_DRINK_TRUCK           :탄산음료 수송차량
STR_VEHICLE_NAME_TRAIN_WAGON_MAGLEV_PLASTIC_TRUCK               :플라스틱 수송차량
STR_VEHICLE_NAME_ROAD_VEHICLE_MPS_REGAL_BUS                     :MPS Regal 버스
STR_VEHICLE_NAME_ROAD_VEHICLE_HEREFORD_LEOPARD_BUS              :Hereford Leopard 버스
STR_VEHICLE_NAME_ROAD_VEHICLE_FOSTER_BUS                        :Foster 버스
STR_VEHICLE_NAME_ROAD_VEHICLE_FOSTER_MKII_SUPERBUS              :Foster MkII 슈퍼버스
STR_VEHICLE_NAME_ROAD_VEHICLE_PLODDYPHUT_MKI_BUS                :Ploddyphut MkI 버스
STR_VEHICLE_NAME_ROAD_VEHICLE_PLODDYPHUT_MKII_BUS               :Ploddyphut MkII 버스
STR_VEHICLE_NAME_ROAD_VEHICLE_PLODDYPHUT_MKIII_BUS              :Ploddyphut MkIII 버스
STR_VEHICLE_NAME_ROAD_VEHICLE_BALOGH_COAL_TRUCK                 :Balogh 석탄 수송차
STR_VEHICLE_NAME_ROAD_VEHICLE_UHL_COAL_TRUCK                    :Uhl 석탄 수송차
STR_VEHICLE_NAME_ROAD_VEHICLE_DW_COAL_TRUCK                     :DW 석탄 수송차
STR_VEHICLE_NAME_ROAD_VEHICLE_MPS_MAIL_TRUCK                    :MPS 우편 수송차
STR_VEHICLE_NAME_ROAD_VEHICLE_REYNARD_MAIL_TRUCK                :Reynard 우편 수송차
STR_VEHICLE_NAME_ROAD_VEHICLE_PERRY_MAIL_TRUCK                  :Perry 우편 수송차
STR_VEHICLE_NAME_ROAD_VEHICLE_MIGHTYMOVER_MAIL_TRUCK            :MightyMover 우편 수송차
STR_VEHICLE_NAME_ROAD_VEHICLE_POWERNAUGHT_MAIL_TRUCK            :Powernaught 우편 수송차
STR_VEHICLE_NAME_ROAD_VEHICLE_WIZZOWOW_MAIL_TRUCK               :Wizzowow 우편 수송차
STR_VEHICLE_NAME_ROAD_VEHICLE_WITCOMBE_OIL_TANKER               :Witcombe 유조차
STR_VEHICLE_NAME_ROAD_VEHICLE_FOSTER_OIL_TANKER                 :Foster 유조차
STR_VEHICLE_NAME_ROAD_VEHICLE_PERRY_OIL_TANKER                  :Perry 유조차
STR_VEHICLE_NAME_ROAD_VEHICLE_TALBOTT_LIVESTOCK_VAN             :Talbott 가축 수송차
STR_VEHICLE_NAME_ROAD_VEHICLE_UHL_LIVESTOCK_VAN                 :Uhl 가축 수송차
STR_VEHICLE_NAME_ROAD_VEHICLE_FOSTER_LIVESTOCK_VAN              :Foster 가축 수송차
STR_VEHICLE_NAME_ROAD_VEHICLE_BALOGH_GOODS_TRUCK                :Balogh 상품 수송차
STR_VEHICLE_NAME_ROAD_VEHICLE_CRAIGHEAD_GOODS_TRUCK             :Craighead 상품 수송차
STR_VEHICLE_NAME_ROAD_VEHICLE_GOSS_GOODS_TRUCK                  :Goss 상품 수송차
STR_VEHICLE_NAME_ROAD_VEHICLE_HEREFORD_GRAIN_TRUCK              :Hereford 곡물 수송차
STR_VEHICLE_NAME_ROAD_VEHICLE_THOMAS_GRAIN_TRUCK                :Thomas 곡물 수송차
STR_VEHICLE_NAME_ROAD_VEHICLE_GOSS_GRAIN_TRUCK                  :Goss 곡물 수송차
STR_VEHICLE_NAME_ROAD_VEHICLE_WITCOMBE_WOOD_TRUCK               :Witcombe 목재 수송차
STR_VEHICLE_NAME_ROAD_VEHICLE_FOSTER_WOOD_TRUCK                 :Foster 목재 수송차
STR_VEHICLE_NAME_ROAD_VEHICLE_MORELAND_WOOD_TRUCK               :Moreland 목재 수송차
STR_VEHICLE_NAME_ROAD_VEHICLE_MPS_IRON_ORE_TRUCK                :MPS 철광석 수송차
STR_VEHICLE_NAME_ROAD_VEHICLE_UHL_IRON_ORE_TRUCK                :Uhl 철광석 수송차
STR_VEHICLE_NAME_ROAD_VEHICLE_CHIPPY_IRON_ORE_TRUCK             :Chippy 철광석 수송차
STR_VEHICLE_NAME_ROAD_VEHICLE_BALOGH_STEEL_TRUCK                :Balogh 철 수송차량
STR_VEHICLE_NAME_ROAD_VEHICLE_UHL_STEEL_TRUCK                   :Uhl 철 수송차량
STR_VEHICLE_NAME_ROAD_VEHICLE_KELLING_STEEL_TRUCK               :Kelling 철 수송차량
STR_VEHICLE_NAME_ROAD_VEHICLE_BALOGH_ARMORED_TRUCK              :Balogh 귀금속 수송차
STR_VEHICLE_NAME_ROAD_VEHICLE_UHL_ARMORED_TRUCK                 :Uhl 귀금속 수송차
STR_VEHICLE_NAME_ROAD_VEHICLE_FOSTER_ARMORED_TRUCK              :Foster 귀금속 수송차
STR_VEHICLE_NAME_ROAD_VEHICLE_FOSTER_FOOD_VAN                   :Foster 식품 수송차
STR_VEHICLE_NAME_ROAD_VEHICLE_PERRY_FOOD_VAN                    :Perry 식품 수송차
STR_VEHICLE_NAME_ROAD_VEHICLE_CHIPPY_FOOD_VAN                   :Chippy 식품 수송차
STR_VEHICLE_NAME_ROAD_VEHICLE_UHL_PAPER_TRUCK                   :Uhl 종이 수송차
STR_VEHICLE_NAME_ROAD_VEHICLE_BALOGH_PAPER_TRUCK                :Balogh 종이 수송차
STR_VEHICLE_NAME_ROAD_VEHICLE_MPS_PAPER_TRUCK                   :MPS 종이 수송차
STR_VEHICLE_NAME_ROAD_VEHICLE_MPS_COPPER_ORE_TRUCK              :MPS 구리 광석 수송차
STR_VEHICLE_NAME_ROAD_VEHICLE_UHL_COPPER_ORE_TRUCK              :Uhl 구리 광석 수송차
STR_VEHICLE_NAME_ROAD_VEHICLE_GOSS_COPPER_ORE_TRUCK             :Goss 구리 광석 수송차
STR_VEHICLE_NAME_ROAD_VEHICLE_UHL_WATER_TANKER                  :Uhl 물 수송차
STR_VEHICLE_NAME_ROAD_VEHICLE_BALOGH_WATER_TANKER               :Balogh 물 수송차
STR_VEHICLE_NAME_ROAD_VEHICLE_MPS_WATER_TANKER                  :MPS 물 수송차
STR_VEHICLE_NAME_ROAD_VEHICLE_BALOGH_FRUIT_TRUCK                :Balogh 과일 수송차
STR_VEHICLE_NAME_ROAD_VEHICLE_UHL_FRUIT_TRUCK                   :Uhl 과일 수송차
STR_VEHICLE_NAME_ROAD_VEHICLE_KELLING_FRUIT_TRUCK               :Kelling 과일 수송차
STR_VEHICLE_NAME_ROAD_VEHICLE_BALOGH_RUBBER_TRUCK               :Balogh 고무 수송차
STR_VEHICLE_NAME_ROAD_VEHICLE_UHL_RUBBER_TRUCK                  :Uhl 고무 수송차
STR_VEHICLE_NAME_ROAD_VEHICLE_RMT_RUBBER_TRUCK                  :RMT 고무 수송차
STR_VEHICLE_NAME_ROAD_VEHICLE_MIGHTYMOVER_SUGAR_TRUCK           :MightyMover 설탕 수송차
STR_VEHICLE_NAME_ROAD_VEHICLE_POWERNAUGHT_SUGAR_TRUCK           :Powernaught 설탕 수송차
STR_VEHICLE_NAME_ROAD_VEHICLE_WIZZOWOW_SUGAR_TRUCK              :Wizzowow 설탕 수송차
STR_VEHICLE_NAME_ROAD_VEHICLE_MIGHTYMOVER_COLA_TRUCK            :MightyMover 콜라 수송차
STR_VEHICLE_NAME_ROAD_VEHICLE_POWERNAUGHT_COLA_TRUCK            :Powernaught 콜라 수송차
STR_VEHICLE_NAME_ROAD_VEHICLE_WIZZOWOW_COLA_TRUCK               :Wizzowow 콜라 수송차
STR_VEHICLE_NAME_ROAD_VEHICLE_MIGHTYMOVER_COTTON_CANDY          :MightyMover 솜사탕 수송차
STR_VEHICLE_NAME_ROAD_VEHICLE_POWERNAUGHT_COTTON_CANDY          :Powernaught 솜사탕 수송차
STR_VEHICLE_NAME_ROAD_VEHICLE_WIZZOWOW_COTTON_CANDY_TRUCK       :Wizzowow 솜사탕 수송차
STR_VEHICLE_NAME_ROAD_VEHICLE_MIGHTYMOVER_TOFFEE_TRUCK          :MightyMover 토피 수송차
STR_VEHICLE_NAME_ROAD_VEHICLE_POWERNAUGHT_TOFFEE_TRUCK          :Powernaught 토피 수송차
STR_VEHICLE_NAME_ROAD_VEHICLE_WIZZOWOW_TOFFEE_TRUCK             :Wizzowow 토피 수송차
STR_VEHICLE_NAME_ROAD_VEHICLE_MIGHTYMOVER_TOY_VAN               :MightyMover 장난감 수송차
STR_VEHICLE_NAME_ROAD_VEHICLE_POWERNAUGHT_TOY_VAN               :Powernaught 장난감 수송차
STR_VEHICLE_NAME_ROAD_VEHICLE_WIZZOWOW_TOY_VAN                  :Wizzowow 장난감 수송차
STR_VEHICLE_NAME_ROAD_VEHICLE_MIGHTYMOVER_CANDY_TRUCK           :MightyMover 사탕 수송차
STR_VEHICLE_NAME_ROAD_VEHICLE_POWERNAUGHT_CANDY_TRUCK           :Powernaught 사탕 수송차
STR_VEHICLE_NAME_ROAD_VEHICLE_WIZZOWOW_CANDY_TRUCK              :Wizzowow 사탕 수송차
STR_VEHICLE_NAME_ROAD_VEHICLE_MIGHTYMOVER_BATTERY_TRUCK         :MightyMover 건전지 수송차
STR_VEHICLE_NAME_ROAD_VEHICLE_POWERNAUGHT_BATTERY_TRUCK         :Powernaught 건전지 수송차
STR_VEHICLE_NAME_ROAD_VEHICLE_WIZZOWOW_BATTERY_TRUCK            :Wizzowow 건전지 수송차
STR_VEHICLE_NAME_ROAD_VEHICLE_MIGHTYMOVER_FIZZY_DRINK           :MightyMover 탄산음료 수송차
STR_VEHICLE_NAME_ROAD_VEHICLE_POWERNAUGHT_FIZZY_DRINK           :Powernaught 탄산음료 수송차
STR_VEHICLE_NAME_ROAD_VEHICLE_WIZZOWOW_FIZZY_DRINK_TRUCK        :Wizzowow 탄산음료 수송차
STR_VEHICLE_NAME_ROAD_VEHICLE_MIGHTYMOVER_PLASTIC_TRUCK         :MightyMover 플라스틱 수송차
STR_VEHICLE_NAME_ROAD_VEHICLE_POWERNAUGHT_PLASTIC_TRUCK         :Powernaught 플라스틱 수송차
STR_VEHICLE_NAME_ROAD_VEHICLE_WIZZOWOW_PLASTIC_TRUCK            :Wizzowow 플라스틱 수송차
STR_VEHICLE_NAME_ROAD_VEHICLE_MIGHTYMOVER_BUBBLE_TRUCK          :MightyMover 거품 수송차
STR_VEHICLE_NAME_ROAD_VEHICLE_POWERNAUGHT_BUBBLE_TRUCK          :Powernaught 거품 수송차
STR_VEHICLE_NAME_ROAD_VEHICLE_WIZZOWOW_BUBBLE_TRUCK             :Wizzowow 거품 수송차
STR_VEHICLE_NAME_SHIP_MPS_OIL_TANKER                            :MPS 유조선
STR_VEHICLE_NAME_SHIP_CS_INC_OIL_TANKER                         :㈜CS사 유조선
STR_VEHICLE_NAME_SHIP_MPS_PASSENGER_FERRY                       :MPS 여객선
STR_VEHICLE_NAME_SHIP_FFP_PASSENGER_FERRY                       :FFP 여객선
STR_VEHICLE_NAME_SHIP_BAKEWELL_300_HOVERCRAFT                   :Bakewell 300 호버크래프트
STR_VEHICLE_NAME_SHIP_CHUGGER_CHUG_PASSENGER                    :Chugger-Chug 여객선
STR_VEHICLE_NAME_SHIP_SHIVERSHAKE_PASSENGER_FERRY               :Shivershake 여객선
STR_VEHICLE_NAME_SHIP_YATE_CARGO_SHIP                           :Yate 화물선
STR_VEHICLE_NAME_SHIP_BAKEWELL_CARGO_SHIP                       :Bakewell 화물선
STR_VEHICLE_NAME_SHIP_MIGHTYMOVER_CARGO_SHIP                    :MightyMover 화물선
STR_VEHICLE_NAME_SHIP_POWERNAUT_CARGO_SHIP                      :Powernaut 화물선
STR_VEHICLE_NAME_AIRCRAFT_SAMPSON_U52                           :Sampson U52
STR_VEHICLE_NAME_AIRCRAFT_COLEMAN_COUNT                         :Coleman Count
STR_VEHICLE_NAME_AIRCRAFT_FFP_DART                              :FFP Dart
STR_VEHICLE_NAME_AIRCRAFT_YATE_HAUGAN                           :Yate Haugan
STR_VEHICLE_NAME_AIRCRAFT_BAKEWELL_COTSWALD_LB_3                :Bakewell Cotswald LB-3
STR_VEHICLE_NAME_AIRCRAFT_BAKEWELL_LUCKETT_LB_8                 :Bakewell Luckett LB-8
STR_VEHICLE_NAME_AIRCRAFT_BAKEWELL_LUCKETT_LB_9                 :Bakewell Luckett LB-9
STR_VEHICLE_NAME_AIRCRAFT_BAKEWELL_LUCKETT_LB80                 :Bakewell Luckett LB80
STR_VEHICLE_NAME_AIRCRAFT_BAKEWELL_LUCKETT_LB_10                :Bakewell Luckett LB-10
STR_VEHICLE_NAME_AIRCRAFT_BAKEWELL_LUCKETT_LB_11                :Bakewell Luckett LB-11
STR_VEHICLE_NAME_AIRCRAFT_YATE_AEROSPACE_YAC_1_11               :Yate Aerospace YAC 1-11
STR_VEHICLE_NAME_AIRCRAFT_DARWIN_100                            :Darwin 100
STR_VEHICLE_NAME_AIRCRAFT_DARWIN_200                            :Darwin 200
STR_VEHICLE_NAME_AIRCRAFT_DARWIN_300                            :Darwin 300
STR_VEHICLE_NAME_AIRCRAFT_DARWIN_400                            :Darwin 400
STR_VEHICLE_NAME_AIRCRAFT_DARWIN_500                            :Darwin 500
STR_VEHICLE_NAME_AIRCRAFT_DARWIN_600                            :Darwin 600
STR_VEHICLE_NAME_AIRCRAFT_GURU_GALAXY                           :Guru Galaxy
STR_VEHICLE_NAME_AIRCRAFT_AIRTAXI_A21                           :Airtaxi A21
STR_VEHICLE_NAME_AIRCRAFT_AIRTAXI_A31                           :Airtaxi A31
STR_VEHICLE_NAME_AIRCRAFT_AIRTAXI_A32                           :Airtaxi A32
STR_VEHICLE_NAME_AIRCRAFT_AIRTAXI_A33                           :Airtaxi A33
STR_VEHICLE_NAME_AIRCRAFT_YATE_AEROSPACE_YAE46                  :Yate Aerospace YAe46
STR_VEHICLE_NAME_AIRCRAFT_DINGER_100                            :Dinger 100
STR_VEHICLE_NAME_AIRCRAFT_AIRTAXI_A34_1000                      :AirTaxi A34-1000
STR_VEHICLE_NAME_AIRCRAFT_YATE_Z_SHUTTLE                        :Yate Z-Shuttle
STR_VEHICLE_NAME_AIRCRAFT_KELLING_K1                            :Kelling K1
STR_VEHICLE_NAME_AIRCRAFT_KELLING_K6                            :Kelling K6
STR_VEHICLE_NAME_AIRCRAFT_KELLING_K7                            :Kelling K7
STR_VEHICLE_NAME_AIRCRAFT_DARWIN_700                            :Darwin 700
STR_VEHICLE_NAME_AIRCRAFT_FFP_HYPERDART_2                       :FFP Hyperdart 2
STR_VEHICLE_NAME_AIRCRAFT_DINGER_200                            :Dinger 200
STR_VEHICLE_NAME_AIRCRAFT_DINGER_1000                           :Dinger 1000
STR_VEHICLE_NAME_AIRCRAFT_PLODDYPHUT_100                        :Ploddyphut 100
STR_VEHICLE_NAME_AIRCRAFT_PLODDYPHUT_500                        :Ploddyphut 500
STR_VEHICLE_NAME_AIRCRAFT_FLASHBANG_X1                          :Flashbang X1
STR_VEHICLE_NAME_AIRCRAFT_JUGGERPLANE_M1                        :Juggerplane M1
STR_VEHICLE_NAME_AIRCRAFT_FLASHBANG_WIZZER                      :Flashbang Wizzer
STR_VEHICLE_NAME_AIRCRAFT_TRICARIO_HELICOPTER                   :Tricario 헬리콥터
STR_VEHICLE_NAME_AIRCRAFT_GURU_X2_HELICOPTER                    :Guru X2 헬리콥터
STR_VEHICLE_NAME_AIRCRAFT_POWERNAUT_HELICOPTER                  :Powernaut 헬리콥터

##id 0x8800
# Formatting of some strings
STR_FORMAT_DATE_TINY                                            :{2:NUM}.{1:STRING}.{0:STRING}
STR_FORMAT_DATE_SHORT                                           :{1:NUM}년 {0:STRING}
STR_FORMAT_DATE_LONG                                            :{2:NUM}년 {1:STRING}월 {0:STRING}일
STR_FORMAT_DATE_ISO                                             :{2:NUM}-{1:STRING}-{0:STRING}

STR_FORMAT_DATE_MINUTES                                         :{0:STRING}:{1:STRING}
STR_FORMAT_DATE_MINUTES_WITH_Y                                  :{0:STRING}:{1:STRING} / {2:NUM}
STR_FORMAT_DATE_MINUTES_WITH_YM                                 :{0:STRING}:{1:STRING} / {2:DATE_SHORT}
STR_FORMAT_DATE_MINUTES_WITH_YMD                                :{0:STRING}:{1:STRING} / {2:DATE_LONG}

STR_FORMAT_BUOY_NAME                                            :{TOWN} 부표
STR_FORMAT_BUOY_NAME_SERIAL                                     :{TOWN} 부표 #{COMMA}
STR_FORMAT_COMPANY_NUM                                          :(회사 {COMMA})
STR_FORMAT_GROUP_NAME                                           :그룹 {COMMA}
STR_FORMAT_INDUSTRY_NAME                                        :{TOWN} {STRING}
STR_FORMAT_WAYPOINT_NAME                                        :{TOWN} 경유지
STR_FORMAT_WAYPOINT_NAME_SERIAL                                 :{TOWN} 경유지 #{COMMA}

STR_FORMAT_DEPOT_NAME_TRAIN                                     :{TOWN} 차량기지
STR_FORMAT_DEPOT_NAME_TRAIN_SERIAL                              :{TOWN} 차량기지 #{COMMA}
STR_FORMAT_DEPOT_NAME_ROAD_VEHICLE                              :{TOWN} 차고지
STR_FORMAT_DEPOT_NAME_ROAD_VEHICLE_SERIAL                       :{TOWN} 차고지 #{COMMA}
STR_FORMAT_DEPOT_NAME_SHIP                                      :{TOWN} 정박소
STR_FORMAT_DEPOT_NAME_SHIP_SERIAL                               :{TOWN} 정박소 #{COMMA}
STR_FORMAT_DEPOT_NAME_AIRCRAFT                                  :{STATION} 격납고

STR_UNKNOWN_STATION                                             :알 수 없는 정거장
STR_DEFAULT_SIGN_NAME                                           :팻말
STR_COMPANY_SOMEONE                                             :누군가

STR_SAVEGAME_NAME_DEFAULT                                       :{COMPANY}의 게임 ({STRING})
STR_SAVEGAME_NAME_SPECTATOR                                     :관전자의 게임 ({1:STRING})

# Viewport strings
STR_VIEWPORT_SHOW_VEHICLE_ROUTE_STEP                            :{BROWN}{NUM} {STRING}
STR_VIEWPORT_SHOW_VEHICLE_ROUTE_STEP_STATION                    :{BLACK}역
STR_VIEWPORT_SHOW_VEHICLE_ROUTE_STEP_WAYPOINT                   :{GRAY}경
STR_VIEWPORT_SHOW_VEHICLE_ROUTE_STEP_IMPLICIT                   :{GRAY}암
STR_VIEWPORT_SHOW_VEHICLE_ROUTE_STEP_DEPOT                      :{RED}기
STR_VIEWPORT_SHOW_VEHICLE_ROUTE_STEP_OVERFLOW                   :{RED}{NUM}x

STR_VIEWPORT_TOWN_POP_VERY_POOR_RATING                          :{WHITE}{TOWN} {RED}({COMMA})
STR_VIEWPORT_TOWN_POP_MEDIOCRE_RATING                           :{WHITE}{TOWN} {ORANGE}({COMMA})
STR_VIEWPORT_TOWN_POP_GOOD_RATING                               :{WHITE}{TOWN} {YELLOW}({COMMA})
STR_VIEWPORT_TOWN_POP                                           :{WHITE}{TOWN} ({COMMA})
STR_VIEWPORT_TOWN_POP_EXCELLENT_RATING                          :{WHITE}{TOWN} {GREEN}({COMMA})
STR_VIEWPORT_TOWN_VERY_POOR_RATING                              :{RED}{TOWN}
STR_VIEWPORT_TOWN_MEDIOCRE_RATING                               :{ORANGE}{TOWN}
STR_VIEWPORT_TOWN_GOOD_RATING                                   :{YELLOW}{TOWN}
STR_VIEWPORT_TOWN                                               :{WHITE}{TOWN}
STR_VIEWPORT_TOWN_EXCELLENT_RATING                              :{GREEN}{TOWN}

STR_VIEWPORT_TOWN_TINY_BLACK                                    :{TINY_FONT}{BLACK}{TOWN}
STR_VIEWPORT_TOWN_TINY_VERY_POOR_RATING                         :{TINY_FONT}{RED}{TOWN}
STR_VIEWPORT_TOWN_TINY_MEDIOCRE_RATING                          :{TINY_FONT}{ORANGE}{TOWN}
STR_VIEWPORT_TOWN_TINY_GOOD_RATING                              :{TINY_FONT}{YELLOW}{TOWN}
STR_VIEWPORT_TOWN_TINY_WHITE                                    :{TINY_FONT}{WHITE}{TOWN}
STR_VIEWPORT_TOWN_TINY_EXCELLENT_RATING                         :{TINY_FONT}{GREEN}{TOWN}

STR_VIEWPORT_SIGN_SMALL_BLACK                                   :{TINY_FONT}{BLACK}{SIGN}
STR_VIEWPORT_SIGN_SMALL_WHITE                                   :{TINY_FONT}{WHITE}{SIGN}

STR_VIEWPORT_STATION                                            :{STATION} {STATION_FEATURES}
STR_VIEWPORT_STATION_TINY                                       :{TINY_FONT}{STATION}

STR_VIEWPORT_WAYPOINT                                           :{WAYPOINT}
STR_VIEWPORT_WAYPOINT_TINY                                      :{TINY_FONT}{WAYPOINT}

# Simple strings to get specific types of data
STR_COMPANY_NAME                                                :{COMPANY}
STR_COMPANY_NAME_COMPANY_NUM                                    :{COMPANY} {COMPANY_NUM}
STR_DEPOT_NAME                                                  :{DEPOT}
STR_ENGINE_NAME                                                 :{ENGINE}
STR_HIDDEN_ENGINE_NAME                                          :{ENGINE} (숨김)
STR_GROUP_NAME                                                  :{GROUP}
STR_INDUSTRY_NAME                                               :{INDUSTRY}
STR_PRESIDENT_NAME                                              :{PRESIDENT_NAME}
STR_SIGN_NAME                                                   :{SIGN}
STR_STATION_NAME                                                :{STATION}
STR_TOWN_NAME                                                   :{TOWN}
STR_VEHICLE_NAME                                                :{VEHICLE}
STR_WAYPOINT_NAME                                               :{WAYPOINT}

STR_JUST_CARGO                                                  :{CARGO_LONG}
STR_JUST_CHECKMARK                                              :{CHECKMARK}
STR_JUST_COMMA                                                  :{COMMA}
STR_JUST_CURRENCY_SHORT                                         :{CURRENCY_SHORT}
STR_JUST_CURRENCY_LONG                                          :{CURRENCY_LONG}
STR_JUST_CARGO_LIST                                             :{CARGO_LIST}
STR_JUST_INT                                                    :{NUM}
STR_JUST_DECIMAL                                                :{DECIMAL}
STR_JUST_DECIMAL1                                               :{DECIMAL1}
STR_JUST_DATE_TINY                                              :{DATE_TINY}
STR_JUST_DATE_SHORT                                             :{DATE_SHORT}
STR_JUST_DATE_LONG                                              :{DATE_LONG}
STR_JUST_DATE_ISO                                               :{DATE_ISO}
STR_JUST_DATE_WALLCLOCK_TINY                                    :{DATE_WALLCLOCK_TINY}
STR_JUST_DATE_WALLCLOCK_SHORT                                   :{DATE_WALLCLOCK_SHORT}
STR_JUST_DATE_WALLCLOCK_LONG                                    :{DATE_WALLCLOCK_LONG}
STR_JUST_DATE_WALLCLOCK_ISO                                     :{DATE_WALLCLOCK_ISO}
STR_JUST_STRING                                                 :{STRING}
STR_JUST_STRING1                                                :{STRING}
STR_JUST_STRING2                                                :{STRING}
STR_JUST_STRING_STRING                                          :{STRING}{STRING}
STR_JUST_RAW_STRING                                             :{STRING}
STR_JUST_BIG_RAW_STRING                                         :{BIG_FONT}{STRING}

# Slightly 'raw' stringcodes with colour or size
STR_BLACK_COMMA                                                 :{BLACK}{COMMA}
STR_TINY_BLACK_COMA                                             :{TINY_FONT}{BLACK}{COMMA}
STR_TINY_COMMA                                                  :{TINY_FONT}{COMMA}
STR_BLUE_COMMA                                                  :{BLUE}{COMMA}
STR_RED_COMMA                                                   :{RED}{COMMA}
STR_WHITE_COMMA                                                 :{WHITE}{COMMA}
STR_BLACK_DECIMAL                                               :{BLACK}{DECIMAL}
STR_TINY_BLACK_DECIMAL                                          :{TINY_FONT}{BLACK}{DECIMAL}
STR_COMPANY_MONEY                                               :{WHITE}{CURRENCY_LONG}
STR_BLACK_DATE_LONG                                             :{BLACK}{DATE_LONG}
STR_WHITE_DATE_LONG                                             :{WHITE}{DATE_LONG}
STR_WHITE_DATE_WALLCLOCK_LONG                                   :{WHITE}{DATE_WALLCLOCK_LONG}
STR_WHITE_DATE_WALLCLOCK_SHORT                                  :{WHITE}{DATE_WALLCLOCK_SHORT}
STR_SHORT_DATE                                                  :{WHITE}{DATE_TINY}
STR_DATE_LONG_SMALL                                             :{TINY_FONT}{BLACK}{DATE_LONG}
STR_TINY_GROUP                                                  :{TINY_FONT}{GROUP}
STR_BLACK_INT                                                   :{BLACK}{NUM}
STR_ORANGE_INT                                                  :{ORANGE}{NUM}
STR_RED_INT                                                     :{RED}{NUM}
STR_WHITE_SIGN                                                  :{WHITE}{SIGN}
STR_TINY_BLACK_STATION                                          :{TINY_FONT}{BLACK}{STATION}
STR_BLACK_STRING                                                :{BLACK}{STRING}
STR_BLACK_RAW_STRING                                            :{BLACK}{STRING}
STR_ORANGE_STRING                                               :{ORANGE}{STRING}
STR_LTBLUE_STRING                                               :{LTBLUE}{STRING}
STR_WHITE_STRING                                                :{WHITE}{STRING}
STR_ORANGE_STRING1_WHITE                                        :{ORANGE}{STRING}{WHITE}
STR_ORANGE_STRING1_LTBLUE                                       :{ORANGE}{STRING}{LTBLUE}
STR_TINY_BLACK_HEIGHT                                           :{TINY_FONT}{BLACK}{HEIGHT}
STR_TINY_BLACK_VEHICLE                                          :{TINY_FONT}{BLACK}{VEHICLE}
STR_TINY_RIGHT_ARROW                                            :{TINY_FONT}{RIGHT_ARROW}
STR_BLACK_PLUS                                                  :{BLACK}+

STR_WHITE                                                       :{WHITE}
STR_BLACK                                                       :{BLACK}
STR_BLACK_1                                                     :{G=m}{BLACK}1
STR_BLACK_2                                                     :{G=f}{BLACK}2
STR_BLACK_3                                                     :{G=m}{BLACK}3
STR_BLACK_4                                                     :{G=f}{BLACK}4
STR_BLACK_5                                                     :{G=f}{BLACK}5
STR_BLACK_6                                                     :{G=m}{BLACK}6
STR_BLACK_7                                                     :{G=m}{BLACK}7

STR_TRAIN                                                       :{G=f}{BLACK}{TRAIN}
STR_BUS                                                         :{G=f}{BLACK}{BUS}
STR_LORRY                                                       :{G=m}{BLACK}{LORRY}
STR_PLANE                                                       :{G=f}{BLACK}{PLANE}
STR_SHIP                                                        :{G=f}{BLACK}{SHIP}

STR_TOOLBAR_RAILTYPE_VELOCITY                                   :{STRING} ({VELOCITY})

######## Zoning toolbar

STR_ZONING_TOOLBAR                                              :{WHITE}구역 보기
STR_ZONING_OUTER                                                :{BLACK}바깥쪽 타일 테두리:
STR_ZONING_INNER                                                :{BLACK}안쪽 타일 테두리:
STR_ZONING_OUTER_INFO                                           :{BLACK}바깥쪽 타일 테두리를 표시할 기준을 선택하세요.
STR_ZONING_INNER_INFO                                           :{BLACK}안쪽 타일 테두리를 표시할 기준을 선택하세요.

STR_ZONING_NO_ZONING                                            :표시 안함
STR_ZONING_AUTHORITY                                            :권한
STR_ZONING_CAN_BUILD                                            :건설 불가 지역
STR_ZONING_STA_CATCH                                            :역세권
STR_ZONING_STA_CATCH_OPEN                                       :역세권 (창이 열린 역만)
STR_ZONING_BUL_UNSER                                            :역세권 밖의 건물
STR_ZONING_IND_UNSER                                            :역세권 밖의 산업 시설
STR_ZONING_TRACERESTRICT                                        :경로 탐색 제한 신호기
STR_ZONING_2x2_GRID                                             :2x2 도시 도로 격자
STR_ZONING_3x3_GRID                                             :3x3 도시 도로 격자

STR_TMPL_RPL_TITLE                                              :{WHITE}템플릿 교체
STR_TMPL_TEMPLATE_REPLACEMENT                                   :템플릿 교체
STR_TMPL_TRAINS_IN_GROUP                                        :{BLACK}그룹에 속한 열차
STR_TMPL_AVAILABLE_TEMPLATES                                    :{BLACK}가능한 템플릿
STR_TMPL_DEFINE_TEMPLATE                                        :{BLACK}새 템플릿
STR_TMPL_EDIT_TEMPLATE                                          :{BLACK}편집
STR_TMPL_CREATE_CLONE_VEH                                       :{BLACK}복제
STR_TMPL_DELETE_TEMPLATE                                        :{BLACK}삭제
STR_TMPL_RPL_ALL_TMPL                                           :{BLACK}모든 템플릿 교체
STR_TMPL_NEW_VEHICLE                                            :{BLACK}새 차량
STR_TMPL_CONFIRM                                                :{BLACK}확인
STR_TMPL_CANCEL                                                 :{BLACK}취소
STR_TMPL_NEW                                                    :{BLACK}새 템플릿 차량
STR_TMPL_REFIT                                                  :{BLACK}개조
STR_TMPL_GROUP_INFO                                             :{BLACK}그룹 정보: {ORANGE}
STR_TMPL_TEMPLATE_INFO                                          :{BLACK}템플릿 정보: {ORANGE}
STR_TMPL_RPL_START                                              :{BLACK}교체 시작
STR_TMPL_RPL_STOP                                               :{BLACK}교체 중지
STR_TMPL_TRAIN_OVR_VALUE                                        :{TINY_FONT}{BLACK}열차 가격: {CURRENCY_SHORT}
STR_TMPL_TEMPLATE_OVR_VALUE                                     :{TINY_FONT}{BLACK}구입 가격: {GOLD}{CURRENCY_LONG}
STR_TMPL_TEMPLATE_OVR_VALUE_nogold                              :{TINY_FONT}{BLACK}구입 가격: {CURRENCY_LONG}
STR_TMPL_TEMPLATE_OVR_VALUE_nogoldandcurrency                   :{TINY_FONT}{BLACK}구입 가격:
STR_TMPL_TEMPLATE_OVR_VALUE_notinyfont                          :{BLACK}구입 가격: {GOLD}{CURRENCY_LONG}
STR_TMPL_TEMPLATE_OVR_VALUE_notinyfontandblack                  :구입 가격: {GOLD}{CURRENCY_LONG}
STR_TMPL_WARNING_FREE_WAGON                                     :{RED}객차/화차만 있음: 운행할 수 없습니다!
STR_TMPL_WARNING_VEH_UNAVAILABLE                                :{RED}열차 구성 불가: 차량을 사용할 수 없습니다!
STR_TMPL_GROUP_USES_TEMPLATE                                    :{BLACK}사용 중인 템플릿: {NUM}
STR_TMP_TEMPLATE_IN_USE                                         :템플릿이 사용 중입니다.
STR_TMP_TEMPLATE_FROM_PARENT_GROUP                              :상위 그룹의 템플릿 사용
STR_TMPL_GROUP_NUM_TRAINS                                       :{BLACK}{NUM}
STR_TMPL_CREATEGUI_TITLE                                        :{WHITE}템플릿 차량 생성/수정
STR_TMPL_MAINGUI_DEFINEDGROUPS                                  :{BLACK}만들어진 그룹
STR_TMPL_TMPLRPL_EX_DIFF_RAILTYPE                               :다른 선로 종류의 템플릿을 사용 중입니다.

STR_TMPL_SET_USEDEPOT                                           :{BLACK}차량을 기지에서 사용
STR_TMPL_SET_USEDEPOT_TIP                                       :{BLACK}구입 비용을 줄이기 위해 차량을 기지 안에 놔 둡니다.
STR_TMPL_SET_KEEPREMAINDERS                                     :{BLACK}재고로 놔두기
STR_TMPL_SET_KEEPREMAINDERS_TIP                                 :{BLACK}템플릿 교체가 끝난 후 오래된 열차로부터 남은 차량을 나중을 위해 놔 둡니다.
STR_TMPL_SET_REFIT                                              :{BLACK}개조하기
STR_TMPL_SET_REFIT_TIP                                          :{BLACK}설정되면 열차는 템플릿에 지정된 화물을 실을 수 있도록 개조될 것입니다. 만약 모든 객차/화물차가 새로 구입됐거나 기지에 있는 것을 되찾아 온 것이 아닐 경우, 오래된 것을 교체하려고 "시도"할 것입니다. 만약 불가능하면 일반 상태로 개조합니다.
STR_TMPL_SET_OLD_ONLY                                           :{BLACK}낡은 차량만
STR_TMPL_SET_OLD_ONLY_TIP                                       :{BLACK}설정되면 낡은 차량과 자동 교체에 의해 교체되는 차량만이 교체됩니다.

STR_TMPL_CONFIG_USEDEPOT                                        :기지 사용
STR_TMPL_CONFIG_KEEPREMAINDERS                                  :놔두기
STR_TMPL_CONFIG_REFIT                                           :개조
STR_TMPL_CONFIG_OLD_ONLY                                        :낡은 차량만

STR_TMPL_NUM_TRAINS_NEED_RPL                                    :교체할 열차 수:

STR_TMPL_CARGO_SUMMARY                                          :{CARGO_LONG}
STR_TMPL_CARGO_SUMMARY_MULTI                                    :{CARGO_LONG} (x{NUM})

STR_TMPL_RPLALLGUI_TITLE                                        :{WHITE}모든 템플릿 차량 교체
STR_TMPL_RPLALLGUI_INSET_TOP                                    :{BLACK}차량 종류를 고르고 교체
STR_TMPL_RPLALLGUI_INSET_TOP_1                                  :{BLACK}템플릿 기관차
STR_TMPL_RPLALLGUI_INSET_TOP_2                                  :{BLACK}구매 가능한 기관차
STR_TMPL_RPLALLGUI_INSET_BOTTOM                                 :{BLACK}현재 템플릿 목록 (교체가 끝난 뒤 갱신)
STR_TMPL_RPLALLGUI_BUTTON_RPLALL                                :{BLACK}모두 교체
STR_TMPL_RPLALLGUI_BUTTON_APPLY                                 :{BLACK}적용
STR_TMPL_RPLALLGUI_BUTTON_CANCEL                                :{BLACK}취소
STR_TMPL_RPLALLGUI_USE_TIP                                      :{BLACK}각 목록으로부터 차량 종류를 고르고 '모두 교체'를 클릭하십시오. 만약 템플릿 목록에 표시된 결과가 만족스럽다면, '적용'을 클릭해 바뀐 내용을 적용하십시오.

STR_TMPL_CANT_CREATE                                            :{WHITE}템플릿이나 가상 차량을 생성할 수 없습니다...

# Scheduled Dispatch
STR_SCHDISPATCH_CAPTION                                         :{WHITE}{VEHICLE} (배차 일정)
STR_SCHDISPATCH_ENABLED                                         :{BLACK}활성화
STR_SCHDISPATCH_ENABLED_TOOLTIP                                 :{BLACK}배차 일정을 활성화합니다. 자동 배차 조절과 같이 사용할 수 없습니다.
STR_SCHDISPATCH_ADD                                             :{BLACK}출발 슬롯 추가
STR_SCHDISPATCH_ADD_TOOLTIP                                     :{BLACK}이 스케줄에 새 출발 슬롯을 추가합니다.
STR_SCHDISPATCH_ADD_CAPTION                                     :{BLACK}출발 슬롯
STR_SCHDISPATCH_DURATION                                        :{BLACK}반복 주기
STR_SCHDISPATCH_DURATION_TOOLTIP                                :{BLACK}이 스케줄의 반복 주기를 설정합니다.
STR_SCHDISPATCH_DURATION_CAPTION_MINUTE                         :{BLACK}반복 주기 (분)
STR_SCHDISPATCH_DURATION_CAPTION_DAY                            :{BLACK}반복 주기 (일)
STR_SCHDISPATCH_START                                           :{BLACK}시작 일자
STR_SCHDISPATCH_START_TOOLTIP                                   :{BLACK}이 스케줄의 시작 일자를 설정합니다.
STR_SCHDISPATCH_START_CAPTION_MINUTE                            :{BLACK}시작 시각 (hhmm)
STR_SCHDISPATCH_DELAY                                           :{BLACK}지연
STR_SCHDISPATCH_DELAY_TOOLTIP                                   :{BLACK}허용할 수 있는 최대 지연 시간을 설정합니다.
STR_SCHDISPATCH_DELAY_CAPTION_MINUTE                            :{BLACK}지연 (분)
STR_SCHDISPATCH_DELAY_CAPTION_DAY                               :{BLACK}지연 (일)
STR_SCHDISPATCH_RESET_LAST_DISPATCH                             :{BLACK}최근 일정 재설정
STR_SCHDISPATCH_RESET_LAST_DISPATCH_TOOLTIP                     :{BLACK}최근 배차 일정을 재설정합니다. 먼 미래의 차량에 대해 오작동할 때 사용하십시오.

STR_SCHDISPATCH_SUMMARY_LAST_DEPARTURE_PAST                     :{BLACK}최근 출발: {DATE_WALLCLOCK_TINY}.
STR_SCHDISPATCH_SUMMARY_LAST_DEPARTURE_FUTURE                   :{BLACK}최근 배차된 열차가 아직 출발하지 않았습니다. {DATE_WALLCLOCK_TINY}에 출발할 예정입니다.
STR_SCHDISPATCH_SUMMARY_L1                                      :{BLACK}이 스케줄에는 {COMMA}대의 열차가 필요합니다.
STR_SCHDISPATCH_SUMMARY_L2                                      :{BLACK}이 스케줄은 {STRING}마다 반복되고 {DATE_WALLCLOCK_TINY}에 시작되어서 {DATE_WALLCLOCK_TINY}에 끝납니다.
STR_SCHDISPATCH_SUMMARY_L3                                      :{BLACK}{STRING} 이상 지연되면 다음 슬롯으로 넘어갑니다.
STR_SCHDISPATCH_SUMMARY_NOT_ENABLED                             :{BLACK}이 스케줄은 비활성화되어 있습니다.

STR_SCHDISPATCH_SLOT_OUTSIDE_SCHEDULE                           :{BLACK}하나 이상의 출발 슬롯이 배차 간격 범위 바깥에 있습니다.

# Modifier key toggle window
STR_MODIFIER_KEY_TOGGLE_CAPTION                                 :{WHITE}보조 키
STR_SHIFT_KEY_NAME                                              :{BLACK}SHIFT
STR_CTRL_KEY_NAME                                               :{BLACK}CTRL
STR_MODIFIER_TOGGLE_SHIFT_TOOLTIP                               :{BLACK}SHIFT 키의 상태를 바꾸려면 클릭하세요
STR_MODIFIER_TOGGLE_CTRL_TOOLTIP                                :{BLACK}CTRL 키의 상태를 바꾸려면 클릭하세요<|MERGE_RESOLUTION|>--- conflicted
+++ resolved
@@ -4562,12 +4562,8 @@
 STR_VEHICLE_INFO_WEIGHT_RATIOS                                  :{BLACK}힘 / 무게: {LTBLUE}{POWER_WEIGHT_RATIO} {BLACK} 최고 견인력 / 무게: {LTBLUE}{FORCE_WEIGHT_RATIO}
 
 STR_VEHICLE_INFO_PROFIT_THIS_YEAR_LAST_YEAR                     :{BLACK}올해 이익: {LTBLUE}{CURRENCY_LONG} (작년: {CURRENCY_LONG})
-<<<<<<< HEAD
 STR_VEHICLE_INFO_PROFIT_THIS_YEAR_LAST_YEAR_LIFETIME            :{STRING} (평생: {CURRENCY_LONG})
-STR_VEHICLE_INFO_RELIABILITY_BREAKDOWNS                         :{BLACK}신뢰도: {LTBLUE}{COMMA}%  {BLACK}최근 점검 이후의 고장: {LTBLUE}{COMMA}
-=======
 STR_VEHICLE_INFO_RELIABILITY_BREAKDOWNS                         :{BLACK}신뢰도: {LTBLUE}{COMMA}%  {BLACK}최근 점검 이후 고장 횟수: {LTBLUE}{COMMA}
->>>>>>> e7b90146
 
 STR_VEHICLE_INFO_GROUP                                          :{BLACK}그룹: {LTBLUE}{GROUP}
 
@@ -4579,15 +4575,10 @@
 
 STR_VEHICLE_INFO_FEEDER_CARGO_VALUE                             :{BLACK}환승 수익: {LTBLUE}{CURRENCY_LONG}
 
-<<<<<<< HEAD
 STR_VEHICLE_INFO_SPEED_RESTRICTION                              :{BLACK}속력 제한: {LTBLUE}{VELOCITY}
 
-STR_VEHICLE_DETAILS_SERVICING_INTERVAL_DAYS                     :{BLACK}정비 간격: {LTBLUE}{COMMA}일마다{BLACK}   마지막 정비 날짜: {LTBLUE}{DATE_LONG}
-STR_VEHICLE_DETAILS_SERVICING_INTERVAL_PERCENT                  :{BLACK}정비 간격: {LTBLUE}{COMMA}%{BLACK} 이하일 때   마지막 정비 날짜: {LTBLUE}{DATE_LONG}
-=======
 STR_VEHICLE_DETAILS_SERVICING_INTERVAL_DAYS                     :{BLACK}정비 간격: {LTBLUE}{COMMA}일{BLACK}마다   마지막 정비 날짜: {LTBLUE}{DATE_LONG}
 STR_VEHICLE_DETAILS_SERVICING_INTERVAL_PERCENT                  :{BLACK}정비 기준: {LTBLUE}{COMMA}%{BLACK} 떨어지면   마지막 정비 날짜: {LTBLUE}{DATE_LONG}
->>>>>>> e7b90146
 STR_VEHICLE_DETAILS_INCREASE_SERVICING_INTERVAL_TOOLTIP         :{BLACK}점검 기준값을 10만큼 올립니다. CTRL+클릭하면 점검 기준값을 5만큼 올립니다
 STR_VEHICLE_DETAILS_DECREASE_SERVICING_INTERVAL_TOOLTIP         :{BLACK}점검 기준값을 10만큼 내립니다. CTRL+클릭하면 점검 기준값을 5만큼 내립니다
 
