--- conflicted
+++ resolved
@@ -2368,13 +2368,10 @@
 STR_MAPGEN_NUMBER_OF_TOWNS                                      :{BLACK}عدد المدن:
 STR_MAPGEN_DATE                                                 :{BLACK}التاريخ:
 STR_MAPGEN_NUMBER_OF_INDUSTRIES                                 :{BLACK}عدد المصانع:
-<<<<<<< HEAD
+STR_MAPGEN_DESERT_COVERAGE                                      :{BLACK}مدى تغطيت السحراء:
 STR_MAPGEN_SNOW_LINE_HEIGHT                                     :{BLACK} ارتفاع خط الثلج
 STR_MAPGEN_SNOW_LINE_UP                                         :{BLACK}ارفع خط الثلج مستوى واحد
 STR_MAPGEN_SNOW_LINE_DOWN                                       :{BLACK}خفض خط الثلج مستوى واحد
-=======
-STR_MAPGEN_DESERT_COVERAGE                                      :{BLACK}مدى تغطيت السحراء:
->>>>>>> 7469f00c
 STR_MAPGEN_LAND_GENERATOR                                       :{BLACK}مولد الخريطة:
 STR_MAPGEN_TERRAIN_TYPE                                         :{BLACK} نوع التضاريس
 STR_MAPGEN_QUANTITY_OF_SEA_LAKES                                :{BLACK}مستوى البحر
