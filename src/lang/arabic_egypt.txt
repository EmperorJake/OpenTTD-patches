--- conflicted
+++ resolved
@@ -2672,13 +2672,9 @@
 STR_MAPGEN_DESERT_COVERAGE                                      :{BLACK}مدى تغطيت السحراء:
 STR_MAPGEN_DESERT_COVERAGE_DOWN                                 :{BLACK}تقليل التغطية الصحراوية بنسبة عشرة بالمائة
 STR_MAPGEN_DESERT_COVERAGE_TEXT                                 :{BLACK}{NUM}%
-<<<<<<< HEAD
 STR_MAPGEN_SNOW_LINE_HEIGHT                                     :{BLACK} ارتفاع خط الثلج
 STR_MAPGEN_SNOW_LINE_UP                                         :{BLACK}ارفع خط الثلج مستوى واحد
 STR_MAPGEN_SNOW_LINE_DOWN                                       :{BLACK}خفض خط الثلج مستوى واحد
-STR_MAPGEN_LAND_GENERATOR                                       :{BLACK}مولد الخريطة:
-=======
->>>>>>> dced2d8c
 STR_MAPGEN_TERRAIN_TYPE                                         :{BLACK} نوع التضاريس
 STR_MAPGEN_SEA_LEVEL                                            :{BLACK}مستوى البحر
 STR_MAPGEN_QUANTITY_OF_RIVERS                                   :{BLACK}انهار:
