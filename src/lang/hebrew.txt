--- conflicted
+++ resolved
@@ -686,10 +686,7 @@
 STR_MUSIC_TOOLTIP_SHOW_MUSIC_TRACK_SELECTION                    :{BLACK}הצג את חלון בחירת המנגינה
 
 # Playlist window
-<<<<<<< HEAD
-=======
 STR_PLAYLIST_MUSIC_SELECTION_SETNAME                            :{WHITE}תוכנית מוזיקה - '{STRING}'
->>>>>>> 01261dae
 STR_PLAYLIST_TRACK_NAME                                         :{TINY_FONT}{LTBLUE}{ZEROFILL_NUM} "{STRING}"
 STR_PLAYLIST_TRACK_INDEX                                        :{TINY_FONT}{BLACK}רשימת רצועות
 STR_PLAYLIST_PROGRAM                                            :{TINY_FONT}{BLACK}תוכנית- '{STRING}'
@@ -1359,13 +1356,10 @@
 STR_CONFIG_SETTING_SMALLMAP_LAND_COLOUR_GREEN                   :ירוק
 STR_CONFIG_SETTING_SMALLMAP_LAND_COLOUR_DARK_GREEN              :ירוק כהה
 STR_CONFIG_SETTING_SMALLMAP_LAND_COLOUR_VIOLET                  :סגול
-<<<<<<< HEAD
-=======
 STR_CONFIG_SETTING_SCROLLMODE                                   :התנהגות גלילת תצוגה: {STRING}
 STR_CONFIG_SETTING_SCROLLMODE_DEFAULT                           :הזז את התצוגה עם כפתור עכבר ימני, מיקום העכבר נעול
 STR_CONFIG_SETTING_SCROLLMODE_RMB_LOCKED                        :הזזת מפה עם כפתור עכבר ימני, מיקום העכבר נעול
 STR_CONFIG_SETTING_SCROLLMODE_LMB                               :הזז מפה עם כפתור עכבר שמאלי
->>>>>>> 01261dae
 STR_CONFIG_SETTING_SMOOTH_SCROLLING                             :{STRING} :גלילה חלקה של התצוגה המשנית
 STR_CONFIG_SETTING_SMOOTH_SCROLLING_HELPTEXT                    :שלוט כיצד התצוגה הראשית נגללת למיקום מסוים כאשר מקליקים על המפה הקטנה אן כאשר נותנים הוראה לגלול לעצם מסוים על גבי המפה. אם מאופשר, חלון התצוגה נגלל באופן חלק, אם מבוטל הוא מוקפץ ישירות אל נקודת המטרה
 STR_CONFIG_SETTING_MEASURE_TOOLTIP                              :{STRING} :'הצג מידות בעת בניית כבישים/מסילות וכיוב
@@ -2744,13 +2738,6 @@
 STR_FRAMETIME_CAPTION_DRAWING                                   :עיבוד גרפיקה
 STR_FRAMETIME_CAPTION_DRAWING_VIEWPORTS                         :עיבוד תצוגת עולם
 STR_FRAMETIME_CAPTION_VIDEO                                     :פלט וידאו
-############ End of leave-in-this-order
-
-
-# Framerate display window
-############ Leave those lines in this order!!
-############ End of leave-in-this-order
-############ Leave those lines in this order!!
 ############ End of leave-in-this-order
 
 
