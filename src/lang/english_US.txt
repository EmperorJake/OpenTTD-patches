--- conflicted
+++ resolved
@@ -2097,12 +2097,6 @@
 STR_NETWORK_SERVER                                              :Server
 STR_NETWORK_CLIENT                                              :Client
 STR_NETWORK_SPECTATORS                                          :Spectators
-
-<<<<<<< HEAD
-STR_NETWORK_TOOLBAR_LIST_SPECTATOR                              :{BLACK}Spectator
-=======
-STR_NETWORK_GIVE_MONEY_CAPTION                                  :{WHITE}Enter the amount of money you want to give
->>>>>>> ba55f93f
 
 # Network set password
 STR_COMPANY_PASSWORD_CANCEL                                     :{BLACK}Do not save the entered password
