--- conflicted
+++ resolved
@@ -3380,10 +3380,7 @@
 STR_COMPANY_VIEW_INFRASTRUCTURE_BUTTON                          :{BLACK}Details
 STR_COMPANY_VIEW_INFRASTRUCTURE_TOOLTIP                         :{BLACK}View detailed infrastructure counts
 STR_COMPANY_VIEW_GIVE_MONEY_BUTTON                              :{BLACK}Give money
-<<<<<<< HEAD
-=======
 STR_COMPANY_VIEW_GIVE_MONEY_TOOLTIP                             :{BLACK}Give money to this company
->>>>>>> af4d3235
 
 STR_COMPANY_VIEW_NEW_FACE_BUTTON                                :{BLACK}New Face
 STR_COMPANY_VIEW_NEW_FACE_TOOLTIP                               :{BLACK}Select new face for president
