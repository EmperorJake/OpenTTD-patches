##name Russian
##ownname Русский
##isocode ru_RU
##plural 6
##textdir ltr
##digitsep {NBSP}
##digitsepcur {NBSP}
##decimalsep ,
##winlangid 0x0419
##grflangid 0x07
##gender m f n p
##case m f n p nom gen dat acc abl pre


# This file is part of OpenTTD.
# OpenTTD is free software; you can redistribute it and/or modify it under the terms of the GNU General Public License as published by the Free Software Foundation, version 2.
# OpenTTD is distributed in the hope that it will be useful, but WITHOUT ANY WARRANTY; without even the implied warranty of MERCHANTABILITY or FITNESS FOR A PARTICULAR PURPOSE.
# See the GNU General Public License for more details. You should have received a copy of the GNU General Public License along with OpenTTD. If not, see <http://www.gnu.org/licenses/>.


##id 0x0000
STR_NULL                                                        :
STR_EMPTY                                                       :
STR_UNDEFINED                                                   :(неопределено)
STR_JUST_NOTHING                                                :Ничего

# Cargo related strings
# Plural cargo name
STR_CARGO_PLURAL_NOTHING                                        :
STR_CARGO_PLURAL_PASSENGERS                                     :{G=p}Пассажиры
STR_CARGO_PLURAL_PASSENGERS.gen                                 :пассажиров
STR_CARGO_PLURAL_PASSENGERS.acc                                 :пассажиров
STR_CARGO_PLURAL_COAL                                           :{G=m}Уголь
STR_CARGO_PLURAL_COAL.gen                                       :угля
STR_CARGO_PLURAL_COAL.acc                                       :уголь
STR_CARGO_PLURAL_MAIL                                           :{G=f}Почта
STR_CARGO_PLURAL_MAIL.gen                                       :почты
STR_CARGO_PLURAL_MAIL.acc                                       :почту
STR_CARGO_PLURAL_OIL                                            :{G=f}Нефть
STR_CARGO_PLURAL_OIL.gen                                        :нефти
STR_CARGO_PLURAL_OIL.acc                                        :нефть
STR_CARGO_PLURAL_LIVESTOCK                                      :{G=m}Скот
STR_CARGO_PLURAL_LIVESTOCK.gen                                  :скота
STR_CARGO_PLURAL_LIVESTOCK.acc                                  :скот
STR_CARGO_PLURAL_GOODS                                          :{G=p}Товары
STR_CARGO_PLURAL_GOODS.gen                                      :товаров
STR_CARGO_PLURAL_GOODS.acc                                      :товары
STR_CARGO_PLURAL_GRAIN                                          :{G=n}Зерно
STR_CARGO_PLURAL_GRAIN.gen                                      :зерна
STR_CARGO_PLURAL_GRAIN.acc                                      :зерно
STR_CARGO_PLURAL_WOOD                                           :{G=f}Древесина
STR_CARGO_PLURAL_WOOD.gen                                       :древесины
STR_CARGO_PLURAL_WOOD.acc                                       :древесину
STR_CARGO_PLURAL_IRON_ORE                                       :{G=f}Железная руда
STR_CARGO_PLURAL_IRON_ORE.gen                                   :железной руды
STR_CARGO_PLURAL_IRON_ORE.acc                                   :железную руду
STR_CARGO_PLURAL_STEEL                                          :{G=f}Сталь
STR_CARGO_PLURAL_STEEL.gen                                      :стали
STR_CARGO_PLURAL_STEEL.acc                                      :сталь
STR_CARGO_PLURAL_VALUABLES                                      :{G=p}Драгоценности
STR_CARGO_PLURAL_VALUABLES.gen                                  :драгоценностей
STR_CARGO_PLURAL_VALUABLES.acc                                  :драгоценности
STR_CARGO_PLURAL_COPPER_ORE                                     :{G=f}Медная руда
STR_CARGO_PLURAL_COPPER_ORE.gen                                 :медной руды
STR_CARGO_PLURAL_COPPER_ORE.acc                                 :медную руду
STR_CARGO_PLURAL_MAIZE                                          :{G=f}Кукуруза
STR_CARGO_PLURAL_MAIZE.gen                                      :кукурузы
STR_CARGO_PLURAL_MAIZE.acc                                      :кукурузу
STR_CARGO_PLURAL_FRUIT                                          :{G=p}Фрукты
STR_CARGO_PLURAL_FRUIT.gen                                      :фруктов
STR_CARGO_PLURAL_FRUIT.acc                                      :фрукты
STR_CARGO_PLURAL_DIAMONDS                                       :{G=p}Алмазы
STR_CARGO_PLURAL_DIAMONDS.gen                                   :алмазов
STR_CARGO_PLURAL_DIAMONDS.acc                                   :алмазы
STR_CARGO_PLURAL_FOOD                                           :{G=p}Продукты
STR_CARGO_PLURAL_FOOD.gen                                       :продуктов
STR_CARGO_PLURAL_FOOD.acc                                       :продукты
STR_CARGO_PLURAL_PAPER                                          :{G=f}Бумага
STR_CARGO_PLURAL_PAPER.gen                                      :бумаги
STR_CARGO_PLURAL_PAPER.acc                                      :бумагу
STR_CARGO_PLURAL_GOLD                                           :{G=n}Золото
STR_CARGO_PLURAL_GOLD.gen                                       :золота
STR_CARGO_PLURAL_GOLD.acc                                       :золото
STR_CARGO_PLURAL_WATER                                          :{G=f}Вода
STR_CARGO_PLURAL_WATER.gen                                      :воды
STR_CARGO_PLURAL_WATER.acc                                      :воду
STR_CARGO_PLURAL_WHEAT                                          :{G=f}Пшеница
STR_CARGO_PLURAL_WHEAT.gen                                      :пшеницы
STR_CARGO_PLURAL_WHEAT.acc                                      :пшеницу
STR_CARGO_PLURAL_RUBBER                                         :{G=m}Каучук
STR_CARGO_PLURAL_RUBBER.gen                                     :каучука
STR_CARGO_PLURAL_RUBBER.acc                                     :каучук
STR_CARGO_PLURAL_SUGAR                                          :{G=m}Сахар
STR_CARGO_PLURAL_SUGAR.gen                                      :сахара
STR_CARGO_PLURAL_SUGAR.acc                                      :сахар
STR_CARGO_PLURAL_TOYS                                           :{G=p}Игрушки
STR_CARGO_PLURAL_TOYS.gen                                       :игрушек
STR_CARGO_PLURAL_TOYS.acc                                       :игрушки
STR_CARGO_PLURAL_SWEETS                                         :{G=p}Конфеты
STR_CARGO_PLURAL_SWEETS.gen                                     :конфет
STR_CARGO_PLURAL_SWEETS.acc                                     :конфеты
STR_CARGO_PLURAL_COLA                                           :{G=f}Кола
STR_CARGO_PLURAL_COLA.gen                                       :колы
STR_CARGO_PLURAL_COLA.acc                                       :колу
STR_CARGO_PLURAL_CANDYFLOSS                                     :{G=f}Сахарная вата
STR_CARGO_PLURAL_CANDYFLOSS.gen                                 :сахарной ваты
STR_CARGO_PLURAL_CANDYFLOSS.acc                                 :сахарную вату
STR_CARGO_PLURAL_BUBBLES                                        :{G=p}Пузырьки
STR_CARGO_PLURAL_BUBBLES.gen                                    :пузырьков
STR_CARGO_PLURAL_BUBBLES.acc                                    :пузырьки
STR_CARGO_PLURAL_TOFFEE                                         :{G=p}Ириски
STR_CARGO_PLURAL_TOFFEE.gen                                     :ирисок
STR_CARGO_PLURAL_TOFFEE.acc                                     :ириски
STR_CARGO_PLURAL_BATTERIES                                      :{G=p}Батарейки
STR_CARGO_PLURAL_BATTERIES.gen                                  :батареек
STR_CARGO_PLURAL_BATTERIES.acc                                  :батарейки
STR_CARGO_PLURAL_PLASTIC                                        :{G=m}Пластик
STR_CARGO_PLURAL_PLASTIC.gen                                    :пластика
STR_CARGO_PLURAL_PLASTIC.acc                                    :пластик
STR_CARGO_PLURAL_FIZZY_DRINKS                                   :{G=f}Газировка
STR_CARGO_PLURAL_FIZZY_DRINKS.gen                               :газировки
STR_CARGO_PLURAL_FIZZY_DRINKS.acc                               :газировку

# Singular cargo name
STR_CARGO_SINGULAR_NOTHING                                      :
STR_CARGO_SINGULAR_PASSENGER                                    :{G=p}Пассажиры
STR_CARGO_SINGULAR_PASSENGER.gen                                :пассажиров
STR_CARGO_SINGULAR_PASSENGER.acc                                :пассажиров
STR_CARGO_SINGULAR_COAL                                         :{G=m}Уголь
STR_CARGO_SINGULAR_COAL.gen                                     :угля
STR_CARGO_SINGULAR_COAL.acc                                     :уголь
STR_CARGO_SINGULAR_MAIL                                         :{G=f}Почта
STR_CARGO_SINGULAR_MAIL.gen                                     :почты
STR_CARGO_SINGULAR_MAIL.acc                                     :почту
STR_CARGO_SINGULAR_OIL                                          :{G=f}Нефть
STR_CARGO_SINGULAR_OIL.gen                                      :нефти
STR_CARGO_SINGULAR_OIL.acc                                      :нефть
STR_CARGO_SINGULAR_LIVESTOCK                                    :{G=m}Скот
STR_CARGO_SINGULAR_LIVESTOCK.gen                                :скота
STR_CARGO_SINGULAR_LIVESTOCK.acc                                :скот
STR_CARGO_SINGULAR_GOODS                                        :{G=p}Товары
STR_CARGO_SINGULAR_GOODS.gen                                    :товаров
STR_CARGO_SINGULAR_GOODS.acc                                    :товары
STR_CARGO_SINGULAR_GRAIN                                        :{G=n}Зерно
STR_CARGO_SINGULAR_GRAIN.gen                                    :зерна
STR_CARGO_SINGULAR_GRAIN.acc                                    :зерно
STR_CARGO_SINGULAR_WOOD                                         :{G=f}Древесина
STR_CARGO_SINGULAR_WOOD.gen                                     :древесины
STR_CARGO_SINGULAR_WOOD.acc                                     :древесину
STR_CARGO_SINGULAR_IRON_ORE                                     :{G=f}Железная руда
STR_CARGO_SINGULAR_IRON_ORE.gen                                 :железной руды
STR_CARGO_SINGULAR_IRON_ORE.acc                                 :железную руду
STR_CARGO_SINGULAR_STEEL                                        :{G=f}Сталь
STR_CARGO_SINGULAR_STEEL.gen                                    :стали
STR_CARGO_SINGULAR_STEEL.acc                                    :сталь
STR_CARGO_SINGULAR_VALUABLES                                    :{G=p}Драгоценности
STR_CARGO_SINGULAR_VALUABLES.gen                                :драгоценностей
STR_CARGO_SINGULAR_VALUABLES.acc                                :драгоценности
STR_CARGO_SINGULAR_COPPER_ORE                                   :{G=f}Медная руда
STR_CARGO_SINGULAR_COPPER_ORE.gen                               :медной руды
STR_CARGO_SINGULAR_COPPER_ORE.acc                               :медную руду
STR_CARGO_SINGULAR_MAIZE                                        :{G=f}Кукуруза
STR_CARGO_SINGULAR_MAIZE.gen                                    :кукурузы
STR_CARGO_SINGULAR_MAIZE.acc                                    :кукурузу
STR_CARGO_SINGULAR_FRUIT                                        :{G=p}Фрукты
STR_CARGO_SINGULAR_FRUIT.gen                                    :фруктов
STR_CARGO_SINGULAR_FRUIT.acc                                    :фрукты
STR_CARGO_SINGULAR_DIAMOND                                      :{G=p}Алмазы
STR_CARGO_SINGULAR_DIAMOND.gen                                  :алмазов
STR_CARGO_SINGULAR_DIAMOND.acc                                  :алмазы
STR_CARGO_SINGULAR_FOOD                                         :{G=p}Продукты
STR_CARGO_SINGULAR_FOOD.gen                                     :продуктов
STR_CARGO_SINGULAR_FOOD.acc                                     :продукты
STR_CARGO_SINGULAR_PAPER                                        :{G=f}Бумага
STR_CARGO_SINGULAR_PAPER.gen                                    :бумаги
STR_CARGO_SINGULAR_PAPER.acc                                    :бумагу
STR_CARGO_SINGULAR_GOLD                                         :{G=n}Золото
STR_CARGO_SINGULAR_GOLD.gen                                     :золота
STR_CARGO_SINGULAR_GOLD.acc                                     :золото
STR_CARGO_SINGULAR_WATER                                        :{G=f}Вода
STR_CARGO_SINGULAR_WATER.gen                                    :воды
STR_CARGO_SINGULAR_WATER.acc                                    :воду
STR_CARGO_SINGULAR_WHEAT                                        :{G=f}Пшеница
STR_CARGO_SINGULAR_WHEAT.gen                                    :пшеницы
STR_CARGO_SINGULAR_WHEAT.acc                                    :пшеницу
STR_CARGO_SINGULAR_RUBBER                                       :{G=m}Каучук
STR_CARGO_SINGULAR_RUBBER.gen                                   :каучука
STR_CARGO_SINGULAR_RUBBER.acc                                   :каучук
STR_CARGO_SINGULAR_SUGAR                                        :{G=m}Сахар
STR_CARGO_SINGULAR_SUGAR.gen                                    :сахара
STR_CARGO_SINGULAR_SUGAR.acc                                    :сахар
STR_CARGO_SINGULAR_TOY                                          :{G=p}Игрушки
STR_CARGO_SINGULAR_TOY.gen                                      :игрушек
STR_CARGO_SINGULAR_TOY.acc                                      :игрушки
STR_CARGO_SINGULAR_SWEETS                                       :{G=p}Конфеты
STR_CARGO_SINGULAR_SWEETS.gen                                   :конфет
STR_CARGO_SINGULAR_SWEETS.acc                                   :конфеты
STR_CARGO_SINGULAR_COLA                                         :{G=f}Кола
STR_CARGO_SINGULAR_COLA.gen                                     :колы
STR_CARGO_SINGULAR_COLA.acc                                     :колу
STR_CARGO_SINGULAR_CANDYFLOSS                                   :{G=f}Сахарная вата
STR_CARGO_SINGULAR_CANDYFLOSS.gen                               :сахарной ваты
STR_CARGO_SINGULAR_CANDYFLOSS.acc                               :сахарную вату
STR_CARGO_SINGULAR_BUBBLE                                       :{G=p}Пузырьки
STR_CARGO_SINGULAR_BUBBLE.gen                                   :пузырьков
STR_CARGO_SINGULAR_BUBBLE.acc                                   :пузырьки
STR_CARGO_SINGULAR_TOFFEE                                       :{G=p}Ириски
STR_CARGO_SINGULAR_TOFFEE.gen                                   :ирисок
STR_CARGO_SINGULAR_TOFFEE.acc                                   :ириски
STR_CARGO_SINGULAR_BATTERY                                      :{G=p}Батарейки
STR_CARGO_SINGULAR_BATTERY.gen                                  :батареек
STR_CARGO_SINGULAR_BATTERY.acc                                  :батарейки
STR_CARGO_SINGULAR_PLASTIC                                      :{G=m}Пластик
STR_CARGO_SINGULAR_PLASTIC.gen                                  :пластика
STR_CARGO_SINGULAR_PLASTIC.acc                                  :пластик
STR_CARGO_SINGULAR_FIZZY_DRINK                                  :{G=f}Газировка
STR_CARGO_SINGULAR_FIZZY_DRINK.gen                              :газировки
STR_CARGO_SINGULAR_FIZZY_DRINK.acc                              :газировку

# Quantity of cargo
STR_QUANTITY_NOTHING                                            :
STR_QUANTITY_PASSENGERS                                         :{COMMA}{NBSP}пассажир{P "" а ов}
STR_QUANTITY_COAL                                               :{WEIGHT_LONG} угля
STR_QUANTITY_MAIL                                               :{COMMA}{NBSP}меш{P ок ка ков} почты
STR_QUANTITY_OIL                                                :{VOLUME_LONG} нефти
STR_QUANTITY_LIVESTOCK                                          :{COMMA}{NBSP}голов{P а ы ""} домашнего скота
STR_QUANTITY_GOODS                                              :{COMMA}{NBSP}ящик{P "" а ов} товаров
STR_QUANTITY_GRAIN                                              :{WEIGHT_LONG} зерна
STR_QUANTITY_WOOD                                               :{WEIGHT_LONG} древесины
STR_QUANTITY_IRON_ORE                                           :{WEIGHT_LONG} железной руды
STR_QUANTITY_STEEL                                              :{WEIGHT_LONG} стали
STR_QUANTITY_VALUABLES                                          :{COMMA}{NBSP}меш{P ок ка ков} драгоценностей
STR_QUANTITY_COPPER_ORE                                         :{WEIGHT_LONG} медной руды
STR_QUANTITY_MAIZE                                              :{WEIGHT_LONG} кукурузы
STR_QUANTITY_FRUIT                                              :{WEIGHT_LONG} фруктов
STR_QUANTITY_DIAMONDS                                           :{COMMA}{NBSP}меш{P ок ка ков} алмазов
STR_QUANTITY_FOOD                                               :{WEIGHT_LONG} продуктов
STR_QUANTITY_PAPER                                              :{WEIGHT_LONG} бумаги
STR_QUANTITY_GOLD                                               :{COMMA}{NBSP}меш{P ок ка ков} золота
STR_QUANTITY_WATER                                              :{VOLUME_LONG} воды
STR_QUANTITY_WHEAT                                              :{WEIGHT_LONG} пшеницы
STR_QUANTITY_RUBBER                                             :{VOLUME_LONG} каучука
STR_QUANTITY_SUGAR                                              :{WEIGHT_LONG} сахара
STR_QUANTITY_TOYS                                               :{COMMA}{NBSP}игруш{P ка ки ек}
STR_QUANTITY_SWEETS                                             :{COMMA}{NBSP}короб{P ка ки ок} конфет
STR_QUANTITY_COLA                                               :{VOLUME_LONG} колы
STR_QUANTITY_CANDYFLOSS                                         :{WEIGHT_LONG} сахарной ваты
STR_QUANTITY_BUBBLES                                            :{COMMA} пузыр{P ёк ька ьков}
STR_QUANTITY_TOFFEE                                             :{WEIGHT_LONG} ирисок
STR_QUANTITY_BATTERIES                                          :{COMMA} батаре{P йка йки ек}
STR_QUANTITY_PLASTIC                                            :{VOLUME_LONG} пластика
STR_QUANTITY_FIZZY_DRINKS                                       :{COMMA} бан{P ка ки ок} газировки
STR_QUANTITY_N_A                                                :отсутствует

# Two letter abbreviation of cargo name
STR_ABBREV_NOTHING                                              :
STR_ABBREV_PASSENGERS                                           :ПС
STR_ABBREV_COAL                                                 :УГ
STR_ABBREV_MAIL                                                 :ПЧ
STR_ABBREV_OIL                                                  :НФ
STR_ABBREV_LIVESTOCK                                            :СК
STR_ABBREV_GOODS                                                :ТВ
STR_ABBREV_GRAIN                                                :ЗР
STR_ABBREV_WOOD                                                 :ДВ
STR_ABBREV_IRON_ORE                                             :ЖР
STR_ABBREV_STEEL                                                :СТ
STR_ABBREV_VALUABLES                                            :ДР
STR_ABBREV_COPPER_ORE                                           :МР
STR_ABBREV_MAIZE                                                :КК
STR_ABBREV_FRUIT                                                :ФР
STR_ABBREV_DIAMONDS                                             :АЛ
STR_ABBREV_FOOD                                                 :ПР
STR_ABBREV_PAPER                                                :БМ
STR_ABBREV_GOLD                                                 :ЗЛ
STR_ABBREV_WATER                                                :ВД
STR_ABBREV_WHEAT                                                :ПШ
STR_ABBREV_RUBBER                                               :КЧ
STR_ABBREV_SUGAR                                                :СХ
STR_ABBREV_TOYS                                                 :ИГ
STR_ABBREV_SWEETS                                               :КФ
STR_ABBREV_COLA                                                 :КЛ
STR_ABBREV_CANDYFLOSS                                           :СВ
STR_ABBREV_BUBBLES                                              :ПЗ
STR_ABBREV_TOFFEE                                               :ИР
STR_ABBREV_BATTERIES                                            :БТ
STR_ABBREV_PLASTIC                                              :ПЛ
STR_ABBREV_FIZZY_DRINKS                                         :ГЗ
STR_ABBREV_NONE                                                 :НЕТ
STR_ABBREV_ALL                                                  :Все

# 'Mode' of transport for cargoes
STR_PASSENGERS                                                  :{COMMA}{NBSP}пассажир{P "" а ов}
STR_BAGS                                                        :{COMMA}{NBSP}меш{P ок ка ков}
STR_TONS                                                        :{COMMA}{NBSP}тонн{P а ы ""}
STR_LITERS                                                      :{COMMA}{NBSP}литр{P "" а ов}
STR_ITEMS                                                       :{COMMA}{NBSP}штук{P а и ""}
STR_CRATES                                                      :{COMMA}{NBSP}ящик{P "" а ов}

STR_COLOUR_DEFAULT                                              :По умолчанию
###length 17
STR_COLOUR_DARK_BLUE                                            :Тёмно-синий
STR_COLOUR_PALE_GREEN                                           :Светло-зелёный
STR_COLOUR_PINK                                                 :Розовый
STR_COLOUR_YELLOW                                               :Жёлтый
STR_COLOUR_RED                                                  :Красный
STR_COLOUR_LIGHT_BLUE                                           :Голубой
STR_COLOUR_GREEN                                                :Зелёный
STR_COLOUR_DARK_GREEN                                           :Тёмно-зелёный
STR_COLOUR_BLUE                                                 :Синий
STR_COLOUR_CREAM                                                :Кремовый
STR_COLOUR_MAUVE                                                :Лиловый
STR_COLOUR_PURPLE                                               :Пурпурный
STR_COLOUR_ORANGE                                               :Оранжевый
STR_COLOUR_BROWN                                                :Коричневый
STR_COLOUR_GREY                                                 :Серый
STR_COLOUR_WHITE                                                :Белый
STR_COLOUR_RANDOM                                               :Случайный

# Units used in OpenTTD
STR_UNITS_VELOCITY_IMPERIAL                                     :{DECIMAL}{NBSP}мил{P я и ь}/ч
STR_UNITS_VELOCITY_METRIC                                       :{DECIMAL}{NBSP}км/ч
STR_UNITS_VELOCITY_SI                                           :{DECIMAL}{NBSP}м/с
STR_UNITS_VELOCITY_GAMEUNITS                                    :{DECIMAL}{NBSP}кл./день
STR_UNITS_VELOCITY_KNOTS                                        :{DECIMAL}{NBSP}уз{P ел ла лов}

STR_UNITS_POWER_IMPERIAL                                        :{DECIMAL}{NBSP}лс
STR_UNITS_POWER_METRIC                                          :{DECIMAL}{NBSP}лс
STR_UNITS_POWER_SI                                              :{DECIMAL}{NBSP}кВт

STR_UNITS_POWER_IMPERIAL_TO_WEIGHT_IMPERIAL                     :{DECIMAL}{NBSP}лс/т
STR_UNITS_POWER_IMPERIAL_TO_WEIGHT_METRIC                       :{DECIMAL}{NBSP}лс/т
STR_UNITS_POWER_IMPERIAL_TO_WEIGHT_SI                           :{DECIMAL}{NBSP}лс/Мг
STR_UNITS_POWER_METRIC_TO_WEIGHT_IMPERIAL                       :{DECIMAL}{NBSP}лс/т
STR_UNITS_POWER_METRIC_TO_WEIGHT_METRIC                         :{DECIMAL}{NBSP}лс/т
STR_UNITS_POWER_METRIC_TO_WEIGHT_SI                             :{DECIMAL}{NBSP}лс/Мг
STR_UNITS_POWER_SI_TO_WEIGHT_IMPERIAL                           :{DECIMAL}{NBSP}кВт/т
STR_UNITS_POWER_SI_TO_WEIGHT_METRIC                             :{DECIMAL}{NBSP}кВт/т
STR_UNITS_POWER_SI_TO_WEIGHT_SI                                 :{DECIMAL}{NBSP}Вт/кг

STR_UNITS_WEIGHT_SHORT_IMPERIAL                                 :{DECIMAL}{NBSP}т
STR_UNITS_WEIGHT_SHORT_METRIC                                   :{DECIMAL}{NBSP}т
STR_UNITS_WEIGHT_SHORT_SI                                       :{DECIMAL}{NBSP}кг

STR_UNITS_WEIGHT_LONG_IMPERIAL                                  :{DECIMAL}{NBSP}тонн{P а ы ""}
STR_UNITS_WEIGHT_LONG_METRIC                                    :{DECIMAL}{NBSP}тонн{P а ы ""}
STR_UNITS_WEIGHT_LONG_SI                                        :{DECIMAL}{NBSP}кг

STR_UNITS_VOLUME_SHORT_IMPERIAL                                 :{DECIMAL}{NBSP}гал.
STR_UNITS_VOLUME_SHORT_METRIC                                   :{DECIMAL}{NBSP}л
STR_UNITS_VOLUME_SHORT_SI                                       :{DECIMAL}{NBSP}м³

STR_UNITS_VOLUME_LONG_IMPERIAL                                  :{DECIMAL}{NBSP}галлон{P "" а ов}
STR_UNITS_VOLUME_LONG_METRIC                                    :{DECIMAL}{NBSP}литр{P "" а ов}
STR_UNITS_VOLUME_LONG_SI                                        :{DECIMAL}{NBSP}м³

STR_UNITS_FORCE_IMPERIAL                                        :{DECIMAL}{NBSP}фунт{P "" а ов}-силы
STR_UNITS_FORCE_METRIC                                          :{DECIMAL}{NBSP}кгс
STR_UNITS_FORCE_SI                                              :{DECIMAL}{NBSP}кН

STR_UNITS_HEIGHT_IMPERIAL                                       :{DECIMAL}{NBSP}фут{P "" а ов}
STR_UNITS_HEIGHT_METRIC                                         :{DECIMAL}{NBSP}м
STR_UNITS_HEIGHT_SI                                             :{DECIMAL}{NBSP}м

# Common window strings
STR_LIST_FILTER_TITLE                                           :{BLACK}Фильтр:
STR_LIST_FILTER_OSKTITLE                                        :{BLACK}Введите ключевые слова для фильтрации списка
STR_LIST_FILTER_TOOLTIP                                         :{BLACK}Введите ключевые слова для фильтрации списка

STR_TOOLTIP_GROUP_ORDER                                         :{BLACK}Выбор порядка группировки
STR_TOOLTIP_SORT_ORDER                                          :{BLACK}Смена направления сортировки (убывание/возрастание)
STR_TOOLTIP_SORT_CRITERIA                                       :{BLACK}Смена критерия сортировки
STR_TOOLTIP_FILTER_CRITERIA                                     :{BLACK}Выберите фильтр
STR_BUTTON_SORT_BY                                              :{BLACK}Сортировка
STR_BUTTON_CATCHMENT                                            :{BLACK}Охват
STR_TOOLTIP_CATCHMENT                                           :{BLACK}Показать область, обслуживаемую станцией.

STR_TOOLTIP_CLOSE_WINDOW                                        :{BLACK}Закрыть окно
STR_TOOLTIP_WINDOW_TITLE_DRAG_THIS                              :{BLACK}Окна можно перетаскивать, схватив за заголовок
STR_TOOLTIP_SHADE                                               :{BLACK}Свернуть окно, оставив заголовок
STR_TOOLTIP_DEBUG                                               :{BLACK}Показать отладочную информацию NewGRF
STR_TOOLTIP_DEFSIZE                                             :{BLACK}Изменить размеры окна на значения по умолчанию. Ctrl+щелчок сохранит текущий размер как значение по умолчанию.
STR_TOOLTIP_STICKY                                              :{BLACK}Игнорировать нажатия клавиши «Закрыть все окна». Ctrl+щелчок установит такое поведение по умолчанию.
STR_TOOLTIP_RESIZE                                              :{BLACK}Нажмите и тащите для изменения размера окна
STR_TOOLTIP_TOGGLE_LARGE_SMALL_WINDOW                           :{BLACK}Большое/маленькое окно
STR_TOOLTIP_VSCROLL_BAR_SCROLLS_LIST                            :{BLACK}Прокрутка вверх/вниз
STR_TOOLTIP_HSCROLL_BAR_SCROLLS_LIST                            :{BLACK}Прокрутка влево/вправо
STR_TOOLTIP_DEMOLISH_BUILDINGS_ETC                              :{BLACK}Полная очистка прямоугольного участка земли.{}При нажатом Ctrl - выбор диагональной области.{}При нажатом Shift - оценка стоимости очистки.

# Show engines button
###length VEHICLE_TYPES
STR_SHOW_HIDDEN_ENGINES_VEHICLE_TRAIN                           :{BLACK}Показать скрытые
STR_SHOW_HIDDEN_ENGINES_VEHICLE_ROAD_VEHICLE                    :{BLACK}Показать скрытые
STR_SHOW_HIDDEN_ENGINES_VEHICLE_SHIP                            :{BLACK}Показать скрытые
STR_SHOW_HIDDEN_ENGINES_VEHICLE_AIRCRAFT                        :{BLACK}Показать скрытые

###length VEHICLE_TYPES
STR_SHOW_HIDDEN_ENGINES_VEHICLE_TRAIN_TOOLTIP                   :{BLACK}Если эта кнопка нажата, скрытые модели локомотивов и вагонов также будут показаны
STR_SHOW_HIDDEN_ENGINES_VEHICLE_ROAD_VEHICLE_TOOLTIP            :{BLACK}Если эта кнопка нажата, скрытые модели автомобилей также будут показаны
STR_SHOW_HIDDEN_ENGINES_VEHICLE_SHIP_TOOLTIP                    :{BLACK}Если эта кнопка нажата, скрытые модели судов также будут показаны
STR_SHOW_HIDDEN_ENGINES_VEHICLE_AIRCRAFT_TOOLTIP                :{BLACK}Если эта кнопка нажата, скрытые модели воздушных судов также будут показаны

# Query window
STR_BUTTON_DEFAULT                                              :{BLACK}По умолчанию
STR_BUTTON_CANCEL                                               :{BLACK}Отмена
STR_BUTTON_OK                                                   :{BLACK}OK
STR_WARNING_PASSWORD_SECURITY                                   :{YELLOW}Внимание: администраторы сервера могут увидеть текст, введённый в это поле.

# On screen keyboard window
STR_OSK_KEYBOARD_LAYOUT                                         :`1234567890-=\qwertyuiop[]asdfghjkl;'  zxcvbnm,./ .
STR_OSK_KEYBOARD_LAYOUT_CAPS                                    :~!@#$%^&*()_+|QWERTYUIOP{{}}ASDFGHJKL:"  ZXCVBNM<>? .

# Measurement tooltip
STR_MEASURE_LENGTH                                              :{BLACK}Длина: {NUM}
STR_MEASURE_AREA                                                :{BLACK}Площадь: {NUM} × {NUM}
STR_MEASURE_LENGTH_HEIGHTDIFF                                   :{BLACK}Длина: {NUM}{}Разница высот: {HEIGHT}
STR_MEASURE_AREA_HEIGHTDIFF                                     :{BLACK}Площадь: {NUM} × {NUM}{}Разница высот: {HEIGHT}


# These are used in buttons
STR_SORT_BY_CAPTION_NAME                                        :{BLACK}Название
STR_SORT_BY_CAPTION_DATE                                        :{BLACK}Дата
# These are used in dropdowns
STR_SORT_BY_NAME                                                :Название
STR_SORT_BY_PRODUCTION                                          :Производительность
STR_SORT_BY_TYPE                                                :Тип
STR_SORT_BY_TRANSPORTED                                         :% перевезённого
STR_SORT_BY_NUMBER                                              :Номер
STR_SORT_BY_PROFIT_LAST_YEAR                                    :Прибыль в прошлом году
STR_SORT_BY_PROFIT_THIS_YEAR                                    :Прибыль в текущем году
STR_SORT_BY_AGE                                                 :Возраст
STR_SORT_BY_RELIABILITY                                         :Надёжность
STR_SORT_BY_TOTAL_CAPACITY_PER_CARGOTYPE                        :Вместимость груза
STR_SORT_BY_MAX_SPEED                                           :Максимальная скорость
STR_SORT_BY_MODEL                                               :Модель
STR_SORT_BY_VALUE                                               :Стоимость
STR_SORT_BY_LENGTH                                              :Длина
STR_SORT_BY_LIFE_TIME                                           :Оставшийся срок службы
STR_SORT_BY_TIMETABLE_DELAY                                     :Отставание от графика
STR_SORT_BY_FACILITY                                            :Тип станции
STR_SORT_BY_WAITING_TOTAL                                       :Общий объём груза
STR_SORT_BY_WAITING_AVAILABLE                                   :Объём доступного груза
STR_SORT_BY_RATING_MAX                                          :Наивысший рейтинг
STR_SORT_BY_RATING_MIN                                          :Низший рейтинг
STR_SORT_BY_ENGINE_ID                                           :Идентификатор (классическая сортировка)
STR_SORT_BY_COST                                                :Цена
STR_SORT_BY_POWER                                               :Мощность
STR_SORT_BY_TRACTIVE_EFFORT                                     :Тяговое усилие
STR_SORT_BY_INTRO_DATE                                          :Время начала производства
STR_SORT_BY_RUNNING_COST                                        :Стоимость обслуживания
STR_SORT_BY_POWER_VS_RUNNING_COST                               :Мощность/стоимость обслуживания
STR_SORT_BY_CARGO_CAPACITY                                      :Вместимость
STR_SORT_BY_RANGE                                               :Дальность полёта
STR_SORT_BY_POPULATION                                          :Население
STR_SORT_BY_RATING                                              :Рейтинг
STR_SORT_BY_NUM_VEHICLES                                        :Количество транспортных средств
STR_SORT_BY_TOTAL_PROFIT_LAST_YEAR                              :Общая прибыль в прошлом году
STR_SORT_BY_TOTAL_PROFIT_THIS_YEAR                              :Общая прибыль в этом году
STR_SORT_BY_AVERAGE_PROFIT_LAST_YEAR                            :Средняя прибыль в прошлом году
STR_SORT_BY_AVERAGE_PROFIT_THIS_YEAR                            :Средняя прибыль в этом году

# Group by options for vehicle list
STR_GROUP_BY_NONE                                               :Нет
STR_GROUP_BY_SHARED_ORDERS                                      :Общие задания

# Order button in shared orders vehicle list
STR_GOTO_ORDER_VIEW                                             :{BLACK}Маршрут
STR_GOTO_ORDER_VIEW_TOOLTIP                                     :{BLACK}Показать общий маршрут этой группы транспорта

# Tooltips for the main toolbar
###length 31
STR_TOOLBAR_TOOLTIP_PAUSE_GAME                                  :{BLACK}Пауза
STR_TOOLBAR_TOOLTIP_FORWARD                                     :{BLACK}Ускорить игру
STR_TOOLBAR_TOOLTIP_OPTIONS                                     :{BLACK}Настройки
STR_TOOLBAR_TOOLTIP_SAVE_GAME_ABANDON_GAME                      :{BLACK}Сохранение/загрузка игры; главное меню; выход
STR_TOOLBAR_TOOLTIP_DISPLAY_MAP                                 :{BLACK}Карта; окна просмотра; грузовые потоки; таблички
STR_TOOLBAR_TOOLTIP_DISPLAY_TOWN_DIRECTORY                      :{BLACK}Список городов
STR_TOOLBAR_TOOLTIP_DISPLAY_SUBSIDIES                           :{BLACK}Субсидии
STR_TOOLBAR_TOOLTIP_DISPLAY_LIST_OF_COMPANY_STATIONS            :{BLACK}Список станций
STR_TOOLBAR_TOOLTIP_DISPLAY_COMPANY_FINANCES                    :{BLACK}Информация о финансах компаний
STR_TOOLBAR_TOOLTIP_DISPLAY_COMPANY_GENERAL                     :{BLACK}Основная информация о компаниях
STR_TOOLBAR_TOOLTIP_DISPLAY_STORY_BOOK                          :{BLACK}История компаний
STR_TOOLBAR_TOOLTIP_DISPLAY_GOALS_LIST                          :{BLACK}Список задач
STR_TOOLBAR_TOOLTIP_DISPLAY_GRAPHS                              :{BLACK}Графики компаний и оплаты грузоперевозок
STR_TOOLBAR_TOOLTIP_DISPLAY_COMPANY_LEAGUE                      :{BLACK}Рейтинги компаний
STR_TOOLBAR_TOOLTIP_FUND_CONSTRUCTION_OF_NEW                    :{BLACK}Список существующих предприятий; создание новых
STR_TOOLBAR_TOOLTIP_DISPLAY_LIST_OF_COMPANY_TRAINS              :{BLACK}Список поездов. Ctrl+щелчок переключает отображение по группам.
STR_TOOLBAR_TOOLTIP_DISPLAY_LIST_OF_COMPANY_ROAD_VEHICLES       :{BLACK}Список автотранспорта. Ctrl+щелчок переключает отображение по группам.
STR_TOOLBAR_TOOLTIP_DISPLAY_LIST_OF_COMPANY_SHIPS               :{BLACK}Список судов. Ctrl+щелчок переключает отображение по группам.
STR_TOOLBAR_TOOLTIP_DISPLAY_LIST_OF_COMPANY_AIRCRAFT            :{BLACK}Список авиатранспорта. Ctrl+щелчок переключает отображение по группам.
STR_TOOLBAR_TOOLTIP_ZOOM_THE_VIEW_IN                            :{BLACK}Приблизить
STR_TOOLBAR_TOOLTIP_ZOOM_THE_VIEW_OUT                           :{BLACK}Отдалить
STR_TOOLBAR_TOOLTIP_BUILD_RAILROAD_TRACK                        :{BLACK}Строительство железных дорог
STR_TOOLBAR_TOOLTIP_BUILD_ROADS                                 :{BLACK}Строительство автомобильных дорог
STR_TOOLBAR_TOOLTIP_BUILD_TRAMWAYS                              :{BLACK}Строительство трамвайных путей
STR_TOOLBAR_TOOLTIP_BUILD_SHIP_DOCKS                            :{BLACK}Строительство водных коммуникаций
STR_TOOLBAR_TOOLTIP_BUILD_AIRPORTS                              :{BLACK}Строительство аэропортов
STR_TOOLBAR_TOOLTIP_LANDSCAPING                                 :{BLACK}Открыть панель ландшафта для изменения рельефа, посадки деревьев и т.д.
STR_TOOLBAR_TOOLTIP_SHOW_SOUND_MUSIC_WINDOW                     :{BLACK}Настройка звука и музыки
STR_TOOLBAR_TOOLTIP_SHOW_LAST_MESSAGE_NEWS                      :{BLACK}Показать последнее сообщение; настройки и удаление сообщений
STR_TOOLBAR_TOOLTIP_LAND_BLOCK_INFORMATION                      :{BLACK}Информация о территории, об игре и инструментах разработчика, снимки экрана
STR_TOOLBAR_TOOLTIP_SWITCH_TOOLBAR                              :{BLACK}Переключить панели инструментов

# Extra tooltips for the scenario editor toolbar
STR_SCENEDIT_TOOLBAR_TOOLTIP_SAVE_SCENARIO_LOAD_SCENARIO        :{BLACK}Сохранение/загрузка сценария, выход из редактора, выход
STR_SCENEDIT_TOOLBAR_OPENTTD                                    :{YELLOW}OpenTTD
STR_SCENEDIT_TOOLBAR_SCENARIO_EDITOR                            :{YELLOW}Редактор сценариев
STR_SCENEDIT_TOOLBAR_TOOLTIP_MOVE_THE_STARTING_DATE_BACKWARD    :{BLACK}Начать игру на 1 год раньше
STR_SCENEDIT_TOOLBAR_TOOLTIP_MOVE_THE_STARTING_DATE_FORWARD     :{BLACK}Начать игру на 1 год позже
STR_SCENEDIT_TOOLBAR_TOOLTIP_SET_DATE                           :{BLACK}Нажмите, чтобы изменить год начала игры
STR_SCENEDIT_TOOLBAR_TOOLTIP_DISPLAY_MAP_TOWN_DIRECTORY         :{BLACK}Показать карту; список городов
STR_SCENEDIT_TOOLBAR_LANDSCAPE_GENERATION                       :{BLACK}Создание ландшафта
STR_SCENEDIT_TOOLBAR_TOWN_GENERATION                            :{BLACK}Создание городов
STR_SCENEDIT_TOOLBAR_INDUSTRY_GENERATION                        :{BLACK}Создание предприятий
STR_SCENEDIT_TOOLBAR_ROAD_CONSTRUCTION                          :{BLACK}Строительство автомобильных дорог
STR_SCENEDIT_TOOLBAR_TRAM_CONSTRUCTION                          :{BLACK}Строительство трамвайных путей
STR_SCENEDIT_TOOLBAR_PLANT_TREES                                :{BLACK}Посадить деревья.{}При нажатом Ctrl - выбор диагональной области.{}При нажатом Shift - оценка стоимости высадки.
STR_SCENEDIT_TOOLBAR_PLACE_SIGN                                 :{BLACK}Поставить метку
STR_SCENEDIT_TOOLBAR_PLACE_OBJECT                               :{BLACK}Разместить объект.{}При нажатом Ctrl - выбор диагональной области.{}При нажатом Shift - оценка стоимости строительства.

# Scenario editor file menu
###length 7
STR_SCENEDIT_FILE_MENU_SAVE_SCENARIO                            :Сохранить сценарий
STR_SCENEDIT_FILE_MENU_LOAD_SCENARIO                            :Загрузить сценарий
STR_SCENEDIT_FILE_MENU_SAVE_HEIGHTMAP                           :Сохранить карту высот
STR_SCENEDIT_FILE_MENU_LOAD_HEIGHTMAP                           :Загрузить карту высот
STR_SCENEDIT_FILE_MENU_QUIT_EDITOR                              :Выйти из редактора
STR_SCENEDIT_FILE_MENU_SEPARATOR                                :
STR_SCENEDIT_FILE_MENU_QUIT                                     :Выход

# Settings menu
###length 15
STR_SETTINGS_MENU_GAME_OPTIONS                                  :Основные настройки
STR_SETTINGS_MENU_CONFIG_SETTINGS_TREE                          :Расширенные настройки
STR_SETTINGS_MENU_AI_SETTINGS                                   :Настройки ИИ
STR_SETTINGS_MENU_GAMESCRIPT_SETTINGS                           :Настройки игровых скриптов
STR_SETTINGS_MENU_NEWGRF_SETTINGS                               :Настройки NewGRF
STR_SETTINGS_MENU_TRANSPARENCY_OPTIONS                          :Настройки прозрачности
STR_SETTINGS_MENU_TOWN_NAMES_DISPLAYED                          :Показывать названия городов
STR_SETTINGS_MENU_STATION_NAMES_DISPLAYED                       :Показывать названия станций
STR_SETTINGS_MENU_WAYPOINTS_DISPLAYED                           :Показывать имена точек пути
STR_SETTINGS_MENU_SIGNS_DISPLAYED                               :Показывать метки
STR_SETTINGS_MENU_SHOW_COMPETITOR_SIGNS                         :Показывать названия станций конкурентов
STR_SETTINGS_MENU_FULL_ANIMATION                                :Полная анимация
STR_SETTINGS_MENU_FULL_DETAIL                                   :Полная детализация
STR_SETTINGS_MENU_TRANSPARENT_BUILDINGS                         :Прозрачные здания
STR_SETTINGS_MENU_TRANSPARENT_SIGNS                             :Прозрачные надписи

# File menu
###length 5
STR_FILE_MENU_SAVE_GAME                                         :Сохранить игру
STR_FILE_MENU_LOAD_GAME                                         :Загрузить игру
STR_FILE_MENU_QUIT_GAME                                         :В главное меню
STR_FILE_MENU_SEPARATOR                                         :
STR_FILE_MENU_EXIT                                              :Выход

# Map menu
###length 4
STR_MAP_MENU_MAP_OF_WORLD                                       :Карта мира
STR_MAP_MENU_EXTRA_VIEWPORT                                     :Доп. окно просмотра
STR_MAP_MENU_LINGRAPH_LEGEND                                    :Схема грузопотоков
STR_MAP_MENU_SIGN_LIST                                          :Список табличек

# Town menu
###length 2
STR_TOWN_MENU_TOWN_DIRECTORY                                    :Список городов
STR_TOWN_MENU_FOUND_TOWN                                        :Основать город

# Subsidies menu
###length 1
STR_SUBSIDIES_MENU_SUBSIDIES                                    :Субсидии

# Graph menu
###length 6
STR_GRAPH_MENU_OPERATING_PROFIT_GRAPH                           :График прибыли
STR_GRAPH_MENU_INCOME_GRAPH                                     :График дохода
STR_GRAPH_MENU_DELIVERED_CARGO_GRAPH                            :График доставленного груза
STR_GRAPH_MENU_PERFORMANCE_HISTORY_GRAPH                        :График рейтинга компаний
STR_GRAPH_MENU_COMPANY_VALUE_GRAPH                              :График стоимости компаний
STR_GRAPH_MENU_CARGO_PAYMENT_RATES                              :График оплаты перевозок

# Company league menu
###length 3
STR_GRAPH_MENU_COMPANY_LEAGUE_TABLE                             :Табель о рангах
STR_GRAPH_MENU_DETAILED_PERFORMANCE_RATING                      :Рейтинг в деталях
STR_GRAPH_MENU_HIGHSCORE                                        :Таблица рекордов

# Industry menu
###length 3
STR_INDUSTRY_MENU_INDUSTRY_DIRECTORY                            :Список предприятий
STR_INDUSTRY_MENU_INDUSTRY_CHAIN                                :Производственные цепочки
STR_INDUSTRY_MENU_FUND_NEW_INDUSTRY                             :Создать новое предприятие

# URailway construction menu
###length 4
STR_RAIL_MENU_RAILROAD_CONSTRUCTION                             :Строительство неэлектрифицированной ж/д
STR_RAIL_MENU_ELRAIL_CONSTRUCTION                               :Строительство электрифицированной ж/д
STR_RAIL_MENU_MONORAIL_CONSTRUCTION                             :Строительство монорельсовой ж/д
STR_RAIL_MENU_MAGLEV_CONSTRUCTION                               :Строительство магнитной ж/д

# Road construction menu
###length 2
STR_ROAD_MENU_ROAD_CONSTRUCTION                                 :Строительство автомобильной инфраструктуры
STR_ROAD_MENU_TRAM_CONSTRUCTION                                 :Строительство трамвайной инфраструктуры

# Waterways construction menu
###length 1
STR_WATERWAYS_MENU_WATERWAYS_CONSTRUCTION                       :Строительство инфраструктуры водного транспорта

# Aairport construction menu
###length 1
STR_AIRCRAFT_MENU_AIRPORT_CONSTRUCTION                          :Строительство аэропортов

# Landscaping menu
###length 3
STR_LANDSCAPING_MENU_LANDSCAPING                                :Ландшафт
STR_LANDSCAPING_MENU_PLANT_TREES                                :Высадка деревьев
STR_LANDSCAPING_MENU_PLACE_SIGN                                 :Поставить метку

# Music menu
###length 1
STR_TOOLBAR_SOUND_MUSIC                                         :Звук/музыка

# Message menu
###length 3
STR_NEWS_MENU_LAST_MESSAGE_NEWS_REPORT                          :Последняя новость
STR_NEWS_MENU_MESSAGE_HISTORY_MENU                              :История сообщений
STR_NEWS_MENU_DELETE_ALL_MESSAGES                               :Удалить все сообщения

# About menu
###length 10
STR_ABOUT_MENU_LAND_BLOCK_INFO                                  :Информация об участке земли
STR_ABOUT_MENU_SEPARATOR                                        :
STR_ABOUT_MENU_TOGGLE_CONSOLE                                   :Консоль
STR_ABOUT_MENU_AI_DEBUG                                         :Отладка ИИ / скриптов
STR_ABOUT_MENU_SCREENSHOT                                       :Снимок экрана
STR_ABOUT_MENU_SHOW_FRAMERATE                                   :Информация о скорости игры
STR_ABOUT_MENU_ABOUT_OPENTTD                                    :Об игре
STR_ABOUT_MENU_SPRITE_ALIGNER                                   :Выравнивание спрайтов
STR_ABOUT_MENU_TOGGLE_BOUNDING_BOXES                            :Переключить ограничивающие рамки
STR_ABOUT_MENU_TOGGLE_DIRTY_BLOCKS                              :Подкрашивать блоки, требующие перерисовки

# Place in highscore window
###length 15
STR_ORDINAL_NUMBER_1ST                                          :1-е
STR_ORDINAL_NUMBER_2ND                                          :2-е
STR_ORDINAL_NUMBER_3RD                                          :3-е
STR_ORDINAL_NUMBER_4TH                                          :4-е
STR_ORDINAL_NUMBER_5TH                                          :5-е
STR_ORDINAL_NUMBER_6TH                                          :6-е
STR_ORDINAL_NUMBER_7TH                                          :7-е
STR_ORDINAL_NUMBER_8TH                                          :8-е
STR_ORDINAL_NUMBER_9TH                                          :9-е
STR_ORDINAL_NUMBER_10TH                                         :10-е
STR_ORDINAL_NUMBER_11TH                                         :11-е
STR_ORDINAL_NUMBER_12TH                                         :12-е
STR_ORDINAL_NUMBER_13TH                                         :13-е
STR_ORDINAL_NUMBER_14TH                                         :14-е
STR_ORDINAL_NUMBER_15TH                                         :15-е

###length 31
STR_DAY_NUMBER_1ST                                              :1-е
STR_DAY_NUMBER_2ND                                              :2-е
STR_DAY_NUMBER_3RD                                              :3-е
STR_DAY_NUMBER_4TH                                              :4-е
STR_DAY_NUMBER_5TH                                              :5-е
STR_DAY_NUMBER_6TH                                              :6-е
STR_DAY_NUMBER_7TH                                              :7-е
STR_DAY_NUMBER_8TH                                              :8-е
STR_DAY_NUMBER_9TH                                              :9-е
STR_DAY_NUMBER_10TH                                             :10-е
STR_DAY_NUMBER_11TH                                             :11-е
STR_DAY_NUMBER_12TH                                             :12-е
STR_DAY_NUMBER_13TH                                             :13-е
STR_DAY_NUMBER_14TH                                             :14-е
STR_DAY_NUMBER_15TH                                             :15-е
STR_DAY_NUMBER_16TH                                             :16-е
STR_DAY_NUMBER_17TH                                             :17-е
STR_DAY_NUMBER_18TH                                             :18-е
STR_DAY_NUMBER_19TH                                             :19-е
STR_DAY_NUMBER_20TH                                             :20-е
STR_DAY_NUMBER_21ST                                             :21-е
STR_DAY_NUMBER_22ND                                             :22-е
STR_DAY_NUMBER_23RD                                             :23-е
STR_DAY_NUMBER_24TH                                             :24-е
STR_DAY_NUMBER_25TH                                             :25-е
STR_DAY_NUMBER_26TH                                             :26-е
STR_DAY_NUMBER_27TH                                             :27-е
STR_DAY_NUMBER_28TH                                             :28-е
STR_DAY_NUMBER_29TH                                             :29-е
STR_DAY_NUMBER_30TH                                             :30-е
STR_DAY_NUMBER_31ST                                             :31-е

###length 12
STR_MONTH_ABBREV_JAN                                            :Янв
STR_MONTH_ABBREV_JAN.gen                                        :янв
STR_MONTH_ABBREV_FEB                                            :Фев
STR_MONTH_ABBREV_FEB.gen                                        :фев
STR_MONTH_ABBREV_MAR                                            :Мар
STR_MONTH_ABBREV_MAR.gen                                        :мар
STR_MONTH_ABBREV_APR                                            :Апр
STR_MONTH_ABBREV_APR.gen                                        :апр
STR_MONTH_ABBREV_MAY                                            :Май
STR_MONTH_ABBREV_MAY.gen                                        :мая
STR_MONTH_ABBREV_JUN                                            :Июн
STR_MONTH_ABBREV_JUN.gen                                        :июн
STR_MONTH_ABBREV_JUL                                            :Июл
STR_MONTH_ABBREV_JUL.gen                                        :июл
STR_MONTH_ABBREV_AUG                                            :Авг
STR_MONTH_ABBREV_AUG.gen                                        :авг
STR_MONTH_ABBREV_SEP                                            :Сен
STR_MONTH_ABBREV_SEP.gen                                        :сен
STR_MONTH_ABBREV_OCT                                            :Окт
STR_MONTH_ABBREV_OCT.gen                                        :окт
STR_MONTH_ABBREV_NOV                                            :Ноя
STR_MONTH_ABBREV_NOV.gen                                        :ноя
STR_MONTH_ABBREV_DEC                                            :Дек
STR_MONTH_ABBREV_DEC.gen                                        :дек

###length 12
STR_MONTH_JAN                                                   :Январь
STR_MONTH_FEB                                                   :Февраль
STR_MONTH_MAR                                                   :Март
STR_MONTH_APR                                                   :Апрель
STR_MONTH_MAY                                                   :Май
STR_MONTH_JUN                                                   :Июнь
STR_MONTH_JUL                                                   :Июль
STR_MONTH_AUG                                                   :Август
STR_MONTH_SEP                                                   :Сентябрь
STR_MONTH_OCT                                                   :Октябрь
STR_MONTH_NOV                                                   :Ноябрь
STR_MONTH_DEC                                                   :Декабрь

# Graph window
STR_GRAPH_KEY_BUTTON                                            :{BLACK}Легенда
STR_GRAPH_KEY_TOOLTIP                                           :{BLACK}Показать легенду к графикам
STR_GRAPH_X_LABEL_MONTH                                         :{TINY_FONT}{STRING}
STR_GRAPH_X_LABEL_MONTH_YEAR                                    :{TINY_FONT}{STRING}{}{NUM}
STR_GRAPH_Y_LABEL                                               :{TINY_FONT}{STRING}
STR_GRAPH_Y_LABEL_NUMBER                                        :{TINY_FONT}{COMMA}

STR_GRAPH_OPERATING_PROFIT_CAPTION                              :{WHITE}График прибыли
STR_GRAPH_INCOME_CAPTION                                        :{WHITE}График дохода
STR_GRAPH_CARGO_DELIVERED_CAPTION                               :{WHITE}Количество доставленного груза
STR_GRAPH_COMPANY_PERFORMANCE_RATINGS_CAPTION                   :{WHITE}Рейтинг компании (макс=1000)
STR_GRAPH_COMPANY_VALUES_CAPTION                                :{WHITE}Стоимость компании

STR_GRAPH_CARGO_PAYMENT_RATES_CAPTION                           :{WHITE}Оплата за перевозку грузов
STR_GRAPH_CARGO_PAYMENT_RATES_X_LABEL                           :{TINY_FONT}{BLACK}Дней в пути
STR_GRAPH_CARGO_PAYMENT_RATES_TITLE                             :{TINY_FONT}{BLACK}Оплата за перевозку 10{NBSP}единиц (10{NBSP}000 литров) груза на расстояние в 20 клеток
STR_GRAPH_CARGO_ENABLE_ALL                                      :{TINY_FONT}{BLACK}Показать все
STR_GRAPH_CARGO_DISABLE_ALL                                     :{TINY_FONT}{BLACK}Спрятать все
STR_GRAPH_CARGO_TOOLTIP_ENABLE_ALL                              :{BLACK}Показать все виды грузов на графике
STR_GRAPH_CARGO_TOOLTIP_DISABLE_ALL                             :{BLACK}Скрыть все виды грузов на графике
STR_GRAPH_CARGO_PAYMENT_TOGGLE_CARGO                            :{BLACK}Включить/выключить отображение груза на графике
STR_GRAPH_CARGO_PAYMENT_CARGO                                   :{TINY_FONT}{BLACK}{STRING}

STR_GRAPH_PERFORMANCE_DETAIL_TOOLTIP                            :{BLACK}Показать составляющие части рейтинга

# Graph key window
STR_GRAPH_KEY_CAPTION                                           :{WHITE}Легенда
STR_GRAPH_KEY_COMPANY_SELECTION_TOOLTIP                         :{BLACK}Включить/выключить отображение компании на графике

# Company league window
STR_COMPANY_LEAGUE_TABLE_CAPTION                                :{WHITE}Сравнительная таблица компаний
STR_COMPANY_LEAGUE_COMPANY_NAME                                 :{ORANGE}{COMPANY} {BLACK}{COMPANY_NUM} «{STRING}»
STR_COMPANY_LEAGUE_PERFORMANCE_TITLE_ENGINEER                   :Инженер
STR_COMPANY_LEAGUE_PERFORMANCE_TITLE_TRAFFIC_MANAGER            :Регулировщик
STR_COMPANY_LEAGUE_PERFORMANCE_TITLE_TRANSPORT_COORDINATOR      :Диспетчер
STR_COMPANY_LEAGUE_PERFORMANCE_TITLE_ROUTE_SUPERVISOR           :Координатор
STR_COMPANY_LEAGUE_PERFORMANCE_TITLE_DIRECTOR                   :Директор
STR_COMPANY_LEAGUE_PERFORMANCE_TITLE_CHIEF_EXECUTIVE            :Топ-менеджер
STR_COMPANY_LEAGUE_PERFORMANCE_TITLE_CHAIRMAN                   :Председатель
STR_COMPANY_LEAGUE_PERFORMANCE_TITLE_PRESIDENT                  :Президент
STR_COMPANY_LEAGUE_PERFORMANCE_TITLE_TYCOON                     :Магнат

# Performance detail window
STR_PERFORMANCE_DETAIL                                          :{WHITE}Рейтинг в деталях
STR_PERFORMANCE_DETAIL_KEY                                      :{BLACK}Детали
STR_PERFORMANCE_DETAIL_AMOUNT_CURRENCY                          :{BLACK}({CURRENCY_SHORT}/{CURRENCY_SHORT})
STR_PERFORMANCE_DETAIL_AMOUNT_INT                               :{BLACK}({COMMA}/{COMMA})
STR_PERFORMANCE_DETAIL_PERCENT                                  :{WHITE}{NUM}%
STR_PERFORMANCE_DETAIL_SELECT_COMPANY_TOOLTIP                   :{BLACK}Подробная информация о компании

###length 10
STR_PERFORMANCE_DETAIL_VEHICLES                                 :{BLACK}Количество ТС:
STR_PERFORMANCE_DETAIL_STATIONS                                 :{BLACK}Станции:
STR_PERFORMANCE_DETAIL_MIN_PROFIT                               :{BLACK}Мин. прибыль:
STR_PERFORMANCE_DETAIL_MIN_INCOME                               :{BLACK}Мин. доход:
STR_PERFORMANCE_DETAIL_MAX_INCOME                               :{BLACK}Макс. доход:
STR_PERFORMANCE_DETAIL_DELIVERED                                :{BLACK}Доставлено:
STR_PERFORMANCE_DETAIL_CARGO                                    :{BLACK}Типы грузов:
STR_PERFORMANCE_DETAIL_MONEY                                    :{BLACK}Деньги:
STR_PERFORMANCE_DETAIL_LOAN                                     :{BLACK}Сумма кредита:
STR_PERFORMANCE_DETAIL_TOTAL                                    :{BLACK}Всего:

###length 10
STR_PERFORMANCE_DETAIL_VEHICLES_TOOLTIP                         :{BLACK}Количество транспортных средств, принёсших доход в прошлом году
STR_PERFORMANCE_DETAIL_STATIONS_TOOLTIP                         :{BLACK}Количество обслуживаемых станций. Если несколько типов станций связаны в одну, они все учитываются отдельно.
STR_PERFORMANCE_DETAIL_MIN_PROFIT_TOOLTIP                       :{BLACK}Прибыль транспорта с самым низким доходом (среди транспортных средств старше 2-х лет)
STR_PERFORMANCE_DETAIL_MIN_INCOME_TOOLTIP                       :{BLACK}Наименьший квартальный доход за последние 3 года
STR_PERFORMANCE_DETAIL_MAX_INCOME_TOOLTIP                       :{BLACK}Наибольший квартальный доход за последние 3 года
STR_PERFORMANCE_DETAIL_DELIVERED_TOOLTIP                        :{BLACK}Количество груза, доставленного за последние 4 квартала
STR_PERFORMANCE_DETAIL_CARGO_TOOLTIP                            :{BLACK}Количество видов груза, доставленных за последний квартал
STR_PERFORMANCE_DETAIL_MONEY_TOOLTIP                            :{BLACK}Количество денег на банковском счету компании
STR_PERFORMANCE_DETAIL_LOAN_TOOLTIP                             :{BLACK}Размер кредита, взятого этой компанией в банке
STR_PERFORMANCE_DETAIL_TOTAL_TOOLTIP                            :{BLACK}Всего пунктов из общего количества возможных

# Music window
STR_MUSIC_JAZZ_JUKEBOX_CAPTION                                  :{WHITE}Музыкальный автомат
STR_MUSIC_PLAYLIST_ALL                                          :{TINY_FONT}{BLACK}Все
STR_MUSIC_PLAYLIST_OLD_STYLE                                    :{TINY_FONT}{BLACK}Старый стиль
STR_MUSIC_PLAYLIST_NEW_STYLE                                    :{TINY_FONT}{BLACK}Новый стиль
STR_MUSIC_PLAYLIST_EZY_STREET                                   :{TINY_FONT}{BLACK}Уличный стиль
STR_MUSIC_PLAYLIST_CUSTOM_1                                     :{TINY_FONT}{BLACK}Пользоват. 1
STR_MUSIC_PLAYLIST_CUSTOM_2                                     :{TINY_FONT}{BLACK}Пользоват. 2
STR_MUSIC_MUSIC_VOLUME                                          :{TINY_FONT}{BLACK}Громкость музыки
STR_MUSIC_EFFECTS_VOLUME                                        :{TINY_FONT}{BLACK}Громкость звука
STR_MUSIC_TRACK_NONE                                            :{TINY_FONT}{DKGREEN}--
STR_MUSIC_TRACK_DIGIT                                           :{TINY_FONT}{DKGREEN}{ZEROFILL_NUM}
STR_MUSIC_TITLE_NONE                                            :{TINY_FONT}{DKGREEN}------
STR_MUSIC_TITLE_NOMUSIC                                         :{TINY_FONT}{DKGREEN}Музыкальное оформление недоступно
STR_MUSIC_TITLE_NAME                                            :{TINY_FONT}{DKGREEN}«{STRING}»
STR_MUSIC_TRACK                                                 :{TINY_FONT}{BLACK}Трек
STR_MUSIC_XTITLE                                                :{TINY_FONT}{BLACK}Название
STR_MUSIC_SHUFFLE                                               :{TINY_FONT}{BLACK}Случ. выбор
STR_MUSIC_PROGRAM                                               :{TINY_FONT}{BLACK}Программа
STR_MUSIC_TOOLTIP_SKIP_TO_PREVIOUS_TRACK                        :{BLACK}Играть предыдущий трек в программе
STR_MUSIC_TOOLTIP_SKIP_TO_NEXT_TRACK_IN_SELECTION               :{BLACK}Играть следующий трек в программе
STR_MUSIC_TOOLTIP_STOP_PLAYING_MUSIC                            :{BLACK}Остановить воспроизведение
STR_MUSIC_TOOLTIP_START_PLAYING_MUSIC                           :{BLACK}Начать
STR_MUSIC_TOOLTIP_DRAG_SLIDERS_TO_SET_MUSIC                     :{BLACK}Перемещайте ползунки для изменения громкости
STR_MUSIC_TOOLTIP_SELECT_ALL_TRACKS_PROGRAM                     :{BLACK}Выбор программы «Все треки»
STR_MUSIC_TOOLTIP_SELECT_OLD_STYLE_MUSIC                        :{BLACK}Выбор программы «Старый стиль музыки»
STR_MUSIC_TOOLTIP_SELECT_NEW_STYLE_MUSIC                        :{BLACK}Выбор программы «Новый стиль музыки»
STR_MUSIC_TOOLTIP_SELECT_EZY_STREET_STYLE                       :{BLACK}Выбор программы «Ezy Street»
STR_MUSIC_TOOLTIP_SELECT_CUSTOM_1_USER_DEFINED                  :{BLACK}Выбор программы «Пользоват. 1»
STR_MUSIC_TOOLTIP_SELECT_CUSTOM_2_USER_DEFINED                  :{BLACK}Выбор программы «Пользоват. 2»
STR_MUSIC_TOOLTIP_TOGGLE_PROGRAM_SHUFFLE                        :{BLACK}Вкл./Выкл. случайный выбор программы
STR_MUSIC_TOOLTIP_SHOW_MUSIC_TRACK_SELECTION                    :{BLACK}Показать окно выбора музыкальных треков

# Playlist window
STR_PLAYLIST_MUSIC_SELECTION_SETNAME                            :{WHITE}Музыкальная программа - '{STRING}'
STR_PLAYLIST_TRACK_NAME                                         :{TINY_FONT}{LTBLUE}{ZEROFILL_NUM} «{STRING}»
STR_PLAYLIST_TRACK_INDEX                                        :{TINY_FONT}{BLACK}Номер трека
STR_PLAYLIST_PROGRAM                                            :{TINY_FONT}{BLACK}Программа - «{STRING}»
STR_PLAYLIST_CLEAR                                              :{TINY_FONT}{BLACK}Очистить
STR_PLAYLIST_CHANGE_SET                                         :{BLACK}Изменить набор
STR_PLAYLIST_TOOLTIP_CLEAR_CURRENT_PROGRAM_CUSTOM1              :{BLACK}Очистка пользовательской программы
STR_PLAYLIST_TOOLTIP_CHANGE_SET                                 :{BLACK}Сменить выбор музыкального оформления на другой установленный набор
STR_PLAYLIST_TOOLTIP_CLICK_TO_ADD_TRACK                         :{BLACK}Щёлкните по названию трека для добавления в пользовательскую программу
STR_PLAYLIST_TOOLTIP_CLICK_TO_REMOVE_TRACK                      :{BLACK}Выберите трек для удаления из пользовательского списка

# Highscore window
STR_HIGHSCORE_TOP_COMPANIES_WHO_REACHED                         :{BIG_FONT}{BLACK}Крупнейшие компании, достигшие {NUM} года
STR_HIGHSCORE_TOP_COMPANIES_NETWORK_GAME                        :{BIG_FONT}{BLACK}Порядковая таблица компаний в {NUM}
STR_HIGHSCORE_POSITION                                          :{BIG_FONT}{BLACK}{COMMA}.
STR_HIGHSCORE_PERFORMANCE_TITLE_BUSINESSMAN                     :Бизнесмен
STR_HIGHSCORE_PERFORMANCE_TITLE_BUSINESSMAN.abl                 :бизнесменом
STR_HIGHSCORE_PERFORMANCE_TITLE_ENTREPRENEUR                    :Предприниматель
STR_HIGHSCORE_PERFORMANCE_TITLE_ENTREPRENEUR.abl                :предпринимателем
STR_HIGHSCORE_PERFORMANCE_TITLE_INDUSTRIALIST                   :Промышленник
STR_HIGHSCORE_PERFORMANCE_TITLE_INDUSTRIALIST.abl               :промышленником
STR_HIGHSCORE_PERFORMANCE_TITLE_CAPITALIST                      :Капиталист
STR_HIGHSCORE_PERFORMANCE_TITLE_CAPITALIST.abl                  :капиталистом
STR_HIGHSCORE_PERFORMANCE_TITLE_MAGNATE                         :Магнат
STR_HIGHSCORE_PERFORMANCE_TITLE_MAGNATE.abl                     :магнатом
STR_HIGHSCORE_PERFORMANCE_TITLE_MOGUL                           :Транспортный король
STR_HIGHSCORE_PERFORMANCE_TITLE_MOGUL.abl                       :транспортным королём
STR_HIGHSCORE_PERFORMANCE_TITLE_TYCOON_OF_THE_CENTURY           :Магнат Века
STR_HIGHSCORE_PERFORMANCE_TITLE_TYCOON_OF_THE_CENTURY.abl       :Магнатом Века
STR_HIGHSCORE_NAME                                              :{PRESIDENT_NAME}, {COMPANY}
STR_HIGHSCORE_STATS                                             :{BIG_FONT}«{STRING}» ({COMMA})
STR_HIGHSCORE_COMPANY_ACHIEVES_STATUS                           :{BIG_FONT}{BLACK}Директора компании «{COMPANY}» называют {STRING.abl}!
STR_HIGHSCORE_PRESIDENT_OF_COMPANY_ACHIEVES_STATUS              :{BIG_FONT}{WHITE}{PRESIDENT_NAME}, президент компании «{COMPANY}», заслужил титул «{STRING}»!

# Smallmap window
STR_SMALLMAP_CAPTION                                            :{WHITE}Карта - {STRING}

###length 7
STR_SMALLMAP_TYPE_CONTOURS                                      :Рельеф
STR_SMALLMAP_TYPE_VEHICLES                                      :Транспорт
STR_SMALLMAP_TYPE_INDUSTRIES                                    :Предприятия
STR_SMALLMAP_TYPE_ROUTEMAP                                      :Грузовые потоки
STR_SMALLMAP_TYPE_ROUTES                                        :Маршруты
STR_SMALLMAP_TYPE_VEGETATION                                    :Растительность
STR_SMALLMAP_TYPE_OWNERS                                        :Владельцы

STR_SMALLMAP_TOOLTIP_SHOW_LAND_CONTOURS_ON_MAP                  :{BLACK}Показать контуры земли на карте
STR_SMALLMAP_TOOLTIP_SHOW_VEHICLES_ON_MAP                       :{BLACK}Показать транспорт на карте
STR_SMALLMAP_TOOLTIP_SHOW_INDUSTRIES_ON_MAP                     :{BLACK}Показать предприятия на карте
STR_SMALLMAP_TOOLTIP_SHOW_LINK_STATS_ON_MAP                     :{BLACK}Показать на карте грузовые потоки
STR_SMALLMAP_TOOLTIP_SHOW_TRANSPORT_ROUTES_ON                   :{BLACK}Показать маршруты на карте
STR_SMALLMAP_TOOLTIP_SHOW_VEGETATION_ON_MAP                     :{BLACK}Показать растительность на карте
STR_SMALLMAP_TOOLTIP_SHOW_LAND_OWNERS_ON_MAP                    :{BLACK}Показать владельцев земли на карте
STR_SMALLMAP_TOOLTIP_INDUSTRY_SELECTION                         :{BLACK}Щелчок по типу предприятия переключает отображение его на карте. Ctrl+щелчок отключает все типы, кроме выбранного. Повторный Ctrl+щелчок включает все типы предприятий.
STR_SMALLMAP_TOOLTIP_COMPANY_SELECTION                          :{BLACK}Щелчок по названию компании переключает отображение её собственности на карте. Ctrl+щелчок отключает отображение всех компаний, кроме выбранной. Повторный Ctrl+щелчок включает отображение всех компаний.
STR_SMALLMAP_TOOLTIP_CARGO_SELECTION                            :{BLACK}Щелчок по названию груза переключает видимость этого груза. Ctrl+щелчок прячет все грузы кроме выбранного. Повторный Ctrl+щелчок отображает все грузы.

STR_SMALLMAP_LEGENDA_ROADS                                      :{TINY_FONT}{BLACK}Автодороги
STR_SMALLMAP_LEGENDA_RAILROADS                                  :{TINY_FONT}{BLACK}Железные дороги
STR_SMALLMAP_LEGENDA_STATIONS_AIRPORTS_DOCKS                    :{TINY_FONT}{BLACK}Станции/Аэропорты/Пристани
STR_SMALLMAP_LEGENDA_BUILDINGS_INDUSTRIES                       :{TINY_FONT}{BLACK}Строения/Предприятия
STR_SMALLMAP_LEGENDA_VEHICLES                                   :{TINY_FONT}{BLACK}Транспорт
STR_SMALLMAP_LEGENDA_TRAINS                                     :{TINY_FONT}{BLACK}Ж/д транспорт
STR_SMALLMAP_LEGENDA_ROAD_VEHICLES                              :{TINY_FONT}{BLACK}Автотранспорт
STR_SMALLMAP_LEGENDA_SHIPS                                      :{TINY_FONT}{BLACK}Водный транспорт
STR_SMALLMAP_LEGENDA_AIRCRAFT                                   :{TINY_FONT}{BLACK}Авиатранспорт
STR_SMALLMAP_LEGENDA_TRANSPORT_ROUTES                           :{TINY_FONT}{BLACK}Маршруты транспорта
STR_SMALLMAP_LEGENDA_FOREST                                     :{TINY_FONT}{BLACK}Лес
STR_SMALLMAP_LEGENDA_RAILROAD_STATION                           :{TINY_FONT}{BLACK}Ж/д станция
STR_SMALLMAP_LEGENDA_TRUCK_LOADING_BAY                          :{TINY_FONT}{BLACK}Грузовой терминал
STR_SMALLMAP_LEGENDA_BUS_STATION                                :{TINY_FONT}{BLACK}Автобусная остановка
STR_SMALLMAP_LEGENDA_AIRPORT_HELIPORT                           :{TINY_FONT}{BLACK}Аэропорт/Вертодром
STR_SMALLMAP_LEGENDA_DOCK                                       :{TINY_FONT}{BLACK}Пристань
STR_SMALLMAP_LEGENDA_ROUGH_LAND                                 :{TINY_FONT}{BLACK}Бездорожье
STR_SMALLMAP_LEGENDA_GRASS_LAND                                 :{TINY_FONT}{BLACK}Трава
STR_SMALLMAP_LEGENDA_BARE_LAND                                  :{TINY_FONT}{BLACK}Пустырь
STR_SMALLMAP_LEGENDA_RAINFOREST                                 :{TINY_FONT}{BLACK}Джунгли
STR_SMALLMAP_LEGENDA_FIELDS                                     :{TINY_FONT}{BLACK}Поля
STR_SMALLMAP_LEGENDA_TREES                                      :{TINY_FONT}{BLACK}Деревья
STR_SMALLMAP_LEGENDA_ROCKS                                      :{TINY_FONT}{BLACK}Камни
STR_SMALLMAP_LEGENDA_WATER                                      :{TINY_FONT}{BLACK}Вода
STR_SMALLMAP_LEGENDA_NO_OWNER                                   :{TINY_FONT}{BLACK}Нет владельца
STR_SMALLMAP_LEGENDA_TOWNS                                      :{TINY_FONT}{BLACK}Города
STR_SMALLMAP_LEGENDA_INDUSTRIES                                 :{TINY_FONT}{BLACK}Предприятия
STR_SMALLMAP_LEGENDA_DESERT                                     :{TINY_FONT}{BLACK}Пустыня
STR_SMALLMAP_LEGENDA_SNOW                                       :{TINY_FONT}{BLACK}Снег

STR_SMALLMAP_TOOLTIP_TOGGLE_TOWN_NAMES_ON_OFF                   :{BLACK}Включить/выключить названия городов
STR_SMALLMAP_CENTER                                             :{BLACK}Центрировать миникарту по этой позиции
STR_SMALLMAP_INDUSTRY                                           :{TINY_FONT}{STRING} ({NUM})
STR_SMALLMAP_LINKSTATS                                          :{TINY_FONT}{STRING}
STR_SMALLMAP_COMPANY                                            :{TINY_FONT}{COMPANY}
STR_SMALLMAP_TOWN                                               :{TINY_FONT}{WHITE}{TOWN}
STR_SMALLMAP_DISABLE_ALL                                        :{BLACK}Выключить все
STR_SMALLMAP_ENABLE_ALL                                         :{BLACK}Включить все
STR_SMALLMAP_SHOW_HEIGHT                                        :{BLACK}Рельеф
STR_SMALLMAP_TOOLTIP_DISABLE_ALL_INDUSTRIES                     :{BLACK}Скрыть все предприятия на карте
STR_SMALLMAP_TOOLTIP_ENABLE_ALL_INDUSTRIES                      :{BLACK}Показать все предприятия на карте
STR_SMALLMAP_TOOLTIP_SHOW_HEIGHT                                :{BLACK}Отображение рельефа на карте
STR_SMALLMAP_TOOLTIP_DISABLE_ALL_COMPANIES                      :{BLACK}Скрыть собственность всех компаний
STR_SMALLMAP_TOOLTIP_ENABLE_ALL_COMPANIES                       :{BLACK}Показать собственность всех компаний на карте
STR_SMALLMAP_TOOLTIP_DISABLE_ALL_CARGOS                         :{BLACK}Не отображать грузы на карте
STR_SMALLMAP_TOOLTIP_ENABLE_ALL_CARGOS                          :{BLACK}Отображать все виды грузов на карте

# Status bar messages
STR_STATUSBAR_TOOLTIP_SHOW_LAST_NEWS                            :{BLACK}Показать последнее сообщение или новость
STR_STATUSBAR_COMPANY_NAME                                      :{SILVER}- -  {COMPANY}  - -
STR_STATUSBAR_PAUSED                                            :{YELLOW}*  *  ПАУЗА  *  *
STR_STATUSBAR_PAUSED_LINK_GRAPH                                 :{ORANGE}* * ПАУЗА (ожидает обновления графа распределения) * *
STR_STATUSBAR_AUTOSAVE                                          :{RED}АВТОСОХРАНЕНИЕ
STR_STATUSBAR_SAVING_GAME                                       :{RED}*  *  СОХРАНЕНИЕ ИГРЫ  *  *

STR_STATUSBAR_SPECTATOR                                         :{WHITE}(зритель)

# News message history
STR_MESSAGE_HISTORY                                             :{WHITE}История сообщений
STR_MESSAGE_HISTORY_TOOLTIP                                     :{BLACK}Список недавних новостей
STR_MESSAGE_NEWS_FORMAT                                         :{STRING}  -  {STRING}

STR_NEWS_MESSAGE_CAPTION                                        :{WHITE}Сообщение
STR_NEWS_CUSTOM_ITEM                                            :{BIG_FONT}{BLACK}{STRING}

STR_NEWS_FIRST_TRAIN_ARRIVAL                                    :{BIG_FONT}{BLACK}Жители празднуют!{}Первый поезд прибыл на станцию {STATION}!
STR_NEWS_FIRST_BUS_ARRIVAL                                      :{BIG_FONT}{BLACK}Жители празднуют!{}Первый автобус прибыл на остановку {STATION}!
STR_NEWS_FIRST_TRUCK_ARRIVAL                                    :{BIG_FONT}{BLACK}Жители празднуют!{}Первый грузовик прибыл на терминал {STATION}!
STR_NEWS_FIRST_PASSENGER_TRAM_ARRIVAL                           :{BIG_FONT}{BLACK}Жители празднуют!{}Первый трамвай прибыл на {STATION}!
STR_NEWS_FIRST_CARGO_TRAM_ARRIVAL                               :{BIG_FONT}{BLACK}Жители празднуют!{}Первый грузовой трамвай прибыл на {STATION}!
STR_NEWS_FIRST_SHIP_ARRIVAL                                     :{BIG_FONT}{BLACK}Жители празднуют!{}Первое судно причалило к {STATION}!
STR_NEWS_FIRST_AIRCRAFT_ARRIVAL                                 :{BIG_FONT}{BLACK}Жители празднуют!{}Первый самолёт прибыл в {STATION}!

STR_NEWS_TRAIN_CRASH                                            :{BIG_FONT}{BLACK}Столкновение поездов!{}{COMMA} человек{P "" а ""} погиб{P "" ло ло} в результате крушения!
STR_NEWS_ROAD_VEHICLE_CRASH_DRIVER                              :{BIG_FONT}{BLACK}АВАРИЯ!{}Водитель транспортного средства погиб при столкновении с поездом.
STR_NEWS_ROAD_VEHICLE_CRASH                                     :{BIG_FONT}{BLACK}АВАРИЯ!{}{COMMA} человек{P "" а ""} погиб{P "" ло ло} при столкновении с поездом!
STR_NEWS_AIRCRAFT_CRASH                                         :{BIG_FONT}{BLACK}Авиакатастрофа!{}{COMMA} человек{P "" а ""} погиб{P "" ло ло} в огне в {STATION}!
STR_NEWS_PLANE_CRASH_OUT_OF_FUEL                                :{BIG_FONT}{BLACK}Авиакатастрофа!{}В самолёте закончилось топливо, {COMMA} человек{P "" а ""} погиб{P "" ло ло} при падении!

STR_NEWS_DISASTER_ZEPPELIN                                      :{BIG_FONT}{BLACK}Крушение дирижабля в {STATION}!
STR_NEWS_DISASTER_SMALL_UFO                                     :{BIG_FONT}{BLACK}Автомобиль уничтожен при столкновении с НЛО!
STR_NEWS_DISASTER_AIRPLANE_OIL_REFINERY                         :{BIG_FONT}{BLACK}Взрыв нефтеперегонного завода вблизи г.{NBSP}{TOWN}!
STR_NEWS_DISASTER_HELICOPTER_FACTORY                            :{BIG_FONT}{BLACK}Взрыв завода при подозрительных обстоятельствах вблизи г.{NBSP}{TOWN}!
STR_NEWS_DISASTER_BIG_UFO                                       :{BIG_FONT}{BLACK}НЛО приземлилось возле г.{NBSP}{TOWN}!
STR_NEWS_DISASTER_COAL_MINE_SUBSIDENCE                          :{BIG_FONT}{BLACK}Обвал на угольной шахте вызвал оползень в районе г.{NBSP}{TOWN}!
STR_NEWS_DISASTER_FLOOD_VEHICLE                                 :{BIG_FONT}{BLACK}Потоп!{}По крайней мере {COMMA} человек{P "" а ""} пропал{P "" о о} без вести в результате наводнения!

STR_NEWS_COMPANY_IN_TROUBLE_TITLE                               :{BIG_FONT}{BLACK}Транспортная компания в опасном положении!
STR_NEWS_COMPANY_IN_TROUBLE_DESCRIPTION                         :{BIG_FONT}{BLACK}{STRING} будет продана или объявлена банкротом, если не улучшит финансовые показатели!
STR_NEWS_COMPANY_MERGER_TITLE                                   :{BIG_FONT}{BLACK}Объединение компаний!
STR_NEWS_COMPANY_MERGER_DESCRIPTION                             :{BIG_FONT}{BLACK}{STRING} продана {STRING} за {CURRENCY_LONG}!
STR_NEWS_COMPANY_BANKRUPT_TITLE                                 :{BIG_FONT}{BLACK}Банкрот!
STR_NEWS_COMPANY_BANKRUPT_DESCRIPTION                           :{BIG_FONT}{BLACK}{STRING} была закрыта кредиторами! Все активы распроданы!
STR_NEWS_COMPANY_LAUNCH_TITLE                                   :{BIG_FONT}{BLACK}Основана новая транспортная компания!
STR_NEWS_COMPANY_LAUNCH_DESCRIPTION                             :{BIG_FONT}{BLACK}{STRING} начинает строительство около г.{NBSP}{TOWN}!
<<<<<<< HEAD
STR_NEWS_MERGER_TAKEOVER_TITLE                                  :{BIG_FONT}{BLACK}{STRING} выкуплена {STRING}! Сумма сделки не раскрывается.
=======
STR_NEWS_MERGER_TAKEOVER_TITLE                                  :{BIG_FONT}{BLACK}{STRING} поглощена компанией {STRING}! Сумма сделки не разглашается.
>>>>>>> 5db4473a
STR_PRESIDENT_NAME_MANAGER                                      :{BLACK}{PRESIDENT_NAME}{}(Директор)

STR_NEWS_NEW_TOWN                                               :{BLACK}{BIG_FONT}Компания «{STRING}» профинансировала основание города {TOWN}!
STR_NEWS_NEW_TOWN_UNSPONSORED                                   :{BLACK}{BIG_FONT}Основан новый город - {TOWN}!

STR_NEWS_INDUSTRY_CONSTRUCTION                                  :{BIG_FONT}{BLACK}Новое предприятие! {STRING} стро{G 0 и и и я}тся возле г.{NBSP}{TOWN}!
STR_NEWS_INDUSTRY_PLANTED                                       :{BIG_FONT}{BLACK}Новое предприятие! {STRING} заложен{G 0 "" а о ы} возле г.{NBSP}{TOWN}!

STR_NEWS_INDUSTRY_CLOSURE_GENERAL                               :{BIG_FONT}{BLACK}Предприятие «{STRING}» объявляет о скором закрытии!
STR_NEWS_INDUSTRY_CLOSURE_SUPPLY_PROBLEMS                       :{BIG_FONT}{BLACK}{STRING} закрывается из-за проблем с поставками сырья!
STR_NEWS_INDUSTRY_CLOSURE_LACK_OF_TREES                         :{BIG_FONT}{BLACK}«{STRING}» объявляет о закрытии в связи с полной вырубкой близлежащих лесов!

STR_NEWS_EURO_INTRODUCTION                                      :{BIG_FONT}{BLACK}Создан европейский валютный союз!{}{}Теперь в вашей стране в качестве единой валюты используется евро!
STR_NEWS_BEGIN_OF_RECESSION                                     :{BIG_FONT}{BLACK}Мировой спад{}{}Финансовые эксперты дают ужасные прогнозы в связи с кризисом экономики!
STR_NEWS_END_OF_RECESSION                                       :{BIG_FONT}{BLACK}Спад закончился!{}{}Увеличение объёмов торговли внушает уверенность владельцам предприятий. Экономика укрепляет свои позиции.

STR_NEWS_INDUSTRY_PRODUCTION_INCREASE_GENERAL                   :{BIG_FONT}{BLACK}Предприятие «{INDUSTRY}» увеличивает объёмы производства!
STR_NEWS_INDUSTRY_PRODUCTION_INCREASE_COAL                      :{BIG_FONT}{BLACK}«{INDUSTRY}» начинает разработку нового угольного пласта! Добыча увеличена вдвое!
STR_NEWS_INDUSTRY_PRODUCTION_INCREASE_OIL                       :{BIG_FONT}{BLACK}Обнаружены новые запасы нефти!{}«{INDUSTRY}» увеличивает темпы добычи вдвое!
STR_NEWS_INDUSTRY_PRODUCTION_INCREASE_FARM                      :{BIG_FONT}{BLACK}«{INDUSTRY}» внедряет новые методы ведения с/х, что позволит удвоить производительность!
STR_NEWS_INDUSTRY_PRODUCTION_INCREASE_SMOOTH                    :{BIG_FONT}{BLACK}Предприятие «{1:INDUSTRY}» увеличивает производство {0:STRING.gen} на{NBSP}{2:COMMA}%!
STR_NEWS_INDUSTRY_PRODUCTION_DECREASE_GENERAL                   :{BIG_FONT}{BLACK}Производительность предприятия «{INDUSTRY}» упала на 50%
STR_NEWS_INDUSTRY_PRODUCTION_DECREASE_FARM                      :{BIG_FONT}{BLACK}Из-за нашествия вредителей «{INDUSTRY}» снижает производительность на 50%!
STR_NEWS_INDUSTRY_PRODUCTION_DECREASE_SMOOTH                    :{BIG_FONT}{BLACK}Предприятие «{1:INDUSTRY}» снижает производство {0:STRING.gen} на{NBSP}{2:COMMA}%!

###length VEHICLE_TYPES
STR_NEWS_TRAIN_IS_WAITING                                       :{WHITE}ТС «{VEHICLE}» ждёт в депо
STR_NEWS_ROAD_VEHICLE_IS_WAITING                                :{WHITE}ТС «{VEHICLE}» ждёт в гараже
STR_NEWS_SHIP_IS_WAITING                                        :{WHITE}ТС «{VEHICLE}» ждёт в доке
STR_NEWS_AIRCRAFT_IS_WAITING                                    :{WHITE}ТС «{VEHICLE}» ждёт в ангаре
###next-name-looks-similar

# Order review system / warnings
STR_NEWS_VEHICLE_HAS_TOO_FEW_ORDERS                             :{WHITE}У ТС «{VEHICLE}» мало заданий
STR_NEWS_VEHICLE_HAS_VOID_ORDER                                 :{WHITE}У ТС «{VEHICLE}» недействительное задание
STR_NEWS_VEHICLE_HAS_DUPLICATE_ENTRY                            :{WHITE}У ТС «{VEHICLE}» повторяющиеся задания
STR_NEWS_VEHICLE_HAS_INVALID_ENTRY                              :{WHITE}У ТС «{VEHICLE}» некорректный пункт назначения
STR_NEWS_PLANE_USES_TOO_SHORT_RUNWAY                            :{WHITE}{VEHICLE} направлен{G 0 "" а о ы} в аэропорт со слишком короткой взлётно-посадочной полосой

STR_NEWS_VEHICLE_IS_GETTING_OLD                                 :{WHITE}ТС «{VEHICLE}» устарело
STR_NEWS_VEHICLE_IS_GETTING_VERY_OLD                            :{WHITE}ТС «{VEHICLE}» сильно устарело
STR_NEWS_VEHICLE_IS_GETTING_VERY_OLD_AND                        :{WHITE}ТС «{VEHICLE}» очень сильно устарело и требует срочной замены
STR_NEWS_TRAIN_IS_STUCK                                         :{WHITE}ТС «{VEHICLE}» не может найти путь для продолжения движения
STR_NEWS_VEHICLE_IS_LOST                                        :{WHITE}ТС «{VEHICLE}» заблудилось
STR_NEWS_VEHICLE_IS_UNPROFITABLE                                :{WHITE}Доход ТС «{VEHICLE}» в прошлом году составил {CURRENCY_LONG}
STR_NEWS_AIRCRAFT_DEST_TOO_FAR                                  :{WHITE}ТС «{VEHICLE}» не может достичь пункта назначения - слишком далеко

STR_NEWS_ORDER_REFIT_FAILED                                     :{WHITE}ТС «{VEHICLE}» остановлено из-за сбоя переоборудования
STR_NEWS_VEHICLE_AUTORENEW_FAILED                               :{WHITE}Сбой автообновления ТС «{VEHICLE}»{}{STRING}

STR_NEWS_NEW_VEHICLE_NOW_AVAILABLE                              :{BIG_FONT}{BLACK}Начато серийное производство новой модели {STRING.gen}!
STR_NEWS_NEW_VEHICLE_TYPE                                       :{BIG_FONT}{BLACK}{ENGINE}
STR_NEWS_NEW_VEHICLE_NOW_AVAILABLE_WITH_TYPE                    :{BLACK}Начато серийное производство новой модели {STRING.gen}! - {ENGINE}

STR_NEWS_SHOW_VEHICLE_GROUP_TOOLTIP                             :{BLACK}Открыть окно групп транспорта и выбрать группу, к которой принадлежит это транспортное средство

STR_NEWS_STATION_NO_LONGER_ACCEPTS_CARGO                        :{WHITE}{STATION} больше не принимает {STRING.acc}
STR_NEWS_STATION_NO_LONGER_ACCEPTS_CARGO_OR_CARGO               :{WHITE}{STATION} больше не принимает {STRING.acc} и {STRING.acc}
STR_NEWS_STATION_NOW_ACCEPTS_CARGO                              :{WHITE}{STATION} теперь принимает {STRING.acc}
STR_NEWS_STATION_NOW_ACCEPTS_CARGO_AND_CARGO                    :{WHITE}{STATION} теперь принимает {STRING.acc} и {STRING.acc}

STR_NEWS_OFFER_OF_SUBSIDY_EXPIRED                               :{BIG_FONT}{BLACK}Предложение субсидии истекло:{}{}Перевозка {STRING.gen} по маршруту {STRING} - {STRING} субсидироваться не будет.
STR_NEWS_SUBSIDY_WITHDRAWN_SERVICE                              :{BIG_FONT}{BLACK}Срок субсидии истёк:{}{}Перевозка {STRING.gen} по маршруту {STRING} - {STRING} больше не субсидируется.
STR_NEWS_SERVICE_SUBSIDY_OFFERED                                :{BIG_FONT}{BLACK}Предложена субсидия:{}{}Первая компания, которая повезёт {STRING.acc} по маршруту {STRING} - {STRING}, будет получать субсидию от местных властей в течение {NUM} {P года лет лет}!
###length 4
STR_NEWS_SERVICE_SUBSIDY_AWARDED_HALF                           :{BIG_FONT}{BLACK}Компания «{STRING}» получает субсидию!{}{}Перевозка {STRING.gen} по маршруту {STRING} - {STRING} будет оплачиваться в полуторном размере в течение {NUM} {P года лет лет}!
STR_NEWS_SERVICE_SUBSIDY_AWARDED_DOUBLE                         :{BIG_FONT}{BLACK}Компания «{STRING}» получает субсидию!{}{}Перевозка {STRING.gen} по маршруту {STRING} - {STRING} будет оплачиваться в двойном размере в течение {NUM} {P года лет лет}!
STR_NEWS_SERVICE_SUBSIDY_AWARDED_TRIPLE                         :{BIG_FONT}{BLACK}Компания «{STRING}» получает субсидию!{}{}Перевозка {STRING.gen} по маршруту {STRING} - {STRING} будет оплачиваться в тройном размере в течение {NUM} {P года лет лет}!
STR_NEWS_SERVICE_SUBSIDY_AWARDED_QUADRUPLE                      :{BIG_FONT}{BLACK}Компания «{STRING}» получает субсидию!{}{}Перевозка {STRING.gen} по маршруту {STRING} - {STRING} будет оплачиваться в четырёхкратном размере в течение {NUM} {P года лет лет}!

STR_NEWS_ROAD_REBUILDING                                        :{BIG_FONT}{BLACK}Хаос на дорогах города{NBSP}{TOWN}!{}{}Профинансированная {STRING} реконструкция дорог на 6 месяцев парализовала работу автотранспорта!
STR_NEWS_EXCLUSIVE_RIGHTS_TITLE                                 :{BIG_FONT}{BLACK}Транспортный монополист!
STR_NEWS_EXCLUSIVE_RIGHTS_DESCRIPTION                           :{BIG_FONT}{BLACK}Администрация г.{NBSP}{TOWN} заключила контракт с компанией «{STRING}», предоставляющий ей эксклюзивные права на транспортные услуги в городе сроком на 1{NBSP}год!

# Extra view window
STR_EXTRA_VIEWPORT_TITLE                                        :{WHITE}Окно просмотра {COMMA}
STR_EXTRA_VIEW_MOVE_VIEW_TO_MAIN                                :{BLACK}Из основного окна
STR_EXTRA_VIEW_MOVE_VIEW_TO_MAIN_TT                             :{BLACK}Показать то, что отображается в основном окне
STR_EXTRA_VIEW_MOVE_MAIN_TO_VIEW                                :{BLACK}В основное окно
STR_EXTRA_VIEW_MOVE_MAIN_TO_VIEW_TT                             :{BLACK}Показать в основном окне

# Game options window
STR_GAME_OPTIONS_CAPTION                                        :{WHITE}Настройки

STR_GAME_OPTIONS_TAB_GENERAL                                    :Основные
STR_GAME_OPTIONS_TAB_GENERAL_TT                                 :{BLACK}Основные настройки игры
STR_GAME_OPTIONS_TAB_GRAPHICS                                   :Графика
STR_GAME_OPTIONS_TAB_GRAPHICS_TT                                :{BLACK}Настройки графики
STR_GAME_OPTIONS_TAB_SOUND                                      :Звук
STR_GAME_OPTIONS_TAB_SOUND_TT                                   :{BLACK}Настройки звука и музыки

STR_GAME_OPTIONS_VOLUME                                         :Громкость
STR_GAME_OPTIONS_SFX_VOLUME                                     :Звуковые эффекты
STR_GAME_OPTIONS_MUSIC_VOLUME                                   :Музыка

STR_GAME_OPTIONS_VOLUME_0                                       :0%
STR_GAME_OPTIONS_VOLUME_25                                      :25%
STR_GAME_OPTIONS_VOLUME_50                                      :50%
STR_GAME_OPTIONS_VOLUME_75                                      :75%
STR_GAME_OPTIONS_VOLUME_100                                     :100%

STR_GAME_OPTIONS_CURRENCY_UNITS_FRAME                           :{BLACK}Валюта
STR_GAME_OPTIONS_CURRENCY_UNITS_DROPDOWN_TOOLTIP                :{BLACK}Смена используемой в игре валюты

STR_GAME_OPTIONS_CURRENCY_CODE                                  :{STRING} ({STRING})

###length 42
STR_GAME_OPTIONS_CURRENCY_GBP                                   :Английский фунт
STR_GAME_OPTIONS_CURRENCY_USD                                   :Доллар США
STR_GAME_OPTIONS_CURRENCY_EUR                                   :Евро
STR_GAME_OPTIONS_CURRENCY_JPY                                   :Японская иена
STR_GAME_OPTIONS_CURRENCY_ATS                                   :Австрийский шиллинг
STR_GAME_OPTIONS_CURRENCY_BEF                                   :Бельгийский франк
STR_GAME_OPTIONS_CURRENCY_CHF                                   :Швейцарский франк
STR_GAME_OPTIONS_CURRENCY_CZK                                   :Чешская крона
STR_GAME_OPTIONS_CURRENCY_DEM                                   :Немецкая марка
STR_GAME_OPTIONS_CURRENCY_DKK                                   :Датская крона
STR_GAME_OPTIONS_CURRENCY_ESP                                   :Испанская песета
STR_GAME_OPTIONS_CURRENCY_FIM                                   :Финская марка
STR_GAME_OPTIONS_CURRENCY_FRF                                   :Французский франк
STR_GAME_OPTIONS_CURRENCY_GRD                                   :Греческая драхма
STR_GAME_OPTIONS_CURRENCY_HUF                                   :Венгерский форинт
STR_GAME_OPTIONS_CURRENCY_ISK                                   :Исландская крона
STR_GAME_OPTIONS_CURRENCY_ITL                                   :Итальянская лира
STR_GAME_OPTIONS_CURRENCY_NLG                                   :Нидерландский гульден
STR_GAME_OPTIONS_CURRENCY_NOK                                   :Норвежская крона
STR_GAME_OPTIONS_CURRENCY_PLN                                   :Польский злотый
STR_GAME_OPTIONS_CURRENCY_RON                                   :Румынский лей
STR_GAME_OPTIONS_CURRENCY_RUR                                   :Российский рубль (старый)
STR_GAME_OPTIONS_CURRENCY_SIT                                   :Словенский толар
STR_GAME_OPTIONS_CURRENCY_SEK                                   :Шведская крона
STR_GAME_OPTIONS_CURRENCY_TRY                                   :Турецкая лира
STR_GAME_OPTIONS_CURRENCY_SKK                                   :Словацкая крона
STR_GAME_OPTIONS_CURRENCY_BRL                                   :Бразильский реал
STR_GAME_OPTIONS_CURRENCY_EEK                                   :Эстонская крона
STR_GAME_OPTIONS_CURRENCY_LTL                                   :Литовский лит
STR_GAME_OPTIONS_CURRENCY_KRW                                   :Южнокорейская вона
STR_GAME_OPTIONS_CURRENCY_ZAR                                   :Южноафриканский ранд
STR_GAME_OPTIONS_CURRENCY_CUSTOM                                :Своя...
STR_GAME_OPTIONS_CURRENCY_GEL                                   :Грузинский лари
STR_GAME_OPTIONS_CURRENCY_IRR                                   :Иранский риал
STR_GAME_OPTIONS_CURRENCY_RUB                                   :Российский рубль
STR_GAME_OPTIONS_CURRENCY_MXN                                   :Мексиканский песо
STR_GAME_OPTIONS_CURRENCY_NTD                                   :Новый тайваньский доллар
STR_GAME_OPTIONS_CURRENCY_CNY                                   :Китайский юань
STR_GAME_OPTIONS_CURRENCY_HKD                                   :Гонконгский доллар
STR_GAME_OPTIONS_CURRENCY_INR                                   :Индийская рупия
STR_GAME_OPTIONS_CURRENCY_IDR                                   :Индонезийская рупия
STR_GAME_OPTIONS_CURRENCY_MYR                                   :Малайзийский ринггит

STR_GAME_OPTIONS_AUTOSAVE_FRAME                                 :{BLACK}Автосохранение
STR_GAME_OPTIONS_AUTOSAVE_DROPDOWN_TOOLTIP                      :{BLACK}Интервал автосохранения игры

# Autosave dropdown
###length 5
STR_GAME_OPTIONS_AUTOSAVE_DROPDOWN_OFF                          :отключено
STR_GAME_OPTIONS_AUTOSAVE_DROPDOWN_EVERY_10_MINUTES             :каждые 10 минут
STR_GAME_OPTIONS_AUTOSAVE_DROPDOWN_EVERY_30_MINUTES             :каждые 30 минут
STR_GAME_OPTIONS_AUTOSAVE_DROPDOWN_EVERY_60_MINUTES             :каждые 60 минут
STR_GAME_OPTIONS_AUTOSAVE_DROPDOWN_EVERY_120_MINUTES            :каждые 120 минут

STR_GAME_OPTIONS_LANGUAGE                                       :{BLACK}Язык
STR_GAME_OPTIONS_LANGUAGE_TOOLTIP                               :{BLACK}Язык пользовательского интерфейса
STR_GAME_OPTIONS_LANGUAGE_PERCENTAGE                            :{STRING} ({NUM}% перевед{P ён ено ено})

STR_GAME_OPTIONS_FULLSCREEN                                     :{BLACK}Полноэкранный режим
STR_GAME_OPTIONS_FULLSCREEN_TOOLTIP                             :{BLACK}Включить/выключить полноэкранный режим

STR_GAME_OPTIONS_RESOLUTION                                     :{BLACK}Разрешение экрана
STR_GAME_OPTIONS_RESOLUTION_TOOLTIP                             :{BLACK}Выбор разрешения экрана
STR_GAME_OPTIONS_RESOLUTION_OTHER                               :Другое
STR_GAME_OPTIONS_RESOLUTION_ITEM                                :{NUM}x{NUM}

STR_GAME_OPTIONS_VIDEO_ACCELERATION                             :{BLACK}Аппаратное ускорение
STR_GAME_OPTIONS_VIDEO_ACCELERATION_TOOLTIP                     :{BLACK}Включить/выключить аппаратное ускорение. После этого игру потребуется перезапустить.
STR_GAME_OPTIONS_VIDEO_ACCELERATION_RESTART                     :{WHITE}Эта настройка будет применена только после перезапуска игры

STR_GAME_OPTIONS_VIDEO_VSYNC                                    :{BLACK}Вертикальная синхронизация
STR_GAME_OPTIONS_VIDEO_VSYNC_TOOLTIP                            :{BLACK}Включить/выключить вертикальную синхронизацию. После этого игру потребуется перезапустить. Работает только при включённом аппаратном ускорении.

STR_GAME_OPTIONS_VIDEO_DRIVER_INFO                              :{BLACK}Видеодрайвер: {STRING}

STR_GAME_OPTIONS_GUI_SCALE_FRAME                                :{BLACK}Масштаб интерфейса
STR_GAME_OPTIONS_GUI_SCALE_TOOLTIP                              :{BLACK}Изменяйте масштаб интерфейса с помощью ползунка. Удерживайте Ctrl для тонкой настройки.
STR_GAME_OPTIONS_GUI_SCALE_AUTO                                 :{BLACK}Автоопределение
STR_GAME_OPTIONS_GUI_SCALE_AUTO_TOOLTIP                         :{BLACK}Нажмите для автоматической установки масштаба интерфейса

STR_GAME_OPTIONS_GUI_SCALE_BEVELS                               :{BLACK}Рельефные элементы
STR_GAME_OPTIONS_GUI_SCALE_BEVELS_TOOLTIP                       :{BLACK}Масштабировать рельефные элементы интерфейса

STR_GAME_OPTIONS_GUI_SCALE_1X                                   :1x
STR_GAME_OPTIONS_GUI_SCALE_2X                                   :2x
STR_GAME_OPTIONS_GUI_SCALE_3X                                   :3x
STR_GAME_OPTIONS_GUI_SCALE_4X                                   :4x
STR_GAME_OPTIONS_GUI_SCALE_5X                                   :5x

STR_GAME_OPTIONS_PARTICIPATE_SURVEY_FRAME                       :{BLACK}Автоматический сбор данных
STR_GAME_OPTIONS_PARTICIPATE_SURVEY                             :{BLACK}Разрешить сбор и отправку данных
STR_GAME_OPTIONS_PARTICIPATE_SURVEY_TOOLTIP                     :{BLACK}Разрешить автоматический сбор данных о ваших настройках игры и используемых модулях. OpenTTD отправит эти данные при закрытии игры.
STR_GAME_OPTIONS_PARTICIPATE_SURVEY_LINK                        :{BLACK}О сборе данных и приватности
STR_GAME_OPTIONS_PARTICIPATE_SURVEY_LINK_TOOLTIP                :{BLACK}Открыть ссылку с информацией об автоматическом сборе данных
STR_GAME_OPTIONS_PARTICIPATE_SURVEY_PREVIEW                     :{BLACK}Просмотр собранных данных
STR_GAME_OPTIONS_PARTICIPATE_SURVEY_PREVIEW_TOOLTIP             :{BLACK}Показать данные, собранные в текущем сеансе и подготовленные к отправке

STR_GAME_OPTIONS_GRAPHICS                                       :{BLACK}Настройки графики

STR_GAME_OPTIONS_REFRESH_RATE                                   :{BLACK}Частота обновления экрана
STR_GAME_OPTIONS_REFRESH_RATE_TOOLTIP                           :{BLACK}Выбор частоты обновления экрана
STR_GAME_OPTIONS_REFRESH_RATE_ITEM                              :{NUM}{NBSP}Гц
STR_GAME_OPTIONS_REFRESH_RATE_WARNING                           :{WHITE}Частота обновления выше 60{NBSP}Гц может отрицательно сказаться на производительности.

STR_GAME_OPTIONS_BASE_GRF                                       :{BLACK}Основной графический пакет
STR_GAME_OPTIONS_BASE_GRF_TOOLTIP                               :{BLACK}Выбор основного графического пакета
STR_GAME_OPTIONS_BASE_GRF_STATUS                                :{RED}{NUM} отсутствующи{P й х х}/повреждённы{P й х х} файл{P "" а ов}
STR_GAME_OPTIONS_BASE_GRF_DESCRIPTION_TOOLTIP                   :{BLACK}Дополнительная информация о выбранном графическом пакете

STR_GAME_OPTIONS_BASE_SFX                                       :{BLACK}Основной звуковой пакет
STR_GAME_OPTIONS_BASE_SFX_TOOLTIP                               :{BLACK}Выбор основного пакета звуковых эффектов
STR_GAME_OPTIONS_BASE_SFX_DESCRIPTION_TOOLTIP                   :{BLACK}Дополнительная информация о выбранном пакете звуковых эффектов

STR_GAME_OPTIONS_BASE_MUSIC                                     :{BLACK}Основной музыкальный пакет
STR_GAME_OPTIONS_BASE_MUSIC_TOOLTIP                             :{BLACK}Выбор основного музыкального пакета
STR_GAME_OPTIONS_BASE_MUSIC_STATUS                              :{RED}{NUM} повреждённы{P й х х} файл{P "" а ов}
STR_GAME_OPTIONS_BASE_MUSIC_DESCRIPTION_TOOLTIP                 :{BLACK}Дополнительная информация о выбранном музыкальном пакете

STR_ERROR_RESOLUTION_LIST_FAILED                                :{WHITE}Не удалось получить список поддерживаемых разрешений экрана
STR_ERROR_FULLSCREEN_FAILED                                     :{WHITE}Сбой полноэкранного режима

# Custom currency window

STR_CURRENCY_WINDOW                                             :{WHITE}Своя валюта
STR_CURRENCY_EXCHANGE_RATE                                      :{LTBLUE}Обменный курс: {ORANGE}{CURRENCY_LONG} = £{COMMA}
STR_CURRENCY_DECREASE_EXCHANGE_RATE_TOOLTIP                     :{BLACK}Повысить курс вашей валюты по отношению к фунту (£)
STR_CURRENCY_INCREASE_EXCHANGE_RATE_TOOLTIP                     :{BLACK}Снизить курс вашей валюты по отношению к фунту (£)
STR_CURRENCY_SET_EXCHANGE_RATE_TOOLTIP                          :{BLACK}Установить курс вашей валюты по отношению к фунту (£)

STR_CURRENCY_SEPARATOR                                          :{LTBLUE}Разделитель: {ORANGE}{STRING}
STR_CURRENCY_SET_CUSTOM_CURRENCY_SEPARATOR_TOOLTIP              :{BLACK}Установить разделитель тысяч

STR_CURRENCY_PREFIX                                             :{LTBLUE}Префикс: {ORANGE}{STRING}
STR_CURRENCY_SET_CUSTOM_CURRENCY_PREFIX_TOOLTIP                 :{BLACK}Установить префикс вашей валюты
STR_CURRENCY_SUFFIX                                             :{LTBLUE}Суффикс: {ORANGE}{STRING}
STR_CURRENCY_SET_CUSTOM_CURRENCY_SUFFIX_TOOLTIP                 :{BLACK}Установить суффикс вашей валюты

STR_CURRENCY_SWITCH_TO_EURO                                     :{LTBLUE}Переход на евро: {ORANGE}в {NUM} году
STR_CURRENCY_SWITCH_TO_EURO_NEVER                               :{LTBLUE}Переход на евро: {ORANGE}никогда
STR_CURRENCY_SET_CUSTOM_CURRENCY_TO_EURO_TOOLTIP                :{BLACK}Установить год перехода на евро
STR_CURRENCY_DECREASE_CUSTOM_CURRENCY_TO_EURO_TOOLTIP           :{BLACK}Перейти на евро раньше
STR_CURRENCY_INCREASE_CUSTOM_CURRENCY_TO_EURO_TOOLTIP           :{BLACK}Перейти на евро позже

STR_CURRENCY_PREVIEW                                            :{LTBLUE}Образец: {ORANGE}{CURRENCY_LONG}
STR_CURRENCY_CUSTOM_CURRENCY_PREVIEW_TOOLTIP                    :{BLACK}10{NBSP}000 фунтов стерлингов (£) в вашей валюте
STR_CURRENCY_CHANGE_PARAMETER                                   :{BLACK}Изменить параметр валюты

STR_NONE                                                        :Нет
STR_FUNDING_ONLY                                                :Строить самому
STR_MINIMAL                                                     :Минимальное
STR_NUM_VERY_LOW                                                :Очень малое
STR_NUM_LOW                                                     :Малое
STR_NUM_NORMAL                                                  :Среднее
STR_NUM_HIGH                                                    :Большое
STR_NUM_CUSTOM                                                  :Указанное
STR_NUM_CUSTOM_NUMBER                                           :Заданный ({NUM})

STR_VARIETY_NONE                                                :Нет
STR_VARIETY_VERY_LOW                                            :Очень низкое
STR_VARIETY_LOW                                                 :Низкое
STR_VARIETY_MEDIUM                                              :Среднее
STR_VARIETY_HIGH                                                :Большое
STR_VARIETY_VERY_HIGH                                           :Очень большое

###length 5
STR_AI_SPEED_VERY_SLOW                                          :Очень медленная
STR_AI_SPEED_SLOW                                               :Медленная
STR_AI_SPEED_MEDIUM                                             :Средняя
STR_AI_SPEED_FAST                                               :Быстрая
STR_AI_SPEED_VERY_FAST                                          :Очень быстрая

###length 6
STR_SEA_LEVEL_VERY_LOW                                          :Очень малое
STR_SEA_LEVEL_VERY_LOW.p                                        :Очень низкие
STR_SEA_LEVEL_LOW                                               :Малое
STR_SEA_LEVEL_LOW.p                                             :Малые
STR_SEA_LEVEL_MEDIUM                                            :Среднее
STR_SEA_LEVEL_MEDIUM.p                                          :Средние
STR_SEA_LEVEL_HIGH                                              :Большое
STR_SEA_LEVEL_HIGH.p                                            :Высокие
STR_SEA_LEVEL_CUSTOM                                            :Заданный
STR_SEA_LEVEL_CUSTOM_PERCENTAGE                                 :Заданный ({NUM}%)

###length 4
STR_RIVERS_NONE                                                 :Нет
STR_RIVERS_FEW                                                  :Малое
STR_RIVERS_MODERATE                                             :Среднее
STR_RIVERS_LOT                                                  :Большое

###length 3
STR_DISASTER_NONE                                               :нет
STR_DISASTER_REDUCED                                            :сниженная
STR_DISASTER_NORMAL                                             :обычная

###length 4
STR_SUBSIDY_X1_5                                                :x1,5
STR_SUBSIDY_X2                                                  :x2
STR_SUBSIDY_X3                                                  :x3
STR_SUBSIDY_X4                                                  :x4

###length 4
STR_CLIMATE_TEMPERATE_LANDSCAPE                                 :Умеренный ландшафт
STR_CLIMATE_SUB_ARCTIC_LANDSCAPE                                :Субарктический ландшафт
STR_CLIMATE_SUB_TROPICAL_LANDSCAPE                              :Субтропический ландшафт
STR_CLIMATE_TOYLAND_LANDSCAPE                                   :Игрушечный ландшафт

###length 7
STR_TERRAIN_TYPE_VERY_FLAT                                      :Плоский
STR_TERRAIN_TYPE_FLAT                                           :Равнинный
STR_TERRAIN_TYPE_HILLY                                          :Холмистый
STR_TERRAIN_TYPE_MOUNTAINOUS                                    :Преимущественно горный
STR_TERRAIN_TYPE_ALPINIST                                       :Исключительно горный
STR_TERRAIN_TYPE_CUSTOM                                         :Установить высоту вручную
STR_TERRAIN_TYPE_CUSTOM_VALUE                                   :Установленная высота ({NUM})

###length 4
STR_CITY_APPROVAL_LENIENT                                       :снисходительное
STR_CITY_APPROVAL_TOLERANT                                      :терпимое
STR_CITY_APPROVAL_HOSTILE                                       :отрицательное
STR_CITY_APPROVAL_PERMISSIVE                                    :дозволяющее (нет ограничений)

STR_WARNING_NO_SUITABLE_AI                                      :{WHITE}Модули ИИ отсутствуют.{}Их можно скачать через систему проверки онлайн-контента.

# Settings tree window
STR_CONFIG_SETTING_TREE_CAPTION                                 :{WHITE}Расширенные настройки
STR_CONFIG_SETTING_FILTER_TITLE                                 :{BLACK}Фильтр:
STR_CONFIG_SETTING_EXPAND_ALL                                   :{BLACK}Развернуть всё
STR_CONFIG_SETTING_COLLAPSE_ALL                                 :{BLACK}Свернуть всё
STR_CONFIG_SETTING_RESET_ALL                                    :{BLACK}Сбросить все значения
STR_CONFIG_SETTING_NO_EXPLANATION_AVAILABLE_HELPTEXT            :(нет описания)
STR_CONFIG_SETTING_VALUE                                        :{PUSH_COLOUR}{ORANGE}{STRING}{POP_COLOUR}
STR_CONFIG_SETTING_DEFAULT_VALUE                                :{LTBLUE}Значение по умолчанию: {ORANGE}{STRING}
STR_CONFIG_SETTING_TYPE                                         :{LTBLUE}Тип настроек: {ORANGE}{STRING}
STR_CONFIG_SETTING_TYPE_CLIENT                                  :Настройки клиента (не содержатся в файлах сохранений; влияют на все игры)
STR_CONFIG_SETTING_TYPE_GAME_MENU                               :Настройки игры (содержатся в файлах сохранений; действительны только для новых игр)
STR_CONFIG_SETTING_TYPE_GAME_INGAME                             :Настройки игры (содержатся в файлах сохранений; действительны только для текущей игры)
STR_CONFIG_SETTING_TYPE_COMPANY_MENU                            :Настройки компании (содержатся в файлах сохранений; действительны только для новых игр)
STR_CONFIG_SETTING_TYPE_COMPANY_INGAME                          :Настройки компании (содержатся в файлах сохранений; действительны только для текущей игры)
STR_CONFIG_SETTING_RESET_ALL_CONFIRMATION_DIALOG_CAPTION        :{WHITE}Внимание!
STR_CONFIG_SETTING_RESET_ALL_CONFIRMATION_DIALOG_TEXT           :{WHITE}Вы уверены, что хотите сбросить все настройки игры к значениям по умолчанию?

STR_CONFIG_SETTING_RESTRICT_CATEGORY                            :{BLACK}Категория:
STR_CONFIG_SETTING_RESTRICT_TYPE                                :{BLACK}Тип:
STR_CONFIG_SETTING_RESTRICT_DROPDOWN_HELPTEXT                   :{BLACK}Отображать в списке только настройки, соответствующие выбранной категории
STR_CONFIG_SETTING_RESTRICT_BASIC                               :Основные настройки (только самые важные)
STR_CONFIG_SETTING_RESTRICT_ADVANCED                            :Расширенные настройки (практически все)
STR_CONFIG_SETTING_RESTRICT_ALL                                 :Все настройки (включая самые непонятные)
STR_CONFIG_SETTING_RESTRICT_CHANGED_AGAINST_DEFAULT             :Настройки со значениями, отличающимися от значений по умолчанию
STR_CONFIG_SETTING_RESTRICT_CHANGED_AGAINST_NEW                 :Настройки со значениями, отличающимися от настроек новой игры

STR_CONFIG_SETTING_TYPE_DROPDOWN_HELPTEXT                       :{BLACK}Ограничивает список ниже определёнными типами настроек
STR_CONFIG_SETTING_TYPE_DROPDOWN_ALL                            :Все настройки
STR_CONFIG_SETTING_TYPE_DROPDOWN_CLIENT                         :Настройки клиента (не записываются в сохранения; влияют на все игры)
STR_CONFIG_SETTING_TYPE_DROPDOWN_GAME_MENU                      :Настройки игры (записываются в сохранения; влияют только на новые игры)
STR_CONFIG_SETTING_TYPE_DROPDOWN_GAME_INGAME                    :Настройки игры (записываются в сохранение; влияют только на текущую игру)
STR_CONFIG_SETTING_TYPE_DROPDOWN_COMPANY_MENU                   :Настройки компании (записываются в сохранения; влияют только на новые игры)
STR_CONFIG_SETTING_TYPE_DROPDOWN_COMPANY_INGAME                 :Настройки компании (записываются в сохранение; влияют только на текущую компанию)

STR_CONFIG_SETTINGS_NONE                                        :{WHITE}- Нет -
###length 3
STR_CONFIG_SETTING_CATEGORY_HIDES                               :{BLACK}Чтобы показать все результаты поиска, выберите{}{SILVER}категорию{BLACK}: {WHITE}{STRING}
STR_CONFIG_SETTING_TYPE_HIDES                                   :{BLACK}Чтобы показать все результаты поиска, выберите{}{SILVER}тип{BLACK}: {WHITE}Все настройки
STR_CONFIG_SETTING_CATEGORY_AND_TYPE_HIDES                      :{BLACK}Чтобы показать все результаты поиска, выберите{}{SILVER}категорию{BLACK}: {WHITE}{STRING} {BLACK}и {SILVER}тип{BLACK}: {WHITE}Все настройки

###length 3
STR_CONFIG_SETTING_OFF                                          :нет
STR_CONFIG_SETTING_ON                                           :да
STR_CONFIG_SETTING_DISABLED                                     :отключено

###length 3
STR_CONFIG_SETTING_COMPANIES_OFF                                :нет
STR_CONFIG_SETTING_COMPANIES_OWN                                :для своей компании
STR_CONFIG_SETTING_COMPANIES_ALL                                :для всех компаний

###length 3
STR_CONFIG_SETTING_NONE                                         :нет
STR_CONFIG_SETTING_ORIGINAL                                     :оригинальное
STR_CONFIG_SETTING_ORIGINAL.f                                   :оригинальная
STR_CONFIG_SETTING_REALISTIC                                    :реалистичное
STR_CONFIG_SETTING_REALISTIC.f                                  :реалистичная

###length 3
STR_CONFIG_SETTING_HORIZONTAL_POS_LEFT                          :слева
STR_CONFIG_SETTING_HORIZONTAL_POS_CENTER                        :посередине
STR_CONFIG_SETTING_HORIZONTAL_POS_RIGHT                         :справа

STR_CONFIG_SETTING_MAXIMUM_INITIAL_LOAN                         :Максимальная сумма кредита: {STRING}
STR_CONFIG_SETTING_MAXIMUM_INITIAL_LOAN_HELPTEXT                :Максимальная сумма кредита для компании (без учета инфляции)
STR_CONFIG_SETTING_MAXIMUM_INITIAL_LOAN_VALUE                   :{CURRENCY_LONG}
###setting-zero-is-special
STR_CONFIG_SETTING_MAXIMUM_INITIAL_LOAN_DISABLED                :нет {RED}(необходим игровой скрипт, предоставляющий начальные средства)

STR_CONFIG_SETTING_INTEREST_RATE                                :Процентная ставка: {STRING}
STR_CONFIG_SETTING_INTEREST_RATE_HELPTEXT                       :Процентная ставка по кредитам; также устанавливает уровень инфляции, если та включена.

STR_CONFIG_SETTING_RUNNING_COSTS                                :Эксплуатационные расходы: {STRING}
STR_CONFIG_SETTING_RUNNING_COSTS_HELPTEXT                       :Установите уровень стоимости обслуживания и эксплуатации транспорта и инфраструктуры

STR_CONFIG_SETTING_CONSTRUCTION_SPEED                           :Скорость строительства: {STRING}
STR_CONFIG_SETTING_CONSTRUCTION_SPEED_HELPTEXT                  :Ограничьте количество строительных мероприятий для ИИ

STR_CONFIG_SETTING_VEHICLE_BREAKDOWNS                           :Вероятность поломки транспорта: {STRING}
STR_CONFIG_SETTING_VEHICLE_BREAKDOWNS_HELPTEXT                  :Вероятность поломок редко обслуживаемого транспорта

STR_CONFIG_SETTING_SUBSIDY_MULTIPLIER                           :Множитель субсидий: {STRING}
STR_CONFIG_SETTING_SUBSIDY_MULTIPLIER_HELPTEXT                  :Установите множитель оплаты за субсидируемые перевозки

STR_CONFIG_SETTING_SUBSIDY_DURATION                             :Длительность субсидий: {STRING}
STR_CONFIG_SETTING_SUBSIDY_DURATION_HELPTEXT                    :Время, в течение которого выплачиваются субсидии.

STR_CONFIG_SETTING_SUBSIDY_DURATION_VALUE                       :{NUM} {P год года лет}
###setting-zero-is-special
STR_CONFIG_SETTING_SUBSIDY_DURATION_DISABLED                    :субсидии отключены

STR_CONFIG_SETTING_CONSTRUCTION_COSTS                           :Затраты на строительство: {STRING}
STR_CONFIG_SETTING_CONSTRUCTION_COSTS_HELPTEXT                  :Установите уровень затрат на строительство и приобретение

STR_CONFIG_SETTING_RECESSIONS                                   :Экономические кризисы: {STRING}
STR_CONFIG_SETTING_RECESSIONS_HELPTEXT                          :При включении раз в несколько лет в экономике может начаться кризис. В это время объёмы производства значительно снижаются (они возвращаются к прежнему уровню, когда спад заканчивается).

STR_CONFIG_SETTING_TRAIN_REVERSING                              :Запретить разворот поездов на станциях: {STRING}
STR_CONFIG_SETTING_TRAIN_REVERSING_HELPTEXT                     :Если включено, поезда не будут разворачиваться на проходных станциях, даже если это позволит сократить путь к следующему пункту назначения

STR_CONFIG_SETTING_DISASTERS                                    :Катастрофы: {STRING}
STR_CONFIG_SETTING_DISASTERS_HELPTEXT                           :Включение/отключение катастроф, которые могут время от времени блокировать или уничтожать транспортные средства или инфраструктуру

STR_CONFIG_SETTING_CITY_APPROVAL                                :Отношение городской администрации к компаниям: {STRING}
STR_CONFIG_SETTING_CITY_APPROVAL_HELPTEXT                       :Выберите уровень влияния шума и загрязнения окружающей среды компаниями на их рейтинг в городах и возможность дальнейшего строительства в городах

STR_CONFIG_SETTING_MAP_HEIGHT_LIMIT                             :Максимальная высота объектов на карте: {STRING}
STR_CONFIG_SETTING_MAP_HEIGHT_LIMIT_HELPTEXT                    :Установить максимальное значение высоты гор на карте. «(Автовыбор)» подберёт приемлемое значение после создания ландшафта.
STR_CONFIG_SETTING_MAP_HEIGHT_LIMIT_VALUE                       :{NUM}
###setting-zero-is-special
STR_CONFIG_SETTING_MAP_HEIGHT_LIMIT_AUTO                        :(автовыбор)
STR_CONFIG_SETTING_TOO_HIGH_MOUNTAIN                            :{WHITE}Невозможно изменить максимальную высоту. На карте есть горы выше этого значения.

STR_CONFIG_SETTING_AUTOSLOPE                                    :Разрешить изм. ландшафта под зданиями, дорогами и т. д. (автоспуски): {STRING}
STR_CONFIG_SETTING_AUTOSLOPE_HELPTEXT                           :Разрешить изменение ландшафта под домами и дорогами, не требуя их сноса

STR_CONFIG_SETTING_CATCHMENT                                    :Зона покрытия зависит от типа станции: {STRING}
STR_CONFIG_SETTING_CATCHMENT_HELPTEXT                           :Установить различный размер зоны покрытия для различных типов станций и аэропортов

STR_CONFIG_SETTING_SERVE_NEUTRAL_INDUSTRIES                     :Предприятия с собственными станциями используют станции игроков: {STRING}
STR_CONFIG_SETTING_SERVE_NEUTRAL_INDUSTRIES_HELPTEXT            :При включении - предприятия, имеющие собственные станции погрузки (например, нефтяные платформы), смогут обслуживаться также и станциями игроков, построенными поблизости.{}При отключении - предприятия будут производить погрузку только через свои внутренние станции, и эти станции будут обслуживать только своё предприятие.

STR_CONFIG_SETTING_EXTRADYNAMITE                                :Разрешить снос (почти) всех городских объектов: {STRING}
STR_CONFIG_SETTING_EXTRADYNAMITE_HELPTEXT                       :Упростить снос городских зданий и инфраструктуры

STR_CONFIG_SETTING_TRAIN_LENGTH                                 :Максимальная длина состава: {STRING}
STR_CONFIG_SETTING_TRAIN_LENGTH_HELPTEXT                        :Настройка максимальной длины состава
STR_CONFIG_SETTING_TILE_LENGTH                                  :{COMMA} клет{P ка ки ок}

STR_CONFIG_SETTING_SMOKE_AMOUNT                                 :Количество дыма/искр у локомотивов: {STRING}
STR_CONFIG_SETTING_SMOKE_AMOUNT_HELPTEXT                        :Количество дыма или искр, появляющихся над локомотивом

STR_CONFIG_SETTING_TRAIN_ACCELERATION_MODEL                     :Модель ускорения поездов: {STRING.f}
STR_CONFIG_SETTING_TRAIN_ACCELERATION_MODEL_HELPTEXT            :Настройка модели ускорения поездов. При использовании «оригинальной» модели все поезда одинаково замедляются при движении в гору. При использовании «реалистичной» модели поезда замедляются на подъёмах и поворотах в зависимости от различных характеристик, например, длины состава и тягового усилия локомотива.

STR_CONFIG_SETTING_ROAD_VEHICLE_ACCELERATION_MODEL              :Модель ускорения автотранспорта: {STRING.f}
STR_CONFIG_SETTING_ROAD_VEHICLE_ACCELERATION_MODEL_HELPTEXT     :Настройка модели ускорения автотранспорта. При использовании «оригинальной» модели все автомобили одинаково замедляются при движении в гору. При использовании «реалистичной» модели автомобили замедляются на подъёмах в зависимости от различных характеристик двигателя, например, тягового усилия.

STR_CONFIG_SETTING_TRAIN_SLOPE_STEEPNESS                        :Крутизна склона для поездов: {STRING}
STR_CONFIG_SETTING_TRAIN_SLOPE_STEEPNESS_HELPTEXT               :Настройка крутизны склона для поездов. Высокие значения делают подъём более тяжёлым.
STR_CONFIG_SETTING_PERCENTAGE                                   :{COMMA}%

STR_CONFIG_SETTING_ROAD_VEHICLE_SLOPE_STEEPNESS                 :Крутизна склона для автотранспорта: {STRING}
STR_CONFIG_SETTING_ROAD_VEHICLE_SLOPE_STEEPNESS_HELPTEXT        :Настройка крутизны склона для автотранспорта. Высокие значения делают подъём более тяжёлым.

STR_CONFIG_SETTING_FORBID_90_DEG                                :Запретить 90-градусные повороты на ж/д: {STRING}
STR_CONFIG_SETTING_FORBID_90_DEG_HELPTEXT                       :Поворот на 90° происходит, когда к горизонтальному участку рельсов примыкает вертикальный. В остальных случаях поезда поворачивают на 45°.

STR_CONFIG_SETTING_DISTANT_JOIN_STATIONS                        :Разрешить объединение не примыкающих друг к другу станций: {STRING}
STR_CONFIG_SETTING_DISTANT_JOIN_STATIONS_HELPTEXT               :Разрешить объединять несколько станций в одну, даже если они не примыкают друг к другу. Требуется нажать Ctrl+щелчок при расширении станции.

STR_CONFIG_SETTING_INFLATION                                    :Включить инфляцию: {STRING}
STR_CONFIG_SETTING_INFLATION_HELPTEXT                           :Включить инфляцию, при которой затраты растут немного быстрее, чем доходы

STR_CONFIG_SETTING_MAX_BRIDGE_LENGTH                            :Максимальная длина моста: {STRING}
STR_CONFIG_SETTING_MAX_BRIDGE_LENGTH_HELPTEXT                   :Ограничение на длину строящихся мостов

STR_CONFIG_SETTING_MAX_BRIDGE_HEIGHT                            :Максимальная высота мостов: {STRING}
STR_CONFIG_SETTING_MAX_BRIDGE_HEIGHT_HELPTEXT                   :Максимальная допустимая высота мостов

STR_CONFIG_SETTING_MAX_TUNNEL_LENGTH                            :Максимальная длина туннеля: {STRING}
STR_CONFIG_SETTING_MAX_TUNNEL_LENGTH_HELPTEXT                   :Ограничение на длину строящихся туннелей

STR_CONFIG_SETTING_RAW_INDUSTRY_CONSTRUCTION_METHOD             :Способ создания сырьевых предприятий: {STRING}
STR_CONFIG_SETTING_RAW_INDUSTRY_CONSTRUCTION_METHOD_HELPTEXT    :Способ создания сырьевых предприятий.{}«Не создавать» - отключить возможность их создания транспортными компаниями.{}«Геологоразведка» - предприятие будет создано в случайном месте на карте; иногда геологи не находят месторождений, и постройка предприятия отменяется.{}«Как и остальные» - сырьевые предприятия строятся как и перерабатывающие, с выбором места постройки.
###length 3
STR_CONFIG_SETTING_RAW_INDUSTRY_CONSTRUCTION_METHOD_NONE        :не создавать
STR_CONFIG_SETTING_RAW_INDUSTRY_CONSTRUCTION_METHOD_NORMAL      :как и остальные
STR_CONFIG_SETTING_RAW_INDUSTRY_CONSTRUCTION_METHOD_PROSPECTING :геологоразведка

STR_CONFIG_SETTING_INDUSTRY_PLATFORM                            :Ровная поверхность вокруг предприятий: {STRING}
STR_CONFIG_SETTING_INDUSTRY_PLATFORM_HELPTEXT                   :Радиус выравниваемой местности вокруг новых предприятий. Это позволяет подготовить место для постройки станций, дорог и{NBSP}т.{NBSP}п.

STR_CONFIG_SETTING_MULTIPINDTOWN                                :Разрешить несколько предприятий одного типа на город: {STRING}
STR_CONFIG_SETTING_MULTIPINDTOWN_HELPTEXT                       :Обычно к каждому городу относится не более одного предприятия каждого типа. Включение данной настройки снимает это ограничение.

STR_CONFIG_SETTING_SIGNALSIDE                                   :Показывать сигналы: {STRING}
STR_CONFIG_SETTING_SIGNALSIDE_HELPTEXT                          :Сторона железнодорожного полотна, на которой будут устанавливаться сигналы
###length 3
STR_CONFIG_SETTING_SIGNALSIDE_LEFT                              :слева
STR_CONFIG_SETTING_SIGNALSIDE_DRIVING_SIDE                      :на стороне движения автотранспорта
STR_CONFIG_SETTING_SIGNALSIDE_RIGHT                             :справа

STR_CONFIG_SETTING_SHOWFINANCES                                 :Показывать финансовую статистику каждый год: {STRING}
STR_CONFIG_SETTING_SHOWFINANCES_HELPTEXT                        :Показывать окно с финансовой информацией в конце каждого года для упрощения контроля финансового состояния компании

STR_CONFIG_SETTING_NONSTOP_BY_DEFAULT                           :Создавать задания с меткой «без остановок»: {STRING}
STR_CONFIG_SETTING_NONSTOP_BY_DEFAULT_HELPTEXT                  :Обычно транспортное средство останавливается на каждой станции, через которое проезжает. Если в задании стоит метка «без остановок», то ТС не останавливается на пути к станции назначения. Эта настройка влияет только на вновь создаваемые задания; после создания маршрута каждое задание можно настроить индивидуально.

STR_CONFIG_SETTING_STOP_LOCATION                                :По умолчанию поезда останавливаются {STRING} станции
STR_CONFIG_SETTING_STOP_LOCATION_HELPTEXT                       :Укажите, в какой части станции должны останавливаться поезда. «Начало станции» обозначает тот край платформы, куда поезд прибывает; «середина станции» - середину платформы; «конец станции» - край платформы, противоположный тому, откуда прибыл поезд. Учтите, что это значения по умолчанию; в каждом задании можно указать своё место остановки.
###length 3
STR_CONFIG_SETTING_STOP_LOCATION_NEAR_END                       :в начале
STR_CONFIG_SETTING_STOP_LOCATION_MIDDLE                         :в середине
STR_CONFIG_SETTING_STOP_LOCATION_FAR_END                        :в конце

STR_CONFIG_SETTING_AUTOSCROLL                                   :Смещать обзор, когда курсор находится у края экрана: {STRING}
STR_CONFIG_SETTING_AUTOSCROLL_HELPTEXT                          :Включает смещение обзора при приближении указателя мыши к краю экрана
###length 4
STR_CONFIG_SETTING_AUTOSCROLL_DISABLED                          :нет
STR_CONFIG_SETTING_AUTOSCROLL_MAIN_VIEWPORT_FULLSCREEN          :в основном окне при полноэкранном режиме
STR_CONFIG_SETTING_AUTOSCROLL_MAIN_VIEWPORT                     :в основном окне
STR_CONFIG_SETTING_AUTOSCROLL_EVERY_VIEWPORT                    :во всех окнах

STR_CONFIG_SETTING_BRIBE                                        :Разрешить подкупать местные власти: {STRING}
STR_CONFIG_SETTING_BRIBE_HELPTEXT                               :Позволять компаниям подкупать городскую администрацию. Если факт подкупа раскроется, рейтинг компании в городе падает и взимодействие с местной администрацией прекращается на 6 месяцев.

STR_CONFIG_SETTING_ALLOW_EXCLUSIVE                              :Разрешить покупать эксклюзивные транспортные права: {STRING}
STR_CONFIG_SETTING_ALLOW_EXCLUSIVE_HELPTEXT                     :Если компания покапает эксклюзивные транспортные права, то на станции конкурентов не будет поступать груз и не будут приходить пассажиры в течение года

STR_CONFIG_SETTING_ALLOW_FUND_BUILDINGS                         :Разрешить финансирование строительства зданий: {STRING}
STR_CONFIG_SETTING_ALLOW_FUND_BUILDINGS_HELPTEXT                :Разрешить транспортым компаниям финансировать строительство новых городских зданий

STR_CONFIG_SETTING_ALLOW_FUND_ROAD                              :Разрешить финансирование реконструкции дорог: {STRING}
STR_CONFIG_SETTING_ALLOW_FUND_ROAD_HELPTEXT                     :Позволить компаниям финансировать в городах дорожные работы, парализующие работу автотранспорта

STR_CONFIG_SETTING_ALLOW_GIVE_MONEY                             :Разрешить передачу денег другим компаниям: {STRING}
STR_CONFIG_SETTING_ALLOW_GIVE_MONEY_HELPTEXT                    :Позволить компаниям в сетевой игре передавать друг другу деньги

STR_CONFIG_SETTING_FREIGHT_TRAINS                               :Множитель массы груза для поездов: {STRING}
STR_CONFIG_SETTING_FREIGHT_TRAINS_HELPTEXT                      :Множитель массы груза, перевозимого поездами. Высокие значения увеличат нагрузку на локомотивы, особенно при подъёме в гору.

STR_CONFIG_SETTING_PLANE_SPEED                                  :Множитель скорости самолётов: {STRING}
STR_CONFIG_SETTING_PLANE_SPEED_HELPTEXT                         :Ограничение скорости воздушных судов относительно другого транспорта для снижения сверхприбылей от использования самолётов
STR_CONFIG_SETTING_PLANE_SPEED_VALUE                            :1 / {COMMA}

STR_CONFIG_SETTING_PLANE_CRASHES                                :Вероятность падения самолётов: {STRING}
STR_CONFIG_SETTING_PLANE_CRASHES_HELPTEXT                       :Настройка вероятности падения самолёта.{}У крупных самолётов всегда есть риск крушения при посадке в маленьких аэропортах.
###length 3
STR_CONFIG_SETTING_PLANE_CRASHES_NONE                           :отсутствует
STR_CONFIG_SETTING_PLANE_CRASHES_REDUCED                        :сниженная
STR_CONFIG_SETTING_PLANE_CRASHES_NORMAL                         :обычная

STR_CONFIG_SETTING_STOP_ON_TOWN_ROAD                            :Позволять строить остановки на городских дорогах: {STRING}
STR_CONFIG_SETTING_STOP_ON_TOWN_ROAD_HELPTEXT                   :Разрешить компаниям строить сквозные остановки на муниципальных дорогах
STR_CONFIG_SETTING_STOP_ON_COMPETITOR_ROAD                      :Разрешить проезд через остановки соперников по их дорогам: {STRING}
STR_CONFIG_SETTING_STOP_ON_COMPETITOR_ROAD_HELPTEXT             :Разрешить компаниям строить сквозные остановки на дорогах, принадлежащих другим транспортным компаниям
STR_CONFIG_SETTING_DYNAMIC_ENGINES_EXISTING_VEHICLES            :{WHITE}Изменение этого параметра невозможно, если в игре есть транспортные средства.

STR_CONFIG_SETTING_INFRASTRUCTURE_MAINTENANCE                   :Обслуживание инфраструктуры: {STRING}
STR_CONFIG_SETTING_INFRASTRUCTURE_MAINTENANCE_HELPTEXT          :Включает затраты на содержание инфраструктуры. Стоимость непропорционально увеличивается с ростом транспортной сети, оказывая, таким образом, большее влияние на крупные компании, чем на малые.

STR_CONFIG_SETTING_COMPANY_STARTING_COLOUR                      :Фирменный цвет компании: {STRING}
STR_CONFIG_SETTING_COMPANY_STARTING_COLOUR_HELPTEXT             :Выберите начальный фирменный цвет компании

STR_CONFIG_SETTING_NEVER_EXPIRE_AIRPORTS                        :Аэропорты не устаревают: {STRING}
STR_CONFIG_SETTING_NEVER_EXPIRE_AIRPORTS_HELPTEXT               :При включении все типы аэропортов доступны для строительства в любое время после их первоначального появления

STR_CONFIG_SETTING_WARN_LOST_VEHICLE                            :Предупреждать, если ТС потерялось: {STRING}
STR_CONFIG_SETTING_WARN_LOST_VEHICLE_HELPTEXT                   :Включает сообщения о транспортых средствах, которые не могут найти путь к месту назначения

STR_CONFIG_SETTING_ORDER_REVIEW                                 :Проверять маршруты на правильность: {STRING}
STR_CONFIG_SETTING_ORDER_REVIEW_HELPTEXT                        :Включает периодическую проверку маршрутов транспорта и сообщения о наличии некоторых очевидных проблем в них
###length 3
STR_CONFIG_SETTING_ORDER_REVIEW_OFF                             :не проверять
STR_CONFIG_SETTING_ORDER_REVIEW_EXDEPOT                         :у всех запущенных
STR_CONFIG_SETTING_ORDER_REVIEW_ON                              :у всех

STR_CONFIG_SETTING_WARN_INCOME_LESS                             :Предупреждать, если доход ТС отрицателен: {STRING}
STR_CONFIG_SETTING_WARN_INCOME_LESS_HELPTEXT                    :Включает сообщения о транспортых средствах, не принёсших прибыли по итогам прошедшего года

STR_CONFIG_SETTING_NEVER_EXPIRE_VEHICLES                        :Транспорт не будет выходить из эксплуатации: {STRING}
STR_CONFIG_SETTING_NEVER_EXPIRE_VEHICLES_HELPTEXT               :При включении все транспортные средства остаются доступными для покупки в любое время после начала их производства

STR_CONFIG_SETTING_AUTORENEW_VEHICLE                            :Автозамена изношенного транспорта: {STRING}
STR_CONFIG_SETTING_AUTORENEW_VEHICLE_HELPTEXT                   :Включает автоматическую замену устаревших транспортных средств

STR_CONFIG_SETTING_AUTORENEW_MONTHS                             :Автозамена транспорта {STRING} истечения срока эксплуатации
STR_CONFIG_SETTING_AUTORENEW_MONTHS_HELPTEXT                    :Относительный возраст транспортного средства, после которого оно подлежит автозамене
###length 2
STR_CONFIG_SETTING_AUTORENEW_MONTHS_VALUE_BEFORE                :за {COMMA} месяц{P "" а ев} до
STR_CONFIG_SETTING_AUTORENEW_MONTHS_VALUE_AFTER                 :спустя {COMMA} месяц{P "" а ев} после

STR_CONFIG_SETTING_AUTORENEW_MONEY                              :Сумма, необходимая для автозамены: {STRING}
STR_CONFIG_SETTING_AUTORENEW_MONEY_HELPTEXT                     :Минимальная сумма денег на счёте компании, необходимая для начала автозамены

STR_CONFIG_SETTING_ERRMSG_DURATION                              :Длительность сообщения об ошибке: {STRING}
STR_CONFIG_SETTING_ERRMSG_DURATION_HELPTEXT                     :Длительность показа красных окон с сообщениями об ошибках. Эта настройка не действует на некоторые сообщения (о критических ошибках) - они не закрываются автоматически, только вручную.
STR_CONFIG_SETTING_ERRMSG_DURATION_VALUE                        :{COMMA} секунд{P а ы ""}

STR_CONFIG_SETTING_HOVER_DELAY                                  :Показывать подсказки: {STRING}
STR_CONFIG_SETTING_HOVER_DELAY_HELPTEXT                         :Задержка между наведением указателя мыши на элемент интерфейса и появлением подсказки. Если это значение равно 0, подсказки появляются по щелчку правой кнопки мыши.
STR_CONFIG_SETTING_HOVER_DELAY_VALUE                            :при наведении указателя на {COMMA} миллисекунд{P у ы ""}
###setting-zero-is-special
STR_CONFIG_SETTING_HOVER_DELAY_DISABLED                         :щелчком правой кнопкой мыши

STR_CONFIG_SETTING_POPULATION_IN_LABEL                          :Показывать количество жителей в названии города: {STRING}
STR_CONFIG_SETTING_POPULATION_IN_LABEL_HELPTEXT                 :Показывать количество жителей городов в названиях

STR_CONFIG_SETTING_GRAPH_LINE_THICKNESS                         :Толщина линий графиков: {STRING}
STR_CONFIG_SETTING_GRAPH_LINE_THICKNESS_HELPTEXT                :Толщина линий графиков. Тонкие линии более точны; толстые линии лучше видны и их цвета лучше различимы.

STR_CONFIG_SETTING_SHOW_NEWGRF_NAME                             :Показывать имя NewGRF в окне покупки транспорта: {STRING}
STR_CONFIG_SETTING_SHOW_NEWGRF_NAME_HELPTEXT                    :Показывать название модуля NewGRF, содержащего выбранную модель транспортного средства, в окне покупки транспорта.
STR_CONFIG_SETTING_SHOW_CARGO_IN_LISTS                          :Показывать типы перевозимых грузов в списках ТС: {STRING}
STR_CONFIG_SETTING_SHOW_CARGO_IN_LISTS_HELPTEXT                 :Если включено, в списках транспорта будут указаны типы грузов, которые каждое ТС может перевозить.

STR_CONFIG_SETTING_LANDSCAPE                                    :Тип карты: {STRING}
STR_CONFIG_SETTING_LANDSCAPE_HELPTEXT                           :Тип карты определяет основу игрового процесса, например, доступные типы транспорта и грузов, различные условия роста городов. Всё это также может быть изменено с помощью модулей NewGRF и игровых скриптов.

STR_CONFIG_SETTING_LAND_GENERATOR                               :Генератор ландшафта: {STRING}
STR_CONFIG_SETTING_LAND_GENERATOR_HELPTEXT                      :Оригинальный генератор рассчитан на базовый графический набор и создаёт ландшафт из типовых элементов.{}TerraGenesis использует для создания ландшафта шум Перлина и более тонко настраивается.
###length 2
STR_CONFIG_SETTING_LAND_GENERATOR_ORIGINAL                      :Оригинальный
STR_CONFIG_SETTING_LAND_GENERATOR_TERRA_GENESIS                 :TerraGenesis

STR_CONFIG_SETTING_TERRAIN_TYPE                                 :Тип ландшафта: {STRING}
STR_CONFIG_SETTING_TERRAIN_TYPE_HELPTEXT                        :(Только для TerraGenesis){}Холмистость ландшафта

STR_CONFIG_SETTING_INDUSTRY_DENSITY                             :Количество предприятий: {STRING}
STR_CONFIG_SETTING_INDUSTRY_DENSITY_HELPTEXT                    :Выберите, сколько предприятий создавать в начале и на каком уровне поддерживать их количество в процессе игры.

STR_CONFIG_SETTING_OIL_REF_EDGE_DISTANCE                        :Макс. расстояние от края карты до предприятий нефтяной индустрии: {STRING}
STR_CONFIG_SETTING_OIL_REF_EDGE_DISTANCE_HELPTEXT               :Эта настройка ограничивает расстояние от края карты до нефтяных платформ и нефтеперерабатывающих заводов. Таким образом, на краях карты, оканчивающихся водой, они будут строиться у берега. На картах размером более 256 это значение будет соответственно увеличено.

STR_CONFIG_SETTING_SNOWLINE_HEIGHT                              :Высота снеговой линии: {STRING}
STR_CONFIG_SETTING_SNOWLINE_HEIGHT_HELPTEXT                     :Это значение определяет, на какой высоте в субарктическом климате устанавливается снеговой покров. Наличие снега влияет на расстановку предприятий и на условия роста городов.{}Значение может быть установлено только в редакторе сценариев; иначе оно рассчитывается в зависимости от значения «снежного покрытия».

STR_CONFIG_SETTING_SNOW_COVERAGE                                :Снежное покрытие: {STRING}
STR_CONFIG_SETTING_SNOW_COVERAGE_HELPTEXT                       :Это значение определяет примерную относительную площадь суши, покрытой снегом в субарктическом климате. Наличие снега влияет на расположение предприятий и на условия роста городов.{}Используется только при создании карты. Земля чуть выше уровня моря никогда не покрывается снегом.
STR_CONFIG_SETTING_SNOW_COVERAGE_VALUE                          :{NUM}%

STR_CONFIG_SETTING_DESERT_COVERAGE                              :Песчаное покрытие: {STRING}
STR_CONFIG_SETTING_DESERT_COVERAGE_HELPTEXT                     :Это значение определяет примерную относительную площадь суши, покрытой песком в тропическом климате. Пустыни влияют на расположение предприятий.{}Используется только при создании карты.
STR_CONFIG_SETTING_DESERT_COVERAGE_VALUE                        :{NUM}%

STR_CONFIG_SETTING_ROUGHNESS_OF_TERRAIN                         :Грубость ландшафта: {STRING}
STR_CONFIG_SETTING_ROUGHNESS_OF_TERRAIN_HELPTEXT                :(Только для TerraGenesis){}Выберите количество гор и холмов на карте. На гладком ландшафте холмов немного и они более пологие. На грубом - много гор, и ландшафт может показаться слишком однообразным.
###length 4
STR_CONFIG_SETTING_ROUGHNESS_OF_TERRAIN_VERY_SMOOTH             :Очень гладкий
STR_CONFIG_SETTING_ROUGHNESS_OF_TERRAIN_SMOOTH                  :Гладкий
STR_CONFIG_SETTING_ROUGHNESS_OF_TERRAIN_ROUGH                   :Грубый
STR_CONFIG_SETTING_ROUGHNESS_OF_TERRAIN_VERY_ROUGH              :Очень грубый

STR_CONFIG_SETTING_VARIETY                                      :Разнообразие ландшафта: {STRING}
STR_CONFIG_SETTING_VARIETY_HELPTEXT                             :(Только для TerraGenesis){}Определяет наличие на карте как горных, так и равнинных областей. Поскольку данная настройка влияет только на сглаживание карты, остальные настройки должны быть выставлены в горный ландшафт.

STR_CONFIG_SETTING_RIVER_AMOUNT                                 :Количество рек: {STRING}
STR_CONFIG_SETTING_RIVER_AMOUNT_HELPTEXT                        :Выберите количество рек на карте

STR_CONFIG_SETTING_TREE_PLACER                                  :Алгоритм рассадки деревьев: {STRING}
STR_CONFIG_SETTING_TREE_PLACER_HELPTEXT                         :Выберите способ распределения деревьев на карте: «оригинальный» алгоритм высаживает их равномерно по всей карте; «улучшенный» - группами.
###length 3
STR_CONFIG_SETTING_TREE_PLACER_NONE                             :Нет
STR_CONFIG_SETTING_TREE_PLACER_ORIGINAL                         :Оригинальный
STR_CONFIG_SETTING_TREE_PLACER_IMPROVED                         :Улучшенный

STR_CONFIG_SETTING_ROAD_SIDE                                    :Движение автотранспорта: {STRING}
STR_CONFIG_SETTING_ROAD_SIDE_HELPTEXT                           :Выберите сторону дороги, по которой движется автотранспорт

###length 2
STR_CONFIG_SETTING_ROAD_SIDE_LEFT                               :Левостороннее
STR_CONFIG_SETTING_ROAD_SIDE_RIGHT                              :Правостороннее

STR_CONFIG_SETTING_HEIGHTMAP_ROTATION                           :Вращение карты высот: {STRING}
###length 2
STR_CONFIG_SETTING_HEIGHTMAP_ROTATION_COUNTER_CLOCKWISE         :Против часовой стрелки
STR_CONFIG_SETTING_HEIGHTMAP_ROTATION_CLOCKWISE                 :По часовой стрелке

STR_CONFIG_SETTING_SE_FLAT_WORLD_HEIGHT                         :Уровень высоты для карт с плоским рельефом: {STRING}
###length 2
STR_CONFIG_SETTING_EDGES_NOT_EMPTY                              :{WHITE}Одна или несколько клеток в северном углу не пусты
STR_CONFIG_SETTING_EDGES_NOT_WATER                              :{WHITE}Одна или несколько клеток берега без воды

STR_CONFIG_SETTING_STATION_SPREAD                               :Максимальный размер станции: {STRING}
STR_CONFIG_SETTING_STATION_SPREAD_HELPTEXT                      :Максимальный размер области, которую может занимать станция или её составные части.{}Имейте в виду, что большие значения замедляют игру.

STR_CONFIG_SETTING_SERVICEATHELIPAD                             :Проводить ТО на вертолётных площадках: {STRING}
STR_CONFIG_SETTING_SERVICEATHELIPAD_HELPTEXT                    :Проводить техническое обслуживание вертолётов при каждой посадке, в том числе на вертолётных площадках, где нет ангара

STR_CONFIG_SETTING_LINK_TERRAFORM_TOOLBAR                       :Связать ландшафтную панель с транспортной: {STRING}
STR_CONFIG_SETTING_LINK_TERRAFORM_TOOLBAR_HELPTEXT              :Открывать панель инструментов для изменения ландшафта вместе с панелью создания транспортных коммуникаций

STR_CONFIG_SETTING_SMALLMAP_LAND_COLOUR                         :Цвет ландшафта на миникарте: {STRING}
STR_CONFIG_SETTING_SMALLMAP_LAND_COLOUR_HELPTEXT                :Цвет ландшафта на миникарте
###length 3
STR_CONFIG_SETTING_SMALLMAP_LAND_COLOUR_GREEN                   :зелёный
STR_CONFIG_SETTING_SMALLMAP_LAND_COLOUR_DARK_GREEN              :тёмно-зелёный
STR_CONFIG_SETTING_SMALLMAP_LAND_COLOUR_VIOLET                  :фиолетовый

STR_CONFIG_SETTING_LINKGRAPH_COLOURS                            :Цвета потоков грузоперевозок: {STRING}
STR_CONFIG_SETTING_LINKGRAPH_COLOURS_HELPTEXT                   :Выберите цветовую схему графического отображения потоков движения грузов.
###length 4
STR_CONFIG_SETTING_LINKGRAPH_COLOURS_GREEN_TO_RED               :зелёный и красный (оригинальные)
STR_CONFIG_SETTING_LINKGRAPH_COLOURS_GREEN_TO_BLUE              :зелёный и синий
STR_CONFIG_SETTING_LINKGRAPH_COLOURS_GREY_TO_RED                :серый и красный
STR_CONFIG_SETTING_LINKGRAPH_COLOURS_GREYSCALE                  :оттенки серого

STR_CONFIG_SETTING_SCROLLMODE                                   :Перемещение обзора: {STRING}
STR_CONFIG_SETTING_SCROLLMODE_HELPTEXT                          :Способ перемещения по игровому полю. Варианты с зафиксированным курсором не работают на некоторых системах, например, в браузерах, на сенсорных экранах, на Linux с Wayland и т. д.
###length 4
STR_CONFIG_SETTING_SCROLLMODE_DEFAULT                           :перемещать обзор с помощью ПКМ, зафиксировав курсор
STR_CONFIG_SETTING_SCROLLMODE_RMB_LOCKED                        :перемещать карту с помощью ПКМ, зафиксировав курсор
STR_CONFIG_SETTING_SCROLLMODE_RMB                               :перемещать с помощью ПКМ
STR_CONFIG_SETTING_SCROLLMODE_LMB                               :перемещать с помощью ЛКМ

STR_CONFIG_SETTING_SMOOTH_SCROLLING                             :Плавное перемещение: {STRING}
STR_CONFIG_SETTING_SMOOTH_SCROLLING_HELPTEXT                    :Настройка перемещения обзора в основном окне при щелчке по миникарте или по команде обзора какого-нибудь объекта. Если включено, то обзор смещается плавно; если отключено - то мгновенно.

STR_CONFIG_SETTING_MEASURE_TOOLTIP                              :Показывать замеры при строительстве: {STRING}
STR_CONFIG_SETTING_MEASURE_TOOLTIP_HELPTEXT                     :Показывать расстояния и разницу высот при строительстве

STR_CONFIG_SETTING_LIVERIES                                     :Показывать индивидуальную окраску транспорта: {STRING}
STR_CONFIG_SETTING_LIVERIES_HELPTEXT                            :Включить индивидуальную окраску различных видов транспорта вместо общего цвета компании
###length 3
STR_CONFIG_SETTING_LIVERIES_NONE                                :нет
STR_CONFIG_SETTING_LIVERIES_OWN                                 :только для своей компании
STR_CONFIG_SETTING_LIVERIES_ALL                                 :для всех компаний

STR_CONFIG_SETTING_PREFER_TEAMCHAT                              :Использовать Enter для командного чата: {STRING}
STR_CONFIG_SETTING_PREFER_TEAMCHAT_HELPTEXT                     :Использовать «Enter» для командного чата, а «Ctrl+Enter» - для общего

STR_CONFIG_SETTING_SCROLLWHEEL_MULTIPLIER                       :Скорость смещения обзора прокруткой колеса мыши: {STRING}
STR_CONFIG_SETTING_SCROLLWHEEL_MULTIPLIER_HELPTEXT              :Настройка скорости смещения обзора с помощью колеса прокрутки

STR_CONFIG_SETTING_SCROLLWHEEL_SCROLLING                        :Использовать колесо прокрутки: {STRING}
STR_CONFIG_SETTING_SCROLLWHEEL_SCROLLING_HELPTEXT               :Можно настроить смещение обзора с помощью качающегося колеса прокрутки
###length 3
STR_CONFIG_SETTING_SCROLLWHEEL_ZOOM                             :для масштабирования
STR_CONFIG_SETTING_SCROLLWHEEL_SCROLL                           :для смещения обзора
STR_CONFIG_SETTING_SCROLLWHEEL_OFF                              :не использовать

STR_CONFIG_SETTING_OSK_ACTIVATION                               :Экранная клавиатура: {STRING}
STR_CONFIG_SETTING_OSK_ACTIVATION_HELPTEXT                      :Выберите способ открытия экранной клавиатуры для ввода текста с помощью указателя. Эта настройка предназначена для мобильных устройств, не имеющих клавиатуры.
###length 4
STR_CONFIG_SETTING_OSK_ACTIVATION_DISABLED                      :отключена
STR_CONFIG_SETTING_OSK_ACTIVATION_DOUBLE_CLICK                  :двойной щелчок
STR_CONFIG_SETTING_OSK_ACTIVATION_SINGLE_CLICK_FOCUS            :одиночный щелчок (когда фокус в поле ввода)
STR_CONFIG_SETTING_OSK_ACTIVATION_SINGLE_CLICK                  :одиночный щелчок (немедленно)

STR_CONFIG_SETTING_USE_RELAY_SERVICE                            :Использовать транслятор: {STRING}
STR_CONFIG_SETTING_USE_RELAY_SERVICE_HELPTEXT                   :Если подключиться к игровому серверу напрямую не удаётся, клиент может установить соединение через сервер-транслятор. Использование транслятора можно разрешить без запроса, запретить, или спрашивать каждый раз при подключении.
###length 3
STR_CONFIG_SETTING_USE_RELAY_SERVICE_NEVER                      :нет
STR_CONFIG_SETTING_USE_RELAY_SERVICE_ASK                        :спрашивать
STR_CONFIG_SETTING_USE_RELAY_SERVICE_ALLOW                      :да

STR_CONFIG_SETTING_RIGHT_MOUSE_BTN_EMU                          :Эмуляция нажатия правой кнопки мыши: {STRING}
STR_CONFIG_SETTING_RIGHT_MOUSE_BTN_EMU_HELPTEXT                 :Выбор способа эмуляции нажатия правой кнопки мыши
###length 3
STR_CONFIG_SETTING_RIGHT_MOUSE_BTN_EMU_COMMAND                  :Команд.
STR_CONFIG_SETTING_RIGHT_MOUSE_BTN_EMU_CONTROL                  :Контрол.
STR_CONFIG_SETTING_RIGHT_MOUSE_BTN_EMU_OFF                      :Выкл.

STR_CONFIG_SETTING_RIGHT_MOUSE_WND_CLOSE                        :Закрывать окна щелчком ПКМ: {STRING}
STR_CONFIG_SETTING_RIGHT_MOUSE_WND_CLOSE_HELPTEXT               :Закрывать окно щелчком правой кнопкой мыши в его пределах. При этом отключается появление подсказок по правой кнопке.

STR_CONFIG_SETTING_AUTOSAVE                                     :Автосохранение: {STRING}
STR_CONFIG_SETTING_AUTOSAVE_HELPTEXT                            :Укажите интервал между автоматическими сохранениями

STR_CONFIG_SETTING_DATE_FORMAT_IN_SAVE_NAMES                    :Использовать {STRING} формат даты для имён сохранений
STR_CONFIG_SETTING_DATE_FORMAT_IN_SAVE_NAMES_HELPTEXT           :Формат даты, использующийся в названиях сохранённых игр
###length 3
STR_CONFIG_SETTING_DATE_FORMAT_IN_SAVE_NAMES_LONG               :длинный (31-е дек 2008 г.)
STR_CONFIG_SETTING_DATE_FORMAT_IN_SAVE_NAMES_SHORT              :короткий (31.12.2008)
STR_CONFIG_SETTING_DATE_FORMAT_IN_SAVE_NAMES_ISO                :ISO (2008-12-31)

STR_CONFIG_SETTING_PAUSE_ON_NEW_GAME                            :Автопауза в начале игры: {STRING}
STR_CONFIG_SETTING_PAUSE_ON_NEW_GAME_HELPTEXT                   :Включение паузы при старте новой игры, чтобы лучше изучить карту

STR_CONFIG_SETTING_COMMAND_PAUSE_LEVEL                          :Во время паузы разрешить: {STRING}
STR_CONFIG_SETTING_COMMAND_PAUSE_LEVEL_HELPTEXT                 :Настройка допустимых действий во время паузы
###length 4
STR_CONFIG_SETTING_COMMAND_PAUSE_LEVEL_NO_ACTIONS               :ничего
STR_CONFIG_SETTING_COMMAND_PAUSE_LEVEL_ALL_NON_CONSTRUCTION     :все действия, кроме строительства
STR_CONFIG_SETTING_COMMAND_PAUSE_LEVEL_ALL_NON_LANDSCAPING      :все действия, кроме изменения ландшафта
STR_CONFIG_SETTING_COMMAND_PAUSE_LEVEL_ALL_ACTIONS              :все действия

STR_CONFIG_SETTING_ADVANCED_VEHICLE_LISTS                       :Показывать группы в списке транспорта: {STRING}
STR_CONFIG_SETTING_ADVANCED_VEHICLE_LISTS_HELPTEXT              :Включить расширенный список транспорта, позволяющий объединять транспортные средства в группы

STR_CONFIG_SETTING_LOADING_INDICATORS                           :Показывать индикатор загрузки: {STRING}
STR_CONFIG_SETTING_LOADING_INDICATORS_HELPTEXT                  :Отображение индикаторов загрузки над загружающимся и разгружающимся транспортом

STR_CONFIG_SETTING_TIMETABLE_IN_TICKS                           :Графики движения в «тиках», а не днях: {STRING}
STR_CONFIG_SETTING_TIMETABLE_IN_TICKS_HELPTEXT                  :Измерять время в графиках движения игровыми «тиками», а не днями. 1 день равен 74 «тикам».

STR_CONFIG_SETTING_TIMETABLE_SHOW_ARRIVAL_DEPARTURE             :Показывать время прибытия и отправления в графиках: {STRING}
STR_CONFIG_SETTING_TIMETABLE_SHOW_ARRIVAL_DEPARTURE_HELPTEXT    :Показывать ожидаемое время прибытия и отправления в графиках движения

STR_CONFIG_SETTING_QUICKGOTO                                    :Быстрое создание заданий транспорта: {STRING}
STR_CONFIG_SETTING_QUICKGOTO_HELPTEXT                           :Открывать окно маршрута с нажатой кнопкой «Следовать»

STR_CONFIG_SETTING_DEFAULT_RAIL_TYPE                            :Тип ж/д путей по умолчанию (после старта/загрузки): {STRING}
STR_CONFIG_SETTING_DEFAULT_RAIL_TYPE_HELPTEXT                   :Тип железнодорожных путей, выбираемый по умолчанию после старта или загрузки игры.{}«Первые доступные» - самый старый тип рельсов.{}«Последние доступные» - самый новый тип.{}«Наиболее используемые» - тип рельсов, наиболее широко используемых в игре.
###length 3
STR_CONFIG_SETTING_DEFAULT_RAIL_TYPE_FIRST                      :первые доступные
STR_CONFIG_SETTING_DEFAULT_RAIL_TYPE_LAST                       :последние доступные
STR_CONFIG_SETTING_DEFAULT_RAIL_TYPE_MOST_USED                  :наиболее используемые

STR_CONFIG_SETTING_SHOW_TRACK_RESERVATION                       :Показывать зарезервированные пути: {STRING}
STR_CONFIG_SETTING_SHOW_TRACK_RESERVATION_HELPTEXT              :Подсвечивать зарезервированные пути для решения проблем на путях с маршрутными сигналами

STR_CONFIG_SETTING_PERSISTENT_BUILDINGTOOLS                     :Инструменты строительства активны после использования: {STRING}
STR_CONFIG_SETTING_PERSISTENT_BUILDINGTOOLS_HELPTEXT            :Инструменты строительства мостов, туннелей и{NBSP}т.{NBSP}п. не отключаются самостоятельно после использования

STR_CONFIG_SETTING_AUTO_REMOVE_SIGNALS                          :Убирать мешающие ж/д сигналы при строительстве: {STRING}
STR_CONFIG_SETTING_AUTO_REMOVE_SIGNALS_HELPTEXT                 :Автоматически убирать сигналы, мешающие постройке новых рельсовых путей. Это может привести к столкновению поездов.

STR_CONFIG_SETTING_FAST_FORWARD_SPEED_LIMIT                     :Предел ускорения игры: {STRING}
STR_CONFIG_SETTING_FAST_FORWARD_SPEED_LIMIT_HELPTEXT            :Настройка предела ускорения игры.{}0 - предела нет; игра будет идти с максимально возможной скоростью.{}При значениях ниже 100% игра будет замедляться.{}Реальное значение ускорения зависит от конфигурации компьютера и количества объектов в игре.
STR_CONFIG_SETTING_FAST_FORWARD_SPEED_LIMIT_VAL                 :{NUM}% обычной скорости
###setting-zero-is-special
STR_CONFIG_SETTING_FAST_FORWARD_SPEED_LIMIT_ZERO                :нет (настолько быстро, насколько позволяет компьютер)

STR_CONFIG_SETTING_SOUND_TICKER                                 :Бегущая строка: {STRING}
STR_CONFIG_SETTING_SOUND_TICKER_HELPTEXT                        :Воспроизводить звук при появлении бегущей строки с новостями

STR_CONFIG_SETTING_SOUND_NEWS                                   :Новости: {STRING}
STR_CONFIG_SETTING_SOUND_NEWS_HELPTEXT                          :Воспроизводить звуковые эффекты при публикации новостных статей

STR_CONFIG_SETTING_SOUND_NEW_YEAR                               :Финансовый отчёт: {STRING}
STR_CONFIG_SETTING_SOUND_NEW_YEAR_HELPTEXT                      :Воспроизводить звуковой эффект при отображении финансового отчёта компании за прошедшие годы

STR_CONFIG_SETTING_SOUND_CONFIRM                                :Строительство: {STRING}
STR_CONFIG_SETTING_SOUND_CONFIRM_HELPTEXT                       :Воспроизводить звуковые эффекты при строительстве и других действиях

STR_CONFIG_SETTING_SOUND_CLICK                                  :Нажатия кнопок: {STRING}
STR_CONFIG_SETTING_SOUND_CLICK_HELPTEXT                         :Воспроизводить звук нажатий на кнопки

STR_CONFIG_SETTING_SOUND_DISASTER                               :Аварии и катастрофы: {STRING}
STR_CONFIG_SETTING_SOUND_DISASTER_HELPTEXT                      :Воспроизводить звук аварий и катастроф

STR_CONFIG_SETTING_SOUND_VEHICLE                                :Транспорт: {STRING}
STR_CONFIG_SETTING_SOUND_VEHICLE_HELPTEXT                       :Воспроизводить звук, издаваемый транспортом

STR_CONFIG_SETTING_SOUND_AMBIENT                                :Фон: {STRING}
STR_CONFIG_SETTING_SOUND_AMBIENT_HELPTEXT                       :Воспроизводить фоновый шум ландшафта, предприятий и городов

STR_CONFIG_SETTING_MAX_TRAINS                                   :Максимальное количество поездов на игрока: {STRING}
STR_CONFIG_SETTING_MAX_TRAINS_HELPTEXT                          :Максимальное количество поездов, которое может иметь транспортная компания

STR_CONFIG_SETTING_MAX_ROAD_VEHICLES                            :Максимальное количество автотранспорта на игрока: {STRING}
STR_CONFIG_SETTING_MAX_ROAD_VEHICLES_HELPTEXT                   :Максимальное количество автомобилей, которое может иметь транспортная компания

STR_CONFIG_SETTING_MAX_AIRCRAFT                                 :Максимальное количество авиатранспорта на игрока: {STRING}
STR_CONFIG_SETTING_MAX_AIRCRAFT_HELPTEXT                        :Максимальное количество воздушных судов, которое может иметь транспортная компания

STR_CONFIG_SETTING_MAX_SHIPS                                    :Максимальное количество судов на игрока: {STRING}
STR_CONFIG_SETTING_MAX_SHIPS_HELPTEXT                           :Максимальное количество судов, которое может иметь транспортная компания

STR_CONFIG_SETTING_AI_BUILDS_TRAINS                             :Запретить покупку поездов компьютером: {STRING}
STR_CONFIG_SETTING_AI_BUILDS_TRAINS_HELPTEXT                    :Запрет покупки железнодорожного транспорта для компаний, управляемых компьютером

STR_CONFIG_SETTING_AI_BUILDS_ROAD_VEHICLES                      :Запретить покупку автомобилей компьютером: {STRING}
STR_CONFIG_SETTING_AI_BUILDS_ROAD_VEHICLES_HELPTEXT             :Запрет покупки автотранспорта для компаний, управляемых компьютером

STR_CONFIG_SETTING_AI_BUILDS_AIRCRAFT                           :Запретить покупку авиатранспорта компьютером: {STRING}
STR_CONFIG_SETTING_AI_BUILDS_AIRCRAFT_HELPTEXT                  :Запрет покупки воздушного транспорта для компаний, управляемых компьютером

STR_CONFIG_SETTING_AI_BUILDS_SHIPS                              :Запретить покупку судов компьютером: {STRING}
STR_CONFIG_SETTING_AI_BUILDS_SHIPS_HELPTEXT                     :Запрет покупки водного транспорта для компаний, управляемых компьютером

STR_CONFIG_SETTING_AI_PROFILE                                   :Исходный профиль настроек: {STRING}
STR_CONFIG_SETTING_AI_PROFILE_HELPTEXT                          :Выберите, какой профиль настроек использовать случайному ИИ или для начальных значений при добавлении нового ИИ или сценария игры
###length 3
STR_CONFIG_SETTING_AI_PROFILE_EASY                              :Лёгкий
STR_CONFIG_SETTING_AI_PROFILE_MEDIUM                            :Средний
STR_CONFIG_SETTING_AI_PROFILE_HARD                              :Сложный

STR_CONFIG_SETTING_AI_IN_MULTIPLAYER                            :Разрешить ИИ в сетевой игре: {STRING}
STR_CONFIG_SETTING_AI_IN_MULTIPLAYER_HELPTEXT                   :Разрешить игрокам, управляемым компьютером, участвовать в сетевых играх

STR_CONFIG_SETTING_SCRIPT_MAX_OPCODES                           :Количество операций перед остановкой скрипта: {STRING}
STR_CONFIG_SETTING_SCRIPT_MAX_OPCODES_HELPTEXT                  :Максимальное количество операций, которое скрипт может выполнить за один цикл
STR_CONFIG_SETTING_SCRIPT_MAX_MEMORY                            :Макс. объём памяти для скрипта: {STRING}
STR_CONFIG_SETTING_SCRIPT_MAX_MEMORY_HELPTEXT                   :Объём памяти, который может использовать скрипт. При превышении этого объёма скрипт будет принудительно завершён. Для больших карт это значение, возможно, потребуется увеличить.
STR_CONFIG_SETTING_SCRIPT_MAX_MEMORY_VALUE                      :{COMMA} МиБ

STR_CONFIG_SETTING_SERVINT_ISPERCENT                            :Интервал тех. обслуживания в процентах: {STRING}
STR_CONFIG_SETTING_SERVINT_ISPERCENT_HELPTEXT                   :При включении транспортные средства будут отправляться на техническое обслуживание после падения надёжности на указанный процент от максимальной.{}Например, при максимальной надёжности 90% и указанном интервале ТО 20% транспортное средство уйдёт на обслуживание при падении надёжности до 72%.

STR_CONFIG_SETTING_SERVINT_TRAINS                               :Интервал ТО по умолчанию для поездов: {STRING}
STR_CONFIG_SETTING_SERVINT_TRAINS_HELPTEXT                      :Настройка периодичности технического обслуживания для новых поездов
STR_CONFIG_SETTING_SERVINT_ROAD_VEHICLES                        :Интервал ТО по умолчанию для автотранспорта: {STRING}
STR_CONFIG_SETTING_SERVINT_ROAD_VEHICLES_HELPTEXT               :Настройка периодичности технического обслуживания для новых автомобилей
STR_CONFIG_SETTING_SERVINT_AIRCRAFT                             :Интервал ТО по умолчанию для авиатранспорта: {STRING}
STR_CONFIG_SETTING_SERVINT_AIRCRAFT_HELPTEXT                    :Настройка периодичности технического обслуживания для новых воздушных судов
STR_CONFIG_SETTING_SERVINT_SHIPS                                :Интервал ТО по умолчанию для судов: {STRING}
STR_CONFIG_SETTING_SERVINT_SHIPS_HELPTEXT                       :Настройка периодичности технического обслуживания для новых судов
STR_CONFIG_SETTING_SERVINT_VALUE                                :{COMMA}{NBSP}д{P ень ня ней}/%
###setting-zero-is-special
STR_CONFIG_SETTING_SERVINT_DISABLED                             :отключен

STR_CONFIG_SETTING_NOSERVICE                                    :Не обслуживать транспорт, если отключены поломки: {STRING}
STR_CONFIG_SETTING_NOSERVICE_HELPTEXT                           :Отключение технического обслуживания транспортных средств, если отключены поломки. (Если транспорт не заходит в депо, автозамена не работает).

STR_CONFIG_SETTING_WAGONSPEEDLIMITS                             :Учитывать ограничение скорости у вагонов: {STRING}
STR_CONFIG_SETTING_WAGONSPEEDLIMITS_HELPTEXT                    :При наличии в составе вагонов с ограничением скорости учитывать это ограничение при определении максимальной скорости состава

STR_CONFIG_SETTING_DISABLE_ELRAILS                              :Выключить электрифицированную железную дорогу: {STRING}
STR_CONFIG_SETTING_DISABLE_ELRAILS_HELPTEXT                     :При включении этой настройки электровозы смогут ездить по неэлектрифицированной железной дороге

STR_CONFIG_SETTING_NEWS_ARRIVAL_FIRST_VEHICLE_OWN               :Первое транспортное средство игрока на станции: {STRING}
STR_CONFIG_SETTING_NEWS_ARRIVAL_FIRST_VEHICLE_OWN_HELPTEXT      :Показывать новости о первом транспортном средстве, прибывающем на станцию игрока

STR_CONFIG_SETTING_NEWS_ARRIVAL_FIRST_VEHICLE_OTHER             :Первое транспортное средство конкурента на станции: {STRING}
STR_CONFIG_SETTING_NEWS_ARRIVAL_FIRST_VEHICLE_OTHER_HELPTEXT    :Показывать новости о первом транспортном средстве, прибывающем на станцию конкурента

STR_CONFIG_SETTING_NEWS_ACCIDENTS_DISASTERS                     :Аварии и катастрофы: {STRING}
STR_CONFIG_SETTING_NEWS_ACCIDENTS_DISASTERS_HELPTEXT            :Показывать новости об авариях и катастрофах

STR_CONFIG_SETTING_NEWS_ACCIDENT_OTHER                          :Аварии, произошедшие с транспортом конкурентов: {STRING}
STR_CONFIG_SETTING_NEWS_ACCIDENT_OTHER_HELPTEXT                 :Показывать новости об авариях, произошедших с транспортными средствами конкурирующих компаний

STR_CONFIG_SETTING_NEWS_COMPANY_INFORMATION                     :Информация о компании: {STRING}
STR_CONFIG_SETTING_NEWS_COMPANY_INFORMATION_HELPTEXT            :Показывать новости об основании и риске банкротства транспортных компаний

STR_CONFIG_SETTING_NEWS_INDUSTRY_OPEN                           :Открытие предприятий: {STRING}
STR_CONFIG_SETTING_NEWS_INDUSTRY_OPEN_HELPTEXT                  :Показывать новости об открывающихся предприятиях

STR_CONFIG_SETTING_NEWS_INDUSTRY_CLOSE                          :Закрытие предприятий: {STRING}
STR_CONFIG_SETTING_NEWS_INDUSTRY_CLOSE_HELPTEXT                 :Показывать новости о закрывающихся предприятиях

STR_CONFIG_SETTING_NEWS_ECONOMY_CHANGES                         :Изменения в экономике: {STRING}
STR_CONFIG_SETTING_NEWS_ECONOMY_CHANGES_HELPTEXT                :Показывать новости о глобальных изменениях в экономике

STR_CONFIG_SETTING_NEWS_INDUSTRY_CHANGES_COMPANY                :Изм. производительности предприятий, обслуж. компанией: {STRING}
STR_CONFIG_SETTING_NEWS_INDUSTRY_CHANGES_COMPANY_HELPTEXT       :Показывать новости об изменении производительности предприятий, обслуживаемых компанией игрока

STR_CONFIG_SETTING_NEWS_INDUSTRY_CHANGES_OTHER                  :Изм. производительности предприятий, обслуж. конкурентами: {STRING}
STR_CONFIG_SETTING_NEWS_INDUSTRY_CHANGES_OTHER_HELPTEXT         :Показывать новости об изменении производительности предприятий, обслуживаемых конкурентами

STR_CONFIG_SETTING_NEWS_INDUSTRY_CHANGES_UNSERVED               :Изм. производительности предпр., никем не обслуживаемых: {STRING}
STR_CONFIG_SETTING_NEWS_INDUSTRY_CHANGES_UNSERVED_HELPTEXT      :Показывать новости об изменении производительности никем не обслуживаемых предприятий

STR_CONFIG_SETTING_NEWS_ADVICE                                  :Советы и сведения, касающиеся транспорта компании: {STRING}
STR_CONFIG_SETTING_NEWS_ADVICE_HELPTEXT                         :Показывать сообщения о транспортных средствах, на которые следует обратить внимание

STR_CONFIG_SETTING_NEWS_NEW_VEHICLES                            :Новый транспорт: {STRING}
STR_CONFIG_SETTING_NEWS_NEW_VEHICLES_HELPTEXT                   :Показывать новости о новых моделях транспортных средств

STR_CONFIG_SETTING_NEWS_CHANGES_ACCEPTANCE                      :Изменения в списке принимаемых грузов: {STRING}
STR_CONFIG_SETTING_NEWS_CHANGES_ACCEPTANCE_HELPTEXT             :Показывать сообщения об изменении списка принимаемых станциями грузов

STR_CONFIG_SETTING_NEWS_SUBSIDIES                               :Субсидии: {STRING}
STR_CONFIG_SETTING_NEWS_SUBSIDIES_HELPTEXT                      :Показывать новости, связанные с субсидиями

STR_CONFIG_SETTING_NEWS_GENERAL_INFORMATION                     :Общая информация: {STRING}
STR_CONFIG_SETTING_NEWS_GENERAL_INFORMATION_HELPTEXT            :Показывать общие новости, вроде покупки эксклюзивных транспортных прав или проведения реконструкции дорог
###length 3
STR_CONFIG_SETTING_NEWS_MESSAGES_OFF                            :отключено
STR_CONFIG_SETTING_NEWS_MESSAGES_SUMMARY                        :кратко
STR_CONFIG_SETTING_NEWS_MESSAGES_FULL                           :полностью

STR_CONFIG_SETTING_COLOURED_NEWS_YEAR                           :Цветные газеты появляются в {STRING} году
STR_CONFIG_SETTING_COLOURED_NEWS_YEAR_HELPTEXT                  :Обычно в газетах печатают чёрно-белые изображения, а начиная с указанного года - цветные
STR_CONFIG_SETTING_STARTING_YEAR                                :Год начала игры: {STRING}

STR_CONFIG_SETTING_ENDING_YEAR                                  :Последний год игры: {STRING}
STR_CONFIG_SETTING_ENDING_YEAR_HELPTEXT                         :По прошествии указанного года рассчитывается рейтинг компании и выводится таблица рекордов. После этого игру можно продолжить.{}Если указанный год предшествует году начала игры, то таблица рекордов не отображается.
STR_CONFIG_SETTING_ENDING_YEAR_VALUE                            :{NUM}
###setting-zero-is-special
STR_CONFIG_SETTING_ENDING_YEAR_ZERO                             :Никогда

STR_CONFIG_SETTING_ECONOMY_TYPE                                 :Экономика: {STRING}
STR_CONFIG_SETTING_ECONOMY_TYPE_HELPTEXT                        :При плавной экономике изменения в производительности предприятий небольшие и происходят чаще.{}При стабильной экономике предприятия не закрываются и не меняют производительность.{}Типы предприятий, добавленные с помощью NewGRF, могут игнорировать эту настройку.
###length 3
STR_CONFIG_SETTING_ECONOMY_TYPE_ORIGINAL                        :классическая
STR_CONFIG_SETTING_ECONOMY_TYPE_SMOOTH                          :плавная
STR_CONFIG_SETTING_ECONOMY_TYPE_FROZEN                          :стабильная

STR_CONFIG_SETTING_FEEDER_PAYMENT_SHARE                         :Процент дохода, начисляемый при частичной перевозке: {STRING}
STR_CONFIG_SETTING_FEEDER_PAYMENT_SHARE_HELPTEXT                :Процент прибыли, начисляемый транспорту за частичную перевозку груза.

STR_CONFIG_SETTING_DRAG_SIGNALS_DENSITY                         :При перетаскивании ставить сигналы каждые: {STRING}
STR_CONFIG_SETTING_DRAG_SIGNALS_DENSITY_HELPTEXT                :Настройка периодичности расстановки сигналов методом перетаскивания. Сигналы будут устанавливаться до первого встреченного препятствия (пересечения или другого сигнала).
STR_CONFIG_SETTING_DRAG_SIGNALS_DENSITY_VALUE                   :{COMMA} клет{P ку ки ок}
STR_CONFIG_SETTING_DRAG_SIGNALS_FIXED_DISTANCE                  :Равномерная расстановка сигналов при перетаскивании: {STRING}
STR_CONFIG_SETTING_DRAG_SIGNALS_FIXED_DISTANCE_HELPTEXT         :Настройка метода расстановки сигналов с помощью Ctrl+перетаскивания. Если равномерная расстановка отключена, то сигналы дополнительно ставятся перед мостами, туннелями и после них. Если включена, то сигналы ставятся ровно на каждой N-й клетке.

STR_CONFIG_SETTING_SEMAPHORE_BUILD_BEFORE_DATE                  :Строить семафоры старого стиля: до {STRING} года
STR_CONFIG_SETTING_SEMAPHORE_BUILD_BEFORE_DATE_HELPTEXT         :Год, начиная с которого на железных дорогах начинают использоваться светофоры. До этого строятся семафоры (которые функционируют точно так же, только выглядят по-другому).

STR_CONFIG_SETTING_CYCLE_SIGNAL_TYPES                           :Выбор сигналов (Ctrl+щелчок): {STRING}
STR_CONFIG_SETTING_CYCLE_SIGNAL_TYPES_HELPTEXT                  :Выбор предлагаемых типов сигналов при их модификации с помощью Ctrl+щелчка по установленному сигналу
###length 2
STR_CONFIG_SETTING_CYCLE_SIGNAL_PBS                             :только маршрутные
STR_CONFIG_SETTING_CYCLE_SIGNAL_ALL                             :все отображаемые

STR_CONFIG_SETTING_SIGNAL_GUI_MODE                              :Типы сигналов в панели строительства: {STRING}
STR_CONFIG_SETTING_SIGNAL_GUI_MODE_HELPTEXT                     :Выбор типов сигналов, отображаемых в панели строительства.
###length 2
STR_CONFIG_SETTING_SIGNAL_GUI_MODE_PATH                         :только маршрутные
STR_CONFIG_SETTING_SIGNAL_GUI_MODE_ALL_CYCLE_PATH               :все

STR_CONFIG_SETTING_TOWN_LAYOUT                                  :Тип дорожной сети для новых городов: {STRING}
STR_CONFIG_SETTING_TOWN_LAYOUT_HELPTEXT                         :Тип дорожной сети в новых городах
###length 5
STR_CONFIG_SETTING_TOWN_LAYOUT_DEFAULT                          :классический алгоритм
STR_CONFIG_SETTING_TOWN_LAYOUT_BETTER_ROADS                     :улучшенный алгоритм
STR_CONFIG_SETTING_TOWN_LAYOUT_2X2_GRID                         :решёткой 2x2
STR_CONFIG_SETTING_TOWN_LAYOUT_3X3_GRID                         :решёткой 3x3
STR_CONFIG_SETTING_TOWN_LAYOUT_RANDOM                           :выбирается случайно

STR_CONFIG_SETTING_ALLOW_TOWN_ROADS                             :Городам разрешено строить дороги: {STRING}
STR_CONFIG_SETTING_ALLOW_TOWN_ROADS_HELPTEXT                    :Разрешить администрации городов расширять дорожную сеть. При отключенной настройке города самостоятельно расти не будут.
STR_CONFIG_SETTING_ALLOW_TOWN_LEVEL_CROSSINGS                   :Города могут создавать ж/д переезды: {STRING}
STR_CONFIG_SETTING_ALLOW_TOWN_LEVEL_CROSSINGS_HELPTEXT          :Разрешить городам строить дороги через железнодорожные пути

STR_CONFIG_SETTING_NOISE_LEVEL                                  :Разрешить городам контролировать уровень шума аэропортов: {STRING}
STR_CONFIG_SETTING_NOISE_LEVEL_HELPTEXT                         :При выключенной настройке количество аэропортов ограничено двумя на каждый город. При включенной - администрация города ограничивает только уровень допустимого шума (он зависит от количества жителей). Уровень шума, производимого аэропортом, зависит от его типа и расстояния от центра города.

STR_CONFIG_SETTING_TOWN_FOUNDING                                :Строительство городов в игре: {STRING}
STR_CONFIG_SETTING_TOWN_FOUNDING_HELPTEXT                       :Включение данной настройки позволяет игрокам основывать новые города
###length 3
STR_CONFIG_SETTING_TOWN_FOUNDING_FORBIDDEN                      :запрещено
STR_CONFIG_SETTING_TOWN_FOUNDING_ALLOWED                        :разрешено
STR_CONFIG_SETTING_TOWN_FOUNDING_ALLOWED_CUSTOM_LAYOUT          :разрешено с выбором сети дорог

STR_CONFIG_SETTING_TOWN_CARGOGENMODE                            :Количество грузов и пассажиров в городах: {STRING}
STR_CONFIG_SETTING_TOWN_CARGOGENMODE_HELPTEXT                   :Зависимость количества грузов и пассажиров от размера города.{}Линейная: в городе двукратного размера появляется в 2 раза больше пассажиров.{}Квадратичная: в городе двукратного размера появляется в 4 раза больше пассажиров.
###length 2
STR_CONFIG_SETTING_TOWN_CARGOGENMODE_ORIGINAL                   :квадратичная зависимость (оригинальная)
STR_CONFIG_SETTING_TOWN_CARGOGENMODE_BITCOUNT                   :линейная зависимость

STR_CONFIG_SETTING_EXTRA_TREE_PLACEMENT                         :Рост деревьев в игре: {STRING}
STR_CONFIG_SETTING_EXTRA_TREE_PLACEMENT_HELPTEXT                :Настройка роста и произвольного появления новых деревьев со временем. Это может влиять на работоспособность некоторых предприятий, например, лесопилок.
###length 4
STR_CONFIG_SETTING_EXTRA_TREE_PLACEMENT_NO_SPREAD               :существующие растут, новые не появляются {RED}(ломается лесопилка)
STR_CONFIG_SETTING_EXTRA_TREE_PLACEMENT_SPREAD_RAINFOREST       :существующие растут, новые - только в тропических лесах
STR_CONFIG_SETTING_EXTRA_TREE_PLACEMENT_SPREAD_ALL              :растут старые и появляются новые
STR_CONFIG_SETTING_EXTRA_TREE_PLACEMENT_NO_GROWTH_NO_SPREAD     :нет {RED}(ломается лесопилка)

STR_CONFIG_SETTING_TOOLBAR_POS                                  :Положение главной панели инструментов: {STRING}
STR_CONFIG_SETTING_TOOLBAR_POS_HELPTEXT                         :Горизонтальное расположение основной панели инструментов в верхней части экрана
STR_CONFIG_SETTING_STATUSBAR_POS                                :Расположение строки состояния: {STRING}
STR_CONFIG_SETTING_STATUSBAR_POS_HELPTEXT                       :Горизонтальное положение строки состояния в нижней части экрана
STR_CONFIG_SETTING_SNAP_RADIUS                                  :Радиус прилипания окна: {STRING}
STR_CONFIG_SETTING_SNAP_RADIUS_HELPTEXT                         :Расстояние от перетаскиваемого окна до соседних окон, к которым оно будет «прилипать».
STR_CONFIG_SETTING_SNAP_RADIUS_VALUE                            :{COMMA} точ{P ка ки ек}
###setting-zero-is-special
STR_CONFIG_SETTING_SNAP_RADIUS_DISABLED                         :отключен
STR_CONFIG_SETTING_SOFT_LIMIT                                   :Макс. количество открытых окон (не закреплённых): {STRING}
STR_CONFIG_SETTING_SOFT_LIMIT_HELPTEXT                          :Максимальное количество не закреплённых окон, при превышении которого старые окна будут автоматически закрываться, чтобы освободить место на экране
STR_CONFIG_SETTING_SOFT_LIMIT_VALUE                             :{COMMA}
###setting-zero-is-special
STR_CONFIG_SETTING_SOFT_LIMIT_DISABLED                          :отключен

STR_CONFIG_SETTING_ZOOM_MIN                                     :Максимальный уровень приближения: {STRING}
STR_CONFIG_SETTING_ZOOM_MIN_HELPTEXT                            :Максимальный допустимый уровень приближения. Учтите, что включение приближения требует дополнительных затрат оперативной памяти.
STR_CONFIG_SETTING_ZOOM_MAX                                     :Максимальный уровень удаления: {STRING}
STR_CONFIG_SETTING_ZOOM_MAX_HELPTEXT                            :Максимальный допустимый уровень удаления. Использование удаления может вызывать задержки в игре.
###length 6
STR_CONFIG_SETTING_ZOOM_LVL_MIN                                 :4x
STR_CONFIG_SETTING_ZOOM_LVL_IN_2X                               :2x
STR_CONFIG_SETTING_ZOOM_LVL_NORMAL                              :нормальный
STR_CONFIG_SETTING_ZOOM_LVL_OUT_2X                              :2x
STR_CONFIG_SETTING_ZOOM_LVL_OUT_4X                              :4x
STR_CONFIG_SETTING_ZOOM_LVL_OUT_8X                              :8x

STR_CONFIG_SETTING_SPRITE_ZOOM_MIN                              :Использовать спрайты с разрешением до: {STRING}
STR_CONFIG_SETTING_SPRITE_ZOOM_MIN_HELPTEXT                     :Ограничение максимального разрешения спрайтов отключает использование графики высокого разрешения, даже если она доступна. Это можно использовать для унификации внешнего вида игры при одновременном использовании различных модулей NewGRF, некоторые из которых содержат графику высокого разрешения, а другие - нет.
###length 3
STR_CONFIG_SETTING_SPRITE_ZOOM_LVL_MIN                          :4x
STR_CONFIG_SETTING_SPRITE_ZOOM_LVL_IN_2X                        :2x
STR_CONFIG_SETTING_SPRITE_ZOOM_LVL_NORMAL                       :1x

STR_CONFIG_SETTING_TOWN_GROWTH                                  :Скорость роста городов: {STRING}
STR_CONFIG_SETTING_TOWN_GROWTH_HELPTEXT                         :Скорость роста городов
###length 5
STR_CONFIG_SETTING_TOWN_GROWTH_NONE                             :нет
STR_CONFIG_SETTING_TOWN_GROWTH_SLOW                             :низкая
STR_CONFIG_SETTING_TOWN_GROWTH_NORMAL                           :обычная
STR_CONFIG_SETTING_TOWN_GROWTH_FAST                             :высокая
STR_CONFIG_SETTING_TOWN_GROWTH_VERY_FAST                        :очень высокая

STR_CONFIG_SETTING_LARGER_TOWNS                                 :Часть городов, которые станут мегаполисами: {STRING}
STR_CONFIG_SETTING_LARGER_TOWNS_HELPTEXT                        :Часть городов, которая станет мегаполисами. Изначальный размер и скорость роста мегаполисов выше, чем у остальных городов.
STR_CONFIG_SETTING_LARGER_TOWNS_VALUE                           :1 из {COMMA}
###setting-zero-is-special
STR_CONFIG_SETTING_LARGER_TOWNS_DISABLED                        :нет
STR_CONFIG_SETTING_CITY_SIZE_MULTIPLIER                         :Стартовый множитель размера мегаполисов: {STRING}
STR_CONFIG_SETTING_CITY_SIZE_MULTIPLIER_HELPTEXT                :Средний размер мегаполисов по сравнению с остальными городами в начале игры

STR_CONFIG_SETTING_LINKGRAPH_RECALC_INTERVAL                    :Обновлять граф распределения кажд{P 0:2 ую ые ые} {STRING}{NBSP}секунд{P 0:2 у ы ""}
STR_CONFIG_SETTING_LINKGRAPH_RECALC_INTERVAL_HELPTEXT           :Интервалы между перерасчётами графов распределения грузов. Каждый перерасчёт обновляет один компонент графа. То есть, по истечении указанного здесь времени будет обновлён не весь граф, а только один из его компонентов. Чем ниже значение, тем выше нагрузка на процессор. Чем выше значение, тем дольше не будет работать распределение грузов на новых маршрутах.
STR_CONFIG_SETTING_LINKGRAPH_RECALC_TIME                        :Продолжительность перерасчёта графа распределения: {STRING}{NBSP}секунд{P 0:2 а ы ""}
STR_CONFIG_SETTING_LINKGRAPH_RECALC_TIME_HELPTEXT               :Время, выделяемое на каждый перерасчёт одного из компонентов графа распределения грузов. Расчёт выполняется в отдельном вычислительном потоке. Чем ниже значение, тем выше вероятность того, что расчёт не будет выполнен за указанное время; в таком случае игра будет приостановлена до завершения расчёта. Чем выше значение, тем медленнее будет обновляться граф распределения в случае изменения маршрутов.

STR_CONFIG_SETTING_DISTRIBUTION_PAX                             :Распределение пассажиров: {STRING}
STR_CONFIG_SETTING_DISTRIBUTION_PAX_HELPTEXT                    :«Симметричное» означает, что примерно одинаковое количество пассажиров будет направляться по прямому и обратному маршрутам.{}«Несимметричное» означает, что пассажиропотоки в любых направлениях не будут зависеть друг от друга.{}«Вручную» - не использовать автоматическое распределение для пассажиров.
STR_CONFIG_SETTING_DISTRIBUTION_MAIL                            :Распределение почты: {STRING}
STR_CONFIG_SETTING_DISTRIBUTION_MAIL_HELPTEXT                   :«Симметричное» означает, что примерно одинаковое количество почты будет направляться по прямому и обратному маршрутам.{}«Несимметричное» означает, что объёмы почты в любых направлениях не будут зависеть друг от друга.{}«Вручную» - не использовать автоматическое распределение для почты.
STR_CONFIG_SETTING_DISTRIBUTION_ARMOURED                        :Распределение ценных грузов: {STRING}
STR_CONFIG_SETTING_DISTRIBUTION_ARMOURED_HELPTEXT               :Ценные грузы - это драгоценности, алмазы и золото. Модули NewGRF могут изменить определения грузов.{}«Симметричное» означает, что примерно одинаковое количество груза будет направляться по прямому и обратному маршрутам.{}«Несимметричное» означает, что объёмы грузов в любых направлениях не будут зависеть друг от друга.{}«Вручную» - не использовать автоматическое распределение грузов.{}На субарктических картах рекомендуется установить несимметричное или ручное распределение, так как банки не возвращают золото в шахты. В умеренном или субтропическом климате можно установить симметричное распределение, так как банки обмениваются ценностями между собой.
STR_CONFIG_SETTING_DISTRIBUTION_DEFAULT                         :Распределение прочих грузов: {STRING}
STR_CONFIG_SETTING_DISTRIBUTION_DEFAULT_HELPTEXT                :«Несимметричное» означает, что объёмы грузов в любых направлениях не будут зависеть друг от друга.{}«Вручную» - не использовать автоматическое распределение грузов.
###length 3
STR_CONFIG_SETTING_DISTRIBUTION_MANUAL                          :вручную
STR_CONFIG_SETTING_DISTRIBUTION_ASYMMETRIC                      :несимметричное
STR_CONFIG_SETTING_DISTRIBUTION_SYMMETRIC                       :симметричное

STR_CONFIG_SETTING_LINKGRAPH_ACCURACY                           :Точность распределения: {STRING}
STR_CONFIG_SETTING_LINKGRAPH_ACCURACY_HELPTEXT                  :Чем выше данное значение, тем больше процессорного времени используется для расчёта графа грузоперевозок. При высоких значениях возможны задержки в игре. Однако при низких значениях расчёты грузопотоков будут неточными, и грузы, возможно, будут отправляться не туда, куда нужно.

STR_CONFIG_SETTING_DEMAND_DISTANCE                              :Зависимость спроса от расстояния: {STRING}
STR_CONFIG_SETTING_DEMAND_DISTANCE_HELPTEXT                     :Если это значение больше 0, то количество груза, отправляемого с одной станции на другую, будет зависеть от расстояния между станциями. Чем выше это значение, тем больше груза будет отправляться к ближним станциям и меньше{NBSP}- к дальним.
STR_CONFIG_SETTING_DEMAND_SIZE                                  :Количество возвращаемого груза при симметричном распределении: {STRING}
STR_CONFIG_SETTING_DEMAND_SIZE_HELPTEXT                         :Установка этого значения ниже 100% заставит распределение быть менее «симметричным»: количество возвращаемого груза сможет быть меньше, чем количество отправленного. Установка в 0% сделает распределение полностью асимметричным.

STR_CONFIG_SETTING_SHORT_PATH_SATURATION                        :Предел загрузки коротких маршрутов перед использованием вместительных: {STRING}
STR_CONFIG_SETTING_SHORT_PATH_SATURATION_HELPTEXT               :При наличии нескольких маршрутов между станциями алгоритм распределения грузов будет использовать кратчайший маршрут до его загрузки, потом следующий по длине и т.{NBSP}д. При избытке груза маршруты будут перегружаться начиная с самых производительных. Загрузка рассчитывается исходя из оценки пропускной способности (которая может быть неточной) и интенсивности использования. Эта настройка определяет, насколько загружать маршрут перед тем, как начать использовать следующий. Установите значение ниже 100% для того, чтобы избежать задержки груза, если пропускная способность маршрута будет переоценена алгоритмом.

STR_CONFIG_SETTING_LOCALISATION_UNITS_VELOCITY                  :Система единиц скорости наземных ТС: {STRING}
STR_CONFIG_SETTING_LOCALISATION_UNITS_VELOCITY_NAUTICAL         :Система единиц скорости водных и воздушных ТС: {STRING}
STR_CONFIG_SETTING_LOCALISATION_UNITS_VELOCITY_HELPTEXT         :Показывать значения скорости в выбранной системе единиц
###length 5
STR_CONFIG_SETTING_LOCALISATION_UNITS_VELOCITY_IMPERIAL         :английская (миль/ч)
STR_CONFIG_SETTING_LOCALISATION_UNITS_VELOCITY_METRIC           :метрическая (км/ч)
STR_CONFIG_SETTING_LOCALISATION_UNITS_VELOCITY_SI               :СИ (м/с)
STR_CONFIG_SETTING_LOCALISATION_UNITS_VELOCITY_GAMEUNITS        :внутриигровая (клетки в день)
STR_CONFIG_SETTING_LOCALISATION_UNITS_VELOCITY_KNOTS            :узлы

STR_CONFIG_SETTING_LOCALISATION_UNITS_POWER                     :Система единиц для мощности: {STRING}
STR_CONFIG_SETTING_LOCALISATION_UNITS_POWER_HELPTEXT            :Показывать значения мощности двигателей транспортных средств в выбранной системе единиц
###length 3
STR_CONFIG_SETTING_LOCALISATION_UNITS_POWER_IMPERIAL            :английская (л. с.)
STR_CONFIG_SETTING_LOCALISATION_UNITS_POWER_METRIC              :метрическая (л. с.)
STR_CONFIG_SETTING_LOCALISATION_UNITS_POWER_SI                  :СИ (кВт)

STR_CONFIG_SETTING_LOCALISATION_UNITS_WEIGHT                    :Система единиц для массы: {STRING}
STR_CONFIG_SETTING_LOCALISATION_UNITS_WEIGHT_HELPTEXT           :Показывать значения массы в выбранной системе единиц
###length 3
STR_CONFIG_SETTING_LOCALISATION_UNITS_WEIGHT_IMPERIAL           :английская (малая тонна)
STR_CONFIG_SETTING_LOCALISATION_UNITS_WEIGHT_METRIC             :метрическая (т)
STR_CONFIG_SETTING_LOCALISATION_UNITS_WEIGHT_SI                 :СИ (кг)

STR_CONFIG_SETTING_LOCALISATION_UNITS_VOLUME                    :Система единиц для объёма: {STRING}
STR_CONFIG_SETTING_LOCALISATION_UNITS_VOLUME_HELPTEXT           :Показывать значения объёма в выбранной системе единиц
###length 3
STR_CONFIG_SETTING_LOCALISATION_UNITS_VOLUME_IMPERIAL           :английская (галлон)
STR_CONFIG_SETTING_LOCALISATION_UNITS_VOLUME_METRIC             :метрическая (л)
STR_CONFIG_SETTING_LOCALISATION_UNITS_VOLUME_SI                 :СИ (м³)

STR_CONFIG_SETTING_LOCALISATION_UNITS_FORCE                     :Система единиц для тягового усилия: {STRING}
STR_CONFIG_SETTING_LOCALISATION_UNITS_FORCE_HELPTEXT            :Показывать значения тягового усилия в выбранной системе единиц
###length 3
STR_CONFIG_SETTING_LOCALISATION_UNITS_FORCE_IMPERIAL            :английская (фунт-сила)
STR_CONFIG_SETTING_LOCALISATION_UNITS_FORCE_METRIC              :метрическая (кгс)
STR_CONFIG_SETTING_LOCALISATION_UNITS_FORCE_SI                  :СИ (кН)

STR_CONFIG_SETTING_LOCALISATION_UNITS_HEIGHT                    :Система единиц для высоты: {STRING}
STR_CONFIG_SETTING_LOCALISATION_UNITS_HEIGHT_HELPTEXT           :Показывать значения высоты в выбранной системе единиц
###length 3
STR_CONFIG_SETTING_LOCALISATION_UNITS_HEIGHT_IMPERIAL           :английская (фут)
STR_CONFIG_SETTING_LOCALISATION_UNITS_HEIGHT_METRIC             :метрическая (м)
STR_CONFIG_SETTING_LOCALISATION_UNITS_HEIGHT_SI                 :СИ (м)

STR_CONFIG_SETTING_LOCALISATION                                 :Локализация
STR_CONFIG_SETTING_GRAPHICS                                     :Графика
STR_CONFIG_SETTING_SOUND                                        :Звуковые эффекты
STR_CONFIG_SETTING_INTERFACE                                    :Интерфейс
STR_CONFIG_SETTING_INTERFACE_GENERAL                            :Общие настройки
STR_CONFIG_SETTING_INTERFACE_VIEWPORTS                          :Окна просмотра
STR_CONFIG_SETTING_INTERFACE_CONSTRUCTION                       :Строительство
STR_CONFIG_SETTING_ADVISORS                                     :Новости и информация
STR_CONFIG_SETTING_COMPANY                                      :Компания
STR_CONFIG_SETTING_ACCOUNTING                                   :Финансы
STR_CONFIG_SETTING_VEHICLES                                     :Транспорт
STR_CONFIG_SETTING_VEHICLES_PHYSICS                             :Физическая модель
STR_CONFIG_SETTING_VEHICLES_ROUTING                             :Маршруты
STR_CONFIG_SETTING_LIMITATIONS                                  :Ограничения
STR_CONFIG_SETTING_ACCIDENTS                                    :Аварии и катастрофы
STR_CONFIG_SETTING_GENWORLD                                     :Создание карты
STR_CONFIG_SETTING_ENVIRONMENT                                  :Окружение
STR_CONFIG_SETTING_ENVIRONMENT_AUTHORITIES                      :Городская администрация
STR_CONFIG_SETTING_ENVIRONMENT_TOWNS                            :Города
STR_CONFIG_SETTING_ENVIRONMENT_INDUSTRIES                       :Предприятия
STR_CONFIG_SETTING_ENVIRONMENT_CARGODIST                        :Распределение грузов
STR_CONFIG_SETTING_AI                                           :Конкуренты
STR_CONFIG_SETTING_AI_NPC                                       :Искусственный интеллект
STR_CONFIG_SETTING_NETWORK                                      :Сеть

STR_CONFIG_SETTING_PATHFINDER_FOR_TRAINS                        :Алгоритм поиска пути для поездов: {STRING}
STR_CONFIG_SETTING_PATHFINDER_FOR_TRAINS_HELPTEXT               :Алгоритм поиска пути, используемый поездами
STR_CONFIG_SETTING_PATHFINDER_FOR_ROAD_VEHICLES                 :Алгоритм поиска пути для автотранспорта: {STRING}
STR_CONFIG_SETTING_PATHFINDER_FOR_ROAD_VEHICLES_HELPTEXT        :Алгоритм поиска пути, используемый автомобилями
STR_CONFIG_SETTING_PATHFINDER_FOR_SHIPS                         :Алгоритм поиска пути для судов: {STRING}
STR_CONFIG_SETTING_PATHFINDER_FOR_SHIPS_HELPTEXT                :Алгоритм поиска пути, используемый водным транспортом
STR_CONFIG_SETTING_REVERSE_AT_SIGNALS                           :Автоматический разворот у сигналов: {STRING}
STR_CONFIG_SETTING_REVERSE_AT_SIGNALS_HELPTEXT                  :Разрешить поездам разворачиваться у светофора, если они долго ждут разрешающего сигнала
###length 2
STR_CONFIG_SETTING_PATHFINDER_NPF                               :NPF
STR_CONFIG_SETTING_PATHFINDER_YAPF                              :YAPF {BLUE}(Рекомендуется)

STR_CONFIG_SETTING_QUERY_CAPTION                                :{WHITE}Изменить значение

# Config errors
STR_CONFIG_ERROR                                                :{WHITE}Ошибка в файле конфигурации...
STR_CONFIG_ERROR_ARRAY                                          :{WHITE}... ошибка в массиве «{STRING}»
STR_CONFIG_ERROR_INVALID_VALUE                                  :{WHITE}... неверное значение «{STRING}» параметра «{STRING}»
STR_CONFIG_ERROR_TRAILING_CHARACTERS                            :{WHITE}... лишние символы после «{STRING}»
STR_CONFIG_ERROR_DUPLICATE_GRFID                                :{WHITE}... игнорируется NewGRF «{STRING}»: у него такой же идентификатор GRF, как и у «{STRING}»
STR_CONFIG_ERROR_INVALID_GRF                                    :{WHITE}... игнорируется неверный NewGRF «{STRING}»: {STRING}
STR_CONFIG_ERROR_INVALID_GRF_NOT_FOUND                          :не найден
STR_CONFIG_ERROR_INVALID_GRF_UNSAFE                             :использование в качестве статического небезопасно
STR_CONFIG_ERROR_INVALID_GRF_SYSTEM                             :системный NewGRF
STR_CONFIG_ERROR_INVALID_GRF_INCOMPATIBLE                       :несовместим с данной версией OpenTTD
STR_CONFIG_ERROR_INVALID_GRF_UNKNOWN                            :неизвестный
STR_CONFIG_ERROR_INVALID_SAVEGAME_COMPRESSION_LEVEL             :{WHITE}... уровень сжатия «{STRING}» неверный
STR_CONFIG_ERROR_INVALID_SAVEGAME_COMPRESSION_ALGORITHM         :{WHITE}... алгоритм сохранения «{STRING}» недоступен. Будет использоваться «{STRING}»
STR_CONFIG_ERROR_INVALID_BASE_GRAPHICS_NOT_FOUND                :{WHITE}... графический пакет «{STRING}» не найден
STR_CONFIG_ERROR_INVALID_BASE_SOUNDS_NOT_FOUND                  :{WHITE}... звуковой пакет «{STRING}» не найден
STR_CONFIG_ERROR_INVALID_BASE_MUSIC_NOT_FOUND                   :{WHITE}... музыкальный пакет «{STRING}» не найден
STR_CONFIG_ERROR_OUT_OF_MEMORY                                  :{WHITE}Нехватка оперативной памяти
STR_CONFIG_ERROR_SPRITECACHE_TOO_BIG                            :{WHITE}Не удалось выделить {BYTES} для кэша спрайтов. Размер кэша снижен до {BYTES}. Это отрицательно скажется на производительности OpenTTD. Чтобы снизить затраты памяти, отключите 32-битную графику и снизьте максимальный уровень приближения.

# Video initalization errors
STR_VIDEO_DRIVER_ERROR                                          :{WHITE}Ошибка в настройках графики...
STR_VIDEO_DRIVER_ERROR_NO_HARDWARE_ACCELERATION                 :{WHITE}... не найдено подходящего графического процессора. Аппаратное ускорение отключено.
STR_VIDEO_DRIVER_ERROR_HARDWARE_ACCELERATION_CRASH              :{WHITE}... драйвер видеокарты вызвал критическую ошибку. Аппаратное ускорение отключено.

# Intro window
STR_INTRO_CAPTION                                               :{WHITE}OpenTTD {REV}

STR_INTRO_NEW_GAME                                              :{BLACK}Новая игра
STR_INTRO_LOAD_GAME                                             :{BLACK}Загрузить игру
STR_INTRO_PLAY_SCENARIO                                         :{BLACK}Играть сценарий
STR_INTRO_PLAY_HEIGHTMAP                                        :{BLACK}Загрузить карту высот
STR_INTRO_SCENARIO_EDITOR                                       :{BLACK}Редактор сценариев
STR_INTRO_MULTIPLAYER                                           :{BLACK}Сетевая игра

STR_INTRO_GAME_OPTIONS                                          :{BLACK}Основные настройки
STR_INTRO_HIGHSCORE                                             :{BLACK}Таблица рекордов
STR_INTRO_CONFIG_SETTINGS_TREE                                  :{BLACK}Расширенные настройки
STR_INTRO_NEWGRF_SETTINGS                                       :{BLACK}Настройки NewGRF
STR_INTRO_ONLINE_CONTENT                                        :{BLACK}Проверить онлайн-контент
STR_INTRO_AI_SETTINGS                                           :{BLACK}Настройки ИИ
STR_INTRO_GAMESCRIPT_SETTINGS                                   :{BLACK}Настройки игровых скриптов
STR_INTRO_QUIT                                                  :{BLACK}Выход

STR_INTRO_TOOLTIP_NEW_GAME                                      :{BLACK}Начать новую игру. Ctrl+щелчок пропускает этап настройки карты.
STR_INTRO_TOOLTIP_LOAD_GAME                                     :{BLACK}Загрузить сохранённую игру
STR_INTRO_TOOLTIP_PLAY_HEIGHTMAP                                :{BLACK}Начать новую игру, используя карту высот в качестве шаблона карты
STR_INTRO_TOOLTIP_PLAY_SCENARIO                                 :{BLACK}Начать новую игру, используя сценарий
STR_INTRO_TOOLTIP_SCENARIO_EDITOR                               :{BLACK}Создать собственный сценарий
STR_INTRO_TOOLTIP_MULTIPLAYER                                   :{BLACK}Начать сетевую игру

STR_INTRO_TOOLTIP_TEMPERATE                                     :{BLACK}Выбрать умеренный климат
STR_INTRO_TOOLTIP_SUB_ARCTIC_LANDSCAPE                          :{BLACK}Выбрать субарктический климат
STR_INTRO_TOOLTIP_SUB_TROPICAL_LANDSCAPE                        :{BLACK}Выбрать субтропический климат
STR_INTRO_TOOLTIP_TOYLAND_LANDSCAPE                             :{BLACK}Выбрать игрушечный мир

STR_INTRO_TOOLTIP_GAME_OPTIONS                                  :{BLACK}Изменить основные настройки игры
STR_INTRO_TOOLTIP_HIGHSCORE                                     :{BLACK}Показать таблицу рекордов
STR_INTRO_TOOLTIP_CONFIG_SETTINGS_TREE                          :{BLACK}Изменить расширенные настройки игры
STR_INTRO_TOOLTIP_NEWGRF_SETTINGS                               :{BLACK}Показать настройки NewGRF
STR_INTRO_TOOLTIP_ONLINE_CONTENT                                :{BLACK}Найти новый и обновлённый контент для загрузки
STR_INTRO_TOOLTIP_AI_SETTINGS                                   :{BLACK}Показать настройки ИИ
STR_INTRO_TOOLTIP_GAMESCRIPT_SETTINGS                           :{BLACK}Показать настройки игровых скриптов
STR_INTRO_TOOLTIP_QUIT                                          :{BLACK}Выйти из OpenTTD

STR_INTRO_BASESET                                               :{BLACK}В выбранном наборе базовой графики отсутству{P 0 е ю ю}т {NUM} спрайт{P "" а ов}. Пожалуйста, обновите набор графики.
STR_INTRO_TRANSLATION                                           :{BLACK}На этот язык не переведен{P 0 а ы о} {NUM} строк{P а и ""}. Вы можете помочь проекту, зарегистрировавшись как переводчик. Инструкции в файле readme.txt.

# Quit window
STR_QUIT_CAPTION                                                :{WHITE}Выход
STR_QUIT_ARE_YOU_SURE_YOU_WANT_TO_EXIT_OPENTTD                  :{YELLOW}Вы уверены, что хотите выйти из OpenTTD?
STR_QUIT_YES                                                    :{BLACK}Да
STR_QUIT_NO                                                     :{BLACK}Нет

# Abandon game
STR_ABANDON_GAME_CAPTION                                        :{WHITE}В главное меню
STR_ABANDON_GAME_QUERY                                          :{YELLOW}Вы действительно хотите выйти из игры?
STR_ABANDON_SCENARIO_QUERY                                      :{YELLOW}Вы уверены, что хотите выйти из этого сценария?

# Cheat window
STR_CHEATS                                                      :{WHITE}Читы
STR_CHEATS_TOOLTIP                                              :{BLACK}Галочки показывают, использовали ли Вы этот чит раньше
STR_CHEATS_NOTE                                                 :{BLACK}Внимание! Их использование записывается при сохранении игры!
STR_CHEAT_MONEY                                                 :{LTBLUE}Добавить {CURRENCY_LONG}
STR_CHEAT_CHANGE_COMPANY                                        :{LTBLUE}Игра за компанию: {ORANGE}{COMMA}
STR_CHEAT_EXTRA_DYNAMITE                                        :{LTBLUE}Волшебный динамит (снос ВСЕГО): {ORANGE}{STRING}
STR_CHEAT_CROSSINGTUNNELS                                       :{LTBLUE}Туннели могут пересекаться: {ORANGE}{STRING}
STR_CHEAT_NO_JETCRASH                                           :{LTBLUE}Большие самолёты реже разбиваются в малых аэропортах: {ORANGE}{STRING}
STR_CHEAT_EDIT_MAX_HL                                           :{LTBLUE}Изменить макс. высоту карты: {ORANGE}{NUM}
STR_CHEAT_EDIT_MAX_HL_QUERY_CAPT                                :{WHITE}Изменить максимальную высоту гор на карте
STR_CHEAT_CHANGE_DATE                                           :{LTBLUE}Изменение даты: {ORANGE} {DATE_SHORT}
STR_CHEAT_CHANGE_DATE_QUERY_CAPT                                :{WHITE}Изменить текущий год
STR_CHEAT_SETUP_PROD                                            :{LTBLUE}Разрешить изменение производительности: {ORANGE}{STRING}

# Livery window
STR_LIVERY_CAPTION                                              :{WHITE}Цвета компании «{COMPANY}»

STR_LIVERY_GENERAL_TOOLTIP                                      :{BLACK}Настройка основной цветовой схемы
STR_LIVERY_TRAIN_TOOLTIP                                        :{BLACK}Настройка цветовой схемы поездов
STR_LIVERY_ROAD_VEHICLE_TOOLTIP                                 :{BLACK}Настройка цветовой схемы автотранспорта
STR_LIVERY_SHIP_TOOLTIP                                         :{BLACK}Настройка цветовой схемы судов
STR_LIVERY_AIRCRAFT_TOOLTIP                                     :{BLACK}Настройка цветовой схемы авиатранспорта
STR_LIVERY_PRIMARY_TOOLTIP                                      :{BLACK}Настройка основного цвета выбранного вида транспорта. Ctrl+щелчок установит выбранный цвет для всех видов транспорта.
STR_LIVERY_SECONDARY_TOOLTIP                                    :{BLACK}Настройка дополнительного цвета выбранного вида транспорта. Ctrl+щелчок установит выбранный цвет для всех видов транспорта.
STR_LIVERY_PANEL_TOOLTIP                                        :{BLACK}Выберите цветовую схему для изменения, либо несколько схем с Ctrl. Щёлкните по флажку для использования выбранной схемы.

###length 23
STR_LIVERY_DEFAULT                                              :Стандарт. окраска
STR_LIVERY_STEAM                                                :Паровоз
STR_LIVERY_DIESEL                                               :Тепловоз
STR_LIVERY_ELECTRIC                                             :Электровоз
STR_LIVERY_MONORAIL                                             :Монорельсовый локомотив
STR_LIVERY_MAGLEV                                               :Магнитный локомотив
STR_LIVERY_DMU                                                  :Многосекц. тепловоз
STR_LIVERY_EMU                                                  :Многосекц. электровоз
STR_LIVERY_PASSENGER_WAGON_STEAM                                :Пассаж. вагон (паровоз)
STR_LIVERY_PASSENGER_WAGON_DIESEL                               :Пассаж. вагон (тепловоз)
STR_LIVERY_PASSENGER_WAGON_ELECTRIC                             :Пассаж. вагон (электро)
STR_LIVERY_PASSENGER_WAGON_MONORAIL                             :Пассаж. вагон (монорельс)
STR_LIVERY_PASSENGER_WAGON_MAGLEV                               :Пассаж. вагон (магнит.)
STR_LIVERY_FREIGHT_WAGON                                        :Грузовой вагон
STR_LIVERY_BUS                                                  :Автобус
STR_LIVERY_TRUCK                                                :Грузовой автомобиль
STR_LIVERY_PASSENGER_SHIP                                       :Пассажирское судно
STR_LIVERY_FREIGHT_SHIP                                         :Грузовое судно
STR_LIVERY_HELICOPTER                                           :Вертолёт
STR_LIVERY_SMALL_PLANE                                          :Малый самолёт
STR_LIVERY_LARGE_PLANE                                          :Большой самолёт
STR_LIVERY_PASSENGER_TRAM                                       :Пассажирский трамвай
STR_LIVERY_FREIGHT_TRAM                                         :Грузовой трамвай

# Face selection window
STR_FACE_CAPTION                                                :{WHITE}Внешний вид
STR_FACE_CANCEL_TOOLTIP                                         :{BLACK}Не менять внешность
STR_FACE_OK_TOOLTIP                                             :{BLACK}Применить новую внешность
STR_FACE_RANDOM                                                 :{BLACK}Случайное

STR_FACE_MALE_BUTTON                                            :{BLACK}Мужское
STR_FACE_MALE_TOOLTIP                                           :{BLACK}Выбор мужских лиц
STR_FACE_FEMALE_BUTTON                                          :{BLACK}Женское
STR_FACE_FEMALE_TOOLTIP                                         :{BLACK}Выбор женских лиц
STR_FACE_NEW_FACE_BUTTON                                        :{BLACK}Мне повезёт!
STR_FACE_NEW_FACE_TOOLTIP                                       :{BLACK}Создание внешности случайным образом
STR_FACE_ADVANCED                                               :{BLACK}Детально
STR_FACE_ADVANCED_TOOLTIP                                       :{BLACK}Расширенная настройка внешности
STR_FACE_SIMPLE                                                 :{BLACK}Просто
STR_FACE_SIMPLE_TOOLTIP                                         :{BLACK}Простое создание внешности
STR_FACE_LOAD                                                   :{BLACK}Загрузить
STR_FACE_LOAD_TOOLTIP                                           :{BLACK}Загрузить внешность
STR_FACE_LOAD_DONE                                              :{WHITE}Ваша внешность загружена из файла конфигурации.
STR_FACE_FACECODE                                               :{BLACK}Числовой код
STR_FACE_FACECODE_TOOLTIP                                       :{BLACK}Посмотреть или изменить код внешности
STR_FACE_FACECODE_CAPTION                                       :{WHITE}Числовой код внешнего вида
STR_FACE_FACECODE_SET                                           :{WHITE}Числовой код нового лица установлен.
STR_FACE_FACECODE_ERR                                           :{WHITE}Невозможно изменить внешность - значение должно быть целым и лежать в диапазоне от 0 до 4 294 967 295
STR_FACE_SAVE                                                   :{BLACK}Сохранить
STR_FACE_SAVE_TOOLTIP                                           :{BLACK}Сохранить внешность
STR_FACE_SAVE_DONE                                              :{WHITE}Внешность сохранена в файле конфигурации.
STR_FACE_EUROPEAN                                               :{BLACK}Европ.
STR_FACE_SELECT_EUROPEAN                                        :{BLACK}Выбрать европеоидный тип лица
STR_FACE_AFRICAN                                                :{BLACK}Африк.
STR_FACE_SELECT_AFRICAN                                         :{BLACK}Выбрать африканский тип лица
STR_FACE_YES                                                    :Да
STR_FACE_NO                                                     :Нет
STR_FACE_MOUSTACHE_EARRING_TOOLTIP                              :{BLACK}Включить усы или серьги
STR_FACE_HAIR                                                   :Волосы:
STR_FACE_HAIR_TOOLTIP                                           :{BLACK}Изменить волосы
STR_FACE_EYEBROWS                                               :Брови:
STR_FACE_EYEBROWS_TOOLTIP                                       :{BLACK}Изменить брови
STR_FACE_EYECOLOUR                                              :Цвет глаз:
STR_FACE_EYECOLOUR_TOOLTIP                                      :{BLACK}Изменить цвет глаз
STR_FACE_GLASSES                                                :Очки:
STR_FACE_GLASSES_TOOLTIP                                        :{BLACK}Наличие очков
STR_FACE_GLASSES_TOOLTIP_2                                      :{BLACK}Изменить очки
STR_FACE_NOSE                                                   :Нос:
STR_FACE_NOSE_TOOLTIP                                           :{BLACK}Изменить нос
STR_FACE_LIPS                                                   :Губы:
STR_FACE_MOUSTACHE                                              :Усы:
STR_FACE_LIPS_MOUSTACHE_TOOLTIP                                 :{BLACK}Изменить губы или усы
STR_FACE_CHIN                                                   :Подбородок:
STR_FACE_CHIN_TOOLTIP                                           :{BLACK}Изменить подбородок
STR_FACE_JACKET                                                 :Пиджак:
STR_FACE_JACKET_TOOLTIP                                         :{BLACK}Изменить пиджак
STR_FACE_COLLAR                                                 :Воротник:
STR_FACE_COLLAR_TOOLTIP                                         :{BLACK}Изменить воротник
STR_FACE_TIE                                                    :Галстук:
STR_FACE_EARRING                                                :Серьга:
STR_FACE_TIE_EARRING_TOOLTIP                                    :{BLACK}Изменить галстук или серьгу

# Matches ServerGameType
###length 3
STR_NETWORK_SERVER_VISIBILITY_LOCAL                             :Локальный
STR_NETWORK_SERVER_VISIBILITY_PUBLIC                            :Публичный
STR_NETWORK_SERVER_VISIBILITY_INVITE_ONLY                       :По приглашению

# Network server list
STR_NETWORK_SERVER_LIST_CAPTION                                 :{WHITE}Сетевая игра
STR_NETWORK_SERVER_LIST_PLAYER_NAME                             :{BLACK}Имя игрока:
STR_NETWORK_SERVER_LIST_ENTER_NAME_TOOLTIP                      :{BLACK}Это имя, которое будет видно другим игрокам

STR_NETWORK_SERVER_LIST_GAME_NAME                               :{BLACK}Название
STR_NETWORK_SERVER_LIST_GAME_NAME_TOOLTIP                       :{BLACK}Название игры
STR_NETWORK_SERVER_LIST_GENERAL_ONLINE                          :{BLACK}{COMMA}/{COMMA} - {COMMA}/{COMMA}
STR_NETWORK_SERVER_LIST_CLIENTS_CAPTION                         :{BLACK}Клиенты
STR_NETWORK_SERVER_LIST_CLIENTS_CAPTION_TOOLTIP                 :{BLACK}Клиентов сейчас/макс.{}Компаний сейчас/макс.
STR_NETWORK_SERVER_LIST_MAP_SIZE_SHORT                          :{BLACK}{COMMA}×{COMMA}
STR_NETWORK_SERVER_LIST_MAP_SIZE_CAPTION                        :{BLACK}Размер карты
STR_NETWORK_SERVER_LIST_MAP_SIZE_CAPTION_TOOLTIP                :{BLACK}Размер карты игры{}Нажмите для сортировки по площади
STR_NETWORK_SERVER_LIST_DATE_CAPTION                            :{BLACK}Дата
STR_NETWORK_SERVER_LIST_DATE_CAPTION_TOOLTIP                    :{BLACK}Текущая дата
STR_NETWORK_SERVER_LIST_YEARS_CAPTION                           :{BLACK}Лет
STR_NETWORK_SERVER_LIST_YEARS_CAPTION_TOOLTIP                   :{BLACK}Количество лет, прошедших в игре
STR_NETWORK_SERVER_LIST_INFO_ICONS_TOOLTIP                      :{BLACK}Язык, версия сервера и{NBSP}т.{NBSP}п.

STR_NETWORK_SERVER_LIST_CLICK_GAME_TO_SELECT                    :{BLACK}Выберите игру из списка
STR_NETWORK_SERVER_LIST_LAST_JOINED_SERVER                      :{BLACK}Последний сервер, к которому вы подключались:
STR_NETWORK_SERVER_LIST_CLICK_TO_SELECT_LAST                    :{BLACK}Нажмите для выбора последнего сервера

STR_NETWORK_SERVER_LIST_GAME_INFO                               :{SILVER}ИНФОРМАЦИЯ ОБ ИГРЕ
STR_NETWORK_SERVER_LIST_CLIENTS                                 :{SILVER}Клиенты: {WHITE}{COMMA} / {COMMA} - {COMMA} / {COMMA}
STR_NETWORK_SERVER_LIST_LANDSCAPE                               :{SILVER}Ландшафт: {WHITE}{STRING}
STR_NETWORK_SERVER_LIST_MAP_SIZE                                :{SILVER}Размер карты: {WHITE}{COMMA}×{COMMA}
STR_NETWORK_SERVER_LIST_SERVER_VERSION                          :{SILVER}Версия сервера: {WHITE}{STRING}
STR_NETWORK_SERVER_LIST_SERVER_ADDRESS                          :{SILVER}Адрес сервера: {WHITE}{STRING}
STR_NETWORK_SERVER_LIST_INVITE_CODE                             :{SILVER}Код-приглашение: {WHITE}{STRING}
STR_NETWORK_SERVER_LIST_START_DATE                              :{SILVER}Дата начала: {WHITE}{DATE_SHORT}
STR_NETWORK_SERVER_LIST_CURRENT_DATE                            :{SILVER}Текущая дата: {WHITE}{DATE_SHORT}
STR_NETWORK_SERVER_LIST_GAMESCRIPT                              :{SILVER}Игровой скрипт: {WHITE}{STRING} (v{NUM})
STR_NETWORK_SERVER_LIST_PASSWORD                                :{SILVER}Защищён паролем!
STR_NETWORK_SERVER_LIST_SERVER_OFFLINE                          :{SILVER}СЕРВЕР ОТКЛЮЧЁН
STR_NETWORK_SERVER_LIST_SERVER_FULL                             :{SILVER}СЕРВЕР ЗАПОЛНЕН
STR_NETWORK_SERVER_LIST_SERVER_BANNED                           :{SILVER}ВЫ ЗАБЛОКИРОВАНЫ НА СЕРВЕРЕ
STR_NETWORK_SERVER_LIST_SERVER_TOO_OLD                          :{SILVER}СЕРВЕР УСТАРЕВШЕЙ ВЕРСИИ
STR_NETWORK_SERVER_LIST_VERSION_MISMATCH                        :{SILVER}ВЕРСИЯ НЕ ПОДХОДИТ
STR_NETWORK_SERVER_LIST_GRF_MISMATCH                            :{SILVER}НЕ СОВПАДАЕТ НАБОР NEWGRF

STR_NETWORK_SERVER_LIST_JOIN_GAME                               :{BLACK}Присоединиться
STR_NETWORK_SERVER_LIST_REFRESH                                 :{BLACK}Обновить информацию
STR_NETWORK_SERVER_LIST_REFRESH_TOOLTIP                         :{BLACK}Обновить информацию о сервере

STR_NETWORK_SERVER_LIST_SEARCH_SERVER_INTERNET                  :{BLACK}Искать в интернете
STR_NETWORK_SERVER_LIST_SEARCH_SERVER_INTERNET_TOOLTIP          :{BLACK}Поиск общедоступных серверов в интернете
STR_NETWORK_SERVER_LIST_SEARCH_SERVER_LAN                       :{BLACK}Искать в ЛВС
STR_NETWORK_SERVER_LIST_SEARCH_SERVER_LAN_TOOLTIP               :{BLACK}Поиск серверов в локальной сети
STR_NETWORK_SERVER_LIST_ADD_SERVER                              :{BLACK}Добавить сервер
STR_NETWORK_SERVER_LIST_ADD_SERVER_TOOLTIP                      :{BLACK}Добавить в список новый сервер. Можно указать адрес сервера или код-приглашение.
STR_NETWORK_SERVER_LIST_START_SERVER                            :{BLACK}Запуск сервера
STR_NETWORK_SERVER_LIST_START_SERVER_TOOLTIP                    :{BLACK}Запуск сервера на вашем компьютере

STR_NETWORK_SERVER_LIST_PLAYER_NAME_OSKTITLE                    :{BLACK}Введите ваше имя
STR_NETWORK_SERVER_LIST_ENTER_SERVER_ADDRESS                    :{BLACK}Введите адрес сервера или код-приглашение

# Start new multiplayer server
STR_NETWORK_START_SERVER_CAPTION                                :{WHITE}Запуск новой сетевой игры

STR_NETWORK_START_SERVER_NEW_GAME_NAME                          :{BLACK}Название игры:
STR_NETWORK_START_SERVER_NEW_GAME_NAME_TOOLTIP                  :{BLACK}Название игры, которое игроки увидят в меню выбора сетевой игры
STR_NETWORK_START_SERVER_SET_PASSWORD                           :{BLACK}Установить пароль
STR_NETWORK_START_SERVER_PASSWORD_TOOLTIP                       :{BLACK}Защитите вашу игру паролем, если не хотите, чтобы к ней могли подключиться посторонние.

STR_NETWORK_START_SERVER_VISIBILITY_LABEL                       :{BLACK}Видимость
STR_NETWORK_START_SERVER_VISIBILITY_TOOLTIP                     :{BLACK}Видимость вашего сервера в публичном списке
STR_NETWORK_START_SERVER_CLIENTS_SELECT                         :{BLACK}{NUM} клиент{P "" а ов}
STR_NETWORK_START_SERVER_NUMBER_OF_CLIENTS                      :{BLACK}Макс. количество клиентов:
STR_NETWORK_START_SERVER_NUMBER_OF_CLIENTS_TOOLTIP              :{BLACK}Выбор максимального числа клиентов. Не все места обязательно должны быть заняты.
STR_NETWORK_START_SERVER_COMPANIES_SELECT                       :{BLACK}{NUM} компани{P я и й}
STR_NETWORK_START_SERVER_NUMBER_OF_COMPANIES                    :{BLACK}Макс. количество компаний:
STR_NETWORK_START_SERVER_NUMBER_OF_COMPANIES_TOOLTIP            :{BLACK}Ограничить максимальное количество компаний на сервере

STR_NETWORK_START_SERVER_NEW_GAME_NAME_OSKTITLE                 :{BLACK}Введите название сетевой игры

# Network connecting window
STR_NETWORK_CONNECTING_CAPTION                                  :{WHITE}Соединение...

STR_NETWORK_CONNECTING_WAITING                                  :{BLACK}Готовится присоединиться {NUM} клиент{P "" а ов}
STR_NETWORK_CONNECTING_DOWNLOADING_1                            :{BLACK}{BYTES} загружено
STR_NETWORK_CONNECTING_DOWNLOADING_2                            :{BLACK}Загружено {BYTES} / {BYTES}

###length 8
STR_NETWORK_CONNECTING_1                                        :{BLACK}(1/6) Соединение...
STR_NETWORK_CONNECTING_2                                        :{BLACK}(2/6) Авторизация...
STR_NETWORK_CONNECTING_3                                        :{BLACK}(3/6) Ожидание...
STR_NETWORK_CONNECTING_4                                        :{BLACK}(4/6) Загрузка карты...
STR_NETWORK_CONNECTING_5                                        :{BLACK}(5/6) Обработка...
STR_NETWORK_CONNECTING_6                                        :{BLACK}(6/6) Регистрация...
STR_NETWORK_CONNECTING_SPECIAL_1                                :{BLACK}Получение информации об игре...
STR_NETWORK_CONNECTING_SPECIAL_2                                :{BLACK}Получение информации о компаниях...

STR_NETWORK_CONNECTION_DISCONNECT                               :{BLACK}Отключиться

STR_NETWORK_NEED_GAME_PASSWORD_CAPTION                          :{WHITE}Сервер защищён. Введите пароль.
STR_NETWORK_NEED_COMPANY_PASSWORD_CAPTION                       :{WHITE}Компания защищена. Введите пароль.

# Network company list added strings
STR_NETWORK_COMPANY_LIST_CLIENT_LIST                            :Список игроков
STR_NETWORK_COMPANY_LIST_SPECTATE                               :Стать зрителем

# Network client list
STR_NETWORK_CLIENT_LIST_CAPTION                                 :{WHITE}Сетевая игра
STR_NETWORK_CLIENT_LIST_SERVER                                  :{BLACK}Сервер
STR_NETWORK_CLIENT_LIST_SERVER_NAME                             :{BLACK}Название
STR_NETWORK_CLIENT_LIST_SERVER_NAME_TOOLTIP                     :{BLACK}Название вашего сервера
STR_NETWORK_CLIENT_LIST_SERVER_NAME_EDIT_TOOLTIP                :{BLACK}Сменить название сервера
STR_NETWORK_CLIENT_LIST_SERVER_NAME_QUERY_CAPTION               :Название сервера
STR_NETWORK_CLIENT_LIST_SERVER_VISIBILITY                       :{BLACK}Видимость
STR_NETWORK_CLIENT_LIST_SERVER_VISIBILITY_TOOLTIP               :{BLACK}Видимость вашего сервера в публичном списке
STR_NETWORK_CLIENT_LIST_SERVER_INVITE_CODE                      :{BLACK}Приглашение
STR_NETWORK_CLIENT_LIST_SERVER_INVITE_CODE_TOOLTIP              :{BLACK}Код-приглашение, с помощью которого другие игроки смогут подключиться к вашему серверу
STR_NETWORK_CLIENT_LIST_SERVER_CONNECTION_TYPE                  :{BLACK}Подключение
STR_NETWORK_CLIENT_LIST_SERVER_CONNECTION_TYPE_TOOLTIP          :{BLACK}Способ подключения других игроков к вашему серверу
STR_NETWORK_CLIENT_LIST_PLAYER                                  :{BLACK}Игрок
STR_NETWORK_CLIENT_LIST_PLAYER_NAME                             :{BLACK}Имя
STR_NETWORK_CLIENT_LIST_PLAYER_NAME_TOOLTIP                     :{BLACK}Ваше игровое имя
STR_NETWORK_CLIENT_LIST_PLAYER_NAME_EDIT_TOOLTIP                :{BLACK}Изменить имя игрока
STR_NETWORK_CLIENT_LIST_PLAYER_NAME_QUERY_CAPTION               :Ваше игровое имя
STR_NETWORK_CLIENT_LIST_ADMIN_CLIENT_TOOLTIP                    :{BLACK}Административные действия, применимые к этому игроку
STR_NETWORK_CLIENT_LIST_ADMIN_COMPANY_TOOLTIP                   :{BLACK}Административные действия, применимые к этой компании
STR_NETWORK_CLIENT_LIST_JOIN_TOOLTIP                            :{BLACK}Присоединиться к этой компании
STR_NETWORK_CLIENT_LIST_CHAT_CLIENT_TOOLTIP                     :{BLACK}Отправить сообщение этому игроку
STR_NETWORK_CLIENT_LIST_CHAT_COMPANY_TOOLTIP                    :{BLACK}Послать сообщение всем игрокам этой компании
STR_NETWORK_CLIENT_LIST_CHAT_SPECTATOR_TOOLTIP                  :{BLACK}Послать сообщение всем зрителям
STR_NETWORK_CLIENT_LIST_SPECTATORS                              :Зрители
STR_NETWORK_CLIENT_LIST_NEW_COMPANY                             :(Новая компания)
STR_NETWORK_CLIENT_LIST_NEW_COMPANY_TOOLTIP                     :{BLACK}Основать новую транспортную компанию и присоединиться к ней
STR_NETWORK_CLIENT_LIST_PLAYER_ICON_SELF_TOOLTIP                :{BLACK}Это вы!
STR_NETWORK_CLIENT_LIST_PLAYER_ICON_HOST_TOOLTIP                :{BLACK}Это организатор игры
STR_NETWORK_CLIENT_LIST_CLIENT_COMPANY_COUNT                    :{BLACK}Клиентов: {NUM}; компаний: {NUM}/{NUM}
STR_NETWORK_CLIENT_LIST_CLIENT_COMPANY_COUNT_TOOLTIP            :{BLACK}Количество подключённых в данный момент клиентов, существующих компаний и максимально допустимое количество компаний

# Matches ConnectionType
###length 5
STR_NETWORK_CLIENT_LIST_SERVER_CONNECTION_TYPE_UNKNOWN          :{BLACK}Локальное
STR_NETWORK_CLIENT_LIST_SERVER_CONNECTION_TYPE_ISOLATED         :{RED}Другие игроки не могут подключиться
STR_NETWORK_CLIENT_LIST_SERVER_CONNECTION_TYPE_DIRECT           :{BLACK}Публичное
STR_NETWORK_CLIENT_LIST_SERVER_CONNECTION_TYPE_STUN             :{BLACK}Сервер за NAT
STR_NETWORK_CLIENT_LIST_SERVER_CONNECTION_TYPE_TURN             :{BLACK}Через транслятор

STR_NETWORK_CLIENT_LIST_ADMIN_CLIENT_KICK                       :Отключить
STR_NETWORK_CLIENT_LIST_ADMIN_CLIENT_BAN                        :Заблокировать
STR_NETWORK_CLIENT_LIST_ADMIN_COMPANY_RESET                     :Удалить
STR_NETWORK_CLIENT_LIST_ADMIN_COMPANY_UNLOCK                    :Сбросить пароль

STR_NETWORK_CLIENT_LIST_ASK_CAPTION                             :{WHITE}Подтверждение действия
STR_NETWORK_CLIENT_LIST_ASK_CLIENT_KICK                         :{YELLOW}Отключить игрока «{STRING}»?
STR_NETWORK_CLIENT_LIST_ASK_CLIENT_BAN                          :{YELLOW}Заблокировать игрока «{STRING}»?
STR_NETWORK_CLIENT_LIST_ASK_COMPANY_RESET                       :{YELLOW}Удалить компанию «{COMPANY}»?
STR_NETWORK_CLIENT_LIST_ASK_COMPANY_UNLOCK                      :{YELLOW}Сбросить пароль у компании «{COMPANY}»?

STR_NETWORK_ASK_RELAY_CAPTION                                   :{WHITE}Использовать транслятор?
STR_NETWORK_ASK_RELAY_TEXT                                      :{YELLOW}Не удалось установить соединение с сервером «{STRING}».{}Перенаправить соединение через «{STRING}»?
STR_NETWORK_ASK_RELAY_NO                                        :{BLACK}Нет
STR_NETWORK_ASK_RELAY_YES_ONCE                                  :{BLACK}Да, однократно
STR_NETWORK_ASK_RELAY_YES_ALWAYS                                :{BLACK}Да, всегда

STR_NETWORK_ASK_SURVEY_CAPTION                                  :Разрешить автоматический сбор данных?
STR_NETWORK_ASK_SURVEY_TEXT                                     :Разрешаете ли вы автоматический сбор данных о ваших настройках игры и используемых модулях?{}OpenTTD отправит эти данные при закрытии игры.{}Вы можете в любой момент открыть настройки и изменить своё решение.
STR_NETWORK_ASK_SURVEY_PREVIEW                                  :Просмотр собранных данных
STR_NETWORK_ASK_SURVEY_LINK                                     :О сборе данных и приватности
STR_NETWORK_ASK_SURVEY_NO                                       :Нет
STR_NETWORK_ASK_SURVEY_YES                                      :Да

STR_NETWORK_SPECTATORS                                          :Зрители

# Network set password
STR_COMPANY_PASSWORD_CANCEL                                     :{BLACK}Не сохранять пароль
STR_COMPANY_PASSWORD_OK                                         :{BLACK}Задать новый пароль компании
STR_COMPANY_PASSWORD_CAPTION                                    :{WHITE}Пароль компании
STR_COMPANY_PASSWORD_MAKE_DEFAULT                               :{BLACK}Пароль компании по умолчанию
STR_COMPANY_PASSWORD_MAKE_DEFAULT_TOOLTIP                       :{BLACK}Использовать этот пароль для всех новых компаний по умолчанию

# Network company info join/password
STR_COMPANY_VIEW_JOIN                                           :{BLACK}Подключиться
STR_COMPANY_VIEW_JOIN_TOOLTIP                                   :{BLACK}Подключиться и играть за эту компанию
STR_COMPANY_VIEW_PASSWORD                                       :{BLACK}Пароль
STR_COMPANY_VIEW_PASSWORD_TOOLTIP                               :{BLACK}Защитить вашу компанию паролем, чтобы посторонние пользователи не могли присоединиться.
STR_COMPANY_VIEW_SET_PASSWORD                                   :{BLACK}Установить пароль компании

# Network chat
STR_NETWORK_CHAT_SEND                                           :{BLACK}Отправить
STR_NETWORK_CHAT_COMPANY_CAPTION                                :[Команда] :
STR_NETWORK_CHAT_CLIENT_CAPTION                                 :[Лично] {STRING}:
STR_NETWORK_CHAT_ALL_CAPTION                                    :[Всем] :

STR_NETWORK_CHAT_COMPANY                                        :[Команда] {STRING}: {WHITE}{STRING}
STR_NETWORK_CHAT_TO_COMPANY                                     :[Команде] {STRING}: {WHITE}{STRING}
STR_NETWORK_CHAT_CLIENT                                         :[Лично] {STRING}: {WHITE}{STRING}
STR_NETWORK_CHAT_TO_CLIENT                                      :[Лично] для {STRING}: {WHITE}{STRING}
STR_NETWORK_CHAT_ALL                                            :[Всем] {STRING}: {WHITE}{STRING}
STR_NETWORK_CHAT_EXTERNAL                                       :[{3:STRING}] {0:STRING}: {WHITE}{1:STRING}
STR_NETWORK_CHAT_OSKTITLE                                       :{BLACK}Введите текст для сетевого сообщения

# Network messages
STR_NETWORK_ERROR_NOTAVAILABLE                                  :{WHITE}Не найдены сетевые устройства
STR_NETWORK_ERROR_NOCONNECTION                                  :{WHITE}Время ожидания ответа от сервера истекло. Возможно, сервер отклонил запрос.
STR_NETWORK_ERROR_NEWGRF_MISMATCH                               :{WHITE}Невозможно присоединиться из-за несоответствия NewGRF
STR_NETWORK_ERROR_DESYNC                                        :{WHITE}Синхронизация сетевой игры не удалась
STR_NETWORK_ERROR_LOSTCONNECTION                                :{WHITE}Соединение сетевой игры потеряно
STR_NETWORK_ERROR_SAVEGAMEERROR                                 :{WHITE}Не удалось загрузить сохранение
STR_NETWORK_ERROR_SERVER_START                                  :{WHITE}Не удалось запустить сервер
STR_NETWORK_ERROR_SERVER_ERROR                                  :{WHITE}Произошла ошибка протокола, и соединение было закрыто
STR_NETWORK_ERROR_BAD_PLAYER_NAME                               :{WHITE}Не указано имя игрока. Его можно ввести в верхней части окна «Сетевая игра».
STR_NETWORK_ERROR_BAD_SERVER_NAME                               :{WHITE}Не указано имя сервера. Его можно ввести в верхней части окна «Сетевая игра».
STR_NETWORK_ERROR_WRONG_REVISION                                :{WHITE}Версия этого клиента не совместима с версией сервера
STR_NETWORK_ERROR_WRONG_PASSWORD                                :{WHITE}Неверный пароль
STR_NETWORK_ERROR_SERVER_FULL                                   :{WHITE}Сервер переполнен
STR_NETWORK_ERROR_SERVER_BANNED                                 :{WHITE}Вас заблокировали на этом сервере
STR_NETWORK_ERROR_KICKED                                        :{WHITE}Вас отключили от игры
STR_NETWORK_ERROR_KICK_MESSAGE                                  :{WHITE}Причина: {STRING}
STR_NETWORK_ERROR_CHEATER                                       :{WHITE}Чит-коды не разрешены на этом сервере
STR_NETWORK_ERROR_TOO_MANY_COMMANDS                             :{WHITE}Вы посылали на сервер слишком много команд
STR_NETWORK_ERROR_TIMEOUT_PASSWORD                              :{WHITE}Вы не успели ввести пароль
STR_NETWORK_ERROR_TIMEOUT_COMPUTER                              :{WHITE}Ваш компьютер работает слишком медленно и не поспевает за сервером
STR_NETWORK_ERROR_TIMEOUT_MAP                                   :{WHITE}Ваш компьютер тратит много времени на загрузку карты
STR_NETWORK_ERROR_TIMEOUT_JOIN                                  :{WHITE}Ваш компьютер тратит много времени на подключение к серверу
STR_NETWORK_ERROR_INVALID_CLIENT_NAME                           :{WHITE}Неверно указано имя игрока

STR_NETWORK_ERROR_CLIENT_GUI_LOST_CONNECTION_CAPTION            :{WHITE}Подключение утеряно
STR_NETWORK_ERROR_CLIENT_GUI_LOST_CONNECTION                    :{WHITE}В течение {NUM} секунд{P ы "" ""} от сервера не поступало никаких данных

###length 21
STR_NETWORK_ERROR_CLIENT_GENERAL                                :общая ошибка
STR_NETWORK_ERROR_CLIENT_DESYNC                                 :ошибка синхронизации
STR_NETWORK_ERROR_CLIENT_SAVEGAME                               :не смог загрузить карту
STR_NETWORK_ERROR_CLIENT_CONNECTION_LOST                        :соединение потеряно
STR_NETWORK_ERROR_CLIENT_PROTOCOL_ERROR                         :ошибка протокола
STR_NETWORK_ERROR_CLIENT_NEWGRF_MISMATCH                        :Несоответствие NewGRF
STR_NETWORK_ERROR_CLIENT_NOT_AUTHORIZED                         :не авторизован
STR_NETWORK_ERROR_CLIENT_NOT_EXPECTED                           :получен неверно сформированный пакет
STR_NETWORK_ERROR_CLIENT_WRONG_REVISION                         :версии не совпадают
STR_NETWORK_ERROR_CLIENT_NAME_IN_USE                            :это имя уже используется
STR_NETWORK_ERROR_CLIENT_WRONG_PASSWORD                         :неверный пароль
STR_NETWORK_ERROR_CLIENT_COMPANY_MISMATCH                       :неправильный параметр company в DoCommand
STR_NETWORK_ERROR_CLIENT_KICKED                                 :вас выкинул сервер
STR_NETWORK_ERROR_CLIENT_CHEATER                                :попытался применить чит
STR_NETWORK_ERROR_CLIENT_SERVER_FULL                            :сервер переполнен
STR_NETWORK_ERROR_CLIENT_TOO_MANY_COMMANDS                      :посылал слишком много команд
STR_NETWORK_ERROR_CLIENT_TIMEOUT_PASSWORD                       :пароль не получен вовремя
STR_NETWORK_ERROR_CLIENT_TIMEOUT_COMPUTER                       :время вышло
STR_NETWORK_ERROR_CLIENT_TIMEOUT_MAP                            :загрузка карты заняла слишком много времени
STR_NETWORK_ERROR_CLIENT_TIMEOUT_JOIN                           :обработка карты заняла слишком много времени
STR_NETWORK_ERROR_CLIENT_INVALID_CLIENT_NAME                    :имя клиента некорректно

# Network related errors
STR_NETWORK_SERVER_MESSAGE                                      :*** {1:STRING}

###length 12
STR_NETWORK_SERVER_MESSAGE_GAME_PAUSED                          :Игра остановлена ({STRING})
STR_NETWORK_SERVER_MESSAGE_GAME_STILL_PAUSED_1                  :Игра всё ещё остановлена ({STRING})
STR_NETWORK_SERVER_MESSAGE_GAME_STILL_PAUSED_2                  :Игра всё ещё остановлена ({STRING}, {STRING})
STR_NETWORK_SERVER_MESSAGE_GAME_STILL_PAUSED_3                  :Игра всё ещё остановлена ({STRING}, {STRING}, {STRING})
STR_NETWORK_SERVER_MESSAGE_GAME_STILL_PAUSED_4                  :Игра всё еще в паузе ({STRING}, {STRING}, {STRING}, {STRING})
STR_NETWORK_SERVER_MESSAGE_GAME_STILL_PAUSED_5                  :Игра всё ещё остановлена ({STRING}, {STRING}, {STRING}, {STRING}, {STRING})
STR_NETWORK_SERVER_MESSAGE_GAME_UNPAUSED                        :Игра продолжена ({STRING})
STR_NETWORK_SERVER_MESSAGE_GAME_REASON_NOT_ENOUGH_PLAYERS       :количество игроков
STR_NETWORK_SERVER_MESSAGE_GAME_REASON_CONNECTING_CLIENTS       :подключение клиентов
STR_NETWORK_SERVER_MESSAGE_GAME_REASON_MANUAL                   :вручную
STR_NETWORK_SERVER_MESSAGE_GAME_REASON_GAME_SCRIPT              :игровой скрипт
STR_NETWORK_SERVER_MESSAGE_GAME_REASON_LINK_GRAPH               :ожидает обновления графа распределения

STR_NETWORK_MESSAGE_CLIENT_LEAVING                              :отключение
STR_NETWORK_MESSAGE_CLIENT_JOINED                               :*** {STRING} подключился к игре
STR_NETWORK_MESSAGE_CLIENT_JOINED_ID                            :*** {0:STRING} подключился к игре (клиент #{2:NUM})
STR_NETWORK_MESSAGE_CLIENT_COMPANY_JOIN                         :*** {0:STRING} подключился к компании #{2:NUM}
STR_NETWORK_MESSAGE_CLIENT_COMPANY_SPECTATE                     :*** {STRING} подключился в качестве зрителя
STR_NETWORK_MESSAGE_CLIENT_COMPANY_NEW                          :*** {0:STRING} основал новую компанию (#{2:NUM})
STR_NETWORK_MESSAGE_CLIENT_LEFT                                 :*** {0:STRING} покинул игру ({2:STRING})
STR_NETWORK_MESSAGE_NAME_CHANGE                                 :*** {STRING} сменил(а) имя на {STRING}
STR_NETWORK_MESSAGE_GIVE_MONEY                                  :*** Компания «{0:STRING}» передала «{1:STRING}» {2:CURRENCY_LONG}
STR_NETWORK_MESSAGE_SERVER_SHUTDOWN                             :{WHITE}Сервер закрыл сессию
STR_NETWORK_MESSAGE_SERVER_REBOOT                               :{WHITE}Сервер перезапускается...{}Пожалуйста, подождите...
STR_NETWORK_MESSAGE_KICKED                                      :*** {STRING} был исключён из игры. Причина: ({STRING})

STR_NETWORK_ERROR_COORDINATOR_REGISTRATION_FAILED               :{WHITE}Не удалось зарегистрировать сервер
STR_NETWORK_ERROR_COORDINATOR_REUSE_OF_INVITE_CODE              :{WHITE}В сети есть ещё один сервер с таким же кодом приглашения. Переключаюсь в режим локального сервера.
STR_NETWORK_ERROR_COORDINATOR_ISOLATED                          :{WHITE}Клиентские подключения к вашему серверу запрещены
STR_NETWORK_ERROR_COORDINATOR_ISOLATED_DETAIL                   :{WHITE}Другие игроки не смогут подключиться к вашему серверу

# Content downloading window
STR_CONTENT_TITLE                                               :{WHITE}Загрузка контента
STR_CONTENT_TYPE_CAPTION                                        :{BLACK}Тип
STR_CONTENT_TYPE_CAPTION_TOOLTIP                                :{BLACK}Тип контента
STR_CONTENT_NAME_CAPTION                                        :{BLACK}Название
STR_CONTENT_NAME_CAPTION_TOOLTIP                                :{BLACK}Наименование контента
STR_CONTENT_MATRIX_TOOLTIP                                      :{BLACK}Нажмите на строке для просмотра подробностей{}Отметьте флажком для загрузки
STR_CONTENT_SELECT_ALL_CAPTION                                  :{BLACK}Выбрать всё
STR_CONTENT_SELECT_ALL_CAPTION_TOOLTIP                          :{BLACK}Пометить весь контент для загрузки
STR_CONTENT_SELECT_UPDATES_CAPTION                              :{BLACK}Выбрать обновления
STR_CONTENT_SELECT_UPDATES_CAPTION_TOOLTIP                      :{BLACK}Отметить для загрузки обновления для имеющегося контента
STR_CONTENT_UNSELECT_ALL_CAPTION                                :{BLACK}Снять выделение
STR_CONTENT_UNSELECT_ALL_CAPTION_TOOLTIP                        :{BLACK}Ничего не загружать
STR_CONTENT_SEARCH_EXTERNAL                                     :{BLACK}Искать на сторонних сайтах
STR_CONTENT_SEARCH_EXTERNAL_TOOLTIP                             :{BLACK}Результаты поиска находятся на сторонних сайтах, не имеющих отношения к OpenTTD
STR_CONTENT_SEARCH_EXTERNAL_DISCLAIMER_CAPTION                  :{WHITE}Вы покидаете OpenTTD!
STR_CONTENT_SEARCH_EXTERNAL_DISCLAIMER                          :{WHITE}Условия загрузки содержимого со сторонних сайтов могут различаться.{}За инструкциями по установке компонентов OpenTTD вам следует обратиться на соответствующие сайты.{}Вы желаете продолжить?
STR_CONTENT_FILTER_TITLE                                        :{BLACK}Фильтр:
STR_CONTENT_OPEN_URL                                            :{BLACK}Посетить сайт
STR_CONTENT_OPEN_URL_TOOLTIP                                    :{BLACK}Посетить веб-сайт с информацией об этом модуле
STR_CONTENT_DOWNLOAD_CAPTION                                    :{BLACK}Скачать
STR_CONTENT_DOWNLOAD_CAPTION_TOOLTIP                            :{BLACK}Начать загрузку выбранного контента
STR_CONTENT_TOTAL_DOWNLOAD_SIZE                                 :{SILVER}Всего для загруки: {WHITE}{BYTES}
STR_CONTENT_DETAIL_TITLE                                        :{SILVER}ИНФОРМАЦИЯ О КОНТЕНТЕ

###length 5
STR_CONTENT_DETAIL_SUBTITLE_UNSELECTED                          :{SILVER}Не выбран для загрузки
STR_CONTENT_DETAIL_SUBTITLE_SELECTED                            :{SILVER}Будет загружен
STR_CONTENT_DETAIL_SUBTITLE_AUTOSELECTED                        :{SILVER}Этот модуль зависит от другого и будет загружен
STR_CONTENT_DETAIL_SUBTITLE_ALREADY_HERE                        :{SILVER}Уже установлен
STR_CONTENT_DETAIL_SUBTITLE_DOES_NOT_EXIST                      :{SILVER}Этот модуль неизвестен и не может быть загружен в OpenTTD

STR_CONTENT_DETAIL_UPDATE                                       :{SILVER}Это обновление имеющ{G его ей его их}ся {STRING.gen}
STR_CONTENT_DETAIL_NAME                                         :{SILVER}Наименование: {WHITE}{STRING}
STR_CONTENT_DETAIL_VERSION                                      :{SILVER}Версия: {WHITE}{STRING}
STR_CONTENT_DETAIL_DESCRIPTION                                  :{SILVER}Описание: {WHITE}{STRING}
STR_CONTENT_DETAIL_URL                                          :{SILVER}URL: {WHITE}{STRING}
STR_CONTENT_DETAIL_TYPE                                         :{SILVER}Тип: {WHITE}{STRING}
STR_CONTENT_DETAIL_FILESIZE                                     :{SILVER}Размер: {WHITE}{BYTES}
STR_CONTENT_DETAIL_SELECTED_BECAUSE_OF                          :{SILVER}Выбрано вместе с {WHITE}{STRING}
STR_CONTENT_DETAIL_DEPENDENCIES                                 :{SILVER}Зависимости: {WHITE}{STRING}
STR_CONTENT_DETAIL_TAGS                                         :{SILVER}Теги: {WHITE}{STRING}
STR_CONTENT_NO_ZLIB                                             :{WHITE}OpenTTD скомпилирован без поддержки библиотеки «zlib»...
STR_CONTENT_NO_ZLIB_SUB                                         :{WHITE}... загрузка контента невозможна!

# Order of these is important!
STR_CONTENT_TYPE_BASE_GRAPHICS                                  :{G=m}Осн. графика
STR_CONTENT_TYPE_BASE_GRAPHICS.gen                              :графического пакета
STR_CONTENT_TYPE_BASE_GRAPHICS.acc                              :графический пакет
STR_CONTENT_TYPE_NEWGRF                                         :{G=m}NewGRF
STR_CONTENT_TYPE_AI                                             :{G=m}ИИ
STR_CONTENT_TYPE_AI_LIBRARY                                     :{G=f}Библиотека ИИ
STR_CONTENT_TYPE_AI_LIBRARY.gen                                 :библиотеки ИИ
STR_CONTENT_TYPE_AI_LIBRARY.acc                                 :библиотеку ИИ
STR_CONTENT_TYPE_SCENARIO                                       :{G=m}Сценарий
STR_CONTENT_TYPE_SCENARIO.gen                                   :сценария
STR_CONTENT_TYPE_SCENARIO.acc                                   :сценарий
STR_CONTENT_TYPE_HEIGHTMAP                                      :{G=f}Карта высот
STR_CONTENT_TYPE_HEIGHTMAP.gen                                  :карты высот
STR_CONTENT_TYPE_HEIGHTMAP.acc                                  :карту высот
STR_CONTENT_TYPE_BASE_SOUNDS                                    :Осн. звуки
STR_CONTENT_TYPE_BASE_SOUNDS.gen                                :звукового пакета
STR_CONTENT_TYPE_BASE_SOUNDS.acc                                :звуковой пакет
STR_CONTENT_TYPE_BASE_MUSIC                                     :{G=f}Музыка
STR_CONTENT_TYPE_BASE_MUSIC.gen                                 :музыки
STR_CONTENT_TYPE_BASE_MUSIC.acc                                 :музыку
STR_CONTENT_TYPE_GAME_SCRIPT                                    :Игровой скрипт
STR_CONTENT_TYPE_GS_LIBRARY                                     :Библиотека ИС

# Content downloading progress window
STR_CONTENT_DOWNLOAD_TITLE                                      :{WHITE}Загрузка контента...
STR_CONTENT_DOWNLOAD_INITIALISE                                 :{WHITE}Запрашиваем файлы...
STR_CONTENT_DOWNLOAD_FILE                                       :{WHITE}Идёт загрузка {STRING} ({NUM} из {NUM})
STR_CONTENT_DOWNLOAD_COMPLETE                                   :{WHITE}Загрузка завершена
STR_CONTENT_DOWNLOAD_PROGRESS_SIZE                              :{WHITE}{BYTES} из {BYTES} загружено ({NUM}%)

# Content downloading error messages
STR_CONTENT_ERROR_COULD_NOT_CONNECT                             :{WHITE}Не удалось соединиться с сервером контента...
STR_CONTENT_ERROR_COULD_NOT_DOWNLOAD                            :{WHITE}Ошибка загрузки...
STR_CONTENT_ERROR_COULD_NOT_DOWNLOAD_FILE_NOT_WRITABLE          :{WHITE}... невозможно записать файл
STR_CONTENT_ERROR_COULD_NOT_EXTRACT                             :{WHITE}Не удалось распаковать скачанный файл

STR_MISSING_GRAPHICS_SET_CAPTION                                :{WHITE}Отсутствует графический пакет
STR_MISSING_GRAPHICS_SET_MESSAGE                                :{BLACK}Для запуска OpenTTD требуется графический пакет. Скачать и установить его?
STR_MISSING_GRAPHICS_YES_DOWNLOAD                               :{BLACK}Да, скачать
STR_MISSING_GRAPHICS_NO_QUIT                                    :{BLACK}Нет, выйти

STR_MISSING_GRAPHICS_ERROR_TITLE                                :{WHITE}Не удалось загрузка
STR_MISSING_GRAPHICS_ERROR                                      :{BLACK}Не удалось скачать графики.{}Пожалуйста, загрузите графики вручную.
STR_MISSING_GRAPHICS_ERROR_QUIT                                 :{BLACK}Выйти из OpenTTD

# Transparency settings window
STR_TRANSPARENCY_CAPTION                                        :{WHITE}Настройки прозрачности
STR_TRANSPARENT_SIGNS_TOOLTIP                                   :{BLACK}Переключение прозрачности надписей. Ctrl+щелчок - заблокировать.
STR_TRANSPARENT_TREES_TOOLTIP                                   :{BLACK}Переключение прозрачности деревьев. Ctrl+щелчок - заблокировать.
STR_TRANSPARENT_HOUSES_TOOLTIP                                  :{BLACK}Переключение прозрачности городских зданий. Ctrl+щелчок - заблокировать.
STR_TRANSPARENT_INDUSTRIES_TOOLTIP                              :{BLACK}Переключение прозрачности предприятий. Ctrl+щелчок - заблокировать.
STR_TRANSPARENT_BUILDINGS_TOOLTIP                               :{BLACK}Переключение прозрачности построенных игроками объектов: станций, депо, точек пути и пр. Ctrl+щелчок - заблокировать.
STR_TRANSPARENT_BRIDGES_TOOLTIP                                 :{BLACK}Переключение прозрачности мостов. Ctrl+щелчок - заблокировать.
STR_TRANSPARENT_STRUCTURES_TOOLTIP                              :{BLACK}Переключение прозрачности таких сооружений, как маяки и антенны. Ctrl+щелчок - заблокировать.
STR_TRANSPARENT_CATENARY_TOOLTIP                                :{BLACK}Переключение прозрачности контактной сети. Ctrl+щелчок - заблокировать.
STR_TRANSPARENT_LOADING_TOOLTIP                                 :{BLACK}Переключение прозрачности индикаторов загрузки. Ctrl+щелчок - заблокировать.
STR_TRANSPARENT_INVISIBLE_TOOLTIP                               :{BLACK}Сделать объекты не прозрачными, а полностью невидимыми

# Linkgraph legend window
STR_LINKGRAPH_LEGEND_CAPTION                                    :{BLACK}Схема грузопотоков
STR_LINKGRAPH_LEGEND_ALL                                        :{BLACK}Все
STR_LINKGRAPH_LEGEND_NONE                                       :{BLACK}Нет
STR_LINKGRAPH_LEGEND_SELECT_COMPANIES                           :{BLACK}Выберите компании для отображения
STR_LINKGRAPH_LEGEND_COMPANY_TOOLTIP                            :{BLACK}{STRING}{}{COMPANY}

# Linkgraph legend window and linkgraph legend in smallmap
STR_LINKGRAPH_LEGEND_UNUSED                                     :{TINY_FONT}{BLACK}неиспольз.
STR_LINKGRAPH_LEGEND_SATURATED                                  :{TINY_FONT}{BLACK}загруж.
STR_LINKGRAPH_LEGEND_OVERLOADED                                 :{TINY_FONT}{BLACK}перегруз

# Linkgraph tooltip
STR_LINKGRAPH_STATS_TOOLTIP                                     :{BLACK}{CARGO_LONG} в месяц к перевозке от {STATION} к {STATION} ({COMMA}% ёмкости){STRING}
STR_LINKGRAPH_STATS_TOOLTIP_RETURN_EXTENSION                    :{}{CARGO_LONG} к возврату ({COMMA}% ёмкости)
STR_LINKGRAPH_STATS_TOOLTIP_TIME_EXTENSION                      :{}Среднее время в пути: {NUM}{NBSP}д{P ень ня ней}

# Base for station construction window(s)
STR_STATION_BUILD_COVERAGE_AREA_TITLE                           :{BLACK}Подсветка зоны покрытия
STR_STATION_BUILD_COVERAGE_OFF                                  :{BLACK}Выкл
STR_STATION_BUILD_COVERAGE_ON                                   :{BLACK}Вкл
STR_STATION_BUILD_COVERAGE_AREA_OFF_TOOLTIP                     :{BLACK}Не показывать зону покрытия
STR_STATION_BUILD_COVERAGE_AREA_ON_TOOLTIP                      :{BLACK}Показывать зону покрытия
STR_STATION_BUILD_ACCEPTS_CARGO                                 :{BLACK}Принимается: {GOLD}{CARGO_LIST}
STR_STATION_BUILD_SUPPLIES_CARGO                                :{BLACK}Отправляется: {GOLD}{CARGO_LIST}
STR_STATION_BUILD_INFRASTRUCTURE_COST                           :{BLACK}Стоимость обслуживания: {GOLD}{CURRENCY_SHORT}/г

# Join station window
STR_JOIN_STATION_CAPTION                                        :{WHITE}Объединить станции
STR_JOIN_STATION_CREATE_SPLITTED_STATION                        :{YELLOW}Построить отдельную станцию

STR_JOIN_WAYPOINT_CAPTION                                       :{WHITE}Объединить точки
STR_JOIN_WAYPOINT_CREATE_SPLITTED_WAYPOINT                      :{YELLOW}Поставить отдельную точку пути

# Generic toolbar
STR_TOOLBAR_DISABLED_NO_VEHICLE_AVAILABLE                       :{BLACK}Отключено, так как нет подходящих транспортных средств для этой инфраструктуры

# Rail construction toolbar
STR_RAIL_TOOLBAR_RAILROAD_CONSTRUCTION_CAPTION                  :Неэлектрифицированная ж/д
STR_RAIL_TOOLBAR_ELRAIL_CONSTRUCTION_CAPTION                    :Электрифицированная ж/д
STR_RAIL_TOOLBAR_MONORAIL_CONSTRUCTION_CAPTION                  :Монорельсовая ж/д
STR_RAIL_TOOLBAR_MAGLEV_CONSTRUCTION_CAPTION                    :Магнитная ж/д

STR_RAIL_TOOLBAR_TOOLTIP_BUILD_RAILROAD_TRACK                   :{BLACK}Строительство железной дороги. При нажатом Ctrl - удаление путей. При нажатом Shift - оценка стоимости строительства.
STR_RAIL_TOOLBAR_TOOLTIP_BUILD_AUTORAIL                         :{BLACK}Строительство ж/д путей в автоматическом режиме. При нажатом Ctrl - удаление путей. При нажатом Shift - оценка стоимости строительства.
STR_RAIL_TOOLBAR_TOOLTIP_BUILD_TRAIN_DEPOT_FOR_BUILDING         :{BLACK}Строительство депо (для приобретения и обслуживания поездов). При нажатом Shift - оценка стоимости строительства.
STR_RAIL_TOOLBAR_TOOLTIP_CONVERT_RAIL_TO_WAYPOINT               :{BLACK}Установка на рельсах точек пути. Нажатие Ctrl позволяет объединять точки. При нажатом Shift - оценка стоимости строительства.
STR_RAIL_TOOLBAR_TOOLTIP_BUILD_RAILROAD_STATION                 :{BLACK}Строительство ж/д станций. Нажатие Ctrl позволяет объединять станции. При нажатом Shift - оценка стоимости строительства.
STR_RAIL_TOOLBAR_TOOLTIP_BUILD_RAILROAD_SIGNALS                 :{BLACK}Установка сигналов. Ctrl переключает семафоры/светофоры.{}Перетаскиванием можно строить сигналы на прямом участке пути. С нажатым Ctrl - строительство сигналов до ближайшего пересечения или сигнала.{}Ctrl+щелчок переключает открытие окна выбора сигналов. При нажатом Shift - оценка стоимости строительства.
STR_RAIL_TOOLBAR_TOOLTIP_BUILD_RAILROAD_BRIDGE                  :{BLACK}Строительство ж/д мостов. При нажатом Shift - оценка стоимости строительства.
STR_RAIL_TOOLBAR_TOOLTIP_BUILD_RAILROAD_TUNNEL                  :{BLACK}Строительство ж/д туннелей. При нажатом Shift - оценка стоимости строительства.
STR_RAIL_TOOLBAR_TOOLTIP_TOGGLE_BUILD_REMOVE_FOR                :{BLACK}Переключение между строительством и удалением ж/д путей, сигналов, станций. При нажатом Ctrl убирает станции с рельсами.
STR_RAIL_TOOLBAR_TOOLTIP_CONVERT_RAIL                           :{BLACK}Преобразовать/модернизировать рельсы. При нажатом Shift - оценка стоимости модернизации.

STR_RAIL_NAME_RAILROAD                                          :Ж/д
STR_RAIL_NAME_RAILROAD.m                                        :Ж/д
STR_RAIL_NAME_RAILROAD.n                                        :Ж/д
STR_RAIL_NAME_ELRAIL                                            :Электрифиц. ж/д
STR_RAIL_NAME_ELRAIL.m                                          :Электрифиц. ж/д
STR_RAIL_NAME_ELRAIL.n                                          :Электрифиц. ж/д
STR_RAIL_NAME_MONORAIL                                          :Монорельсовый
STR_RAIL_NAME_MONORAIL.m                                        :Монорельсовый
STR_RAIL_NAME_MONORAIL.n                                        :Монорельсовое
STR_RAIL_NAME_MAGLEV                                            :Магнитный
STR_RAIL_NAME_MAGLEV.m                                          :Магнитный
STR_RAIL_NAME_MAGLEV.n                                          :Магнитное

# Rail depot construction window
STR_BUILD_DEPOT_TRAIN_ORIENTATION_CAPTION                       :{WHITE}Направление депо
STR_BUILD_DEPOT_TRAIN_ORIENTATION_TOOLTIP                       :{BLACK}Выбор направления депо

# Rail waypoint construction window
STR_WAYPOINT_CAPTION                                            :{WHITE}Точка пути
STR_WAYPOINT_GRAPHICS_TOOLTIP                                   :{BLACK}Выбор типа точки пути

# Rail station construction window
STR_STATION_BUILD_RAIL_CAPTION                                  :{WHITE}Выбор ж/д станции
STR_STATION_BUILD_ORIENTATION                                   :{BLACK}Направление
STR_STATION_BUILD_RAILROAD_ORIENTATION_TOOLTIP                  :{BLACK}Выберите направление ж/д станции
STR_STATION_BUILD_NUMBER_OF_TRACKS                              :{BLACK}Количество путей
STR_STATION_BUILD_NUMBER_OF_TRACKS_TOOLTIP                      :{BLACK}Укажите количество платформ ж/д станции
STR_STATION_BUILD_PLATFORM_LENGTH                               :{BLACK}Длина платформы
STR_STATION_BUILD_PLATFORM_LENGTH_TOOLTIP                       :{BLACK}Укажите длину ж/д станции
STR_STATION_BUILD_DRAG_DROP                                     :{BLACK}Произвольно
STR_STATION_BUILD_DRAG_DROP_TOOLTIP                             :{BLACK}Постройка станции на указанном игроком участке

STR_STATION_BUILD_STATION_CLASS_TOOLTIP                         :{BLACK}Выберите класс станций для отображения
STR_STATION_BUILD_STATION_TYPE_TOOLTIP                          :{BLACK}Выберите тип станции для постройки

STR_STATION_CLASS_DFLT                                          :Стандартная станция
STR_STATION_CLASS_DFLT_STATION                                  :Стандартная ж/д станция
STR_STATION_CLASS_DFLT_ROADSTOP                                 :Стандартная остановка
STR_STATION_CLASS_WAYP                                          :Точки пути
STR_STATION_CLASS_WAYP_WAYPOINT                                 :Стандартная путевая точка

# Signal window
STR_BUILD_SIGNAL_CAPTION                                        :{WHITE}Выбор сигналов
STR_BUILD_SIGNAL_TOGGLE_ADVANCED_SIGNAL_TOOLTIP                 :{BLACK}Переключить отображение расширенного списка сигналов
STR_BUILD_SIGNAL_SEMAPHORE_NORM_TOOLTIP                         :{BLACK}Стандартный семафор{}Не позволяет нескольким поездам одновременно находиться на одном блок-участке.
STR_BUILD_SIGNAL_SEMAPHORE_ENTRY_TOOLTIP                        :{BLACK}Входной семафор{}Открыт, если хотя бы один из выходных сигналов на следующей секции путей открыт. В остальных случаях закрыт.
STR_BUILD_SIGNAL_SEMAPHORE_EXIT_TOOLTIP                         :{BLACK}Выходной семафор{}Работает как обычный семафор, но его состояние учитывается при работе входных и комбинированных сигналов.
STR_BUILD_SIGNAL_SEMAPHORE_COMBO_TOOLTIP                        :{BLACK}Комбинированный семафор{}Работает одновременно как входной и выходной семафор. Это позволяет построить большую разветвлённую сеть.
STR_BUILD_SIGNAL_SEMAPHORE_PBS_TOOLTIP                          :{BLACK}Маршрутный семафор{}Позволяет нескольким поездам находиться в одном сигнальном блоке, если каждый из них может зарезервировать безопасный путь. Допускает следование поездов в обе стороны.
STR_BUILD_SIGNAL_SEMAPHORE_PBS_OWAY_TOOLTIP                     :{BLACK}Односторонний маршрутн. семафор{}Позволяет нескольким поездам находиться в одном сигнальном блоке, если каждый из них может зарезервировать безопасный путь. Не допускает следования поездов в обратную сторону.
STR_BUILD_SIGNAL_ELECTRIC_NORM_TOOLTIP                          :{BLACK}Стандартный светофор{}Не позволяет нескольким поездам одновременно находиться на одном блок-участке.
STR_BUILD_SIGNAL_ELECTRIC_ENTRY_TOOLTIP                         :{BLACK}Входной светофор{}Открыт, если хотя бы один из выходных сигналов на следующей секции путей открыт. В остальных случаях закрыт.
STR_BUILD_SIGNAL_ELECTRIC_EXIT_TOOLTIP                          :{BLACK}Выходной светофор{}Работает как обычный светофор, но его состояние учитывается при работе входных и комбинированных сигналов.
STR_BUILD_SIGNAL_ELECTRIC_COMBO_TOOLTIP                         :{BLACK}Комбинированный светофор{}Работает одновременно как входной и выходной светофор. Это позволяет построить большую разветвлённую сеть.
STR_BUILD_SIGNAL_ELECTRIC_PBS_TOOLTIP                           :{BLACK}Маршрутный светофор{}Позволяет нескольким поездам находиться в одном сигнальном блоке, если каждый из них может зарезервировать безопасный путь. Допускает следование поездов в обе стороны.
STR_BUILD_SIGNAL_ELECTRIC_PBS_OWAY_TOOLTIP                      :{BLACK}Односторонний маршрутн. светофор{}Позволяет нескольким поездам находиться в одном сигнальном блоке, если каждый из них может зарезервировать безопасный путь. Не допускает следования поездов в обратную сторону.
STR_BUILD_SIGNAL_CONVERT_TOOLTIP                                :{BLACK}Изменение типа сигнала{}Когда кнопка нажата, щёлкните для преобразования существующего сигнала в сигнал выбранного типа и варианта, или щёлкните с нажатым Ctrl для перебора существующих вариантов. Shift+щелчок - оценка стоимости преобразования.
STR_BUILD_SIGNAL_DRAG_SIGNALS_DENSITY_TOOLTIP                   :{BLACK}Расстояние между сигналами при протягивании
STR_BUILD_SIGNAL_DRAG_SIGNALS_DENSITY_DECREASE_TOOLTIP          :{BLACK}Уменьшить расстояние между сигналами при протягивании
STR_BUILD_SIGNAL_DRAG_SIGNALS_DENSITY_INCREASE_TOOLTIP          :{BLACK}Увеличить расстояние между сигналами при протягивании

# Bridge selection window
STR_SELECT_RAIL_BRIDGE_CAPTION                                  :{WHITE}Выберите железнодорожный мост
STR_SELECT_ROAD_BRIDGE_CAPTION                                  :{WHITE}Выберите тип моста
STR_SELECT_BRIDGE_SELECTION_TOOLTIP                             :{BLACK}Выбор моста - щёлкните по изображению моста, который вы хотите построить
STR_SELECT_BRIDGE_INFO_NAME                                     :{GOLD}{STRING}
STR_SELECT_BRIDGE_INFO_NAME_MAX_SPEED                           :{GOLD}{STRING},{} {VELOCITY}
STR_SELECT_BRIDGE_INFO_NAME_COST                                :{GOLD}{0:STRING},{} {WHITE}{2:CURRENCY_LONG}
STR_SELECT_BRIDGE_INFO_NAME_MAX_SPEED_COST                      :{GOLD}{STRING},{} {VELOCITY} {WHITE}{CURRENCY_LONG}
STR_BRIDGE_NAME_SUSPENSION_STEEL                                :Висячий стальной
STR_BRIDGE_NAME_GIRDER_STEEL                                    :Балочный стальной
STR_BRIDGE_NAME_CANTILEVER_STEEL                                :Консольный стальной
STR_BRIDGE_NAME_SUSPENSION_CONCRETE                             :Висячий бетонный
STR_BRIDGE_NAME_WOODEN                                          :Деревянный
STR_BRIDGE_NAME_CONCRETE                                        :Бетонный
STR_BRIDGE_NAME_TUBULAR_STEEL                                   :Трубчатый стальной
STR_BRIDGE_TUBULAR_SILICON                                      :Трубчатый кремниевый


# Road construction toolbar
STR_ROAD_TOOLBAR_ROAD_CONSTRUCTION_CAPTION                      :{WHITE}Автомобильные коммуникации
STR_ROAD_TOOLBAR_TRAM_CONSTRUCTION_CAPTION                      :{WHITE}Трамвайные коммуникации
STR_ROAD_TOOLBAR_TOOLTIP_BUILD_ROAD_SECTION                     :{BLACK}Строительство автомобильных дорог. При нажатом Ctrl - удаление дороги. При нажатом Shift - оценка стоимости строительства.
STR_ROAD_TOOLBAR_TOOLTIP_BUILD_TRAMWAY_SECTION                  :{BLACK}Строительство трамвайных путей. При нажатом Ctrl - удаление путей. При нажатом Shift - оценка стоимости строительства.
STR_ROAD_TOOLBAR_TOOLTIP_BUILD_AUTOROAD                         :{BLACK}Строительство автодорог в автоматическом режиме. При нажатом Ctrl - удаление дороги. При нажатом Shift - оценка стоимости строительства.
STR_ROAD_TOOLBAR_TOOLTIP_BUILD_AUTOTRAM                         :{BLACK}Строительство трамвайных путей в автоматическом режиме. При нажатом Ctrl - удаление путей. При нажатом Shift - оценка стоимости строительства.
STR_ROAD_TOOLBAR_TOOLTIP_BUILD_ROAD_VEHICLE_DEPOT               :{BLACK}Строительство гаражей (для приобретения и обслуживания автомобилей). При нажатом Shift - оценка стоимости строительства.
STR_ROAD_TOOLBAR_TOOLTIP_BUILD_TRAM_VEHICLE_DEPOT               :{BLACK}Строительство трамвайных депо (для приобретения и обслуживания трамваев). При нажатом Shift - оценка стоимости строительства.
STR_ROAD_TOOLBAR_TOOLTIP_BUILD_BUS_STATION                      :{BLACK}Строительство автобусных остановок. Нажатие Ctrl позволяет объединять станции. При нажатом Shift - оценка стоимости строительства.
STR_ROAD_TOOLBAR_TOOLTIP_BUILD_PASSENGER_TRAM_STATION           :{BLACK}Строительство трамвайных остановок. Нажатие Ctrl позволяет объединять станции. При нажатом Shift - оценка стоимости строительства.
STR_ROAD_TOOLBAR_TOOLTIP_BUILD_TRUCK_LOADING_BAY                :{BLACK}Строительство грузовых терминалов. Нажатие Ctrl позволяет объединять станции. При нажатом Shift - оценка стоимости строительства.
STR_ROAD_TOOLBAR_TOOLTIP_BUILD_CARGO_TRAM_STATION               :{BLACK}Строительство грузовых трамвайных станций. Нажатие Ctrl позволяет объединять станции. При нажатом Shift - оценка стоимости строительства.
STR_ROAD_TOOLBAR_TOOLTIP_TOGGLE_ONE_WAY_ROAD                    :{BLACK}Включить/отключить односторонние дороги
STR_ROAD_TOOLBAR_TOOLTIP_BUILD_ROAD_BRIDGE                      :{BLACK}Строительство автомобильных мостов. При нажатом Shift - оценка стоимости строительства.
STR_ROAD_TOOLBAR_TOOLTIP_BUILD_TRAMWAY_BRIDGE                   :{BLACK}Строительство трамвайных мостов. При нажатом Shift - оценка стоимости строительства.
STR_ROAD_TOOLBAR_TOOLTIP_BUILD_ROAD_TUNNEL                      :{BLACK}Строительство автомобильных туннелей. При нажатом Shift - оценка стоимости строительства.
STR_ROAD_TOOLBAR_TOOLTIP_BUILD_TRAMWAY_TUNNEL                   :{BLACK}Строительство трамвайных туннелей. При нажатом Shift - оценка стоимости строительства.
STR_ROAD_TOOLBAR_TOOLTIP_TOGGLE_BUILD_REMOVE_FOR_ROAD           :{BLACK}Строительство/удаление автомобильных дорог и станций
STR_ROAD_TOOLBAR_TOOLTIP_TOGGLE_BUILD_REMOVE_FOR_TRAMWAYS       :{BLACK}Строительство/удаление трамвайных путей и станций
STR_ROAD_TOOLBAR_TOOLTIP_CONVERT_ROAD                           :{BLACK}Реконструкция/изменение типа дорожного полотна. С нажатым Shift - оценка стоимости строительства.
STR_ROAD_TOOLBAR_TOOLTIP_CONVERT_TRAM                           :{BLACK}Реконструкция трамвайных путей. С нажатым Shift - оценка стоимости строительства.

STR_ROAD_NAME_ROAD                                              :Автомобильная дорога
STR_ROAD_NAME_TRAM                                              :Трамвайные пути

# Road depot construction window
STR_BUILD_DEPOT_ROAD_ORIENTATION_CAPTION                        :{WHITE}Направление гаража
STR_BUILD_DEPOT_ROAD_ORIENTATION_SELECT_TOOLTIP                 :{BLACK}Выбор ориентации гаража
STR_BUILD_DEPOT_TRAM_ORIENTATION_CAPTION                        :{WHITE}Ориентация трамвайного депо
STR_BUILD_DEPOT_TRAM_ORIENTATION_SELECT_TOOLTIP                 :{BLACK}Выбор ориентации трамвайного депо

# Road vehicle station construction window
STR_STATION_BUILD_BUS_ORIENTATION                               :{WHITE}Направление остановки
STR_STATION_BUILD_BUS_ORIENTATION_TOOLTIP                       :{BLACK}Выберите направление остановки
STR_STATION_BUILD_TRUCK_ORIENTATION                             :{WHITE}Ориентация терминала
STR_STATION_BUILD_TRUCK_ORIENTATION_TOOLTIP                     :{BLACK}Выберите направление грузового терминала
STR_STATION_BUILD_PASSENGER_TRAM_ORIENTATION                    :{WHITE}Направление пассажирской трамвайной остановки
STR_STATION_BUILD_PASSENGER_TRAM_ORIENTATION_TOOLTIP            :{BLACK}Выберите направление пассажирской трамвайной остановки
STR_STATION_BUILD_CARGO_TRAM_ORIENTATION                        :{WHITE}Направление грузовой трамвайной остановки
STR_STATION_BUILD_CARGO_TRAM_ORIENTATION_TOOLTIP                :{BLACK}Выберите направление грузовой трамвайной остановки

# Waterways toolbar (last two for SE only)
STR_WATERWAYS_TOOLBAR_CAPTION                                   :{WHITE}Судоходные коммуникации
STR_WATERWAYS_TOOLBAR_CAPTION_SE                                :{WHITE}Водные пути
STR_WATERWAYS_TOOLBAR_BUILD_CANALS_TOOLTIP                      :{BLACK}Строительство каналов. При нажатом Shift - оценка стоимости строительства.
STR_WATERWAYS_TOOLBAR_BUILD_LOCKS_TOOLTIP                       :{BLACK}Строительство шлюзов. При нажатом Shift - оценка стоимости строительства.
STR_WATERWAYS_TOOLBAR_BUILD_DEPOT_TOOLTIP                       :{BLACK}Строительство доков (для приобретения и обслуживания судов). При нажатом Shift - оценка стоимости строительства.
STR_WATERWAYS_TOOLBAR_BUILD_DOCK_TOOLTIP                        :{BLACK}Строительство пристаней. Нажатие Ctrl позволяет объединять станции. При нажатом Shift - оценка стоимости строительства.
STR_WATERWAYS_TOOLBAR_BUOY_TOOLTIP                              :{BLACK}Буи помогают в навигации на больших расстояниях; используйте их как маршрутные точки. При нажатом Shift - оценка стоимости строительства.
STR_WATERWAYS_TOOLBAR_BUILD_AQUEDUCT_TOOLTIP                    :{BLACK}Строительство акведуков. При нажатом Shift - оценка стоимости строительства.
STR_WATERWAYS_TOOLBAR_CREATE_LAKE_TOOLTIP                       :{BLACK}Создать канал.{}При зажатом Ctrl клетка на уровне моря наполняется водой.
STR_WATERWAYS_TOOLBAR_CREATE_RIVER_TOOLTIP                      :{BLACK}Создание рек на карте. При нажатом Ctrl они создаются по диагонали.

# Ship depot construction window
STR_DEPOT_BUILD_SHIP_CAPTION                                    :{WHITE}Направление дока
STR_DEPOT_BUILD_SHIP_ORIENTATION_TOOLTIP                        :{BLACK}Выберите направление дока

# Dock construction window
STR_STATION_BUILD_DOCK_CAPTION                                  :{WHITE}Пристань

# Airport toolbar
STR_TOOLBAR_AIRCRAFT_CAPTION                                    :{WHITE}Аэропорты
STR_TOOLBAR_AIRCRAFT_BUILD_AIRPORT_TOOLTIP                      :{BLACK}Строительство аэропортов. Нажатие Ctrl позволяет объединять станции. При нажатом Shift - оценка стоимости строительства.

# Airport construction window
STR_STATION_BUILD_AIRPORT_CAPTION                               :{WHITE}Выбор аэропорта
STR_STATION_BUILD_AIRPORT_TOOLTIP                               :{BLACK}Выберите размер/тип аэропорта
STR_STATION_BUILD_AIRPORT_CLASS_LABEL                           :{BLACK}Тип аэропорта
STR_STATION_BUILD_AIRPORT_LAYOUT_NAME                           :{BLACK}Зона {NUM}

STR_AIRPORT_SMALL                                               :Малый
STR_AIRPORT_CITY                                                :Городской
STR_AIRPORT_METRO                                               :Федеральный
STR_AIRPORT_INTERNATIONAL                                       :Международный
STR_AIRPORT_COMMUTER                                            :Пригородный
STR_AIRPORT_INTERCONTINENTAL                                    :Межконтинентальный
STR_AIRPORT_HELIPORT                                            :Вертолётная площадка
STR_AIRPORT_HELIDEPOT                                           :Вертолётное депо
STR_AIRPORT_HELISTATION                                         :Вертолётная станция

STR_AIRPORT_CLASS_SMALL                                         :Малые аэропорты
STR_AIRPORT_CLASS_SMALL.nom                                     :Малый
STR_AIRPORT_CLASS_LARGE                                         :Средние аэропорты
STR_AIRPORT_CLASS_LARGE.nom                                     :Средний
STR_AIRPORT_CLASS_HUB                                           :Большие аэропорты
STR_AIRPORT_CLASS_HUB.nom                                       :Большой
STR_AIRPORT_CLASS_HELIPORTS                                     :Вертолётные площадки
STR_AIRPORT_CLASS_HELIPORTS.nom                                 :Вертолётный

STR_STATION_BUILD_NOISE                                         :{BLACK}Производимый шум: {GOLD}{COMMA}

# Landscaping toolbar
STR_LANDSCAPING_TOOLBAR                                         :{WHITE}Ландшафт
STR_LANDSCAPING_TOOLTIP_LOWER_A_CORNER_OF_LAND                  :{BLACK}Опустить угол земли. Перетаскивание опускает первый выбранный угол и выравнивает выбранную область до новой высоты угла.{}При нажатом Ctrl - выбор диагональной области.{}При нажатом Shift - оценка стоимости строительства.
STR_LANDSCAPING_TOOLTIP_RAISE_A_CORNER_OF_LAND                  :{BLACK}Поднять угол земли. Перетаскивание поднимает первый выбранный угол и выравнивает выбранную область до новой высоты угла.{}При нажатом Ctrl - выбор диагональной области.{}При нажатом Shift - оценка стоимости строительства.
STR_LANDSCAPING_LEVEL_LAND_TOOLTIP                              :{BLACK}Выровнять землю до высоты первого выбранного угла.{}При нажатом Ctrl - выбор диагональной области.{}При нажатом Shift - оценка стоимости выравнивания.
STR_LANDSCAPING_TOOLTIP_PURCHASE_LAND                           :{BLACK}Покупка земли.{}При нажатом Ctrl - выбор диагональной области.{}При нажатом Shift - оценка стоимости покупки.

# Object construction window
STR_OBJECT_BUILD_CAPTION                                        :{WHITE}Выбор объекта
STR_OBJECT_BUILD_TOOLTIP                                        :{BLACK}Выберите создаваемый объект.{}При нажатом Ctrl они размещаются в диагональной области.{}При нажатом Shift - оценка стоимости постройки.
STR_OBJECT_BUILD_CLASS_TOOLTIP                                  :{BLACK}Выберите класс объекта для строительства
STR_OBJECT_BUILD_PREVIEW_TOOLTIP                                :{BLACK}Предварительный просмотр объекта
STR_OBJECT_BUILD_SIZE                                           :{BLACK}Размер: {GOLD}{NUM} × {NUM} клеток

STR_OBJECT_CLASS_LTHS                                           :Маяки
STR_OBJECT_CLASS_TRNS                                           :Передатчики

# Tree planting window (last eight for SE only)
STR_PLANT_TREE_CAPTION                                          :{WHITE}Деревья
STR_PLANT_TREE_TOOLTIP                                          :{BLACK}Выберите тип деревьев для посадки. Если на участке уже есть деревья, будут добавлены несколько деревьев различного типа, независимо от выбранного.
STR_TREES_RANDOM_TYPE                                           :{BLACK}Деревья случайного типа
STR_TREES_RANDOM_TYPE_TOOLTIP                                   :{BLACK}Высадка деревьев случайного типа.{}При нажатом Ctrl - выбор диагональной области.{}При нажатом Shift - оценка стоимости высадки.
STR_TREES_RANDOM_TREES_BUTTON                                   :{BLACK}Расставить по карте
STR_TREES_RANDOM_TREES_TOOLTIP                                  :{BLACK}Разместить деревья на местности случайным образом
STR_TREES_MODE_NORMAL_BUTTON                                    :{BLACK}Дерево
STR_TREES_MODE_NORMAL_TOOLTIP                                   :{BLACK}Высадка отдельных деревьев
STR_TREES_MODE_FOREST_SM_BUTTON                                 :{BLACK}Роща
STR_TREES_MODE_FOREST_SM_TOOLTIP                                :{BLACK}Создание небольших рощ
STR_TREES_MODE_FOREST_LG_BUTTON                                 :{BLACK}Лес
STR_TREES_MODE_FOREST_LG_TOOLTIP                                :{BLACK}Создание крупных лесов

# Land generation window (SE)
STR_TERRAFORM_TOOLBAR_LAND_GENERATION_CAPTION                   :{WHITE}Генератор карты
STR_TERRAFORM_TOOLTIP_PLACE_ROCKY_AREAS_ON_LANDSCAPE            :{BLACK}Разместить скалы на карте
STR_TERRAFORM_TOOLTIP_DEFINE_DESERT_AREA                        :{BLACK}Задать площадь пустыни.{}Нажмите и держите CTRL для удаления
STR_TERRAFORM_TOOLTIP_INCREASE_SIZE_OF_LAND_AREA                :{BLACK}Увеличить площадь изменения рельефа
STR_TERRAFORM_TOOLTIP_DECREASE_SIZE_OF_LAND_AREA                :{BLACK}Уменьшить площадь изменения рельефа
STR_TERRAFORM_TOOLTIP_GENERATE_RANDOM_LAND                      :{BLACK}Создать случайную карту
STR_TERRAFORM_SE_NEW_WORLD                                      :{BLACK}Создать новый сценарий
STR_TERRAFORM_RESET_LANDSCAPE                                   :{BLACK}Сбросить карту
STR_TERRAFORM_RESET_LANDSCAPE_TOOLTIP                           :{BLACK}Удалить с карты всё имущество, принадлежащее игрокам

STR_QUERY_RESET_LANDSCAPE_CAPTION                               :{WHITE}Сбросить карту
STR_RESET_LANDSCAPE_CONFIRMATION_TEXT                           :{WHITE}Вы уверены, что хотите удалить все имущество игроков?

# Town generation window (SE)
STR_FOUND_TOWN_CAPTION                                          :{WHITE}Создание городов
STR_FOUND_TOWN_NEW_TOWN_BUTTON                                  :{BLACK}Новый город
STR_FOUND_TOWN_NEW_TOWN_TOOLTIP                                 :{BLACK}Построить новый город. Shift+щелчок - оценка стоимости основания.
STR_FOUND_TOWN_RANDOM_TOWN_BUTTON                               :{BLACK}Случайный город
STR_FOUND_TOWN_RANDOM_TOWN_TOOLTIP                              :{BLACK}Создать город в случайном месте
STR_FOUND_TOWN_MANY_RANDOM_TOWNS                                :{BLACK}Множество различных городов
STR_FOUND_TOWN_RANDOM_TOWNS_TOOLTIP                             :{BLACK}Разместить на карте различные города случайным образом
STR_FOUND_TOWN_EXPAND_ALL_TOWNS                                 :{BLACK}Расширить все города
STR_FOUND_TOWN_EXPAND_ALL_TOWNS_TOOLTIP                         :{BLACK}Увеличить размер всех городов

STR_FOUND_TOWN_NAME_TITLE                                       :{YELLOW}Название города:
STR_FOUND_TOWN_NAME_EDITOR_TITLE                                :{BLACK}Введите название города
STR_FOUND_TOWN_NAME_EDITOR_HELP                                 :{BLACK}Щёлкните, чтобы переименовать город
STR_FOUND_TOWN_NAME_RANDOM_BUTTON                               :{BLACK}Случайное название
STR_FOUND_TOWN_NAME_RANDOM_TOOLTIP                              :{BLACK}Выбрать случайное название

STR_FOUND_TOWN_INITIAL_SIZE_TITLE                               :{YELLOW}Размер города:
STR_FOUND_TOWN_INITIAL_SIZE_SMALL_BUTTON                        :{BLACK}Малый
STR_FOUND_TOWN_INITIAL_SIZE_MEDIUM_BUTTON                       :{BLACK}Средний
STR_FOUND_TOWN_INITIAL_SIZE_LARGE_BUTTON                        :{BLACK}Большой
STR_FOUND_TOWN_SIZE_RANDOM                                      :{BLACK}Случайно
STR_FOUND_TOWN_INITIAL_SIZE_TOOLTIP                             :{BLACK}Выбор размера города
STR_FOUND_TOWN_CITY                                             :{BLACK}Мегаполис
STR_FOUND_TOWN_CITY_TOOLTIP                                     :{BLACK}Большие города растут быстрее, чем маленькие.{}В зависимости от настроек, они при создании имеют больший размер.

STR_FOUND_TOWN_ROAD_LAYOUT                                      :{YELLOW}Сеть городских дорог:
STR_FOUND_TOWN_SELECT_TOWN_ROAD_LAYOUT                          :{BLACK}Тип сети городских дорог
STR_FOUND_TOWN_SELECT_LAYOUT_ORIGINAL                           :{BLACK}Стандартная
STR_FOUND_TOWN_SELECT_LAYOUT_BETTER_ROADS                       :{BLACK}Улучшенная
STR_FOUND_TOWN_SELECT_LAYOUT_2X2_GRID                           :{BLACK}Решётка 2x2
STR_FOUND_TOWN_SELECT_LAYOUT_3X3_GRID                           :{BLACK}Решётка 3x3
STR_FOUND_TOWN_SELECT_LAYOUT_RANDOM                             :{BLACK}Случайная

# Fund new industry window
STR_FUND_INDUSTRY_CAPTION                                       :{WHITE}Создать новое предприятие
STR_FUND_INDUSTRY_SELECTION_TOOLTIP                             :{BLACK}Выберите тип предприятия из списка
STR_FUND_INDUSTRY_MANY_RANDOM_INDUSTRIES                        :{BLACK}Множество различных предприятий
STR_FUND_INDUSTRY_MANY_RANDOM_INDUSTRIES_TOOLTIP                :{BLACK}Разместить на карте различные предприятия случайным образом
STR_FUND_INDUSTRY_MANY_RANDOM_INDUSTRIES_CAPTION                :{WHITE}Множество различных предприятий
STR_FUND_INDUSTRY_MANY_RANDOM_INDUSTRIES_QUERY                  :{YELLOW}Разместить на карте различные предприятия случайным образом?
STR_FUND_INDUSTRY_INDUSTRY_BUILD_COST                           :{BLACK}Цена: {YELLOW}{CURRENCY_LONG}
STR_FUND_INDUSTRY_PROSPECT_NEW_INDUSTRY                         :{BLACK}Разведать
STR_FUND_INDUSTRY_BUILD_NEW_INDUSTRY                            :{BLACK}Построить
STR_FUND_INDUSTRY_FUND_NEW_INDUSTRY                             :{BLACK}Профинансировать
STR_FUND_INDUSTRY_REMOVE_ALL_INDUSTRIES                         :{BLACK}Убрать все предприятия
STR_FUND_INDUSTRY_REMOVE_ALL_INDUSTRIES_TOOLTIP                 :{BLACK}Убрать все предприятия с карты
STR_FUND_INDUSTRY_REMOVE_ALL_INDUSTRIES_CAPTION                 :{WHITE}Убрать все предприятия
STR_FUND_INDUSTRY_REMOVE_ALL_INDUSTRIES_QUERY                   :{YELLOW}Убрать все предприятия с карты?

# Industry cargoes window
STR_INDUSTRY_CARGOES_INDUSTRY_CAPTION                           :{WHITE}Цепочка грузоперевозок для {STRING.gen}
STR_INDUSTRY_CARGOES_CARGO_CAPTION                              :{WHITE}Цепочка грузоперевозок для {STRING.gen}
STR_INDUSTRY_CARGOES_PRODUCERS                                  :{WHITE}Производители
STR_INDUSTRY_CARGOES_CUSTOMERS                                  :{WHITE}Потребители
STR_INDUSTRY_CARGOES_HOUSES                                     :{WHITE}Городские здания
STR_INDUSTRY_CARGOES_INDUSTRY_TOOLTIP                           :{BLACK}Щелчок по предприятию покажет его поставщиков и потребителей
STR_INDUSTRY_CARGOES_CARGO_TOOLTIP                              :{BLACK}{STRING}{}Щелчок по типу груза покажет его производителей и потребителей
STR_INDUSTRY_DISPLAY_CHAIN                                      :{BLACK}Показать цепочку
STR_INDUSTRY_DISPLAY_CHAIN_TOOLTIP                              :{BLACK}Показать производителей сырья и потребителей продукции этого предприятия
STR_INDUSTRY_CARGOES_NOTIFY_SMALLMAP                            :{BLACK}Показать на карте
STR_INDUSTRY_CARGOES_NOTIFY_SMALLMAP_TOOLTIP                    :{BLACK}Показать на карте выбранные предприятия
STR_INDUSTRY_CARGOES_SELECT_CARGO                               :{BLACK}Выберите груз
STR_INDUSTRY_CARGOES_SELECT_CARGO_TOOLTIP                       :{BLACK}Выберите груз для отображения
STR_INDUSTRY_CARGOES_SELECT_INDUSTRY                            :{BLACK}Выберите предприятие
STR_INDUSTRY_CARGOES_SELECT_INDUSTRY_TOOLTIP                    :{BLACK}Выберите предприятие для отображения

# Land area window
STR_LAND_AREA_INFORMATION_CAPTION                               :{WHITE}Информация о территории
STR_LAND_AREA_INFORMATION_LOCATION_TOOLTIP                      :{BLACK}Показать этот участок земли в основном окне. Ctrl+щелчок - показать в дополнительном окне.
STR_LAND_AREA_INFORMATION_COST_TO_CLEAR_N_A                     :{BLACK}Стоимость очистки: {LTBLUE}(недоступна)
STR_LAND_AREA_INFORMATION_COST_TO_CLEAR                         :{BLACK}Стоимость очистки: {RED}{CURRENCY_LONG}
STR_LAND_AREA_INFORMATION_REVENUE_WHEN_CLEARED                  :{BLACK}Выручка от продажи: {LTBLUE}{CURRENCY_LONG}
STR_LAND_AREA_INFORMATION_OWNER_N_A                             :отсутствует
STR_LAND_AREA_INFORMATION_OWNER                                 :{BLACK}Владелец: {LTBLUE}{STRING}
STR_LAND_AREA_INFORMATION_ROAD_OWNER                            :{BLACK}Владелец дороги: {LTBLUE}{STRING}
STR_LAND_AREA_INFORMATION_TRAM_OWNER                            :{BLACK}Владелец трамвая: {LTBLUE}{STRING}
STR_LAND_AREA_INFORMATION_RAIL_OWNER                            :{BLACK}Владелец ж/д пути: {LTBLUE}{STRING}
STR_LAND_AREA_INFORMATION_LOCAL_AUTHORITY                       :{BLACK}Администрация: {LTBLUE}{STRING}
STR_LAND_AREA_INFORMATION_LOCAL_AUTHORITY_NONE                  :Нет
STR_LAND_AREA_INFORMATION_LANDINFO_COORDS                       :{BLACK}Координаты: {LTBLUE}{NUM} × {NUM} × {NUM} ({STRING})
STR_LAND_AREA_INFORMATION_BUILD_DATE                            :{BLACK}Построено: {LTBLUE}{DATE_LONG}
STR_LAND_AREA_INFORMATION_STATION_CLASS                         :{BLACK}Класс станции: {LTBLUE}{STRING}
STR_LAND_AREA_INFORMATION_STATION_TYPE                          :{BLACK}Тип станции: {LTBLUE}{STRING}
STR_LAND_AREA_INFORMATION_AIRPORT_CLASS                         :{BLACK}Класс аэропорта: {LTBLUE}{STRING.nom}
STR_LAND_AREA_INFORMATION_AIRPORT_NAME                          :{BLACK}Тип аэропорта: {LTBLUE}{STRING}
STR_LAND_AREA_INFORMATION_AIRPORTTILE_NAME                      :{BLACK}Зона аэропорта: {LTBLUE}{STRING}
STR_LAND_AREA_INFORMATION_NEWGRF_NAME                           :{BLACK}NewGRF: {LTBLUE}{STRING}
STR_LAND_AREA_INFORMATION_CARGO_ACCEPTED                        :{BLACK}Принимает: {LTBLUE}
STR_LAND_AREA_INFORMATION_CARGO_EIGHTS                          :({COMMA}/8 {STRING})
STR_LANG_AREA_INFORMATION_RAIL_TYPE                             :{BLACK}Тип ж/д полотна: {LTBLUE}{STRING}
STR_LANG_AREA_INFORMATION_ROAD_TYPE                             :{BLACK}Тип дорожного полотна: {LTBLUE}{STRING}
STR_LANG_AREA_INFORMATION_TRAM_TYPE                             :{BLACK}Тип трамвайных путей: {LTBLUE}{STRING}
STR_LANG_AREA_INFORMATION_RAIL_SPEED_LIMIT                      :{BLACK}Макс. скорость ж/д: {LTBLUE}{VELOCITY}
STR_LANG_AREA_INFORMATION_ROAD_SPEED_LIMIT                      :{BLACK}Макс. скорость авто: {LTBLUE}{VELOCITY}
STR_LANG_AREA_INFORMATION_TRAM_SPEED_LIMIT                      :{BLACK}Ограничение скорости трамваев: {LTBLUE}{VELOCITY}

# Description of land area of different tiles
STR_LAI_CLEAR_DESCRIPTION_ROCKS                                 :Камни
STR_LAI_CLEAR_DESCRIPTION_ROUGH_LAND                            :Бездорожье
STR_LAI_CLEAR_DESCRIPTION_BARE_LAND                             :Пустырь
STR_LAI_CLEAR_DESCRIPTION_GRASS                                 :Трава
STR_LAI_CLEAR_DESCRIPTION_FIELDS                                :Поля
STR_LAI_CLEAR_DESCRIPTION_SNOW_COVERED_LAND                     :Заснеженная земля
STR_LAI_CLEAR_DESCRIPTION_DESERT                                :Пустыня

STR_LAI_RAIL_DESCRIPTION_TRACK                                  :Ж/д путь
STR_LAI_RAIL_DESCRIPTION_TRACK_WITH_NORMAL_SIGNALS              :Ж/д путь с сигналами
STR_LAI_RAIL_DESCRIPTION_TRACK_WITH_PRESIGNALS                  :Ж/д путь с входными сигналами
STR_LAI_RAIL_DESCRIPTION_TRACK_WITH_EXITSIGNALS                 :Ж/д путь с выходными сигналами
STR_LAI_RAIL_DESCRIPTION_TRACK_WITH_COMBOSIGNALS                :Ж/д путь с комбинированными сигналами
STR_LAI_RAIL_DESCRIPTION_TRACK_WITH_PBSSIGNALS                  :Ж/д путь с маршрутными сигналами
STR_LAI_RAIL_DESCRIPTION_TRACK_WITH_NOENTRYSIGNALS              :Ж/д путь с односторонними маршрутными сигналами
STR_LAI_RAIL_DESCRIPTION_TRACK_WITH_NORMAL_PRESIGNALS           :Ж/д путь с обычным и входным сигналами
STR_LAI_RAIL_DESCRIPTION_TRACK_WITH_NORMAL_EXITSIGNALS          :Ж/д путь с обычным и выходным сигналами
STR_LAI_RAIL_DESCRIPTION_TRACK_WITH_NORMAL_COMBOSIGNALS         :Ж/д путь с обычными и комбинированными сигналами
STR_LAI_RAIL_DESCRIPTION_TRACK_WITH_NORMAL_PBSSIGNALS           :Ж/д путь с обычными и маршрутными сигналами
STR_LAI_RAIL_DESCRIPTION_TRACK_WITH_NORMAL_NOENTRYSIGNALS       :Ж/д путь с обычным и односторонним маршрутным сигналами
STR_LAI_RAIL_DESCRIPTION_TRACK_WITH_PRE_EXITSIGNALS             :Ж/д путь с входным и выходным сигналами
STR_LAI_RAIL_DESCRIPTION_TRACK_WITH_PRE_COMBOSIGNALS            :Ж/д путь с входным и комбинированным сигналами
STR_LAI_RAIL_DESCRIPTION_TRACK_WITH_PRE_PBSSIGNALS              :Ж/д путь с входными и маршрутными сигналами
STR_LAI_RAIL_DESCRIPTION_TRACK_WITH_PRE_NOENTRYSIGNALS          :Ж/д путь с входным и односторонним маршрутным сигналами
STR_LAI_RAIL_DESCRIPTION_TRACK_WITH_EXIT_COMBOSIGNALS           :Ж/д путь с выходными и комбинированными сигналами
STR_LAI_RAIL_DESCRIPTION_TRACK_WITH_EXIT_PBSSIGNALS             :Ж/д путь с выходным и маршрутным сигналами
STR_LAI_RAIL_DESCRIPTION_TRACK_WITH_EXIT_NOENTRYSIGNALS         :Ж/д путь с выходным и односторонним маршрутным сигналами
STR_LAI_RAIL_DESCRIPTION_TRACK_WITH_COMBO_PBSSIGNALS            :Ж/д путь с комбинированным и маршрутным сигналами
STR_LAI_RAIL_DESCRIPTION_TRACK_WITH_COMBO_NOENTRYSIGNALS        :Ж/д путь с комбинированным и односторонним маршрутным сигналами
STR_LAI_RAIL_DESCRIPTION_TRACK_WITH_PBS_NOENTRYSIGNALS          :Ж/д путь с маршрутным и односторонним маршрутным сигналами
STR_LAI_RAIL_DESCRIPTION_TRAIN_DEPOT                            :Ж/д депо

STR_LAI_ROAD_DESCRIPTION_ROAD                                   :Автодорога
STR_LAI_ROAD_DESCRIPTION_ROAD_WITH_STREETLIGHTS                 :Освещённая автодорога
STR_LAI_ROAD_DESCRIPTION_TREE_LINED_ROAD                        :Автодорога с озеленением
STR_LAI_ROAD_DESCRIPTION_ROAD_VEHICLE_DEPOT                     :Гараж
STR_LAI_ROAD_DESCRIPTION_ROAD_RAIL_LEVEL_CROSSING               :Железнодорожный переезд
STR_LAI_ROAD_DESCRIPTION_TRAMWAY                                :Трамвайные пути

# Houses come directly from their building names
STR_LAI_TOWN_INDUSTRY_DESCRIPTION_UNDER_CONSTRUCTION            :{STRING} (на реконструкции)

STR_LAI_TREE_NAME_TREES                                         :Деревья
STR_LAI_TREE_NAME_RAINFOREST                                    :Джунгли
STR_LAI_TREE_NAME_CACTUS_PLANTS                                 :Кактусы

STR_LAI_STATION_DESCRIPTION_RAILROAD_STATION                    :Ж/д станция
STR_LAI_STATION_DESCRIPTION_AIRCRAFT_HANGAR                     :Ангар
STR_LAI_STATION_DESCRIPTION_AIRPORT                             :Аэропорт
STR_LAI_STATION_DESCRIPTION_TRUCK_LOADING_AREA                  :Грузовой терминал
STR_LAI_STATION_DESCRIPTION_BUS_STATION                         :Автобусная остановка
STR_LAI_STATION_DESCRIPTION_SHIP_DOCK                           :Пристань
STR_LAI_STATION_DESCRIPTION_BUOY                                :Буй
STR_LAI_STATION_DESCRIPTION_WAYPOINT                            :Точка пути

STR_LAI_WATER_DESCRIPTION_WATER                                 :Вода
STR_LAI_WATER_DESCRIPTION_CANAL                                 :Канал
STR_LAI_WATER_DESCRIPTION_LOCK                                  :Шлюз
STR_LAI_WATER_DESCRIPTION_RIVER                                 :Река
STR_LAI_WATER_DESCRIPTION_COAST_OR_RIVERBANK                    :Морской или речной берег
STR_LAI_WATER_DESCRIPTION_SHIP_DEPOT                            :Верфь

# Industries come directly from their industry names

STR_LAI_TUNNEL_DESCRIPTION_RAILROAD                             :Железнодорожный туннель
STR_LAI_TUNNEL_DESCRIPTION_ROAD                                 :Автомобильный туннель

STR_LAI_BRIDGE_DESCRIPTION_RAIL_SUSPENSION_STEEL                :Стальной висячий ж/д мост
STR_LAI_BRIDGE_DESCRIPTION_RAIL_GIRDER_STEEL                    :Стальной балочный ж/д мост
STR_LAI_BRIDGE_DESCRIPTION_RAIL_CANTILEVER_STEEL                :Стальной консольный ж/д мост
STR_LAI_BRIDGE_DESCRIPTION_RAIL_SUSPENSION_CONCRETE             :Железобетонный висячий ж/д мост
STR_LAI_BRIDGE_DESCRIPTION_RAIL_WOODEN                          :Деревянный ж/д мост
STR_LAI_BRIDGE_DESCRIPTION_RAIL_CONCRETE                        :Бетонный ж/д мост
STR_LAI_BRIDGE_DESCRIPTION_RAIL_TUBULAR_STEEL                   :Трубчатый ж/д мост

STR_LAI_BRIDGE_DESCRIPTION_ROAD_SUSPENSION_STEEL                :Стальной висячий автомобильный мост
STR_LAI_BRIDGE_DESCRIPTION_ROAD_GIRDER_STEEL                    :Стальной балочный автомобильный мост
STR_LAI_BRIDGE_DESCRIPTION_ROAD_CANTILEVER_STEEL                :Стальной консольный автомобильный мост
STR_LAI_BRIDGE_DESCRIPTION_ROAD_SUSPENSION_CONCRETE             :Железобетонный висячий автомобильный мост
STR_LAI_BRIDGE_DESCRIPTION_ROAD_WOODEN                          :Деревянный автомобильный мост
STR_LAI_BRIDGE_DESCRIPTION_ROAD_CONCRETE                        :Бетонный автомобильный мост
STR_LAI_BRIDGE_DESCRIPTION_ROAD_TUBULAR_STEEL                   :Трубчатый автомобильный мост

STR_LAI_BRIDGE_DESCRIPTION_AQUEDUCT                             :Акведук

STR_LAI_OBJECT_DESCRIPTION_TRANSMITTER                          :Передатчик
STR_LAI_OBJECT_DESCRIPTION_LIGHTHOUSE                           :Маяк
STR_LAI_OBJECT_DESCRIPTION_COMPANY_HEADQUARTERS                 :Штаб-квартира компании
STR_LAI_OBJECT_DESCRIPTION_COMPANY_OWNED_LAND                   :Земля в собственности компании

# About OpenTTD window
STR_ABOUT_OPENTTD                                               :{WHITE}Об OpenTTD
STR_ABOUT_ORIGINAL_COPYRIGHT                                    :{BLACK}Оригинальные авторские права {COPYRIGHT} 1995 Chris Sawyer. Все права защищены.
STR_ABOUT_VERSION                                               :{BLACK}OpenTTD версия {REV}
STR_ABOUT_COPYRIGHT_OPENTTD                                     :{BLACK}OpenTTD {COPYRIGHT} 2002-{STRING} Команда разработчиков OpenTTD

# Framerate display window
STR_FRAMERATE_CAPTION                                           :{WHITE}Скорость игры
STR_FRAMERATE_CAPTION_SMALL                                     :{STRING}{WHITE} ({DECIMAL}x)
STR_FRAMERATE_RATE_GAMELOOP                                     :{BLACK}Скорость расчёта игры: {STRING}
STR_FRAMERATE_RATE_GAMELOOP_TOOLTIP                             :{BLACK}Кол-во игровых циклов, рассчитываемых в секунду.
STR_FRAMERATE_RATE_BLITTER                                      :{BLACK}Вывод на экран: {STRING}
STR_FRAMERATE_RATE_BLITTER_TOOLTIP                              :{BLACK}Кол-во отображаемых кадров в секунду.
STR_FRAMERATE_SPEED_FACTOR                                      :{BLACK}Текущая скорость игры: {DECIMAL}x
STR_FRAMERATE_SPEED_FACTOR_TOOLTIP                              :{BLACK}Фактическая скорость игры (по сравнению с ожидаемой скоростью при нормальной скорости симуляции).
STR_FRAMERATE_CURRENT                                           :{WHITE}Сейчас
STR_FRAMERATE_AVERAGE                                           :{WHITE}В среднем
STR_FRAMERATE_MEMORYUSE                                         :{WHITE}Объём памяти
STR_FRAMERATE_DATA_POINTS                                       :{BLACK}Данные по {COMMA} измерени{P ю ям ям}
STR_FRAMERATE_MS_GOOD                                           :{LTBLUE}{DECIMAL} мс
STR_FRAMERATE_MS_WARN                                           :{YELLOW}{DECIMAL} мс
STR_FRAMERATE_MS_BAD                                            :{RED}{DECIMAL} мс
STR_FRAMERATE_FPS_GOOD                                          :{LTBLUE}{DECIMAL} кадр{P "" а ов}/с
STR_FRAMERATE_FPS_WARN                                          :{YELLOW}{DECIMAL} кадр{P "" а ов}/с
STR_FRAMERATE_FPS_BAD                                           :{RED}{DECIMAL} кадр{P "" а ов}/с
STR_FRAMERATE_BYTES_GOOD                                        :{LTBLUE}{BYTES}
STR_FRAMERATE_GRAPH_MILLISECONDS                                :{TINY_FONT}{COMMA} мс
STR_FRAMERATE_GRAPH_SECONDS                                     :{TINY_FONT}{COMMA} с

###length 15
STR_FRAMERATE_GAMELOOP                                          :{BLACK}Расчёт игрового цикла:
STR_FRAMERATE_GL_ECONOMY                                        :{BLACK} Расчёт объёмов груза:
STR_FRAMERATE_GL_TRAINS                                         :{BLACK} Движение поездов:
STR_FRAMERATE_GL_ROADVEHS                                       :{BLACK} Движение автомобилей:
STR_FRAMERATE_GL_SHIPS                                          :{BLACK} Движение судов:
STR_FRAMERATE_GL_AIRCRAFT                                       :{BLACK} Движение воздушных судов:
STR_FRAMERATE_GL_LANDSCAPE                                      :{BLACK} Изменения на карте:
STR_FRAMERATE_GL_LINKGRAPH                                      :{BLACK} Задержка графа распределения:
STR_FRAMERATE_DRAWING                                           :{BLACK}Отрисовка изображения:
STR_FRAMERATE_DRAWING_VIEWPORTS                                 :{BLACK} Дополнительные окна:
STR_FRAMERATE_VIDEO                                             :{BLACK}Вывод на экран:
STR_FRAMERATE_SOUND                                             :{BLACK}Обработка звука:
STR_FRAMERATE_ALLSCRIPTS                                        :{BLACK}  Выполнение скриптов:
STR_FRAMERATE_GAMESCRIPT                                        :{BLACK}   Игровой скрипт:
STR_FRAMERATE_AI                                                :{BLACK}   ИИ {NUM} {STRING}

###length 15
STR_FRAMETIME_CAPTION_GAMELOOP                                  :Расчёт игрового цикла
STR_FRAMETIME_CAPTION_GL_ECONOMY                                :Расчёт объёмов груза
STR_FRAMETIME_CAPTION_GL_TRAINS                                 :Движение поездов
STR_FRAMETIME_CAPTION_GL_ROADVEHS                               :Движение автомобилей
STR_FRAMETIME_CAPTION_GL_SHIPS                                  :Движение судов
STR_FRAMETIME_CAPTION_GL_AIRCRAFT                               :Движение воздушных судов
STR_FRAMETIME_CAPTION_GL_LANDSCAPE                              :Расчёт изменений на карте
STR_FRAMETIME_CAPTION_GL_LINKGRAPH                              :Задержка графа распределения
STR_FRAMETIME_CAPTION_DRAWING                                   :Отрисовка изображения
STR_FRAMETIME_CAPTION_DRAWING_VIEWPORTS                         :Отрисовка изображения в доп. окнах
STR_FRAMETIME_CAPTION_VIDEO                                     :Вывод на экран
STR_FRAMETIME_CAPTION_SOUND                                     :Обработка звука
STR_FRAMETIME_CAPTION_ALLSCRIPTS                                :Общее время выполнения скриптов
STR_FRAMETIME_CAPTION_GAMESCRIPT                                :Время выполнения игрового скрипта
STR_FRAMETIME_CAPTION_AI                                        :ИИ {NUM} {STRING}


# Save/load game/scenario
STR_SAVELOAD_SAVE_CAPTION                                       :{WHITE}Сохранить игру
STR_SAVELOAD_LOAD_CAPTION                                       :{WHITE}Загрузить игру
STR_SAVELOAD_SAVE_SCENARIO                                      :{WHITE}Сохранить сценарий
STR_SAVELOAD_LOAD_SCENARIO                                      :{WHITE}Загрузить сценарий
STR_SAVELOAD_LOAD_HEIGHTMAP                                     :{WHITE}Загрузить карту
STR_SAVELOAD_SAVE_HEIGHTMAP                                     :{WHITE}Сохранить карту высот
STR_SAVELOAD_HOME_BUTTON                                        :{BLACK}Переход в каталог загрузки и сохранения, установленный по умолчанию
STR_SAVELOAD_BYTES_FREE                                         :{BLACK}{BYTES} свободно
STR_SAVELOAD_LIST_TOOLTIP                                       :{BLACK}Список дисков, папок и сохранённых игр
STR_SAVELOAD_EDITBOX_TOOLTIP                                    :{BLACK}Выбранное название для сохранения игры
STR_SAVELOAD_DELETE_BUTTON                                      :{BLACK}Удалить
STR_SAVELOAD_DELETE_TOOLTIP                                     :{BLACK}Удалить выбранную сохранённую игру
STR_SAVELOAD_SAVE_BUTTON                                        :{BLACK}Сохранить
STR_SAVELOAD_SAVE_TOOLTIP                                       :{BLACK}Сохранить игру под выбранным именем
STR_SAVELOAD_LOAD_BUTTON                                        :{BLACK}Загрузить
STR_SAVELOAD_LOAD_TOOLTIP                                       :{BLACK}Загрузить выбранную игру
STR_SAVELOAD_LOAD_HEIGHTMAP_TOOLTIP                             :{BLACK}Загрузить выбранную карту высот
STR_SAVELOAD_DETAIL_CAPTION                                     :{BLACK}Информация об игре
STR_SAVELOAD_DETAIL_NOT_AVAILABLE                               :{BLACK}Нет информации.
STR_SAVELOAD_DETAIL_COMPANY_INDEX                               :{SILVER}{COMMA}: {WHITE}{STRING}
STR_SAVELOAD_DETAIL_GRFSTATUS                                   :{SILVER}NewGRF: {WHITE}{STRING}
STR_SAVELOAD_FILTER_TITLE                                       :{BLACK}Фильтр:
STR_SAVELOAD_OVERWRITE_TITLE                                    :{WHITE}Перезапись файла
STR_SAVELOAD_OVERWRITE_WARNING                                  :{YELLOW}Перезаписать файл?
STR_SAVELOAD_DIRECTORY                                          :{STRING} (Каталог)
STR_SAVELOAD_PARENT_DIRECTORY                                   :{STRING} (Родительский каталог)

STR_SAVELOAD_OSKTITLE                                           :{BLACK}Введите название сохраняемой игры

# World generation
STR_MAPGEN_WORLD_GENERATION_CAPTION                             :{WHITE}Создание мира
STR_MAPGEN_MAPSIZE                                              :{BLACK}Размер карты:
STR_MAPGEN_MAPSIZE_TOOLTIP                                      :{BLACK}Выберите размер карты в клетках. Размер поля, доступного игрокам, будет немного меньше.
STR_MAPGEN_BY                                                   :{BLACK}×
STR_MAPGEN_NUMBER_OF_TOWNS                                      :{BLACK}Количество городов:
STR_MAPGEN_TOWN_NAME_LABEL                                      :{BLACK}Названия городов:
STR_MAPGEN_TOWN_NAME_DROPDOWN_TOOLTIP                           :{BLACK}Язык, который будет использоваться для выбора названий населённых пунктов
STR_MAPGEN_DATE                                                 :{BLACK}Дата:
STR_MAPGEN_NUMBER_OF_INDUSTRIES                                 :{BLACK}Кол-во предпр.:
STR_MAPGEN_HEIGHTMAP_HEIGHT                                     :{BLACK}Высочайшая вершина:
STR_MAPGEN_HEIGHTMAP_HEIGHT_UP                                  :{BLACK}Увеличить максимальную высоту гор на карте на 1
STR_MAPGEN_HEIGHTMAP_HEIGHT_DOWN                                :{BLACK}Уменьшить максимальную высоту гор на карте на 1
STR_MAPGEN_SNOW_COVERAGE                                        :{BLACK}Снежное покрытие:
STR_MAPGEN_SNOW_COVERAGE_UP                                     :{BLACK}Увеличить площадь снежного покрытия на 10%
STR_MAPGEN_SNOW_COVERAGE_DOWN                                   :{BLACK}Уменьшить площадь снежного покрытия на 10%
STR_MAPGEN_SNOW_COVERAGE_TEXT                                   :{BLACK}{NUM}%
STR_MAPGEN_DESERT_COVERAGE                                      :{BLACK}Песчаное покрытие:
STR_MAPGEN_DESERT_COVERAGE_UP                                   :{BLACK}Увеличить площадь песчаного покрытия на 10%
STR_MAPGEN_DESERT_COVERAGE_DOWN                                 :{BLACK}Уменьшить площадь песчаного покрытия на 10%
STR_MAPGEN_DESERT_COVERAGE_TEXT                                 :{BLACK}{NUM}%
STR_MAPGEN_TERRAIN_TYPE                                         :{BLACK}Тип ландшафта:
STR_MAPGEN_SEA_LEVEL                                            :{BLACK}Количество морей и озёр:
STR_MAPGEN_QUANTITY_OF_RIVERS                                   :{BLACK}Количество рек:
STR_MAPGEN_SMOOTHNESS                                           :{BLACK}Грубость ландшафта:
STR_MAPGEN_VARIETY                                              :{BLACK}Разнообразие ландшафта:
STR_MAPGEN_GENERATE                                             :{WHITE}Создать
STR_MAPGEN_NEWGRF_SETTINGS                                      :{BLACK}Настройки NewGRF
STR_MAPGEN_NEWGRF_SETTINGS_TOOLTIP                              :{BLACK}Показать настройки NewGRF
STR_MAPGEN_AI_SETTINGS                                          :{BLACK}Настройки ИИ
STR_MAPGEN_AI_SETTINGS_TOOLTIP                                  :{BLACK}Показать настройки ИИ
STR_MAPGEN_GS_SETTINGS                                          :{BLACK}Настройки игровых скриптов
STR_MAPGEN_GS_SETTINGS_TOOLTIP                                  :{BLACK}Показать настройки игровых скриптов

###length 21
STR_MAPGEN_TOWN_NAME_ORIGINAL_ENGLISH                           :Английские
STR_MAPGEN_TOWN_NAME_FRENCH                                     :Французские
STR_MAPGEN_TOWN_NAME_GERMAN                                     :Немецкие
STR_MAPGEN_TOWN_NAME_ADDITIONAL_ENGLISH                         :Английские (дополн.)
STR_MAPGEN_TOWN_NAME_LATIN_AMERICAN                             :Латино-американские
STR_MAPGEN_TOWN_NAME_SILLY                                      :Английские (шуточные)
STR_MAPGEN_TOWN_NAME_SWEDISH                                    :Шведские
STR_MAPGEN_TOWN_NAME_DUTCH                                      :Нидерландские
STR_MAPGEN_TOWN_NAME_FINNISH                                    :Финские
STR_MAPGEN_TOWN_NAME_POLISH                                     :Польские
STR_MAPGEN_TOWN_NAME_SLOVAK                                     :Словацкие
STR_MAPGEN_TOWN_NAME_NORWEGIAN                                  :Норвежские
STR_MAPGEN_TOWN_NAME_HUNGARIAN                                  :Венгерские
STR_MAPGEN_TOWN_NAME_AUSTRIAN                                   :Австрийские
STR_MAPGEN_TOWN_NAME_ROMANIAN                                   :Румынские
STR_MAPGEN_TOWN_NAME_CZECH                                      :Чешские
STR_MAPGEN_TOWN_NAME_SWISS                                      :Швейцарские
STR_MAPGEN_TOWN_NAME_DANISH                                     :Датские
STR_MAPGEN_TOWN_NAME_TURKISH                                    :Турецкие
STR_MAPGEN_TOWN_NAME_ITALIAN                                    :Итальянские
STR_MAPGEN_TOWN_NAME_CATALAN                                    :Каталанские

# Strings for map borders at game generation
STR_MAPGEN_BORDER_TYPE                                          :{BLACK}Края карты:
STR_MAPGEN_NORTHWEST                                            :{BLACK}Северо-запад
STR_MAPGEN_NORTHEAST                                            :{BLACK}Северо-восток
STR_MAPGEN_SOUTHEAST                                            :{BLACK}Юго-восток
STR_MAPGEN_SOUTHWEST                                            :{BLACK}Юго-запад
STR_MAPGEN_BORDER_FREEFORM                                      :{BLACK}Свободный
STR_MAPGEN_BORDER_WATER                                         :{BLACK}Водный
STR_MAPGEN_BORDER_RANDOM                                        :{BLACK}Случайно
STR_MAPGEN_BORDER_RANDOMIZE                                     :{BLACK}Случайно
STR_MAPGEN_BORDER_MANUAL                                        :{BLACK}Вручную

STR_MAPGEN_HEIGHTMAP_ROTATION                                   :{BLACK}Поворот карты:
STR_MAPGEN_HEIGHTMAP_NAME                                       :{BLACK}Название карты:
STR_MAPGEN_HEIGHTMAP_SIZE_LABEL                                 :{BLACK}Размер:
STR_MAPGEN_HEIGHTMAP_SIZE                                       :{ORANGE}{NUM} × {NUM}

STR_MAPGEN_TERRAIN_TYPE_QUERY_CAPT                              :{WHITE}Максимальная высота
STR_MAPGEN_HEIGHTMAP_HEIGHT_QUERY_CAPT                          :{WHITE}Cамая высокая вершина
STR_MAPGEN_SNOW_COVERAGE_QUERY_CAPT                             :{WHITE}Снежное покрытие (в %)
STR_MAPGEN_DESERT_COVERAGE_QUERY_CAPT                           :{WHITE}Песчаное покрытие (в %)
STR_MAPGEN_START_DATE_QUERY_CAPT                                :{WHITE}Изменить год начала игры

# SE Map generation
STR_SE_MAPGEN_CAPTION                                           :{WHITE}Тип сценария
STR_SE_MAPGEN_FLAT_WORLD                                        :{WHITE}Плоский рельеф
STR_SE_MAPGEN_FLAT_WORLD_TOOLTIP                                :{BLACK}Создать ровную землю
STR_SE_MAPGEN_RANDOM_LAND                                       :{WHITE}Случайный рельеф
STR_SE_MAPGEN_FLAT_WORLD_HEIGHT                                 :{BLACK}Высота над уровнем моря:
STR_SE_MAPGEN_FLAT_WORLD_HEIGHT_DOWN                            :{BLACK}Поднять уровень ровной земли на 1
STR_SE_MAPGEN_FLAT_WORLD_HEIGHT_UP                              :{BLACK}Опустить уровень ровной земли на 1

STR_SE_MAPGEN_FLAT_WORLD_HEIGHT_QUERY_CAPT                      :{WHITE}Изменить высоту ровной земли

# Map generation progress
STR_GENERATION_WORLD                                            :{WHITE}Создание мира...
STR_GENERATION_ABORT                                            :{BLACK}Прервать
STR_GENERATION_ABORT_CAPTION                                    :{WHITE}Прервать создание игрового мира
STR_GENERATION_ABORT_MESSAGE                                    :{YELLOW}Вы действительно хотите прервать создание мира?
STR_GENERATION_PROGRESS                                         :{WHITE}{NUM}% готово
STR_GENERATION_PROGRESS_NUM                                     :{BLACK}{NUM} / {NUM}
STR_GENERATION_WORLD_GENERATION                                 :{BLACK}Создание мира
STR_GENERATION_RIVER_GENERATION                                 :{BLACK}Создание рек
STR_GENERATION_TREE_GENERATION                                  :{BLACK}Высадка лесов
STR_GENERATION_OBJECT_GENERATION                                :{BLACK}Создание объектов
STR_GENERATION_CLEARING_TILES                                   :{BLACK}Расстановка декораций и камней
STR_GENERATION_SETTINGUP_GAME                                   :{BLACK}Настройка
STR_GENERATION_PREPARING_TILELOOP                               :{BLACK}Подготовка к запуску...
STR_GENERATION_PREPARING_SCRIPT                                 :{BLACK}Выполняется скрипт
STR_GENERATION_PREPARING_GAME                                   :{BLACK}Подготовка игры

# NewGRF settings
STR_NEWGRF_SETTINGS_CAPTION                                     :{WHITE}Настройки NewGRF
STR_NEWGRF_SETTINGS_INFO_TITLE                                  :{WHITE}Информация о модуле NewGRF
STR_NEWGRF_SETTINGS_ACTIVE_LIST                                 :{WHITE}Активные файлы NewGRF
STR_NEWGRF_SETTINGS_INACTIVE_LIST                               :{WHITE}Неактивные файлы NewGRF
STR_NEWGRF_SETTINGS_SELECT_PRESET                               :{ORANGE}Набор файлов:
STR_NEWGRF_FILTER_TITLE                                         :{ORANGE}Фильтр:
STR_NEWGRF_SETTINGS_PRESET_LIST_TOOLTIP                         :{BLACK}Загрузить выбранный набор
STR_NEWGRF_SETTINGS_PRESET_SAVE                                 :{BLACK}Сохранить набор
STR_NEWGRF_SETTINGS_PRESET_SAVE_TOOLTIP                         :{BLACK}Сохранить этот список как набор
STR_NEWGRF_SETTINGS_PRESET_DELETE                               :{BLACK}Удалить набор
STR_NEWGRF_SETTINGS_PRESET_DELETE_TOOLTIP                       :{BLACK}Удалить выбранный набор
STR_NEWGRF_SETTINGS_ADD                                         :{BLACK}Добавить
STR_NEWGRF_SETTINGS_ADD_FILE_TOOLTIP                            :{BLACK}Добавить выбранный файл NewGRF в ваш список
STR_NEWGRF_SETTINGS_RESCAN_FILES                                :{BLACK}Обновить
STR_NEWGRF_SETTINGS_RESCAN_FILES_TOOLTIP                        :{BLACK}Обновить список доступных файлов NewGRF
STR_NEWGRF_SETTINGS_REMOVE                                      :{BLACK}Удалить
STR_NEWGRF_SETTINGS_REMOVE_TOOLTIP                              :{BLACK}Удалить выбранный файл NewGRF из списка
STR_NEWGRF_SETTINGS_MOVEUP                                      :{BLACK}Вверх
STR_NEWGRF_SETTINGS_MOVEUP_TOOLTIP                              :{BLACK}Переместить выбранный файл NewGRF выше по списку
STR_NEWGRF_SETTINGS_MOVEDOWN                                    :{BLACK}Вниз
STR_NEWGRF_SETTINGS_MOVEDOWN_TOOLTIP                            :{BLACK}Переместить выбранный файл NewGRF ниже по списку
STR_NEWGRF_SETTINGS_UPGRADE                                     :{BLACK}Обновить
STR_NEWGRF_SETTINGS_UPGRADE_TOOLTIP                             :{BLACK}Обновить файлы модулей NewGRF, если есть такая возможность
STR_NEWGRF_SETTINGS_FILE_TOOLTIP                                :{BLACK}Список используемых файлов NewGRF

STR_NEWGRF_SETTINGS_SET_PARAMETERS                              :{BLACK}Параметры
STR_NEWGRF_SETTINGS_SHOW_PARAMETERS                             :{BLACK}Показать параметры
STR_NEWGRF_SETTINGS_TOGGLE_PALETTE                              :{BLACK}Переключить палитру
STR_NEWGRF_SETTINGS_TOGGLE_PALETTE_TOOLTIP                      :{BLACK}Переключить палитру для выбраного NewGRF файла.{}Используйте переключение, если графика отрисовывается розовым цветом.
STR_NEWGRF_SETTINGS_APPLY_CHANGES                               :{BLACK}Применить изменения

STR_NEWGRF_SETTINGS_FIND_MISSING_CONTENT_BUTTON                 :{BLACK}Найти отсутствующие файлы в сети
STR_NEWGRF_SETTINGS_FIND_MISSING_CONTENT_TOOLTIP                :{BLACK}Попытаться найти отсутствующие файлы в сети

STR_NEWGRF_SETTINGS_FILENAME                                    :{BLACK}Имя файла: {SILVER}{STRING}
STR_NEWGRF_SETTINGS_GRF_ID                                      :{BLACK}GRF ID: {SILVER}{STRING}
STR_NEWGRF_SETTINGS_VERSION                                     :{BLACK}Версия: {SILVER}{NUM}
STR_NEWGRF_SETTINGS_MIN_VERSION                                 :{BLACK}Совместимо с версией не ниже: {SILVER}{NUM}
STR_NEWGRF_SETTINGS_MD5SUM                                      :{BLACK}MD5: {SILVER}{STRING}
STR_NEWGRF_SETTINGS_PALETTE                                     :{BLACK}Палитра: {SILVER}{STRING}
STR_NEWGRF_SETTINGS_PALETTE_DEFAULT                             :Стандартная (D)
STR_NEWGRF_SETTINGS_PALETTE_DEFAULT_32BPP                       :Стандартная (D) / 32 bpp
STR_NEWGRF_SETTINGS_PALETTE_LEGACY                              :Устаревшая (W)
STR_NEWGRF_SETTINGS_PALETTE_LEGACY_32BPP                        :Устаревшая (W) / 32 bpp
STR_NEWGRF_SETTINGS_PARAMETER                                   :{BLACK}Параметры: {SILVER}{STRING}
STR_NEWGRF_SETTINGS_PARAMETER_NONE                              :Нет

STR_NEWGRF_SETTINGS_NO_INFO                                     :{BLACK}Нет доступной информации
STR_NEWGRF_SETTINGS_NOT_FOUND                                   :{RED}Файл не найден
STR_NEWGRF_SETTINGS_DISABLED                                    :{RED}Отключено
STR_NEWGRF_SETTINGS_INCOMPATIBLE                                :{RED}Несовместимо с данной версией OpenTTD

# NewGRF save preset window
STR_SAVE_PRESET_CAPTION                                         :{WHITE}Сохранение набора
STR_SAVE_PRESET_LIST_TOOLTIP                                    :{BLACK}Список доступных наборов. Выберите один из них, чтобы скопировать его название в строку имени.
STR_SAVE_PRESET_TITLE                                           :{BLACK}Введите имя набора
STR_SAVE_PRESET_EDITBOX_TOOLTIP                                 :{BLACK}Текущее имя для сохранения набора
STR_SAVE_PRESET_CANCEL                                          :{BLACK}Отмена
STR_SAVE_PRESET_CANCEL_TOOLTIP                                  :{BLACK}Не делать никаких изменений
STR_SAVE_PRESET_SAVE                                            :{BLACK}Сохранить
STR_SAVE_PRESET_SAVE_TOOLTIP                                    :{BLACK}Сохранить набор под выбранным именем

# NewGRF parameters window
STR_NEWGRF_PARAMETERS_CAPTION                                   :{WHITE}Изменить параметры NewGRF
STR_NEWGRF_PARAMETERS_CLOSE                                     :{BLACK}Закрыть
STR_NEWGRF_PARAMETERS_RESET                                     :{BLACK}Сброс
STR_NEWGRF_PARAMETERS_RESET_TOOLTIP                             :{BLACK}Сбросить значения всех параметров
STR_NEWGRF_PARAMETERS_DEFAULT_NAME                              :Параметр {NUM}
STR_NEWGRF_PARAMETERS_SETTING                                   :{STRING}: {ORANGE}{STRING}
STR_NEWGRF_PARAMETERS_NUM_PARAM                                 :{LTBLUE}Количество параметров: {ORANGE}{NUM}

# NewGRF inspect window
STR_NEWGRF_INSPECT_CAPTION                                      :{WHITE}Просмотр - {STRING}
STR_NEWGRF_INSPECT_PARENT_BUTTON                                :{BLACK}Родитель
STR_NEWGRF_INSPECT_PARENT_TOOLTIP                               :{BLACK}Просмотр объекта в контексте родителя

STR_NEWGRF_INSPECT_CAPTION_OBJECT_AT                            :{STRING} в {HEX}
STR_NEWGRF_INSPECT_CAPTION_OBJECT_AT_OBJECT                     :Объект
STR_NEWGRF_INSPECT_CAPTION_OBJECT_AT_RAIL_TYPE                  :Тип рельсов

STR_NEWGRF_INSPECT_QUERY_CAPTION                                :{WHITE}Параметр переменной NewGRF 60+x (шестнадцатеричный)

# Sprite aligner window
STR_SPRITE_ALIGNER_CAPTION                                      :{WHITE}Выравнивание спрайта {COMMA} ({STRING})
STR_SPRITE_ALIGNER_NEXT_BUTTON                                  :{BLACK}Следующий спрайт
STR_SPRITE_ALIGNER_NEXT_TOOLTIP                                 :{BLACK}Перейти к следующему нормальному спрайту, пропуская изменяющие цвет, шрифтовые, псевдоспрайты. Переход из конца списка к первому спрайту.
STR_SPRITE_ALIGNER_GOTO_BUTTON                                  :{BLACK}Перейти к спрайту
STR_SPRITE_ALIGNER_GOTO_TOOLTIP                                 :{BLACK}Перейти к заданному спрайту. Если спрайт не нормальный, переход пройзойдет к следующему нормальному.
STR_SPRITE_ALIGNER_PREVIOUS_BUTTON                              :{BLACK}Предыдущий спрайт
STR_SPRITE_ALIGNER_PREVIOUS_TOOLTIP                             :{BLACK}Перейти к предыдущему нормальному спрайту, пропуская изменяющие цвет, шрифтовые, псевдоспрайты. Переход из начала списка к последнему спрайту.
STR_SPRITE_ALIGNER_SPRITE_TOOLTIP                               :{BLACK}Представление выбранного спрайта. Выравнивание не учитывается при прорисовке этого спрайта.
STR_SPRITE_ALIGNER_MOVE_TOOLTIP                                 :{BLACK}Двигайте спрайт, изменяя смещение по осям X и Y. С помощью Ctrl+щелчка можно сдвигать спрайты на 8 единиц.

###length 2
STR_SPRITE_ALIGNER_CENTRE_OFFSET                                :{BLACK}Смещение в центре
STR_SPRITE_ALIGNER_CENTRE_SPRITE                                :{BLACK}Спрайт в центре

STR_SPRITE_ALIGNER_CROSSHAIR                                    :{BLACK}Перекрестие

STR_SPRITE_ALIGNER_RESET_BUTTON                                 :{BLACK}Сброс смещения
STR_SPRITE_ALIGNER_RESET_TOOLTIP                                :{BLACK}Сбросить значения относительного смещения
STR_SPRITE_ALIGNER_OFFSETS_ABS                                  :{BLACK}Смещение X: {NUM}; смещение Y: {NUM} (абсолютное)
STR_SPRITE_ALIGNER_OFFSETS_REL                                  :{BLACK}Смещение X: {NUM}; смещение Y: {NUM} (относительное)
STR_SPRITE_ALIGNER_PICKER_BUTTON                                :{BLACK}Выбрать спрайт
STR_SPRITE_ALIGNER_PICKER_TOOLTIP                               :{BLACK}Выберите любой спрайт на экране

STR_SPRITE_ALIGNER_GOTO_CAPTION                                 :{WHITE}Перейти к спрайту

# NewGRF (self) generated warnings/errors
STR_NEWGRF_ERROR_MSG_INFO                                       :{SILVER}{STRING}
STR_NEWGRF_ERROR_MSG_WARNING                                    :{RED}Внимание: {SILVER}{STRING}
STR_NEWGRF_ERROR_MSG_ERROR                                      :{RED}Ошибка: {SILVER}{STRING}
STR_NEWGRF_ERROR_MSG_FATAL                                      :{RED}Критическая ошибка: {SILVER}{STRING}
STR_NEWGRF_ERROR_FATAL_POPUP                                    :{WHITE}В модуле NewGRF «{STRING}» произошла критическая ошибка:{}{STRING}
STR_NEWGRF_ERROR_POPUP                                          :{WHITE}В модуле NewGRF «{STRING}» произошла ошибка:{}{STRING}
STR_NEWGRF_ERROR_VERSION_NUMBER                                 :{1:STRING} не будет работать с версией TTDPatch, сообщенной OpenTTD.
STR_NEWGRF_ERROR_DOS_OR_WINDOWS                                 :Файл {1:STRING} требует TTD версии {2:STRING}
STR_NEWGRF_ERROR_UNSET_SWITCH                                   :{1:STRING} предполагается использовать совместно с {2:STRING}
STR_NEWGRF_ERROR_INVALID_PARAMETER                              :Неверный параметр {1:STRING}: параметр {2:STRING} ({3:NUM})
STR_NEWGRF_ERROR_LOAD_BEFORE                                    :{1:STRING} должен быть загружен перед {2:STRING}.
STR_NEWGRF_ERROR_LOAD_AFTER                                     :{1:STRING} должен быть загружен после {2:STRING}.
STR_NEWGRF_ERROR_OTTD_VERSION_NUMBER                            :Для {1:STRING} требуется OpenTTD версии {2:STRING} или выше
STR_NEWGRF_ERROR_AFTER_TRANSLATED_FILE                          :файл GRF, который им переводится.
STR_NEWGRF_ERROR_TOO_MANY_NEWGRFS_LOADED                        :Загружено слишком много модулей NewGRF
STR_NEWGRF_ERROR_STATIC_GRF_CAUSES_DESYNC                       :Загрузка {1:STRING} в качестве статического NewGRF с {2:STRING} может вызвать рассинхронизацию
STR_NEWGRF_ERROR_UNEXPECTED_SPRITE                              :Неверный спрайт (спрайт {3:NUM})
STR_NEWGRF_ERROR_UNKNOWN_PROPERTY                               :Неизвестное свойство у «Action 0» {4:HEX} (спрайт {3:NUM})
STR_NEWGRF_ERROR_INVALID_ID                                     :Попытка использования недопустимого идентификатора (спрайт {3:NUM})
STR_NEWGRF_ERROR_CORRUPT_SPRITE                                 :{YELLOW}{STRING} содержит повреждённый спрайт. Все повреждённые спрайты будут показаны красным знаком вопроса (?).
STR_NEWGRF_ERROR_MULTIPLE_ACTION_8                              :Содержит несколько блоков «Action 8» (спрайт {3:NUM})
STR_NEWGRF_ERROR_READ_BOUNDS                                    :Чтение за концом псевдо-спрайта (спрайт {3:NUM})
STR_NEWGRF_ERROR_GRM_FAILED                                     :Запрошенные ресурсы GRF недоступны (спрайт {3:NUM})
STR_NEWGRF_ERROR_FORCEFULLY_DISABLED                            :{1:STRING} был отключён из-за {2:STRING}
STR_NEWGRF_ERROR_INVALID_SPRITE_LAYOUT                          :Недопустимый/неизвестный формат расположения спрайтов (спрайт {3:NUM})
STR_NEWGRF_ERROR_LIST_PROPERTY_TOO_LONG                         :Слишком много элементов в списке значений (спрайт {3:NUM}, свойство {4:HEX})
STR_NEWGRF_ERROR_INDPROD_CALLBACK                               :Неверная обработка продукции предприятия (спрайт {3:NUM}, "{2:STRING}")

# NewGRF related 'general' warnings
STR_NEWGRF_POPUP_CAUTION_CAPTION                                :{WHITE}Осторожно!
STR_NEWGRF_CONFIRMATION_TEXT                                    :{YELLOW}Вы собираетесь внести изменения в запущенную игру. Это может привести к нестабильной работе или к аварийному завершению OpenTTD. В этом случае не надо присылать отчёты об ошибках.{}Вы действительно хотите это сделать?

STR_NEWGRF_DUPLICATE_GRFID                                      :{WHITE}Невозможно добавить файл: дублируются GRF ID
STR_NEWGRF_COMPATIBLE_LOADED                                    :{ORANGE}Соответствующий файл не найден (загружен совместимый GRF)
STR_NEWGRF_TOO_MANY_NEWGRFS                                     :{WHITE}Не удалось добавить файл: слишком много модулей NewGRF

STR_NEWGRF_COMPATIBLE_LOAD_WARNING                              :{WHITE}Вместо отсутствующих загружены совместимые файлы NewGRF
STR_NEWGRF_DISABLED_WARNING                                     :{WHITE}Отсутствующие файлы NewGRF были отключены
STR_NEWGRF_UNPAUSE_WARNING_TITLE                                :{YELLOW}Недостающие GRF файлы
STR_NEWGRF_UNPAUSE_WARNING                                      :{WHITE}Снятие с паузы может привести к ошибке OpenTTD.{}Вы хотите запустить игру?

# NewGRF status
STR_NEWGRF_LIST_NONE                                            :Нет
###length 3
STR_NEWGRF_LIST_ALL_FOUND                                       :Все файлы доступны
STR_NEWGRF_LIST_COMPATIBLE                                      :{YELLOW}Найдены совместимые файлы
STR_NEWGRF_LIST_MISSING                                         :{RED}Файлы отсутствуют

# NewGRF 'it's broken' warnings
STR_NEWGRF_BROKEN                                               :{WHITE}Файл NewGRF «{0:STRING}» может привести к потере синхронизации и/или к аварийному завершению игры.
STR_NEWGRF_BROKEN_POWERED_WAGON                                 :{WHITE}Меняется состояние локомотива «{1:ENGINE}», находящегося вне депо
STR_NEWGRF_BROKEN_VEHICLE_LENGTH                                :{WHITE}Меняется длина транспорта «{1:ENGINE}», находящегося вне депо
STR_NEWGRF_BROKEN_CAPACITY                                      :{WHITE}Он изменил ёмкость ТС «{1:ENGINE}» за пределами депо или без задания на переоборудование
STR_BROKEN_VEHICLE_LENGTH                                       :{WHITE}Поезд «{VEHICLE}», принадлежащий «{COMPANY}», имеет неправильную длину. Вероятно, это вызвано ошибками в одном из модулей NewGRF. Игра может рассинхронизироваться или вылететь.

STR_NEWGRF_BUGGY                                                :{WHITE}NewGRF «{0:STRING}» предоставляет неверную информацию.
STR_NEWGRF_BUGGY_ARTICULATED_CARGO                              :{WHITE}Информация о вместимости/переоборудовании для локомотива «{1:ENGINE}» после постройки отличается от сведений в списке покупки, что может помешать функции автообновления/автозамены корректно произвести переоборудование.
STR_NEWGRF_BUGGY_ENDLESS_PRODUCTION_CALLBACK                    :{WHITE}Модуль «{1:STRING}» вызвал бесконечный цикл
STR_NEWGRF_BUGGY_UNKNOWN_CALLBACK_RESULT                        :{WHITE}Функция обратного вызова {1:HEX} вернула непонятный/неверный результат {2:HEX}
STR_NEWGRF_BUGGY_INVALID_CARGO_PRODUCTION_CALLBACK              :{WHITE}«{1:STRING}» вернул неверный тип груза по адресу {2:HEX}

# 'User removed essential NewGRFs'-placeholders for stuff without specs
STR_NEWGRF_INVALID_CARGO                                        :<неизвестный груз>
STR_NEWGRF_INVALID_CARGO_ABBREV                                 :??
STR_NEWGRF_INVALID_CARGO_QUANTITY                               :{COMMA} <неизвестного груза>
STR_NEWGRF_INVALID_ENGINE                                       :<неправильная модель>
STR_NEWGRF_INVALID_INDUSTRYTYPE                                 :<неизвестное предприятие>

# Placeholders for other invalid stuff, e.g. vehicles that have gone (Game Script).
STR_INVALID_VEHICLE                                             :<недопустимое ТС>

# NewGRF scanning window
STR_NEWGRF_SCAN_CAPTION                                         :{WHITE}Сканирование NewGRF
STR_NEWGRF_SCAN_MESSAGE                                         :{BLACK}Идёт сканирование NewGRF. Это займёт некоторое время...
STR_NEWGRF_SCAN_STATUS                                          :{BLACK}Просканирован{P 0 "" о о} {NUM} из {NUM} модул{P я ей ей} NewGRF
STR_NEWGRF_SCAN_ARCHIVES                                        :Поиск архивов

# Sign list window
STR_SIGN_LIST_CAPTION                                           :{WHITE}Список табличек - {COMMA} таблич{P ка ки ек}
STR_SIGN_LIST_MATCH_CASE                                        :{BLACK}Регистр
STR_SIGN_LIST_MATCH_CASE_TOOLTIP                                :{BLACK}Переключить проверку регистра при сравнении названий табличек с фильтром

# Sign window
STR_EDIT_SIGN_CAPTION                                           :{WHITE}Изменить текст таблички
STR_EDIT_SIGN_LOCATION_TOOLTIP                                  :{BLACK}Показать знак в основном окне. Ctrl+щелчок - показать в дополнительном окне.
STR_EDIT_SIGN_NEXT_SIGN_TOOLTIP                                 :{BLACK}К следующей табличке
STR_EDIT_SIGN_PREVIOUS_SIGN_TOOLTIP                             :{BLACK}К предыдущей табличке

STR_EDIT_SIGN_SIGN_OSKTITLE                                     :{BLACK}Введите название таблички

# Town directory window
STR_TOWN_DIRECTORY_CAPTION                                      :{WHITE}Города
STR_TOWN_DIRECTORY_NONE                                         :{ORANGE}- Нет -
STR_TOWN_DIRECTORY_TOWN                                         :{ORANGE}{TOWN}{BLACK} ({COMMA})
STR_TOWN_DIRECTORY_CITY                                         :{ORANGE}{TOWN}{YELLOW} (Мегаполис){BLACK} ({COMMA})
STR_TOWN_DIRECTORY_LIST_TOOLTIP                                 :{BLACK}Список городов. Щелчок по названию показывает город в основном окне. Ctrl+щелчок показывает в дополнительном окне.
STR_TOWN_POPULATION                                             :{BLACK}Население: {COMMA}

# Town view window
STR_TOWN_VIEW_TOWN_CAPTION                                      :{WHITE}{TOWN}
STR_TOWN_VIEW_CITY_CAPTION                                      :{WHITE}{TOWN} (Мегаполис)
STR_TOWN_VIEW_POPULATION_HOUSES                                 :{BLACK}Население: {ORANGE}{COMMA}{BLACK} Зданий: {ORANGE}{COMMA}
STR_TOWN_VIEW_CARGO_LAST_MONTH_MAX                              :{BLACK}{CARGO_LIST} в прошлом месяце: {ORANGE}{COMMA}{BLACK} Макс.: {ORANGE}{COMMA}
STR_TOWN_VIEW_CARGO_FOR_TOWNGROWTH                              :{BLACK}Груз, необходимый для роста города:
STR_TOWN_VIEW_CARGO_FOR_TOWNGROWTH_REQUIRED_GENERAL             :{ORANGE}{STRING}{RED} требу{G 0 е е е ю}тся
STR_TOWN_VIEW_CARGO_FOR_TOWNGROWTH_REQUIRED_WINTER              :{ORANGE}{STRING}{BLACK} требу{G 0 е е е ю}тся зимой
STR_TOWN_VIEW_CARGO_FOR_TOWNGROWTH_DELIVERED_GENERAL            :{ORANGE}{STRING}{GREEN} доставлено
STR_TOWN_VIEW_CARGO_FOR_TOWNGROWTH_REQUIRED                     :{ORANGE}{CARGO_TINY} / {CARGO_LONG}{RED} (недостаточно)
STR_TOWN_VIEW_CARGO_FOR_TOWNGROWTH_DELIVERED                    :{ORANGE}{CARGO_TINY} / {CARGO_LONG}{GREEN} (достаточно)
STR_TOWN_VIEW_TOWN_GROWS_EVERY                                  :{BLACK}Город растёт раз в {ORANGE}{COMMA}{BLACK}{NBSP}д{P ень ня ней}
STR_TOWN_VIEW_TOWN_GROWS_EVERY_FUNDED                           :{BLACK}Город растёт раз в {ORANGE}{COMMA}{BLACK}{NBSP}д{P ень ня ней} (профинансировано)
STR_TOWN_VIEW_TOWN_GROW_STOPPED                                 :{BLACK}Город {RED}не{BLACK} развивается
STR_TOWN_VIEW_NOISE_IN_TOWN                                     :{BLACK}Уровень шума в городе: {ORANGE}{COMMA}{BLACK}  макс: {ORANGE}{COMMA}
STR_TOWN_VIEW_CENTER_TOOLTIP                                    :{BLACK}Показать город в основном окне. Ctrl+щелчок - показать в дополнительном окне.
STR_TOWN_VIEW_LOCAL_AUTHORITY_BUTTON                            :{BLACK}Администрация
STR_TOWN_VIEW_LOCAL_AUTHORITY_TOOLTIP                           :{BLACK}Взаимодействие с администрацией города
STR_TOWN_VIEW_RENAME_TOOLTIP                                    :{BLACK}Переименовать город

STR_TOWN_VIEW_EXPAND_BUTTON                                     :{BLACK}Расширить
STR_TOWN_VIEW_EXPAND_TOOLTIP                                    :{BLACK}Увеличить размер города
STR_TOWN_VIEW_DELETE_BUTTON                                     :{BLACK}Уничтожить
STR_TOWN_VIEW_DELETE_TOOLTIP                                    :{BLACK}Полностью уничтожить этот город

STR_TOWN_VIEW_RENAME_TOWN_BUTTON                                :Переименовать город

# Town local authority window
STR_LOCAL_AUTHORITY_CAPTION                                     :{WHITE}Администрация г.{NBSP}{TOWN}
STR_LOCAL_AUTHORITY_ZONE                                        :{BLACK}Граница
STR_LOCAL_AUTHORITY_ZONE_TOOLTIP                                :{BLACK}Показать область, находящуюся под управлением местной администрации.
STR_LOCAL_AUTHORITY_COMPANY_RATINGS                             :{BLACK}Рейтинг транспортных компаний
STR_LOCAL_AUTHORITY_COMPANY_RATING                              :{YELLOW}{COMPANY} {COMPANY_NUM}: {ORANGE}{STRING}
STR_LOCAL_AUTHORITY_ACTIONS_TITLE                               :{BLACK}Доступные действия:
STR_LOCAL_AUTHORITY_ACTIONS_TOOLTIP                             :{BLACK}Список возможных действий в этом городе. Описание выбранного действия приводится ниже.
STR_LOCAL_AUTHORITY_DO_IT_BUTTON                                :{BLACK}Выполнить
STR_LOCAL_AUTHORITY_DO_IT_TOOLTIP                               :{BLACK}Выполнить выбранное действие

###length 8
STR_LOCAL_AUTHORITY_ACTION_SMALL_ADVERTISING_CAMPAIGN           :Малая рекламная кампания
STR_LOCAL_AUTHORITY_ACTION_MEDIUM_ADVERTISING_CAMPAIGN          :Средняя рекламная кампания
STR_LOCAL_AUTHORITY_ACTION_LARGE_ADVERTISING_CAMPAIGN           :Большая рекламная кампания
STR_LOCAL_AUTHORITY_ACTION_ROAD_RECONSTRUCTION                  :Профинансировать ремонт городских дорог
STR_LOCAL_AUTHORITY_ACTION_STATUE_OF_COMPANY                    :Установить статую владельца компании
STR_LOCAL_AUTHORITY_ACTION_NEW_BUILDINGS                        :Профинансировать строительство новых зданий
STR_LOCAL_AUTHORITY_ACTION_EXCLUSIVE_TRANSPORT                  :Купить эксклюзивные транспортные права
STR_LOCAL_AUTHORITY_ACTION_BRIBE                                :Взятка местной администрации

###length 8
STR_LOCAL_AUTHORITY_ACTION_TOOLTIP_SMALL_ADVERTISING            :{PUSH_COLOUR}{YELLOW}Провести малую рекламную кампанию для увеличения грузо- и пассажиропотока на ваших станциях.{}Она временно повысит рейтинг ваших станций, построенных рядом с центром города.{}{POP_COLOUR}Стоимость: {CURRENCY_LONG}
STR_LOCAL_AUTHORITY_ACTION_TOOLTIP_MEDIUM_ADVERTISING           :{PUSH_COLOUR}{YELLOW}Провести среднюю рекламную кампанию для увеличения грузо- и пассажиропотока на ваших станциях.{}Она временно повысит рейтинг ваших станций, находящихся не очень далеко от центра города.{}{POP_COLOUR}Стоимость: {CURRENCY_LONG}
STR_LOCAL_AUTHORITY_ACTION_TOOLTIP_LARGE_ADVERTISING            :{PUSH_COLOUR}{YELLOW}Провести большую рекламную кампанию для увеличения грузо- и пассажиропотока на ваших станциях.{}Она временно повысит рейтинг ваших станций на значительной площади в городе и окрестностях.{}{POP_COLOUR}Стоимость: {CURRENCY_LONG}
STR_LOCAL_AUTHORITY_ACTION_TOOLTIP_ROAD_RECONSTRUCTION          :{PUSH_COLOUR}{YELLOW}Профинансировать реконструкцию городских дорог.{}Вызывает большие нарушения движения на срок до 6 месяцев.{}{POP_COLOUR}Стоимость: {CURRENCY_LONG}
STR_LOCAL_AUTHORITY_ACTION_TOOLTIP_STATUE_OF_COMPANY            :{PUSH_COLOUR}{YELLOW}Установить статую в честь вашей компании.{}Она добавит рейтинг вашим станциям.{}{POP_COLOUR}Стоимость: {CURRENCY_LONG}
STR_LOCAL_AUTHORITY_ACTION_TOOLTIP_NEW_BUILDINGS                :{PUSH_COLOUR}{YELLOW}Профинансировать строительство новых зданий.{}Это временно ускорит рост города.{}{POP_COLOUR}Стоимость: {CURRENCY_LONG}
STR_LOCAL_AUTHORITY_ACTION_TOOLTIP_EXCLUSIVE_TRANSPORT          :{PUSH_COLOUR}{YELLOW}Приобрести годовые эксклюзивные права на транспортные перевозки в городе.{}Городская администрация разрешит пользоваться ТОЛЬКО вашими станциями.{}{POP_COLOUR}Стоимость: {CURRENCY_LONG}
STR_LOCAL_AUTHORITY_ACTION_TOOLTIP_BRIBE                        :{PUSH_COLOUR}{YELLOW}Дать взятку городской администрации для повышения рейтинга. Существует риск санкций, если факт подкупа раскроется.{}{POP_COLOUR}Цена: {CURRENCY_LONG}

# Goal window
STR_GOALS_CAPTION                                               :{WHITE}Задачи компании «{COMPANY}»
STR_GOALS_SPECTATOR_CAPTION                                     :{WHITE}Глобальные задачи
STR_GOALS_SPECTATOR                                             :Глобальные задачи
STR_GOALS_GLOBAL_BUTTON                                         :{BLACK}Глобальные
STR_GOALS_GLOBAL_BUTTON_HELPTEXT                                :{BLACK}Показать глобальные задачи
STR_GOALS_COMPANY_BUTTON                                        :{BLACK}Компания
STR_GOALS_COMPANY_BUTTON_HELPTEXT                               :{BLACK}Показать задачи компании
STR_GOALS_TEXT                                                  :{ORANGE}{STRING}
STR_GOALS_NONE                                                  :{ORANGE}- Нет -
STR_GOALS_PROGRESS                                              :{ORANGE}{STRING}
STR_GOALS_PROGRESS_COMPLETE                                     :{GREEN}{STRING}
STR_GOALS_TOOLTIP_CLICK_ON_SERVICE_TO_CENTER                    :{BLACK}Щёлкните по задаче, чтобы показать предприятие/город/клетку. Ctrl+щелчок показывает в новом окне.

# Goal question window
STR_GOAL_QUESTION_CAPTION_QUESTION                              :{BLACK}Вопрос
STR_GOAL_QUESTION_CAPTION_INFORMATION                           :{BLACK}Информация
STR_GOAL_QUESTION_CAPTION_WARNING                               :{BLACK}Предупреждение
STR_GOAL_QUESTION_CAPTION_ERROR                                 :{YELLOW}Ошибка

# Goal Question button list
###length 18
STR_GOAL_QUESTION_BUTTON_CANCEL                                 :Отменить
STR_GOAL_QUESTION_BUTTON_OK                                     :Ok
STR_GOAL_QUESTION_BUTTON_NO                                     :Нет
STR_GOAL_QUESTION_BUTTON_YES                                    :Да
STR_GOAL_QUESTION_BUTTON_DECLINE                                :Отклонить
STR_GOAL_QUESTION_BUTTON_ACCEPT                                 :Принять
STR_GOAL_QUESTION_BUTTON_IGNORE                                 :Пропустить
STR_GOAL_QUESTION_BUTTON_RETRY                                  :Повторить
STR_GOAL_QUESTION_BUTTON_PREVIOUS                               :Назад
STR_GOAL_QUESTION_BUTTON_NEXT                                   :Далее
STR_GOAL_QUESTION_BUTTON_STOP                                   :Стоп
STR_GOAL_QUESTION_BUTTON_START                                  :Пуск
STR_GOAL_QUESTION_BUTTON_GO                                     :Начать
STR_GOAL_QUESTION_BUTTON_CONTINUE                               :Продолжить
STR_GOAL_QUESTION_BUTTON_RESTART                                :Перезапустить
STR_GOAL_QUESTION_BUTTON_POSTPONE                               :Отсрочить
STR_GOAL_QUESTION_BUTTON_SURRENDER                              :Сдаться
STR_GOAL_QUESTION_BUTTON_CLOSE                                  :Закрыть

# Subsidies window
STR_SUBSIDIES_CAPTION                                           :{WHITE}Субсидии
STR_SUBSIDIES_OFFERED_TITLE                                     :{BLACK}Предлагаемые субсидии:
STR_SUBSIDIES_OFFERED_FROM_TO                                   :{ORANGE}{STRING} по маршруту из {STRING} в {STRING}{YELLOW} (по {DATE_SHORT})
STR_SUBSIDIES_NONE                                              :{ORANGE}- Нет -
STR_SUBSIDIES_SUBSIDISED_TITLE                                  :{BLACK}Субсидируемые маршруты:
STR_SUBSIDIES_SUBSIDISED_FROM_TO                                :{ORANGE}{STRING} по маршруту из {STRING} в {STRING}{YELLOW} ({COMPANY}{YELLOW}, до {DATE_SHORT})
STR_SUBSIDIES_TOOLTIP_CLICK_ON_SERVICE_TO_CENTER                :{BLACK}Нажмите на маршрут для отображения предприятия/города. Ctrl+щелчок показывает в дополнительном окне.

# Story book window
STR_STORY_BOOK_CAPTION                                          :{WHITE}История компании «{COMPANY}»
STR_STORY_BOOK_SPECTATOR_CAPTION                                :{WHITE}Мировая история
STR_STORY_BOOK_SPECTATOR                                        :Мировая история
STR_STORY_BOOK_TITLE                                            :{YELLOW}{STRING}
STR_STORY_BOOK_GENERIC_PAGE_ITEM                                :Стр. {NUM}
STR_STORY_BOOK_SEL_PAGE_TOOLTIP                                 :{BLACK}Перейти на нужную страницу, выбрав её в выпадающем списке.
STR_STORY_BOOK_PREV_PAGE                                        :{BLACK}Предыдущая
STR_STORY_BOOK_PREV_PAGE_TOOLTIP                                :{BLACK}Предыдущая страница
STR_STORY_BOOK_NEXT_PAGE                                        :{BLACK}Следующая
STR_STORY_BOOK_NEXT_PAGE_TOOLTIP                                :{BLACK}Следующая страница
STR_STORY_BOOK_INVALID_GOAL_REF                                 :{RED}Неверная ссылка на достижение

# Station list window
STR_STATION_LIST_TOOLTIP                                        :{BLACK}Список станций - щелчок по названию показывает станцию в основном окне. Ctrl+щелчок показывает в дополнительном окне.
STR_STATION_LIST_USE_CTRL_TO_SELECT_MORE                        :{BLACK}Нажмите и удерживайте Ctrl для выбора более одного варианта
STR_STATION_LIST_CAPTION                                        :{WHITE}{COMPANY} - {COMMA} станци{P я и й}
STR_STATION_LIST_STATION                                        :{YELLOW}{STATION} {STATION_FEATURES}
STR_STATION_LIST_WAYPOINT                                       :{YELLOW}{WAYPOINT}
STR_STATION_LIST_NONE                                           :{YELLOW}- Нет -
STR_STATION_LIST_SELECT_ALL_FACILITIES                          :{BLACK}Показать все станции
STR_STATION_LIST_SELECT_ALL_TYPES                               :{BLACK}Выбрать все типы грузов
STR_STATION_LIST_NO_WAITING_CARGO                               :{BLACK}На станции нет грузов, ожидающих погрузки

# Station view window
STR_STATION_VIEW_CAPTION                                        :{WHITE}{STATION} {STATION_FEATURES}
STR_STATION_VIEW_WAITING_CARGO                                  :{WHITE}{CARGO_LONG}
STR_STATION_VIEW_RESERVED                                       :{YELLOW}({CARGO_SHORT} зарезервировано для погрузки)

STR_STATION_VIEW_ACCEPTS_BUTTON                                 :{BLACK}Принимает
STR_STATION_VIEW_ACCEPTS_TOOLTIP                                :{BLACK}Показать список принимаемых грузов
STR_STATION_VIEW_ACCEPTS_CARGO                                  :{BLACK}Принимается: {WHITE}{CARGO_LIST}

STR_STATION_VIEW_EXCLUSIVE_RIGHTS_SELF                          :{BLACK}Компания-владелец этой станции обладает эксклюзивными правами перевозки пассажиров и грузов в этом городе.
STR_STATION_VIEW_EXCLUSIVE_RIGHTS_COMPANY                       :{YELLOW}{COMPANY}{BLACK} приобрела эксклюзивные права на перевозку пассажиров и грузов в этом городе.

STR_STATION_VIEW_RATINGS_BUTTON                                 :{BLACK}Рейтинг
STR_STATION_VIEW_RATINGS_TOOLTIP                                :{BLACK}Показать рейтинг станции
STR_STATION_VIEW_SUPPLY_RATINGS_TITLE                           :{BLACK}Месячный объём перевозок и местный рейтинг:
STR_STATION_VIEW_CARGO_SUPPLY_RATING                            :{WHITE}{STRING}: {YELLOW}{COMMA} / {STRING} ({COMMA}%)

STR_STATION_VIEW_GROUP                                          :{BLACK}Группировать
STR_STATION_VIEW_WAITING_STATION                                :по станции (ожидающие)
STR_STATION_VIEW_WAITING_AMOUNT                                 :по количеству (ожидающие)
STR_STATION_VIEW_PLANNED_STATION                                :по станции (планируемые)
STR_STATION_VIEW_PLANNED_AMOUNT                                 :по количеству (планируемые)
STR_STATION_VIEW_FROM                                           :{YELLOW}{CARGO_SHORT} из {STATION}
STR_STATION_VIEW_VIA                                            :{YELLOW}{CARGO_SHORT} через {STATION}
STR_STATION_VIEW_TO                                             :{YELLOW}{CARGO_SHORT} в {STATION}
STR_STATION_VIEW_FROM_ANY                                       :{RED}{CARGO_SHORT} с неизвестной станции
STR_STATION_VIEW_TO_ANY                                         :{RED}{CARGO_SHORT} на любую станцию
STR_STATION_VIEW_VIA_ANY                                        :{RED}{CARGO_SHORT} через любую станцию
STR_STATION_VIEW_FROM_HERE                                      :{GREEN}{CARGO_SHORT} с этой станции
STR_STATION_VIEW_VIA_HERE                                       :{GREEN}{CARGO_SHORT} через эту станцию
STR_STATION_VIEW_TO_HERE                                        :{GREEN}{CARGO_SHORT} на эту станцию
STR_STATION_VIEW_NONSTOP                                        :{YELLOW}{CARGO_SHORT} без остановок

STR_STATION_VIEW_GROUP_S_V_D                                    :Откуда - Через - Куда
STR_STATION_VIEW_GROUP_S_D_V                                    :Откуда - Куда - Через
STR_STATION_VIEW_GROUP_V_S_D                                    :Через - Откуда - Куда
STR_STATION_VIEW_GROUP_V_D_S                                    :Через - Куда - Откуда
STR_STATION_VIEW_GROUP_D_S_V                                    :Куда - Откуда - Через
STR_STATION_VIEW_GROUP_D_V_S                                    :Куда - Через - Откуда

###length 8
STR_CARGO_RATING_APPALLING                                      :Ужасный
STR_CARGO_RATING_VERY_POOR                                      :Очень плохой
STR_CARGO_RATING_POOR                                           :Плохой
STR_CARGO_RATING_MEDIOCRE                                       :Посредственный
STR_CARGO_RATING_GOOD                                           :Хороший
STR_CARGO_RATING_VERY_GOOD                                      :Очень хороший
STR_CARGO_RATING_EXCELLENT                                      :Отличный
STR_CARGO_RATING_OUTSTANDING                                    :Великолепный

STR_STATION_VIEW_CENTER_TOOLTIP                                 :{BLACK}Показать станцию в основном окне. Ctrl+щелчок - показать в дополнительном окне.
STR_STATION_VIEW_RENAME_TOOLTIP                                 :{BLACK}Переименовать станцию

STR_STATION_VIEW_SCHEDULED_TRAINS_TOOLTIP                       :{BLACK}Показать список поездов, маршрут которых проходит через эту станцию
STR_STATION_VIEW_SCHEDULED_ROAD_VEHICLES_TOOLTIP                :{BLACK}Показать список автомобилей, маршрут которых проходит через эту станцию/остановку
STR_STATION_VIEW_SCHEDULED_AIRCRAFT_TOOLTIP                     :{BLACK}Показать список воздушных судов, маршрут которых проходит через этот аэропорт
STR_STATION_VIEW_SCHEDULED_SHIPS_TOOLTIP                        :{BLACK}Показать список судов, маршрут которых проходит через эту пристань

STR_STATION_VIEW_RENAME_STATION_CAPTION                         :Название станции

STR_STATION_VIEW_CLOSE_AIRPORT                                  :{BLACK}Закрыть аэропорт
STR_STATION_VIEW_CLOSE_AIRPORT_TOOLTIP                          :{BLACK}Запретить воздушным судам садиться в этом аэропорту

# Waypoint/buoy view window
STR_WAYPOINT_VIEW_CAPTION                                       :{WHITE}{WAYPOINT}
STR_WAYPOINT_VIEW_CENTER_TOOLTIP                                :{BLACK}Показать точку пути в основном окне. Ctrl+щелчок - показать в дополнительном окне.
STR_WAYPOINT_VIEW_CHANGE_WAYPOINT_NAME                          :{BLACK}Переименовать точку пути
STR_BUOY_VIEW_CENTER_TOOLTIP                                    :{BLACK}Показать буй в основном окне. Ctrl+щелчок - показать в дополнительном окне.
STR_BUOY_VIEW_CHANGE_BUOY_NAME                                  :{BLACK}Изменить название буя

STR_EDIT_WAYPOINT_NAME                                          :{WHITE}Название точки пути

# Finances window
STR_FINANCES_CAPTION                                            :{WHITE}Финансы - {COMPANY} {BLACK}{COMPANY_NUM}
STR_FINANCES_YEAR                                               :{WHITE}{NUM}

###length 3
STR_FINANCES_REVENUE_TITLE                                      :{WHITE}Доходы
STR_FINANCES_OPERATING_EXPENSES_TITLE                           :{WHITE}Операционные расходы
STR_FINANCES_CAPITAL_EXPENSES_TITLE                             :{WHITE}Капитальные расходы


###length 13
STR_FINANCES_SECTION_CONSTRUCTION                               :{GOLD}Строительство
STR_FINANCES_SECTION_NEW_VEHICLES                               :{GOLD}Новая техника
STR_FINANCES_SECTION_TRAIN_RUNNING_COSTS                        :{GOLD}Поезда
STR_FINANCES_SECTION_ROAD_VEHICLE_RUNNING_COSTS                 :{GOLD}Автотранспорт
STR_FINANCES_SECTION_AIRCRAFT_RUNNING_COSTS                     :{GOLD}Авиация
STR_FINANCES_SECTION_SHIP_RUNNING_COSTS                         :{GOLD}Суда
STR_FINANCES_SECTION_INFRASTRUCTURE                             :{GOLD}Инфраструктура
STR_FINANCES_SECTION_TRAIN_REVENUE                              :{GOLD}Поезда
STR_FINANCES_SECTION_ROAD_VEHICLE_REVENUE                       :{GOLD}Автотранспорт
STR_FINANCES_SECTION_AIRCRAFT_REVENUE                           :{GOLD}Авиация
STR_FINANCES_SECTION_SHIP_REVENUE                               :{GOLD}Суда
STR_FINANCES_SECTION_LOAN_INTEREST                              :{GOLD}Платёж по кредиту
STR_FINANCES_SECTION_OTHER                                      :{GOLD}Прочие расходы

STR_FINANCES_TOTAL_CAPTION                                      :{WHITE}Всего
STR_FINANCES_NEGATIVE_INCOME                                    :-{CURRENCY_LONG}
STR_FINANCES_ZERO_INCOME                                        :{CURRENCY_LONG}
STR_FINANCES_POSITIVE_INCOME                                    :+{CURRENCY_LONG}
STR_FINANCES_PROFIT                                             :{WHITE}Прибыль
STR_FINANCES_BANK_BALANCE_TITLE                                 :{WHITE}Баланс:
STR_FINANCES_OWN_FUNDS_TITLE                                    :{WHITE}Собственные средства
STR_FINANCES_LOAN_TITLE                                         :{WHITE}Взято в кредит
STR_FINANCES_INTEREST_RATE                                      :{WHITE}Проценты по кредиту: {BLACK}{NUM}%
STR_FINANCES_MAX_LOAN                                           :{WHITE}Макс. сумма кредита: {BLACK}{CURRENCY_LONG}
STR_FINANCES_TOTAL_CURRENCY                                     :{BLACK}{CURRENCY_LONG}
STR_FINANCES_BANK_BALANCE                                       :{WHITE}{CURRENCY_LONG}
STR_FINANCES_BORROW_BUTTON                                      :{BLACK}Занять {CURRENCY_LONG}
STR_FINANCES_BORROW_TOOLTIP                                     :{BLACK}Взять деньги в кредит. Ctrl+щелчок - взять максимально возможную сумму.
STR_FINANCES_REPAY_BUTTON                                       :{BLACK}Отдать {CURRENCY_LONG}
STR_FINANCES_REPAY_TOOLTIP                                      :{BLACK}Вернуть часть кредита. Ctrl+щелчок - вернуть всё, по возможности.
STR_FINANCES_INFRASTRUCTURE_BUTTON                              :{BLACK}Инфраструктура

# Company view
STR_COMPANY_VIEW_CAPTION                                        :{WHITE}{COMPANY} {BLACK}{COMPANY_NUM}
STR_COMPANY_VIEW_PRESIDENT_MANAGER_TITLE                        :{WHITE}{PRESIDENT_NAME}{}{GOLD}(Директор)

STR_COMPANY_VIEW_INAUGURATED_TITLE                              :{GOLD}В должности с {WHITE}{NUM} года
STR_COMPANY_VIEW_COLOUR_SCHEME_TITLE                            :{GOLD}Цвет:
STR_COMPANY_VIEW_VEHICLES_TITLE                                 :{GOLD}Транспорт:
STR_COMPANY_VIEW_TRAINS                                         :{WHITE}{COMMA} поезд{P "" а ов}
STR_COMPANY_VIEW_ROAD_VEHICLES                                  :{WHITE}{COMMA} автомобил{P ь я ей}
STR_COMPANY_VIEW_AIRCRAFT                                       :{WHITE}{COMMA} воздушн{P ое ых ых} суд{P но на ов}
STR_COMPANY_VIEW_SHIPS                                          :{WHITE}{COMMA} суд{P но на ов}
STR_COMPANY_VIEW_VEHICLES_NONE                                  :{WHITE}нет
STR_COMPANY_VIEW_COMPANY_VALUE                                  :{GOLD}Стоимость компании: {WHITE}{CURRENCY_LONG}
STR_COMPANY_VIEW_INFRASTRUCTURE                                 :{GOLD}Инфраструктура:
STR_COMPANY_VIEW_INFRASTRUCTURE_RAIL                            :{WHITE}{COMMA} ж/д участ{P ок ка ков}
STR_COMPANY_VIEW_INFRASTRUCTURE_ROAD                            :{WHITE}{COMMA} дорожны{P й х х} участ{P ок ка ков}
STR_COMPANY_VIEW_INFRASTRUCTURE_WATER                           :{WHITE}{COMMA} водны{P й х х} участ{P ок ка ков}
STR_COMPANY_VIEW_INFRASTRUCTURE_STATION                         :{WHITE}{COMMA} участ{P ок ка ков} занято станциями
STR_COMPANY_VIEW_INFRASTRUCTURE_AIRPORT                         :{WHITE}{COMMA} аэропорт{P "" а ов}
STR_COMPANY_VIEW_INFRASTRUCTURE_NONE                            :{WHITE}Нет

STR_COMPANY_VIEW_BUILD_HQ_BUTTON                                :{BLACK}Построить штаб
STR_COMPANY_VIEW_BUILD_HQ_TOOLTIP                               :{BLACK}Построить штаб-квартиру компании
STR_COMPANY_VIEW_VIEW_HQ_BUTTON                                 :{BLACK}Осмотреть штаб
STR_COMPANY_VIEW_VIEW_HQ_TOOLTIP                                :{BLACK}Осмотреть штаб-квартиру компании
STR_COMPANY_VIEW_RELOCATE_HQ                                    :{BLACK}Переместить
STR_COMPANY_VIEW_RELOCATE_COMPANY_HEADQUARTERS                  :{BLACK}Переместить штаб-квартиру компании в другое место за 1% оценочной стоимости капитала компании. Shift+щелчок - оценка стоимости переноса.
STR_COMPANY_VIEW_INFRASTRUCTURE_BUTTON                          :{BLACK}Подробности
STR_COMPANY_VIEW_INFRASTRUCTURE_TOOLTIP                         :{BLACK}Посмотреть подробный состав инфраструктуры
STR_COMPANY_VIEW_GIVE_MONEY_BUTTON                              :{BLACK}Передать деньги
STR_COMPANY_VIEW_GIVE_MONEY_TOOLTIP                             :{BLACK}Передать некоторую сумму денег этой компании
STR_COMPANY_VIEW_HOSTILE_TAKEOVER_BUTTON                        :{BLACK}Поглощение
STR_COMPANY_VIEW_HOSTILE_TAKEOVER_TOOLTIP                       :{BLACK}Осуществить поглощение компании

STR_COMPANY_VIEW_NEW_FACE_BUTTON                                :{BLACK}Внешность
STR_COMPANY_VIEW_NEW_FACE_TOOLTIP                               :{BLACK}Изменить внешность директора
STR_COMPANY_VIEW_COLOUR_SCHEME_BUTTON                           :{BLACK}Цвет
STR_COMPANY_VIEW_COLOUR_SCHEME_TOOLTIP                          :{BLACK}Изменить цвет транспортных средств компании
STR_COMPANY_VIEW_COMPANY_NAME_BUTTON                            :{BLACK}Название
STR_COMPANY_VIEW_COMPANY_NAME_TOOLTIP                           :{BLACK}Изменить название компании
STR_COMPANY_VIEW_PRESIDENT_NAME_BUTTON                          :{BLACK}Директор
STR_COMPANY_VIEW_PRESIDENT_NAME_TOOLTIP                         :{BLACK}Изменить имя директора

STR_COMPANY_VIEW_COMPANY_NAME_QUERY_CAPTION                     :Компания
STR_COMPANY_VIEW_PRESIDENT_S_NAME_QUERY_CAPTION                 :Имя директора
STR_COMPANY_VIEW_GIVE_MONEY_QUERY_CAPTION                       :Введите сумму, которую собираетесь передать

STR_BUY_COMPANY_MESSAGE                                         :{WHITE}Мы ищем потенциального покупателя для нашей компании.{}{}Не желаете ли Вы приобрести {COMPANY} за {CURRENCY_LONG}?
<<<<<<< HEAD
STR_BUY_COMPANY_HOSTILE_TAKEOVER                                :{WHITE}После поглощения компании {COMPANY} вы приобретёте все её активы. При этом вам придётся выплатить все её долги плюс сумму, эквивалентную её двойному годовому доходу.{}{}Сумма сделки оценивается в {CURRENCY_LONG}.{}{}Осуществить поглощение компании?
=======
STR_BUY_COMPANY_HOSTILE_TAKEOVER                                :{WHITE}После поглощения компании {COMPANY} все её активы перейдут в вашу собственность. При этом вам придётся выплатить все долги компании плюс сумму, эквивалентную её двойному годовому доходу.{}{}Сумма сделки оценивается в {CURRENCY_LONG}.{}{}Осуществить поглощение компании?
>>>>>>> 5db4473a

# Company infrastructure window
STR_COMPANY_INFRASTRUCTURE_VIEW_CAPTION                         :{WHITE}Инфраструктура «{COMPANY}»
STR_COMPANY_INFRASTRUCTURE_VIEW_RAIL_SECT                       :{GOLD}Ж/д участки:
STR_COMPANY_INFRASTRUCTURE_VIEW_SIGNALS                         :{WHITE}Сигналы
STR_COMPANY_INFRASTRUCTURE_VIEW_ROAD_SECT                       :{GOLD}Дорожные участки:
STR_COMPANY_INFRASTRUCTURE_VIEW_TRAM_SECT                       :{GOLD}Трамвайные участки:
STR_COMPANY_INFRASTRUCTURE_VIEW_WATER_SECT                      :{GOLD}Водные участки:
STR_COMPANY_INFRASTRUCTURE_VIEW_CANALS                          :{WHITE}Каналы
STR_COMPANY_INFRASTRUCTURE_VIEW_STATION_SECT                    :{GOLD}Станции:
STR_COMPANY_INFRASTRUCTURE_VIEW_STATIONS                        :{WHITE}Площадь станций
STR_COMPANY_INFRASTRUCTURE_VIEW_AIRPORTS                        :{WHITE}Аэропорты
STR_COMPANY_INFRASTRUCTURE_VIEW_TOTAL                           :{WHITE}{CURRENCY_LONG}/год

# Industry directory
STR_INDUSTRY_DIRECTORY_CAPTION                                  :{WHITE}Предприятия
STR_INDUSTRY_DIRECTORY_NONE                                     :{ORANGE}- Нет -
STR_INDUSTRY_DIRECTORY_ITEM_INFO                                :{BLACK}{CARGO_LONG}{STRING}{YELLOW} ({COMMA}% перевезено){BLACK}
STR_INDUSTRY_DIRECTORY_ITEM_NOPROD                              :{ORANGE}{INDUSTRY}
STR_INDUSTRY_DIRECTORY_ITEM_PROD1                               :{ORANGE}{INDUSTRY} {STRING}
STR_INDUSTRY_DIRECTORY_ITEM_PROD2                               :{ORANGE}{INDUSTRY} {STRING}, {STRING}
STR_INDUSTRY_DIRECTORY_ITEM_PROD3                               :{ORANGE}{INDUSTRY} {STRING}, {STRING}, {STRING}
STR_INDUSTRY_DIRECTORY_ITEM_PRODMORE                            :{ORANGE}{INDUSTRY} {STRING}, {STRING}, {STRING} и ещё {NUM}...
STR_INDUSTRY_DIRECTORY_LIST_CAPTION                             :{BLACK}Список предприятий - щелчок по названию показывает предприятие в основном окне. Ctrl+щелчок показывает в дополнительном окне.
STR_INDUSTRY_DIRECTORY_ACCEPTED_CARGO_FILTER                    :{BLACK}Принимаемый груз: {SILVER}{STRING}
STR_INDUSTRY_DIRECTORY_PRODUCED_CARGO_FILTER                    :{BLACK}Производимый груз: {SILVER}{STRING}
STR_INDUSTRY_DIRECTORY_FILTER_ALL_TYPES                         :Любой
STR_INDUSTRY_DIRECTORY_FILTER_NONE                              :Отсутствует

# Industry view
STR_INDUSTRY_VIEW_CAPTION                                       :{WHITE}{INDUSTRY}
STR_INDUSTRY_VIEW_PRODUCTION_LAST_MONTH_TITLE                   :{BLACK}Произведено в прошлом месяце:
STR_INDUSTRY_VIEW_TRANSPORTED                                   :{YELLOW}{CARGO_LONG}{STRING}{BLACK} ({COMMA}% перевезено)
STR_INDUSTRY_VIEW_LOCATION_TOOLTIP                              :{BLACK}Показать предприятие в основном окне. Ctrl+щелчок - показать в дополнительном окне.
STR_INDUSTRY_VIEW_PRODUCTION_LEVEL                              :{BLACK}Производительность: {YELLOW}{COMMA}%
STR_INDUSTRY_VIEW_INDUSTRY_ANNOUNCED_CLOSURE                    :{YELLOW}Предприятие скоро закрывается!

STR_INDUSTRY_VIEW_REQUIRES_N_CARGO                              :{BLACK}Требует: {YELLOW}{STRING}{STRING}
STR_INDUSTRY_VIEW_PRODUCES_N_CARGO                              :{BLACK}Производит: {YELLOW}{STRING}{STRING}
STR_INDUSTRY_VIEW_CARGO_LIST_EXTENSION                          :, {STRING}{STRING}

STR_INDUSTRY_VIEW_REQUIRES                                      :{BLACK}Требуется:
STR_INDUSTRY_VIEW_ACCEPT_CARGO                                  :{YELLOW}{0:STRING}{BLACK}{3:STRING}
STR_INDUSTRY_VIEW_ACCEPT_CARGO_AMOUNT                           :{YELLOW}{STRING}{BLACK}: {CARGO_SHORT} ожидает{STRING}

STR_CONFIG_GAME_PRODUCTION                                      :{WHITE}Изменить производительность (кратно 8, до 2040)
STR_CONFIG_GAME_PRODUCTION_LEVEL                                :{WHITE}Изменить производительность (в процентах, до 800%)

# Vehicle lists
###length VEHICLE_TYPES
STR_VEHICLE_LIST_TRAIN_CAPTION                                  :{WHITE}{STRING} - {COMMA} поезд{P "" а ов}
STR_VEHICLE_LIST_ROAD_VEHICLE_CAPTION                           :{WHITE}{STRING} - {COMMA} автомобил{P ь я ей}
STR_VEHICLE_LIST_SHIP_CAPTION                                   :{WHITE}{STRING} - {COMMA} суд{P но на ов}
STR_VEHICLE_LIST_AIRCRAFT_CAPTION                               :{WHITE}{STRING} - {COMMA} воздушн{P ое ых ых} суд{P но на ов}

###length VEHICLE_TYPES
STR_VEHICLE_LIST_TRAIN_LIST_TOOLTIP                             :{BLACK}Поезда - щёлкните для получения информации
STR_VEHICLE_LIST_ROAD_VEHICLE_TOOLTIP                           :{BLACK}Автомобили - щёлкните для получения информации
STR_VEHICLE_LIST_SHIP_TOOLTIP                                   :{BLACK}Суда - щёлкните для получения информации
STR_VEHICLE_LIST_AIRCRAFT_TOOLTIP                               :{BLACK}Авиатранспорт - щёлкните для получения информации

###length VEHICLE_TYPES
STR_VEHICLE_LIST_AVAILABLE_TRAINS                               :Доступные поезда
STR_VEHICLE_LIST_AVAILABLE_ROAD_VEHICLES                        :Доступные автомобили
STR_VEHICLE_LIST_AVAILABLE_SHIPS                                :Доступные суда
STR_VEHICLE_LIST_AVAILABLE_AIRCRAFT                             :Доступные самолёты

STR_VEHICLE_LIST_MANAGE_LIST                                    :{BLACK}Организация
STR_VEHICLE_LIST_MANAGE_LIST_TOOLTIP                            :{BLACK}Управление транспортом, находящимся в этом списке
STR_VEHICLE_LIST_REPLACE_VEHICLES                               :Замена транспорта
STR_VEHICLE_LIST_SEND_FOR_SERVICING                             :Отправить на тех. обслуживание
STR_VEHICLE_LIST_CREATE_GROUP                                   :Создать группу
STR_VEHICLE_LIST_PROFIT_THIS_YEAR_LAST_YEAR                     :{TINY_FONT}{BLACK}Прибыль в этом году: {CURRENCY_LONG} (в прошлом году: {CURRENCY_LONG})
STR_VEHICLE_LIST_CARGO                                          :[{CARGO_LIST}]
STR_VEHICLE_LIST_NAME_AND_CARGO                                 :{STRING} {STRING}

STR_VEHICLE_LIST_SEND_TRAIN_TO_DEPOT                            :Отправить в депо
STR_VEHICLE_LIST_SEND_ROAD_VEHICLE_TO_DEPOT                     :Отправить в гараж
STR_VEHICLE_LIST_SEND_SHIP_TO_DEPOT                             :Отправить в док
STR_VEHICLE_LIST_SEND_AIRCRAFT_TO_HANGAR                        :Отправить в ангар

STR_VEHICLE_LIST_MASS_STOP_LIST_TOOLTIP                         :{BLACK}Нажмите для остановки всего транспорта в списке
STR_VEHICLE_LIST_MASS_START_LIST_TOOLTIP                        :{BLACK}Нажмите для запуска всего транспорта в списке
STR_VEHICLE_LIST_AVAILABLE_ENGINES_TOOLTIP                      :{BLACK}Список доступных двигателей для выбранного вида транспорта

STR_VEHICLE_LIST_SHARED_ORDERS_LIST_CAPTION                     :{WHITE}Общий маршрут для {COMMA} ед. транспорта

# Group window
###length VEHICLE_TYPES
STR_GROUP_ALL_TRAINS                                            :Все поезда
STR_GROUP_ALL_ROAD_VEHICLES                                     :Весь автотранспорт
STR_GROUP_ALL_SHIPS                                             :Все суда
STR_GROUP_ALL_AIRCRAFTS                                         :Все самолёты

###length VEHICLE_TYPES
STR_GROUP_DEFAULT_TRAINS                                        :Без группы
STR_GROUP_DEFAULT_ROAD_VEHICLES                                 :Без группы
STR_GROUP_DEFAULT_SHIPS                                         :Без группы
STR_GROUP_DEFAULT_AIRCRAFTS                                     :Без группы

STR_GROUP_COUNT_WITH_SUBGROUP                                   :{TINY_FONT}{COMMA} (+{COMMA})

STR_GROUPS_CLICK_ON_GROUP_FOR_TOOLTIP                           :{BLACK}Щёлкните по имени группы для отображения списка транспорта. Можно создавать вложенные группы с помощью перетаскивания.
STR_GROUP_CREATE_TOOLTIP                                        :{BLACK}Создать группу
STR_GROUP_DELETE_TOOLTIP                                        :{BLACK}Удалить выбранную группу
STR_GROUP_RENAME_TOOLTIP                                        :{BLACK}Переименовать выбранную группу
STR_GROUP_LIVERY_TOOLTIP                                        :{BLACK}Изменить цвет выбранной группы
STR_GROUP_REPLACE_PROTECTION_TOOLTIP                            :{BLACK}Защита транспорта в группе от глобальной автозамены. Ctrl+щелчок - защита также и вложенных групп.

STR_QUERY_GROUP_DELETE_CAPTION                                  :{WHITE}Удаление группы
STR_GROUP_DELETE_QUERY_TEXT                                     :{WHITE}Удалить эту и все вложенные группы?

STR_GROUP_ADD_SHARED_VEHICLE                                    :Добавить транспорт с общим маршрутом
STR_GROUP_REMOVE_ALL_VEHICLES                                   :Удалить все

STR_GROUP_RENAME_CAPTION                                        :{BLACK}Название группы

STR_GROUP_PROFIT_THIS_YEAR                                      :Прибыль в текущем году:
STR_GROUP_PROFIT_LAST_YEAR                                      :Прибыль в прошлом году:
STR_GROUP_OCCUPANCY                                             :Средняя загрузка ТС:
STR_GROUP_OCCUPANCY_VALUE                                       :{NUM}%

# Build vehicle window
###length 4
STR_BUY_VEHICLE_TRAIN_RAIL_CAPTION                              :Новые поезда
STR_BUY_VEHICLE_TRAIN_ELRAIL_CAPTION                            :Новые поезда
STR_BUY_VEHICLE_TRAIN_MONORAIL_CAPTION                          :Новые монорельсовые поезда
STR_BUY_VEHICLE_TRAIN_MAGLEV_CAPTION                            :Новые магниторельсовые поезда

STR_BUY_VEHICLE_ROAD_VEHICLE_CAPTION                            :Новые автомобили
STR_BUY_VEHICLE_TRAM_VEHICLE_CAPTION                            :Новые трамваи

# Vehicle availability
###length VEHICLE_TYPES
STR_BUY_VEHICLE_TRAIN_ALL_CAPTION                               :Новые поезда
STR_BUY_VEHICLE_ROAD_VEHICLE_ALL_CAPTION                        :Новые автомобили
STR_BUY_VEHICLE_SHIP_CAPTION                                    :Новые суда
STR_BUY_VEHICLE_AIRCRAFT_CAPTION                                :Новые воздушные суда

STR_PURCHASE_INFO_COST_WEIGHT                                   :{BLACK}Цена: {GOLD}{CURRENCY_LONG}{BLACK} Масса: {GOLD}{WEIGHT_SHORT}
STR_PURCHASE_INFO_COST_REFIT_WEIGHT                             :{BLACK}Цена: {GOLD}{CURRENCY_LONG}{BLACK} (Стоимость переоборудования: {GOLD}{CURRENCY_LONG}{BLACK}) Масса: {GOLD}{WEIGHT_SHORT}
STR_PURCHASE_INFO_SPEED_POWER                                   :{BLACK}Скорость: {GOLD}{VELOCITY}{BLACK} Мощность: {GOLD}{POWER}
STR_PURCHASE_INFO_SPEED                                         :{BLACK}Скорость: {GOLD}{VELOCITY}
STR_PURCHASE_INFO_SPEED_OCEAN                                   :{BLACK}Скорость в море: {GOLD}{VELOCITY}
STR_PURCHASE_INFO_SPEED_CANAL                                   :{BLACK}Скорость в каналах и реках: {GOLD}{VELOCITY}
STR_PURCHASE_INFO_RUNNINGCOST                                   :{BLACK}Стоимость обслуживания: {GOLD}{CURRENCY_LONG}/год
STR_PURCHASE_INFO_CAPACITY                                      :{BLACK}Ёмкость: {GOLD}{CARGO_LONG} {STRING}
STR_PURCHASE_INFO_REFITTABLE                                    :(переоб.)
STR_PURCHASE_INFO_DESIGNED_LIFE                                 :{BLACK}Разработан в {GOLD}{NUM} г.{BLACK} Срок службы: {GOLD}{COMMA} {P год года лет}
STR_PURCHASE_INFO_RELIABILITY                                   :{BLACK}Макс. надёжность: {GOLD}{COMMA}%
STR_PURCHASE_INFO_COST                                          :{BLACK}Цена: {GOLD}{CURRENCY_LONG}
STR_PURCHASE_INFO_COST_REFIT                                    :{BLACK}Цена: {GOLD}{CURRENCY_LONG}{BLACK} (Стоимость переоборудования: {GOLD}{CURRENCY_LONG}{BLACK})
STR_PURCHASE_INFO_WEIGHT_CWEIGHT                                :{BLACK}Масса: {GOLD}{WEIGHT_SHORT} ({WEIGHT_SHORT})
STR_PURCHASE_INFO_COST_SPEED                                    :{BLACK}Цена: {GOLD}{CURRENCY_LONG}{BLACK} Скорость: {GOLD}{VELOCITY}
STR_PURCHASE_INFO_COST_REFIT_SPEED                              :{BLACK}Цена: {GOLD}{CURRENCY_LONG}{BLACK} (Стоимость переоборудования: {GOLD}{CURRENCY_LONG}{BLACK}) Скорость: {GOLD}{VELOCITY}
STR_PURCHASE_INFO_AIRCRAFT_CAPACITY                             :{BLACK}Ёмкость: {GOLD}{CARGO_LONG}, {CARGO_LONG}
STR_PURCHASE_INFO_PWAGPOWER_PWAGWEIGHT                          :{BLACK}Ведущие вагоны: {GOLD}+{POWER}{BLACK} Масса: {GOLD}+{WEIGHT_SHORT}
STR_PURCHASE_INFO_REFITTABLE_TO                                 :{BLACK}Может перевозить: {GOLD}{STRING}
STR_PURCHASE_INFO_ALL_TYPES                                     :Все типы грузов
STR_PURCHASE_INFO_NONE                                          :Нет
STR_PURCHASE_INFO_ENGINES_ONLY                                  :Только локомотивы
STR_PURCHASE_INFO_ALL_BUT                                       :Всё, кроме {CARGO_LIST}
STR_PURCHASE_INFO_MAX_TE                                        :{BLACK}Макс. тяговое усилие: {GOLD}{FORCE}
STR_PURCHASE_INFO_AIRCRAFT_RANGE                                :{BLACK}Дальность: {GOLD}{COMMA} клет{P ка ки ок}
STR_PURCHASE_INFO_AIRCRAFT_TYPE                                 :{BLACK}Тип возд. судна: {GOLD}{STRING}

###length 3
STR_CARGO_TYPE_FILTER_ALL                                       :Все типы грузов
STR_CARGO_TYPE_FILTER_FREIGHT                                   :Груз
STR_CARGO_TYPE_FILTER_NONE                                      :Нет

###length VEHICLE_TYPES
STR_BUY_VEHICLE_TRAIN_LIST_TOOLTIP                              :{BLACK}Список железнодорожного транспорта - щёлкните для получения информации. Ctrl+щелчок скроет/покажет ТС.
STR_BUY_VEHICLE_ROAD_VEHICLE_LIST_TOOLTIP                       :{BLACK}Список автотранспорта - щёлкните для получения информации. Ctrl+щелчок скроет/покажет выбранный автомобиль.
STR_BUY_VEHICLE_SHIP_LIST_TOOLTIP                               :{BLACK}Список судов - щёлкните для получения информации. Ctrl+щелчок скроет/покажет выбранное судно.
STR_BUY_VEHICLE_AIRCRAFT_LIST_TOOLTIP                           :{BLACK}Список воздушных судов - щёлкните для получения информации. Ctrl+щелчок скроет/покажет ТС.

###length VEHICLE_TYPES
STR_BUY_VEHICLE_TRAIN_BUY_VEHICLE_BUTTON                        :{BLACK}Купить
STR_BUY_VEHICLE_ROAD_VEHICLE_BUY_VEHICLE_BUTTON                 :{BLACK}Купить
STR_BUY_VEHICLE_SHIP_BUY_VEHICLE_BUTTON                         :{BLACK}Купить
STR_BUY_VEHICLE_AIRCRAFT_BUY_VEHICLE_BUTTON                     :{BLACK}Купить

###length VEHICLE_TYPES
STR_BUY_VEHICLE_TRAIN_BUY_REFIT_VEHICLE_BUTTON                  :{BLACK}Купить и переоборудовать
STR_BUY_VEHICLE_ROAD_VEHICLE_BUY_REFIT_VEHICLE_BUTTON           :{BLACK}Купить и переоборудовать
STR_BUY_VEHICLE_SHIP_BUY_REFIT_VEHICLE_BUTTON                   :{BLACK}Купить и переоборудовать
STR_BUY_VEHICLE_AIRCRAFT_BUY_REFIT_VEHICLE_BUTTON               :{BLACK}Купить и переоборудовать

###length VEHICLE_TYPES
STR_BUY_VEHICLE_TRAIN_BUY_VEHICLE_TOOLTIP                       :{BLACK}Приобрести выбранный локомотив/вагон. Shift+щелчок покажет ориентировочную стоимость покупки.
STR_BUY_VEHICLE_ROAD_VEHICLE_BUY_VEHICLE_TOOLTIP                :{BLACK}Приобрести выбранный автомобиль. Shift+щелчок покажет ориентировочную стоимость покупки.
STR_BUY_VEHICLE_SHIP_BUY_VEHICLE_TOOLTIP                        :{BLACK}Приобрести выбранное судно. Shift+щелчок покажет ориентировочную стоимость покупки.
STR_BUY_VEHICLE_AIRCRAFT_BUY_VEHICLE_TOOLTIP                    :{BLACK}Приобрести выбранное воздушное судно. Shift+щелчок покажет ориентировочную стоимость покупки.

###length VEHICLE_TYPES
STR_BUY_VEHICLE_TRAIN_BUY_REFIT_VEHICLE_TOOLTIP                 :{BLACK}Приобрести и переоборудовать выбранный локомотив/вагон. Shift+щелчок покажет ориентировочную стоимость покупки.
STR_BUY_VEHICLE_ROAD_VEHICLE_BUY_REFIT_VEHICLE_TOOLTIP          :{BLACK}Приобрести и переоборудовать выбранный автомобиль. Shift+щелчок покажет ориентировочную стоимость покупки.
STR_BUY_VEHICLE_SHIP_BUY_REFIT_VEHICLE_TOOLTIP                  :{BLACK}Приобрести и переоборудовать выбранное судно. Shift+щелчок покажет ориентировочную стоимость покупки.
STR_BUY_VEHICLE_AIRCRAFT_BUY_REFIT_VEHICLE_TOOLTIP              :{BLACK}Приобрести и переоборудовать выбранное воздушное судно. Shift+щелчок покажет ориентировочную стоимость покупки.

###length VEHICLE_TYPES
STR_BUY_VEHICLE_TRAIN_RENAME_BUTTON                             :{BLACK}Переименовать
STR_BUY_VEHICLE_ROAD_VEHICLE_RENAME_BUTTON                      :{BLACK}Переименовать
STR_BUY_VEHICLE_SHIP_RENAME_BUTTON                              :{BLACK}Переименовать
STR_BUY_VEHICLE_AIRCRAFT_RENAME_BUTTON                          :{BLACK}Переименовать

###length VEHICLE_TYPES
STR_BUY_VEHICLE_TRAIN_RENAME_TOOLTIP                            :{BLACK}Изменить название модели поезда
STR_BUY_VEHICLE_ROAD_VEHICLE_RENAME_TOOLTIP                     :{BLACK}Изменить название модели автомобиля
STR_BUY_VEHICLE_SHIP_RENAME_TOOLTIP                             :{BLACK}Изменить название модели судна
STR_BUY_VEHICLE_AIRCRAFT_RENAME_TOOLTIP                         :{BLACK}Изменить название модели возд. судна

###length VEHICLE_TYPES
STR_BUY_VEHICLE_TRAIN_HIDE_TOGGLE_BUTTON                        :{BLACK}Скрыть
STR_BUY_VEHICLE_ROAD_VEHICLE_HIDE_TOGGLE_BUTTON                 :{BLACK}Скрыть
STR_BUY_VEHICLE_SHIP_HIDE_TOGGLE_BUTTON                         :{BLACK}Скрыть
STR_BUY_VEHICLE_AIRCRAFT_HIDE_TOGGLE_BUTTON                     :{BLACK}Скрыть

###length VEHICLE_TYPES
STR_BUY_VEHICLE_TRAIN_SHOW_TOGGLE_BUTTON                        :{BLACK}Показать
STR_BUY_VEHICLE_ROAD_VEHICLE_SHOW_TOGGLE_BUTTON                 :{BLACK}Показать
STR_BUY_VEHICLE_SHIP_SHOW_TOGGLE_BUTTON                         :{BLACK}Показать
STR_BUY_VEHICLE_AIRCRAFT_SHOW_TOGGLE_BUTTON                     :{BLACK}Показать

###length VEHICLE_TYPES
STR_BUY_VEHICLE_TRAIN_HIDE_SHOW_TOGGLE_TOOLTIP                  :{BLACK}Переключить скрытие/отображение выбранного локомотива/вагона
STR_BUY_VEHICLE_ROAD_VEHICLE_HIDE_SHOW_TOGGLE_TOOLTIP           :{BLACK}Переключить скрытие/отображение выбранной модели автомобиля
STR_BUY_VEHICLE_SHIP_HIDE_SHOW_TOGGLE_TOOLTIP                   :{BLACK}Переключить скрытие/отображение выбранной модели судна
STR_BUY_VEHICLE_AIRCRAFT_HIDE_SHOW_TOGGLE_TOOLTIP               :{BLACK}Переключить скрытие/отображение выбранной модели воздушного судна

###length VEHICLE_TYPES
STR_QUERY_RENAME_TRAIN_TYPE_CAPTION                             :{WHITE}Название модели поезда
STR_QUERY_RENAME_ROAD_VEHICLE_TYPE_CAPTION                      :{WHITE}Название модели автомобиля
STR_QUERY_RENAME_SHIP_TYPE_CAPTION                              :{WHITE}Название модели судна
STR_QUERY_RENAME_AIRCRAFT_TYPE_CAPTION                          :{WHITE}Название модели возд. судна

# Depot window
STR_DEPOT_CAPTION                                               :{WHITE}{DEPOT}

STR_DEPOT_RENAME_TOOLTIP                                        :{BLACK}Переименовать депо
STR_DEPOT_RENAME_DEPOT_CAPTION                                  :Название депо

STR_DEPOT_NO_ENGINE                                             :{BLACK}-
STR_DEPOT_VEHICLE_TOOLTIP                                       :{BLACK}{ENGINE}{STRING}
STR_DEPOT_VEHICLE_TOOLTIP_CHAIN                                 :{BLACK}{NUM} единиц{P а "" ""}{STRING}
STR_DEPOT_VEHICLE_TOOLTIP_CARGO                                 :{}{CARGO_LONG} ({CARGO_SHORT})

###length VEHICLE_TYPES
STR_DEPOT_TRAIN_LIST_TOOLTIP                                    :{BLACK}Поезда в депо. Изменяйте составы с помощью перетаскивания; нажмите ПКМ для получения информации.{}При нажатой Ctrl обе функции применяются от выбранного вагона до конца состава.
STR_DEPOT_ROAD_VEHICLE_LIST_TOOLTIP                             :{BLACK}Автомобили в гараже. Нажмите ПКМ для получения информации.
STR_DEPOT_SHIP_LIST_TOOLTIP                                     :{BLACK}Суда в доке. Нажмите ПКМ для получения информации.
STR_DEPOT_AIRCRAFT_LIST_TOOLTIP                                 :{BLACK}Воздушный транспорт в ангаре. Нажмите ПКМ для получения информации.

###length VEHICLE_TYPES
STR_DEPOT_TRAIN_SELL_TOOLTIP                                    :{BLACK}Перетащите сюда транспортное средство, чтобы продать его
STR_DEPOT_ROAD_VEHICLE_SELL_TOOLTIP                             :{BLACK}Перетащите сюда автомобиль, чтобы продать его
STR_DEPOT_SHIP_SELL_TOOLTIP                                     :{BLACK}Перетащите сюда судно, чтобы продать его
STR_DEPOT_AIRCRAFT_SELL_TOOLTIP                                 :{BLACK}Перетащите сюда воздушное судно, чтобы продать его

###length VEHICLE_TYPES
STR_DEPOT_SELL_ALL_BUTTON_TRAIN_TOOLTIP                         :{BLACK}Продать все поезда в депо
STR_DEPOT_SELL_ALL_BUTTON_ROAD_VEHICLE_TOOLTIP                  :{BLACK}Продать все автомобили в гараже
STR_DEPOT_SELL_ALL_BUTTON_SHIP_TOOLTIP                          :{BLACK}Продать все суда в доке
STR_DEPOT_SELL_ALL_BUTTON_AIRCRAFT_TOOLTIP                      :{BLACK}Продать все воздушные суда в ангаре

###length VEHICLE_TYPES
STR_DEPOT_AUTOREPLACE_TRAIN_TOOLTIP                             :{BLACK}Автозамена всех поездов в депо
STR_DEPOT_AUTOREPLACE_ROAD_VEHICLE_TOOLTIP                      :{BLACK}Автозамена всех авто в гараже
STR_DEPOT_AUTOREPLACE_SHIP_TOOLTIP                              :{BLACK}Автозамена всех судов в доке
STR_DEPOT_AUTOREPLACE_AIRCRAFT_TOOLTIP                          :{BLACK}Автозамена всего авиатранспорта в ангаре

###length VEHICLE_TYPES
STR_DEPOT_TRAIN_NEW_VEHICLES_BUTTON                             :{BLACK}Новый состав
STR_DEPOT_ROAD_VEHICLE_NEW_VEHICLES_BUTTON                      :{BLACK}Новый автомобиль
STR_DEPOT_SHIP_NEW_VEHICLES_BUTTON                              :{BLACK}Новое судно
STR_DEPOT_AIRCRAFT_NEW_VEHICLES_BUTTON                          :{BLACK}Новое возд. судно

###length VEHICLE_TYPES
STR_DEPOT_TRAIN_NEW_VEHICLES_TOOLTIP                            :{BLACK}Купить новый поезд
STR_DEPOT_ROAD_VEHICLE_NEW_VEHICLES_TOOLTIP                     :{BLACK}Купить новый автомобиль
STR_DEPOT_SHIP_NEW_VEHICLES_TOOLTIP                             :{BLACK}Купить новое судно
STR_DEPOT_AIRCRAFT_NEW_VEHICLES_TOOLTIP                         :{BLACK}Купить новый авиатранспорт

###length VEHICLE_TYPES
STR_DEPOT_CLONE_TRAIN                                           :{BLACK}Копировать
STR_DEPOT_CLONE_ROAD_VEHICLE                                    :{BLACK}Копировать
STR_DEPOT_CLONE_SHIP                                            :{BLACK}Копировать
STR_DEPOT_CLONE_AIRCRAFT                                        :{BLACK}Копировать

###length VEHICLE_TYPES
STR_DEPOT_CLONE_TRAIN_DEPOT_INFO                                :{BLACK}Создать копию состава. Нажмите на кнопку, а затем на поезд внутри или снаружи депо. Ctrl+щелчок создаст поезд с общим маршрутом. Shift+щелчок - оценка стоимости покупки.
STR_DEPOT_CLONE_ROAD_VEHICLE_DEPOT_INFO                         :{BLACK}Создать копию автомобиля. Нажмите на кнопку, а затем на машину внутри или снаружи гаража. Ctrl+щелчок создаст автомобиль с общим маршрутом. Shift+щелчок - оценка стоимости покупки.
STR_DEPOT_CLONE_SHIP_DEPOT_INFO                                 :{BLACK}Создать копию судна. Нажмите на кнопку, а затем на судно внутри или снаружи дока. Ctrl+щелчок создаст судно с общим маршрутом. Shift+щелчок - оценка стоимости покупки.
STR_DEPOT_CLONE_AIRCRAFT_INFO_HANGAR_WINDOW                     :{BLACK}Создать копию воздушного судна. Нажмите на кнопку, а потом на воздушное судно внутри или снаружи ангара. Ctrl+щелчок создаст копию с общим маршрутом. Shift+щелчок - оценка стоимости покупки.

###length VEHICLE_TYPES
STR_DEPOT_TRAIN_LOCATION_TOOLTIP                                :{BLACK}Показать депо в основном окне. Ctrl+щелчок - показать в дополнительном окне.
STR_DEPOT_ROAD_VEHICLE_LOCATION_TOOLTIP                         :{BLACK}Показать гараж в главном окне. Ctrl+щелчок - показать в дополнительном окне.
STR_DEPOT_SHIP_LOCATION_TOOLTIP                                 :{BLACK}Показать док в основном окне. Ctrl+щелчок - показать в дополнительном окне.
STR_DEPOT_AIRCRAFT_LOCATION_TOOLTIP                             :{BLACK}Показать ангар в главном окне. Ctrl+щелчок - показать в дополнительном окне.

###length VEHICLE_TYPES
STR_DEPOT_VEHICLE_ORDER_LIST_TRAIN_TOOLTIP                      :{BLACK}Показать список поездов, маршрут которых проходит через это депо
STR_DEPOT_VEHICLE_ORDER_LIST_ROAD_VEHICLE_TOOLTIP               :{BLACK}Показать список автомобилей, маршрут которых проходит через этот гараж
STR_DEPOT_VEHICLE_ORDER_LIST_SHIP_TOOLTIP                       :{BLACK}Показать список судов, маршрут которых проходит через этот док
STR_DEPOT_VEHICLE_ORDER_LIST_AIRCRAFT_TOOLTIP                   :{BLACK}Показать список воздушных судов, маршрут которых проходит через этот ангар

###length VEHICLE_TYPES
STR_DEPOT_MASS_STOP_DEPOT_TRAIN_TOOLTIP                         :{BLACK}Нажмите для остановки всех поездов в депо
STR_DEPOT_MASS_STOP_DEPOT_ROAD_VEHICLE_TOOLTIP                  :{BLACK}Нажмите для остановки всех авто в гараже
STR_DEPOT_MASS_STOP_DEPOT_SHIP_TOOLTIP                          :{BLACK}Нажмите для остановки всех судов в доке
STR_DEPOT_MASS_STOP_HANGAR_TOOLTIP                              :{BLACK}Нажмите для остановки всего авиатранспорта в ангаре

###length VEHICLE_TYPES
STR_DEPOT_MASS_START_DEPOT_TRAIN_TOOLTIP                        :{BLACK}Нажмите для запуска всех поездов в депо
STR_DEPOT_MASS_START_DEPOT_ROAD_VEHICLE_TOOLTIP                 :{BLACK}Нажмите для запуска всех авто в гараже
STR_DEPOT_MASS_START_DEPOT_SHIP_TOOLTIP                         :{BLACK}Нажмите для запуска всех судов в доке
STR_DEPOT_MASS_START_HANGAR_TOOLTIP                             :{BLACK}Нажмите для запуска всего воздушного транспорта в ангаре

STR_DEPOT_DRAG_WHOLE_TRAIN_TO_SELL_TOOLTIP                      :{BLACK}Перетащите сюда локомотив для продажи всего состава
STR_DEPOT_SELL_CONFIRMATION_TEXT                                :{YELLOW}Весь транспорт в депо будет продан. Вы уверены?

# Engine preview window
STR_ENGINE_PREVIEW_CAPTION                                      :{WHITE}Сообщение от производителя транспорта
STR_ENGINE_PREVIEW_MESSAGE                                      :{GOLD}Мы создали новую модель {STRING.gen}. Заинтересованы ли вы в его годовом эксклюзивном использовании для проверки перед запуском в серийное производство?

STR_ENGINE_PREVIEW_RAILROAD_LOCOMOTIVE                          :ж/д локомотив
STR_ENGINE_PREVIEW_RAILROAD_LOCOMOTIVE.gen                      :ж/д локомотива
STR_ENGINE_PREVIEW_ELRAIL_LOCOMOTIVE                            :электровоз
STR_ENGINE_PREVIEW_ELRAIL_LOCOMOTIVE.gen                        :электровоза
STR_ENGINE_PREVIEW_MONORAIL_LOCOMOTIVE                          :монорельсовый локомотив
STR_ENGINE_PREVIEW_MONORAIL_LOCOMOTIVE.gen                      :монорельсового локомотива
STR_ENGINE_PREVIEW_MAGLEV_LOCOMOTIVE                            :магниторельсовый локомотив
STR_ENGINE_PREVIEW_MAGLEV_LOCOMOTIVE.gen                        :магниторельсового локомотива

STR_ENGINE_PREVIEW_ROAD_VEHICLE                                 :автомобиль
STR_ENGINE_PREVIEW_ROAD_VEHICLE.gen                             :автомобиля
STR_ENGINE_PREVIEW_TRAM_VEHICLE                                 :трамвай
STR_ENGINE_PREVIEW_TRAM_VEHICLE.gen                             :трамвая

STR_ENGINE_PREVIEW_AIRCRAFT                                     :воздушное судно
STR_ENGINE_PREVIEW_AIRCRAFT.gen                                 :воздушного судна
STR_ENGINE_PREVIEW_SHIP                                         :судно
STR_ENGINE_PREVIEW_SHIP.gen                                     :судна

STR_ENGINE_PREVIEW_COST_WEIGHT_SPEED_POWER                      :{BLACK}Цена: {CURRENCY_LONG} Масса: {WEIGHT_SHORT}{}Скорость: {VELOCITY}  Мощность: {POWER}{}Стоимость обслуж.: {CURRENCY_LONG}/год{}Ёмкость: {CARGO_LONG}
STR_ENGINE_PREVIEW_COST_WEIGHT_SPEED_POWER_MAX_TE               :{BLACK}Цена: {0:CURRENCY_LONG} Масса: {1:WEIGHT_SHORT}{}Скорость: {2:VELOCITY}  Мощность: {3:POWER} Макс. ТУ: {6:FORCE}{}Стоимость обслуж.: {4:CURRENCY_LONG}/год{}Ёмкость: {5:CARGO_LONG}
STR_ENGINE_PREVIEW_COST_MAX_SPEED_CAP_RUNCOST                   :{BLACK}Цена: {CURRENCY_LONG} Макс. скорость: {VELOCITY}{}Ёмкость: {CARGO_LONG}{}Стоимость обслуж.: {CURRENCY_LONG}/год
STR_ENGINE_PREVIEW_COST_MAX_SPEED_TYPE_CAP_CAP_RUNCOST          :{BLACK}Цена: {CURRENCY_LONG} Макс. скорость: {VELOCITY}{}Тип: {STRING}{}Ёмкость: {CARGO_LONG}, {CARGO_LONG}{}Стоимость обслуж.: {CURRENCY_LONG}/год
STR_ENGINE_PREVIEW_COST_MAX_SPEED_TYPE_CAP_RUNCOST              :{BLACK}Цена: {CURRENCY_LONG} Макс. скорость: {VELOCITY}{}Тип: {STRING}{}Ёмкость: {CARGO_LONG}{}Стоимость обслуж.: {CURRENCY_LONG}/год
STR_ENGINE_PREVIEW_COST_MAX_SPEED_TYPE_RANGE_CAP_CAP_RUNCOST    :{BLACK}Цена: {CURRENCY_LONG} Макс. скорость: {VELOCITY}{}Тип: {STRING} Дальность: {COMMA} клеток{}Ёмкость: {CARGO_LONG}, {CARGO_LONG}{}Стоимость обслуж.: {CURRENCY_LONG}/год
STR_ENGINE_PREVIEW_COST_MAX_SPEED_TYPE_RANGE_CAP_RUNCOST        :{BLACK}Цена: {CURRENCY_LONG} Макс. скорость: {VELOCITY}{}Тип: {STRING} Дальность: {COMMA} клеток{}Ёмкость: {CARGO_LONG}{}Стоимость обслуж.: {CURRENCY_LONG}/год

# Autoreplace window
STR_REPLACE_VEHICLES_WHITE                                      :{WHITE}Замена {STRING.gen} - {STRING}

STR_REPLACE_VEHICLE_VEHICLES_IN_USE                             :{YELLOW}Имеющиеся ТС
STR_REPLACE_VEHICLE_VEHICLES_IN_USE_TOOLTIP                     :{BLACK}Здесь перечислены модели используемых транспортных средств
STR_REPLACE_VEHICLE_AVAILABLE_VEHICLES                          :{YELLOW}Доступные ТС
STR_REPLACE_VEHICLE_AVAILABLE_VEHICLES_TOOLTIP                  :{BLACK}Здесь перечислены модели транспортных средств, доступные для замены

###length VEHICLE_TYPES
STR_REPLACE_VEHICLE_TRAIN                                       :Поезд
STR_REPLACE_VEHICLE_TRAIN.gen                                   :ж/д транспорта
STR_REPLACE_VEHICLE_ROAD_VEHICLE                                :Автотранспорт
STR_REPLACE_VEHICLE_ROAD_VEHICLE.gen                            :автотранспорта
STR_REPLACE_VEHICLE_SHIP                                        :Судно
STR_REPLACE_VEHICLE_SHIP.gen                                    :судов
STR_REPLACE_VEHICLE_AIRCRAFT                                    :Авиатранспорт
STR_REPLACE_VEHICLE_AIRCRAFT.gen                                :воздушного транспорта

STR_REPLACE_HELP_LEFT_ARRAY                                     :{BLACK}Выбор заменяемой модели транспортного средства
STR_REPLACE_HELP_RIGHT_ARRAY                                    :{BLACK}Выбор заменяющей модели транспортного средства

STR_REPLACE_VEHICLES_START                                      :{BLACK}Начать замену
STR_REPLACE_VEHICLES_NOW                                        :Начать замену всех ТС
STR_REPLACE_VEHICLES_WHEN_OLD                                   :Заменять только устаревшие ТС
STR_REPLACE_HELP_START_BUTTON                                   :{BLACK}Начать замену выбранных типов транспорта
STR_REPLACE_NOT_REPLACING                                       :{BLACK}Нет замены
STR_REPLACE_NOT_REPLACING_VEHICLE_SELECTED                      :{BLACK}Транспорт не выбран
STR_REPLACE_REPLACING_WHEN_OLD                                  :{ENGINE} когда устареет
STR_REPLACE_VEHICLES_STOP                                       :{BLACK}Прекратить замену
STR_REPLACE_HELP_STOP_BUTTON                                    :{BLACK}Прекратить замену транспорта

STR_REPLACE_ENGINE_WAGON_SELECT_HELP                            :{BLACK}Переключение между окнами замены локомотивов и вагонов
STR_REPLACE_ENGINES                                             :Локомотивы
STR_REPLACE_WAGONS                                              :Вагоны
STR_REPLACE_ALL_RAILTYPE                                        :Весь ж/д транспорт
STR_REPLACE_ALL_ROADTYPE                                        :Весь дорожный транспорт

###length 2
STR_REPLACE_HELP_RAILTYPE                                       :{BLACK}Тип ж/д транспорта, подлежащего замене
STR_REPLACE_HELP_ROADTYPE                                       :{BLACK}Выбор вида транспорта для замены
###next-name-looks-similar

STR_REPLACE_HELP_REPLACE_INFO_TAB                               :{BLACK}Транспорт, на который происходит замена
STR_REPLACE_RAIL_VEHICLES                                       :Поезда
STR_REPLACE_ELRAIL_VEHICLES                                     :Электропоезда
STR_REPLACE_MONORAIL_VEHICLES                                   :Монорельсовые
STR_REPLACE_MAGLEV_VEHICLES                                     :Магнитные

STR_REPLACE_ROAD_VEHICLES                                       :Автотранспорт
STR_REPLACE_TRAM_VEHICLES                                       :Трамваи

STR_REPLACE_REMOVE_WAGON                                        :{BLACK}Удаление вагонов ({STRING}): {ORANGE}{STRING}
STR_REPLACE_REMOVE_WAGON_HELP                                   :{BLACK}Разрешить при автозамене сохранять длину составов путём удаления вагонов (начиная с головы поезда), если при замене локомотива увеличится длина состава.
STR_REPLACE_REMOVE_WAGON_GROUP_HELP                             :{STRING}{}Ctrl+щелчок - применить также и к вложенным группам.

# Vehicle view
STR_VEHICLE_VIEW_CAPTION                                        :{WHITE}{VEHICLE}

###length VEHICLE_TYPES
STR_VEHICLE_VIEW_TRAIN_CENTER_TOOLTIP                           :{BLACK}Показать поезд в основном окне.{}Двойной щелчок - следить за ним в основном окне.{}Ctrl+щелчок - показать в дополнительном окне.
STR_VEHICLE_VIEW_ROAD_VEHICLE_CENTER_TOOLTIP                    :{BLACK}Показать автомобиль в основном окне.{}Двойной щелчок - следить за ним в основном окне.{}Ctrl+щелчок - показать в дополнительном окне.
STR_VEHICLE_VIEW_SHIP_CENTER_TOOLTIP                            :{BLACK}Показать судно в основном окне.{}Двойной щелчок - следить за ним в основном окне.{}Ctrl+щелчок - показать в дополнительном окне.
STR_VEHICLE_VIEW_AIRCRAFT_CENTER_TOOLTIP                        :{BLACK}Показать воздушное судно в основном окне.{}Двойной щелчок - следить за ним в основном окне.{}Ctrl+щелчок - показать в дополнительном окне.

###length VEHICLE_TYPES
STR_VEHICLE_VIEW_TRAIN_SEND_TO_DEPOT_TOOLTIP                    :{BLACK}Отправить поезд в депо. Ctrl+щелчок - провести техническое обслуживание.
STR_VEHICLE_VIEW_ROAD_VEHICLE_SEND_TO_DEPOT_TOOLTIP             :{BLACK}Отправить автомобиль в гараж. Ctrl+щелчок - провести техническое обслуживание.
STR_VEHICLE_VIEW_SHIP_SEND_TO_DEPOT_TOOLTIP                     :{BLACK}Отправить судно в док. Ctrl+щелчок - провести техническое обслуживание.
STR_VEHICLE_VIEW_AIRCRAFT_SEND_TO_DEPOT_TOOLTIP                 :{BLACK}Отправить воздушное судно в ангар. Ctrl+щелчок - провести техническое обслуживание.

###length VEHICLE_TYPES
STR_VEHICLE_VIEW_CLONE_TRAIN_INFO                               :{BLACK}Создать копию состава. Ctrl+щелчок создаст поезд с общим маршрутом. Shift+щелчок - оценка стоимости покупки.
STR_VEHICLE_VIEW_CLONE_ROAD_VEHICLE_INFO                        :{BLACK}Создать копию автомобиля. Ctrl+щелчок создаст автомобиль с общим маршрутом. Shift+щелчок - оценка стоимости покупки.
STR_VEHICLE_VIEW_CLONE_SHIP_INFO                                :{BLACK}Создать копию судна. Ctrl+щелчок создаст судно с общим маршрутом. Shift+щелчок - оценка стоимости покупки.
STR_VEHICLE_VIEW_CLONE_AIRCRAFT_INFO                            :{BLACK}Создать копию воздушного судна. Ctrl+щелчок создаст копию с общим маршрутом. Shift+щелчок - оценка стоимости покупки.

STR_VEHICLE_VIEW_TRAIN_IGNORE_SIGNAL_TOOLTIP                    :{BLACK}Заставить поезд проехать на красный сигнал светофора
STR_VEHICLE_VIEW_TRAIN_REVERSE_TOOLTIP                          :{BLACK}Развернуть поезд
STR_VEHICLE_VIEW_ROAD_VEHICLE_REVERSE_TOOLTIP                   :{BLACK}Принудительно развернуть автомобиль
STR_VEHICLE_VIEW_ORDER_LOCATION_TOOLTIP                         :{BLACK}Показать станцию назначения в основном окне. Ctrl+щелчок - показать в дополнительном окне.

###length VEHICLE_TYPES
STR_VEHICLE_VIEW_TRAIN_REFIT_TOOLTIP                            :{BLACK}Переоборудование поезда для перевозки иного типа груза
STR_VEHICLE_VIEW_ROAD_VEHICLE_REFIT_TOOLTIP                     :{BLACK}Переоборудование автомобиля для перевозки иного типа груза
STR_VEHICLE_VIEW_SHIP_REFIT_TOOLTIP                             :{BLACK}Переоборудование судна для перевозки иного типа груза
STR_VEHICLE_VIEW_AIRCRAFT_REFIT_TOOLTIP                         :{BLACK}Переоборудование возд. судна для перевозки иного типа груза

###length VEHICLE_TYPES
STR_VEHICLE_VIEW_TRAIN_ORDERS_TOOLTIP                           :{BLACK}Показать маршрут поезда. Ctrl+щелчок - показать график движения.
STR_VEHICLE_VIEW_ROAD_VEHICLE_ORDERS_TOOLTIP                    :{BLACK}Показать маршрут автомобиля. Ctrl+щелчок - показать график движения.
STR_VEHICLE_VIEW_SHIP_ORDERS_TOOLTIP                            :{BLACK}Показать маршрут судна. Ctrl+щелчок - показать график движения.
STR_VEHICLE_VIEW_AIRCRAFT_ORDERS_TOOLTIP                        :{BLACK}Показать маршрут воздушного судна. Ctrl+щелчок - показать график движения.

###length VEHICLE_TYPES
STR_VEHICLE_VIEW_TRAIN_SHOW_DETAILS_TOOLTIP                     :{BLACK}Показать информацию о поезде
STR_VEHICLE_VIEW_ROAD_VEHICLE_SHOW_DETAILS_TOOLTIP              :{BLACK}Показать информацию об автомобиле
STR_VEHICLE_VIEW_SHIP_SHOW_DETAILS_TOOLTIP                      :{BLACK}Показать информацию о судне
STR_VEHICLE_VIEW_AIRCRAFT_SHOW_DETAILS_TOOLTIP                  :{BLACK}Показать сведения об авиатранспорте.

###length VEHICLE_TYPES
STR_VEHICLE_VIEW_TRAIN_STATUS_START_STOP_TOOLTIP                :{BLACK}Текущее состояние поезда. Нажмите, чтобы остановить/запустить его.
STR_VEHICLE_VIEW_ROAD_VEHICLE_STATUS_START_STOP_TOOLTIP         :{BLACK}Текущее состояние автомобиля. Нажмите, чтобы остановить/запустить его.
STR_VEHICLE_VIEW_SHIP_STATE_STATUS_STOP_TOOLTIP                 :{BLACK}Текущее состояние судна. Нажмите, чтобы остановить/запустить его.
STR_VEHICLE_VIEW_AIRCRAFT_STATUS_START_STOP_TOOLTIP             :{BLACK}Текущее состояние воздушного судна. Нажмите, чтобы остановить/запустить его.

# Messages in the start stop button in the vehicle view
STR_VEHICLE_STATUS_LOADING_UNLOADING                            :{LTBLUE}Разгрузка/Погрузка
STR_VEHICLE_STATUS_LEAVING                                      :{LTBLUE}Отъезжает
STR_VEHICLE_STATUS_CRASHED                                      :{RED}Попал в аварию!
STR_VEHICLE_STATUS_BROKEN_DOWN                                  :{RED}Поломка
STR_VEHICLE_STATUS_STOPPED                                      :{RED}Остановлен
STR_VEHICLE_STATUS_TRAIN_STOPPING_VEL                           :{RED}Останавливается; {VELOCITY}
STR_VEHICLE_STATUS_TRAIN_NO_POWER                               :{RED}Нет тяги
STR_VEHICLE_STATUS_TRAIN_STUCK                                  :{ORANGE}Ожидает свободного пути
STR_VEHICLE_STATUS_AIRCRAFT_TOO_FAR                             :{ORANGE}Следующий пункт назначения слишком далеко

STR_VEHICLE_STATUS_HEADING_FOR_STATION_VEL                      :{LTBLUE}Идёт к {STATION}; {VELOCITY}
STR_VEHICLE_STATUS_NO_ORDERS_VEL                                :{LTBLUE}Нет заданий; {VELOCITY}
STR_VEHICLE_STATUS_HEADING_FOR_WAYPOINT_VEL                     :{LTBLUE}Идёт к {WAYPOINT}; {VELOCITY}
STR_VEHICLE_STATUS_HEADING_FOR_DEPOT_VEL                        :{ORANGE}Идёт в {DEPOT}; {VELOCITY}
STR_VEHICLE_STATUS_HEADING_FOR_DEPOT_SERVICE_VEL                :{LTBLUE}Идёт в {DEPOT} для ТО; {VELOCITY}

STR_VEHICLE_STATUS_CANNOT_REACH_STATION_VEL                     :{LTBLUE}Нет пути до {STATION}, {VELOCITY}
STR_VEHICLE_STATUS_CANNOT_REACH_WAYPOINT_VEL                    :{LTBLUE}Нет пути до {WAYPOINT}, {VELOCITY}
STR_VEHICLE_STATUS_CANNOT_REACH_DEPOT_VEL                       :{ORANGE}Нет пути до {DEPOT}, {VELOCITY}
STR_VEHICLE_STATUS_CANNOT_REACH_DEPOT_SERVICE_VEL               :{LTBLUE}Нет пути до {DEPOT}, {VELOCITY}

# Vehicle stopped/started animations
###length 2
STR_VEHICLE_COMMAND_STOPPED_SMALL                               :{TINY_FONT}{RED}Остановлен
STR_VEHICLE_COMMAND_STOPPED                                     :{RED}Остановлен

###length 2
STR_VEHICLE_COMMAND_STARTED_SMALL                               :{TINY_FONT}{GREEN}Запущен
STR_VEHICLE_COMMAND_STARTED                                     :{GREEN}Запущен

# Vehicle details
STR_VEHICLE_DETAILS_CAPTION                                     :{WHITE}{VEHICLE} (Детали)

###length VEHICLE_TYPES
STR_VEHICLE_DETAILS_TRAIN_RENAME                                :{BLACK}Переименовать поезд
STR_VEHICLE_DETAILS_ROAD_VEHICLE_RENAME                         :{BLACK}Переименовать автомобиль
STR_VEHICLE_DETAILS_SHIP_RENAME                                 :{BLACK}Переименовать судно
STR_VEHICLE_DETAILS_AIRCRAFT_RENAME                             :{BLACK}Переименовать воздушное судно

STR_VEHICLE_INFO_AGE_RUNNING_COST_YR                            :{BLACK}Возраст: {LTBLUE}{STRING}{BLACK} Стоимость обслуживания: {LTBLUE}{CURRENCY_LONG}/год
STR_VEHICLE_INFO_AGE                                            :{COMMA} {P год года лет} ({COMMA})
STR_VEHICLE_INFO_AGE_RED                                        :{RED}{COMMA} {P год года лет} ({COMMA})

STR_VEHICLE_INFO_MAX_SPEED                                      :{BLACK}Макс. скорость: {LTBLUE}{VELOCITY}
STR_VEHICLE_INFO_MAX_SPEED_TYPE                                 :{BLACK}Макс. скорость: {LTBLUE}{VELOCITY} {BLACK}Тип возд. судна: {LTBLUE}{STRING}
STR_VEHICLE_INFO_MAX_SPEED_TYPE_RANGE                           :{BLACK}Макс. скорость: {LTBLUE}{VELOCITY} {BLACK}Тип: {LTBLUE}{STRING} {BLACK}Дальность: {LTBLUE}{COMMA} клеток
STR_VEHICLE_INFO_WEIGHT_POWER_MAX_SPEED                         :{BLACK}Масса: {LTBLUE}{WEIGHT_SHORT} {BLACK}Мощность: {LTBLUE}{POWER}{BLACK} Макс. скорость: {LTBLUE}{VELOCITY}
STR_VEHICLE_INFO_WEIGHT_POWER_MAX_SPEED_MAX_TE                  :{BLACK}Масса: {LTBLUE}{WEIGHT_SHORT} {BLACK}Мощность: {LTBLUE}{POWER}{BLACK} Макс. скорость: {LTBLUE}{VELOCITY} {BLACK}Макс. ТУ: {LTBLUE}{FORCE}

STR_VEHICLE_INFO_PROFIT_THIS_YEAR_LAST_YEAR                     :{BLACK}Прибыль в этом году: {LTBLUE}{CURRENCY_LONG} (в прошлом году: {CURRENCY_LONG})
STR_VEHICLE_INFO_PROFIT_THIS_YEAR_LAST_YEAR_MIN_PERFORMANCE     :{BLACK}Прибыль в этом году: {LTBLUE}{CURRENCY_LONG} (в прошлом году: {CURRENCY_LONG}) {BLACK}Мин. удельная мощн.: {LTBLUE}{POWER_TO_WEIGHT}
STR_VEHICLE_INFO_RELIABILITY_BREAKDOWNS                         :{BLACK}Надёжность: {LTBLUE}{COMMA}% {BLACK}Поломок после ТО: {LTBLUE}{COMMA}

STR_VEHICLE_INFO_BUILT_VALUE                                    :{LTBLUE}{ENGINE} {BLACK}Построен в {LTBLUE}{NUM} г.{BLACK} Стоимость: {LTBLUE}{CURRENCY_LONG}
STR_VEHICLE_INFO_NO_CAPACITY                                    :{BLACK}Ёмкость: {LTBLUE}отсутствует{STRING}
STR_VEHICLE_INFO_CAPACITY                                       :{BLACK}Ёмкость: {LTBLUE}{0:CARGO_LONG}{3:STRING}
STR_VEHICLE_INFO_CAPACITY_MULT                                  :{BLACK}Ёмкость: {LTBLUE}{0:CARGO_LONG}{3:STRING} (×{4:NUM})
STR_VEHICLE_INFO_CAPACITY_CAPACITY                              :{BLACK}Ёмкость: {LTBLUE}{CARGO_LONG}, {CARGO_LONG}{STRING}

STR_VEHICLE_INFO_FEEDER_CARGO_VALUE                             :{BLACK}Выручка перевозки: {LTBLUE}{CURRENCY_LONG}

STR_VEHICLE_DETAILS_SERVICING_INTERVAL_DAYS                     :{BLACK}ТО каждые {LTBLUE}{COMMA}{NBSP}дней{BLACK}. Последний раз: {LTBLUE}{DATE_LONG}
STR_VEHICLE_DETAILS_SERVICING_INTERVAL_PERCENT                  :{BLACK}ТО при сниж. на {LTBLUE}{COMMA}%{BLACK}. Последний раз: {LTBLUE}{DATE_LONG}
STR_VEHICLE_DETAILS_INCREASE_SERVICING_INTERVAL_TOOLTIP         :{BLACK}Увеличить интервал технического обслуживания на 10. Ctrl+щелчок увеличивает интервал на 5.
STR_VEHICLE_DETAILS_DECREASE_SERVICING_INTERVAL_TOOLTIP         :{BLACK}Уменьшить интервал технического обслуживания на 10. Ctrl+щелчок уменьшает интервал на 5.

STR_SERVICE_INTERVAL_DROPDOWN_TOOLTIP                           :{BLACK}Изменить тип интервала прохождения технического обслуживания
STR_VEHICLE_DETAILS_DEFAULT                                     :По умолчанию
STR_VEHICLE_DETAILS_DAYS                                        :В днях
STR_VEHICLE_DETAILS_PERCENT                                     :В процентах

###length VEHICLE_TYPES
STR_QUERY_RENAME_TRAIN_CAPTION                                  :{WHITE}Название поезда
STR_QUERY_RENAME_ROAD_VEHICLE_CAPTION                           :{WHITE}Название автомобиля
STR_QUERY_RENAME_SHIP_CAPTION                                   :{WHITE}Название судна
STR_QUERY_RENAME_AIRCRAFT_CAPTION                               :{WHITE}Название возд. судна

# Extra buttons for train details windows
STR_VEHICLE_DETAILS_TRAIN_ENGINE_BUILT_AND_VALUE                :{LTBLUE}{ENGINE}{BLACK} Построен в {LTBLUE}{NUM} г. {BLACK}Стоимость: {LTBLUE}{CURRENCY_LONG}
STR_VEHICLE_DETAILS_TRAIN_WAGON_VALUE                           :{LTBLUE}{ENGINE}{BLACK} Стоимость: {LTBLUE}{CURRENCY_LONG}

STR_VEHICLE_DETAILS_TRAIN_TOTAL_CAPACITY_TEXT                   :{BLACK}Общая загруженность состава:
STR_VEHICLE_DETAILS_TRAIN_TOTAL_CAPACITY                        :{LTBLUE}{CARGO_LONG} (Всего: {CARGO_SHORT})
STR_VEHICLE_DETAILS_TRAIN_TOTAL_CAPACITY_MULT                   :{LTBLUE}{CARGO_LONG} ({CARGO_SHORT}) (×{NUM})

STR_VEHICLE_DETAILS_CARGO_EMPTY                                 :{LTBLUE}Пусто
STR_VEHICLE_DETAILS_CARGO_FROM                                  :{LTBLUE}{CARGO_LONG} из {STATION}
STR_VEHICLE_DETAILS_CARGO_FROM_MULT                             :{LTBLUE}{CARGO_LONG} из {STATION} (×{NUM})

STR_VEHICLE_DETAIL_TAB_CARGO                                    :{BLACK}Груз
STR_VEHICLE_DETAILS_TRAIN_CARGO_TOOLTIP                         :{BLACK}Показать сведения о перевозимых грузах
STR_VEHICLE_DETAIL_TAB_INFORMATION                              :{BLACK}Информация
STR_VEHICLE_DETAILS_TRAIN_INFORMATION_TOOLTIP                   :{BLACK}Показать сведения о вагонах
STR_VEHICLE_DETAIL_TAB_CAPACITIES                               :{BLACK}Вместимость
STR_VEHICLE_DETAILS_TRAIN_CAPACITIES_TOOLTIP                    :{BLACK}Показать вместимость вагонов
STR_VEHICLE_DETAIL_TAB_TOTAL_CARGO                              :{BLACK}Общий груз
STR_VEHICLE_DETAILS_TRAIN_TOTAL_CARGO_TOOLTIP                   :{BLACK}Показать общую вместимость поезда по типам грузов

STR_VEHICLE_DETAILS_TRAIN_ARTICULATED_RV_CAPACITY               :{BLACK}Ёмкость: {LTBLUE}

# Vehicle refit
STR_REFIT_CAPTION                                               :{WHITE}{VEHICLE} (Переоборудование)
STR_REFIT_TITLE                                                 :{GOLD}Выберите тип груза для перевозки:
STR_REFIT_NEW_CAPACITY_COST_OF_REFIT                            :{BLACK}Новая ёмкость: {GOLD}{CARGO_LONG}{}{BLACK}Стоимость переоборудования: {RED}{CURRENCY_LONG}
STR_REFIT_NEW_CAPACITY_INCOME_FROM_REFIT                        :{BLACK}Новая ёмкость: {GOLD}{CARGO_LONG}{}{BLACK}Прибыль от переоборудования: {GREEN}{CURRENCY_LONG}
STR_REFIT_NEW_CAPACITY_COST_OF_AIRCRAFT_REFIT                   :{BLACK}Новая ёмкость: {GOLD}{CARGO_LONG}, {GOLD}{CARGO_LONG}{}{BLACK}Стоимость переоборудования: {RED}{CURRENCY_LONG}
STR_REFIT_NEW_CAPACITY_INCOME_FROM_AIRCRAFT_REFIT               :{BLACK}Новая ёмкость: {GOLD}{CARGO_LONG}, {GOLD}{CARGO_LONG}{}{BLACK}Прибыль от переоборудования: {GREEN}{CURRENCY_LONG}
STR_REFIT_SELECT_VEHICLES_TOOLTIP                               :{BLACK}Выберите вагоны для переоборудования. Можно обвести мышью несколько вагонов. Щелчок за пределами состава выберет весь состав. Ctrl+щелчок выберет вагоны до конца состава.

###length VEHICLE_TYPES
STR_REFIT_TRAIN_LIST_TOOLTIP                                    :{BLACK}Выберите тип груза для перевозки
STR_REFIT_ROAD_VEHICLE_LIST_TOOLTIP                             :{BLACK}Выберите тип груза для перевозки
STR_REFIT_SHIP_LIST_TOOLTIP                                     :{BLACK}Выберите тип груза для перевозки
STR_REFIT_AIRCRAFT_LIST_TOOLTIP                                 :{BLACK}Выберите тип груза для перевозки

###length VEHICLE_TYPES
STR_REFIT_TRAIN_REFIT_BUTTON                                    :{BLACK}Переоборудовать поезд
STR_REFIT_ROAD_VEHICLE_REFIT_BUTTON                             :{BLACK}Переоборудовать авто
STR_REFIT_SHIP_REFIT_BUTTON                                     :{BLACK}Переоборудовать судно
STR_REFIT_AIRCRAFT_REFIT_BUTTON                                 :{BLACK}Переоборудовать возд. судно

###length VEHICLE_TYPES
STR_REFIT_TRAIN_REFIT_TOOLTIP                                   :{BLACK}Переоборудовать поезд для перевозки выбранного типа груза
STR_REFIT_ROAD_VEHICLE_REFIT_TOOLTIP                            :{BLACK}Переоборудовать автомобиль для перевозки выбранного типа груза
STR_REFIT_SHIP_REFIT_TOOLTIP                                    :{BLACK}Переоборудовать судно для перевозки выбранного типа груза
STR_REFIT_AIRCRAFT_REFIT_TOOLTIP                                :{BLACK}Переоборудовать воздушное судно для перевозки выбранного типа груза

# Order view
STR_ORDERS_CAPTION                                              :{WHITE}{VEHICLE} (Маршрут)
STR_ORDERS_TIMETABLE_VIEW                                       :{BLACK}График
STR_ORDERS_TIMETABLE_VIEW_TOOLTIP                               :{BLACK}Показать график движения

STR_ORDERS_LIST_TOOLTIP                                         :{BLACK}Список заданий - щёлкните задание для выделения. Ctrl+щелчок - обзор станции назначения.
STR_ORDER_INDEX                                                 :{COMMA}:{NBSP}
STR_ORDER_TEXT                                                  :{STRING} {STRING} {STRING}

STR_ORDERS_END_OF_ORDERS                                        :- - Конец заданий - -
STR_ORDERS_END_OF_SHARED_ORDERS                                 :- - Конец общих заданий - -

# Order bottom buttons
STR_ORDER_NON_STOP                                              :{BLACK}Без остановок
STR_ORDER_GO_TO                                                 :Идти в
STR_ORDER_GO_NON_STOP_TO                                        :Идти без остановок в
STR_ORDER_GO_VIA                                                :Идти через
STR_ORDER_GO_NON_STOP_VIA                                       :Идти без остановок через
STR_ORDER_TOOLTIP_NON_STOP                                      :{BLACK}Изменить режим остановок при выполнении выделенного задания

STR_ORDER_TOGGLE_FULL_LOAD                                      :{BLACK}Полн. загр. любым грузом
STR_ORDER_DROP_LOAD_IF_POSSIBLE                                 :Погрузить, если доступно
STR_ORDER_DROP_FULL_LOAD_ALL                                    :Полная загрузка всего груза
STR_ORDER_DROP_FULL_LOAD_ANY                                    :Полная загрузка любым грузом
STR_ORDER_DROP_NO_LOADING                                       :Не грузиться
STR_ORDER_TOOLTIP_FULL_LOAD                                     :{BLACK}Изменить способ погрузки на указанной станции

STR_ORDER_TOGGLE_UNLOAD                                         :{BLACK}Выгрузить всё
STR_ORDER_DROP_UNLOAD_IF_ACCEPTED                               :Разгрузиться, если груз принимается
STR_ORDER_DROP_UNLOAD                                           :Выгрузить всё
STR_ORDER_DROP_TRANSFER                                         :Передать
STR_ORDER_DROP_NO_UNLOADING                                     :Не разгружаться
STR_ORDER_TOOLTIP_UNLOAD                                        :{BLACK}Изменить способ разгрузки на указанной станции

STR_ORDER_REFIT                                                 :{BLACK}Переоборудовать
STR_ORDER_REFIT_TOOLTIP                                         :{BLACK}Выберите тип груза для переоборудования. Ctrl+щелчок отменит переоборудование.
STR_ORDER_REFIT_AUTO                                            :{BLACK}Переоборудование
STR_ORDER_REFIT_AUTO_TOOLTIP                                    :{BLACK}Выберите тип груза для переоборудования. Оно будет проведено, если ТС позволяет это сделать. Ctrl+щелчок отменит переоборудование.
STR_ORDER_DROP_REFIT_AUTO                                       :Определённый груз
STR_ORDER_DROP_REFIT_AUTO_ANY                                   :Доступный груз

STR_ORDER_SERVICE                                               :{BLACK}Тех. обслуживание
STR_ORDER_DROP_GO_ALWAYS_DEPOT                                  :Всегда
STR_ORDER_DROP_SERVICE_DEPOT                                    :Если требуется
STR_ORDER_DROP_HALT_DEPOT                                       :Стоп
STR_ORDER_SERVICE_TOOLTIP                                       :{BLACK}Пропустить это задание, если техническое обслуживание не требуется

STR_ORDER_CONDITIONAL_VARIABLE_TOOLTIP                          :{BLACK}Параметр транспорта для сравнения

# Conditional order variables, must follow order of OrderConditionVariable enum
###length 8
STR_ORDER_CONDITIONAL_LOAD_PERCENTAGE                           :Загрузка (%)
STR_ORDER_CONDITIONAL_RELIABILITY                               :Надёжность
STR_ORDER_CONDITIONAL_MAX_SPEED                                 :Максимальная скорость
STR_ORDER_CONDITIONAL_AGE                                       :Возраст (лет)
STR_ORDER_CONDITIONAL_REQUIRES_SERVICE                          :Требуется ТО
STR_ORDER_CONDITIONAL_UNCONDITIONALLY                           :Всегда
STR_ORDER_CONDITIONAL_REMAINING_LIFETIME                        :Оставшийся срок службы (лет)
STR_ORDER_CONDITIONAL_MAX_RELIABILITY                           :Максимальная надёжность
###next-name-looks-similar

STR_ORDER_CONDITIONAL_COMPARATOR_TOOLTIP                        :{BLACK}Условие перехода
STR_ORDER_CONDITIONAL_COMPARATOR_EQUALS                         :равно
STR_ORDER_CONDITIONAL_COMPARATOR_NOT_EQUALS                     :не равно
STR_ORDER_CONDITIONAL_COMPARATOR_LESS_THAN                      :менее
STR_ORDER_CONDITIONAL_COMPARATOR_LESS_EQUALS                    :не более
STR_ORDER_CONDITIONAL_COMPARATOR_MORE_THAN                      :более
STR_ORDER_CONDITIONAL_COMPARATOR_MORE_EQUALS                    :не менее
STR_ORDER_CONDITIONAL_COMPARATOR_IS_TRUE                        :истина
STR_ORDER_CONDITIONAL_COMPARATOR_IS_FALSE                       :ложь

STR_ORDER_CONDITIONAL_VALUE_TOOLTIP                             :{BLACK}Значение для сравнения с данными транспорта
STR_ORDER_CONDITIONAL_VALUE_CAPT                                :{WHITE}Введите значение для сравнения

STR_ORDERS_SKIP_BUTTON                                          :{BLACK}Пропустить
STR_ORDERS_SKIP_TOOLTIP                                         :{BLACK}Перейти к следующему заданию. Ctrl+щелчок - перейти к выделенному заданию.

STR_ORDERS_DELETE_BUTTON                                        :{BLACK}Удалить
STR_ORDERS_DELETE_TOOLTIP                                       :{BLACK}Удалить выделенное задание
STR_ORDERS_DELETE_ALL_TOOLTIP                                   :{BLACK}Удалить все задания
STR_ORDERS_STOP_SHARING_BUTTON                                  :{BLACK}Индивидуальный список
STR_ORDERS_STOP_SHARING_TOOLTIP                                 :{BLACK}Сделать общий маршрут индивидуальным. Ctrl+щелчок очистит список заданий данного транспорта.

STR_ORDERS_GO_TO_BUTTON                                         :{BLACK}Следовать
STR_ORDER_GO_TO_NEAREST_DEPOT                                   :Идти к ближайшему депо
STR_ORDER_GO_TO_NEAREST_HANGAR                                  :Идти к ближайшему ангару
STR_ORDER_CONDITIONAL                                           :Условный переход к заданию
STR_ORDER_SHARE                                                 :Общий маршрут
STR_ORDERS_GO_TO_TOOLTIP                                        :{BLACK}Вставить новое задание перед выделенным, либо в конец списка. Зажатый Ctrl добавляет на станциях «полную погрузку любым грузом», на точках пути - «без остановки», на депо - «прохождение ТО». «Общий маршрут» или Ctrl+щелчок создаст общий маршрут с ТС, на которое вы укажете. Щелчок по любому ТС скопирует его задания. Если в списке заданий есть депо, автоматическое ТО для этого ТС отключается.

STR_ORDERS_VEH_WITH_SHARED_ORDERS_LIST_TOOLTIP                  :{BLACK}Показать весь транспорт с общим маршрутом

# String parts to build the order string
STR_ORDER_GO_TO_WAYPOINT                                        :Ехать через {WAYPOINT}
STR_ORDER_GO_NON_STOP_TO_WAYPOINT                               :Ехать без остановок через {WAYPOINT}

STR_ORDER_SERVICE_AT                                            :Если требуется, пройти ТО в
STR_ORDER_SERVICE_NON_STOP_AT                                   :Если требуется, без остановок пройти ТО в

STR_ORDER_NEAREST_DEPOT                                         :{NBSP}
STR_ORDER_NEAREST_HANGAR                                        :{G=m}{NBSP}ангар
###length 3
STR_ORDER_TRAIN_DEPOT                                           :{G=n}депо
STR_ORDER_ROAD_VEHICLE_DEPOT                                    :{G=m}гараж
STR_ORDER_SHIP_DEPOT                                            :{G=m}док
###next-name-looks-similar

STR_ORDER_GO_TO_NEAREST_DEPOT_FORMAT                            :{STRING} ближайш{G 2 ий ую ее ие}{STRING}{STRING}
STR_ORDER_GO_TO_DEPOT_FORMAT                                    :{STRING} {DEPOT}

STR_ORDER_REFIT_ORDER                                           :(Переоборуд. под {STRING.acc})
STR_ORDER_REFIT_STOP_ORDER                                      :(Переоборуд. под {STRING.acc} и стоп)
STR_ORDER_STOP_ORDER                                            :(Стоп)

STR_ORDER_GO_TO_STATION                                         :{STRING} {STATION} {STRING}
STR_ORDER_GO_TO_STATION_CAN_T_USE_STATION                       :{PUSH_COLOUR}{RED}(Неверный тип){POP_COLOUR} {STRING} {STATION} {STRING}

STR_ORDER_IMPLICIT                                              :(Автоматически)

STR_ORDER_FULL_LOAD                                             :(Полная погрузка)
STR_ORDER_FULL_LOAD_ANY                                         :(Полная погрузка любым грузом)
STR_ORDER_NO_LOAD                                               :(Не загружаться)
STR_ORDER_UNLOAD                                                :(Разгрузиться и забрать груз)
STR_ORDER_UNLOAD_FULL_LOAD                                      :(Разгрузиться и ждать полной загрузки)
STR_ORDER_UNLOAD_FULL_LOAD_ANY                                  :(Разгрузиться и ждать полной загрузки любым грузом)
STR_ORDER_UNLOAD_NO_LOAD                                        :(Разгрузиться и уйти пустым)
STR_ORDER_TRANSFER                                              :(Передать и забрать груз)
STR_ORDER_TRANSFER_FULL_LOAD                                    :(Передать и ждать полной загрузки)
STR_ORDER_TRANSFER_FULL_LOAD_ANY                                :(Передать и ждать полной загрузки любым грузом)
STR_ORDER_TRANSFER_NO_LOAD                                      :(Передать и уйти пустым)
STR_ORDER_NO_UNLOAD                                             :(Не разгружаться и забрать груз)
STR_ORDER_NO_UNLOAD_FULL_LOAD                                   :(Не разгружаться и ждать полной загрузки)
STR_ORDER_NO_UNLOAD_FULL_LOAD_ANY                               :(Не разгружаться и ждать полной загрузки любым грузом)
STR_ORDER_NO_UNLOAD_NO_LOAD                                     :(Не разгружаться и не загружаться)

STR_ORDER_AUTO_REFIT                                            :(Переоборуд. под {STRING.acc})
STR_ORDER_FULL_LOAD_REFIT                                       :(Переоборуд. под {STRING.acc} и ждать полной загрузки)
STR_ORDER_FULL_LOAD_ANY_REFIT                                   :(Переоборуд. под {STRING.acc} и ждать полной загрузки любым грузом)
STR_ORDER_UNLOAD_REFIT                                          :(Разгрузиться, переоборуд. под {STRING.acc} и забрать груз)
STR_ORDER_UNLOAD_FULL_LOAD_REFIT                                :(Разгрузиться, переоборуд. под {STRING.acc} и ждать полной загрузки)
STR_ORDER_UNLOAD_FULL_LOAD_ANY_REFIT                            :(Разгрузиться, переоборуд. под {STRING.acc} и ждать полной загрузки любым грузом)
STR_ORDER_TRANSFER_REFIT                                        :(Передать и переоборуд. под {STRING.acc})
STR_ORDER_TRANSFER_FULL_LOAD_REFIT                              :(Передать, переоборуд. под {STRING.acc} и ждать полной загрузки)
STR_ORDER_TRANSFER_FULL_LOAD_ANY_REFIT                          :(Передать, переоборуд. под {STRING.acc} и ждать полной загрузки любым грузом)
STR_ORDER_NO_UNLOAD_REFIT                                       :(Не разгружаться, переоборуд. под {STRING.acc} и забрать груз)
STR_ORDER_NO_UNLOAD_FULL_LOAD_REFIT                             :(Не разгружаться, переоборуд. под {STRING.acc} и ждать полной загрузки)
STR_ORDER_NO_UNLOAD_FULL_LOAD_ANY_REFIT                         :(Не разгружаться, переоборуд. под {STRING.acc} и ждать полной загрузки любым грузом)

STR_ORDER_AUTO_REFIT_ANY                                        :доступный груз

###length 3
STR_ORDER_STOP_LOCATION_NEAR_END                                :[начало станции]
STR_ORDER_STOP_LOCATION_MIDDLE                                  :[середина станции]
STR_ORDER_STOP_LOCATION_FAR_END                                 :[конец станции]

STR_ORDER_OUT_OF_RANGE                                          :{RED} (Расстояние до след. станции слишком велико)

STR_ORDER_CONDITIONAL_UNCONDITIONAL                             :Перейти к заданию {COMMA}
STR_ORDER_CONDITIONAL_NUM                                       :Перейти к заданию {COMMA}, если {STRING} {STRING} {COMMA}
STR_ORDER_CONDITIONAL_TRUE_FALSE                                :Перейти к заданию {COMMA}, если {STRING} - {STRING}

STR_INVALID_ORDER                                               :{RED} (Неверное место назначения)

# Time table window
STR_TIMETABLE_TITLE                                             :{WHITE}{VEHICLE} (График движения)
STR_TIMETABLE_ORDER_VIEW                                        :{BLACK}Маршрут
STR_TIMETABLE_ORDER_VIEW_TOOLTIP                                :{BLACK}Показать маршрут

STR_TIMETABLE_TOOLTIP                                           :{BLACK}График движения транспортного средства

STR_TIMETABLE_NO_TRAVEL                                         :Нет назначения
STR_TIMETABLE_NOT_TIMETABLEABLE                                 :В пути (время учтено в ближайшем не автоматическом задании)
STR_TIMETABLE_TRAVEL_NOT_TIMETABLED                             :В пути (график не составлен)
STR_TIMETABLE_TRAVEL_NOT_TIMETABLED_SPEED                       :Идти со скоростью не более {2:VELOCITY} (график не составлен)
STR_TIMETABLE_TRAVEL_FOR                                        :В пути {STRING}
STR_TIMETABLE_TRAVEL_FOR_SPEED                                  :Идти {STRING} со скоростью не более {VELOCITY}
STR_TIMETABLE_TRAVEL_FOR_ESTIMATED                              :В пути примерно {STRING} (график не составлен)
STR_TIMETABLE_TRAVEL_FOR_SPEED_ESTIMATED                        :Идти примерно {STRING} со скоростью не более {VELOCITY} (график не составлен)
STR_TIMETABLE_STAY_FOR_ESTIMATED                                :(ждать {STRING}, график не составлен)
STR_TIMETABLE_AND_TRAVEL_FOR_ESTIMATED                          :(в пути {STRING}, график не составлен)
STR_TIMETABLE_STAY_FOR                                          :и ждать {STRING}
STR_TIMETABLE_AND_TRAVEL_FOR                                    :и идти в {STRING}
STR_TIMETABLE_DAYS                                              :{COMMA}{NBSP}д{P ень ня ней}
STR_TIMETABLE_TICKS                                             :{COMMA}{NBSP}тик{P "" а ов}

STR_TIMETABLE_TOTAL_TIME                                        :{BLACK}Весь маршрут займёт {STRING}
STR_TIMETABLE_TOTAL_TIME_INCOMPLETE                             :{BLACK}Движение по маршруту займёт {STRING} (не всё учтено)

STR_TIMETABLE_STATUS_ON_TIME                                    :{BLACK}Этот транспорт приходит вовремя
STR_TIMETABLE_STATUS_LATE                                       :{BLACK}Этот транспорт опаздывает на {STRING}
STR_TIMETABLE_STATUS_EARLY                                      :{BLACK}Этот транспорт опережает график на {STRING}
STR_TIMETABLE_STATUS_NOT_STARTED                                :{BLACK}График движения ещё не установлен
STR_TIMETABLE_STATUS_START_AT                                   :{BLACK}Отсчёт времени начнётся с {STRING}

STR_TIMETABLE_STARTING_DATE                                     :{BLACK}Начальная дата
STR_TIMETABLE_STARTING_DATE_TOOLTIP                             :{BLACK}Выберите начальную дату для этого графика. Ctrl+щелчок равномерно распределит все транспортные средства, следующие по этому маршруту, если время движения по нему полностью рассчитано.

STR_TIMETABLE_CHANGE_TIME                                       :{BLACK}Изменить время
STR_TIMETABLE_WAIT_TIME_TOOLTIP                                 :{BLACK}Изменить время исполнения выделенного задания. Ctrl+щелчок устанавливает время для всех заданий.

STR_TIMETABLE_CLEAR_TIME                                        :{BLACK}Сбросить время
STR_TIMETABLE_CLEAR_TIME_TOOLTIP                                :{BLACK}Сбросить время в выделенном задании. Ctrl+щелчок - сбросить время во всех заданиях.

STR_TIMETABLE_CHANGE_SPEED                                      :{BLACK}Изменить огранич. скорости
STR_TIMETABLE_CHANGE_SPEED_TOOLTIP                              :{BLACK}Изменить ограничение скорости движения для выбранного задания. Ctrl+щелчок устанавливает скорость для всех заданий.

STR_TIMETABLE_CLEAR_SPEED                                       :{BLACK}Сбросить огранич. скорости
STR_TIMETABLE_CLEAR_SPEED_TOOLTIP                               :{BLACK}Сбросить ограничение скорости движения для выделенного задания. Ctrl+щелчок - сбросить время для всех заданий.

STR_TIMETABLE_RESET_LATENESS                                    :{BLACK}Сбросить счетчик опозд.
STR_TIMETABLE_RESET_LATENESS_TOOLTIP                            :{BLACK}Сбросить счётчик опоздания, чтобы ТС считалось идущим по графику. Ctrl+щелчок сбросит счётчики у всей группы, так что последнее ТС будет идти по графику, а остальные - раньше графика.

STR_TIMETABLE_AUTOFILL                                          :{BLACK}Авторасчёт
STR_TIMETABLE_AUTOFILL_TOOLTIP                                  :{BLACK}Заполнить график автоматически временем, затраченным на движение в следующей поездке. Ctrl+щелчок - не изменять время ожидания.

STR_TIMETABLE_EXPECTED                                          :{BLACK}Ожидаемое время
STR_TIMETABLE_SCHEDULED                                         :{BLACK}График
STR_TIMETABLE_EXPECTED_TOOLTIP                                  :{BLACK}Переключение между графиком движения и ожидаемым временем прибытия/отправления

STR_TIMETABLE_ARRIVAL                                           :Приб: {COLOUR}{DATE_TINY}
STR_TIMETABLE_DEPARTURE                                         :Отпр: {COLOUR}{DATE_TINY}


# Date window (for timetable)
STR_DATE_CAPTION                                                :{WHITE}Выбор даты
STR_DATE_SET_DATE                                               :{BLACK}Установить
STR_DATE_SET_DATE_TOOLTIP                                       :{BLACK}Установить дату начала расчёта графика движения
STR_DATE_DAY_TOOLTIP                                            :{BLACK}Выбор дня
STR_DATE_MONTH_TOOLTIP                                          :{BLACK}Выбор месяца
STR_DATE_YEAR_TOOLTIP                                           :{BLACK}Выбор года


# AI debug window
STR_AI_DEBUG                                                    :{WHITE}Отладка ИИ / скрипта
STR_AI_DEBUG_NAME_AND_VERSION                                   :{BLACK}{STRING} (v{NUM})
STR_AI_DEBUG_NAME_TOOLTIP                                       :{BLACK}Имя скрипта
STR_AI_DEBUG_SETTINGS                                           :{BLACK}Настройки
STR_AI_DEBUG_SETTINGS_TOOLTIP                                   :{BLACK}Изменить настройки скрипта
STR_AI_DEBUG_RELOAD                                             :{BLACK}Перезагрузить ИИ
STR_AI_DEBUG_RELOAD_TOOLTIP                                     :{BLACK}Удалить ИИ, перезагрузить скрипт и перезапустить ИИ
STR_AI_DEBUG_BREAK_STR_ON_OFF_TOOLTIP                           :{BLACK}Включить/отключить паузу при появлении в журнале сигнальной строки
STR_AI_DEBUG_BREAK_ON_LABEL                                     :{BLACK}Строка:
STR_AI_DEBUG_BREAK_STR_OSKTITLE                                 :{BLACK}Строка для включения паузы
STR_AI_DEBUG_BREAK_STR_TOOLTIP                                  :{BLACK}Когда в журнале ИИ появляется данная строка, включается пауза
STR_AI_DEBUG_MATCH_CASE                                         :{BLACK}Регистр
STR_AI_DEBUG_MATCH_CASE_TOOLTIP                                 :{BLACK}Переключить проверку регистра при сравнении строк
STR_AI_DEBUG_CONTINUE                                           :{BLACK}Продолжить
STR_AI_DEBUG_CONTINUE_TOOLTIP                                   :{BLACK}Продолжить игру
STR_AI_DEBUG_SELECT_AI_TOOLTIP                                  :{BLACK}Просмотр отладочной информации модуля ИИ
STR_AI_GAME_SCRIPT                                              :{BLACK}Игровой скрипт
STR_AI_GAME_SCRIPT_TOOLTIP                                      :{BLACK}Показать журнал работы игрового скрипта

STR_ERROR_AI_NO_AI_FOUND                                        :Не найдено подходящих модулей ИИ, поэтому конкуренты ничего делать не будут.{}Вы можете скачать модули ИИ через систему онлайн-контента.
STR_ERROR_AI_PLEASE_REPORT_CRASH                                :{WHITE}Один из запущенных ИИ / скриптов завершил свою работу аварийно. Пожалуйста, сообщите об этом автору скрипта, приложив снимок окна отладки.
STR_ERROR_AI_DEBUG_SERVER_ONLY                                  :{YELLOW}Окно отладки ИИ / скрипта доступно только для сервера

# AI configuration window
STR_AI_CONFIG_CAPTION_AI                                        :{WHITE}Настройки ИИ
STR_AI_CONFIG_CAPTION_GAMESCRIPT                                :{WHITE}Настройки игровых скриптов
STR_AI_CONFIG_GAMELIST_TOOLTIP                                  :{BLACK}Игровой скрипт, который будет загружен в следующей игре
STR_AI_CONFIG_AILIST_TOOLTIP                                    :{BLACK}Модули ИИ, которые будут загружены в следующей игре
STR_AI_CONFIG_HUMAN_PLAYER                                      :Человек
STR_AI_CONFIG_RANDOM_AI                                         :Случайный ИИ
STR_AI_CONFIG_NONE                                              :(нет)
STR_AI_CONFIG_NAME_VERSION                                      :{STRING} {YELLOW}v{NUM}
STR_AI_CONFIG_MAX_COMPETITORS                                   :{LTBLUE}Максимальное количество конкурентов: {ORANGE}{COMMA}
STR_AI_CONFIG_COMPETITORS_INTERVAL                              :{LTBLUE}Интервал между запуском конкурентов: {ORANGE}{COMMA} минут{P а ы ""}

STR_AI_CONFIG_MOVE_UP                                           :{BLACK}Вверх
STR_AI_CONFIG_MOVE_UP_TOOLTIP                                   :{BLACK}Переместить этот модуль ИИ вверх по списку
STR_AI_CONFIG_MOVE_DOWN                                         :{BLACK}Вниз
STR_AI_CONFIG_MOVE_DOWN_TOOLTIP                                 :{BLACK}Переместить этот модуль ИИ вниз по списку

STR_AI_CONFIG_GAMESCRIPT                                        :{SILVER}Игровой скрипт
STR_AI_CONFIG_GAMESCRIPT_PARAM                                  :{SILVER}Параметры
STR_AI_CONFIG_AI                                                :{SILVER}ИИ

STR_AI_CONFIG_CHANGE_AI                                         :{BLACK}ИИ
STR_AI_CONFIG_CHANGE_GAMESCRIPT                                 :{BLACK}Игровой скрипт
STR_AI_CONFIG_CHANGE_TOOLTIP                                    :{BLACK}Загрузить другой скрипт. Ctrl+щелчок - показать все доступные версии.
STR_AI_CONFIG_CONFIGURE                                         :{BLACK}Конфигурация
STR_AI_CONFIG_CONFIGURE_TOOLTIP                                 :{BLACK}Настроить параметры скрипта

# Available AIs window
STR_AI_LIST_CAPTION                                             :{WHITE}Доступные {STRING}
STR_AI_LIST_CAPTION_AI                                          :модули ИИ
STR_AI_LIST_CAPTION_GAMESCRIPT                                  :игровые скрипты
STR_AI_LIST_TOOLTIP                                             :{BLACK}Щёлкните для выбора скрипта

STR_AI_LIST_AUTHOR                                              :{LTBLUE}Автор: {ORANGE}{STRING}
STR_AI_LIST_VERSION                                             :{LTBLUE}Версия: {ORANGE}{NUM}
STR_AI_LIST_URL                                                 :{LTBLUE}URL: {ORANGE}{STRING}

STR_AI_LIST_ACCEPT                                              :{BLACK}Выбрать
STR_AI_LIST_ACCEPT_TOOLTIP                                      :{BLACK}Выбрать подсвеченный скрипт
STR_AI_LIST_CANCEL                                              :{BLACK}Отмена
STR_AI_LIST_CANCEL_TOOLTIP                                      :{BLACK}Не менять скрипт

STR_SCREENSHOT_CAPTION                                          :{WHITE}Снимок экрана
STR_SCREENSHOT_SCREENSHOT                                       :{BLACK}Обычный снимок
STR_SCREENSHOT_ZOOMIN_SCREENSHOT                                :{BLACK}Видимая область в максимальном приближении
STR_SCREENSHOT_DEFAULTZOOM_SCREENSHOT                           :{BLACK}Видимая область в обычном масштабе
STR_SCREENSHOT_WORLD_SCREENSHOT                                 :{BLACK}Снимок всей карты
STR_SCREENSHOT_HEIGHTMAP_SCREENSHOT                             :{BLACK}Снимок карты высот
STR_SCREENSHOT_MINIMAP_SCREENSHOT                               :{BLACK}Снимок миникарты

# Script Parameters
STR_AI_SETTINGS_CAPTION                                         :{WHITE}Параметры {STRING}
STR_AI_SETTINGS_CAPTION_AI                                      :ИИ
STR_AI_SETTINGS_CAPTION_GAMESCRIPT                              :игровых скриптов
STR_AI_SETTINGS_CLOSE                                           :{BLACK}Закрыть
STR_AI_SETTINGS_RESET                                           :{BLACK}Сброс
STR_AI_SETTINGS_SETTING                                         :{STRING}: {ORANGE}{STRING}


# Textfile window
STR_TEXTFILE_WRAP_TEXT                                          :{WHITE}Переносить текст
STR_TEXTFILE_WRAP_TEXT_TOOLTIP                                  :{BLACK}Переносить текст так, чтобы он помещался в окне без необходимости прокрутки
STR_TEXTFILE_VIEW_README                                        :{BLACK}Посмотреть инструкцию
STR_TEXTFILE_VIEW_CHANGELOG                                     :{BLACK}Список изменений
STR_TEXTFILE_VIEW_LICENCE                                       :{BLACK}Лицензия
###length 4
STR_TEXTFILE_README_CAPTION                                     :{WHITE}Инструкция к {STRING} {STRING}
STR_TEXTFILE_CHANGELOG_CAPTION                                  :{WHITE}Список изменений к {STRING} {STRING}
STR_TEXTFILE_LICENCE_CAPTION                                    :{WHITE}Лицензия к {STRING} {STRING}
STR_TEXTFILE_SURVEY_RESULT_CAPTION                              :{WHITE}Собранные данные


# Vehicle loading indicators
STR_PERCENT_UP_SMALL                                            :{TINY_FONT}{WHITE}{NUM}%{UP_ARROW}
STR_PERCENT_UP                                                  :{WHITE}{NUM}%{UP_ARROW}
STR_PERCENT_DOWN_SMALL                                          :{TINY_FONT}{WHITE}{NUM}%{DOWN_ARROW}
STR_PERCENT_DOWN                                                :{WHITE}{NUM}%{DOWN_ARROW}
STR_PERCENT_UP_DOWN_SMALL                                       :{TINY_FONT}{WHITE}{NUM}%{UP_ARROW}{DOWN_ARROW}
STR_PERCENT_UP_DOWN                                             :{WHITE}{NUM}%{UP_ARROW}{DOWN_ARROW}
STR_PERCENT_NONE_SMALL                                          :{TINY_FONT}{WHITE}{NUM}%
STR_PERCENT_NONE                                                :{WHITE}{NUM}%

# Income 'floats'
STR_INCOME_FLOAT_COST_SMALL                                     :{TINY_FONT}{RED}Расход: {CURRENCY_LONG}
STR_INCOME_FLOAT_COST                                           :{RED}Расход: {CURRENCY_LONG}
STR_INCOME_FLOAT_INCOME_SMALL                                   :{TINY_FONT}{GREEN}Доход: {CURRENCY_LONG}
STR_INCOME_FLOAT_INCOME                                         :{GREEN}Доход: {CURRENCY_LONG}
STR_FEEDER_TINY                                                 :{TINY_FONT}{YELLOW}Трансфер: {CURRENCY_LONG}
STR_FEEDER                                                      :{YELLOW}Трансфер: {CURRENCY_LONG}
STR_FEEDER_INCOME_TINY                                          :{TINY_FONT}{YELLOW}Перевозка: {CURRENCY_LONG}{WHITE} / {GREEN}Доход: {CURRENCY_LONG}
STR_FEEDER_INCOME                                               :{YELLOW}Перевозка: {CURRENCY_LONG}{WHITE} / {GREEN}Доход: {CURRENCY_LONG}
STR_FEEDER_COST_TINY                                            :{TINY_FONT}{YELLOW}Перевозка: {CURRENCY_LONG}{WHITE} / {RED}Стоимость: {CURRENCY_LONG}
STR_FEEDER_COST                                                 :{YELLOW}Перевозка: {CURRENCY_LONG}{WHITE} / {RED}Стоимость: {CURRENCY_LONG}
STR_MESSAGE_ESTIMATED_COST                                      :{WHITE}Предполагаемая цена: {CURRENCY_LONG}
STR_MESSAGE_ESTIMATED_INCOME                                    :{WHITE}Предполагаемый доход: {CURRENCY_LONG}

# Saveload messages
STR_ERROR_SAVE_STILL_IN_PROGRESS                                :{WHITE}Идёт сохранение,{}пожалуйста, дождитесь завершения!
STR_ERROR_AUTOSAVE_FAILED                                       :{WHITE}Ошибка автосохранения
STR_ERROR_UNABLE_TO_READ_DRIVE                                  :{BLACK}Не удалось прочитать диск
STR_ERROR_GAME_SAVE_FAILED                                      :{WHITE}Невозможно сохранить игру{}{STRING}
STR_ERROR_UNABLE_TO_DELETE_FILE                                 :{WHITE}Невозможно удалить файл
STR_ERROR_GAME_LOAD_FAILED                                      :{WHITE}Невозможно загрузить игру{}{STRING}
STR_GAME_SAVELOAD_ERROR_BROKEN_INTERNAL_ERROR                   :Внутренняя ошибка: {STRING}
STR_GAME_SAVELOAD_ERROR_BROKEN_SAVEGAME                         :Файл повреждён - {STRING}
STR_GAME_SAVELOAD_ERROR_TOO_NEW_SAVEGAME                        :Сохранение сделано в более новой версии
STR_GAME_SAVELOAD_ERROR_FILE_NOT_READABLE                       :Файл не читается
STR_GAME_SAVELOAD_ERROR_FILE_NOT_WRITEABLE                      :Незаписываемый файл
STR_GAME_SAVELOAD_ERROR_DATA_INTEGRITY_CHECK_FAILED             :Нарушена целостность
STR_GAME_SAVELOAD_ERROR_PATCHPACK                               :Сохранение игры выполнено с модифицированной версией
STR_GAME_SAVELOAD_NOT_AVAILABLE                                 :<недоступно>
STR_WARNING_LOADGAME_REMOVED_TRAMS                              :{WHITE}Игра была сохранена в версии без поддержки трамваев. Все трамваи удалены.

# Map generation messages
STR_ERROR_COULD_NOT_CREATE_TOWN                                 :{WHITE}Создание карты прекращено...{}... нет доступных мест для размещения городов
STR_ERROR_NO_TOWN_IN_SCENARIO                                   :{WHITE}... в этом сценарии нет городов

STR_ERROR_PNGMAP                                                :{WHITE}Не удалось загрузить ландшафт из PNG...
STR_ERROR_PNGMAP_FILE_NOT_FOUND                                 :{WHITE}... файл не найден.
STR_ERROR_PNGMAP_IMAGE_TYPE                                     :{WHITE}... не удалось преобразовать изображение. Поддерживаются только 8-битные и 24-битные PNG.
STR_ERROR_PNGMAP_MISC                                           :{WHITE}... что-то пошло не так. Возможно, файл повреждён.

STR_ERROR_BMPMAP                                                :{WHITE}Не удалось загрузить ландшафт из BMP...
STR_ERROR_BMPMAP_IMAGE_TYPE                                     :{WHITE}... невозможно преобразовать изображение

STR_ERROR_HEIGHTMAP_TOO_LARGE                                   :{WHITE}... изображение слишком большое

STR_WARNING_HEIGHTMAP_SCALE_CAPTION                             :{WHITE}Выход за пределы доступных значений
STR_WARNING_HEIGHTMAP_SCALE_MESSAGE                             :{YELLOW}Изменение размеров исходной карты до таких значений не рекомендуется. Продолжить?

# Soundset messages
STR_WARNING_FALLBACK_SOUNDSET                                   :{WHITE}Текущая звуковая схема выбрана системой автоматически. Дополнительные наборы звуков можно загрузить через систему онлайн контента.

# Screenshot related messages
STR_WARNING_SCREENSHOT_SIZE_CAPTION                             :{WHITE}Огромный снимок экрана
STR_WARNING_SCREENSHOT_SIZE_MESSAGE                             :{YELLOW}Снимок экрана будет иметь размер {COMMA}{NBSP}х{NBSP}{COMMA}{NBSP}пиксел{P ь я ей}. Его создание займёт некоторое время. Продолжить?

STR_MESSAGE_HEIGHTMAP_SUCCESSFULLY                              :{WHITE}Карта высот успешно сохранена под именем «{STRING}». Максимальная высота - {NUM}.
STR_MESSAGE_SCREENSHOT_SUCCESSFULLY                             :{WHITE}Снимок экрана сохранён под именем «{STRING}»
STR_ERROR_SCREENSHOT_FAILED                                     :{WHITE}Не удалось сделать снимок экрана

# Error message titles
STR_ERROR_MESSAGE_CAPTION                                       :{YELLOW}Сообщение
STR_ERROR_MESSAGE_CAPTION_OTHER_COMPANY                         :{YELLOW}Сообщение от {STRING}

# Generic construction errors
STR_ERROR_OFF_EDGE_OF_MAP                                       :{WHITE}За краем карты
STR_ERROR_TOO_CLOSE_TO_EDGE_OF_MAP                              :{WHITE}Слишком близко к краю карты
STR_ERROR_NOT_ENOUGH_CASH_REQUIRES_CURRENCY                     :{WHITE}Недостаточно денег - требуется {CURRENCY_LONG}
STR_ERROR_FLAT_LAND_REQUIRED                                    :{WHITE}Необходимо ровное место
STR_ERROR_LAND_SLOPED_IN_WRONG_DIRECTION                        :{WHITE}Неверный уклон земли
STR_ERROR_CAN_T_DO_THIS                                         :{WHITE}Это невозможно...
STR_ERROR_BUILDING_MUST_BE_DEMOLISHED                           :{WHITE}Сначала снесите здания
STR_ERROR_CAN_T_CLEAR_THIS_AREA                                 :{WHITE}Невозможно расчистить данный участок...
STR_ERROR_SITE_UNSUITABLE                                       :{WHITE}... неподходящее место
STR_ERROR_ALREADY_BUILT                                         :{WHITE}... уже построено
STR_ERROR_OWNED_BY                                              :{WHITE}... принадлежит {STRING}
STR_ERROR_AREA_IS_OWNED_BY_ANOTHER                              :{WHITE}... участок принадлежит другой компании
STR_ERROR_TERRAFORM_LIMIT_REACHED                               :{WHITE}... достигнуто ограничение по изменению ландшафта
STR_ERROR_CLEARING_LIMIT_REACHED                                :{WHITE}... достигнуто ограничение по количеству очищаемых клеток
STR_ERROR_TREE_PLANT_LIMIT_REACHED                              :{WHITE}... достигнут лимит высадки деревьев
STR_ERROR_NAME_MUST_BE_UNIQUE                                   :{WHITE}Имя должно быть уникальным
STR_ERROR_GENERIC_OBJECT_IN_THE_WAY                             :{WHITE}{1:STRING} на пути
STR_ERROR_NOT_ALLOWED_WHILE_PAUSED                              :{WHITE}Запрещено во время паузы

# Local authority errors
STR_ERROR_LOCAL_AUTHORITY_REFUSES_TO_ALLOW_THIS                 :{WHITE}... администрация города {TOWN} запрещает вам это делать
STR_ERROR_LOCAL_AUTHORITY_REFUSES_AIRPORT                       :{WHITE}Администрация г.{NBSP}{TOWN} запрещает постройку ещё одного аэропорта в городе
STR_ERROR_LOCAL_AUTHORITY_REFUSES_NOISE                         :{WHITE}Администрация г.{NBSP}{TOWN} не разрешает строительство аэропорта из-за высокого уровня шума.
STR_ERROR_BRIBE_FAILED                                          :{WHITE}Ваша попытка дать взятку была раскрыта следователем

# Levelling errors
STR_ERROR_CAN_T_RAISE_LAND_HERE                                 :{WHITE}Здесь невозможно повысить уровень земли...
STR_ERROR_CAN_T_LOWER_LAND_HERE                                 :{WHITE}Здесь невозможно понизить уровень земли...
STR_ERROR_CAN_T_LEVEL_LAND_HERE                                 :{WHITE}Здесь невозможно выровнять землю...
STR_ERROR_EXCAVATION_WOULD_DAMAGE                               :{WHITE}Земляные работы повредят туннель
STR_ERROR_ALREADY_AT_SEA_LEVEL                                  :{WHITE}Уже на уровне моря
STR_ERROR_TOO_HIGH                                              :{WHITE}Слишком высоко
STR_ERROR_ALREADY_LEVELLED                                      :{WHITE}... уже ровно
STR_ERROR_BRIDGE_TOO_HIGH_AFTER_LOWER_LAND                      :{WHITE}После этого высота моста будет недопустимо большой.

# Company related errors
STR_ERROR_CAN_T_CHANGE_COMPANY_NAME                             :{WHITE}Невозможно изменить название компании...
STR_ERROR_CAN_T_CHANGE_PRESIDENT                                :{WHITE}Невозможно изменить имя директора...

STR_ERROR_MAXIMUM_PERMITTED_LOAN                                :{WHITE}... максимально допустимая сумма кредита - {CURRENCY_LONG}
STR_ERROR_CAN_T_BORROW_ANY_MORE_MONEY                           :{WHITE}Невозможно занять больше денег...
STR_ERROR_LOAN_ALREADY_REPAYED                                  :{WHITE}... кредит полностью погашен.
STR_ERROR_CURRENCY_REQUIRED                                     :{WHITE}... требуется {CURRENCY_LONG}
STR_ERROR_CAN_T_REPAY_LOAN                                      :{WHITE}Невозможно выплатить сумму...
STR_ERROR_INSUFFICIENT_FUNDS                                    :{WHITE}Невозможно отдать занятые у банка деньги...
STR_ERROR_CAN_T_GIVE_MONEY                                      :{WHITE}Невозможно передать деньги этой компании...
STR_ERROR_CAN_T_BUY_COMPANY                                     :{WHITE}Невозможно приобрести компанию...
STR_ERROR_CAN_T_BUILD_COMPANY_HEADQUARTERS                      :{WHITE}Невозможно построить штаб-квартиру компании...

# Town related errors
STR_ERROR_CAN_T_GENERATE_TOWN                                   :{WHITE}Невозможно построить города...
STR_ERROR_CAN_T_RENAME_TOWN                                     :{WHITE}Невозможно переименовать город...
STR_ERROR_CAN_T_FOUND_TOWN_HERE                                 :{WHITE}Здесь невозможно построить город...
STR_ERROR_CAN_T_EXPAND_TOWN                                     :{WHITE}Невозможно расширить город...
STR_ERROR_TOO_CLOSE_TO_EDGE_OF_MAP_SUB                          :{WHITE}... слишком близко к краю карты
STR_ERROR_TOO_CLOSE_TO_ANOTHER_TOWN                             :{WHITE}... слишком близко к другому городу
STR_ERROR_TOO_MANY_TOWNS                                        :{WHITE}... слишком много городов
STR_ERROR_NO_SPACE_FOR_TOWN                                     :{WHITE}... нет места на карте
STR_ERROR_TOWN_EXPAND_WARN_NO_ROADS                             :{WHITE}Города не будут строить дороги сами. Вы можете включить строительство дорог в разделе «Настройки -> Окр.{NBSP}среда -> Города».
STR_ERROR_ROAD_WORKS_IN_PROGRESS                                :{WHITE}Идут дорожные работы...
STR_ERROR_TOWN_CAN_T_DELETE                                     :{WHITE}Невозможно уничтожить город:{}к нему относится станция или депо, либо невозможно очистить одну из занимаемых им клеток.
STR_ERROR_STATUE_NO_SUITABLE_PLACE                              :{WHITE}... в центре города нет места для статуи

# Industry related errors
STR_ERROR_TOO_MANY_INDUSTRIES                                   :{WHITE}... слишком много предприятий
STR_ERROR_CAN_T_GENERATE_INDUSTRIES                             :{WHITE}Невозможно создать предприятия...
STR_ERROR_CAN_T_BUILD_HERE                                      :{WHITE}Здесь нельзя создать {STRING}...
STR_ERROR_CAN_T_CONSTRUCT_THIS_INDUSTRY                         :{WHITE}Построить это предприятие невозможно...
STR_ERROR_CAN_T_PROSPECT_INDUSTRY                               :{WHITE}Не удалось разведать месторождение...
STR_ERROR_INDUSTRY_TOO_CLOSE                                    :{WHITE}... слишком близко к другому предприятию
STR_ERROR_MUST_FOUND_TOWN_FIRST                                 :{WHITE}... сначала постройте город
STR_ERROR_ONLY_ONE_ALLOWED_PER_TOWN                             :{WHITE}... такой объект уже есть в городе
STR_ERROR_CAN_ONLY_BE_BUILT_IN_TOWNS_WITH_POPULATION_OF_1200    :{WHITE}... можно построить в городах с населением не менее 1200 жителей
STR_ERROR_CAN_ONLY_BE_BUILT_IN_RAINFOREST                       :{WHITE}... можно строить только в тропиках
STR_ERROR_CAN_ONLY_BE_BUILT_IN_DESERT                           :{WHITE}... можно строить только в пустыне
STR_ERROR_CAN_ONLY_BE_BUILT_IN_TOWNS                            :{WHITE}... можно строить только в городах (на месте домов)
STR_ERROR_CAN_ONLY_BE_BUILT_NEAR_TOWN_CENTER                    :{WHITE}... можно строить только около центра города
STR_ERROR_CAN_ONLY_BE_BUILT_IN_LOW_AREAS                        :{WHITE}... можно строить только в низинах
STR_ERROR_CAN_ONLY_BE_POSITIONED                                :{WHITE}... может находиться только у края карты
STR_ERROR_FOREST_CAN_ONLY_BE_PLANTED                            :{WHITE}... лес можно сажать только выше линии снега
STR_ERROR_CAN_ONLY_BE_BUILT_ABOVE_SNOW_LINE                     :{WHITE}... можно строить только выше снеговой линии
STR_ERROR_CAN_ONLY_BE_BUILT_BELOW_SNOW_LINE                     :{WHITE}... можно строить только ниже снеговой линии

STR_ERROR_PROSPECTING_WAS_UNLUCKY                               :{WHITE}Геологоразведка не принесла результатов; попробуйте снова.
STR_ERROR_NO_SUITABLE_PLACES_FOR_PROSPECTING                    :{WHITE}Нет подходящего места для геологоразведки.
STR_ERROR_NO_SUITABLE_PLACES_FOR_INDUSTRIES                     :{WHITE}Нет подходящего места для {STRING.gen}
STR_ERROR_NO_SUITABLE_PLACES_FOR_INDUSTRIES_EXPLANATION         :{WHITE}Измените настройки создания карты для получения более подходящей карты

# Station construction related errors
STR_ERROR_CAN_T_BUILD_RAILROAD_STATION                          :{WHITE}Здесь невозможно построить станцию...
STR_ERROR_CAN_T_BUILD_BUS_STATION                               :{WHITE}Здесь невозможно построить остановку...
STR_ERROR_CAN_T_BUILD_TRUCK_STATION                             :{WHITE}Невозможно построить грузовой терминал...
STR_ERROR_CAN_T_BUILD_PASSENGER_TRAM_STATION                    :{WHITE}Невозможно построить пассажирскую трамвайную остановку...
STR_ERROR_CAN_T_BUILD_CARGO_TRAM_STATION                        :{WHITE}Невозможно построить грузовую трамвайную остановку...
STR_ERROR_CAN_T_BUILD_DOCK_HERE                                 :{WHITE}Здесь невозможно построить пристань...
STR_ERROR_CAN_T_BUILD_AIRPORT_HERE                              :{WHITE}Здесь невозможно построить аэропорт...

STR_ERROR_ADJOINS_MORE_THAN_ONE_EXISTING                        :{WHITE}Примыкает к нескольким станциям
STR_ERROR_STATION_TOO_SPREAD_OUT                                :{WHITE}... станция слишком большая
STR_ERROR_TOO_MANY_STATIONS_LOADING                             :{WHITE}Слишком много станций и остановок
STR_ERROR_TOO_MANY_STATION_SPECS                                :{WHITE}Слишком большая ж/д станция
STR_ERROR_TOO_MANY_BUS_STOPS                                    :{WHITE}Слишком много автобусных остановок
STR_ERROR_TOO_MANY_TRUCK_STOPS                                  :{WHITE}Слишком много грузовых терминалов
STR_ERROR_TOO_CLOSE_TO_ANOTHER_DOCK                             :{WHITE}Слишком близко к другой пристани
STR_ERROR_TOO_CLOSE_TO_ANOTHER_AIRPORT                          :{WHITE}Слишком близко к другому аэропорту
STR_ERROR_CAN_T_RENAME_STATION                                  :{WHITE}Невозможно переименовать станцию...
STR_ERROR_DRIVE_THROUGH_ON_TOWN_ROAD                            :{WHITE}... эта дорога принадлежит городу
STR_ERROR_DRIVE_THROUGH_DIRECTION                               :{WHITE}... неверное направление дороги
STR_ERROR_DRIVE_THROUGH_CORNER                                  :{WHITE}... на проходных остановках нельзя делать повороты
STR_ERROR_DRIVE_THROUGH_JUNCTION                                :{WHITE}... на проходных остановках нельзя делать перекрёстки

# Station destruction related errors
STR_ERROR_CAN_T_REMOVE_PART_OF_STATION                          :{WHITE}Невозможно удалить часть станции...
STR_ERROR_MUST_REMOVE_RAILWAY_STATION_FIRST                     :{WHITE}Сначала удалите ж/д станцию
STR_ERROR_CAN_T_REMOVE_BUS_STATION                              :{WHITE}Невозможно удалить автобусную остановку...
STR_ERROR_CAN_T_REMOVE_TRUCK_STATION                            :{WHITE}Невозможно удалить грузовой терминал...
STR_ERROR_CAN_T_REMOVE_PASSENGER_TRAM_STATION                   :{WHITE}Невозможно удалить пассажирскую трамвайную остановку...
STR_ERROR_CAN_T_REMOVE_CARGO_TRAM_STATION                       :{WHITE}Невозможно удалить грузовую трамвайную остановку...
STR_ERROR_MUST_REMOVE_ROAD_STOP_FIRST                           :{WHITE}Сначала удалите остановку
STR_ERROR_THERE_IS_NO_STATION                                   :{WHITE}... здесь нет станции

STR_ERROR_MUST_DEMOLISH_RAILROAD                                :{WHITE}Сначала снесите ж/д станцию
STR_ERROR_MUST_DEMOLISH_BUS_STATION_FIRST                       :{WHITE}Сначала снесите автобусную остановку
STR_ERROR_MUST_DEMOLISH_TRUCK_STATION_FIRST                     :{WHITE}Сначала снесите грузовой терминал
STR_ERROR_MUST_DEMOLISH_PASSENGER_TRAM_STATION_FIRST            :{WHITE}Сначала снесите пассажирскую трамвайную остановку
STR_ERROR_MUST_DEMOLISH_CARGO_TRAM_STATION_FIRST                :{WHITE}Сначала снесите грузовую трамвайную остановку
STR_ERROR_MUST_DEMOLISH_DOCK_FIRST                              :{WHITE}Сначала снесите пристань
STR_ERROR_MUST_DEMOLISH_AIRPORT_FIRST                           :{WHITE}Сначала снесите аэропорт

# Waypoint related errors
STR_ERROR_WAYPOINT_ADJOINS_MORE_THAN_ONE_EXISTING               :{WHITE}Примыкает к нескольким точкам пути
STR_ERROR_TOO_CLOSE_TO_ANOTHER_WAYPOINT                         :{WHITE}Слишком близко к другой точке пути

STR_ERROR_CAN_T_BUILD_TRAIN_WAYPOINT                            :{WHITE}Здесь невозможно поставить точку пути...
STR_ERROR_CAN_T_POSITION_BUOY_HERE                              :{WHITE}Не удалось установить здесь буй...
STR_ERROR_CAN_T_CHANGE_WAYPOINT_NAME                            :{WHITE}Невозможно переименовать точку пути...

STR_ERROR_CAN_T_REMOVE_TRAIN_WAYPOINT                           :{WHITE}Невозможно удалить точку пути...
STR_ERROR_MUST_REMOVE_RAILWAYPOINT_FIRST                        :{WHITE}Сначала удалите точку пути
STR_ERROR_BUOY_IN_THE_WAY                                       :{WHITE}... буй мешает
STR_ERROR_BUOY_IS_IN_USE                                        :{WHITE}... этот буй используется другой компанией!

# Depot related errors
STR_ERROR_CAN_T_BUILD_TRAIN_DEPOT                               :{WHITE}Здесь невозможно построить депо...
STR_ERROR_CAN_T_BUILD_ROAD_DEPOT                                :{WHITE}Здесь невозможно построить гараж...
STR_ERROR_CAN_T_BUILD_TRAM_DEPOT                                :{WHITE}Здесь невозможно построить трамвайное депо...
STR_ERROR_CAN_T_BUILD_SHIP_DEPOT                                :{WHITE}Здесь невозможно построить док...

STR_ERROR_CAN_T_RENAME_DEPOT                                    :{WHITE}Не удалось переименовать депо...

STR_ERROR_TRAIN_MUST_BE_STOPPED_INSIDE_DEPOT                    :{WHITE}... должен быть остановлен в депо
STR_ERROR_ROAD_VEHICLE_MUST_BE_STOPPED_INSIDE_DEPOT             :{WHITE}... должен быть остановлен в гараже
STR_ERROR_SHIP_MUST_BE_STOPPED_INSIDE_DEPOT                     :{WHITE}... должен быть остановлен в доке
STR_ERROR_AIRCRAFT_MUST_BE_STOPPED_INSIDE_HANGAR                :{WHITE}... должен быть остановлен в ангаре

STR_ERROR_TRAINS_CAN_ONLY_BE_ALTERED_INSIDE_A_DEPOT             :{WHITE}Состав можно изменять только в депо
STR_ERROR_TRAIN_TOO_LONG                                        :{WHITE}Поезд слишком длинный
STR_ERROR_CAN_T_REVERSE_DIRECTION_RAIL_VEHICLE                  :{WHITE}Не удалось развернуть поезд...
STR_ERROR_CAN_T_REVERSE_DIRECTION_RAIL_VEHICLE_MULTIPLE_UNITS   :{WHITE}... состоит из нескольких элементов
STR_ERROR_INCOMPATIBLE_RAIL_TYPES                               :Несовместимый тип рельс

STR_ERROR_CAN_T_MOVE_VEHICLE                                    :{WHITE}Невозможно переместить транспортное средство...
STR_ERROR_REAR_ENGINE_FOLLOW_FRONT                              :{WHITE}Тыловой локомотив всегда следует за его передней частью
STR_ERROR_UNABLE_TO_FIND_ROUTE_TO                               :{WHITE}Невозможно найти маршрут к депо
STR_ERROR_UNABLE_TO_FIND_LOCAL_DEPOT                            :{WHITE}Невозможно найти гараж

STR_ERROR_DEPOT_WRONG_DEPOT_TYPE                                :Неверный тип депо

# Autoreplace related errors
STR_ERROR_TRAIN_TOO_LONG_AFTER_REPLACEMENT                      :{WHITE}ТС «{VEHICLE}» слишком длинное после замены
STR_ERROR_AUTOREPLACE_NOTHING_TO_DO                             :{WHITE}Правила автозамены/обновления не были применены
STR_ERROR_AUTOREPLACE_MONEY_LIMIT                               :(недостаточно денег)
STR_ERROR_AUTOREPLACE_INCOMPATIBLE_CARGO                        :{WHITE}Новое транспортное средство не может возить {STRING.acc}
STR_ERROR_AUTOREPLACE_INCOMPATIBLE_REFIT                        :{WHITE}Ошибка в {NUM}-м пункте расписания: нельзя переоборудовать ТС

# Rail construction errors
STR_ERROR_IMPOSSIBLE_TRACK_COMBINATION                          :{WHITE}Недопустимая комбинация путей
STR_ERROR_MUST_REMOVE_SIGNALS_FIRST                             :{WHITE}Сначала удалите сигналы
STR_ERROR_NO_SUITABLE_RAILROAD_TRACK                            :{WHITE}Нет подходящих рельсов
STR_ERROR_MUST_REMOVE_RAILROAD_TRACK                            :{WHITE}Сначала удалите рельсы
STR_ERROR_CROSSING_ON_ONEWAY_ROAD                               :{WHITE}Дорога односторонняя или заблокирована
STR_ERROR_CROSSING_DISALLOWED_RAIL                              :{WHITE}Через этот вид рельсов запрещено строить переезды
STR_ERROR_CROSSING_DISALLOWED_ROAD                              :{WHITE}Пересечение дорог такого типа недопустимо
STR_ERROR_CAN_T_BUILD_SIGNALS_HERE                              :{WHITE}Здесь невозможно поставить сигнал...
STR_ERROR_CAN_T_BUILD_RAILROAD_TRACK                            :{WHITE}Здесь невозможно проложить рельсы...
STR_ERROR_CAN_T_REMOVE_RAILROAD_TRACK                           :{WHITE}Не удалось удалить рельсы...
STR_ERROR_CAN_T_REMOVE_SIGNALS_FROM                             :{WHITE}Не удалось удалить сигнал...
STR_ERROR_SIGNAL_CAN_T_CONVERT_SIGNALS_HERE                     :{WHITE}Невозможно преобразовать здесь сигнал...
STR_ERROR_THERE_IS_NO_RAILROAD_TRACK                            :{WHITE}... здесь нет железной дороги
STR_ERROR_THERE_ARE_NO_SIGNALS                                  :{WHITE}... сигналы отсутствуют

STR_ERROR_CAN_T_CONVERT_RAIL                                    :{WHITE}Здесь невозможно преобразовать тип рельсов...

# Road construction errors
STR_ERROR_MUST_REMOVE_ROAD_FIRST                                :{WHITE}Сначала удалите дорогу
STR_ERROR_ONEWAY_ROADS_CAN_T_HAVE_JUNCTION                      :{WHITE}... односторонние дороги не могут иметь такое пересечение
STR_ERROR_CAN_T_BUILD_ROAD_HERE                                 :{WHITE}Здесь невозможно построить дорогу...
STR_ERROR_CAN_T_BUILD_TRAMWAY_HERE                              :{WHITE}Здесь невозможно проложить трамвайные пути...
STR_ERROR_CAN_T_REMOVE_ROAD_FROM                                :{WHITE}Не удалось удалить дорогу...
STR_ERROR_CAN_T_REMOVE_TRAMWAY_FROM                             :{WHITE}Не удалось удалить трамвайные пути...
STR_ERROR_THERE_IS_NO_ROAD                                      :{WHITE}... здесь нет дороги
STR_ERROR_THERE_IS_NO_TRAMWAY                                   :{WHITE}... здесь нет трамвайных путей
STR_ERROR_CAN_T_CONVERT_ROAD                                    :{WHITE}Здесь невозможно изменить тип дорожного полотна...
STR_ERROR_CAN_T_CONVERT_TRAMWAY                                 :{WHITE}Невозможно сменить тип трамвайных рельсов...
STR_ERROR_NO_SUITABLE_ROAD                                      :{WHITE}Нет подходящего дорожного полотна
STR_ERROR_NO_SUITABLE_TRAMWAY                                   :{WHITE}Нет подходящих трамвайных путей

# Waterway construction errors
STR_ERROR_CAN_T_BUILD_CANALS                                    :{WHITE}Здесь невозможно построить канал...
STR_ERROR_CAN_T_BUILD_LOCKS                                     :{WHITE}Здесь невозможно построить шлюз...
STR_ERROR_CAN_T_PLACE_RIVERS                                    :{WHITE}Здесь невозможно расположить реку...
STR_ERROR_MUST_BE_BUILT_ON_WATER                                :{WHITE}... нужно строить в воде
STR_ERROR_CAN_T_BUILD_ON_WATER                                  :{WHITE}... нельзя строить в воде
STR_ERROR_CAN_T_BUILD_ON_SEA                                    :{WHITE}... нельзя строить в открытом море
STR_ERROR_CAN_T_BUILD_ON_CANAL                                  :{WHITE}... нельзя строить на канале
STR_ERROR_CAN_T_BUILD_ON_RIVER                                  :{WHITE}... нельзя строить на реке
STR_ERROR_MUST_DEMOLISH_CANAL_FIRST                             :{WHITE}Сначала снесите канал
STR_ERROR_CAN_T_BUILD_AQUEDUCT_HERE                             :{WHITE}Здесь невозможно построить акведук...

# Tree related errors
STR_ERROR_TREE_ALREADY_HERE                                     :{WHITE}... уже есть дерево
STR_ERROR_TREE_WRONG_TERRAIN_FOR_TREE_TYPE                      :{WHITE}... эти деревья здесь не растут
STR_ERROR_CAN_T_PLANT_TREE_HERE                                 :{WHITE}Невозможно высадить деревья...

# Bridge related errors
STR_ERROR_CAN_T_BUILD_BRIDGE_HERE                               :{WHITE}Здесь невозможно построить мост...
STR_ERROR_MUST_DEMOLISH_BRIDGE_FIRST                            :{WHITE}Сначала снесите мост
STR_ERROR_CAN_T_START_AND_END_ON                                :{WHITE}Не может начинаться и заканчиваться в той же точке
STR_ERROR_BRIDGEHEADS_NOT_SAME_HEIGHT                           :{WHITE}Опоры моста должны быть на одном уровне
STR_ERROR_BRIDGE_TOO_LOW_FOR_TERRAIN                            :{WHITE}Слишком низкий мост
STR_ERROR_BRIDGE_TOO_HIGH_FOR_TERRAIN                           :{WHITE}Мосты такой высоты строить нельзя.
STR_ERROR_START_AND_END_MUST_BE_IN                              :{WHITE}Начало и конец должны быть на одной линии
STR_ERROR_ENDS_OF_BRIDGE_MUST_BOTH                              :{WHITE}... оба конца моста должны опираться на землю
STR_ERROR_BRIDGE_TOO_LONG                                       :{WHITE}... мост слишком длинный
STR_ERROR_BRIDGE_THROUGH_MAP_BORDER                             :{WHITE}Мост выходит за пределы карты

# Tunnel related errors
STR_ERROR_CAN_T_BUILD_TUNNEL_HERE                               :{WHITE}Здесь невозможно построить туннель...
STR_ERROR_SITE_UNSUITABLE_FOR_TUNNEL                            :{WHITE}Неподходящее место для строительства туннеля
STR_ERROR_MUST_DEMOLISH_TUNNEL_FIRST                            :{WHITE}Сначала снесите туннель
STR_ERROR_ANOTHER_TUNNEL_IN_THE_WAY                             :{WHITE}Другой туннель на пути
STR_ERROR_TUNNEL_THROUGH_MAP_BORDER                             :{WHITE}Туннель заканчивается за пределами карты
STR_ERROR_UNABLE_TO_EXCAVATE_LAND                               :{WHITE}Невозможно поднять/опустить землю для другого конца туннеля
STR_ERROR_TUNNEL_TOO_LONG                                       :{WHITE}... туннель слишком длинный

# Object related errors
STR_ERROR_TOO_MANY_OBJECTS                                      :{WHITE}... слишком много объектов
STR_ERROR_CAN_T_BUILD_OBJECT                                    :{WHITE}Невозможно построить объект...
STR_ERROR_OBJECT_IN_THE_WAY                                     :{WHITE}Объект мешает
STR_ERROR_COMPANY_HEADQUARTERS_IN                               :{WHITE}... штаб-квартира компании мешает
STR_ERROR_CAN_T_PURCHASE_THIS_LAND                              :{WHITE}Невозможно купить эту землю...
STR_ERROR_YOU_ALREADY_OWN_IT                                    :{WHITE}... вы и так уже владеете этим!
STR_ERROR_BUILD_OBJECT_LIMIT_REACHED                            :{WHITE}... достигнуто максимальное количество объектов

# Group related errors
STR_ERROR_GROUP_CAN_T_CREATE                                    :{WHITE}Невозможно создать группу...
STR_ERROR_GROUP_CAN_T_DELETE                                    :{WHITE}Невозможно удалить группу...
STR_ERROR_GROUP_CAN_T_RENAME                                    :{WHITE}Невозможно переименовать группу...
STR_ERROR_GROUP_CAN_T_SET_PARENT                                :{WHITE}Невозможно установить корректное вложение групп...
STR_ERROR_GROUP_CAN_T_SET_PARENT_RECURSION                      :{WHITE}... кольцевые зависимости в иерархии групп недопустимы
STR_ERROR_GROUP_CAN_T_REMOVE_ALL_VEHICLES                       :{WHITE}Невозможно удалить весь транспорт из группы...
STR_ERROR_GROUP_CAN_T_ADD_VEHICLE                               :{WHITE}Невозможно добавить транспорт в группу...
STR_ERROR_GROUP_CAN_T_ADD_SHARED_VEHICLE                        :{WHITE}Невозможно добавить транспорт с общим маршрутом в группу...

# Generic vehicle errors

###length VEHICLE_TYPES
STR_ERROR_TRAIN_IN_THE_WAY                                      :{WHITE}Поезд мешает
STR_ERROR_ROAD_VEHICLE_IN_THE_WAY                               :{WHITE}Автомобиль мешает
STR_ERROR_SHIP_IN_THE_WAY                                       :{WHITE}Судно мешает
STR_ERROR_AIRCRAFT_IN_THE_WAY                                   :{WHITE}Воздушное судно мешает

###length VEHICLE_TYPES
STR_ERROR_RAIL_VEHICLE_NOT_AVAILABLE                            :{WHITE}Локомотив и/или вагон недоступен
STR_ERROR_ROAD_VEHICLE_NOT_AVAILABLE                            :{WHITE}Автотранспорт недоступен
STR_ERROR_SHIP_NOT_AVAILABLE                                    :{WHITE}Судно недоступно
STR_ERROR_AIRCRAFT_NOT_AVAILABLE                                :{WHITE}Авиатранспорт недоступен

###length VEHICLE_TYPES
STR_ERROR_CAN_T_REFIT_TRAIN                                     :{WHITE}Невозможно переоборудовать поезд...
STR_ERROR_CAN_T_REFIT_ROAD_VEHICLE                              :{WHITE}Невозможно переоборудовать автомобиль...
STR_ERROR_CAN_T_REFIT_SHIP                                      :{WHITE}Невозможно переоборудовать судно...
STR_ERROR_CAN_T_REFIT_AIRCRAFT                                  :{WHITE}Невозможно переоборудовать самолёт...

###length VEHICLE_TYPES
STR_ERROR_CAN_T_RENAME_TRAIN                                    :{WHITE}Невозможно переименовать поезд...
STR_ERROR_CAN_T_RENAME_ROAD_VEHICLE                             :{WHITE}Невозможно переименовать автомобиль...
STR_ERROR_CAN_T_RENAME_SHIP                                     :{WHITE}Невозможно переименовать судно...
STR_ERROR_CAN_T_RENAME_AIRCRAFT                                 :{WHITE}Невозможно переименовать воздушное судно...

###length VEHICLE_TYPES
STR_ERROR_CAN_T_STOP_START_TRAIN                                :{WHITE}Невозможно остановить/запустить поезд...
STR_ERROR_CAN_T_STOP_START_ROAD_VEHICLE                         :{WHITE}Невозможно остановить/запустить автомобиль...
STR_ERROR_CAN_T_STOP_START_SHIP                                 :{WHITE}Невозможно остановить/запустить судно...
STR_ERROR_CAN_T_STOP_START_AIRCRAFT                             :{WHITE}Невозможно остановить/запустить авиатранспорт...

###length VEHICLE_TYPES
STR_ERROR_CAN_T_SEND_TRAIN_TO_DEPOT                             :{WHITE}Невозможно отправить поезд в депо...
STR_ERROR_CAN_T_SEND_ROAD_VEHICLE_TO_DEPOT                      :{WHITE}Невозможно отправить автомобиль в гараж...
STR_ERROR_CAN_T_SEND_SHIP_TO_DEPOT                              :{WHITE}Невозможно отправить судно в док...
STR_ERROR_CAN_T_SEND_AIRCRAFT_TO_HANGAR                         :{WHITE}Невозможно отправить самолёт в ангар...

###length VEHICLE_TYPES
STR_ERROR_CAN_T_BUY_TRAIN                                       :{WHITE}Невозможно купить ж/д транспорт...
STR_ERROR_CAN_T_BUY_ROAD_VEHICLE                                :{WHITE}Невозможно купить автомобиль...
STR_ERROR_CAN_T_BUY_SHIP                                        :{WHITE}Невозможно купить судно...
STR_ERROR_CAN_T_BUY_AIRCRAFT                                    :{WHITE}Невозможно купить воздушное судно...

###length VEHICLE_TYPES
STR_ERROR_CAN_T_RENAME_TRAIN_TYPE                               :{WHITE}Невозможно изменить название модели поезда...
STR_ERROR_CAN_T_RENAME_ROAD_VEHICLE_TYPE                        :{WHITE}Невозможно изменить название модели автомобиля...
STR_ERROR_CAN_T_RENAME_SHIP_TYPE                                :{WHITE}Невозможно изменить название модели судна...
STR_ERROR_CAN_T_RENAME_AIRCRAFT_TYPE                            :{WHITE}Невозможно изменить название модели возд. судна...

###length VEHICLE_TYPES
STR_ERROR_CAN_T_SELL_TRAIN                                      :{WHITE}Невозможно продать поезд...
STR_ERROR_CAN_T_SELL_ROAD_VEHICLE                               :{WHITE}Невозможно продать автомобиль...
STR_ERROR_CAN_T_SELL_SHIP                                       :{WHITE}Невозможно продать судно...
STR_ERROR_CAN_T_SELL_AIRCRAFT                                   :{WHITE}Невозможно продать самолёт...

STR_ERROR_TOO_MANY_VEHICLES_IN_GAME                             :{WHITE}Слишком много транспорта в игре
STR_ERROR_CAN_T_CHANGE_SERVICING                                :{WHITE}Невозможно изменить частоту тех. обслуживания...

STR_ERROR_VEHICLE_IS_DESTROYED                                  :{WHITE}... транспортное средство уничтожено

STR_ERROR_CAN_T_CLONE_VEHICLE_LIST                              :{WHITE}... не все ТС идентичны друг другу

STR_ERROR_NO_VEHICLES_AVAILABLE_AT_ALL                          :{WHITE}Все транспортные средства будут недоступны
STR_ERROR_NO_VEHICLES_AVAILABLE_AT_ALL_EXPLANATION              :{WHITE}Измените конфигурацию модуля NewGRF
STR_ERROR_NO_VEHICLES_AVAILABLE_YET                             :{WHITE}Нет доступных транспортных средств
STR_ERROR_NO_VEHICLES_AVAILABLE_YET_EXPLANATION                 :{WHITE}Начните игру не ранее {DATE_SHORT} либо подключите NewGRF, добавляющий транспортные средства, использовавшиеся в это время.

# Specific vehicle errors
STR_ERROR_CAN_T_MAKE_TRAIN_PASS_SIGNAL                          :{WHITE}Невозможно игнорировать светофор. Опасно...
STR_ERROR_CAN_T_REVERSE_DIRECTION_TRAIN                         :{WHITE}Невозможно развернуть поезд...
STR_ERROR_TRAIN_START_NO_POWER                                  :У поезда нет тяги

STR_ERROR_CAN_T_MAKE_ROAD_VEHICLE_TURN                          :{WHITE}Невозможно развернуть автомобиль...

STR_ERROR_AIRCRAFT_IS_IN_FLIGHT                                 :{WHITE}Самолёт в воздухе

# Order related errors
STR_ERROR_NO_MORE_SPACE_FOR_ORDERS                              :{WHITE}Список заданий заполнен
STR_ERROR_TOO_MANY_ORDERS                                       :{WHITE}Слишком много заданий
STR_ERROR_CAN_T_INSERT_NEW_ORDER                                :{WHITE}Невозможно вставить новое задание...
STR_ERROR_CAN_T_DELETE_THIS_ORDER                               :{WHITE}Невозможно удалить это задание...
STR_ERROR_CAN_T_MODIFY_THIS_ORDER                               :{WHITE}Невозможно изменить это задание...
STR_ERROR_CAN_T_MOVE_THIS_ORDER                                 :{WHITE}Невозможно переместить это задание...
STR_ERROR_CAN_T_SKIP_ORDER                                      :{WHITE}Невозможно пропустить текущее задание...
STR_ERROR_CAN_T_SKIP_TO_ORDER                                   :{WHITE}Невозможно перейти к выделенному заданию...
STR_ERROR_CAN_T_COPY_SHARE_ORDER                                :{WHITE}... ТС не может достигнуть всех станций
STR_ERROR_CAN_T_ADD_ORDER                                       :{WHITE}... ТС не может достигнуть этой станции
STR_ERROR_CAN_T_ADD_ORDER_SHARED                                :{WHITE}... ТС с общим маршрутом не может достигнуть этой станции
STR_ERROR_CAN_T_COPY_ORDER_VEHICLE_LIST                         :{WHITE}... не у всех ТС одинаковый маршрут
STR_ERROR_CAN_T_SHARE_ORDER_VEHICLE_LIST                        :{WHITE}... не у всех ТС одинаковый общий маршрут

STR_ERROR_CAN_T_SHARE_ORDER_LIST                                :{WHITE}Невозможно использовать общий маршрут...
STR_ERROR_CAN_T_STOP_SHARING_ORDER_LIST                         :{WHITE}Невозможно создать индивидуальный маршрут...
STR_ERROR_CAN_T_COPY_ORDER_LIST                                 :{WHITE}Невозможно скопировать маршрут...
STR_ERROR_TOO_FAR_FROM_PREVIOUS_DESTINATION                     :{WHITE}... слишком далеко от предыдущей точки
STR_ERROR_AIRCRAFT_NOT_ENOUGH_RANGE                             :{WHITE}... дальность полёта воздушного судна недостаточна

# Extra messages which go on the third line of errors, explaining why orders failed
STR_ERROR_NO_RAIL_STATION                                       :{WHITE}Железнодорожные станции отсутствуют
STR_ERROR_NO_BUS_STATION                                        :{WHITE}Автобусные остановки отсутствуют
STR_ERROR_NO_TRUCK_STATION                                      :{WHITE}Грузовые терминалы отсутствуют
STR_ERROR_NO_DOCK                                               :{WHITE}Пристани отсутствуют
STR_ERROR_NO_AIRPORT                                            :{WHITE}Аэропорты и вертолётные площадки отсутствуют
STR_ERROR_NO_STOP_COMPATIBLE_ROAD_TYPE                          :{WHITE}Отсутствуют остановки с подходящим типом дороги
STR_ERROR_NO_STOP_COMPATIBLE_TRAM_TYPE                          :{WHITE}Отсутствуют остановки с подходящим типом трамвайных путей
STR_ERROR_NO_STOP_ARTICULATED_VEHICLE                           :{WHITE}Отсутствуют остановки, способные обслуживать сочленённые транспортные средства.{}Для такого транспорта требуются сквозные остановки; оконечные не подходят.
STR_ERROR_AIRPORT_NO_PLANES                                     :{WHITE}Этот самолёт не может приземлиться на вертолётной площадке
STR_ERROR_AIRPORT_NO_HELICOPTERS                                :{WHITE}Этот вертолёт не может приземлиться в данном аэропорту
STR_ERROR_NO_RAIL_WAYPOINT                                      :{WHITE}Маршрутные точки отсутствуют
STR_ERROR_NO_BUOY                                               :{WHITE}Буи отсутствуют

# Timetable related errors
STR_ERROR_CAN_T_TIMETABLE_VEHICLE                               :{WHITE}Не удалось составить график движения для этого транспорта...
STR_ERROR_TIMETABLE_ONLY_WAIT_AT_STATIONS                       :{WHITE}Транспорт может ждать только на станции
STR_ERROR_TIMETABLE_NOT_STOPPING_HERE                           :{WHITE}Это транспортное средство не останавливается на этой станции
STR_ERROR_TIMETABLE_INCOMPLETE                                  :{WHITE}... график движения неполный

# Sign related errors
STR_ERROR_TOO_MANY_SIGNS                                        :{WHITE}... слишком много табличек
STR_ERROR_CAN_T_PLACE_SIGN_HERE                                 :{WHITE}Не удалось поставить табличку...
STR_ERROR_CAN_T_CHANGE_SIGN_NAME                                :{WHITE}Не удалось изменить табличку...
STR_ERROR_CAN_T_DELETE_SIGN                                     :{WHITE}Не удалось удалить табличку...

# Translatable comment for OpenTTD's desktop shortcut
###external 1
STR_DESKTOP_SHORTCUT_COMMENT                                    :Экономический симулятор на основе игры «Transport Tycoon Deluxe»

# Translatable descriptions in media/baseset/*.ob* files
###external 10
STR_BASEGRAPHICS_DOS_DESCRIPTION                                :Графика из Transport Tycoon Deluxe для DOS.
STR_BASEGRAPHICS_DOS_DE_DESCRIPTION                             :Графика из немецкой версии Transport Tycoon Deluxe для DOS.
STR_BASEGRAPHICS_WIN_DESCRIPTION                                :Графика из Transport Tycoon Deluxe для Windows.
STR_BASESOUNDS_DOS_DESCRIPTION                                  :Звуковые эффекты из игры Transport Tycoon Deluxe для DOS.
STR_BASESOUNDS_WIN_DESCRIPTION                                  :Звуковые эффекты из игры Transport Tycoon Deluxe для Windows.
STR_BASESOUNDS_NONE_DESCRIPTION                                 :Пустой набор звуковых эффектов, не содержащий никаких звуков.
STR_BASEMUSIC_WIN_DESCRIPTION                                   :Набор музыки из игры Transport Tycoon Deluxe для Windows.
STR_BASEMUSIC_DOS_DESCRIPTION                                   :Набор музыки из игры Transport Tycoon Deluxe для DOS.
STR_BASEMUSIC_TTO_DESCRIPTION                                   :Набор музыки из игры Transport Tycoon для DOS.
STR_BASEMUSIC_NONE_DESCRIPTION                                  :Пустой музыкальный набор, не содержащий никакой музыки.

##id 0x2000
# Town building names
STR_TOWN_BUILDING_NAME_TALL_OFFICE_BLOCK_1                      :Высотное офисное здание
STR_TOWN_BUILDING_NAME_OFFICE_BLOCK_1                           :Офисное здание
STR_TOWN_BUILDING_NAME_SMALL_BLOCK_OF_FLATS_1                   :Жилой дом
STR_TOWN_BUILDING_NAME_CHURCH_1                                 :Церковь
STR_TOWN_BUILDING_NAME_LARGE_OFFICE_BLOCK_1                     :Большое офисное здание
STR_TOWN_BUILDING_NAME_TOWN_HOUSES_1                            :Городские здания
STR_TOWN_BUILDING_NAME_HOTEL_1                                  :Отель
STR_TOWN_BUILDING_NAME_STATUE_1                                 :Статуя
STR_TOWN_BUILDING_NAME_FOUNTAIN_1                               :Фонтан
STR_TOWN_BUILDING_NAME_PARK_1                                   :Парк
STR_TOWN_BUILDING_NAME_OFFICE_BLOCK_2                           :Офисное здание
STR_TOWN_BUILDING_NAME_SHOPS_AND_OFFICES_1                      :Торгово-офисный центр
STR_TOWN_BUILDING_NAME_MODERN_OFFICE_BUILDING_1                 :Современный деловой центр
STR_TOWN_BUILDING_NAME_WAREHOUSE_1                              :Склад
STR_TOWN_BUILDING_NAME_OFFICE_BLOCK_3                           :Офисное здание
STR_TOWN_BUILDING_NAME_STADIUM_1                                :Стадион
STR_TOWN_BUILDING_NAME_OLD_HOUSES_1                             :Старые дома
STR_TOWN_BUILDING_NAME_COTTAGES_1                               :Коттеджи
STR_TOWN_BUILDING_NAME_HOUSES_1                                 :Дома
STR_TOWN_BUILDING_NAME_FLATS_1                                  :Многоквартирный дом
STR_TOWN_BUILDING_NAME_TALL_OFFICE_BLOCK_2                      :Высотное офисное здание
STR_TOWN_BUILDING_NAME_SHOPS_AND_OFFICES_2                      :Торгово-офисный центр
STR_TOWN_BUILDING_NAME_SHOPS_AND_OFFICES_3                      :Торгово-офисный центр
STR_TOWN_BUILDING_NAME_THEATER_1                                :Театр
STR_TOWN_BUILDING_NAME_STADIUM_2                                :Стадион
STR_TOWN_BUILDING_NAME_OFFICES_1                                :Офисы
STR_TOWN_BUILDING_NAME_HOUSES_2                                 :Дома
STR_TOWN_BUILDING_NAME_CINEMA_1                                 :Кинотеатр
STR_TOWN_BUILDING_NAME_SHOPPING_MALL_1                          :Торговый центр
STR_TOWN_BUILDING_NAME_IGLOO_1                                  :Иглу
STR_TOWN_BUILDING_NAME_TEPEES_1                                 :Хижины
STR_TOWN_BUILDING_NAME_TEAPOT_HOUSE_1                           :Домик-Чайник
STR_TOWN_BUILDING_NAME_PIGGY_BANK_1                             :Хрюшка-Копилка

##id 0x4800
# industry names
STR_INDUSTRY_NAME_COAL_MINE                                     :{G=f}Угольная шахта
STR_INDUSTRY_NAME_COAL_MINE.gen                                 :угольной шахты
STR_INDUSTRY_NAME_POWER_STATION                                 :{G=f}Электростанция
STR_INDUSTRY_NAME_POWER_STATION.gen                             :электростанции
STR_INDUSTRY_NAME_SAWMILL                                       :{G=f}Лесопилка
STR_INDUSTRY_NAME_SAWMILL.gen                                   :лесопилки
STR_INDUSTRY_NAME_FOREST                                        :{G=m}Лес
STR_INDUSTRY_NAME_FOREST.gen                                    :леса
STR_INDUSTRY_NAME_OIL_REFINERY                                  :{G=m}Нефтезавод
STR_INDUSTRY_NAME_OIL_REFINERY.gen                              :нефтезавода
STR_INDUSTRY_NAME_OIL_RIG                                       :{G=f}Нефтяная вышка
STR_INDUSTRY_NAME_OIL_RIG.gen                                   :нефтяной вышки
STR_INDUSTRY_NAME_FACTORY                                       :{G=m}Завод
STR_INDUSTRY_NAME_FACTORY.gen                                   :завода
STR_INDUSTRY_NAME_PRINTING_WORKS                                :{G=f}Типография
STR_INDUSTRY_NAME_PRINTING_WORKS.gen                            :типографии
STR_INDUSTRY_NAME_STEEL_MILL                                    :{G=m}Сталелитейный завод
STR_INDUSTRY_NAME_STEEL_MILL.gen                                :сталелитейного завода
STR_INDUSTRY_NAME_FARM                                          :{G=f}Ферма
STR_INDUSTRY_NAME_FARM.gen                                      :фермы
STR_INDUSTRY_NAME_COPPER_ORE_MINE                               :{G=f}Шахта медной руды
STR_INDUSTRY_NAME_COPPER_ORE_MINE.gen                           :шахты медной руды
STR_INDUSTRY_NAME_OIL_WELLS                                     :{G=f}Нефтяная скважина
STR_INDUSTRY_NAME_OIL_WELLS.gen                                 :нефтяной скважины
STR_INDUSTRY_NAME_BANK                                          :{G=m}Банк
STR_INDUSTRY_NAME_BANK.gen                                      :банка
STR_INDUSTRY_NAME_FOOD_PROCESSING_PLANT                         :{G=m}Продуктовый завод
STR_INDUSTRY_NAME_FOOD_PROCESSING_PLANT.gen                     :продуктового завода
STR_INDUSTRY_NAME_PAPER_MILL                                    :{G=f}Бумажная фабрика
STR_INDUSTRY_NAME_PAPER_MILL.gen                                :бумажной фабрики
STR_INDUSTRY_NAME_GOLD_MINE                                     :{G=f}Золотая шахта
STR_INDUSTRY_NAME_GOLD_MINE.gen                                 :золотой шахты
STR_INDUSTRY_NAME_BANK_TROPIC_ARCTIC                            :{G=m}Банк
STR_INDUSTRY_NAME_BANK_TROPIC_ARCTIC.gen                        :банка
STR_INDUSTRY_NAME_DIAMOND_MINE                                  :{G=p}Алмазные копи
STR_INDUSTRY_NAME_DIAMOND_MINE.gen                              :алмазных копей
STR_INDUSTRY_NAME_IRON_ORE_MINE                                 :{G=f}Шахта железной руды
STR_INDUSTRY_NAME_IRON_ORE_MINE.gen                             :шахты железной руды
STR_INDUSTRY_NAME_FRUIT_PLANTATION                              :{G=f}Фруктовая плантация
STR_INDUSTRY_NAME_FRUIT_PLANTATION.gen                          :фруктовой плантации
STR_INDUSTRY_NAME_RUBBER_PLANTATION                             :{G=f}Плантация гевеи
STR_INDUSTRY_NAME_RUBBER_PLANTATION.gen                         :плантации гевеи
STR_INDUSTRY_NAME_WATER_SUPPLY                                  :{G=f}Водная скважина
STR_INDUSTRY_NAME_WATER_SUPPLY.gen                              :водной скважины
STR_INDUSTRY_NAME_WATER_TOWER                                   :{G=f}Водонапорная башня
STR_INDUSTRY_NAME_WATER_TOWER.gen                               :водонапорной башни
STR_INDUSTRY_NAME_FACTORY_2                                     :{G=m}Завод
STR_INDUSTRY_NAME_FACTORY_2.gen                                 :завода
STR_INDUSTRY_NAME_FARM_2                                        :{G=f}Ферма
STR_INDUSTRY_NAME_FARM_2.gen                                    :фермы
STR_INDUSTRY_NAME_LUMBER_MILL                                   :{G=f}Лесопилка
STR_INDUSTRY_NAME_LUMBER_MILL.gen                               :лесопилки
STR_INDUSTRY_NAME_COTTON_CANDY_FOREST                           :{G=m}Лес сахарной ваты
STR_INDUSTRY_NAME_COTTON_CANDY_FOREST.gen                       :леса сахарной ваты
STR_INDUSTRY_NAME_CANDY_FACTORY                                 :{G=f}Конфетная фабрика
STR_INDUSTRY_NAME_CANDY_FACTORY.gen                             :конфетной фабрики
STR_INDUSTRY_NAME_BATTERY_FARM                                  :{G=n}Поле батареек
STR_INDUSTRY_NAME_BATTERY_FARM.gen                              :поля батареек
STR_INDUSTRY_NAME_COLA_WELLS                                    :{G=p}Колодцы колы
STR_INDUSTRY_NAME_COLA_WELLS.gen                                :колодцев колы
STR_INDUSTRY_NAME_TOY_SHOP                                      :{G=m}Магазин игрушек
STR_INDUSTRY_NAME_TOY_SHOP.gen                                  :магазина игрушек
STR_INDUSTRY_NAME_TOY_FACTORY                                   :{G=m}Завод игрушек
STR_INDUSTRY_NAME_TOY_FACTORY.gen                               :завода игрушек
STR_INDUSTRY_NAME_PLASTIC_FOUNTAINS                             :{G=p}Фонтаны пластика
STR_INDUSTRY_NAME_PLASTIC_FOUNTAINS.gen                         :фонтанов пластика
STR_INDUSTRY_NAME_FIZZY_DRINK_FACTORY                           :{G=m}Завод газировки
STR_INDUSTRY_NAME_FIZZY_DRINK_FACTORY.gen                       :завода газировки
STR_INDUSTRY_NAME_BUBBLE_GENERATOR                              :{G=m}Генератор пузырьков
STR_INDUSTRY_NAME_BUBBLE_GENERATOR.gen                          :генератора пузырьков
STR_INDUSTRY_NAME_TOFFEE_QUARRY                                 :{G=m}Ирисовый карьер
STR_INDUSTRY_NAME_TOFFEE_QUARRY.gen                             :ирисового карьера
STR_INDUSTRY_NAME_SUGAR_MINE                                    :{G=f}Сахарная шахта
STR_INDUSTRY_NAME_SUGAR_MINE.gen                                :сахарной шахты

############ WARNING, using range 0x6000 for strings that are stored in the savegame
############ These strings may never get a new id, or savegames will break!

##id 0x6000
STR_SV_EMPTY                                                    :
STR_SV_UNNAMED                                                  :Без имени
STR_SV_TRAIN_NAME                                               :Поезд №{COMMA}
STR_SV_ROAD_VEHICLE_NAME                                        :Автомобиль №{COMMA}
STR_SV_SHIP_NAME                                                :Судно №{COMMA}
STR_SV_AIRCRAFT_NAME                                            :Борт №{COMMA}

###length 27
STR_SV_STNAME                                                   :{STRING}
STR_SV_STNAME_NORTH                                             :{STRING} Северная
STR_SV_STNAME_SOUTH                                             :{STRING} Южная
STR_SV_STNAME_EAST                                              :{STRING} Восточная
STR_SV_STNAME_WEST                                              :{STRING} Западная
STR_SV_STNAME_CENTRAL                                           :{STRING} Центральная
STR_SV_STNAME_TRANSFER                                          :{STRING} Транзитная
STR_SV_STNAME_HALT                                              :{STRING} Привальная
STR_SV_STNAME_VALLEY                                            :{STRING} Долинная
STR_SV_STNAME_HEIGHTS                                           :{STRING} Высотная
STR_SV_STNAME_WOODS                                             :{STRING} Лесная
STR_SV_STNAME_LAKESIDE                                          :{STRING} Озёрная
STR_SV_STNAME_EXCHANGE                                          :{STRING} Сортировочная
STR_SV_STNAME_AIRPORT                                           :Аэропорт {STRING}
STR_SV_STNAME_OILFIELD                                          :Нефтяная вышка {STRING}
STR_SV_STNAME_MINES                                             :Шахты {STRING}
STR_SV_STNAME_DOCKS                                             :Пристань {STRING}
STR_SV_STNAME_BUOY                                              :{STRING}
STR_SV_STNAME_WAYPOINT                                          :{STRING}
##id 0x6020
STR_SV_STNAME_ANNEXE                                            :{STRING} Дополнительная
STR_SV_STNAME_SIDINGS                                           :{STRING} Запасная
STR_SV_STNAME_BRANCH                                            :{STRING} Резервная
STR_SV_STNAME_UPPER                                             :{STRING} Верхняя
STR_SV_STNAME_LOWER                                             :{STRING} Нижняя
STR_SV_STNAME_HELIPORT                                          :Вертодром {STRING}
STR_SV_STNAME_FOREST                                            :Лес {STRING}
STR_SV_STNAME_FALLBACK                                          :{STRING}, станция №{NUM}

############ end of savegame specific region!

##id 0x8000
###length 116
# Vehicle names
STR_VEHICLE_NAME_TRAIN_ENGINE_RAIL_KIRBY_PAUL_TANK_STEAM        :Паровоз Kirby Paul Tank
STR_VEHICLE_NAME_TRAIN_ENGINE_RAIL_MJS_250_DIESEL               :Тепловоз MJS 250
STR_VEHICLE_NAME_TRAIN_ENGINE_RAIL_PLODDYPHUT_CHOO_CHOO         :Паровоз Ploddyphut «Чу-Чу»
STR_VEHICLE_NAME_TRAIN_ENGINE_RAIL_POWERNAUT_CHOO_CHOO          :Паровоз Powernaut «Чу-Чу»
STR_VEHICLE_NAME_TRAIN_ENGINE_RAIL_MIGHTYMOVER_CHOO_CHOO        :Паровоз MightyMover «Чу-Чу»
STR_VEHICLE_NAME_TRAIN_ENGINE_RAIL_PLODDYPHUT_DIESEL            :Тепловоз Ploddyphut
STR_VEHICLE_NAME_TRAIN_ENGINE_RAIL_POWERNAUT_DIESEL             :Тепловоз Powernaut
STR_VEHICLE_NAME_TRAIN_ENGINE_RAIL_WILLS_2_8_0_STEAM            :Паровоз Wills 2-8-0
STR_VEHICLE_NAME_TRAIN_ENGINE_RAIL_CHANEY_JUBILEE_STEAM         :Паровоз Chaney «Юбилей»
STR_VEHICLE_NAME_TRAIN_ENGINE_RAIL_GINZU_A4_STEAM               :Паровоз Ginzu «A4»
STR_VEHICLE_NAME_TRAIN_ENGINE_RAIL_SH_8P_STEAM                  :Паровоз SH «8P»
STR_VEHICLE_NAME_TRAIN_ENGINE_RAIL_MANLEY_MOREL_DMU_DIESEL      :Дизель-поезд Manley-Morel
STR_VEHICLE_NAME_TRAIN_ENGINE_RAIL_DASH_DIESEL                  :Дизель-поезд «Dash»
STR_VEHICLE_NAME_TRAIN_ENGINE_RAIL_SH_HENDRY_25_DIESEL          :Тепловоз SH/Hendry «25»
STR_VEHICLE_NAME_TRAIN_ENGINE_RAIL_UU_37_DIESEL                 :Тепловоз UU «37»
STR_VEHICLE_NAME_TRAIN_ENGINE_RAIL_FLOSS_47_DIESEL              :Тепловоз Floss «47»
STR_VEHICLE_NAME_TRAIN_ENGINE_RAIL_CS_4000_DIESEL               :Тепловоз CS 4000
STR_VEHICLE_NAME_TRAIN_ENGINE_RAIL_CS_2400_DIESEL               :Тепловоз CS 2400
STR_VEHICLE_NAME_TRAIN_ENGINE_RAIL_CENTENNIAL_DIESEL            :Тепловоз «Centennial»
STR_VEHICLE_NAME_TRAIN_ENGINE_RAIL_KELLING_3100_DIESEL          :Тепловоз «Kelling 3100»
STR_VEHICLE_NAME_TRAIN_ENGINE_RAIL_TURNER_TURBO_DIESEL          :Тепловоз «Turner Турбо»
STR_VEHICLE_NAME_TRAIN_ENGINE_RAIL_MJS_1000_DIESEL              :Тепловоз MJS 1000
STR_VEHICLE_NAME_TRAIN_ENGINE_RAIL_SH_125_DIESEL                :Тепловоз SH «125»
STR_VEHICLE_NAME_TRAIN_ENGINE_RAIL_SH_30_ELECTRIC               :Электровоз SH «30»
STR_VEHICLE_NAME_TRAIN_ENGINE_RAIL_SH_40_ELECTRIC               :Электровоз SH «40»
STR_VEHICLE_NAME_TRAIN_ENGINE_RAIL_T_I_M_ELECTRIC               :Электровоз «T.I.M.»
STR_VEHICLE_NAME_TRAIN_ENGINE_RAIL_ASIASTAR_ELECTRIC            :Электровоз «AsiaStar»
STR_VEHICLE_NAME_TRAIN_WAGON_RAIL_PASSENGER_CAR                 :Пассажирский вагон
STR_VEHICLE_NAME_TRAIN_WAGON_RAIL_MAIL_VAN                      :Почтовый вагон
STR_VEHICLE_NAME_TRAIN_WAGON_RAIL_COAL_CAR                      :Угольная платформа
STR_VEHICLE_NAME_TRAIN_WAGON_RAIL_OIL_TANKER                    :Нефтяная цистерна
STR_VEHICLE_NAME_TRAIN_WAGON_RAIL_LIVESTOCK_VAN                 :Вагон для скота
STR_VEHICLE_NAME_TRAIN_WAGON_RAIL_GOODS_VAN                     :Товарный вагон
STR_VEHICLE_NAME_TRAIN_WAGON_RAIL_GRAIN_HOPPER                  :Хоппер для зерна
STR_VEHICLE_NAME_TRAIN_WAGON_RAIL_WOOD_TRUCK                    :Вагон для дерева
STR_VEHICLE_NAME_TRAIN_WAGON_RAIL_IRON_ORE_HOPPER               :Хоппер для железной руды
STR_VEHICLE_NAME_TRAIN_WAGON_RAIL_STEEL_TRUCK                   :Вагон для стали
STR_VEHICLE_NAME_TRAIN_WAGON_RAIL_ARMORED_VAN                   :Бронированный вагон
STR_VEHICLE_NAME_TRAIN_WAGON_RAIL_FOOD_VAN                      :Рефрижератор (продукты)
STR_VEHICLE_NAME_TRAIN_WAGON_RAIL_PAPER_TRUCK                   :Вагон для бумаги
STR_VEHICLE_NAME_TRAIN_WAGON_RAIL_COPPER_ORE_HOPPER             :Хоппер для медной руды
STR_VEHICLE_NAME_TRAIN_WAGON_RAIL_WATER_TANKER                  :Водная цистерна
STR_VEHICLE_NAME_TRAIN_WAGON_RAIL_FRUIT_TRUCK                   :Рефрижератор (фрукты)
STR_VEHICLE_NAME_TRAIN_WAGON_RAIL_RUBBER_TRUCK                  :Вагон для каучука
STR_VEHICLE_NAME_TRAIN_WAGON_RAIL_SUGAR_TRUCK                   :Вагон для сахара
STR_VEHICLE_NAME_TRAIN_WAGON_RAIL_COTTON_CANDY_HOPPER           :Хоппер для сахарной ваты
STR_VEHICLE_NAME_TRAIN_WAGON_RAIL_TOFFEE_HOPPER                 :Хоппер для ирисок
STR_VEHICLE_NAME_TRAIN_WAGON_RAIL_BUBBLE_VAN                    :Вагон для пузырьков
STR_VEHICLE_NAME_TRAIN_WAGON_RAIL_COLA_TANKER                   :Цистерна для колы
STR_VEHICLE_NAME_TRAIN_WAGON_RAIL_CANDY_VAN                     :Вагон для конфет
STR_VEHICLE_NAME_TRAIN_WAGON_RAIL_TOY_VAN                       :Вагон для игрушек
STR_VEHICLE_NAME_TRAIN_WAGON_RAIL_BATTERY_TRUCK                 :Вагон для батареек
STR_VEHICLE_NAME_TRAIN_WAGON_RAIL_FIZZY_DRINK_TRUCK             :Вагон для газировки
STR_VEHICLE_NAME_TRAIN_WAGON_RAIL_PLASTIC_TRUCK                 :Вагон для пластика
STR_VEHICLE_NAME_TRAIN_ENGINE_MONORAIL_X2001_ELECTRIC           :Электровоз «X2001»
STR_VEHICLE_NAME_TRAIN_ENGINE_MONORAIL_MILLENNIUM_Z1_ELECTRIC   :Электровоз «Millennium Z1»
STR_VEHICLE_NAME_TRAIN_ENGINE_MONORAIL_WIZZOWOW_Z99             :Wizzowow Z99
STR_VEHICLE_NAME_TRAIN_WAGON_MONORAIL_PASSENGER_CAR             :Пассажирский вагон
STR_VEHICLE_NAME_TRAIN_WAGON_MONORAIL_MAIL_VAN                  :Почтовый вагон
STR_VEHICLE_NAME_TRAIN_WAGON_MONORAIL_COAL_CAR                  :Угольная платформа
STR_VEHICLE_NAME_TRAIN_WAGON_MONORAIL_OIL_TANKER                :Нефтяная цистерна
STR_VEHICLE_NAME_TRAIN_WAGON_MONORAIL_LIVESTOCK_VAN             :Вагон для скота
STR_VEHICLE_NAME_TRAIN_WAGON_MONORAIL_GOODS_VAN                 :Товарный вагон
STR_VEHICLE_NAME_TRAIN_WAGON_MONORAIL_GRAIN_HOPPER              :Хоппер для зерна
STR_VEHICLE_NAME_TRAIN_WAGON_MONORAIL_WOOD_TRUCK                :Вагон для древесины
STR_VEHICLE_NAME_TRAIN_WAGON_MONORAIL_IRON_ORE_HOPPER           :Хоппер для железной руды
STR_VEHICLE_NAME_TRAIN_WAGON_MONORAIL_STEEL_TRUCK               :Вагон для стали
STR_VEHICLE_NAME_TRAIN_WAGON_MONORAIL_ARMORED_VAN               :Бронированный вагон
STR_VEHICLE_NAME_TRAIN_WAGON_MONORAIL_FOOD_VAN                  :Рефрижератор (продукты)
STR_VEHICLE_NAME_TRAIN_WAGON_MONORAIL_PAPER_TRUCK               :Вагон для бумаги
STR_VEHICLE_NAME_TRAIN_WAGON_MONORAIL_COPPER_ORE_HOPPER         :Хоппер для медной руды
STR_VEHICLE_NAME_TRAIN_WAGON_MONORAIL_WATER_TANKER              :Водная цистерна
STR_VEHICLE_NAME_TRAIN_WAGON_MONORAIL_FRUIT_TRUCK               :Рефрижератор (фрукты)
STR_VEHICLE_NAME_TRAIN_WAGON_MONORAIL_RUBBER_TRUCK              :Вагон для каучука
STR_VEHICLE_NAME_TRAIN_WAGON_MONORAIL_SUGAR_TRUCK               :Вагон для сахара
STR_VEHICLE_NAME_TRAIN_WAGON_MONORAIL_COTTON_CANDY_HOPPER       :Хоппер для сахарной ваты
STR_VEHICLE_NAME_TRAIN_WAGON_MONORAIL_TOFFEE_HOPPER             :Хоппер для ирисок
STR_VEHICLE_NAME_TRAIN_WAGON_MONORAIL_BUBBLE_VAN                :Вагон для пузырьков
STR_VEHICLE_NAME_TRAIN_WAGON_MONORAIL_COLA_TANKER               :Цистерна для колы
STR_VEHICLE_NAME_TRAIN_WAGON_MONORAIL_CANDY_VAN                 :Вагон для конфет
STR_VEHICLE_NAME_TRAIN_WAGON_MONORAIL_TOY_VAN                   :Вагон для игрушек
STR_VEHICLE_NAME_TRAIN_WAGON_MONORAIL_BATTERY_TRUCK             :Вагон для батареек
STR_VEHICLE_NAME_TRAIN_WAGON_MONORAIL_FIZZY_DRINK_TRUCK         :Вагон для газировки
STR_VEHICLE_NAME_TRAIN_WAGON_MONORAIL_PLASTIC_TRUCK             :Вагон для пластика
STR_VEHICLE_NAME_TRAIN_ENGINE_MAGLEV_LEV1_LEVIATHAN_ELECTRIC    :Lev1 «Левиафан»
STR_VEHICLE_NAME_TRAIN_ENGINE_MAGLEV_LEV2_CYCLOPS_ELECTRIC      :Lev2 «Циклоп»
STR_VEHICLE_NAME_TRAIN_ENGINE_MAGLEV_LEV3_PEGASUS_ELECTRIC      :Lev3 «Пегас»
STR_VEHICLE_NAME_TRAIN_ENGINE_MAGLEV_LEV4_CHIMAERA_ELECTRIC     :Lev4 «Химера»
STR_VEHICLE_NAME_TRAIN_ENGINE_MAGLEV_WIZZOWOW_ROCKETEER         :Wizzowow «Ракета»
STR_VEHICLE_NAME_TRAIN_WAGON_MAGLEV_PASSENGER_CAR               :Пассажирский вагон
STR_VEHICLE_NAME_TRAIN_WAGON_MAGLEV_MAIL_VAN                    :Почтовый вагон
STR_VEHICLE_NAME_TRAIN_WAGON_MAGLEV_COAL_CAR                    :Угольная платформа
STR_VEHICLE_NAME_TRAIN_WAGON_MAGLEV_OIL_TANKER                  :Нефтяная цистерна
STR_VEHICLE_NAME_TRAIN_WAGON_MAGLEV_LIVESTOCK_VAN               :Вагон для скота
STR_VEHICLE_NAME_TRAIN_WAGON_MAGLEV_GOODS_VAN                   :Товарный вагон
STR_VEHICLE_NAME_TRAIN_WAGON_MAGLEV_GRAIN_HOPPER                :Хоппер для зерна
STR_VEHICLE_NAME_TRAIN_WAGON_MAGLEV_WOOD_TRUCK                  :Вагон для древесины
STR_VEHICLE_NAME_TRAIN_WAGON_MAGLEV_IRON_ORE_HOPPER             :Хоппер для железной руды
STR_VEHICLE_NAME_TRAIN_WAGON_MAGLEV_STEEL_TRUCK                 :Вагон для стали
STR_VEHICLE_NAME_TRAIN_WAGON_MAGLEV_ARMORED_VAN                 :Бронированный вагон
STR_VEHICLE_NAME_TRAIN_WAGON_MAGLEV_FOOD_VAN                    :Рефрижератор (продукты)
STR_VEHICLE_NAME_TRAIN_WAGON_MAGLEV_PAPER_TRUCK                 :Вагон для бумаги
STR_VEHICLE_NAME_TRAIN_WAGON_MAGLEV_COPPER_ORE_HOPPER           :Хоппер для медной руды
STR_VEHICLE_NAME_TRAIN_WAGON_MAGLEV_WATER_TANKER                :Водная цистерна
STR_VEHICLE_NAME_TRAIN_WAGON_MAGLEV_FRUIT_TRUCK                 :Рефрижератор (фрукты)
STR_VEHICLE_NAME_TRAIN_WAGON_MAGLEV_RUBBER_TRUCK                :Вагон для каучука
STR_VEHICLE_NAME_TRAIN_WAGON_MAGLEV_SUGAR_TRUCK                 :Вагон для сахара
STR_VEHICLE_NAME_TRAIN_WAGON_MAGLEV_COTTON_CANDY_HOPPER         :Хоппер для сахарной ваты
STR_VEHICLE_NAME_TRAIN_WAGON_MAGLEV_TOFFEE_HOPPER               :Хоппер для ирисок
STR_VEHICLE_NAME_TRAIN_WAGON_MAGLEV_BUBBLE_VAN                  :Вагон для пузырьков
STR_VEHICLE_NAME_TRAIN_WAGON_MAGLEV_COLA_TANKER                 :Цистерна для колы
STR_VEHICLE_NAME_TRAIN_WAGON_MAGLEV_CANDY_VAN                   :Вагон для конфет
STR_VEHICLE_NAME_TRAIN_WAGON_MAGLEV_TOY_VAN                     :Вагон для игрушек
STR_VEHICLE_NAME_TRAIN_WAGON_MAGLEV_BATTERY_TRUCK               :Вагон для батареек
STR_VEHICLE_NAME_TRAIN_WAGON_MAGLEV_FIZZY_DRINK_TRUCK           :Вагон для газировки
STR_VEHICLE_NAME_TRAIN_WAGON_MAGLEV_PLASTIC_TRUCK               :Вагон для пластика

###length 88
STR_VEHICLE_NAME_ROAD_VEHICLE_MPS_REGAL_BUS                     :Автобус MPS Regal
STR_VEHICLE_NAME_ROAD_VEHICLE_HEREFORD_LEOPARD_BUS              :Автобус Hereford Leopard
STR_VEHICLE_NAME_ROAD_VEHICLE_FOSTER_BUS                        :Автобус Foster
STR_VEHICLE_NAME_ROAD_VEHICLE_FOSTER_MKII_SUPERBUS              :Автобус Foster MkII
STR_VEHICLE_NAME_ROAD_VEHICLE_PLODDYPHUT_MKI_BUS                :Автобус Ploddyphut MkI
STR_VEHICLE_NAME_ROAD_VEHICLE_PLODDYPHUT_MKII_BUS               :Автобус Ploddyphut MkII
STR_VEHICLE_NAME_ROAD_VEHICLE_PLODDYPHUT_MKIII_BUS              :Автобус Ploddyphut MkIII
STR_VEHICLE_NAME_ROAD_VEHICLE_BALOGH_COAL_TRUCK                 :Грузовик Balogh (уголь)
STR_VEHICLE_NAME_ROAD_VEHICLE_UHL_COAL_TRUCK                    :Грузовик Uhl (уголь)
STR_VEHICLE_NAME_ROAD_VEHICLE_DW_COAL_TRUCK                     :Грузовик DW (уголь)
STR_VEHICLE_NAME_ROAD_VEHICLE_MPS_MAIL_TRUCK                    :Почтовый фургон MPS
STR_VEHICLE_NAME_ROAD_VEHICLE_REYNARD_MAIL_TRUCK                :Почтовый фургон Reynard
STR_VEHICLE_NAME_ROAD_VEHICLE_PERRY_MAIL_TRUCK                  :Почтовый фургон Perry
STR_VEHICLE_NAME_ROAD_VEHICLE_MIGHTYMOVER_MAIL_TRUCK            :Почтовый фургон MightyMover
STR_VEHICLE_NAME_ROAD_VEHICLE_POWERNAUGHT_MAIL_TRUCK            :Почтовый фургон Powernaught
STR_VEHICLE_NAME_ROAD_VEHICLE_WIZZOWOW_MAIL_TRUCK               :Почтовый фургон Wizzowow
STR_VEHICLE_NAME_ROAD_VEHICLE_WITCOMBE_OIL_TANKER               :Цистерна Witcombe (нефть)
STR_VEHICLE_NAME_ROAD_VEHICLE_FOSTER_OIL_TANKER                 :Цистерна Foster (нефть)
STR_VEHICLE_NAME_ROAD_VEHICLE_PERRY_OIL_TANKER                  :Цистерна Perry (нефть)
STR_VEHICLE_NAME_ROAD_VEHICLE_TALBOTT_LIVESTOCK_VAN             :Скотовозка Talbott
STR_VEHICLE_NAME_ROAD_VEHICLE_UHL_LIVESTOCK_VAN                 :Скотовозка Uhl
STR_VEHICLE_NAME_ROAD_VEHICLE_FOSTER_LIVESTOCK_VAN              :Скотовозка Foster
STR_VEHICLE_NAME_ROAD_VEHICLE_BALOGH_GOODS_TRUCK                :Грузовик Balogh (товары)
STR_VEHICLE_NAME_ROAD_VEHICLE_CRAIGHEAD_GOODS_TRUCK             :Грузовик Craighead (товары)
STR_VEHICLE_NAME_ROAD_VEHICLE_GOSS_GOODS_TRUCK                  :Грузовик Goss (товары)
STR_VEHICLE_NAME_ROAD_VEHICLE_HEREFORD_GRAIN_TRUCK              :Зерновозка Hereford
STR_VEHICLE_NAME_ROAD_VEHICLE_THOMAS_GRAIN_TRUCK                :Зерновозка Thomas
STR_VEHICLE_NAME_ROAD_VEHICLE_GOSS_GRAIN_TRUCK                  :Зерновозка Goss
STR_VEHICLE_NAME_ROAD_VEHICLE_WITCOMBE_WOOD_TRUCK               :Грузовик Witcombe (древесина)
STR_VEHICLE_NAME_ROAD_VEHICLE_FOSTER_WOOD_TRUCK                 :Грузовик Foster (древесина)
STR_VEHICLE_NAME_ROAD_VEHICLE_MORELAND_WOOD_TRUCK               :Грузовик Moreland (древесина)
STR_VEHICLE_NAME_ROAD_VEHICLE_MPS_IRON_ORE_TRUCK                :Грузовик MPS (жел. руда)
STR_VEHICLE_NAME_ROAD_VEHICLE_UHL_IRON_ORE_TRUCK                :Грузовик Uhl (жел. руда)
STR_VEHICLE_NAME_ROAD_VEHICLE_CHIPPY_IRON_ORE_TRUCK             :Грузовик Chippy (жел. руда)
STR_VEHICLE_NAME_ROAD_VEHICLE_BALOGH_STEEL_TRUCK                :Грузовик Balogh (сталь)
STR_VEHICLE_NAME_ROAD_VEHICLE_UHL_STEEL_TRUCK                   :Грузовик Uhl (сталь)
STR_VEHICLE_NAME_ROAD_VEHICLE_KELLING_STEEL_TRUCK               :Грузовик Kelling (сталь)
STR_VEHICLE_NAME_ROAD_VEHICLE_BALOGH_ARMORED_TRUCK              :Броневик Balogh
STR_VEHICLE_NAME_ROAD_VEHICLE_UHL_ARMORED_TRUCK                 :Броневик Uhl
STR_VEHICLE_NAME_ROAD_VEHICLE_FOSTER_ARMORED_TRUCK              :Броневик Foster
STR_VEHICLE_NAME_ROAD_VEHICLE_FOSTER_FOOD_VAN                   :Рефрижератор Foster
STR_VEHICLE_NAME_ROAD_VEHICLE_PERRY_FOOD_VAN                    :Рефрижератор Perry
STR_VEHICLE_NAME_ROAD_VEHICLE_CHIPPY_FOOD_VAN                   :Рефрижератор Chippy
STR_VEHICLE_NAME_ROAD_VEHICLE_UHL_PAPER_TRUCK                   :Грузовик Uhl (бумага)
STR_VEHICLE_NAME_ROAD_VEHICLE_BALOGH_PAPER_TRUCK                :Грузовик Balogh (бумага)
STR_VEHICLE_NAME_ROAD_VEHICLE_MPS_PAPER_TRUCK                   :Грузовик MPS (бумага)
STR_VEHICLE_NAME_ROAD_VEHICLE_MPS_COPPER_ORE_TRUCK              :Грузовик MPS (медн. руда)
STR_VEHICLE_NAME_ROAD_VEHICLE_UHL_COPPER_ORE_TRUCK              :Грузовик Uhl (медн. руда)
STR_VEHICLE_NAME_ROAD_VEHICLE_GOSS_COPPER_ORE_TRUCK             :Грузовик Goss (медн. руда)
STR_VEHICLE_NAME_ROAD_VEHICLE_UHL_WATER_TANKER                  :Водная цистерна Uhl
STR_VEHICLE_NAME_ROAD_VEHICLE_BALOGH_WATER_TANKER               :Водная цистерна Balogh
STR_VEHICLE_NAME_ROAD_VEHICLE_MPS_WATER_TANKER                  :Водная цистерна MPS
STR_VEHICLE_NAME_ROAD_VEHICLE_BALOGH_FRUIT_TRUCK                :Рефрижератор Balogh (фрукты)
STR_VEHICLE_NAME_ROAD_VEHICLE_UHL_FRUIT_TRUCK                   :Рефрижератор Uhl (фрукты)
STR_VEHICLE_NAME_ROAD_VEHICLE_KELLING_FRUIT_TRUCK               :Рефрижератор Kelling (фрукты)
STR_VEHICLE_NAME_ROAD_VEHICLE_BALOGH_RUBBER_TRUCK               :Грузовик Balogh (каучук)
STR_VEHICLE_NAME_ROAD_VEHICLE_UHL_RUBBER_TRUCK                  :Грузовик Uhl (каучук)
STR_VEHICLE_NAME_ROAD_VEHICLE_RMT_RUBBER_TRUCK                  :Грузовик RMT (каучук)
STR_VEHICLE_NAME_ROAD_VEHICLE_MIGHTYMOVER_SUGAR_TRUCK           :Грузовик MightyMover (сахар)
STR_VEHICLE_NAME_ROAD_VEHICLE_POWERNAUGHT_SUGAR_TRUCK           :Грузовик Powernaught (сахар)
STR_VEHICLE_NAME_ROAD_VEHICLE_WIZZOWOW_SUGAR_TRUCK              :Грузовик Wizzowow (сахар)
STR_VEHICLE_NAME_ROAD_VEHICLE_MIGHTYMOVER_COLA_TRUCK            :Цистерна MightyMover (кола)
STR_VEHICLE_NAME_ROAD_VEHICLE_POWERNAUGHT_COLA_TRUCK            :Цистерна Powernaught (кола)
STR_VEHICLE_NAME_ROAD_VEHICLE_WIZZOWOW_COLA_TRUCK               :Цистерна Wizzowow (кола)
STR_VEHICLE_NAME_ROAD_VEHICLE_MIGHTYMOVER_COTTON_CANDY          :Грузовик MightyMover (сах. вата)
STR_VEHICLE_NAME_ROAD_VEHICLE_POWERNAUGHT_COTTON_CANDY          :Грузовик Powernaught (сах. вата)
STR_VEHICLE_NAME_ROAD_VEHICLE_WIZZOWOW_COTTON_CANDY_TRUCK       :Грузовик Wizzowow (сах. вата)
STR_VEHICLE_NAME_ROAD_VEHICLE_MIGHTYMOVER_TOFFEE_TRUCK          :Грузовик MightyMover (ириски)
STR_VEHICLE_NAME_ROAD_VEHICLE_POWERNAUGHT_TOFFEE_TRUCK          :Грузовик Powernaught (ириски)
STR_VEHICLE_NAME_ROAD_VEHICLE_WIZZOWOW_TOFFEE_TRUCK             :Грузовик Wizzowow (ириски)
STR_VEHICLE_NAME_ROAD_VEHICLE_MIGHTYMOVER_TOY_VAN               :Грузовик MightyMover (игрушки)
STR_VEHICLE_NAME_ROAD_VEHICLE_POWERNAUGHT_TOY_VAN               :Грузовик Powernaught (игрушки)
STR_VEHICLE_NAME_ROAD_VEHICLE_WIZZOWOW_TOY_VAN                  :Грузовик Wizzowow (игрушки)
STR_VEHICLE_NAME_ROAD_VEHICLE_MIGHTYMOVER_CANDY_TRUCK           :Грузовик MightyMover (конфеты)
STR_VEHICLE_NAME_ROAD_VEHICLE_POWERNAUGHT_CANDY_TRUCK           :Грузовик Powernaught (конфеты)
STR_VEHICLE_NAME_ROAD_VEHICLE_WIZZOWOW_CANDY_TRUCK              :Грузовик Wizzowow (конфеты)
STR_VEHICLE_NAME_ROAD_VEHICLE_MIGHTYMOVER_BATTERY_TRUCK         :Грузовик MightyMover (батарейки)
STR_VEHICLE_NAME_ROAD_VEHICLE_POWERNAUGHT_BATTERY_TRUCK         :Грузовик Powernaught (батарейки)
STR_VEHICLE_NAME_ROAD_VEHICLE_WIZZOWOW_BATTERY_TRUCK            :Грузовик Wizzowow (батарейки)
STR_VEHICLE_NAME_ROAD_VEHICLE_MIGHTYMOVER_FIZZY_DRINK           :Грузовик MightyMover (газировка)
STR_VEHICLE_NAME_ROAD_VEHICLE_POWERNAUGHT_FIZZY_DRINK           :Грузовик Powernaught (газировка)
STR_VEHICLE_NAME_ROAD_VEHICLE_WIZZOWOW_FIZZY_DRINK_TRUCK        :Грузовик Wizzowow (газировка)
STR_VEHICLE_NAME_ROAD_VEHICLE_MIGHTYMOVER_PLASTIC_TRUCK         :Грузовик MightyMover (пластик)
STR_VEHICLE_NAME_ROAD_VEHICLE_POWERNAUGHT_PLASTIC_TRUCK         :Грузовик Powernaught (пластик)
STR_VEHICLE_NAME_ROAD_VEHICLE_WIZZOWOW_PLASTIC_TRUCK            :Грузовик Wizzowow (пластик)
STR_VEHICLE_NAME_ROAD_VEHICLE_MIGHTYMOVER_BUBBLE_TRUCK          :Грузовик MightyMover (пузырьки)
STR_VEHICLE_NAME_ROAD_VEHICLE_POWERNAUGHT_BUBBLE_TRUCK          :Грузовик Powernaught (пузырьки)
STR_VEHICLE_NAME_ROAD_VEHICLE_WIZZOWOW_BUBBLE_TRUCK             :Грузовик Wizzowow (пузырьки)

###length 11
STR_VEHICLE_NAME_SHIP_MPS_OIL_TANKER                            :Нефт. танкер MPS
STR_VEHICLE_NAME_SHIP_CS_INC_OIL_TANKER                         :Нефт. танкер CS-Inc.
STR_VEHICLE_NAME_SHIP_MPS_PASSENGER_FERRY                       :Пассажир. судно MPS
STR_VEHICLE_NAME_SHIP_FFP_PASSENGER_FERRY                       :Пассажир. судно FFP
STR_VEHICLE_NAME_SHIP_BAKEWELL_300_HOVERCRAFT                   :Судно на возд. подушке Bakewell 300
STR_VEHICLE_NAME_SHIP_CHUGGER_CHUG_PASSENGER                    :Пассажир. судно Chugger-Chug
STR_VEHICLE_NAME_SHIP_SHIVERSHAKE_PASSENGER_FERRY               :Пассажир. судно Shivershake
STR_VEHICLE_NAME_SHIP_YATE_CARGO_SHIP                           :Сухогруз Yate
STR_VEHICLE_NAME_SHIP_BAKEWELL_CARGO_SHIP                       :Сухогруз Bakewell
STR_VEHICLE_NAME_SHIP_MIGHTYMOVER_CARGO_SHIP                    :Сухогруз MightyMover
STR_VEHICLE_NAME_SHIP_POWERNAUT_CARGO_SHIP                      :Сухогруз Powernaut

###length 41
STR_VEHICLE_NAME_AIRCRAFT_SAMPSON_U52                           :Sampson U52
STR_VEHICLE_NAME_AIRCRAFT_COLEMAN_COUNT                         :Coleman Count
STR_VEHICLE_NAME_AIRCRAFT_FFP_DART                              :FFP Dart
STR_VEHICLE_NAME_AIRCRAFT_YATE_HAUGAN                           :Yate Haugan
STR_VEHICLE_NAME_AIRCRAFT_BAKEWELL_COTSWALD_LB_3                :Bakewell Cotswald LB-3
STR_VEHICLE_NAME_AIRCRAFT_BAKEWELL_LUCKETT_LB_8                 :Bakewell Luckett LB-8
STR_VEHICLE_NAME_AIRCRAFT_BAKEWELL_LUCKETT_LB_9                 :Bakewell Luckett LB-9
STR_VEHICLE_NAME_AIRCRAFT_BAKEWELL_LUCKETT_LB80                 :Bakewell Luckett LB80
STR_VEHICLE_NAME_AIRCRAFT_BAKEWELL_LUCKETT_LB_10                :Bakewell Luckett LB-10
STR_VEHICLE_NAME_AIRCRAFT_BAKEWELL_LUCKETT_LB_11                :Bakewell Luckett LB-11
STR_VEHICLE_NAME_AIRCRAFT_YATE_AEROSPACE_YAC_1_11               :Yate Aerospace YAC 1-11
STR_VEHICLE_NAME_AIRCRAFT_DARWIN_100                            :Дарвин 100
STR_VEHICLE_NAME_AIRCRAFT_DARWIN_200                            :Дарвин 200
STR_VEHICLE_NAME_AIRCRAFT_DARWIN_300                            :Дарвин 300
STR_VEHICLE_NAME_AIRCRAFT_DARWIN_400                            :Дарвин 400
STR_VEHICLE_NAME_AIRCRAFT_DARWIN_500                            :Дарвин 500
STR_VEHICLE_NAME_AIRCRAFT_DARWIN_600                            :Дарвин 600
STR_VEHICLE_NAME_AIRCRAFT_GURU_GALAXY                           :Гуру «Галактика»
STR_VEHICLE_NAME_AIRCRAFT_AIRTAXI_A21                           :Аэротакси A21
STR_VEHICLE_NAME_AIRCRAFT_AIRTAXI_A31                           :Аэротакси A31
STR_VEHICLE_NAME_AIRCRAFT_AIRTAXI_A32                           :Аэротакси A32
STR_VEHICLE_NAME_AIRCRAFT_AIRTAXI_A33                           :Аэротакси A33
STR_VEHICLE_NAME_AIRCRAFT_YATE_AEROSPACE_YAE46                  :Yate Aerospace YAe46
STR_VEHICLE_NAME_AIRCRAFT_DINGER_100                            :Дингер 100
STR_VEHICLE_NAME_AIRCRAFT_AIRTAXI_A34_1000                      :Аэротакси A34-1000
STR_VEHICLE_NAME_AIRCRAFT_YATE_Z_SHUTTLE                        :Yate Z-Шаттл
STR_VEHICLE_NAME_AIRCRAFT_KELLING_K1                            :Kelling K1
STR_VEHICLE_NAME_AIRCRAFT_KELLING_K6                            :Kelling K6
STR_VEHICLE_NAME_AIRCRAFT_KELLING_K7                            :Kelling K7
STR_VEHICLE_NAME_AIRCRAFT_DARWIN_700                            :Дарвин 700
STR_VEHICLE_NAME_AIRCRAFT_FFP_HYPERDART_2                       :FFP Hyperdart 2
STR_VEHICLE_NAME_AIRCRAFT_DINGER_200                            :Dinger 200
STR_VEHICLE_NAME_AIRCRAFT_DINGER_1000                           :Dinger 1000
STR_VEHICLE_NAME_AIRCRAFT_PLODDYPHUT_100                        :Ploddyphut 100
STR_VEHICLE_NAME_AIRCRAFT_PLODDYPHUT_500                        :Ploddyphut 500
STR_VEHICLE_NAME_AIRCRAFT_FLASHBANG_X1                          :Flashbang X1
STR_VEHICLE_NAME_AIRCRAFT_JUGGERPLANE_M1                        :Джаггерлёт M1
STR_VEHICLE_NAME_AIRCRAFT_FLASHBANG_WIZZER                      :Flashbang Wizzer
STR_VEHICLE_NAME_AIRCRAFT_TRICARIO_HELICOPTER                   :Вертолёт Tricario
STR_VEHICLE_NAME_AIRCRAFT_GURU_X2_HELICOPTER                    :Вертолёт Гуру X2
STR_VEHICLE_NAME_AIRCRAFT_POWERNAUT_HELICOPTER                  :Вертолёт Powernaut

##id 0x8800
# Formatting of some strings
STR_FORMAT_DATE_TINY                                            :{ZEROFILL_NUM}.{ZEROFILL_NUM}.{NUM}
STR_FORMAT_DATE_SHORT                                           :{STRING} {NUM} г.
STR_FORMAT_DATE_LONG                                            :{STRING} {STRING.gen} {NUM} г.
STR_FORMAT_DATE_ISO                                             :{2:NUM}-{1:ZEROFILL_NUM}-{0:ZEROFILL_NUM}

STR_FORMAT_COMPANY_NUM                                          :(Компания {COMMA})
STR_FORMAT_GROUP_NAME                                           :Группа {COMMA}
STR_FORMAT_GROUP_VEHICLE_NAME                                   :{GROUP} (№{COMMA})
STR_FORMAT_INDUSTRY_NAME                                        :{1:STRING} {0:TOWN}

###length 2
STR_FORMAT_BUOY_NAME                                            :Буй {TOWN}
STR_FORMAT_BUOY_NAME_SERIAL                                     :Буй {TOWN} №{COMMA}

###length 2
STR_FORMAT_WAYPOINT_NAME                                        :Точка пути {TOWN}
STR_FORMAT_WAYPOINT_NAME_SERIAL                                 :Точка пути {TOWN} №{COMMA}

###length 6
STR_FORMAT_DEPOT_NAME_TRAIN                                     :Депо {TOWN}
STR_FORMAT_DEPOT_NAME_TRAIN_SERIAL                              :Депо {TOWN} №{COMMA}
STR_FORMAT_DEPOT_NAME_ROAD_VEHICLE                              :Гараж {TOWN}
STR_FORMAT_DEPOT_NAME_ROAD_VEHICLE_SERIAL                       :Гараж {TOWN} №{COMMA}
STR_FORMAT_DEPOT_NAME_SHIP                                      :Док {TOWN}
STR_FORMAT_DEPOT_NAME_SHIP_SERIAL                               :Док {TOWN} №{COMMA}
###next-name-looks-similar

STR_FORMAT_DEPOT_NAME_AIRCRAFT                                  :Ангар ({STATION})
# _SERIAL version of AIRACRAFT doesn't exist

STR_UNKNOWN_STATION                                             :неизвестная станция
STR_DEFAULT_SIGN_NAME                                           :Табличка
STR_COMPANY_SOMEONE                                             :кто-то

STR_SAVEGAME_NAME_DEFAULT                                       :{COMPANY}, {STRING}
STR_SAVEGAME_NAME_SPECTATOR                                     :Зритель, {1:STRING}

# Viewport strings
STR_VIEWPORT_TOWN_POP                                           :{WHITE}{TOWN} ({COMMA})
STR_VIEWPORT_TOWN                                               :{WHITE}{TOWN}
STR_VIEWPORT_TOWN_TINY_BLACK                                    :{TINY_FONT}{BLACK}{TOWN}
STR_VIEWPORT_TOWN_TINY_WHITE                                    :{TINY_FONT}{WHITE}{TOWN}

STR_VIEWPORT_SIGN_SMALL_BLACK                                   :{TINY_FONT}{BLACK}{SIGN}
STR_VIEWPORT_SIGN_SMALL_WHITE                                   :{TINY_FONT}{WHITE}{SIGN}

STR_VIEWPORT_STATION                                            :{STATION} {STATION_FEATURES}
STR_VIEWPORT_STATION_TINY                                       :{TINY_FONT}{STATION}

STR_VIEWPORT_WAYPOINT                                           :{WAYPOINT}
STR_VIEWPORT_WAYPOINT_TINY                                      :{TINY_FONT}{WAYPOINT}

# Simple strings to get specific types of data
STR_COMPANY_NAME                                                :{COMPANY}
STR_COMPANY_NAME_COMPANY_NUM                                    :{COMPANY} {COMPANY_NUM}
STR_DEPOT_NAME                                                  :{DEPOT}
STR_ENGINE_NAME                                                 :{ENGINE}
STR_HIDDEN_ENGINE_NAME                                          :{ENGINE} (скрыт)
STR_GROUP_NAME                                                  :{GROUP}
STR_INDUSTRY_NAME                                               :{INDUSTRY}
STR_PRESIDENT_NAME                                              :{PRESIDENT_NAME}
STR_SIGN_NAME                                                   :{SIGN}
STR_STATION_NAME                                                :{STATION}
STR_TOWN_NAME                                                   :{TOWN}
STR_VEHICLE_NAME                                                :{VEHICLE}
STR_WAYPOINT_NAME                                               :{WAYPOINT}

STR_JUST_CARGO                                                  :{CARGO_LONG}
STR_JUST_RIGHT_ARROW                                            :{RIGHT_ARROW}
STR_JUST_CHECKMARK                                              :{CHECKMARK}
STR_JUST_COMMA                                                  :{COMMA}
STR_JUST_CURRENCY_SHORT                                         :{CURRENCY_SHORT}
STR_JUST_CURRENCY_LONG                                          :{CURRENCY_LONG}
STR_JUST_CARGO_LIST                                             :{CARGO_LIST}
STR_JUST_DECIMAL                                                :{DECIMAL}
STR_JUST_INT                                                    :{NUM}
STR_JUST_DATE_TINY                                              :{DATE_TINY}
STR_JUST_DATE_SHORT                                             :{DATE_SHORT}
STR_JUST_DATE_LONG                                              :{DATE_LONG}
STR_JUST_DATE_ISO                                               :{DATE_ISO}
STR_JUST_STRING                                                 :{STRING}
STR_JUST_STRING1                                                :{STRING}
STR_JUST_STRING2                                                :{STRING}
STR_JUST_STRING_STRING                                          :{STRING}{STRING}
STR_JUST_RAW_STRING                                             :{STRING}
STR_JUST_BIG_RAW_STRING                                         :{BIG_FONT}{STRING}

# Slightly 'raw' stringcodes with colour or size
STR_WHITE_SIGN                                                  :{WHITE}{SIGN}
STR_TINY_BLACK_HEIGHT                                           :{TINY_FONT}{BLACK}{HEIGHT}

STR_BLACK_1                                                     :{BLACK}1
STR_BLACK_2                                                     :{BLACK}2
STR_BLACK_3                                                     :{BLACK}3
STR_BLACK_4                                                     :{BLACK}4
STR_BLACK_5                                                     :{BLACK}5
STR_BLACK_6                                                     :{BLACK}6
STR_BLACK_7                                                     :{BLACK}7

STR_TRAIN                                                       :{BLACK}{TRAIN}
STR_BUS                                                         :{BLACK}{BUS}
STR_LORRY                                                       :{BLACK}{LORRY}
STR_PLANE                                                       :{BLACK}{PLANE}
STR_SHIP                                                        :{BLACK}{SHIP}

STR_TOOLBAR_RAILTYPE_VELOCITY                                   :{STRING} ({VELOCITY})<|MERGE_RESOLUTION|>--- conflicted
+++ resolved
@@ -991,11 +991,7 @@
 STR_NEWS_COMPANY_BANKRUPT_DESCRIPTION                           :{BIG_FONT}{BLACK}{STRING} была закрыта кредиторами! Все активы распроданы!
 STR_NEWS_COMPANY_LAUNCH_TITLE                                   :{BIG_FONT}{BLACK}Основана новая транспортная компания!
 STR_NEWS_COMPANY_LAUNCH_DESCRIPTION                             :{BIG_FONT}{BLACK}{STRING} начинает строительство около г.{NBSP}{TOWN}!
-<<<<<<< HEAD
-STR_NEWS_MERGER_TAKEOVER_TITLE                                  :{BIG_FONT}{BLACK}{STRING} выкуплена {STRING}! Сумма сделки не раскрывается.
-=======
 STR_NEWS_MERGER_TAKEOVER_TITLE                                  :{BIG_FONT}{BLACK}{STRING} поглощена компанией {STRING}! Сумма сделки не разглашается.
->>>>>>> 5db4473a
 STR_PRESIDENT_NAME_MANAGER                                      :{BLACK}{PRESIDENT_NAME}{}(Директор)
 
 STR_NEWS_NEW_TOWN                                               :{BLACK}{BIG_FONT}Компания «{STRING}» профинансировала основание города {TOWN}!
@@ -3958,11 +3954,7 @@
 STR_COMPANY_VIEW_GIVE_MONEY_QUERY_CAPTION                       :Введите сумму, которую собираетесь передать
 
 STR_BUY_COMPANY_MESSAGE                                         :{WHITE}Мы ищем потенциального покупателя для нашей компании.{}{}Не желаете ли Вы приобрести {COMPANY} за {CURRENCY_LONG}?
-<<<<<<< HEAD
-STR_BUY_COMPANY_HOSTILE_TAKEOVER                                :{WHITE}После поглощения компании {COMPANY} вы приобретёте все её активы. При этом вам придётся выплатить все её долги плюс сумму, эквивалентную её двойному годовому доходу.{}{}Сумма сделки оценивается в {CURRENCY_LONG}.{}{}Осуществить поглощение компании?
-=======
 STR_BUY_COMPANY_HOSTILE_TAKEOVER                                :{WHITE}После поглощения компании {COMPANY} все её активы перейдут в вашу собственность. При этом вам придётся выплатить все долги компании плюс сумму, эквивалентную её двойному годовому доходу.{}{}Сумма сделки оценивается в {CURRENCY_LONG}.{}{}Осуществить поглощение компании?
->>>>>>> 5db4473a
 
 # Company infrastructure window
 STR_COMPANY_INFRASTRUCTURE_VIEW_CAPTION                         :{WHITE}Инфраструктура «{COMPANY}»
