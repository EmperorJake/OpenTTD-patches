--- conflicted
+++ resolved
@@ -2364,11 +2364,7 @@
 
 # Network company list added strings
 STR_NETWORK_COMPANY_LIST_CLIENT_LIST                            :Elenco dei client
-<<<<<<< HEAD
-STR_NETWORK_COMPANY_LIST_SPECTATE                               :Diventa spettatore
-=======
 STR_NETWORK_COMPANY_LIST_SPECTATE                               :Spettatore
->>>>>>> 9e47df29
 
 # Network client list
 STR_NETWORK_CLIENT_LIST_CAPTION                                 :{WHITE}Giocatori online
