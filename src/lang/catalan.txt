--- conflicted
+++ resolved
@@ -2904,11 +2904,6 @@
 STR_MAPGEN_NUMBER_OF_TOWNS                                      :{BLACK}Nombre de poblacions:
 STR_MAPGEN_DATE                                                 :{BLACK}Data:
 STR_MAPGEN_NUMBER_OF_INDUSTRIES                                 :{BLACK}Nombre d'indústries:
-<<<<<<< HEAD
-STR_MAPGEN_SNOW_LINE_HEIGHT                                     :{BLACK}Alçada dels estatges amb neu:
-STR_MAPGEN_SNOW_LINE_UP                                         :{BLACK}Mou els estatges amb neu un pas amunt
-STR_MAPGEN_SNOW_LINE_DOWN                                       :{BLACK}Mou els estatges amb neu un pas avall
-=======
 STR_MAPGEN_HEIGHTMAP_HEIGHT                                     :{BLACK}Alçada del cim més alt:
 STR_MAPGEN_HEIGHTMAP_HEIGHT_UP                                  :{BLACK}Augmenta l'alçada màxima o l'alçada màxima dels cims en una unitat
 STR_MAPGEN_HEIGHTMAP_HEIGHT_DOWN                                :{BLACK}Redueix l'alçada màxima o l'alçada màxima dels cims en una unitat
@@ -2920,7 +2915,9 @@
 STR_MAPGEN_DESERT_COVERAGE_UP                                   :{BLACK}Augmenta un 10 % la proporció de terreny desèrtic
 STR_MAPGEN_DESERT_COVERAGE_DOWN                                 :{BLACK}Redueix un 10 % la proporció de terreny desèrtic
 STR_MAPGEN_DESERT_COVERAGE_TEXT                                 :{BLACK}{NUM}{NBSP}%
->>>>>>> 825867f2
+STR_MAPGEN_SNOW_LINE_HEIGHT                                     :{BLACK}Alçada dels estatges amb neu:
+STR_MAPGEN_SNOW_LINE_UP                                         :{BLACK}Mou els estatges amb neu un pas amunt
+STR_MAPGEN_SNOW_LINE_DOWN                                       :{BLACK}Mou els estatges amb neu un pas avall
 STR_MAPGEN_LAND_GENERATOR                                       :{BLACK}Generació de terrenys:
 STR_MAPGEN_TERRAIN_TYPE                                         :{BLACK}Tipus de terreny:
 STR_MAPGEN_QUANTITY_OF_SEA_LAKES                                :{BLACK}Nivell de mar:
@@ -2946,14 +2943,11 @@
 STR_MAPGEN_HEIGHTMAP_SIZE_LABEL                                 :{BLACK}Mida:
 STR_MAPGEN_HEIGHTMAP_SIZE                                       :{ORANGE}{NUM} x {NUM}
 
-<<<<<<< HEAD
-STR_MAPGEN_SNOW_LINE_QUERY_CAPT                                 :{WHITE}Canvia l'alçada d'inici d'estatges amb neu
-=======
 STR_MAPGEN_TERRAIN_TYPE_QUERY_CAPT                              :{WHITE}Alçada desitjada dels cims
 STR_MAPGEN_HEIGHTMAP_HEIGHT_QUERY_CAPT                          :{WHITE}Alçada màxima dels cims
 STR_MAPGEN_SNOW_COVERAGE_QUERY_CAPT                             :{WHITE}Percentatge de terreny amb neu
 STR_MAPGEN_DESERT_COVERAGE_QUERY_CAPT                           :{WHITE}Percentatge de terreny desèrtic
->>>>>>> 825867f2
+STR_MAPGEN_SNOW_LINE_QUERY_CAPT                                 :{WHITE}Canvia l'alçada d'inici d'estatges amb neu
 STR_MAPGEN_START_DATE_QUERY_CAPT                                :{WHITE}Canviar l'any inicial
 
 # SE Map generation
