--- conflicted
+++ resolved
@@ -239,11 +239,8 @@
 STR_TOOLTIP_FILTER_CRITERIA                                     :{BLACK}選擇過濾條件
 STR_BUTTON_SORT_BY                                              :{BLACK}排序依照
 STR_BUTTON_CATCHMENT                                            :{BLACK}覆蓋範圍
-<<<<<<< HEAD
+STR_TOOLTIP_CATCHMENT                                           :{BLACK}顯示覆蓋範圍
 STR_BUTTON_RENAME                                               :{BLACK}重新命名
-=======
-STR_TOOLTIP_CATCHMENT                                           :{BLACK}顯示覆蓋範圍
->>>>>>> 0a3d5f5f
 
 STR_TOOLTIP_CLOSE_WINDOW                                        :{BLACK}關閉視窗
 STR_TOOLTIP_WINDOW_TITLE_DRAG_THIS                              :{BLACK}視窗標題 - 點此拖曳可移動視窗
@@ -3703,11 +3700,7 @@
 STR_COMPANY_VIEW_RELOCATE_COMPANY_HEADQUARTERS                  :{BLACK}以公司總值的 1% 在其他地方建造新公司總部。按住 Shift 點選則只會顯示預估的建造費用
 STR_COMPANY_VIEW_INFRASTRUCTURE_BUTTON                          :{BLACK}詳情
 STR_COMPANY_VIEW_INFRASTRUCTURE_TOOLTIP                         :{BLACK}顯示基礎建設數目的詳細資料
-<<<<<<< HEAD
-STR_COMPANY_VIEW_GIVE_MONEY_BUTTON                              :{BLACK}給錢
-=======
 STR_COMPANY_VIEW_GIVE_MONEY_BUTTON                              :{BLACK}給予資金
->>>>>>> 0a3d5f5f
 STR_COMPANY_VIEW_GIVE_MONEY_TOOLTIP                             :{BLACK}將資金給予此公司
 
 STR_COMPANY_VIEW_NEW_FACE_BUTTON                                :{BLACK}新臉孔
@@ -3726,11 +3719,7 @@
 
 STR_COMPANY_VIEW_COMPANY_NAME_QUERY_CAPTION                     :公司名稱
 STR_COMPANY_VIEW_PRESIDENT_S_NAME_QUERY_CAPTION                 :總經理姓名
-<<<<<<< HEAD
-STR_COMPANY_VIEW_GIVE_MONEY_QUERY_CAPTION                       :請輸入你要付出多少資金
-=======
 STR_COMPANY_VIEW_GIVE_MONEY_QUERY_CAPTION                       :輸入你要給予的金額
->>>>>>> 0a3d5f5f
 
 STR_BUY_COMPANY_MESSAGE                                         :{WHITE}我們正在找一間運輸公司收購我們的公司。{}{}您想購買 {COMPANY} 付出 {CURRENCY_LONG} 嗎？
 
