--- conflicted
+++ resolved
@@ -2907,11 +2907,6 @@
 STR_MAPGEN_NUMBER_OF_TOWNS                                      :{BLACK}Antall byer:
 STR_MAPGEN_DATE                                                 :{BLACK}Dato:
 STR_MAPGEN_NUMBER_OF_INDUSTRIES                                 :{BLACK}Antall industrier:
-<<<<<<< HEAD
-STR_MAPGEN_SNOW_LINE_HEIGHT                                     :{BLACK}Høyde på snøgrensen:
-STR_MAPGEN_SNOW_LINE_UP                                         :{BLACK}Flytt høyden på snøgrensen ett hakk opp
-STR_MAPGEN_SNOW_LINE_DOWN                                       :{BLACK}Flytt høyden på snøgrensen ett hakk ned
-=======
 STR_MAPGEN_HEIGHTMAP_HEIGHT                                     :{BLACK}Høyeste fjelltopp:
 STR_MAPGEN_HEIGHTMAP_HEIGHT_UP                                  :{BLACK}Øk den maksimale høyden på den høyeste fjelltoppen på kartet med en
 STR_MAPGEN_HEIGHTMAP_HEIGHT_DOWN                                :{BLACK}Reduser den maksimale høyden på den høyeste fjelltoppen med en
@@ -2923,7 +2918,9 @@
 STR_MAPGEN_DESERT_COVERAGE_UP                                   :{BLACK}Øk ørkendekningen med ti prosent
 STR_MAPGEN_DESERT_COVERAGE_DOWN                                 :{BLACK}Reduser ørkendekning med 10 prosent
 STR_MAPGEN_DESERT_COVERAGE_TEXT                                 :{BLACK}{NUM}%
->>>>>>> 825867f2
+STR_MAPGEN_SNOW_LINE_HEIGHT                                     :{BLACK}Høyde på snøgrensen:
+STR_MAPGEN_SNOW_LINE_UP                                         :{BLACK}Flytt høyden på snøgrensen ett hakk opp
+STR_MAPGEN_SNOW_LINE_DOWN                                       :{BLACK}Flytt høyden på snøgrensen ett hakk ned
 STR_MAPGEN_LAND_GENERATOR                                       :{BLACK}Landskapsgenerator
 STR_MAPGEN_TERRAIN_TYPE                                         :{BLACK}Terrengtype:
 STR_MAPGEN_QUANTITY_OF_SEA_LAKES                                :{BLACK}Havnivå:
@@ -2949,14 +2946,11 @@
 STR_MAPGEN_HEIGHTMAP_SIZE_LABEL                                 :{BLACK}Størrelse:
 STR_MAPGEN_HEIGHTMAP_SIZE                                       :{ORANGE}{NUM} x {NUM}
 
-<<<<<<< HEAD
-STR_MAPGEN_SNOW_LINE_QUERY_CAPT                                 :{WHITE}Endre høyden på snøgrensen
-=======
 STR_MAPGEN_TERRAIN_TYPE_QUERY_CAPT                              :{WHITE}Valgt fjelltopphøyde
 STR_MAPGEN_HEIGHTMAP_HEIGHT_QUERY_CAPT                          :{WHITE}Høyeste fjelltopp
 STR_MAPGEN_SNOW_COVERAGE_QUERY_CAPT                             :{WHITE}Snødekning (i %)
 STR_MAPGEN_DESERT_COVERAGE_QUERY_CAPT                           :{WHITE}Ørkendekning (i %)
->>>>>>> 825867f2
+STR_MAPGEN_SNOW_LINE_QUERY_CAPT                                 :{WHITE}Endre høyden på snøgrensen
 STR_MAPGEN_START_DATE_QUERY_CAPT                                :{WHITE}Endre startår
 
 # SE Map generation
