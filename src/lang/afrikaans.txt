--- conflicted
+++ resolved
@@ -2076,12 +2076,6 @@
 STR_NETWORK_SERVER                                              :Verskaffer
 STR_NETWORK_CLIENT                                              :Klient
 STR_NETWORK_SPECTATORS                                          :Aanskouers
-
-<<<<<<< HEAD
-STR_NETWORK_TOOLBAR_LIST_SPECTATOR                              :{BLACK}Toeskouer
-=======
-STR_NETWORK_GIVE_MONEY_CAPTION                                  :{WHITE}Sleutel die bedrag geld in wat u wil gee
->>>>>>> ba55f93f
 
 # Network set password
 STR_COMPANY_PASSWORD_CANCEL                                     :{BLACK}Moenie die ingesleutelde wagwoord bewaar nie
