##name Thai
##ownname Thai
##isocode th_TH
##plural 1
##textdir ltr
##digitsep ,
##digitsepcur ,
##decimalsep .
##winlangid 0x041e
##grflangid 0x42


# This file is part of OpenTTD.
# OpenTTD is free software; you can redistribute it and/or modify it under the terms of the GNU General Public License as published by the Free Software Foundation, version 2.
# OpenTTD is distributed in the hope that it will be useful, but WITHOUT ANY WARRANTY; without even the implied warranty of MERCHANTABILITY or FITNESS FOR A PARTICULAR PURPOSE.
# See the GNU General Public License for more details. You should have received a copy of the GNU General Public License along with OpenTTD. If not, see <http://www.gnu.org/licenses/>.


##id 0x0000
STR_NULL                                                        :
STR_EMPTY                                                       :
STR_UNDEFINED                                                   :(undefined string)
STR_JUST_NOTHING                                                :ไม่มีอะไร

# Cargo related strings
# Plural cargo name
STR_CARGO_PLURAL_NOTHING                                        :
STR_CARGO_PLURAL_PASSENGERS                                     :ผู้โดยสาร
STR_CARGO_PLURAL_COAL                                           :ถ่านหิน
STR_CARGO_PLURAL_MAIL                                           :พัสดุ
STR_CARGO_PLURAL_OIL                                            :น้ำมันดิบ
STR_CARGO_PLURAL_LIVESTOCK                                      :ปศุสัตว์
STR_CARGO_PLURAL_GOODS                                          :สินค้าแปรรูป
STR_CARGO_PLURAL_GRAIN                                          :ข้าวเปลือก
STR_CARGO_PLURAL_WOOD                                           :ท่อนซุง
STR_CARGO_PLURAL_IRON_ORE                                       :แร่เหล็ก
STR_CARGO_PLURAL_STEEL                                          :เหล็กกล้า
STR_CARGO_PLURAL_VALUABLES                                      :สินค้ามูลค่าสูง
STR_CARGO_PLURAL_COPPER_ORE                                     :แร่ทองแดง
STR_CARGO_PLURAL_MAIZE                                          :ข้าวโพด
STR_CARGO_PLURAL_FRUIT                                          :ผลไม้
STR_CARGO_PLURAL_DIAMONDS                                       :เพชร
STR_CARGO_PLURAL_FOOD                                           :อาหาร
STR_CARGO_PLURAL_PAPER                                          :กระดาษ
STR_CARGO_PLURAL_GOLD                                           :ทองคำ
STR_CARGO_PLURAL_WATER                                          :น้ำ
STR_CARGO_PLURAL_WHEAT                                          :ข้าวสาลี
STR_CARGO_PLURAL_RUBBER                                         :ยางพารา
STR_CARGO_PLURAL_SUGAR                                          :น้ำตาล
STR_CARGO_PLURAL_TOYS                                           :ของเล่น
STR_CARGO_PLURAL_SWEETS                                         :ขนมสายไหม
STR_CARGO_PLURAL_COLA                                           :โคล่า
STR_CARGO_PLURAL_CANDYFLOSS                                     :ขนมสายไหม
STR_CARGO_PLURAL_BUBBLES                                        :ฟอง
STR_CARGO_PLURAL_TOFFEE                                         :ลูกอม
STR_CARGO_PLURAL_BATTERIES                                      :ถ่านไฟฉาย
STR_CARGO_PLURAL_PLASTIC                                        :พลาสติก
STR_CARGO_PLURAL_FIZZY_DRINKS                                   :น้ำอัดลม

# Singular cargo name
STR_CARGO_SINGULAR_NOTHING                                      :
STR_CARGO_SINGULAR_PASSENGER                                    :ผู้โดยสาร
STR_CARGO_SINGULAR_COAL                                         :ถ่านหิน
STR_CARGO_SINGULAR_MAIL                                         :ไปรษณีย์
STR_CARGO_SINGULAR_OIL                                          :น้ำมันดิบ
STR_CARGO_SINGULAR_LIVESTOCK                                    :ปศุสัตว์
STR_CARGO_SINGULAR_GOODS                                        :สินค้าแปรรูป
STR_CARGO_SINGULAR_GRAIN                                        :ข้าวสาลี
STR_CARGO_SINGULAR_WOOD                                         :ท่อนซุง
STR_CARGO_SINGULAR_IRON_ORE                                     :แร่เหล็ก
STR_CARGO_SINGULAR_STEEL                                        :เหล็กกล้า
STR_CARGO_SINGULAR_VALUABLES                                    :สินค้ามูลค่าสูง
STR_CARGO_SINGULAR_COPPER_ORE                                   :แร่ทองแดง
STR_CARGO_SINGULAR_MAIZE                                        :ข้าวโพด
STR_CARGO_SINGULAR_FRUIT                                        :ผลไม้
STR_CARGO_SINGULAR_DIAMOND                                      :เพชร
STR_CARGO_SINGULAR_FOOD                                         :อาหาร
STR_CARGO_SINGULAR_PAPER                                        :กระดาษ
STR_CARGO_SINGULAR_GOLD                                         :ทองคำ
STR_CARGO_SINGULAR_WATER                                        :น้ำ
STR_CARGO_SINGULAR_WHEAT                                        :ข้าวสาลี
STR_CARGO_SINGULAR_RUBBER                                       :ยางพารา
STR_CARGO_SINGULAR_SUGAR                                        :น้ำตาล
STR_CARGO_SINGULAR_TOY                                          :ของเล่น
STR_CARGO_SINGULAR_SWEETS                                       :ขนมสายไหม
STR_CARGO_SINGULAR_COLA                                         :โคล่า
STR_CARGO_SINGULAR_CANDYFLOSS                                   :ขนมสายไหม
STR_CARGO_SINGULAR_BUBBLE                                       :ฟอง
STR_CARGO_SINGULAR_TOFFEE                                       :ลูกอม
STR_CARGO_SINGULAR_BATTERY                                      :ถ่านไฟฉาย
STR_CARGO_SINGULAR_PLASTIC                                      :พลาสติก
STR_CARGO_SINGULAR_FIZZY_DRINK                                  :น้ำอัดลม

# Quantity of cargo
STR_QUANTITY_NOTHING                                            :
STR_QUANTITY_PASSENGERS                                         :ผู้โดยสาร {COMMA} คน
STR_QUANTITY_COAL                                               :ถ่านหิน {WEIGHT_LONG}
STR_QUANTITY_MAIL                                               :ไปรษณีย์ {COMMA} ถุง
STR_QUANTITY_OIL                                                :น้ำมันดิบ {VOLUME_LONG}
STR_QUANTITY_LIVESTOCK                                          :ปศุสัตว์ {COMMA} ตัว
STR_QUANTITY_GOODS                                              :สินค้าแปรรูป {COMMA} ลัง
STR_QUANTITY_GRAIN                                              :ข้าวสาลี {WEIGHT_LONG}
STR_QUANTITY_WOOD                                               :ท่อนซุง {WEIGHT_LONG}
STR_QUANTITY_IRON_ORE                                           :แร่เหล็ก {WEIGHT_LONG}
STR_QUANTITY_STEEL                                              :เหล็กกล้า {WEIGHT_LONG}
STR_QUANTITY_VALUABLES                                          :สินค้ามูลค่าสูง {COMMA} ถุง
STR_QUANTITY_COPPER_ORE                                         :แร่ทองแดง {WEIGHT_LONG}
STR_QUANTITY_MAIZE                                              :ข้าวโพด {WEIGHT_LONG}
STR_QUANTITY_FRUIT                                              :ผลไม้ {WEIGHT_LONG}
STR_QUANTITY_DIAMONDS                                           :เพชร {COMMA} ถุง
STR_QUANTITY_FOOD                                               :อาหาร {WEIGHT_LONG}
STR_QUANTITY_PAPER                                              :กระดาษ {WEIGHT_LONG}
STR_QUANTITY_GOLD                                               :ทองคำ {COMMA} ถุง
STR_QUANTITY_WATER                                              :น้ำ {VOLUME_LONG}
STR_QUANTITY_WHEAT                                              :ข้าวสาลี {WEIGHT_LONG}
STR_QUANTITY_RUBBER                                             :ยางพารา {VOLUME_LONG} สิตร
STR_QUANTITY_SUGAR                                              :น้ำตาล {WEIGHT_LONG}
STR_QUANTITY_TOYS                                               :ของเล่น {COMMA} ชิ้น
STR_QUANTITY_SWEETS                                             :ขนมหวาน {COMMA} ถุง
STR_QUANTITY_COLA                                               :โคล่า {VOLUME_LONG} ลิตร
STR_QUANTITY_CANDYFLOSS                                         :ขนมสายไหม {WEIGHT_LONG}
STR_QUANTITY_BUBBLES                                            :ฟอง {COMMA} ลูก
STR_QUANTITY_TOFFEE                                             :ลูกอม {WEIGHT_LONG}
STR_QUANTITY_BATTERIES                                          :ถ่านไฟฉาย {COMMA} ก้อน
STR_QUANTITY_PLASTIC                                            :พลาสติก {VOLUME_LONG}
STR_QUANTITY_FIZZY_DRINKS                                       :น้ำอัดลม {COMMA} ชุด
STR_QUANTITY_N_A                                                :N/A

# Two letter abbreviation of cargo name
STR_ABBREV_NOTHING                                              :
STR_ABBREV_PASSENGERS                                           :{TINY_FONT}คน
STR_ABBREV_COAL                                                 :{TINY_FONT}ถ่าน
STR_ABBREV_MAIL                                                 :{TINY_FONT}พัสดุ
STR_ABBREV_OIL                                                  :{TINY_FONT}น้ำมัน
STR_ABBREV_LIVESTOCK                                            :{TINY_FONT}สัตว์
STR_ABBREV_GOODS                                                :{TINY_FONT}สินค้า
STR_ABBREV_GRAIN                                                :{TINY_FONT}ข้าวเปลือก
STR_ABBREV_WOOD                                                 :{TINY_FONT}ไม้
STR_ABBREV_IRON_ORE                                             :{TINY_FONT}เหล็ก
STR_ABBREV_STEEL                                                :{TINY_FONT}เหล็กกล้า
STR_ABBREV_VALUABLES                                            :{TINY_FONT}มีค่า
STR_ABBREV_COPPER_ORE                                           :{TINY_FONT}ทองแดง
STR_ABBREV_MAIZE                                                :{TINY_FONT}ข้าวโพด
STR_ABBREV_FRUIT                                                :{TINY_FONT}ผลไม้
STR_ABBREV_DIAMONDS                                             :{TINY_FONT}เพชร
STR_ABBREV_FOOD                                                 :{TINY_FONT}อาหาร
STR_ABBREV_PAPER                                                :{TINY_FONT}กระดาษ
STR_ABBREV_GOLD                                                 :{TINY_FONT}ทอง
STR_ABBREV_WATER                                                :{TINY_FONT}น้ำ
STR_ABBREV_WHEAT                                                :{TINY_FONT}ข้าวสาลี
STR_ABBREV_RUBBER                                               :{TINY_FONT}ยาง
STR_ABBREV_SUGAR                                                :{TINY_FONT}น้ำตาล
STR_ABBREV_TOYS                                                 :{TINY_FONT}ของเล่น
STR_ABBREV_SWEETS                                               :{TINY_FONT}ขนม
STR_ABBREV_COLA                                                 :{TINY_FONT}โคล่า
STR_ABBREV_CANDYFLOSS                                           :{TINY_FONT}สายไหม
STR_ABBREV_BUBBLES                                              :{TINY_FONT}ฟอง
STR_ABBREV_TOFFEE                                               :{TINY_FONT}ลูกอม
STR_ABBREV_BATTERIES                                            :{TINY_FONT}ถ่าน
STR_ABBREV_PLASTIC                                              :{TINY_FONT}พลาสติก
STR_ABBREV_FIZZY_DRINKS                                         :{TINY_FONT}น้ำอัดลม
STR_ABBREV_NONE                                                 :{TINY_FONT}ว่าง
STR_ABBREV_ALL                                                  :{TINY_FONT}ทั้งหมด

# 'Mode' of transport for cargoes
STR_PASSENGERS                                                  :{COMMA} คน
STR_BAGS                                                        :{COMMA} ถุง
STR_TONS                                                        :{COMMA} ตัน
STR_LITERS                                                      :{COMMA} ลิตร
STR_ITEMS                                                       :{COMMA} ชิ้น
STR_CRATES                                                      :{COMMA} ลัง

STR_COLOUR_DEFAULT                                              :ค่าปกติ
###length 17
STR_COLOUR_DARK_BLUE                                            :น้ำเงินเข้ม
STR_COLOUR_PALE_GREEN                                           :เขียวอ่อน
STR_COLOUR_PINK                                                 :ชมพู
STR_COLOUR_YELLOW                                               :เหลือง
STR_COLOUR_RED                                                  :แดง
STR_COLOUR_LIGHT_BLUE                                           :ฟ้า
STR_COLOUR_GREEN                                                :เขียว
STR_COLOUR_DARK_GREEN                                           :เขียวเข้ม
STR_COLOUR_BLUE                                                 :น้ำเงิน
STR_COLOUR_CREAM                                                :ครีม
STR_COLOUR_MAUVE                                                :ม่วงอ่อน
STR_COLOUR_PURPLE                                               :ม่วง
STR_COLOUR_ORANGE                                               :ส้ม
STR_COLOUR_BROWN                                                :น้ำตาล
STR_COLOUR_GREY                                                 :เทา
STR_COLOUR_WHITE                                                :ขาว

# Units used in OpenTTD
STR_UNITS_VELOCITY_IMPERIAL                                     :{COMMA} ไมล์/ชม.
STR_UNITS_VELOCITY_METRIC                                       :{COMMA} กม./ชม.
STR_UNITS_VELOCITY_SI                                           :{COMMA} ม./วิ.

STR_UNIT_NAME_VELOCITY_IMPERIAL                                 :ไมล์/ชม.
STR_UNIT_NAME_VELOCITY_METRIC                                   :กม./ชม.
STR_UNIT_NAME_VELOCITY_SI                                       :ม./วิ.

STR_UNITS_POWER_IMPERIAL                                        :{COMMA} แรงม้า
STR_UNITS_POWER_METRIC                                          :{COMMA} แรงม้า
STR_UNITS_POWER_SI                                              :{COMMA} กิโลวัตต์

STR_UNITS_WEIGHT_SHORT_IMPERIAL                                 :{COMMA}ตัน
STR_UNITS_WEIGHT_SHORT_METRIC                                   :{COMMA} ตัน
STR_UNITS_WEIGHT_SHORT_SI                                       :{COMMA} กิโลกรัม

STR_UNITS_WEIGHT_LONG_IMPERIAL                                  :{COMMA} ตัน
STR_UNITS_WEIGHT_LONG_METRIC                                    :{COMMA} ตัน
STR_UNITS_WEIGHT_LONG_SI                                        :{COMMA} กิโลกรัม

STR_UNITS_VOLUME_SHORT_IMPERIAL                                 :{COMMA}แกลลอน
STR_UNITS_VOLUME_SHORT_METRIC                                   :{COMMA} ลิตร
STR_UNITS_VOLUME_SHORT_SI                                       :{COMMA} ลบ.ม.

STR_UNITS_VOLUME_LONG_IMPERIAL                                  :{COMMA} แกลลอน
STR_UNITS_VOLUME_LONG_METRIC                                    :{COMMA} ลิตร
STR_UNITS_VOLUME_LONG_SI                                        :{COMMA} ลบ.ม.

STR_UNITS_FORCE_IMPERIAL                                        :{COMMA} ปอนด์
STR_UNITS_FORCE_METRIC                                          :{COMMA} กิโลกรัม
STR_UNITS_FORCE_SI                                              :{COMMA} กิโลนิวตัน

STR_UNITS_HEIGHT_IMPERIAL                                       :{COMMA} ฟุต
STR_UNITS_HEIGHT_METRIC                                         :{COMMA} เมตร
STR_UNITS_HEIGHT_SI                                             :{COMMA} ม.

# Common window strings
STR_LIST_FILTER_TITLE                                           :{BLACK}คำกรอง:
STR_LIST_FILTER_OSKTITLE                                        :{BLACK}ใส่คำกรอง
STR_LIST_FILTER_TOOLTIP                                         :{BLACK}ป้อนคำค้นเพื่อกรองรายการ

STR_TOOLTIP_GROUP_ORDER                                         :{BLACK}เลือกใช้คำสั่งสำหรับกลุ่ม
STR_TOOLTIP_SORT_ORDER                                          :{BLACK}เลือกการเรียงลำดับ (จากบนลงล่าง/จากล่างขึ้นบน)
STR_TOOLTIP_SORT_CRITERIA                                       :{BLACK}เลือกเกณฑ์การเรียงลำดับ
STR_TOOLTIP_FILTER_CRITERIA                                     :{BLACK}เลือกเกณฑ์การกรอง
STR_BUTTON_SORT_BY                                              :{BLACK}เรียงตาม
<<<<<<< HEAD
STR_BUTTON_RENAME                                               :{BLACK}เปลี่ยนชื่อ
=======
STR_BUTTON_CATCHMENT                                            :{BLACK}การปกคลุม
STR_TOOLTIP_CATCHMENT                                           :{BLACK}ใช้งานความปกคลุมของพื้นที่ในจอ
>>>>>>> b59acc7e

STR_TOOLTIP_CLOSE_WINDOW                                        :{BLACK}ปิดหน้าต่าง
STR_TOOLTIP_WINDOW_TITLE_DRAG_THIS                              :{BLACK}ชื่อของหน้าต่าง - คลิกค้างแล้วลากเพื่อเลื่อนหน้าต่าง
STR_TOOLTIP_SHADE                                               :{BLACK}Shade window - แสดงเฉพาะแถบด้านบน
STR_TOOLTIP_DEBUG                                               :{BLACK}แสดงข้อมูล debug NewGRF
STR_TOOLTIP_DEFSIZE                                             :{BLACK}ปรับขนาดหน้าจอเป็นแรกเริ่ม. กดปุ่ม Ctrl+Click เพื่อบันทึกหน้าจอปัจจุบันเป็นขนาดแรกเริ่ม
STR_TOOLTIP_STICKY                                              :{BLACK}กำหนดไม่ให้ปิดหน้าต่างนี้เมื่อใช้ปุ่ม 'ปิดทุกหน้าต่าง' Ctrl+Click เพื่อบันทึกเป็นค่าปริยาย
STR_TOOLTIP_RESIZE                                              :{BLACK}คลิกค้างแล้วลากเพื่อเปลี่ยนขนาดของหน้าต่าง
STR_TOOLTIP_TOGGLE_LARGE_SMALL_WINDOW                           :{BLACK}เปลี่ยนขนาดหน้าต่าง ใหญ่/เล็ก
STR_TOOLTIP_VSCROLL_BAR_SCROLLS_LIST                            :{BLACK}แถบเลื่อน - ใช้เลื่อนรายการ ขึ้น/ลง
STR_TOOLTIP_HSCROLL_BAR_SCROLLS_LIST                            :{BLACK}แถบเลื่อน - ใช้เลื่อนรายการ ซ้าย/ขวา
STR_TOOLTIP_DEMOLISH_BUILDINGS_ETC                              :{BLACK}ทำลายสิ่งก่อสร้าง และสิ่งต่างๆ ในพื้นที่ช่องหนึ่ง. กด Ctrl เพื่อเลือกพื้นที่แบบทะแยง. กด Shift เพื่อสลับระหว่างสิ่งปลูกสร้างและแสดงมูลค่า

# Show engines button
###length VEHICLE_TYPES
STR_SHOW_HIDDEN_ENGINES_VEHICLE_TRAIN                           :แสดงสิ่งที่ซ่อนไว้
STR_SHOW_HIDDEN_ENGINES_VEHICLE_SHIP                            :แสดงสิ่งที่ซ่อนไว้
STR_SHOW_HIDDEN_ENGINES_VEHICLE_AIRCRAFT                        :แสดงสิ่งที่ซ่อนไว้

###length VEHICLE_TYPES
STR_SHOW_HIDDEN_ENGINES_VEHICLE_ROAD_VEHICLE_TOOLTIP            :{BLACK}หากกดใช้งานแล้ว ถนนที่ถูกซ่อนไว้จะแสดงออกมา
STR_SHOW_HIDDEN_ENGINES_VEHICLE_AIRCRAFT_TOOLTIP                :{BLACK}ถ้าได้อนุญาตที่ปุ่มนี้แล้ว อากาศยานที่ซ่อนจะถูกแสดงออกมา

# Query window
STR_BUTTON_DEFAULT                                              :{BLACK}ค่าปกติ
STR_BUTTON_CANCEL                                               :{BLACK}ยกเลิก
STR_BUTTON_OK                                                   :{BLACK}ตกลง

# On screen keyboard window
STR_OSK_KEYBOARD_LAYOUT                                         :`1234567890-=\qwertyuiop[]asdfghjkl;'  zxcvbnm,./ .
STR_OSK_KEYBOARD_LAYOUT_CAPS                                    :~!@#$%^&*()_+|QWERTYUIOP{{}}ASDFGHJKL:"  ZXCVBNM<>? .

# Measurement tooltip
STR_MEASURE_LENGTH                                              :{BLACK}ความยาว: {NUM}
STR_MEASURE_AREA                                                :{BLACK}ขนาดพื้นที่: {NUM} x {NUM}
STR_MEASURE_LENGTH_HEIGHTDIFF                                   :{BLACK}ความยาว: {NUM}{}ความแตกต่างของความสูง: {HEIGHT}
STR_MEASURE_AREA_HEIGHTDIFF                                     :{BLACK}ขนาดพื้นที่: {NUM} x {NUM}{}ความแตกต่างของคสามสูง: {HEIGHT}


# These are used in buttons
STR_SORT_BY_CAPTION_NAME                                        :{BLACK}ชื่อ
STR_SORT_BY_CAPTION_DATE                                        :{BLACK}วันที่
# These are used in dropdowns
STR_SORT_BY_NAME                                                :ชื่อ
STR_SORT_BY_PRODUCTION                                          :ผลผลิต
STR_SORT_BY_TYPE                                                :ประเภท
STR_SORT_BY_TRANSPORTED                                         :ขนส่งแล้ว
STR_SORT_BY_NUMBER                                              :ลำดับการเข้าประจำการ
STR_SORT_BY_PROFIT_LAST_YEAR                                    :กำไรปีก่อน
STR_SORT_BY_PROFIT_THIS_YEAR                                    :กำไรปีนี้
STR_SORT_BY_AGE                                                 :อายุการใช้งาน
STR_SORT_BY_RELIABILITY                                         :ประสิทธิภาพ
STR_SORT_BY_TOTAL_CAPACITY_PER_CARGOTYPE                        :ความจุรวมในแต่ละชนิดบรรทุก
STR_SORT_BY_MAX_SPEED                                           :ความเร็วสูงสุด
STR_SORT_BY_MODEL                                               :รุ่น
STR_SORT_BY_VALUE                                               :มูลค่า
STR_SORT_BY_LENGTH                                              :ความยาว
STR_SORT_BY_LIFE_TIME                                           :อายุการใช้งานคงเหลือ
STR_SORT_BY_TIMETABLE_DELAY                                     :ความล่าช้าจากตารางเวลา
STR_SORT_BY_FACILITY                                            :ประเภทสถานี
STR_SORT_BY_WAITING_TOTAL                                       :สินค้าที่รออยู่ทั้งหมด
STR_SORT_BY_WAITING_AVAILABLE                                   :สินค้าที่รอการขนส่งอยู่
STR_SORT_BY_RATING_MAX                                          :สินค้ายอดนิยม
STR_SORT_BY_RATING_MIN                                          :สินค้านิยมน้อยสุด
STR_SORT_BY_ENGINE_ID                                           :EngineID (เรียงแบบดั้งเดิม)
STR_SORT_BY_COST                                                :ราคา
STR_SORT_BY_POWER                                               :พลังขับเคลื่อน
STR_SORT_BY_TRACTIVE_EFFORT                                     :กำลังลากจูง
STR_SORT_BY_INTRO_DATE                                          :วันเปิดตัว
STR_SORT_BY_RUNNING_COST                                        :ค่าใช้จ่าย
STR_SORT_BY_POWER_VS_RUNNING_COST                               :กำลังต่อค่าใช้จ่าย
STR_SORT_BY_CARGO_CAPACITY                                      :ความจุบรรทุก
STR_SORT_BY_RANGE                                               :ช่วง
STR_SORT_BY_POPULATION                                          :ประชากร
STR_SORT_BY_RATING                                              :ความพึงพอใจ
STR_SORT_BY_NUM_VEHICLES                                        :จำนวนยานพาหนะ
STR_SORT_BY_AVERAGE_PROFIT_LAST_YEAR                            :กำไรโดยเฉลี่ยในปีที่แล้ว
STR_SORT_BY_AVERAGE_PROFIT_THIS_YEAR                            :กำไรโดยเฉลี่ยของปีนี้

# Group by options for vehicle list
STR_GROUP_BY_NONE                                               :ไม่มี

# Order button in shared orders vehicle list
STR_GOTO_ORDER_VIEW                                             :{BLACK}คำสั่ง

# Tooltips for the main toolbar
###length 31
STR_TOOLBAR_TOOLTIP_PAUSE_GAME                                  :{BLACK}หยุดเกมชั่วคราว
STR_TOOLBAR_TOOLTIP_FORWARD                                     :{BLACK}เร่งความเร็วเกม
STR_TOOLBAR_TOOLTIP_OPTIONS                                     :{BLACK}ตัวเลือก
STR_TOOLBAR_TOOLTIP_SAVE_GAME_ABANDON_GAME                      :{BLACK}บันทึกและเลิกเกมนี้
STR_TOOLBAR_TOOLTIP_DISPLAY_MAP                                 :{BLACK}แสดงจุดสังเกต, แผนที่และป้าย
STR_TOOLBAR_TOOLTIP_DISPLAY_TOWN_DIRECTORY                      :{BLACK}แสดงทำเนียบชื่อเมือง
STR_TOOLBAR_TOOLTIP_DISPLAY_SUBSIDIES                           :{BLACK}แสดงเงินสมทบ
STR_TOOLBAR_TOOLTIP_DISPLAY_LIST_OF_COMPANY_STATIONS            :{BLACK}แสดงรายการสถานีของบริษัท
STR_TOOLBAR_TOOLTIP_DISPLAY_COMPANY_FINANCES                    :{BLACK}แสดงข้อมูลทางการเงินของบริษัท
STR_TOOLBAR_TOOLTIP_DISPLAY_COMPANY_GENERAL                     :{BLACK}แสดงข้อมูลทั่วไปของบริษัท
STR_TOOLBAR_TOOLTIP_DISPLAY_STORY_BOOK                          :{BLACK}แสดงสมุดบันทึก
STR_TOOLBAR_TOOLTIP_DISPLAY_GOALS_LIST                          :{BLACK}แสดงรายการเป้าหมายที่ต้องทำ
STR_TOOLBAR_TOOLTIP_DISPLAY_GRAPHS                              :{BLACK}แสดงกราฟ
STR_TOOLBAR_TOOLTIP_DISPLAY_COMPANY_LEAGUE                      :{BLACK}แสดงตารางอันดับบริษัท
STR_TOOLBAR_TOOLTIP_FUND_CONSTRUCTION_OF_NEW                    :{BLACK}ลงทุนก่อสร้างอุตสาหกรรมใหม่ หรือ แสดงรายชื่ออุตสาหกรรมทั้งหมด
STR_TOOLBAR_TOOLTIP_DISPLAY_LIST_OF_COMPANY_TRAINS              :{BLACK}แสดงรายการรถไฟของบริษัท, Ctrl+คลิก เพื่อเปลี่ยนดู กลุ่ม/รายการ ยานพาหนะ
STR_TOOLBAR_TOOLTIP_DISPLAY_LIST_OF_COMPANY_ROAD_VEHICLES       :{BLACK}แสดงรายการรถยนต์ของบริษัท, Ctrl+คลิก เพื่อเปลี่ยนดู กลุ่ม/รายการ ยานพาหนะ
STR_TOOLBAR_TOOLTIP_DISPLAY_LIST_OF_COMPANY_SHIPS               :{BLACK}แสดงรายการเรือของบริษัท, Ctrl+คลิก เพื่อเปลี่ยนดู กลุ่ม/รายการ ยานพาหนะ
STR_TOOLBAR_TOOLTIP_DISPLAY_LIST_OF_COMPANY_AIRCRAFT            :{BLACK}แสดงรายการอากาศยานของบริษัท, Ctrl+คลิก เพื่อเปลี่ยนดู กลุ่ม/รายการ ยานพาหนะ
STR_TOOLBAR_TOOLTIP_ZOOM_THE_VIEW_IN                            :{BLACK}ขยายวิว
STR_TOOLBAR_TOOLTIP_ZOOM_THE_VIEW_OUT                           :{BLACK}ย่อวิว
STR_TOOLBAR_TOOLTIP_BUILD_RAILROAD_TRACK                        :{BLACK}เครื่องมือสร้างทางรถไฟ
STR_TOOLBAR_TOOLTIP_BUILD_ROADS                                 :{BLACK}สร้างถนน
STR_TOOLBAR_TOOLTIP_BUILD_SHIP_DOCKS                            :{BLACK}สร้างท่าเรือ
STR_TOOLBAR_TOOLTIP_BUILD_AIRPORTS                              :{BLACK}สร้างท่าอากาศยาน
STR_TOOLBAR_TOOLTIP_LANDSCAPING                                 :{BLACK}เปิดแถบเครื่องมือภูมิประเทศเพื่อปรับความสูงต่ำของพื้นดิน, ปลูกต้นไม้ ฯลฯ
STR_TOOLBAR_TOOLTIP_SHOW_SOUND_MUSIC_WINDOW                     :{BLACK}แสดงหน้าต่างเสียงและดนตรี
STR_TOOLBAR_TOOLTIP_SHOW_LAST_MESSAGE_NEWS                      :{BLACK}แสดงข้อความล่าสุด/รายงานข่าว, แสดงตัวเลือกข้อความ
STR_TOOLBAR_TOOLTIP_LAND_BLOCK_INFORMATION                      :{BLACK}ข้อมูลที่ดิน, คอนโซล, ดีบัก AI, จับภาพหน้าจอ, เกี่ยวกับ OpenTTD
STR_TOOLBAR_TOOLTIP_SWITCH_TOOLBAR                              :{BLACK}เปลี่ยนกล่องเครื่องมือ

# Extra tooltips for the scenario editor toolbar
STR_SCENEDIT_TOOLBAR_TOOLTIP_SAVE_SCENARIO_LOAD_SCENARIO        :{BLACK}บันทึกฉาก, โหลดฉาก, ยกเลิกการแก้ไขฉาก, ออก
STR_SCENEDIT_TOOLBAR_OPENTTD                                    :{YELLOW}OpenTTD
STR_SCENEDIT_TOOLBAR_SCENARIO_EDITOR                            :{YELLOW}โปรแกรมแก้ไขแผนที่
STR_SCENEDIT_TOOLBAR_TOOLTIP_MOVE_THE_STARTING_DATE_BACKWARD    :{BLACK}เลื่อนวันที่เริ่มต้นย้อนไป 1 ปี
STR_SCENEDIT_TOOLBAR_TOOLTIP_MOVE_THE_STARTING_DATE_FORWARD     :{BLACK}เลือนวันที่เริ่มต้นไปอีก 1 ปี
STR_SCENEDIT_TOOLBAR_TOOLTIP_SET_DATE                           :{BLACK}คลิกเพื่อใส่ปีเริ่มต้น
STR_SCENEDIT_TOOLBAR_TOOLTIP_DISPLAY_MAP_TOWN_DIRECTORY         :{BLACK}แสดงแผนที่และทำเนียบชื่อเมือง
STR_SCENEDIT_TOOLBAR_LANDSCAPE_GENERATION                       :{BLACK}สร้างภูมิประเทศ
STR_SCENEDIT_TOOLBAR_TOWN_GENERATION                            :{BLACK}สร้างเมือง
STR_SCENEDIT_TOOLBAR_INDUSTRY_GENERATION                        :{BLACK}สร้างอุตสาหกรรม
STR_SCENEDIT_TOOLBAR_ROAD_CONSTRUCTION                          :{BLACK}สร้างถนน
STR_SCENEDIT_TOOLBAR_PLANT_TREES                                :{BLACK}ปลูกต้นไม้. กด Shift เพื่อเปิด-ปิดสิ่งปลูกสร้าง/แสดงการประเมินค่าใช้จ่าย
STR_SCENEDIT_TOOLBAR_PLACE_SIGN                                 :{BLACK}ปักป้าย
STR_SCENEDIT_TOOLBAR_PLACE_OBJECT                               :{BLACK}วางวัตถุ. กด Shift เพื่อปิด-เปิดสิ่งปลูกสร้าง/แสดงการประเมินค่าใช้จ่าย

# Scenario editor file menu
###length 7
STR_SCENEDIT_FILE_MENU_SAVE_SCENARIO                            :บันทึกแผนที่
STR_SCENEDIT_FILE_MENU_LOAD_SCENARIO                            :โหลดแผนที่
STR_SCENEDIT_FILE_MENU_SAVE_HEIGHTMAP                           :บันทึกแผนที่ความสูง
STR_SCENEDIT_FILE_MENU_LOAD_HEIGHTMAP                           :โหลดแผนที่ความสูง
STR_SCENEDIT_FILE_MENU_QUIT_EDITOR                              :ออกจากโปรแกรมแก้ไขแผนที่
STR_SCENEDIT_FILE_MENU_SEPARATOR                                :
STR_SCENEDIT_FILE_MENU_QUIT                                     :ออก

# Settings menu
###length 14
STR_SETTINGS_MENU_GAME_OPTIONS                                  :ตัวเลือกเกม
STR_SETTINGS_MENU_CONFIG_SETTINGS_TREE                          :การตั้งค่า
STR_SETTINGS_MENU_SCRIPT_SETTINGS                               :กำหนดค่าสคริปต์ AI/Game
STR_SETTINGS_MENU_NEWGRF_SETTINGS                               :กำหนดค่า NewGRF
STR_SETTINGS_MENU_TRANSPARENCY_OPTIONS                          :แถบเมนูตั้งค่าวัตถุโปร่งใส
STR_SETTINGS_MENU_TOWN_NAMES_DISPLAYED                          :แสดงชื่อเมือง
STR_SETTINGS_MENU_STATION_NAMES_DISPLAYED                       :แสดงชื่อสถานี
STR_SETTINGS_MENU_WAYPOINTS_DISPLAYED                           :แสดงจุดผ่าน
STR_SETTINGS_MENU_SIGNS_DISPLAYED                               :แสดงป้าย
STR_SETTINGS_MENU_SHOW_COMPETITOR_SIGNS                         :แสดงชื่อและป้ายของคู่แข่ง
STR_SETTINGS_MENU_FULL_ANIMATION                                :แสดงภาพเคลื่อนไหวทั้งหมด
STR_SETTINGS_MENU_FULL_DETAIL                                   :แสดงรายละเอียดทั้งหมด
STR_SETTINGS_MENU_TRANSPARENT_BUILDINGS                         :สิ่งก่อสร้างแบบโปร่งใส
STR_SETTINGS_MENU_TRANSPARENT_SIGNS                             :ป้ายแบบโปร่งใส

# File menu
###length 5
STR_FILE_MENU_SAVE_GAME                                         :บันทึกเกม
STR_FILE_MENU_LOAD_GAME                                         :โหลดเกม
STR_FILE_MENU_QUIT_GAME                                         :กลับไปยังเมนูหลักของเกม
STR_FILE_MENU_SEPARATOR                                         :
STR_FILE_MENU_EXIT                                              :ออกจากเกม

# Map menu
###length 4
STR_MAP_MENU_MAP_OF_WORLD                                       :แผนที่โลก
STR_MAP_MENU_EXTRA_VIEWPORT                                     :มุมมองเพิ่มเติม
STR_MAP_MENU_LINGRAPH_LEGEND                                    :เส้นทางการกระจายสินค้า
STR_MAP_MENU_SIGN_LIST                                          :รายการป้าย

# Town menu
###length 2
STR_TOWN_MENU_TOWN_DIRECTORY                                    :ทำเนียบชื่อเมือง
STR_TOWN_MENU_FOUND_TOWN                                        :ตั้งเมือง

# Subsidies menu
###length 1
STR_SUBSIDIES_MENU_SUBSIDIES                                    :การสนับสนุน

# Graph menu
###length 6
STR_GRAPH_MENU_OPERATING_PROFIT_GRAPH                           :กราฟแสดงผลประกอบการ
STR_GRAPH_MENU_INCOME_GRAPH                                     :กราฟแสดงรายได้
STR_GRAPH_MENU_DELIVERED_CARGO_GRAPH                            :กราฟแสดงปริมาณการขนส่งสินค้า
STR_GRAPH_MENU_PERFORMANCE_HISTORY_GRAPH                        :กราฟแสดงประสิทธิภาพของบริษัท
STR_GRAPH_MENU_COMPANY_VALUE_GRAPH                              :กราฟแสดงมูลค่าบริษัท
STR_GRAPH_MENU_CARGO_PAYMENT_RATES                              :อัตราผลตอบแทนของการส่งสินค้า

# Company league menu
###length 3
STR_GRAPH_MENU_COMPANY_LEAGUE_TABLE                             :ตารางแสดงอันดับบริษัท
STR_GRAPH_MENU_DETAILED_PERFORMANCE_RATING                      :การวัดผลประสิทธิภาพอย่างละเอียด
STR_GRAPH_MENU_HIGHSCORE                                        :ตารางคะแนนสูงสุด

# Industry menu
###length 3
STR_INDUSTRY_MENU_INDUSTRY_DIRECTORY                            :ทำเนียบอุตสาหกรรม
STR_INDUSTRY_MENU_INDUSTRY_CHAIN                                :ห่วงโซ่อุตสาหกรรม
STR_INDUSTRY_MENU_FUND_NEW_INDUSTRY                             :ลงทุนอุตสาหกรรมใหม่

# URailway construction menu
###length 4
STR_RAIL_MENU_RAILROAD_CONSTRUCTION                             :การก่อสร้างทางรถไฟ
STR_RAIL_MENU_ELRAIL_CONSTRUCTION                               :การก่อสร้างทางรถไฟพลังไฟฟ้า
STR_RAIL_MENU_MONORAIL_CONSTRUCTION                             :การก่อสร้างทางรถไฟรางเดี่ยว
STR_RAIL_MENU_MAGLEV_CONSTRUCTION                               :การก่อสร้างทางรถไฟพลังแม่เหล็ก

# Road construction menu
###length 2
STR_ROAD_MENU_ROAD_CONSTRUCTION                                 :การก่อสร้างถนน
STR_ROAD_MENU_TRAM_CONSTRUCTION                                 :การก่อสร้างทางรถราง

# Waterways construction menu
###length 1
STR_WATERWAYS_MENU_WATERWAYS_CONSTRUCTION                       :การก่อสร้างคลอง

# Aairport construction menu
###length 1
STR_AIRCRAFT_MENU_AIRPORT_CONSTRUCTION                          :การก่อสร้างท่าอากาศยาน

# Landscaping menu
###length 3
STR_LANDSCAPING_MENU_LANDSCAPING                                :การปรับพื้นที่
STR_LANDSCAPING_MENU_PLANT_TREES                                :ปลูกต้นไม้
STR_LANDSCAPING_MENU_PLACE_SIGN                                 :ปักป้าย

# Music menu
###length 1
STR_TOOLBAR_SOUND_MUSIC                                         :เสียงและดนตรี

# Message menu
###length 3
STR_NEWS_MENU_LAST_MESSAGE_NEWS_REPORT                          :ข้อความล่าสุด/รายงานข่าว
STR_NEWS_MENU_MESSAGE_HISTORY_MENU                              :ดูข้อความย้อนหลัง

# About menu
###length 10
STR_ABOUT_MENU_LAND_BLOCK_INFO                                  :ข้อมูลพื้นที่
STR_ABOUT_MENU_SEPARATOR                                        :
STR_ABOUT_MENU_TOGGLE_CONSOLE                                   :เปิด/ปิด คอนโซล
STR_ABOUT_MENU_AI_DEBUG                                         :ดีบัก สคริปต์ AI/Game
STR_ABOUT_MENU_SCREENSHOT                                       :จับภาพหน้าจอ (Ctrl+S)
STR_ABOUT_MENU_SHOW_FRAMERATE                                   :แสดงผลเฟรมเรท
STR_ABOUT_MENU_ABOUT_OPENTTD                                    :เกี่ยวกับ 'OpenTTD'
STR_ABOUT_MENU_SPRITE_ALIGNER                                   :ตัวจัดแนว Sprite
STR_ABOUT_MENU_TOGGLE_BOUNDING_BOXES                            :เปิด/ปิด bounding boxes
STR_ABOUT_MENU_TOGGLE_DIRTY_BLOCKS                              :เปิด/เปิด สีของ dirty blocks

# Place in highscore window
###length 15
STR_ORDINAL_NUMBER_1ST                                          :วันที่ 1
STR_ORDINAL_NUMBER_2ND                                          :วันที่ 2
STR_ORDINAL_NUMBER_3RD                                          :วันที่ 3
STR_ORDINAL_NUMBER_4TH                                          :วันที่ 4
STR_ORDINAL_NUMBER_5TH                                          :วันที่ 5
STR_ORDINAL_NUMBER_6TH                                          :วันที่ 6
STR_ORDINAL_NUMBER_7TH                                          :วันที่ 7
STR_ORDINAL_NUMBER_8TH                                          :วันที่ 8
STR_ORDINAL_NUMBER_9TH                                          :วันที่ 9
STR_ORDINAL_NUMBER_10TH                                         :วันที่ 10
STR_ORDINAL_NUMBER_11TH                                         :วันที่ 11
STR_ORDINAL_NUMBER_12TH                                         :วันที่ 12
STR_ORDINAL_NUMBER_13TH                                         :วันที่ 13
STR_ORDINAL_NUMBER_14TH                                         :วันที่ 14
STR_ORDINAL_NUMBER_15TH                                         :วันที่ 15

###length 31
STR_DAY_NUMBER_1ST                                              :วันที่ 1
STR_DAY_NUMBER_2ND                                              :วันที่ 2
STR_DAY_NUMBER_3RD                                              :วันที่ 3
STR_DAY_NUMBER_4TH                                              :วันที่ 4
STR_DAY_NUMBER_5TH                                              :วันที่ 5
STR_DAY_NUMBER_6TH                                              :วันที่ 6
STR_DAY_NUMBER_7TH                                              :วันที่ 7
STR_DAY_NUMBER_8TH                                              :วันที่ 8
STR_DAY_NUMBER_9TH                                              :วันที่ 9
STR_DAY_NUMBER_10TH                                             :วันที่ 10
STR_DAY_NUMBER_11TH                                             :วันที่ 11
STR_DAY_NUMBER_12TH                                             :วันที่ 12
STR_DAY_NUMBER_13TH                                             :วันที่ 13
STR_DAY_NUMBER_14TH                                             :วันที่ 14
STR_DAY_NUMBER_15TH                                             :วันที่ 15
STR_DAY_NUMBER_16TH                                             :วันที่ 16
STR_DAY_NUMBER_17TH                                             :วันที่ 17
STR_DAY_NUMBER_18TH                                             :วันที่ 18
STR_DAY_NUMBER_19TH                                             :วันที่ 19
STR_DAY_NUMBER_20TH                                             :วันที่ 20
STR_DAY_NUMBER_21ST                                             :วันที่ 21
STR_DAY_NUMBER_22ND                                             :วันที่ 22
STR_DAY_NUMBER_23RD                                             :วันที่ 23
STR_DAY_NUMBER_24TH                                             :วันที่ 24
STR_DAY_NUMBER_25TH                                             :วันที่ 25
STR_DAY_NUMBER_26TH                                             :วันที่ 26
STR_DAY_NUMBER_27TH                                             :วันที่ 27
STR_DAY_NUMBER_28TH                                             :วันที่ 28
STR_DAY_NUMBER_29TH                                             :วันที่ 29
STR_DAY_NUMBER_30TH                                             :วันที่ 30
STR_DAY_NUMBER_31ST                                             :วันที่ 31

###length 12
STR_MONTH_ABBREV_JAN                                            :มกราคม
STR_MONTH_ABBREV_FEB                                            :กุมภาพันธ์
STR_MONTH_ABBREV_MAR                                            :มีนาคม
STR_MONTH_ABBREV_APR                                            :เมษายน
STR_MONTH_ABBREV_MAY                                            :พฤษภาคม
STR_MONTH_ABBREV_JUN                                            :มิถุนายน
STR_MONTH_ABBREV_JUL                                            :กรกฎาคม
STR_MONTH_ABBREV_AUG                                            :สิงหาคม
STR_MONTH_ABBREV_SEP                                            :กันยายน
STR_MONTH_ABBREV_OCT                                            :ตุลาคม
STR_MONTH_ABBREV_NOV                                            :พฤศจิกายน
STR_MONTH_ABBREV_DEC                                            :ธันวาคม

###length 12
STR_MONTH_JAN                                                   :มกราคม
STR_MONTH_FEB                                                   :กุมภาพันธ์
STR_MONTH_MAR                                                   :มีนาคม
STR_MONTH_APR                                                   :เมษายน
STR_MONTH_MAY                                                   :พฤษภาคม
STR_MONTH_JUN                                                   :มิถุนายน
STR_MONTH_JUL                                                   :กรกฎาคม
STR_MONTH_AUG                                                   :สิงหาคม
STR_MONTH_SEP                                                   :กันยายน
STR_MONTH_OCT                                                   :ตุลาคม
STR_MONTH_NOV                                                   :พฤศจิกายน
STR_MONTH_DEC                                                   :ธันวาคม

###length VEHICLE_TYPES
STR_VEHICLE_TYPE_TRAINS                                         :รถไฟ
STR_VEHICLE_TYPE_ROAD_VEHICLES                                  :รถยนต์
STR_VEHICLE_TYPE_SHIPS                                          :เรือ
STR_VEHICLE_TYPE_AIRCRAFT                                       :อากาศยาน

# Graph window
STR_GRAPH_KEY_BUTTON                                            :{BLACK}ตัวเลือก
STR_GRAPH_KEY_TOOLTIP                                           :{BLACK}แสดงตัวเลือกกราฟ
STR_GRAPH_X_LABEL_MONTH                                         :{TINY_FONT}{STRING}
STR_GRAPH_X_LABEL_MONTH_YEAR                                    :{TINY_FONT}{STRING}{}{NUM}
STR_GRAPH_Y_LABEL                                               :{TINY_FONT}{STRING}
STR_GRAPH_Y_LABEL_NUMBER                                        :{TINY_FONT}{COMMA}

STR_GRAPH_OPERATING_PROFIT_CAPTION                              :{WHITE}กราฟแสดงผลประกอบการ
STR_GRAPH_INCOME_CAPTION                                        :{WHITE}กราฟแสดงรายได้
STR_GRAPH_CARGO_DELIVERED_CAPTION                               :{WHITE}หน่วยของสินค้าที่ขนส่งแล้ว
STR_GRAPH_COMPANY_PERFORMANCE_RATINGS_CAPTION                   :{WHITE}คะแนนประสิทธิภาพของบริษัท (คะแนนสูงสุด=1000)
STR_GRAPH_COMPANY_VALUES_CAPTION                                :{WHITE}มูลค่าทรัพย์สินบริษัท

STR_GRAPH_CARGO_PAYMENT_RATES_CAPTION                           :{WHITE}อัตราค่าตอบแทนการขนส่ง
STR_GRAPH_CARGO_PAYMENT_RATES_X_LABEL                           :{TINY_FONT}{BLACK}จำนวนวันในการเดินทาง
STR_GRAPH_CARGO_PAYMENT_RATES_TITLE                             :{TINY_FONT}{BLACK}ค่าขนส่งจากการขนส่งสินค้า 10 หน่วย (หรือ 10,000 ลิตร) ต่อระยะทาง 20 ช่องตาราง
STR_GRAPH_CARGO_ENABLE_ALL                                      :{TINY_FONT}{BLACK}เปิดทั้งหมด
STR_GRAPH_CARGO_DISABLE_ALL                                     :{TINY_FONT}{BLACK}ปิดทั้งหมด all
STR_GRAPH_CARGO_TOOLTIP_ENABLE_ALL                              :{BLACK}แสดงสินค้าทั้งหมดในกราฟผลตอบแทนการขนส่งสินค้า
STR_GRAPH_CARGO_TOOLTIP_DISABLE_ALL                             :{BLACK}ไม่แสดงสินค้าทั้งหมดในกราฟผลตอบแทนการขนส่งสินค้า
STR_GRAPH_CARGO_PAYMENT_TOGGLE_CARGO                            :{BLACK}เปิด/ปิด กราฟสำหรับประเภทของสินค้า
STR_GRAPH_CARGO_PAYMENT_CARGO                                   :{TINY_FONT}{BLACK}{STRING}

STR_GRAPH_PERFORMANCE_DETAIL_TOOLTIP                            :{BLACK}แสดงรายละเอียดความพึงพอใจของผู้ใช้บริการ

# Graph key window
STR_GRAPH_KEY_CAPTION                                           :{WHITE}ตัวเลือกกราฟของบริษัท
STR_GRAPH_KEY_COMPANY_SELECTION_TOOLTIP                         :{BLACK}คลิก เพื่อเปิด/ปิดการแสดงบันทึกของบริษัทในกราฟ

# Company league window
STR_COMPANY_LEAGUE_TABLE_CAPTION                                :{WHITE}ตารางแสดงอันดับบรัษัท
STR_COMPANY_LEAGUE_COMPANY_NAME                                 :{ORANGE}{COMPANY} {BLACK}{COMPANY_NUM} '{STRING}'
STR_COMPANY_LEAGUE_PERFORMANCE_TITLE_ENGINEER                   :วิศวกรบำรุงทาง
STR_COMPANY_LEAGUE_PERFORMANCE_TITLE_TRAFFIC_MANAGER            :ผังควบคุมการเดินรถ
STR_COMPANY_LEAGUE_PERFORMANCE_TITLE_TRANSPORT_COORDINATOR      :ผู้เชี่ยวชาญการขนส่ง
STR_COMPANY_LEAGUE_PERFORMANCE_TITLE_ROUTE_SUPERVISOR           :ที่ปรึกษาพิเศษด้านการเดินรถ
STR_COMPANY_LEAGUE_PERFORMANCE_TITLE_DIRECTOR                   :ผู้จัดการภาค
STR_COMPANY_LEAGUE_PERFORMANCE_TITLE_CHIEF_EXECUTIVE            :กรรมการผู้ัจัดการใหญ่
STR_COMPANY_LEAGUE_PERFORMANCE_TITLE_CHAIRMAN                   :ประธาน
STR_COMPANY_LEAGUE_PERFORMANCE_TITLE_PRESIDENT                  :ประธานบริษัท
STR_COMPANY_LEAGUE_PERFORMANCE_TITLE_TYCOON                     :เจ้าของบริษัท

# Performance detail window
STR_PERFORMANCE_DETAIL                                          :{WHITE}รายละเอียดความนิยม
STR_PERFORMANCE_DETAIL_KEY                                      :{BLACK}รายละเอียด
STR_PERFORMANCE_DETAIL_AMOUNT_CURRENCY                          :{BLACK}({CURRENCY_SHORT}/{CURRENCY_SHORT})
STR_PERFORMANCE_DETAIL_AMOUNT_INT                               :{BLACK}({COMMA}/{COMMA})
STR_PERFORMANCE_DETAIL_PERCENT                                  :{WHITE}{NUM}%
STR_PERFORMANCE_DETAIL_SELECT_COMPANY_TOOLTIP                   :{BLACK}ดูรายละเอียดของบริษัทนี้

###length 10
STR_PERFORMANCE_DETAIL_VEHICLES                                 :{BLACK}จำนวนยานพาหนะ
STR_PERFORMANCE_DETAIL_STATIONS                                 :{BLACK}จำนวนสถานี
STR_PERFORMANCE_DETAIL_MIN_PROFIT                               :{BLACK}กำไรต่ำสุด
STR_PERFORMANCE_DETAIL_MIN_INCOME                               :{BLACK}รายได้ต่ำสุด
STR_PERFORMANCE_DETAIL_MAX_INCOME                               :{BLACK}รายได้สูงสุด
STR_PERFORMANCE_DETAIL_DELIVERED                                :{BLACK}ปริมาณการขนส่ง
STR_PERFORMANCE_DETAIL_CARGO                                    :{BLACK}ประเภทสินค้า
STR_PERFORMANCE_DETAIL_MONEY                                    :{BLACK}เงินในธนาคาร
STR_PERFORMANCE_DETAIL_LOAN                                     :{BLACK}หนี้สิน
STR_PERFORMANCE_DETAIL_TOTAL                                    :{BLACK}รวมทั้งสิ้น

###length 10
STR_PERFORMANCE_DETAIL_VEHICLES_TOOLTIP                         :{BLACK}จำนวนของยานพาหนะที่ทำกำไรในปีที่ผ่านมา ทั้ง รถ รถไฟ เรือ และ เครื่องบิน
STR_PERFORMANCE_DETAIL_STATIONS_TOOLTIP                         :{BLACK}ตัวเลขแสดงสถานีที่รองรับการซ่อมแซมในปัจจุบัน สถานีรถไฟ ป้ายรถประจำทาง ท่าอากาศยาน และอื่นๆ จะนับแยกกันจนกระทั่งสถานีเหล่านั้นจะรวมกันเป็นสถานีเดียว
STR_PERFORMANCE_DETAIL_MIN_PROFIT_TOOLTIP                       :{BLACK}รายได้จากยานพาหนะนี้รวมกับรายได้ต่ำสุด (แสดงเฉพาะยานพาหนะที่มีอายุมากกว่าสองปีขึ้นไป)
STR_PERFORMANCE_DETAIL_MIN_INCOME_TOOLTIP                       :{BLACK}รายได้รวมทั้งหมดในฟนึ่งไตรมาส กับรายได้ต่ำสุดในรอบ 12 ไตรมาส
STR_PERFORMANCE_DETAIL_MAX_INCOME_TOOLTIP                       :{BLACK}รายได้รวมทั้งหมดในหนึ่งไตรมาส กับรายได้สูงสุดในรอบ 12 ไตรมาส
STR_PERFORMANCE_DETAIL_DELIVERED_TOOLTIP                        :{BLACK}หน่วยของสินค้าที่ส่งถึงปลายทางในรอบหนึ่งปี
STR_PERFORMANCE_DETAIL_CARGO_TOOLTIP                            :{BLACK}จำนวนประเภทของสินค้าที่ส่งถึงปลายทางในไตรมาสที่ผ่านมา
STR_PERFORMANCE_DETAIL_MONEY_TOOLTIP                            :{BLACK}จำนวนเงินของบริษัทที่มีในธนาคาร
STR_PERFORMANCE_DETAIL_LOAN_TOOLTIP                             :{BLACK}จำนวนเงินของบริษัทที่มีการกู้ยืมมาจากธนาคาร
STR_PERFORMANCE_DETAIL_TOTAL_TOOLTIP                            :{BLACK}คะแนนรวมทั้งหมดนอกเหนือจากคะแนนที่เป็นไปได้

# Music window
STR_MUSIC_JAZZ_JUKEBOX_CAPTION                                  :{WHITE}ตู้เพลงแจ๊ส
STR_MUSIC_PLAYLIST_ALL                                          :{TINY_FONT}{BLACK}ทั้งหมด
STR_MUSIC_PLAYLIST_OLD_STYLE                                    :{TINY_FONT}{BLACK}แนวดั้งเดิม
STR_MUSIC_PLAYLIST_NEW_STYLE                                    :{TINY_FONT}{BLACK}แนวใหม่
STR_MUSIC_PLAYLIST_EZY_STREET                                   :{TINY_FONT}{BLACK}อีซี่สตรีท
STR_MUSIC_PLAYLIST_CUSTOM_1                                     :{TINY_FONT}{BLACK}กำหนดเอง 1
STR_MUSIC_PLAYLIST_CUSTOM_2                                     :{TINY_FONT}{BLACK}กำหนดเอง 2
STR_MUSIC_MUSIC_VOLUME                                          :{TINY_FONT}{BLACK}ระดับเสียงดนตรี
STR_MUSIC_EFFECTS_VOLUME                                        :{TINY_FONT}{BLACK}ระดับเสียงเอฟเฟกต์
STR_MUSIC_TRACK_NONE                                            :{TINY_FONT}{DKGREEN}--
STR_MUSIC_TRACK_DIGIT                                           :{TINY_FONT}{DKGREEN}{ZEROFILL_NUM}
STR_MUSIC_TITLE_NONE                                            :{TINY_FONT}{DKGREEN}------
STR_MUSIC_TITLE_NAME                                            :{TINY_FONT}{DKGREEN}"{STRING}"
STR_MUSIC_TRACK                                                 :{TINY_FONT}{BLACK}เพลงที่
STR_MUSIC_XTITLE                                                :{TINY_FONT}{BLACK}ชื่อเพลง
STR_MUSIC_SHUFFLE                                               :{TINY_FONT}{BLACK}สลับลำดับ
STR_MUSIC_PROGRAM                                               :{TINY_FONT}{BLACK}โปรแกรม
STR_MUSIC_TOOLTIP_SKIP_TO_PREVIOUS_TRACK                        :{BLACK}ย้อนไปฟังเพลงก่อนหน้า
STR_MUSIC_TOOLTIP_SKIP_TO_NEXT_TRACK_IN_SELECTION               :{BLACK}ข้ามไปฟังเพลงถัดไป
STR_MUSIC_TOOLTIP_STOP_PLAYING_MUSIC                            :{BLACK}หยุดเล่นเพลง
STR_MUSIC_TOOLTIP_START_PLAYING_MUSIC                           :{BLACK}เริ่มเล่นเพลง
STR_MUSIC_TOOLTIP_DRAG_SLIDERS_TO_SET_MUSIC                     :{BLACK}คลิกและลากตัวเลื่อนเพื่อปรับระดับเสียงดนตรีและเอฟเฟกต์
STR_MUSIC_TOOLTIP_SELECT_ALL_TRACKS_PROGRAM                     :{BLACK}เลือกโปรแกรม 'ทุกเพลง'
STR_MUSIC_TOOLTIP_SELECT_OLD_STYLE_MUSIC                        :{BLACK}เลือกโปรแกรม 'เพลงแนวเก่า'
STR_MUSIC_TOOLTIP_SELECT_NEW_STYLE_MUSIC                        :{BLACK}เลือกโปรแกรม 'เพลงแนวใหม่'
STR_MUSIC_TOOLTIP_SELECT_EZY_STREET_STYLE                       :{BLACK}เลือกเพลงฟังรายการเพลง Ezy Street
STR_MUSIC_TOOLTIP_SELECT_CUSTOM_1_USER_DEFINED                  :{BLACK}เลือกโปรแกรม 'กำหนดเอง 1'
STR_MUSIC_TOOLTIP_SELECT_CUSTOM_2_USER_DEFINED                  :{BLACK}เลือกโปรแกรม 'กำหนดเอง 2'
STR_MUSIC_TOOLTIP_TOGGLE_PROGRAM_SHUFFLE                        :{BLACK}เปิด/ปิด Toggle programme shuffle on/off
STR_MUSIC_TOOLTIP_SHOW_MUSIC_TRACK_SELECTION                    :{BLACK}แสดงหน้าต่างเลือกรายการเพลง

# Playlist window
STR_PLAYLIST_MUSIC_SELECTION_SETNAME                            :{WHITE}โปรแกรมเพลง - '{STRING}'
STR_PLAYLIST_TRACK_NAME                                         :{TINY_FONT}{LTBLUE}{ZEROFILL_NUM} "{STRING}"
STR_PLAYLIST_TRACK_INDEX                                        :{TINY_FONT}{BLACK}รายการเพลง
STR_PLAYLIST_PROGRAM                                            :{TINY_FONT}{BLACK}โปรแกรม - '{STRING}'
STR_PLAYLIST_CLEAR                                              :{TINY_FONT}{BLACK}ลบทั้งหมด
STR_PLAYLIST_TOOLTIP_CLEAR_CURRENT_PROGRAM_CUSTOM1              :{BLACK}ลบโปรแกรมปัจจุบัน (สำหรับโปรแกรมกำหนดเอง 1 หรือ กำหนดเอง 2 เท่านั้น)
STR_PLAYLIST_TOOLTIP_CLICK_TO_ADD_TRACK                         :{BLACK}คลิกที่รายการเพลงเพื่อเพิ่มไปยังโปรแกรมปัจจุบัน (สำหรับโปรแกรมกำหนดเอง 1 หรือ กำหนดเอง 2 เท่านั้น)
STR_PLAYLIST_TOOLTIP_CLICK_TO_REMOVE_TRACK                      :{BLACK}คลิกที่ชื่อเพลงเพื่อลบออกจากโปรแกรม (Custom1 or Custom2 เท่านั้น)

# Highscore window
STR_HIGHSCORE_TOP_COMPANIES_WHO_REACHED                         :{BIG_FONT}{BLACK}บริษัทชั้นนำที่ก้าวไปสู่ {NUM}
STR_HIGHSCORE_TOP_COMPANIES_NETWORK_GAME                        :{BIG_FONT}{BLACK}ตารางแสดงการแข่งขันของบริษัทใน {NUM}
STR_HIGHSCORE_POSITION                                          :{BIG_FONT}{BLACK}{COMMA}.
STR_HIGHSCORE_PERFORMANCE_TITLE_BUSINESSMAN                     :นักธุรกิจ
STR_HIGHSCORE_PERFORMANCE_TITLE_ENTREPRENEUR                    :ผู้ประกอบการ
STR_HIGHSCORE_PERFORMANCE_TITLE_INDUSTRIALIST                   :นักอุตสาหกรรม
STR_HIGHSCORE_PERFORMANCE_TITLE_CAPITALIST                      :นักลงทุน
STR_HIGHSCORE_PERFORMANCE_TITLE_MAGNATE                         :เจ้าสัว
STR_HIGHSCORE_PERFORMANCE_TITLE_MOGUL                           :ผู้มีอำนาจ
STR_HIGHSCORE_PERFORMANCE_TITLE_TYCOON_OF_THE_CENTURY           :นักธุรกิจผู้ร่ำรวยและมีอิทธิพลมากแห่งศตวรรษ
STR_HIGHSCORE_NAME                                              :{PRESIDENT_NAME}, {COMPANY}
STR_HIGHSCORE_STATS                                             :{BIG_FONT}'{STRING}'   ({COMMA})
STR_HIGHSCORE_COMPANY_ACHIEVES_STATUS                           :{BIG_FONT}{BLACK}{COMPANY} ได้ก้าวไปสู่ขั้น '{STRING}'!
STR_HIGHSCORE_PRESIDENT_OF_COMPANY_ACHIEVES_STATUS              :{BIG_FONT}{WHITE}{PRESIDENT_NAME} จาก {COMPANY} ได้ก้าวไปสู่ขั้น '{STRING}'!

# Smallmap window
STR_SMALLMAP_CAPTION                                            :{WHITE}แผนที่ - {STRING}

###length 7
STR_SMALLMAP_TYPE_CONTOURS                                      :โครงร่าง
STR_SMALLMAP_TYPE_VEHICLES                                      :ยานยนต์
STR_SMALLMAP_TYPE_INDUSTRIES                                    :อุตสาหกรรม
STR_SMALLMAP_TYPE_ROUTEMAP                                      :เส้นทางการกระจายสินค้า
STR_SMALLMAP_TYPE_ROUTES                                        :เส้นทาง
STR_SMALLMAP_TYPE_VEGETATION                                    :ภาวะหยุดนิ่ง
STR_SMALLMAP_TYPE_OWNERS                                        :ผู้ครอบครอง

STR_SMALLMAP_TOOLTIP_SHOW_LAND_CONTOURS_ON_MAP                  :{BLACK}แสดงโครงร่างของพื้นดินบนแผนที่
STR_SMALLMAP_TOOLTIP_SHOW_VEHICLES_ON_MAP                       :{BLACK}แสดงยานยนต์บนแผนที่
STR_SMALLMAP_TOOLTIP_SHOW_INDUSTRIES_ON_MAP                     :{BLACK}แสดงอุตสาหกรรมบนแผนที่
STR_SMALLMAP_TOOLTIP_SHOW_LINK_STATS_ON_MAP                     :{BLACK}แสดงเส้นทางและความหนาแน่นบนแผนที่
STR_SMALLMAP_TOOLTIP_SHOW_TRANSPORT_ROUTES_ON                   :{BLACK}แสดงเส้นทางการเดินทางบนแผนที่
STR_SMALLMAP_TOOLTIP_SHOW_VEGETATION_ON_MAP                     :{BLACK}แสดงพืชพันธุ์บนแผนที่
STR_SMALLMAP_TOOLTIP_SHOW_LAND_OWNERS_ON_MAP                    :{BLACK}แสดงเจ้าของที่ดินบนแผนที่
STR_SMALLMAP_TOOLTIP_INDUSTRY_SELECTION                         :{BLACK}กดเลือกที่ประเภทของอุตสาหกรรมเพื่อแสดงผล. Ctrl+Click เพื่อปิดทุกประเภทยกเว้นประเภทที่เลือก. Ctrl+Click อีกครั้งเพื่อแสดงทุกอุตสาหกรรม
STR_SMALLMAP_TOOLTIP_COMPANY_SELECTION                          :{BLACK}กดเลือกที่บริษัทเพื่อปิด/เปิดการแสดงข้อมูลของบริษัท. Ctrl+กดเลือก เพื่อปิดแสดงผลทุกบริษัทยกเว้นอันที่เลือก. Ctrl+กดเลือกอีกครั้งเพื่อเปิดแสดงผลบริษัททั้งหมด
STR_SMALLMAP_TOOLTIP_CARGO_SELECTION                            :{BLACK}Click on a cargo to toggle displaying its property. Ctrl+Click disables all cargoes except the selected one. Ctrl+Click on it again to enable all cargoes

STR_SMALLMAP_LEGENDA_ROADS                                      :{TINY_FONT}{BLACK}ถนน
STR_SMALLMAP_LEGENDA_RAILROADS                                  :{TINY_FONT}{BLACK}รางรถไฟ
STR_SMALLMAP_LEGENDA_STATIONS_AIRPORTS_DOCKS                    :{TINY_FONT}{BLACK}สถานี/ท่าอากาศยาน/ท่าเรือ
STR_SMALLMAP_LEGENDA_BUILDINGS_INDUSTRIES                       :{TINY_FONT}{BLACK}สิ่งก่อสร้าง/อุตสาหกรรม
STR_SMALLMAP_LEGENDA_VEHICLES                                   :{TINY_FONT}{BLACK}ยานยนต์
STR_SMALLMAP_LEGENDA_TRAINS                                     :{TINY_FONT}{BLACK}รถไฟ
STR_SMALLMAP_LEGENDA_ROAD_VEHICLES                              :{TINY_FONT}{BLACK}รถยนต์
STR_SMALLMAP_LEGENDA_SHIPS                                      :{TINY_FONT}{BLACK}เรือ
STR_SMALLMAP_LEGENDA_AIRCRAFT                                   :{TINY_FONT}{BLACK}อากาศยาน
STR_SMALLMAP_LEGENDA_TRANSPORT_ROUTES                           :{TINY_FONT}{BLACK}เส้นทางการขนส่ง
STR_SMALLMAP_LEGENDA_FOREST                                     :{TINY_FONT}{BLACK}ป่าไม้
STR_SMALLMAP_LEGENDA_RAILROAD_STATION                           :{TINY_FONT}{BLACK}สถานีรถไฟ
STR_SMALLMAP_LEGENDA_TRUCK_LOADING_BAY                          :{TINY_FONT}{BLACK}สถานีถ่ายของรถบรรทุก
STR_SMALLMAP_LEGENDA_BUS_STATION                                :{TINY_FONT}{BLACK}ป้ายรถเมล์
STR_SMALLMAP_LEGENDA_AIRPORT_HELIPORT                           :{TINY_FONT}{BLACK}ท่าอากาศยาน/ลานจอดเฮลิคอปเตอร์
STR_SMALLMAP_LEGENDA_DOCK                                       :{TINY_FONT}{BLACK}ท่าเรือ
STR_SMALLMAP_LEGENDA_ROUGH_LAND                                 :{TINY_FONT}{BLACK}พื้นลูกรัง
STR_SMALLMAP_LEGENDA_GRASS_LAND                                 :{TINY_FONT}{BLACK}พื้นหญ้า
STR_SMALLMAP_LEGENDA_BARE_LAND                                  :{TINY_FONT}{BLACK}ที่ดินเปล่า
STR_SMALLMAP_LEGENDA_RAINFOREST                                 :{TINY_FONT}{BLACK}ป่าดิบชื้น
STR_SMALLMAP_LEGENDA_FIELDS                                     :{TINY_FONT}{BLACK}ทุ้งหญ้า
STR_SMALLMAP_LEGENDA_TREES                                      :{TINY_FONT}{BLACK}ต้นไม้
STR_SMALLMAP_LEGENDA_ROCKS                                      :{TINY_FONT}{BLACK}หิน
STR_SMALLMAP_LEGENDA_WATER                                      :{TINY_FONT}{BLACK}ผืนน้ำ
STR_SMALLMAP_LEGENDA_NO_OWNER                                   :{TINY_FONT}{BLACK}ไม่มีเจ้าของ
STR_SMALLMAP_LEGENDA_TOWNS                                      :{TINY_FONT}{BLACK}เมือง
STR_SMALLMAP_LEGENDA_INDUSTRIES                                 :{TINY_FONT}{BLACK}อุตสาหกรรม
STR_SMALLMAP_LEGENDA_DESERT                                     :{TINY_FONT}{BLACK}ทะเลทราย
STR_SMALLMAP_LEGENDA_SNOW                                       :{TINY_FONT}{BLACK}หิมะ

STR_SMALLMAP_TOOLTIP_TOGGLE_TOWN_NAMES_ON_OFF                   :{BLACK}เปิด/ปิด ชื่อเมืองบนแผนที่
STR_SMALLMAP_CENTER                                             :{BLACK}ให้จุดที่อยู่ ณ ปัจจุบันมาแสดงตำแหน่งในแผนที่ย่อ
STR_SMALLMAP_INDUSTRY                                           :{TINY_FONT}{STRING} ({NUM})
STR_SMALLMAP_LINKSTATS                                          :{TINY_FONT}{STRING}
STR_SMALLMAP_COMPANY                                            :{TINY_FONT}{COMPANY}
STR_SMALLMAP_TOWN                                               :{TINY_FONT}{WHITE}{TOWN}
STR_SMALLMAP_DISABLE_ALL                                        :{BLACK}ไม่เรียกใช้งานทั้งหมด
STR_SMALLMAP_ENABLE_ALL                                         :{BLACK}เรียกใช้งานทั้งหมด
STR_SMALLMAP_SHOW_HEIGHT                                        :{BLACK}แสดงความสูง
STR_SMALLMAP_TOOLTIP_DISABLE_ALL_INDUSTRIES                     :{BLACK}ไม่แสดงอุตสาหกรรมใดๆบนแผนที่
STR_SMALLMAP_TOOLTIP_ENABLE_ALL_INDUSTRIES                      :{BLACK}เปิดการแสดงอุตสาหกรรมทุกชนิดบนแผนที่
STR_SMALLMAP_TOOLTIP_SHOW_HEIGHT                                :{BLACK}เปลี่ยนการแสดง heightmap
STR_SMALLMAP_TOOLTIP_DISABLE_ALL_COMPANIES                      :{BLACK}ไม่แสดงทรัพย์สินของบริษัทใดๆบนแผนที่
STR_SMALLMAP_TOOLTIP_ENABLE_ALL_COMPANIES                       :{BLACK}แสดงทรัพย์สินของทุกบริษัทบนแผนที่
STR_SMALLMAP_TOOLTIP_DISABLE_ALL_CARGOS                         :{BLACK}ไม่แสดงสินค้าบนแผนที่
STR_SMALLMAP_TOOLTIP_ENABLE_ALL_CARGOS                          :{BLACK}แสดงประเภทสินค้าทั้งหมดบนแผนที่

# Status bar messages
STR_STATUSBAR_TOOLTIP_SHOW_LAST_NEWS                            :{BLACK}แสดงข้อความล่าสุด
STR_STATUSBAR_COMPANY_NAME                                      :{SILVER}- -  {COMPANY}  - -
STR_STATUSBAR_PAUSED                                            :{YELLOW}*  *  หยุดเกม  *  *
STR_STATUSBAR_AUTOSAVE                                          :{RED}กำลังทำการเซฟอัตโนมัติ
STR_STATUSBAR_SAVING_GAME                                       :{RED}*  *  กำลังบันทึกเกม  *  *


# News message history
STR_MESSAGE_HISTORY                                             :{WHITE}ข้อความย้อนหลัง
STR_MESSAGE_HISTORY_TOOLTIP                                     :{BLACK}รายการแสดงข้อความข่าวเมื่อเร็วๆนี้
STR_MESSAGE_NEWS_FORMAT                                         :{STRING}  -  {STRING}

STR_NEWS_MESSAGE_CAPTION                                        :{WHITE}ข้อความ
STR_NEWS_CUSTOM_ITEM                                            :{BIG_FONT}{BLACK}{STRING}

STR_NEWS_FIRST_TRAIN_ARRIVAL                                    :{BIG_FONT}{BLACK}ผู้คนต่างยินดีปรีดา. . .{}ที่รถไฟขบวนปฐมฤกษ์เทียบชานชาลาที่ {STATION}!
STR_NEWS_FIRST_BUS_ARRIVAL                                      :{BIG_FONT}{BLACK}ผู้คนต่างยินดีปรีดา. . .{}ที่รถโดยสารเที่ยวปฐมฤกษ์ได้มาถึง {STATION}!
STR_NEWS_FIRST_TRUCK_ARRIVAL                                    :{BIG_FONT}{BLACK}ผู้คนต่างยินดีปรีดา. . .{}ที่รถสินค้าเที่ยวปฐมฤกษ์ได้มาถึง {STATION}!
STR_NEWS_FIRST_PASSENGER_TRAM_ARRIVAL                           :{BIG_FONT}{BLACK}ผู้คนต่างยินดีปรีดา. . .{}ที่รถรางเที่ยวปฐมฤกษ์ได้มาถึง {STATION}!
STR_NEWS_FIRST_CARGO_TRAM_ARRIVAL                               :{BIG_FONT}{BLACK}ผู้คนต่างยินดีปรีดา. . .{}ที่รถรางสินค้าเที่ยวปฐมฤกษ์ได้มาถึง {STATION}!
STR_NEWS_FIRST_SHIP_ARRIVAL                                     :{BIG_FONT}{BLACK}ผู้คนต่างยินดีปรีดา. . .{}ที่เรือเที่ยวปฐมฤกษ์ได้เทียบท่าที่ {STATION}!
STR_NEWS_FIRST_AIRCRAFT_ARRIVAL                                 :{BIG_FONT}{BLACK}ผู้คนต่างยินดีปรีดา. . .{}ที่เที่ยวบินปฐมฤกษ์ได้มาถึง{STATION}!

STR_NEWS_TRAIN_CRASH                                            :{BIG_FONT}{BLACK}อุบัติเหตุรถไฟชนกัน!!{}มีผู้เสียชีวิต{COMMA}คนจากอุบัติเหตุครั้งนี้
STR_NEWS_ROAD_VEHICLE_CRASH_DRIVER                              :{BIG_FONT}{BLACK}เกิดอุบัติเหตุรถไฟชนรถยนต์!!{}หลังจากเจ้าหน้าที่เข้าตรวจสอบพื้นที่ พบว่าคนขับรถยนต์เสียชีวิต
STR_NEWS_ROAD_VEHICLE_CRASH                                     :{BIG_FONT}{BLACK}เกิดอุบัติเหตุรถไฟชนรถยนต์{}มีผู้เสียชีวิต {COMMA} คนหลังรถไฟมรณะพุ่งชน
STR_NEWS_AIRCRAFT_CRASH                                         :{BIG_FONT}{BLACK}เกิดอุบัติเหตุเครื่องบินตก{}คร่าชีวิตผู้โดยสารและลูกเรือรวม {COMMA} ศพที่ {STATION}
STR_NEWS_PLANE_CRASH_OUT_OF_FUEL                                :{BIG_FONT}{BLACK}เครื่องบินตกตก!{}ด้วยสาเหตุ เชื้อเพลิงหมดกลางอากาศ, ผู้โดยสารและลูกเรือ {COMMA} ชีวิตตายอนาถ

STR_NEWS_DISASTER_ZEPPELIN                                      :{BIG_FONT}{BLACK}เกิดเหตุบอลลูนระเบิดที่{STATION}!
STR_NEWS_DISASTER_SMALL_UFO                                     :{BIG_FONT}{BLACK}รถยนต์ถูกทำลายโดย UFO!
STR_NEWS_DISASTER_AIRPLANE_OIL_REFINERY                         :{BIG_FONT}{BLACK}เกิดเหตุโรงกลั่นน้ำมันระเบิดใกล้เมือง {TOWN}!{}ทางการกำลังสั่งอพยพผู้คนในละแวกใกล้เคียงออกนอกพื้นที่
STR_NEWS_DISASTER_HELICOPTER_FACTORY                            :{BIG_FONT}{BLACK}โรงงานอุตสาหกรรมถูกทำลายอย่างไม่ทราบสาเหตุใกล้ {TOWN}!
STR_NEWS_DISASTER_BIG_UFO                                       :{BIG_FONT}{BLACK}มี 'UFO' มาลงใกล้ๆ{TOWN}!
STR_NEWS_DISASTER_COAL_MINE_SUBSIDENCE                          :{BIG_FONT}{BLACK}เกิดเหตุเหมืองถ่านหินถล่มใกล้กับเมืองเมือง {TOWN}!
STR_NEWS_DISASTER_FLOOD_VEHICLE                                 :{BIG_FONT}{BLACK}น้ำท่วม!{}ประชาชนอย่างน้อย {COMMA} สูญหาย ด้วยกระแสน้ำที่แรงมาก คาดว่าจะเสียชีวิตแล้วจากการจมน้ำ!

STR_NEWS_COMPANY_IN_TROUBLE_TITLE                               :{BIG_FONT}{BLACK}วิกฤติการการเงินบริษัท!!!
STR_NEWS_COMPANY_IN_TROUBLE_DESCRIPTION                         :{BIG_FONT}{BLACK}{STRING} ด้วยสภาวะขาดทุนสะสมต่อเนื่อง บริษัทจะถูกขายหรือประกาศล้มละลาย ยกเว้นเสียแต่จะฟื้นตัวได้ในเวลาอันสั้น
STR_NEWS_COMPANY_MERGER_TITLE                                   :{BIG_FONT}{BLACK}ยุบรวมบริษัทขนส่งแล้ว
STR_NEWS_COMPANY_MERGER_DESCRIPTION                             :{BIG_FONT}{BLACK}{STRING} ถูกขายให้ {STRING} เป็นจำนวนเงิน {CURRENCY_LONG}!
STR_NEWS_COMPANY_BANKRUPT_TITLE                                 :{BIG_FONT}{BLACK}ล้มละลาย!
STR_NEWS_COMPANY_BANKRUPT_DESCRIPTION                           :{BIG_FONT}{BLACK}{STRING} ถูกปิดตัวโดยนายทุนและทรัพย์สินทั้งหมดจะถูกขายทอดตลาด
STR_NEWS_COMPANY_LAUNCH_TITLE                                   :{BIG_FONT}{BLACK}บริษัทขนส่งใหม่เริ่มกิจการแล้ว!
STR_NEWS_COMPANY_LAUNCH_DESCRIPTION                             :{BIG_FONT}{BLACK}{STRING} เริ่มการก่อสร้างใกล้ {TOWN}!
STR_NEWS_MERGER_TAKEOVER_TITLE                                  :{BIG_FONT}{BLACK}{STRING} ถูกเซ้งโดย {STRING}!
STR_PRESIDENT_NAME_MANAGER                                      :{BLACK}{PRESIDENT_NAME}{}(ประธานบริษัท)

STR_NEWS_NEW_TOWN                                               :{BLACK}{BIG_FONT}{STRING} ผู้สนับสนุนก่อสร้างเมืองใหม่ในชื่อ {TOWN}!
STR_NEWS_NEW_TOWN_UNSPONSORED                                   :{BLACK}{BIG_FONT}ตอนนี้ได้มีเมืองที่ก่อตั้งใหม่แล้วชื่อเมืองว่า {TOWN}!

STR_NEWS_INDUSTRY_CONSTRUCTION                                  :{BIG_FONT}{BLACK}{STRING}ใหม่ กำลังถูกสร้างใกล้ ๆ เมือง {TOWN}!
STR_NEWS_INDUSTRY_PLANTED                                       :{BIG_FONT}{BLACK} {STRING}กำลังปลูกใหม่ใกล้ {TOWN}!

STR_NEWS_INDUSTRY_CLOSURE_GENERAL                               :{BIG_FONT}{BLACK}{STRING} ประกาศเลิกกิจการ!
STR_NEWS_INDUSTRY_CLOSURE_SUPPLY_PROBLEMS                       :{BIG_FONT}{BLACK}เกิดปัญหาเกี่ยวกับวัตถุดิบทำให้ {STRING} ต้องประกาศเลิกกิจการ!
STR_NEWS_INDUSTRY_CLOSURE_LACK_OF_TREES                         :{BIG_FONT}{BLACK}ต้นไม้บริเวณใกล้เคียงขาดแคลนทำให้ {STRING} ต้องประกาศเลิกกิจการ!

STR_NEWS_EURO_INTRODUCTION                                      :{BIG_FONT}{BLACK}เงินสกุลยูโรเริ่มใช้แล้ว!{}{}สหภาพยุโรปได้เริ่มใช้เงินสกุลเดียวกันแล้ว นั่นคือเงินสกุลยูโร รวมถึงในประเทศนี้ตั้งแต่วันนี้เป็นต้นไป!
STR_NEWS_BEGIN_OF_RECESSION                                     :{BIG_FONT}{BLACK}เกิดภาวะเศรฐกิจถดถอยทั่วโลก!{}{}ผู้เชี่ยวชาญทางการเงินต่างหวาดกลัวเนื่องจากเศรฐกิจตกต่ำ!
STR_NEWS_END_OF_RECESSION                                       :{BIG_FONT}{BLACK}สิ้นสุดภาวะเศรฐกิจถดถอย!{}{}การค้าขายเริ่มเป็นบวกเกิดความเชื่อมั่นในอุตสาหกรรมต่างๆ จากการที่เศรฐกิจเข้มแข็งขึ้น!

STR_NEWS_INDUSTRY_PRODUCTION_INCREASE_GENERAL                   :{BIG_FONT}{BLACK}{INDUSTRY} เพิ่มกำลังการผลิต!
STR_NEWS_INDUSTRY_PRODUCTION_INCREASE_COAL                      :{BIG_FONT}{BLACK}พบสายแร่ถ่านหินใหม่ที่ {INDUSTRY}!คาดว่าผลผลิต{}จะเพิ่มขึ้นเท่าตัว!
STR_NEWS_INDUSTRY_PRODUCTION_INCREASE_OIL                       :{BIG_FONT}{BLACK}พบแหล่งน้ำมันใหม่ที่ {INDUSTRY}!คาดว่าผลผลิต{}จะเพิ่มขึ้นเท่าตัว!
STR_NEWS_INDUSTRY_PRODUCTION_INCREASE_FARM                      :{BIG_FONT}{BLACK}เกษตรกรรมที่ได้รับการปรับปรุงแล้วที่ {INDUSTRY} คาดว่าจะทำให้ผลผลิตเพิ่มขึ้นเท่าตัว!
STR_NEWS_INDUSTRY_PRODUCTION_INCREASE_SMOOTH                    :{BIG_FONT}{BLACK}{STRING} ผลผลิต {INDUSTRY} เพิ่มขึ้น {COMMA}%!
STR_NEWS_INDUSTRY_PRODUCTION_DECREASE_GENERAL                   :{BIG_FONT}{BLACK}ผลผลิต {INDUSTRY} ลดลง 50%
STR_NEWS_INDUSTRY_PRODUCTION_DECREASE_FARM                      :{BIG_FONT}{BLACK}เกิดแมลงศัตรูพืชอย่างหนักที่ {INDUSTRY}!ผลผลิต{}ลงลง 50%
STR_NEWS_INDUSTRY_PRODUCTION_DECREASE_SMOOTH                    :{BIG_FONT}{BLACK}{STRING} ผลผลิตของ {INDUSTRY} ลดลง {COMMA}%!

###length VEHICLE_TYPES
STR_NEWS_TRAIN_IS_WAITING                                       :{WHITE}{VEHICLE} กำลังรอในอู่
STR_NEWS_ROAD_VEHICLE_IS_WAITING                                :{WHITE}{VEHICLE} กำลังรออยู่ในโรงซ่อม
STR_NEWS_SHIP_IS_WAITING                                        :{WHITE}{VEHICLE} กำลังรออยู่ในอู่
STR_NEWS_AIRCRAFT_IS_WAITING                                    :{WHITE}{VEHICLE} กำลังรออยู่ในโรงจอด
###next-name-looks-similar

# Order review system / warnings
STR_NEWS_VEHICLE_HAS_TOO_FEW_ORDERS                             :{WHITE}{VEHICLE} มีคำสั่งน้อยเกินไปในกำหนดการเดินทาง
STR_NEWS_VEHICLE_HAS_VOID_ORDER                                 :{WHITE}{VEHICLE} มีคำสั่งว่าง
STR_NEWS_VEHICLE_HAS_DUPLICATE_ENTRY                            :{WHITE}{VEHICLE} มีคำสั่งซ้ำซ้อน
STR_NEWS_VEHICLE_HAS_INVALID_ENTRY                              :{WHITE}{VEHICLE} มีสถานีที่ใช้ไม่ได้ในคำสั่ง
STR_NEWS_PLANE_USES_TOO_SHORT_RUNWAY                            :{WHITE}{VEHICLE} มีคำสั่งที่อากาศยานนั้นมีทางรันเวย์สั้นเกินไป

STR_NEWS_VEHICLE_IS_GETTING_OLD                                 :{WHITE}{VEHICLE} เริ่มเก่าแล้ว
STR_NEWS_VEHICLE_IS_GETTING_VERY_OLD                            :{WHITE}{VEHICLE} เก่ามากแล้ว
STR_NEWS_VEHICLE_IS_GETTING_VERY_OLD_AND                        :{WHITE}{VEHICLE} เก่ามากแล้ว และควรเปลี่ยนใหม่ในทันที
STR_NEWS_TRAIN_IS_STUCK                                         :{WHITE}{VEHICLE} ไม่สามารถหาเส้นทางไปต่อได้.
STR_NEWS_VEHICLE_IS_LOST                                        :{WHITE}{VEHICLE} กำลังหลงทาง.
STR_NEWS_VEHICLE_IS_UNPROFITABLE                                :{WHITE}กำไรของ {VEHICLE} เมื่อปีที่ผ่านมา {CURRENCY_LONG}
STR_NEWS_AIRCRAFT_DEST_TOO_FAR                                  :{WHITE}{VEHICLE} ไม่สามารถไปยังจุดหมายถัดไปได้เนื่องจากไม่อยู่ในระยะ

STR_NEWS_ORDER_REFIT_FAILED                                     :{WHITE}{VEHICLE} หยุดเนื่องจากการดัดแปลงไม่สำเร็จ
STR_NEWS_VEHICLE_AUTORENEW_FAILED                               :{WHITE}เปลี่ยนใหม่อัตโนมัติไม่สำเร็จบน {VEHICLE}{}{STRING}

STR_NEWS_NEW_VEHICLE_NOW_AVAILABLE                              :{BIG_FONT}{BLACK}{STRING}รุ่นใหม่ขณะนี้มีให้สั่งผลิตแล้ว!
STR_NEWS_NEW_VEHICLE_TYPE                                       :{BIG_FONT}{BLACK}{ENGINE}
STR_NEWS_NEW_VEHICLE_NOW_AVAILABLE_WITH_TYPE                    :{BLACK}ใหม่ {STRING} มีจำหน่ายแล้ว  -  {ENGINE}

STR_NEWS_SHOW_VEHICLE_GROUP_TOOLTIP                             :{BLACK}เปิดแถบกลุ่มยาพาหนะที่ได้เลือกไว้

STR_NEWS_STATION_NO_LONGER_ACCEPTS_CARGO                        :{WHITE}{STATION} ไม่ต้องการรับ {STRING} อีกต่อไป
STR_NEWS_STATION_NO_LONGER_ACCEPTS_CARGO_OR_CARGO               :{WHITE}{STATION} ไม่รับ {STRING} หรือ {STRING} แล้ว
STR_NEWS_STATION_NOW_ACCEPTS_CARGO                              :{WHITE}{STATION} ขณะนี้ยอมรับ {STRING}
STR_NEWS_STATION_NOW_ACCEPTS_CARGO_AND_CARGO                    :{WHITE}{STATION} ขณะนี้ยอมรับ {STRING} และ {STRING}

STR_NEWS_OFFER_OF_SUBSIDY_EXPIRED                               :{BIG_FONT}{BLACK}ข้อเสนอสำหรับการอุดหนุนสิ้นสุด:{}{}{STRING} จาก {STRING} ถึง {STRING} จะไม่ได้รับการอุดหนุนอีกต่อไป.
STR_NEWS_SUBSIDY_WITHDRAWN_SERVICE                              :{BIG_FONT}{BLACK}การอุดหนุนถูกถอดถอน:{}{}บริการ {STRING} จาก {STRING} ถึง {STRING} จะไม่ได้รับการสนับสนุนอีกต่อไป.
STR_NEWS_SERVICE_SUBSIDY_OFFERED                                :{BIG_FONT}{BLACK}มีการสนับสนุนในการทำโครงการ:{}{} ขนส่ง {STRING} จาก {STRING} ถึง {STRING} หากดำเนินการจะได้รับเงินอุดหนุนพิเศษ {NUM}  ปีจากเจ้าหน้าที่ในท้องถิ่น!
###length 4
STR_NEWS_SERVICE_SUBSIDY_AWARDED_HALF                           :{BIG_FONT}{BLACK}เงินสนับสนุนโครงการถูกมอบให้กับ {STRING}!{}{}{STRING} โดยการขนส่งจาก{STRING} ถึง {STRING} จะได้รับเงินอุดหนุนเพิ่มขึ้น 50% สำหรับ {NUM} ปีหน้า!
STR_NEWS_SERVICE_SUBSIDY_AWARDED_DOUBLE                         :{BIG_FONT}{BLACK}การอุดหนุนบริการถูกมอบแก่ {STRING}!{}{}{STRING} บริการจาก {STRING} ถึง {STRING} จะได้รับเงินสองเท่าใน {NUM} ปีหน้า!
STR_NEWS_SERVICE_SUBSIDY_AWARDED_TRIPLE                         :{BIG_FONT}{BLACK}การอุดหนุนบริการถูกมอบแก่ {STRING}!{}{}{STRING} บริการจาก {STRING} ถึง {STRING} จะได้รับเงินสามเท่าใน {NUM} ปีหน้า!
STR_NEWS_SERVICE_SUBSIDY_AWARDED_QUADRUPLE                      :{BIG_FONT}{BLACK}การอุดหนุนบริการถูกมอบแก่ {STRING}!{}{}{STRING} บริการจาก {STRING} ถึง {STRING} จะได้รับเงินสี่เท่าใน {NUM} ปีหน้า!

STR_NEWS_ROAD_REBUILDING                                        :{BIG_FONT}{BLACK}การจราจรยุ่งเหยิงใน {TOWN}!{}{}การสร้างถนนใหม่ที่ได้รับการสนับสนุนโดย {STRING} นำมาซึ่งหกเดือนแห่งความสงสัยแก่ผู้ใช้ถนน!
STR_NEWS_EXCLUSIVE_RIGHTS_TITLE                                 :{BIG_FONT}{BLACK}เจ้าพ่อวงการขนส่ง!
STR_NEWS_EXCLUSIVE_RIGHTS_DESCRIPTION                           :{BIG_FONT}{BLACK}ฝ่ายบริหารของเมือง {TOWN} ลงนามสัญญากับ {STRING} เป็นะระยเวลา 1 ปีสำหรับสัมปทานขนส่งพิเศษ

# Extra view window
STR_EXTRA_VIEWPORT_TITLE                                        :{WHITE}มุมมอง {COMMA}
STR_EXTRA_VIEW_MOVE_VIEW_TO_MAIN                                :{BLACK}คัดลอกไปยังมุมมอง
STR_EXTRA_VIEW_MOVE_VIEW_TO_MAIN_TT                             :{BLACK}คัดลอกตำแหน่งของมุมมองหลังมายังมุมมองนี้
STR_EXTRA_VIEW_MOVE_MAIN_TO_VIEW                                :{BLACK}วางจากมุมมอง
STR_EXTRA_VIEW_MOVE_MAIN_TO_VIEW_TT                             :{BLACK}วางตำแหน่งจากมุมมองนี้ไปยังมุมมองหลัก

# Game options window
STR_GAME_OPTIONS_CAPTION                                        :{WHITE}ตัวเลือกเกม
STR_GAME_OPTIONS_CURRENCY_UNITS_FRAME                           :{BLACK}หน่วยสกุลเงิน
STR_GAME_OPTIONS_CURRENCY_UNITS_DROPDOWN_TOOLTIP                :{BLACK}การเลือกสกุลเงิน

###length 42
STR_GAME_OPTIONS_CURRENCY_GBP                                   :ปอนด์สเตอร์ลิง (£)
STR_GAME_OPTIONS_CURRENCY_USD                                   :ดอลลาร์สหรัฐ ($)
STR_GAME_OPTIONS_CURRENCY_EUR                                   :ยูโร
STR_GAME_OPTIONS_CURRENCY_JPY                                   :เยน (¥)
STR_GAME_OPTIONS_CURRENCY_ATS                                   :ชิลลิ่งออสเตรีย (ATS)
STR_GAME_OPTIONS_CURRENCY_BEF                                   :ฟรังก์เบลเยี่ยม (BEF)
STR_GAME_OPTIONS_CURRENCY_CHF                                   :ฟรังก์สวิส (CHF)
STR_GAME_OPTIONS_CURRENCY_CZK                                   :โครูนาเช็ค (CZK)
STR_GAME_OPTIONS_CURRENCY_DEM                                   :ดอยช์มาร์ค (DEM)
STR_GAME_OPTIONS_CURRENCY_DKK                                   :โครนเดนมาร์ค (DKK)
STR_GAME_OPTIONS_CURRENCY_ESP                                   :เพเซต้า (ESP)
STR_GAME_OPTIONS_CURRENCY_FIM                                   :มาร์คคา ฟินแลนด์ (FIM)
STR_GAME_OPTIONS_CURRENCY_FRF                                   :ฟรังก์ฝรั่งเศส(FRF)
STR_GAME_OPTIONS_CURRENCY_GRD                                   :ดรากช์มา กรีซ (GRD)
STR_GAME_OPTIONS_CURRENCY_HUF                                   :ฟอรินท์ ฮังการี (HUF)
STR_GAME_OPTIONS_CURRENCY_ISK                                   :โครนา ไอซแลนด์ (ISK)
STR_GAME_OPTIONS_CURRENCY_ITL                                   :ลิรา อิตาลี (ITL)
STR_GAME_OPTIONS_CURRENCY_NLG                                   :กิลเดอร์ ดัชต์ (NLG)
STR_GAME_OPTIONS_CURRENCY_NOK                                   :โครน นอร์เวย์ (NOK)
STR_GAME_OPTIONS_CURRENCY_PLN                                   :ซโลตี โปแลนด์ (PLN)
STR_GAME_OPTIONS_CURRENCY_RON                                   :ลิว โรมาเนีย (RON)
STR_GAME_OPTIONS_CURRENCY_RUR                                   :รูเบิ้ลส์ รัสเซีย (RUR)
STR_GAME_OPTIONS_CURRENCY_SIT                                   :โทลาร์ สโลวีเนีย (SIT)
STR_GAME_OPTIONS_CURRENCY_SEK                                   :โครนา สวีเดน (SEK)
STR_GAME_OPTIONS_CURRENCY_TRY                                   :ลิรา ตุรกี (TRY)
STR_GAME_OPTIONS_CURRENCY_SKK                                   :โครูนา สโลวาเกีย (SKK)
STR_GAME_OPTIONS_CURRENCY_BRL                                   :เรียล บราซิล (BRL)
STR_GAME_OPTIONS_CURRENCY_EEK                                   :ครูนิ เอสโทเนีย (EEK)
STR_GAME_OPTIONS_CURRENCY_LTL                                   :Lithuanian Litas (LTL)
STR_GAME_OPTIONS_CURRENCY_KRW                                   :วอน เกาหลีใต้ (KRW)
STR_GAME_OPTIONS_CURRENCY_ZAR                                   :South African Rand (ZAR)
STR_GAME_OPTIONS_CURRENCY_CUSTOM                                :ระบุเอง...
STR_GAME_OPTIONS_CURRENCY_GEL                                   :Georgian Lari (GEL)
STR_GAME_OPTIONS_CURRENCY_IRR                                   :Iranian Rial (IRR)
STR_GAME_OPTIONS_CURRENCY_HKD                                   :ดอลลาร์ฮ่องกง (HKD)
STR_GAME_OPTIONS_CURRENCY_MYR                                   :ริงกิตมาเลเซีย (MYR)

###length 2
STR_GAME_OPTIONS_ROAD_VEHICLES_DROPDOWN_LEFT                    :ขับชิดซ้าย
STR_GAME_OPTIONS_ROAD_VEHICLES_DROPDOWN_RIGHT                   :ขับชิดขวา

STR_GAME_OPTIONS_TOWN_NAMES_FRAME                               :{BLACK}ชื่อเมือง:
STR_GAME_OPTIONS_TOWN_NAMES_DROPDOWN_TOOLTIP                    :{BLACK}เลือกรูปแบบของชื่อเมือง

###length 21
STR_GAME_OPTIONS_TOWN_NAME_ORIGINAL_ENGLISH                     :อังกฤษ (ดั้งเดิม)
STR_GAME_OPTIONS_TOWN_NAME_FRENCH                               :ฝรั่งเศส
STR_GAME_OPTIONS_TOWN_NAME_GERMAN                               :เยอรมัน
STR_GAME_OPTIONS_TOWN_NAME_ADDITIONAL_ENGLISH                   :อังกฤษ (ตัวเสริม)
STR_GAME_OPTIONS_TOWN_NAME_LATIN_AMERICAN                       :ลาติน-อเมริกัน
STR_GAME_OPTIONS_TOWN_NAME_SILLY                                :อังกฤษอย่างง่าย
STR_GAME_OPTIONS_TOWN_NAME_SWEDISH                              :สวีดิช
STR_GAME_OPTIONS_TOWN_NAME_DUTCH                                :ดัชต์
STR_GAME_OPTIONS_TOWN_NAME_FINNISH                              :ฟินน์
STR_GAME_OPTIONS_TOWN_NAME_POLISH                               :โปลิช
STR_GAME_OPTIONS_TOWN_NAME_SLOVAK                               :สโลวากิช
STR_GAME_OPTIONS_TOWN_NAME_NORWEGIAN                            :นอร์วิเจียน
STR_GAME_OPTIONS_TOWN_NAME_HUNGARIAN                            :ฮังกาเรียน
STR_GAME_OPTIONS_TOWN_NAME_AUSTRIAN                             :ออสเตรียน
STR_GAME_OPTIONS_TOWN_NAME_ROMANIAN                             :โรมาเนียน
STR_GAME_OPTIONS_TOWN_NAME_CZECH                                :เช็ค
STR_GAME_OPTIONS_TOWN_NAME_SWISS                                :สวิส
STR_GAME_OPTIONS_TOWN_NAME_DANISH                               :เดนมาร์ค
STR_GAME_OPTIONS_TOWN_NAME_TURKISH                              :ตุรกี
STR_GAME_OPTIONS_TOWN_NAME_ITALIAN                              :อิตาเลียน
STR_GAME_OPTIONS_TOWN_NAME_CATALAN                              :คาตาลัน

STR_GAME_OPTIONS_AUTOSAVE_FRAME                                 :{BLACK}บันทึกเกมอัตโนมัติ
STR_GAME_OPTIONS_AUTOSAVE_DROPDOWN_TOOLTIP                      :{BLACK}เลือกระยะห่างระหว่างการบันทึกเกมอัตโนมัติแต่ละครั้ง

# Autosave dropdown
###length 5
STR_GAME_OPTIONS_AUTOSAVE_DROPDOWN_OFF                          :ปิด
STR_GAME_OPTIONS_AUTOSAVE_DROPDOWN_EVERY_1_MONTH                :ทุกๆเดือน
STR_GAME_OPTIONS_AUTOSAVE_DROPDOWN_EVERY_3_MONTHS               :ทุก 3 เดือน
STR_GAME_OPTIONS_AUTOSAVE_DROPDOWN_EVERY_6_MONTHS               :ทุก 6 เดือน
STR_GAME_OPTIONS_AUTOSAVE_DROPDOWN_EVERY_12_MONTHS              :ทุก 12 เดือน

STR_GAME_OPTIONS_LANGUAGE                                       :{BLACK}ภาษา
STR_GAME_OPTIONS_LANGUAGE_TOOLTIP                               :{BLACK}เลือกภาษาที่จะใช้

STR_GAME_OPTIONS_FULLSCREEN                                     :{BLACK}เต็มหน้าจอ
STR_GAME_OPTIONS_FULLSCREEN_TOOLTIP                             :{BLACK}ทำเครื่องหมายที่ช่องนี้เพื่อเล่น OpenTTD fullscreen โหมด

STR_GAME_OPTIONS_RESOLUTION                                     :{BLACK}ความละเอียดของหน้าจอ
STR_GAME_OPTIONS_RESOLUTION_TOOLTIP                             :{BLACK}เลือกความละเอียดของหน้าจอที่จะใช้
STR_GAME_OPTIONS_RESOLUTION_OTHER                               :อื่นๆ



STR_GAME_OPTIONS_GUI_ZOOM_FRAME                                 :{BLACK}ขนาดของแผงควบคุม

STR_GAME_OPTIONS_GUI_ZOOM_DROPDOWN_NORMAL                       :ปกติ
STR_GAME_OPTIONS_GUI_ZOOM_DROPDOWN_4X_ZOOM                      :คูณสี่

STR_GAME_OPTIONS_FONT_ZOOM                                      :{BLACK}ขนาดตัวอักษร

STR_GAME_OPTIONS_FONT_ZOOM_DROPDOWN_NORMAL                      :ปกติ
STR_GAME_OPTIONS_FONT_ZOOM_DROPDOWN_2X_ZOOM                     :ขนาดใหญ่คูณสอง


STR_GAME_OPTIONS_REFRESH_RATE                                   :{BLACK}รีเฟรชเรทของหน้าจอ
STR_GAME_OPTIONS_REFRESH_RATE_WARNING                           :{WHITE}หากตั้งรีเฟรชเรทไว้มากกว่า 60Hz ขึ้นไป อาจมีผลต่อประสิทธิภาพของเกมได้

STR_GAME_OPTIONS_BASE_GRF                                       :{BLACK}ตั้งค่า Graphic พื้นฐาน
STR_GAME_OPTIONS_BASE_GRF_TOOLTIP                               :{BLACK}เลือกและตั้งค่าฐานกราฟิกที่จะใช้
STR_GAME_OPTIONS_BASE_GRF_STATUS                                :{RED}{NUM} ไฟล์สูญหายหรือไม่สมบูรณ์
STR_GAME_OPTIONS_BASE_GRF_DESCRIPTION_TOOLTIP                   :{BLACK}ข้อมูลเพิ่มเติมเกี่ยวกับชุดกราฟฟิคพื้นฐาน

STR_GAME_OPTIONS_BASE_SFX                                       :{BLACK}เลือกชุด Effect เสียงประกอบ
STR_GAME_OPTIONS_BASE_SFX_TOOLTIP                               :{BLACK}ปรับและเลือกเสียงที่จะใช้
STR_GAME_OPTIONS_BASE_SFX_DESCRIPTION_TOOLTIP                   :{BLACK}ปรับข้อมูลเพิ่มเติมเกี่ยวกับโหมดเสียง

STR_GAME_OPTIONS_BASE_MUSIC                                     :{BLACK}ชุดเพลงประกอบพื้นฐาน
STR_GAME_OPTIONS_BASE_MUSIC_TOOLTIP                             :{BLACK}เลือกเพลงประกอบพื้นฐานเพื่อใช้งาน
STR_GAME_OPTIONS_BASE_MUSIC_STATUS                              :{RED}{NUM} ไฟล์ไม่สมบูรณ์
STR_GAME_OPTIONS_BASE_MUSIC_DESCRIPTION_TOOLTIP                 :{BLACK}ข้อมูลเพิ่มเติมเกี่ยวกับชุดเพลงประกอบพื้นฐาน

STR_ERROR_FULLSCREEN_FAILED                                     :{WHITE}Fullscreen โหมดล้มเหลว

# Custom currency window

STR_CURRENCY_WINDOW                                             :{WHITE}สกุลเงิน
STR_CURRENCY_EXCHANGE_RATE                                      :{LTBLUE}อัตราแลกเปลี่ยน: {ORANGE}{CURRENCY_LONG} = £ {COMMA}
STR_CURRENCY_DECREASE_EXCHANGE_RATE_TOOLTIP                     :{BLACK}ลดจํานวนสกุลเงินของคุณสำหรับหนึ่งปอนด์ (£)
STR_CURRENCY_INCREASE_EXCHANGE_RATE_TOOLTIP                     :{BLACK}เพิ่มจำนวนสกุลเงินของคุณสำหรับหนึ่งปอนด์ (£)
STR_CURRENCY_SET_EXCHANGE_RATE_TOOLTIP                          :{BLACK}กำหนดอัตราแลกเปลี่ยนของสกุลเงินหนึ่งปอนด์ (£)

STR_CURRENCY_SEPARATOR                                          :{LTBLUE}ตัวแบ่ง: {ORANGE}{STRING}
STR_CURRENCY_SET_CUSTOM_CURRENCY_SEPARATOR_TOOLTIP              :{BLACK}สัญลักษณ์แบ่งหลักสกุลเงินของท่าน

STR_CURRENCY_PREFIX                                             :{LTBLUE}คำนำหน้า: {ORANGE}{STRING}
STR_CURRENCY_SET_CUSTOM_CURRENCY_PREFIX_TOOLTIP                 :{BLACK}สัญลักษณ์หน้าสกุลเงินของท่าน
STR_CURRENCY_SUFFIX                                             :{LTBLUE}คำเสริมท้าย: {ORANGE}{STRING}
STR_CURRENCY_SET_CUSTOM_CURRENCY_SUFFIX_TOOLTIP                 :{BLACK}สัญลักษณ์ต่อท้ายสกุลเงินของท่าน

STR_CURRENCY_SWITCH_TO_EURO                                     :{LTBLUE}เปลี่ยนเป็นเงินสกุลยูโร: {ORANGE}{NUM}
STR_CURRENCY_SWITCH_TO_EURO_NEVER                               :{LTBLUE}เปลี่ยนเป็นเงินสกุลยูโร: {ORANGE}ไม่เปลี่ยน
STR_CURRENCY_SET_CUSTOM_CURRENCY_TO_EURO_TOOLTIP                :{BLACK}ตั้งปีเพื่อเปลี่ยนสกุลเงินเป็นยูโร
STR_CURRENCY_DECREASE_CUSTOM_CURRENCY_TO_EURO_TOOLTIP           :{BLACK}เปลี่ยนสกุลเงินเป็นยูโรก่อน
STR_CURRENCY_INCREASE_CUSTOM_CURRENCY_TO_EURO_TOOLTIP           :{BLACK}เปลี่ยนสกุลเงินเป็นยูโรทีหลัง

STR_CURRENCY_PREVIEW                                            :{LTBLUE}แสดงตัวอย่าง: {ORANGE}{CURRENCY_LONG}
STR_CURRENCY_CUSTOM_CURRENCY_PREVIEW_TOOLTIP                    :{BLACK}10000 ปอนด์สเตอร์ลิง (£) ในสกุลเงินของคุณ
STR_CURRENCY_CHANGE_PARAMETER                                   :{BLACK}เปลี่ยนการกำหนดค่าตัวแปรสกุลเงิน

STR_DIFFICULTY_LEVEL_SETTING_MAXIMUM_NO_COMPETITORS             :{LTBLUE}จำนวนผู้ร่วมแข่งขันสูงสุด: {ORANGE}{COMMA}

STR_NONE                                                        :ไม่มี
STR_FUNDING_ONLY                                                :ระดมทุนเท่านั้น
STR_MINIMAL                                                     :ขั้นต่ำ
STR_NUM_VERY_LOW                                                :ต่ำมาก
STR_NUM_LOW                                                     :ต่ำ
STR_NUM_NORMAL                                                  :ปกติ
STR_NUM_HIGH                                                    :สูง
STR_NUM_CUSTOM                                                  :กำหนดเอง
STR_NUM_CUSTOM_NUMBER                                           :กำหนดเอง ({NUM})

STR_VARIETY_NONE                                                :ไม่มี
STR_VARIETY_VERY_LOW                                            :ต่ำมาก
STR_VARIETY_LOW                                                 :ต่ำ
STR_VARIETY_MEDIUM                                              :ปานกลาง
STR_VARIETY_HIGH                                                :สูง
STR_VARIETY_VERY_HIGH                                           :สูงมาก

###length 5
STR_AI_SPEED_VERY_SLOW                                          :ช้ามาก
STR_AI_SPEED_SLOW                                               :ช้า
STR_AI_SPEED_MEDIUM                                             :ปานกลาง
STR_AI_SPEED_FAST                                               :เร็ว
STR_AI_SPEED_VERY_FAST                                          :เร็วมาก

###length 6
STR_SEA_LEVEL_VERY_LOW                                          :ต่ำมาก
STR_SEA_LEVEL_LOW                                               :ต่ำ
STR_SEA_LEVEL_MEDIUM                                            :ปานกลาง
STR_SEA_LEVEL_HIGH                                              :สูง
STR_SEA_LEVEL_CUSTOM                                            :กำหนดเอง
STR_SEA_LEVEL_CUSTOM_PERCENTAGE                                 :กำหนดเอง ({NUM}%)

###length 4
STR_RIVERS_NONE                                                 :ไม่มี
STR_RIVERS_FEW                                                  :น้อย
STR_RIVERS_MODERATE                                             :ปานกลาง
STR_RIVERS_LOT                                                  :หลาย

###length 3
STR_DISASTER_NONE                                               :ไม่มี
STR_DISASTER_REDUCED                                            :ภาวะลดลง
STR_DISASTER_NORMAL                                             :ภาวะปกติ

###length 4
STR_SUBSIDY_X1_5                                                :1.5 เท่า
STR_SUBSIDY_X2                                                  :2 เท่า
STR_SUBSIDY_X3                                                  :3 เท่า
STR_SUBSIDY_X4                                                  :4 เท่า

###length 7
STR_TERRAIN_TYPE_VERY_FLAT                                      :แบนราบมาก
STR_TERRAIN_TYPE_FLAT                                           :แบนราบ
STR_TERRAIN_TYPE_HILLY                                          :เนินเขา
STR_TERRAIN_TYPE_MOUNTAINOUS                                    :ภูเขาสูง
STR_TERRAIN_TYPE_ALPINIST                                       :นักไต่เขา
STR_TERRAIN_TYPE_CUSTOM_VALUE                                   :ความสูงแบบกำหนดเอง ({NUM})

###length 3
STR_CITY_APPROVAL_PERMISSIVE                                    :อนุญาต
STR_CITY_APPROVAL_TOLERANT                                      :พอผ่อนผันให้ได้
STR_CITY_APPROVAL_HOSTILE                                       :ไม่เป็นมิตร

STR_WARNING_NO_SUITABLE_AI                                      :{WHITE}ไม่มี AI ที่เหมาะสมปรากฎ...{}คุณสามารถดาวน์โหลด AI จากระบบ 'Online Content'

# Settings tree window
STR_CONFIG_SETTING_TREE_CAPTION                                 :{WHITE}การตั้งค่าในเกม
STR_CONFIG_SETTING_FILTER_TITLE                                 :{BLACK}เติม string:
STR_CONFIG_SETTING_EXPAND_ALL                                   :{BLACK}ขยายทั้งหมด
STR_CONFIG_SETTING_COLLAPSE_ALL                                 :{BLACK}ยุบลงทั้งหมด
STR_CONFIG_SETTING_NO_EXPLANATION_AVAILABLE_HELPTEXT            :(ไม่สามารถขยายได้)
STR_CONFIG_SETTING_DEFAULT_VALUE                                :{LTBLUE}ค่าเริ่มต้น: {ORANGE}{STRING}
STR_CONFIG_SETTING_TYPE                                         :{LTBLUE}ประเภทการตั้งค่า: {ORANGE}{STRING}
STR_CONFIG_SETTING_TYPE_CLIENT                                  :ตั้งค่าผู้ใช้ (ไม่ถูกเก็บไว้ในการบันทึกเกม; มีผลครอบคลุมทั้งหมด)
STR_CONFIG_SETTING_TYPE_GAME_MENU                               :ตั้งค่าเกม(ถูกเก็บไว้ในการบันทึกเกม; มีผลเฉพาะการเริ่มเกมใหม่)
STR_CONFIG_SETTING_TYPE_GAME_INGAME                             :ตั้งค่าเกม(ถูกเก็บไว้ในการบันทึกเกม; มีผลเฉพาะเกมปัจจุบัน)
STR_CONFIG_SETTING_TYPE_COMPANY_MENU                            :ตั้งค่าองค์กร (ถูกเก็บไว้ในการบันทึกเกม; มีผลเฉพาะการเริ่มเกมใหม่)
STR_CONFIG_SETTING_TYPE_COMPANY_INGAME                          :ตั้งค่าองค์กร (ถูกเก็บไว้ในการบันทึกเกม; มีผลเฉพาะเกมปัจจุบัน)
STR_CONFIG_SETTING_RESET_ALL_CONFIRMATION_DIALOG_CAPTION        :{WHITE}คำเตือน!
STR_CONFIG_SETTING_RESET_ALL_CONFIRMATION_DIALOG_TEXT           :{WHITE}การกระทำนี้จะล้างการตั้งค่าเกมเดิมของคุณ{} คุณแน่ใจหรือไม่ที่จะกระทำแบบนี้?

STR_CONFIG_SETTING_RESTRICT_CATEGORY                            :{BLACK}หมวดหมู่:
STR_CONFIG_SETTING_RESTRICT_TYPE                                :{BLACK}ชนิด:
STR_CONFIG_SETTING_RESTRICT_DROPDOWN_HELPTEXT                   :{BLACK}จำกัดรายการด้านล่างให้แสดงเฉพาะการตั้งค่าที่มีการเปลี่ยนแปลง
STR_CONFIG_SETTING_RESTRICT_BASIC                               :ตั้งค่าพื้นฐาน
STR_CONFIG_SETTING_RESTRICT_ADVANCED                            :ตั้งค่าขั้นสูง
STR_CONFIG_SETTING_RESTRICT_ALL                                 :การตั้งค่าแบบผู้เชี่ยวชาญ / การตั้งค่าทั้งหมด
STR_CONFIG_SETTING_RESTRICT_CHANGED_AGAINST_DEFAULT             :การตั้งค่าที่มีค่าที่แตกต่างกันกับค่าเริ่มต้น
STR_CONFIG_SETTING_RESTRICT_CHANGED_AGAINST_NEW                 :การตั้งค่าที่มีค่าที่แตกต่างกันกับการตั้งค่าใหม่เกมของคุณ

STR_CONFIG_SETTING_TYPE_DROPDOWN_HELPTEXT                       :{BLACK}เลือกรูปแบบการตั้งค่า
STR_CONFIG_SETTING_TYPE_DROPDOWN_ALL                            :การตั้งค่าทั้งหมด
STR_CONFIG_SETTING_TYPE_DROPDOWN_CLIENT                         :ตั้งค่าผู้ใช้งาน (ไม่เก็บในเซฟ มีผลกับทุกเกม)
STR_CONFIG_SETTING_TYPE_DROPDOWN_GAME_MENU                      :ตั้งค่าเกี่ยวกับเกม(เก็บในเซฟ มีผลเมื่อเริ่มเกมใหม่)
STR_CONFIG_SETTING_TYPE_DROPDOWN_GAME_INGAME                    :ตั้งค่าเกี่ยวกับเกม(เก็บในเซฟ มีผลเฉพาะเกมปัจจุบัน)
STR_CONFIG_SETTING_TYPE_DROPDOWN_COMPANY_MENU                   :ตั้งค่าบริษัท (เก็บในเซฟ มีผลเมื่อเริ่มเกมใหม่)
STR_CONFIG_SETTING_TYPE_DROPDOWN_COMPANY_INGAME                 :ตั้งค่าเกี่ยวกับบริษัท(เก็บในเซฟ มีผลแค่บริษัทปัจจุบัน)

###length 3

###length 3
STR_CONFIG_SETTING_OFF                                          :ปิด
STR_CONFIG_SETTING_ON                                           :เปิด
STR_CONFIG_SETTING_DISABLED                                     :ไม่ให้เรียกใช้งาน

###length 3
STR_CONFIG_SETTING_COMPANIES_OFF                                :ปิด
STR_CONFIG_SETTING_COMPANIES_OWN                                :บริษัทในเครือ
STR_CONFIG_SETTING_COMPANIES_ALL                                :บริษัททั้งหมด

###length 3
STR_CONFIG_SETTING_NONE                                         :ไม่มี
STR_CONFIG_SETTING_ORIGINAL                                     :ดั้งเดิม
STR_CONFIG_SETTING_REALISTIC                                    :เสมือนจริง

###length 3
STR_CONFIG_SETTING_HORIZONTAL_POS_LEFT                          :ซ้าย
STR_CONFIG_SETTING_HORIZONTAL_POS_CENTER                        :กลาง
STR_CONFIG_SETTING_HORIZONTAL_POS_RIGHT                         :ขวา

STR_CONFIG_SETTING_MAXIMUM_INITIAL_LOAN                         :เงินกู้เริ่มต้นสูงสุด: {STRING}
STR_CONFIG_SETTING_MAXIMUM_INITIAL_LOAN_HELPTEXT                :บริษัท สามารถกู้ยืมเงินจำนวนสูงสุด (โดยไม่คำนึงถึงอัตราเงินเฟ้อเข้าบัญชี)

STR_CONFIG_SETTING_INTEREST_RATE                                :ดอกเบี้ย: {STRING}
STR_CONFIG_SETTING_INTEREST_RATE_HELPTEXT                       :อัตราดอกเบี้ยเงินกู้; มีผลกับอัตราเงินเฟ้อถ้าเปิดใช้งาน

STR_CONFIG_SETTING_RUNNING_COSTS                                :ระดับของค่าปฎิบัติการของยานพาหนะต่างๆ: {STRING}
STR_CONFIG_SETTING_RUNNING_COSTS_HELPTEXT                       :กำหนดระดับของการบำรุงรักษาและค่าใช้จ่ายของยานพาหนะและโครงสร้างพื้นฐาน

STR_CONFIG_SETTING_CONSTRUCTION_SPEED                           :ควานเร็วในการก่อสร้าง: {STRING}
STR_CONFIG_SETTING_CONSTRUCTION_SPEED_HELPTEXT                  :จำกัด จำนวนของการกระทำก่อสร้างสำหรับ AIs

STR_CONFIG_SETTING_VEHICLE_BREAKDOWNS                           :ยานพาหนะขัดข้อง: {STRING}
STR_CONFIG_SETTING_VEHICLE_BREAKDOWNS_HELPTEXT                  :ควบคุมความถี่ในการตรวจสภาพยานพาหนะ หากได้รับการตรวจสภาพไม่เพียงพออาจเกิดอาการขัดข้องบ่อยครั้งได้

STR_CONFIG_SETTING_SUBSIDY_MULTIPLIER                           :อัตราของการให้เงินสนับสนุนโครงการ: {STRING}
STR_CONFIG_SETTING_SUBSIDY_MULTIPLIER_HELPTEXT                  :ตั้งค่าเงินสนับสนุนสำหรับการเชื่อมต่อ

STR_CONFIG_SETTING_SUBSIDY_DURATION_HELPTEXT                    :กำหนดปีที่จะได้รับเงินสนับสนุน

###setting-zero-is-special

STR_CONFIG_SETTING_CONSTRUCTION_COSTS                           :ค่าใช้จ่ายในการก่อสร้า: {STRING}
STR_CONFIG_SETTING_CONSTRUCTION_COSTS_HELPTEXT                  :การตั้งค่าระดับของค่าใช้จ่ายในการก่อสร้างและซื้อ

STR_CONFIG_SETTING_RECESSIONS                                   :เศรษฐกิจถดถอย: {STRING}
STR_CONFIG_SETTING_RECESSIONS_HELPTEXT                          :หากเปิดใช้งาน การถดถอย อาจเกิดขึ้นทุก 2 - 3 ปี ในช่วงเศรษฐกิจตกต่ำในการผลิตทั้งหมด อย่างมีนัยสำคัญต่ำกว่า (มันจะกลับไปที่ระดับก่อนหน้านี้เมื่อภาวะถดถอยจบลง)

STR_CONFIG_SETTING_TRAIN_REVERSING                              :ไม่อนุญาตให้รถไฟกลับขบวนในสถานี: {STRING}
STR_CONFIG_SETTING_TRAIN_REVERSING_HELPTEXT                     :หากเปิดใช้งานรถไฟจะไม่ย้อนกลับในสถานีที่ไม่ใช่ปลายทางถ้ามีเส้นทางที่สั้นไปยังปลายทางต่อไปของพวกเขา จะย้อนกลับ

STR_CONFIG_SETTING_DISASTERS                                    :ภัยพิบัติ: {STRING}
STR_CONFIG_SETTING_DISASTERS_HELPTEXT                           :ภัยพิบัติซึ่งบางครั้งสลับอาจปิดกั้นหรือทำลายยานพาหนะหรือโครงสร้างพื้นฐาน

STR_CONFIG_SETTING_CITY_APPROVAL                                :ทัศนคติสภาเทศบาลเมืองที่มีต่อการปรับโครงสร้างพื้นที่: {STRING}
STR_CONFIG_SETTING_CITY_APPROVAL_HELPTEXT                       :เลือกความรุนแรงของการทำลายสิ่งแวดล้อมและเสียงรบกวนจากบริษัทที่ส่งผลต่อความนิยมในเมืองและการก่อสร้างของพวกเขา

STR_CONFIG_SETTING_MAP_HEIGHT_LIMIT                             :คสามสูงของแผนที่ที่ถูกจำกัดไว้: {STRING}
###setting-zero-is-special

STR_CONFIG_SETTING_AUTOSLOPE                                    :อนุญาตให้เปลี่ยนสภาพพื้นผิวใต้สิ่งก่อสร้าง, ราง, ฯลฯ (ปรับความชันอัตโนมัติ): {STRING}
STR_CONFIG_SETTING_AUTOSLOPE_HELPTEXT                           :อนุญาตให้ปรับสภาพพื้นที่ได้โดยไม่ต้องรื้อถอนสาธารณูปโภค

STR_CONFIG_SETTING_CATCHMENT                                    :อนุญาตให้มีขนาดของพื้นที่บริการของสถานีที่สมเหตุสมผลมากขึ้น: {STRING}
STR_CONFIG_SETTING_CATCHMENT_HELPTEXT                           :สร้างความแตกต่างของพื้นที่บริการสำหรับสถานีในประเภทที่แตกต่างกัน


STR_CONFIG_SETTING_EXTRADYNAMITE                                :อนุญาตให้ทำลายถนน, สะพาน, สิ่งก่อสร้างของเมืองได้มากขึ้น: {STRING}
STR_CONFIG_SETTING_EXTRADYNAMITE_HELPTEXT                       :ทำให้ง่ายขึ้นสำหรับการรื้อถอนสาธารณูปโภคและสิ่งปลูกสร้างของเมือง

STR_CONFIG_SETTING_TRAIN_LENGTH                                 :ความยาวสูงสุดของขบวนรถไฟ: {STRING}
STR_CONFIG_SETTING_TRAIN_LENGTH_HELPTEXT                        :เลือกตั้งค่าความยาวสูงสุดของขบวนรถไฟ
STR_CONFIG_SETTING_TILE_LENGTH                                  :{COMMA} ช่อง

STR_CONFIG_SETTING_SMOKE_AMOUNT                                 :ปริมาณของ Effect ไอเสีย/การSpark: {STRING}
STR_CONFIG_SETTING_SMOKE_AMOUNT_HELPTEXT                        :ตั้งค่าปริมาณของไอเสีย หรือการ spark ที่สร้างโดยยานพาหนะ

STR_CONFIG_SETTING_TRAIN_ACCELERATION_MODEL                     :รูปแบบของการเร่งความเร็วของรถไฟ: {STRING}
STR_CONFIG_SETTING_TRAIN_ACCELERATION_MODEL_HELPTEXT            :เลือกตั้งค่าอัตราเร่งเสมือนจริง สำหรับการทำให้การเคลื่อนที่ของขบวนรถไฟสมจริงมากยิ่งขึ้น ในการขึ้นเนิน หรือจากการที่ขบวนรถมีความยาวมากๆ ซึ่งกำลังขับ(Tractive Effort) ของรถจักรมีผลโดยตรง

STR_CONFIG_SETTING_ROAD_VEHICLE_ACCELERATION_MODEL              :รูปแบบการเร่งของรถยนต์: {STRING}
STR_CONFIG_SETTING_ROAD_VEHICLE_ACCELERATION_MODEL_HELPTEXT     :เลือกตั้งค่าอัตราเร่งเสมือนจริง สำหรับการทำให้การเคลื่อนที่ของขบวนรถสมจริงมากยิ่งขึ้น ในการขึ้นเนิน หรือจากการที่รถบรรทุกน้ำหนักมากๆ

STR_CONFIG_SETTING_TRAIN_SLOPE_STEEPNESS                        :ตั้งค่าการฉุดความเร็วขณะขึ้นเนินของรถไฟ: {STRING}
STR_CONFIG_SETTING_TRAIN_SLOPE_STEEPNESS_HELPTEXT               :การฉุดรั้งความเร็วของขบวนรถไฟขณะขึ้นเนิน หากค่ายิ่งมากยิ่งทำให้รถไฟไต่เนินได้ยากขึ้น
STR_CONFIG_SETTING_PERCENTAGE                                   :{COMMA}%

STR_CONFIG_SETTING_ROAD_VEHICLE_SLOPE_STEEPNESS                 :ตั้งค่าการฉุดความเร็วขณะขึ้นเนินของรถยนต์: {STRING}
STR_CONFIG_SETTING_ROAD_VEHICLE_SLOPE_STEEPNESS_HELPTEXT        :การฉุดรั้งความเร็วขอรถขณะขึ้นเนิน หากค่ายิ่งมากยิ่งทำให้รถไต่เนินได้ยากขึ้น

STR_CONFIG_SETTING_FORBID_90_DEG                                :ห้ามรถไฟและเรือเลี้ยวในมุม 90 องศา: {STRING}
STR_CONFIG_SETTING_FORBID_90_DEG_HELPTEXT                       :ไม่อนุญาตให้รถไฟเลี้ยวโค้งแบบ 90 องศาได้

STR_CONFIG_SETTING_DISTANT_JOIN_STATIONS                        :อนุญาตให้เป็นสถานีเดียวกันแม้ไม่ได้ติดกัน: {STRING}
STR_CONFIG_SETTING_DISTANT_JOIN_STATIONS_HELPTEXT               :อนุญาตให้มีการสร้างชิ้นส่วนที่เป็นของสถานีให้แยกออกจากกันโดยไม่ต้องมีชิ้นส่วนอื่นๆที่เชื่อมต่อถึงกันได้ ต้องกด Ctrl+Click ในการใช้งาน

STR_CONFIG_SETTING_INFLATION                                    :ภาวะเงินเฟ้อ: {STRING}
STR_CONFIG_SETTING_INFLATION_HELPTEXT                           :เมื่อเปิดการใช้งานอัตราเงินเฟ้อ ค่าเงินจะถูกลงและต้องใช้เงินมากขึ้นในการซื้อหรือสร้าง แต่ผลตอบแทนจากการขนส่งก็จะเพิ่มขึ้นด้วยเช่นกัน

STR_CONFIG_SETTING_MAX_BRIDGE_LENGTH                            :ความยาวสูงสุดของสะพาน: {STRING}
STR_CONFIG_SETTING_MAX_BRIDGE_LENGTH_HELPTEXT                   :ปรับความยาวสูงสุดสำหรับการสร้างสะพาน

STR_CONFIG_SETTING_MAX_BRIDGE_HEIGHT                            :ความสูงของสะพาน: {STRING}

STR_CONFIG_SETTING_MAX_TUNNEL_LENGTH                            :ความยาวสูงสุดของอุโมงค์: {STRING}
STR_CONFIG_SETTING_MAX_TUNNEL_LENGTH_HELPTEXT                   :ปรับความยาวสูงสุดสำหรับการสร้างอุโมงค์

STR_CONFIG_SETTING_RAW_INDUSTRY_CONSTRUCTION_METHOD             :กำหนดวิธีหลักในการก่อสร้างอุตสาหกรรมเอง: {STRING}
STR_CONFIG_SETTING_RAW_INDUSTRY_CONSTRUCTION_METHOD_HELPTEXT    :การเลือกช่องทางการสร้างโรงงานอุตสาหกรรมหลัก เลือก "ไม่มี" จะทำให้ไม่สามารถสร้างอุตสาหกรรมเพิ่มได้ เลือก "สุมที่ตั้ง" จะเป็นการสุ่มตำแหน่งที่ตั้ง "เหมือนกับอุตสาหกรรมอื่น" ก็จะสามารถกำหนดสถานที่ตั้งได้เลย
###length 3
STR_CONFIG_SETTING_RAW_INDUSTRY_CONSTRUCTION_METHOD_NONE        :ไม่อนุญาตให้ก่อตั้ง
STR_CONFIG_SETTING_RAW_INDUSTRY_CONSTRUCTION_METHOD_NORMAL      :ก่อตั้งได้เหมือนกับอุตสาหกรรมอื่นๆ
STR_CONFIG_SETTING_RAW_INDUSTRY_CONSTRUCTION_METHOD_PROSPECTING :สุ่มตำแหน่งที่ตั้ง

STR_CONFIG_SETTING_INDUSTRY_PLATFORM                            :พื้นที่ราบเรียบรอบโรงงานอุตสาหกรรม: {STRING}
STR_CONFIG_SETTING_INDUSTRY_PLATFORM_HELPTEXT                   :การปรับระยะของพื้นที่ราบเรียบโดยรอบของโรงงานอุตสาหกรรมต่างๆ

STR_CONFIG_SETTING_MULTIPINDTOWN                                :อนุญาตให้มีหลายอุตสาหกรรมที่เหมือนกันต่อหนึ่งเมือง: {STRING}
STR_CONFIG_SETTING_MULTIPINDTOWN_HELPTEXT                       :โดยปกติแล้ว จะสามารถสร้างอุตสาหกรรมในประเภทเดียวกันได้เพียงแห่งเดียวต่อเมืองหนึ่งเมือง แต่หากเปิดการใช้งาน จะสามารถสร้างอุตสาหกรรมประเภทเดียวกันได้หลายแห่งในเมืองหนึ่งเมือง

STR_CONFIG_SETTING_SIGNALSIDE                                   :เสาอาณัติสัญญาณ: {STRING}
STR_CONFIG_SETTING_SIGNALSIDE_HELPTEXT                          :เลือกว่าจะแสดงการตั้งเสาอาณัติสัญญาณว่าเป็นฝั่งซ้ายหรือฝั่งขวา
###length 3
STR_CONFIG_SETTING_SIGNALSIDE_LEFT                              :ฝั่งซ้าย
STR_CONFIG_SETTING_SIGNALSIDE_DRIVING_SIDE                      :ฝั่งเดียวกับการขับขี่
STR_CONFIG_SETTING_SIGNALSIDE_RIGHT                             :ฝั่งขวา

STR_CONFIG_SETTING_SHOWFINANCES                                 :แสดงหน้าต่างสภาวะการเงินบริษัทเมื่อสิ้นสุดแต่ละปี: {STRING}
STR_CONFIG_SETTING_SHOWFINANCES_HELPTEXT                        :เมื่อเปิดใช้งาน จะแสดงรายงานผลประกอบการมาให้ชมทุกสิ้นปี

STR_CONFIG_SETTING_NONSTOP_BY_DEFAULT                           :ตั้งให้คำสั่งที่เพิ่มใหม่เป็น 'ไม่หยุด' โดยปริยาย: {STRING}
STR_CONFIG_SETTING_NONSTOP_BY_DEFAULT_HELPTEXT                  :โดยปกติ ยานพาหนะจะหยุดทุกสถานีที่วิ่งผ่าน เมื่อเปิดใช้งานส่วนนี้ยานพาหนะจะวิ่งผ่านโดยไม่จอดไปจนกว่าจะถึงที่หมายถัดไปตามตารางที่กำหนดให้จอด

STR_CONFIG_SETTING_STOP_LOCATION                                :คำสั่งแรกเริ่มของขบวนรถ ให้หยุดที่ {STRING} ของชานชาลา
STR_CONFIG_SETTING_STOP_LOCATION_HELPTEXT                       :เลือกกำหนดจุดจอดบนชานชาลาของรถไฟว่าจะเป็นกึ่งกลาง หรือหัว-ท้ายชานชาลา
###length 3
STR_CONFIG_SETTING_STOP_LOCATION_NEAR_END                       :ฝั่งใกล้
STR_CONFIG_SETTING_STOP_LOCATION_MIDDLE                         :ตรงกลาง
STR_CONFIG_SETTING_STOP_LOCATION_FAR_END                        :ฝั่งไกล

STR_CONFIG_SETTING_AUTOSCROLL                                   :เลื่อนหน้าต่างเมื่อเม้าส์อยู่ใกล้ขอบหน้าจอ: {STRING}
STR_CONFIG_SETTING_AUTOSCROLL_HELPTEXT                          :เมื่อเปิดใช้งานจะสามารถเลื่อนหน้าจอโดยการใช้เมาส์ไปแตะที่ขอบจอได้
###length 4
STR_CONFIG_SETTING_AUTOSCROLL_DISABLED                          :ไม่ใช้งาน
STR_CONFIG_SETTING_AUTOSCROLL_MAIN_VIEWPORT_FULLSCREEN          :มุมมองหลัก เฉพาะในโหมด Full-Screen
STR_CONFIG_SETTING_AUTOSCROLL_MAIN_VIEWPORT                     :มุมมองหลัก
STR_CONFIG_SETTING_AUTOSCROLL_EVERY_VIEWPORT                    :ทุกๆมุมมอง

STR_CONFIG_SETTING_BRIBE                                        :อนุญาตให้ติดสินบนเจ้าหน้าที่ในท้องถิ่น: {STRING}
STR_CONFIG_SETTING_BRIBE_HELPTEXT                               :อนุญาตให้สามารถใส่เงินใต้โต๊ะกับเจ้าหน้าที่ท้องถิ่นได้ เพื่อเพิ่มระดับความถึงพอใจ

STR_CONFIG_SETTING_ALLOW_EXCLUSIVE                              :อนุญาตให้ซื้อสัมปทานการขนส่งแต่เพียงผู้เดียว: {STRING}
STR_CONFIG_SETTING_ALLOW_EXCLUSIVE_HELPTEXT                     :เมื่อบริษัทซื้อสัมปทานขนส่ง สินค้าและผู้โดยสารจะใช้งานในสถานีของบริษัทนั้นๆบริษัทเดียว

STR_CONFIG_SETTING_ALLOW_FUND_BUILDINGS                         :อนุญาตให้สามารถบริจาคเงินเพื่อสร้างสิ่งปลูกสร้างในเมือง: {STRING}
STR_CONFIG_SETTING_ALLOW_FUND_BUILDINGS_HELPTEXT                :ทำให้สามารถให้เงินกับเมืองเพื่อสร้างสิ่งปลูกสร้างใหม่ขึ้นมาได้

STR_CONFIG_SETTING_ALLOW_FUND_ROAD                              :อนุญาตให้ใช้เงินทุนในการก่อสร้างถนนใหม่: {STRING}
STR_CONFIG_SETTING_ALLOW_FUND_ROAD_HELPTEXT                     :ให้เงินกับเมืองเพื่อทำถนนใหม่ สำหรับขีดขวางการจราจรในเมืองที่บริษัทคู่แข่งให้บริการอยู่

STR_CONFIG_SETTING_ALLOW_GIVE_MONEY                             :อนุญาตให้ส่งเงินแก่บริษัทอื่นๆ: {STRING}
STR_CONFIG_SETTING_ALLOW_GIVE_MONEY_HELPTEXT                    :ให้สามารถส่งเงินระหว่างบริษัทได้ในระบบผู้เล่นหลายคน

STR_CONFIG_SETTING_FREIGHT_TRAINS                               :ตัวคูณสำหรับการขนส่งสินค้า เพื่อจำลองน้ำหนักของขบวน: {STRING}
STR_CONFIG_SETTING_FREIGHT_TRAINS_HELPTEXT                      :ตั้งค่าน้ำหนักของรถไฟสินค้า ค่ายิ่งมากยิ่งทำให้ออกตัวช้าและขึ้นเนินได้ยากขึ้น

STR_CONFIG_SETTING_PLANE_SPEED                                  :เลือกความเร็วของเครื่องบิน: {STRING}
STR_CONFIG_SETTING_PLANE_SPEED_HELPTEXT                         :ตั้งค่าความเร็วของเครื่องบินให้สมดุลกับขนาดและความเร็วของยานพาหนะประเภทอื่นๆ
STR_CONFIG_SETTING_PLANE_SPEED_VALUE                            :1 / {COMMA}

STR_CONFIG_SETTING_PLANE_CRASHES                                :จำนวนเครื่องบินที่ตก: {STRING}
STR_CONFIG_SETTING_PLANE_CRASHES_HELPTEXT                       :ตั้งค่าการสุ่มอัตราเครื่่องบินตก
###length 3
STR_CONFIG_SETTING_PLANE_CRASHES_NONE                           :ไม่มี
STR_CONFIG_SETTING_PLANE_CRASHES_REDUCED                        :ลดลง
STR_CONFIG_SETTING_PLANE_CRASHES_NORMAL                         :ปกติ

STR_CONFIG_SETTING_STOP_ON_TOWN_ROAD                            :อนุญาตให้มีที่หยุดรถแบบขับผ่านบนถนนที่เมืองเป็นเจ้าของ: {STRING}
STR_CONFIG_SETTING_STOP_ON_TOWN_ROAD_HELPTEXT                   :สามารถสร้างป้ายหยุดรถบนถนนของเมืองได้
STR_CONFIG_SETTING_STOP_ON_COMPETITOR_ROAD                      :อนุญาตให้มีที่หยุดรถแบบขับผ่านบนถนนของบริษัทอื่นๆ: {STRING}
STR_CONFIG_SETTING_STOP_ON_COMPETITOR_ROAD_HELPTEXT             :สามารถสร้างป้ายหยุดรถบนถนนที่สร้างโดยบริษัทอื่นได้
STR_CONFIG_SETTING_DYNAMIC_ENGINES_EXISTING_VEHICLES            :{WHITE}ไม่สามารถเปลี่ยนการตั้งค่านี้ได้เมื่อมียานพาหนะ

STR_CONFIG_SETTING_INFRASTRUCTURE_MAINTENANCE                   :ค่าบำรุงรักษาโครงสร้างพื้นฐาน: {STRING}
STR_CONFIG_SETTING_INFRASTRUCTURE_MAINTENANCE_HELPTEXT          :เมื่อเปิดใช้งาน สาธารณูประโภคที่สร้างโดยบริษัทจะมีค่าบำรุงรักษา ยิ่งเครือข่ายยิ่งมากจะยิ่งเสียค่าใช้จ่ายมากขึ้น


STR_CONFIG_SETTING_NEVER_EXPIRE_AIRPORTS                        :ท่าอากาศยานไม่มีวันหมดอายุ: {STRING}
STR_CONFIG_SETTING_NEVER_EXPIRE_AIRPORTS_HELPTEXT               :เปิดใช้งานสิ่งนี้ จะทำให้สามารถสร้างท่าอากาศยานแบบเก่าๆได้แม้เวลาจะผ่านไปนานแล้วก็ตาม

STR_CONFIG_SETTING_WARN_LOST_VEHICLE                            :เตือนหากยานพาหนะหลงทาง: {STRING}
STR_CONFIG_SETTING_WARN_LOST_VEHICLE_HELPTEXT                   :แสดงข้อความเตือน เมื่อพาหนะไม่สามารถค้นหาเส้นทางไปยังที่หมายตามที่กำหนดไว้ได้

STR_CONFIG_SETTING_ORDER_REVIEW                                 :การแจ้งเตือนความผิดปกติของยานพาหนะ: {STRING}
STR_CONFIG_SETTING_ORDER_REVIEW_HELPTEXT                        :เมื่อเปิดใช้งาน คำสั่งที่ใช้สำหรับยานพาหนะจะถูกตรวจสอบเป็นช่องๆ และจะมีรายงานมาเป็นระยะๆ
###length 3
STR_CONFIG_SETTING_ORDER_REVIEW_OFF                             :ไม่ต้องเตือน
STR_CONFIG_SETTING_ORDER_REVIEW_EXDEPOT                         :ให้เตือน แต่ยกเว้นยานพาหนะที่หยุดวิ่ง
STR_CONFIG_SETTING_ORDER_REVIEW_ON                              :แจ้งเตือนทั้งหมด

STR_CONFIG_SETTING_WARN_INCOME_LESS                             :เตือนเมื่อรายได้ของยานพาหนะติดลบ: {STRING}
STR_CONFIG_SETTING_WARN_INCOME_LESS_HELPTEXT                    :เมื่อเปิดใช้งาน จะแสดงข้อความแจ้งเตือนเมื่อพาหนะไม่สามารถทำกำไรได้เมื่อครบกำหนดสิ้นปี

STR_CONFIG_SETTING_NEVER_EXPIRE_VEHICLES                        :ยานพาหนะไม่หมดอายุ: {STRING}
STR_CONFIG_SETTING_NEVER_EXPIRE_VEHICLES_HELPTEXT               :เมื่อเปิดใช้งาน พาหนะทั้งหมดจะยังสามารถซื้อได้ตลอดไปหลังจากหมดช่วงระยะเวลา

STR_CONFIG_SETTING_AUTORENEW_VEHICLE                            :เปลี่ยนยานพาหนะใหม่โดยอัตโนมัติเมื่อเก่าเกินไป: {STRING}
STR_CONFIG_SETTING_AUTORENEW_VEHICLE_HELPTEXT                   :เมื่อเปิดใช้งาน พาหนะที่ใกล้หมดอายุการใช้งาน จะทำการแทนที่ใหม่เอง

STR_CONFIG_SETTING_AUTORENEW_MONTHS                             :ซื้่อใหม่อัตโนมัตเมื่อ {STRING} ครบอายุการใช้งาน
STR_CONFIG_SETTING_AUTORENEW_MONTHS_HELPTEXT                    :อายุการใช้งานเมื่อยานพาหนะต้องทำการซื้อใหม่
###length 2
STR_CONFIG_SETTING_AUTORENEW_MONTHS_VALUE_BEFORE                :{COMMA} เดือน ก่อน
STR_CONFIG_SETTING_AUTORENEW_MONTHS_VALUE_AFTER                 :{COMMA} เดือน หลังจากที่

STR_CONFIG_SETTING_AUTORENEW_MONEY                              :จำนวนเงินขั้นต่ำที่ให้เปลี่ยนยานพาหนะโดยอัตโนมัติ: {STRING}
STR_CONFIG_SETTING_AUTORENEW_MONEY_HELPTEXT                     :จำนวนเงินสำรองต่ำสุดที่ต้องมีสำหรับการซื้อยานพาหนะใหม่โดยอัตโนมัติ

STR_CONFIG_SETTING_ERRMSG_DURATION                              :ระยะเวลาแสดงของข้อความแจ้งความผิดพลาด: {STRING}
STR_CONFIG_SETTING_ERRMSG_DURATION_HELPTEXT                     :เป็นระยะเวลาที่จะคงแสดงข้อความแจ้งความผิดพลาดของเกม จะคงอยู่ตามระยะเวลาที่ตั้งค่าไว้ข้างต้น
STR_CONFIG_SETTING_ERRMSG_DURATION_VALUE                        :{COMMA} วินาที

STR_CONFIG_SETTING_HOVER_DELAY                                  :แสดงบอลลูนข้อความช่วยเหลือ: {STRING}
STR_CONFIG_SETTING_HOVER_DELAY_HELPTEXT                         :หน่วงระยะเวลาเป็นวินาทีเมื่อนำเมาส์วางไว้เหนือปุ่มต่างๆเพื่อแสดงข้อความช่วยเหลือ
STR_CONFIG_SETTING_HOVER_DELAY_VALUE                            :วางค้างไว้เป็นเวลา {COMMA} วินาที{P 0 s}
###setting-zero-is-special
STR_CONFIG_SETTING_HOVER_DELAY_DISABLED                         :คลิ๊กเมาส์ขวา

STR_CONFIG_SETTING_POPULATION_IN_LABEL                          :แสดงจำนวนประชากรของเมืองในป้ายชื่อเมือง: {STRING}
STR_CONFIG_SETTING_POPULATION_IN_LABEL_HELPTEXT                 :แสดงจำนวนประชากรของเมืองหลังชื่อเมืองบนแผนที่ จะมีกรอบวงเล็บแสดงจำนวนประชากรในเมืองนั้นๆอยู่ด้วย

STR_CONFIG_SETTING_GRAPH_LINE_THICKNESS                         :ความหนาของเส้นกราฟ: {STRING}
STR_CONFIG_SETTING_GRAPH_LINE_THICKNESS_HELPTEXT                :ความกว้างของเส้นกราฟ สามารถปรับขนาดได้เพื่อสะดวกในการมองเห็น

STR_CONFIG_SETTING_SHOW_NEWGRF_NAME                             :แสดงชื่อ NewGRF's ในแถบสร้างยานพาหนะ: {STRING}

STR_CONFIG_SETTING_LANDSCAPE                                    :ภูมิประเทศ: {STRING}

STR_CONFIG_SETTING_LAND_GENERATOR                               :ตัวสังเคราะห์ภูมิประเทศ: {STRING}
###length 2
STR_CONFIG_SETTING_LAND_GENERATOR_ORIGINAL                      :ดั้งเดิม
STR_CONFIG_SETTING_LAND_GENERATOR_TERRA_GENESIS                 :TerraGenesis

STR_CONFIG_SETTING_TERRAIN_TYPE                                 :ประเภทภูมิประเทศ: {STRING}
STR_CONFIG_SETTING_TERRAIN_TYPE_HELPTEXT                        :(TerraGenesis เท่านั้น) เนินหรือภูเขาในพื้นที่


STR_CONFIG_SETTING_OIL_REF_EDGE_DISTANCE                        :ระยะห่างที่สุดจากขอบแผนที่ของโรงกลั่นน้ำมัน: {STRING}
STR_CONFIG_SETTING_OIL_REF_EDGE_DISTANCE_HELPTEXT               :โรงกลั่นน้ำมันจะสามารถตั้งได้เฉพาะบริเวณใกล้ๆขอบแผนที่เท่านั้น การตั้งค่านี้จะสามารถตั้งให้สร้างโรงกลั่นน้ำมันได้ห่างสูงสุดเท่าใดจากของแผนที่

STR_CONFIG_SETTING_SNOWLINE_HEIGHT                              :ระดับความสูงแนวหิมะ: {STRING}
STR_CONFIG_SETTING_SNOWLINE_HEIGHT_HELPTEXT                     :ควบคุมความสูงเริ่มต้นของหิมะบนพื้นดิน, หิมะนั้นยังมีผลต่อการสร้างอุตสาหกรรมโดยระบบ และการเติบโตของเมือง สามารถปรับค่าได้ในตัวแก้ไขโหมดสถานการณ์ หรือจะถูกคำนวนด้วยระบบตามตั้งค่าของ 'ระดับความสูงแนวหิมะ' ได้กำหนดไว้

STR_CONFIG_SETTING_SNOW_COVERAGE_VALUE                          :{NUM}%

STR_CONFIG_SETTING_DESERT_COVERAGE_VALUE                        :{NUM}%

STR_CONFIG_SETTING_ROUGHNESS_OF_TERRAIN                         :ความหยาบของพื้นที่ (เฉพาะ TerraGenesis): {STRING}
STR_CONFIG_SETTING_ROUGHNESS_OF_TERRAIN_HELPTEXT                :(TerraGenesis only) Choose the frequency of hills: Smooth landscapes have fewer, more wide-spread hills. Rough landscapes have many hills, which may look repetitive
###length 4
STR_CONFIG_SETTING_ROUGHNESS_OF_TERRAIN_VERY_SMOOTH             :ราบเรียบมาก
STR_CONFIG_SETTING_ROUGHNESS_OF_TERRAIN_SMOOTH                  :ราบเรียบ
STR_CONFIG_SETTING_ROUGHNESS_OF_TERRAIN_ROUGH                   :หยาบ
STR_CONFIG_SETTING_ROUGHNESS_OF_TERRAIN_VERY_ROUGH              :หยาบมาก


STR_CONFIG_SETTING_RIVER_AMOUNT                                 :จำนวนแม่น้ำ: {STRING}

STR_CONFIG_SETTING_TREE_PLACER                                  :อัลกอริธึมสำหรับการวางต้นไม้: {STRING}
###length 3
STR_CONFIG_SETTING_TREE_PLACER_NONE                             :ไม่มี
STR_CONFIG_SETTING_TREE_PLACER_ORIGINAL                         :ดั้งเดิม
STR_CONFIG_SETTING_TREE_PLACER_IMPROVED                         :ปรังปรุงแล้ว

STR_CONFIG_SETTING_ROAD_SIDE_HELPTEXT                           :เลือกฝั่งในการขับขี่

STR_CONFIG_SETTING_HEIGHTMAP_ROTATION                           :ทิศการหมุน Heightmap: {STRING}
###length 2
STR_CONFIG_SETTING_HEIGHTMAP_ROTATION_COUNTER_CLOCKWISE         :ทวนเข็มนาฬิกา
STR_CONFIG_SETTING_HEIGHTMAP_ROTATION_CLOCKWISE                 :ตามเข็มนาฬิกา

STR_CONFIG_SETTING_SE_FLAT_WORLD_HEIGHT                         :ค่าระดับความสูงต่ำสุดของพื้นราบ: {STRING}
###length 2
STR_CONFIG_SETTING_EDGES_NOT_EMPTY                              :{WHITE}ขอบทางเหนือมีอย่างน้อยหนึ่งช่องหรือมากกว่านั้นที่ไม่ว่าง
STR_CONFIG_SETTING_EDGES_NOT_WATER                              :{WHITE}หนึ่งช่องหรือมากกว่านั้นที่ขอบด้านในด้านหนึ่งไม่ใช่น้ำ

STR_CONFIG_SETTING_STATION_SPREAD                               :ความกว้างสูงสุดของสถานี: {STRING}
STR_CONFIG_SETTING_STATION_SPREAD_HELPTEXT                      :ความกว้างและความยาวสูงสุดของสถานีที่สามารถขยายออก

STR_CONFIG_SETTING_SERVICEATHELIPAD                             :ซ่อมบำรุง เฮลิคอปเตอร์ ที่ลานจอด ฮ. โดยอัตโนมัติ: {STRING}
STR_CONFIG_SETTING_SERVICEATHELIPAD_HELPTEXT                    :ซ่อมบำรุงเฮลิคอปเตอร์ทุกครั้งที่ลงจอด

STR_CONFIG_SETTING_LINK_TERRAFORM_TOOLBAR                       :โยงแถบเครื่องมือปรับภูมิประเทศกับแถบเครื่องมือสร้างต่างๆ: {STRING}
STR_CONFIG_SETTING_LINK_TERRAFORM_TOOLBAR_HELPTEXT              :เมื่อเปิดเครื่องมือสร้างที่เกี่ยวข้องกับการขนส่งต่างๆ จะเป็นการเปิดกล่องเครื่องมือปรับสภาพภูมิประเทศมาด้วยทุกครั้ง

STR_CONFIG_SETTING_SMALLMAP_LAND_COLOUR                         :สีของพื้นดินที่ใช้ในแผนที่ย่อ: {STRING}
STR_CONFIG_SETTING_SMALLMAP_LAND_COLOUR_HELPTEXT                :สีของพื้นดินในแผนที่ย่อ
###length 3
STR_CONFIG_SETTING_SMALLMAP_LAND_COLOUR_GREEN                   :สีเขียว
STR_CONFIG_SETTING_SMALLMAP_LAND_COLOUR_DARK_GREEN              :สีเขียวแก่
STR_CONFIG_SETTING_SMALLMAP_LAND_COLOUR_VIOLET                  :สีม่วง

###length 4
STR_CONFIG_SETTING_SCROLLMODE_RMB                               :ย้ายแผนที่ด้วย RMB

STR_CONFIG_SETTING_SMOOTH_SCROLLING                             :เลื่อนอย่างนิ่มนวลบนจอภาพ: {STRING}
STR_CONFIG_SETTING_SMOOTH_SCROLLING_HELPTEXT                    :ควบคุมการเคลื่อนที่ของจอภาพ เวลาคลิ๊กเลือกตำแหน่งในแผนที่ย่อ หากไม่เปิดใช้งาน ตำแหน่งของจอจะย้ายไปที่ตำแหน่งที่เลือกทันที แต่หากเปิดใช้งาน จะเคลื่อนที่ไปยังตำแหน่งอย่างนุ่มนวล

STR_CONFIG_SETTING_MEASURE_TOOLTIP                              :แสดงบอลลูนข้อความแสดงระยะทางหรือข้อมูลอื่นๆ เมื่อใช่เครื่องมือสร้าง: {STRING}
STR_CONFIG_SETTING_MEASURE_TOOLTIP_HELPTEXT                     :เปิดบอลลูนข้อความแสดงระยะทางหรือความสูง ขณะใช้เครื่องมือในการสร้างต่างๆ เพื่อให้ได้เห็นรายละเอียดที่เรากระทำการ ว่าเราวางรางรถไฟมาไกลแค่ไหน หรือปรับพื้นดินขึ้นไปสูงเท่าใดแล้ว

STR_CONFIG_SETTING_LIVERIES                                     :แสดงเครื่องแบบบริษัท: {STRING}
STR_CONFIG_SETTING_LIVERIES_HELPTEXT                            :เปิดเพื่อใช้งานการตั้งสีประจำบริษัทแยกย่อยตามประเภทยานพาหนะ
###length 3
STR_CONFIG_SETTING_LIVERIES_NONE                                :ไม่เลย
STR_CONFIG_SETTING_LIVERIES_OWN                                 :บริษัทของท่าน
STR_CONFIG_SETTING_LIVERIES_ALL                                 :ทุกบริษัท

STR_CONFIG_SETTING_PREFER_TEAMCHAT                              :ใช้การคุยระหว่างทีมด้วย <ENTER>: {STRING}
STR_CONFIG_SETTING_PREFER_TEAMCHAT_HELPTEXT                     :สลับการพูดคุยระหว่างภายใน และภายนอก <ENTER> และ<Ctrl+ENTER>

STR_CONFIG_SETTING_SCROLLWHEEL_MULTIPLIER                       :ความเร็วการเลื่อนของแผนที่: {STRING}
STR_CONFIG_SETTING_SCROLLWHEEL_MULTIPLIER_HELPTEXT              :ควบคุมความเสถียรของลูกกลิ้งเม้าส์

STR_CONFIG_SETTING_SCROLLWHEEL_SCROLLING                        :รูปแบบการใช้ลูกกลิ้งเมาส์ในแผนที่ย่อ: {STRING}
STR_CONFIG_SETTING_SCROLLWHEEL_SCROLLING_HELPTEXT               :ปรับเปลี่ยนลักษณะการใช้งานลูกกลิ้งเมาส์บนแผนที่ย่อ
###length 3
STR_CONFIG_SETTING_SCROLLWHEEL_ZOOM                             :ขยายแผนที่
STR_CONFIG_SETTING_SCROLLWHEEL_SCROLL                           :เลื่อนแผนที่
STR_CONFIG_SETTING_SCROLLWHEEL_OFF                              :ปิด

STR_CONFIG_SETTING_OSK_ACTIVATION                               :เปิดใช้งาน On-Screen Keyboard: {STRING}
STR_CONFIG_SETTING_OSK_ACTIVATION_HELPTEXT                      :เลือกวิธีการที่จะเปิดแป้นพิมพ์หน้าจอสำหรับการป้อนเมื่อข้อความใน editboxes เพียงแค่ใช้อุปกรณ์ชี้ตำแหน่ง นี่หมายความว่าสำหรับอุปกรณ์ขนาดเล็กโดยไม่ต้องใช้แป้นพิมพ์ที่เกิดขึ้นจริง
###length 4
STR_CONFIG_SETTING_OSK_ACTIVATION_DISABLED                      :ไม่ใช้งาน
STR_CONFIG_SETTING_OSK_ACTIVATION_DOUBLE_CLICK                  :คลิกสองครั้ง
STR_CONFIG_SETTING_OSK_ACTIVATION_SINGLE_CLICK_FOCUS            :คลิกครั้งเดียว (เมื่อเพ่งความสนใจไป)
STR_CONFIG_SETTING_OSK_ACTIVATION_SINGLE_CLICK                  :คลิกครั้งเดียว (ทันที)

STR_CONFIG_SETTING_USE_RELAY_SERVICE                            :กำลังใช้บริการรีเลย์: {STRING}
###length 3
STR_CONFIG_SETTING_USE_RELAY_SERVICE_ASK                        :ถาม
STR_CONFIG_SETTING_USE_RELAY_SERVICE_ALLOW                      :เปิดใช้งาน

STR_CONFIG_SETTING_RIGHT_MOUSE_BTN_EMU                          :จำลองคลิกขวา: {STRING}
STR_CONFIG_SETTING_RIGHT_MOUSE_BTN_EMU_HELPTEXT                 :เลือกผลของการใช้การคลิ๊กเมาส์ขวา
###length 3
STR_CONFIG_SETTING_RIGHT_MOUSE_BTN_EMU_COMMAND                  :Command+คลิก
STR_CONFIG_SETTING_RIGHT_MOUSE_BTN_EMU_CONTROL                  :Ctrl+Click
STR_CONFIG_SETTING_RIGHT_MOUSE_BTN_EMU_OFF                      :ปิด

STR_CONFIG_SETTING_RIGHT_MOUSE_WND_CLOSE                        :ปิดหน้าต่างโดยกด คลิ๊กขวา: {STRING}
STR_CONFIG_SETTING_RIGHT_MOUSE_WND_CLOSE_HELPTEXT               :สามารถปิดแถบหน้าต่างด้วยการ คลิ๊กขวา โดยลากเมาส์ไปที่แถบที่ต้องการจะปิดก็พอ


STR_CONFIG_SETTING_DATE_FORMAT_IN_SAVE_NAMES                    :ใช้รูปแบบวันที่ {STRING} เป็นชื่อเซฟของเกม
STR_CONFIG_SETTING_DATE_FORMAT_IN_SAVE_NAMES_HELPTEXT           :เพิ่มวันที่ในเกมลงไปในชื่อเซฟเกม เมื่อมีการเซฟเกมจะแนบวันที่ในเกมลงไปในชื่อเซฟเกมด้วยโดยอัตโนมัติ แต่หากผู้เล่นต้องการเปลี่ยนแปลงชื่อเซฟเกมก็สามารถกระทำได้ตามสะดวก
###length 3
STR_CONFIG_SETTING_DATE_FORMAT_IN_SAVE_NAMES_LONG               :ยาว (31 ธันวาคม 2013)
STR_CONFIG_SETTING_DATE_FORMAT_IN_SAVE_NAMES_SHORT              :สั้น (31-12-2013)
STR_CONFIG_SETTING_DATE_FORMAT_IN_SAVE_NAMES_ISO                :มาตรฐาน (2013-12-31)

STR_CONFIG_SETTING_PAUSE_ON_NEW_GAME                            :หยุดเกมอัตโนมัติเมื่อเริ่มเกมใหม่: {STRING}
STR_CONFIG_SETTING_PAUSE_ON_NEW_GAME_HELPTEXT                   :เมื่อเปิดใช้งาน เกมจะหยุดอัตโนมัติเมื่อมีการเริ่มเกมใหม่

STR_CONFIG_SETTING_COMMAND_PAUSE_LEVEL                          :อนุญาตให้ทำสิ่งเหล่านี้เมื่อหยุดเกม: {STRING}
STR_CONFIG_SETTING_COMMAND_PAUSE_LEVEL_HELPTEXT                 :เลือกเปิดใช้งานคำสั่งบางคำสั่งต่อไปนี้ขณะหยุดเกม
###length 4
STR_CONFIG_SETTING_COMMAND_PAUSE_LEVEL_NO_ACTIONS               :ไม่อนุญาตให้ทำใดๆทั้งสิ้น
STR_CONFIG_SETTING_COMMAND_PAUSE_LEVEL_ALL_NON_CONSTRUCTION     :ทุกการกระทำที่ไม่ใช่การก่อสร้าง
STR_CONFIG_SETTING_COMMAND_PAUSE_LEVEL_ALL_NON_LANDSCAPING      :ทุกอย่างยกเว้นการปรับปรุงระดับพื้นดิน
STR_CONFIG_SETTING_COMMAND_PAUSE_LEVEL_ALL_ACTIONS              :ทุกการกระทำ

STR_CONFIG_SETTING_ADVANCED_VEHICLE_LISTS                       :ใช้รายการยานพาหนะขั้นสุง: {STRING}
STR_CONFIG_SETTING_ADVANCED_VEHICLE_LISTS_HELPTEXT              :เปิดใช้งานรายการยานพาหนะขั้นสูงสำหรับจัดกลุ่มของยานพาหนะต่างๆ

STR_CONFIG_SETTING_LOADING_INDICATORS                           :แสดงสถานะการขนถ่ายเมื่อกำลังขนถ่ายที่สถานี: {STRING}
STR_CONFIG_SETTING_LOADING_INDICATORS_HELPTEXT                  :เลือกเพื่อแสดงตัวเลขปริมาณการบรรทุกขณะขนถ่ายที่สถานีของพาหนะ

STR_CONFIG_SETTING_TIMETABLE_IN_TICKS                           :แสดงตารางเวลาในแบบติ๊กแทนแบบวัน: {STRING}
STR_CONFIG_SETTING_TIMETABLE_IN_TICKS_HELPTEXT                  :แสดงเวลาในการเดินทางในตารางเวลาเป็น ticks แทนที่ days

STR_CONFIG_SETTING_TIMETABLE_SHOW_ARRIVAL_DEPARTURE             :แสดงเวลามาถึงและออกไปในตารางเวลา: {STRING}
STR_CONFIG_SETTING_TIMETABLE_SHOW_ARRIVAL_DEPARTURE_HELPTEXT    :แสดงการคาดการณ์เวลาในการเดินทางไปถึงหรือเวลาออกของยานพาหนะในตารางเวลา

STR_CONFIG_SETTING_QUICKGOTO                                    :เลือกคำสั่ง "ไปยัง" ไว้เสมอในการออกคำสั่งให้พาหนะ: {STRING}
STR_CONFIG_SETTING_QUICKGOTO_HELPTEXT                           :เลือกคำสั่ง "ไปยัง" ไว้เป็นปกติเมื่อมีการเลือกปลายทาง

STR_CONFIG_SETTING_DEFAULT_RAIL_TYPE                            :การเลือกทางรถไฟที่เป็นแบบแรกเริ่มเมื่อคลิ๊กเครื่องมือสร้าง (เริ่มเกมใหม่/โหลดเกม): {STRING}
STR_CONFIG_SETTING_DEFAULT_RAIL_TYPE_HELPTEXT                   :ประเภทของทางรถไฟหลังจากเริ่มเกมใหม่ หรือโหลดเซฟเกม
###length 3
STR_CONFIG_SETTING_DEFAULT_RAIL_TYPE_FIRST                      :มีใช้ครั้งแรก
STR_CONFIG_SETTING_DEFAULT_RAIL_TYPE_LAST                       :มีใช้ครั้งสุดท้าย
STR_CONFIG_SETTING_DEFAULT_RAIL_TYPE_MOST_USED                  :ใช้มากที่สุด

STR_CONFIG_SETTING_SHOW_TRACK_RESERVATION                       :แสดงทางรถไฟที่ขบวนรถขอทางไว้: {STRING}
STR_CONFIG_SETTING_SHOW_TRACK_RESERVATION_HELPTEXT              :แสดงการขอทางของขบวนรถไฟ โดยแสดงสีที่แตกต่างจากสีทางปกติเพื่อช่วยตรวจหาจุดบกพร่อง เมื่อขบวนรถไฟเข้าสู่ทางตอนที่ใช้สัญญาณระบบ Path-Based

STR_CONFIG_SETTING_PERSISTENT_BUILDINGTOOLS                     :ให้คงการแสดงเครื่องมือการสร้างหลังการใช้: {STRING}
STR_CONFIG_SETTING_PERSISTENT_BUILDINGTOOLS_HELPTEXT            :ไม่ปิดเครื่องมือสร้างสะพาน หรืออุโมง หลังจากใช้งาน

STR_CONFIG_SETTING_EXPENSES_LAYOUT                              :จัดกลุ่มแยกประเภท รายรับ/รายจ่าย ในหน้าต่างแสดงข้อมูลการเงินของบริษัท: {STRING}
STR_CONFIG_SETTING_EXPENSES_LAYOUT_HELPTEXT                     :จัดการแยกประเภท รายรับ/รายจ่าย เพื่อให้ง่ายต่อการตรวจทาน ในหน้าต่างแสดงสถานะการเงินบริษัท

STR_CONFIG_SETTING_AUTO_REMOVE_SIGNALS_HELPTEXT                 :ลบเสาอาณัติสัญญาณโดยอัตโนมัติเมื่อมีการก่อสร้างทางรถไฟหากเสาอาณัติสัญญาณขวางทางอยู่ และโปรดทราบด้วยว่าการกระทำนี้อาจจะทำให้รถไฟชนกันเองได้!

STR_CONFIG_SETTING_FAST_FORWARD_SPEED_LIMIT_VAL                 :{NUM}% ความเร็วเกมแบบปกติ
###setting-zero-is-special

STR_CONFIG_SETTING_SOUND_TICKER                                 :ข่าวสาร: {STRING}
STR_CONFIG_SETTING_SOUND_TICKER_HELPTEXT                        :เล่นเสียงเมื่อมีข่าวย่อ

STR_CONFIG_SETTING_SOUND_NEWS                                   :หนังสือพิมพ์: {STRING}
STR_CONFIG_SETTING_SOUND_NEWS_HELPTEXT                          :เล่นเสียงเมื่อแสดงหน้าหนังสือพิมพ์

STR_CONFIG_SETTING_SOUND_NEW_YEAR                               :เสียงเตือนเมื่อถึงสิ้นปี: {STRING}
STR_CONFIG_SETTING_SOUND_NEW_YEAR_HELPTEXT                      :เล่นเสียงเมื่อแสดงรายงานผลประกอบการเปรียบเทียบกับปีที่แล้ว

STR_CONFIG_SETTING_SOUND_CONFIRM                                :การก่อสร้าง: {STRING}
STR_CONFIG_SETTING_SOUND_CONFIRM_HELPTEXT                       :เล่นเสียงเมื่อการก่อสร้างเสร็จหรือการกระทำอื่นๆ

STR_CONFIG_SETTING_SOUND_CLICK                                  :เมื่อคลิ๊กเมาส์: {STRING}
STR_CONFIG_SETTING_SOUND_CLICK_HELPTEXT                         :มีเสียง Effect เมื่อคลิกเมาส์ในหน้าต่างเกม

STR_CONFIG_SETTING_SOUND_DISASTER                               :ภัยพิบัติ/อุบัติเหตุ: {STRING}
STR_CONFIG_SETTING_SOUND_DISASTER_HELPTEXT                      :เล่นเสียงประกอบของอุบัติเหตุและภัยพิบัติ

STR_CONFIG_SETTING_SOUND_VEHICLE                                :ยานพาหนะ: {STRING}
STR_CONFIG_SETTING_SOUND_VEHICLE_HELPTEXT                       :เล่นเสียงประกอบของยานพาหนะ

STR_CONFIG_SETTING_SOUND_AMBIENT                                :สิ่งแวดล้อม:{STRING}
STR_CONFIG_SETTING_SOUND_AMBIENT_HELPTEXT                       :เปิดเสียงของสิ่งแวดล้อมต่างๆ

STR_CONFIG_SETTING_MAX_TRAINS                                   :ขบวนรถไฟมากที่สุดต่อผู้เล่น: {STRING}
STR_CONFIG_SETTING_MAX_TRAINS_HELPTEXT                          :จำนวนขบวนรถไฟสูงสุดที่บริษัทสามารถมีได้

STR_CONFIG_SETTING_MAX_ROAD_VEHICLES                            :ยานพาหนะทางบกมากที่สุดต่อผู้เล่น: {STRING}
STR_CONFIG_SETTING_MAX_ROAD_VEHICLES_HELPTEXT                   :จำนวนยานพาหนะบนทางราบสูงสุดที่บริษัทสามารถมีได้

STR_CONFIG_SETTING_MAX_AIRCRAFT                                 :อากาศยานมากที่สุดต่อผู้เล่น: {STRING}
STR_CONFIG_SETTING_MAX_AIRCRAFT_HELPTEXT                        :จำนวนอากาศยานสูงสุดที่บริษัทสามารถมีได้

STR_CONFIG_SETTING_MAX_SHIPS                                    :ยานพาหนะทางน้ำมากที่สุดต่อผู้เล่น: {STRING}
STR_CONFIG_SETTING_MAX_SHIPS_HELPTEXT                           :จำนวนยานพาหนะทางน้ำสูงสุดที่บริษัทสามารถมีได้

STR_CONFIG_SETTING_AI_BUILDS_TRAINS                             :ไม่ยอมให้มีรถไฟสำหรับคอมพิวเตอร์: {STRING}
STR_CONFIG_SETTING_AI_BUILDS_TRAINS_HELPTEXT                    :เมื่อเปิดใช้งาน จะทำให้ AI สามารถสร้างขบวนรถไฟได้

STR_CONFIG_SETTING_AI_BUILDS_ROAD_VEHICLES                      :ไม่ยอมให้มียานพาหนะทางบกสำหรับคอมพิวเตอร์: {STRING}
STR_CONFIG_SETTING_AI_BUILDS_ROAD_VEHICLES_HELPTEXT             :เมื่อเปิดใช้งาน จะทำให้ AI สามารถสร้างยานพาหนะทางบกได้

STR_CONFIG_SETTING_AI_BUILDS_AIRCRAFT                           :ไม่ยอมให้มีอากาศยานสำหรับคอมพิวเตอร์: {STRING}
STR_CONFIG_SETTING_AI_BUILDS_AIRCRAFT_HELPTEXT                  :เมื่อเปิดใช้งาน จะทำให้ AI สามารถสร้างอากาศยานได้

STR_CONFIG_SETTING_AI_BUILDS_SHIPS                              :ไม่ยอมให้มีเรือสำหรับคอมพิวเตอร์: {STRING}
STR_CONFIG_SETTING_AI_BUILDS_SHIPS_HELPTEXT                     :เมื่อเปิดใช้งาน จะทำให้ AI สามารถสร้างยานพาหนะทางน้ำได้

STR_CONFIG_SETTING_AI_PROFILE                                   :รูปแบบการตั้งค่าพื้นฐาน: {STRING}
STR_CONFIG_SETTING_AI_PROFILE_HELPTEXT                          :เลือกที่ตั้งค่าโปรไฟล์ที่จะใช้สำหรับเอไอเอสแบบสุ่มหรือค่าเริ่มต้นสำหรับการเพิ่มสคริปต์ AI หรือเกมใหม่
###length 3
STR_CONFIG_SETTING_AI_PROFILE_EASY                              :ง่าย
STR_CONFIG_SETTING_AI_PROFILE_MEDIUM                            :ปานกลาง
STR_CONFIG_SETTING_AI_PROFILE_HARD                              :ยาก

STR_CONFIG_SETTING_AI_IN_MULTIPLAYER                            :อนุญาตให้ใช้ปัญญาประดิษฐ์ (AI) สำหรับหลายผู้เล่น: {STRING}
STR_CONFIG_SETTING_AI_IN_MULTIPLAYER_HELPTEXT                   :อนุญาตให้มี AI ในโหมดผู้เล่นหลายคน

STR_CONFIG_SETTING_SCRIPT_MAX_OPCODES                           :จำนวน opcodes ก่อนที่สคริปต์ถูกหยุด: {STRING}
STR_CONFIG_SETTING_SCRIPT_MAX_OPCODES_HELPTEXT                  :ตัวเลขสูงสุดของการคำนวณลำดับขั้น script สามารถใช้งานได้แค่ครั้งเดียว
STR_CONFIG_SETTING_SCRIPT_MAX_MEMORY                            :หน่วยความจำสูงสุดที่ใช้อยู่ในแต่ละสคริปต์ : {STRING}
STR_CONFIG_SETTING_SCRIPT_MAX_MEMORY_VALUE                      :{COMMA} MiB

STR_CONFIG_SETTING_SERVINT_ISPERCENT                            :ใช้การซ่อมบำรุงโดยการคิดจากเปอร์เซนต์ของประสิทธิภาพ: {STRING}
STR_CONFIG_SETTING_SERVINT_ISPERCENT_HELPTEXT                   :เลือกการซ่อมบำรุงหลังจากซ่อมบำรุงครั้งล่าสุดตามค่าประสิทธิภาพที่ลดลง แทนที่การซ่อมบำรุงตามวงรอบวัน

STR_CONFIG_SETTING_SERVINT_TRAINS                               :ตั้งค่าแรกเริ่มสำหรับการเข้าซ่อมบำรุงของขบวนรถไฟ: {STRING}
STR_CONFIG_SETTING_SERVINT_TRAINS_HELPTEXT                      :ตั้งค่าแรกเริ่มสำหรับการเข้าซ่อมบำรุงสำหรับขบวนรถไฟ เป็นหน่วยวัน หรือหากเลือกการตั้งค่าโดยคิดจากเปอร์เซนต์ของประสิทธิภาพ จะเปลี่ยนไปใช้่หน่วยเปอร์เซนต์แทน
STR_CONFIG_SETTING_SERVINT_ROAD_VEHICLES                        :ตั้งค่าแรกเริ่มสำหรับการเข้าซ่อมบำรุงของพาหนะทางบก: {STRING}
STR_CONFIG_SETTING_SERVINT_ROAD_VEHICLES_HELPTEXT               :ตั้งค่าแรกเริ่มสำหรับการเข้าซ่อมบำรุงสำหรับพาหนะทางบก เป็นหน่วยวัน หรือหากเลือกการตั้งค่าโดยคิดจากเปอร์เซนต์ของประสิทธิภาพ จะเปลี่ยนไปใช้่หน่วยเปอร์เซนต์แทน
STR_CONFIG_SETTING_SERVINT_AIRCRAFT                             :ตั้งค่าแรกเริ่มสำหรับการเข้าซ่อมบำรุงของอากาศยาน: {STRING}
STR_CONFIG_SETTING_SERVINT_AIRCRAFT_HELPTEXT                    :ตั้งค่าแรกเริ่มสำหรับการเข้าซ่อมบำรุงสำหรับอากาศยาน เป็นหน่วยวัน หรือหากเลือกการตั้งค่าโดยคิดจากเปอร์เซนต์ของประสิทธิภาพ จะเปลี่ยนไปใช้่หน่วยเปอร์เซนต์แทน
STR_CONFIG_SETTING_SERVINT_SHIPS                                :ตั้งค่าแรกเริ่มสำหรับการเข้าซ่อมบำรุงของพาหนะทางน้ำ: {STRING}
STR_CONFIG_SETTING_SERVINT_SHIPS_HELPTEXT                       :ตั้งค่าแรกเริ่มสำหรับการเข้าซ่อมบำรุงสำหรับพาหนะทางน้ำ เป็นหน่วยวัน หรือหากเลือกการตั้งค่าโดยคิดจากเปอร์เซนต์ของประสิทธิ์ภาพ จะเปลี่ยนไปใช้่หน่วยเปอร์เซนต์แทน
STR_CONFIG_SETTING_SERVINT_VALUE                                :{COMMA} วัน/%
###setting-zero-is-special
STR_CONFIG_SETTING_SERVINT_DISABLED                             :ไม่ตั้ง

STR_CONFIG_SETTING_NOSERVICE                                    :ไม่ใช้งานการซ่อมบำรุงเมื่อตั้งเป็นไม่มีการขัดข้อง: {STRING}
STR_CONFIG_SETTING_NOSERVICE_HELPTEXT                           :เมื่อเปิดใช้งาน ยานพาหนะจะไม่เข้ารับการซ่อมบำรุงหากตั้งค่าไว้ไม่ให้มีการชำรุด

STR_CONFIG_SETTING_WAGONSPEEDLIMITS                             :จำกัดความเร็วของรถจักร/รถพ่วง: {STRING}
STR_CONFIG_SETTING_WAGONSPEEDLIMITS_HELPTEXT                    :เมื่อเปิดใช้งาน จะทำให้มีจำกัดความเร็วสูงสุดของยานพาหนะและรถพ่วงต่างๆ

STR_CONFIG_SETTING_DISABLE_ELRAILS                              :ปิดระบบสายส่งไฟฟ้า(Electricfield): {STRING}
STR_CONFIG_SETTING_DISABLE_ELRAILS_HELPTEXT                     :เมื่อเปิดการใช้งาน จะทำการปิดความต้องการการใช้งานระบบ Electrifield ของรถจักรหรือรถไฟฟ้า

STR_CONFIG_SETTING_NEWS_ARRIVAL_FIRST_VEHICLE_OWN               :เมื่อมีพาหนะแรกแรกมาถึงสถานีของผู้เล่น: {STRING}
STR_CONFIG_SETTING_NEWS_ARRIVAL_FIRST_VEHICLE_OWN_HELPTEXT      :แสดงข่าวเมื่อมีพาหนะมาถึงสถานีของบริษัทเรา

STR_CONFIG_SETTING_NEWS_ARRIVAL_FIRST_VEHICLE_OTHER             :เมื่อมีพาหนะแรกมาถึงสถานีของบริษัทคู่แข่ง: {STRING}
STR_CONFIG_SETTING_NEWS_ARRIVAL_FIRST_VEHICLE_OTHER_HELPTEXT    :แสดงข่าวเมื่อมีพาหนะถึงที่สถานีของศัตรู

STR_CONFIG_SETTING_NEWS_ACCIDENTS_DISASTERS                     :ภัยพิบัติ / อุบัติเหตุ: {STRING}
STR_CONFIG_SETTING_NEWS_ACCIDENTS_DISASTERS_HELPTEXT            :แสดงข่าวเกี่ยวกับภัยพิบัติและอุบัติเหตุ

STR_CONFIG_SETTING_NEWS_ACCIDENT_OTHER                          :อุบัติเหตุจากยานพาหนะของคู่แข่ง: {STRING}
STR_CONFIG_SETTING_NEWS_ACCIDENT_OTHER_HELPTEXT                 :แสดงข้อความเกี่ยวกับอุบัติเหตุต่างๆ

STR_CONFIG_SETTING_NEWS_COMPANY_INFORMATION                     :ข้อมูลข่าวสารของบริษัท: {STRING}
STR_CONFIG_SETTING_NEWS_COMPANY_INFORMATION_HELPTEXT            :แสดงข่าวเมื่อมีบริษัทเปิดใหม่หรือบริษัทใกล้ล้มละลาย

STR_CONFIG_SETTING_NEWS_INDUSTRY_OPEN                           :อุตสาหกรรมเปิดตัวใหม่: {STRING}
STR_CONFIG_SETTING_NEWS_INDUSTRY_OPEN_HELPTEXT                  :แสดงข่าวเกี่ยวกับโรงงานเปิดใหม่

STR_CONFIG_SETTING_NEWS_INDUSTRY_CLOSE                          :อุตสาหกรรมปิดตัวลง: {STRING}
STR_CONFIG_SETTING_NEWS_INDUSTRY_CLOSE_HELPTEXT                 :แสดงข่าวเกี่ยวกับโรงงานที่ปิดตัว

STR_CONFIG_SETTING_NEWS_ECONOMY_CHANGES                         :การเปลี่ยนแปลงทางเศรษฐกิจ: {STRING}
STR_CONFIG_SETTING_NEWS_ECONOMY_CHANGES_HELPTEXT                :แสดงข่าวเกี่ยวกับการเปลี่ยนแปลงทางเศรษฐศาสตร์ของโลก

STR_CONFIG_SETTING_NEWS_INDUSTRY_CHANGES_COMPANY                :การเปลี่ยนแปลงของสินค้าที่ส่งให้บริษัทเราเป็นผู้ขนส่ง: {STRING}
STR_CONFIG_SETTING_NEWS_INDUSTRY_CHANGES_COMPANY_HELPTEXT       :แสดงข่าวเกี่ยวกับผลผลิตที่เปลี่ยนไปของโรงงานต่างๆที่บริษัทเราขนส่งสินค้าอยู่

STR_CONFIG_SETTING_NEWS_INDUSTRY_CHANGES_OTHER                  :การเปลี่ยนแปลงของสินค้าที่ส่งให้บริษัทคู่แข่งเป็นผู้ขนส่ง: {STRING}
STR_CONFIG_SETTING_NEWS_INDUSTRY_CHANGES_OTHER_HELPTEXT         :แสดงข่าวเกี่ยวกับผลผลิตที่เปลี่ยนไปของโรงงานต่างๆที่คู่แข่งขนส่งสินค้าอยู่

STR_CONFIG_SETTING_NEWS_INDUSTRY_CHANGES_UNSERVED               :การเปลี่ยนแปลงการผลิตสินค้าของอุตสาหกรรมอื่นๆ: {STRING}
STR_CONFIG_SETTING_NEWS_INDUSTRY_CHANGES_UNSERVED_HELPTEXT      :แสดงข่าวเกี่ยวกับการผลิตที่เปลี่ยนไปของโรงงานต่างๆที่ยังไม่มีผู้ขนส่งสินค้า

STR_CONFIG_SETTING_NEWS_ADVICE                                  :คำแนะนำ / ข้อมูลเกี่ยวกับยานยนต์ของบริษัท: {STRING}
STR_CONFIG_SETTING_NEWS_ADVICE_HELPTEXT                         :แสดงข้อความเมื่อยานพาหนะเกิดเหตุฉุกเฉิน

STR_CONFIG_SETTING_NEWS_NEW_VEHICLES                            :ยานพาหนะชนิดใหม่: {STRING}
STR_CONFIG_SETTING_NEWS_NEW_VEHICLES_HELPTEXT                   :แสดงหนังสือพิมพ์เมื่อมียานพาหนะรุ่นใหม่

STR_CONFIG_SETTING_NEWS_CHANGES_ACCEPTANCE                      :การเปลี่ยนแปลงการรับสินค้าของสถานี: {STRING}
STR_CONFIG_SETTING_NEWS_CHANGES_ACCEPTANCE_HELPTEXT             :แสดงเมื่อมีการเปลี่ยนแปลงการรับสินค้าของสถานี

STR_CONFIG_SETTING_NEWS_SUBSIDIES                               :โครงการที่มีงบประมาณสนับสนุน: {STRING}
STR_CONFIG_SETTING_NEWS_SUBSIDIES_HELPTEXT                      :แสดงข่าวเกี่ยวกับเงินสมทบของโครงการที่มีงบประมาณสนับสนุน

STR_CONFIG_SETTING_NEWS_GENERAL_INFORMATION                     :ข้อมูลทั่วไป: {STRING}
STR_CONFIG_SETTING_NEWS_GENERAL_INFORMATION_HELPTEXT            :แสดงหนังสือพิมพ์เกี่ยวกับเหตุการณ์ทั่วไป เช่นการซื้อสิทธิพิเศษหรือการปรับปรุงถนน
###length 3
STR_CONFIG_SETTING_NEWS_MESSAGES_OFF                            :ปิด
STR_CONFIG_SETTING_NEWS_MESSAGES_SUMMARY                        :แสดงข้อความในแถบเลื่อน
STR_CONFIG_SETTING_NEWS_MESSAGES_FULL                           :แสดงข้อความแบบเต็ม

STR_CONFIG_SETTING_COLOURED_NEWS_YEAR                           :เริ่มใช้งานหนังสือพิมพ์สีในปี: {STRING}
STR_CONFIG_SETTING_COLOURED_NEWS_YEAR_HELPTEXT                  :เป็นการกำหนดว่าจะเริ่มต้นการใช้งานหนังสือพิมพ์แบบสีเมื่อปีใด
STR_CONFIG_SETTING_STARTING_YEAR                                :ปีที่เริ่มต้น: {STRING}

STR_CONFIG_SETTING_ENDING_YEAR                                  :คะแนนเมื่อจบปี: {STRING}
###setting-zero-is-special
STR_CONFIG_SETTING_ENDING_YEAR_ZERO                             :ไม่เลย

STR_CONFIG_SETTING_ECONOMY_TYPE                                 :ประเภทของเศรษฐกิจ: {STRING}
STR_CONFIG_SETTING_ECONOMY_TYPE_HELPTEXT                        :หากเศรษฐกิจราบรื่นจะทำให้การผลิตสินค้ามีการเปลี่ยนแปลงตลอด ในทางกลับกัน หากเศรษฐกิจไม่กระเตื้องเลย อุตสาหกรรมต่างๆจะไม่มีการเปลี่ยนแปลงผลผลิตและอาจจะปิดไปในที่สุดได้ ซึ่งการตั้งค่านี้อาจไม่ส่งผลหากใช้ NewGRF ประเภทอุตสาหกรรมบางอัน
###length 3

STR_CONFIG_SETTING_ALLOW_SHARES                                 :อนุญาตให้ซื้อหุ้นจากบริษัทอื่นได้: {STRING}
STR_CONFIG_SETTING_ALLOW_SHARES_HELPTEXT                        :เมื่อเปิดการใช้งาน จะสามารถซื้่อชขายหุ้นระหว่างบริษัท จะสามารถซื้อขายหุ้นได้ต่อเมื่อบริษัทเปิดตัวมานานแล้วเท่านั้น


STR_CONFIG_SETTING_FEEDER_PAYMENT_SHARE                         :เปอเซนต์ของผลกำไรที่จะส่งเข้าสู่ระบบกระจายรายได้: {STRING}
STR_CONFIG_SETTING_FEEDER_PAYMENT_SHARE_HELPTEXT                :เปอร์เซนต์ของรายได้ที่ส่งให้ฐานของระบบกระจายรายได้ ส่งผลต่อการควบคุมรายได้ทั้งหมด

STR_CONFIG_SETTING_DRAG_SIGNALS_DENSITY                         :เมื่อลากเมาส์จะทำการวางเสาอาณัติสัญญาณโดยอัตโนมัติทุกๆ: {STRING}
STR_CONFIG_SETTING_DRAG_SIGNALS_DENSITY_HELPTEXT                :ตั้งค่าระยะที่จะให้ตั้งเสาอาณัติสัญญาณเมื่อทำการลากเมาส์ค้างเป็นระยะทางยาวๆ
STR_CONFIG_SETTING_DRAG_SIGNALS_DENSITY_VALUE                   :{COMMA} ช่อง
STR_CONFIG_SETTING_DRAG_SIGNALS_FIXED_DISTANCE                  :เมื่อลากเมาส์ จะทำการจัดระยะของเสาสัญญาณใหม่: {STRING}
STR_CONFIG_SETTING_DRAG_SIGNALS_FIXED_DISTANCE_HELPTEXT         :เลือกระยะห่างระหว่างเสาอาณัติสัญญาณแต่ละต้นหากมีการลากเมาส์ต่อเนื่อง โดยหลีกเลี่ยงสะพานและอุโมงค์ ตามที่กำหนดค่าไว้

STR_CONFIG_SETTING_SEMAPHORE_BUILD_BEFORE_DATE                  :เลือกใช้เสาอาณัติสัญญาณไฟสีอัตโนมัติในปี: {STRING}
STR_CONFIG_SETTING_SEMAPHORE_BUILD_BEFORE_DATE_HELPTEXT         :เลือกปีที่เริ่มต้นการใช้งานเสาอาณัติสัญญาณไฟสี ซึ่งก่อนหน้าปีนี้จะเป็นการใช้งานเสาสัญญาณแบบหางปลา

STR_CONFIG_SETTING_CYCLE_SIGNAL_TYPES                           :วนชนิดเสาอาณัติสัญญาณ: {STRING}
STR_CONFIG_SETTING_CYCLE_SIGNAL_TYPES_HELPTEXT                  :เลือกประเภทเสาอาณัติสัญญาณในทิศทางที่ต้องการ หากกด Ctrl+คลิ๊กซ้าย จะเป็นการสร้างเสาสัญญาณด้วยเครื่องมือสร้างเสาสัญญาณ
###length 2
STR_CONFIG_SETTING_CYCLE_SIGNAL_PBS                             :เสาอาณัติสัญญาณตอนอัตโนมัติ แบบทางเดียว
STR_CONFIG_SETTING_CYCLE_SIGNAL_ALL                             :แสดงทั้งหมด

STR_CONFIG_SETTING_SIGNAL_GUI_MODE                              :แสดงประเภทขของเสาอาณัติสัญญาณ: {STRING}
STR_CONFIG_SETTING_SIGNAL_GUI_MODE_HELPTEXT                     :เลือกประเภทเสาอาณัติสัญญาณที่ปรากฎอยู่ในแถบเครื่องมือ
###length 2

STR_CONFIG_SETTING_TOWN_LAYOUT                                  :รูปแบบถนนสำหรับเมืองใหม่: {STRING}
STR_CONFIG_SETTING_TOWN_LAYOUT_HELPTEXT                         :แบบแปลนของเครือข่ายถนนในเมือง
###length 5
STR_CONFIG_SETTING_TOWN_LAYOUT_DEFAULT                          :ดั้งเดิม
STR_CONFIG_SETTING_TOWN_LAYOUT_BETTER_ROADS                     :ถนนที่ดีกว่า
STR_CONFIG_SETTING_TOWN_LAYOUT_2X2_GRID                         :ตาราง 2x2
STR_CONFIG_SETTING_TOWN_LAYOUT_3X3_GRID                         :ตาราง 3x3
STR_CONFIG_SETTING_TOWN_LAYOUT_RANDOM                           :สุ่ม

STR_CONFIG_SETTING_ALLOW_TOWN_ROADS                             :ยอมให้เมืองสร้างถนนได้: {STRING}
STR_CONFIG_SETTING_ALLOW_TOWN_ROADS_HELPTEXT                    :อนุญาตให้เมืองสามารถขยายถนนเพื่อรองรับการขยายตัว
STR_CONFIG_SETTING_ALLOW_TOWN_LEVEL_CROSSINGS                   :ยอมให้เมืองสร้างทางข้ามระดับดินได้: {STRING}
STR_CONFIG_SETTING_ALLOW_TOWN_LEVEL_CROSSINGS_HELPTEXT          :เปิดการใช้งาน เพื่ออนุญาตให้เมืองสามารถสร้างทางตัดเสมอระดับทางรถไฟได้

STR_CONFIG_SETTING_NOISE_LEVEL                                  :เปิดใช้งานให้เมืองมีการควบคุมมลภาวะทางเสียงของท่าอากาศยาน: {STRING}
STR_CONFIG_SETTING_NOISE_LEVEL_HELPTEXT                         :เมื่อปิดการใช้งานนี้ จะสามารถสร้างท่าอากาศยานได้มากกว่า 1

STR_CONFIG_SETTING_TOWN_FOUNDING                                :ก่อตั้งเมืองใหม่ในเกม: {STRING}
STR_CONFIG_SETTING_TOWN_FOUNDING_HELPTEXT                       :เปิดการใช้งาน จะสามารถเลือกตั้งเมืองใหม่ได้ขณะเล่นเกม
###length 3
STR_CONFIG_SETTING_TOWN_FOUNDING_FORBIDDEN                      :ห้าม
STR_CONFIG_SETTING_TOWN_FOUNDING_ALLOWED                        :ยอม
STR_CONFIG_SETTING_TOWN_FOUNDING_ALLOWED_CUSTOM_LAYOUT          :ยอม, รูปแบบเมืองกำหนดเอง

###length 2
STR_CONFIG_SETTING_TOWN_CARGOGENMODE_ORIGINAL                   :กำลังสอง (แบบดั้งเดิม)

STR_CONFIG_SETTING_EXTRA_TREE_PLACEMENT                         :การปลูกป่า: {STRING}
STR_CONFIG_SETTING_EXTRA_TREE_PLACEMENT_HELPTEXT                :ควบคุมการสุ่มการเจริญเติบโตของต้นไม้ระหว่างเล่นเกม
###length 4
STR_CONFIG_SETTING_EXTRA_TREE_PLACEMENT_NO_SPREAD               :เติบโตแต่ไม่มีการกระจายตัว {RED}(ทำลายโรงแปรรูปไม้ก่อน)
STR_CONFIG_SETTING_EXTRA_TREE_PLACEMENT_SPREAD_RAINFOREST       :เติบโตแต่สามารถกระจายตัวเฉพาะในป่าดิบชื้นเท่านั้น
STR_CONFIG_SETTING_EXTRA_TREE_PLACEMENT_SPREAD_ALL              :กระจายตัวไปทั่ว

STR_CONFIG_SETTING_TOOLBAR_POS                                  :ตำแหน่งแถบเครื่องมือหลัก: {STRING}
STR_CONFIG_SETTING_TOOLBAR_POS_HELPTEXT                         :ตำแหน่งของปุ่มเครื่องมือต่างๆด้านบนของจอภาพ
STR_CONFIG_SETTING_STATUSBAR_POS                                :ตำแหน่งของแถบแสดงสถานะ: {STRING}
STR_CONFIG_SETTING_STATUSBAR_POS_HELPTEXT                       :ตำแหน่งของแถบแสดงผลต่างๆด้านล่างของจอภาพ
STR_CONFIG_SETTING_SNAP_RADIUS                                  :รัศมีของหน้าต่าง: {STRING}
STR_CONFIG_SETTING_SNAP_RADIUS_HELPTEXT                         :ปรับความกว้างหรือความยาวของหน้าต่างต่างๆ หากถูกนำมาเรียงติดกันและขยายขนาดให้ใกล้เคียงกัน
STR_CONFIG_SETTING_SNAP_RADIUS_VALUE                            :{COMMA} pixel{P 0 s}
###setting-zero-is-special
STR_CONFIG_SETTING_SNAP_RADIUS_DISABLED                         :ไม่ใช้งาน
STR_CONFIG_SETTING_SOFT_LIMIT                                   :จำนวนมากสุดของหน้าต่างที่ไม่ปักหมุด: {STRING}
STR_CONFIG_SETTING_SOFT_LIMIT_HELPTEXT                          :จำนวนของหน้าต่างที่จะสามารถเปิดได้จนกว่าจะถึงขีดจำกัดและจะปิดหน้าต่างก่อนหน้านี้ลงตามลำดับ
STR_CONFIG_SETTING_SOFT_LIMIT_VALUE                             :{COMMA}
###setting-zero-is-special
STR_CONFIG_SETTING_SOFT_LIMIT_DISABLED                          :ไม่ใช้งาน

STR_CONFIG_SETTING_ZOOM_MIN                                     :ระดับการซูมเข้าจากปกติ: {STRING}
STR_CONFIG_SETTING_ZOOM_MIN_HELPTEXT                            :ระยะซูมเข้าสูงสุด เมื่อเลือกการใช้งานแล้ว จะทำให้สามารถซูมเข้าไปใกล้ๆได้มากกว่าปกติของเกม
STR_CONFIG_SETTING_ZOOM_MAX                                     :ระดับการซูมออกสูงสุด: {STRING}
STR_CONFIG_SETTING_ZOOM_MAX_HELPTEXT                            :ระดับของการซูมออกสูงสุด เดิมจะมีข้อจำกัด แต่สามารถเพิ่มระยะการซูมออกได้มากขึ้นจากตัวเลือกนี้
###length 6
STR_CONFIG_SETTING_ZOOM_LVL_MIN                                 :4 เท่า
STR_CONFIG_SETTING_ZOOM_LVL_IN_2X                               :2 เท่า
STR_CONFIG_SETTING_ZOOM_LVL_NORMAL                              :ปกติ
STR_CONFIG_SETTING_ZOOM_LVL_OUT_2X                              :2 เท่า
STR_CONFIG_SETTING_ZOOM_LVL_OUT_4X                              :4 เท่า
STR_CONFIG_SETTING_ZOOM_LVL_OUT_8X                              :8 เท่า

###length 3

STR_CONFIG_SETTING_TOWN_GROWTH                                  :ความเร็วการขยายตัวของเมือง: {STRING}
STR_CONFIG_SETTING_TOWN_GROWTH_HELPTEXT                         :ความเร็วในการขยายตัวของเมือง
###length 5
STR_CONFIG_SETTING_TOWN_GROWTH_NONE                             :ไม่มี
STR_CONFIG_SETTING_TOWN_GROWTH_SLOW                             :ช้า
STR_CONFIG_SETTING_TOWN_GROWTH_NORMAL                           :ปกติ
STR_CONFIG_SETTING_TOWN_GROWTH_FAST                             :เร็ว
STR_CONFIG_SETTING_TOWN_GROWTH_VERY_FAST                        :เร็วมาก

STR_CONFIG_SETTING_LARGER_TOWNS                                 :สัดส่วนระหว่างจำนวนเมืองเล็กกับเมืองใหญ่: {STRING}
STR_CONFIG_SETTING_LARGER_TOWNS_HELPTEXT                        :สัดส่วนระหว่างจำนวนเมืองเล็กกับเมืองใหญ่
STR_CONFIG_SETTING_LARGER_TOWNS_VALUE                           :1 ใน {COMMA}
###setting-zero-is-special
STR_CONFIG_SETTING_LARGER_TOWNS_DISABLED                        :ไม่มี
STR_CONFIG_SETTING_CITY_SIZE_MULTIPLIER                         :ตัวคูณขนาดเมืองเริ่มต้น: {STRING}
STR_CONFIG_SETTING_CITY_SIZE_MULTIPLIER_HELPTEXT                :ขนาดโดยเฉลี่ยของเมืองใหญ่ที่สัมพันธ์กับเมืองปกติ

STR_CONFIG_SETTING_LINKGRAPH_INTERVAL                           :อัพเดทกราฟการกระจายสินค้าทุกๆ {STRING} วัน
STR_CONFIG_SETTING_LINKGRAPH_INTERVAL_HELPTEXT                  :เวลาระหว่างการคำนวณหาเส้นทางการเชื่อมต่อของกราฟ. ทุกครั้งที่มีำการคำนวณใหม่ มีการวางแผนสำหรับหนึ่งชิ้นส่วนในกราฟ ค่าที่ตั้งไว้นี้ คือค่าที่จะให้มีการอัพเดททุกๆเวลากี่วัน การตั้งให้คำนวณถี่มากๆจะกินทรัพยากรเครื่องของท่าน
STR_CONFIG_SETTING_LINKGRAPH_TIME                               :ใช้เวลา {STRING} วัน{P 0:2 s} ในการคำนวนกราฟการกระจายสินค้า
STR_CONFIG_SETTING_LINKGRAPH_TIME_HELPTEXT                      :เวลาในการคำนวณการกระจายสินค้าสู่จุดหมายต่างๆที่แสดงเป็นเส้นกราฟบนแผนที่ การตั้งค่าถี่เกินไปอาจก่อให้เกิดอาการ lag ได้

STR_CONFIG_SETTING_DISTRIBUTION_PAX                             :โหมตการกระจายสินค้าสำหรับผู้โดยสาร: {STRING}
STR_CONFIG_SETTING_DISTRIBUTION_PAX_HELPTEXT                    :ผู้โดยสารจากเมืองหนึ่งเมื่อเดินทางออกไปที่ใดก็ตาม จะต้องย้อนกลับเข้ามายังจุดเริ่มค้น การตั้งค่าเป็นแบบ "สมมาตร" จะทำให้เกิดวงจรปกติเหมือนกับการโดยสารของผู้โดยสาร
STR_CONFIG_SETTING_DISTRIBUTION_MAIL                            :โหมตการกระจายสินค้าสำหรับสินค้าประเภทพัสดุ: {STRING}
STR_CONFIG_SETTING_DISTRIBUTION_MAIL_HELPTEXT                   :การขนส่งพัสดุ เหมือนกับการขนส่งผู้โดยสาร การตั้งค่าเป็นแบบ "สมมาตร" จึงเป็นทางเลือกที่ดีในการใช้งาน
STR_CONFIG_SETTING_DISTRIBUTION_ARMOURED                        :โหมตการกระจายสินค้าสำหรับสินค้าประเภทต้องคุ้มครองเป็นพิเศษ: {STRING}
STR_CONFIG_SETTING_DISTRIBUTION_ARMOURED_HELPTEXT               :สินค้าที่ต้องได้รับการคุ้มครองเป็นพิเศษ เช่นทอง หรือเพชร สำหรับทองนั้นในภูมิประเทศปกติการขนส่งทองคำระหว่างธนาคารเป็นเรื่องปกติ การตั้งค่าเป็นแบบ "สมมาตร" จึงเป็นทางเลือกที่ดีเพื่อความสมจริง แต่สำหรับอุตสาหกรรมเพชรในเขตทะเลทรายหรือเขตหนาวเย็นนั้น เป็นผลผลิตจากอุตสาหกรรมที่ต้องส่งให้กับปลายทางเพียงอย่างเดียว หากจะเลือกเป็นแบบ "อสมมาตร" ก็คงจะเหมาะสมมากกว่า
STR_CONFIG_SETTING_DISTRIBUTION_DEFAULT                         :โหมตการกระจายสินค้าสำหรับสินค้าประเภทอื่นๆ: {STRING}
STR_CONFIG_SETTING_DISTRIBUTION_DEFAULT_HELPTEXT                :"สมมาตร" หมายถึงการที่ส่งสินค้าออกไปจากจุดเริ่มต้นไม่ว่าจะออกไปในที่ใดก็ตาม ก็จะมีการส่งกลับมายังต้นทางในบริมาณที่เท่าๆกัน ส่วนแบบ "อสมมาตร" คือการส่งออกไปแล้วไปเลย ไม่มีการย้อนกลับมายังจุดเริ่มต้น
###length 3
STR_CONFIG_SETTING_DISTRIBUTION_MANUAL                          :ไม่กำหนด
STR_CONFIG_SETTING_DISTRIBUTION_ASYMMETRIC                      :อสมมาตร
STR_CONFIG_SETTING_DISTRIBUTION_SYMMETRIC                       :สมมาตร

STR_CONFIG_SETTING_LINKGRAPH_ACCURACY                           :ความแม่นยำในการกระจายสินค้า: {STRING}
STR_CONFIG_SETTING_LINKGRAPH_ACCURACY_HELPTEXT                  :การตั้งค่าความแม่นยำในการคำนวณของระบบการกระจายสินค้า ยิ่งตั้งค่าสูงมากจะยิ่งใช้ทรัพยากรของเครื่องคอมพิวเตอร์มากขึ้น แต่จะเพิ่มความแม่นยำในการคำนวณหาเส้นทางสินค้าที่จะไปมากขึ้น

STR_CONFIG_SETTING_DEMAND_DISTANCE                              :ผลของสัดส่วนระยะทางต่อปริมาณ: {STRING}
STR_CONFIG_SETTING_DEMAND_DISTANCE_HELPTEXT                     :โดยปกติสินค้ามักจะเลือกไปยังที่หมายที่อยู่ใกล้มากกว่า แต่หากตั้งค่าส่วนนี้เข้าใกล้ 0 สินค้าจะยิ่งกระจายออกไปในพื้นที่ห่างไกลมากยิ่งขึ้น
STR_CONFIG_SETTING_DEMAND_SIZE                                  :ปริมาณการส่งกลับของสินค้าในโหมตสมมาตร: {STRING}
STR_CONFIG_SETTING_DEMAND_SIZE_HELPTEXT                         :เมื่อตั้งค่าให้ต่ำกว่า 100% ระบบกระจายสินค้าแบบสมมาตรจะยิ่งมีความคล้ายคลึงกับแบบอสมมาตร สินค้าที่ถูกส่งออกไปที่จะย้อนกลับเข้ามายังจุดเริ่มต้นจะลดลง ถ้าตั้งค่าเป็น 0% ก็จะกลายเป็นเหมือนกับระบบการกระจายแบบอสมมาตรไปโดยปริยาย

STR_CONFIG_SETTING_SHORT_PATH_SATURATION                        :ความเข้มข้นของการเลือกทางที่สั้นที่สุดก่อนเลือกทางที่มีการรองรับมากสุด: {STRING}
STR_CONFIG_SETTING_SHORT_PATH_SATURATION_HELPTEXT               :ความถี่ของเส้นทางสองเส้นทางระหว่างสถานีสองสถานี สินค้าและผู้โดยสารจะให้ความถี่กับเส้นทางที่สุั้นที่สุดก่อนเป็นอันดับแรก

STR_CONFIG_SETTING_LOCALISATION_UNITS_VELOCITY                  :หน่วยวัดความเร็ว: {STRING}
STR_CONFIG_SETTING_LOCALISATION_UNITS_VELOCITY_HELPTEXT         :หน่วยวัดความเร็ว แสดงผลในหน้าต่างรายละเอียดยานพาหนะ
###length 4
STR_CONFIG_SETTING_LOCALISATION_UNITS_VELOCITY_IMPERIAL         :อิมพิเรียล (ไมล์ต่อชั่วโมง)
STR_CONFIG_SETTING_LOCALISATION_UNITS_VELOCITY_METRIC           :เมตริก (กิโลเมตรต่อชั่วโมง)
STR_CONFIG_SETTING_LOCALISATION_UNITS_VELOCITY_SI               :มาตรฐานสากล (เมตร/วินาที)

STR_CONFIG_SETTING_LOCALISATION_UNITS_POWER                     :หน่วยวัดกำลัง: {STRING}
STR_CONFIG_SETTING_LOCALISATION_UNITS_POWER_HELPTEXT            :หน่วยวัดกำลัง แสดงผลในหน้าต่างรายละเอียดยานพาหานะ
###length 3
STR_CONFIG_SETTING_LOCALISATION_UNITS_POWER_IMPERIAL            :อิมพีเีรียล (แรงม้า)
STR_CONFIG_SETTING_LOCALISATION_UNITS_POWER_METRIC              :เมตริก (แรงม้า)
STR_CONFIG_SETTING_LOCALISATION_UNITS_POWER_SI                  :มาตรฐานสากล (กิโลวัตต์)

STR_CONFIG_SETTING_LOCALISATION_UNITS_WEIGHT                    :หน่วยวัดน้ำหนัก: {STRING}
STR_CONFIG_SETTING_LOCALISATION_UNITS_WEIGHT_HELPTEXT           :หน่วยวัดน้ำหนัก แสดงผลในหน้าต่างรายละเอียดยานพาหนะ
###length 3
STR_CONFIG_SETTING_LOCALISATION_UNITS_WEIGHT_IMPERIAL           :อิมพีเรียล (ตัน)
STR_CONFIG_SETTING_LOCALISATION_UNITS_WEIGHT_METRIC             :เมตริก (ตัน)
STR_CONFIG_SETTING_LOCALISATION_UNITS_WEIGHT_SI                 :มาตรฐานสากล (กิโลกรัม)

STR_CONFIG_SETTING_LOCALISATION_UNITS_VOLUME                    :หน่วยวัดปริมาณความจุ: {STRING}
STR_CONFIG_SETTING_LOCALISATION_UNITS_VOLUME_HELPTEXT           :หน่วยวัดความจุ แสดงผลในหน้าต่างรายละเอียดยานพาหนะ
###length 3
STR_CONFIG_SETTING_LOCALISATION_UNITS_VOLUME_IMPERIAL           :อิมพีเรียล (แกลลอน)
STR_CONFIG_SETTING_LOCALISATION_UNITS_VOLUME_METRIC             :เมตริก (ลิตร)
STR_CONFIG_SETTING_LOCALISATION_UNITS_VOLUME_SI                 :มาตรฐานสากล (ลูกบาศก์เมตร)

STR_CONFIG_SETTING_LOCALISATION_UNITS_FORCE                     :หน่วยวัดกำลังลากจูง: {STRING}
STR_CONFIG_SETTING_LOCALISATION_UNITS_FORCE_HELPTEXT            :หน่วยวัดกำลังลากจูง ที่แสดงผลในหน้าต่างรายละเอียดยานพาหานะ
###length 3
STR_CONFIG_SETTING_LOCALISATION_UNITS_FORCE_IMPERIAL            :อิมพีเรียล (ปอนด์)
STR_CONFIG_SETTING_LOCALISATION_UNITS_FORCE_METRIC              :เมตริก (กิโลกรัม)
STR_CONFIG_SETTING_LOCALISATION_UNITS_FORCE_SI                  :มาตรฐานสากล (กิโลนิวตัน)

STR_CONFIG_SETTING_LOCALISATION_UNITS_HEIGHT                    :หน่วยวัดความสูง: {STRING}
STR_CONFIG_SETTING_LOCALISATION_UNITS_HEIGHT_HELPTEXT           :การแสดงหน่วยวัดความสูงเมื่อกดดูรายละเอียดของวัตถุต่างๆ
###length 3
STR_CONFIG_SETTING_LOCALISATION_UNITS_HEIGHT_IMPERIAL           :อิมพีเรียล (ฟุต)
STR_CONFIG_SETTING_LOCALISATION_UNITS_HEIGHT_METRIC             :เมตริก (เมตร)
STR_CONFIG_SETTING_LOCALISATION_UNITS_HEIGHT_SI                 :มาตรฐานสากล (เมตร)

STR_CONFIG_SETTING_LOCALISATION                                 :{ORANGE}มาตราวัดต่างๆ
STR_CONFIG_SETTING_GRAPHICS                                     :{ORANGE}กราฟิก
STR_CONFIG_SETTING_SOUND                                        :{ORANGE}เสียงเอฟเฟกต์
STR_CONFIG_SETTING_INTERFACE                                    :{ORANGE}ส่วนเชื่อมต่อผู้ใช้
STR_CONFIG_SETTING_INTERFACE_CONSTRUCTION                       :{ORANGE}การก่อสร้าง
STR_CONFIG_SETTING_ADVISORS                                     :{ORANGE}ข่าวสาร / ที่ปรึกษา
STR_CONFIG_SETTING_VEHICLES                                     :{ORANGE}ยานพาหนะ
STR_CONFIG_SETTING_VEHICLES_PHYSICS                             :{ORANGE}กายภาพ
STR_CONFIG_SETTING_VEHICLES_ROUTING                             :{ORANGE}การค้นหาเส้นทางของพาหนะ
STR_CONFIG_SETTING_ACCIDENTS                                    :{ORANGE}ภัยพิบัติ / อุบัติเหตุ
STR_CONFIG_SETTING_GENWORLD                                     :{ORANGE}การสร้างภูมิประเทศ
STR_CONFIG_SETTING_ENVIRONMENT                                  :{ORANGE}สิ่งแวดล้อม
STR_CONFIG_SETTING_ENVIRONMENT_TOWNS                            :{ORANGE}เมือง
STR_CONFIG_SETTING_ENVIRONMENT_INDUSTRIES                       :{ORANGE}อุตสาหกรรม
STR_CONFIG_SETTING_ENVIRONMENT_CARGODIST                        :{ORANGE}การกระจายสินค้า
STR_CONFIG_SETTING_AI                                           :{ORANGE}คู่แข่ง
STR_CONFIG_SETTING_AI_NPC                                       :{ORANGE}ผู้เล่นคอมพิวเตอร์

STR_CONFIG_SETTING_PATHFINDER_FOR_TRAINS                        :ตัวค้นหาเส้นทางสำหรับรถไฟ: {STRING}
STR_CONFIG_SETTING_PATHFINDER_FOR_TRAINS_HELPTEXT               :การหาค้นหาเส้นทางของขบวนรถไฟ
STR_CONFIG_SETTING_PATHFINDER_FOR_ROAD_VEHICLES                 :ตัวค้นหาเส้นทางสำหรับรถยนต์: {STRING}
STR_CONFIG_SETTING_PATHFINDER_FOR_ROAD_VEHICLES_HELPTEXT        :การค้นหาเส้นทางของยานพาหนะทางบก
STR_CONFIG_SETTING_PATHFINDER_FOR_SHIPS                         :ตัวค้นหาเส้นทางสำหรับเรือ: {STRING}
STR_CONFIG_SETTING_PATHFINDER_FOR_SHIPS_HELPTEXT                :การค้นหาเส้นทางของยานพาหนะทางน้ำ
STR_CONFIG_SETTING_REVERSE_AT_SIGNALS                           :หมุนกลับขบวนอัตโนมัติที่เสาอาณัติสัญญาณ: {STRING}
STR_CONFIG_SETTING_REVERSE_AT_SIGNALS_HELPTEXT                  :อนุญาตให้ขบวนรถไฟกลับขบวนที่เสาอาณัติสัญญาณเมื่อมีการรอสัญญาณอนุญาตเป็นเวลานาน
###length 2
STR_CONFIG_SETTING_PATHFINDER_NPF                               :NPF
STR_CONFIG_SETTING_PATHFINDER_YAPF_RECOMMENDED                  :YAPF {BLUE}(แนะนำ)

STR_CONFIG_SETTING_QUERY_CAPTION                                :{WHITE}เปลี่ยนค่าการตั้งค่า

# Config errors
STR_CONFIG_ERROR                                                :{WHITE}เกิดข้อผิดพลาดกับไฟล์ที่เก็บข้อมูลการตั้งค่า
STR_CONFIG_ERROR_ARRAY                                          :{WHITE}... เกิดข้อผิดพลาดในอาร์เรย์ '{STRING}'
STR_CONFIG_ERROR_INVALID_VALUE                                  :{WHITE}...ค่านี้ไม่ถูกต้อง '{STRING}' สำหรับ '{STRING}'
STR_CONFIG_ERROR_TRAILING_CHARACTERS                            :{WHITE}... ติดตามตัวอักษรที่จุดสิ้นสุดของการตั้งค่า '{STRING}'
STR_CONFIG_ERROR_DUPLICATE_GRFID                                :{WHITE}... กำลังเพิกเฉย NewGRF '{STRING}': GRF ID ซ้ำกับ '{STRING}'
STR_CONFIG_ERROR_INVALID_GRF                                    :{WHITE}... กำลังเพิกเฉย NewGRF ที่ไม่ถูกต้อง '{STRING}': {STRING}
STR_CONFIG_ERROR_INVALID_GRF_NOT_FOUND                          :ไม่พบ
STR_CONFIG_ERROR_INVALID_GRF_UNSAFE                             :ไม่ปลอดภัยสำหรับการใช้แบบคงที่
STR_CONFIG_ERROR_INVALID_GRF_SYSTEM                             :NewGRF ของระบบ
STR_CONFIG_ERROR_INVALID_GRF_INCOMPATIBLE                       :ไม่รองรับกับ OpenTTD เวอร์ชันนี้
STR_CONFIG_ERROR_INVALID_GRF_UNKNOWN                            :ไม่ทราบ
STR_CONFIG_ERROR_INVALID_SAVEGAME_COMPRESSION_LEVEL             :{WHITE}... ระดับการบับอัด '{STRING}' ไม่ถูกต้อง
STR_CONFIG_ERROR_INVALID_SAVEGAME_COMPRESSION_ALGORITHM         :{WHITE}... รูปแบบการเซฟเกม '{STRING}' ใช้ไม่ได้... กำลังปรับค่ากลับเป็น '{STRING}'
STR_CONFIG_ERROR_INVALID_BASE_GRAPHICS_NOT_FOUND                :{WHITE}... ไม่สนใน Base Graphics set '{STRING}': หาไม่พบ
STR_CONFIG_ERROR_INVALID_BASE_SOUNDS_NOT_FOUND                  :{WHITE}... ไม่สนใน Base Sounds set '{STRING}': หาไม่พบ
STR_CONFIG_ERROR_INVALID_BASE_MUSIC_NOT_FOUND                   :{WHITE}... ไม่สนใจ Base Music set '{STRING}': หาไม่พบ
STR_CONFIG_ERROR_OUT_OF_MEMORY                                  :{WHITE}หน่วยความจำไม่เพียงพอ
STR_CONFIG_ERROR_SPRITECACHE_TOO_BIG                            :{WHITE}การกำหนดพื้นที่ {BYTES} ของ Spritecache ล้มเหลว Spritecache ได้ลดลง {BYTES}. นี่คือการทำให้ประสิทธิภาพของเกม OpenTTD ลดลง. เพื่อลดความต้องการของหน่วยความจำ ให้ทำการปิดการใช้งานระบบ 32bpp graphics

# Video initalization errors
STR_VIDEO_DRIVER_ERROR_NO_HARDWARE_ACCELERATION                 :{WHITE}... ไม่พบ GPU ที่รองรับ การเร่งฮาร์ดแวร์ถูกยกเลิกแล้ว

# Intro window
STR_INTRO_CAPTION                                               :{WHITE}OpenTTD {REV}

STR_INTRO_NEW_GAME                                              :{BLACK}เริ่มเกมใหม่
STR_INTRO_LOAD_GAME                                             :{BLACK}โหลดเกม
STR_INTRO_PLAY_SCENARIO                                         :{BLACK}เล่นโหมดเรื่องราว
STR_INTRO_PLAY_HEIGHTMAP                                        :{BLACK}เล่นแผนที่จากภาพชั้นความสูง
STR_INTRO_SCENARIO_EDITOR                                       :{BLACK}โปรแกรมแก้ไขแผนที่
STR_INTRO_MULTIPLAYER                                           :{BLACK}เล่นหลายคน

STR_INTRO_GAME_OPTIONS                                          :{BLACK}ตัวเลือกเกม
STR_INTRO_HIGHSCORE                                             :{BLACK}ตารางคะแนนสูงสุด
STR_INTRO_CONFIG_SETTINGS_TREE                                  :{BLACK}ตั้งค่า
STR_INTRO_NEWGRF_SETTINGS                                       :{BLACK}การตั้งค่า NewGRF
STR_INTRO_ONLINE_CONTENT                                        :{BLACK}ตรวจสอบเนื้อหาออนไลน์
STR_INTRO_SCRIPT_SETTINGS                                       :{BLACK}ตั้งค่า AI/Game Script
STR_INTRO_QUIT                                                  :{BLACK}ออก

STR_INTRO_TOOLTIP_NEW_GAME                                      :{BLACK}เริ่มเกมใหม่, Ctrl+Click เพื่อข้ามการตั้งค่าแผนที่
STR_INTRO_TOOLTIP_LOAD_GAME                                     :{BLACK}เปิดเกมที่บันทึกไว้
STR_INTRO_TOOLTIP_PLAY_HEIGHTMAP                                :{BLACK}เริ่มเกมใหม่โดยใช้ heightmap เป็นภูมิประเทศ
STR_INTRO_TOOLTIP_PLAY_SCENARIO                                 :{BLACK}เริ่มเกมใหม่ โดยใช้ฉากที่กำหนดเอง
STR_INTRO_TOOLTIP_SCENARIO_EDITOR                               :{BLACK}สร้างเกมที่มี โลก/ฉาก ที่กำหนดเอง
STR_INTRO_TOOLTIP_MULTIPLAYER                                   :{BLACK}เริ่มเกมผู้เล่นหลายคน

STR_INTRO_TOOLTIP_TEMPERATE                                     :{BLACK}เลือกรูปแบบภูมิประเทศ 'เขตอบอุ่น'
STR_INTRO_TOOLTIP_SUB_ARCTIC_LANDSCAPE                          :{BLACK}เลือกรูปแบบภูมิประเทศ 'เขตกึ่งขั้วโลก'
STR_INTRO_TOOLTIP_SUB_TROPICAL_LANDSCAPE                        :{BLACK}เลือกรูปแบบภูมิประเทศ 'เขตกึ่งมรสุม'
STR_INTRO_TOOLTIP_TOYLAND_LANDSCAPE                             :{BLACK}เลือกสภาพภูมิประเทศ 'เมืองของเล่น'

STR_INTRO_TOOLTIP_GAME_OPTIONS                                  :{BLACK}แสดงตัวเลือกเกม
STR_INTRO_TOOLTIP_HIGHSCORE                                     :{BLACK}แสดงตารางคะแนนสูงสุด
STR_INTRO_TOOLTIP_CONFIG_SETTINGS_TREE                          :{BLACK}การตั้งค่า หน้าจอ
STR_INTRO_TOOLTIP_NEWGRF_SETTINGS                               :{BLACK}แสดงการกำหนดค่า NewGRF
STR_INTRO_TOOLTIP_ONLINE_CONTENT                                :{BLACK}ตรวจสอบเนื้อหาใหม่และการปรับปรุงสำหรับดาวโหลด
STR_INTRO_TOOLTIP_SCRIPT_SETTINGS                               :{BLACK}แสดงการตั้งค่า AI/Game script
STR_INTRO_TOOLTIP_QUIT                                          :{BLACK}ออกจากเกม OpenTTD

STR_INTRO_TRANSLATION                                           :{BLACK} การแปลภาษาส่วนนี้หายไป {NUM} string{P ""}. โปรดช่วยทำให้ OpenTTD ดีขึ้นโดยการสมัครเป็นผู้แปล. ดูใน readme.txt สำหรับรายละเอียด.

# Quit window
STR_QUIT_CAPTION                                                :{WHITE}ออกจากเกม
STR_QUIT_ARE_YOU_SURE_YOU_WANT_TO_EXIT_OPENTTD                  :{YELLOW}คุณแน่ใจว่าจะออกจากเกม OpenTTD }?
STR_QUIT_YES                                                    :{BLACK}ใช่
STR_QUIT_NO                                                     :{BLACK}ไม่

# Abandon game
STR_ABANDON_GAME_CAPTION                                        :{WHITE}ออกไปสู่เมนูหลัก
STR_ABANDON_GAME_QUERY                                          :{YELLOW}เกมยังดำเนินอยู่แน่ใจหรือไม่ว่าจะกลับไปสู่เมนูหลัก?
STR_ABANDON_SCENARIO_QUERY                                      :{YELLOW}คุณแน่ใจหรือที่จะยกเลิกแผนที่นี้?

# Cheat window
STR_CHEATS                                                      :{WHITE}สูตรโกงเกม
STR_CHEATS_TOOLTIP                                              :{BLACK}กล่องตัวเลือกจะแสดงว่าคุณโกงมาก่อนหรือไม่
STR_CHEATS_NOTE                                                 :{BLACK}โน๊ต: การตั้งค่าทั้งหมดในนี้จะถูกบันทึกเข้าสู่เกมด้วย
STR_CHEAT_MONEY                                                 :{LTBLUE}เพิ่มเงิน {CURRENCY_LONG}
STR_CHEAT_CHANGE_COMPANY                                        :{LTBLUE}เล่นเป็นบริษัท: {ORANGE}{COMMA}
STR_CHEAT_EXTRA_DYNAMITE                                        :{LTBLUE}เครื่องมือทำลายพิเศษ (ทำลายส่วนอุตสาหกรรม, ของที่เคลื่อนย้ายไม่ได้): {ORANGE}{STRING}
STR_CHEAT_CROSSINGTUNNELS                                       :{LTBLUE}อุโมงค์สามารถตัดกันได้: {ORANGE}{STRING}
STR_CHEAT_NO_JETCRASH                                           :{LTBLUE}เครื่องบินไอพ่นจะไม่ตกบ่อยๆ ในท่าอากาศยานขนาดขนาดเล็ก: {ORANGE}{STRING}
STR_CHEAT_CHANGE_DATE                                           :{LTBLUE}เปลี่ยนวันที่: {ORANGE}{DATE_SHORT}
STR_CHEAT_CHANGE_DATE_QUERY_CAPT                                :{WHITE}เปลี่ยนปีปัจจุบัน
STR_CHEAT_SETUP_PROD                                            :{LTBLUE}เปิดใช้งานการแก้ไขปริมาณผลผลิต: {ORANGE}{STRING}

###length 4
STR_CHEAT_SWITCH_CLIMATE_TEMPERATE_LANDSCAPE                    :ภูมิประเทศเขตอบอุ่น
STR_CHEAT_SWITCH_CLIMATE_SUB_ARCTIC_LANDSCAPE                   :ภูมิประเทศเขตกึ่งขั้วโลก
STR_CHEAT_SWITCH_CLIMATE_SUB_TROPICAL_LANDSCAPE                 :ภูมิประเทศเขตกึ่งมรสุม
STR_CHEAT_SWITCH_CLIMATE_TOYLAND_LANDSCAPE                      :ภูมิประเทศเมืองของเล่น

# Livery window

STR_LIVERY_GENERAL_TOOLTIP                                      :{BLACK}แสดงแบบสีทั่วไป
STR_LIVERY_TRAIN_TOOLTIP                                        :{BLACK}แสดงแบบสีรถไฟ
STR_LIVERY_ROAD_VEHICLE_TOOLTIP                                 :{BLACK}แสดงแบบสีรถยนต์
STR_LIVERY_SHIP_TOOLTIP                                         :{BLACK}แสดงแบบสีเรือ
STR_LIVERY_AIRCRAFT_TOOLTIP                                     :{BLACK}แสดงแบบสีเครื่องบิน
STR_LIVERY_PRIMARY_TOOLTIP                                      :{BLACK}เลือกสีหลักของแบบสีที่เลือก Ctrl+Click จะปรับสีในทุกๆแบบ
STR_LIVERY_SECONDARY_TOOLTIP                                    :{BLACK}เลือกสีรองของแบบสีที่เลือก Ctrl+Click จะปรับสีในทุกๆแบบ
STR_LIVERY_PANEL_TOOLTIP                                        :{BLACK}เลือกแบบสีที่จะเปลี่ยน หรือหลายแบบโดย Ctrl+คลิก คลิกบนกล่องเพิ่อปิดเปิดการใช้งานแบบสีนั้น

###length 23
STR_LIVERY_DEFAULT                                              :ชุดสีมาตรฐาน
STR_LIVERY_STEAM                                                :รถจักรไอน้ำ
STR_LIVERY_DIESEL                                               :รถจักรดีเซล
STR_LIVERY_ELECTRIC                                             :รถจักรไฟฟ้า
STR_LIVERY_MONORAIL                                             :รถไฟรางเดี่ยว
STR_LIVERY_MAGLEV                                               :รถไฟแมคเลฟ
STR_LIVERY_DMU                                                  :รถดีเซลราง
STR_LIVERY_EMU                                                  :รถไฟฟ้า
STR_LIVERY_PASSENGER_WAGON_STEAM                                :รถโดยสารของรถจักรไอน้ำ
STR_LIVERY_PASSENGER_WAGON_DIESEL                               :รถโดยสารของรถจักรดีเซล
STR_LIVERY_PASSENGER_WAGON_ELECTRIC                             :รถโดยสารของรถจักรไฟฟ้า
STR_LIVERY_PASSENGER_WAGON_MONORAIL                             :รถไฟรางเดี่ยว
STR_LIVERY_PASSENGER_WAGON_MAGLEV                               :รถไฟแมคเลฟ
STR_LIVERY_FREIGHT_WAGON                                        :รถสินค้า
STR_LIVERY_BUS                                                  :รถโดยสาร
STR_LIVERY_TRUCK                                                :รถบรรทุก
STR_LIVERY_PASSENGER_SHIP                                       :เรือเฟอรี่/เรือโดยสาร
STR_LIVERY_FREIGHT_SHIP                                         :เรือสินค้า
STR_LIVERY_HELICOPTER                                           :เฮลิคอปเตอร์
STR_LIVERY_SMALL_PLANE                                          :อากาศยานขนาดเล็ก
STR_LIVERY_LARGE_PLANE                                          :อากาศยานขนาดใหญ่
STR_LIVERY_PASSENGER_TRAM                                       :รถรางโดยสาร
STR_LIVERY_FREIGHT_TRAM                                         :รถรางขนส่งสินค้า

# Face selection window
STR_FACE_CAPTION                                                :{WHITE}เลือกใบหน้า
STR_FACE_CANCEL_TOOLTIP                                         :{BLACK}ยกเลิการเลือกใบหน้าใหม่
STR_FACE_OK_TOOLTIP                                             :{BLACK}ยอมรับการเลือกใบหน้าใหม่
STR_FACE_RANDOM                                                 :{BLACK}สุ่ม

STR_FACE_MALE_BUTTON                                            :{BLACK}ผู้ชาย
STR_FACE_MALE_TOOLTIP                                           :{BLACK}เลือกใบหน้าผู้ชาย
STR_FACE_FEMALE_BUTTON                                          :{BLACK}ผู้หญิง
STR_FACE_FEMALE_TOOLTIP                                         :{BLACK}เลือกใบหน้าผู้หญิง
STR_FACE_NEW_FACE_BUTTON                                        :{BLACK}ใบหน้าใหม่
STR_FACE_NEW_FACE_TOOLTIP                                       :{BLACK}ทำใบหน้าสุ่มใหม่
STR_FACE_ADVANCED                                               :{BLACK}ขั้นสูง
STR_FACE_ADVANCED_TOOLTIP                                       :{BLACK}เลือกใบหน้าขั้นสูง
STR_FACE_SIMPLE                                                 :{BLACK}อย่างง่าย
STR_FACE_SIMPLE_TOOLTIP                                         :{BLACK}เลือกใบหน้าอย่างง่าย
STR_FACE_LOAD                                                   :{BLACK}โหลด
STR_FACE_LOAD_TOOLTIP                                           :{BLACK}โหลดใบหน้าที่ชอบ
STR_FACE_LOAD_DONE                                              :{WHITE}ใบหน้าที่ชอบถูกโหลดจากไฟล์กำหนดค่าของ OpenTTD แล้ว
STR_FACE_FACECODE                                               :{BLACK}ใบหน้าผู้เล่นเบอร์
STR_FACE_FACECODE_TOOLTIP                                       :{BLACK}ดู และ/หรือ ตั้งหมายเลขใบหน้าผู้เล่น
STR_FACE_FACECODE_CAPTION                                       :{WHITE}ดู และ/หรือ ตั้งหมายเลขใบหน้าผู้เล่น
STR_FACE_FACECODE_SET                                           :{WHITE}กำหนดหมายเลขใบหน้าใหม่ให้แล้ว
STR_FACE_FACECODE_ERR                                           :{WHITE}ไม่สามารถเปลี่ยนหมายเลขใบหน้าได้ - ช่วงตัวเลขต้องอยู่ระหว่าง 0 และ 4,294,967,295!
STR_FACE_SAVE                                                   :{BLACK}บันทึก
STR_FACE_SAVE_TOOLTIP                                           :{BLACK}บันทึกใบหน้าโปรด
STR_FACE_SAVE_DONE                                              :{WHITE}ใบหน้านี้จะถูกบันทึกเป็นใบหน้าโปรดในไฟล์การตั้งค่าของ OpenTTD
STR_FACE_EUROPEAN                                               :{BLACK}ยุโรป
STR_FACE_SELECT_EUROPEAN                                        :{BLACK}เลือกใบหน้ายุโรป
STR_FACE_AFRICAN                                                :{BLACK}แอฟริกัน
STR_FACE_SELECT_AFRICAN                                         :{BLACK}เลือกใบหน้าแอฟริกัน
STR_FACE_YES                                                    :ใช่
STR_FACE_NO                                                     :ไม่
STR_FACE_MOUSTACHE_EARRING_TOOLTIP                              :{BLACK}เปิดใช้งานหนวด
STR_FACE_HAIR                                                   :ผม:
STR_FACE_HAIR_TOOLTIP                                           :{BLACK}เปลี่ยนผม
STR_FACE_EYEBROWS                                               :คิ้ว:
STR_FACE_EYEBROWS_TOOLTIP                                       :{BLACK}เปลี่ยนคิ้ว
STR_FACE_EYECOLOUR                                              :สีตา:
STR_FACE_EYECOLOUR_TOOLTIP                                      :{BLACK}เปลี่ยนสีตา
STR_FACE_GLASSES                                                :แว่น:
STR_FACE_GLASSES_TOOLTIP                                        :{BLACK}เปิดใช้งานแว่นตา
STR_FACE_GLASSES_TOOLTIP_2                                      :{BLACK}เปลี่ยนแว่นตา
STR_FACE_NOSE                                                   :จมูก:
STR_FACE_NOSE_TOOLTIP                                           :{BLACK}เปลี่ยนจมูก
STR_FACE_LIPS                                                   :ปาก:
STR_FACE_MOUSTACHE                                              :หนวด:
STR_FACE_LIPS_MOUSTACHE_TOOLTIP                                 :{BLACK}เปลี่ยนปากหรือหนวด
STR_FACE_CHIN                                                   :คาง:
STR_FACE_CHIN_TOOLTIP                                           :{BLACK}เปลี่ยนคาง
STR_FACE_JACKET                                                 :เสื้อ:
STR_FACE_JACKET_TOOLTIP                                         :{BLACK}เปลี่ยนเสื้อ
STR_FACE_COLLAR                                                 :คอเสื้อ:
STR_FACE_COLLAR_TOOLTIP                                         :{BLACK}เปลี่ยนคอเสื้อ
STR_FACE_TIE                                                    :เนคไท:
STR_FACE_EARRING                                                :ต่างหู:
STR_FACE_TIE_EARRING_TOOLTIP                                    :{BLACK}เปลี่ยนเนคไทหรือต่างหู

# Matches ServerGameType
###length 3
STR_NETWORK_SERVER_VISIBILITY_LOCAL                             :ท้องถิ่น
STR_NETWORK_SERVER_VISIBILITY_PUBLIC                            :สาธารณะ
STR_NETWORK_SERVER_VISIBILITY_INVITE_ONLY                       :เชิญเท่านั้น

# Network server list
STR_NETWORK_SERVER_LIST_CAPTION                                 :{WHITE}เล่นหลายคน
STR_NETWORK_SERVER_LIST_PLAYER_NAME                             :{BLACK}ชื่อผู้เล่น:
STR_NETWORK_SERVER_LIST_ENTER_NAME_TOOLTIP                      :{BLACK}เป็นชื่อที่ผู้เล่นคนอื่นจะมองเห็น

STR_NETWORK_SERVER_LIST_GAME_NAME                               :{BLACK}ชื่อ
STR_NETWORK_SERVER_LIST_GAME_NAME_TOOLTIP                       :{BLACK}ชื่อของเกม
STR_NETWORK_SERVER_LIST_GENERAL_ONLINE                          :{BLACK}{COMMA}/{COMMA} - {COMMA}/{COMMA}
STR_NETWORK_SERVER_LIST_CLIENTS_CAPTION                         :{BLACK}ลูกข่าย
STR_NETWORK_SERVER_LIST_CLIENTS_CAPTION_TOOLTIP                 :{BLACK}จำนวนลูกข่ายออนไลน์ / จำนวนลูกข่ายสูงสุด{}จำนวนบริษัทออนไลน์ / จำนวนบริษัทสูงสุด
STR_NETWORK_SERVER_LIST_MAP_SIZE_SHORT                          :{BLACK}{COMMA}x{COMMA}
STR_NETWORK_SERVER_LIST_MAP_SIZE_CAPTION                        :{BLACK}ขนาดแผนที่
STR_NETWORK_SERVER_LIST_MAP_SIZE_CAPTION_TOOLTIP                :{BLACK}ขนาดแผนที่ของเกม{}คลิกเพื่อเรียงตามขนาดพื้นที่
STR_NETWORK_SERVER_LIST_DATE_CAPTION                            :{BLACK}วันที่
STR_NETWORK_SERVER_LIST_DATE_CAPTION_TOOLTIP                    :{BLACK}วันที่ปัจจุบัน
STR_NETWORK_SERVER_LIST_YEARS_CAPTION                           :{BLACK}ปี
STR_NETWORK_SERVER_LIST_YEARS_CAPTION_TOOLTIP                   :{BLACK}จำนวนปีที่ผ่านไปในเกม{}ตั้งแต่เริ่มเล่น
STR_NETWORK_SERVER_LIST_INFO_ICONS_TOOLTIP                      :{BLACK}ภาษา, เวอร์ชันของเซิร์ฟเวอร์, และอื่นๆ

STR_NETWORK_SERVER_LIST_CLICK_GAME_TO_SELECT                    :{BLACK}คลิกที่เกมจากรายการเพื่อเลือก
STR_NETWORK_SERVER_LIST_LAST_JOINED_SERVER                      :{BLACK}เซิร์ฟเวอร์ที่เข้าร่วมล่าสุด:
STR_NETWORK_SERVER_LIST_CLICK_TO_SELECT_LAST                    :{BLACK}คลิกเพื่อเลือกเซิร์ฟเวอร์ที่เล่นล่าสุด

STR_NETWORK_SERVER_LIST_GAME_INFO                               :{SILVER}ข้อมูลเกม
STR_NETWORK_SERVER_LIST_CLIENTS                                 :{SILVER}ลูกข่าย: {WHITE}{COMMA} / {COMMA} - {COMMA} / {COMMA}
STR_NETWORK_SERVER_LIST_LANDSCAPE                               :{SILVER}ภูมิทัศน์: {WHITE}{STRING}
STR_NETWORK_SERVER_LIST_MAP_SIZE                                :{SILVER}ขนาดแผนที่: {WHITE}{COMMA}x{COMMA}
STR_NETWORK_SERVER_LIST_SERVER_VERSION                          :{SILVER}เวอร์ชันของเซิร์ฟเวอร์: {WHITE}{STRING}
STR_NETWORK_SERVER_LIST_SERVER_ADDRESS                          :{SILVER}ที่อยู่เซิร์ฟเวอร์: {WHITE}{STRING}
STR_NETWORK_SERVER_LIST_START_DATE                              :{SILVER}วันที่เริ่ม: {WHITE}{DATE_SHORT}
STR_NETWORK_SERVER_LIST_CURRENT_DATE                            :{SILVER}วันที่ปัจจุบัน: {WHITE}{DATE_SHORT}
STR_NETWORK_SERVER_LIST_GAMESCRIPT                              :{SILVER}เกมสคริปต์: {WHITE}{STRING} (v{NUM})
STR_NETWORK_SERVER_LIST_PASSWORD                                :{SILVER}ป้องกันด้วยรหัสผ่าน!
STR_NETWORK_SERVER_LIST_SERVER_OFFLINE                          :{SILVER}เซิร์ฟเวอร์ออฟไลน์
STR_NETWORK_SERVER_LIST_SERVER_FULL                             :{SILVER}เซิร์ฟเวอร์เต็ม
STR_NETWORK_SERVER_LIST_SERVER_BANNED                           :{SILVER}เซิฟเวอร์ที่คุณถูกแบน
STR_NETWORK_SERVER_LIST_VERSION_MISMATCH                        :{SILVER}เวอร์ชันไม่ถูกต้อง
STR_NETWORK_SERVER_LIST_GRF_MISMATCH                            :{SILVER}NEWGRF ไม่ถูกต้อง

STR_NETWORK_SERVER_LIST_JOIN_GAME                               :{BLACK}เข้าร่วมเกม
STR_NETWORK_SERVER_LIST_REFRESH                                 :{BLACK}เรียกดูเซิร์ฟเวอร์ใหม่
STR_NETWORK_SERVER_LIST_REFRESH_TOOLTIP                         :{BLACK}เรียกดูข้อมูลเซิร์ฟเวอร์ใหม่

STR_NETWORK_SERVER_LIST_SEARCH_SERVER_INTERNET_TOOLTIP          :{BLACK}ค้นหาเซิฟเวอร์ผ่านออนไลน์ในเกม
STR_NETWORK_SERVER_LIST_SEARCH_SERVER_LAN                       :{BLACK}ค้นหาผ่าน LAN
STR_NETWORK_SERVER_LIST_ADD_SERVER                              :{BLACK}เพิ่มเซิร์ฟเวอร์
STR_NETWORK_SERVER_LIST_ADD_SERVER_TOOLTIP                      :{BLACK}เพิ่มเซิร์ฟเวอร์เข้าไปในรายการ ซึ่งสามารถใส่แอดเดรส (Address) ของเซิฟเวอร์หรือรหัสเชิญ (Invite code) ก็ได้
STR_NETWORK_SERVER_LIST_START_SERVER                            :{BLACK}เริ่มเซิร์ฟเวอร์ใหม่
STR_NETWORK_SERVER_LIST_START_SERVER_TOOLTIP                    :{BLACK}เริ่มเซิร์ฟเวอร์ใหม่ของคุณ

STR_NETWORK_SERVER_LIST_PLAYER_NAME_OSKTITLE                    :{BLACK}ป้อนชื่อของคุณ
STR_NETWORK_SERVER_LIST_ENTER_SERVER_ADDRESS                    :{BLACK}กรุณาใส่ เซิฟเวอร์แอดเดรส หรือ รหัสเชิญ

# Start new multiplayer server
STR_NETWORK_START_SERVER_CAPTION                                :{WHITE}เริ่มเกมผู้เล่นหลายคนใหม่

STR_NETWORK_START_SERVER_NEW_GAME_NAME                          :{BLACK}ชื่อเกม:
STR_NETWORK_START_SERVER_NEW_GAME_NAME_TOOLTIP                  :{BLACK}ชื่อเกมจะถูกแสดงให้ผู้เล่นอื่นเห็นในเกมที่มีการเล่นหลายคน
STR_NETWORK_START_SERVER_SET_PASSWORD                           :{BLACK}กำหนดรหัสผ่าน
STR_NETWORK_START_SERVER_PASSWORD_TOOLTIP                       :{BLACK}ป้องกันเกมด้วยรหัสผ่านหากไม่ต้องการให้มีการเข้าร่วมจากบุคคลทั่วไป

STR_NETWORK_START_SERVER_VISIBILITY_LABEL                       :{BLACK}การมองเห็นของเซิร์ฟเวอร์
STR_NETWORK_START_SERVER_CLIENTS_SELECT                         :{BLACK}{NUM} ลูกข่าย
STR_NETWORK_START_SERVER_NUMBER_OF_CLIENTS                      :{BLACK}ลูกข่ายสูงสุด:
STR_NETWORK_START_SERVER_NUMBER_OF_CLIENTS_TOOLTIP              :{BLACK}เลือกจำนวนมากสุดของลูกข่าย (ไม่จำเป็นต้องครบตามจำนวนนี้)
STR_NETWORK_START_SERVER_COMPANIES_SELECT                       :{BLACK}{NUM} บริษัท
STR_NETWORK_START_SERVER_NUMBER_OF_COMPANIES                    :{BLACK}จำนวนบริษัทสูงสุด:
STR_NETWORK_START_SERVER_NUMBER_OF_COMPANIES_TOOLTIP            :{BLACK}จำกัดจำนวนบริษัทที่อยู่ในเซิร์ฟเวอร์

STR_NETWORK_START_SERVER_NEW_GAME_NAME_OSKTITLE                 :{BLACK}พิมพ์ชื่อสำหรับเล่นในเครือข่าย

# Network connecting window
STR_NETWORK_CONNECTING_CAPTION                                  :{WHITE}กำลังเชื่อมต่อ...

STR_NETWORK_CONNECTING_WAITING                                  :{BLACK}{NUM} client{P ""} อยู่ข้างหน้าคุณ
STR_NETWORK_CONNECTING_DOWNLOADING_1                            :ดาวน์โหลดไปแล้ว {BLACK}{BYTES}
STR_NETWORK_CONNECTING_DOWNLOADING_2                            :{BLACK}{BYTES} / {BYTES} ดาวโหลดไปแล้วทั้งสิ้น

###length 8
STR_NETWORK_CONNECTING_1                                        :{BLACK}(1/6) กำลังเชื่อมต่อ...
STR_NETWORK_CONNECTING_2                                        :{BLACK}(2/6) กำลังตรวจสอบการเข้าร่วม...
STR_NETWORK_CONNECTING_3                                        :{BLACK}(3/6) กรุณารอ...
STR_NETWORK_CONNECTING_4                                        :{BLACK}(4/6) ดาวโหลดแผนที่...
STR_NETWORK_CONNECTING_5                                        :{BLACK}(5/6) ประมวลข้อมูล...
STR_NETWORK_CONNECTING_6                                        :{BLACK}(6/6) ลงทะเบียน...
STR_NETWORK_CONNECTING_SPECIAL_1                                :{BLACK}รวบรวมข้อมูลเกม...
STR_NETWORK_CONNECTING_SPECIAL_2                                :{BLACK}รวบรวมข้อมูลบริษัท...

STR_NETWORK_CONNECTION_DISCONNECT                               :{BLACK}ตัดการเชื่อมต่อ

STR_NETWORK_NEED_GAME_PASSWORD_CAPTION                          :{WHITE}เซิฟเวอร์มีการป้องกัน กรุณากรอกพาสเวิร์ด
STR_NETWORK_NEED_COMPANY_PASSWORD_CAPTION                       :{WHITE}บริษัทมีการป้องกัน. กรุณากรอกพาสเวิร์ด

# Network company list added strings
<<<<<<< HEAD
STR_NETWORK_COMPANY_LIST_CLIENT_LIST                            :รายการลูกข่าย
STR_NETWORK_COMPANY_LIST_SPECTATE                               :ผู้ชม
=======
STR_NETWORK_COMPANY_LIST_CLIENT_LIST                            :รายชื่อผู้เล่นที่ออนไลน์
>>>>>>> b59acc7e

# Network client list
STR_NETWORK_CLIENT_LIST_CAPTION                                 :{WHITE}รายชื่อผู้เล่นที่ออนไลน์
STR_NETWORK_CLIENT_LIST_SERVER                                  :{BLACK}เซิฟเวอร์
STR_NETWORK_CLIENT_LIST_SERVER_NAME_TOOLTIP                     :{BLACK}ชื่อเซิฟเวอร์ที่คุณกำลังเล่นอยู่ในปัจจุบัน
STR_NETWORK_CLIENT_LIST_SERVER_VISIBILITY                       :{BLACK}การมองเห็น
STR_NETWORK_CLIENT_LIST_SERVER_INVITE_CODE_TOOLTIP              :{BLACK}รหัสเชิญ (Invite code) คือรหัสที่จะทำให้ผู้เล่นคนอื่นๆสามารเข้าเซิฟเวอร์นี้ได้อย่างสะดวกมากขึ้น
STR_NETWORK_CLIENT_LIST_PLAYER_NAME_TOOLTIP                     :{BLACK}ชื่อผู้เล่นของคุณ
STR_NETWORK_CLIENT_LIST_JOIN_TOOLTIP                            :{BLACK}เข้าร่วมบริษัทนี้
STR_NETWORK_CLIENT_LIST_CHAT_COMPANY_TOOLTIP                    :{BLACK}ส่งข้อความไปยังผู้เล่นทั้งหมดที่เล่นบริษัทนี้
STR_NETWORK_CLIENT_LIST_CHAT_SPECTATOR_TOOLTIP                  :{BLACK}ส่งข้อความให้กับผู้เยี่ยมชมทั้งหมด
STR_NETWORK_CLIENT_LIST_SPECTATORS                              :ผู้เยี่ยมชม
STR_NETWORK_CLIENT_LIST_NEW_COMPANY                             :(สร้างบริษัทใหม่)

# Matches ConnectionType
###length 5
STR_NETWORK_CLIENT_LIST_SERVER_CONNECTION_TYPE_DIRECT           :{BLACK}สาธารณะ
STR_NETWORK_CLIENT_LIST_SERVER_CONNECTION_TYPE_STUN             :{BLACK}Behind NAT
STR_NETWORK_CLIENT_LIST_SERVER_CONNECTION_TYPE_TURN             :{BLACK}ทางรีเลย์

STR_NETWORK_CLIENT_LIST_ADMIN_COMPANY_RESET                     :ลบ
STR_NETWORK_CLIENT_LIST_ADMIN_COMPANY_UNLOCK                    :ปลดล็อครหัสผ่าน

STR_NETWORK_CLIENT_LIST_ASK_CLIENT_KICK                         :{YELLOW}คุณแน่ใจว่าจะเตะผู้เล่น '{STRING}' ใช่มั้ย?
STR_NETWORK_CLIENT_LIST_ASK_CLIENT_BAN                          :{YELLOW}คุณแน่ใจหรือไม่ที่จะแบนผู้เล่น '{STRING}' คนนี้?
STR_NETWORK_CLIENT_LIST_ASK_COMPANY_RESET                       :{YELLOW}คุณแน่ใจหรือที่จะลบบริษัท '{COMPANY}' นี้?

STR_NETWORK_ASK_RELAY_CAPTION                                   :{WHITE}ใช้รีเลย์มั้ย?
STR_NETWORK_ASK_RELAY_YES_ONCE                                  :{BLACK}ใช่ครั้งเดียว

STR_NETWORK_SPECTATORS                                          :ผู้ชม

# Network set password
STR_COMPANY_PASSWORD_CANCEL                                     :{BLACK}ไม่ทำการเก็บพาสเวิร์ดที่กรอกไว้แล้ว
STR_COMPANY_PASSWORD_OK                                         :{BLACK}ตั้งพาสเวิร์ดของบริษัทใหม่
STR_COMPANY_PASSWORD_CAPTION                                    :{WHITE}พาสเวิร์ดของบริษัท
STR_COMPANY_PASSWORD_MAKE_DEFAULT                               :{BLACK}พาสเวิร์ดตั้งต้นของบริษัท
STR_COMPANY_PASSWORD_MAKE_DEFAULT_TOOLTIP                       :{BLACK}ใช้พาสเวิร์ดของบริษัทนี้เป็นพาสเวิร์ดตั้งต้นของบริษัทใหม่

# Network company info join/password
STR_COMPANY_VIEW_JOIN                                           :{BLACK}เข้าร่วม
STR_COMPANY_VIEW_JOIN_TOOLTIP                                   :{BLACK}เข้าร่วมและเล่นเป็นบริษัทนี้
STR_COMPANY_VIEW_PASSWORD                                       :{BLACK}พาสเวิร์ด
STR_COMPANY_VIEW_PASSWORD_TOOLTIP                               :{BLACK}รหัสผ่านป้องกันบริษัทของคุณจากผู้เล่นที่ไม่ได้รับอนุญาตให้เข้าร่วม
STR_COMPANY_VIEW_SET_PASSWORD                                   :{BLACK}ตั้งพาสเวิร์ดของบริษัท

# Network chat
STR_NETWORK_CHAT_SEND                                           :{BLACK}ส่ง
STR_NETWORK_CHAT_COMPANY_CAPTION                                :[ทีม]:
STR_NETWORK_CHAT_CLIENT_CAPTION                                 :[ส่วนตัว] {STRING}:
STR_NETWORK_CHAT_ALL_CAPTION                                    :[ทั้งหมด]:

STR_NETWORK_CHAT_COMPANY                                        :[ทีม] {STRING}: {WHITE}{STRING}
STR_NETWORK_CHAT_TO_COMPANY                                     :[ทีม] ถึง {STRING}: {WHITE}{STRING}
STR_NETWORK_CHAT_CLIENT                                         :[ส่วนตัว] {STRING}: {WHITE}{STRING}
STR_NETWORK_CHAT_TO_CLIENT                                      :[ส่วนตัว] ถึง {STRING}: {WHITE}{STRING}
STR_NETWORK_CHAT_ALL                                            :[ทั้งหมด] {STRING}: {WHITE}{STRING}
STR_NETWORK_CHAT_OSKTITLE                                       :{BLACK}พิมพ์ข้อความสำหรับการคุยในเครือข่าย

# Network messages
STR_NETWORK_ERROR_NOTAVAILABLE                                  :{WHITE}ไม่พบอุปกรณ์เน็ทเวิร์กหรือได้ผ่านการคอมไพล์โดยไม่ได้ตัวเลือกนี้ ENABLE_NETWORK
STR_NETWORK_ERROR_NOCONNECTION                                  :{WHITE}หมดเวลาในการเชื่อมต่อกับเซิฟเวอร์ หรือคำขอถูกปฏิเสธ
STR_NETWORK_ERROR_NEWGRF_MISMATCH                               :{WHITE}ไม่สามารถติดต่อได้เนื่องจาก NewGRF ไม่ตรงกัน
STR_NETWORK_ERROR_DESYNC                                        :{WHITE}การประสานเวลากับเกม ไม่สำเร็จ(synchronisation failed)
STR_NETWORK_ERROR_LOSTCONNECTION                                :{WHITE}การเชื่อมต่อกับเกมสูญหาย
STR_NETWORK_ERROR_SAVEGAMEERROR                                 :{WHITE}ไม่สามารถโหลดเซฟเกมได้
STR_NETWORK_ERROR_SERVER_START                                  :{WHITE}ไม่สามารถเริ่มเซิฟเวอร์ได้
STR_NETWORK_ERROR_SERVER_ERROR                                  :{WHITE}ตรวจเจอการขัดข้องของโพรโทคอลและการเชื่อต่อถูกปิดลง
STR_NETWORK_ERROR_BAD_PLAYER_NAME                               :{WHITE}คุณยังไม่ได้ตั้งชื่อผู้เล่นของคุณ สามารถตั้งชื่อในส่วนข้างบนในแถบผู้เล่นหลายคน
STR_NETWORK_ERROR_BAD_SERVER_NAME                               :{WHITE}คุณยังไม่ได้ตั้งชื่อเซิฟเวอร์ ชื่อของเซิฟเวอร์จะถูกโชว์ด้านบนแท็บหน้าต่างผู้เล่นหลายคน
STR_NETWORK_ERROR_WRONG_REVISION                                :{WHITE}revision ของลูกข่ายไม่ตรงกับของเซิฟเวอร์
STR_NETWORK_ERROR_WRONG_PASSWORD                                :{WHITE}พาสเวิร์ดผิด
STR_NETWORK_ERROR_SERVER_FULL                                   :{WHITE}เซิฟเวอร์เต็ม
STR_NETWORK_ERROR_SERVER_BANNED                                 :{WHITE}คุณถูกแบนจากเซิฟเวอร์นี้
STR_NETWORK_ERROR_KICKED                                        :{WHITE}คุณถูกเตะออกจากเซิฟเวอร์
STR_NETWORK_ERROR_CHEATER                                       :{WHITE}ไม่อนุญาตให้โกงในเซิฟเวอร์นี้
STR_NETWORK_ERROR_TOO_MANY_COMMANDS                             :{WHITE}คุณส่งคำสั่งให้เซิฟเวอร์มากเกินไป
STR_NETWORK_ERROR_TIMEOUT_PASSWORD                              :{WHITE}คุณใช้เวลานานเกินไปสำหรับป้อนรหัสผ่าน
STR_NETWORK_ERROR_TIMEOUT_COMPUTER                              :{WHITE}คอมพิวเตอร์ของคุณช้าไปในการติดต่อกับเครื่องแม่ข่าย
STR_NETWORK_ERROR_TIMEOUT_MAP                                   :{WHITE}คอมพิวเตอร์ของคุณใช้เวลามากเกินไปสำหรับการดาวน์โหลดแผนที่
STR_NETWORK_ERROR_TIMEOUT_JOIN                                  :{WHITE}คอมพิวเตอร์ของคุณใช้เวลามากเกินไปสำหรับการเข้าร่วมกับเซิร์ฟเวอร์
STR_NETWORK_ERROR_INVALID_CLIENT_NAME                           :{WHITE}ชื่อผู้เล่นของคุณไม่ถูกต้อง

STR_NETWORK_ERROR_CLIENT_GUI_LOST_CONNECTION_CAPTION            :{WHITE}การเชื่อมต่อล้มเหลว
STR_NETWORK_ERROR_CLIENT_GUI_LOST_CONNECTION                    :{WHITE}{NUM} วินาทีสุดท้ายไม่มีข้อมูลส่งถึงเครื่องแม่ข่าย

###length 21
STR_NETWORK_ERROR_CLIENT_GENERAL                                :การผิดพลาดทั่วไป
STR_NETWORK_ERROR_CLIENT_DESYNC                                 :desync ผิดพลาด
STR_NETWORK_ERROR_CLIENT_SAVEGAME                               :ไม่สามารถโหลดแผนที่ได้
STR_NETWORK_ERROR_CLIENT_CONNECTION_LOST                        :การเชื่อมต่อสูญหาย
STR_NETWORK_ERROR_CLIENT_PROTOCOL_ERROR                         :โปรโทคอลผิดพลาด
STR_NETWORK_ERROR_CLIENT_NEWGRF_MISMATCH                        :NewGRF ไม่ตรง
STR_NETWORK_ERROR_CLIENT_NOT_AUTHORIZED                         :ไม่ผ่านการตรวจสอบ
STR_NETWORK_ERROR_CLIENT_NOT_EXPECTED                           :ได้รับแพกเก็ตที่ผิดพลาดหรือไม่คาดหวัง
STR_NETWORK_ERROR_CLIENT_WRONG_REVISION                         :revistion ผิด
STR_NETWORK_ERROR_CLIENT_NAME_IN_USE                            :ชื่อนี้ถูกใช้แล้ว
STR_NETWORK_ERROR_CLIENT_WRONG_PASSWORD                         :พาสเวิร์ดผิด
STR_NETWORK_ERROR_CLIENT_COMPANY_MISMATCH                       :บริษัทผิดใน DoCommand
STR_NETWORK_ERROR_CLIENT_KICKED                                 :ถูกเตะโดยเซิฟเวอร์
STR_NETWORK_ERROR_CLIENT_CHEATER                                :กำลังพยายามที่จะโกง
STR_NETWORK_ERROR_CLIENT_SERVER_FULL                            :เซิฟเวอร์เต็ม
STR_NETWORK_ERROR_CLIENT_TOO_MANY_COMMANDS                      :ส่งคำสั่งมากเกินไป
STR_NETWORK_ERROR_CLIENT_TIMEOUT_PASSWORD                       :ไม่ได้รับรหัสผ่านในเวลาที่กำหนด
STR_NETWORK_ERROR_CLIENT_TIMEOUT_COMPUTER                       :หมดเวลา
STR_NETWORK_ERROR_CLIENT_TIMEOUT_MAP                            :ใช้เวลามากไปในการดาวน์โหลดแผนที่
STR_NETWORK_ERROR_CLIENT_TIMEOUT_JOIN                           :ใช้เวลามากไปในการประมวลผลแผนที่

# Network related errors
STR_NETWORK_SERVER_MESSAGE                                      :*** {1:STRING}

###length 12
STR_NETWORK_SERVER_MESSAGE_GAME_PAUSED                          :เกมหยุด ({STRING})
STR_NETWORK_SERVER_MESSAGE_GAME_STILL_PAUSED_1                  :เกมยังหยุดอยู่ ({STRING})
STR_NETWORK_SERVER_MESSAGE_GAME_STILL_PAUSED_2                  :เกมยังหยุดอยู่ ({STRING}, {STRING})
STR_NETWORK_SERVER_MESSAGE_GAME_STILL_PAUSED_3                  :เกมยังหยุดอยู่ ({STRING}, {STRING}, {STRING})
STR_NETWORK_SERVER_MESSAGE_GAME_STILL_PAUSED_4                  :เกมยังถูกหยุดอยู่ ({STRING}, {STRING}, {STRING}, {STRING})
STR_NETWORK_SERVER_MESSAGE_GAME_UNPAUSED                        :เกมเริ่มต่อแล้ว ({STRING})
STR_NETWORK_SERVER_MESSAGE_GAME_REASON_NOT_ENOUGH_PLAYERS       :จำนวนผู้เล่น
STR_NETWORK_SERVER_MESSAGE_GAME_REASON_CONNECTING_CLIENTS       :ลูกข่ายกำลังเชื่อมต่อ
STR_NETWORK_SERVER_MESSAGE_GAME_REASON_MANUAL                   :กำหนดเอง
STR_NETWORK_SERVER_MESSAGE_GAME_REASON_GAME_SCRIPT              :เกมสคริปต์
STR_NETWORK_SERVER_MESSAGE_GAME_REASON_LINK_GRAPH               :กำลังรอแผงกราฟอัพเดต

STR_NETWORK_MESSAGE_CLIENT_LEAVING                              :กำลังออก
STR_NETWORK_MESSAGE_CLIENT_JOINED                               :*** {STRING} ได้เข้าร่วมเกม
STR_NETWORK_MESSAGE_CLIENT_JOINED_ID                            :*** {STRING} ได้เข้าร่วมเกม (Client #{2:NUM})
STR_NETWORK_MESSAGE_CLIENT_COMPANY_JOIN                         :*** {STRING} ได้เข้าร่วมบริษัท #{2:NUM}
STR_NETWORK_MESSAGE_CLIENT_COMPANY_SPECTATE                     :*** {STRING} ได้เข้าเป็นผู้ชม
STR_NETWORK_MESSAGE_CLIENT_COMPANY_NEW                          :*** {STRING} ได้ทำการสร้างบริษัทใหม่ (#{2:NUM})
STR_NETWORK_MESSAGE_CLIENT_LEFT                                 :*** {STRING} ได้ออกจากเกม ({2:STRING})
STR_NETWORK_MESSAGE_NAME_CHANGE                                 :*** {STRING} ได้ทำการเปลี่ยนชื่อเป็น {STRING}
STR_NETWORK_MESSAGE_GIVE_MONEY                                  :***บริษัท {STRING} ได้ให้เงินจำนวน {2:CURRENCY_LONG} ให้กับบริษัท {1:STRING}
STR_NETWORK_MESSAGE_SERVER_SHUTDOWN                             :{WHITE}เซิฟเวอร์ปืดเซสซั่นนี้
STR_NETWORK_MESSAGE_SERVER_REBOOT                               :{WHITE}เซิฟเวอร์กำลังทำการเริ่มต้นใหม่...{}กรุณารอซักครู่...

STR_NETWORK_ERROR_COORDINATOR_ISOLATED                          :{WHITE}เซิฟเวอร์ของคุณไม่ได้รองรับการเชื่อมต่อทางรีโมท

# Content downloading window
STR_CONTENT_TITLE                                               :{WHITE}กำลังโหลดเนื้อหา
STR_CONTENT_TYPE_CAPTION                                        :{BLACK}ประเภท
STR_CONTENT_TYPE_CAPTION_TOOLTIP                                :{BLACK}ประเภทของเนื้อหา
STR_CONTENT_NAME_CAPTION                                        :{BLACK}ชื่อ
STR_CONTENT_NAME_CAPTION_TOOLTIP                                :{BLACK}ชื่อของเนื้อหา
STR_CONTENT_MATRIX_TOOLTIP                                      :{BLACK}กดลงบนบรรทัดเพื่อดูรายละเอียด{}ติ๊กบนกล่องเพื่อที่จะเลือกสำหรับการดาวโหลด
STR_CONTENT_SELECT_ALL_CAPTION                                  :{BLACK}เลือกทั้งหมด
STR_CONTENT_SELECT_ALL_CAPTION_TOOLTIP                          :{BLACK}ทำการเลือกเนื้อหาทั้งหมดสำหรับดาวโหลด
STR_CONTENT_SELECT_UPDATES_CAPTION                              :{BLACK}เลือกอัพเกรด
STR_CONTENT_SELECT_UPDATES_CAPTION_TOOLTIP                      :{BLACK}เลือกเนื้อหาทั้งหมดที่เป็นการอัพเกรดของเนื้อหาเดิมที่มีอยู่แล้ว
STR_CONTENT_UNSELECT_ALL_CAPTION                                :{BLACK}ยกเลิกการเลือกทั้งหมด
STR_CONTENT_UNSELECT_ALL_CAPTION_TOOLTIP                        :{BLACK}เลือกทั้งหมดให้ไม่ทำการดาวโหลด
STR_CONTENT_SEARCH_EXTERNAL                                     :{BLACK}ค้นหาจากเว็บไซต์ภายนอก
STR_CONTENT_SEARCH_EXTERNAL_TOOLTIP                             :{BLACK}สิ่งที่ต้องการหานั้นไม่มีในช่องทาง OpenTTD's content service
STR_CONTENT_SEARCH_EXTERNAL_DISCLAIMER_CAPTION                  :{WHITE}คุณต้องการออกจากเกมหรือไม่ ?
STR_CONTENT_SEARCH_EXTERNAL_DISCLAIMER                          :{WHITE}ข้อกำหนดและข้อความระวังสำหรับการดาวโหลดข้อมูลจากเว็บไซต์ภายนอก.{}คุณต้องหาข้อมูลสำหรับการติดตั้งข้อมูลส่วนนั้นเข้าสู่ OpenTTD.{}ต้องการทำต่อหรือไม่?
STR_CONTENT_FILTER_TITLE                                        :{BLACK}Tag/name ตัวกรอง:
STR_CONTENT_OPEN_URL                                            :{BLACK}เยี่ยมชมเว็บไซต์
STR_CONTENT_OPEN_URL_TOOLTIP                                    :{BLACK}เยี่ยมชมเว็บไซต์ของเนื้อหานี้
STR_CONTENT_DOWNLOAD_CAPTION                                    :{BLACK}ดาวโหลด
STR_CONTENT_DOWNLOAD_CAPTION_TOOLTIP                            :{BLACK}เริ่มทำการดาวโหลดเนื้อหาที่ได้เลือกไว้
STR_CONTENT_TOTAL_DOWNLOAD_SIZE                                 :{SILVER}ขนาดทั้งหมด: {WHITE}{BYTES}
STR_CONTENT_DETAIL_TITLE                                        :{SILVER}ข้อมูลของเนื้อหา

###length 5
STR_CONTENT_DETAIL_SUBTITLE_UNSELECTED                          :{SILVER}คุณไม่ได้เลือกตัวนี้ให้ทำการดาวโหลด
STR_CONTENT_DETAIL_SUBTITLE_SELECTED                            :{SILVER}คุณได้ทำการเลือกตัวนี้สำหรับดาวโหลด
STR_CONTENT_DETAIL_SUBTITLE_AUTOSELECTED                        :{SILVER}dependency ตัวนี้ได้ทำการถูกเลือกไว้สำหรับดาวโหลด
STR_CONTENT_DETAIL_SUBTITLE_ALREADY_HERE                        :{SILVER}คุณมีเนื้อหาตัวนี้แล้ว
STR_CONTENT_DETAIL_SUBTITLE_DOES_NOT_EXIST                      :{SILVER}ไม่รู้จักเนื้อหานี้และไม่สามารถดาวโหลดได้ทาง OpenTTD

STR_CONTENT_DETAIL_UPDATE                                       :{SILVER}เนื้อหานี้จะทำการติดตั้งทับกับเนื้อหาก่อนหน้านี้ {STRING}
STR_CONTENT_DETAIL_NAME                                         :{SILVER}ชื่อ: {WHITE}{STRING}
STR_CONTENT_DETAIL_VERSION                                      :{SILVER}เวอร์ชัน: {WHITE}{STRING}
STR_CONTENT_DETAIL_DESCRIPTION                                  :{SILVER}คำบรรยาย: {WHITE}{STRING}
STR_CONTENT_DETAIL_URL                                          :{SILVER}URL: {WHITE}{STRING}
STR_CONTENT_DETAIL_TYPE                                         :{SILVER}ประเภท: {WHITE}{STRING}
STR_CONTENT_DETAIL_FILESIZE                                     :{SILVER}ขนาดที่ต้องดาวโหลด: {WHITE}{BYTES}
STR_CONTENT_DETAIL_SELECTED_BECAUSE_OF                          :{SILVER}ถูกเลือกเนื่องจาก: {WHITE}{STRING}
STR_CONTENT_DETAIL_DEPENDENCIES                                 :{SILVER}Dependencies: {WHITE}{STRING}
STR_CONTENT_DETAIL_TAGS                                         :{SILVER}Tags: {WHITE}{STRING}
STR_CONTENT_NO_ZLIB                                             :{WHITE}OpenTTD สร้างขึ้นโดยไม่ได้รองรับ "zlib" ...
STR_CONTENT_NO_ZLIB_SUB                                         :{WHITE}... ไม่สามารถดาวโหลดเนื้อหาได้

# Order of these is important!
STR_CONTENT_TYPE_BASE_GRAPHICS                                  :กราฟฟิคพื้นฐาน
STR_CONTENT_TYPE_NEWGRF                                         :NewGRF
STR_CONTENT_TYPE_AI                                             :AI
STR_CONTENT_TYPE_AI_LIBRARY                                     :AI library
STR_CONTENT_TYPE_SCENARIO                                       :การจำลอง
STR_CONTENT_TYPE_HEIGHTMAP                                      :Heightmap
STR_CONTENT_TYPE_BASE_SOUNDS                                    :เสียง
STR_CONTENT_TYPE_BASE_MUSIC                                     :เพลงประกอบพื้นฐาน
STR_CONTENT_TYPE_GAME_SCRIPT                                    :เกมสคริปต์
STR_CONTENT_TYPE_GS_LIBRARY                                     :GS library

# Content downloading progress window
STR_CONTENT_DOWNLOAD_TITLE                                      :{WHITE}กำลังดาวโหลดเนื้อหา
STR_CONTENT_DOWNLOAD_INITIALISE                                 :{WHITE}ทำการร้องขอไฟล์...
STR_CONTENT_DOWNLOAD_FILE                                       :{WHITE}ตอนนี้กำลังดาวโหลด {STRING} ({NUM} จากทั้งหมด {NUM})
STR_CONTENT_DOWNLOAD_COMPLETE                                   :{WHITE}ดาวโหลดเสร็จสิ้น
STR_CONTENT_DOWNLOAD_PROGRESS_SIZE                              :{WHITE}{BYTES} จากทั้งหมด {BYTES} ดาวโหลดไปแล้ว ({NUM} %)

# Content downloading error messages
STR_CONTENT_ERROR_COULD_NOT_CONNECT                             :{WHITE}ไม่สามารถเชื่อมต่อกับเซิฟเวอร์เนื้อหาเสริมได้..
STR_CONTENT_ERROR_COULD_NOT_DOWNLOAD                            :{WHITE}ดาวโหลดผิดพลาด...
STR_CONTENT_ERROR_COULD_NOT_DOWNLOAD_FILE_NOT_WRITABLE          :{WHITE}... ไม่สามารถเขียนทับไฟล์ได้
STR_CONTENT_ERROR_COULD_NOT_EXTRACT                             :{WHITE}ไม่สามารถทำการแตกไฟล์ที่ดาวโหลดมาแล้วได้

STR_MISSING_GRAPHICS_SET_CAPTION                                :{WHITE}กราฟฟิกขาดหาย
STR_MISSING_GRAPHICS_SET_MESSAGE                                :{BLACK}OpenTTD ไม่พบกราฟฟิกที่ใช้ในการทำงาน. คุณต้องการให้ OpenTTD ดาวน์โหลดและติดตั้งกราฟฟิกหรือไม่?
STR_MISSING_GRAPHICS_YES_DOWNLOAD                               :{BLACK}ดาวน์โหลดกราฟฟิก
STR_MISSING_GRAPHICS_NO_QUIT                                    :{BLACK}ออกจาก OpenTTD

STR_MISSING_GRAPHICS_ERROR                                      :{BLACK}โหลดกราฟิกไม่สำเร็จ{}กรุณาดาวน์โหลดด้วยตนเอง

# Transparency settings window
STR_TRANSPARENCY_CAPTION                                        :{WHITE}ตัวเลือกค่าโปร่งใส
STR_TRANSPARENT_SIGNS_TOOLTIP                                   :{BLACK}เปิด/ปิด การโปร่งใสของป้าย. กด Ctrl+Click สำหรับการล็อก
STR_TRANSPARENT_TREES_TOOLTIP                                   :{BLACK}เปิด/ปิด การโปร่งใสของต้นไม้. กด Ctrl+Click สำหรับการล็อก
STR_TRANSPARENT_HOUSES_TOOLTIP                                  :{BLACK}เปิด/ปิด การโปร่งใสของบ้าน. กด Ctrl+Click สำหรับการล็อก
STR_TRANSPARENT_INDUSTRIES_TOOLTIP                              :{BLACK}เปิด/ปิด การโปร่งใสของอุตสาหกรรม. กด Ctrl+Click สำหรับการล็อก
STR_TRANSPARENT_BUILDINGS_TOOLTIP                               :{BLACK}เปิด/ปิด การโปร่งใสของสิ่งปลูกสร้างที่สามารถสร้างได้เช่น สถานี, โรงซ่อมบำรุง และที่หมาย เป็นต้น. กด Ctrl+Click สำหรับการล็อก
STR_TRANSPARENT_BRIDGES_TOOLTIP                                 :{BLACK}เปิด/ปิด การโปร่งใสของสะพาน. กด Ctrl+Click สำหรับการล็อก
STR_TRANSPARENT_STRUCTURES_TOOLTIP                              :{BLACK}เปิด/ปิด การโปร่งใสของสิ่งปลูกสร้างอย่างเช่น ประภาคารและเสาส่งสัญญาณวิทยุ. กด Ctrl+Click สำหรับการล็อก
STR_TRANSPARENT_CATENARY_TOOLTIP                                :{BLACK}เปิด/ปิด การโปร่งใสของสายจ่ายไฟรถไฟฟ้า. กด Ctrl+Click สำหรับการล็อก
STR_TRANSPARENT_LOADING_TOOLTIP                                 :{BLACK}เปิด/ปิด การโปร่งใสของตัวบอกการบรรทุกของ. กด Ctrl+Click สำหรับการล็อก
STR_TRANSPARENT_INVISIBLE_TOOLTIP                               :{BLACK}ตั้งให้วัตถุมองไม่เห็นแทนการโปร่งใส

# Linkgraph legend window
STR_LINKGRAPH_LEGEND_CAPTION                                    :{BLACK}แสดงเส้นทางและความหนาแน่น
STR_LINKGRAPH_LEGEND_ALL                                        :{BLACK}ทั้งหมด
STR_LINKGRAPH_LEGEND_NONE                                       :{BLACK}ไม่เลือก
STR_LINKGRAPH_LEGEND_SELECT_COMPANIES                           :{BLACK}เลือกบริษัทที่จะแสดง

# Linkgraph legend window and linkgraph legend in smallmap
STR_LINKGRAPH_LEGEND_UNUSED                                     :{TINY_FONT}{BLACK}น้อย
STR_LINKGRAPH_LEGEND_SATURATED                                  :{TINY_FONT}{BLACK}สมดุล
STR_LINKGRAPH_LEGEND_OVERLOADED                                 :{TINY_FONT}{BLACK}หนาแน่น

# Base for station construction window(s)
STR_STATION_BUILD_COVERAGE_AREA_TITLE                           :{BLACK}แสดงพื้นที่ให้บริการ
STR_STATION_BUILD_COVERAGE_OFF                                  :{BLACK}ปิด
STR_STATION_BUILD_COVERAGE_ON                                   :{BLACK}เปิด
STR_STATION_BUILD_COVERAGE_AREA_OFF_TOOLTIP                     :{BLACK}ปิดการแสดงพื้นที่ให้บริการ
STR_STATION_BUILD_COVERAGE_AREA_ON_TOOLTIP                      :{BLACK}เปิดการแสดงพื้นที่ให้บริการ
STR_STATION_BUILD_ACCEPTS_CARGO                                 :{BLACK}สินค้าที่ต้องการ: {GOLD}{CARGO_LIST}
STR_STATION_BUILD_SUPPLIES_CARGO                                :{BLACK}สินค้าที่่จะส่งออกไป: {GOLD}{CARGO_LIST}

# Join station window
STR_JOIN_STATION_CAPTION                                        :{WHITE}รวมสถานี
STR_JOIN_STATION_CREATE_SPLITTED_STATION                        :{YELLOW}สร้างสถานีแยกต่างหาก

STR_JOIN_WAYPOINT_CAPTION                                       :{WHITE}รวมจุดตรวจ
STR_JOIN_WAYPOINT_CREATE_SPLITTED_WAYPOINT                      :{YELLOW}สร้างจุดตรวจแยกต่างหาก

# Generic toolbar

# Rail construction toolbar
STR_RAIL_TOOLBAR_RAILROAD_CONSTRUCTION_CAPTION                  :การก่อสร้างทางรถไฟ
STR_RAIL_TOOLBAR_ELRAIL_CONSTRUCTION_CAPTION                    :การก่อสร้างทางรถไฟพลังไฟฟ้า
STR_RAIL_TOOLBAR_MONORAIL_CONSTRUCTION_CAPTION                  :การก่อสร้างทางรถไฟรางเดี่ยว
STR_RAIL_TOOLBAR_MAGLEV_CONSTRUCTION_CAPTION                    :การก่อสร้างทางรถไฟพลังแม่เหล็ก

STR_RAIL_TOOLBAR_TOOLTIP_BUILD_RAILROAD_TRACK                   :{BLACK}สร้างทางรถไฟ. กด Ctrl เพื่อสลับการสร้าง/รื้อถอน รางรถไฟ. กด Shift เพื่อสลับระหว่างสิ่งปลูกสร้าง/การประเมินค่าใช้จ่าย
STR_RAIL_TOOLBAR_TOOLTIP_BUILD_AUTORAIL                         :{BLACK}สร้างทางรถไฟโดยใช้โหมดการสร้างอัตโนมัติ. กด Ctrl เพื่อสลับการสร้าง/รื้อถอน รางรถไฟ
STR_RAIL_TOOLBAR_TOOLTIP_BUILD_TRAIN_DEPOT_FOR_BUILDING         :{BLACK}สร้างโรงซ่อมบำรุงรถไฟ (สำหรับซื้อขายและซ่อมบำรุงรถไฟ). กด Shift เพื่อสลับระหว่างสิ่งปลูกสร้าง/แสดงการประเมินราคา
STR_RAIL_TOOLBAR_TOOLTIP_CONVERT_RAIL_TO_WAYPOINT               :{BLACK}เปลี่ยนรางรถไฟเป็นที่หมาย. กด Ctrl สามารถรวมที่หมายได้. กด Shift เพื่อสลับระหว่างสิ่งปลูกสร้าง/แสดงการประเมินค่าใช้จ่าย
STR_RAIL_TOOLBAR_TOOLTIP_BUILD_RAILROAD_STATION                 :{BLACK}สร้างสถานีรถไฟ. กด Ctrl เพื่อทำการรวมสถานี. กด Shift เพื่อสลับระหว่างสิ่งปลูกสร้าง/แสดงการประเมินค่าใช่จ่าย
STR_RAIL_TOOLBAR_TOOLTIP_BUILD_RAILROAD_SIGNALS                 :{BLACK}สร้างเสาอาณัติสัญญาณรถไฟ. กด Ctrl เพื่อสลับระหว่างระบบเสาหางปลา/เสาสัญญาณไฟสี{}สามารถสร้างโดยลากไปกับรางรถไฟได้. กด Ctrl เพื่อสร้างสัญญาณไปจนถึงจุดตัดด้านหน้า{}กด Ctrl+Click เพื่อ เปิด/ปิด หน้าต่างเลือกเสาสัญญาณ. กด Shift เพื่อสลับระหว่างสิ่งปลูกสร้าง/แสดงการประเมินค่าใช้จ่าย
STR_RAIL_TOOLBAR_TOOLTIP_BUILD_RAILROAD_BRIDGE                  :{BLACK}สร้างสะพานรถไฟ. กด Shift เพื่อสลับระหว่างสิ่งปลูกสร้าง/แสดงการประเมินค่าใช้จ่าย
STR_RAIL_TOOLBAR_TOOLTIP_BUILD_RAILROAD_TUNNEL                  :{BLACK}สร้างอุโมงค์รถไฟ. กด Shift เพื่อสลับระหว่างสิ่งปลูกสร้าง/แสดงการประเมินค่าใช้จ่าย
STR_RAIL_TOOLBAR_TOOLTIP_TOGGLE_BUILD_REMOVE_FOR                :{BLACK}เปลี่ยนระหว่าง สร้าง/รื้อถอน รางรถไฟ, อาณัติสัญญาณ, จุดตรวจและสถานี. กด Ctrl ค้างไว้เพื่อทำการถอนรางรถไฟที่เป็นจุดหมายและสถานี
STR_RAIL_TOOLBAR_TOOLTIP_CONVERT_RAIL                           :{BLACK}เปลี่ยน/อัพเกรด ชนิดของรางรถไฟ. กด Shift เพื่อสลับระหว่างสิ่งปลูกสร้าง/แสดงการประเมินค่าใช้จ่าย

STR_RAIL_NAME_RAILROAD                                          :รางรถไฟ
STR_RAIL_NAME_ELRAIL                                            :รางรถไฟฟ้า
STR_RAIL_NAME_MONORAIL                                          :รถไฟรางเดียว
STR_RAIL_NAME_MAGLEV                                            :รถไฟพลังแม่เหล็ก

# Rail depot construction window
STR_BUILD_DEPOT_TRAIN_ORIENTATION_CAPTION                       :{WHITE}ทิศทางของโรงซ่อมบำรุง
STR_BUILD_DEPOT_TRAIN_ORIENTATION_TOOLTIP                       :{BLACK}เลือกทิศทางของโรงซ่อมบำรุงรถไฟ

# Rail waypoint construction window
STR_WAYPOINT_CAPTION                                            :{WHITE}จุดตรวจ
STR_WAYPOINT_GRAPHICS_TOOLTIP                                   :{BLACK}เลือกชนิดของจุดตรวจ

# Rail station construction window
STR_STATION_BUILD_RAIL_CAPTION                                  :{WHITE}ตัวเลือกของสถานีรถไฟ
STR_STATION_BUILD_ORIENTATION                                   :{BLACK}ทิศทาง
STR_STATION_BUILD_RAILROAD_ORIENTATION_TOOLTIP                  :{BLACK}เลือกทิศทางของสถานีรถไฟ
STR_STATION_BUILD_NUMBER_OF_TRACKS                              :{BLACK}จำนวนชานชาลา
STR_STATION_BUILD_NUMBER_OF_TRACKS_TOOLTIP                      :{BLACK}เลือกจำนวนของชานชาลา
STR_STATION_BUILD_PLATFORM_LENGTH                               :{BLACK}ความยาวของชานชาลา
STR_STATION_BUILD_PLATFORM_LENGTH_TOOLTIP                       :{BLACK}เลือกความยาวของชานชาลา
STR_STATION_BUILD_DRAG_DROP                                     :{BLACK}ลากและวาง
STR_STATION_BUILD_DRAG_DROP_TOOLTIP                             :{BLACK}สร้างสถานีโดยใช้การลากและวาง

STR_STATION_BUILD_STATION_CLASS_TOOLTIP                         :{BLACK}เลือกชนิดของสถานีที่จะแสดง
STR_STATION_BUILD_STATION_TYPE_TOOLTIP                          :{BLACK}เลือกชนิดของสถานีที่จะสร้าง

STR_STATION_CLASS_DFLT                                          :สถานีมาตรฐาน
STR_STATION_CLASS_WAYP                                          :จุดตรวจ

# Signal window
STR_BUILD_SIGNAL_CAPTION                                        :{WHITE}เลือกชนิดของเสาอาณัติสัญญาณ
STR_BUILD_SIGNAL_TOGGLE_ADVANCED_SIGNAL_TOOLTIP                 :{BLACK}แสดงประเภทเสาสัญญาณแบบขั้นสูง
STR_BUILD_SIGNAL_SEMAPHORE_NORM_TOOLTIP                         :{BLACK}เสาอาณัติสัญญาณปกติ (แบบหางปลา){}เสาอาณัติสัญญาณแบบนี้เป็นประเภทพื้นฐานที่สุด, อนุญาตให้มีรถไฟเพียงขบวนเดียวเท่านั้นที่อยู่ในบล็อกสัญญาณนี้
STR_BUILD_SIGNAL_SEMAPHORE_ENTRY_TOOLTIP                        :{BLACK}เสาอาณัติสัญญาณขาเข้า (แบบหางปลา){}ให้สัญญาณผ่านตลอดหากเสาขาออกต้นข้างหน้ายังปล่อยผ่านตลอดอยู่ นอกเหนือจากนั้นจะเป็นสัญญาญห้ามผ่าน
STR_BUILD_SIGNAL_SEMAPHORE_EXIT_TOOLTIP                         :{BLACK}เสาอาณัติสัญญาณขาออก (แบบหางปลา){}มีผลแบบเดียวกับเสาอาณัติสัญญาณปกติแต่จำเป็นที่จะต้องเปิดสีที่ถูกต้องตรงขาเข้าและสัญญาณต่อเนื่องที่อยู่ก่อนหน้านั้น
STR_BUILD_SIGNAL_SEMAPHORE_COMBO_TOOLTIP                        :{BLACK}เสาอาณัติสัญญาณต่อเนื่อง (แบบหางปลา){}สัญญาณต่อเนื่องทำงานง่ายๆโดยทำหน้าที่เสมือนทั้งสัญญาณทางเข้าและทางออก. ซึ่งทำให้สามารถสร้างโครงข่ายขนาดใหญ่ของสัญญาณล่วงหน้าได้
STR_BUILD_SIGNAL_SEMAPHORE_PBS_TOOLTIP                          :{BLACK}เสาอาณัติสัญญาณตอนอัตโนมัติ (แบบหางปลา){}เสาอาณัติสัญญาณตอนอัตโนมัติ อนุญาตให้รถไฟมากกว่าหนึ่งขบวนเข้าในบล็อกสัญญาณในเวลาเดียวกัน, ถ้ารถไฟสามารถรักษาเส้นทางไว้สำหรับจุดจอดที่ปลอดภัย. Patch Signal ธรรมดาสามารถผ่านจากด้านหลังได้
STR_BUILD_SIGNAL_SEMAPHORE_PBS_OWAY_TOOLTIP                     :{BLACK}เสาอาณัติสัญญาณตอนอัตโนมัติ แบบเดินรถทางเดียว (แบบหางปลา){}เสาอาณัติสัญญาณตอนอัตโนมัติ แบบเดินรถทางเดียวอนุญาตให้รถไฟมากกว่าหนึ่งขบวนเข้ามาในบล็อกสัญญาณ, ถ้ารถไฟสามารถรักษาจุดจอดที่ปลอดภัยไว้ได้.เสาอาณัติสัญญาณตอนอัตโนมัติ แบบทางเดียว ไม่สามารถเดินรถย้อนได้
STR_BUILD_SIGNAL_ELECTRIC_NORM_TOOLTIP                          :{BLACK}เสาอาณัติสัญญาณปกติ (แบบไฟสี){}เป็นสัญญาณประเภทที่พื้นฐานที่สุด, อนุญาตให้รถไฟแค่ขบวนเดียวอยู่ในบล็อกสัญญาณ ณ ขณะนั้น
STR_BUILD_SIGNAL_ELECTRIC_ENTRY_TOOLTIP                         :{BLACK}เสาอาณัติสัญญาณขาเข้า (แบบไฟสี){}ให้สัญญาณผ่านตลอดตราบเท่าที่เสาขาออกต้นใดต้นหนึ่งเป็นสีเขียวจากเขตของรางตรงนั้น. นอกเหนือจากนั้นจะเป็นสีแดง
STR_BUILD_SIGNAL_ELECTRIC_EXIT_TOOLTIP                          :{BLACK}เสาอาณัติสัญญาณขาออก (แบบไฟสี){}มีผลแบบเดียวกับสัญญาณกั้นแต่จำเป็นที่จะต้องเปิดสีที่ถูกต้องตรงขาเข้าและสัญญาณต่อเนื่องที่อยู่ก่อนหน้านั้น
STR_BUILD_SIGNAL_ELECTRIC_COMBO_TOOLTIP                         :{BLACK}เสาอาณัติสัญญาณต่อเนื่อง (แบบไฟสี){}เสาสัญญาณที่มีผลเหมือนกันเสา เข้า และ เสาออก
STR_BUILD_SIGNAL_ELECTRIC_PBS_TOOLTIP                           :{BLACK}เสาอาณัติสัญญาณตอนอัตโนมัติ (แบบไฟสี){}อนุญาตให้รถไฟหลายขบวนสามารถเข้าไปใน Block เดียวกันได้ โดยใช้ระบบ reserve track เพื่อป้องกันไม่ให้ขบวนรถชนกัน
STR_BUILD_SIGNAL_ELECTRIC_PBS_OWAY_TOOLTIP                      :{BLACK}เสาอาณัติสัญญาณตอนอัตโนมัติ แบบเดินรถทางเดียว (แบบไฟสี){}คือ Path Signal ประเภทเดินรถผ่านได้ทางเดียว
STR_BUILD_SIGNAL_CONVERT_TOOLTIP                                :{BLACK}เปลี่ยนประเภทเสาอาณัติสัญญาณ{}เมื่อเลือกเมนูนี้ คลิ๊กเลือกที่เสาอาณัติสัญญาณที่ตั้งไว้อยู่แล้ว จะเป็นการเปลี่ยนเสาอาณัติสัญญาณเป็นแบบที่เลือกในกล่องเครื่องมือสร้าง
STR_BUILD_SIGNAL_DRAG_SIGNALS_DENSITY_TOOLTIP                   :{BLACK}จำนวนของเสาอาณัติสัญญาณตั้งแต่ที่เริ่มลากเมาส์มา
STR_BUILD_SIGNAL_DRAG_SIGNALS_DENSITY_DECREASE_TOOLTIP          :{BLACK}ลดความหนาแน่นของเสาสัญญาณที่ลากมา
STR_BUILD_SIGNAL_DRAG_SIGNALS_DENSITY_INCREASE_TOOLTIP          :{BLACK}เพิ่มปริมาณของเสาสัญญาณที่ลากมา

# Bridge selection window
STR_SELECT_RAIL_BRIDGE_CAPTION                                  :{WHITE}เลือกสะพานรถไฟ
STR_SELECT_ROAD_BRIDGE_CAPTION                                  :{WHITE}เลือกสะพานสำหรับรถยนต์
STR_SELECT_BRIDGE_SELECTION_TOOLTIP                             :{BLACK}เลือกสะพาน - คลิกสะพานที่ท่านชื่นชอบเพื่อก่อสร้าง
STR_SELECT_BRIDGE_INFO                                          :{GOLD}{STRING},{} {VELOCITY} {WHITE}{CURRENCY_LONG}
STR_SELECT_BRIDGE_SCENEDIT_INFO                                 :{GOLD}{STRING},{} {VELOCITY}
STR_BRIDGE_NAME_SUSPENSION_STEEL                                :สะพานแขวนแบบคอนกรีต
STR_BRIDGE_NAME_GIRDER_STEEL                                    :สะพานนั่งร้านแบบเหล็กกล้า
STR_BRIDGE_NAME_CANTILEVER_STEEL                                :สะพานคานแบบเหล็กกล้า
STR_BRIDGE_NAME_SUSPENSION_CONCRETE                             :สะพานแขวนแบบคอนกรีต
STR_BRIDGE_NAME_WOODEN                                          :สะพานไม้
STR_BRIDGE_NAME_CONCRETE                                        :สะพานคอนกรีต
STR_BRIDGE_NAME_TUBULAR_STEEL                                   :สะพานท่อแบบเหล็กกล้า
STR_BRIDGE_TUBULAR_SILICON                                      :สะพานท่อแบบซิลิคอน


# Road construction toolbar
STR_ROAD_TOOLBAR_ROAD_CONSTRUCTION_CAPTION                      :{WHITE}สร้างถนน
STR_ROAD_TOOLBAR_TRAM_CONSTRUCTION_CAPTION                      :{WHITE}การก่อสร้างรถราง
STR_ROAD_TOOLBAR_TOOLTIP_BUILD_ROAD_SECTION                     :{BLACK}สร้างถนน. กด Ctrl เพื่อสร้าง/รื้อถอนถนน. กด Shift เพื่อสลับระหว่างสิ่งปลูกสร้าง/แสดงการประเมินค่าใช้จ่าย
STR_ROAD_TOOLBAR_TOOLTIP_BUILD_TRAMWAY_SECTION                  :{BLACK}สร้างทางส่วนของรถราง กด CTRL + คลิก เพื่อรื้อถอน กด Shift + คลิก เพื่อแสดงประมาณการค่าใช้จ่าย
STR_ROAD_TOOLBAR_TOOLTIP_BUILD_AUTOROAD                         :{BLACK}สร้างทางส่วนของถนนอัตโนมัติ กด CTRL + คลิก เพื่อรื้อถอน กด Shift + คลิก เพื่อแสดงประมาณการค่าใช้จ่าย
STR_ROAD_TOOLBAR_TOOLTIP_BUILD_AUTOTRAM                         :{BLACK}สร้างทางส่วนของรถรางอัตโนมัติ กด CTRL + คลิก เพื่อรื้อถอน กด Shift + คลิก เพื่อแสดงประมาณการค่าใช้จ่าย
STR_ROAD_TOOLBAR_TOOLTIP_BUILD_ROAD_VEHICLE_DEPOT               :{BLACK}สร้างโรงซ่อมบำรุงรถ (สำหรับซื้อและบำรุงรักษารถ). กด Shift เพื่อแสดงการประเมินค่าใช้จ่าย
STR_ROAD_TOOLBAR_TOOLTIP_BUILD_TRAM_VEHICLE_DEPOT               :{BLACK}สร้างโรงซ่อมบำรุงรถราง (สำหรับซื้อและบำรุงรักษารถราง). กด Shift เพื่อแสดงการประเมินค่าใช้จ่าย
STR_ROAD_TOOLBAR_TOOLTIP_BUILD_BUS_STATION                      :{BLACK}สร้างสถานีรถ. กด Ctrl เพื่อใช้สถานีร่วมกับที่อื่น. กด Shift เพื่อแสดงมูลค่าการก่อสร้าง
STR_ROAD_TOOLBAR_TOOLTIP_BUILD_PASSENGER_TRAM_STATION           :{BLACK}สร้างสถานีรถราง. กด Ctrl เพื่อใช้สถานีร่วมกับที่อื่น. กด Shift เพื่อแสดงการประเมินค่าใช้จ่าย
STR_ROAD_TOOLBAR_TOOLTIP_BUILD_TRUCK_LOADING_BAY                :{BLACK}สร้างสถานีรถบรรทุกสินค้า
STR_ROAD_TOOLBAR_TOOLTIP_BUILD_CARGO_TRAM_STATION               :{BLACK}สร้างสถานีสินค้ารถราง. กด Ctrl เพื่อทำการรวมสถานี. กด Shift เพื่อแสดงการประเมินค่าใช้จ่าย
STR_ROAD_TOOLBAR_TOOLTIP_TOGGLE_ONE_WAY_ROAD                    :{BLACK}เลือกใช้ / ยกเลิกการใช้ ถนนวันเวย์
STR_ROAD_TOOLBAR_TOOLTIP_BUILD_ROAD_BRIDGE                      :{BLACK}สร้างสะพานสำหรับรถยนต์ กด Shift เพื่อสลับระหว่างสิ่งปลูกสร้างและการแสดงมูลค่าโดยประมาณ
STR_ROAD_TOOLBAR_TOOLTIP_BUILD_TRAMWAY_BRIDGE                   :{BLACK}สร้างสะพานสำหรับรถราง. กด Shift เพื่อสลับระหว่างสิ่งปลูกสร้าง/แสดงการประเมินค่าใช้จ่าย
STR_ROAD_TOOLBAR_TOOLTIP_BUILD_ROAD_TUNNEL                      :{BLACK}สร้างอุโมงค์รถ. กด Shift เพื่อแสดงการประเมินค่าใช้จ่าย
STR_ROAD_TOOLBAR_TOOLTIP_BUILD_TRAMWAY_TUNNEL                   :{BLACK}สร้างอุโมงค์รถราง. กด Shift เพื่อแสดงการประเมินค่าใช้จ่าย
STR_ROAD_TOOLBAR_TOOLTIP_TOGGLE_BUILD_REMOVE_FOR_ROAD           :{BLACK}สลับโหมด สร้าง/ลบ ถนน
STR_ROAD_TOOLBAR_TOOLTIP_TOGGLE_BUILD_REMOVE_FOR_TRAMWAYS       :{BLACK}สลับโหมด สร้าง/ลบ รางสำหรับรถราง

STR_ROAD_NAME_TRAM                                              :ถนนมี่ใช้ร่วมกับรถราง

# Road depot construction window
STR_BUILD_DEPOT_ROAD_ORIENTATION_CAPTION                        :{WHITE}ทิศทางของอู่รถ
STR_BUILD_DEPOT_ROAD_ORIENTATION_SELECT_TOOLTIP                 :{BLACK}เลือกทิศทางของอู่รถ
STR_BUILD_DEPOT_TRAM_ORIENTATION_CAPTION                        :{WHITE}ทิศทางของโรงซ่อมบำรุงรถราง
STR_BUILD_DEPOT_TRAM_ORIENTATION_SELECT_TOOLTIP                 :{BLACK}เลือกทิศทาง

# Road vehicle station construction window
STR_STATION_BUILD_BUS_ORIENTATION                               :{WHITE}ทิศทางของโรงซ่อมบำรุงรถ
STR_STATION_BUILD_BUS_ORIENTATION_TOOLTIP                       :{BLACK}เลือกทิศทางของอู่รถเมล์
STR_STATION_BUILD_TRUCK_ORIENTATION                             :{WHITE}ทิศทางของท่าขนส่งสินค้า
STR_STATION_BUILD_TRUCK_ORIENTATION_TOOLTIP                     :{BLACK}เลือกทิศทางของท่าขนส่งสินค้า
STR_STATION_BUILD_PASSENGER_TRAM_ORIENTATION                    :{WHITE}ทิศทางของป้ายหยุดรถราง
STR_STATION_BUILD_PASSENGER_TRAM_ORIENTATION_TOOLTIP            :{BLACK}เลือกทิษทางสำหรับผู้โดยสารรถราง
STR_STATION_BUILD_CARGO_TRAM_ORIENTATION                        :{WHITE}ทิศทางของสถานีรถรางขนส่งสินค้า
STR_STATION_BUILD_CARGO_TRAM_ORIENTATION_TOOLTIP                :{BLACK}เลือกทิศทางของสถานีรถรางขนส่งสินค้า

# Waterways toolbar (last two for SE only)
STR_WATERWAYS_TOOLBAR_CAPTION                                   :{WHITE}การก่อสร้างทางน้ำ
STR_WATERWAYS_TOOLBAR_CAPTION_SE                                :{WHITE}คลอง
STR_WATERWAYS_TOOLBAR_BUILD_CANALS_TOOLTIP                      :{BLACK}สร้างคลอง กด Shift + คลิก เพื่อประมาณการค่าใช้จ่าย
STR_WATERWAYS_TOOLBAR_BUILD_LOCKS_TOOLTIP                       :{BLACK}สร้างประตูกั้นน้ำ. แสดง building/showing ราคาประมาณการ
STR_WATERWAYS_TOOLBAR_BUILD_DEPOT_TOOLTIP                       :{BLACK}สร้างอู่เรือ (สำหรับซื้อขายและซ่อมบำรุงเรือ). กด Shift เพื่อแสดงการประเมินค่าใช้จ่าย
STR_WATERWAYS_TOOLBAR_BUILD_DOCK_TOOLTIP                        :{BLACK}สร้างอู่เรือ. กด Ctrl เพื่อใช้สถานีร่วมกับที่อื่น. กด Shift เพื่อแสดงการประเมินค่าใช้จ่าย
STR_WATERWAYS_TOOLBAR_BUOY_TOOLTIP                              :{BLACK}วางทุ่นเพื่อใช้เป็นเวย์พอยต์. กด Shift เพื่อแสดงการประเมินค่าใช้จ่าย
STR_WATERWAYS_TOOLBAR_BUILD_AQUEDUCT_TOOLTIP                    :{BLACK}สร้างสะพานน้ำ. กด Shift เพื่อแสดงการประเมินค่าใช้จ่าย
STR_WATERWAYS_TOOLBAR_CREATE_LAKE_TOOLTIP                       :{BLACK}สร้างพื้นน้ำ.{}สร้างคลอง หรือหากกด Ctrl ที่ระดับน้ำทะเลจะทำให้ระดับนั้นเป็นน้ำทั้งบริเวณ
STR_WATERWAYS_TOOLBAR_CREATE_RIVER_TOOLTIP                      :{BLACK}เพื่อการสร้างทางแม่น้ำ กด Ctrl เพื่อเลือกและลากไปยังจุดที่ต้องการสร้าง

# Ship depot construction window
STR_DEPOT_BUILD_SHIP_CAPTION                                    :{WHITE}ทิศทางของอู่เรือ
STR_DEPOT_BUILD_SHIP_ORIENTATION_TOOLTIP                        :{BLACK}เลือกทิศทางของอู่เรือ

# Dock construction window
STR_STATION_BUILD_DOCK_CAPTION                                  :{WHITE}ท่าเรือ

# Airport toolbar
STR_TOOLBAR_AIRCRAFT_CAPTION                                    :{WHITE}ท่าอากาศยาน
STR_TOOLBAR_AIRCRAFT_BUILD_AIRPORT_TOOLTIP                      :{BLACK}สร้างท่าอากาศยาน. กด Ctrl เพื่อใช้สถานีร่วมกับที่อื่น. กด Shift เพื่อแสดงการประเมินค่าใช้จ่าย

# Airport construction window
STR_STATION_BUILD_AIRPORT_CAPTION                               :{WHITE}การเลือกประเภทท่าอากาศยาน
STR_STATION_BUILD_AIRPORT_TOOLTIP                               :{BLACK}เลือกขนาด/ชนิดของท่าอากาศยาน
STR_STATION_BUILD_AIRPORT_CLASS_LABEL                           :{BLACK}ประเภทของท่าอากาศยาน
STR_STATION_BUILD_AIRPORT_LAYOUT_NAME                           :{BLACK}โครงสร้าง {NUM}

STR_AIRPORT_SMALL                                               :ลานบินขนาดเล็ก
STR_AIRPORT_CITY                                                :เมืองใหญ่
STR_AIRPORT_METRO                                               :ระดับภาคท้องถิ่น
STR_AIRPORT_INTERNATIONAL                                       :นานาชาติ
STR_AIRPORT_COMMUTER                                            :สนามบินเทศบาล
STR_AIRPORT_INTERCONTINENTAL                                    :ระดับภูมิภาค
STR_AIRPORT_HELIPORT                                            :จุดจอดเฮลิคอปเตอร์
STR_AIRPORT_HELIDEPOT                                           :โรงซ่อมเฮลิคอปเตอร์
STR_AIRPORT_HELISTATION                                         :สถานีจอดเฮลิคอปเตอร์

STR_AIRPORT_CLASS_SMALL                                         :ท่าอากาศยานขนาดเล็ก
STR_AIRPORT_CLASS_LARGE                                         :ท่าอากาศยานขนาดใหญ่
STR_AIRPORT_CLASS_HUB                                           :ท่าอากาศยานนานาชาติ
STR_AIRPORT_CLASS_HELIPORTS                                     :ลานจอดเฮลิคอปเตอร์

STR_STATION_BUILD_NOISE                                         :{BLACK}สร้างเสียงรบกวน: {GOLD}{COMMA}

# Landscaping toolbar
STR_LANDSCAPING_TOOLBAR                                         :{WHITE}การปรับภูมิประเทศ
STR_LANDSCAPING_TOOLTIP_LOWER_A_CORNER_OF_LAND                  :{BLACK}ลดระดับมุมของที่ดิน. ลากเพื่อลดระดับมุมที่เลือกและปรับระดับบริเวณที่เลือกใหม่. กด Ctrl เพื่อเลือกบริเวณเป็นแนวทแยง. กด Shift เพื่อสลับระหว่างสิ่งปลูกสร้าง/แสดงการประเมินค่าใช้จ่าย
STR_LANDSCAPING_TOOLTIP_RAISE_A_CORNER_OF_LAND                  :{BLACK}ถมส่วนมุมของที่ดินให้สูงขึ้น
STR_LANDSCAPING_LEVEL_LAND_TOOLTIP                              :{BLACK}ปรับระดับพื้นดินให้เท่ากับความสูงของพื้นที่เลือกเป็นมุมแรก กด Ctrl เพื่อวิเคราะห์พื้นที่ กด Shift เพื่อดูราคาประมาณการ
STR_LANDSCAPING_TOOLTIP_PURCHASE_LAND                           :{BLACK}ซื้อพื้นที่สำหรับใช้ในอนาคต. กด Shift เพื่อแสดงการประเมินค่าใช้จ่าย

# Object construction window
STR_OBJECT_BUILD_CAPTION                                        :{WHITE}การเลือกวัตถุ
STR_OBJECT_BUILD_TOOLTIP                                        :{BLACK}เลือกวัตถุเพื่อสร้าง กด Shift เพื่อสลับระหว่างสิ่งปลูกสร้างและการแสดงมูลค่าโดยประมาณ
STR_OBJECT_BUILD_CLASS_TOOLTIP                                  :{BLACK}เลือกชนิดของวัตถุที่จะสร้าง
STR_OBJECT_BUILD_PREVIEW_TOOLTIP                                :{BLACK}ตัวอย่างวัตถุ
STR_OBJECT_BUILD_SIZE                                           :{BLACK}ขนาด: {GOLD}{NUM} x {NUM} ช่อง

STR_OBJECT_CLASS_LTHS                                           :ประภาคาร
STR_OBJECT_CLASS_TRNS                                           :เครื่องส่งสัญญาณ

# Tree planting window (last eight for SE only)
STR_PLANT_TREE_CAPTION                                          :{WHITE}ต้นไม้
STR_PLANT_TREE_TOOLTIP                                          :{BLACK}เลือกชนิดของต้นไม้
STR_TREES_RANDOM_TYPE                                           :{BLACK}สุ่มชนิดของต้นไม้
STR_TREES_RANDOM_TYPE_TOOLTIP                                   :{BLACK}วางต้นไม้แบบสุ่มชนิด. กด Shift เพื่อแสดงการประเมินค่าใช้จ่าย
STR_TREES_RANDOM_TREES_BUTTON                                   :{BLACK}สุ่มต้นไม้
STR_TREES_RANDOM_TREES_TOOLTIP                                  :{BLACK}ปลูกต้นไม้โดยการสุ่มทั่วทุกบริเวณ
STR_TREES_MODE_FOREST_LG_BUTTON                                 :ป่าไม้

# Land generation window (SE)
STR_TERRAFORM_TOOLBAR_LAND_GENERATION_CAPTION                   :{WHITE}สร้างแผ่นดิน
STR_TERRAFORM_TOOLTIP_PLACE_ROCKY_AREAS_ON_LANDSCAPE            :{BLACK}วางพื้นที่แบบหินบนภูมิประเทศ
STR_TERRAFORM_TOOLTIP_DEFINE_DESERT_AREA                        :{BLACK}สร้างเขตทะเลทราบ{}กด CTRL เพื่อถอนทิ้ง
STR_TERRAFORM_TOOLTIP_INCREASE_SIZE_OF_LAND_AREA                :{BLACK}เพิ่มพื้นที่ในการปรับระดับแผ่นดิน
STR_TERRAFORM_TOOLTIP_DECREASE_SIZE_OF_LAND_AREA                :{BLACK}ลดพื้นที่ในการปรับระดับแผ่นดิน
STR_TERRAFORM_TOOLTIP_GENERATE_RANDOM_LAND                      :{BLACK}สร้างแผ่นดินแบบสุ่ม
STR_TERRAFORM_SE_NEW_WORLD                                      :{BLACK}สร้างแผนที่ใหม่
STR_TERRAFORM_RESET_LANDSCAPE                                   :{BLACK}ยกเลิกภูมิทัศน์ทังหมด
STR_TERRAFORM_RESET_LANDSCAPE_TOOLTIP                           :{BLACK}ลบทรัพย์สินทั้งหมดที่เป็นของบริษัทออกจากแผนที่

STR_QUERY_RESET_LANDSCAPE_CAPTION                               :{WHITE}ยกเลิกภูมิทัศน์ทังหมด
STR_RESET_LANDSCAPE_CONFIRMATION_TEXT                           :{WHITE}คุณต้องการลบทรัพย์สินทั้งหมดของบริษัทออกหรือไม่?

# Town generation window (SE)
STR_FOUND_TOWN_CAPTION                                          :{WHITE}สร้างเมือง
STR_FOUND_TOWN_NEW_TOWN_BUTTON                                  :{BLACK}เมืองใหม่
STR_FOUND_TOWN_NEW_TOWN_TOOLTIP                                 :{BLACK}ก่อสร้างเมืองใหม่ เมื่อกด Shift+คลิกเมาส์ จะแสดงมูลค่าโดยประมาณ
STR_FOUND_TOWN_RANDOM_TOWN_BUTTON                               :{BLACK}สุ่มเมือง
STR_FOUND_TOWN_RANDOM_TOWN_TOOLTIP                              :{BLACK}สร้างเมืองโดยการสุ่มที่ตั้ง
STR_FOUND_TOWN_MANY_RANDOM_TOWNS                                :{BLACK}สุ่มหลายๆ เมือง
STR_FOUND_TOWN_RANDOM_TOWNS_TOOLTIP                             :{BLACK}สุ่มสร้างเมืองครอบคลุมแผนที่ทั้งหมด

STR_FOUND_TOWN_NAME_TITLE                                       :{YELLOW}ชื่อเมือง:
STR_FOUND_TOWN_NAME_EDITOR_TITLE                                :{BLACK}ใส่ชื่อเมือง
STR_FOUND_TOWN_NAME_EDITOR_HELP                                 :{BLACK}คลิกเพื่อใส่ชื่อเมือง
STR_FOUND_TOWN_NAME_RANDOM_BUTTON                               :{BLACK}สุ่มชื่อ
STR_FOUND_TOWN_NAME_RANDOM_TOOLTIP                              :{BLACK}สุ่มสร้างชื่อใหม่

STR_FOUND_TOWN_INITIAL_SIZE_TITLE                               :{YELLOW}ขนาดเมือง:
STR_FOUND_TOWN_INITIAL_SIZE_SMALL_BUTTON                        :{BLACK}เล็ก
STR_FOUND_TOWN_INITIAL_SIZE_MEDIUM_BUTTON                       :{BLACK}ปานกลาง
STR_FOUND_TOWN_INITIAL_SIZE_LARGE_BUTTON                        :{BLACK}ใหญ่
STR_FOUND_TOWN_SIZE_RANDOM                                      :{BLACK}สุ่ม
STR_FOUND_TOWN_INITIAL_SIZE_TOOLTIP                             :{BLACK}เลือกขนาดเมือง
STR_FOUND_TOWN_CITY                                             :{BLACK}เมืองใหญ่
STR_FOUND_TOWN_CITY_TOOLTIP                                     :{BLACK}เมืองใหญ่ขยายตัวเร็วกว่าเมืองเล็ก{}เลือกค่านี้ เมืองที่สร้างจะใหญ่ขึ้นเมื่อสร้างใหม่

STR_FOUND_TOWN_ROAD_LAYOUT                                      :{YELLOW}รูปแบบถนนของเมือง:
STR_FOUND_TOWN_SELECT_TOWN_ROAD_LAYOUT                          :{BLACK}เลือกรูปแบบถนนสำหรับเมืองนี้
STR_FOUND_TOWN_SELECT_LAYOUT_ORIGINAL                           :{BLACK}ดั้งเดิม
STR_FOUND_TOWN_SELECT_LAYOUT_BETTER_ROADS                       :{BLACK}ถนนดีขึ้น
STR_FOUND_TOWN_SELECT_LAYOUT_2X2_GRID                           :{BLACK}ตาราง 2x2
STR_FOUND_TOWN_SELECT_LAYOUT_3X3_GRID                           :{BLACK}ตาราง 3x3
STR_FOUND_TOWN_SELECT_LAYOUT_RANDOM                             :{BLACK}สุ่ม

# Fund new industry window
STR_FUND_INDUSTRY_CAPTION                                       :{WHITE}ก่อตั้งอุตสาหกรรมใหม่
STR_FUND_INDUSTRY_SELECTION_TOOLTIP                             :{BLACK}เลือกอุตสาหกรรมที่เหมาะสมจากรายการนี้
STR_FUND_INDUSTRY_MANY_RANDOM_INDUSTRIES                        :{BLACK}สร้างโรงงานอุตสาหกรรมแบบสุ่ม
STR_FUND_INDUSTRY_MANY_RANDOM_INDUSTRIES_TOOLTIP                :{BLACK}วางโรงงานอุตสาหกรรมแบบสุ่มทั่วแผนที่
STR_FUND_INDUSTRY_MANY_RANDOM_INDUSTRIES_CAPTION                :{WHITE}สร้างโรงงานอุตสาหกรรมแบบสุ่ม
STR_FUND_INDUSTRY_INDUSTRY_BUILD_COST                           :{BLACK}ราคา: {YELLOW}{CURRENCY_LONG}
STR_FUND_INDUSTRY_PROSPECT_NEW_INDUSTRY                         :{BLACK}สำรวจ
STR_FUND_INDUSTRY_BUILD_NEW_INDUSTRY                            :{BLACK}สร้าง
STR_FUND_INDUSTRY_FUND_NEW_INDUSTRY                             :{BLACK}ก่อตั้ง
STR_FUND_INDUSTRY_REMOVE_ALL_INDUSTRIES_TOOLTIP                 :{BLACK}ลบโรงงานอุตสาหกรรมทั้งหมดที่มีอยู่ในแผนที่ตอนนี้ทั้งหมด
STR_FUND_INDUSTRY_REMOVE_ALL_INDUSTRIES_CAPTION                 :{WHITE}ลบโรงงานอุตสาหกรรมทั้งหมด
STR_FUND_INDUSTRY_REMOVE_ALL_INDUSTRIES_QUERY                   :{YELLOW}คุณต้องการลบโรงงานอุตสาหกรรมทั้งหมดออกหรือไม่?

# Industry cargoes window
STR_INDUSTRY_CARGOES_INDUSTRY_CAPTION                           :{WHITE}สายการผลิตสำหรับอุตสาหกรรม{STRING}
STR_INDUSTRY_CARGOES_CARGO_CAPTION                              :{WHITE}สายการผลิตสำหรับสินค้า {STRING}
STR_INDUSTRY_CARGOES_PRODUCERS                                  :{WHITE}อุตสาหกรรมการผลิต
STR_INDUSTRY_CARGOES_CUSTOMERS                                  :{WHITE}อุตสาหกรรมที่รองรับ
STR_INDUSTRY_CARGOES_HOUSES                                     :{WHITE}บ้านเรือน
STR_INDUSTRY_CARGOES_INDUSTRY_TOOLTIP                           :{BLACK}คลิกที่อุตสาหกรรมเพื่อแสดงผู้ผลิตสินค้าและลูกค้า
STR_INDUSTRY_CARGOES_CARGO_TOOLTIP                              :{BLACK}{STRING}{}คลิกที่สินค้าเพื่อแสดงผู้ผลิตสินค้าและลูกค้า
STR_INDUSTRY_DISPLAY_CHAIN                                      :{BLACK}แสดงห่วงโซ่
STR_INDUSTRY_DISPLAY_CHAIN_TOOLTIP                              :{BLACK}แสดงอุปทานและการรับเข้าของอุตสาหกรรม
STR_INDUSTRY_CARGOES_NOTIFY_SMALLMAP                            :{BLACK}เชื่อมโยงกับแผนที่ย่อ
STR_INDUSTRY_CARGOES_NOTIFY_SMALLMAP_TOOLTIP                    :{BLACK}เลือกเพื่อแสดงอุตสาหกรรมในแผนที่ย่อ
STR_INDUSTRY_CARGOES_SELECT_CARGO                               :{BLACK}เลือกประเภทสินค้า
STR_INDUSTRY_CARGOES_SELECT_CARGO_TOOLTIP                       :{BLACK}เลือกสินค้าที่ต้องการแสดง
STR_INDUSTRY_CARGOES_SELECT_INDUSTRY                            :{BLACK}เลือกอุตสาหกรรม
STR_INDUSTRY_CARGOES_SELECT_INDUSTRY_TOOLTIP                    :{BLACK}เลือกอุตสาหกรรมที่คุณต้องการแสดง

# Land area window
STR_LAND_AREA_INFORMATION_CAPTION                               :{WHITE}ข้อมูลพื้นที่
STR_LAND_AREA_INFORMATION_COST_TO_CLEAR_N_A                     :{BLACK}มูลค่าของการรื้อถอน: {LTBLUE}ไม่สามารถทำได้
STR_LAND_AREA_INFORMATION_COST_TO_CLEAR                         :{BLACK}มูลค่าของการรื้อถอน: {RED}{CURRENCY_LONG}
STR_LAND_AREA_INFORMATION_REVENUE_WHEN_CLEARED                  :{BLACK}รายได้จากการเคลียร์: {LTBLUE}{CURRENCY_LONG}
STR_LAND_AREA_INFORMATION_OWNER_N_A                             :ไม่มีผู้ครอบครอง
STR_LAND_AREA_INFORMATION_OWNER                                 :{BLACK}ผู้ครอบครอง: {LTBLUE}{STRING}
STR_LAND_AREA_INFORMATION_ROAD_OWNER                            :{BLACK}ผู้ครอบครองถนน: {LTBLUE}{STRING}
STR_LAND_AREA_INFORMATION_TRAM_OWNER                            :{BLACK}ผู้ครอบครองทางรถราง: {LTBLUE}{STRING}
STR_LAND_AREA_INFORMATION_RAIL_OWNER                            :{BLACK}ผู้ครอบครองทางรถไฟ: {LTBLUE}{STRING}
STR_LAND_AREA_INFORMATION_LOCAL_AUTHORITY                       :{BLACK}ขึ้นตรงกับผู้ดูแลในท้องถิ่น: {LTBLUE}{STRING}
STR_LAND_AREA_INFORMATION_LOCAL_AUTHORITY_NONE                  :ไม่มี
STR_LAND_AREA_INFORMATION_LANDINFO_COORDS                       :{BLACK}ตำแหน่ง: {LTBLUE}{NUM} x {NUM} x {NUM} ({STRING})
STR_LAND_AREA_INFORMATION_BUILD_DATE                            :{BLACK}สร้างเมื่อ: {LTBLUE}{DATE_LONG}
STR_LAND_AREA_INFORMATION_STATION_CLASS                         :{BLACK}ประเภทของสถานี: {LTBLUE}{STRING}
STR_LAND_AREA_INFORMATION_STATION_TYPE                          :{BLACK}รูปแบบของสถานี: {LTBLUE}{STRING}
STR_LAND_AREA_INFORMATION_AIRPORT_CLASS                         :{BLACK}ระดับท่าอากาศยาน: {LTBLUE}{STRING}
STR_LAND_AREA_INFORMATION_AIRPORT_NAME                          :{BLACK}ชื่อท่าอากาศยาน: {LTBLUE}{STRING}
STR_LAND_AREA_INFORMATION_AIRPORTTILE_NAME                      :{BLACK}ชื่อท่าอากาศยาน: {LTBLUE}{STRING}
STR_LAND_AREA_INFORMATION_NEWGRF_NAME                           :{BLACK}NewGRF: {LTBLUE}{STRING}
STR_LAND_AREA_INFORMATION_CARGO_ACCEPTED                        :{BLACK}สินค้าที่รับ: {LTBLUE}
STR_LAND_AREA_INFORMATION_CARGO_EIGHTS                          :({COMMA}/8 {STRING})
STR_LANG_AREA_INFORMATION_ROAD_TYPE                             :{BLACK}ประเภทของถนน: {LTBLUE}{STRING}
STR_LANG_AREA_INFORMATION_TRAM_TYPE                             :{BLACK}ประเภทรถราง: {LTBLUE}{STRING}
STR_LANG_AREA_INFORMATION_RAIL_SPEED_LIMIT                      :{BLACK}จำกัดความเร็วรถไฟ: {LTBLUE}{VELOCITY}

# Description of land area of different tiles
STR_LAI_CLEAR_DESCRIPTION_ROCKS                                 :หิน
STR_LAI_CLEAR_DESCRIPTION_ROUGH_LAND                            :พื้นที่หยาบ
STR_LAI_CLEAR_DESCRIPTION_BARE_LAND                             :พื้นที่เปล่า
STR_LAI_CLEAR_DESCRIPTION_GRASS                                 :หญ้า
STR_LAI_CLEAR_DESCRIPTION_FIELDS                                :ทุ่งหญ้า
STR_LAI_CLEAR_DESCRIPTION_SNOW_COVERED_LAND                     :พื้นที่หิมะปกคลุม
STR_LAI_CLEAR_DESCRIPTION_DESERT                                :ทะเลทราย

STR_LAI_RAIL_DESCRIPTION_TRACK                                  :รางรถไฟ ราง
STR_LAI_RAIL_DESCRIPTION_TRACK_WITH_NORMAL_SIGNALS              :รางรถไฟทางรถไฟกับ Block Signal
STR_LAI_RAIL_DESCRIPTION_TRACK_WITH_PRESIGNALS                  :รางรถไฟทางรถไฟกับ Pre-Signal
STR_LAI_RAIL_DESCRIPTION_TRACK_WITH_EXITSIGNALS                 :รางรถไฟทางรถไฟกับ Exit-Signal
STR_LAI_RAIL_DESCRIPTION_TRACK_WITH_COMBOSIGNALS                :รางรถไฟทางรถไฟกับ Combo-Signal
STR_LAI_RAIL_DESCRIPTION_TRACK_WITH_PBSSIGNALS                  :รางรถไฟทางรถไฟกับ Path Signal
STR_LAI_RAIL_DESCRIPTION_TRACK_WITH_NOENTRYSIGNALS              :รางรถไฟทางรถไฟกับ Path Signal แบบเดินทางเดียว
STR_LAI_RAIL_DESCRIPTION_TRACK_WITH_NORMAL_PRESIGNALS           :รางรถไฟทางรถไฟกับ Block และ Pre-Signals
STR_LAI_RAIL_DESCRIPTION_TRACK_WITH_NORMAL_EXITSIGNALS          :รางรถไฟทางรถไฟกับ Block และ Exit-Signal
STR_LAI_RAIL_DESCRIPTION_TRACK_WITH_NORMAL_COMBOSIGNALS         :รางรถไฟทางรถไฟกับ Block และ Combo-Signals
STR_LAI_RAIL_DESCRIPTION_TRACK_WITH_NORMAL_PBSSIGNALS           :รางรถไฟทางรถไฟกับ Block และ Path Signals
STR_LAI_RAIL_DESCRIPTION_TRACK_WITH_NORMAL_NOENTRYSIGNALS       :รางรถไฟทางรถไฟกับ Block และ Path Signals แบบเดินรถทางเดียว
STR_LAI_RAIL_DESCRIPTION_TRACK_WITH_PRE_EXITSIGNALS             :รางรถไฟทางรถไฟกับ Pre- และ Exit-Signals
STR_LAI_RAIL_DESCRIPTION_TRACK_WITH_PRE_COMBOSIGNALS            :รางรถไฟทางรถไฟกับ Pre- และ Combo-Signals
STR_LAI_RAIL_DESCRIPTION_TRACK_WITH_PRE_PBSSIGNALS              :รางรถไฟทางรถไฟกับ Pre- และ Path Signals
STR_LAI_RAIL_DESCRIPTION_TRACK_WITH_PRE_NOENTRYSIGNALS          :รางรถไฟทางรถไฟและ Pre- และ Path Signals แบบเดินรถทางเดียว
STR_LAI_RAIL_DESCRIPTION_TRACK_WITH_EXIT_COMBOSIGNALS           :รางรถไฟทางรถไฟกับ Exit- และ Combo-Signals
STR_LAI_RAIL_DESCRIPTION_TRACK_WITH_EXIT_PBSSIGNALS             :รางรถไฟทางรถไฟกับ Exit- และ Path Signals
STR_LAI_RAIL_DESCRIPTION_TRACK_WITH_EXIT_NOENTRYSIGNALS         :รางรถไฟทางรถไฟและ Exit- และ Path Signals แบบเดินรถทางเดียว
STR_LAI_RAIL_DESCRIPTION_TRACK_WITH_COMBO_PBSSIGNALS            :รางรถไฟทางรถไฟและ Combo- และ Path Signals
STR_LAI_RAIL_DESCRIPTION_TRACK_WITH_COMBO_NOENTRYSIGNALS        :รางรถไฟทางรถไฟและ Combo- และ Path Signals แบบเดินรถทางเดียว
STR_LAI_RAIL_DESCRIPTION_TRACK_WITH_PBS_NOENTRYSIGNALS          :รางรถไฟทางรถไฟกับ Path และ Path Signals แบบเดินรถทางเดียว
STR_LAI_RAIL_DESCRIPTION_TRAIN_DEPOT                            :รางรถไฟ โรงซ่อมบำรุงรถไฟ

STR_LAI_ROAD_DESCRIPTION_ROAD                                   :ถนน
STR_LAI_ROAD_DESCRIPTION_ROAD_WITH_STREETLIGHTS                 :ถนนพร้อมไฟถนน
STR_LAI_ROAD_DESCRIPTION_TREE_LINED_ROAD                        :ถนนพร้อมต้นไม้
STR_LAI_ROAD_DESCRIPTION_ROAD_VEHICLE_DEPOT                     :โรงรถ
STR_LAI_ROAD_DESCRIPTION_ROAD_RAIL_LEVEL_CROSSING               :ทางตัดเสมอระดับ
STR_LAI_ROAD_DESCRIPTION_TRAMWAY                                :ทางรถราง

# Houses come directly from their building names
STR_LAI_TOWN_INDUSTRY_DESCRIPTION_UNDER_CONSTRUCTION            :{STRING} (กำลังก่อสร้าง)

STR_LAI_TREE_NAME_TREES                                         :ต้นไม้
STR_LAI_TREE_NAME_RAINFOREST                                    :ป่าดิบชื้น
STR_LAI_TREE_NAME_CACTUS_PLANTS                                 :ตะบองเพชร

STR_LAI_STATION_DESCRIPTION_RAILROAD_STATION                    :สถานีรถไฟ
STR_LAI_STATION_DESCRIPTION_AIRCRAFT_HANGAR                     :โรงเก็บเครื่องบิน
STR_LAI_STATION_DESCRIPTION_AIRPORT                             :ท่าอากาศยาน
STR_LAI_STATION_DESCRIPTION_TRUCK_LOADING_AREA                  :จุดโหลดสำหรับรถบรรทุก
STR_LAI_STATION_DESCRIPTION_BUS_STATION                         :สถานีขนส่ง
STR_LAI_STATION_DESCRIPTION_SHIP_DOCK                           :ท่าเรือ
STR_LAI_STATION_DESCRIPTION_BUOY                                :ทุ่น
STR_LAI_STATION_DESCRIPTION_WAYPOINT                            :จุดตรวจ

STR_LAI_WATER_DESCRIPTION_WATER                                 :น้ำ
STR_LAI_WATER_DESCRIPTION_CANAL                                 :คลอง
STR_LAI_WATER_DESCRIPTION_LOCK                                  :ล็อค
STR_LAI_WATER_DESCRIPTION_RIVER                                 :แม่น้ำ
STR_LAI_WATER_DESCRIPTION_COAST_OR_RIVERBANK                    :ชายฝั่ง
STR_LAI_WATER_DESCRIPTION_SHIP_DEPOT                            :อู่เรือ

# Industries come directly from their industry names

STR_LAI_TUNNEL_DESCRIPTION_RAILROAD                             :อุโมงค์รถไฟ
STR_LAI_TUNNEL_DESCRIPTION_ROAD                                 :อุโมงค์รถยนต์

STR_LAI_BRIDGE_DESCRIPTION_RAIL_SUSPENSION_STEEL                :สะพานแขวนแบบเหล็กสำหรับรถไฟ
STR_LAI_BRIDGE_DESCRIPTION_RAIL_GIRDER_STEEL                    :สะพานนั่งร้านแบบเหล็กสำหรับรถไฟ
STR_LAI_BRIDGE_DESCRIPTION_RAIL_CANTILEVER_STEEL                :สะพานคานแบบเหล็กกล้าสำหรับรถไฟ
STR_LAI_BRIDGE_DESCRIPTION_RAIL_SUSPENSION_CONCRETE             :สะพานแขวนแบบคอนกรีตเสริมเหล็กสำหรับรถไฟ
STR_LAI_BRIDGE_DESCRIPTION_RAIL_WOODEN                          :สะพานแบบไม้สำหรับรถไฟ
STR_LAI_BRIDGE_DESCRIPTION_RAIL_CONCRETE                        :สะพานแบบคอนกรีตสำหรับรถไฟ
STR_LAI_BRIDGE_DESCRIPTION_RAIL_TUBULAR_STEEL                   :สะพานแบบท่อสำหรับรถไฟ

STR_LAI_BRIDGE_DESCRIPTION_ROAD_SUSPENSION_STEEL                :สะพานแขวนแบบเหล็กสำหรับรถยนต์
STR_LAI_BRIDGE_DESCRIPTION_ROAD_GIRDER_STEEL                    :สะพานนั่งร้านแบบเหล็กสำหรับรถยนต์
STR_LAI_BRIDGE_DESCRIPTION_ROAD_CANTILEVER_STEEL                :สะพานคานแบบเหล็กกล้าสำหรับรถยนต์
STR_LAI_BRIDGE_DESCRIPTION_ROAD_SUSPENSION_CONCRETE             :สะพานแขวนแบบคอนกรีตเสริมเหล็กสำหรับรถยนต์
STR_LAI_BRIDGE_DESCRIPTION_ROAD_WOODEN                          :สะพานเแบบไม้สำหรับรถยนต์
STR_LAI_BRIDGE_DESCRIPTION_ROAD_CONCRETE                        :สะพานแบบคอนกรีตสำหรับรถยนต์
STR_LAI_BRIDGE_DESCRIPTION_ROAD_TUBULAR_STEEL                   :สะพานแบบท่อสำหรับรถยนต์

STR_LAI_BRIDGE_DESCRIPTION_AQUEDUCT                             :ทางระบายน้ำ

STR_LAI_OBJECT_DESCRIPTION_TRANSMITTER                          :เครื่องส่งสัญญาณ
STR_LAI_OBJECT_DESCRIPTION_LIGHTHOUSE                           :ประภาคาร
STR_LAI_OBJECT_DESCRIPTION_COMPANY_HEADQUARTERS                 :สำนักงานใหญ่บริษัท
STR_LAI_OBJECT_DESCRIPTION_COMPANY_OWNED_LAND                   :บริษัทเจ้าของพื้นที่

# About OpenTTD window
STR_ABOUT_OPENTTD                                               :{WHITE}เกี่ยวกับ OpenTTD
STR_ABOUT_ORIGINAL_COPYRIGHT                                    :{BLACK}ลิขสิทธิ์เดิม {COPYRIGHT} ค.ศ.1995 ของ Chris Sawyer, สงวนลิขสิทธิ์
STR_ABOUT_VERSION                                               :{BLACK}OpenTTD รุ่นที่ {REV}
STR_ABOUT_COPYRIGHT_OPENTTD                                     :{BLACK}ลิขสิทธิ์ OpenTTD {COPYRIGHT}2002-{STRING} ของ The OpenTTD team

# Framerate display window
STR_FRAMERATE_CAPTION_SMALL                                     :{STRING}{WHITE} ({DECIMAL}x)
STR_FRAMERATE_RATE_GAMELOOP                                     :{BLACK}การจำลองเฟรมเรท: {STRING}
STR_FRAMERATE_RATE_GAMELOOP_TOOLTIP                             :{BLACK}จำนวนสิ่งต่างๆในเกมที่จำลองต่อวินาที
STR_FRAMERATE_RATE_BLITTER                                      :{BLACK}เฟรมเรทของกราฟิก: {STRING}
STR_FRAMERATE_RATE_BLITTER_TOOLTIP                              :จำนวนเฟรมที่สามารถเรนเดอร์ออกมาได้ต่อวินาที
STR_FRAMERATE_SPEED_FACTOR                                      :{BLACK}ความเร็วของเกมตอนนี้: {DECIMAL}x
STR_FRAMERATE_SPEED_FACTOR_TOOLTIP                              :{BLACK}สามารถเร่งความเร็วของเกมจากปกติไปยังเร็วๆได้ ตามที่คุณได้ตั้งไว้
STR_FRAMERATE_AVERAGE                                           :{WHITE}เฉลี่ย
STR_FRAMERATE_DATA_POINTS                                       :{BLACK}ข้อมูลขึ้นอยู่กับการวัด {COMMA}
STR_FRAMERATE_MS_GOOD                                           :{LTBLUE}{DECIMAL} ms
STR_FRAMERATE_FPS_BAD                                           :{RED}{DECIMAL} เฟรม/วินาที
STR_FRAMERATE_GRAPH_MILLISECONDS                                :{TINY_FONT}{COMMA} ms
STR_FRAMERATE_GRAPH_SECONDS                                     :{TINY_FONT}{COMMA} วิ

###length 15
STR_FRAMERATE_GAMELOOP                                          :{BLACK}เกมลูป :
STR_FRAMERATE_GL_TRAINS                                         :{BLACK} จำนวนรถไฟ:
STR_FRAMERATE_GL_ROADVEHS                                       :{BLACK}  ความหนาแน่นของยานพาหนะ:
STR_FRAMERATE_GL_AIRCRAFT                                       :{BLACK}  จำนวนของอากาศยาน:
STR_FRAMERATE_GL_LANDSCAPE                                      :{BLACK}  จำนวนทั้งหมด:
STR_FRAMERATE_DRAWING_VIEWPORTS                                 :{BLACK}  มุมมองของแผนที่:
STR_FRAMERATE_SOUND                                             :{BLACK}การผสมของเสียงต่างๆ:
STR_FRAMERATE_ALLSCRIPTS                                        :{BLACK}  GS/AI ทั้งหมด:
STR_FRAMERATE_AI                                                :{BLACK} AI {NUM} {STRING}

###length 15
STR_FRAMETIME_CAPTION_GL_ROADVEHS                               :จำนวนถนนทางบก
STR_FRAMETIME_CAPTION_GL_SHIPS                                  :จำนวนของเรือ
STR_FRAMETIME_CAPTION_GL_LANDSCAPE                              :จำนวนทั้งหมด
STR_FRAMETIME_CAPTION_GL_LINKGRAPH                              :แผงกราฟดีเลย์
STR_FRAMETIME_CAPTION_DRAWING                                   :การเรนเดอร์กราฟิก
STR_FRAMETIME_CAPTION_DRAWING_VIEWPORTS                         :การเรนเดอร์มุมมองของแผนที่
STR_FRAMETIME_CAPTION_VIDEO                                     :เอาต์พุตวิดีโอ


# Save/load game/scenario
STR_SAVELOAD_SAVE_CAPTION                                       :{WHITE}บันทึกเกม
STR_SAVELOAD_LOAD_CAPTION                                       :{WHITE}โหลดเกม
STR_SAVELOAD_SAVE_SCENARIO                                      :{WHITE}บันทึกแผนที่
STR_SAVELOAD_LOAD_SCENARIO                                      :{WHITE}โหลดแผนที่
STR_SAVELOAD_LOAD_HEIGHTMAP                                     :{WHITE}โหลดแผนที่ระดับสูง
STR_SAVELOAD_SAVE_HEIGHTMAP                                     :{WHITE}บันทึกแผนที่จำลองเสมือนจริง
STR_SAVELOAD_HOME_BUTTON                                        :{BLACK}กดที่นี่เพื่อเข้าสู่ตำแหน่งบันทึกเกม/โหลดเกมที่ใช้อยู่
STR_SAVELOAD_BYTES_FREE                                         :{BLACK}{BYTES} ฟรี
STR_SAVELOAD_LIST_TOOLTIP                                       :{BLACK}แสดงไดรฟ์, โฟลเดอร์, และไฟล์เซฟ
STR_SAVELOAD_EDITBOX_TOOLTIP                                    :{BLACK}ชื่อที่กำลังถูกเลือกสำหรับเซฟเกม
STR_SAVELOAD_DELETE_BUTTON                                      :{BLACK}ลบ
STR_SAVELOAD_DELETE_TOOLTIP                                     :{BLACK}ลบเซฟเกมสำหรับชื่อที่เลือก
STR_SAVELOAD_SAVE_BUTTON                                        :{BLACK}บันทึก
STR_SAVELOAD_SAVE_TOOLTIP                                       :{BLACK}บันทึกเกมปัจจุบัน กรุณาเลือกชื่อที่ต้องการ
STR_SAVELOAD_LOAD_BUTTON                                        :{BLACK}โหลด
STR_SAVELOAD_LOAD_TOOLTIP                                       :{BLACK}โหลดเกมที่เลือก
STR_SAVELOAD_LOAD_HEIGHTMAP_TOOLTIP                             :{BLACK}โหลดแผนที่ระดับสูงที่ได้เลือกไว้
STR_SAVELOAD_DETAIL_CAPTION                                     :{BLACK}รายละเอียดเกม
STR_SAVELOAD_DETAIL_NOT_AVAILABLE                               :{BLACK}ไม่พบข้อมูล
STR_SAVELOAD_DETAIL_COMPANY_INDEX                               :{SILVER}{COMMA}: {WHITE}{STRING}
STR_SAVELOAD_DETAIL_GRFSTATUS                                   :{SILVER}NewGRF: {WHITE}{STRING}
STR_SAVELOAD_FILTER_TITLE                                       :คำกรอง
STR_SAVELOAD_DIRECTORY                                          :{STRING} (ที่อยู่ปัจจุบันของโฟลเดอร์)
STR_SAVELOAD_PARENT_DIRECTORY                                   :{STRING} (Parent directory)

STR_SAVELOAD_OSKTITLE                                           :{BLACK}ป้อนชื่อเพื่อบันทึกเกม

# World generation
STR_MAPGEN_WORLD_GENERATION_CAPTION                             :{WHITE}สร้างโลก
STR_MAPGEN_MAPSIZE                                              :{BLACK}ขนาดแผนที่:
STR_MAPGEN_MAPSIZE_TOOLTIP                                      :{BLACK}เลือกขนาดของแผนที่(ตาราง) จำนวนของตารางที่สามารถมองเห็นจะมีจำนวนน้อยกว่าเล็กน้อย
STR_MAPGEN_BY                                                   :{BLACK}*
STR_MAPGEN_NUMBER_OF_TOWNS                                      :{BLACK}จำนวนเมือง
STR_MAPGEN_DATE                                                 :{BLACK}วันที่:
STR_MAPGEN_NUMBER_OF_INDUSTRIES                                 :{BLACK}จำนวนอุตสาหกรรม:
<<<<<<< HEAD
STR_MAPGEN_SNOW_LINE_HEIGHT                                     :{BLACK}เส้นความสูงเขตหิมะ:
STR_MAPGEN_SNOW_LINE_UP                                         :{BLACK}ปรับเปลี่ยนความสูงของหิมะขึ้นไป 1 ระดับ
STR_MAPGEN_SNOW_LINE_DOWN                                       :{BLACK}ปรับเปลี่ยนความสูงของหิมะลงมา 1 ระดับ
=======
STR_MAPGEN_HEIGHTMAP_HEIGHT                                     :{BLACK}จุดที่พีคมากที่สุด:
STR_MAPGEN_HEIGHTMAP_HEIGHT_UP                                  :{BLACK}เพิ่มขนาดความสูงที่สุดของยอดเขาบนแผนที่
STR_MAPGEN_HEIGHTMAP_HEIGHT_DOWN                                :{BLACK}ลดขนาดความสูงที่สุดของยอดเขาบนแผนที่
STR_MAPGEN_SNOW_COVERAGE_UP                                     :{BLACK}เพิ่มการครอบคลุมหิมะไปถึงสิบเปอร์เซ็นต์
STR_MAPGEN_DESERT_COVERAGE                                      :{BLACK}การปกคลุมของทะเลทราย:
>>>>>>> b59acc7e
STR_MAPGEN_LAND_GENERATOR                                       :{BLACK}เครื่องมือสร้างสภาพพื้นดิน:
STR_MAPGEN_TERRAIN_TYPE                                         :{BLACK}ประเภทภูมิประเทศ:
STR_MAPGEN_QUANTITY_OF_SEA_LAKES                                :{BLACK}ระดับทะเล:
STR_MAPGEN_QUANTITY_OF_RIVERS                                   :{BLACK}แม่น้ำ:
STR_MAPGEN_SMOOTHNESS                                           :{BLACK}ความเรียบ:
STR_MAPGEN_VARIETY                                              :{BLACK}การกระจายความแตกต่าง:
STR_MAPGEN_GENERATE                                             :{WHITE}สร้างสภาพภูมิประเทศ

# Strings for map borders at game generation
STR_MAPGEN_BORDER_TYPE                                          :{BLACK}ขอบแผนที่:
STR_MAPGEN_NORTHWEST                                            :{BLACK}ตะวันตกเฉียงเหนือ
STR_MAPGEN_NORTHEAST                                            :{BLACK}ตะวันออกเฉียงเหนือ
STR_MAPGEN_SOUTHEAST                                            :{BLACK}ตะวันออกเฉียงใต้
STR_MAPGEN_SOUTHWEST                                            :{BLACK}ตะวันตกเฉียงใต้
STR_MAPGEN_BORDER_FREEFORM                                      :{BLACK}ไม่ยึดติดรูปแบบ
STR_MAPGEN_BORDER_WATER                                         :{BLACK}น้ำ
STR_MAPGEN_BORDER_RANDOM                                        :{BLACK}สุ่ม
STR_MAPGEN_BORDER_RANDOMIZE                                     :{BLACK}สุ่ม
STR_MAPGEN_BORDER_MANUAL                                        :{BLACK}ปรับแต่งเอง

STR_MAPGEN_HEIGHTMAP_ROTATION                                   :{BLACK}การหมุุนของแผนที่แบบ Heightmap:
STR_MAPGEN_HEIGHTMAP_NAME                                       :{BLACK}ชื่อของแผนที่ Heightmap:
STR_MAPGEN_HEIGHTMAP_SIZE_LABEL                                 :{BLACK}ขนาด:
STR_MAPGEN_HEIGHTMAP_SIZE                                       :{ORANGE}{NUM} x {NUM}

<<<<<<< HEAD
STR_MAPGEN_SNOW_LINE_QUERY_CAPT                                 :{WHITE}ปรับเปลี่ยนความสูงของระดับหิมะ
=======
STR_MAPGEN_TERRAIN_TYPE_QUERY_CAPT                              :{WHITE}ความสูงของแผนที่สูงสุด
STR_MAPGEN_SNOW_COVERAGE_QUERY_CAPT                             :{WHITE}ความสูงการปกคลุมของหิมะ (คิดเป็น %)
>>>>>>> b59acc7e
STR_MAPGEN_START_DATE_QUERY_CAPT                                :{WHITE}เปลี่ยนปีที่เริ่มต้นเกม

# SE Map generation
STR_SE_MAPGEN_CAPTION                                           :{WHITE}ประเภทของแผ่นที่เรื่องราว
STR_SE_MAPGEN_FLAT_WORLD                                        :{WHITE}ที่ราบ
STR_SE_MAPGEN_FLAT_WORLD_TOOLTIP                                :{BLACK}สร้างที่ราบ
STR_SE_MAPGEN_RANDOM_LAND                                       :{WHITE}สุ่มพื้นดิน
STR_SE_MAPGEN_FLAT_WORLD_HEIGHT                                 :{BLACK}ระดับความสูงของพื้นราบ:
STR_SE_MAPGEN_FLAT_WORLD_HEIGHT_DOWN                            :{BLACK}ปรับเปลี่ยนความสูงพื้นราบลงมา 1 ระดับ
STR_SE_MAPGEN_FLAT_WORLD_HEIGHT_UP                              :{BLACK}ปรับเปลี่ยนความสูงพื้นราบขึ้นไป 1 ระดับ

STR_SE_MAPGEN_FLAT_WORLD_HEIGHT_QUERY_CAPT                      :{WHITE}เปลี่ยนความสูงของพื้นราบ

# Map generation progress
STR_GENERATION_WORLD                                            :{WHITE}สร้างสภาพภูมิประเทศ...
STR_GENERATION_ABORT                                            :{BLACK}ยกเลิก
STR_GENERATION_ABORT_CAPTION                                    :{WHITE}ยกเลิกการสร้างภูมิประเทศ
STR_GENERATION_ABORT_MESSAGE                                    :{YELLOW}คุณแน่ใจหรือไม่ที่จะยกเลิกการสร้าง?
STR_GENERATION_PROGRESS                                         :{WHITE}{NUM}% เสร็จสิ้น
STR_GENERATION_PROGRESS_NUM                                     :{BLACK}{NUM} / {NUM}
STR_GENERATION_WORLD_GENERATION                                 :{BLACK}เครื่องมือสร้างแผนที่
STR_GENERATION_RIVER_GENERATION                                 :{BLACK}สร้างแม่น้ำ
STR_GENERATION_TREE_GENERATION                                  :{BLACK}สร้างต้นไม่
STR_GENERATION_OBJECT_GENERATION                                :{BLACK}สร้างวัตถุ
STR_GENERATION_CLEARING_TILES                                   :{BLACK}สร้างพื้นหิน
STR_GENERATION_SETTINGUP_GAME                                   :{BLACK}ตั้งค่าให้กับเกม
STR_GENERATION_PREPARING_TILELOOP                               :{BLACK}Running tile-loop
STR_GENERATION_PREPARING_SCRIPT                                 :{BLACK}Running script
STR_GENERATION_PREPARING_GAME                                   :{BLACK}กำลังเตรียมพร้อมสำหรับเกม

# NewGRF settings
STR_NEWGRF_SETTINGS_CAPTION                                     :{WHITE}กำหนดค่า NewGRF
STR_NEWGRF_SETTINGS_INFO_TITLE                                  :{WHITE}รายบะเอียดเกี่ยวกับข้อมูลของ NewGRF
STR_NEWGRF_SETTINGS_ACTIVE_LIST                                 :{WHITE}ใช้งาน NewGRF
STR_NEWGRF_SETTINGS_INACTIVE_LIST                               :{WHITE}ไม่ใช้งาน NewGRF
STR_NEWGRF_SETTINGS_SELECT_PRESET                               :{ORANGE}เลือกกลุ่มของการตั้งค่า:
STR_NEWGRF_FILTER_TITLE                                         :{ORANGE}กรองจากชื่อ:
STR_NEWGRF_SETTINGS_PRESET_LIST_TOOLTIP                         :{BLACK}โหลดข้อมูลกลุ่มที่ตั้งค่าไว้
STR_NEWGRF_SETTINGS_PRESET_SAVE                                 :{BLACK}บันทึกกลุ่มที่ตั้งค่า
STR_NEWGRF_SETTINGS_PRESET_SAVE_TOOLTIP                         :{BLACK}บันทึกรายการปัจจุบันเป็นกลุ่มการตั้งค่า
STR_NEWGRF_SETTINGS_PRESET_DELETE                               :{BLACK}ลบกลุ่ม
STR_NEWGRF_SETTINGS_PRESET_DELETE_TOOLTIP                       :{BLACK}ลบกลุ่มที่เลือกไว้ปัจจุบัน
STR_NEWGRF_SETTINGS_ADD                                         :{BLACK}เพิ่ม
STR_NEWGRF_SETTINGS_ADD_FILE_TOOLTIP                            :{BLACK}เพิ่ม NewGRF ที่เลือกไว้เข้าสู่การตั้งค่าของคุณ
STR_NEWGRF_SETTINGS_RESCAN_FILES                                :{BLACK}สแกนไฟล์ใหม่อีกครั้ง
STR_NEWGRF_SETTINGS_RESCAN_FILES_TOOLTIP                        :{BLACK}อัพเดตรายการของ NewGRF ที่มีอยู่
STR_NEWGRF_SETTINGS_REMOVE                                      :{BLACK}ลบทิ้ง
STR_NEWGRF_SETTINGS_REMOVE_TOOLTIP                              :{BLACK}ลบ NewGRF ที่เลือกไว้ในรายการ
STR_NEWGRF_SETTINGS_MOVEUP                                      :{BLACK}ย้ายคำแหน่งขึ้น
STR_NEWGRF_SETTINGS_MOVEUP_TOOLTIP                              :{BLACK}เลื่อน NewGRF ที่เลือกไว้ขึ้นไปในรายการ
STR_NEWGRF_SETTINGS_MOVEDOWN                                    :{BLACK}ย้ายตำแหน่งลง
STR_NEWGRF_SETTINGS_MOVEDOWN_TOOLTIP                            :{BLACK}เลื่อน NewGRF ที่เลือกไว้ลงไปในรายการ
STR_NEWGRF_SETTINGS_UPGRADE                                     :{BLACK}อัพเกรด
STR_NEWGRF_SETTINGS_UPGRADE_TOOLTIP                             :{BLACK}ปรับปรุงรุ่นไฟล์ NewGRF สำหรับเวอร์ชันที่ได้ติดตั้งไปแล้วก่อนหน้า
STR_NEWGRF_SETTINGS_FILE_TOOLTIP                                :{BLACK}รายการของ NewGRF ที่มีการติดตั้งในปัจจุบัน

STR_NEWGRF_SETTINGS_SET_PARAMETERS                              :{BLACK}ตั้งค่า parameters
STR_NEWGRF_SETTINGS_SHOW_PARAMETERS                             :{BLACK}แสดง parameters
STR_NEWGRF_SETTINGS_TOGGLE_PALETTE                              :{BLACK}สลับ palette
STR_NEWGRF_SETTINGS_TOGGLE_PALETTE_TOOLTIP                      :{BLACK}สลับ palette ของ NewGRF ที่เลือก{} ปรับเปลี่ยนหาก NewGRF แสดงผลเป็นสีชมพูในเกม
STR_NEWGRF_SETTINGS_APPLY_CHANGES                               :{BLACK}ยืนยันการเปลี่ยนแปลง

STR_NEWGRF_SETTINGS_FIND_MISSING_CONTENT_BUTTON                 :{BLACK}ค้นหาข้อมูลที่สูญหาย
STR_NEWGRF_SETTINGS_FIND_MISSING_CONTENT_TOOLTIP                :{BLACK}ตรวจสอบเมื่อมีข้อมูลบางส่วนสูญหายผ่าน internet

STR_NEWGRF_SETTINGS_FILENAME                                    :{BLACK}ชื่อไฟล์: {SILVER}{STRING}
STR_NEWGRF_SETTINGS_GRF_ID                                      :{BLACK}GRF ID: {SILVER}{STRING}
STR_NEWGRF_SETTINGS_VERSION                                     :{BLACK}Version: {SILVER}{NUM}
STR_NEWGRF_SETTINGS_MIN_VERSION                                 :{BLACK}เวอร์ชันต่ำสุดที่รองรับ: {SILVER}{NUM}
STR_NEWGRF_SETTINGS_MD5SUM                                      :{BLACK}MD5sum: {SILVER}{STRING}
STR_NEWGRF_SETTINGS_PALETTE                                     :{BLACK}Palette: {SILVER}{STRING}
STR_NEWGRF_SETTINGS_PALETTE_DEFAULT                             :ค่าเดิม (D)
STR_NEWGRF_SETTINGS_PALETTE_DEFAULT_32BPP                       :ค่าปกติ (D) / 32 bpp
STR_NEWGRF_SETTINGS_PALETTE_LEGACY                              :กราฟโดยรวม (W)
STR_NEWGRF_SETTINGS_PARAMETER                                   :{BLACK}Parameters: {SILVER}{STRING}
STR_NEWGRF_SETTINGS_PARAMETER_NONE                              :ไม่มี

STR_NEWGRF_SETTINGS_NO_INFO                                     :{BLACK}ไม่มีข้อมูลรายละเอียดที่จะแสดง
STR_NEWGRF_SETTINGS_NOT_FOUND                                   :{RED}หาไฟล์ที่เข้ากันได้ไม่พบ
STR_NEWGRF_SETTINGS_DISABLED                                    :{RED}ไม่ใช้งาน
STR_NEWGRF_SETTINGS_INCOMPATIBLE                                :{RED}ไม่รองรับกับ OpenTTD เวอร์ชั่นนี้

# NewGRF save preset window
STR_SAVE_PRESET_SAVE_TOOLTIP                                    :{BLACK}บันทึก ชุดการตั้งค่า ตามที่ได้เลือกไว้

# NewGRF parameters window
STR_NEWGRF_PARAMETERS_CAPTION                                   :{WHITE}เปลี่ยนแปลง NewGRF parameters
STR_NEWGRF_PARAMETERS_CLOSE                                     :{BLACK}ปิด
STR_NEWGRF_PARAMETERS_RESET                                     :{BLACK}ตั้งค่าใหม่
STR_NEWGRF_PARAMETERS_RESET_TOOLTIP                             :{BLACK}ตั้งค่าพารามิเตอร์ทุกตัวให้เป็นแบบค่าดั้งเดิม
STR_NEWGRF_PARAMETERS_DEFAULT_NAME                              :Parameter {NUM}
STR_NEWGRF_PARAMETERS_SETTING                                   :{STRING}: {ORANGE}{STRING}
STR_NEWGRF_PARAMETERS_NUM_PARAM                                 :{LTBLUE}จำนวนพารามิเตอร์: {ORANGE}{NUM}

# NewGRF inspect window
STR_NEWGRF_INSPECT_CAPTION                                      :{WHITE}Inspect - {STRING}
STR_NEWGRF_INSPECT_PARENT_BUTTON                                :{BLACK}Parent
STR_NEWGRF_INSPECT_PARENT_TOOLTIP                               :{BLACK}ตรวจสอบชิ้นส่วนของ parent scope

STR_NEWGRF_INSPECT_CAPTION_OBJECT_AT                            :{STRING} ที่ตำแหน่ง {HEX}
STR_NEWGRF_INSPECT_CAPTION_OBJECT_AT_OBJECT                     :วัตถุ
STR_NEWGRF_INSPECT_CAPTION_OBJECT_AT_RAIL_TYPE                  :ประเภทของทางรถไฟ

STR_NEWGRF_INSPECT_QUERY_CAPTION                                :{WHITE}NewGRF ตัวแปร 60+x parameter (hexadecimal)

# Sprite aligner window
STR_SPRITE_ALIGNER_CAPTION                                      :{WHITE}Aligning sprite {COMMA} ({STRING})
STR_SPRITE_ALIGNER_NEXT_BUTTON                                  :{BLACK}sprite ถัดไป
STR_SPRITE_ALIGNER_NEXT_TOOLTIP                                 :{BLACK}เคลื่อนไปยัง sprite ปกติอันถัดไป โดยข้าม pseudo/recolour/font และวกกลับเมื่อถึงจุดสิ้นสุด
STR_SPRITE_ALIGNER_GOTO_BUTTON                                  :{BLACK}ไปยัง sprite
STR_SPRITE_ALIGNER_GOTO_TOOLTIP                                 :{BLACK}ไปยัง sprite ที่เลือก ถ้าไม่ใช่ sprite ปกติ จะทำการข้ามไปยัง sprite ถัดไป
STR_SPRITE_ALIGNER_PREVIOUS_BUTTON                              :{BLACK}sprite ก่อนหน้า
STR_SPRITE_ALIGNER_PREVIOUS_TOOLTIP                             :{BLACK}เคลื่อนไปยัง sprite ปกติอันก่อนหน้า โดยข้าม pseudo/recolour/font และวกกลับเมื่อถึงจุดเริ่มต้น
STR_SPRITE_ALIGNER_SPRITE_TOOLTIP                               :{BLACK}แสดง sprite ที่เลือกใหม่อีกครั้ง
STR_SPRITE_ALIGNER_MOVE_TOOLTIP                                 :{BLACK}ย้าย sprite wxiv[q, แก้ไขแกน X และ Y สำหรับความคลาดเคลื่อน
STR_SPRITE_ALIGNER_RESET_TOOLTIP                                :{BLACK}รีเซ็ตการตั้งค่าปัจจุบัน
STR_SPRITE_ALIGNER_OFFSETS_ABS                                  :{BLACK}ตำแน่ง X: {NUM}, ตำแหน่ง Y: {NUM} (แบบแน่นอน)
STR_SPRITE_ALIGNER_PICKER_BUTTON                                :{BLACK}หยิบ sprite
STR_SPRITE_ALIGNER_PICKER_TOOLTIP                               :{BLACK}หยิบ sprite จากที่ใดก็ตามในหน้าจอ

STR_SPRITE_ALIGNER_GOTO_CAPTION                                 :{WHITE}ไปยัง sprite

# NewGRF (self) generated warnings/errors
STR_NEWGRF_ERROR_MSG_INFO                                       :{SILVER}{STRING}
STR_NEWGRF_ERROR_MSG_WARNING                                    :{RED}อันตราย: {SILVER}{STRING}
STR_NEWGRF_ERROR_MSG_ERROR                                      :{RED}Error: {SILVER}{STRING}
STR_NEWGRF_ERROR_MSG_FATAL                                      :{RED}ร้ายแรง: {SILVER}{STRING}
STR_NEWGRF_ERROR_FATAL_POPUP                                    :{WHITE}เกิดความผิดพลาดร้ายแรงเกี่ยวกับ NewGRF:{}{STRING}
STR_NEWGRF_ERROR_POPUP                                          :{WHITE}มี NewGRF ที่เกิดข้อผิดพลาดขึ้น! :{}{STRING}
STR_NEWGRF_ERROR_VERSION_NUMBER                                 :{1:STRING}ไม่สามารถทำงานได้บน TTDPatchเวอร์ชั่นนี่ รายงานโดย OpenTTD
STR_NEWGRF_ERROR_DOS_OR_WINDOWS                                 :{1:STRING} สำหรับ {STRING} version of TTD
STR_NEWGRF_ERROR_UNSET_SWITCH                                   :{1:STRING} ออกแบบมาสำหรับใช้งานกับ {STRING}
STR_NEWGRF_ERROR_INVALID_PARAMETER                              :parameter ไม่ถูกต้องสำหรับ {1:STRING}: parameter {STRING} ({NUM})
STR_NEWGRF_ERROR_LOAD_BEFORE                                    :{1:STRING} ต้องโหลดก่อน {STRING}
STR_NEWGRF_ERROR_LOAD_AFTER                                     :{1:STRING} ต้องโหลดหลัง {STRING}
STR_NEWGRF_ERROR_OTTD_VERSION_NUMBER                            :{1:STRING} ต้องการ OpenTTD version {STRING} หรือสูงกว่า
STR_NEWGRF_ERROR_AFTER_TRANSLATED_FILE                          :GRF ไฟล์ถูกออกแบบมาเพื่อการแปล
STR_NEWGRF_ERROR_TOO_MANY_NEWGRFS_LOADED                        :มีการเปิดใช้งาน NewGRFs มากเกินไป
STR_NEWGRF_ERROR_STATIC_GRF_CAUSES_DESYNC                       :กำลังทำการโหลด {1:STRING} สำหรับเป็น NewGRF โดย {STRING} could cause desyncs
STR_NEWGRF_ERROR_UNEXPECTED_SPRITE                              :ไม่สามารถคาดการณ์ sprite (sprite {3:NUM})
STR_NEWGRF_ERROR_UNKNOWN_PROPERTY                               :Unknown Action 0 property {4:HEX} (sprite {3:NUM})
STR_NEWGRF_ERROR_INVALID_ID                                     :Attempt to use invalid ID (sprite {3:NUM})
STR_NEWGRF_ERROR_CORRUPT_SPRITE                                 :{YELLOW}{STRING} บรรจุ sprites ที่สูญหาย. สิ่งที่สูญหายจะแสดงเป็นเครื่องหมายตกใจสีแดง (?)
STR_NEWGRF_ERROR_MULTIPLE_ACTION_8                              :Contains multiple Action 8 entries (sprite {3:NUM})
STR_NEWGRF_ERROR_READ_BOUNDS                                    :Read past end of pseudo-sprite (sprite {3:NUM})
STR_NEWGRF_ERROR_GRM_FAILED                                     :ต้นแบบ GRF ที่ต้องการสามารถใช้การได้(sprite {3:NUM})
STR_NEWGRF_ERROR_FORCEFULLY_DISABLED                            :{1:STRING} ถูกยกเลิกโดย {STRING}
STR_NEWGRF_ERROR_INVALID_SPRITE_LAYOUT                          :ไม่ถูกต้อง/ไม่ทราบ รูปแบบ sprite (sprite {3:NUM})

# NewGRF related 'general' warnings
STR_NEWGRF_POPUP_CAUTION_CAPTION                                :{WHITE}คำเตือน!
STR_NEWGRF_CONFIRMATION_TEXT                                    :{YELLOW}คุณต้องการที่จะปรับเปลี่ยนในเกมที่กำลังทำงานอยู่. การกระทำนี้สามารถทำให้เกมเสียหาย หรือหยุดการทำงานของเกม หากพบปัญหา ไม่ต้องทำการแจ้งบั๊กเข้ามาเกี่ยวกับประเด็นนี้{} คุณยังต้องการดำเนินการต่อหรือไม่?

STR_NEWGRF_DUPLICATE_GRFID                                      :{WHITE}ไม่สามารถเพิ่มเข้าไปได้: GRF ID ซ้ำกัน
STR_NEWGRF_COMPATIBLE_LOADED                                    :{ORANGE}หาไฟล์ที่เข้ากันได้ไม่ครบ (compatible GRF loaded)
STR_NEWGRF_TOO_MANY_NEWGRFS                                     :{WHITE}ไม่สามารถเพิ่ม NewGRF เนื่องจากมี NewGRF มากเกินไป

STR_NEWGRF_COMPATIBLE_LOAD_WARNING                              :{WHITE}GRF(s) ที่ทำงานร่วมกันได้ ถูกโหลดมาสำหรับไฟล์ที่สูญหาย
STR_NEWGRF_DISABLED_WARNING                                     :{WHITE}GRF file(s)ที่สูญหาย ถูกปิดการใช้งาน
STR_NEWGRF_UNPAUSE_WARNING_TITLE                                :{YELLOW} GRF file(s) สูญหาย
STR_NEWGRF_UNPAUSE_WARNING                                      :{WHITE}การยกเลิกการหยุดเกมอาจจะทำให้เกมเสีย. ไม่ต้องทำการแจ้งปัญหานี้มา.{}คุณยังต้องการกระทำการต่อหรือไม่?

# NewGRF status
STR_NEWGRF_LIST_NONE                                            :ไม่มี
###length 3
STR_NEWGRF_LIST_ALL_FOUND                                       :แสดงครบทุกไฟล์
STR_NEWGRF_LIST_COMPATIBLE                                      :{YELLOW}ค้นพบ compatible files
STR_NEWGRF_LIST_MISSING                                         :{RED}ไฟล์สูญหาย

# NewGRF 'it's broken' warnings
STR_NEWGRF_BROKEN                                               :{WHITE}พฤติกรรม NewGRF '{0:STRING}' มีลักษะเหมือนจะมีปัญหา
STR_NEWGRF_BROKEN_POWERED_WAGON                                 :{WHITE}It changed powered-wagon state for '{1:ENGINE}' when not inside a depot
STR_NEWGRF_BROKEN_VEHICLE_LENGTH                                :{WHITE}เปลี่ยนความยาวของยานพาหนะ '{1:ENGINE}' เมื่อไม่อยู่ภายในโรงซ่อม
STR_BROKEN_VEHICLE_LENGTH                                       :{WHITE} รถไฟ '{VEHICLE}' ที่เป็นของ '{COMPANY}' มีความยาวไม่ถูกต้องซึ่งอาจทำให้เกิดปัญหากับ NewGRF และอาจะทำให้เกิดปัญหากับเกมได้

STR_NEWGRF_BUGGY                                                :{WHITE}NewGRF '{0:STRING}' ให้รายละเอียดไม่ถูกต้อง.
STR_NEWGRF_BUGGY_ARTICULATED_CARGO                              :{WHITE}ข้อมูลของ สินค้า/ดัดแปลง '{1:ENGINE}' จะแตกต่างจากรายการซื้อหลังจากมีการซื้อ. นี่จะส่งผลให้การแทนที่ล้มเหลว
STR_NEWGRF_BUGGY_ENDLESS_PRODUCTION_CALLBACK                    :{WHITE}'{1:STRING}' caused an endless loop in the production callback
STR_NEWGRF_BUGGY_UNKNOWN_CALLBACK_RESULT                        :{WHITE}Callback {1:HEX} returned unknown/invalid result {2:HEX}

# 'User removed essential NewGRFs'-placeholders for stuff without specs
STR_NEWGRF_INVALID_CARGO                                        :<สินค้่าไม่ถูกต้อง>
STR_NEWGRF_INVALID_CARGO_ABBREV                                 :??
STR_NEWGRF_INVALID_CARGO_QUANTITY                               :{COMMA} ของ <invalid cargo>
STR_NEWGRF_INVALID_ENGINE                                       :<ตัวยานพาหนะไม่ถูกต้อง>
STR_NEWGRF_INVALID_INDUSTRYTYPE                                 :<อุตสาหกรรมไม่ถูกต้อง>

# Placeholders for other invalid stuff, e.g. vehicles that have gone (Game Script).
STR_INVALID_VEHICLE                                             :<ตัวยานพาหนะไม่ถูกต้อง>

# NewGRF scanning window
STR_NEWGRF_SCAN_CAPTION                                         :{WHITE}ตรวจสอบ NewGRFs
STR_NEWGRF_SCAN_MESSAGE                                         :{BLACK}ตรวจสอบ NewGRFs. ขึ้นอยู่กับจำนวนที่มี อาจใช้เวลาสักครู่...
STR_NEWGRF_SCAN_STATUS                                          :{BLACK}{NUM} NewGRF ค้นหาเสร็จสิ้น อยู่นอกเหนือการประเมิน {NUM} NewGRF
STR_NEWGRF_SCAN_ARCHIVES                                        :ตรวจหาแฟ้มข้อมูล

# Sign list window
STR_SIGN_LIST_CAPTION                                           :{WHITE}รายชื่อป้าย - {COMMA} ป้าย
STR_SIGN_LIST_MATCH_CASE                                        :{BLACK}ตรงกัน
STR_SIGN_LIST_MATCH_CASE_TOOLTIP                                :{BLACK}แสดงข้อมูลที่ตรงกันเมื่อเปรียบเทียบกับชื่อที่กรองไว้

# Sign window
STR_EDIT_SIGN_CAPTION                                           :{WHITE}แก้ไขข้อความของป้าย
STR_EDIT_SIGN_NEXT_SIGN_TOOLTIP                                 :{BLACK}ไปยังป้ายถัดไป
STR_EDIT_SIGN_PREVIOUS_SIGN_TOOLTIP                             :{BLACK}ไปยังป้ายก่อนหน้า

STR_EDIT_SIGN_SIGN_OSKTITLE                                     :{BLACK}กรอกชื่อสำหรับป้าย

# Town directory window
STR_TOWN_DIRECTORY_CAPTION                                      :{WHITE}เมือง
STR_TOWN_DIRECTORY_NONE                                         :{ORANGE}- ไม่มี -
STR_TOWN_DIRECTORY_TOWN                                         :{ORANGE}{TOWN}{BLACK} ({COMMA})
STR_TOWN_DIRECTORY_CITY                                         :{ORANGE}{TOWN}{YELLOW} (เมือง){BLACK} ({COMMA})
STR_TOWN_DIRECTORY_LIST_TOOLTIP                                 :{BLACK}ชื่อเมือง - คลิ๊กเมาส์ที่ชื่อเมือง
STR_TOWN_POPULATION                                             :{BLACK}ประชากรโดยรวมทั้งแผนที่: {COMMA}

# Town view window
STR_TOWN_VIEW_TOWN_CAPTION                                      :{WHITE}{TOWN}
STR_TOWN_VIEW_CITY_CAPTION                                      :{WHITE}นคร {TOWN}
STR_TOWN_VIEW_POPULATION_HOUSES                                 :{BLACK}จำนวนประชากร: {ORANGE}{COMMA}{BLACK}  จำนวนอาคาร: {ORANGE}{COMMA}
STR_TOWN_VIEW_CARGO_FOR_TOWNGROWTH                              :{BLACK}ความต้องการสินค้าสำหรับการขยายตัวของเมือง:
STR_TOWN_VIEW_CARGO_FOR_TOWNGROWTH_REQUIRED_GENERAL             :{ORANGE}{STRING}{RED} required
STR_TOWN_VIEW_CARGO_FOR_TOWNGROWTH_REQUIRED_WINTER              :{ORANGE}{STRING}{BLACK} ต้องการหิมะ
STR_TOWN_VIEW_CARGO_FOR_TOWNGROWTH_DELIVERED_GENERAL            :{ORANGE}{STRING}{GREEN} จัดส่งมา
STR_TOWN_VIEW_CARGO_FOR_TOWNGROWTH_REQUIRED                     :{ORANGE}{CARGO_TINY} / {CARGO_LONG}{RED} (still required)
STR_TOWN_VIEW_CARGO_FOR_TOWNGROWTH_DELIVERED                    :{ORANGE}{CARGO_TINY} / {CARGO_LONG}{GREEN} (delivered)
STR_TOWN_VIEW_TOWN_GROWS_EVERY                                  :{BLACK}เมืองขยายตัวทุกๆ {ORANGE}{COMMA}{BLACK} วัน
STR_TOWN_VIEW_TOWN_GROWS_EVERY_FUNDED                           :{BLACK}เมืองเติบโตทุกๆ {ORANGE}{COMMA}{BLACK} วัน (funded)
STR_TOWN_VIEW_TOWN_GROW_STOPPED                                 :{BLACK}เมือง {RED}ไม่{BLACK} ขยายตัว
STR_TOWN_VIEW_NOISE_IN_TOWN                                     :{BLACK}มีมลภาวะทางเสียง: {ORANGE}{COMMA}{BLACK} สูงสุดที่มีได้: {ORANGE}{COMMA}
STR_TOWN_VIEW_CENTER_TOOLTIP                                    :{BLACK}กดไปยังมุมมองใจกลางเมือง กด Ctrl+คลิ๊กซ้าย เพื่อเปิดมุมมองใหม่สำหรับใจกลางเมือง
STR_TOWN_VIEW_LOCAL_AUTHORITY_BUTTON                            :{BLACK}เจ้าหน้าที่ท้องถิ่น
STR_TOWN_VIEW_LOCAL_AUTHORITY_TOOLTIP                           :{BLACK}ดูข้อมูลเกี่ยวกับเจ้าหน้าที่ในท้องถิ่น
STR_TOWN_VIEW_RENAME_TOOLTIP                                    :{BLACK}เปลี่ยนชื่อเมือง

STR_TOWN_VIEW_EXPAND_BUTTON                                     :{BLACK}ขยาย
STR_TOWN_VIEW_EXPAND_TOOLTIP                                    :{BLACK}ขยายขนาดของเมือง
STR_TOWN_VIEW_DELETE_BUTTON                                     :{BLACK}ลบ
STR_TOWN_VIEW_DELETE_TOOLTIP                                    :{BLACK}ลบเมืองเรียบร้อยแล้ว

STR_TOWN_VIEW_RENAME_TOWN_BUTTON                                :เปลี่ยนชื่อเมือง

# Town local authority window
STR_LOCAL_AUTHORITY_CAPTION                                     :{WHITE}เจ้าหน้าที่ท้องถิ่นของ {TOWN}
STR_LOCAL_AUTHORITY_COMPANY_RATINGS                             :{BLACK}ความพึงพอใจต่อบริษัท:
STR_LOCAL_AUTHORITY_COMPANY_RATING                              :{YELLOW}{COMPANY} {COMPANY_NUM}: {ORANGE}{STRING}
STR_LOCAL_AUTHORITY_ACTIONS_TITLE                               :{BLACK}การกระทำที่สามารถทำได้:
STR_LOCAL_AUTHORITY_ACTIONS_TOOLTIP                             :{BLACK}รายการสิ่งที่สามารถทำได้กับเมืองนี้ - กดเพื่อดูรายละเอียดเพิ่มเติม
STR_LOCAL_AUTHORITY_DO_IT_BUTTON                                :{BLACK}ดำเนินการ
STR_LOCAL_AUTHORITY_DO_IT_TOOLTIP                               :{BLACK}กระทำตามที่เลือกไว้ในรายการด้านบน

###length 8
STR_LOCAL_AUTHORITY_ACTION_SMALL_ADVERTISING_CAMPAIGN           :โฆษณาโดยใช้สื่อสิ่งพิมพ์
STR_LOCAL_AUTHORITY_ACTION_MEDIUM_ADVERTISING_CAMPAIGN          :โฆษณาโดยใช้สื่อกระจายเสียง
STR_LOCAL_AUTHORITY_ACTION_LARGE_ADVERTISING_CAMPAIGN           :โฆษณาโดยใช้สื่อโทรทัศน์และอินเตอร์เนต
STR_LOCAL_AUTHORITY_ACTION_ROAD_RECONSTRUCTION                  :ให้เงินสนับสนุนแก่เมืองเพื่อปรับปรุงถนนใหม่
STR_LOCAL_AUTHORITY_ACTION_STATUE_OF_COMPANY                    :จ่ายเงินเพื่อสร้างอนุเสาวรีย์ของบริษัท
STR_LOCAL_AUTHORITY_ACTION_NEW_BUILDINGS                        :บริจาคเงินให้แก่เมืองเพื่อสร้างสิ่งก่อสร้างใหม่ๆ
STR_LOCAL_AUTHORITY_ACTION_EXCLUSIVE_TRANSPORT                  :ลงนามซื้อสัมปทานขนส่ง
STR_LOCAL_AUTHORITY_ACTION_BRIBE                                :ติดสินบนกับเจ้าหน้าที่ท้องถิ่น

###length 8
STR_LOCAL_AUTHORITY_ACTION_TOOLTIP_SMALL_ADVERTISING            :{YELLOW}บริษัทจะทำการโฆษณาและแนะนำแคมเปญต่างๆแบบประหยัดงบ อาจจะไม่ทำเข้าถึงประชาชนได้มาก แต่ก็ดีกว่าไม่ได้โปรโมตล่ะนะ{}เพิ่มปริมาณผู้โดยสารและจำนวนสินค้าส่งออกของเมืองในปริมาณเล็กน้อย{}ใช้งบประมาณ: {CURRENCY_LONG}
STR_LOCAL_AUTHORITY_ACTION_TOOLTIP_MEDIUM_ADVERTISING           :{YELLOW}การโฆษณาระดับกลาง บริษัทจะทำการโฆษณาและแนะนำแคมเปญต่างๆผ่านสื่อ ทำให้เข้าถึงประชาชนได้{}เพิ่มปริมาณผู้โดยสารและจำนวนสินค้าส่งออกของเมืองในปริมาณระดับกลาง.{}ใช้งบประมาณ: {CURRENCY_LONG}
STR_LOCAL_AUTHORITY_ACTION_TOOLTIP_LARGE_ADVERTISING            :{YELLOW}บริษัทจะทำการโฆษณาและแนะนำแคมเปญต่างๆในวงกว้าง ทำให้เข้าถึงประชาชนได้มากกว่าเดิม{}เพิ่มปริมาณผู้โดยสารและจำนวนสินค้าส่งออกของเมืองในปริมาณที่สูงมากขึ้น{}ใช้งบประมาณ: {CURRENCY_LONG}
STR_LOCAL_AUTHORITY_ACTION_TOOLTIP_ROAD_RECONSTRUCTION          :{YELLOW}มอบทุนสนับสนุนกับเมืองเพื่อปรับปรุงถนนใหม่{}ส่งผลทำให้การจราจรในเมืองเป็นอัมพาธเป็นเวลา 6 เดือน{}ใช้งบประมาณ: {CURRENCY_LONG}
STR_LOCAL_AUTHORITY_ACTION_TOOLTIP_STATUE_OF_COMPANY            :{YELLOW}สร้างอนุเสาวรีย์แห่งความภาคภูมิใจของบริษัท{}เพิ่มปริมาณการส่งออกของทุกสถานีในเมืองนั้นแบบถาวร{}ใช้งบประมาณ: {CURRENCY_LONG}
STR_LOCAL_AUTHORITY_ACTION_TOOLTIP_NEW_BUILDINGS                :{YELLOW}มอบทุนสนับสนุนในการสร้างสิ่งปลูกสร้างใหม่ๆของเมืองดังกล่าว{}ลดวันและเวลาความเจริญของเมืองนั้นได้ในระยะเวลาหนึ่ง{}ใช้งบประมาณ: {CURRENCY_LONG}
STR_LOCAL_AUTHORITY_ACTION_TOOLTIP_EXCLUSIVE_TRANSPORT          :{YELLOW}ซื้อสัมปทานพิเศษเป็นเวลา 1 ปีสำหรับเมืองเมืองนี้ เจ้าหน้าที่เมืองกังกล่าวจะไม่ให้ผู้โดยสารและสินค้าในเมืองใช้บริการบริษัทคู่แข่งของคุณเลย{} ใช้งบประมาณ: {CURRENCY_LONG}
STR_LOCAL_AUTHORITY_ACTION_TOOLTIP_BRIBE                        :{YELLOW}จ่ายเงินใต้โต๊ะติดสินบนให้เจ้าหน้าที่ในท้องถิ่น เพื่อเพิ่มความพึงพอใจ ทำให้สามารถสร้างสิ่งก่อสร้าง รื้อถอนสิ่งก่อสร้างของเมืองได้โดยไม่ติดขัด.{}ใช้งบประมาณ: {CURRENCY_LONG}

# Goal window
STR_GOALS_CAPTION                                               :{WHITE}{COMPANY} เป้าหมาย
STR_GOALS_SPECTATOR_CAPTION                                     :{WHITE}เป้าหมายรวม
STR_GOALS_SPECTATOR                                             :เป้าหมายโดยรวม
STR_GOALS_GLOBAL_BUTTON_HELPTEXT                                :แสดงเป้าหมายโดยรวม
STR_GOALS_COMPANY_BUTTON_HELPTEXT                               :{BLACK}แสดงเป้าหมายของบริษัท
STR_GOALS_TEXT                                                  :{ORANGE}{STRING}
STR_GOALS_NONE                                                  :{ORANGE}- ไม่มี -
STR_GOALS_PROGRESS                                              :{ORANGE}{STRING}
STR_GOALS_PROGRESS_COMPLETE                                     :{GREEN}{STRING}
STR_GOALS_TOOLTIP_CLICK_ON_SERVICE_TO_CENTER                    :{BLACK}คลิ๊กเลือกที่เป้าหมายเพื่อพาไปยังจุดเริ่มต้นที่จะทำตามเป้าหมาย

# Goal question window
STR_GOAL_QUESTION_CAPTION_QUESTION                              :{BLACK}คำถาม
STR_GOAL_QUESTION_CAPTION_INFORMATION                           :{BLACK}ข้อมูลต่างๆ
STR_GOAL_QUESTION_CAPTION_WARNING                               :{BLACK}คำเตือน
STR_GOAL_QUESTION_CAPTION_ERROR                                 :{YELLOW}ข้อผิดพลาด

# Goal Question button list
###length 18
STR_GOAL_QUESTION_BUTTON_CANCEL                                 :ยกเลิก
STR_GOAL_QUESTION_BUTTON_OK                                     :OK
STR_GOAL_QUESTION_BUTTON_NO                                     :ไม่
STR_GOAL_QUESTION_BUTTON_YES                                    :ใช่
STR_GOAL_QUESTION_BUTTON_DECLINE                                :ไม่ต้องการ
STR_GOAL_QUESTION_BUTTON_ACCEPT                                 :ต้องการ
STR_GOAL_QUESTION_BUTTON_IGNORE                                 :ไม่สนใจ
STR_GOAL_QUESTION_BUTTON_RETRY                                  :ลองใหม่
STR_GOAL_QUESTION_BUTTON_PREVIOUS                               :ก่อนหน้านี้
STR_GOAL_QUESTION_BUTTON_NEXT                                   :ถัดไป
STR_GOAL_QUESTION_BUTTON_STOP                                   :หยุด
STR_GOAL_QUESTION_BUTTON_START                                  :เริ่ม
STR_GOAL_QUESTION_BUTTON_GO                                     :ไป
STR_GOAL_QUESTION_BUTTON_CONTINUE                               :ทำต่อ
STR_GOAL_QUESTION_BUTTON_RESTART                                :เริ่มใหม่
STR_GOAL_QUESTION_BUTTON_POSTPONE                               :เลื่อนออกไป
STR_GOAL_QUESTION_BUTTON_SURRENDER                              :ยอมจำนน
STR_GOAL_QUESTION_BUTTON_CLOSE                                  :ปิด

# Subsidies window
STR_SUBSIDIES_CAPTION                                           :{WHITE}เงินอุดหนุน
STR_SUBSIDIES_OFFERED_TITLE                                     :{BLACK}โครงการที่จะได้รับเงินทุนสนับสนุน:
STR_SUBSIDIES_OFFERED_FROM_TO                                   :{ORANGE}{STRING} จาก {STRING} ถึง {STRING}{YELLOW} (ก่อน {DATE_SHORT})
STR_SUBSIDIES_NONE                                              :{ORANGE}- ไม่มี -
STR_SUBSIDIES_SUBSIDISED_TITLE                                  :{BLACK}โครงการที่ได้เงินสนับสนุนเรียบร้อยแล้ว:
STR_SUBSIDIES_SUBSIDISED_FROM_TO                                :{ORANGE}{STRING} จาก {STRING} ถึง {STRING}{YELLOW} ({COMPANY}{YELLOW}, จนกว่าจะถึง {DATE_SHORT})
STR_SUBSIDIES_TOOLTIP_CLICK_ON_SERVICE_TO_CENTER                :{BLACK}กดที่บริการเพื่อไปยังจุดกึ่งกลางของจุดเริ่มต้น

# Story book window
STR_STORY_BOOK_CAPTION                                          :{WHITE}สมุดบันทึกของ{COMPANY}
STR_STORY_BOOK_SPECTATOR_CAPTION                                :{WHITE}สมุดบันทึกโดยรวม
STR_STORY_BOOK_SPECTATOR                                        :สมุดบันทึกโดยรวม
STR_STORY_BOOK_TITLE                                            :{YELLOW}{STRING}
STR_STORY_BOOK_GENERIC_PAGE_ITEM                                :หน้า {NUM}
STR_STORY_BOOK_SEL_PAGE_TOOLTIP                                 :{BLACK}เลือกข้ามไปยังหน้าที่เลือกโดยการเลือกที่กล่องข้อความ drop down
STR_STORY_BOOK_PREV_PAGE                                        :{BLACK}ก่อนหน้า
STR_STORY_BOOK_PREV_PAGE_TOOLTIP                                :{BLACK}หน้าก่อนหน้า
STR_STORY_BOOK_NEXT_PAGE                                        :{BLACK}ถัดไป
STR_STORY_BOOK_NEXT_PAGE_TOOLTIP                                :{BLACK}หน้าถัดไป
STR_STORY_BOOK_INVALID_GOAL_REF                                 :{RED}จุดอ้างอิงเป้าหมายผิดพลาด

# Station list window
STR_STATION_LIST_TOOLTIP                                        :{BLACK}ชื่อสถานี - กดที่ชื่อเพื่อไปยังจุดกึ่งกลาง
STR_STATION_LIST_USE_CTRL_TO_SELECT_MORE                        :{BLACK}กด Crtl เพื่อเลือกมากกว่า 1 รายการ
STR_STATION_LIST_CAPTION                                        :{WHITE}{COMPANY} - {COMMA} สถานี
STR_STATION_LIST_STATION                                        :{YELLOW}{STATION} {STATION_FEATURES}
STR_STATION_LIST_WAYPOINT                                       :{YELLOW}{WAYPOINT}
STR_STATION_LIST_NONE                                           :{YELLOW}- ไม่มี -
STR_STATION_LIST_SELECT_ALL_FACILITIES                          :{BLACK}เลือกทั้งหมด
STR_STATION_LIST_SELECT_ALL_TYPES                               :{BLACK}เลือกประเภทสินค้าทั้งหมด (รวมถึงสินค้าที่ไม่ได้รอการส่ง)
STR_STATION_LIST_NO_WAITING_CARGO                               :{BLACK}ไม่มีสินค้ารออยู่เลย

# Station view window
STR_STATION_VIEW_CAPTION                                        :{WHITE}{STATION} {STATION_FEATURES}
STR_STATION_VIEW_WAITING_CARGO                                  :{WHITE}{CARGO_LONG}
STR_STATION_VIEW_RESERVED                                       :{YELLOW}({CARGO_SHORT} สำรองไว้สำหรับการขนถ่าย)

STR_STATION_VIEW_ACCEPTS_BUTTON                                 :{BLACK}ปิดหน้าต่างความนิยม
STR_STATION_VIEW_ACCEPTS_TOOLTIP                                :{BLACK}ปิดหน้าต่างความนิยมลงและแสดงเฉพาะรายการสินค้าที่สถานีรองรับและรอการขนส่ง
STR_STATION_VIEW_ACCEPTS_CARGO                                  :{BLACK}กำลังต้องการ: {WHITE}{CARGO_LIST}

STR_STATION_VIEW_EXCLUSIVE_RIGHTS_SELF                          :{BLACK}สถานนีนี้มีสัมปทานขนส่งจากเมืองนี้
STR_STATION_VIEW_EXCLUSIVE_RIGHTS_COMPANY                       :{YELLOW}{COMPANY}{BLACK} ซื้อสัมปทานขนส่งที่เมืองนี้

STR_STATION_VIEW_RATINGS_BUTTON                                 :{BLACK}ความพึงพอใจ
STR_STATION_VIEW_RATINGS_TOOLTIP                                :{BLACK}แสดงความพึงพอใจของสถานี
STR_STATION_VIEW_SUPPLY_RATINGS_TITLE                           :{BLACK}อัตราของการขนส่งและความพึงพอใจในท้องถิ่น:
STR_STATION_VIEW_CARGO_SUPPLY_RATING                            :{WHITE}{STRING}: {YELLOW}{COMMA} / {STRING} ({COMMA}%)

STR_STATION_VIEW_GROUP                                          :{BLACK}จัดกลุ่มโดย
STR_STATION_VIEW_WAITING_STATION                                :จำนวนที่รอ: เรียงตามชื่อสถานี
STR_STATION_VIEW_WAITING_AMOUNT                                 :จำนวนที่รอ: เรียงตามจำนวน
STR_STATION_VIEW_PLANNED_STATION                                :ตามแผน: เรียงตามชื่อสถานี
STR_STATION_VIEW_PLANNED_AMOUNT                                 :ตามแผน: เรียงตามจำนวน
STR_STATION_VIEW_FROM                                           :{YELLOW}{CARGO_SHORT} จาก {STATION}
STR_STATION_VIEW_VIA                                            :{YELLOW}{CARGO_SHORT} ผ่าน {STATION}
STR_STATION_VIEW_TO                                             :{YELLOW}{CARGO_SHORT} ไปยัง {STATION}
STR_STATION_VIEW_FROM_ANY                                       :{RED}{CARGO_SHORT} ไม่ทราบต้นทาง
STR_STATION_VIEW_TO_ANY                                         :{RED}{CARGO_SHORT} ไปยังสถานีอื่นๆ
STR_STATION_VIEW_VIA_ANY                                        :{RED}{CARGO_SHORT} ผ่านสถานีอื่นๆ
STR_STATION_VIEW_FROM_HERE                                      :{GREEN}{CARGO_SHORT} จากที่นี่
STR_STATION_VIEW_VIA_HERE                                       :{GREEN}{CARGO_SHORT} หยุดที่นี่
STR_STATION_VIEW_TO_HERE                                        :{GREEN}{CARGO_SHORT} มายังที่นี่
STR_STATION_VIEW_NONSTOP                                        :{YELLOW}{CARGO_SHORT} โดยไม่แวะพักที่อื่น

STR_STATION_VIEW_GROUP_S_V_D                                    :ต้นทาง-ผ่าน-ปลายทาง
STR_STATION_VIEW_GROUP_S_D_V                                    :ต้นทาง-ปลายทาง-ผ่าน
STR_STATION_VIEW_GROUP_V_S_D                                    :ผ่าน-ต้นทาง-ปลายทาง
STR_STATION_VIEW_GROUP_V_D_S                                    :ผ่าน-ปลายทาง-ต้นทาง
STR_STATION_VIEW_GROUP_D_S_V                                    :ปลายทาง-ต้นทาง-ผ่าน
STR_STATION_VIEW_GROUP_D_V_S                                    :ปลายทาง-ผ่าน-ต้นทาง

###length 8
STR_CARGO_RATING_APPALLING                                      :แย่ที่สุด
STR_CARGO_RATING_VERY_POOR                                      :แย่มาก
STR_CARGO_RATING_POOR                                           :แย่
STR_CARGO_RATING_MEDIOCRE                                       :ปานกลาง
STR_CARGO_RATING_GOOD                                           :ดี
STR_CARGO_RATING_VERY_GOOD                                      :ดีมาก
STR_CARGO_RATING_EXCELLENT                                      :ยอดเยี่ยม
STR_CARGO_RATING_OUTSTANDING                                    :เกินความคาดหมาย

STR_STATION_VIEW_CENTER_TOOLTIP                                 :{BLACK}จุดศูนย์กลางมุมมองสถานี
STR_STATION_VIEW_RENAME_TOOLTIP                                 :{BLACK}เปลี่ยนชื่อสถานี

STR_STATION_VIEW_SCHEDULED_TRAINS_TOOLTIP                       :{BLACK}แสดงขบวนรถไฟที่มีรายการเข้าจอดที่สถานีนี้
STR_STATION_VIEW_SCHEDULED_ROAD_VEHICLES_TOOLTIP                :{BLACK}แสดงยานพาหนะทางบกที่มีรายการเข้าจอดที่สถานีนี้
STR_STATION_VIEW_SCHEDULED_AIRCRAFT_TOOLTIP                     :{BLACK}แสดงอากาศยานที่มีรายการลงจอดจอดที่สถานีนี้
STR_STATION_VIEW_SCHEDULED_SHIPS_TOOLTIP                        :{BLACK}แสดงเรือที่มีรายการเข้าเทียบท่าที่ท่านี้

STR_STATION_VIEW_RENAME_STATION_CAPTION                         :เปลี่ยนชื่อสถานี/พื้นที่รับส่งสินค้า

STR_STATION_VIEW_CLOSE_AIRPORT                                  :{BLACK}ปิดท่าอากาศยาน
STR_STATION_VIEW_CLOSE_AIRPORT_TOOLTIP                          :{BLACK}ไม่ให้เที่ยวบินมาลงจอดที่ท่าอากาศยานนี้

# Waypoint/buoy view window
STR_WAYPOINT_VIEW_CAPTION                                       :{WHITE}{WAYPOINT}
STR_WAYPOINT_VIEW_CENTER_TOOLTIP                                :{BLACK}จุดศูนย์กลางมุมมองสถานี
STR_WAYPOINT_VIEW_CHANGE_WAYPOINT_NAME                          :{BLACK}เปลี่ยนชื่อ Waypoint
STR_BUOY_VIEW_CENTER_TOOLTIP                                    :{BLACK}จุดศูนย์กลางมุมมองสถานี
STR_BUOY_VIEW_CHANGE_BUOY_NAME                                  :{BLACK}เปลี่ยนชื่อทุ่มลอยน้ำ

STR_EDIT_WAYPOINT_NAME                                          :{WHITE}เปลี่ยนชื่อ Waypoint

# Finances window
STR_FINANCES_CAPTION                                            :{WHITE} สภาวะการเงินของ {COMPANY}{BLACK}{COMPANY_NUM}
STR_FINANCES_EXPENDITURE_INCOME_TITLE                           :{WHITE}รายจ่าย/รายรับ
STR_FINANCES_YEAR                                               :{WHITE}{NUM}

###length 13
STR_FINANCES_SECTION_CONSTRUCTION                               :{GOLD}ค่าก่อสร้างต่างๆ
STR_FINANCES_SECTION_NEW_VEHICLES                               :{GOLD}ค่ายานพาหนะใหม่
STR_FINANCES_SECTION_TRAIN_RUNNING_COSTS                        :{GOLD}ค่าปฏิบัติการต่างๆเกี่ยวกับการเดินรถไฟ
STR_FINANCES_SECTION_ROAD_VEHICLE_RUNNING_COSTS                 :{GOLD}ค่าปฏิบัติการต่างๆเกี่ยวกับรถยนต์
STR_FINANCES_SECTION_AIRCRAFT_RUNNING_COSTS                     :{GOLD}ค่าปฏิบัติการต่างๆเกี่ยวกับอากาศยาน
STR_FINANCES_SECTION_SHIP_RUNNING_COSTS                         :{GOLD}ค่าปฏิบัติการต่างๆเกี่ยวกับเรือ
STR_FINANCES_SECTION_PROPERTY_MAINTENANCE                       :{GOLD}ค่าบำรุงรักษาอสังหาริมทรัพย์
STR_FINANCES_SECTION_TRAIN_INCOME                               :{GOLD}รายได้จากการให้บริการเดินรถไฟ
STR_FINANCES_SECTION_ROAD_VEHICLE_INCOME                        :{GOLD}รายได้จากการให้บริการขนส่งทางรถยนต์
STR_FINANCES_SECTION_AIRCRAFT_INCOME                            :{GOLD}รายได้จากการให้บริการขนส่งทางอากาศ
STR_FINANCES_SECTION_SHIP_INCOME                                :{GOLD}รายได้จากการให้บริการขนส่งทางน้ำ
STR_FINANCES_SECTION_LOAN_INTEREST                              :{GOLD}ดอกเบี้ยเงินกู้
STR_FINANCES_SECTION_OTHER                                      :{GOLD}อื่นๆ

STR_FINANCES_NEGATIVE_INCOME                                    :{BLACK}-{CURRENCY_LONG}
STR_FINANCES_POSITIVE_INCOME                                    :{BLACK}+{CURRENCY_LONG}
STR_FINANCES_TOTAL_CAPTION                                      :{WHITE}รวมทั้งสิ้น:
STR_FINANCES_BANK_BALANCE_TITLE                                 :{WHITE}ยอดเงินในธนาคาร
STR_FINANCES_LOAN_TITLE                                         :{WHITE}เงินกู้
STR_FINANCES_MAX_LOAN                                           :{WHITE}สามารถกู้เงินได้สูงสุด: {BLACK}{CURRENCY_LONG}
STR_FINANCES_TOTAL_CURRENCY                                     :{BLACK}{CURRENCY_LONG}
STR_FINANCES_BORROW_BUTTON                                      :{BLACK}กู้ยืม {CURRENCY_LONG}
STR_FINANCES_BORROW_TOOLTIP                                     :{BLACK}เพิ่มปริมาณเงินกู้
STR_FINANCES_REPAY_BUTTON                                       :{BLACK}ใช้คืน {CURRENCY_LONG}
STR_FINANCES_REPAY_TOOLTIP                                      :{BLACK}ใช้คืนเงินกู้ที่กู้มา
STR_FINANCES_INFRASTRUCTURE_BUTTON                              :{BLACK}โครงสร้างพื้นฐาน

# Company view
STR_COMPANY_VIEW_CAPTION                                        :{WHITE}{COMPANY} {BLACK}{COMPANY_NUM}
STR_COMPANY_VIEW_PRESIDENT_MANAGER_TITLE                        :{WHITE}{PRESIDENT_NAME}{}{GOLD}(ประธานบริษัท)

STR_COMPANY_VIEW_INAUGURATED_TITLE                              :{GOLD}ก่อตั้งอย่างเป็นทางการเมื่อ: {WHITE}{NUM}
STR_COMPANY_VIEW_COLOUR_SCHEME_TITLE                            :{GOLD}สีของบริษัท:
STR_COMPANY_VIEW_VEHICLES_TITLE                                 :{GOLD}ยานพาหนะ:
STR_COMPANY_VIEW_TRAINS                                         :{WHITE}{COMMA} รถไฟ
STR_COMPANY_VIEW_ROAD_VEHICLES                                  :{WHITE}{COMMA} พาหนะทางบก
STR_COMPANY_VIEW_AIRCRAFT                                       :{WHITE}{COMMA} อากาศยาน
STR_COMPANY_VIEW_SHIPS                                          :{WHITE}{COMMA} พาหนะทางน้ำ
STR_COMPANY_VIEW_VEHICLES_NONE                                  :{WHITE}ไม่มี
STR_COMPANY_VIEW_COMPANY_VALUE                                  :{GOLD}ทรัพสินสุทธิ: {WHITE}{CURRENCY_LONG}
STR_COMPANY_VIEW_SHARES_OWNED_BY                                :{WHITE}(หุ้น {COMMA}% เป็นของ {COMPANY})
STR_COMPANY_VIEW_INFRASTRUCTURE                                 :{GOLD}โครงสร้างพื้นฐาน:
STR_COMPANY_VIEW_INFRASTRUCTURE_RAIL                            :{WHITE}{COMMA} ทางรถไฟ
STR_COMPANY_VIEW_INFRASTRUCTURE_ROAD                            :{WHITE}{COMMA} ถนน
STR_COMPANY_VIEW_INFRASTRUCTURE_WATER                           :{WHITE}{COMMA} คลอง
STR_COMPANY_VIEW_INFRASTRUCTURE_STATION                         :{WHITE}{COMMA} สถานี
STR_COMPANY_VIEW_INFRASTRUCTURE_AIRPORT                         :{WHITE}{COMMA} ท่าอากาศยาน
STR_COMPANY_VIEW_INFRASTRUCTURE_NONE                            :{WHITE}ไม่มี

STR_COMPANY_VIEW_BUILD_HQ_BUTTON                                :{BLACK}สร้างที่ทำการบริษัท
STR_COMPANY_VIEW_BUILD_HQ_TOOLTIP                               :{BLACK}สร้างอาคารที่ทำการบริษัท
STR_COMPANY_VIEW_VIEW_HQ_BUTTON                                 :{BLACK}ไปยังที่ทำการบริษัท
STR_COMPANY_VIEW_VIEW_HQ_TOOLTIP                                :{BLACK}เคลื่อนย้ายไปยังที่ทำการบริษัท
STR_COMPANY_VIEW_RELOCATE_HQ                                    :{BLACK}ย้ายที่ตั้งที่ทำการบริษัท
STR_COMPANY_VIEW_RELOCATE_COMPANY_HEADQUARTERS                  :{BLACK}ย้ายที่ตั้งที่ทำการบริษัท
STR_COMPANY_VIEW_INFRASTRUCTURE_BUTTON                          :{BLACK}รายละเอียด
STR_COMPANY_VIEW_INFRASTRUCTURE_TOOLTIP                         :{BLACK}ดูรายละเอียดเกี่ยวกับโครงสร้างพื้นฐาน
<<<<<<< HEAD
STR_COMPANY_VIEW_GIVE_MONEY_BUTTON                              :{BLACK}ให้เงิน
=======
STR_COMPANY_VIEW_GIVE_MONEY_BUTTON                              :{BLACK}ให้เงินสนับสนุน
STR_COMPANY_VIEW_GIVE_MONEY_TOOLTIP                             :{BLACK}ให้เงินเพื่อการสนับสนุนให้กับบริษัทนี้
>>>>>>> b59acc7e

STR_COMPANY_VIEW_NEW_FACE_BUTTON                                :{BLACK}เลือกใบหน้าใหม่
STR_COMPANY_VIEW_NEW_FACE_TOOLTIP                               :{BLACK}เลือกใบหน้าใหม่ของผู้ประธานบริษัท
STR_COMPANY_VIEW_COLOUR_SCHEME_BUTTON                           :{BLACK}เลือกสี
STR_COMPANY_VIEW_COLOUR_SCHEME_TOOLTIP                          :{BLACK}เปลี่ยนสีของยานพาหนะบริษัท
STR_COMPANY_VIEW_COMPANY_NAME_BUTTON                            :{BLACK}ชื่อบริษัท
STR_COMPANY_VIEW_COMPANY_NAME_TOOLTIP                           :{BLACK}เปลี่ยนชื่อบริษัท
STR_COMPANY_VIEW_PRESIDENT_NAME_BUTTON                          :{BLACK}ชื่อประธานบริษัท
STR_COMPANY_VIEW_PRESIDENT_NAME_TOOLTIP                         :{BLACK}เปลี่ยนชื่อประธานบริษัท

STR_COMPANY_VIEW_BUY_SHARE_BUTTON                               :{BLACK}ซื้อหุ้น 25%
STR_COMPANY_VIEW_SELL_SHARE_BUTTON                              :{BLACK}ขายหุ้น 25%
STR_COMPANY_VIEW_BUY_SHARE_TOOLTIP                              :{BLACK}ซื้อหุ้น 25% จากบริษัทนี้
STR_COMPANY_VIEW_SELL_SHARE_TOOLTIP                             :{BLACK}ขายหุ้น 25% คืนให้บริษัทนี้

STR_COMPANY_VIEW_COMPANY_NAME_QUERY_CAPTION                     :ชื่อบริษัท
STR_COMPANY_VIEW_PRESIDENT_S_NAME_QUERY_CAPTION                 :ชื่อประธานบริษัท
STR_COMPANY_VIEW_GIVE_MONEY_QUERY_CAPTION                       :กรอกจำนวนเงินที่ต้องการจะให้

STR_BUY_COMPANY_MESSAGE                                         :{WHITE}เรากำลังมองหาบริษัทขนส่งอื่นๆที่จะเข้ามากู้วิกฤตบริษัทเรา และซื้อกิจการเราไป.{}{}คุณต้องการจะซื้อกิจการของเราหรือไม่ ? {COMPANY} for {CURRENCY_LONG}?

# Company infrastructure window
STR_COMPANY_INFRASTRUCTURE_VIEW_CAPTION                         :{WHITE}โครงสร้างพื้นฐานของ {COMPANY}
STR_COMPANY_INFRASTRUCTURE_VIEW_RAIL_SECT                       :{GOLD}ชิ้นส่วนทางรถไฟ:
STR_COMPANY_INFRASTRUCTURE_VIEW_SIGNALS                         :{WHITE}เสาอาณัติสัญญาณ
STR_COMPANY_INFRASTRUCTURE_VIEW_ROAD_SECT                       :{GOLD}ชิ้นส่วนถนน:
STR_COMPANY_INFRASTRUCTURE_VIEW_TRAM_SECT                       :{GOLD}จำนวนรถราง:
STR_COMPANY_INFRASTRUCTURE_VIEW_WATER_SECT                      :{GOLD}คลอง:
STR_COMPANY_INFRASTRUCTURE_VIEW_CANALS                          :{WHITE}คลอง
STR_COMPANY_INFRASTRUCTURE_VIEW_STATION_SECT                    :{GOLD}สถานี:
STR_COMPANY_INFRASTRUCTURE_VIEW_STATIONS                        :{WHITE}ชิ้นส่วนสถานี
STR_COMPANY_INFRASTRUCTURE_VIEW_AIRPORTS                        :{WHITE}ท่าอากาศยาน
STR_COMPANY_INFRASTRUCTURE_VIEW_TOTAL                           :{WHITE}{CURRENCY_LONG}/ปี

# Industry directory
STR_INDUSTRY_DIRECTORY_CAPTION                                  :{WHITE}อุตสาหกรรม
STR_INDUSTRY_DIRECTORY_NONE                                     :{ORANGE}- ไม่มี -
STR_INDUSTRY_DIRECTORY_ITEM_NOPROD                              :{ORANGE}{INDUSTRY}
STR_INDUSTRY_DIRECTORY_ITEM_PROD3                               :{ORANGE}{INDUSTRY} {STRING}, {STRING}, {STRING}
STR_INDUSTRY_DIRECTORY_LIST_CAPTION                             :{BLACK}ชื่อของอุตสาหกรรม - คลิ๊กที่ชื่อเพื่อไปยังจุดศูนย์กลาง
STR_INDUSTRY_DIRECTORY_PRODUCED_CARGO_FILTER                    :{BLACK}ผลผลิตที่ได้: {SILVER}{STRING}
STR_INDUSTRY_DIRECTORY_FILTER_NONE                              :ไม่มี

# Industry view
STR_INDUSTRY_VIEW_CAPTION                                       :{WHITE}{INDUSTRY}
STR_INDUSTRY_VIEW_PRODUCTION_LAST_MONTH_TITLE                   :{BLACK}ผลผลิตในเดือนที่แล้ว:
STR_INDUSTRY_VIEW_TRANSPORTED                                   :{YELLOW}{CARGO_LONG}{STRING}{BLACK} ({COMMA}% ได้รับการขนส่ง)
STR_INDUSTRY_VIEW_LOCATION_TOOLTIP                              :{BLACK}กดเมื่อไปยังมุมมองจุดศูนย์กลางของอุตสาหกรรม กด Ctrl+คลิ๊กซ้าย เพื่อเปิดมุมมองใหม่ของอุตสาหกรรม
STR_INDUSTRY_VIEW_PRODUCTION_LEVEL                              :{BLACK}ระดับการผลิต: {YELLOW}{COMMA}%
STR_INDUSTRY_VIEW_INDUSTRY_ANNOUNCED_CLOSURE                    :{YELLOW}อุตสาหกรรมนี้ได้มีการประกาศปิดตัวลงอย่างเป็นทางการ!

STR_INDUSTRY_VIEW_REQUIRES_N_CARGO                              :{BLACK}ต้องการ: {YELLOW}{STRING}{STRING}

STR_INDUSTRY_VIEW_ACCEPT_CARGO_AMOUNT                           :{YELLOW}{STRING}{BLACK}: {CARGO_SHORT} กำลังรอ{STRING}

STR_CONFIG_GAME_PRODUCTION                                      :{WHITE}ปรับเปลี่ยนปริมาณผลผลิต (ระหว่าง 8 ถึง 2040)
STR_CONFIG_GAME_PRODUCTION_LEVEL                                :{WHITE}เปลี่ยนระดับการผลิต (เปอร์เซ็นต์เพิ่มมากสุดถึง 800%)

# Vehicle lists
###length VEHICLE_TYPES
STR_VEHICLE_LIST_TRAIN_CAPTION                                  :{WHITE}{STRING} - {COMMA} รถไฟ
STR_VEHICLE_LIST_ROAD_VEHICLE_CAPTION                           :{WHITE}{STRING} - {COMMA} พาหนะทางบก
STR_VEHICLE_LIST_SHIP_CAPTION                                   :{WHITE}{STRING} - {COMMA} พาหนะทางน้ำ
STR_VEHICLE_LIST_AIRCRAFT_CAPTION                               :{WHITE}{STRING} - {COMMA} อากาศยาน

###length VEHICLE_TYPES
STR_VEHICLE_LIST_TRAIN_LIST_TOOLTIP                             :{BLACK}ขบวนรถไฟ - คลิ๊กเพื่อดูรายละเอียด
STR_VEHICLE_LIST_ROAD_VEHICLE_TOOLTIP                           :{BLACK}ยานพาหนะทางบก - คลิ๊กเพื่อดูรายละเอียด
STR_VEHICLE_LIST_SHIP_TOOLTIP                                   :{BLACK}ยานพาหนะทางน้ำ - คลิ๊กเพื่อดูรายละเอียด
STR_VEHICLE_LIST_AIRCRAFT_TOOLTIP                               :{BLACK}อากาศยาน - คลิ๊กเพื่อดูรายละเอียด

###length VEHICLE_TYPES
STR_VEHICLE_LIST_AVAILABLE_TRAINS                               :รถไฟที่สามารถซื้อได้
STR_VEHICLE_LIST_AVAILABLE_ROAD_VEHICLES                        :ยานพาหนะทางบกที่สามารถซื้อได้
STR_VEHICLE_LIST_AVAILABLE_SHIPS                                :ยานพาหานะทางน้ำที่สามารถซื้อได้
STR_VEHICLE_LIST_AVAILABLE_AIRCRAFT                             :อากาศยานที่สามารถซื้อได้

STR_VEHICLE_LIST_MANAGE_LIST                                    :{BLACK}จัดการรายการ
STR_VEHICLE_LIST_MANAGE_LIST_TOOLTIP                            :{BLACK}ส่งการดำเนินการไปยังพาหนะทั้งหมดในรายการนี้
STR_VEHICLE_LIST_REPLACE_VEHICLES                               :แทนที่ยานพาหนะเดิม
STR_VEHICLE_LIST_SEND_FOR_SERVICING                             :ส่งไปอู่เพื่อซ่อมบำรุง
STR_VEHICLE_LIST_PROFIT_THIS_YEAR_LAST_YEAR                     :{TINY_FONT}{BLACK}กำไรของปีนี้: {CURRENCY_LONG} (ปีที่ผ่านมา: {CURRENCY_LONG})

STR_VEHICLE_LIST_SEND_TRAIN_TO_DEPOT                            :ส่งไปจอดในโรงซ่อมบำรุง
STR_VEHICLE_LIST_SEND_ROAD_VEHICLE_TO_DEPOT                     :ส่งเข้าโรงซ่อมบำรุงรถ
STR_VEHICLE_LIST_SEND_SHIP_TO_DEPOT                             :ส่งเข้าอู่ต่อเรือ
STR_VEHICLE_LIST_SEND_AIRCRAFT_TO_HANGAR                        :ส่งเข้าโรงเก็บเครื่องบิน

STR_VEHICLE_LIST_MASS_STOP_LIST_TOOLTIP                         :{BLACK}กดเพื่อหยุดยานพาหนะทั้งหมดในรายการ
STR_VEHICLE_LIST_MASS_START_LIST_TOOLTIP                        :{BLACK}กดเพื่อเริมต้นให้ยานพาหนะทั้งหมดในรายการทำงานตามปกติ
STR_VEHICLE_LIST_AVAILABLE_ENGINES_TOOLTIP                      :{BLACK}กดเพื่อดูรายการสิ่งที่สามารถซื้อได้สำหรับแต่ละประเภทยานพาหนะ

STR_VEHICLE_LIST_SHARED_ORDERS_LIST_CAPTION                     :{WHITE}ยานพาหนะที่ใช้งานคำสั่งร่วมกัน{COMMA}

# Group window
###length VEHICLE_TYPES
STR_GROUP_ALL_TRAINS                                            :รถไฟทั้งหมด
STR_GROUP_ALL_ROAD_VEHICLES                                     :ยานพาหนะทางบกทั้งหมด
STR_GROUP_ALL_SHIPS                                             :ยานพาหนะทางน้ำทั้งหมด
STR_GROUP_ALL_AIRCRAFTS                                         :อากาศยานทั้งหมด

###length VEHICLE_TYPES
STR_GROUP_DEFAULT_TRAINS                                        :พาหนะที่ไม่ได้จัดกลุ่ม
STR_GROUP_DEFAULT_ROAD_VEHICLES                                 :พาหนะที่ไม่ได้จัดกลุ่ม
STR_GROUP_DEFAULT_SHIPS                                         :พาหนะที่ไม่ได้จัดกลุ่ม
STR_GROUP_DEFAULT_AIRCRAFTS                                     :พาหนะที่ไม่ได้จัดกลุ่ม


STR_GROUPS_CLICK_ON_GROUP_FOR_TOOLTIP                           :{BLACK}กลุ่ม - คลิ๊กที่กลุ่มเพื่อดูรายการยานพาหนะในกลุ่ม
STR_GROUP_CREATE_TOOLTIP                                        :{BLACK}กดเพื่อสร้างกลุ่ม
STR_GROUP_DELETE_TOOLTIP                                        :{BLACK}ลบกลุ่มที่เลือก
STR_GROUP_RENAME_TOOLTIP                                        :{BLACK}เปลี่ยนชื่อกลุ่มที่เลือก
STR_GROUP_REPLACE_PROTECTION_TOOLTIP                            :{BLACK}กดเพื่อห้ามไม่ให้กลุ่มนี้แทนที่แทนที่ยานพาหนะใหม่อัตโนมัติ หากกด Ctrl+คลิ๊กซ้าย จะเป็นการห้ามกลุ่มย่อย (หากมี) ไปด้วย

STR_QUERY_GROUP_DELETE_CAPTION                                  :{WHITE}ลบกลุ่ม

STR_GROUP_ADD_SHARED_VEHICLE                                    :เพิ่มยานพาหนะที่ใช้รายการคำสั่งเดียวกัน
STR_GROUP_REMOVE_ALL_VEHICLES                                   :ลบยานพาหนะทั้งหมด

STR_GROUP_RENAME_CAPTION                                        :{BLACK}เปลี่ยนชื่อกลุ่ม

STR_GROUP_OCCUPANCY_VALUE                                       :{NUM}%

# Build vehicle window
###length 4
STR_BUY_VEHICLE_TRAIN_RAIL_CAPTION                              :รถไฟใหม่
STR_BUY_VEHICLE_TRAIN_ELRAIL_CAPTION                            :รถไฟฟ้าใหม่
STR_BUY_VEHICLE_TRAIN_MONORAIL_CAPTION                          :รถไฟฟ้ารางเดี่ยวใหม่
STR_BUY_VEHICLE_TRAIN_MAGLEV_CAPTION                            :Maglev (รถไฟพลังแม่เหล็ก) ใหม่

STR_BUY_VEHICLE_ROAD_VEHICLE_CAPTION                            :ประเถทรถที่สามารถซื้อได้

# Vehicle availability
###length VEHICLE_TYPES
STR_BUY_VEHICLE_TRAIN_ALL_CAPTION                               :ประเถทไฟที่สามารถซื้อได้
STR_BUY_VEHICLE_ROAD_VEHICLE_ALL_CAPTION                        :สร้างถนนสำหรับยานพาหนะทางบกใหม่
STR_BUY_VEHICLE_SHIP_CAPTION                                    :ประเถทเรือที่สามารถซื้อได้
STR_BUY_VEHICLE_AIRCRAFT_CAPTION                                :ประเถทอากาศยานที่สามารถซื้อได้

STR_PURCHASE_INFO_COST_WEIGHT                                   :{BLACK}มูลค่า: {GOLD}{CURRENCY_LONG}{BLACK} น้ำหนัก: {GOLD}{WEIGHT_SHORT}
STR_PURCHASE_INFO_COST_REFIT_WEIGHT                             :{BLACK}มูลค่า: {GOLD}{CURRENCY_LONG}{BLACK} (มูลค่าหากทำการแทนที่: {GOLD}{CURRENCY_LONG}{BLACK}) น้ำหนัก: {GOLD}{WEIGHT_SHORT}
STR_PURCHASE_INFO_SPEED_POWER                                   :{BLACK}ความเร็ว: {GOLD}{VELOCITY}{BLACK} พลังขับเคลื่อน: {GOLD}{POWER}
STR_PURCHASE_INFO_SPEED                                         :{BLACK}ความเร็ว: {GOLD}{VELOCITY}
STR_PURCHASE_INFO_SPEED_OCEAN                                   :{BLACK}ความเร็วบนทะเล: {GOLD}{VELOCITY}
STR_PURCHASE_INFO_SPEED_CANAL                                   :{BLACK}ความเร็วบนคลอง/แม่น้ำ: {GOLD}{VELOCITY}
STR_PURCHASE_INFO_RUNNINGCOST                                   :{BLACK}ค่าปฏิบัติการ: {GOLD}{CURRENCY_LONG}/ปี
STR_PURCHASE_INFO_CAPACITY                                      :{BLACK}ความจุ: {GOLD}{CARGO_LONG} {STRING}
STR_PURCHASE_INFO_REFITTABLE                                    :(ดัดแปลงได้)
STR_PURCHASE_INFO_DESIGNED_LIFE                                 :{BLACK}สร้างครั้งแรก: {GOLD}{NUM}{BLACK} อายุการใช้งาน: {GOLD}{COMMA} ปี
STR_PURCHASE_INFO_RELIABILITY                                   :{BLACK}ประสิทธิภาพสูงสุด: {GOLD}{COMMA}%
STR_PURCHASE_INFO_COST                                          :{BLACK}มูลค่า: {GOLD}{CURRENCY_LONG}
STR_PURCHASE_INFO_COST_REFIT                                    :{BLACK}ราคา: {GOLD}{CURRENCY_LONG}{BLACK} (ค่าติดตั้งใหม่: {GOLD}{CURRENCY_LONG}{BLACK})
STR_PURCHASE_INFO_WEIGHT_CWEIGHT                                :{BLACK}น้ำหนัก: {GOLD}{WEIGHT_SHORT} ({WEIGHT_SHORT})
STR_PURCHASE_INFO_COST_SPEED                                    :{BLACK}มูลค่า: {GOLD}{CURRENCY_LONG}{BLACK} ความเร็ว: {GOLD}{VELOCITY}
STR_PURCHASE_INFO_AIRCRAFT_CAPACITY                             :{BLACK}ความจุ: {GOLD}{CARGO_LONG}, {CARGO_LONG}
STR_PURCHASE_INFO_PWAGPOWER_PWAGWEIGHT                          :{BLACK}รถเสริมกำลัง: {GOLD}+{POWER}{BLACK} น้ำหนัก: {GOLD}+{WEIGHT_SHORT}
STR_PURCHASE_INFO_REFITTABLE_TO                                 :{BLACK}ดัดแปลงเป็น: {GOLD}{STRING}
STR_PURCHASE_INFO_ALL_TYPES                                     :สินค้าทุกประเภท
STR_PURCHASE_INFO_NONE                                          :ไม่มี
STR_PURCHASE_INFO_ALL_BUT                                       :ทั้งหมด ยกเว้น {CARGO_LIST}
STR_PURCHASE_INFO_MAX_TE                                        :{BLACK}กำลังลากจูงสูงสุด: {GOLD}{FORCE}
STR_PURCHASE_INFO_AIRCRAFT_RANGE                                :{BLACK}พิสัยทำการ: {GOLD}{COMMA} ช่อง
STR_PURCHASE_INFO_AIRCRAFT_TYPE                                 :{BLACK}ชนิดของเครื่องบิน: {GOLD}{STRING}

###length VEHICLE_TYPES
STR_BUY_VEHICLE_TRAIN_LIST_TOOLTIP                              :{BLACK}รายการรถไฟ - คลิกที่รถไฟเพื่อดูรายละเอียด
STR_BUY_VEHICLE_ROAD_VEHICLE_LIST_TOOLTIP                       :{BLACK}รายการรถ - คลิกที่รถเพื่อดูรายละเอียด
STR_BUY_VEHICLE_SHIP_LIST_TOOLTIP                               :{BLACK}รายการเรือ - คลิกที่เรือเพื่อดูรายละเอียด
STR_BUY_VEHICLE_AIRCRAFT_LIST_TOOLTIP                           :{BLACK}รายการเครื่องบิน - คลิกที่เครื่องบินเพื่อดูรายละเอียด

###length VEHICLE_TYPES
STR_BUY_VEHICLE_TRAIN_BUY_VEHICLE_BUTTON                        :{BLACK}ซื้อเรือรถ
STR_BUY_VEHICLE_ROAD_VEHICLE_BUY_VEHICLE_BUTTON                 :{BLACK}ซื้อรถ
STR_BUY_VEHICLE_SHIP_BUY_VEHICLE_BUTTON                         :{BLACK}ซื้อเรือ
STR_BUY_VEHICLE_AIRCRAFT_BUY_VEHICLE_BUTTON                     :{BLACK}ซื้อเครื่องบิน

###length VEHICLE_TYPES
STR_BUY_VEHICLE_TRAIN_BUY_REFIT_VEHICLE_BUTTON                  :ซื้อและแทนที่ยานพาหนะ
STR_BUY_VEHICLE_ROAD_VEHICLE_BUY_REFIT_VEHICLE_BUTTON           :{BLACK}ซื้อและแทนที่
STR_BUY_VEHICLE_SHIP_BUY_REFIT_VEHICLE_BUTTON                   :ซื้อและดัดแปลงเรือ
STR_BUY_VEHICLE_AIRCRAFT_BUY_REFIT_VEHICLE_BUTTON               :{BLACK}ซื้อและแทนที่อากาศยาน

###length VEHICLE_TYPES
STR_BUY_VEHICLE_TRAIN_BUY_VEHICLE_TOOLTIP                       :{BLACK}ซื้อรถไฟที่เลือกไว้ เมื่อกด Shift+คลิกเมาส์ จะแสดงมูลค่าโดยประมาณโดยไม่ทำการซื้อ
STR_BUY_VEHICLE_ROAD_VEHICLE_BUY_VEHICLE_TOOLTIP                :{BLACK}ซื้อรถที่เลือกไว้ เมื่อกด Shift+คลิกเมาส์ จะแสดงมูลค่าโดยประมาณโดยไม่ทำการซื้อ
STR_BUY_VEHICLE_SHIP_BUY_VEHICLE_TOOLTIP                        :{BLACK}ซื้อเรือที่เลือกไว้ เมื่อกด Shift+คลิกเมาส์ จะแสดงมูลค่าโดยประมาณโดยไม่ทำการซื้อ
STR_BUY_VEHICLE_AIRCRAFT_BUY_VEHICLE_TOOLTIP                    :{BLACK}ซื้อเครื่องบินที่เลือกไว้ เมื่อกด Shift+คลิกเมาส์ จะแสดงมูลค่าโดยประมาณโดยไม่ทำการซื้อ

###length VEHICLE_TYPES
STR_BUY_VEHICLE_SHIP_BUY_REFIT_VEHICLE_TOOLTIP                  :{BLACK}ซื้อเรือที่จะแทนที่ไว้ เมื่อกด Shift+คลิกเมาส์ จะแสดงมูลค่าโดยประมาณโดยไม่ทำการซื้อ

###length VEHICLE_TYPES
STR_BUY_VEHICLE_TRAIN_RENAME_BUTTON                             :{BLACK}เปลี่ยนชื่อ
STR_BUY_VEHICLE_ROAD_VEHICLE_RENAME_BUTTON                      :{BLACK}เปลี่ยนชื่อ
STR_BUY_VEHICLE_SHIP_RENAME_BUTTON                              :{BLACK}เปลี่ยนชื่อ
STR_BUY_VEHICLE_AIRCRAFT_RENAME_BUTTON                          :{BLACK}เปลี่ยนชื่อ

###length VEHICLE_TYPES
STR_BUY_VEHICLE_TRAIN_RENAME_TOOLTIP                            :{BLACK}เปลี่ยนชื่อชนิดของรถไฟ
STR_BUY_VEHICLE_ROAD_VEHICLE_RENAME_TOOLTIP                     :{BLACK}เปลี่ยนชื่อชนิดของรถ
STR_BUY_VEHICLE_SHIP_RENAME_TOOLTIP                             :{BLACK}เปลี่ยนชื่อชนิดของเรือ
STR_BUY_VEHICLE_AIRCRAFT_RENAME_TOOLTIP                         :{BLACK}เปลี่ยนชื่อชนิดของเครื่องบิน

###length VEHICLE_TYPES
STR_BUY_VEHICLE_ROAD_VEHICLE_HIDE_TOGGLE_BUTTON                 :{BLACK}ซ่อน
STR_BUY_VEHICLE_AIRCRAFT_HIDE_TOGGLE_BUTTON                     :{BLACK}ซ่อน

###length VEHICLE_TYPES
STR_BUY_VEHICLE_TRAIN_SHOW_TOGGLE_BUTTON                        :{BLACK}การแสดงผล
STR_BUY_VEHICLE_ROAD_VEHICLE_SHOW_TOGGLE_BUTTON                 :{BLACK}การแสดงผล
STR_BUY_VEHICLE_SHIP_SHOW_TOGGLE_BUTTON                         :{BLACK}แสดง

###length VEHICLE_TYPES
STR_BUY_VEHICLE_TRAIN_HIDE_SHOW_TOGGLE_TOOLTIP                  :{BLACK}ปรับเปลี่ยน ซ่อน/แสดง ของรถไฟแต่ละชนิด
STR_BUY_VEHICLE_AIRCRAFT_HIDE_SHOW_TOGGLE_TOOLTIP               :{BLACK}ปรับเปลี่ยน ซ่อน/แสดง ของชนิดเครื่องอากาศยาน

###length VEHICLE_TYPES
STR_QUERY_RENAME_TRAIN_TYPE_CAPTION                             :{WHITE}เปลี่ยนชื่อชนิดของรถไฟ
STR_QUERY_RENAME_ROAD_VEHICLE_TYPE_CAPTION                      :{WHITE}เปลี่ยนชื่อชนิดของรถ
STR_QUERY_RENAME_SHIP_TYPE_CAPTION                              :{WHITE}เปลี่ยนชื่อชนิดของเรือ
STR_QUERY_RENAME_AIRCRAFT_TYPE_CAPTION                          :{WHITE}เปลี่ยนชื่อชนิดของเครื่องบิน

# Depot window
STR_DEPOT_CAPTION                                               :{WHITE}{DEPOT}

STR_DEPOT_RENAME_TOOLTIP                                        :{BLACK}เปลี่ยนชื่อของโรงซ่อมบำรุง
STR_DEPOT_RENAME_DEPOT_CAPTION                                  :เปลี่ยนชื่อโรงซ่อมบำรุง

STR_DEPOT_NO_ENGINE                                             :{BLACK}-
STR_DEPOT_VEHICLE_TOOLTIP                                       :{BLACK}{ENGINE}{STRING}
STR_DEPOT_VEHICLE_TOOLTIP_CHAIN                                 :{BLACK}{NUM} ยานพาหนะ{STRING}
STR_DEPOT_VEHICLE_TOOLTIP_CARGO                                 :{}{CARGO_LONG} ({CARGO_SHORT})

###length VEHICLE_TYPES
STR_DEPOT_TRAIN_LIST_TOOLTIP                                    :{BLACK}รถไฟ - ลากพาหนะด้วยคลิกซ้ายสำหรับ เพิ่ม/ลด จากขบวนรถไฟ, คลิกขวาสำหรับข้อมูล, กด Ctrl ค้างไว้เพื่อกำหนดให้กับขบวนต่อไป
STR_DEPOT_ROAD_VEHICLE_LIST_TOOLTIP                             :{BLACK}รถ - คลิกขวาที่รถเพื่อดูรายละเอียด
STR_DEPOT_SHIP_LIST_TOOLTIP                                     :{BLACK}เรือ - คลิกขวาที่เรือเพื่อดูรายละเอียด
STR_DEPOT_AIRCRAFT_LIST_TOOLTIP                                 :{BLACK}เครื่องบิน - คลิกขวาที่เครื่องบินเพื่อดูรายละเอียด

###length VEHICLE_TYPES
STR_DEPOT_TRAIN_SELL_TOOLTIP                                    :{BLACK}คลิกค้างที่ตู้รถไฟแล้วลากมาวางที่นี่เพื่อขาย
STR_DEPOT_ROAD_VEHICLE_SELL_TOOLTIP                             :{BLACK}คลิกค้างที่รถแล้วลากมาวางที่นี่เพื่อขาย
STR_DEPOT_SHIP_SELL_TOOLTIP                                     :{BLACK}คลิกค้างที่เรือแล้วลากมาวางที่นี่เพื่อขาย
STR_DEPOT_AIRCRAFT_SELL_TOOLTIP                                 :{BLACK}คลิกค้างที่เครื่องบินแล้วลากมาวางที่นี่เพื่อขาย

###length VEHICLE_TYPES
STR_DEPOT_SELL_ALL_BUTTON_TRAIN_TOOLTIP                         :{BLACK}ขายรถไฟทั้งหมดที่อยู่ในโรงนี้
STR_DEPOT_SELL_ALL_BUTTON_ROAD_VEHICLE_TOOLTIP                  :{BLACK}ขายพาหนะทางบกทั้งหมดในโรงซ่อมบำรุง
STR_DEPOT_SELL_ALL_BUTTON_SHIP_TOOLTIP                          :{BLACK}ขายพาหนะทางน้ำทั้งหมดในโรงซ่อมบำรุง
STR_DEPOT_SELL_ALL_BUTTON_AIRCRAFT_TOOLTIP                      :{BLACK}ขายอากาศยานทั้งหมดในโรงซ่อมบำรุง

###length VEHICLE_TYPES
STR_DEPOT_AUTOREPLACE_TRAIN_TOOLTIP                             :{BLACK}แทนที่อัตโนมัติสำหรับรถไฟทั้งหมดในโรงซ่อมบำรุง
STR_DEPOT_AUTOREPLACE_ROAD_VEHICLE_TOOLTIP                      :{BLACK}แทนที่อัตโนมัติสำหรับยานพาหนะทางบกทั้งหมดในโรงซ่อมบำรุง
STR_DEPOT_AUTOREPLACE_SHIP_TOOLTIP                              :{BLACK}แทนที่อัตโนมัติสำหรับยานพาหนะทางน้ำทั้งหมดในอู่
STR_DEPOT_AUTOREPLACE_AIRCRAFT_TOOLTIP                          :{BLACK}แทนที่อัตโนมัติสำหรับอากาศยานทั้งหมดในโรงซ่อมบำรุง

###length VEHICLE_TYPES
STR_DEPOT_TRAIN_NEW_VEHICLES_BUTTON                             :{BLACK}ดูเพื่อซื้อรถไฟใหม่
STR_DEPOT_ROAD_VEHICLE_NEW_VEHICLES_BUTTON                      :{BLACK}ดูเพื่อซื้อยานพาหนะทางบกใหม่
STR_DEPOT_SHIP_NEW_VEHICLES_BUTTON                              :{BLACK}ดูเพื่อซื้อยานพาหนะทางน้ำใหม่
STR_DEPOT_AIRCRAFT_NEW_VEHICLES_BUTTON                          :{BLACK}ดูเพื่อซื้ออากาศยานใหม่

###length VEHICLE_TYPES
STR_DEPOT_TRAIN_NEW_VEHICLES_TOOLTIP                            :{BLACK}ซื้อรถจักร/ล้อเลื่อนใหม่
STR_DEPOT_ROAD_VEHICLE_NEW_VEHICLES_TOOLTIP                     :{BLACK}ซื้อยานพาหนะทางบกใหม่
STR_DEPOT_SHIP_NEW_VEHICLES_TOOLTIP                             :{BLACK}ซื้อยานพาหนะทางน้ำใหม่
STR_DEPOT_AIRCRAFT_NEW_VEHICLES_TOOLTIP                         :{BLACK}ซื้ออากาศยานใหม่

###length VEHICLE_TYPES
STR_DEPOT_CLONE_TRAIN                                           :{BLACK}คัดลอกขบวนรถไฟ
STR_DEPOT_CLONE_ROAD_VEHICLE                                    :{BLACK}คัดลอกยานพาหนะ
STR_DEPOT_CLONE_SHIP                                            :{BLACK}คัดลอกยานพาหนะ
STR_DEPOT_CLONE_AIRCRAFT                                        :{BLACK}คัดลอกอากาศยาน

###length VEHICLE_TYPES
STR_DEPOT_CLONE_TRAIN_DEPOT_INFO                                :{BLACK}กดเพื่อซื้อแบบคัดลอกขบวนรถไฟทั้งขบวน
STR_DEPOT_CLONE_ROAD_VEHICLE_DEPOT_INFO                         :{BLACK}กดเพื่อซื้อแบบคัดลอกยานพาหนะ
STR_DEPOT_CLONE_SHIP_DEPOT_INFO                                 :{BLACK}กดเพื่อซื้อแบบคัดลอกยานพาหนะทางน้ำ
STR_DEPOT_CLONE_AIRCRAFT_INFO_HANGAR_WINDOW                     :{BLACK}กดเพื่อซื้อแบบคัดลอกอากาศยาน

###length VEHICLE_TYPES
STR_DEPOT_TRAIN_LOCATION_TOOLTIP                                :{BLACK}กดเพื่อไปยังจุดศูนย์กลางของโรงซ่อมบำรุง
STR_DEPOT_ROAD_VEHICLE_LOCATION_TOOLTIP                         :{BLACK}กดเพื่อไปยังจุดศูนย์กลางของโรงซ่อมบำรุง
STR_DEPOT_SHIP_LOCATION_TOOLTIP                                 :{BLACK}กดเพื่อไปยังจุดศูนย์กลางของโรงซ่อมบำรุง
STR_DEPOT_AIRCRAFT_LOCATION_TOOLTIP                             :{BLACK}กดเพื่อไปยังจุดศูนย์กลางของโรงซ่อมบำรุง

###length VEHICLE_TYPES
STR_DEPOT_VEHICLE_ORDER_LIST_TRAIN_TOOLTIP                      :{BLACK}กดเพื่อดูรายการของรถไฟที่มีรายการเข้าซ่อมบำรุงที่โรงซ่อมนี้
STR_DEPOT_VEHICLE_ORDER_LIST_ROAD_VEHICLE_TOOLTIP               :{BLACK}กดเพื่อดูรายการของรถที่มีรายการเข้าซ่อมบำรุงที่โรงซ่อมนี้
STR_DEPOT_VEHICLE_ORDER_LIST_SHIP_TOOLTIP                       :{BLACK}กดเพื่อดูรายการของเรือที่มีรายการเข้าซ่อมบำรุงที่โรงซ่อมนี้
STR_DEPOT_VEHICLE_ORDER_LIST_AIRCRAFT_TOOLTIP                   :{BLACK}กดเพื่อดูรายการของอากาศยานที่มีรายการเข้าซ่อมบำรุงที่โรงซ่อมนี้

###length VEHICLE_TYPES
STR_DEPOT_MASS_STOP_DEPOT_TRAIN_TOOLTIP                         :{BLACK}คลิ๊กเพื่อหยุดรถไฟทุกขบวนที่อยู่ในโรงซ่อมบำรุง
STR_DEPOT_MASS_STOP_DEPOT_ROAD_VEHICLE_TOOLTIP                  :{BLACK}คลิ๊กเพื่อหยุดรถทุกคันที่อยู่ในโรงซ่อมบำรุง
STR_DEPOT_MASS_STOP_DEPOT_SHIP_TOOLTIP                          :{BLACK}คลิ๊กเพื่อหยุดเรือทุกลำที่อยู่ในโรงซ่อมบำรุง
STR_DEPOT_MASS_STOP_HANGAR_TOOLTIP                              :{BLACK}คลิ๊กเพื่อหยุดอากาศยานทุกลำที่อยู่ในโรงซ่อมบำรุง

###length VEHICLE_TYPES
STR_DEPOT_MASS_START_DEPOT_TRAIN_TOOLTIP                        :{BLACK}คลิ๊กให้รถไฟทุกขบวนที่อยู่ในโรงซ่อมบำรุงเริ่มต้นทำงาน
STR_DEPOT_MASS_START_DEPOT_ROAD_VEHICLE_TOOLTIP                 :{BLACK}คลิ๊กให้รถทุกคันที่อยู่ในโรงซ่อมบำรุงเริ่มต้นทำงาน
STR_DEPOT_MASS_START_DEPOT_SHIP_TOOLTIP                         :{BLACK}คลิ๊กให้เรือทุกลำที่อยู่ในโรงซ่อมบำรุงเริ่มต้นทำงาน
STR_DEPOT_MASS_START_HANGAR_TOOLTIP                             :{BLACK}คลิ๊กให้อากาศยานทุกลำที่อยู่ในโรงซ่อมบำรุงเริ่มต้นทำงาน

STR_DEPOT_DRAG_WHOLE_TRAIN_TO_SELL_TOOLTIP                      :{BLACK}คลิกค้างที่หัวรถจักรแล้วลากมาวางที่นี่เพื่อขายรถไฟทั้งขบวน
STR_DEPOT_SELL_CONFIRMATION_TEXT                                :{YELLOW}คุณต้องการขายยานพาหนะทั้งหมด{}ที่อยู่ในโรงซ่อมบำรุง{}{}คุณแน่ใจหรือไม่?

# Engine preview window
STR_ENGINE_PREVIEW_CAPTION                                      :{WHITE}ข้อความจากผู้ผลิตยานพาหนะ
STR_ENGINE_PREVIEW_MESSAGE                                      :{GOLD}เราได้ออกแบบ {STRING} ใหม่ - หากคุณต้องการที่จะนำไปทดลองใช้ เราจะให้คุณนำไปใช้งานก่อนที่จะนำออกไปจำหน่ายในตลาดปกติ{}คุณต้องการนำไปทดลองใช้หรือไม่ ?

STR_ENGINE_PREVIEW_RAILROAD_LOCOMOTIVE                          :หัวรถจักร
STR_ENGINE_PREVIEW_ELRAIL_LOCOMOTIVE                            :หัวรถจักรของรถไฟฟ้า
STR_ENGINE_PREVIEW_MONORAIL_LOCOMOTIVE                          :รถไฟรางเดี่ยว
STR_ENGINE_PREVIEW_MAGLEV_LOCOMOTIVE                            :รถไฟรางแม่เหล็กไฟฟ้า

STR_ENGINE_PREVIEW_ROAD_VEHICLE                                 :ยานพาหนะทางบก

STR_ENGINE_PREVIEW_AIRCRAFT                                     :อากาศยาน
STR_ENGINE_PREVIEW_SHIP                                         :ยานพาหนะทางน้ำ

STR_ENGINE_PREVIEW_COST_WEIGHT_SPEED_POWER                      :{BLACK}มูลค่า: {CURRENCY_LONG} น้ำหนัก: {WEIGHT_SHORT}{}ความเร็ว: {VELOCITY}พลังขับเคลื่อน: {POWER}{}ค่าปฏิบัติการ: {CURRENCY_LONG}/ปี{}ความจุ: {CARGO_LONG}
STR_ENGINE_PREVIEW_COST_WEIGHT_SPEED_POWER_MAX_TE               :{BLACK}มูลค่า: {CURRENCY_LONG} น้ำหนัก: {WEIGHT_SHORT}{}ความเร็ว: {VELOCITY}พลังขับเคลื่อน: {POWER}  กำัลังลากจูงสูงสุด: {6:FORCE}{}ค่าปฎิบัติการ: {4:CURRENCY_LONG}/ปี{}ความจุ: {5:CARGO_LONG}
STR_ENGINE_PREVIEW_COST_MAX_SPEED_CAP_RUNCOST                   :{BLACK}มูลค่า: {CURRENCY_LONG} ความเร็วสูงสุด: {VELOCITY}{}ความจุ: {CARGO_LONG}{}ค่าปฏิบัติการ: {CURRENCY_LONG}/ปี
STR_ENGINE_PREVIEW_COST_MAX_SPEED_TYPE_CAP_CAP_RUNCOST          :{BLACK}มูลค่า: {CURRENCY_LONG} ความเร็วสูงสุด: {VELOCITY}{}อากาศยานสำหรับ: {STRING}{}ความจุ: {CARGO_LONG}, {CARGO_LONG}{}ค่าปฏิบัติการ: {CURRENCY_LONG}/ปี
STR_ENGINE_PREVIEW_COST_MAX_SPEED_TYPE_RANGE_CAP_CAP_RUNCOST    :{BLACK}มูลค่า: {CURRENCY_LONG} ความเร็วสูงสุด: {VELOCITY}{}อากาศยานสำหรับ: {STRING} ความสูงจากพื้นที่บินได้: {COMMA} ช่อง{}ความจุ: {CARGO_LONG}, {CARGO_LONG}{}ค่าปฏิบัติการ: {CURRENCY_LONG}/ปี

# Autoreplace window
STR_REPLACE_VEHICLES_WHITE                                      :{WHITE}เปลี่ยน {STRING} - {STRING}

STR_REPLACE_VEHICLE_VEHICLES_IN_USE                             :{YELLOW}พาหนะถูกใช้งานอยู่
STR_REPLACE_VEHICLE_AVAILABLE_VEHICLES                          :{YELLOW}ยานพาหนะที่สามารถใช้ได้

###length VEHICLE_TYPES
STR_REPLACE_VEHICLE_TRAIN                                       :รถไฟ
STR_REPLACE_VEHICLE_ROAD_VEHICLE                                :ยานพาหนะทางบก
STR_REPLACE_VEHICLE_SHIP                                        :ยานพาหนะทางน้ำ
STR_REPLACE_VEHICLE_AIRCRAFT                                    :อากาศยาน

STR_REPLACE_HELP_LEFT_ARRAY                                     :{BLACK}เลือกประเภทของรถจักรที่จะแทนที่
STR_REPLACE_HELP_RIGHT_ARRAY                                    :{BLACK}เลือกประเภทของพาหนะที่จะแทนที่ทางซ้ายมือ

STR_REPLACE_VEHICLES_START                                      :{BLACK}เริ่มต้นการแทนที่ยานพาหนะ
STR_REPLACE_VEHICLES_NOW                                        :แทนที่ยานพาหนะทั้งหมดเดี๋ยวนี้
STR_REPLACE_VEHICLES_WHEN_OLD                                   :แทนที่เฉพาะยานพาหนะที่เก่าแล้ว
STR_REPLACE_HELP_START_BUTTON                                   :{BLACK}กดเพื่อเริ่มต้นการแทนที่ยานพาหนะตามที่เลือกไว้ในรายการ
STR_REPLACE_NOT_REPLACING                                       :{BLACK}ไม่เปลี่ยน
STR_REPLACE_NOT_REPLACING_VEHICLE_SELECTED                      :{BLACK}ไม่มียานพาหนะที่เลือกไว้
STR_REPLACE_REPLACING_WHEN_OLD                                  :{ENGINE} เมื่อเก่า
STR_REPLACE_VEHICLES_STOP                                       :{BLACK}หยุดการแทนที่ยานพาหนะ
STR_REPLACE_HELP_STOP_BUTTON                                    :{BLACK}กดเพื่อเริ่มหยุดการแทนที่ยานพาหนะตามที่เลือกไว้ในรายการ

STR_REPLACE_ENGINE_WAGON_SELECT_HELP                            :{BLACK}สลับระหว่างหน้าต่างการแทนที่ของรถจักรและรถพ่วง
STR_REPLACE_ENGINES                                             :รถจักร
STR_REPLACE_WAGONS                                              :รถพ่วง

###length 2
STR_REPLACE_HELP_RAILTYPE                                       :{BLACK}เลือกประเภทของรถจักรและรถพ่วงที่จะแทนที่ใหม่
###next-name-looks-similar

STR_REPLACE_HELP_REPLACE_INFO_TAB                               :{BLACK}แสดงพาหนะที่จะแทนที่ทางด้านซ้าย
STR_REPLACE_RAIL_VEHICLES                                       :ยานพาหนะประเภทรถไฟ
STR_REPLACE_ELRAIL_VEHICLES                                     :ยานพาหนะที่ใช้ไฟฟ้า
STR_REPLACE_MONORAIL_VEHICLES                                   :ยานพาหนะประเภทรถไฟรางเดี่ยว
STR_REPLACE_MAGLEV_VEHICLES                                     :รถไฟพลังงานแม่แหล็ก

STR_REPLACE_ROAD_VEHICLES                                       :ถนนสำหรับยานพาหนะทางบก
STR_REPLACE_TRAM_VEHICLES                                       :รถราง

STR_REPLACE_REMOVE_WAGON                                        :{BLACK}แทนที่รถจักรและรถพ่วง({STRING}): {ORANGE}{STRING}
STR_REPLACE_REMOVE_WAGON_HELP                                   :{BLACK}ทำให้การแทนที่ขบวนรถไฟทำให้ความยาวของขบวนยังเท่าเดิม
STR_REPLACE_REMOVE_WAGON_GROUP_HELP                             :{STRING}. Ctrl+Click ที่กลุ่มที่เลือกไว้ สามารถเปิดกลุ่มย่อยได้ด้วยเช่นกัน

# Vehicle view
STR_VEHICLE_VIEW_CAPTION                                        :{WHITE}{VEHICLE}

###length VEHICLE_TYPES
STR_VEHICLE_VIEW_TRAIN_CENTER_TOOLTIP                           :{BLACK}มุมมองหลักตรงกลางตำแหน่งรถไฟ, ดับเบิ้ลคลิ๊ก เพื่อติดตามผ่านมุมมองหลักตรงกลางตำแหน่งรถไฟ, Ctrl+Click เพื่อเปิดมุมมองใหม่ของตำแหน่งรถไฟ
STR_VEHICLE_VIEW_ROAD_VEHICLE_CENTER_TOOLTIP                    :{BLACK}มุมมองหลักตรงกลางตำแหน่งยานพาหนะทางบก ดับเบิ้ลคลิ๊ก เพื่อติดตามผ่านมุมมองหลักตรงกลางตำแหน่งยานพาหนะทางบก Ctrl+คลิ๊กซ้าย เพื่อเปิดมุมมองใหม่ของตำแหน่งยานพาหนะทางบก
STR_VEHICLE_VIEW_SHIP_CENTER_TOOLTIP                            :{BLACK}มุมมองหลักตรงกลางตำแหน่งเรือ ดับเบิ้ลคลิ๊ก เพื่อติดตามผ่านมุมมองหลักตรงกลางตำแหน่งเรือ Ctrl+คลิ๊กซ้าย เพื่อเปิดมุมมองใหม่ของตำแหน่งเรือ

###length VEHICLE_TYPES
STR_VEHICLE_VIEW_TRAIN_SEND_TO_DEPOT_TOOLTIP                    :{BLACK}ส่งขบวนรถไปยังโรงซ่อมบำรุง
STR_VEHICLE_VIEW_ROAD_VEHICLE_SEND_TO_DEPOT_TOOLTIP             :{BLACK}ส่งยานพาหนะไปยังโรงซ่อมบำรุง
STR_VEHICLE_VIEW_SHIP_SEND_TO_DEPOT_TOOLTIP                     :{BLACK}ส่งเรือไปยังโรงซ่อมบำรุง
STR_VEHICLE_VIEW_AIRCRAFT_SEND_TO_DEPOT_TOOLTIP                 :{BLACK}ส่งอากาศยานไปยังโรงซ่อมบำรุง

###length VEHICLE_TYPES
STR_VEHICLE_VIEW_CLONE_TRAIN_INFO                               :{BLACK}กดเพื่อซื้อแบบคัดลอกขบวนรถไฟทั้งขบวน
STR_VEHICLE_VIEW_CLONE_ROAD_VEHICLE_INFO                        :{BLACK}กดเพื่อซื้อแบบคัดลอกยานพาหนะ
STR_VEHICLE_VIEW_CLONE_SHIP_INFO                                :{BLACK}กดเพื่อซื้อแบบคัดลอกยานพาหนะทางน้ำ
STR_VEHICLE_VIEW_CLONE_AIRCRAFT_INFO                            :{BLACK}กดเพื่อซื้อแบบคัดลอกอากาศยาน

STR_VEHICLE_VIEW_TRAIN_IGNORE_SIGNAL_TOOLTIP                    :{BLACK}ให้อำนาจขบวนรถไม่ต้องรอเสาอาณัติสัญญาณต้นนี้ (ไม่สามารถใช้กับ Path Signal ได้)
STR_VEHICLE_VIEW_TRAIN_REVERSE_TOOLTIP                          :{BLACK}กลับขบวนรถไฟ
STR_VEHICLE_VIEW_ROAD_VEHICLE_REVERSE_TOOLTIP                   :{BLACK}กลับรถ

###length VEHICLE_TYPES
STR_VEHICLE_VIEW_TRAIN_REFIT_TOOLTIP                            :{BLACK}ปรับเปลี่ยนการบรรจุเพื่อบรรทุกประเภทสินค้าที่แตกต่าง
STR_VEHICLE_VIEW_ROAD_VEHICLE_REFIT_TOOLTIP                     :{BLACK}ปรับเปลี่ยนการบรรจุเพื่อบรรทุกประเภทสินค้าที่แตกต่าง
STR_VEHICLE_VIEW_SHIP_REFIT_TOOLTIP                             :{BLACK}ปรับเปลี่ยนการบรรจุเพื่อบรรทุกประเภทสินค้าที่แตกต่าง
STR_VEHICLE_VIEW_AIRCRAFT_REFIT_TOOLTIP                         :{BLACK}ปรับเปลี่ยนการบรรจุเพื่อบรรทุกประเภทสินค้าที่แตกต่าง

###length VEHICLE_TYPES
STR_VEHICLE_VIEW_TRAIN_ORDERS_TOOLTIP                           :{BLACK}แสดงตารางเดินรถ
STR_VEHICLE_VIEW_ROAD_VEHICLE_ORDERS_TOOLTIP                    :{BLACK}แสดงตารางรายการคำสั่งของยานพาหนะ
STR_VEHICLE_VIEW_SHIP_ORDERS_TOOLTIP                            :{BLACK}แสดงตารางรายการคำสั่งของยานพาหนะ
STR_VEHICLE_VIEW_AIRCRAFT_ORDERS_TOOLTIP                        :{BLACK}แสดงตารางรายการคำสั่งของยานพาหนะ

###length VEHICLE_TYPES
STR_VEHICLE_VIEW_TRAIN_SHOW_DETAILS_TOOLTIP                     :{BLACK}แสดงรายละเอียดของขบวนรถไฟ
STR_VEHICLE_VIEW_ROAD_VEHICLE_SHOW_DETAILS_TOOLTIP              :{BLACK}แสดงรายละเอียดของยานพาหนะนี้
STR_VEHICLE_VIEW_SHIP_SHOW_DETAILS_TOOLTIP                      :{BLACK}{BLACK}แสดงรายละเอียดของเรือลำนี้
STR_VEHICLE_VIEW_AIRCRAFT_SHOW_DETAILS_TOOLTIP                  :{BLACK}{BLACK}แสดงรายละเอียดของอากาศยานลำนี้

###length VEHICLE_TYPES
STR_VEHICLE_VIEW_TRAIN_STATUS_START_STOP_TOOLTIP                :{BLACK}คลิ๊ก เพื่อสั่งการหยุด/ไปต่อ ของรถไฟขบวนนี้
STR_VEHICLE_VIEW_ROAD_VEHICLE_STATUS_START_STOP_TOOLTIP         :{BLACK}คลิ๊ก เพื่อสั่งการหยุด/ไปต่อ ของยานพาหนะทางบกคันนี้

# Messages in the start stop button in the vehicle view
STR_VEHICLE_STATUS_LOADING_UNLOADING                            :{LTBLUE}อยู่ระหว่างการขนถ่าย
STR_VEHICLE_STATUS_LEAVING                                      :{LTBLUE}เริ่มออกเดินทาง
STR_VEHICLE_STATUS_CRASHED                                      :{RED}เสีย!
STR_VEHICLE_STATUS_BROKEN_DOWN                                  :{RED}เสีย!
STR_VEHICLE_STATUS_STOPPED                                      :{RED}หยุด
STR_VEHICLE_STATUS_TRAIN_STOPPING_VEL                           :{RED}กำหลังหยุด, {VELOCITY}
STR_VEHICLE_STATUS_TRAIN_NO_POWER                               :{RED}ไม่มีกำลัง
STR_VEHICLE_STATUS_TRAIN_STUCK                                  :{ORANGE}รอทาง
STR_VEHICLE_STATUS_AIRCRAFT_TOO_FAR                             :{ORANGE}เกินพิสัยการบิน

STR_VEHICLE_STATUS_HEADING_FOR_STATION_VEL                      :{LTBLUE}มุ่งหน้าสู่ {STATION} ด้วยความเร็ว {VELOCITY}
STR_VEHICLE_STATUS_NO_ORDERS_VEL                                :{LTBLUE}ไม่มีสถานที่ที่ต้องไป, {VELOCITY}
STR_VEHICLE_STATUS_HEADING_FOR_WAYPOINT_VEL                     :{LTBLUE}มุ่งหน้าสู่ {WAYPOINT} ด้วยความเร็ว {VELOCITY}
STR_VEHICLE_STATUS_HEADING_FOR_DEPOT_VEL                        :{ORANGE}มุ่งหน้าสู่ {DEPOT} ด้วยความเร็ว {VELOCITY}
STR_VEHICLE_STATUS_HEADING_FOR_DEPOT_SERVICE_VEL                :{LTBLUE}ซ่อมบำรุงที่ {DEPOT}, {VELOCITY}

STR_VEHICLE_STATUS_CANNOT_REACH_STATION_VEL                     :{LTBLUE}ไม่สามารถวาง {STATION} ได้, {VELOCITY}
STR_VEHICLE_STATUS_CANNOT_REACH_WAYPOINT_VEL                    :{LTBLUE}ไม่สามารถวาง {WAYPOINT}, {VELOCITY}
STR_VEHICLE_STATUS_CANNOT_REACH_DEPOT_SERVICE_VEL               :{LTBLUE}ไม่สามารถวาง {DEPOT}ได้ {VELOCITY}

# Vehicle stopped/started animations
###length 2
STR_VEHICLE_COMMAND_STOPPED_SMALL                               :{TINY_FONT}{RED}หยุด
STR_VEHICLE_COMMAND_STOPPED                                     :{RED}หยุด

###length 2
STR_VEHICLE_COMMAND_STARTED_SMALL                               :{TINY_FONT}{GREEN}เริ่ม
STR_VEHICLE_COMMAND_STARTED                                     :{GREEN}เริ่ม

# Vehicle details
STR_VEHICLE_DETAILS_CAPTION                                     :{WHITE}รายละเอียดของ {VEHICLE}

###length VEHICLE_TYPES
STR_VEHICLE_DETAILS_TRAIN_RENAME                                :{BLACK}ชื่อ
STR_VEHICLE_DETAILS_ROAD_VEHICLE_RENAME                         :{BLACK}ชื่อ
STR_VEHICLE_DETAILS_SHIP_RENAME                                 :{BLACK}ชื่อ
STR_VEHICLE_DETAILS_AIRCRAFT_RENAME                             :{BLACK}ชื่อ

STR_VEHICLE_INFO_AGE_RUNNING_COST_YR                            :{BLACK}ใช้งานมาแล้ว: {LTBLUE}{STRING}{BLACK}   ค่าปฏิบัติการ: {LTBLUE}{CURRENCY_LONG}/ปี
STR_VEHICLE_INFO_AGE                                            :{COMMA} ปี ({COMMA})
STR_VEHICLE_INFO_AGE_RED                                        :{RED}{COMMA} ปี ({COMMA})

STR_VEHICLE_INFO_MAX_SPEED                                      :{BLACK}ความเร็วสูงสุด: {LTBLUE}{VELOCITY}
STR_VEHICLE_INFO_MAX_SPEED_TYPE                                 :{BLACK}ความเร็วสูงสุด: {LTBLUE}{VELOCITY} {BLACK}อากาศยานชนิด: {LTBLUE}{STRING}
STR_VEHICLE_INFO_WEIGHT_POWER_MAX_SPEED                         :{BLACK}น้ำหนัก: {LTBLUE}{WEIGHT_SHORT} {BLACK}พลังขับเคลื่อน: {LTBLUE}{POWER}{BLACK} ความเร็วสูงสุด: {LTBLUE}{VELOCITY}
STR_VEHICLE_INFO_WEIGHT_POWER_MAX_SPEED_MAX_TE                  :{BLACK}น้ำหนัก: {LTBLUE}{WEIGHT_SHORT} {BLACK}พลังขับเคลื่อน: {LTBLUE}{POWER}{BLACK} ความเร็วสูงสุด: {LTBLUE}{VELOCITY} {BLACK}กำลังลากจูงสูงสุด: {LTBLUE}{FORCE}

STR_VEHICLE_INFO_PROFIT_THIS_YEAR_LAST_YEAR                     :{BLACK}ผลประกอบการปีนี้: {LTBLUE}{CURRENCY_LONG} (ปีที่แล้ว: {CURRENCY_LONG})
STR_VEHICLE_INFO_RELIABILITY_BREAKDOWNS                         :{BLACK}ประสิทธิภาพ: {LTBLUE}{COMMA}%  {BLACK}เกิดการชำรุดหลังจากเข้าซ่อมบำรุงครั้งที่แล้ว: {LTBLUE}{COMMA} {BLACK}ครั้ง

STR_VEHICLE_INFO_BUILT_VALUE                                    :{LTBLUE}{ENGINE} {BLACK}สร้างเมื่อ: {LTBLUE}{NUM}{BLACK} มูลค่า: {LTBLUE}{CURRENCY_LONG}
STR_VEHICLE_INFO_NO_CAPACITY                                    :{BLACK}บรรทุก: {LTBLUE}ไม่มี{STRING}
STR_VEHICLE_INFO_CAPACITY                                       :{BLACK}บรรทุก: {LTBLUE}{CARGO_LONG}{3:STRING}
STR_VEHICLE_INFO_CAPACITY_MULT                                  :{BLACK}บรรทุก: {LTBLUE}{CARGO_LONG}{3:STRING} (x{4:NUM})
STR_VEHICLE_INFO_CAPACITY_CAPACITY                              :{BLACK}บรรทุก: {LTBLUE}{CARGO_LONG}, {CARGO_LONG}{STRING}

STR_VEHICLE_INFO_FEEDER_CARGO_VALUE                             :{BLACK}รายได้จากการส่งต่อ: {LTBLUE}{CURRENCY_LONG}

STR_VEHICLE_DETAILS_SERVICING_INTERVAL_DAYS                     :{BLACK}เข้าซ่อมบำรุงทุก: {LTBLUE}{COMMA}วัน{BLACK}   ครั้งสุดท้ายเมื่อ: {LTBLUE}{DATE_LONG}
STR_VEHICLE_DETAILS_SERVICING_INTERVAL_PERCENT                  :{BLACK}เข้าซ่อมบำรุงเมื่อประสิทธิภาพ: {LTBLUE}{COMMA}%{BLACK}   เข้าซ่อมบำรุงครั้งสุดท้ายเมื่อ: {LTBLUE}{DATE_LONG}
STR_VEHICLE_DETAILS_INCREASE_SERVICING_INTERVAL_TOOLTIP         :{BLACK}เพิ่มระยะการซ่อมบำรุงครั้งละ 10 . Ctrl+Click เพิ่มทีละ5
STR_VEHICLE_DETAILS_DECREASE_SERVICING_INTERVAL_TOOLTIP         :{BLACK}ลดระยะการซ่อมบำรุงครั้งละ 10 . Ctrl+Click ลดทีละ5

STR_SERVICE_INTERVAL_DROPDOWN_TOOLTIP                           :{BLACK}ปรับเปลี่ยนประเภทการวัดค่าที่ควรซ่อมบำรุง
STR_VEHICLE_DETAILS_DEFAULT                                     :ค่าเริ่มต้น
STR_VEHICLE_DETAILS_DAYS                                        :วัน
STR_VEHICLE_DETAILS_PERCENT                                     :เปอร์เซนต์

###length VEHICLE_TYPES
STR_QUERY_RENAME_TRAIN_CAPTION                                  :{WHITE}ชื่อรถ
STR_QUERY_RENAME_ROAD_VEHICLE_CAPTION                           :{WHITE}ชื่อรถ
STR_QUERY_RENAME_SHIP_CAPTION                                   :{WHITE}ชื่อเรือ
STR_QUERY_RENAME_AIRCRAFT_CAPTION                               :{WHITE}ชื่ออากาศยาน

# Extra buttons for train details windows
STR_VEHICLE_DETAILS_TRAIN_ENGINE_BUILT_AND_VALUE                :{LTBLUE}{ENGINE}{BLACK}   สร้างเมื่อ: {LTBLUE}{NUM}{BLACK} มูลค่า: {LTBLUE}{CURRENCY_LONG}
STR_VEHICLE_DETAILS_TRAIN_WAGON_VALUE                           :{LTBLUE}{ENGINE}{BLACK}   มูลค่า: {LTBLUE}{CURRENCY_LONG}

STR_VEHICLE_DETAILS_TRAIN_TOTAL_CAPACITY_TEXT                   :{BLACK}ความจุสินค้าทั้งหมดของรถไฟขบวนนี้:
STR_VEHICLE_DETAILS_TRAIN_TOTAL_CAPACITY                        :{LTBLUE}- {CARGO_LONG} ({CARGO_SHORT})
STR_VEHICLE_DETAILS_TRAIN_TOTAL_CAPACITY_MULT                   :{LTBLUE}- {CARGO_LONG} ({CARGO_SHORT}) (x{NUM})

STR_VEHICLE_DETAILS_CARGO_EMPTY                                 :{LTBLUE}ว่างเปล่า
STR_VEHICLE_DETAILS_CARGO_FROM                                  :{LTBLUE}{CARGO_LONG} จาก {STATION}
STR_VEHICLE_DETAILS_CARGO_FROM_MULT                             :{LTBLUE}{CARGO_LONG} จาก {STATION} (x{NUM})

STR_VEHICLE_DETAIL_TAB_CARGO                                    :{BLACK}สินค้า
STR_VEHICLE_DETAILS_TRAIN_CARGO_TOOLTIP                         :{BLACK}แสดงรายละเอียดสิ่งของที่บรรทุกมา
STR_VEHICLE_DETAIL_TAB_INFORMATION                              :{BLACK}ข้อมูล
STR_VEHICLE_DETAILS_TRAIN_INFORMATION_TOOLTIP                   :{BLACK}แสดงรายละเอียดของรถไฟ
STR_VEHICLE_DETAIL_TAB_CAPACITIES                               :{BLACK}ปริมาณที่รับได้
STR_VEHICLE_DETAILS_TRAIN_CAPACITIES_TOOLTIP                    :{BLACK}แสดงความจุของขบวนรถ
STR_VEHICLE_DETAIL_TAB_TOTAL_CARGO                              :{BLACK}แสดงความจุรวมทั้งหมดของขบวนรถ
STR_VEHICLE_DETAILS_TRAIN_TOTAL_CARGO_TOOLTIP                   :{BLACK}แสดงความจุรวมทั้งหมดของขบวนรถ แยกตามประเภทสินค้า

STR_VEHICLE_DETAILS_TRAIN_ARTICULATED_RV_CAPACITY               :{BLACK}ความจุ: {LTBLUE}

# Vehicle refit
STR_REFIT_CAPTION                                               :{WHITE}{VEHICLE} (ดัดแปลง)
STR_REFIT_TITLE                                                 :{GOLD}เลือกประเภทสินค้าที่จะบรรทุก:
STR_REFIT_NEW_CAPACITY_COST_OF_REFIT                            :{BLACK}ความจุใหม่: {GOLD}{CARGO_LONG}{}{BLACK}มูลค่าในการดัดแปลง: {RED}{CURRENCY_LONG}
STR_REFIT_NEW_CAPACITY_INCOME_FROM_REFIT                        :{BLACK}ความจุใหม่: {GOLD}{CARGO_LONG}{}{BLACK}กำไรจากการดัดแปลง: {GREEN}{CURRENCY_LONG}
STR_REFIT_NEW_CAPACITY_COST_OF_AIRCRAFT_REFIT                   :{BLACK}ความจุใหม่: {GOLD}{CARGO_LONG}, {GOLD}{CARGO_LONG}{}{BLACK}มูลค่าการดัดแปลง: {RED}{CURRENCY_LONG}
STR_REFIT_NEW_CAPACITY_INCOME_FROM_AIRCRAFT_REFIT               :{BLACK}ความจุใหม่: {GOLD}{CARGO_LONG}, {GOLD}{CARGO_LONG}{}{BLACK}กำไรจากการดัดแปลง: {GREEN}{CURRENCY_LONG}
STR_REFIT_SELECT_VEHICLES_TOOLTIP                               :{BLACK}เลือกส่วนที่จะดัดแปลง กดเม้าส์แล้วลากเพื่อเลือกหลายๆคัน

###length VEHICLE_TYPES
STR_REFIT_TRAIN_LIST_TOOLTIP                                    :{BLACK}เลือกประเภทของสินค้าสำหรับรถไฟที่จะบรรทุก
STR_REFIT_ROAD_VEHICLE_LIST_TOOLTIP                             :{BLACK}เลือกประเภทของสินค้าสำหรับรถจะบรรทุก
STR_REFIT_SHIP_LIST_TOOLTIP                                     :{BLACK}{BLACK}เลือกประเภทของสินค้าสำหรับเรือจะบรรทุก
STR_REFIT_AIRCRAFT_LIST_TOOLTIP                                 :{BLACK}{BLACK}เลือกประเภทของสินค้าสำหรับอากาศยานที่จะบรรทุก

###length VEHICLE_TYPES
STR_REFIT_TRAIN_REFIT_BUTTON                                    :{BLACK}ดัดแปลงรถไฟ
STR_REFIT_ROAD_VEHICLE_REFIT_BUTTON                             :{BLACK}ดัดแปลงรถ
STR_REFIT_SHIP_REFIT_BUTTON                                     :{BLACK}ดัดแปลงเรือ
STR_REFIT_AIRCRAFT_REFIT_BUTTON                                 :{BLACK}ดัดแปลงเครื่องบิน

###length VEHICLE_TYPES
STR_REFIT_TRAIN_REFIT_TOOLTIP                                   :{BLACK}ดัดแปลงตามที่เลือกประเภทสินค้าไว้
STR_REFIT_ROAD_VEHICLE_REFIT_TOOLTIP                            :{BLACK}ดัดแปลงตามที่เลือกประเภทสินค้าไว้
STR_REFIT_SHIP_REFIT_TOOLTIP                                    :{BLACK}ดัดแปลงตามที่เลือกประเภทสินค้าไว้
STR_REFIT_AIRCRAFT_REFIT_TOOLTIP                                :{BLACK}ดัดแปลงตามที่เลือกประเภทสินค้าไว้

# Order view
STR_ORDERS_CAPTION                                              :{WHITE}รายการคำสั่งของ {VEHICLE}
STR_ORDERS_TIMETABLE_VIEW                                       :{BLACK}ตารางเวลา
STR_ORDERS_TIMETABLE_VIEW_TOOLTIP                               :{BLACK}สลับไปยังตารางเวลา

STR_ORDERS_LIST_TOOLTIP                                         :{BLACK}รายการต้นทางปลายทาง
STR_ORDER_INDEX                                                 :{COMMA}:{NBSP}
STR_ORDER_TEXT                                                  :{STRING} {STRING} {STRING}

STR_ORDERS_END_OF_ORDERS                                        :- - สิ้นสุดรายการ - -
STR_ORDERS_END_OF_SHARED_ORDERS                                 :- - สิ้นสุดคำสั่งที่ใช้ร่วมกัน - -

# Order bottom buttons
STR_ORDER_NON_STOP                                              :{BLACK}ไม่หยุด
STR_ORDER_GO_TO                                                 :ไปยัง
STR_ORDER_GO_NON_STOP_TO                                        :ไม่หยุดจนถึง
STR_ORDER_GO_VIA                                                :ผ่าน
STR_ORDER_GO_NON_STOP_VIA                                       :ไม่หยุดจนไปผ่าน
STR_ORDER_TOOLTIP_NON_STOP                                      :{BLACK}เปลี่ยนรูปแบบการหยุดตามรายการที่เลือก

STR_ORDER_TOGGLE_FULL_LOAD                                      :{BLACK}รอจนสินค้าบางประเภทเต็ม
STR_ORDER_DROP_LOAD_IF_POSSIBLE                                 :รับสินค้าตามที่บรรทุกได้
STR_ORDER_DROP_FULL_LOAD_ALL                                    :รอจนเต็ม
STR_ORDER_DROP_FULL_LOAD_ANY                                    :รอจนสินค้าบางประเภทเต็ม
STR_ORDER_DROP_NO_LOADING                                       :ไม่มีการขนถ่าย
STR_ORDER_TOOLTIP_FULL_LOAD                                     :{BLACK}เลือกรูปแบบการรับส่งสินค้าตามที่เลือกในรายการ

STR_ORDER_TOGGLE_UNLOAD                                         :{BLACK}ถ่ายสินค้าลงทั้งหมด
STR_ORDER_DROP_UNLOAD_IF_ACCEPTED                               :ถ่ายสินค้าลงถ้าสถานีรับ
STR_ORDER_DROP_UNLOAD                                           :ถ่ายสินค้าออกทั้งหมด
STR_ORDER_DROP_TRANSFER                                         :ส่งต่อ
STR_ORDER_DROP_NO_UNLOADING                                     :ไม่ถ่ายสินค้าลง
STR_ORDER_TOOLTIP_UNLOAD                                        :{BLACK}เปลี่ยนรูปแบบการถ่ายออกตามที่เลือกไว้ในรายการ

STR_ORDER_REFIT                                                 :{BLACK}ดัดแปลง
STR_ORDER_REFIT_TOOLTIP                                         :{BLACK}เลือกประเภทสินค้าที่จะเปลี่ยนไปทำการบรรทุก
STR_ORDER_REFIT_AUTO                                            :{BLACK}ดัดแปลงอัตโนมัติ
STR_ORDER_REFIT_AUTO_TOOLTIP                                    :{BLACK}ดัดแปลงเพื่อปรับเปลี่ยนการบรรทุกสินค้าประเภทอื่นอัตโนมัติ
STR_ORDER_DROP_REFIT_AUTO                                       :เลือกประเภทตามกำหนด
STR_ORDER_DROP_REFIT_AUTO_ANY                                   :ตามสินค้าที่ต้องการการขนส่ง

STR_ORDER_SERVICE                                               :{BLACK}ซ่อมบำรุง
STR_ORDER_DROP_GO_ALWAYS_DEPOT                                  :ไปทุกครั้ง
STR_ORDER_DROP_SERVICE_DEPOT                                    :เข้าซ่อมบำรุงหากต้องการ
STR_ORDER_DROP_HALT_DEPOT                                       :หยุด
STR_ORDER_SERVICE_TOOLTIP                                       :{BLACK}จะข้ามรายการนี้ไปเมื่อยังไม่มีความต้องการซ่อมบำรุง

STR_ORDER_CONDITIONAL_VARIABLE_TOOLTIP                          :{BLACK}ข้อมูลยานพาหนะที่จะข้ามไป

# Conditional order variables, must follow order of OrderConditionVariable enum
###length 8
STR_ORDER_CONDITIONAL_LOAD_PERCENTAGE                           :ปริมาณการบรรทุกรวม
STR_ORDER_CONDITIONAL_RELIABILITY                               :ประสิทธิภาพของพาหนะ
STR_ORDER_CONDITIONAL_MAX_SPEED                                 :ความเร็วสูงสุด
STR_ORDER_CONDITIONAL_AGE                                       :อายุการใช้งาน(ปี)
STR_ORDER_CONDITIONAL_REQUIRES_SERVICE                          :ต้องการการซ่อมบำรุง
STR_ORDER_CONDITIONAL_UNCONDITIONALLY                           :ตลอดเวลา
STR_ORDER_CONDITIONAL_REMAINING_LIFETIME                        :เหลืออายุการใช้งาน(ปี)
STR_ORDER_CONDITIONAL_MAX_RELIABILITY                           :ความน่าเชื่อถือสูงสุด
###next-name-looks-similar

STR_ORDER_CONDITIONAL_COMPARATOR_TOOLTIP                        :{BLACK}วิธีการเปรียบเทียบข้อมูลยานพาหนะเพื่อใส่ค่า
STR_ORDER_CONDITIONAL_COMPARATOR_EQUALS                         :เท่ากับ
STR_ORDER_CONDITIONAL_COMPARATOR_NOT_EQUALS                     :ไม่เท่ากับ
STR_ORDER_CONDITIONAL_COMPARATOR_LESS_THAN                      :น้อยกว่า
STR_ORDER_CONDITIONAL_COMPARATOR_LESS_EQUALS                    :น้อยกว่าหรือเท่ากับ
STR_ORDER_CONDITIONAL_COMPARATOR_MORE_THAN                      :มากกว่า
STR_ORDER_CONDITIONAL_COMPARATOR_MORE_EQUALS                    :มากกว่าหรือเท่ากับ
STR_ORDER_CONDITIONAL_COMPARATOR_IS_TRUE                        :คือใช่
STR_ORDER_CONDITIONAL_COMPARATOR_IS_FALSE                       :คือไม่ใช่

STR_ORDER_CONDITIONAL_VALUE_TOOLTIP                             :{BLACK}ค่าที่จะเปรียบเทียบกับระหว่างยานพาหนะทั้งสอง
STR_ORDER_CONDITIONAL_VALUE_CAPT                                :{WHITE}ใส่ค่า่ที่จะเปรียบเีทียบ

STR_ORDERS_SKIP_BUTTON                                          :{BLACK}ข้าม
STR_ORDERS_SKIP_TOOLTIP                                         :{BLACK}ข้ามรายการที่กำลังทำไปยังรายการถัดไป

STR_ORDERS_DELETE_BUTTON                                        :{BLACK}ลบ
STR_ORDERS_DELETE_TOOLTIP                                       :{BLACK}ลบรายการที่เลือก
STR_ORDERS_DELETE_ALL_TOOLTIP                                   :{BLACK}ลบคำสั่งทั้งหมด
STR_ORDERS_STOP_SHARING_BUTTON                                  :{BLACK}หยุดการใช้คำสั่งร่วมกัน
STR_ORDERS_STOP_SHARING_TOOLTIP                                 :{BLACK}หยุดการ Share รายการที่ต้องทำ

STR_ORDERS_GO_TO_BUTTON                                         :{BLACK}ไปยัง
STR_ORDER_GO_TO_NEAREST_DEPOT                                   :ไปยังโรงซ่อมบำรุงที่ใกล้ที่สุด
STR_ORDER_GO_TO_NEAREST_HANGAR                                  :ไปยังโรงซ่อมบำรุงที่ใกล้ที่สุด
STR_ORDER_CONDITIONAL                                           :สั่งให้ข้ามรายการในคำสั่ง
STR_ORDER_SHARE                                                 :Share รายการที่ต้องทำ
STR_ORDERS_GO_TO_TOOLTIP                                        :{BLACK}เพิ่มรายการที่ต้องทำก่อนหน้ารายการที่เลือก หรือเพิ่มในท้ายรายการที่มีอยู่แล้ว

STR_ORDERS_VEH_WITH_SHARED_ORDERS_LIST_TOOLTIP                  :{BLACK}แสดงยานพาหนะทั้งหมดที่ใช้คำสั่งนี้

# String parts to build the order string
STR_ORDER_GO_TO_WAYPOINT                                        :ผ่าน {WAYPOINT}
STR_ORDER_GO_NON_STOP_TO_WAYPOINT                               :ไม่หยุดจนกว่าจะผ่าน {WAYPOINT}

STR_ORDER_SERVICE_AT                                            :ซ่อมบำรุงที่
STR_ORDER_SERVICE_NON_STOP_AT                                   :ไม่หยุดจนไปซ่อมบำรุงที่

STR_ORDER_NEAREST_DEPOT                                         :ใกล้ที่สุด
STR_ORDER_NEAREST_HANGAR                                        :โรงซ่อมที่ใกล้ที่สุด
###length 3
STR_ORDER_TRAIN_DEPOT                                           :โรงซ่อมบำรุง
STR_ORDER_ROAD_VEHICLE_DEPOT                                    :โรงซ่อมบำรุงรถ
STR_ORDER_SHIP_DEPOT                                            :อู่เรือ
###next-name-looks-similar

STR_ORDER_GO_TO_NEAREST_DEPOT_FORMAT                            :{STRING} {STRING} {STRING}
STR_ORDER_GO_TO_DEPOT_FORMAT                                    :{STRING} {DEPOT}

STR_ORDER_REFIT_ORDER                                           :(ดัดแปลงเป็น {STRING})
STR_ORDER_REFIT_STOP_ORDER                                      :(ดัดแปลงเป็น {STRING} และหยุด)
STR_ORDER_STOP_ORDER                                            :(หยุด)

STR_ORDER_GO_TO_STATION                                         :{STRING} {STATION} {STRING}

STR_ORDER_IMPLICIT                                              :(อัตโนมัติ)

STR_ORDER_FULL_LOAD                                             :(รับจนเต็ม)
STR_ORDER_FULL_LOAD_ANY                                         :(รับสินค้าบางชนิดจนเต็ม)
STR_ORDER_NO_LOAD                                               :(ไม่รับสินค้า)
STR_ORDER_UNLOAD                                                :(ถ่ายสินค้าออกทั้งหมดและรับสินค้าใหม่)
STR_ORDER_UNLOAD_FULL_LOAD                                      :(ถ่ายสินค้าออกทั้งหมดแล้วรอสินค้าใหม่เต็ม)
STR_ORDER_UNLOAD_FULL_LOAD_ANY                                  :(ถ่ายสินค้าทั้งหมดออกแล้วรอสินค้าใหม่บางอย่างเต็ม)
STR_ORDER_UNLOAD_NO_LOAD                                        :(ถ่ายสินค้าออกทั้งหมดแล้วออกไปแบบว่างเปล่า)
STR_ORDER_TRANSFER                                              :(ส่งต่อสินค้าและรับสินค้าใหม่)
STR_ORDER_TRANSFER_FULL_LOAD                                    :(ส่งต่อสินค้าและรอรับสินค้าจนเต็ม)
STR_ORDER_TRANSFER_FULL_LOAD_ANY                                :(ส่งต่อสินค้าและรอรับสินค้าบางชนิดเต็ม)
STR_ORDER_TRANSFER_NO_LOAD                                      :(ส่งต่อสินค้าแล้วออกมาแบบว่างเปล่า)
STR_ORDER_NO_UNLOAD                                             :(ไม่ถ่ายสินค้าลงและรับสินค้าเพิ่ม)
STR_ORDER_NO_UNLOAD_FULL_LOAD                                   :(ไม่ถ่ายสินค้าลงและรอจนสินค้าเต็ม)
STR_ORDER_NO_UNLOAD_FULL_LOAD_ANY                               :(ไม่ถ่ายสินค้าลงและรอจนบางอย่างเต็ม)
STR_ORDER_NO_UNLOAD_NO_LOAD                                     :(ไม่มีการขนถ่ายสินค้า)

STR_ORDER_AUTO_REFIT                                            :(ดัดแปลงอัตโนมัติเป็น {STRING})
STR_ORDER_FULL_LOAD_REFIT                                       :(ดัดแปลงอัตโนมัติเป็น {STRING} และรอจนเต็ม)
STR_ORDER_FULL_LOAD_ANY_REFIT                                   :(ดัดแปลงอัตโนมัติเป็น {STRING} และรอจนบางอย่างเต็ม)
STR_ORDER_UNLOAD_REFIT                                          :(ถ่ายสินค้าลง ดัดแปลงอัตโนมัติเป็น {STRING} และรับสินค้า)
STR_ORDER_UNLOAD_FULL_LOAD_REFIT                                :(ถ่ายสินค้าลง ดัดแปลงอัตโนมัติเป็น {STRING} และรอสินค้าเต็ม)
STR_ORDER_UNLOAD_FULL_LOAD_ANY_REFIT                            :(ถ่ายสินค้าลง ดัดแปลงอัตโนมัติเป็น {STRING} และรอสินค้าบางอย่างเต็ม)
STR_ORDER_TRANSFER_REFIT                                        :(ส่งต่อสินค้า ดัดแปลงอัตโนมัติเป็น {STRING})
STR_ORDER_TRANSFER_FULL_LOAD_REFIT                              :(ส่งต่อสินค้า ดัดแปลงอัตโนมัติเป็น {STRING} และรอจนเต็ม)
STR_ORDER_TRANSFER_FULL_LOAD_ANY_REFIT                          :(ส่งต่อสินค้า ดัดแปลงอัตโนมัติเป็น {STRING} และรอจนบางอย่างเต็ม)
STR_ORDER_NO_UNLOAD_REFIT                                       :(ไม่ถ่ายสินค้าลง แต่ดัดแปลงเป็น {STRING} และรับสินค้าเพิ่ม)
STR_ORDER_NO_UNLOAD_FULL_LOAD_REFIT                             :(ไม่ถ่ายสินค้าลง แต่ดัดแปลงเป็น {STRING} และรับสินค้าเพิ่มจนเต็ม)
STR_ORDER_NO_UNLOAD_FULL_LOAD_ANY_REFIT                         :(ไม่ถ่ายสินค้าลง แต่ดัดแปลงเป็น {STRING} และรับสินค้าบางอย่างจนเต็ม)

STR_ORDER_AUTO_REFIT_ANY                                        :สินค้าที่มี

###length 3
STR_ORDER_STOP_LOCATION_NEAR_END                                :[จอดที่ปลายสุด]
STR_ORDER_STOP_LOCATION_MIDDLE                                  :[จอดกึ่งกลาง]
STR_ORDER_STOP_LOCATION_FAR_END                                 :[จอดพอดีท้ายขบวน]

STR_ORDER_OUT_OF_RANGE                                          :{RED} (ที่หมายถัดไปไกลเกินพิสัย)

STR_ORDER_CONDITIONAL_UNCONDITIONAL                             :ข้ามไปยังคำสั่งที่ {COMMA}
STR_ORDER_CONDITIONAL_NUM                                       :ข้ามไปยังคำสั่งที่ {COMMA} เมื่อ {STRING} {STRING} {COMMA}
STR_ORDER_CONDITIONAL_TRUE_FALSE                                :ข้ามไปยังคำสั่งที่ {COMMA} เมื่อ {STRING} {STRING}

STR_INVALID_ORDER                                               :{RED} (คำสั่งไม่ถูกต้อง)

# Time table window
STR_TIMETABLE_TITLE                                             :{WHITE}ตารางเวลาของ {VEHICLE}
STR_TIMETABLE_ORDER_VIEW                                        :{BLACK}คำสั่ง
STR_TIMETABLE_ORDER_VIEW_TOOLTIP                                :{BLACK}สลับไปยังรายการคำสั่ง

STR_TIMETABLE_TOOLTIP                                           :{BLACK}ตารางเวลา - กดบนรายการที่ไฮไลท์

STR_TIMETABLE_NO_TRAVEL                                         :ไม่มีการเดินทาง
STR_TIMETABLE_NOT_TIMETABLEABLE                                 :เดินทาง (อัตโนมัติ; ตามตารางเวลาต่อไปที่ตั้งไว้)
STR_TIMETABLE_TRAVEL_NOT_TIMETABLED                             :>>>ไปยังที่หมายถัดไป(ไม่ได้กำหนดเวลา)<<<
STR_TIMETABLE_TRAVEL_NOT_TIMETABLED_SPEED                       :>>>ความเร็วไม่เกิน {2:VELOCITY} (ไม่มีกำหนดเวลา)<<<
STR_TIMETABLE_TRAVEL_FOR                                        :เวลาในการเดินทางคือ {STRING}
STR_TIMETABLE_TRAVEL_FOR_SPEED                                  :เวลาในการเดินทางคือ {STRING} ความเร็วสูงสุดไม่เกิน {VELOCITY}
STR_TIMETABLE_TRAVEL_FOR_ESTIMATED                              :ตารางการเดินทาง (ของ {STRING}, ไม่ได้ถูกกำหนดเวลาไว้)
STR_TIMETABLE_STAY_FOR_ESTIMATED                                :(ตารางการเดินทางของ {STRING}, ไม่ได้ถูกกำหนดเวลาไว้)
STR_TIMETABLE_AND_TRAVEL_FOR_ESTIMATED                          :(ตารางการเดินทางของ {STRING}, ไม่ได้ถูกกำหนดเวลาไว้)
STR_TIMETABLE_STAY_FOR                                          :หยุดเป็นเวลา {STRING}
STR_TIMETABLE_AND_TRAVEL_FOR                                    :และเดินทาง {STRING}
STR_TIMETABLE_DAYS                                              :{COMMA} วัน
STR_TIMETABLE_TICKS                                             :{COMMA} tick

STR_TIMETABLE_TOTAL_TIME                                        :{BLACK}ตารางเวลานี้เสร็จสิ้นโดยใช้เวลาทั้งหมด {STRING}
STR_TIMETABLE_TOTAL_TIME_INCOMPLETE                             :{BLACK}ตารางเวลานี้ใช้เวลารวมทั้งสิ้น {STRING} (และยังไม่สมบูรณ์)

STR_TIMETABLE_STATUS_ON_TIME                                    :{BLACK}ยานพาหนะนี้เดินทางได้ตามเวลา
STR_TIMETABLE_STATUS_LATE                                       :{BLACK}ยานพาหนะนี้เดินทางช้ากว่าเวลาปกติอยู่ {STRING}
STR_TIMETABLE_STATUS_EARLY                                      :{BLACK}ยานพาหนะนี้เดินทางเร็วกว่าเวลาปกติอยู่ {STRING}
STR_TIMETABLE_STATUS_NOT_STARTED                                :{BLACK}ตารางเวลายังไม่เริ่มต้น
STR_TIMETABLE_STATUS_START_AT                                   :{BLACK}ตารางเวลานี้จะเริ่มใน {STRING}

STR_TIMETABLE_STARTING_DATE                                     :{BLACK}วันที่เริ่มต้น
STR_TIMETABLE_STARTING_DATE_TOOLTIP                             :{BLACK}เลือกวันที่ที่จะให้เริ่มต้นตารางเวลา. Ctrl+Click เพื่อให้ยานพาหนะที่ใช้ตารางเวลานี้เริ่มต้นที่จุดเดียวกัน, ถ้าตารางเวลาสมบูรณ์แล้ว

STR_TIMETABLE_CHANGE_TIME                                       :{BLACK}ปรับเปลี่ยนเวลา
STR_TIMETABLE_WAIT_TIME_TOOLTIP                                 :{BLACK}เปลี่ยนเวลาที่ตำแหน่งไฮไลท์ในรายการ

STR_TIMETABLE_CLEAR_TIME                                        :{BLACK}ลบเวลา
STR_TIMETABLE_CLEAR_TIME_TOOLTIP                                :{BLACK}ลบเวลาในรายการที่ไฮไลท์

STR_TIMETABLE_CHANGE_SPEED                                      :{BLACK}ตั้งจำกัดความเร็ว
STR_TIMETABLE_CHANGE_SPEED_TOOLTIP                              :{BLACK}เปลี่ยนความเร็วการเดินทางสูงสุดของลำดับที่ถูกไฮไลท์

STR_TIMETABLE_CLEAR_SPEED                                       :{BLACK}ยกเลิกการจำกัดความเร็ว
STR_TIMETABLE_CLEAR_SPEED_TOOLTIP                               :{BLACK}ยกเลิกความเร็วการเดินทางสูงสุดของลำดับที่ถูกไฮไลท์

STR_TIMETABLE_RESET_LATENESS                                    :{BLACK}รีเซตเวลาที่ช้า
STR_TIMETABLE_RESET_LATENESS_TOOLTIP                            :{BLACK}รีเซตเวลาที่ล่าช้าเพื่อให้ยานพาหนะเริ่มต้นตามเวลาใหม่

STR_TIMETABLE_AUTOFILL                                          :{BLACK}เติมอัตโนมัติ
STR_TIMETABLE_AUTOFILL_TOOLTIP                                  :{BLACK}เติมตารางเวลาอัตโนมัติ (Ctrl+Click เพื่อปรับระยะเวลารอ)

STR_TIMETABLE_EXPECTED                                          :{BLACK}การคาดการณ์
STR_TIMETABLE_SCHEDULED                                         :{BLACK}ตารางเวลา
STR_TIMETABLE_EXPECTED_TOOLTIP                                  :{BLACK}สลับระหว่างการดูรายการตารางเวลาและการคาดการณ์

STR_TIMETABLE_ARRIVAL_ABBREVIATION                              :ถึง:
STR_TIMETABLE_DEPARTURE_ABBREVIATION                            :ออก:


# Date window (for timetable)
STR_DATE_CAPTION                                                :{WHITE}กำหนดวัน
STR_DATE_SET_DATE                                               :{BLACK}กำหนดวัน
STR_DATE_SET_DATE_TOOLTIP                                       :{BLACK}เลือกวันที่จะเริ่มต้นใช้งานตารางเวลา
STR_DATE_DAY_TOOLTIP                                            :{BLACK}เลือกวัน
STR_DATE_MONTH_TOOLTIP                                          :{BLACK}เลือกเดือน
STR_DATE_YEAR_TOOLTIP                                           :{BLACK}เลือกปี


# AI debug window
STR_AI_DEBUG                                                    :{WHITE}AI/Game Script Debug
STR_AI_DEBUG_NAME_AND_VERSION                                   :{BLACK}{STRING} (v{NUM})
STR_AI_DEBUG_NAME_TOOLTIP                                       :{BLACK}ชื่อ script
STR_AI_DEBUG_SETTINGS                                           :{BLACK}ตั้งค่า AI
STR_AI_DEBUG_SETTINGS_TOOLTIP                                   :{BLACK}เปลี่ยนการตั้งค่า AI
STR_AI_DEBUG_RELOAD                                             :{BLACK}โหลด AI อีกครั้งหนึ่ง
STR_AI_DEBUG_RELOAD_TOOLTIP                                     :{BLACK}ปิด AI ทั้งหมด,ทำการ Reload Script, และทำการเริ่มต้น AI ใหม่อีกครั้ง
STR_AI_DEBUG_BREAK_STR_ON_OFF_TOOLTIP                           :{BLACK}เปิด/ปิด การหยุด เมื่อ Log แสดงข้อมูล AI ตรงกับข้อมูลใน Break String
STR_AI_DEBUG_BREAK_ON_LABEL                                     :{BLACK}Break on:
STR_AI_DEBUG_BREAK_STR_OSKTITLE                                 :{BLACK}Break on
STR_AI_DEBUG_BREAK_STR_TOOLTIP                                  :{BLACK}เมื่อข้อความใน AI Log ตรงกับ string นี้ ให้ทำการหยุดเกม
STR_AI_DEBUG_MATCH_CASE                                         :{BLACK}ตรงกัน
STR_AI_DEBUG_MATCH_CASE_TOOLTIP                                 :{BLACK}แสดงกรณีที่ตรงเมื่อมีการเปรียบเทียบข้อความใน AI log ที่ตรงกับ Braek string
STR_AI_DEBUG_CONTINUE                                           :{BLACK}ต่อเนื่อง
STR_AI_DEBUG_CONTINUE_TOOLTIP                                   :{BLACK}ยกเลิกการหยุดเกม และเปิดทำงาน AI ต่อไป
STR_AI_DEBUG_SELECT_AI_TOOLTIP                                  :{BLACK}ดูการผลลัพธ์การดีบักของ AI นี้
STR_AI_GAME_SCRIPT                                              :{BLACK}Game Script
STR_AI_GAME_SCRIPT_TOOLTIP                                      :{BLACK}ตรวจสอบ Script log ของเกม

STR_ERROR_AI_NO_AI_FOUND                                        :ไม่มี AI ที่เหมาะสมที่จะโหลดขึ้นมา.{}AI นี้เป็นเพียงตัวแทนไม่สามารถทำอะไรได้.{} คุณสามารถดาวโหลดเพิ่มเติมจากระบบ Online Content
STR_ERROR_AI_PLEASE_REPORT_CRASH                                :{WHITE}ถ้ามีกรณี Script เสีย กรุณารายงานไปยังผู้เขียน Script พร้อม Screenshot ของหน้าต่าง AI และ Game script debug
STR_ERROR_AI_DEBUG_SERVER_ONLY                                  :{YELLOW}AI/Game Script Debug window จะใช้งานได้เฉพาะที่เป็น Server

# AI configuration window
STR_AI_CONFIG_CAPTION                                           :{WHITE}ปรับแต่ง AI/Game Script
STR_AI_CONFIG_GAMELIST_TOOLTIP                                  :{BLACK}Game Script จะเปิดใช้งานในเกมถัดไป
STR_AI_CONFIG_AILIST_TOOLTIP                                    :{BLACK}AI จะทำการเปิดใช้งานในเกมถัดไป
STR_AI_CONFIG_HUMAN_PLAYER                                      :ผู้เล่น
STR_AI_CONFIG_RANDOM_AI                                         :คอมพิวเตอร์
STR_AI_CONFIG_NONE                                              :(ไม่มี)

STR_AI_CONFIG_MOVE_UP                                           :{BLACK}เลื่อนขึ้น
STR_AI_CONFIG_MOVE_UP_TOOLTIP                                   :{BLACK}ย้าย AI ที่เลือกขึ้นด้านบนของรายชื่อ
STR_AI_CONFIG_MOVE_DOWN                                         :{BLACK}เลื่อนลง
STR_AI_CONFIG_MOVE_DOWN_TOOLTIP                                 :{BLACK}ย้าย AI ที่เลือกลงด้านล่างของรายชื่อ

STR_AI_CONFIG_GAMESCRIPT                                        :{SILVER}Game Script
STR_AI_CONFIG_AI                                                :{SILVER}AI

STR_AI_CONFIG_CHANGE                                            :{BLACK}เลือก {STRING}
STR_AI_CONFIG_CHANGE_NONE                                       :
STR_AI_CONFIG_CHANGE_AI                                         :AI
STR_AI_CONFIG_CHANGE_GAMESCRIPT                                 :Game Script
STR_AI_CONFIG_CHANGE_TOOLTIP                                    :{BLACK}โหลดscriptอื่น
STR_AI_CONFIG_CONFIGURE                                         :{BLACK}Configure
STR_AI_CONFIG_CONFIGURE_TOOLTIP                                 :{BLACK}ปรับแต่ง parameters ของ Script

# Available AIs window
STR_AI_LIST_CAPTION                                             :{WHITE}ที่เปิดใช้งาน {STRING}
STR_AI_LIST_CAPTION_AI                                          :AI
STR_AI_LIST_CAPTION_GAMESCRIPT                                  :Game Scripts
STR_AI_LIST_TOOLTIP                                             :{BLACK}คลิ๊กเพื่อเลือก script

STR_AI_LIST_AUTHOR                                              :{LTBLUE}ผู้เขียน: {ORANGE}{STRING}
STR_AI_LIST_VERSION                                             :{LTBLUE}เวอร์ชั่น: {ORANGE}{NUM}
STR_AI_LIST_URL                                                 :{LTBLUE}URL: {ORANGE}{STRING}

STR_AI_LIST_ACCEPT                                              :{BLACK}ยืนยัน
STR_AI_LIST_ACCEPT_TOOLTIP                                      :{BLACK}เลือก script ที่ไฮไลท์ไว้
STR_AI_LIST_CANCEL                                              :{BLACK}ยกเลิก
STR_AI_LIST_CANCEL_TOOLTIP                                      :{BLACK}ไม่สามารถเปลี่ยน script

STR_SCREENSHOT_HEIGHTMAP_SCREENSHOT                             :{BLACK}บันทึกหน้าจอของ Heightmap
STR_SCREENSHOT_MINIMAP_SCREENSHOT                               :{BLACK}จับภาพหน้าจอ มินิแมพ

# AI Parameters
STR_AI_SETTINGS_CAPTION                                         :{WHITE}{STRING} Parameters
STR_AI_SETTINGS_CAPTION_AI                                      :AI
STR_AI_SETTINGS_CAPTION_GAMESCRIPT                              :Game Script
STR_AI_SETTINGS_CLOSE                                           :{BLACK}ปิด
STR_AI_SETTINGS_RESET                                           :{BLACK}เริ่มใหม่
STR_AI_SETTINGS_SETTING                                         :{STRING}: {ORANGE}{STRING}
STR_AI_SETTINGS_START_DELAY                                     :จำนวนที่จะให้เริ่มต้น AI นี้หลังจากที่มีการเริ่มต้น AI ก่อนหน้านี้ไป: {ORANGE}{STRING}


# Textfile window
STR_TEXTFILE_WRAP_TEXT                                          :{WHITE}Wrap อักษร
STR_TEXTFILE_WRAP_TEXT_TOOLTIP                                  :{BLACK}จัดตัวอักษรให้พอดีกับหน้าต่าง จะได้พอดีโดยไม่ต้อง scroll
STR_TEXTFILE_VIEW_README                                        :{BLACK}แสดง readme
STR_TEXTFILE_VIEW_CHANGELOG                                     :{BLACK}ข้อมูลการอัพเดต
STR_TEXTFILE_VIEW_LICENCE                                       :{BLACK}การอนุญาต
###length 3
STR_TEXTFILE_README_CAPTION                                     :{WHITE}{STRING} readme ของ {STRING}
STR_TEXTFILE_CHANGELOG_CAPTION                                  :{WHITE}{STRING} changelog ของ {STRING}
STR_TEXTFILE_LICENCE_CAPTION                                    :{WHITE}{STRING} การอนุญาตของ {STRING}


# Vehicle loading indicators
STR_PERCENT_UP_SMALL                                            :{TINY_FONT}{WHITE}{NUM}%{UP_ARROW}
STR_PERCENT_UP                                                  :{WHITE}{NUM}%{UP_ARROW}
STR_PERCENT_DOWN_SMALL                                          :{TINY_FONT}{WHITE}{NUM}%{DOWN_ARROW}
STR_PERCENT_DOWN                                                :{WHITE}{NUM}%{DOWN_ARROW}
STR_PERCENT_UP_DOWN_SMALL                                       :{TINY_FONT}{WHITE}{NUM}%{UP_ARROW}{DOWN_ARROW}
STR_PERCENT_UP_DOWN                                             :{WHITE}{NUM}%{UP_ARROW}{DOWN_ARROW}
STR_PERCENT_NONE_SMALL                                          :{TINY_FONT}{WHITE}{NUM}%
STR_PERCENT_NONE                                                :{WHITE}{NUM}%

# Income 'floats'
STR_INCOME_FLOAT_COST_SMALL                                     :{TINY_FONT}{RED}รายจ่าย: {CURRENCY_LONG}
STR_INCOME_FLOAT_COST                                           :{RED}รายจ่าย: {CURRENCY_LONG}
STR_INCOME_FLOAT_INCOME_SMALL                                   :{TINY_FONT}{GREEN}รายได้: {CURRENCY_LONG}
STR_INCOME_FLOAT_INCOME                                         :{GREEN}รายได้: {CURRENCY_LONG}
STR_FEEDER_TINY                                                 :{TINY_FONT}{YELLOW}ส่งต่อ: {CURRENCY_LONG}
STR_FEEDER                                                      :{YELLOW}ส่งต่อ: {CURRENCY_LONG}
STR_FEEDER_INCOME_TINY                                          :{TINY_FONT}{YELLOW}ส่งต่อ: {CURRENCY_LONG}{WHITE} / {GREEN}รายได้: {CURRENCY_LONG}
STR_FEEDER_INCOME                                               :{YELLOW}ส่งต่อ: {CURRENCY_LONG}{WHITE} / {GREEN}รายได้: {CURRENCY_LONG}
STR_FEEDER_COST_TINY                                            :{TINY_FONT}{YELLOW}ส่งต่อ: {CURRENCY_LONG}{WHITE} / {RED}รายจ่าย: {CURRENCY_LONG}
STR_FEEDER_COST                                                 :{YELLOW}ส่งต่อ: {CURRENCY_LONG}{WHITE} / {RED}รายจ่าย: {CURRENCY_LONG}
STR_MESSAGE_ESTIMATED_COST                                      :{WHITE}มูลค่าประมาณการ: {CURRENCY_LONG}
STR_MESSAGE_ESTIMATED_INCOME                                    :{WHITE}รายได้ประมาณการ: {CURRENCY_LONG}

# Saveload messages
STR_ERROR_SAVE_STILL_IN_PROGRESS                                :{WHITE}ขณะนี้กำลังบันทึก,{}โปรดรอจนกว่าจะเสร็จ!
STR_ERROR_AUTOSAVE_FAILED                                       :{WHITE}บันทึกอัตโนมัติล้มเหลว!!!
STR_ERROR_UNABLE_TO_READ_DRIVE                                  :{BLACK}ไม่สามารถอ่านข้อมูลได้
STR_ERROR_GAME_SAVE_FAILED                                      :{WHITE}บันทึกเกมล้มเหลว!!!{}{STRING}
STR_ERROR_UNABLE_TO_DELETE_FILE                                 :{WHITE}ไม่สามารถทำการลบไฟล์
STR_ERROR_GAME_LOAD_FAILED                                      :{WHITE}โหลดเกมล้มเหลว{}{STRING}
STR_GAME_SAVELOAD_ERROR_BROKEN_INTERNAL_ERROR                   :ข้อผิดพลาดจากภายใน: {STRING}
STR_GAME_SAVELOAD_ERROR_BROKEN_SAVEGAME                         :เกมที่บันทึกไว้ เสีย - {STRING}
STR_GAME_SAVELOAD_ERROR_TOO_NEW_SAVEGAME                        :เกมที่บันทึกไว้ สำหรับเวอร์ชันใหม่
STR_GAME_SAVELOAD_ERROR_FILE_NOT_READABLE                       :ไม่สามารถโหลดไฟล์ได้
STR_GAME_SAVELOAD_ERROR_FILE_NOT_WRITEABLE                      :ไม่สามารถเขียนไฟล์ได้
STR_GAME_SAVELOAD_ERROR_DATA_INTEGRITY_CHECK_FAILED             :การตรวจสอบความสมบูรณ์ของข้อมูลล้มเหลว
STR_GAME_SAVELOAD_ERROR_PATCHPACK                               :เกมที่บันทึกไว้ สำหรับเวอร์ชันดัดแปลง
STR_GAME_SAVELOAD_NOT_AVAILABLE                                 :<ไม่สามารถใช้งาน>
STR_WARNING_LOADGAME_REMOVED_TRAMS                              :{WHITE}บันทึกนี้บันทึกเป็นเวอร์ชั่นที่ยังไม่สนับสนุนระบบรถราง. ทั้งหมดจะถูกลบออก

# Map generation messages
STR_ERROR_COULD_NOT_CREATE_TOWN                                 :{WHITE}การสร้างแผนที่ถูกยกเลิก...{}... ไม่มีสถานที่เมืองที่เหมาะสม
STR_ERROR_NO_TOWN_IN_SCENARIO                                   :{WHITE}... ไม่มีเมืองในแผนที่จำลอง

STR_ERROR_PNGMAP                                                :{WHITE}ไม่สามารถโหลดสภาพภูมิประเทศจากไฟล์ PNG...
STR_ERROR_PNGMAP_FILE_NOT_FOUND                                 :{WHITE}... หาไฟล์ไม่พบ
STR_ERROR_PNGMAP_IMAGE_TYPE                                     :{WHITE}... ไม่สามารถแปลงประเภทของภาพได้. ต้องการภาพ 8-bit หรือ 24-bit PNG
STR_ERROR_PNGMAP_MISC                                           :{WHITE}... มีบางอย่างไม่ถูกต้อง (เป็นไปได้ว่าไฟล์เสียหาย)

STR_ERROR_BMPMAP                                                :{WHITE}ไม่สามารถโหลดสภาพภูมิประเทศจากไฟล์ BMP...
STR_ERROR_BMPMAP_IMAGE_TYPE                                     :{WHITE}... ไม่สามารถแปลงประเภทของภาพได้

STR_ERROR_HEIGHTMAP_TOO_LARGE                                   :{WHITE}... ภาพมีขนาดใหญ่เกินไป

STR_WARNING_HEIGHTMAP_SCALE_CAPTION                             :{WHITE}สเกลภาพไม่ตรงกับการตั้งค่าแผนที่
STR_WARNING_HEIGHTMAP_SCALE_MESSAGE                             :{YELLOW}ไม่แนะนำให้ทำการลดขนาดภาพต้นฉบับ. แน่ใจหรือไม่ว่าต้องการทำต่อ?

# Soundset messages
STR_WARNING_FALLBACK_SOUNDSET                                   :{WHITE}พบเฉพาะไฟล์เสียงสำรอง. หากต้องการฟังเสียงอื่นๆ โปรดดาวน์โหลดและติดตั้งจาก Content Download System

# Screenshot related messages
STR_WARNING_SCREENSHOT_SIZE_CAPTION                             :{WHITE}ภาพถ่ายขนาดใหญ่
STR_WARNING_SCREENSHOT_SIZE_MESSAGE                             :{YELLOW}ความละเอียดของภาพ:{COMMA} x {COMMA} พิกเซล. การถ่ายภาพอาจใช้เวลาซักพัก. คุณต้องการดำเนินการต่อหรือไม่?

STR_MESSAGE_SCREENSHOT_SUCCESSFULLY                             :{WHITE}Screenshot บันทึกเรียบร้อยแล้ว ที่ '{STRING}'
STR_ERROR_SCREENSHOT_FAILED                                     :{WHITE}การบันทึก Screenshot ล้มเหลว!

# Error message titles
STR_ERROR_MESSAGE_CAPTION                                       :{YELLOW}ข้อความ
STR_ERROR_MESSAGE_CAPTION_OTHER_COMPANY                         :{YELLOW}ข้อความจาก {STRING}

# Generic construction errors
STR_ERROR_OFF_EDGE_OF_MAP                                       :{WHITE}อยู่นอกขอบแผนที่
STR_ERROR_TOO_CLOSE_TO_EDGE_OF_MAP                              :{WHITE}ใกล้กับขอบแผนที่เกินไป
STR_ERROR_NOT_ENOUGH_CASH_REQUIRES_CURRENCY                     :{WHITE}มีเงินไม่พอ - ต้องการอีก {CURRENCY_LONG}
STR_ERROR_FLAT_LAND_REQUIRED                                    :{WHITE}ต้องใช้พื้นที่ราบ
STR_ERROR_LAND_SLOPED_IN_WRONG_DIRECTION                        :{WHITE}เนินดินในทิศทางที่ผิด
STR_ERROR_CAN_T_DO_THIS                                         :{WHITE}ไม่สามารถทำได้...
STR_ERROR_BUILDING_MUST_BE_DEMOLISHED                           :{WHITE}มีสิ่งปลูกสร้างที่ต้องทำลายก่อน
STR_ERROR_CAN_T_CLEAR_THIS_AREA                                 :{WHITE}ไม่สามารถรื้อถอนได้...
STR_ERROR_SITE_UNSUITABLE                                       :{WHITE}... พื้นที่นั้นไม่เหมาะสม
STR_ERROR_ALREADY_BUILT                                         :{WHITE}... พร้อมที่จะทำการสร้าง
STR_ERROR_OWNED_BY                                              :{WHITE}... เป็นของ {STRING}
STR_ERROR_AREA_IS_OWNED_BY_ANOTHER                              :{WHITE}... พื้นที่นี้ถูกจับจองโดยบริษัทอื่น
STR_ERROR_TERRAFORM_LIMIT_REACHED                               :{WHITE}... การจัดการภูมิประเทศถึงขีดจำกัด
STR_ERROR_CLEARING_LIMIT_REACHED                                :{WHITE}... การเคลียพื้่นที่ถึงขีดจำักัด
STR_ERROR_TREE_PLANT_LIMIT_REACHED                              :{WHITE}... การปลูกต้นไม้ถึงขีดจำกัด
STR_ERROR_NAME_MUST_BE_UNIQUE                                   :{WHITE}ชื่อนี้มีอยู่แล้ว!!
STR_ERROR_GENERIC_OBJECT_IN_THE_WAY                             :{WHITE}{1:STRING} ในเส้นทาง
STR_ERROR_NOT_ALLOWED_WHILE_PAUSED                              :{WHITE}ไม่อนุญาตให้ สร้าง/รื้อถอน ขณะหยุดเกม

# Local authority errors
STR_ERROR_LOCAL_AUTHORITY_REFUSES_TO_ALLOW_THIS                 :{WHITE}{TOWN}{} เจ้าหน้าที่ในท้องถิ่นไม่อนุญาตให้ท่านดำเนินการ
STR_ERROR_LOCAL_AUTHORITY_REFUSES_AIRPORT                       :{WHITE}{TOWN}เจ้าหน้าที่ท้องถิ่นปฏิเสธที่จะอนุญาตให้สร้างท่าอากาศยานเพิ่มในท้องถิ่น
STR_ERROR_LOCAL_AUTHORITY_REFUSES_NOISE                         :{WHITE}{TOWN}เจ้าหน้าที่ท้องถิ่นปฏิเสธที่จะอนุญาตให้สร้างท่าอากาศยานเนื่องจากมลภาวะทางเีสียงเกินปริมาณ
STR_ERROR_BRIBE_FAILED                                          :{WHITE}สินบนของคุณถูกตรวจพบโดย{}ผู้รักษากฎหมายในท้องที่

# Levelling errors
STR_ERROR_CAN_T_RAISE_LAND_HERE                                 :{WHITE}ตรงนี้ไม่สามารถยกระดับพื้นดินได้
STR_ERROR_CAN_T_LOWER_LAND_HERE                                 :{WHITE}ตรงนี้ไม่สามารถลดระดับพื้นดินได้...
STR_ERROR_CAN_T_LEVEL_LAND_HERE                                 :{WHITE}ตรงนี้ไม่สามารถปรับระดับพื้นดินให้เท่ากันได้...
STR_ERROR_EXCAVATION_WOULD_DAMAGE                               :{WHITE}การขุดลงไปจะทำให้อุโมงค์เสียหาย
STR_ERROR_ALREADY_AT_SEA_LEVEL                                  :{WHITE}... ตอนนี้อยู่ที่ระดับน้ำทะเลแล้ว
STR_ERROR_TOO_HIGH                                              :{WHITE}... สูงเกินไป
STR_ERROR_ALREADY_LEVELLED                                      :{WHITE}... อยู่ในสภาพที่ต่ำที่สุดแล้ว
STR_ERROR_BRIDGE_TOO_HIGH_AFTER_LOWER_LAND                      :{WHITE}สะพานที่อยู่ด้านบนจะสูงเกินไป

# Company related errors
STR_ERROR_CAN_T_CHANGE_COMPANY_NAME                             :{WHITE}ไม่สามารถเปลี่ยนชื่อบริษัทได้
STR_ERROR_CAN_T_CHANGE_PRESIDENT                                :{WHITE}ไม่สามารถเปลี่ยนชื่อประธานบริษัทได้...

STR_ERROR_MAXIMUM_PERMITTED_LOAN                                :{WHITE}... ปริมาณเงินสูงสุดที่สามารถกู้ได้ {CURRENCY_LONG}
STR_ERROR_CAN_T_BORROW_ANY_MORE_MONEY                           :{WHITE}ไม่สามารถกู้เงินเพิ่มได้จากนี้แล้ว...
STR_ERROR_LOAN_ALREADY_REPAYED                                  :{WHITE}... ไม่มีหนี้ที่ค้างชำระแล้ว
STR_ERROR_CURRENCY_REQUIRED                                     :{WHITE}... {CURRENCY_LONG} ต้องการ
STR_ERROR_CAN_T_REPAY_LOAN                                      :{WHITE}ไม่สามารถใช้หนี้ได้...
STR_ERROR_INSUFFICIENT_FUNDS                                    :{WHITE}ไม่สามารถส่งเงินได้ นี่คือเงินกู้ที่มาจากธนาคาร...
STR_ERROR_CAN_T_BUY_COMPANY                                     :{WHITE}ไม่สามารถซื้อกิจการได้...
STR_ERROR_CAN_T_BUILD_COMPANY_HEADQUARTERS                      :{WHITE}ไม่สามารถสร้างสำนักงานได้...
STR_ERROR_CAN_T_BUY_25_SHARE_IN_THIS                            :{WHITE}ไม่สามารถซื้อหุ้น 25% จากบริษัทนี้ได้...
STR_ERROR_CAN_T_SELL_25_SHARE_IN                                :{WHITE}ไม่สามารถขายหุ้น 25% จากบริษัทนี้ได้...
STR_ERROR_PROTECTED                                             :{WHITE}บริษัทนี้ยังไม่เก่าแก่พอที่จะซื้อหุ้นหรือซื้อกิจการได้...

# Town related errors
STR_ERROR_CAN_T_GENERATE_TOWN                                   :{WHITE}ไม่สามารถสร้างเมืองใดได้อีก
STR_ERROR_CAN_T_RENAME_TOWN                                     :{WHITE}ไม่สามารถเปลี่ยนชื่อเมืองได้...
STR_ERROR_CAN_T_FOUND_TOWN_HERE                                 :{WHITE}ไม่สามารถสร้างเมืองที่นี่ได้...
STR_ERROR_CAN_T_EXPAND_TOWN                                     :{WHITE}ไม่สามารถขยายเมืองได้
STR_ERROR_TOO_CLOSE_TO_EDGE_OF_MAP_SUB                          :{WHITE}... ติดกับขอบแผนที่มากเกินไป
STR_ERROR_TOO_CLOSE_TO_ANOTHER_TOWN                             :{WHITE}... ใกล้กับเมืองอื่นมากเกินไป
STR_ERROR_TOO_MANY_TOWNS                                        :{WHITE}... มีเมืองมากเกินไป
STR_ERROR_NO_SPACE_FOR_TOWN                                     :{WHITE}... มีพื้นที่บนแผนที่ไม่มากพอ
STR_ERROR_TOWN_EXPAND_WARN_NO_ROADS                             :{WHITE}เมืองจะไม่สามารถสร้างถนนได้ในอนาคต. คุณสามารถเปิดใช้งานสร้างถนนของเมือง ใน Advanced Settings->Economy->Towns
STR_ERROR_ROAD_WORKS_IN_PROGRESS                                :{WHITE}กำลังอยู่ระหว่างการปรับปรุงถนน
STR_ERROR_TOWN_CAN_T_DELETE                                     :{WHITE}ไม่สามารถทำลายเมืองได้{}สถานีหรือโรงเก็บนี้เป็นทรัพย์สินของเมืองไม่สามารถทำลายหรือเคลื่อนย้ายได้
STR_ERROR_STATUE_NO_SUITABLE_PLACE                              :{WHITE}... ที่นี่ไม่มีสถานที่เหมาะสมในการสร้างอนุเสาวรีย์ในใจกลางเมือง

# Industry related errors
STR_ERROR_TOO_MANY_INDUSTRIES                                   :{WHITE}... มีอุตสาหกรรมมากเกินไป
STR_ERROR_CAN_T_GENERATE_INDUSTRIES                             :{WHITE}ไม่สามารถสร้างอุตสาหกรรมได้...
STR_ERROR_CAN_T_BUILD_HERE                                      :{WHITE}บริเวณนี้ไม่สามารถสร้าง {STRING} ได้...
STR_ERROR_CAN_T_CONSTRUCT_THIS_INDUSTRY                         :{WHITE}ไม่สามารถสร้างอุตสาหกรรมประเภทนี้่ได้ที่นี่...
STR_ERROR_INDUSTRY_TOO_CLOSE                                    :{WHITE}... ใกล้กับอุตสาหกรรมอื่นมากเกินไป
STR_ERROR_MUST_FOUND_TOWN_FIRST                                 :{WHITE}... ต้องสร้างเมืองก่อน
STR_ERROR_ONLY_ONE_ALLOWED_PER_TOWN                             :{WHITE}... อนุญาตให้สร้างได้แค่หนึ่งเดียวต่อเมืองหนึ่งเมือง
STR_ERROR_CAN_ONLY_BE_BUILT_IN_TOWNS_WITH_POPULATION_OF_1200    :{WHITE}... จะสามารถสร้างได้ต่อเมื่อเมืองมีประชากรอย่างน้อย 1200 คน
STR_ERROR_CAN_ONLY_BE_BUILT_IN_RAINFOREST                       :{WHITE}... สามารถสร้างได้เฉพาะพื้นที่ป่าฝนเขตร้อน
STR_ERROR_CAN_ONLY_BE_BUILT_IN_DESERT                           :{WHITE}... สามารถสร้างได้เฉพาะในทะเลทราย
STR_ERROR_CAN_ONLY_BE_BUILT_IN_TOWNS                            :{WHITE}... สามารถสร้างได้เฉพาะในเมืองเท่านั้น (แทนที่บ้าน)
STR_ERROR_CAN_ONLY_BE_BUILT_NEAR_TOWN_CENTER                    :{WHITE}... สามารถสร้างได้บริเวณใกล้จุดศูนย์กลางของเมืองเท่านั้น
STR_ERROR_CAN_ONLY_BE_BUILT_IN_LOW_AREAS                        :{WHITE}สามารถสร้างได้เฉพาะพื้นที่ต่ำกว่าเท่านั้น
STR_ERROR_CAN_ONLY_BE_POSITIONED                                :{WHITE}... สามารถวางตำแหน่งบริเวณขอบของแผนที่เท่านั้น
STR_ERROR_FOREST_CAN_ONLY_BE_PLANTED                            :{WHITE}... สามารถปลูกป่าได้ที่ระดับเหนือกว่าระดับหิมะเท่านั้น
STR_ERROR_CAN_ONLY_BE_BUILT_ABOVE_SNOW_LINE                     :{WHITE}... สามารถสร้างได้ที่ระดับเหนือกว่าระดับหิมะเท่านั้น
STR_ERROR_CAN_ONLY_BE_BUILT_BELOW_SNOW_LINE                     :{WHITE}... สามารถสร้างได้ที่ระดับต่ำกว่าระดับหิมะเท่านั้น

STR_ERROR_NO_SUITABLE_PLACES_FOR_INDUSTRIES                     :{WHITE}ที่นี่ไม่มีสถานที่เหมาะสมในการสร้างโรงงานอุคสาหกรรม '{STRING}' ได้

# Station construction related errors
STR_ERROR_CAN_T_BUILD_RAILROAD_STATION                          :{WHITE}บริเวณนี้ไม่สามารถสร้างสถานีรถไฟได้
STR_ERROR_CAN_T_BUILD_BUS_STATION                               :{WHITE}ไม่สามารถสร้าง ป้ายหยุดรถ/สถานีขนส่ง
STR_ERROR_CAN_T_BUILD_TRUCK_STATION                             :{WHITE}ไม่สามารถสร้างสถานีรถบรรทุกได้
STR_ERROR_CAN_T_BUILD_PASSENGER_TRAM_STATION                    :{WHITE}ไม่สามารถสร้างสถานีผู้โดยสารรถรางได้
STR_ERROR_CAN_T_BUILD_CARGO_TRAM_STATION                        :{WHITE}ไม่สามารถสร้างสถานีรถรางขนส่งสินค้าได้
STR_ERROR_CAN_T_BUILD_DOCK_HERE                                 :{WHITE}ตรงนี้ไม่สามารถสร้างอู่เรือได้
STR_ERROR_CAN_T_BUILD_AIRPORT_HERE                              :{WHITE}ตรงนี้ไม่สามารถสร้างท่าอากาศยานได้

STR_ERROR_ADJOINS_MORE_THAN_ONE_EXISTING                        :{WHITE}มากเกิน 1 สำหรับสถานที่ขนส่งสินค้า
STR_ERROR_STATION_TOO_SPREAD_OUT                                :{WHITE}... ขอบเขตของสถานีกว้างเกินไป
STR_ERROR_TOO_MANY_STATIONS_LOADING                             :{WHITE}มีสถานีหรือจุดโหลด มากเกินไปแล้วในเกม
STR_ERROR_TOO_MANY_STATION_SPECS                                :{WHITE}ชิ้นส่วนสถานีมากเกินไป
STR_ERROR_TOO_MANY_BUS_STOPS                                    :{WHITE}ป้ายรถเมล์มากเกินไป
STR_ERROR_TOO_MANY_TRUCK_STOPS                                  :{WHITE}มีจุดขนถ่ายสินค้ามากเกินไป
STR_ERROR_TOO_CLOSE_TO_ANOTHER_DOCK                             :{WHITE}ใกล้กับท่าเทียบเรืออื่นมากเกินไป
STR_ERROR_TOO_CLOSE_TO_ANOTHER_AIRPORT                          :{WHITE}ใกล้กับท่าอากาศยานอื่นมากเกินไป
STR_ERROR_CAN_T_RENAME_STATION                                  :{WHITE}ไม่สามารถเปลี่ยนชื่อได้...
STR_ERROR_DRIVE_THROUGH_ON_TOWN_ROAD                            :{WHITE}... นี่เป็นถนนซึ่งเมืองนี้เป็นเจ้าของ
STR_ERROR_DRIVE_THROUGH_DIRECTION                               :{WHITE}... ถนนหันไปผิดทิศทาง
STR_ERROR_DRIVE_THROUGH_CORNER                                  :{WHITE}... ป้ายจอดรถแบบวิ่งผ่านไม่สามารถสร้างบนทางโค้งได้
STR_ERROR_DRIVE_THROUGH_JUNCTION                                :{WHITE}... ป้ายจอดรถแบบวิ่งผ่านไม่สามารถสร้างบนทางแยกได้

# Station destruction related errors
STR_ERROR_CAN_T_REMOVE_PART_OF_STATION                          :{WHITE}ไม่สามารถลบบางส่วนของสถานีได้...
STR_ERROR_MUST_REMOVE_RAILWAY_STATION_FIRST                     :{WHITE}ต้องลบสถานีรถไฟทิ้งก่อนเป็นอันดับแรก
STR_ERROR_CAN_T_REMOVE_BUS_STATION                              :{WHITE}ไม่สามารถลบสถานีขนส่งได้...
STR_ERROR_CAN_T_REMOVE_TRUCK_STATION                            :{WHITE}ไม่สามารถลบสถานีขนสินค้าได้...
STR_ERROR_CAN_T_REMOVE_PASSENGER_TRAM_STATION                   :{WHITE}ไม่สามารถลบสถานีรถรางโดยสารได้...
STR_ERROR_CAN_T_REMOVE_CARGO_TRAM_STATION                       :{WHITE}ไม่สามารถลบสถานีรถรางขนสินค้าได้...
STR_ERROR_MUST_REMOVE_ROAD_STOP_FIRST                           :{WHITE}ต้องลบถนนออกก่อน
STR_ERROR_THERE_IS_NO_STATION                                   :{WHITE}... ไม่มีสถานี

STR_ERROR_MUST_DEMOLISH_RAILROAD                                :{WHITE}ต้องทำลายสถานีรถไฟก่อน
STR_ERROR_MUST_DEMOLISH_BUS_STATION_FIRST                       :{WHITE}ต้องทำลายสถานีขนส่งก่อน
STR_ERROR_MUST_DEMOLISH_TRUCK_STATION_FIRST                     :{WHITE}ต้องทำลายสถานีส่งสินค้าก่อน
STR_ERROR_MUST_DEMOLISH_PASSENGER_TRAM_STATION_FIRST            :{WHITE}ต้องทำลายสถานีรถรางโดยสารก่อน
STR_ERROR_MUST_DEMOLISH_CARGO_TRAM_STATION_FIRST                :{WHITE}ต้องทำลายสถานีรถรางขนสินค้าก่อน
STR_ERROR_MUST_DEMOLISH_DOCK_FIRST                              :{WHITE}ต้องทำลายท่าเทียบเรือก่อน
STR_ERROR_MUST_DEMOLISH_AIRPORT_FIRST                           :{WHITE}ต้องทำลายท่าอากาศยานก่อน

# Waypoint related errors
STR_ERROR_WAYPOINT_ADJOINS_MORE_THAN_ONE_EXISTING               :{WHITE}มากเกิน 1 สำหรับ Waypoint
STR_ERROR_TOO_CLOSE_TO_ANOTHER_WAYPOINT                         :{WHITE}ใกล้กับ Waypoint อื่นมากเกินไป

STR_ERROR_CAN_T_BUILD_TRAIN_WAYPOINT                            :{WHITE}ไม่สามารถสร้าง Waypoint ที่นี่ได้...
STR_ERROR_CAN_T_POSITION_BUOY_HERE                              :{WHITE}ไม่สามารถวางทุ่นลอยน้ำที่นี่ได้...
STR_ERROR_CAN_T_CHANGE_WAYPOINT_NAME                            :{WHITE}ไม่สามารถเปลี่ยนชื่อ Waypoint...

STR_ERROR_CAN_T_REMOVE_TRAIN_WAYPOINT                           :{WHITE}ไม่สามารถลบ Waypoint ได้...
STR_ERROR_MUST_REMOVE_RAILWAYPOINT_FIRST                        :{WHITE}ต้องลบ Waypoint ก่อน
STR_ERROR_BUOY_IN_THE_WAY                                       :{WHITE}... มีทุ่นอยู่ระหว่างทาง
STR_ERROR_BUOY_IS_IN_USE                                        :{WHITE}... เป็นทุ่นของบริษัทอื่น

# Depot related errors
STR_ERROR_CAN_T_BUILD_TRAIN_DEPOT                               :{WHITE}ไม่สามารถสร้างอู่รถไฟได้
STR_ERROR_CAN_T_BUILD_ROAD_DEPOT                                :{WHITE}บริเวณนี้ไม่สามารถสร้างอู่รถได้
STR_ERROR_CAN_T_BUILD_TRAM_DEPOT                                :{WHITE}ไม่สามารถสร้างโรงซ่อมบำรุงรถรางได้...
STR_ERROR_CAN_T_BUILD_SHIP_DEPOT                                :{WHITE}บริเวณนี้ไม่สามารถสร้างอู่เรือได้...

STR_ERROR_CAN_T_RENAME_DEPOT                                    :{WHITE}ไม่สามารถเปลี่ยนชื่ออู่ได้..

STR_ERROR_TRAIN_MUST_BE_STOPPED_INSIDE_DEPOT                    :{WHITE}... ต้องจอดสนิทอยู่ในอู่
STR_ERROR_ROAD_VEHICLE_MUST_BE_STOPPED_INSIDE_DEPOT             :{WHITE}... ต้องจอดสนิทอยู่ในอู่
STR_ERROR_SHIP_MUST_BE_STOPPED_INSIDE_DEPOT                     :{WHITE}... ต้องจอดสนิทอยู่ในอู่
STR_ERROR_AIRCRAFT_MUST_BE_STOPPED_INSIDE_HANGAR                :{WHITE}... ต้องหยุดในโรงเก็บ

STR_ERROR_TRAINS_CAN_ONLY_BE_ALTERED_INSIDE_A_DEPOT             :{WHITE}สามารถปรับเปลี่ยนรถไฟได้ต่อเมื่อจอดสนิทในอู่เท่านั้น
STR_ERROR_TRAIN_TOO_LONG                                        :{WHITE}ขบวนรถยาวเกินไป
STR_ERROR_CAN_T_REVERSE_DIRECTION_RAIL_VEHICLE                  :{WHITE}ไม่สามารถกลับขบวนรถได้
STR_ERROR_CAN_T_REVERSE_DIRECTION_RAIL_VEHICLE_MULTIPLE_UNITS   :{WHITE}... ไม่สามารถกลับข้างของรถที่พ่วงพหุกันอยู่ได้
STR_ERROR_INCOMPATIBLE_RAIL_TYPES                               :ไม่สามารถระบุประเภทรถได้

STR_ERROR_CAN_T_MOVE_VEHICLE                                    :{WHITE}ไม่สามารถลบยานพาหนะได้...
STR_ERROR_REAR_ENGINE_FOLLOW_FRONT                              :{WHITE}รถจักรตามหลังจะตามรถจักรคันหน้าแบบกลับข้างกันเสมอ
STR_ERROR_UNABLE_TO_FIND_ROUTE_TO                               :{WHITE}ไม่สามารถหาทางที่จะไปยังอู่ในละแวกได้
STR_ERROR_UNABLE_TO_FIND_LOCAL_DEPOT                            :{WHITE}ไม่สามารถค้นหาอู่ในละแวกได้

STR_ERROR_DEPOT_WRONG_DEPOT_TYPE                                :อู่ผิดประเภท

# Autoreplace related errors
STR_ERROR_TRAIN_TOO_LONG_AFTER_REPLACEMENT                      :{WHITE}{VEHICLE} จะยาวเกินไปหลังจากแทนที่ใหม่
STR_ERROR_AUTOREPLACE_NOTHING_TO_DO                             :{WHITE}ไม่มีกฏเกี่ยวกับการแทนที่ครอบคลุม
STR_ERROR_AUTOREPLACE_MONEY_LIMIT                               :(จำนวนเงินถึงขีดจำกัด)

# Rail construction errors
STR_ERROR_IMPOSSIBLE_TRACK_COMBINATION                          :{WHITE}เป็นไปไม่ได้ที่จะทำทางทับกัน
STR_ERROR_MUST_REMOVE_SIGNALS_FIRST                             :{WHITE}ต้องถอดเสาอาณัติสัญญาณออกก่อน
STR_ERROR_NO_SUITABLE_RAILROAD_TRACK                            :{WHITE}ไม่มีรางรถไฟที่เหมาะสม
STR_ERROR_MUST_REMOVE_RAILROAD_TRACK                            :{WHITE}ต้องทำลายทางรถไฟทิ้งเสียก่อน
STR_ERROR_CROSSING_ON_ONEWAY_ROAD                               :{WHITE}ถนนเป็นทางเดียวหรือถูกปิดกั้น
STR_ERROR_CROSSING_DISALLOWED_RAIL                              :{WHITE}ทางตัดเสมอระดับทางไม่อนุญาตให้ตัดผ่านทางประเภทนี้
STR_ERROR_CAN_T_BUILD_SIGNALS_HERE                              :{WHITE}ไม่สามารถสร้างเสาอาณัติสัญญาณได้...
STR_ERROR_CAN_T_BUILD_RAILROAD_TRACK                            :{WHITE}บริเวณนี้ไม่สามารถสร้างรางรถไฟได้...
STR_ERROR_CAN_T_REMOVE_RAILROAD_TRACK                           :{WHITE}ตรงนี้ไม่สามารถลบรางรถไฟออกไปได้
STR_ERROR_CAN_T_REMOVE_SIGNALS_FROM                             :{WHITE}ไม่สามารถลบเสาอาณัติสัญญาณได้...
STR_ERROR_SIGNAL_CAN_T_CONVERT_SIGNALS_HERE                     :{WHITE}ไม่สามารถแปลงเสาอาณัติสัญญาณได้...
STR_ERROR_THERE_IS_NO_RAILROAD_TRACK                            :{WHITE}... ที่นั่นไม่มีทางรถไฟ
STR_ERROR_THERE_ARE_NO_SIGNALS                                  :{WHITE}... ที่ตรงนี้ไม่มีเสาอาณัติสัญญาณ

STR_ERROR_CAN_T_CONVERT_RAIL                                    :{WHITE}ไม่สามารถแปลงประเภททางรถไฟได้...

# Road construction errors
STR_ERROR_MUST_REMOVE_ROAD_FIRST                                :{WHITE}ต้องทำลายถนนเสียก่อน
STR_ERROR_ONEWAY_ROADS_CAN_T_HAVE_JUNCTION                      :{WHITE}... ทางเดินรถทางเดียวไม่สามารถมีทางเชื่อมได้
STR_ERROR_CAN_T_BUILD_ROAD_HERE                                 :{WHITE}ตรงนี้ไม่สามารถสร้างถนนได้
STR_ERROR_CAN_T_BUILD_TRAMWAY_HERE                              :{WHITE}ตรงนี้ไม่สามารถสร้างรถรางได้
STR_ERROR_CAN_T_REMOVE_ROAD_FROM                                :{WHITE}ตรงนี้ไม่สามารถลบถนนออกไปได้
STR_ERROR_CAN_T_REMOVE_TRAMWAY_FROM                             :{WHITE}ตรงนี้ไม่สามารถลบทางรถรางออกไปได้
STR_ERROR_THERE_IS_NO_ROAD                                      :{WHITE}... ไม่มีถนน
STR_ERROR_THERE_IS_NO_TRAMWAY                                   :{WHITE}... ไม่มีทางรถราง

# Waterway construction errors
STR_ERROR_CAN_T_BUILD_CANALS                                    :{WHITE}ตรงนี้ไม่สามารถสร้างคลองได้
STR_ERROR_CAN_T_BUILD_LOCKS                                     :{WHITE}ตรงนี้ไม่สามารถสร้างประตูน้ำได้
STR_ERROR_CAN_T_PLACE_RIVERS                                    :{WHITE}ตรงนี้ไม่สามารถวางแม่น้ำได้
STR_ERROR_MUST_BE_BUILT_ON_WATER                                :{WHITE}... สร้างได้เฉพาะบนน้ำเท่านั้น
STR_ERROR_CAN_T_BUILD_ON_WATER                                  :{WHITE}... สร้างบนน้ำไม่ได้
STR_ERROR_CAN_T_BUILD_ON_SEA                                    :{WHITE}... สร้างบนทะเลเปิดไม่ได้นะจ๊ะ
STR_ERROR_CAN_T_BUILD_ON_CANAL                                  :{WHITE}... สร้างบนคลองไม่ได้นะจ๊ะ
STR_ERROR_CAN_T_BUILD_ON_RIVER                                  :{WHITE}... สร้างบนแม่น้ำไม่ได้นะจ๊ะ
STR_ERROR_MUST_DEMOLISH_CANAL_FIRST                             :{WHITE}ต้องทำการถมคลองเป็นอันดับแรก
STR_ERROR_CAN_T_BUILD_AQUEDUCT_HERE                             :{WHITE}ไม่สามารถสร้างทางน้ำได้...

# Tree related errors
STR_ERROR_TREE_ALREADY_HERE                                     :{WHITE}... มีต้นไม้อยู่แล้วที่นี่
STR_ERROR_TREE_WRONG_TERRAIN_FOR_TREE_TYPE                      :{WHITE}... สภาพพื้นที่ไม่เหมาะสมกับประเภทต้นไม้
STR_ERROR_CAN_T_PLANT_TREE_HERE                                 :{WHITE}ไม่สามารถปลูกต้นไม่ได้ที่นี่...

# Bridge related errors
STR_ERROR_CAN_T_BUILD_BRIDGE_HERE                               :{WHITE}ตรงนี้ไม่สามารถสร้างสะพานได้...
STR_ERROR_MUST_DEMOLISH_BRIDGE_FIRST                            :{WHITE}ต้องทำลายสะพานทิ้งเสียก่อน
STR_ERROR_CAN_T_START_AND_END_ON                                :{WHITE}จุดเริ่มต้นและจุดสิ้นสุดไม่สามารถเป็นจุดเดียวกันได้
STR_ERROR_BRIDGEHEADS_NOT_SAME_HEIGHT                           :{WHITE}หัวสะพานไม่อยู่ในระดับเดียวกัน
STR_ERROR_BRIDGE_TOO_LOW_FOR_TERRAIN                            :{WHITE}สะพานอยู่ในตำแหน่งที่ต่ำเกินไป
STR_ERROR_START_AND_END_MUST_BE_IN                              :{WHITE}เริ่มต้นและสิ้นสุดต้องอยู่ในเส้น
STR_ERROR_ENDS_OF_BRIDGE_MUST_BOTH                              :{WHITE}... จุดเริ่มต้นและจุดสิ้นสุดของสะพานต้องอยู่บนพื้นดิน
STR_ERROR_BRIDGE_TOO_LONG                                       :{WHITE}... สะพานมีความยาวมากเกินไป
STR_ERROR_BRIDGE_THROUGH_MAP_BORDER                             :{WHITE}สะพานเลยออกไปนอกแผนที่

# Tunnel related errors
STR_ERROR_CAN_T_BUILD_TUNNEL_HERE                               :{WHITE}ไม่สามารถสร้างอุโมงค์ได้...
STR_ERROR_SITE_UNSUITABLE_FOR_TUNNEL                            :{WHITE}สภาพไม่เหมาะสมสำหรับปากอุโมงค์
STR_ERROR_MUST_DEMOLISH_TUNNEL_FIRST                            :{WHITE}ต้องทำการทำลายอุโมงค์ก่อน
STR_ERROR_ANOTHER_TUNNEL_IN_THE_WAY                             :{WHITE}มีอุโมงค์อื่นอยู่ในเส้นทาง
STR_ERROR_TUNNEL_THROUGH_MAP_BORDER                             :{WHITE}อุโมงค์เลยออกไปนอกแผนที่
STR_ERROR_UNABLE_TO_EXCAVATE_LAND                               :{WHITE}ไม่สามารถขุดปลายทางเพื่อสร้างปากอุโมงค์อีกฝั่งได้
STR_ERROR_TUNNEL_TOO_LONG                                       :{WHITE}... อุโมงค์มีความยาวมากเกินไป

# Object related errors
STR_ERROR_TOO_MANY_OBJECTS                                      :{WHITE}... มีวัตถุมากเกินไป
STR_ERROR_CAN_T_BUILD_OBJECT                                    :{WHITE}ไม่สามารถสร้างวัตถุได้
STR_ERROR_OBJECT_IN_THE_WAY                                     :{WHITE}มีบางสิ่งอยู่ในเส้นทาง
STR_ERROR_COMPANY_HEADQUARTERS_IN                               :{WHITE}... สำนักงานของบริษัทอยู่ในเส้นทาง
STR_ERROR_CAN_T_PURCHASE_THIS_LAND                              :{WHITE}ไม่สามารถซื้อที่ดินตรงนี้ได้...
STR_ERROR_YOU_ALREADY_OWN_IT                                    :{WHITE}... คุณเป็นเจ้าของมันอยู่แล้ว!!!

# Group related errors
STR_ERROR_GROUP_CAN_T_CREATE                                    :{WHITE}ไม่สามารถตั้งกลุ่มได้...
STR_ERROR_GROUP_CAN_T_DELETE                                    :{WHITE}ไม่สามารถลบกลุ่มนี้ได้...
STR_ERROR_GROUP_CAN_T_RENAME                                    :{WHITE}ไม่สามารถเปลี่ยนชื่อกลุ่มได้...
STR_ERROR_GROUP_CAN_T_SET_PARENT                                :{WHITE}ไม่สามารถสร้างกลุ่มย่อยได้...
STR_ERROR_GROUP_CAN_T_REMOVE_ALL_VEHICLES                       :{WHITE}ไม่สามารถลบยานพาหนะทั้งหมดจากกลุ่มนี้ได้...
STR_ERROR_GROUP_CAN_T_ADD_VEHICLE                               :{WHITE}ไม่สามารถเพิ่มยานพาหนะเข้าสู่กลุ่มนี้ได้...
STR_ERROR_GROUP_CAN_T_ADD_SHARED_VEHICLE                        :{WHITE}ไม่สามารถเพิ่มยานพาหนะที่ใช้คำสั่งร่วมกันเข้ากลุ่มนี้ได้...

# Generic vehicle errors

###length VEHICLE_TYPES
STR_ERROR_TRAIN_IN_THE_WAY                                      :{WHITE}มีขบวนรถอยู่ในทาง
STR_ERROR_ROAD_VEHICLE_IN_THE_WAY                               :{WHITE}มีรถอยู่ในทาง
STR_ERROR_SHIP_IN_THE_WAY                                       :{WHITE}มีเรืออยู่ในเส้นทาง
STR_ERROR_AIRCRAFT_IN_THE_WAY                                   :{WHITE}มีอากาศยานอยู่ในทาง

###length VEHICLE_TYPES
STR_ERROR_RAIL_VEHICLE_NOT_AVAILABLE                            :{WHITE}ยานพาหนะไม่สามารถใช้ได้
STR_ERROR_ROAD_VEHICLE_NOT_AVAILABLE                            :{WHITE}ยานพาหนะไม่สามารถใช้ได้
STR_ERROR_SHIP_NOT_AVAILABLE                                    :{WHITE}ยานพาหนะไม่สามารถใช้ได้
STR_ERROR_AIRCRAFT_NOT_AVAILABLE                                :{WHITE}ยานพาหนะไม่สามารถใช้ได้

###length VEHICLE_TYPES
STR_ERROR_CAN_T_REFIT_TRAIN                                     :{WHITE}ไม่สามารถดัดแปลงขบวนรถ...
STR_ERROR_CAN_T_REFIT_ROAD_VEHICLE                              :{WHITE}ไม่สามารถดัดแปลงรถ...
STR_ERROR_CAN_T_REFIT_SHIP                                      :{WHITE}ไม่สามารถดัดแปลงเรือ...
STR_ERROR_CAN_T_REFIT_AIRCRAFT                                  :{WHITE}ไม่สามารถดัดแปลงอากาศยาน...

###length VEHICLE_TYPES
STR_ERROR_CAN_T_RENAME_TRAIN                                    :{WHITE}ไม่สามารถเปลี่นนชื่อรถไฟ...
STR_ERROR_CAN_T_RENAME_ROAD_VEHICLE                             :{WHITE}ไม่สามารถเปลี่ยนชื่อรถ...
STR_ERROR_CAN_T_RENAME_SHIP                                     :{WHITE}ไม่สามารถเปลี่ยนชื่อเรือ...
STR_ERROR_CAN_T_RENAME_AIRCRAFT                                 :{WHITE}ไม่สามารถเปลี่ยนชื่ออากาศยาน...

###length VEHICLE_TYPES
STR_ERROR_CAN_T_STOP_START_TRAIN                                :{WHITE}ไม่สามารถ หยุด/เริ่ม ขบวนรถ...
STR_ERROR_CAN_T_STOP_START_ROAD_VEHICLE                         :{WHITE}ไม่สามารถ หยุด/เริ่ม รถ...
STR_ERROR_CAN_T_STOP_START_SHIP                                 :{WHITE}ไม่สามารถ หยุด/เริ่ม เรือ...
STR_ERROR_CAN_T_STOP_START_AIRCRAFT                             :{WHITE}ไม่สามารถ หยุด/เริ่ม อากาศยาน...

###length VEHICLE_TYPES
STR_ERROR_CAN_T_SEND_TRAIN_TO_DEPOT                             :{WHITE}ไม่สามารถส่่งรถไฟไปยังอู่
STR_ERROR_CAN_T_SEND_ROAD_VEHICLE_TO_DEPOT                      :{WHITE}ไม่สามารถส่่งรถไปยังโรงซ่อมบำรุง...
STR_ERROR_CAN_T_SEND_SHIP_TO_DEPOT                              :{WHITE}ไม่สามารถส่่งเรือไปยังโรงซ่อมบำรุง...
STR_ERROR_CAN_T_SEND_AIRCRAFT_TO_HANGAR                         :{WHITE}ไม่สามารถส่่งอากาศยานไปยังโรงซ่อมบำรุง...

###length VEHICLE_TYPES
STR_ERROR_CAN_T_BUY_TRAIN                                       :{WHITE}ไม่สามารถซื้อรถไฟได้...
STR_ERROR_CAN_T_BUY_ROAD_VEHICLE                                :{WHITE}ไม่สามารถซื้อรถได้...
STR_ERROR_CAN_T_BUY_SHIP                                        :{WHITE}ไม่สามารถซื้อเรือได้...
STR_ERROR_CAN_T_BUY_AIRCRAFT                                    :{WHITE}ไม่สามารถซื้อเครื่องบินได้...

###length VEHICLE_TYPES
STR_ERROR_CAN_T_RENAME_TRAIN_TYPE                               :{WHITE}ไม่สามารถเปลี่ยนชื่อประเภทของรถไฟ...
STR_ERROR_CAN_T_RENAME_ROAD_VEHICLE_TYPE                        :{WHITE}ไม่สามารถเปลี่ยนชื่อประเภทของรถ...
STR_ERROR_CAN_T_RENAME_SHIP_TYPE                                :{WHITE}ไม่สามารถเปลี่ยนชื่อประเภทของเรือ...
STR_ERROR_CAN_T_RENAME_AIRCRAFT_TYPE                            :{WHITE}ไม่สามารถเปลี่ยนชื่อประเภทของอากาศยาน...

###length VEHICLE_TYPES
STR_ERROR_CAN_T_SELL_TRAIN                                      :{WHITE}ไม่สามารถขายรถไฟ...
STR_ERROR_CAN_T_SELL_ROAD_VEHICLE                               :{WHITE}ไม่สามารถขายรถ...
STR_ERROR_CAN_T_SELL_SHIP                                       :{WHITE}ไม่สามารถขายเรือ...
STR_ERROR_CAN_T_SELL_AIRCRAFT                                   :{WHITE}ไม่สามารถขายอากาศยาน...

STR_ERROR_TOO_MANY_VEHICLES_IN_GAME                             :{WHITE}ขณะนี้มียานยนต์มากเกินไปแล้วในเกม
STR_ERROR_CAN_T_CHANGE_SERVICING                                :{WHITE}ไม่สามารถเปลี่ยนระยะเวลาการซ่อมบำรุงได้...

STR_ERROR_VEHICLE_IS_DESTROYED                                  :{WHITE}... ยานพาหนะถูกทำลาย

STR_ERROR_NO_VEHICLES_AVAILABLE_AT_ALL                          :{WHITE}ไม่มียานพาหานะให้เลือก
STR_ERROR_NO_VEHICLES_AVAILABLE_AT_ALL_EXPLANATION              :{WHITE}เปลี่ยนการกำหนดค่าสำหรับ NewGRF
STR_ERROR_NO_VEHICLES_AVAILABLE_YET                             :{WHITE}ยังไม่มียานพาหานะให้เลือก
STR_ERROR_NO_VEHICLES_AVAILABLE_YET_EXPLANATION                 :{WHITE}เริ่มเกมหลังจาก {DATE_SHORT} หรือเลือกใช้งาน NewGRF ของยานพาหนะที่จัดเตรียมไว้ก่อนหน้านี้

# Specific vehicle errors
STR_ERROR_CAN_T_MAKE_TRAIN_PASS_SIGNAL                          :{WHITE}ไม่สามารถสั่งให้รถไฟวิ่งผ่านเสาอาณัติสัญญาณที่แสดงท่า "ห้าม"...
STR_ERROR_CAN_T_REVERSE_DIRECTION_TRAIN                         :{WHITE}ไม่สามารถกลับทิศขบวนรถไฟได้...
STR_ERROR_TRAIN_START_NO_POWER                                  :ขบวนรถไม่ได้รับการจ่ายพลังงานไฟฟ้า

STR_ERROR_CAN_T_MAKE_ROAD_VEHICLE_TURN                          :{WHITE}ไม่สามารถกลับรถได้...

STR_ERROR_AIRCRAFT_IS_IN_FLIGHT                                 :{WHITE}อากาศยานอยู่ระหว่างทำการบิน

# Order related errors
STR_ERROR_NO_MORE_SPACE_FOR_ORDERS                              :{WHITE}ไม่มีพื้นที่ว่างสำหรับเพิ่มคำสั่ง
STR_ERROR_TOO_MANY_ORDERS                                       :{WHITE}ได้รับคำสั่งมากเกินไป
STR_ERROR_CAN_T_INSERT_NEW_ORDER                                :{WHITE}ไม่สามารถเพิ่มเติมคำสั่งได้แล้ว...
STR_ERROR_CAN_T_DELETE_THIS_ORDER                               :{WHITE}ไม่สามารถลบคำสั่งได้...
STR_ERROR_CAN_T_MODIFY_THIS_ORDER                               :{WHITE}ไม่สามารถปรับปรุงคำสั่งได้...
STR_ERROR_CAN_T_MOVE_THIS_ORDER                                 :{WHITE}ไม่สามารถเคลื่อนย้ายคำสั่งได้...
STR_ERROR_CAN_T_SKIP_ORDER                                      :{WHITE}ไม่สามารถข้ามคำสั่งปัจจุบันได้...
STR_ERROR_CAN_T_SKIP_TO_ORDER                                   :{WHITE}ไม่สามารถข้ามไปยังคำสั่งที่เลือกไว้ได้..
STR_ERROR_CAN_T_COPY_SHARE_ORDER                                :{WHITE}... พาหนะไม่สามารถไปยังสถานีทั้งหมดได้
STR_ERROR_CAN_T_ADD_ORDER                                       :{WHITE}... ยานพาหนะไม่สามารถไปยังสถานีนั้นได้
STR_ERROR_CAN_T_ADD_ORDER_SHARED                                :{WHITE}... ยานพาหนะใช้คำสั่งเหมือนกับยานพาหานะนี้ไม่สามารถไปยังสถานีบางสถานีได้

STR_ERROR_CAN_T_SHARE_ORDER_LIST                                :{WHITE}ไม่สามารถใช้รายการสถานที่ร่วมกันได้
STR_ERROR_CAN_T_STOP_SHARING_ORDER_LIST                         :{WHITE}ไม่สามารถหยุดการ Share คำสั่งในรายการ
STR_ERROR_CAN_T_COPY_ORDER_LIST                                 :{WHITE}ไม่สามารถคัดลอกรายการสถานที่ได้
STR_ERROR_TOO_FAR_FROM_PREVIOUS_DESTINATION                     :{WHITE}... ไกลจากจุดก่อนหน้านี้มากเกินไป
STR_ERROR_AIRCRAFT_NOT_ENOUGH_RANGE                             :{WHITE}... อากาศยานมีพิสัยการบินไม่พอ

# Timetable related errors
STR_ERROR_CAN_T_TIMETABLE_VEHICLE                               :{WHITE}ไม่สามารถจัดตารางเวลาให้ยานพาหนะนี้ได้...
STR_ERROR_TIMETABLE_ONLY_WAIT_AT_STATIONS                       :{WHITE}พาหนะสามารถหยุดรอได้เฉพาะที่สถานี
STR_ERROR_TIMETABLE_NOT_STOPPING_HERE                           :{WHITE}พาหนะนี้ไม่สามารถหยุดที่่่่สถานีนี้ได้

# Sign related errors
STR_ERROR_TOO_MANY_SIGNS                                        :{WHITE}... มีป้ายมากเกินไป
STR_ERROR_CAN_T_PLACE_SIGN_HERE                                 :{WHITE}ไม่สามารถวางป้่ายที่นี่ได้...
STR_ERROR_CAN_T_CHANGE_SIGN_NAME                                :{WHITE}ไม่สามารถเปลี่ยนชื่อป้ายได้...
STR_ERROR_CAN_T_DELETE_SIGN                                     :{WHITE}ไม่สามารถลบป้ายได้...

# Translatable comment for OpenTTD's desktop shortcut
###external 1
STR_DESKTOP_SHORTCUT_COMMENT                                    :เป็นเกมวางแผนและจำลอง ซึ่งมีต้นฉบับมาจาก Transport Tycoon Deluxe

# Translatable descriptions in media/baseset/*.ob* files
###external 10
STR_BASEGRAPHICS_DOS_DESCRIPTION                                :กราฟฟิกต้นตำหรับของ Transport Tycoon Deluxe DOS edition
STR_BASEGRAPHICS_DOS_DE_DESCRIPTION                             :กราฟฟิกต้นตำหรับของ Transport Tycoon Deluxe DOS (German) edition
STR_BASEGRAPHICS_WIN_DESCRIPTION                                :กราฟฟิกต้ำตำหรับของ Transport Tycoon Deluxe Windows edition
STR_BASESOUNDS_DOS_DESCRIPTION                                  :เสียงต้นตำหรับของ Transport Tycoon Deluxe DOS edition
STR_BASESOUNDS_WIN_DESCRIPTION                                  :เสียงต้นตำหรับของ Transport Tycoon Deluxe Windows edition
STR_BASESOUNDS_NONE_DESCRIPTION                                 :ชุดเสียงแบบไร้เสียง
STR_BASEMUSIC_WIN_DESCRIPTION                                   :เพลงต้นตำหรับชอง Transport Tycoon Deluxe Windows edition
STR_BASEMUSIC_DOS_DESCRIPTION                                   :เพลงจาก Transport Tycoon Deluxe ในเวอร์ชั่น DOS แบบดั้งเดิม
STR_BASEMUSIC_TTO_DESCRIPTION                                   :เพลงจากเกม Transport Tycoon แบบดั้งเดิม (ทั้งแบบดั้งเดิมและโหมดแก้ไขโลก) ในเวอร์ชั่น DOS
STR_BASEMUSIC_NONE_DESCRIPTION                                  :ชุดเพลงประกอบแบบไม่มีเสียงเพลง

STR_TRADITIONAL_TRAIN_NAME                                      :รถไฟ {COMMA}
STR_TRADITIONAL_ROAD_VEHICLE_NAME                               :พาหนะทางบก {COMMA}
STR_TRADITIONAL_SHIP_NAME                                       :พาหนะทางน้ำ {COMMA}
STR_TRADITIONAL_AIRCRAFT_NAME                                   :อากาศยาน {COMMA}

##id 0x2000
# Town building names
STR_TOWN_BUILDING_NAME_TALL_OFFICE_BLOCK_1                      :ตึกสูง
STR_TOWN_BUILDING_NAME_OFFICE_BLOCK_1                           :อาคารสำนักงาน
STR_TOWN_BUILDING_NAME_SMALL_BLOCK_OF_FLATS_1                   :แฟลต
STR_TOWN_BUILDING_NAME_CHURCH_1                                 :โบส์ถ
STR_TOWN_BUILDING_NAME_LARGE_OFFICE_BLOCK_1                     :อาคารสำนักงานขนาดใหญ่
STR_TOWN_BUILDING_NAME_TOWN_HOUSES_1                            :ทาวน์เฮ้าส์
STR_TOWN_BUILDING_NAME_HOTEL_1                                  :โรงแรม
STR_TOWN_BUILDING_NAME_STATUE_1                                 :อนุสาวรีย์
STR_TOWN_BUILDING_NAME_FOUNTAIN_1                               :น้ำพุ
STR_TOWN_BUILDING_NAME_PARK_1                                   :สวนสาธารณะ
STR_TOWN_BUILDING_NAME_OFFICE_BLOCK_2                           :อาคารสำนักงาน
STR_TOWN_BUILDING_NAME_SHOPS_AND_OFFICES_1                      :ร้านค้าและสำนักงาน
STR_TOWN_BUILDING_NAME_MODERN_OFFICE_BUILDING_1                 :อาคารสำนักงานสมัยใหม่
STR_TOWN_BUILDING_NAME_WAREHOUSE_1                              :โกดัง
STR_TOWN_BUILDING_NAME_OFFICE_BLOCK_3                           :อาคารสำนักงาน
STR_TOWN_BUILDING_NAME_STADIUM_1                                :สนามกีฬา
STR_TOWN_BUILDING_NAME_OLD_HOUSES_1                             :บ้านโบราณ
STR_TOWN_BUILDING_NAME_COTTAGES_1                               :กระท่อม
STR_TOWN_BUILDING_NAME_HOUSES_1                                 :บ้าน
STR_TOWN_BUILDING_NAME_FLATS_1                                  :แฟลต
STR_TOWN_BUILDING_NAME_TALL_OFFICE_BLOCK_2                      :อาคารสูง
STR_TOWN_BUILDING_NAME_SHOPS_AND_OFFICES_2                      :ร้านค้าและสำนักงาน
STR_TOWN_BUILDING_NAME_SHOPS_AND_OFFICES_3                      :ร้านค้าและสำนักงาน
STR_TOWN_BUILDING_NAME_THEATER_1                                :โรงภาพยนตร์
STR_TOWN_BUILDING_NAME_STADIUM_2                                :สนามกีฬา
STR_TOWN_BUILDING_NAME_OFFICES_1                                :สำนักงาน
STR_TOWN_BUILDING_NAME_HOUSES_2                                 :บ้าน
STR_TOWN_BUILDING_NAME_CINEMA_1                                 :โรงภาพยนตร์
STR_TOWN_BUILDING_NAME_SHOPPING_MALL_1                          :ห้างสรรพสินค้า
STR_TOWN_BUILDING_NAME_IGLOO_1                                  :อิกลู
STR_TOWN_BUILDING_NAME_TEPEES_1                                 :กระโจม
STR_TOWN_BUILDING_NAME_TEAPOT_HOUSE_1                           :บ้านพักตากอากาศ
STR_TOWN_BUILDING_NAME_PIGGY_BANK_1                             :ธนาคารเล็กๆ

##id 0x4800
# industry names
STR_INDUSTRY_NAME_COAL_MINE                                     :เหมือนถ่านหิน
STR_INDUSTRY_NAME_POWER_STATION                                 :โรงผลิตไฟฟ้า
STR_INDUSTRY_NAME_SAWMILL                                       :โรงเลื่อย
STR_INDUSTRY_NAME_FOREST                                        :ป่าไม้
STR_INDUSTRY_NAME_OIL_REFINERY                                  :โรงกลั่นน้ำมัน
STR_INDUSTRY_NAME_OIL_RIG                                       :แท่นขุดเจาะน้ำมันกลางทะเล
STR_INDUSTRY_NAME_FACTORY                                       :โรงงานแปรรูป
STR_INDUSTRY_NAME_PRINTING_WORKS                                :โรงผลิตกระดาษ
STR_INDUSTRY_NAME_STEEL_MILL                                    :โรงงานเหล็กกล้า
STR_INDUSTRY_NAME_FARM                                          :ฟาร์ม
STR_INDUSTRY_NAME_COPPER_ORE_MINE                               :เหมืองแร่ทองแดง
STR_INDUSTRY_NAME_OIL_WELLS                                     :แท่นขุดเจาะน้ำมัน
STR_INDUSTRY_NAME_BANK                                          :ธนาคาร
STR_INDUSTRY_NAME_FOOD_PROCESSING_PLANT                         :โรงงานแปรรูปอาหาร
STR_INDUSTRY_NAME_PAPER_MILL                                    :โรงงานกระดาษ
STR_INDUSTRY_NAME_GOLD_MINE                                     :เหมืองทองคำ
STR_INDUSTRY_NAME_BANK_TROPIC_ARCTIC                            :ธนาคาร
STR_INDUSTRY_NAME_DIAMOND_MINE                                  :เหมืองเพชร
STR_INDUSTRY_NAME_IRON_ORE_MINE                                 :เหมืองแร่เหล็ก
STR_INDUSTRY_NAME_FRUIT_PLANTATION                              :สวนอินทผาลัม
STR_INDUSTRY_NAME_RUBBER_PLANTATION                             :สวนยาง
STR_INDUSTRY_NAME_WATER_SUPPLY                                  :โรงทำน้ำสะอาด
STR_INDUSTRY_NAME_WATER_TOWER                                   :หอประปา
STR_INDUSTRY_NAME_FACTORY_2                                     :โรงงาน
STR_INDUSTRY_NAME_FARM_2                                        :ฟาร์ม
STR_INDUSTRY_NAME_LUMBER_MILL                                   :โรงแปรรูปไม้
STR_INDUSTRY_NAME_COTTON_CANDY_FOREST                           :ป่าสายไหม
STR_INDUSTRY_NAME_CANDY_FACTORY                                 :โรงงานขนมหวาน
STR_INDUSTRY_NAME_BATTERY_FARM                                  :ฟาร์มพลังงาน
STR_INDUSTRY_NAME_COLA_WELLS                                    :แท่นขุดเจาะโคล่า
STR_INDUSTRY_NAME_TOY_SHOP                                      :ร้านค้าของเล่น
STR_INDUSTRY_NAME_TOY_FACTORY                                   :โรงงานของเล่น
STR_INDUSTRY_NAME_PLASTIC_FOUNTAINS                             :น้ำพุพลาสติก
STR_INDUSTRY_NAME_FIZZY_DRINK_FACTORY                           :โรงงานผลิตน้ำอัดลม
STR_INDUSTRY_NAME_BUBBLE_GENERATOR                              :เครื่องกำเนิดฟองลูกโป่ง
STR_INDUSTRY_NAME_TOFFEE_QUARRY                                 :บ่อทอฟฟี่
STR_INDUSTRY_NAME_SUGAR_MINE                                    :เหมืองน้ำตาล

############ WARNING, using range 0x6000 for strings that are stored in the savegame
############ These strings may never get a new id, or savegames will break!

##id 0x6000
STR_SV_EMPTY                                                    :
STR_SV_UNNAMED                                                  :ไม่มีชื่อ
STR_SV_TRAIN_NAME                                               :รถไฟ #{COMMA}
STR_SV_ROAD_VEHICLE_NAME                                        :ยานพาหนะทางบก #{COMMA}
STR_SV_SHIP_NAME                                                :พาหนะทางน้ำ #{COMMA}
STR_SV_AIRCRAFT_NAME                                            :อากาศยาน #{COMMA}

###length 27
STR_SV_STNAME                                                   :{STRING}
STR_SV_STNAME_NORTH                                             :{STRING} เหนือ
STR_SV_STNAME_SOUTH                                             :{STRING} ใต้
STR_SV_STNAME_EAST                                              :{STRING} ตะวันออก
STR_SV_STNAME_WEST                                              :{STRING} ตะวันตก
STR_SV_STNAME_CENTRAL                                           :{STRING} กลาง
STR_SV_STNAME_TRANSFER                                          :จุดขนถ่าย {STRING}
STR_SV_STNAME_HALT                                              :ป้ายหยุด {STRING}
STR_SV_STNAME_VALLEY                                            :หมู่บ้าน {STRING}
STR_SV_STNAME_HEIGHTS                                           :เนิน {STRING}
STR_SV_STNAME_WOODS                                             :ป่า {STRING}
STR_SV_STNAME_LAKESIDE                                          :ชายหาด {STRING}
STR_SV_STNAME_EXCHANGE                                          :จุดแลกเปลี่ยน {STRING}
STR_SV_STNAME_AIRPORT                                           :ท่าอากาศยาน {STRING}
STR_SV_STNAME_OILFIELD                                          :แท่นขุดเจาะ {STRING}
STR_SV_STNAME_MINES                                             :เหมือง {STRING}
STR_SV_STNAME_DOCKS                                             :ท่าเทียบเรือ {STRING}
STR_SV_STNAME_BUOY                                              :{STRING}
STR_SV_STNAME_WAYPOINT                                          :{STRING}
##id 0x6020
STR_SV_STNAME_ANNEXE                                            :ชานเมือง {STRING}
STR_SV_STNAME_SIDINGS                                           :ในเมือง {STRING}
STR_SV_STNAME_BRANCH                                            :ขนส่งสาขา {STRING}
STR_SV_STNAME_UPPER                                             :{STRING} ตอนบน
STR_SV_STNAME_LOWER                                             :{STRING} ตอนล่าง
STR_SV_STNAME_HELIPORT                                          :ลานจอด ฮ {STRING}
STR_SV_STNAME_FOREST                                            :ป่าไม้ {STRING}
STR_SV_STNAME_FALLBACK                                          :จุดขนส่งเมือง {STRING} #{NUM}

############ end of savegame specific region!

##id 0x8000
###length 116
# Vehicle names
STR_VEHICLE_NAME_TRAIN_ENGINE_RAIL_KIRBY_PAUL_TANK_STEAM        :Kirby Paul Tank (Steam)
STR_VEHICLE_NAME_TRAIN_ENGINE_RAIL_MJS_250_DIESEL               :MJS 250 (Diesel)
STR_VEHICLE_NAME_TRAIN_ENGINE_RAIL_PLODDYPHUT_CHOO_CHOO         :Ploddyphut Choo-Choo
STR_VEHICLE_NAME_TRAIN_ENGINE_RAIL_POWERNAUT_CHOO_CHOO          :Powernaut Choo-Choo
STR_VEHICLE_NAME_TRAIN_ENGINE_RAIL_MIGHTYMOVER_CHOO_CHOO        :MightyMover Choo-Choo
STR_VEHICLE_NAME_TRAIN_ENGINE_RAIL_PLODDYPHUT_DIESEL            :Ploddyphut Diesel
STR_VEHICLE_NAME_TRAIN_ENGINE_RAIL_POWERNAUT_DIESEL             :Powernaut Diesel
STR_VEHICLE_NAME_TRAIN_ENGINE_RAIL_WILLS_2_8_0_STEAM            :Wills 2-8-0 (Steam)
STR_VEHICLE_NAME_TRAIN_ENGINE_RAIL_CHANEY_JUBILEE_STEAM         :Chaney 'Jubilee' (Steam)
STR_VEHICLE_NAME_TRAIN_ENGINE_RAIL_GINZU_A4_STEAM               :Ginzu 'A4' (Steam)
STR_VEHICLE_NAME_TRAIN_ENGINE_RAIL_SH_8P_STEAM                  :SH '8P' (Steam)
STR_VEHICLE_NAME_TRAIN_ENGINE_RAIL_MANLEY_MOREL_DMU_DIESEL      :Manley-Morel DMU (Diesel)
STR_VEHICLE_NAME_TRAIN_ENGINE_RAIL_DASH_DIESEL                  :'Dash' (Diesel)
STR_VEHICLE_NAME_TRAIN_ENGINE_RAIL_SH_HENDRY_25_DIESEL          :SH/Hendry '25' (Diesel)
STR_VEHICLE_NAME_TRAIN_ENGINE_RAIL_UU_37_DIESEL                 :UU '37' (Diesel)
STR_VEHICLE_NAME_TRAIN_ENGINE_RAIL_FLOSS_47_DIESEL              :Floss '47' (Diesel)
STR_VEHICLE_NAME_TRAIN_ENGINE_RAIL_CS_4000_DIESEL               :CS 4000 (Diesel)
STR_VEHICLE_NAME_TRAIN_ENGINE_RAIL_CS_2400_DIESEL               :CS 2400 (Diesel)
STR_VEHICLE_NAME_TRAIN_ENGINE_RAIL_CENTENNIAL_DIESEL            :Centennial (Diesel)
STR_VEHICLE_NAME_TRAIN_ENGINE_RAIL_KELLING_3100_DIESEL          :Kelling 3100 (Diesel)
STR_VEHICLE_NAME_TRAIN_ENGINE_RAIL_TURNER_TURBO_DIESEL          :Turner Turbo (Diesel)
STR_VEHICLE_NAME_TRAIN_ENGINE_RAIL_MJS_1000_DIESEL              :MJS 1000 (Diesel)
STR_VEHICLE_NAME_TRAIN_ENGINE_RAIL_SH_125_DIESEL                :SH '125' (Diesel)
STR_VEHICLE_NAME_TRAIN_ENGINE_RAIL_SH_30_ELECTRIC               :SH '30' (Electric)
STR_VEHICLE_NAME_TRAIN_ENGINE_RAIL_SH_40_ELECTRIC               :SH '40' (Electric)
STR_VEHICLE_NAME_TRAIN_ENGINE_RAIL_T_I_M_ELECTRIC               :'T.I.M.' (Electric)
STR_VEHICLE_NAME_TRAIN_ENGINE_RAIL_ASIASTAR_ELECTRIC            :'AsiaStar' (Electric)
STR_VEHICLE_NAME_TRAIN_WAGON_RAIL_PASSENGER_CAR                 :Passenger Carriage
STR_VEHICLE_NAME_TRAIN_WAGON_RAIL_MAIL_VAN                      :Mail Van
STR_VEHICLE_NAME_TRAIN_WAGON_RAIL_COAL_CAR                      :รถบรรทุกถ่านหิน
STR_VEHICLE_NAME_TRAIN_WAGON_RAIL_OIL_TANKER                    :Oil Tanker
STR_VEHICLE_NAME_TRAIN_WAGON_RAIL_LIVESTOCK_VAN                 :Livestock Van
STR_VEHICLE_NAME_TRAIN_WAGON_RAIL_GOODS_VAN                     :Goods Van
STR_VEHICLE_NAME_TRAIN_WAGON_RAIL_GRAIN_HOPPER                  :Grain Hopper
STR_VEHICLE_NAME_TRAIN_WAGON_RAIL_WOOD_TRUCK                    :รถบรรทุกซุง
STR_VEHICLE_NAME_TRAIN_WAGON_RAIL_IRON_ORE_HOPPER               :Iron Ore Hopper
STR_VEHICLE_NAME_TRAIN_WAGON_RAIL_STEEL_TRUCK                   :รถบรรทุกเหล็กกล้า
STR_VEHICLE_NAME_TRAIN_WAGON_RAIL_ARMORED_VAN                   :Armoured Van
STR_VEHICLE_NAME_TRAIN_WAGON_RAIL_FOOD_VAN                      :Food Van
STR_VEHICLE_NAME_TRAIN_WAGON_RAIL_PAPER_TRUCK                   :รถบรรทุกกระดาษ
STR_VEHICLE_NAME_TRAIN_WAGON_RAIL_COPPER_ORE_HOPPER             :Copper Ore Hopper
STR_VEHICLE_NAME_TRAIN_WAGON_RAIL_WATER_TANKER                  :ถังเก็บน้ำ
STR_VEHICLE_NAME_TRAIN_WAGON_RAIL_FRUIT_TRUCK                   :รถบรรทุกผลไม้
STR_VEHICLE_NAME_TRAIN_WAGON_RAIL_RUBBER_TRUCK                  :รถบรรทุกยางพารา
STR_VEHICLE_NAME_TRAIN_WAGON_RAIL_SUGAR_TRUCK                   :รถบรรทุกน้ำตาล
STR_VEHICLE_NAME_TRAIN_WAGON_RAIL_COTTON_CANDY_HOPPER           :Candyfloss Hopper
STR_VEHICLE_NAME_TRAIN_WAGON_RAIL_TOFFEE_HOPPER                 :Toffee Hopper
STR_VEHICLE_NAME_TRAIN_WAGON_RAIL_BUBBLE_VAN                    :Bubble Van
STR_VEHICLE_NAME_TRAIN_WAGON_RAIL_COLA_TANKER                   :ถังเก็บโคล่า
STR_VEHICLE_NAME_TRAIN_WAGON_RAIL_CANDY_VAN                     :รถขนส่งขนม
STR_VEHICLE_NAME_TRAIN_WAGON_RAIL_TOY_VAN                       :รถขนส่งของเล่น
STR_VEHICLE_NAME_TRAIN_WAGON_RAIL_BATTERY_TRUCK                 :Battery Truck
STR_VEHICLE_NAME_TRAIN_WAGON_RAIL_FIZZY_DRINK_TRUCK             :Fizzy Drink Truck
STR_VEHICLE_NAME_TRAIN_WAGON_RAIL_PLASTIC_TRUCK                 :Plastic Truck
STR_VEHICLE_NAME_TRAIN_ENGINE_MONORAIL_X2001_ELECTRIC           :'X2001' (Electric)
STR_VEHICLE_NAME_TRAIN_ENGINE_MONORAIL_MILLENNIUM_Z1_ELECTRIC   :'Millennium Z1' (Electric)
STR_VEHICLE_NAME_TRAIN_ENGINE_MONORAIL_WIZZOWOW_Z99             :Wizzowow Z99
STR_VEHICLE_NAME_TRAIN_WAGON_MONORAIL_PASSENGER_CAR             :Passenger Carriage
STR_VEHICLE_NAME_TRAIN_WAGON_MONORAIL_MAIL_VAN                  :รถขนส่งไปรษณีย์
STR_VEHICLE_NAME_TRAIN_WAGON_MONORAIL_COAL_CAR                  :Coal Truck
STR_VEHICLE_NAME_TRAIN_WAGON_MONORAIL_OIL_TANKER                :Oil Tanker
STR_VEHICLE_NAME_TRAIN_WAGON_MONORAIL_LIVESTOCK_VAN             :Livestock Van
STR_VEHICLE_NAME_TRAIN_WAGON_MONORAIL_GOODS_VAN                 :Goods Van
STR_VEHICLE_NAME_TRAIN_WAGON_MONORAIL_GRAIN_HOPPER              :Grain Hopper
STR_VEHICLE_NAME_TRAIN_WAGON_MONORAIL_WOOD_TRUCK                :Wood Truck
STR_VEHICLE_NAME_TRAIN_WAGON_MONORAIL_IRON_ORE_HOPPER           :Iron Ore Hopper
STR_VEHICLE_NAME_TRAIN_WAGON_MONORAIL_STEEL_TRUCK               :รถบรรทุกเหล็กกล้า
STR_VEHICLE_NAME_TRAIN_WAGON_MONORAIL_ARMORED_VAN               :รถขนส่งหุ้มเกราะ
STR_VEHICLE_NAME_TRAIN_WAGON_MONORAIL_FOOD_VAN                  :รถขนส่งอาหาร
STR_VEHICLE_NAME_TRAIN_WAGON_MONORAIL_PAPER_TRUCK               :Paper Truck
STR_VEHICLE_NAME_TRAIN_WAGON_MONORAIL_COPPER_ORE_HOPPER         :Copper Ore Hopper
STR_VEHICLE_NAME_TRAIN_WAGON_MONORAIL_WATER_TANKER              :Water Tanker
STR_VEHICLE_NAME_TRAIN_WAGON_MONORAIL_FRUIT_TRUCK               :Fruit Truck
STR_VEHICLE_NAME_TRAIN_WAGON_MONORAIL_RUBBER_TRUCK              :Rubber Truck
STR_VEHICLE_NAME_TRAIN_WAGON_MONORAIL_SUGAR_TRUCK               :Sugar Truck
STR_VEHICLE_NAME_TRAIN_WAGON_MONORAIL_COTTON_CANDY_HOPPER       :Candyfloss Hopper
STR_VEHICLE_NAME_TRAIN_WAGON_MONORAIL_TOFFEE_HOPPER             :Toffee Hopper
STR_VEHICLE_NAME_TRAIN_WAGON_MONORAIL_BUBBLE_VAN                :รถขนส่งฟอง
STR_VEHICLE_NAME_TRAIN_WAGON_MONORAIL_COLA_TANKER               :Cola Tanker
STR_VEHICLE_NAME_TRAIN_WAGON_MONORAIL_CANDY_VAN                 :Sweet Van
STR_VEHICLE_NAME_TRAIN_WAGON_MONORAIL_TOY_VAN                   :Toy Van
STR_VEHICLE_NAME_TRAIN_WAGON_MONORAIL_BATTERY_TRUCK             :Battery Truck
STR_VEHICLE_NAME_TRAIN_WAGON_MONORAIL_FIZZY_DRINK_TRUCK         :Fizzy Drink Truck
STR_VEHICLE_NAME_TRAIN_WAGON_MONORAIL_PLASTIC_TRUCK             :Plastic Truck
STR_VEHICLE_NAME_TRAIN_ENGINE_MAGLEV_LEV1_LEVIATHAN_ELECTRIC    :Lev1 'Leviathan' (Electric)
STR_VEHICLE_NAME_TRAIN_ENGINE_MAGLEV_LEV2_CYCLOPS_ELECTRIC      :Lev2 'Cyclops' (Electric)
STR_VEHICLE_NAME_TRAIN_ENGINE_MAGLEV_LEV3_PEGASUS_ELECTRIC      :Lev3 'Pegasus' (Electric)
STR_VEHICLE_NAME_TRAIN_ENGINE_MAGLEV_LEV4_CHIMAERA_ELECTRIC     :Lev4 'Chimaera' (Electric)
STR_VEHICLE_NAME_TRAIN_ENGINE_MAGLEV_WIZZOWOW_ROCKETEER         :Wizzowow Rocketeer
STR_VEHICLE_NAME_TRAIN_WAGON_MAGLEV_PASSENGER_CAR               :Passenger Carriage
STR_VEHICLE_NAME_TRAIN_WAGON_MAGLEV_MAIL_VAN                    :Mail Van
STR_VEHICLE_NAME_TRAIN_WAGON_MAGLEV_COAL_CAR                    :Coal Truck
STR_VEHICLE_NAME_TRAIN_WAGON_MAGLEV_OIL_TANKER                  :Oil Tanker
STR_VEHICLE_NAME_TRAIN_WAGON_MAGLEV_LIVESTOCK_VAN               :Livestock Van
STR_VEHICLE_NAME_TRAIN_WAGON_MAGLEV_GOODS_VAN                   :Goods Van
STR_VEHICLE_NAME_TRAIN_WAGON_MAGLEV_GRAIN_HOPPER                :Grain Hopper
STR_VEHICLE_NAME_TRAIN_WAGON_MAGLEV_WOOD_TRUCK                  :Wood Truck
STR_VEHICLE_NAME_TRAIN_WAGON_MAGLEV_IRON_ORE_HOPPER             :Iron Ore Hopper
STR_VEHICLE_NAME_TRAIN_WAGON_MAGLEV_STEEL_TRUCK                 :รถบรรทุกเหล็กกล้า
STR_VEHICLE_NAME_TRAIN_WAGON_MAGLEV_ARMORED_VAN                 :Armoured Van
STR_VEHICLE_NAME_TRAIN_WAGON_MAGLEV_FOOD_VAN                    :Food Van
STR_VEHICLE_NAME_TRAIN_WAGON_MAGLEV_PAPER_TRUCK                 :Paper Truck
STR_VEHICLE_NAME_TRAIN_WAGON_MAGLEV_COPPER_ORE_HOPPER           :Copper Ore Hopper
STR_VEHICLE_NAME_TRAIN_WAGON_MAGLEV_WATER_TANKER                :Water Tanker
STR_VEHICLE_NAME_TRAIN_WAGON_MAGLEV_FRUIT_TRUCK                 :Fruit Truck
STR_VEHICLE_NAME_TRAIN_WAGON_MAGLEV_RUBBER_TRUCK                :Rubber Truck
STR_VEHICLE_NAME_TRAIN_WAGON_MAGLEV_SUGAR_TRUCK                 :Sugar Truck
STR_VEHICLE_NAME_TRAIN_WAGON_MAGLEV_COTTON_CANDY_HOPPER         :Candyfloss Hopper
STR_VEHICLE_NAME_TRAIN_WAGON_MAGLEV_TOFFEE_HOPPER               :Toffee Hopper
STR_VEHICLE_NAME_TRAIN_WAGON_MAGLEV_BUBBLE_VAN                  :Bubble Van
STR_VEHICLE_NAME_TRAIN_WAGON_MAGLEV_COLA_TANKER                 :Cola Tanker
STR_VEHICLE_NAME_TRAIN_WAGON_MAGLEV_CANDY_VAN                   :Sweet Van
STR_VEHICLE_NAME_TRAIN_WAGON_MAGLEV_TOY_VAN                     :Toy Van
STR_VEHICLE_NAME_TRAIN_WAGON_MAGLEV_BATTERY_TRUCK               :Battery Truck
STR_VEHICLE_NAME_TRAIN_WAGON_MAGLEV_FIZZY_DRINK_TRUCK           :Fizzy Drink Truck
STR_VEHICLE_NAME_TRAIN_WAGON_MAGLEV_PLASTIC_TRUCK               :Plastic Truck

###length 88
STR_VEHICLE_NAME_ROAD_VEHICLE_MPS_REGAL_BUS                     :MPS Regal Bus
STR_VEHICLE_NAME_ROAD_VEHICLE_HEREFORD_LEOPARD_BUS              :Hereford Leopard Bus
STR_VEHICLE_NAME_ROAD_VEHICLE_FOSTER_BUS                        :Foster Bus
STR_VEHICLE_NAME_ROAD_VEHICLE_FOSTER_MKII_SUPERBUS              :Foster MkII Superbus
STR_VEHICLE_NAME_ROAD_VEHICLE_PLODDYPHUT_MKI_BUS                :Ploddyphut MkI Bus
STR_VEHICLE_NAME_ROAD_VEHICLE_PLODDYPHUT_MKII_BUS               :Ploddyphut MkII Bus
STR_VEHICLE_NAME_ROAD_VEHICLE_PLODDYPHUT_MKIII_BUS              :Ploddyphut MkIII Bus
STR_VEHICLE_NAME_ROAD_VEHICLE_BALOGH_COAL_TRUCK                 :Balogh Coal Truck
STR_VEHICLE_NAME_ROAD_VEHICLE_UHL_COAL_TRUCK                    :Uhl Coal Truck
STR_VEHICLE_NAME_ROAD_VEHICLE_DW_COAL_TRUCK                     :DW Coal Truck
STR_VEHICLE_NAME_ROAD_VEHICLE_MPS_MAIL_TRUCK                    :MPS Mail Truck
STR_VEHICLE_NAME_ROAD_VEHICLE_REYNARD_MAIL_TRUCK                :Reynard Mail Truck
STR_VEHICLE_NAME_ROAD_VEHICLE_PERRY_MAIL_TRUCK                  :Perry Mail Truck
STR_VEHICLE_NAME_ROAD_VEHICLE_MIGHTYMOVER_MAIL_TRUCK            :MightyMover Mail Truck
STR_VEHICLE_NAME_ROAD_VEHICLE_POWERNAUGHT_MAIL_TRUCK            :Powernaught Mail Truck
STR_VEHICLE_NAME_ROAD_VEHICLE_WIZZOWOW_MAIL_TRUCK               :Wizzowow Mail Truck
STR_VEHICLE_NAME_ROAD_VEHICLE_WITCOMBE_OIL_TANKER               :Witcombe Oil Tanker
STR_VEHICLE_NAME_ROAD_VEHICLE_FOSTER_OIL_TANKER                 :Foster Oil Tanker
STR_VEHICLE_NAME_ROAD_VEHICLE_PERRY_OIL_TANKER                  :Perry Oil Tanker
STR_VEHICLE_NAME_ROAD_VEHICLE_TALBOTT_LIVESTOCK_VAN             :Talbott Livestock Van
STR_VEHICLE_NAME_ROAD_VEHICLE_UHL_LIVESTOCK_VAN                 :Uhl Livestock Van
STR_VEHICLE_NAME_ROAD_VEHICLE_FOSTER_LIVESTOCK_VAN              :Foster Livestock Van
STR_VEHICLE_NAME_ROAD_VEHICLE_BALOGH_GOODS_TRUCK                :Balogh Goods Truck
STR_VEHICLE_NAME_ROAD_VEHICLE_CRAIGHEAD_GOODS_TRUCK             :Craighead Goods Truck
STR_VEHICLE_NAME_ROAD_VEHICLE_GOSS_GOODS_TRUCK                  :Goss Goods Truck
STR_VEHICLE_NAME_ROAD_VEHICLE_HEREFORD_GRAIN_TRUCK              :Hereford Grain Truck
STR_VEHICLE_NAME_ROAD_VEHICLE_THOMAS_GRAIN_TRUCK                :Thomas Grain Truck
STR_VEHICLE_NAME_ROAD_VEHICLE_GOSS_GRAIN_TRUCK                  :Goss Grain Truck
STR_VEHICLE_NAME_ROAD_VEHICLE_WITCOMBE_WOOD_TRUCK               :Witcombe Wood Truck
STR_VEHICLE_NAME_ROAD_VEHICLE_FOSTER_WOOD_TRUCK                 :รถบรรทุกไม้รุ่นฟอสเตอร์
STR_VEHICLE_NAME_ROAD_VEHICLE_MORELAND_WOOD_TRUCK               :รถบรรทุกไม้รุ่นมัวร์แลนด์
STR_VEHICLE_NAME_ROAD_VEHICLE_MPS_IRON_ORE_TRUCK                :รถบรรทุกแร่เหล็กรุ่นเอ็มพีเอส
STR_VEHICLE_NAME_ROAD_VEHICLE_UHL_IRON_ORE_TRUCK                :รถบรรทุกแร่เหล็กรุ่นยูเอชแอล
STR_VEHICLE_NAME_ROAD_VEHICLE_CHIPPY_IRON_ORE_TRUCK             :รถบรรทุกแร่เหล็กรุ่นชิปปี้
STR_VEHICLE_NAME_ROAD_VEHICLE_BALOGH_STEEL_TRUCK                :รถบรรทุกเหล็กกล้ารุ่นบัลล๊อก
STR_VEHICLE_NAME_ROAD_VEHICLE_UHL_STEEL_TRUCK                   :รถบรรทุกเหล็กกล้ารุ่นยูเอชแอล
STR_VEHICLE_NAME_ROAD_VEHICLE_KELLING_STEEL_TRUCK               :รถบรรทุกเหล็กกล้ารุ่นเคลลิ่ง
STR_VEHICLE_NAME_ROAD_VEHICLE_BALOGH_ARMORED_TRUCK              :รถหุ้มเกราะรุ่นบัลล๊อก
STR_VEHICLE_NAME_ROAD_VEHICLE_UHL_ARMORED_TRUCK                 :รถหุ้มเกราะรุ่นยูเอชแอล
STR_VEHICLE_NAME_ROAD_VEHICLE_FOSTER_ARMORED_TRUCK              :Foster Armoured Truck
STR_VEHICLE_NAME_ROAD_VEHICLE_FOSTER_FOOD_VAN                   :Foster Food Van
STR_VEHICLE_NAME_ROAD_VEHICLE_PERRY_FOOD_VAN                    :Perry Food Van
STR_VEHICLE_NAME_ROAD_VEHICLE_CHIPPY_FOOD_VAN                   :Chippy Food Van
STR_VEHICLE_NAME_ROAD_VEHICLE_UHL_PAPER_TRUCK                   :Uhl Paper Truck
STR_VEHICLE_NAME_ROAD_VEHICLE_BALOGH_PAPER_TRUCK                :Balogh Paper Truck
STR_VEHICLE_NAME_ROAD_VEHICLE_MPS_PAPER_TRUCK                   :MPS Paper Truck
STR_VEHICLE_NAME_ROAD_VEHICLE_MPS_COPPER_ORE_TRUCK              :MPS Copper Ore Truck
STR_VEHICLE_NAME_ROAD_VEHICLE_UHL_COPPER_ORE_TRUCK              :Uhl Copper Ore Truck
STR_VEHICLE_NAME_ROAD_VEHICLE_GOSS_COPPER_ORE_TRUCK             :Goss Copper Ore Truck
STR_VEHICLE_NAME_ROAD_VEHICLE_UHL_WATER_TANKER                  :Uhl Water Tanker
STR_VEHICLE_NAME_ROAD_VEHICLE_BALOGH_WATER_TANKER               :Balogh Water Tanker
STR_VEHICLE_NAME_ROAD_VEHICLE_MPS_WATER_TANKER                  :MPS Water Tanker
STR_VEHICLE_NAME_ROAD_VEHICLE_BALOGH_FRUIT_TRUCK                :Balogh Fruit Truck
STR_VEHICLE_NAME_ROAD_VEHICLE_UHL_FRUIT_TRUCK                   :Uhl Fruit Truck
STR_VEHICLE_NAME_ROAD_VEHICLE_KELLING_FRUIT_TRUCK               :Kelling Fruit Truck
STR_VEHICLE_NAME_ROAD_VEHICLE_BALOGH_RUBBER_TRUCK               :Balogh Rubber Truck
STR_VEHICLE_NAME_ROAD_VEHICLE_UHL_RUBBER_TRUCK                  :Uhl Rubber Truck
STR_VEHICLE_NAME_ROAD_VEHICLE_RMT_RUBBER_TRUCK                  :RMT Rubber Truck
STR_VEHICLE_NAME_ROAD_VEHICLE_MIGHTYMOVER_SUGAR_TRUCK           :MightyMover Sugar Truck
STR_VEHICLE_NAME_ROAD_VEHICLE_POWERNAUGHT_SUGAR_TRUCK           :Powernaught Sugar Truck
STR_VEHICLE_NAME_ROAD_VEHICLE_WIZZOWOW_SUGAR_TRUCK              :Wizzowow Sugar Truck
STR_VEHICLE_NAME_ROAD_VEHICLE_MIGHTYMOVER_COLA_TRUCK            :MightyMover Cola Truck
STR_VEHICLE_NAME_ROAD_VEHICLE_POWERNAUGHT_COLA_TRUCK            :Powernaught Cola Truck
STR_VEHICLE_NAME_ROAD_VEHICLE_WIZZOWOW_COLA_TRUCK               :Wizzowow Cola Truck
STR_VEHICLE_NAME_ROAD_VEHICLE_MIGHTYMOVER_COTTON_CANDY          :MightyMover Candyfloss Truck
STR_VEHICLE_NAME_ROAD_VEHICLE_POWERNAUGHT_COTTON_CANDY          :Powernaught Candyfloss Truck
STR_VEHICLE_NAME_ROAD_VEHICLE_WIZZOWOW_COTTON_CANDY_TRUCK       :Wizzowow Candyfloss Truck
STR_VEHICLE_NAME_ROAD_VEHICLE_MIGHTYMOVER_TOFFEE_TRUCK          :MightyMover Toffee Truck
STR_VEHICLE_NAME_ROAD_VEHICLE_POWERNAUGHT_TOFFEE_TRUCK          :Powernaught Toffee Truck
STR_VEHICLE_NAME_ROAD_VEHICLE_WIZZOWOW_TOFFEE_TRUCK             :Wizzowow Toffee Truck
STR_VEHICLE_NAME_ROAD_VEHICLE_MIGHTYMOVER_TOY_VAN               :MightyMover Toy Van
STR_VEHICLE_NAME_ROAD_VEHICLE_POWERNAUGHT_TOY_VAN               :Powernaught Toy Van
STR_VEHICLE_NAME_ROAD_VEHICLE_WIZZOWOW_TOY_VAN                  :Wizzowow Toy Van
STR_VEHICLE_NAME_ROAD_VEHICLE_MIGHTYMOVER_CANDY_TRUCK           :MightyMover Sweet Truck
STR_VEHICLE_NAME_ROAD_VEHICLE_POWERNAUGHT_CANDY_TRUCK           :Powernaught Sweet Truck
STR_VEHICLE_NAME_ROAD_VEHICLE_WIZZOWOW_CANDY_TRUCK              :Wizzowow Sweet Truck
STR_VEHICLE_NAME_ROAD_VEHICLE_MIGHTYMOVER_BATTERY_TRUCK         :MightyMover Battery Truck
STR_VEHICLE_NAME_ROAD_VEHICLE_POWERNAUGHT_BATTERY_TRUCK         :Powernaught Battery Truck
STR_VEHICLE_NAME_ROAD_VEHICLE_WIZZOWOW_BATTERY_TRUCK            :Wizzowow Battery Truck
STR_VEHICLE_NAME_ROAD_VEHICLE_MIGHTYMOVER_FIZZY_DRINK           :MightyMover Fizzy Drink Truck
STR_VEHICLE_NAME_ROAD_VEHICLE_POWERNAUGHT_FIZZY_DRINK           :Powernaught Fizzy Drink Truck
STR_VEHICLE_NAME_ROAD_VEHICLE_WIZZOWOW_FIZZY_DRINK_TRUCK        :Wizzowow Fizzy Drink Truck
STR_VEHICLE_NAME_ROAD_VEHICLE_MIGHTYMOVER_PLASTIC_TRUCK         :MightyMover Plastic Truck
STR_VEHICLE_NAME_ROAD_VEHICLE_POWERNAUGHT_PLASTIC_TRUCK         :Powernaught Plastic Truck
STR_VEHICLE_NAME_ROAD_VEHICLE_WIZZOWOW_PLASTIC_TRUCK            :Wizzowow Plastic Truck
STR_VEHICLE_NAME_ROAD_VEHICLE_MIGHTYMOVER_BUBBLE_TRUCK          :MightyMover Bubble Truck
STR_VEHICLE_NAME_ROAD_VEHICLE_POWERNAUGHT_BUBBLE_TRUCK          :Powernaught Bubble Truck
STR_VEHICLE_NAME_ROAD_VEHICLE_WIZZOWOW_BUBBLE_TRUCK             :Wizzowow Bubble Truck

###length 11
STR_VEHICLE_NAME_SHIP_MPS_OIL_TANKER                            :MPS Oil Tanker
STR_VEHICLE_NAME_SHIP_CS_INC_OIL_TANKER                         :CS-Inc. Oil Tanker
STR_VEHICLE_NAME_SHIP_MPS_PASSENGER_FERRY                       :MPS Passenger Ferry
STR_VEHICLE_NAME_SHIP_FFP_PASSENGER_FERRY                       :FFP Passenger Ferry
STR_VEHICLE_NAME_SHIP_BAKEWELL_300_HOVERCRAFT                   :Bakewell 300 Hovercraft
STR_VEHICLE_NAME_SHIP_CHUGGER_CHUG_PASSENGER                    :Chugger-Chug Passenger Ferry
STR_VEHICLE_NAME_SHIP_SHIVERSHAKE_PASSENGER_FERRY               :Shivershake Passenger Ferry
STR_VEHICLE_NAME_SHIP_YATE_CARGO_SHIP                           :Yate Cargo ship
STR_VEHICLE_NAME_SHIP_BAKEWELL_CARGO_SHIP                       :Bakewell Cargo ship
STR_VEHICLE_NAME_SHIP_MIGHTYMOVER_CARGO_SHIP                    :MightyMover Cargo ship
STR_VEHICLE_NAME_SHIP_POWERNAUT_CARGO_SHIP                      :Powernaut Cargo ship

###length 41
STR_VEHICLE_NAME_AIRCRAFT_SAMPSON_U52                           :Sampson U52
STR_VEHICLE_NAME_AIRCRAFT_COLEMAN_COUNT                         :Coleman Count
STR_VEHICLE_NAME_AIRCRAFT_FFP_DART                              :FFP Dart
STR_VEHICLE_NAME_AIRCRAFT_YATE_HAUGAN                           :Yate Haugan
STR_VEHICLE_NAME_AIRCRAFT_BAKEWELL_COTSWALD_LB_3                :Bakewell Cotswald LB-3
STR_VEHICLE_NAME_AIRCRAFT_BAKEWELL_LUCKETT_LB_8                 :Bakewell Luckett LB-8
STR_VEHICLE_NAME_AIRCRAFT_BAKEWELL_LUCKETT_LB_9                 :Bakewell Luckett LB-9
STR_VEHICLE_NAME_AIRCRAFT_BAKEWELL_LUCKETT_LB80                 :Bakewell Luckett LB80
STR_VEHICLE_NAME_AIRCRAFT_BAKEWELL_LUCKETT_LB_10                :Bakewell Luckett LB-10
STR_VEHICLE_NAME_AIRCRAFT_BAKEWELL_LUCKETT_LB_11                :Bakewell Luckett LB-11
STR_VEHICLE_NAME_AIRCRAFT_YATE_AEROSPACE_YAC_1_11               :Yate Aerospace YAC 1-11
STR_VEHICLE_NAME_AIRCRAFT_DARWIN_100                            :Darwin 100
STR_VEHICLE_NAME_AIRCRAFT_DARWIN_200                            :Darwin 200
STR_VEHICLE_NAME_AIRCRAFT_DARWIN_300                            :Darwin 300
STR_VEHICLE_NAME_AIRCRAFT_DARWIN_400                            :Darwin 400
STR_VEHICLE_NAME_AIRCRAFT_DARWIN_500                            :Darwin 500
STR_VEHICLE_NAME_AIRCRAFT_DARWIN_600                            :Darwin 600
STR_VEHICLE_NAME_AIRCRAFT_GURU_GALAXY                           :Guru Galaxy
STR_VEHICLE_NAME_AIRCRAFT_AIRTAXI_A21                           :Airtaxi A21
STR_VEHICLE_NAME_AIRCRAFT_AIRTAXI_A31                           :Airtaxi A31
STR_VEHICLE_NAME_AIRCRAFT_AIRTAXI_A32                           :Airtaxi A32
STR_VEHICLE_NAME_AIRCRAFT_AIRTAXI_A33                           :Airtaxi A33
STR_VEHICLE_NAME_AIRCRAFT_YATE_AEROSPACE_YAE46                  :Yate Aerospace YAe46
STR_VEHICLE_NAME_AIRCRAFT_DINGER_100                            :Dinger 100
STR_VEHICLE_NAME_AIRCRAFT_AIRTAXI_A34_1000                      :AirTaxi A34-1000
STR_VEHICLE_NAME_AIRCRAFT_YATE_Z_SHUTTLE                        :Yate Z-Shuttle
STR_VEHICLE_NAME_AIRCRAFT_KELLING_K1                            :Kelling K1
STR_VEHICLE_NAME_AIRCRAFT_KELLING_K6                            :Kelling K6
STR_VEHICLE_NAME_AIRCRAFT_KELLING_K7                            :Kelling K7
STR_VEHICLE_NAME_AIRCRAFT_DARWIN_700                            :Darwin 700
STR_VEHICLE_NAME_AIRCRAFT_FFP_HYPERDART_2                       :FFP Hyperdart 2
STR_VEHICLE_NAME_AIRCRAFT_DINGER_200                            :Dinger 200
STR_VEHICLE_NAME_AIRCRAFT_DINGER_1000                           :Dinger 1000
STR_VEHICLE_NAME_AIRCRAFT_PLODDYPHUT_100                        :Ploddyphut 100
STR_VEHICLE_NAME_AIRCRAFT_PLODDYPHUT_500                        :Ploddyphut 500
STR_VEHICLE_NAME_AIRCRAFT_FLASHBANG_X1                          :Flashbang X1
STR_VEHICLE_NAME_AIRCRAFT_JUGGERPLANE_M1                        :Juggerplane M1
STR_VEHICLE_NAME_AIRCRAFT_FLASHBANG_WIZZER                      :Flashbang Wizzer
STR_VEHICLE_NAME_AIRCRAFT_TRICARIO_HELICOPTER                   :Tricario Helicopter
STR_VEHICLE_NAME_AIRCRAFT_GURU_X2_HELICOPTER                    :Guru X2 Helicopter
STR_VEHICLE_NAME_AIRCRAFT_POWERNAUT_HELICOPTER                  :Powernaut Helicopter

##id 0x8800
# Formatting of some strings
STR_FORMAT_DATE_TINY                                            :{STRING}-{STRING}-{NUM}
STR_FORMAT_DATE_SHORT                                           :{STRING} {NUM}
STR_FORMAT_DATE_LONG                                            :{STRING} {STRING} {NUM}
STR_FORMAT_DATE_ISO                                             :{2:NUM}-{1:STRING}-{0:STRING}

STR_FORMAT_COMPANY_NUM                                          :(บริษัท {COMMA})
STR_FORMAT_GROUP_NAME                                           :กลุ่ม {COMMA}
STR_FORMAT_INDUSTRY_NAME                                        :{TOWN} {STRING}

###length 2
STR_FORMAT_BUOY_NAME                                            :ทุ่น {TOWN}
STR_FORMAT_BUOY_NAME_SERIAL                                     :ทุ่น {TOWN} #{COMMA}

###length 2
STR_FORMAT_WAYPOINT_NAME                                        :จุดตรวจ {TOWN}
STR_FORMAT_WAYPOINT_NAME_SERIAL                                 :จุดตรวจ {TOWN} #{COMMA}

###length 6
STR_FORMAT_DEPOT_NAME_TRAIN                                     :โรงซ่อมบำรุงรถไฟ {TOWN}
STR_FORMAT_DEPOT_NAME_TRAIN_SERIAL                              :โรงซ่อมบำรุงรถไฟ {TOWN} #{COMMA}
STR_FORMAT_DEPOT_NAME_ROAD_VEHICLE                              :โรงซ่อมบำรุงรถ {TOWN}
STR_FORMAT_DEPOT_NAME_ROAD_VEHICLE_SERIAL                       :โรงซ่อมบำรุงรถ {TOWN} #{COMMA}
STR_FORMAT_DEPOT_NAME_SHIP                                      :อู่เรือ {TOWN}
STR_FORMAT_DEPOT_NAME_SHIP_SERIAL                               :อู่เรือ {TOWN} #{COMMA}
###next-name-looks-similar

STR_FORMAT_DEPOT_NAME_AIRCRAFT                                  :โรงเก็บเครื่องบิน {STATION}
# _SERIAL version of AIRACRAFT doesn't exist

STR_UNKNOWN_STATION                                             :ไม่ทราบสถานี
STR_DEFAULT_SIGN_NAME                                           :ป้าย
STR_COMPANY_SOMEONE                                             :บางคน

STR_SAVEGAME_NAME_DEFAULT                                       :{COMPANY}, {STRING}
STR_SAVEGAME_NAME_SPECTATOR                                     :ผู้ชม, {1:STRING}

# Viewport strings
STR_VIEWPORT_TOWN_POP                                           :{WHITE}{TOWN} ({COMMA})
STR_VIEWPORT_TOWN                                               :{WHITE}{TOWN}
STR_VIEWPORT_TOWN_TINY_BLACK                                    :{TINY_FONT}{BLACK}{TOWN}
STR_VIEWPORT_TOWN_TINY_WHITE                                    :{TINY_FONT}{WHITE}{TOWN}

STR_VIEWPORT_SIGN_SMALL_BLACK                                   :{TINY_FONT}{BLACK}{SIGN}
STR_VIEWPORT_SIGN_SMALL_WHITE                                   :{TINY_FONT}{WHITE}{SIGN}

STR_VIEWPORT_STATION                                            :{STATION} {STATION_FEATURES}
STR_VIEWPORT_STATION_TINY                                       :{TINY_FONT}{STATION}

STR_VIEWPORT_WAYPOINT                                           :{WAYPOINT}
STR_VIEWPORT_WAYPOINT_TINY                                      :{TINY_FONT}{WAYPOINT}

# Simple strings to get specific types of data
STR_COMPANY_NAME                                                :{COMPANY}
STR_COMPANY_NAME_COMPANY_NUM                                    :{COMPANY} {COMPANY_NUM}
STR_DEPOT_NAME                                                  :{DEPOT}
STR_ENGINE_NAME                                                 :{ENGINE}
STR_GROUP_NAME                                                  :{GROUP}
STR_INDUSTRY_NAME                                               :{INDUSTRY}
STR_PRESIDENT_NAME                                              :{PRESIDENT_NAME}
STR_SIGN_NAME                                                   :{SIGN}
STR_STATION_NAME                                                :{STATION}
STR_TOWN_NAME                                                   :{TOWN}
STR_VEHICLE_NAME                                                :{VEHICLE}
STR_WAYPOINT_NAME                                               :{WAYPOINT}

STR_JUST_CARGO                                                  :{CARGO_LONG}
STR_JUST_CHECKMARK                                              :{CHECKMARK}
STR_JUST_COMMA                                                  :{COMMA}
STR_JUST_CURRENCY_SHORT                                         :{CURRENCY_SHORT}
STR_JUST_CURRENCY_LONG                                          :{CURRENCY_LONG}
STR_JUST_CARGO_LIST                                             :{CARGO_LIST}
STR_JUST_INT                                                    :{NUM}
STR_JUST_DATE_TINY                                              :{DATE_TINY}
STR_JUST_DATE_SHORT                                             :{DATE_SHORT}
STR_JUST_DATE_LONG                                              :{DATE_LONG}
STR_JUST_DATE_ISO                                               :{DATE_ISO}
STR_JUST_STRING                                                 :{STRING}
STR_JUST_STRING_STRING                                          :{STRING}{STRING}
STR_JUST_RAW_STRING                                             :{STRING}
STR_JUST_BIG_RAW_STRING                                         :{BIG_FONT}{STRING}

# Slightly 'raw' stringcodes with colour or size
STR_BLACK_COMMA                                                 :{BLACK}{COMMA}
STR_TINY_BLACK_COMA                                             :{TINY_FONT}{BLACK}{COMMA}
STR_TINY_COMMA                                                  :{TINY_FONT}{COMMA}
STR_BLUE_COMMA                                                  :{BLUE}{COMMA}
STR_RED_COMMA                                                   :{RED}{COMMA}
STR_WHITE_COMMA                                                 :{WHITE}{COMMA}
STR_TINY_BLACK_DECIMAL                                          :{TINY_FONT}{BLACK}{DECIMAL}
STR_COMPANY_MONEY                                               :{WHITE} {CURRENCY_LONG}
STR_BLACK_DATE_LONG                                             :{BLACK}{DATE_LONG}
STR_WHITE_DATE_LONG                                             :{WHITE}{DATE_LONG}
STR_SHORT_DATE                                                  :{WHITE}{DATE_TINY}
STR_DATE_LONG_SMALL                                             :{TINY_FONT}{BLACK}{DATE_LONG}
STR_TINY_GROUP                                                  :{TINY_FONT}{GROUP}
STR_BLACK_INT                                                   :{BLACK}{NUM}
STR_ORANGE_INT                                                  :{ORANGE}{NUM}
STR_WHITE_SIGN                                                  :{WHITE}{SIGN}
STR_TINY_BLACK_STATION                                          :{TINY_FONT}{BLACK}{STATION}
STR_BLACK_STRING                                                :{BLACK}{STRING}
STR_BLACK_RAW_STRING                                            :{BLACK}{STRING}
STR_ORANGE_STRING                                               :{ORANGE}{STRING}
STR_LTBLUE_STRING                                               :{LTBLUE}{STRING}
STR_WHITE_STRING                                                :{WHITE}{STRING}
STR_ORANGE_STRING1_WHITE                                        :{ORANGE}{STRING}{WHITE}
STR_ORANGE_STRING1_LTBLUE                                       :{ORANGE}{STRING}{LTBLUE}
STR_TINY_BLACK_HEIGHT                                           :{TINY_FONT}{BLACK}{HEIGHT}
STR_TINY_BLACK_VEHICLE                                          :{TINY_FONT}{BLACK}{VEHICLE}
STR_TINY_RIGHT_ARROW                                            :{TINY_FONT}{RIGHT_ARROW}

STR_BLACK_1                                                     :{BLACK}1
STR_BLACK_2                                                     :{BLACK}2
STR_BLACK_3                                                     :{BLACK}3
STR_BLACK_4                                                     :{BLACK}4
STR_BLACK_5                                                     :{BLACK}5
STR_BLACK_6                                                     :{BLACK}6
STR_BLACK_7                                                     :{BLACK}7

STR_TRAIN                                                       :{BLACK}{TRAIN}
STR_BUS                                                         :{BLACK}{BUS}
STR_LORRY                                                       :{BLACK}{LORRY}
STR_PLANE                                                       :{BLACK}{PLANE}
STR_SHIP                                                        :{BLACK}{SHIP}

STR_TOOLBAR_RAILTYPE_VELOCITY                                   :{STRING} ({VELOCITY})<|MERGE_RESOLUTION|>--- conflicted
+++ resolved
@@ -236,12 +236,9 @@
 STR_TOOLTIP_SORT_CRITERIA                                       :{BLACK}เลือกเกณฑ์การเรียงลำดับ
 STR_TOOLTIP_FILTER_CRITERIA                                     :{BLACK}เลือกเกณฑ์การกรอง
 STR_BUTTON_SORT_BY                                              :{BLACK}เรียงตาม
-<<<<<<< HEAD
-STR_BUTTON_RENAME                                               :{BLACK}เปลี่ยนชื่อ
-=======
 STR_BUTTON_CATCHMENT                                            :{BLACK}การปกคลุม
 STR_TOOLTIP_CATCHMENT                                           :{BLACK}ใช้งานความปกคลุมของพื้นที่ในจอ
->>>>>>> b59acc7e
+STR_BUTTON_RENAME                                               :{BLACK}เปลี่ยนชื่อ
 
 STR_TOOLTIP_CLOSE_WINDOW                                        :{BLACK}ปิดหน้าต่าง
 STR_TOOLTIP_WINDOW_TITLE_DRAG_THIS                              :{BLACK}ชื่อของหน้าต่าง - คลิกค้างแล้วลากเพื่อเลื่อนหน้าต่าง
@@ -2221,12 +2218,8 @@
 STR_NETWORK_NEED_COMPANY_PASSWORD_CAPTION                       :{WHITE}บริษัทมีการป้องกัน. กรุณากรอกพาสเวิร์ด
 
 # Network company list added strings
-<<<<<<< HEAD
-STR_NETWORK_COMPANY_LIST_CLIENT_LIST                            :รายการลูกข่าย
+STR_NETWORK_COMPANY_LIST_CLIENT_LIST                            :รายชื่อผู้เล่นที่ออนไลน์
 STR_NETWORK_COMPANY_LIST_SPECTATE                               :ผู้ชม
-=======
-STR_NETWORK_COMPANY_LIST_CLIENT_LIST                            :รายชื่อผู้เล่นที่ออนไลน์
->>>>>>> b59acc7e
 
 # Network client list
 STR_NETWORK_CLIENT_LIST_CAPTION                                 :{WHITE}รายชื่อผู้เล่นที่ออนไลน์
@@ -2950,17 +2943,14 @@
 STR_MAPGEN_NUMBER_OF_TOWNS                                      :{BLACK}จำนวนเมือง
 STR_MAPGEN_DATE                                                 :{BLACK}วันที่:
 STR_MAPGEN_NUMBER_OF_INDUSTRIES                                 :{BLACK}จำนวนอุตสาหกรรม:
-<<<<<<< HEAD
-STR_MAPGEN_SNOW_LINE_HEIGHT                                     :{BLACK}เส้นความสูงเขตหิมะ:
-STR_MAPGEN_SNOW_LINE_UP                                         :{BLACK}ปรับเปลี่ยนความสูงของหิมะขึ้นไป 1 ระดับ
-STR_MAPGEN_SNOW_LINE_DOWN                                       :{BLACK}ปรับเปลี่ยนความสูงของหิมะลงมา 1 ระดับ
-=======
 STR_MAPGEN_HEIGHTMAP_HEIGHT                                     :{BLACK}จุดที่พีคมากที่สุด:
 STR_MAPGEN_HEIGHTMAP_HEIGHT_UP                                  :{BLACK}เพิ่มขนาดความสูงที่สุดของยอดเขาบนแผนที่
 STR_MAPGEN_HEIGHTMAP_HEIGHT_DOWN                                :{BLACK}ลดขนาดความสูงที่สุดของยอดเขาบนแผนที่
 STR_MAPGEN_SNOW_COVERAGE_UP                                     :{BLACK}เพิ่มการครอบคลุมหิมะไปถึงสิบเปอร์เซ็นต์
 STR_MAPGEN_DESERT_COVERAGE                                      :{BLACK}การปกคลุมของทะเลทราย:
->>>>>>> b59acc7e
+STR_MAPGEN_SNOW_LINE_HEIGHT                                     :{BLACK}เส้นความสูงเขตหิมะ:
+STR_MAPGEN_SNOW_LINE_UP                                         :{BLACK}ปรับเปลี่ยนความสูงของหิมะขึ้นไป 1 ระดับ
+STR_MAPGEN_SNOW_LINE_DOWN                                       :{BLACK}ปรับเปลี่ยนความสูงของหิมะลงมา 1 ระดับ
 STR_MAPGEN_LAND_GENERATOR                                       :{BLACK}เครื่องมือสร้างสภาพพื้นดิน:
 STR_MAPGEN_TERRAIN_TYPE                                         :{BLACK}ประเภทภูมิประเทศ:
 STR_MAPGEN_QUANTITY_OF_SEA_LAKES                                :{BLACK}ระดับทะเล:
@@ -2986,12 +2976,9 @@
 STR_MAPGEN_HEIGHTMAP_SIZE_LABEL                                 :{BLACK}ขนาด:
 STR_MAPGEN_HEIGHTMAP_SIZE                                       :{ORANGE}{NUM} x {NUM}
 
-<<<<<<< HEAD
-STR_MAPGEN_SNOW_LINE_QUERY_CAPT                                 :{WHITE}ปรับเปลี่ยนความสูงของระดับหิมะ
-=======
 STR_MAPGEN_TERRAIN_TYPE_QUERY_CAPT                              :{WHITE}ความสูงของแผนที่สูงสุด
 STR_MAPGEN_SNOW_COVERAGE_QUERY_CAPT                             :{WHITE}ความสูงการปกคลุมของหิมะ (คิดเป็น %)
->>>>>>> b59acc7e
+STR_MAPGEN_SNOW_LINE_QUERY_CAPT                                 :{WHITE}ปรับเปลี่ยนความสูงของระดับหิมะ
 STR_MAPGEN_START_DATE_QUERY_CAPT                                :{WHITE}เปลี่ยนปีที่เริ่มต้นเกม
 
 # SE Map generation
@@ -3470,12 +3457,8 @@
 STR_COMPANY_VIEW_RELOCATE_COMPANY_HEADQUARTERS                  :{BLACK}ย้ายที่ตั้งที่ทำการบริษัท
 STR_COMPANY_VIEW_INFRASTRUCTURE_BUTTON                          :{BLACK}รายละเอียด
 STR_COMPANY_VIEW_INFRASTRUCTURE_TOOLTIP                         :{BLACK}ดูรายละเอียดเกี่ยวกับโครงสร้างพื้นฐาน
-<<<<<<< HEAD
-STR_COMPANY_VIEW_GIVE_MONEY_BUTTON                              :{BLACK}ให้เงิน
-=======
 STR_COMPANY_VIEW_GIVE_MONEY_BUTTON                              :{BLACK}ให้เงินสนับสนุน
 STR_COMPANY_VIEW_GIVE_MONEY_TOOLTIP                             :{BLACK}ให้เงินเพื่อการสนับสนุนให้กับบริษัทนี้
->>>>>>> b59acc7e
 
 STR_COMPANY_VIEW_NEW_FACE_BUTTON                                :{BLACK}เลือกใบหน้าใหม่
 STR_COMPANY_VIEW_NEW_FACE_TOOLTIP                               :{BLACK}เลือกใบหน้าใหม่ของผู้ประธานบริษัท
