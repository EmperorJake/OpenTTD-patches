--- conflicted
+++ resolved
@@ -934,14 +934,9 @@
 	const Sprite *templ = GetSprite((((r >> 24) * _genterrain_tbl_1[type]) >> 8) + _genterrain_tbl_2[type] + SPR_MAPGEN_BEGIN, ST_MAPGEN);
 	if (templ == nullptr) usererror("Map generator sprites could not be loaded");
 
-<<<<<<< HEAD
+	/* Chose a random location to apply the template to. */
 	uint x = r & MapMaxX();
 	uint y = (r >> MapLogX()) & MapMaxY();
-=======
-	/* Chose a random location to apply the template to. */
-	uint x = r & Map::MaxX();
-	uint y = (r >> Map::LogX()) & Map::MaxY();
->>>>>>> 87f4d37d
 
 	/* Make sure the template is not too close to the upper edges; bottom edges are checked later. */
 	uint edge_distance = 1 + (_settings_game.construction.freeform_edges ? 1 : 0);
@@ -956,18 +951,12 @@
 	const byte *p = templ->data;
 
 	if ((flag & 4) != 0) {
-<<<<<<< HEAD
+		/* This is only executed in secondary/tertiary loops to generate the terrain for arctic and tropic.
+		 * It prevents the templates to be applied to certain parts of the map based on the flags, thus
+		 * creating regions with different elevations/topography. */
 		uint xw = x * MapSizeY();
 		uint yw = y * MapSizeX();
 		uint bias = (MapSizeX() + MapSizeY()) * 16;
-=======
-		/* This is only executed in secondary/tertiary loops to generate the terrain for arctic and tropic.
-		 * It prevents the templates to be applied to certain parts of the map based on the flags, thus
-		 * creating regions with different elevations/topography. */
-		uint xw = x * Map::SizeY();
-		uint yw = y * Map::SizeX();
-		uint bias = (Map::SizeX() + Map::SizeY()) * 16;
->>>>>>> 87f4d37d
 
 		switch (flag & 3) {
 			default: NOT_REACHED();
@@ -989,14 +978,9 @@
 		}
 	}
 
-<<<<<<< HEAD
+	/* Ensure the template does not overflow at the bottom edges of the map; upper edges were checked before. */
 	if (x + w >= MapMaxX()) return;
 	if (y + h >= MapMaxY()) return;
-=======
-	/* Ensure the template does not overflow at the bottom edges of the map; upper edges were checked before. */
-	if (x + w >= Map::MaxX()) return;
-	if (y + h >= Map::MaxY()) return;
->>>>>>> 87f4d37d
 
 	TileIndex tile = TileXY(x, y);
 
