--- conflicted
+++ resolved
@@ -129,8 +129,8 @@
 	Point pt = InverseRemapCoords(x, y);
 
 	const uint min_coord = _settings_game.construction.freeform_edges ? TILE_SIZE : 0;
-	const uint max_x = Map::MaxX() * TILE_SIZE - 1;
-	const uint max_y = Map::MaxY() * TILE_SIZE - 1;
+	const uint max_x = MapMaxX() * TILE_SIZE - 1;
+	const uint max_y = MapMaxY() * TILE_SIZE - 1;
 
 	if (clamp_to_map) {
 		/* Bring the coordinates near to a valid range. At the top we allow a number
@@ -376,7 +376,7 @@
  */
 int GetSlopePixelZOutsideMap(int x, int y)
 {
-	if (IsInsideBS(x, 0, Map::SizeX() * TILE_SIZE) && IsInsideBS(y, 0, Map::SizeY() * TILE_SIZE)) {
+	if (IsInsideBS(x, 0, MapSizeX() * TILE_SIZE) && IsInsideBS(y, 0, MapSizeY() * TILE_SIZE)) {
 		return GetSlopePixelZ(x, y);
 	} else {
 		return _tile_type_procs[MP_VOID]->get_slope_z_proc(INVALID_TILE, x, y);
@@ -776,11 +776,7 @@
  */
 CommandCost CmdClearArea(TileIndex tile, DoCommandFlag flags, uint32 p1, uint32 p2, const char *text)
 {
-<<<<<<< HEAD
 	if (p1 >= MapSize()) return CMD_ERROR;
-=======
-	if (start_tile >= Map::Size()) return { CMD_ERROR, 0 };
->>>>>>> 97844df1
 
 	Money money = GetAvailableMoneyForCommand();
 	CommandCost cost(EXPENSES_CONSTRUCTION);
@@ -849,16 +845,11 @@
 		0xD8F, 0x1296, 0x2496, 0x4357, 0x8679, 0x1030E, 0x206CD, 0x403FE, 0x807B8, 0x1004B2, 0x2006A8,
 		0x4004B2, 0x800B87, 0x10004F3, 0x200072D, 0x40006AE, 0x80009E3,
 	};
-<<<<<<< HEAD
 	static_assert(lengthof(feedbacks) == MAX_MAP_TILES_BITS - 2 * MIN_MAP_SIZE_BITS + 1);
 	const uint32 feedback = feedbacks[MapLogX() + MapLogY() - 2 * MIN_MAP_SIZE_BITS];
-=======
-	static_assert(lengthof(feedbacks) == 2 * MAX_MAP_SIZE_BITS - 2 * MIN_MAP_SIZE_BITS + 1);
-	const uint32 feedback = feedbacks[Map::LogX() + Map::LogY() - 2 * MIN_MAP_SIZE_BITS];
->>>>>>> 97844df1
 
 	/* We update every tile every 256 ticks, so divide the map size by 2^8 = 256 */
-	uint count = 1 << (Map::LogX() + Map::LogY() - 8);
+	uint count = 1 << (MapLogX() + MapLogY() - 8);
 
 	TileIndex tile = _cur_tileloop_tile;
 	/* The LFSR cannot have a zeroed state. */
@@ -884,8 +875,8 @@
 
 void InitializeLandscape()
 {
-	for (uint y = _settings_game.construction.freeform_edges ? 1 : 0; y < Map::MaxY(); y++) {
-		for (uint x = _settings_game.construction.freeform_edges ? 1 : 0; x < Map::MaxX(); x++) {
+	for (uint y = _settings_game.construction.freeform_edges ? 1 : 0; y < MapMaxY(); y++) {
+		for (uint x = _settings_game.construction.freeform_edges ? 1 : 0; x < MapMaxX(); x++) {
 			MakeClear(TileXY(x, y), CLEAR_GRASS, 3);
 			SetTileHeight(TileXY(x, y), 0);
 			SetTropicZone(TileXY(x, y), TROPICZONE_NORMAL);
@@ -893,8 +884,8 @@
 		}
 	}
 
-	for (uint x = 0; x < Map::SizeX(); x++) MakeVoid(TileXY(x, Map::MaxY()));
-	for (uint y = 0; y < Map::SizeY(); y++) MakeVoid(TileXY(Map::MaxX(), y));
+	for (uint x = 0; x < MapSizeX(); x++) MakeVoid(TileXY(x, MapMaxY()));
+	for (uint y = 0; y < MapSizeY(); y++) MakeVoid(TileXY(MapMaxX(), y));
 }
 
 static const byte _genterrain_tbl_1[5] = { 10, 22, 33, 37, 4  };
@@ -907,8 +898,8 @@
 	const Sprite *templ = GetSprite((((r >> 24) * _genterrain_tbl_1[type]) >> 8) + _genterrain_tbl_2[type] + 4845, ST_MAPGEN);
 	if (templ == nullptr) usererror("Map generator sprites could not be loaded");
 
-	uint x = r & Map::MaxX();
-	uint y = (r >> Map::LogX()) & Map::MaxY();
+	uint x = r & MapMaxX();
+	uint y = (r >> MapLogX()) & MapMaxY();
 
 	uint edge_distance = 1 + (_settings_game.construction.freeform_edges ? 1 : 0);
 	if (x <= edge_distance || y <= edge_distance) return;
@@ -922,14 +913,14 @@
 	const byte *p = templ->data;
 
 	if ((flag & 4) != 0) {
-		uint xw = x * Map::SizeY();
-		uint yw = y * Map::SizeX();
-		uint bias = (Map::SizeX() + Map::SizeY()) * 16;
+		uint xw = x * MapSizeY();
+		uint yw = y * MapSizeX();
+		uint bias = (MapSizeX() + MapSizeY()) * 16;
 
 		switch (flag & 3) {
 			default: NOT_REACHED();
 			case 0:
-				if (xw + yw > Map::Size() - bias) return;
+				if (xw + yw > MapSize() - bias) return;
 				break;
 
 			case 1:
@@ -937,7 +928,7 @@
 				break;
 
 			case 2:
-				if (xw + yw < Map::Size() + bias) return;
+				if (xw + yw < MapSize() + bias) return;
 				break;
 
 			case 3:
@@ -946,8 +937,8 @@
 		}
 	}
 
-	if (x + w >= Map::MaxX()) return;
-	if (y + h >= Map::MaxY()) return;
+	if (x + w >= MapMaxX()) return;
+	if (y + h >= MapMaxY()) return;
 
 	TileIndex tile = TileXY(x, y);
 
@@ -1044,17 +1035,12 @@
 
 static void CreateDesertOrRainForest(uint desert_tropic_line)
 {
-<<<<<<< HEAD
 	TileIndex update_freq = MapSize() / 4;
 	const Rect16 *data;
 
 	const std::pair<const Rect16 *, const Rect16 *> desert_rainforest_data = GetDesertOrRainforestData();
-=======
-	TileIndex update_freq = Map::Size() / 4;
-	const TileIndexDiffC *data;
->>>>>>> 97844df1
-
-	for (TileIndex tile = 0; tile != Map::Size(); ++tile) {
+
+	for (TileIndex tile = 0; tile != MapSize(); ++tile) {
 		if ((tile % update_freq) == 0) IncreaseGeneratingWorldProgress(GWP_LANDSCAPE);
 
 		if (!IsValidTile(tile)) continue;
@@ -1073,7 +1059,7 @@
 		RunTileLoop();
 	}
 
-	for (TileIndex tile = 0; tile != Map::Size(); ++tile) {
+	for (TileIndex tile = 0; tile != MapSize(); ++tile) {
 		if ((tile % update_freq) == 0) IncreaseGeneratingWorldProgress(GWP_LANDSCAPE);
 
 		if (!IsValidTile(tile)) continue;
@@ -1423,7 +1409,7 @@
 	int amount = _settings_game.game_creation.amount_of_rivers;
 	if (amount == 0) return;
 
-	uint wells = Map::ScaleBySize(4 << _settings_game.game_creation.amount_of_rivers);
+	uint wells = ScaleByMapSize(4 << _settings_game.game_creation.amount_of_rivers);
 	const uint num_short_rivers = wells - std::max(1u, wells / 10);
 	SetGeneratingWorldProgress(GWP_RIVER, wells + 256 / 64); // Include the tile loop calls below.
 
@@ -1491,7 +1477,7 @@
 	std::array<int, MAX_TILE_HEIGHT + 1> edge_histogram = {};
 
 	/* Build a histogram of the map height. */
-	for (TileIndex tile = 0; tile < Map::Size(); tile++) {
+	for (TileIndex tile = 0; tile < MapSize(); tile++) {
 		uint h = TileHeight(tile);
 		histogram[h]++;
 
@@ -1507,7 +1493,7 @@
 	}
 
 	/* The amount of land we have is the map size minus the first (sea) layer. */
-	uint land_tiles = Map::Size() - histogram[0];
+	uint land_tiles = MapSize() - histogram[0];
 	int best_score = land_tiles;
 
 	/* Our goal is the coverage amount of the land-mass. */
@@ -1596,19 +1582,19 @@
 	} else {
 		SetGeneratingWorldProgress(GWP_LANDSCAPE, steps + GLS_ORIGINAL);
 		if (_settings_game.construction.freeform_edges) {
-			for (uint x = 0; x < Map::SizeX(); x++) MakeVoid(TileXY(x, 0));
-			for (uint y = 0; y < Map::SizeY(); y++) MakeVoid(TileXY(0, y));
+			for (uint x = 0; x < MapSizeX(); x++) MakeVoid(TileXY(x, 0));
+			for (uint y = 0; y < MapSizeY(); y++) MakeVoid(TileXY(0, y));
 		}
 		switch (_settings_game.game_creation.landscape) {
 			case LT_ARCTIC: {
 				uint32 r = Random();
 
-				for (uint i = Map::ScaleBySize(GB(r, 0, 7) + 950); i != 0; --i) {
+				for (uint i = ScaleByMapSize(GB(r, 0, 7) + 950); i != 0; --i) {
 					GenerateTerrain(2, 0);
 				}
 
 				uint flag = GB(r, 7, 2) | 4;
-				for (uint i = Map::ScaleBySize(GB(r, 9, 7) + 450); i != 0; --i) {
+				for (uint i = ScaleByMapSize(GB(r, 9, 7) + 450); i != 0; --i) {
 					GenerateTerrain(4, flag);
 				}
 				break;
@@ -1617,18 +1603,18 @@
 			case LT_TROPIC: {
 				uint32 r = Random();
 
-				for (uint i = Map::ScaleBySize(GB(r, 0, 7) + 170); i != 0; --i) {
+				for (uint i = ScaleByMapSize(GB(r, 0, 7) + 170); i != 0; --i) {
 					GenerateTerrain(0, 0);
 				}
 
 				uint flag = GB(r, 7, 2) | 4;
-				for (uint i = Map::ScaleBySize(GB(r, 9, 8) + 1700); i != 0; --i) {
+				for (uint i = ScaleByMapSize(GB(r, 9, 8) + 1700); i != 0; --i) {
 					GenerateTerrain(0, flag);
 				}
 
 				flag ^= 2;
 
-				for (uint i = Map::ScaleBySize(GB(r, 17, 7) + 410); i != 0; --i) {
+				for (uint i = ScaleByMapSize(GB(r, 17, 7) + 410); i != 0; --i) {
 					GenerateTerrain(3, flag);
 				}
 				break;
@@ -1638,7 +1624,7 @@
 				uint32 r = Random();
 
 				assert(_settings_game.difficulty.quantity_sea_lakes != CUSTOM_SEA_LEVEL_NUMBER_DIFFICULTY);
-				uint i = Map::ScaleBySize(GB(r, 0, 7) + (3 - _settings_game.difficulty.quantity_sea_lakes) * 256 + 100);
+				uint i = ScaleByMapSize(GB(r, 0, 7) + (3 - _settings_game.difficulty.quantity_sea_lakes) * 256 + 100);
 				for (; i != 0; --i) {
 					/* Make sure we do not overflow. */
 					GenerateTerrain(Clamp(_settings_game.difficulty.terrain_type, 0, 3), 0);
