--- conflicted
+++ resolved
@@ -975,11 +975,7 @@
 {
 	BaseSettingEntry::Init(level);
 	this->setting = GetSettingFromName(this->name, &this->index);
-<<<<<<< HEAD
-	assert_msg(this->setting != NULL, "name: %s", this->name);
-=======
-	assert(this->setting != nullptr);
->>>>>>> 7c8e7c6b
+	assert_msg(this->setting != nullptr, "name: %s", this->name);
 }
 
 /**
