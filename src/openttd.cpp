--- conflicted
+++ resolved
@@ -326,7 +326,7 @@
 #endif
 }
 
-static void WriteSavegameInfo(const std::string &name)
+static void WriteSavegameInfo(const char *name)
 {
 	extern SaveLoadVersion _sl_version;
 	extern std::string _sl_xv_version_label;
@@ -379,7 +379,6 @@
 	/* ShowInfo put output to stderr, but version information should go
 	 * to stdout; this is the only exception */
 #if !defined(_WIN32)
-<<<<<<< HEAD
 	printf("%s\n", buf);
 #else
 	ShowInfo(buf);
@@ -424,9 +423,6 @@
 	 * to stdout; this is the only exception */
 #if !defined(_WIN32)
 	printf("%s\n", buf);
-=======
-	fmt::print("{}\n", message);
->>>>>>> 5db4473a
 #else
 	ShowInfo(buf);
 #endif
@@ -809,7 +805,7 @@
 				/* if the file doesn't exist or it is not a valid savegame, let the saveload code show an error */
 				auto t = _file_to_saveload.name.find_last_of('.');
 				if (t != std::string::npos) {
-					auto [ft, _] = FiosGetSavegameListCallback(SLO_LOAD, _file_to_saveload.name, _file_to_saveload.name.substr(t));
+					FiosType ft = FiosGetSavegameListCallback(SLO_LOAD, _file_to_saveload.name, _file_to_saveload.name.substr(t).c_str(), nullptr, nullptr);
 					if (ft != FIOS_TYPE_INVALID) _file_to_saveload.SetMode(ft);
 				}
 
@@ -830,7 +826,9 @@
 				return ret;
 			}
 
-			auto [_, title] = FiosGetSavegameListCallback(SLO_LOAD, mgo.opt, strrchr(mgo.opt, '.'));
+			char title[80];
+			title[0] = '\0';
+			FiosGetSavegameListCallback(SLO_LOAD, mgo.opt, strrchr(mgo.opt, '.'), title, lastof(title));
 
 			_load_check_data.Clear();
 			if (i == 'K') _load_check_data.want_debug_data = true;
@@ -957,13 +955,8 @@
 			BlitterFactory::SelectBlitter("32bpp-anim") == nullptr) {
 		if (BlitterFactory::SelectBlitter(blitter) == nullptr) {
 			blitter.empty() ?
-<<<<<<< HEAD
 				usererror("Failed to autoprobe blitter") :
 				usererror("Failed to select requested blitter '%s'; does it exist?", blitter.c_str());
-=======
-				UserError("Failed to autoprobe blitter") :
-				UserError("Failed to select requested blitter '{}'; does it exist?", blitter);
->>>>>>> 5db4473a
 		}
 	}
 
@@ -2084,12 +2077,8 @@
 	} else {
 		if (_debug_desync_level > 2 && _tick_skip_counter == 0 && _date_fract == 0 && (_date & 0x1F) == 0) {
 			/* Save the desync savegame if needed. */
-<<<<<<< HEAD
 			char name[MAX_PATH];
 			seprintf(name, lastof(name), "dmp_cmds_%08x_%08x.sav", _settings_game.game_creation.generation_seed, _date);
-=======
-			std::string name = fmt::format("dmp_cmds_{:08x}_{:08x}.sav", _settings_game.game_creation.generation_seed, TimerGameCalendar::date);
->>>>>>> 5db4473a
 			SaveOrLoad(name, SLO_SAVE, DFT_GAME_FILE, AUTOSAVE_DIR, false);
 		}
 
