/*
 * This file is part of OpenTTD.
 * OpenTTD is free software; you can redistribute it and/or modify it under the terms of the GNU General Public License as published by the Free Software Foundation, version 2.
 * OpenTTD is distributed in the hope that it will be useful, but WITHOUT ANY WARRANTY; without even the implied warranty of MERCHANTABILITY or FITNESS FOR A PARTICULAR PURPOSE.
 * See the GNU General Public License for more details. You should have received a copy of the GNU General Public License along with OpenTTD. If not, see <http://www.gnu.org/licenses/>.
 */

/** @file openttd.cpp Functions related to starting OpenTTD. */

#include "stdafx.h"

#include "blitter/factory.hpp"
#include "sound/sound_driver.hpp"
#include "music/music_driver.hpp"
#include "video/video_driver.hpp"
#include "mixer.h"

#include "fontcache.h"
#include "error.h"
#include "gui.h"

#include "base_media_base.h"
#include "saveload/saveload.h"
#include "company_func.h"
#include "command_func.h"
#include "news_func.h"
#include "fios.h"
#include "aircraft.h"
#include "roadveh.h"
#include "train.h"
#include "ship.h"
#include "console_func.h"
#include "screenshot.h"
#include "network/network.h"
#include "network/network_func.h"
#include "ai/ai.hpp"
#include "ai/ai_config.hpp"
#include "settings_func.h"
#include "genworld.h"
#include "progress.h"
#include "strings_func.h"
#include "date_func.h"
#include "vehicle_func.h"
#include "gamelog.h"
#include "animated_tile_func.h"
#include "roadstop_base.h"
#include "elrail_func.h"
#include "rev.h"
#include "highscore.h"
#include "station_base.h"
#include "crashlog.h"
#include "engine_func.h"
#include "core/random_func.hpp"
#include "rail_gui.h"
#include "road_gui.h"
#include "core/backup_type.hpp"
#include "hotkeys.h"
#include "newgrf.h"
#include "newgrf_commons.h"
#include "misc/getoptdata.h"
#include "game/game.hpp"
#include "game/game_config.hpp"
#include "town.h"
#include "subsidy_func.h"
#include "gfx_layout.h"
#include "viewport_func.h"
#include "viewport_sprite_sorter.h"
#include "framerate_type.h"
#include "programmable_signals.h"
#include "smallmap_gui.h"
#include "viewport_func.h"
#include "thread.h"
#include "bridge_signal_map.h"
#include "zoning.h"
#include "cargopacket.h"
#include "tbtr_template_vehicle.h"
#include "string_func_extra.h"
#include "industry.h"
#include "network/network_gui.h"
#include "cargopacket.h"
#include "core/checksum_func.hpp"
#include "tbtr_template_vehicle_func.h"
#include "debug_settings.h"
#include "debug_desync.h"
#include "event_logs.h"
#include "tunnelbridge.h"
#include "worker_thread.h"
#include "scope_info.h"
#include "timer/timer.h"
#include "timer/timer_game_tick.h"

#include "linkgraph/linkgraphschedule.h"
#include "tracerestrict.h"

#include <mutex>
#if defined(__MINGW32__)
#include "3rdparty/mingw-std-threads/mingw.mutex.h"
#endif

#include <stdarg.h>
#include <system_error>

#include "safeguards.h"

#ifdef __EMSCRIPTEN__
#	include <emscripten.h>
#	include <emscripten/html5.h>
#endif

void CallLandscapeTick();
void IncreaseDate();
void DoPaletteAnimations();
void MusicLoop();
void ResetMusic();
void CallWindowGameTickEvent();
bool HandleBootstrap();
void OnTick_Companies(bool main_tick);

extern void AfterLoadCompanyStats();
extern Company *DoStartupNewCompany(bool is_ai, CompanyID company = INVALID_COMPANY);
extern void OSOpenBrowser(const char *url);
extern void RebuildTownCaches(bool cargo_update_required, bool old_map_position);
extern void ShowOSErrorBox(const char *buf, bool system);
extern std::string _config_file;

bool _save_config = false;
bool _request_newgrf_scan = false;
NewGRFScanCallback *_request_newgrf_scan_callback = nullptr;

SimpleChecksum64 _state_checksum;

/**
 * Error handling for fatal user errors.
 * @param s the string to print.
 * @note Does NEVER return.
 */
void CDECL usererror(const char *s, ...)
{
	va_list va;
	char buf[512];

	va_start(va, s);
	vseprintf(buf, lastof(buf), s, va);
	va_end(va);

	ShowOSErrorBox(buf, false);
	if (VideoDriver::GetInstance() != nullptr) VideoDriver::GetInstance()->Stop();

#ifdef __EMSCRIPTEN__
	emscripten_exit_pointerlock();
	/* In effect, the game ends here. As emscripten_set_main_loop() caused
	 * the stack to be unwound, the code after MainLoop() in
	 * openttd_main() is never executed. */
	EM_ASM(if (window["openttd_syncfs"]) openttd_syncfs());
	EM_ASM(if (window["openttd_abort"]) openttd_abort());
#endif

	exit(1);
}

/**
 * Error handling for fatal non-user errors.
 * @param s the string to print.
 * @note Does NEVER return.
 */
void CDECL error(const char *s, ...)
{
	va_list va;
	char buf[2048];

	va_start(va, s);
	vseprintf(buf, lastof(buf), s, va);
	va_end(va);

	if (VideoDriver::GetInstance() == nullptr || VideoDriver::GetInstance()->HasGUI()) {
		ShowOSErrorBox(buf, true);
	}

	/* Set the error message for the crash log and then invoke it. */
	CrashLog::SetErrorMessage(buf);
	abort();
}

void CDECL assert_msg_error(int line, const char *file, const char *expr, const char *extra, const char *str, ...)
{
	va_list va;
	char buf[2048];

	char *b = buf;
	b += seprintf(b, lastof(buf), "Assertion failed at line %i of %s: %s\n\t", line, file, expr);

	if (extra != nullptr) {
		b += seprintf(b, lastof(buf), "%s\n\t", extra);
	}

	va_start(va, str);
	vseprintf(b, lastof(buf), str, va);
	va_end(va);

	ShowOSErrorBox(buf, true);

	/* Set the error message for the crash log and then invoke it. */
	CrashLog::SetErrorMessage(buf);
	abort();
}

const char *assert_tile_info(uint32 tile) {
	static char buffer[128];
	DumpTileInfo(buffer, lastof(buffer), tile);
	return buffer;
}

/**
 * Shows some information on the console/a popup box depending on the OS.
 * @param str the text to show.
 */
void CDECL ShowInfoF(const char *str, ...)
{
	va_list va;
	char buf[1024];
	va_start(va, str);
	vseprintf(buf, lastof(buf), str, va);
	va_end(va);
	ShowInfo(buf);
}

/**
 * Show the help message when someone passed a wrong parameter.
 */
static void ShowHelp()
{
	char buf[8192];
	char *p = buf;

	p += seprintf(p, lastof(buf), "OpenTTD %s\n", _openttd_revision);
	p = strecpy(p,
		"\n"
		"\n"
		"Command line options:\n"
		"  -v drv              = Set video driver (see below)\n"
		"  -s drv              = Set sound driver (see below)\n"
		"  -m drv              = Set music driver (see below)\n"
		"  -b drv              = Set the blitter to use (see below)\n"
		"  -r res              = Set resolution (for instance 800x600)\n"
		"  -h                  = Display this help text\n"
		"  -t year             = Set starting year\n"
		"  -d [[fac=]lvl[,...]]= Debug mode\n"
		"  -e                  = Start Editor\n"
		"  -g [savegame]       = Start new/save game immediately\n"
		"  -G seed             = Set random seed\n"
		"  -n [ip:port#company]= Join network game\n"
		"  -p password         = Password to join server\n"
		"  -P password         = Password to join company\n"
		"  -D [ip][:port]      = Start dedicated server\n"
		"  -l ip[:port]        = Redirect DEBUG()\n"
#if !defined(_WIN32)
		"  -f                  = Fork into the background (dedicated only)\n"
#endif
		"  -I graphics_set     = Force the graphics set (see below)\n"
		"  -S sounds_set       = Force the sounds set (see below)\n"
		"  -M music_set        = Force the music set (see below)\n"
		"  -c config_file      = Use 'config_file' instead of 'openttd.cfg'\n"
		"  -x                  = Never save configuration changes to disk\n"
		"  -X                  = Don't use global folders to search for files\n"
		"  -q savegame         = Write some information about the savegame and exit\n"
		"  -Q                  = Don't scan for/load NewGRF files on startup\n"
		"  -QQ                 = Disable NewGRF scanning/loading entirely\n"
		"  -Z                  = Write detailed version information and exit\n"
		"\n",
		lastof(buf)
	);

	/* List the graphics packs */
	p = BaseGraphics::GetSetsList(p, lastof(buf));

	/* List the sounds packs */
	p = BaseSounds::GetSetsList(p, lastof(buf));

	/* List the music packs */
	p = BaseMusic::GetSetsList(p, lastof(buf));

	/* List the drivers */
	p = DriverFactoryBase::GetDriversInfo(p, lastof(buf));

	/* List the blitters */
	p = BlitterFactory::GetBlittersInfo(p, lastof(buf));

	/* List the debug facilities. */
	p = DumpDebugFacilityNames(p, lastof(buf));

	/* We need to initialize the AI, so it finds the AIs */
	AI::Initialize();
	const std::string ai_list = AI::GetConsoleList(true);
	p = strecpy(p, ai_list.c_str(), lastof(buf));
	AI::Uninitialize(true);

	/* We need to initialize the GameScript, so it finds the GSs */
	Game::Initialize();
	const std::string game_list = Game::GetConsoleList(true);
	p = strecpy(p, game_list.c_str(), lastof(buf));
	Game::Uninitialize(true);

	/* ShowInfo put output to stderr, but version information should go
	 * to stdout; this is the only exception */
#if !defined(_WIN32)
	printf("%s\n", buf);
#else
	ShowInfo(buf);
#endif
}

static void WriteSavegameInfo(const char *name)
{
	extern SaveLoadVersion _sl_version;
	extern std::string _sl_xv_version_label;
	extern SaveLoadVersion _sl_xv_upstream_version;
	uint32 last_ottd_rev = 0;
	byte ever_modified = 0;
	bool removed_newgrfs = false;

	_gamelog.Info(&last_ottd_rev, &ever_modified, &removed_newgrfs);

	char buf[65536];
	char *p = buf;
	p += seprintf(p, lastof(buf), "Name:         %s\n", name);
	const char *type = "";
	extern bool _sl_is_faked_ext;
	extern bool _sl_is_ext_version;
	if (_sl_is_faked_ext) {
		type = " (fake extended)";
	} else if (_sl_is_ext_version) {
		type = " (extended)";
	}
	p += seprintf(p, lastof(buf), "Savegame ver: %d%s\n", _sl_version, type);
	if (!_sl_xv_version_label.empty()) {
		p += seprintf(p, lastof(buf), "    Version label: %s\n", _sl_xv_version_label.c_str());
	}
	if (_sl_xv_upstream_version != SL_MIN_VERSION) {
		p += seprintf(p, lastof(buf), "    Upstream version: %u\n", _sl_xv_upstream_version);
	}
	for (size_t i = 0; i < XSLFI_SIZE; i++) {
		if (_sl_xv_feature_versions[i] > 0) {
			p += seprintf(p, lastof(buf), "    Feature: %s = %d\n", SlXvGetFeatureName((SlXvFeatureIndex) i), _sl_xv_feature_versions[i]);
		}
	}
	p += seprintf(p, lastof(buf), "NewGRF ver:   0x%08X\n", last_ottd_rev);
	p += seprintf(p, lastof(buf), "Modified:     %d\n", ever_modified);

	if (removed_newgrfs) {
		p += seprintf(p, lastof(buf), "NewGRFs have been removed\n");
	}

	p = strecpy(p, "NewGRFs:\n", lastof(buf));
	if (_load_check_data.HasNewGrfs()) {
		for (GRFConfig *c = _load_check_data.grfconfig; c != nullptr; c = c->next) {
<<<<<<< HEAD
			char md5sum[33];
			md5sumToString(md5sum, lastof(md5sum), HasBit(c->flags, GCF_COMPATIBLE) ? c->original_md5sum : c->ident.md5sum);
			p += seprintf(p, lastof(buf), "%08X %s %s\n", c->ident.grfid, md5sum, c->filename);
=======
			fmt::format_to(std::back_inserter(message), "{:08X} {} {}\n", c->ident.grfid,
				MD5SumToString(HasBit(c->flags, GCF_COMPATIBLE) ? c->original_md5sum : c->ident.md5sum), c->filename);
>>>>>>> 045a99dd
		}
	}

	/* ShowInfo put output to stderr, but version information should go
	 * to stdout; this is the only exception */
#if !defined(_WIN32)
	printf("%s\n", buf);
#else
	ShowInfo(buf);
#endif
}

static void WriteSavegameDebugData(const char *name)
{
	char *buf = MallocT<char>(4096);
	char *buflast = buf + 4095;
	char *p = buf;
	auto bump_size = [&]() {
		size_t offset = p - buf;
		size_t new_size = buflast - buf + 1 + 4096;
		buf = ReallocT<char>(buf, new_size);
		buflast = buf + new_size - 1;
		p = buf + offset;
	};
	p += seprintf(p, buflast, "Name:         %s\n", name);
	if (_load_check_data.debug_log_data.size()) {
		p += seprintf(p, buflast, "%u bytes of debug log data in savegame\n", (uint) _load_check_data.debug_log_data.size());
		std::string buffer = _load_check_data.debug_log_data;
		ProcessLineByLine(buffer.data(), [&](const char *line) {
			if (buflast - p <= 1024) bump_size();
			p += seprintf(p, buflast, "> %s\n", line);
		});
	} else {
		p += seprintf(p, buflast, "No debug log data in savegame\n");
	}
	if (_load_check_data.debug_config_data.size()) {
		p += seprintf(p, buflast, "%u bytes of debug config data in savegame\n", (uint) _load_check_data.debug_config_data.size());
		std::string buffer = _load_check_data.debug_config_data;
		ProcessLineByLine(buffer.data(), [&](const char *line) {
			if (buflast - p <= 1024) bump_size();
			p += seprintf(p, buflast, "> %s\n", line);
		});
	} else {
		p += seprintf(p, buflast, "No debug config data in savegame\n");
	}

	/* ShowInfo put output to stderr, but version information should go
	 * to stdout; this is the only exception */
#if !defined(_WIN32)
	printf("%s\n", buf);
#else
	ShowInfo(buf);
#endif
	free(buf);
}


/**
 * Extract the resolution from the given string and store
 * it in the 'res' parameter.
 * @param res variable to store the resolution in.
 * @param s   the string to decompose.
 */
static void ParseResolution(Dimension *res, const char *s)
{
	const char *t = strchr(s, 'x');
	if (t == nullptr) {
		ShowInfoF("Invalid resolution '%s'", s);
		return;
	}

	res->width  = std::max(std::strtoul(s, nullptr, 0), 64UL);
	res->height = std::max(std::strtoul(t + 1, nullptr, 0), 64UL);
}


/**
 * Uninitializes drivers, frees allocated memory, cleans pools, ...
 * Generally, prepares the game for shutting down
 */
static void ShutdownGame()
{
	IConsoleFree();

	if (_network_available) NetworkShutDown(); // Shut down the network and close any open connections

	DriverFactoryBase::ShutdownDrivers();

	UnInitWindowSystem();

	/* stop the scripts */
	AI::Uninitialize(false);
	Game::Uninitialize(false);

	/* Uninitialize variables that are allocated dynamically */
	_gamelog.Reset();

	LinkGraphSchedule::Clear();
	ClearTraceRestrictMapping();
	ClearBridgeSimulatedSignalMapping();
	ClearBridgeSignalStyleMapping();
	ClearCargoPacketDeferredPayments();
	PoolBase::Clean(PT_ALL);

	FreeSignalPrograms();
	FreeSignalDependencies();

	extern void ClearNewSignalStyleMapping();
	ClearNewSignalStyleMapping();

	extern void ClearAllSignalSpeedRestrictions();
	ClearAllSignalSpeedRestrictions();

	ClearZoningCaches();
	ClearOrderDestinationRefcountMap();

	/* No NewGRFs were loaded when it was still bootstrapping. */
	if (_game_mode != GM_BOOTSTRAP) ResetNewGRFData();

	UninitFontCache();

	ViewportMapClearTunnelCache();
	InvalidateVehicleTickCaches();
	ClearVehicleTickCaches();
	InvalidateTemplateReplacementImages();
	ClearCommandLog();
	ClearCommandQueue();
	ClearSpecialEventsLog();
	ClearDesyncMsgLog();

	extern void UninitializeCompanies();
	UninitializeCompanies();

	_loaded_local_company = COMPANY_SPECTATOR;
	_game_events_since_load = (GameEventFlags) 0;
	_game_events_overall = (GameEventFlags) 0;
	_game_load_cur_date_ymd = { 0, 0, 0 };
	_game_load_date_fract = 0;
	_game_load_tick_skip_counter = 0;
	_game_load_time = 0;
	_extra_aspects = 0;
	_aspect_cfg_hash = 0;
	InitGRFGlobalVars();
	_loadgame_DBGL_data.clear();
	_loadgame_DBGC_data.clear();
}

/**
 * Load the introduction game.
 * @param load_newgrfs Whether to load the NewGRFs or not.
 */
static void LoadIntroGame(bool load_newgrfs = true)
{
	UnshowCriticalError();
	for (Window *w : Window::IterateFromFront()) {
		delete w;
	}

	_game_mode = GM_MENU;

	if (load_newgrfs) ResetGRFConfig(false);

	/* Setup main window */
	ResetWindowSystem();
	SetupColoursAndInitialWindow();

	/* Load the default opening screen savegame */
	if (SaveOrLoad("opntitle.dat", SLO_LOAD, DFT_GAME_FILE, BASESET_DIR) != SL_OK) {
		GenerateWorld(GWM_EMPTY, 64, 64); // if failed loading, make empty world.
		SetLocalCompany(COMPANY_SPECTATOR);
	} else {
		SetLocalCompany(COMPANY_FIRST);
	}

	FixTitleGameZoom();
	_pause_mode = PM_UNPAUSED;
	_pause_countdown = 0;
	_cursor.fix_at = false;

	CheckForMissingGlyphs();

	MusicLoop(); // ensure music is correct
}

void MakeNewgameSettingsLive()
{
	for (CompanyID c = COMPANY_FIRST; c < MAX_COMPANIES; c++) {
		if (_settings_game.ai_config[c] != nullptr) {
			delete _settings_game.ai_config[c];
		}
	}
	if (_settings_game.game_config != nullptr) {
		delete _settings_game.game_config;
	}

	/* Copy newgame settings to active settings.
	 * Also initialise old settings needed for savegame conversion. */
	_settings_game = _settings_newgame;
	_settings_time = _settings_game.game_time = (TimeSettings)_settings_client.gui;
	_old_vds = _settings_client.company.vehicle;

	for (CompanyID c = COMPANY_FIRST; c < MAX_COMPANIES; c++) {
		_settings_game.ai_config[c] = nullptr;
		if (_settings_newgame.ai_config[c] != nullptr) {
			_settings_game.ai_config[c] = new AIConfig(_settings_newgame.ai_config[c]);
			if (!AIConfig::GetConfig(c, AIConfig::SSS_FORCE_GAME)->HasScript()) {
				AIConfig::GetConfig(c, AIConfig::SSS_FORCE_GAME)->Change(nullptr);
			}
		}
	}
	_settings_game.game_config = nullptr;
	if (_settings_newgame.game_config != nullptr) {
		_settings_game.game_config = new GameConfig(_settings_newgame.game_config);
	}

	SetupTickRate();
}

void OpenBrowser(const char *url)
{
	/* Make sure we only accept urls that are sure to open a browser. */
	if (strstr(url, "http://") != url && strstr(url, "https://") != url) return;

	OSOpenBrowser(url);
}

/** Callback structure of statements to be executed after the NewGRF scan. */
struct AfterNewGRFScan : NewGRFScanCallback {
	Year startyear = INVALID_YEAR;              ///< The start year.
	uint32 generation_seed = GENERATE_NEW_SEED; ///< Seed for the new game.
	std::string dedicated_host;                 ///< Hostname for the dedicated server.
	uint16 dedicated_port = 0;                  ///< Port for the dedicated server.
	std::string connection_string;              ///< Information about the server to connect to
	std::string join_server_password;           ///< The password to join the server with.
	std::string join_company_password;          ///< The password to join the company with.
	bool save_config = true;                    ///< The save config setting.

	/**
	 * Create a new callback.
	 */
	AfterNewGRFScan()
	{
		/* Visual C++ 2015 fails compiling this line (AfterNewGRFScan::generation_seed undefined symbol)
		 * if it's placed outside a member function, directly in the struct body. */
		static_assert(sizeof(generation_seed) == sizeof(_settings_game.game_creation.generation_seed));
	}

	virtual void OnNewGRFsScanned()
	{
		ResetGRFConfig(false);

		TarScanner::DoScan(TarScanner::SCENARIO);

		AI::Initialize();
		Game::Initialize();

		/* We want the new (correct) NewGRF count to survive the loading. */
		uint last_newgrf_count = _settings_client.gui.last_newgrf_count;
		LoadFromConfig();
		_settings_client.gui.last_newgrf_count = last_newgrf_count;
		/* Since the default for the palette might have changed due to
		 * reading the configuration file, recalculate that now. */
		UpdateNewGRFConfigPalette();

		Game::Uninitialize(true);
		AI::Uninitialize(true);
		LoadFromHighScore();
		LoadHotkeysFromConfig();
		WindowDesc::LoadFromConfig();

		/* We have loaded the config, so we may possibly save it. */
		_save_config = save_config;

		/* restore saved music and effects volumes */
		MusicDriver::GetInstance()->SetVolume(_settings_client.music.music_vol);
		SetEffectVolume(_settings_client.music.effect_vol);

		if (startyear != INVALID_YEAR) IConsoleSetSetting("game_creation.starting_year", startyear);
		if (generation_seed != GENERATE_NEW_SEED) _settings_newgame.game_creation.generation_seed = generation_seed;

		if (!dedicated_host.empty()) {
			_network_bind_list.clear();
			_network_bind_list.emplace_back(dedicated_host);
		}
		if (dedicated_port != 0) _settings_client.network.server_port = dedicated_port;

		/* initialize the ingame console */
		IConsoleInit();
		InitializeGUI();
		IConsoleCmdExec("exec scripts/autoexec.scr 0");

		/* Make sure _settings is filled with _settings_newgame if we switch to a game directly */
		if (_switch_mode != SM_NONE) MakeNewgameSettingsLive();

		if (_network_available && !connection_string.empty()) {
			LoadIntroGame();
			_switch_mode = SM_NONE;

			NetworkClientConnectGame(connection_string, COMPANY_NEW_COMPANY, join_server_password, join_company_password);
		}

		/* After the scan we're not used anymore. */
		delete this;
	}
};

#if defined(UNIX)
extern void DedicatedFork();
#endif

/** Options of OpenTTD. */
static const OptionData _options[] = {
	 GETOPT_SHORT_VALUE('I'),
	 GETOPT_SHORT_VALUE('S'),
	 GETOPT_SHORT_VALUE('M'),
	 GETOPT_SHORT_VALUE('m'),
	 GETOPT_SHORT_VALUE('s'),
	 GETOPT_SHORT_VALUE('v'),
	 GETOPT_SHORT_VALUE('b'),
	GETOPT_SHORT_OPTVAL('D'),
	GETOPT_SHORT_OPTVAL('n'),
	 GETOPT_SHORT_VALUE('l'),
	 GETOPT_SHORT_VALUE('p'),
	 GETOPT_SHORT_VALUE('P'),
#if !defined(_WIN32)
	 GETOPT_SHORT_NOVAL('f'),
#endif
	 GETOPT_SHORT_VALUE('r'),
	 GETOPT_SHORT_VALUE('t'),
	GETOPT_SHORT_OPTVAL('d'),
	 GETOPT_SHORT_NOVAL('e'),
	GETOPT_SHORT_OPTVAL('g'),
	 GETOPT_SHORT_VALUE('G'),
	 GETOPT_SHORT_VALUE('c'),
	 GETOPT_SHORT_NOVAL('x'),
	 GETOPT_SHORT_NOVAL('X'),
	 GETOPT_SHORT_VALUE('q'),
	 GETOPT_SHORT_VALUE('K'),
	 GETOPT_SHORT_NOVAL('h'),
	 GETOPT_SHORT_NOVAL('Q'),
	 GETOPT_SHORT_VALUE('J'),
	 GETOPT_SHORT_NOVAL('Z'),
	GETOPT_END()
};

/**
 * Main entry point for this lovely game.
 * @param argc The number of arguments passed to this game.
 * @param argv The values of the arguments.
 * @return 0 when there is no error.
 */
int openttd_main(int argc, char *argv[])
{
	SetSelfAsMainThread();
	PerThreadSetup();
	SlXvSetStaticCurrentVersions();
	std::string musicdriver;
	std::string sounddriver;
	std::string videodriver;
	std::string blitter;
	std::string graphics_set;
	std::string sounds_set;
	std::string music_set;
	Dimension resolution = {0, 0};
	std::unique_ptr<AfterNewGRFScan> scanner(new AfterNewGRFScan());
	bool dedicated = false;
	char *debuglog_conn = nullptr;
	bool only_local_path = false;

	extern bool _dedicated_forks;
	_dedicated_forks = false;

	_game_mode = GM_MENU;
	_switch_mode = SM_MENU;

	GetOptData mgo(argc - 1, argv + 1, _options);
	int ret = 0;

	int i;
	while ((i = mgo.GetOpt()) != -1) {
		switch (i) {
		case 'I': graphics_set = mgo.opt; break;
		case 'S': sounds_set = mgo.opt; break;
		case 'M': music_set = mgo.opt; break;
		case 'm': musicdriver = mgo.opt; break;
		case 's': sounddriver = mgo.opt; break;
		case 'v': videodriver = mgo.opt; break;
		case 'b': blitter = mgo.opt; break;
		case 'D':
			musicdriver = "null";
			sounddriver = "null";
			videodriver = "dedicated";
			blitter = "null";
			dedicated = true;
			SetDebugString("net=3", ShowInfo);
			if (mgo.opt != nullptr) {
				scanner->dedicated_host = ParseFullConnectionString(mgo.opt, scanner->dedicated_port);
			}
			break;
		case 'f': _dedicated_forks = true; break;
		case 'n':
			scanner->connection_string = mgo.opt; // optional IP:port#company parameter
			break;
		case 'l':
			debuglog_conn = mgo.opt;
			break;
		case 'p':
			scanner->join_server_password = mgo.opt;
			break;
		case 'P':
			scanner->join_company_password = mgo.opt;
			break;
		case 'r': ParseResolution(&resolution, mgo.opt); break;
		case 't': scanner->startyear = atoi(mgo.opt); break;
		case 'd': {
#if defined(_WIN32)
				CreateConsole();
#endif
				if (mgo.opt != nullptr) SetDebugString(mgo.opt, ShowInfo);
				break;
			}
		case 'e': _switch_mode = (_switch_mode == SM_LOAD_GAME || _switch_mode == SM_LOAD_SCENARIO ? SM_LOAD_SCENARIO : SM_EDITOR); break;
		case 'g':
			if (mgo.opt != nullptr) {
				_file_to_saveload.name = mgo.opt;
				bool is_scenario = _switch_mode == SM_EDITOR || _switch_mode == SM_LOAD_SCENARIO;
				_switch_mode = is_scenario ? SM_LOAD_SCENARIO : SM_LOAD_GAME;
				_file_to_saveload.SetMode(SLO_LOAD, is_scenario ? FT_SCENARIO : FT_SAVEGAME, DFT_GAME_FILE);

				/* if the file doesn't exist or it is not a valid savegame, let the saveload code show an error */
				auto t = _file_to_saveload.name.find_last_of('.');
				if (t != std::string::npos) {
					FiosType ft = FiosGetSavegameListCallback(SLO_LOAD, _file_to_saveload.name, _file_to_saveload.name.substr(t).c_str(), nullptr, nullptr);
					if (ft != FIOS_TYPE_INVALID) _file_to_saveload.SetMode(ft);
				}

				break;
			}

			_switch_mode = SM_NEWGAME;
			/* Give a random map if no seed has been given */
			if (scanner->generation_seed == GENERATE_NEW_SEED) {
				scanner->generation_seed = InteractiveRandom();
			}
			break;
		case 'q':
		case 'K': {
			DeterminePaths(argv[0], only_local_path);
			if (StrEmpty(mgo.opt)) {
				ret = 1;
				return ret;
			}

			char title[80];
			title[0] = '\0';
			FiosGetSavegameListCallback(SLO_LOAD, mgo.opt, strrchr(mgo.opt, '.'), title, lastof(title));

			_load_check_data.Clear();
			if (i == 'K') _load_check_data.want_debug_data = true;
			_load_check_data.want_grf_compatibility = false;
			SaveOrLoadResult res = SaveOrLoad(mgo.opt, SLO_CHECK, DFT_GAME_FILE, SAVE_DIR, false);
			if (res != SL_OK || _load_check_data.HasErrors()) {
				fprintf(stderr, "Failed to open savegame\n");
				if (_load_check_data.HasErrors()) {
					InitializeLanguagePacks(); // A language pack is needed for GetString()
					char buf[256];
					SetDParamStr(0, _load_check_data.error_msg);
					GetString(buf, _load_check_data.error, lastof(buf));
					fprintf(stderr, "%s\n", buf);
				}
				return ret;
			}

			if (i == 'q') {
				WriteSavegameInfo(title);
			} else {
				WriteSavegameDebugData(title);
			}
			return ret;
		}
		case 'Q': {
			extern int _skip_all_newgrf_scanning;
			_skip_all_newgrf_scanning += 1;
			break;
		}
		case 'G': scanner->generation_seed = std::strtoul(mgo.opt, nullptr, 10); break;
		case 'c': _config_file = mgo.opt; break;
		case 'x': scanner->save_config = false; break;
		case 'J': _quit_after_days = Clamp(atoi(mgo.opt), 0, INT_MAX); break;
		case 'Z': {
			CrashLog::VersionInfoLog();
			return ret;
		}
		case 'X': only_local_path = true; break;
		case 'h':
			i = -2; // Force printing of help.
			break;
		}
		if (i == -2) break;
	}

	if (i == -2 || mgo.numleft > 0) {
		/* Either the user typed '-h', they made an error, or they added unrecognized command line arguments.
		 * In all cases, print the help, and exit.
		 *
		 * The next two functions are needed to list the graphics sets. We can't do them earlier
		 * because then we cannot show it on the debug console as that hasn't been configured yet. */
		DeterminePaths(argv[0], only_local_path);
		TarScanner::DoScan(TarScanner::BASESET);
		BaseGraphics::FindSets();
		BaseSounds::FindSets();
		BaseMusic::FindSets();
		ShowHelp();
		return ret;
	}

	DeterminePaths(argv[0], only_local_path);
	TarScanner::DoScan(TarScanner::BASESET);

	if (dedicated) DEBUG(net, 3, "Starting dedicated server, version %s", _openttd_revision);
	if (_dedicated_forks && !dedicated) _dedicated_forks = false;

#if defined(UNIX)
	/* We must fork here, or we'll end up without some resources we need (like sockets) */
	if (_dedicated_forks) DedicatedFork();
#endif

	LoadFromConfig(true);

	if (resolution.width != 0) _cur_resolution = resolution;

	/* Limit width times height times bytes per pixel to fit a 32 bit
	 * integer, This way all internal drawing routines work correctly.
	 * A resolution that has one component as 0 is treated as a marker to
	 * auto-detect a good window size. */
	_cur_resolution.width  = std::min(_cur_resolution.width, UINT16_MAX / 2u);
	_cur_resolution.height = std::min(_cur_resolution.height, UINT16_MAX / 2u);

	/* Assume the cursor starts within the game as not all video drivers
	 * get an event that the cursor is within the window when it is opened.
	 * Saying the cursor is there makes no visible difference as it would
	 * just be out of the bounds of the window. */
	_cursor.in_window = true;

	/* enumerate language files */
	InitializeLanguagePacks();

	/* Initialize the font cache */
	InitFontCache(false);

	/* This must be done early, since functions use the SetWindowDirty* calls */
	InitWindowSystem();

	BaseGraphics::FindSets();
	if (graphics_set.empty() && !BaseGraphics::ini_set.empty()) graphics_set = BaseGraphics::ini_set;
	if (!BaseGraphics::SetSet(graphics_set)) {
		if (!graphics_set.empty()) {
			BaseGraphics::SetSet({});

			ErrorMessageData msg(STR_CONFIG_ERROR, STR_CONFIG_ERROR_INVALID_BASE_GRAPHICS_NOT_FOUND);
			msg.SetDParamStr(0, graphics_set);
			ScheduleErrorMessage(msg);
		}
	}

	/* Initialize game palette */
	GfxInitPalettes();

	DEBUG(misc, 1, "Loading blitter...");
	if (blitter.empty() && !_ini_blitter.empty()) blitter = _ini_blitter;
	_blitter_autodetected = blitter.empty();
	/* Activate the initial blitter.
	 * This is only some initial guess, after NewGRFs have been loaded SwitchNewGRFBlitter may switch to a different one.
	 *  - Never guess anything, if the user specified a blitter. (_blitter_autodetected)
	 *  - Use 32bpp blitter if baseset or 8bpp-support settings says so.
	 *  - Use 8bpp blitter otherwise.
	 */
	if (!_blitter_autodetected ||
			(_support8bpp != S8BPP_NONE && (BaseGraphics::GetUsedSet() == nullptr || BaseGraphics::GetUsedSet()->blitter == BLT_8BPP)) ||
			BlitterFactory::SelectBlitter("32bpp-anim") == nullptr) {
		if (BlitterFactory::SelectBlitter(blitter) == nullptr) {
			blitter.empty() ?
				usererror("Failed to autoprobe blitter") :
				usererror("Failed to select requested blitter '%s'; does it exist?", blitter.c_str());
		}
	}

	if (videodriver.empty() && !_ini_videodriver.empty()) videodriver = _ini_videodriver;
	DriverFactoryBase::SelectDriver(videodriver, Driver::DT_VIDEO);

	InitializeSpriteSorter();

	/* Initialize the zoom level of the screen to normal */
	_screen.zoom = ZOOM_LVL_NORMAL;

	/* The video driver is now selected, now initialise GUI zoom */
	AdjustGUIZoom(AGZM_STARTUP);

	NetworkStartUp(); // initialize network-core

	if (debuglog_conn != nullptr && _network_available) {
		NetworkStartDebugLog(debuglog_conn);
	}

	if (!HandleBootstrap()) {
		ShutdownGame();
		return ret;
	}

	VideoDriver::GetInstance()->ClaimMousePointer();

	/* initialize screenshot formats */
	InitializeScreenshotFormats();

	BaseSounds::FindSets();
	if (sounds_set.empty() && !BaseSounds::ini_set.empty()) sounds_set = BaseSounds::ini_set;
	if (!BaseSounds::SetSet(sounds_set)) {
		if (sounds_set.empty() || !BaseSounds::SetSet({})) {
			usererror("Failed to find a sounds set. Please acquire a sounds set for OpenTTD. See section 1.4 of README.md.");
		} else {
			ErrorMessageData msg(STR_CONFIG_ERROR, STR_CONFIG_ERROR_INVALID_BASE_SOUNDS_NOT_FOUND);
			msg.SetDParamStr(0, sounds_set);
			ScheduleErrorMessage(msg);
		}
	}

	BaseMusic::FindSets();
	if (music_set.empty() && !BaseMusic::ini_set.empty()) music_set = BaseMusic::ini_set;
	if (!BaseMusic::SetSet(music_set)) {
		if (music_set.empty() || !BaseMusic::SetSet({})) {
			usererror("Failed to find a music set. Please acquire a music set for OpenTTD. See section 1.4 of README.md.");
		} else {
			ErrorMessageData msg(STR_CONFIG_ERROR, STR_CONFIG_ERROR_INVALID_BASE_MUSIC_NOT_FOUND);
			msg.SetDParamStr(0, music_set);
			ScheduleErrorMessage(msg);
		}
	}

	if (sounddriver.empty() && !_ini_sounddriver.empty()) sounddriver = _ini_sounddriver;
	DriverFactoryBase::SelectDriver(sounddriver, Driver::DT_SOUND);

	if (musicdriver.empty() && !_ini_musicdriver.empty()) musicdriver = _ini_musicdriver;
	DriverFactoryBase::SelectDriver(musicdriver, Driver::DT_MUSIC);

	GenerateWorld(GWM_EMPTY, 64, 64); // Make the viewport initialization happy
	LoadIntroGame(false);

	CheckForMissingGlyphs();

	/* ScanNewGRFFiles now has control over the scanner. */
	RequestNewGRFScan(scanner.release());

	_general_worker_pool.Start("ottd:worker", 8);

	VideoDriver::GetInstance()->MainLoop();

	_general_worker_pool.Stop();

	WaitTillSaved();

	/* only save config if we have to */
	if (_save_config) {
		SaveToConfig();
		SaveHotkeysToConfig();
		WindowDesc::SaveToConfig();
		SaveToHighScore();
	}

	/* Reset windowing system, stop drivers, free used memory, ... */
	ShutdownGame();
	return ret;
}

void HandleExitGameRequest()
{
	if (_game_mode == GM_MENU || _game_mode == GM_BOOTSTRAP) { // do not ask to quit on the main screen
		_exit_game = true;
	} else if (_settings_client.gui.autosave_on_exit) {
		DoExitSave();
		_exit_game = true;
	} else {
		AskExitGame();
	}
}

/**
 * Triggers everything required to set up a saved scenario for a new game.
 */
static void OnStartScenario()
{
	/* Reset engine pool to simplify changing engine NewGRFs in scenario editor. */
	EngineOverrideManager::ResetToCurrentNewGRFConfig();

	/* Make sure all industries were built "this year", to avoid too early closures. (#9918) */
	for (Industry *i : Industry::Iterate()) {
		i->last_prod_year = _cur_year;
	}
}

/**
 * Triggers everything that should be triggered when starting a game.
 * @param dedicated_server Whether this is a dedicated server or not.
 */
static void OnStartGame(bool dedicated_server)
{
	/* Update the local company for a loaded game. It is either always
	 * a company or in the case of a dedicated server a spectator */
	if (_network_server && !dedicated_server) {
		NetworkServerDoMove(CLIENT_ID_SERVER, GetDefaultLocalCompany());
	} else {
		SetLocalCompany(dedicated_server ? COMPANY_SPECTATOR : GetDefaultLocalCompany());
	}
	if (_ctrl_pressed && !dedicated_server) {
		DoCommandP(0, PM_PAUSED_NORMAL, 1, CMD_PAUSE);
	}
	/* Update the static game info to set the values from the new game. */
	NetworkServerUpdateGameInfo();
	/* Execute the game-start script */
	IConsoleCmdExec("exec scripts/game_start.scr 0");
}

static void MakeNewGameDone()
{
	SettingsDisableElrail(_settings_game.vehicle.disable_elrails);

	extern void PostCheckNewGRFLoadWarnings();
	PostCheckNewGRFLoadWarnings();

	/* In a dedicated server, the server does not play */
	if (!VideoDriver::GetInstance()->HasGUI()) {
		OnStartGame(true);
		if (_settings_client.gui.pause_on_newgame) DoCommandP(0, PM_PAUSED_NORMAL, 1, CMD_PAUSE);
		return;
	}

	/* Create a single company */
	DoStartupNewCompany(DSNC_NONE);

	Company *c = Company::Get(COMPANY_FIRST);
	c->settings = _settings_client.company;

	/* Overwrite color from settings if needed
	 * COLOUR_END corresponds to Random colour */
	if (_settings_client.gui.starting_colour != COLOUR_END) {
		c->colour = _settings_client.gui.starting_colour;
		ResetCompanyLivery(c);
		_company_colours[c->index] = (Colours)c->colour;
		BuildOwnerLegend();
	}

	OnStartGame(false);

	InitializeRailGUI();
	InitializeRoadGUI();

	/* We are the server, we start a new company (not dedicated),
	 * so set the default password *if* needed. */
	if (_network_server && !_settings_client.network.default_company_pass.empty()) {
		NetworkChangeCompanyPassword(_local_company, _settings_client.network.default_company_pass);
	}

	if (_settings_client.gui.pause_on_newgame) DoCommandP(0, PM_PAUSED_NORMAL, 1, CMD_PAUSE);

	CheckEngines();
	CheckIndustries();
	MarkWholeScreenDirty();

	if (_network_server && !_network_dedicated) ShowClientList();
}

/*
 * Too large size may be stored in settings (especially if switching between between OpenTTD
 * versions with different map size limits), we have to check if it is valid before generating world.
 * Simple separate checking of X and Y map sizes is not enough, as their sum is what counts for the limit.
 * Check the size and decrease the larger of the sizes till the size is in limit.
 */
static void FixConfigMapSize()
{
	while (_settings_game.game_creation.map_x + _settings_game.game_creation.map_y > MAX_MAP_TILES_BITS) {
		/* Repeat reducing larger of X/Y dimensions until the map size is within allowable limits */
		if (_settings_game.game_creation.map_x > _settings_game.game_creation.map_y) {
			_settings_game.game_creation.map_x--;
		} else {
			_settings_game.game_creation.map_y--;
		}
	}
}

static void MakeNewGame(bool from_heightmap, bool reset_settings)
{
	_game_mode = GM_NORMAL;
	if (!from_heightmap) {
		/* "reload" command needs to know what mode we were in. */
		_file_to_saveload.SetMode(SLO_INVALID, FT_INVALID, DFT_INVALID);
	}

	ResetGRFConfig(true);

	GenerateWorldSetCallback(&MakeNewGameDone);
	FixConfigMapSize();
	GenerateWorld(from_heightmap ? GWM_HEIGHTMAP : GWM_NEWGAME, 1 << _settings_game.game_creation.map_x, 1 << _settings_game.game_creation.map_y, reset_settings);
}

static void MakeNewEditorWorldDone()
{
	SetLocalCompany(OWNER_NONE);

	extern void PostCheckNewGRFLoadWarnings();
	PostCheckNewGRFLoadWarnings();
}

static void MakeNewEditorWorld()
{
	_game_mode = GM_EDITOR;
	/* "reload" command needs to know what mode we were in. */
	_file_to_saveload.SetMode(SLO_INVALID, FT_INVALID, DFT_INVALID);

	ResetGRFConfig(true);

	GenerateWorldSetCallback(&MakeNewEditorWorldDone);
	FixConfigMapSize();
	GenerateWorld(GWM_EMPTY, 1 << _settings_game.game_creation.map_x, 1 << _settings_game.game_creation.map_y);
}

/**
 * Load the specified savegame but on error do different things.
 * If loading fails due to corrupt savegame, bad version, etc. go back to
 * a previous correct state. In the menu for example load the intro game again.
 * @param filename file to be loaded
 * @param fop mode of loading, always SLO_LOAD
 * @param newgm switch to this mode of loading fails due to some unknown error
 * @param subdir default directory to look for filename, set to 0 if not needed
 * @param lf Load filter to use, if nullptr: use filename + subdir.
 * @param error_detail Optional string to fill with detaied error information.
 */
bool SafeLoad(const std::string &filename, SaveLoadOperation fop, DetailedFileType dft, GameMode newgm, Subdirectory subdir,
		struct LoadFilter *lf = nullptr, std::string *error_detail = nullptr)
{
	assert(fop == SLO_LOAD);
	assert(dft == DFT_GAME_FILE || (lf == nullptr && dft == DFT_OLD_GAME_FILE));
	GameMode ogm = _game_mode;

	_game_mode = newgm;

	SaveOrLoadResult result = (lf == nullptr) ? SaveOrLoad(filename, fop, dft, subdir) : LoadWithFilter(lf);
	if (result == SL_OK) return true;

	if (error_detail != nullptr) *error_detail = GetSaveLoadErrorString();

	if (_network_dedicated && ogm == GM_MENU) {
		/*
		 * If we are a dedicated server *and* we just were in the menu, then we
		 * are loading the first savegame. If that fails, not starting the
		 * server is a better reaction than starting the server with a newly
		 * generated map as it is quite likely to be started from a script.
		 */
		DEBUG(net, 0, "Loading requested map failed; closing server.");
		_exit_game = true;
		return false;
	}

	if (result != SL_REINIT) {
		_game_mode = ogm;
		return false;
	}

	if (_network_dedicated) {
		/*
		 * If we are a dedicated server, have already loaded/started a game,
		 * and then loading the savegame fails in a manner that we need to
		 * reinitialize everything. We must not fall back into the menu mode
		 * with the intro game, as that is unjoinable by clients. So there is
		 * nothing else to do than start a new game, as it might have failed
		 * trying to reload the originally loaded savegame/scenario.
		 */
		DEBUG(net, 0, "Loading game failed, so a new (random) game will be started");
		MakeNewGame(false, true);
		return false;
	}

	if (_network_server) {
		/* We can't load the intro game as server, so disconnect first. */
		NetworkDisconnect();
	}

	switch (ogm) {
		default:
		case GM_MENU:   LoadIntroGame();      break;
		case GM_EDITOR: MakeNewEditorWorld(); break;
	}
	return false;
}

void SwitchToMode(SwitchMode new_mode)
{
	/* If we are saving something, the network stays in its current state */
	if (new_mode != SM_SAVE_GAME) {
		/* If the network is active, make it not-active */
		if (_networking) {
			if (_network_server && (new_mode == SM_LOAD_GAME || new_mode == SM_NEWGAME || new_mode == SM_RESTARTGAME)) {
				NetworkReboot();
			} else {
				NetworkDisconnect();
			}
		}

		/* If we are a server, we restart the server */
		if (_is_network_server) {
			/* But not if we are going to the menu */
			if (new_mode != SM_MENU) {
				/* check if we should reload the config */
				if (_settings_client.network.reload_cfg) {
					LoadFromConfig();
					MakeNewgameSettingsLive();
					ResetGRFConfig(false);
				}
				NetworkServerStart();
			} else {
				/* This client no longer wants to be a network-server */
				_is_network_server = false;
			}
		}
	}

	/* Make sure all AI controllers are gone at quitting game */
	if (new_mode != SM_SAVE_GAME) AI::KillAll();

	switch (new_mode) {
		case SM_EDITOR: // Switch to scenario editor
			MakeNewEditorWorld();
			break;

		case SM_RELOADGAME: // Reload with what-ever started the game
			if (_file_to_saveload.abstract_ftype == FT_SAVEGAME || _file_to_saveload.abstract_ftype == FT_SCENARIO) {
				/* Reload current savegame/scenario */
				_switch_mode = _game_mode == GM_EDITOR ? SM_LOAD_SCENARIO : SM_LOAD_GAME;
				SwitchToMode(_switch_mode);
				break;
			} else if (_file_to_saveload.abstract_ftype == FT_HEIGHTMAP) {
				/* Restart current heightmap */
				_switch_mode = _game_mode == GM_EDITOR ? SM_LOAD_HEIGHTMAP : SM_RESTART_HEIGHTMAP;
				SwitchToMode(_switch_mode);
				break;
			}

			MakeNewGame(false, new_mode == SM_NEWGAME);
			break;

		case SM_RESTARTGAME: // Restart --> 'Random game' with current settings
		case SM_NEWGAME: // New Game --> 'Random game'
			MakeNewGame(false, new_mode == SM_NEWGAME);
			break;

		case SM_LOAD_GAME: { // Load game, Play Scenario
			ResetGRFConfig(true);
			ResetWindowSystem();

			if (!SafeLoad(_file_to_saveload.name, _file_to_saveload.file_op, _file_to_saveload.detail_ftype, GM_NORMAL, NO_DIRECTORY)) {
				SetDParamStr(0, GetSaveLoadErrorString());
				ShowErrorMessage(STR_JUST_RAW_STRING, INVALID_STRING_ID, WL_CRITICAL);
			} else {
				if (_file_to_saveload.abstract_ftype == FT_SCENARIO) {
					OnStartScenario();
				}
				OnStartGame(_network_dedicated);
				/* Decrease pause counter (was increased from opening load dialog) */
				DoCommandP(0, PM_PAUSED_SAVELOAD, 0, CMD_PAUSE);
			}
			break;
		}

		case SM_RESTART_HEIGHTMAP: // Load a heightmap and start a new game from it with current settings
		case SM_START_HEIGHTMAP: // Load a heightmap and start a new game from it
			MakeNewGame(true, new_mode == SM_START_HEIGHTMAP);
			break;

		case SM_LOAD_HEIGHTMAP: // Load heightmap from scenario editor
			SetLocalCompany(OWNER_NONE);

			FixConfigMapSize();
			GenerateWorld(GWM_HEIGHTMAP, 1 << _settings_game.game_creation.map_x, 1 << _settings_game.game_creation.map_y);
			MarkWholeScreenDirty();
			break;

		case SM_LOAD_SCENARIO: { // Load scenario from scenario editor
			if (SafeLoad(_file_to_saveload.name, _file_to_saveload.file_op, _file_to_saveload.detail_ftype, GM_EDITOR, NO_DIRECTORY)) {
				SetLocalCompany(OWNER_NONE);
				_settings_newgame.game_creation.starting_year = _cur_year;
				/* Cancel the saveload pausing */
				DoCommandP(0, PM_PAUSED_SAVELOAD, 0, CMD_PAUSE);
			} else {
				SetDParamStr(0, GetSaveLoadErrorString());
				ShowErrorMessage(STR_JUST_RAW_STRING, INVALID_STRING_ID, WL_CRITICAL);
			}
			break;
		}

		case SM_JOIN_GAME: // Join a multiplayer game
			LoadIntroGame();
			NetworkClientJoinGame();
			break;

		case SM_MENU: // Switch to game intro menu
			LoadIntroGame();
			if (BaseSounds::ini_set.empty() && BaseSounds::GetUsedSet()->fallback && SoundDriver::GetInstance()->HasOutput()) {
				ShowErrorMessage(STR_WARNING_FALLBACK_SOUNDSET, INVALID_STRING_ID, WL_CRITICAL);
				BaseSounds::ini_set = BaseSounds::GetUsedSet()->name;
			}
			break;

		case SM_SAVE_GAME: { // Save game.
			/* Make network saved games on pause compatible to singleplayer mode */
			SaveModeFlags flags = SMF_NONE;
			if (_game_mode == GM_EDITOR) flags |= SMF_SCENARIO;
			if (SaveOrLoad(_file_to_saveload.name, SLO_SAVE, DFT_GAME_FILE, NO_DIRECTORY, true, flags) != SL_OK) {
				SetDParamStr(0, GetSaveLoadErrorString());
				ShowErrorMessage(STR_JUST_RAW_STRING, INVALID_STRING_ID, WL_ERROR);
			} else {
				DeleteWindowById(WC_SAVELOAD, 0);
			}
			break;
		}

		case SM_SAVE_HEIGHTMAP: // Save heightmap.
			MakeHeightmapScreenshot(_file_to_saveload.name.c_str());
			DeleteWindowById(WC_SAVELOAD, 0);
			break;

		case SM_GENRANDLAND: // Generate random land within scenario editor
			SetLocalCompany(OWNER_NONE);
			FixConfigMapSize();
			GenerateWorld(GWM_RANDOM, 1 << _settings_game.game_creation.map_x, 1 << _settings_game.game_creation.map_y);
			/* XXX: set date */
			MarkWholeScreenDirty();
			break;

		default: NOT_REACHED();
	}

	SmallMapWindow::RebuildColourIndexIfNecessary();
}

void WriteVehicleInfo(char *&p, const char *last, const Vehicle *u, const Vehicle *v, uint length)
{
	p += seprintf(p, last, ": type %i, vehicle %i (%i), company %i, unit number %i, wagon %i, engine: ",
			(int)u->type, u->index, v->index, (int)u->owner, v->unitnumber, length);
	SetDParam(0, u->engine_type);
	p = GetString(p, STR_ENGINE_NAME, last);
	uint32 grfid = u->GetGRFID();
	if (grfid) {
		p += seprintf(p, last, ", GRF: %08X", BSWAP32(grfid));
		GRFConfig *grfconfig = GetGRFConfig(grfid);
		if (grfconfig) {
			p += seprintf(p, last, ", %s, %s", grfconfig->GetName(), grfconfig->filename);
		}
	}
}

static bool SignalInfraTotalMatches()
{
	std::array<int, MAX_COMPANIES> old_signal_totals = {};
	for (const Company *c : Company::Iterate()) {
		old_signal_totals[c->index] = c->infrastructure.signal;
	}

	std::array<int, MAX_COMPANIES> new_signal_totals = {};
	for (TileIndex tile = 0; tile < MapSize(); tile++) {
		switch (GetTileType(tile)) {
			case MP_RAILWAY:
				if (HasSignals(tile)) {
					const Company *c = Company::GetIfValid(GetTileOwner(tile));
					if (c != nullptr) new_signal_totals[c->index] += CountBits(GetPresentSignals(tile));
				}
				break;

			case MP_TUNNELBRIDGE: {
				/* Only count the tunnel/bridge if we're on the northern end tile. */
				DiagDirection dir = GetTunnelBridgeDirection(tile);
				if (dir == DIAGDIR_NE || dir == DIAGDIR_NW) break;

				if (IsTunnelBridgeWithSignalSimulation(tile)) {
					const Company *c = Company::GetIfValid(GetTileOwner(tile));
					if (c != nullptr) new_signal_totals[c->index] += GetTunnelBridgeSignalSimulationSignalCount(tile, GetOtherTunnelBridgeEnd(tile));
				}
				break;
			}

			default:
				break;
		}
	}

	return old_signal_totals == new_signal_totals;
}

/**
 * Check the validity of some of the caches.
 * Especially in the sense of desyncs between
 * the cached value and what the value would
 * be when calculated from the 'base' data.
 */
void CheckCaches(bool force_check, std::function<void(const char *)> log, CheckCachesFlags flags)
{
	if (!force_check) {
		int desync_level = _debug_desync_level;

		if (unlikely(HasChickenBit(DCBF_DESYNC_CHECK_PERIODIC)) && desync_level < 1) {
			desync_level = 1;
			if (HasChickenBit(DCBF_DESYNC_CHECK_NO_GENERAL)) flags &= ~CHECK_CACHE_GENERAL;
		}
		if (unlikely(HasChickenBit(DCBF_DESYNC_CHECK_PERIODIC_SIGNALS)) && desync_level < 2 && _scaled_date_ticks % 256 == 0) {
			if (!SignalInfraTotalMatches()) desync_level = 2;
		}

		/* Return here so it is easy to add checks that are run
		 * always to aid testing of caches. */
		if (desync_level < 1) return;

		if (desync_level == 1 && _scaled_date_ticks % 500 != 0) return;
	}

	SCOPE_INFO_FMT([flags], "CheckCaches: %X", flags);

	std::vector<std::string> saved_messages;
	std::function<void(const char *)> log_orig;
	if (flags & CHECK_CACHE_EMIT_LOG) {
		log_orig = std::move(log);
		log = [&saved_messages, &log_orig](const char *str) {
			if (log_orig) log_orig(str);
			saved_messages.emplace_back(str);
		};
	}

	char cclog_buffer[1024];
	auto cclog_common = [&]() {
		DEBUG(desync, 0, "%s", cclog_buffer);
		if (log) {
			log(cclog_buffer);
		} else {
			LogDesyncMsg(cclog_buffer);
		}
	};

#define CCLOG(...) { \
	seprintf(cclog_buffer, lastof(cclog_buffer), __VA_ARGS__); \
	cclog_common(); \
}

	auto output_veh_info = [&](char *&p, const Vehicle *u, const Vehicle *v, uint length) {
		WriteVehicleInfo(p, lastof(cclog_buffer), u, v, length);
	};
	auto output_veh_info_single = [&](char *&p, const Vehicle *v) {
		uint length = 0;
		for (const Vehicle *u = v->First(); u != v; u = u->Next()) {
			length++;
		}
		WriteVehicleInfo(p, lastof(cclog_buffer), v, v->First(), length);
	};

#define CCLOGV(...) { \
	char *p = cclog_buffer + seprintf(cclog_buffer, lastof(cclog_buffer), __VA_ARGS__); \
	output_veh_info(p, u, v, length); \
	cclog_common(); \
}

#define CCLOGV1(...) { \
	char *p = cclog_buffer + seprintf(cclog_buffer, lastof(cclog_buffer), __VA_ARGS__); \
	output_veh_info_single(p, v); \
	cclog_common(); \
}

	if (flags & CHECK_CACHE_GENERAL) {
		/* Check the town caches. */
		std::vector<TownCache> old_town_caches;
		std::vector<StationList> old_town_stations_nears;
		for (const Town *t : Town::Iterate()) {
			old_town_caches.push_back(t->cache);
			old_town_stations_nears.push_back(t->stations_near);
		}

		std::vector<IndustryList> old_station_industries_nears;
		std::vector<BitmapTileArea> old_station_catchment_tiles;
		std::vector<uint> old_station_tiles;
		for (Station *st : Station::Iterate()) {
			old_station_industries_nears.push_back(st->industries_near);
			old_station_catchment_tiles.push_back(st->catchment_tiles);
			old_station_tiles.push_back(st->station_tiles);
		}

		std::vector<StationList> old_industry_stations_nears;
		for (Industry *ind : Industry::Iterate()) {
			old_industry_stations_nears.push_back(ind->stations_near);
		}

		RebuildTownCaches(false, false);
		RebuildSubsidisedSourceAndDestinationCache();

		Station::RecomputeCatchmentForAll();

		uint i = 0;
		for (Town *t : Town::Iterate()) {
			if (old_town_caches[i].num_houses != t->cache.num_houses) {
				CCLOG("town cache num_houses mismatch: town %i, (old size: %u, new size: %u)", (int)t->index, old_town_caches[i].num_houses, t->cache.num_houses);
			}
			if (old_town_caches[i].population != t->cache.population) {
				CCLOG("town cache population mismatch: town %i, (old size: %u, new size: %u)", (int)t->index, old_town_caches[i].population, t->cache.population);
			}
			if (old_town_caches[i].part_of_subsidy != t->cache.part_of_subsidy) {
				CCLOG("town cache population mismatch: town %i, (old size: %u, new size: %u)", (int)t->index, old_town_caches[i].part_of_subsidy, t->cache.part_of_subsidy);
			}
			if (MemCmpT(old_town_caches[i].squared_town_zone_radius, t->cache.squared_town_zone_radius, lengthof(t->cache.squared_town_zone_radius)) != 0) {
				CCLOG("town cache squared_town_zone_radius mismatch: town %i", (int)t->index);
			}
			if (MemCmpT(&old_town_caches[i].building_counts, &t->cache.building_counts) != 0) {
				CCLOG("town cache building_counts mismatch: town %i", (int)t->index);
			}
			if (old_town_stations_nears[i] != t->stations_near) {
				CCLOG("town stations_near mismatch: town %i, (old size: %u, new size: %u)", (int)t->index, (uint)old_town_stations_nears[i].size(), (uint)t->stations_near.size());
			}
			i++;
		}
		i = 0;
		for (Station *st : Station::Iterate()) {
			if (old_station_industries_nears[i] != st->industries_near) {
				CCLOG("station industries_near mismatch: st %i, (old size: %u, new size: %u)", (int)st->index, (uint)old_station_industries_nears[i].size(), (uint)st->industries_near.size());
			}
			if (!(old_station_catchment_tiles[i] == st->catchment_tiles)) {
				CCLOG("station catchment_tiles mismatch: st %i", (int)st->index);
			}
			if (!(old_station_tiles[i] == st->station_tiles)) {
				CCLOG("station station_tiles mismatch: st %i, (old: %u, new: %u)", (int)st->index, old_station_tiles[i], st->station_tiles);
			}
			i++;
		}
		i = 0;
		for (Industry *ind : Industry::Iterate()) {
			if (old_industry_stations_nears[i] != ind->stations_near) {
				CCLOG("industry stations_near mismatch: ind %i, (old size: %u, new size: %u)", (int)ind->index, (uint)old_industry_stations_nears[i].size(), (uint)ind->stations_near.size());
			}
			StationList stlist;
			if (ind->neutral_station != nullptr && !_settings_game.station.serve_neutral_industries) {
				stlist.insert(ind->neutral_station);
				if (ind->stations_near != stlist) {
					CCLOG("industry neutral station stations_near mismatch: ind %i, (recalc size: %u, neutral size: %u)", (int)ind->index, (uint)ind->stations_near.size(), (uint)stlist.size());
				}
			} else {
				ForAllStationsAroundTiles(ind->location, [ind, &stlist](Station *st, TileIndex tile) {
					if (!IsTileType(tile, MP_INDUSTRY) || GetIndustryIndex(tile) != ind->index) return false;
					stlist.insert(st);
					return true;
				});
				if (ind->stations_near != stlist) {
					CCLOG("industry FindStationsAroundTiles mismatch: ind %i, (recalc size: %u, find size: %u)", (int)ind->index, (uint)ind->stations_near.size(), (uint)stlist.size());
				}
			}
			i++;
		}
	}

	if (flags & CHECK_CACHE_INFRA_TOTALS) {
		/* Check company infrastructure cache. */
		std::vector<CompanyInfrastructure> old_infrastructure;
		for (const Company *c : Company::Iterate()) old_infrastructure.push_back(c->infrastructure);

		AfterLoadCompanyStats();

		uint i = 0;
		for (const Company *c : Company::Iterate()) {
			if (MemCmpT(old_infrastructure.data() + i, &c->infrastructure) != 0) {
				CCLOG("infrastructure cache mismatch: company %i", (int)c->index);
				char buffer[4096];
				old_infrastructure[i].Dump(buffer, lastof(buffer));
				CCLOG("Previous:");
				ProcessLineByLine(buffer, [&](const char *line) {
					CCLOG("  %s", line);
				});
				c->infrastructure.Dump(buffer, lastof(buffer));
				CCLOG("Recalculated:");
				ProcessLineByLine(buffer, [&](const char *line) {
					CCLOG("  %s", line);
				});
				if (old_infrastructure[i].signal != c->infrastructure.signal && _network_server && !HasChickenBit(DCBF_DESYNC_CHECK_PERIODIC_SIGNALS)) {
					DoCommandP(0, 0, _settings_game.debug.chicken_bits | (1 << DCBF_DESYNC_CHECK_PERIODIC_SIGNALS), CMD_CHANGE_SETTING, nullptr, "debug.chicken_bits");
				}
			}
			i++;
		}
	}

	if (flags & CHECK_CACHE_GENERAL) {
		/* Strict checking of the road stop cache entries */
		for (const RoadStop *rs : RoadStop::Iterate()) {
			if (IsStandardRoadStopTile(rs->xy)) continue;

			assert(rs->GetEntry(DIAGDIR_NE) != rs->GetEntry(DIAGDIR_NW));
			rs->GetEntry(DIAGDIR_NE)->CheckIntegrity(rs);
			rs->GetEntry(DIAGDIR_NW)->CheckIntegrity(rs);
		}

		for (Vehicle *v : Vehicle::Iterate()) {
			extern bool ValidateVehicleTileHash(const Vehicle *v);
			if (!ValidateVehicleTileHash(v)) {
				CCLOG("vehicle tile hash mismatch: type %i, vehicle %i, company %i, unit number %i", (int)v->type, v->index, (int)v->owner, v->unitnumber);
			}

			extern void FillNewGRFVehicleCache(const Vehicle *v);
			if (v != v->First() || v->vehstatus & VS_CRASHED || !v->IsPrimaryVehicle()) continue;

			uint length = 0;
			for (const Vehicle *u = v; u != nullptr; u = u->Next()) {
				if (u->IsGroundVehicle() && (HasBit(u->GetGroundVehicleFlags(), GVF_GOINGUP_BIT) || HasBit(u->GetGroundVehicleFlags(), GVF_GOINGDOWN_BIT)) && u->GetGroundVehicleCache()->cached_slope_resistance && HasBit(v->vcache.cached_veh_flags, VCF_GV_ZERO_SLOPE_RESIST)) {
					CCLOGV("VCF_GV_ZERO_SLOPE_RESIST set incorrectly (1)");
				}
				if (u->type == VEH_TRAIN && u->breakdown_ctr != 0 && !HasBit(Train::From(v)->flags, VRF_CONSIST_BREAKDOWN) && (Train::From(u)->IsEngine() || Train::From(u)->IsMultiheaded())) {
					CCLOGV("VRF_CONSIST_BREAKDOWN incorrectly not set");
				}
				if (u->type == VEH_TRAIN && ((Train::From(u)->track & TRACK_BIT_WORMHOLE && !(Train::From(u)->vehstatus & VS_HIDDEN)) || Train::From(u)->track == TRACK_BIT_DEPOT) && !HasBit(Train::From(v)->flags, VRF_CONSIST_SPEED_REDUCTION)) {
					CCLOGV("VRF_CONSIST_SPEED_REDUCTION incorrectly not set");
				}
				length++;
			}

			NewGRFCache        *grf_cache = CallocT<NewGRFCache>(length);
			VehicleCache       *veh_cache = CallocT<VehicleCache>(length);
			GroundVehicleCache *gro_cache = CallocT<GroundVehicleCache>(length);
			AircraftCache      *air_cache = CallocT<AircraftCache>(length);
			TrainCache         *tra_cache = CallocT<TrainCache>(length);
			Vehicle           **veh_old   = CallocT<Vehicle *>(length);

			length = 0;
			for (const Vehicle *u = v; u != nullptr; u = u->Next()) {
				FillNewGRFVehicleCache(u);
				grf_cache[length] = u->grf_cache;
				veh_cache[length] = u->vcache;
				switch (u->type) {
					case VEH_TRAIN:
						gro_cache[length] = Train::From(u)->gcache;
						tra_cache[length] = Train::From(u)->tcache;
						veh_old[length] = CallocT<Train>(1);
						memcpy((void *) veh_old[length], (const void *) Train::From(u), sizeof(Train));
						break;
					case VEH_ROAD:
						gro_cache[length] = RoadVehicle::From(u)->gcache;
						veh_old[length] = CallocT<RoadVehicle>(1);
						memcpy((void *) veh_old[length], (const void *) RoadVehicle::From(u), sizeof(RoadVehicle));
						break;
					case VEH_AIRCRAFT:
						air_cache[length] = Aircraft::From(u)->acache;
						veh_old[length] = CallocT<Aircraft>(1);
						memcpy((void *) veh_old[length], (const void *) Aircraft::From(u), sizeof(Aircraft));
						break;
					default:
						veh_old[length] = CallocT<Vehicle>(1);
						memcpy((void *) veh_old[length], (const void *) u, sizeof(Vehicle));
						break;
				}
				length++;
			}

			switch (v->type) {
				case VEH_TRAIN:    Train::From(v)->ConsistChanged(CCF_TRACK); break;
				case VEH_ROAD:     RoadVehUpdateCache(RoadVehicle::From(v)); break;
				case VEH_AIRCRAFT: UpdateAircraftCache(Aircraft::From(v));   break;
				case VEH_SHIP:     Ship::From(v)->UpdateCache();             break;
				default: break;
			}

			length = 0;
			for (const Vehicle *u = v; u != nullptr; u = u->Next()) {
				FillNewGRFVehicleCache(u);
				if (memcmp(&grf_cache[length], &u->grf_cache, sizeof(NewGRFCache)) != 0) {
					CCLOGV("newgrf cache mismatch");
				}
				if (veh_cache[length].cached_max_speed != u->vcache.cached_max_speed || veh_cache[length].cached_cargo_age_period != u->vcache.cached_cargo_age_period ||
						veh_cache[length].cached_vis_effect != u->vcache.cached_vis_effect || HasBit(veh_cache[length].cached_veh_flags ^ u->vcache.cached_veh_flags, VCF_LAST_VISUAL_EFFECT)) {
					CCLOGV("vehicle cache mismatch: %c%c%c%c",
							veh_cache[length].cached_max_speed != u->vcache.cached_max_speed ? 'm' : '-',
							veh_cache[length].cached_cargo_age_period != u->vcache.cached_cargo_age_period ? 'c' : '-',
							veh_cache[length].cached_vis_effect != u->vcache.cached_vis_effect ? 'v' : '-',
							HasBit(veh_cache[length].cached_veh_flags ^ u->vcache.cached_veh_flags, VCF_LAST_VISUAL_EFFECT) ? 'l' : '-');
				}
				if (u->IsGroundVehicle() && (HasBit(u->GetGroundVehicleFlags(), GVF_GOINGUP_BIT) || HasBit(u->GetGroundVehicleFlags(), GVF_GOINGDOWN_BIT)) && u->GetGroundVehicleCache()->cached_slope_resistance && HasBit(v->vcache.cached_veh_flags, VCF_GV_ZERO_SLOPE_RESIST)) {
					CCLOGV("VCF_GV_ZERO_SLOPE_RESIST set incorrectly (2)");
				}
				if (veh_old[length]->acceleration != u->acceleration) {
					CCLOGV("acceleration mismatch");
				}
				if (veh_old[length]->breakdown_chance != u->breakdown_chance) {
					CCLOGV("breakdown_chance mismatch");
				}
				if (veh_old[length]->breakdown_ctr != u->breakdown_ctr) {
					CCLOGV("breakdown_ctr mismatch");
				}
				if (veh_old[length]->breakdown_delay != u->breakdown_delay) {
					CCLOGV("breakdown_delay mismatch");
				}
				if (veh_old[length]->breakdowns_since_last_service != u->breakdowns_since_last_service) {
					CCLOGV("breakdowns_since_last_service mismatch");
				}
				if (veh_old[length]->breakdown_severity != u->breakdown_severity) {
					CCLOGV("breakdown_severity mismatch");
				}
				if (veh_old[length]->breakdown_type != u->breakdown_type) {
					CCLOGV("breakdown_type mismatch");
				}
				if (veh_old[length]->vehicle_flags != u->vehicle_flags) {
					CCLOGV("vehicle_flags mismatch");
				}
				auto print_gv_cache_diff = [&](const char *vtype, const GroundVehicleCache &a, const GroundVehicleCache &b) {
					CCLOGV("%s ground vehicle cache mismatch: %c%c%c%c%c%c%c%c%c%c",
							vtype,
							a.cached_weight != b.cached_weight ? 'w' : '-',
							a.cached_slope_resistance != b.cached_slope_resistance ? 'r' : '-',
							a.cached_max_te != b.cached_max_te ? 't' : '-',
							a.cached_axle_resistance != b.cached_axle_resistance ? 'a' : '-',
							a.cached_max_track_speed != b.cached_max_track_speed ? 's' : '-',
							a.cached_power != b.cached_power ? 'p' : '-',
							a.cached_air_drag != b.cached_air_drag ? 'd' : '-',
							a.cached_total_length != b.cached_total_length ? 'l' : '-',
							a.first_engine != b.first_engine ? 'e' : '-',
							a.cached_veh_length != b.cached_veh_length ? 'L' : '-');
				};
				switch (u->type) {
					case VEH_TRAIN:
						if (memcmp(&gro_cache[length], &Train::From(u)->gcache, sizeof(GroundVehicleCache)) != 0) {
							print_gv_cache_diff("train", gro_cache[length], Train::From(u)->gcache);
						}
						if (memcmp(&tra_cache[length], &Train::From(u)->tcache, sizeof(TrainCache)) != 0) {
							CCLOGV("train cache mismatch: %c%c%c%c%c%c%c%c%c%c%c",
									tra_cache[length].cached_override != Train::From(u)->tcache.cached_override ? 'o' : '-',
									tra_cache[length].cached_curve_speed_mod != Train::From(u)->tcache.cached_curve_speed_mod ? 'C' : '-',
									tra_cache[length].cached_tflags != Train::From(u)->tcache.cached_tflags ? 'f' : '-',
									tra_cache[length].cached_num_engines != Train::From(u)->tcache.cached_num_engines ? 'e' : '-',
									tra_cache[length].cached_centre_mass != Train::From(u)->tcache.cached_centre_mass ? 'm' : '-',
									tra_cache[length].cached_braking_length != Train::From(u)->tcache.cached_braking_length ? 'b' : '-',
									tra_cache[length].cached_veh_weight != Train::From(u)->tcache.cached_veh_weight ? 'w' : '-',
									tra_cache[length].cached_uncapped_decel != Train::From(u)->tcache.cached_uncapped_decel ? 'D' : '-',
									tra_cache[length].cached_deceleration != Train::From(u)->tcache.cached_deceleration ? 'd' : '-',
									tra_cache[length].user_def_data != Train::From(u)->tcache.user_def_data ? 'u' : '-',
									tra_cache[length].cached_max_curve_speed != Train::From(u)->tcache.cached_max_curve_speed ? 'c' : '-');
						}
						if (Train::From(veh_old[length])->railtype != Train::From(u)->railtype) {
							CCLOGV("railtype mismatch");
						}
						if (Train::From(veh_old[length])->compatible_railtypes != Train::From(u)->compatible_railtypes) {
							CCLOGV("compatible_railtypes mismatch");
						}
						if (Train::From(veh_old[length])->flags != Train::From(u)->flags) {
							CCLOGV("train flags mismatch");
						}
						break;
					case VEH_ROAD:
						if (memcmp(&gro_cache[length], &RoadVehicle::From(u)->gcache, sizeof(GroundVehicleCache)) != 0) {
							print_gv_cache_diff("road vehicle", gro_cache[length], Train::From(u)->gcache);
						}
						break;
					case VEH_AIRCRAFT:
						if (memcmp(&air_cache[length], &Aircraft::From(u)->acache, sizeof(AircraftCache)) != 0) {
							CCLOGV("Aircraft vehicle cache mismatch: %c%c",
									air_cache[length].cached_max_range != Aircraft::From(u)->acache.cached_max_range ? 'r' : '-',
									air_cache[length].cached_max_range_sqr != Aircraft::From(u)->acache.cached_max_range_sqr ? 's' : '-');
						}
						break;
					default:
						break;
				}
				free(veh_old[length]);
				length++;
			}

			free(grf_cache);
			free(veh_cache);
			free(gro_cache);
			free(air_cache);
			free(tra_cache);
			free(veh_old);
		}

		/* Check whether the caches are still valid */
		for (Vehicle *v : Vehicle::Iterate()) {
			Money old_feeder_share = v->cargo.FeederShare();
			uint old_count = v->cargo.TotalCount();
			uint64 old_cargo_days_in_transit = v->cargo.CargoDaysInTransit();

			v->cargo.InvalidateCache();

			uint changed = 0;
			if (v->cargo.FeederShare() != old_feeder_share) SetBit(changed, 0);
			if (v->cargo.TotalCount() != old_count) SetBit(changed, 1);
			if (v->cargo.CargoDaysInTransit() != old_cargo_days_in_transit) SetBit(changed, 2);
			if (changed != 0) {
				CCLOGV1("vehicle cargo cache mismatch: %c%c%c",
						HasBit(changed, 0) ? 'f' : '-',
						HasBit(changed, 1) ? 't' : '-',
						HasBit(changed, 2) ? 'd' : '-');
			}
		}

		for (Station *st : Station::Iterate()) {
			for (CargoID c = 0; c < NUM_CARGO; c++) {
				uint old_count = st->goods[c].cargo.TotalCount();
				uint64 old_cargo_days_in_transit = st->goods[c].cargo.CargoDaysInTransit();

				st->goods[c].cargo.InvalidateCache();

				uint changed = 0;
				if (st->goods[c].cargo.TotalCount() != old_count) SetBit(changed, 0);
				if (st->goods[c].cargo.CargoDaysInTransit() != old_cargo_days_in_transit) SetBit(changed, 1);
				if (changed != 0) {
					CCLOG("station cargo cache mismatch: station %i, company %i, cargo %u: %c%c",
							st->index, (int)st->owner, c,
							HasBit(changed, 0) ? 't' : '-',
							HasBit(changed, 1) ? 'd' : '-');
				}
			}

			/* Check docking tiles */
			TileArea ta;
			std::map<TileIndex, bool> docking_tiles;
			for (TileIndex tile : st->docking_station) {
				ta.Add(tile);
				docking_tiles[tile] = IsDockingTile(tile);
			}
			UpdateStationDockingTiles(st);
			if (ta.tile != st->docking_station.tile || ta.w != st->docking_station.w || ta.h != st->docking_station.h) {
				CCLOG("station docking mismatch: station %i, company %i, prev: (%X, %u, %u), recalc: (%X, %u, %u)",
						st->index, (int)st->owner, ta.tile, ta.w, ta.h, st->docking_station.tile, st->docking_station.w, st->docking_station.h);
			}
			for (TileIndex tile : ta) {
				if (docking_tiles[tile] != IsDockingTile(tile)) {
					CCLOG("docking tile mismatch: tile %i", (int)tile);
				}
			}
		}

		for (OrderList *order_list : OrderList::Iterate()) {
			order_list->DebugCheckSanity();
		}

		extern void ValidateVehicleTickCaches();
		ValidateVehicleTickCaches();

		for (Vehicle *v : Vehicle::Iterate()) {
			if (v->Previous()) assert_msg(v->Previous()->Next() == v, "%u", v->index);
			if (v->Next()) assert_msg(v->Next()->Previous() == v, "%u", v->index);
		}
		for (const TemplateVehicle *tv : TemplateVehicle::Iterate()) {
			if (tv->Prev()) assert_msg(tv->Prev()->Next() == tv, "%u", tv->index);
			if (tv->Next()) assert_msg(tv->Next()->Prev() == tv, "%u", tv->index);
		}

		{
			extern std::string ValidateTemplateReplacementCaches();
			std::string template_validation_result = ValidateTemplateReplacementCaches();
			if (!template_validation_result.empty()) {
				CCLOG("Template replacement cache validation failed: %s", template_validation_result.c_str());
			}
		}

		if (!TraceRestrictSlot::ValidateVehicleIndex()) CCLOG("Trace restrict slot vehicle index validation failed");
		TraceRestrictSlot::ValidateSlotOccupants(log);

		if (!CargoPacket::ValidateDeferredCargoPayments()) CCLOG("Cargo packets deferred payments validation failed");

		if (_order_destination_refcount_map_valid) {
			btree::btree_map<uint32, uint32> saved_order_destination_refcount_map = std::move(_order_destination_refcount_map);
			for (auto iter = saved_order_destination_refcount_map.begin(); iter != saved_order_destination_refcount_map.end();) {
				if (iter->second == 0) {
					iter = saved_order_destination_refcount_map.erase(iter);
				} else {
					++iter;
				}
			}
			IntialiseOrderDestinationRefcountMap();
			if (saved_order_destination_refcount_map != _order_destination_refcount_map) CCLOG("Order destination refcount map mismatch");
		} else {
			CCLOG("Order destination refcount map not valid");
		}
	}

	if ((flags & CHECK_CACHE_EMIT_LOG) && !saved_messages.empty()) {
		InconsistencyExtraInfo info;
		info.check_caches_result = std::move(saved_messages);
		CrashLog::InconsistencyLog(info);
		for (std::string &str : info.check_caches_result) {
			LogDesyncMsg(std::move(str));
		}
	}

#undef CCLOG
#undef CCLOGV
#undef CCLOGV1
}

/**
 * Network-safe forced desync check.
 * @param tile unused
 * @param flags operation to perform
 * @param p1 unused
 * @param p2 unused
 * @param text unused
 * @return the cost of this operation or an error
 */
CommandCost CmdDesyncCheck(TileIndex tile, DoCommandFlag flags, uint32 p1, uint32 p2, const char *text)
{
	if (flags & DC_EXEC) {
		CheckCaches(true, nullptr, CHECK_CACHE_ALL | CHECK_CACHE_EMIT_LOG);
	}

	return CommandCost();
}

/**
 * State controlling game loop.
 * The state must not be changed from anywhere but here.
 * That check is enforced in DoCommand.
 */
void StateGameLoop()
{
	if (!_networking || _network_server) {
		StateGameLoop_LinkGraphPauseControl();
	}

	/* Don't execute the state loop during pause or when modal windows are open. */
	if (_pause_mode != PM_UNPAUSED || HasModalProgress()) {
		PerformanceMeasurer::Paused(PFE_GAMELOOP);
		PerformanceMeasurer::Paused(PFE_GL_ECONOMY);
		PerformanceMeasurer::Paused(PFE_GL_TRAINS);
		PerformanceMeasurer::Paused(PFE_GL_ROADVEHS);
		PerformanceMeasurer::Paused(PFE_GL_SHIPS);
		PerformanceMeasurer::Paused(PFE_GL_AIRCRAFT);
		PerformanceMeasurer::Paused(PFE_GL_LANDSCAPE);

		if (!HasModalProgress()) UpdateLandscapingLimits();
#ifndef DEBUG_DUMP_COMMANDS
		Game::GameLoop();
#endif
		return;
	}

	PerformanceMeasurer framerate(PFE_GAMELOOP);
	PerformanceAccumulator::Reset(PFE_GL_LANDSCAPE);

	Layouter::ReduceLineCache();

	if (_game_mode == GM_EDITOR) {
		BasePersistentStorageArray::SwitchMode(PSM_ENTER_GAMELOOP);
		RunTileLoop();
		CallVehicleTicks();
		CallLandscapeTick();
		TimerManager<TimerGameTick>::Elapsed(1);
		BasePersistentStorageArray::SwitchMode(PSM_LEAVE_GAMELOOP);
		UpdateLandscapingLimits();

		CallWindowGameTickEvent();
		NewsLoop();
	} else {
		if (_debug_desync_level > 2 && _tick_skip_counter == 0 && _date_fract == 0 && (_date & 0x1F) == 0) {
			/* Save the desync savegame if needed. */
			char name[MAX_PATH];
			seprintf(name, lastof(name), "dmp_cmds_%08x_%08x.sav", _settings_game.game_creation.generation_seed, _date);
			SaveOrLoad(name, SLO_SAVE, DFT_GAME_FILE, AUTOSAVE_DIR, false);
		}

		CheckCaches(false, nullptr, CHECK_CACHE_ALL | CHECK_CACHE_EMIT_LOG);

		/* All these actions has to be done from OWNER_NONE
		 *  for multiplayer compatibility */
		Backup<CompanyID> cur_company(_current_company, OWNER_NONE, FILE_LINE);

		BasePersistentStorageArray::SwitchMode(PSM_ENTER_GAMELOOP);
		_tick_skip_counter++;
		_scaled_tick_counter++;
		_scaled_date_ticks++;   // This must update in lock-step with _tick_skip_counter, such that it always matches what SetScaledTickVariables would return.

		if (_settings_client.gui.autosave == 6 && !(_game_mode == GM_MENU || _game_mode == GM_BOOTSTRAP) &&
				(_scaled_date_ticks % (_settings_client.gui.autosave_custom_minutes * (_settings_game.economy.tick_rate == TRM_MODERN ? (60000 / 27) : (60000 / 30)))) == 0) {
			_do_autosave = true;
			_check_special_modes = true;
			SetWindowDirty(WC_STATUS_BAR, 0);
		}

		RunAuxiliaryTileLoop();
		if (_tick_skip_counter < _settings_game.economy.day_length_factor) {
			AnimateAnimatedTiles();
			CallVehicleTicks();
			OnTick_Companies(false);
		} else {
			_tick_skip_counter = 0;
			IncreaseDate();
			AnimateAnimatedTiles();
			RunTileLoop();
			CallVehicleTicks();
			CallLandscapeTick();
			OnTick_Companies(true);
		}
		TimerManager<TimerGameTick>::Elapsed(1);
		BasePersistentStorageArray::SwitchMode(PSM_LEAVE_GAMELOOP);

#ifndef DEBUG_DUMP_COMMANDS
		{
			PerformanceMeasurer script_framerate(PFE_ALLSCRIPTS);
			AI::GameLoop();
			Game::GameLoop();
		}
#endif
		UpdateLandscapingLimits();

		CallWindowGameTickEvent();
		NewsLoop();

		if (_networking) {
			for (Company *c : Company::Iterate()) {
				DEBUG_UPDATESTATECHECKSUM("Company: %u, Money: " OTTD_PRINTF64, c->index, (int64)c->money);
				UpdateStateChecksum(c->money);

				for (uint i = 0; i < ROADTYPE_END; i++) {
					DEBUG_UPDATESTATECHECKSUM("Company: %u, road[%u]: %u", c->index, i, c->infrastructure.road[i]);
					UpdateStateChecksum(c->infrastructure.road[i]);
				}

				for (uint i = 0; i < RAILTYPE_END; i++) {
					DEBUG_UPDATESTATECHECKSUM("Company: %u, rail[%u]: %u", c->index, i, c->infrastructure.rail[i]);
					UpdateStateChecksum(c->infrastructure.rail[i]);
				}

				DEBUG_UPDATESTATECHECKSUM("Company: %u, signal: %u, water: %u, station: %u, airport: %u",
						c->index, c->infrastructure.signal, c->infrastructure.water, c->infrastructure.station, c->infrastructure.airport);
				UpdateStateChecksum(c->infrastructure.signal);
				UpdateStateChecksum(c->infrastructure.water);
				UpdateStateChecksum(c->infrastructure.station);
				UpdateStateChecksum(c->infrastructure.airport);
			}
		}
		cur_company.Restore();
	}
	if (_extra_aspects > 0) FlushDeferredAspectUpdates();

	if (_pause_countdown > 0 && --_pause_countdown == 0) {
		_pause_mode = PM_PAUSED_NORMAL;
		SetWindowDirty(WC_MAIN_TOOLBAR, 0);
	}

	dbg_assert(IsLocalCompany());
}

FiosNumberedSaveName &GetAutoSaveFiosNumberedSaveName()
{
	static FiosNumberedSaveName _autosave_ctr("autosave");
	return _autosave_ctr;
}

/**
 * Create an autosave. The default name is "autosave#.sav". However with
 * the setting 'keep_all_autosave' the name defaults to company-name + date
 */
static void DoAutosave()
{
	DoAutoOrNetsave(GetAutoSaveFiosNumberedSaveName(), true);
}

/**
 * Request a new NewGRF scan. This will be executed on the next game-tick.
 * This is mostly needed to ensure NewGRF scans (which are blocking) are
 * done in the game-thread, and not in the draw-thread (which most often
 * triggers this request).
 * @param callback Optional callback to call when NewGRF scan is completed.
 * @return True when the NewGRF scan was actually requested, false when the scan was already running.
 */
bool RequestNewGRFScan(NewGRFScanCallback *callback)
{
	if (_request_newgrf_scan) return false;

	_request_newgrf_scan = true;
	_request_newgrf_scan_callback = callback;
	return true;
}

void GameLoopSpecial()
{
	/* autosave game? */
	if (_do_autosave) {
		DoAutosave();
		_do_autosave = false;
		SetWindowDirty(WC_STATUS_BAR, 0);
	}

	extern std::string _switch_baseset;
	if (!_switch_baseset.empty()) {
		if (BaseGraphics::GetUsedSet()->name != _switch_baseset) {
			BaseGraphics::SetSet(_switch_baseset);

			ReloadNewGRFData();
		}
		_switch_baseset.clear();
	}

	_check_special_modes = false;
}

void GameLoop()
{
	if (_game_mode == GM_BOOTSTRAP) {
		/* Check for UDP stuff */
		if (_network_available) NetworkBackgroundLoop();
		return;
	}

	if (_request_newgrf_scan) {
		ScanNewGRFFiles(_request_newgrf_scan_callback);
		_request_newgrf_scan = false;
		_request_newgrf_scan_callback = nullptr;
		/* In case someone closed the game during our scan, don't do anything else. */
		if (_exit_game) return;
	}

	ProcessAsyncSaveFinish();

	if (unlikely(_check_special_modes)) GameLoopSpecial();

	/* switch game mode? */
	if (_switch_mode != SM_NONE && !HasModalProgress()) {
		SwitchToMode(_switch_mode);
		_switch_mode = SM_NONE;
	}

	IncreaseSpriteLRU();

	/* Check for UDP stuff */
	if (_network_available) NetworkBackgroundLoop();

	DebugSendRemoteMessages();

	if (_networking && !HasModalProgress()) {
		/* Multiplayer */
		NetworkGameLoop();
	} else {
		if (_network_reconnect > 0 && --_network_reconnect == 0) {
			/* This means that we want to reconnect to the last host
			 * We do this here, because it means that the network is really closed */
			NetworkClientConnectGame(_settings_client.network.last_joined, COMPANY_SPECTATOR);
		}
		/* Singleplayer */
		StateGameLoop();
	}
	ExecuteCommandQueue();

	if (!_pause_mode && HasBit(_display_opt, DO_FULL_ANIMATION)) {
		extern std::mutex _cur_palette_mutex;
		std::lock_guard<std::mutex> lock_state(_cur_palette_mutex);
		DoPaletteAnimations();
	}

	SoundDriver::GetInstance()->MainLoop();
	MusicLoop();
}<|MERGE_RESOLUTION|>--- conflicted
+++ resolved
@@ -318,7 +318,7 @@
 	byte ever_modified = 0;
 	bool removed_newgrfs = false;
 
-	_gamelog.Info(&last_ottd_rev, &ever_modified, &removed_newgrfs);
+	GamelogInfo(_load_check_data.gamelog_action, _load_check_data.gamelog_actions, &last_ottd_rev, &ever_modified, &removed_newgrfs);
 
 	char buf[65536];
 	char *p = buf;
@@ -353,14 +353,9 @@
 	p = strecpy(p, "NewGRFs:\n", lastof(buf));
 	if (_load_check_data.HasNewGrfs()) {
 		for (GRFConfig *c = _load_check_data.grfconfig; c != nullptr; c = c->next) {
-<<<<<<< HEAD
 			char md5sum[33];
 			md5sumToString(md5sum, lastof(md5sum), HasBit(c->flags, GCF_COMPATIBLE) ? c->original_md5sum : c->ident.md5sum);
-			p += seprintf(p, lastof(buf), "%08X %s %s\n", c->ident.grfid, md5sum, c->filename);
-=======
-			fmt::format_to(std::back_inserter(message), "{:08X} {} {}\n", c->ident.grfid,
-				MD5SumToString(HasBit(c->flags, GCF_COMPATIBLE) ? c->original_md5sum : c->ident.md5sum), c->filename);
->>>>>>> 045a99dd
+			p += seprintf(p, lastof(buf), "%08X %s %s\n", c->ident.grfid, md5sum, c->filename.c_str());
 		}
 	}
 
@@ -456,7 +451,7 @@
 	Game::Uninitialize(false);
 
 	/* Uninitialize variables that are allocated dynamically */
-	_gamelog.Reset();
+	GamelogReset();
 
 	LinkGraphSchedule::Clear();
 	ClearTraceRestrictMapping();
@@ -1414,7 +1409,7 @@
 		p += seprintf(p, last, ", GRF: %08X", BSWAP32(grfid));
 		GRFConfig *grfconfig = GetGRFConfig(grfid);
 		if (grfconfig) {
-			p += seprintf(p, last, ", %s, %s", grfconfig->GetName(), grfconfig->filename);
+			p += seprintf(p, last, ", %s, %s", grfconfig->GetName(), grfconfig->filename.c_str());
 		}
 	}
 }
