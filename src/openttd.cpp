--- conflicted
+++ resolved
@@ -98,16 +98,14 @@
 extern void ShowOSErrorBox(const char *buf, bool system);
 extern char *_config_file;
 
-<<<<<<< HEAD
+bool _save_config = false;
+
 GameEventFlags _game_events_since_load;
 GameEventFlags _game_events_overall;
 
 time_t _game_load_time;
 
 SimpleChecksum64 _state_checksum;
-=======
-bool _save_config = false;
->>>>>>> b7851e51
 
 /**
  * Error handling for fatal user errors.
