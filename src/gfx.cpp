--- conflicted
+++ resolved
@@ -593,11 +593,9 @@
 			NOT_REACHED();
 	}
 
-<<<<<<< HEAD
 	GfxBlitterCtx ctx(_cur_dpi);
-=======
+
 	const uint shadow_offset = ScaleGUITrad(1);
->>>>>>> 1c82200e
 
 	TextColour colour = TC_BLACK;
 	bool draw_shadow = false;
@@ -633,15 +631,9 @@
 			if (begin_x + sprite->x_offs > dpi_right || begin_x + sprite->x_offs + sprite->width /* - 1 + 1 */ < dpi_left) continue;
 
 			if (draw_shadow && (glyph & SPRITE_GLYPH) == 0) {
-<<<<<<< HEAD
 				ctx.SetColourRemap(TC_BLACK);
-				GfxMainBlitter(ctx, sprite, begin_x + 1, top + 1, BM_COLOUR_REMAP);
+				GfxMainBlitter(ctx, sprite, begin_x + shadow_offset, top + shadow_offset, BM_COLOUR_REMAP);
 				ctx.SetColourRemap(colour);
-=======
-				SetColourRemap(TC_BLACK);
-				GfxMainBlitter(sprite, begin_x + shadow_offset, top + shadow_offset, BM_COLOUR_REMAP);
-				SetColourRemap(colour);
->>>>>>> 1c82200e
 			}
 			GfxMainBlitter(ctx, sprite, begin_x, top, BM_COLOUR_REMAP);
 		}
@@ -651,15 +643,9 @@
 		int x = (_current_text_dir == TD_RTL) ? left : (right - 3 * dot_width);
 		for (int i = 0; i < 3; i++, x += dot_width) {
 			if (draw_shadow) {
-<<<<<<< HEAD
 				ctx.SetColourRemap(TC_BLACK);
-				GfxMainBlitter(ctx, dot_sprite, x + 1, y + 1, BM_COLOUR_REMAP);
+				GfxMainBlitter(ctx, dot_sprite, x + shadow_offset, y + shadow_offset, BM_COLOUR_REMAP);
 				ctx.SetColourRemap(colour);
-=======
-				SetColourRemap(TC_BLACK);
-				GfxMainBlitter(dot_sprite, x + shadow_offset, y + shadow_offset, BM_COLOUR_REMAP);
-				SetColourRemap(colour);
->>>>>>> 1c82200e
 			}
 			GfxMainBlitter(ctx, dot_sprite, x, y, BM_COLOUR_REMAP);
 		}
@@ -2349,6 +2335,8 @@
  */
 void UpdateGUIZoom()
 {
+	int old_scale = _gui_scale;
+
 	/* Determine real GUI zoom to use. */
 	if (_gui_scale_cfg == -1) {
 		_gui_scale = VideoDriver::GetInstance()->GetSuggestedUIScale();
@@ -2356,27 +2344,15 @@
 		_gui_scale = Clamp(_gui_scale_cfg, MIN_INTERFACE_SCALE, MAX_INTERFACE_SCALE);
 	}
 
-<<<<<<< HEAD
-	ZoomLevel old_font_zoom = _font_zoom;
-
-	/* Determine real font zoom to use. */
-	if (_font_zoom_cfg == ZOOM_LVL_CFG_AUTO) {
-		_font_zoom = static_cast<ZoomLevel>(VideoDriver::GetInstance()->GetSuggestedUIZoom());
-	} else {
-		_font_zoom = static_cast<ZoomLevel>(_font_zoom_cfg);
-	}
-
-	if (old_font_zoom != _font_zoom) {
-		ClearFontCache();
-	}
-
-	UpdateFontHeightCache();
-=======
 	int8 new_zoom = ScaleGUITrad(1) <= 1 ? ZOOM_LVL_OUT_4X : ScaleGUITrad(1) >= 4 ? ZOOM_LVL_MIN : ZOOM_LVL_OUT_2X;
 	/* Ensure the gui_zoom is clamped between min/max. */
 	new_zoom = Clamp(new_zoom, _settings_client.gui.zoom_min, _settings_client.gui.zoom_max);
 	_gui_zoom = static_cast<ZoomLevel>(new_zoom);
->>>>>>> 1c82200e
+
+	if (old_scale != _gui_scale) {
+		ClearFontCache();
+	}
+	UpdateFontHeightCache();
 }
 
 /**
@@ -2397,30 +2373,28 @@
 		GfxClearSpriteCache();
 		VideoDriver::GetInstance()->ClearSystemSprites();
 		UpdateCursorSize();
+		UpdateRouteStepSpriteSize();
 	}
 
 	ClearFontCache();
+	UpdateFontHeightCache();
 	LoadStringWidthTable();
 	UpdateAllVirtCoords();
+	FixTitleGameZoom();
+
+	extern void FlushDeparturesWindowTextCaches();
+	FlushDeparturesWindowTextCaches();
 
 	/* Adjust all window sizes to match the new zoom level, so that they don't appear
 	   to move around when the application is moved to a screen with different DPI. */
 	auto zoom_shift = old_zoom - _gui_zoom;
-<<<<<<< HEAD
 	for (Window *w : Window::IterateFromBack()) {
-		w->left = AdjustByZoom(w->left, zoom_shift);
-		w->top = AdjustByZoom(w->top, zoom_shift);
-		w->width = AdjustByZoom(w->width, zoom_shift);
-		w->height = AdjustByZoom(w->height, zoom_shift);
-=======
-	for (Window *w : Window::Iterate()) {
 		if (automatic) {
 			w->left   = (w->left   * _gui_scale) / old_scale;
 			w->top    = (w->top    * _gui_scale) / old_scale;
 			w->width  = (w->width  * _gui_scale) / old_scale;
 			w->height = (w->height * _gui_scale) / old_scale;
 		}
->>>>>>> 1c82200e
 		if (w->viewport != nullptr) {
 			w->viewport->zoom = Clamp(ZoomLevel(w->viewport->zoom - zoom_shift), _settings_client.gui.zoom_min, _settings_client.gui.zoom_max);
 		}
