--- conflicted
+++ resolved
@@ -289,15 +289,12 @@
 		STR_TRACE_RESTRICT_VARIABLE_ENTRY_DIRECTION,
 		STR_TRACE_RESTRICT_VARIABLE_PBS_ENTRY_SIGNAL,
 		STR_TRACE_RESTRICT_VARIABLE_TRAIN_GROUP,
-<<<<<<< HEAD
 		STR_TRACE_RESTRICT_VARIABLE_TRAIN_OWNER,
-=======
 		STR_TRACE_RESTRICT_VARIABLE_TRAIN_WEIGHT,
 		STR_TRACE_RESTRICT_VARIABLE_TRAIN_POWER,
 		STR_TRACE_RESTRICT_VARIABLE_TRAIN_MAX_TE,
 		STR_TRACE_RESTRICT_VARIABLE_TRAIN_POWER_WEIGHT_RATIO,
 		STR_TRACE_RESTRICT_VARIABLE_TRAIN_MAX_TE_WEIGHT_RATIO,
->>>>>>> 71aa4c75
 		STR_TRACE_RESTRICT_VARIABLE_UNDEFINED,
 		INVALID_STRING_ID,
 	};
@@ -311,15 +308,12 @@
 		TRIT_COND_ENTRY_DIRECTION,
 		TRIT_COND_PBS_ENTRY_SIGNAL,
 		TRIT_COND_TRAIN_GROUP,
-<<<<<<< HEAD
 		TRIT_COND_TRAIN_OWNER,
-=======
 		TRIT_COND_PHYS_PROP | (TRPPCAF_WEIGHT << 16),
 		TRIT_COND_PHYS_PROP | (TRPPCAF_POWER << 16),
 		TRIT_COND_PHYS_PROP | (TRPPCAF_MAX_TE << 16),
 		TRIT_COND_PHYS_RATIO | (TRPPRCAF_POWER_WEIGHT << 16),
 		TRIT_COND_PHYS_RATIO | (TRPPRCAF_MAX_TE_WEIGHT << 16),
->>>>>>> 71aa4c75
 		TRIT_COND_UNDEFINED,
 	};
 	static const TraceRestrictDropDownListSet set_cond = {
@@ -765,7 +759,6 @@
 					break;
 				}
 
-<<<<<<< HEAD
 				case TRVT_OWNER: {
 					assert(GetTraceRestrictCondFlags(item) <= TRCF_OR);
 					CompanyID cid = static_cast<CompanyID>(GetTraceRestrictValue(item));
@@ -781,7 +774,7 @@
 					}
 					break;
 				}
-=======
+
 				case TRVT_WEIGHT:
 					instruction_string = STR_TRACE_RESTRICT_CONDITIONAL_COMPARE_WEIGHT;
 					DrawInstructionStringConditionalIntegerCommon(item, properties);
@@ -810,7 +803,6 @@
 					SetDParam(4, STR_UNITS_WEIGHT_LONG_METRIC);
 					SetDParam(5, 100);
 					break;
->>>>>>> 71aa4c75
 
 				default:
 					NOT_REACHED();
