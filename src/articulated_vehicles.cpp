--- conflicted
+++ resolved
@@ -468,12 +468,7 @@
 		v->max_age = 0;
 		v->engine_type = engine_type;
 		v->value = 0;
-<<<<<<< HEAD
-		v->random_bits = VehicleRandomBits();
-=======
-		v->sprite_cache.sprite_seq.Set(SPR_IMG_QUERY);
 		v->random_bits = Random();
->>>>>>> 045a99dd
 
 		if (type == VEH_SHIP) continue;
 
