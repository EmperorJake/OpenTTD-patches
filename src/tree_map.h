--- conflicted
+++ resolved
@@ -70,11 +70,7 @@
  * @return The treetype of the given tile with trees
  * @pre Tile t must be of type MP_TREES
  */
-<<<<<<< HEAD
-static inline TreeType GetTreeType(TileIndex t)
-=======
-inline TreeType GetTreeType(Tile t)
->>>>>>> 1e56bd1e
+inline TreeType GetTreeType(TileIndex t)
 {
 	dbg_assert_tile(IsTileType(t, MP_TREES), t);
 	return (TreeType)_m[t].m3;
@@ -89,11 +85,7 @@
  * @return The groundtype of the tile
  * @pre Tile must be of type MP_TREES
  */
-<<<<<<< HEAD
-static inline TreeGround GetTreeGround(TileIndex t)
-=======
-inline TreeGround GetTreeGround(Tile t)
->>>>>>> 1e56bd1e
+inline TreeGround GetTreeGround(TileIndex t)
 {
 	dbg_assert_tile(IsTileType(t, MP_TREES), t);
 	return (TreeGround)GB(_m[t].m2, 6, 3);
@@ -118,11 +110,7 @@
  * @pre Tile must be of type MP_TREES
  * @see GetTreeCount
  */
-<<<<<<< HEAD
-static inline uint GetTreeDensity(TileIndex t)
-=======
-inline uint GetTreeDensity(Tile t)
->>>>>>> 1e56bd1e
+inline uint GetTreeDensity(TileIndex t)
 {
 	dbg_assert_tile(IsTileType(t, MP_TREES), t);
 	return GB(_m[t].m2, 4, 2);
@@ -139,11 +127,7 @@
  * @param d The density to save with
  * @pre Tile must be of type MP_TREES
  */
-<<<<<<< HEAD
-static inline void SetTreeGroundDensity(TileIndex t, TreeGround g, uint d)
-=======
-inline void SetTreeGroundDensity(Tile t, TreeGround g, uint d)
->>>>>>> 1e56bd1e
+inline void SetTreeGroundDensity(TileIndex t, TreeGround g, uint d)
 {
 	dbg_assert_tile(IsTileType(t, MP_TREES), t); // XXX incomplete
 	SB(_m[t].m2, 4, 2, d);
@@ -162,11 +146,7 @@
  * @return The number of trees (1-4)
  * @pre Tile must be of type MP_TREES
  */
-<<<<<<< HEAD
-static inline uint GetTreeCount(TileIndex t)
-=======
-inline uint GetTreeCount(Tile t)
->>>>>>> 1e56bd1e
+inline uint GetTreeCount(TileIndex t)
 {
 	dbg_assert_tile(IsTileType(t, MP_TREES), t);
 	return GB(_m[t].m5, 6, 2) + 1;
@@ -183,11 +163,7 @@
  * @param c The value to add (or reduce) on the tree-count value
  * @pre Tile must be of type MP_TREES
  */
-<<<<<<< HEAD
-static inline void AddTreeCount(TileIndex t, int c)
-=======
-inline void AddTreeCount(Tile t, int c)
->>>>>>> 1e56bd1e
+inline void AddTreeCount(TileIndex t, int c)
 {
 	dbg_assert_tile(IsTileType(t, MP_TREES), t); // XXX incomplete
 	_m[t].m5 += ((uint) c) << 6;
@@ -202,11 +178,7 @@
  * @return The tree growth status
  * @pre Tile must be of type MP_TREES
  */
-<<<<<<< HEAD
-static inline uint GetTreeGrowth(TileIndex t)
-=======
-inline uint GetTreeGrowth(Tile t)
->>>>>>> 1e56bd1e
+inline uint GetTreeGrowth(TileIndex t)
 {
 	dbg_assert_tile(IsTileType(t, MP_TREES), t);
 	return GB(_m[t].m5, 0, 3);
@@ -221,11 +193,7 @@
  * @param a The value to add on the tree growth status
  * @pre Tile must be of type MP_TREES
  */
-<<<<<<< HEAD
-static inline void AddTreeGrowth(TileIndex t, int a)
-=======
-inline void AddTreeGrowth(Tile t, int a)
->>>>>>> 1e56bd1e
+inline void AddTreeGrowth(TileIndex t, int a)
 {
 	dbg_assert_tile(IsTileType(t, MP_TREES), t); // XXX incomplete
 	_m[t].m5 += a;
@@ -241,11 +209,7 @@
  * @param g The new value
  * @pre Tile must be of type MP_TREES
  */
-<<<<<<< HEAD
-static inline void SetTreeGrowth(TileIndex t, uint g)
-=======
-inline void SetTreeGrowth(Tile t, uint g)
->>>>>>> 1e56bd1e
+inline void SetTreeGrowth(TileIndex t, uint g)
 {
 	dbg_assert_tile(IsTileType(t, MP_TREES), t); // XXX incomplete
 	SB(_m[t].m5, 0, 3, g);
@@ -257,7 +221,7 @@
  * @param t The tile to clear the old tick counter
  * @pre Tile must be of type MP_TREES
  */
-static inline void ClearOldTreeCounter(TileIndex t)
+inline void ClearOldTreeCounter(TileIndex t)
 {
 	dbg_assert_tile(IsTileType(t, MP_TREES), t);
 	SB(_m[t].m2, 0, 4, 0);
@@ -275,11 +239,7 @@
  * @param ground the ground type
  * @param density the density (not the number of trees)
  */
-<<<<<<< HEAD
-static inline void MakeTree(TileIndex t, TreeType type, uint count, uint growth, TreeGround ground, uint density)
-=======
-inline void MakeTree(Tile t, TreeType type, uint count, uint growth, TreeGround ground, uint density)
->>>>>>> 1e56bd1e
+inline void MakeTree(TileIndex t, TreeType type, uint count, uint growth, TreeGround ground, uint density)
 {
 	SetTileType(t, MP_TREES);
 	SetTileOwner(t, OWNER_NONE);
