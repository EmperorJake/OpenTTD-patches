/*
 * This file is part of OpenTTD.
 * OpenTTD is free software; you can redistribute it and/or modify it under the terms of the GNU General Public License as published by the Free Software Foundation, version 2.
 * OpenTTD is distributed in the hope that it will be useful, but WITHOUT ANY WARRANTY; without even the implied warranty of MERCHANTABILITY or FITNESS FOR A PARTICULAR PURPOSE.
 * See the GNU General Public License for more details. You should have received a copy of the GNU General Public License along with OpenTTD. If not, see <http://www.gnu.org/licenses/>.
 */

/** @file dropdown.cpp Implementation of the dropdown widget. */

#include "../stdafx.h"
#include "../window_gui.h"
#include "../string_func.h"
#include "../strings_func.h"
#include "../window_func.h"
#include "../guitimer_func.h"
#include "../zoom_func.h"
#include "dropdown_type.h"

#include "dropdown_widget.h"

#include "../safeguards.h"


void DropDownListItem::Draw(const Rect &r, bool, Colours bg_colour) const
{
	int c1 = _colour_gradient[bg_colour][3];
	int c2 = _colour_gradient[bg_colour][7];

	int mid = CenterBounds(r.top, r.bottom, 0);
	GfxFillRect(r.left, mid - WidgetDimensions::scaled.bevel.bottom, r.right, mid - 1, c1);
	GfxFillRect(r.left, mid, r.right, mid + WidgetDimensions::scaled.bevel.top - 1, c2);
}

DropDownListStringItem::DropDownListStringItem(StringID string, int result, bool masked) : DropDownListItem(result, masked), string(GetString(string))
{
}

uint DropDownListStringItem::Width() const
{
	return GetStringBoundingBox(this->String()).width + WidgetDimensions::scaled.dropdowntext.Horizontal();
}

void DropDownListStringItem::Draw(const Rect &r, bool sel, Colours) const
{
	Rect ir = r.Shrink(WidgetDimensions::scaled.dropdowntext);
	DrawString(ir.left, ir.right, r.top, this->String(), (sel ? TC_WHITE : TC_BLACK) | this->colour_flags);
}

/**
 * Natural sorting comparator function for DropDownList::sort().
 * @param first Left side of comparison.
 * @param second Right side of comparison.
 * @return true if \a first precedes \a second.
 * @warning All items in the list need to be derivates of DropDownListStringItem.
 */
/* static */ bool DropDownListStringItem::NatSortFunc(std::unique_ptr<const DropDownListItem> const &first, std::unique_ptr<const DropDownListItem> const &second)
{
	std::string str1 = static_cast<const DropDownListStringItem*>(first.get())->String();
	std::string str2 = static_cast<const DropDownListStringItem*>(second.get())->String();
	return StrNaturalCompare(str1, str2) < 0;
}

DropDownListIconItem::DropDownListIconItem(SpriteID sprite, PaletteID pal, StringID string, int result, bool masked) : DropDownListStringItem(string, result, masked), sprite(sprite), pal(pal)
{
	this->dim = GetSpriteSize(sprite);
	this->sprite_y = dim.height;
}

uint DropDownListIconItem::Height(uint) const
{
	return std::max(this->dim.height, (uint)FONT_HEIGHT_NORMAL);
}

uint DropDownListIconItem::Width() const
{
	return DropDownListStringItem::Width() + this->dim.width + WidgetDimensions::scaled.hsep_wide;
}

void DropDownListIconItem::Draw(const Rect &r, bool sel, Colours) const
{
	bool rtl = _current_text_dir == TD_RTL;
	Rect ir = r.Shrink(WidgetDimensions::scaled.dropdowntext);
	Rect tr = ir.Indent(this->dim.width + WidgetDimensions::scaled.hsep_normal, rtl);
	DrawSprite(this->sprite, this->pal, ir.WithWidth(this->dim.width, rtl).left, CenterBounds(r.top, r.bottom, this->sprite_y));
	DrawString(tr.left, tr.right, CenterBounds(r.top, r.bottom, FONT_HEIGHT_NORMAL), this->String(), (sel ? TC_WHITE : TC_BLACK) | this->colour_flags);
}

void DropDownListIconItem::SetDimension(Dimension d)
{
	this->dim = d;
}

static const NWidgetPart _nested_dropdown_menu_widgets[] = {
	NWidget(NWID_HORIZONTAL),
		NWidget(WWT_PANEL, COLOUR_END, WID_DM_ITEMS), SetMinimalSize(1, 1), SetScrollbar(WID_DM_SCROLL), EndContainer(),
		NWidget(NWID_SELECTION, INVALID_COLOUR, WID_DM_SHOW_SCROLL),
			NWidget(NWID_VSCROLLBAR, COLOUR_END, WID_DM_SCROLL),
		EndContainer(),
	EndContainer(),
};

static WindowDesc _dropdown_desc(
	WDP_MANUAL, nullptr, 0, 0,
	WC_DROPDOWN_MENU, WC_NONE,
	WDF_NO_FOCUS,
	std::begin(_nested_dropdown_menu_widgets), std::end(_nested_dropdown_menu_widgets)
);

/** Drop-down menu window */
struct DropdownWindow : Window {
	WindowClass parent_wnd_class; ///< Parent window class.
	WindowNumber parent_wnd_num;  ///< Parent window number.
	int parent_button;            ///< Parent widget number where the window is dropped from.
	const DropDownList list;      ///< List with dropdown menu items.
	int selected_index;           ///< Index of the selected item in the list.
	byte click_delay;             ///< Timer to delay selection.
	bool drag_mode;
	bool instant_close;           ///< Close the window when the mouse button is raised.
	int scrolling;                ///< If non-zero, auto-scroll the item list (one time).
	GUITimer scrolling_timer;     ///< Timer for auto-scroll of the item list.
	Point position;               ///< Position of the topleft corner of the window.
	Scrollbar *vscroll;
	DropDownSyncFocus sync_parent_focus; ///< Call parent window's OnFocus[Lost]().

	/**
	 * Create a dropdown menu.
	 * @param parent        Parent window.
	 * @param list          Dropdown item list.
	 * @param selected      Index of the selected item in the list.
	 * @param button        Widget of the parent window doing the dropdown.
	 * @param instant_close Close the window when the mouse button is raised.
	 * @param position      Topleft position of the dropdown menu window.
	 * @param size          Size of the dropdown menu window.
	 * @param wi_colour     Colour of the parent widget.
	 * @param scroll        Dropdown menu has a scrollbar.
	 */
	DropdownWindow(Window *parent, DropDownList &&list, int selected, int button, bool instant_close, const Point &position, const Dimension &size, Colours wi_colour, bool scroll, DropDownSyncFocus sync_parent_focus)
			: Window(&_dropdown_desc), list(std::move(list))
	{
		assert(this->list.size() > 0);

		this->position = position;
		this->parent_wnd_class = parent->window_class;
		this->parent_wnd_num   = parent->window_number;
		this->sync_parent_focus = sync_parent_focus;

		this->CreateNestedTree();

		this->vscroll = this->GetScrollbar(WID_DM_SCROLL);

		uint items_width = size.width - (scroll ? NWidgetScrollbar::GetVerticalDimension().width : 0);
		NWidgetCore *nwi = this->GetWidget<NWidgetCore>(WID_DM_ITEMS);
		nwi->SetMinimalSizeAbsolute(items_width, size.height + WidgetDimensions::scaled.fullbevel.Vertical() * 2);
		nwi->colour = wi_colour;

		nwi = this->GetWidget<NWidgetCore>(WID_DM_SCROLL);
		nwi->colour = wi_colour;

		this->GetWidget<NWidgetStacked>(WID_DM_SHOW_SCROLL)->SetDisplayedPlane(scroll ? 0 : SZSP_NONE);

		this->FinishInitNested(0);
		CLRBITS(this->flags, WF_WHITE_BORDER);

		/* Total length of list */
		int list_height = 0;
		for (const auto &item : this->list) {
			list_height += item->Height(items_width);
		}

		/* Capacity is the average number of items visible */
		this->vscroll->SetCapacity(size.height * this->list.size() / list_height);
		this->vscroll->SetCount(this->list.size());

		this->parent_button    = button;
		this->selected_index   = selected;
		this->click_delay      = 0;
		this->drag_mode        = true;
		this->instant_close    = instant_close;
		this->scrolling_timer  = GUITimer(MILLISECONDS_PER_TICK);
	}

	void Close() override
	{
		/* Make the dropdown "invisible", so it doesn't affect new window placement.
		 * Also mark it dirty in case the callback deals with the screen. (e.g. screenshots). */
		this->SetDirty();
		this->Window::Close();

		Window *w2 = FindWindowById(this->parent_wnd_class, this->parent_wnd_num);
		if (w2 != nullptr) {
			Point pt = _cursor.pos;
			pt.x -= w2->left;
			pt.y -= w2->top;
			w2->OnDropdownClose(pt, this->parent_button, this->selected_index, this->instant_close);
			if (_focused_window == this) {
				SetFocusedWindow(w2);
			}
		}
	}

<<<<<<< HEAD
	virtual Point OnInitialPosition(int16 sm_width, int16 sm_height, int window_number) override
=======
	Point OnInitialPosition([[maybe_unused]] int16_t sm_width, [[maybe_unused]] int16_t sm_height, [[maybe_unused]] int window_number) override
>>>>>>> 077b08bb
	{
		return this->position;
	}

	/**
	 * Find the dropdown item under the cursor.
	 * @param[out] value Selected item, if function returns \c true.
	 * @return Cursor points to a dropdown item.
	 */
	bool GetDropDownItem(int &value)
	{
		if (GetWidgetFromPos(this, _cursor.pos.x - this->left, _cursor.pos.y - this->top) < 0) return false;

		const Rect &r = this->GetWidget<NWidgetBase>(WID_DM_ITEMS)->GetCurrentRect().Shrink(WidgetDimensions::scaled.fullbevel);
		int y     = _cursor.pos.y - this->top - r.top - WidgetDimensions::scaled.fullbevel.top;
		int width = r.Width();
		int pos   = this->vscroll->GetPosition();

		for (const auto &item : this->list) {
			/* Skip items that are scrolled up */
			if (--pos >= 0) continue;

			int item_height = item->Height(width);

			if (y < item_height) {
				if (item->masked || !item->Selectable()) return false;
				value = item->result;
				return true;
			}

			y -= item_height;
		}

		return false;
	}

	virtual void DrawWidget(const Rect &r, int widget) const override
	{
		if (widget != WID_DM_ITEMS) return;

		Colours colour = this->GetWidget<NWidgetCore>(widget)->colour;

		Rect ir = r.Shrink(WidgetDimensions::scaled.fullbevel).Shrink(RectPadding::zero, WidgetDimensions::scaled.fullbevel);
		int y = ir.top;
		int pos = this->vscroll->GetPosition();
		for (const auto &item : this->list) {
			int item_height = item->Height(ir.Width());

			/* Skip items that are scrolled up */
			if (--pos >= 0) continue;

			if (y + item_height - 1 <= ir.bottom) {
				bool selected = (this->selected_index == item->result);
				if (selected) GfxFillRect(ir.left, y, ir.right, y + item_height - 1, PC_BLACK);

				item->Draw({ir.left, y, ir.right, y + item_height - 1}, selected, colour);

				if (item->masked) {
					GfxFillRect(ir.left, y, ir.right, y + item_height - 1, _colour_gradient[colour][5], FILLRECT_CHECKER);
				}
			}
			y += item_height;
		}
	}

<<<<<<< HEAD
	virtual void OnClick(Point pt, int widget, int click_count) override
=======
	void OnClick([[maybe_unused]] Point pt, int widget, [[maybe_unused]] int click_count) override
>>>>>>> 077b08bb
	{
		if (widget != WID_DM_ITEMS) return;
		int item;
		if (this->GetDropDownItem(item)) {
			this->click_delay = 4;
			this->selected_index = item;
			this->SetDirty();
		}
	}

	virtual void OnRealtimeTick(uint delta_ms) override
	{
		if (!this->scrolling_timer.Elapsed(delta_ms)) return;
		this->scrolling_timer.SetInterval(MILLISECONDS_PER_TICK);

		if (this->scrolling != 0) {
			if (this->vscroll->UpdatePosition(this->scrolling)) this->SetDirty();

			this->scrolling = 0;
		}
	}

	virtual void OnMouseLoop() override
	{
		Window *w2 = FindWindowById(this->parent_wnd_class, this->parent_wnd_num);
		if (w2 == nullptr) {
			this->Close();
			return;
		}

		if (this->click_delay != 0 && --this->click_delay == 0) {
			/* Make the dropdown "invisible", so it doesn't affect new window placement.
			 * Also mark it dirty in case the callback deals with the screen. (e.g. screenshots). */
			this->window_class = WC_INVALID;
			this->SetDirty();

			w2->OnDropdownSelect(this->parent_button, this->selected_index);
			this->Close();
			return;
		}

		if (this->drag_mode) {
			int item;

			if (!_left_button_clicked) {
				this->drag_mode = false;
				if (!this->GetDropDownItem(item)) {
					if (this->instant_close) this->Close();
					return;
				}
				this->click_delay = 2;
			} else {
				if (_cursor.pos.y <= this->top + 2) {
					/* Cursor is above the list, set scroll up */
					this->scrolling = -1;
					return;
				} else if (_cursor.pos.y >= this->top + this->height - 2) {
					/* Cursor is below list, set scroll down */
					this->scrolling = 1;
					return;
				}

				if (!this->GetDropDownItem(item)) return;
			}

			if (this->selected_index != item) {
				this->selected_index = item;
				this->SetDirty();
			}
		}
	}

	virtual void OnFocus(Window *previously_focused_window) override
	{
		if (this->sync_parent_focus & DDSF_RECV_FOCUS) {
			Window *parent = FindWindowById(this->parent_wnd_class, this->parent_wnd_num);
			if (parent) parent->OnFocus(previously_focused_window);
		}
	}

	virtual void OnFocusLost(bool closing, Window *newly_focused_window) override
	{
		if (this->sync_parent_focus & DDSF_LOST_FOCUS) {
			Window *parent = FindWindowById(this->parent_wnd_class, this->parent_wnd_num);
			if (parent) parent->OnFocusLost(false, newly_focused_window);
		}
	}
};

/**
 * Show a drop down list.
 * @param w        Parent window for the list.
 * @param list     Prepopulated DropDownList.
 * @param selected The initially selected list item.
 * @param button   The widget which is passed to Window::OnDropdownSelect and OnDropdownClose.
 *                 Unless you override those functions, this should be then widget index of the dropdown button.
 * @param wi_rect  Coord of the parent drop down button, used to position the dropdown menu.
 * @param instant_close Set to true if releasing mouse button should close the
 *                      list regardless of where the cursor is.
 */
void ShowDropDownListAt(Window *w, DropDownList &&list, int selected, int button, Rect wi_rect, Colours wi_colour, bool instant_close, DropDownSyncFocus sync_parent_focus)
{
	CloseWindowById(WC_DROPDOWN_MENU, 0);

	/* The preferred position is just below the dropdown calling widget */
	int top = w->top + wi_rect.bottom + 1;

	/* The preferred width equals the calling widget */
	uint width = wi_rect.Width();

	/* Longest item in the list */
	uint max_item_width = 0;

	/* Total height of list */
	uint height = 0;

	for (const auto &item : list) {
		height += item->Height(width);
		max_item_width = std::max(max_item_width, item->Width());
	}

	max_item_width += WidgetDimensions::scaled.fullbevel.Horizontal();

	/* Scrollbar needed? */
	bool scroll = false;

	/* Is it better to place the dropdown above the widget? */
	bool above = false;

	/* Available height below (or above, if the dropdown is placed above the widget). */
	uint available_height = std::max(GetMainViewBottom() - top - (int)WidgetDimensions::scaled.fullbevel.Vertical() * 2, 0);

	/* If the dropdown doesn't fully fit below the widget... */
	if (height > available_height) {

		uint available_height_above = std::max(w->top + wi_rect.top - GetMainViewTop() - (int)WidgetDimensions::scaled.fullbevel.Vertical() * 2, 0);

		/* Put the dropdown above if there is more available space. */
		if (available_height_above > available_height) {
			above = true;
			available_height = available_height_above;
		}

		/* If the dropdown doesn't fully fit, we need a dropdown. */
		if (height > available_height) {
			scroll = true;
			uint avg_height = height / (uint)list.size();

			/* Fit the list; create at least one row, even if there is no height available. */
			uint rows = std::max<uint>(available_height / avg_height, 1);
			height = rows * avg_height;

			/* Add space for the scrollbar. */
			max_item_width += NWidgetScrollbar::GetVerticalDimension().width;
		}

		/* Set the top position if needed. */
		if (above) {
			top = w->top + wi_rect.top - height - WidgetDimensions::scaled.fullbevel.Vertical() * 2;
		}
	}

	width = std::max(width, max_item_width);

	Point dw_pos = { w->left + (_current_text_dir == TD_RTL ? wi_rect.right + 1 - (int)width : wi_rect.left), top};
	Dimension dw_size = {width, height};
	DropdownWindow *dropdown = new DropdownWindow(w, std::move(list), selected, button, instant_close, dw_pos, dw_size, wi_colour, scroll, sync_parent_focus);

	/* The dropdown starts scrolling downwards when opening it towards
	 * the top and holding down the mouse button. It can be fooled by
	 * opening the dropdown scrolled to the very bottom.  */
	if (above && scroll) dropdown->vscroll->UpdatePosition(INT_MAX);
}

/**
 * Show a drop down list.
 * @param w        Parent window for the list.
 * @param list     Prepopulated DropDownList.
 * @param selected The initially selected list item.
 * @param button   The widget within the parent window that is used to determine
 *                 the list's location.
 * @param width    Override the minimum width determined by the selected widget and list contents.
 * @param instant_close Set to true if releasing mouse button should close the
 *                      list regardless of where the cursor is.
 */
void ShowDropDownList(Window *w, DropDownList &&list, int selected, int button, uint width, bool instant_close, DropDownSyncFocus sync_parent_focus)
{
	/* Our parent's button widget is used to determine where to place the drop
	 * down list window. */
	NWidgetCore *nwi = w->GetWidget<NWidgetCore>(button);
	Rect wi_rect      = nwi->GetCurrentRect();
	Colours wi_colour = nwi->colour;

	if ((nwi->type & WWT_MASK) == NWID_BUTTON_DROPDOWN) {
		nwi->disp_flags |= ND_DROPDOWN_ACTIVE;
	} else {
		w->LowerWidget(button);
	}
	w->SetWidgetDirty(button);

	if (width != 0) {
		if (_current_text_dir == TD_RTL) {
			wi_rect.left = wi_rect.right + 1 - ScaleGUITrad(width);
		} else {
			wi_rect.right = wi_rect.left + ScaleGUITrad(width) - 1;
		}
	}

	ShowDropDownListAt(w, std::move(list), selected, button, wi_rect, wi_colour, instant_close, sync_parent_focus);
}

/**
 * Show a dropdown menu window near a widget of the parent window.
 * The result code of the items is their index in the \a strings list.
 * @param w             Parent window that wants the dropdown menu.
 * @param strings       Menu list, end with #INVALID_STRING_ID
 * @param selected      Index of initial selected item.
 * @param button        Button widget number of the parent window \a w that wants the dropdown menu.
 * @param disabled_mask Bitmask for disabled items (items with their bit set are displayed, but not selectable in the dropdown list).
 * @param hidden_mask   Bitmask for hidden items (items with their bit set are not copied to the dropdown list).
 * @param width         Minimum width of the dropdown menu.
 */
void ShowDropDownMenu(Window *w, const StringID *strings, int selected, int button, uint32 disabled_mask, uint32 hidden_mask, uint width, DropDownSyncFocus sync_parent_focus)
{
	DropDownList list;

	for (uint i = 0; strings[i] != INVALID_STRING_ID; i++) {
		if (i >= 32 || !HasBit(hidden_mask, i)) {
			list.emplace_back(new DropDownListStringItem(strings[i], i, i < 32 && HasBit(disabled_mask, i)));
		}
	}

	if (!list.empty()) ShowDropDownList(w, std::move(list), selected, button, width, false, sync_parent_focus);
}

/**
 * Delete the drop-down menu from window \a pw
 * @param pw Parent window of the drop-down menu window
 * @return Parent widget number if the drop-down was found and closed, \c -1 if the window was not found.
 */
int HideDropDownMenu(Window *pw)
{
	for (Window *w : Window::IterateFromBack()) {
		if (w->window_class != WC_DROPDOWN_MENU) continue;

		DropdownWindow *dw = dynamic_cast<DropdownWindow*>(w);
		assert(dw != nullptr);
		if (pw->window_class == dw->parent_wnd_class &&
				pw->window_number == dw->parent_wnd_num) {
			int parent_button = dw->parent_button;
			dw->Close();
			return parent_button;
		}
	}

	return -1;
}

void GetParentWindowInfo(Window *w, WindowClass &parent_wc, WindowNumber &parent_wn)
{
	DropdownWindow *dw = dynamic_cast<DropdownWindow*>(w);
	assert(dw != nullptr);
	parent_wc = dw->parent_wnd_class;
	parent_wn = dw->parent_wnd_num;
}<|MERGE_RESOLUTION|>--- conflicted
+++ resolved
@@ -198,11 +198,7 @@
 		}
 	}
 
-<<<<<<< HEAD
 	virtual Point OnInitialPosition(int16 sm_width, int16 sm_height, int window_number) override
-=======
-	Point OnInitialPosition([[maybe_unused]] int16_t sm_width, [[maybe_unused]] int16_t sm_height, [[maybe_unused]] int window_number) override
->>>>>>> 077b08bb
 	{
 		return this->position;
 	}
@@ -268,11 +264,7 @@
 		}
 	}
 
-<<<<<<< HEAD
 	virtual void OnClick(Point pt, int widget, int click_count) override
-=======
-	void OnClick([[maybe_unused]] Point pt, int widget, [[maybe_unused]] int click_count) override
->>>>>>> 077b08bb
 	{
 		if (widget != WID_DM_ITEMS) return;
 		int item;
