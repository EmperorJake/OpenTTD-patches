/*
 * This file is part of OpenTTD.
 * OpenTTD is free software; you can redistribute it and/or modify it under the terms of the GNU General Public License as published by the Free Software Foundation, version 2.
 * OpenTTD is distributed in the hope that it will be useful, but WITHOUT ANY WARRANTY; without even the implied warranty of MERCHANTABILITY or FITNESS FOR A PARTICULAR PURPOSE.
 * See the GNU General Public License for more details. You should have received a copy of the GNU General Public License along with OpenTTD. If not, see <http://www.gnu.org/licenses/>.
 */

/** @file dropdown.cpp Implementation of the dropdown widget. */

#include "../stdafx.h"
#include "../window_gui.h"
#include "../string_func.h"
#include "../strings_func.h"
#include "../window_func.h"
#include "../guitimer_func.h"
#include "../zoom_func.h"
#include "dropdown_type.h"

#include "dropdown_widget.h"

#include "../safeguards.h"


static const NWidgetPart _nested_dropdown_menu_widgets[] = {
	NWidget(NWID_HORIZONTAL),
		NWidget(WWT_PANEL, COLOUR_END, WID_DM_ITEMS), SetScrollbar(WID_DM_SCROLL), EndContainer(),
		NWidget(NWID_SELECTION, INVALID_COLOUR, WID_DM_SHOW_SCROLL),
			NWidget(NWID_VSCROLLBAR, COLOUR_END, WID_DM_SCROLL),
		EndContainer(),
	EndContainer(),
};

static WindowDesc _dropdown_desc(__FILE__, __LINE__,
	WDP_MANUAL, nullptr, 0, 0,
	WC_DROPDOWN_MENU, WC_NONE,
	WDF_NO_FOCUS,
	std::begin(_nested_dropdown_menu_widgets), std::end(_nested_dropdown_menu_widgets)
);

/** Drop-down menu window */
struct DropdownWindow : Window {
<<<<<<< HEAD
	WindowToken parent_wnd_token; ///< Parent window token.
	int parent_button;            ///< Parent widget number where the window is dropped from.
=======
	WidgetID parent_button;       ///< Parent widget number where the window is dropped from.
>>>>>>> 502a52ed
	Rect wi_rect;                 ///< Rect of the button that opened the dropdown.
	const DropDownList list;      ///< List with dropdown menu items.
	int selected_result;          ///< Result value of the selected item in the list.
	byte click_delay = 0;         ///< Timer to delay selection.
	bool drag_mode = true;
	bool instant_close;           ///< Close the window when the mouse button is raised.
	int scrolling = 0;            ///< If non-zero, auto-scroll the item list (one time).
	GUITimer scrolling_timer;     ///< Timer for auto-scroll of the item list.
	Point position;               ///< Position of the topleft corner of the window.
	Scrollbar *vscroll;
	DropDownSyncFocus sync_parent_focus; ///< Call parent window's OnFocus[Lost]().

	Dimension items_dim; ///< Calculated cropped and padded dimension for the items widget.

	/**
	 * Create a dropdown menu.
	 * @param parent        Parent window.
	 * @param list          Dropdown item list.
	 * @param selected      Initial selected result of the list.
	 * @param button        Widget of the parent window doing the dropdown.
	 * @param wi_rect       Rect of the button that opened the dropdown.
	 * @param instant_close Close the window when the mouse button is raised.
	 * @param wi_colour     Colour of the parent widget.
	 */
<<<<<<< HEAD
	DropdownWindow(Window *parent, DropDownList &&list, int selected, int button, const Rect wi_rect, bool instant_close, Colours wi_colour, DropDownSyncFocus sync_parent_focus)
=======
	DropdownWindow(Window *parent, DropDownList &&list, int selected, WidgetID button, const Rect wi_rect, bool instant_close, Colours wi_colour)
>>>>>>> 502a52ed
			: Window(&_dropdown_desc)
			, parent_button(button)
			, wi_rect(wi_rect)
			, list(std::move(list))
			, selected_result(selected)
			, instant_close(instant_close)
			, sync_parent_focus(sync_parent_focus)
	{
		assert(!this->list.empty());

		this->parent_wnd_token = parent->GetWindowToken();

		this->CreateNestedTree();

		this->GetWidget<NWidgetCore>(WID_DM_ITEMS)->colour = wi_colour;
		this->GetWidget<NWidgetCore>(WID_DM_SCROLL)->colour = wi_colour;
		this->vscroll = this->GetScrollbar(WID_DM_SCROLL);
		this->UpdateSizeAndPosition(parent);

		this->FinishInitNested(0);
		CLRBITS(this->flags, WF_WHITE_BORDER);

		this->scrolling_timer  = GUITimer(MILLISECONDS_PER_TICK);
	}

	void Close([[maybe_unused]] int data = 0) override
	{
		/* Make the dropdown "invisible", so it doesn't affect new window placement.
		 * Also mark it dirty in case the callback deals with the screen. (e.g. screenshots). */
		this->SetDirty();
		this->Window::Close();

		Window *w2 = FindWindowByToken(this->parent_wnd_token);
		if (w2 != nullptr) {
			Point pt = _cursor.pos;
			pt.x -= w2->left;
			pt.y -= w2->top;
			w2->OnDropdownClose(pt, this->parent_button, this->selected_result, this->instant_close);
			if (_focused_window == this) {
				SetFocusedWindow(w2);
			}
		}
	}

	/**
	 * Fit dropdown list into available height, rounding to average item size. Width is adjusted if scrollbar is present.
	 * @param[in,out] desired Desired dimensions of dropdown list.
	 * @param list Dimensions of the list itself, without padding or cropping.
	 * @param available_height Available height to fit list within.
	 */
	void FitAvailableHeight(Dimension &desired, const Dimension &list, uint available_height)
	{
		if (desired.height < available_height) return;

		/* If the dropdown doesn't fully fit, we a need a dropdown. */
		uint avg_height = list.height / (uint)this->list.size();
		uint rows = std::max((available_height - WidgetDimensions::scaled.dropdownlist.Vertical()) / avg_height, 1U);

		desired.width = std::max(list.width, desired.width - NWidgetScrollbar::GetVerticalDimension().width);
		desired.height = rows * avg_height + WidgetDimensions::scaled.dropdownlist.Vertical();
	}

	/**
	 * Update size and position of window to fit dropdown list into available space.
	 */
	void UpdateSizeAndPosition(Window *parent)
	{
		Rect button_rect = this->wi_rect.Translate(parent->left, parent->top);

		/* Get the dimensions required for the list. */
		Dimension list_dim = GetDropDownListDimension(this->list);

		/* Set up dimensions for the items widget. */
		Dimension widget_dim = list_dim;
		widget_dim.width += WidgetDimensions::scaled.dropdownlist.Horizontal();
		widget_dim.height += WidgetDimensions::scaled.dropdownlist.Vertical();

		/* Width should match at least the width of the parent widget. */
		widget_dim.width = std::max<uint>(widget_dim.width, button_rect.Width());

		/* Available height below (or above, if the dropdown is placed above the widget). */
		uint available_height_below = std::max(GetMainViewBottom() - button_rect.bottom - 1, 0);
		uint available_height_above = std::max(button_rect.top - 1 - GetMainViewTop(), 0);

		/* Is it better to place the dropdown above the widget? */
		if (widget_dim.height > available_height_below && available_height_above > available_height_below) {
			FitAvailableHeight(widget_dim, list_dim, available_height_above);
			this->position.y = button_rect.top - widget_dim.height;
		} else {
			FitAvailableHeight(widget_dim, list_dim, available_height_below);
			this->position.y = button_rect.bottom + 1;
		}

		this->position.x = (_current_text_dir == TD_RTL) ? button_rect.right + 1 - (int)widget_dim.width : button_rect.left;

		this->items_dim = widget_dim;
		this->GetWidget<NWidgetStacked>(WID_DM_SHOW_SCROLL)->SetDisplayedPlane(list_dim.height > widget_dim.height ? 0 : SZSP_NONE);

		/* Capacity is the average number of items visible */
		this->vscroll->SetCapacity((widget_dim.height - WidgetDimensions::scaled.dropdownlist.Vertical()) * this->list.size() / list_dim.height);
		this->vscroll->SetCount(this->list.size());

		/* If the dropdown is positioned above the parent widget, start selection at the bottom. */
		if (this->position.y < button_rect.top && list_dim.height > widget_dim.height) this->vscroll->UpdatePosition(INT_MAX);
	}

	void UpdateWidgetSize(WidgetID widget, Dimension *size, [[maybe_unused]] const Dimension &padding, [[maybe_unused]] Dimension *fill, [[maybe_unused]] Dimension *resize) override
	{
		if (widget == WID_DM_ITEMS) *size = this->items_dim;
	}

	Point OnInitialPosition([[maybe_unused]] int16_t sm_width, [[maybe_unused]] int16_t sm_height, [[maybe_unused]] int window_number) override
	{
		return this->position;
	}

	/**
	 * Find the dropdown item under the cursor.
	 * @param[out] value Selected item, if function returns \c true.
	 * @return Cursor points to a dropdown item.
	 */
	bool GetDropDownItem(int &value)
	{
		if (GetWidgetFromPos(this, _cursor.pos.x - this->left, _cursor.pos.y - this->top) < 0) return false;

		const Rect &r = this->GetWidget<NWidgetBase>(WID_DM_ITEMS)->GetCurrentRect().Shrink(WidgetDimensions::scaled.dropdownlist);
		int y     = _cursor.pos.y - this->top - r.top;
		int pos   = this->vscroll->GetPosition();

		for (const auto &item : this->list) {
			/* Skip items that are scrolled up */
			if (--pos >= 0) continue;

			int item_height = item->Height();

			if (y < item_height) {
				if (item->masked || !item->Selectable()) return false;
				value = item->result;
				return true;
			}

			y -= item_height;
		}

		return false;
	}

<<<<<<< HEAD
	virtual void DrawWidget(const Rect &r, int widget) const override
=======
	void DrawWidget(const Rect &r, WidgetID widget) const override
>>>>>>> 502a52ed
	{
		if (widget != WID_DM_ITEMS) return;

		Colours colour = this->GetWidget<NWidgetCore>(widget)->colour;

		Rect ir = r.Shrink(WidgetDimensions::scaled.dropdownlist);
		int y = ir.top;
		int pos = this->vscroll->GetPosition();
		for (const auto &item : this->list) {
			int item_height = item->Height();

			/* Skip items that are scrolled up */
			if (--pos >= 0) continue;

			if (y + item_height - 1 <= ir.bottom) {
				Rect full{ir.left, y, ir.right, y + item_height - 1};

				bool selected = (this->selected_result == item->result) && item->Selectable();
				if (selected) GfxFillRect(full, PC_BLACK);

				item->Draw(full, full.Shrink(WidgetDimensions::scaled.dropdowntext, RectPadding::zero), selected, colour);
			}
			y += item_height;
		}
	}

<<<<<<< HEAD
	virtual void OnClick(Point pt, int widget, int click_count) override
=======
	void OnClick([[maybe_unused]] Point pt, WidgetID widget, [[maybe_unused]] int click_count) override
>>>>>>> 502a52ed
	{
		if (widget != WID_DM_ITEMS) return;
		int item;
		if (this->GetDropDownItem(item)) {
			this->click_delay = 4;
			this->selected_result = item;
			this->SetDirty();
		}
	}

	virtual void OnRealtimeTick(uint delta_ms) override
	{
		if (!this->scrolling_timer.Elapsed(delta_ms)) return;
		this->scrolling_timer.SetInterval(MILLISECONDS_PER_TICK);

		if (this->scrolling != 0) {
			if (this->vscroll->UpdatePosition(this->scrolling)) this->SetDirty();

			this->scrolling = 0;
		}
	}

	virtual void OnMouseLoop() override
	{
		Window *w2 = FindWindowByToken(this->parent_wnd_token);
		if (w2 == nullptr) {
			this->Close();
			return;
		}

		if (this->click_delay != 0 && --this->click_delay == 0) {
			/* Make the dropdown "invisible", so it doesn't affect new window placement.
			 * Also mark it dirty in case the callback deals with the screen. (e.g. screenshots). */
			this->window_class = WC_INVALID;
			this->SetDirty();

			w2->OnDropdownSelect(this->parent_button, this->selected_result);
			this->Close();
			return;
		}

		if (this->drag_mode) {
			int item;

			if (!_left_button_clicked) {
				this->drag_mode = false;
				if (!this->GetDropDownItem(item)) {
					if (this->instant_close) this->Close();
					return;
				}
				this->click_delay = 2;
			} else {
				if (_cursor.pos.y <= this->top + 2) {
					/* Cursor is above the list, set scroll up */
					this->scrolling = -1;
					return;
				} else if (_cursor.pos.y >= this->top + this->height - 2) {
					/* Cursor is below list, set scroll down */
					this->scrolling = 1;
					return;
				}

				if (!this->GetDropDownItem(item)) return;
			}

			if (this->selected_result != item) {
				this->selected_result = item;
				this->SetDirty();
			}
		}
	}

	virtual void OnFocus(Window *previously_focused_window) override
	{
		if (this->sync_parent_focus & DDSF_RECV_FOCUS) {
			Window *parent = FindWindowByToken(this->parent_wnd_token);
			if (parent) parent->OnFocus(previously_focused_window);
		}
	}

	virtual void OnFocusLost(bool closing, Window *newly_focused_window) override
	{
		if (this->sync_parent_focus & DDSF_LOST_FOCUS) {
			Window *parent = FindWindowByToken(this->parent_wnd_token);
			if (parent) parent->OnFocusLost(false, newly_focused_window);
		}
	}
};

/**
 * Determine width and height required to fully display a DropDownList
 * @param list The list.
 * @return Dimension required to display the list.
 */
Dimension GetDropDownListDimension(const DropDownList &list)
{
	Dimension dim{};
	for (const auto &item : list) {
		dim.height += item->Height();
		dim.width = std::max(dim.width, item->Width());
	}
	dim.width += WidgetDimensions::scaled.dropdowntext.Horizontal();
	return dim;
}

/**
 * Show a drop down list.
 * @param w        Parent window for the list.
 * @param list     Prepopulated DropDownList.
 * @param selected The initially selected list item.
 * @param button   The widget which is passed to Window::OnDropdownSelect and OnDropdownClose.
 *                 Unless you override those functions, this should be then widget index of the dropdown button.
 * @param wi_rect  Coord of the parent drop down button, used to position the dropdown menu.
 * @param instant_close Set to true if releasing mouse button should close the
 *                      list regardless of where the cursor is.
 */
<<<<<<< HEAD
void ShowDropDownListAt(Window *w, DropDownList &&list, int selected, int button, Rect wi_rect, Colours wi_colour, bool instant_close, DropDownSyncFocus sync_parent_focus)
=======
void ShowDropDownListAt(Window *w, DropDownList &&list, int selected, WidgetID button, Rect wi_rect, Colours wi_colour, bool instant_close)
>>>>>>> 502a52ed
{
	CloseWindowByClass(WC_DROPDOWN_MENU);
	new DropdownWindow(w, std::move(list), selected, button, wi_rect, instant_close, wi_colour, sync_parent_focus);
}

/**
 * Show a drop down list.
 * @param w        Parent window for the list.
 * @param list     Prepopulated DropDownList.
 * @param selected The initially selected list item.
 * @param button   The widget within the parent window that is used to determine
 *                 the list's location.
 * @param width    Override the minimum width determined by the selected widget and list contents.
 * @param instant_close Set to true if releasing mouse button should close the
 *                      list regardless of where the cursor is.
 */
<<<<<<< HEAD
void ShowDropDownList(Window *w, DropDownList &&list, int selected, int button, uint width, bool instant_close, DropDownSyncFocus sync_parent_focus)
=======
void ShowDropDownList(Window *w, DropDownList &&list, int selected, WidgetID button, uint width, bool instant_close)
>>>>>>> 502a52ed
{
	/* Our parent's button widget is used to determine where to place the drop
	 * down list window. */
	NWidgetCore *nwi = w->GetWidget<NWidgetCore>(button);
	Rect wi_rect      = nwi->GetCurrentRect();
	Colours wi_colour = nwi->colour;

	if ((nwi->type & WWT_MASK) == NWID_BUTTON_DROPDOWN) {
		nwi->disp_flags |= ND_DROPDOWN_ACTIVE;
	} else {
		nwi->SetLowered(true);
	}
	nwi->SetDirty(w);

	if (width != 0) {
		if (_current_text_dir == TD_RTL) {
			wi_rect.left = wi_rect.right + 1 - ScaleGUITrad(width);
		} else {
			wi_rect.right = wi_rect.left + ScaleGUITrad(width) - 1;
		}
	}

	ShowDropDownListAt(w, std::move(list), selected, button, wi_rect, wi_colour, instant_close, sync_parent_focus);
}

/**
 * Show a dropdown menu window near a widget of the parent window.
 * The result code of the items is their index in the \a strings list.
 * @param w             Parent window that wants the dropdown menu.
 * @param strings       Menu list, end with #INVALID_STRING_ID
 * @param selected      Index of initial selected item.
 * @param button        Button widget number of the parent window \a w that wants the dropdown menu.
 * @param disabled_mask Bitmask for disabled items (items with their bit set are displayed, but not selectable in the dropdown list).
 * @param hidden_mask   Bitmask for hidden items (items with their bit set are not copied to the dropdown list).
 * @param width         Minimum width of the dropdown menu.
 */
<<<<<<< HEAD
void ShowDropDownMenu(Window *w, const StringID *strings, int selected, int button, uint32 disabled_mask, uint32 hidden_mask, uint width, DropDownSyncFocus sync_parent_focus)
=======
void ShowDropDownMenu(Window *w, const StringID *strings, int selected, WidgetID button, uint32_t disabled_mask, uint32_t hidden_mask, uint width)
>>>>>>> 502a52ed
{
	DropDownList list;

	for (uint i = 0; strings[i] != INVALID_STRING_ID; i++) {
		if (i >= 32 || !HasBit(hidden_mask, i)) {
			list.push_back(std::make_unique<DropDownListStringItem>(strings[i], i, i < 32 && HasBit(disabled_mask, i)));
		}
	}

	if (!list.empty()) ShowDropDownList(w, std::move(list), selected, button, width, false, sync_parent_focus);
}

/**
 * Delete the drop-down menu from window \a pw
 * @param pw Parent window of the drop-down menu window
 * @return Parent widget number if the drop-down was found and closed, \c -1 if the window was not found.
 */
int HideDropDownMenu(Window *pw)
{
	for (Window *w : Window::IterateFromBack()) {
		if (w->window_class != WC_DROPDOWN_MENU) continue;

		DropdownWindow *dw = dynamic_cast<DropdownWindow*>(w);
		assert(dw != nullptr);
		if (pw->GetWindowToken() == dw->parent_wnd_token) {
			int parent_button = dw->parent_button;
			dw->Close();
			return parent_button;
		}
	}

	return -1;
}

void GetParentWindowInfo(Window *w, WindowClass &parent_wc, WindowNumber &parent_wn)
{
	DropdownWindow *dw = dynamic_cast<DropdownWindow*>(w);
	assert(dw != nullptr);
	Window *parent = FindWindowByToken(dw->parent_wnd_token);
	if (parent != nullptr) {
		parent_wc = parent->window_class;
		parent_wn = parent->window_number;
	} else {
		parent_wc = WC_INVALID;
		parent_wn = 0;
	}
}<|MERGE_RESOLUTION|>--- conflicted
+++ resolved
@@ -39,12 +39,8 @@
 
 /** Drop-down menu window */
 struct DropdownWindow : Window {
-<<<<<<< HEAD
 	WindowToken parent_wnd_token; ///< Parent window token.
-	int parent_button;            ///< Parent widget number where the window is dropped from.
-=======
 	WidgetID parent_button;       ///< Parent widget number where the window is dropped from.
->>>>>>> 502a52ed
 	Rect wi_rect;                 ///< Rect of the button that opened the dropdown.
 	const DropDownList list;      ///< List with dropdown menu items.
 	int selected_result;          ///< Result value of the selected item in the list.
@@ -69,11 +65,7 @@
 	 * @param instant_close Close the window when the mouse button is raised.
 	 * @param wi_colour     Colour of the parent widget.
 	 */
-<<<<<<< HEAD
-	DropdownWindow(Window *parent, DropDownList &&list, int selected, int button, const Rect wi_rect, bool instant_close, Colours wi_colour, DropDownSyncFocus sync_parent_focus)
-=======
-	DropdownWindow(Window *parent, DropDownList &&list, int selected, WidgetID button, const Rect wi_rect, bool instant_close, Colours wi_colour)
->>>>>>> 502a52ed
+	DropdownWindow(Window *parent, DropDownList &&list, int selected, WidgetID button, const Rect wi_rect, bool instant_close, Colours wi_colour, DropDownSyncFocus sync_parent_focus)
 			: Window(&_dropdown_desc)
 			, parent_button(button)
 			, wi_rect(wi_rect)
@@ -221,11 +213,7 @@
 		return false;
 	}
 
-<<<<<<< HEAD
-	virtual void DrawWidget(const Rect &r, int widget) const override
-=======
 	void DrawWidget(const Rect &r, WidgetID widget) const override
->>>>>>> 502a52ed
 	{
 		if (widget != WID_DM_ITEMS) return;
 
@@ -252,11 +240,7 @@
 		}
 	}
 
-<<<<<<< HEAD
-	virtual void OnClick(Point pt, int widget, int click_count) override
-=======
-	void OnClick([[maybe_unused]] Point pt, WidgetID widget, [[maybe_unused]] int click_count) override
->>>>>>> 502a52ed
+	virtual void OnClick(Point pt, WidgetID widget, int click_count) override
 	{
 		if (widget != WID_DM_ITEMS) return;
 		int item;
@@ -373,11 +357,7 @@
  * @param instant_close Set to true if releasing mouse button should close the
  *                      list regardless of where the cursor is.
  */
-<<<<<<< HEAD
-void ShowDropDownListAt(Window *w, DropDownList &&list, int selected, int button, Rect wi_rect, Colours wi_colour, bool instant_close, DropDownSyncFocus sync_parent_focus)
-=======
-void ShowDropDownListAt(Window *w, DropDownList &&list, int selected, WidgetID button, Rect wi_rect, Colours wi_colour, bool instant_close)
->>>>>>> 502a52ed
+void ShowDropDownListAt(Window *w, DropDownList &&list, int selected, WidgetID button, Rect wi_rect, Colours wi_colour, bool instant_close, DropDownSyncFocus sync_parent_focus)
 {
 	CloseWindowByClass(WC_DROPDOWN_MENU);
 	new DropdownWindow(w, std::move(list), selected, button, wi_rect, instant_close, wi_colour, sync_parent_focus);
@@ -394,11 +374,7 @@
  * @param instant_close Set to true if releasing mouse button should close the
  *                      list regardless of where the cursor is.
  */
-<<<<<<< HEAD
-void ShowDropDownList(Window *w, DropDownList &&list, int selected, int button, uint width, bool instant_close, DropDownSyncFocus sync_parent_focus)
-=======
-void ShowDropDownList(Window *w, DropDownList &&list, int selected, WidgetID button, uint width, bool instant_close)
->>>>>>> 502a52ed
+void ShowDropDownList(Window *w, DropDownList &&list, int selected, WidgetID button, uint width, bool instant_close, DropDownSyncFocus sync_parent_focus)
 {
 	/* Our parent's button widget is used to determine where to place the drop
 	 * down list window. */
@@ -435,11 +411,7 @@
  * @param hidden_mask   Bitmask for hidden items (items with their bit set are not copied to the dropdown list).
  * @param width         Minimum width of the dropdown menu.
  */
-<<<<<<< HEAD
-void ShowDropDownMenu(Window *w, const StringID *strings, int selected, int button, uint32 disabled_mask, uint32 hidden_mask, uint width, DropDownSyncFocus sync_parent_focus)
-=======
-void ShowDropDownMenu(Window *w, const StringID *strings, int selected, WidgetID button, uint32_t disabled_mask, uint32_t hidden_mask, uint width)
->>>>>>> 502a52ed
+void ShowDropDownMenu(Window *w, const StringID *strings, int selected, WidgetID button, uint32_t disabled_mask, uint32_t hidden_mask, uint width, DropDownSyncFocus sync_parent_focus)
 {
 	DropDownList list;
 
