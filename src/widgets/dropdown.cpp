/*
 * This file is part of OpenTTD.
 * OpenTTD is free software; you can redistribute it and/or modify it under the terms of the GNU General Public License as published by the Free Software Foundation, version 2.
 * OpenTTD is distributed in the hope that it will be useful, but WITHOUT ANY WARRANTY; without even the implied warranty of MERCHANTABILITY or FITNESS FOR A PARTICULAR PURPOSE.
 * See the GNU General Public License for more details. You should have received a copy of the GNU General Public License along with OpenTTD. If not, see <http://www.gnu.org/licenses/>.
 */

/** @file dropdown.cpp Implementation of the dropdown widget. */

#include "../stdafx.h"
#include "../window_gui.h"
#include "../string_func.h"
#include "../strings_func.h"
#include "../window_func.h"
#include "../guitimer_func.h"
#include "../zoom_func.h"
#include "dropdown_type.h"

#include "dropdown_widget.h"

#include "../safeguards.h"


void DropDownListItem::Draw(const Rect &r, bool sel, Colours bg_colour) const
{
	int c1 = _colour_gradient[bg_colour][3];
	int c2 = _colour_gradient[bg_colour][7];

	int mid = CenterBounds(r.top, r.bottom, 0);
	GfxFillRect(r.left, mid - WidgetDimensions::scaled.bevel.bottom, r.right, mid - 1, c1);
	GfxFillRect(r.left, mid, r.right, mid + WidgetDimensions::scaled.bevel.top - 1, c2);
}

uint DropDownListStringItem::Width() const
{
	return GetStringBoundingBox(this->String()).width + WidgetDimensions::scaled.dropdowntext.Horizontal();
}

void DropDownListStringItem::Draw(const Rect &r, bool sel, Colours bg_colour) const
{
	Rect ir = r.Shrink(WidgetDimensions::scaled.dropdowntext);
	DrawString(ir.left, ir.right, r.top, this->String(), (sel ? TC_WHITE : TC_BLACK) | this->colour_flags);
}

/**
 * Natural sorting comparator function for DropDownList::sort().
 * @param first Left side of comparison.
 * @param second Right side of comparison.
 * @return true if \a first precedes \a second.
 * @warning All items in the list need to be derivates of DropDownListStringItem.
 */
/* static */ bool DropDownListStringItem::NatSortFunc(std::unique_ptr<const DropDownListItem> const &first, std::unique_ptr<const DropDownListItem> const &second)
{
	char buffer1[512], buffer2[512];
	GetString(buffer1, static_cast<const DropDownListStringItem*>(first.get())->String(), lastof(buffer1));
	GetString(buffer2, static_cast<const DropDownListStringItem*>(second.get())->String(), lastof(buffer2));
	return strnatcmp(buffer1, buffer2) < 0;
}

StringID DropDownListParamStringItem::String() const
{
	for (uint i = 0; i < lengthof(this->decode_params); i++) SetDParam(i, this->decode_params[i]);
	return this->string;
}

StringID DropDownListCharStringItem::String() const
{
	SetDParamStr(0, this->raw_string);
	return this->string;
}

DropDownListIconItem::DropDownListIconItem(SpriteID sprite, PaletteID pal, StringID string, int result, bool masked) : DropDownListParamStringItem(string, result, masked), sprite(sprite), pal(pal)
{
	this->dim = GetSpriteSize(sprite);
	this->sprite_y = dim.height;
}

uint DropDownListIconItem::Height(uint width) const
{
	return std::max(this->dim.height, (uint)FONT_HEIGHT_NORMAL);
}

uint DropDownListIconItem::Width() const
{
	return DropDownListParamStringItem::Width() + this->dim.width + WidgetDimensions::scaled.hsep_wide;
}

void DropDownListIconItem::Draw(const Rect &r, bool sel, Colours bg_colour) const
{
	bool rtl = _current_text_dir == TD_RTL;
	Rect ir = r.Shrink(WidgetDimensions::scaled.dropdowntext);
	Rect tr = ir.Indent(this->dim.width + WidgetDimensions::scaled.hsep_normal, rtl);
	DrawSprite(this->sprite, this->pal, ir.WithWidth(this->dim.width, rtl).left, CenterBounds(r.top, r.bottom, this->sprite_y));
	DrawString(tr.left, tr.right, CenterBounds(r.top, r.bottom, FONT_HEIGHT_NORMAL), this->String(), (sel ? TC_WHITE : TC_BLACK) | this->colour_flags);
}

void DropDownListIconItem::SetDimension(Dimension d)
{
	this->dim = d;
}

static const NWidgetPart _nested_dropdown_menu_widgets[] = {
	NWidget(NWID_HORIZONTAL),
		NWidget(WWT_PANEL, COLOUR_END, WID_DM_ITEMS), SetMinimalSize(1, 1), SetScrollbar(WID_DM_SCROLL), EndContainer(),
		NWidget(NWID_SELECTION, INVALID_COLOUR, WID_DM_SHOW_SCROLL),
			NWidget(NWID_VSCROLLBAR, COLOUR_END, WID_DM_SCROLL),
		EndContainer(),
	EndContainer(),
};

static WindowDesc _dropdown_desc(
	WDP_MANUAL, nullptr, 0, 0,
	WC_DROPDOWN_MENU, WC_NONE,
	WDF_NO_FOCUS,
	_nested_dropdown_menu_widgets, lengthof(_nested_dropdown_menu_widgets)
);

/** Drop-down menu window */
struct DropdownWindow : Window {
	WindowClass parent_wnd_class; ///< Parent window class.
	WindowNumber parent_wnd_num;  ///< Parent window number.
	int parent_button;            ///< Parent widget number where the window is dropped from.
	const DropDownList list;      ///< List with dropdown menu items.
	int selected_index;           ///< Index of the selected item in the list.
	byte click_delay;             ///< Timer to delay selection.
	bool drag_mode;
	bool instant_close;           ///< Close the window when the mouse button is raised.
	int scrolling;                ///< If non-zero, auto-scroll the item list (one time).
	GUITimer scrolling_timer;     ///< Timer for auto-scroll of the item list.
	Point position;               ///< Position of the topleft corner of the window.
	Scrollbar *vscroll;
	DropDownSyncFocus sync_parent_focus; ///< Call parent window's OnFocus[Lost]().

	/**
	 * Create a dropdown menu.
	 * @param parent        Parent window.
	 * @param list          Dropdown item list.
	 * @param selected      Index of the selected item in the list.
	 * @param button        Widget of the parent window doing the dropdown.
	 * @param instant_close Close the window when the mouse button is raised.
	 * @param position      Topleft position of the dropdown menu window.
	 * @param size          Size of the dropdown menu window.
	 * @param wi_colour     Colour of the parent widget.
	 * @param scroll        Dropdown menu has a scrollbar.
	 */
	DropdownWindow(Window *parent, DropDownList &&list, int selected, int button, bool instant_close, const Point &position, const Dimension &size, Colours wi_colour, bool scroll, DropDownSyncFocus sync_parent_focus)
			: Window(&_dropdown_desc), list(std::move(list))
	{
		assert(this->list.size() > 0);

		this->position = position;
		this->parent_wnd_class = parent->window_class;
		this->parent_wnd_num   = parent->window_number;
		this->sync_parent_focus = sync_parent_focus;

		this->CreateNestedTree();

		this->vscroll = this->GetScrollbar(WID_DM_SCROLL);

		uint items_width = size.width - (scroll ? NWidgetScrollbar::GetVerticalDimension().width : 0);
		NWidgetCore *nwi = this->GetWidget<NWidgetCore>(WID_DM_ITEMS);
		nwi->SetMinimalSizeAbsolute(items_width, size.height + WidgetDimensions::scaled.fullbevel.Vertical() * 2);
		nwi->colour = wi_colour;

		nwi = this->GetWidget<NWidgetCore>(WID_DM_SCROLL);
		nwi->colour = wi_colour;

		this->GetWidget<NWidgetStacked>(WID_DM_SHOW_SCROLL)->SetDisplayedPlane(scroll ? 0 : SZSP_NONE);

		this->FinishInitNested(0);
		CLRBITS(this->flags, WF_WHITE_BORDER);

		/* Total length of list */
		int list_height = 0;
		for (const auto &item : this->list) {
			list_height += item->Height(items_width);
		}

		/* Capacity is the average number of items visible */
		this->vscroll->SetCapacity(size.height * (uint16)this->list.size() / list_height);
		this->vscroll->SetCount((uint16)this->list.size());

		this->parent_button    = button;
		this->selected_index   = selected;
		this->click_delay      = 0;
		this->drag_mode        = true;
		this->instant_close    = instant_close;
		this->scrolling_timer  = GUITimer(MILLISECONDS_PER_TICK);
	}

	~DropdownWindow()
	{
		/* Make the dropdown "invisible", so it doesn't affect new window placement.
		 * Also mark it dirty in case the callback deals with the screen. (e.g. screenshots). */
		this->window_class = WC_INVALID;
		this->SetDirty();

		Window *w2 = FindWindowById(this->parent_wnd_class, this->parent_wnd_num);
		if (w2 != nullptr) {
			Point pt = _cursor.pos;
			pt.x -= w2->left;
			pt.y -= w2->top;
			w2->OnDropdownClose(pt, this->parent_button, this->selected_index, this->instant_close);
			if (_focused_window == this) {
				SetFocusedWindow(w2);
			}
		}
	}

	virtual Point OnInitialPosition(int16 sm_width, int16 sm_height, int window_number)
	{
		return this->position;
	}

	/**
	 * Find the dropdown item under the cursor.
	 * @param[out] value Selected item, if function returns \c true.
	 * @return Cursor points to a dropdown item.
	 */
	bool GetDropDownItem(int &value)
	{
		if (GetWidgetFromPos(this, _cursor.pos.x - this->left, _cursor.pos.y - this->top) < 0) return false;

		const Rect &r = this->GetWidget<NWidgetBase>(WID_DM_ITEMS)->GetCurrentRect().Shrink(WidgetDimensions::scaled.fullbevel);
		int y     = _cursor.pos.y - this->top - r.top - WidgetDimensions::scaled.fullbevel.top;
		int width = r.Width();
		int pos   = this->vscroll->GetPosition();

		for (const auto &item : this->list) {
			/* Skip items that are scrolled up */
			if (--pos >= 0) continue;

			int item_height = item->Height(width);

			if (y < item_height) {
				if (item->masked || !item->Selectable()) return false;
				value = item->result;
				return true;
			}

			y -= item_height;
		}

		return false;
	}

	virtual void DrawWidget(const Rect &r, int widget) const
	{
		if (widget != WID_DM_ITEMS) return;

		Colours colour = this->GetWidget<NWidgetCore>(widget)->colour;

		Rect ir = r.Shrink(WidgetDimensions::scaled.fullbevel).Shrink(RectPadding::zero, WidgetDimensions::scaled.fullbevel);
		int y = ir.top;
		int pos = this->vscroll->GetPosition();
		for (const auto &item : this->list) {
			int item_height = item->Height(ir.Width());

			/* Skip items that are scrolled up */
			if (--pos >= 0) continue;

			if (y + item_height - 1 <= ir.bottom) {
				bool selected = (this->selected_index == item->result);
				if (selected) GfxFillRect(ir.left, y, ir.right, y + item_height - 1, PC_BLACK);

				item->Draw({ir.left, y, ir.right, y + item_height - 1}, selected, colour);

				if (item->masked) {
					GfxFillRect(ir.left, y, ir.right, y + item_height - 1, _colour_gradient[colour][5], FILLRECT_CHECKER);
				}
			}
			y += item_height;
		}
	}

	virtual void OnClick(Point pt, int widget, int click_count)
	{
		if (widget != WID_DM_ITEMS) return;
		int item;
		if (this->GetDropDownItem(item)) {
			this->click_delay = 4;
			this->selected_index = item;
			this->SetDirty();
		}
	}

	virtual void OnRealtimeTick(uint delta_ms)
	{
		if (!this->scrolling_timer.Elapsed(delta_ms)) return;
		this->scrolling_timer.SetInterval(MILLISECONDS_PER_TICK);

		if (this->scrolling != 0) {
			int pos = this->vscroll->GetPosition();

			this->vscroll->UpdatePosition(this->scrolling);
			this->scrolling = 0;

			if (pos != this->vscroll->GetPosition()) {
				this->SetDirty();
			}
		}
	}

	virtual void OnMouseLoop()
	{
		Window *w2 = FindWindowById(this->parent_wnd_class, this->parent_wnd_num);
		if (w2 == nullptr) {
			delete this;
			return;
		}

		if (this->click_delay != 0 && --this->click_delay == 0) {
			/* Make the dropdown "invisible", so it doesn't affect new window placement.
			 * Also mark it dirty in case the callback deals with the screen. (e.g. screenshots). */
			this->window_class = WC_INVALID;
			this->SetDirty();

			w2->OnDropdownSelect(this->parent_button, this->selected_index);
			delete this;
			return;
		}

		if (this->drag_mode) {
			int item;

			if (!_left_button_clicked) {
				this->drag_mode = false;
				if (!this->GetDropDownItem(item)) {
					if (this->instant_close) delete this;
					return;
				}
				this->click_delay = 2;
			} else {
				if (_cursor.pos.y <= this->top + 2) {
					/* Cursor is above the list, set scroll up */
					this->scrolling = -1;
					return;
				} else if (_cursor.pos.y >= this->top + this->height - 2) {
					/* Cursor is below list, set scroll down */
					this->scrolling = 1;
					return;
				}

				if (!this->GetDropDownItem(item)) return;
			}

			if (this->selected_index != item) {
				this->selected_index = item;
				this->SetDirty();
			}
		}
	}

	virtual void OnFocus(Window *previously_focused_window)
	{
		if (this->sync_parent_focus & DDSF_RECV_FOCUS) {
			Window *parent = FindWindowById(this->parent_wnd_class, this->parent_wnd_num);
			if (parent) parent->OnFocus(previously_focused_window);
		}
	}

	virtual void OnFocusLost(Window *newly_focused_window)
	{
		if (this->sync_parent_focus & DDSF_LOST_FOCUS) {
			Window *parent = FindWindowById(this->parent_wnd_class, this->parent_wnd_num);
			if (parent) parent->OnFocusLost(newly_focused_window);
		}
	}
};

/**
 * Show a drop down list.
 * @param w        Parent window for the list.
 * @param list     Prepopulated DropDownList.
 * @param selected The initially selected list item.
 * @param button   The widget which is passed to Window::OnDropdownSelect and OnDropdownClose.
 *                 Unless you override those functions, this should be then widget index of the dropdown button.
 * @param wi_rect  Coord of the parent drop down button, used to position the dropdown menu.
 * @param instant_close Set to true if releasing mouse button should close the
 *                      list regardless of where the cursor is.
 */
<<<<<<< HEAD
void ShowDropDownListAt(Window *w, DropDownList &&list, int selected, int button, Rect wi_rect, Colours wi_colour, bool auto_width, bool instant_close, DropDownSyncFocus sync_parent_focus)
=======
void ShowDropDownListAt(Window *w, DropDownList &&list, int selected, int button, Rect wi_rect, Colours wi_colour, bool instant_close)
>>>>>>> e5af5907
{
	DeleteWindowById(WC_DROPDOWN_MENU, 0);

	/* The preferred position is just below the dropdown calling widget */
	int top = w->top + wi_rect.bottom + 1;

	/* The preferred width equals the calling widget */
	uint width = wi_rect.Width();

	/* Longest item in the list */
	uint max_item_width = 0;

	/* Total height of list */
	uint height = 0;

	for (const auto &item : list) {
		height += item->Height(width);
		max_item_width = std::max(max_item_width, item->Width());
	}

	max_item_width += WidgetDimensions::scaled.fullbevel.Horizontal();

	/* Scrollbar needed? */
	bool scroll = false;

	/* Is it better to place the dropdown above the widget? */
	bool above = false;

	/* Available height below (or above, if the dropdown is placed above the widget). */
	uint available_height = std::max(GetMainViewBottom() - top - (int)WidgetDimensions::scaled.fullbevel.Vertical() * 2, 0);

	/* If the dropdown doesn't fully fit below the widget... */
	if (height > available_height) {

		uint available_height_above = std::max(w->top + wi_rect.top - GetMainViewTop() - (int)WidgetDimensions::scaled.fullbevel.Vertical() * 2, 0);

		/* Put the dropdown above if there is more available space. */
		if (available_height_above > available_height) {
			above = true;
			available_height = available_height_above;
		}

		/* If the dropdown doesn't fully fit, we need a dropdown. */
		if (height > available_height) {
			scroll = true;
			uint avg_height = height / (uint)list.size();

			/* Check at least there is space for one item. */
			assert(available_height >= avg_height);

			/* Fit the list. */
			uint rows = available_height / avg_height;
			height = rows * avg_height;

			/* Add space for the scrollbar. */
			max_item_width += NWidgetScrollbar::GetVerticalDimension().width;
		}

		/* Set the top position if needed. */
		if (above) {
			top = w->top + wi_rect.top - height - WidgetDimensions::scaled.fullbevel.Vertical() * 2;
		}
	}

	width = std::max(width, max_item_width);

	Point dw_pos = { w->left + (_current_text_dir == TD_RTL ? wi_rect.right + 1 - (int)width : wi_rect.left), top};
	Dimension dw_size = {width, height};
	DropdownWindow *dropdown = new DropdownWindow(w, std::move(list), selected, button, instant_close, dw_pos, dw_size, wi_colour, scroll, sync_parent_focus);

	/* The dropdown starts scrolling downwards when opening it towards
	 * the top and holding down the mouse button. It can be fooled by
	 * opening the dropdown scrolled to the very bottom.  */
	if (above && scroll) dropdown->vscroll->UpdatePosition(INT_MAX);
}

/**
 * Show a drop down list.
 * @param w        Parent window for the list.
 * @param list     Prepopulated DropDownList.
 * @param selected The initially selected list item.
 * @param button   The widget within the parent window that is used to determine
 *                 the list's location.
 * @param width    Override the minimum width determined by the selected widget and list contents.
 * @param instant_close Set to true if releasing mouse button should close the
 *                      list regardless of where the cursor is.
 */
<<<<<<< HEAD
void ShowDropDownList(Window *w, DropDownList &&list, int selected, int button, uint width, bool auto_width, bool instant_close, DropDownSyncFocus sync_parent_focus)
=======
void ShowDropDownList(Window *w, DropDownList &&list, int selected, int button, uint width, bool instant_close)
>>>>>>> e5af5907
{
	/* Our parent's button widget is used to determine where to place the drop
	 * down list window. */
	NWidgetCore *nwi = w->GetWidget<NWidgetCore>(button);
	Rect wi_rect      = nwi->GetCurrentRect();
	Colours wi_colour = nwi->colour;

	if ((nwi->type & WWT_MASK) == NWID_BUTTON_DROPDOWN) {
		nwi->disp_flags |= ND_DROPDOWN_ACTIVE;
	} else {
		w->LowerWidget(button);
	}
	w->SetWidgetDirty(button);

	if (width != 0) {
		if (_current_text_dir == TD_RTL) {
			wi_rect.left = wi_rect.right + 1 - ScaleGUITrad(width);
		} else {
			wi_rect.right = wi_rect.left + ScaleGUITrad(width) - 1;
		}
	}

<<<<<<< HEAD
	ShowDropDownListAt(w, std::move(list), selected, button, wi_rect, wi_colour, auto_width, instant_close, sync_parent_focus);
=======
	ShowDropDownListAt(w, std::move(list), selected, button, wi_rect, wi_colour, instant_close);
>>>>>>> e5af5907
}

/**
 * Show a dropdown menu window near a widget of the parent window.
 * The result code of the items is their index in the \a strings list.
 * @param w             Parent window that wants the dropdown menu.
 * @param strings       Menu list, end with #INVALID_STRING_ID
 * @param selected      Index of initial selected item.
 * @param button        Button widget number of the parent window \a w that wants the dropdown menu.
 * @param disabled_mask Bitmask for disabled items (items with their bit set are displayed, but not selectable in the dropdown list).
 * @param hidden_mask   Bitmask for hidden items (items with their bit set are not copied to the dropdown list).
<<<<<<< HEAD
 * @param width         Width of the dropdown menu. If \c 0, use the width of parent widget \a button. If \c UINT_MAX, use the width of parent widget \a button, and use auto_width.
=======
 * @param width         Minimum width of the dropdown menu.
>>>>>>> e5af5907
 */
void ShowDropDownMenu(Window *w, const StringID *strings, int selected, int button, uint32 disabled_mask, uint32 hidden_mask, uint width, DropDownSyncFocus sync_parent_focus)
{
	DropDownList list;

	for (uint i = 0; strings[i] != INVALID_STRING_ID; i++) {
		if (i >= 32 || !HasBit(hidden_mask, i)) {
			list.emplace_back(new DropDownListStringItem(strings[i], i, i < 32 && HasBit(disabled_mask, i)));
		}
	}

	bool auto_width = false;
	if (width == UINT_MAX) {
		width = 0;
		auto_width = true;
	}

	if (!list.empty()) ShowDropDownList(w, std::move(list), selected, button, width, auto_width, false, sync_parent_focus);
}

/**
 * Delete the drop-down menu from window \a pw
 * @param pw Parent window of the drop-down menu window
 * @return Parent widget number if the drop-down was found and closed, \c -1 if the window was not found.
 */
int HideDropDownMenu(Window *pw)
{
	for (Window *w : Window::IterateFromBack()) {
		if (w->window_class != WC_DROPDOWN_MENU) continue;

		DropdownWindow *dw = dynamic_cast<DropdownWindow*>(w);
		assert(dw != nullptr);
		if (pw->window_class == dw->parent_wnd_class &&
				pw->window_number == dw->parent_wnd_num) {
			int parent_button = dw->parent_button;
			delete dw;
			return parent_button;
		}
	}

	return -1;
}

void GetParentWindowInfo(Window *w, WindowClass &parent_wc, WindowNumber &parent_wn)
{
	DropdownWindow *dw = dynamic_cast<DropdownWindow*>(w);
	assert(dw != nullptr);
	parent_wc = dw->parent_wnd_class;
	parent_wn = dw->parent_wnd_num;
}<|MERGE_RESOLUTION|>--- conflicted
+++ resolved
@@ -379,11 +379,7 @@
  * @param instant_close Set to true if releasing mouse button should close the
  *                      list regardless of where the cursor is.
  */
-<<<<<<< HEAD
-void ShowDropDownListAt(Window *w, DropDownList &&list, int selected, int button, Rect wi_rect, Colours wi_colour, bool auto_width, bool instant_close, DropDownSyncFocus sync_parent_focus)
-=======
-void ShowDropDownListAt(Window *w, DropDownList &&list, int selected, int button, Rect wi_rect, Colours wi_colour, bool instant_close)
->>>>>>> e5af5907
+void ShowDropDownListAt(Window *w, DropDownList &&list, int selected, int button, Rect wi_rect, Colours wi_colour, bool instant_close, DropDownSyncFocus sync_parent_focus)
 {
 	DeleteWindowById(WC_DROPDOWN_MENU, 0);
 
@@ -471,11 +467,7 @@
  * @param instant_close Set to true if releasing mouse button should close the
  *                      list regardless of where the cursor is.
  */
-<<<<<<< HEAD
-void ShowDropDownList(Window *w, DropDownList &&list, int selected, int button, uint width, bool auto_width, bool instant_close, DropDownSyncFocus sync_parent_focus)
-=======
-void ShowDropDownList(Window *w, DropDownList &&list, int selected, int button, uint width, bool instant_close)
->>>>>>> e5af5907
+void ShowDropDownList(Window *w, DropDownList &&list, int selected, int button, uint width, bool instant_close, DropDownSyncFocus sync_parent_focus)
 {
 	/* Our parent's button widget is used to determine where to place the drop
 	 * down list window. */
@@ -498,11 +490,7 @@
 		}
 	}
 
-<<<<<<< HEAD
-	ShowDropDownListAt(w, std::move(list), selected, button, wi_rect, wi_colour, auto_width, instant_close, sync_parent_focus);
-=======
-	ShowDropDownListAt(w, std::move(list), selected, button, wi_rect, wi_colour, instant_close);
->>>>>>> e5af5907
+	ShowDropDownListAt(w, std::move(list), selected, button, wi_rect, wi_colour, instant_close, sync_parent_focus);
 }
 
 /**
@@ -514,11 +502,7 @@
  * @param button        Button widget number of the parent window \a w that wants the dropdown menu.
  * @param disabled_mask Bitmask for disabled items (items with their bit set are displayed, but not selectable in the dropdown list).
  * @param hidden_mask   Bitmask for hidden items (items with their bit set are not copied to the dropdown list).
-<<<<<<< HEAD
- * @param width         Width of the dropdown menu. If \c 0, use the width of parent widget \a button. If \c UINT_MAX, use the width of parent widget \a button, and use auto_width.
-=======
  * @param width         Minimum width of the dropdown menu.
->>>>>>> e5af5907
  */
 void ShowDropDownMenu(Window *w, const StringID *strings, int selected, int button, uint32 disabled_mask, uint32 hidden_mask, uint width, DropDownSyncFocus sync_parent_focus)
 {
@@ -530,13 +514,7 @@
 		}
 	}
 
-	bool auto_width = false;
-	if (width == UINT_MAX) {
-		width = 0;
-		auto_width = true;
-	}
-
-	if (!list.empty()) ShowDropDownList(w, std::move(list), selected, button, width, auto_width, false, sync_parent_focus);
+	if (!list.empty()) ShowDropDownList(w, std::move(list), selected, button, width, false, sync_parent_focus);
 }
 
 /**
