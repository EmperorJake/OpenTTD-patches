/*
 * This file is part of OpenTTD.
 * OpenTTD is free software; you can redistribute it and/or modify it under the terms of the GNU General Public License as published by the Free Software Foundation, version 2.
 * OpenTTD is distributed in the hope that it will be useful, but WITHOUT ANY WARRANTY; without even the implied warranty of MERCHANTABILITY or FITNESS FOR A PARTICULAR PURPOSE.
 * See the GNU General Public License for more details. You should have received a copy of the GNU General Public License along with OpenTTD. If not, see <http://www.gnu.org/licenses/>.
 */

/** @file dropdown.cpp Implementation of the dropdown widget. */

#include "../stdafx.h"
#include "../window_gui.h"
#include "../string_func.h"
#include "../strings_func.h"
#include "../window_func.h"
#include "../guitimer_func.h"
#include "../zoom_func.h"
#include "dropdown_type.h"

#include "dropdown_widget.h"

#include "../safeguards.h"


void DropDownListItem::Draw(const Rect &r, bool, Colours bg_colour) const
{
	int c1 = _colour_gradient[bg_colour][3];
	int c2 = _colour_gradient[bg_colour][7];

	int mid = CenterBounds(r.top, r.bottom, 0);
	GfxFillRect(r.left, mid - WidgetDimensions::scaled.bevel.bottom, r.right, mid - 1, c1);
	GfxFillRect(r.left, mid, r.right, mid + WidgetDimensions::scaled.bevel.top - 1, c2);
}

DropDownListStringItem::DropDownListStringItem(StringID string, int result, bool masked) : DropDownListItem(result, masked), string(GetString(string))
{
}

DropDownListStringItem::DropDownListStringItem(const std::string &string, int result, bool masked) : DropDownListItem(result, masked)
{
	/* A raw string may contain parsable tokens, so it needs to be passed through GetString. */
	SetDParamStr(0, string);
	this->string = GetString(STR_JUST_RAW_STRING);
}

uint DropDownListStringItem::Width() const
{
	return GetStringBoundingBox(this->String()).width + WidgetDimensions::scaled.dropdowntext.Horizontal();
}

void DropDownListStringItem::Draw(const Rect &r, bool sel, Colours) const
{
<<<<<<< HEAD
	if (this->String().empty()) {
		this->DropDownListItem::Draw(r, sel, bg_colour);
	} else {
		Rect ir = r.Shrink(WidgetDimensions::scaled.dropdowntext);
		DrawString(ir.left, ir.right, r.top, this->String(), (sel ? TC_WHITE : TC_BLACK) | this->colour_flags);
	}
=======
	Rect ir = r.Shrink(WidgetDimensions::scaled.dropdowntext);
	DrawString(ir.left, ir.right, r.top, this->String(), sel ? TC_WHITE : TC_BLACK);
>>>>>>> 3902acb1
}

/**
 * Natural sorting comparator function for DropDownList::sort().
 * @param first Left side of comparison.
 * @param second Right side of comparison.
 * @return true if \a first precedes \a second.
 * @warning All items in the list need to be derivates of DropDownListStringItem.
 */
/* static */ bool DropDownListStringItem::NatSortFunc(std::unique_ptr<const DropDownListItem> const &first, std::unique_ptr<const DropDownListItem> const &second)
{
	std::string str1 = static_cast<const DropDownListStringItem*>(first.get())->String();
	std::string str2 = static_cast<const DropDownListStringItem*>(second.get())->String();
	return StrNaturalCompare(str1, str2) < 0;
}

DropDownListIconItem::DropDownListIconItem(SpriteID sprite, PaletteID pal, StringID string, int result, bool masked) : DropDownListStringItem(string, result, masked), sprite(sprite), pal(pal)
{
	this->dim = GetSpriteSize(sprite);
	this->sprite_y = dim.height;
}

uint DropDownListIconItem::Height() const
{
	return std::max(this->dim.height, (uint)GetCharacterHeight(FS_NORMAL));
}

uint DropDownListIconItem::Width() const
{
	return DropDownListStringItem::Width() + this->dim.width + WidgetDimensions::scaled.hsep_wide;
}

void DropDownListIconItem::Draw(const Rect &r, bool sel, Colours) const
{
	bool rtl = _current_text_dir == TD_RTL;
	Rect ir = r.Shrink(WidgetDimensions::scaled.dropdowntext);
	Rect tr = ir.Indent(this->dim.width + WidgetDimensions::scaled.hsep_normal, rtl);
	DrawSprite(this->sprite, this->pal, ir.WithWidth(this->dim.width, rtl).left, CenterBounds(r.top, r.bottom, this->sprite_y));
<<<<<<< HEAD
	DrawString(tr.left, tr.right, CenterBounds(r.top, r.bottom, FONT_HEIGHT_NORMAL), this->String(), (sel ? TC_WHITE : TC_BLACK) | this->colour_flags);
=======
	DrawString(tr.left, tr.right, CenterBounds(r.top, r.bottom, GetCharacterHeight(FS_NORMAL)), this->String(), sel ? TC_WHITE : TC_BLACK);
>>>>>>> 3902acb1
}

void DropDownListIconItem::SetDimension(Dimension d)
{
	this->dim = d;
}

static const NWidgetPart _nested_dropdown_menu_widgets[] = {
	NWidget(NWID_HORIZONTAL),
		NWidget(WWT_PANEL, COLOUR_END, WID_DM_ITEMS), SetMinimalSize(1, 1), SetScrollbar(WID_DM_SCROLL), EndContainer(),
		NWidget(NWID_SELECTION, INVALID_COLOUR, WID_DM_SHOW_SCROLL),
			NWidget(NWID_VSCROLLBAR, COLOUR_END, WID_DM_SCROLL),
		EndContainer(),
	EndContainer(),
};

static WindowDesc _dropdown_desc(__FILE__, __LINE__,
	WDP_MANUAL, nullptr, 0, 0,
	WC_DROPDOWN_MENU, WC_NONE,
	WDF_NO_FOCUS,
	std::begin(_nested_dropdown_menu_widgets), std::end(_nested_dropdown_menu_widgets)
);

/** Drop-down menu window */
struct DropdownWindow : Window {
	WindowClass parent_wnd_class; ///< Parent window class.
	WindowNumber parent_wnd_num;  ///< Parent window number.
	int parent_button;            ///< Parent widget number where the window is dropped from.
	const DropDownList list;      ///< List with dropdown menu items.
	int selected_index;           ///< Index of the selected item in the list.
	byte click_delay;             ///< Timer to delay selection.
	bool drag_mode;
	bool instant_close;           ///< Close the window when the mouse button is raised.
	int scrolling;                ///< If non-zero, auto-scroll the item list (one time).
	GUITimer scrolling_timer;     ///< Timer for auto-scroll of the item list.
	Point position;               ///< Position of the topleft corner of the window.
	Scrollbar *vscroll;
	DropDownSyncFocus sync_parent_focus; ///< Call parent window's OnFocus[Lost]().

	/**
	 * Create a dropdown menu.
	 * @param parent        Parent window.
	 * @param list          Dropdown item list.
	 * @param selected      Index of the selected item in the list.
	 * @param button        Widget of the parent window doing the dropdown.
	 * @param instant_close Close the window when the mouse button is raised.
	 * @param position      Topleft position of the dropdown menu window.
	 * @param size          Size of the dropdown menu window.
	 * @param wi_colour     Colour of the parent widget.
	 * @param scroll        Dropdown menu has a scrollbar.
	 */
	DropdownWindow(Window *parent, DropDownList &&list, int selected, int button, bool instant_close, const Point &position, const Dimension &size, Colours wi_colour, bool scroll, DropDownSyncFocus sync_parent_focus)
			: Window(&_dropdown_desc), list(std::move(list))
	{
		assert(!this->list.empty());

		this->position = position;
		this->parent_wnd_class = parent->window_class;
		this->parent_wnd_num   = parent->window_number;
		this->sync_parent_focus = sync_parent_focus;

		this->CreateNestedTree();

		this->vscroll = this->GetScrollbar(WID_DM_SCROLL);

		uint items_width = size.width - (scroll ? NWidgetScrollbar::GetVerticalDimension().width : 0);
		NWidgetCore *nwi = this->GetWidget<NWidgetCore>(WID_DM_ITEMS);
		nwi->SetMinimalSizeAbsolute(items_width, size.height + WidgetDimensions::scaled.fullbevel.Vertical() * 2);
		nwi->colour = wi_colour;

		nwi = this->GetWidget<NWidgetCore>(WID_DM_SCROLL);
		nwi->colour = wi_colour;

		this->GetWidget<NWidgetStacked>(WID_DM_SHOW_SCROLL)->SetDisplayedPlane(scroll ? 0 : SZSP_NONE);

		this->FinishInitNested(0);
		CLRBITS(this->flags, WF_WHITE_BORDER);

		/* Total length of list */
		int list_height = 0;
		for (const auto &item : this->list) {
			list_height += item->Height();
		}

		/* Capacity is the average number of items visible */
		this->vscroll->SetCapacity(size.height * this->list.size() / list_height);
		this->vscroll->SetCount(this->list.size());

		this->parent_button    = button;
		this->selected_index   = selected;
		this->click_delay      = 0;
		this->drag_mode        = true;
		this->instant_close    = instant_close;
		this->scrolling_timer  = GUITimer(MILLISECONDS_PER_TICK);
	}

	void Close([[maybe_unused]] int data = 0) override
	{
		/* Make the dropdown "invisible", so it doesn't affect new window placement.
		 * Also mark it dirty in case the callback deals with the screen. (e.g. screenshots). */
		this->SetDirty();
		this->Window::Close();

		Window *w2 = FindWindowById(this->parent_wnd_class, this->parent_wnd_num);
		if (w2 != nullptr) {
			Point pt = _cursor.pos;
			pt.x -= w2->left;
			pt.y -= w2->top;
			w2->OnDropdownClose(pt, this->parent_button, this->selected_index, this->instant_close);
			if (_focused_window == this) {
				SetFocusedWindow(w2);
			}
		}
	}

	virtual Point OnInitialPosition(int16 sm_width, int16 sm_height, int window_number) override
	{
		return this->position;
	}

	/**
	 * Find the dropdown item under the cursor.
	 * @param[out] value Selected item, if function returns \c true.
	 * @return Cursor points to a dropdown item.
	 */
	bool GetDropDownItem(int &value)
	{
		if (GetWidgetFromPos(this, _cursor.pos.x - this->left, _cursor.pos.y - this->top) < 0) return false;

		const Rect &r = this->GetWidget<NWidgetBase>(WID_DM_ITEMS)->GetCurrentRect().Shrink(WidgetDimensions::scaled.fullbevel);
		int y     = _cursor.pos.y - this->top - r.top - WidgetDimensions::scaled.fullbevel.top;
		int pos   = this->vscroll->GetPosition();

		for (const auto &item : this->list) {
			/* Skip items that are scrolled up */
			if (--pos >= 0) continue;

			int item_height = item->Height();

			if (y < item_height) {
				if (item->masked || !item->Selectable()) return false;
				value = item->result;
				return true;
			}

			y -= item_height;
		}

		return false;
	}

	virtual void DrawWidget(const Rect &r, int widget) const override
	{
		if (widget != WID_DM_ITEMS) return;

		Colours colour = this->GetWidget<NWidgetCore>(widget)->colour;

		Rect ir = r.Shrink(WidgetDimensions::scaled.fullbevel).Shrink(RectPadding::zero, WidgetDimensions::scaled.fullbevel);
		int y = ir.top;
		int pos = this->vscroll->GetPosition();
		for (const auto &item : this->list) {
			int item_height = item->Height();

			/* Skip items that are scrolled up */
			if (--pos >= 0) continue;

			if (y + item_height - 1 <= ir.bottom) {
				bool selected = (this->selected_index == item->result);
				if (selected) GfxFillRect(ir.left, y, ir.right, y + item_height - 1, PC_BLACK);

				item->Draw({ir.left, y, ir.right, y + item_height - 1}, selected, colour);

				if (item->masked) {
					GfxFillRect(ir.left, y, ir.right, y + item_height - 1, _colour_gradient[colour][5], FILLRECT_CHECKER);
				}
			}
			y += item_height;
		}
	}

	virtual void OnClick(Point pt, int widget, int click_count) override
	{
		if (widget != WID_DM_ITEMS) return;
		int item;
		if (this->GetDropDownItem(item)) {
			this->click_delay = 4;
			this->selected_index = item;
			this->SetDirty();
		}
	}

	virtual void OnRealtimeTick(uint delta_ms) override
	{
		if (!this->scrolling_timer.Elapsed(delta_ms)) return;
		this->scrolling_timer.SetInterval(MILLISECONDS_PER_TICK);

		if (this->scrolling != 0) {
			if (this->vscroll->UpdatePosition(this->scrolling)) this->SetDirty();

			this->scrolling = 0;
		}
	}

	virtual void OnMouseLoop() override
	{
		Window *w2 = FindWindowById(this->parent_wnd_class, this->parent_wnd_num);
		if (w2 == nullptr) {
			this->Close();
			return;
		}

		if (this->click_delay != 0 && --this->click_delay == 0) {
			/* Make the dropdown "invisible", so it doesn't affect new window placement.
			 * Also mark it dirty in case the callback deals with the screen. (e.g. screenshots). */
			this->window_class = WC_INVALID;
			this->SetDirty();

			w2->OnDropdownSelect(this->parent_button, this->selected_index);
			this->Close();
			return;
		}

		if (this->drag_mode) {
			int item;

			if (!_left_button_clicked) {
				this->drag_mode = false;
				if (!this->GetDropDownItem(item)) {
					if (this->instant_close) this->Close();
					return;
				}
				this->click_delay = 2;
			} else {
				if (_cursor.pos.y <= this->top + 2) {
					/* Cursor is above the list, set scroll up */
					this->scrolling = -1;
					return;
				} else if (_cursor.pos.y >= this->top + this->height - 2) {
					/* Cursor is below list, set scroll down */
					this->scrolling = 1;
					return;
				}

				if (!this->GetDropDownItem(item)) return;
			}

			if (this->selected_index != item) {
				this->selected_index = item;
				this->SetDirty();
			}
		}
	}

	virtual void OnFocus(Window *previously_focused_window) override
	{
		if (this->sync_parent_focus & DDSF_RECV_FOCUS) {
			Window *parent = FindWindowById(this->parent_wnd_class, this->parent_wnd_num);
			if (parent) parent->OnFocus(previously_focused_window);
		}
	}

	virtual void OnFocusLost(bool closing, Window *newly_focused_window) override
	{
		if (this->sync_parent_focus & DDSF_LOST_FOCUS) {
			Window *parent = FindWindowById(this->parent_wnd_class, this->parent_wnd_num);
			if (parent) parent->OnFocusLost(false, newly_focused_window);
		}
	}
};

/**
 * Determine width and height required to fully display a DropDownList
 * @param list The list.
 * @return Dimension required to display the list.
 */
Dimension GetDropDownListDimension(const DropDownList &list)
{
	Dimension dim{};
	for (const auto &item : list) {
		dim.height += item->Height();
		dim.width = std::max(dim.width, item->Width());
	}
	return dim;
}

/**
 * Show a drop down list.
 * @param w        Parent window for the list.
 * @param list     Prepopulated DropDownList.
 * @param selected The initially selected list item.
 * @param button   The widget which is passed to Window::OnDropdownSelect and OnDropdownClose.
 *                 Unless you override those functions, this should be then widget index of the dropdown button.
 * @param wi_rect  Coord of the parent drop down button, used to position the dropdown menu.
 * @param instant_close Set to true if releasing mouse button should close the
 *                      list regardless of where the cursor is.
 */
void ShowDropDownListAt(Window *w, DropDownList &&list, int selected, int button, Rect wi_rect, Colours wi_colour, bool instant_close, DropDownSyncFocus sync_parent_focus)
{
	CloseWindowById(WC_DROPDOWN_MENU, 0);

	/* The preferred position is just below the dropdown calling widget */
	int top = w->top + wi_rect.bottom + 1;

	/* The preferred width equals the calling widget */
	uint width = wi_rect.Width();

	/* Get the height and width required for the list. */
	Dimension dim = GetDropDownListDimension(list);
	dim.width += WidgetDimensions::scaled.fullbevel.Horizontal();

	/* Scrollbar needed? */
	bool scroll = false;

	/* Is it better to place the dropdown above the widget? */
	bool above = false;

	/* Available height below (or above, if the dropdown is placed above the widget). */
	uint available_height = std::max(GetMainViewBottom() - top - (int)WidgetDimensions::scaled.fullbevel.Vertical() * 2, 0);

	/* If the dropdown doesn't fully fit below the widget... */
	if (dim.height > available_height) {

		uint available_height_above = std::max(w->top + wi_rect.top - GetMainViewTop() - (int)WidgetDimensions::scaled.fullbevel.Vertical() * 2, 0);

		/* Put the dropdown above if there is more available space. */
		if (available_height_above > available_height) {
			above = true;
			available_height = available_height_above;
		}

		/* If the dropdown doesn't fully fit, we need a dropdown. */
		if (dim.height > available_height) {
			scroll = true;
			uint avg_height = dim.height / (uint)list.size();

			/* Fit the list; create at least one row, even if there is no height available. */
			uint rows = std::max<uint>(available_height / avg_height, 1);
			dim.height = rows * avg_height;

			/* Add space for the scrollbar. */
			dim.width += NWidgetScrollbar::GetVerticalDimension().width;
		}

		/* Set the top position if needed. */
		if (above) {
			top = w->top + wi_rect.top - dim.height - WidgetDimensions::scaled.fullbevel.Vertical() * 2;
		}
	}

	dim.width = std::max(width, dim.width);

	Point dw_pos = { w->left + (_current_text_dir == TD_RTL ? wi_rect.right + 1 - (int)width : wi_rect.left), top};
	DropdownWindow *dropdown = new DropdownWindow(w, std::move(list), selected, button, instant_close, dw_pos, dim, wi_colour, scroll, sync_parent_focus);

	/* The dropdown starts scrolling downwards when opening it towards
	 * the top and holding down the mouse button. It can be fooled by
	 * opening the dropdown scrolled to the very bottom.  */
	if (above && scroll) dropdown->vscroll->UpdatePosition(INT_MAX);
}

/**
 * Show a drop down list.
 * @param w        Parent window for the list.
 * @param list     Prepopulated DropDownList.
 * @param selected The initially selected list item.
 * @param button   The widget within the parent window that is used to determine
 *                 the list's location.
 * @param width    Override the minimum width determined by the selected widget and list contents.
 * @param instant_close Set to true if releasing mouse button should close the
 *                      list regardless of where the cursor is.
 */
void ShowDropDownList(Window *w, DropDownList &&list, int selected, int button, uint width, bool instant_close, DropDownSyncFocus sync_parent_focus)
{
	/* Our parent's button widget is used to determine where to place the drop
	 * down list window. */
	NWidgetCore *nwi = w->GetWidget<NWidgetCore>(button);
	Rect wi_rect      = nwi->GetCurrentRect();
	Colours wi_colour = nwi->colour;

	if ((nwi->type & WWT_MASK) == NWID_BUTTON_DROPDOWN) {
		nwi->disp_flags |= ND_DROPDOWN_ACTIVE;
	} else {
		nwi->SetLowered(true);
	}
	nwi->SetDirty(w);

	if (width != 0) {
		if (_current_text_dir == TD_RTL) {
			wi_rect.left = wi_rect.right + 1 - ScaleGUITrad(width);
		} else {
			wi_rect.right = wi_rect.left + ScaleGUITrad(width) - 1;
		}
	}

	ShowDropDownListAt(w, std::move(list), selected, button, wi_rect, wi_colour, instant_close, sync_parent_focus);
}

/**
 * Show a dropdown menu window near a widget of the parent window.
 * The result code of the items is their index in the \a strings list.
 * @param w             Parent window that wants the dropdown menu.
 * @param strings       Menu list, end with #INVALID_STRING_ID
 * @param selected      Index of initial selected item.
 * @param button        Button widget number of the parent window \a w that wants the dropdown menu.
 * @param disabled_mask Bitmask for disabled items (items with their bit set are displayed, but not selectable in the dropdown list).
 * @param hidden_mask   Bitmask for hidden items (items with their bit set are not copied to the dropdown list).
 * @param width         Minimum width of the dropdown menu.
 */
void ShowDropDownMenu(Window *w, const StringID *strings, int selected, int button, uint32 disabled_mask, uint32 hidden_mask, uint width, DropDownSyncFocus sync_parent_focus)
{
	DropDownList list;

	for (uint i = 0; strings[i] != INVALID_STRING_ID; i++) {
		if (i >= 32 || !HasBit(hidden_mask, i)) {
			list.push_back(std::make_unique<DropDownListStringItem>(strings[i], i, i < 32 && HasBit(disabled_mask, i)));
		}
	}

	if (!list.empty()) ShowDropDownList(w, std::move(list), selected, button, width, false, sync_parent_focus);
}

/**
 * Delete the drop-down menu from window \a pw
 * @param pw Parent window of the drop-down menu window
 * @return Parent widget number if the drop-down was found and closed, \c -1 if the window was not found.
 */
int HideDropDownMenu(Window *pw)
{
	for (Window *w : Window::IterateFromBack()) {
		if (w->window_class != WC_DROPDOWN_MENU) continue;

		DropdownWindow *dw = dynamic_cast<DropdownWindow*>(w);
		assert(dw != nullptr);
		if (pw->window_class == dw->parent_wnd_class &&
				pw->window_number == dw->parent_wnd_num) {
			int parent_button = dw->parent_button;
			dw->Close();
			return parent_button;
		}
	}

	return -1;
}

void GetParentWindowInfo(Window *w, WindowClass &parent_wc, WindowNumber &parent_wn)
{
	DropdownWindow *dw = dynamic_cast<DropdownWindow*>(w);
	assert(dw != nullptr);
	parent_wc = dw->parent_wnd_class;
	parent_wn = dw->parent_wnd_num;
}<|MERGE_RESOLUTION|>--- conflicted
+++ resolved
@@ -49,17 +49,8 @@
 
 void DropDownListStringItem::Draw(const Rect &r, bool sel, Colours) const
 {
-<<<<<<< HEAD
-	if (this->String().empty()) {
-		this->DropDownListItem::Draw(r, sel, bg_colour);
-	} else {
-		Rect ir = r.Shrink(WidgetDimensions::scaled.dropdowntext);
-		DrawString(ir.left, ir.right, r.top, this->String(), (sel ? TC_WHITE : TC_BLACK) | this->colour_flags);
-	}
-=======
 	Rect ir = r.Shrink(WidgetDimensions::scaled.dropdowntext);
-	DrawString(ir.left, ir.right, r.top, this->String(), sel ? TC_WHITE : TC_BLACK);
->>>>>>> 3902acb1
+	DrawString(ir.left, ir.right, r.top, this->String(), (sel ? TC_WHITE : TC_BLACK) | this->colour_flags);
 }
 
 /**
@@ -98,11 +89,7 @@
 	Rect ir = r.Shrink(WidgetDimensions::scaled.dropdowntext);
 	Rect tr = ir.Indent(this->dim.width + WidgetDimensions::scaled.hsep_normal, rtl);
 	DrawSprite(this->sprite, this->pal, ir.WithWidth(this->dim.width, rtl).left, CenterBounds(r.top, r.bottom, this->sprite_y));
-<<<<<<< HEAD
-	DrawString(tr.left, tr.right, CenterBounds(r.top, r.bottom, FONT_HEIGHT_NORMAL), this->String(), (sel ? TC_WHITE : TC_BLACK) | this->colour_flags);
-=======
-	DrawString(tr.left, tr.right, CenterBounds(r.top, r.bottom, GetCharacterHeight(FS_NORMAL)), this->String(), sel ? TC_WHITE : TC_BLACK);
->>>>>>> 3902acb1
+	DrawString(tr.left, tr.right, CenterBounds(r.top, r.bottom, GetCharacterHeight(FS_NORMAL)), this->String(), (sel ? TC_WHITE : TC_BLACK) | this->colour_flags);
 }
 
 void DropDownListIconItem::SetDimension(Dimension d)
