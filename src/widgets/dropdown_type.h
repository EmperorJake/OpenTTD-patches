--- conflicted
+++ resolved
@@ -107,14 +107,8 @@
  */
 typedef std::vector<std::unique_ptr<const DropDownListItem>> DropDownList;
 
-<<<<<<< HEAD
-void ShowDropDownListAt(Window *w, DropDownList &&list, int selected, int button, Rect wi_rect, Colours wi_colour, bool auto_width = false, bool instant_close = false, DropDownSyncFocus sync_parent_focus = DDSF_NONE);
+void ShowDropDownListAt(Window *w, DropDownList &&list, int selected, int button, Rect wi_rect, Colours wi_colour, bool instant_close = false, DropDownSyncFocus sync_parent_focus = DDSF_NONE);
 
-void ShowDropDownList(Window *w, DropDownList &&list, int selected, int button, uint width = 0, bool auto_width = false, bool instant_close = false, DropDownSyncFocus sync_parent_focus = DDSF_NONE);
-=======
-void ShowDropDownListAt(Window *w, DropDownList &&list, int selected, int button, Rect wi_rect, Colours wi_colour, bool instant_close = false);
-
-void ShowDropDownList(Window *w, DropDownList &&list, int selected, int button, uint width = 0, bool instant_close = false);
->>>>>>> e5af5907
+void ShowDropDownList(Window *w, DropDownList &&list, int selected, int button, uint width = 0, bool instant_close = false, DropDownSyncFocus sync_parent_focus = DDSF_NONE);
 
 #endif /* WIDGETS_DROPDOWN_TYPE_H */