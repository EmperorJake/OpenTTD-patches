--- conflicted
+++ resolved
@@ -219,15 +219,9 @@
  */
 typedef std::vector<std::unique_ptr<const DropDownListItem>> DropDownList;
 
-<<<<<<< HEAD
-void ShowDropDownListAt(Window *w, DropDownList &&list, int selected, int button, Rect wi_rect, Colours wi_colour, bool instant_close = false, DropDownSyncFocus sync_parent_focus = DDSF_NONE);
-
-void ShowDropDownList(Window *w, DropDownList &&list, int selected, int button, uint width = 0, bool instant_close = false, DropDownSyncFocus sync_parent_focus = DDSF_NONE);
-=======
-void ShowDropDownListAt(Window *w, DropDownList &&list, int selected, WidgetID button, Rect wi_rect, Colours wi_colour, bool instant_close = false);
-
-void ShowDropDownList(Window *w, DropDownList &&list, int selected, WidgetID button, uint width = 0, bool instant_close = false);
->>>>>>> 502a52ed
+void ShowDropDownListAt(Window *w, DropDownList &&list, int selected, WidgetID button, Rect wi_rect, Colours wi_colour, bool instant_close = false, DropDownSyncFocus sync_parent_focus = DDSF_NONE);
+
+void ShowDropDownList(Window *w, DropDownList &&list, int selected, WidgetID button, uint width = 0, bool instant_close = false, DropDownSyncFocus sync_parent_focus = DDSF_NONE);
 
 Dimension GetDropDownListDimension(const DropDownList &list);
 
