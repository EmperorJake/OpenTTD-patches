--- conflicted
+++ resolved
@@ -29,11 +29,7 @@
  * @param t Tile to query.
  * @return true if tile can be queried about road/tram types.
  */
-<<<<<<< HEAD
-static inline bool MayHaveRoad(TileIndex t)
-=======
-inline bool MayHaveRoad(Tile t)
->>>>>>> 1e56bd1e
+inline bool MayHaveRoad(TileIndex t)
 {
 	switch (GetTileType(t)) {
 		case MP_ROAD:
@@ -89,11 +85,7 @@
  * @pre IsTileType(t, MP_ROAD)
  * @return True if level crossing.
  */
-<<<<<<< HEAD
-static inline bool IsLevelCrossing(TileIndex t)
-=======
-inline bool IsLevelCrossing(Tile t)
->>>>>>> 1e56bd1e
+inline bool IsLevelCrossing(TileIndex t)
 {
 	return GetRoadTileType(t) == ROAD_TILE_CROSSING;
 }
@@ -103,11 +95,7 @@
  * @param t Tile to query.
  * @return True if level crossing tile.
  */
-<<<<<<< HEAD
-static inline bool IsLevelCrossingTile(TileIndex t)
-=======
-inline bool IsLevelCrossingTile(Tile t)
->>>>>>> 1e56bd1e
+inline bool IsLevelCrossingTile(TileIndex t)
 {
 	return IsTileType(t, MP_ROAD) && IsLevelCrossing(t);
 }
@@ -140,11 +128,7 @@
  * @pre IsNormalRoad(t)
  * @return The present road bits for the road type.
  */
-<<<<<<< HEAD
-static inline RoadBits GetRoadBits(TileIndex t, RoadTramType rtt)
-=======
-inline RoadBits GetRoadBits(Tile t, RoadTramType rtt)
->>>>>>> 1e56bd1e
+inline RoadBits GetRoadBits(TileIndex t, RoadTramType rtt)
 {
 	dbg_assert_tile(IsNormalRoad(t), t);
 	if (rtt == RTT_TRAM) return (RoadBits)GB(_m[t].m3, 0, 4);
@@ -157,11 +141,7 @@
  * @param tile The tile from which we want to get the RoadBits
  * @return all set RoadBits of the tile
  */
-<<<<<<< HEAD
-static inline RoadBits GetAllRoadBits(TileIndex tile)
-=======
-inline RoadBits GetAllRoadBits(Tile tile)
->>>>>>> 1e56bd1e
+inline RoadBits GetAllRoadBits(TileIndex tile)
 {
 	return GetRoadBits(tile, RTT_ROAD) | GetRoadBits(tile, RTT_TRAM);
 }
@@ -173,11 +153,7 @@
  * @param rt Road type.
  * @pre IsNormalRoad(t)
  */
-<<<<<<< HEAD
-static inline void SetRoadBits(TileIndex t, RoadBits r, RoadTramType rtt)
-=======
-inline void SetRoadBits(Tile t, RoadBits r, RoadTramType rtt)
->>>>>>> 1e56bd1e
+inline void SetRoadBits(TileIndex t, RoadBits r, RoadTramType rtt)
 {
 	assert_tile(IsNormalRoad(t), t); // XXX incomplete
 	if (rtt == RTT_TRAM) {
@@ -187,31 +163,19 @@
 	}
 }
 
-<<<<<<< HEAD
-static inline RoadType GetRoadTypeRoad(TileIndex t)
-=======
-inline RoadType GetRoadTypeRoad(Tile t)
->>>>>>> 1e56bd1e
+inline RoadType GetRoadTypeRoad(TileIndex t)
 {
 	dbg_assert(MayHaveRoad(t));
 	return (RoadType)GB(_m[t].m4, 0, 6);
 }
 
-<<<<<<< HEAD
-static inline RoadType GetRoadTypeTram(TileIndex t)
-=======
-inline RoadType GetRoadTypeTram(Tile t)
->>>>>>> 1e56bd1e
+inline RoadType GetRoadTypeTram(TileIndex t)
 {
 	dbg_assert(MayHaveRoad(t));
 	return (RoadType)GB(_me[t].m8, 6, 6);
 }
 
-<<<<<<< HEAD
-static inline RoadType GetRoadType(TileIndex t, RoadTramType rtt)
-=======
-inline RoadType GetRoadType(Tile t, RoadTramType rtt)
->>>>>>> 1e56bd1e
+inline RoadType GetRoadType(TileIndex t, RoadTramType rtt)
 {
 	return (rtt == RTT_TRAM) ? GetRoadTypeTram(t) : GetRoadTypeRoad(t);
 }
@@ -221,11 +185,7 @@
  * @param t The tile to query.
  * @return Present road types.
  */
-<<<<<<< HEAD
-static inline RoadTypes GetPresentRoadTypes(TileIndex t)
-=======
-inline RoadTypes GetPresentRoadTypes(Tile t)
->>>>>>> 1e56bd1e
+inline RoadTypes GetPresentRoadTypes(TileIndex t)
 {
 	RoadTypes result = ROADTYPES_NONE;
 	if (MayHaveRoad(t)) {
@@ -235,20 +195,12 @@
 	return result;
 }
 
-<<<<<<< HEAD
-static inline bool HasRoadTypeRoad(TileIndex t)
-=======
-inline bool HasRoadTypeRoad(Tile t)
->>>>>>> 1e56bd1e
+inline bool HasRoadTypeRoad(TileIndex t)
 {
 	return GetRoadTypeRoad(t) != INVALID_ROADTYPE;
 }
 
-<<<<<<< HEAD
-static inline bool HasRoadTypeTram(TileIndex t)
-=======
-inline bool HasRoadTypeTram(Tile t)
->>>>>>> 1e56bd1e
+inline bool HasRoadTypeTram(TileIndex t)
 {
 	return GetRoadTypeTram(t) != INVALID_ROADTYPE;
 }
@@ -258,7 +210,7 @@
  * @param t The tile to query.
  * @return Present road types.
  */
-static inline RoadTramTypes GetPresentRoadTramTypes(TileIndex t)
+inline RoadTramTypes GetPresentRoadTramTypes(TileIndex t)
 {
 	RoadTramTypes result = (RoadTramTypes)0;
 	if (MayHaveRoad(t)) {
@@ -274,11 +226,7 @@
  * @param tram True to check tram, false to check road.
  * @return True if the tile has the specified road type.
  */
-<<<<<<< HEAD
-static inline bool HasTileRoadType(TileIndex t, RoadTramType rtt)
-=======
-inline bool HasTileRoadType(Tile t, RoadTramType rtt)
->>>>>>> 1e56bd1e
+inline bool HasTileRoadType(TileIndex t, RoadTramType rtt)
 {
 	return GetRoadType(t, rtt) != INVALID_ROADTYPE;
 }
@@ -289,11 +237,7 @@
  * @param rts Allowed road types.
  * @return True if the tile has one of the specified road types.
  */
-<<<<<<< HEAD
-static inline bool HasTileAnyRoadType(TileIndex t, RoadTypes rts)
-=======
-inline bool HasTileAnyRoadType(Tile t, RoadTypes rts)
->>>>>>> 1e56bd1e
+inline bool HasTileAnyRoadType(TileIndex t, RoadTypes rts)
 {
 	if (!MayHaveRoad(t)) return false;
 	return (GetPresentRoadTypes(t) & rts);
@@ -305,11 +249,7 @@
  * @param rtt RoadTramType.
  * @return Owner of the given road type.
  */
-<<<<<<< HEAD
-static inline Owner GetRoadOwner(TileIndex t, RoadTramType rtt)
-=======
-inline Owner GetRoadOwner(Tile t, RoadTramType rtt)
->>>>>>> 1e56bd1e
+inline Owner GetRoadOwner(TileIndex t, RoadTramType rtt)
 {
 	dbg_assert(MayHaveRoad(t));
 	if (rtt == RTT_ROAD) return (Owner)GB(IsNormalRoadTile(t) ? _m[t].m1 : _me[t].m7, 0, 5);
@@ -326,11 +266,7 @@
  * @param rtt RoadTramType.
  * @param o  New owner of the given road type.
  */
-<<<<<<< HEAD
-static inline void SetRoadOwner(TileIndex t, RoadTramType rtt, Owner o)
-=======
-inline void SetRoadOwner(Tile t, RoadTramType rtt, Owner o)
->>>>>>> 1e56bd1e
+inline void SetRoadOwner(TileIndex t, RoadTramType rtt, Owner o)
 {
 	if (rtt == RTT_ROAD) {
 		SB(IsNormalRoadTile(t) ? _m[t].m1 : _me[t].m7, 0, 5, o);
@@ -347,11 +283,7 @@
  * @pre HasTileRoadType(t, rt)
  * @return True if the road type is owned by the given owner.
  */
-<<<<<<< HEAD
-static inline bool IsRoadOwner(TileIndex t, RoadTramType rtt, Owner o)
-=======
-inline bool IsRoadOwner(Tile t, RoadTramType rtt, Owner o)
->>>>>>> 1e56bd1e
+inline bool IsRoadOwner(TileIndex t, RoadTramType rtt, Owner o)
 {
 	dbg_assert_tile(HasTileRoadType(t, rtt), t);
 	return (GetRoadOwner(t, rtt) == o);
@@ -363,16 +295,11 @@
  * @pre IsTileType(t, MP_ROAD)
  * @return true iff tile has road and the road is owned by a town
  */
-<<<<<<< HEAD
-static inline bool HasTownOwnedRoad(TileIndex t)
-=======
-inline bool HasTownOwnedRoad(Tile t)
->>>>>>> 1e56bd1e
+inline bool HasTownOwnedRoad(TileIndex t)
 {
 	return HasTileRoadType(t, RTT_ROAD) && IsRoadOwner(t, RTT_ROAD, OWNER_TOWN);
 }
 
-<<<<<<< HEAD
 /** Which directions are disallowed ? */
 enum DisallowedRoadDirections {
 	DRD_NONE,       ///< None of the directions are disallowed
@@ -384,29 +311,13 @@
 DECLARE_ENUM_AS_BIT_SET(DisallowedRoadDirections)
 /** Helper information for extract tool. */
 template <> struct EnumPropsT<DisallowedRoadDirections> : MakeEnumPropsT<DisallowedRoadDirections, byte, DRD_NONE, DRD_END, DRD_END, 2> {};
-=======
-/**
- * Checks if a DisallowedRoadDirections is valid.
- *
- * @param wc The value to check
- * @return true if the given value is a valid DisallowedRoadDirections.
- */
-inline bool IsValidDisallowedRoadDirections(DisallowedRoadDirections drt)
-{
-	return drt < DRD_END;
-}
->>>>>>> 1e56bd1e
 
 /**
  * Gets the disallowed directions
  * @param t the tile to get the directions from
  * @return the disallowed directions
  */
-<<<<<<< HEAD
-static inline DisallowedRoadDirections GetDisallowedRoadDirections(TileIndex t)
-=======
-inline DisallowedRoadDirections GetDisallowedRoadDirections(Tile t)
->>>>>>> 1e56bd1e
+inline DisallowedRoadDirections GetDisallowedRoadDirections(TileIndex t)
 {
 	dbg_assert_tile(IsNormalRoad(t), t);
 	return (DisallowedRoadDirections)GB(_m[t].m5, 4, 2);
@@ -417,11 +328,7 @@
  * @param t   the tile to set the directions for
  * @param drd the disallowed directions
  */
-<<<<<<< HEAD
-static inline void SetDisallowedRoadDirections(TileIndex t, DisallowedRoadDirections drd)
-=======
-inline void SetDisallowedRoadDirections(Tile t, DisallowedRoadDirections drd)
->>>>>>> 1e56bd1e
+inline void SetDisallowedRoadDirections(TileIndex t, DisallowedRoadDirections drd)
 {
 	assert_tile(IsNormalRoad(t), t);
 	assert(drd < DRD_END);
@@ -443,7 +350,7 @@
  * @pre MayHaveRoad(t)
  * @return road cached one way state
  */
-static inline RoadCachedOneWayState GetRoadCachedOneWayState(TileIndex t)
+inline RoadCachedOneWayState GetRoadCachedOneWayState(TileIndex t)
 {
 	dbg_assert(MayHaveRoad(t));
 	return (RoadCachedOneWayState)GB(_me[t].m8, 12, 3);
@@ -455,7 +362,7 @@
  * @param rcows road cached one way state
  * @pre MayHaveRoad(t)
  */
-static inline void SetRoadCachedOneWayState(TileIndex t, RoadCachedOneWayState rcows)
+inline void SetRoadCachedOneWayState(TileIndex t, RoadCachedOneWayState rcows)
 {
 	assert(MayHaveRoad(t));
 	SB(_me[t].m8, 12, 3, rcows);
@@ -467,11 +374,7 @@
  * @pre IsLevelCrossing(t)
  * @return The axis of the road.
  */
-<<<<<<< HEAD
-static inline Axis GetCrossingRoadAxis(TileIndex t)
-=======
-inline Axis GetCrossingRoadAxis(Tile t)
->>>>>>> 1e56bd1e
+inline Axis GetCrossingRoadAxis(TileIndex t)
 {
 	dbg_assert_tile(IsLevelCrossing(t), t);
 	return (Axis)GB(_m[t].m5, 0, 1);
@@ -483,11 +386,7 @@
  * @pre IsLevelCrossing(t)
  * @return The axis of the rail.
  */
-<<<<<<< HEAD
-static inline Axis GetCrossingRailAxis(TileIndex t)
-=======
-inline Axis GetCrossingRailAxis(Tile t)
->>>>>>> 1e56bd1e
+inline Axis GetCrossingRailAxis(TileIndex t)
 {
 	dbg_assert_tile(IsLevelCrossing(t), t);
 	return OtherAxis((Axis)GetCrossingRoadAxis(t));
@@ -498,11 +397,7 @@
  * @param tile The tile to query.
  * @return The present road bits.
  */
-<<<<<<< HEAD
-static inline RoadBits GetCrossingRoadBits(TileIndex tile)
-=======
-inline RoadBits GetCrossingRoadBits(Tile tile)
->>>>>>> 1e56bd1e
+inline RoadBits GetCrossingRoadBits(TileIndex tile)
 {
 	return GetCrossingRoadAxis(tile) == AXIS_X ? ROAD_X : ROAD_Y;
 }
@@ -512,11 +407,7 @@
  * @param tile The tile to query.
  * @return The rail track.
  */
-<<<<<<< HEAD
-static inline Track GetCrossingRailTrack(TileIndex tile)
-=======
-inline Track GetCrossingRailTrack(Tile tile)
->>>>>>> 1e56bd1e
+inline Track GetCrossingRailTrack(TileIndex tile)
 {
 	return AxisToTrack(GetCrossingRailAxis(tile));
 }
@@ -526,11 +417,7 @@
  * @param tile The tile to query.
  * @return The rail track bits.
  */
-<<<<<<< HEAD
-static inline TrackBits GetCrossingRailBits(TileIndex tile)
-=======
-inline TrackBits GetCrossingRailBits(Tile tile)
->>>>>>> 1e56bd1e
+inline TrackBits GetCrossingRailBits(TileIndex tile)
 {
 	return AxisToTrackBits(GetCrossingRailAxis(tile));
 }
@@ -542,11 +429,7 @@
  * @return reservation state
  * @pre IsLevelCrossingTile(t)
  */
-<<<<<<< HEAD
-static inline bool HasCrossingReservation(TileIndex t)
-=======
-inline bool HasCrossingReservation(Tile t)
->>>>>>> 1e56bd1e
+inline bool HasCrossingReservation(TileIndex t)
 {
 	dbg_assert_tile(IsLevelCrossingTile(t), t);
 	return HasBit(_m[t].m5, 4);
@@ -559,11 +442,7 @@
  * @param b the reservation state
  * @pre IsLevelCrossingTile(t)
  */
-<<<<<<< HEAD
-static inline void SetCrossingReservation(TileIndex t, bool b)
-=======
-inline void SetCrossingReservation(Tile t, bool b)
->>>>>>> 1e56bd1e
+inline void SetCrossingReservation(TileIndex t, bool b)
 {
 	assert_tile(IsLevelCrossingTile(t), t);
 	SB(_m[t].m5, 4, 1, b ? 1 : 0);
@@ -575,11 +454,7 @@
  * @pre IsLevelCrossingTile(t)
  * @return reserved track bits
  */
-<<<<<<< HEAD
-static inline TrackBits GetCrossingReservationTrackBits(TileIndex t)
-=======
-inline TrackBits GetCrossingReservationTrackBits(Tile t)
->>>>>>> 1e56bd1e
+inline TrackBits GetCrossingReservationTrackBits(TileIndex t)
 {
 	return HasCrossingReservation(t) ? GetCrossingRailBits(t) : TRACK_BIT_NONE;
 }
@@ -590,11 +465,7 @@
  * @pre IsLevelCrossing(t)
  * @return True if the level crossing is barred.
  */
-<<<<<<< HEAD
-static inline bool IsCrossingBarred(TileIndex t)
-=======
-inline bool IsCrossingBarred(Tile t)
->>>>>>> 1e56bd1e
+inline bool IsCrossingBarred(TileIndex t)
 {
 	dbg_assert_tile(IsLevelCrossing(t), t);
 	return HasBit(_m[t].m5, 5);
@@ -606,11 +477,7 @@
  * @param barred True if the crossing should be barred, false otherwise.
  * @pre IsLevelCrossing(t)
  */
-<<<<<<< HEAD
-static inline void SetCrossingBarred(TileIndex t, bool barred)
-=======
-inline void SetCrossingBarred(Tile t, bool barred)
->>>>>>> 1e56bd1e
+inline void SetCrossingBarred(TileIndex t, bool barred)
 {
 	assert_tile(IsLevelCrossing(t), t);
 	SB(_m[t].m5, 5, 1, barred ? 1 : 0);
@@ -622,11 +489,7 @@
  * @pre IsLevelCrossing(t)
  * @return True if the level crossing is marked as occupied. This may return false positives.
  */
-<<<<<<< HEAD
-static inline bool IsCrossingPossiblyOccupiedByRoadVehicle(TileIndex t)
-=======
-inline void UnbarCrossing(Tile t)
->>>>>>> 1e56bd1e
+inline bool IsCrossingPossiblyOccupiedByRoadVehicle(TileIndex t)
 {
 	dbg_assert_tile(IsLevelCrossing(t), t);
 	return HasBit(_m[t].m5, 1);
@@ -638,11 +501,7 @@
  * @param barred True if the crossing should be marked as occupied, false otherwise.
  * @pre IsLevelCrossing(t)
  */
-<<<<<<< HEAD
-static inline void SetCrossingOccupiedByRoadVehicle(TileIndex t, bool occupied)
-=======
-inline void BarCrossing(Tile t)
->>>>>>> 1e56bd1e
+inline void SetCrossingOccupiedByRoadVehicle(TileIndex t, bool occupied)
 {
 	assert_tile(IsLevelCrossing(t), t);
 	SB(_m[t].m5, 1, 1, occupied ? 1 : 0);
@@ -655,11 +514,7 @@
  * @param t The tile to query.
  * @return True if the tile has snow/desert.
  */
-<<<<<<< HEAD
-static inline bool IsOnSnow(TileIndex t)
-=======
-inline bool IsOnSnow(Tile t)
->>>>>>> 1e56bd1e
+inline bool IsOnSnow(TileIndex t)
 {
 	return HasBit(_me[t].m7, 5);
 }
@@ -670,11 +525,7 @@
  * Toggle the snow/desert state of a road tile.
  * @param t The tile to change.
  */
-<<<<<<< HEAD
-static inline void ToggleSnow(TileIndex t)
-=======
-inline void ToggleSnow(Tile t)
->>>>>>> 1e56bd1e
+inline void ToggleSnow(TileIndex t)
 {
 	ToggleBit(_me[t].m7, 5);
 }
@@ -697,11 +548,7 @@
  * @param tile The tile to query.
  * @return The road decoration of the tile.
  */
-<<<<<<< HEAD
-static inline Roadside GetRoadside(TileIndex tile)
-=======
-inline Roadside GetRoadside(Tile tile)
->>>>>>> 1e56bd1e
+inline Roadside GetRoadside(TileIndex tile)
 {
 	return (Roadside)GB(_me[tile].m6, 3, 3);
 }
@@ -711,11 +558,7 @@
  * @param tile The tile to change.
  * @param s    The new road decoration of the tile.
  */
-<<<<<<< HEAD
-static inline void SetRoadside(TileIndex tile, Roadside s)
-=======
-inline void SetRoadside(Tile tile, Roadside s)
->>>>>>> 1e56bd1e
+inline void SetRoadside(TileIndex tile, Roadside s)
 {
 	SB(_me[tile].m6, 3, 3, s);
 }
@@ -725,11 +568,7 @@
  * @param t The tile to check.
  * @return True if the tile has road works in progress.
  */
-<<<<<<< HEAD
-static inline bool HasRoadWorks(TileIndex t)
-=======
-inline bool HasRoadWorks(Tile t)
->>>>>>> 1e56bd1e
+inline bool HasRoadWorks(TileIndex t)
 {
 	return GetRoadside(t) >= ROADSIDE_GRASS_ROAD_WORKS;
 }
@@ -739,11 +578,7 @@
  * @param t The tile to modify.
  * @return True if the road works are in the last stage.
  */
-<<<<<<< HEAD
-static inline bool IncreaseRoadWorksCounter(TileIndex t)
-=======
-inline bool IncreaseRoadWorksCounter(Tile t)
->>>>>>> 1e56bd1e
+inline bool IncreaseRoadWorksCounter(TileIndex t)
 {
 	AB(_me[t].m7, 0, 4, 1);
 
@@ -755,11 +590,7 @@
  * @param t The tile to start the work on.
  * @pre !HasRoadWorks(t)
  */
-<<<<<<< HEAD
-static inline void StartRoadWorks(TileIndex t)
-=======
-inline void StartRoadWorks(Tile t)
->>>>>>> 1e56bd1e
+inline void StartRoadWorks(TileIndex t)
 {
 	assert_tile(!HasRoadWorks(t), t);
 	/* Remove any trees or lamps in case or roadwork */
@@ -775,11 +606,7 @@
  * @param t Tile to stop the road works on.
  * @pre HasRoadWorks(t)
  */
-<<<<<<< HEAD
-static inline void TerminateRoadWorks(TileIndex t)
-=======
-inline void TerminateRoadWorks(Tile t)
->>>>>>> 1e56bd1e
+inline void TerminateRoadWorks(TileIndex t)
 {
 	assert_tile(HasRoadWorks(t), t);
 	SetRoadside(t, (Roadside)(GetRoadside(t) - ROADSIDE_GRASS_ROAD_WORKS + ROADSIDE_GRASS));
@@ -793,11 +620,7 @@
  * @param t The tile to query.
  * @return Diagonal direction of the depot exit.
  */
-<<<<<<< HEAD
-static inline DiagDirection GetRoadDepotDirection(TileIndex t)
-=======
-inline DiagDirection GetRoadDepotDirection(Tile t)
->>>>>>> 1e56bd1e
+inline DiagDirection GetRoadDepotDirection(TileIndex t)
 {
 	dbg_assert_tile(IsRoadDepot(t), t);
 	return (DiagDirection)GB(_m[t].m5, 0, 2);
@@ -811,11 +634,7 @@
  * @param t The tile to change.
  * @param rt The road type to set.
  */
-<<<<<<< HEAD
-static inline void SetRoadTypeRoad(TileIndex t, RoadType rt)
-=======
-inline void SetRoadTypeRoad(Tile t, RoadType rt)
->>>>>>> 1e56bd1e
+inline void SetRoadTypeRoad(TileIndex t, RoadType rt)
 {
 	assert(MayHaveRoad(t));
 	assert(rt == INVALID_ROADTYPE || RoadTypeIsRoad(rt));
@@ -827,11 +646,7 @@
  * @param t The tile to change.
  * @param rt The road type to set.
  */
-<<<<<<< HEAD
-static inline void SetRoadTypeTram(TileIndex t, RoadType rt)
-=======
-inline void SetRoadTypeTram(Tile t, RoadType rt)
->>>>>>> 1e56bd1e
+inline void SetRoadTypeTram(TileIndex t, RoadType rt)
 {
 	assert(MayHaveRoad(t));
 	assert(rt == INVALID_ROADTYPE || RoadTypeIsTram(rt));
@@ -844,11 +659,7 @@
  * @param rtt Set road or tram type.
  * @param rt The road type to set.
  */
-<<<<<<< HEAD
-static inline void SetRoadType(TileIndex t, RoadTramType rtt, RoadType rt)
-=======
-inline void SetRoadType(Tile t, RoadTramType rtt, RoadType rt)
->>>>>>> 1e56bd1e
+inline void SetRoadType(TileIndex t, RoadTramType rtt, RoadType rt)
 {
 	if (rtt == RTT_TRAM) {
 		SetRoadTypeTram(t, rt);
@@ -863,11 +674,7 @@
  * @param road_rt The road roadtype to set for the tile.
  * @param tram_rt The tram roadtype to set for the tile.
  */
-<<<<<<< HEAD
-static inline void SetRoadTypes(TileIndex t, RoadType road_rt, RoadType tram_rt)
-=======
-inline void SetRoadTypes(Tile t, RoadType road_rt, RoadType tram_rt)
->>>>>>> 1e56bd1e
+inline void SetRoadTypes(TileIndex t, RoadType road_rt, RoadType tram_rt)
 {
 	SetRoadTypeRoad(t, road_rt);
 	SetRoadTypeTram(t, tram_rt);
@@ -883,11 +690,7 @@
  * @param road    New owner of road.
  * @param tram    New owner of tram tracks.
  */
-<<<<<<< HEAD
-static inline void MakeRoadNormal(TileIndex t, RoadBits bits, RoadType road_rt, RoadType tram_rt, TownID town, Owner road, Owner tram)
-=======
-inline void MakeRoadNormal(Tile t, RoadBits bits, RoadType road_rt, RoadType tram_rt, TownID town, Owner road, Owner tram)
->>>>>>> 1e56bd1e
+inline void MakeRoadNormal(TileIndex t, RoadBits bits, RoadType road_rt, RoadType tram_rt, TownID town, Owner road, Owner tram)
 {
 	SetTileType(t, MP_ROAD);
 	SetTileOwner(t, road);
@@ -912,11 +715,7 @@
  * @param tram_rt The tram roadtype to set for the tile.
  * @param town    Town ID if the road is a town-owned road.
  */
-<<<<<<< HEAD
-static inline void MakeRoadCrossing(TileIndex t, Owner road, Owner tram, Owner rail, Axis roaddir, RailType rat, RoadType road_rt, RoadType tram_rt, uint town)
-=======
-inline void MakeRoadCrossing(Tile t, Owner road, Owner tram, Owner rail, Axis roaddir, RailType rat, RoadType road_rt, RoadType tram_rt, uint town)
->>>>>>> 1e56bd1e
+inline void MakeRoadCrossing(TileIndex t, Owner road, Owner tram, Owner rail, Axis roaddir, RailType rat, RoadType road_rt, RoadType tram_rt, uint town)
 {
 	SetTileType(t, MP_ROAD);
 	SetTileOwner(t, rail);
@@ -939,8 +738,7 @@
  * @param dir   Direction of the depot exit.*
  * @param rt    Road type of the depot.
  */
-<<<<<<< HEAD
-static inline void MakeRoadDepot(TileIndex t, Owner owner, DepotID did, DiagDirection dir, RoadType rt)
+inline void MakeRoadDepot(TileIndex t, Owner owner, DepotID did, DiagDirection dir, RoadType rt)
 {
 	SetTileType(t, MP_ROAD);
 	SetTileOwner(t, owner);
@@ -953,35 +751,6 @@
 	_me[t].m8 = INVALID_ROADTYPE << 6;
 	SetRoadType(t, GetRoadTramType(rt), rt);
 	SetRoadOwner(t, RTT_TRAM, owner);
-=======
-inline void SetRoadDepotExitDirection(Tile tile, DiagDirection dir)
-{
-	assert(IsRoadDepotTile(tile));
-	SB(tile.m5(), 0, 2, dir);
-}
-
-/**
- * Make a road depot.
- * @param tile      Tile to make a depot on.
- * @param owner     New owner of the depot.
- * @param depot_id  New depot ID.
- * @param dir       Direction of the depot exit.
- * @param rt        Road type of the depot.
- */
-inline void MakeRoadDepot(Tile tile, Owner owner, DepotID depot_id, DiagDirection dir, RoadType rt)
-{
-	SetTileType(tile, MP_ROAD);
-	SetTileOwner(tile, owner);
-	tile.m2() = depot_id;
-	tile.m3() = 0;
-	tile.m4() = INVALID_ROADTYPE;
-	tile.m5() = ROAD_TILE_DEPOT << 6 | dir;
-	SB(tile.m6(), 2, 4, 0);
-	tile.m7() = owner;
-	tile.m8() = INVALID_ROADTYPE << 6;
-	SetRoadType(tile, GetRoadTramType(rt), rt);
-	SetRoadOwner(tile, RTT_TRAM, owner);
->>>>>>> 1e56bd1e
 }
 
 #endif /* ROAD_MAP_H */