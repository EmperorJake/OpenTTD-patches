--- conflicted
+++ resolved
@@ -62,15 +62,19 @@
 protected:
 	/**
 	 * Writes OS' version to the buffer.
-	 * @param output_iterator Iterator to write the output to.
-	 */
-	virtual void LogOSVersion(std::back_insert_iterator<std::string> &output_iterator) const = 0;
+	 * @param buffer The begin where to write at.
+	 * @param last   The last position in the buffer to write to.
+	 * @return the position of the \c '\0' character after the buffer.
+	 */
+	virtual char *LogOSVersion(char *buffer, const char *last) const = 0;
 
 	/**
 	 * Writes compiler (and its version, if available) to the buffer.
-	 * @param output_iterator Iterator to write the output to.
-	 */
-	virtual void LogCompiler(std::back_insert_iterator<std::string> &output_iterator) const;
+	 * @param buffer The begin where to write at.
+	 * @param last   The last position in the buffer to write to.
+	 * @return the position of the \c '\0' character after the buffer.
+	 */
+	virtual char *LogCompiler(char *buffer, const char *last) const;
 
 	/**
 	 * Writes OS' version detail to the buffer, if available.
@@ -82,24 +86,21 @@
 
 	/**
 	 * Writes actually encountered error to the buffer.
-<<<<<<< HEAD
 	 * @param buffer  The begin where to write at.
 	 * @param last    The last position in the buffer to write to.
 	 * @param message Message passed to use for possible errors. Can be nullptr.
 	 * @return the position of the \c '\0' character after the buffer.
-=======
-	 * @param output_iterator Iterator to write the output to.
-	 * @param message Message passed to use for errors.
->>>>>>> 90fdf17e
-	 */
-	virtual void LogError(std::back_insert_iterator<std::string> &output_iterator, const std::string_view message) const = 0;
+	 */
+	virtual char *LogError(char *buffer, const char *last, const char *message) const = 0;
 
 	/**
 	 * Writes the stack trace to the buffer, if there is information about it
 	 * available.
-	 * @param output_iterator Iterator to write the output to.
-	 */
-	virtual void LogStacktrace(std::back_insert_iterator<std::string> &output_iterator) const = 0;
+	 * @param buffer The begin where to write at.
+	 * @param last   The last position in the buffer to write to.
+	 * @return the position of the \c '\0' character after the buffer.
+	 */
+	virtual char *LogStacktrace(char *buffer, const char *last) const = 0;
 
 	/**
 	 * Writes information about extra debug info, if there is
@@ -113,16 +114,20 @@
 	/**
 	 * Writes information about the data in the registers, if there is
 	 * information about it available.
-	 * @param output_iterator Iterator to write the output to.
-	 */
-	virtual void LogRegisters(std::back_insert_iterator<std::string> &output_iterator) const;
+	 * @param buffer The begin where to write at.
+	 * @param last   The last position in the buffer to write to.
+	 * @return the position of the \c '\0' character after the buffer.
+	 */
+	virtual char *LogRegisters(char *buffer, const char *last) const;
 
 	/**
 	 * Writes the dynamically linked libraries/modules to the buffer, if there
 	 * is information about it available.
-	 * @param output_iterator Iterator to write the output to.
-	 */
-	virtual void LogModules(std::back_insert_iterator<std::string> &output_iterator) const;
+	 * @param buffer The begin where to write at.
+	 * @param last   The last position in the buffer to write to.
+	 * @return the position of the \c '\0' character after the buffer.
+	 */
+	virtual char *LogModules(char *buffer, const char *last) const;
 
 #ifdef USE_SCOPE_INFO
 	/**
@@ -135,7 +140,6 @@
 	char *LogScopeInfo(char *buffer, const char *last) const;
 #endif
 
-<<<<<<< HEAD
 	char *LogOpenTTDVersion(char *buffer, const char *last) const;
 	char *LogConfiguration(char *buffer, const char *last) const;
 	char *LogLibraries(char *buffer, const char *last) const;
@@ -149,15 +153,6 @@
 	using CrashLogSectionWriter = char *(*)(CrashLog *self, char *buffer, const char *last);
 	virtual char *TryCrashLogFaultSection(char *buffer, const char *last, const char *section_name, CrashLogSectionWriter writer);
 	virtual void CrashLogFaultSectionCheckpoint(char *buffer) const;
-=======
-	void LogOpenTTDVersion(std::back_insert_iterator<std::string> &output_iterator) const;
-	void LogConfiguration(std::back_insert_iterator<std::string> &output_iterator) const;
-	void LogLibraries(std::back_insert_iterator<std::string> &output_iterator) const;
-	void LogGamelog(std::back_insert_iterator<std::string> &output_iterator) const;
-	void LogRecentNews(std::back_insert_iterator<std::string> &output_iterator) const;
-
-	std::string CreateFileName(const char *ext, bool with_dir = true) const;
->>>>>>> 90fdf17e
 
 public:
 	/** Buffer for the filename name prefix */
@@ -168,7 +163,6 @@
 	/** Stub destructor to silence some compilers. */
 	virtual ~CrashLog() = default;
 
-<<<<<<< HEAD
 	char *FillCrashLog(char *buffer, const char *last);
 	void FlushCrashLogBuffer();
 	void CloseCrashLogFile();
@@ -176,24 +170,16 @@
 	char *FillInconsistencyLog(char *buffer, const char *last, const InconsistencyExtraInfo &info) const;
 	char *FillVersionInfoLog(char *buffer, const char *last) const;
 	bool WriteCrashLog(const char *buffer, char *filename, const char *filename_last, const char *name = "crash", FILE **crashlog_file = nullptr) const;
-=======
-	std::string crashlog;
-	std::string crashlog_filename;
-	std::string crashdump_filename;
-	std::string savegame_filename;
-	std::string screenshot_filename;
-
-	void FillCrashLog(std::back_insert_iterator<std::string> &output_iterator) const;
-	bool WriteCrashLog();
->>>>>>> 90fdf17e
 
 	/**
 	 * Write the (crash) dump to a file.
-	 * @note Sets \c crashdump_filename when there is a successful return.
+	 * @note On success the filename will be filled with the full path of the
+	 *       crash dump file. Make sure filename is at least \c MAX_PATH big.
+	 * @param filename      Output for the filename of the written file.
+	 * @param filename_last The last position in the filename buffer.
 	 * @return if less than 0, error. If 0 no dump is made, otherwise the dump
 	 *         was successful (not all OSes support dumping files).
 	 */
-<<<<<<< HEAD
 	virtual int WriteCrashDump(char *filename, const char *filename_last) const;
 
 	static bool WriteSavegame(char *filename, const char *filename_last, const char *name = "crash");
@@ -207,15 +193,8 @@
 	bool MakeInconsistencyLog(const InconsistencyExtraInfo &info) const;
 	bool MakeVersionInfoLog() const;
 	bool MakeCrashSavegameAndScreenshot() const;
-=======
-	virtual int WriteCrashDump();
-	bool WriteSavegame();
-	bool WriteScreenshot();
 
 	void SendSurvey() const;
-
-	bool MakeCrashLog();
->>>>>>> 90fdf17e
 
 	/**
 	 * Initialiser for crash logs; do the appropriate things so crashes are
