/*
 * This file is part of OpenTTD.
 * OpenTTD is free software; you can redistribute it and/or modify it under the terms of the GNU General Public License as published by the Free Software Foundation, version 2.
 * OpenTTD is distributed in the hope that it will be useful, but WITHOUT ANY WARRANTY; without even the implied warranty of MERCHANTABILITY or FITNESS FOR A PARTICULAR PURPOSE.
 * See the GNU General Public License for more details. You should have received a copy of the GNU General Public License along with OpenTTD. If not, see <http://www.gnu.org/licenses/>.
 */

/** @file crashlog.h Functions to be called to log a crash */

#ifndef CRASHLOG_H
#define CRASHLOG_H

#include "core/enum_type.hpp"
#include <string>
#include <vector>

struct DesyncDeferredSaveInfo {
	std::string name_buffer;
};

struct DesyncExtraInfo {
	enum Flags {
		DEIF_NONE       = 0,      ///< no flags
		DEIF_RAND       = 1 << 0, ///< random mismatch
		DEIF_STATE      = 1 << 1, ///< state mismatch
	};

	Flags flags = DEIF_NONE;
	const char *client_name = nullptr;
	int client_id = -1;
	std::string desync_frame_info;
	FILE **log_file = nullptr; ///< save unclosed log file handle here
	DesyncDeferredSaveInfo *defer_savegame_write = nullptr;
};
DECLARE_ENUM_AS_BIT_SET(DesyncExtraInfo::Flags)

struct InconsistencyExtraInfo {
	std::vector<std::string> check_caches_result;
};

/**
 * Helper class for creating crash logs.
 */
class CrashLog {
private:
	/** Pointer to the error message. */
	static const char *message;

	/** Temporary 'local' location of the buffer. */
	static char *gamelog_buffer;

	/** Temporary 'local' location of the end of the buffer. */
	static const char *gamelog_last;

	/** Whether a crash has already occured */
	static bool have_crashed;

	static void GamelogFillCrashLog(const char *s);
protected:
	/**
	 * Writes OS' version to the buffer.
	 * @param buffer The begin where to write at.
	 * @param last   The last position in the buffer to write to.
	 * @return the position of the \c '\0' character after the buffer.
	 */
	virtual char *LogOSVersion(char *buffer, const char *last) const = 0;

	/**
	 * Writes compiler (and its version, if available) to the buffer.
	 * @param buffer The begin where to write at.
	 * @param last   The last position in the buffer to write to.
	 * @return the position of the \c '\0' character after the buffer.
	 */
	virtual char *LogCompiler(char *buffer, const char *last) const;

	/**
	 * Writes OS' version detail to the buffer, if available.
	 * @param buffer The begin where to write at.
	 * @param last   The last position in the buffer to write to.
	 * @return the position of the \c '\0' character after the buffer.
	 */
	virtual char *LogOSVersionDetail(char *buffer, const char *last) const;

	/**
	 * Writes actually encountered error to the buffer.
	 * @param buffer  The begin where to write at.
	 * @param last    The last position in the buffer to write to.
	 * @param message Message passed to use for possible errors. Can be nullptr.
	 * @return the position of the \c '\0' character after the buffer.
	 */
	virtual char *LogError(char *buffer, const char *last, const char *message) const = 0;

	/**
	 * Writes the stack trace to the buffer, if there is information about it
	 * available.
	 * @param buffer The begin where to write at.
	 * @param last   The last position in the buffer to write to.
	 * @return the position of the \c '\0' character after the buffer.
	 */
	virtual char *LogStacktrace(char *buffer, const char *last) const = 0;

	/**
	 * Writes information about extra debug info, if there is
	 * information about it available.
	 * @param buffer The begin where to write at.
	 * @param last   The last position in the buffer to write to.
	 * @return the position of the \c '\0' character after the buffer.
	 */
	virtual char *LogDebugExtra(char *buffer, const char *last) const;

<<<<<<< HEAD
	/**
	 * Writes information about the data in the registers, if there is
	 * information about it available.
	 * @param buffer The begin where to write at.
	 * @param last   The last position in the buffer to write to.
	 * @return the position of the \c '\0' character after the buffer.
	 */
	virtual char *LogRegisters(char *buffer, const char *last) const;

	/**
	 * Writes the dynamically linked libraries/modules to the buffer, if there
	 * is information about it available.
	 * @param buffer The begin where to write at.
	 * @param last   The last position in the buffer to write to.
	 * @return the position of the \c '\0' character after the buffer.
	 */
	virtual char *LogModules(char *buffer, const char *last) const;

#ifdef USE_SCOPE_INFO
	/**
	 * Writes the scope info log to the buffer.
	 * This may only be called when IsMainThread() returns true
	 * @param buffer The begin where to write at.
	 * @param last   The last position in the buffer to write to.
	 * @return the position of the \c '\0' character after the buffer.
	 */
	char *LogScopeInfo(char *buffer, const char *last) const;
#endif

	char *LogOpenTTDVersion(char *buffer, const char *last) const;
	char *LogConfiguration(char *buffer, const char *last) const;
	char *LogLibraries(char *buffer, const char *last) const;
	char *LogGamelog(char *buffer, const char *last) const;
	char *LogRecentNews(char *buffer, const char *list) const;
	char *LogCommandLog(char *buffer, const char *last) const;

	virtual void StartCrashLogFaultHandler();
	virtual void StopCrashLogFaultHandler();
=======
	void LogOpenTTDVersion(std::back_insert_iterator<std::string> &output_iterator) const;
	void LogConfiguration(std::back_insert_iterator<std::string> &output_iterator) const;
	void LogLibraries(std::back_insert_iterator<std::string> &output_iterator) const;
	void LogGamelog(std::back_insert_iterator<std::string> &output_iterator) const;
	void LogRecentNews(std::back_insert_iterator<std::string> &output_iterator) const;
>>>>>>> b0d7cfaa

	using CrashLogSectionWriter = char *(*)(CrashLog *self, char *buffer, const char *last);
	virtual char *TryCrashLogFaultSection(char *buffer, const char *last, const char *section_name, CrashLogSectionWriter writer);
	virtual void CrashLogFaultSectionCheckpoint(char *buffer) const;

	/**
	 * Execute the func() and return its value. If any exception / signal / crash happens,
	 * catch it and return false. This function should, in theory, never not return, even
	 * in the worst conditions.
	 *
	 * @param section_name The name of the section to be executed. Printed when a crash happens.
	 * @param func The function to call.
	 * @return true iff the function returned true.
	 */
	virtual bool TryExecute(std::string_view section_name, std::function<bool()> &&func) = 0;

public:
	/** Buffer for the filename name prefix */
	char name_buffer[64];
	FILE *crash_file = nullptr;
	const char *crash_buffer_write = nullptr;

	/** Stub destructor to silence some compilers. */
	virtual ~CrashLog() = default;

	char *FillCrashLog(char *buffer, const char *last);
	void FlushCrashLogBuffer();
	void CloseCrashLogFile();
	char *FillDesyncCrashLog(char *buffer, const char *last, const DesyncExtraInfo &info) const;
	char *FillInconsistencyLog(char *buffer, const char *last, const InconsistencyExtraInfo &info) const;
	char *FillVersionInfoLog(char *buffer, const char *last) const;
	bool WriteCrashLog(const char *buffer, char *filename, const char *filename_last, const char *name = "crash", FILE **crashlog_file = nullptr) const;

<<<<<<< HEAD
	/**
	 * Write the (crash) dump to a file.
	 * @note On success the filename will be filled with the full path of the
	 *       crash dump file. Make sure filename is at least \c MAX_PATH big.
	 * @param filename      Output for the filename of the written file.
	 * @param filename_last The last position in the filename buffer.
	 * @return if less than 0, error. If 0 no dump is made, otherwise the dump
	 *         was successful (not all OSes support dumping files).
	 */
	virtual int WriteCrashDump(char *filename, const char *filename_last) const;
=======
	virtual bool WriteCrashDump();
	bool WriteSavegame();
	bool WriteScreenshot();
>>>>>>> b0d7cfaa

	static bool WriteSavegame(char *filename, const char *filename_last, const char *name = "crash");
	static bool WriteDiagnosticSavegame(char *filename, const char *filename_last, const char *name);
	static bool WriteScreenshot(char *filename, const char *filename_last, const char *name = "crash");

<<<<<<< HEAD
	bool MakeCrashLog(char *buffer, const char *last);
	bool MakeCrashLogWithStackBuffer();
	bool MakeDesyncCrashLog(const std::string *log_in, std::string *log_out, const DesyncExtraInfo &info) const;
	static bool WriteDesyncSavegame(const char *log_data, const char *name_buffer);
	bool MakeInconsistencyLog(const InconsistencyExtraInfo &info) const;
	bool MakeVersionInfoLog() const;
	bool MakeCrashSavegameAndScreenshot() const;

	void SendSurvey() const;
=======
	void MakeCrashLog();
>>>>>>> b0d7cfaa

	/**
	 * Initialiser for crash logs; do the appropriate things so crashes are
	 * handled by our crash handler instead of returning straight to the OS.
	 * @note must be implemented by all implementers of CrashLog.
	 */
	static void InitialiseCrashLog();

	/**
	 * Prepare crash log handler for a newly started thread.
	 * @note must be implemented by all implementers of CrashLog.
	 */
	static void InitThread();

	static void DesyncCrashLog(const std::string *log_in, std::string *log_out, const DesyncExtraInfo &info);
	static void InconsistencyLog(const InconsistencyExtraInfo &info);
	static void VersionInfoLog();

	static void RegisterCrashed() { CrashLog::have_crashed = true; }
	static bool HaveAlreadyCrashed() { return CrashLog::have_crashed; }
	static void SetErrorMessage(const char *message);
	static void AfterCrashLogCleanup();

	inline const char *GetMessage() const { return this->message; }

	static const char *GetAbortCrashlogReason();
};

#endif /* CRASHLOG_H */<|MERGE_RESOLUTION|>--- conflicted
+++ resolved
@@ -108,7 +108,6 @@
 	 */
 	virtual char *LogDebugExtra(char *buffer, const char *last) const;
 
-<<<<<<< HEAD
 	/**
 	 * Writes information about the data in the registers, if there is
 	 * information about it available.
@@ -117,15 +116,6 @@
 	 * @return the position of the \c '\0' character after the buffer.
 	 */
 	virtual char *LogRegisters(char *buffer, const char *last) const;
-
-	/**
-	 * Writes the dynamically linked libraries/modules to the buffer, if there
-	 * is information about it available.
-	 * @param buffer The begin where to write at.
-	 * @param last   The last position in the buffer to write to.
-	 * @return the position of the \c '\0' character after the buffer.
-	 */
-	virtual char *LogModules(char *buffer, const char *last) const;
 
 #ifdef USE_SCOPE_INFO
 	/**
@@ -147,34 +137,25 @@
 
 	virtual void StartCrashLogFaultHandler();
 	virtual void StopCrashLogFaultHandler();
-=======
-	void LogOpenTTDVersion(std::back_insert_iterator<std::string> &output_iterator) const;
-	void LogConfiguration(std::back_insert_iterator<std::string> &output_iterator) const;
-	void LogLibraries(std::back_insert_iterator<std::string> &output_iterator) const;
-	void LogGamelog(std::back_insert_iterator<std::string> &output_iterator) const;
-	void LogRecentNews(std::back_insert_iterator<std::string> &output_iterator) const;
->>>>>>> b0d7cfaa
 
 	using CrashLogSectionWriter = char *(*)(CrashLog *self, char *buffer, const char *last);
 	virtual char *TryCrashLogFaultSection(char *buffer, const char *last, const char *section_name, CrashLogSectionWriter writer);
 	virtual void CrashLogFaultSectionCheckpoint(char *buffer) const;
-
-	/**
-	 * Execute the func() and return its value. If any exception / signal / crash happens,
-	 * catch it and return false. This function should, in theory, never not return, even
-	 * in the worst conditions.
-	 *
-	 * @param section_name The name of the section to be executed. Printed when a crash happens.
-	 * @param func The function to call.
-	 * @return true iff the function returned true.
-	 */
-	virtual bool TryExecute(std::string_view section_name, std::function<bool()> &&func) = 0;
 
 public:
 	/** Buffer for the filename name prefix */
 	char name_buffer[64];
 	FILE *crash_file = nullptr;
 	const char *crash_buffer_write = nullptr;
+
+	/** Buffer for the filename of the crash log */
+	char crashlog_filename[MAX_PATH];
+	/** Buffer for the filename of the crash dump */
+	char crashdump_filename[MAX_PATH];
+	/** Buffer for the filename of the crash savegame */
+	char savegame_filename[MAX_PATH];
+	/** Buffer for the filename of the crash screenshot */
+	char screenshot_filename[MAX_PATH];
 
 	/** Stub destructor to silence some compilers. */
 	virtual ~CrashLog() = default;
@@ -187,7 +168,6 @@
 	char *FillVersionInfoLog(char *buffer, const char *last) const;
 	bool WriteCrashLog(const char *buffer, char *filename, const char *filename_last, const char *name = "crash", FILE **crashlog_file = nullptr) const;
 
-<<<<<<< HEAD
 	/**
 	 * Write the (crash) dump to a file.
 	 * @note On success the filename will be filled with the full path of the
@@ -198,29 +178,20 @@
 	 *         was successful (not all OSes support dumping files).
 	 */
 	virtual int WriteCrashDump(char *filename, const char *filename_last) const;
-=======
-	virtual bool WriteCrashDump();
-	bool WriteSavegame();
-	bool WriteScreenshot();
->>>>>>> b0d7cfaa
 
 	static bool WriteSavegame(char *filename, const char *filename_last, const char *name = "crash");
 	static bool WriteDiagnosticSavegame(char *filename, const char *filename_last, const char *name);
 	static bool WriteScreenshot(char *filename, const char *filename_last, const char *name = "crash");
 
-<<<<<<< HEAD
-	bool MakeCrashLog(char *buffer, const char *last);
-	bool MakeCrashLogWithStackBuffer();
-	bool MakeDesyncCrashLog(const std::string *log_in, std::string *log_out, const DesyncExtraInfo &info) const;
+	void MakeCrashLog(char *buffer, const char *last);
+	void MakeCrashLogWithStackBuffer();
+	void MakeDesyncCrashLog(const std::string *log_in, std::string *log_out, const DesyncExtraInfo &info) const;
 	static bool WriteDesyncSavegame(const char *log_data, const char *name_buffer);
-	bool MakeInconsistencyLog(const InconsistencyExtraInfo &info) const;
-	bool MakeVersionInfoLog() const;
-	bool MakeCrashSavegameAndScreenshot() const;
+	void MakeInconsistencyLog(const InconsistencyExtraInfo &info) const;
+	void MakeVersionInfoLog() const;
+	void MakeCrashSavegameAndScreenshot();
 
 	void SendSurvey() const;
-=======
-	void MakeCrashLog();
->>>>>>> b0d7cfaa
 
 	/**
 	 * Initialiser for crash logs; do the appropriate things so crashes are
