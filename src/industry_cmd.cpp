--- conflicted
+++ resolved
@@ -420,13 +420,13 @@
 
 	if (itspec->special_flags & INDTILE_SPECIAL_ACCEPTS_ALL_CARGO) {
 		/* Copy all accepted cargoes from industry itself */
-		for (const auto &a : ind->accepted) {
-			CargoID *pos = std::find(accepts_cargo, endof(accepts_cargo), a.cargo);
+		for (uint i = 0; i < lengthof(ind->accepts_cargo); i++) {
+			CargoID *pos = std::find(accepts_cargo, endof(accepts_cargo), ind->accepts_cargo[i]);
 			if (pos == endof(accepts_cargo)) {
 				/* Not found, insert */
 				pos = std::find(accepts_cargo, endof(accepts_cargo), CT_INVALID);
 				if (pos == endof(accepts_cargo)) continue; // nowhere to place, give up on this one
-				*pos = a.cargo;
+				*pos = ind->accepts_cargo[i];
 			}
 			cargo_acceptance[pos - accepts_cargo] += 8;
 		}
@@ -452,7 +452,7 @@
 
 	for (byte i = 0; i < lengthof(itspec->accepts_cargo); i++) {
 		CargoID a = accepts_cargo[i];
-		if (!IsValidCargoID(a) || cargo_acceptance[i] <= 0) continue; // work only with valid cargoes
+		if (a == CT_INVALID || cargo_acceptance[i] <= 0) continue; // work only with valid cargoes
 
 		/* Add accepted cargo */
 		acceptance[a] += cargo_acceptance[i];
@@ -524,29 +524,18 @@
 	const IndustrySpec *indspec = GetIndustrySpec(i->type);
 	bool moved_cargo = false;
 
-<<<<<<< HEAD
 	for (uint j = 0; j < lengthof(i->produced_cargo_waiting); j++) {
 		uint cw = std::min<uint>(i->produced_cargo_waiting[j], ScaleQuantity(255u, _settings_game.economy.industry_cargo_scale_factor));
 		if (cw > indspec->minimal_cargo && i->produced_cargo[j] != CT_INVALID) {
 			i->produced_cargo_waiting[j] -= cw;
-=======
-	for (auto &p : i->produced) {
-		uint cw = ClampTo<uint8_t>(p.waiting);
-		if (cw > indspec->minimal_cargo && IsValidCargoID(p.cargo)) {
-			p.waiting -= cw;
->>>>>>> 90fdf17e
 
 			/* fluctuating economy? */
 			if (EconomyIsInRecession()) cw = (cw + 1) / 2;
 
-<<<<<<< HEAD
 			i->this_month_production[j] = std::min<uint>(i->this_month_production[j] + cw, 0xFFFF);
-=======
-			p.history[THIS_MONTH].production += cw;
->>>>>>> 90fdf17e
-
-			uint am = MoveGoodsToStation(p.cargo, cw, SourceType::Industry, i->index, &i->stations_near, i->exclusive_consumer);
-			p.history[THIS_MONTH].transported += am;
+
+			uint am = MoveGoodsToStation(i->produced_cargo[j], cw, SourceType::Industry, i->index, &i->stations_near, i->exclusive_consumer);
+			i->this_month_transported[j] += am;
 
 			moved_cargo |= (am != 0);
 		}
@@ -1033,7 +1022,12 @@
 	if ((GetIndustrySpec(ind->type)->life_type & INDUSTRYLIFE_ORGANIC) == 0) return false;
 
 	/* Check for wood production */
-	return std::any_of(std::begin(ind->produced), std::end(ind->produced), [](const auto &p) { return IsValidCargoID(p.cargo) && CargoSpec::Get(p.cargo)->label == 'WOOD'; });
+	for (uint i = 0; i < lengthof(ind->produced_cargo); i++) {
+		/* The industry produces wood. */
+		if (ind->produced_cargo[i] != CT_INVALID && CargoSpec::Get(ind->produced_cargo[i])->label == 'WOOD') return true;
+	}
+
+	return false;
 }
 
 static const byte _plantfarmfield_type[] = {1, 1, 1, 1, 1, 3, 3, 4, 4, 4, 5, 5, 5, 6, 6, 6};
@@ -1181,7 +1175,7 @@
 
 	TileIndex tile = i->location.tile;
 	if (CircularTileSearch(&tile, 40, SearchLumberMillTrees, nullptr)) { // 40x40 tiles  to search.
-		i->produced[0].waiting = ClampTo<uint16_t>(i->produced[0].waiting + 45); // Found a tree, add according value to waiting cargo.
+		i->produced_cargo_waiting[0] = ClampTo<uint16_t>(i->produced_cargo_waiting[0] + 45); // Found a tree, add according value to waiting cargo.
 	}
 }
 
@@ -1206,11 +1200,14 @@
 	if ((i->counter & 0x3F) == 0) {
 		uint32 r;
 		if (Chance16R(1, 14, r) && indsp->number_of_sounds != 0 && _settings_client.sound.ambient) {
-			if (std::any_of(std::begin(i->produced), std::end(i->produced), [](const auto &p) { return p.history[LAST_MONTH].production > 0; })) {
-				/* Play sound since last month had production */
-				SndPlayTileFx(
-					(SoundFx)(indsp->random_sounds[((r >> 16) * indsp->number_of_sounds) >> 16]),
-					i->location.tile);
+			for (size_t j = 0; j < lengthof(i->last_month_production); j++) {
+				if (i->last_month_production[j] > 0) {
+					/* Play sound since last month had production */
+					SndPlayTileFx(
+						(SoundFx)(indsp->random_sounds[((r >> 16) * indsp->number_of_sounds) >> 16]),
+						i->location.tile);
+					break;
+				}
 			}
 		}
 	}
@@ -1227,17 +1224,9 @@
 
 	/* produce some cargo */
 	if ((i->counter % INDUSTRY_PRODUCE_TICKS) == 0) {
-<<<<<<< HEAD
 		if (!scale_ticks) {
 			if (HasBit(indsp->callback_mask, CBM_IND_PRODUCTION_256_TICKS)) IndustryProductionCallback(i, 1);
 			ProduceIndustryGoodsFromRate(i, true);
-=======
-		if (HasBit(indsp->callback_mask, CBM_IND_PRODUCTION_256_TICKS)) IndustryProductionCallback(i, 1);
-
-		IndustryBehaviour indbehav = indsp->behaviour;
-		for (auto &p : i->produced) {
-			p.waiting = ClampTo<uint16_t>(p.waiting + p.rate);
->>>>>>> 90fdf17e
 		}
 
 		IndustryBehaviour indbehav = indsp->behaviour;
@@ -1842,21 +1831,22 @@
 	i->type = type;
 	Industry::IncIndustryTypeCount(type);
 
-	for (auto it = std::begin(i->produced); it != std::end(i->produced); ++it) {
-		size_t index = it - std::begin(i->produced);
-		it->cargo = indspec->produced_cargo[index];
-		it->rate = indspec->production_rate[index];
-	}
-
-	for (auto it = std::begin(i->accepted); it != std::end(i->accepted); ++it) {
-		size_t index = it - std::begin(i->accepted);
-		it->cargo = indspec->accepts_cargo[index];
-	}
+	MemCpyT(i->produced_cargo,  indspec->produced_cargo,  lengthof(i->produced_cargo));
+	MemCpyT(i->production_rate, indspec->production_rate, lengthof(i->production_rate));
+	MemCpyT(i->accepts_cargo,   indspec->accepts_cargo,   lengthof(i->accepts_cargo));
+
+	MemSetT(i->produced_cargo_waiting,     0, lengthof(i->produced_cargo_waiting));
+	MemSetT(i->this_month_production,      0, lengthof(i->this_month_production));
+	MemSetT(i->this_month_transported,     0, lengthof(i->this_month_transported));
+	MemSetT(i->last_month_pct_transported, 0, lengthof(i->last_month_pct_transported));
+	MemSetT(i->last_month_transported,     0, lengthof(i->last_month_transported));
+	MemSetT(i->incoming_cargo_waiting,     0, lengthof(i->incoming_cargo_waiting));
+	MemSetT(i->last_cargo_accepted_at,     0, lengthof(i->last_cargo_accepted_at));
 
 	/* Randomize inital production if non-original economy is used and there are no production related callbacks. */
 	if (!indspec->UsesOriginalEconomy()) {
-		for (auto &p : i->produced) {
-			p.rate = ClampTo<byte>((RandomRange(256) + 128) * p.rate >> 8);
+		for (size_t ci = 0; ci < lengthof(i->production_rate); ci++) {
+			i->production_rate[ci] = ClampTo<byte>((RandomRange(256) + 128) * i->production_rate[ci] >> 8);
 		}
 	}
 
@@ -1903,14 +1893,14 @@
 	if (_generating_world) {
 		if (HasBit(indspec->callback_mask, CBM_IND_PRODUCTION_256_TICKS)) {
 			IndustryProductionCallback(i, 1);
-			for (auto &p : i->produced) {
-				p.history[LAST_MONTH].production = p.waiting * 8;
-				p.waiting = 0;
-			}
-		}
-
-		for (auto &p : i->produced) {
-			p.history[LAST_MONTH].production += p.rate * 8;
+			for (size_t ci = 0; ci < lengthof(i->last_month_production); ci++) {
+				i->last_month_production[ci] = i->produced_cargo_waiting[ci] * 8;
+				i->produced_cargo_waiting[ci] = 0;
+			}
+		}
+
+		for (size_t ci = 0; ci < lengthof(i->last_month_production); ci++) {
+			i->last_month_production[ci] += i->production_rate[ci] * 8;
 		}
 	}
 
@@ -1924,9 +1914,9 @@
 
 	if (HasBit(indspec->callback_mask, CBM_IND_INPUT_CARGO_TYPES)) {
 		/* Clear all input cargo types */
-		for (auto &a : i->accepted) a.cargo = CT_INVALID;
+		for (uint j = 0; j < lengthof(i->accepts_cargo); j++) i->accepts_cargo[j] = CT_INVALID;
 		/* Query actual types */
-		uint maxcargoes = (indspec->behaviour & INDUSTRYBEH_CARGOTYPES_UNLIMITED) ? static_cast<uint>(i->accepted.size()) : 3;
+		uint maxcargoes = (indspec->behaviour & INDUSTRYBEH_CARGOTYPES_UNLIMITED) ? lengthof(i->accepts_cargo) : 3;
 		for (uint j = 0; j < maxcargoes; j++) {
 			uint16 res = GetIndustryCallback(CBID_INDUSTRY_INPUT_CARGO_TYPES, j, 0, i, type, INVALID_TILE);
 			if (res == CALLBACK_FAILED || GB(res, 0, 8) == CT_INVALID) break;
@@ -1938,27 +1928,27 @@
 			/* Industries without "unlimited" cargo types support depend on the specific order/slots of cargo types.
 			 * They need to be able to blank out specific slots without aborting the callback sequence,
 			 * and solve this by returning undefined cargo indexes. Skip these. */
-			if (!IsValidCargoID(cargo) && !(indspec->behaviour & INDUSTRYBEH_CARGOTYPES_UNLIMITED)) continue;
+			if (cargo == CT_INVALID && !(indspec->behaviour & INDUSTRYBEH_CARGOTYPES_UNLIMITED)) continue;
 			/* Verify valid cargo */
 			if (std::find(indspec->accepts_cargo, endof(indspec->accepts_cargo), cargo) == endof(indspec->accepts_cargo)) {
 				/* Cargo not in spec, error in NewGRF */
 				ErrorUnknownCallbackResult(indspec->grf_prop.grffile->grfid, CBID_INDUSTRY_INPUT_CARGO_TYPES, res);
 				break;
 			}
-			if (std::any_of(std::begin(i->accepted), std::begin(i->accepted) + j, [&cargo](const auto &a) { return a.cargo == cargo; })) {
+			if (std::find(i->accepts_cargo, i->accepts_cargo + j, cargo) != i->accepts_cargo + j) {
 				/* Duplicate cargo */
 				ErrorUnknownCallbackResult(indspec->grf_prop.grffile->grfid, CBID_INDUSTRY_INPUT_CARGO_TYPES, res);
 				break;
 			}
-			i->accepted[j].cargo = cargo;
+			i->accepts_cargo[j] = cargo;
 		}
 	}
 
 	if (HasBit(indspec->callback_mask, CBM_IND_OUTPUT_CARGO_TYPES)) {
 		/* Clear all output cargo types */
-		for (auto &p : i->produced) p.cargo = CT_INVALID;
+		for (uint j = 0; j < lengthof(i->produced_cargo); j++) i->produced_cargo[j] = CT_INVALID;
 		/* Query actual types */
-		uint maxcargoes = (indspec->behaviour & INDUSTRYBEH_CARGOTYPES_UNLIMITED) ? static_cast<uint>(i->produced.size()) : 2;
+		uint maxcargoes = (indspec->behaviour & INDUSTRYBEH_CARGOTYPES_UNLIMITED) ? lengthof(i->produced_cargo) : 2;
 		for (uint j = 0; j < maxcargoes; j++) {
 			uint16 res = GetIndustryCallback(CBID_INDUSTRY_OUTPUT_CARGO_TYPES, j, 0, i, type, INVALID_TILE);
 			if (res == CALLBACK_FAILED || GB(res, 0, 8) == CT_INVALID) break;
@@ -1968,19 +1958,19 @@
 			}
 			CargoID cargo = GetCargoTranslation(GB(res, 0, 8), indspec->grf_prop.grffile);
 			/* Allow older GRFs to skip slots. */
-			if (!IsValidCargoID(cargo) && !(indspec->behaviour & INDUSTRYBEH_CARGOTYPES_UNLIMITED)) continue;
+			if (cargo == CT_INVALID && !(indspec->behaviour & INDUSTRYBEH_CARGOTYPES_UNLIMITED)) continue;
 			/* Verify valid cargo */
 			if (std::find(indspec->produced_cargo, endof(indspec->produced_cargo), cargo) == endof(indspec->produced_cargo)) {
 				/* Cargo not in spec, error in NewGRF */
 				ErrorUnknownCallbackResult(indspec->grf_prop.grffile->grfid, CBID_INDUSTRY_OUTPUT_CARGO_TYPES, res);
 				break;
 			}
-			if (std::any_of(std::begin(i->produced), std::begin(i->produced) + j, [&cargo](const auto &p) { return p.cargo == cargo; })) {
+			if (std::find(i->produced_cargo, i->produced_cargo + j, cargo) != i->produced_cargo + j) {
 				/* Duplicate cargo */
 				ErrorUnknownCallbackResult(indspec->grf_prop.grffile->grfid, CBID_INDUSTRY_OUTPUT_CARGO_TYPES, res);
 				break;
 			}
-			i->produced[j].cargo = cargo;
+			i->produced_cargo[j] = cargo;
 		}
 	}
 
@@ -2502,7 +2492,6 @@
  */
 static void UpdateIndustryStatistics(Industry *i)
 {
-<<<<<<< HEAD
 	for (byte j = 0; j < lengthof(i->produced_cargo); j++) {
 		if (i->produced_cargo[j] != CT_INVALID) {
 			byte pct = 0;
@@ -2514,16 +2503,9 @@
 
 			i->last_month_production[j] = i->this_month_production[j];
 			i->this_month_production[j] = 0;
-=======
-	for (auto &p : i->produced) {
-		if (IsValidCargoID(p.cargo)) {
-			if (p.history[THIS_MONTH].production != 0) i->last_prod_year = TimerGameCalendar::year;
->>>>>>> 90fdf17e
-
-			/* Move history from this month to last month. */
-			std::rotate(std::rbegin(p.history), std::rbegin(p.history) + 1, std::rend(p.history));
-			p.history[THIS_MONTH].production = 0;
-			p.history[THIS_MONTH].transported = 0;
+
+			i->last_month_transported[j] = i->this_month_transported[j];
+			i->this_month_transported[j] = 0;
 		}
 	}
 }
@@ -2538,8 +2520,8 @@
 	assert(indspec->UsesOriginalEconomy());
 
 	/* Rates are rounded up, so e.g. oilrig always produces some passengers */
-	for (auto &p : this->produced) {
-		p.rate = ClampTo<uint8_t>(CeilDiv(indspec->production_rate[&p - this->produced.data()] * this->prod_level, PRODLEVEL_DEFAULT));
+	for (size_t i = 0; i < lengthof(this->production_rate); i++) {
+		this->production_rate[i] = ClampTo<byte>(CeilDiv(indspec->production_rate[i] * this->prod_level, PRODLEVEL_DEFAULT));
 	}
 }
 
@@ -2713,7 +2695,7 @@
  */
 static void CanCargoServiceIndustry(CargoID cargo, Industry *ind, bool *c_accepts, bool *c_produces)
 {
-	if (!IsValidCargoID(cargo)) return;
+	if (cargo == CT_INVALID) return;
 
 	/* Check for acceptance of cargo */
 	if (ind->IsCargoAccepted(cargo) && !IndustryTemporarilyRefusesCargo(ind, cargo)) *c_accepts = true;
@@ -2872,7 +2854,7 @@
 		if (original_economy) {
 			if (only_decrease || Chance16(1, 3)) {
 				/* If more than 60% transported, 66% chance of increase, else 33% chance of increase */
-				if (!only_decrease && (i->produced[0].history[LAST_MONTH].PctTransported() > PERCENT_TRANSPORTED_60) != Chance16(1, 3)) {
+				if (!only_decrease && (i->last_month_pct_transported[0] > PERCENT_TRANSPORTED_60) != Chance16(1, 3)) {
 					mul = 1; // Increase production
 				} else {
 					div = 1; // Decrease production
@@ -2880,14 +2862,14 @@
 			}
 		} else if (_settings_game.economy.type == ET_SMOOTH) {
 			closeit = !(i->ctlflags & (INDCTL_NO_CLOSURE | INDCTL_NO_PRODUCTION_DECREASE));
-			for (auto &p : i->produced) {
-				if (!IsValidCargoID(p.cargo)) continue;
+			for (byte j = 0; j < lengthof(i->produced_cargo); j++) {
+				if (i->produced_cargo[j] == CT_INVALID) continue;
 				uint32 r = Random();
 				int old_prod, new_prod, percent;
 				/* If over 60% is transported, mult is 1, else mult is -1. */
-				int mult = (p.history[LAST_MONTH].PctTransported() > PERCENT_TRANSPORTED_60) ? 1 : -1;
-
-				new_prod = old_prod = p.rate;
+				int mult = (i->last_month_pct_transported[j] > PERCENT_TRANSPORTED_60) ? 1 : -1;
+
+				new_prod = old_prod = i->production_rate[j];
 
 				/* For industries with only_decrease flags (temperate terrain Oil Wells),
 				 * the multiplier will always be -1 so they will only decrease. */
@@ -2895,7 +2877,7 @@
 					mult = -1;
 				/* For normal industries, if over 60% is transported, 33% chance for decrease.
 				 * Bonus for very high station ratings (over 80%): 16% chance for decrease. */
-				} else if (Chance16I(1, ((p.history[LAST_MONTH].PctTransported() > PERCENT_TRANSPORTED_80) ? 6 : 3), r)) {
+				} else if (Chance16I(1, ((i->last_month_pct_transported[j] > PERCENT_TRANSPORTED_80) ? 6 : 3), r)) {
 					mult *= -1;
 				}
 
@@ -2907,7 +2889,7 @@
 
 				/* Prevent production to overflow or Oil Rig passengers to be over-"produced" */
 				new_prod = Clamp(new_prod, 1, 255);
-				if (p.cargo == CT_PASSENGERS && !(indspec->behaviour & INDUSTRYBEH_NO_PAX_PROD_CLAMP)) {
+				if (i->produced_cargo[j] == CT_PASSENGERS && !(indspec->behaviour & INDUSTRYBEH_NO_PAX_PROD_CLAMP)) {
 					new_prod = Clamp(new_prod, 0, 16);
 				}
 
@@ -2922,13 +2904,13 @@
 				}
 
 				percent = (old_prod == 0) ? 100 : (new_prod * 100 / old_prod - 100);
-				p.rate = new_prod;
+				i->production_rate[j] = new_prod;
 
 				/* Close the industry when it has the lowest possible production rate */
 				if (new_prod > 1) closeit = false;
 
 				if (abs(percent) >= 10) {
-					ReportNewsProductionChangeIndustry(i, p.cargo, percent);
+					ReportNewsProductionChangeIndustry(i, i->produced_cargo[j], percent);
 				}
 			}
 		}
