/*
 * This file is part of OpenTTD.
 * OpenTTD is free software; you can redistribute it and/or modify it under the terms of the GNU General Public License as published by the Free Software Foundation, version 2.
 * OpenTTD is distributed in the hope that it will be useful, but WITHOUT ANY WARRANTY; without even the implied warranty of MERCHANTABILITY or FITNESS FOR A PARTICULAR PURPOSE.
 * See the GNU General Public License for more details. You should have received a copy of the GNU General Public License along with OpenTTD. If not, see <http://www.gnu.org/licenses/>.
 */

/** @file timetable_gui.cpp GUI for time tabling. */

#include "stdafx.h"
#include "command_func.h"
#include "gui.h"
#include "window_gui.h"
#include "window_func.h"
#include "textbuf_gui.h"
#include "strings_func.h"
#include "vehicle_base.h"
#include "string_func.h"
#include "gfx_func.h"
#include "company_func.h"
#include "date_func.h"
#include "date_gui.h"
#include "vehicle_gui.h"
#include "settings_type.h"
<<<<<<< HEAD
#include "viewport_func.h"
#include "schdispatch.h"
#include "vehiclelist.h"
#include "tracerestrict.h"
#include "core/backup_type.hpp"
=======
#include "timetable_cmd.h"
#include "timetable.h"
#include <cstdint>
>>>>>>> 370a8d77

#include "widgets/timetable_widget.h"

#include "table/sprites.h"
#include "table/strings.h"

#include "safeguards.h"

enum TimetableArrivalDepartureFlags {
	TADF_ARRIVAL_PREDICTED,
	TADF_DEPARTURE_PREDICTED,
	TADF_ARRIVAL_NO_OFFSET,
	TADF_DEPARTURE_NO_OFFSET,
	TADF_REACHED,
};

/** Container for the arrival/departure dates of a vehicle */
struct TimetableArrivalDeparture {
	Ticks arrival;   ///< The arrival time
	Ticks departure; ///< The departure time
	uint flags;
};

/**
 * Set the timetable parameters in the format as described by the setting.
 * @param param the first DParam to fill
 * @param ticks  the number of ticks to 'draw'
 * @param long_mode long output format
 */
void SetTimetableParams(int first_param, Ticks ticks, bool long_mode)
{
	SetDParam(first_param, long_mode ? STR_JUST_TT_TICKS_LONG : STR_JUST_TT_TICKS);
	SetDParam(first_param + 1, ticks);
}

Ticks ParseTimetableDuration(const char *str)
{
	if (StrEmpty(str)) return 0;

	if (_settings_client.gui.timetable_in_ticks) {
		return strtoul(str, nullptr, 10);
	}

	char tmp_buffer[64];
	strecpy(tmp_buffer, str, lastof(tmp_buffer));
	str_replace_wchar(tmp_buffer, lastof(tmp_buffer), GetDecimalSeparatorChar(), '.');
	return atof(tmp_buffer) * DATE_UNIT_SIZE;
}

/**
 * Check whether it is possible to determine how long the order takes.
 * @param order the order to check.
 * @param travelling whether we are interested in the travel or the wait part.
 * @return true if the travel/wait time can be used.
 */
static bool CanDetermineTimeTaken(const Order *order, bool travelling)
{
	/* Current order is conditional */
	if (order->IsType(OT_CONDITIONAL) || order->IsType(OT_IMPLICIT)) return false;
	/* No travel time and we have not already finished travelling */
	if (travelling && !order->IsTravelTimetabled()) return false;
	/* No wait time but we are loading at this timetabled station */
	if (!travelling && !order->IsWaitTimetabled() && order->IsType(OT_GOTO_STATION) &&
			!(order->GetNonStopType() & ONSF_NO_STOP_AT_DESTINATION_STATION)) {
		return false;
	}

	return true;
}


/**
 * Fill the table with arrivals and departures
 * @param v Vehicle which must have at least 2 orders.
 * @param start order index to start at
 * @param travelling Are we still in the travelling part of the start order
 * @param table Fill in arrival and departures including intermediate orders
 * @param offset Add this value to result and all arrivals and departures
 */
static void FillTimetableArrivalDepartureTable(const Vehicle *v, VehicleOrderID start, bool travelling, std::vector<TimetableArrivalDeparture> &table, Ticks offset)
{
	assert(!table.empty());
	assert(v->GetNumOrders() >= 2);
	assert(start < v->GetNumOrders());

	/* Pre-initialize with unknown time */
	for (int i = 0; i < v->GetNumOrders(); ++i) {
		table[i].arrival = table[i].departure = INVALID_TICKS;
		table[i].flags = 0;
	}

	Ticks sum = offset;
	VehicleOrderID i = start;
	const Order *order = v->GetOrder(i);

	bool predicted = false;
	bool no_offset = false;
	bool skip_travel = false;

	/* Cyclically loop over all orders until we reach the current one again.
	 * As we may start at the current order, do a post-checking loop */
	do {
		if (HasBit(table[i].flags, TADF_REACHED)) break;
		SetBit(table[i].flags, TADF_REACHED);

		bool skip = order->IsType(OT_IMPLICIT);

		if (order->IsType(OT_CONDITIONAL)) {
			bool jump = false;
			switch (order->GetConditionVariable()) {
				case OCV_UNCONDITIONALLY: {
					jump = true;
					break;
				}

				case OCV_TIME_DATE: {
					predicted = true;
					DateTicksScaled time = _scaled_date_ticks + sum;
					if (!no_offset) time -= v->lateness_counter;
					int value = GetTraceRestrictTimeDateValueFromDate(static_cast<TraceRestrictTimeDateValueField>(order->GetConditionValue()), time);
					jump = OrderConditionCompare(order->GetConditionComparator(), value, order->GetXData());
					break;
				}

				case OCV_DISPATCH_SLOT: {
					DateTicksScaled time = _scaled_date_ticks + sum;
					if (!no_offset) time -= v->lateness_counter;
					extern bool EvaluateDispatchSlotConditionalOrder(const Order *order, const Vehicle *v, DateTicksScaled date_time, bool *predicted);
					jump = EvaluateDispatchSlotConditionalOrder(order, v, time, &predicted);
					break;
				}

				default:
					return;
			}
			if (jump) {
				if (!order->IsWaitTimetabled()) return;
				sum += order->GetTimetabledWait();
				i = order->GetConditionSkipToOrder();
				order = v->GetOrder(i);
				skip_travel = true;
				continue;
			} else {
				skip = true;
			}
		}

		/* Automatic orders don't influence the overall timetable;
		 * they just add some untimetabled entries, but the time till
		 * the next non-implicit order can still be known. */
		if (!skip) {
			if (travelling || i != start) {
				if (!skip_travel) {
					if (!CanDetermineTimeTaken(order, true)) return;
					sum += order->GetTimetabledTravel();
				}
				table[i].arrival = sum;
				if (predicted) SetBit(table[i].flags, TADF_ARRIVAL_PREDICTED);
				if (no_offset) SetBit(table[i].flags, TADF_ARRIVAL_NO_OFFSET);
			}

			if (order->IsScheduledDispatchOrder(true) && !(i == start && !travelling)) {
				if (!no_offset) sum -= v->lateness_counter;
				extern DateTicksScaled GetScheduledDispatchTime(const DispatchSchedule &ds, DateTicksScaled leave_time);
				DispatchSchedule &ds = v->orders->GetDispatchScheduleByIndex(order->GetDispatchScheduleIndex());
				DispatchSchedule predicted_ds;
				predicted_ds.BorrowSchedule(ds);
				predicted_ds.UpdateScheduledDispatchToDate(_scaled_date_ticks + sum);
				DateTicksScaled slot = GetScheduledDispatchTime(predicted_ds, _scaled_date_ticks + sum + order->GetTimetabledWait());
				predicted_ds.ReturnSchedule(ds);
				if (slot <= -1) return;
				sum = slot - _scaled_date_ticks;
				predicted = true;
				no_offset = true;
			} else {
				if (!CanDetermineTimeTaken(order, false)) return;
				sum += order->GetTimetabledWait();
			}
			table[i].departure = sum;
			if (predicted) SetBit(table[i].flags, TADF_DEPARTURE_PREDICTED);
			if (predicted) SetBit(table[i].flags, TADF_DEPARTURE_NO_OFFSET);
		}

		skip_travel = false;

		++i;
		order = order->next;
		if (i >= v->GetNumOrders()) {
			i = 0;
			assert(order == nullptr);
			order = v->orders->GetFirstOrder();
		}
	} while (i != start);

	/* When loading at a scheduled station we still have to treat the
	 * travelling part of the first order. */
	if (!travelling && table[i].arrival == INVALID_TICKS) {
		if (!CanDetermineTimeTaken(order, true)) return;
		sum += order->GetTimetabledTravel();
		table[i].arrival = sum;
		if (predicted) SetBit(table[i].flags, TADF_ARRIVAL_PREDICTED);
		if (no_offset) SetBit(table[i].flags, TADF_ARRIVAL_NO_OFFSET);
	}
}

/**
 * Callback for when a time has been chosen to start the time table
 * @param p1 The p1 parameter to send to CmdSetTimetableStart
 * @param date the actually chosen date
 */
static void ChangeTimetableStartIntl(uint32 p1, DateTicksScaled date)
{
	DateTicks date_part;
	uint16 sub_ticks;
	std::tie(date_part, sub_ticks) = ScaledDateTicksToDateTicksAndSubTicks(date);
	DoCommandP(0, p1 | (sub_ticks << 21), (Ticks)(date_part - (((DateTicks)_date * DAY_TICKS) + _date_fract)), CMD_SET_TIMETABLE_START | CMD_MSG(STR_ERROR_CAN_T_TIMETABLE_VEHICLE));
}

/**
 * Callback for when a time has been chosen to start the time table
 * @param w the window related to the setting of the date
 * @param date the actually chosen date
 */
static void ChangeTimetableStartCallback(const Window *w, DateTicksScaled date)
{
	ChangeTimetableStartIntl(w->window_number, date);
}

void ProcessTimetableWarnings(const Vehicle *v, std::function<void(StringID, bool)> handler)
{
	Ticks total_time = v->orders != nullptr ? v->orders->GetTimetableDurationIncomplete() : 0;

	bool have_conditional = false;
	bool have_missing_wait = false;
	bool have_missing_travel = false;
	bool have_bad_full_load = false;
	bool have_non_timetabled_conditional_branch = false;

	const bool assume_timetabled = HasBit(v->vehicle_flags, VF_AUTOFILL_TIMETABLE) || HasBit(v->vehicle_flags, VF_AUTOMATE_TIMETABLE);
	for (int n = 0; n < v->GetNumOrders(); n++) {
		const Order *order = v->GetOrder(n);
		if (order->IsType(OT_CONDITIONAL)) {
			have_conditional = true;
			if (!order->IsWaitTimetabled()) have_non_timetabled_conditional_branch = true;
		} else {
			if (order->GetWaitTime() == 0 && order->IsType(OT_GOTO_STATION) && !(order->GetNonStopType() & ONSF_NO_STOP_AT_DESTINATION_STATION)) {
				have_missing_wait = true;
			}
			if (order->GetTravelTime() == 0 && !order->IsTravelTimetabled()) {
				have_missing_travel = true;
			}
		}

		if (order->IsType(OT_GOTO_STATION) && !have_bad_full_load && (assume_timetabled || order->IsWaitTimetabled())) {
			if (order->GetLoadType() & OLFB_FULL_LOAD) have_bad_full_load = true;
			if (order->GetLoadType() == OLFB_CARGO_TYPE_LOAD) {
				for (CargoID c = 0; c < NUM_CARGO; c++) {
					if (order->GetCargoLoadTypeRaw(c) & OLFB_FULL_LOAD) {
						have_bad_full_load = true;
						break;
					}
				}
			}
		}
	}

	if (HasBit(v->vehicle_flags, VF_TIMETABLE_SEPARATION)) {
		if (have_conditional) handler(STR_TIMETABLE_WARNING_AUTOSEP_CONDITIONAL, true);
		if (have_missing_wait || have_missing_travel) {
			if (assume_timetabled) {
				handler(STR_TIMETABLE_AUTOSEP_TIMETABLE_INCOMPLETE, false);
			} else {
				handler(STR_TIMETABLE_WARNING_AUTOSEP_MISSING_TIMINGS, true);
				handler(STR_TIMETABLE_FILL_TIMETABLE_SUGGESTION, false);
				handler(STR_TIMETABLE_FILL_TIMETABLE_SUGGESTION_2, false);
			}
		} else if (v->GetNumOrders() == 0) {
			handler(STR_TIMETABLE_AUTOSEP_TIMETABLE_INCOMPLETE, false);
		} else if (!have_conditional) {
			handler(v->IsOrderListShared() ? STR_TIMETABLE_AUTOSEP_OK : STR_TIMETABLE_AUTOSEP_SINGLE_VEH, false);
		}
	}
	if (have_bad_full_load) handler(STR_TIMETABLE_WARNING_FULL_LOAD, true);
	if (have_conditional && HasBit(v->vehicle_flags, VF_AUTOFILL_TIMETABLE)) handler(STR_TIMETABLE_WARNING_AUTOFILL_CONDITIONAL, true);
	if (total_time && have_non_timetabled_conditional_branch) handler(STR_TIMETABLE_NON_TIMETABLED_BRANCH, false);
	if (HasBit(v->vehicle_flags, VF_SCHEDULED_DISPATCH) && v->orders != nullptr) {
		auto sd_warning = [&](int schedule_index, StringID str) {
			if (v->orders->GetScheduledDispatchScheduleCount() > 1) {
				SetDParam(0, schedule_index + 1);
				SetDParam(1, str);
				handler(STR_TIMETABLE_WARNING_SCHEDULE_ID, true);
			} else {
				handler(str, true);
			}
		};
		std::vector<bool> seen_sched_dispatch_orders(v->orders->GetScheduledDispatchScheduleCount());

		for (int n = 0; n < v->GetNumOrders(); n++) {
			const Order *order = v->GetOrder(n);
			int schedule_index = order->GetDispatchScheduleIndex();
			if (schedule_index >= 0) {
				seen_sched_dispatch_orders[schedule_index] = true;
				if (!order->IsWaitTimetabled()) {
					sd_warning(schedule_index, STR_TIMETABLE_WARNING_SCHEDULED_DISPATCH_ORDER_NO_WAIT_TIME);
				}
			}
		}
		for (uint i = 0; i < seen_sched_dispatch_orders.size(); i++) {
			if (!seen_sched_dispatch_orders[i]) sd_warning(i, STR_TIMETABLE_WARNING_NO_SCHEDULED_DISPATCH_ORDER_ASSIGNED);
		}
	}
}


struct TimetableWindow : GeneralVehicleWindow {
	int sel_index;
<<<<<<< HEAD
	bool show_expected;     ///< Whether we show expected arrival or scheduled
	uint deparr_time_width; ///< The width of the departure/arrival time
	uint deparr_abbr_width; ///< The width of the departure/arrival abbreviation
	int clicked_widget;     ///< The widget that was clicked (used to determine what to do in OnQueryTextFinished)
	Scrollbar *vscroll;
	bool query_is_speed_query; ///< The currently open query window is a speed query and not a time query.
	bool set_start_date_all;   ///< Set start date using minutes text entry: this is a set all vehicle (ctrl-click) action
	bool change_timetable_all; ///< Set wait time or speed for all timetable entries (ctrl-click) action
	int summary_warnings = 0;  ///< NUmber of summary warnings shown

	enum {
		MAX_SUMMARY_WARNINGS = 10,
	};
=======
	VehicleTimetableWidgets query_widget; ///< Which button was clicked to open the query text input?
	const Vehicle *vehicle;    ///< Vehicle monitored by the window.
	bool show_expected;        ///< Whether we show expected arrival or scheduled.
	uint deparr_time_width;    ///< The width of the departure/arrival time
	uint deparr_abbr_width;    ///< The width of the departure/arrival abbreviation
	Scrollbar *vscroll;        ///< The scrollbar.
	bool set_start_date_all;   ///< Set start date using minutes text entry for all timetable entries (ctrl-click) action.
	bool change_timetable_all; ///< Set wait time or speed for all timetable entries (ctrl-click) action.
>>>>>>> 370a8d77

	TimetableWindow(WindowDesc *desc, WindowNumber window_number) :
			GeneralVehicleWindow(desc, Vehicle::Get(window_number)),
			sel_index(-1),
			show_expected(true)
	{
		this->CreateNestedTree();
		this->vscroll = this->GetScrollbar(WID_VT_SCROLLBAR);
		this->UpdateSelectionStates();
		this->FinishInitNested(window_number);

		this->owner = this->vehicle->owner;
	}

	~TimetableWindow()
	{
		if (!FocusWindowById(WC_VEHICLE_VIEW, this->window_number)) {
			MarkDirtyFocusedRoutePaths(this->vehicle);
		}
	}

	/**
	 * Build the arrival-departure list for a given vehicle
	 * @param v the vehicle to make the list for
	 * @param table the table to fill
	 * @return if next arrival will be early
	 */
	static bool BuildArrivalDepartureList(const Vehicle *v, std::vector<TimetableArrivalDeparture> &table)
	{
		assert(HasBit(v->vehicle_flags, VF_TIMETABLE_STARTED));

		bool travelling = (!(v->current_order.IsAnyLoadingType() || v->current_order.IsType(OT_WAITING)) || v->current_order.GetNonStopType() == ONSF_STOP_EVERYWHERE);
		Ticks start_time = -(Ticks)v->current_order_time;
		if (v->cur_timetable_order_index != INVALID_VEH_ORDER_ID && v->cur_timetable_order_index != v->cur_real_order_index) {
			/* vehicle is taking a conditional order branch, adjust start time to compensate */
			const Order *real_current_order = v->GetOrder(v->cur_real_order_index);
			const Order *real_timetable_order = v->GetOrder(v->cur_timetable_order_index);
			assert(real_timetable_order->IsType(OT_CONDITIONAL));
			start_time += (real_timetable_order->GetWaitTime() - real_current_order->GetTravelTime());
		}

		FillTimetableArrivalDepartureTable(v, v->cur_real_order_index % v->GetNumOrders(), travelling, table, start_time);

		return (travelling && v->lateness_counter < 0);
	}

	void UpdateWidgetSize(int widget, Dimension *size, const Dimension &padding, Dimension *fill, Dimension *resize) override
	{
		switch (widget) {
			case WID_VT_ARRIVAL_DEPARTURE_PANEL:
				SetDParamMaxValue(0, _settings_time.time_in_minutes ? 0 : MAX_YEAR * DAYS_IN_YEAR);
				this->deparr_time_width = GetStringBoundingBox(STR_JUST_DATE_WALLCLOCK_TINY).width + 4;
				this->deparr_abbr_width = std::max(GetStringBoundingBox(STR_TIMETABLE_ARRIVAL_ABBREVIATION).width, GetStringBoundingBox(STR_TIMETABLE_DEPARTURE_ABBREVIATION).width);
				size->width = this->deparr_abbr_width + WidgetDimensions::scaled.hsep_wide + this->deparr_time_width + padding.width;
				FALLTHROUGH;

			case WID_VT_ARRIVAL_DEPARTURE_SELECTION:
			case WID_VT_TIMETABLE_PANEL:
				resize->height = std::max<int>(FONT_HEIGHT_NORMAL, GetSpriteSize(SPR_LOCK).height);
				size->height = 8 * resize->height + padding.height;
				break;

			case WID_VT_SUMMARY_PANEL: {
				Dimension d = GetSpriteSize(SPR_WARNING_SIGN);
				size->height = 2 * FONT_HEIGHT_NORMAL + std::min<int>(MAX_SUMMARY_WARNINGS, this->summary_warnings) * std::max<int>(d.height, FONT_HEIGHT_NORMAL) + padding.height;
				break;
			}
		}
	}

	int GetOrderFromTimetableWndPt(int y, const Vehicle *v)
	{
		int sel = (y - this->GetWidget<NWidgetBase>(WID_VT_TIMETABLE_PANEL)->pos_y - WidgetDimensions::scaled.framerect.top) / std::max<int>(FONT_HEIGHT_NORMAL, GetSpriteSize(SPR_LOCK).height);

		if ((uint)sel >= this->vscroll->GetCapacity()) return INVALID_ORDER;

		sel += this->vscroll->GetPosition();

		return (sel < v->GetNumOrders() * 2 && sel >= 0) ? sel : INVALID_ORDER;
	}

	/**
	 * Some data on this window has become invalid.
	 * @param data Information about the changed data.
	 * @param gui_scope Whether the call is done from GUI scope. You may not do everything when not in GUI scope. See #InvalidateWindowData() for details.
	 */
	void OnInvalidateData(int data = 0, bool gui_scope = true) override
	{
		switch (data) {
			case VIWD_AUTOREPLACE:
				/* Autoreplace replaced the vehicle */
				this->vehicle = Vehicle::Get(this->window_number);
				break;

			case VIWD_REMOVE_ALL_ORDERS:
				/* Removed / replaced all orders (after deleting / sharing) */
				if (this->sel_index == -1) break;

				this->DeleteChildWindows();
				this->sel_index = -1;
				break;

			case VIWD_MODIFY_ORDERS:
				if (!gui_scope) break;
				this->UpdateSelectionStates();
				this->ReInit();
				break;

			default: {
				if (gui_scope) break; // only do this once; from command scope

				/* Moving an order. If one of these is INVALID_VEH_ORDER_ID, then
				 * the order is being created / removed */
				if (this->sel_index == -1) break;

				VehicleOrderID from = GB(data, 0, 16);
				VehicleOrderID to   = GB(data, 16, 16);

				if (from == to) break; // no need to change anything

				/* if from == INVALID_VEH_ORDER_ID, one order was added; if to == INVALID_VEH_ORDER_ID, one order was removed */
				uint old_num_orders = this->vehicle->GetNumOrders() - (uint)(from == INVALID_VEH_ORDER_ID) + (uint)(to == INVALID_VEH_ORDER_ID);

				VehicleOrderID selected_order = (this->sel_index + 1) / 2;
				if (selected_order == old_num_orders) selected_order = 0; // when last travel time is selected, it belongs to order 0

				bool travel = HasBit(this->sel_index, 0);

				if (from != selected_order) {
					/* Moving from preceding order? */
					selected_order -= (int)(from <= selected_order);
					/* Moving to   preceding order? */
					selected_order += (int)(to   <= selected_order);
				} else {
					/* Now we are modifying the selected order */
					if (to == INVALID_VEH_ORDER_ID) {
						/* Deleting selected order */
						this->DeleteChildWindows();
						this->sel_index = -1;
						break;
					} else {
						/* Moving selected order */
						selected_order = to;
					}
				}

				/* recompute new sel_index */
				this->sel_index = 2 * selected_order - (int)travel;
				/* travel time of first order needs special handling */
				if (this->sel_index == -1) this->sel_index = this->vehicle->GetNumOrders() * 2 - 1;
				break;
			}
		}
	}

	virtual EventState OnCTRLStateChange() override
	{
		this->UpdateSelectionStates();
		this->SetDirty();
		return ES_NOT_HANDLED;
	}

	void SetButtonDisabledStates()
	{
		const Vehicle *v = this->vehicle;
		int selected = this->sel_index;

		this->vscroll->SetCount(v->GetNumOrders() * 2);

		if (v->owner == _local_company) {
			bool disable = true;
			bool disable_time = true;
			bool wait_lockable = false;
			bool wait_locked = false;
			bool clearable_when_wait_locked = false;
			if (selected != -1) {
				const Order *order = v->GetOrder(((selected + 1) / 2) % v->GetNumOrders());
				if (selected % 2 != 0) {
					/* Travel time */
					disable = order != nullptr && (order->IsType(OT_CONDITIONAL) || order->IsType(OT_IMPLICIT) || order->HasNoTimetableTimes());
					disable_time = disable;
					wait_lockable = !disable;
					wait_locked = wait_lockable && order->IsTravelFixed();
				} else {
					/* Wait time */
					if (order != nullptr) {
						if (order->IsType(OT_GOTO_WAYPOINT)) {
							disable = false;
							disable_time = false;
							clearable_when_wait_locked = true;
						} else if (order->IsType(OT_CONDITIONAL)) {
							disable = true;
							disable_time = false;
							clearable_when_wait_locked = true;
						} else {
							disable = (!(order->IsType(OT_GOTO_STATION) || (order->IsType(OT_GOTO_DEPOT) && !(order->GetDepotActionType() & ODATFB_HALT))) ||
									(order->GetNonStopType() & ONSF_NO_STOP_AT_DESTINATION_STATION));
							disable_time = disable;
						}
					} else {
						disable = true;
						disable_time = true;
					}
					wait_lockable = !disable_time;
					wait_locked = wait_lockable && order->IsWaitFixed();
				}
			}
			bool disable_speed = disable || selected % 2 == 0 || v->type == VEH_AIRCRAFT;

			this->SetWidgetDisabledState(WID_VT_CHANGE_TIME, disable_time || (HasBit(v->vehicle_flags, VF_AUTOMATE_TIMETABLE) && !wait_locked));
			this->SetWidgetDisabledState(WID_VT_CLEAR_TIME, disable_time || (HasBit(v->vehicle_flags, VF_AUTOMATE_TIMETABLE) && !(wait_locked && clearable_when_wait_locked)));
			this->SetWidgetDisabledState(WID_VT_CHANGE_SPEED, disable_speed);
			this->SetWidgetDisabledState(WID_VT_CLEAR_SPEED, disable_speed);
			this->SetWidgetDisabledState(WID_VT_SHARED_ORDER_LIST, !(v->IsOrderListShared() || _settings_client.gui.enable_single_veh_shared_order_gui));

			this->SetWidgetDisabledState(WID_VT_START_DATE, v->orders == nullptr || HasBit(v->vehicle_flags, VF_TIMETABLE_SEPARATION) || HasBit(v->vehicle_flags, VF_SCHEDULED_DISPATCH));
			this->SetWidgetDisabledState(WID_VT_RESET_LATENESS, v->orders == nullptr);
			this->SetWidgetDisabledState(WID_VT_AUTOFILL, v->orders == nullptr || HasBit(v->vehicle_flags, VF_AUTOMATE_TIMETABLE));
			this->SetWidgetDisabledState(WID_VT_AUTO_SEPARATION, HasBit(v->vehicle_flags, VF_SCHEDULED_DISPATCH));
			this->EnableWidget(WID_VT_AUTOMATE);
			this->EnableWidget(WID_VT_ADD_VEH_GROUP);
			this->SetWidgetDisabledState(WID_VT_LOCK_ORDER_TIME, !wait_lockable);
			this->SetWidgetLoweredState(WID_VT_LOCK_ORDER_TIME, wait_locked);
			this->SetWidgetDisabledState(WID_VT_EXTRA, disable || (selected % 2 != 0));
			this->SetWidgetDisabledState(WID_VT_ASSIGN_SCHEDULE, disable || (selected % 2 != 0) || !HasBit(v->vehicle_flags, VF_SCHEDULED_DISPATCH));
		} else {
			this->DisableWidget(WID_VT_START_DATE);
			this->DisableWidget(WID_VT_CHANGE_TIME);
			this->DisableWidget(WID_VT_CLEAR_TIME);
			this->DisableWidget(WID_VT_CHANGE_SPEED);
			this->DisableWidget(WID_VT_CLEAR_SPEED);
			this->DisableWidget(WID_VT_RESET_LATENESS);
			this->DisableWidget(WID_VT_AUTOFILL);
			this->DisableWidget(WID_VT_AUTOMATE);
			this->DisableWidget(WID_VT_AUTO_SEPARATION);
			this->DisableWidget(WID_VT_SHARED_ORDER_LIST);
			this->DisableWidget(WID_VT_ADD_VEH_GROUP);
			this->DisableWidget(WID_VT_LOCK_ORDER_TIME);
			this->DisableWidget(WID_VT_EXTRA);
			this->DisableWidget(WID_VT_ASSIGN_SCHEDULE);
		}

		this->SetWidgetLoweredState(WID_VT_AUTOFILL, HasBit(v->vehicle_flags, VF_AUTOFILL_TIMETABLE));
		this->SetWidgetLoweredState(WID_VT_AUTOMATE, HasBit(v->vehicle_flags, VF_AUTOMATE_TIMETABLE));
		this->SetWidgetLoweredState(WID_VT_AUTO_SEPARATION, HasBit(v->vehicle_flags, VF_TIMETABLE_SEPARATION));
		this->SetWidgetLoweredState(WID_VT_SCHEDULED_DISPATCH, HasBit(v->vehicle_flags, VF_SCHEDULED_DISPATCH));
		this->SetWidgetLoweredState(WID_VT_SCHEDULED_DISPATCH, HasBit(v->vehicle_flags, VF_SCHEDULED_DISPATCH));

		this->SetWidgetDisabledState(WID_VT_SCHEDULED_DISPATCH, v->orders == nullptr);
		this->GetWidget<NWidgetStacked>(WID_VT_START_DATE_SELECTION)->SetDisplayedPlane(HasBit(v->vehicle_flags, VF_SCHEDULED_DISPATCH) ? 1 : 0);
	}

	void OnPaint() override
	{
		this->SetButtonDisabledStates();
		this->DrawWidgets();
	}

	void SetStringParameters(int widget) const override
	{
		switch (widget) {
			case WID_VT_CAPTION: SetDParam(0, this->vehicle->index); break;
			case WID_VT_EXPECTED: SetDParam(0, this->show_expected ? STR_TIMETABLE_EXPECTED : STR_TIMETABLE_SCHEDULED); break;
		}
	}

<<<<<<< HEAD
	bool OnTooltip(Point pt, int widget, TooltipCloseCondition close_cond) override
	{
		switch (widget) {
			case WID_VT_CHANGE_TIME: {
				GuiShowTooltips(this, STR_TIMETABLE_WAIT_TIME_TOOLTIP, 0, nullptr, close_cond);
				return true;
			}
			case WID_VT_CLEAR_TIME: {
				GuiShowTooltips(this, STR_TIMETABLE_CLEAR_TIME_TOOLTIP, 0, nullptr, close_cond);
				return true;
			}
			case WID_VT_CHANGE_SPEED: {
				GuiShowTooltips(this, STR_TIMETABLE_CHANGE_SPEED_TOOLTIP, 0, nullptr, close_cond);
				return true;
			}
			case WID_VT_CLEAR_SPEED: {
				GuiShowTooltips(this, STR_TIMETABLE_CLEAR_SPEED_TOOLTIP, 0, nullptr, close_cond);
				return true;
			}
			case WID_VT_SHARED_ORDER_LIST: {
				if (this->vehicle->owner == _local_company) {
					uint64 args[] = { STR_ORDERS_VEH_WITH_SHARED_ORDERS_LIST_TOOLTIP };
					GuiShowTooltips(this, STR_ORDERS_VEH_WITH_SHARED_ORDERS_LIST_TOOLTIP_EXTRA, lengthof(args), args, close_cond);
					return true;
				}
				return false;
			}
			default:
				return false;
		}
	}

	void DrawWidget(const Rect &r, int widget) const override
=======
	/**
	 * Helper function to draw the timetable panel.
	 * @param r The rect to draw within.
	 */
	void DrawTimetablePanel(const Rect &r) const
>>>>>>> 370a8d77
	{
		const Vehicle *v = this->vehicle;
		Rect tr = r.Shrink(WidgetDimensions::scaled.framerect);
		int i = this->vscroll->GetPosition();
		VehicleOrderID order_id = (i + 1) / 2;
		bool final_order = false;
		int selected = this->sel_index;

<<<<<<< HEAD
		switch (widget) {
			case WID_VT_TIMETABLE_PANEL: {
				Rect tr = r.Shrink(WidgetDimensions::scaled.framerect);
				int i = this->vscroll->GetPosition();
				Dimension lock_d = GetSpriteSize(SPR_LOCK);
				int line_height = std::max<int>(FONT_HEIGHT_NORMAL, lock_d.height);
				VehicleOrderID order_id = (i + 1) / 2;
				bool final_order = false;

				bool rtl = _current_text_dir == TD_RTL;
				SetDParamMaxValue(0, v->GetNumOrders(), 2);
				int index_column_width = GetStringBoundingBox(STR_ORDER_INDEX).width + 2 * GetSpriteSize(rtl ? SPR_ARROW_RIGHT : SPR_ARROW_LEFT).width + WidgetDimensions::scaled.hsep_normal;
				int middle = rtl ? tr.right - index_column_width : tr.left + index_column_width;

				const Order *order = v->GetOrder(order_id);
				while (order != nullptr) {
					/* Don't draw anything if it extends past the end of the window. */
					if (!this->vscroll->IsVisible(i)) break;

					if (i % 2 == 0) {
						DrawOrderString(v, order, order_id, tr.top, i == selected, true, tr.left, middle, tr.right);

						order_id++;

						if (order_id >= v->GetNumOrders()) {
							order = v->GetOrder(0);
							final_order = true;
						} else {
							order = order->next;
						}
					} else {
						StringID string;
						TextColour colour = (i == selected) ? TC_WHITE : TC_BLACK;
						if (order->IsType(OT_CONDITIONAL) || order->HasNoTimetableTimes()) {
							string = STR_TIMETABLE_NO_TRAVEL;
						} else if (order->IsType(OT_IMPLICIT)) {
							string = STR_TIMETABLE_NOT_TIMETABLEABLE;
							colour = ((i == selected) ? TC_SILVER : TC_GREY) | TC_NO_SHADE;
						} else if (!order->IsTravelTimetabled()) {
							if (order->GetTravelTime() > 0) {
								SetTimetableParams(0, order->GetTravelTime());
								string = order->GetMaxSpeed() != UINT16_MAX ?
										STR_TIMETABLE_TRAVEL_FOR_SPEED_ESTIMATED  :
										STR_TIMETABLE_TRAVEL_FOR_ESTIMATED;
							} else {
								string = order->GetMaxSpeed() != UINT16_MAX ?
										STR_TIMETABLE_TRAVEL_NOT_TIMETABLED_SPEED :
										STR_TIMETABLE_TRAVEL_NOT_TIMETABLED;
							}
						} else {
							SetTimetableParams(0, order->GetTimetabledTravel());
							string = order->GetMaxSpeed() != UINT16_MAX ?
									STR_TIMETABLE_TRAVEL_FOR_SPEED : STR_TIMETABLE_TRAVEL_FOR;
						}
						SetDParam(2, PackVelocity(order->GetMaxSpeed(), v->type));

						int edge = DrawString(rtl ? tr.left : middle, rtl ? middle : tr.right, tr.top, string, colour);

						if (order->IsTravelFixed()) {
							Dimension lock_d = GetSpriteSize(SPR_LOCK);
							DrawPixelInfo tmp_dpi;
							if (FillDrawPixelInfo(&tmp_dpi, rtl ? tr.left : middle, tr.top, rtl ? middle : tr.right, lock_d.height)) {
								AutoRestoreBackup dpi_backup(_cur_dpi, &tmp_dpi);

								DrawSprite(SPR_LOCK, PAL_NONE, rtl ? edge - 3 - lock_d.width - tr.left : edge + 3 - middle, 0);
							}
						}

						if (final_order) break;
					}

					i++;
					tr.top += line_height;
=======
		bool rtl = _current_text_dir == TD_RTL;
		SetDParamMaxValue(0, v->GetNumOrders(), 2);
		int index_column_width = GetStringBoundingBox(STR_ORDER_INDEX).width + 2 * GetSpriteSize(rtl ? SPR_ARROW_RIGHT : SPR_ARROW_LEFT).width + WidgetDimensions::scaled.hsep_normal;
		int middle = rtl ? tr.right - index_column_width : tr.left + index_column_width;

		const Order *order = v->GetOrder(order_id);
		while (order != nullptr) {
			/* Don't draw anything if it extends past the end of the window. */
			if (!this->vscroll->IsVisible(i)) break;

			if (i % 2 == 0) {
				DrawOrderString(v, order, order_id, tr.top, i == selected, true, tr.left, middle, tr.right);

				order_id++;

				if (order_id >= v->GetNumOrders()) {
					order = v->GetOrder(0);
					final_order = true;
				} else {
					order = order->next;
				}
			} else {
				StringID string;
				TextColour colour = (i == selected) ? TC_WHITE : TC_BLACK;
				if (order->IsType(OT_CONDITIONAL)) {
					string = STR_TIMETABLE_NO_TRAVEL;
				} else if (order->IsType(OT_IMPLICIT)) {
					string = STR_TIMETABLE_NOT_TIMETABLEABLE;
					colour = ((i == selected) ? TC_SILVER : TC_GREY) | TC_NO_SHADE;
				} else if (!order->IsTravelTimetabled()) {
					if (order->GetTravelTime() > 0) {
						SetTimetableParams(0, 1, order->GetTravelTime());
						string = order->GetMaxSpeed() != UINT16_MAX ?
							STR_TIMETABLE_TRAVEL_FOR_SPEED_ESTIMATED :
							STR_TIMETABLE_TRAVEL_FOR_ESTIMATED;
					} else {
						string = order->GetMaxSpeed() != UINT16_MAX ?
							STR_TIMETABLE_TRAVEL_NOT_TIMETABLED_SPEED :
							STR_TIMETABLE_TRAVEL_NOT_TIMETABLED;
					}
				} else {
					SetTimetableParams(0, 1, order->GetTimetabledTravel());
					string = order->GetMaxSpeed() != UINT16_MAX ?
						STR_TIMETABLE_TRAVEL_FOR_SPEED : STR_TIMETABLE_TRAVEL_FOR;
>>>>>>> 370a8d77
				}
				SetDParam(2, PackVelocity(order->GetMaxSpeed(), v->type));

				DrawString(rtl ? tr.left : middle, rtl ? middle : tr.right, tr.top, string, colour);

				if (final_order) break;
			}

<<<<<<< HEAD
			case WID_VT_ARRIVAL_DEPARTURE_PANEL: {
				/* Arrival and departure times are handled in an all-or-nothing approach,
				 * i.e. are only shown if we can calculate all times.
				 * Excluding order lists with only one order makes some things easier.
				 */
				Ticks total_time = v->orders != nullptr ? v->orders->GetTimetableDurationIncomplete() : 0;
				if (total_time <= 0 || v->GetNumOrders() <= 1 || !HasBit(v->vehicle_flags, VF_TIMETABLE_STARTED)) break;

				TimetableArrivalDeparture *arr_dep = AllocaM(TimetableArrivalDeparture, v->GetNumOrders());
				const VehicleOrderID cur_order = v->cur_real_order_index % v->GetNumOrders();

				VehicleOrderID earlyID = BuildArrivalDepartureList(v, arr_dep) ? cur_order : (VehicleOrderID)INVALID_VEH_ORDER_ID;

				Rect tr = r.Shrink(WidgetDimensions::scaled.framerect);
				Dimension lock_d = GetSpriteSize(SPR_LOCK);
				int line_height = std::max<int>(FONT_HEIGHT_NORMAL, lock_d.height);

				bool show_late = this->show_expected && v->lateness_counter > DATE_UNIT_SIZE;
				Ticks offset = show_late ? 0 : -v->lateness_counter;

				bool rtl = _current_text_dir == TD_RTL;
				Rect abbr = tr.WithWidth(this->deparr_abbr_width, rtl);
				Rect time = tr.WithWidth(this->deparr_time_width, !rtl);

				for (int i = this->vscroll->GetPosition(); i / 2 < v->GetNumOrders(); ++i) { // note: i is also incremented in the loop
					/* Don't draw anything if it extends past the end of the window. */
					if (!this->vscroll->IsVisible(i)) break;

					if (i % 2 == 0) {
						if (arr_dep[i / 2].arrival != INVALID_TICKS) {
							DrawString(abbr.left, abbr.right, tr.top, STR_TIMETABLE_ARRIVAL_ABBREVIATION, i == selected ? TC_WHITE : TC_BLACK);
							if (this->show_expected && i / 2 == earlyID) {
								SetDParam(0, _scaled_date_ticks + arr_dep[i / 2].arrival);
								DrawString(time.left, time.right, tr.top, STR_JUST_DATE_WALLCLOCK_TINY, TC_GREEN);
							} else {
								SetDParam(0, _scaled_date_ticks + arr_dep[i / 2].arrival + (HasBit(arr_dep[i / 2].flags, TADF_ARRIVAL_NO_OFFSET) ? 0 : offset));
								DrawString(time.left, time.right, tr.top, STR_JUST_DATE_WALLCLOCK_TINY,
										HasBit(arr_dep[i / 2].flags, TADF_ARRIVAL_PREDICTED) ? (TextColour)(TC_IS_PALETTE_COLOUR | TC_NO_SHADE | 4) : (show_late ? TC_RED : i == selected ? TC_WHITE : TC_BLACK));
							}
						}
					} else {
						if (arr_dep[i / 2].departure != INVALID_TICKS) {
							DrawString(abbr.left, abbr.right, tr.top, STR_TIMETABLE_DEPARTURE_ABBREVIATION, i == selected ? TC_WHITE : TC_BLACK);
							SetDParam(0, _scaled_date_ticks + arr_dep[i/2].departure + (HasBit(arr_dep[i / 2].flags, TADF_DEPARTURE_NO_OFFSET) ? 0 : offset));
							DrawString(time.left, time.right, tr.top, STR_JUST_DATE_WALLCLOCK_TINY,
									HasBit(arr_dep[i / 2].flags, TADF_DEPARTURE_PREDICTED) ? (TextColour)(TC_IS_PALETTE_COLOUR | TC_NO_SHADE | 4) : (show_late ? TC_RED : i == selected ? TC_WHITE : TC_BLACK));
						}
					}
					tr.top += line_height;
=======
			i++;
			tr.top += FONT_HEIGHT_NORMAL;
		}
	}

	/**
	 * Helper function to draw the arrival and departure panel.
	 * @param r The rect to draw within.
	 */
	void DrawArrivalDeparturePanel(const Rect &r) const
	{
		const Vehicle *v = this->vehicle;

		/* Arrival and departure times are handled in an all-or-nothing approach,
		 * i.e. are only shown if we can calculate all times.
		 * Excluding order lists with only one order makes some things easier. */
		Ticks total_time = v->orders != nullptr ? v->orders->GetTimetableDurationIncomplete() : 0;
		if (total_time <= 0 || v->GetNumOrders() <= 1 || !HasBit(v->vehicle_flags, VF_TIMETABLE_STARTED)) return;

		std::vector<TimetableArrivalDeparture> arr_dep(v->GetNumOrders());
		const VehicleOrderID cur_order = v->cur_real_order_index % v->GetNumOrders();

		VehicleOrderID earlyID = BuildArrivalDepartureList(v, arr_dep) ? cur_order : (VehicleOrderID)INVALID_VEH_ORDER_ID;
		int selected = this->sel_index;

		Rect tr = r.Shrink(WidgetDimensions::scaled.framerect);
		bool show_late = this->show_expected && v->lateness_counter > DAY_TICKS;
		Ticks offset = show_late ? 0 : -v->lateness_counter;

		bool rtl = _current_text_dir == TD_RTL;
		Rect abbr = tr.WithWidth(this->deparr_abbr_width, rtl);
		Rect time = tr.WithWidth(this->deparr_time_width, !rtl);

		for (int i = this->vscroll->GetPosition(); i / 2 < v->GetNumOrders(); ++i) { // note: i is also incremented in the loop
			/* Don't draw anything if it extends past the end of the window. */
			if (!this->vscroll->IsVisible(i)) break;

			if (i % 2 == 0) {
				/* Draw an arrival time. */
				if (arr_dep[i / 2].arrival != INVALID_TICKS) {
					/* First draw the arrival abbreviation. */
					DrawString(abbr.left, abbr.right, tr.top, STR_TIMETABLE_ARRIVAL_ABBREVIATION, i == selected ? TC_WHITE : TC_BLACK);

					/* First set the offset and text colour based on the expected/scheduled mode and some other things. */
					Ticks this_offset;
					TextColour colour;
					if (this->show_expected && i / 2 == earlyID) {
						/* Show expected arrival. */
						this_offset = 0;
						colour = TC_GREEN;
					} else {
						/* Show scheduled arrival. */
						this_offset = offset;
						colour = show_late ? TC_RED : (i == selected ? TC_WHITE : TC_BLACK);
					}

					/* Now actually draw the arrival time. */
					SetDParam(0, _date + (arr_dep[i / 2].arrival + this_offset) / DAY_TICKS);
					DrawString(time.left, time.right, tr.top, STR_JUST_DATE_TINY, colour);
>>>>>>> 370a8d77
				}
			} else {
				/* Draw a departure time. */
				if (arr_dep[i / 2].departure != INVALID_TICKS) {
					DrawString(abbr.left, abbr.right, tr.top, STR_TIMETABLE_DEPARTURE_ABBREVIATION, i == selected ? TC_WHITE : TC_BLACK);
					TextColour colour = show_late ? TC_RED : (i == selected ? TC_WHITE : TC_BLACK);
					SetDParam(0, _date + (arr_dep[i / 2].departure + offset) / DAY_TICKS);
					DrawString(time.left, time.right, tr.top, STR_JUST_DATE_TINY, colour);
				}
			}
			tr.top += FONT_HEIGHT_NORMAL;
		}
	}

	/**
	 * Helper function to draw the summary panel.
	 * @param r The rect to draw within.
	 */
	void DrawSummaryPanel(const Rect &r) const
	{
		const Vehicle *v = this->vehicle;
		Rect tr = r.Shrink(WidgetDimensions::scaled.framerect);

		Ticks total_time = v->orders != nullptr ? v->orders->GetTimetableDurationIncomplete() : 0;
		if (total_time != 0) {
			SetTimetableParams(0, 1, total_time);
			DrawString(tr, v->orders->IsCompleteTimetable() ? STR_TIMETABLE_TOTAL_TIME : STR_TIMETABLE_TOTAL_TIME_INCOMPLETE);
		}
		tr.top += FONT_HEIGHT_NORMAL;

		if (v->timetable_start != 0) {
			/* We are running towards the first station so we can start the
			 * timetable at the given time. */
			SetDParam(0, STR_JUST_DATE_TINY);
			SetDParam(1, v->timetable_start);
			DrawString(tr, STR_TIMETABLE_STATUS_START_AT);
		} else if (!HasBit(v->vehicle_flags, VF_TIMETABLE_STARTED)) {
			/* We aren't running on a timetable yet, so how can we be "on time"
			 * when we aren't even "on service"/"on duty"? */
			DrawString(tr, STR_TIMETABLE_STATUS_NOT_STARTED);
		} else if (v->lateness_counter == 0 || (!_settings_client.gui.timetable_in_ticks && v->lateness_counter / DAY_TICKS == 0)) {
			DrawString(tr, STR_TIMETABLE_STATUS_ON_TIME);
		} else {
			SetTimetableParams(0, 1, abs(v->lateness_counter));
			DrawString(tr, v->lateness_counter < 0 ? STR_TIMETABLE_STATUS_EARLY : STR_TIMETABLE_STATUS_LATE);
		}
	}

	void DrawWidget(const Rect &r, int widget) const override
	{
		switch (widget) {
			case WID_VT_TIMETABLE_PANEL: {
				this->DrawTimetablePanel(r);
				break;
			}

			case WID_VT_ARRIVAL_DEPARTURE_PANEL: {
				this->DrawArrivalDeparturePanel(r);
				break;
			}

<<<<<<< HEAD
				Ticks total_time = v->orders != nullptr ? v->orders->GetTimetableDurationIncomplete() : 0;
				if (total_time != 0) {
					SetTimetableParams(0, total_time);
					DrawString(tr, v->orders->IsCompleteTimetable() ? STR_TIMETABLE_TOTAL_TIME : STR_TIMETABLE_TOTAL_TIME_INCOMPLETE);
				}
				tr.top += FONT_HEIGHT_NORMAL;

				if (v->timetable_start != 0) {
					/* We are running towards the first station so we can start the
					 * timetable at the given time. */
					SetDParam(0, STR_JUST_DATE_WALLCLOCK_TINY);
					SetDParam(1, DateTicksToScaledDateTicks(v->timetable_start) + v->timetable_start_subticks);
					DrawString(tr, STR_TIMETABLE_STATUS_START_AT);
				} else if (!HasBit(v->vehicle_flags, VF_TIMETABLE_STARTED)) {
					/* We aren't running on a timetable yet, so how can we be "on time"
					 * when we aren't even "on service"/"on duty"? */
					DrawString(tr, STR_TIMETABLE_STATUS_NOT_STARTED);
				} else if (v->lateness_counter == 0 || (!_settings_client.gui.timetable_in_ticks && v->lateness_counter / DATE_UNIT_SIZE == 0)) {
					DrawString(tr, STR_TIMETABLE_STATUS_ON_TIME);
				} else {
					SetTimetableParams(0, abs(v->lateness_counter));
					DrawString(tr, v->lateness_counter < 0 ? STR_TIMETABLE_STATUS_EARLY : STR_TIMETABLE_STATUS_LATE);
				}
				tr.top += FONT_HEIGHT_NORMAL;

				{
					const Dimension warning_dimensions = GetSpriteSize(SPR_WARNING_SIGN);
					const int step_height = std::max<int>(warning_dimensions.height, FONT_HEIGHT_NORMAL);
					const int text_offset_y = (step_height - FONT_HEIGHT_NORMAL) / 2;
					const int warning_offset_y = (step_height - warning_dimensions.height) / 2;
					const bool rtl = _current_text_dir == TD_RTL;

					auto draw_warning = [&](StringID text, bool warning) {
						int left = tr.left;
						int right = tr.right;
						if (warning) {
							DrawSprite(SPR_WARNING_SIGN, 0, rtl ? right - warning_dimensions.width - 5 : left + 5, tr.top + warning_offset_y);
							if (rtl) {
								right -= (warning_dimensions.width + 10);
							} else {
								left += (warning_dimensions.width + 10);
							}
						}
						DrawString(left, right, tr.top + text_offset_y, text);
						tr.top += step_height;
					};

					int warning_count = 0;
					int warning_limit = this->summary_warnings > MAX_SUMMARY_WARNINGS ? MAX_SUMMARY_WARNINGS - 1 : std::min<int>(MAX_SUMMARY_WARNINGS, this->summary_warnings);

					ProcessTimetableWarnings(v, [&](StringID text, bool warning) {
						if (warning_count < warning_limit) draw_warning(text, warning);
						warning_count++;
					});
					if (warning_count > warning_limit) {
						SetDParam(0, warning_count - warning_limit);
						draw_warning(STR_TIMETABLE_WARNINGS_OMITTED, true);
					}

					if (warning_count != this->summary_warnings) {
						TimetableWindow *mutable_this = const_cast<TimetableWindow *>(this);
						mutable_this->summary_warnings = warning_count;
						mutable_this->ReInit();
					}
				}

=======
			case WID_VT_SUMMARY_PANEL: {
				this->DrawSummaryPanel(r);
>>>>>>> 370a8d77
				break;
			}
		}
	}

	static inline void ExecuteTimetableCommand(const Vehicle *v, bool bulk, uint selected, ModifyTimetableFlags mtf, uint p2, bool clear)
	{
		uint order_number = (selected + 1) / 2;
		if (order_number >= v->GetNumOrders()) order_number = 0;

		uint p1 = v->index | (mtf << 28) | (clear ? 1 << 31 : 0);
		if (bulk) {
			DoCommandP(0, p1, p2, CMD_BULK_CHANGE_TIMETABLE | CMD_MSG(STR_ERROR_CAN_T_TIMETABLE_VEHICLE));
		} else {
			DoCommandPEx(0, p1, p2, order_number, CMD_CHANGE_TIMETABLE | CMD_MSG(STR_ERROR_CAN_T_TIMETABLE_VEHICLE), nullptr, nullptr, 0);
		}
	}

	void OnClick(Point pt, int widget, int click_count) override
	{
		const Vehicle *v = this->vehicle;

		this->clicked_widget = widget;
		this->DeleteChildWindows(WC_QUERY_STRING);

		switch (widget) {
			case WID_VT_ORDER_VIEW: // Order view button
				ShowOrdersWindow(v);
				break;

			case WID_VT_TIMETABLE_PANEL: { // Main panel.
				int selected = GetOrderFromTimetableWndPt(pt.y, v);

				/* Allow change time by double-clicking order */
				if (click_count == 2) {
					this->sel_index = selected == INVALID_ORDER ? -1 : selected;
					this->SetButtonDisabledStates();
					if (!this->IsWidgetDisabled(WID_VT_CHANGE_TIME)) {
						this->OnClick(pt, WID_VT_CHANGE_TIME, click_count);
					}
					return;
				} else {
					this->sel_index = (selected == INVALID_ORDER || selected == this->sel_index) ? -1 : selected;
				}

				this->DeleteChildWindows();
				break;
			}

			case WID_VT_START_DATE: // Change the date that the timetable starts.
<<<<<<< HEAD
				if (_settings_time.time_in_minutes && _settings_client.gui.timetable_start_text_entry) {
					this->set_start_date_all = v->orders->IsCompleteTimetable() && _ctrl_pressed;
					StringID str = STR_JUST_INT;
					uint64 time = _scaled_date_ticks;
					time /= _settings_time.ticks_per_minute;
					time += _settings_time.clock_offset;
					time %= (24 * 60);
					time = (time % 60) + (((time / 60) % 24) * 100);
					SetDParam(0, time);
					ShowQueryString(str, STR_TIMETABLE_STARTING_DATE, 31, this, CS_NUMERAL, QSF_ACCEPT_UNCHANGED);
				} else {
					ShowSetDateWindow(this, v->index | (v->orders->IsCompleteTimetable() && _ctrl_pressed ? 1U << 20 : 0),
							_scaled_date_ticks, _cur_year, _cur_year + 15, ChangeTimetableStartCallback);
				}
=======
				ShowSetDateWindow(this, v->index, _date, _cur_year, _cur_year + MAX_TIMETABLE_START_YEARS, ChangeTimetableStartCallback, reinterpret_cast<void *>(static_cast<uintptr_t>(_ctrl_pressed)));
>>>>>>> 370a8d77
				break;

			case WID_VT_CHANGE_TIME: { // "Wait For" button.
				this->query_widget = WID_VT_CHANGE_TIME;
				int selected = this->sel_index;
				VehicleOrderID real = (selected + 1) / 2;

				if (real >= v->GetNumOrders()) real = 0;

				const Order *order = v->GetOrder(real);
				StringID current = STR_EMPTY;

				if (order != nullptr) {
					uint time = (selected % 2 != 0) ? order->GetTravelTime() : order->GetWaitTime();
					if (!_settings_client.gui.timetable_in_ticks) time /= DATE_UNIT_SIZE;

					if (time != 0) {
						SetDParam(0, time);
						current = STR_JUST_INT;
					}
				}

<<<<<<< HEAD
				this->query_is_speed_query = false;
				this->change_timetable_all = (order != nullptr) && (selected % 2 == 0) && _ctrl_pressed;
				CharSetFilter charset_filter = _settings_client.gui.timetable_in_ticks ? CS_NUMERAL : CS_NUMERAL_DECIMAL;
				ShowQueryString(current, STR_TIMETABLE_CHANGE_TIME, 31, this, charset_filter, QSF_ACCEPT_UNCHANGED);
=======
				this->change_timetable_all = _ctrl_pressed && (order != nullptr);
				ShowQueryString(current, STR_TIMETABLE_CHANGE_TIME, 31, this, CS_NUMERAL, QSF_ACCEPT_UNCHANGED);
>>>>>>> 370a8d77
				break;
			}

			case WID_VT_CHANGE_SPEED: { // Change max speed button.
				this->query_widget = WID_VT_CHANGE_SPEED;
				int selected = this->sel_index;
				VehicleOrderID real = (selected + 1) / 2;

				if (real >= v->GetNumOrders()) real = 0;

				StringID current = STR_EMPTY;
				const Order *order = v->GetOrder(real);
				if (order != nullptr) {
					if (order->GetMaxSpeed() != UINT16_MAX) {
						SetDParam(0, ConvertKmhishSpeedToDisplaySpeed(order->GetMaxSpeed(), v->type));
						current = STR_JUST_INT;
					}
				}

<<<<<<< HEAD
				this->query_is_speed_query = true;
				this->change_timetable_all = (order != nullptr) && _ctrl_pressed;
=======
				this->change_timetable_all = _ctrl_pressed && (order != nullptr);
>>>>>>> 370a8d77
				ShowQueryString(current, STR_TIMETABLE_CHANGE_SPEED, 31, this, CS_NUMERAL, QSF_NONE);
				break;
			}

			case WID_VT_CLEAR_TIME: { // Clear travel/waiting time.
				ExecuteTimetableCommand(v, _ctrl_pressed, this->sel_index, (this->sel_index % 2 == 1) ? MTF_TRAVEL_TIME : MTF_WAIT_TIME, 0, true);
				break;
			}

			case WID_VT_CLEAR_SPEED: { // Clear max speed button.
				ExecuteTimetableCommand(v, _ctrl_pressed, this->sel_index, MTF_TRAVEL_SPEED, UINT16_MAX, false);
				break;
			}

			case WID_VT_LOCK_ORDER_TIME: { // Toggle order wait time lock state.
				bool locked = false;

				int selected = this->sel_index;
				VehicleOrderID order_number = (selected + 1) / 2;
				if (order_number >= v->GetNumOrders()) order_number = 0;

				const Order *order = v->GetOrder(order_number);
				if (order != nullptr) {
					locked = (selected % 2 == 1) ? order->IsTravelFixed() : order->IsWaitFixed();
				}

				ExecuteTimetableCommand(v, _ctrl_pressed, this->sel_index, ((selected % 2 == 1) ? MTF_SET_TRAVEL_FIXED : MTF_SET_WAIT_FIXED), locked ? 0 : 1, false);
				break;
			}

			case WID_VT_RESET_LATENESS: // Reset the vehicle's late counter.
				DoCommandP(0, v->index | (_ctrl_pressed ? 1 << 20 : 0), 0, CMD_SET_VEHICLE_ON_TIME | CMD_MSG(STR_ERROR_CAN_T_TIMETABLE_VEHICLE));
				break;

			case WID_VT_AUTOFILL: { // Autofill the timetable.
				uint32 p2 = 0;
				if (!HasBit(v->vehicle_flags, VF_AUTOFILL_TIMETABLE)) SetBit(p2, 0);
				if (_ctrl_pressed) SetBit(p2, 1);
				DoCommandP(0, v->index, p2, CMD_AUTOFILL_TIMETABLE | CMD_MSG(STR_ERROR_CAN_T_TIMETABLE_VEHICLE));
				break;
			}

			case WID_VT_SCHEDULED_DISPATCH: {
				ShowSchdispatchWindow(v);
				break;
			}

			case WID_VT_AUTOMATE: {
				uint32 p2 = 0;
				if (!HasBit(v->vehicle_flags, VF_AUTOMATE_TIMETABLE)) SetBit(p2, 0);
				DoCommandP(0, v->index, p2, CMD_AUTOMATE_TIMETABLE | CMD_MSG(STR_ERROR_CAN_T_TIMETABLE_VEHICLE));
				break;
			}

			case WID_VT_AUTO_SEPARATION: {
				uint32 p2 = 0;
				if (!HasBit(v->vehicle_flags, VF_TIMETABLE_SEPARATION)) SetBit(p2, 0);
				DoCommandP(0, v->index, p2, CMD_TIMETABLE_SEPARATION | CMD_MSG(STR_ERROR_CAN_T_TIMETABLE_VEHICLE));
				break;
			}

			case WID_VT_EXPECTED:
				this->show_expected = !this->show_expected;
				break;

			case WID_VT_SHARED_ORDER_LIST:
				ShowVehicleListWindow(v);
				break;

			case WID_VT_ADD_VEH_GROUP: {
				ShowQueryString(STR_EMPTY, STR_GROUP_RENAME_CAPTION, MAX_LENGTH_GROUP_NAME_CHARS, this, CS_ALPHANUMERAL, QSF_ENABLE_DEFAULT | QSF_LEN_IN_CHARS);
				break;
			}

			case WID_VT_EXTRA: {
				VehicleOrderID real = (this->sel_index + 1) / 2;
				if (real >= this->vehicle->GetNumOrders()) real = 0;
				const Order *order = this->vehicle->GetOrder(real);
				bool leave_type_disabled = (order == nullptr) ||
							((!(order->IsType(OT_GOTO_STATION) || (order->IsType(OT_GOTO_DEPOT) && !(order->GetDepotActionType() & ODATFB_HALT))) ||
								(order->GetNonStopType() & ONSF_NO_STOP_AT_DESTINATION_STATION)) && !order->IsType(OT_CONDITIONAL));
				DropDownList list;
				list.emplace_back(new DropDownListStringItem(STR_TIMETABLE_LEAVE_NORMAL, OLT_NORMAL, leave_type_disabled));
				list.emplace_back(new DropDownListStringItem(STR_TIMETABLE_LEAVE_EARLY, OLT_LEAVE_EARLY, leave_type_disabled));
				list.emplace_back(new DropDownListStringItem(STR_TIMETABLE_LEAVE_EARLY_FULL_ANY, OLT_LEAVE_EARLY_FULL_ANY, leave_type_disabled || !order->IsType(OT_GOTO_STATION)));
				list.emplace_back(new DropDownListStringItem(STR_TIMETABLE_LEAVE_EARLY_FULL_ALL, OLT_LEAVE_EARLY_FULL_ALL, leave_type_disabled || !order->IsType(OT_GOTO_STATION)));
				ShowDropDownList(this, std::move(list), order != nullptr ? order->GetLeaveType() : -1, WID_VT_EXTRA);
				break;
			}

			case WID_VT_ASSIGN_SCHEDULE: {
				VehicleOrderID real = (this->sel_index + 1) / 2;
				if (real >= this->vehicle->GetNumOrders()) real = 0;
				const Order *order = this->vehicle->GetOrder(real);
				DropDownList list;
				list.emplace_back(new DropDownListStringItem(STR_TIMETABLE_ASSIGN_SCHEDULE_NONE, -1, false));

				for (uint i = 0; i < v->orders->GetScheduledDispatchScheduleCount(); i++) {
					const DispatchSchedule &ds = this->vehicle->orders->GetDispatchScheduleByIndex(i);
					if (ds.ScheduleName().empty()) {
						DropDownListParamStringItem *item = new DropDownListParamStringItem(STR_TIMETABLE_ASSIGN_SCHEDULE_ID, i, false);
						item->SetParam(0, i + 1);
						list.emplace_back(item);
					} else {
						DropDownListCharStringItem *item = new DropDownListCharStringItem(ds.ScheduleName(), i, false);
						list.emplace_back(item);
					}
				}
				ShowDropDownList(this, std::move(list), order->GetDispatchScheduleIndex(), WID_VT_ASSIGN_SCHEDULE);
				break;
			}
		}

		this->SetDirty();
	}

	void OnDropdownSelect(int widget, int index) override
	{
		switch (widget) {
			case WID_VT_EXTRA:
				ExecuteTimetableCommand(this->vehicle, false, this->sel_index, MTF_SET_LEAVE_TYPE, index, false);
				break;

			case WID_VT_ASSIGN_SCHEDULE:
				ExecuteTimetableCommand(this->vehicle, false, this->sel_index, MTF_ASSIGN_SCHEDULE, index, false);
				break;

			default:
				break;
		}
	}

	void OnQueryTextFinished(char *str) override
	{
		if (str == nullptr) return;

		const Vehicle *v = this->vehicle;
<<<<<<< HEAD

		switch (this->clicked_widget) {
			default: NOT_REACHED();

			case WID_VT_CHANGE_SPEED:
			case WID_VT_CHANGE_TIME: {
				uint32 p2;
				if (this->query_is_speed_query) {
					uint64 display_speed = StrEmpty(str) ? 0 : strtoul(str, nullptr, 10);
					uint64 val = ConvertDisplaySpeedToKmhishSpeed(display_speed, v->type);
					p2 = std::min<uint>(val, UINT16_MAX);
				} else {
					p2 = ParseTimetableDuration(str);
				}

				ExecuteTimetableCommand(v, this->change_timetable_all, this->sel_index, (this->sel_index % 2 == 1) ? (this->query_is_speed_query ? MTF_TRAVEL_SPEED : MTF_TRAVEL_TIME) : MTF_WAIT_TIME, p2, false);
				break;
			}

			case WID_VT_START_DATE: {
				if (StrEmpty(str)) break;
				char *end;
				int32 val = strtol(str, &end, 10);
				if (val >= 0 && end && *end == 0) {
					uint minutes = (val % 100) % 60;
					uint hours = (val / 100) % 24;
					DateTicksScaled time = MINUTES_DATE(MINUTES_DAY(CURRENT_MINUTE), hours, minutes);
					time -= _settings_time.clock_offset;

					if (time < (CURRENT_MINUTE - 60)) time += 60 * 24;
					time *= _settings_time.ticks_per_minute;
					ChangeTimetableStartIntl(v->index | (this->set_start_date_all ? 1 << 20 : 0), time);
				}
				break;
			}

			case WID_VT_ADD_VEH_GROUP: {
				DoCommandP(0, VehicleListIdentifier(VL_SINGLE_VEH, v->type, v->owner, v->index).Pack(), CF_ANY, CMD_CREATE_GROUP_FROM_LIST | CMD_MSG(STR_ERROR_GROUP_CAN_T_CREATE), nullptr, str);
				break;
			}
=======
		uint64 val = StrEmpty(str) ? 0 : strtoul(str, nullptr, 10);
		auto [order_id, mtf] = PackTimetableArgs(v, this->sel_index, query_widget == WID_VT_CHANGE_SPEED);

		switch (query_widget) {
			case WID_VT_CHANGE_SPEED: {
				val = ConvertDisplaySpeedToKmhishSpeed(val, v->type);

				if (this->change_timetable_all) {
					Command<CMD_BULK_CHANGE_TIMETABLE>::Post(STR_ERROR_CAN_T_TIMETABLE_VEHICLE, v->index, mtf, std::min<uint32>(val, UINT16_MAX));
				} else {
					Command<CMD_CHANGE_TIMETABLE>::Post(STR_ERROR_CAN_T_TIMETABLE_VEHICLE, v->index, order_id, mtf, std::min<uint32>(val, UINT16_MAX));
				}
				break;
			}

			case WID_VT_CHANGE_TIME:
				if (!_settings_client.gui.timetable_in_ticks) val *= DAY_TICKS;

				if (this->change_timetable_all) {
					Command<CMD_BULK_CHANGE_TIMETABLE>::Post(STR_ERROR_CAN_T_TIMETABLE_VEHICLE, v->index, mtf, std::min<uint32>(val, UINT16_MAX));
				} else {
					Command<CMD_CHANGE_TIMETABLE>::Post(STR_ERROR_CAN_T_TIMETABLE_VEHICLE, v->index, order_id, mtf, std::min<uint32>(val, UINT16_MAX));
				}
				break;

			default:
				NOT_REACHED();
>>>>>>> 370a8d77
		}
	}

	void OnResize() override
	{
		/* Update the scroll bar */
		this->vscroll->SetCapacityFromWidget(this, WID_VT_TIMETABLE_PANEL, WidgetDimensions::scaled.framerect.Vertical());
	}

	/**
	 * Update the selection state of the arrival/departure data
	 */
	void UpdateSelectionStates()
	{
		this->GetWidget<NWidgetStacked>(WID_VT_ARRIVAL_DEPARTURE_SELECTION)->SetDisplayedPlane(_settings_client.gui.timetable_arrival_departure ? 0 : SZSP_NONE);
		this->GetWidget<NWidgetStacked>(WID_VT_EXPECTED_SELECTION)->SetDisplayedPlane(_settings_client.gui.timetable_arrival_departure ? 0 : 1);
		this->GetWidget<NWidgetStacked>(WID_VT_SEL_SHARED)->SetDisplayedPlane(this->vehicle->owner == _local_company && _ctrl_pressed ? 1 : 0);
	}

	virtual void OnFocus(Window *previously_focused_window) override
	{
		if (HasFocusedVehicleChanged(this->window_number, previously_focused_window)) {
			MarkDirtyFocusedRoutePaths(this->vehicle);
		}
	}

	virtual void OnFocusLost(Window *newly_focused_window) override
	{
		if (HasFocusedVehicleChanged(this->window_number, newly_focused_window)) {
			MarkDirtyFocusedRoutePaths(this->vehicle);
		}
	}

	const Vehicle *GetVehicle()
	{
		return this->vehicle;
	}
};

static const NWidgetPart _nested_timetable_widgets[] = {
	NWidget(NWID_HORIZONTAL),
		NWidget(WWT_CLOSEBOX, COLOUR_GREY),
		NWidget(WWT_CAPTION, COLOUR_GREY, WID_VT_CAPTION), SetDataTip(STR_TIMETABLE_TITLE, STR_TOOLTIP_WINDOW_TITLE_DRAG_THIS),
		NWidget(WWT_PUSHTXTBTN, COLOUR_GREY, WID_VT_ORDER_VIEW), SetMinimalSize(61, 14), SetDataTip( STR_TIMETABLE_ORDER_VIEW, STR_TIMETABLE_ORDER_VIEW_TOOLTIP),
		NWidget(WWT_SHADEBOX, COLOUR_GREY),
		NWidget(WWT_DEFSIZEBOX, COLOUR_GREY),
		NWidget(WWT_STICKYBOX, COLOUR_GREY),
	EndContainer(),
	NWidget(NWID_HORIZONTAL),
		NWidget(WWT_PANEL, COLOUR_GREY, WID_VT_TIMETABLE_PANEL), SetMinimalSize(388, 82), SetResize(1, 10), SetDataTip(STR_NULL, STR_TIMETABLE_TOOLTIP), SetScrollbar(WID_VT_SCROLLBAR), EndContainer(),
		NWidget(NWID_SELECTION, INVALID_COLOUR, WID_VT_ARRIVAL_DEPARTURE_SELECTION),
			NWidget(WWT_PANEL, COLOUR_GREY, WID_VT_ARRIVAL_DEPARTURE_PANEL), SetMinimalSize(110, 0), SetFill(0, 1), SetDataTip(STR_NULL, STR_TIMETABLE_TOOLTIP), SetScrollbar(WID_VT_SCROLLBAR), EndContainer(),
		EndContainer(),
		NWidget(NWID_VSCROLLBAR, COLOUR_GREY, WID_VT_SCROLLBAR),
	EndContainer(),
	NWidget(WWT_PANEL, COLOUR_GREY, WID_VT_SUMMARY_PANEL), SetMinimalSize(400, 22), SetResize(1, 0), EndContainer(),
	NWidget(NWID_HORIZONTAL),
		NWidget(NWID_HORIZONTAL, NC_EQUALSIZE),
			NWidget(NWID_VERTICAL, NC_EQUALSIZE),
				NWidget(NWID_SELECTION, INVALID_COLOUR, WID_VT_START_DATE_SELECTION),
					NWidget(WWT_PUSHTXTBTN, COLOUR_GREY, WID_VT_START_DATE), SetResize(1, 0), SetFill(1, 1), SetDataTip(STR_TIMETABLE_STARTING_DATE, STR_TIMETABLE_STARTING_DATE_TOOLTIP),
					NWidget(WWT_DROPDOWN, COLOUR_GREY, WID_VT_ASSIGN_SCHEDULE), SetResize(1, 0), SetFill(1, 1), SetDataTip(STR_TIMETABLE_ASSIGN_SCHEDULE_DROP_DOWN, STR_TIMETABLE_ASSIGN_SCHEDULE_DROP_DOWN_TOOLTIP),
				EndContainer(),
				NWidget(WWT_PUSHTXTBTN, COLOUR_GREY, WID_VT_CHANGE_TIME), SetResize(1, 0), SetFill(1, 1), SetDataTip(STR_TIMETABLE_CHANGE_TIME, STR_TIMETABLE_WAIT_TIME_TOOLTIP),
				NWidget(WWT_PUSHTXTBTN, COLOUR_GREY, WID_VT_CLEAR_TIME), SetResize(1, 0), SetFill(1, 1), SetDataTip(STR_TIMETABLE_CLEAR_TIME, STR_TIMETABLE_CLEAR_TIME_TOOLTIP),
			EndContainer(),
			NWidget(NWID_VERTICAL, NC_EQUALSIZE),
				NWidget(WWT_PUSHTXTBTN, COLOUR_GREY, WID_VT_AUTOFILL), SetResize(1, 0), SetFill(1, 1), SetDataTip(STR_TIMETABLE_AUTOFILL, STR_TIMETABLE_AUTOFILL_TOOLTIP),
				NWidget(WWT_PUSHTXTBTN, COLOUR_GREY, WID_VT_CHANGE_SPEED), SetResize(1, 0), SetFill(1, 1), SetDataTip(STR_TIMETABLE_CHANGE_SPEED, STR_TIMETABLE_CHANGE_SPEED_TOOLTIP),
				NWidget(WWT_PUSHTXTBTN, COLOUR_GREY, WID_VT_CLEAR_SPEED), SetResize(1, 0), SetFill(1, 1), SetDataTip(STR_TIMETABLE_CLEAR_SPEED, STR_TIMETABLE_CLEAR_SPEED_TOOLTIP),
			EndContainer(),
			NWidget(NWID_VERTICAL, NC_EQUALSIZE),
				NWidget(WWT_PUSHTXTBTN, COLOUR_GREY, WID_VT_AUTOMATE), SetResize(1, 0), SetFill(1, 1), SetDataTip(STR_TIMETABLE_AUTOMATE, STR_TIMETABLE_AUTOMATE_TOOLTIP),
				NWidget(WWT_PUSHTXTBTN, COLOUR_GREY, WID_VT_AUTO_SEPARATION), SetResize(1, 0), SetFill(1, 1), SetDataTip(STR_TIMETABLE_AUTO_SEPARATION, STR_TIMETABLE_AUTO_SEPARATION_TOOLTIP),
				NWidget(WWT_DROPDOWN, COLOUR_GREY, WID_VT_EXTRA), SetResize(1, 0), SetFill(1, 1), SetDataTip(STR_TIMETABLE_EXTRA_DROP_DOWN, STR_TIMETABLE_EXTRA_DROP_DOWN_TOOLTIP),
			EndContainer(),
			NWidget(NWID_VERTICAL, NC_EQUALSIZE),
				NWidget(WWT_PUSHTXTBTN, COLOUR_GREY, WID_VT_SCHEDULED_DISPATCH), SetResize(1, 0), SetFill(1, 1), SetDataTip(STR_TIMETABLE_SCHEDULED_DISPATCH, STR_TIMETABLE_SCHEDULED_DISPATCH_TOOLTIP),
				NWidget(WWT_PUSHTXTBTN, COLOUR_GREY, WID_VT_RESET_LATENESS), SetResize(1, 0), SetFill(1, 1), SetDataTip(STR_TIMETABLE_RESET_LATENESS, STR_TIMETABLE_RESET_LATENESS_TOOLTIP),
				NWidget(NWID_SELECTION, INVALID_COLOUR, WID_VT_EXPECTED_SELECTION),
					NWidget(WWT_PUSHTXTBTN, COLOUR_GREY, WID_VT_EXPECTED), SetResize(1, 0), SetFill(1, 1), SetDataTip(STR_BLACK_STRING, STR_TIMETABLE_EXPECTED_TOOLTIP),
					NWidget(WWT_PANEL, COLOUR_GREY), SetResize(1, 0), SetFill(1, 1), EndContainer(),
				EndContainer(),
			EndContainer(),
		EndContainer(),
		NWidget(NWID_VERTICAL, NC_EQUALSIZE),
			NWidget(NWID_SELECTION, INVALID_COLOUR, WID_VT_SEL_SHARED),
				NWidget(WWT_PUSHIMGBTN, COLOUR_GREY, WID_VT_SHARED_ORDER_LIST), SetFill(0, 1), SetDataTip(SPR_SHARED_ORDERS_ICON, STR_ORDERS_VEH_WITH_SHARED_ORDERS_LIST_TOOLTIP),
				NWidget(WWT_PUSHTXTBTN, COLOUR_GREY, WID_VT_ADD_VEH_GROUP), SetFill(0, 1), SetDataTip(STR_BLACK_PLUS, STR_ORDERS_NEW_GROUP_TOOLTIP),
			EndContainer(),
			NWidget(WWT_PUSHIMGBTN, COLOUR_GREY, WID_VT_LOCK_ORDER_TIME), SetFill(0, 1), SetDataTip(SPR_LOCK, STR_TIMETABLE_LOCK_ORDER_TIME_TOOLTIP),
			NWidget(WWT_RESIZEBOX, COLOUR_GREY), SetFill(0, 1),
		EndContainer(),
	EndContainer(),
};

static WindowDesc _timetable_desc(
	WDP_AUTO, "view_vehicle_timetable", 400, 130,
	WC_VEHICLE_TIMETABLE, WC_VEHICLE_VIEW,
	WDF_CONSTRUCTION,
	_nested_timetable_widgets, lengthof(_nested_timetable_widgets)
);

/**
 * Show the timetable for a given vehicle.
 * @param v The vehicle to show the timetable for.
 */
void ShowTimetableWindow(const Vehicle *v)
{
	DeleteWindowById(WC_VEHICLE_DETAILS, v->index, false);
	DeleteWindowById(WC_VEHICLE_ORDERS, v->index, false);
	AllocateWindowDescFront<TimetableWindow>(&_timetable_desc, v->index);
}

void SetTimetableWindowsDirty(const Vehicle *v, SetTimetableWindowsDirtyFlags flags)
{
	v = v->FirstShared();
	for (Window *w : Window::IterateFromBack()) {
		if (w->window_class == WC_VEHICLE_TIMETABLE ||
				((flags & STWDF_SCHEDULED_DISPATCH) && w->window_class == WC_SCHDISPATCH_SLOTS) ||
				((flags & STWDF_ORDERS) && w->window_class == WC_VEHICLE_ORDERS)) {
			if (static_cast<GeneralVehicleWindow *>(w)->vehicle->FirstShared() == v) w->SetDirty();
		}
	}
}<|MERGE_RESOLUTION|>--- conflicted
+++ resolved
@@ -22,17 +22,11 @@
 #include "date_gui.h"
 #include "vehicle_gui.h"
 #include "settings_type.h"
-<<<<<<< HEAD
 #include "viewport_func.h"
 #include "schdispatch.h"
 #include "vehiclelist.h"
 #include "tracerestrict.h"
 #include "core/backup_type.hpp"
-=======
-#include "timetable_cmd.h"
-#include "timetable.h"
-#include <cstdint>
->>>>>>> 370a8d77
 
 #include "widgets/timetable_widget.h"
 
@@ -112,9 +106,9 @@
  * @param table Fill in arrival and departures including intermediate orders
  * @param offset Add this value to result and all arrivals and departures
  */
-static void FillTimetableArrivalDepartureTable(const Vehicle *v, VehicleOrderID start, bool travelling, std::vector<TimetableArrivalDeparture> &table, Ticks offset)
+static void FillTimetableArrivalDepartureTable(const Vehicle *v, VehicleOrderID start, bool travelling, TimetableArrivalDeparture *table, Ticks offset)
 {
-	assert(!table.empty());
+	assert(table != nullptr);
 	assert(v->GetNumOrders() >= 2);
 	assert(start < v->GetNumOrders());
 
@@ -349,7 +343,6 @@
 
 struct TimetableWindow : GeneralVehicleWindow {
 	int sel_index;
-<<<<<<< HEAD
 	bool show_expected;     ///< Whether we show expected arrival or scheduled
 	uint deparr_time_width; ///< The width of the departure/arrival time
 	uint deparr_abbr_width; ///< The width of the departure/arrival abbreviation
@@ -363,16 +356,6 @@
 	enum {
 		MAX_SUMMARY_WARNINGS = 10,
 	};
-=======
-	VehicleTimetableWidgets query_widget; ///< Which button was clicked to open the query text input?
-	const Vehicle *vehicle;    ///< Vehicle monitored by the window.
-	bool show_expected;        ///< Whether we show expected arrival or scheduled.
-	uint deparr_time_width;    ///< The width of the departure/arrival time
-	uint deparr_abbr_width;    ///< The width of the departure/arrival abbreviation
-	Scrollbar *vscroll;        ///< The scrollbar.
-	bool set_start_date_all;   ///< Set start date using minutes text entry for all timetable entries (ctrl-click) action.
-	bool change_timetable_all; ///< Set wait time or speed for all timetable entries (ctrl-click) action.
->>>>>>> 370a8d77
 
 	TimetableWindow(WindowDesc *desc, WindowNumber window_number) :
 			GeneralVehicleWindow(desc, Vehicle::Get(window_number)),
@@ -400,7 +383,7 @@
 	 * @param table the table to fill
 	 * @return if next arrival will be early
 	 */
-	static bool BuildArrivalDepartureList(const Vehicle *v, std::vector<TimetableArrivalDeparture> &table)
+	static bool BuildArrivalDepartureList(const Vehicle *v, TimetableArrivalDeparture *table)
 	{
 		assert(HasBit(v->vehicle_flags, VF_TIMETABLE_STARTED));
 
@@ -639,7 +622,6 @@
 		}
 	}
 
-<<<<<<< HEAD
 	bool OnTooltip(Point pt, int widget, TooltipCloseCondition close_cond) override
 	{
 		switch (widget) {
@@ -673,22 +655,10 @@
 	}
 
 	void DrawWidget(const Rect &r, int widget) const override
-=======
-	/**
-	 * Helper function to draw the timetable panel.
-	 * @param r The rect to draw within.
-	 */
-	void DrawTimetablePanel(const Rect &r) const
->>>>>>> 370a8d77
 	{
 		const Vehicle *v = this->vehicle;
-		Rect tr = r.Shrink(WidgetDimensions::scaled.framerect);
-		int i = this->vscroll->GetPosition();
-		VehicleOrderID order_id = (i + 1) / 2;
-		bool final_order = false;
 		int selected = this->sel_index;
 
-<<<<<<< HEAD
 		switch (widget) {
 			case WID_VT_TIMETABLE_PANEL: {
 				Rect tr = r.Shrink(WidgetDimensions::scaled.framerect);
@@ -762,61 +732,10 @@
 
 					i++;
 					tr.top += line_height;
-=======
-		bool rtl = _current_text_dir == TD_RTL;
-		SetDParamMaxValue(0, v->GetNumOrders(), 2);
-		int index_column_width = GetStringBoundingBox(STR_ORDER_INDEX).width + 2 * GetSpriteSize(rtl ? SPR_ARROW_RIGHT : SPR_ARROW_LEFT).width + WidgetDimensions::scaled.hsep_normal;
-		int middle = rtl ? tr.right - index_column_width : tr.left + index_column_width;
-
-		const Order *order = v->GetOrder(order_id);
-		while (order != nullptr) {
-			/* Don't draw anything if it extends past the end of the window. */
-			if (!this->vscroll->IsVisible(i)) break;
-
-			if (i % 2 == 0) {
-				DrawOrderString(v, order, order_id, tr.top, i == selected, true, tr.left, middle, tr.right);
-
-				order_id++;
-
-				if (order_id >= v->GetNumOrders()) {
-					order = v->GetOrder(0);
-					final_order = true;
-				} else {
-					order = order->next;
-				}
-			} else {
-				StringID string;
-				TextColour colour = (i == selected) ? TC_WHITE : TC_BLACK;
-				if (order->IsType(OT_CONDITIONAL)) {
-					string = STR_TIMETABLE_NO_TRAVEL;
-				} else if (order->IsType(OT_IMPLICIT)) {
-					string = STR_TIMETABLE_NOT_TIMETABLEABLE;
-					colour = ((i == selected) ? TC_SILVER : TC_GREY) | TC_NO_SHADE;
-				} else if (!order->IsTravelTimetabled()) {
-					if (order->GetTravelTime() > 0) {
-						SetTimetableParams(0, 1, order->GetTravelTime());
-						string = order->GetMaxSpeed() != UINT16_MAX ?
-							STR_TIMETABLE_TRAVEL_FOR_SPEED_ESTIMATED :
-							STR_TIMETABLE_TRAVEL_FOR_ESTIMATED;
-					} else {
-						string = order->GetMaxSpeed() != UINT16_MAX ?
-							STR_TIMETABLE_TRAVEL_NOT_TIMETABLED_SPEED :
-							STR_TIMETABLE_TRAVEL_NOT_TIMETABLED;
-					}
-				} else {
-					SetTimetableParams(0, 1, order->GetTimetabledTravel());
-					string = order->GetMaxSpeed() != UINT16_MAX ?
-						STR_TIMETABLE_TRAVEL_FOR_SPEED : STR_TIMETABLE_TRAVEL_FOR;
->>>>>>> 370a8d77
-				}
-				SetDParam(2, PackVelocity(order->GetMaxSpeed(), v->type));
-
-				DrawString(rtl ? tr.left : middle, rtl ? middle : tr.right, tr.top, string, colour);
-
-				if (final_order) break;
-			}
-
-<<<<<<< HEAD
+				}
+				break;
+			}
+
 			case WID_VT_ARRIVAL_DEPARTURE_PANEL: {
 				/* Arrival and departure times are handled in an all-or-nothing approach,
 				 * i.e. are only shown if we can calculate all times.
@@ -866,129 +785,13 @@
 						}
 					}
 					tr.top += line_height;
-=======
-			i++;
-			tr.top += FONT_HEIGHT_NORMAL;
-		}
-	}
-
-	/**
-	 * Helper function to draw the arrival and departure panel.
-	 * @param r The rect to draw within.
-	 */
-	void DrawArrivalDeparturePanel(const Rect &r) const
-	{
-		const Vehicle *v = this->vehicle;
-
-		/* Arrival and departure times are handled in an all-or-nothing approach,
-		 * i.e. are only shown if we can calculate all times.
-		 * Excluding order lists with only one order makes some things easier. */
-		Ticks total_time = v->orders != nullptr ? v->orders->GetTimetableDurationIncomplete() : 0;
-		if (total_time <= 0 || v->GetNumOrders() <= 1 || !HasBit(v->vehicle_flags, VF_TIMETABLE_STARTED)) return;
-
-		std::vector<TimetableArrivalDeparture> arr_dep(v->GetNumOrders());
-		const VehicleOrderID cur_order = v->cur_real_order_index % v->GetNumOrders();
-
-		VehicleOrderID earlyID = BuildArrivalDepartureList(v, arr_dep) ? cur_order : (VehicleOrderID)INVALID_VEH_ORDER_ID;
-		int selected = this->sel_index;
-
-		Rect tr = r.Shrink(WidgetDimensions::scaled.framerect);
-		bool show_late = this->show_expected && v->lateness_counter > DAY_TICKS;
-		Ticks offset = show_late ? 0 : -v->lateness_counter;
-
-		bool rtl = _current_text_dir == TD_RTL;
-		Rect abbr = tr.WithWidth(this->deparr_abbr_width, rtl);
-		Rect time = tr.WithWidth(this->deparr_time_width, !rtl);
-
-		for (int i = this->vscroll->GetPosition(); i / 2 < v->GetNumOrders(); ++i) { // note: i is also incremented in the loop
-			/* Don't draw anything if it extends past the end of the window. */
-			if (!this->vscroll->IsVisible(i)) break;
-
-			if (i % 2 == 0) {
-				/* Draw an arrival time. */
-				if (arr_dep[i / 2].arrival != INVALID_TICKS) {
-					/* First draw the arrival abbreviation. */
-					DrawString(abbr.left, abbr.right, tr.top, STR_TIMETABLE_ARRIVAL_ABBREVIATION, i == selected ? TC_WHITE : TC_BLACK);
-
-					/* First set the offset and text colour based on the expected/scheduled mode and some other things. */
-					Ticks this_offset;
-					TextColour colour;
-					if (this->show_expected && i / 2 == earlyID) {
-						/* Show expected arrival. */
-						this_offset = 0;
-						colour = TC_GREEN;
-					} else {
-						/* Show scheduled arrival. */
-						this_offset = offset;
-						colour = show_late ? TC_RED : (i == selected ? TC_WHITE : TC_BLACK);
-					}
-
-					/* Now actually draw the arrival time. */
-					SetDParam(0, _date + (arr_dep[i / 2].arrival + this_offset) / DAY_TICKS);
-					DrawString(time.left, time.right, tr.top, STR_JUST_DATE_TINY, colour);
->>>>>>> 370a8d77
-				}
-			} else {
-				/* Draw a departure time. */
-				if (arr_dep[i / 2].departure != INVALID_TICKS) {
-					DrawString(abbr.left, abbr.right, tr.top, STR_TIMETABLE_DEPARTURE_ABBREVIATION, i == selected ? TC_WHITE : TC_BLACK);
-					TextColour colour = show_late ? TC_RED : (i == selected ? TC_WHITE : TC_BLACK);
-					SetDParam(0, _date + (arr_dep[i / 2].departure + offset) / DAY_TICKS);
-					DrawString(time.left, time.right, tr.top, STR_JUST_DATE_TINY, colour);
-				}
-			}
-			tr.top += FONT_HEIGHT_NORMAL;
-		}
-	}
-
-	/**
-	 * Helper function to draw the summary panel.
-	 * @param r The rect to draw within.
-	 */
-	void DrawSummaryPanel(const Rect &r) const
-	{
-		const Vehicle *v = this->vehicle;
-		Rect tr = r.Shrink(WidgetDimensions::scaled.framerect);
-
-		Ticks total_time = v->orders != nullptr ? v->orders->GetTimetableDurationIncomplete() : 0;
-		if (total_time != 0) {
-			SetTimetableParams(0, 1, total_time);
-			DrawString(tr, v->orders->IsCompleteTimetable() ? STR_TIMETABLE_TOTAL_TIME : STR_TIMETABLE_TOTAL_TIME_INCOMPLETE);
-		}
-		tr.top += FONT_HEIGHT_NORMAL;
-
-		if (v->timetable_start != 0) {
-			/* We are running towards the first station so we can start the
-			 * timetable at the given time. */
-			SetDParam(0, STR_JUST_DATE_TINY);
-			SetDParam(1, v->timetable_start);
-			DrawString(tr, STR_TIMETABLE_STATUS_START_AT);
-		} else if (!HasBit(v->vehicle_flags, VF_TIMETABLE_STARTED)) {
-			/* We aren't running on a timetable yet, so how can we be "on time"
-			 * when we aren't even "on service"/"on duty"? */
-			DrawString(tr, STR_TIMETABLE_STATUS_NOT_STARTED);
-		} else if (v->lateness_counter == 0 || (!_settings_client.gui.timetable_in_ticks && v->lateness_counter / DAY_TICKS == 0)) {
-			DrawString(tr, STR_TIMETABLE_STATUS_ON_TIME);
-		} else {
-			SetTimetableParams(0, 1, abs(v->lateness_counter));
-			DrawString(tr, v->lateness_counter < 0 ? STR_TIMETABLE_STATUS_EARLY : STR_TIMETABLE_STATUS_LATE);
-		}
-	}
-
-	void DrawWidget(const Rect &r, int widget) const override
-	{
-		switch (widget) {
-			case WID_VT_TIMETABLE_PANEL: {
-				this->DrawTimetablePanel(r);
-				break;
-			}
-
-			case WID_VT_ARRIVAL_DEPARTURE_PANEL: {
-				this->DrawArrivalDeparturePanel(r);
-				break;
-			}
-
-<<<<<<< HEAD
+				}
+				break;
+			}
+
+			case WID_VT_SUMMARY_PANEL: {
+				Rect tr = r.Shrink(WidgetDimensions::scaled.framerect);
+
 				Ticks total_time = v->orders != nullptr ? v->orders->GetTimetableDurationIncomplete() : 0;
 				if (total_time != 0) {
 					SetTimetableParams(0, total_time);
@@ -1055,10 +858,6 @@
 					}
 				}
 
-=======
-			case WID_VT_SUMMARY_PANEL: {
-				this->DrawSummaryPanel(r);
->>>>>>> 370a8d77
 				break;
 			}
 		}
@@ -1109,7 +908,6 @@
 			}
 
 			case WID_VT_START_DATE: // Change the date that the timetable starts.
-<<<<<<< HEAD
 				if (_settings_time.time_in_minutes && _settings_client.gui.timetable_start_text_entry) {
 					this->set_start_date_all = v->orders->IsCompleteTimetable() && _ctrl_pressed;
 					StringID str = STR_JUST_INT;
@@ -1121,16 +919,12 @@
 					SetDParam(0, time);
 					ShowQueryString(str, STR_TIMETABLE_STARTING_DATE, 31, this, CS_NUMERAL, QSF_ACCEPT_UNCHANGED);
 				} else {
-					ShowSetDateWindow(this, v->index | (v->orders->IsCompleteTimetable() && _ctrl_pressed ? 1U << 20 : 0),
+					ShowSetDateWindow(this, v->index | (_ctrl_pressed ? 1U << 20 : 0),
 							_scaled_date_ticks, _cur_year, _cur_year + 15, ChangeTimetableStartCallback);
 				}
-=======
-				ShowSetDateWindow(this, v->index, _date, _cur_year, _cur_year + MAX_TIMETABLE_START_YEARS, ChangeTimetableStartCallback, reinterpret_cast<void *>(static_cast<uintptr_t>(_ctrl_pressed)));
->>>>>>> 370a8d77
 				break;
 
 			case WID_VT_CHANGE_TIME: { // "Wait For" button.
-				this->query_widget = WID_VT_CHANGE_TIME;
 				int selected = this->sel_index;
 				VehicleOrderID real = (selected + 1) / 2;
 
@@ -1149,20 +943,14 @@
 					}
 				}
 
-<<<<<<< HEAD
 				this->query_is_speed_query = false;
 				this->change_timetable_all = (order != nullptr) && (selected % 2 == 0) && _ctrl_pressed;
 				CharSetFilter charset_filter = _settings_client.gui.timetable_in_ticks ? CS_NUMERAL : CS_NUMERAL_DECIMAL;
 				ShowQueryString(current, STR_TIMETABLE_CHANGE_TIME, 31, this, charset_filter, QSF_ACCEPT_UNCHANGED);
-=======
-				this->change_timetable_all = _ctrl_pressed && (order != nullptr);
-				ShowQueryString(current, STR_TIMETABLE_CHANGE_TIME, 31, this, CS_NUMERAL, QSF_ACCEPT_UNCHANGED);
->>>>>>> 370a8d77
 				break;
 			}
 
 			case WID_VT_CHANGE_SPEED: { // Change max speed button.
-				this->query_widget = WID_VT_CHANGE_SPEED;
 				int selected = this->sel_index;
 				VehicleOrderID real = (selected + 1) / 2;
 
@@ -1177,12 +965,8 @@
 					}
 				}
 
-<<<<<<< HEAD
 				this->query_is_speed_query = true;
 				this->change_timetable_all = (order != nullptr) && _ctrl_pressed;
-=======
-				this->change_timetable_all = _ctrl_pressed && (order != nullptr);
->>>>>>> 370a8d77
 				ShowQueryString(current, STR_TIMETABLE_CHANGE_SPEED, 31, this, CS_NUMERAL, QSF_NONE);
 				break;
 			}
@@ -1320,7 +1104,6 @@
 		if (str == nullptr) return;
 
 		const Vehicle *v = this->vehicle;
-<<<<<<< HEAD
 
 		switch (this->clicked_widget) {
 			default: NOT_REACHED();
@@ -1361,35 +1144,6 @@
 				DoCommandP(0, VehicleListIdentifier(VL_SINGLE_VEH, v->type, v->owner, v->index).Pack(), CF_ANY, CMD_CREATE_GROUP_FROM_LIST | CMD_MSG(STR_ERROR_GROUP_CAN_T_CREATE), nullptr, str);
 				break;
 			}
-=======
-		uint64 val = StrEmpty(str) ? 0 : strtoul(str, nullptr, 10);
-		auto [order_id, mtf] = PackTimetableArgs(v, this->sel_index, query_widget == WID_VT_CHANGE_SPEED);
-
-		switch (query_widget) {
-			case WID_VT_CHANGE_SPEED: {
-				val = ConvertDisplaySpeedToKmhishSpeed(val, v->type);
-
-				if (this->change_timetable_all) {
-					Command<CMD_BULK_CHANGE_TIMETABLE>::Post(STR_ERROR_CAN_T_TIMETABLE_VEHICLE, v->index, mtf, std::min<uint32>(val, UINT16_MAX));
-				} else {
-					Command<CMD_CHANGE_TIMETABLE>::Post(STR_ERROR_CAN_T_TIMETABLE_VEHICLE, v->index, order_id, mtf, std::min<uint32>(val, UINT16_MAX));
-				}
-				break;
-			}
-
-			case WID_VT_CHANGE_TIME:
-				if (!_settings_client.gui.timetable_in_ticks) val *= DAY_TICKS;
-
-				if (this->change_timetable_all) {
-					Command<CMD_BULK_CHANGE_TIMETABLE>::Post(STR_ERROR_CAN_T_TIMETABLE_VEHICLE, v->index, mtf, std::min<uint32>(val, UINT16_MAX));
-				} else {
-					Command<CMD_CHANGE_TIMETABLE>::Post(STR_ERROR_CAN_T_TIMETABLE_VEHICLE, v->index, order_id, mtf, std::min<uint32>(val, UINT16_MAX));
-				}
-				break;
-
-			default:
-				NOT_REACHED();
->>>>>>> 370a8d77
 		}
 	}
 
