/* $Id$ */

/*
 * This file is part of OpenTTD.
 * OpenTTD is free software; you can redistribute it and/or modify it under the terms of the GNU General Public License as published by the Free Software Foundation, version 2.
 * OpenTTD is distributed in the hope that it will be useful, but WITHOUT ANY WARRANTY; without even the implied warranty of MERCHANTABILITY or FITNESS FOR A PARTICULAR PURPOSE.
 * See the GNU General Public License for more details. You should have received a copy of the GNU General Public License along with OpenTTD. If not, see <http://www.gnu.org/licenses/>.
 */

/** @file timetable_gui.cpp GUI for time tabling. */

#include "stdafx.h"
#include "command_func.h"
#include "gui.h"
#include "window_gui.h"
#include "window_func.h"
#include "textbuf_gui.h"
#include "strings_func.h"
#include "vehicle_base.h"
#include "string_func.h"
#include "gfx_func.h"
#include "company_func.h"
#include "date_func.h"
#include "date_gui.h"
#include "vehicle_gui.h"
#include "settings_type.h"
#include "viewport_func.h"

#include "widgets/timetable_widget.h"

#include "table/sprites.h"
#include "table/strings.h"

#include "safeguards.h"

/** Container for the arrival/departure dates of a vehicle */
struct TimetableArrivalDeparture {
	Ticks arrival;   ///< The arrival time
	Ticks departure; ///< The departure time
};

/**
 * Set the timetable parameters in the format as described by the setting.
 * @param param the first DParam to fill
 * @param ticks  the number of ticks to 'draw'
 */
void SetTimetableParams(int first_param, Ticks ticks)
{
	if (_settings_client.gui.timetable_in_ticks) {
		SetDParam(first_param, STR_TIMETABLE_TICKS);
		SetDParam(first_param + 1, ticks);
	} else {
		StringID str = _settings_client.gui.time_in_minutes ? STR_TIMETABLE_MINUTES : STR_TIMETABLE_DAYS;
		size_t ratio = DATE_UNIT_SIZE;
		size_t units = ticks / ratio;
		size_t leftover = ticks % ratio;
		if (leftover && _settings_client.gui.timetable_leftover_ticks) {
			SetDParam(first_param, STR_TIMETABLE_LEFTOVER_TICKS);
			SetDParam(first_param + 1, str);
			SetDParam(first_param + 2, units);
			SetDParam(first_param + 3, leftover);
		} else {
			SetDParam(first_param, str);
			SetDParam(first_param + 1, units);
		}
	}
}

/**
 * Check whether it is possible to determine how long the order takes.
 * @param order the order to check.
 * @param travelling whether we are interested in the travel or the wait part.
 * @return true if the travel/wait time can be used.
 */
static bool CanDetermineTimeTaken(const Order *order, bool travelling)
{
	/* Current order is conditional */
	if (order->IsType(OT_CONDITIONAL) || order->IsType(OT_IMPLICIT)) return false;
	/* No travel time and we have not already finished travelling */
	if (travelling && !order->IsTravelTimetabled()) return false;
	/* No wait time but we are loading at this timetabled station */
	if (!travelling && !order->IsWaitTimetabled() && order->IsType(OT_GOTO_STATION) &&
			!(order->GetNonStopType() & ONSF_NO_STOP_AT_DESTINATION_STATION)) {
		return false;
	}

	return true;
}


/**
 * Fill the table with arrivals and departures
 * @param v Vehicle which must have at least 2 orders.
 * @param start order index to start at
 * @param travelling Are we still in the travelling part of the start order
 * @param table Fill in arrival and departures including intermediate orders
 * @param offset Add this value to result and all arrivals and departures
 */
static void FillTimetableArrivalDepartureTable(const Vehicle *v, VehicleOrderID start, bool travelling, TimetableArrivalDeparture *table, Ticks offset)
{
	assert(table != NULL);
	assert(v->GetNumOrders() >= 2);
	assert(start < v->GetNumOrders());

	Ticks sum = offset;
	VehicleOrderID i = start;
	const Order *order = v->GetOrder(i);

	/* Pre-initialize with unknown time */
	for (int i = 0; i < v->GetNumOrders(); ++i) {
		table[i].arrival = table[i].departure = INVALID_TICKS;
	}

	/* Cyclically loop over all orders until we reach the current one again.
	 * As we may start at the current order, do a post-checking loop */
	do {
		/* Automatic orders don't influence the overall timetable;
		 * they just add some untimetabled entries, but the time till
		 * the next non-implicit order can still be known. */
		if (!order->IsType(OT_IMPLICIT)) {
			if (travelling || i != start) {
				if (!CanDetermineTimeTaken(order, true)) return;
				sum += order->GetTimetabledTravel();
				table[i].arrival = sum;
			}

			if (!CanDetermineTimeTaken(order, false)) return;
			sum += order->GetTimetabledWait();
			table[i].departure = sum;
		}

		++i;
		order = order->next;
		if (i >= v->GetNumOrders()) {
			i = 0;
			assert(order == NULL);
			order = v->orders.list->GetFirstOrder();
		}
	} while (i != start);

	/* When loading at a scheduled station we still have to treat the
	 * travelling part of the first order. */
	if (!travelling) {
		if (!CanDetermineTimeTaken(order, true)) return;
		sum += order->GetTimetabledTravel();
		table[i].arrival = sum;
	}
}

/**
 * Callback for when a time has been chosen to start the time table
 * @param p1 The p1 parameter to send to CmdSetTimetableStart
 * @param date the actually chosen date
 */
static void ChangeTimetableStartIntl(uint32 p1, DateTicksScaled date)
{
	DateTicks date_part = date / _settings_game.economy.day_length_factor;
	uint32 sub_ticks = date % _settings_game.economy.day_length_factor;
	DoCommandP(0, p1 | (sub_ticks << 21), (Ticks)(date_part - (((DateTicks)_date * DAY_TICKS) + _date_fract)), CMD_SET_TIMETABLE_START | CMD_MSG(STR_ERROR_CAN_T_TIMETABLE_VEHICLE));
}

/**
 * Callback for when a time has been chosen to start the time table
 * @param window the window related to the setting of the date
 * @param date the actually chosen date
 */
static void ChangeTimetableStartCallback(const Window *w, DateTicksScaled date)
{
	ChangeTimetableStartIntl(w->window_number, date);
}

struct TimetableWindow : Window {
	int sel_index;
	const Vehicle *vehicle; ///< Vehicle monitored by the window.
	bool show_expected;     ///< Whether we show expected arrival or scheduled
	uint deparr_time_width; ///< The width of the departure/arrival time
	uint deparr_abbr_width; ///< The width of the departure/arrival abbreviation
	int clicked_widget;     ///< The widget that was clicked (used to determine what to do in OnQueryTextFinished)
	Scrollbar *vscroll;
	bool query_is_speed_query; ///< The currently open query window is a speed query and not a time query.
	bool set_start_date_all;   ///< Set start date using minutes text entry: this is a set all vehicle (ctrl-click) action
	bool change_timetable_all; ///< Set wait time or speed for all timetable entries (ctrl-click) action

	TimetableWindow(WindowDesc *desc, WindowNumber window_number) :
			Window(desc),
			sel_index(-1),
			vehicle(Vehicle::Get(window_number)),
			show_expected(true)
	{
		this->CreateNestedTree();
		this->vscroll = this->GetScrollbar(WID_VT_SCROLLBAR);
		this->UpdateSelectionStates();
		this->FinishInitNested(window_number);

		this->owner = this->vehicle->owner;
	}

	~TimetableWindow()
	{
		if (!FocusWindowById(WC_VEHICLE_VIEW, this->window_number)) {
			MarkAllRouteStepsDirty(this->vehicle);
		}
	}

	/**
	 * Build the arrival-departure list for a given vehicle
	 * @param v the vehicle to make the list for
	 * @param table the table to fill
	 * @return if next arrival will be early
	 */
	static bool BuildArrivalDepartureList(const Vehicle *v, TimetableArrivalDeparture *table)
	{
		assert(HasBit(v->vehicle_flags, VF_TIMETABLE_STARTED));

		bool travelling = (!(v->current_order.IsType(OT_LOADING) || v->current_order.IsType(OT_WAITING)) || v->current_order.GetNonStopType() == ONSF_STOP_EVERYWHERE);
		Ticks start_time = -v->current_order_time;

		FillTimetableArrivalDepartureTable(v, v->cur_real_order_index % v->GetNumOrders(), travelling, table, start_time);

		return (travelling && v->lateness_counter < 0);
	}

	virtual void UpdateWidgetSize(int widget, Dimension *size, const Dimension &padding, Dimension *fill, Dimension *resize)
	{
		switch (widget) {
			case WID_VT_ARRIVAL_DEPARTURE_PANEL:
				SetDParamMaxValue(0, MAX_YEAR * DAYS_IN_YEAR, 0, FS_SMALL);
				this->deparr_time_width = GetStringBoundingBox(STR_JUST_DATE_TINY).width;
				SetDParamMaxValue(0, _settings_client.gui.time_in_minutes ? 0 : MAX_YEAR * DAYS_IN_YEAR);
				this->deparr_time_width = GetStringBoundingBox(STR_JUST_DATE_WALLCLOCK_TINY).width + 4;
				this->deparr_abbr_width = max(GetStringBoundingBox(STR_TIMETABLE_ARRIVAL_ABBREVIATION).width, GetStringBoundingBox(STR_TIMETABLE_DEPARTURE_ABBREVIATION).width);
				size->width = WD_FRAMERECT_LEFT + this->deparr_abbr_width + 10 + this->deparr_time_width + WD_FRAMERECT_RIGHT;
				/* FALL THROUGH */
			case WID_VT_ARRIVAL_DEPARTURE_SELECTION:
			case WID_VT_TIMETABLE_PANEL:
				resize->height = FONT_HEIGHT_NORMAL;
				size->height = WD_FRAMERECT_TOP + 8 * resize->height + WD_FRAMERECT_BOTTOM;
				break;

			case WID_VT_SUMMARY_PANEL:
				size->height = WD_FRAMERECT_TOP + 2 * FONT_HEIGHT_NORMAL + WD_FRAMERECT_BOTTOM;
				break;
		}
	}

	int GetOrderFromTimetableWndPt(int y, const Vehicle *v)
	{
		int sel = (y - this->GetWidget<NWidgetBase>(WID_VT_TIMETABLE_PANEL)->pos_y - WD_FRAMERECT_TOP) / FONT_HEIGHT_NORMAL;

		if ((uint)sel >= this->vscroll->GetCapacity()) return INVALID_ORDER;

		sel += this->vscroll->GetPosition();

		return (sel < v->GetNumOrders() * 2 && sel >= 0) ? sel : INVALID_ORDER;
	}

	/**
	 * Some data on this window has become invalid.
	 * @param data Information about the changed data.
	 * @param gui_scope Whether the call is done from GUI scope. You may not do everything when not in GUI scope. See #InvalidateWindowData() for details.
	 */
	virtual void OnInvalidateData(int data = 0, bool gui_scope = true)
	{
		switch (data) {
			case VIWD_AUTOREPLACE:
				/* Autoreplace replaced the vehicle */
				this->vehicle = Vehicle::Get(this->window_number);
				break;

			case VIWD_REMOVE_ALL_ORDERS:
				/* Removed / replaced all orders (after deleting / sharing) */
				if (this->sel_index == -1) break;

				this->DeleteChildWindows();
				this->sel_index = -1;
				break;

			case VIWD_MODIFY_ORDERS:
				if (!gui_scope) break;
				this->UpdateSelectionStates();
				this->ReInit();
				break;

			default: {
				if (gui_scope) break; // only do this once; from command scope

				/* Moving an order. If one of these is INVALID_VEH_ORDER_ID, then
				 * the order is being created / removed */
				if (this->sel_index == -1) break;

				VehicleOrderID from = GB(data, 0, 8);
				VehicleOrderID to   = GB(data, 8, 8);

				if (from == to) break; // no need to change anything

				/* if from == INVALID_VEH_ORDER_ID, one order was added; if to == INVALID_VEH_ORDER_ID, one order was removed */
				uint old_num_orders = this->vehicle->GetNumOrders() - (uint)(from == INVALID_VEH_ORDER_ID) + (uint)(to == INVALID_VEH_ORDER_ID);

				VehicleOrderID selected_order = (this->sel_index + 1) / 2;
				if (selected_order == old_num_orders) selected_order = 0; // when last travel time is selected, it belongs to order 0

				bool travel = HasBit(this->sel_index, 0);

				if (from != selected_order) {
					/* Moving from preceding order? */
					selected_order -= (int)(from <= selected_order);
					/* Moving to   preceding order? */
					selected_order += (int)(to   <= selected_order);
				} else {
					/* Now we are modifying the selected order */
					if (to == INVALID_VEH_ORDER_ID) {
						/* Deleting selected order */
						this->DeleteChildWindows();
						this->sel_index = -1;
						break;
					} else {
						/* Moving selected order */
						selected_order = to;
					}
				}

				/* recompute new sel_index */
				this->sel_index = 2 * selected_order - (int)travel;
				/* travel time of first order needs special handling */
				if (this->sel_index == -1) this->sel_index = this->vehicle->GetNumOrders() * 2 - 1;
				break;
			}
		}
	}


	virtual void OnPaint()
	{
		const Vehicle *v = this->vehicle;
		int selected = this->sel_index;

		this->vscroll->SetCount(v->GetNumOrders() * 2);

		if (v->owner == _local_company) {
			bool disable = true;
			if (selected != -1) {
				const Order *order = v->GetOrder(((selected + 1) / 2) % v->GetNumOrders());
				if (selected % 2 == 1) {
					disable = order != NULL && (order->IsType(OT_CONDITIONAL) || order->IsType(OT_IMPLICIT));
				} else {
					disable = (order == NULL) ||
							((!(order->IsType(OT_GOTO_STATION) || (order->IsType(OT_GOTO_DEPOT) && !(order->GetDepotActionType() & ODATFB_HALT))) ||
								(order->GetNonStopType() & ONSF_NO_STOP_AT_DESTINATION_STATION)) && !order->IsType(OT_CONDITIONAL));
				}
			}
			bool disable_speed = disable || selected % 2 != 1 || v->type == VEH_AIRCRAFT;

			this->SetWidgetDisabledState(WID_VT_CHANGE_TIME, disable || HasBit(v->vehicle_flags, VF_AUTOMATE_TIMETABLE));
			this->SetWidgetDisabledState(WID_VT_CLEAR_TIME, disable || HasBit(v->vehicle_flags, VF_AUTOMATE_TIMETABLE));
			this->SetWidgetDisabledState(WID_VT_CHANGE_SPEED, disable_speed);
			this->SetWidgetDisabledState(WID_VT_CLEAR_SPEED, disable_speed);
			this->SetWidgetDisabledState(WID_VT_SHARED_ORDER_LIST, !v->IsOrderListShared());

			this->SetWidgetDisabledState(WID_VT_START_DATE, v->orders.list == NULL || HasBit(v->vehicle_flags, VF_TIMETABLE_SEPARATION));
			this->SetWidgetDisabledState(WID_VT_RESET_LATENESS, v->orders.list == NULL);
			this->SetWidgetDisabledState(WID_VT_AUTOFILL, v->orders.list == NULL || HasBit(v->vehicle_flags, VF_AUTOMATE_TIMETABLE));
			this->EnableWidget(WID_VT_AUTOMATE);
			this->EnableWidget(WID_VT_AUTO_SEPARATION);
		} else {
			this->DisableWidget(WID_VT_START_DATE);
			this->DisableWidget(WID_VT_CHANGE_TIME);
			this->DisableWidget(WID_VT_CLEAR_TIME);
			this->DisableWidget(WID_VT_CHANGE_SPEED);
			this->DisableWidget(WID_VT_CLEAR_SPEED);
			this->DisableWidget(WID_VT_RESET_LATENESS);
			this->DisableWidget(WID_VT_AUTOFILL);
			this->DisableWidget(WID_VT_AUTOMATE);
			this->DisableWidget(WID_VT_AUTO_SEPARATION);
			this->DisableWidget(WID_VT_SHARED_ORDER_LIST);
		}

		this->SetWidgetLoweredState(WID_VT_AUTOFILL, HasBit(v->vehicle_flags, VF_AUTOFILL_TIMETABLE));
		this->SetWidgetLoweredState(WID_VT_AUTOMATE, HasBit(v->vehicle_flags, VF_AUTOMATE_TIMETABLE));
		this->SetWidgetLoweredState(WID_VT_AUTO_SEPARATION, HasBit(v->vehicle_flags, VF_TIMETABLE_SEPARATION));

		this->DrawWidgets();
	}

	virtual void SetStringParameters(int widget) const
	{
		switch (widget) {
			case WID_VT_CAPTION: SetDParam(0, this->vehicle->index); break;
			case WID_VT_EXPECTED: SetDParam(0, this->show_expected ? STR_TIMETABLE_EXPECTED : STR_TIMETABLE_SCHEDULED); break;
		}
	}

	virtual void DrawWidget(const Rect &r, int widget) const
	{
		const Vehicle *v = this->vehicle;
		int selected = this->sel_index;

		switch (widget) {
			case WID_VT_TIMETABLE_PANEL: {
				int y = r.top + WD_FRAMERECT_TOP;
				int i = this->vscroll->GetPosition();
				VehicleOrderID order_id = (i + 1) / 2;
				bool final_order = false;

				bool rtl = _current_text_dir == TD_RTL;
				SetDParamMaxValue(0, v->GetNumOrders(), 2);
				int index_column_width = GetStringBoundingBox(STR_ORDER_INDEX).width + 2 * GetSpriteSize(rtl ? SPR_ARROW_RIGHT : SPR_ARROW_LEFT).width + 3;
				int middle = rtl ? r.right - WD_FRAMERECT_RIGHT - index_column_width : r.left + WD_FRAMERECT_LEFT + index_column_width;

				const Order *order = v->GetOrder(order_id);
				while (order != NULL) {
					/* Don't draw anything if it extends past the end of the window. */
					if (!this->vscroll->IsVisible(i)) break;

					if (i % 2 == 0) {
						DrawOrderString(v, order, order_id, y, i == selected, true, r.left + WD_FRAMERECT_LEFT, middle, r.right - WD_FRAMERECT_RIGHT);

						order_id++;

						if (order_id >= v->GetNumOrders()) {
							order = v->GetOrder(0);
							final_order = true;
						} else {
							order = order->next;
						}
					} else {
						StringID string;
						TextColour colour = (i == selected) ? TC_WHITE : TC_BLACK;
						if (order->IsType(OT_CONDITIONAL)) {
							string = STR_TIMETABLE_NO_TRAVEL;
						} else if (order->IsType(OT_IMPLICIT)) {
							string = STR_TIMETABLE_NOT_TIMETABLEABLE;
							colour = ((i == selected) ? TC_SILVER : TC_GREY) | TC_NO_SHADE;
						} else if (!order->IsTravelTimetabled()) {
							if (order->GetTravelTime() > 0) {
								SetTimetableParams(0, order->GetTravelTime());
								string = order->GetMaxSpeed() != UINT16_MAX ?
										STR_TIMETABLE_TRAVEL_FOR_SPEED_ESTIMATED  :
										STR_TIMETABLE_TRAVEL_FOR_ESTIMATED;
							} else {
								string = order->GetMaxSpeed() != UINT16_MAX ?
										STR_TIMETABLE_TRAVEL_NOT_TIMETABLED_SPEED :
										STR_TIMETABLE_TRAVEL_NOT_TIMETABLED;
							}
						} else {
							SetTimetableParams(0, order->GetTimetabledTravel());
							string = order->GetMaxSpeed() != UINT16_MAX ?
									STR_TIMETABLE_TRAVEL_FOR_SPEED : STR_TIMETABLE_TRAVEL_FOR;
						}
						SetDParam(string == STR_TIMETABLE_TRAVEL_NOT_TIMETABLED_SPEED ? 2 : 4, order->GetMaxSpeed());

						DrawString(rtl ? r.left + WD_FRAMERECT_LEFT : middle, rtl ? middle : r.right - WD_FRAMERECT_LEFT, y, string, colour);

						if (final_order) break;
					}

					i++;
					y += FONT_HEIGHT_NORMAL;
				}
				break;
			}

			case WID_VT_ARRIVAL_DEPARTURE_PANEL: {
				/* Arrival and departure times are handled in an all-or-nothing approach,
				 * i.e. are only shown if we can calculate all times.
				 * Excluding order lists with only one order makes some things easier.
				 */
				Ticks total_time = v->orders.list != NULL ? v->orders.list->GetTimetableDurationIncomplete() : 0;
				if (total_time <= 0 || v->GetNumOrders() <= 1 || !HasBit(v->vehicle_flags, VF_TIMETABLE_STARTED)) break;

				TimetableArrivalDeparture *arr_dep = AllocaM(TimetableArrivalDeparture, v->GetNumOrders());
				const VehicleOrderID cur_order = v->cur_real_order_index % v->GetNumOrders();

				VehicleOrderID earlyID = BuildArrivalDepartureList(v, arr_dep) ? cur_order : (VehicleOrderID)INVALID_VEH_ORDER_ID;

				int y = r.top + WD_FRAMERECT_TOP;

				bool show_late = this->show_expected && v->lateness_counter > DATE_UNIT_SIZE;
				Ticks offset = show_late ? 0 : -v->lateness_counter;

				bool rtl = _current_text_dir == TD_RTL;
				int abbr_left  = rtl ? r.right - WD_FRAMERECT_RIGHT - this->deparr_abbr_width : r.left + WD_FRAMERECT_LEFT;
				int abbr_right = rtl ? r.right - WD_FRAMERECT_RIGHT : r.left + WD_FRAMERECT_LEFT + this->deparr_abbr_width;
				int time_left  = rtl ? r.left + WD_FRAMERECT_LEFT : r.right - WD_FRAMERECT_RIGHT - this->deparr_time_width;
				int time_right = rtl ? r.left + WD_FRAMERECT_LEFT + this->deparr_time_width : r.right - WD_FRAMERECT_RIGHT;

				for (int i = this->vscroll->GetPosition(); i / 2 < v->GetNumOrders(); ++i) { // note: i is also incremented in the loop
					/* Don't draw anything if it extends past the end of the window. */
					if (!this->vscroll->IsVisible(i)) break;

					if (i % 2 == 0) {
						if (arr_dep[i / 2].arrival != INVALID_TICKS) {
							DrawString(abbr_left, abbr_right, y, STR_TIMETABLE_ARRIVAL_ABBREVIATION, i == selected ? TC_WHITE : TC_BLACK);
							if (this->show_expected && i / 2 == earlyID) {
								SetDParam(0, _scaled_date_ticks + arr_dep[i / 2].arrival);
								DrawString(time_left, time_right, y, STR_JUST_DATE_WALLCLOCK_TINY, TC_GREEN);
							} else {
								SetDParam(0, _scaled_date_ticks + arr_dep[i / 2].arrival + offset);
								DrawString(time_left, time_right, y, STR_JUST_DATE_WALLCLOCK_TINY,
										show_late ? TC_RED : i == selected ? TC_WHITE : TC_BLACK);
							}
						}
					} else {
						if (arr_dep[i / 2].departure != INVALID_TICKS) {
							DrawString(abbr_left, abbr_right, y, STR_TIMETABLE_DEPARTURE_ABBREVIATION, i == selected ? TC_WHITE : TC_BLACK);
							SetDParam(0, _scaled_date_ticks + arr_dep[i/2].departure + offset);
							DrawString(time_left, time_right, y, STR_JUST_DATE_WALLCLOCK_TINY,
									show_late ? TC_RED : i == selected ? TC_WHITE : TC_BLACK);
						}
					}
					y += FONT_HEIGHT_NORMAL;
				}
				break;
			}

			case WID_VT_SUMMARY_PANEL: {
				int y = r.top + WD_FRAMERECT_TOP;

				Ticks total_time = v->orders.list != NULL ? v->orders.list->GetTimetableDurationIncomplete() : 0;
				if (total_time != 0) {
					SetTimetableParams(0, total_time);
					DrawString(r.left + WD_FRAMERECT_LEFT, r.right - WD_FRAMERECT_RIGHT, y, v->orders.list->IsCompleteTimetable() ? STR_TIMETABLE_TOTAL_TIME : STR_TIMETABLE_TOTAL_TIME_INCOMPLETE);
				}
				y += FONT_HEIGHT_NORMAL;

				if (v->timetable_start != 0) {
					/* We are running towards the first station so we can start the
					 * timetable at the given time. */
					SetDParam(0, STR_JUST_DATE_WALLCLOCK_TINY);
					SetDParam(1, (v->timetable_start * _settings_game.economy.day_length_factor) + v->timetable_start_subticks);
					DrawString(r.left + WD_FRAMERECT_LEFT, r.right - WD_FRAMERECT_RIGHT, y, STR_TIMETABLE_STATUS_START_AT);
				} else if (!HasBit(v->vehicle_flags, VF_TIMETABLE_STARTED)) {
					/* We aren't running on a timetable yet, so how can we be "on time"
					 * when we aren't even "on service"/"on duty"? */
					DrawString(r.left + WD_FRAMERECT_LEFT, r.right - WD_FRAMERECT_RIGHT, y, STR_TIMETABLE_STATUS_NOT_STARTED);
				} else if (v->lateness_counter == 0 || (!_settings_client.gui.timetable_in_ticks && v->lateness_counter / DATE_UNIT_SIZE == 0)) {
					DrawString(r.left + WD_FRAMERECT_LEFT, r.right - WD_FRAMERECT_RIGHT, y, STR_TIMETABLE_STATUS_ON_TIME);
				} else {
					SetTimetableParams(0, abs(v->lateness_counter));
					DrawString(r.left + WD_FRAMERECT_LEFT, r.right - WD_FRAMERECT_RIGHT, y, v->lateness_counter < 0 ? STR_TIMETABLE_STATUS_EARLY : STR_TIMETABLE_STATUS_LATE);
				}
				break;
			}
		}
	}

	static inline uint32 PackTimetableArgs(const Vehicle *v, uint selected, bool speed, bool clear = false)
	{
		uint order_number = (selected + 1) / 2;
		ModifyTimetableFlags mtf = (selected % 2 == 1) ? (speed ? MTF_TRAVEL_SPEED : MTF_TRAVEL_TIME) : MTF_WAIT_TIME;

		if (order_number >= v->GetNumOrders()) order_number = 0;

		return v->index | (order_number << 20) | (mtf << 28) | (clear ? 1 << 30 : 0);
	}

	virtual void OnClick(Point pt, int widget, int click_count)
	{
		const Vehicle *v = this->vehicle;

		this->clicked_widget = widget;
<<<<<<< HEAD
=======
		this->DeleteChildWindows(WC_QUERY_STRING);
>>>>>>> 0cbb45ec

		switch (widget) {
			case WID_VT_ORDER_VIEW: // Order view button
				ShowOrdersWindow(v);
				break;

			case WID_VT_TIMETABLE_PANEL: { // Main panel.
				int selected = GetOrderFromTimetableWndPt(pt.y, v);

				this->DeleteChildWindows();
				this->sel_index = (selected == INVALID_ORDER || selected == this->sel_index) ? -1 : selected;
				break;
			}

			case WID_VT_START_DATE: // Change the date that the timetable starts.
				if (_settings_client.gui.time_in_minutes && _settings_client.gui.timetable_start_text_entry) {
					this->set_start_date_all = v->orders.list->IsCompleteTimetable() && _ctrl_pressed;
					StringID str = STR_JUST_INT;
					uint64 time = _scaled_date_ticks;
					time /= _settings_client.gui.ticks_per_minute;
					time += _settings_client.gui.clock_offset;
					time %= (24 * 60);
					time = (time % 60) + (((time / 60) % 24) * 100);
					SetDParam(0, time);
					ShowQueryString(str, STR_TIMETABLE_STARTING_DATE, 31, this, CS_NUMERAL, QSF_ACCEPT_UNCHANGED);
				} else {
					ShowSetDateWindow(this, v->index | (v->orders.list->IsCompleteTimetable() && _ctrl_pressed ? 1U << 20 : 0),
							_scaled_date_ticks, _cur_year, _cur_year + 15, ChangeTimetableStartCallback);
				}
				break;

			case WID_VT_CHANGE_TIME: { // "Wait For" button.
				int selected = this->sel_index;
				VehicleOrderID real = (selected + 1) / 2;

				if (real >= v->GetNumOrders()) real = 0;

				const Order *order = v->GetOrder(real);
				StringID current = STR_EMPTY;

				if (order != NULL) {
					uint time = (selected % 2 == 1) ? order->GetTravelTime() : order->GetWaitTime();
					if (!_settings_client.gui.timetable_in_ticks) time /= DATE_UNIT_SIZE;

					if (time != 0) {
						SetDParam(0, time);
						current = STR_JUST_INT;
					}
				}

				this->query_is_speed_query = false;
				this->change_timetable_all = (order != NULL) && (selected % 2 == 0) && _ctrl_pressed;
				ShowQueryString(current, STR_TIMETABLE_CHANGE_TIME, 31, this, CS_NUMERAL, QSF_ACCEPT_UNCHANGED);
				break;
			}

			case WID_VT_CHANGE_SPEED: { // Change max speed button.
				int selected = this->sel_index;
				VehicleOrderID real = (selected + 1) / 2;

				if (real >= v->GetNumOrders()) real = 0;

				StringID current = STR_EMPTY;
				const Order *order = v->GetOrder(real);
				if (order != NULL) {
					if (order->GetMaxSpeed() != UINT16_MAX) {
						SetDParam(0, ConvertKmhishSpeedToDisplaySpeed(order->GetMaxSpeed()));
						current = STR_JUST_INT;
					}
				}

				this->query_is_speed_query = true;
				this->change_timetable_all = (order != NULL) && _ctrl_pressed;
				ShowQueryString(current, STR_TIMETABLE_CHANGE_SPEED, 31, this, CS_NUMERAL, QSF_NONE);
				break;
			}

			case WID_VT_CLEAR_TIME: { // Clear waiting time.
				uint32 p1 = PackTimetableArgs(v, this->sel_index, false, true);
				DoCommandP(0, p1, 0, (_ctrl_pressed ? CMD_BULK_CHANGE_TIMETABLE : CMD_CHANGE_TIMETABLE) | CMD_MSG(STR_ERROR_CAN_T_TIMETABLE_VEHICLE));
				break;
			}

			case WID_VT_CLEAR_SPEED: { // Clear max speed button.
				uint32 p1 = PackTimetableArgs(v, this->sel_index, true);
				DoCommandP(0, p1, UINT16_MAX, (_ctrl_pressed ? CMD_BULK_CHANGE_TIMETABLE : CMD_CHANGE_TIMETABLE) | CMD_MSG(STR_ERROR_CAN_T_TIMETABLE_VEHICLE));
				break;
			}

			case WID_VT_RESET_LATENESS: // Reset the vehicle's late counter.
				DoCommandP(0, v->index, 0, CMD_SET_VEHICLE_ON_TIME | CMD_MSG(STR_ERROR_CAN_T_TIMETABLE_VEHICLE));
				break;

			case WID_VT_AUTOFILL: { // Autofill the timetable.
				uint32 p2 = 0;
				if (!HasBit(v->vehicle_flags, VF_AUTOFILL_TIMETABLE)) SetBit(p2, 0);
				if (_ctrl_pressed) SetBit(p2, 1);
				DoCommandP(0, v->index, p2, CMD_AUTOFILL_TIMETABLE | CMD_MSG(STR_ERROR_CAN_T_TIMETABLE_VEHICLE));
				break;
			}

			case WID_VT_AUTOMATE: {
				uint32 p2 = 0;
				if (!HasBit(v->vehicle_flags, VF_AUTOMATE_TIMETABLE)) SetBit(p2, 0);
				if (_ctrl_pressed) SetBit(p2, 1);
				DoCommandP(0, v->index, p2, CMD_AUTOMATE_TIMETABLE | CMD_MSG(STR_ERROR_CAN_T_TIMETABLE_VEHICLE));
				break;
			}

			case WID_VT_AUTO_SEPARATION: {
				uint32 p2 = 0;
				if (!HasBit(v->vehicle_flags, VF_TIMETABLE_SEPARATION)) SetBit(p2, 0);
				DoCommandP(0, v->index, p2, CMD_TIMETABLE_SEPARATION | CMD_MSG(STR_ERROR_CAN_T_TIMETABLE_VEHICLE));
				break;
			}

			case WID_VT_EXPECTED:
				this->show_expected = !this->show_expected;
				break;

			case WID_VT_SHARED_ORDER_LIST:
				ShowVehicleListWindow(v);
				break;
		}

		this->SetDirty();
	}

	virtual void OnQueryTextFinished(char *str)
	{
		if (str == NULL) return;

		const Vehicle *v = this->vehicle;

		switch (this->clicked_widget) {
			default: NOT_REACHED();

			case WID_VT_CHANGE_SPEED:
			case WID_VT_CHANGE_TIME: {
				uint32 p1 = PackTimetableArgs(v, this->sel_index, this->query_is_speed_query);

				uint64 val = StrEmpty(str) ? 0 : strtoul(str, NULL, 10);
				if (this->query_is_speed_query) {
					val = ConvertDisplaySpeedToKmhishSpeed(val);
				} else {
					if (!_settings_client.gui.timetable_in_ticks) val *= DATE_UNIT_SIZE;
				}

				uint32 p2 = minu(val, UINT16_MAX);

				DoCommandP(0, p1, p2, (this->change_timetable_all ? CMD_BULK_CHANGE_TIMETABLE : CMD_CHANGE_TIMETABLE) | CMD_MSG(STR_ERROR_CAN_T_TIMETABLE_VEHICLE));
				break;
			}

			case WID_VT_START_DATE: {
				int32 val = StrEmpty(str) ? 0 : strtoul(str, NULL, 10);
				if (val > 0) {
					uint minutes = (val % 100) % 60;
					uint hours = (val / 100) % 24;
					val = MINUTES_DATE(MINUTES_DAY(CURRENT_MINUTE), hours, minutes);
					val -= _settings_client.gui.clock_offset;

					if (val < (CURRENT_MINUTE - 60)) val += 60 * 24;
					val *= _settings_client.gui.ticks_per_minute;
					ChangeTimetableStartIntl(v->index | (this->set_start_date_all ? 1 << 20 : 0), val);
				}
				break;
			}
		}
	}

	virtual void OnResize()
	{
		/* Update the scroll bar */
		this->vscroll->SetCapacityFromWidget(this, WID_VT_TIMETABLE_PANEL, WD_FRAMERECT_TOP + WD_FRAMERECT_BOTTOM);
	}

	/**
	 * Update the selection state of the arrival/departure data
	 */
	void UpdateSelectionStates()
	{
		this->GetWidget<NWidgetStacked>(WID_VT_ARRIVAL_DEPARTURE_SELECTION)->SetDisplayedPlane(_settings_client.gui.timetable_arrival_departure ? 0 : SZSP_NONE);
		this->GetWidget<NWidgetStacked>(WID_VT_EXPECTED_SELECTION)->SetDisplayedPlane(_settings_client.gui.timetable_arrival_departure ? 0 : 1);
	}

	virtual void OnFocus(Window *previously_focused_window)
	{
		if (HasFocusedVehicleChanged(this->window_number, previously_focused_window)) {
			MarkAllRoutePathsDirty(this->vehicle);
			MarkAllRouteStepsDirty(this->vehicle);
		}
	}

	virtual void OnFocusLost(Window *newly_focused_window)
	{
		if (HasFocusedVehicleChanged(this->window_number, newly_focused_window)) {
			MarkAllRoutePathsDirty(this->vehicle);
			MarkAllRouteStepsDirty(this->vehicle);
		}
	}

	const Vehicle *GetVehicle()
	{
		return this->vehicle;
	}
};

static const NWidgetPart _nested_timetable_widgets[] = {
	NWidget(NWID_HORIZONTAL),
		NWidget(WWT_CLOSEBOX, COLOUR_GREY),
		NWidget(WWT_CAPTION, COLOUR_GREY, WID_VT_CAPTION), SetDataTip(STR_TIMETABLE_TITLE, STR_TOOLTIP_WINDOW_TITLE_DRAG_THIS),
		NWidget(WWT_PUSHTXTBTN, COLOUR_GREY, WID_VT_ORDER_VIEW), SetMinimalSize(61, 14), SetDataTip( STR_TIMETABLE_ORDER_VIEW, STR_TIMETABLE_ORDER_VIEW_TOOLTIP),
		NWidget(WWT_SHADEBOX, COLOUR_GREY),
		NWidget(WWT_DEFSIZEBOX, COLOUR_GREY),
		NWidget(WWT_STICKYBOX, COLOUR_GREY),
	EndContainer(),
	NWidget(NWID_HORIZONTAL),
		NWidget(WWT_PANEL, COLOUR_GREY, WID_VT_TIMETABLE_PANEL), SetMinimalSize(388, 82), SetResize(1, 10), SetDataTip(STR_NULL, STR_TIMETABLE_TOOLTIP), SetScrollbar(WID_VT_SCROLLBAR), EndContainer(),
		NWidget(NWID_SELECTION, INVALID_COLOUR, WID_VT_ARRIVAL_DEPARTURE_SELECTION),
			NWidget(WWT_PANEL, COLOUR_GREY, WID_VT_ARRIVAL_DEPARTURE_PANEL), SetMinimalSize(110, 0), SetFill(0, 1), SetDataTip(STR_NULL, STR_TIMETABLE_TOOLTIP), SetScrollbar(WID_VT_SCROLLBAR), EndContainer(),
		EndContainer(),
		NWidget(NWID_VSCROLLBAR, COLOUR_GREY, WID_VT_SCROLLBAR),
	EndContainer(),
	NWidget(WWT_PANEL, COLOUR_GREY, WID_VT_SUMMARY_PANEL), SetMinimalSize(400, 22), SetResize(1, 0), EndContainer(),
	NWidget(NWID_HORIZONTAL),
		NWidget(NWID_HORIZONTAL, NC_EQUALSIZE),
			NWidget(NWID_VERTICAL, NC_EQUALSIZE),
				NWidget(WWT_PUSHTXTBTN, COLOUR_GREY, WID_VT_CHANGE_TIME), SetResize(1, 0), SetFill(1, 1), SetDataTip(STR_TIMETABLE_CHANGE_TIME, STR_TIMETABLE_WAIT_TIME_TOOLTIP),
				NWidget(WWT_PUSHTXTBTN, COLOUR_GREY, WID_VT_CLEAR_TIME), SetResize(1, 0), SetFill(1, 1), SetDataTip(STR_TIMETABLE_CLEAR_TIME, STR_TIMETABLE_CLEAR_TIME_TOOLTIP),
			EndContainer(),
			NWidget(NWID_VERTICAL, NC_EQUALSIZE),
				NWidget(WWT_PUSHTXTBTN, COLOUR_GREY, WID_VT_CHANGE_SPEED), SetResize(1, 0), SetFill(1, 1), SetDataTip(STR_TIMETABLE_CHANGE_SPEED, STR_TIMETABLE_CHANGE_SPEED_TOOLTIP),
				NWidget(WWT_PUSHTXTBTN, COLOUR_GREY, WID_VT_CLEAR_SPEED), SetResize(1, 0), SetFill(1, 1), SetDataTip(STR_TIMETABLE_CLEAR_SPEED, STR_TIMETABLE_CLEAR_SPEED_TOOLTIP),
			EndContainer(),
			NWidget(NWID_VERTICAL, NC_EQUALSIZE),
				NWidget(WWT_PUSHTXTBTN, COLOUR_GREY, WID_VT_START_DATE), SetResize(1, 0), SetFill(1, 1), SetDataTip(STR_TIMETABLE_STARTING_DATE, STR_TIMETABLE_STARTING_DATE_TOOLTIP),
				NWidget(WWT_PUSHTXTBTN, COLOUR_GREY, WID_VT_AUTO_SEPARATION), SetResize(1, 0), SetFill(1, 1), SetDataTip(STR_TIMETABLE_AUTO_SEPARATION, STR_TIMETABLE_AUTO_SEPARATION_TOOLTIP),
				NWidget(WWT_PUSHTXTBTN, COLOUR_GREY, WID_VT_RESET_LATENESS), SetResize(1, 0), SetFill(1, 1), SetDataTip(STR_TIMETABLE_RESET_LATENESS, STR_TIMETABLE_RESET_LATENESS_TOOLTIP),
			EndContainer(),
			NWidget(NWID_VERTICAL, NC_EQUALSIZE),
				NWidget(WWT_PUSHTXTBTN, COLOUR_GREY, WID_VT_AUTOFILL), SetResize(1, 0), SetFill(1, 1), SetDataTip(STR_TIMETABLE_AUTOFILL, STR_TIMETABLE_AUTOFILL_TOOLTIP),
				NWidget(WWT_PUSHTXTBTN, COLOUR_GREY, WID_VT_AUTOMATE), SetResize(1, 0), SetFill(1, 1), SetDataTip(STR_TIMETABLE_AUTOMATE, STR_TIMETABLE_AUTOMATE_TOOLTIP),
				NWidget(NWID_SELECTION, INVALID_COLOUR, WID_VT_EXPECTED_SELECTION),
					NWidget(WWT_PUSHTXTBTN, COLOUR_GREY, WID_VT_EXPECTED), SetResize(1, 0), SetFill(1, 1), SetDataTip(STR_BLACK_STRING, STR_TIMETABLE_EXPECTED_TOOLTIP),
					NWidget(WWT_PANEL, COLOUR_GREY), SetResize(1, 0), SetFill(1, 1), EndContainer(),
				EndContainer(),
			EndContainer(),
		EndContainer(),
		NWidget(NWID_VERTICAL, NC_EQUALSIZE),
			NWidget(WWT_PUSHIMGBTN, COLOUR_GREY, WID_VT_SHARED_ORDER_LIST), SetFill(0, 1), SetDataTip(SPR_SHARED_ORDERS_ICON, STR_ORDERS_VEH_WITH_SHARED_ORDERS_LIST_TOOLTIP),
			NWidget(WWT_PANEL, COLOUR_GREY), SetResize(1, 0), SetFill(1, 1), EndContainer(),
			NWidget(WWT_RESIZEBOX, COLOUR_GREY), SetFill(0, 1),
		EndContainer(),
	EndContainer(),
};

static WindowDesc _timetable_desc(
	WDP_AUTO, "view_vehicle_timetable", 400, 130,
	WC_VEHICLE_TIMETABLE, WC_VEHICLE_VIEW,
	WDF_CONSTRUCTION,
	_nested_timetable_widgets, lengthof(_nested_timetable_widgets)
);

/**
 * Show the timetable for a given vehicle.
 * @param v The vehicle to show the timetable for.
 */
void ShowTimetableWindow(const Vehicle *v)
{
	DeleteWindowById(WC_VEHICLE_DETAILS, v->index, false);
	DeleteWindowById(WC_VEHICLE_ORDERS, v->index, false);
	AllocateWindowDescFront<TimetableWindow>(&_timetable_desc, v->index);
}<|MERGE_RESOLUTION|>--- conflicted
+++ resolved
@@ -558,10 +558,7 @@
 		const Vehicle *v = this->vehicle;
 
 		this->clicked_widget = widget;
-<<<<<<< HEAD
-=======
 		this->DeleteChildWindows(WC_QUERY_STRING);
->>>>>>> 0cbb45ec
 
 		switch (widget) {
 			case WID_VT_ORDER_VIEW: // Order view button
