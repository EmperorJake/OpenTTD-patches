/*
 * This file is part of OpenTTD.
 * OpenTTD is free software; you can redistribute it and/or modify it under the terms of the GNU General Public License as published by the Free Software Foundation, version 2.
 * OpenTTD is distributed in the hope that it will be useful, but WITHOUT ANY WARRANTY; without even the implied warranty of MERCHANTABILITY or FITNESS FOR A PARTICULAR PURPOSE.
 * See the GNU General Public License for more details. You should have received a copy of the GNU General Public License along with OpenTTD. If not, see <http://www.gnu.org/licenses/>.
 */

/** @file economy.cpp Handling of the economy. */

#include "stdafx.h"
#include "company_func.h"
#include "command_func.h"
#include "industry.h"
#include "town.h"
#include "news_func.h"
#include "network/network.h"
#include "network/network_func.h"
#include "ai/ai.hpp"
#include "aircraft.h"
#include "train.h"
#include "newgrf_engine.h"
#include "engine_base.h"
#include "ground_vehicle.hpp"
#include "newgrf_cargo.h"
#include "newgrf_sound.h"
#include "newgrf_industrytiles.h"
#include "newgrf_station.h"
#include "newgrf_airporttiles.h"
#include "newgrf_roadstop.h"
#include "object.h"
#include "strings_func.h"
#include "date_func.h"
#include "vehicle_func.h"
#include "sound_func.h"
#include "autoreplace_func.h"
#include "company_gui.h"
#include "signs_base.h"
#include "subsidy_base.h"
#include "subsidy_func.h"
#include "station_base.h"
#include "waypoint_base.h"
#include "economy_base.h"
#include "core/pool_func.hpp"
#include "core/backup_type.hpp"
#include "core/container_func.hpp"
#include "infrastructure_func.h"
#include "cargo_type.h"
#include "water.h"
#include "game/game.hpp"
#include "cargomonitor.h"
#include "goal_base.h"
#include "story_base.h"
#include "linkgraph/refresh.h"
#include "tracerestrict.h"
#include "tbtr_template_vehicle.h"
#include "tbtr_template_vehicle_func.h"
#include "scope_info.h"
#include "pathfinder/yapf/yapf_cache.h"
#include "debug_desync.h"
#include "event_logs.h"

#include "table/strings.h"
#include "table/pricebase.h"

#include "safeguards.h"


/* Initialize the cargo payment-pool */
CargoPaymentPool _cargo_payment_pool("CargoPayment");
INSTANTIATE_POOL_METHODS(CargoPayment)

/**
 * Multiply two integer values and shift the results to right.
 *
 * This function multiplies two integer values. The result is
 * shifted by the amount of shift to right.
 *
 * @param a The first integer
 * @param b The second integer
 * @param shift The amount to shift the value to right.
 * @return The shifted result
 */
static inline int32 BigMulS(const int32 a, const int32 b, const uint8 shift)
{
	return (int32)((int64)a * (int64)b >> shift);
}

typedef std::vector<Industry *> SmallIndustryList;

/**
 * Score info, values used for computing the detailed performance rating.
 */
const ScoreInfo _score_info[] = {
	{     120, 100}, // SCORE_VEHICLES
	{      80, 100}, // SCORE_STATIONS
	{   10000, 100}, // SCORE_MIN_PROFIT
	{   50000,  50}, // SCORE_MIN_INCOME
	{  100000, 100}, // SCORE_MAX_INCOME
	{   40000, 400}, // SCORE_DELIVERED
	{       8,  50}, // SCORE_CARGO
	{10000000,  50}, // SCORE_MONEY
	{  250000,  50}, // SCORE_LOAN
	{       0,   0}  // SCORE_TOTAL
};

int64 _score_part[MAX_COMPANIES][SCORE_END];
Economy _economy;
Prices _price;
Money _additional_cash_required;
static PriceMultipliers _price_base_multiplier;

extern int GetAmountOwnedBy(const Company *c, Owner owner);

/**
<<<<<<< HEAD
 * Calculate the value of the company. That is the value of all
 * assets (vehicles, stations, shares) and money minus the loan,
 * except when including_loan is \c false which is useful when
 * we want to calculate the value for bankruptcy.
 * @param c the company to get the value of.
 * @param including_loan include the loan in the company value.
 * @return the value of the company.
=======
 * Calculate the value of the assets of a company.
 *
 * @param c The company to calculate the value of.
 * @return The value of the assets of the company.
>>>>>>> 3b1407d2
 */
static Money CalculateCompanyAssetValue(const Company *c)
{
	Money owned_shares_value = 0;

	for (const Company *co : Company::Iterate()) {
		int shares_owned = GetAmountOwnedBy(co, c->index);

		if (shares_owned > 0) owned_shares_value += (CalculateCompanyValueExcludingShares(co) / 4) * shares_owned;
	}

	return owned_shares_value + CalculateCompanyValueExcludingShares(c);
}

Money CalculateCompanyValueExcludingShares(const Company *c, bool including_loan)
{
	Owner owner = c->index;

	uint num = 0;

	for (const Station *st : Station::Iterate()) {
		if (st->owner == owner) num += CountBits((byte)st->facilities);
	}

	Money value = num * _price[PR_STATION_VALUE] * 25;

	for (const Vehicle *v : Vehicle::Iterate()) {
		if (v->owner != owner) continue;
		if (HasBit(v->subtype, GVSF_VIRTUAL)) continue;

		if (v->type == VEH_TRAIN ||
				v->type == VEH_ROAD ||
				(v->type == VEH_AIRCRAFT && Aircraft::From(v)->IsNormalAircraft()) ||
				v->type == VEH_SHIP) {
			value += v->value * 3 >> 1;
		}
	}

	return value;
}

/**
 * Calculate the value of the company. That is the value of all
 * assets (vehicles, stations) and money (including loan),
 * except when including_loan is \c false which is useful when
 * we want to calculate the value for bankruptcy.
 * @param c the company to get the value of.
 * @param including_loan include the loan in the company value.
 * @return the value of the company.
 */
Money CalculateCompanyValue(const Company *c, bool including_loan)
{
	Money value = CalculateCompanyAssetValue(c);

	/* Add real money value */
	if (including_loan) value -= c->current_loan;
	value += c->money;

	return std::max<Money>(value, 1);
}

/**
 * Calculate what you have to pay to take over a company.
 *
 * This is different from bankruptcy and company value, and involves a few
 * more parameters to make it more realistic.
 *
 * You have to pay for:
 * - The value of all the assets in the company.
 * - The loan the company has (the investors really want their money back).
 * - The profit for the next two years (if positive) based on the last four quarters.
 *
 * And on top of that, they walk away with all the money they have in the bank.
 *
 * @param c the company to get the value of.
 * @return The value of the company.
 */
Money CalculateHostileTakeoverValue(const Company *c)
{
	Money value = CalculateCompanyAssetValue(c);

	value += c->current_loan;
	/* Negative balance is basically a loan. */
	if (c->money < 0) {
		value += -c->money;
	}

	for (int quarter = 0; quarter < 4; quarter++) {
		value += std::max<Money>(c->old_economy[quarter].income - c->old_economy[quarter].expenses, 0) * 2;
	}

	return std::max<Money>(value, 1);
}

/**
 * if update is set to true, the economy is updated with this score
 *  (also the house is updated, should only be true in the on-tick event)
 * @param update the economy with calculated score
 * @param c company been evaluated
 * @return actual score of this company
 *
 */
int UpdateCompanyRatingAndValue(Company *c, bool update)
{
	Owner owner = c->index;
	int score = 0;

	memset(_score_part[owner], 0, sizeof(_score_part[owner]));

	/* Count vehicles */
	{
		Money min_profit = 0;
		bool min_profit_first = true;
		uint num = 0;

		for (const Vehicle *v : Vehicle::Iterate()) {
			if (v->owner != owner) continue;
			if (IsCompanyBuildableVehicleType(v->type) && v->IsPrimaryVehicle() && !HasBit(v->subtype, GVSF_VIRTUAL)) {
				if (v->profit_last_year > 0) num++; // For the vehicle score only count profitable vehicles
				if (v->age > 730) {
					/* Find the vehicle with the lowest amount of profit */
					if (min_profit_first || min_profit > v->profit_last_year) {
						min_profit = v->profit_last_year;
						min_profit_first = false;
					}
				}
			}
		}

		min_profit >>= 8; // remove the fract part

		_score_part[owner][SCORE_VEHICLES] = num;
		/* Don't allow negative min_profit to show */
		if (min_profit > 0) {
			_score_part[owner][SCORE_MIN_PROFIT] = min_profit;
		}
	}

	/* Count stations */
	{
		uint num = 0;
		for (const Station *st : Station::Iterate()) {
			/* Only count stations that are actually serviced */
			if (st->owner == owner && (st->time_since_load <= 20 || st->time_since_unload <= 20)) num += CountBits((byte)st->facilities);
		}
		_score_part[owner][SCORE_STATIONS] = num;
	}

	/* Generate statistics depending on recent income statistics */
	{
		int numec = std::min<uint>(c->num_valid_stat_ent, 12u);
		if (numec != 0) {
			const CompanyEconomyEntry *cee = c->old_economy;
			Money min_income = cee->income + cee->expenses;
			Money max_income = cee->income + cee->expenses;

			do {
				min_income = std::min(min_income, cee->income + cee->expenses);
				max_income = std::max(max_income, cee->income + cee->expenses);
			} while (++cee, --numec);

			if (min_income > 0) {
				_score_part[owner][SCORE_MIN_INCOME] = min_income;
			}

			_score_part[owner][SCORE_MAX_INCOME] = max_income;
		}
	}

	/* Generate score depending on amount of transported cargo */
	{
		int numec = std::min<uint>(c->num_valid_stat_ent, 4u);
		if (numec != 0) {
			const CompanyEconomyEntry *cee = c->old_economy;
			OverflowSafeInt64 total_delivered = 0;
			do {
				total_delivered += cee->delivered_cargo.GetSum<OverflowSafeInt64>();
			} while (++cee, --numec);

			_score_part[owner][SCORE_DELIVERED] = total_delivered;
		}
	}

	/* Generate score for variety of cargo */
	{
		_score_part[owner][SCORE_CARGO] = c->old_economy->delivered_cargo.GetCount();
	}

	/* Generate score for company's money */
	{
		if (c->money > 0) {
			_score_part[owner][SCORE_MONEY] = c->money;
		}
	}

	/* Generate score for loan */
	{
		_score_part[owner][SCORE_LOAN] = _score_info[SCORE_LOAN].needed - c->current_loan;
	}

	/* Now we calculate the score for each item.. */
	{
		int total_score = 0;
		int s;
		score = 0;
		for (ScoreID i = SCORE_BEGIN; i < SCORE_END; i++) {
			/* Skip the total */
			if (i == SCORE_TOTAL) continue;
			/*  Check the score */
			s = Clamp<int64>(_score_part[owner][i], 0, _score_info[i].needed) * _score_info[i].score / _score_info[i].needed;
			score += s;
			total_score += _score_info[i].score;
		}

		_score_part[owner][SCORE_TOTAL] = score;

		/*  We always want the score scaled to SCORE_MAX (1000) */
		if (total_score != SCORE_MAX) score = score * SCORE_MAX / total_score;
	}

	if (update) {
		c->old_economy[0].performance_history = score;
		UpdateCompanyHQ(c->location_of_HQ, score);
		c->old_economy[0].company_value = CalculateCompanyValue(c);
	}

	SetWindowDirty(WC_PERFORMANCE_DETAIL, 0);
	return score;
}

/**
 * Change the ownership of all the items of a company.
 * @param old_owner The company that gets removed.
 * @param new_owner The company to merge to, or INVALID_OWNER to remove the company.
 */
void ChangeOwnershipOfCompanyItems(Owner old_owner, Owner new_owner)
{
	/* We need to set _current_company to old_owner before we try to move
	 * the client. This is needed as it needs to know whether "you" really
	 * are the current local company. */
	Backup<CompanyID> cur_company(_current_company, old_owner, FILE_LINE);
	/* In all cases, make spectators of clients connected to that company */
	if (_networking) NetworkClientsToSpectators(old_owner);
	if (old_owner == _local_company) {
		/* Single player cheated to AI company.
		 * There are no spectators in singleplayer mode, so we must pick some other company. */
		assert(!_networking);
		Backup<CompanyID> cur_company2(_current_company, FILE_LINE);
		for (const Company *c : Company::Iterate()) {
			if (c->index != old_owner) {
				SetLocalCompany(c->index);
				break;
			}
		}
		cur_company2.Restore();
		assert(old_owner != _local_company);
	}

	ClearOrderDestinationRefcountMap();

	assert(old_owner != new_owner);

	{
		uint i;

		/* See if the old_owner had shares in other companies */
		for (const Company *c : Company::Iterate()) {
			for (i = 0; i < 4; i++) {
				if (c->share_owners[i] == old_owner) {
					/* Sell its shares */
					CommandCost res = DoCommand(0, c->index, 0, DC_EXEC | DC_BANKRUPT, CMD_SELL_SHARE_IN_COMPANY);
					/* Because we are in a DoCommand, we can't just execute another one and
					 *  expect the money to be removed. We need to do it ourself! */
					SubtractMoneyFromCompany(res);
				}
			}
		}

		/* Sell all the shares that people have on this company */
		Backup<CompanyID> cur_company2(_current_company, FILE_LINE);
		Company *c = Company::Get(old_owner);
		for (i = 0; i < 4; i++) {
			if (c->share_owners[i] == INVALID_OWNER) continue;

			if (c->bankrupt_value == 0 && c->share_owners[i] == new_owner) {
				/* You are the one buying the company; so don't sell the shares back to you. */
				c->share_owners[i] = INVALID_OWNER;
			} else {
				cur_company2.Change(c->share_owners[i]);
				/* Sell the shares */
				CommandCost res = DoCommand(0, old_owner, 0, DC_EXEC | DC_BANKRUPT, CMD_SELL_SHARE_IN_COMPANY);
				/* Because we are in a DoCommand, we can't just execute another one and
				 *  expect the money to be removed. We need to do it ourself! */
				SubtractMoneyFromCompany(res);
			}
		}
		cur_company2.Restore();
	}

	/* Temporarily increase the company's money, to be sure that
	 * removing their property doesn't fail because of lack of money.
	 * Not too drastically though, because it could overflow */
	if (new_owner == INVALID_OWNER) {
		Company::Get(old_owner)->money = UINT64_MAX >> 2; // jackpot ;p
	}

	for (Subsidy *s : Subsidy::Iterate()) {
		if (s->awarded == old_owner) {
			if (new_owner == INVALID_OWNER) {
				delete s;
			} else {
				s->awarded = new_owner;
			}
		}
	}
	if (new_owner == INVALID_OWNER) RebuildSubsidisedSourceAndDestinationCache();

	/* Take care of rating and transport rights in towns */
	for (Town *t : Town::Iterate()) {
		/* If a company takes over, give the ratings to that company. */
		if (new_owner != INVALID_OWNER) {
			if (HasBit(t->have_ratings, old_owner)) {
				if (HasBit(t->have_ratings, new_owner)) {
					/* use max of the two ratings. */
					t->ratings[new_owner] = std::max(t->ratings[new_owner], t->ratings[old_owner]);
				} else {
					SetBit(t->have_ratings, new_owner);
					t->ratings[new_owner] = t->ratings[old_owner];
				}
			}
		}

		/* Reset the ratings for the old owner */
		t->ratings[old_owner] = RATING_INITIAL;
		ClrBit(t->have_ratings, old_owner);

		/* Transfer exclusive rights */
		if (t->exclusive_counter > 0 && t->exclusivity == old_owner) {
			if (new_owner != INVALID_OWNER) {
				t->exclusivity = new_owner;
			} else {
				t->exclusive_counter = 0;
				t->exclusivity = INVALID_COMPANY;
			}
		}
	}

	{
		for (Vehicle *v : Vehicle::Iterate()) {
			if (v->owner == old_owner && IsCompanyBuildableVehicleType(v->type)) {
				if (new_owner == INVALID_OWNER) {
					if (v->Previous() == nullptr) {
						if (_settings_game.economy.infrastructure_sharing[VEH_TRAIN] && v->type == VEH_TRAIN && Train::From(v)->IsFrontEngine() && !Train::From(v)->IsVirtual()) {
							DeleteVisibleTrain(Train::From(v));
						} else {
							delete v;
						}
					}
				} else {
					if (v->IsEngineCountable()) GroupStatistics::CountEngine(v, -1);
					if (v->IsPrimaryVehicle()) GroupStatistics::CountVehicle(v, -1);
				}
			}
		}
	}

	/* In all cases clear replace engine rules.
	 * Even if it was copied, it could interfere with new owner's rules */
	RemoveAllEngineReplacementForCompany(Company::Get(old_owner));

	if (new_owner == INVALID_OWNER) {
		RemoveAllGroupsForCompany(old_owner);
	} else {
		for (Group *g : Group::Iterate()) {
			if (g->owner == old_owner) g->owner = new_owner;
		}
	}

	/* Change ownership of vehicles */
	if (new_owner != INVALID_OWNER) {
		FreeUnitIDGenerator unitidgen[] = {
			FreeUnitIDGenerator(VEH_TRAIN, new_owner), FreeUnitIDGenerator(VEH_ROAD,     new_owner),
			FreeUnitIDGenerator(VEH_SHIP,  new_owner), FreeUnitIDGenerator(VEH_AIRCRAFT, new_owner)
		};

		/* Override company settings to new company defaults in case we need to convert them.
		 * This is required as the CmdChangeServiceInt doesn't copy the supplied value when it is non-custom
		 */
		if (new_owner != INVALID_OWNER) {
			Company *old_company = Company::Get(old_owner);
			Company *new_company = Company::Get(new_owner);

			old_company->settings.vehicle.servint_aircraft = new_company->settings.vehicle.servint_aircraft;
			old_company->settings.vehicle.servint_trains = new_company->settings.vehicle.servint_trains;
			old_company->settings.vehicle.servint_roadveh = new_company->settings.vehicle.servint_roadveh;
			old_company->settings.vehicle.servint_ships = new_company->settings.vehicle.servint_ships;
			old_company->settings.vehicle.servint_ispercent = new_company->settings.vehicle.servint_ispercent;
		}

		for (Vehicle *v : Vehicle::Iterate()) {
			if (v->owner == old_owner && IsCompanyBuildableVehicleType(v->type)) {
				assert(new_owner != INVALID_OWNER);

				/* Correct default values of interval settings while maintaining custom set ones.
				 * This prevents invalid values on mismatching company defaults being accepted.
				 */
				if (!v->ServiceIntervalIsCustom()) {
					Company *new_company = Company::Get(new_owner);

					/* Technically, passing the interval is not needed as the command will query the default value itself.
					 * However, do not rely on that behaviour.
					 */
					int interval = CompanyServiceInterval(new_company, v->type);
					DoCommand(v->tile, v->index, interval | (new_company->settings.vehicle.servint_ispercent << 17), DC_EXEC | DC_BANKRUPT, CMD_CHANGE_SERVICE_INT);
				}

				v->owner = new_owner;

				/* Owner changes, clear cache */
				v->colourmap = PAL_NONE;
				v->InvalidateNewGRFCache();
				v->InvalidateImageCache();

				if (v->IsEngineCountable()) {
					GroupStatistics::CountEngine(v, 1);
				}
				if (v->IsPrimaryVehicle() && !HasBit(v->subtype, GVSF_VIRTUAL)) {
					GroupStatistics::CountVehicle(v, 1);
					v->unitnumber = unitidgen[v->type].NextID();
				}

				/* Invalidate the vehicle's cargo payment "owner cache". */
				if (v->cargo_payment != nullptr) v->cargo_payment->owner = nullptr;
			}
		}

		if (new_owner != INVALID_OWNER) GroupStatistics::UpdateAutoreplace(new_owner);
	} else {
		/* Depending on sharing settings, other companies could be affected too.
		 * Let the infrastructure sharing code handle this. */
		HandleSharingCompanyDeletion(old_owner);
	}
	TraceRestrictUpdateCompanyID(old_owner, new_owner);

	/* Change ownership of template vehicles */
	if (new_owner == INVALID_OWNER) {
		for (TemplateVehicle *tv : TemplateVehicle::Iterate()) {
			if (tv->owner == old_owner && tv->Prev() == nullptr) {
				for (TemplateReplacement *tr : TemplateReplacement::Iterate()) {
					if (tr->Template() == tv->index) {
						delete tr;
					}
				}
				delete tv;
			}
		}
		ReindexTemplateReplacements();
	} else {
		for (TemplateVehicle *tv : TemplateVehicle::Iterate()) {
			if (tv->owner == old_owner) tv->owner = new_owner;
		}
	}

	/*  Change ownership of tiles */
	{
		TileIndex tile = 0;
		do {
			ChangeTileOwner(tile, old_owner, new_owner);
		} while (++tile != MapSize());

		if (new_owner != INVALID_OWNER) {
			/* Update all signals because there can be new segment that was owned by two companies
			 * and signals were not propagated
			 * Similar with crossings - it is needed to bar crossings that weren't before
			 * because of different owner of crossing and approaching train */

			UpdateAllBlockSignals(new_owner);
		} else if (_settings_game.economy.infrastructure_sharing[VEH_TRAIN]) {
			/* tracks are being removed while sharing is enabled.
			 * Thus, update all signals and crossings. */
			UpdateAllBlockSignals();
		}
		/* Update any signals in the buffer */
		UpdateSignalsInBuffer();
	}

	/* Add airport infrastructure count of the old company to the new one. */
	if (new_owner != INVALID_OWNER) Company::Get(new_owner)->infrastructure.airport += Company::Get(old_owner)->infrastructure.airport;

	/* convert owner of stations (including deleted ones, but excluding buoys) */
	for (Station *st : Station::Iterate()) {
		if (st->owner == old_owner) {
			/* if a company goes bankrupt, set owner to OWNER_NONE so the sign doesn't disappear immediately
			 * also, drawing station window would cause reading invalid company's colour */
			st->owner = new_owner == INVALID_OWNER ? OWNER_NONE : new_owner;
		}
	}

	/* do the same for waypoints (we need to do this here so deleted waypoints are converted too) */
	for (Waypoint *wp : Waypoint::Iterate()) {
		if (wp->owner == old_owner) {
			wp->owner = new_owner == INVALID_OWNER ? OWNER_NONE : new_owner;
		}
	}

	for (Sign *si : Sign::Iterate()) {
		if (si->owner == old_owner) si->owner = new_owner == INVALID_OWNER ? OWNER_NONE : new_owner;
	}

	/* Remove Game Script created Goals, CargoMonitors and Story pages. */
	for (Goal *g : Goal::Iterate()) {
		if (g->company == old_owner) delete g;
	}

	ClearCargoPickupMonitoring(old_owner);
	ClearCargoDeliveryMonitoring(old_owner);

	for (StoryPage *sp : StoryPage::Iterate()) {
		if (sp->company == old_owner) delete sp;
	}

	/* Change colour of existing windows */
	if (new_owner != INVALID_OWNER) ChangeWindowOwner(old_owner, new_owner);

	/* Change owner of deferred cargo payments */
	ChangeOwnershipOfCargoPacketDeferredPayments(old_owner, new_owner);

	IntialiseOrderDestinationRefcountMap();

	YapfNotifyTrackLayoutChange(INVALID_TILE, INVALID_TRACK);

	NotifyRoadLayoutChanged();

	InvalidateTemplateReplacementImages();

	cur_company.Restore();

	if (new_owner != INVALID_OWNER) {
		AppendSpecialEventsLogEntry(stdstr_fmt("Company merge: old: %u, new %u", old_owner, new_owner));
	} else {
		AppendSpecialEventsLogEntry(stdstr_fmt("Company deletion: old: %u", old_owner));
	}

	RegisterGameEvents(new_owner != INVALID_OWNER ? GEF_COMPANY_MERGE : GEF_COMPANY_DELETE);

	MarkWholeScreenDirty();

	extern void MarkAllViewportMapLandscapesDirty();
	MarkAllViewportMapLandscapesDirty();
}

/**
 * Check for bankruptcy of a company. Called every three months.
 * @param c Company to check.
 */
static void CompanyCheckBankrupt(Company *c)
{
	/*  If the company has money again, it does not go bankrupt */
	if (c->bankrupt_flags & CBRF_SALE) return;
	if (c->money - c->current_loan >= -_economy.max_loan) {
		int previous_months_of_bankruptcy = CeilDiv(c->months_of_bankruptcy, 3);
		c->months_of_bankruptcy = 0;
		c->bankrupt_asked = 0;
		DeleteWindowById(WC_BUY_COMPANY, c->index);
		if (previous_months_of_bankruptcy != 0) CompanyAdminUpdate(c);
		return;
	}

	c->months_of_bankruptcy++;

	switch (c->months_of_bankruptcy) {
		/* All the boring cases (months) with a bad balance where no action is taken */
		case 0:
		case 1:
		case 2:
		case 3:

		case 5:
		case 6:

		case 8:
		case 9:
			break;

		/* Warn about bankruptcy after 3 months */
		case 4: {
			CompanyNewsInformation *cni = new CompanyNewsInformation(c);
			SetDParam(0, STR_NEWS_COMPANY_IN_TROUBLE_TITLE);
			SetDParam(1, STR_NEWS_COMPANY_IN_TROUBLE_DESCRIPTION);
			SetDParamStr(2, cni->company_name);
			AddCompanyNewsItem(STR_MESSAGE_NEWS_FORMAT, cni);
			AI::BroadcastNewEvent(new ScriptEventCompanyInTrouble(c->index));
			Game::NewEvent(new ScriptEventCompanyInTrouble(c->index));
			break;
		}

		/* Offer company for sale after 6 months */
		case 7: {
			/* Don't consider the loan */
			Money val = CalculateCompanyValue(c, false);

			c->bankrupt_value = val;
			c->bankrupt_asked = 1 << c->index; // Don't ask the owner
			c->bankrupt_timeout = 0;

			/* The company assets should always have some value */
			assert(c->bankrupt_value > 0);
			break;
		}

		/* Bankrupt company after 6 months (if the company has no value) or latest
		 * after 9 months (if it still had value after 6 months) */
		default:
		case 10: {
			if (!_networking && _local_company == c->index) {
				/* If we are in singleplayer mode, leave the company playing. Eg. there
				 * is no THE-END, otherwise mark the client as spectator to make sure
				 * they are no longer in control of this company. However... when you
				 * join another company (cheat) the "unowned" company can bankrupt. */
				c->bankrupt_asked = MAX_UVALUE(CompanyMask);
				break;
			}

			/* Actually remove the company, but not when we're a network client.
			 * In case of network clients we will be getting a command from the
			 * server. It is done in this way as we are called from the
			 * StateGameLoop which can't change the current company, and thus
			 * updating the local company triggers an assert later on. In the
			 * case of a network game the command will be processed at a time
			 * that changing the current company is okay. In case of single
			 * player we are sure (the above check) that we are not the local
			 * company and thus we won't be moved. */
			if (!_networking || _network_server) {
				DoCommandP(0, CCA_DELETE | (c->index << 16) | (CRR_BANKRUPT << 24), 0, CMD_COMPANY_CTRL);
				return;
			}
			break;
		}
	}

	if (CeilDiv(c->months_of_bankruptcy, 3) != CeilDiv(c->months_of_bankruptcy - 1, 3)) CompanyAdminUpdate(c);
}

/**
 * Update the finances of all companies.
 * Pay for the stations, update the history graph, update ratings and company values, and deal with bankruptcy.
 */
static void CompaniesGenStatistics()
{
	/* Check for bankruptcy each month */
	for (Company *c : Company::Iterate()) {
		CompanyCheckBankrupt(c);
	}

	Backup<CompanyID> cur_company(_current_company, FILE_LINE);

	/* Pay Infrastructure Maintenance, if enabled */
	if (_settings_game.economy.infrastructure_maintenance) {
		/* Improved monthly infrastructure costs. */
		for (const Company *c : Company::Iterate()) {
			cur_company.Change(c->index);

			CommandCost cost(EXPENSES_PROPERTY);
			uint32 rail_total = c->infrastructure.GetRailTotal();
			for (RailType rt = RAILTYPE_BEGIN; rt < RAILTYPE_END; rt++) {
				if (c->infrastructure.rail[rt] != 0) cost.AddCost(RailMaintenanceCost(rt, c->infrastructure.rail[rt], rail_total));
			}
			cost.AddCost(SignalMaintenanceCost(c->infrastructure.signal));
			uint32 road_total = c->infrastructure.GetRoadTotal();
			uint32 tram_total = c->infrastructure.GetTramTotal();
			for (RoadType rt = ROADTYPE_BEGIN; rt < ROADTYPE_END; rt++) {
				if (c->infrastructure.road[rt] != 0) cost.AddCost(RoadMaintenanceCost(rt, c->infrastructure.road[rt], RoadTypeIsRoad(rt) ? road_total : tram_total));
			}
			cost.AddCost(CanalMaintenanceCost(c->infrastructure.water));
			cost.AddCost(StationMaintenanceCost(c->infrastructure.station));
			cost.AddCost(AirportMaintenanceCost(c->index));

			SubtractMoneyFromCompany(cost);
		}
	}
	cur_company.Restore();

	/* Only run the economic statics and update company stats every 3rd month (1st of quarter). */
	if (!HasBit(1 << 0 | 1 << 3 | 1 << 6 | 1 << 9, _cur_date_ymd.month)) return;

	for (Company *c : Company::Iterate()) {
		/* Drop the oldest history off the end */
		std::copy_backward(c->old_economy, c->old_economy + MAX_HISTORY_QUARTERS - 1, c->old_economy + MAX_HISTORY_QUARTERS);
		c->old_economy[0] = c->cur_economy;
		c->cur_economy = {};

		if (c->num_valid_stat_ent != MAX_HISTORY_QUARTERS) c->num_valid_stat_ent++;

		UpdateCompanyRatingAndValue(c, true);
		if (c->block_preview != 0) c->block_preview--;
	}

	SetWindowDirty(WC_INCOME_GRAPH, 0);
	SetWindowDirty(WC_OPERATING_PROFIT, 0);
	SetWindowDirty(WC_DELIVERED_CARGO, 0);
	SetWindowDirty(WC_PERFORMANCE_HISTORY, 0);
	SetWindowDirty(WC_COMPANY_VALUE, 0);
	SetWindowDirty(WC_COMPANY_LEAGUE, 0);
}

/**
 * Add monthly inflation
 * @param check_year Shall the inflation get stopped after 170 years?
 * @return true if inflation is maxed and nothing was changed
 */
bool AddInflation(bool check_year)
{
	/* The cargo payment inflation differs from the normal inflation, so the
	 * relative amount of money you make with a transport decreases slowly over
	 * the 170 years. After a few hundred years we reach a level in which the
	 * games will become unplayable as the maximum income will be less than
	 * the minimum running cost.
	 *
	 * Furthermore there are a lot of inflation related overflows all over the
	 * place. Solving them is hardly possible because inflation will always
	 * reach the overflow threshold some day. So we'll just perform the
	 * inflation mechanism during the first 170 years (the amount of years that
	 * one had in the original TTD) and stop doing the inflation after that
	 * because it only causes problems that can't be solved nicely and the
	 * inflation doesn't add anything after that either; it even makes playing
	 * it impossible due to the diverging cost and income rates.
	 */
	if (_settings_game.economy.inflation_fixed_dates) {
		if (check_year && (_cur_year < ORIGINAL_BASE_YEAR || _cur_year >= ORIGINAL_MAX_YEAR)) return true;
	} else {
		if (check_year && (_cur_year - _settings_game.game_creation.starting_year) >= (ORIGINAL_MAX_YEAR - ORIGINAL_BASE_YEAR)) return true;
	}

	if (_economy.inflation_prices == MAX_INFLATION || _economy.inflation_payment == MAX_INFLATION) return true;

	/* Approximation for (100 + infl_amount)% ** (1 / 12) - 100%
	 * scaled by 65536
	 * 12 -> months per year
	 * This is only a good approximation for small values
	 */
	_economy.inflation_prices  += (_economy.inflation_prices  * _economy.infl_amount    * 54) >> 16;
	_economy.inflation_payment += (_economy.inflation_payment * _economy.infl_amount_pr * 54) >> 16;

	if (_economy.inflation_prices > MAX_INFLATION) _economy.inflation_prices = MAX_INFLATION;
	if (_economy.inflation_payment > MAX_INFLATION) _economy.inflation_payment = MAX_INFLATION;

	return false;
}

/**
 * Computes all prices, payments and maximum loan.
 */
void RecomputePrices()
{
	/* Setup maximum loan as a rounded down multiple of LOAN_INTERVAL. */
	_economy.max_loan = ((uint64)_settings_game.difficulty.max_loan * _economy.inflation_prices >> 16) / LOAN_INTERVAL * LOAN_INTERVAL;

	/* Setup price bases */
	for (Price i = PR_BEGIN; i < PR_END; i++) {
		Money price = _price_base_specs[i].start_price;

		/* Apply difficulty settings */
		uint mod = 1;
		switch (_price_base_specs[i].category) {
			case PCAT_RUNNING:
				mod = _settings_game.difficulty.vehicle_costs;
				break;

			case PCAT_CONSTRUCTION:
				mod = _settings_game.difficulty.construction_cost;
				break;

			default: break;
		}
		switch (mod) {
			case 0: price *= 6; break;
			case 1: price *= 8; break; // normalised to 1 below
			case 2: price *= 9; break;
			default: NOT_REACHED();
		}

		/* Apply inflation */
		price = (int64)price * _economy.inflation_prices;

		/* Apply newgrf modifiers, remove fractional part of inflation, and normalise on medium difficulty. */
		int shift = _price_base_multiplier[i] - 16 - 3;
		if (shift >= 0) {
			price <<= shift;
		} else {
			price >>= -shift;
		}

		/* Make sure the price does not get reduced to zero.
		 * Zero breaks quite a few commands that use a zero
		 * cost to see whether something got changed or not
		 * and based on that cause an error. When the price
		 * is zero that fails even when things are done. */
		if (price == 0) {
			price = Clamp(_price_base_specs[i].start_price, -1, 1);
			/* No base price should be zero, but be sure. */
			assert(price != 0);
		}
		/* Store value */
		_price[i] = price;
	}

	/* Setup cargo payment */
	for (CargoSpec *cs : CargoSpec::Iterate()) {
		cs->current_payment = (cs->initial_payment * (int64)_economy.inflation_payment) >> 16;
	}

	SetWindowClassesDirty(WC_BUILD_VEHICLE);
	SetWindowClassesDirty(WC_BUILD_VIRTUAL_TRAIN);
	SetWindowClassesDirty(WC_REPLACE_VEHICLE);
	SetWindowClassesDirty(WC_VEHICLE_DETAILS);
	SetWindowClassesDirty(WC_COMPANY_INFRASTRUCTURE);
	InvalidateWindowData(WC_PAYMENT_RATES, 0);
}

/** Let all companies pay the monthly interest on their loan. */
static void CompaniesPayInterest()
{
	Backup<CompanyID> cur_company(_current_company, FILE_LINE);
	for (const Company *c : Company::Iterate()) {
		cur_company.Change(c->index);

		/* Over a year the paid interest should be "loan * interest percentage",
		 * but... as that number is likely not dividable by 12 (pay each month),
		 * one needs to account for that in the monthly fee calculations.
		 * To easily calculate what one should pay "this" month, you calculate
		 * what (total) should have been paid up to this month and you subtract
		 * whatever has been paid in the previous months. This will mean one month
		 * it'll be a bit more and the other it'll be a bit less than the average
		 * monthly fee, but on average it will be exact.
		 * In order to prevent cheating or abuse (just not paying interest by not
		 * taking a loan we make companies pay interest on negative cash as well
		 */
		Money yearly_fee = c->current_loan * _economy.interest_rate / 100;
		if (c->money < 0) {
			yearly_fee += -c->money *_economy.interest_rate / 100;
		}
		Money up_to_previous_month = yearly_fee * _cur_date_ymd.month / 12;
		Money up_to_this_month = yearly_fee * (_cur_date_ymd.month + 1) / 12;

		SubtractMoneyFromCompany(CommandCost(EXPENSES_LOAN_INTEREST, up_to_this_month - up_to_previous_month));

		SubtractMoneyFromCompany(CommandCost(EXPENSES_OTHER, _price[PR_STATION_VALUE] >> 2));
	}
	cur_company.Restore();
}

static void HandleEconomyFluctuations()
{
	if (_settings_game.difficulty.economy != 0) {
		/* When economy is Fluctuating, decrease counter */
		_economy.fluct--;
	} else if (EconomyIsInRecession()) {
		/* When it's Steady and we are in recession, end it now */
		_economy.fluct = -12;
	} else {
		/* No need to do anything else in other cases */
		return;
	}

	if (_economy.fluct == 0) {
		_economy.fluct = -(int)GB(Random(), 0, 2);
		AddNewsItem(STR_NEWS_BEGIN_OF_RECESSION, NT_ECONOMY, NF_NORMAL);
	} else if (_economy.fluct == -12) {
		_economy.fluct = GB(Random(), 0, 8) + 312;
		AddNewsItem(STR_NEWS_END_OF_RECESSION, NT_ECONOMY, NF_NORMAL);
	}
}


/**
 * Reset changes to the price base multipliers.
 */
void ResetPriceBaseMultipliers()
{
	memset(_price_base_multiplier, 0, sizeof(_price_base_multiplier));
}

/**
 * Change a price base by the given factor.
 * The price base is altered by factors of two.
 * NewBaseCost = OldBaseCost * 2^n
 * @param price Index of price base to change.
 * @param factor Amount to change by.
 */
void SetPriceBaseMultiplier(Price price, int factor)
{
	assert(price < PR_END);
	_price_base_multiplier[price] = Clamp(factor, MIN_PRICE_MODIFIER, MAX_PRICE_MODIFIER);
}

/**
 * Initialize the variables that will maintain the daily industry change system.
 * @param init_counter specifies if the counter is required to be initialized
 */
void StartupIndustryDailyChanges(bool init_counter)
{
	uint map_size = MapLogX() + MapLogY();
	/* After getting map size, it needs to be scaled appropriately and divided by 31,
	 * which stands for the days in a month.
	 * Using just 31 will make it so that a monthly reset (based on the real number of days of that month)
	 * would not be needed.
	 * Since it is based on "fractional parts", the leftover days will not make much of a difference
	 * on the overall total number of changes performed */
	_economy.industry_daily_increment = (1 << map_size) / 31;

	if (init_counter) {
		/* A new game or a savegame from an older version will require the counter to be initialized */
		_economy.industry_daily_change_counter = 0;
	}
}

void StartupEconomy()
{
	_economy.interest_rate = _settings_game.difficulty.initial_interest;
	_economy.infl_amount = _settings_game.difficulty.initial_interest;
	_economy.infl_amount_pr = std::max(0, _settings_game.difficulty.initial_interest - 1);
	_economy.fluct = GB(Random(), 0, 8) + 168;

	if (_settings_game.economy.inflation && _settings_game.economy.inflation_fixed_dates) {
		/* Apply inflation that happened before our game start year. */
		int months = (std::min(_cur_year, ORIGINAL_MAX_YEAR) - ORIGINAL_BASE_YEAR) * 12;
		for (int i = 0; i < months; i++) {
			AddInflation(false);
		}
	}

	/* Set up prices */
	RecomputePrices();

	StartupIndustryDailyChanges(true); // As we are starting a new game, initialize the counter too

}

/**
 * Resets economy to initial values
 */
void InitializeEconomy()
{
	_economy.inflation_prices = _economy.inflation_payment = 1 << 16;
	ClearCargoPickupMonitoring();
	ClearCargoDeliveryMonitoring();
}

/**
 * Determine a certain price
 * @param index Price base
 * @param cost_factor Price factor
 * @param grf_file NewGRF to use local price multipliers from.
 * @param shift Extra bit shifting after the computation
 * @return Price
 */
Money GetPrice(Price index, uint cost_factor, const GRFFile *grf_file, int shift)
{
	if (index >= PR_END) return 0;

	Money cost = _price[index] * cost_factor;
	if (grf_file != nullptr) shift += grf_file->price_base_multipliers[index];

	if (shift >= 0) {
		cost <<= shift;
	} else {
		cost >>= -shift;
	}

	return cost;
}

Money GetTransportedGoodsIncome(uint num_pieces, uint dist, uint16 transit_days, CargoID cargo_type)
{
	const CargoSpec *cs = CargoSpec::Get(cargo_type);
	if (!cs->IsValid()) {
		/* User changed newgrfs and some vehicle still carries some cargo which is no longer available. */
		return 0;
	}

	/* Use callback to calculate cargo profit, if available */
	if (HasBit(cs->callback_mask, CBM_CARGO_PROFIT_CALC)) {
		uint32 var18 = ClampTo<uint16_t>(dist) | (ClampTo<uint8_t>(num_pieces) << 16) | (ClampTo<uint8_t>(transit_days) << 24);
		uint16 callback = GetCargoCallback(CBID_CARGO_PROFIT_CALC, 0, var18, cs);
		if (callback != CALLBACK_FAILED) {
			int result = GB(callback, 0, 14);

			/* Simulate a 15 bit signed value */
			if (HasBit(callback, 14)) result -= 0x4000;

			/* "The result should be a signed multiplier that gets multiplied
			 * by the amount of cargo moved and the price factor, then gets
			 * divided by 8192." */
			return result * num_pieces * cs->current_payment / 8192;
		}
	}

	static const int MIN_TIME_FACTOR = 31;
	static const int MAX_TIME_FACTOR = 255;
	static const int TIME_FACTOR_FRAC_BITS = 4;
	static const int TIME_FACTOR_FRAC = 1 << TIME_FACTOR_FRAC_BITS;

	if (_settings_game.economy.payment_algorithm == CPA_TRADITIONAL) transit_days = std::min<uint16>(transit_days, 0xFFu);

	const int days1 = cs->transit_days[0];
	const int days2 = cs->transit_days[1];
	const int days_over_days1 = std::max(   transit_days - days1, 0);
	const int days_over_days2 = std::max(days_over_days1 - days2, 0);
	int days_over_max = 0;
	if (_settings_game.economy.payment_algorithm == CPA_MODERN) {
		days_over_max = MIN_TIME_FACTOR - MAX_TIME_FACTOR;
		if (days2 > -days_over_max) days_over_max += transit_days - days1;
		else days_over_max += 2 * (transit_days - days1) - days2;
	}

	/*
	 * The time factor is calculated based on the time it took
	 * (transit_days) compared two cargo-depending values. The
	 * range is divided into four parts:
	 *
	 *  - constant for fast transits
	 *  - linear decreasing with time with a slope of -1 for medium transports
	 *  - linear decreasing with time with a slope of -2 for slow transports
	 *  - after hitting MIN_TIME_FACTOR, the time factor will be asymptotically decreased to a limit of 1 with a scaled 1/(x+1) function.
	 *
	 */
	if (days_over_max > 0) {
		const int time_factor = std::max(2 * MIN_TIME_FACTOR * TIME_FACTOR_FRAC * TIME_FACTOR_FRAC / (days_over_max + 2 * TIME_FACTOR_FRAC), 1); // MIN_TIME_FACTOR / (x/(2 * TIME_FACTOR_FRAC) + 1) + 1, expressed as fixed point with TIME_FACTOR_FRAC_BITS.
		return BigMulS(dist * time_factor * num_pieces, cs->current_payment, 21 + TIME_FACTOR_FRAC_BITS);
	} else {
		const int time_factor = std::max(MAX_TIME_FACTOR - days_over_days1 - days_over_days2, MIN_TIME_FACTOR);
		return BigMulS(dist * time_factor * num_pieces, cs->current_payment, 21);
	}
}

/** The industries we've currently brought cargo to. */
static SmallIndustryList _cargo_delivery_destinations;

template <class F>
void ForAcceptingIndustries(const Station *st, CargoID cargo_type, IndustryID source, CompanyID company, F&& f) {
	for (const auto &i : st->industries_near) {
		Industry *ind = i.industry;
		if (ind->index == source) continue;

		int cargo_index = ind->GetCargoAcceptedIndex(cargo_type);
		/* Check if matching cargo has been found */
		if (cargo_index < 0) continue;

		/* Check if industry temporarily refuses acceptance */
		if (IndustryTemporarilyRefusesCargo(ind, cargo_type)) continue;

		if (ind->exclusive_supplier != INVALID_OWNER && ind->exclusive_supplier != st->owner) continue;

		if (!f(ind, cargo_index)) break;
	}
}

uint DeliverGoodsToIndustryNearestFirst(const Station *st, CargoID cargo_type, uint num_pieces, IndustryID source, CompanyID company)
{
	/* Find the nearest industrytile to the station sign inside the catchment area, whose industry accepts the cargo.
	 * This fails in three cases:
	 *  1) The station accepts the cargo because there are enough houses around it accepting the cargo.
	 *  2) The industries in the catchment area temporarily reject the cargo, and the daily station loop has not yet updated station acceptance.
	 *  3) The results of callbacks CBID_INDUSTRY_REFUSE_CARGO and CBID_INDTILE_CARGO_ACCEPTANCE are inconsistent. (documented behaviour)
	 */

	uint accepted = 0;

	ForAcceptingIndustries(st, cargo_type, source, company, [&](Industry *ind, uint cargo_index) {
		/* Insert the industry into _cargo_delivery_destinations, if not yet contained */
		include(_cargo_delivery_destinations, ind);

		uint amount = std::min(num_pieces, 0xFFFFu - ind->incoming_cargo_waiting[cargo_index]);
		ind->incoming_cargo_waiting[cargo_index] += amount;
		ind->last_cargo_accepted_at[cargo_index] = _date;
		num_pieces -= amount;
		accepted += amount;

		/* Update the cargo monitor. */
		AddCargoDelivery(cargo_type, company, amount, SourceType::Industry, source, st, ind->index);

		return num_pieces != 0;
	});

	return accepted;
}

uint DeliverGoodsToIndustryEqually(const Station *st, CargoID cargo_type, uint num_pieces, IndustryID source, CompanyID company)
{
	struct AcceptingIndustry {
		Industry *ind;
		uint cargo_index;
		uint capacity;
		uint delivered;
	};

	std::vector<AcceptingIndustry> acceptingIndustries;

	ForAcceptingIndustries(st, cargo_type, source, company, [&](Industry *ind, uint cargo_index) {
		uint capacity = 0xFFFFu - ind->incoming_cargo_waiting[cargo_index];
		if (capacity > 0) acceptingIndustries.push_back({ ind, cargo_index, capacity, 0 });
		return true;
	});

	if (acceptingIndustries.empty()) return 0;

	uint accepted = 0;

	auto distributeCargo = [&](AcceptingIndustry &e, uint amount) {
		e.capacity -= amount;
		e.delivered += amount;
		num_pieces -= amount;
		accepted += amount;
	};

	auto finalizeCargo = [&](AcceptingIndustry &e) {
		if (e.delivered == 0) return;
		include(_cargo_delivery_destinations, e.ind);
		e.ind->incoming_cargo_waiting[e.cargo_index] += e.delivered;
		e.ind->last_cargo_accepted_at[e.cargo_index] = _date;
		AddCargoDelivery(cargo_type, company, e.delivered, SourceType::Industry, source, st, e.ind->index);
	};

	if (acceptingIndustries.size() == 1) {
		distributeCargo(acceptingIndustries[0], std::min<uint>(acceptingIndustries[0].capacity, num_pieces));
		finalizeCargo(acceptingIndustries[0]);
		return accepted;
	}

	/* Sort in order of decreasing capacity */
	std::sort(acceptingIndustries.begin(), acceptingIndustries.end(), [](AcceptingIndustry &a, AcceptingIndustry &b) {
		return std::tie(a.capacity, a.ind->index) > std::tie(b.capacity, b.ind->index);
	});

	/* Handle low-capacity industries first */
	do {
		uint amount = num_pieces / static_cast<uint>(acceptingIndustries.size());
		AcceptingIndustry &acc = acceptingIndustries.back();
		if (amount >= acc.capacity) {
			distributeCargo(acc, acc.capacity);
			finalizeCargo(acc);
			acceptingIndustries.pop_back();
		} else {
			break;
		}
	} while (!acceptingIndustries.empty());

	/* Remaining industries can accept all remaining cargo when distributed evenly */
	if (!acceptingIndustries.empty()) {
		uint amount = num_pieces / static_cast<uint>(acceptingIndustries.size());

		if (amount > 0) {
			for (auto &e : acceptingIndustries) {
				distributeCargo(e, amount);
			}
		}

		/* If cargo didn't divide evenly into remaining industries, distribute the remainder randomly */
		if (num_pieces > 0) {
			assert(num_pieces < acceptingIndustries.size());

			uint idx = RandomRange((uint)acceptingIndustries.size());
			for (uint i = 0; i < acceptingIndustries.size(); ++i) {
				if (acceptingIndustries[idx].capacity > 0) {
					distributeCargo(acceptingIndustries[idx], 1);
					if (num_pieces == 0) break;
				}
				idx++;
				if (idx == acceptingIndustries.size()) idx = 0;
			}
		}

		for (auto &e : acceptingIndustries) {
			finalizeCargo(e);
		}
	}

	return accepted;
}

/**
 * Transfer goods from station to industry.
 * Original distribution mode: All cargo is delivered to the nearest (Manhattan) industry to the station sign, which is inside the acceptance rectangle and actually accepts the cargo.
 * Balanced distribution: Cargo distributed equally amongst the accepting industries in the acceptance rectangle.
 * @param st The station that accepted the cargo
 * @param cargo_type Type of cargo delivered
 * @param num_pieces Amount of cargo delivered
 * @param source The source of the cargo
 * @param company The company delivering the cargo
 * @return actually accepted pieces of cargo
 */
static uint DeliverGoodsToIndustry(const Station *st, CargoID cargo_type, uint num_pieces, IndustryID source, CompanyID company)
{
	switch (_settings_game.station.station_delivery_mode) {
		case SD_BALANCED:
			return DeliverGoodsToIndustryEqually(st, cargo_type, num_pieces, source, company);
		default:
			return DeliverGoodsToIndustryNearestFirst(st, cargo_type, num_pieces, source, company);
	}
}

/**
 * Delivers goods to industries/towns and calculates the payment
 * @param num_pieces amount of cargo delivered
 * @param cargo_type the type of cargo that is delivered
 * @param dest Station the cargo has been unloaded
 * @param source_tile The origin of the cargo for distance calculation
 * @param days_in_transit Travel time
 * @param company The company delivering the cargo
 * @param src_type Type of source of cargo (industry, town, headquarters)
 * @param src Index of source of cargo
 * @return Revenue for delivering cargo
 * @note The cargo is just added to the stockpile of the industry. It is due to the caller to trigger the industry's production machinery
 */
static Money DeliverGoods(int num_pieces, CargoID cargo_type, StationID dest, TileIndex source_tile, uint16 days_in_transit, Company *company, SourceType src_type, SourceID src)
{
	assert(num_pieces > 0);

	Station *st = Station::Get(dest);

	/* Give the goods to the industry. */
	uint accepted_ind = DeliverGoodsToIndustry(st, cargo_type, num_pieces, src_type == SourceType::Industry ? src : INVALID_INDUSTRY, company->index);

	/* If this cargo type is always accepted, accept all */
	uint accepted_total = HasBit(st->always_accepted, cargo_type) ? num_pieces : accepted_ind;

	/* Update station statistics */
	if (accepted_total > 0) {
		SetBit(st->goods[cargo_type].status, GoodsEntry::GES_EVER_ACCEPTED);
		SetBit(st->goods[cargo_type].status, GoodsEntry::GES_CURRENT_MONTH);
		SetBit(st->goods[cargo_type].status, GoodsEntry::GES_ACCEPTED_BIGTICK);
	}

	/* Update company statistics */
	company->cur_economy.delivered_cargo[cargo_type] += accepted_total;

	/* Increase town's counter for town effects */
	const CargoSpec *cs = CargoSpec::Get(cargo_type);
	st->town->received[cs->town_effect].new_act += accepted_total;

	/* Determine profit */
	Money profit = GetTransportedGoodsIncome(accepted_total, DistanceManhattan(source_tile, st->xy), days_in_transit, cargo_type);

	/* Update the cargo monitor. */
	AddCargoDelivery(cargo_type, company->index, accepted_total - accepted_ind, src_type, src, st);

	/* Modify profit if a subsidy is in effect */
	if (CheckSubsidised(cargo_type, company->index, src_type, src, st))  {
		switch (_settings_game.difficulty.subsidy_multiplier) {
			case 0:  profit += profit >> 1; break;
			case 1:  profit *= 2; break;
			case 2:  profit *= 3; break;
			default: profit *= 4; break;
		}
	}

	return profit;
}

/**
 * Inform the industry about just delivered cargo
 * DeliverGoodsToIndustry() silently incremented incoming_cargo_waiting, now it is time to do something with the new cargo.
 * @param i The industry to process
 */
static void TriggerIndustryProduction(Industry *i)
{
	const IndustrySpec *indspec = GetIndustrySpec(i->type);
	uint16 callback = indspec->callback_mask;

	i->was_cargo_delivered = true;

	if (HasBit(callback, CBM_IND_PRODUCTION_CARGO_ARRIVAL) || HasBit(callback, CBM_IND_PRODUCTION_256_TICKS)) {
		if (HasBit(callback, CBM_IND_PRODUCTION_CARGO_ARRIVAL)) {
			IndustryProductionCallback(i, 0);
		} else {
			SetWindowDirty(WC_INDUSTRY_VIEW, i->index);
		}
	} else {
		for (uint ci_in = 0; ci_in < lengthof(i->incoming_cargo_waiting); ci_in++) {
			uint cargo_waiting = i->incoming_cargo_waiting[ci_in];
			if (cargo_waiting == 0) continue;

			for (uint ci_out = 0; ci_out < lengthof(i->produced_cargo_waiting); ci_out++) {
				i->produced_cargo_waiting[ci_out] = ClampTo<uint16_t>(i->produced_cargo_waiting[ci_out] + (cargo_waiting * indspec->input_cargo_multiplier[ci_in][ci_out] / 256));
			}

			i->incoming_cargo_waiting[ci_in] = 0;
		}
	}

	TriggerIndustry(i, INDUSTRY_TRIGGER_RECEIVED_CARGO);
	StartStopIndustryTileAnimation(i, IAT_INDUSTRY_RECEIVED_CARGO);
}

/**
 * Makes us a new cargo payment helper.
 * @param front The front of the train
 */
CargoPayment::CargoPayment(Vehicle *front) :
	front(front),
	current_station(front->last_station_visited)
{
}

CargoPayment::~CargoPayment()
{
	if (this->CleaningPool()) return;

	this->front->cargo_payment = nullptr;

	if (this->visual_profit == 0 && this->visual_transfer == 0) return;

	Backup<CompanyID> cur_company(_current_company, this->front->owner, FILE_LINE);

	SubtractMoneyFromCompany(CommandCost(this->front->GetExpenseType(true), -this->route_profit));
	this->front->profit_this_year += (this->visual_profit + this->visual_transfer) << 8;

	if (this->route_profit != 0 && IsLocalCompany() && !PlayVehicleSound(this->front, VSE_LOAD_UNLOAD)) {
		SndPlayVehicleFx(SND_14_CASHTILL, this->front);
	}

	if (HasBit(_extra_display_opt, XDO_SHOW_MONEY_TEXT_EFFECTS)) {
		if (this->visual_transfer != 0) {
			ShowFeederIncomeAnimation(this->front->x_pos, this->front->y_pos,
					this->front->z_pos, this->visual_transfer, -this->visual_profit);
		} else {
			ShowCostOrIncomeAnimation(this->front->x_pos, this->front->y_pos,
					this->front->z_pos, -this->visual_profit);
		}
	}

	cur_company.Restore();
}

/**
 * Handle payment for final delivery of the given cargo packet.
 * @param cp The cargo packet to pay for.
 * @param count The number of packets to pay for.
 */
void CargoPayment::PayFinalDelivery(CargoPacket *cp, uint count)
{
	if (this->owner == nullptr) {
		this->owner = Company::Get(this->front->owner);
	}

	/* Handle end of route payment */
	Money profit = DeliverGoods(count, this->ct, this->current_station, cp->SourceStationXY(), cp->DaysInTransit(), this->owner, cp->SourceSubsidyType(), cp->SourceSubsidyID());

	profit -= cp->FeederShare(count);

	/* For Infrastructure patch. Handling transfers between other companies */
	this->route_profit += profit;
	cp->PayDeferredPayments();

	/* The vehicle's profit is whatever route profit there is minus feeder shares. */
	this->visual_profit += profit;
}

/**
 * Handle payment for transfer of the given cargo packet.
 * @param cp The cargo packet to pay for; actual payment won't be made!.
 * @param count The number of packets to pay for.
 * @return The amount of money paid for the transfer.
 */
Money CargoPayment::PayTransfer(CargoPacket *cp, uint count)
{
	Money profit = -cp->FeederShare(count) + GetTransportedGoodsIncome(
			count,
			/* pay transfer vehicle the difference between the payment for the journey from
			 * the source to the current point, and the sum of the previous transfer payments */
			DistanceManhattan(cp->SourceStationXY(), Station::Get(this->current_station)->xy),
			cp->DaysInTransit(),
			this->ct);

	profit = profit * _settings_game.economy.feeder_payment_share / 100;

	/* For Infrastructure patch. Handling transfers between other companies */
	cp->RegisterDeferredCargoPayment(this->front->owner, this->front->type, profit);

	this->visual_transfer += profit; // accumulate transfer profits for whole vehicle
	return profit; // account for the (virtual) profit already made for the cargo packet
}

/**
 * Returns the load type of a vehicle.
 * In case of cargo type order, the load type returned depends on the cargo carriable by the vehicle.
 * @pre v != nullptr
 * @param v A pointer to a vehicle.
 * @return the load type of this vehicle.
 */
static OrderLoadFlags GetLoadType(const Vehicle *v)
{
	return v->First()->current_order.GetCargoLoadType(v->cargo_type);
}

/**
 * Returns the unload type of a vehicle.
 * In case of cargo type order, the unload type returned depends on the cargo carriable by the vehicle.
 * @pre v != nullptr
 * @param v A pointer to a vehicle.
 * @return The unload type of this vehicle.
 */
static OrderUnloadFlags GetUnloadType(const Vehicle *v)
{
	return v->First()->current_order.GetCargoUnloadType(v->cargo_type);
}

/**
 * Prepare the vehicle to be unloaded.
 * @param front_v the vehicle to be unloaded
 */
void PrepareUnload(Vehicle *front_v)
{
	Station *curr_station = Station::Get(front_v->last_station_visited);
	curr_station->loading_vehicles.push_back(front_v);

	/* At this moment loading cannot be finished */
	ClrBit(front_v->vehicle_flags, VF_LOADING_FINISHED);

	/* Start unloading at the first possible moment */
	front_v->load_unload_ticks = 1;

	assert(front_v->cargo_payment == nullptr);
	/* One CargoPayment per vehicle and the vehicle limit equals the
	 * limit in number of CargoPayments. Can't go wrong. */
	static_assert(CargoPaymentPool::MAX_SIZE == VehiclePool::MAX_SIZE);
	assert(CargoPayment::CanAllocateItem());
	front_v->cargo_payment = new CargoPayment(front_v);

	CargoStationIDStackSet next_station = front_v->GetNextStoppingStation();
	if (front_v->orders == nullptr || (front_v->current_order.GetUnloadType() & OUFB_NO_UNLOAD) == 0) {
		Station *st = Station::Get(front_v->last_station_visited);
		for (Vehicle *v = front_v; v != nullptr; v = v->Next()) {
			if (GetUnloadType(v) & OUFB_NO_UNLOAD) continue;
			const GoodsEntry *ge = &st->goods[v->cargo_type];
			if (v->cargo_cap > 0 && v->cargo.TotalCount() > 0) {
				v->cargo.Stage(
						HasBit(ge->status, GoodsEntry::GES_ACCEPTANCE),
						front_v->last_station_visited, next_station.Get(v->cargo_type),
						GetUnloadType(v), ge,
						front_v->cargo_payment);
				if (v->cargo.UnloadCount() > 0) SetBit(v->vehicle_flags, VF_CARGO_UNLOADING);
			}
		}
	}
}

/**
 * Gets the amount of cargo the given vehicle can load in the current tick.
 * This is only about loading speed. The free capacity is ignored.
 * @param v Vehicle to be queried.
 * @return Amount of cargo the vehicle can load at once.
 */
static uint GetLoadAmount(Vehicle *v)
{
	const Engine *e = v->GetEngine();
	uint load_amount = e->info.load_amount;

	/* The default loadamount for mail is 1/4 of the load amount for passengers */
	bool air_mail = v->type == VEH_AIRCRAFT && !Aircraft::From(v)->IsNormalAircraft();
	if (air_mail) load_amount = CeilDiv(load_amount, 4);

	if (_settings_game.order.gradual_loading) {
		uint16 cb_load_amount = CALLBACK_FAILED;
		if (e->GetGRF() != nullptr && e->GetGRF()->grf_version >= 8) {
			/* Use callback 36 */
			cb_load_amount = GetVehicleProperty(v, PROP_VEHICLE_LOAD_AMOUNT, CALLBACK_FAILED);
		} else if (HasBit(e->info.callback_mask, CBM_VEHICLE_LOAD_AMOUNT)) {
			/* Use callback 12 */
			cb_load_amount = GetVehicleCallback(CBID_VEHICLE_LOAD_AMOUNT, 0, 0, v->engine_type, v);
		}
		if (cb_load_amount != CALLBACK_FAILED) {
			if (e->GetGRF()->grf_version < 8) cb_load_amount = GB(cb_load_amount, 0, 8);
			if (cb_load_amount >= 0x100) {
				ErrorUnknownCallbackResult(e->GetGRFID(), CBID_VEHICLE_LOAD_AMOUNT, cb_load_amount);
			} else if (cb_load_amount != 0) {
				load_amount = cb_load_amount;
			}
		}
	}

	/* Scale load amount the same as capacity */
	if (HasBit(e->info.misc_flags, EF_NO_DEFAULT_CARGO_MULTIPLIER) && !air_mail) load_amount = CeilDiv(load_amount * CargoSpec::Get(v->cargo_type)->multiplier, 0x100);

	/* Zero load amount breaks a lot of things. */
	return std::max(1u, load_amount);
}

/**
 * Iterate the articulated parts of a vehicle, also considering the special cases of "normal"
 * aircraft and double headed trains. Apply an action to each vehicle and immediately return false
 * if that action does so. Otherwise return true.
 * @tparam Taction Class of action to be applied. Must implement bool operator()([const] Vehicle *).
 * @param v First articulated part.
 * @param action Instance of Taction.
 * @param ignore_multihead_rear Don't call action on multihead rear.
 * @return false if any of the action invocations returned false, true otherwise.
 */
template<class Taction>
bool IterateVehicleParts(Vehicle *v, Taction action, bool ignore_multihead_rear = false)
{
	for (Vehicle *w = v; w != nullptr;
			w = w->HasArticulatedPart() ? w->GetNextArticulatedPart() : nullptr) {
		if (!action(w)) return false;
		if (!ignore_multihead_rear && w->type == VEH_TRAIN) {
			Train *train = Train::From(w);
			if (train->IsMultiheaded() && !action(train->other_multiheaded_part)) return false;
		}
	}
	if (v->type == VEH_AIRCRAFT && Aircraft::From(v)->IsNormalAircraft()) return action(v->Next());
	return true;
}

/**
 * Action to check if a vehicle has no stored cargo.
 */
struct IsEmptyAction
{
	/**
	 * Checks if the vehicle has stored cargo.
	 * @param v Vehicle to be checked.
	 * @return true if v is either empty or has only reserved cargo, false otherwise.
	 */
	bool operator()(const Vehicle *v)
	{
		return v->cargo.StoredCount() == 0;
	}
};

/**
 * Action to check whether a vehicle is wholly in the platform.
 */
struct ThroughLoadTrainInPlatformAction
{
	/**
	 * Checks if the vehicle has stored cargo.
	 * @param v Vehicle to be checked.
	 * @return true if v is either empty or has only reserved cargo, false otherwise.
	 */
	bool operator()(const Vehicle *v)
	{
		assert(v->type == VEH_TRAIN);
		return !HasBit(Train::From(v)->flags, VRF_BEYOND_PLATFORM_END) && !HasBit(Train::From(v)->flags, VRF_NOT_YET_IN_PLATFORM);
	}
};

/**
 * Refit preparation action.
 */
struct PrepareRefitAction
{
	CargoArray &consist_capleft; ///< Capacities left in the consist.
	CargoTypes &refit_mask;          ///< Bitmask of possible refit cargoes.

	/**
	 * Create a refit preparation action.
	 * @param consist_capleft Capacities left in consist, to be updated here.
	 * @param refit_mask Refit mask to be constructed from refit information of vehicles.
	 */
	PrepareRefitAction(CargoArray &consist_capleft, CargoTypes &refit_mask) :
		consist_capleft(consist_capleft), refit_mask(refit_mask) {}

	/**
	 * Prepares for refitting of a vehicle, subtracting its free capacity from consist_capleft and
	 * adding the cargoes it can refit to to the refit mask.
	 * @param v The vehicle to be refitted.
	 * @return true.
	 */
	bool operator()(const Vehicle *v)
	{
		this->consist_capleft[v->cargo_type] -= v->cargo_cap - v->cargo.ReservedCount();
		this->refit_mask |= EngInfo(v->engine_type)->refit_mask;
		return true;
	}
};

/**
 * Action for returning reserved cargo.
 */
struct ReturnCargoAction
{
	Station *st;        ///< Station to give the returned cargo to.
	StationID next_hop; ///< Next hop the cargo should be assigned to.

	/**
	 * Construct a cargo return action.
	 * @param st Station to give the returned cargo to.
	 * @param next_one Next hop the cargo should be assigned to.
	 */
	ReturnCargoAction(Station *st, StationID next_one) : st(st), next_hop(next_one) {}

	/**
	 * Return all reserved cargo from a vehicle.
	 * @param v Vehicle to return cargo from.
	 * @return true.
	 */
	bool operator()(Vehicle *v)
	{
		v->cargo.Return(UINT_MAX, &this->st->goods[v->cargo_type].CreateData().cargo, this->next_hop);
		return true;
	}
};

/**
 * Action for finalizing a refit.
 */
struct FinalizeRefitAction
{
	CargoArray &consist_capleft;  ///< Capacities left in the consist.
	Station *st;                  ///< Station to reserve cargo from.
	const CargoStationIDStackSet &next_station; ///< Next hops to reserve cargo for.
	bool do_reserve;              ///< If the vehicle should reserve.
	Vehicle *cargo_type_loading;  ///< Non-null if vehicle should reserve if the cargo type of the vehicle is a cargo-specific full-load order using this pointer

	/**
	 * Create a finalizing action.
	 * @param consist_capleft Capacities left in the consist.
	 * @param st Station to reserve cargo from.
	 * @param next_station Next hops to reserve cargo for.
	 * @param do_reserve If we should reserve cargo or just add up the capacities.
	 * @param cargo_type_loading Non-null if vehicle should reserve if the cargo type of the vehicle is a cargo-specific full-load order using this pointer
	 */
	FinalizeRefitAction(CargoArray &consist_capleft, Station *st, const CargoStationIDStackSet &next_station, bool do_reserve, Vehicle *cargo_type_loading) :
		consist_capleft(consist_capleft), st(st), next_station(next_station), do_reserve(do_reserve), cargo_type_loading(cargo_type_loading) {}

	/**
	 * Reserve cargo from the station and update the remaining consist capacities with the
	 * vehicle's remaining free capacity.
	 * @param v Vehicle to be finalized.
	 * @return true.
	 */
	bool operator()(Vehicle *v)
	{
		if (this->do_reserve || (cargo_type_loading == nullptr || (cargo_type_loading->current_order.GetCargoLoadTypeRaw(v->cargo_type) & OLFB_FULL_LOAD))) {
			this->st->goods[v->cargo_type].CreateData().cargo.Reserve(v->cargo_cap - v->cargo.RemainingCount(),
					&v->cargo, st->xy, this->next_station.Get(v->cargo_type));
		}
		this->consist_capleft[v->cargo_type] += v->cargo_cap - v->cargo.RemainingCount();
		return true;
	}
};

/**
 * Refit a vehicle in a station.
 * @param v Vehicle to be refitted.
 * @param consist_capleft Added cargo capacities in the consist.
 * @param st Station the vehicle is loading at.
 * @param next_station Possible next stations the vehicle can travel to.
 * @param new_cid Target cargo for refit.
 */
static void HandleStationRefit(Vehicle *v, CargoArray &consist_capleft, Station *st, CargoStationIDStackSet next_station, CargoID new_cid)
{
	Vehicle *v_start = v->GetFirstEnginePart();
	if (!IterateVehicleParts(v_start, IsEmptyAction())) return;
	if (v->type == VEH_TRAIN && !IterateVehicleParts(v_start, ThroughLoadTrainInPlatformAction())) return;

	Backup<CompanyID> cur_company(_current_company, v->owner, FILE_LINE);

	CargoTypes refit_mask = v->GetEngine()->info.refit_mask;

	/* Remove old capacity from consist capacity and collect refit mask. */
	IterateVehicleParts(v_start, PrepareRefitAction(consist_capleft, refit_mask));

	bool is_auto_refit = new_cid == CT_AUTO_REFIT;
	bool check_order = (v->First()->current_order.GetLoadType() == OLFB_CARGO_TYPE_LOAD);
	if (is_auto_refit) {
		/* Get a refittable cargo type with waiting cargo for next_station or INVALID_STATION. */
		new_cid = v_start->cargo_type;
		for (CargoID cid : SetCargoBitIterator(refit_mask)) {
			if (check_order && v->First()->current_order.GetCargoLoadType(cid) == OLFB_NO_LOAD) continue;
			if (st->goods[cid].data != nullptr && st->goods[cid].data->cargo.HasCargoFor(next_station.Get(cid))) {
				/* Try to find out if auto-refitting would succeed. In case the refit is allowed,
				 * the returned refit capacity will be greater than zero. */
				DoCommand(v_start->tile, v_start->index, cid | 1U << 24 | 0xFF << 8 | 1U << 16, DC_QUERY_COST, GetCmdRefitVeh(v_start)); // Auto-refit and only this vehicle including artic parts.
				/* Try to balance different loadable cargoes between parts of the consist, so that
				 * all of them can be loaded. Avoid a situation where all vehicles suddenly switch
				 * to the first loadable cargo for which there is only one packet. If the capacities
				 * are equal refit to the cargo of which most is available. This is important for
				 * consists of only a single vehicle as those will generally have a consist_capleft
				 * of 0 for all cargoes. */
				if (_returned_refit_capacity > 0 && (consist_capleft[cid] < consist_capleft[new_cid] ||
						(consist_capleft[cid] == consist_capleft[new_cid] &&
						st->goods[cid].data->cargo.AvailableCount() > st->goods[new_cid].CargoAvailableCount()))) {
					new_cid = cid;
				}
			}
		}
	}

	/* Refit if given a valid cargo. */
	if (new_cid < NUM_CARGO && new_cid != GetOverallCargoOfArticulatedVehicle(v_start)) {
		/* INVALID_STATION because in the DT_MANUAL case that's correct and in the DT_(A)SYMMETRIC
		 * cases the next hop of the vehicle doesn't really tell us anything if the cargo had been
		 * "via any station" before reserving. We rather produce some more "any station" cargo than
		 * misrouting it. */
		IterateVehicleParts(v_start, ReturnCargoAction(st, INVALID_STATION));
		CommandCost cost = DoCommand(v_start->tile, v_start->index, new_cid | 1U << 24 | 0xFF << 8 | 1U << 16, DC_EXEC, GetCmdRefitVeh(v_start)); // Auto-refit and only this vehicle including artic parts.
		if (cost.Succeeded()) v->First()->profit_this_year -= cost.GetCost() << 8;
	}

	/* Add new capacity to consist capacity and reserve cargo */
	IterateVehicleParts(v_start, FinalizeRefitAction(consist_capleft, st, next_station,
			is_auto_refit || (v->First()->current_order.GetLoadType() & OLFB_FULL_LOAD) != 0,
			(v->First()->current_order.GetLoadType() == OLFB_CARGO_TYPE_LOAD) ? v->First() : nullptr));

	cur_company.Restore();
}

/**
 * Test whether a vehicle can load cargo at a station even if exclusive transport rights are present.
 * @param st Station with cargo waiting to be loaded.
 * @param v Vehicle loading the cargo.
 * @return true when a vehicle can load the cargo.
 */
static bool MayLoadUnderExclusiveRights(const Station *st, const Vehicle *v)
{
	return st->owner != OWNER_NONE || st->town->exclusive_counter == 0 || st->town->exclusivity == v->owner;
}

struct ReserveCargoAction {
	Station *st;
	const CargoStationIDStackSet &next_station;
	Vehicle *cargo_type_loading;
	bool through_load;

	ReserveCargoAction(Station *st, const CargoStationIDStackSet &next_station, Vehicle *cargo_type_loading, bool through_load) :
		st(st), next_station(next_station), cargo_type_loading(cargo_type_loading), through_load(through_load) {}

	bool operator()(Vehicle *v)
	{
		/* Don't try to reserve cargo if the vehicle has already advanced beyond the station platform */
		if (v->type == VEH_TRAIN && HasBit(Train::From(v)->flags, VRF_BEYOND_PLATFORM_END)) return true;

		if (cargo_type_loading != nullptr) {
			OrderLoadFlags flags = cargo_type_loading->current_order.GetCargoLoadTypeRaw(v->cargo_type);
			if (flags & OLFB_NO_LOAD) return true;
			if (!(flags & OLFB_FULL_LOAD) && !through_load) return true;
		}
		if (v->cargo_cap > v->cargo.RemainingCount() && MayLoadUnderExclusiveRights(st, v)) {
			st->goods[v->cargo_type].CreateData().cargo.Reserve(v->cargo_cap - v->cargo.RemainingCount(),
					&v->cargo, st->xy, next_station.Get(v->cargo_type));
		}

		return true;
	}

};

/**
 * Reserves cargo if the full load order and improved_load is set or if the
 * current order allows autorefit.
 * @param st Station where the consist is loading at the moment.
 * @param u Front of the loading vehicle consist.
 * @param consist_capleft If given, save free capacities after reserving there.
 * @param next_station Station(s) the vehicle will stop at next.
 * @param cargo_type_loading check cargo-specific loading type
 * @param through_load through load mode
 */
static void ReserveConsist(Station *st, Vehicle *u, CargoArray *consist_capleft, const CargoStationIDStackSet &next_station,
		bool cargo_type_loading, bool through_load)
{
	/* If there is a cargo payment not all vehicles of the consist have tried to do the refit.
	 * In that case, only reserve if it's a fixed refit and the equivalent of "articulated chain"
	 * a vehicle belongs to already has the right cargo. */
	bool must_reserve = !u->current_order.IsRefit() || u->cargo_payment == nullptr;
	for (Vehicle *v = u; v != nullptr; v = v->Next()) {
		assert(v->cargo_cap >= v->cargo.RemainingCount());

		/* Exclude various ways in which the vehicle might not be the head of an equivalent of
		 * "articulated chain". Also don't do the reservation if the vehicle is going to refit
		 * to a different cargo and hasn't tried to do so, yet. */
		if (!v->IsArticulatedPart() &&
				(v->type != VEH_TRAIN || !Train::From(v)->IsRearDualheaded()) &&
				(v->type != VEH_AIRCRAFT || Aircraft::From(v)->IsNormalAircraft()) &&
				(must_reserve || u->current_order.GetRefitCargo() == v->cargo_type)) {
			IterateVehicleParts(v, ReserveCargoAction(st, next_station, cargo_type_loading ? u : nullptr, through_load), through_load);
		} else if (through_load && v->type == VEH_TRAIN && Train::From(v)->IsRearDualheaded()) {
			ReserveCargoAction(st, next_station, cargo_type_loading ? u : nullptr, through_load)(v);
		}
		if (consist_capleft == nullptr || v->cargo_cap == 0) continue;
		if (cargo_type_loading) {
			OrderLoadFlags flags = u->current_order.GetCargoLoadTypeRaw(v->cargo_type);
			if (flags & OLFB_NO_LOAD) continue;
			if (!(flags & OLFB_FULL_LOAD) && !through_load) continue;
		 }
		(*consist_capleft)[v->cargo_type] += v->cargo_cap - v->cargo.RemainingCount();
	}
}

/**
 * Update the vehicle's load_unload_ticks, the time it will wait until it tries to load or unload
 * again. Adjust for overhang of trains and set it at least to 1.
 * @param front The vehicle to be updated.
 * @param st The station the vehicle is loading at.
 * @param ticks The time it would normally wait, based on cargo loaded and unloaded.
 * @param platform_length_left Platform length left, negative values indicate train is overhanging platform
 */
static void UpdateLoadUnloadTicks(Vehicle *front, const Station *st, int ticks, int platform_length_left)
{
	if (front->type == VEH_TRAIN) {
		/* Each platform tile is worth 2 rail vehicles. */
		int overhang = -platform_length_left;
		if (overhang > 0) {
			ticks <<= 1;
			ticks += (overhang * ticks) / 8;
		}
	}
	/* Always wait at least 1, otherwise we'll wait 'infinitively' long. */
	front->load_unload_ticks = std::max(1, ticks);
}

/**
 * Loads/unload the vehicle if possible.
 * @param front the vehicle to be (un)loaded
 */
static void LoadUnloadVehicle(Vehicle *front)
{
	assert(front->current_order.IsType(OT_LOADING));

	StationID last_visited = front->last_station_visited;
	Station *st = Station::Get(last_visited);

	Vehicle *station_vehicle = front;
	if (front->type == VEH_TRAIN) station_vehicle = Train::From(front)->GetStationLoadingVehicle();
	TileIndex station_tile = station_vehicle->tile;

	SCOPE_INFO_FMT([&], "LoadUnloadVehicle: %s, %s, %s, %X", scope_dumper().StationInfo(st), scope_dumper().VehicleInfo(front), scope_dumper().VehicleInfo(station_vehicle), station_tile);

	bool pull_through_mode = false;
	bool load_unload_not_yet_in_station = false;
	bool unload_payment_not_yet_in_station = false;
	if (front->type == VEH_TRAIN && front->cur_real_order_index < front->GetNumOrders()) {
		Order *order = front->GetOrder(front->cur_real_order_index);
		if (order->IsType(OT_GOTO_STATION) && order->GetDestination() == last_visited &&
				order->GetStopLocation() == OSL_PLATFORM_THROUGH) {
			pull_through_mode = true;
			for (Vehicle *v = front; v != nullptr; v = v->Next()) {
				/* Passengers may not be through-loaded */
				if (v->cargo_cap > 0 && IsCargoInClass(v->cargo_type, CC_PASSENGERS)) {
					pull_through_mode = false;
					break;
				}
				/* Disallow through-load when any part of train is in a depot, to prevent cheating */
				if (Train::From(v)->IsInDepot()) {
					pull_through_mode = false;
					break;
				}
			}
		}
	}
	int platform_length_left = 0;
	if (pull_through_mode) {
		platform_length_left = st->GetPlatformLength(station_tile, ReverseDiagDir(DirToDiagDir(station_vehicle->direction))) * TILE_SIZE - GetTileMarginInFrontOfTrain(Train::From(station_vehicle));
	} else if (front->type == VEH_TRAIN) {
		platform_length_left = st->GetPlatformLength(station_tile) * TILE_SIZE - front->GetGroundVehicleCache()->cached_total_length;
	}

	CargoStationIDStackSet next_station = front->GetNextStoppingStation();

	bool use_autorefit = front->current_order.IsRefit() && front->current_order.GetRefitCargo() == CT_AUTO_REFIT;
	CargoArray consist_capleft{};
	bool should_reserve_consist = false;
	bool reserve_consist_cargo_type_loading = false;
	if (_settings_game.order.improved_load && use_autorefit) {
		if (front->cargo_payment == nullptr) should_reserve_consist = true;
	} else {
		if ((front->current_order.GetLoadType() & OLFB_FULL_LOAD) || (front->current_order.GetLoadType() == OLFB_CARGO_TYPE_LOAD) || pull_through_mode) {
			should_reserve_consist = true;
			reserve_consist_cargo_type_loading = (front->current_order.GetLoadType() == OLFB_CARGO_TYPE_LOAD);
		}
	}
	if (should_reserve_consist) {
		ReserveConsist(st, front,
				(use_autorefit && front->load_unload_ticks != 0) ? &consist_capleft : nullptr,
				next_station,
				reserve_consist_cargo_type_loading,
				pull_through_mode);
	}

	/* We have not waited enough time till the next round of loading/unloading */
	if (front->load_unload_ticks != 0) return;

	if (front->type == VEH_TRAIN && (!IsTileType(station_tile, MP_STATION) || GetStationIndex(station_tile) != st->index)) {
		/* The train reversed in the station. Take the "easy" way
		 * out and let the train just leave as it always did. */
		SetBit(front->vehicle_flags, VF_LOADING_FINISHED);
		front->load_unload_ticks = 1;
		return;
	}

	int new_load_unload_ticks = 0;
	bool dirty_vehicle = false;
	bool dirty_station = false;

	bool completely_emptied = true;
	bool anything_unloaded  = false;
	bool anything_loaded    = false;
	CargoTypes full_load_amount = 0;
	CargoTypes cargo_not_full   = 0;
	CargoTypes cargo_full       = 0;
	CargoTypes reservation_left = 0;
	CargoTypes not_yet_in_station_cargo_not_full   = 0;
	CargoTypes not_yet_in_station_cargo_full       = 0;
	CargoTypes beyond_platform_end_cargo_full      = 0;

	front->cur_speed = 0;

	CargoPayment *payment = front->cargo_payment;

	uint artic_part = 0; // Articulated part we are currently trying to load. (not counting parts without capacity)
	for (Vehicle *v = front; v != nullptr; v = v->Next()) {
		if (pull_through_mode && HasBit(Train::From(v)->flags, VRF_BEYOND_PLATFORM_END)) {
			if (v->cargo_cap != 0) {
				if (v->cargo.StoredCount() >= v->cargo_cap) {
					SetBit(beyond_platform_end_cargo_full, v->cargo_type);
				}
			}
			continue;
		}
		if (pull_through_mode && !v->IsArticulatedPart()) {
			int length = Train::From(v)->gcache.cached_veh_length;
			Vehicle *u = v;
			while (u->HasArticulatedPart()) {
				u = u->GetNextArticulatedPart();
				length += Train::From(u)->gcache.cached_veh_length;
			}
			if (v != station_vehicle && !HasBit(Train::From(v->Previous())->flags, VRF_BEYOND_PLATFORM_END) && length > platform_length_left) {
				for (Vehicle *skip = v; skip != nullptr; skip = skip->Next()) {
					SetBit(Train::From(skip)->flags, VRF_NOT_YET_IN_PLATFORM);
					if (HasBit(skip->vehicle_flags, VF_CARGO_UNLOADING)) {
						unload_payment_not_yet_in_station = true;
						load_unload_not_yet_in_station = true;
					} else if (skip->cargo.ReservedCount() || skip->cargo.UnloadCount() || (skip->cargo_cap != 0 && front->current_order.IsRefit())) {
						load_unload_not_yet_in_station = true;
					}
					if (skip->cargo_cap != 0) {
						if (skip->cargo.StoredCount() >= skip->cargo_cap) {
							SetBit(not_yet_in_station_cargo_full, skip->cargo_type);
						} else {
							SetBit(not_yet_in_station_cargo_not_full, skip->cargo_type);
						}
					}
				}
				break; // articulated vehicle won't fit in platform, no loading
			}
			platform_length_left -= length;
		}
		if (v == front || !v->Previous()->HasArticulatedPart()) artic_part = 0;
		if (v->cargo_cap == 0) continue;
		artic_part++;

		/* ge and ged must both be changed together, when the cargo is changed (e.g. after HandleStationRefit) */
		GoodsEntry *ge = &st->goods[v->cargo_type];
		GoodsEntryData *ged = &ge->CreateData();

		if (HasBit(v->vehicle_flags, VF_CARGO_UNLOADING) && payment == nullptr) {
			/* Once the payment has been made, never attempt to unload again */
			ClrBit(v->vehicle_flags, VF_CARGO_UNLOADING);
		}

		if (HasBit(v->vehicle_flags, VF_CARGO_UNLOADING) && (GetUnloadType(v) & OUFB_NO_UNLOAD) == 0) {
			uint cargo_count = v->cargo.UnloadCount();
			uint amount_unloaded = _settings_game.order.gradual_loading ? std::min(cargo_count, GetLoadAmount(v)) : cargo_count;
			bool remaining = false; // Are there cargo entities in this vehicle that can still be unloaded here?

			assert(payment != nullptr);
			payment->SetCargo(v->cargo_type);

			if (!HasBit(ge->status, GoodsEntry::GES_ACCEPTANCE) && v->cargo.ActionCount(VehicleCargoList::MTA_DELIVER) > 0) {
				/* The station does not accept our goods anymore. */
				if (GetUnloadType(v) & (OUFB_TRANSFER | OUFB_UNLOAD)) {
					/* Transfer instead of delivering. */
					v->cargo.Reassign<VehicleCargoList::MTA_DELIVER, VehicleCargoList::MTA_TRANSFER>(
							v->cargo.ActionCount(VehicleCargoList::MTA_DELIVER), INVALID_STATION);
				} else {
					uint new_remaining = v->cargo.RemainingCount() + v->cargo.ActionCount(VehicleCargoList::MTA_DELIVER);
					if (v->cargo_cap < new_remaining) {
						/* Return some of the reserved cargo to not overload the vehicle. */
						v->cargo.Return(new_remaining - v->cargo_cap, &ged->cargo, INVALID_STATION);
					}

					/* Keep instead of delivering. This may lead to no cargo being unloaded, so ...*/
					v->cargo.Reassign<VehicleCargoList::MTA_DELIVER, VehicleCargoList::MTA_KEEP>(
							v->cargo.ActionCount(VehicleCargoList::MTA_DELIVER));

					/* ... say we unloaded something, otherwise we'll think we didn't unload
					 * something and we didn't load something, so we must be finished
					 * at this station. Setting the unloaded means that we will get a
					 * retry for loading in the next cycle. */
					anything_unloaded = true;
				}
			}

			if (v->cargo.ActionCount(VehicleCargoList::MTA_TRANSFER) > 0) {
				/* Mark the station dirty if we transfer, but not if we only deliver. */
				dirty_station = true;

				if (!ge->HasRating()) {
					/* Upon transferring cargo, make sure the station has a rating. Fake a pickup for the
					 * first unload to prevent the cargo from quickly decaying after the initial drop. */
					ge->time_since_pickup = 0;
					SetBit(ge->status, GoodsEntry::GES_RATING);
				}
			}

			amount_unloaded = v->cargo.Unload(amount_unloaded, &ged->cargo, payment);
			remaining = v->cargo.UnloadCount() > 0;
			if (amount_unloaded > 0) {
				dirty_vehicle = true;
				anything_unloaded = true;
				new_load_unload_ticks += amount_unloaded;

				/* Deliver goods to the station */
				st->time_since_unload = 0;
			}

			if (_settings_game.order.gradual_loading && remaining) {
				completely_emptied = false;
			} else {
				/* We have finished unloading (cargo count == 0) */
				ClrBit(v->vehicle_flags, VF_CARGO_UNLOADING);
			}

			continue;
		}

		/* Do not pick up goods when we have no-load set or loading is stopped.
		 * Per-cargo no-load orders can only be checked after attempting to refit. */
		if (front->current_order.GetLoadType() & OLFB_NO_LOAD || HasBit(front->vehicle_flags, VF_STOP_LOADING)) continue;

		/* This order has a refit, if this is the first vehicle part carrying cargo and the whole vehicle is empty, try refitting. */
		if (front->current_order.IsRefit() && artic_part == 1) {
			HandleStationRefit(v, consist_capleft, st, next_station, front->current_order.GetRefitCargo());
			ge = &st->goods[v->cargo_type];
			ged = &ge->CreateData();
		}

		/* Do not pick up goods when we have no-load set. */
		if (GetLoadType(v) & OLFB_NO_LOAD) continue;

		/* As we're loading here the following link can carry the full capacity of the vehicle. */
		v->refit_cap = v->cargo_cap;

		/* update stats */
		int t;
		switch (front->type) {
			case VEH_TRAIN:
			case VEH_SHIP:
				t = front->vcache.cached_max_speed;
				break;

			case VEH_ROAD:
				t = front->vcache.cached_max_speed / 2;
				break;

			case VEH_AIRCRAFT:
				t = Aircraft::From(front)->GetSpeedOldUnits(); // Convert to old units.
				break;

			default: NOT_REACHED();
		}

		/* if last speed is 0, we treat that as if no vehicle has ever visited the station. */
		ge->last_speed = ClampTo<uint8_t>(t);
		ge->last_age = ClampTo<uint8_t>(_cur_year - front->build_year);

		assert(v->cargo_cap >= v->cargo.StoredCount());
		/* Capacity available for loading more cargo. */
		uint cap_left = v->cargo_cap - v->cargo.StoredCount();

		if (cap_left > 0) {
			/* If vehicle can load cargo, reset time_since_pickup. */
			ge->time_since_pickup = 0;

			/* If there's goods waiting at the station, and the vehicle
			 * has capacity for it, load it on the vehicle. */
			if ((v->cargo.ActionCount(VehicleCargoList::MTA_LOAD) > 0 || ged->cargo.AvailableCount() > 0) && MayLoadUnderExclusiveRights(st, v)) {
				if (v->cargo.StoredCount() == 0) TriggerVehicle(v, VEHICLE_TRIGGER_NEW_CARGO);
				if (_settings_game.order.gradual_loading) cap_left = std::min(cap_left, GetLoadAmount(v));

				uint loaded = ged->cargo.Load(cap_left, &v->cargo, st->xy, next_station.Get(v->cargo_type));
				if (v->cargo.ActionCount(VehicleCargoList::MTA_LOAD) > 0) {
					/* Remember if there are reservations left so that we don't stop
					 * loading before they're loaded. */
					SetBit(reservation_left, v->cargo_type);
				}

				/* Store whether the maximum possible load amount was loaded or not.*/
				if (loaded == cap_left) {
					SetBit(full_load_amount, v->cargo_type);
				} else {
					ClrBit(full_load_amount, v->cargo_type);
				}

				/* TODO: Regarding this, when we do gradual loading, we
				 * should first unload all vehicles and then start
				 * loading them. Since this will cause
				 * VEHICLE_TRIGGER_EMPTY to be called at the time when
				 * the whole vehicle chain is really totally empty, the
				 * completely_emptied assignment can then be safely
				 * removed; that's how TTDPatch behaves too. --pasky */
				if (loaded > 0) {
					completely_emptied = false;
					anything_loaded = true;

					st->time_since_load = 0;
					ge->last_vehicle_type = v->type;

					if (ged->cargo.TotalCount() == 0) {
						TriggerStationRandomisation(st, st->xy, SRT_CARGO_TAKEN, v->cargo_type);
						TriggerStationAnimation(st, st->xy, SAT_CARGO_TAKEN, v->cargo_type);
						AirportAnimationTrigger(st, AAT_STATION_CARGO_TAKEN, v->cargo_type);
						TriggerRoadStopAnimation(st, st->xy, SAT_CARGO_TAKEN, v->cargo_type);
						TriggerRoadStopRandomisation(st, st->xy, RSRT_CARGO_TAKEN, v->cargo_type);
					}

					new_load_unload_ticks += loaded;

					dirty_vehicle = dirty_station = true;
				}
			}
		}

		if (v->cargo.StoredCount() >= v->cargo_cap) {
			SetBit(cargo_full, v->cargo_type);
		} else {
			SetBit(cargo_not_full, v->cargo_type);
		}
	}

	if (anything_loaded || anything_unloaded) {
		if (front->type == VEH_TRAIN) {
			TriggerStationRandomisation(st, station_tile, SRT_TRAIN_LOADS);
			TriggerStationAnimation(st, station_tile, SAT_TRAIN_LOADS);
		} else if (front->type == VEH_ROAD) {
			TriggerRoadStopRandomisation(st, station_tile, RSRT_VEH_LOADS);
			TriggerRoadStopAnimation(st, station_tile, SAT_TRAIN_LOADS);
		}
	}

	/* Only set completely_emptied, if we just unloaded all remaining cargo */
	completely_emptied &= anything_unloaded;

	if (!anything_unloaded && !unload_payment_not_yet_in_station) delete payment;

	ClrBit(front->vehicle_flags, VF_STOP_LOADING);

	CargoTypes full_load_cargo_mask = 0;
	if (front->current_order.GetLoadType() & OLFB_FULL_LOAD) {
		full_load_cargo_mask = ALL_CARGOTYPES;
	} else if (front->current_order.GetLoadType() == OLFB_CARGO_TYPE_LOAD) {
		for (Vehicle *v = front; v != nullptr; v = v->Next()) {
			if (front->current_order.GetCargoLoadTypeRaw(v->cargo_type) & OLFB_FULL_LOAD) {
				SetBit(full_load_cargo_mask, v->cargo_type);
			}
		}
	}
	auto may_leave_early = [&]() -> bool {
		switch (front->current_order.GetLeaveType()) {
			case OLT_NORMAL:
				return false;

			case OLT_LEAVE_EARLY:
				return true;

			case OLT_LEAVE_EARLY_FULL_ANY:
				return !((front->type == VEH_AIRCRAFT && IsCargoInClass(front->cargo_type, CC_PASSENGERS) && front->cargo_cap > front->cargo.StoredCount()) ||
					((cargo_not_full | not_yet_in_station_cargo_not_full) != 0 && ((cargo_full | beyond_platform_end_cargo_full) & ~(cargo_not_full | not_yet_in_station_cargo_not_full)) == 0));

			case OLT_LEAVE_EARLY_FULL_ALL:
				return (cargo_not_full | not_yet_in_station_cargo_not_full) == 0;

			default:
				NOT_REACHED();
		}
	};
	if (anything_loaded || anything_unloaded) {
		if (_settings_game.order.gradual_loading) {
			/* The time it takes to load one 'slice' of cargo or passengers depends
			 * on the vehicle type - the values here are those found in TTDPatch */
			const uint gradual_loading_wait_time[] = { 40, 20, 10, 20 };

			new_load_unload_ticks = gradual_loading_wait_time[front->type];
		}
		/* We loaded less cargo than possible for all cargo types and it's not full
		 * load and we're not supposed to wait any longer: stop loading. */
		if (!anything_unloaded && full_load_amount == 0 && reservation_left == 0 && full_load_cargo_mask == 0 &&
				(front->current_order_time >= (uint)std::max<int>(front->current_order.GetTimetabledWait() - front->lateness_counter, 0) ||
				may_leave_early())) {
			SetBit(front->vehicle_flags, VF_STOP_LOADING);
			if (may_leave_early()) {
				front->current_order.SetLeaveType(OLT_LEAVE_EARLY);
			}
		}

		UpdateLoadUnloadTicks(front, st, new_load_unload_ticks, platform_length_left);
	} else {
		UpdateLoadUnloadTicks(front, st, 20, platform_length_left); // We need the ticks for link refreshing.
		bool finished_loading = true;
		if (full_load_cargo_mask != 0) {
			const bool full_load_any_order = front->current_order.GetLoadType() == OLF_FULL_LOAD_ANY;
			if (full_load_any_order) {
				/* if the aircraft carries passengers and is NOT full, then
				 * continue loading, no matter how much mail is in */
				if ((front->type == VEH_AIRCRAFT && IsCargoInClass(front->cargo_type, CC_PASSENGERS) && front->cargo_cap > front->cargo.StoredCount()) ||
						(cargo_not_full != 0 && ((cargo_full | beyond_platform_end_cargo_full) & ~cargo_not_full) == 0)) { // There are still non-full cargoes
					finished_loading = false;
				}
			} else if ((cargo_not_full & full_load_cargo_mask) != 0) {
				finished_loading = false;
			}
			if (finished_loading && pull_through_mode) {
				if (full_load_any_order) {
					if (not_yet_in_station_cargo_not_full != 0 &&
							((cargo_full | not_yet_in_station_cargo_full) & ~(cargo_not_full | not_yet_in_station_cargo_not_full)) == 0) {
						finished_loading = false;
						SetBit(Train::From(front)->flags, VRF_ADVANCE_IN_PLATFORM);
					}
				} else if (not_yet_in_station_cargo_not_full) {
					finished_loading = false;
					SetBit(Train::From(front)->flags, VRF_ADVANCE_IN_PLATFORM);
				}
			}
		}

		if (finished_loading && pull_through_mode && load_unload_not_yet_in_station) {
			finished_loading = false;
			SetBit(Train::From(front)->flags, VRF_ADVANCE_IN_PLATFORM);
		}

		/* Refresh next hop stats if we're full loading to make the links
		 * known to the distribution algorithm and allow cargo to be sent
		 * along them. Otherwise the vehicle could wait for cargo
		 * indefinitely if it hasn't visited the other links yet, or if the
		 * links die while it's loading. */
		if (!finished_loading) LinkRefresher::Run(front, true, true);

		SB(front->vehicle_flags, VF_LOADING_FINISHED, 1, finished_loading);

		if (finished_loading && may_leave_early()) {
			front->current_order.SetLeaveType(OLT_LEAVE_EARLY);
		}
	}

	/* Calculate the loading indicator fill percent and display
	 * In the Game Menu do not display indicators
	 * If _settings_client.gui.loading_indicators == 2, show indicators (bool can be promoted to int as 0 or 1 - results in 2 > 0,1 )
	 * if _settings_client.gui.loading_indicators == 1, _local_company must be the owner or must be a spectator to show ind., so 1 > 0
	 * if _settings_client.gui.loading_indicators == 0, do not display indicators ... 0 is never greater than anything
	 */
	if (_game_mode != GM_MENU && (_settings_client.gui.loading_indicators > (uint)(front->owner != _local_company && _local_company != COMPANY_SPECTATOR))
			&& !front->current_order.IsType(OT_LOADING_ADVANCE)) {
		StringID percent_up_down = STR_NULL;
		int percent = CalcPercentVehicleFilled(front, &percent_up_down);
		if (front->fill_percent_te_id == INVALID_TE_ID) {
			front->fill_percent_te_id = ShowFillingPercent(front->x_pos, front->y_pos, front->z_pos + 20, percent, percent_up_down);
		} else {
			UpdateFillingPercent(front->fill_percent_te_id, percent, percent_up_down);
		}
	}

	if (completely_emptied) {
		/* Make sure the vehicle is marked dirty, since we need to update the NewGRF
		 * properties such as weight, power and TE whenever the trigger runs. */
		dirty_vehicle = true;
		TriggerVehicle(front, VEHICLE_TRIGGER_EMPTY);
	}

	if (dirty_vehicle) {
		DirtyVehicleListWindowForVehicle(front);
		SetWindowDirty(WC_VEHICLE_DETAILS, front->index);
		front->MarkDirty();
	}
	if (dirty_station) {
		st->MarkTilesDirty(true);
		SetWindowDirty(WC_STATION_VIEW, last_visited);
		InvalidateWindowData(WC_STATION_LIST, last_visited);
	}
}

/**
 * Load/unload the vehicles in this station according to the order
 * they entered.
 * @param st the station to do the loading/unloading for
 */
void LoadUnloadStation(Station *st)
{
	/* No vehicle is here... */
	if (st->loading_vehicles.empty()) return;

	Vehicle *last_loading = nullptr;

	/* Check if anything will be loaded at all. Otherwise we don't need to reserve either. */
	for (Vehicle *v : st->loading_vehicles) {
		if ((v->vehstatus & (VS_STOPPED | VS_CRASHED)) || v->current_order.IsType(OT_LOADING_ADVANCE)) continue;

		assert(v->load_unload_ticks != 0);
		if (--v->load_unload_ticks == 0) last_loading = v;
	}

	/* We only need to reserve and load/unload up to the last loading vehicle.
	 * Anything else will be forgotten anyway after returning from this function.
	 *
	 * Especially this means we do _not_ need to reserve cargo for a single
	 * consist in a station which is not allowed to load yet because its
	 * load_unload_ticks is still not 0.
	 */
	if (last_loading == nullptr) return;

	for (Vehicle *v : st->loading_vehicles) {
		if (!(v->vehstatus & (VS_STOPPED | VS_CRASHED)) && !v->current_order.IsType(OT_LOADING_ADVANCE)) LoadUnloadVehicle(v);
		if (v == last_loading) break;
	}

	/* Call the production machinery of industries */
	for (Industry *iid : _cargo_delivery_destinations) {
		TriggerIndustryProduction(iid);
	}
	_cargo_delivery_destinations.clear();
}

/**
 * Monthly update of the economic data (of the companies as well as economic fluctuations).
 */
void CompaniesMonthlyLoop()
{
	CompaniesPayInterest();
	CompaniesGenStatistics();
	if (_settings_game.economy.inflation) {
		AddInflation();
		RecomputePrices();
	}
	HandleEconomyFluctuations();
}

static void DoAcquireCompany(Company *c, bool hostile_takeover)
{
	CompanyID ci = c->index;

	DEBUG(desync, 1, "buy_company: date{%08x; %02x; %02x}, buyer: %u, bought: %u", _date, _date_fract, _tick_skip_counter, (uint) _current_company, (uint) ci);

	CompanyNewsInformation *cni = new CompanyNewsInformation(c, Company::Get(_current_company));

	SetDParam(0, STR_NEWS_COMPANY_MERGER_TITLE);
	SetDParam(1, hostile_takeover ? STR_NEWS_MERGER_TAKEOVER_TITLE : STR_NEWS_COMPANY_MERGER_DESCRIPTION);
	SetDParamStr(2, cni->company_name);
	SetDParamStr(3, cni->other_company_name);
	SetDParam(4, c->bankrupt_value);
	AddCompanyNewsItem(STR_MESSAGE_NEWS_FORMAT, cni);
	AI::BroadcastNewEvent(new ScriptEventCompanyMerger(ci, _current_company));
	Game::NewEvent(new ScriptEventCompanyMerger(ci, _current_company));

	ChangeOwnershipOfCompanyItems(ci, _current_company);

	if (c->is_ai) AI::Stop(c->index);

	c->bankrupt_asked = 0;

	DeleteCompanyWindows(ci);
	InvalidateWindowClassesData(WC_TRAINS_LIST, 0);
	InvalidateWindowClassesData(WC_TRACE_RESTRICT_SLOTS, 0);
	InvalidateWindowClassesData(WC_SHIPS_LIST, 0);
	InvalidateWindowClassesData(WC_ROADVEH_LIST, 0);
	InvalidateWindowClassesData(WC_AIRCRAFT_LIST, 0);
	InvalidateWindowClassesData(WC_DEPARTURES_BOARD, 0);

	delete c;

	CheckCaches(true, nullptr, CHECK_CACHE_ALL | CHECK_CACHE_EMIT_LOG);
}

/**
 * Acquire shares in an opposing company.
 * @param tile unused
 * @param flags type of operation
 * @param p1 company to buy the shares from
 * @param p2 unused
 * @param text unused
 * @return the cost of this operation or an error
 */
CommandCost CmdBuyShareInCompany(TileIndex tile, DoCommandFlag flags, uint32 p1, uint32 p2, const char *text)
{
	CommandCost cost(EXPENSES_OTHER);
	CompanyID target_company = (CompanyID)p1;
	Company *c = Company::GetIfValid(target_company);

	/* Check if buying shares is allowed (protection against modified clients)
	 * Cannot buy own shares */
	if (c == nullptr || !_settings_game.economy.allow_shares || _current_company == target_company) return CMD_ERROR;

	/* Protect new companies from hostile takeovers */
	if (_cur_year - c->inaugurated_year < _settings_game.economy.min_years_for_shares) return_cmd_error(STR_ERROR_PROTECTED);

	/* Those lines are here for network-protection (clients can be slow) */
	if (GetAmountOwnedBy(c, COMPANY_SPECTATOR) == 0) return cost;

	if (GetAmountOwnedBy(c, COMPANY_SPECTATOR) == 1) {
		if (!c->is_ai) return cost; //  We can not buy out a real company (temporarily). TODO: well, enable it obviously.

		if (GetAmountOwnedBy(c, _current_company) == 3 && !MayCompanyTakeOver(_current_company, target_company)) return_cmd_error(STR_ERROR_TOO_MANY_VEHICLES_IN_GAME);
	}


	cost.AddCost(CalculateCompanyValue(c) >> 2);
	if (flags & DC_EXEC) {
		auto unowned_share = std::find(c->share_owners.begin(), c->share_owners.end(), INVALID_OWNER);
		assert(unowned_share != c->share_owners.end()); // share owners is guaranteed to contain at least one INVALID_OWNER, i.e. unowned share
		*unowned_share = _current_company;

		auto current_company_owns_share = [](auto share_owner) { return share_owner == _current_company; };
		if (std::all_of(c->share_owners.begin(), c->share_owners.end(), current_company_owns_share)) {
			c->bankrupt_value = 0;
			DoAcquireCompany(c);
		}
		InvalidateWindowData(WC_COMPANY, target_company);
		CompanyAdminUpdate(c);
	}
	return cost;
}

/**
 * Sell shares in an opposing company.
 * @param tile unused
 * @param flags type of operation
 * @param p1 company to sell the shares from
 * @param p2 unused
 * @param text unused
 * @return the cost of this operation or an error
 */
CommandCost CmdSellShareInCompany(TileIndex tile, DoCommandFlag flags, uint32 p1, uint32 p2, const char *text)
{
	CompanyID target_company = (CompanyID)p1;
	Company *c = Company::GetIfValid(target_company);

	/* Cannot sell own shares */
	if (c == nullptr || _current_company == target_company) return CMD_ERROR;

	/* Check if selling shares is allowed (protection against modified clients).
	 * However, we must sell shares of companies being closed down. */
	if (!_settings_game.economy.allow_shares && !(flags & DC_BANKRUPT)) return CMD_ERROR;

	/* Those lines are here for network-protection (clients can be slow) */
	if (GetAmountOwnedBy(c, _current_company) == 0) return CommandCost();

	/* adjust it a little to make it less profitable to sell and buy */
	Money cost = CalculateCompanyValue(c) >> 2;
	cost = -(cost - (cost >> 7));

	if (flags & DC_EXEC) {
		auto our_owner = std::find(c->share_owners.begin(), c->share_owners.end(), _current_company);
		assert(our_owner != c->share_owners.end()); // share owners is guaranteed to contain at least one INVALID_OWNER
		*our_owner = INVALID_OWNER;
		InvalidateWindowData(WC_COMPANY, target_company);
		CompanyAdminUpdate(c);
	}
	return CommandCost(EXPENSES_OTHER, cost);
}

/**
 * Buy up another company.
 * When a competing company is gone bankrupt you get the chance to purchase
 * that company.
 * @todo currently this only works for AI companies
 * @param tile unused
 * @param flags type of operation
<<<<<<< HEAD
 * @param p1 company to buy up
 * @param p2 unused
 * @param text unused
 * @return the cost of this operation or an error
 */
CommandCost CmdBuyCompany(TileIndex tile, DoCommandFlag flags, uint32 p1, uint32 p2, const char *text)
=======
 * @param target_company company to buy up
 * @param hostile_takeover whether to buy up the company even if it is not bankrupt
 * @return the cost of this operation or an error
 */
CommandCost CmdBuyCompany(DoCommandFlag flags, CompanyID target_company, bool hostile_takeover)
>>>>>>> 3b1407d2
{
	CompanyID target_company = (CompanyID)p1;
	Company *c = Company::GetIfValid(target_company);
	if (c == nullptr) return CMD_ERROR;

	/* If you do a hostile takeover but the company went bankrupt, buy it via bankruptcy rules. */
	if (hostile_takeover && HasBit(c->bankrupt_asked, _current_company)) hostile_takeover = false;

	/* Disable takeovers when not asked */
	if (!hostile_takeover && !HasBit(c->bankrupt_asked, _current_company)) return CMD_ERROR;

	/* Only allow hostile takeover of AI companies and when in single player */
	if (hostile_takeover && !c->is_ai) return CMD_ERROR;
	if (hostile_takeover && _networking) return CMD_ERROR;

	/* Disable taking over the local company in singleplayer mode */
	if (!_networking && _local_company == c->index) return CMD_ERROR;

	/* Do not allow companies to take over themselves */
	if (target_company == _current_company) return CMD_ERROR;

	/* Disable taking over when not allowed. */
	if (!MayCompanyTakeOver(_current_company, target_company)) return CMD_ERROR;

	/* Get the cost here as the company is deleted in DoAcquireCompany.
	 * For bankruptcy this amount is calculated when the offer was made;
	 * for hostile takeover you pay the current price. */
	CommandCost cost(EXPENSES_OTHER, hostile_takeover ? CalculateHostileTakeoverValue(c) : c->bankrupt_value);

	if (flags & DC_EXEC) {
		DoAcquireCompany(c, hostile_takeover);
	}
	return cost;
}

/**
 * Decline to buy up another company.
 * When a competing company is gone bankrupt you get the chance to purchase
 * that company, actively decline the offer.
 * @param tile unused
 * @param flags type of operation
 * @param p1 company to buy up
 * @param p2 unused
 * @param text unused
 * @return the cost of this operation or an error
 */
CommandCost CmdDeclineBuyCompany(TileIndex tile, DoCommandFlag flags, uint32 p1, uint32 p2, const char *text)
{
	CompanyID target_company = (CompanyID)p1;
	Company *c = Company::GetIfValid(target_company);
	if (c == nullptr) return CommandCost();

	if (flags & DC_EXEC) {
		if (c->bankrupt_last_asked == _current_company) {
			c->bankrupt_timeout = 0;
		}
	}
	return CommandCost();
}

uint ScaleQuantity(uint amount, int scale_factor, bool allow_trunc)
{
	scale_factor += 200; // ensure factor is positive
	assert(scale_factor >= 0);
	int cf = (scale_factor / 10) - 20;
	int fine = scale_factor % 10;
	return ScaleQuantity(amount, cf, fine, allow_trunc);
}

uint ScaleQuantity(uint amount, int cf, int fine, bool allow_trunc)
{
	if (fine != 0) {
		// 2^0.1 << 16 to 2^0.9 << 16
		const uint32 adj[9] = {70239, 75281, 80684, 86475, 92681, 99334, 106463, 114104, 122294};
		uint64 scaled_amount = ((uint64) amount) * ((uint64) adj[fine - 1]);
		amount = scaled_amount >> 16;
	}

	// apply scale factor
	if (cf < 0) {
		// approx (amount / 2^cf)
		// when allow_trunc is false: adjust with a constant offset of {(2 ^ cf) - 1} (i.e. add cf * 1-bits) before dividing to ensure that it doesn't become zero
		// this skews the curve a little so that isn't entirely exponential, but will still decrease
		// when allow_trunc is true: adjust with a randomised offset
		uint offset = ((1 << -cf) - 1);
		if (allow_trunc) offset &= Random();
		amount = (amount + offset) >> -cf;
	} else if (cf > 0) {
		// approx (amount * 2^cf)
		amount = amount << cf;
	}

	return amount;
}<|MERGE_RESOLUTION|>--- conflicted
+++ resolved
@@ -112,20 +112,10 @@
 extern int GetAmountOwnedBy(const Company *c, Owner owner);
 
 /**
-<<<<<<< HEAD
- * Calculate the value of the company. That is the value of all
- * assets (vehicles, stations, shares) and money minus the loan,
- * except when including_loan is \c false which is useful when
- * we want to calculate the value for bankruptcy.
- * @param c the company to get the value of.
- * @param including_loan include the loan in the company value.
- * @return the value of the company.
-=======
  * Calculate the value of the assets of a company.
  *
  * @param c The company to calculate the value of.
  * @return The value of the assets of the company.
->>>>>>> 3b1407d2
  */
 static Money CalculateCompanyAssetValue(const Company *c)
 {
@@ -2538,7 +2528,7 @@
 		auto current_company_owns_share = [](auto share_owner) { return share_owner == _current_company; };
 		if (std::all_of(c->share_owners.begin(), c->share_owners.end(), current_company_owns_share)) {
 			c->bankrupt_value = 0;
-			DoAcquireCompany(c);
+			DoAcquireCompany(c, false);
 		}
 		InvalidateWindowData(WC_COMPANY, target_company);
 		CompanyAdminUpdate(c);
@@ -2591,24 +2581,20 @@
  * @todo currently this only works for AI companies
  * @param tile unused
  * @param flags type of operation
-<<<<<<< HEAD
  * @param p1 company to buy up
- * @param p2 unused
+ * @param p2 various bitstuffed elements
+ * - p2 = (bit 0) - hostile_takeover whether to buy up the company even if it is not bankrupt
  * @param text unused
  * @return the cost of this operation or an error
  */
 CommandCost CmdBuyCompany(TileIndex tile, DoCommandFlag flags, uint32 p1, uint32 p2, const char *text)
-=======
- * @param target_company company to buy up
- * @param hostile_takeover whether to buy up the company even if it is not bankrupt
- * @return the cost of this operation or an error
- */
-CommandCost CmdBuyCompany(DoCommandFlag flags, CompanyID target_company, bool hostile_takeover)
->>>>>>> 3b1407d2
 {
 	CompanyID target_company = (CompanyID)p1;
 	Company *c = Company::GetIfValid(target_company);
 	if (c == nullptr) return CMD_ERROR;
+
+	bool hostile_takeover = HasBit(p2, 0);
+	if (hostile_takeover && _settings_game.economy.allow_shares) return CMD_ERROR;
 
 	/* If you do a hostile takeover but the company went bankrupt, buy it via bankruptcy rules. */
 	if (hostile_takeover && HasBit(c->bankrupt_asked, _current_company)) hostile_takeover = false;
