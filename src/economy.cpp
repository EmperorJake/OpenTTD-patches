--- conflicted
+++ resolved
@@ -1394,21 +1394,13 @@
 			SetWindowDirty(WC_INDUSTRY_VIEW, i->index);
 		}
 	} else {
-<<<<<<< HEAD
 		for (uint ci_in = 0; ci_in < lengthof(i->incoming_cargo_waiting); ci_in++) {
 			uint cargo_waiting = i->incoming_cargo_waiting[ci_in];
-			if (cargo_waiting == 0) continue;
+			if (cargo_waiting == 0 || i->accepts_cargo[ci_in] == CT_INVALID) continue;
 
 			for (uint ci_out = 0; ci_out < lengthof(i->produced_cargo_waiting); ci_out++) {
+				if (i->produced_cargo[ci_out] == CT_INVALID) continue;
 				i->produced_cargo_waiting[ci_out] = ClampTo<uint16_t>(i->produced_cargo_waiting[ci_out] + (cargo_waiting * indspec->input_cargo_multiplier[ci_in][ci_out] / 256));
-=======
-		for (auto ita = std::begin(i->accepted); ita != std::end(i->accepted); ++ita) {
-			if (ita->waiting == 0 || !IsValidCargoID(ita->cargo)) continue;
-
-			for (auto itp = std::begin(i->produced); itp != std::end(i->produced); ++itp) {
-				if (!IsValidCargoID(itp->cargo)) continue;
-				itp->waiting = ClampTo<uint16_t>(itp->waiting + (ita->waiting * indspec->input_cargo_multiplier[ita - std::begin(i->accepted)][itp - std::begin(i->produced)] / 256));
->>>>>>> 077b08bb
 			}
 
 			i->incoming_cargo_waiting[ci_in] = 0;
@@ -1726,11 +1718,7 @@
 	 */
 	bool operator()(Vehicle *v)
 	{
-<<<<<<< HEAD
 		v->cargo.Return(UINT_MAX, &this->st->goods[v->cargo_type].CreateData().cargo, this->next_hop, v->tile);
-=======
-		v->cargo.Return(UINT_MAX, &this->st->goods[v->cargo_type].cargo, this->next_hop, v->tile);
->>>>>>> 077b08bb
 		return true;
 	}
 };
@@ -2110,11 +2098,7 @@
 					uint new_remaining = v->cargo.RemainingCount() + v->cargo.ActionCount(VehicleCargoList::MTA_DELIVER);
 					if (v->cargo_cap < new_remaining) {
 						/* Return some of the reserved cargo to not overload the vehicle. */
-<<<<<<< HEAD
 						v->cargo.Return(new_remaining - v->cargo_cap, &ged->cargo, INVALID_STATION, v->tile);
-=======
-						v->cargo.Return(new_remaining - v->cargo_cap, &ge->cargo, INVALID_STATION, v->tile);
->>>>>>> 077b08bb
 					}
 
 					/* Keep instead of delivering. This may lead to no cargo being unloaded, so ...*/
