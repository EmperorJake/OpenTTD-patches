/*
 * This file is part of OpenTTD.
 * OpenTTD is free software; you can redistribute it and/or modify it under the terms of the GNU General Public License as published by the Free Software Foundation, version 2.
 * OpenTTD is distributed in the hope that it will be useful, but WITHOUT ANY WARRANTY; without even the implied warranty of MERCHANTABILITY or FITNESS FOR A PARTICULAR PURPOSE.
 * See the GNU General Public License for more details. You should have received a copy of the GNU General Public License along with OpenTTD. If not, see <http://www.gnu.org/licenses/>.
 */

/** @file window_type.h Types related to windows */

#ifndef WINDOW_TYPE_H
#define WINDOW_TYPE_H

/** %Window numbers. */
enum WindowNumberEnum {
	WN_GAME_OPTIONS_AI = 0,          ///< AI settings.
	WN_GAME_OPTIONS_GS,              ///< GS settings.
	WN_GAME_OPTIONS_ABOUT,           ///< About window.
	WN_GAME_OPTIONS_NEWGRF_STATE,    ///< NewGRF settings.
	WN_GAME_OPTIONS_GAME_OPTIONS,    ///< Game options.
	WN_GAME_OPTIONS_GAME_SETTINGS,   ///< Game settings.

	WN_QUERY_STRING = 0,  ///< Query string.
	WN_QUERY_STRING_SIGN, ///< Query string for signs.

	WN_CONFIRM_POPUP_QUERY = 0,       ///< Query popup confirm.
	WN_CONFIRM_POPUP_QUERY_BOOTSTRAP, ///< Query popup confirm for bootstrap.

	WN_NETWORK_WINDOW_GAME = 0,     ///< Network game window.
	WN_NETWORK_WINDOW_CONTENT_LIST, ///< Network content list.
	WN_NETWORK_WINDOW_START,        ///< Network start server.

	WN_NETWORK_STATUS_WINDOW_JOIN = 0,         ///< Network join status.
	WN_NETWORK_STATUS_WINDOW_CONTENT_DOWNLOAD, ///< Network content download status.
};

/** %Window classes. */
enum WindowClass {
	WC_NONE, ///< No window, redirects to WC_MAIN_WINDOW.

	/**
	 * Main window; %Window numbers:
	 *   - 0 = #MainWidgets
	 */
	WC_MAIN_WINDOW = WC_NONE,

	/**
	 * Main toolbar (the long bar at the top); %Window numbers:
	 *   - 0 = #ToolbarNormalWidgets
	 *   - 0 = #ToolbarEditorWidgets
	 */
	WC_MAIN_TOOLBAR,

	/**
	 * Statusbar (at the bottom of your screen); %Window numbers:
	 *   - 0 = #StatusbarWidgets
	 */
	WC_STATUS_BAR,

	/**
	 * Build toolbar; %Window numbers:
	 *   - #TRANSPORT_RAIL = #RailToolbarWidgets
	 *   - #TRANSPORT_AIR = #AirportToolbarWidgets
	 *   - #TRANSPORT_WATER = #DockToolbarWidgets
	 *   - #TRANSPORT_ROAD = #RoadToolbarWidgets
	 */
	WC_BUILD_TOOLBAR,

	/**
	 * Scenario build toolbar; %Window numbers:
	 *   - #TRANSPORT_WATER = #DockToolbarWidgets
	 *   - #TRANSPORT_ROAD = #RoadToolbarWidgets
	 */
	WC_SCEN_BUILD_TOOLBAR,

	/**
	 * Build trees toolbar; %Window numbers:
	 *   - 0 = #BuildTreesWidgets
	 */
	WC_BUILD_TREES,

	/**
	 * Transparency toolbar; %Window numbers:
	 *   - 0 = #TransparencyToolbarWidgets
	 */
	WC_TRANSPARENCY_TOOLBAR,

	/**
	 * Build signal toolbar; %Window numbers:
	 *   - #TRANSPORT_RAIL = #BuildSignalWidgets
	 */
	WC_BUILD_SIGNAL,

	/**
	 * Small map; %Window numbers:
	 *   - 0 = #SmallMapWidgets
	 */
	WC_SMALLMAP,

	/**
	 * Error message; %Window numbers:
	 *   - 0 = #ErrorMessageWidgets
	 */
	WC_ERRMSG,

	/**
	 * Tooltip window; %Window numbers:
	 *   - 0 = #ToolTipsWidgets
	 */
	WC_TOOLTIPS,

	/**
	* Station rating tooltip window; %Window numbers:
	*   - 0 = #ToolTipsWidgets
	*/
	WC_STATION_RATING_TOOLTIP,

	/**
	 * Query string window; %Window numbers:
	 *   - #WN_QUERY_STRING = #QueryStringWidgets
	 *   - #WN_QUERY_STRING_SIGN = #QueryEditSignWidgets
	 */
	WC_QUERY_STRING,

	/**
	 * Popup with confirm question; %Window numbers:
	 *   - #WN_CONFIRM_POPUP_QUERY = #QueryWidgets
	 *   - #WN_CONFIRM_POPUP_QUERY_BOOTSTRAP = #BootstrapAskForDownloadWidgets
	 */
	WC_CONFIRM_POPUP_QUERY,

	/**
	 * Popup with a set of buttons, designed to ask the user a question
	 *  from a GameScript. %Window numbers:
	 *   - uniqueid = #GoalQuestionWidgets
	 */
	WC_GOAL_QUESTION,


	/**
	 * Saveload window; %Window numbers:
	 *   - 0 = #SaveLoadWidgets
	 */
	WC_SAVELOAD,

	/**
	 * Land info window; %Window numbers:
	 *   - 0 = #LandInfoWidgets
	 */
	WC_LAND_INFO,

	/**
	 * Drop down menu; %Window numbers:
	 *   - 0 = #DropdownMenuWidgets
	 */
	WC_DROPDOWN_MENU,

	/**
	 * On Screen Keyboard; %Window numbers:
	 *   - 0 = #OnScreenKeyboardWidgets
	 */
	WC_OSK,

	/**
	 * Set date; %Window numbers:
	 *   - #VehicleID = #SetDateWidgets
	 */
	WC_SET_DATE,


	/**
	 * Script settings; %Window numbers:
	 *   - 0 = #ScriptSettingsWidgets
	 */
	WC_SCRIPT_SETTINGS,

	/**
	 * NewGRF parameters; %Window numbers:
	 *   - 0 = #NewGRFParametersWidgets
	 */
	WC_GRF_PARAMETERS,

	/**
	 * textfile; %Window numbers:
	 *   - 0 = #TextfileWidgets
	 */
	WC_TEXTFILE,


	/**
	 * Town authority; %Window numbers:
	 *   - #TownID = #TownAuthorityWidgets
	 */
	WC_TOWN_AUTHORITY,

	/**
	 * Vehicle details; %Window numbers:
	 *   - #VehicleID = #VehicleDetailsWidgets
	 */
	WC_VEHICLE_DETAILS,

	/**
	 * Vehicle refit; %Window numbers:
	 *   - #VehicleID = #VehicleRefitWidgets
	 */
	WC_VEHICLE_REFIT,

	/**
	 * Vehicle orders; %Window numbers:
	 *   - #VehicleID = #OrderWidgets
	 */
	WC_VEHICLE_ORDERS,

	/**
	 * Vehicle cargo type load orders; %Window numbers:
	 *   - #VehicleID = #CargoTypeOrdersWidgets
	 */
	WC_VEHICLE_CARGO_TYPE_LOAD_ORDERS,

	/**
	 * Vehicle cargo type unload orders; %Window numbers:
	 *   - #VehicleID = #CargoTypeOrdersWidgets
	 */
	WC_VEHICLE_CARGO_TYPE_UNLOAD_ORDERS,

	/**
	 * Replace vehicle window; %Window numbers:
	 *   - #VehicleType = #ReplaceVehicleWidgets
	 */
	WC_REPLACE_VEHICLE,

	/**
	 * Vehicle timetable; %Window numbers:
	 *   - #VehicleID = #VehicleTimetableWidgets
	 */
	WC_VEHICLE_TIMETABLE,

	/**
	 * Company colour selection; %Window numbers:
	 *   - #CompanyID = #SelectCompanyLiveryWidgets
	 */
	WC_COMPANY_COLOUR,

	/**
	 * Alter company face window; %Window numbers:
	 *   - #CompanyID = #SelectCompanyManagerFaceWidgets
	 */
	WC_COMPANY_MANAGER_FACE,

	/**
	 * Select station (when joining stations); %Window numbers:
	 *   - 0 = #JoinStationWidgets
	 */
	WC_SELECT_STATION,

	/**
	 * Select town (when placing a house); %Window numbers:
	 *   - 0 = #SelectTownWidgets
	 */
	WC_SELECT_TOWN,

	/**
	 * News window; %Window numbers:
	 *   - 0 = #NewsWidgets
	 */
	WC_NEWS_WINDOW,

	/**
	 * Town directory; %Window numbers:
	 *   - 0 = #TownDirectoryWidgets
	 */
	WC_TOWN_DIRECTORY,

	/**
	 * Subsidies list; %Window numbers:
	 *   - 0 = #SubsidyListWidgets
	 */
	WC_SUBSIDIES_LIST,

	/**
	 * Industry directory; %Window numbers:
	 *   - 0 = #IndustryDirectoryWidgets
	 */
	WC_INDUSTRY_DIRECTORY,

	/**
	 * News history list; %Window numbers:
	 *   - 0 = #MessageHistoryWidgets
	 */
	WC_MESSAGE_HISTORY,

	/**
	 * Sign list; %Window numbers:
	 *   - 0 = #SignListWidgets
	 */
	WC_SIGN_LIST,

	/**
	 * Scripts list; %Window numbers:
	 *   - 0 = #ScriptListWidgets
	 */
	WC_SCRIPT_LIST,

	/**
	 * Goals list; %Window numbers:
	 *   - 0 ; #GoalListWidgets
	 */
	WC_GOALS_LIST,

	/**
	 * Story book; %Window numbers:
	 *   - CompanyID = #StoryBookWidgets
	 */
	WC_STORY_BOOK,

	/**
	 * Station list; %Window numbers:
	 *   - #CompanyID = #StationListWidgets
	 */
	WC_STATION_LIST,

	/**
	 * Trains list; %Window numbers:
	 *   - Packed value = #GroupListWidgets / #VehicleListWidgets
	 */
	WC_TRAINS_LIST,

	/**
	 * Road vehicle list; %Window numbers:
	 *   - Packed value = #GroupListWidgets / #VehicleListWidgets
	 */
	WC_ROADVEH_LIST,

	/**
	 * Ships list; %Window numbers:
	 *   - Packed value = #GroupListWidgets / #VehicleListWidgets
	 */
	WC_SHIPS_LIST,

	/**
	 * Aircraft list; %Window numbers:
	 *   - Packed value = #GroupListWidgets / #VehicleListWidgets
	 */
	WC_AIRCRAFT_LIST,


	/**
	 * Town view; %Window numbers:
	 *   - #TownID = #TownViewWidgets
	 */
	WC_TOWN_VIEW,

	/**
	 * Vehicle view; %Window numbers:
	 *   - #VehicleID = #VehicleViewWidgets
	 */
	WC_VEHICLE_VIEW,

	/**
	 * Station view; %Window numbers:
	 *   - #StationID = #StationViewWidgets
	 */
	WC_STATION_VIEW,

	/**
	 * Depot view; %Window numbers:
	 *   - #TileIndex = #DepotWidgets
	 */
	WC_VEHICLE_DEPOT,

	/**
	 * Waypoint view; %Window numbers:
	 *   - #WaypointID = #WaypointWidgets
	 */
	WC_WAYPOINT_VIEW,

	/**
	 * Industry view; %Window numbers:
	 *   - #IndustryID = #IndustryViewWidgets
	 */
	WC_INDUSTRY_VIEW,

	/**
	 * Company view; %Window numbers:
	 *   - #CompanyID = #CompanyWidgets
	 */
	WC_COMPANY,


	/**
	 * Build object; %Window numbers:
	 *   - 0 = #BuildObjectWidgets
	 */
	WC_BUILD_OBJECT,

	/**
	 * Build house; %Window numbers:
	 *  - 0 = #BuildHouseWidgets
	*/
	WC_BUILD_HOUSE,

	/**
	 * Build vehicle; %Window numbers:
	 *   - #VehicleType = #BuildVehicleWidgets
	 *   - #TileIndex = #BuildVehicleWidgets
	 */
	WC_BUILD_VEHICLE,

	/**
	 * Build bridge; %Window numbers:
	 *   - #TransportType = #BuildBridgeSelectionWidgets
	 */
	WC_BUILD_BRIDGE,

	/**
	 * Build station; %Window numbers:
	 *   - #TRANSPORT_AIR = #AirportPickerWidgets
	 *   - #TRANSPORT_WATER = #DockToolbarWidgets
	 *   - #TRANSPORT_RAIL = #BuildRailStationWidgets
	 */
	WC_BUILD_STATION,

	/**
	 * Build bus station; %Window numbers:
	 *   - #TRANSPORT_ROAD = #BuildRoadStationWidgets
	 */
	WC_BUS_STATION,

	/**
	 * Build truck station; %Window numbers:
	 *   - #TRANSPORT_ROAD = #BuildRoadStationWidgets
	 */
	WC_TRUCK_STATION,

	/**
	 * Build depot; %Window numbers:
	 *   - #TRANSPORT_WATER = #BuildDockDepotWidgets
	 *   - #TRANSPORT_RAIL = #BuildRailDepotWidgets
	 *   - #TRANSPORT_ROAD = #BuildRoadDepotWidgets
	 */
	WC_BUILD_DEPOT,

	/**
	 * Build waypoint; %Window numbers:
	 *   - #TRANSPORT_RAIL = #BuildRailWaypointWidgets
	 */
	WC_BUILD_WAYPOINT,

	/**
	 * Found a town; %Window numbers:
	 *   - 0 = #TownFoundingWidgets
	 */
	WC_FOUND_TOWN,

	/**
	 * Build industry; %Window numbers:
	 *   - 0 = #DynamicPlaceIndustriesWidgets
	 */
	WC_BUILD_INDUSTRY,


	/**
	 * Select game window; %Window numbers:
	 *   - 0 = #SelectGameIntroWidgets
	 */
	WC_SELECT_GAME,

	/**
	 * Landscape generation (in Scenario Editor); %Window numbers:
	 *   - 0 = #TerraformToolbarWidgets
	 *   - 0 = #EditorTerraformToolbarWidgets
	 */
	WC_SCEN_LAND_GEN,

	/**
	 * Generate landscape (newgame); %Window numbers:
	 *   - GLWM_SCENARIO = #CreateScenarioWidgets
	 *   - #GenerateLandscapeWindowMode = #GenerateLandscapeWidgets
	 */
	WC_GENERATE_LANDSCAPE,

	/**
	 * Progress report of landscape generation; %Window numbers:
	 *   - 0 = #GenerationProgressWidgets
	 *   - 1 = #ScanProgressWidgets
	 */
	WC_MODAL_PROGRESS,


	/**
	 * Network window; %Window numbers:
	 *   - #WN_NETWORK_WINDOW_GAME = #NetworkGameWidgets
	 *   - #WN_NETWORK_WINDOW_CONTENT_LIST = #NetworkContentListWidgets
	 *   - #WN_NETWORK_WINDOW_START = #NetworkStartServerWidgets
	 */
	WC_NETWORK_WINDOW,

	/**
	 * Client list; %Window numbers:
	 *   - 0 = #ClientListWidgets
	 */
	WC_CLIENT_LIST,

	/**
	 * Network status window; %Window numbers:
	 *   - #WN_NETWORK_STATUS_WINDOW_JOIN = #NetworkJoinStatusWidgets
	 *   - #WN_NETWORK_STATUS_WINDOW_CONTENT_DOWNLOAD = #NetworkContentDownloadStatusWidgets
	 */
	WC_NETWORK_STATUS_WINDOW,

	/**
	 * Network ask relay window; %Window numbers:
	 *   - 0 - #NetworkAskRelayWidgets
	 */
	WC_NETWORK_ASK_RELAY,

	/**
	 * Network ask survey window; %Window numbers:
	 *  - 0 - #NetworkAskSurveyWidgets
	 */
	WC_NETWORK_ASK_SURVEY,

	/**
	 * Chatbox; %Window numbers:
	 *   - #DestType = #NetWorkChatWidgets
	 */
	WC_SEND_NETWORK_MSG,

	/**
	 * Company password query; %Window numbers:
	 *   - 0 = #NetworkCompanyPasswordWidgets
	 */
	WC_COMPANY_PASSWORD_WINDOW,


	/**
	 * Industry cargoes chain; %Window numbers:
	 *   - 0 = #IndustryCargoesWidgets
	 */
	WC_INDUSTRY_CARGOES,

	/**
	 * Legend for graphs; %Window numbers:
	 *   - 0 = #GraphLegendWidgets
	 */
	WC_GRAPH_LEGEND,

	/**
	 * Finances of a company; %Window numbers:
	 *   - #CompanyID = #CompanyWidgets
	 */
	WC_FINANCES,

	/**
	 * Income graph; %Window numbers:
	 *   - 0 = #CompanyValueWidgets
	 */
	WC_INCOME_GRAPH,

	/**
	 * Operating profit graph; %Window numbers:
	 *   - 0 = #CompanyValueWidgets
	 */
	WC_OPERATING_PROFIT,

	/**
	 * Delivered cargo graph; %Window numbers:
	 *   - 0 = #CompanyValueWidgets
	 */
	WC_DELIVERED_CARGO,

	/**
	 * Performance history graph; %Window numbers:
	 *   - 0 = #PerformanceHistoryGraphWidgets
	 */
	WC_PERFORMANCE_HISTORY,

	/**
	 * Company value graph; %Window numbers:
	 *   - 0 = #CompanyValueWidgets
	 */
	WC_COMPANY_VALUE,

	/**
	 * Company league window; %Window numbers:
	 *   - 0 = #CompanyLeagueWidgets
	 */
	WC_COMPANY_LEAGUE,

	/**
	 * Payment rates graph; %Window numbers:
	 *   - 0 = #CargoPaymentRatesWidgets
	 */
	WC_PAYMENT_RATES,

	/**
	* Station cargo graph; %Window numbers:
	*   - #StationID = #StationCargoWidgets
	*/
	WC_STATION_CARGO,

	/**
	 * Performance detail window; %Window numbers:
	 *   - 0 = #PerformanceRatingDetailsWidgets
	 */
	WC_PERFORMANCE_DETAIL,

	/**
	 * Company infrastructure overview; %Window numbers:
	 *   - #CompanyID = #CompanyInfrastructureWidgets
	 */
	WC_COMPANY_INFRASTRUCTURE,


	/**
	 * Buyout company (merger); %Window numbers:
	 *   - #CompanyID = #BuyCompanyWidgets
	 */
	WC_BUY_COMPANY,

	/**
	 * Engine preview window; %Window numbers:
	 *   - #EngineID = #EnginePreviewWidgets
	 */
	WC_ENGINE_PREVIEW,


	/**
	 * Music window; %Window numbers:
	 *   - 0 = #MusicWidgets
	 */
	WC_MUSIC_WINDOW,

	/**
	 * Music track selection; %Window numbers:
	 *   - 0 = MusicTrackSelectionWidgets
	 */
	WC_MUSIC_TRACK_SELECTION,

	/**
	 * Game options window; %Window numbers:
	 *   - #WN_GAME_OPTIONS_AI = #AIConfigWidgets
	 *   - #WN_GAME_OPTIONS_GS = #GSConfigWidgets
	 *   - #WN_GAME_OPTIONS_ABOUT = #AboutWidgets
	 *   - #WN_GAME_OPTIONS_NEWGRF_STATE = #NewGRFStateWidgets
	 *   - #WN_GAME_OPTIONS_GAME_OPTIONS = #GameOptionsWidgets
	 *   - #WN_GAME_OPTIONS_GAME_SETTINGS = #GameSettingsWidgets
	 */
	WC_GAME_OPTIONS,

	/**
	 * Custom currency; %Window numbers:
	 *   - 0 = #CustomCurrencyWidgets
	 */
	WC_CUSTOM_CURRENCY,

	/**
	 * Cheat window; %Window numbers:
	 *   - 0 = #CheatWidgets
	 */
	WC_CHEATS,

	/**
	 * Extra viewport; %Window numbers:
	 *   - Ascending value = #ExtraViewportWidgets
	 */
	WC_EXTRA_VIEWPORT,


	/**
	 * Console; %Window numbers:
	 *   - 0 = #ConsoleWidgets
	 */
	WC_CONSOLE,

	/**
	 * Bootstrap; %Window numbers:
	 *   - 0 = #BootstrapBackgroundWidgets
	 */
	WC_BOOTSTRAP,

	/**
	 * Highscore; %Window numbers:
	 *   - 0 = #HighscoreWidgets
	 */
	WC_HIGHSCORE,

	/**
	 * Endscreen; %Window numbers:
	 *   - 0 = #HighscoreWidgets
	 */
	WC_ENDSCREEN,


	/**
	 * Script debug window; %Window numbers:
	 *   - 0 = #ScriptDebugWidgets
	 */
	WC_SCRIPT_DEBUG,

	/**
	 * NewGRF inspect (debug); %Window numbers:
	 *   - Packed value = #NewGRFInspectWidgets
	 */
	WC_NEWGRF_INSPECT,

	/**
	 * Sprite aligner (debug); %Window numbers:
	 *   - 0 = #SpriteAlignerWidgets
	 */
	WC_SPRITE_ALIGNER,
	WC_ZONING_TOOLBAR,

	/**
	 * Linkgraph legend; %Window numbers:
	 *   - 0 = #LinkGraphWidgets
	 */
	WC_LINKGRAPH_LEGEND,

	/**
	 * Save preset; %Window numbers:
	 *   - 0 = #SavePresetWidgets
	 */
	WC_SAVE_PRESET,

	/**
	 * Framerate display; %Window numbers:
	 *   - 0 = #FramerateDisplayWidgets
	 */
	WC_FRAMERATE_DISPLAY,

	/**
	 * Frame time graph; %Window numbers:
	 *   - 0 = #FrametimeGraphWindowWidgets
	 */
	WC_FRAMETIME_GRAPH,
	/**
	 * Screenshot window; %Window numbers:
	 *   - 0 = #ScreenshotWidgets
	 */
	WC_SCREENSHOT,

<<<<<<< HEAD
	/**
	 * Trace restrict programme window; %Window numbers:
	 *   - #TileIndex << 3 | #Track = #TraceRestrictWindow
	 */
	WC_TRACE_RESTRICT,

	/**
	 * Trace restrict slot window; %Window numbers:
	 *   - Packed value = #SlotListWidgets / #VehicleListWidgets
	 */
	WC_TRACE_RESTRICT_SLOTS,

	/**
	 * Trace restrict counter window; %Window numbers:
	 *   - Packed value = #SlotListWidgets / #VehicleListWidgets
	 */
	WC_TRACE_RESTRICT_COUNTERS,

	/**
	 * Programmable pre-signals window
	 */
	WC_SIGNAL_PROGRAM,

	/**
	 * Departure boards
	 */
	WC_DEPARTURES_BOARD,

	/**
	 * Vehicle scheduled dispatch - departure slots
	 */
	WC_SCHDISPATCH_SLOTS,

	/**
	 * Plans window.
	 */
	WC_PLANS,

	WC_TEMPLATEGUI_MAIN,
	WC_TEMPLATEGUI_RPLALL,
	WC_BUILD_VIRTUAL_TRAIN,
	WC_CREATE_TEMPLATE,

	/**
	 * Modifier key toggle window.
	 */
	WC_MODIFIER_KEY_TOGGLE,

	WC_END,              ///< End sentinel.
=======
	/*
	 * Help and manuals window; %Window numbers:
	 *   - 0 = #HelpWindowWidgets
	 */
	WC_HELPWIN,

>>>>>>> 30eba33f
	WC_INVALID = 0xFFFF, ///< Invalid window.
};

/** Data value for #Window::OnInvalidateData() of windows with class #WC_GAME_OPTIONS. */
enum GameOptionsInvalidationData {
	GOID_DEFAULT = 0,
	GOID_NEWGRF_RESCANNED,       ///< NewGRFs were just rescanned.
	GOID_NEWGRF_CURRENT_LOADED,  ///< The current list of active NewGRF has been loaded.
	GOID_NEWGRF_LIST_EDITED,     ///< List of active NewGRFs is being edited.
	GOID_NEWGRF_CHANGES_MADE,    ///< Changes have been made to a given NewGRF either through the palette or its parameters.
	GOID_NEWGRF_CHANGES_APPLIED, ///< The active NewGRF list changes have been applied.
};

struct Window;
struct WindowBase;

/** Number to differentiate different windows of the same class */
typedef int32 WindowNumber;

/** State of handling an event. */
enum EventState {
	ES_HANDLED,     ///< The passed event is handled.
	ES_NOT_HANDLED, ///< The passed event is not handled.
};

#endif /* WINDOW_TYPE_H */<|MERGE_RESOLUTION|>--- conflicted
+++ resolved
@@ -739,7 +739,12 @@
 	 */
 	WC_SCREENSHOT,
 
-<<<<<<< HEAD
+	/**
+	 * Help and manuals window; %Window numbers:
+	 *   - 0 = #HelpWindowWidgets
+	 */
+	WC_HELPWIN,
+
 	/**
 	 * Trace restrict programme window; %Window numbers:
 	 *   - #TileIndex << 3 | #Track = #TraceRestrictWindow
@@ -789,14 +794,6 @@
 	WC_MODIFIER_KEY_TOGGLE,
 
 	WC_END,              ///< End sentinel.
-=======
-	/*
-	 * Help and manuals window; %Window numbers:
-	 *   - 0 = #HelpWindowWidgets
-	 */
-	WC_HELPWIN,
-
->>>>>>> 30eba33f
 	WC_INVALID = 0xFFFF, ///< Invalid window.
 };
 
