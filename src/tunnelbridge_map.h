--- conflicted
+++ resolved
@@ -30,11 +30,7 @@
  * @pre IsTileType(t, MP_TUNNELBRIDGE)
  * @return the above mentioned direction
  */
-<<<<<<< HEAD
-static inline DiagDirection GetTunnelBridgeDirection(TileIndex t)
-=======
-inline DiagDirection GetTunnelBridgeDirection(Tile t)
->>>>>>> 1e56bd1e
+inline DiagDirection GetTunnelBridgeDirection(TileIndex t)
 {
 	assert_tile(IsTileType(t, MP_TUNNELBRIDGE), t);
 	return (DiagDirection)GB(_m[t].m5, 0, 2);
@@ -47,17 +43,13 @@
  * @pre IsTileType(t, MP_TUNNELBRIDGE)
  * @return the transport type in the tunnel/bridge
  */
-<<<<<<< HEAD
-static inline TransportType GetTunnelBridgeTransportType(TileIndex t)
-=======
-inline TransportType GetTunnelBridgeTransportType(Tile t)
->>>>>>> 1e56bd1e
+inline TransportType GetTunnelBridgeTransportType(TileIndex t)
 {
 	assert_tile(IsTileType(t, MP_TUNNELBRIDGE), t);
 	return (TransportType)GB(_m[t].m5, 2, 2);
 }
 
-static inline uint8 GetTunnelBridgeGroundBits(TileIndex t)
+inline uint8 GetTunnelBridgeGroundBits(TileIndex t)
 {
 	assert_tile(IsTileType(t, MP_TUNNELBRIDGE), t);
 	return GB(_me[t].m7, 5, 3);
@@ -70,11 +62,7 @@
  * @pre IsTileType(t, MP_TUNNELBRIDGE)
  * @return true if and only if the tile is in a snowy/desert area
  */
-<<<<<<< HEAD
-static inline bool HasTunnelBridgeSnowOrDesert(TileIndex t)
-=======
-inline bool HasTunnelBridgeSnowOrDesert(Tile t)
->>>>>>> 1e56bd1e
+inline bool HasTunnelBridgeSnowOrDesert(TileIndex t)
 {
 	return GetTunnelBridgeGroundBits(t) == 1;
 }
@@ -84,12 +72,12 @@
 * @param t the tile that might be a rail bridge or tunnel
 * @return true if and only if this tile is a rail bridge or tunnel
 */
-static inline bool IsRailTunnelBridgeTile(TileIndex t)
+inline bool IsRailTunnelBridgeTile(TileIndex t)
 {
 	return IsTileType(t, MP_TUNNELBRIDGE) && (Extract<TransportType, 2, 2>(_m[t].m5) == TRANSPORT_RAIL);
 }
 
-static inline void SetTunnelBridgeGroundBits(TileIndex t, uint8 bits)
+inline void SetTunnelBridgeGroundBits(TileIndex t, uint8 bits)
 {
 	assert_tile(IsTileType(t, MP_TUNNELBRIDGE), t);
 	SB(_me[t].m7, 5, 3, bits);
@@ -103,11 +91,7 @@
  *                       not in snow and not in desert false
  * @pre IsTileType(t, MP_TUNNELBRIDGE)
  */
-<<<<<<< HEAD
-static inline void SetTunnelBridgeSnowOrDesert(TileIndex t, bool snow_or_desert)
-=======
-inline void SetTunnelBridgeSnowOrDesert(Tile t, bool snow_or_desert)
->>>>>>> 1e56bd1e
+inline void SetTunnelBridgeSnowOrDesert(TileIndex t, bool snow_or_desert)
 {
 	SetTunnelBridgeGroundBits(t, snow_or_desert ? 1 : 0);
 }
@@ -118,11 +102,7 @@
  * @pre IsTileType(t, MP_TUNNELBRIDGE)
  * @return other end
  */
-<<<<<<< HEAD
-static inline TileIndex GetOtherTunnelBridgeEnd(TileIndex t)
-=======
-inline TileIndex GetOtherTunnelBridgeEnd(Tile t)
->>>>>>> 1e56bd1e
+inline TileIndex GetOtherTunnelBridgeEnd(TileIndex t)
 {
 	assert_tile(IsTileType(t, MP_TUNNELBRIDGE), t);
 	return IsTunnel(t) ? GetOtherTunnelEnd(t) : GetOtherBridgeEnd(t);
@@ -134,7 +114,7 @@
  * @param t the tile
  * @return reserved track bits
  */
-static inline TrackBits GetTunnelBridgeTrackBits(TileIndex t)
+inline TrackBits GetTunnelBridgeTrackBits(TileIndex t)
 {
 	if (IsTunnel(t)) {
 		return DiagDirToDiagTrackBits(GetTunnelBridgeDirection(t));
@@ -149,7 +129,7 @@
  * @param t the tile
  * @return reserved track bits
  */
-static inline TrackBits GetPrimaryTunnelBridgeTrackBits(TileIndex t)
+inline TrackBits GetPrimaryTunnelBridgeTrackBits(TileIndex t)
 {
 	if (IsTunnel(t)) {
 		return DiagDirToDiagTrackBits(GetTunnelBridgeDirection(t));
@@ -169,11 +149,7 @@
  * @param t the tile
  * @return reserved track bits
  */
-<<<<<<< HEAD
-static inline TrackBits GetSecondaryTunnelBridgeTrackBits(TileIndex t)
-=======
-inline bool HasTunnelBridgeReservation(Tile t)
->>>>>>> 1e56bd1e
+inline TrackBits GetSecondaryTunnelBridgeTrackBits(TileIndex t)
 {
 	if (IsTunnel(t)) {
 		return TRACK_BIT_NONE;
@@ -193,11 +169,7 @@
  * @param t the tile
  * @return reserved track bits
  */
-<<<<<<< HEAD
-static inline TrackBits GetAcrossTunnelBridgeTrackBits(TileIndex t)
-=======
-inline void SetTunnelBridgeReservation(Tile t, bool b)
->>>>>>> 1e56bd1e
+inline TrackBits GetAcrossTunnelBridgeTrackBits(TileIndex t)
 {
 	if (IsTunnel(t)) {
 		return DiagDirToDiagTrackBits(GetTunnelBridgeDirection(t));
@@ -212,8 +184,7 @@
  * @param t the tile
  * @return reserved track bits
  */
-<<<<<<< HEAD
-static inline TrackBits GetTunnelBridgeReservationTrackBits(TileIndex t)
+inline TrackBits GetTunnelBridgeReservationTrackBits(TileIndex t)
 {
 	if (IsTunnel(t)) {
 		return HasTunnelReservation(t) ? DiagDirToDiagTrackBits(GetTunnelBridgeDirection(t)) : TRACK_BIT_NONE;
@@ -228,7 +199,7 @@
  * @param t the tile
  * @return reserved track bits
  */
-static inline TrackBits GetAcrossTunnelBridgeReservationTrackBits(TileIndex t)
+inline TrackBits GetAcrossTunnelBridgeReservationTrackBits(TileIndex t)
 {
 	if (IsTunnel(t)) {
 		return HasTunnelReservation(t) ? DiagDirToDiagTrackBits(GetTunnelBridgeDirection(t)) : TRACK_BIT_NONE;
@@ -243,7 +214,7 @@
  * @param t the tile
  * @return whether there are reserved track bits
  */
-static inline bool HasAcrossTunnelBridgeReservation(TileIndex t)
+inline bool HasAcrossTunnelBridgeReservation(TileIndex t)
 {
 	if (IsTunnel(t)) {
 		return HasTunnelReservation(t);
@@ -257,7 +228,7 @@
  * @param bits the track bits
  * @return rail infrastructure count
  */
-static inline uint GetTunnelBridgeHeadOnlyRailInfrastructureCountFromTrackBits(TrackBits bits)
+inline uint GetTunnelBridgeHeadOnlyRailInfrastructureCountFromTrackBits(TrackBits bits)
 {
 	uint pieces = CountBits(bits);
 	if (TracksOverlap(bits)) pieces *= pieces;
@@ -270,7 +241,7 @@
  * @param t the tile
  * @return rail infrastructure count
  */
-static inline uint GetTunnelBridgeHeadOnlyPrimaryRailInfrastructureCount(TileIndex t)
+inline uint GetTunnelBridgeHeadOnlyPrimaryRailInfrastructureCount(TileIndex t)
 {
 	return IsBridge(t) ? GetTunnelBridgeHeadOnlyRailInfrastructureCountFromTrackBits(GetPrimaryTunnelBridgeTrackBits(t)) : TUNNELBRIDGE_TRACKBIT_FACTOR;
 }
@@ -281,7 +252,7 @@
  * @param t the tile
  * @return rail infrastructure count
  */
-static inline uint GetTunnelBridgeHeadOnlySecondaryRailInfrastructureCount(TileIndex t)
+inline uint GetTunnelBridgeHeadOnlySecondaryRailInfrastructureCount(TileIndex t)
 {
 	return IsBridge(t) && GetSecondaryTunnelBridgeTrackBits(t) ? (TUNNELBRIDGE_TRACKBIT_FACTOR / 2) : 0;
 }
@@ -293,7 +264,7 @@
  * @param td track direction
  * @return reservation state
  */
-static inline bool TrackdirEntersTunnelBridge(TileIndex t, Trackdir td)
+inline bool TrackdirEntersTunnelBridge(TileIndex t, Trackdir td)
 {
 	assert_tile(IsTileType(t, MP_TUNNELBRIDGE), t);
 	assert_tile(GetTunnelBridgeTransportType(t) == TRANSPORT_RAIL, t);
@@ -307,7 +278,7 @@
  * @param td track direction
  * @return reservation state
  */
-static inline bool TrackdirExitsTunnelBridge(TileIndex t, Trackdir td)
+inline bool TrackdirExitsTunnelBridge(TileIndex t, Trackdir td)
 {
 	assert_tile(IsTileType(t, MP_TUNNELBRIDGE), t);
 	assert_tile(GetTunnelBridgeTransportType(t) == TRANSPORT_RAIL, t);
@@ -321,7 +292,7 @@
  * @param t track
  * @return reservation state
  */
-static inline bool IsTrackAcrossTunnelBridge(TileIndex tile, Track t)
+inline bool IsTrackAcrossTunnelBridge(TileIndex tile, Track t)
 {
 	assert_tile(IsTileType(tile, MP_TUNNELBRIDGE), tile);
 	assert_tile(GetTunnelBridgeTransportType(tile) == TRANSPORT_RAIL, tile);
@@ -333,10 +304,7 @@
  * @pre IsTileType(tile, MP_TUNNELBRIDGE) && GetTunnelBridgeTransportType(tile) == TRANSPORT_RAIL
  * @param tile the tile
  */
-static inline void UnreserveAcrossRailTunnelBridge(TileIndex tile)
-=======
-inline TrackBits GetTunnelBridgeReservationTrackBits(Tile t)
->>>>>>> 1e56bd1e
+inline void UnreserveAcrossRailTunnelBridge(TileIndex tile)
 {
 	assert_tile(IsTileType(tile, MP_TUNNELBRIDGE), tile);
 	assert_tile(GetTunnelBridgeTransportType(tile) == TRANSPORT_RAIL, tile);
@@ -351,7 +319,7 @@
  * Declare tunnel/bridge entrance with signal simulation.
  * @param t the tunnel/bridge tile.
  */
-static inline void SetTunnelBridgeSignalSimulationEntrance(TileIndex t)
+inline void SetTunnelBridgeSignalSimulationEntrance(TileIndex t)
 {
 	assert_tile(IsTileType(t, MP_TUNNELBRIDGE), t);
 	SetBit(_m[t].m5, 5);
@@ -361,7 +329,7 @@
  * Remove tunnel/bridge entrance with signal simulation.
  * @param t the tunnel/bridge tile.
  */
-static inline void ClrTunnelBridgeSignalSimulationEntrance(TileIndex t)
+inline void ClrTunnelBridgeSignalSimulationEntrance(TileIndex t)
 {
 	assert_tile(IsTileType(t, MP_TUNNELBRIDGE), t);
 	ClrBit(_m[t].m5, 5);
@@ -371,7 +339,7 @@
  * Declare tunnel/bridge exit with signal simulation.
  * @param t the tunnel/bridge tile.
  */
-static inline void SetTunnelBridgeSignalSimulationExit(TileIndex t)
+inline void SetTunnelBridgeSignalSimulationExit(TileIndex t)
 {
 	assert_tile(IsTileType(t, MP_TUNNELBRIDGE), t);
 	SetBit(_m[t].m5, 6);
@@ -381,7 +349,7 @@
  * Remove tunnel/bridge exit with signal simulation.
  * @param t the tunnel/bridge tile.
  */
-static inline void ClrTunnelBridgeSignalSimulationExit(TileIndex t)
+inline void ClrTunnelBridgeSignalSimulationExit(TileIndex t)
 {
 	assert_tile(IsTileType(t, MP_TUNNELBRIDGE), t);
 	ClrBit(_m[t].m5, 6);
@@ -393,7 +361,7 @@
  * @param t the tile that might be a tunnel/bridge.
  * @return true if and only if this tile is a tunnel/bridge with signal simulation.
  */
-static inline bool IsTunnelBridgeWithSignalSimulation(TileIndex t)
+inline bool IsTunnelBridgeWithSignalSimulation(TileIndex t)
 {
 	return IsTileType(t, MP_TUNNELBRIDGE) && (HasBit(_m[t].m5, 5) || HasBit(_m[t].m5, 6));
 }
@@ -405,7 +373,7 @@
  * @pre IsTileType(t, MP_TUNNELBRIDGE)
  * @return true if and only if this tile is a tunnel/bridge entrance.
  */
-static inline bool IsTunnelBridgeSignalSimulationEntrance(TileIndex t)
+inline bool IsTunnelBridgeSignalSimulationEntrance(TileIndex t)
 {
 	assert_tile(IsTileType(t, MP_TUNNELBRIDGE), t);
 	return HasBit(_m[t].m5, 5);
@@ -417,7 +385,7 @@
  * @param t the tile that might be a tunnel/bridge.
  * @return true if and only if this tile is a tunnel/bridge entrance.
  */
-static inline bool IsTunnelBridgeSignalSimulationEntranceTile(TileIndex t)
+inline bool IsTunnelBridgeSignalSimulationEntranceTile(TileIndex t)
 {
 	return IsTileType(t, MP_TUNNELBRIDGE) && HasBit(_m[t].m5, 5);
 }
@@ -428,7 +396,7 @@
  * @pre IsTileType(t, MP_TUNNELBRIDGE)
  * @return true if and only if this tile is a tunnel/bridge entrance only.
  */
-static inline bool IsTunnelBridgeSignalSimulationEntranceOnly(TileIndex t)
+inline bool IsTunnelBridgeSignalSimulationEntranceOnly(TileIndex t)
 {
 	assert_tile(IsTileType(t, MP_TUNNELBRIDGE), t);
 	return HasBit(_m[t].m5, 5) && !HasBit(_m[t].m5, 6);
@@ -440,7 +408,7 @@
  * @pre IsTileType(t, MP_TUNNELBRIDGE)
  * @return true if and only if this tile is a tunnel/bridge exit.
  */
-static inline bool IsTunnelBridgeSignalSimulationExit(TileIndex t)
+inline bool IsTunnelBridgeSignalSimulationExit(TileIndex t)
 {
 	assert_tile(IsTileType(t, MP_TUNNELBRIDGE), t);
 	return HasBit(_m[t].m5, 6);
@@ -451,7 +419,7 @@
  * @param t the tile that might be a tunnel/bridge.
  * @return true if and only if this tile is a tunnel/bridge exit.
  */
-static inline bool IsTunnelBridgeSignalSimulationExitTile(TileIndex t)
+inline bool IsTunnelBridgeSignalSimulationExitTile(TileIndex t)
 {
 	return IsTileType(t, MP_TUNNELBRIDGE) && HasBit(_m[t].m5, 6);
 }
@@ -462,7 +430,7 @@
  * @pre IsTileType(t, MP_TUNNELBRIDGE)
  * @return true if and only if this tile is a tunnel/bridge exit only.
  */
-static inline bool IsTunnelBridgeSignalSimulationExitOnly(TileIndex t)
+inline bool IsTunnelBridgeSignalSimulationExitOnly(TileIndex t)
 {
 	assert_tile(IsTileType(t, MP_TUNNELBRIDGE), t);
 	return !HasBit(_m[t].m5, 5) && HasBit(_m[t].m5, 6);
@@ -474,7 +442,7 @@
  * @pre IsTileType(t, MP_TUNNELBRIDGE)
  * @return true if and only if this tile is a tunnel/bridge entrance and exit.
  */
-static inline bool IsTunnelBridgeSignalSimulationBidirectional(TileIndex t)
+inline bool IsTunnelBridgeSignalSimulationBidirectional(TileIndex t)
 {
 	assert_tile(IsTileType(t, MP_TUNNELBRIDGE), t);
 	return HasBit(_m[t].m5, 5) && HasBit(_m[t].m5, 6);
@@ -486,7 +454,7 @@
  * @pre IsTunnelBridgeWithSignalSimulation(t)
  * @return signal state
  */
-static inline SignalState GetTunnelBridgeEntranceSignalState(TileIndex t)
+inline SignalState GetTunnelBridgeEntranceSignalState(TileIndex t)
 {
 	assert_tile(IsTunnelBridgeSignalSimulationEntrance(t), t);
 	return HasBit(_me[t].m6, 0) ? SIGNAL_STATE_GREEN : SIGNAL_STATE_RED;
@@ -498,7 +466,7 @@
  * @pre IsTunnelBridgeWithSignalSimulation(t)
  * @return signal state
  */
-static inline SignalState GetTunnelBridgeExitSignalState(TileIndex t)
+inline SignalState GetTunnelBridgeExitSignalState(TileIndex t)
 {
 	assert_tile(IsTunnelBridgeSignalSimulationExit(t), t);
 	return HasBit(_me[t].m6, 7) ? SIGNAL_STATE_GREEN : SIGNAL_STATE_RED;
@@ -510,7 +478,7 @@
  * @pre IsTunnelBridgeWithSignalSimulation(t)
  * @param state signal state
  */
-static inline void SetTunnelBridgeEntranceSignalState(TileIndex t, SignalState state)
+inline void SetTunnelBridgeEntranceSignalState(TileIndex t, SignalState state)
 {
 	assert_tile(IsTunnelBridgeSignalSimulationEntrance(t), t);
 	SB(_me[t].m6, 0, 1, (state == SIGNAL_STATE_GREEN) ? 1 : 0);
@@ -522,72 +490,72 @@
  * @pre IsTunnelBridgeWithSignalSimulation(t)
  * @param state signal state
  */
-static inline void SetTunnelBridgeExitSignalState(TileIndex t, SignalState state)
+inline void SetTunnelBridgeExitSignalState(TileIndex t, SignalState state)
 {
 	assert_tile(IsTunnelBridgeSignalSimulationExit(t), t);
 	SB(_me[t].m6, 7, 1, (state == SIGNAL_STATE_GREEN) ? 1 : 0);
 }
 
-static inline bool IsTunnelBridgeSemaphore(TileIndex t)
+inline bool IsTunnelBridgeSemaphore(TileIndex t)
 {
 	assert_tile(IsTunnelBridgeWithSignalSimulation(t), t);
 	return HasBit(_me[t].m6, 1);
 }
 
-static inline void SetTunnelBridgeSemaphore(TileIndex t, bool is_semaphore)
+inline void SetTunnelBridgeSemaphore(TileIndex t, bool is_semaphore)
 {
 	assert_tile(IsTunnelBridgeWithSignalSimulation(t), t);
 	SB(_me[t].m6, 1, 1, is_semaphore ? 1 : 0);
 }
 
-static inline bool IsTunnelBridgePBS(TileIndex t)
+inline bool IsTunnelBridgePBS(TileIndex t)
 {
 	assert_tile(IsTunnelBridgeWithSignalSimulation(t), t);
 	return HasBit(_me[t].m6, 6);
 }
 
-static inline bool IsTunnelBridgeEffectivelyPBS(TileIndex t)
+inline bool IsTunnelBridgeEffectivelyPBS(TileIndex t)
 {
 	return _settings_game.vehicle.train_braking_model == TBM_REALISTIC || IsTunnelBridgePBS(t);
 }
 
-static inline void SetTunnelBridgePBS(TileIndex t, bool is_pbs)
+inline void SetTunnelBridgePBS(TileIndex t, bool is_pbs)
 {
 	assert_tile(IsTunnelBridgeWithSignalSimulation(t), t);
 	SB(_me[t].m6, 6, 1, is_pbs ? 1 : 0);
 }
 
-static inline uint8 GetTunnelBridgeEntranceSignalAspect(TileIndex t)
+inline uint8 GetTunnelBridgeEntranceSignalAspect(TileIndex t)
 {
 	assert_tile(IsTunnelBridgeWithSignalSimulation(t), t);
 	return GB(_m[t].m3, 0, 3);
 }
 
-static inline void SetTunnelBridgeEntranceSignalAspect(TileIndex t, uint8 aspect)
+inline void SetTunnelBridgeEntranceSignalAspect(TileIndex t, uint8 aspect)
 {
 	assert_tile(IsTunnelBridgeWithSignalSimulation(t), t);
 	SB(_m[t].m3, 0, 3, aspect);
 }
 
-static inline uint8 GetTunnelBridgeExitSignalAspect(TileIndex t)
+inline uint8 GetTunnelBridgeExitSignalAspect(TileIndex t)
 {
 	assert_tile(IsTunnelBridgeWithSignalSimulation(t), t);
 	return GB(_m[t].m3, 3, 3);
 }
 
-static inline void SetTunnelBridgeExitSignalAspect(TileIndex t, uint8 aspect)
+inline void SetTunnelBridgeExitSignalAspect(TileIndex t, uint8 aspect)
 {
 	assert_tile(IsTunnelBridgeWithSignalSimulation(t), t);
 	SB(_m[t].m3, 3, 3, aspect);
 }
 
-static inline uint GetTunnelBridgeSignalSimulationSpacing(TileIndex t)
+inline uint GetTunnelBridgeSignalSimulationSpacing(TileIndex t)
 {
 	assert_tile(IsRailTunnelBridgeTile(t), t);
 	return 1 + GB(_me[t].m8, 12, 4);
 }
 
-static inline void SetTunnelBridgeSignalSimulationSpacing(TileIndex t, uint spacing)
+inline void SetTunnelBridgeSignalSimulationSpacing(TileIndex t, uint spacing)
 {
 	assert_tile(IsRailTunnelBridgeTile(t), t);
 	SB(_me[t].m8, 12, 4, spacing - 1);
@@ -597,7 +565,7 @@
  * Does tunnel/bridge signal tile have "one or more trace restrict mappings present" bit set
  * @param tile the tile to check
  */
-static inline bool IsTunnelBridgeRestrictedSignal(TileIndex tile)
+inline bool IsTunnelBridgeRestrictedSignal(TileIndex tile)
 {
 	assert_tile(IsTunnelBridgeWithSignalSimulation(tile), tile);
 	return (bool) GB(_m[tile].m3, 6, 1);
@@ -607,33 +575,33 @@
  * Set tunnel/bridge signal tile "one or more trace restrict mappings present" bit
  * @param tile the tile to set
  */
-static inline void SetTunnelBridgeRestrictedSignal(TileIndex tile, bool is_restricted)
+inline void SetTunnelBridgeRestrictedSignal(TileIndex tile, bool is_restricted)
 {
 	assert_tile(IsTunnelBridgeWithSignalSimulation(tile), tile);
 	SB(_m[tile].m3, 6, 1, is_restricted);
 }
 
-static inline Trackdir GetTunnelBridgeExitTrackdir(TileIndex t, DiagDirection tunnel_bridge_dir)
+inline Trackdir GetTunnelBridgeExitTrackdir(TileIndex t, DiagDirection tunnel_bridge_dir)
 {
 	return TrackEnterdirToTrackdir((Track)FIND_FIRST_BIT(GetAcrossTunnelBridgeTrackBits(t)), ReverseDiagDir(tunnel_bridge_dir));
 }
 
-static inline Trackdir GetTunnelBridgeExitTrackdir(TileIndex t)
+inline Trackdir GetTunnelBridgeExitTrackdir(TileIndex t)
 {
 	return GetTunnelBridgeExitTrackdir(t, GetTunnelBridgeDirection(t));
 }
 
-static inline Trackdir GetTunnelBridgeEntranceTrackdir(TileIndex t, DiagDirection tunnel_bridge_dir)
+inline Trackdir GetTunnelBridgeEntranceTrackdir(TileIndex t, DiagDirection tunnel_bridge_dir)
 {
 	return TrackExitdirToTrackdir((Track)FIND_FIRST_BIT(GetAcrossTunnelBridgeTrackBits(t)), tunnel_bridge_dir);
 }
 
-static inline Trackdir GetTunnelBridgeEntranceTrackdir(TileIndex t)
+inline Trackdir GetTunnelBridgeEntranceTrackdir(TileIndex t)
 {
 	return GetTunnelBridgeEntranceTrackdir(t, GetTunnelBridgeDirection(t));
 }
 
-static inline void SetTunnelBridgeSignalStyle(TileIndex t, TileIndex end, uint8 style)
+inline void SetTunnelBridgeSignalStyle(TileIndex t, TileIndex end, uint8 style)
 {
 	if (style == 0 && !HasBit(_m[t].m3, 7)) return;
 
@@ -641,7 +609,7 @@
 	SetTunnelBridgeSignalStyleExtended(t, end, style);
 }
 
-static inline uint8 GetTunnelBridgeSignalStyle(TileIndex t)
+inline uint8 GetTunnelBridgeSignalStyle(TileIndex t)
 {
 	if (likely(!HasBit(_m[t].m3, 7))) return 0;
 
