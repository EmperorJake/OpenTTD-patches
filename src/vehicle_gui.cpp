/* $Id$ */

/*
 * This file is part of OpenTTD.
 * OpenTTD is free software; you can redistribute it and/or modify it under the terms of the GNU General Public License as published by the Free Software Foundation, version 2.
 * OpenTTD is distributed in the hope that it will be useful, but WITHOUT ANY WARRANTY; without even the implied warranty of MERCHANTABILITY or FITNESS FOR A PARTICULAR PURPOSE.
 * See the GNU General Public License for more details. You should have received a copy of the GNU General Public License along with OpenTTD. If not, see <http://www.gnu.org/licenses/>.
 */

/** @file vehicle_gui.cpp The base GUI for all vehicles. */

#include "stdafx.h"
#include "debug.h"
#include "company_func.h"
#include "gui.h"
#include "textbuf_gui.h"
#include "command_func.h"
#include "vehicle_gui_base.h"
#include "viewport_func.h"
#include "newgrf_text.h"
#include "newgrf_debug.h"
#include "roadveh.h"
#include "train.h"
#include "aircraft.h"
#include "depot_map.h"
#include "group_gui.h"
#include "strings_func.h"
#include "vehicle_func.h"
#include "autoreplace_gui.h"
#include "string_func.h"
#include "widgets/dropdown_func.h"
#include "timetable.h"
#include "articulated_vehicles.h"
#include "spritecache.h"
#include "core/geometry_func.hpp"
#include "company_base.h"
#include "engine_func.h"
#include "station_base.h"
#include "infrastructure_func.h"
#include "tilehighlight_func.h"
#include "train.h"
#include "tbtr_template_gui_main.h"
#include "zoom_func.h"
#include "tracerestrict.h"

#include <vector>

#include "safeguards.h"


Sorting _sorting;

static GUIVehicleList::SortFunction VehicleNumberSorter;
static GUIVehicleList::SortFunction VehicleNameSorter;
static GUIVehicleList::SortFunction VehicleAgeSorter;
static GUIVehicleList::SortFunction VehicleProfitThisYearSorter;
static GUIVehicleList::SortFunction VehicleProfitLifetimeSorter;
static GUIVehicleList::SortFunction VehicleProfitLastYearSorter;
static GUIVehicleList::SortFunction VehicleCargoSorter;
static GUIVehicleList::SortFunction VehicleReliabilitySorter;
static GUIVehicleList::SortFunction VehicleMaxSpeedSorter;
static GUIVehicleList::SortFunction VehicleModelSorter;
static GUIVehicleList::SortFunction VehicleValueSorter;
static GUIVehicleList::SortFunction VehicleLengthSorter;
static GUIVehicleList::SortFunction VehicleTimeToLiveSorter;
static GUIVehicleList::SortFunction VehicleTimetableDelaySorter;
static GUIVehicleList::SortFunction VehicleAverageOrderOccupancySorter;

enum VehicleSortType
{
	VST_NUMBER,
	VST_NAME,
	VST_AGE,
	VST_PROFIT_THIS_YEAR,
	VST_PROFIT_LAST_YEAR,
	VST_PROFIT_LIFETIME,
	VST_CARGO,
	VST_RELIABILITY,
	VST_MAX_SPEED,
	VST_MODEL,
	VST_VALUE,
	VST_LENGTH,
	VST_TIME_TO_LIVE,
	VST_TIMETABLE_DELAY,
	VST_AVERAGE_ORDER_OCCUPANCY,
};

GUIVehicleList::SortFunction * const BaseVehicleListWindow::vehicle_sorter_funcs[] = {
	&VehicleNumberSorter,
	&VehicleNameSorter,
	&VehicleAgeSorter,
	&VehicleProfitThisYearSorter,
	&VehicleProfitLastYearSorter,
	&VehicleProfitLifetimeSorter,
	&VehicleCargoSorter,
	&VehicleReliabilitySorter,
	&VehicleMaxSpeedSorter,
	&VehicleModelSorter,
	&VehicleValueSorter,
	&VehicleLengthSorter,
	&VehicleTimeToLiveSorter,
	&VehicleTimetableDelaySorter,
	&VehicleAverageOrderOccupancySorter,
};

const StringID BaseVehicleListWindow::vehicle_sorter_names[] = {
	STR_SORT_BY_NUMBER,
	STR_SORT_BY_NAME,
	STR_SORT_BY_AGE,
	STR_SORT_BY_PROFIT_THIS_YEAR,
	STR_SORT_BY_PROFIT_LAST_YEAR,
	STR_SORT_BY_PROFIT_LIFETIME,
	STR_SORT_BY_TOTAL_CAPACITY_PER_CARGOTYPE,
	STR_SORT_BY_RELIABILITY,
	STR_SORT_BY_MAX_SPEED,
	STR_SORT_BY_MODEL,
	STR_SORT_BY_VALUE,
	STR_SORT_BY_LENGTH,
	STR_SORT_BY_LIFE_TIME,
	STR_SORT_BY_TIMETABLE_DELAY,
	STR_SORT_BY_AVG_ORDER_OCCUPANCY,
	INVALID_STRING_ID
};

const StringID BaseVehicleListWindow::vehicle_depot_name[] = {
	STR_VEHICLE_LIST_SEND_TRAIN_TO_DEPOT,
	STR_VEHICLE_LIST_SEND_ROAD_VEHICLE_TO_DEPOT,
	STR_VEHICLE_LIST_SEND_SHIP_TO_DEPOT,
	STR_VEHICLE_LIST_SEND_AIRCRAFT_TO_HANGAR
};

const StringID BaseVehicleListWindow::vehicle_depot_sell_name[] = {
	STR_VEHICLE_LIST_SEND_TRAIN_TO_DEPOT_SELL,
	STR_VEHICLE_LIST_SEND_ROAD_VEHICLE_TO_DEPOT_SELL,
	STR_VEHICLE_LIST_SEND_SHIP_TO_DEPOT_SELL,
	STR_VEHICLE_LIST_SEND_AIRCRAFT_TO_HANGAR_SELL
};

/**
 * Get the number of digits the biggest unit number of a set of vehicles has.
 * @param vehicles The list of vehicles.
 * @return The number of digits to allocate space for.
 */
uint GetUnitNumberDigits(VehicleList &vehicles)
{
	uint unitnumber = 0;
	for (const Vehicle **v = vehicles.Begin(); v != vehicles.End(); v++) {
		unitnumber = max<uint>(unitnumber, (*v)->unitnumber);
	}

	if (unitnumber >= 10000) return 5;
	if (unitnumber >=  1000) return 4;
	if (unitnumber >=   100) return 3;

	/*
	 * When the smallest unit number is less than 10, it is
	 * quite likely that it will expand to become more than
	 * 10 quite soon.
	 */
	return 2;
}

void BaseVehicleListWindow::BuildVehicleList()
{
	if (!this->vehicles.NeedRebuild()) return;

	DEBUG(misc, 3, "Building vehicle list type %d for company %d given index %d", this->vli.type, this->vli.company, this->vli.index);

	GenerateVehicleSortList(&this->vehicles, this->vli);

	this->FilterVehicleList();

	this->unitnumber_digits = GetUnitNumberDigits(this->vehicles);

	this->vehicles.RebuildDone();
	this->vscroll->SetCount(this->vehicles.Length());
}

/** Cargo filter functions */
static bool CDECL CargoFilter(const Vehicle * const *vid, const CargoID cid)
{
	if (cid == BaseVehicleListWindow::CF_ANY) {
		return true;
	} else if (cid == BaseVehicleListWindow::CF_NONE) {
		for (const Vehicle *w = (*vid); w != NULL; w = w->Next()) {
			if (w->cargo_cap > 0) {
				return false;
			}
		}
		return true;
	} else if (cid == BaseVehicleListWindow::CF_FREIGHT) {
		bool have_capacity = false;
		for (const Vehicle *w = (*vid); w != NULL; w = w->Next()) {
			if (w->cargo_cap) {
				if (IsCargoInClass(w->cargo_type, CC_PASSENGERS)) {
					return false;
				} else {
					have_capacity = true;
				}
			}
		}
		return have_capacity;
	} else {
		for (const Vehicle *w = (*vid); w != NULL; w = w->Next()) {
			if (w->cargo_cap > 0 && w->cargo_type == cid) {
				return true;
			}
		}
		return false;
	}
}

static GUIVehicleList::FilterFunction * const _filter_funcs[] = {
	&CargoFilter,
};

/** Set cargo filter list item index. */
void BaseVehicleListWindow::SetCargoFilterIndex(int index)
{
	if (this->cargo_filter_criteria != index) {
		this->cargo_filter_criteria = index;
		/* deactivate filter if criteria is 'Show All', activate it otherwise */
		this->vehicles.SetFilterState(this->cargo_filter[this->cargo_filter_criteria] != CF_ANY);
		this->vehicles.SetFilterType(0);
		this->vehicles.ForceRebuild();
	}
}

/** Populate the filter list and set the cargo filter criteria. */
void BaseVehicleListWindow::SetCargoFilterArray()
{
	uint filter_items = 0;

	/* Add item for disabling filtering. */
	this->cargo_filter[filter_items] = CF_ANY;
	this->cargo_filter_texts[filter_items] = STR_PURCHASE_INFO_ALL_TYPES;
	this->cargo_filter_criteria = filter_items;
	filter_items++;

	/* Add item for freight (i.e. vehicles with cargo capacity and with no passenger capacity) */
	this->cargo_filter[filter_items] = CF_FREIGHT;
	this->cargo_filter_texts[filter_items] = STR_CARGO_TYPE_FREIGHT;
	filter_items++;

	/* Add item for vehicles not carrying anything, e.g. train engines.
	* This could also be useful for eyecandy vehicles of other types, but is likely too confusing for joe, */
	this->cargo_filter[filter_items] = CF_NONE;
	this->cargo_filter_texts[filter_items] = STR_LAND_AREA_INFORMATION_LOCAL_AUTHORITY_NONE;
	filter_items++;

	/* Collect available cargo types for filtering. */
	const CargoSpec *cs;
	FOR_ALL_SORTED_STANDARD_CARGOSPECS(cs) {
		this->cargo_filter[filter_items] = cs->Index();
		this->cargo_filter_texts[filter_items] = cs->name;
		filter_items++;
	}

	/* Terminate the filter list. */
	this->cargo_filter_texts[filter_items] = INVALID_STRING_ID;

	this->vehicles.SetFilterFuncs(_filter_funcs);
	this->vehicles.SetFilterState(this->cargo_filter[this->cargo_filter_criteria] != CF_ANY);
}

/** Filter the engine list against the currently selected cargo filter */
void BaseVehicleListWindow::FilterVehicleList()
{
	this->vehicles.Filter(this->cargo_filter[this->cargo_filter_criteria]);
	if (0 == this->vehicles.Length()) {
		// no vehicle passed through the filter, invalidate the previously selected vehicle
		this->vehicle_sel = INVALID_VEHICLE;
	} else if (this->vehicle_sel != INVALID_VEHICLE && !this->vehicles.Contains(Vehicle::Get(this->vehicle_sel))) { // previously selected engine didn't pass the filter, remove selection
		this->vehicle_sel = INVALID_VEHICLE;
	}
}

void BaseVehicleListWindow::OnInit()
{
	this->SetCargoFilterArray();
}

void BaseVehicleListWindow::CheckCargoFilterEnableState(int plane_widget, bool re_init, bool possible)
{
	NWidgetStacked *sel = this->GetWidget<NWidgetStacked>(plane_widget);
	const int plane = (possible && _settings_client.gui.show_veh_list_cargo_filter) ? 0 : SZSP_NONE;
	if (plane != sel->shown_plane) {
		sel->SetDisplayedPlane(plane);
		if (re_init) this->ReInit();
	}
}

/**
 * Compute the size for the Action dropdown.
 * @param show_autoreplace If true include the autoreplace item.
 * @param show_group If true include group-related stuff.
 * @return Required size.
 */
Dimension BaseVehicleListWindow::GetActionDropdownSize(bool show_autoreplace, bool show_group, bool show_template_replace, StringID change_order_str)
{
	Dimension d = {0, 0};

	if (show_autoreplace) d = maxdim(d, GetStringBoundingBox(STR_VEHICLE_LIST_REPLACE_VEHICLES));
	if (show_autoreplace && show_template_replace) {
		d = maxdim(d, GetStringBoundingBox(STR_TMPL_TEMPLATE_REPLACEMENT));
	}
	d = maxdim(d, GetStringBoundingBox(STR_VEHICLE_LIST_SEND_FOR_SERVICING));
	d = maxdim(d, GetStringBoundingBox(this->vehicle_depot_name[this->vli.vtype]));

	if (show_group) {
		d = maxdim(d, GetStringBoundingBox(STR_GROUP_ADD_SHARED_VEHICLE));
		d = maxdim(d, GetStringBoundingBox(STR_GROUP_REMOVE_ALL_VEHICLES));
	}

	if (change_order_str != 0) {
		d = maxdim(d, GetStringBoundingBox(change_order_str));
	}

	d = maxdim(d, GetStringBoundingBox(STR_VEHICLE_LIST_CREATE_GROUP));

	return d;
}

/**
 * Whether the Action dropdown window should be shown/available.
 * @return Whether available
 */
bool BaseVehicleListWindow::ShouldShowActionDropdownList() const
{
	return this->vehicles.Length() != 0 || (this->vli.vtype == VEH_TRAIN && _settings_client.gui.show_adv_tracerestrict_features);
}

/**
 * Display the Action dropdown window.
 * @param show_autoreplace If true include the autoreplace item.
 * @param show_group If true include group-related stuff.
 * @return Itemlist for dropdown
 */
DropDownList *BaseVehicleListWindow::BuildActionDropdownList(bool show_autoreplace, bool show_group, bool show_template_replace,
		StringID change_order_str, bool show_create_group, bool consider_top_level)
{
	DropDownList *list = new DropDownList();
	bool disable = this->vehicles.Length() == 0;
	bool mass_action_disable = disable || (_settings_client.gui.disable_top_veh_list_mass_actions && consider_top_level);

	if (show_autoreplace) *list->Append() = new DropDownListStringItem(STR_VEHICLE_LIST_REPLACE_VEHICLES, ADI_REPLACE, disable);
	if (show_autoreplace && show_template_replace) {
		*list->Append() = new DropDownListStringItem(STR_TMPL_TEMPLATE_REPLACEMENT, ADI_TEMPLATE_REPLACE, disable);
	}
	*list->Append() = new DropDownListStringItem(STR_VEHICLE_LIST_SEND_FOR_SERVICING, ADI_SERVICE, mass_action_disable);
	*list->Append() = new DropDownListStringItem(this->vehicle_depot_name[this->vli.vtype], ADI_DEPOT, mass_action_disable);
	if (_settings_client.gui.show_depot_sell_gui) *list->Append() = new DropDownListStringItem(this->vehicle_depot_sell_name[this->vli.vtype], ADI_DEPOT_SELL, mass_action_disable);
	*list->Append() = new DropDownListStringItem(STR_VEHICLE_LIST_CANCEL_DEPOT_SERVICE, ADI_CANCEL_DEPOT, mass_action_disable);

	if (show_group) {
		*list->Append() = new DropDownListStringItem(STR_GROUP_ADD_SHARED_VEHICLE, ADI_ADD_SHARED, disable);
		*list->Append() = new DropDownListStringItem(STR_GROUP_REMOVE_ALL_VEHICLES, ADI_REMOVE_ALL, disable);
	}
	if (this->vli.vtype == VEH_TRAIN && _settings_client.gui.show_adv_tracerestrict_features) {
		*list->Append() = new DropDownListStringItem(STR_TRACE_RESTRICT_SLOT_MANAGE, ADI_TRACERESTRICT_SLOT_MGMT, false);
	}
	if (change_order_str != 0) {
		*list->Append() = new DropDownListStringItem(change_order_str, ADI_CHANGE_ORDER, false);
	}
	if (show_create_group) {
		*list->Append() = new DropDownListStringItem(STR_VEHICLE_LIST_CREATE_GROUP, ADI_CREATE_GROUP, false);
	}

	return list;
}

/* cached values for VehicleNameSorter to spare many GetString() calls */
static const Vehicle *_last_vehicle[2] = { NULL, NULL };

void BaseVehicleListWindow::SortVehicleList()
{
	if (this->vehicles.Sort()) return;

	/* invalidate cached values for name sorter - vehicle names could change */
	_last_vehicle[0] = _last_vehicle[1] = NULL;
}

void DepotSortList(VehicleList *list)
{
	if (list->Length() < 2) return;
	QSortT(list->Begin(), list->Length(), &VehicleNumberSorter);
}

/** draw the vehicle profit button in the vehicle list window. */
static void DrawVehicleProfitButton(const Vehicle *v, int x, int y)
{
	SpriteID spr;

	/* draw profit-based coloured icons */
	if (v->age <= VEHICLE_PROFIT_MIN_AGE) {
		spr = SPR_PROFIT_NA;
	} else if (v->GetDisplayProfitLastYear() < 0) {
		spr = SPR_PROFIT_NEGATIVE;
	} else if (v->GetDisplayProfitLastYear() < VEHICLE_PROFIT_THRESHOLD) {
		spr = SPR_PROFIT_SOME;
	} else {
		spr = SPR_PROFIT_LOT;
	}
	DrawSprite(spr, PAL_NONE, x, y);
}

/** Maximum number of refit cycles we try, to prevent infinite loops. And we store only a byte anyway */
static const uint MAX_REFIT_CYCLE = 256;

/**
 * Get the best fitting subtype when 'cloning'/'replacing' \a v_from with \a v_for.
 * All articulated parts of both vehicles are tested to find a possibly shared subtype.
 * For \a v_for only vehicle refittable to \a dest_cargo_type are considered.
 * @param v_from the vehicle to match the subtype from
 * @param v_for  the vehicle to get the subtype for
 * @param dest_cargo_type Destination cargo type.
 * @return the best sub type
 */
byte GetBestFittingSubType(Vehicle *v_from, Vehicle *v_for, CargoID dest_cargo_type)
{
	v_from = v_from->GetFirstEnginePart();
	v_for = v_for->GetFirstEnginePart();

	/* Create a list of subtypes used by the various parts of v_for */
	static SmallVector<StringID, 4> subtypes;
	subtypes.Clear();
	for (; v_from != NULL; v_from = v_from->HasArticulatedPart() ? v_from->GetNextArticulatedPart() : NULL) {
		const Engine *e_from = v_from->GetEngine();
		if (!e_from->CanCarryCargo() || !HasBit(e_from->info.callback_mask, CBM_VEHICLE_CARGO_SUFFIX)) continue;
		subtypes.Include(GetCargoSubtypeText(v_from));
	}

	byte ret_refit_cyc = 0;
	bool success = false;
	if (subtypes.Length() > 0) {
		/* Check whether any articulated part is refittable to 'dest_cargo_type' with a subtype listed in 'subtypes' */
		for (Vehicle *v = v_for; v != NULL; v = v->HasArticulatedPart() ? v->GetNextArticulatedPart() : NULL) {
			const Engine *e = v->GetEngine();
			if (!e->CanCarryCargo() || !HasBit(e->info.callback_mask, CBM_VEHICLE_CARGO_SUFFIX)) continue;
			if (!HasBit(e->info.refit_mask, dest_cargo_type) && v->cargo_type != dest_cargo_type) continue;

			CargoID old_cargo_type = v->cargo_type;
			byte old_cargo_subtype = v->cargo_subtype;

			/* Set the 'destination' cargo */
			v->cargo_type = dest_cargo_type;

			/* Cycle through the refits */
			for (uint refit_cyc = 0; refit_cyc < MAX_REFIT_CYCLE; refit_cyc++) {
				v->cargo_subtype = refit_cyc;

				/* Make sure we don't pick up anything cached. */
				v->First()->InvalidateNewGRFCache();
				v->InvalidateNewGRFCache();

				StringID subtype = GetCargoSubtypeText(v);
				if (subtype == STR_EMPTY) break;

				if (!subtypes.Contains(subtype)) continue;

				/* We found something matching. */
				ret_refit_cyc = refit_cyc;
				success = true;
				break;
			}

			/* Reset the vehicle's cargo type */
			v->cargo_type    = old_cargo_type;
			v->cargo_subtype = old_cargo_subtype;

			/* Make sure we don't taint the vehicle. */
			v->First()->InvalidateNewGRFCache();
			v->InvalidateNewGRFCache();

			if (success) break;
		}
	}

	return ret_refit_cyc;
}

/**
 * Get the engine that suffers from the most severe breakdown.
 * This means the engine with the lowest breakdown_type.
 * If the breakdown types of 2 engines are equal, the one with the lowest breakdown_severity (most severe) is picked.
 * @param v The front engine of the train.
 * @return The most severly broken engine.
 */
const Vehicle *GetMostSeverelyBrokenEngine(const Train *v)
{
	assert(v->IsFrontEngine());
	const Vehicle *w = v;
	byte most_severe_type = 255;
	for (const Vehicle *u = v; u != NULL; u = u->Next()) {
		if (u->breakdown_ctr == 1) {
			if (u->breakdown_type < most_severe_type) {
				most_severe_type = u->breakdown_type;
				w = u;
			} else if (u->breakdown_type == most_severe_type && u->breakdown_severity < w->breakdown_severity) {
				w = u;
			}
		}
	}
	return w;
}

/** Option to refit a vehicle chain */
struct RefitOption {
	CargoID cargo;    ///< Cargo to refit to
	byte subtype;     ///< Subcargo to use
	StringID string;  ///< GRF-local String to display for the cargo

	/**
	 * Inequality operator for #RefitOption.
	 * @param other Compare to this #RefitOption.
	 * @return True if both #RefitOption are different.
	 */
	inline bool operator != (const RefitOption &other) const
	{
		return other.cargo != this->cargo || other.string != this->string;
	}

	/**
	 * Equality operator for #RefitOption.
	 * @param other Compare to this #RefitOption.
	 * @return True if both #RefitOption are equal.
	 */
	inline bool operator == (const RefitOption &other) const
	{
		return other.cargo == this->cargo && other.string == this->string;
	}
};

typedef SmallVector<RefitOption, 32> SubtypeList; ///< List of refit subtypes associated to a cargo.

/**
 * Draw the list of available refit options for a consist and highlight the selected refit option (if any).
 * @param list  List of subtype options for each (sorted) cargo.
 * @param sel   Selected refit cargo-type in the window
 * @param pos   Position of the selected item in caller widow
 * @param rows  Number of rows(capacity) in caller window
 * @param delta Step height in caller window
 * @param r     Rectangle of the matrix widget.
 */
static void DrawVehicleRefitWindow(const SubtypeList list[NUM_CARGO], const int sel[2], uint pos, uint rows, uint delta, const Rect &r)
{
	uint y = r.top + WD_MATRIX_TOP;
	uint current = 0;

	bool rtl = _current_text_dir == TD_RTL;
	uint iconwidth = max(GetSpriteSize(SPR_CIRCLE_FOLDED).width, GetSpriteSize(SPR_CIRCLE_UNFOLDED).width);
	uint iconheight = GetSpriteSize(SPR_CIRCLE_FOLDED).height;
	int linecolour = _colour_gradient[COLOUR_ORANGE][4];

	int iconleft   = rtl ? r.right - WD_MATRIX_RIGHT - iconwidth     : r.left + WD_MATRIX_LEFT;
	int iconcenter = rtl ? r.right - WD_MATRIX_RIGHT - iconwidth / 2 : r.left + WD_MATRIX_LEFT + iconwidth / 2;
	int iconinner  = rtl ? r.right - WD_MATRIX_RIGHT - iconwidth     : r.left + WD_MATRIX_LEFT + iconwidth;

	int textleft   = r.left  + WD_MATRIX_LEFT  + (rtl ? 0 : iconwidth + 4);
	int textright  = r.right - WD_MATRIX_RIGHT - (rtl ? iconwidth + 4 : 0);

	/* Draw the list of subtypes for each cargo, and find the selected refit option (by its position). */
	for (uint i = 0; current < pos + rows && i < NUM_CARGO; i++) {
		for (uint j = 0; current < pos + rows && j < list[i].Length(); j++) {
			const RefitOption &refit = list[i][j];

			/* Hide subtypes if sel[0] does not match */
			if (sel[0] != (int)i && refit.subtype != 0xFF) continue;

			/* Refit options with a position smaller than pos don't have to be drawn. */
			if (current < pos) {
				current++;
				continue;
			}

			if (list[i].Length() > 1) {
				if (refit.subtype != 0xFF) {
					/* Draw tree lines */
					int ycenter = y + FONT_HEIGHT_NORMAL / 2;
					GfxDrawLine(iconcenter, y - WD_MATRIX_TOP, iconcenter, j == list[i].Length() - 1 ? ycenter : y - WD_MATRIX_TOP + delta - 1, linecolour);
					GfxDrawLine(iconcenter, ycenter, iconinner, ycenter, linecolour);
				} else {
					/* Draw expand/collapse icon */
					DrawSprite(sel[0] == (int)i ? SPR_CIRCLE_UNFOLDED : SPR_CIRCLE_FOLDED, PAL_NONE, iconleft, y + (FONT_HEIGHT_NORMAL - iconheight) / 2);
				}
			}

			TextColour colour = (sel[0] == (int)i && (uint)sel[1] == j) ? TC_WHITE : TC_BLACK;
			/* Get the cargo name. */
			SetDParam(0, CargoSpec::Get(refit.cargo)->name);
			SetDParam(1, refit.string);
			DrawString(textleft, textright, y, STR_JUST_STRING_STRING, colour);

			y += delta;
			current++;
		}
	}
}

/** Refit cargo window. */
struct RefitWindow : public Window {
	int sel[2];                  ///< Index in refit options, sel[0] == -1 if nothing is selected.
	RefitOption *cargo;          ///< Refit option selected by #sel.
	SubtypeList list[NUM_CARGO]; ///< List of refit subtypes available for each sorted cargo.
	VehicleOrderID order;        ///< If not #INVALID_VEH_ORDER_ID, selection is part of a refit order (rather than execute directly).
	uint information_width;      ///< Width required for correctly displaying all cargoes in the information panel.
	Scrollbar *vscroll;          ///< The main scrollbar.
	Scrollbar *hscroll;          ///< Only used for long vehicles.
	int vehicle_width;           ///< Width of the vehicle being drawn.
	int sprite_left;             ///< Left position of the vehicle sprite.
	int sprite_right;            ///< Right position of the vehicle sprite.
	uint vehicle_margin;         ///< Margin to use while selecting vehicles when the vehicle image is centered.
	int click_x;                 ///< Position of the first click while dragging.
	VehicleID selected_vehicle;  ///< First vehicle in the current selection.
	uint8 num_vehicles;          ///< Number of selected vehicles.
	bool auto_refit;             ///< Select cargo for auto-refitting.
	bool is_virtual_train;       ///< TemplateReplacement, whether the selected vehicle is virtual

	/**
	 * Collects all (cargo, subcargo) refit options of a vehicle chain.
	 */
	void BuildRefitList()
	{
		for (uint i = 0; i < NUM_CARGO; i++) this->list[i].Clear();
		Vehicle *v = Vehicle::Get(this->window_number);

		/* Check only the selected vehicles. */
		VehicleSet vehicles_to_refit;
		GetVehicleSet(vehicles_to_refit, Vehicle::Get(this->selected_vehicle), this->num_vehicles);

		do {
			if (v->type == VEH_TRAIN && !vehicles_to_refit.Contains(v->index)) continue;
			const Engine *e = v->GetEngine();
			CargoTypes cmask = e->info.refit_mask;
			byte callback_mask = e->info.callback_mask;

			/* Skip this engine if it does not carry anything */
			if (!e->CanCarryCargo()) continue;
			/* Skip this engine if we build the list for auto-refitting and engine doesn't allow it. */
			if (this->auto_refit && !HasBit(e->info.misc_flags, EF_AUTO_REFIT)) continue;

			/* Loop through all cargoes in the refit mask */
			int current_index = 0;
			const CargoSpec *cs;
			FOR_ALL_SORTED_CARGOSPECS(cs) {
				CargoID cid = cs->Index();
				/* Skip cargo type if it's not listed */
				if (!HasBit(cmask, cid)) {
					current_index++;
					continue;
				}

				bool first_vehicle = this->list[current_index].Length() == 0;
				if (first_vehicle) {
					/* Keeping the current subtype is always an option. It also serves as the option in case of no subtypes */
					RefitOption *option = this->list[current_index].Append();
					option->cargo   = cid;
					option->subtype = 0xFF;
					option->string  = STR_EMPTY;
				}

				/* Check the vehicle's callback mask for cargo suffixes.
				 * This is not supported for ordered refits, since subtypes only have a meaning
				 * for a specific vehicle at a specific point in time, which conflicts with shared orders,
				 * autoreplace, autorenew, clone, order restoration, ... */
				if (this->order == INVALID_VEH_ORDER_ID && HasBit(callback_mask, CBM_VEHICLE_CARGO_SUFFIX)) {
					/* Make a note of the original cargo type. It has to be
					 * changed to test the cargo & subtype... */
					CargoID temp_cargo = v->cargo_type;
					byte temp_subtype  = v->cargo_subtype;

					v->cargo_type = cid;

					for (uint refit_cyc = 0; refit_cyc < MAX_REFIT_CYCLE; refit_cyc++) {
						v->cargo_subtype = refit_cyc;

						/* Make sure we don't pick up anything cached. */
						v->First()->InvalidateNewGRFCache();
						v->InvalidateNewGRFCache();

						StringID subtype = GetCargoSubtypeText(v);

						if (first_vehicle) {
							/* Append new subtype (don't add duplicates though) */
							if (subtype == STR_EMPTY) break;

							RefitOption option;
							option.cargo   = cid;
							option.subtype = refit_cyc;
							option.string  = subtype;
							this->list[current_index].Include(option);
						} else {
							/* Intersect the subtypes of earlier vehicles with the subtypes of this vehicle */
							if (subtype == STR_EMPTY) {
								/* No more subtypes for this vehicle, delete all subtypes >= refit_cyc */
								SubtypeList &l = this->list[current_index];
								/* 0xFF item is in front, other subtypes are sorted. So just truncate the list in the right spot */
								for (uint i = 1; i < l.Length(); i++) {
									if (l[i].subtype >= refit_cyc) {
										l.Resize(i);
										break;
									}
								}
								break;
							} else {
								/* Check whether the subtype matches with the subtype of earlier vehicles. */
								uint pos = 1;
								SubtypeList &l = this->list[current_index];
								while (pos < l.Length() && l[pos].subtype != refit_cyc) pos++;
								if (pos < l.Length() && l[pos].string != subtype) {
									/* String mismatch, remove item keeping the order */
									l.ErasePreservingOrder(pos);
								}
							}
						}
					}

					/* Reset the vehicle's cargo type */
					v->cargo_type    = temp_cargo;
					v->cargo_subtype = temp_subtype;

					/* And make sure we haven't tainted the cache */
					v->First()->InvalidateNewGRFCache();
					v->InvalidateNewGRFCache();
				}
				current_index++;
			}
		} while (v->IsGroundVehicle() && (v = v->Next()) != NULL);
	}

	/**
	 * Refresh scrollbar after selection changed
	 */
	void RefreshScrollbar()
	{
		uint scroll_row = 0;
		uint row = 0;

		for (uint i = 0; i < NUM_CARGO; i++) {
			for (uint j = 0; j < this->list[i].Length(); j++) {
				const RefitOption &refit = this->list[i][j];

				/* Hide subtypes if sel[0] does not match */
				if (this->sel[0] != (int)i && refit.subtype != 0xFF) continue;

				if (this->sel[0] == (int)i && (uint)this->sel[1] == j) scroll_row = row;

				row++;
			}
		}

		this->vscroll->SetCount(row);
		if (scroll_row < row) this->vscroll->ScrollTowards(scroll_row);
	}

	/**
	 * Select a row.
	 * @param click_row Clicked row
	 */
	void SetSelection(uint click_row)
	{
		uint row = 0;

		for (uint i = 0; i < NUM_CARGO; i++) {
			for (uint j = 0; j < this->list[i].Length(); j++) {
				const RefitOption &refit = this->list[i][j];

				/* Hide subtypes if sel[0] does not match */
				if (this->sel[0] != (int)i && refit.subtype != 0xFF) continue;

				if (row == click_row) {
					this->sel[0] = i;
					this->sel[1] = j;
					return;
				}

				row++;
			}
		}

		this->sel[0] = -1;
		this->sel[1] = 0;
	}

	/**
	 * Gets the #RefitOption placed in the selected index.
	 * @return Pointer to the #RefitOption currently in use.
	 */
	RefitOption *GetRefitOption()
	{
		if (this->sel[0] < 0) return NULL;

		SubtypeList &l = this->list[this->sel[0]];
		if ((uint)this->sel[1] >= l.Length()) return NULL;

		return &l[this->sel[1]];
	}

	RefitWindow(WindowDesc *desc, const Vehicle *v, VehicleOrderID order, bool auto_refit, bool is_virtual) : Window(desc)
	{
		this->sel[0] = -1;
		this->sel[1] = 0;
		this->auto_refit = auto_refit;
		this->is_virtual_train = is_virtual;
		this->order = order;
		this->CreateNestedTree();

		this->vscroll = this->GetScrollbar(WID_VR_SCROLLBAR);
		this->hscroll = (v->IsGroundVehicle() ? this->GetScrollbar(WID_VR_HSCROLLBAR) : NULL);
		this->GetWidget<NWidgetCore>(WID_VR_SELECT_HEADER)->tool_tip = STR_REFIT_TRAIN_LIST_TOOLTIP + v->type;
		this->GetWidget<NWidgetCore>(WID_VR_MATRIX)->tool_tip        = STR_REFIT_TRAIN_LIST_TOOLTIP + v->type;
		NWidgetCore *nwi = this->GetWidget<NWidgetCore>(WID_VR_REFIT);
		nwi->widget_data = STR_REFIT_TRAIN_REFIT_BUTTON + v->type;
		nwi->tool_tip    = STR_REFIT_TRAIN_REFIT_TOOLTIP + v->type;
		this->GetWidget<NWidgetStacked>(WID_VR_SHOW_HSCROLLBAR)->SetDisplayedPlane(v->IsGroundVehicle() ? 0 : SZSP_HORIZONTAL);
		this->GetWidget<NWidgetCore>(WID_VR_VEHICLE_PANEL_DISPLAY)->tool_tip = (v->type == VEH_TRAIN) ? STR_REFIT_SELECT_VEHICLES_TOOLTIP : STR_NULL;

		this->FinishInitNested(v->index);
		this->owner = v->owner;

		this->SetWidgetDisabledState(WID_VR_REFIT, this->sel[0] < 0);
	}

	~RefitWindow()
	{
		if (this->window_number != INVALID_VEHICLE) {
			if (!FocusWindowById(WC_VEHICLE_VIEW, this->window_number)) {
				if (this->window_number != INVALID_VEHICLE) {
					const Vehicle *v = Vehicle::Get(this->window_number);
					MarkAllRoutePathsDirty(v);
					MarkAllRouteStepsDirty(v);
				}
			}
		}
	}

	virtual void OnFocus(Window *previously_focused_window)
	{
		if (HasFocusedVehicleChanged(this->window_number, previously_focused_window)) {
			if (this->window_number != INVALID_VEHICLE) {
				const Vehicle *v = Vehicle::Get(this->window_number);
				MarkAllRoutePathsDirty(v);
				MarkAllRouteStepsDirty(v);
			}
		}
	}

	virtual void OnFocusLost(Window *newly_focused_window)
	{
		if (HasFocusedVehicleChanged(this->window_number, newly_focused_window)) {
			if (this->window_number != INVALID_VEHICLE) {
				const Vehicle *v = Vehicle::Get(this->window_number);
				MarkAllRoutePathsDirty(v);
				MarkAllRouteStepsDirty(v);
			}
		}
	}

	virtual void OnInit()
	{
		if (this->cargo != NULL) {
			/* Store the RefitOption currently in use. */
			RefitOption current_refit_option = *(this->cargo);

			/* Rebuild the refit list */
			this->BuildRefitList();
			this->sel[0] = -1;
			this->sel[1] = 0;
			this->cargo = NULL;
			for (uint i = 0; this->cargo == NULL && i < NUM_CARGO; i++) {
				for (uint j = 0; j < list[i].Length(); j++) {
					if (list[i][j] == current_refit_option) {
						this->sel[0] = i;
						this->sel[1] = j;
						this->cargo = &list[i][j];
						break;
					}
				}
			}

			this->SetWidgetDisabledState(WID_VR_REFIT, this->sel[0] < 0);
			this->RefreshScrollbar();
		} else {
			/* Rebuild the refit list */
			this->OnInvalidateData(VIWD_CONSIST_CHANGED);
		}
	}

	virtual void OnPaint()
	{
		/* Determine amount of items for scroller. */
		if (this->hscroll != NULL) this->hscroll->SetCount(this->vehicle_width);

		/* Calculate sprite position. */
		NWidgetCore *vehicle_panel_display = this->GetWidget<NWidgetCore>(WID_VR_VEHICLE_PANEL_DISPLAY);
		int sprite_width = max(0, ((int)vehicle_panel_display->current_x - this->vehicle_width) / 2);
		this->sprite_left = vehicle_panel_display->pos_x;
		this->sprite_right = vehicle_panel_display->pos_x + vehicle_panel_display->current_x - 1;
		if (_current_text_dir == TD_RTL) {
			this->sprite_right -= sprite_width;
			this->vehicle_margin = vehicle_panel_display->current_x - sprite_right;
		} else {
			this->sprite_left += sprite_width;
			this->vehicle_margin = sprite_left;
		}

		this->DrawWidgets();
	}

	virtual void UpdateWidgetSize(int widget, Dimension *size, const Dimension &padding, Dimension *fill, Dimension *resize)
	{
		switch (widget) {
			case WID_VR_MATRIX:
				resize->height = WD_MATRIX_TOP + FONT_HEIGHT_NORMAL + WD_MATRIX_BOTTOM;
				size->height = resize->height * 8;
				break;

			case WID_VR_VEHICLE_PANEL_DISPLAY:
				size->height = ScaleGUITrad(GetVehicleHeight(Vehicle::Get(this->window_number)->type));
				break;

			case WID_VR_INFO:
				size->width = WD_FRAMERECT_LEFT + this->information_width + WD_FRAMERECT_RIGHT;
				break;
		}
	}

	virtual void SetStringParameters(int widget) const
	{
		if (widget == WID_VR_CAPTION) SetDParam(0, Vehicle::Get(this->window_number)->index);
	}

	/**
	 * Gets the #StringID to use for displaying capacity.
	 * @param option Cargo and cargo subtype to check for capacity.
	 * @return INVALID_STRING_ID if there is no capacity. StringID to use in any other case.
	 * @post String parameters have been set.
	 */
	StringID GetCapacityString(RefitOption *option) const
	{
		assert(_current_company == _local_company);
		Vehicle *v = Vehicle::Get(this->window_number);
		CommandCost cost = DoCommand(v->tile, this->selected_vehicle, option->cargo | (int)this->auto_refit << 6 | option->subtype << 8 |
				this->num_vehicles << 16, DC_QUERY_COST, GetCmdRefitVeh(v->type));

		if (cost.Failed()) return INVALID_STRING_ID;

		SetDParam(0, option->cargo);
		SetDParam(1, _returned_refit_capacity);

		Money money = cost.GetCost();
		if (_returned_mail_refit_capacity > 0) {
			SetDParam(2, CT_MAIL);
			SetDParam(3, _returned_mail_refit_capacity);
			if (this->order != INVALID_VEH_ORDER_ID) {
				/* No predictable cost */
				return STR_PURCHASE_INFO_AIRCRAFT_CAPACITY;
			} else if (money <= 0) {
				SetDParam(4, -money);
				return STR_REFIT_NEW_CAPACITY_INCOME_FROM_AIRCRAFT_REFIT;
			} else {
				SetDParam(4, money);
				return STR_REFIT_NEW_CAPACITY_COST_OF_AIRCRAFT_REFIT;
			}
		} else {
			if (this->order != INVALID_VEH_ORDER_ID) {
				/* No predictable cost */
				SetDParam(2, STR_EMPTY);
				return STR_PURCHASE_INFO_CAPACITY;
			} else if (money <= 0) {
				SetDParam(2, -money);
				return STR_REFIT_NEW_CAPACITY_INCOME_FROM_REFIT;
			} else {
				SetDParam(2, money);
				return STR_REFIT_NEW_CAPACITY_COST_OF_REFIT;
			}
		}
	}

	virtual void DrawWidget(const Rect &r, int widget) const
	{
		switch (widget) {
			case WID_VR_VEHICLE_PANEL_DISPLAY: {
				Vehicle *v = Vehicle::Get(this->window_number);
				DrawVehicleImage(v, this->sprite_left + WD_FRAMERECT_LEFT, this->sprite_right - WD_FRAMERECT_RIGHT,
					r.top + WD_FRAMERECT_TOP, INVALID_VEHICLE, EIT_IN_DETAILS, this->hscroll != NULL ? this->hscroll->GetPosition() : 0);

				/* Highlight selected vehicles. */
				if (this->order != INVALID_VEH_ORDER_ID) break;
				int x = 0;
				switch (v->type) {
					case VEH_TRAIN: {
						VehicleSet vehicles_to_refit;
						GetVehicleSet(vehicles_to_refit, Vehicle::Get(this->selected_vehicle), this->num_vehicles);

						int left = INT32_MIN;
						int width = 0;

						for (Train *u = Train::From(v); u != NULL; u = u->Next()) {
							/* Start checking. */
							if (vehicles_to_refit.Contains(u->index) && left == INT32_MIN) {
								left = x - this->hscroll->GetPosition() + r.left + this->vehicle_margin;
								width = 0;
							}

							/* Draw a selection. */
							if ((!vehicles_to_refit.Contains(u->index) || u->Next() == NULL) && left != INT32_MIN) {
								if (u->Next() == NULL && vehicles_to_refit.Contains(u->index)) {
									int current_width = u->GetDisplayImageWidth();
									width += current_width;
									x += current_width;
								}

								int right = Clamp(left + width, 0, r.right);
								left = max(0, left);

								if (_current_text_dir == TD_RTL) {
									right = this->GetWidget<NWidgetCore>(WID_VR_VEHICLE_PANEL_DISPLAY)->current_x - left;
									left = right - width;
								}

								if (left != right) {
									DrawFrameRect(left, r.top + WD_FRAMERECT_TOP, right, r.top + WD_FRAMERECT_TOP + ScaleGUITrad(14) - 1, COLOUR_WHITE, FR_BORDERONLY);
								}

								left = INT32_MIN;
							}

							int current_width = u->GetDisplayImageWidth();
							width += current_width;
							x += current_width;
						}
						break;
					}

					default: break;
				}
				break;
			}

			case WID_VR_MATRIX:
				DrawVehicleRefitWindow(this->list, this->sel, this->vscroll->GetPosition(), this->vscroll->GetCapacity(), this->resize.step_height, r);
				break;

			case WID_VR_INFO:
				if (this->cargo != NULL) {
					StringID string = this->GetCapacityString(this->cargo);
					if (string != INVALID_STRING_ID) {
						DrawStringMultiLine(r.left + WD_FRAMERECT_LEFT, r.right - WD_FRAMERECT_RIGHT,
								r.top + WD_FRAMERECT_TOP, r.bottom - WD_FRAMERECT_BOTTOM, string);
					}
				}
				break;
		}
	}

	/**
	 * Some data on this window has become invalid.
	 * @param data Information about the changed data.
	 * @param gui_scope Whether the call is done from GUI scope. You may not do everything when not in GUI scope. See #InvalidateWindowData() for details.
	 */
	virtual void OnInvalidateData(int data = 0, bool gui_scope = true)
	{
		switch (data) {
			case VIWD_AUTOREPLACE: // Autoreplace replaced the vehicle; selected_vehicle became invalid.
			case VIWD_CONSIST_CHANGED: { // The consist has changed; rebuild the entire list.
				/* Clear the selection. */
				Vehicle *v = Vehicle::Get(this->window_number);
				this->selected_vehicle = v->index;
				this->num_vehicles = UINT8_MAX;
				FALLTHROUGH;
			}

			case 2: { // The vehicle selection has changed; rebuild the entire list.
				if (!gui_scope) break;
				this->BuildRefitList();

				/* The vehicle width has changed too. */
				this->vehicle_width = GetVehicleWidth(Vehicle::Get(this->window_number), EIT_IN_DETAILS);
				uint max_width = 0;

				/* Check the width of all cargo information strings. */
				for (uint i = 0; i < NUM_CARGO; i++) {
					for (uint j = 0; j < this->list[i].Length(); j++) {
						StringID string = this->GetCapacityString(&list[i][j]);
						if (string != INVALID_STRING_ID) {
							Dimension dim = GetStringBoundingBox(string);
							max_width = max(dim.width, max_width);
						}
					}
				}

				if (this->information_width < max_width) {
					this->information_width = max_width;
					this->ReInit();
				}
				FALLTHROUGH;
			}

			case 1: // A new cargo has been selected.
				if (!gui_scope) break;
				this->cargo = GetRefitOption();
				this->RefreshScrollbar();
				break;
		}
	}

	int GetClickPosition(int click_x)
	{
		const NWidgetCore *matrix_widget = this->GetWidget<NWidgetCore>(WID_VR_VEHICLE_PANEL_DISPLAY);
		if (_current_text_dir == TD_RTL) click_x = matrix_widget->current_x - click_x;
		click_x -= this->vehicle_margin;
		if (this->hscroll != NULL) click_x += this->hscroll->GetPosition();

		return click_x;
	}

	void SetSelectedVehicles(int drag_x)
	{
		drag_x = GetClickPosition(drag_x);

		int left_x  = min(this->click_x, drag_x);
		int right_x = max(this->click_x, drag_x);
		this->num_vehicles = 0;

		Vehicle *v = Vehicle::Get(this->window_number);
		/* Find the vehicle part that was clicked. */
		switch (v->type) {
			case VEH_TRAIN: {
				/* Don't select anything if we are not clicking in the vehicle. */
				if (left_x >= 0) {
					const Train *u = Train::From(v);
					bool start_counting = false;
					for (; u != NULL; u = u->Next()) {
						int current_width = u->GetDisplayImageWidth();
						left_x  -= current_width;
						right_x -= current_width;

						if (left_x < 0 && !start_counting) {
							this->selected_vehicle = u->index;
							start_counting = true;

							/* Count the first vehicle, even if articulated part */
							this->num_vehicles++;
						} else if (start_counting && !u->IsArticulatedPart()) {
							/* Do not count articulated parts */
							this->num_vehicles++;
						}

						if (right_x < 0) break;
					}
				}

				/* If the selection is not correct, clear it. */
				if (this->num_vehicles != 0) {
					if (_ctrl_pressed) this->num_vehicles = UINT8_MAX;
					break;
				}
				FALLTHROUGH;
			}

			default:
				/* Clear the selection. */
				this->selected_vehicle = v->index;
				this->num_vehicles = UINT8_MAX;
				break;
		}
	}

	virtual void OnClick(Point pt, int widget, int click_count)
	{
		switch (widget) {
			case WID_VR_VEHICLE_PANEL_DISPLAY: { // Vehicle image.
				if (this->order != INVALID_VEH_ORDER_ID) break;
				NWidgetBase *nwi = this->GetWidget<NWidgetBase>(WID_VR_VEHICLE_PANEL_DISPLAY);
				this->click_x = GetClickPosition(pt.x - nwi->pos_x);
				this->SetSelectedVehicles(pt.x - nwi->pos_x);
				this->SetWidgetDirty(WID_VR_VEHICLE_PANEL_DISPLAY);
				if (!_ctrl_pressed) {
					SetObjectToPlaceWnd(SPR_CURSOR_MOUSE, PAL_NONE, HT_DRAG, this);
				} else {
					/* The vehicle selection has changed. */
					this->InvalidateData(2);
				}
				break;
			}

			case WID_VR_MATRIX: { // listbox
				this->SetSelection(this->vscroll->GetScrolledRowFromWidget(pt.y, this, WID_VR_MATRIX));
				this->SetWidgetDisabledState(WID_VR_REFIT, this->sel[0] < 0);
				this->InvalidateData(1);

				if (click_count == 1) break;
				FALLTHROUGH;
			}

			case WID_VR_REFIT: // refit button
				if (this->cargo != NULL) {
					const Vehicle *v = Vehicle::Get(this->window_number);

					if (this->order == INVALID_VEH_ORDER_ID) {
						bool delete_window = this->selected_vehicle == v->index && this->num_vehicles == UINT8_MAX;
						if (DoCommandP(v->tile, this->selected_vehicle, this->cargo->cargo | this->cargo->subtype << 8 | this->num_vehicles << 16 | this->is_virtual_train << 5,
								GetCmdRefitVeh(v)) && delete_window) {
							delete this;
						}
					} else {
						if (DoCommandP(v->tile, v->index, this->cargo->cargo | this->cargo->subtype << 8 | this->order << 16 | this->is_virtual_train << 5, CMD_ORDER_REFIT)) delete this;
					}
				}
				break;
		}
	}

	virtual void OnMouseDrag(Point pt, int widget)
	{
		switch (widget) {
			case WID_VR_VEHICLE_PANEL_DISPLAY: { // Vehicle image.
				if (this->order != INVALID_VEH_ORDER_ID) break;
				NWidgetBase *nwi = this->GetWidget<NWidgetBase>(WID_VR_VEHICLE_PANEL_DISPLAY);
				this->SetSelectedVehicles(pt.x - nwi->pos_x);
				this->SetWidgetDirty(WID_VR_VEHICLE_PANEL_DISPLAY);
				break;
			}
		}
	}

	virtual void OnDragDrop(Point pt, int widget)
	{
		switch (widget) {
			case WID_VR_VEHICLE_PANEL_DISPLAY: { // Vehicle image.
				if (this->order != INVALID_VEH_ORDER_ID) break;
				NWidgetBase *nwi = this->GetWidget<NWidgetBase>(WID_VR_VEHICLE_PANEL_DISPLAY);
				this->SetSelectedVehicles(pt.x - nwi->pos_x);
				this->InvalidateData(2);
				break;
			}
		}
	}

	virtual void OnResize()
	{
		this->vehicle_width = GetVehicleWidth(Vehicle::Get(this->window_number), EIT_IN_DETAILS);
		this->vscroll->SetCapacityFromWidget(this, WID_VR_MATRIX);
		if (this->hscroll != NULL) this->hscroll->SetCapacityFromWidget(this, WID_VR_VEHICLE_PANEL_DISPLAY);
	}
};

static const NWidgetPart _nested_vehicle_refit_widgets[] = {
	NWidget(NWID_HORIZONTAL),
		NWidget(WWT_CLOSEBOX, COLOUR_GREY),
		NWidget(WWT_CAPTION, COLOUR_GREY, WID_VR_CAPTION), SetDataTip(STR_REFIT_CAPTION, STR_TOOLTIP_WINDOW_TITLE_DRAG_THIS),
		NWidget(WWT_DEFSIZEBOX, COLOUR_GREY),
	EndContainer(),
	/* Vehicle display + scrollbar. */
	NWidget(NWID_VERTICAL),
		NWidget(WWT_PANEL, COLOUR_GREY, WID_VR_VEHICLE_PANEL_DISPLAY), SetMinimalSize(228, 14), SetResize(1, 0), SetScrollbar(WID_VR_HSCROLLBAR), EndContainer(),
		NWidget(NWID_SELECTION, INVALID_COLOUR, WID_VR_SHOW_HSCROLLBAR),
			NWidget(NWID_HSCROLLBAR, COLOUR_GREY, WID_VR_HSCROLLBAR),
		EndContainer(),
	EndContainer(),
	NWidget(WWT_TEXTBTN, COLOUR_GREY, WID_VR_SELECT_HEADER), SetDataTip(STR_REFIT_TITLE, STR_NULL), SetResize(1, 0),
	/* Matrix + scrollbar. */
	NWidget(NWID_HORIZONTAL),
		NWidget(WWT_MATRIX, COLOUR_GREY, WID_VR_MATRIX), SetMinimalSize(228, 112), SetResize(1, 14), SetFill(1, 1), SetMatrixDataTip(1, 0, STR_NULL), SetScrollbar(WID_VR_SCROLLBAR),
		NWidget(NWID_VSCROLLBAR, COLOUR_GREY, WID_VR_SCROLLBAR),
	EndContainer(),
	NWidget(WWT_PANEL, COLOUR_GREY, WID_VR_INFO), SetMinimalTextLines(2, WD_FRAMERECT_TOP + WD_FRAMERECT_BOTTOM), SetResize(1, 0), EndContainer(),
	NWidget(NWID_HORIZONTAL),
		NWidget(WWT_PUSHTXTBTN, COLOUR_GREY, WID_VR_REFIT), SetFill(1, 0), SetResize(1, 0),
		NWidget(WWT_RESIZEBOX, COLOUR_GREY),
	EndContainer(),
};

static WindowDesc _vehicle_refit_desc(
	WDP_AUTO, "view_vehicle_refit", 240, 174,
	WC_VEHICLE_REFIT, WC_VEHICLE_VIEW,
	WDF_CONSTRUCTION,
	_nested_vehicle_refit_widgets, lengthof(_nested_vehicle_refit_widgets)
);

/**
 * Show the refit window for a vehicle
 * @param *v The vehicle to show the refit window for
 * @param order of the vehicle to assign refit to, or INVALID_VEH_ORDER_ID to refit the vehicle now
 * @param parent the parent window of the refit window
 * @param auto_refit Choose cargo for auto-refitting
 */
void ShowVehicleRefitWindow(const Vehicle *v, VehicleOrderID order, Window *parent, bool auto_refit, bool is_virtual_train)
{
	DeleteWindowById(WC_VEHICLE_REFIT, v->index);
	RefitWindow *w = new RefitWindow(&_vehicle_refit_desc, v, order, auto_refit, is_virtual_train);
	w->parent = parent;
}

/** Display list of cargo types of the engine, for the purchase information window */
uint ShowRefitOptionsList(int left, int right, int y, EngineID engine)
{
	/* List of cargo types of this engine */
	CargoTypes cmask = GetUnionOfArticulatedRefitMasks(engine, false);
	/* List of cargo types available in this climate */
	CargoTypes lmask = _cargo_mask;

	/* Draw nothing if the engine is not refittable */
	if (HasAtMostOneBit(cmask)) return y;

	if (cmask == lmask) {
		/* Engine can be refitted to all types in this climate */
		SetDParam(0, STR_PURCHASE_INFO_ALL_TYPES);
	} else {
		/* Check if we are able to refit to more cargo types and unable to. If
		 * so, invert the cargo types to list those that we can't refit to. */
		if (CountBits(cmask ^ lmask) < CountBits(cmask) && CountBits(cmask ^ lmask) <= 7) {
			cmask ^= lmask;
			SetDParam(0, STR_PURCHASE_INFO_ALL_BUT);
		} else {
			SetDParam(0, STR_JUST_CARGO_LIST);
		}
		SetDParam(1, cmask);
	}

	return DrawStringMultiLine(left, right, y, INT32_MAX, STR_PURCHASE_INFO_REFITTABLE_TO);
}

/** Get the cargo subtype text from NewGRF for the vehicle details window. */
StringID GetCargoSubtypeText(const Vehicle *v)
{
	if (HasBit(EngInfo(v->engine_type)->callback_mask, CBM_VEHICLE_CARGO_SUFFIX)) {
		uint16 cb = GetVehicleCallback(CBID_VEHICLE_CARGO_SUFFIX, 0, 0, v->engine_type, v);
		if (cb != CALLBACK_FAILED) {
			if (cb > 0x400) ErrorUnknownCallbackResult(v->GetGRFID(), CBID_VEHICLE_CARGO_SUFFIX, cb);
			if (cb >= 0x400 || (v->GetGRF()->grf_version < 8 && cb == 0xFF)) cb = CALLBACK_FAILED;
		}
		if (cb != CALLBACK_FAILED) {
			return GetGRFStringID(v->GetGRFID(), 0xD000 + cb);
		}
	}
	return STR_EMPTY;
}

/** Sort vehicles by their number */
static int CDECL VehicleNumberSorter(const Vehicle * const *a, const Vehicle * const *b)
{
	return (*a)->unitnumber - (*b)->unitnumber;
}

/** Sort vehicles by their name */
static int CDECL VehicleNameSorter(const Vehicle * const *a, const Vehicle * const *b)
{
	static char last_name[2][64];

	if (*a != _last_vehicle[0]) {
		_last_vehicle[0] = *a;
		SetDParam(0, (*a)->index);
		GetString(last_name[0], STR_VEHICLE_NAME, lastof(last_name[0]));
	}

	if (*b != _last_vehicle[1]) {
		_last_vehicle[1] = *b;
		SetDParam(0, (*b)->index);
		GetString(last_name[1], STR_VEHICLE_NAME, lastof(last_name[1]));
	}

	int r = strnatcmp(last_name[0], last_name[1]); // Sort by name (natural sorting).
	return (r != 0) ? r : VehicleNumberSorter(a, b);
}

/** Sort vehicles by their age */
static int CDECL VehicleAgeSorter(const Vehicle * const *a, const Vehicle * const *b)
{
	int r = (*a)->age - (*b)->age;
	return (r != 0) ? r : VehicleNumberSorter(a, b);
}

/** Sort vehicles by this year profit */
static int CDECL VehicleProfitThisYearSorter(const Vehicle * const *a, const Vehicle * const *b)
{
	int r = ClampToI32((*a)->GetDisplayProfitThisYear() - (*b)->GetDisplayProfitThisYear());
	return (r != 0) ? r : VehicleNumberSorter(a, b);
}

/** Sort vehicles by last year profit */
static int CDECL VehicleProfitLastYearSorter(const Vehicle * const *a, const Vehicle * const *b)
{
	int r = ClampToI32((*a)->GetDisplayProfitLastYear() - (*b)->GetDisplayProfitLastYear());
	return (r != 0) ? r : VehicleNumberSorter(a, b);
}

/** Sort vehicles by lifetime profit */
static int CDECL VehicleProfitLifetimeSorter(const Vehicle * const *a, const Vehicle * const *b)
{
	int r = ClampToI32((*a)->GetDisplayProfitLifetime() - (*b)->GetDisplayProfitLifetime());
	return (r != 0) ? r : VehicleNumberSorter(a, b);
}

/** Sort vehicles by their cargo */
static int CDECL VehicleCargoSorter(const Vehicle * const *a, const Vehicle * const *b)
{
	const Vehicle *v;
	CargoArray diff;

	/* Append the cargo of the connected waggons */
	for (v = *a; v != NULL; v = v->Next()) diff[v->cargo_type] += v->cargo_cap;
	for (v = *b; v != NULL; v = v->Next()) diff[v->cargo_type] -= v->cargo_cap;

	int r = 0;
	for (CargoID i = 0; i < NUM_CARGO; i++) {
		r = diff[i];
		if (r != 0) break;
	}

	return (r != 0) ? r : VehicleNumberSorter(a, b);
}

/** Sort vehicles by their reliability */
static int CDECL VehicleReliabilitySorter(const Vehicle * const *a, const Vehicle * const *b)
{
	int r = (*a)->reliability - (*b)->reliability;
	return (r != 0) ? r : VehicleNumberSorter(a, b);
}

/** Sort vehicles by their max speed */
static int CDECL VehicleMaxSpeedSorter(const Vehicle * const *a, const Vehicle * const *b)
{
	int r = (*a)->vcache.cached_max_speed - (*b)->vcache.cached_max_speed;
	return (r != 0) ? r : VehicleNumberSorter(a, b);
}

/** Sort vehicles by model */
static int CDECL VehicleModelSorter(const Vehicle * const *a, const Vehicle * const *b)
{
	int r = (*a)->engine_type - (*b)->engine_type;
	return (r != 0) ? r : VehicleNumberSorter(a, b);
}

/** Sort vehicles by their value */
static int CDECL VehicleValueSorter(const Vehicle * const *a, const Vehicle * const *b)
{
	const Vehicle *u;
	Money diff = 0;

	for (u = *a; u != NULL; u = u->Next()) diff += u->value;
	for (u = *b; u != NULL; u = u->Next()) diff -= u->value;

	int r = ClampToI32(diff);
	return (r != 0) ? r : VehicleNumberSorter(a, b);
}

/** Sort vehicles by their length */
static int CDECL VehicleLengthSorter(const Vehicle * const *a, const Vehicle * const *b)
{
	int r = (*a)->GetGroundVehicleCache()->cached_total_length - (*b)->GetGroundVehicleCache()->cached_total_length;
	return (r != 0) ? r : VehicleNumberSorter(a, b);
}

/** Sort vehicles by the time they can still live */
static int CDECL VehicleTimeToLiveSorter(const Vehicle * const *a, const Vehicle * const *b)
{
	int r = ClampToI32(((*a)->max_age - (*a)->age) - ((*b)->max_age - (*b)->age));
	return (r != 0) ? r : VehicleNumberSorter(a, b);
}

/** Sort vehicles by the timetable delay */
static int CDECL VehicleTimetableDelaySorter(const Vehicle * const *a, const Vehicle * const *b)
{
	int r = (*a)->lateness_counter - (*b)->lateness_counter;
	return (r != 0) ? r : VehicleNumberSorter(a, b);
}

/** Sort vehicles by the average order occupancy */
static int CDECL VehicleAverageOrderOccupancySorter(const Vehicle * const *a, const Vehicle * const *b)
{
	int r = (*a)->GetOrderOccupancyAverage() - (*b)->GetOrderOccupancyAverage();
	return (r != 0) ? r : VehicleNumberSorter(a, b);
}

void InitializeGUI()
{
	MemSetT(&_sorting, 0);
}

/**
 * Assign a vehicle window a new vehicle
 * @param window_class WindowClass to search for
 * @param from_index the old vehicle ID
 * @param to_index the new vehicle ID
 */
static inline void ChangeVehicleWindow(WindowClass window_class, VehicleID from_index, VehicleID to_index)
{
	Window *w = FindWindowById(window_class, from_index);
	if (w != NULL) {
		/* Update window_number */
		w->window_number = to_index;
		if (w->viewport != NULL) w->viewport->follow_vehicle = to_index;

		/* Update vehicle drag data */
		if (_thd.window_class == window_class && _thd.window_number == (WindowNumber)from_index) {
			_thd.window_number = to_index;
		}

		/* Notify the window. */
		w->InvalidateData(VIWD_AUTOREPLACE, false);
	}
}

/**
 * Report a change in vehicle IDs (due to autoreplace) to affected vehicle windows.
 * @param from_index the old vehicle ID
 * @param to_index the new vehicle ID
 */
void ChangeVehicleViewWindow(VehicleID from_index, VehicleID to_index)
{
	ChangeVehicleWindow(WC_VEHICLE_VIEW,      from_index, to_index);
	ChangeVehicleWindow(WC_VEHICLE_ORDERS,    from_index, to_index);
	ChangeVehicleWindow(WC_VEHICLE_REFIT,     from_index, to_index);
	ChangeVehicleWindow(WC_VEHICLE_DETAILS,   from_index, to_index);
	ChangeVehicleWindow(WC_VEHICLE_TIMETABLE, from_index, to_index);
}

static const NWidgetPart _nested_vehicle_list[] = {
	NWidget(NWID_HORIZONTAL),
		NWidget(WWT_CLOSEBOX, COLOUR_GREY),
		NWidget(WWT_CAPTION, COLOUR_GREY, WID_VL_CAPTION),
		NWidget(WWT_SHADEBOX, COLOUR_GREY),
		NWidget(WWT_DEFSIZEBOX, COLOUR_GREY),
		NWidget(WWT_STICKYBOX, COLOUR_GREY),
	EndContainer(),

	NWidget(NWID_HORIZONTAL),
		NWidget(WWT_PUSHTXTBTN, COLOUR_GREY, WID_VL_SORT_ORDER), SetMinimalSize(81, 12), SetFill(0, 1), SetDataTip(STR_BUTTON_SORT_BY, STR_TOOLTIP_SORT_ORDER),
		NWidget(WWT_DROPDOWN, COLOUR_GREY, WID_VL_SORT_BY_PULLDOWN), SetMinimalSize(167, 12), SetFill(0, 1), SetDataTip(0x0, STR_TOOLTIP_SORT_CRITERIA),
		NWidget(NWID_SELECTION, INVALID_COLOUR, WID_VL_FILTER_BY_CARGO_SEL),
			NWidget(WWT_DROPDOWN, COLOUR_GREY, WID_VL_FILTER_BY_CARGO), SetMinimalSize(167, 12), SetFill(0, 1), SetDataTip(STR_JUST_STRING, STR_TOOLTIP_FILTER_CRITERIA),
		EndContainer(),
		NWidget(WWT_PANEL, COLOUR_GREY), SetMinimalSize(12, 12), SetFill(1, 1), SetResize(1, 0),
		EndContainer(),
	EndContainer(),

	NWidget(NWID_HORIZONTAL),
		NWidget(WWT_MATRIX, COLOUR_GREY, WID_VL_LIST), SetMinimalSize(248, 0), SetFill(1, 0), SetResize(1, 1), SetMatrixDataTip(1, 0, STR_NULL), SetScrollbar(WID_VL_SCROLLBAR),
		NWidget(NWID_VSCROLLBAR, COLOUR_GREY, WID_VL_SCROLLBAR),
	EndContainer(),

	NWidget(NWID_HORIZONTAL),
		NWidget(NWID_SELECTION, INVALID_COLOUR, WID_VL_HIDE_BUTTONS),
			NWidget(NWID_HORIZONTAL),
				NWidget(WWT_PUSHTXTBTN, COLOUR_GREY, WID_VL_AVAILABLE_VEHICLES), SetMinimalSize(106, 12), SetFill(0, 1),
								SetDataTip(STR_BLACK_STRING, STR_VEHICLE_LIST_AVAILABLE_ENGINES_TOOLTIP),
				NWidget(WWT_PANEL, COLOUR_GREY), SetMinimalSize(0, 12), SetResize(1, 0), SetFill(1, 1), EndContainer(),
				NWidget(WWT_DROPDOWN, COLOUR_GREY, WID_VL_MANAGE_VEHICLES_DROPDOWN), SetMinimalSize(118, 12), SetFill(0, 1),
								SetDataTip(STR_VEHICLE_LIST_MANAGE_LIST, STR_VEHICLE_LIST_MANAGE_LIST_TOOLTIP),
				NWidget(WWT_PUSHIMGBTN, COLOUR_GREY, WID_VL_STOP_ALL), SetMinimalSize(12, 12), SetFill(0, 1),
								SetDataTip(SPR_FLAG_VEH_STOPPED, STR_VEHICLE_LIST_MASS_STOP_LIST_TOOLTIP),
				NWidget(WWT_PUSHIMGBTN, COLOUR_GREY, WID_VL_START_ALL), SetMinimalSize(12, 12), SetFill(0, 1),
								SetDataTip(SPR_FLAG_VEH_RUNNING, STR_VEHICLE_LIST_MASS_START_LIST_TOOLTIP),
			EndContainer(),
			/* Widget to be shown for other companies hiding the previous 5 widgets. */
			NWidget(WWT_PANEL, COLOUR_GREY), SetFill(1, 1), SetResize(1, 0), EndContainer(),
		EndContainer(),
		NWidget(WWT_RESIZEBOX, COLOUR_GREY),
	EndContainer(),
};

static void DrawSmallOrderList(const Vehicle *v, int left, int right, int y, VehicleOrderID start = 0)
{
	const Order *order = v->GetOrder(start);
	if (order == NULL) return;

	bool rtl = _current_text_dir == TD_RTL;
	int l_offset = rtl ? 0 : ScaleGUITrad(6);
	int r_offset = rtl ? ScaleGUITrad(6) : 0;
	int i = 0;
	VehicleOrderID oid = start;

	do {
		if (oid == v->cur_real_order_index) DrawString(left, right, y, STR_TINY_RIGHT_ARROW, TC_BLACK);

		if (order->IsType(OT_GOTO_STATION)) {
			SetDParam(0, order->GetDestination());
			DrawString(left + l_offset, right - r_offset, y, STR_TINY_BLACK_STATION);

			y += FONT_HEIGHT_SMALL;
			if (++i == 4) break;
		}

		oid++;
		order = order->next;
		if (order == NULL) {
			order = v->orders.list->GetFirstOrder();
			oid = 0;
		}
	} while (oid != start);
}

/**
 * Draws an image of a vehicle chain
 * @param v         Front vehicle
 * @param left      The minimum horizontal position
 * @param right     The maximum horizontal position
 * @param y         Vertical position to draw at
 * @param selection Selected vehicle to draw a frame around
 * @param skip      Number of pixels to skip at the front (for scrolling)
 */
void DrawVehicleImage(const Vehicle *v, int left, int right, int y, VehicleID selection, EngineImageType image_type, int skip)
{
	switch (v->type) {
		case VEH_TRAIN:    DrawTrainImage(Train::From(v), left, right, y, selection, image_type, skip); break;
		case VEH_ROAD:     DrawRoadVehImage(v, left, right, y, selection, image_type, skip);  break;
		case VEH_SHIP:     DrawShipImage(v, left, right, y, selection, image_type);     break;
		case VEH_AIRCRAFT: DrawAircraftImage(v, left, right, y, selection, image_type); break;
		default: NOT_REACHED();
	}
}

/**
 * Get the height of a vehicle in the vehicle list GUIs.
 * @param type    the vehicle type to look at
 * @param divisor the resulting height must be dividable by this
 * @return the height
 */
uint GetVehicleListHeight(VehicleType type, uint divisor)
{
	/* Name + vehicle + profit */
	uint base = ScaleGUITrad(GetVehicleHeight(type)) + 2 * FONT_HEIGHT_SMALL;
	/* Drawing of the 4 small orders + profit*/
	if (type >= VEH_SHIP) base = max(base, 5U * FONT_HEIGHT_SMALL);

	if (divisor == 1) return base;

	/* Make sure the height is dividable by divisor */
	uint rem = base % divisor;
	return base + (rem == 0 ? 0 : divisor - rem);
}

/**
 * Draw all the vehicle list items.
 * @param selected_vehicle The vehicle that is to be highlighted.
 * @param line_height      Height of a single item line.
 * @param r                Rectangle with edge positions of the matrix widget.
 */
void BaseVehicleListWindow::DrawVehicleListItems(VehicleID selected_vehicle, int line_height, const Rect &r) const
{
	int left = r.left + WD_MATRIX_LEFT;
	int right = r.right - WD_MATRIX_RIGHT;
	int width = right - left;
	bool rtl = _current_text_dir == TD_RTL;

	int text_offset = max<int>(GetSpriteSize(SPR_PROFIT_LOT).width, GetDigitWidth() * this->unitnumber_digits) + WD_FRAMERECT_RIGHT;
	int text_left  = left  + (rtl ?           0 : text_offset);
	int text_right = right - (rtl ? text_offset :           0);

	bool show_orderlist = this->vli.vtype >= VEH_SHIP;
	int orderlist_left  = left  + (rtl ? 0 : max(ScaleGUITrad(100) + text_offset, width / 2));
	int orderlist_right = right - (rtl ? max(ScaleGUITrad(100) + text_offset, width / 2) : 0);

	int image_left  = (rtl && show_orderlist) ? orderlist_right : text_left;
	int image_right = (!rtl && show_orderlist) ? orderlist_left : text_right;

	int vehicle_button_x = rtl ? right - GetSpriteSize(SPR_PROFIT_LOT).width : left;

	int y = r.top;
	uint max = min(this->vscroll->GetPosition() + this->vscroll->GetCapacity(), this->vehicles.Length());
	for (uint i = this->vscroll->GetPosition(); i < max; ++i) {
		const Vehicle *v = this->vehicles[i];

		SetDParam(0, STR_VEHICLE_LIST_PROFIT_THIS_YEAR_LAST_YEAR);
		SetDParam(1, v->GetDisplayProfitThisYear());
		SetDParam(2, v->GetDisplayProfitLastYear());

		StringID str;
		switch (this->vehicles.SortType()) {
			case VST_AGE: {
				str = (v->age + DAYS_IN_YEAR < v->max_age) ? STR_VEHICLE_LIST_AGE : STR_VEHICLE_LIST_AGE_RED;
				SetDParam(3, v->age / DAYS_IN_LEAP_YEAR);
				SetDParam(4, v->max_age / DAYS_IN_LEAP_YEAR);
				break;
			}

			case VST_CARGO: {
				CargoTypes cargoes = 0;
				for (const Vehicle *u = v; u != NULL; u = u->Next()) {
					if (u->cargo_cap > 0) SetBit(cargoes, u->cargo_type);
				}
				str = STR_VEHICLE_LIST_CARGO;
				SetDParam(3, cargoes);
				break;
			}

			case VST_RELIABILITY: {
				str = ToPercent16(v->reliability) >= 50 ? STR_VEHICLE_LIST_RELIABILITY : STR_VEHICLE_LIST_RELIABILITY_RED;
				SetDParam(3, ToPercent16(v->reliability));
				break;
			}

			case VST_MAX_SPEED: {
				str = STR_VEHICLE_LIST_MAX_SPEED;
				SetDParam(3, v->GetDisplayMaxSpeed());
				break;
			}

			case VST_MODEL: {
				str = STR_VEHICLE_LIST_ENGINE_BUILT;
				SetDParam(3, v->engine_type);
				SetDParam(4, v->build_year);
				break;
			}

			case VST_VALUE: {
				Money total_value = 0;
				for (const Vehicle *u = v; u != NULL; u = u->GetNextVehicle()) {
					total_value += u->value;
				}
				str = STR_VEHICLE_LIST_VALUE;
				SetDParam(3, total_value);
				break;
			}

			case VST_LENGTH: {
				const GroundVehicleCache* gcache = v->GetGroundVehicleCache();
				assert(gcache != nullptr);
				str = STR_VEHICLE_LIST_LENGTH;
				SetDParam(3, CeilDiv(gcache->cached_total_length * 10, TILE_SIZE));
				SetDParam(4, 1);
				break;
			}

			case VST_TIME_TO_LIVE: {
				auto years_remaining = (v->max_age / DAYS_IN_LEAP_YEAR) - (v->age / DAYS_IN_LEAP_YEAR);
				str = (years_remaining > 1) ? STR_VEHICLE_LIST_TIME_TO_LIVE : ((years_remaining < 0) ? STR_VEHICLE_LIST_TIME_TO_LIVE_OVERDUE : STR_VEHICLE_LIST_TIME_TO_LIVE_RED);
				SetDParam(3, std::abs(years_remaining));
				break;
			}

			case VST_TIMETABLE_DELAY: {
				if (v->lateness_counter == 0 || (!_settings_client.gui.timetable_in_ticks && v->lateness_counter / DATE_UNIT_SIZE == 0)) {
					str = STR_VEHICLE_LIST_TIMETABLE_DELAY_ON_TIME;
				} else {
					str = v->lateness_counter > 0 ? STR_VEHICLE_LIST_TIMETABLE_DELAY_LATE : STR_VEHICLE_LIST_TIMETABLE_DELAY_EARLY;
					SetTimetableParams(3, std::abs(v->lateness_counter));
				}
				break;
			}

			case VST_PROFIT_LIFETIME: {
				str = STR_VEHICLE_LIST_PROFIT_THIS_YEAR_LAST_YEAR_LIFETIME;
				SetDParam(3, v->GetDisplayProfitLifetime());
				break;
			}

			case VST_AVERAGE_ORDER_OCCUPANCY: {
				uint8 occupancy_average = v->GetOrderOccupancyAverage();
				if (occupancy_average >= 16) {
					str = STR_VEHICLE_LIST_ORDER_OCCUPANCY_AVERAGE;
					SetDParam(3, occupancy_average - 16);
				} else {
					str = STR_JUST_STRING2;
				}
				break;
			}

			default: {
				str = STR_JUST_STRING2;
				break;
			}
		}

		DrawVehicleImage(v, image_left, image_right, y + FONT_HEIGHT_SMALL - 1, selected_vehicle, EIT_IN_LIST, 0);
		DrawString(text_left, text_right, y + line_height - FONT_HEIGHT_SMALL - WD_FRAMERECT_BOTTOM - 1, str);

		/* company colour stripe along vehicle description row */
		if (_settings_client.gui.show_vehicle_list_company_colour && v->owner != this->vli.company) {
			byte ccolour = 0;
			Company *c = Company::Get(v->owner);
			if (c != NULL) {
				ccolour = _colour_gradient[c->colour][6];
			}
			GfxFillRect((text_right - 1) - (FONT_HEIGHT_SMALL - 2), y + 1, text_right - 1, (y + 1) + (FONT_HEIGHT_SMALL - 2), ccolour, FILLRECT_OPAQUE);
		}

		if (v->name != NULL) {
			/* The vehicle got a name so we will print it */
			SetDParam(0, v->index);
			DrawString(text_left, text_right, y, STR_TINY_BLACK_VEHICLE);
		} else if (v->group_id != DEFAULT_GROUP) {
			/* The vehicle has no name, but is member of a group, so print group name */
			SetDParam(0, v->group_id);
			DrawString(text_left, text_right, y, STR_TINY_GROUP, TC_BLACK);
		}

		if (show_orderlist) DrawSmallOrderList(v, orderlist_left, orderlist_right, y, v->cur_real_order_index);

		if (v->IsChainInDepot()) {
			str = STR_BLUE_COMMA;
		} else {
			str = (v->age > v->max_age - DAYS_IN_LEAP_YEAR) ? STR_RED_COMMA : STR_BLACK_COMMA;
		}

		SetDParam(0, v->unitnumber);
		DrawString(left, right, y + 2, str);

		DrawVehicleProfitButton(v, vehicle_button_x, y + FONT_HEIGHT_NORMAL + 3);

		y += line_height;
	}
}

/**
 * Window for the (old) vehicle listing.
 *
 * bitmask for w->window_number
 * 0-7 CompanyID (owner)
 * 8-10 window type (use flags in vehicle_gui.h)
 * 11-15 vehicle type (using VEH_, but can be compressed to fewer bytes if needed)
 * 16-31 StationID or OrderID depending on window type (bit 8-10)
 */
struct VehicleListWindow : public BaseVehicleListWindow {
private:
	/** Enumeration of planes of the button row at the bottom. */
	enum ButtonPlanes {
		BP_SHOW_BUTTONS, ///< Show the buttons.
		BP_HIDE_BUTTONS, ///< Show the empty panel.
	};

	StringID GetChangeOrderStringID() const
	{
		if (VehicleListIdentifier::UnPack(this->window_number).type == VL_STATION_LIST) {
			return (Station::Get(this->vli.index)->facilities & FACIL_WAYPOINT) ? STR_VEHICLE_LIST_CHANGE_ORDER_WAYPOINT : STR_VEHICLE_LIST_CHANGE_ORDER_STATION;
		} else if (VehicleListIdentifier::UnPack(this->window_number).type == VL_DEPOT_LIST) {
			return STR_VEHICLE_LIST_CHANGE_ORDER_TRAIN_DEPOT + this->vli.vtype;
		} else {
			return 0;
		}
	}

public:
	VehicleListWindow(WindowDesc *desc, WindowNumber window_number) : BaseVehicleListWindow(desc, window_number)
	{
		/* Set up sorting. Make the window-specific _sorting variable
		 * point to the correct global _sorting struct so we are freed
		 * from having conditionals during window operation */
		switch (this->vli.vtype) {
			case VEH_TRAIN:    this->sorting = &_sorting.train; break;
			case VEH_ROAD:     this->sorting = &_sorting.roadveh; break;
			case VEH_SHIP:     this->sorting = &_sorting.ship; break;
			case VEH_AIRCRAFT: this->sorting = &_sorting.aircraft; break;
			default: NOT_REACHED();
		}

		this->CreateNestedTree();

		this->CheckCargoFilterEnableState(WID_VL_FILTER_BY_CARGO_SEL, false, this->vli.type != VL_SHARED_ORDERS && this->vli.type != VL_SINGLE_VEH);

		this->vscroll = this->GetScrollbar(WID_VL_SCROLLBAR);

		this->vehicles.SetListing(*this->sorting);
		this->vehicles.ForceRebuild();
		this->vehicles.NeedResort();
		this->BuildVehicleList();
		this->SortVehicleList();

		/* Set up the window widgets */
		this->GetWidget<NWidgetCore>(WID_VL_LIST)->tool_tip = STR_VEHICLE_LIST_TRAIN_LIST_TOOLTIP + this->vli.vtype;

		if (this->vli.type == VL_SHARED_ORDERS) {
			this->GetWidget<NWidgetCore>(WID_VL_CAPTION)->widget_data = STR_VEHICLE_LIST_SHARED_ORDERS_LIST_CAPTION;
		} else {
			this->GetWidget<NWidgetCore>(WID_VL_CAPTION)->widget_data = STR_VEHICLE_LIST_TRAIN_CAPTION + this->vli.vtype;
		}

		this->FinishInitNested(window_number);
		if (this->vli.company != OWNER_NONE) this->owner = this->vli.company;
	}

	~VehicleListWindow()
	{
		*this->sorting = this->vehicles.GetListing();
	}

	virtual void UpdateWidgetSize(int widget, Dimension *size, const Dimension &padding, Dimension *fill, Dimension *resize)
	{
		switch (widget) {
			case WID_VL_LIST:
				resize->height = GetVehicleListHeight(this->vli.vtype, 1);

				switch (this->vli.vtype) {
					case VEH_TRAIN:
					case VEH_ROAD:
						size->height = 6 * resize->height;
						break;
					case VEH_SHIP:
					case VEH_AIRCRAFT:
						size->height = 4 * resize->height;
						break;
					default: NOT_REACHED();
				}
				break;

			case WID_VL_SORT_ORDER: {
				Dimension d = GetStringBoundingBox(this->GetWidget<NWidgetCore>(widget)->widget_data);
				d.width += padding.width + Window::SortButtonWidth() * 2; // Doubled since the string is centred and it also looks better.
				d.height += padding.height;
				*size = maxdim(*size, d);
				break;
			}

			case WID_VL_MANAGE_VEHICLES_DROPDOWN: {
				Dimension d = this->GetActionDropdownSize(this->vli.type == VL_STANDARD, false,
						this->vli.vtype == VEH_TRAIN, this->GetChangeOrderStringID());
				d.height += padding.height;
				d.width  += padding.width;
				*size = maxdim(*size, d);
				break;
			}
		}
	}

	virtual void SetStringParameters(int widget) const
	{
		switch (widget) {
			case WID_VL_AVAILABLE_VEHICLES:
				SetDParam(0, STR_VEHICLE_LIST_AVAILABLE_TRAINS + this->vli.vtype);
				break;

			case WID_VL_FILTER_BY_CARGO:
				SetDParam(0, this->cargo_filter_texts[this->cargo_filter_criteria]);
				break;

			case WID_VL_CAPTION: {
				switch (this->vli.type) {
					case VL_SHARED_ORDERS: // Shared Orders
						if (this->vehicles.Length() == 0) {
							/* We can't open this window without vehicles using this order
							 * and we should close the window when deleting the order. */
							NOT_REACHED();
						}
						SetDParam(0, this->vscroll->GetCount());
						break;

					case VL_STANDARD: // Company Name
						SetDParam(0, STR_COMPANY_NAME);
						SetDParam(1, this->vli.index);
						SetDParam(3, this->vscroll->GetCount());
						break;

					case VL_STATION_LIST: // Station/Waypoint Name
						SetDParam(0, Station::IsExpected(BaseStation::Get(this->vli.index)) ? STR_STATION_NAME : STR_WAYPOINT_NAME);
						SetDParam(1, this->vli.index);
						SetDParam(3, this->vscroll->GetCount());
						break;

					case VL_DEPOT_LIST:
						SetDParam(0, STR_DEPOT_CAPTION);
						SetDParam(1, this->vli.vtype);
						SetDParam(2, this->vli.index);
						SetDParam(3, this->vscroll->GetCount());
						break;
					default: NOT_REACHED();
				}
				break;
			}
		}
	}

	virtual void DrawWidget(const Rect &r, int widget) const
	{
		switch (widget) {
			case WID_VL_SORT_ORDER:
				/* draw arrow pointing up/down for ascending/descending sorting */
				this->DrawSortButtonState(widget, this->vehicles.IsDescSortOrder() ? SBS_DOWN : SBS_UP);
				break;

			case WID_VL_LIST:
				this->DrawVehicleListItems(INVALID_VEHICLE, this->resize.step_height, r);
				break;
		}
	}

	virtual void OnPaint()
	{
		this->BuildVehicleList();
		this->SortVehicleList();

		if (!this->ShouldShowActionDropdownList() && this->IsWidgetLowered(WID_VL_MANAGE_VEHICLES_DROPDOWN)) {
			HideDropDownMenu(this);
		}

		/* Hide the widgets that we will not use in this window
		 * Some windows contains actions only fit for the owner */
		int plane_to_show = (this->owner == _local_company) ? BP_SHOW_BUTTONS : BP_HIDE_BUTTONS;
		NWidgetStacked *nwi = this->GetWidget<NWidgetStacked>(WID_VL_HIDE_BUTTONS);
		if (plane_to_show != nwi->shown_plane) {
			nwi->SetDisplayedPlane(plane_to_show);
			nwi->SetDirty(this);
		}
		if (this->owner == _local_company) {
			this->SetWidgetDisabledState(WID_VL_AVAILABLE_VEHICLES, this->vli.type != VL_STANDARD);
			this->SetWidgetDisabledState(WID_VL_MANAGE_VEHICLES_DROPDOWN, !this->ShouldShowActionDropdownList());
			this->SetWidgetsDisabledState(this->vehicles.Length() == 0 || (this->vli.type == VL_STANDARD && _settings_client.gui.disable_top_veh_list_mass_actions),
				WID_VL_STOP_ALL,
				WID_VL_START_ALL,
				WIDGET_LIST_END);
		}

		/* Set text of sort by dropdown widget. */
		this->GetWidget<NWidgetCore>(WID_VL_SORT_BY_PULLDOWN)->widget_data = this->vehicle_sorter_names[this->vehicles.SortType()];

		this->GetWidget<NWidgetCore>(WID_VL_FILTER_BY_CARGO)->widget_data = this->cargo_filter_texts[this->cargo_filter_criteria];

		this->DrawWidgets();
	}

	virtual void OnClick(Point pt, int widget, int click_count)
	{
		switch (widget) {
			case WID_VL_SORT_ORDER: // Flip sorting method ascending/descending
				this->vehicles.ToggleSortOrder();
				this->SetDirty();
				break;

			case WID_VL_SORT_BY_PULLDOWN:// Select sorting criteria dropdown menu
				ShowDropDownMenu(this, this->vehicle_sorter_names, this->vehicles.SortType(), WID_VL_SORT_BY_PULLDOWN, 0,
						(this->vli.vtype == VEH_TRAIN || this->vli.vtype == VEH_ROAD) ? 0 : this->vehicle_sorter_non_ground_veh_disable_mask, 0, DDSF_LOST_FOCUS);
				return;

			case WID_VL_FILTER_BY_CARGO: // Cargo filter dropdown
				ShowDropDownMenu(this, this->cargo_filter_texts, this->cargo_filter_criteria, WID_VL_FILTER_BY_CARGO, 0, 0);
				break;

			case WID_VL_LIST: { // Matrix to show vehicles
				uint id_v = this->vscroll->GetScrolledRowFromWidget(pt.y, this, WID_VL_LIST);
				if (id_v >= this->vehicles.Length()) return; // click out of list bound

				const Vehicle *v = this->vehicles[id_v];
				if (!VehicleClicked(v)) ShowVehicleViewWindow(v);
				break;
			}

			case WID_VL_AVAILABLE_VEHICLES:
				ShowBuildVehicleWindow(INVALID_TILE, this->vli.vtype);
				break;

			case WID_VL_MANAGE_VEHICLES_DROPDOWN: {
				VehicleListIdentifier vli = VehicleListIdentifier::UnPack(this->window_number);
				DropDownList *list = this->BuildActionDropdownList(vli.type == VL_STANDARD, false,
						this->vli.vtype == VEH_TRAIN, this->GetChangeOrderStringID(), true, vli.type == VL_STANDARD);
				ShowDropDownList(this, list, -1, WID_VL_MANAGE_VEHICLES_DROPDOWN);
				break;
			}

			case WID_VL_STOP_ALL:
			case WID_VL_START_ALL:
				DoCommandP(0, (1 << 1) | (widget == WID_VL_START_ALL ? (1 << 0) : 0), this->window_number, CMD_MASS_START_STOP);
				break;
		}
	}

	virtual void OnDropdownSelect(int widget, int index)
	{
		switch (widget) {
			case WID_VL_SORT_BY_PULLDOWN:
				this->vehicles.SetSortType(index);
				break;
			case WID_VL_FILTER_BY_CARGO:
				this->SetCargoFilterIndex(index);
				break;
			case WID_VL_MANAGE_VEHICLES_DROPDOWN:
				assert(this->ShouldShowActionDropdownList());

				switch (index) {
					case ADI_REPLACE: // Replace window
						ShowReplaceGroupVehicleWindow(ALL_GROUP, this->vli.vtype);
						break;
					case ADI_TEMPLATE_REPLACE:
						if (vli.vtype == VEH_TRAIN) {
							ShowTemplateReplaceWindow(this->unitnumber_digits);
						}
						break;
					case ADI_SERVICE: // Send for servicing
					case ADI_DEPOT: // Send to Depots
						DoCommandP(0, DEPOT_MASS_SEND | (index == ADI_SERVICE ? DEPOT_SERVICE : (DepotCommand)0), this->window_number, GetCmdSendToDepot(this->vli.vtype));
						break;
					case ADI_CANCEL_DEPOT:
						DoCommandP(0, DEPOT_MASS_SEND | DEPOT_CANCEL, this->window_number, GetCmdSendToDepot(this->vli.vtype));
						break;

					case ADI_DEPOT_SELL:
						DoCommandP(0, DEPOT_MASS_SEND | DEPOT_SELL, this->window_number, GetCmdSendToDepot(this->vli.vtype));
						break;

					case ADI_CHANGE_ORDER:
						SetObjectToPlaceWnd(ANIMCURSOR_PICKSTATION, PAL_NONE, HT_RECT, this);
						break;

					case ADI_CREATE_GROUP:
						ShowQueryString(STR_EMPTY, STR_GROUP_RENAME_CAPTION, MAX_LENGTH_GROUP_NAME_CHARS, this, CS_ALPHANUMERAL, QSF_ENABLE_DEFAULT | QSF_LEN_IN_CHARS);
						break;

					case ADI_TRACERESTRICT_SLOT_MGMT: {
						extern void ShowTraceRestrictSlotWindow(CompanyID company);
						ShowTraceRestrictSlotWindow(this->owner);
						break;
					}

					default: NOT_REACHED();
				}
				break;
			default: NOT_REACHED();
		}
		this->SetDirty();
	}

<<<<<<< HEAD
	virtual void OnQueryTextFinished(char *str)
	{
		DoCommandP(0, this->window_number, 0, CMD_CREATE_GROUP_FROM_LIST | CMD_MSG(STR_ERROR_GROUP_CAN_T_CREATE), NULL, str);
	}

	virtual void OnPlaceObject(Point pt, TileIndex tile)
	{
		/* check depot first */
		if (IsDepotTile(tile) && GetDepotVehicleType(tile) == this->vli.vtype) {
			if (this->vli.type != VL_DEPOT_LIST) return;
			if (!IsInfraTileUsageAllowed(this->vli.vtype, this->vli.company, tile)) return;

			DestinationID dest = (this->vli.vtype == VEH_AIRCRAFT) ? GetStationIndex(tile) : GetDepotIndex(tile);
			DoCommandP(0, this->vli.index | (this->vli.vtype << 16) | (OT_GOTO_DEPOT << 20), dest, CMD_MASS_CHANGE_ORDER);
			ResetObjectToPlace();
			return;
		}

		/* check rail waypoint or buoy (no ownership) */
		if ((IsRailWaypointTile(tile) && this->vli.vtype == VEH_TRAIN && !IsInfraTileUsageAllowed(VEH_TRAIN, this->vli.company, tile))
				|| (IsBuoyTile(tile) && this->vli.vtype == VEH_SHIP)) {
			if (this->vli.type != VL_STATION_LIST) return;
			if (!(Station::Get(this->vli.index)->facilities & FACIL_WAYPOINT)) return;
			DoCommandP(0, this->vli.index | (this->vli.vtype << 16) | (OT_GOTO_WAYPOINT << 20), GetStationIndex(tile), CMD_MASS_CHANGE_ORDER);
			ResetObjectToPlace();
			return;
		}

		if (IsTileType(tile, MP_STATION)) {
			if (this->vli.type != VL_STATION_LIST) return;
			if (Station::Get(this->vli.index)->facilities & FACIL_WAYPOINT) return;

			StationID st_index = GetStationIndex(tile);
			const Station *st = Station::Get(st_index);

			if (!IsInfraUsageAllowed(this->vli.vtype, this->vli.company, st->owner)) return;

			if ((this->vli.vtype == VEH_SHIP && st->facilities & FACIL_DOCK) ||
					(this->vli.vtype == VEH_TRAIN && st->facilities & FACIL_TRAIN) ||
					(this->vli.vtype == VEH_AIRCRAFT && st->facilities & FACIL_AIRPORT) ||
					(this->vli.vtype == VEH_ROAD && st->facilities & (FACIL_BUS_STOP | FACIL_TRUCK_STOP))) {
				DoCommandP(0, this->vli.index | (this->vli.vtype << 16) | (OT_GOTO_STATION << 20), GetStationIndex(tile), CMD_MASS_CHANGE_ORDER);
				ResetObjectToPlace();
				return;
			}
		}
	}

	virtual void OnTick()
=======
	virtual void OnGameTick()
>>>>>>> 4a162c55
	{
		if (this->vehicles.NeedResort()) {
			StationID station = (this->vli.type == VL_STATION_LIST) ? this->vli.index : INVALID_STATION;

			DEBUG(misc, 3, "Periodic resort %d list company %d at station %d", this->vli.vtype, this->owner, station);
			this->SetDirty();
		}
	}

	virtual void OnResize()
	{
		this->vscroll->SetCapacityFromWidget(this, WID_VL_LIST);
	}

	/**
	 * Some data on this window has become invalid.
	 * @param data Information about the changed data.
	 * @param gui_scope Whether the call is done from GUI scope. You may not do everything when not in GUI scope. See #InvalidateWindowData() for details.
	 */
	virtual void OnInvalidateData(int data = 0, bool gui_scope = true)
	{
		if (!gui_scope && HasBit(data, 31) && this->vli.type == VL_SHARED_ORDERS) {
			/* Needs to be done in command-scope, so everything stays valid */
			this->vli.index = GB(data, 0, 20);
			this->window_number = this->vli.Pack();
			this->vehicles.ForceRebuild();
			return;
		}

		if (data == 0) {
			/* This needs to be done in command-scope to enforce rebuilding before resorting invalid data */
			this->vehicles.ForceRebuild();
			if (this->vli.type == VL_SHARED_ORDERS && !_settings_client.gui.enable_single_veh_shared_order_gui && this->vehicles.Length() == 1) {
				delete this;
				return;
			}
		} else {
			this->vehicles.ForceResort();
		}

		this->CheckCargoFilterEnableState(WID_VL_FILTER_BY_CARGO_SEL, true, this->vli.type != VL_SHARED_ORDERS && this->vli.type != VL_SINGLE_VEH);
	}
};

static WindowDesc _vehicle_list_other_desc(
	WDP_AUTO, "list_vehicles", 260, 246,
	WC_INVALID, WC_NONE,
	0,
	_nested_vehicle_list, lengthof(_nested_vehicle_list)
);

static WindowDesc _vehicle_list_train_desc(
	WDP_AUTO, "list_vehicles_train", 325, 246,
	WC_TRAINS_LIST, WC_NONE,
	0,
	_nested_vehicle_list, lengthof(_nested_vehicle_list)
);

static void ShowVehicleListWindowLocal(CompanyID company, VehicleListType vlt, VehicleType vehicle_type, uint32 unique_number)
{
	if (!Company::IsValidID(company) && company != OWNER_NONE) return;

	WindowNumber num = VehicleListIdentifier(vlt, vehicle_type, company, unique_number).Pack();
	if (vehicle_type == VEH_TRAIN) {
		AllocateWindowDescFront<VehicleListWindow>(&_vehicle_list_train_desc, num);
	} else {
		_vehicle_list_other_desc.cls = GetWindowClassForVehicleType(vehicle_type);
		AllocateWindowDescFront<VehicleListWindow>(&_vehicle_list_other_desc, num);
	}
}

void ShowVehicleListWindow(CompanyID company, VehicleType vehicle_type)
{
	/* If _settings_client.gui.advanced_vehicle_list > 1, display the Advanced list
	 * if _settings_client.gui.advanced_vehicle_list == 1, display Advanced list only for local company
	 * if _ctrl_pressed, do the opposite action (Advanced list x Normal list)
	 */

	if ((_settings_client.gui.advanced_vehicle_list > (uint)(company != _local_company)) != _ctrl_pressed) {
		ShowCompanyGroup(company, vehicle_type);
	} else {
		ShowVehicleListWindowLocal(company, VL_STANDARD, vehicle_type, company);
	}
}

void ShowVehicleListWindow(const Vehicle *v)
{
	ShowVehicleListWindowLocal(v->owner, VL_SHARED_ORDERS, v->type, v->FirstShared()->index);
}

void ShowVehicleListWindow(CompanyID company, VehicleType vehicle_type, StationID station)
{
	ShowVehicleListWindowLocal(company, VL_STATION_LIST, vehicle_type, station);
}

void ShowVehicleListWindow(CompanyID company, VehicleType vehicle_type, TileIndex depot_tile)
{
	uint16 depot_airport_index;

	if (vehicle_type == VEH_AIRCRAFT) {
		depot_airport_index = GetStationIndex(depot_tile);
	} else {
		depot_airport_index = GetDepotIndex(depot_tile);
	}
	ShowVehicleListWindowLocal(company, VL_DEPOT_LIST, vehicle_type, depot_airport_index);
}


/* Unified vehicle GUI - Vehicle Details Window */

assert_compile(WID_VD_DETAILS_CARGO_CARRIED    == WID_VD_DETAILS_CARGO_CARRIED + TDW_TAB_CARGO   );
assert_compile(WID_VD_DETAILS_TRAIN_VEHICLES   == WID_VD_DETAILS_CARGO_CARRIED + TDW_TAB_INFO    );
assert_compile(WID_VD_DETAILS_CAPACITY_OF_EACH == WID_VD_DETAILS_CARGO_CARRIED + TDW_TAB_CAPACITY);
assert_compile(WID_VD_DETAILS_TOTAL_CARGO      == WID_VD_DETAILS_CARGO_CARRIED + TDW_TAB_TOTALS  );

/** Vehicle details widgets (other than train). */
static const NWidgetPart _nested_nontrain_vehicle_details_widgets[] = {
	NWidget(NWID_HORIZONTAL),
		NWidget(WWT_CLOSEBOX, COLOUR_GREY),
		NWidget(WWT_CAPTION, COLOUR_GREY, WID_VD_CAPTION), SetDataTip(STR_VEHICLE_DETAILS_CAPTION, STR_TOOLTIP_WINDOW_TITLE_DRAG_THIS),
		NWidget(WWT_PUSHTXTBTN, COLOUR_GREY, WID_VD_RENAME_VEHICLE), SetMinimalSize(40, 0), SetMinimalTextLines(1, WD_FRAMERECT_TOP + WD_FRAMERECT_BOTTOM + 2), SetDataTip(STR_VEHICLE_NAME_BUTTON, STR_NULL /* filled in later */),
		NWidget(WWT_SHADEBOX, COLOUR_GREY),
		NWidget(WWT_DEFSIZEBOX, COLOUR_GREY),
		NWidget(WWT_STICKYBOX, COLOUR_GREY),
	EndContainer(),
	NWidget(WWT_PANEL, COLOUR_GREY, WID_VD_TOP_DETAILS), SetMinimalSize(405, 42), SetResize(1, 0), EndContainer(),
	NWidget(WWT_PANEL, COLOUR_GREY, WID_VD_MIDDLE_DETAILS), SetMinimalSize(405, 45), SetResize(1, 0), EndContainer(),
	NWidget(NWID_HORIZONTAL),
		NWidget(WWT_PUSHARROWBTN, COLOUR_GREY, WID_VD_DECREASE_SERVICING_INTERVAL), SetFill(0, 1),
				SetDataTip(AWV_DECREASE, STR_VEHICLE_DETAILS_DECREASE_SERVICING_INTERVAL_TOOLTIP),
		NWidget(WWT_PUSHARROWBTN, COLOUR_GREY, WID_VD_INCREASE_SERVICING_INTERVAL), SetFill(0, 1),
				SetDataTip(AWV_INCREASE, STR_VEHICLE_DETAILS_INCREASE_SERVICING_INTERVAL_TOOLTIP),
		NWidget(WWT_DROPDOWN, COLOUR_GREY, WID_VD_SERVICE_INTERVAL_DROPDOWN), SetFill(0, 1),
				SetDataTip(STR_EMPTY, STR_SERVICE_INTERVAL_DROPDOWN_TOOLTIP),
		NWidget(WWT_PANEL, COLOUR_GREY, WID_VD_SERVICING_INTERVAL), SetFill(1, 1), SetResize(1, 0), EndContainer(),
		NWidget(WWT_RESIZEBOX, COLOUR_GREY),
	EndContainer(),
};

/** Train details widgets. */
static const NWidgetPart _nested_train_vehicle_details_widgets[] = {
	NWidget(NWID_HORIZONTAL),
		NWidget(WWT_CLOSEBOX, COLOUR_GREY),
		NWidget(WWT_CAPTION, COLOUR_GREY, WID_VD_CAPTION), SetDataTip(STR_VEHICLE_DETAILS_CAPTION, STR_TOOLTIP_WINDOW_TITLE_DRAG_THIS),
		NWidget(WWT_PUSHTXTBTN, COLOUR_GREY, WID_VD_RENAME_VEHICLE), SetMinimalSize(40, 0), SetMinimalTextLines(1, WD_FRAMERECT_TOP + WD_FRAMERECT_BOTTOM + 2), SetDataTip(STR_VEHICLE_NAME_BUTTON, STR_NULL /* filled in later */),
		NWidget(WWT_SHADEBOX, COLOUR_GREY),
		NWidget(WWT_DEFSIZEBOX, COLOUR_GREY),
		NWidget(WWT_STICKYBOX, COLOUR_GREY),
	EndContainer(),
	NWidget(WWT_PANEL, COLOUR_GREY, WID_VD_TOP_DETAILS), SetResize(1, 0), SetMinimalSize(405, 42), EndContainer(),
	NWidget(NWID_HORIZONTAL),
		NWidget(WWT_MATRIX, COLOUR_GREY, WID_VD_MATRIX), SetResize(1, 1), SetMinimalSize(393, 45), SetMatrixDataTip(1, 0, STR_NULL), SetFill(1, 0), SetScrollbar(WID_VD_SCROLLBAR),
		NWidget(NWID_VSCROLLBAR, COLOUR_GREY, WID_VD_SCROLLBAR),
	EndContainer(),
	NWidget(NWID_HORIZONTAL),
		NWidget(WWT_PUSHARROWBTN, COLOUR_GREY, WID_VD_DECREASE_SERVICING_INTERVAL), SetFill(0, 1),
				SetDataTip(AWV_DECREASE, STR_VEHICLE_DETAILS_DECREASE_SERVICING_INTERVAL_TOOLTIP),
		NWidget(WWT_PUSHARROWBTN, COLOUR_GREY, WID_VD_INCREASE_SERVICING_INTERVAL), SetFill(0, 1),
				SetDataTip(AWV_INCREASE, STR_VEHICLE_DETAILS_INCREASE_SERVICING_INTERVAL_TOOLTIP),
		NWidget(WWT_DROPDOWN, COLOUR_GREY, WID_VD_SERVICE_INTERVAL_DROPDOWN), SetFill(0, 1),
				SetDataTip(STR_EMPTY, STR_SERVICE_INTERVAL_DROPDOWN_TOOLTIP),
		NWidget(WWT_PANEL, COLOUR_GREY, WID_VD_SERVICING_INTERVAL), SetFill(1, 1), SetResize(1, 0), EndContainer(),
	EndContainer(),
	NWidget(NWID_HORIZONTAL),
		NWidget(WWT_PUSHTXTBTN, COLOUR_GREY, WID_VD_DETAILS_CARGO_CARRIED), SetMinimalSize(96, 12),
				SetDataTip(STR_VEHICLE_DETAIL_TAB_CARGO, STR_VEHICLE_DETAILS_TRAIN_CARGO_TOOLTIP), SetFill(1, 0), SetResize(1, 0),
		NWidget(WWT_PUSHTXTBTN, COLOUR_GREY, WID_VD_DETAILS_TRAIN_VEHICLES), SetMinimalSize(99, 12),
				SetDataTip(STR_VEHICLE_DETAIL_TAB_INFORMATION, STR_VEHICLE_DETAILS_TRAIN_INFORMATION_TOOLTIP), SetFill(1, 0), SetResize(1, 0),
		NWidget(WWT_PUSHTXTBTN, COLOUR_GREY, WID_VD_DETAILS_CAPACITY_OF_EACH), SetMinimalSize(99, 12),
				SetDataTip(STR_VEHICLE_DETAIL_TAB_CAPACITIES, STR_VEHICLE_DETAILS_TRAIN_CAPACITIES_TOOLTIP), SetFill(1, 0), SetResize(1, 0),
		NWidget(WWT_PUSHTXTBTN, COLOUR_GREY, WID_VD_DETAILS_TOTAL_CARGO), SetMinimalSize(99, 12),
				SetDataTip(STR_VEHICLE_DETAIL_TAB_TOTAL_CARGO, STR_VEHICLE_DETAILS_TRAIN_TOTAL_CARGO_TOOLTIP), SetFill(1, 0), SetResize(1, 0),
		NWidget(WWT_RESIZEBOX, COLOUR_GREY),
	EndContainer(),
};


extern int GetTrainDetailsWndVScroll(VehicleID veh_id, TrainDetailsWindowTabs det_tab);
extern void DrawTrainDetails(const Train *v, int left, int right, int y, int vscroll_pos, uint16 vscroll_cap, TrainDetailsWindowTabs det_tab);
extern void DrawRoadVehDetails(const Vehicle *v, int left, int right, int y);
extern void DrawShipDetails(const Vehicle *v, int left, int right, int y);
extern void DrawAircraftDetails(const Aircraft *v, int left, int right, int y);

static StringID _service_interval_dropdown[] = {
	STR_VEHICLE_DETAILS_DEFAULT,
	STR_VEHICLE_DETAILS_DAYS,
	STR_VEHICLE_DETAILS_PERCENT,
	INVALID_STRING_ID,
};

/** Class for managing the vehicle details window. */
struct VehicleDetailsWindow : Window {
	TrainDetailsWindowTabs tab; ///< For train vehicles: which tab is displayed.
	Scrollbar *vscroll;
	bool vehicle_group_line_shown;
	bool vehicle_weight_ratio_line_shown;
	bool vehicle_slots_line_shown;

	/** Initialize a newly created vehicle details window */
	VehicleDetailsWindow(WindowDesc *desc, WindowNumber window_number) : Window(desc)
	{
		const Vehicle *v = Vehicle::Get(window_number);

		this->CreateNestedTree();
		this->vscroll = (v->type == VEH_TRAIN ? this->GetScrollbar(WID_VD_SCROLLBAR) : NULL);
		this->FinishInitNested(window_number);

		this->GetWidget<NWidgetCore>(WID_VD_RENAME_VEHICLE)->tool_tip = STR_VEHICLE_DETAILS_TRAIN_RENAME + v->type;

		this->owner = v->owner;
		this->tab = TDW_TAB_CARGO;
	}

	~VehicleDetailsWindow()
	{
		if (this->window_number != INVALID_VEHICLE) {
			if (!FocusWindowById(WC_VEHICLE_VIEW, this->window_number)) {
				if (this->window_number != INVALID_VEHICLE) {
					const Vehicle *v = Vehicle::Get(this->window_number);
					MarkAllRoutePathsDirty(v);
					MarkAllRouteStepsDirty(v);
				}
			}
		}
	}

	/**
	 * Some data on this window has become invalid.
	 * @param data Information about the changed data.
	 * @param gui_scope Whether the call is done from GUI scope. You may not do everything when not in GUI scope. See #InvalidateWindowData() for details.
	 */
	virtual void OnInvalidateData(int data = 0, bool gui_scope = true)
	{
		if (data == VIWD_AUTOREPLACE) {
			/* Autoreplace replaced the vehicle.
			 * Nothing to do for this window. */
			return;
		}
		if (!gui_scope) return;
		const Vehicle *v = Vehicle::Get(this->window_number);
		if (v->type == VEH_ROAD) {
			const NWidgetBase *nwid_info = this->GetWidget<NWidgetBase>(WID_VD_MIDDLE_DETAILS);
			uint aimed_height = this->GetRoadVehDetailsHeight(v);
			/* If the number of articulated parts changes, the size of the window must change too. */
			if (aimed_height != nwid_info->current_y) {
				this->ReInit();
			}
		}

		/* If the presence of the group line changes, the size of the top details widget must change */
		if (this->vehicle_group_line_shown != this->ShouldShowGroupLine(v)) {
			this->ReInit();
		}
	}

	/**
	 * Gets the desired height for the road vehicle details panel.
	 * @param v Road vehicle being shown.
	 * @return Desired height in pixels.
	 */
	uint GetRoadVehDetailsHeight(const Vehicle *v)
	{
		uint desired_height;
		if (v->HasArticulatedPart()) {
			/* An articulated RV has its text drawn under the sprite instead of after it, hence 15 pixels extra. */
			desired_height = WD_FRAMERECT_TOP + ScaleGUITrad(15) + 4 * FONT_HEIGHT_NORMAL + 3 + WD_FRAMERECT_BOTTOM;
			/* Add space for the cargo amount for each part. */
			for (const Vehicle *u = v; u != NULL; u = u->Next()) {
				if (u->cargo_cap != 0) desired_height += FONT_HEIGHT_NORMAL + 1;
			}
		} else {
			desired_height = WD_FRAMERECT_TOP + 5 * FONT_HEIGHT_NORMAL + 4 + WD_FRAMERECT_BOTTOM;
		}
		return desired_height;
	}

	bool ShouldShowGroupLine(const Vehicle *v) const
	{
		return (_settings_client.gui.show_vehicle_group_in_details && v->group_id != INVALID_GROUP && v->group_id != DEFAULT_GROUP);
	}

	bool ShouldShowWeightRatioLine(const Vehicle *v) const
	{
		return (v->type == VEH_TRAIN && _settings_client.gui.show_train_weight_ratios_in_details);
	}

	bool ShouldShowSlotsLine(const Vehicle *v) const
	{
		if (v->type != VEH_TRAIN) return false;
		return HasBit(Train::From(v)->flags, VRF_HAVE_SLOT);
	}

	virtual void UpdateWidgetSize(int widget, Dimension *size, const Dimension &padding, Dimension *fill, Dimension *resize)
	{
		switch (widget) {
			case WID_VD_TOP_DETAILS: {
				const Vehicle *v = Vehicle::Get(this->window_number);
				Dimension dim = { 0, 0 };
				this->vehicle_group_line_shown = ShouldShowGroupLine(v);
				this->vehicle_weight_ratio_line_shown = ShouldShowWeightRatioLine(v);
				this->vehicle_slots_line_shown = ShouldShowSlotsLine(v);
				int lines = 4;
				if (this->vehicle_group_line_shown) lines++;
				if (this->vehicle_weight_ratio_line_shown) lines++;
				if (this->vehicle_slots_line_shown) lines++;
				size->height = WD_FRAMERECT_TOP + lines * FONT_HEIGHT_NORMAL + WD_FRAMERECT_BOTTOM;

				for (uint i = 0; i < 5; i++) SetDParamMaxValue(i, INT16_MAX);
				static const StringID info_strings[] = {
					STR_VEHICLE_INFO_MAX_SPEED,
					STR_VEHICLE_INFO_WEIGHT_POWER_MAX_SPEED,
					STR_VEHICLE_INFO_WEIGHT_POWER_MAX_SPEED_MAX_TE,
					STR_VEHICLE_INFO_RELIABILITY_BREAKDOWNS
				};
				for (uint i = 0; i < lengthof(info_strings); i++) {
					dim = maxdim(dim, GetStringBoundingBox(info_strings[i]));
				}
				if (v->type == VEH_TRAIN && _settings_client.gui.show_train_length_in_details) {
					SetDParamMaxValue(0, _settings_game.vehicle.max_train_length * 10);
					SetDParam(1, 1);
					SetDParam(2, STR_VEHICLE_INFO_PROFIT_THIS_YEAR_LAST_YEAR_LIFETIME);
					SetDParam(3, STR_VEHICLE_INFO_PROFIT_THIS_YEAR_LAST_YEAR);
					for (uint i = 4; i < 7; i++) SetDParamMaxValue(i, 1 << 24);
					dim = maxdim(dim, GetStringBoundingBox(STR_VEHICLE_INFO_TRAIN_LENGTH));
				} else {
					SetDParam(0, STR_VEHICLE_INFO_PROFIT_THIS_YEAR_LAST_YEAR);
					for (uint i = 1; i < 4; i++) SetDParamMaxValue(i, 1 << 24);
					dim = maxdim(dim, GetStringBoundingBox(STR_VEHICLE_INFO_PROFIT_THIS_YEAR_LAST_YEAR_LIFETIME));
				}
				if (this->vehicle_group_line_shown) {
					SetDParam(0, v->group_id);
					dim = maxdim(dim, GetStringBoundingBox(STR_VEHICLE_INFO_GROUP));
				}
				if (this->vehicle_weight_ratio_line_shown) {
					SetDParamMaxValue(0, 1 << 16);
					SetDParamMaxValue(1, 1 << 16);
					dim = maxdim(dim, GetStringBoundingBox(STR_VEHICLE_INFO_WEIGHT_RATIOS));
				}
				SetDParam(0, STR_VEHICLE_INFO_AGE);
				dim = maxdim(dim, GetStringBoundingBox(STR_VEHICLE_INFO_AGE_RUNNING_COST_YR));
				size->width = dim.width + WD_FRAMERECT_LEFT + WD_FRAMERECT_RIGHT;
				break;
			}

			case WID_VD_MIDDLE_DETAILS: {
				const Vehicle *v = Vehicle::Get(this->window_number);
				switch (v->type) {
					case VEH_ROAD:
						size->height = this->GetRoadVehDetailsHeight(v);
						break;

					case VEH_SHIP:
						size->height = WD_FRAMERECT_TOP + 4 * FONT_HEIGHT_NORMAL + 3 + WD_FRAMERECT_BOTTOM;
						break;

					case VEH_AIRCRAFT:
						size->height = WD_FRAMERECT_TOP + 5 * FONT_HEIGHT_NORMAL + 4 + WD_FRAMERECT_BOTTOM;
						break;

					default:
						NOT_REACHED(); // Train uses WID_VD_MATRIX instead.
				}
				break;
			}

			case WID_VD_MATRIX:
				resize->height = max(ScaleGUITrad(14), WD_MATRIX_TOP + FONT_HEIGHT_NORMAL + WD_MATRIX_BOTTOM);
				size->height = 4 * resize->height;
				break;

			case WID_VD_SERVICE_INTERVAL_DROPDOWN: {
				StringID *strs = _service_interval_dropdown;
				while (*strs != INVALID_STRING_ID) {
					*size = maxdim(*size, GetStringBoundingBox(*strs++));
				}
				size->width += padding.width;
				size->height = FONT_HEIGHT_NORMAL + WD_DROPDOWNTEXT_TOP + WD_DROPDOWNTEXT_BOTTOM;
				break;
			}

			case WID_VD_SERVICING_INTERVAL:
				SetDParamMaxValue(0, MAX_SERVINT_DAYS); // Roughly the maximum interval
				SetDParamMaxValue(1, MAX_YEAR * DAYS_IN_YEAR); // Roughly the maximum year
				size->width = max(GetStringBoundingBox(STR_VEHICLE_DETAILS_SERVICING_INTERVAL_PERCENT).width, GetStringBoundingBox(STR_VEHICLE_DETAILS_SERVICING_INTERVAL_DAYS).width) + WD_FRAMERECT_LEFT + WD_FRAMERECT_RIGHT;
				size->height = WD_FRAMERECT_TOP + FONT_HEIGHT_NORMAL + WD_FRAMERECT_BOTTOM;
				break;
		}
	}

	/** Checks whether service interval is enabled for the vehicle. */
	static bool IsVehicleServiceIntervalEnabled(const VehicleType vehicle_type, CompanyID company_id)
	{
		const VehicleDefaultSettings *vds = &Company::Get(company_id)->settings.vehicle;
		switch (vehicle_type) {
			default: NOT_REACHED();
			case VEH_TRAIN:    return vds->servint_trains   != 0;
			case VEH_ROAD:     return vds->servint_roadveh  != 0;
			case VEH_SHIP:     return vds->servint_ships    != 0;
			case VEH_AIRCRAFT: return vds->servint_aircraft != 0;
		}
	}

	/**
	 * Draw the details for the given vehicle at the position of the Details windows
	 *
	 * @param v     current vehicle
	 * @param left  The left most coordinate to draw
	 * @param right The right most coordinate to draw
	 * @param y     The y coordinate
	 * @param vscroll_pos Position of scrollbar (train only)
	 * @param vscroll_cap Number of lines currently displayed (train only)
	 * @param det_tab Selected details tab (train only)
	 */
	static void DrawVehicleDetails(const Vehicle *v, int left, int right, int y, int vscroll_pos, uint vscroll_cap, TrainDetailsWindowTabs det_tab)
	{
		switch (v->type) {
			case VEH_TRAIN:    DrawTrainDetails(Train::From(v), left, right, y, vscroll_pos, vscroll_cap, det_tab);  break;
			case VEH_ROAD:     DrawRoadVehDetails(v, left, right, y);  break;
			case VEH_SHIP:     DrawShipDetails(v, left, right, y);     break;
			case VEH_AIRCRAFT: DrawAircraftDetails(Aircraft::From(v), left, right, y); break;
			default: NOT_REACHED();
		}
	}

	virtual void SetStringParameters(int widget) const
	{
		if (widget == WID_VD_CAPTION) SetDParam(0, Vehicle::Get(this->window_number)->index);
	}

	virtual void DrawWidget(const Rect &r, int widget) const
	{
		const Vehicle *v = Vehicle::Get(this->window_number);

		switch (widget) {
			case WID_VD_TOP_DETAILS: {
				int y = r.top + WD_FRAMERECT_TOP;

				/* Draw running cost */
				SetDParam(1, v->age / DAYS_IN_LEAP_YEAR);
				SetDParam(0, (v->age + DAYS_IN_YEAR < v->max_age) ? STR_VEHICLE_INFO_AGE : STR_VEHICLE_INFO_AGE_RED);
				SetDParam(2, v->max_age / DAYS_IN_LEAP_YEAR);
				SetDParam(3, v->GetDisplayRunningCost());
				DrawString(r.left + WD_FRAMERECT_LEFT, r.right - WD_FRAMERECT_RIGHT, y, STR_VEHICLE_INFO_AGE_RUNNING_COST_YR);
				y += FONT_HEIGHT_NORMAL;

				/* Draw max speed */
				StringID string;
				if (v->type == VEH_TRAIN ||
						(v->type == VEH_ROAD && _settings_game.vehicle.roadveh_acceleration_model != AM_ORIGINAL)) {
					const GroundVehicleCache *gcache = v->GetGroundVehicleCache();
					SetDParam(2, v->GetDisplayMaxSpeed());
					SetDParam(1, gcache->cached_power);
					SetDParam(0, gcache->cached_weight);
					SetDParam(3, gcache->cached_max_te / 1000);
					if (v->type == VEH_TRAIN && (_settings_game.vehicle.train_acceleration_model == AM_ORIGINAL ||
							GetRailTypeInfo(Train::From(v)->railtype)->acceleration_type == 2)) {
						string = STR_VEHICLE_INFO_WEIGHT_POWER_MAX_SPEED;
					} else {
						string = STR_VEHICLE_INFO_WEIGHT_POWER_MAX_SPEED_MAX_TE;
					}
				} else {
					SetDParam(0, v->GetDisplayMaxSpeed());
					if (v->type == VEH_AIRCRAFT) {
						SetDParam(1, v->GetEngine()->GetAircraftTypeText());
						if (Aircraft::From(v)->GetRange() > 0) {
							SetDParam(2, Aircraft::From(v)->GetRange());
							string = STR_VEHICLE_INFO_MAX_SPEED_TYPE_RANGE;
						} else {
							string = STR_VEHICLE_INFO_MAX_SPEED_TYPE;
						}
					} else {
						string = STR_VEHICLE_INFO_MAX_SPEED;
					}
				}
				DrawString(r.left + WD_FRAMERECT_LEFT, r.right - WD_FRAMERECT_RIGHT, y, string);
				y += FONT_HEIGHT_NORMAL;

				bool should_show_weight_ratio = this->ShouldShowWeightRatioLine(v);
				if (should_show_weight_ratio) {
					SetDParam(0, (100 * Train::From(v)->gcache.cached_power) / max<uint>(1, Train::From(v)->gcache.cached_weight));
					SetDParam(1, (Train::From(v)->gcache.cached_max_te / 10) / max<uint>(1, Train::From(v)->gcache.cached_weight));
					DrawString(r.left + WD_FRAMERECT_LEFT, r.right - WD_FRAMERECT_RIGHT, y, STR_VEHICLE_INFO_WEIGHT_RATIOS);
					y += FONT_HEIGHT_NORMAL;
				}

				/* Draw profit */
				if (v->type == VEH_TRAIN && _settings_client.gui.show_train_length_in_details) {
					const GroundVehicleCache *gcache = v->GetGroundVehicleCache();
					SetDParam(0, CeilDiv(gcache->cached_total_length * 10, TILE_SIZE));
					SetDParam(1, 1);
					SetDParam(2, STR_VEHICLE_INFO_PROFIT_THIS_YEAR_LAST_YEAR_LIFETIME);
					SetDParam(3, STR_VEHICLE_INFO_PROFIT_THIS_YEAR_LAST_YEAR);
					SetDParam(4, v->GetDisplayProfitThisYear());
					SetDParam(5, v->GetDisplayProfitLastYear());
					SetDParam(6, v->GetDisplayProfitLifetime());
					DrawString(r.left + WD_FRAMERECT_LEFT, r.right - WD_FRAMERECT_RIGHT, y, STR_VEHICLE_INFO_TRAIN_LENGTH);
				} else {
					SetDParam(0, STR_VEHICLE_INFO_PROFIT_THIS_YEAR_LAST_YEAR);
					SetDParam(1, v->GetDisplayProfitThisYear());
					SetDParam(2, v->GetDisplayProfitLastYear());
					SetDParam(3, v->GetDisplayProfitLifetime());
					DrawString(r.left + WD_FRAMERECT_LEFT, r.right - WD_FRAMERECT_RIGHT, y, STR_VEHICLE_INFO_PROFIT_THIS_YEAR_LAST_YEAR_LIFETIME);
				}
				y += FONT_HEIGHT_NORMAL;

				/* Draw breakdown & reliability */
				byte total_engines = 0;
				if (v->type == VEH_TRAIN) {
					/* we want to draw the average reliability and total number of breakdowns */
					uint32 total_reliability = 0;
					uint16 total_breakdowns  = 0;
					for (const Vehicle *w = v; w != NULL; w = w->Next()) {
						if (Train::From(w)->IsEngine() || Train::From(w)->IsMultiheaded()) {
							total_reliability += w->reliability;
							total_breakdowns += w->breakdowns_since_last_service;
						}
					}
					total_engines = Train::From(v)->tcache.cached_num_engines;
					assert(total_engines > 0);
					SetDParam(0, ToPercent16(total_reliability / total_engines));
					SetDParam(1, total_breakdowns);
				} else {
					SetDParam(0, ToPercent16(v->reliability));
					SetDParam(1, v->breakdowns_since_last_service);
				}
				DrawString(r.left + WD_FRAMERECT_LEFT, r.right - WD_FRAMERECT_RIGHT, y, STR_VEHICLE_INFO_RELIABILITY_BREAKDOWNS);
				y += FONT_HEIGHT_NORMAL;

				bool should_show_group = this->ShouldShowGroupLine(v);
				if (should_show_group) {
					SetDParam(0, v->group_id);
					DrawString(r.left + WD_FRAMERECT_LEFT, r.right - WD_FRAMERECT_RIGHT, y, STR_VEHICLE_INFO_GROUP);
					y += FONT_HEIGHT_NORMAL;
				}

				bool should_show_slots = this->ShouldShowSlotsLine(v);
				if (should_show_slots) {
					std::vector<TraceRestrictSlotID> slots;
					TraceRestrictGetVehicleSlots(v->index, slots);

					char text_buffer[512];
					char *buffer = text_buffer;
					const char * const last = lastof(text_buffer);
					SetDParam(0, slots.size());
					buffer = GetString(buffer, STR_TRACE_RESTRICT_SLOT_LIST_HEADER, last);

					for (size_t i = 0; i < slots.size(); i++) {
						if (i != 0) buffer = GetString(buffer, STR_TRACE_RESTRICT_SLOT_LIST_SEPARATOR, last);
						buffer = strecpy(buffer, TraceRestrictSlot::Get(slots[i])->name.c_str(), last);
					}
					SetDParamStr(0, text_buffer);
					DrawString(r.left + WD_FRAMERECT_LEFT, r.right - WD_FRAMERECT_RIGHT, y, STR_JUST_RAW_STRING);
					y += FONT_HEIGHT_NORMAL;
				}

				if (this->vehicle_weight_ratio_line_shown != should_show_weight_ratio ||
						this->vehicle_weight_ratio_line_shown != should_show_weight_ratio ||
						this->vehicle_slots_line_shown != should_show_slots) {
					const_cast<VehicleDetailsWindow *>(this)->ReInit();
				}
				break;
			}

			case WID_VD_MATRIX:
				/* For trains only. */
				DrawVehicleDetails(v, r.left + WD_MATRIX_LEFT, r.right - WD_MATRIX_RIGHT, r.top + WD_MATRIX_TOP, this->vscroll->GetPosition(), this->vscroll->GetCapacity(), this->tab);
				break;

			case WID_VD_MIDDLE_DETAILS: {
				/* For other vehicles, at the place of the matrix. */
				bool rtl = _current_text_dir == TD_RTL;
				uint sprite_width = GetSingleVehicleWidth(v, EIT_IN_DETAILS) + WD_FRAMERECT_LEFT + WD_FRAMERECT_RIGHT;

				uint text_left  = r.left  + (rtl ? 0 : sprite_width);
				uint text_right = r.right - (rtl ? sprite_width : 0);

				/* Articulated road vehicles use a complete line. */
				if (v->type == VEH_ROAD && v->HasArticulatedPart()) {
					DrawVehicleImage(v, r.left + WD_FRAMERECT_LEFT, r.right - WD_FRAMERECT_RIGHT, r.top + WD_FRAMERECT_TOP, INVALID_VEHICLE, EIT_IN_DETAILS, 0);
				} else {
					uint sprite_left  = rtl ? text_right : r.left;
					uint sprite_right = rtl ? r.right : text_left;

					DrawVehicleImage(v, sprite_left + WD_FRAMERECT_LEFT, sprite_right - WD_FRAMERECT_RIGHT, r.top + WD_FRAMERECT_TOP, INVALID_VEHICLE, EIT_IN_DETAILS, 0);
				}
				DrawVehicleDetails(v, text_left + WD_FRAMERECT_LEFT, text_right - WD_FRAMERECT_RIGHT, r.top + WD_FRAMERECT_TOP, 0, 0, this->tab);
				break;
			}

			case WID_VD_SERVICING_INTERVAL:
				/* Draw service interval text */
				SetDParam(0, v->GetServiceInterval());
				SetDParam(1, v->date_of_last_service);
				DrawString(r.left + WD_FRAMERECT_LEFT, r.right - WD_FRAMERECT_RIGHT, r.top + (r.bottom - r.top + 1 - FONT_HEIGHT_NORMAL) / 2,
						v->ServiceIntervalIsPercent() ? STR_VEHICLE_DETAILS_SERVICING_INTERVAL_PERCENT : STR_VEHICLE_DETAILS_SERVICING_INTERVAL_DAYS);
				break;
		}
	}

	/** Repaint vehicle details window. */
	virtual void OnPaint()
	{
		const Vehicle *v = Vehicle::Get(this->window_number);

		this->SetWidgetDisabledState(WID_VD_RENAME_VEHICLE, v->owner != _local_company);

		if (v->type == VEH_TRAIN) {
			this->DisableWidget(this->tab + WID_VD_DETAILS_CARGO_CARRIED);
			this->vscroll->SetCount(GetTrainDetailsWndVScroll(v->index, this->tab));
		}

		/* Disable service-scroller when interval is set to disabled */
		this->SetWidgetsDisabledState(!IsVehicleServiceIntervalEnabled(v->type, v->owner),
			WID_VD_INCREASE_SERVICING_INTERVAL,
			WID_VD_DECREASE_SERVICING_INTERVAL,
			WIDGET_LIST_END);

		StringID str = v->ServiceIntervalIsCustom() ?
			(v->ServiceIntervalIsPercent() ? STR_VEHICLE_DETAILS_PERCENT : STR_VEHICLE_DETAILS_DAYS) :
			STR_VEHICLE_DETAILS_DEFAULT;
		this->GetWidget<NWidgetCore>(WID_VD_SERVICE_INTERVAL_DROPDOWN)->widget_data = str;

		this->DrawWidgets();
	}

	virtual void OnClick(Point pt, int widget, int click_count)
	{
		switch (widget) {
			case WID_VD_RENAME_VEHICLE: { // rename
				const Vehicle *v = Vehicle::Get(this->window_number);
				SetDParam(0, v->index);
				ShowQueryString(STR_VEHICLE_NAME, STR_QUERY_RENAME_TRAIN_CAPTION + v->type,
						MAX_LENGTH_VEHICLE_NAME_CHARS, this, CS_ALPHANUMERAL, QSF_ENABLE_DEFAULT | QSF_LEN_IN_CHARS);
				break;
			}

			case WID_VD_INCREASE_SERVICING_INTERVAL:   // increase int
			case WID_VD_DECREASE_SERVICING_INTERVAL: { // decrease int
				int mod = _ctrl_pressed ? 5 : 10;
				const Vehicle *v = Vehicle::Get(this->window_number);

				mod = (widget == WID_VD_DECREASE_SERVICING_INTERVAL) ? -mod : mod;
				mod = GetServiceIntervalClamped(mod + v->GetServiceInterval(), v->ServiceIntervalIsPercent());
				if (mod == v->GetServiceInterval()) return;

				DoCommandP(v->tile, v->index, mod | (1 << 16) | (v->ServiceIntervalIsPercent() << 17), CMD_CHANGE_SERVICE_INT | CMD_MSG(STR_ERROR_CAN_T_CHANGE_SERVICING));
				break;
			}

			case WID_VD_SERVICE_INTERVAL_DROPDOWN: {
				const Vehicle *v = Vehicle::Get(this->window_number);
				ShowDropDownMenu(this, _service_interval_dropdown, v->ServiceIntervalIsCustom() ? (v->ServiceIntervalIsPercent() ? 2 : 1) : 0, widget, 0, 0, 0, DDSF_LOST_FOCUS);
				break;
			}

			case WID_VD_DETAILS_CARGO_CARRIED:
			case WID_VD_DETAILS_TRAIN_VEHICLES:
			case WID_VD_DETAILS_CAPACITY_OF_EACH:
			case WID_VD_DETAILS_TOTAL_CARGO:
				this->SetWidgetsDisabledState(false,
					WID_VD_DETAILS_CARGO_CARRIED,
					WID_VD_DETAILS_TRAIN_VEHICLES,
					WID_VD_DETAILS_CAPACITY_OF_EACH,
					WID_VD_DETAILS_TOTAL_CARGO,
					widget,
					WIDGET_LIST_END);

				this->tab = (TrainDetailsWindowTabs)(widget - WID_VD_DETAILS_CARGO_CARRIED);
				this->SetDirty();
				break;
		}
	}

	virtual void OnDropdownSelect(int widget, int index)
	{
		switch (widget) {
			case WID_VD_SERVICE_INTERVAL_DROPDOWN: {
				const Vehicle *v = Vehicle::Get(this->window_number);
				bool iscustom = index != 0;
				bool ispercent = iscustom ? (index == 2) : Company::Get(v->owner)->settings.vehicle.servint_ispercent;
				uint16 interval = GetServiceIntervalClamped(v->GetServiceInterval(), ispercent);
				DoCommandP(v->tile, v->index, interval | (iscustom << 16) | (ispercent << 17), CMD_CHANGE_SERVICE_INT | CMD_MSG(STR_ERROR_CAN_T_CHANGE_SERVICING));
				break;
			}
		}
	}

	virtual void OnQueryTextFinished(char *str)
	{
		if (str == NULL) return;

		DoCommandP(0, this->window_number, 0, CMD_RENAME_VEHICLE | CMD_MSG(STR_ERROR_CAN_T_RENAME_TRAIN + Vehicle::Get(this->window_number)->type), NULL, str);
	}

	virtual void OnResize()
	{
		NWidgetCore *nwi = this->GetWidget<NWidgetCore>(WID_VD_MATRIX);
		if (nwi != NULL) {
			this->vscroll->SetCapacityFromWidget(this, WID_VD_MATRIX);
		}
	}

	virtual void OnFocus(Window *previously_focused_window)
	{
		if (HasFocusedVehicleChanged(this->window_number, previously_focused_window)) {
			if (this->window_number != INVALID_VEHICLE) {
				const Vehicle *v = Vehicle::Get(this->window_number);
				MarkAllRoutePathsDirty(v);
				MarkAllRouteStepsDirty(v);
			}
		}
	}

	virtual void OnFocusLost(Window *newly_focused_window)
	{
		if (HasFocusedVehicleChanged(this->window_number, newly_focused_window)) {
			if (this->window_number != INVALID_VEHICLE) {
				const Vehicle *v = Vehicle::Get(this->window_number);
				MarkAllRoutePathsDirty(v);
				MarkAllRouteStepsDirty(v);
			}
		}
	}
};

/** Vehicle details window descriptor. */
static WindowDesc _train_vehicle_details_desc(
	WDP_AUTO, "view_vehicle_details_train", 405, 178,
	WC_VEHICLE_DETAILS, WC_VEHICLE_VIEW,
	0,
	_nested_train_vehicle_details_widgets, lengthof(_nested_train_vehicle_details_widgets)
);

/** Vehicle details window descriptor for other vehicles than a train. */
static WindowDesc _nontrain_vehicle_details_desc(
	WDP_AUTO, "view_vehicle_details", 405, 113,
	WC_VEHICLE_DETAILS, WC_VEHICLE_VIEW,
	0,
	_nested_nontrain_vehicle_details_widgets, lengthof(_nested_nontrain_vehicle_details_widgets)
);

/** Shows the vehicle details window of the given vehicle. */
static void ShowVehicleDetailsWindow(const Vehicle *v)
{
	DeleteWindowById(WC_VEHICLE_ORDERS, v->index, false);
	DeleteWindowById(WC_VEHICLE_TIMETABLE, v->index, false);
	AllocateWindowDescFront<VehicleDetailsWindow>((v->type == VEH_TRAIN) ? &_train_vehicle_details_desc : &_nontrain_vehicle_details_desc, v->index);
}


/* Unified vehicle GUI - Vehicle View Window */

/** Vehicle view widgets. */
static const NWidgetPart _nested_vehicle_view_widgets[] = {
	NWidget(NWID_HORIZONTAL),
		NWidget(WWT_CLOSEBOX, COLOUR_GREY),
		NWidget(WWT_CAPTION, COLOUR_GREY, WID_VV_CAPTION), SetDataTip(STR_VEHICLE_VIEW_CAPTION, STR_TOOLTIP_WINDOW_TITLE_DRAG_THIS),
		NWidget(WWT_DEBUGBOX, COLOUR_GREY),
		NWidget(WWT_SHADEBOX, COLOUR_GREY),
		NWidget(WWT_DEFSIZEBOX, COLOUR_GREY),
		NWidget(WWT_STICKYBOX, COLOUR_GREY),
	EndContainer(),
	NWidget(NWID_HORIZONTAL),
		NWidget(WWT_PANEL, COLOUR_GREY),
			NWidget(WWT_INSET, COLOUR_GREY), SetPadding(2, 2, 2, 2),
				NWidget(NWID_VIEWPORT, INVALID_COLOUR, WID_VV_VIEWPORT), SetMinimalSize(226, 84), SetResize(1, 1), SetPadding(1, 1, 1, 1),
			EndContainer(),
		EndContainer(),
		NWidget(NWID_VERTICAL),
			NWidget(WWT_PUSHIMGBTN, COLOUR_GREY, WID_VV_CENTER_MAIN_VIEW), SetMinimalSize(18, 18), SetDataTip(SPR_CENTRE_VIEW_VEHICLE, 0x0 /* filled later */),
			NWidget(NWID_SELECTION, INVALID_COLOUR, WID_VV_SELECT_DEPOT_CLONE),
				NWidget(WWT_IMGBTN, COLOUR_GREY, WID_VV_GOTO_DEPOT), SetMinimalSize(18, 18), SetDataTip(0x0 /* filled later */, 0x0 /* filled later */),
				NWidget(WWT_PUSHIMGBTN, COLOUR_GREY, WID_VV_CLONE), SetMinimalSize(18, 18), SetDataTip(0x0 /* filled later */, 0x0 /* filled later */),
			EndContainer(),
			/* For trains only, 'ignore signal' button. */
			NWidget(WWT_PUSHIMGBTN, COLOUR_GREY, WID_VV_FORCE_PROCEED), SetMinimalSize(18, 18),
											SetDataTip(SPR_IGNORE_SIGNALS, STR_VEHICLE_VIEW_TRAIN_IGNORE_SIGNAL_TOOLTIP),
			NWidget(NWID_SELECTION, INVALID_COLOUR, WID_VV_SELECT_REFIT_TURN),
				NWidget(WWT_PUSHIMGBTN, COLOUR_GREY, WID_VV_REFIT), SetMinimalSize(18, 18), SetDataTip(SPR_REFIT_VEHICLE, 0x0 /* filled later */),
				NWidget(WWT_PUSHIMGBTN, COLOUR_GREY, WID_VV_TURN_AROUND), SetMinimalSize(18, 18),
												SetDataTip(SPR_FORCE_VEHICLE_TURN, STR_VEHICLE_VIEW_ROAD_VEHICLE_REVERSE_TOOLTIP),
			EndContainer(),
			NWidget(WWT_PUSHIMGBTN, COLOUR_GREY, WID_VV_SHOW_ORDERS), SetMinimalSize(18, 18), SetDataTip(SPR_SHOW_ORDERS, 0x0 /* filled later */),
			NWidget(WWT_PUSHIMGBTN, COLOUR_GREY, WID_VV_SHOW_DETAILS), SetMinimalSize(18, 18), SetDataTip(SPR_SHOW_VEHICLE_DETAILS, 0x0 /* filled later */),
			NWidget(WWT_PANEL, COLOUR_GREY), SetMinimalSize(18, 0), SetResize(0, 1), EndContainer(),
		EndContainer(),
	EndContainer(),
	NWidget(NWID_HORIZONTAL),
		NWidget(WWT_PUSHBTN, COLOUR_GREY, WID_VV_START_STOP), SetMinimalTextLines(1, WD_FRAMERECT_TOP + WD_FRAMERECT_BOTTOM + 2), SetResize(1, 0), SetFill(1, 0),
		NWidget(WWT_RESIZEBOX, COLOUR_GREY),
	EndContainer(),
};

/** Vehicle view window descriptor for all vehicles but trains. */
static WindowDesc _vehicle_view_desc(
	WDP_AUTO, "view_vehicle", 250, 116,
	WC_VEHICLE_VIEW, WC_NONE,
	0,
	_nested_vehicle_view_widgets, lengthof(_nested_vehicle_view_widgets)
);

/**
 * Vehicle view window descriptor for trains. Only minimum_height and
 *  default_height are different for train view.
 */
static WindowDesc _train_view_desc(
	WDP_AUTO, "view_vehicle_train", 250, 134,
	WC_VEHICLE_VIEW, WC_NONE,
	0,
	_nested_vehicle_view_widgets, lengthof(_nested_vehicle_view_widgets)
);


/* Just to make sure, nobody has changed the vehicle type constants, as we are
	 using them for array indexing in a number of places here. */
assert_compile(VEH_TRAIN == 0);
assert_compile(VEH_ROAD == 1);
assert_compile(VEH_SHIP == 2);
assert_compile(VEH_AIRCRAFT == 3);

/** Zoom levels for vehicle views indexed by vehicle type. */
static const ZoomLevel _vehicle_view_zoom_levels[] = {
	ZOOM_LVL_TRAIN,
	ZOOM_LVL_ROADVEH,
	ZOOM_LVL_SHIP,
	ZOOM_LVL_AIRCRAFT,
};

/* Constants for geometry of vehicle view viewport */
static const int VV_INITIAL_VIEWPORT_WIDTH = 226;
static const int VV_INITIAL_VIEWPORT_HEIGHT = 84;
static const int VV_INITIAL_VIEWPORT_HEIGHT_TRAIN = 102;

/** Command indices for the _vehicle_command_translation_table. */
enum VehicleCommandTranslation {
	VCT_CMD_START_STOP = 0,
	VCT_CMD_CLONE_VEH,
	VCT_CMD_TURN_AROUND,
};

/** Command codes for the shared buttons indexed by VehicleCommandTranslation and vehicle type. */
static const uint32 _vehicle_command_translation_table[][4] = {
	{ // VCT_CMD_START_STOP
		CMD_START_STOP_VEHICLE | CMD_MSG(STR_ERROR_CAN_T_STOP_START_TRAIN),
		CMD_START_STOP_VEHICLE | CMD_MSG(STR_ERROR_CAN_T_STOP_START_ROAD_VEHICLE),
		CMD_START_STOP_VEHICLE | CMD_MSG(STR_ERROR_CAN_T_STOP_START_SHIP),
		CMD_START_STOP_VEHICLE | CMD_MSG(STR_ERROR_CAN_T_STOP_START_AIRCRAFT)
	},
	{ // VCT_CMD_CLONE_VEH
		CMD_CLONE_VEHICLE | CMD_MSG(STR_ERROR_CAN_T_BUY_TRAIN),
		CMD_CLONE_VEHICLE | CMD_MSG(STR_ERROR_CAN_T_BUY_ROAD_VEHICLE),
		CMD_CLONE_VEHICLE | CMD_MSG(STR_ERROR_CAN_T_BUY_SHIP),
		CMD_CLONE_VEHICLE | CMD_MSG(STR_ERROR_CAN_T_BUY_AIRCRAFT)
	},
	{ // VCT_CMD_TURN_AROUND
		CMD_REVERSE_TRAIN_DIRECTION | CMD_MSG(STR_ERROR_CAN_T_REVERSE_DIRECTION_TRAIN),
		CMD_TURN_ROADVEH            | CMD_MSG(STR_ERROR_CAN_T_MAKE_ROAD_VEHICLE_TURN),
		0xffffffff, // invalid for ships
		0xffffffff  // invalid for aircraft
	},
};

/**
 * This is the Callback method after attempting to start/stop a vehicle
 * @param result the result of the start/stop command
 * @param tile unused
 * @param p1 vehicle ID
 * @param p2 unused
 */
void CcStartStopVehicle(const CommandCost &result, TileIndex tile, uint32 p1, uint32 p2)
{
	if (result.Failed()) return;

	const Vehicle *v = Vehicle::GetIfValid(p1);
	if (v == NULL || !v->IsPrimaryVehicle() || v->owner != _local_company) return;

	StringID msg = (v->vehstatus & VS_STOPPED) ? STR_VEHICLE_COMMAND_STOPPED : STR_VEHICLE_COMMAND_STARTED;
	Point pt = RemapCoords(v->x_pos, v->y_pos, v->z_pos);
	AddTextEffect(msg, pt.x, pt.y, DAY_TICKS, TE_RISING);
}

/**
 * Executes #CMD_START_STOP_VEHICLE for given vehicle.
 * @param v Vehicle to start/stop
 * @param texteffect Should a texteffect be shown?
 */
void StartStopVehicle(const Vehicle *v, bool texteffect)
{
	assert(v->IsPrimaryVehicle());
	DoCommandP(v->tile, v->index, 0, _vehicle_command_translation_table[VCT_CMD_START_STOP][v->type], texteffect ? CcStartStopVehicle : NULL);
}

/** Strings for aircraft breakdown types */
static const StringID _aircraft_breakdown_strings[] = {
	STR_BREAKDOWN_TYPE_LOW_SPEED,
	STR_BREAKDOWN_TYPE_DEPOT,
	STR_BREAKDOWN_TYPE_LANDING,
};

/** Checks whether the vehicle may be refitted at the moment.*/
static bool IsVehicleRefitable(const Vehicle *v)
{
	if (!v->IsStoppedInDepot()) return false;

	do {
		if (IsEngineRefittable(v->engine_type)) return true;
	} while (v->IsGroundVehicle() && (v = v->Next()) != NULL);

	return false;
}

/** Window manager class for viewing a vehicle. */
struct VehicleViewWindow : Window {
private:
	bool depot_select_active = false;
	bool depot_select_ctrl_pressed = false;

	/** Display planes available in the vehicle view window. */
	enum PlaneSelections {
		SEL_DC_GOTO_DEPOT,  ///< Display 'goto depot' button in #WID_VV_SELECT_DEPOT_CLONE stacked widget.
		SEL_DC_CLONE,       ///< Display 'clone vehicle' button in #WID_VV_SELECT_DEPOT_CLONE stacked widget.

		SEL_RT_REFIT,       ///< Display 'refit' button in #WID_VV_SELECT_REFIT_TURN stacked widget.
		SEL_RT_TURN_AROUND, ///< Display 'turn around' button in #WID_VV_SELECT_REFIT_TURN stacked widget.

		SEL_DC_BASEPLANE = SEL_DC_GOTO_DEPOT, ///< First plane of the #WID_VV_SELECT_DEPOT_CLONE stacked widget.
		SEL_RT_BASEPLANE = SEL_RT_REFIT,      ///< First plane of the #WID_VV_SELECT_REFIT_TURN stacked widget.
	};

	/**
	 * Display a plane in the window.
	 * @param plane Plane to show.
	 */
	void SelectPlane(PlaneSelections plane)
	{
		switch (plane) {
			case SEL_DC_GOTO_DEPOT:
			case SEL_DC_CLONE:
				this->GetWidget<NWidgetStacked>(WID_VV_SELECT_DEPOT_CLONE)->SetDisplayedPlane(plane - SEL_DC_BASEPLANE);
				break;

			case SEL_RT_REFIT:
			case SEL_RT_TURN_AROUND:
				this->GetWidget<NWidgetStacked>(WID_VV_SELECT_REFIT_TURN)->SetDisplayedPlane(plane - SEL_RT_BASEPLANE);
				break;

			default:
				NOT_REACHED();
		}
	}

public:
	VehicleViewWindow(WindowDesc *desc, WindowNumber window_number) : Window(desc)
	{
		this->flags |= WF_DISABLE_VP_SCROLL;
		this->CreateNestedTree();

		/* Sprites for the 'send to depot' button indexed by vehicle type. */
		static const SpriteID vehicle_view_goto_depot_sprites[] = {
			SPR_SEND_TRAIN_TODEPOT,
			SPR_SEND_ROADVEH_TODEPOT,
			SPR_SEND_SHIP_TODEPOT,
			SPR_SEND_AIRCRAFT_TODEPOT,
		};
		const Vehicle *v = Vehicle::Get(window_number);
		this->GetWidget<NWidgetCore>(WID_VV_GOTO_DEPOT)->widget_data = vehicle_view_goto_depot_sprites[v->type];

		/* Sprites for the 'clone vehicle' button indexed by vehicle type. */
		static const SpriteID vehicle_view_clone_sprites[] = {
			SPR_CLONE_TRAIN,
			SPR_CLONE_ROADVEH,
			SPR_CLONE_SHIP,
			SPR_CLONE_AIRCRAFT,
		};
		this->GetWidget<NWidgetCore>(WID_VV_CLONE)->widget_data = vehicle_view_clone_sprites[v->type];

		switch (v->type) {
			case VEH_TRAIN:
				this->GetWidget<NWidgetCore>(WID_VV_TURN_AROUND)->tool_tip = STR_VEHICLE_VIEW_TRAIN_REVERSE_TOOLTIP;
				break;

			case VEH_ROAD:
				break;

			case VEH_SHIP:
			case VEH_AIRCRAFT:
				this->SelectPlane(SEL_RT_REFIT);
				break;

			default: NOT_REACHED();
		}
		this->FinishInitNested(window_number);
		this->owner = v->owner;
		this->GetWidget<NWidgetViewport>(WID_VV_VIEWPORT)->InitializeViewport(this, this->window_number | (1 << 31), _vehicle_view_zoom_levels[v->type]);

		this->GetWidget<NWidgetCore>(WID_VV_START_STOP)->tool_tip       = STR_VEHICLE_VIEW_TRAIN_STATE_START_STOP_TOOLTIP + v->type;
		this->GetWidget<NWidgetCore>(WID_VV_CENTER_MAIN_VIEW)->tool_tip = STR_VEHICLE_VIEW_TRAIN_LOCATION_TOOLTIP + v->type;
		this->GetWidget<NWidgetCore>(WID_VV_REFIT)->tool_tip            = STR_VEHICLE_VIEW_TRAIN_REFIT_TOOLTIP + v->type;
		this->GetWidget<NWidgetCore>(WID_VV_SHOW_ORDERS)->tool_tip      = STR_VEHICLE_VIEW_TRAIN_ORDERS_TOOLTIP + v->type;
		this->GetWidget<NWidgetCore>(WID_VV_SHOW_DETAILS)->tool_tip     = STR_VEHICLE_VIEW_TRAIN_SHOW_DETAILS_TOOLTIP + v->type;
		this->GetWidget<NWidgetCore>(WID_VV_CLONE)->tool_tip            = STR_VEHICLE_VIEW_CLONE_TRAIN_INFO + v->type;
	}

	~VehicleViewWindow()
	{
		if (this->window_number != INVALID_VEHICLE) {
			const Vehicle *v = Vehicle::Get(this->window_number);
			MarkAllRoutePathsDirty(v);
			MarkAllRouteStepsDirty(v);
		}
		DeleteWindowById(WC_VEHICLE_ORDERS, this->window_number, false);
		DeleteWindowById(WC_VEHICLE_REFIT, this->window_number, false);
		DeleteWindowById(WC_VEHICLE_DETAILS, this->window_number, false);
		DeleteWindowById(WC_VEHICLE_TIMETABLE, this->window_number, false);
	}

	virtual void OnFocus(Window *previously_focused_window)
	{
		if (HasFocusedVehicleChanged(this->window_number, previously_focused_window)) {
			if (this->window_number != INVALID_VEHICLE) {
				const Vehicle *v = Vehicle::Get(this->window_number);
				MarkAllRoutePathsDirty(v);
				MarkAllRouteStepsDirty(v);
			}
		}
	}

	virtual void OnFocusLost(Window *newly_focused_window)
	{
		if (HasFocusedVehicleChanged(this->window_number, newly_focused_window)) {
			if (this->window_number != INVALID_VEHICLE) {
				const Vehicle *v = Vehicle::Get(this->window_number);
				MarkAllRoutePathsDirty(v);
				MarkAllRouteStepsDirty(v);
			}
		}
	}

	virtual void UpdateWidgetSize(int widget, Dimension *size, const Dimension &padding, Dimension *fill, Dimension *resize)
	{
		const Vehicle *v = Vehicle::Get(this->window_number);
		switch (widget) {
			case WID_VV_START_STOP:
				size->height = max(size->height, max(GetSpriteSize(SPR_FLAG_VEH_STOPPED).height, GetSpriteSize(SPR_FLAG_VEH_RUNNING).height) + WD_IMGBTN_TOP + WD_IMGBTN_BOTTOM);
				break;

			case WID_VV_FORCE_PROCEED:
				if (v->type != VEH_TRAIN) {
					size->height = 0;
					size->width = 0;
				}
				break;

			case WID_VV_VIEWPORT:
				size->width = VV_INITIAL_VIEWPORT_WIDTH;
				size->height = (v->type == VEH_TRAIN) ? VV_INITIAL_VIEWPORT_HEIGHT_TRAIN : VV_INITIAL_VIEWPORT_HEIGHT;
				break;
		}
	}

	virtual void OnPaint()
	{
		const Vehicle *v = Vehicle::Get(this->window_number);
		bool is_localcompany = v->owner == _local_company;
		bool can_control = IsVehicleControlAllowed(v, _local_company);
		bool refitable_and_stopped_in_depot = IsVehicleRefitable(v);

		this->SetWidgetDisabledState(WID_VV_GOTO_DEPOT, !is_localcompany);
		this->SetWidgetDisabledState(WID_VV_REFIT, !refitable_and_stopped_in_depot || !is_localcompany);
		this->SetWidgetDisabledState(WID_VV_CLONE, !is_localcompany);

		if (v->type == VEH_TRAIN) {
			this->SetWidgetLoweredState(WID_VV_FORCE_PROCEED, Train::From(v)->force_proceed == TFP_SIGNAL);
			this->SetWidgetDisabledState(WID_VV_FORCE_PROCEED, !can_control);
			this->SetWidgetDisabledState(WID_VV_TURN_AROUND, !can_control);
		}

		this->DrawWidgets();
	}

	virtual void SetStringParameters(int widget) const
	{
		if (widget != WID_VV_CAPTION) return;

		const Vehicle *v = Vehicle::Get(this->window_number);
		SetDParam(0, v->index);
	}

	virtual void DrawWidget(const Rect &r, int widget) const
	{
		if (widget != WID_VV_START_STOP) return;

		const Vehicle *v = Vehicle::Get(this->window_number);
		StringID str;
		if (v->vehstatus & VS_CRASHED) {
			str = STR_VEHICLE_STATUS_CRASHED;
		} else if (v->breakdown_ctr == 1 || (v->type == VEH_TRAIN && Train::From(v)->flags & VRF_IS_BROKEN)) {
			if (_settings_game.vehicle.improved_breakdowns) {
				str = STR_VEHICLE_STATUS_BROKEN_DOWN_VEL;
				SetDParam(3, v->GetDisplaySpeed());
			} else {
				str = STR_VEHICLE_STATUS_BROKEN_DOWN;
			}

			if (v->type == VEH_AIRCRAFT) {
				SetDParam(0, _aircraft_breakdown_strings[v->breakdown_type]);
				if (v->breakdown_type == BREAKDOWN_AIRCRAFT_SPEED) {
					SetDParam(1, v->breakdown_severity << 3);
				} else {
					SetDParam(1, v->current_order.GetDestination());
				}
			} else {
				const Vehicle *w = (v->type == VEH_TRAIN) ? GetMostSeverelyBrokenEngine(Train::From(v)) : v;
				SetDParam(0, STR_BREAKDOWN_TYPE_CRITICAL + w->breakdown_type);

				if (w->breakdown_type == BREAKDOWN_LOW_SPEED) {
					SetDParam(1, min(w->First()->GetDisplayMaxSpeed(), w->breakdown_severity >> ((v->type == VEH_TRAIN) ? 0 : 1)));
				} else if (w->breakdown_type == BREAKDOWN_LOW_POWER) {
					int percent;
					if (v->type == VEH_TRAIN) {
						uint32 power, te;
						Train::From(v)->CalculatePower(power, te, true);
						percent = (100 * power) / Train::From(v)->gcache.cached_power;
					} else {
						percent = w->breakdown_severity * 100 / 256;
					}
					SetDParam(1, percent);
				}
			}
		} else if (v->vehstatus & VS_STOPPED) {
			if (v->type == VEH_TRAIN) {
				if (v->cur_speed == 0) {
					if (Train::From(v)->gcache.cached_power == 0) {
						str = STR_VEHICLE_STATUS_TRAIN_NO_POWER;
					} else {
						str = STR_VEHICLE_STATUS_STOPPED;
					}
				} else {
					SetDParam(0, v->GetDisplaySpeed());
					str = STR_VEHICLE_STATUS_TRAIN_STOPPING_VEL;
				}
			} else if (v->type == VEH_ROAD) {
				if (RoadVehicle::From(v)->IsRoadVehicleStopped()) {
					str = STR_VEHICLE_STATUS_STOPPED;
				} else {
					SetDParam(0, v->GetDisplaySpeed());
					str = STR_VEHICLE_STATUS_TRAIN_STOPPING_VEL;
				}
			} else { // no train/RV
				str = STR_VEHICLE_STATUS_STOPPED;
			}
		} else if (v->type == VEH_TRAIN && HasBit(Train::From(v)->flags, VRF_TRAIN_STUCK) && !v->current_order.IsType(OT_LOADING)) {
			str = HasBit(Train::From(v)->flags, VRF_WAITING_RESTRICTION) ? STR_VEHICLE_STATUS_TRAIN_STUCK_WAIT_RESTRICTION : STR_VEHICLE_STATUS_TRAIN_STUCK;
		} else if (v->type == VEH_TRAIN && Train::From(v)->reverse_distance > 1) {
			str = STR_VEHICLE_STATUS_TRAIN_REVERSING;
			SetDParam(0, v->GetDisplaySpeed());
		} else if (v->type == VEH_AIRCRAFT && HasBit(Aircraft::From(v)->flags, VAF_DEST_TOO_FAR) && !v->current_order.IsType(OT_LOADING)) {
			str = STR_VEHICLE_STATUS_AIRCRAFT_TOO_FAR;
		} else { // vehicle is in a "normal" state, show current order
			switch (v->current_order.GetType()) {
				case OT_GOTO_STATION: {
					SetDParam(0, v->current_order.GetDestination());
					SetDParam(1, v->GetDisplaySpeed());
					str = STR_VEHICLE_STATUS_HEADING_FOR_STATION_VEL;
					break;
				}

				case OT_GOTO_DEPOT: {
					SetDParam(0, v->type);
					SetDParam(1, v->current_order.GetDestination());
					SetDParam(2, v->GetDisplaySpeed());
					if (v->current_order.GetDepotActionType() & ODATFB_NEAREST_DEPOT) {
						/* This case *only* happens when multiple nearest depot orders
						 * follow each other (including an order list only one order: a
						 * nearest depot order) and there are no reachable depots.
						 * It is primarily to guard for the case that there is no
						 * depot with index 0, which would be used as fallback for
						 * evaluating the string in the status bar. */
						str = STR_EMPTY;
					} else if (v->current_order.GetDepotActionType() & ODATFB_SELL) {
						str = STR_VEHICLE_STATUS_HEADING_FOR_DEPOT_SELL_VEL;
					} else if (v->current_order.GetDepotActionType() & ODATFB_HALT) {
						str = STR_VEHICLE_STATUS_HEADING_FOR_DEPOT_VEL;
					} else {
						str = STR_VEHICLE_STATUS_HEADING_FOR_DEPOT_SERVICE_VEL;
					}
					break;
				}

				case OT_LOADING:
					str = STR_VEHICLE_STATUS_LOADING_UNLOADING;
					break;

				case OT_LOADING_ADVANCE:
					str = STR_VEHICLE_STATUS_LOADING_UNLOADING_ADVANCE;
					SetDParam(0, STR_VEHICLE_STATUS_LOADING_UNLOADING);
					SetDParam(1, v->GetDisplaySpeed());
					break;

				case OT_GOTO_WAYPOINT: {
					assert(v->type == VEH_TRAIN || v->type == VEH_SHIP);
					SetDParam(0, v->current_order.GetDestination());
					str = STR_VEHICLE_STATUS_HEADING_FOR_WAYPOINT_VEL;
					SetDParam(1, v->GetDisplaySpeed());
					break;
				}

				case OT_WAITING: {
					str = STR_VEHICLE_STATUS_TRAIN_WAITING_TIMETABLE;
					break;
				}

				case OT_LEAVESTATION:
					if (v->type != VEH_AIRCRAFT) {
						str = STR_VEHICLE_STATUS_LEAVING;
						break;
					}
					FALLTHROUGH;
				default:
					if (v->GetNumManualOrders() == 0) {
						str = STR_VEHICLE_STATUS_NO_ORDERS_VEL;
						SetDParam(0, v->GetDisplaySpeed());
					} else {
						str = STR_EMPTY;
					}
					break;
			}
		}

		/* Draw the flag plus orders. */
		bool rtl = (_current_text_dir == TD_RTL);
		uint text_offset = max(GetSpriteSize(SPR_FLAG_VEH_STOPPED).width, GetSpriteSize(SPR_FLAG_VEH_RUNNING).width) + WD_IMGBTN_LEFT + WD_IMGBTN_RIGHT;
		int text_left = r.left + (rtl ? (uint)WD_FRAMERECT_LEFT : text_offset);
		int text_right = r.right - (rtl ? text_offset : (uint)WD_FRAMERECT_RIGHT);
		int image_left = (rtl ? text_right + 1 : r.left) + WD_IMGBTN_LEFT;
		int image = ((v->vehstatus & VS_STOPPED) != 0) ? SPR_FLAG_VEH_STOPPED : SPR_FLAG_VEH_RUNNING;
		int lowered = this->IsWidgetLowered(WID_VV_START_STOP) ? 1 : 0;
		DrawSprite(image, PAL_NONE, image_left + lowered, r.top + WD_IMGBTN_TOP + lowered);
		DrawString(text_left + lowered, text_right + lowered, r.top + WD_FRAMERECT_TOP + lowered, str, TC_FROMSTRING, SA_HOR_CENTER);
	}

	virtual void OnClick(Point pt, int widget, int click_count)
	{
		const Vehicle *v = Vehicle::Get(this->window_number);

		switch (widget) {
			case WID_VV_START_STOP: // start stop
				if (_ctrl_pressed) {
					/* Scroll to current order destination */
					TileIndex tile = v->current_order.GetLocation(v);
					if (tile != INVALID_TILE) ScrollMainWindowToTile(tile);
				} else {
					/* Start/Stop */
					StartStopVehicle(v, false);
				}
				break;
			case WID_VV_CENTER_MAIN_VIEW: {// center main view
				const Window *mainwindow = FindWindowById(WC_MAIN_WINDOW, 0);
				/* code to allow the main window to 'follow' the vehicle if the ctrl key is pressed */
				if (_ctrl_pressed && mainwindow->viewport->zoom <= ZOOM_LVL_OUT_4X) {
					mainwindow->viewport->follow_vehicle = v->index;
				} else {
					ScrollMainWindowTo(v->x_pos, v->y_pos, v->z_pos);
				}
				break;
			}

			case WID_VV_GOTO_DEPOT: // goto hangar
				if (_shift_pressed) {
					if (HandlePlacePushButton(this, WID_VV_GOTO_DEPOT, ANIMCURSOR_PICKSTATION, HT_RECT)) {
						this->depot_select_ctrl_pressed = _ctrl_pressed;
						this->depot_select_active = true;
					}
				} else if (_settings_client.gui.show_depot_sell_gui && v->current_order.IsType(OT_GOTO_DEPOT)) {
					if (_ctrl_pressed) {
						OrderDepotActionFlags flags = v->current_order.GetDepotActionType() & (ODATFB_HALT | ODATFB_SELL);
						DropDownList *list = new DropDownList();
						*list->Append() = new DropDownListStringItem(STR_VEHICLE_LIST_SEND_FOR_SERVICING, DEPOT_SERVICE | DEPOT_DONT_CANCEL, !flags);
						*list->Append() = new DropDownListStringItem(BaseVehicleListWindow::vehicle_depot_name[v->type], DEPOT_DONT_CANCEL, flags == ODATFB_HALT);
						*list->Append() = new DropDownListStringItem(BaseVehicleListWindow::vehicle_depot_sell_name[v->type], DEPOT_SELL | DEPOT_DONT_CANCEL, flags == (ODATFB_HALT | ODATFB_SELL));
						*list->Append() = new DropDownListStringItem(STR_VEHICLE_LIST_CANCEL_DEPOT_SERVICE, DEPOT_CANCEL, false);
						ShowDropDownList(this, list, -1, widget, 0, true);
					} else {
						DoCommandP(v->tile, v->index | DEPOT_CANCEL, 0, GetCmdSendToDepot(v));
					}
				} else {
					this->HandleButtonClick(WID_VV_GOTO_DEPOT);
					DoCommandP(v->tile, v->index | (_ctrl_pressed ? DEPOT_SERVICE : 0U), 0, GetCmdSendToDepot(v));
				}
				break;
			case WID_VV_REFIT: // refit
				ShowVehicleRefitWindow(v, INVALID_VEH_ORDER_ID, this);
				break;
			case WID_VV_SHOW_ORDERS: // show orders
				if (_ctrl_pressed) {
					ShowTimetableWindow(v);
				} else {
					ShowOrdersWindow(v);
				}
				break;
			case WID_VV_SHOW_DETAILS: // show details
				ShowVehicleDetailsWindow(v);
				break;
			case WID_VV_CLONE: // clone vehicle
				/* Suppress the vehicle GUI when share-cloning.
				 * There is no point to it except for starting the vehicle.
				 * For starting the vehicle the player has to open the depot GUI, which is
				 * most likely already open, but is also visible in the vehicle viewport. */
				DoCommandP(v->tile, v->index, _ctrl_pressed ? 1 : 0,
										_vehicle_command_translation_table[VCT_CMD_CLONE_VEH][v->type],
										_ctrl_pressed ? NULL : CcCloneVehicle);
				break;
			case WID_VV_TURN_AROUND: // turn around
				assert(v->IsGroundVehicle());
				DoCommandP(v->tile, v->index, 0,
										_vehicle_command_translation_table[VCT_CMD_TURN_AROUND][v->type]);
				break;
			case WID_VV_FORCE_PROCEED: // force proceed
				assert(v->type == VEH_TRAIN);
				DoCommandP(v->tile, v->index, 0, CMD_FORCE_TRAIN_PROCEED | CMD_MSG(STR_ERROR_CAN_T_MAKE_TRAIN_PASS_SIGNAL));
				break;
		}
	}


	virtual void OnDropdownSelect(int widget, int index) OVERRIDE
	{
		switch (widget) {
			case WID_VV_GOTO_DEPOT: {
				const Vehicle *v = Vehicle::Get(this->window_number);
				DoCommandP(v->tile, v->index | index, 0, GetCmdSendToDepot(v));
				break;
			}
		}
	}

	virtual void OnTimeout()
	{
		if (!this->depot_select_active) {
			this->RaiseWidget(WID_VV_GOTO_DEPOT);
			this->SetWidgetDirty(WID_VV_GOTO_DEPOT);
		}
	}

	virtual void OnPlaceObject(Point pt, TileIndex tile)
	{
		const Vehicle *v = Vehicle::Get(this->window_number);
		if (IsDepotTile(tile) && GetDepotVehicleType(tile) == v->type && IsInfraTileUsageAllowed(v->type, v->owner, tile)) {
			DoCommandP(v->tile, v->index | (this->depot_select_ctrl_pressed ? DEPOT_SERVICE : 0U) | DEPOT_SPECIFIC, tile, GetCmdSendToDepot(v));
			ResetObjectToPlace();
			this->RaiseButtons();
		}
	}

	virtual void OnPlaceObjectAbort()
	{
		this->depot_select_active = false;
		this->RaiseWidget(WID_VV_GOTO_DEPOT);
		this->SetWidgetDirty(WID_VV_GOTO_DEPOT);
	}

	virtual bool OnRightClick(Point pt, int widget)
	{
		if (widget == WID_VV_GOTO_DEPOT && _settings_client.gui.hover_delay_ms == 0) {
			const Vehicle *v = Vehicle::Get(this->window_number);
			if (_settings_client.gui.show_depot_sell_gui && v->current_order.IsType(OT_GOTO_DEPOT)) {
				GuiShowTooltips(this, STR_VEHICLE_VIEW_SEND_TO_DEPOT_MENU, 0, nullptr, TCC_RIGHT_CLICK);
			} else {
				uint64 arg = STR_VEHICLE_VIEW_TRAIN_SEND_TO_DEPOT_TOOLTIP + v->type;
				GuiShowTooltips(this, STR_VEHICLE_VIEW_SEND_TO_DEPOT_TOOLTIP_SHIFT, 1, &arg, TCC_RIGHT_CLICK);
			}
		}
		return false;
	}

	virtual void OnHover(Point pt, int widget)
	{
		if (widget == WID_VV_GOTO_DEPOT) {
			const Vehicle *v = Vehicle::Get(this->window_number);
			if (_settings_client.gui.show_depot_sell_gui && v->current_order.IsType(OT_GOTO_DEPOT)) {
				GuiShowTooltips(this, STR_VEHICLE_VIEW_SEND_TO_DEPOT_MENU, 0, nullptr, TCC_HOVER);
			} else {
				uint64 arg = STR_VEHICLE_VIEW_TRAIN_SEND_TO_DEPOT_TOOLTIP + v->type;
				GuiShowTooltips(this, STR_VEHICLE_VIEW_SEND_TO_DEPOT_TOOLTIP_SHIFT, 1, &arg, TCC_HOVER);
			}
		}
	}

	virtual void OnResize()
	{
		if (this->viewport != NULL) {
			NWidgetViewport *nvp = this->GetWidget<NWidgetViewport>(WID_VV_VIEWPORT);
			nvp->UpdateViewportCoordinates(this);
		}
	}

	virtual void OnGameTick()
	{
		const Vehicle *v = Vehicle::Get(this->window_number);
		bool veh_stopped = v->IsStoppedInDepot();

		/* Widget WID_VV_GOTO_DEPOT must be hidden if the vehicle is already stopped in depot.
		 * Widget WID_VV_CLONE_VEH should then be shown, since cloning is allowed only while in depot and stopped.
		 */
		PlaneSelections plane = veh_stopped ? SEL_DC_CLONE : SEL_DC_GOTO_DEPOT;
		NWidgetStacked *nwi = this->GetWidget<NWidgetStacked>(WID_VV_SELECT_DEPOT_CLONE); // Selection widget 'send to depot' / 'clone'.
		if (nwi->shown_plane + SEL_DC_BASEPLANE != plane) {
			this->SelectPlane(plane);
			this->SetWidgetDirty(WID_VV_SELECT_DEPOT_CLONE);
		}
		/* The same system applies to widget WID_VV_REFIT_VEH and VVW_WIDGET_TURN_AROUND.*/
		if (v->IsGroundVehicle()) {
			PlaneSelections plane = veh_stopped ? SEL_RT_REFIT : SEL_RT_TURN_AROUND;
			NWidgetStacked *nwi = this->GetWidget<NWidgetStacked>(WID_VV_SELECT_REFIT_TURN);
			if (nwi->shown_plane + SEL_RT_BASEPLANE != plane) {
				this->SelectPlane(plane);
				this->SetWidgetDirty(WID_VV_SELECT_REFIT_TURN);
			}
		}
	}

	/**
	 * Some data on this window has become invalid.
	 * @param data Information about the changed data.
	 * @param gui_scope Whether the call is done from GUI scope. You may not do everything when not in GUI scope. See #InvalidateWindowData() for details.
	 */
	virtual void OnInvalidateData(int data = 0, bool gui_scope = true)
	{
		if (data == VIWD_AUTOREPLACE) {
			/* Autoreplace replaced the vehicle.
			 * Nothing to do for this window. */
			return;
		}
	}

	virtual bool IsNewGRFInspectable() const
	{
		return ::IsNewGRFInspectable(GetGrfSpecFeature(Vehicle::Get(this->window_number)->type), this->window_number);
	}

	virtual void ShowNewGRFInspectWindow() const
	{
		::ShowNewGRFInspectWindow(GetGrfSpecFeature(Vehicle::Get(this->window_number)->type), this->window_number);
	}
};


/** Shows the vehicle view window of the given vehicle. */
void ShowVehicleViewWindow(const Vehicle *v)
{
	AllocateWindowDescFront<VehicleViewWindow>((v->type == VEH_TRAIN) ? &_train_view_desc : &_vehicle_view_desc, v->index);
}

/**
 * Dispatch a "vehicle selected" event if any window waits for it.
 * @param v selected vehicle;
 * @return did any window accept vehicle selection?
 */
bool VehicleClicked(const Vehicle *v)
{
	assert(v != NULL);
	if (!(_thd.place_mode & HT_VEHICLE)) return false;

	v = v->First();
	if (!v->IsPrimaryVehicle()) return false;

	return _thd.GetCallbackWnd()->OnVehicleSelect(v);
}

void StopGlobalFollowVehicle(const Vehicle *v)
{
	Window *w = FindWindowById(WC_MAIN_WINDOW, 0);
	if (w != NULL && w->viewport->follow_vehicle == v->index) {
		ScrollMainWindowTo(v->x_pos, v->y_pos, v->z_pos, true); // lock the main view on the vehicle's last position
		w->viewport->follow_vehicle = INVALID_VEHICLE;
	}
}


/**
 * This is the Callback method after the construction attempt of a primary vehicle
 * @param result indicates completion (or not) of the operation
 * @param tile unused
 * @param p1 unused
 * @param p2 unused
 */
void CcBuildPrimaryVehicle(const CommandCost &result, TileIndex tile, uint32 p1, uint32 p2)
{
	if (result.Failed()) return;

	const Vehicle *v = Vehicle::Get(_new_vehicle_id);
	ShowVehicleViewWindow(v);
}

/**
 * Get the width of a vehicle (part) in pixels.
 * @param v Vehicle to get the width for.
 * @return Width of the vehicle.
 */
int GetSingleVehicleWidth(const Vehicle *v, EngineImageType image_type)
{
	switch (v->type) {
		case VEH_TRAIN:
			return Train::From(v)->GetDisplayImageWidth();

		case VEH_ROAD:
			return RoadVehicle::From(v)->GetDisplayImageWidth();

		default:
			bool rtl = _current_text_dir == TD_RTL;
			VehicleSpriteSeq seq;
			v->GetImage(rtl ? DIR_E : DIR_W, image_type, &seq);
			Rect16 rec = seq.GetBounds();
			return UnScaleGUI(rec.right - rec.left + 1);
	}
}

/**
 * Get the width of a vehicle (including all parts of the consist) in pixels.
 * @param v Vehicle to get the width for.
 * @return Width of the vehicle.
 */
int GetVehicleWidth(const Vehicle *v, EngineImageType image_type)
{
	if (v->type == VEH_TRAIN || v->type == VEH_ROAD) {
		int vehicle_width = 0;
		for (const Vehicle *u = v; u != NULL; u = u->Next()) {
			vehicle_width += GetSingleVehicleWidth(u, image_type);
		}
		return vehicle_width;
	} else {
		return GetSingleVehicleWidth(v, image_type);
	}
}

/**
 * Set the mouse cursor to look like a vehicle.
 * @param v Vehicle
 * @param image_type Type of vehicle image to use.
 */
void SetMouseCursorVehicle(const Vehicle *v, EngineImageType image_type)
{
	bool rtl = _current_text_dir == TD_RTL;

	_cursor.sprite_count = 0;
	int total_width = 0;
	for (; v != NULL; v = v->HasArticulatedPart() ? v->GetNextArticulatedPart() : NULL) {
		if (total_width >= 2 * (int)VEHICLEINFO_FULL_VEHICLE_WIDTH) break;

		PaletteID pal = (v->vehstatus & VS_CRASHED) ? PALETTE_CRASH : GetVehiclePalette(v);
		VehicleSpriteSeq seq;
		v->GetImage(rtl ? DIR_E : DIR_W, image_type, &seq);

		if (_cursor.sprite_count + seq.count > lengthof(_cursor.sprite_seq)) break;

		for (uint i = 0; i < seq.count; ++i) {
			PaletteID pal2 = (v->vehstatus & VS_CRASHED) || !seq.seq[i].pal ? pal : seq.seq[i].pal;
			_cursor.sprite_seq[_cursor.sprite_count].sprite = seq.seq[i].sprite;
			_cursor.sprite_seq[_cursor.sprite_count].pal = pal2;
			_cursor.sprite_pos[_cursor.sprite_count].x = rtl ? -total_width : total_width;
			_cursor.sprite_pos[_cursor.sprite_count].y = 0;
			_cursor.sprite_count++;
		}

		total_width += GetSingleVehicleWidth(v, image_type);
	}

	int offs = ((int)VEHICLEINFO_FULL_VEHICLE_WIDTH - total_width) / 2;
	if (rtl) offs = -offs;
	for (uint i = 0; i < _cursor.sprite_count; ++i) {
		_cursor.sprite_pos[i].x += offs;
	}

	UpdateCursorSize();
}<|MERGE_RESOLUTION|>--- conflicted
+++ resolved
@@ -2109,7 +2109,6 @@
 		this->SetDirty();
 	}
 
-<<<<<<< HEAD
 	virtual void OnQueryTextFinished(char *str)
 	{
 		DoCommandP(0, this->window_number, 0, CMD_CREATE_GROUP_FROM_LIST | CMD_MSG(STR_ERROR_GROUP_CAN_T_CREATE), NULL, str);
@@ -2158,10 +2157,7 @@
 		}
 	}
 
-	virtual void OnTick()
-=======
 	virtual void OnGameTick()
->>>>>>> 4a162c55
 	{
 		if (this->vehicles.NeedResort()) {
 			StationID station = (this->vli.type == VL_STATION_LIST) ? this->vli.index : INVALID_STATION;
