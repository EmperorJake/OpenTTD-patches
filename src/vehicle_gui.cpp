--- conflicted
+++ resolved
@@ -42,12 +42,9 @@
 #include "tracerestrict.h"
 #include "depot_base.h"
 
-<<<<<<< HEAD
 #include <vector>
 #include <algorithm>
 
-=======
->>>>>>> cd36e171
 #include "safeguards.h"
 
 
@@ -2543,7 +2540,7 @@
 	FOR_ALL_WINDOWS_FROM_BACK(w) {
 		if (w->window_class == cls || w->window_class == cls2) {
 			BaseVehicleListWindow *listwin = static_cast<BaseVehicleListWindow *>(w);
-			uint max = min(listwin->vscroll->GetPosition() + listwin->vscroll->GetCapacity(), (uint)listwin->vehicles.size());
+			uint max = std::min<uint>(listwin->vscroll->GetPosition() + listwin->vscroll->GetCapacity(), (uint)listwin->vehicles.size());
 			for (uint i = listwin->vscroll->GetPosition(); i < max; ++i) {
 				if (v == listwin->vehicles[i]) {
 					listwin->SetWidgetDirty(0);
@@ -2938,8 +2935,8 @@
 
 				bool should_show_weight_ratio = this->ShouldShowWeightRatioLine(v);
 				if (should_show_weight_ratio) {
-					SetDParam(0, (100 * Train::From(v)->gcache.cached_power) / max<uint>(1, Train::From(v)->gcache.cached_weight));
-					SetDParam(1, (Train::From(v)->gcache.cached_max_te / 10) / max<uint>(1, Train::From(v)->gcache.cached_weight));
+					SetDParam(0, (100 * Train::From(v)->gcache.cached_power) / std::max<uint>(1, Train::From(v)->gcache.cached_weight));
+					SetDParam(1, (Train::From(v)->gcache.cached_max_te / 10) / std::max<uint>(1, Train::From(v)->gcache.cached_weight));
 					DrawString(r.left + WD_FRAMERECT_LEFT, r.right - WD_FRAMERECT_RIGHT, y, STR_VEHICLE_INFO_WEIGHT_RATIOS);
 					y += FONT_HEIGHT_NORMAL;
 				}
@@ -3587,7 +3584,7 @@
 				SetDParam(0, STR_BREAKDOWN_TYPE_CRITICAL + w->breakdown_type);
 
 				if (w->breakdown_type == BREAKDOWN_LOW_SPEED) {
-					SetDParam(1, min(w->First()->GetDisplayMaxSpeed(), w->breakdown_severity >> ((v->type == VEH_TRAIN) ? 0 : 1)));
+					SetDParam(1, std::min(w->First()->GetDisplayMaxSpeed(), w->breakdown_severity >> ((v->type == VEH_TRAIN) ? 0 : 1)));
 				} else if (w->breakdown_type == BREAKDOWN_LOW_POWER) {
 					int percent;
 					if (v->type == VEH_TRAIN) {
