/* $Id$ */

/*
 * This file is part of OpenTTD.
 * OpenTTD is free software; you can redistribute it and/or modify it under the terms of the GNU General Public License as published by the Free Software Foundation, version 2.
 * OpenTTD is distributed in the hope that it will be useful, but WITHOUT ANY WARRANTY; without even the implied warranty of MERCHANTABILITY or FITNESS FOR A PARTICULAR PURPOSE.
 * See the GNU General Public License for more details. You should have received a copy of the GNU General Public License along with OpenTTD. If not, see <http://www.gnu.org/licenses/>.
 */

/** @file vehicle_gui.cpp The base GUI for all vehicles. */

#include "stdafx.h"
#include "debug.h"
#include "company_func.h"
#include "gui.h"
#include "textbuf_gui.h"
#include "command_func.h"
#include "vehicle_gui_base.h"
#include "viewport_func.h"
#include "newgrf_text.h"
#include "newgrf_debug.h"
#include "roadveh.h"
#include "train.h"
#include "aircraft.h"
#include "depot_map.h"
#include "group_gui.h"
#include "strings_func.h"
#include "vehicle_func.h"
#include "autoreplace_gui.h"
#include "string_func.h"
#include "widgets/dropdown_func.h"
#include "timetable.h"
#include "articulated_vehicles.h"
#include "spritecache.h"
#include "core/geometry_func.hpp"
#include "company_base.h"
#include "engine_func.h"
#include "station_base.h"
#include "infrastructure_func.h"
#include "tilehighlight_func.h"
#include "train.h"
#include "tbtr_template_gui_main.h"
#include "zoom_func.h"

#include "safeguards.h"


Sorting _sorting;

static GUIVehicleList::SortFunction VehicleNumberSorter;
static GUIVehicleList::SortFunction VehicleNameSorter;
static GUIVehicleList::SortFunction VehicleAgeSorter;
static GUIVehicleList::SortFunction VehicleProfitThisYearSorter;
static GUIVehicleList::SortFunction VehicleProfitLifetimeSorter;
static GUIVehicleList::SortFunction VehicleProfitLastYearSorter;
static GUIVehicleList::SortFunction VehicleCargoSorter;
static GUIVehicleList::SortFunction VehicleReliabilitySorter;
static GUIVehicleList::SortFunction VehicleMaxSpeedSorter;
static GUIVehicleList::SortFunction VehicleModelSorter;
static GUIVehicleList::SortFunction VehicleValueSorter;
static GUIVehicleList::SortFunction VehicleLengthSorter;
static GUIVehicleList::SortFunction VehicleTimeToLiveSorter;
static GUIVehicleList::SortFunction VehicleTimetableDelaySorter;
static GUIVehicleList::SortFunction VehicleAverageOrderOccupancySorter;

GUIVehicleList::SortFunction * const BaseVehicleListWindow::vehicle_sorter_funcs[] = {
	&VehicleNumberSorter,
	&VehicleNameSorter,
	&VehicleAgeSorter,
	&VehicleProfitThisYearSorter,
	&VehicleProfitLastYearSorter,
	&VehicleProfitLifetimeSorter,
	&VehicleCargoSorter,
	&VehicleReliabilitySorter,
	&VehicleMaxSpeedSorter,
	&VehicleModelSorter,
	&VehicleValueSorter,
	&VehicleLengthSorter,
	&VehicleTimeToLiveSorter,
	&VehicleTimetableDelaySorter,
	&VehicleAverageOrderOccupancySorter,
};

const StringID BaseVehicleListWindow::vehicle_sorter_names[] = {
	STR_SORT_BY_NUMBER,
	STR_SORT_BY_NAME,
	STR_SORT_BY_AGE,
	STR_SORT_BY_PROFIT_THIS_YEAR,
	STR_SORT_BY_PROFIT_LAST_YEAR,
	STR_SORT_BY_PROFIT_LIFETIME,
	STR_SORT_BY_TOTAL_CAPACITY_PER_CARGOTYPE,
	STR_SORT_BY_RELIABILITY,
	STR_SORT_BY_MAX_SPEED,
	STR_SORT_BY_MODEL,
	STR_SORT_BY_VALUE,
	STR_SORT_BY_LENGTH,
	STR_SORT_BY_LIFE_TIME,
	STR_SORT_BY_TIMETABLE_DELAY,
	STR_SORT_BY_AVG_ORDER_OCCUPANCY,
	INVALID_STRING_ID
};

const StringID BaseVehicleListWindow::vehicle_depot_name[] = {
	STR_VEHICLE_LIST_SEND_TRAIN_TO_DEPOT,
	STR_VEHICLE_LIST_SEND_ROAD_VEHICLE_TO_DEPOT,
	STR_VEHICLE_LIST_SEND_SHIP_TO_DEPOT,
	STR_VEHICLE_LIST_SEND_AIRCRAFT_TO_HANGAR
};

/**
 * Get the number of digits the biggest unit number of a set of vehicles has.
 * @param vehicles The list of vehicles.
 * @return The number of digits to allocate space for.
 */
uint GetUnitNumberDigits(VehicleList &vehicles)
{
	uint unitnumber = 0;
	for (const Vehicle **v = vehicles.Begin(); v != vehicles.End(); v++) {
		unitnumber = max<uint>(unitnumber, (*v)->unitnumber);
	}

	if (unitnumber >= 10000) return 5;
	if (unitnumber >=  1000) return 4;
	if (unitnumber >=   100) return 3;

	/*
	 * When the smallest unit number is less than 10, it is
	 * quite likely that it will expand to become more than
	 * 10 quite soon.
	 */
	return 2;
}

void BaseVehicleListWindow::BuildVehicleList()
{
	if (!this->vehicles.NeedRebuild()) return;

	DEBUG(misc, 3, "Building vehicle list type %d for company %d given index %d", this->vli.type, this->vli.company, this->vli.index);

	GenerateVehicleSortList(&this->vehicles, this->vli);

	this->unitnumber_digits = GetUnitNumberDigits(this->vehicles);

	this->vehicles.RebuildDone();
	this->vscroll->SetCount(this->vehicles.Length());
}

/**
 * Compute the size for the Action dropdown.
 * @param show_autoreplace If true include the autoreplace item.
 * @param show_group If true include group-related stuff.
 * @return Required size.
 */
Dimension BaseVehicleListWindow::GetActionDropdownSize(bool show_autoreplace, bool show_group, bool show_template_replace, StringID change_order_str)
{
	Dimension d = {0, 0};

	if (show_autoreplace) d = maxdim(d, GetStringBoundingBox(STR_VEHICLE_LIST_REPLACE_VEHICLES));
	if (show_autoreplace && show_template_replace) {
		d = maxdim(d, GetStringBoundingBox(STR_TMPL_TEMPLATE_REPLACEMENT));
	}
	d = maxdim(d, GetStringBoundingBox(STR_VEHICLE_LIST_SEND_FOR_SERVICING));
	d = maxdim(d, GetStringBoundingBox(this->vehicle_depot_name[this->vli.vtype]));

	if (show_group) {
		d = maxdim(d, GetStringBoundingBox(STR_GROUP_ADD_SHARED_VEHICLE));
		d = maxdim(d, GetStringBoundingBox(STR_GROUP_REMOVE_ALL_VEHICLES));
	}

	if (change_order_str != 0) {
		d = maxdim(d, GetStringBoundingBox(change_order_str));
	}

	d = maxdim(d, GetStringBoundingBox(STR_VEHICLE_LIST_CREATE_GROUP));

	return d;
}

/**
 * Display the Action dropdown window.
 * @param show_autoreplace If true include the autoreplace item.
 * @param show_group If true include group-related stuff.
 * @return Itemlist for dropdown
 */
DropDownList *BaseVehicleListWindow::BuildActionDropdownList(bool show_autoreplace, bool show_group, bool show_template_replace,
		StringID change_order_str, bool show_create_group)
{
	DropDownList *list = new DropDownList();

	if (show_autoreplace) *list->Append() = new DropDownListStringItem(STR_VEHICLE_LIST_REPLACE_VEHICLES, ADI_REPLACE, false);
	if (show_autoreplace && show_template_replace) {
		*list->Append() = new DropDownListStringItem(STR_TMPL_TEMPLATE_REPLACEMENT, ADI_TEMPLATE_REPLACE, false);
	}
	*list->Append() = new DropDownListStringItem(STR_VEHICLE_LIST_SEND_FOR_SERVICING, ADI_SERVICE, false);
	*list->Append() = new DropDownListStringItem(this->vehicle_depot_name[this->vli.vtype], ADI_DEPOT, false);

	if (show_group) {
		*list->Append() = new DropDownListStringItem(STR_GROUP_ADD_SHARED_VEHICLE, ADI_ADD_SHARED, false);
		*list->Append() = new DropDownListStringItem(STR_GROUP_REMOVE_ALL_VEHICLES, ADI_REMOVE_ALL, false);
	}
	if (change_order_str != 0) {
		*list->Append() = new DropDownListStringItem(change_order_str, ADI_CHANGE_ORDER, false);
	}
	if (show_create_group) {
		*list->Append() = new DropDownListStringItem(STR_VEHICLE_LIST_CREATE_GROUP, ADI_CREATE_GROUP, false);
	}

	return list;
}

/* cached values for VehicleNameSorter to spare many GetString() calls */
static const Vehicle *_last_vehicle[2] = { NULL, NULL };

void BaseVehicleListWindow::SortVehicleList()
{
	if (this->vehicles.Sort()) return;

	/* invalidate cached values for name sorter - vehicle names could change */
	_last_vehicle[0] = _last_vehicle[1] = NULL;
}

void DepotSortList(VehicleList *list)
{
	if (list->Length() < 2) return;
	QSortT(list->Begin(), list->Length(), &VehicleNumberSorter);
}

/** draw the vehicle profit button in the vehicle list window. */
static void DrawVehicleProfitButton(const Vehicle *v, int x, int y)
{
	SpriteID spr;

	/* draw profit-based coloured icons */
	if (v->age <= VEHICLE_PROFIT_MIN_AGE) {
		spr = SPR_PROFIT_NA;
	} else if (v->GetDisplayProfitLastYear() < 0) {
		spr = SPR_PROFIT_NEGATIVE;
	} else if (v->GetDisplayProfitLastYear() < VEHICLE_PROFIT_THRESHOLD) {
		spr = SPR_PROFIT_SOME;
	} else {
		spr = SPR_PROFIT_LOT;
	}
	DrawSprite(spr, PAL_NONE, x, y);
}

/** Maximum number of refit cycles we try, to prevent infinite loops. And we store only a byte anyway */
static const uint MAX_REFIT_CYCLE = 256;

/**
 * Get the best fitting subtype when 'cloning'/'replacing' \a v_from with \a v_for.
 * All articulated parts of both vehicles are tested to find a possibly shared subtype.
 * For \a v_for only vehicle refittable to \a dest_cargo_type are considered.
 * @param v_from the vehicle to match the subtype from
 * @param v_for  the vehicle to get the subtype for
 * @param dest_cargo_type Destination cargo type.
 * @return the best sub type
 */
byte GetBestFittingSubType(Vehicle *v_from, Vehicle *v_for, CargoID dest_cargo_type)
{
	v_from = v_from->GetFirstEnginePart();
	v_for = v_for->GetFirstEnginePart();

	/* Create a list of subtypes used by the various parts of v_for */
	static SmallVector<StringID, 4> subtypes;
	subtypes.Clear();
	for (; v_from != NULL; v_from = v_from->HasArticulatedPart() ? v_from->GetNextArticulatedPart() : NULL) {
		const Engine *e_from = v_from->GetEngine();
		if (!e_from->CanCarryCargo() || !HasBit(e_from->info.callback_mask, CBM_VEHICLE_CARGO_SUFFIX)) continue;
		subtypes.Include(GetCargoSubtypeText(v_from));
	}

	byte ret_refit_cyc = 0;
	bool success = false;
	if (subtypes.Length() > 0) {
		/* Check whether any articulated part is refittable to 'dest_cargo_type' with a subtype listed in 'subtypes' */
		for (Vehicle *v = v_for; v != NULL; v = v->HasArticulatedPart() ? v->GetNextArticulatedPart() : NULL) {
			const Engine *e = v->GetEngine();
			if (!e->CanCarryCargo() || !HasBit(e->info.callback_mask, CBM_VEHICLE_CARGO_SUFFIX)) continue;
			if (!HasBit(e->info.refit_mask, dest_cargo_type) && v->cargo_type != dest_cargo_type) continue;

			CargoID old_cargo_type = v->cargo_type;
			byte old_cargo_subtype = v->cargo_subtype;

			/* Set the 'destination' cargo */
			v->cargo_type = dest_cargo_type;

			/* Cycle through the refits */
			for (uint refit_cyc = 0; refit_cyc < MAX_REFIT_CYCLE; refit_cyc++) {
				v->cargo_subtype = refit_cyc;

				/* Make sure we don't pick up anything cached. */
				v->First()->InvalidateNewGRFCache();
				v->InvalidateNewGRFCache();

				StringID subtype = GetCargoSubtypeText(v);
				if (subtype == STR_EMPTY) break;

				if (!subtypes.Contains(subtype)) continue;

				/* We found something matching. */
				ret_refit_cyc = refit_cyc;
				success = true;
				break;
			}

			/* Reset the vehicle's cargo type */
			v->cargo_type    = old_cargo_type;
			v->cargo_subtype = old_cargo_subtype;

			/* Make sure we don't taint the vehicle. */
			v->First()->InvalidateNewGRFCache();
			v->InvalidateNewGRFCache();

			if (success) break;
		}
	}

	return ret_refit_cyc;
}

/**
 * Get the engine that suffers from the most severe breakdown.
 * This means the engine with the lowest breakdown_type.
 * If the breakdown types of 2 engines are equal, the one with the lowest breakdown_severity (most severe) is picked.
 * @param v The front engine of the train.
 * @return The most severly broken engine.
 */
const Vehicle *GetMostSeverelyBrokenEngine(const Train *v)
{
	assert(v->IsFrontEngine());
	const Vehicle *w = v;
	byte most_severe_type = 255;
	for (const Vehicle *u = v; u != NULL; u = u->Next()) {
		if (u->breakdown_ctr == 1) {
			if (u->breakdown_type < most_severe_type) {
				most_severe_type = u->breakdown_type;
				w = u;
			} else if (u->breakdown_type == most_severe_type && u->breakdown_severity < w->breakdown_severity) {
				w = u;
			}
		}
	}
	return w;
}

/** Option to refit a vehicle chain */
struct RefitOption {
	CargoID cargo;    ///< Cargo to refit to
	byte subtype;     ///< Subcargo to use
	StringID string;  ///< GRF-local String to display for the cargo

	/**
	 * Inequality operator for #RefitOption.
	 * @param other Compare to this #RefitOption.
	 * @return True if both #RefitOption are different.
	 */
	inline bool operator != (const RefitOption &other) const
	{
		return other.cargo != this->cargo || other.string != this->string;
	}

	/**
	 * Equality operator for #RefitOption.
	 * @param other Compare to this #RefitOption.
	 * @return True if both #RefitOption are equal.
	 */
	inline bool operator == (const RefitOption &other) const
	{
		return other.cargo == this->cargo && other.string == this->string;
	}
};

typedef SmallVector<RefitOption, 32> SubtypeList; ///< List of refit subtypes associated to a cargo.

/**
 * Draw the list of available refit options for a consist and highlight the selected refit option (if any).
 * @param list  List of subtype options for each (sorted) cargo.
 * @param sel   Selected refit cargo-type in the window
 * @param pos   Position of the selected item in caller widow
 * @param rows  Number of rows(capacity) in caller window
 * @param delta Step height in caller window
 * @param r     Rectangle of the matrix widget.
 */
static void DrawVehicleRefitWindow(const SubtypeList list[NUM_CARGO], const int sel[2], uint pos, uint rows, uint delta, const Rect &r)
{
	uint y = r.top + WD_MATRIX_TOP;
	uint current = 0;

	bool rtl = _current_text_dir == TD_RTL;
	uint iconwidth = max(GetSpriteSize(SPR_CIRCLE_FOLDED).width, GetSpriteSize(SPR_CIRCLE_UNFOLDED).width);
	uint iconheight = GetSpriteSize(SPR_CIRCLE_FOLDED).height;
	int linecolour = _colour_gradient[COLOUR_ORANGE][4];

	int iconleft   = rtl ? r.right - WD_MATRIX_RIGHT - iconwidth     : r.left + WD_MATRIX_LEFT;
	int iconcenter = rtl ? r.right - WD_MATRIX_RIGHT - iconwidth / 2 : r.left + WD_MATRIX_LEFT + iconwidth / 2;
	int iconinner  = rtl ? r.right - WD_MATRIX_RIGHT - iconwidth     : r.left + WD_MATRIX_LEFT + iconwidth;

	int textleft   = r.left  + WD_MATRIX_LEFT  + (rtl ? 0 : iconwidth + 4);
	int textright  = r.right - WD_MATRIX_RIGHT - (rtl ? iconwidth + 4 : 0);

	/* Draw the list of subtypes for each cargo, and find the selected refit option (by its position). */
	for (uint i = 0; current < pos + rows && i < NUM_CARGO; i++) {
		for (uint j = 0; current < pos + rows && j < list[i].Length(); j++) {
			const RefitOption &refit = list[i][j];

			/* Hide subtypes if sel[0] does not match */
			if (sel[0] != (int)i && refit.subtype != 0xFF) continue;

			/* Refit options with a position smaller than pos don't have to be drawn. */
			if (current < pos) {
				current++;
				continue;
			}

			if (list[i].Length() > 1) {
				if (refit.subtype != 0xFF) {
					/* Draw tree lines */
					int ycenter = y + FONT_HEIGHT_NORMAL / 2;
					GfxDrawLine(iconcenter, y - WD_MATRIX_TOP, iconcenter, j == list[i].Length() - 1 ? ycenter : y - WD_MATRIX_TOP + delta - 1, linecolour);
					GfxDrawLine(iconcenter, ycenter, iconinner, ycenter, linecolour);
				} else {
					/* Draw expand/collapse icon */
					DrawSprite(sel[0] == (int)i ? SPR_CIRCLE_UNFOLDED : SPR_CIRCLE_FOLDED, PAL_NONE, iconleft, y + (FONT_HEIGHT_NORMAL - iconheight) / 2);
				}
			}

			TextColour colour = (sel[0] == (int)i && (uint)sel[1] == j) ? TC_WHITE : TC_BLACK;
			/* Get the cargo name. */
			SetDParam(0, CargoSpec::Get(refit.cargo)->name);
			SetDParam(1, refit.string);
			DrawString(textleft, textright, y, STR_JUST_STRING_STRING, colour);

			y += delta;
			current++;
		}
	}
}

/** Refit cargo window. */
struct RefitWindow : public Window {
	int sel[2];                  ///< Index in refit options, sel[0] == -1 if nothing is selected.
	RefitOption *cargo;          ///< Refit option selected by #sel.
	SubtypeList list[NUM_CARGO]; ///< List of refit subtypes available for each sorted cargo.
	VehicleOrderID order;        ///< If not #INVALID_VEH_ORDER_ID, selection is part of a refit order (rather than execute directly).
	uint information_width;      ///< Width required for correctly displaying all cargoes in the information panel.
	Scrollbar *vscroll;          ///< The main scrollbar.
	Scrollbar *hscroll;          ///< Only used for long vehicles.
	int vehicle_width;           ///< Width of the vehicle being drawn.
	int sprite_left;             ///< Left position of the vehicle sprite.
	int sprite_right;            ///< Right position of the vehicle sprite.
	uint vehicle_margin;         ///< Margin to use while selecting vehicles when the vehicle image is centered.
	int click_x;                 ///< Position of the first click while dragging.
	VehicleID selected_vehicle;  ///< First vehicle in the current selection.
	uint8 num_vehicles;          ///< Number of selected vehicles.
	bool auto_refit;             ///< Select cargo for auto-refitting.
	bool is_virtual_train;       ///< TemplateReplacement, whether the selected vehicle is virtual

	/**
	 * Collects all (cargo, subcargo) refit options of a vehicle chain.
	 */
	void BuildRefitList()
	{
		for (uint i = 0; i < NUM_CARGO; i++) this->list[i].Clear();
		Vehicle *v = Vehicle::Get(this->window_number);

		/* Check only the selected vehicles. */
		VehicleSet vehicles_to_refit;
		GetVehicleSet(vehicles_to_refit, Vehicle::Get(this->selected_vehicle), this->num_vehicles);

		do {
			if (v->type == VEH_TRAIN && !vehicles_to_refit.Contains(v->index)) continue;
			const Engine *e = v->GetEngine();
			uint32 cmask = e->info.refit_mask;
			byte callback_mask = e->info.callback_mask;

			/* Skip this engine if it does not carry anything */
			if (!e->CanCarryCargo()) continue;
			/* Skip this engine if we build the list for auto-refitting and engine doesn't allow it. */
			if (this->auto_refit && !HasBit(e->info.misc_flags, EF_AUTO_REFIT)) continue;

			/* Loop through all cargoes in the refit mask */
			int current_index = 0;
			const CargoSpec *cs;
			FOR_ALL_SORTED_CARGOSPECS(cs) {
				CargoID cid = cs->Index();
				/* Skip cargo type if it's not listed */
				if (!HasBit(cmask, cid)) {
					current_index++;
					continue;
				}

				bool first_vehicle = this->list[current_index].Length() == 0;
				if (first_vehicle) {
					/* Keeping the current subtype is always an option. It also serves as the option in case of no subtypes */
					RefitOption *option = this->list[current_index].Append();
					option->cargo   = cid;
					option->subtype = 0xFF;
					option->string  = STR_EMPTY;
				}

				/* Check the vehicle's callback mask for cargo suffixes.
				 * This is not supported for ordered refits, since subtypes only have a meaning
				 * for a specific vehicle at a specific point in time, which conflicts with shared orders,
				 * autoreplace, autorenew, clone, order restoration, ... */
				if (this->order == INVALID_VEH_ORDER_ID && HasBit(callback_mask, CBM_VEHICLE_CARGO_SUFFIX)) {
					/* Make a note of the original cargo type. It has to be
					 * changed to test the cargo & subtype... */
					CargoID temp_cargo = v->cargo_type;
					byte temp_subtype  = v->cargo_subtype;

					v->cargo_type = cid;

					for (uint refit_cyc = 0; refit_cyc < MAX_REFIT_CYCLE; refit_cyc++) {
						v->cargo_subtype = refit_cyc;

						/* Make sure we don't pick up anything cached. */
						v->First()->InvalidateNewGRFCache();
						v->InvalidateNewGRFCache();

						StringID subtype = GetCargoSubtypeText(v);

						if (first_vehicle) {
							/* Append new subtype (don't add duplicates though) */
							if (subtype == STR_EMPTY) break;

							RefitOption option;
							option.cargo   = cid;
							option.subtype = refit_cyc;
							option.string  = subtype;
							this->list[current_index].Include(option);
						} else {
							/* Intersect the subtypes of earlier vehicles with the subtypes of this vehicle */
							if (subtype == STR_EMPTY) {
								/* No more subtypes for this vehicle, delete all subtypes >= refit_cyc */
								SubtypeList &l = this->list[current_index];
								/* 0xFF item is in front, other subtypes are sorted. So just truncate the list in the right spot */
								for (uint i = 1; i < l.Length(); i++) {
									if (l[i].subtype >= refit_cyc) {
										l.Resize(i);
										break;
									}
								}
								break;
							} else {
								/* Check whether the subtype matches with the subtype of earlier vehicles. */
								uint pos = 1;
								SubtypeList &l = this->list[current_index];
								while (pos < l.Length() && l[pos].subtype != refit_cyc) pos++;
								if (pos < l.Length() && l[pos].string != subtype) {
									/* String mismatch, remove item keeping the order */
									l.ErasePreservingOrder(pos);
								}
							}
						}
					}

					/* Reset the vehicle's cargo type */
					v->cargo_type    = temp_cargo;
					v->cargo_subtype = temp_subtype;

					/* And make sure we haven't tainted the cache */
					v->First()->InvalidateNewGRFCache();
					v->InvalidateNewGRFCache();
				}
				current_index++;
			}
		} while (v->IsGroundVehicle() && (v = v->Next()) != NULL);
	}

	/**
	 * Refresh scrollbar after selection changed
	 */
	void RefreshScrollbar()
	{
		uint scroll_row = 0;
		uint row = 0;

		for (uint i = 0; i < NUM_CARGO; i++) {
			for (uint j = 0; j < this->list[i].Length(); j++) {
				const RefitOption &refit = this->list[i][j];

				/* Hide subtypes if sel[0] does not match */
				if (this->sel[0] != (int)i && refit.subtype != 0xFF) continue;

				if (this->sel[0] == (int)i && (uint)this->sel[1] == j) scroll_row = row;

				row++;
			}
		}

		this->vscroll->SetCount(row);
		if (scroll_row < row) this->vscroll->ScrollTowards(scroll_row);
	}

	/**
	 * Select a row.
	 * @param click_row Clicked row
	 */
	void SetSelection(uint click_row)
	{
		uint row = 0;

		for (uint i = 0; i < NUM_CARGO; i++) {
			for (uint j = 0; j < this->list[i].Length(); j++) {
				const RefitOption &refit = this->list[i][j];

				/* Hide subtypes if sel[0] does not match */
				if (this->sel[0] != (int)i && refit.subtype != 0xFF) continue;

				if (row == click_row) {
					this->sel[0] = i;
					this->sel[1] = j;
					return;
				}

				row++;
			}
		}

		this->sel[0] = -1;
		this->sel[1] = 0;
	}

	/**
	 * Gets the #RefitOption placed in the selected index.
	 * @return Pointer to the #RefitOption currently in use.
	 */
	RefitOption *GetRefitOption()
	{
		if (this->sel[0] < 0) return NULL;

		SubtypeList &l = this->list[this->sel[0]];
		if ((uint)this->sel[1] >= l.Length()) return NULL;

		return &l[this->sel[1]];
	}

	RefitWindow(WindowDesc *desc, const Vehicle *v, VehicleOrderID order, bool auto_refit, bool is_virtual) : Window(desc)
	{
		this->sel[0] = -1;
		this->sel[1] = 0;
		this->auto_refit = auto_refit;
		this->is_virtual_train = is_virtual;
		this->order = order;
		this->CreateNestedTree();

		this->vscroll = this->GetScrollbar(WID_VR_SCROLLBAR);
		this->hscroll = (v->IsGroundVehicle() ? this->GetScrollbar(WID_VR_HSCROLLBAR) : NULL);
		this->GetWidget<NWidgetCore>(WID_VR_SELECT_HEADER)->tool_tip = STR_REFIT_TRAIN_LIST_TOOLTIP + v->type;
		this->GetWidget<NWidgetCore>(WID_VR_MATRIX)->tool_tip        = STR_REFIT_TRAIN_LIST_TOOLTIP + v->type;
		NWidgetCore *nwi = this->GetWidget<NWidgetCore>(WID_VR_REFIT);
		nwi->widget_data = STR_REFIT_TRAIN_REFIT_BUTTON + v->type;
		nwi->tool_tip    = STR_REFIT_TRAIN_REFIT_TOOLTIP + v->type;
		this->GetWidget<NWidgetStacked>(WID_VR_SHOW_HSCROLLBAR)->SetDisplayedPlane(v->IsGroundVehicle() ? 0 : SZSP_HORIZONTAL);
		this->GetWidget<NWidgetCore>(WID_VR_VEHICLE_PANEL_DISPLAY)->tool_tip = (v->type == VEH_TRAIN) ? STR_REFIT_SELECT_VEHICLES_TOOLTIP : STR_NULL;

		this->FinishInitNested(v->index);
		this->owner = v->owner;

		this->SetWidgetDisabledState(WID_VR_REFIT, this->sel[0] < 0);
	}

	~RefitWindow()
	{
		if (this->window_number != INVALID_VEHICLE) {
			if (!FocusWindowById(WC_VEHICLE_VIEW, this->window_number)) {
				if (this->window_number != INVALID_VEHICLE) MarkAllRoutePathsDirty(Vehicle::Get(this->window_number));
				MarkAllRouteStepsDirty(this);
			}
		}
	}

	virtual void OnFocus(Window *previously_focused_window)
	{
		if (HasFocusedVehicleChanged(this->window_number, previously_focused_window)) {
			if (this->window_number != INVALID_VEHICLE) MarkAllRoutePathsDirty(Vehicle::Get(this->window_number));
			MarkAllRouteStepsDirty(this);
		}
	}

	virtual void OnFocusLost(Window *newly_focused_window)
	{
		if (HasFocusedVehicleChanged(this->window_number, newly_focused_window)) {
			if (this->window_number != INVALID_VEHICLE) MarkAllRoutePathsDirty(Vehicle::Get(this->window_number));
			MarkAllRouteStepsDirty(this);
		}
	}

	virtual void OnInit()
	{
		if (this->cargo != NULL) {
			/* Store the RefitOption currently in use. */
			RefitOption current_refit_option = *(this->cargo);

			/* Rebuild the refit list */
			this->BuildRefitList();
			this->sel[0] = -1;
			this->sel[1] = 0;
			this->cargo = NULL;
			for (uint i = 0; this->cargo == NULL && i < NUM_CARGO; i++) {
				for (uint j = 0; j < list[i].Length(); j++) {
					if (list[i][j] == current_refit_option) {
						this->sel[0] = i;
						this->sel[1] = j;
						this->cargo = &list[i][j];
						break;
					}
				}
			}

			this->SetWidgetDisabledState(WID_VR_REFIT, this->sel[0] < 0);
			this->RefreshScrollbar();
		} else {
			/* Rebuild the refit list */
			this->OnInvalidateData(VIWD_CONSIST_CHANGED);
		}
	}

	virtual void OnPaint()
	{
		/* Determine amount of items for scroller. */
		if (this->hscroll != NULL) this->hscroll->SetCount(this->vehicle_width);

		/* Calculate sprite position. */
		NWidgetCore *vehicle_panel_display = this->GetWidget<NWidgetCore>(WID_VR_VEHICLE_PANEL_DISPLAY);
		int sprite_width = max(0, ((int)vehicle_panel_display->current_x - this->vehicle_width) / 2);
		this->sprite_left = vehicle_panel_display->pos_x;
		this->sprite_right = vehicle_panel_display->pos_x + vehicle_panel_display->current_x - 1;
		if (_current_text_dir == TD_RTL) {
			this->sprite_right -= sprite_width;
			this->vehicle_margin = vehicle_panel_display->current_x - sprite_right;
		} else {
			this->sprite_left += sprite_width;
			this->vehicle_margin = sprite_left;
		}

		this->DrawWidgets();
	}

	virtual void UpdateWidgetSize(int widget, Dimension *size, const Dimension &padding, Dimension *fill, Dimension *resize)
	{
		switch (widget) {
			case WID_VR_MATRIX:
				resize->height = WD_MATRIX_TOP + FONT_HEIGHT_NORMAL + WD_MATRIX_BOTTOM;
				size->height = resize->height * 8;
				break;

			case WID_VR_VEHICLE_PANEL_DISPLAY:
				size->height = ScaleGUITrad(GetVehicleHeight(Vehicle::Get(this->window_number)->type));
				break;

			case WID_VR_INFO:
				size->width = WD_FRAMERECT_LEFT + this->information_width + WD_FRAMERECT_RIGHT;
				break;
		}
	}

	virtual void SetStringParameters(int widget) const
	{
		if (widget == WID_VR_CAPTION) SetDParam(0, Vehicle::Get(this->window_number)->index);
	}

	/**
	 * Gets the #StringID to use for displaying capacity.
	 * @param Cargo and cargo subtype to check for capacity.
	 * @return INVALID_STRING_ID if there is no capacity. StringID to use in any other case.
	 * @post String parameters have been set.
	 */
	StringID GetCapacityString(RefitOption *option) const
	{
		assert(_current_company == _local_company);
		Vehicle *v = Vehicle::Get(this->window_number);
		CommandCost cost = DoCommand(v->tile, this->selected_vehicle, option->cargo | (int)this->auto_refit << 6 | option->subtype << 8 |
				this->num_vehicles << 16, DC_QUERY_COST, GetCmdRefitVeh(v->type));

		if (cost.Failed()) return INVALID_STRING_ID;

		SetDParam(0, option->cargo);
		SetDParam(1, _returned_refit_capacity);

		Money money = cost.GetCost();
		if (_returned_mail_refit_capacity > 0) {
			SetDParam(2, CT_MAIL);
			SetDParam(3, _returned_mail_refit_capacity);
			if (this->order != INVALID_VEH_ORDER_ID) {
				/* No predictable cost */
				return STR_PURCHASE_INFO_AIRCRAFT_CAPACITY;
			} else if (money <= 0) {
				SetDParam(4, -money);
				return STR_REFIT_NEW_CAPACITY_INCOME_FROM_AIRCRAFT_REFIT;
			} else {
				SetDParam(4, money);
				return STR_REFIT_NEW_CAPACITY_COST_OF_AIRCRAFT_REFIT;
			}
		} else {
			if (this->order != INVALID_VEH_ORDER_ID) {
				/* No predictable cost */
				SetDParam(2, STR_EMPTY);
				return STR_PURCHASE_INFO_CAPACITY;
			} else if (money <= 0) {
				SetDParam(2, -money);
				return STR_REFIT_NEW_CAPACITY_INCOME_FROM_REFIT;
			} else {
				SetDParam(2, money);
				return STR_REFIT_NEW_CAPACITY_COST_OF_REFIT;
			}
		}
	}

	virtual void DrawWidget(const Rect &r, int widget) const
	{
		switch (widget) {
			case WID_VR_VEHICLE_PANEL_DISPLAY: {
				Vehicle *v = Vehicle::Get(this->window_number);
				DrawVehicleImage(v, this->sprite_left + WD_FRAMERECT_LEFT, this->sprite_right - WD_FRAMERECT_RIGHT,
					r.top + WD_FRAMERECT_TOP, INVALID_VEHICLE, EIT_IN_DETAILS, this->hscroll != NULL ? this->hscroll->GetPosition() : 0);

				/* Highlight selected vehicles. */
				if (this->order != INVALID_VEH_ORDER_ID) break;
				int x = 0;
				switch (v->type) {
					case VEH_TRAIN: {
						VehicleSet vehicles_to_refit;
						GetVehicleSet(vehicles_to_refit, Vehicle::Get(this->selected_vehicle), this->num_vehicles);

						int left = INT32_MIN;
						int width = 0;

						for (Train *u = Train::From(v); u != NULL; u = u->Next()) {
							/* Start checking. */
							if (vehicles_to_refit.Contains(u->index) && left == INT32_MIN) {
								left = x - this->hscroll->GetPosition() + r.left + this->vehicle_margin;
								width = 0;
							}

							/* Draw a selection. */
							if ((!vehicles_to_refit.Contains(u->index) || u->Next() == NULL) && left != INT32_MIN) {
								if (u->Next() == NULL && vehicles_to_refit.Contains(u->index)) {
									int current_width = u->GetDisplayImageWidth();
									width += current_width;
									x += current_width;
								}

								int right = Clamp(left + width, 0, r.right);
								left = max(0, left);

								if (_current_text_dir == TD_RTL) {
									right = this->GetWidget<NWidgetCore>(WID_VR_VEHICLE_PANEL_DISPLAY)->current_x - left;
									left = right - width;
								}

								if (left != right) {
									DrawFrameRect(left, r.top + WD_FRAMERECT_TOP, right, r.top + WD_FRAMERECT_TOP + ScaleGUITrad(14) - 1, COLOUR_WHITE, FR_BORDERONLY);
								}

								left = INT32_MIN;
							}

							int current_width = u->GetDisplayImageWidth();
							width += current_width;
							x += current_width;
						}
						break;
					}

					default: break;
				}
				break;
			}

			case WID_VR_MATRIX:
				DrawVehicleRefitWindow(this->list, this->sel, this->vscroll->GetPosition(), this->vscroll->GetCapacity(), this->resize.step_height, r);
				break;

			case WID_VR_INFO:
				if (this->cargo != NULL) {
					StringID string = this->GetCapacityString(this->cargo);
					if (string != INVALID_STRING_ID) {
						DrawStringMultiLine(r.left + WD_FRAMERECT_LEFT, r.right - WD_FRAMERECT_RIGHT,
								r.top + WD_FRAMERECT_TOP, r.bottom - WD_FRAMERECT_BOTTOM, string);
					}
				}
				break;
		}
	}

	/**
	 * Some data on this window has become invalid.
	 * @param data Information about the changed data.
	 * @param gui_scope Whether the call is done from GUI scope. You may not do everything when not in GUI scope. See #InvalidateWindowData() for details.
	 */
	virtual void OnInvalidateData(int data = 0, bool gui_scope = true)
	{
		switch (data) {
			case VIWD_AUTOREPLACE: // Autoreplace replaced the vehicle; selected_vehicle became invalid.
			case VIWD_CONSIST_CHANGED: { // The consist has changed; rebuild the entire list.
				/* Clear the selection. */
				Vehicle *v = Vehicle::Get(this->window_number);
				this->selected_vehicle = v->index;
				this->num_vehicles = UINT8_MAX;
				/* FALL THROUGH */
			}

			case 2: { // The vehicle selection has changed; rebuild the entire list.
				if (!gui_scope) break;
				this->BuildRefitList();

				/* The vehicle width has changed too. */
				this->vehicle_width = GetVehicleWidth(Vehicle::Get(this->window_number), EIT_IN_DETAILS);
				uint max_width = 0;

				/* Check the width of all cargo information strings. */
				for (uint i = 0; i < NUM_CARGO; i++) {
					for (uint j = 0; j < this->list[i].Length(); j++) {
						StringID string = this->GetCapacityString(&list[i][j]);
						if (string != INVALID_STRING_ID) {
							Dimension dim = GetStringBoundingBox(string);
							max_width = max(dim.width, max_width);
						}
					}
				}

				if (this->information_width < max_width) {
					this->information_width = max_width;
					this->ReInit();
				}
				/* FALL THROUGH */
			}

			case 1: // A new cargo has been selected.
				if (!gui_scope) break;
				this->cargo = GetRefitOption();
				this->RefreshScrollbar();
				break;
		}
	}

	int GetClickPosition(int click_x)
	{
		const NWidgetCore *matrix_widget = this->GetWidget<NWidgetCore>(WID_VR_VEHICLE_PANEL_DISPLAY);
		if (_current_text_dir == TD_RTL) click_x = matrix_widget->current_x - click_x;
		click_x -= this->vehicle_margin;
		if (this->hscroll != NULL) click_x += this->hscroll->GetPosition();

		return click_x;
	}

	void SetSelectedVehicles(int drag_x)
	{
		drag_x = GetClickPosition(drag_x);

		int left_x  = min(this->click_x, drag_x);
		int right_x = max(this->click_x, drag_x);
		this->num_vehicles = 0;

		Vehicle *v = Vehicle::Get(this->window_number);
		/* Find the vehicle part that was clicked. */
		switch (v->type) {
			case VEH_TRAIN: {
				/* Don't select anything if we are not clicking in the vehicle. */
				if (left_x >= 0) {
					const Train *u = Train::From(v);
					bool start_counting = false;
					for (; u != NULL; u = u->Next()) {
						int current_width = u->GetDisplayImageWidth();
						left_x  -= current_width;
						right_x -= current_width;

						if (left_x < 0 && !start_counting) {
							this->selected_vehicle = u->index;
							start_counting = true;

							/* Count the first vehicle, even if articulated part */
							this->num_vehicles++;
						} else if (start_counting && !u->IsArticulatedPart()) {
							/* Do not count articulated parts */
							this->num_vehicles++;
						}

						if (right_x < 0) break;
					}
				}

				/* If the selection is not correct, clear it. */
				if (this->num_vehicles != 0) {
					if (_ctrl_pressed) this->num_vehicles = UINT8_MAX;
					break;
				}
				/* FALL THROUGH */
			}

			default:
				/* Clear the selection. */
				this->selected_vehicle = v->index;
				this->num_vehicles = UINT8_MAX;
				break;
		}
	}

	virtual void OnClick(Point pt, int widget, int click_count)
	{
		switch (widget) {
			case WID_VR_VEHICLE_PANEL_DISPLAY: { // Vehicle image.
				if (this->order != INVALID_VEH_ORDER_ID) break;
				NWidgetBase *nwi = this->GetWidget<NWidgetBase>(WID_VR_VEHICLE_PANEL_DISPLAY);
				this->click_x = GetClickPosition(pt.x - nwi->pos_x);
				this->SetSelectedVehicles(pt.x - nwi->pos_x);
				this->SetWidgetDirty(WID_VR_VEHICLE_PANEL_DISPLAY);
				if (!_ctrl_pressed) {
					SetObjectToPlaceWnd(SPR_CURSOR_MOUSE, PAL_NONE, HT_DRAG, this);
				} else {
					/* The vehicle selection has changed. */
					this->InvalidateData(2);
				}
				break;
			}

			case WID_VR_MATRIX: { // listbox
				this->SetSelection(this->vscroll->GetScrolledRowFromWidget(pt.y, this, WID_VR_MATRIX));
				this->SetWidgetDisabledState(WID_VR_REFIT, this->sel[0] < 0);
				this->InvalidateData(1);

				if (click_count == 1) break;
				/* FALL THROUGH */
			}

			case WID_VR_REFIT: // refit button
				if (this->cargo != NULL) {
					const Vehicle *v = Vehicle::Get(this->window_number);

					if (this->order == INVALID_VEH_ORDER_ID) {
						bool delete_window = this->selected_vehicle == v->index && this->num_vehicles == UINT8_MAX;
						if (DoCommandP(v->tile, this->selected_vehicle, this->cargo->cargo | this->cargo->subtype << 8 | this->num_vehicles << 16 | this->is_virtual_train << 5,
								GetCmdRefitVeh(v)) && delete_window) {
							delete this;
						}
					} else {
						if (DoCommandP(v->tile, v->index, this->cargo->cargo | this->cargo->subtype << 8 | this->order << 16 | this->is_virtual_train << 5, CMD_ORDER_REFIT)) delete this;
					}
				}
				break;
		}
	}

	virtual void OnMouseDrag(Point pt, int widget)
	{
		switch (widget) {
			case WID_VR_VEHICLE_PANEL_DISPLAY: { // Vehicle image.
				if (this->order != INVALID_VEH_ORDER_ID) break;
				NWidgetBase *nwi = this->GetWidget<NWidgetBase>(WID_VR_VEHICLE_PANEL_DISPLAY);
				this->SetSelectedVehicles(pt.x - nwi->pos_x);
				this->SetWidgetDirty(WID_VR_VEHICLE_PANEL_DISPLAY);
				break;
			}
		}
	}

	virtual void OnDragDrop(Point pt, int widget)
	{
		switch (widget) {
			case WID_VR_VEHICLE_PANEL_DISPLAY: { // Vehicle image.
				if (this->order != INVALID_VEH_ORDER_ID) break;
				NWidgetBase *nwi = this->GetWidget<NWidgetBase>(WID_VR_VEHICLE_PANEL_DISPLAY);
				this->SetSelectedVehicles(pt.x - nwi->pos_x);
				this->InvalidateData(2);
				break;
			}
		}
	}

	virtual void OnResize()
	{
		this->vehicle_width = GetVehicleWidth(Vehicle::Get(this->window_number), EIT_IN_DETAILS);
		this->vscroll->SetCapacityFromWidget(this, WID_VR_MATRIX);
		if (this->hscroll != NULL) this->hscroll->SetCapacityFromWidget(this, WID_VR_VEHICLE_PANEL_DISPLAY);
	}
};

static const NWidgetPart _nested_vehicle_refit_widgets[] = {
	NWidget(NWID_HORIZONTAL),
		NWidget(WWT_CLOSEBOX, COLOUR_GREY),
		NWidget(WWT_CAPTION, COLOUR_GREY, WID_VR_CAPTION), SetDataTip(STR_REFIT_CAPTION, STR_TOOLTIP_WINDOW_TITLE_DRAG_THIS),
		NWidget(WWT_DEFSIZEBOX, COLOUR_GREY),
	EndContainer(),
	/* Vehicle display + scrollbar. */
	NWidget(NWID_VERTICAL),
		NWidget(WWT_PANEL, COLOUR_GREY, WID_VR_VEHICLE_PANEL_DISPLAY), SetMinimalSize(228, 14), SetResize(1, 0), SetScrollbar(WID_VR_HSCROLLBAR), EndContainer(),
		NWidget(NWID_SELECTION, INVALID_COLOUR, WID_VR_SHOW_HSCROLLBAR),
			NWidget(NWID_HSCROLLBAR, COLOUR_GREY, WID_VR_HSCROLLBAR),
		EndContainer(),
	EndContainer(),
	NWidget(WWT_TEXTBTN, COLOUR_GREY, WID_VR_SELECT_HEADER), SetDataTip(STR_REFIT_TITLE, STR_NULL), SetResize(1, 0),
	/* Matrix + scrollbar. */
	NWidget(NWID_HORIZONTAL),
		NWidget(WWT_MATRIX, COLOUR_GREY, WID_VR_MATRIX), SetMinimalSize(228, 112), SetResize(1, 14), SetFill(1, 1), SetMatrixDataTip(1, 0, STR_NULL), SetScrollbar(WID_VR_SCROLLBAR),
		NWidget(NWID_VSCROLLBAR, COLOUR_GREY, WID_VR_SCROLLBAR),
	EndContainer(),
	NWidget(WWT_PANEL, COLOUR_GREY, WID_VR_INFO), SetMinimalTextLines(2, WD_FRAMERECT_TOP + WD_FRAMERECT_BOTTOM), SetResize(1, 0), EndContainer(),
	NWidget(NWID_HORIZONTAL),
		NWidget(WWT_PUSHTXTBTN, COLOUR_GREY, WID_VR_REFIT), SetFill(1, 0), SetResize(1, 0),
		NWidget(WWT_RESIZEBOX, COLOUR_GREY),
	EndContainer(),
};

static WindowDesc _vehicle_refit_desc(
	WDP_AUTO, "view_vehicle_refit", 240, 174,
	WC_VEHICLE_REFIT, WC_VEHICLE_VIEW,
	WDF_CONSTRUCTION,
	_nested_vehicle_refit_widgets, lengthof(_nested_vehicle_refit_widgets)
);

/**
 * Show the refit window for a vehicle
 * @param *v The vehicle to show the refit window for
 * @param order of the vehicle to assign refit to, or INVALID_VEH_ORDER_ID to refit the vehicle now
 * @param parent the parent window of the refit window
 * @param auto_refit Choose cargo for auto-refitting
 */
void ShowVehicleRefitWindow(const Vehicle *v, VehicleOrderID order, Window *parent, bool auto_refit, bool is_virtual_train)
{
	DeleteWindowById(WC_VEHICLE_REFIT, v->index);
	RefitWindow *w = new RefitWindow(&_vehicle_refit_desc, v, order, auto_refit, is_virtual_train);
	w->parent = parent;
}

/** Display list of cargo types of the engine, for the purchase information window */
uint ShowRefitOptionsList(int left, int right, int y, EngineID engine)
{
	/* List of cargo types of this engine */
	uint32 cmask = GetUnionOfArticulatedRefitMasks(engine, false);
	/* List of cargo types available in this climate */
	uint32 lmask = _cargo_mask;

	/* Draw nothing if the engine is not refittable */
	if (HasAtMostOneBit(cmask)) return y;

	if (cmask == lmask) {
		/* Engine can be refitted to all types in this climate */
		SetDParam(0, STR_PURCHASE_INFO_ALL_TYPES);
	} else {
		/* Check if we are able to refit to more cargo types and unable to. If
		 * so, invert the cargo types to list those that we can't refit to. */
		if (CountBits(cmask ^ lmask) < CountBits(cmask) && CountBits(cmask ^ lmask) <= 7) {
			cmask ^= lmask;
			SetDParam(0, STR_PURCHASE_INFO_ALL_BUT);
		} else {
			SetDParam(0, STR_JUST_CARGO_LIST);
		}
		SetDParam(1, cmask);
	}

	return DrawStringMultiLine(left, right, y, INT32_MAX, STR_PURCHASE_INFO_REFITTABLE_TO);
}

/** Get the cargo subtype text from NewGRF for the vehicle details window. */
StringID GetCargoSubtypeText(const Vehicle *v)
{
	if (HasBit(EngInfo(v->engine_type)->callback_mask, CBM_VEHICLE_CARGO_SUFFIX)) {
		uint16 cb = GetVehicleCallback(CBID_VEHICLE_CARGO_SUFFIX, 0, 0, v->engine_type, v);
		if (cb != CALLBACK_FAILED) {
			if (cb > 0x400) ErrorUnknownCallbackResult(v->GetGRFID(), CBID_VEHICLE_CARGO_SUFFIX, cb);
			if (cb >= 0x400 || (v->GetGRF()->grf_version < 8 && cb == 0xFF)) cb = CALLBACK_FAILED;
		}
		if (cb != CALLBACK_FAILED) {
			return GetGRFStringID(v->GetGRFID(), 0xD000 + cb);
		}
	}
	return STR_EMPTY;
}

/** Sort vehicles by their number */
static int CDECL VehicleNumberSorter(const Vehicle * const *a, const Vehicle * const *b)
{
	return (*a)->unitnumber - (*b)->unitnumber;
}

/** Sort vehicles by their name */
static int CDECL VehicleNameSorter(const Vehicle * const *a, const Vehicle * const *b)
{
	static char last_name[2][64];

	if (*a != _last_vehicle[0]) {
		_last_vehicle[0] = *a;
		SetDParam(0, (*a)->index);
		GetString(last_name[0], STR_VEHICLE_NAME, lastof(last_name[0]));
	}

	if (*b != _last_vehicle[1]) {
		_last_vehicle[1] = *b;
		SetDParam(0, (*b)->index);
		GetString(last_name[1], STR_VEHICLE_NAME, lastof(last_name[1]));
	}

	int r = strnatcmp(last_name[0], last_name[1]); // Sort by name (natural sorting).
	return (r != 0) ? r : VehicleNumberSorter(a, b);
}

/** Sort vehicles by their age */
static int CDECL VehicleAgeSorter(const Vehicle * const *a, const Vehicle * const *b)
{
	int r = (*a)->age - (*b)->age;
	return (r != 0) ? r : VehicleNumberSorter(a, b);
}

/** Sort vehicles by this year profit */
static int CDECL VehicleProfitThisYearSorter(const Vehicle * const *a, const Vehicle * const *b)
{
	int r = ClampToI32((*a)->GetDisplayProfitThisYear() - (*b)->GetDisplayProfitThisYear());
	return (r != 0) ? r : VehicleNumberSorter(a, b);
}

/** Sort vehicles by last year profit */
static int CDECL VehicleProfitLastYearSorter(const Vehicle * const *a, const Vehicle * const *b)
{
	int r = ClampToI32((*a)->GetDisplayProfitLastYear() - (*b)->GetDisplayProfitLastYear());
	return (r != 0) ? r : VehicleNumberSorter(a, b);
}

/** Sort vehicles by lifetime profit */
static int CDECL VehicleProfitLifetimeSorter(const Vehicle * const *a, const Vehicle * const *b)
{
	int r = ClampToI32((*a)->GetDisplayProfitLifetime() - (*b)->GetDisplayProfitLifetime());
	return (r != 0) ? r : VehicleNumberSorter(a, b);
}

/** Sort vehicles by their cargo */
static int CDECL VehicleCargoSorter(const Vehicle * const *a, const Vehicle * const *b)
{
	const Vehicle *v;
	CargoArray diff;

	/* Append the cargo of the connected waggons */
	for (v = *a; v != NULL; v = v->Next()) diff[v->cargo_type] += v->cargo_cap;
	for (v = *b; v != NULL; v = v->Next()) diff[v->cargo_type] -= v->cargo_cap;

	int r = 0;
	for (CargoID i = 0; i < NUM_CARGO; i++) {
		r = diff[i];
		if (r != 0) break;
	}

	return (r != 0) ? r : VehicleNumberSorter(a, b);
}

/** Sort vehicles by their reliability */
static int CDECL VehicleReliabilitySorter(const Vehicle * const *a, const Vehicle * const *b)
{
	int r = (*a)->reliability - (*b)->reliability;
	return (r != 0) ? r : VehicleNumberSorter(a, b);
}

/** Sort vehicles by their max speed */
static int CDECL VehicleMaxSpeedSorter(const Vehicle * const *a, const Vehicle * const *b)
{
	int r = (*a)->vcache.cached_max_speed - (*b)->vcache.cached_max_speed;
	return (r != 0) ? r : VehicleNumberSorter(a, b);
}

/** Sort vehicles by model */
static int CDECL VehicleModelSorter(const Vehicle * const *a, const Vehicle * const *b)
{
	int r = (*a)->engine_type - (*b)->engine_type;
	return (r != 0) ? r : VehicleNumberSorter(a, b);
}

/** Sort vehicles by their value */
static int CDECL VehicleValueSorter(const Vehicle * const *a, const Vehicle * const *b)
{
	const Vehicle *u;
	Money diff = 0;

	for (u = *a; u != NULL; u = u->Next()) diff += u->value;
	for (u = *b; u != NULL; u = u->Next()) diff -= u->value;

	int r = ClampToI32(diff);
	return (r != 0) ? r : VehicleNumberSorter(a, b);
}

/** Sort vehicles by their length */
static int CDECL VehicleLengthSorter(const Vehicle * const *a, const Vehicle * const *b)
{
	int r = (*a)->GetGroundVehicleCache()->cached_total_length - (*b)->GetGroundVehicleCache()->cached_total_length;
	return (r != 0) ? r : VehicleNumberSorter(a, b);
}

/** Sort vehicles by the time they can still live */
static int CDECL VehicleTimeToLiveSorter(const Vehicle * const *a, const Vehicle * const *b)
{
	int r = ClampToI32(((*a)->max_age - (*a)->age) - ((*b)->max_age - (*b)->age));
	return (r != 0) ? r : VehicleNumberSorter(a, b);
}

/** Sort vehicles by the timetable delay */
static int CDECL VehicleTimetableDelaySorter(const Vehicle * const *a, const Vehicle * const *b)
{
	int r = (*a)->lateness_counter - (*b)->lateness_counter;
	return (r != 0) ? r : VehicleNumberSorter(a, b);
}

/** Sort vehicles by the average order occupancy */
static int CDECL VehicleAverageOrderOccupancySorter(const Vehicle * const *a, const Vehicle * const *b)
{
	int r = (*a)->GetOrderOccupancyAverage() - (*b)->GetOrderOccupancyAverage();
	return (r != 0) ? r : VehicleNumberSorter(a, b);
}

void InitializeGUI()
{
	MemSetT(&_sorting, 0);
}

/**
 * Assign a vehicle window a new vehicle
 * @param window_class WindowClass to search for
 * @param from_index the old vehicle ID
 * @param to_index the new vehicle ID
 */
static inline void ChangeVehicleWindow(WindowClass window_class, VehicleID from_index, VehicleID to_index)
{
	Window *w = FindWindowById(window_class, from_index);
	if (w != NULL) {
		/* Update window_number */
		w->window_number = to_index;
		if (w->viewport != NULL) w->viewport->follow_vehicle = to_index;

		/* Update vehicle drag data */
		if (_thd.window_class == window_class && _thd.window_number == (WindowNumber)from_index) {
			_thd.window_number = to_index;
		}

		/* Notify the window. */
		w->InvalidateData(VIWD_AUTOREPLACE, false);
	}
}

/**
 * Report a change in vehicle IDs (due to autoreplace) to affected vehicle windows.
 * @param from_index the old vehicle ID
 * @param to_index the new vehicle ID
 */
void ChangeVehicleViewWindow(VehicleID from_index, VehicleID to_index)
{
	ChangeVehicleWindow(WC_VEHICLE_VIEW,      from_index, to_index);
	ChangeVehicleWindow(WC_VEHICLE_ORDERS,    from_index, to_index);
	ChangeVehicleWindow(WC_VEHICLE_REFIT,     from_index, to_index);
	ChangeVehicleWindow(WC_VEHICLE_DETAILS,   from_index, to_index);
	ChangeVehicleWindow(WC_VEHICLE_TIMETABLE, from_index, to_index);
}

static const NWidgetPart _nested_vehicle_list[] = {
	NWidget(NWID_HORIZONTAL),
		NWidget(WWT_CLOSEBOX, COLOUR_GREY),
		NWidget(WWT_CAPTION, COLOUR_GREY, WID_VL_CAPTION),
		NWidget(WWT_SHADEBOX, COLOUR_GREY),
		NWidget(WWT_DEFSIZEBOX, COLOUR_GREY),
		NWidget(WWT_STICKYBOX, COLOUR_GREY),
	EndContainer(),

	NWidget(NWID_HORIZONTAL),
		NWidget(WWT_PUSHTXTBTN, COLOUR_GREY, WID_VL_SORT_ORDER), SetMinimalSize(81, 12), SetFill(0, 1), SetDataTip(STR_BUTTON_SORT_BY, STR_TOOLTIP_SORT_ORDER),
		NWidget(WWT_DROPDOWN, COLOUR_GREY, WID_VL_SORT_BY_PULLDOWN), SetMinimalSize(167, 12), SetFill(0, 1), SetDataTip(0x0, STR_TOOLTIP_SORT_CRITERIA),
		NWidget(WWT_PANEL, COLOUR_GREY), SetMinimalSize(12, 12), SetFill(1, 1), SetResize(1, 0),
		EndContainer(),
	EndContainer(),

	NWidget(NWID_HORIZONTAL),
		NWidget(WWT_MATRIX, COLOUR_GREY, WID_VL_LIST), SetMinimalSize(248, 0), SetFill(1, 0), SetResize(1, 1), SetMatrixDataTip(1, 0, STR_NULL), SetScrollbar(WID_VL_SCROLLBAR),
		NWidget(NWID_VSCROLLBAR, COLOUR_GREY, WID_VL_SCROLLBAR),
	EndContainer(),

	NWidget(NWID_HORIZONTAL),
		NWidget(NWID_SELECTION, INVALID_COLOUR, WID_VL_HIDE_BUTTONS),
			NWidget(NWID_HORIZONTAL),
				NWidget(WWT_PUSHTXTBTN, COLOUR_GREY, WID_VL_AVAILABLE_VEHICLES), SetMinimalSize(106, 12), SetFill(0, 1),
								SetDataTip(STR_BLACK_STRING, STR_VEHICLE_LIST_AVAILABLE_ENGINES_TOOLTIP),
				NWidget(WWT_PANEL, COLOUR_GREY), SetMinimalSize(0, 12), SetResize(1, 0), SetFill(1, 1), EndContainer(),
				NWidget(WWT_DROPDOWN, COLOUR_GREY, WID_VL_MANAGE_VEHICLES_DROPDOWN), SetMinimalSize(118, 12), SetFill(0, 1),
								SetDataTip(STR_VEHICLE_LIST_MANAGE_LIST, STR_VEHICLE_LIST_MANAGE_LIST_TOOLTIP),
				NWidget(WWT_PUSHIMGBTN, COLOUR_GREY, WID_VL_STOP_ALL), SetMinimalSize(12, 12), SetFill(0, 1),
								SetDataTip(SPR_FLAG_VEH_STOPPED, STR_VEHICLE_LIST_MASS_STOP_LIST_TOOLTIP),
				NWidget(WWT_PUSHIMGBTN, COLOUR_GREY, WID_VL_START_ALL), SetMinimalSize(12, 12), SetFill(0, 1),
								SetDataTip(SPR_FLAG_VEH_RUNNING, STR_VEHICLE_LIST_MASS_START_LIST_TOOLTIP),
			EndContainer(),
			/* Widget to be shown for other companies hiding the previous 5 widgets. */
			NWidget(WWT_PANEL, COLOUR_GREY), SetFill(1, 1), SetResize(1, 0), EndContainer(),
		EndContainer(),
		NWidget(WWT_RESIZEBOX, COLOUR_GREY),
	EndContainer(),
};

static void DrawSmallOrderList(const Vehicle *v, int left, int right, int y, VehicleOrderID start = 0)
{
	const Order *order = v->GetOrder(start);
	if (order == NULL) return;

	bool rtl = _current_text_dir == TD_RTL;
	int l_offset = rtl ? 0 : ScaleGUITrad(6);
	int r_offset = rtl ? ScaleGUITrad(6) : 0;
	int i = 0;
	VehicleOrderID oid = start;

	do {
		if (oid == v->cur_real_order_index) DrawString(left, right, y, STR_TINY_RIGHT_ARROW, TC_BLACK);

		if (order->IsType(OT_GOTO_STATION)) {
			SetDParam(0, order->GetDestination());
			DrawString(left + l_offset, right - r_offset, y, STR_TINY_BLACK_STATION);

			y += FONT_HEIGHT_SMALL;
			if (++i == 4) break;
		}

		oid++;
		order = order->next;
		if (order == NULL) {
			order = v->orders.list->GetFirstOrder();
			oid = 0;
		}
	} while (oid != start);
}

/**
 * Draws an image of a vehicle chain
 * @param v         Front vehicle
 * @param left      The minimum horizontal position
 * @param right     The maximum horizontal position
 * @param y         Vertical position to draw at
 * @param selection Selected vehicle to draw a frame around
 * @param skip      Number of pixels to skip at the front (for scrolling)
 */
void DrawVehicleImage(const Vehicle *v, int left, int right, int y, VehicleID selection, EngineImageType image_type, int skip)
{
	switch (v->type) {
		case VEH_TRAIN:    DrawTrainImage(Train::From(v), left, right, y, selection, image_type, skip); break;
		case VEH_ROAD:     DrawRoadVehImage(v, left, right, y, selection, image_type, skip);  break;
		case VEH_SHIP:     DrawShipImage(v, left, right, y, selection, image_type);     break;
		case VEH_AIRCRAFT: DrawAircraftImage(v, left, right, y, selection, image_type); break;
		default: NOT_REACHED();
	}
}

/**
 * Get the height of a vehicle in the vehicle list GUIs.
 * @param type    the vehicle type to look at
 * @param divisor the resulting height must be dividable by this
 * @return the height
 */
uint GetVehicleListHeight(VehicleType type, uint divisor)
{
	/* Name + vehicle + profit */
	uint base = ScaleGUITrad(GetVehicleHeight(type)) + 2 * FONT_HEIGHT_SMALL;
	/* Drawing of the 4 small orders + profit*/
	if (type >= VEH_SHIP) base = max(base, 5U * FONT_HEIGHT_SMALL);

	if (divisor == 1) return base;

	/* Make sure the height is dividable by divisor */
	uint rem = base % divisor;
	return base + (rem == 0 ? 0 : divisor - rem);
}

/**
 * Draw all the vehicle list items.
 * @param selected_vehicle The vehicle that is to be highlighted.
 * @param line_height      Height of a single item line.
 * @param r                Rectangle with edge positions of the matrix widget.
 */
void BaseVehicleListWindow::DrawVehicleListItems(VehicleID selected_vehicle, int line_height, const Rect &r) const
{
	int left = r.left + WD_MATRIX_LEFT;
	int right = r.right - WD_MATRIX_RIGHT;
	int width = right - left;
	bool rtl = _current_text_dir == TD_RTL;

	int text_offset = max<int>(GetSpriteSize(SPR_PROFIT_LOT).width, GetDigitWidth() * this->unitnumber_digits) + WD_FRAMERECT_RIGHT;
	int text_left  = left  + (rtl ?           0 : text_offset);
	int text_right = right - (rtl ? text_offset :           0);

	bool show_orderlist = this->vli.vtype >= VEH_SHIP;
	int orderlist_left  = left  + (rtl ? 0 : max(ScaleGUITrad(100) + text_offset, width / 2));
	int orderlist_right = right - (rtl ? max(ScaleGUITrad(100) + text_offset, width / 2) : 0);

	int image_left  = (rtl && show_orderlist) ? orderlist_right : text_left;
	int image_right = (!rtl && show_orderlist) ? orderlist_left : text_right;

	int vehicle_button_x = rtl ? right - GetSpriteSize(SPR_PROFIT_LOT).width : left;

	int y = r.top;
	uint max = min(this->vscroll->GetPosition() + this->vscroll->GetCapacity(), this->vehicles.Length());
	for (uint i = this->vscroll->GetPosition(); i < max; ++i) {
		const Vehicle *v = this->vehicles[i];
		StringID str;

		SetDParam(0, v->GetDisplayProfitThisYear());
		SetDParam(1, v->GetDisplayProfitLastYear());

		DrawVehicleImage(v, image_left, image_right, y + FONT_HEIGHT_SMALL - 1, selected_vehicle, EIT_IN_LIST, 0);
		DrawString(text_left, text_right, y + line_height - FONT_HEIGHT_SMALL - WD_FRAMERECT_BOTTOM - 1, STR_VEHICLE_LIST_PROFIT_THIS_YEAR_LAST_YEAR);

		/* company colour stripe along vehicle description row */
		if (_settings_client.gui.show_vehicle_list_company_colour && v->owner != this->vli.company) {
			byte ccolour = 0;
			Company *c = Company::Get(v->owner);
			if (c != NULL) {
				ccolour = _colour_gradient[c->colour][6];
			}
			GfxFillRect((text_right - 1) - (FONT_HEIGHT_SMALL - 2), y + 1, text_right - 1, (y + 1) + (FONT_HEIGHT_SMALL - 2), ccolour, FILLRECT_OPAQUE);
		}

		if (v->name != NULL) {
			/* The vehicle got a name so we will print it */
			SetDParam(0, v->index);
			DrawString(text_left, text_right, y, STR_TINY_BLACK_VEHICLE);
		} else if (v->group_id != DEFAULT_GROUP) {
			/* The vehicle has no name, but is member of a group, so print group name */
			SetDParam(0, v->group_id);
			DrawString(text_left, text_right, y, STR_TINY_GROUP, TC_BLACK);
		}

		if (show_orderlist) DrawSmallOrderList(v, orderlist_left, orderlist_right, y, v->cur_real_order_index);

		if (v->IsChainInDepot()) {
			str = STR_BLUE_COMMA;
		} else {
			str = (v->age > v->max_age - DAYS_IN_LEAP_YEAR) ? STR_RED_COMMA : STR_BLACK_COMMA;
		}

		SetDParam(0, v->unitnumber);
		DrawString(left, right, y + 2, str);

		DrawVehicleProfitButton(v, vehicle_button_x, y + FONT_HEIGHT_NORMAL + 3);

		y += line_height;
	}
}

/**
 * Window for the (old) vehicle listing.
 *
 * bitmask for w->window_number
 * 0-7 CompanyID (owner)
 * 8-10 window type (use flags in vehicle_gui.h)
 * 11-15 vehicle type (using VEH_, but can be compressed to fewer bytes if needed)
 * 16-31 StationID or OrderID depending on window type (bit 8-10)
 */
struct VehicleListWindow : public BaseVehicleListWindow {
private:
	/** Enumeration of planes of the button row at the bottom. */
	enum ButtonPlanes {
		BP_SHOW_BUTTONS, ///< Show the buttons.
		BP_HIDE_BUTTONS, ///< Show the empty panel.
	};

	StringID GetChangeOrderStringID() const
	{
		if (VehicleListIdentifier(this->window_number).type == VL_STATION_LIST) {
			return (Station::Get(this->vli.index)->facilities & FACIL_WAYPOINT) ? STR_VEHICLE_LIST_CHANGE_ORDER_WAYPOINT : STR_VEHICLE_LIST_CHANGE_ORDER_STATION;
		} else if (VehicleListIdentifier(this->window_number).type == VL_DEPOT_LIST) {
			return STR_VEHICLE_LIST_CHANGE_ORDER_TRAIN_DEPOT + this->vli.vtype;
		} else {
			return 0;
		}
	}

public:
	VehicleListWindow(WindowDesc *desc, WindowNumber window_number) : BaseVehicleListWindow(desc, window_number)
	{
		/* Set up sorting. Make the window-specific _sorting variable
		 * point to the correct global _sorting struct so we are freed
		 * from having conditionals during window operation */
		switch (this->vli.vtype) {
			case VEH_TRAIN:    this->sorting = &_sorting.train; break;
			case VEH_ROAD:     this->sorting = &_sorting.roadveh; break;
			case VEH_SHIP:     this->sorting = &_sorting.ship; break;
			case VEH_AIRCRAFT: this->sorting = &_sorting.aircraft; break;
			default: NOT_REACHED();
		}

		this->CreateNestedTree();

		this->vscroll = this->GetScrollbar(WID_VL_SCROLLBAR);

		this->vehicles.SetListing(*this->sorting);
		this->vehicles.ForceRebuild();
		this->vehicles.NeedResort();
		this->BuildVehicleList();
		this->SortVehicleList();

		/* Set up the window widgets */
		this->GetWidget<NWidgetCore>(WID_VL_LIST)->tool_tip = STR_VEHICLE_LIST_TRAIN_LIST_TOOLTIP + this->vli.vtype;

		if (this->vli.type == VL_SHARED_ORDERS) {
			this->GetWidget<NWidgetCore>(WID_VL_CAPTION)->widget_data = STR_VEHICLE_LIST_SHARED_ORDERS_LIST_CAPTION;
		} else {
			this->GetWidget<NWidgetCore>(WID_VL_CAPTION)->widget_data = STR_VEHICLE_LIST_TRAIN_CAPTION + this->vli.vtype;
		}

		this->FinishInitNested(window_number);
		if (this->vli.company != OWNER_NONE) this->owner = this->vli.company;
	}

	~VehicleListWindow()
	{
		*this->sorting = this->vehicles.GetListing();
	}

	virtual void UpdateWidgetSize(int widget, Dimension *size, const Dimension &padding, Dimension *fill, Dimension *resize)
	{
		switch (widget) {
			case WID_VL_LIST:
				resize->height = GetVehicleListHeight(this->vli.vtype, 1);

				switch (this->vli.vtype) {
					case VEH_TRAIN:
					case VEH_ROAD:
						size->height = 6 * resize->height;
						break;
					case VEH_SHIP:
					case VEH_AIRCRAFT:
						size->height = 4 * resize->height;
						break;
					default: NOT_REACHED();
				}
				break;

			case WID_VL_SORT_ORDER: {
				Dimension d = GetStringBoundingBox(this->GetWidget<NWidgetCore>(widget)->widget_data);
				d.width += padding.width + Window::SortButtonWidth() * 2; // Doubled since the string is centred and it also looks better.
				d.height += padding.height;
				*size = maxdim(*size, d);
				break;
			}

			case WID_VL_MANAGE_VEHICLES_DROPDOWN: {
				Dimension d = this->GetActionDropdownSize(this->vli.type == VL_STANDARD, false,
						this->vli.vtype == VEH_TRAIN, this->GetChangeOrderStringID());
				d.height += padding.height;
				d.width  += padding.width;
				*size = maxdim(*size, d);
				break;
			}
		}
	}

	virtual void SetStringParameters(int widget) const
	{
		switch (widget) {
			case WID_VL_AVAILABLE_VEHICLES:
				SetDParam(0, STR_VEHICLE_LIST_AVAILABLE_TRAINS + this->vli.vtype);
				break;

			case WID_VL_CAPTION: {
				switch (this->vli.type) {
					case VL_SHARED_ORDERS: // Shared Orders
						if (this->vehicles.Length() == 0) {
							/* We can't open this window without vehicles using this order
							 * and we should close the window when deleting the order. */
							NOT_REACHED();
						}
						SetDParam(0, this->vscroll->GetCount());
						break;

					case VL_STANDARD: // Company Name
						SetDParam(0, STR_COMPANY_NAME);
						SetDParam(1, this->vli.index);
						SetDParam(3, this->vscroll->GetCount());
						break;

					case VL_STATION_LIST: // Station/Waypoint Name
						SetDParam(0, Station::IsExpected(BaseStation::Get(this->vli.index)) ? STR_STATION_NAME : STR_WAYPOINT_NAME);
						SetDParam(1, this->vli.index);
						SetDParam(3, this->vscroll->GetCount());
						break;

					case VL_DEPOT_LIST:
						SetDParam(0, STR_DEPOT_CAPTION);
						SetDParam(1, this->vli.vtype);
						SetDParam(2, this->vli.index);
						SetDParam(3, this->vscroll->GetCount());
						break;
					default: NOT_REACHED();
				}
				break;
			}
		}
	}

	virtual void DrawWidget(const Rect &r, int widget) const
	{
		switch (widget) {
			case WID_VL_SORT_ORDER:
				/* draw arrow pointing up/down for ascending/descending sorting */
				this->DrawSortButtonState(widget, this->vehicles.IsDescSortOrder() ? SBS_DOWN : SBS_UP);
				break;

			case WID_VL_LIST:
				this->DrawVehicleListItems(INVALID_VEHICLE, this->resize.step_height, r);
				break;
		}
	}

	virtual void OnPaint()
	{
		this->BuildVehicleList();
		this->SortVehicleList();

		if (this->vehicles.Length() == 0 && this->IsWidgetLowered(WID_VL_MANAGE_VEHICLES_DROPDOWN)) {
			HideDropDownMenu(this);
		}

		/* Hide the widgets that we will not use in this window
		 * Some windows contains actions only fit for the owner */
		int plane_to_show = (this->owner == _local_company) ? BP_SHOW_BUTTONS : BP_HIDE_BUTTONS;
		NWidgetStacked *nwi = this->GetWidget<NWidgetStacked>(WID_VL_HIDE_BUTTONS);
		if (plane_to_show != nwi->shown_plane) {
			nwi->SetDisplayedPlane(plane_to_show);
			nwi->SetDirty(this);
		}
		if (this->owner == _local_company) {
			this->SetWidgetDisabledState(WID_VL_AVAILABLE_VEHICLES, this->vli.type != VL_STANDARD);
			this->SetWidgetsDisabledState(this->vehicles.Length() == 0,
				WID_VL_MANAGE_VEHICLES_DROPDOWN,
				WID_VL_STOP_ALL,
				WID_VL_START_ALL,
				WIDGET_LIST_END);
		}

		/* Set text of sort by dropdown widget. */
		this->GetWidget<NWidgetCore>(WID_VL_SORT_BY_PULLDOWN)->widget_data = this->vehicle_sorter_names[this->vehicles.SortType()];

		this->DrawWidgets();
	}

	virtual void OnClick(Point pt, int widget, int click_count)
	{
		switch (widget) {
			case WID_VL_SORT_ORDER: // Flip sorting method ascending/descending
				this->vehicles.ToggleSortOrder();
				this->SetDirty();
				break;

			case WID_VL_SORT_BY_PULLDOWN:// Select sorting criteria dropdown menu
				ShowDropDownMenu(this, this->vehicle_sorter_names, this->vehicles.SortType(), WID_VL_SORT_BY_PULLDOWN, 0,
						(this->vli.vtype == VEH_TRAIN || this->vli.vtype == VEH_ROAD) ? 0 : (1 << 10), 0, DDSF_LOST_FOCUS);
				return;

			case WID_VL_LIST: { // Matrix to show vehicles
				uint id_v = this->vscroll->GetScrolledRowFromWidget(pt.y, this, WID_VL_LIST);
				if (id_v >= this->vehicles.Length()) return; // click out of list bound

				const Vehicle *v = this->vehicles[id_v];
				if (!VehicleClicked(v)) ShowVehicleViewWindow(v);
				break;
			}

			case WID_VL_AVAILABLE_VEHICLES:
				ShowBuildVehicleWindow(INVALID_TILE, this->vli.vtype);
				break;

			case WID_VL_MANAGE_VEHICLES_DROPDOWN: {
<<<<<<< HEAD
				DropDownList *list = this->BuildActionDropdownList(VehicleListIdentifier(this->window_number).type == VL_STANDARD, false,
						this->vli.vtype == VEH_TRAIN, this->GetChangeOrderStringID(), true);
=======
				DropDownList *list = this->BuildActionDropdownList(VehicleListIdentifier::UnPack(this->window_number).type == VL_STANDARD, false);
>>>>>>> 31b2a39d
				ShowDropDownList(this, list, 0, WID_VL_MANAGE_VEHICLES_DROPDOWN);
				break;
			}

			case WID_VL_STOP_ALL:
			case WID_VL_START_ALL:
				DoCommandP(0, (1 << 1) | (widget == WID_VL_START_ALL ? (1 << 0) : 0), this->window_number, CMD_MASS_START_STOP);
				break;
		}
	}

	virtual void OnDropdownSelect(int widget, int index)
	{
		switch (widget) {
			case WID_VL_SORT_BY_PULLDOWN:
				this->vehicles.SetSortType(index);
				break;
			case WID_VL_MANAGE_VEHICLES_DROPDOWN:
				assert(this->vehicles.Length() != 0);

				switch (index) {
					case ADI_REPLACE: // Replace window
						ShowReplaceGroupVehicleWindow(ALL_GROUP, this->vli.vtype);
						break;
					case ADI_TEMPLATE_REPLACE:
						if (vli.vtype == VEH_TRAIN) {
							ShowTemplateReplaceWindow(this->unitnumber_digits, this->resize.step_height);
						}
						break;
					case ADI_SERVICE: // Send for servicing
					case ADI_DEPOT: // Send to Depots
						DoCommandP(0, DEPOT_MASS_SEND | (index == ADI_SERVICE ? DEPOT_SERVICE : (DepotCommand)0), this->window_number, GetCmdSendToDepot(this->vli.vtype));
						break;

					case ADI_CHANGE_ORDER:
						SetObjectToPlaceWnd(ANIMCURSOR_PICKSTATION, PAL_NONE, HT_RECT, this);
						break;

					case ADI_CREATE_GROUP:
						ShowQueryString(STR_EMPTY, STR_GROUP_RENAME_CAPTION, MAX_LENGTH_GROUP_NAME_CHARS, this, CS_ALPHANUMERAL, QSF_ENABLE_DEFAULT | QSF_LEN_IN_CHARS);
						break;

					default: NOT_REACHED();
				}
				break;
			default: NOT_REACHED();
		}
		this->SetDirty();
	}

	virtual void OnQueryTextFinished(char *str)
	{
		DoCommandP(0, this->window_number, 0, CMD_CREATE_GROUP_FROM_LIST | CMD_MSG(STR_ERROR_GROUP_CAN_T_CREATE), NULL, str);
	}

	virtual void OnPlaceObject(Point pt, TileIndex tile)
	{
		/* check depot first */
		if (IsDepotTile(tile) && GetDepotVehicleType(tile) == this->vli.vtype) {
			if (this->vli.type != VL_DEPOT_LIST) return;
			if (!IsInfraTileUsageAllowed(this->vli.vtype, this->vli.company, tile)) return;

			DestinationID dest = (this->vli.vtype == VEH_AIRCRAFT) ? GetStationIndex(tile) : GetDepotIndex(tile);
			DoCommandP(0, this->vli.index | (this->vli.vtype << 16) | (OT_GOTO_DEPOT << 20), dest, CMD_MASS_CHANGE_ORDER);
			ResetObjectToPlace();
			return;
		}

		/* check rail waypoint or buoy (no ownership) */
		if ((IsRailWaypointTile(tile) && this->vli.vtype == VEH_TRAIN && !IsInfraTileUsageAllowed(VEH_TRAIN, this->vli.company, tile))
				|| (IsBuoyTile(tile) && this->vli.vtype == VEH_SHIP)) {
			if (this->vli.type != VL_STATION_LIST) return;
			if (!(Station::Get(this->vli.index)->facilities & FACIL_WAYPOINT)) return;
			DoCommandP(0, this->vli.index | (this->vli.vtype << 16) | (OT_GOTO_WAYPOINT << 20), GetStationIndex(tile), CMD_MASS_CHANGE_ORDER);
			ResetObjectToPlace();
			return;
		}

		if (IsTileType(tile, MP_STATION)) {
			if (this->vli.type != VL_STATION_LIST) return;
			if (Station::Get(this->vli.index)->facilities & FACIL_WAYPOINT) return;

			StationID st_index = GetStationIndex(tile);
			const Station *st = Station::Get(st_index);

			if (!IsInfraUsageAllowed(this->vli.vtype, this->vli.company, st->owner)) return;

			if ((this->vli.vtype == VEH_SHIP && st->facilities & FACIL_DOCK) ||
					(this->vli.vtype == VEH_TRAIN && st->facilities & FACIL_TRAIN) ||
					(this->vli.vtype == VEH_AIRCRAFT && st->facilities & FACIL_AIRPORT) ||
					(this->vli.vtype == VEH_ROAD && st->facilities & (FACIL_BUS_STOP | FACIL_TRUCK_STOP))) {
				DoCommandP(0, this->vli.index | (this->vli.vtype << 16) | (OT_GOTO_STATION << 20), GetStationIndex(tile), CMD_MASS_CHANGE_ORDER);
				ResetObjectToPlace();
				return;
			}
		}
	}

	virtual void OnTick()
	{
		if (_pause_mode != PM_UNPAUSED) return;
		if (this->vehicles.NeedResort()) {
			StationID station = (this->vli.type == VL_STATION_LIST) ? this->vli.index : INVALID_STATION;

			DEBUG(misc, 3, "Periodic resort %d list company %d at station %d", this->vli.vtype, this->owner, station);
			this->SetDirty();
		}
	}

	virtual void OnResize()
	{
		this->vscroll->SetCapacityFromWidget(this, WID_VL_LIST);
	}

	/**
	 * Some data on this window has become invalid.
	 * @param data Information about the changed data.
	 * @param gui_scope Whether the call is done from GUI scope. You may not do everything when not in GUI scope. See #InvalidateWindowData() for details.
	 */
	virtual void OnInvalidateData(int data = 0, bool gui_scope = true)
	{
		if (!gui_scope && HasBit(data, 31) && this->vli.type == VL_SHARED_ORDERS) {
			/* Needs to be done in command-scope, so everything stays valid */
			this->vli.index = GB(data, 0, 20);
			this->window_number = this->vli.Pack();
			this->vehicles.ForceRebuild();
			return;
		}

		if (data == 0) {
			/* This needs to be done in command-scope to enforce rebuilding before resorting invalid data */
			this->vehicles.ForceRebuild();
		} else {
			this->vehicles.ForceResort();
		}
	}
};

static WindowDesc _vehicle_list_other_desc(
	WDP_AUTO, "list_vehicles", 260, 246,
	WC_INVALID, WC_NONE,
	0,
	_nested_vehicle_list, lengthof(_nested_vehicle_list)
);

static WindowDesc _vehicle_list_train_desc(
	WDP_AUTO, "list_vehicles_train", 325, 246,
	WC_TRAINS_LIST, WC_NONE,
	0,
	_nested_vehicle_list, lengthof(_nested_vehicle_list)
);

static void ShowVehicleListWindowLocal(CompanyID company, VehicleListType vlt, VehicleType vehicle_type, uint32 unique_number)
{
	if (!Company::IsValidID(company) && company != OWNER_NONE) return;

	WindowNumber num = VehicleListIdentifier(vlt, vehicle_type, company, unique_number).Pack();
	if (vehicle_type == VEH_TRAIN) {
		AllocateWindowDescFront<VehicleListWindow>(&_vehicle_list_train_desc, num);
	} else {
		_vehicle_list_other_desc.cls = GetWindowClassForVehicleType(vehicle_type);
		AllocateWindowDescFront<VehicleListWindow>(&_vehicle_list_other_desc, num);
	}
}

void ShowVehicleListWindow(CompanyID company, VehicleType vehicle_type)
{
	/* If _settings_client.gui.advanced_vehicle_list > 1, display the Advanced list
	 * if _settings_client.gui.advanced_vehicle_list == 1, display Advanced list only for local company
	 * if _ctrl_pressed, do the opposite action (Advanced list x Normal list)
	 */

	if ((_settings_client.gui.advanced_vehicle_list > (uint)(company != _local_company)) != _ctrl_pressed) {
		ShowCompanyGroup(company, vehicle_type);
	} else {
		ShowVehicleListWindowLocal(company, VL_STANDARD, vehicle_type, company);
	}
}

void ShowVehicleListWindow(const Vehicle *v)
{
	ShowVehicleListWindowLocal(v->owner, VL_SHARED_ORDERS, v->type, v->FirstShared()->index);
}

void ShowVehicleListWindow(CompanyID company, VehicleType vehicle_type, StationID station)
{
	ShowVehicleListWindowLocal(company, VL_STATION_LIST, vehicle_type, station);
}

void ShowVehicleListWindow(CompanyID company, VehicleType vehicle_type, TileIndex depot_tile)
{
	uint16 depot_airport_index;

	if (vehicle_type == VEH_AIRCRAFT) {
		depot_airport_index = GetStationIndex(depot_tile);
	} else {
		depot_airport_index = GetDepotIndex(depot_tile);
	}
	ShowVehicleListWindowLocal(company, VL_DEPOT_LIST, vehicle_type, depot_airport_index);
}


/* Unified vehicle GUI - Vehicle Details Window */

assert_compile(WID_VD_DETAILS_CARGO_CARRIED    == WID_VD_DETAILS_CARGO_CARRIED + TDW_TAB_CARGO   );
assert_compile(WID_VD_DETAILS_TRAIN_VEHICLES   == WID_VD_DETAILS_CARGO_CARRIED + TDW_TAB_INFO    );
assert_compile(WID_VD_DETAILS_CAPACITY_OF_EACH == WID_VD_DETAILS_CARGO_CARRIED + TDW_TAB_CAPACITY);
assert_compile(WID_VD_DETAILS_TOTAL_CARGO      == WID_VD_DETAILS_CARGO_CARRIED + TDW_TAB_TOTALS  );

/** Vehicle details widgets (other than train). */
static const NWidgetPart _nested_nontrain_vehicle_details_widgets[] = {
	NWidget(NWID_HORIZONTAL),
		NWidget(WWT_CLOSEBOX, COLOUR_GREY),
		NWidget(WWT_CAPTION, COLOUR_GREY, WID_VD_CAPTION), SetDataTip(STR_VEHICLE_DETAILS_CAPTION, STR_TOOLTIP_WINDOW_TITLE_DRAG_THIS),
		NWidget(WWT_PUSHTXTBTN, COLOUR_GREY, WID_VD_RENAME_VEHICLE), SetMinimalSize(40, 0), SetMinimalTextLines(1, WD_FRAMERECT_TOP + WD_FRAMERECT_BOTTOM + 2), SetDataTip(STR_VEHICLE_NAME_BUTTON, STR_NULL /* filled in later */),
		NWidget(WWT_SHADEBOX, COLOUR_GREY),
		NWidget(WWT_DEFSIZEBOX, COLOUR_GREY),
		NWidget(WWT_STICKYBOX, COLOUR_GREY),
	EndContainer(),
	NWidget(WWT_PANEL, COLOUR_GREY, WID_VD_TOP_DETAILS), SetMinimalSize(405, 42), SetResize(1, 0), EndContainer(),
	NWidget(WWT_PANEL, COLOUR_GREY, WID_VD_MIDDLE_DETAILS), SetMinimalSize(405, 45), SetResize(1, 0), EndContainer(),
	NWidget(NWID_HORIZONTAL),
		NWidget(WWT_PUSHARROWBTN, COLOUR_GREY, WID_VD_DECREASE_SERVICING_INTERVAL), SetFill(0, 1),
				SetDataTip(AWV_DECREASE, STR_VEHICLE_DETAILS_DECREASE_SERVICING_INTERVAL_TOOLTIP),
		NWidget(WWT_PUSHARROWBTN, COLOUR_GREY, WID_VD_INCREASE_SERVICING_INTERVAL), SetFill(0, 1),
				SetDataTip(AWV_INCREASE, STR_VEHICLE_DETAILS_INCREASE_SERVICING_INTERVAL_TOOLTIP),
		NWidget(WWT_DROPDOWN, COLOUR_GREY, WID_VD_SERVICE_INTERVAL_DROPDOWN), SetFill(0, 1),
				SetDataTip(STR_EMPTY, STR_SERVICE_INTERVAL_DROPDOWN_TOOLTIP),
		NWidget(WWT_PANEL, COLOUR_GREY, WID_VD_SERVICING_INTERVAL), SetFill(1, 1), SetResize(1, 0), EndContainer(),
		NWidget(WWT_RESIZEBOX, COLOUR_GREY),
	EndContainer(),
};

/** Train details widgets. */
static const NWidgetPart _nested_train_vehicle_details_widgets[] = {
	NWidget(NWID_HORIZONTAL),
		NWidget(WWT_CLOSEBOX, COLOUR_GREY),
		NWidget(WWT_CAPTION, COLOUR_GREY, WID_VD_CAPTION), SetDataTip(STR_VEHICLE_DETAILS_CAPTION, STR_TOOLTIP_WINDOW_TITLE_DRAG_THIS),
		NWidget(WWT_PUSHTXTBTN, COLOUR_GREY, WID_VD_RENAME_VEHICLE), SetMinimalSize(40, 0), SetMinimalTextLines(1, WD_FRAMERECT_TOP + WD_FRAMERECT_BOTTOM + 2), SetDataTip(STR_VEHICLE_NAME_BUTTON, STR_NULL /* filled in later */),
		NWidget(WWT_SHADEBOX, COLOUR_GREY),
		NWidget(WWT_DEFSIZEBOX, COLOUR_GREY),
		NWidget(WWT_STICKYBOX, COLOUR_GREY),
	EndContainer(),
	NWidget(WWT_PANEL, COLOUR_GREY, WID_VD_TOP_DETAILS), SetResize(1, 0), SetMinimalSize(405, 42), EndContainer(),
	NWidget(NWID_HORIZONTAL),
		NWidget(WWT_MATRIX, COLOUR_GREY, WID_VD_MATRIX), SetResize(1, 1), SetMinimalSize(393, 45), SetMatrixDataTip(1, 0, STR_NULL), SetFill(1, 0), SetScrollbar(WID_VD_SCROLLBAR),
		NWidget(NWID_VSCROLLBAR, COLOUR_GREY, WID_VD_SCROLLBAR),
	EndContainer(),
	NWidget(NWID_HORIZONTAL),
		NWidget(WWT_PUSHARROWBTN, COLOUR_GREY, WID_VD_DECREASE_SERVICING_INTERVAL), SetFill(0, 1),
				SetDataTip(AWV_DECREASE, STR_VEHICLE_DETAILS_DECREASE_SERVICING_INTERVAL_TOOLTIP),
		NWidget(WWT_PUSHARROWBTN, COLOUR_GREY, WID_VD_INCREASE_SERVICING_INTERVAL), SetFill(0, 1),
				SetDataTip(AWV_INCREASE, STR_VEHICLE_DETAILS_DECREASE_SERVICING_INTERVAL_TOOLTIP),
		NWidget(WWT_DROPDOWN, COLOUR_GREY, WID_VD_SERVICE_INTERVAL_DROPDOWN), SetFill(0, 1),
				SetDataTip(STR_EMPTY, STR_SERVICE_INTERVAL_DROPDOWN_TOOLTIP),
		NWidget(WWT_PANEL, COLOUR_GREY, WID_VD_SERVICING_INTERVAL), SetFill(1, 1), SetResize(1, 0), EndContainer(),
	EndContainer(),
	NWidget(NWID_HORIZONTAL),
		NWidget(WWT_PUSHTXTBTN, COLOUR_GREY, WID_VD_DETAILS_CARGO_CARRIED), SetMinimalSize(96, 12),
				SetDataTip(STR_VEHICLE_DETAIL_TAB_CARGO, STR_VEHICLE_DETAILS_TRAIN_CARGO_TOOLTIP), SetFill(1, 0), SetResize(1, 0),
		NWidget(WWT_PUSHTXTBTN, COLOUR_GREY, WID_VD_DETAILS_TRAIN_VEHICLES), SetMinimalSize(99, 12),
				SetDataTip(STR_VEHICLE_DETAIL_TAB_INFORMATION, STR_VEHICLE_DETAILS_TRAIN_INFORMATION_TOOLTIP), SetFill(1, 0), SetResize(1, 0),
		NWidget(WWT_PUSHTXTBTN, COLOUR_GREY, WID_VD_DETAILS_CAPACITY_OF_EACH), SetMinimalSize(99, 12),
				SetDataTip(STR_VEHICLE_DETAIL_TAB_CAPACITIES, STR_VEHICLE_DETAILS_TRAIN_CAPACITIES_TOOLTIP), SetFill(1, 0), SetResize(1, 0),
		NWidget(WWT_PUSHTXTBTN, COLOUR_GREY, WID_VD_DETAILS_TOTAL_CARGO), SetMinimalSize(99, 12),
				SetDataTip(STR_VEHICLE_DETAIL_TAB_TOTAL_CARGO, STR_VEHICLE_DETAILS_TRAIN_TOTAL_CARGO_TOOLTIP), SetFill(1, 0), SetResize(1, 0),
		NWidget(WWT_RESIZEBOX, COLOUR_GREY),
	EndContainer(),
};


extern int GetTrainDetailsWndVScroll(VehicleID veh_id, TrainDetailsWindowTabs det_tab);
extern void DrawTrainDetails(const Train *v, int left, int right, int y, int vscroll_pos, uint16 vscroll_cap, TrainDetailsWindowTabs det_tab);
extern void DrawRoadVehDetails(const Vehicle *v, int left, int right, int y);
extern void DrawShipDetails(const Vehicle *v, int left, int right, int y);
extern void DrawAircraftDetails(const Aircraft *v, int left, int right, int y);

static StringID _service_interval_dropdown[] = {
	STR_VEHICLE_DETAILS_DEFAULT,
	STR_VEHICLE_DETAILS_DAYS,
	STR_VEHICLE_DETAILS_PERCENT,
	INVALID_STRING_ID,
};

/** Class for managing the vehicle details window. */
struct VehicleDetailsWindow : Window {
	TrainDetailsWindowTabs tab; ///< For train vehicles: which tab is displayed.
	Scrollbar *vscroll;
	bool vehicle_group_line_shown;
	bool vehicle_weight_ratio_line_shown;

	/** Initialize a newly created vehicle details window */
	VehicleDetailsWindow(WindowDesc *desc, WindowNumber window_number) : Window(desc)
	{
		const Vehicle *v = Vehicle::Get(window_number);

		this->CreateNestedTree();
		this->vscroll = (v->type == VEH_TRAIN ? this->GetScrollbar(WID_VD_SCROLLBAR) : NULL);
		this->FinishInitNested(window_number);

		this->GetWidget<NWidgetCore>(WID_VD_RENAME_VEHICLE)->tool_tip = STR_VEHICLE_DETAILS_TRAIN_RENAME + v->type;

		this->owner = v->owner;
		this->tab = TDW_TAB_CARGO;
	}

	~VehicleDetailsWindow()
	{
		if (this->window_number != INVALID_VEHICLE) {
			if (!FocusWindowById(WC_VEHICLE_VIEW, this->window_number)) {
				if (this->window_number != INVALID_VEHICLE) MarkAllRoutePathsDirty(Vehicle::Get(this->window_number));
				MarkAllRouteStepsDirty(this);
			}
		}
	}

	/**
	 * Some data on this window has become invalid.
	 * @param data Information about the changed data.
	 * @param gui_scope Whether the call is done from GUI scope. You may not do everything when not in GUI scope. See #InvalidateWindowData() for details.
	 */
	virtual void OnInvalidateData(int data = 0, bool gui_scope = true)
	{
		if (data == VIWD_AUTOREPLACE) {
			/* Autoreplace replaced the vehicle.
			 * Nothing to do for this window. */
			return;
		}
		if (!gui_scope) return;
		const Vehicle *v = Vehicle::Get(this->window_number);
		if (v->type == VEH_ROAD) {
			const NWidgetBase *nwid_info = this->GetWidget<NWidgetBase>(WID_VD_MIDDLE_DETAILS);
			uint aimed_height = this->GetRoadVehDetailsHeight(v);
			/* If the number of articulated parts changes, the size of the window must change too. */
			if (aimed_height != nwid_info->current_y) {
				this->ReInit();
			}
		}

		/* If the presence of the group line changes, the size of the top details widget must change */
		if (this->vehicle_group_line_shown != this->ShouldShowGroupLine(v)) {
			this->ReInit();
		}
	}

	/**
	 * Gets the desired height for the road vehicle details panel.
	 * @param v Road vehicle being shown.
	 * @return Desired height in pixels.
	 */
	uint GetRoadVehDetailsHeight(const Vehicle *v)
	{
		uint desired_height;
		if (v->HasArticulatedPart()) {
			/* An articulated RV has its text drawn under the sprite instead of after it, hence 15 pixels extra. */
			desired_height = WD_FRAMERECT_TOP + ScaleGUITrad(15) + 3 * FONT_HEIGHT_NORMAL + 2 + WD_FRAMERECT_BOTTOM;
			/* Add space for the cargo amount for each part. */
			for (const Vehicle *u = v; u != NULL; u = u->Next()) {
				if (u->cargo_cap != 0) desired_height += FONT_HEIGHT_NORMAL + 1;
			}
		} else {
			desired_height = WD_FRAMERECT_TOP + 4 * FONT_HEIGHT_NORMAL + 3 + WD_FRAMERECT_BOTTOM;
		}
		return desired_height;
	}

	bool ShouldShowGroupLine(const Vehicle *v) const
	{
		return (_settings_client.gui.show_vehicle_group_in_details && v->group_id != INVALID_GROUP && v->group_id != DEFAULT_GROUP);
	}

	bool ShouldShowWeightRatioLine(const Vehicle *v) const
	{
		return (v->type == VEH_TRAIN && _settings_client.gui.show_train_weight_ratios_in_details);
	}

	virtual void UpdateWidgetSize(int widget, Dimension *size, const Dimension &padding, Dimension *fill, Dimension *resize)
	{
		switch (widget) {
			case WID_VD_TOP_DETAILS: {
				const Vehicle *v = Vehicle::Get(this->window_number);
				Dimension dim = { 0, 0 };
				this->vehicle_group_line_shown = ShouldShowGroupLine(v);
				this->vehicle_weight_ratio_line_shown = ShouldShowWeightRatioLine(v);
				int lines = 4;
				if (this->vehicle_group_line_shown) lines++;
				if (this->vehicle_weight_ratio_line_shown) lines++;
				size->height = WD_FRAMERECT_TOP + lines * FONT_HEIGHT_NORMAL + WD_FRAMERECT_BOTTOM;

				for (uint i = 0; i < 5; i++) SetDParamMaxValue(i, INT16_MAX);
				static const StringID info_strings[] = {
					STR_VEHICLE_INFO_MAX_SPEED,
					STR_VEHICLE_INFO_WEIGHT_POWER_MAX_SPEED,
					STR_VEHICLE_INFO_WEIGHT_POWER_MAX_SPEED_MAX_TE,
					STR_VEHICLE_INFO_RELIABILITY_BREAKDOWNS
				};
				for (uint i = 0; i < lengthof(info_strings); i++) {
					dim = maxdim(dim, GetStringBoundingBox(info_strings[i]));
				}
				if (v->type == VEH_TRAIN && _settings_client.gui.show_train_length_in_details) {
					SetDParamMaxValue(0, _settings_game.vehicle.max_train_length * 10);
					SetDParam(1, 1);
					SetDParam(2, STR_VEHICLE_INFO_PROFIT_THIS_YEAR_LAST_YEAR_LIFETIME);
					SetDParam(3, STR_VEHICLE_INFO_PROFIT_THIS_YEAR_LAST_YEAR);
					for (uint i = 4; i < 7; i++) SetDParamMaxValue(i, 1 << 24);
					dim = maxdim(dim, GetStringBoundingBox(STR_VEHICLE_INFO_TRAIN_LENGTH));
				} else {
					SetDParam(0, STR_VEHICLE_INFO_PROFIT_THIS_YEAR_LAST_YEAR);
					for (uint i = 1; i < 4; i++) SetDParamMaxValue(i, 1 << 24);
					dim = maxdim(dim, GetStringBoundingBox(STR_VEHICLE_INFO_PROFIT_THIS_YEAR_LAST_YEAR_LIFETIME));
				}
				if (this->vehicle_group_line_shown) {
					SetDParam(0, v->group_id);
					dim = maxdim(dim, GetStringBoundingBox(STR_VEHICLE_INFO_GROUP));
				}
				if (this->vehicle_weight_ratio_line_shown) {
					SetDParamMaxValue(0, 1 << 16);
					SetDParamMaxValue(1, 1 << 16);
					dim = maxdim(dim, GetStringBoundingBox(STR_VEHICLE_INFO_WEIGHT_RATIOS));
				}
				SetDParam(0, STR_VEHICLE_INFO_AGE);
				dim = maxdim(dim, GetStringBoundingBox(STR_VEHICLE_INFO_AGE_RUNNING_COST_YR));
				size->width = dim.width + WD_FRAMERECT_LEFT + WD_FRAMERECT_RIGHT;
				break;
			}

			case WID_VD_MIDDLE_DETAILS: {
				const Vehicle *v = Vehicle::Get(this->window_number);
				switch (v->type) {
					case VEH_ROAD:
						size->height = this->GetRoadVehDetailsHeight(v);
						break;

					case VEH_SHIP:
						size->height = WD_FRAMERECT_TOP + 4 * FONT_HEIGHT_NORMAL + 3 + WD_FRAMERECT_BOTTOM;
						break;

					case VEH_AIRCRAFT:
						size->height = WD_FRAMERECT_TOP + 5 * FONT_HEIGHT_NORMAL + 4 + WD_FRAMERECT_BOTTOM;
						break;

					default:
						NOT_REACHED(); // Train uses WID_VD_MATRIX instead.
				}
				break;
			}

			case WID_VD_MATRIX:
				resize->height = max(ScaleGUITrad(14), WD_MATRIX_TOP + FONT_HEIGHT_NORMAL + WD_MATRIX_BOTTOM);
				size->height = 4 * resize->height;
				break;

			case WID_VD_SERVICE_INTERVAL_DROPDOWN: {
				StringID *strs = _service_interval_dropdown;
				while (*strs != INVALID_STRING_ID) {
					*size = maxdim(*size, GetStringBoundingBox(*strs++));
				}
				size->width += padding.width;
				size->height = FONT_HEIGHT_NORMAL + WD_DROPDOWNTEXT_TOP + WD_DROPDOWNTEXT_BOTTOM;
				break;
			}

			case WID_VD_SERVICING_INTERVAL:
				SetDParamMaxValue(0, MAX_SERVINT_DAYS); // Roughly the maximum interval
				SetDParamMaxValue(1, MAX_YEAR * DAYS_IN_YEAR); // Roughly the maximum year
				size->width = max(GetStringBoundingBox(STR_VEHICLE_DETAILS_SERVICING_INTERVAL_PERCENT).width, GetStringBoundingBox(STR_VEHICLE_DETAILS_SERVICING_INTERVAL_DAYS).width) + WD_FRAMERECT_LEFT + WD_FRAMERECT_RIGHT;
				size->height = WD_FRAMERECT_TOP + FONT_HEIGHT_NORMAL + WD_FRAMERECT_BOTTOM;
				break;
		}
	}

	/** Checks whether service interval is enabled for the vehicle. */
	static bool IsVehicleServiceIntervalEnabled(const VehicleType vehicle_type, CompanyID company_id)
	{
		const VehicleDefaultSettings *vds = &Company::Get(company_id)->settings.vehicle;
		switch (vehicle_type) {
			default: NOT_REACHED();
			case VEH_TRAIN:    return vds->servint_trains   != 0;
			case VEH_ROAD:     return vds->servint_roadveh  != 0;
			case VEH_SHIP:     return vds->servint_ships    != 0;
			case VEH_AIRCRAFT: return vds->servint_aircraft != 0;
		}
	}

	/**
	 * Draw the details for the given vehicle at the position of the Details windows
	 *
	 * @param v     current vehicle
	 * @param left  The left most coordinate to draw
	 * @param right The right most coordinate to draw
	 * @param y     The y coordinate
	 * @param vscroll_pos Position of scrollbar (train only)
	 * @param vscroll_cap Number of lines currently displayed (train only)
	 * @param det_tab Selected details tab (train only)
	 */
	static void DrawVehicleDetails(const Vehicle *v, int left, int right, int y, int vscroll_pos, uint vscroll_cap, TrainDetailsWindowTabs det_tab)
	{
		switch (v->type) {
			case VEH_TRAIN:    DrawTrainDetails(Train::From(v), left, right, y, vscroll_pos, vscroll_cap, det_tab);  break;
			case VEH_ROAD:     DrawRoadVehDetails(v, left, right, y);  break;
			case VEH_SHIP:     DrawShipDetails(v, left, right, y);     break;
			case VEH_AIRCRAFT: DrawAircraftDetails(Aircraft::From(v), left, right, y); break;
			default: NOT_REACHED();
		}
	}

	virtual void SetStringParameters(int widget) const
	{
		if (widget == WID_VD_CAPTION) SetDParam(0, Vehicle::Get(this->window_number)->index);
	}

	virtual void DrawWidget(const Rect &r, int widget) const
	{
		const Vehicle *v = Vehicle::Get(this->window_number);

		switch (widget) {
			case WID_VD_TOP_DETAILS: {
				int y = r.top + WD_FRAMERECT_TOP;

				/* Draw running cost */
				SetDParam(1, v->age / DAYS_IN_LEAP_YEAR);
				SetDParam(0, (v->age + DAYS_IN_YEAR < v->max_age) ? STR_VEHICLE_INFO_AGE : STR_VEHICLE_INFO_AGE_RED);
				SetDParam(2, v->max_age / DAYS_IN_LEAP_YEAR);
				SetDParam(3, v->GetDisplayRunningCost());
				DrawString(r.left + WD_FRAMERECT_LEFT, r.right - WD_FRAMERECT_RIGHT, y, STR_VEHICLE_INFO_AGE_RUNNING_COST_YR);
				y += FONT_HEIGHT_NORMAL;

				/* Draw max speed */
				StringID string;
				if (v->type == VEH_TRAIN ||
						(v->type == VEH_ROAD && _settings_game.vehicle.roadveh_acceleration_model != AM_ORIGINAL)) {
					const GroundVehicleCache *gcache = v->GetGroundVehicleCache();
					SetDParam(2, v->GetDisplayMaxSpeed());
					SetDParam(1, gcache->cached_power);
					SetDParam(0, gcache->cached_weight);
					SetDParam(3, gcache->cached_max_te / 1000);
					if (v->type == VEH_TRAIN && (_settings_game.vehicle.train_acceleration_model == AM_ORIGINAL ||
							GetRailTypeInfo(Train::From(v)->railtype)->acceleration_type == 2)) {
						string = STR_VEHICLE_INFO_WEIGHT_POWER_MAX_SPEED;
					} else {
						string = STR_VEHICLE_INFO_WEIGHT_POWER_MAX_SPEED_MAX_TE;
					}
				} else {
					SetDParam(0, v->GetDisplayMaxSpeed());
					if (v->type == VEH_AIRCRAFT && Aircraft::From(v)->GetRange() > 0) {
						SetDParam(1, Aircraft::From(v)->GetRange());
						string = STR_VEHICLE_INFO_MAX_SPEED_RANGE;
					} else {
						string = STR_VEHICLE_INFO_MAX_SPEED;
					}
				}
				DrawString(r.left + WD_FRAMERECT_LEFT, r.right - WD_FRAMERECT_RIGHT, y, string);
				y += FONT_HEIGHT_NORMAL;

				bool should_show_weight_ratio = this->ShouldShowWeightRatioLine(v);
				if (should_show_weight_ratio) {
					SetDParam(0, (100 * Train::From(v)->gcache.cached_power) / max<uint>(1, Train::From(v)->gcache.cached_weight));
					SetDParam(1, (Train::From(v)->gcache.cached_max_te / 10) / max<uint>(1, Train::From(v)->gcache.cached_weight));
					DrawString(r.left + WD_FRAMERECT_LEFT, r.right - WD_FRAMERECT_RIGHT, y, STR_VEHICLE_INFO_WEIGHT_RATIOS);
					y += FONT_HEIGHT_NORMAL;
				}

				/* Draw profit */
				if (v->type == VEH_TRAIN && _settings_client.gui.show_train_length_in_details) {
					const GroundVehicleCache *gcache = v->GetGroundVehicleCache();
					SetDParam(0, CeilDiv(gcache->cached_total_length * 10, TILE_SIZE));
					SetDParam(1, 1);
					SetDParam(2, STR_VEHICLE_INFO_PROFIT_THIS_YEAR_LAST_YEAR_LIFETIME);
					SetDParam(3, STR_VEHICLE_INFO_PROFIT_THIS_YEAR_LAST_YEAR);
					SetDParam(4, v->GetDisplayProfitThisYear());
					SetDParam(5, v->GetDisplayProfitLastYear());
					SetDParam(6, v->GetDisplayProfitLifetime());
					DrawString(r.left + WD_FRAMERECT_LEFT, r.right - WD_FRAMERECT_RIGHT, y, STR_VEHICLE_INFO_TRAIN_LENGTH);
				} else {
					SetDParam(0, STR_VEHICLE_INFO_PROFIT_THIS_YEAR_LAST_YEAR);
					SetDParam(1, v->GetDisplayProfitThisYear());
					SetDParam(2, v->GetDisplayProfitLastYear());
					SetDParam(3, v->GetDisplayProfitLifetime());
					DrawString(r.left + WD_FRAMERECT_LEFT, r.right - WD_FRAMERECT_RIGHT, y, STR_VEHICLE_INFO_PROFIT_THIS_YEAR_LAST_YEAR_LIFETIME);
				}
				y += FONT_HEIGHT_NORMAL;

				/* Draw breakdown & reliability */
				byte total_engines = 0;
				if (v->type == VEH_TRAIN) {
					/* we want to draw the average reliability and total number of breakdowns */
					uint32 total_reliability = 0;
					uint16 total_breakdowns  = 0;
					for (const Vehicle *w = v; w != NULL; w = w->Next()) {
						if (Train::From(w)->IsEngine() || Train::From(w)->IsMultiheaded()) {
							total_reliability += w->reliability;
							total_breakdowns += w->breakdowns_since_last_service;
						}
					}
					total_engines = Train::From(v)->tcache.cached_num_engines;
					assert(total_engines > 0);
					SetDParam(0, ToPercent16(total_reliability / total_engines));
					SetDParam(1, total_breakdowns);
				} else {
					SetDParam(0, ToPercent16(v->reliability));
					SetDParam(1, v->breakdowns_since_last_service);
				}
				DrawString(r.left + WD_FRAMERECT_LEFT, r.right - WD_FRAMERECT_RIGHT, y, STR_VEHICLE_INFO_RELIABILITY_BREAKDOWNS);
				y += FONT_HEIGHT_NORMAL;

				bool should_show_group = this->ShouldShowGroupLine(v);
				if (should_show_group) {
					SetDParam(0, v->group_id);
					DrawString(r.left + WD_FRAMERECT_LEFT, r.right - WD_FRAMERECT_RIGHT, y, STR_VEHICLE_INFO_GROUP);
				}
				if (this->vehicle_group_line_shown != should_show_group || this->vehicle_weight_ratio_line_shown != should_show_weight_ratio) {
					const_cast<VehicleDetailsWindow *>(this)->ReInit();
				}
				break;
			}

			case WID_VD_MATRIX:
				/* For trains only. */
				DrawVehicleDetails(v, r.left + WD_MATRIX_LEFT, r.right - WD_MATRIX_RIGHT, r.top + WD_MATRIX_TOP, this->vscroll->GetPosition(), this->vscroll->GetCapacity(), this->tab);
				break;

			case WID_VD_MIDDLE_DETAILS: {
				/* For other vehicles, at the place of the matrix. */
				bool rtl = _current_text_dir == TD_RTL;
				uint sprite_width = GetSingleVehicleWidth(v, EIT_IN_DETAILS) + WD_FRAMERECT_LEFT + WD_FRAMERECT_RIGHT;

				uint text_left  = r.left  + (rtl ? 0 : sprite_width);
				uint text_right = r.right - (rtl ? sprite_width : 0);

				/* Articulated road vehicles use a complete line. */
				if (v->type == VEH_ROAD && v->HasArticulatedPart()) {
					DrawVehicleImage(v, r.left + WD_FRAMERECT_LEFT, r.right - WD_FRAMERECT_RIGHT, r.top + WD_FRAMERECT_TOP, INVALID_VEHICLE, EIT_IN_DETAILS, 0);
				} else {
					uint sprite_left  = rtl ? text_right : r.left;
					uint sprite_right = rtl ? r.right : text_left;

					DrawVehicleImage(v, sprite_left + WD_FRAMERECT_LEFT, sprite_right - WD_FRAMERECT_RIGHT, r.top + WD_FRAMERECT_TOP, INVALID_VEHICLE, EIT_IN_DETAILS, 0);
				}
				DrawVehicleDetails(v, text_left + WD_FRAMERECT_LEFT, text_right - WD_FRAMERECT_RIGHT, r.top + WD_FRAMERECT_TOP, 0, 0, this->tab);
				break;
			}

			case WID_VD_SERVICING_INTERVAL:
				/* Draw service interval text */
				SetDParam(0, v->GetServiceInterval());
				SetDParam(1, v->date_of_last_service);
				DrawString(r.left + WD_FRAMERECT_LEFT, r.right - WD_FRAMERECT_RIGHT, r.top + (r.bottom - r.top + 1 - FONT_HEIGHT_NORMAL) / 2,
						v->ServiceIntervalIsPercent() ? STR_VEHICLE_DETAILS_SERVICING_INTERVAL_PERCENT : STR_VEHICLE_DETAILS_SERVICING_INTERVAL_DAYS);
				break;
		}
	}

	/** Repaint vehicle details window. */
	virtual void OnPaint()
	{
		const Vehicle *v = Vehicle::Get(this->window_number);

		this->SetWidgetDisabledState(WID_VD_RENAME_VEHICLE, v->owner != _local_company);

		if (v->type == VEH_TRAIN) {
			this->DisableWidget(this->tab + WID_VD_DETAILS_CARGO_CARRIED);
			this->vscroll->SetCount(GetTrainDetailsWndVScroll(v->index, this->tab));
		}

		/* Disable service-scroller when interval is set to disabled */
		this->SetWidgetsDisabledState(!IsVehicleServiceIntervalEnabled(v->type, v->owner),
			WID_VD_INCREASE_SERVICING_INTERVAL,
			WID_VD_DECREASE_SERVICING_INTERVAL,
			WIDGET_LIST_END);

		StringID str = v->ServiceIntervalIsCustom() ?
			(v->ServiceIntervalIsPercent() ? STR_VEHICLE_DETAILS_PERCENT : STR_VEHICLE_DETAILS_DAYS) :
			STR_VEHICLE_DETAILS_DEFAULT;
		this->GetWidget<NWidgetCore>(WID_VD_SERVICE_INTERVAL_DROPDOWN)->widget_data = str;

		this->DrawWidgets();
	}

	virtual void OnClick(Point pt, int widget, int click_count)
	{
		switch (widget) {
			case WID_VD_RENAME_VEHICLE: { // rename
				const Vehicle *v = Vehicle::Get(this->window_number);
				SetDParam(0, v->index);
				ShowQueryString(STR_VEHICLE_NAME, STR_QUERY_RENAME_TRAIN_CAPTION + v->type,
						MAX_LENGTH_VEHICLE_NAME_CHARS, this, CS_ALPHANUMERAL, QSF_ENABLE_DEFAULT | QSF_LEN_IN_CHARS);
				break;
			}

			case WID_VD_INCREASE_SERVICING_INTERVAL:   // increase int
			case WID_VD_DECREASE_SERVICING_INTERVAL: { // decrease int
				int mod = _ctrl_pressed ? 5 : 10;
				const Vehicle *v = Vehicle::Get(this->window_number);

				mod = (widget == WID_VD_DECREASE_SERVICING_INTERVAL) ? -mod : mod;
				mod = GetServiceIntervalClamped(mod + v->GetServiceInterval(), v->ServiceIntervalIsPercent());
				if (mod == v->GetServiceInterval()) return;

				DoCommandP(v->tile, v->index, mod | (1 << 16) | (v->ServiceIntervalIsPercent() << 17), CMD_CHANGE_SERVICE_INT | CMD_MSG(STR_ERROR_CAN_T_CHANGE_SERVICING));
				break;
			}

			case WID_VD_SERVICE_INTERVAL_DROPDOWN: {
				const Vehicle *v = Vehicle::Get(this->window_number);
				ShowDropDownMenu(this, _service_interval_dropdown, v->ServiceIntervalIsCustom() ? (v->ServiceIntervalIsPercent() ? 2 : 1) : 0, widget, 0, 0, 0, DDSF_LOST_FOCUS);
				break;
			}

			case WID_VD_DETAILS_CARGO_CARRIED:
			case WID_VD_DETAILS_TRAIN_VEHICLES:
			case WID_VD_DETAILS_CAPACITY_OF_EACH:
			case WID_VD_DETAILS_TOTAL_CARGO:
				this->SetWidgetsDisabledState(false,
					WID_VD_DETAILS_CARGO_CARRIED,
					WID_VD_DETAILS_TRAIN_VEHICLES,
					WID_VD_DETAILS_CAPACITY_OF_EACH,
					WID_VD_DETAILS_TOTAL_CARGO,
					widget,
					WIDGET_LIST_END);

				this->tab = (TrainDetailsWindowTabs)(widget - WID_VD_DETAILS_CARGO_CARRIED);
				this->SetDirty();
				break;
		}
	}

	virtual void OnDropdownSelect(int widget, int index)
	{
		switch (widget) {
			case WID_VD_SERVICE_INTERVAL_DROPDOWN: {
				const Vehicle *v = Vehicle::Get(this->window_number);
				bool iscustom = index != 0;
				bool ispercent = iscustom ? (index == 2) : Company::Get(v->owner)->settings.vehicle.servint_ispercent;
				uint16 interval = GetServiceIntervalClamped(v->GetServiceInterval(), ispercent);
				DoCommandP(v->tile, v->index, interval | (iscustom << 16) | (ispercent << 17), CMD_CHANGE_SERVICE_INT | CMD_MSG(STR_ERROR_CAN_T_CHANGE_SERVICING));
				break;
			}
		}
	}

	virtual void OnQueryTextFinished(char *str)
	{
		if (str == NULL) return;

		DoCommandP(0, this->window_number, 0, CMD_RENAME_VEHICLE | CMD_MSG(STR_ERROR_CAN_T_RENAME_TRAIN + Vehicle::Get(this->window_number)->type), NULL, str);
	}

	virtual void OnResize()
	{
		NWidgetCore *nwi = this->GetWidget<NWidgetCore>(WID_VD_MATRIX);
		if (nwi != NULL) {
			this->vscroll->SetCapacityFromWidget(this, WID_VD_MATRIX);
		}
	}

	virtual void OnFocus(Window *previously_focused_window)
	{
		if (HasFocusedVehicleChanged(this->window_number, previously_focused_window)) {
			if (this->window_number != INVALID_VEHICLE) MarkAllRoutePathsDirty(Vehicle::Get(this->window_number));
			MarkAllRouteStepsDirty(this);
		}
	}

	virtual void OnFocusLost(Window *newly_focused_window)
	{
		if (HasFocusedVehicleChanged(this->window_number, newly_focused_window)) {
			if (this->window_number != INVALID_VEHICLE) MarkAllRoutePathsDirty(Vehicle::Get(this->window_number));
			MarkAllRouteStepsDirty(this);
		}
	}
};

/** Vehicle details window descriptor. */
static WindowDesc _train_vehicle_details_desc(
	WDP_AUTO, "view_vehicle_details_train", 405, 178,
	WC_VEHICLE_DETAILS, WC_VEHICLE_VIEW,
	0,
	_nested_train_vehicle_details_widgets, lengthof(_nested_train_vehicle_details_widgets)
);

/** Vehicle details window descriptor for other vehicles than a train. */
static WindowDesc _nontrain_vehicle_details_desc(
	WDP_AUTO, "view_vehicle_details", 405, 113,
	WC_VEHICLE_DETAILS, WC_VEHICLE_VIEW,
	0,
	_nested_nontrain_vehicle_details_widgets, lengthof(_nested_nontrain_vehicle_details_widgets)
);

/** Shows the vehicle details window of the given vehicle. */
static void ShowVehicleDetailsWindow(const Vehicle *v)
{
	DeleteWindowById(WC_VEHICLE_ORDERS, v->index, false);
	DeleteWindowById(WC_VEHICLE_TIMETABLE, v->index, false);
	AllocateWindowDescFront<VehicleDetailsWindow>((v->type == VEH_TRAIN) ? &_train_vehicle_details_desc : &_nontrain_vehicle_details_desc, v->index);
}


/* Unified vehicle GUI - Vehicle View Window */

/** Vehicle view widgets. */
static const NWidgetPart _nested_vehicle_view_widgets[] = {
	NWidget(NWID_HORIZONTAL),
		NWidget(WWT_CLOSEBOX, COLOUR_GREY),
		NWidget(WWT_CAPTION, COLOUR_GREY, WID_VV_CAPTION), SetDataTip(STR_VEHICLE_VIEW_CAPTION, STR_TOOLTIP_WINDOW_TITLE_DRAG_THIS),
		NWidget(WWT_DEBUGBOX, COLOUR_GREY),
		NWidget(WWT_SHADEBOX, COLOUR_GREY),
		NWidget(WWT_DEFSIZEBOX, COLOUR_GREY),
		NWidget(WWT_STICKYBOX, COLOUR_GREY),
	EndContainer(),
	NWidget(NWID_HORIZONTAL),
		NWidget(WWT_PANEL, COLOUR_GREY),
			NWidget(WWT_INSET, COLOUR_GREY), SetPadding(2, 2, 2, 2),
				NWidget(NWID_VIEWPORT, INVALID_COLOUR, WID_VV_VIEWPORT), SetMinimalSize(226, 84), SetResize(1, 1), SetPadding(1, 1, 1, 1),
			EndContainer(),
		EndContainer(),
		NWidget(NWID_VERTICAL),
			NWidget(WWT_PUSHIMGBTN, COLOUR_GREY, WID_VV_CENTER_MAIN_VIEW), SetMinimalSize(18, 18), SetDataTip(SPR_CENTRE_VIEW_VEHICLE, 0x0 /* filled later */),
			NWidget(NWID_SELECTION, INVALID_COLOUR, WID_VV_SELECT_DEPOT_CLONE),
				NWidget(WWT_PUSHIMGBTN, COLOUR_GREY, WID_VV_GOTO_DEPOT), SetMinimalSize(18, 18), SetDataTip(0x0 /* filled later */, 0x0 /* filled later */),
				NWidget(WWT_PUSHIMGBTN, COLOUR_GREY, WID_VV_CLONE), SetMinimalSize(18, 18), SetDataTip(0x0 /* filled later */, 0x0 /* filled later */),
			EndContainer(),
			/* For trains only, 'ignore signal' button. */
			NWidget(WWT_PUSHIMGBTN, COLOUR_GREY, WID_VV_FORCE_PROCEED), SetMinimalSize(18, 18),
											SetDataTip(SPR_IGNORE_SIGNALS, STR_VEHICLE_VIEW_TRAIN_IGNORE_SIGNAL_TOOLTIP),
			NWidget(NWID_SELECTION, INVALID_COLOUR, WID_VV_SELECT_REFIT_TURN),
				NWidget(WWT_PUSHIMGBTN, COLOUR_GREY, WID_VV_REFIT), SetMinimalSize(18, 18), SetDataTip(SPR_REFIT_VEHICLE, 0x0 /* filled later */),
				NWidget(WWT_PUSHIMGBTN, COLOUR_GREY, WID_VV_TURN_AROUND), SetMinimalSize(18, 18),
												SetDataTip(SPR_FORCE_VEHICLE_TURN, STR_VEHICLE_VIEW_ROAD_VEHICLE_REVERSE_TOOLTIP),
			EndContainer(),
			NWidget(WWT_PUSHIMGBTN, COLOUR_GREY, WID_VV_SHOW_ORDERS), SetMinimalSize(18, 18), SetDataTip(SPR_SHOW_ORDERS, 0x0 /* filled later */),
			NWidget(WWT_PUSHIMGBTN, COLOUR_GREY, WID_VV_SHOW_DETAILS), SetMinimalSize(18, 18), SetDataTip(SPR_SHOW_VEHICLE_DETAILS, 0x0 /* filled later */),
			NWidget(WWT_PANEL, COLOUR_GREY), SetMinimalSize(18, 0), SetResize(0, 1), EndContainer(),
		EndContainer(),
	EndContainer(),
	NWidget(NWID_HORIZONTAL),
		NWidget(WWT_PUSHBTN, COLOUR_GREY, WID_VV_START_STOP), SetMinimalTextLines(1, WD_FRAMERECT_TOP + WD_FRAMERECT_BOTTOM + 2), SetResize(1, 0), SetFill(1, 0),
		NWidget(WWT_RESIZEBOX, COLOUR_GREY),
	EndContainer(),
};

/** Vehicle view window descriptor for all vehicles but trains. */
static WindowDesc _vehicle_view_desc(
	WDP_AUTO, "view_vehicle", 250, 116,
	WC_VEHICLE_VIEW, WC_NONE,
	0,
	_nested_vehicle_view_widgets, lengthof(_nested_vehicle_view_widgets)
);

/**
 * Vehicle view window descriptor for trains. Only minimum_height and
 *  default_height are different for train view.
 */
static WindowDesc _train_view_desc(
	WDP_AUTO, "view_vehicle_train", 250, 134,
	WC_VEHICLE_VIEW, WC_NONE,
	0,
	_nested_vehicle_view_widgets, lengthof(_nested_vehicle_view_widgets)
);


/* Just to make sure, nobody has changed the vehicle type constants, as we are
	 using them for array indexing in a number of places here. */
assert_compile(VEH_TRAIN == 0);
assert_compile(VEH_ROAD == 1);
assert_compile(VEH_SHIP == 2);
assert_compile(VEH_AIRCRAFT == 3);

/** Zoom levels for vehicle views indexed by vehicle type. */
static const ZoomLevel _vehicle_view_zoom_levels[] = {
	ZOOM_LVL_TRAIN,
	ZOOM_LVL_ROADVEH,
	ZOOM_LVL_SHIP,
	ZOOM_LVL_AIRCRAFT,
};

/* Constants for geometry of vehicle view viewport */
static const int VV_INITIAL_VIEWPORT_WIDTH = 226;
static const int VV_INITIAL_VIEWPORT_HEIGHT = 84;
static const int VV_INITIAL_VIEWPORT_HEIGHT_TRAIN = 102;

/** Command indices for the _vehicle_command_translation_table. */
enum VehicleCommandTranslation {
	VCT_CMD_START_STOP = 0,
	VCT_CMD_CLONE_VEH,
	VCT_CMD_TURN_AROUND,
};

/** Command codes for the shared buttons indexed by VehicleCommandTranslation and vehicle type. */
static const uint32 _vehicle_command_translation_table[][4] = {
	{ // VCT_CMD_START_STOP
		CMD_START_STOP_VEHICLE | CMD_MSG(STR_ERROR_CAN_T_STOP_START_TRAIN),
		CMD_START_STOP_VEHICLE | CMD_MSG(STR_ERROR_CAN_T_STOP_START_ROAD_VEHICLE),
		CMD_START_STOP_VEHICLE | CMD_MSG(STR_ERROR_CAN_T_STOP_START_SHIP),
		CMD_START_STOP_VEHICLE | CMD_MSG(STR_ERROR_CAN_T_STOP_START_AIRCRAFT)
	},
	{ // VCT_CMD_CLONE_VEH
		CMD_CLONE_VEHICLE | CMD_MSG(STR_ERROR_CAN_T_BUY_TRAIN),
		CMD_CLONE_VEHICLE | CMD_MSG(STR_ERROR_CAN_T_BUY_ROAD_VEHICLE),
		CMD_CLONE_VEHICLE | CMD_MSG(STR_ERROR_CAN_T_BUY_SHIP),
		CMD_CLONE_VEHICLE | CMD_MSG(STR_ERROR_CAN_T_BUY_AIRCRAFT)
	},
	{ // VCT_CMD_TURN_AROUND
		CMD_REVERSE_TRAIN_DIRECTION | CMD_MSG(STR_ERROR_CAN_T_REVERSE_DIRECTION_TRAIN),
		CMD_TURN_ROADVEH            | CMD_MSG(STR_ERROR_CAN_T_MAKE_ROAD_VEHICLE_TURN),
		0xffffffff, // invalid for ships
		0xffffffff  // invalid for aircrafts
	},
};

/**
 * This is the Callback method after attempting to start/stop a vehicle
 * @param result the result of the start/stop command
 * @param tile unused
 * @param p1 vehicle ID
 * @param p2 unused
 */
void CcStartStopVehicle(const CommandCost &result, TileIndex tile, uint32 p1, uint32 p2)
{
	if (result.Failed()) return;

	const Vehicle *v = Vehicle::GetIfValid(p1);
	if (v == NULL || !v->IsPrimaryVehicle() || v->owner != _local_company) return;

	StringID msg = (v->vehstatus & VS_STOPPED) ? STR_VEHICLE_COMMAND_STOPPED : STR_VEHICLE_COMMAND_STARTED;
	Point pt = RemapCoords(v->x_pos, v->y_pos, v->z_pos);
	AddTextEffect(msg, pt.x, pt.y, DAY_TICKS, TE_RISING);
}

/**
 * Executes #CMD_START_STOP_VEHICLE for given vehicle.
 * @param v Vehicle to start/stop
 * @param texteffect Should a texteffect be shown?
 */
void StartStopVehicle(const Vehicle *v, bool texteffect)
{
	assert(v->IsPrimaryVehicle());
	DoCommandP(v->tile, v->index, 0, _vehicle_command_translation_table[VCT_CMD_START_STOP][v->type], texteffect ? CcStartStopVehicle : NULL);
}

/** Strings for aircraft breakdown types */
static const StringID _aircraft_breakdown_strings[] = {
	STR_BREAKDOWN_TYPE_LOW_SPEED,
	STR_BREAKDOWN_TYPE_DEPOT,
	STR_BREAKDOWN_TYPE_LANDING,
};

/** Checks whether the vehicle may be refitted at the moment.*/
static bool IsVehicleRefitable(const Vehicle *v)
{
	if (!v->IsStoppedInDepot()) return false;

	do {
		if (IsEngineRefittable(v->engine_type)) return true;
	} while (v->IsGroundVehicle() && (v = v->Next()) != NULL);

	return false;
}

/** Window manager class for viewing a vehicle. */
struct VehicleViewWindow : Window {
private:
	/** Display planes available in the vehicle view window. */
	enum PlaneSelections {
		SEL_DC_GOTO_DEPOT,  ///< Display 'goto depot' button in #WID_VV_SELECT_DEPOT_CLONE stacked widget.
		SEL_DC_CLONE,       ///< Display 'clone vehicle' button in #WID_VV_SELECT_DEPOT_CLONE stacked widget.

		SEL_RT_REFIT,       ///< Display 'refit' button in #WID_VV_SELECT_REFIT_TURN stacked widget.
		SEL_RT_TURN_AROUND, ///< Display 'turn around' button in #WID_VV_SELECT_REFIT_TURN stacked widget.

		SEL_DC_BASEPLANE = SEL_DC_GOTO_DEPOT, ///< First plane of the #WID_VV_SELECT_DEPOT_CLONE stacked widget.
		SEL_RT_BASEPLANE = SEL_RT_REFIT,      ///< First plane of the #WID_VV_SELECT_REFIT_TURN stacked widget.
	};

	/**
	 * Display a plane in the window.
	 * @param plane Plane to show.
	 */
	void SelectPlane(PlaneSelections plane)
	{
		switch (plane) {
			case SEL_DC_GOTO_DEPOT:
			case SEL_DC_CLONE:
				this->GetWidget<NWidgetStacked>(WID_VV_SELECT_DEPOT_CLONE)->SetDisplayedPlane(plane - SEL_DC_BASEPLANE);
				break;

			case SEL_RT_REFIT:
			case SEL_RT_TURN_AROUND:
				this->GetWidget<NWidgetStacked>(WID_VV_SELECT_REFIT_TURN)->SetDisplayedPlane(plane - SEL_RT_BASEPLANE);
				break;

			default:
				NOT_REACHED();
		}
	}

public:
	VehicleViewWindow(WindowDesc *desc, WindowNumber window_number) : Window(desc)
	{
		this->CreateNestedTree();

		/* Sprites for the 'send to depot' button indexed by vehicle type. */
		static const SpriteID vehicle_view_goto_depot_sprites[] = {
			SPR_SEND_TRAIN_TODEPOT,
			SPR_SEND_ROADVEH_TODEPOT,
			SPR_SEND_SHIP_TODEPOT,
			SPR_SEND_AIRCRAFT_TODEPOT,
		};
		const Vehicle *v = Vehicle::Get(window_number);
		this->GetWidget<NWidgetCore>(WID_VV_GOTO_DEPOT)->widget_data = vehicle_view_goto_depot_sprites[v->type];

		/* Sprites for the 'clone vehicle' button indexed by vehicle type. */
		static const SpriteID vehicle_view_clone_sprites[] = {
			SPR_CLONE_TRAIN,
			SPR_CLONE_ROADVEH,
			SPR_CLONE_SHIP,
			SPR_CLONE_AIRCRAFT,
		};
		this->GetWidget<NWidgetCore>(WID_VV_CLONE)->widget_data = vehicle_view_clone_sprites[v->type];

		switch (v->type) {
			case VEH_TRAIN:
				this->GetWidget<NWidgetCore>(WID_VV_TURN_AROUND)->tool_tip = STR_VEHICLE_VIEW_TRAIN_REVERSE_TOOLTIP;
				break;

			case VEH_ROAD:
				break;

			case VEH_SHIP:
			case VEH_AIRCRAFT:
				this->SelectPlane(SEL_RT_REFIT);
				break;

			default: NOT_REACHED();
		}
		this->FinishInitNested(window_number);
		this->owner = v->owner;
		this->GetWidget<NWidgetViewport>(WID_VV_VIEWPORT)->InitializeViewport(this, this->window_number | (1 << 31), _vehicle_view_zoom_levels[v->type]);

		this->GetWidget<NWidgetCore>(WID_VV_START_STOP)->tool_tip       = STR_VEHICLE_VIEW_TRAIN_STATE_START_STOP_TOOLTIP + v->type;
		this->GetWidget<NWidgetCore>(WID_VV_CENTER_MAIN_VIEW)->tool_tip = STR_VEHICLE_VIEW_TRAIN_LOCATION_TOOLTIP + v->type;
		this->GetWidget<NWidgetCore>(WID_VV_REFIT)->tool_tip            = STR_VEHICLE_VIEW_TRAIN_REFIT_TOOLTIP + v->type;
		this->GetWidget<NWidgetCore>(WID_VV_GOTO_DEPOT)->tool_tip       = STR_VEHICLE_VIEW_TRAIN_SEND_TO_DEPOT_TOOLTIP + v->type;
		this->GetWidget<NWidgetCore>(WID_VV_SHOW_ORDERS)->tool_tip      = STR_VEHICLE_VIEW_TRAIN_ORDERS_TOOLTIP + v->type;
		this->GetWidget<NWidgetCore>(WID_VV_SHOW_DETAILS)->tool_tip     = STR_VEHICLE_VIEW_TRAIN_SHOW_DETAILS_TOOLTIP + v->type;
		this->GetWidget<NWidgetCore>(WID_VV_CLONE)->tool_tip            = STR_VEHICLE_VIEW_CLONE_TRAIN_INFO + v->type;
	}

	~VehicleViewWindow()
	{
		if (this->window_number != INVALID_VEHICLE) MarkAllRoutePathsDirty(Vehicle::Get(this->window_number));
		MarkAllRouteStepsDirty(this);
		DeleteWindowById(WC_VEHICLE_ORDERS, this->window_number, false);
		DeleteWindowById(WC_VEHICLE_REFIT, this->window_number, false);
		DeleteWindowById(WC_VEHICLE_DETAILS, this->window_number, false);
		DeleteWindowById(WC_VEHICLE_TIMETABLE, this->window_number, false);
	}

	virtual void OnFocus(Window *previously_focused_window)
	{
		if (HasFocusedVehicleChanged(this->window_number, previously_focused_window)) {
			if (this->window_number != INVALID_VEHICLE) MarkAllRoutePathsDirty(Vehicle::Get(this->window_number));
			MarkAllRouteStepsDirty(this);
		}
	}

	virtual void OnFocusLost(Window *newly_focused_window)
	{
		if (HasFocusedVehicleChanged(this->window_number, newly_focused_window)) {
			if (this->window_number != INVALID_VEHICLE) MarkAllRoutePathsDirty(Vehicle::Get(this->window_number));
			MarkAllRouteStepsDirty(this);
		}
	}

	virtual void UpdateWidgetSize(int widget, Dimension *size, const Dimension &padding, Dimension *fill, Dimension *resize)
	{
		const Vehicle *v = Vehicle::Get(this->window_number);
		switch (widget) {
			case WID_VV_START_STOP:
				size->height = max(size->height, max(GetSpriteSize(SPR_FLAG_VEH_STOPPED).height, GetSpriteSize(SPR_FLAG_VEH_RUNNING).height) + WD_IMGBTN_TOP + WD_IMGBTN_BOTTOM);
				break;

			case WID_VV_FORCE_PROCEED:
				if (v->type != VEH_TRAIN) {
					size->height = 0;
					size->width = 0;
				}
				break;

			case WID_VV_VIEWPORT:
				size->width = VV_INITIAL_VIEWPORT_WIDTH;
				size->height = (v->type == VEH_TRAIN) ? VV_INITIAL_VIEWPORT_HEIGHT_TRAIN : VV_INITIAL_VIEWPORT_HEIGHT;
				break;
		}
	}

	virtual void OnPaint()
	{
		const Vehicle *v = Vehicle::Get(this->window_number);
		bool is_localcompany = v->owner == _local_company;
		bool can_control = IsVehicleControlAllowed(v, _local_company);
		bool refitable_and_stopped_in_depot = IsVehicleRefitable(v);

		this->SetWidgetDisabledState(WID_VV_GOTO_DEPOT, !is_localcompany);
		this->SetWidgetDisabledState(WID_VV_REFIT, !refitable_and_stopped_in_depot || !is_localcompany);
		this->SetWidgetDisabledState(WID_VV_CLONE, !is_localcompany);

		if (v->type == VEH_TRAIN) {
			this->SetWidgetLoweredState(WID_VV_FORCE_PROCEED, Train::From(v)->force_proceed == TFP_SIGNAL);
			this->SetWidgetDisabledState(WID_VV_FORCE_PROCEED, !can_control);
			this->SetWidgetDisabledState(WID_VV_TURN_AROUND, !can_control);
		}

		this->DrawWidgets();
	}

	virtual void SetStringParameters(int widget) const
	{
		if (widget != WID_VV_CAPTION) return;

		const Vehicle *v = Vehicle::Get(this->window_number);
		SetDParam(0, v->index);
	}

	virtual void DrawWidget(const Rect &r, int widget) const
	{
		if (widget != WID_VV_START_STOP) return;

		const Vehicle *v = Vehicle::Get(this->window_number);
		StringID str;
		if (v->vehstatus & VS_CRASHED) {
			str = STR_VEHICLE_STATUS_CRASHED;
		} else if (v->breakdown_ctr == 1 || (v->type == VEH_TRAIN && Train::From(v)->flags & VRF_IS_BROKEN)) {
			if (_settings_game.vehicle.improved_breakdowns) {
				str = STR_VEHICLE_STATUS_BROKEN_DOWN_VEL;
				SetDParam(3, v->GetDisplaySpeed());
			} else {
				str = STR_VEHICLE_STATUS_BROKEN_DOWN;
			}

			if (v->type == VEH_AIRCRAFT) {
				SetDParam(0, _aircraft_breakdown_strings[v->breakdown_type]);
				if (v->breakdown_type == BREAKDOWN_AIRCRAFT_SPEED) {
					SetDParam(1, v->breakdown_severity << 3);
				} else {
					SetDParam(1, v->current_order.GetDestination());
				}
			} else {
				const Vehicle *w = (v->type == VEH_TRAIN) ? GetMostSeverelyBrokenEngine(Train::From(v)) : v;
				SetDParam(0, STR_BREAKDOWN_TYPE_CRITICAL + w->breakdown_type);

				if (w->breakdown_type == BREAKDOWN_LOW_SPEED) {
					SetDParam(1, min(w->First()->GetDisplayMaxSpeed(), w->breakdown_severity >> ((v->type == VEH_TRAIN) ? 0 : 1)));
				} else if (w->breakdown_type == BREAKDOWN_LOW_POWER) {
					int percent;
					if (v->type == VEH_TRAIN) {
						uint32 power, te;
						Train::From(v)->CalculatePower(power, te, true);
						percent = (100 * power) / Train::From(v)->gcache.cached_power;
					} else {
						percent = w->breakdown_severity * 100 / 256;
					}
					SetDParam(1, percent);
				}
			}
		} else if (v->vehstatus & VS_STOPPED) {
			if (v->type == VEH_TRAIN) {
				if (v->cur_speed == 0) {
					if (Train::From(v)->gcache.cached_power == 0) {
						str = STR_VEHICLE_STATUS_TRAIN_NO_POWER;
					} else {
						str = STR_VEHICLE_STATUS_STOPPED;
					}
				} else {
					SetDParam(0, v->GetDisplaySpeed());
					str = STR_VEHICLE_STATUS_TRAIN_STOPPING_VEL;
				}
			} else { // no train
				str = STR_VEHICLE_STATUS_STOPPED;
			}
		} else if (v->type == VEH_TRAIN && HasBit(Train::From(v)->flags, VRF_TRAIN_STUCK) && !v->current_order.IsType(OT_LOADING)) {
			str = STR_VEHICLE_STATUS_TRAIN_STUCK;
		} else if (v->type == VEH_AIRCRAFT && HasBit(Aircraft::From(v)->flags, VAF_DEST_TOO_FAR) && !v->current_order.IsType(OT_LOADING)) {
			str = STR_VEHICLE_STATUS_AIRCRAFT_TOO_FAR;
		} else { // vehicle is in a "normal" state, show current order
			switch (v->current_order.GetType()) {
				case OT_GOTO_STATION: {
					SetDParam(0, v->current_order.GetDestination());
					SetDParam(1, v->GetDisplaySpeed());
					str = STR_VEHICLE_STATUS_HEADING_FOR_STATION_VEL;
					break;
				}

				case OT_GOTO_DEPOT: {
					SetDParam(0, v->type);
					SetDParam(1, v->current_order.GetDestination());
					SetDParam(2, v->GetDisplaySpeed());
					if (v->current_order.GetDepotActionType() & ODATFB_NEAREST_DEPOT) {
						/* This case *only* happens when multiple nearest depot orders
						 * follow each other (including an order list only one order: a
						 * nearest depot order) and there are no reachable depots.
						 * It is primarily to guard for the case that there is no
						 * depot with index 0, which would be used as fallback for
						 * evaluating the string in the status bar. */
						str = STR_EMPTY;
					} else if (v->current_order.GetDepotActionType() & ODATFB_HALT) {
						str = STR_VEHICLE_STATUS_HEADING_FOR_DEPOT_VEL;
					} else {
						str = STR_VEHICLE_STATUS_HEADING_FOR_DEPOT_SERVICE_VEL;
					}
					break;
				}

				case OT_LOADING:
					str = STR_VEHICLE_STATUS_LOADING_UNLOADING;
					break;

				case OT_GOTO_WAYPOINT: {
					assert(v->type == VEH_TRAIN || v->type == VEH_SHIP);
					SetDParam(0, v->current_order.GetDestination());
					str = STR_VEHICLE_STATUS_HEADING_FOR_WAYPOINT_VEL;
					SetDParam(1, v->GetDisplaySpeed());
					break;
				}

				case OT_LEAVESTATION:
					if (v->type != VEH_AIRCRAFT) {
						str = STR_VEHICLE_STATUS_LEAVING;
						break;
					}
					/* FALL THROUGH, if aircraft. Does this even happen? */

				default:
					if (v->GetNumManualOrders() == 0) {
						str = STR_VEHICLE_STATUS_NO_ORDERS_VEL;
						SetDParam(0, v->GetDisplaySpeed());
					} else {
						str = STR_EMPTY;
					}
					break;
			}
		}

		/* Draw the flag plus orders. */
		bool rtl = (_current_text_dir == TD_RTL);
		uint text_offset = max(GetSpriteSize(SPR_FLAG_VEH_STOPPED).width, GetSpriteSize(SPR_FLAG_VEH_RUNNING).width) + WD_IMGBTN_LEFT + WD_IMGBTN_RIGHT;
		int text_left = r.left + (rtl ? (uint)WD_FRAMERECT_LEFT : text_offset);
		int text_right = r.right - (rtl ? text_offset : (uint)WD_FRAMERECT_RIGHT);
		int image_left = (rtl ? text_right + 1 : r.left) + WD_IMGBTN_LEFT;
		int image = ((v->vehstatus & VS_STOPPED) != 0) ? SPR_FLAG_VEH_STOPPED : SPR_FLAG_VEH_RUNNING;
		int lowered = this->IsWidgetLowered(WID_VV_START_STOP) ? 1 : 0;
		DrawSprite(image, PAL_NONE, image_left + lowered, r.top + WD_IMGBTN_TOP + lowered);
		DrawString(text_left + lowered, text_right + lowered, r.top + WD_FRAMERECT_TOP + lowered, str, TC_FROMSTRING, SA_HOR_CENTER);
	}

	virtual void OnClick(Point pt, int widget, int click_count)
	{
		const Vehicle *v = Vehicle::Get(this->window_number);

		switch (widget) {
			case WID_VV_START_STOP: // start stop
				if (_ctrl_pressed) {
					/* Scroll to current order destination */
					TileIndex tile = v->current_order.GetLocation(v);
					if (tile != INVALID_TILE) ScrollMainWindowToTile(tile);
				} else {
					/* Start/Stop */
					StartStopVehicle(v, false);
				}
				break;
			case WID_VV_CENTER_MAIN_VIEW: {// center main view
				const Window *mainwindow = FindWindowById(WC_MAIN_WINDOW, 0);
				/* code to allow the main window to 'follow' the vehicle if the ctrl key is pressed */
				if (_ctrl_pressed && mainwindow->viewport->zoom <= ZOOM_LVL_OUT_4X) {
					mainwindow->viewport->follow_vehicle = v->index;
				} else {
					ScrollMainWindowTo(v->x_pos, v->y_pos, v->z_pos);
				}
				break;
			}

			case WID_VV_GOTO_DEPOT: // goto hangar
				DoCommandP(v->tile, v->index | (_ctrl_pressed ? DEPOT_SERVICE : 0U), 0, GetCmdSendToDepot(v));
				break;
			case WID_VV_REFIT: // refit
				ShowVehicleRefitWindow(v, INVALID_VEH_ORDER_ID, this);
				break;
			case WID_VV_SHOW_ORDERS: // show orders
				if (_ctrl_pressed) {
					ShowTimetableWindow(v);
				} else {
					ShowOrdersWindow(v);
				}
				break;
			case WID_VV_SHOW_DETAILS: // show details
				ShowVehicleDetailsWindow(v);
				break;
			case WID_VV_CLONE: // clone vehicle
				/* Suppress the vehicle GUI when share-cloning.
				 * There is no point to it except for starting the vehicle.
				 * For starting the vehicle the player has to open the depot GUI, which is
				 * most likely already open, but is also visible in the vehicle viewport. */
				DoCommandP(v->tile, v->index, _ctrl_pressed ? 1 : 0,
										_vehicle_command_translation_table[VCT_CMD_CLONE_VEH][v->type],
										_ctrl_pressed ? NULL : CcCloneVehicle);
				break;
			case WID_VV_TURN_AROUND: // turn around
				assert(v->IsGroundVehicle());
				DoCommandP(v->tile, v->index, 0,
										_vehicle_command_translation_table[VCT_CMD_TURN_AROUND][v->type]);
				break;
			case WID_VV_FORCE_PROCEED: // force proceed
				assert(v->type == VEH_TRAIN);
				DoCommandP(v->tile, v->index, 0, CMD_FORCE_TRAIN_PROCEED | CMD_MSG(STR_ERROR_CAN_T_MAKE_TRAIN_PASS_SIGNAL));
				break;
		}
	}

	virtual void OnResize()
	{
		if (this->viewport != NULL) {
			NWidgetViewport *nvp = this->GetWidget<NWidgetViewport>(WID_VV_VIEWPORT);
			nvp->UpdateViewportCoordinates(this);
		}
	}

	virtual void OnTick()
	{
		const Vehicle *v = Vehicle::Get(this->window_number);
		bool veh_stopped = v->IsStoppedInDepot();

		/* Widget WID_VV_GOTO_DEPOT must be hidden if the vehicle is already stopped in depot.
		 * Widget WID_VV_CLONE_VEH should then be shown, since cloning is allowed only while in depot and stopped.
		 */
		PlaneSelections plane = veh_stopped ? SEL_DC_CLONE : SEL_DC_GOTO_DEPOT;
		NWidgetStacked *nwi = this->GetWidget<NWidgetStacked>(WID_VV_SELECT_DEPOT_CLONE); // Selection widget 'send to depot' / 'clone'.
		if (nwi->shown_plane + SEL_DC_BASEPLANE != plane) {
			this->SelectPlane(plane);
			this->SetWidgetDirty(WID_VV_SELECT_DEPOT_CLONE);
		}
		/* The same system applies to widget WID_VV_REFIT_VEH and VVW_WIDGET_TURN_AROUND.*/
		if (v->IsGroundVehicle()) {
			PlaneSelections plane = veh_stopped ? SEL_RT_REFIT : SEL_RT_TURN_AROUND;
			NWidgetStacked *nwi = this->GetWidget<NWidgetStacked>(WID_VV_SELECT_REFIT_TURN);
			if (nwi->shown_plane + SEL_RT_BASEPLANE != plane) {
				this->SelectPlane(plane);
				this->SetWidgetDirty(WID_VV_SELECT_REFIT_TURN);
			}
		}
	}

	/**
	 * Some data on this window has become invalid.
	 * @param data Information about the changed data.
	 * @param gui_scope Whether the call is done from GUI scope. You may not do everything when not in GUI scope. See #InvalidateWindowData() for details.
	 */
	virtual void OnInvalidateData(int data = 0, bool gui_scope = true)
	{
		if (data == VIWD_AUTOREPLACE) {
			/* Autoreplace replaced the vehicle.
			 * Nothing to do for this window. */
			return;
		}
	}

	virtual bool IsNewGRFInspectable() const
	{
		return ::IsNewGRFInspectable(GetGrfSpecFeature(Vehicle::Get(this->window_number)->type), this->window_number);
	}

	virtual void ShowNewGRFInspectWindow() const
	{
		::ShowNewGRFInspectWindow(GetGrfSpecFeature(Vehicle::Get(this->window_number)->type), this->window_number);
	}
};


/** Shows the vehicle view window of the given vehicle. */
void ShowVehicleViewWindow(const Vehicle *v)
{
	AllocateWindowDescFront<VehicleViewWindow>((v->type == VEH_TRAIN) ? &_train_view_desc : &_vehicle_view_desc, v->index);
}

/**
 * Dispatch a "vehicle selected" event if any window waits for it.
 * @param v selected vehicle;
 * @return did any window accept vehicle selection?
 */
bool VehicleClicked(const Vehicle *v)
{
	assert(v != NULL);
	if (!(_thd.place_mode & HT_VEHICLE)) return false;

	v = v->First();
	if (!v->IsPrimaryVehicle()) return false;

	return _thd.GetCallbackWnd()->OnVehicleSelect(v);
}

void StopGlobalFollowVehicle(const Vehicle *v)
{
	Window *w = FindWindowById(WC_MAIN_WINDOW, 0);
	if (w != NULL && w->viewport->follow_vehicle == v->index) {
		ScrollMainWindowTo(v->x_pos, v->y_pos, v->z_pos, true); // lock the main view on the vehicle's last position
		w->viewport->follow_vehicle = INVALID_VEHICLE;
	}
}


/**
 * This is the Callback method after the construction attempt of a primary vehicle
 * @param result indicates completion (or not) of the operation
 * @param tile unused
 * @param p1 unused
 * @param p2 unused
 */
void CcBuildPrimaryVehicle(const CommandCost &result, TileIndex tile, uint32 p1, uint32 p2)
{
	if (result.Failed()) return;

	const Vehicle *v = Vehicle::Get(_new_vehicle_id);
	ShowVehicleViewWindow(v);
}

/**
 * Get the width of a vehicle (part) in pixels.
 * @param v Vehicle to get the width for.
 * @return Width of the vehicle.
 */
int GetSingleVehicleWidth(const Vehicle *v, EngineImageType image_type)
{
	switch (v->type) {
		case VEH_TRAIN:
			return Train::From(v)->GetDisplayImageWidth();

		case VEH_ROAD:
			return RoadVehicle::From(v)->GetDisplayImageWidth();

		default:
			bool rtl = _current_text_dir == TD_RTL;
			VehicleSpriteSeq seq;
			v->GetImage(rtl ? DIR_E : DIR_W, image_type, &seq);
			Rect rec;
			seq.GetBounds(&rec);
			return UnScaleGUI(rec.right - rec.left + 1);
	}
}

/**
 * Get the width of a vehicle (including all parts of the consist) in pixels.
 * @param v Vehicle to get the width for.
 * @return Width of the vehicle.
 */
int GetVehicleWidth(const Vehicle *v, EngineImageType image_type)
{
	if (v->type == VEH_TRAIN || v->type == VEH_ROAD) {
		int vehicle_width = 0;
		for (const Vehicle *u = v; u != NULL; u = u->Next()) {
			vehicle_width += GetSingleVehicleWidth(u, image_type);
		}
		return vehicle_width;
	} else {
		return GetSingleVehicleWidth(v, image_type);
	}
}

/**
 * Set the mouse cursor to look like a vehicle.
 * @param v Vehicle
 * @param image_type Type of vehicle image to use.
 */
void SetMouseCursorVehicle(const Vehicle *v, EngineImageType image_type)
{
	bool rtl = _current_text_dir == TD_RTL;

	_cursor.sprite_count = 0;
	int total_width = 0;
	for (; v != NULL; v = v->HasArticulatedPart() ? v->GetNextArticulatedPart() : NULL) {
		if (total_width >= 2 * (int)VEHICLEINFO_FULL_VEHICLE_WIDTH) break;

		PaletteID pal = (v->vehstatus & VS_CRASHED) ? PALETTE_CRASH : GetVehiclePalette(v);
		VehicleSpriteSeq seq;
		v->GetImage(rtl ? DIR_E : DIR_W, image_type, &seq);

		if (_cursor.sprite_count + seq.count > lengthof(_cursor.sprite_seq)) break;

		for (uint i = 0; i < seq.count; ++i) {
			PaletteID pal2 = (v->vehstatus & VS_CRASHED) || !seq.seq[i].pal ? pal : seq.seq[i].pal;
			_cursor.sprite_seq[_cursor.sprite_count].sprite = seq.seq[i].sprite;
			_cursor.sprite_seq[_cursor.sprite_count].pal = pal2;
			_cursor.sprite_pos[_cursor.sprite_count].x = rtl ? -total_width : total_width;
			_cursor.sprite_pos[_cursor.sprite_count].y = 0;
			_cursor.sprite_count++;
		}

		total_width += GetSingleVehicleWidth(v, image_type);
	}

	int offs = ((int)VEHICLEINFO_FULL_VEHICLE_WIDTH - total_width) / 2;
	if (rtl) offs = -offs;
	for (uint i = 0; i < _cursor.sprite_count; ++i) {
		_cursor.sprite_pos[i].x += offs;
	}

	UpdateCursorSize();
}<|MERGE_RESOLUTION|>--- conflicted
+++ resolved
@@ -1553,9 +1553,9 @@
 
 	StringID GetChangeOrderStringID() const
 	{
-		if (VehicleListIdentifier(this->window_number).type == VL_STATION_LIST) {
+		if (VehicleListIdentifier::UnPack(this->window_number).type == VL_STATION_LIST) {
 			return (Station::Get(this->vli.index)->facilities & FACIL_WAYPOINT) ? STR_VEHICLE_LIST_CHANGE_ORDER_WAYPOINT : STR_VEHICLE_LIST_CHANGE_ORDER_STATION;
-		} else if (VehicleListIdentifier(this->window_number).type == VL_DEPOT_LIST) {
+		} else if (VehicleListIdentifier::UnPack(this->window_number).type == VL_DEPOT_LIST) {
 			return STR_VEHICLE_LIST_CHANGE_ORDER_TRAIN_DEPOT + this->vli.vtype;
 		} else {
 			return 0;
@@ -1758,12 +1758,8 @@
 				break;
 
 			case WID_VL_MANAGE_VEHICLES_DROPDOWN: {
-<<<<<<< HEAD
-				DropDownList *list = this->BuildActionDropdownList(VehicleListIdentifier(this->window_number).type == VL_STANDARD, false,
+				DropDownList *list = this->BuildActionDropdownList(VehicleListIdentifier::UnPack(this->window_number).type == VL_STANDARD, false,
 						this->vli.vtype == VEH_TRAIN, this->GetChangeOrderStringID(), true);
-=======
-				DropDownList *list = this->BuildActionDropdownList(VehicleListIdentifier::UnPack(this->window_number).type == VL_STANDARD, false);
->>>>>>> 31b2a39d
 				ShowDropDownList(this, list, 0, WID_VL_MANAGE_VEHICLES_DROPDOWN);
 				break;
 			}
