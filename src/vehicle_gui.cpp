/*
 * This file is part of OpenTTD.
 * OpenTTD is free software; you can redistribute it and/or modify it under the terms of the GNU General Public License as published by the Free Software Foundation, version 2.
 * OpenTTD is distributed in the hope that it will be useful, but WITHOUT ANY WARRANTY; without even the implied warranty of MERCHANTABILITY or FITNESS FOR A PARTICULAR PURPOSE.
 * See the GNU General Public License for more details. You should have received a copy of the GNU General Public License along with OpenTTD. If not, see <http://www.gnu.org/licenses/>.
 */

/** @file vehicle_gui.cpp The base GUI for all vehicles. */

#include "stdafx.h"
#include "debug.h"
#include "company_func.h"
#include "gui.h"
#include "textbuf_gui.h"
#include "command_func.h"
#include "vehicle_gui_base.h"
#include "viewport_func.h"
#include "newgrf_text.h"
#include "newgrf_debug.h"
#include "roadveh.h"
#include "train.h"
#include "aircraft.h"
#include "depot_map.h"
#include "group_gui.h"
#include "strings_func.h"
#include "vehicle_func.h"
#include "autoreplace_gui.h"
#include "string_func.h"
#include "widgets/dropdown_func.h"
#include "timetable.h"
#include "articulated_vehicles.h"
#include "spritecache.h"
#include "core/geometry_func.hpp"
#include "core/container_func.hpp"
#include "company_base.h"
#include "engine_func.h"
#include "station_base.h"
#include "infrastructure_func.h"
#include "tilehighlight_func.h"
#include "train.h"
#include "tbtr_template_gui_main.h"
#include "zoom_func.h"
#include "tracerestrict.h"
#include "depot_base.h"
#include "hotkeys.h"

#include <vector>
#include <algorithm>

#include "safeguards.h"


BaseVehicleListWindow::GroupBy _grouping[VLT_END][VEH_COMPANY_END];
Sorting _sorting[BaseVehicleListWindow::GB_END];

static BaseVehicleListWindow::VehicleIndividualSortFunction VehicleNumberSorter;
static BaseVehicleListWindow::VehicleIndividualSortFunction VehicleNameSorter;
static BaseVehicleListWindow::VehicleIndividualSortFunction VehicleAgeSorter;
static BaseVehicleListWindow::VehicleIndividualSortFunction VehicleProfitThisYearSorter;
static BaseVehicleListWindow::VehicleIndividualSortFunction VehicleProfitLastYearSorter;
static BaseVehicleListWindow::VehicleIndividualSortFunction VehicleProfitLifetimeSorter;
static BaseVehicleListWindow::VehicleIndividualSortFunction VehicleCargoSorter;
static BaseVehicleListWindow::VehicleIndividualSortFunction VehicleReliabilitySorter;
static BaseVehicleListWindow::VehicleIndividualSortFunction VehicleMaxSpeedSorter;
static BaseVehicleListWindow::VehicleIndividualSortFunction VehicleModelSorter;
static BaseVehicleListWindow::VehicleIndividualSortFunction VehicleValueSorter;
static BaseVehicleListWindow::VehicleIndividualSortFunction VehicleLengthSorter;
static BaseVehicleListWindow::VehicleIndividualSortFunction VehicleTimeToLiveSorter;
static BaseVehicleListWindow::VehicleIndividualSortFunction VehicleTimetableDelaySorter;
static BaseVehicleListWindow::VehicleIndividualSortFunction VehicleAverageOrderOccupancySorter;
static BaseVehicleListWindow::VehicleIndividualSortFunction VehicleMaxSpeedLoadedSorter;
static BaseVehicleListWindow::VehicleGroupSortFunction VehicleGroupLengthSorter;
static BaseVehicleListWindow::VehicleGroupSortFunction VehicleGroupTotalProfitThisYearSorter;
static BaseVehicleListWindow::VehicleGroupSortFunction VehicleGroupTotalProfitLastYearSorter;
static BaseVehicleListWindow::VehicleGroupSortFunction VehicleGroupAverageProfitThisYearSorter;
static BaseVehicleListWindow::VehicleGroupSortFunction VehicleGroupAverageProfitLastYearSorter;

/** Wrapper to convert a VehicleIndividualSortFunction to a VehicleGroupSortFunction */
template <BaseVehicleListWindow::VehicleIndividualSortFunction func>
static bool VehicleIndividualToGroupSorterWrapper(GUIVehicleGroup const &a, GUIVehicleGroup const &b)
{
	return func(*(a.vehicles_begin), *(b.vehicles_begin));
}

enum VehicleSortType
{
	VST_NUMBER,
	VST_NAME,
	VST_AGE,
	VST_PROFIT_THIS_YEAR,
	VST_PROFIT_LAST_YEAR,
	VST_PROFIT_LIFETIME,
	VST_CARGO,
	VST_RELIABILITY,
	VST_MAX_SPEED,
	VST_MODEL,
	VST_VALUE,
	VST_LENGTH,
	VST_TIME_TO_LIVE,
	VST_TIMETABLE_DELAY,
	VST_AVERAGE_ORDER_OCCUPANCY,
	VST_MAX_SPEED_LOADED,
};

BaseVehicleListWindow::VehicleGroupSortFunction * const BaseVehicleListWindow::vehicle_group_none_sorter_funcs[] = {
	&VehicleIndividualToGroupSorterWrapper<VehicleNumberSorter>,
	&VehicleIndividualToGroupSorterWrapper<VehicleNameSorter>,
	&VehicleIndividualToGroupSorterWrapper<VehicleAgeSorter>,
	&VehicleIndividualToGroupSorterWrapper<VehicleProfitThisYearSorter>,
	&VehicleIndividualToGroupSorterWrapper<VehicleProfitLastYearSorter>,
	&VehicleIndividualToGroupSorterWrapper<VehicleProfitLifetimeSorter>,
	&VehicleIndividualToGroupSorterWrapper<VehicleCargoSorter>,
	&VehicleIndividualToGroupSorterWrapper<VehicleReliabilitySorter>,
	&VehicleIndividualToGroupSorterWrapper<VehicleMaxSpeedSorter>,
	&VehicleIndividualToGroupSorterWrapper<VehicleModelSorter>,
	&VehicleIndividualToGroupSorterWrapper<VehicleValueSorter>,
	&VehicleIndividualToGroupSorterWrapper<VehicleLengthSorter>,
	&VehicleIndividualToGroupSorterWrapper<VehicleTimeToLiveSorter>,
	&VehicleIndividualToGroupSorterWrapper<VehicleTimetableDelaySorter>,
	&VehicleIndividualToGroupSorterWrapper<VehicleAverageOrderOccupancySorter>,
	&VehicleIndividualToGroupSorterWrapper<VehicleMaxSpeedLoadedSorter>,
};

const StringID BaseVehicleListWindow::vehicle_group_none_sorter_names[] = {
	STR_SORT_BY_NUMBER,
	STR_SORT_BY_NAME,
	STR_SORT_BY_AGE,
	STR_SORT_BY_PROFIT_THIS_YEAR,
	STR_SORT_BY_PROFIT_LAST_YEAR,
	STR_SORT_BY_PROFIT_LIFETIME,
	STR_SORT_BY_TOTAL_CAPACITY_PER_CARGOTYPE,
	STR_SORT_BY_RELIABILITY,
	STR_SORT_BY_MAX_SPEED,
	STR_SORT_BY_MODEL,
	STR_SORT_BY_VALUE,
	STR_SORT_BY_LENGTH,
	STR_SORT_BY_LIFE_TIME,
	STR_SORT_BY_TIMETABLE_DELAY,
	STR_SORT_BY_AVG_ORDER_OCCUPANCY,
	STR_SORT_BY_MAX_SPEED_LOADED,
	INVALID_STRING_ID
};

BaseVehicleListWindow::VehicleGroupSortFunction * const BaseVehicleListWindow::vehicle_group_shared_orders_sorter_funcs[] = {
	&VehicleGroupLengthSorter,
	&VehicleGroupTotalProfitThisYearSorter,
	&VehicleGroupTotalProfitLastYearSorter,
	&VehicleGroupAverageProfitThisYearSorter,
	&VehicleGroupAverageProfitLastYearSorter,
};

const StringID BaseVehicleListWindow::vehicle_group_shared_orders_sorter_names[] = {
	STR_SORT_BY_NUM_VEHICLES,
	STR_SORT_BY_TOTAL_PROFIT_THIS_YEAR,
	STR_SORT_BY_TOTAL_PROFIT_LAST_YEAR,
	STR_SORT_BY_AVERAGE_PROFIT_THIS_YEAR,
	STR_SORT_BY_AVERAGE_PROFIT_LAST_YEAR,
	INVALID_STRING_ID
};

const StringID BaseVehicleListWindow::vehicle_group_by_names[] = {
	STR_GROUP_BY_NONE,
	STR_GROUP_BY_SHARED_ORDERS,
	INVALID_STRING_ID
};

const StringID BaseVehicleListWindow::vehicle_depot_name[] = {
	STR_VEHICLE_LIST_SEND_TRAIN_TO_DEPOT,
	STR_VEHICLE_LIST_SEND_ROAD_VEHICLE_TO_DEPOT,
	STR_VEHICLE_LIST_SEND_SHIP_TO_DEPOT,
	STR_VEHICLE_LIST_SEND_AIRCRAFT_TO_HANGAR
};

const StringID BaseVehicleListWindow::vehicle_depot_sell_name[] = {
	STR_VEHICLE_LIST_SEND_TRAIN_TO_DEPOT_SELL,
	STR_VEHICLE_LIST_SEND_ROAD_VEHICLE_TO_DEPOT_SELL,
	STR_VEHICLE_LIST_SEND_SHIP_TO_DEPOT_SELL,
	STR_VEHICLE_LIST_SEND_AIRCRAFT_TO_HANGAR_SELL
};

BaseVehicleListWindow::BaseVehicleListWindow(WindowDesc *desc, WindowNumber wno) : Window(desc), vli(VehicleListIdentifier::UnPack(wno))
{
	this->grouping = _grouping[vli.type][vli.vtype];
	this->vehicle_sel = INVALID_VEHICLE;
	this->UpdateSortingFromGrouping();
}

/**
 * Get the number of digits of space required for the given number.
 * @param number The number.
 * @return The number of digits to allocate space for.
 */
uint CountDigitsForAllocatingSpace(uint number)
{
	if (number >= 10000) return 5;
	if (number >= 1000) return 4;
	if (number >= 100) return 3;

	/*
	 * When the smallest unit number is less than 10, it is
	 * quite likely that it will expand to become more than
	 * 10 quite soon.
	 */
	return 2;
}

/**
 * Get the number of digits the biggest unit number of a set of vehicles has.
 * @param vehicles The list of vehicles.
 * @return The number of digits to allocate space for.
 */
uint GetUnitNumberDigits(VehicleList &vehicles)
{
	uint unitnumber = 0;
	for (const Vehicle *v : vehicles) {
		unitnumber = std::max<uint>(unitnumber, v->unitnumber);
	}

	return CountDigitsForAllocatingSpace(unitnumber);
}

void BaseVehicleListWindow::CountOwnVehicles()
{
	this->own_vehicles = 0;
	for (const GUIVehicleGroup &vg : this->vehgroups) {
		if ((*(vg.vehicles_begin))->owner == _local_company) this->own_vehicles++;
	}
	this->own_company = _local_company;
}

void BaseVehicleListWindow::BuildVehicleList()
{
	if (!this->vehgroups.NeedRebuild()) return;

	DEBUG(misc, 3, "Building vehicle list type %d for company %d given index %d", this->vli.type, this->vli.company, this->vli.index);

	this->vehgroups.clear();

	GenerateVehicleSortList(&this->vehicles, this->vli);

	CargoTypes used = 0;
	for (const Vehicle *v : this->vehicles) {
		for (const Vehicle *u = v; u != nullptr; u = u->Next()) {
			if (u->cargo_cap > 0) SetBit(used, u->cargo_type);
		}
	}
	this->used_cargoes = used;

	if (this->grouping == GB_NONE) {
		uint max_unitnumber = 0;
		for (auto it = this->vehicles.begin(); it != this->vehicles.end(); ++it) {
			this->vehgroups.emplace_back(it, it + 1);

			max_unitnumber = std::max<uint>(max_unitnumber, (*it)->unitnumber);
		}
		this->unitnumber_digits = CountDigitsForAllocatingSpace(max_unitnumber);
	} else {
		/* Sort by the primary vehicle; we just want all vehicles that share the same orders to form a contiguous range. */
		std::stable_sort(this->vehicles.begin(), this->vehicles.end(), [](const Vehicle * const &u, const Vehicle * const &v) {
			return u->FirstShared() < v->FirstShared();
		});

		uint max_num_vehicles = 0;

		VehicleList::const_iterator begin = this->vehicles.begin();
		while (begin != this->vehicles.end()) {
			VehicleList::const_iterator end = std::find_if_not(begin, this->vehicles.cend(), [first_shared = (*begin)->FirstShared()](const Vehicle * const &v) {
				return v->FirstShared() == first_shared;
			});

			this->vehgroups.emplace_back(begin, end);

			max_num_vehicles = std::max<uint>(max_num_vehicles, static_cast<uint>(end - begin));

			begin = end;
		}

		this->unitnumber_digits = CountDigitsForAllocatingSpace(max_num_vehicles);
	}
	this->FilterVehicleList();
	this->CountOwnVehicles();

	this->vehgroups.RebuildDone();
	this->vscroll->SetCount(this->vehgroups.size());
}

static bool GroupCargoFilter(const GUIVehicleGroup* group, const CargoID cid)
{
	if (cid == CF_ANY) return true;
	for (VehicleList::const_iterator v = group->vehicles_begin; v != group->vehicles_end; ++v) {
		if (VehicleCargoFilter(*v, cid)) return true;
	}
	return false;
}

static GUIVehicleGroupList::FilterFunction * const _filter_funcs[] = {
	&GroupCargoFilter,
};

<<<<<<< HEAD
/** Set cargo filter list item index. */
void BaseVehicleListWindow::SetCargoFilterIndex(int index)
=======
/**
 * Set cargo filter for the vehicle group list.
 * @param cid The cargo to be set.
 */
void BaseVehicleListWindow::SetCargoFilter(CargoID cid)
>>>>>>> 5cb7a16e
{
	if (this->cargo_filter_criteria != cid) {
		this->cargo_filter_criteria = cid;
		/* Deactivate filter if criteria is 'Show All', activate it otherwise. */
		this->vehgroups.SetFilterState(this->cargo_filter_criteria != CF_ANY);
		this->vehgroups.SetFilterType(0);
		this->vehgroups.ForceRebuild();
	}
}

/** Populate the filter list and set the cargo filter criteria. */
void BaseVehicleListWindow::SetCargoFilterArray()
{
	this->cargo_filter_criteria = CF_ANY;
	this->vehgroups.SetFilterFuncs(_filter_funcs);
	this->vehgroups.SetFilterState(this->cargo_filter_criteria != CF_ANY);
}

/** Filter the engine list against the currently selected cargo filter */
void BaseVehicleListWindow::FilterVehicleList()
{
	this->vehgroups.Filter(this->cargo_filter_criteria);
	if (this->vehicles.empty()) {
		/* No vehicle passed through the filter, invalidate the previously selected vehicle */
		this->vehicle_sel = INVALID_VEHICLE;
	} else if (this->vehicle_sel != INVALID_VEHICLE && std::find(this->vehicles.begin(), this->vehicles.end(), Vehicle::Get(this->vehicle_sel)) == this->vehicles.end()) { // previously selected engine didn't pass the filter, remove selection
		this->vehicle_sel = INVALID_VEHICLE;
	}
}

/**
 * Compute the size for the Action dropdown.
 * @param show_autoreplace If true include the autoreplace item.
 * @param show_group If true include group-related stuff.
 * @return Required size.
 */
Dimension BaseVehicleListWindow::GetActionDropdownSize(bool show_autoreplace, bool show_group, bool show_template_replace, StringID change_order_str)
{
	Dimension d = {0, 0};

	if (show_autoreplace) d = maxdim(d, GetStringBoundingBox(STR_VEHICLE_LIST_REPLACE_VEHICLES));
	if (show_autoreplace && show_template_replace) {
		d = maxdim(d, GetStringBoundingBox(STR_TMPL_TEMPLATE_REPLACEMENT));
	}
	d = maxdim(d, GetStringBoundingBox(STR_VEHICLE_LIST_SEND_FOR_SERVICING));
	d = maxdim(d, GetStringBoundingBox(this->vehicle_depot_name[this->vli.vtype]));

	if (show_group) {
		d = maxdim(d, GetStringBoundingBox(STR_GROUP_ADD_SHARED_VEHICLE));
		d = maxdim(d, GetStringBoundingBox(STR_GROUP_REMOVE_ALL_VEHICLES));
	}

	if (change_order_str != 0) {
		d = maxdim(d, GetStringBoundingBox(change_order_str));
	}

	d = maxdim(d, GetStringBoundingBox(STR_VEHICLE_LIST_CREATE_GROUP));

	return d;
}

void BaseVehicleListWindow::OnInit()
{
	this->order_arrow_width = GetStringBoundingBox(STR_JUST_RIGHT_ARROW, FS_SMALL).width;
	this->SetCargoFilterArray();
}

StringID BaseVehicleListWindow::GetCargoFilterLabel(CargoID cid) const
{
	switch (cid) {
		case CF_ANY: return STR_CARGO_TYPE_FILTER_ALL;
		case CF_FREIGHT: return STR_CARGO_TYPE_FILTER_FREIGHT;
		case CF_NONE: return STR_CARGO_TYPE_FILTER_NONE;
		default: return CargoSpec::Get(cid)->name;
	}
}

/**
 * Build drop down list for cargo filter selection.
 * @param full If true, build list with all cargo types, instead of only used cargo types.
 * @return Drop down list for cargo filter.
 */
DropDownList BaseVehicleListWindow::BuildCargoDropDownList(bool full) const
{
	DropDownList list;

	/* Add item for disabling filtering. */
	list.push_back(std::make_unique<DropDownListStringItem>(this->GetCargoFilterLabel(CF_ANY), CF_ANY, false));
	/* Add item for freight (i.e. vehicles with cargo capacity and with no passenger capacity). */
	list.push_back(std::make_unique<DropDownListStringItem>(this->GetCargoFilterLabel(CF_FREIGHT), CF_FREIGHT, false));
	/* Add item for vehicles not carrying anything, e.g. train engines. */
	list.push_back(std::make_unique<DropDownListStringItem>(this->GetCargoFilterLabel(CF_NONE), CF_NONE, false));

	/* Add cargos */
	Dimension d = GetLargestCargoIconSize();
	for (const CargoSpec *cs : _sorted_cargo_specs) {
		if (!full && !HasBit(this->used_cargoes, cs->Index())) continue;
		list.push_back(std::make_unique<DropDownListIconItem>(d, cs->GetCargoIcon(), PAL_NONE, cs->name, cs->Index(), false, !HasBit(this->used_cargoes, cs->Index())));
	}

	return list;
}

/**
 * Whether the Action dropdown window should be shown/available.
 * @return Whether available
 */
bool BaseVehicleListWindow::ShouldShowActionDropdownList() const
{
	return true;
}

/**
 * Display the Action dropdown window.
 * @param show_autoreplace If true include the autoreplace item.
 * @param show_group If true include group-related stuff.
 * @return Itemlist for dropdown
 */
DropDownList BaseVehicleListWindow::BuildActionDropdownList(bool show_autoreplace, bool show_group, bool show_template_replace,
		StringID change_order_str, bool show_create_group, bool consider_top_level)
{
	DropDownList list;
	bool disable = this->own_vehicles == 0;
	bool mass_action_disable = disable || (_settings_client.gui.disable_top_veh_list_mass_actions && consider_top_level);

	if (show_autoreplace) list.push_back(std::make_unique<DropDownListStringItem>(STR_VEHICLE_LIST_REPLACE_VEHICLES, ADI_REPLACE, disable));
	if (show_autoreplace && show_template_replace) {
		list.push_back(std::make_unique<DropDownListStringItem>(STR_TMPL_TEMPLATE_REPLACEMENT, ADI_TEMPLATE_REPLACE, disable));
	}
	list.push_back(std::make_unique<DropDownListStringItem>(STR_VEHICLE_LIST_SEND_FOR_SERVICING, ADI_SERVICE, mass_action_disable));
	list.push_back(std::make_unique<DropDownListStringItem>(this->vehicle_depot_name[this->vli.vtype], ADI_DEPOT, mass_action_disable));
	if (_settings_client.gui.show_depot_sell_gui) list.push_back(std::make_unique<DropDownListStringItem>(this->vehicle_depot_sell_name[this->vli.vtype], ADI_DEPOT_SELL, mass_action_disable));
	list.push_back(std::make_unique<DropDownListStringItem>(STR_VEHICLE_LIST_CANCEL_DEPOT_SERVICE, ADI_CANCEL_DEPOT, mass_action_disable));

	if (show_group) {
		list.push_back(std::make_unique<DropDownListStringItem>(STR_GROUP_ADD_SHARED_VEHICLE, ADI_ADD_SHARED, disable));
		list.push_back(std::make_unique<DropDownListStringItem>(STR_GROUP_REMOVE_ALL_VEHICLES, ADI_REMOVE_ALL, disable));
	}
	list.push_back(std::make_unique<DropDownListStringItem>(STR_TRACE_RESTRICT_SLOT_MANAGE, ADI_TRACERESTRICT_SLOT_MGMT, false));
	if (_settings_client.gui.show_adv_tracerestrict_features) {
		list.push_back(std::make_unique<DropDownListStringItem>(STR_TRACE_RESTRICT_COUNTER_MANAGE, ADI_TRACERESTRICT_COUNTER_MGMT, false));
	}
	if (change_order_str != 0) {
		list.push_back(std::make_unique<DropDownListStringItem>(change_order_str, ADI_CHANGE_ORDER, disable));
	}
	if (show_create_group) {
		list.push_back(std::make_unique<DropDownListStringItem>(STR_VEHICLE_LIST_CREATE_GROUP, ADI_CREATE_GROUP, disable));
	}

	return list;
}

/* cached values for VehicleNameSorter to spare many GetString() calls */
static const Vehicle *_last_vehicle[2] = { nullptr, nullptr };

static btree::btree_map<VehicleID, int> _vehicle_max_speed_loaded;

void BaseVehicleListWindow::SortVehicleList()
{
	if (this->vehgroups.Sort()) return;

	/* invalidate cached values for name sorter - vehicle names could change */
	_last_vehicle[0] = _last_vehicle[1] = nullptr;
	_vehicle_max_speed_loaded.clear();
}

void DepotSortList(VehicleList *list)
{
	if (list->size() < 2) return;
	std::sort(list->begin(), list->end(), &VehicleNumberSorter);
}

/** draw the vehicle profit button in the vehicle list window. */
static void DrawVehicleProfitButton(DateDelta age, Money display_profit_last_year, uint num_vehicles, int x, int y)
{
	SpriteID spr;

	/* draw profit-based coloured icons */
	if (age <= VEHICLE_PROFIT_MIN_AGE) {
		spr = SPR_PROFIT_NA;
	} else if (display_profit_last_year < 0) {
		spr = SPR_PROFIT_NEGATIVE;
	} else if (display_profit_last_year < VEHICLE_PROFIT_THRESHOLD * num_vehicles) {
		spr = SPR_PROFIT_SOME;
	} else {
		spr = SPR_PROFIT_LOT;
	}
	DrawSprite(spr, PAL_NONE, x, y);
}

/** Maximum number of refit cycles we try, to prevent infinite loops. And we store only a byte anyway */
static const uint MAX_REFIT_CYCLE = 256;

/**
 * Get the best fitting subtype when 'cloning'/'replacing' \a v_from with \a v_for.
 * All articulated parts of both vehicles are tested to find a possibly shared subtype.
 * For \a v_for only vehicle refittable to \a dest_cargo_type are considered.
 * @param v_from the vehicle to match the subtype from
 * @param v_for  the vehicle to get the subtype for
 * @param dest_cargo_type Destination cargo type.
 * @return the best sub type
 */
byte GetBestFittingSubType(const Vehicle *v_from, Vehicle *v_for, CargoID dest_cargo_type)
{
	v_from = v_from->GetFirstEnginePart();
	v_for = v_for->GetFirstEnginePart();

	/* Create a list of subtypes used by the various parts of v_for */
	static std::vector<StringID> subtypes;
	subtypes.clear();
	for (; v_from != nullptr; v_from = v_from->HasArticulatedPart() ? v_from->GetNextArticulatedPart() : nullptr) {
		const Engine *e_from = v_from->GetEngine();
		if (!e_from->CanCarryCargo() || !HasBit(e_from->info.callback_mask, CBM_VEHICLE_CARGO_SUFFIX)) continue;
		include(subtypes, GetCargoSubtypeText(v_from));
	}

	byte ret_refit_cyc = 0;
	bool success = false;
	if (!subtypes.empty()) {
		/* Check whether any articulated part is refittable to 'dest_cargo_type' with a subtype listed in 'subtypes' */
		for (Vehicle *v = v_for; v != nullptr; v = v->HasArticulatedPart() ? v->GetNextArticulatedPart() : nullptr) {
			const Engine *e = v->GetEngine();
			if (!e->CanCarryCargo() || !HasBit(e->info.callback_mask, CBM_VEHICLE_CARGO_SUFFIX)) continue;
			if (!HasBit(e->info.refit_mask, dest_cargo_type) && v->cargo_type != dest_cargo_type) continue;

			CargoID old_cargo_type = v->cargo_type;
			byte old_cargo_subtype = v->cargo_subtype;

			/* Set the 'destination' cargo */
			v->cargo_type = dest_cargo_type;

			/* Cycle through the refits */
			for (uint refit_cyc = 0; refit_cyc < MAX_REFIT_CYCLE; refit_cyc++) {
				v->cargo_subtype = refit_cyc;

				/* Make sure we don't pick up anything cached. */
				v->First()->InvalidateNewGRFCache();
				v->InvalidateNewGRFCache();

				StringID subtype = GetCargoSubtypeText(v);
				if (subtype == STR_EMPTY) break;

				if (std::find(subtypes.begin(), subtypes.end(), subtype) == subtypes.end()) continue;

				/* We found something matching. */
				ret_refit_cyc = refit_cyc;
				success = true;
				break;
			}

			/* Reset the vehicle's cargo type */
			v->cargo_type    = old_cargo_type;
			v->cargo_subtype = old_cargo_subtype;

			/* Make sure we don't taint the vehicle. */
			v->First()->InvalidateNewGRFCache();
			v->InvalidateNewGRFCache();

			if (success) break;
		}
	}

	return ret_refit_cyc;
}

/**
 * Get the engine that suffers from the most severe breakdown.
 * This means the engine with the lowest breakdown_type.
 * If the breakdown types of 2 engines are equal, the one with the lowest breakdown_severity (most severe) is picked.
 * @param v The front engine of the train.
 * @return The most severly broken engine.
 */
const Vehicle *GetMostSeverelyBrokenEngine(const Train *v)
{
	assert(v->IsFrontEngine());
	const Vehicle *w = v;
	byte most_severe_type = 255;
	for (const Vehicle *u = v; u != nullptr; u = u->Next()) {
		if (u->breakdown_ctr == 1) {
			if (u->breakdown_type < most_severe_type) {
				most_severe_type = u->breakdown_type;
				w = u;
			} else if (u->breakdown_type == most_severe_type && u->breakdown_severity < w->breakdown_severity) {
				w = u;
			}
		}
	}
	return w;
}

/** Option to refit a vehicle chain */
struct RefitOption {
	CargoID cargo;    ///< Cargo to refit to
	byte subtype;     ///< Subcargo to use
	StringID string;  ///< GRF-local String to display for the cargo

	/**
	 * Inequality operator for #RefitOption.
	 * @param other Compare to this #RefitOption.
	 * @return True if both #RefitOption are different.
	 */
	inline bool operator != (const RefitOption &other) const
	{
		return other.cargo != this->cargo || other.string != this->string;
	}

	/**
	 * Equality operator for #RefitOption.
	 * @param other Compare to this #RefitOption.
	 * @return True if both #RefitOption are equal.
	 */
	inline bool operator == (const RefitOption &other) const
	{
		return other.cargo == this->cargo && other.string == this->string;
	}
};

using RefitOptions = std::map<CargoID, std::vector<RefitOption>, CargoIDComparator>; ///< Available refit options (subtype and string) associated with each cargo type.

/**
 * Draw the list of available refit options for a consist and highlight the selected refit option (if any).
 * @param refits Available refit options for each (sorted) cargo.
 * @param sel   Selected refit option in the window
 * @param pos   Position of the selected item in caller widow
 * @param rows  Number of rows(capacity) in caller window
 * @param delta Step height in caller window
 * @param r     Rectangle of the matrix widget.
 */
static void DrawVehicleRefitWindow(const RefitOptions &refits, const RefitOption *sel, uint pos, uint rows, uint delta, const Rect &r)
{
	Rect ir = r.Shrink(WidgetDimensions::scaled.matrix);
	uint current = 0;

	bool rtl = _current_text_dir == TD_RTL;
	uint iconwidth = std::max(GetSpriteSize(SPR_CIRCLE_FOLDED).width, GetSpriteSize(SPR_CIRCLE_UNFOLDED).width);
	uint iconheight = GetSpriteSize(SPR_CIRCLE_FOLDED).height;
	int linecolour = _colour_gradient[COLOUR_ORANGE][4];

	int iconleft   = rtl ? ir.right - iconwidth     : ir.left;
	int iconcenter = rtl ? ir.right - iconwidth / 2 : ir.left + iconwidth / 2;
	int iconinner  = rtl ? ir.right - iconwidth     : ir.left + iconwidth;

	Rect tr = ir.Indent(iconwidth + WidgetDimensions::scaled.hsep_wide, rtl);

	/* Draw the list of subtypes for each cargo, and find the selected refit option (by its position). */
	for (const auto &pair : refits) {
		bool has_subtypes = pair.second.size() > 1;
		for (const RefitOption &refit : pair.second) {
			if (current >= pos + rows) break;

			/* Hide subtypes if selected cargo type does not match */
			if ((sel == nullptr || sel->cargo != refit.cargo) && refit.subtype != UINT8_MAX) continue;

			/* Refit options with a position smaller than pos don't have to be drawn. */
			if (current < pos) {
				current++;
				continue;
			}

			if (has_subtypes) {
				if (refit.subtype != UINT8_MAX) {
					/* Draw tree lines */
					int ycenter = tr.top + GetCharacterHeight(FS_NORMAL) / 2;
					GfxDrawLine(iconcenter, tr.top - WidgetDimensions::scaled.matrix.top, iconcenter, (&refit == &pair.second.back()) ? ycenter : tr.top - WidgetDimensions::scaled.matrix.top + delta - 1, linecolour);
					GfxDrawLine(iconcenter, ycenter, iconinner, ycenter, linecolour);
				} else {
					/* Draw expand/collapse icon */
					DrawSprite((sel != nullptr && sel->cargo == refit.cargo) ? SPR_CIRCLE_UNFOLDED : SPR_CIRCLE_FOLDED, PAL_NONE, iconleft, tr.top + (GetCharacterHeight(FS_NORMAL) - iconheight) / 2);
				}
			}

			TextColour colour = (sel != nullptr && sel->cargo == refit.cargo && sel->subtype == refit.subtype) ? TC_WHITE : TC_BLACK;
			/* Get the cargo name. */
			SetDParam(0, CargoSpec::Get(refit.cargo)->name);
			SetDParam(1, refit.string);
			DrawString(tr, STR_JUST_STRING_STRING, colour);

			tr.top += delta;
			current++;
		}
	}
}

/** Refit cargo window. */
struct RefitWindow : public Window {
	const RefitOption *selected_refit; ///< Selected refit option.
	RefitOptions refit_list; ///< List of refit subtypes available for each sorted cargo.
	VehicleOrderID order;        ///< If not #INVALID_VEH_ORDER_ID, selection is part of a refit order (rather than execute directly).
	uint information_width;      ///< Width required for correctly displaying all cargoes in the information panel.
	Scrollbar *vscroll;          ///< The main scrollbar.
	Scrollbar *hscroll;          ///< Only used for long vehicles.
	int vehicle_width;           ///< Width of the vehicle being drawn.
	int sprite_left;             ///< Left position of the vehicle sprite.
	int sprite_right;            ///< Right position of the vehicle sprite.
	uint vehicle_margin;         ///< Margin to use while selecting vehicles when the vehicle image is centered.
	int click_x;                 ///< Position of the first click while dragging.
	VehicleID selected_vehicle;  ///< First vehicle in the current selection.
	uint8 num_vehicles;          ///< Number of selected vehicles.
	bool auto_refit;             ///< Select cargo for auto-refitting.
	bool is_virtual_train;       ///< TemplateReplacement, whether the selected vehicle is virtual
	mutable std::map<VehicleID, std::string> ship_part_names; ///< Ship part name strings

	/**
	 * Collects all (cargo, subcargo) refit options of a vehicle chain.
	 */
	void BuildRefitList()
	{
		/* Store the currently selected RefitOption. */
		std::optional<RefitOption> current_refit_option;
		if (this->selected_refit != nullptr) current_refit_option = *(this->selected_refit);
		this->selected_refit = nullptr;

		this->refit_list.clear();
		Vehicle *v = Vehicle::Get(this->window_number);

		/* Check only the selected vehicles. */
		VehicleSet vehicles_to_refit;
		GetVehicleSet(vehicles_to_refit, Vehicle::Get(this->selected_vehicle), this->num_vehicles);

		do {
			if (v->type == VEH_TRAIN && std::find(vehicles_to_refit.begin(), vehicles_to_refit.end(), v->index) == vehicles_to_refit.end()) continue;
			if (v->type == VEH_SHIP && this->num_vehicles == 1 && v->index != this->selected_vehicle) continue;
			const Engine *e = v->GetEngine();
			CargoTypes cmask = e->info.refit_mask;
			byte callback_mask = e->info.callback_mask;

			/* Skip this engine if it does not carry anything */
			if (!e->CanCarryCargo()) continue;
			/* Skip this engine if we build the list for auto-refitting and engine doesn't allow it. */
			if (this->auto_refit && !HasBit(e->info.misc_flags, EF_AUTO_REFIT)) continue;

			/* Loop through all cargoes in the refit mask */
			for (const auto &cs : _sorted_cargo_specs) {
				CargoID cid = cs->Index();
				/* Skip cargo type if it's not listed */
				if (!HasBit(cmask, cid)) continue;

				auto &list = this->refit_list[cid];
				bool first_vehicle = list.empty();
				if (first_vehicle) {
					/* Keeping the current subtype is always an option. It also serves as the option in case of no subtypes */
					list.push_back({cid, UINT8_MAX, STR_EMPTY});
				}

				/* Check the vehicle's callback mask for cargo suffixes.
				 * This is not supported for ordered refits, since subtypes only have a meaning
				 * for a specific vehicle at a specific point in time, which conflicts with shared orders,
				 * autoreplace, autorenew, clone, order restoration, ... */
				if (this->order == INVALID_VEH_ORDER_ID && HasBit(callback_mask, CBM_VEHICLE_CARGO_SUFFIX)) {
					/* Make a note of the original cargo type. It has to be
					 * changed to test the cargo & subtype... */
					CargoID temp_cargo = v->cargo_type;
					byte temp_subtype  = v->cargo_subtype;

					v->cargo_type = cid;

					for (uint refit_cyc = 0; refit_cyc < MAX_REFIT_CYCLE; refit_cyc++) {
						v->cargo_subtype = refit_cyc;

						/* Make sure we don't pick up anything cached. */
						v->First()->InvalidateNewGRFCache();
						v->InvalidateNewGRFCache();

						StringID subtype = GetCargoSubtypeText(v);

						if (first_vehicle) {
							/* Append new subtype (don't add duplicates though) */
							if (subtype == STR_EMPTY) break;

							RefitOption option;
							option.cargo   = cid;
							option.subtype = refit_cyc;
							option.string  = subtype;
							include(list, option);
						} else {
							/* Intersect the subtypes of earlier vehicles with the subtypes of this vehicle */
							if (subtype == STR_EMPTY) {
								/* No more subtypes for this vehicle, delete all subtypes >= refit_cyc */
								/* UINT8_MAX item is in front, other subtypes are sorted. So just truncate the list in the right spot */
								for (uint i = 1; i < list.size(); i++) {
									if (list[i].subtype >= refit_cyc) {
										list.resize(i);
										break;
									}
								}
								break;
							} else {
								/* Check whether the subtype matches with the subtype of earlier vehicles. */
								uint pos = 1;
								while (pos < list.size() && list[pos].subtype != refit_cyc) pos++;
								if (pos < list.size() && list[pos].string != subtype) {
									/* String mismatch, remove item keeping the order */
									list.erase(list.begin() + pos);
								}
							}
						}
					}

					/* Reset the vehicle's cargo type */
					v->cargo_type    = temp_cargo;
					v->cargo_subtype = temp_subtype;

					/* And make sure we haven't tainted the cache */
					v->First()->InvalidateNewGRFCache();
					v->InvalidateNewGRFCache();
				}
			}
		} while (v->IsArticulatedCallbackVehicleType() && (v = v->Next()) != nullptr);

		/* Restore the previously selected RefitOption. */
		if (current_refit_option.has_value()) {
			for (const auto &pair : this->refit_list) {
				for (const auto &refit : pair.second) {
					if (refit.cargo == current_refit_option->cargo && refit.subtype == current_refit_option->subtype) {
						this->selected_refit = &refit;
						break;
					}
				}
				if (this->selected_refit != nullptr) break;
			}
		}

		this->SetWidgetDisabledState(WID_VR_REFIT, this->selected_refit == nullptr);
	}

	/**
	 * Refresh scrollbar after selection changed
	 */
	void RefreshScrollbar()
	{
		size_t scroll_row = 0;
		size_t rows = 0;
		CargoID cargo = this->selected_refit == nullptr ? (CargoID)CT_INVALID : this->selected_refit->cargo;

		for (const auto &pair : this->refit_list) {
			if (pair.first == cargo) {
				/* selected_refit points to an element in the vector so no need to search for it. */
				scroll_row = rows + (this->selected_refit - pair.second.data());
				rows += pair.second.size();
			} else {
				rows++; /* Unselected cargo type is collapsed into one row. */
			}
		}

		this->vscroll->SetCount(rows);
		this->vscroll->ScrollTowards(static_cast<int>(scroll_row));
	}

	/**
	 * Select a row.
	 * @param click_row Clicked row
	 */
	void SetSelection(uint click_row)
	{
		uint row = 0;

		for (const auto &pair : refit_list) {
			for (const RefitOption &refit : pair.second) {
				if (row == click_row) {
					this->selected_refit = &refit;
					return;
				}
				row++;
				/* If this cargo type is not already selected then its subtypes are not visible, so skip the rest. */
				if (this->selected_refit == nullptr || this->selected_refit->cargo != refit.cargo) break;
			}
		}

		/* No selection made */
		this->selected_refit = nullptr;
	}

	RefitWindow(WindowDesc *desc, const Vehicle *v, VehicleOrderID order, bool auto_refit, bool is_virtual) : Window(desc)
	{
		this->auto_refit = auto_refit;
		this->is_virtual_train = is_virtual;
		this->order = order;
		this->CreateNestedTree();

		this->vscroll = this->GetScrollbar(WID_VR_SCROLLBAR);
		this->hscroll = (v->IsGroundVehicle() ? this->GetScrollbar(WID_VR_HSCROLLBAR) : nullptr);
		this->GetWidget<NWidgetCore>(WID_VR_SELECT_HEADER)->tool_tip = STR_REFIT_TRAIN_LIST_TOOLTIP + v->type;
		this->GetWidget<NWidgetCore>(WID_VR_MATRIX)->tool_tip        = STR_REFIT_TRAIN_LIST_TOOLTIP + v->type;
		NWidgetCore *nwi = this->GetWidget<NWidgetCore>(WID_VR_REFIT);
		nwi->widget_data = STR_REFIT_TRAIN_REFIT_BUTTON + v->type;
		nwi->tool_tip    = STR_REFIT_TRAIN_REFIT_TOOLTIP + v->type;
		int hscrollbar_pane;
		if (v->IsGroundVehicle()) {
			hscrollbar_pane = 0;
		} else if (v->type == VEH_SHIP && v->Next() != nullptr && this->order == INVALID_VEH_ORDER_ID) {
			hscrollbar_pane = 1;
		} else {
			hscrollbar_pane = SZSP_HORIZONTAL;
		}
		this->GetWidget<NWidgetStacked>(WID_VR_SHOW_HSCROLLBAR)->SetDisplayedPlane(hscrollbar_pane);
		this->GetWidget<NWidgetCore>(WID_VR_VEHICLE_PANEL_DISPLAY)->tool_tip = (v->type == VEH_TRAIN) ? STR_REFIT_SELECT_VEHICLES_TOOLTIP : STR_NULL;

		this->FinishInitNested(v->index);
		this->owner = v->owner;

		this->SetWidgetDisabledState(WID_VR_REFIT, this->selected_refit == nullptr);
	}

	void Close(int data = 0) override
	{
		if (this->window_number != INVALID_VEHICLE) {
			if (!FocusWindowById(WC_VEHICLE_VIEW, this->window_number)) {
				if (this->window_number != INVALID_VEHICLE) {
					const Vehicle *v = Vehicle::Get(this->window_number);
					MarkDirtyFocusedRoutePaths(v);
				}
			}
		}
		this->Window::Close();
	}

	void OnFocus(Window *previously_focused_window) override
	{
		if (HasFocusedVehicleChanged(this->window_number, previously_focused_window)) {
			if (this->window_number != INVALID_VEHICLE) {
				const Vehicle *v = Vehicle::Get(this->window_number);
				MarkDirtyFocusedRoutePaths(v);
			}
		}
	}

	void OnFocusLost(bool closing, Window *newly_focused_window) override
	{
		if (HasFocusedVehicleChanged(this->window_number, newly_focused_window)) {
			if (this->window_number != INVALID_VEHICLE) {
				const Vehicle *v = Vehicle::Get(this->window_number);
				MarkDirtyFocusedRoutePaths(v);
			}
		}
	}

	void OnInit() override
	{
		/* (Re)build the refit list */
		this->OnInvalidateData(VIWD_CONSIST_CHANGED);
	}

	void OnPaint() override
	{
		/* Determine amount of items for scroller. */
		if (this->hscroll != nullptr) this->hscroll->SetCount(this->vehicle_width);

		/* Calculate sprite position. */
		NWidgetCore *vehicle_panel_display = this->GetWidget<NWidgetCore>(WID_VR_VEHICLE_PANEL_DISPLAY);
		int sprite_width = std::max(0, ((int)vehicle_panel_display->current_x - this->vehicle_width) / 2);
		this->sprite_left = vehicle_panel_display->pos_x;
		this->sprite_right = vehicle_panel_display->pos_x + vehicle_panel_display->current_x - 1;
		if (_current_text_dir == TD_RTL) {
			this->sprite_right -= sprite_width;
			this->vehicle_margin = vehicle_panel_display->current_x - sprite_right;
		} else {
			this->sprite_left += sprite_width;
			this->vehicle_margin = sprite_left;
		}

		this->DrawWidgets();
	}

	void UpdateWidgetSize(int widget, Dimension *size, [[maybe_unused]] const Dimension &padding, [[maybe_unused]] Dimension *fill, [[maybe_unused]] Dimension *resize) override
	{
		switch (widget) {
			case WID_VR_MATRIX:
				resize->height = GetCharacterHeight(FS_NORMAL) + padding.height;
				size->height = resize->height * 8;
				break;

			case WID_VR_VEHICLE_PANEL_DISPLAY:
				size->height = ScaleGUITrad(GetVehicleHeight(Vehicle::Get(this->window_number)->type));
				break;

			case WID_VR_INFO:
				size->width = this->information_width + padding.height;
				break;
		}
	}

	const std::string &GetShipPartName(const Vehicle *v) const
	{
		std::string &name = this->ship_part_names[v->index];
		if (name.empty()) {
			char buffer[128] = "";
			const Vehicle *front = v->First();
			uint offset = 0;
			for (const Vehicle *u = front; u != v; u = u->Next()) offset++;
			uint16 callback = GetVehicleCallback(XCBID_SHIP_REFIT_PART_NAME, offset, 0, front->engine_type, front);
			if (callback != CALLBACK_FAILED && callback < 0x400) {
				const GRFFile *grffile = v->GetGRF();
				assert(grffile != nullptr);

				StartTextRefStackUsage(grffile, 6);
				char *end = GetString(buffer, GetGRFStringID(grffile->grfid, 0xD000 + callback), lastof(buffer));
				StopTextRefStackUsage();

				name.assign(buffer, end - buffer);
			} else {
				SetDParam(0, offset + 1);
				char *end = GetString(buffer, STR_REFIT_SHIP_PART, lastof(buffer));
				name.assign(buffer, end - buffer);
			}
		}
		return name;
	}

	void SetStringParameters(int widget) const override
	{
		if (widget == WID_VR_CAPTION) SetDParam(0, Vehicle::Get(this->window_number)->index);

		if (widget == WID_VR_VEHICLE_DROPDOWN) {
			if (this->num_vehicles == 1) {
				SetDParam(0, STR_JUST_RAW_STRING);
				SetDParamStr(1, this->GetShipPartName(Vehicle::Get(this->selected_vehicle)));
			} else {
				SetDParam(0, STR_REFIT_WHOLE_SHIP);
			}
		}
	}

	/**
	 * Gets the #StringID to use for displaying capacity.
	 * @param option Cargo and cargo subtype to check for capacity.
	 * @return INVALID_STRING_ID if there is no capacity. StringID to use in any other case.
	 * @post String parameters have been set.
	 */
	StringID GetCapacityString(const RefitOption &option) const
	{
		assert(_current_company == _local_company);
		Vehicle *v = Vehicle::Get(this->window_number);
		CommandCost cost = DoCommand(v->tile, this->selected_vehicle, option.cargo | option.subtype << 8 | this->num_vehicles << 16 |
				(int)this->auto_refit << 24, DC_QUERY_COST, GetCmdRefitVeh(v->type));

		if (cost.Failed()) return INVALID_STRING_ID;

		SetDParam(0, option.cargo);
		SetDParam(1, _returned_refit_capacity);

		Money money = cost.GetCost();
		if (_returned_mail_refit_capacity > 0) {
			SetDParam(2, CT_MAIL);
			SetDParam(3, _returned_mail_refit_capacity);
			if (this->order != INVALID_VEH_ORDER_ID) {
				/* No predictable cost */
				return STR_PURCHASE_INFO_AIRCRAFT_CAPACITY;
			} else if (money <= 0) {
				SetDParam(4, -money);
				return STR_REFIT_NEW_CAPACITY_INCOME_FROM_AIRCRAFT_REFIT;
			} else {
				SetDParam(4, money);
				return STR_REFIT_NEW_CAPACITY_COST_OF_AIRCRAFT_REFIT;
			}
		} else {
			if (this->order != INVALID_VEH_ORDER_ID) {
				/* No predictable cost */
				SetDParam(2, STR_EMPTY);
				return STR_PURCHASE_INFO_CAPACITY;
			} else if (money <= 0) {
				SetDParam(2, -money);
				return STR_REFIT_NEW_CAPACITY_INCOME_FROM_REFIT;
			} else {
				SetDParam(2, money);
				return STR_REFIT_NEW_CAPACITY_COST_OF_REFIT;
			}
		}
	}

	void DrawWidget(const Rect &r, int widget) const override
	{
		switch (widget) {
			case WID_VR_VEHICLE_PANEL_DISPLAY: {
				Vehicle *v = Vehicle::Get(this->window_number);
				DrawVehicleImage(v, {this->sprite_left, r.top, this->sprite_right, r.bottom},
					INVALID_VEHICLE, EIT_IN_DETAILS, this->hscroll != nullptr ? this->hscroll->GetPosition() : 0);

				/* Highlight selected vehicles. */
				if (this->order != INVALID_VEH_ORDER_ID) break;
				int x = 0;
				switch (v->type) {
					case VEH_TRAIN: {
						VehicleSet vehicles_to_refit;
						GetVehicleSet(vehicles_to_refit, Vehicle::Get(this->selected_vehicle), this->num_vehicles);

						int left = INT32_MIN;
						int width = 0;

						/* Determine top & bottom position of the highlight.*/
						const int height = ScaleSpriteTrad(12);
						const int highlight_top = CenterBounds(r.top, r.bottom, height);
						const int highlight_bottom = highlight_top + height - 1;

						for (Train *u = Train::From(v); u != nullptr; u = u->Next()) {
							/* Start checking. */
							const bool contained = std::find(vehicles_to_refit.begin(), vehicles_to_refit.end(), u->index) != vehicles_to_refit.end();
							if (contained && left == INT32_MIN) {
								left = x - this->hscroll->GetPosition() + r.left + this->vehicle_margin;
								width = 0;
							}

							/* Draw a selection. */
							if ((!contained || u->Next() == nullptr) && left != INT32_MIN) {
								if (u->Next() == nullptr && contained) {
									int current_width = u->GetDisplayImageWidth();
									width += current_width;
									x += current_width;
								}

								int right = Clamp(left + width, 0, r.right);
								left = std::max(0, left);

								if (_current_text_dir == TD_RTL) {
									right = r.Width() - left;
									left = right - width;
								}

								if (left != right) {
									Rect hr = {left, highlight_top, right, highlight_bottom};
									DrawFrameRect(hr.Expand(WidgetDimensions::scaled.bevel), COLOUR_WHITE, FR_BORDERONLY);
								}

								left = INT32_MIN;
							}

							int current_width = u->GetDisplayImageWidth();
							width += current_width;
							x += current_width;
						}
						break;
					}

					default: break;
				}
				break;
			}

			case WID_VR_MATRIX:
				DrawVehicleRefitWindow(this->refit_list, this->selected_refit, this->vscroll->GetPosition(), this->vscroll->GetCapacity(), this->resize.step_height, r);
				break;

			case WID_VR_INFO:
				if (this->selected_refit != nullptr) {
					StringID string = this->GetCapacityString(*this->selected_refit);
					if (string != INVALID_STRING_ID) {
						DrawStringMultiLine(r.Shrink(WidgetDimensions::scaled.framerect), string);
					}
				}
				break;
		}
	}

	/**
	 * Some data on this window has become invalid.
	 * @param data Information about the changed data.
	 * @param gui_scope Whether the call is done from GUI scope. You may not do everything when not in GUI scope. See #InvalidateWindowData() for details.
	 */
	void OnInvalidateData([[maybe_unused]] int data = 0, [[maybe_unused]] bool gui_scope = true) override
	{
		switch (data) {
			case VIWD_AUTOREPLACE: // Autoreplace replaced the vehicle; selected_vehicle became invalid.
			case VIWD_CONSIST_CHANGED: { // The consist has changed; rebuild the entire list.
				/* Clear the selection. */
				Vehicle *v = Vehicle::Get(this->window_number);
				this->selected_vehicle = v->index;
				this->num_vehicles = UINT8_MAX;
				this->ship_part_names.clear();
				FALLTHROUGH;
			}

			case 2: { // The vehicle selection has changed; rebuild the entire list.
				if (!gui_scope) break;
				this->BuildRefitList();

				/* The vehicle width has changed too. */
				this->vehicle_width = GetVehicleWidth(Vehicle::Get(this->window_number), EIT_IN_DETAILS);
				uint max_width = 0;

				/* Check the width of all cargo information strings. */
				for (const auto &list : this->refit_list) {
					for (const RefitOption &refit : list.second) {
						StringID string = this->GetCapacityString(refit);
						if (string != INVALID_STRING_ID) {
							Dimension dim = GetStringBoundingBox(string);
							max_width = std::max(dim.width, max_width);
						}
					}
				}

				if (this->information_width < max_width) {
					this->information_width = max_width;
					this->ReInit();
				}
				FALLTHROUGH;
			}

			case 1: // A new cargo has been selected.
				if (!gui_scope) break;
				this->RefreshScrollbar();
				break;
		}
	}

	int GetClickPosition(int click_x)
	{
		const NWidgetCore *matrix_widget = this->GetWidget<NWidgetCore>(WID_VR_VEHICLE_PANEL_DISPLAY);
		if (_current_text_dir == TD_RTL) click_x = matrix_widget->current_x - click_x;
		click_x -= this->vehicle_margin;
		if (this->hscroll != nullptr) click_x += this->hscroll->GetPosition();

		return click_x;
	}

	void SetSelectedVehicles(int drag_x)
	{
		drag_x = GetClickPosition(drag_x);

		int left_x  = std::min(this->click_x, drag_x);
		int right_x = std::max(this->click_x, drag_x);
		this->num_vehicles = 0;

		Vehicle *v = Vehicle::Get(this->window_number);
		/* Find the vehicle part that was clicked. */
		switch (v->type) {
			case VEH_TRAIN: {
				/* Don't select anything if we are not clicking in the vehicle. */
				if (left_x >= 0) {
					const Train *u = Train::From(v);
					bool start_counting = false;
					for (; u != nullptr; u = u->Next()) {
						int current_width = u->GetDisplayImageWidth();
						left_x  -= current_width;
						right_x -= current_width;

						if (left_x < 0 && !start_counting) {
							this->selected_vehicle = u->index;
							start_counting = true;

							/* Count the first vehicle, even if articulated part */
							this->num_vehicles++;
						} else if (start_counting && !u->IsArticulatedPart()) {
							/* Do not count articulated parts */
							this->num_vehicles++;
						}

						if (right_x < 0) break;
					}
				}

				/* If the selection is not correct, clear it. */
				if (this->num_vehicles != 0) {
					if (_ctrl_pressed) this->num_vehicles = UINT8_MAX;
					break;
				}
				FALLTHROUGH;
			}

			default:
				/* Clear the selection. */
				this->selected_vehicle = v->index;
				this->num_vehicles = UINT8_MAX;
				break;
		}
	}

	virtual void OnDropdownSelect(int widget, int index) override
	{
		if (widget != WID_VR_VEHICLE_DROPDOWN) return;

		const Vehicle *v = Vehicle::Get(this->window_number);

		if (index > 0) {
			for (const Vehicle *u = v; u != nullptr; u = u->Next()) {
				if (index == 1) {
					this->selected_vehicle = u->index;
					this->num_vehicles = 1;
					this->InvalidateData(2);
					return;
				}
				index--;
			}
		}

		this->selected_vehicle = v->index;
		this->num_vehicles = UINT8_MAX;
		this->InvalidateData(2);
	}

	void OnClick(Point pt, int widget, int click_count) override
	{
		switch (widget) {
			case WID_VR_VEHICLE_PANEL_DISPLAY: { // Vehicle image.
				if (this->order != INVALID_VEH_ORDER_ID) break;
				NWidgetBase *nwi = this->GetWidget<NWidgetBase>(WID_VR_VEHICLE_PANEL_DISPLAY);
				this->click_x = GetClickPosition(pt.x - nwi->pos_x);
				this->SetSelectedVehicles(pt.x - nwi->pos_x);
				this->SetWidgetDirty(WID_VR_VEHICLE_PANEL_DISPLAY);
				if (!_ctrl_pressed) {
					SetObjectToPlaceWnd(SPR_CURSOR_MOUSE, PAL_NONE, HT_DRAG, this);
				} else {
					/* The vehicle selection has changed. */
					this->InvalidateData(2);
				}
				break;
			}

			case WID_VR_MATRIX: { // listbox
				this->SetSelection(this->vscroll->GetScrolledRowFromWidget(pt.y, this, WID_VR_MATRIX));
				this->SetWidgetDisabledState(WID_VR_REFIT, this->selected_refit == nullptr);
				this->InvalidateData(1);

				if (click_count == 1) break;
				FALLTHROUGH;
			}

			case WID_VR_REFIT: // refit button
				if (this->selected_refit != nullptr) {
					const Vehicle *v = Vehicle::Get(this->window_number);

					if (this->order == INVALID_VEH_ORDER_ID) {
						bool delete_window = this->selected_vehicle == v->index && this->num_vehicles == UINT8_MAX;
						if (DoCommandP(v->tile, this->selected_vehicle, this->selected_refit->cargo | this->selected_refit->subtype << 8 | this->num_vehicles << 16 | this->is_virtual_train << 31,
								GetCmdRefitVeh(v)) && delete_window) {
							this->Close();
						}
					} else {
						if (DoCommandP(v->tile, v->index, this->selected_refit->cargo | this->selected_refit->subtype << 8 | this->order << 16, CMD_ORDER_REFIT)) this->Close();
					}
				}
				break;

			case WID_VR_VEHICLE_DROPDOWN: {
				const Vehicle *v = Vehicle::Get(this->window_number);
				if (v->type != VEH_SHIP) break;

				DropDownList dlist;
				int selected = 0;
				dlist.emplace_back(new DropDownListStringItem(STR_REFIT_WHOLE_SHIP, 0, false));

				int offset = 1;
				for (const Vehicle *u = v; u != nullptr; u = u->Next()) {
					if (u->index == this->selected_vehicle && this->num_vehicles == 1) selected = offset;
					dlist.emplace_back(new DropDownListStringItem(this->GetShipPartName(u), offset, false));
					offset++;
				}

				ShowDropDownList(this, std::move(dlist), selected, WID_VR_VEHICLE_DROPDOWN);
				break;
			}
		}
	}

	void OnMouseDrag(Point pt, int widget) override
	{
		switch (widget) {
			case WID_VR_VEHICLE_PANEL_DISPLAY: { // Vehicle image.
				if (this->order != INVALID_VEH_ORDER_ID) break;
				NWidgetBase *nwi = this->GetWidget<NWidgetBase>(WID_VR_VEHICLE_PANEL_DISPLAY);
				this->SetSelectedVehicles(pt.x - nwi->pos_x);
				this->SetWidgetDirty(WID_VR_VEHICLE_PANEL_DISPLAY);
				break;
			}
		}
	}

	void OnDragDrop(Point pt, int widget) override
	{
		switch (widget) {
			case WID_VR_VEHICLE_PANEL_DISPLAY: { // Vehicle image.
				if (this->order != INVALID_VEH_ORDER_ID) break;
				NWidgetBase *nwi = this->GetWidget<NWidgetBase>(WID_VR_VEHICLE_PANEL_DISPLAY);
				this->SetSelectedVehicles(pt.x - nwi->pos_x);
				this->InvalidateData(2);
				break;
			}
		}
	}

	void OnResize() override
	{
		this->vehicle_width = GetVehicleWidth(Vehicle::Get(this->window_number), EIT_IN_DETAILS);
		this->vscroll->SetCapacityFromWidget(this, WID_VR_MATRIX);
		if (this->hscroll != nullptr) this->hscroll->SetCapacityFromWidget(this, WID_VR_VEHICLE_PANEL_DISPLAY);
	}
};

static const NWidgetPart _nested_vehicle_refit_widgets[] = {
	NWidget(NWID_HORIZONTAL),
		NWidget(WWT_CLOSEBOX, COLOUR_GREY),
		NWidget(WWT_CAPTION, COLOUR_GREY, WID_VR_CAPTION), SetDataTip(STR_REFIT_CAPTION, STR_TOOLTIP_WINDOW_TITLE_DRAG_THIS),
		NWidget(WWT_DEFSIZEBOX, COLOUR_GREY),
	EndContainer(),
	/* Vehicle display + scrollbar. */
	NWidget(NWID_VERTICAL),
		NWidget(WWT_PANEL, COLOUR_GREY, WID_VR_VEHICLE_PANEL_DISPLAY), SetMinimalSize(228, 14), SetResize(1, 0), SetScrollbar(WID_VR_HSCROLLBAR), EndContainer(),
		NWidget(NWID_SELECTION, INVALID_COLOUR, WID_VR_SHOW_HSCROLLBAR),
			NWidget(NWID_HSCROLLBAR, COLOUR_GREY, WID_VR_HSCROLLBAR),
			NWidget(WWT_DROPDOWN, COLOUR_GREY, WID_VR_VEHICLE_DROPDOWN), SetFill(1, 0), SetResize(1, 0), SetDataTip(STR_JUST_STRING1, STR_REFIT_SHIP_PART_DROPDOWN_TOOLTIP),
		EndContainer(),
	EndContainer(),
	NWidget(WWT_TEXTBTN, COLOUR_GREY, WID_VR_SELECT_HEADER), SetDataTip(STR_REFIT_TITLE, STR_NULL), SetResize(1, 0),
	/* Matrix + scrollbar. */
	NWidget(NWID_HORIZONTAL),
		NWidget(WWT_MATRIX, COLOUR_GREY, WID_VR_MATRIX), SetMinimalSize(228, 112), SetResize(1, 14), SetFill(1, 1), SetMatrixDataTip(1, 0, STR_NULL), SetScrollbar(WID_VR_SCROLLBAR),
		NWidget(NWID_VSCROLLBAR, COLOUR_GREY, WID_VR_SCROLLBAR),
	EndContainer(),
	NWidget(WWT_PANEL, COLOUR_GREY, WID_VR_INFO), SetMinimalTextLines(2, WidgetDimensions::unscaled.framerect.Vertical()), SetResize(1, 0), EndContainer(),
	NWidget(NWID_HORIZONTAL),
		NWidget(WWT_PUSHTXTBTN, COLOUR_GREY, WID_VR_REFIT), SetFill(1, 0), SetResize(1, 0),
		NWidget(WWT_RESIZEBOX, COLOUR_GREY),
	EndContainer(),
};

static WindowDesc _vehicle_refit_desc(__FILE__, __LINE__,
	WDP_AUTO, "view_vehicle_refit", 240, 174,
	WC_VEHICLE_REFIT, WC_VEHICLE_VIEW,
	WDF_CONSTRUCTION,
	std::begin(_nested_vehicle_refit_widgets), std::end(_nested_vehicle_refit_widgets)
);

/**
 * Show the refit window for a vehicle
 * @param *v The vehicle to show the refit window for
 * @param order of the vehicle to assign refit to, or INVALID_VEH_ORDER_ID to refit the vehicle now
 * @param parent the parent window of the refit window
 * @param auto_refit Choose cargo for auto-refitting
 */
void ShowVehicleRefitWindow(const Vehicle *v, VehicleOrderID order, Window *parent, bool auto_refit, bool is_virtual_train)
{
	CloseWindowById(WC_VEHICLE_REFIT, v->index);
	RefitWindow *w = new RefitWindow(&_vehicle_refit_desc, v, order, auto_refit, is_virtual_train);
	w->parent = parent;
}

/** Display list of cargo types of the engine, for the purchase information window */
uint ShowRefitOptionsList(int left, int right, int y, EngineID engine)
{
	/* List of cargo types of this engine */
	CargoTypes cmask = GetUnionOfArticulatedRefitMasks(engine, false);
	/* List of cargo types available in this climate */
	CargoTypes lmask = _cargo_mask;

	/* Draw nothing if the engine is not refittable */
	if (HasAtMostOneBit(cmask)) return y;

	if (cmask == lmask) {
		/* Engine can be refitted to all types in this climate */
		SetDParam(0, STR_PURCHASE_INFO_ALL_TYPES);
	} else {
		/* Check if we are able to refit to more cargo types and unable to. If
		 * so, invert the cargo types to list those that we can't refit to. */
		if (CountBits(cmask ^ lmask) < CountBits(cmask) && CountBits(cmask ^ lmask) <= 7) {
			cmask ^= lmask;
			SetDParam(0, STR_PURCHASE_INFO_ALL_BUT);
		} else {
			SetDParam(0, STR_JUST_CARGO_LIST);
		}
		SetDParam(1, cmask);
	}

	return DrawStringMultiLine(left, right, y, INT32_MAX, STR_PURCHASE_INFO_REFITTABLE_TO);
}

/** Get the cargo subtype text from NewGRF for the vehicle details window. */
StringID GetCargoSubtypeText(const Vehicle *v)
{
	if (HasBit(EngInfo(v->engine_type)->callback_mask, CBM_VEHICLE_CARGO_SUFFIX)) {
		uint16 cb = GetVehicleCallback(CBID_VEHICLE_CARGO_SUFFIX, 0, 0, v->engine_type, v);
		if (cb != CALLBACK_FAILED) {
			if (cb > 0x400) ErrorUnknownCallbackResult(v->GetGRFID(), CBID_VEHICLE_CARGO_SUFFIX, cb);
			if (cb >= 0x400 || (v->GetGRF()->grf_version < 8 && cb == 0xFF)) cb = CALLBACK_FAILED;
		}
		if (cb != CALLBACK_FAILED) {
			return GetGRFStringID(v->GetGRFID(), 0xD000 + cb);
		}
	}
	return STR_EMPTY;
}

/** Sort vehicle groups by the number of vehicles in the group */
static bool VehicleGroupLengthSorter(const GUIVehicleGroup &a, const GUIVehicleGroup &b)
{
	return a.NumVehicles() < b.NumVehicles();
}

/** Sort vehicle groups by the total profit this year */
static bool VehicleGroupTotalProfitThisYearSorter(const GUIVehicleGroup &a, const GUIVehicleGroup &b)
{
	return a.GetDisplayProfitThisYear() < b.GetDisplayProfitThisYear();
}

/** Sort vehicle groups by the total profit last year */
static bool VehicleGroupTotalProfitLastYearSorter(const GUIVehicleGroup &a, const GUIVehicleGroup &b)
{
	return a.GetDisplayProfitLastYear() < b.GetDisplayProfitLastYear();
}

/** Sort vehicle groups by the average profit this year */
static bool VehicleGroupAverageProfitThisYearSorter(const GUIVehicleGroup &a, const GUIVehicleGroup &b)
{
	return a.GetDisplayProfitThisYear() * static_cast<uint>(b.NumVehicles()) < b.GetDisplayProfitThisYear() * static_cast<uint>(a.NumVehicles());
}

/** Sort vehicle groups by the average profit last year */
static bool VehicleGroupAverageProfitLastYearSorter(const GUIVehicleGroup &a, const GUIVehicleGroup &b)
{
	return a.GetDisplayProfitLastYear() * static_cast<uint>(b.NumVehicles()) < b.GetDisplayProfitLastYear() * static_cast<uint>(a.NumVehicles());
}

/** Sort vehicles by their number */
static bool VehicleNumberSorter(const Vehicle * const &a, const Vehicle * const &b)
{
	return a->unitnumber < b->unitnumber;
}

/** Sort vehicles by their name */
static bool VehicleNameSorter(const Vehicle * const &a, const Vehicle * const &b)
{
	static std::string last_name[2] = { {}, {} };

	if (a != _last_vehicle[0]) {
		_last_vehicle[0] = a;
		SetDParam(0, a->index);
		last_name[0] = GetString(STR_VEHICLE_NAME);
	}

	if (b != _last_vehicle[1]) {
		_last_vehicle[1] = b;
		SetDParam(0, b->index);
		last_name[1] = GetString(STR_VEHICLE_NAME);
	}

	int r = StrNaturalCompare(last_name[0], last_name[1]); // Sort by name (natural sorting).
	return (r != 0) ? r < 0: VehicleNumberSorter(a, b);
}

/** Sort vehicles by their age */
static bool VehicleAgeSorter(const Vehicle * const &a, const Vehicle * const &b)
{
	auto r = a->age - b->age;
	return (r != 0) ? r < 0 : VehicleNumberSorter(a, b);
}

/** Sort vehicles by this year profit */
static bool VehicleProfitThisYearSorter(const Vehicle * const &a, const Vehicle * const &b)
{
	int r = ClampTo<int32_t>(a->GetDisplayProfitThisYear() - b->GetDisplayProfitThisYear());
	return (r != 0) ? r < 0 : VehicleNumberSorter(a, b);
}

/** Sort vehicles by last year profit */
static bool VehicleProfitLastYearSorter(const Vehicle * const &a, const Vehicle * const &b)
{
	int r = ClampTo<int32>(a->GetDisplayProfitLastYear() - b->GetDisplayProfitLastYear());
	return (r != 0) ? r < 0 : VehicleNumberSorter(a, b);
}

/** Sort vehicles by lifetime profit */
static bool VehicleProfitLifetimeSorter(const Vehicle * const &a, const Vehicle * const &b)
{
	int r = ClampTo<int32>(a->GetDisplayProfitLifetime() - b->GetDisplayProfitLifetime());
	return (r != 0) ? r < 0 : VehicleNumberSorter(a, b);
}

/** Sort vehicles by their cargo */
static bool VehicleCargoSorter(const Vehicle * const &a, const Vehicle * const &b)
{
	const Vehicle *v;
	CargoArray diff{};

	/* Append the cargo of the connected waggons */
	for (v = a; v != nullptr; v = v->Next()) diff[v->cargo_type] += v->cargo_cap;
	for (v = b; v != nullptr; v = v->Next()) diff[v->cargo_type] -= v->cargo_cap;

	int r = 0;
	for (uint d : diff) {
		r = d;
		if (r != 0) break;
	}

	return (r != 0) ? r < 0 : VehicleNumberSorter(a, b);
}

/** Sort vehicles by their reliability */
static bool VehicleReliabilitySorter(const Vehicle * const &a, const Vehicle * const &b)
{
	int r = a->reliability - b->reliability;
	return (r != 0) ? r < 0 : VehicleNumberSorter(a, b);
}

/** Sort vehicles by their max speed */
static bool VehicleMaxSpeedSorter(const Vehicle * const &a, const Vehicle * const &b)
{
	int r = a->vcache.cached_max_speed - b->vcache.cached_max_speed;
	return (r != 0) ? r < 0 : VehicleNumberSorter(a, b);
}

/** Sort vehicles by model */
static bool VehicleModelSorter(const Vehicle * const &a, const Vehicle * const &b)
{
	int r = a->engine_type - b->engine_type;
	return (r != 0) ? r < 0 : VehicleNumberSorter(a, b);
}

/** Sort vehicles by their value */
static bool VehicleValueSorter(const Vehicle * const &a, const Vehicle * const &b)
{
	const Vehicle *u;
	Money diff = 0;

	for (u = a; u != nullptr; u = u->Next()) diff += u->value;
	for (u = b; u != nullptr; u = u->Next()) diff -= u->value;

	int r = ClampTo<int32_t>(diff);
	return (r != 0) ? r < 0 : VehicleNumberSorter(a, b);
}

/** Sort vehicles by their length */
static bool VehicleLengthSorter(const Vehicle * const &a, const Vehicle * const &b)
{
	int r = a->GetGroundVehicleCache()->cached_total_length - b->GetGroundVehicleCache()->cached_total_length;
	return (r != 0) ? r < 0 : VehicleNumberSorter(a, b);
}

/** Sort vehicles by the time they can still live */
static bool VehicleTimeToLiveSorter(const Vehicle * const &a, const Vehicle * const &b)
{
	int r = ClampTo<int32_t>((a->max_age - a->age) - (b->max_age - b->age));
	return (r != 0) ? r < 0 : VehicleNumberSorter(a, b);
}

/** Sort vehicles by the timetable delay */
static bool VehicleTimetableDelaySorter(const Vehicle * const &a, const Vehicle * const &b)
{
	int r = a->lateness_counter - b->lateness_counter;
	return (r != 0) ? r < 0 : VehicleNumberSorter(a, b);
}

/** Sort vehicles by the average order occupancy */
static bool VehicleAverageOrderOccupancySorter(const Vehicle * const &a, const Vehicle * const &b)
{
	int r = a->GetOrderOccupancyAverage() - b->GetOrderOccupancyAverage();
	return (r != 0) ? r < 0 : VehicleNumberSorter(a, b);
}

/** Sort vehicles by the max speed (fully loaded) */
static bool VehicleMaxSpeedLoadedSorter(const Vehicle * const &a, const Vehicle * const &b)
{
	auto get_max_speed_loaded = [](const Train * const v) -> int {
		auto res = _vehicle_max_speed_loaded.insert({ v->index, 0 });
		if (!res.second) {
			/* This vehicle's speed was already in _vehicle_max_speed_loaded */
			return res.first->second;
		}
		int loaded_weight = 0;
		for (const Train *u = v; u != nullptr; u = u->Next()) {
			loaded_weight += u->GetWeightWithoutCargo() + u->GetCargoWeight(u->cargo_cap);
		}

		int loaded_max_speed = GetTrainEstimatedMaxAchievableSpeed(v, loaded_weight, v->GetDisplayMaxSpeed());
		res.first->second = loaded_max_speed;
		return loaded_max_speed;
	};

	int r = get_max_speed_loaded(Train::From(a)) - get_max_speed_loaded(Train::From(b));
	return (r != 0) ? r < 0 : VehicleNumberSorter(a, b);
}

void InitializeGUI()
{
	MemSetT(&_grouping, 0);
	MemSetT(&_sorting, 0);
}

/**
 * Assign a vehicle window a new vehicle
 * @param window_class WindowClass to search for
 * @param from_index the old vehicle ID
 * @param to_index the new vehicle ID
 */
static inline void ChangeVehicleWindow(WindowClass window_class, VehicleID from_index, VehicleID to_index)
{
	Window *w = FindWindowById(window_class, from_index);
	if (w != nullptr) {
		/* Update window_number */
		w->window_number = to_index;
		if (w->viewport != nullptr) w->viewport->follow_vehicle = to_index;

		/* Update vehicle drag data */
		if (_thd.window_class == window_class && _thd.window_number == (WindowNumber)from_index) {
			_thd.window_number = to_index;
		}

		/* Notify the window. */
		w->InvalidateData(VIWD_AUTOREPLACE, false);
	}
}

/**
 * Report a change in vehicle IDs (due to autoreplace) to affected vehicle windows.
 * @param from_index the old vehicle ID
 * @param to_index the new vehicle ID
 */
void ChangeVehicleViewWindow(VehicleID from_index, VehicleID to_index)
{
	ChangeVehicleWindow(WC_VEHICLE_VIEW,      from_index, to_index);
	ChangeVehicleWindow(WC_VEHICLE_ORDERS,    from_index, to_index);
	ChangeVehicleWindow(WC_VEHICLE_REFIT,     from_index, to_index);
	ChangeVehicleWindow(WC_VEHICLE_DETAILS,   from_index, to_index);
	ChangeVehicleWindow(WC_VEHICLE_TIMETABLE, from_index, to_index);
	ChangeFixedViewportRoutePath(from_index, to_index);
}

static const NWidgetPart _nested_vehicle_list[] = {
	NWidget(NWID_HORIZONTAL),
		NWidget(WWT_CLOSEBOX, COLOUR_GREY),
		NWidget(NWID_SELECTION, INVALID_COLOUR, WID_VL_CAPTION_SELECTION),
			NWidget(WWT_CAPTION, COLOUR_GREY, WID_VL_CAPTION),
			NWidget(NWID_HORIZONTAL),
				NWidget(WWT_CAPTION, COLOUR_GREY, WID_VL_CAPTION_SHARED_ORDERS),
				NWidget(WWT_PUSHTXTBTN, COLOUR_GREY, WID_VL_ORDER_VIEW), SetMinimalSize(61, 14), SetDataTip(STR_GOTO_ORDER_VIEW, STR_GOTO_ORDER_VIEW_TOOLTIP),
			EndContainer(),
		EndContainer(),
		NWidget(WWT_SHADEBOX, COLOUR_GREY),
		NWidget(WWT_DEFSIZEBOX, COLOUR_GREY),
		NWidget(WWT_STICKYBOX, COLOUR_GREY),
	EndContainer(),

	NWidget(NWID_HORIZONTAL),
		NWidget(NWID_VERTICAL),
			NWidget(WWT_TEXTBTN, COLOUR_GREY, WID_VL_GROUP_ORDER), SetMinimalSize(0, 12), SetFill(1, 1), SetDataTip(STR_STATION_VIEW_GROUP, STR_TOOLTIP_GROUP_ORDER),
			NWidget(WWT_PUSHTXTBTN, COLOUR_GREY, WID_VL_SORT_ORDER), SetMinimalSize(0, 12), SetFill(1, 1), SetDataTip(STR_BUTTON_SORT_BY, STR_TOOLTIP_SORT_ORDER),
		EndContainer(),
		NWidget(NWID_VERTICAL),
			NWidget(WWT_DROPDOWN, COLOUR_GREY, WID_VL_GROUP_BY_PULLDOWN), SetMinimalSize(0, 12), SetFill(1, 0), SetDataTip(0x0, STR_TOOLTIP_GROUP_ORDER),
			NWidget(WWT_DROPDOWN, COLOUR_GREY, WID_VL_SORT_BY_PULLDOWN), SetMinimalSize(0, 12), SetFill(1, 0), SetDataTip(0x0, STR_TOOLTIP_SORT_CRITERIA),
		EndContainer(),
		NWidget(NWID_VERTICAL),
			NWidget(WWT_PANEL, COLOUR_GREY), SetMinimalSize(0, 12), SetFill(1, 1), SetResize(1, 0), EndContainer(),
			NWidget(NWID_HORIZONTAL),
				NWidget(NWID_SELECTION, INVALID_COLOUR, WID_VL_FILTER_BY_CARGO_SEL),
					NWidget(WWT_DROPDOWN, COLOUR_GREY, WID_VL_FILTER_BY_CARGO), SetMinimalSize(0, 12), SetFill(0, 0), SetDataTip(STR_JUST_STRING, STR_TOOLTIP_FILTER_CRITERIA),
				EndContainer(),
				NWidget(WWT_PANEL, COLOUR_GREY), SetMinimalSize(0, 12), SetFill(1, 1), SetResize(1, 0), EndContainer(),
			EndContainer(),
		EndContainer(),
	EndContainer(),

	NWidget(NWID_HORIZONTAL),
		NWidget(WWT_MATRIX, COLOUR_GREY, WID_VL_LIST), SetMinimalSize(248, 0), SetFill(1, 0), SetResize(1, 1), SetMatrixDataTip(1, 0, STR_NULL), SetScrollbar(WID_VL_SCROLLBAR),
		NWidget(NWID_VSCROLLBAR, COLOUR_GREY, WID_VL_SCROLLBAR),
	EndContainer(),

	NWidget(NWID_HORIZONTAL),
		NWidget(NWID_SELECTION, INVALID_COLOUR, WID_VL_HIDE_BUTTONS),
			NWidget(NWID_HORIZONTAL),
				NWidget(WWT_PUSHTXTBTN, COLOUR_GREY, WID_VL_AVAILABLE_VEHICLES), SetMinimalSize(106, 12), SetFill(0, 1),
								SetDataTip(STR_JUST_STRING, STR_VEHICLE_LIST_AVAILABLE_ENGINES_TOOLTIP),
				NWidget(WWT_PANEL, COLOUR_GREY), SetMinimalSize(0, 12), SetResize(1, 0), SetFill(1, 1), EndContainer(),
				NWidget(WWT_DROPDOWN, COLOUR_GREY, WID_VL_MANAGE_VEHICLES_DROPDOWN), SetMinimalSize(118, 12), SetFill(0, 1),
								SetDataTip(STR_VEHICLE_LIST_MANAGE_LIST, STR_VEHICLE_LIST_MANAGE_LIST_TOOLTIP),
				NWidget(WWT_PUSHIMGBTN, COLOUR_GREY, WID_VL_STOP_ALL), SetMinimalSize(12, 12), SetFill(0, 1),
								SetDataTip(SPR_FLAG_VEH_STOPPED, STR_VEHICLE_LIST_MASS_STOP_LIST_TOOLTIP),
				NWidget(WWT_PUSHIMGBTN, COLOUR_GREY, WID_VL_START_ALL), SetMinimalSize(12, 12), SetFill(0, 1),
								SetDataTip(SPR_FLAG_VEH_RUNNING, STR_VEHICLE_LIST_MASS_START_LIST_TOOLTIP),
			EndContainer(),
			/* Widget to be shown for other companies hiding the previous 5 widgets. */
			NWidget(WWT_PANEL, COLOUR_GREY), SetFill(1, 1), SetResize(1, 0), EndContainer(),
		EndContainer(),
		NWidget(WWT_RESIZEBOX, COLOUR_GREY),
	EndContainer(),
};

static void DrawSmallOrderList(const Vehicle *v, int left, int right, int y, uint order_arrow_width, VehicleOrderID start)
{
	const Order *order = v->GetOrder(start);
	if (order == nullptr) return;

	bool rtl = _current_text_dir == TD_RTL;
	int l_offset = rtl ? 0 : order_arrow_width;
	int r_offset = rtl ? order_arrow_width : 0;
	int i = 0;
	VehicleOrderID oid = start;

	do {
		if (oid == v->cur_real_order_index) DrawString(left, right, y, STR_JUST_RIGHT_ARROW, TC_BLACK, SA_LEFT, false, FS_SMALL);

		if (order->IsType(OT_GOTO_STATION)) {
			SetDParam(0, order->GetDestination());
			DrawString(left + l_offset, right - r_offset, y, STR_STATION_NAME, TC_BLACK, SA_LEFT, false, FS_SMALL);

			y += GetCharacterHeight(FS_SMALL);
			if (++i == 4) break;
		}

		oid++;
		order = order->next;
		if (order == nullptr) {
			order = v->orders->GetFirstOrder();
			oid = 0;
		}
	} while (oid != start);
}

/** Draw small order list in the vehicle GUI, but without the little black arrow.  This is used for shared order groups. */
static void DrawSmallOrderList(const Order *order, int left, int right, int y, uint order_arrow_width)
{
	bool rtl = _current_text_dir == TD_RTL;
	int l_offset = rtl ? 0 : order_arrow_width;
	int r_offset = rtl ? order_arrow_width : 0;
	int i = 0;
	while (order != nullptr) {
		if (order->IsType(OT_GOTO_STATION)) {
			SetDParam(0, order->GetDestination());
			DrawString(left + l_offset, right - r_offset, y, STR_STATION_NAME, TC_BLACK, SA_LEFT, false, FS_SMALL);

			y += GetCharacterHeight(FS_SMALL);
			if (++i == 4) break;
		}
		order = order->next;
	}
}

/**
 * Draws an image of a vehicle chain
 * @param v         Front vehicle
 * @param r         Rect to draw at
 * @param selection Selected vehicle to draw a frame around
 * @param skip      Number of pixels to skip at the front (for scrolling)
 */
void DrawVehicleImage(const Vehicle *v, const Rect &r, VehicleID selection, EngineImageType image_type, int skip)
{
	switch (v->type) {
		case VEH_TRAIN:    DrawTrainImage(Train::From(v), r, selection, image_type, skip); break;
		case VEH_ROAD:     DrawRoadVehImage(v, r, selection, image_type, skip);  break;
		case VEH_SHIP:     DrawShipImage(v, r, selection, image_type);     break;
		case VEH_AIRCRAFT: DrawAircraftImage(v, r, selection, image_type); break;
		default: NOT_REACHED();
	}
}

/**
 * Get the height of a vehicle in the vehicle list GUIs.
 * @param type    the vehicle type to look at
 * @param divisor the resulting height must be dividable by this
 * @return the height
 */
uint GetVehicleListHeight(VehicleType type, uint divisor)
{
	/* Name + vehicle + profit */
	uint base = ScaleGUITrad(GetVehicleHeight(type)) + 2 * GetCharacterHeight(FS_SMALL) + ScaleGUITrad(1);
	/* Drawing of the 4 small orders + profit*/
	if (type >= VEH_SHIP) base = std::max(base, 5U * GetCharacterHeight(FS_SMALL) + ScaleGUITrad(1));

	if (divisor == 1) return base;

	/* Make sure the height is dividable by divisor */
	uint rem = base % divisor;
	return base + (rem == 0 ? 0 : divisor - rem);
}

/**
 * Draw all the vehicle list items.
 * @param selected_vehicle The vehicle that is to be highlighted.
 * @param line_height      Height of a single item line.
 * @param r                Rectangle with edge positions of the matrix widget.
 */
void BaseVehicleListWindow::DrawVehicleListItems(VehicleID selected_vehicle, int line_height, const Rect &r) const
{
	Rect ir = r.WithHeight(line_height).Shrink(WidgetDimensions::scaled.matrix, RectPadding::zero);
	bool rtl = _current_text_dir == TD_RTL;

	Dimension profit = GetSpriteSize(SPR_PROFIT_LOT);
	int text_offset = std::max<int>(profit.width, GetDigitWidth() * this->unitnumber_digits) + WidgetDimensions::scaled.hsep_normal;
	Rect tr = ir.Indent(text_offset, rtl);

	bool show_orderlist = this->vli.vtype >= VEH_SHIP;
	Rect olr = ir.Indent(std::max(ScaleGUITrad(100) + text_offset, ir.Width() / 2), rtl);

	int image_left  = (rtl && show_orderlist) ? olr.right : tr.left;
	int image_right = (!rtl && show_orderlist) ? olr.left : tr.right;

	int vehicle_button_x = rtl ? ir.right - profit.width : ir.left;

	uint max = static_cast<uint>(std::min<size_t>(this->vscroll->GetPosition() + this->vscroll->GetCapacity(), this->vehgroups.size()));
	for (uint i = this->vscroll->GetPosition(); i < max; ++i) {
		const GUIVehicleGroup &vehgroup = this->vehgroups[i];
		if (this->grouping == GB_NONE) {
			const Vehicle *v = vehgroup.GetSingleVehicle();

			SetDParam(0, STR_VEHICLE_LIST_PROFIT_THIS_YEAR_LAST_YEAR);
			SetDParam(1, v->GetDisplayProfitThisYear());
			SetDParam(2, v->GetDisplayProfitLastYear());

			StringID str;
			switch (this->vehgroups.SortType()) {
				case VST_AGE: {
					str = (v->age + DAYS_IN_YEAR < v->max_age) ? STR_VEHICLE_LIST_AGE : STR_VEHICLE_LIST_AGE_RED;
					SetDParam(3, DateDeltaToYears(v->age));
					SetDParam(4, DateDeltaToYears(v->max_age));
					break;
				}

				case VST_CARGO: {
					CargoTypes cargoes = 0;
					for (const Vehicle *u = v; u != nullptr; u = u->Next()) {
						if (u->cargo_cap > 0) SetBit(cargoes, u->cargo_type);
					}
					str = STR_VEHICLE_LIST_CARGO_LIST;
					SetDParam(3, cargoes);
					break;
				}

				case VST_RELIABILITY: {
					str = ToPercent16(v->reliability) >= 50 ? STR_VEHICLE_LIST_RELIABILITY : STR_VEHICLE_LIST_RELIABILITY_RED;
					SetDParam(3, ToPercent16(v->reliability));
					break;
				}

				case VST_MAX_SPEED: {
					str = STR_VEHICLE_LIST_MAX_SPEED;
					SetDParam(3, v->GetDisplayMaxSpeed());
					break;
				}

				case VST_MODEL: {
					str = STR_VEHICLE_LIST_ENGINE_BUILT;
					SetDParam(3, v->engine_type);
					SetDParam(4, v->build_year);
					break;
				}

				case VST_VALUE: {
					Money total_value = 0;
					for (const Vehicle *u = v; u != nullptr; u = u->GetNextVehicle()) {
						total_value += u->value;
					}
					str = STR_VEHICLE_LIST_VALUE;
					SetDParam(3, total_value);
					break;
				}

				case VST_LENGTH: {
					const GroundVehicleCache* gcache = v->GetGroundVehicleCache();
					assert(gcache != nullptr);
					str = STR_VEHICLE_LIST_LENGTH;
					SetDParam(3, CeilDiv(gcache->cached_total_length * 10, TILE_SIZE));
					SetDParam(4, 1);
					break;
				}

				case VST_TIME_TO_LIVE: {
					auto years_remaining = (v->max_age / DAYS_IN_LEAP_YEAR) - (v->age / DAYS_IN_LEAP_YEAR);
					str = (years_remaining > 1) ? STR_VEHICLE_LIST_TIME_TO_LIVE : ((years_remaining < 0) ? STR_VEHICLE_LIST_TIME_TO_LIVE_OVERDUE : STR_VEHICLE_LIST_TIME_TO_LIVE_RED);
					SetDParam(3, std::abs(years_remaining.base()));
					break;
				}

				case VST_TIMETABLE_DELAY: {
					if (v->lateness_counter == 0 || (!_settings_client.gui.timetable_in_ticks && v->lateness_counter / DATE_UNIT_SIZE == 0)) {
						str = STR_VEHICLE_LIST_TIMETABLE_DELAY_ON_TIME;
					} else {
						str = v->lateness_counter > 0 ? STR_VEHICLE_LIST_TIMETABLE_DELAY_LATE : STR_VEHICLE_LIST_TIMETABLE_DELAY_EARLY;
						SetTimetableParams(3, std::abs(v->lateness_counter));
					}
					break;
				}

				case VST_PROFIT_LIFETIME: {
					str = STR_VEHICLE_LIST_PROFIT_THIS_YEAR_LAST_YEAR_LIFETIME;
					SetDParam(3, v->GetDisplayProfitLifetime());
					break;
				}

				case VST_AVERAGE_ORDER_OCCUPANCY: {
					uint8 occupancy_average = v->GetOrderOccupancyAverage();
					if (occupancy_average >= 16) {
						str = STR_VEHICLE_LIST_ORDER_OCCUPANCY_AVERAGE;
						SetDParam(3, occupancy_average - 16);
					} else {
						str = STR_JUST_STRING2;
					}
					break;
				}

				default: {
					str = STR_JUST_STRING2;
					break;
				}
			}

			DrawVehicleImage(v, {image_left, ir.top, image_right, ir.bottom}, selected_vehicle, EIT_IN_LIST, 0);
			DrawString(tr.left, tr.right, ir.top + line_height - GetCharacterHeight(FS_SMALL) - WidgetDimensions::scaled.framerect.bottom - 1, str);

			/* company colour stripe along vehicle description row */
			if (_settings_client.gui.show_vehicle_list_company_colour && v->owner != this->vli.company) {
				byte ccolour = 0;
				Company *c = Company::Get(v->owner);
				if (c != nullptr) {
					ccolour = _colour_gradient[c->colour][6];
				}
				GfxFillRect((tr.right - 1) - (GetCharacterHeight(FS_SMALL) - 2), ir.top + 1, tr.right - 1, (ir.top + 1) + (GetCharacterHeight(FS_SMALL) - 2), ccolour, FILLRECT_OPAQUE);
			}
		} else {
			SetDParam(0, vehgroup.GetDisplayProfitThisYear());
			SetDParam(1, vehgroup.GetDisplayProfitLastYear());
			DrawString(tr.left, tr.right, ir.bottom - GetCharacterHeight(FS_SMALL) - WidgetDimensions::scaled.framerect.bottom, STR_VEHICLE_LIST_PROFIT_THIS_YEAR_LAST_YEAR);
		}

		DrawVehicleProfitButton(vehgroup.GetOldestVehicleAge(), vehgroup.GetDisplayProfitLastYear(), vehgroup.NumVehicles(), vehicle_button_x, ir.top + GetCharacterHeight(FS_NORMAL) + WidgetDimensions::scaled.vsep_normal);

		switch (this->grouping) {
			case GB_NONE: {
				const Vehicle *v = vehgroup.GetSingleVehicle();

				if (HasBit(v->vehicle_flags, VF_PATHFINDER_LOST)) {
					DrawSprite(SPR_WARNING_SIGN, PAL_NONE, vehicle_button_x, ir.top + GetCharacterHeight(FS_NORMAL) + WidgetDimensions::scaled.vsep_normal + profit.height);
				}

				DrawVehicleImage(v, {image_left, ir.top, image_right, ir.bottom}, selected_vehicle, EIT_IN_LIST, 0);

				if (_settings_client.gui.show_cargo_in_vehicle_lists) {
					/* Get the cargoes the vehicle can carry */
					CargoTypes vehicle_cargoes = 0;

					for (auto u = v; u != nullptr; u = u->Next()) {
						if (u->cargo_cap == 0) continue;

						SetBit(vehicle_cargoes, u->cargo_type);
					}

					if (!v->name.empty()) {
						/* The vehicle got a name so we will print it and the cargoes */
						SetDParam(0, STR_VEHICLE_NAME);
						SetDParam(1, v->index);
						SetDParam(2, STR_VEHICLE_LIST_CARGO);
						SetDParam(3, vehicle_cargoes);
						DrawString(tr.left, tr.right, ir.top, STR_VEHICLE_LIST_NAME_AND_CARGO, TC_BLACK, SA_LEFT, false, FS_SMALL);
					} else if (v->group_id != DEFAULT_GROUP) {
						/* The vehicle has no name, but is member of a group, so print group name and the cargoes */
						SetDParam(0, STR_GROUP_NAME);
						SetDParam(1, v->group_id);
						SetDParam(2, STR_VEHICLE_LIST_CARGO);
						SetDParam(3, vehicle_cargoes);
						DrawString(tr.left, tr.right, ir.top, STR_VEHICLE_LIST_NAME_AND_CARGO, TC_BLACK, SA_LEFT, false, FS_SMALL);
					} else {
						/* The vehicle has no name, and is not a member of a group, so just print the cargoes */
						SetDParam(0, vehicle_cargoes);
						DrawString(tr.left, tr.right, ir.top, STR_VEHICLE_LIST_CARGO, TC_BLACK, SA_LEFT, false, FS_SMALL);
					}
				} else if (!v->name.empty()) {
					/* The vehicle got a name so we will print it */
					SetDParam(0, v->index);
					DrawString(tr.left, tr.right, ir.top, STR_VEHICLE_NAME, TC_BLACK, SA_LEFT, false, FS_SMALL);
				} else if (v->group_id != DEFAULT_GROUP) {
					/* The vehicle has no name, but is member of a group, so print group name */
					SetDParam(0, v->group_id | GROUP_NAME_HIERARCHY);
					DrawString(tr.left, tr.right, ir.top, STR_GROUP_NAME, TC_BLACK, SA_LEFT, false, FS_SMALL);
				}

				if (show_orderlist) DrawSmallOrderList(v, olr.left, olr.right, ir.top, this->order_arrow_width, v->cur_real_order_index);

				TextColour tc;
				if (v->IsChainInDepot()) {
					tc = TC_BLUE;
				} else {
					tc = (v->age > v->max_age - DAYS_IN_LEAP_YEAR) ? TC_RED : TC_BLACK;
				}

				SetDParam(0, v->unitnumber);
				DrawString(ir.left, ir.right, ir.top + WidgetDimensions::scaled.framerect.top, STR_JUST_COMMA, tc);
				break;
			}

			case GB_SHARED_ORDERS:
				assert(vehgroup.NumVehicles() > 0);

				for (int i = 0; i < static_cast<int>(vehgroup.NumVehicles()); ++i) {
					if (image_left + WidgetDimensions::scaled.hsep_wide * i >= image_right) break; // Break if there is no more space to draw any more vehicles anyway.
					DrawVehicleImage(vehgroup.vehicles_begin[i], {image_left + WidgetDimensions::scaled.hsep_wide * i, ir.top, image_right, ir.bottom}, selected_vehicle, EIT_IN_LIST, 0);
				}

				if (vehgroup.vehicles_begin[0]->group_id != DEFAULT_GROUP) {
					/* If all vehicles are in the same group, print group name */
					GroupID gid = vehgroup.vehicles_begin[0]->group_id;
					bool show_group = true;
					for (int i = 1; i < static_cast<int>(vehgroup.NumVehicles()); ++i) {
						if (vehgroup.vehicles_begin[i]->group_id != gid) {
							show_group = false;
							break;
						}
					}
					if (show_group) {
						SetDParam(0, gid | GROUP_NAME_HIERARCHY);
						DrawString(tr.left, tr.right, ir.top, STR_GROUP_NAME, TC_BLACK, SA_LEFT, false, FS_SMALL);
					}
				}

				if (show_orderlist) DrawSmallOrderList((vehgroup.vehicles_begin[0])->GetFirstOrder(), olr.left, olr.right, ir.top, this->order_arrow_width);

				SetDParam(0, vehgroup.NumVehicles());
				DrawString(ir.left, ir.right, ir.top + WidgetDimensions::scaled.framerect.top, STR_JUST_COMMA, TC_BLACK);
				break;

			default:
				NOT_REACHED();
		}

		ir = ir.Translate(0, line_height);
	}
}

void BaseVehicleListWindow::UpdateSortingInterval()
{
	uint16 resort_interval = DAY_TICKS * 10;
	if (this->grouping == GB_NONE && this->vehgroups.SortType() == VST_TIMETABLE_DELAY) resort_interval = DAY_TICKS;
	this->vehgroups.SetResortInterval(resort_interval);
}

void BaseVehicleListWindow::UpdateSortingFromGrouping()
{
	/* Set up sorting. Make the window-specific _sorting variable
	 * point to the correct global _sorting struct so we are freed
	 * from having conditionals during window operation */
	switch (this->vli.vtype) {
		case VEH_TRAIN:    this->sorting = &_sorting[this->grouping].train; break;
		case VEH_ROAD:     this->sorting = &_sorting[this->grouping].roadveh; break;
		case VEH_SHIP:     this->sorting = &_sorting[this->grouping].ship; break;
		case VEH_AIRCRAFT: this->sorting = &_sorting[this->grouping].aircraft; break;
		default: NOT_REACHED();
	}
	this->vehgroups.SetSortFuncs(this->GetVehicleSorterFuncs());
	this->vehgroups.SetListing(*this->sorting);
	this->vehgroups.ForceRebuild();
	this->vehgroups.NeedResort();
	this->UpdateSortingInterval();
}

void BaseVehicleListWindow::UpdateVehicleGroupBy(GroupBy group_by)
{
	if (this->grouping != group_by) {
		/* Save the old sorting option, so that if we change the grouping option back later on,
		 * UpdateSortingFromGrouping() will automatically restore the saved sorting option. */
		*this->sorting = this->vehgroups.GetListing();

		this->grouping = group_by;
		_grouping[this->vli.type][this->vli.vtype] = group_by;
		this->UpdateSortingFromGrouping();
	}
}

uint BaseVehicleListWindow::GetSorterDisableMask(VehicleType type) const
{
	uint mask = 0;
	if (this->grouping == GB_NONE) {
		if (type != VEH_TRAIN && type != VEH_ROAD) mask |= (1 << VST_LENGTH);
		if (type != VEH_TRAIN || _settings_game.vehicle.train_acceleration_model == AM_ORIGINAL) mask |= (1 << VST_MAX_SPEED_LOADED);
	}
	return mask;
}

/**
 * Window for the (old) vehicle listing.
 *
 * bitmask for w->window_number
 * 0-7 CompanyID (owner)
 * 8-10 window type (use flags in vehicle_gui.h)
 * 11-15 vehicle type (using VEH_, but can be compressed to fewer bytes if needed)
 * 16-31 StationID or OrderID depending on window type (bit 8-10)
 */
struct VehicleListWindow : public BaseVehicleListWindow {
private:
	/** Enumeration of planes of the button row at the bottom. */
	enum ButtonPlanes {
		BP_SHOW_BUTTONS, ///< Show the buttons.
		BP_HIDE_BUTTONS, ///< Show the empty panel.
	};

	StringID GetChangeOrderStringID() const
	{
		if (VehicleListIdentifier::UnPack(this->window_number).type == VL_STATION_LIST) {
			return (BaseStation::Get(this->vli.index)->facilities & FACIL_WAYPOINT) ? STR_VEHICLE_LIST_CHANGE_ORDER_WAYPOINT : STR_VEHICLE_LIST_CHANGE_ORDER_STATION;
		} else if (VehicleListIdentifier::UnPack(this->window_number).type == VL_DEPOT_LIST) {
			return STR_VEHICLE_LIST_CHANGE_ORDER_TRAIN_DEPOT + this->vli.vtype;
		} else {
			return 0;
		}
	}

	/** Enumeration of planes of the title row at the top. */
	enum CaptionPlanes {
		BP_NORMAL,        ///< Show shared orders caption and buttons.
		BP_SHARED_ORDERS, ///< Show the normal caption.
	};

	void RefreshRouteOverlay() const
	{
		if (this->vli.type == VL_SHARED_ORDERS) {
			const Vehicle *v = Vehicle::GetIfValid(this->vli.index);
			MarkDirtyFocusedRoutePaths(v);
		}
	}

public:
	VehicleListWindow(WindowDesc *desc, WindowNumber window_number) : BaseVehicleListWindow(desc, window_number)
	{
		this->CreateNestedTree();

		this->GetWidget<NWidgetStacked>(WID_VL_FILTER_BY_CARGO_SEL)->SetDisplayedPlane((this->vli.type == VL_SHARED_ORDERS || this->vli.type == VL_SINGLE_VEH) ? SZSP_NONE : 0);

		this->vscroll = this->GetScrollbar(WID_VL_SCROLLBAR);

		/* Set up the window widgets */
		this->GetWidget<NWidgetCore>(WID_VL_LIST)->tool_tip = STR_VEHICLE_LIST_TRAIN_LIST_TOOLTIP + this->vli.vtype;

		NWidgetStacked *nwi = this->GetWidget<NWidgetStacked>(WID_VL_CAPTION_SELECTION);
		if (this->vli.type == VL_SHARED_ORDERS) {
			this->GetWidget<NWidgetCore>(WID_VL_CAPTION_SHARED_ORDERS)->widget_data = STR_VEHICLE_LIST_SHARED_ORDERS_LIST_CAPTION;
			/* If we are in the shared orders window, then disable the group-by dropdown menu.
			 * Remove this when the group-by dropdown menu has another option apart from grouping by shared orders. */
			this->SetWidgetDisabledState(WID_VL_GROUP_ORDER, true);
			this->SetWidgetDisabledState(WID_VL_GROUP_BY_PULLDOWN, true);
			nwi->SetDisplayedPlane(BP_SHARED_ORDERS);
		} else {
			this->GetWidget<NWidgetCore>(WID_VL_CAPTION)->widget_data = STR_VEHICLE_LIST_TRAIN_CAPTION + this->vli.vtype;
			nwi->SetDisplayedPlane(BP_NORMAL);
		}

		this->FinishInitNested(window_number);
		if (this->vli.company != OWNER_NONE) this->owner = this->vli.company;

		this->BuildVehicleList();
		this->SortVehicleList();
	}

	void Close(int data = 0) override
	{
		*this->sorting = this->vehgroups.GetListing();
		this->RefreshRouteOverlay();
		this->Window::Close();
	}

	virtual void OnFocus(Window *previously_focused_window) override
	{
		this->RefreshRouteOverlay();
	}

	virtual void OnFocusLost(bool closing, Window *newly_focused_window) override
	{
		this->RefreshRouteOverlay();
	}

	void UpdateWidgetSize(int widget, Dimension *size, [[maybe_unused]] const Dimension &padding, [[maybe_unused]] Dimension *fill, [[maybe_unused]] Dimension *resize) override
	{
		switch (widget) {
			case WID_VL_LIST:
				resize->height = GetVehicleListHeight(this->vli.vtype, 1);

				switch (this->vli.vtype) {
					case VEH_TRAIN:
					case VEH_ROAD:
						size->height = 6 * resize->height;
						break;
					case VEH_SHIP:
					case VEH_AIRCRAFT:
						size->height = 4 * resize->height;
						break;
					default: NOT_REACHED();
				}
				break;

			case WID_VL_SORT_ORDER: {
				Dimension d = GetStringBoundingBox(this->GetWidget<NWidgetCore>(widget)->widget_data);
				d.width += padding.width + Window::SortButtonWidth() * 2; // Doubled since the string is centred and it also looks better.
				d.height += padding.height;
				*size = maxdim(*size, d);
				break;
			}

			case WID_VL_GROUP_BY_PULLDOWN:
				size->width = GetStringListWidth(this->vehicle_group_by_names) + padding.width;
				break;

			case WID_VL_SORT_BY_PULLDOWN:
				size->width = GetStringListWidth(this->vehicle_group_none_sorter_names);
				size->width = std::max(size->width, GetStringListWidth(this->vehicle_group_shared_orders_sorter_names));
				size->width += padding.width;
				break;

			case WID_VL_FILTER_BY_CARGO:
				size->width = std::max(size->width, GetDropDownListDimension(this->BuildCargoDropDownList(true)).width + padding.width);
				break;

			case WID_VL_MANAGE_VEHICLES_DROPDOWN: {
				Dimension d = this->GetActionDropdownSize(this->vli.type == VL_STANDARD, false,
						this->vli.vtype == VEH_TRAIN, this->GetChangeOrderStringID());
				d.height += padding.height;
				d.width  += padding.width;
				*size = maxdim(*size, d);
				break;
			}
		}
	}

	void SetStringParameters(int widget) const override
	{
		switch (widget) {
			case WID_VL_AVAILABLE_VEHICLES:
				SetDParam(0, STR_VEHICLE_LIST_AVAILABLE_TRAINS + this->vli.vtype);
				break;

			case WID_VL_FILTER_BY_CARGO:
				SetDParam(0, this->GetCargoFilterLabel(this->cargo_filter_criteria));
				break;

			case WID_VL_CAPTION:
			case WID_VL_CAPTION_SHARED_ORDERS: {
				switch (this->vli.type) {
					case VL_SHARED_ORDERS: // Shared Orders
						SetDParam(0, this->vehicles.size());
						break;

					case VL_STANDARD: // Company Name
						SetDParam(0, STR_COMPANY_NAME);
						SetDParam(1, this->vli.index);
						SetDParam(3, this->vehicles.size());
						break;

					case VL_STATION_LIST: // Station/Waypoint Name
						SetDParam(0, Station::IsExpected(BaseStation::Get(this->vli.index)) ? STR_STATION_NAME : STR_WAYPOINT_NAME);
						SetDParam(1, this->vli.index);
						SetDParam(3, this->vehicles.size());
						break;

					case VL_DEPOT_LIST:
						SetDParam(0, STR_DEPOT_CAPTION);
						SetDParam(1, this->vli.vtype);
						SetDParam(2, this->vli.index);
						SetDParam(3, this->vehicles.size());
						break;
					default: NOT_REACHED();
				}
				break;
			}
		}
	}

	void DrawWidget(const Rect &r, int widget) const override
	{
		switch (widget) {
			case WID_VL_SORT_ORDER:
				/* draw arrow pointing up/down for ascending/descending sorting */
				this->DrawSortButtonState(widget, this->vehgroups.IsDescSortOrder() ? SBS_DOWN : SBS_UP);
				break;

			case WID_VL_LIST:
				this->DrawVehicleListItems(INVALID_VEHICLE, this->resize.step_height, r);
				break;
		}
	}

	void OnPaint() override
	{
		this->BuildVehicleList();
		this->SortVehicleList();

		if (_local_company != this->own_company) this->CountOwnVehicles();

		if (!this->ShouldShowActionDropdownList() && this->IsWidgetLowered(WID_VL_MANAGE_VEHICLES_DROPDOWN)) {
			HideDropDownMenu(this);
		}

		/* Hide the widgets that we will not use in this window
		 * Some windows contains actions only fit for the owner */
		bool show_buttons = this->owner == _local_company || (_local_company != INVALID_COMPANY && _settings_game.economy.infrastructure_sharing[this->vli.vtype]);
		int plane_to_show = show_buttons ? BP_SHOW_BUTTONS : BP_HIDE_BUTTONS;
		NWidgetStacked *nwi = this->GetWidget<NWidgetStacked>(WID_VL_HIDE_BUTTONS);
		if (plane_to_show != nwi->shown_plane) {
			nwi->SetDisplayedPlane(plane_to_show);
			nwi->SetDirty(this);
		}
		if (show_buttons) {
			this->SetWidgetDisabledState(WID_VL_AVAILABLE_VEHICLES, this->owner != _local_company || this->vli.type != VL_STANDARD);
			this->SetWidgetDisabledState(WID_VL_MANAGE_VEHICLES_DROPDOWN, !this->ShouldShowActionDropdownList());
			this->SetWidgetsDisabledState(this->owner != _local_company || this->vehicles.empty() || (this->vli.type == VL_STANDARD && _settings_client.gui.disable_top_veh_list_mass_actions),
				WID_VL_STOP_ALL,
				WID_VL_START_ALL);
		}

		/* Set text of group by dropdown widget. */
		this->GetWidget<NWidgetCore>(WID_VL_GROUP_BY_PULLDOWN)->widget_data = this->vehicle_group_by_names[this->grouping];

		/* Set text of sort by dropdown widget. */
		this->GetWidget<NWidgetCore>(WID_VL_SORT_BY_PULLDOWN)->widget_data = this->GetVehicleSorterNames()[this->vehgroups.SortType()];

		this->GetWidget<NWidgetCore>(WID_VL_FILTER_BY_CARGO)->widget_data = this->GetCargoFilterLabel(this->cargo_filter_criteria);

		this->DrawWidgets();
	}

	void OnClick([[maybe_unused]] Point pt, int widget, [[maybe_unused]] int click_count) override
	{
		switch (widget) {
		    case WID_VL_ORDER_VIEW: // Open the shared orders window
				assert(this->vli.type == VL_SHARED_ORDERS);
				assert(!this->vehicles.empty());
				ShowOrdersWindow(this->vehicles[0]);
				break;

			case WID_VL_SORT_ORDER: // Flip sorting method ascending/descending
				this->vehgroups.ToggleSortOrder();
				this->vehgroups.ForceResort();
				this->SetDirty();
				break;

			case WID_VL_GROUP_BY_PULLDOWN: // Select sorting criteria dropdown menu
				ShowDropDownMenu(this, this->vehicle_group_by_names, this->grouping, WID_VL_GROUP_BY_PULLDOWN, 0, 0);
				return;

			case WID_VL_SORT_BY_PULLDOWN: // Select sorting criteria dropdown menu
				ShowDropDownMenu(this, this->GetVehicleSorterNames(), this->vehgroups.SortType(), WID_VL_SORT_BY_PULLDOWN, 0,
						this->GetSorterDisableMask(this->vli.vtype), 0, DDSF_LOST_FOCUS);
				return;

			case WID_VL_FILTER_BY_CARGO: // Cargo filter dropdown
				ShowDropDownList(this, this->BuildCargoDropDownList(false), this->cargo_filter_criteria, widget);
				break;

			case WID_VL_LIST: { // Matrix to show vehicles
				auto it = this->vscroll->GetScrolledItemFromWidget(this->vehgroups, pt.y, this, WID_VL_LIST);
				if (it == this->vehgroups.end()) return; // click out of list bound

				const GUIVehicleGroup &vehgroup = *it;
				switch (this->grouping) {
					case GB_NONE: {
						const Vehicle *v = vehgroup.GetSingleVehicle();
						if (!VehicleClicked(v)) {
							if (_ctrl_pressed) {
								ShowCompanyGroupForVehicle(v);
							} else {
								ShowVehicleViewWindow(v);
							}
						}
						break;
					}

					case GB_SHARED_ORDERS: {
						assert(vehgroup.NumVehicles() > 0);
						if (!VehicleClicked(vehgroup)) {
							const Vehicle *v = vehgroup.vehicles_begin[0];
							if (_ctrl_pressed) {
								ShowOrdersWindow(v);
							} else {
								if (vehgroup.NumVehicles() == 1) {
									ShowVehicleViewWindow(v);
								} else {
									ShowVehicleListWindow(v);
								}
							}
						}
						break;
					}

					default: NOT_REACHED();
				}

				break;
			}

			case WID_VL_AVAILABLE_VEHICLES:
				ShowBuildVehicleWindow(INVALID_TILE, this->vli.vtype);
				break;

			case WID_VL_MANAGE_VEHICLES_DROPDOWN: {
				VehicleListIdentifier vli = VehicleListIdentifier::UnPack(this->window_number);
				DropDownList list = this->BuildActionDropdownList(vli.type == VL_STANDARD, false,
						this->vli.vtype == VEH_TRAIN, this->GetChangeOrderStringID(), true, vli.type == VL_STANDARD);
				ShowDropDownList(this, std::move(list), -1, WID_VL_MANAGE_VEHICLES_DROPDOWN);
				break;
			}

			case WID_VL_STOP_ALL:
			case WID_VL_START_ALL:
				DoCommandP(0, (1 << 1) | (widget == WID_VL_START_ALL ? (1 << 0) : 0) | (this->GetCargoFilter() << 8), this->window_number, CMD_MASS_START_STOP);
				break;
		}
	}

	void OnDropdownSelect(int widget, int index) override
	{
		switch (widget) {
			case WID_VL_GROUP_BY_PULLDOWN:
				this->UpdateVehicleGroupBy(static_cast<GroupBy>(index));
				break;

			case WID_VL_SORT_BY_PULLDOWN:
				this->vehgroups.SetSortType(index);
				this->UpdateSortingInterval();
				break;

			case WID_VL_FILTER_BY_CARGO:
				this->SetCargoFilter(index);
				break;

			case WID_VL_MANAGE_VEHICLES_DROPDOWN:
				switch (index) {
					case ADI_REPLACE: // Replace window
						ShowReplaceGroupVehicleWindow(ALL_GROUP, this->vli.vtype);
						break;
					case ADI_TEMPLATE_REPLACE:
						if (vli.vtype == VEH_TRAIN) {
							ShowTemplateReplaceWindow();
						}
						break;
					case ADI_SERVICE: // Send for servicing
					case ADI_DEPOT: // Send to Depots
						DoCommandP(0, DEPOT_MASS_SEND | (index == ADI_SERVICE ? DEPOT_SERVICE : (DepotCommand)0) | this->GetCargoFilter(), this->window_number, GetCmdSendToDepot(this->vli.vtype));
						break;
					case ADI_CANCEL_DEPOT:
						DoCommandP(0, DEPOT_MASS_SEND | DEPOT_CANCEL | this->GetCargoFilter(), this->window_number, GetCmdSendToDepot(this->vli.vtype));
						break;

					case ADI_DEPOT_SELL:
						DoCommandP(0, DEPOT_MASS_SEND | DEPOT_SELL | this->GetCargoFilter(), this->window_number, GetCmdSendToDepot(this->vli.vtype));
						break;

					case ADI_CHANGE_ORDER:
						SetObjectToPlaceWnd(ANIMCURSOR_PICKSTATION, PAL_NONE, HT_RECT, this);
						break;

					case ADI_CREATE_GROUP:
						ShowQueryString(STR_EMPTY, STR_GROUP_RENAME_CAPTION, MAX_LENGTH_GROUP_NAME_CHARS, this, CS_ALPHANUMERAL, QSF_ENABLE_DEFAULT | QSF_LEN_IN_CHARS);
						break;

					case ADI_TRACERESTRICT_SLOT_MGMT: {
						extern void ShowTraceRestrictSlotWindow(CompanyID company, VehicleType vehtype);
						ShowTraceRestrictSlotWindow(this->owner, this->vli.vtype);
						break;
					}

					case ADI_TRACERESTRICT_COUNTER_MGMT: {
						extern void ShowTraceRestrictCounterWindow(CompanyID company);
						ShowTraceRestrictCounterWindow(this->owner);
						break;
					}

					default: NOT_REACHED();
				}
				break;

			default: NOT_REACHED();
		}
		this->SetDirty();
	}

	void OnQueryTextFinished(char *str) override
	{
		DoCommandP(0, this->window_number, this->GetCargoFilter(), CMD_CREATE_GROUP_FROM_LIST | CMD_MSG(STR_ERROR_GROUP_CAN_T_CREATE), nullptr, str);
	}

	virtual void OnPlaceObject(Point pt, TileIndex tile) override
	{
		/* check depot first */
		if (IsDepotTile(tile) && GetDepotVehicleType(tile) == this->vli.vtype) {
			if (this->vli.type != VL_DEPOT_LIST) return;
			if (!IsInfraTileUsageAllowed(this->vli.vtype, this->vli.company, tile)) return;
			if (this->vli.vtype == VEH_ROAD && GetPresentRoadTramTypes(Depot::Get(this->vli.index)->xy) != GetPresentRoadTramTypes(tile)) return;

			DestinationID dest = (this->vli.vtype == VEH_AIRCRAFT) ? GetStationIndex(tile) : GetDepotIndex(tile);
			DoCommandP(0, this->vli.index | (this->vli.vtype << 16) | (OT_GOTO_DEPOT << 20) | (this->GetCargoFilter() << 24), dest, CMD_MASS_CHANGE_ORDER);
			ResetObjectToPlace();
			return;
		}

		/* check rail waypoint or buoy (no ownership) */
		if ((IsRailWaypointTile(tile) && this->vli.vtype == VEH_TRAIN && IsInfraTileUsageAllowed(VEH_TRAIN, this->vli.company, tile))
				|| (IsRoadWaypointTile(tile) && this->vli.vtype == VEH_ROAD && IsInfraTileUsageAllowed(VEH_ROAD, this->vli.company, tile))
				|| (IsBuoyTile(tile) && this->vli.vtype == VEH_SHIP)) {
			if (this->vli.type != VL_STATION_LIST) return;
			if (!(Station::Get(this->vli.index)->facilities & FACIL_WAYPOINT)) return;
			DoCommandP(0, this->vli.index | (this->vli.vtype << 16) | (OT_GOTO_WAYPOINT << 20) | (this->GetCargoFilter() << 24), GetStationIndex(tile), CMD_MASS_CHANGE_ORDER);
			ResetObjectToPlace();
			return;
		}

		if (IsTileType(tile, MP_STATION)) {
			if (this->vli.type != VL_STATION_LIST) return;
			if (BaseStation::Get(this->vli.index)->facilities & FACIL_WAYPOINT) return;

			StationID st_index = GetStationIndex(tile);
			const Station *st = Station::Get(st_index);

			if (!IsInfraUsageAllowed(this->vli.vtype, this->vli.company, st->owner)) return;

			if ((this->vli.vtype == VEH_SHIP && st->facilities & FACIL_DOCK) ||
					(this->vli.vtype == VEH_TRAIN && st->facilities & FACIL_TRAIN) ||
					(this->vli.vtype == VEH_AIRCRAFT && st->facilities & FACIL_AIRPORT) ||
					(this->vli.vtype == VEH_ROAD && st->facilities & (FACIL_BUS_STOP | FACIL_TRUCK_STOP))) {
				DoCommandP(0, this->vli.index | (this->vli.vtype << 16) | (OT_GOTO_STATION << 20) | (this->GetCargoFilter() << 24), GetStationIndex(tile), CMD_MASS_CHANGE_ORDER);
				ResetObjectToPlace();
				return;
			}
		}
	}

	void OnGameTick() override
	{
		if (this->vehgroups.NeedResort()) {
			StationID station = (this->vli.type == VL_STATION_LIST) ? this->vli.index : INVALID_STATION;

			DEBUG(misc, 3, "Periodic resort %d list company %d at station %d", this->vli.vtype, this->owner, station);
			this->SetDirty();
		}
	}

	void OnResize() override
	{
		this->vscroll->SetCapacityFromWidget(this, WID_VL_LIST);
	}

	/**
	 * Some data on this window has become invalid.
	 * @param data Information about the changed data.
	 * @param gui_scope Whether the call is done from GUI scope. You may not do everything when not in GUI scope. See #InvalidateWindowData() for details.
	 */
	void OnInvalidateData([[maybe_unused]] int data = 0, [[maybe_unused]] bool gui_scope = true) override
	{
		if (!gui_scope && HasBit(data, 31) && this->vli.type == VL_SHARED_ORDERS) {
			/* Needs to be done in command-scope, so everything stays valid */
			this->vli.index = GB(data, 0, 20);
			this->window_number = this->vli.Pack();
			this->vehgroups.ForceRebuild();
			return;
		}

		if (data == 0) {
			/* This needs to be done in command-scope to enforce rebuilding before resorting invalid data */
			this->vehgroups.ForceRebuild();
			if (this->vli.type == VL_SHARED_ORDERS && !_settings_client.gui.enable_single_veh_shared_order_gui && this->vehicles.size() == 1) {
				this->Close();
				return;
			}
		} else {
			this->vehgroups.ForceResort();
		}
	}
};

static WindowDesc _vehicle_list_other_desc(__FILE__, __LINE__,
	WDP_AUTO, "list_vehicles", 260, 246,
	WC_INVALID, WC_NONE,
	0,
	std::begin(_nested_vehicle_list), std::end(_nested_vehicle_list)
);

static WindowDesc _vehicle_list_train_desc(__FILE__, __LINE__,
	WDP_AUTO, "list_vehicles_train", 325, 246,
	WC_TRAINS_LIST, WC_NONE,
	0,
	std::begin(_nested_vehicle_list), std::end(_nested_vehicle_list)
);

static void ShowVehicleListWindowLocal(CompanyID company, VehicleListType vlt, VehicleType vehicle_type, uint32 unique_number)
{
	if (!Company::IsValidID(company) && company != OWNER_NONE) return;

	WindowNumber num = VehicleListIdentifier(vlt, vehicle_type, company, unique_number).Pack();
	if (vehicle_type == VEH_TRAIN) {
		AllocateWindowDescFront<VehicleListWindow>(&_vehicle_list_train_desc, num);
	} else {
		_vehicle_list_other_desc.cls = GetWindowClassForVehicleType(vehicle_type);
		AllocateWindowDescFront<VehicleListWindow>(&_vehicle_list_other_desc, num);
	}
}

void ShowVehicleListWindow(CompanyID company, VehicleType vehicle_type)
{
	/* If _settings_client.gui.advanced_vehicle_list > 1, display the Advanced list
	 * if _settings_client.gui.advanced_vehicle_list == 1, display Advanced list only for local company
	 * if _ctrl_pressed, do the opposite action (Advanced list x Normal list)
	 */

	if ((_settings_client.gui.advanced_vehicle_list > (uint)(company != _local_company)) != _ctrl_pressed) {
		ShowCompanyGroup(company, vehicle_type);
	} else {
		ShowVehicleListWindowLocal(company, VL_STANDARD, vehicle_type, company);
	}
}

void ShowVehicleListWindow(const Vehicle *v)
{
	ShowVehicleListWindowLocal(v->owner, VL_SHARED_ORDERS, v->type, v->FirstShared()->index);
}

void ShowVehicleListWindow(CompanyID company, VehicleType vehicle_type, StationID station)
{
	ShowVehicleListWindowLocal(company, VL_STATION_LIST, vehicle_type, station);
}

void ShowVehicleListWindow(CompanyID company, VehicleType vehicle_type, TileIndex depot_tile)
{
	uint16 depot_airport_index;

	if (vehicle_type == VEH_AIRCRAFT) {
		depot_airport_index = GetStationIndex(depot_tile);
	} else {
		depot_airport_index = GetDepotIndex(depot_tile);
	}
	ShowVehicleListWindowLocal(company, VL_DEPOT_LIST, vehicle_type, depot_airport_index);
}

void DirtyVehicleListWindowForVehicle(const Vehicle *v)
{
	WindowClass cls = static_cast<WindowClass>(WC_TRAINS_LIST + v->type);
	WindowClass cls2 = (v->type == VEH_TRAIN) ? WC_TRACE_RESTRICT_SLOTS : cls;
	if (!HaveWindowByClass(cls) && !HaveWindowByClass(cls2)) return;
	for (Window *w : Window::Iterate()) {
		if (w->window_class == cls || w->window_class == cls2) {
			BaseVehicleListWindow *listwin = static_cast<BaseVehicleListWindow *>(w);
			uint max = std::min<uint>(listwin->vscroll->GetPosition() + listwin->vscroll->GetCapacity(), (uint)listwin->vehgroups.size());
			switch (listwin->grouping) {
				case BaseVehicleListWindow::GB_NONE:
					for (uint i = listwin->vscroll->GetPosition(); i < max; ++i) {
						if (v == listwin->vehgroups[i].vehicles_begin[0]) {
							listwin->SetWidgetDirty(0);
							break;
						}
					}
					break;

				case BaseVehicleListWindow::GB_SHARED_ORDERS: {
					const Vehicle *v_first_shared = v->FirstShared();
					for (uint i = listwin->vscroll->GetPosition(); i < max; ++i) {
						if (v_first_shared == listwin->vehgroups[i].vehicles_begin[0]->FirstShared()) {
							listwin->SetWidgetDirty(0);
							break;
						}
					}
					break;
				}

				default:
					NOT_REACHED();
			}
		}
	}
}

/* Unified vehicle GUI - Vehicle Details Window */

static_assert(WID_VD_DETAILS_CARGO_CARRIED    == WID_VD_DETAILS_CARGO_CARRIED + TDW_TAB_CARGO   );
static_assert(WID_VD_DETAILS_TRAIN_VEHICLES   == WID_VD_DETAILS_CARGO_CARRIED + TDW_TAB_INFO    );
static_assert(WID_VD_DETAILS_CAPACITY_OF_EACH == WID_VD_DETAILS_CARGO_CARRIED + TDW_TAB_CAPACITY);
static_assert(WID_VD_DETAILS_TOTAL_CARGO      == WID_VD_DETAILS_CARGO_CARRIED + TDW_TAB_TOTALS  );

/** Vehicle details widgets (other than train). */
static const NWidgetPart _nested_nontrain_vehicle_details_widgets[] = {
	NWidget(NWID_HORIZONTAL),
		NWidget(WWT_CLOSEBOX, COLOUR_GREY),
		NWidget(WWT_CAPTION, COLOUR_GREY, WID_VD_CAPTION), SetDataTip(STR_VEHICLE_DETAILS_CAPTION, STR_TOOLTIP_WINDOW_TITLE_DRAG_THIS),
		NWidget(WWT_SHADEBOX, COLOUR_GREY),
		NWidget(WWT_DEFSIZEBOX, COLOUR_GREY),
		NWidget(WWT_STICKYBOX, COLOUR_GREY),
	EndContainer(),
	NWidget(WWT_PANEL, COLOUR_GREY, WID_VD_TOP_DETAILS), SetMinimalSize(405, 42), SetResize(1, 0), EndContainer(),
	NWidget(WWT_PANEL, COLOUR_GREY, WID_VD_MIDDLE_DETAILS), SetMinimalSize(405, 45), SetResize(1, 0), EndContainer(),
	NWidget(NWID_HORIZONTAL),
		NWidget(WWT_PUSHARROWBTN, COLOUR_GREY, WID_VD_DECREASE_SERVICING_INTERVAL), SetFill(0, 1),
				SetDataTip(AWV_DECREASE, STR_VEHICLE_DETAILS_DECREASE_SERVICING_INTERVAL_TOOLTIP),
		NWidget(WWT_PUSHARROWBTN, COLOUR_GREY, WID_VD_INCREASE_SERVICING_INTERVAL), SetFill(0, 1),
				SetDataTip(AWV_INCREASE, STR_VEHICLE_DETAILS_INCREASE_SERVICING_INTERVAL_TOOLTIP),
		NWidget(WWT_DROPDOWN, COLOUR_GREY, WID_VD_SERVICE_INTERVAL_DROPDOWN), SetFill(0, 1),
				SetDataTip(STR_EMPTY, STR_SERVICE_INTERVAL_DROPDOWN_TOOLTIP),
		NWidget(WWT_PANEL, COLOUR_GREY, WID_VD_SERVICING_INTERVAL), SetFill(1, 1), SetResize(1, 0), EndContainer(),
		NWidget(WWT_RESIZEBOX, COLOUR_GREY),
	EndContainer(),
};

/** Train details widgets. */
static const NWidgetPart _nested_train_vehicle_details_widgets[] = {
	NWidget(NWID_HORIZONTAL),
		NWidget(WWT_CLOSEBOX, COLOUR_GREY),
		NWidget(WWT_CAPTION, COLOUR_GREY, WID_VD_CAPTION), SetDataTip(STR_VEHICLE_DETAILS_CAPTION, STR_TOOLTIP_WINDOW_TITLE_DRAG_THIS),
		NWidget(WWT_SHADEBOX, COLOUR_GREY),
		NWidget(WWT_DEFSIZEBOX, COLOUR_GREY),
		NWidget(WWT_STICKYBOX, COLOUR_GREY),
	EndContainer(),
	NWidget(WWT_PANEL, COLOUR_GREY, WID_VD_TOP_DETAILS), SetResize(1, 0), SetMinimalSize(405, 42), EndContainer(),
	NWidget(NWID_HORIZONTAL),
		NWidget(WWT_MATRIX, COLOUR_GREY, WID_VD_MATRIX), SetResize(1, 1), SetMinimalSize(393, 45), SetMatrixDataTip(1, 0, STR_NULL), SetFill(1, 0), SetScrollbar(WID_VD_SCROLLBAR),
		NWidget(NWID_VSCROLLBAR, COLOUR_GREY, WID_VD_SCROLLBAR),
	EndContainer(),
	NWidget(NWID_HORIZONTAL),
		NWidget(WWT_PUSHARROWBTN, COLOUR_GREY, WID_VD_DECREASE_SERVICING_INTERVAL), SetFill(0, 1),
				SetDataTip(AWV_DECREASE, STR_VEHICLE_DETAILS_DECREASE_SERVICING_INTERVAL_TOOLTIP),
		NWidget(WWT_PUSHARROWBTN, COLOUR_GREY, WID_VD_INCREASE_SERVICING_INTERVAL), SetFill(0, 1),
				SetDataTip(AWV_INCREASE, STR_VEHICLE_DETAILS_INCREASE_SERVICING_INTERVAL_TOOLTIP),
		NWidget(WWT_DROPDOWN, COLOUR_GREY, WID_VD_SERVICE_INTERVAL_DROPDOWN), SetFill(0, 1),
				SetDataTip(STR_EMPTY, STR_SERVICE_INTERVAL_DROPDOWN_TOOLTIP),
		NWidget(WWT_PANEL, COLOUR_GREY, WID_VD_SERVICING_INTERVAL), SetFill(1, 1), SetResize(1, 0), EndContainer(),
	EndContainer(),
	NWidget(NWID_HORIZONTAL),
		NWidget(WWT_PUSHTXTBTN, COLOUR_GREY, WID_VD_DETAILS_CARGO_CARRIED), SetMinimalSize(96, 12),
				SetDataTip(STR_VEHICLE_DETAIL_TAB_CARGO, STR_VEHICLE_DETAILS_TRAIN_CARGO_TOOLTIP), SetFill(1, 0), SetResize(1, 0),
		NWidget(WWT_PUSHTXTBTN, COLOUR_GREY, WID_VD_DETAILS_TRAIN_VEHICLES), SetMinimalSize(99, 12),
				SetDataTip(STR_VEHICLE_DETAIL_TAB_INFORMATION, STR_VEHICLE_DETAILS_TRAIN_INFORMATION_TOOLTIP), SetFill(1, 0), SetResize(1, 0),
		NWidget(WWT_PUSHTXTBTN, COLOUR_GREY, WID_VD_DETAILS_CAPACITY_OF_EACH), SetMinimalSize(99, 12),
				SetDataTip(STR_VEHICLE_DETAIL_TAB_CAPACITIES, STR_VEHICLE_DETAILS_TRAIN_CAPACITIES_TOOLTIP), SetFill(1, 0), SetResize(1, 0),
		NWidget(WWT_PUSHTXTBTN, COLOUR_GREY, WID_VD_DETAILS_TOTAL_CARGO), SetMinimalSize(99, 12),
				SetDataTip(STR_VEHICLE_DETAIL_TAB_TOTAL_CARGO, STR_VEHICLE_DETAILS_TRAIN_TOTAL_CARGO_TOOLTIP), SetFill(1, 0), SetResize(1, 0),
		NWidget(WWT_RESIZEBOX, COLOUR_GREY),
	EndContainer(),
};


extern int GetTrainDetailsWndVScroll(VehicleID veh_id, TrainDetailsWindowTabs det_tab);
extern void DrawTrainDetails(const Train *v, const Rect &r, int vscroll_pos, uint16 vscroll_cap, TrainDetailsWindowTabs det_tab);
extern void DrawRoadVehDetails(const Vehicle *v, const Rect &r);
extern void DrawShipDetails(const Vehicle *v, const Rect &r);
extern void DrawAircraftDetails(const Aircraft *v, const Rect &r);

static StringID _service_interval_dropdown[] = {
	STR_VEHICLE_DETAILS_DEFAULT,
	STR_VEHICLE_DETAILS_DAYS,
	STR_VEHICLE_DETAILS_PERCENT,
	INVALID_STRING_ID,
};

/** Class for managing the vehicle details window. */
struct VehicleDetailsWindow : Window {
	TrainDetailsWindowTabs tab; ///< For train vehicles: which tab is displayed.
	Scrollbar *vscroll;
	bool vehicle_group_line_shown;
	bool vehicle_weight_ratio_line_shown;
	bool vehicle_slots_line_shown;
	bool vehicle_speed_restriction_line_shown;
	bool vehicle_speed_adaptation_exempt_line_shown;

	/** Initialize a newly created vehicle details window */
	VehicleDetailsWindow(WindowDesc *desc, WindowNumber window_number) : Window(desc)
	{
		const Vehicle *v = Vehicle::Get(window_number);

		this->CreateNestedTree();
		this->vscroll = (v->type == VEH_TRAIN ? this->GetScrollbar(WID_VD_SCROLLBAR) : nullptr);
		this->FinishInitNested(window_number);

		this->owner = v->owner;
		this->tab = TDW_TAB_CARGO;
		if (v->type == VEH_TRAIN && _shift_pressed) this->tab = TDW_TAB_TOTALS;
	}

	void Close(int data = 0) override
	{
		if (this->window_number != INVALID_VEHICLE) {
			if (!FocusWindowById(WC_VEHICLE_VIEW, this->window_number)) {
				if (this->window_number != INVALID_VEHICLE) {
					const Vehicle *v = Vehicle::Get(this->window_number);
					MarkDirtyFocusedRoutePaths(v);
				}
			}
		}
		this->Window::Close();
	}

	/**
	 * Some data on this window has become invalid.
	 * @param data Information about the changed data.
	 * @param gui_scope Whether the call is done from GUI scope. You may not do everything when not in GUI scope. See #InvalidateWindowData() for details.
	 */
	void OnInvalidateData([[maybe_unused]] int data = 0, [[maybe_unused]] bool gui_scope = true) override
	{
		if (data == VIWD_AUTOREPLACE) {
			/* Autoreplace replaced the vehicle.
			 * Nothing to do for this window. */
			return;
		}
		if (!gui_scope) return;
		const Vehicle *v = Vehicle::Get(this->window_number);
		if (v->type == VEH_ROAD || v->type == VEH_SHIP) {
			const NWidgetBase *nwid_info = this->GetWidget<NWidgetBase>(WID_VD_MIDDLE_DETAILS);
			uint aimed_height = this->GetRoadOrShipVehDetailsHeight(v);
			/* If the number of articulated parts changes, the size of the window must change too. */
			if (aimed_height != nwid_info->current_y) {
				this->ReInit();
			}
		}

		/* If the presence of the group line changes, the size of the top details widget must change */
		if (this->vehicle_group_line_shown != this->ShouldShowGroupLine(v)) {
			this->ReInit();
		}
	}

	/**
	 * Gets the desired height for the road vehicle and ship details panel.
	 * @param v Road vehicle being shown.
	 * @return Desired height in pixels.
	 */
	uint GetRoadOrShipVehDetailsHeight(const Vehicle *v)
	{
		uint desired_height;
		if (v->Next() != nullptr) {
			/* An articulated RV has its text drawn under the sprite instead of after it, hence 15 pixels extra. */
			desired_height = 4 * GetCharacterHeight(FS_NORMAL) + WidgetDimensions::scaled.vsep_normal * 2;
			if (v->type == VEH_ROAD) desired_height += ScaleGUITrad(15);
			/* Add space for the cargo amount for each part. */
			for (const Vehicle *u = v; u != nullptr; u = u->Next()) {
				if (u->cargo_cap != 0) desired_height += GetCharacterHeight(FS_NORMAL);
			}
		} else {
			desired_height = 5 * GetCharacterHeight(FS_NORMAL) + WidgetDimensions::scaled.vsep_normal * 2;
		}
		return desired_height;
	}

	bool ShouldShowGroupLine(const Vehicle *v) const
	{
		return (_settings_client.gui.show_vehicle_group_in_details && v->group_id != INVALID_GROUP && v->group_id != DEFAULT_GROUP);
	}

	bool ShouldShowWeightRatioLine(const Vehicle *v) const
	{
		return (v->type == VEH_TRAIN && _settings_client.gui.show_train_weight_ratios_in_details);
	}

	bool ShouldShowSlotsLine(const Vehicle *v) const
	{
		return HasBit(v->vehicle_flags, VF_HAVE_SLOT);
	}

	bool ShouldShowSpeedRestrictionLine(const Vehicle *v) const
	{
		if (v->type != VEH_TRAIN) return false;
		return Train::From(v)->speed_restriction != 0;
	}

	bool ShouldShowSpeedAdaptationExemptLine(const Vehicle *v) const
	{
		if (v->type != VEH_TRAIN) return false;
		return HasBit(Train::From(v)->flags, VRF_SPEED_ADAPTATION_EXEMPT);
	}

	void UpdateWidgetSize(int widget, Dimension *size, const Dimension &padding, Dimension *fill, Dimension *resize) override
	{
		switch (widget) {
			case WID_VD_TOP_DETAILS: {
				const Vehicle *v = Vehicle::Get(this->window_number);
				Dimension dim = { 0, 0 };
				this->vehicle_group_line_shown = ShouldShowGroupLine(v);
				this->vehicle_weight_ratio_line_shown = ShouldShowWeightRatioLine(v);
				this->vehicle_slots_line_shown = ShouldShowSlotsLine(v);
				this->vehicle_speed_restriction_line_shown = ShouldShowSpeedRestrictionLine(v);
				this->vehicle_speed_adaptation_exempt_line_shown = ShouldShowSpeedAdaptationExemptLine(v);
				int lines = 4;
				if (this->vehicle_group_line_shown) lines++;
				if (this->vehicle_weight_ratio_line_shown) lines++;
				if (this->vehicle_slots_line_shown) lines++;
				if (this->vehicle_speed_restriction_line_shown) lines++;
				if (this->vehicle_speed_adaptation_exempt_line_shown) lines++;
				size->height = lines * GetCharacterHeight(FS_NORMAL) + padding.height;

				for (uint i = 0; i < 5; i++) SetDParamMaxValue(i, INT16_MAX);
				static const StringID info_strings[] = {
					STR_VEHICLE_INFO_MAX_SPEED,
					STR_VEHICLE_INFO_WEIGHT_POWER_MAX_SPEED,
					STR_VEHICLE_INFO_WEIGHT_POWER_MAX_SPEED_MAX_TE,
					STR_VEHICLE_INFO_RELIABILITY_BREAKDOWNS
				};
				for (uint i = 0; i < lengthof(info_strings); i++) {
					dim = maxdim(dim, GetStringBoundingBox(info_strings[i]));
				}
				if (v->type == VEH_TRAIN && _settings_client.gui.show_train_length_in_details) {
					SetDParamMaxValue(0, _settings_game.vehicle.max_train_length * 10);
					SetDParam(1, 1);
					SetDParam(2, STR_VEHICLE_INFO_PROFIT_THIS_YEAR_LAST_YEAR_LIFETIME);
					SetDParam(3, STR_VEHICLE_INFO_PROFIT_THIS_YEAR_LAST_YEAR);
					for (uint i = 4; i < 7; i++) SetDParamMaxValue(i, 1 << 24);
					dim = maxdim(dim, GetStringBoundingBox(STR_VEHICLE_INFO_TRAIN_LENGTH));
				} else {
					SetDParam(0, STR_VEHICLE_INFO_PROFIT_THIS_YEAR_LAST_YEAR);
					for (uint i = 1; i < 4; i++) SetDParamMaxValue(i, 1 << 24);
					dim = maxdim(dim, GetStringBoundingBox(STR_VEHICLE_INFO_PROFIT_THIS_YEAR_LAST_YEAR_LIFETIME));
				}
				if (this->vehicle_group_line_shown) {
					SetDParam(0, v->group_id | GROUP_NAME_HIERARCHY);
					dim = maxdim(dim, GetStringBoundingBox(STR_VEHICLE_INFO_GROUP));
				}
				if (this->vehicle_weight_ratio_line_shown) {
					SetDParam(0, STR_VEHICLE_INFO_POWER_WEIGHT_RATIO);
					SetDParamMaxValue(1, 1 << 16);
					SetDParam(2, (v->type != VEH_TRAIN || Train::From(v)->GetAccelerationType() == 2) ? STR_EMPTY : STR_VEHICLE_INFO_TE_WEIGHT_RATIO);
					SetDParamMaxValue(3, 1 << 16);
					dim = maxdim(dim, GetStringBoundingBox(STR_VEHICLE_INFO_WEIGHT_RATIOS));
				}
				SetDParam(0, STR_VEHICLE_INFO_AGE);
				dim = maxdim(dim, GetStringBoundingBox(STR_VEHICLE_INFO_AGE_RUNNING_COST_YR));
				size->width = dim.width + padding.width;
				break;
			}

			case WID_VD_MIDDLE_DETAILS: {
				const Vehicle *v = Vehicle::Get(this->window_number);
				switch (v->type) {
					case VEH_ROAD:
					case VEH_SHIP:
						size->height = this->GetRoadOrShipVehDetailsHeight(v) + padding.height;
						break;

					case VEH_AIRCRAFT:
						size->height = 5 * GetCharacterHeight(FS_NORMAL) + WidgetDimensions::scaled.vsep_normal * 2 + padding.height;
						break;

					default:
						NOT_REACHED(); // Train uses WID_VD_MATRIX instead.
				}
				break;
			}

			case WID_VD_MATRIX:
				resize->height = std::max<uint>(ScaleGUITrad(14), GetCharacterHeight(FS_NORMAL) + padding.height);
				size->height = 4 * resize->height;
				break;

			case WID_VD_SERVICE_INTERVAL_DROPDOWN: {
				Dimension d{0, 0};
				StringID *strs = _service_interval_dropdown;
				while (*strs != INVALID_STRING_ID) {
					d = maxdim(d, GetStringBoundingBox(*strs++));
				}
				d.width += padding.width;
				d.height += padding.height;
				*size = maxdim(*size, d);
				break;
			}

			case WID_VD_SERVICING_INTERVAL:
				SetDParamMaxValue(0, MAX_SERVINT_DAYS); // Roughly the maximum interval
				SetDParamMaxValue(1, MAX_YEAR * DAYS_IN_YEAR); // Roughly the maximum year
				size->width = std::max(
					GetStringBoundingBox(STR_VEHICLE_DETAILS_SERVICING_INTERVAL_PERCENT).width,
					GetStringBoundingBox(STR_VEHICLE_DETAILS_SERVICING_INTERVAL_DAYS).width
				) + padding.width;
				size->height = GetCharacterHeight(FS_NORMAL) + padding.height;
				break;
		}
	}

	/** Checks whether service interval is enabled for the vehicle. */
	static bool IsVehicleServiceIntervalEnabled(const VehicleType vehicle_type, CompanyID company_id)
	{
		const VehicleDefaultSettings *vds = &Company::Get(company_id)->settings.vehicle;
		switch (vehicle_type) {
			default: NOT_REACHED();
			case VEH_TRAIN:    return vds->servint_trains   != 0;
			case VEH_ROAD:     return vds->servint_roadveh  != 0;
			case VEH_SHIP:     return vds->servint_ships    != 0;
			case VEH_AIRCRAFT: return vds->servint_aircraft != 0;
		}
	}

	/**
	 * Draw the details for the given vehicle at the position of the Details windows
	 *
	 * @param v     current vehicle
	 * @param r     the Rect to draw within
	 * @param vscroll_pos Position of scrollbar (train only)
	 * @param vscroll_cap Number of lines currently displayed (train only)
	 * @param det_tab Selected details tab (train only)
	 */
	static void DrawVehicleDetails(const Vehicle *v, const Rect &r, int vscroll_pos, uint vscroll_cap, TrainDetailsWindowTabs det_tab)
	{
		switch (v->type) {
			case VEH_TRAIN:    DrawTrainDetails(Train::From(v), r, vscroll_pos, vscroll_cap, det_tab);  break;
			case VEH_ROAD:     DrawRoadVehDetails(v, r);  break;
			case VEH_SHIP:     DrawShipDetails(v, r);     break;
			case VEH_AIRCRAFT: DrawAircraftDetails(Aircraft::From(v), r); break;
			default: NOT_REACHED();
		}
	}

	void SetStringParameters(int widget) const override
	{
		if (widget == WID_VD_CAPTION) SetDParam(0, Vehicle::Get(this->window_number)->index);
	}

	void DrawWidget(const Rect &r, int widget) const override
	{
		const Vehicle *v = Vehicle::Get(this->window_number);

		switch (widget) {
			case WID_VD_TOP_DETAILS: {
				Rect tr = r.Shrink(WidgetDimensions::scaled.framerect);

				/* Draw running cost */
				SetDParam(1, DateDeltaToYears(v->age));
				SetDParam(0, (v->age + DAYS_IN_YEAR < v->max_age) ? STR_VEHICLE_INFO_AGE : STR_VEHICLE_INFO_AGE_RED);
				SetDParam(2, DateDeltaToYears(v->max_age));
				SetDParam(3, v->GetDisplayRunningCost());
				DrawString(tr, STR_VEHICLE_INFO_AGE_RUNNING_COST_YR);
				tr.top += GetCharacterHeight(FS_NORMAL);

				/* Draw max speed */
				StringID string;
				if (v->type == VEH_TRAIN ||
						(v->type == VEH_ROAD && _settings_game.vehicle.roadveh_acceleration_model != AM_ORIGINAL)) {
					const GroundVehicleCache *gcache = v->GetGroundVehicleCache();
					SetDParam(2, PackVelocity(v->GetDisplayMaxSpeed(), v->type));
					SetDParam(1, gcache->cached_power);
					SetDParam(0, gcache->cached_weight);
					SetDParam(3, gcache->cached_max_te);
					if (v->type == VEH_TRAIN && (_settings_game.vehicle.train_acceleration_model == AM_ORIGINAL ||
							GetRailTypeInfo(Train::From(v)->railtype)->acceleration_type == 2)) {
						string = STR_VEHICLE_INFO_WEIGHT_POWER_MAX_SPEED;
					} else {
						string = STR_VEHICLE_INFO_WEIGHT_POWER_MAX_SPEED_MAX_TE;
					}
				} else {
					SetDParam(0, PackVelocity(v->GetDisplayMaxSpeed(), v->type));
					if (v->type == VEH_AIRCRAFT) {
						SetDParam(1, v->GetEngine()->GetAircraftTypeText());
						if (Aircraft::From(v)->GetRange() > 0) {
							SetDParam(2, Aircraft::From(v)->GetRange());
							string = STR_VEHICLE_INFO_MAX_SPEED_TYPE_RANGE;
						} else {
							string = STR_VEHICLE_INFO_MAX_SPEED_TYPE;
						}
					} else {
						string = STR_VEHICLE_INFO_MAX_SPEED;
					}
				}
				DrawString(tr, string);
				tr.top += GetCharacterHeight(FS_NORMAL);

				bool should_show_weight_ratio = this->ShouldShowWeightRatioLine(v);
				if (should_show_weight_ratio) {
					SetDParam(0, STR_VEHICLE_INFO_POWER_WEIGHT_RATIO);
					SetDParam(1, (100 * Train::From(v)->gcache.cached_power) / std::max<uint>(1, Train::From(v)->gcache.cached_weight));
					SetDParam(2, Train::From(v)->GetAccelerationType() == 2 ? STR_EMPTY : STR_VEHICLE_INFO_TE_WEIGHT_RATIO);
					SetDParam(3, (100 * Train::From(v)->gcache.cached_max_te) / std::max<uint>(1, Train::From(v)->gcache.cached_weight));
					DrawString(tr, STR_VEHICLE_INFO_WEIGHT_RATIOS);
					tr.top += GetCharacterHeight(FS_NORMAL);
				}

				/* Draw profit */
				if (v->type == VEH_TRAIN && _settings_client.gui.show_train_length_in_details) {
					const GroundVehicleCache *gcache = v->GetGroundVehicleCache();
					SetDParam(0, CeilDiv(gcache->cached_total_length * 10, TILE_SIZE));
					SetDParam(1, 1);
					SetDParam(2, STR_VEHICLE_INFO_PROFIT_THIS_YEAR_LAST_YEAR_LIFETIME);
					SetDParam(3, STR_VEHICLE_INFO_PROFIT_THIS_YEAR_LAST_YEAR);
					SetDParam(4, v->GetDisplayProfitThisYear());
					SetDParam(5, v->GetDisplayProfitLastYear());
					SetDParam(6, v->GetDisplayProfitLifetime());
					DrawString(tr, STR_VEHICLE_INFO_TRAIN_LENGTH);
				} else {
					SetDParam(0, STR_VEHICLE_INFO_PROFIT_THIS_YEAR_LAST_YEAR);
					SetDParam(1, v->GetDisplayProfitThisYear());
					SetDParam(2, v->GetDisplayProfitLastYear());
					SetDParam(3, v->GetDisplayProfitLifetime());
					DrawString(tr, STR_VEHICLE_INFO_PROFIT_THIS_YEAR_LAST_YEAR_LIFETIME);
				}
				tr.top += GetCharacterHeight(FS_NORMAL);

				/* Draw breakdown & reliability */
				byte total_engines = 0;
				if (v->type == VEH_TRAIN) {
					/* we want to draw the average reliability and total number of breakdowns */
					uint32 total_reliability = 0;
					uint16 total_breakdowns  = 0;
					for (const Vehicle *w = v; w != nullptr; w = w->Next()) {
						if (Train::From(w)->IsEngine() || Train::From(w)->IsMultiheaded()) {
							total_reliability += w->reliability;
							total_breakdowns += w->breakdowns_since_last_service;
						}
					}
					total_engines = Train::From(v)->tcache.cached_num_engines;
					assert(total_engines > 0);
					SetDParam(0, ToPercent16(total_reliability / total_engines));
					SetDParam(1, total_breakdowns);
				} else {
					SetDParam(0, ToPercent16(v->reliability));
					SetDParam(1, v->breakdowns_since_last_service);
				}
				DrawString(tr, STR_VEHICLE_INFO_RELIABILITY_BREAKDOWNS);
				tr.top += GetCharacterHeight(FS_NORMAL);

				bool should_show_group = this->ShouldShowGroupLine(v);
				if (should_show_group) {
					SetDParam(0, v->group_id | GROUP_NAME_HIERARCHY);
					DrawString(tr, STR_VEHICLE_INFO_GROUP);
					tr.top += GetCharacterHeight(FS_NORMAL);
				}

				bool should_show_slots = this->ShouldShowSlotsLine(v);
				if (should_show_slots) {
					std::vector<TraceRestrictSlotID> slots;
					TraceRestrictGetVehicleSlots(v->index, slots);

					char text_buffer[512];
					char *buffer = text_buffer;
					const char * const last = lastof(text_buffer);
					SetDParam(0, slots.size());
					buffer = GetString(buffer, STR_TRACE_RESTRICT_SLOT_LIST_HEADER, last);

					for (size_t i = 0; i < slots.size(); i++) {
						if (i != 0) buffer = GetString(buffer, STR_TRACE_RESTRICT_SLOT_LIST_SEPARATOR, last);
						buffer = strecpy(buffer, TraceRestrictSlot::Get(slots[i])->name.c_str(), last);
					}
					SetDParamStr(0, text_buffer);
					DrawString(tr, STR_JUST_RAW_STRING);
					tr.top += GetCharacterHeight(FS_NORMAL);
				}

				bool should_show_speed_restriction = this->ShouldShowSpeedRestrictionLine(v);
				if (should_show_speed_restriction) {
					SetDParam(0, Train::From(v)->speed_restriction);
					DrawString(tr, STR_VEHICLE_INFO_SPEED_RESTRICTION);
					tr.top += GetCharacterHeight(FS_NORMAL);
				}

				bool should_show_speed_adaptation_exempt = this->ShouldShowSpeedAdaptationExemptLine(v);
				if (should_show_speed_adaptation_exempt) {
					DrawString(tr, STR_VEHICLE_INFO_SPEED_ADAPTATION_EXEMPT);
					tr.top += GetCharacterHeight(FS_NORMAL);
				}

				if (this->vehicle_weight_ratio_line_shown != should_show_weight_ratio ||
						this->vehicle_weight_ratio_line_shown != should_show_weight_ratio ||
						this->vehicle_slots_line_shown != should_show_slots ||
						this->vehicle_speed_restriction_line_shown != should_show_speed_restriction ||
						this->vehicle_speed_adaptation_exempt_line_shown != should_show_speed_adaptation_exempt) {
					const_cast<VehicleDetailsWindow *>(this)->ReInit();
				}
				break;
			}

			case WID_VD_MATRIX: {
				/* For trains only. */
				DrawVehicleDetails(v, r.Shrink(WidgetDimensions::scaled.matrix, RectPadding::zero).WithHeight(this->resize.step_height), this->vscroll->GetPosition(), this->vscroll->GetCapacity(), this->tab);
				break;
			}

			case WID_VD_MIDDLE_DETAILS: {
				/* For other vehicles, at the place of the matrix. */
				bool rtl = _current_text_dir == TD_RTL;
				uint sprite_width = GetSingleVehicleWidth(v, EIT_IN_DETAILS) + WidgetDimensions::scaled.framerect.Horizontal();
				Rect tr = r.Shrink(WidgetDimensions::scaled.framerect);

				/* Articulated road vehicles use a complete line. */
				if (v->type == VEH_ROAD && v->HasArticulatedPart()) {
					DrawVehicleImage(v, tr.WithHeight(ScaleGUITrad(GetVehicleHeight(v->type)), false), INVALID_VEHICLE, EIT_IN_DETAILS, 0);
				} else {
					Rect sr = tr.WithWidth(sprite_width, rtl);
					DrawVehicleImage(v, sr.WithHeight(ScaleGUITrad(GetVehicleHeight(v->type)), false), INVALID_VEHICLE, EIT_IN_DETAILS, 0);
				}

				DrawVehicleDetails(v, tr.Indent(sprite_width, rtl), 0, 0, this->tab);
				break;
			}

			case WID_VD_SERVICING_INTERVAL: {
				/* Draw service interval text */
				Rect tr = r.Shrink(WidgetDimensions::scaled.framerect);
				SetDParam(0, v->GetServiceInterval());
				SetDParam(1, v->date_of_last_service);
				DrawString(tr.left, tr.right, CenterBounds(r.top, r.bottom, GetCharacterHeight(FS_NORMAL)),
						v->ServiceIntervalIsPercent() ? STR_VEHICLE_DETAILS_SERVICING_INTERVAL_PERCENT : STR_VEHICLE_DETAILS_SERVICING_INTERVAL_DAYS);
				break;
			}
		}
	}

	/** Repaint vehicle details window. */
	void OnPaint() override
	{
		const Vehicle *v = Vehicle::Get(this->window_number);

		if (v->type == VEH_TRAIN) {
			this->LowerWidget(this->tab + WID_VD_DETAILS_CARGO_CARRIED);
			this->vscroll->SetCount(GetTrainDetailsWndVScroll(v->index, this->tab));
		}

		/* Disable service-scroller when interval is set to disabled */
		this->SetWidgetsDisabledState(!IsVehicleServiceIntervalEnabled(v->type, v->owner),
			WID_VD_INCREASE_SERVICING_INTERVAL,
			WID_VD_DECREASE_SERVICING_INTERVAL);

		StringID str = v->ServiceIntervalIsCustom() ?
			(v->ServiceIntervalIsPercent() ? STR_VEHICLE_DETAILS_PERCENT : STR_VEHICLE_DETAILS_DAYS) :
			STR_VEHICLE_DETAILS_DEFAULT;
		this->GetWidget<NWidgetCore>(WID_VD_SERVICE_INTERVAL_DROPDOWN)->widget_data = str;

		this->DrawWidgets();
	}

	void OnClick([[maybe_unused]] Point pt, int widget, [[maybe_unused]] int click_count) override
	{
		switch (widget) {
			case WID_VD_INCREASE_SERVICING_INTERVAL:   // increase int
			case WID_VD_DECREASE_SERVICING_INTERVAL: { // decrease int
				int mod = _ctrl_pressed ? 5 : 10;
				const Vehicle *v = Vehicle::Get(this->window_number);

				mod = (widget == WID_VD_DECREASE_SERVICING_INTERVAL) ? -mod : mod;
				mod = GetServiceIntervalClamped(mod + v->GetServiceInterval(), v->ServiceIntervalIsPercent());
				if (mod == v->GetServiceInterval()) return;

				DoCommandP(v->tile, v->index, mod | (1 << 16) | (v->ServiceIntervalIsPercent() << 17), CMD_CHANGE_SERVICE_INT | CMD_MSG(STR_ERROR_CAN_T_CHANGE_SERVICING));
				break;
			}

			case WID_VD_SERVICE_INTERVAL_DROPDOWN: {
				const Vehicle *v = Vehicle::Get(this->window_number);
				ShowDropDownMenu(this, _service_interval_dropdown, v->ServiceIntervalIsCustom() ? (v->ServiceIntervalIsPercent() ? 2 : 1) : 0, widget, 0, 0, 0, DDSF_LOST_FOCUS);
				break;
			}

			case WID_VD_DETAILS_CARGO_CARRIED:
			case WID_VD_DETAILS_TRAIN_VEHICLES:
			case WID_VD_DETAILS_CAPACITY_OF_EACH:
			case WID_VD_DETAILS_TOTAL_CARGO:
				this->SetWidgetsLoweredState(false,
					WID_VD_DETAILS_CARGO_CARRIED,
					WID_VD_DETAILS_TRAIN_VEHICLES,
					WID_VD_DETAILS_CAPACITY_OF_EACH,
					WID_VD_DETAILS_TOTAL_CARGO);

				this->tab = (TrainDetailsWindowTabs)(widget - WID_VD_DETAILS_CARGO_CARRIED);
				this->SetDirty();
				break;
		}
	}

	void OnDropdownSelect(int widget, int index) override
	{
		switch (widget) {
			case WID_VD_SERVICE_INTERVAL_DROPDOWN: {
				const Vehicle *v = Vehicle::Get(this->window_number);
				bool iscustom = index != 0;
				bool ispercent = iscustom ? (index == 2) : Company::Get(v->owner)->settings.vehicle.servint_ispercent;
				uint16 interval = GetServiceIntervalClamped(v->GetServiceInterval(), ispercent);
				DoCommandP(v->tile, v->index, interval | (iscustom << 16) | (ispercent << 17), CMD_CHANGE_SERVICE_INT | CMD_MSG(STR_ERROR_CAN_T_CHANGE_SERVICING));
				break;
			}
		}
	}

	void OnResize() override
	{
		NWidgetCore *nwi = this->GetWidget<NWidgetCore>(WID_VD_MATRIX);
		if (nwi != nullptr) {
			this->vscroll->SetCapacityFromWidget(this, WID_VD_MATRIX);
		}
	}

	virtual void OnFocus(Window *previously_focused_window) override
	{
		if (HasFocusedVehicleChanged(this->window_number, previously_focused_window)) {
			if (this->window_number != INVALID_VEHICLE) {
				const Vehicle *v = Vehicle::Get(this->window_number);
				MarkDirtyFocusedRoutePaths(v);
			}
		}
	}

	virtual void OnFocusLost(bool closing, Window *newly_focused_window) override
	{
		if (HasFocusedVehicleChanged(this->window_number, newly_focused_window)) {
			if (this->window_number != INVALID_VEHICLE) {
				const Vehicle *v = Vehicle::Get(this->window_number);
				MarkDirtyFocusedRoutePaths(v);
			}
		}
	}
};

/** Vehicle details window descriptor. */
static WindowDesc _train_vehicle_details_desc(__FILE__, __LINE__,
	WDP_AUTO, "view_vehicle_details_train", 405, 178,
	WC_VEHICLE_DETAILS, WC_VEHICLE_VIEW,
	0,
	std::begin(_nested_train_vehicle_details_widgets), std::end(_nested_train_vehicle_details_widgets)
);

/** Vehicle details window descriptor for other vehicles than a train. */
static WindowDesc _nontrain_vehicle_details_desc(__FILE__, __LINE__,
	WDP_AUTO, "view_vehicle_details", 405, 113,
	WC_VEHICLE_DETAILS, WC_VEHICLE_VIEW,
	0,
	std::begin(_nested_nontrain_vehicle_details_widgets), std::end(_nested_nontrain_vehicle_details_widgets)
);

/** Shows the vehicle details window of the given vehicle. */
static void ShowVehicleDetailsWindow(const Vehicle *v)
{
	CloseWindowById(WC_VEHICLE_ORDERS, v->index, false);
	CloseWindowById(WC_VEHICLE_TIMETABLE, v->index, false);
	AllocateWindowDescFront<VehicleDetailsWindow>((v->type == VEH_TRAIN) ? &_train_vehicle_details_desc : &_nontrain_vehicle_details_desc, v->index);
}


/* Unified vehicle GUI - Vehicle View Window */

/** Vehicle view widgets. */
static const NWidgetPart _nested_vehicle_view_widgets[] = {
	NWidget(NWID_HORIZONTAL),
		NWidget(WWT_CLOSEBOX, COLOUR_GREY),
		NWidget(WWT_PUSHIMGBTN, COLOUR_GREY, WID_VV_RENAME), SetMinimalSize(12, 14), SetDataTip(SPR_RENAME, STR_NULL /* filled in later */),
		NWidget(WWT_CAPTION, COLOUR_GREY, WID_VV_CAPTION), SetDataTip(STR_VEHICLE_VIEW_CAPTION, STR_TOOLTIP_WINDOW_TITLE_DRAG_THIS),
		NWidget(WWT_IMGBTN, COLOUR_GREY, WID_VV_LOCATION), SetMinimalSize(12, 14), SetDataTip(SPR_GOTO_LOCATION, STR_NULL /* filled in later */),
		NWidget(WWT_DEBUGBOX, COLOUR_GREY),
		NWidget(WWT_SHADEBOX, COLOUR_GREY),
		NWidget(WWT_DEFSIZEBOX, COLOUR_GREY),
		NWidget(WWT_STICKYBOX, COLOUR_GREY),
	EndContainer(),
	NWidget(NWID_HORIZONTAL),
		NWidget(WWT_PANEL, COLOUR_GREY),
			NWidget(WWT_INSET, COLOUR_GREY), SetPadding(2, 2, 2, 2),
				NWidget(NWID_VIEWPORT, INVALID_COLOUR, WID_VV_VIEWPORT), SetMinimalSize(226, 84), SetResize(1, 1),
			EndContainer(),
		EndContainer(),
		NWidget(NWID_VERTICAL),
			NWidget(NWID_SELECTION, INVALID_COLOUR, WID_VV_SELECT_DEPOT_CLONE),
				NWidget(WWT_IMGBTN, COLOUR_GREY, WID_VV_GOTO_DEPOT), SetMinimalSize(18, 18), SetDataTip(0x0 /* filled later */, 0x0 /* filled later */),
				NWidget(WWT_PUSHIMGBTN, COLOUR_GREY, WID_VV_CLONE), SetMinimalSize(18, 18), SetDataTip(0x0 /* filled later */, 0x0 /* filled later */),
			EndContainer(),
			/* For trains only, 'ignore signal' button. */
			NWidget(WWT_PUSHIMGBTN, COLOUR_GREY, WID_VV_FORCE_PROCEED), SetMinimalSize(18, 18),
											SetDataTip(SPR_IGNORE_SIGNALS, STR_VEHICLE_VIEW_TRAIN_IGNORE_SIGNAL_TOOLTIP),
			NWidget(NWID_SELECTION, INVALID_COLOUR, WID_VV_SELECT_REFIT_TURN),
				NWidget(WWT_PUSHIMGBTN, COLOUR_GREY, WID_VV_REFIT), SetMinimalSize(18, 18), SetDataTip(SPR_REFIT_VEHICLE, 0x0 /* filled later */),
				NWidget(WWT_PUSHIMGBTN, COLOUR_GREY, WID_VV_TURN_AROUND), SetMinimalSize(18, 18),
												SetDataTip(SPR_FORCE_VEHICLE_TURN, STR_VEHICLE_VIEW_ROAD_VEHICLE_REVERSE_TOOLTIP),
			EndContainer(),
			NWidget(WWT_PUSHIMGBTN, COLOUR_GREY, WID_VV_SHOW_ORDERS), SetMinimalSize(18, 18), SetDataTip(SPR_SHOW_ORDERS, 0x0 /* filled later */),
			NWidget(WWT_PUSHIMGBTN, COLOUR_GREY, WID_VV_SHOW_DETAILS), SetMinimalSize(18, 18), SetDataTip(SPR_SHOW_VEHICLE_DETAILS, 0x0 /* filled later */),
			NWidget(WWT_PANEL, COLOUR_GREY), SetMinimalSize(18, 0), SetResize(0, 1), EndContainer(),
		EndContainer(),
	EndContainer(),
	NWidget(NWID_HORIZONTAL),
		NWidget(WWT_PUSHBTN, COLOUR_GREY, WID_VV_START_STOP), SetResize(1, 0), SetFill(1, 0),
		NWidget(WWT_PUSHIMGBTN, COLOUR_GREY, WID_VV_ORDER_LOCATION), SetMinimalSize(12, 14), SetDataTip(SPR_GOTO_LOCATION, STR_VEHICLE_VIEW_ORDER_LOCATION_TOOLTIP),
		NWidget(WWT_RESIZEBOX, COLOUR_GREY),
	EndContainer(),
};

/* Just to make sure, nobody has changed the vehicle type constants, as we are
	 using them for array indexing in a number of places here. */
static_assert(VEH_TRAIN == 0);
static_assert(VEH_ROAD == 1);
static_assert(VEH_SHIP == 2);
static_assert(VEH_AIRCRAFT == 3);

/** Zoom levels for vehicle views indexed by vehicle type. */
static const ZoomLevel _vehicle_view_zoom_levels[] = {
	ZOOM_LVL_TRAIN,
	ZOOM_LVL_ROADVEH,
	ZOOM_LVL_SHIP,
	ZOOM_LVL_AIRCRAFT,
};

/* Constants for geometry of vehicle view viewport */
static const int VV_INITIAL_VIEWPORT_WIDTH = 226;
static const int VV_INITIAL_VIEWPORT_HEIGHT = 84;
static const int VV_INITIAL_VIEWPORT_HEIGHT_TRAIN = 102;

/** Command indices for the _vehicle_command_translation_table. */
enum VehicleCommandTranslation {
	VCT_CMD_START_STOP = 0,
	VCT_CMD_CLONE_VEH,
	VCT_CMD_TURN_AROUND,
};

/** Command codes for the shared buttons indexed by VehicleCommandTranslation and vehicle type. */
static const uint32 _vehicle_command_translation_table[][4] = {
	{ // VCT_CMD_START_STOP
		CMD_START_STOP_VEHICLE | CMD_MSG(STR_ERROR_CAN_T_STOP_START_TRAIN),
		CMD_START_STOP_VEHICLE | CMD_MSG(STR_ERROR_CAN_T_STOP_START_ROAD_VEHICLE),
		CMD_START_STOP_VEHICLE | CMD_MSG(STR_ERROR_CAN_T_STOP_START_SHIP),
		CMD_START_STOP_VEHICLE | CMD_MSG(STR_ERROR_CAN_T_STOP_START_AIRCRAFT)
	},
	{ // VCT_CMD_CLONE_VEH
		CMD_CLONE_VEHICLE | CMD_MSG(STR_ERROR_CAN_T_BUY_TRAIN),
		CMD_CLONE_VEHICLE | CMD_MSG(STR_ERROR_CAN_T_BUY_ROAD_VEHICLE),
		CMD_CLONE_VEHICLE | CMD_MSG(STR_ERROR_CAN_T_BUY_SHIP),
		CMD_CLONE_VEHICLE | CMD_MSG(STR_ERROR_CAN_T_BUY_AIRCRAFT)
	},
	{ // VCT_CMD_TURN_AROUND
		CMD_REVERSE_TRAIN_DIRECTION | CMD_MSG(STR_ERROR_CAN_T_REVERSE_DIRECTION_TRAIN),
		CMD_TURN_ROADVEH            | CMD_MSG(STR_ERROR_CAN_T_MAKE_ROAD_VEHICLE_TURN),
		0xffffffff, // invalid for ships
		0xffffffff  // invalid for aircraft
	},
};

/**
 * This is the Callback method after attempting to start/stop a vehicle
 * @param result the result of the start/stop command
 * @param tile unused
 * @param p1 vehicle ID
 * @param p2 unused
 */
void CcStartStopVehicle(const CommandCost &result, TileIndex tile, uint32 p1, uint32 p2, uint64 p3, uint32 cmd)
{
	if (result.Failed()) return;

	const Vehicle *v = Vehicle::GetIfValid(p1);
	if (v == nullptr || !v->IsPrimaryVehicle()) return;

	StringID msg = (v->vehstatus & VS_STOPPED) ? STR_VEHICLE_COMMAND_STOPPED : STR_VEHICLE_COMMAND_STARTED;
	Point pt = RemapCoords(v->x_pos, v->y_pos, v->z_pos);
	AddTextEffect(msg, pt.x, pt.y, DAY_TICKS, TE_RISING);
}

/**
 * Executes #CMD_START_STOP_VEHICLE for given vehicle.
 * @param v Vehicle to start/stop
 * @param texteffect Should a texteffect be shown?
 */
void StartStopVehicle(const Vehicle *v, bool texteffect)
{
	assert(v->IsPrimaryVehicle());
	DoCommandP(v->tile, v->index, 0, _vehicle_command_translation_table[VCT_CMD_START_STOP][v->type], texteffect ? CcStartStopVehicle : nullptr);
}

/** Strings for aircraft breakdown types */
static const StringID _aircraft_breakdown_strings[] = {
	STR_BREAKDOWN_TYPE_LOW_SPEED,
	STR_BREAKDOWN_TYPE_DEPOT,
	STR_BREAKDOWN_TYPE_LANDING,
};

/** Checks whether the vehicle may be refitted at the moment.*/
static bool IsVehicleRefitable(const Vehicle *v)
{
	if (!v->IsStoppedInDepot()) return false;

	do {
		if (IsEngineRefittable(v->engine_type)) return true;
	} while (v->IsArticulatedCallbackVehicleType() && (v = v->Next()) != nullptr);

	return false;
}

/** Window manager class for viewing a vehicle. */
struct VehicleViewWindow : Window {
private:
	bool depot_select_active = false;
	bool depot_select_ctrl_pressed = false;
	bool fixed_route_overlay_active = false;

	/** Display planes available in the vehicle view window. */
	enum PlaneSelections {
		SEL_DC_GOTO_DEPOT,  ///< Display 'goto depot' button in #WID_VV_SELECT_DEPOT_CLONE stacked widget.
		SEL_DC_CLONE,       ///< Display 'clone vehicle' button in #WID_VV_SELECT_DEPOT_CLONE stacked widget.

		SEL_RT_REFIT,       ///< Display 'refit' button in #WID_VV_SELECT_REFIT_TURN stacked widget.
		SEL_RT_TURN_AROUND, ///< Display 'turn around' button in #WID_VV_SELECT_REFIT_TURN stacked widget.

		SEL_DC_BASEPLANE = SEL_DC_GOTO_DEPOT, ///< First plane of the #WID_VV_SELECT_DEPOT_CLONE stacked widget.
		SEL_RT_BASEPLANE = SEL_RT_REFIT,      ///< First plane of the #WID_VV_SELECT_REFIT_TURN stacked widget.
	};
	bool mouse_over_start_stop = false;

	/**
	 * Display a plane in the window.
	 * @param plane Plane to show.
	 */
	void SelectPlane(PlaneSelections plane)
	{
		switch (plane) {
			case SEL_DC_GOTO_DEPOT:
			case SEL_DC_CLONE:
				this->GetWidget<NWidgetStacked>(WID_VV_SELECT_DEPOT_CLONE)->SetDisplayedPlane(plane - SEL_DC_BASEPLANE);
				break;

			case SEL_RT_REFIT:
			case SEL_RT_TURN_AROUND:
				this->GetWidget<NWidgetStacked>(WID_VV_SELECT_REFIT_TURN)->SetDisplayedPlane(plane - SEL_RT_BASEPLANE);
				break;

			default:
				NOT_REACHED();
		}
	}

public:
	VehicleViewWindow(WindowDesc *desc, WindowNumber window_number) : Window(desc)
	{
		this->flags |= WF_DISABLE_VP_SCROLL;
		this->CreateNestedTree();

		/* Sprites for the 'send to depot' button indexed by vehicle type. */
		static const SpriteID vehicle_view_goto_depot_sprites[] = {
			SPR_SEND_TRAIN_TODEPOT,
			SPR_SEND_ROADVEH_TODEPOT,
			SPR_SEND_SHIP_TODEPOT,
			SPR_SEND_AIRCRAFT_TODEPOT,
		};
		const Vehicle *v = Vehicle::Get(window_number);
		this->GetWidget<NWidgetCore>(WID_VV_GOTO_DEPOT)->widget_data = vehicle_view_goto_depot_sprites[v->type];

		/* Sprites for the 'clone vehicle' button indexed by vehicle type. */
		static const SpriteID vehicle_view_clone_sprites[] = {
			SPR_CLONE_TRAIN,
			SPR_CLONE_ROADVEH,
			SPR_CLONE_SHIP,
			SPR_CLONE_AIRCRAFT,
		};
		this->GetWidget<NWidgetCore>(WID_VV_CLONE)->widget_data = vehicle_view_clone_sprites[v->type];

		switch (v->type) {
			case VEH_TRAIN:
				this->GetWidget<NWidgetCore>(WID_VV_TURN_AROUND)->tool_tip = STR_VEHICLE_VIEW_TRAIN_REVERSE_TOOLTIP;
				break;

			case VEH_ROAD:
				break;

			case VEH_SHIP:
			case VEH_AIRCRAFT:
				this->SelectPlane(SEL_RT_REFIT);
				break;

			default: NOT_REACHED();
		}
		this->FinishInitNested(window_number);
		this->owner = v->owner;
		this->GetWidget<NWidgetViewport>(WID_VV_VIEWPORT)->InitializeViewport(this, this->window_number | (1 << 31), ScaleZoomGUI(_vehicle_view_zoom_levels[v->type]));

		this->GetWidget<NWidgetCore>(WID_VV_START_STOP)->tool_tip       = STR_VEHICLE_VIEW_TRAIN_STATUS_START_STOP_TOOLTIP + v->type;
		this->GetWidget<NWidgetCore>(WID_VV_RENAME)->tool_tip           = STR_VEHICLE_DETAILS_TRAIN_RENAME + v->type;
		this->GetWidget<NWidgetCore>(WID_VV_REFIT)->tool_tip            = STR_VEHICLE_VIEW_TRAIN_REFIT_TOOLTIP + v->type;
		this->GetWidget<NWidgetCore>(WID_VV_SHOW_ORDERS)->tool_tip      = STR_VEHICLE_VIEW_TRAIN_ORDERS_TOOLTIP + v->type;
		this->GetWidget<NWidgetCore>(WID_VV_SHOW_DETAILS)->tool_tip     = STR_VEHICLE_VIEW_TRAIN_SHOW_DETAILS_TOOLTIP + v->type;
		this->GetWidget<NWidgetCore>(WID_VV_CLONE)->tool_tip            = STR_VEHICLE_VIEW_CLONE_TRAIN_INFO + v->type;

		this->UpdateButtonStatus();
	}

	void Close([[maybe_unused]] int data = 0) override
	{
		if (this->window_number != INVALID_VEHICLE) {
			const Vehicle *v = Vehicle::Get(this->window_number);
			MarkDirtyFocusedRoutePaths(v);
		}
		CloseWindowById(WC_VEHICLE_ORDERS, this->window_number, false);
		CloseWindowById(WC_VEHICLE_REFIT, this->window_number, false);
		CloseWindowById(WC_VEHICLE_DETAILS, this->window_number, false);
		CloseWindowById(WC_VEHICLE_TIMETABLE, this->window_number, false);

		if (this->fixed_route_overlay_active) {
			RemoveFixedViewportRoutePath(this->window_number);
		}

		this->Window::Close();
	}

	virtual void OnFocus(Window *previously_focused_window) override
	{
		if (HasFocusedVehicleChanged(this->window_number, previously_focused_window)) {
			if (this->window_number != INVALID_VEHICLE) {
				const Vehicle *v = Vehicle::Get(this->window_number);
				MarkDirtyFocusedRoutePaths(v);
			}
		}
	}

	virtual void OnFocusLost(bool closing, Window *newly_focused_window) override
	{
		if (HasFocusedVehicleChanged(this->window_number, newly_focused_window)) {
			if (this->window_number != INVALID_VEHICLE) {
				const Vehicle *v = Vehicle::Get(this->window_number);
				MarkDirtyFocusedRoutePaths(v);
			}
		}
	}

	void UpdateWidgetSize(int widget, Dimension *size, const Dimension &padding, Dimension *fill, Dimension *resize) override
	{
		const Vehicle *v = Vehicle::Get(this->window_number);
		switch (widget) {
			case WID_VV_START_STOP:
				size->height = std::max<uint>({size->height, (uint)GetCharacterHeight(FS_NORMAL), GetScaledSpriteSize(SPR_WARNING_SIGN).height, GetScaledSpriteSize(SPR_FLAG_VEH_STOPPED).height, GetScaledSpriteSize(SPR_FLAG_VEH_RUNNING).height}) + padding.height;
				break;

			case WID_VV_FORCE_PROCEED:
				if (v->type != VEH_TRAIN) {
					size->height = 0;
					size->width = 0;
				}
				break;

			case WID_VV_VIEWPORT:
				size->width = VV_INITIAL_VIEWPORT_WIDTH;
				size->height = (v->type == VEH_TRAIN) ? VV_INITIAL_VIEWPORT_HEIGHT_TRAIN : VV_INITIAL_VIEWPORT_HEIGHT;
				break;
		}
	}

	void OnPaint() override
	{
		const Vehicle *v = Vehicle::Get(this->window_number);
		bool is_localcompany = v->owner == _local_company;
		bool can_control = IsVehicleControlAllowed(v, _local_company);
		bool refitable_and_stopped_in_depot = IsVehicleRefitable(v);

		this->SetWidgetDisabledState(WID_VV_RENAME, !is_localcompany);
		this->SetWidgetDisabledState(WID_VV_GOTO_DEPOT, !is_localcompany);
		this->SetWidgetDisabledState(WID_VV_REFIT, !refitable_and_stopped_in_depot || !is_localcompany);
		this->SetWidgetDisabledState(WID_VV_CLONE, !is_localcompany);

		if (v->type == VEH_TRAIN) {
			this->SetWidgetLoweredState(WID_VV_FORCE_PROCEED, Train::From(v)->force_proceed == TFP_SIGNAL);
			this->SetWidgetDisabledState(WID_VV_FORCE_PROCEED, !can_control);
		}

		if (v->type == VEH_TRAIN || v->type == VEH_ROAD) {
			this->SetWidgetDisabledState(WID_VV_TURN_AROUND, !can_control);
		}

		this->SetWidgetDisabledState(WID_VV_ORDER_LOCATION, v->current_order.GetLocation(v) == INVALID_TILE);

		this->DrawWidgets();
	}

	void SetStringParameters(int widget) const override
	{
		if (widget != WID_VV_CAPTION) return;

		const Vehicle *v = Vehicle::Get(this->window_number);
		SetDParam(0, v->index);
	}

	void DrawWidget(const Rect &r, int widget) const override
	{
		if (widget != WID_VV_START_STOP) return;

		const Vehicle *v = Vehicle::Get(this->window_number);
		bool show_order_number = false;
		StringID str;
		TextColour text_colour = TC_FROMSTRING;
		if (v->vehstatus & VS_CRASHED) {
			str = STR_VEHICLE_STATUS_CRASHED;
		} else if ((v->breakdown_ctr == 1 || (v->type == VEH_TRAIN && Train::From(v)->flags & VRF_IS_BROKEN)) && !mouse_over_start_stop) {
			const Vehicle *w = (v->type == VEH_TRAIN) ? GetMostSeverelyBrokenEngine(Train::From(v)) : v;
			if (_settings_game.vehicle.improved_breakdowns || w->breakdown_type == BREAKDOWN_RV_CRASH || w->breakdown_type == BREAKDOWN_BRAKE_OVERHEAT) {
				str = STR_VEHICLE_STATUS_BROKEN_DOWN_VEL;
				SetDParam(3, v->GetDisplaySpeed());
			} else {
				str = STR_VEHICLE_STATUS_BROKEN_DOWN;
			}

			if (v->type == VEH_AIRCRAFT) {
				SetDParam(0, _aircraft_breakdown_strings[v->breakdown_type]);
				if (v->breakdown_type == BREAKDOWN_AIRCRAFT_SPEED) {
					SetDParam(1, v->breakdown_severity << 3);
				} else {
					SetDParam(1, v->current_order.GetDestination());
				}
			} else {
				SetDParam(0, STR_BREAKDOWN_TYPE_CRITICAL + w->breakdown_type);

				if (w->breakdown_type == BREAKDOWN_LOW_SPEED) {
					SetDParam(1, std::min(w->First()->GetDisplayMaxSpeed(), w->breakdown_severity >> ((v->type == VEH_TRAIN) ? 0 : 1)));
				} else if (w->breakdown_type == BREAKDOWN_LOW_POWER) {
					int percent;
					if (v->type == VEH_TRAIN) {
						uint32 power, te;
						Train::From(v)->CalculatePower(power, te, true);
						percent = (100 * power) / Train::From(v)->gcache.cached_power;
					} else {
						percent = w->breakdown_severity * 100 / 256;
					}
					SetDParam(1, percent);
				}
			}
		} else if (v->vehstatus & VS_STOPPED && (!mouse_over_start_stop || v->IsStoppedInDepot())) {
			if (v->type == VEH_TRAIN) {
				if (v->cur_speed == 0) {
					if (Train::From(v)->gcache.cached_power == 0) {
						str = STR_VEHICLE_STATUS_TRAIN_NO_POWER;
					} else {
						str = STR_VEHICLE_STATUS_STOPPED;
					}
				} else {
					SetDParam(0, PackVelocity(v->GetDisplaySpeed(), v->type));
					str = STR_VEHICLE_STATUS_TRAIN_STOPPING_VEL;
				}
			} else if (v->type == VEH_ROAD) {
				if (RoadVehicle::From(v)->IsRoadVehicleStopped()) {
					str = STR_VEHICLE_STATUS_STOPPED;
				} else {
					SetDParam(0, v->GetDisplaySpeed());
					str = STR_VEHICLE_STATUS_TRAIN_STOPPING_VEL;
				}
			} else { // no train/RV
				str = STR_VEHICLE_STATUS_STOPPED;
			}
		} else if (v->type == VEH_TRAIN && HasBit(Train::From(v)->flags, VRF_TRAIN_STUCK) && !v->current_order.IsType(OT_LOADING) && !mouse_over_start_stop) {
			str = HasBit(Train::From(v)->flags, VRF_WAITING_RESTRICTION) ? STR_VEHICLE_STATUS_TRAIN_STUCK_WAIT_RESTRICTION : STR_VEHICLE_STATUS_TRAIN_STUCK;
		} else if (v->type == VEH_TRAIN && Train::From(v)->reverse_distance >= 1) {
			if (Train::From(v)->track == TRACK_BIT_DEPOT) {
				str = STR_VEHICLE_STATUS_TRAIN_MOVING_DEPOT;
			} else {
				str = STR_VEHICLE_STATUS_TRAIN_REVERSING;
				SetDParam(0, v->GetDisplaySpeed());
			}
		} else if (v->type == VEH_AIRCRAFT && HasBit(Aircraft::From(v)->flags, VAF_DEST_TOO_FAR) && !v->current_order.IsType(OT_LOADING)) {
			str = STR_VEHICLE_STATUS_AIRCRAFT_TOO_FAR;
		} else { // vehicle is in a "normal" state, show current order
			switch (v->current_order.GetType()) {
				case OT_GOTO_STATION: {
					show_order_number = true;
					text_colour = TC_LIGHT_BLUE;
					SetDParam(0, v->current_order.GetDestination());
					SetDParam(1, PackVelocity(v->GetDisplaySpeed(), v->type));
					str = HasBit(v->vehicle_flags, VF_PATHFINDER_LOST) ? STR_VEHICLE_STATUS_CANNOT_REACH_STATION_VEL : STR_VEHICLE_STATUS_HEADING_FOR_STATION_VEL;
					break;
				}

				case OT_GOTO_DEPOT: {
					show_order_number = true;
					text_colour = TC_ORANGE;
					SetDParam(0, v->type);
					SetDParam(1, v->current_order.GetDestination());
					SetDParam(2, PackVelocity(v->GetDisplaySpeed(), v->type));
					if (v->current_order.GetDestination() == INVALID_DEPOT) {
						/* This case *only* happens when multiple nearest depot orders
						 * follow each other (including an order list only one order: a
						 * nearest depot order) and there are no reachable depots.
						 * It is primarily to guard for the case that there is no
						 * depot with index 0, which would be used as fallback for
						 * evaluating the string in the status bar. */
						str = STR_EMPTY;
					} else if (v->current_order.GetDepotActionType() & ODATFB_SELL) {
						str = STR_VEHICLE_STATUS_HEADING_FOR_DEPOT_SELL_VEL;
					} else if (v->current_order.GetDepotActionType() & ODATFB_HALT) {
						str = HasBit(v->vehicle_flags, VF_PATHFINDER_LOST) ? STR_VEHICLE_STATUS_CANNOT_REACH_DEPOT_VEL : STR_VEHICLE_STATUS_HEADING_FOR_DEPOT_VEL;
					} else {
						str = HasBit(v->vehicle_flags, VF_PATHFINDER_LOST) ? STR_VEHICLE_STATUS_CANNOT_REACH_DEPOT_SERVICE_VEL : STR_VEHICLE_STATUS_HEADING_FOR_DEPOT_SERVICE_VEL;
					}
					break;
				}

				case OT_LOADING:
					str = STR_VEHICLE_STATUS_LOADING_UNLOADING;
					break;

				case OT_LOADING_ADVANCE:
					str = STR_VEHICLE_STATUS_LOADING_UNLOADING_ADVANCE;
					SetDParam(0, STR_VEHICLE_STATUS_LOADING_UNLOADING);
					SetDParam(1, v->GetDisplaySpeed());
					break;

				case OT_GOTO_WAYPOINT: {
					show_order_number = true;
					text_colour = TC_LIGHT_BLUE;
					assert(v->type == VEH_TRAIN || v->type == VEH_ROAD || v->type == VEH_SHIP);
					SetDParam(0, v->current_order.GetDestination());
					str = HasBit(v->vehicle_flags, VF_PATHFINDER_LOST) ? STR_VEHICLE_STATUS_CANNOT_REACH_WAYPOINT_VEL : STR_VEHICLE_STATUS_HEADING_FOR_WAYPOINT_VEL;
					SetDParam(1, PackVelocity(v->GetDisplaySpeed(), v->type));
					break;
				}

				case OT_WAITING: {
					str = STR_VEHICLE_STATUS_TRAIN_WAITING_TIMETABLE;
					break;
				}

				case OT_LEAVESTATION:
					if (v->type != VEH_AIRCRAFT) {
						str = STR_VEHICLE_STATUS_LEAVING;
						break;
					}
					FALLTHROUGH;
				default:
					if (v->GetNumManualOrders() == 0) {
						str = STR_VEHICLE_STATUS_NO_ORDERS_VEL;
						SetDParam(0, PackVelocity(v->GetDisplaySpeed(), v->type));
					} else {
						str = STR_EMPTY;
					}
					break;
			}

			if (mouse_over_start_stop) {
				if (v->vehstatus & VS_STOPPED || (v->breakdown_ctr == 1 || (v->type == VEH_TRAIN && Train::From(v)->flags & VRF_IS_BROKEN))) {
					text_colour = TC_RED | TC_FORCED;
				} else if (v->type == VEH_TRAIN && HasBit(Train::From(v)->flags, VRF_TRAIN_STUCK) && !v->current_order.IsType(OT_LOADING)) {
					text_colour = TC_ORANGE | TC_FORCED;
				}
			}
		}

		if (_settings_client.gui.show_order_number_vehicle_view && show_order_number && v->cur_implicit_order_index < v->GetNumOrders()) {
			_temp_special_strings[0] = GetString(str);
			SetDParam(0, v->cur_implicit_order_index + 1);
			SetDParam(1, SPECSTR_TEMP_START);
			str = STR_VEHICLE_VIEW_ORDER_NUMBER;
		}

		/* Draw the flag plus orders. */
		bool rtl = (_current_text_dir == TD_RTL);
		uint icon_width = std::max({GetScaledSpriteSize(SPR_WARNING_SIGN).width, GetScaledSpriteSize(SPR_FLAG_VEH_STOPPED).width, GetScaledSpriteSize(SPR_FLAG_VEH_RUNNING).width});
		Rect tr = r.Shrink(WidgetDimensions::scaled.framerect);
		SpriteID image = ((v->vehstatus & VS_STOPPED) != 0) ? SPR_FLAG_VEH_STOPPED : (HasBit(v->vehicle_flags, VF_PATHFINDER_LOST)) ? SPR_WARNING_SIGN : SPR_FLAG_VEH_RUNNING;
		DrawSpriteIgnorePadding(image, PAL_NONE, tr.WithWidth(icon_width, rtl), SA_CENTER);
		tr = tr.Indent(icon_width + WidgetDimensions::scaled.imgbtn.Horizontal(), rtl);
		DrawString(tr.left, tr.right, CenterBounds(tr.top, tr.bottom, GetCharacterHeight(FS_NORMAL)), str, text_colour, SA_HOR_CENTER);
	}

	void OnClick([[maybe_unused]] Point pt, int widget, [[maybe_unused]] int click_count) override
	{
		const Vehicle *v = Vehicle::Get(this->window_number);

		switch (widget) {
			case WID_VV_RENAME: { // rename
				SetDParam(0, v->index);
				ShowQueryString(STR_VEHICLE_NAME, STR_QUERY_RENAME_TRAIN_CAPTION + v->type,
						MAX_LENGTH_VEHICLE_NAME_CHARS, this, CS_ALPHANUMERAL, QSF_ENABLE_DEFAULT | QSF_LEN_IN_CHARS);
				break;
			}

			case WID_VV_START_STOP: // start stop
				StartStopVehicle(v, false);
				break;

			case WID_VV_ORDER_LOCATION: {
				/* Scroll to current order destination */
				TileIndex tile = v->current_order.GetLocation(v);
				if (tile == INVALID_TILE) break;

				if (_ctrl_pressed) {
					ShowExtraViewportWindow(tile);
				} else {
					ScrollMainWindowToTile(tile);
				}
				break;
			}

			case WID_VV_LOCATION: // center main view
				if (_ctrl_pressed) {
					ShowExtraViewportWindow(TileVirtXY(v->x_pos, v->y_pos));
					this->HandleButtonClick(widget);
				} else if (_shift_pressed) {
					this->fixed_route_overlay_active = !this->fixed_route_overlay_active;
					this->SetWidgetLoweredState(widget, this->fixed_route_overlay_active);
					this->SetWidgetDirty(widget);
					if (this->fixed_route_overlay_active) {
						AddFixedViewportRoutePath(this->window_number);
					} else {
						RemoveFixedViewportRoutePath(this->window_number);
					}
				} else {
					const Window *mainwindow = GetMainWindow();
					if (click_count > 1 && mainwindow->viewport->zoom < ZOOM_LVL_DRAW_MAP) {
						/* main window 'follows' vehicle */
						mainwindow->viewport->follow_vehicle = v->index;
					} else {
						ScrollMainWindowTo(v->x_pos, v->y_pos, v->z_pos);
					}
					this->HandleButtonClick(widget);
				}
				break;

			case WID_VV_GOTO_DEPOT: // goto hangar
				if (_shift_pressed) {
					if (HandlePlacePushButton(this, WID_VV_GOTO_DEPOT, ANIMCURSOR_PICKSTATION, HT_RECT)) {
						this->depot_select_ctrl_pressed = _ctrl_pressed;
						this->depot_select_active = true;
					}
				} else if (_ctrl_pressed && _settings_client.gui.show_depot_sell_gui && v->current_order.IsType(OT_GOTO_DEPOT)) {
					OrderDepotActionFlags flags = v->current_order.GetDepotActionType() & (ODATFB_HALT | ODATFB_SELL);
					DropDownList list;
					list.emplace_back(new DropDownListStringItem(STR_VEHICLE_LIST_SEND_FOR_SERVICING, DEPOT_SERVICE | DEPOT_DONT_CANCEL, !flags));
					list.emplace_back(new DropDownListStringItem(BaseVehicleListWindow::vehicle_depot_name[v->type], DEPOT_DONT_CANCEL, flags == ODATFB_HALT));
					list.emplace_back(new DropDownListStringItem(BaseVehicleListWindow::vehicle_depot_sell_name[v->type], DEPOT_SELL | DEPOT_DONT_CANCEL, flags == (ODATFB_HALT | ODATFB_SELL)));
					list.emplace_back(new DropDownListStringItem(STR_VEHICLE_LIST_CANCEL_DEPOT_SERVICE, DEPOT_CANCEL, false));
					ShowDropDownList(this, std::move(list), -1, widget);
				} else {
					this->HandleButtonClick(WID_VV_GOTO_DEPOT);
					DoCommandP(v->tile, v->index | (_ctrl_pressed ? DEPOT_SERVICE : 0U), 0, GetCmdSendToDepot(v));
				}
				break;
			case WID_VV_REFIT: // refit
				ShowVehicleRefitWindow(v, INVALID_VEH_ORDER_ID, this);
				break;
			case WID_VV_SHOW_ORDERS: // show orders
				if (_ctrl_pressed) {
					ShowTimetableWindow(v);
				} else {
					ShowOrdersWindow(v);
				}
				break;
			case WID_VV_SHOW_DETAILS: // show details
				if (_ctrl_pressed) {
					ShowCompanyGroupForVehicle(v);
				} else {
					ShowVehicleDetailsWindow(v);
				}
				break;
			case WID_VV_CLONE: // clone vehicle
				/* Suppress the vehicle GUI when share-cloning.
				 * There is no point to it except for starting the vehicle.
				 * For starting the vehicle the player has to open the depot GUI, which is
				 * most likely already open, but is also visible in the vehicle viewport. */
				DoCommandP(v->tile, v->index, _ctrl_pressed ? 1 : 0,
										_vehicle_command_translation_table[VCT_CMD_CLONE_VEH][v->type],
										_ctrl_pressed ? nullptr : CcCloneVehicle);
				break;
			case WID_VV_TURN_AROUND: // turn around
				assert(v->IsGroundVehicle());
				DoCommandP(v->tile, v->index, 0,
										_vehicle_command_translation_table[VCT_CMD_TURN_AROUND][v->type]);
				break;
			case WID_VV_FORCE_PROCEED: // force proceed
				assert(v->type == VEH_TRAIN);
				DoCommandP(v->tile, v->index, 0, CMD_FORCE_TRAIN_PROCEED | CMD_MSG(STR_ERROR_CAN_T_MAKE_TRAIN_PASS_SIGNAL));
				break;
		}
	}

	EventState OnHotkey(int hotkey) override
	{
		/* If the hotkey is not for any widget in the UI (i.e. for honking) */
		if (hotkey == WID_VV_HONK_HORN) {
			const Window *mainwindow = GetMainWindow();
			const Vehicle *v = Vehicle::Get(window_number);
			/* Only play the sound if we're following this vehicle */
			if (mainwindow->viewport->follow_vehicle == v->index) {
				v->PlayLeaveStationSound(true);
			}
		}
		return Window::OnHotkey(hotkey);
	}

	void OnQueryTextFinished(char *str) override
	{
		if (str == nullptr) return;

		DoCommandP(0, this->window_number, 0, CMD_RENAME_VEHICLE | CMD_MSG(STR_ERROR_CAN_T_RENAME_TRAIN + Vehicle::Get(this->window_number)->type), nullptr, str);
	}

	virtual void OnDropdownSelect(int widget, int index) override
	{
		switch (widget) {
			case WID_VV_GOTO_DEPOT: {
				const Vehicle *v = Vehicle::Get(this->window_number);
				DoCommandP(v->tile, v->index | index, 0, GetCmdSendToDepot(v));
				break;
			}
		}
	}

	virtual void OnTimeout() override
	{
		if (!this->depot_select_active) {
			this->RaiseWidget(WID_VV_GOTO_DEPOT);
			this->SetWidgetDirty(WID_VV_GOTO_DEPOT);
		}
		if (!this->fixed_route_overlay_active) {
			this->RaiseWidget(WID_VV_LOCATION);
			this->SetWidgetDirty(WID_VV_LOCATION);
		}
	}

	virtual void OnPlaceObject(Point pt, TileIndex tile) override
	{
		const Vehicle *v = Vehicle::Get(this->window_number);
		if (IsDepotTile(tile) && GetDepotVehicleType(tile) == v->type && IsInfraTileUsageAllowed(v->type, v->owner, tile)) {
			if (v->type == VEH_ROAD && (GetPresentRoadTypes(tile) & RoadVehicle::From(v)->compatible_roadtypes) == 0) return;
			if (v->type == VEH_TRAIN && !HasBit(Train::From(v)->compatible_railtypes, GetRailType(tile))) return;
			DoCommandP(v->tile, v->index | (this->depot_select_ctrl_pressed ? DEPOT_SERVICE : 0U) | DEPOT_SPECIFIC, tile, GetCmdSendToDepot(v));
			ResetObjectToPlace();
			this->RaiseButtons();
		}
	}

	virtual void OnPlaceObjectAbort() override
	{
		this->depot_select_active = false;
		this->RaiseWidget(WID_VV_GOTO_DEPOT);
		this->SetWidgetDirty(WID_VV_GOTO_DEPOT);
	}

	virtual bool OnRightClick(Point pt, int widget) override
	{
		if (widget == WID_VV_GOTO_DEPOT && _settings_client.gui.hover_delay_ms == 0) {
			const Vehicle *v = Vehicle::Get(this->window_number);
			if (_settings_client.gui.show_depot_sell_gui && v->current_order.IsType(OT_GOTO_DEPOT)) {
				GuiShowTooltips(this, STR_VEHICLE_VIEW_SEND_TO_DEPOT_MENU, TCC_RIGHT_CLICK);
			} else {
				SetDParam(0, STR_VEHICLE_VIEW_TRAIN_SEND_TO_DEPOT_TOOLTIP + v->type);
				GuiShowTooltips(this, STR_VEHICLE_VIEW_SEND_TO_DEPOT_TOOLTIP_SHIFT, TCC_RIGHT_CLICK, 1);
			}
		}
		return false;
	}

	virtual bool OnTooltip(Point pt, int widget, TooltipCloseCondition close_cond) override
	{
		if (widget == WID_VV_GOTO_DEPOT) {
			const Vehicle *v = Vehicle::Get(this->window_number);
			if (_settings_client.gui.show_depot_sell_gui && v->current_order.IsType(OT_GOTO_DEPOT)) {
				GuiShowTooltips(this, STR_VEHICLE_VIEW_SEND_TO_DEPOT_MENU, close_cond);
			} else {
				SetDParam(0, STR_VEHICLE_VIEW_TRAIN_SEND_TO_DEPOT_TOOLTIP + v->type);
				GuiShowTooltips(this, STR_VEHICLE_VIEW_SEND_TO_DEPOT_TOOLTIP_SHIFT, close_cond, 1);
			}
			return true;
		}
		if (widget == WID_VV_LOCATION) {
			const Vehicle *v = Vehicle::Get(this->window_number);
			SetDParam(0, STR_VEHICLE_VIEW_TRAIN_CENTER_TOOLTIP + v->type);
			GuiShowTooltips(this, STR_VEHICLE_VIEW_TRAIN_CENTER_TOOLTIP_EXTRA, close_cond, 1);
			return true;
		}
		return false;
	}

	void OnMouseOver([[maybe_unused]] Point pt, int widget) override
	{
		bool start_stop = widget == WID_VV_START_STOP;
		if (start_stop != mouse_over_start_stop) {
			mouse_over_start_stop = start_stop;
			this->SetWidgetDirty(WID_VV_START_STOP);
		}
	}

	void OnResize() override
	{
		if (this->viewport != nullptr) {
			NWidgetViewport *nvp = this->GetWidget<NWidgetViewport>(WID_VV_VIEWPORT);
			nvp->UpdateViewportCoordinates(this);
		}
	}

	void UpdateButtonStatus()
	{
		const Vehicle *v = Vehicle::Get(this->window_number);
		bool veh_stopped = v->IsStoppedInDepot();

		/* Widget WID_VV_GOTO_DEPOT must be hidden if the vehicle is already stopped in depot.
		 * Widget WID_VV_CLONE_VEH should then be shown, since cloning is allowed only while in depot and stopped.
		 */
		PlaneSelections plane = veh_stopped ? SEL_DC_CLONE : SEL_DC_GOTO_DEPOT;
		NWidgetStacked *nwi = this->GetWidget<NWidgetStacked>(WID_VV_SELECT_DEPOT_CLONE); // Selection widget 'send to depot' / 'clone'.
		if (nwi->shown_plane + SEL_DC_BASEPLANE != plane) {
			this->SelectPlane(plane);
			this->SetWidgetDirty(WID_VV_SELECT_DEPOT_CLONE);
		}
		/* The same system applies to widget WID_VV_REFIT_VEH and VVW_WIDGET_TURN_AROUND.*/
		if (v->IsGroundVehicle()) {
			plane = veh_stopped ? SEL_RT_REFIT : SEL_RT_TURN_AROUND;
			nwi = this->GetWidget<NWidgetStacked>(WID_VV_SELECT_REFIT_TURN);
			if (nwi->shown_plane + SEL_RT_BASEPLANE != plane) {
				this->SelectPlane(plane);
				this->SetWidgetDirty(WID_VV_SELECT_REFIT_TURN);
			}
		}
	}

	virtual void OnRealtimeTick(uint delta_ms) override
	{
		if (_pause_mode != PM_UNPAUSED) this->OnGameTick();
	}

	/**
	 * Some data on this window has become invalid.
	 * @param data Information about the changed data.
	 * @param gui_scope Whether the call is done from GUI scope. You may not do everything when not in GUI scope. See #InvalidateWindowData() for details.
	 */
	void OnInvalidateData([[maybe_unused]] int data = 0, [[maybe_unused]] bool gui_scope = true) override
	{
		if (data == VIWD_AUTOREPLACE) {
			/* Autoreplace replaced the vehicle.
			 * Nothing to do for this window. */
			return;
		}

		this->UpdateButtonStatus();
	}

	bool IsNewGRFInspectable() const override
	{
		return ::IsNewGRFInspectable(GetGrfSpecFeature(Vehicle::Get(this->window_number)->type), this->window_number);
	}

	void ShowNewGRFInspectWindow() const override
	{
		::ShowNewGRFInspectWindow(GetGrfSpecFeature(Vehicle::Get(this->window_number)->type), this->window_number);
	}

	static HotkeyList hotkeys;
};

static Hotkey vehicleview_hotkeys[] = {
	Hotkey('H', "honk", WID_VV_HONK_HORN),
	HOTKEY_LIST_END
};
HotkeyList VehicleViewWindow::hotkeys("vehicleview", vehicleview_hotkeys);

/** Vehicle view window descriptor for all vehicles but trains. */
static WindowDesc _vehicle_view_desc(__FILE__, __LINE__,
	WDP_AUTO, "view_vehicle", 250, 116,
	WC_VEHICLE_VIEW, WC_NONE,
	0,
	std::begin(_nested_vehicle_view_widgets), std::end(_nested_vehicle_view_widgets),
	&VehicleViewWindow::hotkeys
);

/**
 * Vehicle view window descriptor for trains. Only minimum_height and
 *  default_height are different for train view.
 */
static WindowDesc _train_view_desc(__FILE__, __LINE__,
	WDP_AUTO, "view_vehicle_train", 250, 134,
	WC_VEHICLE_VIEW, WC_NONE,
	0,
	std::begin(_nested_vehicle_view_widgets), std::end(_nested_vehicle_view_widgets),
	&VehicleViewWindow::hotkeys
);

/** Shows the vehicle view window of the given vehicle. */
void ShowVehicleViewWindow(const Vehicle *v)
{
	AllocateWindowDescFront<VehicleViewWindow>((v->type == VEH_TRAIN) ? &_train_view_desc : &_vehicle_view_desc, v->index);
}

/**
 * Dispatch a "vehicle selected" event if any window waits for it.
 * @param v selected vehicle;
 * @return did any window accept vehicle selection?
 */
bool VehicleClicked(const Vehicle *v)
{
	assert(v != nullptr);
	if (!(_thd.place_mode & HT_VEHICLE)) return false;

	v = v->First();
	if (!v->IsPrimaryVehicle()) return false;

	return _thd.GetCallbackWnd()->OnVehicleSelect(v);
}

/**
 * Dispatch a "vehicle group selected" event if any window waits for it.
 * @param begin iterator to the start of the range of vehicles
 * @param end iterator to the end of the range of vehicles
 * @return did any window accept vehicle group selection?
 */
bool VehicleClicked(VehicleList::const_iterator begin, VehicleList::const_iterator end)
{
	assert(begin != end);
	if (!(_thd.place_mode & HT_VEHICLE)) return false;

	/* If there is only one vehicle in the group, act as if we clicked a single vehicle */
	if (begin + 1 == end) return _thd.GetCallbackWnd()->OnVehicleSelect(*begin);

	return _thd.GetCallbackWnd()->OnVehicleSelect(begin, end);
}

/**
 * Dispatch a "vehicle group selected" event if any window waits for it.
 * @param vehgroup the GUIVehicleGroup representing the vehicle group
 * @return did any window accept vehicle group selection?
 */
bool VehicleClicked(const GUIVehicleGroup &vehgroup)
{
	return VehicleClicked(vehgroup.vehicles_begin, vehgroup.vehicles_end);
}

void StopGlobalFollowVehicle(const Vehicle *v)
{
	Window *w = FindWindowById(WC_MAIN_WINDOW, 0);
	if (w != nullptr && w->viewport->follow_vehicle == v->index) {
		ScrollMainWindowTo(v->x_pos, v->y_pos, v->z_pos, true); // lock the main view on the vehicle's last position
		w->viewport->follow_vehicle = INVALID_VEHICLE;
	}
}


/**
 * This is the Callback method after the construction attempt of a primary vehicle
 * @param result indicates completion (or not) of the operation
 * @param tile unused
 * @param p1 unused
 * @param p2 unused
 * @param cmd unused
 */
void CcBuildPrimaryVehicle(const CommandCost &result, TileIndex tile, uint32 p1, uint32 p2, uint64 p3, uint32 cmd)
{
	if (result.Failed()) return;

	const Vehicle *v = Vehicle::Get(_new_vehicle_id);
	ShowVehicleViewWindow(v);
}

/**
 * Get the width of a vehicle (part) in pixels.
 * @param v Vehicle to get the width for.
 * @return Width of the vehicle.
 */
int GetSingleVehicleWidth(const Vehicle *v, EngineImageType image_type)
{
	switch (v->type) {
		case VEH_TRAIN:
			return Train::From(v)->GetDisplayImageWidth();

		case VEH_ROAD:
			return RoadVehicle::From(v)->GetDisplayImageWidth();

		default:
			bool rtl = _current_text_dir == TD_RTL;
			VehicleSpriteSeq seq;
			v->GetImage(rtl ? DIR_E : DIR_W, image_type, &seq);
			Rect rec = ConvertRect<Rect16, Rect>(seq.GetBounds());
			return UnScaleGUI(rec.Width());
	}
}

/**
 * Get the width of a vehicle (including all parts of the consist) in pixels.
 * @param v Vehicle to get the width for.
 * @return Width of the vehicle.
 */
int GetVehicleWidth(const Vehicle *v, EngineImageType image_type)
{
	if (v->type == VEH_TRAIN || v->type == VEH_ROAD) {
		int vehicle_width = 0;
		for (const Vehicle *u = v; u != nullptr; u = u->Next()) {
			vehicle_width += GetSingleVehicleWidth(u, image_type);
		}
		return vehicle_width;
	} else {
		return GetSingleVehicleWidth(v, image_type);
	}
}

/**
 * Set the mouse cursor to look like a vehicle.
 * @param v Vehicle
 * @param image_type Type of vehicle image to use.
 */
void SetMouseCursorVehicle(const Vehicle *v, EngineImageType image_type)
{
	bool rtl = _current_text_dir == TD_RTL;

	_cursor.sprite_count = 0;
	int total_width = 0;
	int y_offset = 0;
	bool rotor_seq = false; // Whether to draw the rotor of the vehicle in this step.
	bool is_ground_vehicle = v->IsGroundVehicle();

	while (v != nullptr) {
		if (total_width >= ScaleSpriteTrad(2 * (int)VEHICLEINFO_FULL_VEHICLE_WIDTH)) break;

		PaletteID pal = (v->vehstatus & VS_CRASHED) ? PALETTE_CRASH : GetVehiclePalette(v);
		VehicleSpriteSeq seq;

		if (rotor_seq) {
			GetCustomRotorSprite(Aircraft::From(v), image_type, &seq);
			if (!seq.IsValid()) seq.Set(SPR_ROTOR_STOPPED);
			y_offset = -ScaleSpriteTrad(5);
		} else {
			v->GetImage(rtl ? DIR_E : DIR_W, image_type, &seq);
		}

		if (_cursor.sprite_count + seq.count > lengthof(_cursor.sprite_seq)) break;

		int x_offs = 0;
		if (v->type == VEH_TRAIN) x_offs = Train::From(v)->GetCursorImageOffset();

		for (uint i = 0; i < seq.count; ++i) {
			PaletteID pal2 = (v->vehstatus & VS_CRASHED) || !seq.seq[i].pal ? pal : seq.seq[i].pal;
			_cursor.sprite_seq[_cursor.sprite_count].sprite = seq.seq[i].sprite;
			_cursor.sprite_seq[_cursor.sprite_count].pal = pal2;
			_cursor.sprite_pos[_cursor.sprite_count].x = rtl ? (-total_width + x_offs) : (total_width + x_offs);
			_cursor.sprite_pos[_cursor.sprite_count].y = y_offset;
			_cursor.sprite_count++;
		}

		if (v->type == VEH_AIRCRAFT && v->subtype == AIR_HELICOPTER && !rotor_seq) {
			/* Draw rotor part in the next step. */
			rotor_seq = true;
		} else {
			total_width += GetSingleVehicleWidth(v, image_type);
			v = v->HasArticulatedPart() ? v->GetNextArticulatedPart() : nullptr;
		}
	}

	if (is_ground_vehicle) {
		/* Center trains and road vehicles on the front vehicle */
		int offs = (ScaleSpriteTrad(VEHICLEINFO_FULL_VEHICLE_WIDTH) - total_width) / 2;
		if (rtl) offs = -offs;
		for (uint i = 0; i < _cursor.sprite_count; ++i) {
			_cursor.sprite_pos[i].x += offs;
		}
	}

	UpdateCursorSize();
}<|MERGE_RESOLUTION|>--- conflicted
+++ resolved
@@ -297,16 +297,11 @@
 	&GroupCargoFilter,
 };
 
-<<<<<<< HEAD
-/** Set cargo filter list item index. */
-void BaseVehicleListWindow::SetCargoFilterIndex(int index)
-=======
 /**
  * Set cargo filter for the vehicle group list.
  * @param cid The cargo to be set.
  */
 void BaseVehicleListWindow::SetCargoFilter(CargoID cid)
->>>>>>> 5cb7a16e
 {
 	if (this->cargo_filter_criteria != cid) {
 		this->cargo_filter_criteria = cid;
