/*
 * This file is part of OpenTTD.
 * OpenTTD is free software; you can redistribute it and/or modify it under the terms of the GNU General Public License as published by the Free Software Foundation, version 2.
 * OpenTTD is distributed in the hope that it will be useful, but WITHOUT ANY WARRANTY; without even the implied warranty of MERCHANTABILITY or FITNESS FOR A PARTICULAR PURPOSE.
 * See the GNU General Public License for more details. You should have received a copy of the GNU General Public License along with OpenTTD. If not, see <http://www.gnu.org/licenses/>.
 */

/** @file hotkeys.cpp Implementation of hotkey related functions */

#include "stdafx.h"
#include "openttd.h"
#include "hotkeys.h"
#include "ini_type.h"
#include "string_func.h"
#include "window_gui.h"

#include "safeguards.h"

std::string _hotkeys_file;

/**
 * List of all HotkeyLists.
 * This is a pointer to ensure initialisation order with the various static HotkeyList instances.
 */
static std::vector<HotkeyList*> *_hotkey_lists = nullptr;

/** String representation of a keycode */
struct KeycodeNames {
	const char *name;       ///< Name of the keycode
	WindowKeyCodes keycode; ///< The keycode
};

/** Array of non-standard keycodes that can be used in the hotkeys config file. */
static const KeycodeNames _keycode_to_name[] = {
	{"SHIFT", WKC_SHIFT},
	{"CTRL", WKC_CTRL},
	{"ALT", WKC_ALT},
	{"META", WKC_META},
	{"GLOBAL", WKC_GLOBAL_HOTKEY},
	{"ESC", WKC_ESC},
	{"BACKSPACE", WKC_BACKSPACE},
	{"INS", WKC_INSERT},
	{"DEL", WKC_DELETE},
	{"PAGEUP", WKC_PAGEUP},
	{"PAGEDOWN", WKC_PAGEDOWN},
	{"END", WKC_END},
	{"HOME", WKC_HOME},
	{"RETURN", WKC_RETURN},
	{"SPACE", WKC_SPACE},
	{"F1", WKC_F1},
	{"F2", WKC_F2},
	{"F3", WKC_F3},
	{"F4", WKC_F4},
	{"F5", WKC_F5},
	{"F6", WKC_F6},
	{"F7", WKC_F7},
	{"F8", WKC_F8},
	{"F9", WKC_F9},
	{"F10", WKC_F10},
	{"F11", WKC_F11},
	{"F12", WKC_F12},
	{"BACKQUOTE", WKC_BACKQUOTE},
	{"PAUSE", WKC_PAUSE},
	{"NUM_DIV", WKC_NUM_DIV},
	{"NUM_MUL", WKC_NUM_MUL},
	{"NUM_MINUS", WKC_NUM_MINUS},
	{"NUM_PLUS", WKC_NUM_PLUS},
	{"NUM_ENTER", WKC_NUM_ENTER},
	{"NUM_DOT", WKC_NUM_DECIMAL},
	{"SLASH", WKC_SLASH},
	{"/", WKC_SLASH}, /* deprecated, use SLASH */
	{"SEMICOLON", WKC_SEMICOLON},
	{";", WKC_SEMICOLON}, /* deprecated, use SEMICOLON */
	{"EQUALS", WKC_EQUALS},
	{"=", WKC_EQUALS}, /* deprecated, use EQUALS */
	{"L_BRACKET", WKC_L_BRACKET},
	{"[", WKC_L_BRACKET}, /* deprecated, use L_BRACKET */
	{"BACKSLASH", WKC_BACKSLASH},
	{"\\", WKC_BACKSLASH}, /* deprecated, use BACKSLASH */
	{"R_BRACKET", WKC_R_BRACKET},
	{"]", WKC_R_BRACKET}, /* deprecated, use R_BRACKET */
	{"SINGLEQUOTE", WKC_SINGLEQUOTE},
	{"'", WKC_SINGLEQUOTE}, /* deprecated, use SINGLEQUOTE */
	{"COMMA", WKC_COMMA},
	{"PERIOD", WKC_PERIOD},
	{".", WKC_PERIOD}, /* deprecated, use PERIOD */
	{"MINUS", WKC_MINUS},
	{"-", WKC_MINUS}, /* deprecated, use MINUS */
	{"HASH", WKC_HASH},
	{"PAGE_UP", WKC_PAGEUP},
	{"PAGE_DOWN", WKC_PAGEDOWN},
};

/**
 * Try to parse a single part of a keycode.
 * @param start Start of the string to parse.
 * @param end End of the string to parse.
 * @return A keycode if a match is found or 0.
 */
static uint16 ParseCode(const char *start, const char *end)
{
	assert(start <= end);
	while (start < end && *start == ' ') start++;
	while (end > start && *end == ' ') end--;
	std::string_view str{start, (size_t)(end - start)};
	for (uint i = 0; i < lengthof(_keycode_to_name); i++) {
		if (StrEqualsIgnoreCase(str, _keycode_to_name[i].name)) {
			return _keycode_to_name[i].keycode;
		}
	}
	if (end - start == 1) {
		if (*start >= 'a' && *start <= 'z') return *start - ('a'-'A');
		/* Ignore invalid keycodes */
		if (*(const uint8 *)start < 128) return *start;
	}
	return 0;
}

/**
 * Parse a string representation of a keycode.
 * @param start Start of the input.
 * @param end End of the input.
 * @return A valid keycode or 0.
 */
static uint16 ParseKeycode(const char *start, const char *end)
{
	assert(start <= end);
	uint16 keycode = 0;
	for (;;) {
		const char *cur = start;
		while (*cur != '+' && cur != end) cur++;
		uint16 code = ParseCode(start, cur);
		if (code == 0) return 0;
		if (code & WKC_SPECIAL_KEYS) {
			/* Some completely wrong keycode we don't support. */
			if (code & ~WKC_SPECIAL_KEYS) return 0;
			keycode |= code;
		} else {
			/* Ignore the code if it has more then 1 letter. */
			if (keycode & ~WKC_SPECIAL_KEYS) return 0;
			keycode |= code;
		}
		if (cur == end) break;
		assert(cur < end);
		start = cur + 1;
	}
	return keycode;
}

/**
 * Parse a string to the keycodes it represents
 * @param hotkey The hotkey object to add the keycodes to
 * @param value The string to parse
 */
static void ParseHotkeys(Hotkey *hotkey, const char *value)
{
	const char *start = value;
	while (*start != '\0') {
		const char *end = start;
		while (*end != '\0' && *end != ',') end++;
		uint16 keycode = ParseKeycode(start, end);
		if (keycode != 0) hotkey->AddKeycode(keycode);
		start = (*end == ',') ? end + 1: end;
	}
}

/**
 * Convert a hotkey to it's string representation so it can be written to the
 * config file. Separate parts of the keycode (like "CTRL" and "F1" are split
 * by a '+'.
 * @param keycode The keycode to convert to a string.
 * @return A string representation of this keycode.
 */
static std::string KeycodeToString(uint16 keycode)
{
	std::string str;
	if (keycode & WKC_GLOBAL_HOTKEY) {
		str += "GLOBAL";
	}
	if (keycode & WKC_SHIFT) {
		if (!str.empty()) str += "+";
		str += "SHIFT";
	}
	if (keycode & WKC_CTRL) {
		if (!str.empty()) str += "+";
		str += "CTRL";
	}
	if (keycode & WKC_ALT) {
		if (!str.empty()) str += "+";
		str += "ALT";
	}
	if (keycode & WKC_META) {
		if (!str.empty()) str += "+";
		str += "META";
	}
	if (!str.empty()) str += "+";
	keycode = keycode & ~WKC_SPECIAL_KEYS;

	for (uint i = 0; i < lengthof(_keycode_to_name); i++) {
		if (_keycode_to_name[i].keycode == keycode) {
			str += _keycode_to_name[i].name;
			return str;
		}
	}
	assert(keycode < 128);
	str.push_back(keycode);
	return str;
}

/**
 * Convert all keycodes attached to a hotkey to a single string. If multiple
 * keycodes are attached to the hotkey they are split by a comma.
 * @param hotkey The keycodes of this hotkey need to be converted to a string.
 * @return A string representation of all keycodes.
 */
std::string SaveKeycodes(const Hotkey *hotkey)
{
	std::string str;
	for (auto keycode : hotkey->keycodes) {
		if (!str.empty()) str += ",";
		str += KeycodeToString(keycode);
	}
	return str;
}

/**
 * Create a new Hotkey object with a single default keycode.
 * @param default_keycode The default keycode for this hotkey.
 * @param name The name of this hotkey.
 * @param num Number of this hotkey, should be unique within the hotkey list.
 */
Hotkey::Hotkey(uint16 default_keycode, const char *name, int num) :
	name(name),
	num(num)
{
	if (default_keycode != 0) this->AddKeycode(default_keycode);
}

/**
 * Create a new Hotkey object with multiple default keycodes.
 * @param default_keycodes An array of default keycodes terminated with 0.
 * @param name The name of this hotkey.
 * @param num Number of this hotkey, should be unique within the hotkey list.
 */
Hotkey::Hotkey(const uint16 *default_keycodes, const char *name, int num) :
	name(name),
	num(num)
{
	const uint16 *keycode = default_keycodes;
	while (*keycode != 0) {
		this->AddKeycode(*keycode);
		keycode++;
	}
}

/**
 * Add a keycode to this hotkey, from now that keycode will be matched
 * in addition to any previously added keycodes.
 * @param keycode The keycode to add.
 */
void Hotkey::AddKeycode(uint16 keycode)
{
	this->keycodes.insert(keycode);
}

HotkeyList::HotkeyList(const char *ini_group, Hotkey *items, GlobalHotkeyHandlerFunc global_hotkey_handler) :
	global_hotkey_handler(global_hotkey_handler), ini_group(ini_group), items(items)
{
	if (_hotkey_lists == nullptr) _hotkey_lists = new std::vector<HotkeyList*>();
	_hotkey_lists->push_back(this);
}

HotkeyList::~HotkeyList()
{
	_hotkey_lists->erase(std::find(_hotkey_lists->begin(), _hotkey_lists->end(), this));
}

/**
 * Load HotkeyList from IniFile.
 * @param ini IniFile to load from.
 */
void HotkeyList::Load(const IniFile &ini)
{
<<<<<<< HEAD
	IniGroup *group = ini->GetGroup(this->ini_group);
	for (Hotkey *hotkey = this->items; hotkey->name != nullptr; ++hotkey) {
		IniItem *item = group->GetItem(hotkey->name);
=======
	const IniGroup *group = ini.GetGroup(this->ini_group);
	if (group == nullptr) return;
	for (Hotkey &hotkey : this->items) {
		const IniItem *item = group->GetItem(hotkey.name);
>>>>>>> 37f84b73
		if (item != nullptr) {
			hotkey->keycodes.clear();
			if (item->value.has_value()) ParseHotkeys(hotkey, item->value->c_str());
		}
	}
}

/**
 * Save HotkeyList to IniFile.
 * @param ini IniFile to save to.
 */
void HotkeyList::Save(IniFile &ini) const
{
<<<<<<< HEAD
	IniGroup *group = ini->GetGroup(this->ini_group);
	for (const Hotkey *hotkey = this->items; hotkey->name != nullptr; ++hotkey) {
		IniItem &item = group->GetOrCreateItem(hotkey->name);
=======
	IniGroup &group = ini.GetOrCreateGroup(this->ini_group);
	for (const Hotkey &hotkey : this->items) {
		IniItem &item = group.GetOrCreateItem(hotkey.name);
>>>>>>> 37f84b73
		item.SetValue(SaveKeycodes(hotkey));
	}
}

/**
 * Check if a keycode is bound to something.
 * @param keycode The keycode that was pressed
 * @param global_only Limit the search to hotkeys defined as 'global'.
 * @return The number of the matching hotkey or -1.
 */
int HotkeyList::CheckMatch(uint16 keycode, bool global_only) const
{
	for (const Hotkey *list = this->items; list->name != nullptr; ++list) {
		auto begin = list->keycodes.begin();
		auto end = list->keycodes.end();
		if (std::find(begin, end, keycode | WKC_GLOBAL_HOTKEY) != end || (!global_only && std::find(begin, end, keycode) != end)) {
			return list->num;
		}
	}
	return -1;
}


static void SaveLoadHotkeys(bool save)
{
	IniFile ini{};
	ini.LoadFromDisk(_hotkeys_file, NO_DIRECTORY);

	for (HotkeyList *list : *_hotkey_lists) {
		if (save) {
			list->Save(ini);
		} else {
			list->Load(ini);
		}
	}

	if (save) ini.SaveToDisk(_hotkeys_file);
}


/** Load the hotkeys from the config file */
void LoadHotkeysFromConfig()
{
	SaveLoadHotkeys(false);
}

/** Save the hotkeys to the config file */
void SaveHotkeysToConfig()
{
	SaveLoadHotkeys(true);
}

void HandleGlobalHotkeys(WChar key, uint16 keycode)
{
	for (HotkeyList *list : *_hotkey_lists) {
		if (list->global_hotkey_handler == nullptr) continue;

		int hotkey = list->CheckMatch(keycode, true);
		if (hotkey >= 0 && (list->global_hotkey_handler(hotkey) == ES_HANDLED)) return;
	}
}
<|MERGE_RESOLUTION|>--- conflicted
+++ resolved
@@ -281,16 +281,10 @@
  */
 void HotkeyList::Load(const IniFile &ini)
 {
-<<<<<<< HEAD
-	IniGroup *group = ini->GetGroup(this->ini_group);
-	for (Hotkey *hotkey = this->items; hotkey->name != nullptr; ++hotkey) {
-		IniItem *item = group->GetItem(hotkey->name);
-=======
 	const IniGroup *group = ini.GetGroup(this->ini_group);
 	if (group == nullptr) return;
-	for (Hotkey &hotkey : this->items) {
-		const IniItem *item = group->GetItem(hotkey.name);
->>>>>>> 37f84b73
+	for (Hotkey *hotkey = this->items; hotkey->name != nullptr; ++hotkey) {
+		const IniItem *item = group->GetItem(hotkey->name);
 		if (item != nullptr) {
 			hotkey->keycodes.clear();
 			if (item->value.has_value()) ParseHotkeys(hotkey, item->value->c_str());
@@ -304,15 +298,9 @@
  */
 void HotkeyList::Save(IniFile &ini) const
 {
-<<<<<<< HEAD
-	IniGroup *group = ini->GetGroup(this->ini_group);
+	IniGroup &group = ini.GetOrCreateGroup(this->ini_group);
 	for (const Hotkey *hotkey = this->items; hotkey->name != nullptr; ++hotkey) {
-		IniItem &item = group->GetOrCreateItem(hotkey->name);
-=======
-	IniGroup &group = ini.GetOrCreateGroup(this->ini_group);
-	for (const Hotkey &hotkey : this->items) {
-		IniItem &item = group.GetOrCreateItem(hotkey.name);
->>>>>>> 37f84b73
+		IniItem &item = group.GetOrCreateItem(hotkey->name);
 		item.SetValue(SaveKeycodes(hotkey));
 	}
 }
