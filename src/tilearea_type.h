--- conflicted
+++ resolved
@@ -15,7 +15,8 @@
 #include "map_func.h"
 #include <tuple>
 
-class OrthogonalTileIterator;
+template<uint N> class OrthogonalTileIteratorStep;
+using OrthogonalTileIterator = class OrthogonalTileIteratorStep<1>;
 
 /** Represents the covered area of e.g. a rail station */
 struct OrthogonalTileArea {
@@ -64,16 +65,14 @@
 		return TILE_ADDXY(this->tile, this->w / 2, this->h / 2);
 	}
 
-<<<<<<< HEAD
 	inline bool operator==(const OrthogonalTileArea &other) const
 	{
 		return std::tie(tile, w, h) == std::tie(other.tile, other.w, other.h);
 	}
-=======
+
 	OrthogonalTileIterator begin() const;
 
 	OrthogonalTileIterator end() const;
->>>>>>> 86741ad4
 };
 
 /** Represents a diagonal tile area. */
@@ -209,8 +208,6 @@
 		return new OrthogonalTileIteratorStep(*this);
 	}
 };
-
-using OrthogonalTileIterator = OrthogonalTileIteratorStep<1>;
 
 /** Iterator to iterate over a tile area (rectangle) of the map.
  * It prefetches tiles once per row.
@@ -310,17 +307,4 @@
 	}
 };
 
-<<<<<<< HEAD
-/**
- * A loop which iterates over the tiles of a TileArea.
- * @param var The name of the variable which contains the current tile.
- *            This variable will be allocated in this \c for of this loop.
- * @param ta  The tile area to search over.
- */
-#define TILE_AREA_LOOP(var, ta) for (OrthogonalTileIterator var(ta); var != INVALID_TILE; ++var)
-#define TILE_AREA_LOOP_STEP(var, ta, N) for (OrthogonalTileIteratorStep<N> var(ta); var != INVALID_TILE; ++var)
-#define TILE_AREA_LOOP_WITH_PREFETCH(var, ta) for (OrthogonalPrefetchTileIterator var(ta); var != INVALID_TILE; ++var)
-
-=======
->>>>>>> 86741ad4
 #endif /* TILEAREA_TYPE_H */