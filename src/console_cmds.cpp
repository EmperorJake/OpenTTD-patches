--- conflicted
+++ resolved
@@ -531,13 +531,8 @@
 	_console_file_list.ValidateFileList();
 	const FiosItem *item = _console_file_list.FindItem(file);
 	if (item != nullptr) {
-<<<<<<< HEAD
-		if (unlink(item->name) != 0) {
+		if (unlink(item->name.c_str()) != 0) {
 			IConsolePrintF(CC_ERROR, "%s: Failed to delete file", file);
-=======
-		if (unlink(item->name.c_str()) != 0) {
-			IConsolePrint(CC_ERROR, "Failed to delete '{}'.", item->name);
->>>>>>> 908be596
 		}
 	} else {
 		IConsolePrintF(CC_ERROR, "%s: No such file or directory.", file);
@@ -558,7 +553,7 @@
 
 	_console_file_list.ValidateFileList(true);
 	for (uint i = 0; i < _console_file_list.size(); i++) {
-		IConsolePrintF(CC_DEFAULT, "%d) %s", i, _console_file_list[i].title);
+		IConsolePrintF(CC_DEFAULT, "%d) %s", i, _console_file_list[i].title.c_str());
 	}
 
 	return true;
@@ -2202,13 +2197,8 @@
 		return true;
 	}
 
-<<<<<<< HEAD
-	if (strcasecmp(argv[1], "state") == 0) {
+	if (StrEqualsIgnoreCase(argv[1], "state")) {
 		IConsolePrintF(CC_WHITE, "id, type, state, name");
-=======
-	if (StrEqualsIgnoreCase(argv[1], "state")) {
-		IConsolePrint(CC_WHITE, "id, type, state, name");
->>>>>>> 908be596
 		for (ConstContentIterator iter = _network_content_client.Begin(); iter != _network_content_client.End(); iter++) {
 			if (argc > 2 && strcasestr((*iter)->name.c_str(), argv[2]) == nullptr) continue;
 			OutputContentState(*iter);
@@ -2453,7 +2443,6 @@
 DEF_CONSOLE_CMD(ConResetBlockedHeliports)
 {
 	if (argc == 0) {
-<<<<<<< HEAD
 		IConsoleHelp("Resets heliports blocked by the improved breakdowns bug, for single-player use only.");
 		return true;
 	}
@@ -2468,65 +2457,6 @@
 		for (const Aircraft *a : Aircraft::Iterate()) {
 			if (a->targetairport == st->index && a->state != FLYING) {
 				occupied = true;
-=======
-		IConsolePrint(CC_HELP, "Collect performance data about NewGRF sprite requests and callbacks. Sub-commands can be abbreviated.");
-		IConsolePrint(CC_HELP, "Usage: 'newgrf_profile [list]':");
-		IConsolePrint(CC_HELP, "  List all NewGRFs that can be profiled, and their status.");
-		IConsolePrint(CC_HELP, "Usage: 'newgrf_profile select <grf-num>...':");
-		IConsolePrint(CC_HELP, "  Select one or more GRFs for profiling.");
-		IConsolePrint(CC_HELP, "Usage: 'newgrf_profile unselect <grf-num>...':");
-		IConsolePrint(CC_HELP, "  Unselect one or more GRFs from profiling. Use the keyword \"all\" instead of a GRF number to unselect all. Removing an active profiler aborts data collection.");
-		IConsolePrint(CC_HELP, "Usage: 'newgrf_profile start [<num-days>]':");
-		IConsolePrint(CC_HELP, "  Begin profiling all selected GRFs. If a number of days is provided, profiling stops after that many in-game days.");
-		IConsolePrint(CC_HELP, "Usage: 'newgrf_profile stop':");
-		IConsolePrint(CC_HELP, "  End profiling and write the collected data to CSV files.");
-		IConsolePrint(CC_HELP, "Usage: 'newgrf_profile abort':");
-		IConsolePrint(CC_HELP, "  End profiling and discard all collected data.");
-		return true;
-	}
-
-	const std::vector<GRFFile *> &files = GetAllGRFFiles();
-
-	/* "list" sub-command */
-	if (argc == 1 || StrStartsWithIgnoreCase(argv[1], "lis")) {
-		IConsolePrint(CC_INFO, "Loaded GRF files:");
-		int i = 1;
-		for (GRFFile *grf : files) {
-			auto profiler = std::find_if(_newgrf_profilers.begin(), _newgrf_profilers.end(), [&](NewGRFProfiler &pr) { return pr.grffile == grf; });
-			bool selected = profiler != _newgrf_profilers.end();
-			bool active = selected && profiler->active;
-			TextColour tc = active ? TC_LIGHT_BLUE : selected ? TC_GREEN : CC_INFO;
-			const char *statustext = active ? " (active)" : selected ? " (selected)" : "";
-			IConsolePrint(tc, "{}: [{:08X}] {}{}", i, BSWAP32(grf->grfid), grf->filename, statustext);
-			i++;
-		}
-		return true;
-	}
-
-	/* "select" sub-command */
-	if (StrStartsWithIgnoreCase(argv[1], "sel") && argc >= 3) {
-		for (size_t argnum = 2; argnum < argc; ++argnum) {
-			int grfnum = atoi(argv[argnum]);
-			if (grfnum < 1 || grfnum > (int)files.size()) { // safe cast, files.size() should not be larger than a few hundred in the most extreme cases
-				IConsolePrint(CC_WARNING, "GRF number {} out of range, not added.", grfnum);
-				continue;
-			}
-			GRFFile *grf = files[grfnum - 1];
-			if (std::any_of(_newgrf_profilers.begin(), _newgrf_profilers.end(), [&](NewGRFProfiler &pr) { return pr.grffile == grf; })) {
-				IConsolePrint(CC_WARNING, "GRF number {} [{:08X}] is already selected for profiling.", grfnum, BSWAP32(grf->grfid));
-				continue;
-			}
-			_newgrf_profilers.emplace_back(grf);
-		}
-		return true;
-	}
-
-	/* "unselect" sub-command */
-	if (StrStartsWithIgnoreCase(argv[1], "uns") && argc >= 3) {
-		for (size_t argnum = 2; argnum < argc; ++argnum) {
-			if (StrEqualsIgnoreCase(argv[argnum], "all")) {
-				_newgrf_profilers.clear();
->>>>>>> 908be596
 				break;
 			}
 		}
@@ -2540,32 +2470,9 @@
 		}
 	}
 
-<<<<<<< HEAD
 	IConsolePrintF(CC_DEFAULT, "Unblocked %u heliports", count);
 	return true;
 }
-=======
-	/* "start" sub-command */
-	if (StrStartsWithIgnoreCase(argv[1], "sta")) {
-		std::string grfids;
-		size_t started = 0;
-		for (NewGRFProfiler &pr : _newgrf_profilers) {
-			if (!pr.active) {
-				pr.Start();
-				started++;
-
-				if (!grfids.empty()) grfids += ", ";
-				char grfidstr[12]{ 0 };
-				seprintf(grfidstr, lastof(grfidstr), "[%08X]", BSWAP32(pr.grffile->grfid));
-				grfids += grfidstr;
-			}
-		}
-		if (started > 0) {
-			IConsolePrint(CC_DEBUG, "Started profiling for GRFID{} {}.", (started > 1) ? "s" : "", grfids);
-			if (argc >= 3) {
-				int days = std::max(atoi(argv[2]), 1);
-				_newgrf_profile_end_date = TimerGameCalendar::date + days;
->>>>>>> 908be596
 
 DEF_CONSOLE_CMD(ConMergeLinkgraphJobsAsap)
 {
@@ -2574,7 +2481,6 @@
 		return true;
 	}
 
-<<<<<<< HEAD
 	for (LinkGraphJob *lgj : LinkGraphJob::Iterate()) lgj->ShiftJoinDate((((_date * DAY_TICKS) + _date_fract) - lgj->JoinDateTicks()) / DAY_TICKS);
 	return true;
 }
@@ -2593,18 +2499,6 @@
 			extern void ConsoleRemoveVehicle(VehicleID id);
 			ConsoleRemoveVehicle(result);
 			return true;
-=======
-	/* "stop" sub-command */
-	if (StrStartsWithIgnoreCase(argv[1], "sto")) {
-		NewGRFProfiler::FinishAll();
-		return true;
-	}
-
-	/* "abort" sub-command */
-	if (StrStartsWithIgnoreCase(argv[1], "abo")) {
-		for (NewGRFProfiler &pr : _newgrf_profilers) {
-			pr.Abort();
->>>>>>> 908be596
 		}
 	}
 
@@ -3486,7 +3380,7 @@
 	}
 
 	/* "select" sub-command */
-	if (strncasecmp(argv[1], "sel", 3) == 0 && argc >= 3) {
+	if (StrStartsWithIgnoreCase(argv[1], "sel") && argc >= 3) {
 		for (size_t argnum = 2; argnum < argc; ++argnum) {
 			int grfnum = atoi(argv[argnum]);
 			if (grfnum < 1 || grfnum > (int)files.size()) { // safe cast, files.size() should not be larger than a few hundred in the most extreme cases
@@ -3504,9 +3398,9 @@
 	}
 
 	/* "unselect" sub-command */
-	if (strncasecmp(argv[1], "uns", 3) == 0 && argc >= 3) {
+	if (StrStartsWithIgnoreCase(argv[1], "uns") && argc >= 3) {
 		for (size_t argnum = 2; argnum < argc; ++argnum) {
-			if (strcasecmp(argv[argnum], "all") == 0) {
+			if (StrEqualsIgnoreCase(argv[argnum], "all")) {
 				_newgrf_profilers.clear();
 				break;
 			}
@@ -3523,7 +3417,7 @@
 	}
 
 	/* "start" sub-command */
-	if (strncasecmp(argv[1], "sta", 3) == 0) {
+	if (StrStartsWithIgnoreCase(argv[1], "sta")) {
 		std::string grfids;
 		size_t started = 0;
 		for (NewGRFProfiler &pr : _newgrf_profilers) {
@@ -3559,13 +3453,13 @@
 	}
 
 	/* "stop" sub-command */
-	if (strncasecmp(argv[1], "sto", 3) == 0) {
+	if (StrStartsWithIgnoreCase(argv[1], "sto")) {
 		NewGRFProfiler::FinishAll();
 		return true;
 	}
 
 	/* "abort" sub-command */
-	if (strncasecmp(argv[1], "abo", 3) == 0) {
+	if (StrStartsWithIgnoreCase(argv[1], "abo")) {
 		for (NewGRFProfiler &pr : _newgrf_profilers) {
 			pr.Abort();
 		}
@@ -3764,33 +3658,18 @@
 		return true;
 	}
 
-<<<<<<< HEAD
-	if (strcasecmp(argv[1], "roadtypes") == 0) {
+	if (StrEqualsIgnoreCase(argv[1], "roadtypes")) {
 		ConDumpRoadTypes(argc, argv);
 		return true;
 	}
 
-	if (strcasecmp(argv[1], "railtypes") == 0) {
+	if (StrEqualsIgnoreCase(argv[1], "railtypes")) {
 		ConDumpRailTypes(argc, argv);
 		return true;
 	}
 
-	if (strcasecmp(argv[1], "cargotypes") == 0) {
+	if (StrEqualsIgnoreCase(argv[1], "cargotypes")) {
 		ConDumpCargoTypes(argc, argv);
-=======
-	if (StrEqualsIgnoreCase(argv[1], "roadtypes")) {
-		ConDumpRoadTypes();
-		return true;
-	}
-
-	if (StrEqualsIgnoreCase(argv[1], "railtypes")) {
-		ConDumpRailTypes();
-		return true;
-	}
-
-	if (StrEqualsIgnoreCase(argv[1], "cargotypes")) {
-		ConDumpCargoTypes();
->>>>>>> 908be596
 		return true;
 	}
 
