/*
 * This file is part of OpenTTD.
 * OpenTTD is free software; you can redistribute it and/or modify it under the terms of the GNU General Public License as published by the Free Software Foundation, version 2.
 * OpenTTD is distributed in the hope that it will be useful, but WITHOUT ANY WARRANTY; without even the implied warranty of MERCHANTABILITY or FITNESS FOR A PARTICULAR PURPOSE.
 * See the GNU General Public License for more details. You should have received a copy of the GNU General Public License along with OpenTTD. If not, see <http://www.gnu.org/licenses/>.
 */

/** @file console_cmds.cpp Implementation of the console hooks. */

#include "stdafx.h"
#include "console_internal.h"
#include "debug.h"
#include "engine_func.h"
#include "landscape.h"
#include "saveload/saveload.h"
#include "network/core/game_info.h"
#include "network/network.h"
#include "network/network_func.h"
#include "network/network_base.h"
#include "network/network_admin.h"
#include "network/network_client.h"
#include "network/network_server.h"
#include "command_func.h"
#include "settings_func.h"
#include "fios.h"
#include "fileio_func.h"
#include "screenshot.h"
#include "genworld.h"
#include "strings_func.h"
#include "viewport_func.h"
#include "window_func.h"
#include "date_func.h"
#include "company_func.h"
#include "gamelog.h"
#include "ai/ai.hpp"
#include "ai/ai_config.hpp"
#include "newgrf.h"
#include "newgrf_profiling.h"
#include "console_func.h"
#include "engine_base.h"
#include "road.h"
#include "rail.h"
#include "game/game.hpp"
#include "table/strings.h"
<<<<<<< HEAD
#include "aircraft.h"
#include "airport.h"
#include "station_base.h"
#include "waypoint_base.h"
#include "waypoint_func.h"
#include "economy_func.h"
#include "town.h"
#include "industry.h"
#include "string_func_extra.h"
#include "linkgraph/linkgraphjob.h"
#include "base_media_base.h"
#include "debug_settings.h"
#include <time.h>
=======
#include "walltime_func.h"
>>>>>>> ac99a381

#include "safeguards.h"

/* scriptfile handling */
static uint _script_current_depth; ///< Depth of scripts running (used to abort execution when #ConReturn is encountered).

/** File list storage for the console, for caching the last 'ls' command. */
class ConsoleFileList : public FileList {
public:
	ConsoleFileList() : FileList()
	{
		this->file_list_valid = false;
	}

	/** Declare the file storage cache as being invalid, also clears all stored files. */
	void InvalidateFileList()
	{
		this->clear();
		this->file_list_valid = false;
	}

	/**
	 * (Re-)validate the file storage cache. Only makes a change if the storage was invalid, or if \a force_reload.
	 * @param force_reload Always reload the file storage cache.
	 */
	void ValidateFileList(bool force_reload = false)
	{
		if (force_reload || !this->file_list_valid) {
			this->BuildFileList(FT_SAVEGAME, SLO_LOAD);
			this->file_list_valid = true;
		}
	}

	bool file_list_valid; ///< If set, the file list is valid.
};

static ConsoleFileList _console_file_list; ///< File storage cache for the console.

/* console command defines */
#define DEF_CONSOLE_CMD(function) static bool function(byte argc, char *argv[])
#define DEF_CONSOLE_HOOK(function) static ConsoleHookResult function(bool echo)

/****************
 * command hooks
 ****************/

/**
 * Check network availability and inform in console about failure of detection.
 * @return Network availability.
 */
static inline bool NetworkAvailable(bool echo)
{
	if (!_network_available) {
		if (echo) IConsoleError("You cannot use this command because there is no network available.");
		return false;
	}
	return true;
}

/**
 * Check whether we are a server.
 * @return Are we a server? True when yes, false otherwise.
 */
DEF_CONSOLE_HOOK(ConHookServerOnly)
{
	if (!NetworkAvailable(echo)) return CHR_DISALLOW;

	if (!_network_server) {
		if (echo) IConsoleError("This command is only available to a network server.");
		return CHR_DISALLOW;
	}
	return CHR_ALLOW;
}

/**
 * Check whether we are a client in a network game.
 * @return Are we a client in a network game? True when yes, false otherwise.
 */
DEF_CONSOLE_HOOK(ConHookClientOnly)
{
	if (!NetworkAvailable(echo)) return CHR_DISALLOW;

	if (_network_server) {
		if (echo) IConsoleError("This command is not available to a network server.");
		return CHR_DISALLOW;
	}
	return CHR_ALLOW;
}

/**
 * Check whether we are in a multiplayer game.
 * @return True when we are client or server in a network game.
 */
DEF_CONSOLE_HOOK(ConHookNeedNetwork)
{
	if (!NetworkAvailable(echo)) return CHR_DISALLOW;

	if (!_networking || (!_network_server && !MyClient::IsConnected())) {
		if (echo) IConsoleError("Not connected. This command is only available in multiplayer.");
		return CHR_DISALLOW;
	}
	return CHR_ALLOW;
}

/**
 * Check whether we are in singleplayer mode.
 * @return True when no network is active.
 */
DEF_CONSOLE_HOOK(ConHookNoNetwork)
{
	if (_networking) {
		if (echo) IConsoleError("This command is forbidden in multiplayer.");
		return CHR_DISALLOW;
	}
	return CHR_ALLOW;
}

DEF_CONSOLE_HOOK(ConHookNewGRFDeveloperTool)
{
	if (_settings_client.gui.newgrf_developer_tools) {
		if (_game_mode == GM_MENU) {
			if (echo) IConsoleError("This command is only available in game and editor.");
			return CHR_DISALLOW;
		}
		return ConHookNoNetwork(echo);
	}
	return CHR_HIDE;
}

/**
 * Show help for the console.
 * @param str String to print in the console.
 */
static void IConsoleHelp(const char *str)
{
	IConsolePrintF(CC_WARNING, "- %s", str);
}

/**
 * Reset status of all engines.
 * @return Will always succeed.
 */
DEF_CONSOLE_CMD(ConResetEngines)
{
	if (argc == 0) {
		IConsoleHelp("Reset status data of all engines. This might solve some issues with 'lost' engines. Usage: 'resetengines'");
		return true;
	}

	StartupEngines();
	return true;
}

/**
 * Reset status of the engine pool.
 * @return Will always return true.
 * @note Resetting the pool only succeeds when there are no vehicles ingame.
 */
DEF_CONSOLE_CMD(ConResetEnginePool)
{
	if (argc == 0) {
		IConsoleHelp("Reset NewGRF allocations of engine slots. This will remove invalid engine definitions, and might make default engines available again.");
		return true;
	}

	if (_game_mode == GM_MENU) {
		IConsoleError("This command is only available in game and editor.");
		return true;
	}

	if (!EngineOverrideManager::ResetToCurrentNewGRFConfig()) {
		IConsoleError("This can only be done when there are no vehicles in the game.");
		return true;
	}

	return true;
}

#ifdef _DEBUG
/**
 * Reset a tile to bare land in debug mode.
 * param tile number.
 * @return True when the tile is reset or the help on usage was printed (0 or two parameters).
 */
DEF_CONSOLE_CMD(ConResetTile)
{
	if (argc == 0) {
		IConsoleHelp("Reset a tile to bare land. Usage: 'resettile <tile>'");
		IConsoleHelp("Tile can be either decimal (34161) or hexadecimal (0x4a5B)");
		return true;
	}

	if (argc == 2) {
		uint32 result;
		if (GetArgumentInteger(&result, argv[1])) {
			DoClearSquare((TileIndex)result);
			return true;
		}
	}

	return false;
}
#endif /* _DEBUG */

/**
 * Scroll to a tile on the map.
 * param x tile number or tile x coordinate.
 * param y optional y coordinate.
 * @note When only one argument is given it is interpreted as the tile number.
 *       When two arguments are given, they are interpreted as the tile's x
 *       and y coordinates.
 * @return True when either console help was shown or a proper amount of parameters given.
 */
DEF_CONSOLE_CMD(ConScrollToTile)
{
	switch (argc) {
		case 0:
			IConsoleHelp("Center the screen on a given tile.");
			IConsoleHelp("Usage: 'scrollto <tile>' or 'scrollto <x> <y>'");
			IConsoleHelp("Numbers can be either decimal (34161) or hexadecimal (0x4a5B).");
			return true;

		case 2: {
			uint32 result;
			if (GetArgumentInteger(&result, argv[1])) {
				if (result >= MapSize()) {
					IConsolePrint(CC_ERROR, "Tile does not exist");
					return true;
				}
				ScrollMainWindowToTile((TileIndex)result);
				return true;
			}
			break;
		}

		case 3: {
			uint32 x, y;
			if (GetArgumentInteger(&x, argv[1]) && GetArgumentInteger(&y, argv[2])) {
				if (x >= MapSizeX() || y >= MapSizeY()) {
					IConsolePrint(CC_ERROR, "Tile does not exist");
					return true;
				}
				ScrollMainWindowToTile(TileXY(x, y));
				return true;
			}
			break;
		}
	}

	return false;
}

/**
 * Highlight a tile on the map.
 * param x tile number or tile x coordinate.
 * param y optional y coordinate.
 * @note When only one argument is given it is intepreted as the tile number.
 *       When two arguments are given, they are interpreted as the tile's x
 *       and y coordinates.
 * @return True when either console help was shown or a proper amount of parameters given.
 */
DEF_CONSOLE_CMD(ConHighlightTile)
{
	switch (argc) {
		case 0:
			IConsoleHelp("Highlight a given tile.");
			IConsoleHelp("Usage: 'highlight_tile <tile>' or 'highlight_tile <x> <y>'");
			IConsoleHelp("Numbers can be either decimal (34161) or hexadecimal (0x4a5B).");
			return true;

		case 2: {
			uint32 result;
			if (GetArgumentInteger(&result, argv[1])) {
				if (result >= MapSize()) {
					IConsolePrint(CC_ERROR, "Tile does not exist");
					return true;
				}
				SetRedErrorSquare((TileIndex)result);
				return true;
			}
			break;
		}

		case 3: {
			uint32 x, y;
			if (GetArgumentInteger(&x, argv[1]) && GetArgumentInteger(&y, argv[2])) {
				if (x >= MapSizeX() || y >= MapSizeY()) {
					IConsolePrint(CC_ERROR, "Tile does not exist");
					return true;
				}
				SetRedErrorSquare(TileXY(x, y));
				return true;
			}
			break;
		}
	}

	return false;
}

/**
 * Save the map to a file.
 * param filename the filename to save the map to.
 * @return True when help was displayed or the file attempted to be saved.
 */
DEF_CONSOLE_CMD(ConSave)
{
	if (argc == 0) {
		IConsoleHelp("Save the current game. Usage: 'save <filename>'");
		return true;
	}

	if (argc == 2) {
		char *filename = str_fmt("%s.sav", argv[1]);
		IConsolePrint(CC_DEFAULT, "Saving map...");

		if (SaveOrLoad(filename, SLO_SAVE, DFT_GAME_FILE, SAVE_DIR) != SL_OK) {
			IConsolePrint(CC_ERROR, "Saving map failed");
		} else {
			IConsolePrintF(CC_DEFAULT, "Map successfully saved to %s", filename);
		}
		free(filename);
		return true;
	}

	return false;
}

/**
 * Explicitly save the configuration.
 * @return True.
 */
DEF_CONSOLE_CMD(ConSaveConfig)
{
	if (argc == 0) {
		IConsoleHelp("Saves the configuration for new games to the configuration file, typically 'openttd.cfg'.");
		IConsoleHelp("It does not save the configuration of the current game to the configuration file.");
		return true;
	}

	SaveToConfig();
	IConsolePrint(CC_DEFAULT, "Saved config.");
	return true;
}

DEF_CONSOLE_CMD(ConLoad)
{
	if (argc == 0) {
		IConsoleHelp("Load a game by name or index. Usage: 'load <file | number>'");
		return true;
	}

	if (argc != 2) return false;

	const char *file = argv[1];
	_console_file_list.ValidateFileList();
	const FiosItem *item = _console_file_list.FindItem(file);
	if (item != nullptr) {
		if (GetAbstractFileType(item->type) == FT_SAVEGAME) {
			_switch_mode = SM_LOAD_GAME;
			_file_to_saveload.SetMode(item->type);
			_file_to_saveload.SetName(FiosBrowseTo(item));
			_file_to_saveload.SetTitle(item->title);
		} else {
			IConsolePrintF(CC_ERROR, "%s: Not a savegame.", file);
		}
	} else {
		IConsolePrintF(CC_ERROR, "%s: No such file or directory.", file);
	}

	return true;
}


DEF_CONSOLE_CMD(ConRemove)
{
	if (argc == 0) {
		IConsoleHelp("Remove a savegame by name or index. Usage: 'rm <file | number>'");
		return true;
	}

	if (argc != 2) return false;

	const char *file = argv[1];
	_console_file_list.ValidateFileList();
	const FiosItem *item = _console_file_list.FindItem(file);
	if (item != nullptr) {
		if (!FiosDelete(item->name)) {
			IConsolePrintF(CC_ERROR, "%s: Failed to delete file", file);
		}
	} else {
		IConsolePrintF(CC_ERROR, "%s: No such file or directory.", file);
	}

	_console_file_list.InvalidateFileList();
	return true;
}


/* List all the files in the current dir via console */
DEF_CONSOLE_CMD(ConListFiles)
{
	if (argc == 0) {
		IConsoleHelp("List all loadable savegames and directories in the current dir via console. Usage: 'ls | dir'");
		return true;
	}

	_console_file_list.ValidateFileList(true);
	for (uint i = 0; i < _console_file_list.size(); i++) {
		IConsolePrintF(CC_DEFAULT, "%d) %s", i, _console_file_list[i].title);
	}

	return true;
}

/* Change the dir via console */
DEF_CONSOLE_CMD(ConChangeDirectory)
{
	if (argc == 0) {
		IConsoleHelp("Change the dir via console. Usage: 'cd <directory | number>'");
		return true;
	}

	if (argc != 2) return false;

	const char *file = argv[1];
	_console_file_list.ValidateFileList(true);
	const FiosItem *item = _console_file_list.FindItem(file);
	if (item != nullptr) {
		switch (item->type) {
			case FIOS_TYPE_DIR: case FIOS_TYPE_DRIVE: case FIOS_TYPE_PARENT:
				FiosBrowseTo(item);
				break;
			default: IConsolePrintF(CC_ERROR, "%s: Not a directory.", file);
		}
	} else {
		IConsolePrintF(CC_ERROR, "%s: No such file or directory.", file);
	}

	_console_file_list.InvalidateFileList();
	return true;
}

DEF_CONSOLE_CMD(ConPrintWorkingDirectory)
{
	const char *path;

	if (argc == 0) {
		IConsoleHelp("Print out the current working directory. Usage: 'pwd'");
		return true;
	}

	/* XXX - Workaround for broken file handling */
	_console_file_list.ValidateFileList(true);
	_console_file_list.InvalidateFileList();

	FiosGetDescText(&path, nullptr);
	IConsolePrint(CC_DEFAULT, path);
	return true;
}

DEF_CONSOLE_CMD(ConClearBuffer)
{
	if (argc == 0) {
		IConsoleHelp("Clear the console buffer. Usage: 'clear'");
		return true;
	}

	IConsoleClearBuffer();
	SetWindowDirty(WC_CONSOLE, 0);
	return true;
}


/**********************************
 * Network Core Console Commands
 **********************************/

static bool ConKickOrBan(const char *argv, bool ban, const char *reason)
{
	uint n;

	if (strchr(argv, '.') == nullptr && strchr(argv, ':') == nullptr) { // banning with ID
		ClientID client_id = (ClientID)atoi(argv);

		/* Don't kill the server, or the client doing the rcon. The latter can't be kicked because
		 * kicking frees closes and subsequently free the connection related instances, which we
		 * would be reading from and writing to after returning. So we would read or write data
		 * from freed memory up till the segfault triggers. */
		if (client_id == CLIENT_ID_SERVER || client_id == _redirect_console_to_client) {
			IConsolePrintF(CC_ERROR, "ERROR: You can not %s yourself!", ban ? "ban" : "kick");
			return true;
		}

		NetworkClientInfo *ci = NetworkClientInfo::GetByClientID(client_id);
		if (ci == nullptr) {
			IConsoleError("Invalid client");
			return true;
		}

		if (!ban) {
			/* Kick only this client, not all clients with that IP */
			NetworkServerKickClient(client_id, reason);
			return true;
		}

		/* When banning, kick+ban all clients with that IP */
		n = NetworkServerKickOrBanIP(client_id, ban, reason);
	} else {
		n = NetworkServerKickOrBanIP(argv, ban, reason);
	}

	if (n == 0) {
		IConsolePrint(CC_DEFAULT, ban ? "Client not online, address added to banlist" : "Client not found");
	} else {
		IConsolePrintF(CC_DEFAULT, "%sed %u client(s)", ban ? "Bann" : "Kick", n);
	}

	return true;
}

DEF_CONSOLE_CMD(ConKick)
{
	if (argc == 0) {
		IConsoleHelp("Kick a client from a network game. Usage: 'kick <ip | client-id> [<kick-reason>]'");
		IConsoleHelp("For client-id's, see the command 'clients'");
		return true;
	}

	if (argc != 2 && argc != 3) return false;

	/* No reason supplied for kicking */
	if (argc == 2) return ConKickOrBan(argv[1], false, nullptr);

	/* Reason for kicking supplied */
	size_t kick_message_length = strlen(argv[2]);
	if (kick_message_length >= 255) {
		IConsolePrintF(CC_ERROR, "ERROR: Maximum kick message length is 254 characters. You entered " PRINTF_SIZE " characters.", kick_message_length);
		return false;
	} else {
		return ConKickOrBan(argv[1], false, argv[2]);
	}
}

DEF_CONSOLE_CMD(ConBan)
{
	if (argc == 0) {
		IConsoleHelp("Ban a client from a network game. Usage: 'ban <ip | client-id> [<ban-reason>]'");
		IConsoleHelp("For client-id's, see the command 'clients'");
		IConsoleHelp("If the client is no longer online, you can still ban their IP");
		return true;
	}

	if (argc != 2 && argc != 3) return false;

	/* No reason supplied for kicking */
	if (argc == 2) return ConKickOrBan(argv[1], true, nullptr);

	/* Reason for kicking supplied */
	size_t kick_message_length = strlen(argv[2]);
	if (kick_message_length >= 255) {
		IConsolePrintF(CC_ERROR, "ERROR: Maximum kick message length is 254 characters. You entered " PRINTF_SIZE " characters.", kick_message_length);
		return false;
	} else {
		return ConKickOrBan(argv[1], true, argv[2]);
	}
}

DEF_CONSOLE_CMD(ConUnBan)
{
	if (argc == 0) {
		IConsoleHelp("Unban a client from a network game. Usage: 'unban <ip | banlist-index>'");
		IConsoleHelp("For a list of banned IP's, see the command 'banlist'");
		return true;
	}

	if (argc != 2) return false;

	/* Try by IP. */
	uint index;
	for (index = 0; index < _network_ban_list.size(); index++) {
		if (_network_ban_list[index] == argv[1]) break;
	}

	/* Try by index. */
	if (index >= _network_ban_list.size()) {
		index = atoi(argv[1]) - 1U; // let it wrap
	}

	if (index < _network_ban_list.size()) {
		char msg[64];
		seprintf(msg, lastof(msg), "Unbanned %s", _network_ban_list[index].c_str());
		IConsolePrint(CC_DEFAULT, msg);
		_network_ban_list.erase(_network_ban_list.begin() + index);
	} else {
		IConsolePrint(CC_DEFAULT, "Invalid list index or IP not in ban-list.");
		IConsolePrint(CC_DEFAULT, "For a list of banned IP's, see the command 'banlist'");
	}

	return true;
}

DEF_CONSOLE_CMD(ConBanList)
{
	if (argc == 0) {
		IConsoleHelp("List the IP's of banned clients: Usage 'banlist'");
		return true;
	}

	IConsolePrint(CC_DEFAULT, "Banlist: ");

	uint i = 1;
	for (const auto &entry : _network_ban_list) {
		IConsolePrintF(CC_DEFAULT, "  %d) %s", i, entry.c_str());
		i++;
	}

	return true;
}

DEF_CONSOLE_CMD(ConPauseGame)
{
	if (argc == 0) {
		IConsoleHelp("Pause a network game. Usage: 'pause'");
		return true;
	}

	if ((_pause_mode & PM_PAUSED_NORMAL) == PM_UNPAUSED) {
		DoCommandP(0, PM_PAUSED_NORMAL, 1, CMD_PAUSE);
		if (!_networking) IConsolePrint(CC_DEFAULT, "Game paused.");
	} else {
		IConsolePrint(CC_DEFAULT, "Game is already paused.");
	}

	return true;
}

DEF_CONSOLE_CMD(ConUnpauseGame)
{
	if (argc == 0) {
		IConsoleHelp("Unpause a network game. Usage: 'unpause'");
		return true;
	}

	if ((_pause_mode & PM_PAUSED_NORMAL) != PM_UNPAUSED) {
		DoCommandP(0, PM_PAUSED_NORMAL, 0, CMD_PAUSE);
		if (!_networking) IConsolePrint(CC_DEFAULT, "Game unpaused.");
	} else if ((_pause_mode & PM_PAUSED_ERROR) != PM_UNPAUSED) {
		IConsolePrint(CC_DEFAULT, "Game is in error state and cannot be unpaused via console.");
	} else if (_pause_mode != PM_UNPAUSED) {
		IConsolePrint(CC_DEFAULT, "Game cannot be unpaused manually; disable pause_on_join/min_active_clients.");
	} else {
		IConsolePrint(CC_DEFAULT, "Game is already unpaused.");
	}

	return true;
}

DEF_CONSOLE_CMD(ConRcon)
{
	if (argc == 0) {
		IConsoleHelp("Remote control the server from another client. Usage: 'rcon <password> <command>'");
		IConsoleHelp("Remember to enclose the command in quotes, otherwise only the first parameter is sent");
		return true;
	}

	if (argc < 3) return false;

	if (_network_server) {
		IConsoleCmdExec(argv[2]);
	} else {
		NetworkClientSendRcon(argv[1], argv[2]);
	}
	return true;
}

DEF_CONSOLE_CMD(ConSettingsAccess)
{
	if (argc == 0) {
		IConsoleHelp("Enable changing game settings from this client. Usage: 'settings_access <password>'");
		IConsoleHelp("Send an empty password \"\" to drop access");
		return true;
	}

	if (argc < 2) return false;

	if (!_network_server) {
		NetworkClientSendSettingsPassword(argv[1]);
	}
	return true;
}

DEF_CONSOLE_CMD(ConStatus)
{
	if (argc == 0) {
		IConsoleHelp("List the status of all clients connected to the server. Usage 'status'");
		return true;
	}

	NetworkServerShowStatusToConsole();
	return true;
}

DEF_CONSOLE_CMD(ConServerInfo)
{
	if (argc == 0) {
		IConsoleHelp("List current and maximum client/company limits. Usage 'server_info'");
		IConsoleHelp("You can change these values by modifying settings 'network.max_clients', 'network.max_companies' and 'network.max_spectators'");
		return true;
	}

	IConsolePrintF(CC_DEFAULT, "Current/maximum clients:    %2d/%2d", _network_game_info.clients_on, _settings_client.network.max_clients);
	IConsolePrintF(CC_DEFAULT, "Current/maximum companies:  %2d/%2d", (int)Company::GetNumItems(), _settings_client.network.max_companies);
	IConsolePrintF(CC_DEFAULT, "Current/maximum spectators: %2d/%2d", NetworkSpectatorCount(), _settings_client.network.max_spectators);

	return true;
}

DEF_CONSOLE_CMD(ConClientNickChange)
{
	if (argc != 3) {
		IConsoleHelp("Change the nickname of a connected client. Usage: 'client_name <client-id> <new-name>'");
		IConsoleHelp("For client-id's, see the command 'clients'");
		return true;
	}

	ClientID client_id = (ClientID)atoi(argv[1]);

	if (client_id == CLIENT_ID_SERVER) {
		IConsoleError("Please use the command 'name' to change your own name!");
		return true;
	}

	if (NetworkClientInfo::GetByClientID(client_id) == nullptr) {
		IConsoleError("Invalid client");
		return true;
	}

	std::string client_name(argv[2]);
	StrTrimInPlace(client_name);
	if (!NetworkIsValidClientName(client_name)) {
		IConsoleError("Cannot give a client an empty name");
		return true;
	}

	if (!NetworkServerChangeClientName(client_id, client_name.c_str())) {
		IConsoleError("Cannot give a client a duplicate name");
	}

	return true;
}

DEF_CONSOLE_CMD(ConJoinCompany)
{
	if (argc < 2) {
		IConsoleHelp("Request joining another company. Usage: join <company-id> [<password>]");
		IConsoleHelp("For valid company-id see company list, use 255 for spectator");
		return true;
	}

	CompanyID company_id = (CompanyID)(atoi(argv[1]) <= MAX_COMPANIES ? atoi(argv[1]) - 1 : atoi(argv[1]));

	/* Check we have a valid company id! */
	if (!Company::IsValidID(company_id) && company_id != COMPANY_SPECTATOR) {
		IConsolePrintF(CC_ERROR, "Company does not exist. Company-id must be between 1 and %d.", MAX_COMPANIES);
		return true;
	}

	if (NetworkClientInfo::GetByClientID(_network_own_client_id)->client_playas == company_id) {
		IConsoleError("You are already there!");
		return true;
	}

	if (company_id == COMPANY_SPECTATOR && NetworkMaxSpectatorsReached()) {
		IConsoleError("Cannot join spectators, maximum number of spectators reached.");
		return true;
	}

	if (company_id != COMPANY_SPECTATOR && !Company::IsHumanID(company_id)) {
		IConsoleError("Cannot join AI company.");
		return true;
	}

	/* Check if the company requires a password */
	if (NetworkCompanyIsPassworded(company_id) && argc < 3) {
		IConsolePrintF(CC_ERROR, "Company %d requires a password to join.", company_id + 1);
		return true;
	}

	/* non-dedicated server may just do the move! */
	if (_network_server) {
		NetworkServerDoMove(CLIENT_ID_SERVER, company_id);
	} else {
		NetworkClientRequestMove(company_id, NetworkCompanyIsPassworded(company_id) ? argv[2] : "");
	}

	return true;
}

DEF_CONSOLE_CMD(ConMoveClient)
{
	if (argc < 3) {
		IConsoleHelp("Move a client to another company. Usage: move <client-id> <company-id>");
		IConsoleHelp("For valid client-id see 'clients', for valid company-id see 'companies', use 255 for moving to spectators");
		return true;
	}

	const NetworkClientInfo *ci = NetworkClientInfo::GetByClientID((ClientID)atoi(argv[1]));
	CompanyID company_id = (CompanyID)(atoi(argv[2]) <= MAX_COMPANIES ? atoi(argv[2]) - 1 : atoi(argv[2]));

	/* check the client exists */
	if (ci == nullptr) {
		IConsoleError("Invalid client-id, check the command 'clients' for valid client-id's.");
		return true;
	}

	if (!Company::IsValidID(company_id) && company_id != COMPANY_SPECTATOR) {
		IConsolePrintF(CC_ERROR, "Company does not exist. Company-id must be between 1 and %d.", MAX_COMPANIES);
		return true;
	}

	if (company_id != COMPANY_SPECTATOR && !Company::IsHumanID(company_id)) {
		IConsoleError("You cannot move clients to AI companies.");
		return true;
	}

	if (ci->client_id == CLIENT_ID_SERVER && _network_dedicated) {
		IConsoleError("You cannot move the server!");
		return true;
	}

	if (ci->client_playas == company_id) {
		IConsoleError("You cannot move someone to where they already are!");
		return true;
	}

	/* we are the server, so force the update */
	NetworkServerDoMove(ci->client_id, company_id);

	return true;
}

DEF_CONSOLE_CMD(ConResetCompany)
{
	if (argc == 0) {
		IConsoleHelp("Remove an idle company from the game. Usage: 'reset_company <company-id>'");
		IConsoleHelp("For company-id's, see the list of companies from the dropdown menu. Company 1 is 1, etc.");
		return true;
	}

	if (argc != 2) return false;

	CompanyID index = (CompanyID)(atoi(argv[1]) - 1);

	/* Check valid range */
	if (!Company::IsValidID(index)) {
		IConsolePrintF(CC_ERROR, "Company does not exist. Company-id must be between 1 and %d.", MAX_COMPANIES);
		return true;
	}

	if (!Company::IsHumanID(index)) {
		IConsoleError("Company is owned by an AI.");
		return true;
	}

	if (NetworkCompanyHasClients(index)) {
		IConsoleError("Cannot remove company: a client is connected to that company.");
		return false;
	}
	const NetworkClientInfo *ci = NetworkClientInfo::GetByClientID(CLIENT_ID_SERVER);
	if (ci->client_playas == index) {
		IConsoleError("Cannot remove company: the server is connected to that company.");
		return true;
	}

	/* It is safe to remove this company */
	DoCommandP(0, CCA_DELETE | index << 16 | CRR_MANUAL << 24, 0, CMD_COMPANY_CTRL);
	IConsolePrint(CC_DEFAULT, "Company deleted.");

	return true;
}

DEF_CONSOLE_CMD(ConNetworkClients)
{
	if (argc == 0) {
		IConsoleHelp("Get a list of connected clients including their ID, name, company-id, and IP. Usage: 'clients'");
		return true;
	}

	NetworkPrintClients();

	return true;
}

DEF_CONSOLE_CMD(ConNetworkReconnect)
{
	if (argc == 0) {
		IConsoleHelp("Reconnect to server to which you were connected last time. Usage: 'reconnect [<company>]'");
		IConsoleHelp("Company 255 is spectator (default, if not specified), 0 means creating new company.");
		IConsoleHelp("All others are a certain company with Company 1 being #1");
		return true;
	}

	CompanyID playas = (argc >= 2) ? (CompanyID)atoi(argv[1]) : COMPANY_SPECTATOR;
	switch (playas) {
		case 0: playas = COMPANY_NEW_COMPANY; break;
		case COMPANY_SPECTATOR: /* nothing to do */ break;
		default:
			/* From a user pov 0 is a new company, internally it's different and all
			 * companies are offset by one to ease up on users (eg companies 1-8 not 0-7) */
			if (playas < COMPANY_FIRST + 1 || playas > MAX_COMPANIES + 1) return false;
			break;
	}

	if (_settings_client.network.last_joined.empty()) {
		IConsolePrint(CC_DEFAULT, "No server for reconnecting.");
		return true;
	}

	/* Don't resolve the address first, just print it directly as it comes from the config file. */
	IConsolePrintF(CC_DEFAULT, "Reconnecting to %s ...", _settings_client.network.last_joined.c_str());

	return NetworkClientConnectGame(_settings_client.network.last_joined, playas);
}

DEF_CONSOLE_CMD(ConNetworkConnect)
{
	if (argc == 0) {
		IConsoleHelp("Connect to a remote OTTD server and join the game. Usage: 'connect <ip>'");
		IConsoleHelp("IP can contain port and company: 'IP[:Port][#Company]', eg: 'server.ottd.org:443#2'");
		IConsoleHelp("Company #255 is spectator all others are a certain company with Company 1 being #1");
		return true;
	}

	if (argc < 2) return false;

	return NetworkClientConnectGame(argv[1], COMPANY_NEW_COMPANY);
}

/*********************************
 *  script file console commands
 *********************************/

DEF_CONSOLE_CMD(ConExec)
{
	if (argc == 0) {
		IConsoleHelp("Execute a local script file. Usage: 'exec <script> <?>'");
		return true;
	}

	if (argc < 2) return false;

	FILE *script_file = FioFOpenFile(argv[1], "r", BASE_DIR);

	if (script_file == nullptr) {
		if (argc == 2 || atoi(argv[2]) != 0) IConsoleError("script file not found");
		return true;
	}

	if (_script_current_depth == 11) {
		FioFCloseFile(script_file);
		IConsoleError("Maximum 'exec' depth reached; script A is calling script B is calling script C ... more than 10 times.");
		return true;
	}

	_script_current_depth++;
	uint script_depth = _script_current_depth;

	char cmdline[ICON_CMDLN_SIZE];
	while (fgets(cmdline, sizeof(cmdline), script_file) != nullptr) {
		/* Remove newline characters from the executing script */
		for (char *cmdptr = cmdline; *cmdptr != '\0'; cmdptr++) {
			if (*cmdptr == '\n' || *cmdptr == '\r') {
				*cmdptr = '\0';
				break;
			}
		}
		IConsoleCmdExec(cmdline);
		/* Ensure that we are still on the same depth or that we returned via 'return'. */
		assert(_script_current_depth == script_depth || _script_current_depth == script_depth - 1);

		/* The 'return' command was executed. */
		if (_script_current_depth == script_depth - 1) break;
	}

	if (ferror(script_file)) {
		IConsoleError("Encountered error while trying to read from script file");
	}

	if (_script_current_depth == script_depth) _script_current_depth--;
	FioFCloseFile(script_file);
	return true;
}

DEF_CONSOLE_CMD(ConReturn)
{
	if (argc == 0) {
		IConsoleHelp("Stop executing a running script. Usage: 'return'");
		return true;
	}

	_script_current_depth--;
	return true;
}

/*****************************
 *  default console commands
 ******************************/
extern bool CloseConsoleLogIfActive();

DEF_CONSOLE_CMD(ConScript)
{
	extern FILE *_iconsole_output_file;

	if (argc == 0) {
		IConsoleHelp("Start or stop logging console output to a file. Usage: 'script <filename>'");
		IConsoleHelp("If filename is omitted, a running log is stopped if it is active");
		return true;
	}

	if (!CloseConsoleLogIfActive()) {
		if (argc < 2) return false;

		IConsolePrintF(CC_DEFAULT, "file output started to: %s", argv[1]);
		_iconsole_output_file = fopen(argv[1], "ab");
		if (_iconsole_output_file == nullptr) IConsoleError("could not open file");
	}

	return true;
}


DEF_CONSOLE_CMD(ConEcho)
{
	if (argc == 0) {
		IConsoleHelp("Print back the first argument to the console. Usage: 'echo <arg>'");
		return true;
	}

	if (argc < 2) return false;
	IConsolePrint(CC_DEFAULT, argv[1]);
	return true;
}

DEF_CONSOLE_CMD(ConEchoC)
{
	if (argc == 0) {
		IConsoleHelp("Print back the first argument to the console in a given colour. Usage: 'echoc <colour> <arg2>'");
		return true;
	}

	if (argc < 3) return false;
	IConsolePrint((TextColour)Clamp(atoi(argv[1]), TC_BEGIN, TC_END - 1), argv[2]);
	return true;
}

DEF_CONSOLE_CMD(ConNewGame)
{
	if (argc == 0) {
		IConsoleHelp("Start a new game. Usage: 'newgame [seed]'");
		IConsoleHelp("The server can force a new game using 'newgame'; any client joined will rejoin after the server is done generating the new game.");
		return true;
	}

	StartNewGameWithoutGUI((argc == 2) ? strtoul(argv[1], nullptr, 10) : GENERATE_NEW_SEED);
	return true;
}

DEF_CONSOLE_CMD(ConRestart)
{
	if (argc == 0) {
		IConsoleHelp("Restart game. Usage: 'restart'");
		IConsoleHelp("Restarts a game. It tries to reproduce the exact same map as the game started with.");
		IConsoleHelp("However:");
		IConsoleHelp(" * restarting games started in another version might create another map due to difference in map generation");
		IConsoleHelp(" * restarting games based on scenarios, loaded games or heightmaps will start a new game based on the settings stored in the scenario/savegame");
		return true;
	}

	/* Don't copy the _newgame pointers to the real pointers, so call SwitchToMode directly */
	_settings_game.game_creation.map_x = MapLogX();
	_settings_game.game_creation.map_y = FindFirstBit(MapSizeY());
	_switch_mode = SM_RESTARTGAME;
	return true;
}

DEF_CONSOLE_CMD(ConReload)
{
	if (argc == 0) {
		IConsoleHelp("Reload game. Usage: 'reload'");
		IConsoleHelp("Reloads a game.");
		IConsoleHelp(" * if you started from a savegame / scenario / heightmap, that exact same savegame / scenario / heightmap will be loaded.");
		IConsoleHelp(" * if you started from a new game, this acts the same as 'restart'.");
		return true;
	}

	/* Don't copy the _newgame pointers to the real pointers, so call SwitchToMode directly */
	_settings_game.game_creation.map_x = MapLogX();
	_settings_game.game_creation.map_y = FindFirstBit(MapSizeY());
	_switch_mode = SM_RELOADGAME;
	return true;
}

/**
 * Print a text buffer line by line to the console. Lines are separated by '\n'.
 * @param buf The buffer to print.
 * @note All newlines are replace by '\0' characters.
 */
static void PrintLineByLine(char *buf)
{
	ProcessLineByLine(buf, [&](const char *line) {
		IConsolePrintF(CC_DEFAULT, "%s", line);
	});
}

DEF_CONSOLE_CMD(ConListAILibs)
{
	char buf[4096];
	AI::GetConsoleLibraryList(buf, lastof(buf));

	PrintLineByLine(buf);

	return true;
}

DEF_CONSOLE_CMD(ConListAI)
{
	char buf[4096];
	AI::GetConsoleList(buf, lastof(buf));

	PrintLineByLine(buf);

	return true;
}

DEF_CONSOLE_CMD(ConListGameLibs)
{
	char buf[4096];
	Game::GetConsoleLibraryList(buf, lastof(buf));

	PrintLineByLine(buf);

	return true;
}

DEF_CONSOLE_CMD(ConListGame)
{
	char buf[4096];
	Game::GetConsoleList(buf, lastof(buf));

	PrintLineByLine(buf);

	return true;
}

DEF_CONSOLE_CMD(ConStartAI)
{
	if (argc == 0 || argc > 3) {
		IConsoleHelp("Start a new AI. Usage: 'start_ai [<AI>] [<settings>]'");
		IConsoleHelp("Start a new AI. If <AI> is given, it starts that specific AI (if found).");
		IConsoleHelp("If <settings> is given, it is parsed and the AI settings are set to that.");
		return true;
	}

	if (_game_mode != GM_NORMAL) {
		IConsoleWarning("AIs can only be managed in a game.");
		return true;
	}

	if (Company::GetNumItems() == CompanyPool::MAX_SIZE) {
		IConsoleWarning("Can't start a new AI (no more free slots).");
		return true;
	}
	if (_networking && !_network_server) {
		IConsoleWarning("Only the server can start a new AI.");
		return true;
	}
	if (_networking && !_settings_game.ai.ai_in_multiplayer) {
		IConsoleWarning("AIs are not allowed in multiplayer by configuration.");
		IConsoleWarning("Switch AI -> AI in multiplayer to True.");
		return true;
	}
	if (!AI::CanStartNew()) {
		IConsoleWarning("Can't start a new AI.");
		return true;
	}

	int n = 0;
	/* Find the next free slot */
	for (const Company *c : Company::Iterate()) {
		if (c->index != n) break;
		n++;
	}

	AIConfig *config = AIConfig::GetConfig((CompanyID)n);
	if (argc >= 2) {
		config->Change(argv[1], -1, false);

		/* If the name is not found, and there is a dot in the name,
		 * try again with the assumption everything right of the dot is
		 * the version the user wants to load. */
		if (!config->HasScript()) {
			char *name = stredup(argv[1]);
			char *e = strrchr(name, '.');
			if (e != nullptr) {
				*e = '\0';
				e++;

				int version = atoi(e);
				config->Change(name, version, true);
			}
			free(name);
		}

		if (!config->HasScript()) {
			IConsoleWarning("Failed to load the specified AI");
			return true;
		}
		if (argc == 3) {
			config->StringToSettings(argv[2]);
		}
	}

	/* Start a new AI company */
	DoCommandP(0, CCA_NEW_AI | INVALID_COMPANY << 16, 0, CMD_COMPANY_CTRL);

	return true;
}

DEF_CONSOLE_CMD(ConReloadAI)
{
	if (argc != 2) {
		IConsoleHelp("Reload an AI. Usage: 'reload_ai <company-id>'");
		IConsoleHelp("Reload the AI with the given company id. For company-id's, see the list of companies from the dropdown menu. Company 1 is 1, etc.");
		return true;
	}

	if (_game_mode != GM_NORMAL) {
		IConsoleWarning("AIs can only be managed in a game.");
		return true;
	}

	if (_networking && !_network_server) {
		IConsoleWarning("Only the server can reload an AI.");
		return true;
	}

	CompanyID company_id = (CompanyID)(atoi(argv[1]) - 1);
	if (!Company::IsValidID(company_id)) {
		IConsolePrintF(CC_DEFAULT, "Unknown company. Company range is between 1 and %d.", MAX_COMPANIES);
		return true;
	}

	/* In singleplayer mode the player can be in an AI company, after cheating or loading network save with an AI in first slot. */
	if (Company::IsHumanID(company_id) || company_id == _local_company) {
		IConsoleWarning("Company is not controlled by an AI.");
		return true;
	}

	/* First kill the company of the AI, then start a new one. This should start the current AI again */
	DoCommandP(0, CCA_DELETE | company_id << 16 | CRR_MANUAL << 24, 0, CMD_COMPANY_CTRL);
	DoCommandP(0, CCA_NEW_AI | company_id << 16, 0, CMD_COMPANY_CTRL);
	IConsolePrint(CC_DEFAULT, "AI reloaded.");

	return true;
}

DEF_CONSOLE_CMD(ConStopAI)
{
	if (argc != 2) {
		IConsoleHelp("Stop an AI. Usage: 'stop_ai <company-id>'");
		IConsoleHelp("Stop the AI with the given company id. For company-id's, see the list of companies from the dropdown menu. Company 1 is 1, etc.");
		return true;
	}

	if (_game_mode != GM_NORMAL) {
		IConsoleWarning("AIs can only be managed in a game.");
		return true;
	}

	if (_networking && !_network_server) {
		IConsoleWarning("Only the server can stop an AI.");
		return true;
	}

	CompanyID company_id = (CompanyID)(atoi(argv[1]) - 1);
	if (!Company::IsValidID(company_id)) {
		IConsolePrintF(CC_DEFAULT, "Unknown company. Company range is between 1 and %d.", MAX_COMPANIES);
		return true;
	}

	/* In singleplayer mode the player can be in an AI company, after cheating or loading network save with an AI in first slot. */
	if (Company::IsHumanID(company_id) || company_id == _local_company) {
		IConsoleWarning("Company is not controlled by an AI.");
		return true;
	}

	/* Now kill the company of the AI. */
	DoCommandP(0, CCA_DELETE | company_id << 16 | CRR_MANUAL << 24, 0, CMD_COMPANY_CTRL);
	IConsolePrint(CC_DEFAULT, "AI stopped, company deleted.");

	return true;
}

DEF_CONSOLE_CMD(ConRescanAI)
{
	if (argc == 0) {
		IConsoleHelp("Rescan the AI dir for scripts. Usage: 'rescan_ai'");
		return true;
	}

	if (_networking && !_network_server) {
		IConsoleWarning("Only the server can rescan the AI dir for scripts.");
		return true;
	}

	AI::Rescan();

	return true;
}

DEF_CONSOLE_CMD(ConRescanGame)
{
	if (argc == 0) {
		IConsoleHelp("Rescan the Game Script dir for scripts. Usage: 'rescan_game'");
		return true;
	}

	if (_networking && !_network_server) {
		IConsoleWarning("Only the server can rescan the Game Script dir for scripts.");
		return true;
	}

	Game::Rescan();

	return true;
}

DEF_CONSOLE_CMD(ConRescanNewGRF)
{
	if (argc == 0) {
		IConsoleHelp("Rescan the data dir for NewGRFs. Usage: 'rescan_newgrf'");
		return true;
	}

	if (!RequestNewGRFScan()) {
		IConsoleWarning("NewGRF scanning is already running. Please wait until completed to run again.");
	}

	return true;
}

DEF_CONSOLE_CMD(ConGetSeed)
{
	if (argc == 0) {
		IConsoleHelp("Returns the seed used to create this game. Usage: 'getseed'");
		IConsoleHelp("The seed can be used to reproduce the exact same map as the game started with.");
		return true;
	}

	IConsolePrintF(CC_DEFAULT, "Generation Seed: %u", _settings_game.game_creation.generation_seed);
	return true;
}

DEF_CONSOLE_CMD(ConGetDate)
{
	if (argc == 0) {
		IConsoleHelp("Returns the current date (year-month-day) of the game. Usage: 'getdate'");
		return true;
	}

	IConsolePrintF(CC_DEFAULT, "Date: %04d-%02d-%02d", _cur_date_ymd.year, _cur_date_ymd.month + 1, _cur_date_ymd.day);
	return true;
}

DEF_CONSOLE_CMD(ConGetSysDate)
{
	if (argc == 0) {
		IConsoleHelp("Returns the current date (year-month-day) of your system. Usage: 'getsysdate'");
		return true;
	}

	char buffer[lengthof("2000-01-02 03:04:05")];
	LocalTime::Format(buffer, lastof(buffer), "%Y-%m-%d %H:%M:%S");
	IConsolePrintF(CC_DEFAULT, "System Date: %s", buffer);
	return true;
}


DEF_CONSOLE_CMD(ConAlias)
{
	IConsoleAlias *alias;

	if (argc == 0) {
		IConsoleHelp("Add a new alias, or redefine the behaviour of an existing alias . Usage: 'alias <name> <command>'");
		return true;
	}

	if (argc < 3) return false;

	alias = IConsole::AliasGet(argv[1]);
	if (alias == nullptr) {
		IConsole::AliasRegister(argv[1], argv[2]);
	} else {
		alias->cmdline = argv[2];
	}
	return true;
}

DEF_CONSOLE_CMD(ConScreenShot)
{
	if (argc == 0) {
		IConsoleHelp("Create a screenshot of the game. Usage: 'screenshot [viewport | normal | big | giant | world | heightmap | minimap] [no_con] [size <width> <height>] [<filename>]'");
		IConsoleHelp("'viewport' (default) makes a screenshot of the current viewport (including menus, windows, ..), "
				"'normal' makes a screenshot of the visible area, "
				"'big' makes a zoomed-in screenshot of the visible area, "
				"'giant' makes a screenshot of the whole map using the default zoom level, "
				"'world' makes a screenshot of the whole map using the current zoom level, "
				"'heightmap' makes a heightmap screenshot of the map that can be loaded in as heightmap, "
				"'minimap' makes a top-viewed minimap screenshot of the whole world which represents one tile by one pixel. "
				"'topography' makes a top-viewed topography screenshot of the whole world which represents one tile by one pixel. "
				"'industry' makes a top-viewed industries screenshot of the whole world which represents one tile by one pixel. "
				"'no_con' hides the console to create the screenshot (only useful in combination with 'viewport'). "
				"'size' sets the width and height of the viewport to make a screenshot of (only useful in combination with 'normal' or 'big').");
		return true;
	}

	if (argc > 7) return false;

	ScreenshotType type = SC_VIEWPORT;
	uint32 width = 0;
	uint32 height = 0;
	std::string name{};
	uint32 arg_index = 1;

	if (argc > arg_index) {
		if (strcmp(argv[arg_index], "viewport") == 0) {
			type = SC_VIEWPORT;
			arg_index += 1;
		} else if (strcmp(argv[arg_index], "normal") == 0) {
			type = SC_DEFAULTZOOM;
			arg_index += 1;
		} else if (strcmp(argv[arg_index], "big") == 0) {
			type = SC_ZOOMEDIN;
			arg_index += 1;
		} else if (strcmp(argv[arg_index], "giant") == 0) {
			type = SC_WORLD;
			arg_index += 1;
		} else if (strcmp(argv[arg_index], "world") == 0) {
			type = SC_WORLD_ZOOM;
			arg_index += 1;
		} else if (strcmp(argv[arg_index], "heightmap") == 0) {
			type = SC_HEIGHTMAP;
			arg_index += 1;
		} else if (strcmp(argv[arg_index], "minimap") == 0) {
			type = SC_MINIMAP;
			arg_index += 1;
		} else if (strcmp(argv[arg_index], "topography") == 0) {
			type = SC_TOPOGRAPHY;
			arg_index += 1;
		} else if (strcmp(argv[arg_index], "industry") == 0) {
			type = SC_INDUSTRY;
			arg_index += 1;
		}
	}

	if (argc > arg_index && strcmp(argv[arg_index], "no_con") == 0) {
		if (type != SC_VIEWPORT) {
			IConsoleError("'no_con' can only be used in combination with 'viewport'");
			return true;
		}
		IConsoleClose();
		arg_index += 1;
	}

	if (argc > arg_index + 2 && strcmp(argv[arg_index], "size") == 0) {
		/* size <width> <height> */
		if (type != SC_DEFAULTZOOM && type != SC_ZOOMEDIN) {
			IConsoleError("'size' can only be used in combination with 'normal' or 'big'");
			return true;
		}
		GetArgumentInteger(&width, argv[arg_index + 1]);
		GetArgumentInteger(&height, argv[arg_index + 2]);
		arg_index += 3;
	}

	if (argc > arg_index) {
		/* Last parameter that was not one of the keywords must be the filename. */
		name = argv[arg_index];
		arg_index += 1;
	}

	if (argc > arg_index) {
		/* We have parameters we did not process; means we misunderstood any of the above. */
		return false;
	}

	MakeScreenshot(type, name, width, height);
	return true;
}

DEF_CONSOLE_CMD(ConMinimap)
{
	if (argc == 0) {
		IConsoleHelp("Create a flat image of the game minimap. Usage: 'minimap [owner] [file name]'");
		IConsoleHelp("'owner' uses the tile owner to colour the minimap image, this is the only mode at present");
		return true;
	}

	const char *name = nullptr;
	if (argc > 1) {
		if (strcmp(argv[1], "owner") != 0) {
			/* invalid mode */
			return false;
		}
	}
	if (argc > 2) {
		name = argv[2];
	}

	MakeMinimapWorldScreenshot(name);
	return true;
}

DEF_CONSOLE_CMD(ConInfoCmd)
{
	if (argc == 0) {
		IConsoleHelp("Print out debugging information about a command. Usage: 'info_cmd <cmd>'");
		return true;
	}

	if (argc < 2) return false;

	const IConsoleCmd *cmd = IConsole::CmdGet(argv[1]);
	if (cmd == nullptr) {
		IConsoleError("the given command was not found");
		return true;
	}

	IConsolePrintF(CC_DEFAULT, "command name: %s", cmd->name.c_str());
	IConsolePrintF(CC_DEFAULT, "command proc: %p", cmd->proc);

	if (cmd->hook != nullptr) IConsoleWarning("command is hooked");

	return true;
}

DEF_CONSOLE_CMD(ConDebugLevel)
{
	if (argc == 0) {
		IConsoleHelp("Get/set the default debugging level for the game. Usage: 'debug_level [<level>]'");
		IConsoleHelp("Level can be any combination of names, levels. Eg 'net=5 ms=4'. Remember to enclose it in \"'s");
		return true;
	}

	if (argc > 2) return false;

	if (argc == 1) {
		IConsolePrintF(CC_DEFAULT, "Current debug-level: '%s'", GetDebugString());
	} else {
		SetDebugString(argv[1]);
	}

	return true;
}

DEF_CONSOLE_CMD(ConExit)
{
	if (argc == 0) {
		IConsoleHelp("Exit the game. Usage: 'exit'");
		return true;
	}

	if (_game_mode == GM_NORMAL && _settings_client.gui.autosave_on_exit) DoExitSave();

	_exit_game = true;
	return true;
}

DEF_CONSOLE_CMD(ConPart)
{
	if (argc == 0) {
		IConsoleHelp("Leave the currently joined/running game (only ingame). Usage: 'part'");
		return true;
	}

	if (_game_mode != GM_NORMAL) return false;

	_switch_mode = SM_MENU;
	return true;
}

DEF_CONSOLE_CMD(ConHelp)
{
	if (argc == 2) {
		const IConsoleCmd *cmd;
		const IConsoleAlias *alias;

		cmd = IConsole::CmdGet(argv[1]);
		if (cmd != nullptr) {
			cmd->proc(0, nullptr);
			return true;
		}

		alias = IConsole::AliasGet(argv[1]);
		if (alias != nullptr) {
			cmd = IConsole::CmdGet(alias->cmdline);
			if (cmd != nullptr) {
				cmd->proc(0, nullptr);
				return true;
			}
			IConsolePrintF(CC_ERROR, "ERROR: alias is of special type, please see its execution-line: '%s'", alias->cmdline.c_str());
			return true;
		}

		IConsoleError("command not found");
		return true;
	}

	IConsolePrint(CC_WARNING, " ---- OpenTTD Console Help ---- ");
	IConsolePrint(CC_DEFAULT, " - commands: [command to list all commands: list_cmds]");
	IConsolePrint(CC_DEFAULT, " call commands with '<command> <arg2> <arg3>...'");
	IConsolePrint(CC_DEFAULT, " - to assign strings, or use them as arguments, enclose it within quotes");
	IConsolePrint(CC_DEFAULT, " like this: '<command> \"string argument with spaces\"'");
	IConsolePrint(CC_DEFAULT, " - use 'help <command>' to get specific information");
	IConsolePrint(CC_DEFAULT, " - scroll console output with shift + (up | down | pageup | pagedown)");
	IConsolePrint(CC_DEFAULT, " - scroll console input history with the up or down arrows");
	IConsolePrint(CC_DEFAULT, "");
	return true;
}

DEF_CONSOLE_CMD(ConListCommands)
{
	if (argc == 0) {
		IConsoleHelp("List all registered commands. Usage: 'list_cmds [<pre-filter>]'");
		return true;
	}

	for (auto &it : IConsole::Commands()) {
		const IConsoleCmd *cmd = &it.second;
		if (argv[1] == nullptr || cmd->name.find(argv[1]) != std::string::npos) {
			if ((_settings_client.gui.console_show_unlisted || !cmd->unlisted) && (cmd->hook == nullptr || cmd->hook(false) != CHR_HIDE)) IConsolePrintF(CC_DEFAULT, "%s", cmd->name.c_str());
		}
	}

	return true;
}

DEF_CONSOLE_CMD(ConListAliases)
{
	if (argc == 0) {
		IConsoleHelp("List all registered aliases. Usage: 'list_aliases [<pre-filter>]'");
		return true;
	}

	for (auto &it : IConsole::Aliases()) {
		const IConsoleAlias *alias = &it.second;
		if (argv[1] == nullptr || alias->name.find(argv[1]) != std::string::npos) {
			IConsolePrintF(CC_DEFAULT, "%s => %s", alias->name.c_str(), alias->cmdline.c_str());
		}
	}

	return true;
}

DEF_CONSOLE_CMD(ConCompanies)
{
	if (argc == 0) {
		IConsoleHelp("List the details of all companies in the game. Usage 'companies'");
		return true;
	}

	for (const Company *c : Company::Iterate()) {
		/* Grab the company name */
		char company_name[512];
		SetDParam(0, c->index);
		GetString(company_name, STR_COMPANY_NAME, lastof(company_name));

		const char *password_state = "";
		if (c->is_ai) {
			password_state = "AI";
		} else if (_network_server) {
			password_state = _network_company_states[c->index].password.empty() ? "unprotected" : "protected";
		}

		char colour[512];
		GetString(colour, STR_COLOUR_DARK_BLUE + _company_colours[c->index], lastof(colour));
		IConsolePrintF(CC_INFO, "#:%d(%s) Company Name: '%s'  Year Founded: %d  Money: " OTTD_PRINTF64 "  Loan: " OTTD_PRINTF64 "  Value: " OTTD_PRINTF64 "  (T:%d, R:%d, P:%d, S:%d) %s",
			c->index + 1, colour, company_name,
			c->inaugurated_year, (int64)c->money, (int64)c->current_loan, (int64)CalculateCompanyValue(c),
			c->group_all[VEH_TRAIN].num_vehicle,
			c->group_all[VEH_ROAD].num_vehicle,
			c->group_all[VEH_AIRCRAFT].num_vehicle,
			c->group_all[VEH_SHIP].num_vehicle,
			password_state);
	}

	return true;
}

DEF_CONSOLE_CMD(ConSay)
{
	if (argc == 0) {
		IConsoleHelp("Chat to your fellow players in a multiplayer game. Usage: 'say \"<msg>\"'");
		return true;
	}

	if (argc != 2) return false;

	if (!_network_server) {
		NetworkClientSendChat(NETWORK_ACTION_CHAT, DESTTYPE_BROADCAST, 0 /* param does not matter */, argv[1]);
	} else {
		bool from_admin = (_redirect_console_to_admin < INVALID_ADMIN_ID);
		NetworkServerSendChat(NETWORK_ACTION_CHAT, DESTTYPE_BROADCAST, 0, argv[1], CLIENT_ID_SERVER, from_admin);
	}

	return true;
}

DEF_CONSOLE_CMD(ConSayCompany)
{
	if (argc == 0) {
		IConsoleHelp("Chat to a certain company in a multiplayer game. Usage: 'say_company <company-no> \"<msg>\"'");
		IConsoleHelp("CompanyNo is the company that plays as company <companyno>, 1 through max_companies");
		return true;
	}

	if (argc != 3) return false;

	CompanyID company_id = (CompanyID)(atoi(argv[1]) - 1);
	if (!Company::IsValidID(company_id)) {
		IConsolePrintF(CC_DEFAULT, "Unknown company. Company range is between 1 and %d.", MAX_COMPANIES);
		return true;
	}

	if (!_network_server) {
		NetworkClientSendChat(NETWORK_ACTION_CHAT_COMPANY, DESTTYPE_TEAM, company_id, argv[2]);
	} else {
		bool from_admin = (_redirect_console_to_admin < INVALID_ADMIN_ID);
		NetworkServerSendChat(NETWORK_ACTION_CHAT_COMPANY, DESTTYPE_TEAM, company_id, argv[2], CLIENT_ID_SERVER, from_admin);
	}

	return true;
}

DEF_CONSOLE_CMD(ConSayClient)
{
	if (argc == 0) {
		IConsoleHelp("Chat to a certain client in a multiplayer game. Usage: 'say_client <client-no> \"<msg>\"'");
		IConsoleHelp("For client-id's, see the command 'clients'");
		return true;
	}

	if (argc != 3) return false;

	if (!_network_server) {
		NetworkClientSendChat(NETWORK_ACTION_CHAT_CLIENT, DESTTYPE_CLIENT, atoi(argv[1]), argv[2]);
	} else {
		bool from_admin = (_redirect_console_to_admin < INVALID_ADMIN_ID);
		NetworkServerSendChat(NETWORK_ACTION_CHAT_CLIENT, DESTTYPE_CLIENT, atoi(argv[1]), argv[2], CLIENT_ID_SERVER, from_admin);
	}

	return true;
}

DEF_CONSOLE_CMD(ConCompanyPassword)
{
	if (argc == 0) {
		const char *helpmsg;

		if (_network_dedicated) {
			helpmsg = "Change the password of a company. Usage: 'company_pw <company-no> \"<password>\"";
		} else if (_network_server) {
			helpmsg = "Change the password of your or any other company. Usage: 'company_pw [<company-no>] \"<password>\"'";
		} else {
			helpmsg = "Change the password of your company. Usage: 'company_pw \"<password>\"'";
		}

		IConsoleHelp(helpmsg);
		IConsoleHelp("Use \"*\" to disable the password.");
		return true;
	}

	CompanyID company_id;
	std::string password;
	const char *errormsg;

	if (argc == 2) {
		company_id = _local_company;
		password = argv[1];
		errormsg = "You have to own a company to make use of this command.";
	} else if (argc == 3 && _network_server) {
		company_id = (CompanyID)(atoi(argv[1]) - 1);
		password = argv[2];
		errormsg = "You have to specify the ID of a valid human controlled company.";
	} else {
		return false;
	}

	if (!Company::IsValidHumanID(company_id)) {
		IConsoleError(errormsg);
		return false;
	}

	password = NetworkChangeCompanyPassword(company_id, password);

	if (password.empty()) {
		IConsolePrintF(CC_WARNING, "Company password cleared");
	} else {
		IConsolePrintF(CC_WARNING, "Company password changed to: %s", password.c_str());
	}

	return true;
}

DEF_CONSOLE_CMD(ConCompanyPasswordHash)
{
	if (argc == 0) {
		IConsoleHelp("Change the password hash of a company. Usage: 'company_pw_hash <company-no> \"<password_hash>\"");
		IConsoleHelp("Use \"*\" to disable the password.");
		return true;
	}

	if (argc != 3) return false;

	CompanyID company_id = (CompanyID)(atoi(argv[1]) - 1);
	const char *password = argv[2];

	if (!Company::IsValidHumanID(company_id)) {
		IConsoleError("You have to specify the ID of a valid human controlled company.");
		return false;
	}

	if (strcmp(password, "*") == 0) password = "";

	NetworkServerSetCompanyPassword(company_id, password, true);

	if (StrEmpty(password)) {
		IConsolePrintF(CC_WARNING, "Company password hash cleared");
	} else {
		IConsolePrintF(CC_WARNING, "Company password hash changed to: %s", password);
	}

	return true;
}

DEF_CONSOLE_CMD(ConCompanyPasswordHashes)
{
	if (argc == 0) {
		IConsoleHelp("List the password hashes of all companies in the game. Usage 'company_pw_hashes'");
		return true;
	}

	for (const Company *c : Company::Iterate()) {
		/* Grab the company name */
		char company_name[512];
		SetDParam(0, c->index);
		GetString(company_name, STR_COMPANY_NAME, lastof(company_name));

		char colour[512];
		GetString(colour, STR_COLOUR_DARK_BLUE + _company_colours[c->index], lastof(colour));
		IConsolePrintF(CC_INFO, "#:%d(%s) Company Name: '%s'  Hash: '%s'",
			c->index + 1, colour, company_name, _network_company_states[c->index].password);
	}

	return true;
}

/* Content downloading only is available with ZLIB */
#if defined(WITH_ZLIB)
#include "network/network_content.h"

/** Resolve a string to a content type. */
static ContentType StringToContentType(const char *str)
{
	static const char * const inv_lookup[] = { "", "base", "newgrf", "ai", "ailib", "scenario", "heightmap" };
	for (uint i = 1 /* there is no type 0 */; i < lengthof(inv_lookup); i++) {
		if (strcasecmp(str, inv_lookup[i]) == 0) return (ContentType)i;
	}
	return CONTENT_TYPE_END;
}

/** Asynchronous callback */
struct ConsoleContentCallback : public ContentCallback {
	void OnConnect(bool success)
	{
		IConsolePrintF(CC_DEFAULT, "Content server connection %s", success ? "established" : "failed");
	}

	void OnDisconnect()
	{
		IConsolePrintF(CC_DEFAULT, "Content server connection closed");
	}

	void OnDownloadComplete(ContentID cid)
	{
		IConsolePrintF(CC_DEFAULT, "Completed download of %d", cid);
	}
};

/**
 * Outputs content state information to console
 * @param ci the content info
 */
static void OutputContentState(const ContentInfo *const ci)
{
	static const char * const types[] = { "Base graphics", "NewGRF", "AI", "AI library", "Scenario", "Heightmap", "Base sound", "Base music", "Game script", "GS library" };
	static_assert(lengthof(types) == CONTENT_TYPE_END - CONTENT_TYPE_BEGIN);
	static const char * const states[] = { "Not selected", "Selected", "Dep Selected", "Installed", "Unknown" };
	static const TextColour state_to_colour[] = { CC_COMMAND, CC_INFO, CC_INFO, CC_WHITE, CC_ERROR };

	char buf[sizeof(ci->md5sum) * 2 + 1];
	md5sumToString(buf, lastof(buf), ci->md5sum);
	IConsolePrintF(state_to_colour[ci->state], "%d, %s, %s, %s, %08X, %s", ci->id, types[ci->type - 1], states[ci->state], ci->name, ci->unique_id, buf);
}

DEF_CONSOLE_CMD(ConContent)
{
	static ContentCallback *cb = nullptr;
	if (cb == nullptr) {
		cb = new ConsoleContentCallback();
		_network_content_client.AddCallback(cb);
	}

	if (argc <= 1) {
		IConsoleHelp("Query, select and download content. Usage: 'content update|upgrade|select [id]|unselect [all|id]|state [filter]|download'");
		IConsoleHelp("  update: get a new list of downloadable content; must be run first");
		IConsoleHelp("  upgrade: select all items that are upgrades");
		IConsoleHelp("  select: select a specific item given by its id. If no parameter is given, all selected content will be listed");
		IConsoleHelp("  unselect: unselect a specific item given by its id or 'all' to unselect all");
		IConsoleHelp("  state: show the download/select state of all downloadable content. Optionally give a filter string");
		IConsoleHelp("  download: download all content you've selected");
		return true;
	}

	if (strcasecmp(argv[1], "update") == 0) {
		_network_content_client.RequestContentList((argc > 2) ? StringToContentType(argv[2]) : CONTENT_TYPE_END);
		return true;
	}

	if (strcasecmp(argv[1], "upgrade") == 0) {
		_network_content_client.SelectUpgrade();
		return true;
	}

	if (strcasecmp(argv[1], "select") == 0) {
		if (argc <= 2) {
			/* List selected content */
			IConsolePrintF(CC_WHITE, "id, type, state, name");
			for (ConstContentIterator iter = _network_content_client.Begin(); iter != _network_content_client.End(); iter++) {
				if ((*iter)->state != ContentInfo::SELECTED && (*iter)->state != ContentInfo::AUTOSELECTED) continue;
				OutputContentState(*iter);
			}
		} else if (strcasecmp(argv[2], "all") == 0) {
			/* The intention of this function was that you could download
			 * everything after a filter was applied; but this never really
			 * took off. Instead, a select few people used this functionality
			 * to download every available package on BaNaNaS. This is not in
			 * the spirit of this service. Additionally, these few people were
			 * good for 70% of the consumed bandwidth of BaNaNaS. */
			IConsoleError("'select all' is no longer supported since 1.11");
		} else {
			_network_content_client.Select((ContentID)atoi(argv[2]));
		}
		return true;
	}

	if (strcasecmp(argv[1], "unselect") == 0) {
		if (argc <= 2) {
			IConsoleError("You must enter the id.");
			return false;
		}
		if (strcasecmp(argv[2], "all") == 0) {
			_network_content_client.UnselectAll();
		} else {
			_network_content_client.Unselect((ContentID)atoi(argv[2]));
		}
		return true;
	}

	if (strcasecmp(argv[1], "state") == 0) {
		IConsolePrintF(CC_WHITE, "id, type, state, name");
		for (ConstContentIterator iter = _network_content_client.Begin(); iter != _network_content_client.End(); iter++) {
			if (argc > 2 && strcasestr((*iter)->name, argv[2]) == nullptr) continue;
			OutputContentState(*iter);
		}
		return true;
	}

	if (strcasecmp(argv[1], "download") == 0) {
		uint files;
		uint bytes;
		_network_content_client.DownloadSelectedContent(files, bytes);
		IConsolePrintF(CC_DEFAULT, "Downloading %d file(s) (%d bytes)", files, bytes);
		return true;
	}

	return false;
}
#endif /* defined(WITH_ZLIB) */

DEF_CONSOLE_CMD(ConSetting)
{
	if (argc == 0) {
		IConsoleHelp("Change setting for all clients. Usage: 'setting <name> [<value>]'");
		IConsoleHelp("Omitting <value> will print out the current value of the setting.");
		return true;
	}

	if (argc == 1 || argc > 3) return false;

	if (argc == 2) {
		IConsoleGetSetting(argv[1]);
	} else {
		IConsoleSetSetting(argv[1], argv[2]);
	}

	return true;
}

DEF_CONSOLE_CMD(ConSettingNewgame)
{
	if (argc == 0) {
		IConsoleHelp("Change setting for the next game. Usage: 'setting_newgame <name> [<value>]'");
		IConsoleHelp("Omitting <value> will print out the current value of the setting.");
		return true;
	}

	if (argc == 1 || argc > 3) return false;

	if (argc == 2) {
		IConsoleGetSetting(argv[1], true);
	} else {
		IConsoleSetSetting(argv[1], argv[2], true);
	}

	return true;
}

DEF_CONSOLE_CMD(ConListSettings)
{
	if (argc == 0) {
		IConsoleHelp("List settings. Usage: 'list_settings [<pre-filter>]'");
		return true;
	}

	if (argc > 2) return false;

	IConsoleListSettings((argc == 2) ? argv[1] : nullptr);
	return true;
}

DEF_CONSOLE_CMD(ConGamelogPrint)
{
	GamelogPrintConsole();
	return true;
}

DEF_CONSOLE_CMD(ConNewGRFReload)
{
	if (argc == 0) {
		IConsoleHelp("Reloads all active NewGRFs from disk. Equivalent to reapplying NewGRFs via the settings, but without asking for confirmation. This might crash OpenTTD!");
		return true;
	}

	ReloadNewGRFData();

	extern void PostCheckNewGRFLoadWarnings();
	PostCheckNewGRFLoadWarnings();
	return true;
}

DEF_CONSOLE_CMD(ConResetBlockedHeliports)
{
	if (argc == 0) {
		IConsoleHelp("Resets heliports blocked by the improved breakdowns bug, for single-player use only.");
		return true;
	}

	unsigned int count = 0;
	for (Station *st : Station::Iterate()) {
		if (st->airport.tile == INVALID_TILE) continue;
		if (st->airport.HasHangar()) continue;
		if (!st->airport.flags) continue;

		bool occupied = false;
		for (const Aircraft *a : Aircraft::Iterate()) {
			if (a->targetairport == st->index && a->state != FLYING) {
				occupied = true;
				break;
			}
		}
		if (!occupied) {
			st->airport.flags = 0;
			count++;
			char buffer[256];
			SetDParam(0, st->index);
			GetString(buffer, STR_STATION_NAME, lastof(buffer));
			IConsolePrintF(CC_DEFAULT, "Unblocked: %s", buffer);
		}
	}

	IConsolePrintF(CC_DEFAULT, "Unblocked %u heliports", count);
	return true;
}

DEF_CONSOLE_CMD(ConMergeLinkgraphJobsAsap)
{
	if (argc == 0) {
		IConsoleHelp("Merge linkgraph jobs asap, for single-player use only.");
		return true;
	}

	for (LinkGraphJob *lgj : LinkGraphJob::Iterate()) lgj->ShiftJoinDate((((_date * DAY_TICKS) + _date_fract) - lgj->JoinDateTicks()) / DAY_TICKS);
	return true;
}

#ifdef _DEBUG
DEF_CONSOLE_CMD(ConDeleteVehicleID)
{
	if (argc == 0) {
		IConsoleHelp("Delete vehicle ID, for emergency single-player use only.");
		return true;
	}

	if (argc == 2) {
		uint32 result;
		if (GetArgumentInteger(&result, argv[1])) {
			extern void ConsoleRemoveVehicle(VehicleID id);
			ConsoleRemoveVehicle(result);
			return true;
		}
	}

	return false;
}
#endif

DEF_CONSOLE_CMD(ConGetFullDate)
{
	if (argc == 0) {
		IConsoleHelp("Returns the current full date (year-month-day, date fract, tick skip, counter) of the game. Usage: 'getfulldate'");
		return true;
	}

	IConsolePrintF(CC_DEFAULT, "Date: %04d-%02d-%02d, %i, %i", _cur_date_ymd.year, _cur_date_ymd.month + 1, _cur_date_ymd.day, _date_fract, _tick_skip_counter);
	return true;
}

DEF_CONSOLE_CMD(ConDumpCommandLog)
{
	if (argc == 0) {
		IConsoleHelp("Dump log of recently executed commands.");
		return true;
	}

	char buffer[32768];
	DumpCommandLog(buffer, lastof(buffer));
	PrintLineByLine(buffer);
	return true;
}

DEF_CONSOLE_CMD(ConDumpDesyncMsgLog)
{
	if (argc == 0) {
		IConsoleHelp("Dump log of desync messages.");
		return true;
	}

	char buffer[32768];
	DumpDesyncMsgLog(buffer, lastof(buffer));
	PrintLineByLine(buffer);
	return true;
}

DEF_CONSOLE_CMD(ConDumpInflation)
{
	if (argc == 0) {
		IConsoleHelp("Dump inflation data.");
		return true;
	}

	IConsolePrintF(CC_DEFAULT, "interest_rate: %u", _economy.interest_rate);
	IConsolePrintF(CC_DEFAULT, "infl_amount: %u", _economy.infl_amount);
	IConsolePrintF(CC_DEFAULT, "infl_amount_pr: %u", _economy.infl_amount_pr);
	IConsolePrintF(CC_DEFAULT, "inflation_prices: %f", _economy.inflation_prices / 65536.0);
	IConsolePrintF(CC_DEFAULT, "inflation_payment: %f", _economy.inflation_payment / 65536.0);
	IConsolePrintF(CC_DEFAULT, "inflation ratio: %f", (double) _economy.inflation_prices / (double) _economy.inflation_payment);
	return true;
}

DEF_CONSOLE_CMD(ConDumpCpdpStats)
{
	if (argc == 0) {
		IConsoleHelp("Dump cargo packet deferred payment stats.");
		return true;
	}

	extern void DumpCargoPacketDeferredPaymentStats(char *buffer, const char *last);
	char buffer[32768];
	DumpCargoPacketDeferredPaymentStats(buffer, lastof(buffer));
	PrintLineByLine(buffer);
	return true;
}

DEF_CONSOLE_CMD(ConVehicleStats)
{
	if (argc == 0) {
		IConsoleHelp("Dump vehicle stats.");
		return true;
	}

	extern void DumpVehicleStats(char *buffer, const char *last);
	char buffer[32768];
	DumpVehicleStats(buffer, lastof(buffer));
	PrintLineByLine(buffer);
	return true;
}

DEF_CONSOLE_CMD(ConMapStats)
{
	if (argc == 0) {
		IConsoleHelp("Dump map stats.");
		return true;
	}

	extern void DumpMapStats(char *b, const char *last);
	char buffer[32768];
	DumpMapStats(buffer, lastof(buffer));
	PrintLineByLine(buffer);
	return true;
}

DEF_CONSOLE_CMD(ConStFlowStats)
{
	if (argc == 0) {
		IConsoleHelp("Dump station flow stats.");
		return true;
	}

	extern void DumpStationFlowStats(char *b, const char *last);
	char buffer[32768];
	DumpStationFlowStats(buffer, lastof(buffer));
	PrintLineByLine(buffer);
	return true;
}

DEF_CONSOLE_CMD(ConDumpGameEvents)
{
	if (argc == 0) {
		IConsoleHelp("Dump game events.");
		return true;
	}

	char buffer[256];
	DumpGameEventFlags(_game_events_since_load, buffer, lastof(buffer));
	IConsolePrintF(CC_DEFAULT, "Since load: %s", buffer);
	DumpGameEventFlags(_game_events_overall, buffer, lastof(buffer));
	IConsolePrintF(CC_DEFAULT, "Overall: %s", buffer);
	return true;
}

DEF_CONSOLE_CMD(ConDumpLoadDebugLog)
{
	if (argc == 0) {
		IConsoleHelp("Dump load debug log.");
		return true;
	}

	std::string dbgl = _loadgame_DBGL_data;
	PrintLineByLine(dbgl.data());
	return true;
}

DEF_CONSOLE_CMD(ConDumpLoadDebugConfig)
{
	if (argc == 0) {
		IConsoleHelp("Dump load debug config.");
		return true;
	}

	std::string dbgc = _loadgame_DBGC_data;
	PrintLineByLine(dbgc.data());
	return true;
}


DEF_CONSOLE_CMD(ConDumpLinkgraphJobs)
{
	if (argc == 0) {
		IConsoleHelp("Dump link-graph jobs.");
		return true;
	}

	IConsolePrintF(CC_DEFAULT, PRINTF_SIZE " link graph jobs", LinkGraphJob::GetNumItems());
	for (const LinkGraphJob *lgj : LinkGraphJob::Iterate()) {
		YearMonthDay start_ymd;
		ConvertDateToYMD(lgj->StartDateTicks() / DAY_TICKS, &start_ymd);
		YearMonthDay join_ymd;
		ConvertDateToYMD(lgj->JoinDateTicks() / DAY_TICKS, &join_ymd);
		IConsolePrintF(CC_DEFAULT, "  Job: %5u, nodes: %u, cost: " OTTD_PRINTF64U ", start: (%u, %4i-%02i-%02i, %i), end: (%u, %4i-%02i-%02i, %i), duration: %u",
				lgj->index, lgj->Graph().Size(), lgj->Graph().CalculateCostEstimate(),
				lgj->StartDateTicks(), start_ymd.year, start_ymd.month + 1, start_ymd.day, lgj->StartDateTicks() % DAY_TICKS,
				lgj->JoinDateTicks(), join_ymd.year, join_ymd.month + 1, join_ymd.day, lgj->JoinDateTicks() % DAY_TICKS,
				lgj->JoinDateTicks() - lgj->StartDateTicks());
	 }
	return true;
}

DEF_CONSOLE_CMD(ConDumpRoadTypes)
{
	if (argc == 0) {
		IConsoleHelp("Dump road/tram types.");
		return true;
	}

	IConsolePrintF(CC_DEFAULT, "  Flags:");
	IConsolePrintF(CC_DEFAULT, "    c = catenary");
	IConsolePrintF(CC_DEFAULT, "    l = no level crossings");
	IConsolePrintF(CC_DEFAULT, "    X = no houses");
	IConsolePrintF(CC_DEFAULT, "    h = hidden");
	IConsolePrintF(CC_DEFAULT, "    T = buildable by towns");
	IConsolePrintF(CC_DEFAULT, "  Extra flags:");
	IConsolePrintF(CC_DEFAULT, "    s = not available to scripts (AI/GS)");
	IConsolePrintF(CC_DEFAULT, "    t = not modifiable by towns");

	btree::btree_map<uint32, const GRFFile *> grfs;
	for (RoadType rt = ROADTYPE_BEGIN; rt < ROADTYPE_END; rt++) {
		const RoadTypeInfo *rti = GetRoadTypeInfo(rt);
		if (rti->label == 0) continue;
		uint32 grfid = 0;
		const GRFFile *grf = rti->grffile[ROTSG_GROUND];
		if (grf == nullptr) {
			uint32 str_grfid = GetStringGRFID(rti->strings.name);
			if (str_grfid != 0) {
				extern GRFFile *GetFileByGRFID(uint32 grfid);
				grf = GetFileByGRFID(grfid);
			}
		}
		if (grf != nullptr) {
			grfid = grf->grfid;
			grfs.insert(std::pair<uint32, const GRFFile *>(grfid, grf));
		}
		IConsolePrintF(CC_DEFAULT, "  %02u %s %c%c%c%c, Flags: %c%c%c%c%c, Extra Flags: %c%c, GRF: %08X, %s",
				(uint) rt,
				RoadTypeIsTram(rt) ? "Tram" : "Road",
				rti->label >> 24, rti->label >> 16, rti->label >> 8, rti->label,
				HasBit(rti->flags, ROTF_CATENARY)                   ? 'c' : '-',
				HasBit(rti->flags, ROTF_NO_LEVEL_CROSSING)          ? 'l' : '-',
				HasBit(rti->flags, ROTF_NO_HOUSES)                  ? 'X' : '-',
				HasBit(rti->flags, ROTF_HIDDEN)                     ? 'h' : '-',
				HasBit(rti->flags, ROTF_TOWN_BUILD)                 ? 'T' : '-',
				HasBit(rti->extra_flags, RXTF_NOT_AVAILABLE_AI_GS)  ? 's' : '-',
				HasBit(rti->extra_flags, RXTF_NO_TOWN_MODIFICATION) ? 't' : '-',
				BSWAP32(grfid),
				GetStringPtr(rti->strings.name)
		);
	}
	for (const auto &grf : grfs) {
		IConsolePrintF(CC_DEFAULT, "  GRF: %08X = %s", BSWAP32(grf.first), grf.second->filename);
	}
	return true;
}

DEF_CONSOLE_CMD(ConDumpRailTypes)
{
	if (argc == 0) {
		IConsoleHelp("Dump rail types.");
		return true;
	}

	IConsolePrintF(CC_DEFAULT, "  Flags:");
	IConsolePrintF(CC_DEFAULT, "    c = catenary");
	IConsolePrintF(CC_DEFAULT, "    l = no level crossings");
	IConsolePrintF(CC_DEFAULT, "    h = hidden");
	IConsolePrintF(CC_DEFAULT, "    s = no sprite combine");
	IConsolePrintF(CC_DEFAULT, "    a = allow 90° turns");
	IConsolePrintF(CC_DEFAULT, "    d = disallow 90° turns");
	IConsolePrintF(CC_DEFAULT, "  Ctrl flags:");
	IConsolePrintF(CC_DEFAULT, "    p = signal graphics callback enabled for programmable pre-signals");
	IConsolePrintF(CC_DEFAULT, "    r = signal graphics callback restricted signal flag enabled");

	btree::btree_map<uint32, const GRFFile *> grfs;
	for (RailType rt = RAILTYPE_BEGIN; rt < RAILTYPE_END; rt++) {
		const RailtypeInfo *rti = GetRailTypeInfo(rt);
		if (rti->label == 0) continue;
		uint32 grfid = 0;
		const GRFFile *grf = rti->grffile[RTSG_GROUND];
		if (grf == nullptr) {
			uint32 str_grfid = GetStringGRFID(rti->strings.name);
			if (str_grfid != 0) {
				extern GRFFile *GetFileByGRFID(uint32 grfid);
				grf = GetFileByGRFID(grfid);
			}
		}
		if (grf != nullptr) {
			grfid = grf->grfid;
			grfs.insert(std::pair<uint32, const GRFFile *>(grfid, grf));
		}
		IConsolePrintF(CC_DEFAULT, "  %02u %c%c%c%c, Flags: %c%c%c%c%c%c, Ctrl Flags: %c%c%c%c, GRF: %08X, %s",
				(uint) rt,
				rti->label >> 24, rti->label >> 16, rti->label >> 8, rti->label,
				HasBit(rti->flags, RTF_CATENARY)            ? 'c' : '-',
				HasBit(rti->flags, RTF_NO_LEVEL_CROSSING)   ? 'l' : '-',
				HasBit(rti->flags, RTF_HIDDEN)              ? 'h' : '-',
				HasBit(rti->flags, RTF_NO_SPRITE_COMBINE)   ? 's' : '-',
				HasBit(rti->flags, RTF_ALLOW_90DEG)         ? 'a' : '-',
				HasBit(rti->flags, RTF_DISALLOW_90DEG)      ? 'd' : '-',
				HasBit(rti->ctrl_flags, RTCF_PROGSIG)       ? 'p' : '-',
				HasBit(rti->ctrl_flags, RTCF_RESTRICTEDSIG) ? 'r' : '-',
				HasBit(rti->ctrl_flags, RTCF_NOREALISTICBRAKING) ? 'b' : '-',
				HasBit(rti->ctrl_flags, RTCF_NOENTRYSIG)    ? 'n' : '-',
				BSWAP32(grfid),
				GetStringPtr(rti->strings.name)
		);
	}
	for (const auto &grf : grfs) {
		IConsolePrintF(CC_DEFAULT, "  GRF: %08X = %s", BSWAP32(grf.first), grf.second->filename);
	}
	return true;
}

DEF_CONSOLE_CMD(ConDumpBridgeTypes)
{
	if (argc == 0) {
		IConsoleHelp("Dump bridge types.");
		return true;
	}

	IConsolePrintF(CC_DEFAULT, "  Ctrl flags:");
	IConsolePrintF(CC_DEFAULT, "    c = custom pillar flags");
	IConsolePrintF(CC_DEFAULT, "    i = invalid pillar flags");
	IConsolePrintF(CC_DEFAULT, "    t = not available to towns");
	IConsolePrintF(CC_DEFAULT, "    s = not available to scripts (AI/GS)");

	btree::btree_set<uint32> grfids;
	for (BridgeType bt = 0; bt < MAX_BRIDGES; bt++) {
		const BridgeSpec *spec = GetBridgeSpec(bt);
		uint32 grfid = GetStringGRFID(spec->material);
		if (grfid != 0) grfids.insert(grfid);
		IConsolePrintF(CC_DEFAULT, "  %02u Year: %7u, Min: %3u, Max: %5u, Flags: %02X, Ctrl Flags: %c%c%c%c, Pillars: %02X %02X %02X %02X %02X %02X %02X %02X %02X %02X %02X %02X, GRF: %08X, %s",
				(uint) bt,
				spec->avail_year,
				spec->min_length,
				spec->max_length,
				spec->flags,
				HasBit(spec->ctrl_flags, BSCF_CUSTOM_PILLAR_FLAGS) ? 'c' : '-',
				HasBit(spec->ctrl_flags, BSCF_INVALID_PILLAR_FLAGS) ? 'i' : '-',
				HasBit(spec->ctrl_flags, BSCF_NOT_AVAILABLE_TOWN) ? 't' : '-',
				HasBit(spec->ctrl_flags, BSCF_NOT_AVAILABLE_AI_GS) ? 's' : '-',
				spec->pillar_flags[0],
				spec->pillar_flags[1],
				spec->pillar_flags[2],
				spec->pillar_flags[3],
				spec->pillar_flags[4],
				spec->pillar_flags[5],
				spec->pillar_flags[6],
				spec->pillar_flags[7],
				spec->pillar_flags[8],
				spec->pillar_flags[9],
				spec->pillar_flags[10],
				spec->pillar_flags[11],
				BSWAP32(grfid),
				GetStringPtr(spec->material)
		);
	}
	for (uint32 grfid : grfids) {
		extern GRFFile *GetFileByGRFID(uint32 grfid);
		const GRFFile *grffile = GetFileByGRFID(grfid);
		IConsolePrintF(CC_DEFAULT, "  GRF: %08X = %s", BSWAP32(grfid), grffile ? grffile->filename : "????");
	}
	return true;
}

DEF_CONSOLE_CMD(ConDumpCargoTypes)
{
	if (argc == 0) {
		IConsoleHelp("Dump cargo types.");
		return true;
	}

	IConsolePrintF(CC_DEFAULT, "  Cargo classes:");
	IConsolePrintF(CC_DEFAULT, "    p = passenger");
	IConsolePrintF(CC_DEFAULT, "    m = mail");
	IConsolePrintF(CC_DEFAULT, "    x = express");
	IConsolePrintF(CC_DEFAULT, "    a = armoured");
	IConsolePrintF(CC_DEFAULT, "    b = bulk");
	IConsolePrintF(CC_DEFAULT, "    g = piece goods");
	IConsolePrintF(CC_DEFAULT, "    l = liquid");
	IConsolePrintF(CC_DEFAULT, "    r = refrigerated");
	IConsolePrintF(CC_DEFAULT, "    h = hazardous");
	IConsolePrintF(CC_DEFAULT, "    c = covered/sheltered");
	IConsolePrintF(CC_DEFAULT, "    S = special");

	btree::btree_map<uint32, const GRFFile *> grfs;
	for (CargoID i = 0; i < NUM_CARGO; i++) {
		const CargoSpec *spec = CargoSpec::Get(i);
		if (!spec->IsValid()) continue;
		uint32 grfid = 0;
		const GRFFile *grf = spec->grffile;
		if (grf == nullptr) {
			uint32 str_grfid = GetStringGRFID(spec->name);
			if (str_grfid != 0) {
				extern GRFFile *GetFileByGRFID(uint32 grfid);
				grf = GetFileByGRFID(grfid);
			}
		}
		if (grf != nullptr) {
			grfid = grf->grfid;
			grfs.insert(std::pair<uint32, const GRFFile *>(grfid, grf));
		}
		IConsolePrintF(CC_DEFAULT, "  %02u Bit: %2u, Label: %c%c%c%c, Callback mask: 0x%02X, Cargo class: %c%c%c%c%c%c%c%c%c%c%c, GRF: %08X, %s",
				(uint) i,
				spec->bitnum,
				spec->label >> 24, spec->label >> 16, spec->label >> 8, spec->label,
				spec->callback_mask,
				(spec->classes & CC_PASSENGERS)   != 0 ? 'p' : '-',
				(spec->classes & CC_MAIL)         != 0 ? 'm' : '-',
				(spec->classes & CC_EXPRESS)      != 0 ? 'x' : '-',
				(spec->classes & CC_ARMOURED)     != 0 ? 'a' : '-',
				(spec->classes & CC_BULK)         != 0 ? 'b' : '-',
				(spec->classes & CC_PIECE_GOODS)  != 0 ? 'g' : '-',
				(spec->classes & CC_LIQUID)       != 0 ? 'l' : '-',
				(spec->classes & CC_REFRIGERATED) != 0 ? 'r' : '-',
				(spec->classes & CC_HAZARDOUS)    != 0 ? 'h' : '-',
				(spec->classes & CC_COVERED)      != 0 ? 'c' : '-',
				(spec->classes & CC_SPECIAL)      != 0 ? 'S' : '-',
				BSWAP32(grfid),
				GetStringPtr(spec->name)
		);
	}
	for (const auto &grf : grfs) {
		IConsolePrintF(CC_DEFAULT, "  GRF: %08X = %s", BSWAP32(grf.first), grf.second->filename);
	}
	return true;
}

/**
 * Dump the state of a tile on the map.
 * param x tile number or tile x coordinate.
 * param y optional y coordinate.
 * @note When only one argument is given it is interpreted as the tile number.
 *       When two arguments are given, they are interpreted as the tile's x
 *       and y coordinates.
 * @return True when either console help was shown or a proper amount of parameters given.
 */
DEF_CONSOLE_CMD(ConDumpTile)
{
	char buffer[128];

	switch (argc) {
		case 0:
			IConsoleHelp("Dump the map state of a given tile.");
			IConsoleHelp("Usage: 'dump_tile <tile>' or 'dump_tile <x> <y>'");
			IConsoleHelp("Numbers can be either decimal (34161) or hexadecimal (0x4a5B).");
			return true;

		case 2: {
			uint32 result;
			if (GetArgumentInteger(&result, argv[1])) {
				if (result >= MapSize()) {
					IConsolePrint(CC_ERROR, "Tile does not exist");
					return true;
				}
				DumpTileInfo(buffer, lastof(buffer), (TileIndex)result);
				IConsolePrintF(CC_DEFAULT, "  %s", buffer);
				return true;
			}
			break;
		}

		case 3: {
			uint32 x, y;
			if (GetArgumentInteger(&x, argv[1]) && GetArgumentInteger(&y, argv[2])) {
				if (x >= MapSizeX() || y >= MapSizeY()) {
					IConsolePrint(CC_ERROR, "Tile does not exist");
					return true;
				}
				DumpTileInfo(buffer, lastof(buffer), TileXY(x, y));
				IConsolePrintF(CC_DEFAULT, "  %s", buffer);
				return true;
			}
			break;
		}
	}

	return false;
}

DEF_CONSOLE_CMD(ConCheckCaches)
{
	if (argc == 0) {
		IConsoleHelp("Debug: Check caches");
		return true;
	}

	if (argc > 2) return false;

	bool broadcast = (argc == 2 && atoi(argv[1]) > 0 && (!_networking || _network_server));
	if (broadcast) {
		DoCommandP(0, 0, 0, CMD_DESYNC_CHECK);
	} else {
		extern void CheckCaches(bool force_check, std::function<void(const char *)> log);
		CheckCaches(true, nullptr);
	}

	return true;
}

DEF_CONSOLE_CMD(ConShowTownWindow)
{
	if (argc != 2) {
		IConsoleHelp("Debug: Show town window.  Usage: 'show_town_window <town-id>'");
		return true;
	}

	if (_game_mode != GM_NORMAL && _game_mode != GM_EDITOR) {
		return true;
	}

	TownID town_id = (TownID)(atoi(argv[1]));
	if (!Town::IsValidID(town_id)) {
		return true;
	}

	ShowTownViewWindow(town_id);

	return true;
}

DEF_CONSOLE_CMD(ConShowStationWindow)
{
	if (argc != 2) {
		IConsoleHelp("Debug: Show station window.  Usage: 'show_station_window <station-id>'");
		return true;
	}

	if (_game_mode != GM_NORMAL && _game_mode != GM_EDITOR) {
		return true;
	}

	const BaseStation *bst = BaseStation::GetIfValid(atoi(argv[1]));
	if (bst == nullptr) return true;
	if (bst->facilities & FACIL_WAYPOINT) {
		ShowWaypointWindow(Waypoint::From(bst));
	} else {
		ShowStationViewWindow(bst->index);
	}

	return true;
}

DEF_CONSOLE_CMD(ConShowIndustryWindow)
{
	if (argc != 2) {
		IConsoleHelp("Debug: Show industry window.  Usage: 'show_industry_window <industry-id>'");
		return true;
	}

	if (_game_mode != GM_NORMAL && _game_mode != GM_EDITOR) {
		return true;
	}

	IndustryID ind_id = (IndustryID)(atoi(argv[1]));
	if (!Industry::IsValidID(ind_id)) {
		return true;
	}

	extern void ShowIndustryViewWindow(int industry);
	ShowIndustryViewWindow(ind_id);

	return true;
}

DEF_CONSOLE_CMD(ConViewportDebug)
{
	if (argc < 1 || argc > 2) {
		IConsoleHelp("Debug: viewports flags.  Usage: 'viewport_debug [<flags>]'");
		IConsoleHelp("   1: VDF_DIRTY_BLOCK_PER_DRAW");
		IConsoleHelp("   2: VDF_DIRTY_WHOLE_VIEWPORT");
		IConsoleHelp("   4: VDF_DIRTY_BLOCK_PER_SPLIT");
		IConsoleHelp("   8: VDF_DISABLE_DRAW_SPLIT");
		IConsoleHelp("  10: VDF_SHOW_NO_LANDSCAPE_MAP_DRAW");
		IConsoleHelp("  20: VDF_DISABLE_LANDSCAPE_CACHE");
		return true;
	}

	extern uint32 _viewport_debug_flags;
	if (argc == 1) {
		IConsolePrintF(CC_DEFAULT, "Viewport debug flags: %X", _viewport_debug_flags);
	} else {
		_viewport_debug_flags = strtoul(argv[1], nullptr, 16);
	}

	return true;
}

DEF_CONSOLE_CMD(ConViewportMarkDirty)
{
	if (argc < 3 || argc > 5) {
		IConsoleHelp("Debug: Mark main viewport dirty.  Usage: 'viewport_mark_dirty <x> <y> [<w> <h>]'");
		return true;
	}

	Viewport *vp = FindWindowByClass(WC_MAIN_WINDOW)->viewport;
	uint l = strtoul(argv[1], nullptr, 0);
	uint t = strtoul(argv[2], nullptr, 0);
	uint r = std::min<uint>(l + ((argc > 3) ? strtoul(argv[3], nullptr, 0) : 1), vp->dirty_blocks_per_row);
	uint b = std::min<uint>(t + ((argc > 4) ? strtoul(argv[4], nullptr, 0) : 1), vp->dirty_blocks_per_column);
	for (uint x = l; x < r; x++) {
		for (uint y = t; y < b; y++) {
			vp->dirty_blocks[(x * vp->dirty_blocks_per_column) + y] = true;
		}
	}
	vp->is_dirty = true;

	return true;
}


DEF_CONSOLE_CMD(ConViewportMarkStationOverlayDirty)
{
	if (argc != 2) {
		IConsoleHelp("Debug: Mark main viewport link graph overlay station links.  Usage: 'viewport_mark_dirty_st_overlay <station-id>'");
		return true;
	}

	if (_game_mode != GM_NORMAL && _game_mode != GM_EDITOR) {
		return true;
	}

	const Station *st = Station::GetIfValid(atoi(argv[1]));
	if (st == nullptr) return true;
	MarkAllViewportOverlayStationLinksDirty(st);

	return true;
}

DEF_CONSOLE_CMD(ConGfxDebug)
{
	if (argc < 1 || argc > 2) {
		IConsoleHelp("Debug: gfx flags.  Usage: 'gfx_debug [<flags>]'");
		IConsoleHelp("  1: GDF_SHOW_WINDOW_DIRTY");
		IConsoleHelp("  2: GDF_SHOW_WIDGET_DIRTY");
		IConsoleHelp("  4: GDF_SHOW_RECT_DIRTY");
		return true;
	}

	extern uint32 _gfx_debug_flags;
	if (argc == 1) {
		IConsolePrintF(CC_DEFAULT, "Gfx debug flags: %X", _gfx_debug_flags);
	} else {
		_gfx_debug_flags = strtoul(argv[1], nullptr, 16);
	}

	return true;
}

DEF_CONSOLE_CMD(ConCSleep)
{
	if (argc != 2) {
		IConsoleHelp("Debug: Sleep.  Usage: 'csleep <milliseconds>'");
		return true;
	}

	CSleep(atoi(argv[1]));

	return true;
}

DEF_CONSOLE_CMD(ConRecalculateRoadCachedOneWayStates)
{
	if (argc == 0) {
		IConsoleHelp("Debug: Recalculate road cached one way states");
		return true;
	}

	extern void RecalculateRoadCachedOneWayStates();
	RecalculateRoadCachedOneWayStates();

	return true;
}

DEF_CONSOLE_CMD(ConMiscDebug)
{
	if (argc < 1 || argc > 2) {
		IConsoleHelp("Debug: misc flags.  Usage: 'misc_debug [<flags>]'");
		IConsoleHelp("  1: MDF_OVERHEAT_BREAKDOWN_OPEN_WIN");
		IConsoleHelp("  2: MDF_ZONING_RS_WATER_FLOOD_STATE");
		return true;
	}

	if (argc == 1) {
		IConsolePrintF(CC_DEFAULT, "Misc debug flags: %X", _misc_debug_flags);
	} else {
		_misc_debug_flags = strtoul(argv[1], nullptr, 16);
	}

	return true;
}

DEF_CONSOLE_CMD(ConDoDisaster)
{
	if (argc == 0) {
		IConsoleHelp("Debug: Do disaster");
		return true;
	}

	extern void DoDisaster();
	DoDisaster();

	return true;
}

DEF_CONSOLE_CMD(ConBankruptCompany)
{
	if (argc != 2) {
		IConsoleHelp("Debug: Mark company as bankrupt.  Usage: 'bankrupt_company <company-id>'");
		return true;
	}

	if (_game_mode != GM_NORMAL) {
		IConsoleWarning("Companies can only be managed in a game.");
		return true;
	}

	CompanyID company_id = (CompanyID)(atoi(argv[1]) - 1);
	if (!Company::IsValidID(company_id)) {
		IConsolePrintF(CC_DEFAULT, "Unknown company. Company range is between 1 and %d.", MAX_COMPANIES);
		return true;
	}

	Company *c = Company::Get(company_id);
	c->bankrupt_value = 42;
	c->bankrupt_asked = 1 << c->index; // Don't ask the owner
	c->bankrupt_timeout = 0;
	c->money = INT64_MIN / 2;
	IConsolePrint(CC_DEFAULT, "Company marked as bankrupt.");

	return true;
}

DEF_CONSOLE_CMD(ConDeleteCompany)
{
	if (argc != 2) {
		IConsoleHelp("Debug: Delete company.  Usage: 'delete_company <company-id>'");
		return true;
	}

	if (_game_mode != GM_NORMAL) {
		IConsoleWarning("Companies can only be managed in a game.");
		return true;
	}

	CompanyID company_id = (CompanyID)(atoi(argv[1]) - 1);
	if (!Company::IsValidID(company_id)) {
		IConsolePrintF(CC_DEFAULT, "Unknown company. Company range is between 1 and %d.", MAX_COMPANIES);
		return true;
	}

	if (company_id == _local_company) {
		IConsoleWarning("Cannot delete current company.");
		return true;
	}

	DoCommandP(0, CCA_DELETE | company_id << 16 | CRR_MANUAL << 24, 0, CMD_COMPANY_CTRL);
	IConsolePrint(CC_DEFAULT, "Company deleted.");

	return true;
}

DEF_CONSOLE_CMD(ConNewGRFProfile)
{
	if (argc == 0) {
		IConsoleHelp("Collect performance data about NewGRF sprite requests and callbacks. Sub-commands can be abbreviated.");
		IConsoleHelp("Usage: newgrf_profile [list]");
		IConsoleHelp("  List all NewGRFs that can be profiled, and their status.");
		IConsoleHelp("Usage: newgrf_profile select <grf-num>...");
		IConsoleHelp("  Select one or more GRFs for profiling.");
		IConsoleHelp("Usage: newgrf_profile unselect <grf-num>...");
		IConsoleHelp("  Unselect one or more GRFs from profiling. Use the keyword \"all\" instead of a GRF number to unselect all. Removing an active profiler aborts data collection.");
		IConsoleHelp("Usage: newgrf_profile start [<num-days>]");
		IConsoleHelp("  Begin profiling all selected GRFs. If a number of days is provided, profiling stops after that many in-game days.");
		IConsoleHelp("Usage: newgrf_profile stop");
		IConsoleHelp("  End profiling and write the collected data to CSV files.");
		IConsoleHelp("Usage: newgrf_profile abort");
		IConsoleHelp("  End profiling and discard all collected data.");
		return true;
	}

	extern const std::vector<GRFFile *> &GetAllGRFFiles();
	const std::vector<GRFFile *> &files = GetAllGRFFiles();

	/* "list" sub-command */
	if (argc == 1 || strncasecmp(argv[1], "lis", 3) == 0) {
		IConsolePrint(CC_INFO, "Loaded GRF files:");
		int i = 1;
		for (GRFFile *grf : files) {
			auto profiler = std::find_if(_newgrf_profilers.begin(), _newgrf_profilers.end(), [&](NewGRFProfiler &pr) { return pr.grffile == grf; });
			bool selected = profiler != _newgrf_profilers.end();
			bool active = selected && profiler->active;
			TextColour tc = active ? TC_LIGHT_BLUE : selected ? TC_GREEN : CC_INFO;
			const char *statustext = active ? " (active)" : selected ? " (selected)" : "";
			IConsolePrintF(tc, "%d: [%08X] %s%s", i, BSWAP32(grf->grfid), grf->filename, statustext);
			i++;
		}
		return true;
	}

	/* "select" sub-command */
	if (strncasecmp(argv[1], "sel", 3) == 0 && argc >= 3) {
		for (size_t argnum = 2; argnum < argc; ++argnum) {
			int grfnum = atoi(argv[argnum]);
			if (grfnum < 1 || grfnum > (int)files.size()) { // safe cast, files.size() should not be larger than a few hundred in the most extreme cases
				IConsolePrintF(CC_WARNING, "GRF number %d out of range, not added.", grfnum);
				continue;
			}
			GRFFile *grf = files[grfnum - 1];
			if (std::any_of(_newgrf_profilers.begin(), _newgrf_profilers.end(), [&](NewGRFProfiler &pr) { return pr.grffile == grf; })) {
				IConsolePrintF(CC_WARNING, "GRF number %d [%08X] is already selected for profiling.", grfnum, BSWAP32(grf->grfid));
				continue;
			}
			_newgrf_profilers.emplace_back(grf);
		}
		return true;
	}

	/* "unselect" sub-command */
	if (strncasecmp(argv[1], "uns", 3) == 0 && argc >= 3) {
		for (size_t argnum = 2; argnum < argc; ++argnum) {
			if (strcasecmp(argv[argnum], "all") == 0) {
				_newgrf_profilers.clear();
				break;
			}
			int grfnum = atoi(argv[argnum]);
			if (grfnum < 1 || grfnum > (int)files.size()) {
				IConsolePrintF(CC_WARNING, "GRF number %d out of range, not removing.", grfnum);
				continue;
			}
			GRFFile *grf = files[grfnum - 1];
			auto pos = std::find_if(_newgrf_profilers.begin(), _newgrf_profilers.end(), [&](NewGRFProfiler &pr) { return pr.grffile == grf; });
			if (pos != _newgrf_profilers.end()) _newgrf_profilers.erase(pos);
		}
		return true;
	}

	/* "start" sub-command */
	if (strncasecmp(argv[1], "sta", 3) == 0) {
		std::string grfids;
		size_t started = 0;
		for (NewGRFProfiler &pr : _newgrf_profilers) {
			if (!pr.active) {
				pr.Start();
				started++;

				if (!grfids.empty()) grfids += ", ";
				char grfidstr[12]{ 0 };
				seprintf(grfidstr, lastof(grfidstr), "[%08X]", BSWAP32(pr.grffile->grfid));
				grfids += grfidstr;
			}
		}
		if (started > 0) {
			IConsolePrintF(CC_DEBUG, "Started profiling for GRFID%s %s", (started > 1) ? "s" : "", grfids.c_str());
			if (argc >= 3) {
				int days = std::max(atoi(argv[2]), 1);
				_newgrf_profile_end_date = _date + days;

				char datestrbuf[32]{ 0 };
				SetDParam(0, _newgrf_profile_end_date);
				GetString(datestrbuf, STR_JUST_DATE_ISO, lastof(datestrbuf));
				IConsolePrintF(CC_DEBUG, "Profiling will automatically stop on game date %s", datestrbuf);
			} else {
				_newgrf_profile_end_date = MAX_DAY;
			}
		} else if (_newgrf_profilers.empty()) {
			IConsolePrintF(CC_WARNING, "No GRFs selected for profiling, did not start.");
		} else {
			IConsolePrintF(CC_WARNING, "Did not start profiling for any GRFs, all selected GRFs are already profiling.");
		}
		return true;
	}

	/* "stop" sub-command */
	if (strncasecmp(argv[1], "sto", 3) == 0) {
		NewGRFProfiler::FinishAll();
		return true;
	}

	/* "abort" sub-command */
	if (strncasecmp(argv[1], "abo", 3) == 0) {
		for (NewGRFProfiler &pr : _newgrf_profilers) {
			pr.Abort();
		}
		_newgrf_profile_end_date = MAX_DAY;
		return true;
	}

	return false;
}

DEF_CONSOLE_CMD(ConRoadTypeFlagCtl)
{
	if (argc != 3) {
		IConsoleHelp("Debug: Road/tram type flag control.");
		return true;
	}

	RoadType rt = (RoadType)atoi(argv[1]);
	uint flag = atoi(argv[2]);

	if (rt >= ROADTYPE_END) return true;
	extern RoadTypeInfo _roadtypes[ROADTYPE_END];

	if (flag >= 100) {
		ToggleBit(_roadtypes[rt].extra_flags, flag - 100);
	} else {
		ToggleBit(_roadtypes[rt].flags, flag);
	}

	return true;
}

DEF_CONSOLE_CMD(ConRailTypeMapColourCtl)
{
	if (argc != 3) {
		IConsoleHelp("Debug: Rail type map colour control.");
		return true;
	}

	RailType rt = (RailType)atoi(argv[1]);
	uint8 map_colour = atoi(argv[2]);

	if (rt >= RAILTYPE_END) return true;
	extern RailtypeInfo _railtypes[RAILTYPE_END];

	_railtypes[rt].map_colour = map_colour;
	MarkAllViewportMapLandscapesDirty();

	return true;
}

DEF_CONSOLE_CMD(ConSwitchBaseset)
{
	if (argc != 2) {
		IConsoleHelp("Debug: Try to switch baseset and reload NewGRFs. Usage: 'switch_baseset <baseset-name>'");
		return true;
	}

	for (int i = 0; i < BaseGraphics::GetNumSets(); i++) {
		const GraphicsSet *basegfx = BaseGraphics::GetSet(i);
		if (argv[1] == basegfx->name) {
			extern std::string _switch_baseset;
			_switch_baseset = basegfx->name;
			_check_special_modes = true;
			return true;
		}
	}

	IConsolePrintF(CC_WARNING, "No such baseset: %s.", argv[1]);
	return 1;
}

static bool ConConditionalCommon(byte argc, char *argv[], int value, const char *value_name, const char *name)
{
	if (argc < 4) {
		IConsolePrintF(CC_WARNING, "- Execute command if %s is within the specified range. Usage: '%s <minimum> <maximum> <command...>'", value_name, name);
		return true;
	}

	int min_value = atoi(argv[1]);
	int max_value = atoi(argv[2]);

	if (value >= min_value && value <= max_value) IConsoleCmdExecTokens(argc - 3, argv + 3);

	return true;
}

DEF_CONSOLE_CMD(ConIfYear)
{
	return ConConditionalCommon(argc, argv, _cur_date_ymd.year, "the current year (in game)", "if_year");
}

DEF_CONSOLE_CMD(ConIfMonth)
{
	return ConConditionalCommon(argc, argv, _cur_date_ymd.month + 1, "the current month (in game)", "if_month");
}

DEF_CONSOLE_CMD(ConIfDay)
{
	return ConConditionalCommon(argc, argv, _cur_date_ymd.day, "the current day of the month (in game)", "if_day");
}

DEF_CONSOLE_CMD(ConIfHour)
{
	Minutes minutes = _scaled_date_ticks / _settings_time.ticks_per_minute + _settings_time.clock_offset;
	return ConConditionalCommon(argc, argv,  MINUTES_HOUR(minutes), "the current hour (in game, assuming time is in minutes)", "if_hour");
}

DEF_CONSOLE_CMD(ConIfMinute)
{
	Minutes minutes = _scaled_date_ticks / _settings_time.ticks_per_minute + _settings_time.clock_offset;
	return ConConditionalCommon(argc, argv, MINUTES_MINUTE(minutes), "the current minute (in game, assuming time is in minutes)", "if_minute");
}

DEF_CONSOLE_CMD(ConIfHourMinute)
{
	Minutes minutes = _scaled_date_ticks / _settings_time.ticks_per_minute + _settings_time.clock_offset;
	return ConConditionalCommon(argc, argv, (MINUTES_HOUR(minutes) * 100) + MINUTES_MINUTE(minutes), "the current hour and minute 0000 - 2359 (in game, assuming time is in minutes)", "if_hour_minute");
}

#ifdef _DEBUG
/******************
 *  debug commands
 ******************/

static void IConsoleDebugLibRegister()
{
	IConsole::CmdRegister("resettile",        ConResetTile);
	IConsole::AliasRegister("dbg_echo",       "echo %A; echo %B");
	IConsole::AliasRegister("dbg_echo2",      "echo %!");
}
#endif

DEF_CONSOLE_CMD(ConFramerate)
{
	extern void ConPrintFramerate(); // framerate_gui.cpp

	if (argc == 0) {
		IConsoleHelp("Show frame rate and game speed information");
		return true;
	}

	ConPrintFramerate();
	return true;
}

DEF_CONSOLE_CMD(ConFramerateWindow)
{
	extern void ShowFramerateWindow();

	if (argc == 0) {
		IConsoleHelp("Open the frame rate window");
		return true;
	}

	if (_network_dedicated) {
		IConsoleError("Can not open frame rate window on a dedicated server");
		return false;
	}

	ShowFramerateWindow();
	return true;
}

DEF_CONSOLE_CMD(ConFindNonRealisticBrakingSignal)
{
	if (argc == 0) {
		IConsoleHelp("Find the next signal tile which prevents enabling of realistic braking");
		return true;
	}

	for (TileIndex t = 0; t < MapSize(); t++) {
		if (IsTileType(t, MP_RAILWAY) && GetRailTileType(t) == RAIL_TILE_SIGNALS) {
			uint signals = GetPresentSignals(t);
			if ((signals & 0x3) & ((signals & 0x3) - 1) || (signals & 0xC) & ((signals & 0xC) - 1)) {
				/* Signals in both directions */
				ScrollMainWindowToTile(t);
				SetRedErrorSquare(t);
				return true;
			}
			if (((signals & 0x3) && IsSignalTypeUnsuitableForRealisticBraking(GetSignalType(t, TRACK_LOWER))) ||
					((signals & 0xC) && IsSignalTypeUnsuitableForRealisticBraking(GetSignalType(t, TRACK_UPPER)))) {
				/* Banned signal types present */
				ScrollMainWindowToTile(t);
				SetRedErrorSquare(t);
				return true;
			}
		}
	}

	return true;
}

DEF_CONSOLE_CMD(ConDumpInfo)
{
	if (argc != 2) {
		IConsoleHelp("Dump debugging information.");
		IConsoleHelp("Usage: dump_info roadtypes|railtypes|cargotypes");
		IConsoleHelp("  Show information about road/tram types, rail types or cargo types.");
		return true;
	}

	if (strcasecmp(argv[1], "roadtypes") == 0) {
		ConDumpRoadTypes(argc, argv);
		return true;
	}

	if (strcasecmp(argv[1], "railtypes") == 0) {
		ConDumpRailTypes(argc, argv);
		return true;
	}

	if (strcasecmp(argv[1], "cargotypes") == 0) {
		ConDumpCargoTypes(argc, argv);
		return true;
	}

	return false;
}

/*******************************
 * console command registration
 *******************************/

void IConsoleStdLibRegister()
{
	IConsole::CmdRegister("debug_level",             ConDebugLevel);
	IConsole::CmdRegister("echo",                    ConEcho);
	IConsole::CmdRegister("echoc",                   ConEchoC);
	IConsole::CmdRegister("exec",                    ConExec);
	IConsole::CmdRegister("exit",                    ConExit);
	IConsole::CmdRegister("part",                    ConPart);
	IConsole::CmdRegister("help",                    ConHelp);
	IConsole::CmdRegister("info_cmd",                ConInfoCmd);
	IConsole::CmdRegister("list_cmds",               ConListCommands);
	IConsole::CmdRegister("list_aliases",            ConListAliases);
	IConsole::CmdRegister("newgame",                 ConNewGame);
	IConsole::CmdRegister("restart",                 ConRestart);
	IConsole::CmdRegister("reload",                  ConReload);
	IConsole::CmdRegister("getseed",                 ConGetSeed);
	IConsole::CmdRegister("getdate",                 ConGetDate);
	IConsole::CmdRegister("getsysdate",              ConGetSysDate);
	IConsole::CmdRegister("quit",                    ConExit);
	IConsole::CmdRegister("resetengines",            ConResetEngines,     ConHookNoNetwork);
	IConsole::CmdRegister("reset_enginepool",        ConResetEnginePool,  ConHookNoNetwork);
	IConsole::CmdRegister("return",                  ConReturn);
	IConsole::CmdRegister("screenshot",              ConScreenShot);
	IConsole::CmdRegister("minimap",                 ConMinimap);
	IConsole::CmdRegister("script",                  ConScript);
	IConsole::CmdRegister("scrollto",                ConScrollToTile);
	IConsole::CmdRegister("highlight_tile",          ConHighlightTile);
	IConsole::AliasRegister("scrollto_highlight",    "scrollto %+; highlight_tile %+");
	IConsole::CmdRegister("alias",                   ConAlias);
	IConsole::CmdRegister("load",                    ConLoad);
	IConsole::CmdRegister("rm",                      ConRemove);
	IConsole::CmdRegister("save",                    ConSave);
	IConsole::CmdRegister("saveconfig",              ConSaveConfig);
	IConsole::CmdRegister("ls",                      ConListFiles);
	IConsole::CmdRegister("cd",                      ConChangeDirectory);
	IConsole::CmdRegister("pwd",                     ConPrintWorkingDirectory);
	IConsole::CmdRegister("clear",                   ConClearBuffer);
	IConsole::CmdRegister("setting",                 ConSetting);
	IConsole::CmdRegister("setting_newgame",         ConSettingNewgame);
	IConsole::CmdRegister("list_settings",           ConListSettings);
	IConsole::CmdRegister("gamelog",                 ConGamelogPrint);
	IConsole::CmdRegister("rescan_newgrf",           ConRescanNewGRF);

	IConsole::AliasRegister("dir",                   "ls");
	IConsole::AliasRegister("del",                   "rm %+");
	IConsole::AliasRegister("newmap",                "newgame");
	IConsole::AliasRegister("patch",                 "setting %+");
	IConsole::AliasRegister("set",                   "setting %+");
	IConsole::AliasRegister("set_newgame",           "setting_newgame %+");
	IConsole::AliasRegister("list_patches",          "list_settings %+");
	IConsole::AliasRegister("developer",             "setting developer %+");

	IConsole::CmdRegister("list_ai_libs",            ConListAILibs);
	IConsole::CmdRegister("list_ai",                 ConListAI);
	IConsole::CmdRegister("reload_ai",               ConReloadAI);
	IConsole::CmdRegister("rescan_ai",               ConRescanAI);
	IConsole::CmdRegister("start_ai",                ConStartAI);
	IConsole::CmdRegister("stop_ai",                 ConStopAI);

	IConsole::CmdRegister("list_game",               ConListGame);
	IConsole::CmdRegister("list_game_libs",          ConListGameLibs);
	IConsole::CmdRegister("rescan_game",             ConRescanGame);

	IConsole::CmdRegister("companies",               ConCompanies);
	IConsole::AliasRegister("players",               "companies");

	/* networking functions */

/* Content downloading is only available with ZLIB */
#if defined(WITH_ZLIB)
	IConsole::CmdRegister("content",                 ConContent);
#endif /* defined(WITH_ZLIB) */

	/*** Networking commands ***/
	IConsole::CmdRegister("say",                     ConSay,              ConHookNeedNetwork);
	IConsole::CmdRegister("say_company",             ConSayCompany,       ConHookNeedNetwork);
	IConsole::AliasRegister("say_player",            "say_company %+");
	IConsole::CmdRegister("say_client",              ConSayClient,        ConHookNeedNetwork);

	IConsole::CmdRegister("connect",                 ConNetworkConnect,   ConHookClientOnly);
	IConsole::CmdRegister("clients",                 ConNetworkClients,   ConHookNeedNetwork);
	IConsole::CmdRegister("status",                  ConStatus,           ConHookServerOnly);
	IConsole::CmdRegister("server_info",             ConServerInfo,       ConHookServerOnly);
	IConsole::AliasRegister("info",                  "server_info");
	IConsole::CmdRegister("reconnect",               ConNetworkReconnect, ConHookClientOnly);
	IConsole::CmdRegister("rcon",                    ConRcon,             ConHookNeedNetwork);
	IConsole::CmdRegister("settings_access",         ConSettingsAccess,   ConHookNeedNetwork);

	IConsole::CmdRegister("join",                    ConJoinCompany,      ConHookNeedNetwork);
	IConsole::AliasRegister("spectate",              "join 255");
	IConsole::CmdRegister("move",                    ConMoveClient,       ConHookServerOnly);
	IConsole::CmdRegister("reset_company",           ConResetCompany,     ConHookServerOnly);
	IConsole::AliasRegister("clean_company",         "reset_company %A");
	IConsole::CmdRegister("client_name",             ConClientNickChange, ConHookServerOnly);
	IConsole::CmdRegister("kick",                    ConKick,             ConHookServerOnly);
	IConsole::CmdRegister("ban",                     ConBan,              ConHookServerOnly);
	IConsole::CmdRegister("unban",                   ConUnBan,            ConHookServerOnly);
	IConsole::CmdRegister("banlist",                 ConBanList,          ConHookServerOnly);

	IConsole::CmdRegister("pause",                   ConPauseGame,        ConHookServerOnly);
	IConsole::CmdRegister("unpause",                 ConUnpauseGame,      ConHookServerOnly);

	IConsole::CmdRegister("company_pw",              ConCompanyPassword,  ConHookNeedNetwork);
	IConsole::AliasRegister("company_password",      "company_pw %+");
	IConsole::CmdRegister("company_pw_hash",         ConCompanyPasswordHash, ConHookServerOnly);
	IConsole::AliasRegister("company_password_hash", "company_pw %+");
	IConsole::CmdRegister("company_pw_hashes",       ConCompanyPasswordHashes, ConHookServerOnly);
	IConsole::AliasRegister("company_password_hashes", "company_pw_hashes");

	IConsole::AliasRegister("net_frame_freq",        "setting frame_freq %+");
	IConsole::AliasRegister("net_sync_freq",         "setting sync_freq %+");
	IConsole::AliasRegister("server_pw",             "setting server_password %+");
	IConsole::AliasRegister("server_password",       "setting server_password %+");
	IConsole::AliasRegister("rcon_pw",               "setting rcon_password %+");
	IConsole::AliasRegister("rcon_password",         "setting rcon_password %+");
	IConsole::AliasRegister("settings_pw",           "setting settings_password %+");
	IConsole::AliasRegister("settings_password",     "setting settings_password %+");
	IConsole::AliasRegister("name",                  "setting client_name %+");
	IConsole::AliasRegister("server_name",           "setting server_name %+");
	IConsole::AliasRegister("server_port",           "setting server_port %+");
	IConsole::AliasRegister("server_advertise",      "setting server_advertise %+");
	IConsole::AliasRegister("max_clients",           "setting max_clients %+");
	IConsole::AliasRegister("max_companies",         "setting max_companies %+");
	IConsole::AliasRegister("max_spectators",        "setting max_spectators %+");
	IConsole::AliasRegister("max_join_time",         "setting max_join_time %+");
	IConsole::AliasRegister("pause_on_join",         "setting pause_on_join %+");
	IConsole::AliasRegister("autoclean_companies",   "setting autoclean_companies %+");
	IConsole::AliasRegister("autoclean_protected",   "setting autoclean_protected %+");
	IConsole::AliasRegister("autoclean_unprotected", "setting autoclean_unprotected %+");
	IConsole::AliasRegister("restart_game_year",     "setting restart_game_year %+");
	IConsole::AliasRegister("min_players",           "setting min_active_clients %+");
	IConsole::AliasRegister("reload_cfg",            "setting reload_cfg %+");

	/* conditionals */
	IConsole::CmdRegister("if_year",                 ConIfYear);
	IConsole::CmdRegister("if_month",                ConIfMonth);
	IConsole::CmdRegister("if_day",                  ConIfDay);
	IConsole::CmdRegister("if_hour",                 ConIfHour);
	IConsole::CmdRegister("if_minute",               ConIfMinute);
	IConsole::CmdRegister("if_hour_minute",          ConIfHourMinute);

	/* debugging stuff */
#ifdef _DEBUG
	IConsoleDebugLibRegister();
#endif
	IConsole::CmdRegister("fps",                     ConFramerate);
	IConsole::CmdRegister("fps_wnd",                 ConFramerateWindow);

	IConsole::CmdRegister("find_non_realistic_braking_signal", ConFindNonRealisticBrakingSignal);

	IConsole::CmdRegister("getfulldate",             ConGetFullDate,      nullptr, true);
	IConsole::CmdRegister("dump_command_log",        ConDumpCommandLog,   nullptr, true);
	IConsole::CmdRegister("dump_desync_msgs",        ConDumpDesyncMsgLog, nullptr, true);
	IConsole::CmdRegister("dump_inflation",          ConDumpInflation,    nullptr, true);
	IConsole::CmdRegister("dump_cpdp_stats",         ConDumpCpdpStats,    nullptr, true);
	IConsole::CmdRegister("dump_veh_stats",          ConVehicleStats,     nullptr, true);
	IConsole::CmdRegister("dump_map_stats",          ConMapStats,         nullptr, true);
	IConsole::CmdRegister("dump_st_flow_stats",      ConStFlowStats,      nullptr, true);
	IConsole::CmdRegister("dump_game_events",        ConDumpGameEvents,   nullptr, true);
	IConsole::CmdRegister("dump_load_debug_log",     ConDumpLoadDebugLog, nullptr, true);
	IConsole::CmdRegister("dump_load_debug_config",  ConDumpLoadDebugConfig, nullptr, true);
	IConsole::CmdRegister("dump_linkgraph_jobs",     ConDumpLinkgraphJobs, nullptr, true);
	IConsole::CmdRegister("dump_road_types",         ConDumpRoadTypes,    nullptr, true);
	IConsole::CmdRegister("dump_rail_types",         ConDumpRailTypes,    nullptr, true);
	IConsole::CmdRegister("dump_bridge_types",       ConDumpBridgeTypes,  nullptr, true);
	IConsole::CmdRegister("dump_cargo_types",        ConDumpCargoTypes,   nullptr, true);
	IConsole::CmdRegister("dump_tile",               ConDumpTile,         nullptr, true);
	IConsole::CmdRegister("check_caches",            ConCheckCaches,      nullptr, true);
	IConsole::CmdRegister("show_town_window",        ConShowTownWindow,   nullptr, true);
	IConsole::CmdRegister("show_station_window",     ConShowStationWindow, nullptr, true);
	IConsole::CmdRegister("show_industry_window",    ConShowIndustryWindow, nullptr, true);
	IConsole::CmdRegister("viewport_debug",          ConViewportDebug,    nullptr, true);
	IConsole::CmdRegister("viewport_mark_dirty",     ConViewportMarkDirty, nullptr, true);
	IConsole::CmdRegister("viewport_mark_dirty_st_overlay", ConViewportMarkStationOverlayDirty, nullptr, true);
	IConsole::CmdRegister("gfx_debug",               ConGfxDebug,         nullptr, true);
	IConsole::CmdRegister("csleep",                  ConCSleep,           nullptr, true);
	IConsole::CmdRegister("recalculate_road_cached_one_way_states", ConRecalculateRoadCachedOneWayStates, ConHookNoNetwork, true);
	IConsole::CmdRegister("misc_debug",              ConMiscDebug,        nullptr, true);

	/* NewGRF development stuff */
	IConsole::CmdRegister("reload_newgrfs",          ConNewGRFReload,     ConHookNewGRFDeveloperTool);
	IConsole::CmdRegister("newgrf_profile",          ConNewGRFProfile,    ConHookNewGRFDeveloperTool);
	IConsole::CmdRegister("dump_info",               ConDumpInfo);
	IConsole::CmdRegister("do_disaster",             ConDoDisaster,       ConHookNewGRFDeveloperTool, true);
	IConsole::CmdRegister("bankrupt_company",        ConBankruptCompany,  ConHookNewGRFDeveloperTool, true);
	IConsole::CmdRegister("delete_company",          ConDeleteCompany,    ConHookNewGRFDeveloperTool, true);
	IConsole::CmdRegister("road_type_flag_ctl",      ConRoadTypeFlagCtl,  ConHookNewGRFDeveloperTool, true);
	IConsole::CmdRegister("rail_type_map_colour_ctl", ConRailTypeMapColourCtl, ConHookNewGRFDeveloperTool, true);
	IConsole::CmdRegister("switch_baseset",          ConSwitchBaseset,    ConHookNewGRFDeveloperTool, true);

	/* Bug workarounds */
	IConsole::CmdRegister("jgrpp_bug_workaround_unblock_heliports", ConResetBlockedHeliports, ConHookNoNetwork, true);
	IConsole::CmdRegister("merge_linkgraph_jobs_asap", ConMergeLinkgraphJobsAsap, ConHookNoNetwork, true);

#ifdef _DEBUG
	IConsole::CmdRegister("delete_vehicle_id",       ConDeleteVehicleID,  ConHookNoNetwork, true);
#endif
}<|MERGE_RESOLUTION|>--- conflicted
+++ resolved
@@ -42,7 +42,6 @@
 #include "rail.h"
 #include "game/game.hpp"
 #include "table/strings.h"
-<<<<<<< HEAD
 #include "aircraft.h"
 #include "airport.h"
 #include "station_base.h"
@@ -55,10 +54,8 @@
 #include "linkgraph/linkgraphjob.h"
 #include "base_media_base.h"
 #include "debug_settings.h"
+#include "walltime_func.h"
 #include <time.h>
-=======
-#include "walltime_func.h"
->>>>>>> ac99a381
 
 #include "safeguards.h"
 
@@ -1921,7 +1918,7 @@
 		char colour[512];
 		GetString(colour, STR_COLOUR_DARK_BLUE + _company_colours[c->index], lastof(colour));
 		IConsolePrintF(CC_INFO, "#:%d(%s) Company Name: '%s'  Hash: '%s'",
-			c->index + 1, colour, company_name, _network_company_states[c->index].password);
+			c->index + 1, colour, company_name, _network_company_states[c->index].password.c_str());
 	}
 
 	return true;
