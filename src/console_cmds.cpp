--- conflicted
+++ resolved
@@ -2931,7 +2931,6 @@
 		return true;
 	}
 
-<<<<<<< HEAD
 	RoadType rt = (RoadType)atoi(argv[1]);
 	uint flag = atoi(argv[2]);
 
@@ -2942,30 +2941,6 @@
 		ToggleBit(_roadtypes[rt].extra_flags, flag - 100);
 	} else {
 		ToggleBit(_roadtypes[rt].flags, flag);
-=======
-	std::map<uint32, const GRFFile *> grfs;
-	for (RoadType rt = ROADTYPE_BEGIN; rt < ROADTYPE_END; rt++) {
-		const RoadTypeInfo *rti = GetRoadTypeInfo(rt);
-		if (rti->label == 0) continue;
-		uint32 grfid = 0;
-		const GRFFile *grf = rti->grffile[ROTSG_GROUND];
-		if (grf != nullptr) {
-			grfid = grf->grfid;
-			grfs.emplace(grfid, grf);
-		}
-		IConsolePrintF(CC_DEFAULT, "  %02u %s %c%c%c%c, Flags: %c%c%c%c%c, GRF: %08X, %s",
-				(uint)rt,
-				RoadTypeIsTram(rt) ? "Tram" : "Road",
-				rti->label >> 24, rti->label >> 16, rti->label >> 8, rti->label,
-				HasBit(rti->flags, ROTF_CATENARY)          ? 'c' : '-',
-				HasBit(rti->flags, ROTF_NO_LEVEL_CROSSING) ? 'l' : '-',
-				HasBit(rti->flags, ROTF_NO_HOUSES)         ? 'X' : '-',
-				HasBit(rti->flags, ROTF_HIDDEN)            ? 'h' : '-',
-				HasBit(rti->flags, ROTF_TOWN_BUILD)        ? 'T' : '-',
-				BSWAP32(grfid),
-				GetStringPtr(rti->strings.name)
-		);
->>>>>>> cb8e1706
 	}
 
 	return true;
@@ -3005,21 +2980,6 @@
 			_check_special_modes = true;
 			return true;
 		}
-<<<<<<< HEAD
-=======
-		IConsolePrintF(CC_DEFAULT, "  %02u %c%c%c%c, Flags: %c%c%c%c%c%c, GRF: %08X, %s",
-				(uint)rt,
-				rti->label >> 24, rti->label >> 16, rti->label >> 8, rti->label,
-				HasBit(rti->flags, RTF_CATENARY)          ? 'c' : '-',
-				HasBit(rti->flags, RTF_NO_LEVEL_CROSSING) ? 'l' : '-',
-				HasBit(rti->flags, RTF_HIDDEN)            ? 'h' : '-',
-				HasBit(rti->flags, RTF_NO_SPRITE_COMBINE) ? 's' : '-',
-				HasBit(rti->flags, RTF_ALLOW_90DEG)       ? 'a' : '-',
-				HasBit(rti->flags, RTF_DISALLOW_90DEG)    ? 'd' : '-',
-				BSWAP32(grfid),
-				GetStringPtr(rti->strings.name)
-		);
->>>>>>> cb8e1706
 	}
 
 	IConsolePrintF(CC_WARNING, "No such baseset: %s.", argv[1]);
@@ -3046,7 +3006,6 @@
 	return ConConditionalCommon(argc, argv, _cur_date_ymd.year, "the current year (in game)", "if_year");
 }
 
-<<<<<<< HEAD
 DEF_CONSOLE_CMD(ConIfMonth)
 {
 	return ConConditionalCommon(argc, argv, _cur_date_ymd.month + 1, "the current month (in game)", "if_month");
@@ -3095,37 +3054,6 @@
 	if (argc == 0) {
 		IConsoleHelp("Show frame rate and game speed information");
 		return true;
-=======
-	std::map<uint32, const GRFFile *> grfs;
-	for (CargoID i = 0; i < NUM_CARGO; i++) {
-		const CargoSpec *spec = CargoSpec::Get(i);
-		if (!spec->IsValid()) continue;
-		uint32 grfid = 0;
-		const GRFFile *grf = spec->grffile;
-		if (grf != nullptr) {
-			grfid = grf->grfid;
-			grfs.emplace(grfid, grf);
-		}
-		IConsolePrintF(CC_DEFAULT, "  %02u Bit: %2u, Label: %c%c%c%c, Callback mask: 0x%02X, Cargo class: %c%c%c%c%c%c%c%c%c%c%c, GRF: %08X, %s",
-				(uint)i,
-				spec->bitnum,
-				spec->label >> 24, spec->label >> 16, spec->label >> 8, spec->label,
-				spec->callback_mask,
-				(spec->classes & CC_PASSENGERS)   != 0 ? 'p' : '-',
-				(spec->classes & CC_MAIL)         != 0 ? 'm' : '-',
-				(spec->classes & CC_EXPRESS)      != 0 ? 'x' : '-',
-				(spec->classes & CC_ARMOURED)     != 0 ? 'a' : '-',
-				(spec->classes & CC_BULK)         != 0 ? 'b' : '-',
-				(spec->classes & CC_PIECE_GOODS)  != 0 ? 'g' : '-',
-				(spec->classes & CC_LIQUID)       != 0 ? 'l' : '-',
-				(spec->classes & CC_REFRIGERATED) != 0 ? 'r' : '-',
-				(spec->classes & CC_HAZARDOUS)    != 0 ? 'h' : '-',
-				(spec->classes & CC_COVERED)      != 0 ? 'c' : '-',
-				(spec->classes & CC_SPECIAL)      != 0 ? 'S' : '-',
-				BSWAP32(grfid),
-				GetStringPtr(spec->name)
-		);
->>>>>>> cb8e1706
 	}
 
 	ConPrintFramerate();
