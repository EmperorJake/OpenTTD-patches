/*
 * This file is part of OpenTTD.
 * OpenTTD is free software; you can redistribute it and/or modify it under the terms of the GNU General Public License as published by the Free Software Foundation, version 2.
 * OpenTTD is distributed in the hope that it will be useful, but WITHOUT ANY WARRANTY; without even the implied warranty of MERCHANTABILITY or FITNESS FOR A PARTICULAR PURPOSE.
 * See the GNU General Public License for more details. You should have received a copy of the GNU General Public License along with OpenTTD. If not, see <http://www.gnu.org/licenses/>.
 */

/** @file water_cmd.cpp Handling of water tiles. */

#include "stdafx.h"
#include "cmd_helper.h"
#include "landscape.h"
#include "viewport_func.h"
#include "command_func.h"
#include "town.h"
#include "news_func.h"
#include "depot_base.h"
#include "depot_func.h"
#include "water.h"
#include "industry_map.h"
#include "newgrf_canal.h"
#include "strings_func.h"
#include "vehicle_func.h"
#include "sound_func.h"
#include "company_func.h"
#include "clear_map.h"
#include "tree_map.h"
#include "aircraft.h"
#include "effectvehicle_func.h"
#include "tunnelbridge_map.h"
#include "station_base.h"
#include "ai/ai.hpp"
#include "game/game.hpp"
#include "core/random_func.hpp"
#include "core/backup_type.hpp"
#include "date_func.h"
#include "company_base.h"
#include "company_gui.h"
#include "newgrf_generic.h"
#include "industry.h"
#include "object_base.h"
#include "object_map.h"
#include "newgrf_object.h"

#include "table/strings.h"

#include "safeguards.h"

/**
 * Describes from which directions a specific slope can be flooded (if the tile is floodable at all).
 */
static const uint8 _flood_from_dirs[] = {
	(1 << DIR_NW) | (1 << DIR_SW) | (1 << DIR_SE) | (1 << DIR_NE), // SLOPE_FLAT
	(1 << DIR_NE) | (1 << DIR_SE),                                 // SLOPE_W
	(1 << DIR_NW) | (1 << DIR_NE),                                 // SLOPE_S
	(1 << DIR_NE),                                                 // SLOPE_SW
	(1 << DIR_NW) | (1 << DIR_SW),                                 // SLOPE_E
	0,                                                             // SLOPE_EW
	(1 << DIR_NW),                                                 // SLOPE_SE
	(1 << DIR_N ) | (1 << DIR_NW) | (1 << DIR_NE),                 // SLOPE_WSE, SLOPE_STEEP_S
	(1 << DIR_SW) | (1 << DIR_SE),                                 // SLOPE_N
	(1 << DIR_SE),                                                 // SLOPE_NW
	0,                                                             // SLOPE_NS
	(1 << DIR_E ) | (1 << DIR_NE) | (1 << DIR_SE),                 // SLOPE_NWS, SLOPE_STEEP_W
	(1 << DIR_SW),                                                 // SLOPE_NE
	(1 << DIR_S ) | (1 << DIR_SW) | (1 << DIR_SE),                 // SLOPE_ENW, SLOPE_STEEP_N
	(1 << DIR_W ) | (1 << DIR_SW) | (1 << DIR_NW),                 // SLOPE_SEN, SLOPE_STEEP_E
};

/**
 * Marks tile dirty if it is a canal or river tile.
 * Called to avoid glitches when flooding tiles next to canal tile.
 *
 * @param tile tile to check
 */
static inline void MarkTileDirtyIfCanalOrRiver(TileIndex tile)
{
	if (IsValidTile(tile) && IsTileType(tile, MP_WATER) && (IsCanal(tile) || IsRiver(tile))) MarkTileDirtyByTile(tile);
}

/**
 * Marks the tiles around a tile as dirty, if they are canals or rivers.
 *
 * @param tile The center of the tile where all other tiles are marked as dirty
 * @ingroup dirty
 */
static void MarkCanalsAndRiversAroundDirty(TileIndex tile)
{
	for (Direction dir = DIR_BEGIN; dir < DIR_END; dir++) {
		MarkTileDirtyIfCanalOrRiver(tile + TileOffsByDir(dir));
	}
}

void ClearNeighbourNonFloodingStates(TileIndex tile)
{
	for (Direction dir = DIR_BEGIN; dir < DIR_END; dir++) {
		TileIndex dest = tile + TileOffsByDir(dir);
		if (IsValidTile(dest) && IsTileType(dest, MP_WATER)) SetNonFloodingWaterTile(dest, false);
	}
}

/**
 * Build a ship depot.
 * @param tile tile where ship depot is built
 * @param flags type of operation
 * @param p1 bit 0 depot orientation (Axis)
 * @param p2 unused
 * @param text unused
 * @return the cost of this operation or an error
 */
CommandCost CmdBuildShipDepot(TileIndex tile, DoCommandFlag flags, uint32 p1, uint32 p2, const char *text)
{
	Axis axis = Extract<Axis, 0, 1>(p1);

	TileIndex tile2 = tile + (axis == AXIS_X ? TileDiffXY(1, 0) : TileDiffXY(0, 1));

	if (!HasTileWaterGround(tile) || !HasTileWaterGround(tile2)) {
		return_cmd_error(STR_ERROR_MUST_BE_BUILT_ON_WATER);
	}

	if (IsBridgeAbove(tile) || IsBridgeAbove(tile2)) return_cmd_error(STR_ERROR_MUST_DEMOLISH_BRIDGE_FIRST);

	if (!IsTileFlat(tile) || !IsTileFlat(tile2)) {
		/* Prevent depots on rapids */
		return_cmd_error(STR_ERROR_SITE_UNSUITABLE);
	}

	if (!Depot::CanAllocateItem()) return CMD_ERROR;

	WaterClass wc1 = GetWaterClass(tile);
	WaterClass wc2 = GetWaterClass(tile2);
	CommandCost cost = CommandCost(EXPENSES_CONSTRUCTION, _price[PR_BUILD_DEPOT_SHIP]);

	bool add_cost = !IsWaterTile(tile);
	CommandCost ret = DoCommand(tile, 0, 0, flags | DC_AUTO | DC_ALLOW_REMOVE_WATER, CMD_LANDSCAPE_CLEAR);
	if (ret.Failed()) return ret;
	if (add_cost) {
		cost.AddCost(ret);
	}
	add_cost = !IsWaterTile(tile2);
	ret = DoCommand(tile2, 0, 0, flags | DC_AUTO | DC_ALLOW_REMOVE_WATER, CMD_LANDSCAPE_CLEAR);
	if (ret.Failed()) return ret;
	if (add_cost) {
		cost.AddCost(ret);
	}

	if (flags & DC_EXEC) {
		Depot *depot = new Depot(tile);
		depot->build_date = _date;

		if (wc1 == WATER_CLASS_CANAL || wc2 == WATER_CLASS_CANAL) {
			/* Update infrastructure counts after the unconditional clear earlier. */
			Company::Get(_current_company)->infrastructure.water += wc1 == WATER_CLASS_CANAL && wc2 == WATER_CLASS_CANAL ? 2 : 1;
		}
		Company::Get(_current_company)->infrastructure.water += 2 * LOCK_DEPOT_TILE_FACTOR;
		DirtyCompanyInfrastructureWindows(_current_company);

		MakeShipDepot(tile,  _current_company, depot->index, DEPOT_PART_NORTH, axis, wc1);
		MakeShipDepot(tile2, _current_company, depot->index, DEPOT_PART_SOUTH, axis, wc2);
		CheckForDockingTile(tile);
		CheckForDockingTile(tile2);
		MarkTileDirtyByTile(tile);
		MarkTileDirtyByTile(tile2);
		MakeDefaultName(depot);
	}

	return cost;
}

bool IsPossibleDockingTile(TileIndex t)
{
	assert(IsValidTile(t));
	switch (GetTileType(t)) {
		case MP_WATER:
			if (IsLock(t) && GetLockPart(t) == LOCK_PART_MIDDLE) return false;
			FALLTHROUGH;
		case MP_RAILWAY:
		case MP_STATION:
		case MP_TUNNELBRIDGE:
			return TrackStatusToTrackBits(GetTileTrackStatus(t, TRANSPORT_WATER, 0)) != TRACK_BIT_NONE;

		default:
			return false;
	}
}

/**
 * Mark the supplied tile as a docking tile if it is suitable for docking.
 * Tiles surrounding the tile are tested to be docks with correct orientation.
 * @param t Tile to test.
 */
void CheckForDockingTile(TileIndex t)
{
	for (DiagDirection d = DIAGDIR_BEGIN; d != DIAGDIR_END; d++) {
		TileIndex tile = t + TileOffsByDiagDir(d);
		if (!IsValidTile(tile)) continue;

		if (IsDockTile(tile) && IsValidDockingDirectionForDock(tile, d)) {
			Station *st = Station::GetByTile(tile);
			st->docking_station.Add(t);
			st->docking_tiles.push_back(t);
			SetDockingTile(t, true);
		}
		if (IsTileType(tile, MP_INDUSTRY)) {
			Station *st = Industry::GetByTile(tile)->neutral_station;
			if (st != nullptr) {
				st->docking_station.Add(t);
				st->docking_tiles.push_back(t);
				SetDockingTile(t, true);
			}
		}
		if (IsTileType(tile, MP_STATION) && IsOilRig(tile)) {
			Station::GetByTile(tile)->docking_station.Add(t);
			SetDockingTile(t, true);
		}
	}
}

void MakeWaterKeepingClass(TileIndex tile, Owner o)
{
	WaterClass wc = GetWaterClass(tile);

	/* Autoslope might turn an originally canal or river tile into land */
	int z;
	Slope slope = GetTileSlope(tile, &z);

	if (slope != SLOPE_FLAT) {
		if (wc == WATER_CLASS_CANAL) {
			/* If we clear the canal, we have to remove it from the infrastructure count as well. */
			Company *c = Company::GetIfValid(o);
			if (c != nullptr) {
				c->infrastructure.water--;
				DirtyCompanyInfrastructureWindows(c->index);
			}
			/* Sloped canals are locks and no natural water remains whatever the slope direction */
			wc = WATER_CLASS_INVALID;
		}

		/* Only river water should be restored on appropriate slopes. Other water would be invalid on slopes */
		if (wc != WATER_CLASS_RIVER || GetInclinedSlopeDirection(slope) == INVALID_DIAGDIR) {
			wc = WATER_CLASS_INVALID;
		}
	}

	if (wc == WATER_CLASS_SEA && z > 0) {
		/* Update company infrastructure count. */
		Company *c = Company::GetIfValid(o);
		if (c != nullptr) {
			c->infrastructure.water++;
			DirtyCompanyInfrastructureWindows(c->index);
		}

		wc = WATER_CLASS_CANAL;
	}

	/* Zero map array and terminate animation */
	DoClearSquare(tile);

	/* Maybe change to water */
	switch (wc) {
		case WATER_CLASS_SEA:   MakeSea(tile);                break;
		case WATER_CLASS_CANAL: MakeCanal(tile, o, Random()); break;
		case WATER_CLASS_RIVER: MakeRiver(tile, Random());    break;
		default: break;
	}

	if (wc != WATER_CLASS_INVALID) CheckForDockingTile(tile);
	MarkTileDirtyByTile(tile);
}

static CommandCost RemoveShipDepot(TileIndex tile, DoCommandFlag flags)
{
	if (!IsShipDepot(tile)) return CMD_ERROR;

	CommandCost ret = CheckTileOwnership(tile);
	if (ret.Failed()) return ret;

	TileIndex tile2 = GetOtherShipDepotTile(tile);

	/* do not check for ship on tile when company goes bankrupt */
	if (!(flags & DC_BANKRUPT)) {
		CommandCost ret = EnsureNoVehicleOnGround(tile);
		if (ret.Succeeded()) ret = EnsureNoVehicleOnGround(tile2);
		if (ret.Failed()) return ret;
	}

	if (flags & DC_EXEC) {
		delete Depot::GetByTile(tile);

		Company *c = Company::GetIfValid(GetTileOwner(tile));
		if (c != nullptr) {
			c->infrastructure.water -= 2 * LOCK_DEPOT_TILE_FACTOR;
			DirtyCompanyInfrastructureWindows(c->index);
		}

		MakeWaterKeepingClass(tile,  GetTileOwner(tile));
		MakeWaterKeepingClass(tile2, GetTileOwner(tile2));
	}

	return CommandCost(EXPENSES_CONSTRUCTION, _price[PR_CLEAR_DEPOT_SHIP]);
}

/**
 * Builds a lock.
 * @param tile Central tile of the lock.
 * @param dir Uphill direction.
 * @param flags Operation to perform.
 * @return The cost in case of success, or an error code if it failed.
 */
static CommandCost DoBuildLock(TileIndex tile, DiagDirection dir, DoCommandFlag flags)
{
	CommandCost cost(EXPENSES_CONSTRUCTION);

	int delta = TileOffsByDiagDir(dir);
	CommandCost ret = EnsureNoVehicleOnGround(tile);
	if (ret.Succeeded()) ret = EnsureNoVehicleOnGround(tile + delta);
	if (ret.Succeeded()) ret = EnsureNoVehicleOnGround(tile - delta);
	if (ret.Failed()) return ret;

	/* middle tile */
	WaterClass wc_middle = HasTileWaterGround(tile) ? GetWaterClass(tile) : WATER_CLASS_CANAL;
	ret = DoCommand(tile, 0, 0, flags, CMD_LANDSCAPE_CLEAR);
	if (ret.Failed()) return ret;
	cost.AddCost(ret);

	/* lower tile */
	if (!IsWaterTile(tile - delta)) {
		ret = DoCommand(tile - delta, 0, 0, flags, CMD_LANDSCAPE_CLEAR);
		if (ret.Failed()) return ret;
		cost.AddCost(ret);
		cost.AddCost(_price[PR_BUILD_CANAL]);
	}
	if (!IsTileFlat(tile - delta)) {
		return_cmd_error(STR_ERROR_LAND_SLOPED_IN_WRONG_DIRECTION);
	}
	WaterClass wc_lower = IsWaterTile(tile - delta) ? GetWaterClass(tile - delta) : WATER_CLASS_CANAL;

	/* upper tile */
	if (!IsWaterTile(tile + delta)) {
		ret = DoCommand(tile + delta, 0, 0, flags, CMD_LANDSCAPE_CLEAR);
		if (ret.Failed()) return ret;
		cost.AddCost(ret);
		cost.AddCost(_price[PR_BUILD_CANAL]);
	}
	if (!IsTileFlat(tile + delta)) {
		return_cmd_error(STR_ERROR_LAND_SLOPED_IN_WRONG_DIRECTION);
	}
	WaterClass wc_upper = IsWaterTile(tile + delta) ? GetWaterClass(tile + delta) : WATER_CLASS_CANAL;

	if (IsBridgeAbove(tile) || IsBridgeAbove(tile - delta) || IsBridgeAbove(tile + delta)) {
		return_cmd_error(STR_ERROR_MUST_DEMOLISH_BRIDGE_FIRST);
	}

	if (flags & DC_EXEC) {
		/* Update company infrastructure counts. */
		Company *c = Company::GetIfValid(_current_company);
		if (c != nullptr) {
			/* Counts for the water. */
			if (!IsWaterTile(tile - delta)) c->infrastructure.water++;
			if (!IsWaterTile(tile + delta)) c->infrastructure.water++;
			/* Count for the lock itself. */
			c->infrastructure.water += 3 * LOCK_DEPOT_TILE_FACTOR; // Lock is three tiles.
			DirtyCompanyInfrastructureWindows(_current_company);
		}

		MakeLock(tile, _current_company, dir, wc_lower, wc_upper, wc_middle);
		CheckForDockingTile(tile - delta);
		CheckForDockingTile(tile + delta);
		MarkTileDirtyByTile(tile);
		MarkTileDirtyByTile(tile - delta);
		MarkTileDirtyByTile(tile + delta);
		MarkCanalsAndRiversAroundDirty(tile - delta);
		MarkCanalsAndRiversAroundDirty(tile + delta);
	}
	cost.AddCost(_price[PR_BUILD_LOCK]);

	return cost;
}

/**
 * Remove a lock.
 * @param tile Central tile of the lock.
 * @param flags Operation to perform.
 * @return The cost in case of success, or an error code if it failed.
 */
static CommandCost RemoveLock(TileIndex tile, DoCommandFlag flags)
{
	if (GetTileOwner(tile) != OWNER_NONE) {
		CommandCost ret = CheckTileOwnership(tile);
		if (ret.Failed()) return ret;
	}

	TileIndexDiff delta = TileOffsByDiagDir(GetLockDirection(tile));

	/* make sure no vehicle is on the tile. */
	CommandCost ret = EnsureNoVehicleOnGround(tile);
	if (ret.Succeeded()) ret = EnsureNoVehicleOnGround(tile + delta);
	if (ret.Succeeded()) ret = EnsureNoVehicleOnGround(tile - delta);
	if (ret.Failed()) return ret;

	if (flags & DC_EXEC) {
		/* Remove middle part from company infrastructure count. */
		Company *c = Company::GetIfValid(GetTileOwner(tile));
		if (c != nullptr) {
			c->infrastructure.water -= 3 * LOCK_DEPOT_TILE_FACTOR; // three parts of the lock.
			DirtyCompanyInfrastructureWindows(c->index);
		}

		if (GetWaterClass(tile) == WATER_CLASS_RIVER) {
			MakeRiver(tile, Random());
		} else {
			DoClearSquare(tile);
			ClearNeighbourNonFloodingStates(tile);
		}
		MakeWaterKeepingClass(tile + delta, GetTileOwner(tile + delta));
		MakeWaterKeepingClass(tile - delta, GetTileOwner(tile - delta));
		MarkCanalsAndRiversAroundDirty(tile);
		MarkCanalsAndRiversAroundDirty(tile - delta);
		MarkCanalsAndRiversAroundDirty(tile + delta);
	}

	return CommandCost(EXPENSES_CONSTRUCTION, _price[PR_CLEAR_LOCK]);
}

/**
 * Builds a lock.
 * @param tile tile where to place the lock
 * @param flags type of operation
 * @param p1 unused
 * @param p2 unused
 * @param text unused
 * @return the cost of this operation or an error
 */
CommandCost CmdBuildLock(TileIndex tile, DoCommandFlag flags, uint32 p1, uint32 p2, const char *text)
{
	DiagDirection dir = GetInclinedSlopeDirection(GetTileSlope(tile));
	if (dir == INVALID_DIAGDIR) return_cmd_error(STR_ERROR_LAND_SLOPED_IN_WRONG_DIRECTION);

	return DoBuildLock(tile, dir, flags);
}

/** Callback to create non-desert around a river tile. */
bool RiverModifyDesertZone(TileIndex tile, void *)
{
	if (GetTropicZone(tile) == TROPICZONE_DESERT) SetTropicZone(tile, TROPICZONE_NORMAL);
	return false;
}

/**
 * Make a river tile and remove desert directly around it.
 * @param tile The tile to change into river and create non-desert around
 */
void MakeRiverAndModifyDesertZoneAround(TileIndex tile) {
	MakeRiver(tile, Random());
	MarkTileDirtyByTile(tile);

	/* Remove desert directly around the river tile. */
	CircularTileSearch(&tile, RIVER_OFFSET_DESERT_DISTANCE, RiverModifyDesertZone, nullptr);
}

/**
 * Build a piece of canal.
 * @param tile end tile of stretch-dragging
 * @param flags type of operation
 * @param p1 start tile of stretch-dragging
 * @param p2 various bitstuffed data
 *  bits  0-1: waterclass to build. sea and river can only be built in scenario editor, unless enable_build_river is enabled
 *  bit     2: Whether to use the Orthogonal (0) or Diagonal (1) iterator.
 * @param text unused
 * @return the cost of this operation or an error
 */
CommandCost CmdBuildCanal(TileIndex tile, DoCommandFlag flags, uint32 p1, uint32 p2, const char *text)
{
	WaterClass wc = Extract<WaterClass, 0, 2>(p2);
	if (p1 >= MapSize() || wc == WATER_CLASS_INVALID) return CMD_ERROR;

	/* Outside of the editor you can only build canals, not oceans */
	if (_game_mode != GM_EDITOR) {
		if (HasBit(p2, 2)) return CMD_ERROR;
		if (wc == WATER_CLASS_RIVER) {
			if (!_settings_game.construction.enable_build_river && _current_company != OWNER_DEITY) {
				return CMD_ERROR;
			}
		} else if (wc != WATER_CLASS_CANAL) {
			return CMD_ERROR;
		}
	}

	CommandCost cost(EXPENSES_CONSTRUCTION);

	OrthogonalOrDiagonalTileIterator iter(tile, p1, HasBit(p2, 2));
	for (; *iter != INVALID_TILE; ++iter) {
		TileIndex current_tile = *iter;
		CommandCost ret;

		Slope slope = GetTileSlope(current_tile);
		if (slope != SLOPE_FLAT && (wc != WATER_CLASS_RIVER || !IsInclinedSlope(slope))) {
			return_cmd_error(STR_ERROR_FLAT_LAND_REQUIRED);
		}

		bool water = IsWaterTile(current_tile);

		/* Outside the editor, prevent building canals over your own or OWNER_NONE owned canals */
		if (water && IsCanal(current_tile) && _game_mode != GM_EDITOR && (IsTileOwner(current_tile, _current_company) || IsTileOwner(current_tile, OWNER_NONE))) continue;

		ret = DoCommand(current_tile, 0, 0, flags, CMD_LANDSCAPE_CLEAR);
		if (ret.Failed()) return ret;

		if (!water) cost.AddCost(ret);

		if (flags & DC_EXEC) {
			if (IsTileType(current_tile, MP_WATER) && IsCanal(current_tile)) {
				Owner owner = GetTileOwner(tile);
				if (Company::IsValidID(owner)) {
					Company::Get(owner)->infrastructure.water--;
					DirtyCompanyInfrastructureWindows(owner);
				}
			}

			switch (wc) {
				case WATER_CLASS_RIVER:
					MakeRiver(current_tile, Random());
					if (_game_mode == GM_EDITOR) {
						TileIndex tile2 = current_tile;
						CircularTileSearch(&tile2, _settings_game.game_creation.river_tropics_width, RiverModifyDesertZone, nullptr);
					}
					break;

				case WATER_CLASS_SEA:
					if (TileHeight(current_tile) == 0) {
						MakeSea(current_tile);
						break;
					}
					FALLTHROUGH;

				default:
					/* If we overbuild a water object with a canal, don't update the infrastructure total. */
					bool is_existing_canal = IsTileType(current_tile, MP_WATER) && IsCanal(current_tile);
					if (Company::IsValidID(_current_company) && !is_existing_canal) {
						Company::Get(_current_company)->infrastructure.water++;
						DirtyCompanyInfrastructureWindows(_current_company);
					}

					MakeCanal(current_tile, _current_company, Random());
					break;
			}
			MarkTileDirtyByTile(current_tile);
			MarkCanalsAndRiversAroundDirty(current_tile);
			CheckForDockingTile(current_tile);
		}

		cost.AddCost(_price[PR_BUILD_CANAL]);
		if (wc == WATER_CLASS_RIVER) {
			cost.AddCost(_price[PR_BUILD_CANAL] * 3);
		}
	}

	if (cost.GetCost() == 0) {
		return_cmd_error(STR_ERROR_ALREADY_BUILT);
	} else {
		return cost;
	}
}

static CommandCost ClearTile_Water(TileIndex tile, DoCommandFlag flags)
{
	switch (GetWaterTileType(tile)) {
		case WATER_TILE_CLEAR: {
			if (flags & DC_NO_WATER) return_cmd_error(STR_ERROR_CAN_T_BUILD_ON_WATER);

			if (!IsCanal(tile) && _game_mode != GM_EDITOR && !_settings_game.construction.enable_remove_water && !(flags & DC_ALLOW_REMOVE_WATER)
					&& _current_company != OWNER_WATER) {
				return_cmd_error(STR_ERROR_CAN_T_BUILD_ON_WATER);
			}

			Money base_cost = IsCanal(tile) ? _price[PR_CLEAR_CANAL] : _price[PR_CLEAR_WATER];
			/* Make sure freeform edges are allowed or it's not an edge tile. */
			if (!_settings_game.construction.freeform_edges && (!IsInsideMM(TileX(tile), 1, MapMaxX() - 1) ||
					!IsInsideMM(TileY(tile), 1, MapMaxY() - 1))) {
				return_cmd_error(STR_ERROR_TOO_CLOSE_TO_EDGE_OF_MAP);
			}

			/* Make sure no vehicle is on the tile */
			CommandCost ret = EnsureNoVehicleOnGround(tile);
			if (ret.Failed()) return ret;

			Owner owner = GetTileOwner(tile);
			if (owner != OWNER_WATER && owner != OWNER_NONE) {
				CommandCost ret = CheckTileOwnership(tile);
				if (ret.Failed()) return ret;
			}

			if (flags & DC_EXEC) {
				if (IsCanal(tile) && Company::IsValidID(owner)) {
					Company::Get(owner)->infrastructure.water--;
					DirtyCompanyInfrastructureWindows(owner);
				}
				bool remove = IsDockingTile(tile);
				DoClearSquare(tile);
				MarkCanalsAndRiversAroundDirty(tile);
				if (remove) RemoveDockingTile(tile);
				ClearNeighbourNonFloodingStates(tile);
			}

			return CommandCost(EXPENSES_CONSTRUCTION, base_cost);
		}

		case WATER_TILE_COAST: {
			Slope slope = GetTileSlope(tile);

			/* Make sure no vehicle is on the tile */
			CommandCost ret = EnsureNoVehicleOnGround(tile);
			if (ret.Failed()) return ret;

			if (IsSlopeWithOneCornerRaised(slope)) {
				if (_game_mode != GM_EDITOR && !_settings_game.construction.enable_remove_water && !(flags & DC_ALLOW_REMOVE_WATER)) return_cmd_error(STR_ERROR_CAN_T_BUILD_ON_WATER);
				ret = CommandCost(EXPENSES_CONSTRUCTION, _price[PR_CLEAR_WATER]);
			} else {
				ret = CommandCost(EXPENSES_CONSTRUCTION, _price[PR_CLEAR_ROUGH]);
			}
			if (flags & DC_EXEC) {
				bool remove = IsDockingTile(tile);
				DoClearSquare(tile);
				MarkCanalsAndRiversAroundDirty(tile);
				if (remove) RemoveDockingTile(tile);
				ClearNeighbourNonFloodingStates(tile);
			}
			return ret;
		}

		case WATER_TILE_LOCK: {
			static const TileIndexDiffC _lock_tomiddle_offs[][DIAGDIR_END] = {
				/*   NE       SE        SW      NW       */
				{ { 0,  0}, {0,  0}, { 0, 0}, {0,  0} }, // LOCK_PART_MIDDLE
				{ {-1,  0}, {0,  1}, { 1, 0}, {0, -1} }, // LOCK_PART_LOWER
				{ { 1,  0}, {0, -1}, {-1, 0}, {0,  1} }, // LOCK_PART_UPPER
			};

			if (flags & DC_AUTO) return_cmd_error(STR_ERROR_BUILDING_MUST_BE_DEMOLISHED);
			if (_current_company == OWNER_WATER) return CMD_ERROR;
			/* move to the middle tile.. */
			return RemoveLock(tile + ToTileIndexDiff(_lock_tomiddle_offs[GetLockPart(tile)][GetLockDirection(tile)]), flags);
		}

		case WATER_TILE_DEPOT:
			if (flags & DC_AUTO) return_cmd_error(STR_ERROR_BUILDING_MUST_BE_DEMOLISHED);
			return RemoveShipDepot(tile, flags);

		default:
			NOT_REACHED();
	}
}

void ForceClearWaterTile(TileIndex tile)
{
	bool remove = IsDockingTile(tile);
	DoClearSquare(tile);
	MarkCanalsAndRiversAroundDirty(tile);
	if (remove) RemoveDockingTile(tile);
	ClearNeighbourNonFloodingStates(tile);
}

/**
 * return true if a tile is a water tile wrt. a certain direction.
 *
 * @param tile The tile of interest.
 * @param from The direction of interest.
 * @return true iff the tile is water in the view of 'from'.
 *
 */
bool IsWateredTile(TileIndex tile, Direction from)
{
	switch (GetTileType(tile)) {
		case MP_WATER:
			switch (GetWaterTileType(tile)) {
				default: NOT_REACHED();
				case WATER_TILE_DEPOT: case WATER_TILE_CLEAR: return true;
				case WATER_TILE_LOCK: return DiagDirToAxis(GetLockDirection(tile)) == DiagDirToAxis(DirToDiagDir(from));

				case WATER_TILE_COAST:
					switch (GetTileSlope(tile)) {
						case SLOPE_W: return (from == DIR_SE) || (from == DIR_E) || (from == DIR_NE);
						case SLOPE_S: return (from == DIR_NE) || (from == DIR_N) || (from == DIR_NW);
						case SLOPE_E: return (from == DIR_NW) || (from == DIR_W) || (from == DIR_SW);
						case SLOPE_N: return (from == DIR_SW) || (from == DIR_S) || (from == DIR_SE);
						default: return false;
					}
			}

		case MP_RAILWAY:
			if (GetRailGroundType(tile) == RAIL_GROUND_WATER) {
				assert_tile(IsPlainRail(tile), tile);
				switch (GetTileSlope(tile)) {
					case SLOPE_W: return (from == DIR_SE) || (from == DIR_E) || (from == DIR_NE);
					case SLOPE_S: return (from == DIR_NE) || (from == DIR_N) || (from == DIR_NW);
					case SLOPE_E: return (from == DIR_NW) || (from == DIR_W) || (from == DIR_SW);
					case SLOPE_N: return (from == DIR_SW) || (from == DIR_S) || (from == DIR_SE);
					default: return false;
				}
			}
			return false;

		case MP_STATION:
			if (IsOilRig(tile)) {
				/* Do not draw waterborders inside of industries.
				 * Note: There is no easy way to detect the industry of an oilrig tile. */
				TileIndex src_tile = tile + TileOffsByDir(from);
				if ((IsTileType(src_tile, MP_STATION) && IsOilRig(src_tile)) ||
				    (IsTileType(src_tile, MP_INDUSTRY))) return true;

				return IsTileOnWater(tile);
			}
			return (IsDock(tile) && IsTileFlat(tile)) || IsBuoy(tile);

		case MP_INDUSTRY: {
			/* Do not draw waterborders inside of industries.
			 * Note: There is no easy way to detect the industry of an oilrig tile. */
			TileIndex src_tile = tile + TileOffsByDir(from);
			if ((IsTileType(src_tile, MP_STATION) && IsOilRig(src_tile)) ||
			    (IsTileType(src_tile, MP_INDUSTRY) && GetIndustryIndex(src_tile) == GetIndustryIndex(tile))) return true;

			return IsTileOnWater(tile);
		}

		case MP_OBJECT: return IsTileOnWater(tile);

		case MP_TUNNELBRIDGE: return GetTunnelBridgeTransportType(tile) == TRANSPORT_WATER && ReverseDiagDir(GetTunnelBridgeDirection(tile)) == DirToDiagDir(from);

		case MP_VOID: return true; // consider map border as water, esp. for rivers

		default:          return false;
	}
}

/**
 * Draw a water sprite, potentially with a NewGRF-modified sprite offset.
 * @param base    Sprite base.
 * @param offset  Sprite offset.
 * @param feature The type of sprite that is drawn.
 * @param tile    Tile index to draw.
 */
static void DrawWaterSprite(SpriteID base, uint offset, CanalFeature feature, TileIndex tile)
{
	if (base != SPR_FLAT_WATER_TILE) {
		/* Only call offset callback if the sprite is NewGRF-provided. */
		offset = GetCanalSpriteOffset(feature, tile, offset);
	}
	DrawGroundSprite(base + offset, PAL_NONE);
}

/**
 * Draw canal or river edges.
 * @param canal  True if canal edges should be drawn, false for river edges.
 * @param offset Sprite offset.
 * @param tile   Tile to draw.
 */
static void DrawWaterEdges(bool canal, uint offset, TileIndex tile)
{
	CanalFeature feature;
	SpriteID base = 0;
	if (canal) {
		feature = CF_DIKES;
		base = GetCanalSprite(CF_DIKES, tile);
		if (base == 0) base = SPR_CANAL_DIKES_BASE;
	} else {
		feature = CF_RIVER_EDGE;
		base = GetCanalSprite(CF_RIVER_EDGE, tile);
		if (base == 0) return; // Don't draw if no sprites provided.
	}

	uint wa;

	/* determine the edges around with water. */
	wa  = IsWateredTile(TILE_ADDXY(tile, -1,  0), DIR_SW) << 0;
	wa += IsWateredTile(TILE_ADDXY(tile,  0,  1), DIR_NW) << 1;
	wa += IsWateredTile(TILE_ADDXY(tile,  1,  0), DIR_NE) << 2;
	wa += IsWateredTile(TILE_ADDXY(tile,  0, -1), DIR_SE) << 3;

	if (!(wa & 1)) DrawWaterSprite(base, offset,     feature, tile);
	if (!(wa & 2)) DrawWaterSprite(base, offset + 1, feature, tile);
	if (!(wa & 4)) DrawWaterSprite(base, offset + 2, feature, tile);
	if (!(wa & 8)) DrawWaterSprite(base, offset + 3, feature, tile);

	/* right corner */
	switch (wa & 0x03) {
		case 0: DrawWaterSprite(base, offset + 4, feature, tile); break;
		case 3: if (!IsWateredTile(TILE_ADDXY(tile, -1, 1), DIR_W)) DrawWaterSprite(base, offset + 8, feature, tile); break;
	}

	/* bottom corner */
	switch (wa & 0x06) {
		case 0: DrawWaterSprite(base, offset + 5, feature, tile); break;
		case 6: if (!IsWateredTile(TILE_ADDXY(tile, 1, 1), DIR_N)) DrawWaterSprite(base, offset + 9, feature, tile); break;
	}

	/* left corner */
	switch (wa & 0x0C) {
		case  0: DrawWaterSprite(base, offset + 6, feature, tile); break;
		case 12: if (!IsWateredTile(TILE_ADDXY(tile, 1, -1), DIR_E)) DrawWaterSprite(base, offset + 10, feature, tile); break;
	}

	/* upper corner */
	switch (wa & 0x09) {
		case 0: DrawWaterSprite(base, offset + 7, feature, tile); break;
		case 9: if (!IsWateredTile(TILE_ADDXY(tile, -1, -1), DIR_S)) DrawWaterSprite(base, offset + 11, feature, tile); break;
	}
}

/** Draw a plain sea water tile with no edges */
static void DrawSeaWater(TileIndex tile)
{
	DrawGroundSprite(SPR_FLAT_WATER_TILE, PAL_NONE);
}

/** draw a canal styled water tile with dikes around */
static void DrawCanalWater(TileIndex tile)
{
	SpriteID image = SPR_FLAT_WATER_TILE;
	if (HasBit(_water_feature[CF_WATERSLOPE].flags, CFF_HAS_FLAT_SPRITE)) {
		/* First water slope sprite is flat water. */
		image = GetCanalSprite(CF_WATERSLOPE, tile);
		if (image == 0) image = SPR_FLAT_WATER_TILE;
	}
	DrawWaterSprite(image, 0, CF_WATERSLOPE, tile);

	DrawWaterEdges(true, 0, tile);
}

#include "table/water_land.h"

/**
 * Draw a build sprite sequence for water tiles.
 * If buildings are invisible, nothing will be drawn.
 * @param ti      Tile info.
 * @param dtss     Sprite sequence to draw.
 * @param base    Base sprite.
 * @param offset  Additional sprite offset.
 * @param palette Palette to use.
 */
static void DrawWaterTileStruct(const TileInfo *ti, const DrawTileSeqStruct *dtss, SpriteID base, uint offset, PaletteID palette, CanalFeature feature)
{
	/* Don't draw if buildings are invisible. */
	if (IsInvisibilitySet(TO_BUILDINGS)) return;

	for (; !dtss->IsTerminator(); dtss++) {
		uint tile_offs = offset + dtss->image.sprite;
		if (feature < CF_END) tile_offs = GetCanalSpriteOffset(feature, ti->tile, tile_offs);
		AddSortableSpriteToDraw(base + tile_offs, palette,
			ti->x + dtss->delta_x, ti->y + dtss->delta_y,
			dtss->size_x, dtss->size_y,
			dtss->size_z, ti->z + dtss->delta_z,
			IsTransparencySet(TO_BUILDINGS));
	}
}

/** Draw a lock tile. */
static void DrawWaterLock(const TileInfo *ti)
{
	int part = GetLockPart(ti->tile);
	const DrawTileSprites &dts = _lock_display_data[part][GetLockDirection(ti->tile)];

	/* Draw ground sprite. */
	SpriteID image = dts.ground.sprite;

	SpriteID water_base = GetCanalSprite(CF_WATERSLOPE, ti->tile);
	if (water_base == 0) {
		/* Use default sprites. */
		water_base = SPR_CANALS_BASE;
	} else if (HasBit(_water_feature[CF_WATERSLOPE].flags, CFF_HAS_FLAT_SPRITE)) {
		/* NewGRF supplies a flat sprite as first sprite. */
		if (image == SPR_FLAT_WATER_TILE) {
			image = water_base;
		} else {
			image++;
		}
	}

	if (image < 5) image += water_base;
	DrawGroundSprite(image, PAL_NONE);

	/* Draw structures. */
	uint     zoffs = 0;
	SpriteID base  = GetCanalSprite(CF_LOCKS, ti->tile);

	if (base == 0) {
		/* If no custom graphics, use defaults. */
		base = SPR_LOCK_BASE;
		uint8 z_threshold = part == LOCK_PART_UPPER ? 8 : 0;
		zoffs = ti->z > z_threshold ? 24 : 0;
	}

	DrawWaterTileStruct(ti, dts.seq, base, zoffs, PAL_NONE, CF_LOCKS);
}

/** Draw a ship depot tile. */
static void DrawWaterDepot(const TileInfo *ti)
{
	DrawWaterClassGround(ti);
	DrawWaterTileStruct(ti, _shipdepot_display_data[GetShipDepotAxis(ti->tile)][GetShipDepotPart(ti->tile)].seq, 0, 0, COMPANY_SPRITE_COLOUR(GetTileOwner(ti->tile)), CF_END);
}

static void DrawRiverWater(const TileInfo *ti)
{
	SpriteID image = SPR_FLAT_WATER_TILE;
	uint     offset = 0;
	uint     edges_offset = 0;

	if (ti->tileh != SLOPE_FLAT || HasBit(_water_feature[CF_RIVER_SLOPE].flags, CFF_HAS_FLAT_SPRITE)) {
		image = GetCanalSprite(CF_RIVER_SLOPE, ti->tile);
		if (image == 0) {
			switch (ti->tileh) {
				case SLOPE_NW: image = SPR_WATER_SLOPE_Y_DOWN; break;
				case SLOPE_SW: image = SPR_WATER_SLOPE_X_UP;   break;
				case SLOPE_SE: image = SPR_WATER_SLOPE_Y_UP;   break;
				case SLOPE_NE: image = SPR_WATER_SLOPE_X_DOWN; break;
				default:       image = SPR_FLAT_WATER_TILE;    break;
			}
		} else {
			/* Flag bit 0 indicates that the first sprite is flat water. */
			offset = HasBit(_water_feature[CF_RIVER_SLOPE].flags, CFF_HAS_FLAT_SPRITE) ? 1 : 0;

			switch (ti->tileh) {
				case SLOPE_SE:              edges_offset += 12; break;
				case SLOPE_NE: offset += 1; edges_offset += 24; break;
				case SLOPE_SW: offset += 2; edges_offset += 36; break;
				case SLOPE_NW: offset += 3; edges_offset += 48; break;
				default:       offset  = 0; break;
			}

			offset = GetCanalSpriteOffset(CF_RIVER_SLOPE, ti->tile, offset);
		}
	}

	DrawGroundSprite(image + offset, PAL_NONE);

	/* Draw river edges if available. */
	DrawWaterEdges(false, edges_offset, ti->tile);
}

void DrawShoreTile(Slope tileh)
{
	/* Converts the enum Slope into an offset based on SPR_SHORE_BASE.
	 * This allows to calculate the proper sprite to display for this Slope */
	static const byte tileh_to_shoresprite[32] = {
		0, 1, 2, 3, 4, 16, 6, 7, 8, 9, 17, 11, 12, 13, 14, 0,
		0, 0, 0, 0, 0,  0, 0, 0, 0, 0,  0,  5,  0, 10, 15, 0,
	};

	assert(!IsHalftileSlope(tileh)); // Halftile slopes need to get handled earlier.
	assert(tileh != SLOPE_FLAT);     // Shore is never flat

	assert((tileh != SLOPE_EW) && (tileh != SLOPE_NS)); // No suitable sprites for current flooding behaviour

	DrawGroundSprite(SPR_SHORE_BASE + tileh_to_shoresprite[tileh], PAL_NONE);
}

void DrawWaterClassGround(const TileInfo *ti)
{
	switch (GetWaterClass(ti->tile)) {
		case WATER_CLASS_SEA:   DrawSeaWater(ti->tile); break;
		case WATER_CLASS_CANAL: DrawCanalWater(ti->tile); break;
		case WATER_CLASS_RIVER: DrawRiverWater(ti); break;
		default: NOT_REACHED();
	}
}

static void DrawTile_Water(TileInfo *ti, DrawTileProcParams params)
{
	switch (GetWaterTileType(ti->tile)) {
		case WATER_TILE_CLEAR:
			if (!params.no_ground_tiles) DrawWaterClassGround(ti);
			DrawBridgeMiddle(ti);
			break;

		case WATER_TILE_COAST: {
			if (!params.no_ground_tiles) DrawShoreTile(ti->tileh);
			DrawBridgeMiddle(ti);
			break;
		}

		case WATER_TILE_LOCK:
			DrawWaterLock(ti);
			break;

		case WATER_TILE_DEPOT:
			DrawWaterDepot(ti);
			break;
	}
}

void DrawShipDepotSprite(int x, int y, Axis axis, DepotPart part)
{
	const DrawTileSprites &dts = _shipdepot_display_data[axis][part];

	DrawSprite(dts.ground.sprite, dts.ground.pal, x, y);
	DrawOrigTileSeqInGUI(x, y, &dts, COMPANY_SPRITE_COLOUR(_local_company));
}


static int GetSlopePixelZ_Water(TileIndex tile, uint x, uint y)
{
	int z;
	Slope tileh = GetTilePixelSlope(tile, &z);

	return z + GetPartialPixelZ(x & 0xF, y & 0xF, tileh);
}

static Foundation GetFoundation_Water(TileIndex tile, Slope tileh)
{
	return FOUNDATION_NONE;
}

static void GetTileDesc_Water(TileIndex tile, TileDesc *td)
{
	switch (GetWaterTileType(tile)) {
		case WATER_TILE_CLEAR:
			switch (GetWaterClass(tile)) {
				case WATER_CLASS_SEA:   td->str = STR_LAI_WATER_DESCRIPTION_WATER; break;
				case WATER_CLASS_CANAL: td->str = STR_LAI_WATER_DESCRIPTION_CANAL; break;
				case WATER_CLASS_RIVER: td->str = STR_LAI_WATER_DESCRIPTION_RIVER; break;
				default: NOT_REACHED();
			}
			break;
		case WATER_TILE_COAST: td->str = STR_LAI_WATER_DESCRIPTION_COAST_OR_RIVERBANK; break;
		case WATER_TILE_LOCK : td->str = STR_LAI_WATER_DESCRIPTION_LOCK;               break;
		case WATER_TILE_DEPOT:
			td->str = STR_LAI_WATER_DESCRIPTION_SHIP_DEPOT;
			td->build_date = Depot::GetByTile(tile)->build_date;
			break;
		default: NOT_REACHED();
	}

	td->owner[0] = GetTileOwner(tile);
}

/**
 * Handle the flooding of a vehicle. This sets the vehicle state to crashed,
 * creates a newsitem and dirties the necessary windows.
 * @param v The vehicle to flood.
 */
static void FloodVehicle(Vehicle *v)
{
	uint pass = v->Crash(true);

	AI::NewEvent(v->owner, new ScriptEventVehicleCrashed(v->index, v->tile, ScriptEventVehicleCrashed::CRASH_FLOODED));
	Game::NewEvent(new ScriptEventVehicleCrashed(v->index, v->tile, ScriptEventVehicleCrashed::CRASH_FLOODED));
	SetDParam(0, pass);
	AddTileNewsItem(STR_NEWS_DISASTER_FLOOD_VEHICLE, NT_ACCIDENT, v->tile);
	CreateEffectVehicleRel(v, 4, 4, 8, EV_EXPLOSION_LARGE);
	if (_settings_client.sound.disaster) SndPlayVehicleFx(SND_12_EXPLOSION, v);
}

/**
 * Flood a vehicle if we are allowed to flood it, i.e. when it is on the ground.
 * @param v    The vehicle to test for flooding.
 * @param data The z of level to flood.
 * @return nullptr as we always want to remove everything.
 */
static Vehicle *FloodAircraftProc(Vehicle *v, void *data)
{
	if ((v->vehstatus & VS_CRASHED) != 0) return nullptr;

	if (!IsAirportTile(v->tile) || GetTileMaxZ(v->tile) != 0) return nullptr;
	if (v->subtype == AIR_SHADOW) return nullptr;

	/* We compare v->z_pos against delta_z + 1 because the shadow
	 * is at delta_z and the actual aircraft at delta_z + 1. */
	const Station *st = Station::GetByTile(v->tile);
	const AirportFTAClass *airport = st->airport.GetFTA();
	if (v->z_pos != airport->delta_z + 1) return nullptr;

	FloodVehicle(v);

	return nullptr;
}

/**
 * Flood a vehicle if we are allowed to flood it, i.e. when it is on the ground.
 * @param v    The vehicle to test for flooding.
 * @param data The z of level to flood.
 * @return nullptr as we always want to remove everything.
 */
static Vehicle *FloodVehicleProc(Vehicle *v, void *data)
{
	if ((v->vehstatus & VS_CRASHED) != 0) return nullptr;

	int z = static_cast<int>(reinterpret_cast<intptr_t>(data));
	if (v->z_pos > z) return nullptr;
	FloodVehicle(v->First());

	return nullptr;
}

static void FindFloodVehicle(TileIndex tile, int z)
{
	FindVehicleOnPos(tile, VEH_AIRCRAFT, reinterpret_cast<void *>(static_cast<intptr_t>(z)), &FloodAircraftProc);
	FindVehicleOnPos(tile, VEH_TRAIN, reinterpret_cast<void *>(static_cast<intptr_t>(z)), &FloodVehicleProc);
	FindVehicleOnPos(tile, VEH_ROAD, reinterpret_cast<void *>(static_cast<intptr_t>(z)), &FloodVehicleProc);
}

/**
 * Finds a vehicle to flood.
 * It does not find vehicles that are already crashed on bridges, i.e. flooded.
 * @param tile the tile where to find a vehicle to flood
 */
static void FloodVehicles(TileIndex tile)
{
	int z = 0;

	if (IsAirportTile(tile)) {
		const Station *st = Station::GetByTile(tile);
		for (TileIndex airport_tile : st->airport) {
			if (st->TileBelongsToAirport(airport_tile)) FindFloodVehicle(airport_tile, z);
		}

		/* No vehicle could be flooded on this airport anymore */
		return;
	}

	if (!IsBridgeTile(tile)) {
		FindFloodVehicle(tile, z);
		return;
	}

	TileIndex end = GetOtherBridgeEnd(tile);
	z = GetBridgePixelHeight(tile);

	FindFloodVehicle(tile, z);
	FindFloodVehicle(end, z);
}

/**
 * Returns the behaviour of a tile during flooding.
 *
 * @return Behaviour of the tile
 */
FloodingBehaviour GetFloodingBehaviour(TileIndex tile)
{
	/* FLOOD_ACTIVE:  'single-corner-raised'-coast, sea, sea-shipdepots, sea-buoys, sea-docks (water part), rail with flooded halftile, sea-water-industries, sea-oilrigs
	 * FLOOD_DRYUP:   coast with more than one corner raised, coast with rail-track, coast with trees
	 * FLOOD_PASSIVE: (not used)
	 * FLOOD_NONE:    canals, rivers, everything else
	 */
	switch (GetTileType(tile)) {
		case MP_WATER:
			if (IsCoast(tile)) {
				Slope tileh = GetTileSlope(tile);
				return (IsSlopeWithOneCornerRaised(tileh) ? FLOOD_ACTIVE : FLOOD_DRYUP);
			}
			FALLTHROUGH;
		case MP_STATION:
		case MP_INDUSTRY:
			return (GetWaterClass(tile) == WATER_CLASS_SEA) ? FLOOD_ACTIVE : FLOOD_NONE;

		case MP_RAILWAY:
			if (GetRailGroundType(tile) == RAIL_GROUND_WATER) {
				return (IsSlopeWithOneCornerRaised(GetTileSlope(tile)) ? FLOOD_ACTIVE : FLOOD_DRYUP);
			}
			return FLOOD_NONE;

		case MP_TREES:
			return (GetTreeGround(tile) == TREE_GROUND_SHORE ? FLOOD_DRYUP : FLOOD_NONE);

<<<<<<< HEAD
		case MP_OBJECT:
			return (GetObjectGroundType(tile) == OBJECT_GROUND_SHORE ? FLOOD_DRYUP : ((GetWaterClass(tile) == WATER_CLASS_SEA) ? FLOOD_ACTIVE : FLOOD_NONE));
=======
		case MP_VOID:
			return FLOOD_ACTIVE;
>>>>>>> 0b2567d8

		default:
			return FLOOD_NONE;
	}
}

/**
 * Floods a tile.
 */
void DoFloodTile(TileIndex target)
{
	assert_tile(!IsTileType(target, MP_WATER), target);

	bool flooded = false; // Will be set to true if something is changed.

	Backup<CompanyID> cur_company(_current_company, OWNER_WATER, FILE_LINE);

	Slope tileh = GetTileSlope(target);
	if (tileh != SLOPE_FLAT) {
		/* make coast.. */
		switch (GetTileType(target)) {
			case MP_RAILWAY: {
				if (!IsPlainRail(target)) break;
				FloodVehicles(target);
				flooded = FloodHalftile(target);
				break;
			}

			case MP_TREES:
				if (!IsSlopeWithOneCornerRaised(tileh)) {
					SetTreeGroundDensity(target, TREE_GROUND_SHORE, 3);
					MarkTileDirtyByTile(target);
					flooded = true;
					break;
				}
				FALLTHROUGH;

			case MP_CLEAR:
				if (DoCommand(target, 0, 0, DC_EXEC, CMD_LANDSCAPE_CLEAR).Succeeded()) {
					MakeShore(target);
					MarkTileDirtyByTile(target);
					flooded = true;
				}
				break;

			case MP_OBJECT: {
				const ObjectSpec *spec = ObjectSpec::GetByTile(target);
				if ((spec->ctrl_flags & OBJECT_CTRL_FLAG_USE_LAND_GROUND) && (spec->ctrl_flags & OBJECT_CTRL_FLAG_EDGE_FOUNDATION)) {
					Object *obj = Object::GetByTile(target);
					uint8 flags = spec->edge_foundation[obj->view];
					DiagDirection edge = (DiagDirection)GB(flags, 0, 2);
					Slope incline = InclinedSlope(edge);
					if (!(tileh & incline) && !(flags & OBJECT_EF_FLAG_FOUNDATION_LOWER)) {
						/* object is on the lower edge with no foundation, and now underwater, clear the tile and then flood it */
						if (DoCommand(target, 0, 0, DC_EXEC, CMD_LANDSCAPE_CLEAR).Succeeded()) {
							MakeShore(target);
							MarkTileDirtyByTile(target);
							flooded = true;
						}
						break;
					}
					SetWaterClass(target, WATER_CLASS_SEA);
					SetObjectGroundTypeDensity(target, OBJECT_GROUND_SHORE, 3);
					MarkTileDirtyByTile(target, VMDF_NOT_MAP_MODE);
					flooded = true;
				}
				break;
			}

			default:
				break;
		}
	} else {
		/* Flood vehicles */
		FloodVehicles(target);

		/* flood flat tile */
		if (DoCommand(target, 0, 0, DC_EXEC, CMD_LANDSCAPE_CLEAR).Succeeded()) {
			MakeSea(target);
			MarkTileDirtyByTile(target);
			flooded = true;
		}
	}

	if (flooded) {
		/* Mark surrounding canal tiles dirty too to avoid glitches */
		MarkCanalsAndRiversAroundDirty(target);

		/* update signals if needed */
		UpdateSignalsInBuffer();

		if (IsPossibleDockingTile(target)) CheckForDockingTile(target);
	}

	cur_company.Restore();
}

/**
 * Drys a tile up.
 */
static void DoDryUp(TileIndex tile)
{
	Backup<CompanyID> cur_company(_current_company, OWNER_WATER, FILE_LINE);

	switch (GetTileType(tile)) {
		case MP_RAILWAY:
			assert_tile(IsPlainRail(tile), tile);
			assert_tile(GetRailGroundType(tile) == RAIL_GROUND_WATER, tile);

			RailGroundType new_ground;
			switch (GetTrackBits(tile)) {
				case TRACK_BIT_UPPER: new_ground = RAIL_GROUND_FENCE_HORIZ1; break;
				case TRACK_BIT_LOWER: new_ground = RAIL_GROUND_FENCE_HORIZ2; break;
				case TRACK_BIT_LEFT:  new_ground = RAIL_GROUND_FENCE_VERT1;  break;
				case TRACK_BIT_RIGHT: new_ground = RAIL_GROUND_FENCE_VERT2;  break;
				default: NOT_REACHED();
			}
			SetRailGroundType(tile, new_ground);
			MarkTileDirtyByTile(tile);
			break;

		case MP_TREES:
			SetTreeGroundDensity(tile, TREE_GROUND_GRASS, 3);
			MarkTileDirtyByTile(tile, VMDF_NOT_MAP_MODE);
			break;

		case MP_WATER:
			assert_tile(IsCoast(tile), tile);

			if (DoCommand(tile, 0, 0, DC_EXEC, CMD_LANDSCAPE_CLEAR).Succeeded()) {
				MakeClear(tile, CLEAR_GRASS, 3);
				MarkTileDirtyByTile(tile);
			}
			break;

		case MP_OBJECT:
			SetWaterClass(tile, WATER_CLASS_INVALID);
			SetObjectGroundTypeDensity(tile, OBJECT_GROUND_GRASS, 3);
			MarkTileDirtyByTile(tile, VMDF_NOT_MAP_MODE);
			break;

		default: NOT_REACHED();
	}

	cur_company.Restore();
}

/**
 * Let a water tile floods its diagonal adjoining tiles
 * called from tunnelbridge_cmd, and by TileLoop_Industry() and TileLoop_Track()
 *
 * @param tile the water/shore tile that floods
 */
void TileLoop_Water(TileIndex tile)
{
	if (IsTileType(tile, MP_WATER)) AmbientSoundEffect(tile);

	if (IsNonFloodingWaterTile(tile)) return;

	switch (GetFloodingBehaviour(tile)) {
		case FLOOD_ACTIVE: {
			int non_water_neighbours = 0;
			for (Direction dir = DIR_BEGIN; dir < DIR_END; dir++) {
				TileIndex dest = tile + TileOffsByDir(dir);
				if (!IsValidTile(dest)) continue;
				/* do not try to flood water tiles - increases performance a lot */
				if (IsTileType(dest, MP_WATER)) continue;

				non_water_neighbours++;

				/* TREE_GROUND_SHORE is the sign of a previous flood. */
				if (IsTileType(dest, MP_TREES) && GetTreeGround(dest) == TREE_GROUND_SHORE) continue;
				if (IsTileType(dest, MP_OBJECT) && (GetObjectEffectiveFoundationType(dest) != OEFT_NONE || GetObjectGroundType(dest) == OBJECT_GROUND_SHORE)) continue;

				int z_dest;
				Slope slope_dest = GetFoundationSlope(dest, &z_dest) & ~SLOPE_HALFTILE_MASK & ~SLOPE_STEEP;
				if (z_dest > 0) continue;

				if (!HasBit(_flood_from_dirs[slope_dest], ReverseDir(dir))) continue;

				DoFloodTile(dest);
			}
			if (non_water_neighbours == 0 && IsTileType(tile, MP_WATER)) SetNonFloodingWaterTile(tile, true);
			break;
		}

		case FLOOD_DRYUP: {
			Slope slope_here = GetFoundationSlope(tile) & ~SLOPE_HALFTILE_MASK & ~SLOPE_STEEP;
			for (uint dir : SetBitIterator(_flood_from_dirs[slope_here])) {
				TileIndex dest = tile + TileOffsByDir((Direction)dir);
				if (dest >= Map::Size()) continue;

				FloodingBehaviour dest_behaviour = GetFloodingBehaviour(dest);
				if ((dest_behaviour == FLOOD_ACTIVE) || (dest_behaviour == FLOOD_PASSIVE)) return;
			}
			DoDryUp(tile);
			break;
		}

		default: return;
	}
}

void ConvertGroundTilesIntoWaterTiles()
{
	int z;

	for (TileIndex tile = 0; tile < MapSize(); ++tile) {
		Slope slope = GetTileSlope(tile, &z);
		if (IsTileType(tile, MP_CLEAR) && z == 0) {
			/* Make both water for tiles at level 0
			 * and make shore, as that looks much better
			 * during the generation. */
			switch (slope) {
				case SLOPE_FLAT:
					MakeSea(tile);
					break;

				case SLOPE_N:
				case SLOPE_E:
				case SLOPE_S:
				case SLOPE_W:
					MakeShore(tile);
					break;

				default:
					for (uint dir : SetBitIterator(_flood_from_dirs[slope & ~SLOPE_STEEP])) {
						TileIndex dest = TileAddByDir(tile, (Direction)dir);
						Slope slope_dest = GetTileSlope(dest) & ~SLOPE_STEEP;
						if (slope_dest == SLOPE_FLAT || IsSlopeWithOneCornerRaised(slope_dest) || IsTileType(dest, MP_VOID)) {
							MakeShore(tile);
							break;
						}
					}
					break;
			}
		}
	}
}

static TrackStatus GetTileTrackStatus_Water(TileIndex tile, TransportType mode, uint sub_mode, DiagDirection side)
{
	static const TrackBits coast_tracks[] = {TRACK_BIT_NONE, TRACK_BIT_RIGHT, TRACK_BIT_UPPER, TRACK_BIT_NONE, TRACK_BIT_LEFT, TRACK_BIT_NONE, TRACK_BIT_NONE,
		TRACK_BIT_NONE, TRACK_BIT_LOWER, TRACK_BIT_NONE, TRACK_BIT_NONE, TRACK_BIT_NONE, TRACK_BIT_NONE, TRACK_BIT_NONE, TRACK_BIT_NONE, TRACK_BIT_NONE};

	TrackBits ts;

	if (mode != TRANSPORT_WATER) return 0;

	switch (GetWaterTileType(tile)) {
		case WATER_TILE_CLEAR: ts = IsTileFlat(tile) ? TRACK_BIT_ALL : TRACK_BIT_NONE; break;
		case WATER_TILE_COAST: ts = coast_tracks[GetTileSlope(tile) & 0xF]; break;
		case WATER_TILE_LOCK:  ts = DiagDirToDiagTrackBits(GetLockDirection(tile)); break;
		case WATER_TILE_DEPOT: ts = AxisToTrackBits(GetShipDepotAxis(tile)); break;
		default: return 0;
	}
	if (TileX(tile) == 0) {
		/* NE border: remove tracks that connects NE tile edge */
		ts &= ~(TRACK_BIT_X | TRACK_BIT_UPPER | TRACK_BIT_RIGHT);
	}
	if (TileY(tile) == 0) {
		/* NW border: remove tracks that connects NW tile edge */
		ts &= ~(TRACK_BIT_Y | TRACK_BIT_LEFT | TRACK_BIT_UPPER);
	}
	return CombineTrackStatus(TrackBitsToTrackdirBits(ts), TRACKDIR_BIT_NONE);
}

static bool ClickTile_Water(TileIndex tile)
{
	if (GetWaterTileType(tile) == WATER_TILE_DEPOT) {
		ShowDepotWindow(GetShipDepotNorthTile(tile), VEH_SHIP);
		return true;
	}
	return false;
}

static void ChangeTileOwner_Water(TileIndex tile, Owner old_owner, Owner new_owner)
{
	if (!IsTileOwner(tile, old_owner)) return;

	bool is_lock_middle = IsLock(tile) && GetLockPart(tile) == LOCK_PART_MIDDLE;

	/* No need to dirty company windows here, we'll redraw the whole screen anyway. */
	if (is_lock_middle) Company::Get(old_owner)->infrastructure.water -= 3 * LOCK_DEPOT_TILE_FACTOR; // Lock has three parts.
	if (new_owner != INVALID_OWNER) {
		if (is_lock_middle) Company::Get(new_owner)->infrastructure.water += 3 * LOCK_DEPOT_TILE_FACTOR; // Lock has three parts.
		/* Only subtract from the old owner here if the new owner is valid,
		 * otherwise we clear ship depots and canal water below. */
		if (GetWaterClass(tile) == WATER_CLASS_CANAL && !is_lock_middle) {
			Company::Get(old_owner)->infrastructure.water--;
			Company::Get(new_owner)->infrastructure.water++;
		}
		if (IsShipDepot(tile)) {
			Company::Get(old_owner)->infrastructure.water -= LOCK_DEPOT_TILE_FACTOR;
			Company::Get(new_owner)->infrastructure.water += LOCK_DEPOT_TILE_FACTOR;
		}

		SetTileOwner(tile, new_owner);
		return;
	}

	/* Remove depot */
	if (IsShipDepot(tile)) DoCommand(tile, 0, 0, DC_EXEC | DC_BANKRUPT, CMD_LANDSCAPE_CLEAR);

	/* Set owner of canals and locks ... and also canal under dock there was before.
	 * Check if the new owner after removing depot isn't OWNER_WATER. */
	if (IsTileOwner(tile, old_owner)) {
		if (GetWaterClass(tile) == WATER_CLASS_CANAL && !is_lock_middle) Company::Get(old_owner)->infrastructure.water--;
		SetTileOwner(tile, OWNER_NONE);
	}
}

static VehicleEnterTileStatus VehicleEnter_Water(Vehicle *v, TileIndex tile, int x, int y)
{
	return VETSB_CONTINUE;
}

static CommandCost TerraformTile_Water(TileIndex tile, DoCommandFlag flags, int z_new, Slope tileh_new)
{
	/* Canals can't be terraformed */
	if (IsWaterTile(tile) && IsCanal(tile)) return_cmd_error(STR_ERROR_MUST_DEMOLISH_CANAL_FIRST);

	return DoCommand(tile, 0, 0, flags, CMD_LANDSCAPE_CLEAR);
}


extern const TileTypeProcs _tile_type_water_procs = {
	DrawTile_Water,           // draw_tile_proc
	GetSlopePixelZ_Water,     // get_slope_z_proc
	ClearTile_Water,          // clear_tile_proc
	nullptr,                     // add_accepted_cargo_proc
	GetTileDesc_Water,        // get_tile_desc_proc
	GetTileTrackStatus_Water, // get_tile_track_status_proc
	ClickTile_Water,          // click_tile_proc
	nullptr,                     // animate_tile_proc
	TileLoop_Water,           // tile_loop_proc
	ChangeTileOwner_Water,    // change_tile_owner_proc
	nullptr,                     // add_produced_cargo_proc
	VehicleEnter_Water,       // vehicle_enter_tile_proc
	GetFoundation_Water,      // get_foundation_proc
	TerraformTile_Water,      // terraform_tile_proc
};<|MERGE_RESOLUTION|>--- conflicted
+++ resolved
@@ -1161,13 +1161,11 @@
 		case MP_TREES:
 			return (GetTreeGround(tile) == TREE_GROUND_SHORE ? FLOOD_DRYUP : FLOOD_NONE);
 
-<<<<<<< HEAD
 		case MP_OBJECT:
 			return (GetObjectGroundType(tile) == OBJECT_GROUND_SHORE ? FLOOD_DRYUP : ((GetWaterClass(tile) == WATER_CLASS_SEA) ? FLOOD_ACTIVE : FLOOD_NONE));
-=======
+
 		case MP_VOID:
 			return FLOOD_ACTIVE;
->>>>>>> 0b2567d8
 
 		default:
 			return FLOOD_NONE;
@@ -1358,7 +1356,7 @@
 			Slope slope_here = GetFoundationSlope(tile) & ~SLOPE_HALFTILE_MASK & ~SLOPE_STEEP;
 			for (uint dir : SetBitIterator(_flood_from_dirs[slope_here])) {
 				TileIndex dest = tile + TileOffsByDir((Direction)dir);
-				if (dest >= Map::Size()) continue;
+				if (dest >= MapSize()) continue;
 
 				FloodingBehaviour dest_behaviour = GetFloodingBehaviour(dest);
 				if ((dest_behaviour == FLOOD_ACTIVE) || (dest_behaviour == FLOOD_PASSIVE)) return;
