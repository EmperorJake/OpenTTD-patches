--- conflicted
+++ resolved
@@ -458,7 +458,7 @@
 		/* Loop finding all station tiles */
 		TileArea ta(TileXY(this->rect.left, this->rect.top), TileXY(this->rect.right, this->rect.bottom));
 		this->station_tiles = 0;
-		TILE_AREA_LOOP(tile, ta) {
+		for (TileIndex tile : ta) {
 			if (!IsTileType(tile, MP_STATION) || GetStationIndex(tile) != this->index) continue;
 			this->station_tiles++;
 		}
@@ -469,12 +469,8 @@
 
 	/* Loop finding all station tiles */
 	TileArea ta(TileXY(this->rect.left, this->rect.top), TileXY(this->rect.right, this->rect.bottom));
-<<<<<<< HEAD
 	this->station_tiles = 0;
-	TILE_AREA_LOOP(tile, ta) {
-=======
 	for (TileIndex tile : ta) {
->>>>>>> 86741ad4
 		if (!IsTileType(tile, MP_STATION) || GetStationIndex(tile) != this->index) continue;
 
 		this->station_tiles++;
