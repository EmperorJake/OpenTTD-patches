/*
 * This file is part of OpenTTD.
 * OpenTTD is free software; you can redistribute it and/or modify it under the terms of the GNU General Public License as published by the Free Software Foundation, version 2.
 * OpenTTD is distributed in the hope that it will be useful, but WITHOUT ANY WARRANTY; without even the implied warranty of MERCHANTABILITY or FITNESS FOR A PARTICULAR PURPOSE.
 * See the GNU General Public License for more details. You should have received a copy of the GNU General Public License along with OpenTTD. If not, see <http://www.gnu.org/licenses/>.
 */

/** @file airport_gui.cpp The GUI for airports. */

#include "stdafx.h"
#include "economy_func.h"
#include "window_gui.h"
#include "station_gui.h"
#include "terraform_gui.h"
#include "sound_func.h"
#include "window_func.h"
#include "strings_func.h"
#include "viewport_func.h"
#include "company_func.h"
#include "tilehighlight_func.h"
#include "company_base.h"
#include "station_type.h"
#include "newgrf_airport.h"
#include "newgrf_callbacks.h"
#include "widgets/dropdown_type.h"
#include "core/geometry_func.hpp"
#include "hotkeys.h"
#include "vehicle_func.h"
#include "gui.h"
#include "zoom_func.h"

#include "widgets/airport_widget.h"

#include "safeguards.h"


static AirportClassID _selected_airport_class; ///< the currently visible airport class
static int _selected_airport_index;            ///< the index of the selected airport in the current class or -1
static byte _selected_airport_layout;          ///< selected airport layout number.

static void ShowBuildAirportPicker(Window *parent);

SpriteID GetCustomAirportSprite(const AirportSpec *as, byte layout);

void CcBuildAirport(const CommandCost &result, TileIndex tile, uint32 p1, uint32 p2, uint64 p3, uint32 cmd)
{
	if (result.Failed()) return;

	if (_settings_client.sound.confirm) SndPlayTileFx(SND_1F_CONSTRUCTION_OTHER, tile);
	if (!_settings_client.gui.persistent_buildingtools) ResetObjectToPlace();
}

/**
 * Place an airport.
 * @param tile Position to put the new airport.
 */
static void PlaceAirport(TileIndex tile)
{
	if (_selected_airport_index == -1) return;
	uint32 p2 = _ctrl_pressed;
	SB(p2, 16, 16, INVALID_STATION); // no station to join

	uint32 p1 = AirportClass::Get(_selected_airport_class)->GetSpec(_selected_airport_index)->GetIndex();
	p1 |= _selected_airport_layout << 8;
	CommandContainer cmdcont = NewCommandContainerBasic(tile, p1, p2, CMD_BUILD_AIRPORT | CMD_MSG(STR_ERROR_CAN_T_BUILD_AIRPORT_HERE), CcBuildAirport);
	ShowSelectStationIfNeeded(cmdcont, TileArea(tile, _thd.size.x / TILE_SIZE, _thd.size.y / TILE_SIZE));
}

/** Airport build toolbar window handler. */
struct BuildAirToolbarWindow : Window {
	int last_user_action; // Last started user action.

	BuildAirToolbarWindow(WindowDesc *desc, WindowNumber window_number) : Window(desc)
	{
		this->InitNested(window_number);
		this->OnInvalidateData();
		if (_settings_client.gui.link_terraform_toolbar) ShowTerraformToolbar(this);
		this->last_user_action = INVALID_WID_AT;
	}

	void Close([[maybe_unused]] int data = 0) override
	{
		if (this->IsWidgetLowered(WID_AT_AIRPORT)) SetViewportCatchmentStation(nullptr, true);
		if (_settings_client.gui.link_terraform_toolbar) CloseWindowById(WC_SCEN_LAND_GEN, 0, false);
		this->Window::Close();
	}

	/**
	 * Some data on this window has become invalid.
	 * @param data Information about the changed data.
	 * @param gui_scope Whether the call is done from GUI scope. You may not do everything when not in GUI scope. See #InvalidateWindowData() for details.
	 */
	void OnInvalidateData([[maybe_unused]] int data = 0, [[maybe_unused]] bool gui_scope = true) override
	{
		if (!gui_scope) return;

		bool can_build = CanBuildVehicleInfrastructure(VEH_AIRCRAFT);
		this->SetWidgetDisabledState(WID_AT_AIRPORT, !can_build);
		if (!can_build) {
			CloseWindowById(WC_BUILD_STATION, TRANSPORT_AIR);

			/* Show in the tooltip why this button is disabled. */
			this->GetWidget<NWidgetCore>(WID_AT_AIRPORT)->SetToolTip(STR_TOOLBAR_DISABLED_NO_VEHICLE_AVAILABLE);
		} else {
			this->GetWidget<NWidgetCore>(WID_AT_AIRPORT)->SetToolTip(STR_TOOLBAR_AIRCRAFT_BUILD_AIRPORT_TOOLTIP);
		}
	}

	void OnClick([[maybe_unused]] Point pt, int widget, [[maybe_unused]] int click_count) override
	{
		switch (widget) {
			case WID_AT_AIRPORT:
				if (HandlePlacePushButton(this, WID_AT_AIRPORT, SPR_CURSOR_AIRPORT, HT_RECT)) {
					ShowBuildAirportPicker(this);
					this->last_user_action = widget;
				}
				break;

			case WID_AT_DEMOLISH:
				HandlePlacePushButton(this, WID_AT_DEMOLISH, ANIMCURSOR_DEMOLISH, HT_RECT | HT_DIAGONAL);
				this->last_user_action = widget;
				break;

			default: break;
		}
	}


	void OnPlaceObject([[maybe_unused]] Point pt, TileIndex tile) override
	{
		switch (this->last_user_action) {
			case WID_AT_AIRPORT:
				PlaceAirport(tile);
				break;

			case WID_AT_DEMOLISH:
				PlaceProc_DemolishArea(tile);
				break;

			default: NOT_REACHED();
		}
	}

	void OnPlaceDrag(ViewportPlaceMethod select_method, [[maybe_unused]] ViewportDragDropSelectionProcess select_proc, [[maybe_unused]] Point pt) override
	{
		VpSelectTilesWithMethod(pt.x, pt.y, select_method);
	}

	void OnPlaceMouseUp([[maybe_unused]] ViewportPlaceMethod select_method, ViewportDragDropSelectionProcess select_proc, [[maybe_unused]] Point pt, TileIndex start_tile, TileIndex end_tile) override
	{
		if (pt.x != -1 && select_proc == DDSP_DEMOLISH_AREA) {
			GUIPlaceProcDragXY(select_proc, start_tile, end_tile);
		}
	}

	void OnPlaceObjectAbort() override
	{
		if (this->IsWidgetLowered(WID_AT_AIRPORT)) SetViewportCatchmentStation(nullptr, true);

		this->RaiseButtons();

		CloseWindowById(WC_BUILD_STATION, TRANSPORT_AIR);
		CloseWindowById(WC_SELECT_STATION, 0);
	}

	static HotkeyList hotkeys;
};

/**
 * Handler for global hotkeys of the BuildAirToolbarWindow.
 * @param hotkey Hotkey
 * @return ES_HANDLED if hotkey was accepted.
 */
static EventState AirportToolbarGlobalHotkeys(int hotkey)
{
	if (_game_mode != GM_NORMAL) return ES_NOT_HANDLED;
	Window *w = ShowBuildAirToolbar();
	if (w == nullptr) return ES_NOT_HANDLED;
	return w->OnHotkey(hotkey);
}

static Hotkey airtoolbar_hotkeys[] = {
	Hotkey('1', "airport", WID_AT_AIRPORT),
	Hotkey('2', "demolish", WID_AT_DEMOLISH),
	HOTKEY_LIST_END
};
HotkeyList BuildAirToolbarWindow::hotkeys("airtoolbar", airtoolbar_hotkeys, AirportToolbarGlobalHotkeys);

static const NWidgetPart _nested_air_toolbar_widgets[] = {
	NWidget(NWID_HORIZONTAL),
		NWidget(WWT_CLOSEBOX, COLOUR_DARK_GREEN),
		NWidget(WWT_CAPTION, COLOUR_DARK_GREEN), SetDataTip(STR_TOOLBAR_AIRCRAFT_CAPTION, STR_TOOLTIP_WINDOW_TITLE_DRAG_THIS),
		NWidget(WWT_STICKYBOX, COLOUR_DARK_GREEN),
	EndContainer(),
	NWidget(NWID_HORIZONTAL),
		NWidget(WWT_IMGBTN, COLOUR_DARK_GREEN, WID_AT_AIRPORT), SetFill(0, 1), SetMinimalSize(42, 22), SetDataTip(SPR_IMG_AIRPORT, STR_TOOLBAR_AIRCRAFT_BUILD_AIRPORT_TOOLTIP),
		NWidget(WWT_PANEL, COLOUR_DARK_GREEN), SetMinimalSize(4, 22), SetFill(1, 1), EndContainer(),
		NWidget(WWT_IMGBTN, COLOUR_DARK_GREEN, WID_AT_DEMOLISH), SetFill(0, 1), SetMinimalSize(22, 22), SetDataTip(SPR_IMG_DYNAMITE, STR_TOOLTIP_DEMOLISH_BUILDINGS_ETC),
	EndContainer(),
};

static WindowDesc _air_toolbar_desc(
	WDP_ALIGN_TOOLBAR, "toolbar_air", 0, 0,
	WC_BUILD_TOOLBAR, WC_NONE,
	WDF_CONSTRUCTION,
	std::begin(_nested_air_toolbar_widgets), std::end(_nested_air_toolbar_widgets),
	&BuildAirToolbarWindow::hotkeys
);

/**
 * Open the build airport toolbar window
 *
 * If the terraform toolbar is linked to the toolbar, that window is also opened.
 *
 * @return newly opened airport toolbar, or nullptr if the toolbar could not be opened.
 */
Window *ShowBuildAirToolbar()
{
	if (!Company::IsValidID(_local_company)) return nullptr;

	CloseWindowByClass(WC_BUILD_TOOLBAR);
	return AllocateWindowDescFront<BuildAirToolbarWindow>(&_air_toolbar_desc, TRANSPORT_AIR);
}

class BuildAirportWindow : public PickerWindowBase {
	SpriteID preview_sprite; ///< Cached airport preview sprite.
	int line_height;
	Scrollbar *vscroll;

	/** Build a dropdown list of available airport classes */
	static DropDownList BuildAirportClassDropDown()
	{
		DropDownList list;

<<<<<<< HEAD
		for (uint i = 0; AirportClass::IsClassIDValid((AirportClassID)i); i++) {
			list.emplace_back(new DropDownListStringItem(AirportClass::Get((AirportClassID)i)->name, i, false));
=======
		for (uint i = 0; i < AirportClass::GetClassCount(); i++) {
			list.push_back(std::make_unique<DropDownListStringItem>(AirportClass::Get((AirportClassID)i)->name, i, false));
>>>>>>> 37f84b73
		}

		return list;
	}

public:
	BuildAirportWindow(WindowDesc *desc, Window *parent) : PickerWindowBase(desc, parent)
	{
		this->CreateNestedTree();

		this->vscroll = this->GetScrollbar(WID_AP_SCROLLBAR);
		this->vscroll->SetCapacity(5);
		this->vscroll->SetPosition(0);

		this->FinishInitNested(TRANSPORT_AIR);

		this->SetWidgetLoweredState(WID_AP_BTN_DONTHILIGHT, !_settings_client.gui.station_show_coverage);
		this->SetWidgetLoweredState(WID_AP_BTN_DOHILIGHT, _settings_client.gui.station_show_coverage);
		this->OnInvalidateData();

		/* Ensure airport class is valid (changing NewGRFs). */
		_selected_airport_class = Clamp(_selected_airport_class, APC_BEGIN, (AirportClassID)(AirportClass::GetClassCount() - 1));
		const AirportClass *ac = AirportClass::Get(_selected_airport_class);
		this->vscroll->SetCount(ac->GetSpecCount());

		/* Ensure the airport index is valid for this class (changing NewGRFs). */
		_selected_airport_index = Clamp(_selected_airport_index, -1, ac->GetSpecCount() - 1);

		/* Only when no valid airport was selected, we want to select the first airport. */
		bool selectFirstAirport = true;
		if (_selected_airport_index != -1) {
			const AirportSpec *as = ac->GetSpec(_selected_airport_index);
			if (as->IsAvailable()) {
				/* Ensure the airport layout is valid. */
				_selected_airport_layout = Clamp(_selected_airport_layout, 0, as->num_table - 1);
				selectFirstAirport = false;
				this->UpdateSelectSize();
			}
		}

		if (selectFirstAirport) this->SelectFirstAvailableAirport(true);
	}

	void Close([[maybe_unused]] int data = 0) override
	{
		CloseWindowById(WC_SELECT_STATION, 0);
		this->PickerWindowBase::Close();
	}

	void SetStringParameters(int widget) const override
	{
		switch (widget) {
			case WID_AP_CLASS_DROPDOWN:
				SetDParam(0, AirportClass::Get(_selected_airport_class)->name);
				break;

			case WID_AP_LAYOUT_NUM:
				SetDParam(0, STR_EMPTY);
				if (_selected_airport_index != -1) {
					const AirportSpec *as = AirportClass::Get(_selected_airport_class)->GetSpec(_selected_airport_index);
					StringID string = GetAirportTextCallback(as, _selected_airport_layout, CBID_AIRPORT_LAYOUT_NAME);
					if (string != STR_UNDEFINED) {
						SetDParam(0, string);
					} else if (as->num_table > 1) {
						SetDParam(0, STR_STATION_BUILD_AIRPORT_LAYOUT_NAME);
						SetDParam(1, _selected_airport_layout + 1);
					}
				}
				break;

			default: break;
		}
	}

	void UpdateWidgetSize(int widget, Dimension *size, [[maybe_unused]] const Dimension &padding, [[maybe_unused]] Dimension *fill, [[maybe_unused]] Dimension *resize) override
	{
		switch (widget) {
			case WID_AP_CLASS_DROPDOWN: {
				Dimension d = {0, 0};
				for (uint i = 0; i < AirportClass::GetClassCount(); i++) {
					d = maxdim(d, GetStringBoundingBox(AirportClass::Get((AirportClassID)i)->name));
				}
				d.width += padding.width;
				d.height += padding.height;
				*size = maxdim(*size, d);
				break;
			}

			case WID_AP_AIRPORT_LIST: {
				for (int i = 0; i < NUM_AIRPORTS; i++) {
					const AirportSpec *as = AirportSpec::Get(i);
					if (!as->enabled) continue;

					size->width = std::max(size->width, GetStringBoundingBox(as->name).width + padding.width);
				}

				this->line_height = FONT_HEIGHT_NORMAL + padding.height;
				size->height = 5 * this->line_height;
				break;
			}

			case WID_AP_AIRPORT_SPRITE:
				for (int i = 0; i < NUM_AIRPORTS; i++) {
					const AirportSpec *as = AirportSpec::Get(i);
					if (!as->enabled) continue;
					for (byte layout = 0; layout < as->num_table; layout++) {
						SpriteID sprite = GetCustomAirportSprite(as, layout);
						if (sprite != 0) {
							Dimension d = GetSpriteSize(sprite);
							d.width += WidgetDimensions::scaled.framerect.Horizontal();
							d.height += WidgetDimensions::scaled.framerect.Vertical();
							*size = maxdim(d, *size);
						}
					}
				}
				break;

			case WID_AP_EXTRA_TEXT:
				for (int i = NEW_AIRPORT_OFFSET; i < NUM_AIRPORTS; i++) {
					const AirportSpec *as = AirportSpec::Get(i);
					if (!as->enabled) continue;
					for (byte layout = 0; layout < as->num_table; layout++) {
						StringID string = GetAirportTextCallback(as, layout, CBID_AIRPORT_ADDITIONAL_TEXT);
						if (string == STR_UNDEFINED) continue;

						Dimension d = GetStringMultiLineBoundingBox(string, *size);
						*size = maxdim(d, *size);
					}
				}
				break;

			default: break;
		}
	}

	void DrawWidget(const Rect &r, int widget) const override
	{
		switch (widget) {
			case WID_AP_AIRPORT_LIST: {
				Rect row = r.WithHeight(this->line_height).Shrink(WidgetDimensions::scaled.bevel);
				Rect text = r.WithHeight(this->line_height).Shrink(WidgetDimensions::scaled.matrix);
				AirportClass *apclass = AirportClass::Get(_selected_airport_class);
				for (uint i = this->vscroll->GetPosition(); this->vscroll->IsVisible(i) && i < apclass->GetSpecCount(); i++) {
					const AirportSpec *as = apclass->GetSpec(i);
					if (!as->IsAvailable()) {
						GfxFillRect(row, PC_BLACK, FILLRECT_CHECKER);
					}
					DrawString(text, as->name, ((int)i == _selected_airport_index) ? TC_WHITE : TC_BLACK);
					row = row.Translate(0, this->line_height);
					text = text.Translate(0, this->line_height);
				}
				break;
			}

			case WID_AP_AIRPORT_SPRITE:
				if (this->preview_sprite != 0) {
					Dimension d = GetSpriteSize(this->preview_sprite);
					DrawSprite(this->preview_sprite, COMPANY_SPRITE_COLOUR(_local_company), CenterBounds(r.left, r.right, d.width), CenterBounds(r.top, r.bottom, d.height));
				}
				break;

			case WID_AP_EXTRA_TEXT:
				if (_selected_airport_index != -1) {
					const AirportSpec *as = AirportClass::Get(_selected_airport_class)->GetSpec(_selected_airport_index);
					StringID string = GetAirportTextCallback(as, _selected_airport_layout, CBID_AIRPORT_ADDITIONAL_TEXT);
					if (string != STR_UNDEFINED) {
						DrawStringMultiLine(r.left, r.right, r.top, r.bottom, string, TC_BLACK);
					}
				}
				break;
		}
	}

	void OnPaint() override
	{
		this->DrawWidgets();

		Rect r = this->GetWidget<NWidgetBase>(WID_AP_ACCEPTANCE)->GetCurrentRect();
		int top = r.top + WidgetDimensions::scaled.vsep_normal;

		if (_selected_airport_index != -1) {
			const AirportSpec *as = AirportClass::Get(_selected_airport_class)->GetSpec(_selected_airport_index);
			int rad = (_settings_game.station.modified_catchment ? as->catchment : (uint)CA_UNMODIFIED) + _settings_game.station.catchment_increase;

			/* only show the station (airport) noise, if the noise option is activated */
			if (_settings_game.economy.station_noise_level) {
				/* show the noise of the selected airport */
				SetDParam(0, as->noise_level);
				DrawString(r.left, r.right, top, STR_STATION_BUILD_NOISE);
				top += FONT_HEIGHT_NORMAL + WidgetDimensions::scaled.vsep_normal;
			}

			if (_settings_game.economy.infrastructure_maintenance) {
				Money monthly = _price[PR_INFRASTRUCTURE_AIRPORT] * as->maintenance_cost >> 3;
				SetDParam(0, monthly * 12);
				DrawString(r.left, r.right, top, STR_STATION_BUILD_INFRASTRUCTURE_COST);
				top += FONT_HEIGHT_NORMAL + WidgetDimensions::scaled.vsep_normal;
			}

			/* strings such as 'Size' and 'Coverage Area' */
			top = DrawStationCoverageAreaText(r.left, r.right, top, SCT_ALL, rad, false) + WidgetDimensions::scaled.vsep_normal;
			top = DrawStationCoverageAreaText(r.left, r.right, top, SCT_ALL, rad, true) + WidgetDimensions::scaled.vsep_normal;
		}

		/* Resize background if the window is too small.
		 * Never make the window smaller to avoid oscillating if the size change affects the acceptance.
		 * (This is the case, if making the window bigger moves the mouse into the window.) */
		if (top > r.bottom) {
			ResizeWindow(this, 0, top - r.bottom, false);
		}
	}

	void SelectOtherAirport(int airport_index)
	{
		_selected_airport_index = airport_index;
		_selected_airport_layout = 0;

		this->UpdateSelectSize();
		this->SetDirty();
	}

	void UpdateSelectSize()
	{
		if (_selected_airport_index == -1) {
			SetTileSelectSize(1, 1);
			this->DisableWidget(WID_AP_LAYOUT_DECREASE);
			this->DisableWidget(WID_AP_LAYOUT_INCREASE);
		} else {
			const AirportSpec *as = AirportClass::Get(_selected_airport_class)->GetSpec(_selected_airport_index);
			int w = as->size_x;
			int h = as->size_y;
			Direction rotation = as->rotation[_selected_airport_layout];
			if (rotation == DIR_E || rotation == DIR_W) Swap(w, h);
			SetTileSelectSize(w, h);

			this->preview_sprite = GetCustomAirportSprite(as, _selected_airport_layout);

			this->SetWidgetDisabledState(WID_AP_LAYOUT_DECREASE, _selected_airport_layout == 0);
			this->SetWidgetDisabledState(WID_AP_LAYOUT_INCREASE, _selected_airport_layout + 1 >= as->num_table);

			int rad = (_settings_game.station.modified_catchment ? as->catchment : (uint)CA_UNMODIFIED) + _settings_game.station.catchment_increase;
			if (_settings_client.gui.station_show_coverage) SetTileSelectBigSize(-rad, -rad, 2 * rad, 2 * rad);
		}
	}

	void OnClick([[maybe_unused]] Point pt, int widget, [[maybe_unused]] int click_count) override
	{
		switch (widget) {
			case WID_AP_CLASS_DROPDOWN:
				ShowDropDownList(this, BuildAirportClassDropDown(), _selected_airport_class, WID_AP_CLASS_DROPDOWN);
				break;

			case WID_AP_AIRPORT_LIST: {
				int num_clicked = this->vscroll->GetScrolledRowFromWidget(pt.y, this, widget, 0, this->line_height);
				if (num_clicked == INT_MAX) break;
				const AirportSpec *as = AirportClass::Get(_selected_airport_class)->GetSpec(num_clicked);
				if (as->IsAvailable()) this->SelectOtherAirport(num_clicked);
				break;
			}

			case WID_AP_BTN_DONTHILIGHT: case WID_AP_BTN_DOHILIGHT:
				_settings_client.gui.station_show_coverage = (widget != WID_AP_BTN_DONTHILIGHT);
				this->SetWidgetLoweredState(WID_AP_BTN_DONTHILIGHT, !_settings_client.gui.station_show_coverage);
				this->SetWidgetLoweredState(WID_AP_BTN_DOHILIGHT, _settings_client.gui.station_show_coverage);
				this->SetDirty();
				if (_settings_client.sound.click_beep) SndPlayFx(SND_15_BEEP);
				this->UpdateSelectSize();
				SetViewportCatchmentStation(nullptr, true);
				break;

			case WID_AP_LAYOUT_DECREASE:
				_selected_airport_layout--;
				this->UpdateSelectSize();
				this->SetDirty();
				break;

			case WID_AP_LAYOUT_INCREASE:
				_selected_airport_layout++;
				this->UpdateSelectSize();
				this->SetDirty();
				break;
		}
	}

	/**
	 * Select the first available airport.
	 * @param change_class If true, change the class if no airport in the current
	 *   class is available.
	 */
	void SelectFirstAvailableAirport(bool change_class)
	{
		/* First try to select an airport in the selected class. */
		AirportClass *sel_apclass = AirportClass::Get(_selected_airport_class);
		for (uint i = 0; i < sel_apclass->GetSpecCount(); i++) {
			const AirportSpec *as = sel_apclass->GetSpec(i);
			if (as->IsAvailable()) {
				this->SelectOtherAirport(i);
				return;
			}
		}
		if (change_class) {
			/* If that fails, select the first available airport
			 * from the first class where airports are available. */
			for (AirportClassID j = APC_BEGIN; j < APC_MAX; j++) {
				AirportClass *apclass = AirportClass::Get(j);
				for (uint i = 0; i < apclass->GetSpecCount(); i++) {
					const AirportSpec *as = apclass->GetSpec(i);
					if (as->IsAvailable()) {
						_selected_airport_class = j;
						this->vscroll->SetCount(apclass->GetSpecCount());
						this->SelectOtherAirport(i);
						return;
					}
				}
			}
		}
		/* If all airports are unavailable, select nothing. */
		this->SelectOtherAirport(-1);
	}

	void OnDropdownSelect(int widget, int index) override
	{
		if (widget == WID_AP_CLASS_DROPDOWN) {
			_selected_airport_class = (AirportClassID)index;
			this->vscroll->SetCount(AirportClass::Get(_selected_airport_class)->GetSpecCount());
			this->SelectFirstAvailableAirport(false);
		}
	}

	void OnRealtimeTick([[maybe_unused]] uint delta_ms) override
	{
		CheckRedrawStationCoverage(this);
	}
};

static const NWidgetPart _nested_build_airport_widgets[] = {
	NWidget(NWID_HORIZONTAL),
		NWidget(WWT_CLOSEBOX, COLOUR_DARK_GREEN),
		NWidget(WWT_CAPTION, COLOUR_DARK_GREEN), SetDataTip(STR_STATION_BUILD_AIRPORT_CAPTION, STR_TOOLTIP_WINDOW_TITLE_DRAG_THIS),
	EndContainer(),
	NWidget(WWT_PANEL, COLOUR_DARK_GREEN), SetFill(1, 0), SetPIP(2, 0, 2),
		NWidget(WWT_LABEL, COLOUR_DARK_GREEN), SetDataTip(STR_STATION_BUILD_AIRPORT_CLASS_LABEL, STR_NULL), SetFill(1, 0),
		NWidget(WWT_DROPDOWN, COLOUR_GREY, WID_AP_CLASS_DROPDOWN), SetFill(1, 0), SetDataTip(STR_JUST_STRING, STR_STATION_BUILD_AIRPORT_TOOLTIP),
		NWidget(WWT_EMPTY, COLOUR_DARK_GREEN, WID_AP_AIRPORT_SPRITE), SetFill(1, 0),
		NWidget(NWID_HORIZONTAL),
			NWidget(WWT_MATRIX, COLOUR_GREY, WID_AP_AIRPORT_LIST), SetFill(1, 0), SetMatrixDataTip(1, 5, STR_STATION_BUILD_AIRPORT_TOOLTIP), SetScrollbar(WID_AP_SCROLLBAR),
			NWidget(NWID_VSCROLLBAR, COLOUR_GREY, WID_AP_SCROLLBAR),
		EndContainer(),
		NWidget(NWID_HORIZONTAL),
			NWidget(WWT_PUSHARROWBTN, COLOUR_GREY, WID_AP_LAYOUT_DECREASE), SetMinimalSize(12, 0), SetDataTip(AWV_DECREASE, STR_NULL),
			NWidget(WWT_LABEL, COLOUR_GREY, WID_AP_LAYOUT_NUM), SetResize(1, 0), SetFill(1, 0), SetDataTip(STR_JUST_STRING1, STR_NULL),
			NWidget(WWT_PUSHARROWBTN, COLOUR_GREY, WID_AP_LAYOUT_INCREASE), SetMinimalSize(12, 0), SetDataTip(AWV_INCREASE, STR_NULL),
		EndContainer(),
		NWidget(WWT_EMPTY, COLOUR_DARK_GREEN, WID_AP_EXTRA_TEXT), SetFill(1, 0), SetMinimalSize(150, 0),
	EndContainer(),
	/* Bottom panel. */
	NWidget(WWT_PANEL, COLOUR_DARK_GREEN, WID_AP_BOTTOMPANEL),
		NWidget(WWT_LABEL, COLOUR_DARK_GREEN), SetPadding(WidgetDimensions::unscaled.framerect), SetDataTip(STR_STATION_BUILD_COVERAGE_AREA_TITLE, STR_NULL), SetFill(1, 0),
		NWidget(NWID_HORIZONTAL),
			NWidget(NWID_SPACER), SetMinimalSize(14, 0), SetFill(1, 0),
			NWidget(NWID_HORIZONTAL, NC_EQUALSIZE),
				NWidget(WWT_TEXTBTN, COLOUR_GREY, WID_AP_BTN_DONTHILIGHT), SetMinimalSize(60, 12), SetFill(1, 0),
											SetDataTip(STR_STATION_BUILD_COVERAGE_OFF, STR_STATION_BUILD_COVERAGE_AREA_OFF_TOOLTIP),
				NWidget(WWT_TEXTBTN, COLOUR_GREY, WID_AP_BTN_DOHILIGHT), SetMinimalSize(60, 12), SetFill(1, 0),
											SetDataTip(STR_STATION_BUILD_COVERAGE_ON, STR_STATION_BUILD_COVERAGE_AREA_ON_TOOLTIP),
			EndContainer(),
			NWidget(NWID_SPACER), SetMinimalSize(14, 0), SetFill(1, 0),
		EndContainer(),
		NWidget(WWT_EMPTY, COLOUR_DARK_GREEN, WID_AP_ACCEPTANCE), SetPadding(WidgetDimensions::unscaled.framerect), SetResize(0, 1), SetFill(1, 0),
	EndContainer(),
};

static WindowDesc _build_airport_desc(
	WDP_AUTO, nullptr, 0, 0,
	WC_BUILD_STATION, WC_BUILD_TOOLBAR,
	WDF_CONSTRUCTION,
	std::begin(_nested_build_airport_widgets), std::end(_nested_build_airport_widgets)
);

static void ShowBuildAirportPicker(Window *parent)
{
	new BuildAirportWindow(&_build_airport_desc, parent);
}

void InitializeAirportGui()
{
	_selected_airport_class = APC_BEGIN;
	_selected_airport_index = -1;
}<|MERGE_RESOLUTION|>--- conflicted
+++ resolved
@@ -232,13 +232,8 @@
 	{
 		DropDownList list;
 
-<<<<<<< HEAD
 		for (uint i = 0; AirportClass::IsClassIDValid((AirportClassID)i); i++) {
-			list.emplace_back(new DropDownListStringItem(AirportClass::Get((AirportClassID)i)->name, i, false));
-=======
-		for (uint i = 0; i < AirportClass::GetClassCount(); i++) {
 			list.push_back(std::make_unique<DropDownListStringItem>(AirportClass::Get((AirportClassID)i)->name, i, false));
->>>>>>> 37f84b73
 		}
 
 		return list;
