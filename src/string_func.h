--- conflicted
+++ resolved
@@ -42,28 +42,11 @@
 std::string CDECL stdstr_fmt(const char *str, ...) WARN_FORMAT(1, 2);
 std::string stdstr_vfmt(const char *str, va_list va);
 
-char *str_validate_intl(char *str, const char *last, StringValidationSettings settings);
-
-/**
- * Scans the string for valid characters and if it finds invalid ones,
- * replaces them with a question mark '?' (if not ignored)
- * @param str the string to validate
- * @param last the last valid character of str
- * @param settings the settings for the string validation.
- */
-static inline void str_validate(char *str, const char *last, StringValidationSettings settings = SVS_REPLACE_WITH_QUESTION_MARK)
-{
-	*str_validate_intl(str, last, settings) = '\0';
-}
-
-<<<<<<< HEAD
-=======
-void str_validate(char *str, const char *last, StringValidationSettings settings = SVS_REPLACE_WITH_QUESTION_MARK);
+char *str_validate(char *str, const char *last, StringValidationSettings settings = SVS_REPLACE_WITH_QUESTION_MARK);
 std::string str_validate(const std::string &str, StringValidationSettings settings = SVS_REPLACE_WITH_QUESTION_MARK);
->>>>>>> c972a63c
 void ValidateString(const char *str);
 
-void str_fix_scc_encoded(char *str, const char *last);
+const char *str_fix_scc_encoded(char *str, const char *last);
 void str_strip_colours(char *str);
 char *str_replace_wchar(char *str, const char *last, WChar find, WChar replace);
 bool strtolower(char *str);
