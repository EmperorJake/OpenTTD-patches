/* $Id$ */

/*
 * This file is part of OpenTTD.
 * OpenTTD is free software; you can redistribute it and/or modify it under the terms of the GNU General Public License as published by the Free Software Foundation, version 2.
 * OpenTTD is distributed in the hope that it will be useful, but WITHOUT ANY WARRANTY; without even the implied warranty of MERCHANTABILITY or FITNESS FOR A PARTICULAR PURPOSE.
 * See the GNU General Public License for more details. You should have received a copy of the GNU General Public License along with OpenTTD. If not, see <http://www.gnu.org/licenses/>.
 */

/** @file vehicle.cpp Base implementations of all vehicles. */

#include "stdafx.h"
#include "error.h"
#include "roadveh.h"
#include "ship.h"
#include "spritecache.h"
#include "timetable.h"
#include "viewport_func.h"
#include "news_func.h"
#include "command_func.h"
#include "company_func.h"
#include "train.h"
#include "aircraft.h"
#include "newgrf_debug.h"
#include "newgrf_sound.h"
#include "newgrf_station.h"
#include "group_gui.h"
#include "strings_func.h"
#include "zoom_func.h"
#include "date_func.h"
#include "vehicle_func.h"
#include "autoreplace_func.h"
#include "autoreplace_gui.h"
#include "station_base.h"
#include "ai/ai.hpp"
#include "depot_func.h"
#include "network/network.h"
#include "core/pool_func.hpp"
#include "economy_base.h"
#include "articulated_vehicles.h"
#include "roadstop_base.h"
#include "core/random_func.hpp"
#include "core/backup_type.hpp"
#include "infrastructure_func.h"
#include "order_backup.h"
#include "sound_func.h"
#include "effectvehicle_func.h"
#include "effectvehicle_base.h"
#include "vehiclelist.h"
#include "bridge_map.h"
#include "tunnel_map.h"
#include "depot_map.h"
#include "gamelog.h"
#include "tracerestrict.h"
#include "linkgraph/linkgraph.h"
#include "linkgraph/refresh.h"
#include "blitter/factory.hpp"
#include "tbtr_template_vehicle_func.h"
#include "string_func.h"
#include "scope_info.h"
#include "3rdparty/cpp-btree/btree_set.h"

#include "table/strings.h"

#include <algorithm>

#include "safeguards.h"

/* Number of bits in the hash to use from each vehicle coord */
static const uint GEN_HASHX_BITS = 6;
static const uint GEN_HASHY_BITS = 6;

/* Size of each hash bucket */
static const uint GEN_HASHX_BUCKET_BITS = 7;
static const uint GEN_HASHY_BUCKET_BITS = 6;

/* Compute hash for vehicle coord */
#define GEN_HASHX(x)    GB((x), GEN_HASHX_BUCKET_BITS + ZOOM_LVL_SHIFT, GEN_HASHX_BITS)
#define GEN_HASHY(y)   (GB((y), GEN_HASHY_BUCKET_BITS + ZOOM_LVL_SHIFT, GEN_HASHY_BITS) << GEN_HASHX_BITS)
#define GEN_HASH(x, y) (GEN_HASHY(y) + GEN_HASHX(x))

/* Maximum size until hash repeats */
static const int GEN_HASHX_SIZE = 1 << (GEN_HASHX_BUCKET_BITS + GEN_HASHX_BITS + ZOOM_LVL_SHIFT);
static const int GEN_HASHY_SIZE = 1 << (GEN_HASHY_BUCKET_BITS + GEN_HASHY_BITS + ZOOM_LVL_SHIFT);

/* Increments to reach next bucket in hash table */
static const int GEN_HASHX_INC = 1;
static const int GEN_HASHY_INC = 1 << GEN_HASHX_BITS;

/* Mask to wrap-around buckets */
static const uint GEN_HASHX_MASK =  (1 << GEN_HASHX_BITS) - 1;
static const uint GEN_HASHY_MASK = ((1 << GEN_HASHY_BITS) - 1) << GEN_HASHX_BITS;

VehicleID _new_vehicle_id;
uint16 _returned_refit_capacity;      ///< Stores the capacity after a refit operation.
uint16 _returned_mail_refit_capacity; ///< Stores the mail capacity after a refit operation (Aircraft only).


/** The pool with all our precious vehicles. */
VehiclePool _vehicle_pool("Vehicle");
INSTANTIATE_POOL_METHODS(Vehicle)

static btree::btree_set<Vehicle *> _vehicles_to_pay_repair;
static btree::btree_set<Vehicle *> _vehicles_to_sell;

/**
 * Determine shared bounds of all sprites.
 * @param [out] bounds Shared bounds.
 */
Rect16 VehicleSpriteSeq::GetBounds() const
{
	Rect16 bounds;
	bounds.left = bounds.top = bounds.right = bounds.bottom = 0;
	for (uint i = 0; i < this->count; ++i) {
		const Sprite *spr = GetSprite(this->seq[i].sprite, ST_NORMAL);
		if (i == 0) {
			bounds.left = spr->x_offs;
			bounds.top  = spr->y_offs;
			bounds.right  = spr->width  + spr->x_offs - 1;
			bounds.bottom = spr->height + spr->y_offs - 1;
		} else {
			if (spr->x_offs < bounds.left) bounds.left = spr->x_offs;
			if (spr->y_offs < bounds.top)  bounds.top  = spr->y_offs;
			int right  = spr->width  + spr->x_offs - 1;
			int bottom = spr->height + spr->y_offs - 1;
			if (right  > bounds.right)  bounds.right  = right;
			if (bottom > bounds.bottom) bounds.bottom = bottom;
		}
	}
	return bounds;
}

/**
 * Draw the sprite sequence.
 * @param x X position
 * @param y Y position
 * @param default_pal Vehicle palette
 * @param force_pal Whether to ignore individual palettes, and draw everything with \a default_pal.
 */
void VehicleSpriteSeq::Draw(int x, int y, PaletteID default_pal, bool force_pal) const
{
	for (uint i = 0; i < this->count; ++i) {
		PaletteID pal = force_pal || !this->seq[i].pal ? default_pal : this->seq[i].pal;
		DrawSprite(this->seq[i].sprite, pal, x, y);
	}
}

/**
 * Function to tell if a vehicle needs to be autorenewed
 * @param *c The vehicle owner
 * @param use_renew_setting Should the company renew setting be considered?
 * @return true if the vehicle is old enough for replacement
 */
bool Vehicle::NeedsAutorenewing(const Company *c, bool use_renew_setting) const
{
	/* We can always generate the Company pointer when we have the vehicle.
	 * However this takes time and since the Company pointer is often present
	 * when this function is called then it's faster to pass the pointer as an
	 * argument rather than finding it again. */
	assert(c == Company::Get(this->owner));

	if (use_renew_setting && !c->settings.engine_renew) return false;
	if (this->age - this->max_age < (c->settings.engine_renew_months * 30)) return false;

	/* Only engines need renewing */
	if (this->type == VEH_TRAIN && !Train::From(this)->IsEngine()) return false;

	return true;
}

/**
 * Service a vehicle and all subsequent vehicles in the consist
 *
 * @param *v The vehicle or vehicle chain being serviced
 */
void VehicleServiceInDepot(Vehicle *v)
{
	assert(v != NULL);
	const Engine *e = Engine::Get(v->engine_type);
	if (v->type == VEH_TRAIN) {
		if (v->Next() != NULL) VehicleServiceInDepot(v->Next());
		if (!(Train::From(v)->IsEngine()) && !(Train::From(v)->IsRearDualheaded())) return;
		ClrBit(Train::From(v)->flags, VRF_NEED_REPAIR);
		ClrBit(Train::From(v)->flags, VRF_HAS_HIT_RV);
		Train::From(v)->critical_breakdown_count = 0;
		const RailVehicleInfo *rvi = &e->u.rail;
		v->vcache.cached_max_speed = rvi->max_speed;
		if (Train::From(v)->IsFrontEngine()) {
			Train::From(v)->ConsistChanged(CCF_REFIT);
			CLRBITS(Train::From(v)->flags, (1 << VRF_BREAKDOWN_BRAKING) | VRF_IS_BROKEN );
		}
	} else if (v->type == VEH_ROAD) {
		RoadVehicle::From(v)->critical_breakdown_count = 0;
	}
	v->vehstatus &= ~VS_AIRCRAFT_BROKEN;
	SetWindowDirty(WC_VEHICLE_DETAILS, v->index); // ensure that last service date and reliability are updated

	do {
		v->date_of_last_service = _date;
		if (_settings_game.vehicle.pay_for_repair && v->breakdowns_since_last_service) {
			_vehicles_to_pay_repair.insert(v);
		} else {
			v->breakdowns_since_last_service = 0;
		}
		v->reliability = v->GetEngine()->reliability;
		/* Prevent vehicles from breaking down directly after exiting the depot. */
		v->breakdown_chance = 0;
		v->breakdown_ctr = 0;
		v = v->Next();
	} while (v != NULL && v->HasEngineType());
}

/**
 * Check if the vehicle needs to go to a depot in near future (if a opportunity presents itself) for service or replacement.
 *
 * @see NeedsAutomaticServicing()
 * @return true if the vehicle should go to a depot if a opportunity presents itself.
 */
bool Vehicle::NeedsServicing() const
{
	/* Stopped or crashed vehicles will not move, as such making unmovable
	 * vehicles to go for service is lame. */
	if (this->vehstatus & (VS_STOPPED | VS_CRASHED)) return false;

	/* Are we ready for the next service cycle? */
	const Company *c = Company::Get(this->owner);
	if ((this->ServiceIntervalIsPercent() ?
			(this->reliability >= this->GetEngine()->reliability * (100 - this->service_interval) / 100) :
			(this->date_of_last_service + this->service_interval >= _date))
			&& !(this->type == VEH_TRAIN && HasBit(Train::From(this)->flags, VRF_NEED_REPAIR))
			&& !(this->type == VEH_ROAD && RoadVehicle::From(this)->critical_breakdown_count > 0)) {
		return false;
	}

	/* If we're servicing anyway, because we have not disabled servicing when
	 * there are no breakdowns or we are playing with breakdowns, bail out. */
	if (!_settings_game.order.no_servicing_if_no_breakdowns ||
			_settings_game.difficulty.vehicle_breakdowns != 0) {
		return true;
	}

	/* Is vehicle old and renewing is enabled */
	if (this->NeedsAutorenewing(c, true)) {
		return true;
	}

	/* Test whether there is some pending autoreplace.
	 * Note: We do this after the service-interval test.
	 * There are a lot more reasons for autoreplace to fail than we can test here reasonably. */
	bool pending_replace = false;
	Money needed_money = c->settings.engine_renew_money;
	if (needed_money > c->money) return false;

	for (const Vehicle *v = this; v != NULL; v = (v->type == VEH_TRAIN) ? Train::From(v)->GetNextUnit() : NULL) {
		bool replace_when_old = false;
		EngineID new_engine = EngineReplacementForCompany(c, v->engine_type, v->group_id, &replace_when_old);

		/* Check engine availability */
		if (new_engine == INVALID_ENGINE || !HasBit(Engine::Get(new_engine)->company_avail, v->owner)) continue;
		/* Is the vehicle old if we are not always replacing? */
		if (replace_when_old && !v->NeedsAutorenewing(c, false)) continue;

		/* Check refittability */
		CargoTypes available_cargo_types, union_mask;
		GetArticulatedRefitMasks(new_engine, true, &union_mask, &available_cargo_types);
		/* Is there anything to refit? */
		if (union_mask != 0) {
			CargoID cargo_type;
			/* We cannot refit to mixed cargoes in an automated way */
			if (IsArticulatedVehicleCarryingDifferentCargoes(v, &cargo_type)) continue;

			/* Did the old vehicle carry anything? */
			if (cargo_type != CT_INVALID) {
				/* We can't refit the vehicle to carry the cargo we want */
				if (!HasBit(available_cargo_types, cargo_type)) continue;
			}
		}

		/* Check money.
		 * We want 2*(the price of the new vehicle) without looking at the value of the vehicle we are going to sell. */
		pending_replace = true;
		needed_money += 2 * Engine::Get(new_engine)->GetCost();
		if (needed_money > c->money) return false;
	}

	return pending_replace;
}

/**
 * Checks if the current order should be interrupted for a service-in-depot order.
 * @see NeedsServicing()
 * @return true if the current order should be interrupted.
 */
bool Vehicle::NeedsAutomaticServicing() const
{
	if (this->HasDepotOrder()) return false;
	if (this->current_order.IsType(OT_LOADING)) return false;
	if (this->current_order.IsType(OT_LOADING_ADVANCE)) return false;
	if (this->current_order.IsType(OT_GOTO_DEPOT) && this->current_order.GetDepotOrderType() != ODTFB_SERVICE) return false;
	return NeedsServicing();
}

uint Vehicle::Crash(bool flooded)
{
	assert((this->vehstatus & VS_CRASHED) == 0);
	assert(this->Previous() == NULL); // IsPrimaryVehicle fails for free-wagon-chains

	uint pass = 0;
	/* Stop the vehicle. */
	if (this->IsPrimaryVehicle()) this->vehstatus |= VS_STOPPED;
	/* crash all wagons, and count passengers */
	for (Vehicle *v = this; v != NULL; v = v->Next()) {
		/* We do not transfer reserver cargo back, so TotalCount() instead of StoredCount() */
		if (IsCargoInClass(v->cargo_type, CC_PASSENGERS)) pass += v->cargo.TotalCount();
		v->vehstatus |= VS_CRASHED;
		v->MarkAllViewportsDirty();
	}

	this->ClearSeparation();
	if (HasBit(this->vehicle_flags, VF_TIMETABLE_SEPARATION)) ClrBit(this->vehicle_flags, VF_TIMETABLE_STARTED);

	/* Dirty some windows */
	InvalidateWindowClassesData(GetWindowClassForVehicleType(this->type), 0);
	SetWindowWidgetDirty(WC_VEHICLE_VIEW, this->index, WID_VV_START_STOP);
	SetWindowDirty(WC_VEHICLE_DETAILS, this->index);
	SetWindowDirty(WC_VEHICLE_DEPOT, this->tile);

	delete this->cargo_payment;
	assert(this->cargo_payment == NULL); // cleared by ~CargoPayment

	return RandomRange(pass + 1); // Randomise deceased passengers.
}

/**
 * Get whether a the vehicle should be drawn (i.e. if it isn't hidden, or it is in a tunnel but being shown transparently)
 * @return whether to show vehicle
 */
bool Vehicle::IsDrawn() const
{
	return !(HasBit(this->subtype, GVSF_VIRTUAL)) && (!(this->vehstatus & VS_HIDDEN) ||
			(IsTransparencySet(TO_TUNNELS) &&
				((this->type == VEH_TRAIN && Train::From(this)->track == TRACK_BIT_WORMHOLE) ||
				(this->type == VEH_ROAD && RoadVehicle::From(this)->state == RVSB_WORMHOLE))));
}

/**
 * Displays a "NewGrf Bug" error message for a engine, and pauses the game if not networking.
 * @param engine The engine that caused the problem
 * @param part1  Part 1 of the error message, taking the grfname as parameter 1
 * @param part2  Part 2 of the error message, taking the engine as parameter 2
 * @param bug_type Flag to check and set in grfconfig
 * @param critical Shall the "OpenTTD might crash"-message be shown when the player tries to unpause?
 */
void ShowNewGrfVehicleError(EngineID engine, StringID part1, StringID part2, GRFBugs bug_type, bool critical)
{
	const Engine *e = Engine::Get(engine);
	GRFConfig *grfconfig = GetGRFConfig(e->GetGRFID());

	/* Missing GRF. Nothing useful can be done in this situation. */
	if (grfconfig == NULL) return;

	if (!HasBit(grfconfig->grf_bugs, bug_type)) {
		SetBit(grfconfig->grf_bugs, bug_type);
		SetDParamStr(0, grfconfig->GetName());
		SetDParam(1, engine);
		ShowErrorMessage(part1, part2, WL_CRITICAL);
		if (!_networking) DoCommand(0, critical ? PM_PAUSED_ERROR : PM_PAUSED_NORMAL, 1, DC_EXEC, CMD_PAUSE);
	}

	/* debug output */
	char buffer[512];

	SetDParamStr(0, grfconfig->GetName());
	GetString(buffer, part1, lastof(buffer));
	DEBUG(grf, 0, "%s", buffer + 3);

	SetDParam(1, engine);
	GetString(buffer, part2, lastof(buffer));
	DEBUG(grf, 0, "%s", buffer + 3);
}

/**
 * Logs a bug in GRF and shows a warning message if this
 * is for the first time this happened.
 * @param u first vehicle of chain
 */
void VehicleLengthChanged(const Vehicle *u)
{
	/* show a warning once for each engine in whole game and once for each GRF after each game load */
	const Engine *engine = u->GetEngine();
	uint32 grfid = engine->grf_prop.grffile->grfid;
	GRFConfig *grfconfig = GetGRFConfig(grfid);
	if (GamelogGRFBugReverse(grfid, engine->grf_prop.local_id) || !HasBit(grfconfig->grf_bugs, GBUG_VEH_LENGTH)) {
		ShowNewGrfVehicleError(u->engine_type, STR_NEWGRF_BROKEN, STR_NEWGRF_BROKEN_VEHICLE_LENGTH, GBUG_VEH_LENGTH, true);
	}
}

/**
 * Vehicle constructor.
 * @param type Type of the new vehicle.
 */
Vehicle::Vehicle(VehicleType type)
{
	this->type               = type;
	this->coord.left         = INVALID_COORD;
	this->group_id           = DEFAULT_GROUP;
	this->fill_percent_te_id = INVALID_TE_ID;
	this->first              = this;
	this->colourmap          = PAL_NONE;
	this->cargo_age_counter  = 1;
	this->last_station_visited = INVALID_STATION;
	this->last_loading_station = INVALID_STATION;
	this->cur_image_valid_dir  = INVALID_DIR;
}

/**
 * Get a value for a vehicle's random_bits.
 * @return A random value from 0 to 255.
 */
byte VehicleRandomBits()
{
	return GB(Random(), 0, 8);
}

/* Size of the hash, 6 = 64 x 64, 7 = 128 x 128. Larger sizes will (in theory) reduce hash
 * lookup times at the expense of memory usage. */
const int HASH_BITS = 7;
const int HASH_SIZE = 1 << HASH_BITS;
const int HASH_MASK = HASH_SIZE - 1;
const int TOTAL_HASH_SIZE = 1 << (HASH_BITS * 2);
const int TOTAL_HASH_MASK = TOTAL_HASH_SIZE - 1;

/* Resolution of the hash, 0 = 1*1 tile, 1 = 2*2 tiles, 2 = 4*4 tiles, etc.
 * Profiling results show that 0 is fastest. */
const int HASH_RES = 0;

static Vehicle *_vehicle_tile_hash[TOTAL_HASH_SIZE];

static Vehicle *VehicleFromTileHash(int xl, int yl, int xu, int yu, void *data, VehicleFromPosProc *proc, bool find_first)
{
	for (int y = yl; ; y = (y + (1 << HASH_BITS)) & (HASH_MASK << HASH_BITS)) {
		for (int x = xl; ; x = (x + 1) & HASH_MASK) {
			Vehicle *v = _vehicle_tile_hash[(x + y) & TOTAL_HASH_MASK];
			for (; v != NULL; v = v->hash_tile_next) {
				Vehicle *a = proc(v, data);
				if (find_first && a != NULL) return a;
			}
			if (x == xu) break;
		}
		if (y == yu) break;
	}

	return NULL;
}


/**
 * Helper function for FindVehicleOnPos/HasVehicleOnPos.
 * @note Do not call this function directly!
 * @param x    The X location on the map
 * @param y    The Y location on the map
 * @param data Arbitrary data passed to proc
 * @param proc The proc that determines whether a vehicle will be "found".
 * @param find_first Whether to return on the first found or iterate over
 *                   all vehicles
 * @return the best matching or first vehicle (depending on find_first).
 */
static Vehicle *VehicleFromPosXY(int x, int y, void *data, VehicleFromPosProc *proc, bool find_first)
{
	const int COLL_DIST = 6;

	/* Hash area to scan is from xl,yl to xu,yu */
	int xl = GB((x - COLL_DIST) / TILE_SIZE, HASH_RES, HASH_BITS);
	int xu = GB((x + COLL_DIST) / TILE_SIZE, HASH_RES, HASH_BITS);
	int yl = GB((y - COLL_DIST) / TILE_SIZE, HASH_RES, HASH_BITS) << HASH_BITS;
	int yu = GB((y + COLL_DIST) / TILE_SIZE, HASH_RES, HASH_BITS) << HASH_BITS;

	return VehicleFromTileHash(xl, yl, xu, yu, data, proc, find_first);
}

/**
 * Find a vehicle from a specific location. It will call proc for ALL vehicles
 * on the tile and YOU must make SURE that the "best one" is stored in the
 * data value and is ALWAYS the same regardless of the order of the vehicles
 * where proc was called on!
 * When you fail to do this properly you create an almost untraceable DESYNC!
 * @note The return value of proc will be ignored.
 * @note Use this when you have the intention that all vehicles
 *       should be iterated over.
 * @param x    The X location on the map
 * @param y    The Y location on the map
 * @param data Arbitrary data passed to proc
 * @param proc The proc that determines whether a vehicle will be "found".
 */
void FindVehicleOnPosXY(int x, int y, void *data, VehicleFromPosProc *proc)
{
	VehicleFromPosXY(x, y, data, proc, false);
}

/**
 * Checks whether a vehicle in on a specific location. It will call proc for
 * vehicles until it returns non-NULL.
 * @note Use FindVehicleOnPosXY when you have the intention that all vehicles
 *       should be iterated over.
 * @param x    The X location on the map
 * @param y    The Y location on the map
 * @param data Arbitrary data passed to proc
 * @param proc The proc that determines whether a vehicle will be "found".
 * @return True if proc returned non-NULL.
 */
bool HasVehicleOnPosXY(int x, int y, void *data, VehicleFromPosProc *proc)
{
	return VehicleFromPosXY(x, y, data, proc, true) != NULL;
}

/**
 * Helper function for FindVehicleOnPos/HasVehicleOnPos.
 * @note Do not call this function directly!
 * @param tile The location on the map
 * @param data Arbitrary data passed to \a proc.
 * @param proc The proc that determines whether a vehicle will be "found".
 * @param find_first Whether to return on the first found or iterate over
 *                   all vehicles
 * @return the best matching or first vehicle (depending on find_first).
 */
static Vehicle *VehicleFromPos(TileIndex tile, void *data, VehicleFromPosProc *proc, bool find_first)
{
	int x = GB(TileX(tile), HASH_RES, HASH_BITS);
	int y = GB(TileY(tile), HASH_RES, HASH_BITS) << HASH_BITS;

	Vehicle *v = _vehicle_tile_hash[(x + y) & TOTAL_HASH_MASK];
	for (; v != NULL; v = v->hash_tile_next) {
		if (v->tile != tile) continue;

		Vehicle *a = proc(v, data);
		if (find_first && a != NULL) return a;
	}

	return NULL;
}

/**
 * Find a vehicle from a specific location. It will call \a proc for ALL vehicles
 * on the tile and YOU must make SURE that the "best one" is stored in the
 * data value and is ALWAYS the same regardless of the order of the vehicles
 * where proc was called on!
 * When you fail to do this properly you create an almost untraceable DESYNC!
 * @note The return value of \a proc will be ignored.
 * @note Use this function when you have the intention that all vehicles
 *       should be iterated over.
 * @param tile The location on the map
 * @param data Arbitrary data passed to \a proc.
 * @param proc The proc that determines whether a vehicle will be "found".
 */
void FindVehicleOnPos(TileIndex tile, void *data, VehicleFromPosProc *proc)
{
	VehicleFromPos(tile, data, proc, false);
}

/**
 * Checks whether a vehicle is on a specific location. It will call \a proc for
 * vehicles until it returns non-NULL.
 * @note Use #FindVehicleOnPos when you have the intention that all vehicles
 *       should be iterated over.
 * @param tile The location on the map
 * @param data Arbitrary data passed to \a proc.
 * @param proc The \a proc that determines whether a vehicle will be "found".
 * @return True if proc returned non-NULL.
 */
bool HasVehicleOnPos(TileIndex tile, void *data, VehicleFromPosProc *proc)
{
	return VehicleFromPos(tile, data, proc, true) != NULL;
}

/**
 * Callback that returns 'real' vehicles lower or at height \c *(int*)data .
 * @param v Vehicle to examine.
 * @param data Pointer to height data.
 * @return \a v if conditions are met, else \c NULL.
 */
static Vehicle *EnsureNoVehicleProcZ(Vehicle *v, void *data)
{
	int z = *(int*)data;

	if (v->type == VEH_DISASTER || (v->type == VEH_AIRCRAFT && v->subtype == AIR_SHADOW)) return NULL;
	if (v->z_pos > z) return NULL;

	return v;
}

/**
 * Ensure there is no vehicle at the ground at the given position.
 * @param tile Position to examine.
 * @return Succeeded command (ground is free) or failed command (a vehicle is found).
 */
CommandCost EnsureNoVehicleOnGround(TileIndex tile)
{
	int z = GetTileMaxPixelZ(tile);

	/* Value v is not safe in MP games, however, it is used to generate a local
	 * error message only (which may be different for different machines).
	 * Such a message does not affect MP synchronisation.
	 */
	Vehicle *v = VehicleFromPos(tile, &z, &EnsureNoVehicleProcZ, true);
	if (v != NULL) return_cmd_error(STR_ERROR_TRAIN_IN_THE_WAY + v->type);
	return CommandCost();
}

<<<<<<< HEAD
/**
 * Callback that returns 'real' vehicles lower or at height \c *(int*)data, for road vehicles.
 * @param v Vehicle to examine.
 * @param data Pointer to height data.
 * @return \a v if conditions are met, else \c NULL.
 */
static Vehicle *EnsureNoRoadVehicleProcZ(Vehicle *v, void *data)
{
	int z = *(int*)data;

	if (v->type != VEH_ROAD) return NULL;
	if (v->z_pos > z) return NULL;

	return v;
}

/**
 * Ensure there is no road vehicle at the ground at the given position.
 * @param tile Position to examine.
 * @return Succeeded command (ground is free) or failed command (a vehicle is found).
 */
CommandCost EnsureNoRoadVehicleOnGround(TileIndex tile)
{
	int z = GetTileMaxPixelZ(tile);

	/* Value v is not safe in MP games, however, it is used to generate a local
	 * error message only (which may be different for different machines).
	 * Such a message does not affect MP synchronisation.
	 */
	Vehicle *v = VehicleFromPos(tile, &z, &EnsureNoRoadVehicleProcZ, true);
	if (v != NULL) return_cmd_error(STR_ERROR_ROAD_VEHICLE_IN_THE_WAY);
	return CommandCost();
}
=======
struct GetVehicleTunnelBridgeProcData {
	const Vehicle *v;
	TileIndex t;
	bool across_only;
};
>>>>>>> 77362b82

/** Procedure called for every vehicle found in tunnel/bridge in the hash map */
static Vehicle *GetVehicleTunnelBridgeProc(Vehicle *v, void *data)
{
	const GetVehicleTunnelBridgeProcData *info = (GetVehicleTunnelBridgeProcData*) data;
	if (v->type != VEH_TRAIN && v->type != VEH_ROAD && v->type != VEH_SHIP) return NULL;
	if (v == info->v) return NULL;

	if (v->type == VEH_TRAIN && info->across_only && IsBridge(info->t)) {
		TrackBits vehicle_track = Train::From(v)->track;
		if (!(vehicle_track & TRACK_BIT_WORMHOLE) && !(GetAcrossBridgePossibleTrackBits(info->t) & vehicle_track)) return NULL;
	}

	return v;
}

/**
 * Finds vehicle in tunnel / bridge
 * @param tile first end
 * @param endtile second end
 * @param ignore Ignore this vehicle when searching
 * @param across_only Only find vehicles which are passing across the bridge/tunnel or on connecting bridge head track pieces
 * @return Succeeded command (if tunnel/bridge is free) or failed command (if a vehicle is using the tunnel/bridge).
 */
CommandCost TunnelBridgeIsFree(TileIndex tile, TileIndex endtile, const Vehicle *ignore, bool across_only)
{
	/* Value v is not safe in MP games, however, it is used to generate a local
	 * error message only (which may be different for different machines).
	 * Such a message does not affect MP synchronisation.
	 */
	GetVehicleTunnelBridgeProcData data;
	data.v = ignore;
	data.t = tile;
	data.across_only = across_only;
	Vehicle *v = VehicleFromPos(tile, &data, &GetVehicleTunnelBridgeProc, true);
	if (v == NULL) {
		data.t = endtile;
		v = VehicleFromPos(endtile, &data, &GetVehicleTunnelBridgeProc, true);
	}

	if (v != NULL) return_cmd_error(STR_ERROR_TRAIN_IN_THE_WAY + v->type);
	return CommandCost();
}

static Vehicle *EnsureNoTrainOnTrackProc(Vehicle *v, void *data)
{
	TrackBits rail_bits = *(TrackBits *)data;

	if (v->type != VEH_TRAIN) return NULL;

	Train *t = Train::From(v);
	if (rail_bits & TRACK_BIT_WORMHOLE) {
		if (t->track & TRACK_BIT_WORMHOLE) return v;
		rail_bits &= ~TRACK_BIT_WORMHOLE;
	} else if (t->track & TRACK_BIT_WORMHOLE) {
		return NULL;
	}
	if ((t->track != rail_bits) && !TracksOverlap(t->track | rail_bits)) return NULL;

	return v;
}

/**
 * Tests if a vehicle interacts with the specified track bits.
 * All track bits interact except parallel #TRACK_BIT_HORZ or #TRACK_BIT_VERT.
 *
 * @param tile The tile.
 * @param track_bits The track bits.
 * @return \c true if no train that interacts, is found. \c false if a train is found.
 */
CommandCost EnsureNoTrainOnTrackBits(TileIndex tile, TrackBits track_bits)
{
	/* Value v is not safe in MP games, however, it is used to generate a local
	 * error message only (which may be different for different machines).
	 * Such a message does not affect MP synchronisation.
	 */
	Vehicle *v = VehicleFromPos(tile, &track_bits, &EnsureNoTrainOnTrackProc, true);
	if (v != NULL) return_cmd_error(STR_ERROR_TRAIN_IN_THE_WAY + v->type);
	return CommandCost();
}

static void UpdateVehicleTileHash(Vehicle *v, bool remove)
{
	Vehicle **old_hash = v->hash_tile_current;
	Vehicle **new_hash;

	if (remove) {
		new_hash = NULL;
	} else {
		int x = GB(TileX(v->tile), HASH_RES, HASH_BITS);
		int y = GB(TileY(v->tile), HASH_RES, HASH_BITS) << HASH_BITS;
		new_hash = &_vehicle_tile_hash[(x + y) & TOTAL_HASH_MASK];
	}

	if (old_hash == new_hash) return;

	/* Remove from the old position in the hash table */
	if (old_hash != NULL) {
		if (v->hash_tile_next != NULL) v->hash_tile_next->hash_tile_prev = v->hash_tile_prev;
		*v->hash_tile_prev = v->hash_tile_next;
	}

	/* Insert vehicle at beginning of the new position in the hash table */
	if (new_hash != NULL) {
		v->hash_tile_next = *new_hash;
		if (v->hash_tile_next != NULL) v->hash_tile_next->hash_tile_prev = &v->hash_tile_next;
		v->hash_tile_prev = new_hash;
		*new_hash = v;
	}

	/* Remember current hash position */
	v->hash_tile_current = new_hash;
}

static Vehicle *_vehicle_viewport_hash[1 << (GEN_HASHX_BITS + GEN_HASHY_BITS)];

static void UpdateVehicleViewportHash(Vehicle *v, int x, int y)
{
	Vehicle **old_hash, **new_hash;
	int old_x = v->coord.left;
	int old_y = v->coord.top;

	new_hash = (x == INVALID_COORD) ? NULL : &_vehicle_viewport_hash[GEN_HASH(x, y)];
	old_hash = (old_x == INVALID_COORD) ? NULL : &_vehicle_viewport_hash[GEN_HASH(old_x, old_y)];

	if (old_hash == new_hash) return;

	/* remove from hash table? */
	if (old_hash != NULL) {
		if (v->hash_viewport_next != NULL) v->hash_viewport_next->hash_viewport_prev = v->hash_viewport_prev;
		*v->hash_viewport_prev = v->hash_viewport_next;
	}

	/* insert into hash table? */
	if (new_hash != NULL) {
		v->hash_viewport_next = *new_hash;
		if (v->hash_viewport_next != NULL) v->hash_viewport_next->hash_viewport_prev = &v->hash_viewport_next;
		v->hash_viewport_prev = new_hash;
		*new_hash = v;
	}
}

void ResetVehicleHash()
{
	Vehicle *v;
	FOR_ALL_VEHICLES(v) { v->hash_tile_current = NULL; }
	memset(_vehicle_viewport_hash, 0, sizeof(_vehicle_viewport_hash));
	memset(_vehicle_tile_hash, 0, sizeof(_vehicle_tile_hash));
}

void ResetVehicleColourMap()
{
	Vehicle *v;
	FOR_ALL_VEHICLES(v) { v->colourmap = PAL_NONE; }
}

/**
 * List of vehicles that should check for autoreplace this tick.
 * Mapping of vehicle -> leave depot immediately after autoreplace.
 */
typedef SmallMap<Vehicle *, bool, 4> AutoreplaceMap;
static AutoreplaceMap _vehicles_to_autoreplace;

/**
 * List of vehicles that are issued for template replacement this tick.
 * Mapping is {vehicle : leave depot after replacement}
 */
typedef SmallMap<Train *, bool, 4> TemplateReplacementMap;
static TemplateReplacementMap _vehicles_to_templatereplace;

void InitializeVehicles()
{
	_vehicles_to_autoreplace.Reset();
	ResetVehicleHash();
}

uint CountVehiclesInChain(const Vehicle *v)
{
	uint count = 0;
	do count++; while ((v = v->Next()) != NULL);
	return count;
}

/**
 * Check if a vehicle is counted in num_engines in each company struct
 * @return true if the vehicle is counted in num_engines
 */
bool Vehicle::IsEngineCountable() const
{
	if (HasBit(this->subtype, GVSF_VIRTUAL)) return false;
	switch (this->type) {
		case VEH_AIRCRAFT: return Aircraft::From(this)->IsNormalAircraft(); // don't count plane shadows and helicopter rotors
		case VEH_TRAIN:
			return !this->IsArticulatedPart() && // tenders and other articulated parts
					!Train::From(this)->IsRearDualheaded(); // rear parts of multiheaded engines
		case VEH_ROAD: return RoadVehicle::From(this)->IsFrontEngine();
		case VEH_SHIP: return true;
		default: return false; // Only count company buildable vehicles
	}
}

/**
 * Check whether Vehicle::engine_type has any meaning.
 * @return true if the vehicle has a useable engine type.
 */
bool Vehicle::HasEngineType() const
{
	switch (this->type) {
		case VEH_AIRCRAFT: return Aircraft::From(this)->IsNormalAircraft();
		case VEH_TRAIN:
		case VEH_ROAD:
		case VEH_SHIP: return true;
		default: return false;
	}
}

/**
 * Retrieves the engine of the vehicle.
 * @return Engine of the vehicle.
 * @pre HasEngineType() == true
 */
const Engine *Vehicle::GetEngine() const
{
	return Engine::Get(this->engine_type);
}

/**
 * Retrieve the NewGRF the vehicle is tied to.
 * This is the GRF providing the Action 3 for the engine type.
 * @return NewGRF associated to the vehicle.
 */
const GRFFile *Vehicle::GetGRF() const
{
	return this->GetEngine()->GetGRF();
}

/**
 * Retrieve the GRF ID of the NewGRF the vehicle is tied to.
 * This is the GRF providing the Action 3 for the engine type.
 * @return GRF ID of the associated NewGRF.
 */
uint32 Vehicle::GetGRFID() const
{
	return this->GetEngine()->GetGRFID();
}

/**
 * Handle the pathfinding result, especially the lost status.
 * If the vehicle is now lost and wasn't previously fire an
 * event to the AIs and a news message to the user. If the
 * vehicle is not lost anymore remove the news message.
 * @param path_found Whether the vehicle has a path to its destination.
 */
void Vehicle::HandlePathfindingResult(bool path_found)
{
	if (path_found) {
		/* Route found, is the vehicle marked with "lost" flag? */
		if (!HasBit(this->vehicle_flags, VF_PATHFINDER_LOST)) return;

		/* Clear the flag as the PF's problem was solved. */
		ClrBit(this->vehicle_flags, VF_PATHFINDER_LOST);
		/* Delete the news item. */
		DeleteVehicleNews(this->index, STR_NEWS_VEHICLE_IS_LOST);
		return;
	}

	/* Were we already lost? */
	if (HasBit(this->vehicle_flags, VF_PATHFINDER_LOST)) return;

	/* It is first time the problem occurred, set the "lost" flag. */
	SetBit(this->vehicle_flags, VF_PATHFINDER_LOST);
	/* Notify user about the event. */
	AI::NewEvent(this->owner, new ScriptEventVehicleLost(this->index));
	if (_settings_client.gui.lost_vehicle_warn && this->owner == _local_company) {
		SetDParam(0, this->index);
		AddVehicleAdviceNewsItem(STR_NEWS_VEHICLE_IS_LOST, this->index);
	}
}

/** Destroy all stuff that (still) needs the virtual functions to work properly */
void Vehicle::PreDestructor()
{
	if (CleaningPool()) return;

	SCOPE_INFO_FMT([this], "Vehicle::PreDestructor: %s", scope_dumper().VehicleInfo(this));

	if (Station::IsValidID(this->last_station_visited)) {
		Station *st = Station::Get(this->last_station_visited);
		st->loading_vehicles.erase(std::remove(st->loading_vehicles.begin(), st->loading_vehicles.end(), this), st->loading_vehicles.end());

		HideFillingPercent(&this->fill_percent_te_id);
		this->CancelReservation(INVALID_STATION, st);
		delete this->cargo_payment;
		assert(this->cargo_payment == NULL); // cleared by ~CargoPayment
	}

	if (this->IsEngineCountable()) {
		GroupStatistics::CountEngine(this, -1);
		if (this->IsPrimaryVehicle()) GroupStatistics::CountVehicle(this, -1);
		GroupStatistics::UpdateAutoreplace(this->owner);

		if (this->owner == _local_company) InvalidateAutoreplaceWindow(this->engine_type, this->group_id);
		DeleteGroupHighlightOfVehicle(this);
		if (this->type == VEH_TRAIN) {
			extern void DeleteTraceRestrictSlotHighlightOfVehicle(const Vehicle *v);

			DeleteTraceRestrictSlotHighlightOfVehicle(this);
		}
	}

	if (this->type == VEH_AIRCRAFT && this->IsPrimaryVehicle()) {
		Aircraft *a = Aircraft::From(this);
		Station *st = GetTargetAirportIfValid(a);
		if (st != NULL) {
			const AirportFTA *layout = st->airport.GetFTA()->layout;
			CLRBITS(st->airport.flags, layout[a->previous_pos].block | layout[a->pos].block);
		}
	}


	if (this->type == VEH_ROAD && this->IsPrimaryVehicle()) {
		RoadVehicle *v = RoadVehicle::From(this);
		if (!(v->vehstatus & VS_CRASHED) && IsInsideMM(v->state, RVSB_IN_DT_ROAD_STOP, RVSB_IN_DT_ROAD_STOP_END)) {
			/* Leave the drive through roadstop, when you have not already left it. */
			RoadStop::GetByTile(v->tile, GetRoadStopType(v->tile))->Leave(v);
		}
	}

	if (this->type == VEH_TRAIN && HasBit(Train::From(this)->flags, VRF_HAVE_SLOT)) {
		TraceRestrictRemoveVehicleFromAllSlots(this->index);
		ClrBit(Train::From(this)->flags, VRF_HAVE_SLOT);
	}

	if (this->Previous() == NULL) {
		InvalidateWindowData(WC_VEHICLE_DEPOT, this->tile);
	}

	if (this->IsPrimaryVehicle()) {
		DeleteWindowById(WC_VEHICLE_VIEW, this->index);
		DeleteWindowById(WC_VEHICLE_ORDERS, this->index);
		DeleteWindowById(WC_VEHICLE_REFIT, this->index);
		DeleteWindowById(WC_VEHICLE_DETAILS, this->index);
		DeleteWindowById(WC_VEHICLE_TIMETABLE, this->index);
		DeleteWindowById(WC_SCHDISPATCH_SLOTS, this->index);
		DeleteWindowById(WC_VEHICLE_CARGO_TYPE_LOAD_ORDERS, this->index);
		DeleteWindowById(WC_VEHICLE_CARGO_TYPE_UNLOAD_ORDERS, this->index);
		SetWindowDirty(WC_COMPANY, this->owner);
		OrderBackup::ClearVehicle(this);
	}
	InvalidateWindowClassesData(GetWindowClassForVehicleType(this->type), 0);

	this->cargo.Truncate();
	DeleteVehicleOrders(this);
	DeleteDepotHighlightOfVehicle(this);

	extern void StopGlobalFollowVehicle(const Vehicle *v);
	StopGlobalFollowVehicle(this);

	ReleaseDisastersTargetingVehicle(this->index);

	/* sometimes, eg. for disaster vehicles, when company bankrupts, when removing crashed/flooded vehicles,
	 * it may happen that vehicle chain is deleted when visible */
	if (this->IsDrawn()) this->MarkAllViewportsDirty();
}

Vehicle::~Vehicle()
{
	if (CleaningPool()) {
		this->cargo.OnCleanPool();
		return;
	}

	if (this->breakdowns_since_last_service) _vehicles_to_pay_repair.erase(this);

	if (this->type < VEH_BEGIN || this->type >= VEH_COMPANY_END) {
		/* sometimes, eg. for disaster vehicles, when company bankrupts, when removing crashed/flooded vehicles,
		 * it may happen that vehicle chain is deleted when visible.
		 * Do not redo this for vehicle types where it is done in PreDestructor(). */
		if (this->IsDrawn()) this->MarkAllViewportsDirty();
	}

	Vehicle *v = this->Next();
	this->SetNext(NULL);

	delete v;

	UpdateVehicleTileHash(this, true);
	UpdateVehicleViewportHash(this, INVALID_COORD, 0);
	DeleteVehicleNews(this->index, INVALID_STRING_ID);
	DeleteNewGRFInspectWindow(GetGrfSpecFeature(this->type), this->index);
}

/**
 * Adds a vehicle to the list of vehicles that visited a depot this tick
 * @param *v vehicle to add
 */
void VehicleEnteredDepotThisTick(Vehicle *v)
{
	/* Template Replacement Setup stuff */
	bool stayInDepot = v->current_order.GetDepotActionType();
	TemplateReplacement *tr = GetTemplateReplacementByGroupID(v->group_id);
	if (tr != NULL) {
		_vehicles_to_templatereplace[(Train*) v] = stayInDepot;
	} else {
		/* Moved the assignment for auto replacement here to prevent auto replacement
		 * from happening if template replacement is also scheduled */

		/* Vehicle should stop in the depot if it was in 'stopping' state */
		_vehicles_to_autoreplace[v] = !(v->vehstatus & VS_STOPPED);
	}

	/* We ALWAYS set the stopped state. Even when the vehicle does not plan on
	 * stopping in the depot, so we stop it to ensure that it will not reserve
	 * the path out of the depot before we might autoreplace it to a different
	 * engine. The new engine would not own the reserved path we store that we
	 * stopped the vehicle, so autoreplace can start it again */
	v->vehstatus |= VS_STOPPED;
}

/**
 * Increases the day counter for all vehicles and calls 1-day and 32-day handlers.
 * Each tick, it processes vehicles with "index % DAY_TICKS == _date_fract",
 * so each day, all vehicles are processes in DAY_TICKS steps.
 */
static void RunVehicleDayProc()
{
	if (_game_mode != GM_NORMAL) return;

	/* Run the day_proc for every DAY_TICKS vehicle starting at _date_fract. */
	Vehicle *v = NULL;
	SCOPE_INFO_FMT([&v], "RunVehicleDayProc: %s", scope_dumper().VehicleInfo(v));
	for (size_t i = _date_fract; i < Vehicle::GetPoolSize(); i += DAY_TICKS) {
		v = Vehicle::Get(i);
		if (v == NULL) continue;

		/* Call the 32-day callback if needed */
		if ((v->day_counter & 0x1F) == 0 && v->HasEngineType()) {
			uint16 callback = GetVehicleCallback(CBID_VEHICLE_32DAY_CALLBACK, 0, 0, v->engine_type, v);
			if (callback != CALLBACK_FAILED) {
				if (HasBit(callback, 0)) {
					TriggerVehicle(v, VEHICLE_TRIGGER_CALLBACK_32); // Trigger vehicle trigger 10
				}

				/* After a vehicle trigger, the graphics and properties of the vehicle could change.
				 * Note: MarkDirty also invalidates the palette, which is the meaning of bit 1. So, nothing special there. */
				if (callback != 0) v->First()->MarkDirty();

				if (callback & ~3) ErrorUnknownCallbackResult(v->GetGRFID(), CBID_VEHICLE_32DAY_CALLBACK, callback);
			}
		}

		/* This is called once per day for each vehicle, but not in the first tick of the day */
		v->OnNewDay();
	}
}

static void ShowAutoReplaceAdviceMessage(const CommandCost &res, const Vehicle *v)
{
	StringID error_message = res.GetErrorMessage();
	if (error_message == STR_ERROR_AUTOREPLACE_NOTHING_TO_DO || error_message == INVALID_STRING_ID) return;

	if (error_message == STR_ERROR_NOT_ENOUGH_CASH_REQUIRES_CURRENCY) error_message = STR_ERROR_AUTOREPLACE_MONEY_LIMIT;

	StringID message;
	if (error_message == STR_ERROR_TRAIN_TOO_LONG_AFTER_REPLACEMENT) {
		message = error_message;
	} else {
		message = STR_NEWS_VEHICLE_AUTORENEW_FAILED;
	}

	SetDParam(0, v->index);
	SetDParam(1, error_message);
	AddVehicleAdviceNewsItem(message, v->index);
}

void CallVehicleTicks()
{
	_vehicles_to_autoreplace.Clear();
	_vehicles_to_templatereplace.Clear();
	_vehicles_to_pay_repair.clear();
	_vehicles_to_sell.clear();

	if (_tick_skip_counter == 0) RunVehicleDayProc();

	{
		Station *st = nullptr;
		SCOPE_INFO_FMT([&st], "CallVehicleTicks: LoadUnloadStation: %s", scope_dumper().StationInfo(st));
		FOR_ALL_STATIONS(st) LoadUnloadStation(st);
	}

	Vehicle *v = NULL;
	SCOPE_INFO_FMT([&v], "CallVehicleTicks: %s", scope_dumper().VehicleInfo(v));
	FOR_ALL_VEHICLES(v) {
		/* Vehicle could be deleted in this tick */
		if (!v->Tick()) {
			assert(Vehicle::Get(vehicle_index) == NULL);
			continue;
		}

		assert(Vehicle::Get(vehicle_index) == v);

		switch (v->type) {
			default: break;

			case VEH_TRAIN:
				if (HasBit(Train::From(v)->flags, VRF_TOO_HEAVY)) {
					if (v->owner == _local_company) {
						SetDParam(0, v->index);
						SetDParam(1, STR_ERROR_TRAIN_TOO_HEAVY);
						AddVehicleNewsItem(STR_ERROR_TRAIN_TOO_HEAVY, NT_ADVICE, v->index);
					}
					ClrBit(Train::From(v)->flags, VRF_TOO_HEAVY);
				}
				/* FALL THROUGH */
			case VEH_ROAD:
			case VEH_AIRCRAFT:
			case VEH_SHIP: {
				Vehicle *front = v->First();

				if (v->vcache.cached_cargo_age_period != 0) {
					v->cargo_age_counter = min(v->cargo_age_counter, v->vcache.cached_cargo_age_period);
					if (--v->cargo_age_counter == 0) {
						v->cargo.AgeCargo();
						v->cargo_age_counter = v->vcache.cached_cargo_age_period;
					}
				}

				/* Do not play any sound when crashed */
				if (front->vehstatus & VS_CRASHED) continue;

				/* Do not play any sound when in depot or tunnel */
				if (v->vehstatus & VS_HIDDEN) continue;

				/* Do not play any sound when stopped */
				if ((front->vehstatus & VS_STOPPED) && (front->type != VEH_TRAIN || front->cur_speed == 0)) continue;

				/* Check vehicle type specifics */
				switch (v->type) {
					case VEH_TRAIN:
						if (Train::From(v)->IsWagon()) continue;
						break;

					case VEH_ROAD:
						if (!RoadVehicle::From(v)->IsFrontEngine()) continue;
						break;

					case VEH_AIRCRAFT:
						if (!Aircraft::From(v)->IsNormalAircraft()) continue;
						break;

					default:
						break;
				}

				v->motion_counter += front->cur_speed;
				/* Play a running sound if the motion counter passes 256 (Do we not skip sounds?) */
				if (GB(v->motion_counter, 0, 8) < front->cur_speed) PlayVehicleSound(v, VSE_RUNNING);

				/* Play an alternating running sound every 16 ticks */
				if (GB(v->tick_counter, 0, 4) == 0) {
					/* Play running sound when speed > 0 and not braking */
					bool running = (front->cur_speed > 0) && !(front->vehstatus & (VS_STOPPED | VS_TRAIN_SLOWING));
					PlayVehicleSound(v, running ? VSE_RUNNING_16 : VSE_STOPPED_16);
				}

				break;
			}
		}
	}
	v = NULL;

	/* do Template Replacement */
	Backup<CompanyByte> sell_cur_company(_current_company, FILE_LINE);
	for (Vehicle *v : _vehicles_to_sell) {
		SCOPE_INFO_FMT([v], "CallVehicleTicks: sell: %s", scope_dumper().VehicleInfo(v));
		Train *t = (v->type == VEH_TRAIN) ? Train::From(v) : nullptr;

		sell_cur_company.Change(v->owner);

		int x = v->x_pos;
		int y = v->y_pos;
		int z = v->z_pos;

		CommandCost cost = DoCommand(v->tile, v->index | (1 << 20), 0, DC_EXEC, GetCmdSellVeh(v));

		if (!cost.Succeeded()) continue;

		if (IsLocalCompany() && cost.Succeeded()) {
			if (cost.GetCost() != 0) {
				ShowCostOrIncomeAnimation(x, y, z, cost.GetCost());
			}
		}

		_vehicles_to_pay_repair.erase(v);
		if (t) _vehicles_to_templatereplace.Erase(t);
		_vehicles_to_autoreplace.Erase(v);
	}
	sell_cur_company.Restore();

	/* do Template Replacement */
	Backup<CompanyByte> tmpl_cur_company(_current_company, FILE_LINE);
	for (TemplateReplacementMap::iterator it = _vehicles_to_templatereplace.Begin(); it != _vehicles_to_templatereplace.End(); it++) {
		Train *t = it->first;

		SCOPE_INFO_FMT([t], "CallVehicleTicks: template replace: %s", scope_dumper().VehicleInfo(t));

		_vehicles_to_autoreplace.Erase(t);

		/* Store the position of the effect as the vehicle pointer will become invalid later */
		int x = t->x_pos;
		int y = t->y_pos;
		int z = t->z_pos;

		tmpl_cur_company.Change(t->owner);

		bool stayInDepot = it->second;

		it->first->vehstatus |= VS_STOPPED;
		CommandCost res = DoCommand(t->tile, t->index, stayInDepot ? 1 : 0, DC_EXEC, CMD_TEMPLATE_REPLACE_VEHICLE);

		if (res.Succeeded()) {
			VehicleID t_new = _new_vehicle_id;
			t = Train::From(Vehicle::Get(t_new));
			const Company *c = Company::Get(_current_company);
			SubtractMoneyFromCompany(CommandCost(EXPENSES_NEW_VEHICLES, (Money)c->settings.engine_renew_money));
			CommandCost res2 = DoCommand(0, t_new, 1, DC_EXEC, CMD_AUTOREPLACE_VEHICLE);
			SubtractMoneyFromCompany(CommandCost(EXPENSES_NEW_VEHICLES, -(Money)c->settings.engine_renew_money));
			if (res2.Succeeded() || res.GetCost() == 0) res.AddCost(res2);
		}

		if (!IsLocalCompany()) continue;

		if (res.Succeeded()) {
			if (res.GetCost() != 0) {
				ShowCostOrIncomeAnimation(x, y, z, res.GetCost());
			}
			continue;
		}

		ShowAutoReplaceAdviceMessage(res, t);
	}
	tmpl_cur_company.Restore();

	/* do Auto Replacement */
	Backup<CompanyByte> cur_company(_current_company, FILE_LINE);
	for (AutoreplaceMap::iterator it = _vehicles_to_autoreplace.Begin(); it != _vehicles_to_autoreplace.End(); it++) {
		v = it->first;
		/* Autoreplace needs the current company set as the vehicle owner */
		cur_company.Change(v->owner);

		if (v->type == VEH_TRAIN) {
			assert(!_vehicles_to_templatereplace.Contains(Train::From(v)));
		}

		/* Start vehicle if we stopped them in VehicleEnteredDepotThisTick()
		 * We need to stop them between VehicleEnteredDepotThisTick() and here or we risk that
		 * they are already leaving the depot again before being replaced. */
		if (it->second) v->vehstatus &= ~VS_STOPPED;

		/* Store the position of the effect as the vehicle pointer will become invalid later */
		int x = v->x_pos;
		int y = v->y_pos;
		int z = v->z_pos;

		const Company *c = Company::Get(_current_company);
		SubtractMoneyFromCompany(CommandCost(EXPENSES_NEW_VEHICLES, (Money)c->settings.engine_renew_money));
		CommandCost res = DoCommand(0, v->index, 0, DC_EXEC, CMD_AUTOREPLACE_VEHICLE);
		SubtractMoneyFromCompany(CommandCost(EXPENSES_NEW_VEHICLES, -(Money)c->settings.engine_renew_money));

		if (!IsLocalCompany()) continue;

		if (res.Succeeded()) {
			ShowCostOrIncomeAnimation(x, y, z, res.GetCost());
			continue;
		}

		ShowAutoReplaceAdviceMessage(res, v);
	}
	cur_company.Restore();

	Backup<CompanyByte> repair_cur_company(_current_company, FILE_LINE);
	for (Vehicle *v : _vehicles_to_pay_repair) {
		SCOPE_INFO_FMT([v], "CallVehicleTicks: repair: %s", scope_dumper().VehicleInfo(v));

		ExpensesType type = INVALID_EXPENSES;
		_current_company = v->owner;
		switch (v->type) {
			case VEH_AIRCRAFT:
				type = EXPENSES_AIRCRAFT_RUN;
				break;

			case VEH_TRAIN:
				type = EXPENSES_TRAIN_RUN;
				break;

			case VEH_SHIP:
				type = EXPENSES_SHIP_RUN;
				break;

			case VEH_ROAD:
				type = EXPENSES_ROADVEH_RUN;
				break;

			default:
				NOT_REACHED();
		}
		assert(type != INVALID_EXPENSES);

		Money vehicle_new_value = v->GetEngine()->GetCost();

		// The static cast is to fix compilation on (old) MSVC as the overload for OverflowSafeInt operator / is ambiguous.
		Money repair_cost = (v->breakdowns_since_last_service * vehicle_new_value / static_cast<uint>(_settings_game.vehicle.repair_cost)) + 1;
		if (v->age > v->max_age) repair_cost <<= 1;
		CommandCost cost(type, repair_cost);
		v->First()->profit_this_year -= cost.GetCost() << 8;
		SubtractMoneyFromCompany(cost);
		ShowCostOrIncomeAnimation(v->x_pos, v->y_pos, v->z_pos, cost.GetCost());
		v->breakdowns_since_last_service = 0;
	}
	repair_cur_company.Restore();
	_vehicles_to_pay_repair.clear();
}

/**
 * Add vehicle sprite for drawing to the screen.
 * @param v Vehicle to draw.
 */
static void DoDrawVehicle(const Vehicle *v)
{
	PaletteID pal = PAL_NONE;

	if (v->vehstatus & VS_DEFPAL) pal = (v->vehstatus & VS_CRASHED) ? PALETTE_CRASH : GetVehiclePalette(v);

	/* Check whether the vehicle shall be transparent due to the game state */
	bool shadowed = (v->vehstatus & (VS_SHADOW | VS_HIDDEN)) != 0;

	if (v->type == VEH_EFFECT) {
		/* Check whether the vehicle shall be transparent/invisible due to GUI settings.
		 * However, transparent smoke and bubbles look weird, so always hide them. */
		TransparencyOption to = EffectVehicle::From(v)->GetTransparencyOption();
		if (to != TO_INVALID && (IsTransparencySet(to) || IsInvisibilitySet(to))) return;
	}

	StartSpriteCombine();
	for (uint i = 0; i < v->sprite_seq.count; ++i) {
		PaletteID pal2 = v->sprite_seq.seq[i].pal;
		if (!pal2 || (v->vehstatus & VS_CRASHED)) pal2 = pal;
		AddSortableSpriteToDraw(v->sprite_seq.seq[i].sprite, pal2, v->x_pos + v->x_offs, v->y_pos + v->y_offs,
			v->x_extent, v->y_extent, v->z_extent, v->z_pos, shadowed, v->x_bb_offs, v->y_bb_offs);
	}
	EndSpriteCombine();
}

struct ViewportHashBound {
	int xl, xu, yl, yu;
};

static ViewportHashBound GetViewportHashBound(int l, int r, int t, int b) {
	int xl = (l - (70 * ZOOM_LVL_BASE)) >> (7 + ZOOM_LVL_SHIFT);
	int xu = (r                       ) >> (7 + ZOOM_LVL_SHIFT);
	/* compare after shifting instead of before, so that lower bits don't affect comparison result */
	if (xu - xl < (1 << 6)) {
		xl &= 0x3F;
		xu &= 0x3F;
	} else {
		/* scan whole hash row */
		xl = 0;
		xu = 0x3F;
	}

	int yl = (t - (70 * ZOOM_LVL_BASE)) >> (6 + ZOOM_LVL_SHIFT);
	int yu = (b                       ) >> (6 + ZOOM_LVL_SHIFT);
	/* compare after shifting instead of before, so that lower bits don't affect comparison result */
	if (yu - yl < (1 << 6)) {
		yl = (yl & 0x3F) << 6;
		yu = (yu & 0x3F) << 6;
	} else {
		/* scan whole column */
		yl = 0;
		yu = 0x3F << 6;
	}
	return { xl, xu, yl, yu };
};

/**
 * Add the vehicle sprites that should be drawn at a part of the screen.
 * @param dpi Rectangle being drawn.
 */
void ViewportAddVehicles(DrawPixelInfo *dpi)
{
	/* The bounding rectangle */
	const int l = dpi->left;
	const int r = dpi->left + dpi->width;
	const int t = dpi->top;
	const int b = dpi->top + dpi->height;

	/* The hash area to scan */
	const ViewportHashBound vhb = GetViewportHashBound(l, r, t, b);

	for (int y = vhb.yl;; y = (y + (1 << 6)) & (0x3F << 6)) {
		for (int x = vhb.xl;; x = (x + 1) & 0x3F) {
			const Vehicle *v = _vehicle_viewport_hash[x + y]; // already masked & 0xFFF

			while (v != NULL) {
				if (v->IsDrawn() &&
						l <= v->coord.right &&
						t <= v->coord.bottom &&
						r >= v->coord.left &&
						b >= v->coord.top) {
					DoDrawVehicle(v);
				}
				v = v->hash_viewport_next;
			}

			if (x == vhb.xu) break;
		}

		if (y == vhb.yu) break;
	}
}

void ViewportMapDrawVehicles(DrawPixelInfo *dpi)
{
	/* The bounding rectangle */
	const int l = dpi->left;
	const int r = dpi->left + dpi->width;
	const int t = dpi->top;
	const int b = dpi->top + dpi->height;

	/* The hash area to scan */
	const ViewportHashBound vhb = GetViewportHashBound(l, r, t, b);

	const int w = UnScaleByZoom(dpi->width, dpi->zoom);
	const int h = UnScaleByZoom(dpi->height, dpi->zoom);
	Blitter *blitter = BlitterFactory::GetCurrentBlitter();
	for (int y = vhb.yl;; y = (y + (1 << 6)) & (0x3F << 6)) {
		for (int x = vhb.xl;; x = (x + 1) & 0x3F) {
			const Vehicle *v = _vehicle_viewport_hash[x + y]; // already masked & 0xFFF

			while (v != NULL) {
				if (!(v->vehstatus & (VS_HIDDEN | VS_UNCLICKABLE)) && (v->type != VEH_EFFECT)) {
					Point pt = RemapCoords(v->x_pos, v->y_pos, v->z_pos);
					const int pixel_x = UnScaleByZoomLower(pt.x - dpi->left, dpi->zoom);
					if (IsInsideMM(pixel_x, 0, w)) {
						const int pixel_y = UnScaleByZoomLower(pt.y - dpi->top, dpi->zoom);
						if (IsInsideMM(pixel_y, 0, h))
							blitter->SetPixel(dpi->dst_ptr, pixel_x, pixel_y, PC_WHITE);
					}
				}
				v = v->hash_viewport_next;
			}

			if (x == vhb.xu) break;
		}

		if (y == vhb.yu) break;
	}
}

/**
 * Find the vehicle close to the clicked coordinates.
 * @param vp Viewport clicked in.
 * @param x  X coordinate in the viewport.
 * @param y  Y coordinate in the viewport.
 * @return Closest vehicle, or \c NULL if none found.
 */
Vehicle *CheckClickOnVehicle(const ViewPort *vp, int x, int y)
{
	Vehicle *found = NULL, *v;
	uint dist, best_dist = UINT_MAX;

	if ((uint)(x -= vp->left) >= (uint)vp->width || (uint)(y -= vp->top) >= (uint)vp->height) return NULL;

	x = ScaleByZoom(x, vp->zoom) + vp->virtual_left;
	y = ScaleByZoom(y, vp->zoom) + vp->virtual_top;

	FOR_ALL_VEHICLES(v) {
		if (((v->vehstatus & VS_UNCLICKABLE) == 0) && v->IsDrawn() &&
				x >= v->coord.left && x <= v->coord.right &&
				y >= v->coord.top && y <= v->coord.bottom) {

			dist = max(
				abs(((v->coord.left + v->coord.right) >> 1) - x),
				abs(((v->coord.top + v->coord.bottom) >> 1) - y)
			);

			if (dist < best_dist) {
				found = v;
				best_dist = dist;
			}
		}
	}

	return found;
}

/**
 * Decrease the value of a vehicle.
 * @param v %Vehicle to devaluate.
 */
void DecreaseVehicleValue(Vehicle *v)
{
	v->value -= v->value >> 8;
	SetWindowDirty(WC_VEHICLE_DETAILS, v->index);
}

/** The chances for the different types of vehicles to suffer from different types of breakdowns
 * The chance for a given breakdown type n is _breakdown_chances[vehtype][n] - _breakdown_chances[vehtype][n-1] */
static const byte _breakdown_chances[4][4] = {
	{ //Trains:
		25,  ///< 10% chance for BREAKDOWN_CRITICAL.
		51,  ///< 10% chance for BREAKDOWN_EM_STOP.
		127, ///< 30% chance for BREAKDOWN_LOW_SPEED.
		255, ///< 50% chance for BREAKDOWN_LOW_POWER.
	},
	{ //Road Vehicles:
		51,  ///< 20% chance for BREAKDOWN_CRITICAL.
		76,  ///< 10% chance for BREAKDOWN_EM_STOP.
		153, ///< 30% chance for BREAKDOWN_LOW_SPEED.
		255, ///< 40% chance for BREAKDOWN_LOW_POWER.
	},
	{ //Ships:
		51,  ///< 20% chance for BREAKDOWN_CRITICAL.
		76,  ///< 10% chance for BREAKDOWN_EM_STOP.
		178, ///< 40% chance for BREAKDOWN_LOW_SPEED.
		255, ///< 30% chance for BREAKDOWN_LOW_POWER.
	},
	{ //Aircraft:
		178, ///< 70% chance for BREAKDOWN_AIRCRAFT_SPEED.
		229, ///< 20% chance for BREAKDOWN_AIRCRAFT_DEPOT.
		255, ///< 10% chance for BREAKDOWN_AIRCRAFT_EM_LANDING.
		255, ///< Aircraft have only 3 breakdown types, so anything above 0% here will cause a crash.
	},
};

/**
 * Determine the type of breakdown a vehicle will have.
 * Results are saved in breakdown_type and breakdown_severity.
 * @param v the vehicle in question.
 * @param r the random number to use. (Note that bits 0..6 are already used)
 */
void DetermineBreakdownType(Vehicle *v, uint32 r) {
	/* if 'improved breakdowns' is off, just do the classic breakdown */
	if (!_settings_game.vehicle.improved_breakdowns) {
		v->breakdown_type = BREAKDOWN_CRITICAL;
		v->breakdown_severity = 40; //only used by aircraft (321 km/h)
		return;
	}
	byte rand = GB(r, 8, 8);
	const byte *breakdown_type_chance = _breakdown_chances[v->type];

	if (v->type == VEH_AIRCRAFT) {
		if (rand <= breakdown_type_chance[BREAKDOWN_AIRCRAFT_SPEED]) {
			v->breakdown_type = BREAKDOWN_AIRCRAFT_SPEED;
			/* all speed values here are 1/8th of the real max speed in km/h */
			byte max_speed = max(1, min(v->vcache.cached_max_speed >> 3, 255));
			byte min_speed = max(1, min(15 + (max_speed >> 2), v->vcache.cached_max_speed >> 4));
			v->breakdown_severity = min_speed + (((v->reliability + GB(r, 16, 16)) * (max_speed - min_speed)) >> 17);
		} else if (rand <= breakdown_type_chance[BREAKDOWN_AIRCRAFT_DEPOT]) {
			v->breakdown_type = BREAKDOWN_AIRCRAFT_DEPOT;
		} else if (rand <= breakdown_type_chance[BREAKDOWN_AIRCRAFT_EM_LANDING]) {
			/* emergency landings only happen when reliability < 87% */
			if (v->reliability < 0xDDDD) {
				v->breakdown_type = BREAKDOWN_AIRCRAFT_EM_LANDING;
			} else {
				/* try again */
				DetermineBreakdownType(v, Random());
			}
		} else {
			NOT_REACHED();
		}
		return;
	}

	if (rand <= breakdown_type_chance[BREAKDOWN_CRITICAL]) {
		v->breakdown_type = BREAKDOWN_CRITICAL;
	} else if (rand <= breakdown_type_chance[BREAKDOWN_EM_STOP]) {
		/* Non-front engines cannot have emergency stops */
		if (v->type == VEH_TRAIN && !(Train::From(v)->IsFrontEngine())) {
			return DetermineBreakdownType(v, Random());
		}
		v->breakdown_type = BREAKDOWN_EM_STOP;
		v->breakdown_delay >>= 2; //emergency stops don't last long (1/4 of normal)
	} else if (rand <= breakdown_type_chance[BREAKDOWN_LOW_SPEED]) {
		v->breakdown_type = BREAKDOWN_LOW_SPEED;
		/* average of random and reliability */
		uint16 rand2 = (GB(r, 16, 16) + v->reliability) >> 1;
		uint16 max_speed =
			(v->type == VEH_TRAIN) ?
			GetVehicleProperty(v, PROP_TRAIN_SPEED, RailVehInfo(v->engine_type)->max_speed) :
			(v->type == VEH_ROAD ) ?
			GetVehicleProperty(v, PROP_ROADVEH_SPEED, RoadVehInfo(v->engine_type)->max_speed) :
			(v->type == VEH_SHIP) ?
			GetVehicleProperty(v, PROP_SHIP_SPEED, ShipVehInfo(v->engine_type)->max_speed ) :
			GetVehicleProperty(v, PROP_AIRCRAFT_SPEED, AircraftVehInfo(v->engine_type)->max_speed);
		byte min_speed = min(41, max_speed >> 2);
		/* we use the min() function here because we want to use the real value of max_speed for the min_speed calculation */
		max_speed = min(max_speed, 255);
		v->breakdown_severity = Clamp((max_speed * rand2) >> 16, min_speed, max_speed);
	} else if (rand <= breakdown_type_chance[BREAKDOWN_LOW_POWER]) {
		v->breakdown_type = BREAKDOWN_LOW_POWER;
		/** within this type there are two possibilities: (50/50)
		 * power reduction (10-90%), or no power at all */
		if (GB(r, 7, 1)) {
			v->breakdown_severity = Clamp((GB(r, 16, 16) + v->reliability) >> 9, 26, 231);
		} else {
			v->breakdown_severity = 0;
		}
	} else {
		NOT_REACHED();
	}
}

void CheckVehicleBreakdown(Vehicle *v)
{
	int rel, rel_old;

	/* decrease reliability */
	v->reliability = rel = max((rel_old = v->reliability) - v->reliability_spd_dec, 0);
	if ((rel_old >> 8) != (rel >> 8)) SetWindowDirty(WC_VEHICLE_DETAILS, v->First()->index);

	if (v->breakdown_ctr != 0 || (v->First()->vehstatus & VS_STOPPED) ||
			_settings_game.difficulty.vehicle_breakdowns < 1 ||
			v->First()->cur_speed < 5 || _game_mode == GM_MENU ||
			(v->type == VEH_AIRCRAFT && ((Aircraft*)v)->state != FLYING) ||
			(v->type == VEH_TRAIN && !(Train::From(v)->IsFrontEngine()) && !_settings_game.vehicle.improved_breakdowns)) {
		return;
	}

	uint32 r = Random();

	/* increase chance of failure */
	int chance = v->breakdown_chance + 1;
	if (Chance16I(1, 25, r)) chance += 25;
	chance = min(255, chance);
	v->breakdown_chance = chance;

	if (_settings_game.vehicle.improved_breakdowns) {
		if (v->type == VEH_TRAIN && Train::From(v)->IsMultiheaded()) {
			/* Dual engines have their breakdown chances reduced to 70% of the normal value */
			chance = chance * 7 / 10;
		}
		chance *= v->First()->breakdown_chance_factor;
		chance >>= 7;
	}
	/**
	 * Chance is (1 - reliability) * breakdown_setting * breakdown_chance / 10.
	 * At 90% reliabilty, normal setting (2) and average breakdown_chance (128),
	 * a vehicle will break down (on average) every 100 days.
	 * This *should* mean that vehicles break down about as often as (or a little less than) they used to.
	 * However, because breakdowns are no longer by definition a complete stop,
	 * their impact will be significantly less.
	 */
	uint32 r1 = Random();
	if ((uint32) (0xffff - v->reliability) * _settings_game.difficulty.vehicle_breakdowns * chance > GB(r1, 0, 24) * 10) {
		uint32 r2 = Random();
		v->breakdown_ctr = GB(r1, 24, 6) + 0xF;
		v->breakdown_delay = GB(r2, 0, 7) + 0x80;
		v->breakdown_chance = 0;
		DetermineBreakdownType(v, r2);
	}
}

/**
 * Handle all of the aspects of a vehicle breakdown
 * This includes adding smoke and sounds, and ending the breakdown when appropriate.
 * @return true iff the vehicle is stopped because of a breakdown
 * @note This function always returns false for aircraft, since these never stop for breakdowns
 */
bool Vehicle::HandleBreakdown()
{
	/* Possible states for Vehicle::breakdown_ctr
	 * 0  - vehicle is running normally
	 * 1  - vehicle is currently broken down
	 * 2  - vehicle is going to break down now
	 * >2 - vehicle is counting down to the actual breakdown event */
	switch (this->breakdown_ctr) {
		case 0:
			return false;

		case 2:
			this->breakdown_ctr = 1;

			if (this->breakdowns_since_last_service != 255) {
				this->breakdowns_since_last_service++;
			}

			if (this->type == VEH_AIRCRAFT) {
				this->MarkDirty();
				assert(this->breakdown_type <= BREAKDOWN_AIRCRAFT_EM_LANDING);
				/* Aircraft just need this flag, the rest is handled elsewhere */
				this->vehstatus |= VS_AIRCRAFT_BROKEN;
				if(this->breakdown_type == BREAKDOWN_AIRCRAFT_SPEED ||
						(this->current_order.IsType(OT_GOTO_DEPOT) &&
						(this->current_order.GetDepotOrderType() & ODTFB_BREAKDOWN) &&
						GetTargetAirportIfValid(Aircraft::From(this)) != NULL)) return false;
				FindBreakdownDestination(Aircraft::From(this));
			} else if (this->type == VEH_TRAIN) {
				if (this->breakdown_type == BREAKDOWN_LOW_POWER ||
						this->First()->cur_speed <= ((this->breakdown_type == BREAKDOWN_LOW_SPEED) ? this->breakdown_severity : 0)) {
					switch (this->breakdown_type) {
						case BREAKDOWN_RV_CRASH:
							if (_settings_game.vehicle.improved_breakdowns) SetBit(Train::From(this)->flags, VRF_HAS_HIT_RV);
						/* FALL THROUGH */
						case BREAKDOWN_CRITICAL:
							if (!PlayVehicleSound(this, VSE_BREAKDOWN)) {
								bool train_or_ship = this->type == VEH_TRAIN || this->type == VEH_SHIP;
								SndPlayVehicleFx((_settings_game.game_creation.landscape != LT_TOYLAND) ?
										(train_or_ship ? SND_10_TRAIN_BREAKDOWN : SND_0F_VEHICLE_BREAKDOWN) :
										(train_or_ship ? SND_3A_COMEDY_BREAKDOWN_2 : SND_35_COMEDY_BREAKDOWN), this);
							}
							if (!(this->vehstatus & VS_HIDDEN) && !HasBit(EngInfo(this->engine_type)->misc_flags, EF_NO_BREAKDOWN_SMOKE) && this->breakdown_delay > 0) {
								EffectVehicle *u = CreateEffectVehicleRel(this, 4, 4, 5, EV_BREAKDOWN_SMOKE);
								if (u != NULL) u->animation_state = this->breakdown_delay * 2;
							}
							/* Max Speed reduction*/
							if (_settings_game.vehicle.improved_breakdowns) {
								if (!HasBit(Train::From(this)->flags, VRF_NEED_REPAIR)) {
									SetBit(Train::From(this)->flags, VRF_NEED_REPAIR);
									Train::From(this)->critical_breakdown_count = 1;
								} else if (Train::From(this)->critical_breakdown_count != 255) {
									Train::From(this)->critical_breakdown_count++;
								}
								Train::From(this->First())->ConsistChanged(CCF_TRACK);
							}
						/* FALL THROUGH */
						case BREAKDOWN_EM_STOP:
							CheckBreakdownFlags(Train::From(this->First()));
							SetBit(Train::From(this->First())->flags, VRF_BREAKDOWN_STOPPED);
							break;
						case BREAKDOWN_LOW_SPEED:
							CheckBreakdownFlags(Train::From(this->First()));
							SetBit(Train::From(this->First())->flags, VRF_BREAKDOWN_SPEED);
							break;
						case BREAKDOWN_LOW_POWER:
							SetBit(Train::From(this->First())->flags, VRF_BREAKDOWN_POWER);
							break;
						default: NOT_REACHED();
					}
					this->First()->MarkDirty();
					SetWindowDirty(WC_VEHICLE_VIEW, this->index);
					SetWindowDirty(WC_VEHICLE_DETAILS, this->index);
				} else {
					this->breakdown_ctr = 2; // wait until slowdown
					this->breakdowns_since_last_service--;
					SetBit(Train::From(this)->flags, VRF_BREAKDOWN_BRAKING);
					return false;
				}
				if ((!(this->vehstatus & VS_HIDDEN)) && (this->breakdown_type == BREAKDOWN_LOW_SPEED || this->breakdown_type == BREAKDOWN_LOW_POWER)
						&& !HasBit(EngInfo(this->engine_type)->misc_flags, EF_NO_BREAKDOWN_SMOKE)) {
					EffectVehicle *u = CreateEffectVehicleRel(this, 0, 0, 2, EV_BREAKDOWN_SMOKE); //some grey clouds to indicate a broken engine
					if (u != NULL) u->animation_state = 25;
				}
			} else {
				switch (this->breakdown_type) {
					case BREAKDOWN_CRITICAL:
						if (!PlayVehicleSound(this, VSE_BREAKDOWN)) {
							SndPlayVehicleFx((_settings_game.game_creation.landscape != LT_TOYLAND) ? SND_0F_VEHICLE_BREAKDOWN : SND_35_COMEDY_BREAKDOWN, this);
						}
						if (!(this->vehstatus & VS_HIDDEN) && !HasBit(EngInfo(this->engine_type)->misc_flags, EF_NO_BREAKDOWN_SMOKE) && this->breakdown_delay > 0) {
							EffectVehicle *u = CreateEffectVehicleRel(this, 4, 4, 5, EV_BREAKDOWN_SMOKE);
							if (u != NULL) u->animation_state = this->breakdown_delay * 2;
						}
						if (_settings_game.vehicle.improved_breakdowns) {
							if (this->type == VEH_ROAD) {
								if (RoadVehicle::From(this)->critical_breakdown_count != 255) {
									RoadVehicle::From(this)->critical_breakdown_count++;
								}
							}
						}
					/* FALL THROUGH */
					case BREAKDOWN_EM_STOP:
						this->cur_speed = 0;
						break;
					case BREAKDOWN_LOW_SPEED:
					case BREAKDOWN_LOW_POWER:
						/* do nothing */
						break;
					default: NOT_REACHED();
				}
				if ((!(this->vehstatus & VS_HIDDEN)) &&
						(this->breakdown_type == BREAKDOWN_LOW_SPEED || this->breakdown_type == BREAKDOWN_LOW_POWER)) {
					/* Some gray clouds to indicate a broken RV */
					EffectVehicle *u = CreateEffectVehicleRel(this, 0, 0, 2, EV_BREAKDOWN_SMOKE);
					if (u != NULL) u->animation_state = 25;
				}
				this->First()->MarkDirty();
				SetWindowDirty(WC_VEHICLE_VIEW, this->index);
				SetWindowDirty(WC_VEHICLE_DETAILS, this->index);
				return (this->breakdown_type == BREAKDOWN_CRITICAL || this->breakdown_type == BREAKDOWN_EM_STOP);
			}

			FALLTHROUGH;
		case 1:
			/* Aircraft breakdowns end only when arriving at the airport */
			if (this->type == VEH_AIRCRAFT) return false;

			/* For trains this function is called twice per tick, so decrease v->breakdown_delay at half the rate */
			if ((this->tick_counter & (this->type == VEH_TRAIN ? 3 : 1)) == 0) {
				if (--this->breakdown_delay == 0) {
					this->breakdown_ctr = 0;
					if (this->type == VEH_TRAIN) {
						CheckBreakdownFlags(Train::From(this->First()));
						this->First()->MarkDirty();
						SetWindowDirty(WC_VEHICLE_VIEW, this->First()->index);
					} else {
						this->MarkDirty();
						SetWindowDirty(WC_VEHICLE_VIEW, this->index);
					}
				}
			}
			return (this->breakdown_type == BREAKDOWN_CRITICAL || this->breakdown_type == BREAKDOWN_EM_STOP || this->breakdown_type == BREAKDOWN_RV_CRASH);

		default:
			if (!this->current_order.IsType(OT_LOADING)) this->breakdown_ctr--;
			return false;
	}
}

/**
 * Update age of a vehicle.
 * @param v Vehicle to update.
 */
void AgeVehicle(Vehicle *v)
{
	/* Stop if a virtual vehicle */
	if (HasBit(v->subtype, GVSF_VIRTUAL)) return;

	if (v->age < MAX_DAY) {
		v->age++;
		if (v->IsPrimaryVehicle() && v->age == VEHICLE_PROFIT_MIN_AGE + 1) GroupStatistics::VehicleReachedProfitAge(v);
	}

	if (!v->IsPrimaryVehicle() && (v->type != VEH_TRAIN || !Train::From(v)->IsEngine())) return;

	int age = v->age - v->max_age;
	if (age == DAYS_IN_LEAP_YEAR * 0 || age == DAYS_IN_LEAP_YEAR * 1 ||
			age == DAYS_IN_LEAP_YEAR * 2 || age == DAYS_IN_LEAP_YEAR * 3 || age == DAYS_IN_LEAP_YEAR * 4) {
		v->reliability_spd_dec <<= 1;
	}

	SetWindowDirty(WC_VEHICLE_DETAILS, v->index);

	/* Don't warn about non-primary or not ours vehicles or vehicles that are crashed */
	if (v->Previous() != NULL || v->owner != _local_company || (v->vehstatus & VS_CRASHED) != 0) return;

	/* Don't warn if a renew is active */
	if (Company::Get(v->owner)->settings.engine_renew && v->GetEngine()->company_avail != 0) return;

	StringID str;
	if (age == -DAYS_IN_LEAP_YEAR) {
		str = STR_NEWS_VEHICLE_IS_GETTING_OLD;
	} else if (age == 0) {
		str = STR_NEWS_VEHICLE_IS_GETTING_VERY_OLD;
	} else if (age > 0 && (age % DAYS_IN_LEAP_YEAR) == 0) {
		str = STR_NEWS_VEHICLE_IS_GETTING_VERY_OLD_AND;
	} else {
		return;
	}

	SetDParam(0, v->index);
	AddVehicleAdviceNewsItem(str, v->index);
}

/**
 * Calculates how full a vehicle is.
 * @param front The front vehicle of the consist to check.
 * @param colour The string to show depending on if we are unloading or loading
 * @return A percentage of how full the Vehicle is.
 *         Percentages are rounded towards 50%, so that 0% and 100% are only returned
 *         if the vehicle is completely empty or full.
 *         This is useful for both display and conditional orders.
 */
uint8 CalcPercentVehicleFilled(const Vehicle *front, StringID *colour)
{
	int count = 0;
	int max = 0;
	int cars = 0;
	int unloading = 0;
	bool loading = false;

	bool is_loading = front->current_order.IsType(OT_LOADING);

	/* The station may be NULL when the (colour) string does not need to be set. */
	const Station *st = Station::GetIfValid(front->last_station_visited);
	assert(colour == NULL || (st != NULL && is_loading));

	bool order_no_load = is_loading && (front->current_order.GetLoadType() & OLFB_NO_LOAD);
	bool order_full_load = is_loading && (front->current_order.GetLoadType() & OLFB_FULL_LOAD);

	/* Count up max and used */
	for (const Vehicle *v = front; v != NULL; v = v->Next()) {
		count += v->cargo.StoredCount();
		max += v->cargo_cap;
		if (v->cargo_cap != 0 && colour != NULL) {
			unloading += HasBit(v->vehicle_flags, VF_CARGO_UNLOADING) ? 1 : 0;
			loading |= !order_no_load &&
					(order_full_load || st->goods[v->cargo_type].HasRating()) &&
					!HasBit(v->vehicle_flags, VF_LOADING_FINISHED) && !HasBit(v->vehicle_flags, VF_STOP_LOADING);
			cars++;
		}
	}

	if (colour != NULL) {
		if (unloading == 0 && loading) {
			*colour = STR_PERCENT_UP;
		} else if (unloading == 0 && !loading) {
			*colour = STR_PERCENT_NONE;
		} else if (cars == unloading || !loading) {
			*colour = STR_PERCENT_DOWN;
		} else {
			*colour = STR_PERCENT_UP_DOWN;
		}
	}

	/* Train without capacity */
	if (max == 0) return 100;

	/* Return the percentage */
	if (count * 2 < max) {
		/* Less than 50%; round up, so that 0% means really empty. */
		return CeilDiv(count * 100, max);
	} else {
		/* More than 50%; round down, so that 100% means really full. */
		return (count * 100) / max;
	}
}

/**
 * Vehicle entirely entered the depot, update its status, orders, vehicle windows, service it, etc.
 * @param v Vehicle that entered a depot.
 */
void VehicleEnterDepot(Vehicle *v)
{
	/* Always work with the front of the vehicle */
	assert(v == v->First());

	switch (v->type) {
		case VEH_TRAIN: {
			Train *t = Train::From(v);
			SetWindowClassesDirty(WC_TRAINS_LIST);
			/* Clear path reservation */
			SetDepotReservation(t->tile, false);
			if (_settings_client.gui.show_track_reservation) MarkTileDirtyByTile(t->tile, ZOOM_LVL_DRAW_MAP);

			UpdateSignalsOnSegment(t->tile, INVALID_DIAGDIR, t->owner);
			t->wait_counter = 0;
			t->force_proceed = TFP_NONE;
			ClrBit(t->flags, VRF_TOGGLE_REVERSE);
			t->ConsistChanged(CCF_ARRANGE);
			t->reverse_distance = 0;
			break;
		}

		case VEH_ROAD:
			SetWindowClassesDirty(WC_ROADVEH_LIST);
			break;

		case VEH_SHIP: {
			SetWindowClassesDirty(WC_SHIPS_LIST);
			Ship *ship = Ship::From(v);
			ship->state = TRACK_BIT_DEPOT;
			ship->UpdateCache();
			ship->UpdateViewport(true, true);
			SetWindowDirty(WC_VEHICLE_DEPOT, v->tile);
			break;
		}

		case VEH_AIRCRAFT:
			SetWindowClassesDirty(WC_AIRCRAFT_LIST);
			HandleAircraftEnterHangar(Aircraft::From(v));
			break;
		default: NOT_REACHED();
	}
	SetWindowDirty(WC_VEHICLE_VIEW, v->index);

	if (v->type != VEH_TRAIN) {
		/* Trains update the vehicle list when the first unit enters the depot and calls VehicleEnterDepot() when the last unit enters.
		 * We only increase the number of vehicles when the first one enters, so we will not need to search for more vehicles in the depot */
		InvalidateWindowData(WC_VEHICLE_DEPOT, v->tile);
	}
	SetWindowDirty(WC_VEHICLE_DEPOT, v->tile);

	v->vehstatus |= VS_HIDDEN;
	v->cur_speed = 0;

	VehicleServiceInDepot(v);

	/* After a vehicle trigger, the graphics and properties of the vehicle could change. */
	TriggerVehicle(v, VEHICLE_TRIGGER_DEPOT);
	v->MarkDirty();

	if (v->current_order.IsType(OT_GOTO_DEPOT)) {
		SetWindowDirty(WC_VEHICLE_VIEW, v->index);

		const Order *real_order = v->GetOrder(v->cur_real_order_index);

		/* Test whether we are heading for this depot. If not, do nothing.
		 * Note: The target depot for nearest-/manual-depot-orders is only updated on junctions, but we want to accept every depot. */
		if ((v->current_order.GetDepotOrderType() & ODTFB_PART_OF_ORDERS) &&
				real_order != NULL && !(real_order->GetDepotActionType() & ODATFB_NEAREST_DEPOT) &&
				(v->type == VEH_AIRCRAFT ? v->current_order.GetDestination() != GetStationIndex(v->tile) : v->dest_tile != v->tile)) {
			/* We are heading for another depot, keep driving. */
			return;
		}

		if (v->current_order.GetDepotActionType() & ODATFB_SELL) {
			_vehicles_to_sell.insert(v);
			return;
		}

		if (v->current_order.IsRefit()) {
			Backup<CompanyByte> cur_company(_current_company, v->owner, FILE_LINE);
			CommandCost cost = DoCommand(v->tile, v->index, v->current_order.GetRefitCargo() | 0xFF << 8, DC_EXEC, GetCmdRefitVeh(v));
			cur_company.Restore();

			if (cost.Failed()) {
				_vehicles_to_autoreplace[v] = false;
				if (v->owner == _local_company) {
					/* Notify the user that we stopped the vehicle */
					SetDParam(0, v->index);
					AddVehicleAdviceNewsItem(STR_NEWS_ORDER_REFIT_FAILED, v->index);
				}
			} else if (cost.GetCost() != 0) {
				v->profit_this_year -= cost.GetCost() << 8;
				if (v->owner == _local_company) {
					ShowCostOrIncomeAnimation(v->x_pos, v->y_pos, v->z_pos, cost.GetCost());
				}
			}
		}

		/* Handle the ODTFB_PART_OF_ORDERS case. If there is a timetabled wait time, hold the train, otherwise skip to the next order.
		Note that if there is a only a travel_time, but no wait_time defined for the order, and the train arrives to the depot sooner as scheduled,
		he doesn't wait in it, as it would in stations. Thus, the original behaviour is maintained if there's no defined wait_time.*/
		if (v->current_order.GetDepotOrderType() & ODTFB_PART_OF_ORDERS) {
			v->DeleteUnreachedImplicitOrders();
			UpdateVehicleTimetable(v, true);
			if (v->current_order.IsWaitTimetabled() && !(v->current_order.GetDepotActionType() & ODATFB_HALT)) {
				v->current_order.MakeWaiting();
				v->current_order.SetNonStopType(ONSF_NO_STOP_AT_ANY_STATION);
				return;
			} else {
				v->IncrementImplicitOrderIndex();
			}
		}

		if (v->current_order.GetDepotActionType() & ODATFB_HALT) {
			/* Vehicles are always stopped on entering depots. Do not restart this one. */
			_vehicles_to_autoreplace[v] = false;
			/* Invalidate last_loading_station. As the link from the station
			 * before the stop to the station after the stop can't be predicted
			 * we shouldn't construct it when the vehicle visits the next stop. */
			v->last_loading_station = INVALID_STATION;
			ClrBit(v->vehicle_flags, VF_LAST_LOAD_ST_SEP);
			if (v->owner == _local_company) {
				SetDParam(0, v->index);
				AddVehicleAdviceNewsItem(STR_NEWS_TRAIN_IS_WAITING + v->type, v->index);
			}
			AI::NewEvent(v->owner, new ScriptEventVehicleWaitingInDepot(v->index));
		}
		v->current_order.MakeDummy();
	}
}


/**
 * Update the position of the vehicle. This will update the hash that tells
 *  which vehicles are on a tile.
 */
void Vehicle::UpdatePosition()
{
	UpdateVehicleTileHash(this, false);
}

/**
 * Update the vehicle on the viewport, updating the right hash and setting the
 *  new coordinates.
 * @param dirty Mark the (new and old) coordinates of the vehicle as dirty.
 */
void Vehicle::UpdateViewport(bool dirty)
{
	Rect new_coord = ConvertRect<Rect16, Rect>(this->sprite_seq_bounds);

	Point pt = RemapCoords(this->x_pos + this->x_offs, this->y_pos + this->y_offs, this->z_pos);
	new_coord.left   += pt.x;
	new_coord.top    += pt.y;
	new_coord.right  += pt.x + 2 * ZOOM_LVL_BASE;
	new_coord.bottom += pt.y + 2 * ZOOM_LVL_BASE;

	UpdateVehicleViewportHash(this, new_coord.left, new_coord.top);

	Rect old_coord = this->coord;
	this->coord = new_coord;

	if (dirty) {
		if (old_coord.left == INVALID_COORD) {
			this->MarkAllViewportsDirty();
		} else {
			::MarkAllViewportsDirty(
					min(old_coord.left,   this->coord.left),
					min(old_coord.top,    this->coord.top),
					max(old_coord.right,  this->coord.right),
					max(old_coord.bottom, this->coord.bottom),
					this->type != VEH_EFFECT ? ZOOM_LVL_END : ZOOM_LVL_DRAW_MAP
			);
		}
	}
}

/**
 * Update the position of the vehicle, and update the viewport.
 */
void Vehicle::UpdatePositionAndViewport()
{
	this->UpdatePosition();
	this->UpdateViewport(true);
}

/**
 * Marks viewports dirty where the vehicle's image is.
 */
void Vehicle::MarkAllViewportsDirty() const
{
	::MarkAllViewportsDirty(this->coord.left, this->coord.top, this->coord.right, this->coord.bottom);
}

/**
 * Get position information of a vehicle when moving one pixel in the direction it is facing
 * @param v Vehicle to move
 * @return Position information after the move
 */
GetNewVehiclePosResult GetNewVehiclePos(const Vehicle *v)
{
	static const int8 _delta_coord[16] = {
		-1,-1,-1, 0, 1, 1, 1, 0, /* x */
		-1, 0, 1, 1, 1, 0,-1,-1, /* y */
	};

	int x = v->x_pos + _delta_coord[v->direction];
	int y = v->y_pos + _delta_coord[v->direction + 8];

	GetNewVehiclePosResult gp;
	gp.x = x;
	gp.y = y;
	gp.old_tile = v->tile;
	gp.new_tile = TileVirtXY(x, y);
	return gp;
}

static const Direction _new_direction_table[] = {
	DIR_N,  DIR_NW, DIR_W,
	DIR_NE, DIR_SE, DIR_SW,
	DIR_E,  DIR_SE, DIR_S
};

Direction GetDirectionTowards(const Vehicle *v, int x, int y)
{
	int i = 0;

	if (y >= v->y_pos) {
		if (y != v->y_pos) i += 3;
		i += 3;
	}

	if (x >= v->x_pos) {
		if (x != v->x_pos) i++;
		i++;
	}

	Direction dir = v->direction;

	DirDiff dirdiff = DirDifference(_new_direction_table[i], dir);
	if (dirdiff == DIRDIFF_SAME) return dir;
	return ChangeDir(dir, dirdiff > DIRDIFF_REVERSE ? DIRDIFF_45LEFT : DIRDIFF_45RIGHT);
}

/**
 * Call the tile callback function for a vehicle entering a tile
 * @param v    Vehicle entering the tile
 * @param tile Tile entered
 * @param x    X position
 * @param y    Y position
 * @return Some meta-data over the to be entered tile.
 * @see VehicleEnterTileStatus to see what the bits in the return value mean.
 */
VehicleEnterTileStatus VehicleEnterTile(Vehicle *v, TileIndex tile, int x, int y)
{
	return _tile_type_procs[GetTileType(tile)]->vehicle_enter_tile_proc(v, tile, x, y);
}

/**
 * Initializes the structure. Vehicle unit numbers are supposed not to change after
 * struct initialization, except after each call to this->NextID() the returned value
 * is assigned to a vehicle.
 * @param type type of vehicle
 * @param owner owner of vehicles
 */
FreeUnitIDGenerator::FreeUnitIDGenerator(VehicleType type, CompanyID owner) : cache(NULL), maxid(0), curid(0)
{
	/* Find maximum */
	const Vehicle *v;
	FOR_ALL_VEHICLES(v) {
		if (v->type == type && v->owner == owner) {
			this->maxid = max<UnitID>(this->maxid, v->unitnumber);
		}
	}

	if (this->maxid == 0) return;

	/* Reserving 'maxid + 2' because we need:
	 * - space for the last item (with v->unitnumber == maxid)
	 * - one free slot working as loop terminator in FreeUnitIDGenerator::NextID() */
	this->cache = CallocT<bool>(this->maxid + 2);

	/* Fill the cache */
	FOR_ALL_VEHICLES(v) {
		if (v->type == type && v->owner == owner) {
			this->cache[v->unitnumber] = true;
		}
	}
}

/** Returns next free UnitID. Supposes the last returned value was assigned to a vehicle. */
UnitID FreeUnitIDGenerator::NextID()
{
	if (this->maxid <= this->curid) return ++this->curid;

	while (this->cache[++this->curid]) { } // it will stop, we reserved more space than needed

	return this->curid;
}

/**
 * Get an unused unit number for a vehicle (if allowed).
 * @param type Type of vehicle
 * @return A unused unit number for the given type of vehicle if it is allowed to build one, else \c UINT16_MAX.
 */
UnitID GetFreeUnitNumber(VehicleType type)
{
	/* Check whether it is allowed to build another vehicle. */
	uint max_veh;
	switch (type) {
		case VEH_TRAIN:    max_veh = _settings_game.vehicle.max_trains;   break;
		case VEH_ROAD:     max_veh = _settings_game.vehicle.max_roadveh;  break;
		case VEH_SHIP:     max_veh = _settings_game.vehicle.max_ships;    break;
		case VEH_AIRCRAFT: max_veh = _settings_game.vehicle.max_aircraft; break;
		default: NOT_REACHED();
	}

	const Company *c = Company::Get(_current_company);
	if (c->group_all[type].num_vehicle >= max_veh) return UINT16_MAX; // Currently already at the limit, no room to make a new one.

	FreeUnitIDGenerator gen(type, _current_company);

	return gen.NextID();
}


/**
 * Check whether we can build infrastructure for the given
 * vehicle type. This to disable building stations etc. when
 * you are not allowed/able to have the vehicle type yet.
 * @param type the vehicle type to check this for
 * @return true if there is any reason why you may build
 *         the infrastructure for the given vehicle type
 */
bool CanBuildVehicleInfrastructure(VehicleType type)
{
	assert(IsCompanyBuildableVehicleType(type));

	if (!Company::IsValidID(_local_company)) return false;
	if (!_settings_client.gui.disable_unsuitable_building) return true;

	UnitID max;
	switch (type) {
		case VEH_TRAIN:    max = _settings_game.vehicle.max_trains; break;
		case VEH_ROAD:     max = _settings_game.vehicle.max_roadveh; break;
		case VEH_SHIP:     max = _settings_game.vehicle.max_ships; break;
		case VEH_AIRCRAFT: max = _settings_game.vehicle.max_aircraft; break;
		default: NOT_REACHED();
	}

	/* We can build vehicle infrastructure when we may build the vehicle type */
	if (max > 0) {
		/* Can we actually build the vehicle type? */
		const Engine *e;
		FOR_ALL_ENGINES_OF_TYPE(e, type) {
			if (HasBit(e->company_avail, _local_company)) return true;
		}
		return false;
	}

	/* We should be able to build infrastructure when we have the actual vehicle type */
	const Vehicle *v;
	FOR_ALL_VEHICLES(v) {
		if (v->owner == _local_company && v->type == type) return true;
	}

	return false;
}


/**
 * Determines the #LiveryScheme for a vehicle.
 * @param engine_type Engine of the vehicle.
 * @param parent_engine_type Engine of the front vehicle, #INVALID_ENGINE if vehicle is at front itself.
 * @param v the vehicle, \c NULL if in purchase list etc.
 * @return livery scheme to use.
 */
LiveryScheme GetEngineLiveryScheme(EngineID engine_type, EngineID parent_engine_type, const Vehicle *v)
{
	CargoID cargo_type = v == NULL ? (CargoID)CT_INVALID : v->cargo_type;
	const Engine *e = Engine::Get(engine_type);
	switch (e->type) {
		default: NOT_REACHED();
		case VEH_TRAIN:
			if (v != NULL && parent_engine_type != INVALID_ENGINE && (UsesWagonOverride(v) || (v->IsArticulatedPart() && e->u.rail.railveh_type != RAILVEH_WAGON))) {
				/* Wagonoverrides use the colour scheme of the front engine.
				 * Articulated parts use the colour scheme of the first part. (Not supported for articulated wagons) */
				engine_type = parent_engine_type;
				e = Engine::Get(engine_type);
				/* Note: Luckily cargo_type is not needed for engines */
			}

			if (cargo_type == CT_INVALID) cargo_type = e->GetDefaultCargoType();
			if (cargo_type == CT_INVALID) cargo_type = CT_GOODS; // The vehicle does not carry anything, let's pick some freight cargo
			if (e->u.rail.railveh_type == RAILVEH_WAGON) {
				if (!CargoSpec::Get(cargo_type)->is_freight) {
					if (parent_engine_type == INVALID_ENGINE) {
						return LS_PASSENGER_WAGON_STEAM;
					} else {
						switch (RailVehInfo(parent_engine_type)->engclass) {
							default: NOT_REACHED();
							case EC_STEAM:    return LS_PASSENGER_WAGON_STEAM;
							case EC_DIESEL:   return LS_PASSENGER_WAGON_DIESEL;
							case EC_ELECTRIC: return LS_PASSENGER_WAGON_ELECTRIC;
							case EC_MONORAIL: return LS_PASSENGER_WAGON_MONORAIL;
							case EC_MAGLEV:   return LS_PASSENGER_WAGON_MAGLEV;
						}
					}
				} else {
					return LS_FREIGHT_WAGON;
				}
			} else {
				bool is_mu = HasBit(e->info.misc_flags, EF_RAIL_IS_MU);

				switch (e->u.rail.engclass) {
					default: NOT_REACHED();
					case EC_STEAM:    return LS_STEAM;
					case EC_DIESEL:   return is_mu ? LS_DMU : LS_DIESEL;
					case EC_ELECTRIC: return is_mu ? LS_EMU : LS_ELECTRIC;
					case EC_MONORAIL: return LS_MONORAIL;
					case EC_MAGLEV:   return LS_MAGLEV;
				}
			}

		case VEH_ROAD:
			/* Always use the livery of the front */
			if (v != NULL && parent_engine_type != INVALID_ENGINE) {
				engine_type = parent_engine_type;
				e = Engine::Get(engine_type);
				cargo_type = v->First()->cargo_type;
			}
			if (cargo_type == CT_INVALID) cargo_type = e->GetDefaultCargoType();
			if (cargo_type == CT_INVALID) cargo_type = CT_GOODS; // The vehicle does not carry anything, let's pick some freight cargo

			/* Important: Use Tram Flag of front part. Luckily engine_type refers to the front part here. */
			if (HasBit(e->info.misc_flags, EF_ROAD_TRAM)) {
				/* Tram */
				return IsCargoInClass(cargo_type, CC_PASSENGERS) ? LS_PASSENGER_TRAM : LS_FREIGHT_TRAM;
			} else {
				/* Bus or truck */
				return IsCargoInClass(cargo_type, CC_PASSENGERS) ? LS_BUS : LS_TRUCK;
			}

		case VEH_SHIP:
			if (cargo_type == CT_INVALID) cargo_type = e->GetDefaultCargoType();
			if (cargo_type == CT_INVALID) cargo_type = CT_GOODS; // The vehicle does not carry anything, let's pick some freight cargo
			return IsCargoInClass(cargo_type, CC_PASSENGERS) ? LS_PASSENGER_SHIP : LS_FREIGHT_SHIP;

		case VEH_AIRCRAFT:
			switch (e->u.air.subtype) {
				case AIR_HELI: return LS_HELICOPTER;
				case AIR_CTOL: return LS_SMALL_PLANE;
				case AIR_CTOL | AIR_FAST: return LS_LARGE_PLANE;
				default: NOT_REACHED();
			}
	}
}

/**
 * Determines the livery for a vehicle.
 * @param engine_type EngineID of the vehicle
 * @param company Owner of the vehicle
 * @param parent_engine_type EngineID of the front vehicle. INVALID_VEHICLE if vehicle is at front itself.
 * @param v the vehicle. NULL if in purchase list etc.
 * @param livery_setting The livery settings to use for acquiring the livery information.
 * @return livery to use
 */
const Livery *GetEngineLivery(EngineID engine_type, CompanyID company, EngineID parent_engine_type, const Vehicle *v, byte livery_setting)
{
	const Company *c = Company::Get(company);
	LiveryScheme scheme = LS_DEFAULT;

	/* The default livery is always available for use, but its in_use flag determines
	 * whether any _other_ liveries are in use. */
	if (c->livery[LS_DEFAULT].in_use && (livery_setting == LIT_ALL || (livery_setting == LIT_COMPANY && company == _local_company))) {
		/* Determine the livery scheme to use */
		scheme = GetEngineLiveryScheme(engine_type, parent_engine_type, v);

		/* Switch back to the default scheme if the resolved scheme is not in use */
		if (!c->livery[scheme].in_use) scheme = LS_DEFAULT;
	}

	return &c->livery[scheme];
}


static PaletteID GetEngineColourMap(EngineID engine_type, CompanyID company, EngineID parent_engine_type, const Vehicle *v)
{
	PaletteID map = (v != NULL) ? v->colourmap : PAL_NONE;

	/* Return cached value if any */
	if (map != PAL_NONE) return map;

	const Engine *e = Engine::Get(engine_type);

	/* Check if we should use the colour map callback */
	if (HasBit(e->info.callback_mask, CBM_VEHICLE_COLOUR_REMAP)) {
		uint16 callback = GetVehicleCallback(CBID_VEHICLE_COLOUR_MAPPING, 0, 0, engine_type, v);
		/* Failure means "use the default two-colour" */
		if (callback != CALLBACK_FAILED) {
			assert_compile(PAL_NONE == 0); // Returning 0x4000 (resp. 0xC000) coincidences with default value (PAL_NONE)
			map = GB(callback, 0, 14);
			/* If bit 14 is set, then the company colours are applied to the
			 * map else it's returned as-is. */
			if (!HasBit(callback, 14)) {
				/* Update cache */
				if (v != NULL) const_cast<Vehicle *>(v)->colourmap = map;
				return map;
			}
		}
	}

	bool twocc = HasBit(e->info.misc_flags, EF_USES_2CC);

	if (map == PAL_NONE) map = twocc ? (PaletteID)SPR_2CCMAP_BASE : (PaletteID)PALETTE_RECOLOUR_START;

	/* Spectator has news shown too, but has invalid company ID - as well as dedicated server */
	if (!Company::IsValidID(company)) return map;

	const Livery *livery = GetEngineLivery(engine_type, company, parent_engine_type, v, _settings_client.gui.liveries);

	map += livery->colour1;
	if (twocc) map += livery->colour2 * 16;

	/* Update cache */
	if (v != NULL) const_cast<Vehicle *>(v)->colourmap = map;
	return map;
}

/**
 * Get the colour map for an engine. This used for unbuilt engines in the user interface.
 * @param engine_type ID of engine
 * @param company ID of company
 * @return A ready-to-use palette modifier
 */
PaletteID GetEnginePalette(EngineID engine_type, CompanyID company)
{
	return GetEngineColourMap(engine_type, company, INVALID_ENGINE, NULL);
}

/**
 * Get the colour map for a vehicle.
 * @param v Vehicle to get colour map for
 * @return A ready-to-use palette modifier
 */
PaletteID GetVehiclePalette(const Vehicle *v)
{
	if (v->IsGroundVehicle()) {
		return GetEngineColourMap(v->engine_type, v->owner, v->GetGroundVehicleCache()->first_engine, v);
	}

	return GetEngineColourMap(v->engine_type, v->owner, INVALID_ENGINE, v);
}

/**
 * Delete all implicit orders which were not reached.
 */
void Vehicle::DeleteUnreachedImplicitOrders()
{
	if (this->IsGroundVehicle()) {
		uint16 &gv_flags = this->GetGroundVehicleFlags();
		if (HasBit(gv_flags, GVF_SUPPRESS_IMPLICIT_ORDERS)) {
			/* Do not delete orders, only skip them */
			ClrBit(gv_flags, GVF_SUPPRESS_IMPLICIT_ORDERS);
			this->cur_implicit_order_index = this->cur_real_order_index;
			InvalidateVehicleOrder(this, 0);
			return;
		}
	}

	const Order *order = this->GetOrder(this->cur_implicit_order_index);
	while (order != NULL) {
		if (this->cur_implicit_order_index == this->cur_real_order_index) break;

		if (order->IsType(OT_IMPLICIT)) {
			DeleteOrder(this, this->cur_implicit_order_index);
			/* DeleteOrder does various magic with order_indices, so resync 'order' with 'cur_implicit_order_index' */
			order = this->GetOrder(this->cur_implicit_order_index);
		} else {
			/* Skip non-implicit orders, e.g. service-orders */
			order = order->next;
			this->cur_implicit_order_index++;
		}

		/* Wrap around */
		if (order == NULL) {
			order = this->GetOrder(0);
			this->cur_implicit_order_index = 0;
		}
	}
}

/**
 * Increase capacity for all link stats associated with vehicles in the given consist.
 * @param st Station to get the link stats from.
 * @param front First vehicle in the consist.
 * @param next_station_id Station the consist will be travelling to next.
 */
static void VehicleIncreaseStats(const Vehicle *front)
{
	for (const Vehicle *v = front; v != NULL; v = v->Next()) {
		StationID last_loading_station = HasBit(front->vehicle_flags, VF_LAST_LOAD_ST_SEP) ? v->last_loading_station : front->last_loading_station;
		if (v->refit_cap > 0 &&
				last_loading_station != INVALID_STATION &&
				last_loading_station != front->last_station_visited &&
				((front->current_order.GetCargoLoadType(v->cargo_type) & OLFB_NO_LOAD) == 0 ||
				(front->current_order.GetCargoUnloadType(v->cargo_type) & OUFB_NO_UNLOAD) == 0)) {
			/* The cargo count can indeed be higher than the refit_cap if
			 * wagons have been auto-replaced and subsequently auto-
			 * refitted to a higher capacity. The cargo gets redistributed
			 * among the wagons in that case.
			 * As usage is not such an important figure anyway we just
			 * ignore the additional cargo then.*/
			IncreaseStats(Station::Get(last_loading_station), v->cargo_type, front->last_station_visited, v->refit_cap,
				min(v->refit_cap, v->cargo.StoredCount()), EUM_INCREASE);
		}
	}
}

/**
 * Prepare everything to begin the loading when arriving at a station.
 * @pre IsTileType(this->tile, MP_STATION) || this->type == VEH_SHIP.
 */
void Vehicle::BeginLoading()
{
	if (this->type == VEH_TRAIN) {
		assert(IsTileType(Train::From(this)->GetStationLoadingVehicle()->tile, MP_STATION));
	} else {
		assert(IsTileType(this->tile, MP_STATION) || this->type == VEH_SHIP);
	}

	bool no_load_prepare = false;
	if (this->current_order.IsType(OT_GOTO_STATION) &&
			this->current_order.GetDestination() == this->last_station_visited) {
		this->DeleteUnreachedImplicitOrders();

		/* Now both order indices point to the destination station, and we can start loading */
		this->current_order.MakeLoading(true);
		UpdateVehicleTimetable(this, true);

		/* Furthermore add the Non Stop flag to mark that this station
		 * is the actual destination of the vehicle, which is (for example)
		 * necessary to be known for HandleTrainLoading to determine
		 * whether the train is lost or not; not marking a train lost
		 * that arrives at random stations is bad. */
		this->current_order.SetNonStopType(ONSF_NO_STOP_AT_ANY_STATION);
	} else if (this->current_order.IsType(OT_LOADING_ADVANCE)) {
		this->current_order.MakeLoading(true);
		no_load_prepare = true;
	} else {
		/* We weren't scheduled to stop here. Insert an implicit order
		 * to show that we are stopping here.
		 * While only groundvehicles have implicit orders, e.g. aircraft might still enter
		 * the 'wrong' terminal when skipping orders etc. */
		Order *in_list = this->GetOrder(this->cur_implicit_order_index);
		if (this->IsGroundVehicle() &&
				(in_list == NULL || !in_list->IsType(OT_IMPLICIT) ||
				in_list->GetDestination() != this->last_station_visited)) {
			bool suppress_implicit_orders = HasBit(this->GetGroundVehicleFlags(), GVF_SUPPRESS_IMPLICIT_ORDERS);
			/* Do not create consecutive duplicates of implicit orders */
			Order *prev_order = this->cur_implicit_order_index > 0 ? this->GetOrder(this->cur_implicit_order_index - 1) : (this->GetNumOrders() > 1 ? this->GetLastOrder() : NULL);
			if (prev_order == NULL ||
					(!prev_order->IsType(OT_IMPLICIT) && !prev_order->IsType(OT_GOTO_STATION)) ||
					prev_order->GetDestination() != this->last_station_visited) {

				/* Prefer deleting implicit orders instead of inserting new ones,
				 * so test whether the right order follows later. In case of only
				 * implicit orders treat the last order in the list like an
				 * explicit one, except if the overall number of orders surpasses
				 * IMPLICIT_ORDER_ONLY_CAP. */
				int target_index = this->cur_implicit_order_index;
				bool found = false;
				while (target_index != this->cur_real_order_index || this->GetNumManualOrders() == 0) {
					const Order *order = this->GetOrder(target_index);
					if (order == NULL) break; // No orders.
					if (order->IsType(OT_IMPLICIT) && order->GetDestination() == this->last_station_visited) {
						found = true;
						break;
					}
					target_index++;
					if (target_index >= this->orders.list->GetNumOrders()) {
						if (this->GetNumManualOrders() == 0 &&
								this->GetNumOrders() < IMPLICIT_ORDER_ONLY_CAP) {
							break;
						}
						target_index = 0;
					}
					if (target_index == this->cur_implicit_order_index) break; // Avoid infinite loop.
				}

				if (found) {
					if (suppress_implicit_orders) {
						/* Skip to the found order */
						this->cur_implicit_order_index = target_index;
						InvalidateVehicleOrder(this, 0);
					} else {
						/* Delete all implicit orders up to the station we just reached */
						const Order *order = this->GetOrder(this->cur_implicit_order_index);
						while (!order->IsType(OT_IMPLICIT) || order->GetDestination() != this->last_station_visited) {
							if (order->IsType(OT_IMPLICIT)) {
								DeleteOrder(this, this->cur_implicit_order_index);
								/* DeleteOrder does various magic with order_indices, so resync 'order' with 'cur_implicit_order_index' */
								order = this->GetOrder(this->cur_implicit_order_index);
							} else {
								/* Skip non-implicit orders, e.g. service-orders */
								order = order->next;
								this->cur_implicit_order_index++;
							}

							/* Wrap around */
							if (order == NULL) {
								order = this->GetOrder(0);
								this->cur_implicit_order_index = 0;
							}
							assert(order != NULL);
						}
					}
				} else if (!suppress_implicit_orders &&
						((this->orders.list == NULL ? OrderList::CanAllocateItem() : this->orders.list->GetNumOrders() < MAX_VEH_ORDER_ID)) &&
						Order::CanAllocateItem()) {
					/* Insert new implicit order */
					Order *implicit_order = new Order();
					implicit_order->MakeImplicit(this->last_station_visited);
					InsertOrder(this, implicit_order, this->cur_implicit_order_index);
					if (this->cur_implicit_order_index > 0) --this->cur_implicit_order_index;

					/* InsertOrder disabled creation of implicit orders for all vehicles with the same implicit order.
					 * Reenable it for this vehicle */
					uint16 &gv_flags = this->GetGroundVehicleFlags();
					ClrBit(gv_flags, GVF_SUPPRESS_IMPLICIT_ORDERS);
				}
			}
		}
		this->current_order.MakeLoading(false);
	}

	if (!no_load_prepare) {
		VehicleIncreaseStats(this);

		PrepareUnload(this);
	}

	SetWindowDirty(GetWindowClassForVehicleType(this->type), this->owner);
	SetWindowWidgetDirty(WC_VEHICLE_VIEW, this->index, WID_VV_START_STOP);
	SetWindowDirty(WC_VEHICLE_DETAILS, this->index);
	SetWindowDirty(WC_STATION_VIEW, this->last_station_visited);

	Station::Get(this->last_station_visited)->MarkTilesDirty(true);
	this->cur_speed = 0;
	this->MarkDirty();
}

/**
 * Return all reserved cargo packets to the station and reset all packets
 * staged for transfer.
 * @param st the station where the reserved packets should go.
 */
void Vehicle::CancelReservation(StationID next, Station *st)
{
	for (Vehicle *v = this; v != NULL; v = v->next) {
		VehicleCargoList &cargo = v->cargo;
		if (cargo.ActionCount(VehicleCargoList::MTA_LOAD) > 0) {
			DEBUG(misc, 1, "cancelling cargo reservation");
			cargo.Return(UINT_MAX, &st->goods[v->cargo_type].cargo, next);
			cargo.SetTransferLoadPlace(st->xy);
		}
		cargo.KeepAll();
	}
}

CargoTypes Vehicle::GetLastLoadingStationValidCargoMask() const
{
	if (!HasBit(this->vehicle_flags, VF_LAST_LOAD_ST_SEP)) {
		return (this->last_loading_station != INVALID_STATION) ? ALL_CARGOTYPES : 0;
	} else {
		CargoTypes cargo_mask = 0;
		for (const Vehicle *u = this; u != NULL; u = u->Next()) {
			if (u->cargo_type < NUM_CARGO && u->last_loading_station != INVALID_STATION) {
				SetBit(cargo_mask, u->cargo_type);
			}
		}
		return cargo_mask;
	}
}

/**
 * Perform all actions when leaving a station.
 * @pre this->current_order.IsType(OT_LOADING)
 */
void Vehicle::LeaveStation()
{
	assert(this->current_order.IsAnyLoadingType());

	delete this->cargo_payment;
	assert(this->cargo_payment == NULL); // cleared by ~CargoPayment

	TileIndex station_tile = INVALID_TILE;

	if (this->type == VEH_TRAIN) {
		station_tile = Train::From(this)->GetStationLoadingVehicle()->tile;
		for (Train *v = Train::From(this); v != nullptr; v = v->Next()) {
			ClrBit(v->flags, VRF_BEYOND_PLATFORM_END);
			ClrBit(v->flags, VRF_NOT_YET_IN_PLATFORM);
			ClrBit(v->vehicle_flags, VF_CARGO_UNLOADING);
		}
	}

	/* Only update the timetable if the vehicle was supposed to stop here. */
	if (this->current_order.GetNonStopType() != ONSF_STOP_EVERYWHERE) UpdateVehicleTimetable(this, false);

	CargoTypes cargoes_can_load_unload = this->current_order.FilterLoadUnloadTypeCargoMask([&](const Order *o, CargoID cargo) {
		return ((o->GetCargoLoadType(cargo) & OLFB_NO_LOAD) == 0) || ((o->GetCargoUnloadType(cargo) & OUFB_NO_UNLOAD) == 0);
	});
	CargoTypes has_cargo_mask = this->GetLastLoadingStationValidCargoMask();
	CargoTypes cargoes_can_leave_with_cargo = FilterCargoMask([&](CargoID cargo) {
		return this->current_order.CanLeaveWithCargo(HasBit(has_cargo_mask, cargo), cargo);
	}, cargoes_can_load_unload);

	if (cargoes_can_load_unload != 0) {
		if (cargoes_can_leave_with_cargo != 0) {
			/* Refresh next hop stats to make sure we've done that at least once
			 * during the stop and that refit_cap == cargo_cap for each vehicle in
			 * the consist. */
			this->ResetRefitCaps();
			LinkRefresher::Run(this, true, false, cargoes_can_leave_with_cargo);
		}

		if (cargoes_can_leave_with_cargo == ALL_CARGOTYPES) {
			/* can leave with all cargoes */

			/* if the vehicle could load here or could stop with cargo loaded set the last loading station */
			this->last_loading_station = this->last_station_visited;
			ClrBit(this->vehicle_flags, VF_LAST_LOAD_ST_SEP);
		} else if (cargoes_can_leave_with_cargo == 0) {
			/* can leave with no cargoes */

			/* if the vehicle couldn't load and had to unload or transfer everything
			 * set the last loading station to invalid as it will leave empty. */
			this->last_loading_station = INVALID_STATION;
			ClrBit(this->vehicle_flags, VF_LAST_LOAD_ST_SEP);
		} else {
			/* mix of cargoes loadable or could not leave with all cargoes */

			/* NB: this is saved here as we overwrite it on the first iteration of the loop below */
			StationID head_last_loading_station = this->last_loading_station;
			for (Vehicle *u = this; u != NULL; u = u->Next()) {
				StationID last_loading_station = HasBit(this->vehicle_flags, VF_LAST_LOAD_ST_SEP) ? u->last_loading_station : head_last_loading_station;
				if (u->cargo_type < NUM_CARGO && HasBit(cargoes_can_load_unload, u->cargo_type)) {
					if (HasBit(cargoes_can_leave_with_cargo, u->cargo_type)) {
						u->last_loading_station = this->last_station_visited;
					} else {
						u->last_loading_station = INVALID_STATION;
					}
				} else {
					u->last_loading_station = last_loading_station;
				}
			}
			SetBit(this->vehicle_flags, VF_LAST_LOAD_ST_SEP);
		}
	}

	this->current_order.MakeLeaveStation();
	Station *st = Station::Get(this->last_station_visited);
	this->CancelReservation(INVALID_STATION, st);
	st->loading_vehicles.erase(std::remove(st->loading_vehicles.begin(), st->loading_vehicles.end(), this), st->loading_vehicles.end());

	HideFillingPercent(&this->fill_percent_te_id);
	trip_occupancy = CalcPercentVehicleFilled(this, NULL);

	if (this->type == VEH_TRAIN && !(this->vehstatus & VS_CRASHED)) {
		/* Trigger station animation (trains only) */
		if (IsRailStationTile(station_tile)) {
			TriggerStationRandomisation(st, station_tile, SRT_TRAIN_DEPARTS);
			TriggerStationAnimation(st, station_tile, SAT_TRAIN_DEPARTS);
		}

		SetBit(Train::From(this)->flags, VRF_LEAVING_STATION);
	}

	if (this->cur_real_order_index < this->GetNumOrders()) {
		Order *real_current_order = this->GetOrder(this->cur_real_order_index);
		uint current_occupancy = CalcPercentVehicleFilled(this, NULL);
		uint old_occupancy = real_current_order->GetOccupancy();
		uint new_occupancy;
		if (old_occupancy == 0) {
			new_occupancy = current_occupancy;
		} else {
			Company *owner = Company::GetIfValid(this->owner);
			uint8 occupancy_smoothness = owner ? owner->settings.order_occupancy_smoothness : 0;
			// Exponential weighted moving average using occupancy_smoothness
			new_occupancy = (old_occupancy - 1) * occupancy_smoothness;
			new_occupancy += current_occupancy * (100 - occupancy_smoothness);
			new_occupancy += 50; // round to nearest integer percent, rather than just floor
			new_occupancy /= 100;
		}
		if (new_occupancy + 1 != old_occupancy) {
			this->order_occupancy_average = 0;
			real_current_order->SetOccupancy(static_cast<uint8>(new_occupancy + 1));
			for (const Vehicle *v = this->FirstShared(); v != NULL; v = v->NextShared()) {
				SetWindowDirty(WC_VEHICLE_ORDERS, v->index);
			}
		}
	}

	this->MarkDirty();
}
/**
 * Perform all actions when switching to advancing within a station for loading/unloading
 * @pre this->current_order.IsType(OT_LOADING)
 * @pre this->type == VEH_TRAIN
 */
void Vehicle::AdvanceLoadingInStation()
{
	assert(this->current_order.IsType(OT_LOADING));
	assert(this->type == VEH_TRAIN);

	ClrBit(Train::From(this)->flags, VRF_ADVANCE_IN_PLATFORM);

	for (Train *v = Train::From(this); v != nullptr; v = v->Next()) {
		if (HasBit(v->flags, VRF_NOT_YET_IN_PLATFORM)) {
			ClrBit(v->flags, VRF_NOT_YET_IN_PLATFORM);
		} else {
			SetBit(v->flags, VRF_BEYOND_PLATFORM_END);
		}
	}

	HideFillingPercent(&this->fill_percent_te_id);
	this->current_order.MakeLoadingAdvance(this->last_station_visited);
	this->MarkDirty();
}

void Vehicle::RecalculateOrderOccupancyAverage()
{
	uint num_valid = 0;
	uint total = 0;
	uint order_count = this->GetNumOrders();
	for (uint i = 0; i < order_count; i++) {
		uint occupancy = this->GetOrder(i)->GetOccupancy();
		if (occupancy > 0) {
			num_valid++;
			total += (occupancy - 1);
		}
	}
	if (num_valid > 0) {
		this->order_occupancy_average = 16 + ((total + (num_valid / 2)) / num_valid);
	} else {
		this->order_occupancy_average = 1;
	}
}

/**
 * Reset all refit_cap in the consist to cargo_cap.
 */
void Vehicle::ResetRefitCaps()
{
	for (Vehicle *v = this; v != NULL; v = v->Next()) v->refit_cap = v->cargo_cap;
}

/**
 * Handle the loading of the vehicle; when not it skips through dummy
 * orders and does nothing in all other cases.
 * @param mode is the non-first call for this vehicle in this tick?
 */
void Vehicle::HandleLoading(bool mode)
{
	switch (this->current_order.GetType()) {
		case OT_LOADING: {
			uint wait_time = max(this->current_order.GetTimetabledWait() - this->lateness_counter, 0);

			/* Save time just loading took since that is what goes into the timetable */
			if (!HasBit(this->vehicle_flags, VF_LOADING_FINISHED)) {
				this->current_loading_time = this->current_order_time;
			}

			/* Pay the loading fee for using someone else's station, if appropriate */
			if (!mode && this->type != VEH_TRAIN) PayStationSharingFee(this, Station::Get(this->last_station_visited));

			/* Not the first call for this tick, or still loading */
			if (mode || !HasBit(this->vehicle_flags, VF_LOADING_FINISHED) || this->current_order_time < wait_time) {
				if (!mode && this->type == VEH_TRAIN && HasBit(Train::From(this)->flags, VRF_ADVANCE_IN_PLATFORM)) this->AdvanceLoadingInStation();
				return;
			}

			this->PlayLeaveStationSound();

			this->LeaveStation();

			/* Only advance to next order if we just loaded at the current one */
			const Order *order = this->GetOrder(this->cur_implicit_order_index);
			if (order == NULL ||
					(!order->IsType(OT_IMPLICIT) && !order->IsType(OT_GOTO_STATION)) ||
					order->GetDestination() != this->last_station_visited) {
				return;
			}
			break;
		}

		case OT_DUMMY: break;

		default: return;
	}

	this->IncrementImplicitOrderIndex();
}

/**
 * Handle the waiting time everywhere else as in stations (basically in depot but, eventually, also elsewhere ?)
 * Function is called when order's wait_time is defined.
 * @param stop_waiting should we stop waiting (or definitely avoid) even if there is still time left to wait ?
 */
void Vehicle::HandleWaiting(bool stop_waiting)
{
	switch (this->current_order.GetType()) {
		case OT_WAITING: {
			uint wait_time = max(this->current_order.GetTimetabledWait() - this->lateness_counter, 0);
			/* Vehicles holds on until waiting Timetabled time expires. */
			if (!stop_waiting && this->current_order_time < wait_time) {
				return;
			}

			/* When wait_time is expired, we move on. */
			UpdateVehicleTimetable(this, false);
			this->IncrementImplicitOrderIndex();
			this->current_order.MakeDummy();

			break;
		}

		default:
			return;
	}
}

/**
 * Send this vehicle to the depot using the given command(s).
 * @param flags   the command flags (like execute and such).
 * @param command the command to execute.
 * @return the cost of the depot action.
 */
CommandCost Vehicle::SendToDepot(DoCommandFlag flags, DepotCommand command, TileIndex specific_depot)
{
	CommandCost ret = CheckOwnership(this->owner);
	if (ret.Failed()) return ret;

	if (this->vehstatus & VS_CRASHED) return CMD_ERROR;
	if (this->IsStoppedInDepot()) return CMD_ERROR;

	auto cancel_order = [&]() {
		if (flags & DC_EXEC) {
			/* If the orders to 'goto depot' are in the orders list (forced servicing),
			 * then skip to the next order; effectively cancelling this forced service */
			if (this->current_order.GetDepotOrderType() & ODTFB_PART_OF_ORDERS) this->IncrementRealOrderIndex();

			if (this->IsGroundVehicle()) {
				uint16 &gv_flags = this->GetGroundVehicleFlags();
				SetBit(gv_flags, GVF_SUPPRESS_IMPLICIT_ORDERS);
			}

			/* We don't cancel a breakdown-related goto depot order, we only change whether to halt or not */
			if (this->current_order.GetDepotOrderType() & ODTFB_BREAKDOWN) {
				this->current_order.SetDepotActionType(this->current_order.GetDepotActionType() == ODATFB_HALT ? ODATF_SERVICE_ONLY : ODATFB_HALT);
			} else {
				this->ClearSeparation();
				if (HasBit(this->vehicle_flags, VF_TIMETABLE_SEPARATION)) ClrBit(this->vehicle_flags, VF_TIMETABLE_STARTED);

				this->current_order.MakeDummy();
				SetWindowWidgetDirty(WC_VEHICLE_VIEW, this->index, WID_VV_START_STOP);
			}

			/* prevent any attempt to update timetable for current order, as actual travel time will be incorrect due to depot command */
			this->cur_timetable_order_index = INVALID_VEH_ORDER_ID;
		}
	};

	if (command & DEPOT_CANCEL) {
		if (this->current_order.IsType(OT_GOTO_DEPOT)) {
			cancel_order();
			return CommandCost();
		} else {
			return CMD_ERROR;
		}
	}

	if (this->current_order.IsType(OT_GOTO_DEPOT) && !(command & DEPOT_SPECIFIC)) {
		bool halt_in_depot = (this->current_order.GetDepotActionType() & ODATFB_HALT) != 0;
		bool sell_in_depot = (this->current_order.GetDepotActionType() & ODATFB_SELL) != 0;
		if (!!(command & DEPOT_SERVICE) == halt_in_depot || !!(command & DEPOT_SELL) != sell_in_depot) {
			/* We called with a different DEPOT_SERVICE or DEPOT_SELL setting.
			 * Now we change the setting to apply the new one and let the vehicle head for the same depot.
			 * Note: the if is (true for requesting service == true for ordered to stop in depot)          */
			if (flags & DC_EXEC) {
				if (!(this->current_order.GetDepotOrderType() & ODTFB_BREAKDOWN)) this->current_order.SetDepotOrderType(ODTF_MANUAL);
				this->current_order.SetDepotActionType((command & DEPOT_SELL) ? ODATFB_HALT | ODATFB_SELL : ((command & DEPOT_SERVICE) ? ODATF_SERVICE_ONLY : ODATFB_HALT));
				this->ClearSeparation();
				if (HasBit(this->vehicle_flags, VF_TIMETABLE_SEPARATION)) ClrBit(this->vehicle_flags, VF_TIMETABLE_STARTED);
				SetWindowWidgetDirty(WC_VEHICLE_VIEW, this->index, WID_VV_START_STOP);
			}
			return CommandCost();
		}

		if (command & DEPOT_DONT_CANCEL) return CMD_ERROR; // Requested no cancelation of depot orders
		cancel_order();
		return CommandCost();
	}

	TileIndex location;
	DestinationID destination;
	bool reverse;
	static const StringID no_depot[] = {STR_ERROR_UNABLE_TO_FIND_ROUTE_TO, STR_ERROR_UNABLE_TO_FIND_LOCAL_DEPOT, STR_ERROR_UNABLE_TO_FIND_LOCAL_DEPOT, STR_ERROR_CAN_T_SEND_AIRCRAFT_TO_HANGAR};
	if (command & DEPOT_SPECIFIC) {
		if (!(IsDepotTile(specific_depot) && GetDepotVehicleType(specific_depot) == this->type &&
				IsInfraTileUsageAllowed(this->type, this->owner, specific_depot))) {
			return_cmd_error(no_depot[this->type]);
		}
		location = specific_depot;
		destination = (this->type == VEH_AIRCRAFT) ? GetStationIndex(specific_depot) : GetDepotIndex(specific_depot);
		reverse = false;
	} else {
		if (!this->FindClosestDepot(&location, &destination, &reverse)) return_cmd_error(no_depot[this->type]);
	}

	if (flags & DC_EXEC) {
		if (this->current_order.IsAnyLoadingType()) this->LeaveStation();

		if (this->IsGroundVehicle() && this->GetNumManualOrders() > 0) {
			uint16 &gv_flags = this->GetGroundVehicleFlags();
			SetBit(gv_flags, GVF_SUPPRESS_IMPLICIT_ORDERS);
		}

		this->dest_tile = location;
		this->current_order.MakeGoToDepot(destination, ODTF_MANUAL);
		if (command & DEPOT_SELL) {
			this->current_order.SetDepotActionType(ODATFB_HALT | ODATFB_SELL);
		} else if (!(command & DEPOT_SERVICE)) {
			this->current_order.SetDepotActionType(ODATFB_HALT);
		}
		SetWindowWidgetDirty(WC_VEHICLE_VIEW, this->index, WID_VV_START_STOP);

		/* If there is no depot in front, reverse automatically (trains only) */
		if (this->type == VEH_TRAIN && reverse) DoCommand(this->tile, this->index, 0, DC_EXEC, CMD_REVERSE_TRAIN_DIRECTION);

		if (this->type == VEH_AIRCRAFT) {
			Aircraft *a = Aircraft::From(this);
			if (a->state == FLYING && a->targetairport != destination) {
				/* The aircraft is now heading for a different hangar than the next in the orders */
				extern void AircraftNextAirportPos_and_Order(Aircraft *a);
				AircraftNextAirportPos_and_Order(a);
			}
		}
	}

	return CommandCost();

}

/**
 * Update the cached visual effect.
 * @param allow_power_change true if the wagon-is-powered-state may change.
 */
void Vehicle::UpdateVisualEffect(bool allow_power_change)
{
	bool powered_before = HasBit(this->vcache.cached_vis_effect, VE_DISABLE_WAGON_POWER);
	const Engine *e = this->GetEngine();

	/* Evaluate properties */
	byte visual_effect;
	switch (e->type) {
		case VEH_TRAIN: visual_effect = e->u.rail.visual_effect; break;
		case VEH_ROAD:  visual_effect = e->u.road.visual_effect; break;
		case VEH_SHIP:  visual_effect = e->u.ship.visual_effect; break;
		default:        visual_effect = 1 << VE_DISABLE_EFFECT;  break;
	}

	/* Check powered wagon / visual effect callback */
	if (HasBit(e->info.callback_mask, CBM_VEHICLE_VISUAL_EFFECT)) {
		uint16 callback = GetVehicleCallback(CBID_VEHICLE_VISUAL_EFFECT, 0, 0, this->engine_type, this);

		if (callback != CALLBACK_FAILED) {
			if (callback >= 0x100 && e->GetGRF()->grf_version >= 8) ErrorUnknownCallbackResult(e->GetGRFID(), CBID_VEHICLE_VISUAL_EFFECT, callback);

			callback = GB(callback, 0, 8);
			/* Avoid accidentally setting 'visual_effect' to the default value
			 * Since bit 6 (disable effects) is set anyways, we can safely erase some bits. */
			if (callback == VE_DEFAULT) {
				assert(HasBit(callback, VE_DISABLE_EFFECT));
				SB(callback, VE_TYPE_START, VE_TYPE_COUNT, 0);
			}
			visual_effect = callback;
		}
	}

	/* Apply default values */
	if (visual_effect == VE_DEFAULT ||
			(!HasBit(visual_effect, VE_DISABLE_EFFECT) && GB(visual_effect, VE_TYPE_START, VE_TYPE_COUNT) == VE_TYPE_DEFAULT)) {
		/* Only train engines have default effects.
		 * Note: This is independent of whether the engine is a front engine or articulated part or whatever. */
		if (e->type != VEH_TRAIN || e->u.rail.railveh_type == RAILVEH_WAGON || !IsInsideMM(e->u.rail.engclass, EC_STEAM, EC_MONORAIL)) {
			if (visual_effect == VE_DEFAULT) {
				visual_effect = 1 << VE_DISABLE_EFFECT;
			} else {
				SetBit(visual_effect, VE_DISABLE_EFFECT);
			}
		} else {
			if (visual_effect == VE_DEFAULT) {
				/* Also set the offset */
				visual_effect = (VE_OFFSET_CENTRE - (e->u.rail.engclass == EC_STEAM ? 4 : 0)) << VE_OFFSET_START;
			}
			SB(visual_effect, VE_TYPE_START, VE_TYPE_COUNT, e->u.rail.engclass - EC_STEAM + VE_TYPE_STEAM);
		}
	}

	this->vcache.cached_vis_effect = visual_effect;

	if (!allow_power_change && powered_before != HasBit(this->vcache.cached_vis_effect, VE_DISABLE_WAGON_POWER)) {
		ToggleBit(this->vcache.cached_vis_effect, VE_DISABLE_WAGON_POWER);
		ShowNewGrfVehicleError(this->engine_type, STR_NEWGRF_BROKEN, STR_NEWGRF_BROKEN_POWERED_WAGON, GBUG_VEH_POWERED_WAGON, false);
	}
}

static const int8 _vehicle_smoke_pos[8] = {
	1, 1, 1, 0, -1, -1, -1, 0
};

/**
 * Call CBID_VEHICLE_SPAWN_VISUAL_EFFECT and spawn requested effects.
 * @param v Vehicle to create effects for.
 */
static void SpawnAdvancedVisualEffect(const Vehicle *v)
{
	uint16 callback = GetVehicleCallback(CBID_VEHICLE_SPAWN_VISUAL_EFFECT, 0, Random(), v->engine_type, v);
	if (callback == CALLBACK_FAILED) return;

	uint count = GB(callback, 0, 2);
	bool auto_center = HasBit(callback, 13);
	bool auto_rotate = !HasBit(callback, 14);

	int8 l_center = 0;
	if (auto_center) {
		/* For road vehicles: Compute offset from vehicle position to vehicle center */
		if (v->type == VEH_ROAD) l_center = -(int)(VEHICLE_LENGTH - RoadVehicle::From(v)->gcache.cached_veh_length) / 2;
	} else {
		/* For trains: Compute offset from vehicle position to sprite position */
		if (v->type == VEH_TRAIN) l_center = (VEHICLE_LENGTH - Train::From(v)->gcache.cached_veh_length) / 2;
	}

	Direction l_dir = v->direction;
	if (v->type == VEH_TRAIN && HasBit(Train::From(v)->flags, VRF_REVERSE_DIRECTION)) l_dir = ReverseDir(l_dir);
	Direction t_dir = ChangeDir(l_dir, DIRDIFF_90RIGHT);

	int8 x_center = _vehicle_smoke_pos[l_dir] * l_center;
	int8 y_center = _vehicle_smoke_pos[t_dir] * l_center;

	for (uint i = 0; i < count; i++) {
		uint32 reg = GetRegister(0x100 + i);
		uint type = GB(reg,  0, 8);
		int8 x    = GB(reg,  8, 8);
		int8 y    = GB(reg, 16, 8);
		int8 z    = GB(reg, 24, 8);

		if (auto_rotate) {
			int8 l = x;
			int8 t = y;
			x = _vehicle_smoke_pos[l_dir] * l + _vehicle_smoke_pos[t_dir] * t;
			y = _vehicle_smoke_pos[t_dir] * l - _vehicle_smoke_pos[l_dir] * t;
		}

		if (type >= 0xF0) {
			switch (type) {
				case 0xF1: CreateEffectVehicleRel(v, x_center + x, y_center + y, z, EV_STEAM_SMOKE); break;
				case 0xF2: CreateEffectVehicleRel(v, x_center + x, y_center + y, z, EV_DIESEL_SMOKE); break;
				case 0xF3: CreateEffectVehicleRel(v, x_center + x, y_center + y, z, EV_ELECTRIC_SPARK); break;
				case 0xFA: CreateEffectVehicleRel(v, x_center + x, y_center + y, z, EV_BREAKDOWN_SMOKE_AIRCRAFT); break;
				default: break;
			}
		}
	}
}

uint16 ReversingDistanceTargetSpeed(const Train *v);

/**
 * Draw visual effects (smoke and/or sparks) for a vehicle chain.
 * @pre this->IsPrimaryVehicle()
 */
void Vehicle::ShowVisualEffect() const
{
	assert(this->IsPrimaryVehicle());
	bool sound = false;

	/* Do not show any smoke when:
	 * - vehicle smoke is disabled by the player
	 * - the vehicle is slowing down or stopped (by the player)
	 * - the vehicle is moving very slowly
	 */
	if (_settings_game.vehicle.smoke_amount == 0 ||
			this->vehstatus & (VS_TRAIN_SLOWING | VS_STOPPED) ||
			this->cur_speed < 2) {
		return;
	}

	/* Use the speed as limited by underground and orders. */
	uint max_speed = this->GetCurrentMaxSpeed();

	if (this->type == VEH_TRAIN) {
		const Train *t = Train::From(this);
		/* For trains, do not show any smoke when:
		 * - the train is reversing
		 * - is entering a station with an order to stop there and its speed is equal to maximum station entering speed
		 * - is approaching a reversing point and its speed is equal to maximum approach speed
		 */
		if (HasBit(t->flags, VRF_REVERSING) ||
				(IsRailStationTile(t->tile) && t->IsFrontEngine() && t->current_order.ShouldStopAtStation(t, GetStationIndex(t->tile)) &&
				t->cur_speed >= max_speed) ||
				(t->reverse_distance >= 1 && t->cur_speed >= ReversingDistanceTargetSpeed(t))) {
			return;
		}
	}

	const Vehicle *v = this;

	do {
		bool advanced = HasBit(v->vcache.cached_vis_effect, VE_ADVANCED_EFFECT);
		int effect_offset = GB(v->vcache.cached_vis_effect, VE_OFFSET_START, VE_OFFSET_COUNT) - VE_OFFSET_CENTRE;
		VisualEffectSpawnModel effect_model = VESM_NONE;
		if (advanced) {
			effect_offset = VE_OFFSET_CENTRE;
			effect_model = (VisualEffectSpawnModel)GB(v->vcache.cached_vis_effect, 0, VE_ADVANCED_EFFECT);
			if (effect_model >= VESM_END) effect_model = VESM_NONE; // unknown spawning model
		} else {
			effect_model = (VisualEffectSpawnModel)GB(v->vcache.cached_vis_effect, VE_TYPE_START, VE_TYPE_COUNT);
			assert(effect_model != (VisualEffectSpawnModel)VE_TYPE_DEFAULT); // should have been resolved by UpdateVisualEffect
			assert_compile((uint)VESM_STEAM    == (uint)VE_TYPE_STEAM);
			assert_compile((uint)VESM_DIESEL   == (uint)VE_TYPE_DIESEL);
			assert_compile((uint)VESM_ELECTRIC == (uint)VE_TYPE_ELECTRIC);
		}

		/* Show no smoke when:
		 * - Smoke has been disabled for this vehicle
		 * - The vehicle is not visible
		 * - The vehicle is under a bridge
		 * - The vehicle is on a depot tile
		 * - The vehicle is on a tunnel tile
		 * - The vehicle is a train engine that is currently unpowered */
		if (effect_model == VESM_NONE ||
				v->vehstatus & VS_HIDDEN ||
				IsBridgeAbove(v->tile) ||
				IsDepotTile(v->tile) ||
				IsTunnelTile(v->tile) ||
				(v->type == VEH_TRAIN &&
				!HasPowerOnRail(Train::From(v)->railtype, GetTileRailType(v->tile)))) {
			continue;
		}

		EffectVehicleType evt = EV_END;
		switch (effect_model) {
			case VESM_STEAM:
				/* Steam smoke - amount is gradually falling until vehicle reaches its maximum speed, after that it's normal.
				 * Details: while vehicle's current speed is gradually increasing, steam plumes' density decreases by one third each
				 * third of its maximum speed spectrum. Steam emission finally normalises at very close to vehicle's maximum speed.
				 * REGULATION:
				 * - instead of 1, 4 / 2^smoke_amount (max. 2) is used to provide sufficient regulation to steam puffs' amount. */
				if (GB(v->tick_counter, 0, ((4 >> _settings_game.vehicle.smoke_amount) + ((this->cur_speed * 3) / max_speed))) == 0) {
					evt = EV_STEAM_SMOKE;
				}
				break;

			case VESM_DIESEL: {
				/* Diesel smoke - thicker when vehicle is starting, gradually subsiding till it reaches its maximum speed
				 * when smoke emission stops.
				 * Details: Vehicle's (max.) speed spectrum is divided into 32 parts. When max. speed is reached, chance for smoke
				 * emission erodes by 32 (1/4). For trains, power and weight come in handy too to either increase smoke emission in
				 * 6 steps (1000HP each) if the power is low or decrease smoke emission in 6 steps (512 tonnes each) if the train
				 * isn't overweight. Power and weight contributions are expressed in a way that neither extreme power, nor
				 * extreme weight can ruin the balance (e.g. FreightWagonMultiplier) in the formula. When the vehicle reaches
				 * maximum speed no diesel_smoke is emitted.
				 * REGULATION:
				 * - up to which speed a diesel vehicle is emitting smoke (with reduced/small setting only until 1/2 of max_speed),
				 * - in Chance16 - the last value is 512 / 2^smoke_amount (max. smoke when 128 = smoke_amount of 2). */
				int power_weight_effect = 0;
				if (v->type == VEH_TRAIN) {
					power_weight_effect = (32 >> (Train::From(this)->gcache.cached_power >> 10)) - (32 >> (Train::From(this)->gcache.cached_weight >> 9));
				}
				if (this->cur_speed < (max_speed >> (2 >> _settings_game.vehicle.smoke_amount)) &&
						Chance16((64 - ((this->cur_speed << 5) / max_speed) + power_weight_effect), (512 >> _settings_game.vehicle.smoke_amount))) {
					evt = EV_DIESEL_SMOKE;
				}
				break;
			}

			case VESM_ELECTRIC:
				/* Electric train's spark - more often occurs when train is departing (more load)
				 * Details: Electric locomotives are usually at least twice as powerful as their diesel counterparts, so spark
				 * emissions are kept simple. Only when starting, creating huge force are sparks more likely to happen, but when
				 * reaching its max. speed, quarter by quarter of it, chance decreases until the usual 2,22% at train's top speed.
				 * REGULATION:
				 * - in Chance16 the last value is 360 / 2^smoke_amount (max. sparks when 90 = smoke_amount of 2). */
				if (GB(v->tick_counter, 0, 2) == 0 &&
						Chance16((6 - ((this->cur_speed << 2) / max_speed)), (360 >> _settings_game.vehicle.smoke_amount))) {
					evt = EV_ELECTRIC_SPARK;
				}
				break;

			default:
				NOT_REACHED();
		}

		if (evt != EV_END && advanced) {
			sound = true;
			SpawnAdvancedVisualEffect(v);
		} else if (evt != EV_END) {
			sound = true;

			/* The effect offset is relative to a point 4 units behind the vehicle's
			 * front (which is the center of an 8/8 vehicle). Shorter vehicles need a
			 * correction factor. */
			if (v->type == VEH_TRAIN) effect_offset += (VEHICLE_LENGTH - Train::From(v)->gcache.cached_veh_length) / 2;

			int x = _vehicle_smoke_pos[v->direction] * effect_offset;
			int y = _vehicle_smoke_pos[(v->direction + 2) % 8] * effect_offset;

			if (v->type == VEH_TRAIN && HasBit(Train::From(v)->flags, VRF_REVERSE_DIRECTION)) {
				x = -x;
				y = -y;
			}

			CreateEffectVehicleRel(v, x, y, 10, evt);
		}
	} while ((v = v->Next()) != NULL);

	if (sound) PlayVehicleSound(this, VSE_VISUAL_EFFECT);
}

/**
 * Set the next vehicle of this vehicle.
 * @param next the next vehicle. NULL removes the next vehicle.
 */
void Vehicle::SetNext(Vehicle *next)
{
	assert(this != next);

	if (this->next != NULL) {
		/* We had an old next vehicle. Update the first and previous pointers */
		for (Vehicle *v = this->next; v != NULL; v = v->Next()) {
			v->first = this->next;
		}
		this->next->previous = NULL;
	}

	this->next = next;

	if (this->next != NULL) {
		/* A new next vehicle. Update the first and previous pointers */
		if (this->next->previous != NULL) this->next->previous->next = NULL;
		this->next->previous = this;
		for (Vehicle *v = this->next; v != NULL; v = v->Next()) {
			v->first = this->first;
		}
	}
}

void Vehicle::ClearSeparation()
{
	if (this->ahead_separation == NULL && this->behind_separation == NULL) return;

	assert(this->ahead_separation != NULL);
	assert(this->behind_separation != NULL);

	this->ahead_separation->behind_separation = this->behind_separation;
	this->behind_separation->ahead_separation = this->ahead_separation;

	this->ahead_separation = NULL;
	this->behind_separation = NULL;

	SetWindowDirty(WC_VEHICLE_TIMETABLE, this->index);
}

void Vehicle::InitSeparation()
{
	assert(this->ahead_separation == NULL && this->behind_separation == NULL);
	Vehicle *best_match = this;
	int lowest_separation;
	for (Vehicle *v_other = this->FirstShared(); v_other != NULL; v_other = v_other->NextShared()) {
		if ((HasBit(v_other->vehicle_flags, VF_TIMETABLE_STARTED)) && v_other != this) {
			if (best_match == this) {
				best_match = v_other;
				lowest_separation = 0; // TODO call SeparationBetween() here
			} else {
				int temp_sep = 0; // TODO call SeparationBetween() here
				if (temp_sep < lowest_separation && temp_sep != -1) {
					best_match = v_other;
					lowest_separation = temp_sep;
				}
			}
		}
	}
	this->AddToSeparationBehind(best_match);
}

void Vehicle::AddToSeparationBehind(Vehicle *v_other)
{
	if (v_other->ahead_separation == NULL) v_other->ahead_separation = v_other;
	if (v_other->behind_separation == NULL) v_other->behind_separation = v_other;

	this->ahead_separation = v_other;
	v_other->behind_separation->ahead_separation = this;
	this->behind_separation = v_other->behind_separation;
	v_other->behind_separation = this;
}

/**
 * Adds this vehicle to a shared vehicle chain.
 * @param shared_chain a vehicle of the chain with shared vehicles.
 * @pre !this->IsOrderListShared()
 */
void Vehicle::AddToShared(Vehicle *shared_chain)
{
	assert(this->previous_shared == NULL && this->next_shared == NULL);

	if (shared_chain->orders.list == NULL) {
		assert(shared_chain->previous_shared == NULL);
		assert(shared_chain->next_shared == NULL);
		this->orders.list = shared_chain->orders.list = new OrderList(NULL, shared_chain);
	}

	this->next_shared     = shared_chain->next_shared;
	this->previous_shared = shared_chain;

	shared_chain->next_shared = this;

	if (this->next_shared != NULL) this->next_shared->previous_shared = this;

	shared_chain->orders.list->AddVehicle(this);
}

/**
 * Removes the vehicle from the shared order list.
 */
void Vehicle::RemoveFromShared()
{
	/* Remember if we were first and the old window number before RemoveVehicle()
	 * as this changes first if needed. */
	bool were_first = (this->FirstShared() == this);
	VehicleListIdentifier vli(VL_SHARED_ORDERS, this->type, this->owner, this->FirstShared()->index);

	this->orders.list->RemoveVehicle(this);

	if (!were_first) {
		/* We are not the first shared one, so only relink our previous one. */
		this->previous_shared->next_shared = this->NextShared();
	}

	if (this->next_shared != NULL) this->next_shared->previous_shared = this->previous_shared;


	if (this->orders.list->GetNumVehicles() == 1) InvalidateVehicleOrder(this->FirstShared(), VIWD_MODIFY_ORDERS);

	if (this->orders.list->GetNumVehicles() == 1 && !_settings_client.gui.enable_single_veh_shared_order_gui) {
		/* When there is only one vehicle, remove the shared order list window. */
		DeleteWindowById(GetWindowClassForVehicleType(this->type), vli.Pack());
	} else if (were_first) {
		/* If we were the first one, update to the new first one.
		 * Note: FirstShared() is already the new first */
		InvalidateWindowData(GetWindowClassForVehicleType(this->type), vli.Pack(), this->FirstShared()->index | (1U << 31));
	}

	this->next_shared     = NULL;
	this->previous_shared = NULL;

	this->ClearSeparation();
	if (HasBit(this->vehicle_flags, VF_TIMETABLE_SEPARATION)) ClrBit(this->vehicle_flags, VF_TIMETABLE_STARTED);
}

char *Vehicle::DumpVehicleFlags(char *b, const char *last) const
{
	auto dump = [&](char c, bool flag) {
		if (flag) b += seprintf(b, last, "%c", c);
	};
	b += seprintf(b, last, "st:");
	dump('F', HasBit(this->subtype, GVSF_FRONT));
	dump('A', HasBit(this->subtype, GVSF_ARTICULATED_PART));
	dump('W', HasBit(this->subtype, GVSF_WAGON));
	dump('E', HasBit(this->subtype, GVSF_ENGINE));
	dump('f', HasBit(this->subtype, GVSF_FREE_WAGON));
	dump('M', HasBit(this->subtype, GVSF_MULTIHEADED));
	dump('V', HasBit(this->subtype, GVSF_VIRTUAL));
	b += seprintf(b, last, ", vs:");
	dump('H', this->vehstatus & VS_HIDDEN);
	dump('S', this->vehstatus & VS_STOPPED);
	dump('U', this->vehstatus & VS_UNCLICKABLE);
	dump('D', this->vehstatus & VS_DEFPAL);
	dump('s', this->vehstatus & VS_TRAIN_SLOWING);
	dump('X', this->vehstatus & VS_SHADOW);
	dump('B', this->vehstatus & VS_AIRCRAFT_BROKEN);
	dump('C', this->vehstatus & VS_CRASHED);
	b += seprintf(b, last, ", vf:");
	dump('F', HasBit(this->vehicle_flags, VF_LOADING_FINISHED));
	dump('U', HasBit(this->vehicle_flags, VF_CARGO_UNLOADING));
	dump('P', HasBit(this->vehicle_flags, VF_BUILT_AS_PROTOTYPE));
	dump('T', HasBit(this->vehicle_flags, VF_TIMETABLE_STARTED));
	dump('A', HasBit(this->vehicle_flags, VF_AUTOFILL_TIMETABLE));
	dump('w', HasBit(this->vehicle_flags, VF_AUTOFILL_PRES_WAIT_TIME));
	dump('S', HasBit(this->vehicle_flags, VF_STOP_LOADING));
	dump('L', HasBit(this->vehicle_flags, VF_PATHFINDER_LOST));
	dump('c', HasBit(this->vehicle_flags, VF_SERVINT_IS_CUSTOM));
	dump('p', HasBit(this->vehicle_flags, VF_SERVINT_IS_PERCENT));
	dump('D', HasBit(this->vehicle_flags, VF_SCHEDULED_DISPATCH));
	dump('x', HasBit(this->vehicle_flags, VF_LAST_LOAD_ST_SEP));
	dump('s', HasBit(this->vehicle_flags, VF_TIMETABLE_SEPARATION));
	dump('a', HasBit(this->vehicle_flags, VF_AUTOMATE_TIMETABLE));
	if (this->type == VEH_TRAIN) {
		const Train *t = Train::From(this);
		b += seprintf(b, last, ", tf:");
		dump('R', HasBit(t->flags, VRF_REVERSING));
		dump('W', HasBit(t->flags, VRF_WAITING_RESTRICTION));
		dump('S', HasBit(t->flags, VRF_HAVE_SLOT));
		dump('P', HasBit(t->flags, VRF_POWEREDWAGON));
		dump('r', HasBit(t->flags, VRF_REVERSE_DIRECTION));
		dump('h', HasBit(t->flags, VRF_HAS_HIT_RV));
		dump('e', HasBit(t->flags, VRF_EL_ENGINE_ALLOWED_NORMAL_RAIL));
		dump('q', HasBit(t->flags, VRF_TOGGLE_REVERSE));
		dump('s', HasBit(t->flags, VRF_TRAIN_STUCK));
		dump('L', HasBit(t->flags, VRF_LEAVING_STATION));
		dump('b', HasBit(t->flags, VRF_BREAKDOWN_BRAKING));
		dump('p', HasBit(t->flags, VRF_BREAKDOWN_POWER));
		dump('v', HasBit(t->flags, VRF_BREAKDOWN_SPEED));
		dump('z', HasBit(t->flags, VRF_BREAKDOWN_STOPPED));
		dump('F', HasBit(t->flags, VRF_NEED_REPAIR));
		dump('H', HasBit(t->flags, VRF_TOO_HEAVY));
		dump('B', HasBit(t->flags, VRF_BEYOND_PLATFORM_END));
		dump('Y', HasBit(t->flags, VRF_NOT_YET_IN_PLATFORM));
		dump('A', HasBit(t->flags, VRF_ADVANCE_IN_PLATFORM));
	} else if (this->type == VEH_ROAD) {
		const RoadVehicle *r = RoadVehicle::From(this);
		b += seprintf(b, last, ", rvs:%X, rvf:%X", r->state, r->frame);
	}
	b += seprintf(b, last, ", t:%X", this->tile);
	if (this->cargo_payment) b += seprintf(b, last, ", CP");
	return b;
}


void VehiclesYearlyLoop()
{
	Vehicle *v;
	FOR_ALL_VEHICLES(v) {
		if (v->IsPrimaryVehicle()) {
			/* show warning if vehicle is not generating enough income last 2 years (corresponds to a red icon in the vehicle list) */
			Money profit = v->GetDisplayProfitThisYear();
			if (v->age >= 730 && profit < 0) {
				if (_settings_client.gui.vehicle_income_warn && v->owner == _local_company) {
					SetDParam(0, v->index);
					SetDParam(1, profit);
					AddVehicleAdviceNewsItem(STR_NEWS_VEHICLE_IS_UNPROFITABLE, v->index);
				}
				AI::NewEvent(v->owner, new ScriptEventVehicleUnprofitable(v->index));
			}

			v->profit_last_year = v->profit_this_year;
			v->profit_lifetime += v->profit_this_year;
			v->profit_this_year = 0;
			SetWindowDirty(WC_VEHICLE_DETAILS, v->index);
		}
	}
	GroupStatistics::UpdateProfits();
	SetWindowClassesDirty(WC_TRAINS_LIST);
	SetWindowClassesDirty(WC_SHIPS_LIST);
	SetWindowClassesDirty(WC_ROADVEH_LIST);
	SetWindowClassesDirty(WC_AIRCRAFT_LIST);
}


/**
 * Can this station be used by the given engine type?
 * @param engine_type the type of vehicles to test
 * @param st the station to test for
 * @return true if and only if the vehicle of the type can use this station.
 * @note For road vehicles the Vehicle is needed to determine whether it can
 *       use the station. This function will return true for road vehicles
 *       when at least one of the facilities is available.
 */
bool CanVehicleUseStation(EngineID engine_type, const Station *st)
{
	const Engine *e = Engine::GetIfValid(engine_type);
	assert(e != NULL);

	switch (e->type) {
		case VEH_TRAIN:
			return (st->facilities & FACIL_TRAIN) != 0;

		case VEH_ROAD:
			/* For road vehicles we need the vehicle to know whether it can actually
			 * use the station, but if it doesn't have facilities for RVs it is
			 * certainly not possible that the station can be used. */
			return (st->facilities & (FACIL_BUS_STOP | FACIL_TRUCK_STOP)) != 0;

		case VEH_SHIP:
			return (st->facilities & FACIL_DOCK) != 0;

		case VEH_AIRCRAFT:
			return (st->facilities & FACIL_AIRPORT) != 0 &&
					(st->airport.GetFTA()->flags & (e->u.air.subtype & AIR_CTOL ? AirportFTAClass::AIRPLANES : AirportFTAClass::HELICOPTERS)) != 0;

		default:
			return false;
	}
}

/**
 * Can this station be used by the given vehicle?
 * @param v the vehicle to test
 * @param st the station to test for
 * @return true if and only if the vehicle can use this station.
 */
bool CanVehicleUseStation(const Vehicle *v, const Station *st)
{
	if (v->type == VEH_ROAD) return st->GetPrimaryRoadStop(RoadVehicle::From(v)) != NULL;

	return CanVehicleUseStation(v->engine_type, st);
}

/**
 * Access the ground vehicle cache of the vehicle.
 * @pre The vehicle is a #GroundVehicle.
 * @return #GroundVehicleCache of the vehicle.
 */
GroundVehicleCache *Vehicle::GetGroundVehicleCache()
{
	assert(this->IsGroundVehicle());
	if (this->type == VEH_TRAIN) {
		return &Train::From(this)->gcache;
	} else {
		return &RoadVehicle::From(this)->gcache;
	}
}

/**
 * Access the ground vehicle cache of the vehicle.
 * @pre The vehicle is a #GroundVehicle.
 * @return #GroundVehicleCache of the vehicle.
 */
const GroundVehicleCache *Vehicle::GetGroundVehicleCache() const
{
	assert(this->IsGroundVehicle());
	if (this->type == VEH_TRAIN) {
		return &Train::From(this)->gcache;
	} else {
		return &RoadVehicle::From(this)->gcache;
	}
}

/**
 * Access the ground vehicle flags of the vehicle.
 * @pre The vehicle is a #GroundVehicle.
 * @return #GroundVehicleFlags of the vehicle.
 */
uint16 &Vehicle::GetGroundVehicleFlags()
{
	assert(this->IsGroundVehicle());
	if (this->type == VEH_TRAIN) {
		return Train::From(this)->gv_flags;
	} else {
		return RoadVehicle::From(this)->gv_flags;
	}
}

/**
 * Access the ground vehicle flags of the vehicle.
 * @pre The vehicle is a #GroundVehicle.
 * @return #GroundVehicleFlags of the vehicle.
 */
const uint16 &Vehicle::GetGroundVehicleFlags() const
{
	assert(this->IsGroundVehicle());
	if (this->type == VEH_TRAIN) {
		return Train::From(this)->gv_flags;
	} else {
		return RoadVehicle::From(this)->gv_flags;
	}
}

/**
 * Calculates the set of vehicles that will be affected by a given selection.
 * @param set [inout] Set of affected vehicles.
 * @param v First vehicle of the selection.
 * @param num_vehicles Number of vehicles in the selection (not counting articulated parts).
 * @pre \a set must be empty.
 * @post \a set will contain the vehicles that will be refitted.
 */
void GetVehicleSet(VehicleSet &set, Vehicle *v, uint8 num_vehicles)
{
	if (v->type == VEH_TRAIN) {
		Train *u = Train::From(v);
		/* Only include whole vehicles, so start with the first articulated part */
		u = u->GetFirstEnginePart();

		/* Include num_vehicles vehicles, not counting articulated parts */
		for (; u != NULL && num_vehicles > 0; num_vehicles--) {
			do {
				/* Include current vehicle in the selection. */
				set.Include(u->index);

				/* If the vehicle is multiheaded, add the other part too. */
				if (u->IsMultiheaded()) set.Include(u->other_multiheaded_part->index);

				u = u->Next();
			} while (u != NULL && u->IsArticulatedPart());
		}
	}
}<|MERGE_RESOLUTION|>--- conflicted
+++ resolved
@@ -606,7 +606,6 @@
 	return CommandCost();
 }
 
-<<<<<<< HEAD
 /**
  * Callback that returns 'real' vehicles lower or at height \c *(int*)data, for road vehicles.
  * @param v Vehicle to examine.
@@ -640,13 +639,12 @@
 	if (v != NULL) return_cmd_error(STR_ERROR_ROAD_VEHICLE_IN_THE_WAY);
 	return CommandCost();
 }
-=======
+
 struct GetVehicleTunnelBridgeProcData {
 	const Vehicle *v;
 	TileIndex t;
 	bool across_only;
 };
->>>>>>> 77362b82
 
 /** Procedure called for every vehicle found in tunnel/bridge in the hash map */
 static Vehicle *GetVehicleTunnelBridgeProc(Vehicle *v, void *data)
