--- conflicted
+++ resolved
@@ -4515,7 +4515,6 @@
 	}
 }
 
-<<<<<<< HEAD
 void DumpVehicleStats(char *buffer, const char *last)
 {
 	struct vtypestats {
@@ -4572,7 +4571,8 @@
 
 	extern void AdjustAllSignalSpeedRestrictionTickValues(DateTicksScaled delta);
 	AdjustAllSignalSpeedRestrictionTickValues(interval * DAY_TICKS * _settings_game.economy.day_length_factor);
-=======
+}
+
 /**
  * Calculates the maximum weight of the ground vehicle when loaded.
  * @return Weight in tonnes
@@ -4597,5 +4597,4 @@
 	uint32 max_weight = GetDisplayMaxWeight();
 	if (max_weight == 0) return 0;
 	return GetGroundVehicleCache()->cached_power * 10u / max_weight;
->>>>>>> 7c3c92f8
 }