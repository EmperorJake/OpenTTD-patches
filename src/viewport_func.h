--- conflicted
+++ resolved
@@ -23,7 +23,7 @@
 
 void SetSelectionRed(bool);
 
-void ClearViewPortCache(ViewPort *vp);
+void ClearViewPortCache(Viewport *vp);
 void ClearViewPortCaches();
 void DeleteWindowViewport(Window *w);
 void InitializeWindowViewport(Window *w, int x, int y, int width, int height, uint32 follow_flags, ZoomLevel zoom);
@@ -31,7 +31,7 @@
 Point TranslateXYToTileCoord(const Viewport *vp, int x, int y, bool clamp_to_map = true);
 Point GetTileBelowCursor();
 void UpdateViewportPosition(Window *w);
-void UpdateViewportSizeZoom(ViewPort *vp);
+void UpdateViewportSizeZoom(Viewport *vp);
 
 void MarkAllViewportsDirty(int left, int top, int right, int bottom, const ZoomLevel mark_dirty_if_zoomlevel_is_below = ZOOM_LVL_END);
 void MarkAllViewportMapsDirty(int left, int top, int right, int bottom);
@@ -69,21 +69,13 @@
 void StartSpriteCombine();
 void EndSpriteCombine();
 
-<<<<<<< HEAD
 bool HandleViewportDoubleClicked(Window *w, int x, int y);
-bool HandleViewportClicked(const ViewPort *vp, int x, int y, bool double_click);
-=======
-bool HandleViewportClicked(const Viewport *vp, int x, int y);
->>>>>>> 9340fe9c
+bool HandleViewportClicked(const Viewport *vp, int x, int y, bool double_click);
 void SetRedErrorSquare(TileIndex tile);
 void SetTileSelectSize(int w, int h);
 void SetTileSelectBigSize(int ox, int oy, int sx, int sy);
 
-<<<<<<< HEAD
-void ViewportDoDraw(ViewPort *vp, int left, int top, int right, int bottom);
-=======
-void ViewportDoDraw(const Viewport *vp, int left, int top, int right, int bottom);
->>>>>>> 9340fe9c
+void ViewportDoDraw(Viewport *vp, int left, int top, int right, int bottom);
 
 bool ScrollWindowToTile(TileIndex tile, Window *w, bool instant = false);
 bool ScrollWindowTo(int x, int y, int z, Window *w, bool instant = false);
@@ -115,15 +107,11 @@
 	MarkTileDirtyByTile(tile, mark_dirty_if_zoomlevel_is_below, bridge_level_offset, TileHeight(tile));
 }
 
-<<<<<<< HEAD
 void MarkTileGroundDirtyByTile(TileIndex tile, const ZoomLevel mark_dirty_if_zoomlevel_is_below);
 
-ViewportMapType ChangeRenderMode(const ViewPort *vp, bool down);
+ViewportMapType ChangeRenderMode(const Viewport *vp, bool down);
 
-Point GetViewportStationMiddle(const ViewPort *vp, const Station *st);
-=======
 Point GetViewportStationMiddle(const Viewport *vp, const Station *st);
->>>>>>> 9340fe9c
 
 void ShowTooltipForTile(Window *w, const TileIndex tile);
 
