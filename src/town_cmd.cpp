/*
 * This file is part of OpenTTD.
 * OpenTTD is free software; you can redistribute it and/or modify it under the terms of the GNU General Public License as published by the Free Software Foundation, version 2.
 * OpenTTD is distributed in the hope that it will be useful, but WITHOUT ANY WARRANTY; without even the implied warranty of MERCHANTABILITY or FITNESS FOR A PARTICULAR PURPOSE.
 * See the GNU General Public License for more details. You should have received a copy of the GNU General Public License along with OpenTTD. If not, see <http://www.gnu.org/licenses/>.
 */

/** @file town_cmd.cpp Handling of town tiles. */

#include "stdafx.h"

#include <bitset>

#include "road.h"
#include "road_internal.h" /* Cleaning up road bits */
#include "road_cmd.h"
#include "landscape.h"
#include "viewport_func.h"
#include "viewport_kdtree.h"
#include "cmd_helper.h"
#include "command_func.h"
#include "industry.h"
#include "station_base.h"
#include "station_kdtree.h"
#include "company_base.h"
#include "news_func.h"
#include "error.h"
#include "object.h"
#include "genworld.h"
#include "newgrf_debug.h"
#include "newgrf_house.h"
#include "autoslope.h"
#include "tunnelbridge_map.h"
#include "strings_func.h"
#include "window_func.h"
#include "string_func.h"
#include "newgrf_cargo.h"
#include "cheat_type.h"
#include "animated_tile_func.h"
#include "date_func.h"
#include "subsidy_func.h"
#include "core/pool_func.hpp"
#include "town.h"
#include "town_kdtree.h"
#include "townname_func.h"
#include "core/random_func.hpp"
#include "core/backup_type.hpp"
#include "depot_base.h"
#include "object_map.h"
#include "object_base.h"
#include "ai/ai.hpp"
#include "game/game.hpp"
#include "zoom_func.h"
#include "zoning.h"
#include "scope.h"

#include "table/strings.h"
#include "table/town_land.h"

#include "safeguards.h"

TownID _new_town_id;
static bool _record_house_coords = false;
static Rect _record_house_rect;

/* Initialize the town-pool */
TownPool _town_pool("Town");
INSTANTIATE_POOL_METHODS(Town)

static bool CanFollowRoad(TileIndex tile, DiagDirection dir);

TownKdtree _town_kdtree(&Kdtree_TownXYFunc);

void RebuildTownKdtree()
{
	std::vector<TownID> townids;
	for (const Town *town : Town::Iterate()) {
		townids.push_back(town->index);
	}
	_town_kdtree.Build(townids.begin(), townids.end());
}


/**
 * Check if a town 'owns' a bridge.
 * Bridges to not directly have an owner, so we check the tiles adjacent to the bridge ends.
 * If either adjacent tile belongs to the town then it will be assumed that the town built
 * the bridge.
 * @param tile Bridge tile to test
 * @param t Town we are interested in
 * @return true if town 'owns' a bridge.
 */
static bool TestTownOwnsBridge(TileIndex tile, const Town *t)
{
	if (!IsTileOwner(tile, OWNER_TOWN)) return false;

	TileIndex adjacent = tile + TileOffsByDiagDir(ReverseDiagDir(GetTunnelBridgeDirection(tile)));
	bool town_owned = IsTileType(adjacent, MP_ROAD) && IsTileOwner(adjacent, OWNER_TOWN) && GetTownIndex(adjacent) == t->index;

	if (!town_owned) {
		/* Or other adjacent road */
		TileIndex adjacent = tile + TileOffsByDiagDir(ReverseDiagDir(GetTunnelBridgeDirection(GetOtherTunnelBridgeEnd(tile))));
		town_owned = IsTileType(adjacent, MP_ROAD) && IsTileOwner(adjacent, OWNER_TOWN) && GetTownIndex(adjacent) == t->index;
	}

	return town_owned;
}

Town::~Town()
{
	if (CleaningPool()) return;

	/* Delete town authority window
	 * and remove from list of sorted towns */
	DeleteWindowById(WC_TOWN_VIEW, this->index);

#ifdef WITH_ASSERT
	/* Check no industry is related to us. */
	for (const Industry *i : Industry::Iterate()) {
		assert(i->town != this);
	}

	/* ... and no object is related to us. */
	for (const Object *o : Object::Iterate()) {
		assert(o->town != this);
	}
#endif /* WITH_ASSERT */

	/* Check no tile is related to us. */
	for (TileIndex tile = 0; tile < MapSize(); ++tile) {
		switch (GetTileType(tile)) {
			case MP_HOUSE:
				assert_tile(GetTownIndex(tile) != this->index, tile);
				break;

			case MP_ROAD:
				assert_tile(!HasTownOwnedRoad(tile) || GetTownIndex(tile) != this->index, tile);
				break;

			case MP_TUNNELBRIDGE:
				assert_tile(!TestTownOwnsBridge(tile, this), tile);
				break;

			default:
				break;
		}
	}

	/* Clear the persistent storage list. */
	this->psa_list.clear();

	DeleteSubsidyWith(ST_TOWN, this->index);
	DeleteNewGRFInspectWindow(GSF_FAKE_TOWNS, this->index);
	CargoPacket::InvalidateAllFrom(ST_TOWN, this->index);
	MarkWholeScreenDirty();
}


/**
 * Invalidating of the "nearest town cache" has to be done
 * after removing item from the pool.
 * @param index index of deleted item
 */
void Town::PostDestructor(size_t index)
{
	InvalidateWindowData(WC_TOWN_DIRECTORY, 0, TDIWD_FORCE_REBUILD);
	UpdateNearestTownForRoadTiles(false);

	/* Give objects a new home! */
	for (Object *o : Object::Iterate()) {
		if (o->town == nullptr) o->town = CalcClosestTownFromTile(o->location.tile, UINT_MAX);
	}
}

/**
 * Assigns town layout. If Random, generates one based on TileHash.
 */
void Town::InitializeLayout(TownLayout layout)
{
	if (layout != TL_RANDOM) {
		this->layout = layout;
		return;
	}

	this->layout = static_cast<TownLayout>(TileHash(TileX(this->xy), TileY(this->xy)) % (NUM_TLS - 1));
}

/**
 * Return a random valid town.
 * @return random town, nullptr if there are no towns
 */
/* static */ Town *Town::GetRandom()
{
	if (Town::GetNumItems() == 0) return nullptr;
	int num = RandomRange((uint16)Town::GetNumItems());
	size_t index = MAX_UVALUE(size_t);

	while (num >= 0) {
		num--;
		index++;

		/* Make sure we have a valid town */
		while (!Town::IsValidID(index)) {
			index++;
			assert(index < Town::GetPoolSize());
		}
	}

	return Town::Get(index);
}

/**
 * Updates the town label of the town after changes in rating. The colour scheme is:
 * Red: Appalling and Very poor ratings.
 * Orange: Poor and mediocre ratings.
 * Yellow: Good rating.
 * White: Very good rating (standard).
 * Green: Excellent and outstanding ratings.
 */
void Town::UpdateLabel()
{
	if (!(_game_mode == GM_EDITOR) && (_local_company < MAX_COMPANIES)) {
		int r = this->ratings[_local_company];
		this->town_label = 0;                         // Appalling and Very Poor
		if (r > RATING_VERYPOOR)  this->town_label++; // Poor and Mediocre
		if (r > RATING_MEDIOCRE)  this->town_label++; // Good
		if (r > RATING_GOOD)      this->town_label++; // Very Good
		if (r > RATING_VERYGOOD)  this->town_label++; // Excellent and Outstanding
	}
}

void Town::FillCachedName() const
{
	char buf[MAX_LENGTH_TOWN_NAME_CHARS * MAX_CHAR_LENGTH];
	char *end = GetTownName(buf, this, lastof(buf));
	this->cached_name.assign(buf, end);
}

/**
 * Get the cost for removing this house
 * @return the cost (inflation corrected etc)
 */
Money HouseSpec::GetRemovalCost() const
{
	return (_price[PR_CLEAR_HOUSE] * this->removal_cost) >> 8;
}

/* Local */
static int _grow_town_result;

/* Describe the possible states */
enum TownGrowthResult {
	GROWTH_SUCCEED         = -1,
	GROWTH_SEARCH_STOPPED  =  0
//	GROWTH_SEARCH_RUNNING >=  1
};

static bool BuildTownHouse(Town *t, TileIndex tile);
static Town *CreateRandomTown(uint attempts, uint32 townnameparts, TownSize size, bool city, TownLayout layout);

static void TownDrawHouseLift(const TileInfo *ti)
{
	AddChildSpriteScreen(SPR_LIFT, PAL_NONE, 14, 60 - GetLiftPosition(ti->tile));
}

static void DrawHouseLiftInGUI(int x, int y)
{
	DrawSprite(SPR_LIFT, PAL_NONE, x - 18, y + 7);
}

typedef void TownDrawTileProc(const TileInfo *ti);
static TownDrawTileProc * const _town_draw_tile_procs[1] = {
	TownDrawHouseLift
};

/**
 * Return a random direction
 *
 * @return a random direction
 */
static inline DiagDirection RandomDiagDir()
{
	return (DiagDirection)(3 & Random());
}

/**
 * House Tile drawing handler.
 * Part of the tile loop process
 * @param ti TileInfo of the tile to draw
 */
static void DrawTile_Town(TileInfo *ti, DrawTileProcParams params)
{
	HouseID house_id = GetHouseType(ti->tile);

	if (house_id >= NEW_HOUSE_OFFSET) {
		/* Houses don't necessarily need new graphics. If they don't have a
		 * spritegroup associated with them, then the sprite for the substitute
		 * house id is drawn instead. */
		if (HouseSpec::Get(house_id)->grf_prop.spritegroup[0] != nullptr) {
			DrawNewHouseTile(ti, house_id);
			return;
		} else {
			house_id = HouseSpec::Get(house_id)->grf_prop.subst_id;
		}
	}

	/* Retrieve pointer to the draw town tile struct */
	const DrawBuildingsTileStruct *dcts = &_town_draw_tile_data[house_id << 4 | TileHash2Bit(ti->x, ti->y) << 2 | GetHouseBuildingStage(ti->tile)];

	if (ti->tileh != SLOPE_FLAT) DrawFoundation(ti, FOUNDATION_LEVELED);

	DrawGroundSprite(dcts->ground.sprite, dcts->ground.pal);

	/* If houses are invisible, do not draw the upper part */
	if (IsInvisibilitySet(TO_HOUSES)) return;

	/* Add a house on top of the ground? */
	SpriteID image = dcts->building.sprite;
	if (image != 0) {
		AddSortableSpriteToDraw(image, dcts->building.pal,
			ti->x + dcts->subtile_x,
			ti->y + dcts->subtile_y,
			dcts->width,
			dcts->height,
			dcts->dz,
			ti->z,
			IsTransparencySet(TO_HOUSES)
		);

		if (IsTransparencySet(TO_HOUSES)) return;
	}

	{
		int proc = dcts->draw_proc - 1;

		if (proc >= 0) _town_draw_tile_procs[proc](ti);
	}
}

static void DrawOldHouseTileInGUI(int x, int y, HouseID house_id, bool ground)
{
	/* Retrieve pointer to the draw town tile struct */
	const DrawBuildingsTileStruct *dcts = &_town_draw_tile_data[house_id << 4 | TOWN_HOUSE_COMPLETED];
	if (ground) {
		/* Draw the ground sprite */
		DrawSprite(dcts->ground.sprite, dcts->ground.pal, x, y);
	} else {
		/* Add a house on top of the ground? */
		if (dcts->building.sprite != 0) {
			DrawSprite(dcts->building.sprite, dcts->building.pal, x + dcts->subtile_x, y + dcts->subtile_y);
		}
		/* Draw the lift */
		if (dcts->draw_proc == 1) DrawHouseLiftInGUI(x, y);
	}
}

/**
 * Draw image of a house. Image will be centered between the \c left and the \c right and verticaly aligned to the \c bottom.
 *
 * @param house_id house type
 * @param left left bound of the drawing area
 * @param top top bound of the drawing area
 * @param right right bound of the drawing area
 * @param bottom bottom bound of the drawing area
 */
void DrawHouseImage(HouseID house_id, int left, int top, int right, int bottom)
{
	DrawPixelInfo tmp_dpi;
	if (!FillDrawPixelInfo(&tmp_dpi, left, top, right - left + 1, bottom - top + 1)) return;
	DrawPixelInfo *old_dpi = _cur_dpi;
	_cur_dpi = &tmp_dpi;

	const HouseSpec *hs = HouseSpec::Get(house_id);

	/* sprites are relative to the topmost pixel of the ground tile */
	uint x = (right - left + 1) / 2;
	uint y = bottom - top + 1 - TILE_PIXELS;
	if (hs->building_flags & TILE_SIZE_1x2) x -= TILE_PIXELS / 2;
	if (hs->building_flags & TILE_SIZE_2x1) x += TILE_PIXELS / 2;
	if (hs->building_flags & BUILDING_HAS_2_TILES) y -= TILE_PIXELS / 2;
	if (hs->building_flags & BUILDING_HAS_4_TILES) y -= TILE_PIXELS / 2;

	bool new_house = false;
	if (house_id >= NEW_HOUSE_OFFSET) {
		/* Houses don't necessarily need new graphics. If they don't have a
		 * spritegroup associated with them, then the sprite for the substitute
		 * house id is drawn instead. */
		if (hs->grf_prop.spritegroup[0] != nullptr) {
			new_house = true;
		} else {
			house_id = hs->grf_prop.subst_id;
		}
	}

	uint num_row = (hs->building_flags & BUILDING_2_TILES_X) ? 2 : 1;
	uint num_col = (hs->building_flags & BUILDING_2_TILES_Y) ? 2 : 1;

	for (bool ground = true; ; ground = !ground) {
		HouseID hid = house_id;
		for (uint row = 0; row < num_row; row++) {
			for (uint col = 0; col < num_col; col++) {
				Point offset = RemapCoords(row * TILE_SIZE, col * TILE_SIZE, 0); // offset for current tile
				offset.x = UnScaleByZoom(offset.x, ZOOM_LVL_GUI);
				offset.y = UnScaleByZoom(offset.y, ZOOM_LVL_GUI);
				if (new_house) {
					DrawNewHouseTileInGUI(x + offset.x, y + offset.y, hid, ground);
				} else {
					DrawOldHouseTileInGUI(x + offset.x, y + offset.y, hid, ground);
				}
				hid++;
			}
		}
		if (!ground) break;
	}

	_cur_dpi = old_dpi;
}

static int GetSlopePixelZ_Town(TileIndex tile, uint x, uint y)
{
	return GetTileMaxPixelZ(tile);
}

/** Tile callback routine */
static Foundation GetFoundation_Town(TileIndex tile, Slope tileh)
{
	HouseID hid = GetHouseType(tile);

	/* For NewGRF house tiles we might not be drawing a foundation. We need to
	 * account for this, as other structures should
	 * draw the wall of the foundation in this case.
	 */
	if (hid >= NEW_HOUSE_OFFSET) {
		const HouseSpec *hs = HouseSpec::Get(hid);
		if (hs->grf_prop.spritegroup[0] != nullptr && HasBit(hs->callback_mask, CBM_HOUSE_DRAW_FOUNDATIONS)) {
			uint32 callback_res = GetHouseCallback(CBID_HOUSE_DRAW_FOUNDATIONS, 0, 0, hid, Town::GetByTile(tile), tile);
			if (callback_res != CALLBACK_FAILED && !ConvertBooleanCallback(hs->grf_prop.grffile, CBID_HOUSE_DRAW_FOUNDATIONS, callback_res)) return FOUNDATION_NONE;
		}
	}
	return FlatteningFoundation(tileh);
}

uint8 GetAnimatedTileSpeed_Town(TileIndex tile)
{
	if (GetHouseType(tile) >= NEW_HOUSE_OFFSET) {
		return GetNewHouseTileAnimationSpeed(tile);
	}
	return 2;
}

/**
 * Animate a tile for a town
 * Only certain houses can be animated
 * The newhouses animation supersedes regular ones
 * @param tile TileIndex of the house to animate
 */
void AnimateTile_Town(TileIndex tile)
{
	if (GetHouseType(tile) >= NEW_HOUSE_OFFSET) {
		AnimateNewHouseTile(tile);
		return;
	}

	if (_scaled_tick_counter & 3) return;

	/* If the house is not one with a lift anymore, then stop this animating.
	 * Not exactly sure when this happens, but probably when a house changes.
	 * Before this was just a return...so it'd leak animated tiles..
	 * That bug seems to have been here since day 1?? */
	if (!(HouseSpec::Get(GetHouseType(tile))->building_flags & BUILDING_IS_ANIMATED)) {
		DeleteAnimatedTile(tile);
		return;
	}

	if (!LiftHasDestination(tile)) {
		uint i;

		/* Building has 6 floors, number 0 .. 6, where 1 is illegal.
		 * This is due to the fact that the first floor is, in the graphics,
		 *  the height of 2 'normal' floors.
		 * Furthermore, there are 6 lift positions from floor N (incl) to floor N + 1 (excl) */
		do {
			i = RandomRange(7);
		} while (i == 1 || i * 6 == GetLiftPosition(tile));

		SetLiftDestination(tile, i);
	}

	int pos = GetLiftPosition(tile);
	int dest = GetLiftDestination(tile) * 6;
	pos += (pos < dest) ? 1 : -1;
	SetLiftPosition(tile, pos);

	if (pos == dest) {
		HaltLift(tile);
		DeleteAnimatedTile(tile);
	}

	MarkTileDirtyByTile(tile, VMDF_NOT_MAP_MODE);
}

/**
 * Determines if a town is close to a tile
 * @param tile TileIndex of the tile to query
 * @param dist maximum distance to be accepted
 * @returns true if the tile correspond to the distance criteria
 */
static bool IsCloseToTown(TileIndex tile, uint dist)
{
	if (_town_kdtree.Count() == 0) return false;
	Town *t = Town::Get(_town_kdtree.FindNearest(TileX(tile), TileY(tile)));
	return DistanceManhattan(tile, t->xy) < dist;
}

/**
 * Resize the sign(label) of the town after changes in
 * population (creation or growth or else)
 */
void Town::UpdateVirtCoord()
{
	this->UpdateLabel();
	Point pt = RemapCoords2(TileX(this->xy) * TILE_SIZE, TileY(this->xy) * TILE_SIZE);

	if (_viewport_sign_kdtree_valid && this->cache.sign.kdtree_valid) _viewport_sign_kdtree.Remove(ViewportSignKdtreeItem::MakeTown(this->index));

	SetDParam(0, this->index);
	SetDParam(1, this->cache.population);
	this->cache.sign.UpdatePosition(HasBit(_display_opt, DO_SHOW_TOWN_NAMES) ? ZOOM_LVL_OUT_128X : ZOOM_LVL_END, pt.x, pt.y - 24 * ZOOM_LVL_BASE, this->Label(), STR_VIEWPORT_TOWN);

	if (_viewport_sign_kdtree_valid) _viewport_sign_kdtree.Insert(ViewportSignKdtreeItem::MakeTown(this->index));

	SetWindowDirty(WC_TOWN_VIEW, this->index);
}

/** Update the virtual coords needed to draw the town sign for all towns. */
void UpdateAllTownVirtCoords()
{
	for (Town *t : Town::Iterate()) {
		t->UpdateVirtCoord();
	}
}

void ClearAllTownCachedNames()
{
	for (Town *t : Town::Iterate()) {
		t->cached_name.clear();
	}
}

/**
 * Change the towns population
 * @param t Town which population has changed
 * @param mod population change (can be positive or negative)
 */
static void ChangePopulation(Town *t, int mod)
{
	t->cache.population += mod;
	InvalidateWindowData(WC_TOWN_VIEW, t->index); // Cargo requirements may appear/vanish for small populations
	if (_settings_client.gui.population_in_label) t->UpdateVirtCoord();

	InvalidateWindowData(WC_TOWN_DIRECTORY, 0, TDIWD_POPULATION_CHANGE);
}

/**
 * Determines the world population
 * Basically, count population of all towns, one by one
 * @return uint32 the calculated population of the world
 */
uint32 GetWorldPopulation()
{
	uint32 pop = 0;
	for (const Town *t : Town::Iterate()) pop += t->cache.population;
	return pop;
}

/**
 * Remove stations from nearby station list if a town is no longer in the catchment area of each.
 * To improve performance only checks stations that cover the provided house area (doesn't need to contain an actual house).
 * @param t Town to work on
 * @param tile Location of house area (north part)
 * @param flags BuildingFlags containing the size of house area
 */
static void RemoveNearbyStations(Town *t, TileIndex tile, BuildingFlags flags)
{
	for (StationList::iterator it = t->stations_near.begin(); it != t->stations_near.end(); /* incremented inside loop */) {
		const Station *st = *it;

		bool covers_area = st->TileIsInCatchment(tile);
		if (flags & BUILDING_2_TILES_Y)   covers_area |= st->TileIsInCatchment(tile + TileDiffXY(0, 1));
		if (flags & BUILDING_2_TILES_X)   covers_area |= st->TileIsInCatchment(tile + TileDiffXY(1, 0));
		if (flags & BUILDING_HAS_4_TILES) covers_area |= st->TileIsInCatchment(tile + TileDiffXY(1, 1));

		if (covers_area && !st->CatchmentCoversTown(t->index)) {
			it = t->stations_near.erase(it);
		} else {
			++it;
		}
	}
}

/**
 * Helper function for house completion stages progression
 * @param tile TileIndex of the house (or parts of it) to "grow"
 */
static void MakeSingleHouseBigger(TileIndex tile)
{
	assert_tile(IsTileType(tile, MP_HOUSE), tile);

	/* progress in construction stages */
	IncHouseConstructionTick(tile);
	if (GetHouseConstructionTick(tile) != 0) return;

	AnimateNewHouseConstruction(tile);

	if (IsHouseCompleted(tile)) {
		/* Now that construction is complete, we can add the population of the
		 * building to the town. */
		ChangePopulation(Town::GetByTile(tile), HouseSpec::Get(GetHouseType(tile))->population);
		ResetHouseAge(tile);
	}
	MarkTileDirtyByTile(tile, VMDF_NOT_MAP_MODE);
}

/**
 * Make the house advance in its construction stages until completion
 * @param tile TileIndex of house
 */
static void MakeTownHouseBigger(TileIndex tile)
{
	uint flags = HouseSpec::Get(GetHouseType(tile))->building_flags;
	if (flags & BUILDING_HAS_1_TILE)  MakeSingleHouseBigger(TILE_ADDXY(tile, 0, 0));
	if (flags & BUILDING_2_TILES_Y)   MakeSingleHouseBigger(TILE_ADDXY(tile, 0, 1));
	if (flags & BUILDING_2_TILES_X)   MakeSingleHouseBigger(TILE_ADDXY(tile, 1, 0));
	if (flags & BUILDING_HAS_4_TILES) MakeSingleHouseBigger(TILE_ADDXY(tile, 1, 1));
}

/**
 * Generate cargo for a town (house).
 *
 * The amount of cargo should be and will be greater than zero.
 *
 * @param t current town
 * @param ct type of cargo to generate, usually CT_PASSENGERS or CT_MAIL
 * @param amount how many units of cargo
 * @param stations available stations for this house
 * @param economy_adjust true if amount should be reduced during recession
 */
static void TownGenerateCargo (Town *t, CargoID ct, uint amount, StationFinder &stations, bool economy_adjust)
{
	// when the economy flunctuates, everyone wants to stay at home
	if (economy_adjust && EconomyIsInRecession()) {
		amount = (amount + 1) >> 1;
	}

	amount = ScaleQuantity(amount, _settings_game.economy.town_cargo_scale_factor, true);

	if (amount == 0) return;

	// calculate for town stats

	switch (ct) {
		case CT_PASSENGERS:
		case CT_MAIL:
			t->supplied[ct].new_max += amount;
			t->supplied[ct].new_act += MoveGoodsToStation(ct, amount, ST_TOWN, t->index, stations.GetStations());
			break;

		default: {
			const CargoSpec *cs = CargoSpec::Get(ct);
			t->supplied[cs->Index()].new_max += amount;
			t->supplied[cs->Index()].new_act += MoveGoodsToStation(ct, amount, ST_TOWN, t->index, stations.GetStations());
			break;
		}
	}
}

/**
 * Tile callback function.
 *
 * Periodic tic handler for houses and town
 * @param tile been asked to do its stuff
 */
static void TileLoop_Town(TileIndex tile)
{
	HouseID house_id = GetHouseType(tile);

	/* NewHouseTileLoop returns false if Callback 21 succeeded, i.e. the house
	 * doesn't exist any more, so don't continue here. */
	if (house_id >= NEW_HOUSE_OFFSET && !NewHouseTileLoop(tile)) return;

	if (!IsHouseCompleted(tile)) {
		/* Construction is not completed. See if we can go further in construction*/
		MakeTownHouseBigger(tile);
		return;
	}

	const HouseSpec *hs = HouseSpec::Get(house_id);

	/* If the lift has a destination, it is already an animated tile. */
	if ((hs->building_flags & BUILDING_IS_ANIMATED) &&
			house_id < NEW_HOUSE_OFFSET &&
			!LiftHasDestination(tile) &&
			Chance16(1, 2)) {
		AddAnimatedTile(tile);
	}

	Town *t = Town::GetByTile(tile);
	uint32 r = Random();

	StationFinder stations(TileArea(tile, 1, 1));

	if (HasBit(hs->callback_mask, CBM_HOUSE_PRODUCE_CARGO)) {
		for (uint i = 0; i < 256; i++) {
			uint16 callback = GetHouseCallback(CBID_HOUSE_PRODUCE_CARGO, i, r, house_id, t, tile);

			if (callback == CALLBACK_FAILED || callback == CALLBACK_HOUSEPRODCARGO_END) break;

			CargoID cargo = GetCargoTranslation(GB(callback, 8, 7), hs->grf_prop.grffile);
			if (cargo == CT_INVALID) continue;

			uint amt = GB(callback, 0, 8);
			if (amt == 0) continue;

			// XXX: no economy flunctuation for GRF cargos?
			TownGenerateCargo(t, cargo, amt, stations, false);
		}
	} else {
		switch (_settings_game.economy.town_cargogen_mode) {
			case TCGM_ORIGINAL:
				/* Original (quadratic) cargo generation algorithm */
				if (GB(r, 0, 8) < hs->population) {
					uint amt = GB(r, 0, 8) / 8 + 1;
					TownGenerateCargo(t, CT_PASSENGERS, amt, stations, true);
				}

				if (GB(r, 8, 8) < hs->mail_generation) {
					uint amt = GB(r, 8, 8) / 8 + 1;
					TownGenerateCargo(t, CT_MAIL, amt, stations, true);
				}
				break;

			case TCGM_BITCOUNT:
				/* Binomial distribution per tick, by a series of coin flips */
				/* Reduce generation rate to a 1/4, using tile bits to spread out distribution.
				 * As tick counter is incremented by 256 between each call, we ignore the lower 8 bits. */
				if (GB(_tick_counter, 8, 2) == GB(tile, 0, 2)) {
					/* Make a bitmask with up to 32 bits set, one for each potential pax */
					int genmax = (hs->population + 7) / 8;
					uint32 genmask = (genmax >= 32) ? 0xFFFFFFFF : ((1 << genmax) - 1);
					/* Mask random value by potential pax and count number of actual pax */
					uint amt = CountBits(r & genmask);
					/* Adjust and apply */
					TownGenerateCargo(t, CT_PASSENGERS, amt, stations, true);

					/* Do the same for mail, with a fresh random */
					r = Random();
					genmax = (hs->mail_generation + 7) / 8;
					genmask = (genmax >= 32) ? 0xFFFFFFFF : ((1 << genmax) - 1);
					amt = CountBits(r & genmask);
					TownGenerateCargo(t, CT_MAIL, amt, stations, true);
				}
				break;

			default:
				NOT_REACHED();
		}
	}

	Backup<CompanyID> cur_company(_current_company, OWNER_TOWN, FILE_LINE);

	if ((hs->building_flags & BUILDING_HAS_1_TILE) &&
			HasBit(t->flags, TOWN_IS_GROWING) &&
			CanDeleteHouse(tile) &&
			GetHouseAge(tile) >= hs->minimum_life &&
			--t->time_until_rebuild == 0) {
		t->time_until_rebuild = GB(r, 16, 8) + 192;

		ClearTownHouse(t, tile);

		/* Rebuild with another house? */
		if (GB(r, 24, 8) >= 12) {
			/* If we are multi-tile houses, make sure to replace the house
			 * closest to city center. If we do not do this, houses tend to
			 * wander away from roads and other houses. */
			if (hs->building_flags & BUILDING_HAS_2_TILES) {
				/* House tiles are always the most north tile. Move the new
				 * house to the south if we are north of the city center. */
				TileIndexDiffC grid_pos = TileIndexToTileIndexDiffC(t->xy, tile);
				int x = Clamp(grid_pos.x, 0, 1);
				int y = Clamp(grid_pos.y, 0, 1);

				if (hs->building_flags & TILE_SIZE_2x2) {
					tile = TILE_ADDXY(tile, x, y);
				} else if (hs->building_flags & TILE_SIZE_1x2) {
					tile = TILE_ADDXY(tile, 0, y);
				} else if (hs->building_flags & TILE_SIZE_2x1) {
					tile = TILE_ADDXY(tile, x, 0);
				}
			}

			BuildTownHouse(t, tile);
		}
	}

	cur_company.Restore();
}

static CommandCost ClearTile_Town(TileIndex tile, DoCommandFlag flags)
{
	if (flags & DC_AUTO) return_cmd_error(STR_ERROR_BUILDING_MUST_BE_DEMOLISHED);
	if (!CanDeleteHouse(tile)) return CMD_ERROR;

	const HouseSpec *hs = HouseSpec::Get(GetHouseType(tile));

	CommandCost cost(EXPENSES_CONSTRUCTION);
	cost.AddCost(hs->GetRemovalCost());

	int rating = hs->remove_rating_decrease;
	Town *t = Town::GetByTile(tile);

	if (Company::IsValidID(_current_company)) {
		if (rating > t->ratings[_current_company]
			&& !(flags & DC_NO_TEST_TOWN_RATING)
			&& !_cheats.magic_bulldozer.value
			&& !_extra_cheats.town_rating.value
			&& _settings_game.difficulty.town_council_tolerance != TOWN_COUNCIL_PERMISSIVE) {
			SetDParam(0, t->index);
			return_cmd_error(STR_ERROR_LOCAL_AUTHORITY_REFUSES_TO_ALLOW_THIS);
		}
	}

	ChangeTownRating(t, -rating, RATING_HOUSE_MINIMUM, flags);
	if (flags & DC_EXEC) {
		ClearTownHouse(t, tile);
	}

	return cost;
}

void AddProducedHouseCargo(HouseID house_id, TileIndex tile, CargoArray &produced)
{
	const HouseSpec *hs = HouseSpec::Get(house_id);

	if (HasBit(hs->callback_mask, CBM_HOUSE_PRODUCE_CARGO)) {
		Town *t = (tile == INVALID_TILE) ? nullptr : Town::GetByTile(tile);
		for (uint i = 0; i < 256; i++) {
			uint16 callback = GetHouseCallback(CBID_HOUSE_PRODUCE_CARGO, i, 0, house_id, t, tile);

			if (callback == CALLBACK_FAILED || callback == CALLBACK_HOUSEPRODCARGO_END) break;

			CargoID cargo = GetCargoTranslation(GB(callback, 8, 7), hs->grf_prop.grffile);

			if (cargo == CT_INVALID) continue;
			produced[cargo]++;
		}
	} else {
		if (hs->population > 0) {
			produced[CT_PASSENGERS]++;
		}
		if (hs->mail_generation > 0) {
			produced[CT_MAIL]++;
		}
	}
}

static void AddProducedCargo_Town(TileIndex tile, CargoArray &produced)
{
	AddProducedHouseCargo(GetHouseType(tile), tile, produced);
}

static inline void AddAcceptedCargoSetMask(CargoID cargo, uint amount, CargoArray &acceptance, CargoTypes *always_accepted)
{
	if (cargo == CT_INVALID || amount == 0) return;
	acceptance[cargo] += amount;
	SetBit(*always_accepted, cargo);
}

void AddAcceptedHouseCargo(HouseID house_id, TileIndex tile, CargoArray &acceptance, CargoTypes *always_accepted)
{
	const HouseSpec *hs = HouseSpec::Get(house_id);
	Town *t = (tile == INVALID_TILE) ? nullptr : Town::GetByTile(tile);
	CargoID accepts[lengthof(hs->accepts_cargo)];

	/* Set the initial accepted cargo types */
	for (uint8 i = 0; i < lengthof(accepts); i++) {
		accepts[i] = hs->accepts_cargo[i];
	}

	/* Check for custom accepted cargo types */
	if (HasBit(hs->callback_mask, CBM_HOUSE_ACCEPT_CARGO)) {
		uint16 callback = GetHouseCallback(CBID_HOUSE_ACCEPT_CARGO, 0, 0, house_id, t, tile);
		if (callback != CALLBACK_FAILED) {
			/* Replace accepted cargo types with translated values from callback */
			accepts[0] = GetCargoTranslation(GB(callback,  0, 5), hs->grf_prop.grffile);
			accepts[1] = GetCargoTranslation(GB(callback,  5, 5), hs->grf_prop.grffile);
			accepts[2] = GetCargoTranslation(GB(callback, 10, 5), hs->grf_prop.grffile);
		}
	}

	/* Check for custom cargo acceptance */
	if (HasBit(hs->callback_mask, CBM_HOUSE_CARGO_ACCEPTANCE)) {
		uint16 callback = GetHouseCallback(CBID_HOUSE_CARGO_ACCEPTANCE, 0, 0, house_id, t, tile);
		if (callback != CALLBACK_FAILED) {
			AddAcceptedCargoSetMask(accepts[0], GB(callback, 0, 4), acceptance, always_accepted);
			AddAcceptedCargoSetMask(accepts[1], GB(callback, 4, 4), acceptance, always_accepted);
			if (_settings_game.game_creation.landscape != LT_TEMPERATE && HasBit(callback, 12)) {
				/* The 'S' bit indicates food instead of goods */
				AddAcceptedCargoSetMask(CT_FOOD, GB(callback, 8, 4), acceptance, always_accepted);
			} else {
				AddAcceptedCargoSetMask(accepts[2], GB(callback, 8, 4), acceptance, always_accepted);
			}
			return;
		}
	}

	/* No custom acceptance, so fill in with the default values */
	for (uint8 i = 0; i < lengthof(accepts); i++) {
		AddAcceptedCargoSetMask(accepts[i], hs->cargo_acceptance[i], acceptance, always_accepted);
	}
}

static void AddAcceptedCargo_Town(TileIndex tile, CargoArray &acceptance, CargoTypes *always_accepted)
{
	AddAcceptedHouseCargo(GetHouseType(tile), tile, acceptance, always_accepted);
}

static void GetTileDesc_Town(TileIndex tile, TileDesc *td)
{
	const HouseID house = GetHouseType(tile);

	td->str = GetHouseName(house, tile);

	if (!IsHouseCompleted(tile)) {
		SetDParamX(td->dparam, 0, td->str);
		td->str = STR_LAI_TOWN_INDUSTRY_DESCRIPTION_UNDER_CONSTRUCTION;
	}

	const HouseSpec *hs = HouseSpec::Get(house);
	if (hs->grf_prop.grffile != nullptr) {
		const GRFConfig *gc = GetGRFConfig(hs->grf_prop.grffile->grfid);
		td->grf = gc->GetName();
	}

	td->owner[0] = OWNER_TOWN;
}

static TrackStatus GetTileTrackStatus_Town(TileIndex tile, TransportType mode, uint sub_mode, DiagDirection side)
{
	/* not used */
	return 0;
}

static void ChangeTileOwner_Town(TileIndex tile, Owner old_owner, Owner new_owner)
{
	/* not used */
}

static bool GrowTown(Town *t);

static void TownTickHandler(Town *t)
{
	if (HasBit(t->flags, TOWN_IS_GROWING)) {
		int i = (int)t->grow_counter - 1;
		if (i < 0) {
			if (GrowTown(t)) {
				i = t->growth_rate;
			} else {
				/* If growth failed wait a bit before retrying */
				i = std::min<uint16>(t->growth_rate, TOWN_GROWTH_TICKS - 1);
			}
		}
		t->grow_counter = i;
	}
}

void OnTick_Town()
{
	if (_game_mode == GM_EDITOR) return;

	for (Town *t : Town::Iterate()) {
		TownTickHandler(t);
	}
}

/**
 * Return the RoadBits of a tile
 *
 * @note There are many other functions doing things like that.
 * @note Needs to be checked for needlessness.
 * @param tile The tile we want to analyse
 * @return The roadbits of the given tile
 */
static RoadBits GetTownRoadBits(TileIndex tile)
{
	if (IsRoadDepotTile(tile) || IsStandardRoadStopTile(tile)) return ROAD_NONE;
	if (!MayTownModifyRoad(tile)) return ROAD_NONE;

	return GetAnyRoadBits(tile, RTT_ROAD, true);
}

RoadType GetTownRoadType(const Town *t)
{
	RoadType best_rt = ROADTYPE_ROAD;
	const RoadTypeInfo *best = nullptr;
	const uint16 assume_max_speed = 50;

	for (RoadType rt = ROADTYPE_BEGIN; rt != ROADTYPE_END; rt++) {
		if (RoadTypeIsTram(rt)) continue;

		const RoadTypeInfo *rti = GetRoadTypeInfo(rt);

		/* Unused road type. */
		if (rti->label == 0) continue;

		/* Can town build this road. */
		if (!HasBit(rti->flags, ROTF_TOWN_BUILD)) continue;
		if (HasBit(rti->extra_flags, RXTF_NO_TOWN_MODIFICATION)) continue;

		/* Not yet introduced at this date. */
		if (IsInsideMM(rti->introduction_date, 0, MAX_DAY) && rti->introduction_date > _date) continue;

		if (best != nullptr) {
			if ((rti->max_speed == 0 ? assume_max_speed : rti->max_speed) < (best->max_speed == 0 ? assume_max_speed : best->max_speed)) continue;
		}

		best_rt = rt;
		best = rti;
	}

	return best_rt;
}

bool MayTownModifyRoad(TileIndex tile)
{
	if (MayHaveRoad(tile)) {
		RoadType present_road = GetRoadTypeRoad(tile);
		if (present_road != INVALID_ROADTYPE && HasBit(GetRoadTypeInfo(present_road)->extra_flags, RXTF_NO_TOWN_MODIFICATION)) return false;
		RoadType present_tram = GetRoadTypeTram(tile);
		if (present_tram != INVALID_ROADTYPE && HasBit(GetRoadTypeInfo(present_tram)->extra_flags, RXTF_NO_TOWN_MODIFICATION)) return false;
	}
	return true;
}

/**
 * Check for parallel road inside a given distance.
 *   Assuming a road from (tile - TileOffsByDiagDir(dir)) to tile,
 *   is there a parallel road left or right of it within distance dist_multi?
 *
 * @param tile current tile
 * @param dir target direction
 * @param dist_multi distance multiplayer
 * @return true if there is a parallel road
 */
static bool IsNeighborRoadTile(TileIndex tile, const DiagDirection dir, uint dist_multi)
{
	if (!IsValidTile(tile)) return false;

	/* Lookup table for the used diff values */
	const TileIndexDiff tid_lt[3] = {
		TileOffsByDiagDir(ChangeDiagDir(dir, DIAGDIRDIFF_90RIGHT)),
		TileOffsByDiagDir(ChangeDiagDir(dir, DIAGDIRDIFF_90LEFT)),
		TileOffsByDiagDir(ReverseDiagDir(dir)),
	};

	dist_multi = (dist_multi + 1) * 4;
	for (uint pos = 4; pos < dist_multi; pos++) {
		/* Go (pos / 4) tiles to the left or the right */
		TileIndexDiff cur = tid_lt[(pos & 1) ? 0 : 1] * (pos / 4);

		/* Use the current tile as origin, or go one tile backwards */
		if (pos & 2) cur += tid_lt[2];

		/* Test for roadbit parallel to dir and facing towards the middle axis */
		if (IsValidTile(tile + cur) &&
				GetTownRoadBits(TILE_ADD(tile, cur)) & DiagDirToRoadBits((pos & 2) ? dir : ReverseDiagDir(dir))) return true;
	}
	return false;
}

/**
 * Check if a Road is allowed on a given tile
 *
 * @param t The current town
 * @param tile The target tile
 * @param dir The direction in which we want to extend the town
 * @return true if it is allowed else false
 */
static bool IsRoadAllowedHere(Town *t, TileIndex tile, DiagDirection dir)
{
	if (DistanceFromEdge(tile) == 0) return false;

	/* Prevent towns from building roads under bridges along the bridge. Looks silly. */
	if (IsBridgeAbove(tile) && GetBridgeAxis(tile) == DiagDirToAxis(dir)) return false;

	/* Check if there already is a road at this point? */
	if (GetTownRoadBits(tile) == ROAD_NONE) {
		/* No, try if we are able to build a road piece there.
		 * If that fails clear the land, and if that fails exit.
		 * This is to make sure that we can build a road here later. */
		RoadType rt = GetTownRoadType(t);
		if (DoCommand(tile, ((dir == DIAGDIR_NW || dir == DIAGDIR_SE) ? ROAD_Y : ROAD_X) | (rt << 4), 0, DC_AUTO | DC_NO_WATER, CMD_BUILD_ROAD).Failed() &&
				DoCommand(tile, 0, 0, DC_AUTO | DC_NO_WATER | DC_TOWN, CMD_LANDSCAPE_CLEAR).Failed()) {
			return false;
		}
	}

	Slope cur_slope = _settings_game.construction.build_on_slopes ? GetFoundationSlope(tile) : GetTileSlope(tile);
	bool ret = !IsNeighborRoadTile(tile, dir, t->layout == TL_ORIGINAL ? 1 : 2);
	if (cur_slope == SLOPE_FLAT) return ret;

	/* If the tile is not a slope in the right direction, then
	 * maybe terraform some. */
	Slope desired_slope = (dir == DIAGDIR_NW || dir == DIAGDIR_SE) ? SLOPE_NW : SLOPE_NE;
	if (desired_slope != cur_slope && ComplementSlope(desired_slope) != cur_slope) {
		if (Chance16(1, 8)) {
			CommandCost res = CMD_ERROR;
			if (!_generating_world && Chance16(1, 10)) {
				/* Note: Do not replace "^ SLOPE_ELEVATED" with ComplementSlope(). The slope might be steep. */
				res = DoCommand(tile, Chance16(1, 16) ? cur_slope : cur_slope ^ SLOPE_ELEVATED, 0,
						DC_EXEC | DC_AUTO | DC_NO_WATER | DC_TOWN, CMD_TERRAFORM_LAND);
			}
			if (res.Failed() && Chance16(1, 3)) {
				/* We can consider building on the slope, though. */
				return ret;
			}
		}
		return false;
	}
	return ret;
}

static bool TerraformTownTile(TileIndex tile, int edges, int dir)
{
	assert(tile < MapSize());

	CommandCost r = DoCommand(tile, edges, dir, DC_AUTO | DC_NO_WATER | DC_TOWN, CMD_TERRAFORM_LAND);
	if (r.Failed() || r.GetCost() >= (_price[PR_TERRAFORM] + 2) * 8) return false;
	DoCommand(tile, edges, dir, DC_AUTO | DC_NO_WATER | DC_TOWN | DC_EXEC, CMD_TERRAFORM_LAND);
	return true;
}

static void LevelTownLand(TileIndex tile)
{
	assert(tile < MapSize());

	/* Don't terraform if land is plain or if there's a house there. */
	if (IsTileType(tile, MP_HOUSE)) return;
	Slope tileh = GetTileSlope(tile);
	if (tileh == SLOPE_FLAT) return;

	/* First try up, then down */
	if (!TerraformTownTile(tile, ~tileh & SLOPE_ELEVATED, 1)) {
		TerraformTownTile(tile, tileh & SLOPE_ELEVATED, 0);
	}
}

/**
 * Generate the RoadBits of a grid tile
 *
 * @param t current town
 * @param tile tile in reference to the town
 * @param dir The direction to which we are growing ATM
 * @return the RoadBit of the current tile regarding
 *  the selected town layout
 */
static RoadBits GetTownRoadGridElement(Town *t, TileIndex tile, DiagDirection dir)
{
	/* align the grid to the downtown */
	TileIndexDiffC grid_pos = TileIndexToTileIndexDiffC(t->xy, tile); // Vector from downtown to the tile
	RoadBits rcmd = ROAD_NONE;

	switch (t->layout) {
		default: NOT_REACHED();

		case TL_2X2_GRID:
			if ((grid_pos.x % 3) == 0) rcmd |= ROAD_Y;
			if ((grid_pos.y % 3) == 0) rcmd |= ROAD_X;
			break;

		case TL_3X3_GRID:
			if ((grid_pos.x % 4) == 0) rcmd |= ROAD_Y;
			if ((grid_pos.y % 4) == 0) rcmd |= ROAD_X;
			break;
	}

	/* Optimise only X-junctions */
	if (rcmd != ROAD_ALL) return rcmd;

	RoadBits rb_template;

	switch (GetTileSlope(tile)) {
		default:       rb_template = ROAD_ALL; break;
		case SLOPE_W:  rb_template = ROAD_NW | ROAD_SW; break;
		case SLOPE_SW: rb_template = ROAD_Y  | ROAD_SW; break;
		case SLOPE_S:  rb_template = ROAD_SW | ROAD_SE; break;
		case SLOPE_SE: rb_template = ROAD_X  | ROAD_SE; break;
		case SLOPE_E:  rb_template = ROAD_SE | ROAD_NE; break;
		case SLOPE_NE: rb_template = ROAD_Y  | ROAD_NE; break;
		case SLOPE_N:  rb_template = ROAD_NE | ROAD_NW; break;
		case SLOPE_NW: rb_template = ROAD_X  | ROAD_NW; break;
		case SLOPE_STEEP_W:
		case SLOPE_STEEP_S:
		case SLOPE_STEEP_E:
		case SLOPE_STEEP_N:
			rb_template = ROAD_NONE;
			break;
	}

	/* Stop if the template is compatible to the growth dir */
	if (DiagDirToRoadBits(ReverseDiagDir(dir)) & rb_template) return rb_template;
	/* If not generate a straight road in the direction of the growth */
	return DiagDirToRoadBits(dir) | DiagDirToRoadBits(ReverseDiagDir(dir));
}

/**
 * Grows the town with an extra house.
 *  Check if there are enough neighbor house tiles
 *  next to the current tile. If there are enough
 *  add another house.
 *
 * @param t The current town
 * @param tile The target tile for the extra house
 * @return true if an extra house has been added
 */
static bool GrowTownWithExtraHouse(Town *t, TileIndex tile)
{
	/* We can't look further than that. */
	if (DistanceFromEdge(tile) == 0) return false;

	uint counter = 0; // counts the house neighbor tiles

	/* Check the tiles E,N,W and S of the current tile for houses */
	for (DiagDirection dir = DIAGDIR_BEGIN; dir < DIAGDIR_END; dir++) {
		/* Count both void and house tiles for checking whether there
		 * are enough houses in the area. This to make it likely that
		 * houses get build up to the edge of the map. */
		switch (GetTileType(TileAddByDiagDir(tile, dir))) {
			case MP_HOUSE:
			case MP_VOID:
				counter++;
				break;

			default:
				break;
		}

		/* If there are enough neighbors stop here */
		if (counter >= 3) {
			if (BuildTownHouse(t, tile)) {
				_grow_town_result = GROWTH_SUCCEED;
				return true;
			}
			return false;
		}
	}
	return false;
}

/**
 * Grows the town with a road piece.
 *
 * @param t The current town
 * @param tile The current tile
 * @param rcmd The RoadBits we want to build on the tile
 * @return true if the RoadBits have been added else false
 */
static bool GrowTownWithRoad(const Town *t, TileIndex tile, RoadBits rcmd)
{
	RoadType rt = GetTownRoadType(t);
	if (DoCommand(tile, rcmd | (rt << 4), t->index, DC_EXEC | DC_AUTO | DC_NO_WATER | DC_TOWN, CMD_BUILD_ROAD).Succeeded()) {
		_grow_town_result = GROWTH_SUCCEED;
		return true;
	}
	return false;
}

/**
 * Checks if a town road can be continued into the next tile.
 *  Road vehicle stations, bridges, and tunnels are fine, as long as they are facing the right direction.
 *
 * @param t The current town
 * @param tile The tile where the road would be built
 * @param road_dir The direction of the road
 * @return true if the road can be continued, else false
 */
static bool CanRoadContinueIntoNextTile(const Town *t, const TileIndex tile, const DiagDirection road_dir)
{
	const int delta = TileOffsByDiagDir(road_dir); // +1 tile in the direction of the road
	TileIndex next_tile = tile + delta; // The tile beyond which must be connectable to the target tile
	RoadBits rcmd = DiagDirToRoadBits(ReverseDiagDir(road_dir));
	RoadType rt = GetTownRoadType(t);

	/* Before we try anything, make sure the tile is on the map and not the void. */
	if (!IsValidTile(next_tile)) return false;

	/* If the next tile is a bridge or tunnel, allow if it's continuing in the same direction. */
	if (IsTileType(next_tile, MP_TUNNELBRIDGE)) {
		return GetTunnelBridgeTransportType(next_tile) == TRANSPORT_ROAD && GetTunnelBridgeDirection(next_tile) == road_dir;
	}

	/* If the next tile is a station, allow if it's a road station facing the proper direction. Otherwise return false. */
	if (IsTileType(next_tile, MP_STATION)) {
		/* If the next tile is a road station, allow if it can be entered by the new tunnel/bridge, otherwise disallow. */
		return IsAnyRoadStop(next_tile) && (GetRoadStopDir(next_tile) == ReverseDiagDir(road_dir) || (IsDriveThroughStopTile(next_tile) && GetRoadStopDir(next_tile) == road_dir));
	}

	/* If the next tile is a road depot, allow if it's facing the right way. */
	if (IsTileType(next_tile, MP_ROAD)) {
		return IsRoadDepot(next_tile) && GetRoadDepotDirection(next_tile) == ReverseDiagDir(road_dir);
	}

	/* If the next tile is a railroad track, check if towns are allowed to build level crossings.
	 * If level crossing are not allowed, reject the construction. Else allow DoCommand to determine if the rail track is buildable. */
	if (IsTileType(next_tile, MP_RAILWAY) && !_settings_game.economy.allow_town_level_crossings) return false;

	/* If a road tile can be built, the construction is allowed. */
	return DoCommand(next_tile, rcmd | (rt << 4), t->index, DC_AUTO | DC_NO_WATER, CMD_BUILD_ROAD).Succeeded();
}

/**
 * CircularTileSearch proc which checks for a nearby parallel bridge to avoid building redundant bridges.
 * @param tile The tile to search.
 * @param user_data Reference to the valid direction of the proposed bridge.
 * @return true if another bridge exists, else false.
 */
static bool RedundantBridgeExistsNearby(TileIndex tile, void *user_data)
{
	/* Don't look into the void. */
	if (!IsValidTile(tile)) return false;

	/* Only consider bridge head tiles. */
	if (!IsBridgeTile(tile)) return false;

	/* Only consider road bridges. */
	if (GetTunnelBridgeTransportType(tile) != TRANSPORT_ROAD) return false;

	/* If the bridge is facing the same direction as the proposed bridge, we've found a redundant bridge. */
	return (GetTileSlope(tile) & InclinedSlope(ReverseDiagDir(*(DiagDirection *)user_data)));
}

/**
 * Grows the town with a bridge.
 *  At first we check if a bridge is reasonable.
 *  If so we check if we are able to build it.
 *
 * @param t The current town
 * @param tile The current tile
 * @param bridge_dir The valid direction in which to grow a bridge
 * @return true if a bridge has been build else false
 */
static bool GrowTownWithBridge(const Town *t, const TileIndex tile, const DiagDirection bridge_dir)
{
	assert(bridge_dir < DIAGDIR_END);

	const Slope slope = GetTileSlope(tile);

	/* Make sure the direction is compatible with the slope.
	 * Well we check if the slope has an up bit set in the
	 * reverse direction. */
	if (slope != SLOPE_FLAT && slope & InclinedSlope(bridge_dir)) return false;

	/* Assure that the bridge is connectable to the start side */
	if (!(GetTownRoadBits(TileAddByDiagDir(tile, ReverseDiagDir(bridge_dir))) & DiagDirToRoadBits(bridge_dir))) return false;

	/* We are in the right direction */
	uint bridge_length = 0;       // This value stores the length of the possible bridge
	TileIndex bridge_tile = tile; // Used to store the other waterside

	const int delta = TileOffsByDiagDir(bridge_dir);

	/* To prevent really small towns from building disproportionately
	 * long bridges, make the max a function of its population. */
	const uint TOWN_BRIDGE_LENGTH_CAP = 11;
	uint base_bridge_length = 5;
	uint max_bridge_length = std::min(t->cache.population / 1000 + base_bridge_length, TOWN_BRIDGE_LENGTH_CAP);

	if (slope == SLOPE_FLAT) {
		/* Bridges starting on flat tiles are only allowed when crossing rivers, rails or one-way roads. */
		do {
			if (bridge_length++ >= base_bridge_length) {
				/* Allow to cross rivers, not big lakes, nor large amounts of rails or one-way roads. */
				return false;
			}
			bridge_tile += delta;
		} while (IsValidTile(bridge_tile) && ((IsWaterTile(bridge_tile) && !IsSea(bridge_tile)) || IsPlainRailTile(bridge_tile) || (IsNormalRoadTile(bridge_tile) && GetDisallowedRoadDirections(bridge_tile) != DRD_NONE)));
	} else {
		do {
			if (bridge_length++ >= max_bridge_length) {
				/* Ensure the bridge is not longer than the max allowed length. */
				return false;
			}
			bridge_tile += delta;
		} while (IsValidTile(bridge_tile) && (IsWaterTile(bridge_tile) || IsPlainRailTile(bridge_tile) || (IsNormalRoadTile(bridge_tile) && GetDisallowedRoadDirections(bridge_tile) != DRD_NONE)));
	}

	/* Don't allow a bridge where the start and end tiles are adjacent with no span between. */
	if (bridge_length == 1) return false;

	if (!MayTownModifyRoad(bridge_tile)) return false;
	if (IsValidTile(bridge_tile + delta) && !MayTownModifyRoad(bridge_tile + delta)) return false;

	/* Make sure the road can be continued past the bridge. At this point, bridge_tile holds the end tile of the bridge. */
	if (!CanRoadContinueIntoNextTile(t, bridge_tile, bridge_dir)) return false;

<<<<<<< HEAD
	std::bitset <MAX_BRIDGES> tried;
	uint n = MAX_BRIDGES;
	byte bridge_type = RandomRange (n);
=======
	/* If another parallel bridge exists nearby, this one would be redundant and shouldn't be built. We don't care about flat bridges. */
	TileIndex search = tile;
	DiagDirection direction_to_match = bridge_dir;
	if (slope != SLOPE_FLAT && CircularTileSearch(&search, bridge_length, 0, 0, RedundantBridgeExistsNearby, &direction_to_match)) return false;

	for (uint8 times = 0; times <= 22; times++) {
		byte bridge_type = RandomRange(MAX_BRIDGES - 1);
>>>>>>> 864771ca

	for (;;) {
		/* Can we actually build the bridge? */
		RoadType rt = GetTownRoadType(t);
		if (MayTownBuildBridgeType(bridge_type) && DoCommand(tile, bridge_tile, bridge_type | rt << 8 | TRANSPORT_ROAD << 15, CommandFlagsToDCFlags(GetCommandFlags(CMD_BUILD_BRIDGE)) | DC_TOWN, CMD_BUILD_BRIDGE).Succeeded()) {
			DoCommand(tile, bridge_tile, bridge_type | rt << 8 | TRANSPORT_ROAD << 15, DC_EXEC | CommandFlagsToDCFlags(GetCommandFlags(CMD_BUILD_BRIDGE)) | DC_TOWN, CMD_BUILD_BRIDGE);
			_grow_town_result = GROWTH_SUCCEED;
			return true;
		}

		/* Try a different bridge. */
		tried[bridge_type] = true;
		n--;
		assert (n + tried.count() == MAX_BRIDGES);
		if (n == 0) break;

		bridge_type = 0;
		uint i = RandomRange (n);
		while (tried[bridge_type] || (i-- > 0)) {
			bridge_type++;
			assert (bridge_type < MAX_BRIDGES);
		}
	}

	/* Quit if no bridge can be built. */
	return false;
}

/**
 * Grows the town with a tunnel.
 *  First we check if a tunnel is reasonable.
 *  If so we check if we are able to build it.
 *
 * @param t The current town
 * @param tile The current tile
 * @param tunnel_dir The valid direction in which to grow a tunnel
 * @return true if a tunnel has been built, else false
 */
static bool GrowTownWithTunnel(const Town *t, const TileIndex tile, const DiagDirection tunnel_dir)
{
	assert(tunnel_dir < DIAGDIR_END);

	if (_settings_game.economy.town_build_tunnels == TTM_FORBIDDEN) return false;

	Slope slope = GetTileSlope(tile);

	/* Only consider building a tunnel if the starting tile is sloped properly. */
	if (slope != InclinedSlope(tunnel_dir)) return false;

	/* Assure that the tunnel is connectable to the start side */
	if (!(GetTownRoadBits(TileAddByDiagDir(tile, ReverseDiagDir(tunnel_dir))) & DiagDirToRoadBits(tunnel_dir))) return false;

	const int delta = TileOffsByDiagDir(tunnel_dir);
	int max_tunnel_length = 0;

	/* There are two conditions for building tunnels: Under a mountain and under an obstruction. */
	if (CanRoadContinueIntoNextTile(t, tile, tunnel_dir)) {
		if (_settings_game.economy.town_build_tunnels != TTM_ALLOWED) return false;

		/* Only tunnel under a mountain if the slope is continuous for at least 4 tiles. We want tunneling to be a last resort for large hills. */
		TileIndex slope_tile = tile;
		for (uint8 tiles = 0; tiles < 4; tiles++) {
			if (!IsValidTile(slope_tile)) return false;
			slope = GetTileSlope(slope_tile);
			if (slope != InclinedSlope(tunnel_dir) && !IsSteepSlope(slope) && !IsSlopeWithOneCornerRaised(slope)) return false;
			slope_tile += delta;
		}

		/* More population means longer tunnels, but make sure we can at least cover the smallest mountain which neccesitates tunneling. */
		max_tunnel_length = (t->cache.population / 1000) + 7;
	} else {
		/* When tunneling under an obstruction, the length limit is 5, enough to tunnel under a four-track railway. */
		max_tunnel_length = 5;
	}

	uint8 tunnel_length = 0;
	TileIndex tunnel_tile = tile; // Iteratator to store the other end tile of the tunnel.

	/* Find the end tile of the tunnel for length and continuation checks. */
	do {
		if (tunnel_length++ >= max_tunnel_length) return false;
		tunnel_tile += delta;
		/* The tunnel ends when start and end tiles are the same height. */
	} while (IsValidTile(tunnel_tile) && GetTileZ(tile) != GetTileZ(tunnel_tile));

	/* Don't allow a tunnel where the start and end tiles are adjacent. */
	if (tunnel_length == 1) return false;

	/* Make sure the road can be continued past the tunnel. At this point, tunnel_tile holds the end tile of the tunnel. */
	if (!CanRoadContinueIntoNextTile(t, tunnel_tile, tunnel_dir)) return false;

	/* Attempt to build the tunnel. Return false if it fails to let the town build a road instead. */
	RoadType rt = GetTownRoadType(t);
	if (DoCommand(tile, rt | (TRANSPORT_ROAD << 8), 0, CommandFlagsToDCFlags(GetCommandFlags(CMD_BUILD_TUNNEL)), CMD_BUILD_TUNNEL).Succeeded()) {
		DoCommand(tile, rt | (TRANSPORT_ROAD << 8), 0, DC_EXEC | CommandFlagsToDCFlags(GetCommandFlags(CMD_BUILD_TUNNEL)), CMD_BUILD_TUNNEL);
		_grow_town_result = GROWTH_SUCCEED;
		return true;
	}

	return false;
}

/**
 * Checks whether at least one surrounding roads allows to build a house here
 *
 * @param t the tile where the house will be built
 * @return true if at least one surrounding roadtype allows building houses here
 */
static inline bool RoadTypesAllowHouseHere(TileIndex t)
{
	static const TileIndexDiffC tiles[] = { {-1, -1}, {-1, 0}, {-1, 1}, {0, -1}, {0, 1}, {1, -1}, {1, 0}, {1, 1} };
	bool allow = false;

	for (const TileIndexDiffC *ptr = tiles; ptr != endof(tiles); ++ptr) {
		TileIndex cur_tile = t + ToTileIndexDiff(*ptr);
		if (!IsValidTile(cur_tile)) continue;

		if (!(IsTileType(cur_tile, MP_ROAD) || IsTileType(cur_tile, MP_STATION))) continue;
		allow = true;

		RoadType road_rt = GetRoadTypeRoad(cur_tile);
		RoadType tram_rt = GetRoadTypeTram(cur_tile);
		if (road_rt != INVALID_ROADTYPE && !HasBit(GetRoadTypeInfo(road_rt)->flags, ROTF_NO_HOUSES)) return true;
		if (tram_rt != INVALID_ROADTYPE && !HasBit(GetRoadTypeInfo(tram_rt)->flags, ROTF_NO_HOUSES)) return true;
	}

	/* If no road was found surrounding the tile we can allow building the house since there is
	 * nothing which forbids it, if a road was found but the execution reached this point, then
	 * all the found roads don't allow houses to be built */
	return !allow;
}

/**
 * Grows the given town.
 * There are at the moment 3 possible way's for
 * the town expansion:
 *  @li Generate a random tile and check if there is a road allowed
 *  @li TL_ORIGINAL
 *  @li TL_BETTER_ROADS
 *  @li Check if the town geometry allows a road and which one
 *  @li TL_2X2_GRID
 *  @li TL_3X3_GRID
 *  @li Forbid roads, only build houses
 *
 * @param tile_ptr The current tile
 * @param cur_rb The current tiles RoadBits
 * @param target_dir The target road dir
 * @param t1 The current town
 */
static void GrowTownInTile(TileIndex *tile_ptr, RoadBits cur_rb, DiagDirection target_dir, Town *t1)
{
	RoadBits rcmd = ROAD_NONE;  // RoadBits for the road construction command
	TileIndex tile = *tile_ptr; // The main tile on which we base our growth

	assert(tile < MapSize());

	if (cur_rb == ROAD_NONE) {
		/* Tile has no road. First reset the status counter
		 * to say that this is the last iteration. */
		_grow_town_result = GROWTH_SEARCH_STOPPED;

		if (!_settings_game.economy.allow_town_roads && !_generating_world) return;
		if (!_settings_game.economy.allow_town_level_crossings && IsTileType(tile, MP_RAILWAY)) return;
		if (!MayTownModifyRoad(tile)) return;

		/* Remove hills etc */
		if (!_settings_game.construction.build_on_slopes || Chance16(1, 6)) LevelTownLand(tile);

		/* Is a road allowed here? */
		switch (t1->layout) {
			default: NOT_REACHED();

			case TL_3X3_GRID:
			case TL_2X2_GRID:
				rcmd = GetTownRoadGridElement(t1, tile, target_dir);
				if (rcmd == ROAD_NONE) return;
				break;

			case TL_BETTER_ROADS:
			case TL_ORIGINAL:
				if (!IsRoadAllowedHere(t1, tile, target_dir)) return;

				DiagDirection source_dir = ReverseDiagDir(target_dir);

				if (Chance16(1, 4)) {
					/* Randomize a new target dir */
					do target_dir = RandomDiagDir(); while (target_dir == source_dir);
				}

				if (!IsRoadAllowedHere(t1, TileAddByDiagDir(tile, target_dir), target_dir)) {
					/* A road is not allowed to continue the randomized road,
					 *  return if the road we're trying to build is curved. */
					if (target_dir != ReverseDiagDir(source_dir)) return;

					/* Return if neither side of the new road is a house */
					if (!IsTileType(TileAddByDiagDir(tile, ChangeDiagDir(target_dir, DIAGDIRDIFF_90RIGHT)), MP_HOUSE) &&
							!IsTileType(TileAddByDiagDir(tile, ChangeDiagDir(target_dir, DIAGDIRDIFF_90LEFT)), MP_HOUSE)) {
						return;
					}

					/* That means that the road is only allowed if there is a house
					 *  at any side of the new road. */
				}

				rcmd = DiagDirToRoadBits(target_dir) | DiagDirToRoadBits(source_dir);
				break;
		}

		if (_settings_game.economy.town_max_road_slope > 0 && ((rcmd == ROAD_X) || (rcmd == ROAD_Y))) {
			/* Limit consecutive sloped road tiles */

			auto get_road_slope = [rcmd](TileIndex t) -> Slope {
				Slope slope = GetTileSlope(t);
				extern Foundation GetRoadFoundation(Slope tileh, RoadBits bits);
				ApplyFoundationToSlope(GetRoadFoundation(slope, rcmd), &slope);
				return slope;
			};

			const Slope slope = get_road_slope(tile);
			if (slope != SLOPE_FLAT) {
				const int delta = TileOffsByDiagDir(ReverseDiagDir(target_dir));
				bool ok = false;
				TileIndex t = tile;
				for (uint i = 0; i < _settings_game.economy.town_max_road_slope; i++) {
					t += delta;
					if (!IsValidTile(t) || !IsNormalRoadTile(t) || GetRoadBits(t, RTT_ROAD) != rcmd || get_road_slope(t) != slope) {
						ok = true;
						break;
					}
				}
				if (!ok) {
					/* All tested tiles had the same incline, disallow road */
					return;
				}
			}
		}

	} else if (target_dir < DIAGDIR_END && !(cur_rb & DiagDirToRoadBits(ReverseDiagDir(target_dir)))) {
		/* Continue building on a partial road.
		 * Should be always OK, so we only generate
		 * the fitting RoadBits */
		_grow_town_result = GROWTH_SEARCH_STOPPED;

		if (!_settings_game.economy.allow_town_roads && !_generating_world) return;

		switch (t1->layout) {
			default: NOT_REACHED();

			case TL_3X3_GRID:
			case TL_2X2_GRID:
				rcmd = GetTownRoadGridElement(t1, tile, target_dir);
				break;

			case TL_BETTER_ROADS:
			case TL_ORIGINAL:
				rcmd = DiagDirToRoadBits(ReverseDiagDir(target_dir));
				break;
		}
	} else {
		bool allow_house = true; // Value which decides if we want to construct a house

		/* Reached a tunnel/bridge? Then continue at the other side of it, unless
		 * it is the starting tile. Half the time, we stay on this side then.
		 * For custom bridge heads decide whether or not to cross depending on the available
		 * head road bits. */
		if (IsTileType(tile, MP_TUNNELBRIDGE)) {
			if (IsRoadCustomBridgeHeadTile(tile)) {
				if (target_dir != DIAGDIR_END) {
					/* don't go back to the source direction */
					cur_rb &= ~DiagDirToRoadBits(ReverseDiagDir(target_dir));
				}

				/* randomly pick a usable head road bit */
				do {
					if (cur_rb == ROAD_NONE) return;
					RoadBits target_bits;
					do {
						target_dir = RandomDiagDir();
						target_bits = DiagDirToRoadBits(target_dir);
					} while (!(cur_rb & target_bits));
					cur_rb &= ~target_bits;
				} while (!(target_dir == GetTunnelBridgeDirection(tile) || CanFollowRoad(tile, target_dir)));
				if (target_dir == GetTunnelBridgeDirection(tile)) {
					/* cross the bridge */
					*tile_ptr = GetOtherTunnelBridgeEnd(tile);
				}
			} else if (GetTunnelBridgeTransportType(tile) == TRANSPORT_ROAD && (target_dir != DIAGDIR_END || Chance16(1, 2))) {
				*tile_ptr = GetOtherTunnelBridgeEnd(tile);
			}
			return;
		}

		/* Possibly extend the road in a direction.
		 * Randomize a direction and if it has a road, bail out. */
		target_dir = RandomDiagDir();
		RoadBits target_rb = DiagDirToRoadBits(target_dir);
		TileIndex house_tile; // position of a possible house

		if (cur_rb & target_rb) {
			/* If it's a road turn possibly build a house in a corner.
			 * Use intersection with straight road as an indicator
			 * that we randomed corner house position.
			 * A turn (and we check for that later) always has only
			 * one common bit with a straight road so it has the same
			 * chance to be chosen as the house on the side of a road.
			 */
			if ((cur_rb & ROAD_X) != target_rb) return;

			/* Check whether it is a turn and if so determine
			 * position of the corner tile */
			switch (cur_rb) {
				case ROAD_N:
					house_tile = TileAddByDir(tile, DIR_S);
					break;
				case ROAD_S:
					house_tile = TileAddByDir(tile, DIR_N);
					break;
				case ROAD_E:
					house_tile = TileAddByDir(tile, DIR_W);
					break;
				case ROAD_W:
					house_tile = TileAddByDir(tile, DIR_E);
					break;
				default:
					return;  // not a turn
			}
			target_dir = DIAGDIR_END;
		} else {
			house_tile = TileAddByDiagDir(tile, target_dir);
		}

		/* Don't walk into water. */
		if (HasTileWaterGround(house_tile)) return;

		if (!IsValidTile(house_tile)) return;

		if (target_dir != DIAGDIR_END && (_settings_game.economy.allow_town_roads || _generating_world)) {
			switch (t1->layout) {
				default: NOT_REACHED();

				case TL_3X3_GRID: // Use 2x2 grid afterwards!
					GrowTownWithExtraHouse(t1, TileAddByDiagDir(house_tile, target_dir));
					FALLTHROUGH;

				case TL_2X2_GRID:
					rcmd = GetTownRoadGridElement(t1, tile, target_dir);
					allow_house = (rcmd & target_rb) == ROAD_NONE;
					break;

				case TL_BETTER_ROADS: // Use original afterwards!
					GrowTownWithExtraHouse(t1, TileAddByDiagDir(house_tile, target_dir));
					FALLTHROUGH;

				case TL_ORIGINAL:
					/* Allow a house at the edge. 60% chance or
					 * always ok if no road allowed. */
					rcmd = target_rb;
					allow_house = (!IsRoadAllowedHere(t1, house_tile, target_dir) || Chance16(6, 10));
					break;
			}
		}

		allow_house &= RoadTypesAllowHouseHere(house_tile);

		if (allow_house) {
			/* Build a house, but not if there already is a house there. */
			if (!IsTileType(house_tile, MP_HOUSE)) {
				/* Level the land if possible */
				if (Chance16(1, 6)) LevelTownLand(house_tile);

				/* And build a house.
				 * Set result to -1 if we managed to build it. */
				if (BuildTownHouse(t1, house_tile)) {
					_grow_town_result = GROWTH_SUCCEED;
				}
			}
			return;
		}

		_grow_town_result = GROWTH_SEARCH_STOPPED;
	}

	/* Return if a water tile */
	if (HasTileWaterGround(tile)) return;

	/* Make the roads look nicer */
	rcmd = CleanUpRoadBits(tile, rcmd);
	if (rcmd == ROAD_NONE) return;

	/* Only use the target direction for bridges and tunnels to ensure they're connected.
	 * The target_dir is as computed previously according to town layout, so
	 * it will match it perfectly. */
	if (GrowTownWithBridge(t1, tile, target_dir)) return;
	if (GrowTownWithTunnel(t1, tile, target_dir)) return;

	GrowTownWithRoad(t1, tile, rcmd);
}

/**
 * Checks whether a road can be followed or is a dead end, that can not be extended to the next tile.
 * This only checks trivial but often cases.
 * @param tile Start tile for road.
 * @param dir Direction for road to follow or build.
 * @return true If road is or can be connected in the specified direction.
 */
static bool CanFollowRoad(TileIndex tile, DiagDirection dir)
{
	TileIndex target_tile = tile + TileOffsByDiagDir(dir);
	if (!IsValidTile(target_tile)) return false;
	if (HasTileWaterGround(target_tile)) return false;

	RoadBits target_rb = GetTownRoadBits(target_tile);
	if (_settings_game.economy.allow_town_roads || _generating_world) {
		/* Check whether a road connection exists or can be build. */
		switch (GetTileType(target_tile)) {
			case MP_ROAD:
				return target_rb != ROAD_NONE;

			case MP_STATION:
				return IsDriveThroughStopTile(target_tile);

			case MP_TUNNELBRIDGE:
				return GetTunnelBridgeTransportType(target_tile) == TRANSPORT_ROAD;

			case MP_HOUSE:
			case MP_INDUSTRY:
			case MP_OBJECT:
				return false;

			default:
				/* Checked for void and water earlier */
				return true;
		}
	} else {
		/* Check whether a road connection already exists,
		 * and it leads somewhere else. */
		RoadBits back_rb = DiagDirToRoadBits(ReverseDiagDir(dir));
		return (target_rb & back_rb) != 0 && (target_rb & ~back_rb) != 0;
	}
}

/**
 * Returns "growth" if a house was built, or no if the build failed.
 * @param t town to inquiry
 * @param tile to inquiry
 * @return true if town expansion was possible
 */
static bool GrowTownAtRoad(Town *t, TileIndex tile)
{
	/* Special case.
	 * @see GrowTownInTile Check the else if
	 */
	DiagDirection target_dir = DIAGDIR_END; // The direction in which we want to extend the town

	assert(tile < MapSize());

	/* Number of times to search.
	 * Better roads, 2X2 and 3X3 grid grow quite fast so we give
	 * them a little handicap. */
	switch (t->layout) {
		case TL_BETTER_ROADS:
			_grow_town_result = 10 + t->cache.num_houses * 2 / 9;
			break;

		case TL_3X3_GRID:
		case TL_2X2_GRID:
			_grow_town_result = 10 + t->cache.num_houses * 1 / 9;
			break;

		default:
			_grow_town_result = 10 + t->cache.num_houses * 4 / 9;
			break;
	}

	do {
		RoadBits cur_rb = GetTownRoadBits(tile); // The RoadBits of the current tile

		TileIndex orig_tile = tile;

		/* Try to grow the town from this point */
		GrowTownInTile(&tile, cur_rb, target_dir, t);
		if (_grow_town_result == GROWTH_SUCCEED) return true;

		if (orig_tile == tile) {
			/* Exclude the source position from the bitmask
			 * and return if no more road blocks available */
			if (IsValidDiagDirection(target_dir)) cur_rb &= ~DiagDirToRoadBits(ReverseDiagDir(target_dir));
		} else {
			/* Crossed bridge/tunnel, no need to mask bits */
			cur_rb = GetTownRoadBits(tile);
		}
		if (cur_rb == ROAD_NONE) return false;

		const bool custom_bridge_head = IsRoadCustomBridgeHeadTile(tile);
		if (IsTileType(tile, MP_TUNNELBRIDGE) && !custom_bridge_head) {
			/* Only build in the direction away from the tunnel or bridge. */
			target_dir = ReverseDiagDir(GetTunnelBridgeDirection(tile));
		} else {
			if (custom_bridge_head) {
				/* Do not build into the bridge */
				cur_rb &= ~DiagDirToRoadBits(GetTunnelBridgeDirection(tile));
			}
			/* Select a random bit from the blockmask, walk a step
			 * and continue the search from there. */
			do {
				if (cur_rb == ROAD_NONE) return false;
				RoadBits target_bits;
				do {
					target_dir = RandomDiagDir();
					target_bits = DiagDirToRoadBits(target_dir);
				} while (!(cur_rb & target_bits));
				cur_rb &= ~target_bits;
			} while (!CanFollowRoad(tile, target_dir));
		}
		tile = TileAddByDiagDir(tile, target_dir);

		if (IsTileType(tile, MP_ROAD) && !IsRoadDepot(tile) && HasTileRoadType(tile, RTT_ROAD)) {
			/* Don't allow building over roads of other cities */
			if (IsRoadOwner(tile, RTT_ROAD, OWNER_TOWN) && Town::GetByTile(tile) != t) {
				return false;
			} else if (IsRoadOwner(tile, RTT_ROAD, OWNER_NONE) && _game_mode == GM_EDITOR) {
				/* If we are in the SE, and this road-piece has no town owner yet, it just found an
				 * owner :) (happy happy happy road now) */
				SetRoadOwner(tile, RTT_ROAD, OWNER_TOWN);
				SetTownIndex(tile, t->index);
			}
		}

		/* Max number of times is checked. */
	} while (--_grow_town_result >= 0);

	return false;
}

/**
 * Generate a random road block.
 * The probability of a straight road
 * is somewhat higher than a curved.
 *
 * @return A RoadBits value with 2 bits set
 */
static RoadBits GenRandomRoadBits()
{
	uint32 r = Random();
	uint a = GB(r, 0, 2);
	uint b = GB(r, 8, 2);
	if (a == b) b ^= 2;
	return (RoadBits)((ROAD_NW << a) + (ROAD_NW << b));
}

/**
 * Grow the town
 * @param t town to grow
 * @return true iff something (house, road, bridge, ...) was built
 */
static bool GrowTown(Town *t)
{
	static const TileIndexDiffC _town_coord_mod[] = {
		{-1,  0},
		{ 1,  1},
		{ 1, -1},
		{-1, -1},
		{-1,  0},
		{ 0,  2},
		{ 2,  0},
		{ 0, -2},
		{-1, -1},
		{-2,  2},
		{ 2,  2},
		{ 2, -2},
		{ 0,  0}
	};

	/* Current "company" is a town */
	Backup<CompanyID> cur_company(_current_company, OWNER_TOWN, FILE_LINE);

	TileIndex tile = t->xy; // The tile we are working with ATM

	/* Find a road that we can base the construction on. */
	const TileIndexDiffC *ptr;
	for (ptr = _town_coord_mod; ptr != endof(_town_coord_mod); ++ptr) {
		if (GetTownRoadBits(tile) != ROAD_NONE) {
			bool success = GrowTownAtRoad(t, tile);
			cur_company.Restore();
			return success;
		}
		tile = TILE_ADD(tile, ToTileIndexDiff(*ptr));
	}

	/* No road available, try to build a random road block by
	 * clearing some land and then building a road there. */
	if (_settings_game.economy.allow_town_roads || _generating_world) {
		tile = t->xy;
		for (ptr = _town_coord_mod; ptr != endof(_town_coord_mod); ++ptr) {
			/* Only work with plain land that not already has a house */
			if (!IsTileType(tile, MP_HOUSE) && IsTileFlat(tile)) {
				if (DoCommand(tile, 0, 0, DC_AUTO | DC_NO_WATER | DC_TOWN, CMD_LANDSCAPE_CLEAR).Succeeded()) {
					RoadType rt = GetTownRoadType(t);
					DoCommand(tile, GenRandomRoadBits() | (rt << 4), t->index, DC_EXEC | DC_AUTO | DC_TOWN, CMD_BUILD_ROAD);
					cur_company.Restore();
					return true;
				}
			}
			tile = TILE_ADD(tile, ToTileIndexDiff(*ptr));
		}
	}

	cur_company.Restore();
	return false;
}

void UpdateTownRadius(Town *t)
{
	static const uint32 _town_squared_town_zone_radius_data[23][5] = {
		{  4,  0,  0,  0,  0}, // 0
		{ 16,  0,  0,  0,  0},
		{ 25,  0,  0,  0,  0},
		{ 36,  0,  0,  0,  0},
		{ 49,  0,  4,  0,  0},
		{ 64,  0,  4,  0,  0}, // 20
		{ 64,  0,  9,  0,  1},
		{ 64,  0,  9,  0,  4},
		{ 64,  0, 16,  0,  4},
		{ 81,  0, 16,  0,  4},
		{ 81,  0, 16,  0,  4}, // 40
		{ 81,  0, 25,  0,  9},
		{ 81, 36, 25,  0,  9},
		{ 81, 36, 25, 16,  9},
		{ 81, 49,  0, 25,  9},
		{ 81, 64,  0, 25,  9}, // 60
		{ 81, 64,  0, 36,  9},
		{ 81, 64,  0, 36, 16},
		{100, 81,  0, 49, 16},
		{100, 81,  0, 49, 25},
		{121, 81,  0, 49, 25}, // 80
		{121, 81,  0, 49, 25},
		{121, 81,  0, 49, 36}, // 88
	};

	if (_settings_game.economy.town_zone_calc_mode && t->larger_town) {
		int mass = t->cache.num_houses / 8;
		t->cache.squared_town_zone_radius[0] = mass * _settings_game.economy.city_zone_0_mult;
		t->cache.squared_town_zone_radius[1] = mass * _settings_game.economy.city_zone_1_mult;
		t->cache.squared_town_zone_radius[2] = mass * _settings_game.economy.city_zone_2_mult;
		t->cache.squared_town_zone_radius[3] = mass * _settings_game.economy.city_zone_3_mult;
		t->cache.squared_town_zone_radius[4] = mass * _settings_game.economy.city_zone_4_mult;
	} else if (_settings_game.economy.town_zone_calc_mode) {
		int mass = t->cache.num_houses / 8;
		t->cache.squared_town_zone_radius[0] = mass * _settings_game.economy.town_zone_0_mult;
		t->cache.squared_town_zone_radius[1] = mass * _settings_game.economy.town_zone_1_mult;
		t->cache.squared_town_zone_radius[2] = mass * _settings_game.economy.town_zone_2_mult;
		t->cache.squared_town_zone_radius[3] = mass * _settings_game.economy.town_zone_3_mult;
		t->cache.squared_town_zone_radius[4] = mass * _settings_game.economy.town_zone_4_mult;
	} else if (t->cache.num_houses < 92) {
		memcpy(t->cache.squared_town_zone_radius, _town_squared_town_zone_radius_data[t->cache.num_houses / 4], sizeof(t->cache.squared_town_zone_radius));
	} else {
		int mass = t->cache.num_houses / 8;
		/* Actually we are proportional to sqrt() but that's right because we are covering an area.
		 * The offsets are to make sure the radii do not decrease in size when going from the table
		 * to the calculated value.*/
		t->cache.squared_town_zone_radius[0] = mass * 15 - 40;
		t->cache.squared_town_zone_radius[1] = mass * 9 - 15;
		t->cache.squared_town_zone_radius[2] = 0;
		t->cache.squared_town_zone_radius[3] = mass * 5 - 5;
		t->cache.squared_town_zone_radius[4] = mass * 3 + 5;
	}
}

void UpdateTownMaxPass(Town *t)
{
	t->supplied[CT_PASSENGERS].old_max = t->cache.population >> 3;
	t->supplied[CT_MAIL].old_max = t->cache.population >> 4;
}

static void UpdateTownGrowthRate(Town *t);
static void UpdateTownGrowth(Town *t);

/**
 * Does the actual town creation.
 *
 * @param t The town
 * @param tile Where to put it
 * @param townnameparts The town name
 * @param size Parameter for size determination
 * @param city whether to build a city or town
 * @param layout the (road) layout of the town
 * @param manual was the town placed manually?
 */
static void DoCreateTown(Town *t, TileIndex tile, uint32 townnameparts, TownSize size, bool city, TownLayout layout, bool manual)
{
	t->xy = tile;
	t->cache.num_houses = 0;
	t->time_until_rebuild = 10;
	UpdateTownRadius(t);
	t->flags = 0;
	t->cache.population = 0;
	/* Spread growth across ticks so even if there are many
	 * similar towns they're unlikely to grow all in one tick */
	t->grow_counter = t->index % TOWN_GROWTH_TICKS;
	t->growth_rate = TownTicksToGameTicks(250);
	t->show_zone = false;

	_town_kdtree.Insert(t->index);

	/* Set the default cargo requirement for town growth */
	switch (_settings_game.game_creation.landscape) {
		case LT_ARCTIC:
			if (FindFirstCargoWithTownEffect(TE_FOOD) != nullptr) t->goal[TE_FOOD] = TOWN_GROWTH_WINTER;
			break;

		case LT_TROPIC:
			if (FindFirstCargoWithTownEffect(TE_FOOD) != nullptr) t->goal[TE_FOOD] = TOWN_GROWTH_DESERT;
			if (FindFirstCargoWithTownEffect(TE_WATER) != nullptr) t->goal[TE_WATER] = TOWN_GROWTH_DESERT;
			break;
	}

	t->fund_buildings_months = 0;

	for (uint i = 0; i != MAX_COMPANIES; i++) t->ratings[i] = RATING_INITIAL;

	t->have_ratings = 0;
	t->exclusivity = INVALID_COMPANY;
	t->exclusive_counter = 0;
	t->statues = 0;

	{
		TownNameParams tnp(_settings_game.game_creation.town_name);
		t->townnamegrfid = tnp.grfid;
		t->townnametype = tnp.type;
	}
	t->townnameparts = townnameparts;

	t->UpdateVirtCoord();
	InvalidateWindowData(WC_TOWN_DIRECTORY, 0, TDIWD_FORCE_REBUILD);

	t->InitializeLayout(layout);

	t->larger_town = city;

	int x = (int)size * 16 + 3;
	if (size == TSZ_RANDOM) x = (Random() & 0xF) + 8;
	/* Don't create huge cities when founding town in-game */
	if (city && (!manual || _game_mode == GM_EDITOR)) x *= _settings_game.economy.initial_city_size;

	t->cache.num_houses += x;
	UpdateTownRadius(t);

	int i = x * 4;
	do {
		GrowTown(t);
	} while (--i);

	t->cache.num_houses -= x;
	UpdateTownRadius(t);
	UpdateTownGrowthRate(t);
	UpdateTownMaxPass(t);
	UpdateAirportsNoise();
}

/**
 * Checks if it's possible to place a town at given tile
 * @param tile tile to check
 * @return error value or zero cost
 */
static CommandCost TownCanBePlacedHere(TileIndex tile, bool city)
{
	/* Check if too close to the edge of map */
	if (DistanceFromEdge(tile) < 12) {
		return_cmd_error(STR_ERROR_TOO_CLOSE_TO_EDGE_OF_MAP_SUB);
	}

	/* Check distance to all other towns. */
	if (IsCloseToTown(tile, _settings_game.economy.town_min_distance)) {
		return_cmd_error(STR_ERROR_TOO_CLOSE_TO_ANOTHER_TOWN);
	}

	/* Check max height level. */
	if (GetTileZ(tile) > _settings_game.economy.max_town_heightlevel) {
		return_cmd_error(STR_ERROR_SITE_UNSUITABLE);
	}

	/* Can only build on clear flat areas, possibly with trees. */
	if ((!IsTileType(tile, MP_CLEAR) && !IsTileType(tile, MP_TREES)) || !IsTileFlat(tile)) {
		return_cmd_error(STR_ERROR_SITE_UNSUITABLE);
	}

	uint min_land_area = city ? _settings_game.economy.min_city_land_area : _settings_game.economy.min_town_land_area;
	if (min_land_area > 0) {
		if (!EnoughContiguousTilesMatchingCondition(tile, min_land_area, [](TileIndex t, void *data) -> bool {
			if (!HasTileWaterClass(t) || GetWaterClass(t) == WATER_CLASS_INVALID) return true;
			if (IsCoastTile(t) && !IsSlopeWithOneCornerRaised(GetTileSlope(t))) return true;
			return false;
		}, nullptr)) {
			return_cmd_error(STR_ERROR_SITE_UNSUITABLE);
		}
	}

	return CommandCost(EXPENSES_OTHER);
}

/**
 * Verifies this custom name is unique. Only custom names are checked.
 * @param name name to check
 * @return is this name unique?
 */
static bool IsUniqueTownName(const char *name)
{
	for (const Town *t : Town::Iterate()) {
		if (!t->name.empty() && t->name == name) return false;
	}

	return true;
}

/**
 * Create a new town.
 * @param tile coordinates where town is built
 * @param flags type of operation
 * @param p1  0..1 size of the town (@see TownSize)
 *               2 true iff it should be a city
 *            3..5 town road layout (@see TownLayout)
 *               6 use random location (randomize \c tile )
 * @param p2 town name parts
 * @param text Custom name for the town. If empty, the town name parts will be used.
 * @return the cost of this operation or an error
 */
CommandCost CmdFoundTown(TileIndex tile, DoCommandFlag flags, uint32 p1, uint32 p2, const char *text)
{
	TownSize size = Extract<TownSize, 0, 2>(p1);
	bool city = HasBit(p1, 2);
	TownLayout layout = Extract<TownLayout, 3, 3>(p1);
	TownNameParams par(_settings_game.game_creation.town_name);
	bool random = HasBit(p1, 6);
	uint32 townnameparts = p2;

	if (size >= TSZ_END) return CMD_ERROR;
	if (layout >= NUM_TLS) return CMD_ERROR;

	/* Some things are allowed only in the scenario editor and for game scripts. */
	if (_game_mode != GM_EDITOR && _current_company != OWNER_DEITY) {
		if (_settings_game.economy.found_town == TF_FORBIDDEN) return CMD_ERROR;
		if (size == TSZ_LARGE) return CMD_ERROR;
		if (random) return CMD_ERROR;
		if (_settings_game.economy.found_town != TF_CUSTOM_LAYOUT && layout != _settings_game.economy.town_layout) {
			return CMD_ERROR;
		}
	} else if (_current_company == OWNER_DEITY && random) {
		/* Random parameter is not allowed for Game Scripts. */
		return CMD_ERROR;
	}

	if (StrEmpty(text)) {
		/* If supplied name is empty, townnameparts has to generate unique automatic name */
		if (!VerifyTownName(townnameparts, &par)) return_cmd_error(STR_ERROR_NAME_MUST_BE_UNIQUE);
	} else {
		/* If name is not empty, it has to be unique custom name */
		if (Utf8StringLength(text) >= MAX_LENGTH_TOWN_NAME_CHARS) return CMD_ERROR;
		if (!IsUniqueTownName(text)) return_cmd_error(STR_ERROR_NAME_MUST_BE_UNIQUE);
	}

	/* Allocate town struct */
	if (!Town::CanAllocateItem()) return_cmd_error(STR_ERROR_TOO_MANY_TOWNS);

	if (!random) {
		CommandCost ret = TownCanBePlacedHere(tile, city);
		if (ret.Failed()) return ret;
	}

	static const byte price_mult[][TSZ_RANDOM + 1] = {{ 15, 25, 40, 25 }, { 20, 35, 55, 35 }};
	/* multidimensional arrays have to have defined length of non-first dimension */
	static_assert(lengthof(price_mult[0]) == 4);

	CommandCost cost(EXPENSES_OTHER, _price[PR_BUILD_TOWN]);
	byte mult = price_mult[city][size];

	cost.MultiplyCost(mult);

	/* Create the town */
	if (flags & DC_EXEC) {
		if (cost.GetCost() > GetAvailableMoneyForCommand()) {
			_additional_cash_required = cost.GetCost();
			return CommandCost(EXPENSES_OTHER);
		}

		_record_house_coords = !_generating_world;
		if (_record_house_coords) {
			_record_house_rect = { (int)MapSizeX(), (int)MapSizeY(), 0, 0 };
		}
		Backup<bool> old_generating_world(_generating_world, true, FILE_LINE);
		UpdateNearestTownForRoadTiles(true);
		Town *t;
		if (random) {
			t = CreateRandomTown(20, townnameparts, size, city, layout);
			if (t == nullptr) {
				cost = CommandCost(STR_ERROR_NO_SPACE_FOR_TOWN);
			} else {
				_new_town_id = t->index;
			}
		} else {
			t = new Town(tile);
			DoCreateTown(t, tile, townnameparts, size, city, layout, true);
		}
		UpdateNearestTownForRoadTiles(false);
		old_generating_world.Restore();

		if (t != nullptr && !StrEmpty(text)) {
			t->name = text;
			t->UpdateVirtCoord();
		}

		if (t != nullptr && _record_house_coords && _record_house_rect.left < _record_house_rect.right) {
			ForAllStationsAroundTiles(TileArea(TileXY(_record_house_rect.left, _record_house_rect.top), _record_house_rect.right - _record_house_rect.left, _record_house_rect.bottom - _record_house_rect.top), [](Station *st, TileIndex tile) {
				st->RecomputeCatchment(true);
				return true;
			});
		}
		_record_house_coords = false;

		if (_game_mode != GM_EDITOR) {
			/* 't' can't be nullptr since 'random' is false outside scenedit */
			assert(!random);

			if (_current_company == OWNER_DEITY) {
				SetDParam(0, t->index);
				AddTileNewsItem(STR_NEWS_NEW_TOWN_UNSPONSORED, NT_INDUSTRY_OPEN, tile);
			} else {
				SetDParam(0, _current_company);
				NewsStringData *company_name = new NewsStringData(GetString(STR_COMPANY_NAME));

				SetDParamStr(0, company_name->string);
				SetDParam(1, t->index);

				AddTileNewsItem(STR_NEWS_NEW_TOWN, NT_INDUSTRY_OPEN, tile, company_name);
			}
			AI::BroadcastNewEvent(new ScriptEventTownFounded(t->index));
			Game::NewEvent(new ScriptEventTownFounded(t->index));
		}
	}
	return cost;
}

/**
 * Towns must all be placed on the same grid or when they eventually
 * interpenetrate their road networks will not mesh nicely; this
 * function adjusts a tile so that it aligns properly.
 *
 * @param tile the tile to start at
 * @param layout which town layout algo is in effect
 * @return the adjusted tile
 */
static TileIndex AlignTileToGrid(TileIndex tile, TownLayout layout)
{
	switch (layout) {
		case TL_2X2_GRID: return TileXY(TileX(tile) - TileX(tile) % 3, TileY(tile) - TileY(tile) % 3);
		case TL_3X3_GRID: return TileXY(TileX(tile) & ~3, TileY(tile) & ~3);
		default:          return tile;
	}
}

/**
 * Towns must all be placed on the same grid or when they eventually
 * interpenetrate their road networks will not mesh nicely; this
 * function tells you if a tile is properly aligned.
 *
 * @param tile the tile to start at
 * @param layout which town layout algo is in effect
 * @return true if the tile is in the correct location
 */
static bool IsTileAlignedToGrid(TileIndex tile, TownLayout layout)
{
	switch (layout) {
		case TL_2X2_GRID: return TileX(tile) % 3 == 0 && TileY(tile) % 3 == 0;
		case TL_3X3_GRID: return TileX(tile) % 4 == 0 && TileY(tile) % 4 == 0;
		default:          return true;
	}
}

/**
 * Used as the user_data for FindFurthestFromWater
 */
struct SpotData {
	TileIndex tile; ///< holds the tile that was found
	uint max_dist;  ///< holds the distance that tile is from the water
	TownLayout layout; ///< tells us what kind of town we're building
};

/**
 * CircularTileSearch callback; finds the tile furthest from any
 * water. slightly bit tricky, since it has to do a search of its own
 * in order to find the distance to the water from each square in the
 * radius.
 *
 * Also, this never returns true, because it needs to take into
 * account all locations being searched before it knows which is the
 * furthest.
 *
 * @param tile Start looking from this tile
 * @param user_data Storage area for data that must last across calls;
 * must be a pointer to struct SpotData
 *
 * @return always false
 */
static bool FindFurthestFromWater(TileIndex tile, void *user_data)
{
	SpotData *sp = (SpotData*)user_data;
	uint dist = GetClosestWaterDistance(tile, true);

	if (IsTileType(tile, MP_CLEAR) &&
			IsTileFlat(tile) &&
			IsTileAlignedToGrid(tile, sp->layout) &&
			dist > sp->max_dist) {
		sp->tile = tile;
		sp->max_dist = dist;
	}

	return false;
}

/**
 * CircularTileSearch callback; finds the nearest land tile
 *
 * @param tile Start looking from this tile
 * @param user_data not used
 */
static bool FindNearestEmptyLand(TileIndex tile, void *user_data)
{
	return IsTileType(tile, MP_CLEAR);
}

/**
 * Given a spot on the map (presumed to be a water tile), find a good
 * coastal spot to build a city. We don't want to build too close to
 * the edge if we can help it (since that retards city growth) hence
 * the search within a search within a search. O(n*m^2), where n is
 * how far to search for land, and m is how far inland to look for a
 * flat spot.
 *
 * @param tile Start looking from this spot.
 * @param layout the road layout to search for
 * @return tile that was found
 */
static TileIndex FindNearestGoodCoastalTownSpot(TileIndex tile, TownLayout layout)
{
	SpotData sp = { INVALID_TILE, 0, layout };

	TileIndex coast = tile;
	if (CircularTileSearch(&coast, 40, FindNearestEmptyLand, nullptr)) {
		CircularTileSearch(&coast, 10, FindFurthestFromWater, &sp);
		return sp.tile;
	}

	/* if we get here just give up */
	return INVALID_TILE;
}

static Town *CreateRandomTown(uint attempts, uint32 townnameparts, TownSize size, bool city, TownLayout layout)
{
	assert(_game_mode == GM_EDITOR || _generating_world); // These are the preconditions for CMD_DELETE_TOWN

	if (!Town::CanAllocateItem()) return nullptr;

	do {
		/* Generate a tile index not too close from the edge */
		TileIndex tile = AlignTileToGrid(RandomTile(), layout);

		/* if we tried to place the town on water, slide it over onto
		 * the nearest likely-looking spot */
		if (IsTileType(tile, MP_WATER)) {
			tile = FindNearestGoodCoastalTownSpot(tile, layout);
			if (tile == INVALID_TILE) continue;
		}

		/* Make sure town can be placed here */
		if (TownCanBePlacedHere(tile, city).Failed()) continue;

		/* Allocate a town struct */
		Town *t = new Town(tile);

		DoCreateTown(t, tile, townnameparts, size, city, layout, false);

		/* if the population is still 0 at the point, then the
		 * placement is so bad it couldn't grow at all */
		if (t->cache.population > 0) return t;

		Backup<CompanyID> cur_company(_current_company, OWNER_TOWN, FILE_LINE);
		[[maybe_unused]] CommandCost rc = DoCommand(t->xy, t->index, 0, DC_EXEC, CMD_DELETE_TOWN);
		cur_company.Restore();
		assert(rc.Succeeded());

		/* We already know that we can allocate a single town when
		 * entering this function. However, we create and delete
		 * a town which "resets" the allocation checks. As such we
		 * need to check again when assertions are enabled. */
		assert(Town::CanAllocateItem());
	} while (--attempts != 0);

	return nullptr;
}

static const byte _num_initial_towns[4] = {5, 11, 23, 46};  // very low, low, normal, high

/**
 * This function will generate a certain amount of towns, with a certain layout
 * It can be called from the scenario editor (i.e.: generate Random Towns)
 * as well as from world creation.
 * @param layout which towns will be set to, when created
 * @return true if towns have been successfully created
 */
bool GenerateTowns(TownLayout layout)
{
	uint current_number = 0;
	uint difficulty = (_game_mode != GM_EDITOR) ? _settings_game.difficulty.number_towns : 0;
	uint total = (difficulty == (uint)CUSTOM_TOWN_NUMBER_DIFFICULTY) ? _settings_game.game_creation.custom_town_number : ScaleByMapSize(_num_initial_towns[difficulty] + (Random() & 7));
	total = std::min<uint>(TownPool::MAX_SIZE, total);
	uint32 townnameparts;
	TownNames town_names;

	SetGeneratingWorldProgress(GWP_TOWN, total);

	/* First attempt will be made at creating the suggested number of towns.
	 * Note that this is really a suggested value, not a required one.
	 * We would not like the system to lock up just because the user wanted 100 cities on a 64*64 map, would we? */
	do {
		bool city = (_settings_game.economy.larger_towns != 0 && Chance16(1, _settings_game.economy.larger_towns));
		IncreaseGeneratingWorldProgress(GWP_TOWN);
		/* Get a unique name for the town. */
		if (!GenerateTownName(&townnameparts, &town_names)) continue;
		/* try 20 times to create a random-sized town for the first loop. */
		if (CreateRandomTown(20, townnameparts, TSZ_RANDOM, city, layout) != nullptr) current_number++; // If creation was successful, raise a flag.
	} while (--total);

	town_names.clear();

	/* Build the town k-d tree again to make sure it's well balanced */
	RebuildTownKdtree();

	if (current_number != 0) return true;

	/* If current_number is still zero at this point, it means that not a single town has been created.
	 * So give it a last try, but now more aggressive */
	if (GenerateTownName(&townnameparts) &&
			CreateRandomTown(10000, townnameparts, TSZ_RANDOM, _settings_game.economy.larger_towns != 0, layout) != nullptr) {
		return true;
	}

	/* If there are no towns at all and we are generating new game, bail out */
	if (Town::GetNumItems() == 0 && _game_mode != GM_EDITOR) {
		ShowErrorMessage(STR_ERROR_COULD_NOT_CREATE_TOWN, INVALID_STRING_ID, WL_CRITICAL);
	}

	return false;  // we are still without a town? we failed, simply
}


/**
 * Returns the bit corresponding to the town zone of the specified tile
 * or #HZB_END if the tile is ouside of the town.
 *
 * @param t Town on which town zone is to be found
 * @param tile TileIndex where town zone needs to be found
 * @return the bit position of the given zone, as defined in HouseZones
 *
 * @see GetTownRadiusGroup
 */
HouseZonesBits TryGetTownRadiusGroup(const Town *t, TileIndex tile)
{
	uint dist = DistanceSquare(tile, t->xy);

	if (t->fund_buildings_months && dist <= 25) return HZB_TOWN_CENTRE;

	HouseZonesBits smallest = HZB_END;
	for (HouseZonesBits i = HZB_BEGIN; i < HZB_END; i++) {
		if (dist < t->cache.squared_town_zone_radius[i]) smallest = i;
	}

	return smallest;
}

/**
 * Returns the bit corresponding to the town zone of the specified tile.
 * Returns #HZB_TOWN_EDGE if the tile is either in an edge zone or ouside of the town.
 *
 * @param t Town on which town zone is to be found
 * @param tile TileIndex where town zone needs to be found
 * @return the bit position of the given zone, as defined in HouseZones
 *
 * @see TryGetTownRadiusGroup
 */
HouseZonesBits GetTownRadiusGroup(const Town *t, TileIndex tile)
{
	HouseZonesBits ret = TryGetTownRadiusGroup(t, tile);
	return ret != HZB_END ? ret : HZB_TOWN_EDGE;
}

/**
 * Clears tile and builds a house or house part.
 * @param tile tile index
 * @param t The town to clear the house for
 * @param counter of construction step
 * @param stage of construction (used for drawing)
 * @param type of house. Index into house specs array
 * @param random_bits required for newgrf houses
 * @pre house can be built here
 */
static inline void ClearMakeHouseTile(TileIndex tile, Town *t, byte counter, byte stage, HouseID type, byte random_bits)
{
	[[maybe_unused]] CommandCost cc = DoCommand(tile, 0, 0, DC_EXEC | DC_AUTO | DC_NO_WATER | DC_TOWN, CMD_LANDSCAPE_CLEAR);
	assert(cc.Succeeded());

	IncreaseBuildingCount(t, type);
	MakeHouseTile(tile, t->index, counter, stage, type, random_bits);
	if (HouseSpec::Get(type)->building_flags & BUILDING_IS_ANIMATED) AddAnimatedTile(tile);

	MarkTileDirtyByTile(tile);
}


/**
 * Write house information into the map. For houses > 1 tile, all tiles are marked.
 * @param t tile index
 * @param town The town related to this house
 * @param counter of construction step
 * @param stage of construction (used for drawing)
 * @param type of house. Index into house specs array
 * @param random_bits required for newgrf houses
 * @pre house can be built here
 */
static void MakeTownHouse(TileIndex t, Town *town, byte counter, byte stage, HouseID type, byte random_bits)
{
	BuildingFlags size = HouseSpec::Get(type)->building_flags;

	ClearMakeHouseTile(t, town, counter, stage, type, random_bits);
	if (size & BUILDING_2_TILES_Y)   ClearMakeHouseTile(t + TileDiffXY(0, 1), town, counter, stage, ++type, random_bits);
	if (size & BUILDING_2_TILES_X)   ClearMakeHouseTile(t + TileDiffXY(1, 0), town, counter, stage, ++type, random_bits);
	if (size & BUILDING_HAS_4_TILES) ClearMakeHouseTile(t + TileDiffXY(1, 1), town, counter, stage, ++type, random_bits);

	if (!_generating_world) {
		ForAllStationsAroundTiles(TileArea(t, (size & BUILDING_2_TILES_X) ? 2 : 1, (size & BUILDING_2_TILES_Y) ? 2 : 1), [town](Station *st, TileIndex tile) {
			town->stations_near.insert(st);
			return true;
		});
	}
	if (_record_house_coords) {
		_record_house_rect.left = std::min(_record_house_rect.left, (int)TileX(t));
		_record_house_rect.top = std::min(_record_house_rect.top, (int)TileY(t));
		_record_house_rect.right = std::max(_record_house_rect.right, (int)TileX(t) + ((size & BUILDING_2_TILES_X) ? 2 : 1));
		_record_house_rect.bottom = std::max(_record_house_rect.bottom, (int)TileY(t) + ((size & BUILDING_2_TILES_Y) ? 2 : 1));
	}
}


/**
 * Checks if a house can be built here. Important is slope, bridge above
 * and ability to clear the land.
 * @param tile tile to check
 * @param town town that is checking
 * @param noslope are slopes (foundations) allowed?
 * @return success if house can be built here, error message otherwise
 */
static inline CommandCost CanBuildHouseHere(TileIndex tile, TownID town, bool noslope)
{
	/* cannot build on these slopes... */
	if (noslope) {
		if (!IsTileFlat(tile)) return_cmd_error(STR_ERROR_FLAT_LAND_REQUIRED);
	} else {
		if (IsSteepSlope(GetTileSlope(tile))) return_cmd_error(STR_ERROR_LAND_SLOPED_IN_WRONG_DIRECTION);
	}

	/* at least one RoadTypes allow building the house here? */
	if (!RoadTypesAllowHouseHere(tile)) return_cmd_error(STR_ERROR_NO_SUITABLE_ROAD);

	/* building under a bridge? */
	if (IsBridgeAbove(tile)) return_cmd_error(STR_ERROR_MUST_DEMOLISH_BRIDGE_FIRST);

	/* can we clear the land? */
	CommandCost ret = DoCommand(tile, 0, 0, DC_AUTO | DC_NO_WATER | DC_TOWN, CMD_LANDSCAPE_CLEAR);
	if (ret.Failed()) return ret;

	/* do not try to build over house owned by another town */
	if (IsTileType(tile, MP_HOUSE) && GetTownIndex(tile) != town) return CMD_ERROR;

	return CommandCost();
}


/**
 * Checks if a house can be built here. Important is slope, bridge above
 * and ability to clear the land.
 *
 * @param ta tile area to check
 * @param town town that is checking
 * @param maxz z level of the house, check if all tiles have this max z level
 * @param noslope are slopes (foundations) allowed?
 * @return success if house can be built here, error message otherwise
 *
 * @see TownLayoutAllowsHouseHere
 */
static inline CommandCost CanBuildHouseHere(const TileArea &ta, TownID town, int maxz, bool noslope)
{
	for (TileIndex tile : ta) {
		CommandCost ret = CanBuildHouseHere(tile, town, noslope);
		/* if building on slopes is allowed, there will be flattening foundation (to tile max z) */
		if (ret.Succeeded() && GetTileMaxZ(tile) != maxz) ret = CommandCost(STR_ERROR_LAND_SLOPED_IN_WRONG_DIRECTION);
		if (ret.Failed()) return ret;
	}

	return CommandCost();
}


/**
 * Test whether houses of given type are avaliable in current game.
 *
 * The function will check whether the house is available at all e.g. is not overriden.
 * Also availability for current climate and given house zone will be tested.
 *
 * @param house house type
 * @param above_snowline true to test availability above the snow line, false for below (arctic climate only)
 * @param zone return error if houses are forbidden in this house zone
 * @return success if house is avaliable, error message otherwise
 */
static inline CommandCost IsHouseTypeAllowed(HouseID house, bool above_snowline, HouseZonesBits zone, bool manual)
 {
	const HouseSpec *hs = HouseSpec::Get(house);
	/* Disallow disabled and replaced houses. */
	if (!hs->enabled || hs->grf_prop.override != INVALID_HOUSE_ID) return CMD_ERROR;

	/* Check if we can build this house in current climate. */
	if (_settings_game.game_creation.landscape != LT_ARCTIC) {
		if (!(hs->building_availability & (HZ_TEMP << _settings_game.game_creation.landscape))) return CMD_ERROR;
	} else if (above_snowline) {
		if (!(hs->building_availability & HZ_SUBARTC_ABOVE)) return_cmd_error(STR_ERROR_BUILDING_NOT_ALLOWED_ABOVE_SNOW_LINE);
	} else {
		if (!(hs->building_availability & HZ_SUBARTC_BELOW)) return_cmd_error(STR_ERROR_BUILDING_NOT_ALLOWED_BELOW_SNOW_LINE);
	}

	if (manual && _settings_client.scenario.house_ignore_zones) return CommandCost();

	/* Check if the house zone is allowed for this type of houses. */
	if (!HasBit(hs->building_availability & HZ_ZONALL, zone)) {
		return_cmd_error(STR_ERROR_BUILDING_NOT_ALLOWED_IN_THIS_TOWN_ZONE);
	}

	return CommandCost();
}


/**
 * Check whether a town can hold more house types.
 * @param t the town we wan't to check
 * @param house type of the house we wan't to add
 * @return success if houses of this type are allowed, error message otherwise
 */
static inline CommandCost IsAnotherHouseTypeAllowedInTown(Town *t, HouseID house)
{
	const HouseSpec *hs = HouseSpec::Get(house);

	/* Don't let these counters overflow. Global counters are 32bit, there will never be that many houses. */
	if (hs->class_id != HOUSE_NO_CLASS) {
		/* id_count is always <= class_count, so it doesn't need to be checked */
		if (t->cache.building_counts.class_count[hs->class_id] == UINT16_MAX) return_cmd_error(STR_ERROR_TOO_MANY_HOUSE_SETS);
	} else {
		/* If the house has no class, check id_count instead */
		if (t->cache.building_counts.id_count[house] == UINT16_MAX) return_cmd_error(STR_ERROR_TOO_MANY_HOUSE_TYPES);
	}

	return CommandCost();
}

/**
 * Checks if current town layout allows building here
 * @param t town
 * @param ta tile area to check
 * @return true iff town layout allows building here
 * @note see layouts
 */
static inline bool TownLayoutAllowsHouseHere(Town *t, const TileArea &ta)
{
	/* Allow towns everywhere when we don't build roads */
	if (!_settings_game.economy.allow_town_roads && !_generating_world) return true;

	TileIndexDiffC grid_pos = TileIndexToTileIndexDiffC(t->xy, ta.tile);

	const uint overflow = 3 * 4 * UINT16_MAX; // perform "floor division"
	switch (t->layout) {
		case TL_2X2_GRID: return (uint)(grid_pos.x + overflow) % 3 >= ta.w && (uint)(grid_pos.y + overflow) % 3 >= ta.h;
		case TL_3X3_GRID: return (uint)(grid_pos.x + overflow) % 4 >= ta.w && (uint)(grid_pos.y + overflow) % 4 >= ta.h;
		default: return true;
	}
}


/**
 * Find a suitable place (free of any obstacles) for a new town house. Search around a given location
 * taking into account the layout of the town.
 *
 * @param tile tile that must be included by the building
 * @param t the town we are building in
 * @param house house type
 * @return where the building can be placed, INVALID_TILE if no lacation was found
 *
 * @pre CanBuildHouseHere(tile, t->index, false)
 *
 * @see CanBuildHouseHere
 */
static TileIndex FindPlaceForTownHouseAroundTile(TileIndex tile, Town *t, HouseID house)
{
	const HouseSpec *hs = HouseSpec::Get(house);
	bool noslope = (hs->building_flags & TILE_NOT_SLOPED) != 0;

	TileArea ta(tile, 1, 1);
	DiagDirection dir;
	uint count;
	if (hs->building_flags & TILE_SIZE_2x2) {
		ta.w = ta.h = 2;
		dir = DIAGDIR_NW; // 'd' goes through DIAGDIR_NW, DIAGDIR_NE, DIAGDIR_SE
		count = 4;
	} else if (hs->building_flags & TILE_SIZE_2x1) {
		ta.w = 2;
		dir = DIAGDIR_NE;
		count = 2;
	} else if (hs->building_flags & TILE_SIZE_1x2) {
		ta.h = 2;
		dir = DIAGDIR_NW;
		count = 2;
	} else { // TILE_SIZE_1x1
		/* CanBuildHouseHere(tile, t->index, false) already checked */
		if (noslope && !IsTileFlat(tile)) return INVALID_TILE;
		return tile;
	}

	int maxz = GetTileMaxZ(tile);
	/* Drift around the tile and find a place for the house. For 1x2 and 2x1 houses just two
	 * positions will be checked (at the exact tile and the other). In case of 2x2 houses
	 * 4 positions have to be checked (clockwise). */
	while (count-- > 0) {
		if (!TownLayoutAllowsHouseHere(t, ta)) continue;
		if (CanBuildHouseHere(ta, t->index, maxz, noslope).Succeeded()) return ta.tile;
		ta.tile += TileOffsByDiagDir(dir);
		dir = ChangeDiagDir(dir, DIAGDIRDIFF_90RIGHT);
	}

	return INVALID_TILE;
}


/**
 * Check if a given house can be built in a given town.
 * @param house house type
 * @param t the town
 * @return success if house can be built, error message otherwise
 */
static CommandCost CheckCanBuildHouse(HouseID house, const Town *t, bool manual)
{
	const HouseSpec *hs = HouseSpec::Get(house);

	if (!_generating_world && _game_mode != GM_EDITOR && (hs->extra_flags & BUILDING_IS_HISTORICAL) != 0) {
		return CMD_ERROR;
	}

	if (!manual || !_settings_client.scenario.house_ignore_dates) {
		if (_cur_year > hs->max_year) return_cmd_error(STR_ERROR_BUILDING_IS_TOO_OLD);
		if (_cur_year < hs->min_year) return_cmd_error(STR_ERROR_BUILDING_IS_TOO_MODERN);
	}

	/* Special houses that there can be only one of. */
	bool multiple_buildings = (manual && _settings_client.scenario.multiple_buildings);
	if (hs->building_flags & BUILDING_IS_CHURCH) {
		if (t->church_count >= (multiple_buildings ? UINT16_MAX : 1)) return_cmd_error(multiple_buildings ? STR_ERROR_NO_MORE_BUILDINGS_ALLOWED_PER_TOWN : STR_ERROR_ONLY_ONE_BUILDING_ALLOWED_PER_TOWN);
	} else if (hs->building_flags & BUILDING_IS_STADIUM) {
		if (t->stadium_count >= (multiple_buildings ? UINT16_MAX : 1)) return_cmd_error(multiple_buildings ? STR_ERROR_NO_MORE_BUILDINGS_ALLOWED_PER_TOWN : STR_ERROR_ONLY_ONE_BUILDING_ALLOWED_PER_TOWN);
	}

	return CommandCost();
}


/**
 * Really build a house.
 * @param t town to build house in
 * @param tile house location
 * @param house house type
 * @param random_bits random bits for the house
 */
static void DoBuildHouse(Town *t, TileIndex tile, HouseID house, byte random_bits)
{
	t->cache.num_houses++;

	const HouseSpec *hs = HouseSpec::Get(house);

	/* Special houses that there can be only one of. */
	if (hs->building_flags & BUILDING_IS_CHURCH) {
		t->church_count++;
	} else if (hs->building_flags & BUILDING_IS_STADIUM) {
		t->stadium_count++;
	}

	byte construction_counter = 0;
	byte construction_stage = 0;

	if (_generating_world || _game_mode == GM_EDITOR) {
		uint32 r = Random();

		construction_stage = TOWN_HOUSE_COMPLETED;
		if (Chance16(1, 7)) construction_stage = GB(r, 0, 2);

		if (construction_stage == TOWN_HOUSE_COMPLETED) {
			ChangePopulation(t, hs->population);
		} else {
			construction_counter = GB(r, 2, 2);
		}
	}

	MakeTownHouse(tile, t, construction_counter, construction_stage, house, random_bits);
	UpdateTownRadius(t);
	UpdateTownGrowthRate(t);
}

/**
 * Place a custom house
 * @param tile tile where the house will be located
 * @param flags flags for the command
 * @param p1 \n
 *    bits  0..15 - the HouseID of the house \n
 *    bits 16..31 - the TownID of the town \n
 * @param p2 \n
 *    bits  0..7  - random bits \n
 * @param text unused
 * @return the cost of this operation or an error
 */
CommandCost CmdBuildHouse(TileIndex tile, DoCommandFlag flags, uint32 p1, uint32 p2, const char *text)
{
	if (_game_mode != GM_EDITOR && // in scenario editor anyone can build a house
			_current_company != OWNER_TOWN && // towns naturally can build houses
			_current_company != OWNER_DEITY) { // GameScript can place a house too
		return CMD_ERROR;
	}

	HouseID house = GB(p1, 0, 16);
	Town *t = Town::Get(GB(p1, 16, 16));
	if (t == nullptr) return CMD_ERROR;
	byte random_bits = GB(p2, 0, 8);

	int max_z = GetTileMaxZ(tile);
	bool above_snowline = (_settings_game.game_creation.landscape == LT_ARCTIC) && (max_z > HighestSnowLine());

	bool manual = (_game_mode == GM_EDITOR);

	CommandCost          ret = IsHouseTypeAllowed(house, above_snowline, TryGetTownRadiusGroup(t, tile), manual);
	if (ret.Succeeded()) ret = IsAnotherHouseTypeAllowedInTown(t, house);
	if (ret.Succeeded()) ret = CheckCanBuildHouse(house, t, manual);
	if (ret.Succeeded()) {
		/* While placing a house manually, try only at exact position and ignore the layout */
		const HouseSpec *hs = HouseSpec::Get(house);
		uint w = hs->building_flags & BUILDING_2_TILES_X ? 2 : 1;
		uint h = hs->building_flags & BUILDING_2_TILES_Y ? 2 : 1;
		bool noslope = (hs->building_flags & TILE_NOT_SLOPED) != 0;
		ret = CanBuildHouseHere(TileArea(tile, w, h), t->index, max_z, noslope);
	}
	if (ret.Failed()) return ret;

	if (!manual || !_settings_client.scenario.house_ignore_grf) {
		/* Check if GRF allows this house */
		if (!HouseAllowsConstruction(house, tile, t, random_bits)) return_cmd_error(STR_ERROR_BUILDING_NOT_ALLOWED);
	}

	if (flags & DC_EXEC) DoBuildHouse(t, tile, house, random_bits);
	return CommandCost();
}

/**
 * Tries to build a house at this tile
 * @param t town the house will belong to
 * @param tile where the house will be built
 * @return false iff no house can be built at this tile
 */
static bool BuildTownHouse(Town *t, TileIndex tile)
{
	/* forbidden building here by town layout */
	if (!TownLayoutAllowsHouseHere(t, TileArea(tile, 1, 1))) return false;

	/* no house allowed at all, bail out */
	if (CanBuildHouseHere(tile, t->index, false).Failed()) return false;

	bool above_snowline = _settings_game.game_creation.landscape == LT_ARCTIC && GetTileMaxZ(tile) > HighestSnowLine();
	HouseZonesBits zone = GetTownRadiusGroup(t, tile);

	/* bits 0-4 are used
	 * bits 11-15 are used
	 * bits 5-10 are not used. */
	HouseID houses[NUM_HOUSES];
	uint num = 0;
	uint probs[NUM_HOUSES];
	uint probability_max = 0;

	/* Generate a list of all possible houses that can be built. */
	for (uint i = 0; i < NUM_HOUSES; i++) {
		if (IsHouseTypeAllowed((HouseID)i, above_snowline, zone, false).Failed()) continue;
		if (IsAnotherHouseTypeAllowedInTown(t, (HouseID)i).Failed()) continue;

		uint cur_prob = HouseSpec::Get(i)->probability;
		probability_max += cur_prob;
		probs[num] = cur_prob;
		houses[num++] = (HouseID)i;
	}

	TileIndex baseTile = tile;

	while (probability_max > 0) {
		/* Building a multitile building can change the location of tile.
		 * The building would still be built partially on that tile, but
		 * its northern tile would be elsewhere. However, if the callback
		 * fails we would be basing further work from the changed tile.
		 * So a next 1x1 tile building could be built on the wrong tile. */
		tile = baseTile;

		uint r = RandomRange(probability_max);
		uint i;
		for (i = 0; i < num; i++) {
			if (probs[i] > r) break;
			r -= probs[i];
		}

		HouseID house = houses[i];
		probability_max -= probs[i];

		/* remove tested house from the set */
		num--;
		houses[i] = houses[num];
		probs[i] = probs[num];

		CommandCost ret = CheckCanBuildHouse(house, t, false);
		if (ret.Failed()) continue;

		tile = FindPlaceForTownHouseAroundTile(tile, t, house);
		if (tile == INVALID_TILE) continue;

		byte random_bits = Random();

		/* Check if GRF allows this house */
		if (!HouseAllowsConstruction(house, tile, t, random_bits)) continue;

		DoBuildHouse(t, tile, house, random_bits);
		return true;
	}

	return false;
}

/**
 * Update data structures when a house is removed
 * @param tile  Tile of the house
 * @param t     Town owning the house
 * @param house House type
 */
static void DoClearTownHouseHelper(TileIndex tile, Town *t, HouseID house)
{
	assert_tile(IsTileType(tile, MP_HOUSE), tile);
	DecreaseBuildingCount(t, house);
	DoClearSquare(tile);
	DeleteAnimatedTile(tile);

	DeleteNewGRFInspectWindow(GSF_HOUSES, tile);
}

/**
 * Determines if a given HouseID is part of a multitile house.
 * The given ID is set to the ID of the north tile and the TileDiff to the north tile is returned.
 *
 * @param house Is changed to the HouseID of the north tile of the same house
 * @return TileDiff from the tile of the given HouseID to the north tile
 */
TileIndexDiff GetHouseNorthPart(HouseID &house)
{
	if (house >= 3) { // house id 0,1,2 MUST be single tile houses, or this code breaks.
		if (HouseSpec::Get(house - 1)->building_flags & TILE_SIZE_2x1) {
			house--;
			return TileDiffXY(-1, 0);
		} else if (HouseSpec::Get(house - 1)->building_flags & BUILDING_2_TILES_Y) {
			house--;
			return TileDiffXY(0, -1);
		} else if (HouseSpec::Get(house - 2)->building_flags & BUILDING_HAS_4_TILES) {
			house -= 2;
			return TileDiffXY(-1, 0);
		} else if (HouseSpec::Get(house - 3)->building_flags & BUILDING_HAS_4_TILES) {
			house -= 3;
			return TileDiffXY(-1, -1);
		}
	}
	return 0;
}

void ClearTownHouse(Town *t, TileIndex tile)
{
	assert_tile(IsTileType(tile, MP_HOUSE), tile);

	HouseID house = GetHouseType(tile);

	/* need to align the tile to point to the upper left corner of the house */
	tile += GetHouseNorthPart(house); // modifies house to the ID of the north tile

	const HouseSpec *hs = HouseSpec::Get(house);

	/* Remove population from the town if the house is finished. */
	if (IsHouseCompleted(tile)) {
		ChangePopulation(t, -hs->population);
	}

	t->cache.num_houses--;

	/* Clear flags for houses that only may exist once/town. */
	if (hs->building_flags & BUILDING_IS_CHURCH) {
		t->church_count--;
	} else if (hs->building_flags & BUILDING_IS_STADIUM) {
		t->stadium_count--;
	}

	/* Do the actual clearing of tiles */
	DoClearTownHouseHelper(tile, t, house);
	if (hs->building_flags & BUILDING_2_TILES_Y)   DoClearTownHouseHelper(tile + TileDiffXY(0, 1), t, ++house);
	if (hs->building_flags & BUILDING_2_TILES_X)   DoClearTownHouseHelper(tile + TileDiffXY(1, 0), t, ++house);
	if (hs->building_flags & BUILDING_HAS_4_TILES) DoClearTownHouseHelper(tile + TileDiffXY(1, 1), t, ++house);

	RemoveNearbyStations(t, tile, hs->building_flags);

	UpdateTownRadius(t);
}

/**
 * Rename a town (server-only).
 * @param tile unused
 * @param flags type of operation
 * @param p1 town ID to rename
 * @param p2 unused
 * @param text the new name or an empty string when resetting to the default
 * @return the cost of this operation or an error
 */
CommandCost CmdRenameTown(TileIndex tile, DoCommandFlag flags, uint32 p1, uint32 p2, const char *text)
{
	Town *t = Town::GetIfValid(p1);
	if (t == nullptr) return CMD_ERROR;

	bool reset = StrEmpty(text);

	if (!reset) {
		if (Utf8StringLength(text) >= MAX_LENGTH_TOWN_NAME_CHARS) return CMD_ERROR;
		if (!IsUniqueTownName(text)) return_cmd_error(STR_ERROR_NAME_MUST_BE_UNIQUE);
	}

	if (flags & DC_EXEC) {
		t->cached_name.clear();
		if (reset) {
			t->name.clear();
		} else {
			t->name = text;
		}

		t->UpdateVirtCoord();
		InvalidateWindowData(WC_TOWN_DIRECTORY, 0, TDIWD_FORCE_RESORT);
		ClearAllStationCachedNames();
		ClearAllIndustryCachedNames();
		UpdateAllStationVirtCoords();
	}
	return CommandCost();
}


/**
 * Rename a town (non-admin use).
 * @param tile unused
 * @param flags type of operation
 * @param p1 town ID to rename
 * @param p2 unused
 * @param text the new name or an empty string when resetting to the default
 * @return the cost of this operation or an error
 */
CommandCost CmdRenameTownNonAdmin(TileIndex tile, DoCommandFlag flags, uint32 p1, uint32 p2, const char *text)
{
	if (_networking && !_settings_game.difficulty.rename_towns_in_multiplayer) return CMD_ERROR;

	return CmdRenameTown(tile, flags, p1, p2, text);
}

/**
 * Determines the first cargo with a certain town effect
 * @param effect Town effect of interest
 * @return first active cargo slot with that effect
 */
const CargoSpec *FindFirstCargoWithTownEffect(TownEffect effect)
{
	for (const CargoSpec *cs : CargoSpec::Iterate()) {
		if (cs->town_effect == effect) return cs;
	}
	return nullptr;
}

/**
 * Change the cargo goal of a town.
 * @param tile Unused.
 * @param flags Type of operation.
 * @param p1 various bitstuffed elements
 * - p1 = (bit  0 - 15) - Town ID to cargo game of.
 * - p1 = (bit 16 - 23) - TownEffect to change the game of.
 * @param p2 The new goal value.
 * @param text Unused.
 * @return Empty cost or an error.
 */
CommandCost CmdTownCargoGoal(TileIndex tile, DoCommandFlag flags, uint32 p1, uint32 p2, const char *text)
{
	if (_current_company != OWNER_DEITY) return CMD_ERROR;

	TownEffect te = (TownEffect)GB(p1, 16, 8);
	if (te < TE_BEGIN || te >= TE_END) return CMD_ERROR;

	uint16 index = GB(p1, 0, 16);
	Town *t = Town::GetIfValid(index);
	if (t == nullptr) return CMD_ERROR;

	/* Validate if there is a cargo which is the requested TownEffect */
	const CargoSpec *cargo = FindFirstCargoWithTownEffect(te);
	if (cargo == nullptr) return CMD_ERROR;

	if (flags & DC_EXEC) {
		t->goal[te] = p2;
		UpdateTownGrowth(t);
		InvalidateWindowData(WC_TOWN_VIEW, index);
	}

	return CommandCost();
}

/**
 * Set a custom text in the Town window.
 * @param tile Unused.
 * @param flags Type of operation.
 * @param p1 Town ID to change the text of.
 * @param p2 Unused.
 * @param text The new text (empty to remove the text).
 * @return Empty cost or an error.
 */
CommandCost CmdTownSetText(TileIndex tile, DoCommandFlag flags, uint32 p1, uint32 p2, const char *text)
{
	if (_current_company != OWNER_DEITY) return CMD_ERROR;
	Town *t = Town::GetIfValid(p1);
	if (t == nullptr) return CMD_ERROR;

	if (flags & DC_EXEC) {
		t->text.clear();
		if (!StrEmpty(text)) t->text = text;
		InvalidateWindowData(WC_TOWN_VIEW, p1);
	}

	return CommandCost();
}

/**
 * Change the growth rate of the town.
 * @param tile Unused.
 * @param flags Type of operation.
 * @param p1 Town ID to cargo game of.
 * @param p2 Amount of days between growth, or TOWN_GROWTH_RATE_NONE, or 0 to reset custom growth rate.
 * @param text Unused.
 * @return Empty cost or an error.
 */
CommandCost CmdTownGrowthRate(TileIndex tile, DoCommandFlag flags, uint32 p1, uint32 p2, const char *text)
{
	if (_current_company != OWNER_DEITY) return CMD_ERROR;
	if (GB(p2, 16, 16) != 0) return CMD_ERROR;

	Town *t = Town::GetIfValid(p1);
	if (t == nullptr) return CMD_ERROR;

	if (flags & DC_EXEC) {
		if (p2 == 0) {
			/* Just clear the flag, UpdateTownGrowth will determine a proper growth rate */
			ClrBit(t->flags, TOWN_CUSTOM_GROWTH);
		} else {
			uint old_rate = t->growth_rate;
			if (t->grow_counter >= old_rate) {
				/* This also catches old_rate == 0 */
				t->grow_counter = p2;
			} else {
				/* Scale grow_counter, so half finished houses stay half finished */
				t->grow_counter = t->grow_counter * p2 / old_rate;
			}
			t->growth_rate = p2;
			SetBit(t->flags, TOWN_CUSTOM_GROWTH);
		}
		UpdateTownGrowth(t);
		InvalidateWindowData(WC_TOWN_VIEW, p1);
	}

	return CommandCost();
}

/**
 * Change the rating of a company in a town
 * @param tile Unused.
 * @param flags Type of operation.
 * @param p1 Bit 0..15 = Town ID to change, bit 16..23 = Company ID to change.
 * @param p2 Bit 0..15 = New rating of company (signed int16).
 * @param text Unused.
 * @return Empty cost or an error.
 */
CommandCost CmdTownRating(TileIndex tile, DoCommandFlag flags, uint32 p1, uint32 p2, const char *text)
{
	if (_current_company != OWNER_DEITY) return CMD_ERROR;

	TownID town_id = (TownID)GB(p1, 0, 16);
	Town *t = Town::GetIfValid(town_id);
	if (t == nullptr) return CMD_ERROR;

	CompanyID company_id = (CompanyID)GB(p1, 16, 8);
	if (!Company::IsValidID(company_id)) return CMD_ERROR;

	int16 new_rating = Clamp((int16)GB(p2, 0, 16), RATING_MINIMUM, RATING_MAXIMUM);
	if (_extra_cheats.town_rating.value) {
		new_rating = RATING_MAXIMUM;
	}
	if (flags & DC_EXEC) {
		t->ratings[company_id] = new_rating;
		InvalidateWindowData(WC_TOWN_AUTHORITY, town_id);
	}

	return CommandCost();
}

/**
 * Expand a town (scenario editor only).
 * @param tile Unused.
 * @param flags Type of operation.
 * @param p1 Town ID to expand.
 * @param p2 Amount to grow, or 0 to grow a random size up to the current amount of houses.
 * @param text Unused.
 * @return Empty cost or an error.
 */
CommandCost CmdExpandTown(TileIndex tile, DoCommandFlag flags, uint32 p1, uint32 p2, const char *text)
{
	if (_game_mode != GM_EDITOR && _current_company != OWNER_DEITY) return CMD_ERROR;
	Town *t = Town::GetIfValid(p1);
	if (t == nullptr) return CMD_ERROR;

	if (flags & DC_EXEC) {
		/* The more houses, the faster we grow */
		if (p2 == 0) {
			uint amount = RandomRange(ClampToU16(t->cache.num_houses / 10)) + 3;
			t->cache.num_houses += amount;
			UpdateTownRadius(t);

			uint n = amount * 10;
			do GrowTown(t); while (--n);

			t->cache.num_houses -= amount;
		} else {
			for (; p2 > 0; p2--) {
				/* Try several times to grow, as we are really suppose to grow */
				for (uint i = 0; i < 25; i++) if (GrowTown(t)) break;
			}
		}
		UpdateTownRadius(t);

		UpdateTownMaxPass(t);
	}

	return CommandCost();
}

/**
 * Delete a town (scenario editor or worldgen only).
 * @param tile Unused.
 * @param flags Type of operation.
 * @param p1 Town ID to delete.
 * @param p2 Unused.
 * @param text Unused.
 * @return Empty cost or an error.
 */
CommandCost CmdDeleteTown(TileIndex tile, DoCommandFlag flags, uint32 p1, uint32 p2, const char *text)
{
	if (_game_mode != GM_EDITOR && !_generating_world) return CMD_ERROR;
	Town *t = Town::GetIfValid(p1);
	if (t == nullptr) return CMD_ERROR;

	/* Stations refer to towns. */
	for (const Station *st : Station::Iterate()) {
		if (st->town == t) {
			/* Non-oil rig stations are always a problem. */
			if (!(st->facilities & FACIL_AIRPORT) || st->airport.type != AT_OILRIG) return CMD_ERROR;
			/* We can only automatically delete oil rigs *if* there's no vehicle on them. */
			CommandCost ret = DoCommand(st->airport.tile, 0, 0, flags, CMD_LANDSCAPE_CLEAR);
			if (ret.Failed()) return ret;
		}
	}

	/* Depots refer to towns. */
	for (const Depot *d : Depot::Iterate()) {
		if (d->town == t) return CMD_ERROR;
	}

	/* Check all tiles for town ownership. First check for bridge tiles, as
	 * these do not directly have an owner so we need to check adjacent
	 * tiles. This won't work correctly in the same loop if the adjacent
	 * tile was already deleted earlier in the loop. */
	for (TileIndex current_tile = 0; current_tile < MapSize(); ++current_tile) {
		if (IsTileType(current_tile, MP_TUNNELBRIDGE) && TestTownOwnsBridge(current_tile, t)) {
			CommandCost ret = DoCommand(current_tile, 0, 0, flags, CMD_LANDSCAPE_CLEAR);
			if (ret.Failed()) return ret;
		}
	}

	/* Check all remaining tiles for town ownership. */
	for (TileIndex current_tile = 0; current_tile < MapSize(); ++current_tile) {
		bool try_clear = false;
		switch (GetTileType(current_tile)) {
			case MP_ROAD:
				try_clear = HasTownOwnedRoad(current_tile) && GetTownIndex(current_tile) == t->index;
				break;

			case MP_HOUSE:
				try_clear = GetTownIndex(current_tile) == t->index;
				break;

			case MP_INDUSTRY:
				try_clear = Industry::GetByTile(current_tile)->town == t;
				break;

			case MP_OBJECT:
				if (Town::GetNumItems() == 1) {
					/* No towns will be left, remove it! */
					try_clear = true;
				} else {
					Object *o = Object::GetByTile(current_tile);
					if (o->town == t) {
						if (o->type == OBJECT_STATUE) {
							/* Statue... always remove. */
							try_clear = true;
						} else {
							/* Tell to find a new town. */
							if (flags & DC_EXEC) o->town = nullptr;
						}
					}
				}
				break;

			default:
				break;
		}
		if (try_clear) {
			CommandCost ret = DoCommand(current_tile, 0, 0, flags, CMD_LANDSCAPE_CLEAR);
			if (ret.Failed()) return ret;
		}
	}

	/* The town destructor will delete the other things related to the town. */
	if (flags & DC_EXEC) {
		_town_kdtree.Remove(t->index);
		if (_viewport_sign_kdtree_valid && t->cache.sign.kdtree_valid) _viewport_sign_kdtree.Remove(ViewportSignKdtreeItem::MakeTown(t->index));
		delete t;
	}

	return CommandCost();
}

/**
 * Factor in the cost of each town action.
 * @see TownActions
 */
const byte _town_action_costs[TACT_COUNT] = {
	2, 4, 9, 35, 48, 53, 117, 175
};

static CommandCost TownActionAdvertiseSmall(Town *t, DoCommandFlag flags)
{
	if (flags & DC_EXEC) {
		ModifyStationRatingAround(t->xy, _current_company, 0x40, 10);
	}
	return CommandCost();
}

static CommandCost TownActionAdvertiseMedium(Town *t, DoCommandFlag flags)
{
	if (flags & DC_EXEC) {
		ModifyStationRatingAround(t->xy, _current_company, 0x70, 15);
	}
	return CommandCost();
}

static CommandCost TownActionAdvertiseLarge(Town *t, DoCommandFlag flags)
{
	if (flags & DC_EXEC) {
		ModifyStationRatingAround(t->xy, _current_company, 0xA0, 20);
	}
	return CommandCost();
}

static CommandCost TownActionRoadRebuild(Town *t, DoCommandFlag flags)
{
	/* Check if the company is allowed to fund new roads. */
	if (!_settings_game.economy.fund_roads) return CMD_ERROR;

	if (flags & DC_EXEC) {
		t->road_build_months = 6;

		SetDParam(0, _current_company);
		NewsStringData *company_name = new NewsStringData(GetString(STR_COMPANY_NAME));

		SetDParam(0, t->index);
		SetDParamStr(1, company_name->string);

		AddNewsItem(STR_NEWS_ROAD_REBUILDING, NT_GENERAL, NF_NORMAL, NR_TOWN, t->index, NR_NONE, UINT32_MAX, company_name);
		AI::BroadcastNewEvent(new ScriptEventRoadReconstruction((ScriptCompany::CompanyID)(Owner)_current_company, t->index));
		Game::NewEvent(new ScriptEventRoadReconstruction((ScriptCompany::CompanyID)(Owner)_current_company, t->index));
	}
	return CommandCost();
}

/**
 * Check whether the land can be cleared.
 * @param tile Tile to check.
 * @return The tile can be cleared.
 */
static bool TryClearTile(TileIndex tile)
{
	Backup<CompanyID> cur_company(_current_company, OWNER_NONE, FILE_LINE);
	CommandCost r = DoCommand(tile, 0, 0, DC_TOWN, CMD_LANDSCAPE_CLEAR);
	cur_company.Restore();
	return r.Succeeded();
}

/** Structure for storing data while searching the best place to build a statue. */
struct StatueBuildSearchData {
	TileIndex best_position; ///< Best position found so far.
	int tile_count;          ///< Number of tiles tried.

	StatueBuildSearchData(TileIndex best_pos, int count) : best_position(best_pos), tile_count(count) { }
};

/**
 * Search callback function for #TownActionBuildStatue.
 * @param tile Tile on which to perform the search.
 * @param user_data Reference to the statue search data.
 * @return Result of the test.
 */
static bool SearchTileForStatue(TileIndex tile, void *user_data)
{
	static const int STATUE_NUMBER_INNER_TILES = 25; // Number of tiles int the center of the city, where we try to protect houses.

	StatueBuildSearchData *statue_data = (StatueBuildSearchData *)user_data;
	statue_data->tile_count++;

	/* Statues can be build on slopes, just like houses. Only the steep slopes is a no go. */
	if (IsSteepSlope(GetTileSlope(tile))) return false;
	/* Don't build statues under bridges. */
	if (IsBridgeAbove(tile)) return false;

	/* A clear-able open space is always preferred. */
	if ((IsTileType(tile, MP_CLEAR) || IsTileType(tile, MP_TREES)) && TryClearTile(tile)) {
		statue_data->best_position = tile;
		return true;
	}

	bool house = IsTileType(tile, MP_HOUSE);

	/* Searching inside the inner circle. */
	if (statue_data->tile_count <= STATUE_NUMBER_INNER_TILES) {
		/* Save first house in inner circle. */
		if (house && statue_data->best_position == INVALID_TILE && TryClearTile(tile)) {
			statue_data->best_position = tile;
		}

		/* If we have reached the end of the inner circle, and have a saved house, terminate the search. */
		return statue_data->tile_count == STATUE_NUMBER_INNER_TILES && statue_data->best_position != INVALID_TILE;
	}

	/* Searching outside the circle, just pick the first possible spot. */
	statue_data->best_position = tile; // Is optimistic, the condition below must also hold.
	return house && TryClearTile(tile);
}

/**
 * Perform a 9x9 tiles circular search from the center of the town
 * in order to find a free tile to place a statue
 * @param t town to search in
 * @param flags Used to check if the statue must be built or not.
 * @return Empty cost or an error.
 */
static CommandCost TownActionBuildStatue(Town *t, DoCommandFlag flags)
{
	if (!Object::CanAllocateItem()) return_cmd_error(STR_ERROR_TOO_MANY_OBJECTS);

	TileIndex tile = t->xy;
	StatueBuildSearchData statue_data(INVALID_TILE, 0);
	if (!CircularTileSearch(&tile, 9, SearchTileForStatue, &statue_data)) return_cmd_error(STR_ERROR_STATUE_NO_SUITABLE_PLACE);

	if (flags & DC_EXEC) {
		Backup<CompanyID> cur_company(_current_company, OWNER_NONE, FILE_LINE);
		DoCommand(statue_data.best_position, 0, 0, DC_EXEC | DC_TOWN, CMD_LANDSCAPE_CLEAR);
		cur_company.Restore();
		BuildObject(OBJECT_STATUE, statue_data.best_position, _current_company, t);
		SetBit(t->statues, _current_company); // Once found and built, "inform" the Town.
		MarkTileDirtyByTile(statue_data.best_position);
	}
	return CommandCost();
}

static CommandCost TownActionFundBuildings(Town *t, DoCommandFlag flags)
{
	/* Check if it's allowed to buy the rights */
	if (!_settings_game.economy.fund_buildings) return CMD_ERROR;

	if (flags & DC_EXEC) {
		/* And grow for 3 months */
		t->fund_buildings_months = 3;

		/* Enable growth (also checking GameScript's opinion) */
		UpdateTownGrowth(t);

		/* Build a new house, but add a small delay to make sure
		 * that spamming funding doesn't let town grow any faster
		 * than 1 house per 2 * TOWN_GROWTH_TICKS ticks.
		 * Also emulate original behaviour when town was only growing in
		 * TOWN_GROWTH_TICKS intervals, to make sure that it's not too
		 * tick-perfect and gives player some time window where they can
		 * spam funding with the exact same efficiency.
		 */
		t->grow_counter = std::min<uint16>(t->grow_counter, 2 * TOWN_GROWTH_TICKS - (t->growth_rate - t->grow_counter) % TOWN_GROWTH_TICKS);

		SetWindowDirty(WC_TOWN_VIEW, t->index);
	}
	return CommandCost();
}

static CommandCost TownActionBuyRights(Town *t, DoCommandFlag flags)
{
	/* Check if it's allowed to buy the rights */
	if (!_settings_game.economy.exclusive_rights) return CMD_ERROR;

	if (flags & DC_EXEC) {
		t->exclusive_counter = 12;
		t->exclusivity = _current_company;

		ModifyStationRatingAround(t->xy, _current_company, 130, 17);

		SetWindowClassesDirty(WC_STATION_VIEW);

		/* Spawn news message */
		CompanyNewsInformation *cni = new CompanyNewsInformation(Company::Get(_current_company));
		SetDParam(0, STR_NEWS_EXCLUSIVE_RIGHTS_TITLE);
		SetDParam(1, STR_NEWS_EXCLUSIVE_RIGHTS_DESCRIPTION);
		SetDParam(2, t->index);
		SetDParamStr(3, cni->company_name);
		AddNewsItem(STR_MESSAGE_NEWS_FORMAT, NT_GENERAL, NF_COMPANY, NR_TOWN, t->index, NR_NONE, UINT32_MAX, cni);
		AI::BroadcastNewEvent(new ScriptEventExclusiveTransportRights((ScriptCompany::CompanyID)(Owner)_current_company, t->index));
		Game::NewEvent(new ScriptEventExclusiveTransportRights((ScriptCompany::CompanyID)(Owner)_current_company, t->index));
	}
	return CommandCost();
}

static CommandCost TownActionBribe(Town *t, DoCommandFlag flags)
{
	if (flags & DC_EXEC) {
		if (Chance16(1, 14)) {
			/* set as unwanted for 6 months */
			t->unwanted[_current_company] = 6;

			/* set all close by station ratings to 0 */
			for (Station *st : Station::Iterate()) {
				if (st->town == t && st->owner == _current_company) {
					for (CargoID i = 0; i < NUM_CARGO; i++) st->goods[i].rating = 0;
				}
			}

			/* only show error message to the executing player. All errors are handled command.c
			 * but this is special, because it can only 'fail' on a DC_EXEC */
			if (IsLocalCompany()) ShowErrorMessage(STR_ERROR_BRIBE_FAILED, INVALID_STRING_ID, WL_INFO);

			/* decrease by a lot!
			 * ChangeTownRating is only for stuff in demolishing. Bribe failure should
			 * be independent of any cheat settings
			 */
			if (t->ratings[_current_company] > RATING_BRIBE_DOWN_TO) {
				t->ratings[_current_company] = RATING_BRIBE_DOWN_TO;
				t->UpdateVirtCoord();
				SetWindowDirty(WC_TOWN_AUTHORITY, t->index);
			}
		} else {
			ChangeTownRating(t, RATING_BRIBE_UP_STEP, RATING_BRIBE_MAXIMUM, DC_EXEC);
		}
	}
	return CommandCost();
}

typedef CommandCost TownActionProc(Town *t, DoCommandFlag flags);
static TownActionProc * const _town_action_proc[] = {
	TownActionAdvertiseSmall,
	TownActionAdvertiseMedium,
	TownActionAdvertiseLarge,
	TownActionRoadRebuild,
	TownActionBuildStatue,
	TownActionFundBuildings,
	TownActionBuyRights,
	TownActionBribe
};

/**
 * Get a list of available actions to do at a town.
 * @param nump if not nullptr add put the number of available actions in it
 * @param cid the company that is querying the town
 * @param t the town that is queried
 * @return bitmasked value of enabled actions
 */
uint GetMaskOfTownActions(int *nump, CompanyID cid, const Town *t)
{
	int num = 0;
	TownActions buttons = TACT_NONE;

	/* Spectators and unwanted have no options */
	if (cid != COMPANY_SPECTATOR && !(_settings_game.economy.bribe && t->unwanted[cid])) {

		/* Things worth more than this are not shown */
		Money avail = Company::Get(cid)->money + _price[PR_STATION_VALUE] * 200;

		/* Check the action bits for validity and
		 * if they are valid add them */
		for (uint i = 0; i != lengthof(_town_action_costs); i++) {
			const TownActions cur = (TownActions)(1 << i);

			/* Is the company not able to bribe ? */
			if (cur == TACT_BRIBE && (!_settings_game.economy.bribe || t->ratings[cid] >= RATING_BRIBE_MAXIMUM)) continue;

			/* Is the company not able to buy exclusive rights ? */
			if (cur == TACT_BUY_RIGHTS && !_settings_game.economy.exclusive_rights) continue;

			/* Is the company not able to fund buildings ? */
			if (cur == TACT_FUND_BUILDINGS && !_settings_game.economy.fund_buildings) continue;

			/* Is the company not able to fund local road reconstruction? */
			if (cur == TACT_ROAD_REBUILD && !_settings_game.economy.fund_roads) continue;

			/* Is the company not able to build a statue ? */
			if (cur == TACT_BUILD_STATUE && HasBit(t->statues, cid)) continue;

			if (avail >= _town_action_costs[i] * _price[PR_TOWN_ACTION] >> 8) {
				buttons |= cur;
				num++;
			}
		}
	}

	if (nump != nullptr) *nump = num;
	return buttons;
}

/**
 * Do a town action.
 * This performs an action such as advertising, building a statue, funding buildings,
 * but also bribing the town-council
 * @param tile unused
 * @param flags type of operation
 * @param p1 town to do the action at
 * @param p2 action to perform, @see _town_action_proc for the list of available actions
 * @param text unused
 * @return the cost of this operation or an error
 */
CommandCost CmdDoTownAction(TileIndex tile, DoCommandFlag flags, uint32 p1, uint32 p2, const char *text)
{
	Town *t = Town::GetIfValid(p1);
	if (t == nullptr || p2 >= lengthof(_town_action_proc)) return CMD_ERROR;

	if (!HasBit(GetMaskOfTownActions(nullptr, _current_company, t), p2)) return CMD_ERROR;

	CommandCost cost(EXPENSES_OTHER, _price[PR_TOWN_ACTION] * _town_action_costs[p2] >> 8);

	CommandCost ret = _town_action_proc[p2](t, flags);
	if (ret.Failed()) return ret;

	if (flags & DC_EXEC) {
		SetWindowDirty(WC_TOWN_AUTHORITY, p1);
	}

	return cost;
}

template <typename Func>
static void ForAllStationsNearTown(Town *t, Func func)
{
	/* Ideally the search radius should be close to the actual town zone 0 radius.
	 * The true radius is not stored or calculated anywhere, only the squared radius. */
	/* The efficiency of this search might be improved for large towns and many stations on the map,
	 * by using an integer square root approximation giving a value not less than the true square root. */
	uint search_radius = t->cache.squared_town_zone_radius[0] / 2;
	ForAllStationsRadius(t->xy, search_radius, [&](const Station * st) {
		if (DistanceSquare(st->xy, t->xy) <= t->cache.squared_town_zone_radius[0]) {
			func(st);
		}
	});
}

static void UpdateTownRating(Town *t)
{
	if (_extra_cheats.town_rating.value) return;

	/* Increase company ratings if they're low */
	for (const Company *c : Company::Iterate()) {
		if (t->ratings[c->index] < RATING_GROWTH_MAXIMUM) {
			t->ratings[c->index] = std::min((int)RATING_GROWTH_MAXIMUM, t->ratings[c->index] + RATING_GROWTH_UP_STEP);
		}
	}

	ForAllStationsNearTown(t, [&](const Station *st) {
		if (st->time_since_load <= 20 || st->time_since_unload <= 20) {
			if (Company::IsValidID(st->owner)) {
				int new_rating = t->ratings[st->owner] + RATING_STATION_UP_STEP;
				t->ratings[st->owner] = std::min<int>(new_rating, INT16_MAX); // do not let it overflow
			}
		} else {
			if (Company::IsValidID(st->owner)) {
				int new_rating = t->ratings[st->owner] + RATING_STATION_DOWN_STEP;
				t->ratings[st->owner] = std::max(new_rating, INT16_MIN);
			}
		}
	});

	/* clamp all ratings to valid values */
	for (uint i = 0; i < MAX_COMPANIES; i++) {
		t->ratings[i] = Clamp(t->ratings[i], RATING_MINIMUM, RATING_MAXIMUM);
	}

	t->UpdateVirtCoord();
	SetWindowDirty(WC_TOWN_AUTHORITY, t->index);
}


/**
 * Updates town grow counter after growth rate change.
 * Preserves relative house builting progress whenever it can.
 * @param t The town to calculate grow counter for
 * @param prev_growth_rate Town growth rate before it changed (one that was used with grow counter to be updated)
 */
static void UpdateTownGrowCounter(Town *t, uint16 prev_growth_rate)
{
	if (t->growth_rate == TOWN_GROWTH_RATE_NONE) return;
	if (prev_growth_rate == TOWN_GROWTH_RATE_NONE) {
		t->grow_counter = std::min<uint16>(t->growth_rate, t->grow_counter);
		return;
	}
	t->grow_counter = RoundDivSU((uint32)t->grow_counter * (t->growth_rate + 1), prev_growth_rate + 1);
}

/**
 * Calculates amount of active stations in the range of town (HZB_TOWN_EDGE).
 * @param t The town to calculate stations for
 * @returns Amount of active stations
 */
static int CountActiveStations(Town *t)
{
	int n = 0;
	ForAllStationsNearTown(t, [&](const Station * st) {
		if (st->time_since_load <= 20 || st->time_since_unload <= 20) {
			n++;
		}
	});
	return n;
}

/**
 * Calculates town growth rate in normal conditions (custom growth rate not set).
 * If town growth speed is set to None(0) returns the same rate as if it was Normal(2).
 * @param t The town to calculate growth rate for
 * @returns Calculated growth rate
 */
static uint GetNormalGrowthRate(Town *t)
{
	/**
	 * Note:
	 * Unserviced+unfunded towns get an additional malus in UpdateTownGrowth(),
	 * so the "320" is actually not better than the "420".
	 */
	static const uint16 _grow_count_values[2][6] = {
		{ 120, 120, 120, 100,  80,  60 }, // Fund new buildings has been activated
		{ 320, 420, 300, 220, 160, 100 }  // Normal values
	};

	int n = CountActiveStations(t);
	uint16 m = _grow_count_values[t->fund_buildings_months != 0 ? 0 : 1][std::min(n, 5)];

	int growth_multiplier;
	if (_settings_game.economy.town_growth_rate == 0) {
		growth_multiplier = 1;
	} else if (_settings_game.economy.town_growth_rate > 0) {
		growth_multiplier = _settings_game.economy.town_growth_rate - 1;
	} else {
		growth_multiplier = _settings_game.economy.town_growth_rate;
	}

	if (growth_multiplier < 0) {
		m <<= (-growth_multiplier);
	} else {
		m >>= growth_multiplier;
	}
	if (t->larger_town) m /= 2;

	if (_settings_game.economy.town_growth_cargo_transported > 0) {
		uint32 inverse_m = UINT32_MAX / m;
		auto calculate_cargo_ratio_fix15 = [](const TransportedCargoStat<uint32> &stat) -> uint32 {
			return stat.old_max ? ((uint64) (stat.old_act << 15)) / stat.old_max : 1 << 15;
		};
		uint32 cargo_ratio_fix16 = calculate_cargo_ratio_fix15(t->supplied[CT_PASSENGERS]) + calculate_cargo_ratio_fix15(t->supplied[CT_MAIL]);
		uint64 cargo_dependant_part = (((uint64) cargo_ratio_fix16) * ((uint64) inverse_m) * _settings_game.economy.town_growth_cargo_transported) >> 16;
		uint64 non_cargo_dependant_part = ((uint64) inverse_m) * (100 - _settings_game.economy.town_growth_cargo_transported);
		uint64 total = (cargo_dependant_part + non_cargo_dependant_part);
		if (total == 0) {
			ClrBit(t->flags, TOWN_IS_GROWING);
			return UINT16_MAX;
		}
		m = ((uint64) UINT32_MAX * 100) / total;
	}

	return TownTicksToGameTicks(m / (t->cache.num_houses / 50 + 1));
}

/**
 * Updates town growth rate.
 * @param t The town to update growth rate for
 */
static void UpdateTownGrowthRate(Town *t)
{
	if (HasBit(t->flags, TOWN_CUSTOM_GROWTH)) return;
	uint old_rate = t->growth_rate;
	t->growth_rate = GetNormalGrowthRate(t);
	UpdateTownGrowCounter(t, old_rate);
	SetWindowDirty(WC_TOWN_VIEW, t->index);
}

/**
 * Updates town growth state (whether it is growing or not).
 * @param t The town to update growth for
 */
static void UpdateTownGrowth(Town *t)
{
	auto guard = scope_guard([t]() {
		SetWindowDirty(WC_TOWN_VIEW, t->index);
	});

	SetBit(t->flags, TOWN_IS_GROWING);
	UpdateTownGrowthRate(t);
	if (!HasBit(t->flags, TOWN_IS_GROWING)) return;

	ClrBit(t->flags, TOWN_IS_GROWING);

	if (_settings_game.economy.town_growth_rate == 0 && t->fund_buildings_months == 0) return;

	if (t->fund_buildings_months == 0) {
		/* Check if all goals are reached for this town to grow (given we are not funding it) */
		for (int i = TE_BEGIN; i < TE_END; i++) {
			switch (t->goal[i]) {
				case TOWN_GROWTH_WINTER:
					if (TileHeight(t->xy) >= GetSnowLine() && t->received[i].old_act == 0 && t->cache.population > 90) return;
					break;
				case TOWN_GROWTH_DESERT:
					if (GetTropicZone(t->xy) == TROPICZONE_DESERT && t->received[i].old_act == 0 && t->cache.population > 60) return;
					break;
				default:
					if (t->goal[i] > t->received[i].old_act) return;
					break;
			}
		}
	}

	if (HasBit(t->flags, TOWN_CUSTOM_GROWTH)) {
		if (t->growth_rate != TOWN_GROWTH_RATE_NONE) SetBit(t->flags, TOWN_IS_GROWING);
		SetWindowDirty(WC_TOWN_VIEW, t->index);
		return;
	}

	if (t->fund_buildings_months == 0 && CountActiveStations(t) == 0 && !Chance16(1, 12)) return;

	SetBit(t->flags, TOWN_IS_GROWING);
}

static void UpdateTownAmounts(Town *t)
{
	for (CargoID i = 0; i < NUM_CARGO; i++) t->supplied[i].NewMonth();
	for (int i = TE_BEGIN; i < TE_END; i++) t->received[i].NewMonth();
	if (t->fund_buildings_months != 0) t->fund_buildings_months--;

	SetWindowDirty(WC_TOWN_VIEW, t->index);
}

static void UpdateTownUnwanted(Town *t)
{
	for (const Company *c : Company::Iterate()) {
		if (t->unwanted[c->index] > 0) t->unwanted[c->index]--;
	}
}

/**
 * Checks whether the local authority allows construction of a new station (rail, road, airport, dock) on the given tile
 * @param tile The tile where the station shall be constructed.
 * @param flags Command flags. DC_NO_TEST_TOWN_RATING is tested.
 * @return Succeeded or failed command.
 */
CommandCost CheckIfAuthorityAllowsNewStation(TileIndex tile, DoCommandFlag flags)
{
	/* The required rating is hardcoded to RATING_VERYPOOR (see below), not the authority attitude setting, so we can bail out like this. */
	if (_settings_game.difficulty.town_council_tolerance == TOWN_COUNCIL_PERMISSIVE) return CommandCost();

	if (!Company::IsValidID(_current_company) || (flags & DC_NO_TEST_TOWN_RATING)) return CommandCost();

	Town *t = ClosestTownFromTile(tile, _settings_game.economy.dist_local_authority);
	if (t == nullptr) return CommandCost();

	if (t->ratings[_current_company] > RATING_VERYPOOR || _settings_game.difficulty.town_council_tolerance == TOWN_COUNCIL_PERMISSIVE) return CommandCost();

	SetDParam(0, t->index);
	return_cmd_error(STR_ERROR_LOCAL_AUTHORITY_REFUSES_TO_ALLOW_THIS);
}

/**
 * Return the town closest to the given tile within \a threshold.
 * @param tile      Starting point of the search.
 * @param threshold Biggest allowed distance to the town.
 * @return Closest town to \a tile within \a threshold, or \c nullptr if there is no such town.
 *
 * @note This function only uses distance, the #ClosestTownFromTile function also takes town ownership into account.
 */
Town *CalcClosestTownFromTile(TileIndex tile, uint threshold)
{
	if (Town::GetNumItems() == 0) return nullptr;

	TownID tid = _town_kdtree.FindNearest(TileX(tile), TileY(tile));
	Town *town = Town::Get(tid);
	if (DistanceManhattan(tile, town->xy) < threshold) return town;
	return nullptr;
}

/**
 * Return the town closest (in distance or ownership) to a given tile, within a given threshold.
 * @param tile      Starting point of the search.
 * @param threshold Biggest allowed distance to the town.
 * @return Closest town to \a tile within \a threshold, or \c nullptr if there is no such town.
 *
 * @note If you only care about distance, you can use the #CalcClosestTownFromTile function.
 */
Town *ClosestTownFromTile(TileIndex tile, uint threshold)
{
	switch (GetTileType(tile)) {
		case MP_ROAD:
			if (IsRoadDepot(tile)) return CalcClosestTownFromTile(tile, threshold);

			if (!HasTownOwnedRoad(tile)) {
				TownID tid = GetTownIndex(tile);

				if (tid == INVALID_TOWN) {
					/* in the case we are generating "many random towns", this value may be INVALID_TOWN */
					if (_generating_world) return CalcClosestTownFromTile(tile, threshold);
					assert(Town::GetNumItems() == 0);
					return nullptr;
				}

				assert(Town::IsValidID(tid));
				Town *town = Town::Get(tid);

				if (DistanceManhattan(tile, town->xy) >= threshold) town = nullptr;

				return town;
			}
			FALLTHROUGH;

		case MP_HOUSE:
			return Town::GetByTile(tile);

		default:
			return CalcClosestTownFromTile(tile, threshold);
	}
}

static bool _town_rating_test = false; ///< If \c true, town rating is in test-mode.
static SmallMap<const Town *, int> _town_test_ratings; ///< Map of towns to modified ratings, while in town rating test-mode.

/**
 * Switch the town rating to test-mode, to allow commands to be tested without affecting current ratings.
 * The function is safe to use in nested calls.
 * @param mode Test mode switch (\c true means go to test-mode, \c false means leave test-mode).
 */
void SetTownRatingTestMode(bool mode)
{
	static int ref_count = 0; // Number of times test-mode is switched on.
	if (mode) {
		if (ref_count == 0) {
			_town_test_ratings.clear();
		}
		ref_count++;
	} else {
		assert(ref_count > 0);
		ref_count--;
	}
	_town_rating_test = !(ref_count == 0);
}

/**
 * Get the rating of a town for the #_current_company.
 * @param t Town to get the rating from.
 * @return Rating of the current company in the given town.
 */
static int GetRating(const Town *t)
{
	if (_town_rating_test) {
		SmallMap<const Town *, int>::iterator it = _town_test_ratings.Find(t);
		if (it != _town_test_ratings.End()) {
			return it->second;
		}
	}
	return t->ratings[_current_company];
}

/**
 * Changes town rating of the current company
 * @param t Town to affect
 * @param add Value to add
 * @param max Minimum (add < 0) resp. maximum (add > 0) rating that should be achievable with this change.
 * @param flags Command flags, especially DC_NO_MODIFY_TOWN_RATING is tested
 */
void ChangeTownRating(Town *t, int add, int max, DoCommandFlag flags)
{
	/* if magic_bulldozer cheat is active, town doesn't penalize for removing stuff */
	if (t == nullptr || (flags & DC_NO_MODIFY_TOWN_RATING) ||
			!Company::IsValidID(_current_company) ||
			((_cheats.magic_bulldozer.value || _extra_cheats.town_rating.value) && add < 0)) {
		return;
	}

	const int prev_rating = GetRating(t);
	int rating = prev_rating;
	if (_extra_cheats.town_rating.value) {
		rating = RATING_MAXIMUM;
	} else if (add < 0) {
		if (rating > max) {
			rating += add;
			if (rating < max) rating = max;
		}
	} else {
		if (rating < max) {
			rating += add;
			if (rating > max) rating = max;
		}
	}
	if (_town_rating_test) {
		_town_test_ratings[t] = rating;
	} else {
		if (_local_company == _current_company && (!HasBit(t->have_ratings, _current_company) || ((prev_rating > 0) != (rating > 0)))) {
			ZoningTownAuthorityRatingChange();
		}
		SetBit(t->have_ratings, _current_company);
		t->ratings[_current_company] = rating;
		t->UpdateVirtCoord();
		SetWindowDirty(WC_TOWN_AUTHORITY, t->index);
	}
}


void UpdateAllTownRatings()
{
	if (_extra_cheats.town_rating.value) {
		for (Town *t : Town::Iterate()) {
			if (Company::IsValidID(_local_company) && HasBit(t->have_ratings, _local_company) && t->ratings[_local_company] <= 0) {
				ZoningTownAuthorityRatingChange();
			}
			for (uint8 c : SetBitIterator(t->have_ratings)) {
				t->ratings[c] = RATING_MAXIMUM;
			}
			if (t->have_ratings != 0) {
				t->UpdateVirtCoord();
				SetWindowDirty(WC_TOWN_AUTHORITY, t->index);
			}
		}
	}
}

/**
 * Does the town authority allow the (destructive) action of the current company?
 * @param flags Checking flags of the command.
 * @param t     Town that must allow the company action.
 * @param type  Type of action that is wanted.
 * @return A succeeded command if the action is allowed, a failed command if it is not allowed.
 */
CommandCost CheckforTownRating(DoCommandFlag flags, Town *t, TownRatingCheckType type)
{
	/* if magic_bulldozer cheat is active, town doesn't restrict your destructive actions */
	if (t == nullptr || !Company::IsValidID(_current_company) ||
			_cheats.magic_bulldozer.value || _extra_cheats.town_rating.value || (flags & DC_NO_TEST_TOWN_RATING)) {
		return CommandCost();
	}

	if (_settings_game.difficulty.town_council_tolerance == TOWN_COUNCIL_PERMISSIVE) {
		return CommandCost();
	}

	/* minimum rating needed to be allowed to remove stuff */
	static const int needed_rating[][TOWN_RATING_CHECK_TYPE_COUNT] = {
		/*                  ROAD_REMOVE,                    TUNNELBRIDGE_REMOVE */
		{    RATING_ROAD_NEEDED_LENIENT,    RATING_TUNNEL_BRIDGE_NEEDED_LENIENT}, // Lenient
		{    RATING_ROAD_NEEDED_NEUTRAL,    RATING_TUNNEL_BRIDGE_NEEDED_NEUTRAL}, // Neutral
		{    RATING_ROAD_NEEDED_HOSTILE,    RATING_TUNNEL_BRIDGE_NEEDED_HOSTILE}, // Hostile
	};

	/* check if you're allowed to remove the road/bridge/tunnel
	 * owned by a town no removal if rating is lower than ... depends now on
	 * difficulty setting. Minimum town rating selected by difficulty level
	 */
	int needed = needed_rating[_settings_game.difficulty.town_council_tolerance][type];

	if (GetRating(t) < needed) {
		SetDParam(0, t->index);
		return_cmd_error(STR_ERROR_LOCAL_AUTHORITY_REFUSES_TO_ALLOW_THIS);
	}

	return CommandCost();
}

void TownsMonthlyLoop()
{
	for (Town *t : Town::Iterate()) {
		if (t->road_build_months != 0) t->road_build_months--;

		if (t->exclusive_counter != 0) {
			if (--t->exclusive_counter == 0) t->exclusivity = INVALID_COMPANY;
		}

		UpdateTownAmounts(t);
		UpdateTownGrowth(t);
		UpdateTownRating(t);
		UpdateTownUnwanted(t);
	}

}

void TownsYearlyLoop()
{
	/* Increment house ages */
	for (TileIndex t = 0; t < MapSize(); t++) {
		if (!IsTileType(t, MP_HOUSE)) continue;
		IncrementHouseAge(t);
	}
}

static CommandCost TerraformTile_Town(TileIndex tile, DoCommandFlag flags, int z_new, Slope tileh_new)
{
	if (AutoslopeEnabled()) {
		HouseID house = GetHouseType(tile);
		GetHouseNorthPart(house); // modifies house to the ID of the north tile
		const HouseSpec *hs = HouseSpec::Get(house);

		/* Here we differ from TTDP by checking TILE_NOT_SLOPED */
		if (((hs->building_flags & TILE_NOT_SLOPED) == 0) && !IsSteepSlope(tileh_new) &&
				(GetTileMaxZ(tile) == z_new + GetSlopeMaxZ(tileh_new))) {
			bool allow_terraform = true;

			/* Call the autosloping callback per tile, not for the whole building at once. */
			house = GetHouseType(tile);
			hs = HouseSpec::Get(house);
			if (HasBit(hs->callback_mask, CBM_HOUSE_AUTOSLOPE)) {
				/* If the callback fails, allow autoslope. */
				uint16 res = GetHouseCallback(CBID_HOUSE_AUTOSLOPE, 0, 0, house, Town::GetByTile(tile), tile);
				if (res != CALLBACK_FAILED && ConvertBooleanCallback(hs->grf_prop.grffile, CBID_HOUSE_AUTOSLOPE, res)) allow_terraform = false;
			}

			if (allow_terraform) return CommandCost(EXPENSES_CONSTRUCTION, _price[PR_BUILD_FOUNDATION]);
		}
	}

	return DoCommand(tile, 0, 0, flags, CMD_LANDSCAPE_CLEAR);
}

/** Tile callback functions for a town */
extern const TileTypeProcs _tile_type_town_procs = {
	DrawTile_Town,           // draw_tile_proc
	GetSlopePixelZ_Town,     // get_slope_z_proc
	ClearTile_Town,          // clear_tile_proc
	AddAcceptedCargo_Town,   // add_accepted_cargo_proc
	GetTileDesc_Town,        // get_tile_desc_proc
	GetTileTrackStatus_Town, // get_tile_track_status_proc
	nullptr,                    // click_tile_proc
	AnimateTile_Town,        // animate_tile_proc
	TileLoop_Town,           // tile_loop_proc
	ChangeTileOwner_Town,    // change_tile_owner_proc
	AddProducedCargo_Town,   // add_produced_cargo_proc
	nullptr,                    // vehicle_enter_tile_proc
	GetFoundation_Town,      // get_foundation_proc
	TerraformTile_Town,      // terraform_tile_proc
};


HouseSpec _house_specs[NUM_HOUSES];

void ResetHouses()
{
	memset(&_house_specs, 0, sizeof(_house_specs));
	memcpy(&_house_specs, &_original_house_specs, sizeof(_original_house_specs));

	/* Reset any overrides that have been set. */
	_house_mngr.ResetOverride();
}<|MERGE_RESOLUTION|>--- conflicted
+++ resolved
@@ -1402,19 +1402,14 @@
 	/* Make sure the road can be continued past the bridge. At this point, bridge_tile holds the end tile of the bridge. */
 	if (!CanRoadContinueIntoNextTile(t, bridge_tile, bridge_dir)) return false;
 
-<<<<<<< HEAD
-	std::bitset <MAX_BRIDGES> tried;
-	uint n = MAX_BRIDGES;
-	byte bridge_type = RandomRange (n);
-=======
 	/* If another parallel bridge exists nearby, this one would be redundant and shouldn't be built. We don't care about flat bridges. */
 	TileIndex search = tile;
 	DiagDirection direction_to_match = bridge_dir;
 	if (slope != SLOPE_FLAT && CircularTileSearch(&search, bridge_length, 0, 0, RedundantBridgeExistsNearby, &direction_to_match)) return false;
 
-	for (uint8 times = 0; times <= 22; times++) {
-		byte bridge_type = RandomRange(MAX_BRIDGES - 1);
->>>>>>> 864771ca
+	std::bitset <MAX_BRIDGES> tried;
+	uint n = MAX_BRIDGES;
+	byte bridge_type = RandomRange(n);
 
 	for (;;) {
 		/* Can we actually build the bridge? */
@@ -1428,14 +1423,14 @@
 		/* Try a different bridge. */
 		tried[bridge_type] = true;
 		n--;
-		assert (n + tried.count() == MAX_BRIDGES);
+		assert(n + tried.count() == MAX_BRIDGES);
 		if (n == 0) break;
 
 		bridge_type = 0;
-		uint i = RandomRange (n);
+		uint i = RandomRange(n);
 		while (tried[bridge_type] || (i-- > 0)) {
 			bridge_type++;
-			assert (bridge_type < MAX_BRIDGES);
+			assert(bridge_type < MAX_BRIDGES);
 		}
 	}
 
