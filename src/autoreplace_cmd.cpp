--- conflicted
+++ resolved
@@ -401,13 +401,8 @@
 	CommandCost cost = CommandCost(EXPENSES_NEW_VEHICLES, 0);
 
 	/* Build and refit replacement vehicle */
-<<<<<<< HEAD
-	Vehicle *new_v = NULL;
+	Vehicle *new_v = nullptr;
 	cost.AddCost(BuildReplacementVehicle(old_v, &new_v, false, same_type_only));
-=======
-	Vehicle *new_v = nullptr;
-	cost.AddCost(BuildReplacementVehicle(old_v, &new_v, false));
->>>>>>> 7c8e7c6b
 
 	/* Was a new vehicle constructed? */
 	if (cost.Succeeded() && new_v != nullptr) {
@@ -639,13 +634,8 @@
 		free(new_costs);
 	} else {
 		/* Build and refit replacement vehicle */
-<<<<<<< HEAD
-		Vehicle *new_head = NULL;
+		Vehicle *new_head = nullptr;
 		cost.AddCost(BuildReplacementVehicle(old_head, &new_head, true, same_type_only));
-=======
-		Vehicle *new_head = nullptr;
-		cost.AddCost(BuildReplacementVehicle(old_head, &new_head, true));
->>>>>>> 7c8e7c6b
 
 		/* Was a new vehicle constructed? */
 		if (cost.Succeeded() && new_head != nullptr) {
