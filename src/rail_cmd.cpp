/*
 * This file is part of OpenTTD.
 * OpenTTD is free software; you can redistribute it and/or modify it under the terms of the GNU General Public License as published by the Free Software Foundation, version 2.
 * OpenTTD is distributed in the hope that it will be useful, but WITHOUT ANY WARRANTY; without even the implied warranty of MERCHANTABILITY or FITNESS FOR A PARTICULAR PURPOSE.
 * See the GNU General Public License for more details. You should have received a copy of the GNU General Public License along with OpenTTD. If not, see <http://www.gnu.org/licenses/>.
 */

/** @file rail_cmd.cpp Handling of rail tiles. */

#include "stdafx.h"
#include "cmd_helper.h"
#include "viewport_func.h"
#include "command_func.h"
#include "depot_base.h"
#include "pathfinder/yapf/yapf_cache.h"
#include "newgrf_debug.h"
#include "newgrf_railtype.h"
#include "train.h"
#include "autoslope.h"
#include "water.h"
#include "tunnelbridge_map.h"
#include "bridge_signal_map.h"
#include "vehicle_func.h"
#include "sound_func.h"
#include "tunnelbridge.h"
#include "elrail_func.h"
#include "town.h"
#include "pbs.h"
#include "company_base.h"
#include "core/backup_type.hpp"
#include "date_func.h"
#include "core/container_func.hpp"
#include "strings_func.h"
#include "company_gui.h"
#include "object_map.h"
#include "tracerestrict.h"
#include "programmable_signals.h"
#include "spritecache.h"
#include "core/container_func.hpp"
#include "news_func.h"
#include "scope.h"
#include "newgrf_newsignals.h"

#include "table/strings.h"
#include "table/railtypes.h"
#include "table/track_land.h"

#include <vector>

#include "safeguards.h"

/** Helper type for lists/vectors of trains */
typedef std::vector<Train *> TrainList;

RailTypeInfo _railtypes[RAILTYPE_END];
std::vector<RailType> _sorted_railtypes;
TileIndex _rail_track_endtile; ///< The end of a rail track; as hidden return from the rail build/remove command for GUI purposes.
RailTypes _railtypes_hidden_mask;

/**
 * Reset all rail type information to its default values.
 */
void ResetRailTypes()
{
	static_assert(lengthof(_original_railtypes) <= lengthof(_railtypes));

<<<<<<< HEAD
	uint i = 0;
	for (; i < lengthof(_original_railtypes); i++) _railtypes[i] = _original_railtypes[i];

	static const RailtypeInfo empty_railtype = {
		{0,0,0,0,0,0,0,0,0,0,0,0},
		{0,0,0,0,0,0,0,0,{}},
		{0,0,0,0,0,0,0,0},
		{0,0,0,0,0,0},
		0, RAILTYPES_NONE, RAILTYPES_NONE, RAILTYPES_NONE, 0, 0, 0, RTFB_NONE, 0, 0, 0, 0, 0, 0, 0,
		RailTypeLabelList(), 0, 0, RAILTYPES_NONE, RAILTYPES_NONE, 0,
		{}, {} };
	for (; i < lengthof(_railtypes);          i++) _railtypes[i] = empty_railtype;
=======
	auto insert = std::copy(std::begin(_original_railtypes), std::end(_original_railtypes), std::begin(_railtypes));
	std::fill(insert, std::end(_railtypes), RailTypeInfo{});
>>>>>>> 30eba33f

	_railtypes_hidden_mask = RAILTYPES_NONE;
}

<<<<<<< HEAD
void ResolveRailTypeGUISignalSprites(RailtypeInfo *rti, uint8 style, PalSpriteID signals[SIGTYPE_END][2][2])
{
	/* Array of default GUI signal sprite numbers. */
	const SpriteID _signal_lookup[2][SIGTYPE_END] = {
		{SPR_IMG_SIGNAL_ELECTRIC_NORM,  SPR_IMG_SIGNAL_ELECTRIC_ENTRY, SPR_IMG_SIGNAL_ELECTRIC_EXIT,
		 SPR_IMG_SIGNAL_ELECTRIC_COMBO, SPR_IMG_SIGNAL_ELECTRIC_PBS,   SPR_IMG_SIGNAL_ELECTRIC_PBS_OWAY,
		 SPR_IMG_SIGNAL_ELECTRIC_PROG,  SPR_IMG_SIGNAL_ELECTRIC_NO_ENTRY},

		{SPR_IMG_SIGNAL_SEMAPHORE_NORM,  SPR_IMG_SIGNAL_SEMAPHORE_ENTRY, SPR_IMG_SIGNAL_SEMAPHORE_EXIT,
		 SPR_IMG_SIGNAL_SEMAPHORE_COMBO, SPR_IMG_SIGNAL_SEMAPHORE_PBS,   SPR_IMG_SIGNAL_SEMAPHORE_PBS_OWAY,
		 SPR_IMG_SIGNAL_SEMAPHORE_PROG,  SPR_IMG_SIGNAL_SEMAPHORE_NO_ENTRY},
	};

	auto default_sprite = [&](SignalVariant var, SignalType type) -> SpriteID {
		SpriteID spr = _signal_lookup[var][type];
		if (_settings_client.gui.show_all_signal_default) {
			if (type == SIGTYPE_PROG) {
				spr += SPR_DUP_PROGSIGNAL_BASE - SPR_PROGSIGNAL_BASE;
			} else if (type == SIGTYPE_NO_ENTRY) {
				spr += SPR_DUP_EXTRASIGNAL_BASE - SPR_EXTRASIGNAL_BASE;
			} else if (var == SIG_ELECTRIC && type == SIGTYPE_NORMAL) {
				spr += SPR_DUP_ORIGINAL_SIGNALS_BASE - SPR_ORIGINAL_SIGNALS_BASE;
			} else {
				spr += SPR_DUP_SIGNALS_BASE - SPR_SIGNALS_BASE;
			}
		}
		return spr;
	};

	for (SignalType type = SIGTYPE_NORMAL; type < SIGTYPE_END; type = (SignalType)(type + 1)) {
		for (SignalVariant var = SIG_ELECTRIC; var <= SIG_SEMAPHORE; var = (SignalVariant)(var + 1)) {
			PalSpriteID red   = GetCustomSignalSprite(rti, INVALID_TILE, type, var, 0, CSSC_GUI, style).sprite;
			if (red.sprite != 0) {
				signals[type][var][0] = { red.sprite + SIGNAL_TO_SOUTH, red.pal };
			} else {
				signals[type][var][0] = { default_sprite(var, type), PAL_NONE };
			}
			if (type == SIGTYPE_NO_ENTRY) {
				signals[type][var][1] = signals[type][var][0];
				continue;
			}
			PalSpriteID green = GetCustomSignalSprite(rti, INVALID_TILE, type, var, 255, CSSC_GUI, style).sprite;
			if (green.sprite != 0) {
				signals[type][var][1] = { green.sprite + SIGNAL_TO_SOUTH, green.pal };
			} else {
				signals[type][var][1] = { default_sprite(var, type) + 1, PAL_NONE };
			}
		}
	}
}

void ResolveRailTypeGUISprites(RailtypeInfo *rti)
=======
void ResolveRailTypeGUISprites(RailTypeInfo *rti)
>>>>>>> 30eba33f
{
	SpriteID cursors_base = GetCustomRailSprite(rti, INVALID_TILE, RTSG_CURSORS);
	if (cursors_base != 0) {
		rti->gui_sprites.build_ns_rail = cursors_base +  0;
		rti->gui_sprites.build_x_rail  = cursors_base +  1;
		rti->gui_sprites.build_ew_rail = cursors_base +  2;
		rti->gui_sprites.build_y_rail  = cursors_base +  3;
		rti->gui_sprites.auto_rail     = cursors_base +  4;
		rti->gui_sprites.build_depot   = cursors_base +  5;
		rti->gui_sprites.build_tunnel  = cursors_base +  6;
		rti->gui_sprites.convert_rail  = cursors_base +  7;
		rti->cursor.rail_ns   = cursors_base +  8;
		rti->cursor.rail_swne = cursors_base +  9;
		rti->cursor.rail_ew   = cursors_base + 10;
		rti->cursor.rail_nwse = cursors_base + 11;
		rti->cursor.autorail  = cursors_base + 12;
		rti->cursor.depot     = cursors_base + 13;
		rti->cursor.tunnel    = cursors_base + 14;
		rti->cursor.convert   = cursors_base + 15;
	}

	ResolveRailTypeGUISignalSprites(rti, 0, rti->gui_sprites.signals);
}

/**
 * Compare railtypes based on their sorting order.
 * @param first  The railtype to compare to.
 * @param second The railtype to compare.
 * @return True iff the first should be sorted before the second.
 */
static bool CompareRailTypes(const RailType &first, const RailType &second)
{
	if (_settings_client.gui.sort_track_types_by_speed) {
		RailType rt[2] = { first, second };
		uint sort_value[2];

		for (int i = 0; i < 2; ++i) {
			// Last sort by speed
			sort_value[i] = (GetRailTypeInfo(rt[i])->max_speed != 0) ? GetRailTypeInfo(rt[i])->max_speed : UINT16_MAX;

			// Inside those categories filter by compatibility with eachother.
			if (!HasPowerOnRail(rt[i], rt[(i + 1) % 2])) {
				sort_value[i] += (1 << 16);
			}

			// We sort by Rail, Electric and others
			if (!HasPowerOnRail(rt[i], RAILTYPE_RAIL)) {
				sort_value[i] += (1 << 17);

				if (!HasPowerOnRail(rt[i], RAILTYPE_ELECTRIC)) {
					sort_value[i] += (1 << 18);

					if (!HasPowerOnRail(rt[i], RAILTYPE_MONO) && HasPowerOnRail(rt[i], RAILTYPE_MAGLEV)) {
						sort_value[i] += (1 << 19);
					}
				}
			}

			// Then Mono
			if (HasPowerOnRail(rt[i], RAILTYPE_MONO)) {
				sort_value[i] += (1 << 20);
			}

			// Maglev is second last
			if (HasPowerOnRail(rt[i], RAILTYPE_MAGLEV)) {
				sort_value[i] += (1 << 21);
			}

			// All no-speed tracks (like planning and lifted) go to the end
			if (GetRailTypeInfo(rt[i])->max_speed == 0) {
				sort_value[i] += (1 << 22);
			}
		}

		return std::tie(sort_value[0], first) < std::tie(sort_value[1], second);
	} else {
		return std::tie(GetRailTypeInfo(first)->sorting_order, first) < std::tie(GetRailTypeInfo(second)->sorting_order, second);
	}
}

void SortRailTypes()
{
	std::sort(_sorted_railtypes.begin(), _sorted_railtypes.end(), CompareRailTypes);
}

void UpdateRailGuiSprites()
{
	for (RailType rt = RAILTYPE_BEGIN; rt != RAILTYPE_END; rt++) {
		ResolveRailTypeGUISprites(&_railtypes[rt]);
	}

	for (uint8 style = 0; style < _num_new_signal_styles; style++) {
		ResolveRailTypeGUISignalSprites(nullptr, style + 1, _new_signal_styles[style].signals);
	}
}

/**
 * Resolve sprites of custom rail types
 */
void InitRailTypes()
{
<<<<<<< HEAD
	UpdateRailGuiSprites();
=======
	for (RailType rt = RAILTYPE_BEGIN; rt != RAILTYPE_END; rt++) {
		RailTypeInfo *rti = &_railtypes[rt];
		ResolveRailTypeGUISprites(rti);
		if (HasBit(rti->flags, RTF_HIDDEN)) SetBit(_railtypes_hidden_mask, rt);
	}
>>>>>>> 30eba33f

	_sorted_railtypes.clear();
	for (RailType rt = RAILTYPE_BEGIN; rt != RAILTYPE_END; rt++) {
		bool hidden = HasBit(_railtypes[rt].flags, RTF_HIDDEN);
		if (hidden) SetBit(_railtypes_hidden_mask, rt);
		if (_railtypes[rt].label != 0 && !hidden) {
			_sorted_railtypes.push_back(rt);
		}
	}
	SortRailTypes();

	for (RailType rt = RAILTYPE_BEGIN; rt != RAILTYPE_END; rt++) {
		_railtypes[rt].all_compatible_railtypes = _railtypes[rt].compatible_railtypes;
	}
	for (RailType rt = RAILTYPE_BEGIN; rt != RAILTYPE_END; rt++) {
		RailTypes compatible = _railtypes[rt].all_compatible_railtypes;
		RailTypes to_check = compatible;
		while (to_check) {
			RailType i = (RailType)FindFirstBit(to_check);
			to_check = KillFirstBit(to_check);
			RailTypes new_types = _railtypes[i].compatible_railtypes & (~compatible);
			to_check |= new_types;
			compatible |= new_types;
		}
		RailTypes to_update = compatible;
		while (to_update) {
			RailType i = (RailType)FindFirstBit(to_update);
			to_update = KillFirstBit(to_update);
			_railtypes[i].all_compatible_railtypes = compatible;
		}
	}
}

/**
 * Allocate a new rail type label
 */
RailType AllocateRailType(RailTypeLabel label)
{
	for (RailType rt = RAILTYPE_BEGIN; rt != RAILTYPE_END; rt++) {
		RailTypeInfo *rti = &_railtypes[rt];

		if (rti->label == 0) {
			/* Set up new rail type */
			*rti = _original_railtypes[RAILTYPE_RAIL];
			rti->label = label;
			rti->alternate_labels.clear();

			/* Make us compatible with ourself. */
			rti->powered_railtypes    = (RailTypes)(1LL << rt);
			rti->compatible_railtypes = (RailTypes)(1LL << rt);

			/* We also introduce ourself. */
			rti->introduces_railtypes = (RailTypes)(1LL << rt);

			/* Default sort order; order of allocation, but with some
			 * offsets so it's easier for NewGRF to pick a spot without
			 * changing the order of other (original) rail types.
			 * The << is so you can place other railtypes in between the
			 * other railtypes, the 7 is to be able to place something
			 * before the first (default) rail type. */
			rti->sorting_order = rt << 4 | 7;

			if (label == 'TELE' || label == 'PIPE' || label == 'WIRE') SetBit(rti->ctrl_flags, RTCF_NOREALISTICBRAKING);
			return rt;
		}
	}

	return INVALID_RAILTYPE;
}

static const byte _track_sloped_sprites[14] = {
	14, 15, 22, 13,
	 0, 21, 17, 12,
	23,  0, 18, 20,
	19, 16
};


/*         4
 *     ---------
 *    |\       /|
 *    | \    1/ |
 *    |  \   /  |
 *    |   \ /   |
 *  16|    \    |32
 *    |   / \2  |
 *    |  /   \  |
 *    | /     \ |
 *    |/       \|
 *     ---------
 *         8
 */



/* MAP2 byte:    abcd???? => Signal On? Same coding as map3lo
 * MAP3LO byte:  abcd???? => Signal Exists?
 *               a and b are for diagonals, upper and left,
 *               one for each direction. (ie a == NE->SW, b ==
 *               SW->NE, or v.v., I don't know. b and c are
 *               similar for lower and right.
 * MAP2 byte:    ????abcd => Type of ground.
 * MAP3LO byte:  ????abcd => Type of rail.
 * MAP5:         00abcdef => rail
 *               01abcdef => rail w/ signals
 *               10uuuuuu => unused
 *               11uuuudd => rail depot
 */

/**
 * Tests if a vehicle interacts with the specified track.
 * All track bits interact except parallel #TRACK_BIT_HORZ or #TRACK_BIT_VERT.
 *
 * @param tile The tile.
 * @param track The track.
 * @return Succeeded command (no train found), or a failed command (a train was found).
 */
static CommandCost EnsureNoTrainOnTrack(TileIndex tile, Track track)
{
	TrackBits rail_bits = TrackToTrackBits(track);
	return EnsureNoTrainOnTrackBits(tile, rail_bits);
}

struct CheckTrackCombinationRailTypeChanges {
	RailType convert_to = INVALID_RAILTYPE;
	RailType primary = INVALID_RAILTYPE;
	RailType secondary = INVALID_RAILTYPE;
};

/**
 * Check that the new track bits may be built.
 * @param tile %Tile to build on.
 * @param to_build New track bits.
 * @param railtype New rail type.
 * @param disable_dual_rail_type Whether dual rail types are disabled.
 * @param flags    Flags of the operation.
 * @return Succeeded or failed command.
 */
static CommandCost CheckTrackCombination(TileIndex tile, TrackBits to_build, RailType railtype, bool disable_dual_rail_type,
		DoCommandFlag flags, bool auto_remove_signals, CheckTrackCombinationRailTypeChanges &changes)
{
	if (!IsPlainRail(tile)) return_cmd_error(STR_ERROR_IMPOSSIBLE_TRACK_COMBINATION);

	/* So, we have a tile with tracks on it (and possibly signals). Let's see
	 * what tracks first */
	TrackBits current = GetTrackBits(tile); // The current track layout.
	TrackBits future = current | to_build;  // The track layout we want to build.

	/* Are we really building something new? */
	if (current == future) {
		/* Nothing new is being built */
		if (IsCompatibleRail(GetTileRailTypeByTrackBit(tile, to_build), railtype)) {
			return_cmd_error(STR_ERROR_ALREADY_BUILT);
		} else {
			return_cmd_error(STR_ERROR_IMPOSSIBLE_TRACK_COMBINATION);
		}
	}

	/* These combinations are always allowed, unless disable_dual_rail_type is set */
	if ((future == TRACK_BIT_HORZ || future == TRACK_BIT_VERT) && !disable_dual_rail_type) {
		if (flags & DC_EXEC) {
			if (to_build & TRACK_BIT_RT_1) {
				RailType current_rt = GetRailType(tile);
				changes.primary = railtype;
				changes.secondary = current_rt;
			} else {
				changes.secondary = railtype;
			}
		}
		return CommandCost();
	}

	/* Let's see if we may build this */
	if (HasSignals(tile) && !auto_remove_signals) {
		/* If we are not allowed to overlap (flag is on for ai companies or we have
		 * signals on the tile), check that */
		if (future != TRACK_BIT_HORZ && future != TRACK_BIT_VERT) {
			return_cmd_error(STR_ERROR_MUST_REMOVE_SIGNALS_FIRST);
		}
	}

	RailType rt = INVALID_RAILTYPE;
	if (current == TRACK_BIT_HORZ || current == TRACK_BIT_VERT) {
		RailType rt1 = GetRailType(tile);
		if (!IsCompatibleRail(rt1, railtype)) return_cmd_error(STR_ERROR_IMPOSSIBLE_TRACK_COMBINATION);

		RailType rt2 = GetSecondaryRailType(tile);
		if (!IsCompatibleRail(rt2, railtype)) return_cmd_error(STR_ERROR_IMPOSSIBLE_TRACK_COMBINATION);

		if (rt1 != rt2) {
			/* Two different railtypes present */
			if ((railtype == rt1 || HasPowerOnRail(rt1, railtype)) && (railtype == rt2 || HasPowerOnRail(rt2, railtype))) {
				rt = railtype;
			} else if ((railtype == rt1 || HasPowerOnRail(railtype, rt1)) && HasPowerOnRail(rt2, rt1)) {
				rt = railtype = rt1;
			} else if ((railtype == rt2 || HasPowerOnRail(railtype, rt2)) && HasPowerOnRail(rt1, rt2)) {
				rt = railtype = rt2;
			} else {
				return_cmd_error(STR_ERROR_IMPOSSIBLE_TRACK_COMBINATION);
			}
		} else if (railtype == rt1) {
			/* Nothing to do */
			rt = INVALID_RAILTYPE;
		} else if (HasPowerOnRail(railtype, rt1)) {
			/* Try to keep existing railtype */
			railtype = rt1;
			rt = INVALID_RAILTYPE;
		} else if (HasPowerOnRail(rt1, railtype)) {
			rt = railtype;
		} else {
			return_cmd_error(STR_ERROR_IMPOSSIBLE_TRACK_COMBINATION);
		}
	} else {
		rt = GetRailType(tile);

		if (railtype == rt) {
			/* Nothing to do */
			rt = INVALID_RAILTYPE;
		} else if (!IsCompatibleRail(rt, railtype)) {
			return_cmd_error(STR_ERROR_IMPOSSIBLE_TRACK_COMBINATION);
		} else if (HasPowerOnRail(railtype, rt)) {
			/* Try to keep existing railtype */
			railtype = rt;
			rt = INVALID_RAILTYPE;
		} else if (HasPowerOnRail(rt, railtype)) {
			rt = railtype;
		} else {
			return_cmd_error(STR_ERROR_IMPOSSIBLE_TRACK_COMBINATION);
		}
	}

	CommandCost ret;
	if (rt != INVALID_RAILTYPE) {
		ret = DoCommand(tile, tile, rt, flags & ~DC_EXEC, CMD_CONVERT_RAIL);
		if (ret.Failed()) return ret;
		changes.convert_to = rt;
	}

	if (flags & DC_EXEC) {
		changes.primary = railtype;
		changes.secondary = railtype;
	}

	return ret;
}


/** Valid TrackBits on a specific (non-steep)-slope without foundation */
static const TrackBits _valid_tracks_without_foundation[15] = {
	TRACK_BIT_ALL,
	TRACK_BIT_RIGHT,
	TRACK_BIT_UPPER,
	TRACK_BIT_X,

	TRACK_BIT_LEFT,
	TRACK_BIT_NONE,
	TRACK_BIT_Y,
	TRACK_BIT_LOWER,

	TRACK_BIT_LOWER,
	TRACK_BIT_Y,
	TRACK_BIT_NONE,
	TRACK_BIT_LEFT,

	TRACK_BIT_X,
	TRACK_BIT_UPPER,
	TRACK_BIT_RIGHT,
};

/** Valid TrackBits on a specific (non-steep)-slope with leveled foundation */
static const TrackBits _valid_tracks_on_leveled_foundation[15] = {
	TRACK_BIT_NONE,
	TRACK_BIT_LEFT,
	TRACK_BIT_LOWER,
	TRACK_BIT_Y | TRACK_BIT_LOWER | TRACK_BIT_LEFT,

	TRACK_BIT_RIGHT,
	TRACK_BIT_ALL,
	TRACK_BIT_X | TRACK_BIT_LOWER | TRACK_BIT_RIGHT,
	TRACK_BIT_ALL,

	TRACK_BIT_UPPER,
	TRACK_BIT_X | TRACK_BIT_UPPER | TRACK_BIT_LEFT,
	TRACK_BIT_ALL,
	TRACK_BIT_ALL,

	TRACK_BIT_Y | TRACK_BIT_UPPER | TRACK_BIT_RIGHT,
	TRACK_BIT_ALL,
	TRACK_BIT_ALL
};

/**
 * Checks if a track combination is valid on a specific slope and returns the needed foundation.
 *
 * @param tileh Tile slope.
 * @param bits  Trackbits.
 * @return Needed foundation or FOUNDATION_INVALID if track/slope combination is not allowed.
 */
Foundation GetRailFoundation(Slope tileh, TrackBits bits)
{
	if (bits == TRACK_BIT_NONE) return FOUNDATION_NONE;

	if (IsSteepSlope(tileh)) {
		/* Test for inclined foundations */
		if (bits == TRACK_BIT_X) return FOUNDATION_INCLINED_X;
		if (bits == TRACK_BIT_Y) return FOUNDATION_INCLINED_Y;

		/* Get higher track */
		Corner highest_corner = GetHighestSlopeCorner(tileh);
		TrackBits higher_track = CornerToTrackBits(highest_corner);

		/* Only higher track? */
		if (bits == higher_track) return HalftileFoundation(highest_corner);

		/* Overlap with higher track? */
		if (TracksOverlap(bits | higher_track)) return FOUNDATION_INVALID;

		/* either lower track or both higher and lower track */
		return ((bits & higher_track) != 0 ? FOUNDATION_STEEP_BOTH : FOUNDATION_STEEP_LOWER);
	} else {
		if ((~_valid_tracks_without_foundation[tileh] & bits) == 0) return FOUNDATION_NONE;

		bool valid_on_leveled = ((~_valid_tracks_on_leveled_foundation[tileh] & bits) == 0);

		Corner track_corner;
		switch (bits) {
			case TRACK_BIT_LEFT:  track_corner = CORNER_W; break;
			case TRACK_BIT_LOWER: track_corner = CORNER_S; break;
			case TRACK_BIT_RIGHT: track_corner = CORNER_E; break;
			case TRACK_BIT_UPPER: track_corner = CORNER_N; break;

			case TRACK_BIT_HORZ:
				if (tileh == SLOPE_N) return HalftileFoundation(CORNER_N);
				if (tileh == SLOPE_S) return HalftileFoundation(CORNER_S);
				return (valid_on_leveled ? FOUNDATION_LEVELED : FOUNDATION_INVALID);

			case TRACK_BIT_VERT:
				if (tileh == SLOPE_W) return HalftileFoundation(CORNER_W);
				if (tileh == SLOPE_E) return HalftileFoundation(CORNER_E);
				return (valid_on_leveled ? FOUNDATION_LEVELED : FOUNDATION_INVALID);

			case TRACK_BIT_X:
				if (IsSlopeWithOneCornerRaised(tileh)) return FOUNDATION_INCLINED_X;
				return (valid_on_leveled ? FOUNDATION_LEVELED : FOUNDATION_INVALID);

			case TRACK_BIT_Y:
				if (IsSlopeWithOneCornerRaised(tileh)) return FOUNDATION_INCLINED_Y;
				return (valid_on_leveled ? FOUNDATION_LEVELED : FOUNDATION_INVALID);

			default:
				return (valid_on_leveled ? FOUNDATION_LEVELED : FOUNDATION_INVALID);
		}
		/* Single diagonal track */

		/* Track must be at least valid on leveled foundation */
		if (!valid_on_leveled) return FOUNDATION_INVALID;

		/* If slope has three raised corners, build leveled foundation */
		if (IsSlopeWithThreeCornersRaised(tileh)) return FOUNDATION_LEVELED;

		/* If neighboured corners of track_corner are lowered, build halftile foundation */
		if ((tileh & SlopeWithThreeCornersRaised(OppositeCorner(track_corner))) == SlopeWithOneCornerRaised(track_corner)) return HalftileFoundation(track_corner);

		/* else special anti-zig-zag foundation */
		return SpecialRailFoundation(track_corner);
	}
}


/**
 * Tests if a track can be build on a tile.
 *
 * @param tileh Tile slope.
 * @param rail_bits Tracks to build.
 * @param existing Tracks already built.
 * @param tile Tile (used for water test)
 * @return Error message or cost for foundation building.
 */
static CommandCost CheckRailSlope(Slope tileh, TrackBits rail_bits, TrackBits existing, TileIndex tile)
{
	/* don't allow building on the lower side of a coast */
	if (GetFloodingBehaviour(tile) != FLOOD_NONE) {
		if (!IsSteepSlope(tileh) && ((~_valid_tracks_on_leveled_foundation[tileh] & (rail_bits | existing)) != 0)) return_cmd_error(STR_ERROR_CAN_T_BUILD_ON_WATER);
	}

	Foundation f_new = GetRailFoundation(tileh, rail_bits | existing);

	/* check track/slope combination */
	if ((f_new == FOUNDATION_INVALID) ||
			((f_new != FOUNDATION_NONE) && (!_settings_game.construction.build_on_slopes))) {
		return_cmd_error(STR_ERROR_LAND_SLOPED_IN_WRONG_DIRECTION);
	}

	Foundation f_old = GetRailFoundation(tileh, existing);
	return CommandCost(EXPENSES_CONSTRUCTION, f_new != f_old ? _price[PR_BUILD_FOUNDATION] : (Money)0);
}

bool IsValidFlatRailBridgeHeadTrackBits(Slope normalised_slope, DiagDirection bridge_direction, TrackBits tracks)
{
	/* bridge_direction  c1  c2
	 *                0   0   1
	 *                1   0   3
	 *                2   2   3
	 *                3   2   1
	 */
	const Corner c1 = (Corner) (bridge_direction & 2);
	const Corner c2 = (Corner) (((bridge_direction + 1) & 2) + 1);
	auto test_corner = [&](Corner c) -> bool {
		if (normalised_slope & SlopeWithOneCornerRaised(c)) return true;
		Slope effective_slope = normalised_slope | SlopeWithOneCornerRaised(OppositeCorner(c));
		assert(effective_slope < lengthof(_valid_tracks_on_leveled_foundation));
		return (_valid_tracks_on_leveled_foundation[effective_slope] & tracks) == tracks;
	};
	return test_corner(c1) && test_corner(c2);
}

/* Validate functions for rail building */
static inline bool ValParamTrackOrientation(Track track)
{
	return IsValidTrack(track);
}

/**
 * Build a single piece of rail
 * @param tile tile  to build on
 * @param flags operation to perform
 * @param p1 railtype of being built piece (normal, mono, maglev)
 * @param p2 various bitstuffed elements
 *           - (bit  0- 2) - track-orientation, valid values: 0-5 (@see Track)
 *           - (bit  3)    - 0 = error on signal in the way, 1 = auto remove signals when in the way
 *           - (bit  4)    - No custom bridge heads
 *           - (bit  5)    - No dual rail type
 * @param text unused
 * @return the cost of this operation or an error
 */
CommandCost CmdBuildSingleRail(TileIndex tile, DoCommandFlag flags, uint32 p1, uint32 p2, const char *text)
{
	RailType railtype = Extract<RailType, 0, 6>(p1);
	Track track = Extract<Track, 0, 3>(p2);
	bool auto_remove_signals = HasBit(p2, 3);
	bool disable_custom_bridge_heads = HasBit(p2, 4);
	bool disable_dual_rail_type = HasBit(p2, 5);
	CommandCost cost(EXPENSES_CONSTRUCTION);

<<<<<<< HEAD
	_rail_track_endtile = INVALID_TILE;

	if (!ValParamRailtype(railtype) || !ValParamTrackOrientation(track)) return CMD_ERROR;
=======
	if (!ValParamRailType(railtype) || !ValParamTrackOrientation(track)) return CMD_ERROR;
>>>>>>> 30eba33f

	Slope tileh = GetTileSlope(tile);
	TrackBits trackbit = TrackToTrackBits(track);

	switch (GetTileType(tile)) {
		case MP_RAILWAY: {
			CommandCost ret = CheckTileOwnership(tile);
			if (ret.Failed()) return ret;

			if (!IsPlainRail(tile)) return DoCommand(tile, 0, 0, flags, CMD_LANDSCAPE_CLEAR); // just get appropriate error message

			CheckTrackCombinationRailTypeChanges changes;
			ret = CheckTrackCombination(tile, trackbit, railtype, disable_dual_rail_type, flags, auto_remove_signals, changes);
			if (ret.Succeeded()) {
				cost.AddCost(ret);
				ret = EnsureNoTrainOnTrack(tile, track);
			}
			if (ret.Failed()) {
				if (ret.GetErrorMessage() == STR_ERROR_ALREADY_BUILT) _rail_track_endtile = tile;
				return ret;
			}

			ret = CheckRailSlope(tileh, trackbit, GetTrackBits(tile), tile);
			if (ret.Failed()) return ret;
			cost.AddCost(ret);

			if (HasSignals(tile) && TracksOverlap(GetTrackBits(tile) | TrackToTrackBits(track))) {
				/* If adding the new track causes any overlap, all signals must be removed first */
				if (!auto_remove_signals) return_cmd_error(STR_ERROR_MUST_REMOVE_SIGNALS_FIRST);

				for (Track track_it = TRACK_BEGIN; track_it < TRACK_END; track_it++) {
					if (HasTrack(tile, track_it) && HasSignalOnTrack(tile, track_it)) {
						CommandCost ret_remove_signals = DoCommand(tile, track_it, 0, flags, CMD_REMOVE_SIGNALS);
						if (ret_remove_signals.Failed()) return ret_remove_signals;
						cost.AddCost(ret_remove_signals);
					}
				}
			}

			if (flags & DC_EXEC) {
				if (changes.convert_to != INVALID_RAILTYPE) {
					/* The cost is already accounted for and a test already done in CheckTrackCombination */
					CommandCost ret = DoCommand(tile, tile, changes.convert_to, flags, CMD_CONVERT_RAIL);
					assert(ret.Succeeded());
				}
				if (changes.primary != INVALID_RAILTYPE) SetRailType(tile, changes.primary);
				if (changes.secondary != INVALID_RAILTYPE) SetSecondaryRailType(tile, changes.secondary);

				SetRailGroundType(tile, RAIL_GROUND_BARREN);
				TrackBits bits = GetTrackBits(tile);
				TrackBits newbits = bits | trackbit;
				SetTrackBits(tile, newbits);
				if (newbits == TRACK_BIT_HORZ || newbits == TRACK_BIT_VERT) {
					Company::Get(GetTileOwner(tile))->infrastructure.rail[GetPlainRailParallelTrackRailTypeByTrackBit(tile, trackbit)]++;
				} else {
					/* Subtract old infrastructure count. */
					uint pieces = CountBits(bits);
					if (TracksOverlap(bits)) pieces *= pieces;
					Company::Get(GetTileOwner(tile))->infrastructure.rail[GetRailType(tile)] -= pieces;
					/* Add new infrastructure count. */
					pieces = CountBits(newbits);
					if (TracksOverlap(newbits)) pieces *= pieces;
					Company::Get(GetTileOwner(tile))->infrastructure.rail[GetRailType(tile)] += pieces;
				}
				DirtyCompanyInfrastructureWindows(GetTileOwner(tile));
			}
			break;
		}

		case MP_TUNNELBRIDGE: {
			CommandCost ret = CheckTileOwnership(tile);
			if (ret.Failed()) return ret;

			if (disable_custom_bridge_heads || !_settings_game.construction.rail_custom_bridge_heads || !IsFlatRailBridgeHeadTile(tile)) return DoCommand(tile, 0, 0, flags, CMD_LANDSCAPE_CLEAR); // just get appropriate error message

			const DiagDirection entrance_dir = GetTunnelBridgeDirection(tile);
			const TrackBits axial_track = DiagDirToDiagTrackBits(entrance_dir);
			const TrackBits existing = GetCustomBridgeHeadTrackBits(tile);
			const TrackBits future = existing | trackbit;

			const bool secondary_piece = ((future == TRACK_BIT_HORZ || future == TRACK_BIT_VERT) && (future != existing));

			if (!secondary_piece && !disable_dual_rail_type) {
				if (!IsCompatibleRail(GetRailType(tile), railtype)) return_cmd_error(STR_ERROR_IMPOSSIBLE_TRACK_COMBINATION);
				if (GetRailType(tile) != railtype && !HasPowerOnRail(railtype, GetRailType(tile))) return_cmd_error(STR_ERROR_CAN_T_CONVERT_RAIL);
				if (GetSecondaryTunnelBridgeTrackBits(tile) != TRACK_BIT_NONE) {
					if (!IsCompatibleRail(GetSecondaryRailType(tile), railtype)) return_cmd_error(STR_ERROR_IMPOSSIBLE_TRACK_COMBINATION);
					if (GetRailType(tile) != railtype && !HasPowerOnRail(railtype, GetSecondaryRailType(tile))) return_cmd_error(STR_ERROR_CAN_T_CONVERT_RAIL);
				}
			}

			if (existing == future) return_cmd_error(STR_ERROR_ALREADY_BUILT);

			if (IsTunnelBridgeWithSignalSimulation(tile)) {
				if (future != TRACK_BIT_HORZ && future != TRACK_BIT_VERT) {
					return_cmd_error(STR_ERROR_MUST_REMOVE_SIGNALS_FIRST);
				}
			}

			if ((trackbit & ~axial_track) && !_settings_game.construction.build_on_slopes) {
				return_cmd_error(STR_ERROR_LAND_SLOPED_IN_WRONG_DIRECTION);
			}

			/* Steep slopes behave the same as slopes with one corner raised. */
			const Slope normalised_tileh = IsSteepSlope(tileh) ? SlopeWithOneCornerRaised(GetHighestSlopeCorner(tileh)) : tileh;

			if (!IsValidFlatRailBridgeHeadTrackBits(normalised_tileh, GetTunnelBridgeDirection(tile), future)) {
				return_cmd_error(STR_ERROR_LAND_SLOPED_IN_WRONG_DIRECTION);
			}

			const TileIndex other_end = GetOtherTunnelBridgeEnd(tile);
			if (!secondary_piece) {
				ret = TunnelBridgeIsFree(tile, other_end);
				if (ret.Failed()) return ret;
			}

			if (flags & DC_EXEC) {
				SubtractRailTunnelBridgeInfrastructure(tile, other_end);
				SetCustomBridgeHeadTrackBits(tile, future);
				SetTunnelBridgeGroundBits(tile, IsRailCustomBridgeHead(tile) ? 2 : 0);
				if (secondary_piece) {
					SetSecondaryRailType(tile, railtype);
				}
				AddRailTunnelBridgeInfrastructure(tile, other_end);
				DirtyCompanyInfrastructureWindows(_current_company);
			}

			break;
		}

		case MP_ROAD: {
			/* Level crossings may only be built on these slopes */
			if (!HasBit(VALID_LEVEL_CROSSING_SLOPES, tileh)) return_cmd_error(STR_ERROR_LAND_SLOPED_IN_WRONG_DIRECTION);

			if (!_settings_game.construction.crossing_with_competitor && _current_company != OWNER_DEITY) {
				CommandCost ret = CheckTileOwnership(tile);
				if (ret.Failed()) return ret;
			}

			CommandCost ret = EnsureNoVehicleOnGround(tile);
			if (ret.Failed()) return ret;

			if (IsNormalRoad(tile)) {
				if (HasRoadWorks(tile)) return_cmd_error(STR_ERROR_ROAD_WORKS_IN_PROGRESS);

				if (GetDisallowedRoadDirections(tile) != DRD_NONE) return_cmd_error(STR_ERROR_CROSSING_ON_ONEWAY_ROAD);

				if (RailNoLevelCrossings(railtype)) return_cmd_error(STR_ERROR_CROSSING_DISALLOWED_RAIL);

				RoadType roadtype_road = GetRoadTypeRoad(tile);
				RoadType roadtype_tram = GetRoadTypeTram(tile);

				if (roadtype_road != INVALID_ROADTYPE && RoadNoLevelCrossing(roadtype_road)) return_cmd_error(STR_ERROR_CROSSING_DISALLOWED_ROAD);
				if (roadtype_tram != INVALID_ROADTYPE && RoadNoLevelCrossing(roadtype_tram)) return_cmd_error(STR_ERROR_CROSSING_DISALLOWED_ROAD);

				RoadBits road = GetRoadBits(tile, RTT_ROAD);
				RoadBits tram = GetRoadBits(tile, RTT_TRAM);
				if ((track == TRACK_X && ((road | tram) & ROAD_X) == 0) ||
						(track == TRACK_Y && ((road | tram) & ROAD_Y) == 0)) {
					Owner road_owner = GetRoadOwner(tile, RTT_ROAD);
					Owner tram_owner = GetRoadOwner(tile, RTT_TRAM);
					/* Disallow breaking end-of-line of someone else
					 * so trams can still reverse on this tile. */
					if (Company::IsValidID(tram_owner) && HasExactlyOneBit(tram)) {
						ret = CheckOwnership(tram_owner);
						if (ret.Failed()) return ret;
					}

					uint num_new_road_pieces = (road != ROAD_NONE) ? 2 - CountBits(road) : 0;
					if (num_new_road_pieces > 0) {
						cost.AddCost(num_new_road_pieces * RoadBuildCost(roadtype_road));
					}

					uint num_new_tram_pieces = (tram != ROAD_NONE) ? 2 - CountBits(tram) : 0;
					if (num_new_tram_pieces > 0) {
						cost.AddCost(num_new_tram_pieces * RoadBuildCost(roadtype_tram));
					}

					if (flags & DC_EXEC) {
						MakeRoadCrossing(tile, road_owner, tram_owner, _current_company, (track == TRACK_X ? AXIS_Y : AXIS_X), railtype, roadtype_road, roadtype_tram, GetTownIndex(tile));
						UpdateLevelCrossing(tile, false);
						MarkDirtyAdjacentLevelCrossingTilesOnAdd(tile, GetCrossingRoadAxis(tile));
						Company::Get(_current_company)->infrastructure.rail[railtype] += LEVELCROSSING_TRACKBIT_FACTOR;
						DirtyCompanyInfrastructureWindows(_current_company);
						if (num_new_road_pieces > 0 && Company::IsValidID(road_owner)) {
							assert(roadtype_road != INVALID_ROADTYPE);
							Company::Get(road_owner)->infrastructure.road[roadtype_road] += num_new_road_pieces;
							DirtyCompanyInfrastructureWindows(road_owner);
						}
						if (num_new_tram_pieces > 0 && Company::IsValidID(tram_owner)) {
							assert(roadtype_tram != INVALID_ROADTYPE);
							Company::Get(tram_owner)->infrastructure.road[roadtype_tram] += num_new_tram_pieces;
							DirtyCompanyInfrastructureWindows(tram_owner);
						}
						UpdateRoadCachedOneWayStatesAroundTile(tile);
					}
					break;
				}
			}

			if (IsLevelCrossing(tile) && GetCrossingRailBits(tile) == trackbit) {
				_rail_track_endtile = tile;
				return_cmd_error(STR_ERROR_ALREADY_BUILT);
			}
			FALLTHROUGH;
		}

		default: {
			/* Will there be flat water on the lower halftile? */
			bool water_ground = IsTileType(tile, MP_WATER) && IsSlopeWithOneCornerRaised(tileh);

			CommandCost ret = CheckRailSlope(tileh, trackbit, TRACK_BIT_NONE, tile);
			if (ret.Failed()) return ret;
			cost.AddCost(ret);

			ret = DoCommand(tile, 0, 0, flags | DC_ALLOW_REMOVE_WATER, CMD_LANDSCAPE_CLEAR);
			if (ret.Failed()) return ret;
			cost.AddCost(ret);

			if (water_ground) {
				cost.AddCost(-_price[PR_CLEAR_WATER]);
				cost.AddCost(_price[PR_CLEAR_ROUGH]);
			}

			if (flags & DC_EXEC) {
				MakeRailNormal(tile, _current_company, trackbit, railtype);
				if (water_ground) {
					SetRailGroundType(tile, RAIL_GROUND_WATER);
					if (IsPossibleDockingTile(tile)) CheckForDockingTile(tile);
				}
				Company::Get(_current_company)->infrastructure.rail[railtype]++;
				DirtyCompanyInfrastructureWindows(_current_company);
			}
			break;
		}
	}

	if (flags & DC_EXEC) {
		MarkTileDirtyByTile(tile);
		AddTrackToSignalBuffer(tile, track, _current_company);
		YapfNotifyTrackLayoutChange(tile, track);
	}

	cost.AddCost(RailBuildCost(railtype));
	_rail_track_endtile = tile;
	return cost;
}

/**
 * Remove a single piece of track
 * @param tile tile to remove track from
 * @param flags operation to perform
 * @param p1 unused
 * @param p2 rail orientation
 * @param text unused
 * @return the cost of this operation or an error
 */
CommandCost CmdRemoveSingleRail(TileIndex tile, DoCommandFlag flags, uint32 p1, uint32 p2, const char *text)
{
	Track track = Extract<Track, 0, 3>(p2);
	CommandCost cost(EXPENSES_CONSTRUCTION);
	bool crossing = false;

	_rail_track_endtile = INVALID_TILE;

	if (!ValParamTrackOrientation(track)) return CMD_ERROR;
	TrackBits trackbit = TrackToTrackBits(track);

	/* Need to read tile owner now because it may change when the rail is removed
	 * Also, in case of floods, _current_company != owner
	 * There may be invalid tiletype even in exec run (when removing long track),
	 * so do not call GetTileOwner(tile) in any case here */
	Owner owner = INVALID_OWNER;

	Train *v = nullptr;

	switch (GetTileType(tile)) {
		case MP_ROAD: {
			if (!IsLevelCrossing(tile) || GetCrossingRailBits(tile) != trackbit) return_cmd_error(STR_ERROR_THERE_IS_NO_RAILROAD_TRACK);

			if (_current_company != OWNER_WATER) {
				CommandCost ret = CheckTileOwnership(tile);
				if (ret.Failed()) return ret;
			}

			if (!(flags & DC_BANKRUPT)) {
				CommandCost ret = EnsureNoVehicleOnGround(tile);
				if (ret.Failed()) return ret;
			}

			cost.AddCost(RailClearCost(GetRailType(tile)));

			if (HasReservedTracks(tile, trackbit)) {
				v = GetTrainForReservation(tile, track);
				if (v != nullptr) {
					CommandCost ret = CheckTrainReservationPreventsTrackModification(v);
					if (ret.Failed()) return ret;
				}
			}

			if (flags & DC_EXEC) {
				UpdateAdjacentLevelCrossingTilesOnRemove(tile, GetCrossingRoadAxis(tile));
				if (v != nullptr) FreeTrainTrackReservation(v);

				owner = GetTileOwner(tile);
				Company::Get(owner)->infrastructure.rail[GetRailType(tile)] -= LEVELCROSSING_TRACKBIT_FACTOR;
				DirtyCompanyInfrastructureWindows(owner);
				MakeRoadNormal(tile, GetCrossingRoadBits(tile), GetRoadTypeRoad(tile), GetRoadTypeTram(tile), GetTownIndex(tile), GetRoadOwner(tile, RTT_ROAD), GetRoadOwner(tile, RTT_TRAM));
				DeleteNewGRFInspectWindow(GSF_RAILTYPES, tile);
				UpdateRoadCachedOneWayStatesAroundTile(tile);
			}
			break;
		}

		case MP_RAILWAY: {
			TrackBits present;
			/* There are no rails present at depots. */
			if (!IsPlainRail(tile)) return_cmd_error(STR_ERROR_THERE_IS_NO_RAILROAD_TRACK);

			if (_current_company != OWNER_WATER) {
				CommandCost ret = CheckTileOwnership(tile);
				if (ret.Failed()) return ret;
			}

			CommandCost ret = EnsureNoTrainOnTrack(tile, track);
			if (ret.Failed()) return ret;

			present = GetTrackBits(tile);
			if ((present & trackbit) == 0) return_cmd_error(STR_ERROR_THERE_IS_NO_RAILROAD_TRACK);
			if (present == (TRACK_BIT_X | TRACK_BIT_Y)) crossing = true;

			cost.AddCost(RailClearCost(GetTileRailTypeByTrackBit(tile, trackbit)));

			if (HasReservedTracks(tile, trackbit)) {
				v = GetTrainForReservation(tile, track);
				if (v != nullptr) {
					CommandCost ret = CheckTrainReservationPreventsTrackModification(v);
					if (ret.Failed()) return ret;
				}
			}

			/* Charge extra to remove signals on the track, if they are there */
			if (HasSignalOnTrack(tile, track)) {
				CommandCost ret_remove_signals = DoCommand(tile, track, 0, flags, CMD_REMOVE_SIGNALS);
				if (ret_remove_signals.Failed()) return ret_remove_signals;
				cost.AddCost(ret_remove_signals);
			}

			if (flags & DC_EXEC) {
				if (v != nullptr) FreeTrainTrackReservation(v);

				owner = GetTileOwner(tile);

				if (present == TRACK_BIT_HORZ || present == TRACK_BIT_VERT) {
					Company::Get(owner)->infrastructure.rail[GetTileRailTypeByTrackBit(tile, trackbit)]--;
					present ^= trackbit;
					SetRailType(tile, GetTileRailTypeByTrackBit(tile, present));
				} else {
					/* Subtract old infrastructure count. */
					uint pieces = CountBits(present);
					if (TracksOverlap(present)) pieces *= pieces;
					Company::Get(owner)->infrastructure.rail[GetRailType(tile)] -= pieces;
					/* Add new infrastructure count. */
					present ^= trackbit;
					pieces = CountBits(present);
					if (TracksOverlap(present)) pieces *= pieces;
					Company::Get(owner)->infrastructure.rail[GetRailType(tile)] += pieces;
				}
				DirtyCompanyInfrastructureWindows(owner);

				if (present == 0) {
					Slope tileh = GetTileSlope(tile);
					/* If there is flat water on the lower halftile, convert the tile to shore so the water remains */
					if (GetRailGroundType(tile) == RAIL_GROUND_WATER && IsSlopeWithOneCornerRaised(tileh)) {
						bool docking = IsDockingTile(tile);
						MakeShore(tile);
						SetDockingTile(tile, docking);
					} else {
						DoClearSquare(tile);
					}
					DeleteNewGRFInspectWindow(GSF_RAILTYPES, tile);
				} else {
					SetTrackBits(tile, present);
					SetTrackReservation(tile, GetRailReservationTrackBits(tile) & present);

					if (present == TRACK_BIT_HORZ || present == TRACK_BIT_VERT) {
						SetSecondaryRailType(tile, GetRailType(tile));
					}
				}
			}
			break;
		}

		case MP_TUNNELBRIDGE: {
			CommandCost ret = CheckTileOwnership(tile);
			if (ret.Failed()) return ret;

			if (!IsFlatRailBridgeHeadTile(tile) || GetCustomBridgeHeadTrackBits(tile) == DiagDirToDiagTrackBits(GetTunnelBridgeDirection(tile))) {
				return DoCommand(tile, 0, 0, flags, CMD_LANDSCAPE_CLEAR); // just get appropriate error message
			}

			const TrackBits present = GetCustomBridgeHeadTrackBits(tile);
			if ((present & trackbit) == 0) return_cmd_error(STR_ERROR_THERE_IS_NO_RAILROAD_TRACK);
			if (present == (TRACK_BIT_X | TRACK_BIT_Y)) crossing = true;

			const TrackBits future = present ^ trackbit;

			if ((GetAcrossBridgePossibleTrackBits(tile) & future) == 0) return DoCommand(tile, 0, 0, flags, CMD_LANDSCAPE_CLEAR); // just get appropriate error message

			const TileIndex other_end = GetOtherTunnelBridgeEnd(tile);
			if (present == TRACK_BIT_HORZ || present == TRACK_BIT_VERT) {
				ret = EnsureNoTrainOnTrack(tile, track);
			} else {
				ret = TunnelBridgeIsFree(tile, other_end);
			}
			if (ret.Failed()) return ret;

			if (HasReservedTracks(tile, trackbit)) {
				v = GetTrainForReservation(tile, track);
				if (v != nullptr) {
					CommandCost ret = CheckTrainReservationPreventsTrackModification(v);
					if (ret.Failed()) return ret;
				}
			}

			cost.AddCost(RailClearCost(GetTileRailTypeByTrackBit(tile, trackbit)));

			if (flags & DC_EXEC) {
				SubtractRailTunnelBridgeInfrastructure(tile, other_end);
				owner = GetTileOwner(tile);

				if (v != nullptr) FreeTrainTrackReservation(v);

				if (future == TRACK_BIT_HORZ || future == TRACK_BIT_VERT) {
					// Changing to two separate tracks with separate rail types
					SetSecondaryRailType(tile, GetRailType(tile));
				}

				SetCustomBridgeHeadTrackBits(tile, future);
				SetTunnelBridgeGroundBits(tile, IsRailCustomBridgeHead(tile) ? 2 : 0);
				AddRailTunnelBridgeInfrastructure(tile, other_end);
				DirtyCompanyInfrastructureWindows(_current_company);
			}

			break;
		}

		default: return_cmd_error(STR_ERROR_THERE_IS_NO_RAILROAD_TRACK);
	}

	if (flags & DC_EXEC) {
		/* if we got that far, 'owner' variable is set correctly */
		assert(Company::IsValidID(owner));

		MarkTileDirtyByTile(tile);
		if (crossing) {
			/* crossing is set when only TRACK_BIT_X and TRACK_BIT_Y are set. As we
			 * are removing one of these pieces, we'll need to update signals for
			 * both directions explicitly, as after the track is removed it won't
			 * 'connect' with the other piece. */
			AddTrackToSignalBuffer(tile, TRACK_X, owner);
			AddTrackToSignalBuffer(tile, TRACK_Y, owner);
			YapfNotifyTrackLayoutChange(tile, TRACK_X);
			YapfNotifyTrackLayoutChange(tile, TRACK_Y);
		} else {
			AddTrackToSignalBuffer(tile, track, owner);
			YapfNotifyTrackLayoutChange(tile, track);
		}

		if (v != nullptr) TryPathReserve(v, true);
	}

	_rail_track_endtile = tile;
	return cost;
}


/**
 * Called from water_cmd if a non-flat rail-tile gets flooded and should be converted to shore.
 * The function floods the lower halftile, if the tile has a halftile foundation.
 *
 * @param t The tile to flood.
 * @return true if something was flooded.
 */
bool FloodHalftile(TileIndex t)
{
	assert_tile(IsPlainRailTile(t), t);

	bool flooded = false;
	if (GetRailGroundType(t) == RAIL_GROUND_WATER) return flooded;

	Slope tileh = GetTileSlope(t);
	TrackBits rail_bits = GetTrackBits(t);

	if (IsSlopeWithOneCornerRaised(tileh)) {
		TrackBits lower_track = CornerToTrackBits(OppositeCorner(GetHighestSlopeCorner(tileh)));

		TrackBits to_remove = lower_track & rail_bits;
		if (to_remove != 0) {
			Backup<CompanyID> cur_company(_current_company, OWNER_WATER, FILE_LINE);
			flooded = DoCommand(t, 0, FIND_FIRST_BIT(to_remove), DC_EXEC, CMD_REMOVE_SINGLE_RAIL).Succeeded();
			cur_company.Restore();
			if (!flooded) return flooded; // not yet floodable
			rail_bits = rail_bits & ~to_remove;
			if (rail_bits == 0) {
				MakeShore(t);
				MarkTileDirtyByTile(t);
				return flooded;
			}
		}

		if (IsNonContinuousFoundation(GetRailFoundation(tileh, rail_bits))) {
			flooded = true;
			SetRailGroundType(t, RAIL_GROUND_WATER);
			MarkTileDirtyByTile(t);
		}
	} else {
		/* Make shore on steep slopes and 'three-corners-raised'-slopes. */
		if (ApplyFoundationToSlope(GetRailFoundation(tileh, rail_bits), &tileh) == 0) {
			if (IsSteepSlope(tileh) || IsSlopeWithThreeCornersRaised(tileh)) {
				flooded = true;
				SetRailGroundType(t, RAIL_GROUND_WATER);
				MarkTileDirtyByTile(t, VMDF_NOT_MAP_MODE);
			}
		}
	}
	return flooded;
}

static const TileIndexDiffC _trackdelta[] = {
	{ -1,  0 }, {  0,  1 }, { -1,  0 }, {  0,  1 }, {  1,  0 }, {  0,  1 },
	{  0,  0 },
	{  0,  0 },
	{  1,  0 }, {  0, -1 }, {  0, -1 }, {  1,  0 }, {  0, -1 }, { -1,  0 },
	{  0,  0 },
	{  0,  0 }
};


static CommandCost ValidateAutoDrag(Trackdir *trackdir, TileIndex start, TileIndex end)
{
	int x = TileX(start);
	int y = TileY(start);
	int ex = TileX(end);
	int ey = TileY(end);

	if (!ValParamTrackOrientation(TrackdirToTrack(*trackdir))) return CMD_ERROR;

	/* calculate delta x,y from start to end tile */
	int dx = ex - x;
	int dy = ey - y;

	/* calculate delta x,y for the first direction */
	int trdx = _trackdelta[*trackdir].x;
	int trdy = _trackdelta[*trackdir].y;

	if (!IsDiagonalTrackdir(*trackdir)) {
		trdx += _trackdelta[*trackdir ^ 1].x;
		trdy += _trackdelta[*trackdir ^ 1].y;
	}

	/* validate the direction */
	while ((trdx <= 0 && dx > 0) ||
			(trdx >= 0 && dx < 0) ||
			(trdy <= 0 && dy > 0) ||
			(trdy >= 0 && dy < 0)) {
		if (!HasBit(*trackdir, 3)) { // first direction is invalid, try the other
			SetBit(*trackdir, 3); // reverse the direction
			trdx = -trdx;
			trdy = -trdy;
		} else { // other direction is invalid too, invalid drag
			return CMD_ERROR;
		}
	}

	/* (for diagonal tracks, this is already made sure of by above test), but:
	 * for non-diagonal tracks, check if the start and end tile are on 1 line */
	if (!IsDiagonalTrackdir(*trackdir)) {
		trdx = _trackdelta[*trackdir].x;
		trdy = _trackdelta[*trackdir].y;
		if (abs(dx) != abs(dy) && abs(dx) + abs(trdy) != abs(dy) + abs(trdx)) return CMD_ERROR;
	}

	return CommandCost();
}

/**
 * Build or remove a stretch of railroad tracks.
 * @param tile start tile of drag
 * @param flags operation to perform
 * @param p1 end tile of drag
 * @param p2 various bitstuffed elements
 * - p2 = (bit 0-5) - railroad type normal/maglev (0 = normal, 1 = mono, 2 = maglev), only used for building
 * - p2 = (bit 6-8) - track-orientation, valid values: 0-5 (Track enum)
 * - p2 = (bit 9)   - 0 = build, 1 = remove tracks
 * - p2 = (bit 10)  - 0 = build starting from and up to an obstacle, 1 = fail if an obstacle is found (used for AIs)
 * - p2 = (bit 11)  - No custom bridge heads
 * - p2 = (bit 12)  - No dual rail type
 * - p2 = (bit 13)  - 0 = error on signal in the way, 1 = auto remove signals when in the way, only used for building
 * @param text unused
 * @return the cost of this operation or an error
 */
static CommandCost CmdRailTrackHelper(TileIndex tile, DoCommandFlag flags, uint32 p1, uint32 p2, const char *text)
{
	CommandCost total_cost(EXPENSES_CONSTRUCTION);
	RailType railtype = Extract<RailType, 0, 6>(p2);
	Track track = Extract<Track, 6, 3>(p2);
	bool remove = HasBit(p2, 9);
	bool fail_on_obstacle = HasBit(p2, 10);
	bool no_custom_bridge_heads = HasBit(p2, 11);
	bool no_dual_rail_type = HasBit(p2, 12);
	bool auto_remove_signals = HasBit(p2, 13);

<<<<<<< HEAD
	_rail_track_endtile = INVALID_TILE;
=======
	if ((!remove && !ValParamRailType(railtype)) || !ValParamTrackOrientation(track)) return CMD_ERROR;
	if (end_tile >= Map::Size() || tile >= Map::Size()) return CMD_ERROR;
>>>>>>> 30eba33f

	if ((!remove && !ValParamRailtype(railtype)) || !ValParamTrackOrientation(track)) return CMD_ERROR;
	if (p1 >= MapSize()) return CMD_ERROR;
	TileIndex end_tile = p1;
	Trackdir trackdir = TrackToTrackdir(track);

	CommandCost ret = ValidateAutoDrag(&trackdir, tile, end_tile);
	if (ret.Failed()) return ret;

	bool had_success = false;
	CommandCost last_error = CMD_ERROR;
	for (;;) {
		TileIndex last_endtile = _rail_track_endtile;
		CommandCost ret = DoCommand(tile, remove ? 0 : railtype, TrackdirToTrack(trackdir) | (auto_remove_signals << 3) | (no_custom_bridge_heads ? 1 << 4 : 0) | (no_dual_rail_type ? 1 << 5 : 0), flags, remove ? CMD_REMOVE_SINGLE_RAIL : CMD_BUILD_SINGLE_RAIL);

		if (ret.Failed()) {
			last_error = ret;
			if (_rail_track_endtile == INVALID_TILE) _rail_track_endtile = last_endtile;
			if (last_error.GetErrorMessage() != STR_ERROR_ALREADY_BUILT && !remove) {
				if (fail_on_obstacle) return last_error;
				if (had_success) break; // Keep going if we haven't constructed any rail yet, skipping the start of the drag
			}

			/* Ownership errors are more important. */
			if (last_error.GetErrorMessage() == STR_ERROR_OWNED_BY && remove) break;
		} else {
			had_success = true;
			total_cost.AddCost(ret);
		}

		if (tile == end_tile) break;

		tile += ToTileIndexDiff(_trackdelta[trackdir]);

		/* toggle railbit for the non-diagonal tracks */
		if (!IsDiagonalTrackdir(trackdir)) ToggleBit(trackdir, 0);
	}

	if (had_success) return total_cost;
	return last_error;
}

/**
 * Build rail on a stretch of track.
 * Stub for the unified rail builder/remover
 * @param tile start tile of drag
 * @param flags operation to perform
 * @param p1 end tile of drag
 * @param p2 various bitstuffed elements
 * - p2 = (bit 0-5) - railroad type normal/maglev (0 = normal, 1 = mono, 2 = maglev)
 * - p2 = (bit 6-8) - track-orientation, valid values: 0-5 (Track enum)
 * - p2 = (bit 9)   - 0 = build, 1 = remove tracks
 * - p2 = (bit 10)  - 0 = build up to an obstacle, 1 = fail if an obstacle is found (used for AIs).
 * - p2 = (bit 11)  - No custom bridge heads
 * - p2 = (bit 12)  - No dual rail type
 * - p2 = (bit 13)  - 0 = error on signal in the way, 1 = auto remove signals when in the way
 * @param text unused
 * @return the cost of this operation or an error
 * @see CmdRailTrackHelper
 */
CommandCost CmdBuildRailroadTrack(TileIndex tile, DoCommandFlag flags, uint32 p1, uint32 p2, const char *text)
{
	return CmdRailTrackHelper(tile, flags, p1, ClrBit(p2, 9), text);
}

/**
 * Build rail on a stretch of track.
 * Stub for the unified rail builder/remover
 * @param tile start tile of drag
 * @param flags operation to perform
 * @param p1 end tile of drag
 * @param p2 various bitstuffed elements
 * - p2 = (bit 0-5) - railroad type normal/maglev (0 = normal, 1 = mono, 2 = maglev), only used for building
 * - p2 = (bit 6-8) - track-orientation, valid values: 0-5 (Track enum)
 * - p2 = (bit 9)   - 0 = build, 1 = remove tracks
 * - p2 = (bit 10)  - 0 = build up to an obstacle, 1 = fail if an obstacle is found (used for AIs).
 * - p2 = (bit 11)  - No custom bridge heads
 * - p2 = (bit 12)  - No dual rail type
 * - p2 = (bit 13)  - 0 = error on signal in the way, 1 = auto remove signals when in the way
 * @param text unused
 * @return the cost of this operation or an error
 * @see CmdRailTrackHelper
 */
CommandCost CmdRemoveRailroadTrack(TileIndex tile, DoCommandFlag flags, uint32 p1, uint32 p2, const char *text)
{
	return CmdRailTrackHelper(tile, flags, p1, SetBit(p2, 9), text);
}

/**
 * Build a train depot
 * @param tile position of the train depot
 * @param flags operation to perform
 * @param p1 rail type
 * @param p2 bit 0..1 entrance direction (DiagDirection)
 * @param text unused
 * @return the cost of this operation or an error
 *
 * @todo When checking for the tile slope,
 * distinguish between "Flat land required" and "land sloped in wrong direction"
 */
CommandCost CmdBuildTrainDepot(TileIndex tile, DoCommandFlag flags, uint32 p1, uint32 p2, const char *text)
{
	/* check railtype and valid direction for depot (0 through 3), 4 in total */
<<<<<<< HEAD
	RailType railtype = Extract<RailType, 0, 6>(p1);
	if (!ValParamRailtype(railtype)) return CMD_ERROR;
=======
	if (!ValParamRailType(railtype) || !IsValidDiagDirection(dir)) return CMD_ERROR;
>>>>>>> 30eba33f

	Slope tileh = GetTileSlope(tile);

	DiagDirection dir = Extract<DiagDirection, 0, 2>(p2);

	CommandCost cost(EXPENSES_CONSTRUCTION);

	/* Prohibit construction if
	 * The tile is non-flat AND
	 * 1) build-on-slopes is disabled
	 * 2) the tile is steep i.e. spans two height levels
	 * 3) the exit points in the wrong direction
	 */

	if (tileh != SLOPE_FLAT) {
		if (!_settings_game.construction.build_on_slopes || !CanBuildDepotByTileh(dir, tileh)) {
			return_cmd_error(STR_ERROR_FLAT_LAND_REQUIRED);
		}
		cost.AddCost(_price[PR_BUILD_FOUNDATION]);
	}

	cost.AddCost(DoCommand(tile, 0, 0, flags, CMD_LANDSCAPE_CLEAR));
	if (cost.Failed()) return cost;

	if (IsBridgeAbove(tile)) return_cmd_error(STR_ERROR_MUST_DEMOLISH_BRIDGE_FIRST);

	if (!Depot::CanAllocateItem()) return CMD_ERROR;

	if (flags & DC_EXEC) {
		Depot *d = new Depot(tile);
		d->build_date = _date;

		MakeRailDepot(tile, _current_company, d->index, dir, railtype);
		MarkTileDirtyByTile(tile);
		MakeDefaultName(d);

		Company::Get(_current_company)->infrastructure.rail[railtype]++;
		DirtyCompanyInfrastructureWindows(_current_company);

		AddSideToSignalBuffer(tile, INVALID_DIAGDIR, _current_company);
		YapfNotifyTrackLayoutChange(tile, DiagDirToDiagTrack(dir));
	}

	cost.AddCost(_price[PR_BUILD_DEPOT_TRAIN]);
	cost.AddCost(RailBuildCost(railtype));
	return cost;
}

static void ClearBridgeTunnelSignalSimulation(TileIndex entrance, TileIndex exit)
{
	if (IsBridge(entrance)) ClearBridgeEntranceSimulatedSignals(entrance);
	ClrTunnelBridgeSignalSimulationEntrance(entrance);
	ClrTunnelBridgeSignalSimulationExit(exit);
}

static void SetupBridgeTunnelSignalSimulation(TileIndex entrance, TileIndex exit)
{
	SetTunnelBridgeSignalSimulationEntrance(entrance);
	SetTunnelBridgeEntranceSignalState(entrance, SIGNAL_STATE_GREEN);
	SetTunnelBridgeSignalSimulationExit(exit);
	if (_extra_aspects > 0) {
		SetTunnelBridgeEntranceSignalAspect(entrance, 0);
		UpdateAspectDeferred(entrance, GetTunnelBridgeEntranceTrackdir(entrance));
	}
}

static void ReReserveTrainPath(Train *v)
{
	/* Extend the train's path if it's not stopped or loading, or not at a safe position. */
	if (!(((v->vehstatus & VS_STOPPED) && v->cur_speed == 0) || v->current_order.IsType(OT_LOADING)) ||
			!IsSafeWaitingPosition(v, v->tile, v->GetVehicleTrackdir(), true, _settings_game.pf.forbid_90_deg)) {
		TryPathReserve(v, true);
	}
}

/**
 * Build signals, alternate between double/single, signal/semaphore,
 * pre/exit/combo-signals, and what-else not. If the rail piece does not
 * have any signals, bit 4 (cycle signal-type) is ignored
 * @param tile tile where to build the signals
 * @param flags operation to perform
 * @param p1 various bitstuffed elements
 * - p1 = (bit 0-2) - track-orientation, valid values: 0-5 (Track enum)
 * - p1 = (bit 3)   - 1 = override signal/semaphore, or pre/exit/combo signal or (for bit 7) toggle variant (CTRL-toggle)
 * - p1 = (bit 4)   - 0 = signals, 1 = semaphores
 * - p1 = (bit 5-7) - type of the signal, for valid values see enum SignalType in rail_map.h
 * - p1 = (bit 8)   - convert the present signal type and variant
 * - p1 = (bit 9-14)- cycle through which signal set?
 * - p1 = (bit 15-16)-cycle the signal direction this many times
 * - p1 = (bit 17)  - 1 = don't modify an existing signal but don't fail either, 0 = always set new signal type
 * - p1 = (bit 18)  - permit creation of/conversion to bidirectionally signalled bridges/tunnels
 * - p1 = (bit 19-22)-signal style
 * - p1 = (bit 23-27)-signal spacing
 * @param p2 used for CmdBuildManySignals() to copy direction of first signal
 * @param text unused
 * @return the cost of this operation or an error
 * @todo p2 should be replaced by two bits for "along" and "against" the track.
 */
CommandCost CmdBuildSingleSignal(TileIndex tile, DoCommandFlag flags, uint32 p1, uint32 p2, const char *text)
{
	Track track = Extract<Track, 0, 3>(p1);
	bool ctrl_pressed = HasBit(p1, 3); // was the CTRL button pressed
	SignalVariant sigvar = (ctrl_pressed ^ HasBit(p1, 4)) ? SIG_SEMAPHORE : SIG_ELECTRIC; // the signal variant of the new signal
	SignalType sigtype = Extract<SignalType, 5, 3>(p1); // the signal type of the new signal
	bool convert_signal = HasBit(p1, 8); // convert button pressed
	uint num_dir_cycle = GB(p1, 15, 2);

	uint which_signals = GB(p1, 9, 6);

	uint signal_style = GB(p1, 19, 4);
	if (signal_style > _num_new_signal_styles || !HasBit(_enabled_new_signal_styles_mask, signal_style)) return CMD_ERROR;

	if (_settings_game.vehicle.train_braking_model == TBM_REALISTIC && IsSignalTypeUnsuitableForRealisticBraking(sigtype)) return CMD_ERROR;

	/* You can only build signals on plain rail tiles or tunnel/bridges, and the selected track must exist */
	if (IsTileType(tile, MP_TUNNELBRIDGE)) {
		if (GetTunnelBridgeTransportType(tile) != TRANSPORT_RAIL) return CMD_ERROR;
		if (!ValParamTrackOrientation(track) || !IsTrackAcrossTunnelBridge(tile, track)) {
			return_cmd_error(STR_ERROR_THERE_IS_NO_RAILROAD_TRACK);
		}
		CommandCost ret = TunnelBridgeIsFree(tile, GetOtherTunnelBridgeEnd(tile), nullptr, TBIFM_ACROSS_ONLY);
		if (ret.Failed()) return ret;
	} else if (!ValParamTrackOrientation(track) || !IsPlainRailTile(tile) || !HasTrack(tile, track)) {
		return_cmd_error(STR_ERROR_THERE_IS_NO_RAILROAD_TRACK);
	}
	/* Protect against invalid signal copying */
	if (p2 != 0 && (p2 & SignalOnTrack(track)) == 0) return CMD_ERROR;

	CommandCost ret = CheckTileOwnership(tile);
	if (ret.Failed()) return ret;

	auto is_style_usable = [](SignalVariant sigvar, uint8 style_id, uint8 mask) {
		if (style_id == 0) return true;

		const NewSignalStyle &style = _new_signal_styles[style_id - 1];
		return ((sigvar == SIG_SEMAPHORE ? style.semaphore_mask : style.electric_mask) & mask) == mask;
	};

	CommandCost cost;
	/* handle signals simulation on tunnel/bridge. */
	if (IsTileType(tile, MP_TUNNELBRIDGE)) {
		int signal_spacing = GB(p1, 23, 5);
		if (signal_spacing == 0) return_cmd_error(STR_ERROR_THERE_IS_NO_RAILROAD_TRACK);
		signal_spacing = Clamp<int>(signal_spacing, 1, 16);

		TileIndex tile_exit = GetOtherTunnelBridgeEnd(tile);

		auto get_one_way_signal_count = [&]() -> uint {
			uint spacing;
			if (IsTunnelBridgeWithSignalSimulation(tile)) {
				spacing = GetTunnelBridgeSignalSimulationSpacing(tile);
			} else {
				spacing = GetBestTunnelBridgeSignalSimulationSpacing(tile, tile_exit, signal_spacing);
			}
			return 2 + (GetTunnelBridgeLength(tile, tile_exit) / spacing);
		};

		if (TracksOverlap(GetTunnelBridgeTrackBits(tile)) || TracksOverlap(GetTunnelBridgeTrackBits(tile_exit))) return_cmd_error(STR_ERROR_NO_SUITABLE_RAILROAD_TRACK);
		bool bidirectional = HasBit(p1, 18) && (sigtype == SIGTYPE_PBS);
		cost = CommandCost();
		bool flip_variant = false;
		bool change_style = false;
		bool is_pbs = (sigtype == SIGTYPE_PBS) || (sigtype == SIGTYPE_PBS_ONEWAY);
		Trackdir entrance_td = TrackExitdirToTrackdir(track, GetTunnelBridgeDirection(tile));
		bool p2_signal_in = p2 & SignalAlongTrackdir(entrance_td);
		bool p2_signal_out = p2 & SignalAgainstTrackdir(entrance_td);
		bool p2_active = p2_signal_in || p2_signal_out;
		if (!IsTunnelBridgeWithSignalSimulation(tile)) { // toggle signal zero costs.
			if (convert_signal) return_cmd_error(STR_ERROR_THERE_ARE_NO_SIGNALS);
			if (!(p2_signal_in && p2_signal_out)) {
				cost = CommandCost(EXPENSES_CONSTRUCTION, _price[PR_BUILD_SIGNALS] * get_one_way_signal_count() * (bidirectional ? 2 : 1)); // minimal 1
				if (HasBit(_signal_style_masks.no_tunnel_bridge, signal_style)) return_cmd_error(STR_ERROR_UNSUITABLE_SIGNAL_TYPE);
				if (!is_style_usable(sigvar, signal_style, bidirectional ? 0x11 : (is_pbs ? 0x21 : 0x1))) return_cmd_error(STR_ERROR_UNSUITABLE_SIGNAL_TYPE);
			}
		} else {
			if (HasBit(p1, 17)) return CommandCost();
			const bool is_bidi = IsTunnelBridgeSignalSimulationBidirectional(tile);
			bool will_be_bidi = is_bidi;
			const bool is_semaphore = IsTunnelBridgeSemaphore(tile);
			bool will_be_semaphore = is_semaphore;
			bool will_be_pbs = IsTunnelBridgePBS(tile);
			const uint8 is_style = GetTunnelBridgeSignalStyle(tile);
			uint8 will_be_style = is_style;
			if (!p2_active) {
				if (convert_signal) {
					will_be_bidi = bidirectional && !ctrl_pressed;
					change_style = (signal_style != is_style);
					will_be_style = signal_style;
					will_be_pbs = is_pbs;
					will_be_semaphore = (sigvar == SIG_SEMAPHORE);
					if (HasBit(_signal_style_masks.no_tunnel_bridge, signal_style)) return_cmd_error(STR_ERROR_UNSUITABLE_SIGNAL_TYPE);
				} else if (ctrl_pressed) {
					will_be_bidi = false;
					will_be_pbs = !will_be_pbs;
				}
			} else if (!is_pbs) {
				will_be_bidi = false;
			}
			if ((p2_active && (sigvar == SIG_SEMAPHORE) != is_semaphore) ||
					(convert_signal && (ctrl_pressed || (sigvar == SIG_SEMAPHORE) != is_semaphore))) {
				flip_variant = true;
				will_be_semaphore = !is_semaphore;
			}
			if (flip_variant || change_style) {
				cost = CommandCost(EXPENSES_CONSTRUCTION, ((_price[PR_BUILD_SIGNALS] * (will_be_bidi ? 2 : 1)) + (_price[PR_CLEAR_SIGNALS] * (is_bidi ? 2 : 1))) *
						get_one_way_signal_count());
			} else if (is_bidi != will_be_bidi) {
				cost = CommandCost(EXPENSES_CONSTRUCTION, _price[will_be_bidi ? PR_BUILD_SIGNALS : PR_CLEAR_SIGNALS] * get_one_way_signal_count());
			}
			if (!is_style_usable(will_be_semaphore ? SIG_SEMAPHORE : SIG_ELECTRIC, will_be_style, will_be_bidi ? 0x11 : (will_be_pbs ? 0x21 : 0x1))) return_cmd_error(STR_ERROR_UNSUITABLE_SIGNAL_TYPE);
		}
		auto remove_pbs_bidi = [&]() {
			if (IsTunnelBridgeSignalSimulationBidirectional(tile)) {
				ClrTunnelBridgeSignalSimulationExit(tile);
				ClrTunnelBridgeSignalSimulationEntrance(tile_exit);
			}
		};
		auto set_bidi = [&](TileIndex t) {
			SetTunnelBridgeSignalSimulationEntrance(t);
			SetTunnelBridgeEntranceSignalState(t, SIGNAL_STATE_GREEN);
			SetTunnelBridgeSignalSimulationExit(t);
			if (_extra_aspects > 0) {
				SetTunnelBridgeEntranceSignalAspect(t, 0);
				UpdateAspectDeferred(t, GetTunnelBridgeEntranceTrackdir(t));
			}
		};

		if (_settings_game.vehicle.train_braking_model == TBM_REALISTIC) {
			for (TileIndex t : { tile, tile_exit }) {
				if (HasAcrossTunnelBridgeReservation(t)) {
					CommandCost ret = CheckTrainReservationPreventsTrackModification(t, FindFirstTrack(GetAcrossTunnelBridgeReservationTrackBits(t)));
					if (ret.Failed()) return ret;
				}
			}
		}

		if (flags & DC_EXEC) {
			Company * const c = Company::Get(GetTileOwner(tile));
			std::vector<Train *> re_reserve_trains;
			if (IsTunnelBridgeWithSignalSimulation(tile)) {
				c->infrastructure.signal -= GetTunnelBridgeSignalSimulationSignalCount(tile, tile_exit);
			} else {
				uint spacing = GetBestTunnelBridgeSignalSimulationSpacing(tile, tile_exit, signal_spacing);
				SetTunnelBridgeSignalSimulationSpacing(tile, spacing);
				SetTunnelBridgeSignalSimulationSpacing(tile_exit, spacing);
				for (TileIndex t : { tile, tile_exit }) {
					if (HasAcrossTunnelBridgeReservation(t)) {
						Train *re_reserve_train = GetTrainForReservation(t, FindFirstTrack(GetAcrossTunnelBridgeReservationTrackBits(t)));
						if (re_reserve_train != nullptr) {
							FreeTrainTrackReservation(re_reserve_train);
							re_reserve_trains.push_back(re_reserve_train);
						}
					}
				}
			}
			if (!p2_active && IsTunnelBridgeWithSignalSimulation(tile)) { // Toggle signal if already signals present.
				if (convert_signal) {
					if (flip_variant) {
						SetTunnelBridgeSemaphore(tile, !IsTunnelBridgeSemaphore(tile));
						SetTunnelBridgeSemaphore(tile_exit, IsTunnelBridgeSemaphore(tile));
					}
					if (!ctrl_pressed) {
						SetTunnelBridgePBS(tile, is_pbs);
						SetTunnelBridgePBS(tile_exit, is_pbs);
						if (bidirectional) {
							set_bidi(tile);
							set_bidi(tile_exit);
						} else {
							remove_pbs_bidi();
						}
					}
					if (change_style) SetTunnelBridgeSignalStyle(tile, tile_exit, signal_style);
				} else if (ctrl_pressed) {
					SetTunnelBridgePBS(tile, !IsTunnelBridgePBS(tile));
					SetTunnelBridgePBS(tile_exit, IsTunnelBridgePBS(tile));
					if (!IsTunnelBridgePBS(tile)) remove_pbs_bidi();
				} else if (!IsTunnelBridgeSignalSimulationBidirectional(tile)) {
					if (IsTunnelBridgeSignalSimulationEntrance(tile)) {
						ClearBridgeTunnelSignalSimulation(tile, tile_exit);
						SetupBridgeTunnelSignalSimulation(tile_exit, tile);
					} else {
						ClearBridgeTunnelSignalSimulation(tile_exit, tile);
						SetupBridgeTunnelSignalSimulation(tile, tile_exit);
					}
				}
			} else {
				/* Create one direction tunnel/bridge if required. */
				if (!p2_active) {
					if (bidirectional) {
						set_bidi(tile);
						set_bidi(tile_exit);
					} else {
						SetupBridgeTunnelSignalSimulation(tile, tile_exit);
					}
				} else if (p2_signal_in != p2_signal_out) {
					/* If signal only on one side build accordingly one-way tunnel/bridge. */
					if (p2_signal_in) {
						ClearBridgeTunnelSignalSimulation(tile_exit, tile);
						SetupBridgeTunnelSignalSimulation(tile, tile_exit);
					} else {
						ClearBridgeTunnelSignalSimulation(tile, tile_exit);
						SetupBridgeTunnelSignalSimulation(tile_exit, tile);
					}
				}
				if (!(p2_signal_in && p2_signal_out)) {
					SetTunnelBridgeSemaphore(tile, sigvar == SIG_SEMAPHORE);
					SetTunnelBridgeSemaphore(tile_exit, sigvar == SIG_SEMAPHORE);
					SetTunnelBridgePBS(tile, is_pbs);
					SetTunnelBridgePBS(tile_exit, is_pbs);
					SetTunnelBridgeSignalStyle(tile, tile_exit, signal_style);
					if (!IsTunnelBridgePBS(tile)) remove_pbs_bidi();
				}
			}
			if (IsTunnelBridgeSignalSimulationExit(tile) && IsTunnelBridgeEffectivelyPBS(tile) && !HasAcrossTunnelBridgeReservation(tile)) SetTunnelBridgeExitSignalState(tile, SIGNAL_STATE_RED);
			if (IsTunnelBridgeSignalSimulationExit(tile_exit) && IsTunnelBridgeEffectivelyPBS(tile_exit) && !HasAcrossTunnelBridgeReservation(tile_exit)) SetTunnelBridgeExitSignalState(tile_exit, SIGNAL_STATE_RED);
			MarkBridgeOrTunnelDirty(tile);
			AddSideToSignalBuffer(tile, INVALID_DIAGDIR, GetTileOwner(tile));
			AddSideToSignalBuffer(tile_exit, INVALID_DIAGDIR, GetTileOwner(tile));
			YapfNotifyTrackLayoutChange(tile, track);
			YapfNotifyTrackLayoutChange(tile_exit, track);
			if (IsTunnelBridgeWithSignalSimulation(tile)) c->infrastructure.signal += GetTunnelBridgeSignalSimulationSignalCount(tile, tile_exit);
			DirtyCompanyInfrastructureWindows(GetTileOwner(tile));
			for (Train *re_reserve_train : re_reserve_trains) {
				ReReserveTrainPath(re_reserve_train);
			}
		}
		return cost;
	}

	/* See if this is a valid track combination for signals (no overlap) */
	if (TracksOverlap(GetTrackBits(tile))) return_cmd_error(STR_ERROR_NO_SUITABLE_RAILROAD_TRACK);

	/* In case we don't want to change an existing signal, return without error. */
	if (HasBit(p1, 17) && HasSignalOnTrack(tile, track)) return CommandCost();

	/* you can not convert a signal if no signal is on track */
	if (convert_signal && !HasSignalOnTrack(tile, track)) return_cmd_error(STR_ERROR_THERE_ARE_NO_SIGNALS);

	if (!HasSignalOnTrack(tile, track)) {
		/* build new signals */
		cost = CommandCost(EXPENSES_CONSTRUCTION, _price[PR_BUILD_SIGNALS]);
		if (!is_style_usable(sigvar, signal_style, 1 << sigtype)) return_cmd_error(STR_ERROR_UNSUITABLE_SIGNAL_TYPE);
	} else {
		if (p2 != 0 && (sigvar != GetSignalVariant(tile, track) || signal_style != GetSignalStyle(tile, track))) {
			/* convert signals <-> semaphores and/or change style */
			cost = CommandCost(EXPENSES_CONSTRUCTION, _price[PR_BUILD_SIGNALS] + _price[PR_CLEAR_SIGNALS]);
			if (!is_style_usable(sigvar, signal_style, 1 << sigtype)) return_cmd_error(STR_ERROR_UNSUITABLE_SIGNAL_TYPE);

		} else if (convert_signal) {
			/* convert button pressed */
			if (ctrl_pressed || GetSignalVariant(tile, track) != sigvar || signal_style != GetSignalStyle(tile, track)) {
				/* convert electric <-> semaphore and/or change style */
				cost = CommandCost(EXPENSES_CONSTRUCTION, _price[PR_BUILD_SIGNALS] + _price[PR_CLEAR_SIGNALS]);
			} else {
				/* it is free to change signal type: normal-pre-exit-combo */
				cost = CommandCost();
			}

			if (ctrl_pressed) {
				if (!is_style_usable((GetSignalVariant(tile, track) == SIG_ELECTRIC) ? SIG_SEMAPHORE : SIG_ELECTRIC, GetSignalStyle(tile, track), 1 << GetSignalType(tile, track))) return_cmd_error(STR_ERROR_UNSUITABLE_SIGNAL_TYPE);
			} else {
				if (!is_style_usable(sigvar, signal_style, 1 << sigtype)) return_cmd_error(STR_ERROR_UNSUITABLE_SIGNAL_TYPE);
			}

		} else {
			/* it is free to change orientation/pre-exit-combo signals */
			cost = CommandCost();
		}
	}

	Train *v = nullptr;
	/* The new/changed signal could block our path. As this can lead to
	 * stale reservations, we clear the path reservation here and try
	 * to redo it later on. */
	if (HasReservedTracks(tile, TrackToTrackBits(track))) {
		v = GetTrainForReservation(tile, track);
		if (v != nullptr) {
			CommandCost ret = CheckTrainReservationPreventsTrackModification(v);
			if (ret.Failed()) return ret;
			if (flags & DC_EXEC) FreeTrainTrackReservation(v);
		}
	}

	if (flags & DC_EXEC) {
		if (!HasSignals(tile)) {
			/* there are no signals at all on this tile yet */
			SetHasSignals(tile, true);
			SetSignalStates(tile, 0xF); // all signals are on
			SetPresentSignals(tile, 0); // no signals built by default
			SetSignalType(tile, track, sigtype);
			SetSignalVariant(tile, track, sigvar);
			SetSignalStyle(tile, track, signal_style);
			UpdateSignalReserveThroughBit(tile, track, false);
		}

		/* Subtract old signal infrastructure count. */
		Company::Get(GetTileOwner(tile))->infrastructure.signal -= CountBits(GetPresentSignals(tile));

		if (p2 == 0) {
			if (!HasSignalOnTrack(tile, track)) {
				/* build new signals */
				SetPresentSignals(tile, GetPresentSignals(tile) | ((IsPbsSignal(sigtype) || _settings_game.vehicle.train_braking_model == TBM_REALISTIC) ? KillFirstBit(SignalOnTrack(track)) : SignalOnTrack(track)));
				SetSignalType(tile, track, sigtype);
				SetSignalVariant(tile, track, sigvar);
				SetSignalStyle(tile, track, signal_style);
				UpdateSignalReserveThroughBit(tile, track, false);
				while (num_dir_cycle-- > 0) CycleSignalSide(tile, track);
			} else {
				if (convert_signal) {
					/* convert signal button pressed */
					if (ctrl_pressed) {
						/* toggle the present signal variant: SIG_ELECTRIC <-> SIG_SEMAPHORE */
						SetSignalVariant(tile, track, (GetSignalVariant(tile, track) == SIG_ELECTRIC) ? SIG_SEMAPHORE : SIG_ELECTRIC);
						/* Query current signal type so the check for PBS signals below works. */
						sigtype = GetSignalType(tile, track);
					} else {
						if (GetSignalType(tile, track) == SIGTYPE_NO_ENTRY) CycleSignalSide(tile, track);

						/* convert the present signal to the chosen type and variant */
						if (IsPresignalProgrammable(tile, track)) {
							FreeSignalProgram(SignalReference(tile, track));
						}
						SetSignalType(tile, track, sigtype);
						SetSignalVariant(tile, track, sigvar);
						SetSignalStyle(tile, track, signal_style);
						if (IsPbsSignal(sigtype) && (GetPresentSignals(tile) & SignalOnTrack(track)) == SignalOnTrack(track)) {
							SetPresentSignals(tile, (GetPresentSignals(tile) & ~SignalOnTrack(track)) | KillFirstBit(SignalOnTrack(track)));
						}

						if (sigtype == SIGTYPE_NO_ENTRY) CycleSignalSide(tile, track);

						UpdateSignalReserveThroughBit(tile, track, false);
					}

				} else if (ctrl_pressed) {
					/* cycle through signal types */
					sigtype = (SignalType)(GetSignalType(tile, track));
					if (IsProgrammableSignal(sigtype)) {
						FreeSignalProgram(SignalReference(tile, track));
					}

					if (sigtype == SIGTYPE_NO_ENTRY) CycleSignalSide(tile, track);

					do {
						sigtype = NextSignalType(sigtype, which_signals);
					} while (_settings_game.vehicle.train_braking_model == TBM_REALISTIC && IsSignalTypeUnsuitableForRealisticBraking(sigtype));

					SetSignalType(tile, track, sigtype);
					if (IsPbsSignal(sigtype) && (GetPresentSignals(tile) & SignalOnTrack(track)) == SignalOnTrack(track)) {
						SetPresentSignals(tile, (GetPresentSignals(tile) & ~SignalOnTrack(track)) | KillFirstBit(SignalOnTrack(track)));
					}

					if (sigtype == SIGTYPE_NO_ENTRY) CycleSignalSide(tile, track);
				} else {
					/* programmable pre-signal dependencies are invalidated when the signal direction is changed */
					CheckRemoveSignal(tile, track);
					/* cycle the signal side: both -> left -> right -> both -> ... */
					CycleSignalSide(tile, track);
					/* Query current signal type so the check for PBS signals below works. */
					sigtype = GetSignalType(tile, track);
				}
			}
		} else {
			/* If CmdBuildManySignals is called with copying signals, just copy the
			 * direction of the first signal given as parameter by CmdBuildManySignals */
			SetPresentSignals(tile, (GetPresentSignals(tile) & ~SignalOnTrack(track)) | (p2 & SignalOnTrack(track)));
			SetSignalVariant(tile, track, sigvar);
			if (IsPresignalProgrammable(tile, track))
				FreeSignalProgram(SignalReference(tile, track));
			SetSignalType(tile, track, sigtype);
			SetSignalStyle(tile, track, signal_style);
			UpdateSignalReserveThroughBit(tile, track, false);
		}

		/* Add new signal infrastructure count. */
		Company::Get(GetTileOwner(tile))->infrastructure.signal += CountBits(GetPresentSignals(tile));
		DirtyCompanyInfrastructureWindows(GetTileOwner(tile));

		if (IsPbsSignalNonExtended(sigtype) || (_settings_game.vehicle.train_braking_model == TBM_REALISTIC && HasBit(GetRailReservationTrackBits(tile), track))) {
			/* PBS signals should show red unless they are on reserved tiles without a train. */
			uint mask = GetPresentSignals(tile) & SignalOnTrack(track);
			SetSignalStates(tile, (GetSignalStates(tile) & ~mask) | ((HasBit(GetRailReservationTrackBits(tile), track) && EnsureNoVehicleOnGround(tile).Succeeded() ? UINT_MAX : 0) & mask));
		}
		MarkTileDirtyByTile(tile, VMDF_NOT_MAP_MODE);
		AddTrackToSignalBuffer(tile, track, _current_company);
		YapfNotifyTrackLayoutChange(tile, track);
		if (v != nullptr && v->track != TRACK_BIT_DEPOT) {
			ReReserveTrainPath(v);
		}
	}

	return cost;
}

static bool CheckSignalAutoFill(TileIndex &tile, Trackdir &trackdir, int &signal_ctr, bool remove)
{
	tile = AddTileIndexDiffCWrap(tile, _trackdelta[trackdir]);
	if (tile == INVALID_TILE) return false;

	/* Check for track bits on the new tile */
	TrackdirBits trackdirbits = GetTileTrackdirBits(tile, TRANSPORT_RAIL, 0);

	if (TracksOverlap(TrackdirBitsToTrackBits(trackdirbits))) return false;
	trackdirbits &= TrackdirReachesTrackdirs(trackdir);

	/* No track bits, must stop */
	if (trackdirbits == TRACKDIR_BIT_NONE) return false;

	/* Get the first track dir */
	trackdir = RemoveFirstTrackdir(&trackdirbits);

	/* Any left? It's a junction so we stop */
	if (trackdirbits != TRACKDIR_BIT_NONE) return false;

	switch (GetTileType(tile)) {
		case MP_RAILWAY:
			if (IsRailDepot(tile)) return false;
			if (!remove && HasSignalOnTrack(tile, TrackdirToTrack(trackdir))) return false;
			signal_ctr++;
			if (IsDiagonalTrackdir(trackdir)) {
				signal_ctr++;
				/* Ensure signal_ctr even so X and Y pieces get signals */
				ClrBit(signal_ctr, 0);
			}
			return true;

		case MP_ROAD:
			if (!IsLevelCrossing(tile)) return false;
			signal_ctr += 2;
			return true;

		case MP_TUNNELBRIDGE: {
			if (!remove && IsTunnelBridgeWithSignalSimulation(tile)) return false;
			TileIndex orig_tile = tile; // backup old value

			if (GetTunnelBridgeTransportType(tile) != TRANSPORT_RAIL) return false;
			signal_ctr += IsDiagonalTrackdir(trackdir) ? 2 : 1;
			if (GetTunnelBridgeDirection(tile) == TrackdirToExitdir(trackdir)) {
				/* Skip to end of tunnel or bridge
				 * note that tile is a parameter by reference, so it must be updated */
				tile = GetOtherTunnelBridgeEnd(tile);
				signal_ctr += GetTunnelBridgeLength(orig_tile, tile) * 2;

				/* Check for track bits on the new tile */
				trackdirbits = GetTileTrackdirBits(tile, TRANSPORT_RAIL, 0);

				if (TracksOverlap(TrackdirBitsToTrackBits(trackdirbits))) return false;
				trackdirbits &= TrackdirReachesTrackdirs(trackdir);

				/* Get the first track dir */
				trackdir = RemoveFirstTrackdir(&trackdirbits);

				/* Any left? It's a junction so we stop */
				if (trackdirbits != TRACKDIR_BIT_NONE) return false;

				signal_ctr += IsDiagonalTrackdir(trackdir) ? 2 : 1;
			}
			return true;
		}

		default: return false;
	}
}

/**
 * Build many signals by dragging; AutoSignals
 * @param tile start tile of drag
 * @param flags operation to perform
 * @param p1  end tile of drag
 * @param p2 various bitstuffed elements
 * - p2 = (bit  0- 2) - track-orientation, valid values: 0-5 (Track enum)
 * - p2 = (bit  3)    - 1 = override signal/semaphore, or pre/exit/combo signal (CTRL-toggle)
 * - p2 = (bit  4)    - 0 = signals, 1 = semaphores
 * - p2 = (bit  5)    - 0 = build, 1 = remove signals
 * - p2 = (bit  6)    - 0 = selected stretch, 1 = auto fill
 * - p2 = (bit  7- 9) - default signal type
 * - p2 = (bit 10)    - 0 = keep fixed distance, 1 = minimise gaps between signals
 * - p2 = (bit 11-14) - default signal style
 * - p2 = (bit 24-31) - user defined signals_density
 * @param text unused
 * @return the cost of this operation or an error
 */
static CommandCost CmdSignalTrackHelper(TileIndex tile, DoCommandFlag flags, uint32 p1, uint32 p2, const char *text)
{
	CommandCost total_cost(EXPENSES_CONSTRUCTION);
	TileIndex start_tile = tile;

	Track track = Extract<Track, 0, 3>(p2);
	bool mode = HasBit(p2, 3);
	bool semaphores = HasBit(p2, 4);
	bool remove = HasBit(p2, 5);
	bool autofill = HasBit(p2, 6);
	bool minimise_gaps = HasBit(p2, 10);
	byte signal_density = GB(p2, 24, 8);
	uint8 signal_style = GB(p2, 11, 4);

	if (p1 >= MapSize() || !ValParamTrackOrientation(track)) return CMD_ERROR;
	TileIndex end_tile = p1;
	if (signal_density == 0 || signal_density > 20) return CMD_ERROR;

	if (!IsPlainRailTile(tile)) return_cmd_error(STR_ERROR_THERE_IS_NO_RAILROAD_TRACK);

	/* for vertical/horizontal tracks, double the given signals density
	 * since the original amount will be too dense (shorter tracks) */
	signal_density *= 2;

	Trackdir trackdir = TrackToTrackdir(track);
	CommandCost ret = ValidateAutoDrag(&trackdir, tile, end_tile);
	if (ret.Failed()) return ret;

	track = TrackdirToTrack(trackdir); // trackdir might have changed, keep track in sync
	Trackdir start_trackdir = trackdir;

	/* Must start on a valid track to be able to avoid loops */
	if (!HasTrack(tile, track)) return CMD_ERROR;

	SignalType sigtype = Extract<SignalType, 7, 3>(p2);
	if (sigtype > SIGTYPE_LAST) return CMD_ERROR;

	byte signals;
	/* copy the signal-style of the first rail-piece if existing */
	if (HasSignalOnTrack(tile, track)) {
		signals = GetPresentSignals(tile) & SignalOnTrack(track);
		assert(signals != 0);

		/* copy signal/semaphores style (independent of CTRL) */
		semaphores = GetSignalVariant(tile, track) != SIG_ELECTRIC;

		sigtype = GetSignalType(tile, track);
		/* Don't but copy entry or exit-signal type */
		if (sigtype == SIGTYPE_ENTRY || sigtype == SIGTYPE_EXIT) sigtype = SIGTYPE_NORMAL;

		signal_style = GetSignalStyle(tile, track);
	} else { // no signals exist, drag a two-way signal stretch
		signals = IsPbsSignal(sigtype) ? SignalAlongTrackdir(trackdir) : SignalOnTrack(track);
	}

	byte signal_dir = 0;
	if (signals & SignalAlongTrackdir(trackdir))   SetBit(signal_dir, 0);
	if (signals & SignalAgainstTrackdir(trackdir)) SetBit(signal_dir, 1);

	/* signal_ctr         - amount of tiles already processed
	 * last_used_ctr      - amount of tiles before previously placed signal
	 * signals_density    - setting to put signal on every Nth tile (double space on |, -- tracks)
	 * last_suitable_ctr  - amount of tiles before last possible signal place
	 * last_suitable_tile - last tile where it is possible to place a signal
	 * last_suitable_trackdir - trackdir of the last tile
	 **********
	 * trackdir   - trackdir to build with autorail
	 * semaphores - semaphores or signals
	 * signals    - is there a signal/semaphore on the first tile, copy its style (two-way/single-way)
	 *              and convert all others to semaphore/signal
	 * remove     - 1 remove signals, 0 build signals */
	int signal_ctr = 0;
	int last_used_ctr = INT_MIN; // initially INT_MIN to force building/removing at the first tile
	int last_suitable_ctr = 0;
	TileIndex last_suitable_tile = INVALID_TILE;
	Trackdir last_suitable_trackdir = INVALID_TRACKDIR;
	CommandCost last_error = CMD_ERROR;
	bool had_success = false;
	std::vector<TileIndex> tunnel_bridge_blacklist;
	for (;;) {
		bool tile_ok = true;
		if (IsTileType(tile, MP_TUNNELBRIDGE)) {
			if (container_unordered_remove(tunnel_bridge_blacklist, tile) > 0) {
				/* This tile is blacklisted, skip tile and remove from blacklist.
				 * Mark last used counter as current tile.
				 */
				tile_ok = false;
				last_used_ctr = signal_ctr;
				last_suitable_tile = INVALID_TILE;
			}
		}

		/* only build/remove signals with the specified density */
		if (tile_ok && (remove || minimise_gaps || signal_ctr % signal_density == 0 || IsTileType(tile, MP_TUNNELBRIDGE))) {
			uint32 param1 = GB(TrackdirToTrack(trackdir), 0, 3);
			SB(param1, 3, 1, mode);
			SB(param1, 4, 1, semaphores);
			SB(param1, 5, 3, sigtype);
			SB(param1, 19, 4, signal_style);
			if (!remove && signal_ctr == 0) SetBit(param1, 17);
			if (!remove) SB(param1, 23, 5, Clamp<int>(GB(p2, 24, 8), 1, 16));

			/* Pick the correct orientation for the track direction */
			signals = 0;
			if (HasBit(signal_dir, 0)) signals |= SignalAlongTrackdir(trackdir);
			if (HasBit(signal_dir, 1)) signals |= SignalAgainstTrackdir(trackdir);

			/* Test tiles in between for suitability as well if minimising gaps. */
			bool test_only = !remove && minimise_gaps && signal_ctr < (last_used_ctr + signal_density);
			CommandCost ret = DoCommand(tile, param1, signals, test_only ? flags & ~DC_EXEC : flags, remove ? CMD_REMOVE_SIGNALS : CMD_BUILD_SIGNALS);
			if (!test_only && ret.Succeeded() && IsTileType(tile, MP_TUNNELBRIDGE) && GetTunnelBridgeDirection(tile) == TrackdirToExitdir(trackdir)) {
				/* Blacklist far end of tunnel if we just actioned the near end */
				tunnel_bridge_blacklist.push_back(GetOtherTunnelBridgeEnd(tile));
			}

			if (ret.Succeeded()) {
				/* Remember last track piece where we can place a signal. */
				last_suitable_ctr = signal_ctr;
				last_suitable_tile = tile;
				last_suitable_trackdir = trackdir;
			} else if (!test_only && last_suitable_tile != INVALID_TILE && ret.GetErrorMessage() != STR_ERROR_CANNOT_MODIFY_TRACK_TRAIN_APPROACHING) {
				/* If a signal can't be placed, place it at the last possible position. */
				SB(param1, 0, 3, TrackdirToTrack(last_suitable_trackdir));
				ClrBit(param1, 17);

				/* Pick the correct orientation for the track direction. */
				signals = 0;
				if (HasBit(signal_dir, 0)) signals |= SignalAlongTrackdir(last_suitable_trackdir);
				if (HasBit(signal_dir, 1)) signals |= SignalAgainstTrackdir(last_suitable_trackdir);

				ret = DoCommand(last_suitable_tile, param1, signals, flags, remove ? CMD_REMOVE_SIGNALS : CMD_BUILD_SIGNALS);
				if (ret.Succeeded() && IsTileType(last_suitable_tile, MP_TUNNELBRIDGE) && GetTunnelBridgeDirection(last_suitable_tile) == TrackdirToExitdir(last_suitable_trackdir)) {
					/* Blacklist far end of tunnel if we just actioned the near end */
					tunnel_bridge_blacklist.push_back(GetOtherTunnelBridgeEnd(last_suitable_tile));
				}
			}

			/* Collect cost. */
			if (!test_only) {
				/* Be user-friendly and try placing signals as much as possible */
				if (ret.Succeeded()) {
					had_success = true;
					total_cost.AddCost(ret);
					last_used_ctr = last_suitable_ctr;
					last_suitable_tile = INVALID_TILE;
				} else {
					/* The "No railway" error is the least important one. */
					if (ret.GetErrorMessage() != STR_ERROR_THERE_IS_NO_RAILROAD_TRACK ||
							last_error.GetErrorMessage() == INVALID_STRING_ID) {
						last_error = ret;
					}
				}
			}
		}

		if (autofill) {
			if (!CheckSignalAutoFill(tile, trackdir, signal_ctr, remove)) break;

			/* Prevent possible loops */
			if (tile == start_tile && trackdir == start_trackdir) break;
		} else {
			if (tile == end_tile) break;

			tile += ToTileIndexDiff(_trackdelta[trackdir]);
			signal_ctr++;

			/* toggle railbit for the non-diagonal tracks (|, -- tracks) */
			if (IsDiagonalTrackdir(trackdir)) {
				signal_ctr++;
			} else {
				ToggleBit(trackdir, 0);
			}
		}
	}

	return had_success ? total_cost : last_error;
}

/**
 * Build signals on a stretch of track.
 * Stub for the unified signal builder/remover
 * @param tile start tile of drag
 * @param flags operation to perform
 * @param p1  end tile of drag
 * @param p2 various bitstuffed elements
 * - p2 = (bit  0- 2) - track-orientation, valid values: 0-5 (Track enum)
 * - p2 = (bit  3)    - 1 = override signal/semaphore, or pre/exit/combo signal (CTRL-toggle)
 * - p2 = (bit  4)    - 0 = signals, 1 = semaphores
 * - p2 = (bit  5)    - 0 = build, 1 = remove signals
 * - p2 = (bit  6)    - 0 = selected stretch, 1 = auto fill
 * - p2 = (bit  7- 9) - default signal type
 * - p2 = (bit 10)    - 0 = keep fixed distance, 1 = minimise gaps between signals
 * - p2 = (bit 11-14) - default signal style
 * - p2 = (bit 24-31) - user defined signals_density
 * @param text unused
 * @return the cost of this operation or an error
 * @see CmdSignalTrackHelper
 */
CommandCost CmdBuildSignalTrack(TileIndex tile, DoCommandFlag flags, uint32 p1, uint32 p2, const char *text)
{
	return CmdSignalTrackHelper(tile, flags, p1, p2, text);
}

/**
 * Remove signals
 * @param tile coordinates where signal is being deleted from
 * @param flags operation to perform
 * @param p1 various bitstuffed elements, only track information is used
 *           - (bit  0- 2) - track-orientation, valid values: 0-5 (Track enum)
 *           - (bit  3)    - override signal/semaphore, or pre/exit/combo signal (CTRL-toggle)
 *           - (bit  4)    - 0 = signals, 1 = semaphores
 * @param p2 unused
 * @param text unused
 * @return the cost of this operation or an error
 */
CommandCost CmdRemoveSingleSignal(TileIndex tile, DoCommandFlag flags, uint32 p1, uint32 p2, const char *text)
{
	Track track = Extract<Track, 0, 3>(p1);
	Money cost = _price[PR_CLEAR_SIGNALS];

	if (IsTileType(tile, MP_TUNNELBRIDGE)) {
		if (GetTunnelBridgeTransportType(tile) != TRANSPORT_RAIL) return_cmd_error(STR_ERROR_THERE_IS_NO_RAILROAD_TRACK);
		if (!ValParamTrackOrientation(track) || !IsTrackAcrossTunnelBridge(tile, track)) {
			return_cmd_error(STR_ERROR_THERE_IS_NO_RAILROAD_TRACK);
		}
		if (!IsTunnelBridgeWithSignalSimulation(tile)) return_cmd_error(STR_ERROR_THERE_ARE_NO_SIGNALS);
		TileIndex end = GetOtherTunnelBridgeEnd(tile);
		CommandCost ret = TunnelBridgeIsFree(tile, end, nullptr, TBIFM_ACROSS_ONLY);
		if (ret.Failed()) return ret;

		cost *= GetTunnelBridgeSignalSimulationSignalCount(tile, end);
	} else {
		if (!ValParamTrackOrientation(track) || !IsPlainRailTile(tile) || !HasTrack(tile, track)) {
			return_cmd_error(STR_ERROR_THERE_IS_NO_RAILROAD_TRACK);
		}
		if (!HasSignalOnTrack(tile, track)) {
			return_cmd_error(STR_ERROR_THERE_ARE_NO_SIGNALS);
		}
	}

	/* Only water can remove signals from anyone */
	if (_current_company != OWNER_WATER) {
		CommandCost ret = CheckTileOwnership(tile);
		if (ret.Failed()) return ret;
	}

	if (IsTunnelBridgeWithSignalSimulation(tile)) { // handle tunnel/bridge signals.
		TileIndex end = GetOtherTunnelBridgeEnd(tile);
		std::vector<Train *> re_reserve_trains;
		for (TileIndex t : { tile, end }) {
			if (HasAcrossTunnelBridgeReservation(t)) {
				Train *v = GetTrainForReservation(t, FindFirstTrack(GetAcrossTunnelBridgeReservationTrackBits(t)));
				if (v != nullptr) {
					CommandCost ret = CheckTrainReservationPreventsTrackModification(v);
					if (ret.Failed()) return ret;
					if (flags & DC_EXEC) {
						FreeTrainTrackReservation(v);
						re_reserve_trains.push_back(v);
					}
				}
			}
		}
		if (flags & DC_EXEC) {
			Track end_track = FindFirstTrack(GetAcrossTunnelBridgeTrackBits(end));
			Company *c = Company::Get(GetTileOwner(tile));
			c->infrastructure.signal -= GetTunnelBridgeSignalSimulationSignalCount(tile, end);
			TraceRestrictNotifySignalRemoval(tile, track);
			TraceRestrictNotifySignalRemoval(end, end_track);
			ClearBridgeTunnelSignalSimulation(end, tile);
			ClearBridgeTunnelSignalSimulation(tile, end);
			SetTunnelBridgeSignalStyle(tile, end, 0);
			MarkBridgeOrTunnelDirty(tile);
			AddSideToSignalBuffer(tile, INVALID_DIAGDIR, GetTileOwner(tile));
			AddSideToSignalBuffer(end, INVALID_DIAGDIR, GetTileOwner(tile));
			YapfNotifyTrackLayoutChange(tile, track);
			YapfNotifyTrackLayoutChange(end, end_track);
			DirtyCompanyInfrastructureWindows(GetTileOwner(tile));
			for (Train *v : re_reserve_trains) {
				ReReserveTrainPath(v);
			}
		}
		return CommandCost(EXPENSES_CONSTRUCTION, cost);
	}

	Train *v = nullptr;
	if (HasReservedTracks(tile, TrackToTrackBits(track))) {
		v = GetTrainForReservation(tile, track);
	} else if (IsPbsSignal(GetSignalType(tile, track))) {
		/* PBS signal, might be the end of a path reservation. */
		Trackdir td = TrackToTrackdir(track);
		for (int i = 0; v == nullptr && i < 2; i++, td = ReverseTrackdir(td)) {
			/* Only test the active signal side. */
			if (!HasSignalOnTrackdir(tile, ReverseTrackdir(td))) continue;
			TileIndex next = TileAddByDiagDir(tile, TrackdirToExitdir(td));
			TrackBits tracks = TrackdirBitsToTrackBits(TrackdirReachesTrackdirs(td));
			if (HasReservedTracks(next, tracks)) {
				v = GetTrainForReservation(next, TrackBitsToTrack(GetReservedTrackbits(next) & tracks));
			}
		}
	}
	if (v != nullptr) {
		CommandCost ret = CheckTrainReservationPreventsTrackModification(v);
		if (ret.Failed()) return ret;
	}

	/* Do it? */
	if (flags & DC_EXEC) {
		Company::Get(GetTileOwner(tile))->infrastructure.signal -= CountBits(GetPresentSignals(tile));
		CheckRemoveSignal(tile, track);
		SetPresentSignals(tile, GetPresentSignals(tile) & ~SignalOnTrack(track));
		Company::Get(GetTileOwner(tile))->infrastructure.signal += CountBits(GetPresentSignals(tile));
		DirtyCompanyInfrastructureWindows(GetTileOwner(tile));
		TraceRestrictNotifySignalRemoval(tile, track);

		/* removed last signal from tile? */
		if (GetPresentSignals(tile) == 0) {
			SetSignalStates(tile, 0);
			SetHasSignals(tile, false);
			SetSignalVariant(tile, INVALID_TRACK, SIG_ELECTRIC); // remove any possible semaphores
		}

		AddTrackToSignalBuffer(tile, track, GetTileOwner(tile));
		YapfNotifyTrackLayoutChange(tile, track);
		if (v != nullptr && !(v->track & TRACK_BIT_WORMHOLE && IsTunnelBridgeWithSignalSimulation(v->tile))) {
			TryPathReserve(v, false);
		}

		MarkTileDirtyByTile(tile, VMDF_NOT_MAP_MODE);
	}

	return CommandCost(EXPENSES_CONSTRUCTION, cost);
}

/**
 * Remove signals on a stretch of track.
 * Stub for the unified signal builder/remover
 * @param tile start tile of drag
 * @param flags operation to perform
 * @param p1  end tile of drag
 * @param p2 various bitstuffed elements
 * - p2 = (bit  0- 2) - track-orientation, valid values: 0-5 (Track enum)
 * - p2 = (bit  3)    - 1 = override signal/semaphore, or pre/exit/combo signal (CTRL-toggle)
 * - p2 = (bit  4)    - 0 = signals, 1 = semaphores
 * - p2 = (bit  5)    - 0 = build, 1 = remove signals
 * - p2 = (bit  6)    - 0 = selected stretch, 1 = auto fill
 * - p2 = (bit  7- 9) - default signal type
 * - p2 = (bit 24-31) - user defined signals_density
 * @param text unused
 * @return the cost of this operation or an error
 * @see CmdSignalTrackHelper
 */
CommandCost CmdRemoveSignalTrack(TileIndex tile, DoCommandFlag flags, uint32 p1, uint32 p2, const char *text)
{
	return CmdSignalTrackHelper(tile, flags, p1, SetBit(p2, 5), text); // bit 5 is remove bit
}

/** Update power of train under which is the railtype being converted */
static Vehicle *UpdateTrainPowerProc(Vehicle *v, void *data)
{
	TrainList *affected_trains = static_cast<TrainList*>(data);
	include(*affected_trains, Train::From(v)->First());

	return nullptr;
}

struct UpdateTrainPowerProcData {
	TrainList *train_list;
	TrackBits track_bits;
};

/** Update power of train under which is the railtype being converted */
static Vehicle *UpdateTrainPowerProcAcrossTunnelBridge(Vehicle *v, void *data)
{
	UpdateTrainPowerProcData *utpp_data = static_cast<UpdateTrainPowerProcData*>(data);

	TrackBits vehicle_track = Train::From(v)->track;
	if (!(vehicle_track & TRACK_BIT_WORMHOLE) && !(utpp_data->track_bits & vehicle_track)) return nullptr;

	include(*(utpp_data->train_list), Train::From(v)->First());

	return nullptr;
}

/** Update power of train under which is the railtype being converted */
static Vehicle *UpdateTrainPowerProcOnTrackBits(Vehicle *v, void *data)
{
	UpdateTrainPowerProcData *utpp_data = static_cast<UpdateTrainPowerProcData*>(data);

	if (!(utpp_data->track_bits & Train::From(v)->track)) return nullptr;

	include(*(utpp_data->train_list), Train::From(v)->First());

	return nullptr;
}

struct EnsureNoIncompatibleRailtypeTrainOnGroundData {
	int z;
	RailType type;
};

static Vehicle *EnsureNoIncompatibleRailtypeTrainProc(Vehicle *v, void *data)
{
	const EnsureNoIncompatibleRailtypeTrainOnGroundData *procdata = (EnsureNoIncompatibleRailtypeTrainOnGroundData *)data;

	if (v->z_pos > procdata->z) return nullptr;
	if (HasBit(Train::From(v)->First()->compatible_railtypes, procdata->type)) return nullptr;

	return v;
}

CommandCost EnsureNoIncompatibleRailtypeTrainOnGround(TileIndex tile, RailType type)
{
	EnsureNoIncompatibleRailtypeTrainOnGroundData data = {
		GetTileMaxPixelZ(tile),
		type
	};

	if (HasVehicleOnPos(tile, VEH_TRAIN, &data, &EnsureNoIncompatibleRailtypeTrainProc)) {
		return_cmd_error(STR_ERROR_TRAIN_IN_THE_WAY);
	}
	return CommandCost();
}

struct EnsureNoIncompatibleRailtypeTrainOnTrackBitsData {
	TrackBits track_bits;
	RailType type;
};

static Vehicle *EnsureNoIncompatibleRailtypeTrainOnTrackProc(Vehicle *v, void *data)
{
	const EnsureNoIncompatibleRailtypeTrainOnTrackBitsData *procdata = (EnsureNoIncompatibleRailtypeTrainOnTrackBitsData *)data;
	TrackBits rail_bits = procdata->track_bits;

	Train *t = Train::From(v);
	if (HasBit(t->First()->compatible_railtypes, procdata->type)) return nullptr;
	if (rail_bits & TRACK_BIT_WORMHOLE) {
		if (t->track & TRACK_BIT_WORMHOLE) return v;
		rail_bits &= ~TRACK_BIT_WORMHOLE;
	} else if (t->track & TRACK_BIT_WORMHOLE) {
		return nullptr;
	}
	if ((t->track != rail_bits) && !TracksOverlap(t->track | rail_bits)) return nullptr;

	return v;
}

CommandCost EnsureNoIncompatibleRailtypeTrainOnTrackBits(TileIndex tile, TrackBits track_bits, RailType type)
{
	EnsureNoIncompatibleRailtypeTrainOnTrackBitsData data = {
		track_bits,
		type
	};

	if (HasVehicleOnPos(tile, VEH_TRAIN, &data, &EnsureNoIncompatibleRailtypeTrainOnTrackProc)) {
		return_cmd_error(STR_ERROR_TRAIN_IN_THE_WAY);
	}
	return CommandCost();
}

/**
 * Convert one rail type to the other. You can convert normal rail to
 * monorail/maglev easily or vice-versa.
 * @param tile end tile of rail conversion drag
 * @param flags operation to perform
 * @param p1 start tile of drag
 * @param p2 various bitstuffed elements:
 * - p2 = (bit  0- 5) new railtype to convert to.
 * - p2 = (bit  6)    build diagonally or not.
 * @param text unused
 * @return the cost of this operation or an error
 */
CommandCost CmdConvertRail(TileIndex tile, DoCommandFlag flags, uint32 p1, uint32 p2, const char *text)
{
	RailType totype = Extract<RailType, 0, 6>(p2);
	TileIndex area_start = p1;
	TileIndex area_end = tile;
	bool diagonal = HasBit(p2, 6);

<<<<<<< HEAD
	if (!ValParamRailtype(totype)) return CMD_ERROR;
	if (area_start >= MapSize()) return CMD_ERROR;
=======
	if (!ValParamRailType(totype)) return CMD_ERROR;
	if (area_start >= Map::Size()) return CMD_ERROR;
>>>>>>> 30eba33f

	TrainList affected_trains;

	CommandCost cost(EXPENSES_CONSTRUCTION);
	CommandCost error = CommandCost(STR_ERROR_NO_SUITABLE_RAILROAD_TRACK); // by default, there is no track to convert.
	bool found_convertible_track = false; // whether we actually did convert some track (see bug #7633)

	OrthogonalOrDiagonalTileIterator iter(area_start, area_end, diagonal);
	for (; (tile = *iter) != INVALID_TILE; ++iter) {
		TileType tt = GetTileType(tile);

		/* Check if there is any track on tile */
		switch (tt) {
			case MP_RAILWAY:
				break;
			case MP_STATION:
				if (!HasStationRail(tile)) continue;
				break;
			case MP_ROAD:
				if (!IsLevelCrossing(tile)) continue;
				if (RailNoLevelCrossings(totype)) {
					error.MakeError(STR_ERROR_CROSSING_DISALLOWED_RAIL);
					continue;
				}
				break;
			case MP_TUNNELBRIDGE:
				if (GetTunnelBridgeTransportType(tile) != TRANSPORT_RAIL) continue;
				break;
			default: continue;
		}

		/* Original railtype we are converting from */
		const RailType type = GetRailType(tile);
		const RailType raw_secondary_type = GetTileSecondaryRailTypeIfValid(tile);
		const RailType secondary_type = (raw_secondary_type == INVALID_RAILTYPE) ? type : raw_secondary_type;

		/* Converting to the same type or converting 'hidden' elrail -> rail */
		if ((type == totype || (_settings_game.vehicle.disable_elrails && totype == RAILTYPE_RAIL && type == RAILTYPE_ELECTRIC))
				&& (secondary_type == totype || (_settings_game.vehicle.disable_elrails && totype == RAILTYPE_RAIL && secondary_type == RAILTYPE_ELECTRIC))) continue;

		/* Trying to convert other's rail */
		CommandCost ret = CheckTileOwnership(tile);
		if (ret.Failed()) {
			error = ret;
			continue;
		}

		std::vector<Train *> vehicles_affected;

		auto find_train_reservations = [&vehicles_affected, &totype, &flags](TileIndex tile, TrackBits reserved) -> CommandCost {
			if (!(flags & DC_EXEC) && _settings_game.vehicle.train_braking_model != TBM_REALISTIC) {
				/* Nothing to do */
				return CommandCost();
			}
			Track track;
			while ((track = RemoveFirstTrack(&reserved)) != INVALID_TRACK) {
				Train *v = GetTrainForReservation(tile, track);
				bool check_train = false;
				if (v != nullptr && !HasPowerOnRail(v->railtype, totype)) {
					check_train = true;
				} else if (v != nullptr && _settings_game.vehicle.train_braking_model == TBM_REALISTIC) {
					RailType original = GetRailTypeByTrack(tile, track);
					if ((uint)(GetRailTypeInfo(original)->max_speed - 1) > (uint)(GetRailTypeInfo(totype)->max_speed - 1)) {
						check_train = true;
					}
				}
				if (check_train) {
					CommandCost ret = CheckTrainReservationPreventsTrackModification(v);
					if (ret.Failed()) return ret;

					/* No power on new rail type, reroute. */
					if (flags & DC_EXEC) {
						FreeTrainTrackReservation(v);
						vehicles_affected.push_back(v);
					}
				}
			}
			return CommandCost();
		};

		auto yapf_notify_track_change = [](TileIndex tile, TrackBits tracks) {
			while (tracks != TRACK_BIT_NONE) {
				YapfNotifyTrackLayoutChange(tile, RemoveFirstTrack(&tracks));
			}
		};

		/* Vehicle on the tile when not converting Rail <-> ElRail
		 * Tunnels and bridges have special check later */
		if (tt != MP_TUNNELBRIDGE) {
			if (!IsCompatibleRail(type, totype) || !IsCompatibleRail(secondary_type, totype)) {
				CommandCost ret = IsPlainRailTile(tile) ? EnsureNoIncompatibleRailtypeTrainOnTrackBits(tile, GetTrackBits(tile), totype) : EnsureNoIncompatibleRailtypeTrainOnGround(tile, totype);
				if (ret.Failed()) {
					error = ret;
					continue;
				}
			}
			CommandCost ret = find_train_reservations(tile, GetReservedTrackbits(tile));
			if (ret.Failed()) return ret;
			if (flags & DC_EXEC) { // we can safely convert, too
				/* Update the company infrastructure counters. */
				if (!IsRailStationTile(tile) || !IsStationTileBlocked(tile)) {
					Company *c = Company::Get(GetTileOwner(tile));
					uint num_pieces = IsLevelCrossingTile(tile) ? LEVELCROSSING_TRACKBIT_FACTOR : 1;
					if (IsPlainRailTile(tile)) {
						TrackBits bits = GetTrackBits(tile);
						if (bits == TRACK_BIT_HORZ || bits == TRACK_BIT_VERT) {
							c->infrastructure.rail[secondary_type]--;
							c->infrastructure.rail[totype]++;
						} else {
							num_pieces = CountBits(bits);
							if (TracksOverlap(bits)) num_pieces *= num_pieces;
						}
					}
					c->infrastructure.rail[type] -= num_pieces;
					c->infrastructure.rail[totype] += num_pieces;
					DirtyCompanyInfrastructureWindows(c->index);
				}

				SetRailType(tile, totype);
				if (IsPlainRailTile(tile)) SetSecondaryRailType(tile, totype);

				MarkTileDirtyByTile(tile);
				/* update power of train on this tile */
				FindVehicleOnPos(tile, VEH_TRAIN, &affected_trains, &UpdateTrainPowerProc);
			}
		}

		switch (tt) {
			case MP_RAILWAY:
				switch (GetRailTileType(tile)) {
					case RAIL_TILE_DEPOT:
						if (flags & DC_EXEC) {
							/* notify YAPF about the track layout change */
							YapfNotifyTrackLayoutChange(tile, GetRailDepotTrack(tile));

							/* Update build vehicle window related to this depot */
							InvalidateWindowData(WC_VEHICLE_DEPOT, tile);
							InvalidateWindowData(WC_BUILD_VEHICLE, tile);
						}
						found_convertible_track = true;
						cost.AddCost(RailConvertCost(type, totype));
						break;

					default: // RAIL_TILE_NORMAL, RAIL_TILE_SIGNALS
						if (flags & DC_EXEC) {
							/* notify YAPF about the track layout change */
							yapf_notify_track_change(tile, GetTrackBits(tile));
						}
						found_convertible_track = true;
						if (raw_secondary_type != INVALID_RAILTYPE) {
							cost.AddCost(RailConvertCost(type, totype));
							cost.AddCost(RailConvertCost(raw_secondary_type, totype));
						} else {
							cost.AddCost(RailConvertCost(type, totype) * CountBits(GetTrackBits(tile)));
						}
						break;
				}
				break;

			case MP_TUNNELBRIDGE: {
				TileIndex endtile = GetOtherTunnelBridgeEnd(tile);

				/* If both ends of tunnel/bridge are in the range, do not try to convert twice -
				 * it would cause assert because of different test and exec runs */
				if (endtile < tile) {
					if (diagonal) {
						if (DiagonalTileArea(area_start, area_end).Contains(endtile)) continue;
					} else {
						if (OrthogonalTileArea(area_start, area_end).Contains(endtile)) continue;
					}
				}

				/* When not converting rail <-> el. rail, any vehicle cannot be in tunnel/bridge */
				if (!IsCompatibleRail(type, totype) || !IsCompatibleRail(secondary_type, totype)) {
					CommandCost ret = EnsureNoIncompatibleRailtypeTrainOnTrackBits(tile, TRACK_BIT_MASK | TRACK_BIT_WORMHOLE, totype);
					if (ret.Succeeded()) {
						ret = EnsureNoIncompatibleRailtypeTrainOnTrackBits(endtile, TRACK_BIT_MASK | TRACK_BIT_WORMHOLE, totype);
					}
					if (ret.Failed()) {
						error = ret;
						continue;
					}
				}

				uint num_primary_pieces = GetTunnelBridgeLength(tile, endtile) + CountBits(GetPrimaryTunnelBridgeTrackBits(tile)) + CountBits(GetPrimaryTunnelBridgeTrackBits(endtile));
				found_convertible_track = true;
				cost.AddCost(num_primary_pieces * RailConvertCost(type, totype));
				RailType end_secondary_type = GetTileSecondaryRailTypeIfValid(endtile);
				if (raw_secondary_type != INVALID_RAILTYPE) cost.AddCost(RailConvertCost(raw_secondary_type, totype));
				if (end_secondary_type != INVALID_RAILTYPE) cost.AddCost(RailConvertCost(end_secondary_type, totype));

				CommandCost ret = find_train_reservations(tile, GetTunnelBridgeReservationTrackBits(tile));
				if (ret.Failed()) return ret;
				ret = find_train_reservations(endtile, GetTunnelBridgeReservationTrackBits(endtile));
				if (ret.Failed()) return ret;
				if ((uint)(GetRailTypeInfo(type)->max_speed - 1) > (uint)(GetRailTypeInfo(totype)->max_speed - 1)) {
					ret = CheckTrainInTunnelBridgePreventsTrackModification(tile, endtile);
					if (ret.Failed()) return ret;
				}

				if (flags & DC_EXEC) {
					SubtractRailTunnelBridgeInfrastructure(tile, endtile);

					SetRailType(tile, totype);
					SetRailType(endtile, totype);
					SetSecondaryRailType(tile, totype);
					SetSecondaryRailType(endtile, totype);

					FindVehicleOnPos(tile, VEH_TRAIN, &affected_trains, &UpdateTrainPowerProc);
					FindVehicleOnPos(endtile, VEH_TRAIN, &affected_trains, &UpdateTrainPowerProc);

					/* notify YAPF about the track layout change */
					yapf_notify_track_change(tile, GetTunnelBridgeTrackBits(tile));
					yapf_notify_track_change(endtile, GetTunnelBridgeTrackBits(endtile));

					if (IsBridge(tile)) {
						MarkBridgeDirty(tile);
					} else {
						MarkTileDirtyByTile(tile);
						MarkTileDirtyByTile(endtile);
					}

					AddRailTunnelBridgeInfrastructure(tile, endtile);
					DirtyCompanyInfrastructureWindows(Company::Get(GetTileOwner(tile))->index);
				}
				break;
			}

			default: // MP_STATION, MP_ROAD
				if (flags & DC_EXEC) {
					Track track = ((tt == MP_STATION) ? GetRailStationTrack(tile) : GetCrossingRailTrack(tile));
					YapfNotifyTrackLayoutChange(tile, track);
				}

				found_convertible_track = true;
				cost.AddCost(RailConvertCost(type, totype));
				break;
		}

		for (uint i = 0; i < vehicles_affected.size(); ++i) {
			TryPathReserve(vehicles_affected[i], true);
		}
	}

	if (flags & DC_EXEC) {
		/* Railtype changed, update trains as when entering different track */
		for (Train *v : affected_trains) {
			v->ConsistChanged(CCF_TRACK);
		}
	}

	return found_convertible_track ? cost : error;
}

/**
 * Convert rail on a stretch of track.
 * @param tile start tile of drag
 * @param flags operation to perform
 * @param p1 end tile of drag
 * @param p2 various bitstuffed elements
 * - p2 = (bit 0-5) - railroad type normal/maglev (0 = normal, 1 = mono, 2 = maglev)
 * - p2 = (bit 6-8) - track-orientation, valid values: 0-5 (Track enum)
 * @param text unused
 * @return the cost of this operation or an error
 */
CommandCost CmdConvertRailTrack(TileIndex tile, DoCommandFlag flags, uint32 p1, uint32 p2, const char *text)
{
	const RailType totype = Extract<RailType, 0, 6>(p2);
	const TileIndex end_tile = p1;

	if (!ValParamRailtype(totype)) return CMD_ERROR;
	if (end_tile >= MapSize()) return CMD_ERROR;

	const Track start_track = Extract<Track, 6, 3>(p2);
	Trackdir trackdir = TrackToTrackdir(start_track);

	CommandCost ret = ValidateAutoDrag(&trackdir, tile, end_tile);
	if (ret.Failed()) return ret;

	TrainList affected_trains;

	CommandCost cost(EXPENSES_CONSTRUCTION);
	CommandCost error = CommandCost(STR_ERROR_NO_SUITABLE_RAILROAD_TRACK); // by default, there is no track to convert.
	bool found_convertible_track = false; // whether we actually did convert some track (see bug #7633)

	std::vector<TileIndex> exclude_tiles;

	auto advance_tile = [&]() -> bool {
		if (tile == end_tile) return false;

		tile += ToTileIndexDiff(_trackdelta[trackdir]);

		/* toggle railbit for the non-diagonal tracks */
		if (!IsDiagonalTrackdir(trackdir)) ToggleBit(trackdir, 0);
		return true;
	};
	do {
		if (std::find(exclude_tiles.begin(), exclude_tiles.end(), tile) != exclude_tiles.end()) continue;

		const Track track = TrackdirToTrack(trackdir);
		const TileType tt = GetTileType(tile);

		TrackBits all_track_bits = TRACK_BIT_NONE;

		/* Check if our track piece matches any track on tile */
		switch (tt) {
			case MP_RAILWAY:
				if (IsPlainRail(tile)) {
					if (!HasTrack(tile, track)) continue;
					all_track_bits = GetTrackBits(tile);
				} else if (IsRailDepot(tile)) {
					if (GetRailDepotTrack(tile) != track) continue;
					all_track_bits = TrackToTrackBits(track);
				} else {
					continue;
				}
				break;
			case MP_STATION:
				if (!HasStationRail(tile) || GetRailStationTrack(tile) != track) continue;
				all_track_bits = GetRailStationTrackBits(tile);
				break;
			case MP_ROAD:
				if (!IsLevelCrossing(tile) || GetCrossingRailTrack(tile) != track) continue;
				if (RailNoLevelCrossings(totype)) {
					error.MakeError(STR_ERROR_CROSSING_DISALLOWED_RAIL);
					continue;
				}
				all_track_bits = GetCrossingRailBits(tile);
				break;
			case MP_TUNNELBRIDGE:
				if (GetTunnelBridgeTransportType(tile) != TRANSPORT_RAIL || !HasBit(GetTunnelBridgeTrackBits(tile), track)) continue;
				all_track_bits = GetTunnelBridgeTrackBits(tile);
				break;
			default: continue;
		}

		/* Original railtype we are converting from */
		const RailType type = GetRailTypeByTrack(tile, track);

		/* Converting to the same type or converting 'hidden' elrail -> rail */
		if (type == totype || (_settings_game.vehicle.disable_elrails && totype == RAILTYPE_RAIL && type == RAILTYPE_ELECTRIC)) continue;

		/* Trying to convert other's rail */
		CommandCost ret = CheckTileOwnership(tile);
		if (ret.Failed()) {
			error = ret;
			continue;
		}

		/* Track bits on the tile to convert */
		const TrackBits track_bits = (all_track_bits == TRACK_BIT_HORZ || all_track_bits == TRACK_BIT_VERT) ? TrackToTrackBits(track) : all_track_bits;

		std::vector<Train *> vehicles_affected;

		auto find_train_reservations = [&vehicles_affected, &totype, &flags](TileIndex tile, TrackBits reserved) -> CommandCost {
			if (!(flags & DC_EXEC) && _settings_game.vehicle.train_braking_model != TBM_REALISTIC) {
				/* Nothing to do */
				return CommandCost();
			}
			Track track;
			while ((track = RemoveFirstTrack(&reserved)) != INVALID_TRACK) {
				Train *v = GetTrainForReservation(tile, track);
				bool check_train = false;
				if (v != nullptr && !HasPowerOnRail(v->railtype, totype)) {
					check_train = true;
				} else if (v != nullptr && _settings_game.vehicle.train_braking_model == TBM_REALISTIC) {
					RailType original = GetRailTypeByTrack(tile, track);
					if ((uint)(GetRailTypeInfo(original)->max_speed - 1) > (uint)(GetRailTypeInfo(totype)->max_speed - 1)) {
						check_train = true;
					}
				}
				if (check_train) {
					CommandCost ret = CheckTrainReservationPreventsTrackModification(v);
					if (ret.Failed()) return ret;

					/* No power on new rail type, reroute. */
					if (flags & DC_EXEC) {
						FreeTrainTrackReservation(v);
						vehicles_affected.push_back(v);
					}
				}
			}
			return CommandCost();
		};

		auto yapf_notify_track_change = [](TileIndex tile, TrackBits tracks) {
			while (tracks != TRACK_BIT_NONE) {
				YapfNotifyTrackLayoutChange(tile, RemoveFirstTrack(&tracks));
			}
		};

		/* Vehicle on the tile when not converting Rail <-> ElRail
		 * Tunnels and bridges have special check later */
		if (tt != MP_TUNNELBRIDGE) {
			if (!IsCompatibleRail(type, totype)) {
				CommandCost ret = IsPlainRailTile(tile) ? EnsureNoIncompatibleRailtypeTrainOnTrackBits(tile, track_bits, totype) : EnsureNoIncompatibleRailtypeTrainOnGround(tile, totype);
				if (ret.Failed()) {
					error = ret;
					continue;
				}
			}
			CommandCost ret = find_train_reservations(tile, GetReservedTrackbits(tile) & track_bits);
			if (ret.Failed()) return ret;
			if (flags & DC_EXEC) { // we can safely convert, too
				/* Update the company infrastructure counters. */
				if (!IsRailStationTile(tile) || !IsStationTileBlocked(tile)) {
					Company *c = Company::Get(GetTileOwner(tile));
					uint num_pieces = IsLevelCrossingTile(tile) ? LEVELCROSSING_TRACKBIT_FACTOR : 1;
					if (IsPlainRailTile(tile)) {
						num_pieces = CountBits(track_bits);
						if (TracksOverlap(track_bits)) num_pieces *= num_pieces;
					}
					c->infrastructure.rail[type] -= num_pieces;
					c->infrastructure.rail[totype] += num_pieces;
					DirtyCompanyInfrastructureWindows(c->index);
				}

				if (track_bits != all_track_bits) {
					/* only partially converting the tile */
					if (track_bits & TRACK_BIT_RT_1) {
						SetRailType(tile, totype);
					} else {
						SetSecondaryRailType(tile, totype);
					}
				} else {
					SetRailType(tile, totype);
					if (IsPlainRailTile(tile)) SetSecondaryRailType(tile, totype);
				}

				MarkTileDirtyByTile(tile);
				/* update power of train on this tile */
				UpdateTrainPowerProcData data;
				data.train_list = &affected_trains;
				data.track_bits = track_bits;
				FindVehicleOnPos(tile, VEH_TRAIN, &data, &UpdateTrainPowerProcOnTrackBits);
			}
		}

		switch (tt) {
			case MP_RAILWAY:
				switch (GetRailTileType(tile)) {
					case RAIL_TILE_DEPOT:
						if (flags & DC_EXEC) {
							/* notify YAPF about the track layout change */
							YapfNotifyTrackLayoutChange(tile, GetRailDepotTrack(tile));

							/* Update build vehicle window related to this depot */
							InvalidateWindowData(WC_VEHICLE_DEPOT, tile);
							InvalidateWindowData(WC_BUILD_VEHICLE, tile);
						}
						found_convertible_track = true;
						cost.AddCost(RailConvertCost(type, totype));
						break;

					default: // RAIL_TILE_NORMAL, RAIL_TILE_SIGNALS
						if (flags & DC_EXEC) {
							/* notify YAPF about the track layout change */
							yapf_notify_track_change(tile, track_bits);
						}
						found_convertible_track = true;
						cost.AddCost(RailConvertCost(type, totype) * CountBits(track_bits));
						break;
				}
				break;

			case MP_TUNNELBRIDGE: {
				TileIndex endtile = GetOtherTunnelBridgeEnd(tile);

				const bool across = (GetAcrossTunnelBridgeTrackBits(tile) & track_bits) != TRACK_BIT_NONE;
				if (across) exclude_tiles.push_back(endtile);

				/* When not converting rail <-> el. rail, any vehicle cannot be in tunnel/bridge */
				if (!IsCompatibleRail(type, totype)) {
					CommandCost ret;
					if (across) {
						ret = EnsureNoIncompatibleRailtypeTrainOnTrackBits(tile, track_bits | TRACK_BIT_WORMHOLE, totype);
						if (ret.Succeeded()) {
							ret = EnsureNoIncompatibleRailtypeTrainOnTrackBits(endtile, GetPrimaryTunnelBridgeTrackBits(endtile) | TRACK_BIT_WORMHOLE, totype);
						}
					} else {
						ret = EnsureNoIncompatibleRailtypeTrainOnTrackBits(tile, track_bits, totype);
					}
					if (ret.Failed()) {
						error = ret;
						continue;
					}
				}

				found_convertible_track = true;

				if (across) {
					uint num_primary_pieces = GetTunnelBridgeLength(tile, endtile) + CountBits(GetPrimaryTunnelBridgeTrackBits(tile)) + CountBits(GetPrimaryTunnelBridgeTrackBits(endtile));
					cost.AddCost(num_primary_pieces * RailConvertCost(type, totype));
				} else {
					cost.AddCost(RailConvertCost(type, totype));
				}

				CommandCost ret = find_train_reservations(tile, GetTunnelBridgeReservationTrackBits(tile) & track_bits);
				if (ret.Failed()) return ret;
				if (across) {
					ret = find_train_reservations(endtile, GetTunnelBridgeReservationTrackBits(endtile) & GetPrimaryTunnelBridgeTrackBits(endtile));
					if (ret.Failed()) return ret;
				}
				if (across && (uint)(GetRailTypeInfo(type)->max_speed - 1) > (uint)(GetRailTypeInfo(totype)->max_speed - 1)) {
					ret = CheckTrainInTunnelBridgePreventsTrackModification(tile, endtile);
					if (ret.Failed()) return ret;
				}

				if (flags & DC_EXEC) {
					SubtractRailTunnelBridgeInfrastructure(tile, endtile);

					if (across) {
						SetRailType(tile, totype);
						SetRailType(endtile, totype);
					} else {
						SetSecondaryRailType(tile, totype);
					}

					UpdateTrainPowerProcData data;
					data.train_list = &affected_trains;
					data.track_bits = track_bits;
					if (across) {
						FindVehicleOnPos(tile, VEH_TRAIN, &data, &UpdateTrainPowerProcAcrossTunnelBridge);
						data.track_bits = GetPrimaryTunnelBridgeTrackBits(endtile);
						FindVehicleOnPos(endtile, VEH_TRAIN, &data, &UpdateTrainPowerProcAcrossTunnelBridge);
					} else {
						FindVehicleOnPos(tile, VEH_TRAIN, &data, &UpdateTrainPowerProcOnTrackBits);
					}

					/* notify YAPF about the track layout change */
					yapf_notify_track_change(tile, track_bits);
					if (across) yapf_notify_track_change(endtile, GetPrimaryTunnelBridgeTrackBits(endtile));

					if (IsBridge(tile)) {
						MarkBridgeDirty(tile);
					} else {
						MarkTileDirtyByTile(tile);
						MarkTileDirtyByTile(endtile);
					}

					AddRailTunnelBridgeInfrastructure(tile, endtile);
					DirtyCompanyInfrastructureWindows(Company::Get(GetTileOwner(tile))->index);
				}
				break;
			}

			default: // MP_STATION, MP_ROAD
				if (flags & DC_EXEC) {
					YapfNotifyTrackLayoutChange(tile, track);
				}

				found_convertible_track = true;
				cost.AddCost(RailConvertCost(type, totype));
				break;
		}

		for (uint i = 0; i < vehicles_affected.size(); ++i) {
			TryPathReserve(vehicles_affected[i], true);
		}
	} while (advance_tile());

	if (flags & DC_EXEC) {
		/* Railtype changed, update trains as when entering different track */
		for (Train *v : affected_trains) {
			v->ConsistChanged(CCF_TRACK);
		}
	}

	return found_convertible_track ? cost : error;
}

static CommandCost RemoveTrainDepot(TileIndex tile, DoCommandFlag flags)
{
	if (_current_company != OWNER_WATER) {
		CommandCost ret = CheckTileOwnership(tile);
		if (ret.Failed()) return ret;
	}

	CommandCost ret = EnsureNoVehicleOnGround(tile);
	if (ret.Failed()) return ret;

	/* read variables before the depot is removed */
	DiagDirection dir = GetRailDepotDirection(tile);

	Train *v = nullptr;
	if (HasDepotReservation(tile)) {
		v = GetTrainForReservation(tile, DiagDirToDiagTrack(dir));
		if (v != nullptr) {
			CommandCost ret = CheckTrainReservationPreventsTrackModification(v);
			if (ret.Failed()) return ret;
		}
	}

	if (flags & DC_EXEC) {
		/* read variables before the depot is removed */
		Owner owner = GetTileOwner(tile);

		if (v != nullptr) FreeTrainTrackReservation(v);

		Company::Get(owner)->infrastructure.rail[GetRailType(tile)]--;
		DirtyCompanyInfrastructureWindows(owner);

		delete Depot::GetByTile(tile);
		DoClearSquare(tile);
		AddSideToSignalBuffer(tile, dir, owner);
		YapfNotifyTrackLayoutChange(tile, DiagDirToDiagTrack(dir));
		if (v != nullptr) TryPathReserve(v, true);
		DeleteNewGRFInspectWindow(GSF_RAILTYPES, tile);
	}

	return CommandCost(EXPENSES_CONSTRUCTION, _price[PR_CLEAR_DEPOT_TRAIN]);
}

static CommandCost ClearTile_Track(TileIndex tile, DoCommandFlag flags)
{
	CommandCost cost(EXPENSES_CONSTRUCTION);

	if (flags & DC_AUTO) {
		if (!IsTileOwner(tile, _current_company)) {
			return_cmd_error(STR_ERROR_AREA_IS_OWNED_BY_ANOTHER);
		}

		if (IsPlainRail(tile)) {
			return_cmd_error(STR_ERROR_MUST_REMOVE_RAILROAD_TRACK);
		} else {
			return_cmd_error(STR_ERROR_BUILDING_MUST_BE_DEMOLISHED);
		}
	}

	switch (GetRailTileType(tile)) {
		case RAIL_TILE_SIGNALS:
			if (flags & DC_EXEC) CheckRemoveSignalsFromTile(tile);
			// FALL THROUGH

		case RAIL_TILE_NORMAL: {
			Slope tileh = GetTileSlope(tile);
			/* Is there flat water on the lower halftile that gets cleared expensively? */
			bool water_ground = (GetRailGroundType(tile) == RAIL_GROUND_WATER && IsSlopeWithOneCornerRaised(tileh));

			TrackBits tracks = GetTrackBits(tile);
			while (tracks != TRACK_BIT_NONE) {
				Track track = RemoveFirstTrack(&tracks);
				CommandCost ret = DoCommand(tile, 0, track, flags, CMD_REMOVE_SINGLE_RAIL);
				if (ret.Failed()) return ret;
				cost.AddCost(ret);
			}

			/* When bankrupting, don't make water dirty, there could be a ship on lower halftile.
			 * Same holds for non-companies clearing the tile, e.g. disasters. */
			if (water_ground && !(flags & DC_BANKRUPT) && Company::IsValidID(_current_company)) {
				CommandCost ret = EnsureNoVehicleOnGround(tile);
				if (ret.Failed()) return ret;

				if (_game_mode != GM_EDITOR && !_settings_game.construction.enable_remove_water && !(flags & DC_ALLOW_REMOVE_WATER)) return_cmd_error(STR_ERROR_CAN_T_BUILD_ON_WATER);

				/* The track was removed, and left a coast tile. Now also clear the water. */
				if (flags & DC_EXEC) {
					bool remove = IsDockingTile(tile);
					DoClearSquare(tile);
					if (remove) RemoveDockingTile(tile);
				}
				cost.AddCost(_price[PR_CLEAR_WATER]);
			}

			return cost;
		}

		case RAIL_TILE_DEPOT:
			return RemoveTrainDepot(tile, flags);

		default:
			return CMD_ERROR;
	}
}

/**
 * Get surface height in point (x,y)
 * On tiles with halftile foundations move (x,y) to a safe point wrt. track
 */
static uint GetSaveSlopeZ(uint x, uint y, Track track)
{
	switch (track) {
		case TRACK_UPPER: x &= ~0xF; y &= ~0xF; break;
		case TRACK_LOWER: x |=  0xF; y |=  0xF; break;
		case TRACK_LEFT:  x |=  0xF; y &= ~0xF; break;
		case TRACK_RIGHT: x &= ~0xF; y |=  0xF; break;
		default: break;
	}
	return GetSlopePixelZ(x, y);
}

<<<<<<< HEAD
static void GetSignalXY(TileIndex tile, uint pos, bool opposite, uint &x, uint &y)
=======
static void DrawSingleSignal(TileIndex tile, const RailTypeInfo *rti, Track track, SignalState condition, SignalOffsets image, uint pos)
>>>>>>> 30eba33f
{
	bool side;
	switch (_settings_game.construction.train_signal_side) {
		case 0:  side = false;                                 break; // left
		case 2:  side = true;                                  break; // right
		default: side = _settings_game.vehicle.road_side != 0; break; // driving side
	}
	side ^= opposite;
	static const Point SignalPositions[2][12] = {
		{ // Signals on the left side
		/*  LEFT      LEFT      RIGHT     RIGHT     UPPER     UPPER */
			{ 8,  5}, {14,  1}, { 1, 14}, { 9, 11}, { 1,  0}, { 3, 10},
		/*  LOWER     LOWER     X         X         Y         Y     */
			{11,  4}, {14, 14}, {11,  3}, { 4, 13}, { 3,  4}, {11, 13}
		}, { // Signals on the right side
		/*  LEFT      LEFT      RIGHT     RIGHT     UPPER     UPPER */
			{14,  1}, {12, 10}, { 4,  6}, { 1, 14}, {10,  4}, { 0,  1},
		/*  LOWER     LOWER     X         X         Y         Y     */
			{14, 14}, { 5, 12}, {11, 13}, { 4,  3}, {13,  4}, { 3, 11}
		}
	};

	x = TileX(tile) * TILE_SIZE + SignalPositions[side][pos].x;
	y = TileY(tile) * TILE_SIZE + SignalPositions[side][pos].y;
}

void DrawRestrictedSignal(SignalType type, SpriteID sprite, int x, int y, int z, int dz, int bb_offset_z)
{
	SpriteFile *file = GetOriginFile(sprite);
	if (file != nullptr && (file->flags & SFF_OPENTTDGRF)) {
		static const SubSprite lower_part = { -50,  -8, 50,  50 };
		static const SubSprite upper_part = { -50, -50, 50, -9 };
		static const SubSprite lower_part_plain = { -50,  -5, 50,  50 };
		static const SubSprite upper_part_plain = { -50, -50, 50, -6 };

		AddSortableSpriteToDraw(sprite, SPR_TRACERESTRICT_BASE + 2, x, y, 1, 1, dz, z, false, 0, 0, bb_offset_z, (type == SIGTYPE_NORMAL) ? &lower_part_plain : &lower_part);
		AddSortableSpriteToDraw(sprite,                   PAL_NONE, x, y, 1, 1, dz, z, false, 0, 0, bb_offset_z, (type == SIGTYPE_NORMAL) ? &upper_part_plain : &upper_part);
	} else if (type == SIGTYPE_PBS || type == SIGTYPE_PBS_ONEWAY) {
		static const SubSprite lower_part = { -50, -10, 50,  50 };
		static const SubSprite upper_part = { -50, -50, 50, -11 };

		AddSortableSpriteToDraw(sprite, SPR_TRACERESTRICT_BASE, x, y, 1, 1, dz, z, false, 0, 0, bb_offset_z, &lower_part);
		AddSortableSpriteToDraw(sprite,               PAL_NONE, x, y, 1, 1, dz, z, false, 0, 0, bb_offset_z, &upper_part);
	} else {
		AddSortableSpriteToDraw(sprite, SPR_TRACERESTRICT_BASE + (type == SIGTYPE_NO_ENTRY ? 0 : 1), x, y, 1, 1, dz, z, false, 0, 0, bb_offset_z);
	}
}

void DrawSingleSignal(TileIndex tile, const RailtypeInfo *rti, Track track, SignalState condition, SignalOffsets image, uint pos, SignalType type,
		SignalVariant variant, const TraceRestrictProgram *prog, CustomSignalSpriteContext context)
{
	bool show_restricted = (prog != nullptr);

	if (type == SIGTYPE_NO_ENTRY) pos ^= 1;

	uint8 style = 0;
	if (_num_new_signal_styles > 0) {
		switch (context) {
			case CSSC_TRACK:
				style = GetSignalStyle(tile, track);
				break;

			case CSSC_TUNNEL_BRIDGE_ENTRANCE:
			case CSSC_TUNNEL_BRIDGE_EXIT:
				style = GetTunnelBridgeSignalStyle(tile);
				break;

			default:
				break;
		}
	}

	uint x, y;
	GetSignalXY(tile, pos, HasBit(_signal_style_masks.signal_opposite_side, style), x, y);

	uint8 aspect;
	if (condition == SIGNAL_STATE_GREEN) {
		aspect = 1;
		if (_extra_aspects > 0) {
			switch (context) {
				case CSSC_TRACK:
					aspect = GetSignalAspect(tile, track);
					break;

				case CSSC_TUNNEL_BRIDGE_ENTRANCE:
					aspect = GetTunnelBridgeEntranceSignalAspect(tile);
					break;

				case CSSC_TUNNEL_BRIDGE_EXIT:
					aspect = GetTunnelBridgeExitSignalAspect(tile);
					break;

				default:
					break;
			}
		}
	} else {
		aspect = 0;
	}

	const uint z = GetSaveSlopeZ(x, y, track);

	const CustomSignalSpriteResult result = GetCustomSignalSprite(rti, tile, type, variant, aspect, context, style, prog, z);
	SpriteID sprite = result.sprite.sprite;
	PaletteID pal = PAL_NONE;
	bool is_custom_sprite = (sprite != 0);
	if (sprite != 0) {
		sprite += image;
		pal = result.sprite.pal;
	} else if (type == SIGTYPE_PROG) {
		if (variant == SIG_SEMAPHORE) {
			sprite = SPR_PROGSIGNAL_BASE + image * 2 + condition;
		} else {
			sprite = SPR_PROGSIGNAL_BASE + 16 + image * 2 + condition;
		}

		SpriteFile *file = GetOriginFile(sprite);
		is_custom_sprite = !(file != nullptr && file->flags & SFF_PROGSIG);
	} else if (type == SIGTYPE_NO_ENTRY) {
		if (variant == SIG_SEMAPHORE) {
			sprite = SPR_EXTRASIGNAL_BASE + image;
		} else {
			sprite = SPR_EXTRASIGNAL_BASE + 8 + image;
		}

		SpriteFile *file = GetOriginFile(sprite);
		is_custom_sprite = !(file != nullptr && file->flags & SFF_PROGSIG);
	} else {
		/* Normal electric signals are stored in a different sprite block than all other signals. */
		sprite = (type == SIGTYPE_NORMAL && variant == SIG_ELECTRIC) ? SPR_ORIGINAL_SIGNALS_BASE : SPR_SIGNALS_BASE - 16;
		sprite += type * 16 + variant * 64 + image * 2 + condition + (IsSignalSpritePBS(type) ? 64 : 0);

		SpriteFile *file = GetOriginFile(sprite);
		is_custom_sprite = (file != nullptr) && (file->flags & SFF_USERGRF);
	}

	if ((_settings_client.gui.show_all_signal_default || (is_custom_sprite && show_restricted && _settings_client.gui.show_restricted_signal_default && !result.restricted_valid && variant == SIG_ELECTRIC)) && style == 0) {
		/* Use duplicate sprite block, instead of GRF-specified signals */
		if (type == SIGTYPE_PROG) {
			if (variant == SIG_SEMAPHORE) {
				sprite = SPR_DUP_PROGSIGNAL_BASE + image * 2 + condition;
			} else {
				sprite = SPR_DUP_PROGSIGNAL_BASE + 16 + image * 2 + condition;
			}
		} else if (type == SIGTYPE_NO_ENTRY) {
			if (variant == SIG_SEMAPHORE) {
				sprite = SPR_DUP_EXTRASIGNAL_BASE + image;
			} else {
				sprite = SPR_DUP_EXTRASIGNAL_BASE + 8 + image;
			}
		} else {
			sprite = (type == SIGTYPE_NORMAL && variant == SIG_ELECTRIC) ? SPR_DUP_ORIGINAL_SIGNALS_BASE : SPR_DUP_SIGNALS_BASE - 16;
			sprite += type * 16 + variant * 64 + image * 2 + condition + (IsSignalSpritePBS(type) ? 64 : 0);
		}
		pal = PAL_NONE;
		is_custom_sprite = false;
	}

	if (!is_custom_sprite && show_restricted && variant == SIG_ELECTRIC) {
		DrawRestrictedSignal(type, sprite, x, y, z, BB_HEIGHT_UNDER_BRIDGE, 0);
	} else {
		AddSortableSpriteToDraw(sprite, pal, x, y, 1, 1, BB_HEIGHT_UNDER_BRIDGE, z);
	}
	const Sprite *sp = GetSprite(sprite, SpriteType::Normal, 0);
	if (sp->x_offs < -SIGNAL_DIRTY_LEFT || sp->x_offs + sp->width > SIGNAL_DIRTY_RIGHT || sp->y_offs < -SIGNAL_DIRTY_TOP || sp->y_offs + sp->height > SIGNAL_DIRTY_BOTTOM) {
		_signal_sprite_oversized = true;
	}
}

static void DrawSingleSignal(TileIndex tile, const RailtypeInfo *rti, Track track, SignalState condition, SignalOffsets image, uint pos)
{
	SignalType type       = GetSignalType(tile, track);
	SignalVariant variant = GetSignalVariant(tile, track);

	const TraceRestrictProgram *prog = IsRestrictedSignal(tile) ? GetExistingTraceRestrictProgram(tile, track) : nullptr;
	DrawSingleSignal(tile, rti, track, condition, image, pos, type, variant, prog, CSSC_TRACK);
}

static void GetSignalXYByTrackdir(TileIndex tile, Trackdir td, bool opposite, uint &x, uint &y)
{
	static const uint8 trackdir_to_pos[TRACKDIR_END] = {
		8,  // TRACKDIR_X_NE
		10, // TRACKDIR_Y_SE
		4,  // TRACKDIR_UPPER_E
		6,  // TRACKDIR_LOWER_E
		0,  // TRACKDIR_LEFT_S
		2,  // TRACKDIR_RIGHT_S
		0,  // TRACKDIR_RVREV_NE
		0,  // TRACKDIR_RVREV_SE
		9,  // TRACKDIR_X_SW
		11, // TRACKDIR_Y_NW
		5,  // TRACKDIR_UPPER_W
		7,  // TRACKDIR_LOWER_W
		1,  // TRACKDIR_LEFT_N
		3,  // TRACKDIR_RIGHT_N
		0,  // TRACKDIR_RVREV_SW
		0,  // TRACKDIR_RVREV_NW
	};

	GetSignalXY(tile, trackdir_to_pos[td], opposite, x, y);
}

void GetSignalXYZByTrackdir(TileIndex tile, Trackdir td, bool opposite_side, uint &x, uint &y, uint &z)
{
	GetSignalXYByTrackdir(tile, td, opposite_side, x, y);
	z = GetSaveSlopeZ(x, y, TrackdirToTrack(td));
}

template <typename F>
void MarkSingleSignalDirtyIntl(TileIndex tile, Trackdir td, bool opposite, F get_z)
{
	uint x, y;
	GetSignalXYByTrackdir(tile, td, opposite, x, y);
	Point pt = RemapCoords(x, y, get_z(x, y));
	MarkAllViewportsDirty(
			pt.x - SIGNAL_DIRTY_LEFT,
			pt.y - SIGNAL_DIRTY_TOP,
			pt.x + SIGNAL_DIRTY_RIGHT,
			pt.y + SIGNAL_DIRTY_BOTTOM,
			VMDF_NOT_MAP_MODE
	);
}

void MarkSingleSignalDirty(TileIndex tile, Trackdir td)
{
	if (_signal_sprite_oversized || td >= TRACKDIR_END) {
		MarkTileDirtyByTile(tile, VMDF_NOT_MAP_MODE);
		return;
	}
	bool opposite = false;
	if (_signal_style_masks.signal_opposite_side != 0) {
		opposite = HasBit(_signal_style_masks.signal_opposite_side, GetSignalStyleGeneric(tile, TrackdirToTrack(td)));
	}
	MarkSingleSignalDirtyIntl(tile, td, opposite, [td](uint x, uint y) -> uint {
		return GetSaveSlopeZ(x, y, TrackdirToTrack(td));
	});
}

void MarkSingleSignalDirtyAtZ(TileIndex tile, Trackdir td, bool opposite_side, uint z)
{
	MarkSingleSignalDirtyIntl(tile, td, opposite_side, [z](uint x, uint y) -> uint {
		return z;
	});
}

static uint32 _drawtile_track_palette;



/** Offsets for drawing fences */
struct FenceOffset {
	Corner height_ref;  //!< Corner to use height offset from.
	int x_offs;         //!< Bounding box X offset.
	int y_offs;         //!< Bounding box Y offset.
	int x_size;         //!< Bounding box X size.
	int y_size;         //!< Bounding box Y size.
};

/** Offsets for drawing fences */
static FenceOffset _fence_offsets[] = {
	{ CORNER_INVALID,  0,  1, 16,  1 }, // RFO_FLAT_X_NW
	{ CORNER_INVALID,  1,  0,  1, 16 }, // RFO_FLAT_Y_NE
	{ CORNER_W,        8,  8,  1,  1 }, // RFO_FLAT_LEFT
	{ CORNER_N,        8,  8,  1,  1 }, // RFO_FLAT_UPPER
	{ CORNER_INVALID,  0,  1, 16,  1 }, // RFO_SLOPE_SW_NW
	{ CORNER_INVALID,  1,  0,  1, 16 }, // RFO_SLOPE_SE_NE
	{ CORNER_INVALID,  0,  1, 16,  1 }, // RFO_SLOPE_NE_NW
	{ CORNER_INVALID,  1,  0,  1, 16 }, // RFO_SLOPE_NW_NE
	{ CORNER_INVALID,  0, 15, 16,  1 }, // RFO_FLAT_X_SE
	{ CORNER_INVALID, 15,  0,  1, 16 }, // RFO_FLAT_Y_SW
	{ CORNER_E,        8,  8,  1,  1 }, // RFO_FLAT_RIGHT
	{ CORNER_S,        8,  8,  1,  1 }, // RFO_FLAT_LOWER
	{ CORNER_INVALID,  0, 15, 16,  1 }, // RFO_SLOPE_SW_SE
	{ CORNER_INVALID, 15,  0,  1, 16 }, // RFO_SLOPE_SE_SW
	{ CORNER_INVALID,  0, 15, 16,  1 }, // RFO_SLOPE_NE_SE
	{ CORNER_INVALID, 15,  0,  1, 16 }, // RFO_SLOPE_NW_SW
};

/**
 * Draw a track fence.
 * @param ti Tile drawing information.
 * @param base_image First fence sprite.
 * @param num_sprites Number of fence sprites.
 * @param rfo Fence to draw.
 */
static void DrawTrackFence(const TileInfo *ti, SpriteID base_image, uint num_sprites, RailFenceOffset rfo)
{
	int z = ti->z;
	if (_fence_offsets[rfo].height_ref != CORNER_INVALID) {
		z += GetSlopePixelZInCorner(RemoveHalftileSlope(ti->tileh), _fence_offsets[rfo].height_ref);
	}
	AddSortableSpriteToDraw(base_image + (rfo % num_sprites), _drawtile_track_palette,
		ti->x + _fence_offsets[rfo].x_offs,
		ti->y + _fence_offsets[rfo].y_offs,
		_fence_offsets[rfo].x_size,
		_fence_offsets[rfo].y_size,
		4, z);
}

/**
 * Draw fence at NW border matching the tile slope.
 */
static void DrawTrackFence_NW(const TileInfo *ti, SpriteID base_image, uint num_sprites)
{
	RailFenceOffset rfo = RFO_FLAT_X_NW;
	if (ti->tileh & SLOPE_NW) rfo = (ti->tileh & SLOPE_W) ? RFO_SLOPE_SW_NW : RFO_SLOPE_NE_NW;
	DrawTrackFence(ti, base_image, num_sprites, rfo);
}

/**
 * Draw fence at SE border matching the tile slope.
 */
static void DrawTrackFence_SE(const TileInfo *ti, SpriteID base_image, uint num_sprites)
{
	RailFenceOffset rfo = RFO_FLAT_X_SE;
	if (ti->tileh & SLOPE_SE) rfo = (ti->tileh & SLOPE_S) ? RFO_SLOPE_SW_SE : RFO_SLOPE_NE_SE;
	DrawTrackFence(ti, base_image, num_sprites, rfo);
}

/**
 * Draw fence at NE border matching the tile slope.
 */
static void DrawTrackFence_NE(const TileInfo *ti, SpriteID base_image, uint num_sprites)
{
	RailFenceOffset rfo = RFO_FLAT_Y_NE;
	if (ti->tileh & SLOPE_NE) rfo = (ti->tileh & SLOPE_E) ? RFO_SLOPE_SE_NE : RFO_SLOPE_NW_NE;
	DrawTrackFence(ti, base_image, num_sprites, rfo);
}

/**
 * Draw fence at SW border matching the tile slope.
 */
static void DrawTrackFence_SW(const TileInfo *ti, SpriteID base_image, uint num_sprites)
{
	RailFenceOffset rfo = RFO_FLAT_Y_SW;
	if (ti->tileh & SLOPE_SW) rfo = (ti->tileh & SLOPE_S) ? RFO_SLOPE_SE_SW : RFO_SLOPE_NW_SW;
	DrawTrackFence(ti, base_image, num_sprites, rfo);
}

/**
 * Draw track fences.
 * @param ti Tile drawing information.
 * @param rti Rail type information.
 */
<<<<<<< HEAD
void DrawTrackDetails(const TileInfo *ti, const RailtypeInfo *rti, const RailGroundType rgt)
=======
static void DrawTrackDetails(const TileInfo *ti, const RailTypeInfo *rti)
>>>>>>> 30eba33f
{
	/* Base sprite for track fences.
	 * Note: Halftile slopes only have fences on the upper part. */
	uint num_sprites = 0;
	SpriteID base_image = GetCustomRailSprite(rti, ti->tile, RTSG_FENCES, IsHalftileSlope(ti->tileh) ? TCX_UPPER_HALFTILE : TCX_NORMAL, &num_sprites);
	if (base_image == 0) {
		base_image = SPR_TRACK_FENCE_FLAT_X;
		num_sprites = 8;
	}

	assert(num_sprites > 0);

	switch (rgt) {
		case RAIL_GROUND_FENCE_NW:     DrawTrackFence_NW(ti, base_image, num_sprites); break;
		case RAIL_GROUND_FENCE_SE:     DrawTrackFence_SE(ti, base_image, num_sprites); break;
		case RAIL_GROUND_FENCE_SENW:   DrawTrackFence_NW(ti, base_image, num_sprites);
		                               DrawTrackFence_SE(ti, base_image, num_sprites); break;
		case RAIL_GROUND_FENCE_NE:     DrawTrackFence_NE(ti, base_image, num_sprites); break;
		case RAIL_GROUND_FENCE_SW:     DrawTrackFence_SW(ti, base_image, num_sprites); break;
		case RAIL_GROUND_FENCE_NESW:   DrawTrackFence_NE(ti, base_image, num_sprites);
		                               DrawTrackFence_SW(ti, base_image, num_sprites); break;
		case RAIL_GROUND_FENCE_VERT1:  DrawTrackFence(ti, base_image, num_sprites, RFO_FLAT_LEFT);  break;
		case RAIL_GROUND_FENCE_VERT2:  DrawTrackFence(ti, base_image, num_sprites, RFO_FLAT_RIGHT); break;
		case RAIL_GROUND_FENCE_HORIZ1: DrawTrackFence(ti, base_image, num_sprites, RFO_FLAT_UPPER); break;
		case RAIL_GROUND_FENCE_HORIZ2: DrawTrackFence(ti, base_image, num_sprites, RFO_FLAT_LOWER); break;
		case RAIL_GROUND_WATER: {
			Corner track_corner;
			if (IsHalftileSlope(ti->tileh)) {
				/* Steep slope or one-corner-raised slope with halftile foundation */
				track_corner = GetHalftileSlopeCorner(ti->tileh);
			} else {
				/* Three-corner-raised slope */
				track_corner = OppositeCorner(GetHighestSlopeCorner(ComplementSlope(ti->tileh)));
			}
			switch (track_corner) {
				case CORNER_W: DrawTrackFence(ti, base_image, num_sprites, RFO_FLAT_LEFT);  break;
				case CORNER_S: DrawTrackFence(ti, base_image, num_sprites, RFO_FLAT_LOWER); break;
				case CORNER_E: DrawTrackFence(ti, base_image, num_sprites, RFO_FLAT_RIGHT); break;
				case CORNER_N: DrawTrackFence(ti, base_image, num_sprites, RFO_FLAT_UPPER); break;
				default: NOT_REACHED();
			}
			break;
		}
		default: break;
	}
}

/* SubSprite for drawing the track halftile of 'three-corners-raised'-sloped rail sprites. */
static const int INF = 1000; // big number compared to tilesprite size
static const SubSprite _halftile_sub_sprite[4] = {
	{ -INF    , -INF  , 32 - 33, INF     }, // CORNER_W, clip 33 pixels from right
	{ -INF    ,  0 + 7, INF    , INF     }, // CORNER_S, clip 7 pixels from top
	{ -31 + 33, -INF  , INF    , INF     }, // CORNER_E, clip 33 pixels from left
	{ -INF    , -INF  , INF    , 30 - 23 }  // CORNER_N, clip 23 pixels from bottom
};
static const SubSprite _dual_track_halftile_sub_sprite[4] = {
	{ -INF    , -INF  , 32 - 33, INF     }, // CORNER_W, clip 33 pixels from right
	{ -INF    , 0 + 15, INF    , INF     }, // CORNER_S, clip 15 pixels from top
	{ -31 + 33, -INF  , INF    , INF     }, // CORNER_E, clip 33 pixels from left
	{ -INF    , -INF  , INF    , 30 - 15 }  // CORNER_N, clip 15 pixels from bottom
};

static inline void DrawTrackSprite(SpriteID sprite, PaletteID pal, const TileInfo *ti, Slope s)
{
	DrawGroundSprite(sprite, pal, nullptr, 0, (ti->tileh & s) ? -8 : 0);
}

<<<<<<< HEAD
static RailGroundType GetRailOrBridgeGroundType(TileInfo *ti) {
	if (IsTileType(ti->tile, MP_TUNNELBRIDGE)) {
		return GetTunnelBridgeGroundType(ti->tile);
	} else {
		return GetRailGroundType(ti->tile);
=======
static void DrawTrackBitsOverlay(TileInfo *ti, TrackBits track, const RailTypeInfo *rti)
{
	RailGroundType rgt = GetRailGroundType(ti->tile);
	Foundation f = GetRailFoundation(ti->tileh, track);
	Corner halftile_corner = CORNER_INVALID;

	if (IsNonContinuousFoundation(f)) {
		/* Save halftile corner */
		halftile_corner = (f == FOUNDATION_STEEP_BOTH ? GetHighestSlopeCorner(ti->tileh) : GetHalftileFoundationCorner(f));
		/* Draw lower part first */
		track &= ~CornerToTrackBits(halftile_corner);
		f = (f == FOUNDATION_STEEP_BOTH ? FOUNDATION_STEEP_LOWER : FOUNDATION_NONE);
>>>>>>> 30eba33f
	}
}

static void DrawTrackBitsOverlay(TileInfo *ti, TrackBits track, const RailtypeInfo *rti, RailGroundType rgt,  bool is_bridge, Corner halftile_corner, Corner draw_half_tile)
{
	if (halftile_corner != CORNER_INVALID) track &= ~CornerToTrackBits(halftile_corner);

	if (halftile_corner != CORNER_INVALID || draw_half_tile == CORNER_INVALID) {
		/* Draw ground */
		if (rgt == RAIL_GROUND_WATER) {
			if (track != TRACK_BIT_NONE || IsSteepSlope(ti->tileh)) {
				/* three-corner-raised slope or steep slope with track on upper part */
				DrawShoreTile(ti->tileh);
			} else {
				/* single-corner-raised slope with track on upper part */
				DrawGroundSprite(SPR_FLAT_WATER_TILE, PAL_NONE);
			}
		} else {
			SpriteID image;

			switch (rgt) {
				case RAIL_GROUND_BARREN:     image = SPR_FLAT_BARE_LAND;  break;
				case RAIL_GROUND_ICE_DESERT: image = SPR_FLAT_SNOW_DESERT_TILE; break;
				default:                     image = SPR_FLAT_GRASS_TILE; break;
			}

			image += SlopeToSpriteOffset(ti->tileh);

			const SubSprite *sub = nullptr;
			if (draw_half_tile != CORNER_INVALID) sub = &(_halftile_sub_sprite[draw_half_tile]);
			DrawGroundSprite(image, PAL_NONE, sub);
		}
	}

	bool no_combine = ti->tileh == SLOPE_FLAT && HasBit(rti->flags, RTF_NO_SPRITE_COMBINE);
	SpriteID overlay = GetCustomRailSprite(rti, ti->tile, RTSG_OVERLAY);
	SpriteID ground = GetCustomRailSprite(rti, ti->tile, no_combine ? RTSG_GROUND_COMPLETE : RTSG_GROUND);
	TrackBits pbs = TRACK_BIT_NONE;
	if (_settings_client.gui.show_track_reservation) {
		pbs = is_bridge ? GetTunnelBridgeReservationTrackBits(ti->tile) : GetRailReservationTrackBits(ti->tile);
	}

	if (track == TRACK_BIT_NONE) {
		/* Half-tile foundation, no track here? */
	} else if (no_combine) {
		/* Use trackbits as direct index from ground sprite, subtract 1
		 * because there is no sprite for no bits. */
		DrawGroundSprite(ground + track - 1, PAL_NONE);

		/* Draw reserved track bits */
		if (pbs & TRACK_BIT_X)     DrawGroundSprite(overlay + RTO_X, PALETTE_CRASH);
		if (pbs & TRACK_BIT_Y)     DrawGroundSprite(overlay + RTO_Y, PALETTE_CRASH);
		if (pbs & TRACK_BIT_UPPER) DrawTrackSprite(overlay + RTO_N, PALETTE_CRASH, ti, SLOPE_N);
		if (pbs & TRACK_BIT_LOWER) DrawTrackSprite(overlay + RTO_S, PALETTE_CRASH, ti, SLOPE_S);
		if (pbs & TRACK_BIT_RIGHT) DrawTrackSprite(overlay + RTO_E, PALETTE_CRASH, ti, SLOPE_E);
		if (pbs & TRACK_BIT_LEFT)  DrawTrackSprite(overlay + RTO_W, PALETTE_CRASH, ti, SLOPE_W);
	} else if (ti->tileh == SLOPE_NW && track == TRACK_BIT_Y) {
		DrawGroundSprite(ground + RTO_SLOPE_NW, PAL_NONE);
		if (pbs != TRACK_BIT_NONE) DrawGroundSprite(overlay + RTO_SLOPE_NW, PALETTE_CRASH);
	} else if (ti->tileh == SLOPE_NE && track == TRACK_BIT_X) {
		DrawGroundSprite(ground + RTO_SLOPE_NE, PAL_NONE);
		if (pbs != TRACK_BIT_NONE) DrawGroundSprite(overlay + RTO_SLOPE_NE, PALETTE_CRASH);
	} else if (ti->tileh == SLOPE_SE && track == TRACK_BIT_Y) {
		DrawGroundSprite(ground + RTO_SLOPE_SE, PAL_NONE);
		if (pbs != TRACK_BIT_NONE) DrawGroundSprite(overlay + RTO_SLOPE_SE, PALETTE_CRASH);
	} else if (ti->tileh == SLOPE_SW && track == TRACK_BIT_X) {
		DrawGroundSprite(ground + RTO_SLOPE_SW, PAL_NONE);
		if (pbs != TRACK_BIT_NONE) DrawGroundSprite(overlay + RTO_SLOPE_SW, PALETTE_CRASH);
	} else {
		switch (track) {
			/* Draw single ground sprite when not overlapping. No track overlay
			 * is necessary for these sprites. */
			case TRACK_BIT_X:     DrawGroundSprite(ground + RTO_X, PAL_NONE); break;
			case TRACK_BIT_Y:     DrawGroundSprite(ground + RTO_Y, PAL_NONE); break;
			case TRACK_BIT_UPPER: DrawTrackSprite(ground + RTO_N, PAL_NONE, ti, SLOPE_N); break;
			case TRACK_BIT_LOWER: DrawTrackSprite(ground + RTO_S, PAL_NONE, ti, SLOPE_S); break;
			case TRACK_BIT_RIGHT: DrawTrackSprite(ground + RTO_E, PAL_NONE, ti, SLOPE_E); break;
			case TRACK_BIT_LEFT:  DrawTrackSprite(ground + RTO_W, PAL_NONE, ti, SLOPE_W); break;
			case TRACK_BIT_CROSS: DrawGroundSprite(ground + RTO_CROSSING_XY, PAL_NONE); break;
			case TRACK_BIT_HORZ:  DrawTrackSprite(ground + RTO_N, PAL_NONE, ti, SLOPE_N);
			                      DrawTrackSprite(ground + RTO_S, PAL_NONE, ti, SLOPE_S); break;
			case TRACK_BIT_VERT:  DrawTrackSprite(ground + RTO_E, PAL_NONE, ti, SLOPE_E);
			                      DrawTrackSprite(ground + RTO_W, PAL_NONE, ti, SLOPE_W); break;

			default:
				/* We're drawing a junction tile */
				if ((track & TRACK_BIT_3WAY_NE) == 0) {
					DrawGroundSprite(ground + RTO_JUNCTION_SW, PAL_NONE);
				} else if ((track & TRACK_BIT_3WAY_SW) == 0) {
					DrawGroundSprite(ground + RTO_JUNCTION_NE, PAL_NONE);
				} else if ((track & TRACK_BIT_3WAY_NW) == 0) {
					DrawGroundSprite(ground + RTO_JUNCTION_SE, PAL_NONE);
				} else if ((track & TRACK_BIT_3WAY_SE) == 0) {
					DrawGroundSprite(ground + RTO_JUNCTION_NW, PAL_NONE);
				} else {
					DrawGroundSprite(ground + RTO_JUNCTION_NSEW, PAL_NONE);
				}

				/* Mask out PBS bits as we shall draw them afterwards anyway. */
				track &= ~pbs;

				/* Draw regular track bits */
				if (track & TRACK_BIT_X)     DrawGroundSprite(overlay + RTO_X, PAL_NONE);
				if (track & TRACK_BIT_Y)     DrawGroundSprite(overlay + RTO_Y, PAL_NONE);
				if (track & TRACK_BIT_UPPER) DrawGroundSprite(overlay + RTO_N, PAL_NONE);
				if (track & TRACK_BIT_LOWER) DrawGroundSprite(overlay + RTO_S, PAL_NONE);
				if (track & TRACK_BIT_RIGHT) DrawGroundSprite(overlay + RTO_E, PAL_NONE);
				if (track & TRACK_BIT_LEFT)  DrawGroundSprite(overlay + RTO_W, PAL_NONE);
		}

		/* Draw reserved track bits */
		if (pbs & TRACK_BIT_X)     DrawGroundSprite(overlay + RTO_X, PALETTE_CRASH);
		if (pbs & TRACK_BIT_Y)     DrawGroundSprite(overlay + RTO_Y, PALETTE_CRASH);
		if (pbs & TRACK_BIT_UPPER) DrawTrackSprite(overlay + RTO_N, PALETTE_CRASH, ti, SLOPE_N);
		if (pbs & TRACK_BIT_LOWER) DrawTrackSprite(overlay + RTO_S, PALETTE_CRASH, ti, SLOPE_S);
		if (pbs & TRACK_BIT_RIGHT) DrawTrackSprite(overlay + RTO_E, PALETTE_CRASH, ti, SLOPE_E);
		if (pbs & TRACK_BIT_LEFT)  DrawTrackSprite(overlay + RTO_W, PALETTE_CRASH, ti, SLOPE_W);
	}

	if (IsValidCorner(halftile_corner) && (draw_half_tile == halftile_corner || draw_half_tile == CORNER_INVALID)) {
		DrawFoundation(ti, HalftileFoundation(halftile_corner));
		overlay = GetCustomRailSprite(rti, ti->tile, RTSG_OVERLAY, TCX_UPPER_HALFTILE);
		ground = GetCustomRailSprite(rti, ti->tile, RTSG_GROUND, TCX_UPPER_HALFTILE);

		/* Draw higher halftile-overlay: Use the sloped sprites with three corners raised. They probably best fit the lightning. */
		Slope fake_slope = SlopeWithThreeCornersRaised(OppositeCorner(halftile_corner));

		SpriteID image;
		switch (rgt) {
			case RAIL_GROUND_BARREN:     image = SPR_FLAT_BARE_LAND;  break;
			case RAIL_GROUND_ICE_DESERT:
			case RAIL_GROUND_HALF_SNOW:  image = SPR_FLAT_SNOW_DESERT_TILE; break;
			default:                     image = SPR_FLAT_GRASS_TILE; break;
		}

		image += SlopeToSpriteOffset(fake_slope);

		DrawGroundSprite(image, PAL_NONE, &(_halftile_sub_sprite[halftile_corner]));

		track = CornerToTrackBits(halftile_corner);

		int offset;
		switch (track) {
			default: NOT_REACHED();
			case TRACK_BIT_UPPER: offset = RTO_N; break;
			case TRACK_BIT_LOWER: offset = RTO_S; break;
			case TRACK_BIT_RIGHT: offset = RTO_E; break;
			case TRACK_BIT_LEFT:  offset = RTO_W; break;
		}

		DrawTrackSprite(ground + offset, PAL_NONE, ti, fake_slope);
		if (_settings_client.gui.show_track_reservation && HasReservedTracks(ti->tile, track)) {
			DrawTrackSprite(overlay + offset, PALETTE_CRASH, ti, fake_slope);
		}
	}
}

/**
 * Draw ground sprite and track bits
 * @param ti TileInfo
 * @param track TrackBits to draw
 * @param rt Rail type
 * @param half_tile Half tile corner
 */
void DrawTrackBits(TileInfo *ti, TrackBits track, RailType rt, RailGroundType rgt, bool is_bridge, Corner halftile_corner, Corner draw_half_tile)
{
<<<<<<< HEAD
	const RailtypeInfo *rti = GetRailTypeInfo(rt);
=======
	const RailTypeInfo *rti = GetRailTypeInfo(GetRailType(ti->tile));
>>>>>>> 30eba33f

	if (rti->UsesOverlay()) {
		DrawTrackBitsOverlay(ti, track, rti, rgt, is_bridge, halftile_corner, draw_half_tile);
		return;
	}

	SpriteID image;
	PaletteID pal = PAL_NONE;
	const SubSprite *sub = nullptr;
	bool junction = false;

	if (halftile_corner != CORNER_INVALID) {
		track &= ~CornerToTrackBits(halftile_corner);
		if (draw_half_tile != CORNER_INVALID) {
			sub = &(_halftile_sub_sprite[draw_half_tile]);
		}
	} else {
		if (draw_half_tile != CORNER_INVALID) {
			sub = &(_dual_track_halftile_sub_sprite[draw_half_tile]);
		}
	}

	/* Select the sprite to use. */
	if (track == 0 && draw_half_tile != CORNER_INVALID) {
		image = 0;
	} else if (track == 0) {
		/* Clear ground (only track on halftile foundation) */
		if (rgt == RAIL_GROUND_WATER) {
			if (IsSteepSlope(ti->tileh)) {
				DrawShoreTile(ti->tileh);
				image = 0;
			} else {
				image = SPR_FLAT_WATER_TILE;
			}
		} else {
			switch (rgt) {
				case RAIL_GROUND_BARREN:     image = SPR_FLAT_BARE_LAND;  break;
				case RAIL_GROUND_ICE_DESERT: image = SPR_FLAT_SNOW_DESERT_TILE; break;
				default:                     image = SPR_FLAT_GRASS_TILE; break;
			}
			image += SlopeToSpriteOffset(ti->tileh);
		}
	} else {
		if (ti->tileh != SLOPE_FLAT) {
			/* track on non-flat ground */
			image = _track_sloped_sprites[ti->tileh - 1] + rti->base_sprites.track_y;
		} else {
			/* track on flat ground */
			switch (track) {
				/* single track, select combined track + ground sprite*/
				case TRACK_BIT_Y:     image = rti->base_sprites.track_y;     break;
				case TRACK_BIT_X:     image = rti->base_sprites.track_y + 1; break;
				case TRACK_BIT_UPPER: image = rti->base_sprites.track_y + 2; break;
				case TRACK_BIT_LOWER: image = rti->base_sprites.track_y + 3; break;
				case TRACK_BIT_RIGHT: image = rti->base_sprites.track_y + 4; break;
				case TRACK_BIT_LEFT:  image = rti->base_sprites.track_y + 5; break;
				case TRACK_BIT_CROSS: image = rti->base_sprites.track_y + 6; break;

				/* double diagonal track, select combined track + ground sprite*/
				case TRACK_BIT_HORZ:  image = rti->base_sprites.track_ns;     break;
				case TRACK_BIT_VERT:  image = rti->base_sprites.track_ns + 1; break;

				/* junction, select only ground sprite, handle track sprite later */
				default:
					junction = true;
					if ((track & TRACK_BIT_3WAY_NE) == 0) { image = rti->base_sprites.ground;     break; }
					if ((track & TRACK_BIT_3WAY_SW) == 0) { image = rti->base_sprites.ground + 1; break; }
					if ((track & TRACK_BIT_3WAY_NW) == 0) { image = rti->base_sprites.ground + 2; break; }
					if ((track & TRACK_BIT_3WAY_SE) == 0) { image = rti->base_sprites.ground + 3; break; }
					image = rti->base_sprites.ground + 4;
					break;
			}
		}

		switch (rgt) {
			case RAIL_GROUND_BARREN:     pal = PALETTE_TO_BARE_LAND; break;
			case RAIL_GROUND_ICE_DESERT: image += rti->snow_offset;  break;
			case RAIL_GROUND_WATER: {
				/* three-corner-raised slope */
				DrawShoreTile(ti->tileh);
				Corner track_corner = OppositeCorner(GetHighestSlopeCorner(ComplementSlope(ti->tileh)));
				sub = &(_halftile_sub_sprite[track_corner]);
				break;
			}
			default: break;
		}
	}

	if (image != 0) DrawGroundSprite(image, pal, sub);

	/* Draw track pieces individually for junction tiles */
	if (junction) {
		if (track & TRACK_BIT_X)     DrawGroundSprite(rti->base_sprites.single_x, PAL_NONE);
		if (track & TRACK_BIT_Y)     DrawGroundSprite(rti->base_sprites.single_y, PAL_NONE);
		if (track & TRACK_BIT_UPPER) DrawGroundSprite(rti->base_sprites.single_n, PAL_NONE);
		if (track & TRACK_BIT_LOWER) DrawGroundSprite(rti->base_sprites.single_s, PAL_NONE);
		if (track & TRACK_BIT_LEFT)  DrawGroundSprite(rti->base_sprites.single_w, PAL_NONE);
		if (track & TRACK_BIT_RIGHT) DrawGroundSprite(rti->base_sprites.single_e, PAL_NONE);
	}

	/* PBS debugging, draw reserved tracks darker */
	if (_game_mode != GM_MENU && _settings_client.gui.show_track_reservation) {
		/* Get reservation, but mask track on halftile slope */
		TrackBits pbs = (is_bridge ? GetTunnelBridgeReservationTrackBits(ti->tile) : GetRailReservationTrackBits(ti->tile)) & track;
		if (pbs & TRACK_BIT_X) {
			if (ti->tileh == SLOPE_FLAT || ti->tileh == SLOPE_ELEVATED) {
				DrawGroundSprite(rti->base_sprites.single_x, PALETTE_CRASH);
			} else {
				DrawGroundSprite(_track_sloped_sprites[ti->tileh - 1] + rti->base_sprites.single_sloped - 20, PALETTE_CRASH);
			}
		}
		if (pbs & TRACK_BIT_Y) {
			if (ti->tileh == SLOPE_FLAT || ti->tileh == SLOPE_ELEVATED) {
				DrawGroundSprite(rti->base_sprites.single_y, PALETTE_CRASH);
			} else {
				DrawGroundSprite(_track_sloped_sprites[ti->tileh - 1] + rti->base_sprites.single_sloped - 20, PALETTE_CRASH);
			}
		}
		if (pbs & TRACK_BIT_UPPER) DrawGroundSprite(rti->base_sprites.single_n, PALETTE_CRASH, nullptr, 0, ti->tileh & SLOPE_N ? -(int)TILE_HEIGHT : 0);
		if (pbs & TRACK_BIT_LOWER) DrawGroundSprite(rti->base_sprites.single_s, PALETTE_CRASH, nullptr, 0, ti->tileh & SLOPE_S ? -(int)TILE_HEIGHT : 0);
		if (pbs & TRACK_BIT_LEFT)  DrawGroundSprite(rti->base_sprites.single_w, PALETTE_CRASH, nullptr, 0, ti->tileh & SLOPE_W ? -(int)TILE_HEIGHT : 0);
		if (pbs & TRACK_BIT_RIGHT) DrawGroundSprite(rti->base_sprites.single_e, PALETTE_CRASH, nullptr, 0, ti->tileh & SLOPE_E ? -(int)TILE_HEIGHT : 0);
	}

	if (IsValidCorner(halftile_corner) && (draw_half_tile == halftile_corner || draw_half_tile == CORNER_INVALID)) {
		DrawFoundation(ti, HalftileFoundation(halftile_corner));

		/* Draw higher halftile-overlay: Use the sloped sprites with three corners raised. They probably best fit the lightning. */
		Slope fake_slope = SlopeWithThreeCornersRaised(OppositeCorner(halftile_corner));
		image = _track_sloped_sprites[fake_slope - 1] + rti->base_sprites.track_y;
		pal = PAL_NONE;
		switch (rgt) {
			case RAIL_GROUND_BARREN:     pal = PALETTE_TO_BARE_LAND; break;
			case RAIL_GROUND_ICE_DESERT:
			case RAIL_GROUND_HALF_SNOW:  image += rti->snow_offset;  break; // higher part has snow in this case too
			default: break;
		}
		DrawGroundSprite(image, pal, &(_halftile_sub_sprite[halftile_corner]));

		if (_game_mode != GM_MENU && _settings_client.gui.show_track_reservation && HasReservedTracks(ti->tile, CornerToTrackBits(halftile_corner))) {
			static const byte _corner_to_track_sprite[] = {3, 1, 2, 0};
			DrawGroundSprite(_corner_to_track_sprite[halftile_corner] + rti->base_sprites.single_n, PALETTE_CRASH, nullptr, 0, -(int)TILE_HEIGHT);
		}
	}
}

<<<<<<< HEAD
void DrawTrackBits(TileInfo *ti, TrackBits track)
{
	const bool is_bridge = IsTileType(ti->tile, MP_TUNNELBRIDGE);
	RailGroundType rgt = GetRailOrBridgeGroundType(ti);
	Foundation f = is_bridge ? FOUNDATION_LEVELED : GetRailFoundation(ti->tileh, track);
	Corner halftile_corner = CORNER_INVALID;

	if (IsNonContinuousFoundation(f)) {
		/* Save halftile corner */
		halftile_corner = (f == FOUNDATION_STEEP_BOTH ? GetHighestSlopeCorner(ti->tileh) : GetHalftileFoundationCorner(f));
		/* Draw lower part first */
		f = (f == FOUNDATION_STEEP_BOTH ? FOUNDATION_STEEP_LOWER : FOUNDATION_NONE);
	}

	DrawFoundation(ti, f);
	/* DrawFoundation modifies ti */

	RailType rt1 = GetRailType(ti->tile);
	RailType rt2 = GetTileSecondaryRailTypeIfValid(ti->tile);
	if (rt2 == INVALID_RAILTYPE || rt1 == rt2) {
		DrawTrackBits(ti, track, rt1, rgt, is_bridge, halftile_corner, CORNER_INVALID);
	} else {
		const bool is_bridge = IsTileType(ti->tile, MP_TUNNELBRIDGE);
		TrackBits primary_track = track & (is_bridge ? GetAcrossBridgePossibleTrackBits(ti->tile) : TRACK_BIT_RT_1);
		TrackBits secondary_track = track ^ primary_track;
		assert((primary_track & (TRACK_BIT_HORZ | TRACK_BIT_VERT)) == primary_track);
		assert((primary_track & (primary_track - 1)) == 0);
		Track primary = FindFirstTrack(primary_track);

		// TRACK_UPPER 2 -> CORNER_N 3
		// TRACK_LOWER 3 -> CORNER_S 1
		// TRACK_LEFT  4 -> CORNER_W 0
		// TRACK_RIGHT 5 -> CORNER_E 2
		Corner primary_corner = (Corner) ((0x870 >> (primary * 2)) & 3);
		if (halftile_corner == primary_corner) {
			std::swap(primary_track, secondary_track);
			std::swap(rt1, rt2);
			primary_corner = OppositeCorner(primary_corner);
		}
		if (halftile_corner == CORNER_INVALID) {
			// draw ground sprite
			SpriteID image;

			switch (rgt) {
				case RAIL_GROUND_BARREN:     image = SPR_FLAT_BARE_LAND;  break;
				case RAIL_GROUND_ICE_DESERT: image = SPR_FLAT_SNOW_DESERT_TILE; break;
				default:                     image = SPR_FLAT_GRASS_TILE; break;
			}
			image += SlopeToSpriteOffset(ti->tileh);
			DrawGroundSprite(image, PAL_NONE);
		}
		DrawTrackBits(ti, primary_track, rt1, rgt, is_bridge, halftile_corner, primary_corner);
		DrawTrackBits(ti, secondary_track, rt2, rgt, is_bridge, halftile_corner, OppositeCorner(primary_corner));
	}
}

static void DrawSignals(TileIndex tile, TrackBits rails, const RailtypeInfo *rti)
=======
static void DrawSignals(TileIndex tile, TrackBits rails, const RailTypeInfo *rti)
>>>>>>> 30eba33f
{
#define MAYBE_DRAW_SIGNAL(x, y, z, t) if (IsSignalPresent(tile, x)) DrawSingleSignal(tile, rti, t, GetSingleSignalState(tile, x), y, z)

	if (!(rails & TRACK_BIT_Y)) {
		if (!(rails & TRACK_BIT_X)) {
			if (rails & TRACK_BIT_LEFT) {
				MAYBE_DRAW_SIGNAL(2, SIGNAL_TO_NORTH, 0, TRACK_LEFT);
				MAYBE_DRAW_SIGNAL(3, SIGNAL_TO_SOUTH, 1, TRACK_LEFT);
			}
			if (rails & TRACK_BIT_RIGHT) {
				MAYBE_DRAW_SIGNAL(0, SIGNAL_TO_NORTH, 2, TRACK_RIGHT);
				MAYBE_DRAW_SIGNAL(1, SIGNAL_TO_SOUTH, 3, TRACK_RIGHT);
			}
			if (rails & TRACK_BIT_UPPER) {
				MAYBE_DRAW_SIGNAL(3, SIGNAL_TO_WEST, 4, TRACK_UPPER);
				MAYBE_DRAW_SIGNAL(2, SIGNAL_TO_EAST, 5, TRACK_UPPER);
			}
			if (rails & TRACK_BIT_LOWER) {
				MAYBE_DRAW_SIGNAL(1, SIGNAL_TO_WEST, 6, TRACK_LOWER);
				MAYBE_DRAW_SIGNAL(0, SIGNAL_TO_EAST, 7, TRACK_LOWER);
			}
		} else {
			MAYBE_DRAW_SIGNAL(3, SIGNAL_TO_SOUTHWEST, 8, TRACK_X);
			MAYBE_DRAW_SIGNAL(2, SIGNAL_TO_NORTHEAST, 9, TRACK_X);
		}
	} else {
		MAYBE_DRAW_SIGNAL(3, SIGNAL_TO_SOUTHEAST, 10, TRACK_Y);
		MAYBE_DRAW_SIGNAL(2, SIGNAL_TO_NORTHWEST, 11, TRACK_Y);
	}
}

static void DrawTile_Track(TileInfo *ti, DrawTileProcParams params)
{
	const RailTypeInfo *rti = GetRailTypeInfo(GetRailType(ti->tile));

	_drawtile_track_palette = COMPANY_SPRITE_COLOUR(GetTileOwner(ti->tile));

	if (IsPlainRail(ti->tile)) {
		if (!IsBridgeAbove(ti->tile) && params.min_visible_height > std::max<int>(SIGNAL_DIRTY_TOP, (TILE_HEIGHT + BB_HEIGHT_UNDER_BRIDGE) * ZOOM_LVL_BASE) && !_signal_sprite_oversized) return;

		TrackBits rails = GetTrackBits(ti->tile);

		DrawTrackBits(ti, rails);

		if (HasBit(_display_opt, DO_FULL_DETAIL)) DrawTrackDetails(ti, rti, GetRailGroundType(ti->tile));

		const RailType secondary_railtype = GetTileSecondaryRailTypeIfValid(ti->tile);

		if (HasRailCatenaryDrawn(GetRailType(ti->tile), secondary_railtype)) DrawRailCatenary(ti);

		if (HasSignals(ti->tile)) {
			if (rails == TRACK_BIT_VERT) {
				const RailtypeInfo *rti2 = GetRailTypeInfo(secondary_railtype);
				if (IsSignalPresent(ti->tile, 2)) DrawSingleSignal(ti->tile, rti,   TRACK_LEFT, GetSingleSignalState(ti->tile, 2), SIGNAL_TO_NORTH, 0);
				if (IsSignalPresent(ti->tile, 3)) DrawSingleSignal(ti->tile, rti,   TRACK_LEFT, GetSingleSignalState(ti->tile, 3), SIGNAL_TO_SOUTH, 1);
				if (IsSignalPresent(ti->tile, 0)) DrawSingleSignal(ti->tile, rti2, TRACK_RIGHT, GetSingleSignalState(ti->tile, 0), SIGNAL_TO_NORTH, 2);
				if (IsSignalPresent(ti->tile, 1)) DrawSingleSignal(ti->tile, rti2, TRACK_RIGHT, GetSingleSignalState(ti->tile, 1), SIGNAL_TO_SOUTH, 3);
			} else if (rails == TRACK_BIT_HORZ) {
				const RailtypeInfo *rti2 = GetRailTypeInfo(secondary_railtype);
				if (IsSignalPresent(ti->tile, 3)) DrawSingleSignal(ti->tile, rti,  TRACK_UPPER, GetSingleSignalState(ti->tile, 3), SIGNAL_TO_WEST, 4);
				if (IsSignalPresent(ti->tile, 2)) DrawSingleSignal(ti->tile, rti,  TRACK_UPPER, GetSingleSignalState(ti->tile, 2), SIGNAL_TO_EAST, 5);
				if (IsSignalPresent(ti->tile, 1)) DrawSingleSignal(ti->tile, rti2, TRACK_LOWER, GetSingleSignalState(ti->tile, 1), SIGNAL_TO_WEST, 6);
				if (IsSignalPresent(ti->tile, 0)) DrawSingleSignal(ti->tile, rti2, TRACK_LOWER, GetSingleSignalState(ti->tile, 0), SIGNAL_TO_EAST, 7);
			} else {
				DrawSignals(ti->tile, rails, rti);
			}
		}
	} else {
		/* draw depot */
		const DrawTileSprites *dts;
		PaletteID pal = PAL_NONE;
		SpriteID relocation;

		if (ti->tileh != SLOPE_FLAT) DrawFoundation(ti, FOUNDATION_LEVELED);

		if (IsInvisibilitySet(TO_BUILDINGS)) {
			/* Draw rail instead of depot */
			dts = &_depot_invisible_gfx_table[GetRailDepotDirection(ti->tile)];
		} else {
			dts = &_depot_gfx_table[GetRailDepotDirection(ti->tile)];
		}

		SpriteID image;
		if (rti->UsesOverlay()) {
			image = SPR_FLAT_GRASS_TILE;
		} else {
			image = dts->ground.sprite;
			if (image != SPR_FLAT_GRASS_TILE) image += rti->GetRailtypeSpriteOffset();
		}

		/* Adjust ground tile for desert and snow. */
		if (IsSnowRailGround(ti->tile)) {
			if (image != SPR_FLAT_GRASS_TILE) {
				image += rti->snow_offset; // tile with tracks
			} else {
				image = SPR_FLAT_SNOW_DESERT_TILE; // flat ground
			}
		}

		DrawGroundSprite(image, GroundSpritePaletteTransform(image, pal, _drawtile_track_palette));

		if (rti->UsesOverlay()) {
			SpriteID ground = GetCustomRailSprite(rti, ti->tile, RTSG_GROUND);

			switch (GetRailDepotDirection(ti->tile)) {
				case DIAGDIR_NE:
					if (!IsInvisibilitySet(TO_BUILDINGS)) break;
					FALLTHROUGH;
				case DIAGDIR_SW:
					DrawGroundSprite(ground + RTO_X, PAL_NONE);
					break;
				case DIAGDIR_NW:
					if (!IsInvisibilitySet(TO_BUILDINGS)) break;
					FALLTHROUGH;
				case DIAGDIR_SE:
					DrawGroundSprite(ground + RTO_Y, PAL_NONE);
					break;
				default:
					break;
			}

			if (_settings_client.gui.show_track_reservation && HasDepotReservation(ti->tile)) {
				SpriteID overlay = GetCustomRailSprite(rti, ti->tile, RTSG_OVERLAY);

				switch (GetRailDepotDirection(ti->tile)) {
					case DIAGDIR_NE:
						if (!IsInvisibilitySet(TO_BUILDINGS)) break;
						FALLTHROUGH;
					case DIAGDIR_SW:
						DrawGroundSprite(overlay + RTO_X, PALETTE_CRASH);
						break;
					case DIAGDIR_NW:
						if (!IsInvisibilitySet(TO_BUILDINGS)) break;
						FALLTHROUGH;
					case DIAGDIR_SE:
						DrawGroundSprite(overlay + RTO_Y, PALETTE_CRASH);
						break;
					default:
						break;
				}
			}
		} else {
			/* PBS debugging, draw reserved tracks darker */
			if (_game_mode != GM_MENU && _settings_client.gui.show_track_reservation && HasDepotReservation(ti->tile)) {
				switch (GetRailDepotDirection(ti->tile)) {
					case DIAGDIR_NE:
						if (!IsInvisibilitySet(TO_BUILDINGS)) break;
						FALLTHROUGH;
					case DIAGDIR_SW:
						DrawGroundSprite(rti->base_sprites.single_x, PALETTE_CRASH);
						break;
					case DIAGDIR_NW:
						if (!IsInvisibilitySet(TO_BUILDINGS)) break;
						FALLTHROUGH;
					case DIAGDIR_SE:
						DrawGroundSprite(rti->base_sprites.single_y, PALETTE_CRASH);
						break;
					default:
						break;
				}
			}
		}
		int depot_sprite = GetCustomRailSprite(rti, ti->tile, RTSG_DEPOT);
		relocation = depot_sprite != 0 ? depot_sprite - SPR_RAIL_DEPOT_SE_1 : rti->GetRailtypeSpriteOffset();

		if (HasRailCatenaryDrawn(GetRailType(ti->tile))) DrawRailCatenary(ti);

		DrawRailTileSeq(ti, dts, TO_BUILDINGS, relocation, 0, _drawtile_track_palette);
	}
	DrawBridgeMiddle(ti);
}

void DrawTrainDepotSprite(int x, int y, int dir, RailType railtype)
{
	const DrawTileSprites *dts = &_depot_gfx_table[dir];
	const RailTypeInfo *rti = GetRailTypeInfo(railtype);
	SpriteID image = rti->UsesOverlay() ? SPR_FLAT_GRASS_TILE : dts->ground.sprite;
	uint32 offset = rti->GetRailtypeSpriteOffset();

	if (image != SPR_FLAT_GRASS_TILE) image += offset;
	PaletteID palette = COMPANY_SPRITE_COLOUR(_local_company);

	DrawSprite(image, PAL_NONE, x, y);

	if (rti->UsesOverlay()) {
		SpriteID ground = GetCustomRailSprite(rti, INVALID_TILE, RTSG_GROUND);

		switch (dir) {
			case DIAGDIR_SW: DrawSprite(ground + RTO_X, PAL_NONE, x, y); break;
			case DIAGDIR_SE: DrawSprite(ground + RTO_Y, PAL_NONE, x, y); break;
			default: break;
		}
	}
	int depot_sprite = GetCustomRailSprite(rti, INVALID_TILE, RTSG_DEPOT);
	if (depot_sprite != 0) offset = depot_sprite - SPR_RAIL_DEPOT_SE_1;

	DrawRailTileSeqInGUI(x, y, dts, offset, 0, palette);
}

static int GetSlopePixelZ_Track(TileIndex tile, uint x, uint y, bool ground_vehicle)
{
	if (IsPlainRail(tile)) {
		int z;
		Slope tileh = GetTilePixelSlope(tile, &z);
		if (tileh == SLOPE_FLAT) return z;

		z += ApplyPixelFoundationToSlope(GetRailFoundation(tileh, GetTrackBits(tile)), &tileh);
		return z + GetPartialPixelZ(x & 0xF, y & 0xF, tileh);
	} else {
		return GetTileMaxPixelZ(tile);
	}
}

static Foundation GetFoundation_Track(TileIndex tile, Slope tileh)
{
	return IsPlainRail(tile) ? GetRailFoundation(tileh, GetTrackBits(tile)) : FlatteningFoundation(tileh);
}

RailGroundType RailTrackToFence(TileIndex tile, TrackBits rail)
{
	Owner owner = GetTileOwner(tile);
	byte fences = 0;

	for (DiagDirection d = DIAGDIR_BEGIN; d < DIAGDIR_END; d++) {
		static const TrackBits dir_to_trackbits[DIAGDIR_END] = {TRACK_BIT_3WAY_NE, TRACK_BIT_3WAY_SE, TRACK_BIT_3WAY_SW, TRACK_BIT_3WAY_NW};

		/* Track bit on this edge => no fence. */
		if ((rail & dir_to_trackbits[d]) != TRACK_BIT_NONE) continue;

		TileIndex tile2 = tile + TileOffsByDiagDir(d);

		/* Show fences if it's a house, industry, object, road, tunnelbridge or not owned by us. */
		if (!IsValidTile(tile2) || IsTileType(tile2, MP_HOUSE) || IsTileType(tile2, MP_INDUSTRY) ||
				IsTileType(tile2, MP_ROAD) || (IsTileType(tile2, MP_OBJECT) && !IsObjectType(tile2, OBJECT_OWNED_LAND)) || IsTileType(tile2, MP_TUNNELBRIDGE) || !IsTileOwner(tile2, owner)) {
			fences |= 1 << d;
		}
	}

	RailGroundType new_ground;
	switch (fences) {
		case 0: new_ground = RAIL_GROUND_GRASS; break;
		case (1 << DIAGDIR_NE): new_ground = RAIL_GROUND_FENCE_NE; break;
		case (1 << DIAGDIR_SE): new_ground = RAIL_GROUND_FENCE_SE; break;
		case (1 << DIAGDIR_SW): new_ground = RAIL_GROUND_FENCE_SW; break;
		case (1 << DIAGDIR_NW): new_ground = RAIL_GROUND_FENCE_NW; break;
		case (1 << DIAGDIR_NE) | (1 << DIAGDIR_SW): new_ground = RAIL_GROUND_FENCE_NESW; break;
		case (1 << DIAGDIR_SE) | (1 << DIAGDIR_NW): new_ground = RAIL_GROUND_FENCE_SENW; break;
		case (1 << DIAGDIR_NE) | (1 << DIAGDIR_SE): new_ground = RAIL_GROUND_FENCE_VERT1; break;
		case (1 << DIAGDIR_NE) | (1 << DIAGDIR_NW): new_ground = RAIL_GROUND_FENCE_HORIZ2; break;
		case (1 << DIAGDIR_SE) | (1 << DIAGDIR_SW): new_ground = RAIL_GROUND_FENCE_HORIZ1; break;
		case (1 << DIAGDIR_SW) | (1 << DIAGDIR_NW): new_ground = RAIL_GROUND_FENCE_VERT2; break;
		default: NOT_REACHED();
	}
	return new_ground;
}

static void TileLoop_Track(TileIndex tile)
{
	RailGroundType old_ground = GetRailGroundType(tile);
	RailGroundType new_ground;

	if (old_ground == RAIL_GROUND_WATER) {
		TileLoop_Water(tile);
		return;
	}

	switch (_settings_game.game_creation.landscape) {
		case LT_ARCTIC: {
			int z;
			Slope slope = GetTileSlope(tile, &z);
			bool half = false;

			/* for non-flat track, use lower part of track
			 * in other cases, use the highest part with track */
			if (IsPlainRail(tile)) {
				TrackBits track = GetTrackBits(tile);
				Foundation f = GetRailFoundation(slope, track);

				switch (f) {
					case FOUNDATION_NONE:
						/* no foundation - is the track on the upper side of three corners raised tile? */
						if (IsSlopeWithThreeCornersRaised(slope)) z++;
						break;

					case FOUNDATION_INCLINED_X:
					case FOUNDATION_INCLINED_Y:
						/* sloped track - is it on a steep slope? */
						if (IsSteepSlope(slope)) z++;
						break;

					case FOUNDATION_STEEP_LOWER:
						/* only lower part of steep slope */
						z++;
						break;

					default:
						/* if it is a steep slope, then there is a track on higher part */
						if (IsSteepSlope(slope)) z++;
						z++;
						break;
				}

				half = IsInsideMM(f, FOUNDATION_STEEP_BOTH, FOUNDATION_HALFTILE_N + 1);
			} else {
				/* is the depot on a non-flat tile? */
				if (slope != SLOPE_FLAT) z++;
			}

			/* 'z' is now the lowest part of the highest track bit -
			 * for sloped track, it is 'z' of lower part
			 * for two track bits, it is 'z' of higher track bit
			 * For non-continuous foundations (and STEEP_BOTH), 'half' is set */
			if (z > GetSnowLine()) {
				if (half && z - GetSnowLine() == 1) {
					/* track on non-continuous foundation, lower part is not under snow */
					new_ground = RAIL_GROUND_HALF_SNOW;
				} else {
					new_ground = RAIL_GROUND_ICE_DESERT;
				}
				goto set_ground;
			}
			break;
			}

		case LT_TROPIC:
			if (GetTropicZone(tile) == TROPICZONE_DESERT) {
				new_ground = RAIL_GROUND_ICE_DESERT;
				goto set_ground;
			}
			break;
	}

	new_ground = RAIL_GROUND_GRASS;

	if (IsPlainRail(tile) && old_ground != RAIL_GROUND_BARREN) { // wait until bottom is green
		/* determine direction of fence */
		TrackBits rail = GetTrackBits(tile);
		new_ground = RailTrackToFence(tile, rail);
	}

set_ground:
	if (old_ground != new_ground) {
		SetRailGroundType(tile, new_ground);
		MarkTileDirtyByTile(tile, VMDF_NOT_MAP_MODE);
	}
}


static TrackStatus GetTileTrackStatus_Track(TileIndex tile, TransportType mode, uint sub_mode, DiagDirection side)
{
	/* Case of half tile slope with water. */
	if (mode == TRANSPORT_WATER && IsPlainRail(tile) && GetRailGroundType(tile) == RAIL_GROUND_WATER && IsSlopeWithOneCornerRaised(GetTileSlope(tile))) {
		TrackBits tb = GetTrackBits(tile);
		switch (tb) {
			default: NOT_REACHED();
			case TRACK_BIT_UPPER: tb = TRACK_BIT_LOWER; break;
			case TRACK_BIT_LOWER: tb = TRACK_BIT_UPPER; break;
			case TRACK_BIT_LEFT:  tb = TRACK_BIT_RIGHT; break;
			case TRACK_BIT_RIGHT: tb = TRACK_BIT_LEFT;  break;
		}
		return CombineTrackStatus(TrackBitsToTrackdirBits(tb), TRACKDIR_BIT_NONE);
	}

	if (mode != TRANSPORT_RAIL) return 0;

	TrackBits trackbits = TRACK_BIT_NONE;
	TrackdirBits red_signals = TRACKDIR_BIT_NONE;

	switch (GetRailTileType(tile)) {
		default: NOT_REACHED();
		case RAIL_TILE_NORMAL:
			trackbits = GetTrackBits(tile);
			break;

		case RAIL_TILE_SIGNALS: {
			trackbits = GetTrackBits(tile);
			if (sub_mode & TTSSM_NO_RED_SIGNALS) break;
			byte a = GetPresentSignals(tile);
			uint b = GetSignalStates(tile);

			b &= a;

			/* When signals are not present (in neither direction),
			 * we pretend them to be green. Otherwise, it depends on
			 * the signal type. For signals that are only active from
			 * one side, we set the missing signals explicitly to
			 * `green'. Otherwise, they implicitly become `red'. */
			if (!IsOnewaySignal(tile, TRACK_UPPER) || (a & SignalOnTrack(TRACK_UPPER)) == 0) b |= ~a & SignalOnTrack(TRACK_UPPER);
			if (!IsOnewaySignal(tile, TRACK_LOWER) || (a & SignalOnTrack(TRACK_LOWER)) == 0) b |= ~a & SignalOnTrack(TRACK_LOWER);

			if ((b & 0x8) == 0) red_signals |= (TRACKDIR_BIT_LEFT_N | TRACKDIR_BIT_X_NE | TRACKDIR_BIT_Y_SE | TRACKDIR_BIT_UPPER_E);
			if ((b & 0x4) == 0) red_signals |= (TRACKDIR_BIT_LEFT_S | TRACKDIR_BIT_X_SW | TRACKDIR_BIT_Y_NW | TRACKDIR_BIT_UPPER_W);
			if ((b & 0x2) == 0) red_signals |= (TRACKDIR_BIT_RIGHT_N | TRACKDIR_BIT_LOWER_E);
			if ((b & 0x1) == 0) red_signals |= (TRACKDIR_BIT_RIGHT_S | TRACKDIR_BIT_LOWER_W);

			break;
		}

		case RAIL_TILE_DEPOT: {
			DiagDirection dir = GetRailDepotDirection(tile);

			if (side != INVALID_DIAGDIR && side != dir) break;

			trackbits = DiagDirToDiagTrackBits(dir);
			break;
		}
	}

	return CombineTrackStatus(TrackBitsToTrackdirBits(trackbits), red_signals);
}

static bool ClickTile_Track(TileIndex tile)
{
	if (_ctrl_pressed && IsPlainRailTile(tile)) {
		TrackBits trackbits = TrackdirBitsToTrackBits(GetTileTrackdirBits(tile, TRANSPORT_RAIL, 0));

		if (trackbits & TRACK_BIT_VERT) { // N-S direction
			trackbits = (_tile_fract_coords.x <= _tile_fract_coords.y) ? TRACK_BIT_RIGHT : TRACK_BIT_LEFT;
		}

		if (trackbits & TRACK_BIT_HORZ) { // E-W direction
			trackbits = (_tile_fract_coords.x + _tile_fract_coords.y <= 15) ? TRACK_BIT_UPPER : TRACK_BIT_LOWER;
		}

		Track track = FindFirstTrack(trackbits);
		if (HasTrack(tile, track) && HasSignalOnTrack(tile, track)) {
			const bool programmable = IsPresignalProgrammable(tile, track);
			if (GetExistingTraceRestrictProgram(tile, track) != nullptr || !programmable) {
				ShowTraceRestrictProgramWindow(tile, track);
			}
			if (programmable) {
				ShowSignalProgramWindow(SignalReference(tile, track));
			}
			return true;
		}
	}

	if (!IsRailDepot(tile)) return false;

	ShowDepotWindow(tile, VEH_TRAIN);
	return true;
}

static void GetTileDesc_Track(TileIndex tile, TileDesc *td)
{
<<<<<<< HEAD
	RailType rt = GetRailType(tile);
	const RailtypeInfo *rti = GetRailTypeInfo(rt);
=======
	const RailTypeInfo *rti = GetRailTypeInfo(GetRailType(tile));
>>>>>>> 30eba33f
	td->rail_speed = rti->max_speed;
	td->railtype = rti->strings.name;
	RailType secondary_rt = GetTileSecondaryRailTypeIfValid(tile);
	if (secondary_rt != rt && secondary_rt != INVALID_RAILTYPE) {
		const RailtypeInfo *secondary_rti = GetRailTypeInfo(secondary_rt);
		td->rail_speed2 = secondary_rti->max_speed;
		td->railtype2 = secondary_rti->strings.name;
	}
	td->owner[0] = GetTileOwner(tile);
	switch (GetRailTileType(tile)) {
		case RAIL_TILE_NORMAL:
			td->str = STR_LAI_RAIL_DESCRIPTION_TRACK;
			break;

		case RAIL_TILE_SIGNALS: {
			static const StringID signal_type[8][8] = {
				{
					STR_LAI_RAIL_DESCRIPTION_TRACK_WITH_NORMAL_SIGNALS,
					STR_LAI_RAIL_DESCRIPTION_TRACK_WITH_NORMAL_PRESIGNALS,
					STR_LAI_RAIL_DESCRIPTION_TRACK_WITH_NORMAL_EXITSIGNALS,
					STR_LAI_RAIL_DESCRIPTION_TRACK_WITH_NORMAL_COMBOSIGNALS,
					STR_LAI_RAIL_DESCRIPTION_TRACK_WITH_NORMAL_PBSSIGNALS,
					STR_LAI_RAIL_DESCRIPTION_TRACK_WITH_NORMAL_NOENTRYSIGNALS,
					STR_LAI_RAIL_DESCRIPTION_TRACK_WITH_NORMAL_PROGSIGNALS,
					STR_LAI_RAIL_DESCRIPTION_TRACK_WITH_NORMAL_NOENTRY2SIGNALS
				},
				{
					STR_LAI_RAIL_DESCRIPTION_TRACK_WITH_NORMAL_PRESIGNALS,
					STR_LAI_RAIL_DESCRIPTION_TRACK_WITH_PRESIGNALS,
					STR_LAI_RAIL_DESCRIPTION_TRACK_WITH_PRE_EXITSIGNALS,
					STR_LAI_RAIL_DESCRIPTION_TRACK_WITH_PRE_COMBOSIGNALS,
					STR_LAI_RAIL_DESCRIPTION_TRACK_WITH_PRE_PBSSIGNALS,
					STR_LAI_RAIL_DESCRIPTION_TRACK_WITH_PRE_NOENTRYSIGNALS,
					STR_LAI_RAIL_DESCRIPTION_TRACK_WITH_PRE_PROGSIGNALS,
					STR_LAI_RAIL_DESCRIPTION_TRACK_WITH_PRE_NOENTRY2SIGNALS
				},
				{
					STR_LAI_RAIL_DESCRIPTION_TRACK_WITH_NORMAL_EXITSIGNALS,
					STR_LAI_RAIL_DESCRIPTION_TRACK_WITH_PRE_EXITSIGNALS,
					STR_LAI_RAIL_DESCRIPTION_TRACK_WITH_EXITSIGNALS,
					STR_LAI_RAIL_DESCRIPTION_TRACK_WITH_EXIT_COMBOSIGNALS,
					STR_LAI_RAIL_DESCRIPTION_TRACK_WITH_EXIT_PBSSIGNALS,
					STR_LAI_RAIL_DESCRIPTION_TRACK_WITH_EXIT_NOENTRYSIGNALS,
					STR_LAI_RAIL_DESCRIPTION_TRACK_WITH_EXIT_PROGSIGNALS,
					STR_LAI_RAIL_DESCRIPTION_TRACK_WITH_EXIT_NOENTRY2SIGNALS
				},
				{
					STR_LAI_RAIL_DESCRIPTION_TRACK_WITH_NORMAL_COMBOSIGNALS,
					STR_LAI_RAIL_DESCRIPTION_TRACK_WITH_PRE_COMBOSIGNALS,
					STR_LAI_RAIL_DESCRIPTION_TRACK_WITH_EXIT_COMBOSIGNALS,
					STR_LAI_RAIL_DESCRIPTION_TRACK_WITH_COMBOSIGNALS,
					STR_LAI_RAIL_DESCRIPTION_TRACK_WITH_COMBO_PBSSIGNALS,
					STR_LAI_RAIL_DESCRIPTION_TRACK_WITH_COMBO_NOENTRYSIGNALS,
					STR_LAI_RAIL_DESCRIPTION_TRACK_WITH_COMBO_PROGSIGNALS,
					STR_LAI_RAIL_DESCRIPTION_TRACK_WITH_COMBO_NOENTRY2SIGNALS
				},
				{
					STR_LAI_RAIL_DESCRIPTION_TRACK_WITH_NORMAL_PBSSIGNALS,
					STR_LAI_RAIL_DESCRIPTION_TRACK_WITH_PRE_PBSSIGNALS,
					STR_LAI_RAIL_DESCRIPTION_TRACK_WITH_EXIT_PBSSIGNALS,
					STR_LAI_RAIL_DESCRIPTION_TRACK_WITH_COMBO_PBSSIGNALS,
					STR_LAI_RAIL_DESCRIPTION_TRACK_WITH_PBSSIGNALS,
					STR_LAI_RAIL_DESCRIPTION_TRACK_WITH_PBS_NOENTRYSIGNALS,
					STR_LAI_RAIL_DESCRIPTION_TRACK_WITH_PBS_PROGSIGNALS,
					STR_LAI_RAIL_DESCRIPTION_TRACK_WITH_PBS_NOENTRY2SIGNALS
				},
				{
					STR_LAI_RAIL_DESCRIPTION_TRACK_WITH_NORMAL_NOENTRYSIGNALS,
					STR_LAI_RAIL_DESCRIPTION_TRACK_WITH_PRE_NOENTRYSIGNALS,
					STR_LAI_RAIL_DESCRIPTION_TRACK_WITH_EXIT_NOENTRYSIGNALS,
					STR_LAI_RAIL_DESCRIPTION_TRACK_WITH_COMBO_NOENTRYSIGNALS,
					STR_LAI_RAIL_DESCRIPTION_TRACK_WITH_PBS_NOENTRYSIGNALS,
					STR_LAI_RAIL_DESCRIPTION_TRACK_WITH_NOENTRYSIGNALS,
					STR_LAI_RAIL_DESCRIPTION_TRACK_WITH_NOENTRY_PROGSIGNALS,
					STR_LAI_RAIL_DESCRIPTION_TRACK_WITH_NOENTRY_NOENTRY2SIGNALS
				},
				{
					STR_LAI_RAIL_DESCRIPTION_TRACK_WITH_NORMAL_PROGSIGNALS,
					STR_LAI_RAIL_DESCRIPTION_TRACK_WITH_PRE_PROGSIGNALS,
					STR_LAI_RAIL_DESCRIPTION_TRACK_WITH_EXIT_PROGSIGNALS,
					STR_LAI_RAIL_DESCRIPTION_TRACK_WITH_COMBO_PROGSIGNALS,
					STR_LAI_RAIL_DESCRIPTION_TRACK_WITH_PBS_PROGSIGNALS,
					STR_LAI_RAIL_DESCRIPTION_TRACK_WITH_NOENTRY_PROGSIGNALS,
					STR_LAI_RAIL_DESCRIPTION_TRACK_WITH_PROGSIGNALS,
					STR_LAI_RAIL_DESCRIPTION_TRACK_WITH_PROG_NOENTRY2SIGNALS
				},
				{
					STR_LAI_RAIL_DESCRIPTION_TRACK_WITH_NORMAL_NOENTRY2SIGNALS,
					STR_LAI_RAIL_DESCRIPTION_TRACK_WITH_PRE_NOENTRY2SIGNALS,
					STR_LAI_RAIL_DESCRIPTION_TRACK_WITH_EXIT_NOENTRY2SIGNALS,
					STR_LAI_RAIL_DESCRIPTION_TRACK_WITH_COMBO_NOENTRY2SIGNALS,
					STR_LAI_RAIL_DESCRIPTION_TRACK_WITH_PBS_NOENTRY2SIGNALS,
					STR_LAI_RAIL_DESCRIPTION_TRACK_WITH_NOENTRY_NOENTRY2SIGNALS,
					STR_LAI_RAIL_DESCRIPTION_TRACK_WITH_PROG_NOENTRY2SIGNALS,
					STR_LAI_RAIL_DESCRIPTION_TRACK_WITH_NOENTRY2SIGNALS
				}
			};

			SignalType primary_signal;
			SignalType secondary_signal;
			int primary_style = -1;
			int secondary_style = -1;
			if (HasSignalOnTrack(tile, TRACK_UPPER)) {
				primary_signal = GetSignalType(tile, TRACK_UPPER);
				primary_style = GetSignalStyle(tile, TRACK_UPPER);
				if (HasSignalOnTrack(tile, TRACK_LOWER)) {
					secondary_signal = GetSignalType(tile, TRACK_LOWER);
					secondary_style = GetSignalStyle(tile, TRACK_LOWER);
				} else {
					secondary_signal = primary_signal;
				}
			} else {
				secondary_signal = primary_signal = GetSignalType(tile, TRACK_LOWER);
				primary_style = GetSignalStyle(tile, TRACK_LOWER);
			}

			td->str = signal_type[secondary_signal][primary_signal];

			if (primary_style > 0 || secondary_style > 0) {
				/* Add suffix about signal style */
				td->dparam[0] = td->str;
				td->dparam[1] = primary_style == 0 ? STR_BUILD_SIGNAL_DEFAULT_STYLE : _new_signal_styles[primary_style - 1].name;
				if (secondary_style >= 0) {
					td->dparam[2] = secondary_style == 0 ? STR_BUILD_SIGNAL_DEFAULT_STYLE : _new_signal_styles[secondary_style - 1].name;
					td->str = STR_LAI_RAIL_DESCRIPTION_TRACK_SIGNAL_STYLE2;
				} else {
					td->str = STR_LAI_RAIL_DESCRIPTION_TRACK_SIGNAL_STYLE;
				}
			}

			if (IsRestrictedSignal(tile)) {
				td->dparam[3] = td->dparam[2];
				td->dparam[2] = td->dparam[1];
				td->dparam[1] = td->dparam[0];
				td->dparam[0] = td->str;
				td->str = STR_LAI_RAIL_DESCRIPTION_RESTRICTED_SIGNAL;
			}
			break;
		}

		case RAIL_TILE_DEPOT:
			td->str = STR_LAI_RAIL_DESCRIPTION_TRAIN_DEPOT;
			if (_settings_game.vehicle.train_acceleration_model != AM_ORIGINAL) {
				if (td->rail_speed > 0) {
					td->rail_speed = std::min<uint16>(td->rail_speed, _settings_game.vehicle.rail_depot_speed_limit);
				} else {
					td->rail_speed = _settings_game.vehicle.rail_depot_speed_limit;
				}
			}
			td->build_date = Depot::GetByTile(tile)->build_date;
			break;

		default:
			NOT_REACHED();
	}
}

static void ChangeTileOwner_Track(TileIndex tile, Owner old_owner, Owner new_owner)
{
	if (!IsTileOwner(tile, old_owner)) return;

	if (new_owner != INVALID_OWNER) {
		/* Update company infrastructure counts. No need to dirty windows here, we'll redraw the whole screen anyway. */
		uint num_pieces = 1;
		if (IsPlainRail(tile)) {
			TrackBits bits = GetTrackBits(tile);
			if (bits == TRACK_BIT_HORZ || bits == TRACK_BIT_VERT) {
				RailType secondary_rt = GetSecondaryRailType(tile);
				Company::Get(old_owner)->infrastructure.rail[secondary_rt]--;
				Company::Get(new_owner)->infrastructure.rail[secondary_rt]++;
			} else {
				num_pieces = CountBits(bits);
				if (TracksOverlap(bits)) num_pieces *= num_pieces;
			}
		}
		RailType rt = GetRailType(tile);
		Company::Get(old_owner)->infrastructure.rail[rt] -= num_pieces;
		Company::Get(new_owner)->infrastructure.rail[rt] += num_pieces;

		if (HasSignals(tile)) {
			uint num_sigs = CountBits(GetPresentSignals(tile));
			Company::Get(old_owner)->infrastructure.signal -= num_sigs;
			Company::Get(new_owner)->infrastructure.signal += num_sigs;
		}

		SetTileOwner(tile, new_owner);
	} else {
		DoCommand(tile, 0, 0, DC_EXEC | DC_BANKRUPT, CMD_LANDSCAPE_CLEAR);
	}
}

static const byte _fractcoords_behind[4] = { 0x8F, 0x8, 0x80, 0xF8 };
static const byte _fractcoords_enter[4] = { 0x8A, 0x48, 0x84, 0xA8 };
static const int8 _deltacoord_leaveoffset[8] = {
	-1,  0,  1,  0, /* x */
	 0,  1,  0, -1  /* y */
};


/**
 * Compute number of ticks when next wagon will leave a depot.
 * Negative means next wagon should have left depot n ticks before.
 * @param v vehicle outside (leaving) the depot
 * @return number of ticks when the next wagon will leave
 */
int TicksToLeaveDepot(const Train *v)
{
	DiagDirection dir = GetRailDepotDirection(v->tile);
	int length = v->CalcNextVehicleOffset();

	switch (dir) {
		case DIAGDIR_NE: return  ((int)(v->x_pos & 0x0F) - ((_fractcoords_enter[dir] & 0x0F) - (length + 1)));
		case DIAGDIR_SE: return -((int)(v->y_pos & 0x0F) - ((_fractcoords_enter[dir] >> 4)   + (length + 1)));
		case DIAGDIR_SW: return -((int)(v->x_pos & 0x0F) - ((_fractcoords_enter[dir] & 0x0F) + (length + 1)));
		case DIAGDIR_NW: return  ((int)(v->y_pos & 0x0F) - ((_fractcoords_enter[dir] >> 4)   - (length + 1)));
		default: NOT_REACHED();
	}
}

/**
 * Tile callback routine when vehicle enters tile
 * @see vehicle_enter_tile_proc
 */
static VehicleEnterTileStatus VehicleEnter_Track(Vehicle *u, TileIndex tile, int x, int y)
{
	/* This routine applies only to trains in depot tiles. */
	if (u->type != VEH_TRAIN || !IsRailDepotTile(tile)) return VETSB_CONTINUE;

	Train *v = Train::From(u);

	auto abort_load_through = [&](bool leave_station) {
		if (_local_company == v->owner) {
			SetDParam(0, v->index);
			SetDParam(1, v->current_order.GetDestination());
			AddNewsItem(STR_VEHICLE_LOAD_THROUGH_ABORTED_DEPOT, NT_ADVICE, NF_INCOLOUR | NF_SMALL | NF_VEHICLE_PARAM0,
					NR_VEHICLE, v->index,
					NR_STATION, v->current_order.GetDestination());
		}
		if (leave_station) {
			v->LeaveStation();
			/* Only advance to next order if we are loading at the current one */
			const Order *order = v->GetOrder(v->cur_implicit_order_index);
			if (order != nullptr && order->IsType(OT_GOTO_STATION) && order->GetDestination() == v->last_station_visited) {
				v->IncrementImplicitOrderIndex();
			}
		} else {
			for (Train *u = v; u != nullptr; u = u->Next()) {
				ClrBit(u->flags, VRF_BEYOND_PLATFORM_END);
			}
		}
	};

	if (v->IsFrontEngine() && v->current_order.IsType(OT_LOADING_ADVANCE)) abort_load_through(true);

	/* Depot direction. */
	DiagDirection dir = GetRailDepotDirection(tile);

	/* Calculate the point where the following wagon should be activated. */
	int length = v->CalcNextVehicleOffset();

	byte fract_coord_leave =
		((_fractcoords_enter[dir] & 0x0F) + // x
			(length + 1) * _deltacoord_leaveoffset[dir]) +
		(((_fractcoords_enter[dir] >> 4) +  // y
			((length + 1) * _deltacoord_leaveoffset[dir + 4])) << 4);

	byte fract_coord = (x & 0xF) + ((y & 0xF) << 4);

	if (_fractcoords_behind[dir] == fract_coord) {
		/* make sure a train is not entering the tile from behind */
		return VETSB_CANNOT_ENTER;
	} else if (_fractcoords_enter[dir] == fract_coord) {
		if (DiagDirToDir(ReverseDiagDir(dir)) == v->direction) {
			/* enter the depot */

			if (v->IsFrontEngine()) {
				if (v->current_order.IsType(OT_LOADING_ADVANCE)) {
					abort_load_through(true);
				} else if (HasBit(v->flags, VRF_BEYOND_PLATFORM_END)) {
					abort_load_through(false);
				}
				SetBit(v->flags, VRF_CONSIST_SPEED_REDUCTION);
			}

			v->track = TRACK_BIT_DEPOT,
			v->vehstatus |= VS_HIDDEN; // hide it
			v->UpdateIsDrawn();
			v->direction = ReverseDir(v->direction);
			if (v->Next() == nullptr) VehicleEnterDepot(v->First());
			v->tile = tile;

			InvalidateWindowData(WC_VEHICLE_DEPOT, v->tile);
			return VETSB_ENTERED_WORMHOLE;
		}
	} else if (fract_coord_leave == fract_coord) {
		if (DiagDirToDir(dir) == v->direction) {
			/* leave the depot? */
			if ((v = v->Next()) != nullptr) {
				v->vehstatus &= ~VS_HIDDEN;
				v->track = (DiagDirToAxis(dir) == AXIS_X ? TRACK_BIT_X : TRACK_BIT_Y);
				v->UpdateIsDrawn();
			}
		}
	}

	return VETSB_CONTINUE;
}

/**
 * Tests if autoslope is allowed.
 *
 * @param tile The tile.
 * @param flags Terraform command flags.
 * @param z_old Old TileZ.
 * @param tileh_old Old TileSlope.
 * @param z_new New TileZ.
 * @param tileh_new New TileSlope.
 * @param rail_bits Trackbits.
 */
static CommandCost TestAutoslopeOnRailTile(TileIndex tile, uint flags, int z_old, Slope tileh_old, int z_new, Slope tileh_new, TrackBits rail_bits)
{
	if (!_settings_game.construction.build_on_slopes || !AutoslopeEnabled()) return_cmd_error(STR_ERROR_MUST_REMOVE_RAILROAD_TRACK);

	/* Is the slope-rail_bits combination valid in general? I.e. is it safe to call GetRailFoundation() ? */
	if (CheckRailSlope(tileh_new, rail_bits, TRACK_BIT_NONE, tile).Failed()) return_cmd_error(STR_ERROR_MUST_REMOVE_RAILROAD_TRACK);

	/* Get the slopes on top of the foundations */
	z_old += ApplyFoundationToSlope(GetRailFoundation(tileh_old, rail_bits), &tileh_old);
	z_new += ApplyFoundationToSlope(GetRailFoundation(tileh_new, rail_bits), &tileh_new);

	Corner track_corner;
	switch (rail_bits) {
		case TRACK_BIT_LEFT:  track_corner = CORNER_W; break;
		case TRACK_BIT_LOWER: track_corner = CORNER_S; break;
		case TRACK_BIT_RIGHT: track_corner = CORNER_E; break;
		case TRACK_BIT_UPPER: track_corner = CORNER_N; break;

		/* Surface slope must not be changed */
		default:
			if (z_old != z_new || tileh_old != tileh_new) return_cmd_error(STR_ERROR_MUST_REMOVE_RAILROAD_TRACK);
			return CommandCost(EXPENSES_CONSTRUCTION, _price[PR_BUILD_FOUNDATION]);
	}

	/* The height of the track_corner must not be changed. The rest ensures GetRailFoundation() already. */
	z_old += GetSlopeZInCorner(RemoveHalftileSlope(tileh_old), track_corner);
	z_new += GetSlopeZInCorner(RemoveHalftileSlope(tileh_new), track_corner);
	if (z_old != z_new) return_cmd_error(STR_ERROR_MUST_REMOVE_RAILROAD_TRACK);

	CommandCost cost = CommandCost(EXPENSES_CONSTRUCTION, _price[PR_BUILD_FOUNDATION]);
	/* Make the ground dirty, if surface slope has changed */
	if (tileh_old != tileh_new) {
		/* If there is flat water on the lower halftile add the cost for clearing it */
		if (GetRailGroundType(tile) == RAIL_GROUND_WATER && IsSlopeWithOneCornerRaised(tileh_old)) {
			if (_game_mode != GM_EDITOR && !_settings_game.construction.enable_remove_water && !(flags & DC_ALLOW_REMOVE_WATER)) return_cmd_error(STR_ERROR_CAN_T_BUILD_ON_WATER);
			cost.AddCost(_price[PR_CLEAR_WATER]);
		}
		if ((flags & DC_EXEC) != 0) SetRailGroundType(tile, RAIL_GROUND_BARREN);
	}
	return  cost;
}

/**
 * Test-procedure for HasVehicleOnPos to check for a ship.
 */
static Vehicle *EnsureNoShipProc(Vehicle *v, void *data)
{
	return v;
}

static CommandCost TerraformTile_Track(TileIndex tile, DoCommandFlag flags, int z_new, Slope tileh_new)
{
	int z_old;
	Slope tileh_old = GetTileSlope(tile, &z_old);
	if (IsPlainRail(tile)) {
		TrackBits rail_bits = GetTrackBits(tile);
		/* Is there flat water on the lower halftile that must be cleared expensively? */
		bool was_water = (GetRailGroundType(tile) == RAIL_GROUND_WATER && IsSlopeWithOneCornerRaised(tileh_old));

		/* Allow clearing the water only if there is no ship */
		if (was_water && HasVehicleOnPos(tile, VEH_SHIP, nullptr, &EnsureNoShipProc)) return_cmd_error(STR_ERROR_SHIP_IN_THE_WAY);

		if (was_water && _game_mode != GM_EDITOR && !_settings_game.construction.enable_remove_water && !(flags & DC_ALLOW_REMOVE_WATER)) return_cmd_error(STR_ERROR_CAN_T_BUILD_ON_WATER);

		/* First test autoslope. However if it succeeds we still have to test the rest, because non-autoslope terraforming is cheaper. */
		CommandCost autoslope_result = TestAutoslopeOnRailTile(tile, flags, z_old, tileh_old, z_new, tileh_new, rail_bits);

		/* When there is only a single horizontal/vertical track, one corner can be terraformed. */
		Corner allowed_corner;
		switch (rail_bits) {
			case TRACK_BIT_RIGHT: allowed_corner = CORNER_W; break;
			case TRACK_BIT_UPPER: allowed_corner = CORNER_S; break;
			case TRACK_BIT_LEFT:  allowed_corner = CORNER_E; break;
			case TRACK_BIT_LOWER: allowed_corner = CORNER_N; break;
			default: return autoslope_result;
		}

		Foundation f_old = GetRailFoundation(tileh_old, rail_bits);

		/* Do not allow terraforming if allowed_corner is part of anti-zig-zag foundations */
		if (tileh_old != SLOPE_NS && tileh_old != SLOPE_EW && IsSpecialRailFoundation(f_old)) return autoslope_result;

		/* Everything is valid, which only changes allowed_corner */
		for (Corner corner = (Corner)0; corner < CORNER_END; corner = (Corner)(corner + 1)) {
			if (allowed_corner == corner) continue;
			if (z_old + GetSlopeZInCorner(tileh_old, corner) != z_new + GetSlopeZInCorner(tileh_new, corner)) return autoslope_result;
		}

		/* Make the ground dirty */
		if ((flags & DC_EXEC) != 0) SetRailGroundType(tile, RAIL_GROUND_BARREN);

		/* allow terraforming */
		return CommandCost(EXPENSES_CONSTRUCTION, was_water ? _price[PR_CLEAR_WATER] : (Money)0);
	} else if (_settings_game.construction.build_on_slopes && AutoslopeEnabled() &&
			AutoslopeCheckForEntranceEdge(tile, z_new, tileh_new, GetRailDepotDirection(tile))) {
		return CommandCost(EXPENSES_CONSTRUCTION, _price[PR_BUILD_FOUNDATION]);
	}
	return DoCommand(tile, 0, 0, flags, CMD_LANDSCAPE_CLEAR);
}


extern const TileTypeProcs _tile_type_rail_procs = {
	DrawTile_Track,           // draw_tile_proc
	GetSlopePixelZ_Track,     // get_slope_z_proc
	ClearTile_Track,          // clear_tile_proc
	nullptr,                     // add_accepted_cargo_proc
	GetTileDesc_Track,        // get_tile_desc_proc
	GetTileTrackStatus_Track, // get_tile_track_status_proc
	ClickTile_Track,          // click_tile_proc
	nullptr,                     // animate_tile_proc
	TileLoop_Track,           // tile_loop_proc
	ChangeTileOwner_Track,    // change_tile_owner_proc
	nullptr,                     // add_produced_cargo_proc
	VehicleEnter_Track,       // vehicle_enter_tile_proc
	GetFoundation_Track,      // get_foundation_proc
	TerraformTile_Track,      // terraform_tile_proc
};<|MERGE_RESOLUTION|>--- conflicted
+++ resolved
@@ -64,29 +64,13 @@
 {
 	static_assert(lengthof(_original_railtypes) <= lengthof(_railtypes));
 
-<<<<<<< HEAD
-	uint i = 0;
-	for (; i < lengthof(_original_railtypes); i++) _railtypes[i] = _original_railtypes[i];
-
-	static const RailtypeInfo empty_railtype = {
-		{0,0,0,0,0,0,0,0,0,0,0,0},
-		{0,0,0,0,0,0,0,0,{}},
-		{0,0,0,0,0,0,0,0},
-		{0,0,0,0,0,0},
-		0, RAILTYPES_NONE, RAILTYPES_NONE, RAILTYPES_NONE, 0, 0, 0, RTFB_NONE, 0, 0, 0, 0, 0, 0, 0,
-		RailTypeLabelList(), 0, 0, RAILTYPES_NONE, RAILTYPES_NONE, 0,
-		{}, {} };
-	for (; i < lengthof(_railtypes);          i++) _railtypes[i] = empty_railtype;
-=======
 	auto insert = std::copy(std::begin(_original_railtypes), std::end(_original_railtypes), std::begin(_railtypes));
 	std::fill(insert, std::end(_railtypes), RailTypeInfo{});
->>>>>>> 30eba33f
 
 	_railtypes_hidden_mask = RAILTYPES_NONE;
 }
 
-<<<<<<< HEAD
-void ResolveRailTypeGUISignalSprites(RailtypeInfo *rti, uint8 style, PalSpriteID signals[SIGTYPE_END][2][2])
+void ResolveRailTypeGUISignalSprites(RailTypeInfo *rti, uint8 style, PalSpriteID signals[SIGTYPE_END][2][2])
 {
 	/* Array of default GUI signal sprite numbers. */
 	const SpriteID _signal_lookup[2][SIGTYPE_END] = {
@@ -137,10 +121,7 @@
 	}
 }
 
-void ResolveRailTypeGUISprites(RailtypeInfo *rti)
-=======
 void ResolveRailTypeGUISprites(RailTypeInfo *rti)
->>>>>>> 30eba33f
 {
 	SpriteID cursors_base = GetCustomRailSprite(rti, INVALID_TILE, RTSG_CURSORS);
 	if (cursors_base != 0) {
@@ -242,15 +223,7 @@
  */
 void InitRailTypes()
 {
-<<<<<<< HEAD
 	UpdateRailGuiSprites();
-=======
-	for (RailType rt = RAILTYPE_BEGIN; rt != RAILTYPE_END; rt++) {
-		RailTypeInfo *rti = &_railtypes[rt];
-		ResolveRailTypeGUISprites(rti);
-		if (HasBit(rti->flags, RTF_HIDDEN)) SetBit(_railtypes_hidden_mask, rt);
-	}
->>>>>>> 30eba33f
 
 	_sorted_railtypes.clear();
 	for (RailType rt = RAILTYPE_BEGIN; rt != RAILTYPE_END; rt++) {
@@ -695,13 +668,9 @@
 	bool disable_dual_rail_type = HasBit(p2, 5);
 	CommandCost cost(EXPENSES_CONSTRUCTION);
 
-<<<<<<< HEAD
 	_rail_track_endtile = INVALID_TILE;
 
-	if (!ValParamRailtype(railtype) || !ValParamTrackOrientation(track)) return CMD_ERROR;
-=======
 	if (!ValParamRailType(railtype) || !ValParamTrackOrientation(track)) return CMD_ERROR;
->>>>>>> 30eba33f
 
 	Slope tileh = GetTileSlope(tile);
 	TrackBits trackbit = TrackToTrackBits(track);
@@ -1315,14 +1284,9 @@
 	bool no_dual_rail_type = HasBit(p2, 12);
 	bool auto_remove_signals = HasBit(p2, 13);
 
-<<<<<<< HEAD
 	_rail_track_endtile = INVALID_TILE;
-=======
+
 	if ((!remove && !ValParamRailType(railtype)) || !ValParamTrackOrientation(track)) return CMD_ERROR;
-	if (end_tile >= Map::Size() || tile >= Map::Size()) return CMD_ERROR;
->>>>>>> 30eba33f
-
-	if ((!remove && !ValParamRailtype(railtype)) || !ValParamTrackOrientation(track)) return CMD_ERROR;
 	if (p1 >= MapSize()) return CMD_ERROR;
 	TileIndex end_tile = p1;
 	Trackdir trackdir = TrackToTrackdir(track);
@@ -1424,12 +1388,8 @@
 CommandCost CmdBuildTrainDepot(TileIndex tile, DoCommandFlag flags, uint32 p1, uint32 p2, const char *text)
 {
 	/* check railtype and valid direction for depot (0 through 3), 4 in total */
-<<<<<<< HEAD
 	RailType railtype = Extract<RailType, 0, 6>(p1);
-	if (!ValParamRailtype(railtype)) return CMD_ERROR;
-=======
-	if (!ValParamRailType(railtype) || !IsValidDiagDirection(dir)) return CMD_ERROR;
->>>>>>> 30eba33f
+	if (!ValParamRailType(railtype)) return CMD_ERROR;
 
 	Slope tileh = GetTileSlope(tile);
 
@@ -2490,13 +2450,8 @@
 	TileIndex area_end = tile;
 	bool diagonal = HasBit(p2, 6);
 
-<<<<<<< HEAD
-	if (!ValParamRailtype(totype)) return CMD_ERROR;
+	if (!ValParamRailType(totype)) return CMD_ERROR;
 	if (area_start >= MapSize()) return CMD_ERROR;
-=======
-	if (!ValParamRailType(totype)) return CMD_ERROR;
-	if (area_start >= Map::Size()) return CMD_ERROR;
->>>>>>> 30eba33f
 
 	TrainList affected_trains;
 
@@ -2767,7 +2722,7 @@
 	const RailType totype = Extract<RailType, 0, 6>(p2);
 	const TileIndex end_tile = p1;
 
-	if (!ValParamRailtype(totype)) return CMD_ERROR;
+	if (!ValParamRailType(totype)) return CMD_ERROR;
 	if (end_tile >= MapSize()) return CMD_ERROR;
 
 	const Track start_track = Extract<Track, 6, 3>(p2);
@@ -3188,11 +3143,7 @@
 	return GetSlopePixelZ(x, y);
 }
 
-<<<<<<< HEAD
 static void GetSignalXY(TileIndex tile, uint pos, bool opposite, uint &x, uint &y)
-=======
-static void DrawSingleSignal(TileIndex tile, const RailTypeInfo *rti, Track track, SignalState condition, SignalOffsets image, uint pos)
->>>>>>> 30eba33f
 {
 	bool side;
 	switch (_settings_game.construction.train_signal_side) {
@@ -3241,7 +3192,7 @@
 	}
 }
 
-void DrawSingleSignal(TileIndex tile, const RailtypeInfo *rti, Track track, SignalState condition, SignalOffsets image, uint pos, SignalType type,
+void DrawSingleSignal(TileIndex tile, const RailTypeInfo *rti, Track track, SignalState condition, SignalOffsets image, uint pos, SignalType type,
 		SignalVariant variant, const TraceRestrictProgram *prog, CustomSignalSpriteContext context)
 {
 	bool show_restricted = (prog != nullptr);
@@ -3362,7 +3313,7 @@
 	}
 }
 
-static void DrawSingleSignal(TileIndex tile, const RailtypeInfo *rti, Track track, SignalState condition, SignalOffsets image, uint pos)
+static void DrawSingleSignal(TileIndex tile, const RailTypeInfo *rti, Track track, SignalState condition, SignalOffsets image, uint pos)
 {
 	SignalType type       = GetSignalType(tile, track);
 	SignalVariant variant = GetSignalVariant(tile, track);
@@ -3537,11 +3488,7 @@
  * @param ti Tile drawing information.
  * @param rti Rail type information.
  */
-<<<<<<< HEAD
-void DrawTrackDetails(const TileInfo *ti, const RailtypeInfo *rti, const RailGroundType rgt)
-=======
-static void DrawTrackDetails(const TileInfo *ti, const RailTypeInfo *rti)
->>>>>>> 30eba33f
+void DrawTrackDetails(const TileInfo *ti, const RailTypeInfo *rti, const RailGroundType rgt)
 {
 	/* Base sprite for track fences.
 	 * Note: Halftile slopes only have fences on the upper part. */
@@ -3609,30 +3556,15 @@
 	DrawGroundSprite(sprite, pal, nullptr, 0, (ti->tileh & s) ? -8 : 0);
 }
 
-<<<<<<< HEAD
 static RailGroundType GetRailOrBridgeGroundType(TileInfo *ti) {
 	if (IsTileType(ti->tile, MP_TUNNELBRIDGE)) {
 		return GetTunnelBridgeGroundType(ti->tile);
 	} else {
 		return GetRailGroundType(ti->tile);
-=======
-static void DrawTrackBitsOverlay(TileInfo *ti, TrackBits track, const RailTypeInfo *rti)
-{
-	RailGroundType rgt = GetRailGroundType(ti->tile);
-	Foundation f = GetRailFoundation(ti->tileh, track);
-	Corner halftile_corner = CORNER_INVALID;
-
-	if (IsNonContinuousFoundation(f)) {
-		/* Save halftile corner */
-		halftile_corner = (f == FOUNDATION_STEEP_BOTH ? GetHighestSlopeCorner(ti->tileh) : GetHalftileFoundationCorner(f));
-		/* Draw lower part first */
-		track &= ~CornerToTrackBits(halftile_corner);
-		f = (f == FOUNDATION_STEEP_BOTH ? FOUNDATION_STEEP_LOWER : FOUNDATION_NONE);
->>>>>>> 30eba33f
-	}
-}
-
-static void DrawTrackBitsOverlay(TileInfo *ti, TrackBits track, const RailtypeInfo *rti, RailGroundType rgt,  bool is_bridge, Corner halftile_corner, Corner draw_half_tile)
+	}
+}
+
+static void DrawTrackBitsOverlay(TileInfo *ti, TrackBits track, const RailTypeInfo *rti, RailGroundType rgt,  bool is_bridge, Corner halftile_corner, Corner draw_half_tile)
 {
 	if (halftile_corner != CORNER_INVALID) track &= ~CornerToTrackBits(halftile_corner);
 
@@ -3795,11 +3727,7 @@
  */
 void DrawTrackBits(TileInfo *ti, TrackBits track, RailType rt, RailGroundType rgt, bool is_bridge, Corner halftile_corner, Corner draw_half_tile)
 {
-<<<<<<< HEAD
-	const RailtypeInfo *rti = GetRailTypeInfo(rt);
-=======
-	const RailTypeInfo *rti = GetRailTypeInfo(GetRailType(ti->tile));
->>>>>>> 30eba33f
+	const RailTypeInfo *rti = GetRailTypeInfo(rt);
 
 	if (rti->UsesOverlay()) {
 		DrawTrackBitsOverlay(ti, track, rti, rgt, is_bridge, halftile_corner, draw_half_tile);
@@ -3946,7 +3874,6 @@
 	}
 }
 
-<<<<<<< HEAD
 void DrawTrackBits(TileInfo *ti, TrackBits track)
 {
 	const bool is_bridge = IsTileType(ti->tile, MP_TUNNELBRIDGE);
@@ -4003,10 +3930,7 @@
 	}
 }
 
-static void DrawSignals(TileIndex tile, TrackBits rails, const RailtypeInfo *rti)
-=======
 static void DrawSignals(TileIndex tile, TrackBits rails, const RailTypeInfo *rti)
->>>>>>> 30eba33f
 {
 #define MAYBE_DRAW_SIGNAL(x, y, z, t) if (IsSignalPresent(tile, x)) DrawSingleSignal(tile, rti, t, GetSingleSignalState(tile, x), y, z)
 
@@ -4059,13 +3983,13 @@
 
 		if (HasSignals(ti->tile)) {
 			if (rails == TRACK_BIT_VERT) {
-				const RailtypeInfo *rti2 = GetRailTypeInfo(secondary_railtype);
+				const RailTypeInfo *rti2 = GetRailTypeInfo(secondary_railtype);
 				if (IsSignalPresent(ti->tile, 2)) DrawSingleSignal(ti->tile, rti,   TRACK_LEFT, GetSingleSignalState(ti->tile, 2), SIGNAL_TO_NORTH, 0);
 				if (IsSignalPresent(ti->tile, 3)) DrawSingleSignal(ti->tile, rti,   TRACK_LEFT, GetSingleSignalState(ti->tile, 3), SIGNAL_TO_SOUTH, 1);
 				if (IsSignalPresent(ti->tile, 0)) DrawSingleSignal(ti->tile, rti2, TRACK_RIGHT, GetSingleSignalState(ti->tile, 0), SIGNAL_TO_NORTH, 2);
 				if (IsSignalPresent(ti->tile, 1)) DrawSingleSignal(ti->tile, rti2, TRACK_RIGHT, GetSingleSignalState(ti->tile, 1), SIGNAL_TO_SOUTH, 3);
 			} else if (rails == TRACK_BIT_HORZ) {
-				const RailtypeInfo *rti2 = GetRailTypeInfo(secondary_railtype);
+				const RailTypeInfo *rti2 = GetRailTypeInfo(secondary_railtype);
 				if (IsSignalPresent(ti->tile, 3)) DrawSingleSignal(ti->tile, rti,  TRACK_UPPER, GetSingleSignalState(ti->tile, 3), SIGNAL_TO_WEST, 4);
 				if (IsSignalPresent(ti->tile, 2)) DrawSingleSignal(ti->tile, rti,  TRACK_UPPER, GetSingleSignalState(ti->tile, 2), SIGNAL_TO_EAST, 5);
 				if (IsSignalPresent(ti->tile, 1)) DrawSingleSignal(ti->tile, rti2, TRACK_LOWER, GetSingleSignalState(ti->tile, 1), SIGNAL_TO_WEST, 6);
@@ -4452,17 +4376,13 @@
 
 static void GetTileDesc_Track(TileIndex tile, TileDesc *td)
 {
-<<<<<<< HEAD
 	RailType rt = GetRailType(tile);
-	const RailtypeInfo *rti = GetRailTypeInfo(rt);
-=======
-	const RailTypeInfo *rti = GetRailTypeInfo(GetRailType(tile));
->>>>>>> 30eba33f
+	const RailTypeInfo *rti = GetRailTypeInfo(rt);
 	td->rail_speed = rti->max_speed;
 	td->railtype = rti->strings.name;
 	RailType secondary_rt = GetTileSecondaryRailTypeIfValid(tile);
 	if (secondary_rt != rt && secondary_rt != INVALID_RAILTYPE) {
-		const RailtypeInfo *secondary_rti = GetRailTypeInfo(secondary_rt);
+		const RailTypeInfo *secondary_rti = GetRailTypeInfo(secondary_rt);
 		td->rail_speed2 = secondary_rti->max_speed;
 		td->railtype2 = secondary_rti->strings.name;
 	}
