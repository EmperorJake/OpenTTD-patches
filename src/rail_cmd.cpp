--- conflicted
+++ resolved
@@ -459,11 +459,7 @@
  */
 CommandCost CmdBuildSingleRail(TileIndex tile, DoCommandFlag flags, uint32 p1, uint32 p2, const char *text)
 {
-<<<<<<< HEAD
-	RailType railtype = Extract<RailType, 0, 5>(p1);
-=======
 	RailType railtype = Extract<RailType, 0, 6>(p1);
->>>>>>> bf8d7df7
 	Track track = Extract<Track, 0, 3>(p2);
 	bool disable_custom_bridge_heads = HasBit(p2, 4);
 	CommandCost cost(EXPENSES_CONSTRUCTION);
@@ -972,35 +968,22 @@
  * @param flags operation to perform
  * @param p1 end tile of drag
  * @param p2 various bitstuffed elements
-<<<<<<< HEAD
- * - p2 = (bit 0-4) - railroad type normal/maglev (0 = normal, 1 = mono, 2 = maglev), only used for building
- * - p2 = (bit 5-7) - track-orientation, valid values: 0-5 (Track enum)
- * - p2 = (bit 8)   - 0 = build, 1 = remove tracks
- * - p2 = (bit 9)   - 0 = build up to an obstacle, 1 = fail if an obstacle is found (used for AIs).
-=======
  * - p2 = (bit 0-5) - railroad type normal/maglev (0 = normal, 1 = mono, 2 = maglev), only used for building
  * - p2 = (bit 6-8) - track-orientation, valid values: 0-5 (Track enum)
  * - p2 = (bit 9)   - 0 = build, 1 = remove tracks
  * - p2 = (bit 10)  - 0 = build up to an obstacle, 1 = fail if an obstacle is found (used for AIs).
->>>>>>> bf8d7df7
  * @param text unused
  * @return the cost of this operation or an error
  */
 static CommandCost CmdRailTrackHelper(TileIndex tile, DoCommandFlag flags, uint32 p1, uint32 p2, const char *text)
 {
 	CommandCost total_cost(EXPENSES_CONSTRUCTION);
-<<<<<<< HEAD
-	RailType railtype = Extract<RailType, 0, 5>(p2);
-	Track track = Extract<Track, 5, 3>(p2);
-	bool remove = HasBit(p2, 8);
-	bool fail_if_obstacle = HasBit(p2, 9);
-
-	_rail_track_endtile = INVALID_TILE;
-=======
+	RailType railtype = Extract<RailType, 0, 6>(p2);
 	Track track = Extract<Track, 6, 3>(p2);
 	bool remove = HasBit(p2, 9);
-	RailType railtype = Extract<RailType, 0, 6>(p2);
->>>>>>> bf8d7df7
+	bool fail_if_obstacle = HasBit(p2, 10);
+
+	_rail_track_endtile = INVALID_TILE;
 
 	if ((!remove && !ValParamRailtype(railtype)) || !ValParamTrackOrientation(track)) return CMD_ERROR;
 	if (p1 >= MapSize()) return CMD_ERROR;
@@ -1020,11 +1003,7 @@
 			last_error = ret;
 			if (_rail_track_endtile == INVALID_TILE) _rail_track_endtile = last_endtile;
 			if (last_error.GetErrorMessage() != STR_ERROR_ALREADY_BUILT && !remove) {
-<<<<<<< HEAD
 				if (fail_if_obstacle) return last_error;
-=======
-				if (HasBit(p2, 10)) return last_error;
->>>>>>> bf8d7df7
 				break;
 			}
 
@@ -1054,26 +1033,16 @@
  * @param flags operation to perform
  * @param p1 end tile of drag
  * @param p2 various bitstuffed elements
-<<<<<<< HEAD
- * - p2 = (bit 0-4) - railroad type normal/maglev (0 = normal, 1 = mono, 2 = maglev)
- * - p2 = (bit 5-7) - track-orientation, valid values: 0-5 (Track enum)
- * - p2 = (bit 8)   - 0 = build, 1 = remove tracks
-=======
  * - p2 = (bit 0-5) - railroad type normal/maglev (0 = normal, 1 = mono, 2 = maglev)
  * - p2 = (bit 6-8) - track-orientation, valid values: 0-5 (Track enum)
  * - p2 = (bit 9)   - 0 = build, 1 = remove tracks
->>>>>>> bf8d7df7
  * @param text unused
  * @return the cost of this operation or an error
  * @see CmdRailTrackHelper
  */
 CommandCost CmdBuildRailroadTrack(TileIndex tile, DoCommandFlag flags, uint32 p1, uint32 p2, const char *text)
 {
-<<<<<<< HEAD
-	return CmdRailTrackHelper(tile, flags, p1, ClrBit(p2, 8), text);
-=======
 	return CmdRailTrackHelper(tile, flags, p1, ClrBit(p2, 9), text);
->>>>>>> bf8d7df7
 }
 
 /**
@@ -1083,26 +1052,16 @@
  * @param flags operation to perform
  * @param p1 end tile of drag
  * @param p2 various bitstuffed elements
-<<<<<<< HEAD
- * - p2 = (bit 0-4) - railroad type normal/maglev (0 = normal, 1 = mono, 2 = maglev), only used for building
- * - p2 = (bit 5-7) - track-orientation, valid values: 0-5 (Track enum)
- * - p2 = (bit 8)   - 0 = build, 1 = remove tracks
-=======
  * - p2 = (bit 0-5) - railroad type normal/maglev (0 = normal, 1 = mono, 2 = maglev), only used for building
  * - p2 = (bit 6-8) - track-orientation, valid values: 0-5 (Track enum)
  * - p2 = (bit 9)   - 0 = build, 1 = remove tracks
->>>>>>> bf8d7df7
  * @param text unused
  * @return the cost of this operation or an error
  * @see CmdRailTrackHelper
  */
 CommandCost CmdRemoveRailroadTrack(TileIndex tile, DoCommandFlag flags, uint32 p1, uint32 p2, const char *text)
 {
-<<<<<<< HEAD
-	return CmdRailTrackHelper(tile, flags, p1, SetBit(p2, 8), text);
-=======
 	return CmdRailTrackHelper(tile, flags, p1, SetBit(p2, 9), text);
->>>>>>> bf8d7df7
 }
 
 /**
@@ -1120,11 +1079,7 @@
 CommandCost CmdBuildTrainDepot(TileIndex tile, DoCommandFlag flags, uint32 p1, uint32 p2, const char *text)
 {
 	/* check railtype and valid direction for depot (0 through 3), 4 in total */
-<<<<<<< HEAD
-	RailType railtype = Extract<RailType, 0, 5>(p1);
-=======
 	RailType railtype = Extract<RailType, 0, 6>(p1);
->>>>>>> bf8d7df7
 	if (!ValParamRailtype(railtype)) return CMD_ERROR;
 
 	Slope tileh = GetTileSlope(tile);
@@ -1921,29 +1876,17 @@
  * @param flags operation to perform
  * @param p1 start tile of drag
  * @param p2 various bitstuffed elements:
-<<<<<<< HEAD
- * - p2 = (bit  0 - 4) new railtype to convert to.
- * - p2 = (bit  5)     build diagonally or not.
-=======
  * - p2 = (bit  0- 5) new railtype to convert to.
  * - p2 = (bit  6)    build diagonally or not.
->>>>>>> bf8d7df7
  * @param text unused
  * @return the cost of this operation or an error
  */
 CommandCost CmdConvertRail(TileIndex tile, DoCommandFlag flags, uint32 p1, uint32 p2, const char *text)
 {
-<<<<<<< HEAD
-	RailType totype = Extract<RailType, 0, 5>(p2);
-	TileIndex area_start = p1;
-	TileIndex area_end = tile;
-	bool diagonal = HasBit(p2, 5);
-=======
 	RailType totype = Extract<RailType, 0, 6>(p2);
 	TileIndex area_start = p1;
 	TileIndex area_end = tile;
 	bool diagonal = HasBit(p2, 6);
->>>>>>> bf8d7df7
 
 	if (!ValParamRailtype(totype)) return CMD_ERROR;
 	if (area_start >= MapSize()) return CMD_ERROR;
