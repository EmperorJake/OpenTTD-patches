/*
 * This file is part of OpenTTD.
 * OpenTTD is free software; you can redistribute it and/or modify it under the terms of the GNU General Public License as published by the Free Software Foundation, version 2.
 * OpenTTD is distributed in the hope that it will be useful, but WITHOUT ANY WARRANTY; without even the implied warranty of MERCHANTABILITY or FITNESS FOR A PARTICULAR PURPOSE.
 * See the GNU General Public License for more details. You should have received a copy of the GNU General Public License along with OpenTTD. If not, see <http://www.gnu.org/licenses/>.
 */

/** @file company_gui.cpp %Company related GUIs. */

#include "stdafx.h"
#include "currency.h"
#include "error.h"
#include "gui.h"
#include "window_gui.h"
#include "textbuf_gui.h"
#include "viewport_func.h"
#include "company_func.h"
#include "command_func.h"
#include "network/network.h"
#include "network/network_gui.h"
#include "network/network_func.h"
#include "newgrf.h"
#include "company_manager_face.h"
#include "strings_func.h"
#include "date_func.h"
#include "widgets/dropdown_type.h"
#include "tilehighlight_func.h"
#include "company_base.h"
#include "core/geometry_func.hpp"
#include "object_type.h"
#include "rail.h"
#include "road.h"
#include "engine_base.h"
#include "window_func.h"
#include "road_func.h"
#include "water.h"
#include "station_func.h"
#include "zoom_func.h"
#include "sortlist_type.h"
#include "group_gui_list.h"
#include "core/backup_type.hpp"

#include "widgets/company_widget.h"

#include "safeguards.h"


/** Company GUI constants. */
#define EXP_SPACING (WidgetDimensions::scaled.vsep_normal * 2)

static void DoSelectCompanyManagerFace(Window *parent);
static void ShowCompanyInfrastructure(CompanyID company);

/** List of revenues. */
static const std::initializer_list<ExpensesType> _expenses_list_revenue = {
	EXPENSES_TRAIN_REVENUE,
	EXPENSES_ROADVEH_REVENUE,
	EXPENSES_AIRCRAFT_REVENUE,
	EXPENSES_SHIP_REVENUE,
	EXPENSES_SHARING_INC,
};

/** List of operating expenses. */
static const std::initializer_list<ExpensesType> _expenses_list_operating_costs = {
	EXPENSES_TRAIN_RUN,
	EXPENSES_ROADVEH_RUN,
	EXPENSES_AIRCRAFT_RUN,
	EXPENSES_SHIP_RUN,
	EXPENSES_PROPERTY,
	EXPENSES_LOAN_INTEREST,
	EXPENSES_SHARING_COST,
};

/** List of capital expenses. */
static const std::initializer_list<ExpensesType> _expenses_list_capital_costs = {
	EXPENSES_CONSTRUCTION,
	EXPENSES_NEW_VEHICLES,
	EXPENSES_OTHER,
};

/** Expense list container. */
struct ExpensesList {
	const StringID title; ///< StringID of list title.
	const std::initializer_list<ExpensesType> &items; ///< List of expenses types.

	ExpensesList(StringID title, const std::initializer_list<ExpensesType> &list) : title(title), items(list)
	{
	}

	uint GetHeight() const
	{
		/* Add up the height of all the lines.  */
		return static_cast<uint>(this->items.size()) * FONT_HEIGHT_NORMAL;
	}

	/** Compute width of the expenses categories in pixels. */
	uint GetListWidth() const
	{
		uint width = 0;
		for (const ExpensesType &et : this->items) {
			width = std::max(width, GetStringBoundingBox(STR_FINANCES_SECTION_CONSTRUCTION + et).width);
		}
		return width;
	}
};

/** Types of expense lists */
static const std::initializer_list<ExpensesList> _expenses_list_types = {
	{ STR_FINANCES_REVENUE_TITLE,            _expenses_list_revenue },
	{ STR_FINANCES_OPERATING_EXPENSES_TITLE, _expenses_list_operating_costs },
	{ STR_FINANCES_CAPITAL_EXPENSES_TITLE,   _expenses_list_capital_costs },
};

/**
 * Get the total height of the "categories" column.
 * @return The total height in pixels.
 */
static uint GetTotalCategoriesHeight()
{
	/* There's an empty line and blockspace on the year row */
	uint total_height = FONT_HEIGHT_NORMAL + WidgetDimensions::scaled.vsep_wide;

	for (const ExpensesList &list : _expenses_list_types) {
		/* Title + expense list + total line + total + blockspace after category */
		total_height += FONT_HEIGHT_NORMAL + list.GetHeight() + WidgetDimensions::scaled.vsep_normal + FONT_HEIGHT_NORMAL + WidgetDimensions::scaled.vsep_wide;
	}

	/* Total income */
	total_height += WidgetDimensions::scaled.vsep_normal + FONT_HEIGHT_NORMAL + WidgetDimensions::scaled.vsep_wide;

	return total_height;
}

/**
 * Get the required width of the "categories" column, equal to the widest element.
 * @return The required width in pixels.
 */
static uint GetMaxCategoriesWidth()
{
	uint max_width = 0;

	/* Loop through categories to check max widths. */
	for (const ExpensesList &list : _expenses_list_types) {
		/* Title of category */
		max_width = std::max(max_width, GetStringBoundingBox(list.title).width);
		/* Entries in category */
		max_width = std::max(max_width, list.GetListWidth() + WidgetDimensions::scaled.hsep_indent);
	}

	return max_width;
}

/**
 * Draw a category of expenses (revenue, operating expenses, capital expenses).
 */
static void DrawCategory(const Rect &r, int start_y, const ExpensesList &list)
{
	Rect tr = r.Indent(WidgetDimensions::scaled.hsep_indent, _current_text_dir == TD_RTL);

	tr.top = start_y;

	for (const ExpensesType &et : list.items) {
		DrawString(tr, STR_FINANCES_SECTION_CONSTRUCTION + et);
		tr.top += FONT_HEIGHT_NORMAL;
	}
}

/**
 * Draw the expenses categories.
 * @param r Available space for drawing.
 * @note The environment must provide padding at the left and right of \a r.
 */
static void DrawCategories(const Rect &r)
{
	/* Start with an empty space in the year row, plus the blockspace under the year. */
	int y = r.top + FONT_HEIGHT_NORMAL + WidgetDimensions::scaled.vsep_wide;

	for (const ExpensesList &list : _expenses_list_types) {
		/* Draw category title and advance y */
		DrawString(r.left, r.right, y, list.title, TC_FROMSTRING, SA_LEFT);
		y += FONT_HEIGHT_NORMAL;

		/* Draw category items and advance y */
		DrawCategory(r, y, list);
		y += list.GetHeight();

		/* Advance y by the height of the horizontal line between amounts and subtotal */
		y += WidgetDimensions::scaled.vsep_normal;

		/* Draw category total and advance y */
		DrawString(r.left, r.right, y, STR_FINANCES_TOTAL_CAPTION, TC_FROMSTRING, SA_RIGHT);
		y += FONT_HEIGHT_NORMAL;

		/* Advance y by a blockspace after this category block */
		y += WidgetDimensions::scaled.vsep_wide;
	}

	/* Draw total profit/loss */
	y += WidgetDimensions::scaled.vsep_normal;
	DrawString(r.left, r.right, y, STR_FINANCES_PROFIT, TC_FROMSTRING, SA_LEFT);
}

/**
 * Draw an amount of money.
 * @param amount Amount of money to draw,
 * @param left   Left coordinate of the space to draw in.
 * @param right  Right coordinate of the space to draw in.
 * @param top    Top coordinate of the space to draw in.
 * @param colour The TextColour of the string.
 */
static void DrawPrice(Money amount, int left, int right, int top, TextColour colour)
{
	StringID str = STR_FINANCES_NEGATIVE_INCOME;
	if (amount == 0) {
		str = STR_FINANCES_ZERO_INCOME;
	} else if (amount < 0) {
		amount = -amount;
		str = STR_FINANCES_POSITIVE_INCOME;
	}
	SetDParam(0, amount);
	DrawString(left, right, top, str, colour, SA_RIGHT);
}

/**
 * Draw a category of expenses/revenues in the year column.
 * @return The income sum of the category.
 */
static Money DrawYearCategory(const Rect &r, int start_y, const ExpensesList &list, const Expenses &tbl)
{
	int y = start_y;
	Money sum = 0;

	for (const ExpensesType &et : list.items) {
		Money cost = tbl[et];
		sum += cost;
		if (cost != 0) DrawPrice(cost, r.left, r.right, y, TC_BLACK);
		y += FONT_HEIGHT_NORMAL;
	}

	/* Draw the total at the bottom of the category. */
	GfxFillRect(r.left, y, r.right, y + WidgetDimensions::scaled.bevel.top - 1, PC_BLACK);
	y += WidgetDimensions::scaled.vsep_normal;
	if (sum != 0) DrawPrice(sum, r.left, r.right, y, TC_WHITE);

	/* Return the sum for the yearly total. */
	return sum;
}


/**
 * Draw a column with prices.
 * @param r    Available space for drawing.
 * @param year Year being drawn.
 * @param tbl  Reference to table of amounts for \a year.
 * @note The environment must provide padding at the left and right of \a r.
 */
static void DrawYearColumn(const Rect &r, int year, const Expenses &tbl)
{
	int y = r.top;
	Money sum;

	/* Year header */
	SetDParam(0, year);
	DrawString(r.left, r.right, y, STR_FINANCES_YEAR, TC_FROMSTRING, SA_RIGHT, true);
	y += FONT_HEIGHT_NORMAL + WidgetDimensions::scaled.vsep_wide;

	/* Categories */
	for (const ExpensesList &list : _expenses_list_types) {
		y += FONT_HEIGHT_NORMAL;
		sum += DrawYearCategory(r, y, list, tbl);
		/* Expense list + expense category title + expense category total + blockspace after category */
		y += list.GetHeight() + WidgetDimensions::scaled.vsep_normal + FONT_HEIGHT_NORMAL + WidgetDimensions::scaled.vsep_wide;
	}

	/* Total income. */
	GfxFillRect(r.left, y, r.right, y + WidgetDimensions::scaled.bevel.top - 1, PC_BLACK);
	y += WidgetDimensions::scaled.vsep_normal;
	DrawPrice(sum, r.left, r.right, y, TC_WHITE);
}

static const NWidgetPart _nested_company_finances_widgets[] = {
	NWidget(NWID_HORIZONTAL),
		NWidget(WWT_CLOSEBOX, COLOUR_GREY),
		NWidget(WWT_CAPTION, COLOUR_GREY, WID_CF_CAPTION), SetDataTip(STR_FINANCES_CAPTION, STR_TOOLTIP_WINDOW_TITLE_DRAG_THIS),
		NWidget(WWT_IMGBTN, COLOUR_GREY, WID_CF_TOGGLE_SIZE), SetDataTip(SPR_LARGE_SMALL_WINDOW, STR_TOOLTIP_TOGGLE_LARGE_SMALL_WINDOW),
		NWidget(WWT_SHADEBOX, COLOUR_GREY),
		NWidget(WWT_STICKYBOX, COLOUR_GREY),
	EndContainer(),
	NWidget(NWID_SELECTION, INVALID_COLOUR, WID_CF_SEL_PANEL),
		NWidget(WWT_PANEL, COLOUR_GREY),
			NWidget(NWID_HORIZONTAL), SetPadding(WidgetDimensions::unscaled.framerect), SetPIP(0, WidgetDimensions::unscaled.hsep_wide, 0),
				NWidget(WWT_EMPTY, COLOUR_GREY, WID_CF_EXPS_CATEGORY), SetMinimalSize(120, 0), SetFill(0, 0),
				NWidget(WWT_EMPTY, COLOUR_GREY, WID_CF_EXPS_PRICE1), SetMinimalSize(86, 0), SetFill(0, 0),
				NWidget(WWT_EMPTY, COLOUR_GREY, WID_CF_EXPS_PRICE2), SetMinimalSize(86, 0), SetFill(0, 0),
				NWidget(WWT_EMPTY, COLOUR_GREY, WID_CF_EXPS_PRICE3), SetMinimalSize(86, 0), SetFill(0, 0),
			EndContainer(),
		EndContainer(),
	EndContainer(),
	NWidget(WWT_PANEL, COLOUR_GREY),
		NWidget(NWID_HORIZONTAL), SetPadding(WidgetDimensions::unscaled.framerect), SetPIP(0, WidgetDimensions::unscaled.hsep_wide, 0), SetPIPRatio(0, 1, 2),
			NWidget(NWID_VERTICAL), // Vertical column with 'bank balance', 'loan'
				NWidget(WWT_TEXT, COLOUR_GREY), SetDataTip(STR_FINANCES_OWN_FUNDS_TITLE, STR_NULL),
				NWidget(WWT_TEXT, COLOUR_GREY), SetDataTip(STR_FINANCES_LOAN_TITLE, STR_NULL),
				NWidget(WWT_TEXT, COLOUR_GREY), SetDataTip(STR_FINANCES_BANK_BALANCE_TITLE, STR_NULL), SetPadding(WidgetDimensions::unscaled.vsep_normal, 0, 0, 0),
			EndContainer(),
			NWidget(NWID_VERTICAL), // Vertical column with bank balance amount, loan amount, and total.
				NWidget(WWT_TEXT, COLOUR_GREY, WID_CF_OWN_VALUE), SetDataTip(STR_FINANCES_TOTAL_CURRENCY, STR_NULL), SetAlignment(SA_VERT_CENTER | SA_RIGHT),
				NWidget(WWT_TEXT, COLOUR_GREY, WID_CF_LOAN_VALUE), SetDataTip(STR_FINANCES_TOTAL_CURRENCY, STR_NULL), SetAlignment(SA_VERT_CENTER | SA_RIGHT),
				NWidget(WWT_EMPTY, COLOUR_GREY, WID_CF_BALANCE_LINE), SetMinimalSize(0, WidgetDimensions::unscaled.vsep_normal),
				NWidget(WWT_TEXT, COLOUR_GREY, WID_CF_BALANCE_VALUE), SetDataTip(STR_FINANCES_BANK_BALANCE, STR_NULL), SetAlignment(SA_VERT_CENTER | SA_RIGHT),
			EndContainer(),
			NWidget(NWID_SELECTION, INVALID_COLOUR, WID_CF_SEL_MAXLOAN),
				NWidget(NWID_VERTICAL), SetPIPRatio(0, 0, 1), // Max loan information
					NWidget(WWT_TEXT, COLOUR_GREY, WID_CF_INTEREST_RATE), SetDataTip(STR_FINANCES_INTEREST_RATE, STR_NULL),
					NWidget(WWT_TEXT, COLOUR_GREY, WID_CF_MAXLOAN_VALUE), SetDataTip(STR_FINANCES_MAX_LOAN, STR_NULL),
				EndContainer(),
			EndContainer(),
		EndContainer(),
	EndContainer(),
	NWidget(NWID_SELECTION, INVALID_COLOUR, WID_CF_SEL_BUTTONS),
		NWidget(NWID_HORIZONTAL, NC_EQUALSIZE),
			NWidget(WWT_PUSHTXTBTN, COLOUR_GREY, WID_CF_INCREASE_LOAN), SetFill(1, 0), SetDataTip(STR_FINANCES_BORROW_BUTTON, STR_NULL),
			NWidget(WWT_PUSHTXTBTN, COLOUR_GREY, WID_CF_REPAY_LOAN), SetFill(1, 0), SetDataTip(STR_FINANCES_REPAY_BUTTON, STR_NULL),
			NWidget(WWT_PUSHTXTBTN, COLOUR_GREY, WID_CF_INFRASTRUCTURE), SetFill(1, 0), SetDataTip(STR_FINANCES_INFRASTRUCTURE_BUTTON, STR_COMPANY_VIEW_INFRASTRUCTURE_TOOLTIP),
		EndContainer(),
	EndContainer(),
};

/** Window class displaying the company finances. */
struct CompanyFinancesWindow : Window {
	Money max_money;        ///< The approximate maximum amount of money a company has had over the lifetime of this window
	bool small;             ///< Window is toggled to 'small'.
	int query_widget;       ///< The widget associated with the current text query input.

	CompanyFinancesWindow(WindowDesc *desc, CompanyID company) : Window(desc)
	{
		const Company *c = Company::Get(company);
		this->max_money = std::max<Money>(abs(c->money) * 2, INT32_MAX);
		this->small = false;
		this->CreateNestedTree();
		this->SetupWidgets();
		this->FinishInitNested(company);

		this->owner = (Owner)this->window_number;
	}

	void SetStringParameters(int widget) const override
	{
		switch (widget) {
			case WID_CF_CAPTION:
				SetDParam(0, (CompanyID)this->window_number);
				SetDParam(1, (CompanyID)this->window_number);
				break;

			case WID_CF_BALANCE_VALUE: {
				const Company *c = Company::Get((CompanyID)this->window_number);
				SetDParam(0, c->money);
				break;
			}

			case WID_CF_LOAN_VALUE: {
				const Company *c = Company::Get((CompanyID)this->window_number);
				SetDParam(0, c->current_loan);
				break;
			}

			case WID_CF_OWN_VALUE: {
				const Company *c = Company::Get((CompanyID)this->window_number);
				SetDParam(0, c->money - c->current_loan);
				break;
			}

			case WID_CF_INTEREST_RATE:
				SetDParam(0, _settings_game.difficulty.initial_interest);
				break;

			case WID_CF_MAXLOAN_VALUE:
				SetDParam(0, _economy.max_loan);
				break;

			case WID_CF_INCREASE_LOAN:
			case WID_CF_REPAY_LOAN:
				SetDParam(0, LOAN_INTERVAL);
				break;
		}
	}

	void UpdateWidgetSize(int widget, Dimension *size, [[maybe_unused]] const Dimension &padding, [[maybe_unused]] Dimension *fill, [[maybe_unused]] Dimension *resize) override
	{
		switch (widget) {
			case WID_CF_EXPS_CATEGORY:
				size->width  = GetMaxCategoriesWidth();
				size->height = GetTotalCategoriesHeight();
				break;

			case WID_CF_EXPS_PRICE1:
			case WID_CF_EXPS_PRICE2:
			case WID_CF_EXPS_PRICE3:
				size->height = GetTotalCategoriesHeight();
				FALLTHROUGH;

			case WID_CF_BALANCE_VALUE:
			case WID_CF_LOAN_VALUE:
			case WID_CF_OWN_VALUE:
				SetDParamMaxValue(0, this->max_money);
				size->width = std::max(GetStringBoundingBox(STR_FINANCES_NEGATIVE_INCOME).width, GetStringBoundingBox(STR_FINANCES_POSITIVE_INCOME).width) + padding.width;
				break;

			case WID_CF_INTEREST_RATE:
				size->height = FONT_HEIGHT_NORMAL;
				break;
		}
	}

	void DrawWidget(const Rect &r, int widget) const override
	{
		switch (widget) {
			case WID_CF_EXPS_CATEGORY:
				DrawCategories(r);
				break;

			case WID_CF_EXPS_PRICE1:
			case WID_CF_EXPS_PRICE2:
			case WID_CF_EXPS_PRICE3: {
				const Company *c = Company::Get((CompanyID)this->window_number);
				int age = std::min(_cur_year - c->inaugurated_year, 2);
				int wid_offset = widget - WID_CF_EXPS_PRICE1;
				if (wid_offset <= age) {
					DrawYearColumn(r, _cur_year - (age - wid_offset), c->yearly_expenses[age - wid_offset]);
				}
				break;
			}

			case WID_CF_BALANCE_LINE:
				GfxFillRect(r.left, r.top, r.right, r.top + WidgetDimensions::scaled.bevel.top - 1, PC_BLACK);
				break;
		}
	}

	/**
	 * Setup the widgets in the nested tree, such that the finances window is displayed properly.
	 * @note After setup, the window must be (re-)initialized.
	 */
	void SetupWidgets()
	{
		int plane = this->small ? SZSP_NONE : 0;
		this->GetWidget<NWidgetStacked>(WID_CF_SEL_PANEL)->SetDisplayedPlane(plane);
		this->GetWidget<NWidgetStacked>(WID_CF_SEL_MAXLOAN)->SetDisplayedPlane(plane);

		CompanyID company = (CompanyID)this->window_number;
		plane = (company != _local_company) ? SZSP_NONE : 0;
		this->GetWidget<NWidgetStacked>(WID_CF_SEL_BUTTONS)->SetDisplayedPlane(plane);
	}

	void OnPaint() override
	{
		if (!this->IsShaded()) {
			if (!this->small) {
				/* Check that the expenses panel height matches the height needed for the layout. */
				if (GetTotalCategoriesHeight() != this->GetWidget<NWidgetBase>(WID_CF_EXPS_CATEGORY)->current_y) {
					this->SetupWidgets();
					this->ReInit();
					return;
				}
			}

			/* Check that the loan buttons are shown only when the user owns the company. */
			CompanyID company = (CompanyID)this->window_number;
			int req_plane = (company != _local_company) ? SZSP_NONE : 0;
			if (req_plane != this->GetWidget<NWidgetStacked>(WID_CF_SEL_BUTTONS)->shown_plane) {
				this->SetupWidgets();
				this->ReInit();
				return;
			}

			const Company *c = Company::Get(company);
			this->SetWidgetDisabledState(WID_CF_INCREASE_LOAN, c->current_loan == _economy.max_loan); // Borrow button only shows when there is any more money to loan.
			this->SetWidgetDisabledState(WID_CF_REPAY_LOAN, company != _local_company || c->current_loan == 0); // Repay button only shows when there is any more money to repay.
		}

		this->DrawWidgets();
	}

	void OnClick([[maybe_unused]] Point pt, int widget, [[maybe_unused]] int click_count) override
	{
		switch (widget) {
			case WID_CF_TOGGLE_SIZE: // toggle size
				this->small = !this->small;
				this->SetupWidgets();
				if (this->IsShaded()) {
					/* Finances window is not resizable, so size hints given during unshading have no effect
					 * on the changed appearance of the window. */
					this->SetShaded(false);
				} else {
					this->ReInit();
				}
				break;

			case WID_CF_INCREASE_LOAN: // increase loan
				if (_shift_pressed) {
					this->query_widget = WID_CF_INCREASE_LOAN;
					SetDParam(0, 0);
					ShowQueryString(STR_JUST_INT, STR_FINANCES_BORROW_QUERY_CAPT, 20, this, CS_NUMERAL, QSF_ACCEPT_UNCHANGED);
				} else {
					DoCommandP(0, 0, _ctrl_pressed, CMD_INCREASE_LOAN | CMD_MSG(STR_ERROR_CAN_T_BORROW_ANY_MORE_MONEY));
				}
				break;

			case WID_CF_REPAY_LOAN: // repay loan
				if (_shift_pressed) {
					this->query_widget = WID_CF_REPAY_LOAN;
					SetDParam(0, 0);
					ShowQueryString(STR_JUST_INT, STR_FINANCES_REPAY_QUERY_CAPT, 20, this, CS_NUMERAL, QSF_ACCEPT_UNCHANGED);
				} else {
					DoCommandP(0, 0, _ctrl_pressed, CMD_DECREASE_LOAN | CMD_MSG(STR_ERROR_CAN_T_REPAY_LOAN));
				}
				break;

			case WID_CF_INFRASTRUCTURE: // show infrastructure details
				ShowCompanyInfrastructure((CompanyID)this->window_number);
				break;
		}
	}

	void OnQueryTextFinished(char *str) override
	{
		/* Was 'cancel' pressed or nothing entered? */
		if (str == nullptr || StrEmpty(str)) return;

		if (this->query_widget == WID_CF_INCREASE_LOAN) {
			const Company *c = Company::Get((CompanyID)this->window_number);
			Money amount = std::min<Money>(std::strtoull(str, nullptr, 10) / _currency->rate, _economy.max_loan - c->current_loan);
			amount = LOAN_INTERVAL * CeilDivT<Money>(amount, LOAN_INTERVAL);
			DoCommandP(0, amount >> 32, (amount & 0xFFFFFFFC) | 2, CMD_INCREASE_LOAN | CMD_MSG(STR_ERROR_CAN_T_BORROW_ANY_MORE_MONEY));
		} else if (this->query_widget == WID_CF_REPAY_LOAN) {
			const Company *c = Company::Get((CompanyID)this->window_number);
			Money amount = std::min<Money>(std::strtoull(str, nullptr, 10) / _currency->rate, c->current_loan);
			amount = LOAN_INTERVAL * CeilDivT<Money>(amount, LOAN_INTERVAL);
			DoCommandP(0, amount >> 32, (amount & 0xFFFFFFFC) | 2, CMD_DECREASE_LOAN | CMD_MSG(STR_ERROR_CAN_T_REPAY_LOAN));
		}
	}

	void OnHundredthTick() override
	{
		const Company *c = Company::Get((CompanyID)this->window_number);
		if (abs(c->money) > this->max_money) {
			this->max_money = std::max<Money>(abs(c->money) * 2, this->max_money * 4);
			this->SetupWidgets();
			this->ReInit();
		}
	}

	bool OnTooltip(Point pt, int widget, TooltipCloseCondition close_cond) override
	{
		switch (widget) {
			case WID_CF_INCREASE_LOAN: {
				SetDParam(0, STR_FINANCES_BORROW_TOOLTIP);
				GuiShowTooltips(this, STR_FINANCES_BORROW_TOOLTIP_EXTRA, close_cond, 1);
				return true;
			}

			case WID_CF_REPAY_LOAN: {
				SetDParam(0, STR_FINANCES_REPAY_TOOLTIP);
				GuiShowTooltips(this, STR_FINANCES_REPAY_TOOLTIP_EXTRA, close_cond, 1);
				return true;
			}

			default:
				return false;
		}
	}
};

static WindowDesc _company_finances_desc(__FILE__, __LINE__,
	WDP_AUTO, "company_finances", 0, 0,
	WC_FINANCES, WC_NONE,
	0,
	std::begin(_nested_company_finances_widgets), std::end(_nested_company_finances_widgets)
);

/**
 * Open the finances window of a company.
 * @param company Company to show finances of.
 * @pre is company a valid company.
 */
void ShowCompanyFinances(CompanyID company)
{
	if (!Company::IsValidID(company)) return;
	if (BringWindowToFrontById(WC_FINANCES, company)) return;

	new CompanyFinancesWindow(&_company_finances_desc, company);
}

/* List of colours for the livery window */
static const StringID _colour_dropdown[] = {
	STR_COLOUR_DARK_BLUE,
	STR_COLOUR_PALE_GREEN,
	STR_COLOUR_PINK,
	STR_COLOUR_YELLOW,
	STR_COLOUR_RED,
	STR_COLOUR_LIGHT_BLUE,
	STR_COLOUR_GREEN,
	STR_COLOUR_DARK_GREEN,
	STR_COLOUR_BLUE,
	STR_COLOUR_CREAM,
	STR_COLOUR_MAUVE,
	STR_COLOUR_PURPLE,
	STR_COLOUR_ORANGE,
	STR_COLOUR_BROWN,
	STR_COLOUR_GREY,
	STR_COLOUR_WHITE,
};

/* Association of liveries to livery classes */
static const LiveryClass _livery_class[LS_END] = {
	LC_OTHER,
	LC_RAIL, LC_RAIL, LC_RAIL, LC_RAIL, LC_RAIL, LC_RAIL, LC_RAIL, LC_RAIL, LC_RAIL, LC_RAIL, LC_RAIL, LC_RAIL, LC_RAIL,
	LC_ROAD, LC_ROAD,
	LC_SHIP, LC_SHIP,
	LC_AIRCRAFT, LC_AIRCRAFT, LC_AIRCRAFT,
	LC_ROAD, LC_ROAD,
};

class DropDownListColourItem : public DropDownListStringItem {
public:
	DropDownListColourItem(int result, bool masked) : DropDownListStringItem(result >= COLOUR_END ? STR_COLOUR_DEFAULT : _colour_dropdown[result], result, masked) {}

	uint Width() const override
	{
		return ScaleGUITrad(28) + WidgetDimensions::scaled.hsep_normal + GetStringBoundingBox(this->String()).width + WidgetDimensions::scaled.dropdowntext.Horizontal();
	}

	uint Height() const override
	{
		return std::max(FONT_HEIGHT_NORMAL, ScaleGUITrad(12) + WidgetDimensions::scaled.vsep_normal);
	}

	bool Selectable() const override
	{
		return true;
	}

	void Draw(const Rect &r, bool sel, Colours) const override
	{
		bool rtl = _current_text_dir == TD_RTL;
		int icon_y = CenterBounds(r.top, r.bottom, 0);
		int text_y = CenterBounds(r.top, r.bottom, FONT_HEIGHT_NORMAL);
		Rect tr = r.Shrink(WidgetDimensions::scaled.dropdowntext);
		DrawSprite(SPR_VEH_BUS_SIDE_VIEW, PALETTE_RECOLOUR_START + (this->result % COLOUR_END),
				   rtl ? tr.right - ScaleGUITrad(14) : tr.left + ScaleGUITrad(14),
				   icon_y);
		tr = tr.Indent(ScaleGUITrad(28) + WidgetDimensions::scaled.hsep_normal, rtl);
		DrawString(tr.left, tr.right, text_y, this->String(), sel ? TC_WHITE : TC_BLACK);
	}
};

/** Company livery colour scheme window. */
struct SelectCompanyLiveryWindow : public Window {
private:
	uint32 sel;
	LiveryClass livery_class;
	Dimension square;
	uint rows;
	uint line_height;
	GUIGroupList groups;
	std::vector<int> indents;
	Scrollbar *vscroll;

	void ShowColourDropDownMenu(uint32 widget)
	{
		uint32 used_colours = 0;
		const Livery *livery, *default_livery = nullptr;
		bool primary = widget == WID_SCL_PRI_COL_DROPDOWN;
		byte default_col = 0;

		/* Disallow other company colours for the primary colour */
		if (this->livery_class < LC_GROUP_RAIL && HasBit(this->sel, LS_DEFAULT) && primary) {
			for (const Company *c : Company::Iterate()) {
				if (c->index != _local_company) SetBit(used_colours, c->colour);
			}
		}

		const Company *c = Company::Get((CompanyID)this->window_number);

		if (this->livery_class < LC_GROUP_RAIL) {
			/* Get the first selected livery to use as the default dropdown item */
			LiveryScheme scheme;
			for (scheme = LS_BEGIN; scheme < LS_END; scheme++) {
				if (HasBit(this->sel, scheme)) break;
			}
			if (scheme == LS_END) scheme = LS_DEFAULT;
			livery = &c->livery[scheme];
			if (scheme != LS_DEFAULT) default_livery = &c->livery[LS_DEFAULT];
		} else {
			const Group *g = Group::Get(this->sel);
			livery = &g->livery;
			if (g->parent == INVALID_GROUP) {
				default_livery = &c->livery[LS_DEFAULT];
			} else {
				const Group *pg = Group::Get(g->parent);
				default_livery = &pg->livery;
			}
		}

		DropDownList list;
		if (default_livery != nullptr) {
			/* Add COLOUR_END to put the colour out of range, but also allow us to show what the default is */
			default_col = (primary ? default_livery->colour1 : default_livery->colour2) + COLOUR_END;
			list.push_back(std::make_unique<DropDownListColourItem>(default_col, false));
		}
		for (uint i = 0; i < lengthof(_colour_dropdown); i++) {
			list.push_back(std::make_unique<DropDownListColourItem>(i, HasBit(used_colours, i)));
		}

		byte sel = (default_livery == nullptr || HasBit(livery->in_use, primary ? 0 : 1)) ? (primary ? livery->colour1 : livery->colour2) : default_col;
		ShowDropDownList(this, std::move(list), sel, widget);
	}

	void AddChildren(GUIGroupList &source, GroupID parent, int indent)
	{
		for (const Group *g : source) {
			if (g->parent != parent) continue;
			this->groups.push_back(g);
			this->indents.push_back(indent);
			AddChildren(source, g->index, indent + 1);
		}
	}

	void BuildGroupList(CompanyID owner)
	{
		if (!this->groups.NeedRebuild()) return;

		this->groups.clear();
		this->indents.clear();

		if (this->livery_class >= LC_GROUP_RAIL) {
			GUIGroupList list;
			VehicleType vtype = (VehicleType)(this->livery_class - LC_GROUP_RAIL);

			for (const Group *g : Group::Iterate()) {
				if (g->owner == owner && g->vehicle_type == vtype) {
					list.push_back(g);
				}
			}

			list.ForceResort();
			SortGUIGroupList(list);

			AddChildren(list, INVALID_GROUP, 0);
		}

		this->groups.shrink_to_fit();
		this->groups.RebuildDone();
	}

	void SetRows()
	{
		if (this->livery_class < LC_GROUP_RAIL) {
			this->rows = 0;
			for (LiveryScheme scheme = LS_DEFAULT; scheme < LS_END; scheme++) {
				if (_livery_class[scheme] == this->livery_class && HasBit(_loaded_newgrf_features.used_liveries, scheme)) {
					this->rows++;
				}
			}
		} else {
			this->rows = (uint)this->groups.size();
		}

		this->vscroll->SetCount(this->rows);
	}

public:
	SelectCompanyLiveryWindow(WindowDesc *desc, CompanyID company, GroupID group) : Window(desc)
	{
		this->CreateNestedTree();
		this->vscroll = this->GetScrollbar(WID_SCL_MATRIX_SCROLLBAR);

		if (group == INVALID_GROUP) {
			this->livery_class = LC_OTHER;
			this->sel = 1;
			this->LowerWidget(WID_SCL_CLASS_GENERAL);
			this->BuildGroupList(company);
			this->SetRows();
		} else {
			this->SetSelectedGroup(company, group);
		}

		this->FinishInitNested(company);
		this->owner = company;
		this->InvalidateData(1);
	}

	void SetSelectedGroup(CompanyID company, GroupID group)
	{
		this->RaiseWidget(this->livery_class + WID_SCL_CLASS_GENERAL);
		const Group *g = Group::Get(group);
		switch (g->vehicle_type) {
			case VEH_TRAIN: this->livery_class = LC_GROUP_RAIL; break;
			case VEH_ROAD: this->livery_class = LC_GROUP_ROAD; break;
			case VEH_SHIP: this->livery_class = LC_GROUP_SHIP; break;
			case VEH_AIRCRAFT: this->livery_class = LC_GROUP_AIRCRAFT; break;
			default: NOT_REACHED();
		}
		this->sel = group;
		this->LowerWidget(this->livery_class + WID_SCL_CLASS_GENERAL);

		this->groups.ForceRebuild();
		this->BuildGroupList(company);
		this->SetRows();

		/* Position scrollbar to selected group */
		for (uint i = 0; i < this->rows; i++) {
			if (this->groups[i]->index == sel) {
				this->vscroll->SetPosition(i - this->vscroll->GetCapacity() / 2);
				break;
			}
		}
	}

	void UpdateWidgetSize(int widget, Dimension *size, [[maybe_unused]] const Dimension &padding, [[maybe_unused]] Dimension *fill, [[maybe_unused]] Dimension *resize) override
	{
		switch (widget) {
			case WID_SCL_SPACER_DROPDOWN: {
				/* The matrix widget below needs enough room to print all the schemes. */
				Dimension d = {0, 0};
				for (LiveryScheme scheme = LS_DEFAULT; scheme < LS_END; scheme++) {
					d = maxdim(d, GetStringBoundingBox(STR_LIVERY_DEFAULT + scheme));
				}

				/* And group names */
				for (const Group *g : Group::Iterate()) {
					if (g->owner == (CompanyID)this->window_number) {
						SetDParam(0, g->index);
						d = maxdim(d, GetStringBoundingBox(STR_GROUP_NAME));
					}
				}

				size->width = std::max(size->width, 5 + d.width + padding.width);
				break;
			}

			case WID_SCL_MATRIX: {
				/* 11 items in the default rail class */
				this->square = GetSpriteSize(SPR_SQUARE);
				this->line_height = std::max(this->square.height, (uint)FONT_HEIGHT_NORMAL) + padding.height;

				size->height = 11 * this->line_height;
				resize->width = 1;
				resize->height = this->line_height;
				break;
			}

			case WID_SCL_SEC_COL_DROPDOWN:
				if (!_loaded_newgrf_features.has_2CC) {
					size->width = 0;
					break;
				}
				FALLTHROUGH;

			case WID_SCL_PRI_COL_DROPDOWN: {
				this->square = GetSpriteSize(SPR_SQUARE);
				int string_padding = this->square.width + WidgetDimensions::scaled.hsep_normal + padding.width;
				for (const StringID *id = _colour_dropdown; id != endof(_colour_dropdown); id++) {
					size->width = std::max(size->width, GetStringBoundingBox(*id).width + string_padding);
				}
				size->width = std::max(size->width, GetStringBoundingBox(STR_COLOUR_DEFAULT).width + string_padding);
				break;
			}
		}
	}

	void OnPaint() override
	{
		bool local = (CompanyID)this->window_number == _local_company;

		/* Disable dropdown controls if no scheme is selected */
		bool disabled = this->livery_class < LC_GROUP_RAIL ? (this->sel == 0) : (this->sel == INVALID_GROUP);
		this->SetWidgetDisabledState(WID_SCL_PRI_COL_DROPDOWN, !local || disabled);
		this->SetWidgetDisabledState(WID_SCL_SEC_COL_DROPDOWN, !local || disabled);

		this->BuildGroupList((CompanyID)this->window_number);

		this->DrawWidgets();
	}

	void SetStringParameters(int widget) const override
	{
		switch (widget) {
			case WID_SCL_CAPTION:
				SetDParam(0, (CompanyID)this->window_number);
				break;

			case WID_SCL_PRI_COL_DROPDOWN:
			case WID_SCL_SEC_COL_DROPDOWN: {
				const Company *c = Company::Get((CompanyID)this->window_number);
				bool primary = widget == WID_SCL_PRI_COL_DROPDOWN;
				StringID colour = STR_COLOUR_DEFAULT;

				if (this->livery_class < LC_GROUP_RAIL) {
					if (this->sel != 0) {
						LiveryScheme scheme = LS_DEFAULT;
						for (scheme = LS_BEGIN; scheme < LS_END; scheme++) {
							if (HasBit(this->sel, scheme)) break;
						}
						if (scheme == LS_END) scheme = LS_DEFAULT;
						const Livery *livery = &c->livery[scheme];
						if (scheme == LS_DEFAULT || HasBit(livery->in_use, primary ? 0 : 1)) {
							colour = STR_COLOUR_DARK_BLUE + (primary ? livery->colour1 : livery->colour2);
						}
					}
				} else {
					if (this->sel != INVALID_GROUP) {
						const Group *g = Group::Get(this->sel);
						const Livery *livery = &g->livery;
						if (HasBit(livery->in_use, primary ? 0 : 1)) {
							colour = STR_COLOUR_DARK_BLUE + (primary ? livery->colour1 : livery->colour2);
						}
					}
				}
				SetDParam(0, colour);
				break;
			}
		}
	}

	void DrawWidget(const Rect &r, int widget) const override
	{
		if (widget != WID_SCL_MATRIX) return;

		bool rtl = _current_text_dir == TD_RTL;

		/* Coordinates of scheme name column. */
		const NWidgetBase *nwi = this->GetWidget<NWidgetBase>(WID_SCL_SPACER_DROPDOWN);
		Rect sch = nwi->GetCurrentRect().Shrink(WidgetDimensions::scaled.framerect);
		/* Coordinates of first dropdown. */
		nwi = this->GetWidget<NWidgetBase>(WID_SCL_PRI_COL_DROPDOWN);
		Rect pri = nwi->GetCurrentRect().Shrink(WidgetDimensions::scaled.framerect);
		/* Coordinates of second dropdown. */
		nwi = this->GetWidget<NWidgetBase>(WID_SCL_SEC_COL_DROPDOWN);
		Rect sec = nwi->GetCurrentRect().Shrink(WidgetDimensions::scaled.framerect);

		Rect pri_squ = pri.WithWidth(this->square.width, rtl);
		Rect sec_squ = sec.WithWidth(this->square.width, rtl);

		pri = pri.Indent(this->square.width + WidgetDimensions::scaled.hsep_normal, rtl);
		sec = sec.Indent(this->square.width + WidgetDimensions::scaled.hsep_normal, rtl);

		Rect ir = r.WithHeight(this->resize.step_height).Shrink(WidgetDimensions::scaled.matrix);
		int square_offs = (ir.Height() - this->square.height) / 2;
		int text_offs   = (ir.Height() - FONT_HEIGHT_NORMAL) / 2;

		int y = ir.top;

		/* Helper function to draw livery info. */
		auto draw_livery = [&](StringID str, const Livery &liv, bool sel, bool def, int indent) {
			/* Livery Label. */
			DrawString(sch.left + (rtl ? 0 : indent), sch.right - (rtl ? indent : 0), y + text_offs, str, sel ? TC_WHITE : TC_BLACK);

			/* Text below the first dropdown. */
			DrawSprite(SPR_SQUARE, GENERAL_SPRITE_COLOUR(liv.colour1), pri_squ.left, y + square_offs);
			DrawString(pri.left, pri.right, y + text_offs, (def || HasBit(liv.in_use, 0)) ? STR_COLOUR_DARK_BLUE + liv.colour1 : STR_COLOUR_DEFAULT, sel ? TC_WHITE : TC_GOLD);

			/* Text below the second dropdown. */
			if (sec.right > sec.left) { // Second dropdown has non-zero size.
				DrawSprite(SPR_SQUARE, GENERAL_SPRITE_COLOUR(liv.colour2), sec_squ.left, y + square_offs);
				DrawString(sec.left, sec.right, y + text_offs, (def || HasBit(liv.in_use, 1)) ? STR_COLOUR_DARK_BLUE + liv.colour2 : STR_COLOUR_DEFAULT, sel ? TC_WHITE : TC_GOLD);
			}

			y += this->line_height;
		};

		if (livery_class < LC_GROUP_RAIL) {
			int pos = this->vscroll->GetPosition();
			const Company *c = Company::Get((CompanyID)this->window_number);
			for (LiveryScheme scheme = LS_DEFAULT; scheme < LS_END; scheme++) {
				if (_livery_class[scheme] == this->livery_class && HasBit(_loaded_newgrf_features.used_liveries, scheme)) {
					if (pos-- > 0) continue;
					draw_livery(STR_LIVERY_DEFAULT + scheme, c->livery[scheme], HasBit(this->sel, scheme), scheme == LS_DEFAULT, 0);
				}
			}
		} else {
			uint max = static_cast<uint>(std::min<size_t>(this->vscroll->GetPosition() + this->vscroll->GetCapacity(), this->groups.size()));
			for (uint i = this->vscroll->GetPosition(); i < max; ++i) {
				const Group *g = this->groups[i];
				SetDParam(0, g->index);
				draw_livery(STR_GROUP_NAME, g->livery, this->sel == g->index, false, this->indents[i] * WidgetDimensions::scaled.hsep_indent);
			}
		}
	}

	void OnClick([[maybe_unused]] Point pt, int widget, [[maybe_unused]] int click_count) override
	{
		switch (widget) {
			/* Livery Class buttons */
			case WID_SCL_CLASS_GENERAL:
			case WID_SCL_CLASS_RAIL:
			case WID_SCL_CLASS_ROAD:
			case WID_SCL_CLASS_SHIP:
			case WID_SCL_CLASS_AIRCRAFT:
			case WID_SCL_GROUPS_RAIL:
			case WID_SCL_GROUPS_ROAD:
			case WID_SCL_GROUPS_SHIP:
			case WID_SCL_GROUPS_AIRCRAFT:
				this->RaiseWidget(this->livery_class + WID_SCL_CLASS_GENERAL);
				this->livery_class = (LiveryClass)(widget - WID_SCL_CLASS_GENERAL);
				this->LowerWidget(this->livery_class + WID_SCL_CLASS_GENERAL);

				/* Select the first item in the list */
				if (this->livery_class < LC_GROUP_RAIL) {
					this->sel = 0;
					for (LiveryScheme scheme = LS_DEFAULT; scheme < LS_END; scheme++) {
						if (_livery_class[scheme] == this->livery_class && HasBit(_loaded_newgrf_features.used_liveries, scheme)) {
							this->sel = 1 << scheme;
							break;
						}
					}
				} else {
					this->sel = INVALID_GROUP;
					this->groups.ForceRebuild();
					this->BuildGroupList((CompanyID)this->window_number);

					if (!this->groups.empty()) {
						this->sel = this->groups[0]->index;
					}
				}

				this->SetRows();
				this->SetDirty();
				break;

			case WID_SCL_PRI_COL_DROPDOWN: // First colour dropdown
				ShowColourDropDownMenu(WID_SCL_PRI_COL_DROPDOWN);
				break;

			case WID_SCL_SEC_COL_DROPDOWN: // Second colour dropdown
				ShowColourDropDownMenu(WID_SCL_SEC_COL_DROPDOWN);
				break;

			case WID_SCL_MATRIX: {
				uint row = this->vscroll->GetScrolledRowFromWidget(pt.y, this, WID_SCL_MATRIX);
				if (row >= this->rows) return;

				if (this->livery_class < LC_GROUP_RAIL) {
					LiveryScheme j = (LiveryScheme)row;

					for (LiveryScheme scheme = LS_BEGIN; scheme <= j && scheme < LS_END; scheme++) {
						if (_livery_class[scheme] != this->livery_class || !HasBit(_loaded_newgrf_features.used_liveries, scheme)) j++;
					}
					assert(j < LS_END);

					if (_ctrl_pressed) {
						ToggleBit(this->sel, j);
					} else {
						this->sel = 1 << j;
					}
				} else {
					this->sel = this->groups[row]->index;
				}
				this->SetDirty();
				break;
			}
		}
	}

	void OnResize() override
	{
		this->vscroll->SetCapacityFromWidget(this, WID_SCL_MATRIX);
	}

	void OnDropdownSelect(int widget, int index) override
	{
		bool local = (CompanyID)this->window_number == _local_company;
		if (!local) return;

		if (index >= COLOUR_END) index = INVALID_COLOUR;

		if (this->livery_class < LC_GROUP_RAIL) {
			/* Set company colour livery */
			for (LiveryScheme scheme = LS_DEFAULT; scheme < LS_END; scheme++) {
				/* Changed colour for the selected scheme, or all visible schemes if CTRL is pressed. */
				if (HasBit(this->sel, scheme) || (_ctrl_pressed && _livery_class[scheme] == this->livery_class && HasBit(_loaded_newgrf_features.used_liveries, scheme))) {
					DoCommandP(0, scheme | (widget == WID_SCL_PRI_COL_DROPDOWN ? 0 : 256), index, CMD_SET_COMPANY_COLOUR);
				}
			}
		} else {
			/* Setting group livery */
			DoCommandP(0, this->sel, (widget == WID_SCL_PRI_COL_DROPDOWN ? 0 : 256) | (index << 16), CMD_SET_GROUP_LIVERY);
		}
	}

	/**
	 * Some data on this window has become invalid.
	 * @param data Information about the changed data.
	 * @param gui_scope Whether the call is done from GUI scope. You may not do everything when not in GUI scope. See #InvalidateWindowData() for details.
	 */
	void OnInvalidateData([[maybe_unused]] int data = 0, [[maybe_unused]] bool gui_scope = true) override
	{
		if (!gui_scope) return;

		if (data != -1) {
			/* data contains a VehicleType, rebuild list if it displayed */
			if (this->livery_class == data + LC_GROUP_RAIL) {
				this->groups.ForceRebuild();
				this->BuildGroupList((CompanyID)this->window_number);
				this->SetRows();

				if (!Group::IsValidID(this->sel)) {
					this->sel = INVALID_GROUP;
					if (!this->groups.empty()) this->sel = this->groups[0]->index;
				}

				this->SetDirty();
			}
			return;
		}

		this->SetWidgetsDisabledState(true, WID_SCL_CLASS_RAIL, WID_SCL_CLASS_ROAD, WID_SCL_CLASS_SHIP, WID_SCL_CLASS_AIRCRAFT);

		bool current_class_valid = this->livery_class == LC_OTHER || this->livery_class >= LC_GROUP_RAIL;
		if (_settings_client.gui.liveries == LIT_ALL || (_settings_client.gui.liveries == LIT_COMPANY && this->window_number == _local_company)) {
			for (LiveryScheme scheme = LS_DEFAULT; scheme < LS_END; scheme++) {
				if (HasBit(_loaded_newgrf_features.used_liveries, scheme)) {
					if (_livery_class[scheme] == this->livery_class) current_class_valid = true;
					this->EnableWidget(WID_SCL_CLASS_GENERAL + _livery_class[scheme]);
				} else if (this->livery_class < LC_GROUP_RAIL) {
					ClrBit(this->sel, scheme);
				}
			}
		}

		if (!current_class_valid) {
			Point pt = {0, 0};
			this->OnClick(pt, WID_SCL_CLASS_GENERAL, 1);
		}
	}
};

static const NWidgetPart _nested_select_company_livery_widgets [] = {
	NWidget(NWID_HORIZONTAL),
		NWidget(WWT_CLOSEBOX, COLOUR_GREY),
		NWidget(WWT_CAPTION, COLOUR_GREY, WID_SCL_CAPTION), SetDataTip(STR_LIVERY_CAPTION, STR_TOOLTIP_WINDOW_TITLE_DRAG_THIS),
	EndContainer(),
	NWidget(NWID_HORIZONTAL),
		NWidget(WWT_IMGBTN, COLOUR_GREY, WID_SCL_CLASS_GENERAL), SetMinimalSize(22, 22), SetFill(0, 1), SetDataTip(SPR_IMG_COMPANY_GENERAL, STR_LIVERY_GENERAL_TOOLTIP),
		NWidget(WWT_IMGBTN, COLOUR_GREY, WID_SCL_CLASS_RAIL), SetMinimalSize(22, 22), SetFill(0, 1), SetDataTip(SPR_IMG_TRAINLIST, STR_LIVERY_TRAIN_TOOLTIP),
		NWidget(WWT_IMGBTN, COLOUR_GREY, WID_SCL_CLASS_ROAD), SetMinimalSize(22, 22), SetFill(0, 1), SetDataTip(SPR_IMG_TRUCKLIST, STR_LIVERY_ROAD_VEHICLE_TOOLTIP),
		NWidget(WWT_IMGBTN, COLOUR_GREY, WID_SCL_CLASS_SHIP), SetMinimalSize(22, 22), SetFill(0, 1), SetDataTip(SPR_IMG_SHIPLIST, STR_LIVERY_SHIP_TOOLTIP),
		NWidget(WWT_IMGBTN, COLOUR_GREY, WID_SCL_CLASS_AIRCRAFT), SetMinimalSize(22, 22), SetFill(0, 1), SetDataTip(SPR_IMG_AIRPLANESLIST, STR_LIVERY_AIRCRAFT_TOOLTIP),
		NWidget(WWT_IMGBTN, COLOUR_GREY, WID_SCL_GROUPS_RAIL), SetMinimalSize(22, 22), SetFill(0, 1), SetDataTip(SPR_GROUP_LIVERY_TRAIN, STR_LIVERY_TRAIN_TOOLTIP),
		NWidget(WWT_IMGBTN, COLOUR_GREY, WID_SCL_GROUPS_ROAD), SetMinimalSize(22, 22), SetFill(0, 1), SetDataTip(SPR_GROUP_LIVERY_ROADVEH, STR_LIVERY_ROAD_VEHICLE_TOOLTIP),
		NWidget(WWT_IMGBTN, COLOUR_GREY, WID_SCL_GROUPS_SHIP), SetMinimalSize(22, 22), SetFill(0, 1), SetDataTip(SPR_GROUP_LIVERY_SHIP, STR_LIVERY_SHIP_TOOLTIP),
		NWidget(WWT_IMGBTN, COLOUR_GREY, WID_SCL_GROUPS_AIRCRAFT), SetMinimalSize(22, 22), SetFill(0, 1), SetDataTip(SPR_GROUP_LIVERY_AIRCRAFT, STR_LIVERY_AIRCRAFT_TOOLTIP),
		NWidget(WWT_PANEL, COLOUR_GREY), SetMinimalSize(90, 22), SetFill(1, 1), EndContainer(),
	EndContainer(),
	NWidget(NWID_HORIZONTAL),
		NWidget(WWT_PANEL, COLOUR_GREY, WID_SCL_SPACER_DROPDOWN), SetMinimalSize(150, 12), SetFill(1, 1), EndContainer(),
		NWidget(WWT_DROPDOWN, COLOUR_GREY, WID_SCL_PRI_COL_DROPDOWN), SetMinimalSize(125, 12), SetFill(0, 1), SetDataTip(STR_JUST_STRING, STR_LIVERY_PRIMARY_TOOLTIP),
		NWidget(WWT_DROPDOWN, COLOUR_GREY, WID_SCL_SEC_COL_DROPDOWN), SetMinimalSize(125, 12), SetFill(0, 1),
				SetDataTip(STR_JUST_STRING, STR_LIVERY_SECONDARY_TOOLTIP),
	EndContainer(),
	NWidget(NWID_HORIZONTAL),
		NWidget(WWT_MATRIX, COLOUR_GREY, WID_SCL_MATRIX), SetMinimalSize(275, 0), SetResize(1, 0), SetFill(1, 1), SetMatrixDataTip(1, 0, STR_LIVERY_PANEL_TOOLTIP), SetScrollbar(WID_SCL_MATRIX_SCROLLBAR),
		NWidget(NWID_VERTICAL),
			NWidget(NWID_VSCROLLBAR, COLOUR_GREY, WID_SCL_MATRIX_SCROLLBAR),
			NWidget(WWT_RESIZEBOX, COLOUR_GREY),
		EndContainer(),
	EndContainer(),
};

static WindowDesc _select_company_livery_desc(__FILE__, __LINE__,
	WDP_AUTO, nullptr, 0, 0,
	WC_COMPANY_COLOUR, WC_NONE,
	0,
	std::begin(_nested_select_company_livery_widgets), std::end(_nested_select_company_livery_widgets)
);

void ShowCompanyLiveryWindow(CompanyID company, GroupID group)
{
	SelectCompanyLiveryWindow *w = (SelectCompanyLiveryWindow *)BringWindowToFrontById(WC_COMPANY_COLOUR, company);
	if (w == nullptr) {
		new SelectCompanyLiveryWindow(&_select_company_livery_desc, company, group);
	} else if (group != INVALID_GROUP) {
		w->SetSelectedGroup(company, group);
	}
}

/**
 * Draws the face of a company manager's face.
 * @param cmf   the company manager's face
 * @param colour the (background) colour of the gradient
 * @param r      position to draw the face
 */
void DrawCompanyManagerFace(CompanyManagerFace cmf, int colour, const Rect &r)
{
	GenderEthnicity ge = (GenderEthnicity)GetCompanyManagerFaceBits(cmf, CMFV_GEN_ETHN, GE_WM);

	/* Determine offset from centre of drawing rect. */
	Dimension d = GetSpriteSize(SPR_GRADIENT);
	int x = CenterBounds(r.left, r.right, d.width);
	int y = CenterBounds(r.top, r.bottom, d.height);

	bool has_moustache   = !HasBit(ge, GENDER_FEMALE) && GetCompanyManagerFaceBits(cmf, CMFV_HAS_MOUSTACHE,   ge) != 0;
	bool has_tie_earring = !HasBit(ge, GENDER_FEMALE) || GetCompanyManagerFaceBits(cmf, CMFV_HAS_TIE_EARRING, ge) != 0;
	bool has_glasses     = GetCompanyManagerFaceBits(cmf, CMFV_HAS_GLASSES, ge) != 0;
	PaletteID pal;

	/* Modify eye colour palette only if 2 or more valid values exist */
	if (_cmf_info[CMFV_EYE_COLOUR].valid_values[ge] < 2) {
		pal = PAL_NONE;
	} else {
		switch (GetCompanyManagerFaceBits(cmf, CMFV_EYE_COLOUR, ge)) {
			default: NOT_REACHED();
			case 0: pal = PALETTE_TO_BROWN; break;
			case 1: pal = PALETTE_TO_BLUE;  break;
			case 2: pal = PALETTE_TO_GREEN; break;
		}
	}

	/* Draw the gradient (background) */
	DrawSprite(SPR_GRADIENT, GENERAL_SPRITE_COLOUR(colour), x, y);

	for (CompanyManagerFaceVariable cmfv = CMFV_CHEEKS; cmfv < CMFV_END; cmfv++) {
		switch (cmfv) {
			case CMFV_MOUSTACHE:   if (!has_moustache)   continue; break;
			case CMFV_LIPS:
			case CMFV_NOSE:        if (has_moustache)    continue; break;
			case CMFV_TIE_EARRING: if (!has_tie_earring) continue; break;
			case CMFV_GLASSES:     if (!has_glasses)     continue; break;
			default: break;
		}
		DrawSprite(GetCompanyManagerFaceSprite(cmf, cmfv, ge), (cmfv == CMFV_EYEBROWS) ? pal : PAL_NONE, x, y);
	}
}

/** Nested widget description for the company manager face selection dialog */
static const NWidgetPart _nested_select_company_manager_face_widgets[] = {
	NWidget(NWID_HORIZONTAL),
		NWidget(WWT_CLOSEBOX, COLOUR_GREY),
		NWidget(WWT_CAPTION, COLOUR_GREY, WID_SCMF_CAPTION), SetDataTip(STR_FACE_CAPTION, STR_TOOLTIP_WINDOW_TITLE_DRAG_THIS),
		NWidget(WWT_IMGBTN, COLOUR_GREY, WID_SCMF_TOGGLE_LARGE_SMALL), SetDataTip(SPR_LARGE_SMALL_WINDOW, STR_FACE_ADVANCED_TOOLTIP),
	EndContainer(),
	NWidget(WWT_PANEL, COLOUR_GREY, WID_SCMF_SELECT_FACE),
		NWidget(NWID_HORIZONTAL), SetPIP(0, WidgetDimensions::unscaled.hsep_normal, 0), SetPadding(2),
			/* Left side */
			NWidget(NWID_VERTICAL), SetPIP(0, WidgetDimensions::unscaled.vsep_normal, 0),
				NWidget(NWID_HORIZONTAL), SetPIPRatio(1, 0, 1),
					NWidget(WWT_EMPTY, COLOUR_GREY, WID_SCMF_FACE), SetMinimalSize(92, 119), SetFill(1, 0),
				EndContainer(),
				NWidget(WWT_PUSHTXTBTN, COLOUR_GREY, WID_SCMF_RANDOM_NEW_FACE), SetFill(1, 0), SetDataTip(STR_FACE_NEW_FACE_BUTTON, STR_FACE_NEW_FACE_TOOLTIP),
				NWidget(NWID_SELECTION, INVALID_COLOUR, WID_SCMF_SEL_LOADSAVE), // Load/number/save buttons under the portrait in the advanced view.
					NWidget(NWID_VERTICAL), SetPIP(0, 0, 0), SetPIPRatio(1, 0, 1),
						NWidget(WWT_PUSHTXTBTN, COLOUR_GREY, WID_SCMF_LOAD), SetFill(1, 0), SetDataTip(STR_FACE_LOAD, STR_FACE_LOAD_TOOLTIP),
						NWidget(WWT_PUSHTXTBTN, COLOUR_GREY, WID_SCMF_FACECODE), SetFill(1, 0), SetDataTip(STR_FACE_FACECODE, STR_FACE_FACECODE_TOOLTIP),
						NWidget(WWT_PUSHTXTBTN, COLOUR_GREY, WID_SCMF_SAVE), SetFill(1, 0), SetDataTip(STR_FACE_SAVE, STR_FACE_SAVE_TOOLTIP),
					EndContainer(),
				EndContainer(),
			EndContainer(),
			/* Right side */
			NWidget(NWID_VERTICAL), SetPIP(0, WidgetDimensions::unscaled.vsep_normal, 0),
				NWidget(WWT_PUSHTXTBTN, COLOUR_GREY, WID_SCMF_TOGGLE_LARGE_SMALL_BUTTON), SetFill(1, 0), SetDataTip(STR_FACE_ADVANCED, STR_FACE_ADVANCED_TOOLTIP),
				NWidget(NWID_SELECTION, INVALID_COLOUR, WID_SCMF_SEL_MALEFEMALE), // Simple male/female face setting.
					NWidget(NWID_VERTICAL), SetPIPRatio(1, 0, 1),
						NWidget(WWT_TEXTBTN, COLOUR_GREY, WID_SCMF_MALE), SetFill(1, 0), SetDataTip(STR_FACE_MALE_BUTTON, STR_FACE_MALE_TOOLTIP),
						NWidget(WWT_TEXTBTN, COLOUR_GREY, WID_SCMF_FEMALE), SetFill(1, 0), SetDataTip(STR_FACE_FEMALE_BUTTON, STR_FACE_FEMALE_TOOLTIP),
					EndContainer(),
				EndContainer(),
				NWidget(NWID_SELECTION, INVALID_COLOUR, WID_SCMF_SEL_PARTS), // Advanced face parts setting.
					NWidget(NWID_VERTICAL), SetPIP(0, WidgetDimensions::unscaled.vsep_normal, 0),
						NWidget(NWID_HORIZONTAL, NC_EQUALSIZE),
							NWidget(WWT_TEXTBTN, COLOUR_GREY, WID_SCMF_MALE2), SetFill(1, 0), SetDataTip(STR_FACE_MALE_BUTTON, STR_FACE_MALE_TOOLTIP),
							NWidget(WWT_TEXTBTN, COLOUR_GREY, WID_SCMF_FEMALE2), SetFill(1, 0), SetDataTip(STR_FACE_FEMALE_BUTTON, STR_FACE_FEMALE_TOOLTIP),
						EndContainer(),
						NWidget(NWID_HORIZONTAL, NC_EQUALSIZE),
							NWidget(WWT_TEXTBTN, COLOUR_GREY, WID_SCMF_ETHNICITY_EUR), SetFill(1, 0), SetDataTip(STR_FACE_EUROPEAN, STR_FACE_SELECT_EUROPEAN),
							NWidget(WWT_TEXTBTN, COLOUR_GREY, WID_SCMF_ETHNICITY_AFR), SetFill(1, 0), SetDataTip(STR_FACE_AFRICAN, STR_FACE_SELECT_AFRICAN),
						EndContainer(),
						NWidget(NWID_VERTICAL),
							NWidget(NWID_HORIZONTAL), SetPIP(0, WidgetDimensions::unscaled.hsep_normal, 0),
								NWidget(WWT_TEXT, INVALID_COLOUR, WID_SCMF_HAS_MOUSTACHE_EARRING_TEXT), SetFill(1, 0),
									SetDataTip(STR_FACE_EYECOLOUR, STR_NULL), SetTextStyle(TC_GOLD), SetAlignment(SA_VERT_CENTER | SA_RIGHT),
								NWidget(WWT_PUSHTXTBTN, COLOUR_GREY, WID_SCMF_HAS_MOUSTACHE_EARRING), SetDataTip(STR_JUST_STRING1, STR_FACE_MOUSTACHE_EARRING_TOOLTIP), SetTextStyle(TC_WHITE),
							EndContainer(),
							NWidget(NWID_HORIZONTAL), SetPIP(0, WidgetDimensions::unscaled.hsep_normal, 0),
								NWidget(WWT_TEXT, INVALID_COLOUR, WID_SCMF_HAS_GLASSES_TEXT), SetFill(1, 0),
									SetDataTip(STR_FACE_GLASSES, STR_NULL), SetTextStyle(TC_GOLD), SetAlignment(SA_VERT_CENTER | SA_RIGHT),
								NWidget(WWT_PUSHTXTBTN, COLOUR_GREY, WID_SCMF_HAS_GLASSES), SetDataTip(STR_JUST_STRING1, STR_FACE_GLASSES_TOOLTIP), SetTextStyle(TC_WHITE),
							EndContainer(),
						EndContainer(),
						NWidget(NWID_VERTICAL),
							NWidget(NWID_HORIZONTAL), SetPIP(0, WidgetDimensions::unscaled.hsep_normal, 0),
								NWidget(WWT_TEXT, INVALID_COLOUR, WID_SCMF_HAIR_TEXT), SetFill(1, 0),
										SetDataTip(STR_FACE_HAIR, STR_NULL), SetTextStyle(TC_GOLD), SetAlignment(SA_VERT_CENTER | SA_RIGHT),
								NWidget(NWID_HORIZONTAL),
									NWidget(WWT_PUSHARROWBTN, COLOUR_GREY, WID_SCMF_HAIR_L), SetDataTip(AWV_DECREASE, STR_FACE_HAIR_TOOLTIP),
									NWidget(WWT_PUSHTXTBTN, COLOUR_GREY, WID_SCMF_HAIR), SetDataTip(STR_JUST_STRING1, STR_FACE_HAIR_TOOLTIP), SetTextStyle(TC_WHITE),
									NWidget(WWT_PUSHARROWBTN, COLOUR_GREY, WID_SCMF_HAIR_R), SetDataTip(AWV_INCREASE, STR_FACE_HAIR_TOOLTIP),
								EndContainer(),
							EndContainer(),
							NWidget(NWID_HORIZONTAL), SetPIP(0, WidgetDimensions::unscaled.hsep_normal, 0),
								NWidget(WWT_TEXT, INVALID_COLOUR, WID_SCMF_EYEBROWS_TEXT), SetFill(1, 0),
										SetDataTip(STR_FACE_EYEBROWS, STR_NULL), SetTextStyle(TC_GOLD), SetAlignment(SA_VERT_CENTER | SA_RIGHT),
								NWidget(NWID_HORIZONTAL),
									NWidget(WWT_PUSHARROWBTN, COLOUR_GREY, WID_SCMF_EYEBROWS_L), SetDataTip(AWV_DECREASE, STR_FACE_EYEBROWS_TOOLTIP),
									NWidget(WWT_PUSHTXTBTN, COLOUR_GREY, WID_SCMF_EYEBROWS), SetDataTip(STR_JUST_STRING1, STR_FACE_EYEBROWS_TOOLTIP), SetTextStyle(TC_WHITE),
									NWidget(WWT_PUSHARROWBTN, COLOUR_GREY, WID_SCMF_EYEBROWS_R), SetDataTip(AWV_INCREASE, STR_FACE_EYEBROWS_TOOLTIP),
								EndContainer(),
							EndContainer(),
							NWidget(NWID_HORIZONTAL), SetPIP(0, WidgetDimensions::unscaled.hsep_normal, 0),
								NWidget(WWT_TEXT, INVALID_COLOUR, WID_SCMF_EYECOLOUR_TEXT), SetFill(1, 0),
										SetDataTip(STR_FACE_EYECOLOUR, STR_NULL), SetTextStyle(TC_GOLD), SetAlignment(SA_VERT_CENTER | SA_RIGHT),
								NWidget(NWID_HORIZONTAL),
									NWidget(WWT_PUSHARROWBTN, COLOUR_GREY, WID_SCMF_EYECOLOUR_L), SetDataTip(AWV_DECREASE, STR_FACE_EYECOLOUR_TOOLTIP),
									NWidget(WWT_PUSHTXTBTN, COLOUR_GREY, WID_SCMF_EYECOLOUR), SetDataTip(STR_JUST_STRING1, STR_FACE_EYECOLOUR_TOOLTIP), SetTextStyle(TC_WHITE),
									NWidget(WWT_PUSHARROWBTN, COLOUR_GREY, WID_SCMF_EYECOLOUR_R), SetDataTip(AWV_INCREASE, STR_FACE_EYECOLOUR_TOOLTIP),
								EndContainer(),
							EndContainer(),
							NWidget(NWID_HORIZONTAL), SetPIP(0, WidgetDimensions::unscaled.hsep_normal, 0),
								NWidget(WWT_TEXT, INVALID_COLOUR, WID_SCMF_GLASSES_TEXT), SetFill(1, 0),
										SetDataTip(STR_FACE_GLASSES, STR_NULL), SetTextStyle(TC_GOLD), SetAlignment(SA_VERT_CENTER | SA_RIGHT),
								NWidget(NWID_HORIZONTAL),
									NWidget(WWT_PUSHARROWBTN, COLOUR_GREY, WID_SCMF_GLASSES_L), SetDataTip(AWV_DECREASE, STR_FACE_GLASSES_TOOLTIP_2),
									NWidget(WWT_PUSHTXTBTN, COLOUR_GREY, WID_SCMF_GLASSES), SetDataTip(STR_JUST_STRING1, STR_FACE_GLASSES_TOOLTIP_2), SetTextStyle(TC_WHITE),
									NWidget(WWT_PUSHARROWBTN, COLOUR_GREY, WID_SCMF_GLASSES_R), SetDataTip(AWV_INCREASE, STR_FACE_GLASSES_TOOLTIP_2),
								EndContainer(),
							EndContainer(),
							NWidget(NWID_HORIZONTAL), SetPIP(0, WidgetDimensions::unscaled.hsep_normal, 0),
								NWidget(WWT_TEXT, INVALID_COLOUR, WID_SCMF_NOSE_TEXT), SetFill(1, 0),
										SetDataTip(STR_FACE_NOSE, STR_NULL), SetTextStyle(TC_GOLD), SetAlignment(SA_VERT_CENTER | SA_RIGHT),
								NWidget(NWID_HORIZONTAL),
									NWidget(WWT_PUSHARROWBTN, COLOUR_GREY, WID_SCMF_NOSE_L), SetDataTip(AWV_DECREASE, STR_FACE_NOSE_TOOLTIP),
									NWidget(WWT_PUSHTXTBTN, COLOUR_GREY, WID_SCMF_NOSE), SetDataTip(STR_JUST_STRING1, STR_FACE_NOSE_TOOLTIP), SetTextStyle(TC_WHITE),
									NWidget(WWT_PUSHARROWBTN, COLOUR_GREY, WID_SCMF_NOSE_R), SetDataTip(AWV_INCREASE, STR_FACE_NOSE_TOOLTIP),
								EndContainer(),
							EndContainer(),
							NWidget(NWID_HORIZONTAL), SetPIP(0, WidgetDimensions::unscaled.hsep_normal, 0),
								NWidget(WWT_TEXT, INVALID_COLOUR, WID_SCMF_LIPS_MOUSTACHE_TEXT), SetFill(1, 0),
										SetDataTip(STR_FACE_MOUSTACHE, STR_NULL), SetTextStyle(TC_GOLD), SetAlignment(SA_VERT_CENTER | SA_RIGHT),
								NWidget(NWID_HORIZONTAL),
									NWidget(WWT_PUSHARROWBTN, COLOUR_GREY, WID_SCMF_LIPS_MOUSTACHE_L), SetDataTip(AWV_DECREASE, STR_FACE_LIPS_MOUSTACHE_TOOLTIP),
									NWidget(WWT_PUSHTXTBTN, COLOUR_GREY, WID_SCMF_LIPS_MOUSTACHE), SetDataTip(STR_JUST_STRING1, STR_FACE_LIPS_MOUSTACHE_TOOLTIP), SetTextStyle(TC_WHITE),
									NWidget(WWT_PUSHARROWBTN, COLOUR_GREY, WID_SCMF_LIPS_MOUSTACHE_R), SetDataTip(AWV_INCREASE, STR_FACE_LIPS_MOUSTACHE_TOOLTIP),
								EndContainer(),
							EndContainer(),
							NWidget(NWID_HORIZONTAL), SetPIP(0, WidgetDimensions::unscaled.hsep_normal, 0),
								NWidget(WWT_TEXT, INVALID_COLOUR, WID_SCMF_CHIN_TEXT), SetFill(1, 0),
										SetDataTip(STR_FACE_CHIN, STR_NULL), SetTextStyle(TC_GOLD), SetAlignment(SA_VERT_CENTER | SA_RIGHT),
								NWidget(NWID_HORIZONTAL),
									NWidget(WWT_PUSHARROWBTN, COLOUR_GREY, WID_SCMF_CHIN_L), SetDataTip(AWV_DECREASE, STR_FACE_CHIN_TOOLTIP),
									NWidget(WWT_PUSHTXTBTN, COLOUR_GREY, WID_SCMF_CHIN), SetDataTip(STR_JUST_STRING1, STR_FACE_CHIN_TOOLTIP), SetTextStyle(TC_WHITE),
									NWidget(WWT_PUSHARROWBTN, COLOUR_GREY, WID_SCMF_CHIN_R), SetDataTip(AWV_INCREASE, STR_FACE_CHIN_TOOLTIP),
								EndContainer(),
							EndContainer(),
							NWidget(NWID_HORIZONTAL), SetPIP(0, WidgetDimensions::unscaled.hsep_normal, 0),
								NWidget(WWT_TEXT, INVALID_COLOUR, WID_SCMF_JACKET_TEXT), SetFill(1, 0),
										SetDataTip(STR_FACE_JACKET, STR_NULL), SetTextStyle(TC_GOLD), SetAlignment(SA_VERT_CENTER | SA_RIGHT),
								NWidget(NWID_HORIZONTAL),
									NWidget(WWT_PUSHARROWBTN, COLOUR_GREY, WID_SCMF_JACKET_L), SetDataTip(AWV_DECREASE, STR_FACE_JACKET_TOOLTIP),
									NWidget(WWT_PUSHTXTBTN, COLOUR_GREY, WID_SCMF_JACKET), SetDataTip(STR_JUST_STRING1, STR_FACE_JACKET_TOOLTIP), SetTextStyle(TC_WHITE),
									NWidget(WWT_PUSHARROWBTN, COLOUR_GREY, WID_SCMF_JACKET_R), SetDataTip(AWV_INCREASE, STR_FACE_JACKET_TOOLTIP),
								EndContainer(),
							EndContainer(),
							NWidget(NWID_HORIZONTAL), SetPIP(0, WidgetDimensions::unscaled.hsep_normal, 0),
								NWidget(WWT_TEXT, INVALID_COLOUR, WID_SCMF_COLLAR_TEXT), SetFill(1, 0),
										SetDataTip(STR_FACE_COLLAR, STR_NULL), SetTextStyle(TC_GOLD), SetAlignment(SA_VERT_CENTER | SA_RIGHT),
								NWidget(NWID_HORIZONTAL),
									NWidget(WWT_PUSHARROWBTN, COLOUR_GREY, WID_SCMF_COLLAR_L), SetDataTip(AWV_DECREASE, STR_FACE_COLLAR_TOOLTIP),
									NWidget(WWT_PUSHTXTBTN, COLOUR_GREY, WID_SCMF_COLLAR), SetDataTip(STR_JUST_STRING1, STR_FACE_COLLAR_TOOLTIP), SetTextStyle(TC_WHITE),
									NWidget(WWT_PUSHARROWBTN, COLOUR_GREY, WID_SCMF_COLLAR_R), SetDataTip(AWV_INCREASE, STR_FACE_COLLAR_TOOLTIP),
								EndContainer(),
							EndContainer(),
							NWidget(NWID_HORIZONTAL), SetPIP(0, WidgetDimensions::unscaled.hsep_normal, 0),
								NWidget(WWT_TEXT, INVALID_COLOUR, WID_SCMF_TIE_EARRING_TEXT), SetFill(1, 0),
										SetDataTip(STR_FACE_EARRING, STR_NULL), SetTextStyle(TC_GOLD), SetAlignment(SA_VERT_CENTER | SA_RIGHT),
								NWidget(NWID_HORIZONTAL),
									NWidget(WWT_PUSHARROWBTN, COLOUR_GREY, WID_SCMF_TIE_EARRING_L), SetDataTip(AWV_DECREASE, STR_FACE_TIE_EARRING_TOOLTIP),
									NWidget(WWT_PUSHTXTBTN, COLOUR_GREY, WID_SCMF_TIE_EARRING), SetDataTip(STR_JUST_STRING1, STR_FACE_TIE_EARRING_TOOLTIP), SetTextStyle(TC_WHITE),
									NWidget(WWT_PUSHARROWBTN, COLOUR_GREY, WID_SCMF_TIE_EARRING_R), SetDataTip(AWV_INCREASE, STR_FACE_TIE_EARRING_TOOLTIP),
								EndContainer(),
							EndContainer(),
						EndContainer(),
					EndContainer(),
				EndContainer(),
			EndContainer(),
		EndContainer(),
	EndContainer(),
	NWidget(NWID_HORIZONTAL, NC_EQUALSIZE),
		NWidget(WWT_PUSHTXTBTN, COLOUR_GREY, WID_SCMF_CANCEL), SetFill(1, 0), SetDataTip(STR_BUTTON_CANCEL, STR_FACE_CANCEL_TOOLTIP),
		NWidget(WWT_PUSHTXTBTN, COLOUR_GREY, WID_SCMF_ACCEPT), SetFill(1, 0), SetDataTip(STR_BUTTON_OK, STR_FACE_OK_TOOLTIP),
	EndContainer(),
};

/** Management class for customizing the face of the company manager. */
class SelectCompanyManagerFaceWindow : public Window
{
	CompanyManagerFace face; ///< company manager face bits
	bool advanced; ///< advanced company manager face selection window

	GenderEthnicity ge; ///< Gender and ethnicity.
	bool is_female;     ///< Female face.
	bool is_moust_male; ///< Male face with a moustache.

	Dimension yesno_dim;  ///< Dimension of a yes/no button of a part in the advanced face window.
	Dimension number_dim; ///< Dimension of a number widget of a part in the advanced face window.

	/**
	 * Set parameters for value of face control buttons.
	 *
	 * @param widget_index   index of this widget in the window
	 * @param val            the value which will be displayed
	 * @param is_bool_widget is it a bool button
	 */
	void SetFaceStringParameters(byte widget_index, uint8 val, bool is_bool_widget) const
	{
		const NWidgetCore *nwi_widget = this->GetWidget<NWidgetCore>(widget_index);
		if (nwi_widget->IsDisabled()) {
			SetDParam(0, STR_EMPTY);
		} else {
			if (is_bool_widget) {
				/* if it a bool button write yes or no */
				SetDParam(0, (val != 0) ? STR_FACE_YES : STR_FACE_NO);
			} else {
				/* else write the value + 1 */
				SetDParam(0, STR_JUST_INT);
				SetDParam(1, val + 1);
			}
		}
	}

	void UpdateData()
	{
		this->ge = (GenderEthnicity)GB(this->face, _cmf_info[CMFV_GEN_ETHN].offset, _cmf_info[CMFV_GEN_ETHN].length); // get the gender and ethnicity
		this->is_female = HasBit(this->ge, GENDER_FEMALE); // get the gender: 0 == male and 1 == female
		this->is_moust_male = !is_female && GetCompanyManagerFaceBits(this->face, CMFV_HAS_MOUSTACHE, this->ge) != 0; // is a male face with moustache

		this->GetWidget<NWidgetCore>(WID_SCMF_HAS_MOUSTACHE_EARRING_TEXT)->widget_data = this->is_female ? STR_FACE_EARRING : STR_FACE_MOUSTACHE;
		this->GetWidget<NWidgetCore>(WID_SCMF_TIE_EARRING_TEXT)->widget_data           = this->is_female ? STR_FACE_EARRING : STR_FACE_TIE;
		this->GetWidget<NWidgetCore>(WID_SCMF_LIPS_MOUSTACHE_TEXT)->widget_data        = this->is_moust_male ? STR_FACE_MOUSTACHE : STR_FACE_LIPS;
	}

public:
	SelectCompanyManagerFaceWindow(WindowDesc *desc, Window *parent) : Window(desc)
	{
		this->advanced = false;
		this->CreateNestedTree();
		this->SelectDisplayPlanes(this->advanced);
		this->FinishInitNested(parent->window_number);
		this->parent = parent;
		this->owner = (Owner)this->window_number;
		this->face = Company::Get((CompanyID)this->window_number)->face;

		this->UpdateData();
	}

	/**
	 * Select planes to display to the user with the #NWID_SELECTION widgets #WID_SCMF_SEL_LOADSAVE, #WID_SCMF_SEL_MALEFEMALE, and #WID_SCMF_SEL_PARTS.
	 * @param advanced Display advanced face management window.
	 */
	void SelectDisplayPlanes(bool advanced)
	{
		this->GetWidget<NWidgetStacked>(WID_SCMF_SEL_LOADSAVE)->SetDisplayedPlane(advanced ? 0 : SZSP_NONE);
		this->GetWidget<NWidgetStacked>(WID_SCMF_SEL_PARTS)->SetDisplayedPlane(advanced ? 0 : SZSP_NONE);
		this->GetWidget<NWidgetStacked>(WID_SCMF_SEL_MALEFEMALE)->SetDisplayedPlane(advanced ? SZSP_NONE : 0);
		this->GetWidget<NWidgetCore>(WID_SCMF_RANDOM_NEW_FACE)->widget_data = advanced ? STR_FACE_RANDOM : STR_FACE_NEW_FACE_BUTTON;

		NWidgetCore *wi = this->GetWidget<NWidgetCore>(WID_SCMF_TOGGLE_LARGE_SMALL_BUTTON);
		if (advanced) {
			wi->SetDataTip(STR_FACE_SIMPLE, STR_FACE_SIMPLE_TOOLTIP);
		} else {
			wi->SetDataTip(STR_FACE_ADVANCED, STR_FACE_ADVANCED_TOOLTIP);
		}
	}

	void OnInit() override
	{
		/* Size of the boolean yes/no button. */
		Dimension yesno_dim = maxdim(GetStringBoundingBox(STR_FACE_YES), GetStringBoundingBox(STR_FACE_NO));
		yesno_dim.width  += WidgetDimensions::scaled.framerect.Horizontal();
		yesno_dim.height += WidgetDimensions::scaled.framerect.Vertical();
		/* Size of the number button + arrows. */
		Dimension number_dim = {0, 0};
		for (int val = 1; val <= 12; val++) {
			SetDParam(0, val);
			number_dim = maxdim(number_dim, GetStringBoundingBox(STR_JUST_INT));
		}
		uint arrows_width = GetSpriteSize(SPR_ARROW_LEFT).width + GetSpriteSize(SPR_ARROW_RIGHT).width + 2 * (WidgetDimensions::scaled.imgbtn.Horizontal());
		number_dim.width += WidgetDimensions::scaled.framerect.Horizontal() + arrows_width;
		number_dim.height += WidgetDimensions::scaled.framerect.Vertical();
		/* Compute width of both buttons. */
		yesno_dim.width = std::max(yesno_dim.width, number_dim.width);
		number_dim.width = yesno_dim.width - arrows_width;

		this->yesno_dim = yesno_dim;
		this->number_dim = number_dim;
	}

	void UpdateWidgetSize(int widget, Dimension *size, [[maybe_unused]] const Dimension &padding, [[maybe_unused]] Dimension *fill, [[maybe_unused]] Dimension *resize) override
	{
		switch (widget) {
			case WID_SCMF_HAS_MOUSTACHE_EARRING_TEXT:
				*size = maxdim(*size, GetStringBoundingBox(STR_FACE_EARRING));
				*size = maxdim(*size, GetStringBoundingBox(STR_FACE_MOUSTACHE));
				break;

			case WID_SCMF_TIE_EARRING_TEXT:
				*size = maxdim(*size, GetStringBoundingBox(STR_FACE_EARRING));
				*size = maxdim(*size, GetStringBoundingBox(STR_FACE_TIE));
				break;

			case WID_SCMF_LIPS_MOUSTACHE_TEXT:
				*size = maxdim(*size, GetStringBoundingBox(STR_FACE_LIPS));
				*size = maxdim(*size, GetStringBoundingBox(STR_FACE_MOUSTACHE));
				break;

			case WID_SCMF_FACE: {
				Dimension face_size = GetScaledSpriteSize(SPR_GRADIENT);
				size->width  = std::max(size->width,  face_size.width);
				size->height = std::max(size->height, face_size.height);
				break;
			}

			case WID_SCMF_HAS_MOUSTACHE_EARRING:
			case WID_SCMF_HAS_GLASSES:
				*size = this->yesno_dim;
				break;

			case WID_SCMF_EYECOLOUR:
			case WID_SCMF_CHIN:
			case WID_SCMF_EYEBROWS:
			case WID_SCMF_LIPS_MOUSTACHE:
			case WID_SCMF_NOSE:
			case WID_SCMF_HAIR:
			case WID_SCMF_JACKET:
			case WID_SCMF_COLLAR:
			case WID_SCMF_TIE_EARRING:
			case WID_SCMF_GLASSES:
				*size = this->number_dim;
				break;
		}
	}

	void OnPaint() override
	{
		/* lower the non-selected gender button */
		this->SetWidgetsLoweredState(!this->is_female, WID_SCMF_MALE, WID_SCMF_MALE2);
		this->SetWidgetsLoweredState( this->is_female, WID_SCMF_FEMALE, WID_SCMF_FEMALE2);

		/* advanced company manager face selection window */

		/* lower the non-selected ethnicity button */
		this->SetWidgetLoweredState(WID_SCMF_ETHNICITY_EUR, !HasBit(this->ge, ETHNICITY_BLACK));
		this->SetWidgetLoweredState(WID_SCMF_ETHNICITY_AFR,  HasBit(this->ge, ETHNICITY_BLACK));


		/* Disable dynamically the widgets which CompanyManagerFaceVariable has less than 2 options
		 * (or in other words you haven't any choice).
		 * If the widgets depend on a HAS-variable and this is false the widgets will be disabled, too. */

		/* Eye colour buttons */
		this->SetWidgetsDisabledState(_cmf_info[CMFV_EYE_COLOUR].valid_values[this->ge] < 2,
				WID_SCMF_EYECOLOUR, WID_SCMF_EYECOLOUR_L, WID_SCMF_EYECOLOUR_R);

		/* Chin buttons */
		this->SetWidgetsDisabledState(_cmf_info[CMFV_CHIN].valid_values[this->ge] < 2,
				WID_SCMF_CHIN, WID_SCMF_CHIN_L, WID_SCMF_CHIN_R);

		/* Eyebrows buttons */
		this->SetWidgetsDisabledState(_cmf_info[CMFV_EYEBROWS].valid_values[this->ge] < 2,
				WID_SCMF_EYEBROWS, WID_SCMF_EYEBROWS_L, WID_SCMF_EYEBROWS_R);

		/* Lips or (if it a male face with a moustache) moustache buttons */
		this->SetWidgetsDisabledState(_cmf_info[this->is_moust_male ? CMFV_MOUSTACHE : CMFV_LIPS].valid_values[this->ge] < 2,
				WID_SCMF_LIPS_MOUSTACHE, WID_SCMF_LIPS_MOUSTACHE_L, WID_SCMF_LIPS_MOUSTACHE_R);

		/* Nose buttons | male faces with moustache haven't any nose options */
		this->SetWidgetsDisabledState(_cmf_info[CMFV_NOSE].valid_values[this->ge] < 2 || this->is_moust_male,
				WID_SCMF_NOSE, WID_SCMF_NOSE_L, WID_SCMF_NOSE_R);

		/* Hair buttons */
		this->SetWidgetsDisabledState(_cmf_info[CMFV_HAIR].valid_values[this->ge] < 2,
				WID_SCMF_HAIR, WID_SCMF_HAIR_L, WID_SCMF_HAIR_R);

		/* Jacket buttons */
		this->SetWidgetsDisabledState(_cmf_info[CMFV_JACKET].valid_values[this->ge] < 2,
				WID_SCMF_JACKET, WID_SCMF_JACKET_L, WID_SCMF_JACKET_R);

		/* Collar buttons */
		this->SetWidgetsDisabledState(_cmf_info[CMFV_COLLAR].valid_values[this->ge] < 2,
				WID_SCMF_COLLAR, WID_SCMF_COLLAR_L, WID_SCMF_COLLAR_R);

		/* Tie/earring buttons | female faces without earring haven't any earring options */
		this->SetWidgetsDisabledState(_cmf_info[CMFV_TIE_EARRING].valid_values[this->ge] < 2 ||
					(this->is_female && GetCompanyManagerFaceBits(this->face, CMFV_HAS_TIE_EARRING, this->ge) == 0),
				WID_SCMF_TIE_EARRING, WID_SCMF_TIE_EARRING_L, WID_SCMF_TIE_EARRING_R);

		/* Glasses buttons | faces without glasses haven't any glasses options */
		this->SetWidgetsDisabledState(_cmf_info[CMFV_GLASSES].valid_values[this->ge] < 2 || GetCompanyManagerFaceBits(this->face, CMFV_HAS_GLASSES, this->ge) == 0,
				WID_SCMF_GLASSES, WID_SCMF_GLASSES_L, WID_SCMF_GLASSES_R);

		this->DrawWidgets();
	}

	void SetStringParameters(int widget) const override
	{
		switch (widget) {
			case WID_SCMF_HAS_MOUSTACHE_EARRING:
				if (this->is_female) { // Only for female faces
					this->SetFaceStringParameters(WID_SCMF_HAS_MOUSTACHE_EARRING, GetCompanyManagerFaceBits(this->face, CMFV_HAS_TIE_EARRING, this->ge), true);
				} else { // Only for male faces
					this->SetFaceStringParameters(WID_SCMF_HAS_MOUSTACHE_EARRING, GetCompanyManagerFaceBits(this->face, CMFV_HAS_MOUSTACHE,   this->ge), true);
				}
				break;

			case WID_SCMF_TIE_EARRING:
				this->SetFaceStringParameters(WID_SCMF_TIE_EARRING, GetCompanyManagerFaceBits(this->face, CMFV_TIE_EARRING, this->ge), false);
				break;

			case WID_SCMF_LIPS_MOUSTACHE:
				if (this->is_moust_male) { // Only for male faces with moustache
					this->SetFaceStringParameters(WID_SCMF_LIPS_MOUSTACHE, GetCompanyManagerFaceBits(this->face, CMFV_MOUSTACHE, this->ge), false);
				} else { // Only for female faces or male faces without moustache
					this->SetFaceStringParameters(WID_SCMF_LIPS_MOUSTACHE, GetCompanyManagerFaceBits(this->face, CMFV_LIPS,      this->ge), false);
				}
				break;

			case WID_SCMF_HAS_GLASSES:
				this->SetFaceStringParameters(WID_SCMF_HAS_GLASSES, GetCompanyManagerFaceBits(this->face, CMFV_HAS_GLASSES, this->ge), true );
				break;

			case WID_SCMF_HAIR:
				this->SetFaceStringParameters(WID_SCMF_HAIR,        GetCompanyManagerFaceBits(this->face, CMFV_HAIR,        this->ge), false);
				break;

			case WID_SCMF_EYEBROWS:
				this->SetFaceStringParameters(WID_SCMF_EYEBROWS,    GetCompanyManagerFaceBits(this->face, CMFV_EYEBROWS,    this->ge), false);
				break;

			case WID_SCMF_EYECOLOUR:
				this->SetFaceStringParameters(WID_SCMF_EYECOLOUR,   GetCompanyManagerFaceBits(this->face, CMFV_EYE_COLOUR,  this->ge), false);
				break;

			case WID_SCMF_GLASSES:
				this->SetFaceStringParameters(WID_SCMF_GLASSES,     GetCompanyManagerFaceBits(this->face, CMFV_GLASSES,     this->ge), false);
				break;

			case WID_SCMF_NOSE:
				this->SetFaceStringParameters(WID_SCMF_NOSE,        GetCompanyManagerFaceBits(this->face, CMFV_NOSE,        this->ge), false);
				break;

			case WID_SCMF_CHIN:
				this->SetFaceStringParameters(WID_SCMF_CHIN,        GetCompanyManagerFaceBits(this->face, CMFV_CHIN,        this->ge), false);
				break;

			case WID_SCMF_JACKET:
				this->SetFaceStringParameters(WID_SCMF_JACKET,      GetCompanyManagerFaceBits(this->face, CMFV_JACKET,      this->ge), false);
				break;

			case WID_SCMF_COLLAR:
				this->SetFaceStringParameters(WID_SCMF_COLLAR,      GetCompanyManagerFaceBits(this->face, CMFV_COLLAR,      this->ge), false);
				break;
		}
	}

	void DrawWidget(const Rect &r, int widget) const override
	{
		switch (widget) {
			case WID_SCMF_FACE:
				DrawCompanyManagerFace(this->face, Company::Get((CompanyID)this->window_number)->colour, r);
				break;
		}
	}

	void OnClick([[maybe_unused]] Point pt, int widget, [[maybe_unused]] int click_count) override
	{
		switch (widget) {
			/* Toggle size, advanced/simple face selection */
			case WID_SCMF_TOGGLE_LARGE_SMALL:
			case WID_SCMF_TOGGLE_LARGE_SMALL_BUTTON:
				this->advanced = !this->advanced;
				this->SelectDisplayPlanes(this->advanced);
				this->ReInit();
				break;

			/* OK button */
			case WID_SCMF_ACCEPT:
				DoCommandP(0, 0, this->face, CMD_SET_COMPANY_MANAGER_FACE);
				FALLTHROUGH;

			/* Cancel button */
			case WID_SCMF_CANCEL:
				this->Close();
				break;

			/* Load button */
			case WID_SCMF_LOAD:
				this->face = _company_manager_face;
				ScaleAllCompanyManagerFaceBits(this->face);
				ShowErrorMessage(STR_FACE_LOAD_DONE, INVALID_STRING_ID, WL_INFO);
				this->UpdateData();
				this->SetDirty();
				break;

			/* 'Company manager face number' button, view and/or set company manager face number */
			case WID_SCMF_FACECODE:
				SetDParam(0, this->face);
				ShowQueryString(STR_JUST_INT, STR_FACE_FACECODE_CAPTION, 10 + 1, this, CS_NUMERAL, QSF_NONE);
				break;

			/* Save button */
			case WID_SCMF_SAVE:
				_company_manager_face = this->face;
				ShowErrorMessage(STR_FACE_SAVE_DONE, INVALID_STRING_ID, WL_INFO);
				break;

			/* Toggle gender (male/female) button */
			case WID_SCMF_MALE:
			case WID_SCMF_FEMALE:
			case WID_SCMF_MALE2:
			case WID_SCMF_FEMALE2:
				SetCompanyManagerFaceBits(this->face, CMFV_GENDER, this->ge, (widget == WID_SCMF_FEMALE || widget == WID_SCMF_FEMALE2));
				ScaleAllCompanyManagerFaceBits(this->face);
				this->UpdateData();
				this->SetDirty();
				break;

			/* Randomize face button */
			case WID_SCMF_RANDOM_NEW_FACE:
				RandomCompanyManagerFaceBits(this->face, this->ge, this->advanced, _interactive_random);
				this->UpdateData();
				this->SetDirty();
				break;

			/* Toggle ethnicity (european/african) button */
			case WID_SCMF_ETHNICITY_EUR:
			case WID_SCMF_ETHNICITY_AFR:
				SetCompanyManagerFaceBits(this->face, CMFV_ETHNICITY, this->ge, widget - WID_SCMF_ETHNICITY_EUR);
				ScaleAllCompanyManagerFaceBits(this->face);
				this->UpdateData();
				this->SetDirty();
				break;

			default:
				/* Here all buttons from WID_SCMF_HAS_MOUSTACHE_EARRING to WID_SCMF_GLASSES_R are handled.
				 * First it checks which CompanyManagerFaceVariable is being changed, and then either
				 * a: invert the value for boolean variables, or
				 * b: it checks inside of IncreaseCompanyManagerFaceBits() if a left (_L) butten is pressed and then decrease else increase the variable */
				if (widget >= WID_SCMF_HAS_MOUSTACHE_EARRING && widget <= WID_SCMF_GLASSES_R) {
					CompanyManagerFaceVariable cmfv; // which CompanyManagerFaceVariable shall be edited

					if (widget < WID_SCMF_EYECOLOUR_L) { // Bool buttons
						switch (widget - WID_SCMF_HAS_MOUSTACHE_EARRING) {
							default: NOT_REACHED();
							case 0: cmfv = this->is_female ? CMFV_HAS_TIE_EARRING : CMFV_HAS_MOUSTACHE; break; // Has earring/moustache button
							case 1: cmfv = CMFV_HAS_GLASSES; break; // Has glasses button
						}
						SetCompanyManagerFaceBits(this->face, cmfv, this->ge, !GetCompanyManagerFaceBits(this->face, cmfv, this->ge));
						ScaleAllCompanyManagerFaceBits(this->face);
					} else { // Value buttons
						switch ((widget - WID_SCMF_EYECOLOUR_L) / 3) {
							default: NOT_REACHED();
							case 0: cmfv = CMFV_EYE_COLOUR; break;  // Eye colour buttons
							case 1: cmfv = CMFV_CHIN; break;        // Chin buttons
							case 2: cmfv = CMFV_EYEBROWS; break;    // Eyebrows buttons
							case 3: cmfv = this->is_moust_male ? CMFV_MOUSTACHE : CMFV_LIPS; break; // Moustache or lips buttons
							case 4: cmfv = CMFV_NOSE; break;        // Nose buttons
							case 5: cmfv = CMFV_HAIR; break;        // Hair buttons
							case 6: cmfv = CMFV_JACKET; break;      // Jacket buttons
							case 7: cmfv = CMFV_COLLAR; break;      // Collar buttons
							case 8: cmfv = CMFV_TIE_EARRING; break; // Tie/earring buttons
							case 9: cmfv = CMFV_GLASSES; break;     // Glasses buttons
						}
						/* 0 == left (_L), 1 == middle or 2 == right (_R) - button click */
						IncreaseCompanyManagerFaceBits(this->face, cmfv, this->ge, (((widget - WID_SCMF_EYECOLOUR_L) % 3) != 0) ? 1 : -1);
					}
					this->UpdateData();
					this->SetDirty();
				}
				break;
		}
	}

	void OnQueryTextFinished(char *str) override
	{
		if (str == nullptr) return;
		/* Set a new company manager face number */
		if (!StrEmpty(str)) {
			this->face = std::strtoul(str, nullptr, 10);
			ScaleAllCompanyManagerFaceBits(this->face);
			ShowErrorMessage(STR_FACE_FACECODE_SET, INVALID_STRING_ID, WL_INFO);
			this->UpdateData();
			this->SetDirty();
		} else {
			ShowErrorMessage(STR_FACE_FACECODE_ERR, INVALID_STRING_ID, WL_INFO);
		}
	}
};

/** Company manager face selection window description */
static WindowDesc _select_company_manager_face_desc(__FILE__, __LINE__,
	WDP_AUTO, nullptr, 0, 0,
	WC_COMPANY_MANAGER_FACE, WC_NONE,
	WDF_CONSTRUCTION,
	std::begin(_nested_select_company_manager_face_widgets), std::end(_nested_select_company_manager_face_widgets)
);

/**
 * Open the simple/advanced company manager face selection window
 *
 * @param parent the parent company window
 */
static void DoSelectCompanyManagerFace(Window *parent)
{
	if (!Company::IsValidID((CompanyID)parent->window_number)) return;

	if (BringWindowToFrontById(WC_COMPANY_MANAGER_FACE, parent->window_number)) return;
	new SelectCompanyManagerFaceWindow(&_select_company_manager_face_desc, parent);
}

static const NWidgetPart _nested_company_infrastructure_widgets[] = {
	NWidget(NWID_HORIZONTAL),
		NWidget(WWT_CLOSEBOX, COLOUR_GREY),
		NWidget(WWT_CAPTION, COLOUR_GREY, WID_CI_CAPTION), SetDataTip(STR_COMPANY_INFRASTRUCTURE_VIEW_CAPTION, STR_TOOLTIP_WINDOW_TITLE_DRAG_THIS),
		NWidget(WWT_SHADEBOX, COLOUR_GREY),
		NWidget(WWT_STICKYBOX, COLOUR_GREY),
	EndContainer(),
	NWidget(WWT_PANEL, COLOUR_GREY),
		NWidget(NWID_HORIZONTAL),
			NWidget(NWID_VERTICAL), SetPIP(WidgetDimensions::unscaled.framerect.top, 0, WidgetDimensions::unscaled.framerect.bottom),
				NWidget(NWID_HORIZONTAL), SetPIP(2, 4, 2),
					NWidget(WWT_EMPTY, COLOUR_GREY, WID_CI_DESC), SetMinimalTextLines(2, 0), SetFill(1, 0), SetResize(0, 1), SetScrollbar(WID_CI_SCROLLBAR),
					NWidget(WWT_EMPTY, COLOUR_GREY, WID_CI_COUNT), SetMinimalTextLines(2, 0), SetFill(0, 1), SetResize(0, 1), SetScrollbar(WID_CI_SCROLLBAR),
				EndContainer(),
			EndContainer(),
			NWidget(NWID_VERTICAL),
				NWidget(NWID_VSCROLLBAR, COLOUR_GREY, WID_CI_SCROLLBAR),
				NWidget(WWT_RESIZEBOX, COLOUR_GREY),
			EndContainer(),
		EndContainer(),
	EndContainer(),
};

/**
 * Window with detailed information about the company's infrastructure.
 */
struct CompanyInfrastructureWindow : Window
{
	RailTypes railtypes; ///< Valid railtypes.
	RoadTypes roadtypes; ///< Valid roadtypes.

	uint total_width;    ///< String width of the total cost line.
	uint height_extra;   ///< Default extra height above minimum.

	Scrollbar *vscroll;  ///< Scrollbar

	CompanyInfrastructureWindow(WindowDesc *desc, WindowNumber window_number) : Window(desc)
	{
		this->UpdateRailRoadTypes();

		this->owner = (Owner)this->window_number;

		this->CreateNestedTree();
		this->vscroll = this->GetScrollbar(WID_CI_SCROLLBAR);
		this->vscroll->SetStepSize(FONT_HEIGHT_NORMAL);
		this->FinishInitNested(window_number);
	}

	void UpdateRailRoadTypes()
	{
		this->railtypes = RAILTYPES_NONE;
		this->roadtypes = ROADTYPES_NONE;

		/* Find the used railtypes. */
		for (const Engine *e : Engine::IterateType(VEH_TRAIN)) {
			if (!HasBit(e->info.climates, _settings_game.game_creation.landscape)) continue;

			this->railtypes |= GetRailTypeInfo(e->u.rail.railtype)->introduces_railtypes;
		}

		/* Get the date introduced railtypes as well. */
		this->railtypes = AddDateIntroducedRailTypes(this->railtypes, MAX_DAY);

		/* Find the used roadtypes. */
		for (const Engine *e : Engine::IterateType(VEH_ROAD)) {
			if (!HasBit(e->info.climates, _settings_game.game_creation.landscape)) continue;

			this->roadtypes |= GetRoadTypeInfo(e->u.road.roadtype)->introduces_roadtypes;
		}

		/* Get the date introduced roadtypes as well. */
		this->roadtypes = AddDateIntroducedRoadTypes(this->roadtypes, MAX_DAY);
		this->roadtypes &= ~_roadtypes_hidden_mask;
	}

	/** Get total infrastructure maintenance cost. */
	Money GetTotalMaintenanceCost() const
	{
		const Company *c = Company::Get((CompanyID)this->window_number);
		Money total;

		uint32 rail_total = c->infrastructure.GetRailTotal();
		for (RailType rt = RAILTYPE_BEGIN; rt != RAILTYPE_END; rt++) {
			if (HasBit(this->railtypes, rt)) total += RailMaintenanceCost(rt, c->infrastructure.rail[rt], rail_total);
		}
		total += SignalMaintenanceCost(c->infrastructure.signal);

		uint32 road_total = c->infrastructure.GetRoadTotal();
		uint32 tram_total = c->infrastructure.GetTramTotal();
		for (RoadType rt = ROADTYPE_BEGIN; rt != ROADTYPE_END; rt++) {
			if (HasBit(this->roadtypes, rt)) total += RoadMaintenanceCost(rt, c->infrastructure.road[rt], RoadTypeIsRoad(rt) ? road_total : tram_total);
		}

		total += CanalMaintenanceCost(c->infrastructure.water);
		total += StationMaintenanceCost(c->infrastructure.station);
		total += AirportMaintenanceCost(c->index);

		return total;
	}

	void SetStringParameters(int widget) const override
	{
		switch (widget) {
			case WID_CI_CAPTION:
				SetDParam(0, (CompanyID)this->window_number);
				break;
		}
	}

	void UpdateWidgetSize(int widget, Dimension *size, [[maybe_unused]] const Dimension &padding, [[maybe_unused]] Dimension *fill, [[maybe_unused]] Dimension *resize) override
	{
		const Company *c = Company::Get((CompanyID)this->window_number);

		switch (widget) {
			case WID_CI_DESC: {
				uint rail_lines = 1; // Starts at 1 because a line is also required for the section title

				size->width = std::max(size->width, GetStringBoundingBox(STR_COMPANY_INFRASTRUCTURE_VIEW_RAIL_SECT).width);

				for (const auto &rt : _sorted_railtypes) {
					if (HasBit(this->railtypes, rt)) {
						rail_lines++;
						size->width = std::max(size->width, GetStringBoundingBox(GetRailTypeInfo(rt)->strings.name).width + WidgetDimensions::scaled.hsep_indent);
					}
				}
				if (this->railtypes != RAILTYPES_NONE) {
					rail_lines++;
					size->width = std::max(size->width, GetStringBoundingBox(STR_COMPANY_INFRASTRUCTURE_VIEW_SIGNALS).width + WidgetDimensions::scaled.hsep_indent);
				}

				uint road_lines = 1; // Starts at 1 because a line is also required for the section title
				uint tram_lines = 1;

				size->width = std::max(size->width, GetStringBoundingBox(STR_COMPANY_INFRASTRUCTURE_VIEW_ROAD_SECT).width);
				size->width = std::max(size->width, GetStringBoundingBox(STR_COMPANY_INFRASTRUCTURE_VIEW_TRAM_SECT).width);

				for (const auto &rt : _sorted_roadtypes) {
					if (HasBit(this->roadtypes, rt)) {
						if (RoadTypeIsRoad(rt)) {
							road_lines++;
						} else {
							tram_lines++;
						}
						size->width = std::max(size->width, GetStringBoundingBox(GetRoadTypeInfo(rt)->strings.name).width + WidgetDimensions::scaled.hsep_indent);
					}
				}

				size->width = std::max(size->width, GetStringBoundingBox(STR_COMPANY_INFRASTRUCTURE_VIEW_WATER_SECT).width);
				size->width = std::max(size->width, GetStringBoundingBox(STR_COMPANY_INFRASTRUCTURE_VIEW_CANALS).width + WidgetDimensions::scaled.hsep_indent);

				size->width = std::max(size->width, GetStringBoundingBox(STR_COMPANY_INFRASTRUCTURE_VIEW_STATION_SECT).width);
				size->width = std::max(size->width, GetStringBoundingBox(STR_COMPANY_INFRASTRUCTURE_VIEW_STATIONS).width + WidgetDimensions::scaled.hsep_indent);
				size->width = std::max(size->width, GetStringBoundingBox(STR_COMPANY_INFRASTRUCTURE_VIEW_AIRPORTS).width + WidgetDimensions::scaled.hsep_indent);

				size->width += padding.width;

				uint total_height = ((rail_lines + road_lines + tram_lines + 2 + 3) * FONT_HEIGHT_NORMAL) + (4 * EXP_SPACING);

				/* Set height of the total line. */
				if (_settings_game.economy.infrastructure_maintenance) total_height += EXP_SPACING + WidgetDimensions::scaled.vsep_normal + FONT_HEIGHT_NORMAL;

				this->vscroll->SetCount(total_height);

				size->height = std::max(size->height, std::min<uint>(8 * FONT_HEIGHT_NORMAL, total_height));
				uint target_height = std::min<uint>(40 * FONT_HEIGHT_NORMAL, total_height);
				this->height_extra = (target_height > size->height) ? (target_height - size->height) : 0;
				break;
			}

			case WID_CI_COUNT: {
				/* Find the maximum count that is displayed. */
				uint32 max_val = 1000;  // Some random number to reserve enough space.
				Money max_cost = 10000; // Some random number to reserve enough space.
				uint32 rail_total = c->infrastructure.GetRailTotal();
				for (RailType rt = RAILTYPE_BEGIN; rt < RAILTYPE_END; rt++) {
					max_val = std::max(max_val, c->infrastructure.rail[rt]);
					max_cost = std::max(max_cost, RailMaintenanceCost(rt, c->infrastructure.rail[rt], rail_total));
				}
				max_val = std::max(max_val, c->infrastructure.signal);
				max_cost = std::max(max_cost, SignalMaintenanceCost(c->infrastructure.signal));
				uint32 road_total = c->infrastructure.GetRoadTotal();
				uint32 tram_total = c->infrastructure.GetTramTotal();
				for (RoadType rt = ROADTYPE_BEGIN; rt < ROADTYPE_END; rt++) {
					max_val = std::max(max_val, c->infrastructure.road[rt]);
					max_cost = std::max(max_cost, RoadMaintenanceCost(rt, c->infrastructure.road[rt], RoadTypeIsRoad(rt) ? road_total : tram_total));

				}
				max_val = std::max(max_val, c->infrastructure.water);
				max_cost = std::max(max_cost, CanalMaintenanceCost(c->infrastructure.water));
				max_val = std::max(max_val, c->infrastructure.station);
				max_cost = std::max(max_cost, StationMaintenanceCost(c->infrastructure.station));
				max_val = std::max(max_val, c->infrastructure.airport);
				max_cost = std::max(max_cost, AirportMaintenanceCost(c->index));

				SetDParamMaxValue(0, max_val);
				uint count_width = GetStringBoundingBox(STR_JUST_COMMA).width + WidgetDimensions::scaled.hsep_indent; // Reserve some wiggle room

				if (_settings_game.economy.infrastructure_maintenance) {
					SetDParamMaxValue(0, this->GetTotalMaintenanceCost() * 12); // Convert to per year
					this->total_width = GetStringBoundingBox(STR_COMPANY_INFRASTRUCTURE_VIEW_TOTAL).width + WidgetDimensions::scaled.hsep_indent * 2;
					size->width = std::max(size->width, this->total_width);

					SetDParamMaxValue(0, max_cost * 12); // Convert to per year
					count_width += std::max(this->total_width, GetStringBoundingBox(STR_COMPANY_INFRASTRUCTURE_VIEW_TOTAL).width);
				}

				size->width = std::max(size->width, count_width);
				break;
			}
		}
	}

	/**
	 * Helper for drawing the counts line.
	 * @param width        The width of the bounds to draw in.
	 * @param y            The y position to draw at.
	 * @param count        The count to show on this line.
	 * @param monthly_cost The monthly costs.
	 */
	void DrawCountLine(int width, int &y, int count, Money monthly_cost) const
	{
		SetDParam(0, count);
		DrawString(0, width, y += FONT_HEIGHT_NORMAL, STR_JUST_COMMA, TC_WHITE, SA_RIGHT);

		if (_settings_game.economy.infrastructure_maintenance) {
			SetDParam(0, monthly_cost * 12); // Convert to per year
			int left = _current_text_dir == TD_RTL ? width - this->total_width : 0;
			DrawString(left, left + this->total_width, y, STR_COMPANY_INFRASTRUCTURE_VIEW_TOTAL, TC_FROMSTRING, SA_RIGHT);
		}
	}

	void DrawWidget(const Rect &r, int widget) const override
	{
		if (widget != WID_CI_DESC && widget != WID_CI_COUNT) return;

		const Company *c = Company::Get((CompanyID)this->window_number);

		int offs_left = _current_text_dir == TD_LTR ? WidgetDimensions::scaled.framerect.left : 0;
		int offs_right = _current_text_dir == TD_LTR ? 0 : WidgetDimensions::scaled.framerect.right;

		int width = r.right - r.left;

		/* Set up a clipping region for the panel. */
		DrawPixelInfo tmp_dpi;
		if (!FillDrawPixelInfo(&tmp_dpi, r.left, r.top, width + 1, r.bottom - r.top + 1)) return;

		AutoRestoreBackup dpi_backup(_cur_dpi, &tmp_dpi);

		int y = -this->vscroll->GetPosition();

		switch (widget) {
			case WID_CI_DESC: {
				DrawString(0, width, y, STR_COMPANY_INFRASTRUCTURE_VIEW_RAIL_SECT);

				if (this->railtypes != RAILTYPES_NONE) {
					/* Draw name of each valid railtype. */
					for (const auto &rt : _sorted_railtypes) {
						if (HasBit(this->railtypes, rt)) {
							DrawString(offs_left, width - offs_right, y += FONT_HEIGHT_NORMAL, GetRailTypeInfo(rt)->strings.name, TC_WHITE);
						}
					}
					DrawString(offs_left, width - offs_right, y += FONT_HEIGHT_NORMAL, STR_COMPANY_INFRASTRUCTURE_VIEW_SIGNALS);
				} else {
					/* No valid railtype. */
					DrawString(offs_left, width - offs_right, y += FONT_HEIGHT_NORMAL, STR_COMPANY_VIEW_INFRASTRUCTURE_NONE);
				}

				y += FONT_HEIGHT_NORMAL + EXP_SPACING;

				DrawString(0, width, y, STR_COMPANY_INFRASTRUCTURE_VIEW_ROAD_SECT);

				/* Draw name of each valid roadtype. */
				for (const auto &rt : _sorted_roadtypes) {
					if (HasBit(this->roadtypes, rt) && RoadTypeIsRoad(rt)) {
						SetDParam(0, GetRoadTypeInfo(rt)->strings.name);
						DrawString(offs_left, width - offs_right, y += FONT_HEIGHT_NORMAL, STR_JUST_STRING, TC_WHITE);
					}
				}

				y += FONT_HEIGHT_NORMAL + EXP_SPACING;

				DrawString(0, width, y, STR_COMPANY_INFRASTRUCTURE_VIEW_TRAM_SECT);

				/* Draw name of each valid roadtype. */
				for (const auto &rt : _sorted_roadtypes) {
					if (HasBit(this->roadtypes, rt) && RoadTypeIsTram(rt)) {
						SetDParam(0, GetRoadTypeInfo(rt)->strings.name);
						DrawString(offs_left, width - offs_right, y += FONT_HEIGHT_NORMAL, STR_JUST_STRING, TC_WHITE);
					}
				}

				y += FONT_HEIGHT_NORMAL + EXP_SPACING;

				DrawString(0, width, y, STR_COMPANY_INFRASTRUCTURE_VIEW_WATER_SECT);
				DrawString(offs_left, width - offs_right, y += FONT_HEIGHT_NORMAL, STR_COMPANY_INFRASTRUCTURE_VIEW_CANALS);

				y += FONT_HEIGHT_NORMAL + EXP_SPACING;

				DrawString(0, width, y, STR_COMPANY_INFRASTRUCTURE_VIEW_STATION_SECT);
				DrawString(offs_left, width - offs_right, y += FONT_HEIGHT_NORMAL, STR_COMPANY_INFRASTRUCTURE_VIEW_STATIONS);
				DrawString(offs_left, width - offs_right, y += FONT_HEIGHT_NORMAL, STR_COMPANY_INFRASTRUCTURE_VIEW_AIRPORTS);

				break;
			}

			case WID_CI_COUNT: {
				/* Draw infrastructure count for each valid railtype. */
				uint32 rail_total = c->infrastructure.GetRailTotal();
				for (const auto &rt : _sorted_railtypes) {
					if (HasBit(this->railtypes, rt)) {
						this->DrawCountLine(width, y, c->infrastructure.rail[rt], RailMaintenanceCost(rt, c->infrastructure.rail[rt], rail_total));
					}
				}
				if (this->railtypes != RAILTYPES_NONE) {
					this->DrawCountLine(width, y, c->infrastructure.signal, SignalMaintenanceCost(c->infrastructure.signal));
				}

				y += FONT_HEIGHT_NORMAL + EXP_SPACING;

				uint32 road_total = c->infrastructure.GetRoadTotal();
				for (const auto &rt : _sorted_roadtypes) {
					if (HasBit(this->roadtypes, rt) && RoadTypeIsRoad(rt)) {
						this->DrawCountLine(width, y, c->infrastructure.road[rt], RoadMaintenanceCost(rt, c->infrastructure.road[rt], road_total));
					}
				}

				y += FONT_HEIGHT_NORMAL + EXP_SPACING;

				uint32 tram_total = c->infrastructure.GetTramTotal();
				for (const auto &rt : _sorted_roadtypes) {
					if (HasBit(this->roadtypes, rt) && RoadTypeIsTram(rt)) {
						this->DrawCountLine(width, y, c->infrastructure.road[rt], RoadMaintenanceCost(rt, c->infrastructure.road[rt], tram_total));
					}
				}

				y += FONT_HEIGHT_NORMAL + EXP_SPACING;

				this->DrawCountLine(width, y, c->infrastructure.water, CanalMaintenanceCost(c->infrastructure.water));

				y += FONT_HEIGHT_NORMAL + EXP_SPACING;

				this->DrawCountLine(width, y, c->infrastructure.station, StationMaintenanceCost(c->infrastructure.station));
				this->DrawCountLine(width, y, c->infrastructure.airport, AirportMaintenanceCost(c->index));

				if (_settings_game.economy.infrastructure_maintenance) {
<<<<<<< HEAD
					y += FONT_HEIGHT_NORMAL + EXP_SPACING;
					int left = _current_text_dir == TD_RTL ? width - this->total_width : 0;
					GfxFillRect(left, y, left + this->total_width, y, PC_WHITE);
=======
					Rect tr = r.WithWidth(this->total_width, _current_text_dir == TD_RTL);
					GfxFillRect(tr.left, y, tr.right, y + WidgetDimensions::scaled.bevel.top - 1, PC_WHITE);
>>>>>>> 96ec9c1b
					y += WidgetDimensions::scaled.vsep_normal;
					SetDParam(0, this->GetTotalMaintenanceCost() * 12); // Convert to per year
					DrawString(left, left + this->total_width, y, STR_COMPANY_INFRASTRUCTURE_VIEW_TOTAL, TC_FROMSTRING, SA_RIGHT);
				}
				break;
			}
		}
	}

	virtual void OnResize() override
	{
		this->vscroll->SetCapacityFromWidget(this, WID_CI_DESC);
	}

	void FindWindowPlacementAndResize(int def_width, int def_height) override
	{
		if (this->window_desc->GetPreferences().pref_height == 0) {
			def_height = this->nested_root->smallest_y + this->height_extra;
		}
		Window::FindWindowPlacementAndResize(def_width, def_height);
	}

	/**
	 * Some data on this window has become invalid.
	 * @param data Information about the changed data.
	 * @param gui_scope Whether the call is done from GUI scope. You may not do everything when not in GUI scope. See #InvalidateWindowData() for details.
	 */
	void OnInvalidateData([[maybe_unused]] int data = 0, [[maybe_unused]] bool gui_scope = true) override
	{
		if (!gui_scope) return;

		this->UpdateRailRoadTypes();
		this->ReInit();
	}
};

static WindowDesc _company_infrastructure_desc(__FILE__, __LINE__,
	WDP_AUTO, "company_infrastructure", 0, 0,
	WC_COMPANY_INFRASTRUCTURE, WC_NONE,
	0,
	std::begin(_nested_company_infrastructure_widgets), std::end(_nested_company_infrastructure_widgets)
);

/**
 * Open the infrastructure window of a company.
 * @param company Company to show infrastructure of.
 */
static void ShowCompanyInfrastructure(CompanyID company)
{
	if (!Company::IsValidID(company)) return;
	AllocateWindowDescFront<CompanyInfrastructureWindow>(&_company_infrastructure_desc, company);
}

static const NWidgetPart _nested_company_widgets[] = {
	NWidget(NWID_HORIZONTAL),
		NWidget(WWT_CLOSEBOX, COLOUR_GREY),
		NWidget(WWT_CAPTION, COLOUR_GREY, WID_C_CAPTION), SetDataTip(STR_COMPANY_VIEW_CAPTION, STR_TOOLTIP_WINDOW_TITLE_DRAG_THIS),
		NWidget(WWT_SHADEBOX, COLOUR_GREY),
		NWidget(WWT_STICKYBOX, COLOUR_GREY),
	EndContainer(),
	NWidget(WWT_PANEL, COLOUR_GREY),
		NWidget(NWID_HORIZONTAL), SetPIP(0, WidgetDimensions::unscaled.hsep_wide, 0), SetPadding(4),
			NWidget(NWID_VERTICAL), SetPIP(0, WidgetDimensions::unscaled.vsep_normal, 0),
				NWidget(WWT_EMPTY, INVALID_COLOUR, WID_C_FACE), SetMinimalSize(92, 119), SetFill(1, 0),
				NWidget(WWT_EMPTY, INVALID_COLOUR, WID_C_FACE_TITLE), SetFill(1, 1), SetMinimalTextLines(2, 0),
			EndContainer(),
			NWidget(NWID_VERTICAL), SetPIP(0, WidgetDimensions::unscaled.vsep_normal, 0),
				NWidget(NWID_HORIZONTAL), SetPIP(0, WidgetDimensions::unscaled.hsep_normal, 0),
					NWidget(NWID_VERTICAL), SetPIP(0, WidgetDimensions::unscaled.vsep_normal, 0),
						NWidget(WWT_TEXT, COLOUR_GREY, WID_C_DESC_INAUGURATION), SetDataTip(STR_COMPANY_VIEW_INAUGURATED_TITLE, STR_NULL), SetFill(1, 0),
						NWidget(NWID_HORIZONTAL), SetPIP(0, WidgetDimensions::unscaled.hsep_normal, 0),
							NWidget(WWT_LABEL, COLOUR_GREY, WID_C_DESC_COLOUR_SCHEME), SetDataTip(STR_COMPANY_VIEW_COLOUR_SCHEME_TITLE, STR_NULL),
							NWidget(WWT_EMPTY, INVALID_COLOUR, WID_C_DESC_COLOUR_SCHEME_EXAMPLE), SetMinimalSize(30, 0), SetFill(1, 1),
						EndContainer(),
						NWidget(NWID_HORIZONTAL), SetPIP(0, WidgetDimensions::unscaled.hsep_normal, 0),
							NWidget(WWT_TEXT, COLOUR_GREY, WID_C_DESC_VEHICLE), SetDataTip(STR_COMPANY_VIEW_VEHICLES_TITLE, STR_NULL), SetAlignment(SA_LEFT | SA_TOP),
							NWidget(WWT_EMPTY, INVALID_COLOUR, WID_C_DESC_VEHICLE_COUNTS), SetMinimalTextLines(4, 0), SetFill(1, 1),
						EndContainer(),
					EndContainer(),
					NWidget(NWID_VERTICAL), SetPIP(0, WidgetDimensions::unscaled.vsep_normal, 0),
						NWidget(NWID_SELECTION, INVALID_COLOUR, WID_C_SELECT_VIEW_BUILD_HQ),
							NWidget(WWT_PUSHTXTBTN, COLOUR_GREY, WID_C_VIEW_HQ), SetDataTip(STR_COMPANY_VIEW_VIEW_HQ_BUTTON, STR_COMPANY_VIEW_VIEW_HQ_TOOLTIP),
							NWidget(WWT_TEXTBTN, COLOUR_GREY, WID_C_BUILD_HQ), SetDataTip(STR_COMPANY_VIEW_BUILD_HQ_BUTTON, STR_COMPANY_VIEW_BUILD_HQ_TOOLTIP),
						EndContainer(),
						NWidget(NWID_SELECTION, INVALID_COLOUR, WID_C_SELECT_RELOCATE),
							NWidget(WWT_TEXTBTN, COLOUR_GREY, WID_C_RELOCATE_HQ), SetDataTip(STR_COMPANY_VIEW_RELOCATE_HQ, STR_COMPANY_VIEW_RELOCATE_COMPANY_HEADQUARTERS),
							NWidget(NWID_SPACER),
						EndContainer(),
					EndContainer(),
				EndContainer(),

				NWidget(WWT_TEXT, COLOUR_GREY, WID_C_DESC_COMPANY_VALUE), SetDataTip(STR_COMPANY_VIEW_COMPANY_VALUE, STR_NULL), SetFill(1, 0),

				NWidget(NWID_HORIZONTAL), SetPIP(0, WidgetDimensions::unscaled.hsep_normal, 0),
					NWidget(WWT_TEXT, COLOUR_GREY, WID_C_DESC_INFRASTRUCTURE), SetDataTip(STR_COMPANY_VIEW_INFRASTRUCTURE, STR_NULL),  SetAlignment(SA_LEFT | SA_TOP),
					NWidget(WWT_EMPTY, INVALID_COLOUR, WID_C_DESC_INFRASTRUCTURE_COUNTS), SetMinimalTextLines(5, 0), SetFill(1, 0),
					NWidget(NWID_VERTICAL), SetPIPRatio(0, 0, 1),
						NWidget(WWT_PUSHTXTBTN, COLOUR_GREY, WID_C_VIEW_INFRASTRUCTURE), SetDataTip(STR_COMPANY_VIEW_INFRASTRUCTURE_BUTTON, STR_COMPANY_VIEW_INFRASTRUCTURE_TOOLTIP),
					EndContainer(),
				EndContainer(),
<<<<<<< HEAD
				NWidget(NWID_HORIZONTAL),
					NWidget(NWID_SPACER), SetFill(1, 0),
					NWidget(NWID_SELECTION, INVALID_COLOUR, WID_C_SELECT_HOSTILE_TAKEOVER),
						NWidget(NWID_VERTICAL),
							NWidget(NWID_SPACER), SetFill(0, 1), SetMinimalSize(90, 0),
							NWidget(WWT_PUSHTXTBTN, COLOUR_GREY, WID_C_HOSTILE_TAKEOVER), SetDataTip(STR_COMPANY_VIEW_HOSTILE_TAKEOVER_BUTTON, STR_COMPANY_VIEW_HOSTILE_TAKEOVER_TOOLTIP),
						EndContainer(),
					EndContainer(),
				EndContainer(),
				NWidget(NWID_HORIZONTAL),
					NWidget(NWID_SELECTION, INVALID_COLOUR, WID_C_SELECT_DESC_OWNERS),
						NWidget(NWID_VERTICAL), SetPIP(5, 5, 4),
							NWidget(WWT_EMPTY, INVALID_COLOUR, WID_C_DESC_OWNERS), SetMinimalTextLines(MAX_COMPANY_SHARE_OWNERS, 0),
							NWidget(NWID_SPACER), SetFill(0, 1),
						EndContainer(),
					EndContainer(),
					NWidget(NWID_SPACER), SetFill(1, 0),
					NWidget(NWID_SELECTION, INVALID_COLOUR, WID_C_SELECT_GIVE_MONEY),
						NWidget(NWID_VERTICAL),
							NWidget(NWID_SPACER), SetFill(0, 1), SetMinimalSize(90, 0),
							NWidget(WWT_PUSHTXTBTN, COLOUR_GREY, WID_C_GIVE_MONEY), SetDataTip(STR_COMPANY_VIEW_GIVE_MONEY_BUTTON, STR_COMPANY_VIEW_GIVE_MONEY_TOOLTIP),
						EndContainer(),
					EndContainer(),
				EndContainer(),
				/* Multi player buttons. */
				NWidget(NWID_HORIZONTAL),
					NWidget(NWID_SPACER), SetFill(1, 0),
					NWidget(NWID_VERTICAL), SetPIP(4, 2, 4),
						NWidget(NWID_SPACER), SetMinimalSize(95, 0), SetFill(0, 1),
						NWidget(NWID_HORIZONTAL), SetPIP(0, 5, 0),
							NWidget(WWT_EMPTY, COLOUR_GREY, WID_C_HAS_PASSWORD),
							NWidget(NWID_VERTICAL),
								NWidget(NWID_SPACER), SetMinimalSize(90, 0), SetFill(0, 1),
								NWidget(NWID_SELECTION, INVALID_COLOUR, WID_C_SELECT_MULTIPLAYER),
									NWidget(WWT_PUSHTXTBTN, COLOUR_GREY, WID_C_COMPANY_PASSWORD), SetFill(1, 0), SetDataTip(STR_COMPANY_VIEW_PASSWORD, STR_COMPANY_VIEW_PASSWORD_TOOLTIP),
									NWidget(WWT_PUSHTXTBTN, COLOUR_GREY, WID_C_COMPANY_JOIN), SetFill(1, 0), SetDataTip(STR_COMPANY_VIEW_JOIN, STR_COMPANY_VIEW_JOIN_TOOLTIP),
								EndContainer(),
							EndContainer(),
=======

				/* Multi player buttons. */
				NWidget(NWID_HORIZONTAL), SetPIP(0, WidgetDimensions::unscaled.hsep_normal, 0), SetPIPRatio(1, 0, 0),
					NWidget(NWID_VERTICAL), SetPIPRatio(1, 0, 0),
						NWidget(WWT_EMPTY, COLOUR_GREY, WID_C_HAS_PASSWORD), SetFill(0, 0),
					EndContainer(),
					NWidget(NWID_VERTICAL), SetPIP(0, WidgetDimensions::unscaled.vsep_normal, 0),
						NWidget(NWID_SELECTION, INVALID_COLOUR, WID_C_SELECT_HOSTILE_TAKEOVER),
							NWidget(WWT_PUSHTXTBTN, COLOUR_GREY, WID_C_HOSTILE_TAKEOVER), SetDataTip(STR_COMPANY_VIEW_HOSTILE_TAKEOVER_BUTTON, STR_COMPANY_VIEW_HOSTILE_TAKEOVER_TOOLTIP),
						EndContainer(),
						NWidget(NWID_SELECTION, INVALID_COLOUR, WID_C_SELECT_GIVE_MONEY),
							NWidget(WWT_PUSHTXTBTN, COLOUR_GREY, WID_C_GIVE_MONEY), SetDataTip(STR_COMPANY_VIEW_GIVE_MONEY_BUTTON, STR_COMPANY_VIEW_GIVE_MONEY_TOOLTIP),
						EndContainer(),
						NWidget(NWID_SELECTION, INVALID_COLOUR, WID_C_SELECT_MULTIPLAYER),
							NWidget(WWT_PUSHTXTBTN, COLOUR_GREY, WID_C_COMPANY_PASSWORD), SetDataTip(STR_COMPANY_VIEW_PASSWORD, STR_COMPANY_VIEW_PASSWORD_TOOLTIP),
							NWidget(WWT_PUSHTXTBTN, COLOUR_GREY, WID_C_COMPANY_JOIN), SetDataTip(STR_COMPANY_VIEW_JOIN, STR_COMPANY_VIEW_JOIN_TOOLTIP),
>>>>>>> 96ec9c1b
						EndContainer(),
					EndContainer(),
				EndContainer(),
			EndContainer(),
		EndContainer(),
	EndContainer(),
	/* Button bars at the bottom. */
	NWidget(NWID_SELECTION, INVALID_COLOUR, WID_C_SELECT_BUTTONS),
		NWidget(NWID_HORIZONTAL, NC_EQUALSIZE),
			NWidget(WWT_PUSHTXTBTN, COLOUR_GREY, WID_C_NEW_FACE), SetFill(1, 0), SetDataTip(STR_COMPANY_VIEW_NEW_FACE_BUTTON, STR_COMPANY_VIEW_NEW_FACE_TOOLTIP),
			NWidget(WWT_PUSHTXTBTN, COLOUR_GREY, WID_C_COLOUR_SCHEME), SetFill(1, 0), SetDataTip(STR_COMPANY_VIEW_COLOUR_SCHEME_BUTTON, STR_COMPANY_VIEW_COLOUR_SCHEME_TOOLTIP),
			NWidget(WWT_PUSHTXTBTN, COLOUR_GREY, WID_C_PRESIDENT_NAME), SetFill(1, 0), SetDataTip(STR_COMPANY_VIEW_PRESIDENT_NAME_BUTTON, STR_COMPANY_VIEW_PRESIDENT_NAME_TOOLTIP),
			NWidget(WWT_PUSHTXTBTN, COLOUR_GREY, WID_C_COMPANY_NAME), SetFill(1, 0), SetDataTip(STR_COMPANY_VIEW_COMPANY_NAME_BUTTON, STR_COMPANY_VIEW_COMPANY_NAME_TOOLTIP),
		EndContainer(),
		NWidget(NWID_HORIZONTAL, NC_EQUALSIZE),
			NWidget(WWT_PUSHTXTBTN, COLOUR_GREY, WID_C_BUY_SHARE), SetFill(1, 0), SetDataTip(STR_COMPANY_VIEW_BUY_SHARE_BUTTON, STR_COMPANY_VIEW_BUY_SHARE_TOOLTIP),
			NWidget(WWT_PUSHTXTBTN, COLOUR_GREY, WID_C_SELL_SHARE), SetFill(1, 0), SetDataTip(STR_COMPANY_VIEW_SELL_SHARE_BUTTON, STR_COMPANY_VIEW_SELL_SHARE_TOOLTIP),
		EndContainer(),
	EndContainer(),
};

int GetAmountOwnedBy(const Company *c, Owner owner)
{
	return (c->share_owners[0] == owner) +
				 (c->share_owners[1] == owner) +
				 (c->share_owners[2] == owner) +
				 (c->share_owners[3] == owner);
}

/** Strings for the company vehicle counts */
static const StringID _company_view_vehicle_count_strings[] = {
	STR_COMPANY_VIEW_TRAINS, STR_COMPANY_VIEW_ROAD_VEHICLES, STR_COMPANY_VIEW_SHIPS, STR_COMPANY_VIEW_AIRCRAFT
};

/**
 * Window with general information about a company
 */
struct CompanyWindow : Window
{
	CompanyWidgets query_widget;

	/** Display planes in the company window. */
	enum CompanyWindowPlanes {
		/* Display planes of the #WID_C_SELECT_MULTIPLAYER selection widget. */
		CWP_MP_C_PWD = 0, ///< Display the company password button.
		CWP_MP_C_JOIN,    ///< Display the join company button.

		/* Display planes of the #WID_C_SELECT_VIEW_BUILD_HQ selection widget. */
		CWP_VB_VIEW = 0,  ///< Display the view button
		CWP_VB_BUILD,     ///< Display the build button

		/* Display planes of the #WID_C_SELECT_RELOCATE selection widget. */
		CWP_RELOCATE_SHOW = 0, ///< Show the relocate HQ button.
		CWP_RELOCATE_HIDE,     ///< Hide the relocate HQ button.

		/* Display planes of the #WID_C_SELECT_BUTTONS selection widget. */
		CWP_BUTTONS_LOCAL = 0, ///< Buttons of the local company.
		CWP_BUTTONS_OTHER,     ///< Buttons of the other companies.
	};

	CompanyWindow(WindowDesc *desc, WindowNumber window_number) : Window(desc)
	{
		this->InitNested(window_number);
		this->owner = (Owner)this->window_number;
		this->OnInvalidateData();
	}

	void OnPaint() override
	{
		const Company *c = Company::Get((CompanyID)this->window_number);
		bool local = this->window_number == _local_company;

		if (!this->IsShaded()) {
			bool reinit = false;

			/* Button bar selection. */
			int plane = local ? CWP_BUTTONS_LOCAL : CWP_BUTTONS_OTHER;
			NWidgetStacked *wi = this->GetWidget<NWidgetStacked>(WID_C_SELECT_BUTTONS);
			if (plane != wi->shown_plane) {
				wi->SetDisplayedPlane(plane);
				this->InvalidateData();
				reinit = true;
			}

			/* Build HQ button handling. */
			plane = (local && c->location_of_HQ == INVALID_TILE) ? CWP_VB_BUILD : CWP_VB_VIEW;
			wi = this->GetWidget<NWidgetStacked>(WID_C_SELECT_VIEW_BUILD_HQ);
			if (plane != wi->shown_plane) {
				wi->SetDisplayedPlane(plane);
				reinit = true;
			}

			this->SetWidgetDisabledState(WID_C_VIEW_HQ, c->location_of_HQ == INVALID_TILE);

			/* Enable/disable 'Relocate HQ' button. */
			plane = (!local || c->location_of_HQ == INVALID_TILE) ? CWP_RELOCATE_HIDE : CWP_RELOCATE_SHOW;
			wi = this->GetWidget<NWidgetStacked>(WID_C_SELECT_RELOCATE);
			if (plane != wi->shown_plane) {
				wi->SetDisplayedPlane(plane);
				reinit = true;
			}

			/* Owners of company */
			plane = SZSP_HORIZONTAL;
			for (uint i = 0; i < lengthof(c->share_owners); i++) {
				if (c->share_owners[i] != INVALID_COMPANY) {
					plane = 0;
					break;
				}
			}
			wi = this->GetWidget<NWidgetStacked>(WID_C_SELECT_DESC_OWNERS);
			if (plane != wi->shown_plane) {
				wi->SetDisplayedPlane(plane);
				reinit = true;
			}

			/* Enable/disable 'Give money' button. */
			plane = ((local || (_local_company == COMPANY_SPECTATOR)) ? SZSP_NONE : 0);
			wi = this->GetWidget<NWidgetStacked>(WID_C_SELECT_GIVE_MONEY);
			if (plane != wi->shown_plane) {
				wi->SetDisplayedPlane(plane);
				reinit = true;
			}
			/* Enable/disable 'Hostile Takeover' button. */
			plane = ((local || _local_company == COMPANY_SPECTATOR || !c->is_ai || _networking || _settings_game.economy.allow_shares) ? SZSP_NONE : 0);
			wi = this->GetWidget<NWidgetStacked>(WID_C_SELECT_HOSTILE_TAKEOVER);
			if (plane != wi->shown_plane) {
				wi->SetDisplayedPlane(plane);
				reinit = true;
			}

			/* Multiplayer buttons. */
			plane = ((!_networking) ? (int)SZSP_NONE : (int)(local ? CWP_MP_C_PWD : CWP_MP_C_JOIN));
			wi = this->GetWidget<NWidgetStacked>(WID_C_SELECT_MULTIPLAYER);
			if (plane != wi->shown_plane) {
				wi->SetDisplayedPlane(plane);
				reinit = true;
			}
			this->SetWidgetDisabledState(WID_C_COMPANY_JOIN,   c->is_ai);

			if (reinit) {
				this->ReInit();
				return;
			}
		}

		this->DrawWidgets();
	}

	void UpdateWidgetSize(int widget, Dimension *size, [[maybe_unused]] const Dimension &padding, [[maybe_unused]] Dimension *fill, [[maybe_unused]] Dimension *resize) override
	{
		switch (widget) {
			case WID_C_FACE: {
				Dimension face_size = GetScaledSpriteSize(SPR_GRADIENT);
				size->width  = std::max(size->width,  face_size.width);
				size->height = std::max(size->height, face_size.height);
				break;
			}

			case WID_C_DESC_COLOUR_SCHEME_EXAMPLE: {
				Point offset;
				Dimension d = GetSpriteSize(SPR_VEH_BUS_SW_VIEW, &offset);
				d.width -= offset.x;
				d.height -= offset.y;
				*size = maxdim(*size, d);
				break;
			}

			case WID_C_DESC_COMPANY_VALUE:
				SetDParam(0, INT64_MAX); // Arguably the maximum company value
				size->width = GetStringBoundingBox(STR_COMPANY_VIEW_COMPANY_VALUE).width;
				break;

			case WID_C_DESC_VEHICLE_COUNTS:
				SetDParamMaxValue(0, 5000); // Maximum number of vehicles
				for (uint i = 0; i < lengthof(_company_view_vehicle_count_strings); i++) {
					size->width = std::max(size->width, GetStringBoundingBox(_company_view_vehicle_count_strings[i]).width + padding.width);
				}
				break;

			case WID_C_DESC_INFRASTRUCTURE_COUNTS:
				SetDParamMaxValue(0, UINT_MAX);
				size->width = GetStringBoundingBox(STR_COMPANY_VIEW_INFRASTRUCTURE_RAIL).width;
				size->width = std::max(size->width, GetStringBoundingBox(STR_COMPANY_VIEW_INFRASTRUCTURE_ROAD).width);
				size->width = std::max(size->width, GetStringBoundingBox(STR_COMPANY_VIEW_INFRASTRUCTURE_WATER).width);
				size->width = std::max(size->width, GetStringBoundingBox(STR_COMPANY_VIEW_INFRASTRUCTURE_STATION).width);
				size->width = std::max(size->width, GetStringBoundingBox(STR_COMPANY_VIEW_INFRASTRUCTURE_AIRPORT).width);
				size->width = std::max(size->width, GetStringBoundingBox(STR_COMPANY_VIEW_INFRASTRUCTURE_NONE).width);
				size->width += padding.width;
				break;

			case WID_C_DESC_OWNERS: {
				for (const Company *c2 : Company::Iterate()) {
					SetDParamMaxValue(0, 75);
					SetDParam(1, c2->index);

					size->width = std::max(size->width, GetStringBoundingBox(STR_COMPANY_VIEW_SHARES_OWNED_BY).width);
				}
				break;
			}

			case WID_C_VIEW_HQ:
			case WID_C_BUILD_HQ:
			case WID_C_RELOCATE_HQ:
			case WID_C_VIEW_INFRASTRUCTURE:
			case WID_C_GIVE_MONEY:
			case WID_C_HOSTILE_TAKEOVER:
			case WID_C_COMPANY_PASSWORD:
			case WID_C_COMPANY_JOIN:
				size->width = GetStringBoundingBox(STR_COMPANY_VIEW_VIEW_HQ_BUTTON).width;
				size->width = std::max(size->width, GetStringBoundingBox(STR_COMPANY_VIEW_BUILD_HQ_BUTTON).width);
				size->width = std::max(size->width, GetStringBoundingBox(STR_COMPANY_VIEW_RELOCATE_HQ).width);
				size->width = std::max(size->width, GetStringBoundingBox(STR_COMPANY_VIEW_INFRASTRUCTURE_BUTTON).width);
				size->width = std::max(size->width, GetStringBoundingBox(STR_COMPANY_VIEW_GIVE_MONEY_BUTTON).width);
				size->width = std::max(size->width, GetStringBoundingBox(STR_COMPANY_VIEW_HOSTILE_TAKEOVER_BUTTON).width);
				size->width = std::max(size->width, GetStringBoundingBox(STR_COMPANY_VIEW_PASSWORD).width);
				size->width = std::max(size->width, GetStringBoundingBox(STR_COMPANY_VIEW_JOIN).width);
				size->width += padding.width;
				break;


			case WID_C_HAS_PASSWORD:
				if (_networking) *size = maxdim(*size, GetSpriteSize(SPR_LOCK));
				break;
		}
	}

	void DrawVehicleCountsWidget(const Rect &r, const Company *c) const
	{
		static_assert(VEH_COMPANY_END == lengthof(_company_view_vehicle_count_strings));

		int y = r.top;
		for (VehicleType type = VEH_BEGIN; type < VEH_COMPANY_END; type++) {
			uint amount = c->group_all[type].num_vehicle;
			if (amount != 0) {
				SetDParam(0, amount);
				DrawString(r.left, r.right, y, _company_view_vehicle_count_strings[type]);
				y += FONT_HEIGHT_NORMAL;
			}
		}

		if (y == r.top) {
			/* No String was emited before, so there must be no vehicles at all. */
			DrawString(r.left, r.right, y, STR_COMPANY_VIEW_VEHICLES_NONE);
		}
	}

	void DrawInfrastructureCountsWidget(const Rect &r, const Company *c) const
	{
		int y = r.top;

		uint rail_pieces = c->infrastructure.signal;
		for (uint i = 0; i < lengthof(c->infrastructure.rail); i++) rail_pieces += c->infrastructure.rail[i];
		if (rail_pieces != 0) {
			SetDParam(0, rail_pieces);
			DrawString(r.left, r.right, y, STR_COMPANY_VIEW_INFRASTRUCTURE_RAIL);
			y += FONT_HEIGHT_NORMAL;
		}

		uint road_pieces = 0;
		for (uint i = 0; i < lengthof(c->infrastructure.road); i++) road_pieces += c->infrastructure.road[i];
		if (road_pieces != 0) {
			SetDParam(0, road_pieces);
			DrawString(r.left, r.right, y, STR_COMPANY_VIEW_INFRASTRUCTURE_ROAD);
			y += FONT_HEIGHT_NORMAL;
		}

		if (c->infrastructure.water != 0) {
			SetDParam(0, c->infrastructure.water);
			DrawString(r.left, r.right, y, STR_COMPANY_VIEW_INFRASTRUCTURE_WATER);
			y += FONT_HEIGHT_NORMAL;
		}

		if (c->infrastructure.station != 0) {
			SetDParam(0, c->infrastructure.station);
			DrawString(r.left, r.right, y, STR_COMPANY_VIEW_INFRASTRUCTURE_STATION);
			y += FONT_HEIGHT_NORMAL;
		}

		if (c->infrastructure.airport != 0) {
			SetDParam(0, c->infrastructure.airport);
			DrawString(r.left, r.right, y, STR_COMPANY_VIEW_INFRASTRUCTURE_AIRPORT);
			y += FONT_HEIGHT_NORMAL;
		}

		if (y == r.top) {
			/* No String was emited before, so there must be no infrastructure at all. */
			DrawString(r.left, r.right, y, STR_COMPANY_VIEW_INFRASTRUCTURE_NONE);
		}
	}

	void DrawWidget(const Rect &r, int widget) const override
	{
		const Company *c = Company::Get((CompanyID)this->window_number);
		switch (widget) {
			case WID_C_FACE:
				DrawCompanyManagerFace(c->face, c->colour, r);
				break;

			case WID_C_FACE_TITLE:
				SetDParam(0, c->index);
				DrawStringMultiLine(r.left, r.right, r.top, r.bottom, STR_COMPANY_VIEW_PRESIDENT_MANAGER_TITLE, TC_FROMSTRING, SA_HOR_CENTER);
				break;

			case WID_C_DESC_COLOUR_SCHEME_EXAMPLE: {
				Point offset;
				Dimension d = GetSpriteSize(SPR_VEH_BUS_SW_VIEW, &offset);
				d.height -= offset.y;
				DrawSprite(SPR_VEH_BUS_SW_VIEW, COMPANY_SPRITE_COLOUR(c->index), r.left - offset.x, CenterBounds(r.top, r.bottom, d.height) - offset.y);
				break;
			}

			case WID_C_DESC_VEHICLE_COUNTS:
				DrawVehicleCountsWidget(r, c);
				break;

			case WID_C_DESC_INFRASTRUCTURE_COUNTS:
				DrawInfrastructureCountsWidget(r, c);
				break;

			case WID_C_DESC_OWNERS: {
				uint y = r.top;

				for (const Company *c2 : Company::Iterate()) {
					uint amt = GetAmountOwnedBy(c, c2->index);
					if (amt != 0) {
						SetDParam(0, amt * 25);
						SetDParam(1, c2->index);

						DrawString(r.left, r.right, y, STR_COMPANY_VIEW_SHARES_OWNED_BY);
						y += FONT_HEIGHT_NORMAL;
					}
				}
				break;
			}

			case WID_C_HAS_PASSWORD:
				if (_networking && NetworkCompanyIsPassworded(c->index)) {
					DrawSprite(SPR_LOCK, PAL_NONE, r.left, r.top);
				}
				break;
		}
	}

	void SetStringParameters(int widget) const override
	{
		switch (widget) {
			case WID_C_CAPTION:
				SetDParam(0, (CompanyID)this->window_number);
				SetDParam(1, (CompanyID)this->window_number);
				break;

			case WID_C_DESC_INAUGURATION:
				SetDParam(0, Company::Get((CompanyID)this->window_number)->inaugurated_year);
				break;

			case WID_C_DESC_COMPANY_VALUE:
				SetDParam(0, CalculateCompanyValue(Company::Get((CompanyID)this->window_number)));
				break;
		}
	}

	void OnClick([[maybe_unused]] Point pt, int widget, [[maybe_unused]] int click_count) override
	{
		switch (widget) {
			case WID_C_NEW_FACE: DoSelectCompanyManagerFace(this); break;

			case WID_C_COLOUR_SCHEME:
				ShowCompanyLiveryWindow((CompanyID)this->window_number, INVALID_GROUP);
				break;

			case WID_C_PRESIDENT_NAME:
				this->query_widget = WID_C_PRESIDENT_NAME;
				SetDParam(0, this->window_number);
				ShowQueryString(STR_PRESIDENT_NAME, STR_COMPANY_VIEW_PRESIDENT_S_NAME_QUERY_CAPTION, MAX_LENGTH_PRESIDENT_NAME_CHARS, this, CS_ALPHANUMERAL, QSF_ENABLE_DEFAULT | QSF_LEN_IN_CHARS);
				break;

			case WID_C_COMPANY_NAME:
				this->query_widget = WID_C_COMPANY_NAME;
				SetDParam(0, this->window_number);
				ShowQueryString(STR_COMPANY_NAME, STR_COMPANY_VIEW_COMPANY_NAME_QUERY_CAPTION, MAX_LENGTH_COMPANY_NAME_CHARS, this, CS_ALPHANUMERAL, QSF_ENABLE_DEFAULT | QSF_LEN_IN_CHARS);
				break;

			case WID_C_VIEW_HQ: {
				TileIndex tile = Company::Get((CompanyID)this->window_number)->location_of_HQ;
				if (_ctrl_pressed) {
					ShowExtraViewportWindow(tile);
				} else {
					ScrollMainWindowToTile(tile);
				}
				break;
			}

			case WID_C_BUILD_HQ:
				if ((byte)this->window_number != _local_company) return;
				if (this->IsWidgetLowered(WID_C_BUILD_HQ)) {
					ResetObjectToPlace();
					this->RaiseButtons();
					break;
				}
				SetObjectToPlaceWnd(SPR_CURSOR_HQ, PAL_NONE, HT_RECT, this);
				SetTileSelectSize(2, 2);
				this->LowerWidget(WID_C_BUILD_HQ);
				this->SetWidgetDirty(WID_C_BUILD_HQ);
				break;

			case WID_C_RELOCATE_HQ:
				if (this->IsWidgetLowered(WID_C_RELOCATE_HQ)) {
					ResetObjectToPlace();
					this->RaiseButtons();
					break;
				}
				SetObjectToPlaceWnd(SPR_CURSOR_HQ, PAL_NONE, HT_RECT, this);
				SetTileSelectSize(2, 2);
				this->LowerWidget(WID_C_RELOCATE_HQ);
				this->SetWidgetDirty(WID_C_RELOCATE_HQ);
				break;

			case WID_C_VIEW_INFRASTRUCTURE:
				ShowCompanyInfrastructure((CompanyID)this->window_number);
				break;

			case WID_C_GIVE_MONEY:
				this->query_widget = WID_C_GIVE_MONEY;
				ShowQueryString(STR_EMPTY, STR_COMPANY_VIEW_GIVE_MONEY_QUERY_CAPTION, 30, this, CS_NUMERAL, QSF_NONE);
				break;

			case WID_C_BUY_SHARE:
				DoCommandP(0, this->window_number, 0, CMD_BUY_SHARE_IN_COMPANY | CMD_MSG(STR_ERROR_CAN_T_BUY_25_SHARE_IN_THIS));
				break;

			case WID_C_SELL_SHARE:
				DoCommandP(0, this->window_number, 0, CMD_SELL_SHARE_IN_COMPANY | CMD_MSG(STR_ERROR_CAN_T_SELL_25_SHARE_IN));
				break;

			case WID_C_HOSTILE_TAKEOVER:
				ShowBuyCompanyDialog((CompanyID)this->window_number, true);
				break;

			case WID_C_COMPANY_PASSWORD:
				if (this->window_number == _local_company) ShowNetworkCompanyPasswordWindow(this);
				break;

			case WID_C_COMPANY_JOIN: {
				this->query_widget = WID_C_COMPANY_JOIN;
				CompanyID company = (CompanyID)this->window_number;
				if (_network_server) {
					NetworkServerDoMove(CLIENT_ID_SERVER, company);
					MarkWholeScreenDirty();
				} else if (NetworkCompanyIsPassworded(company)) {
					/* ask for the password */
					ShowQueryString(STR_EMPTY, STR_NETWORK_NEED_COMPANY_PASSWORD_CAPTION, NETWORK_PASSWORD_LENGTH, this, CS_ALPHANUMERAL, QSF_PASSWORD);
				} else {
					/* just send the join command */
					NetworkClientRequestMove(company);
				}
				break;
			}
		}
	}

	void OnHundredthTick() override
	{
		/* redraw the window every now and then */
		this->SetDirty();
	}

	void OnPlaceObject([[maybe_unused]] Point pt, TileIndex tile) override
	{
		if (DoCommandP(tile, OBJECT_HQ, 0, CMD_BUILD_OBJECT | CMD_MSG(STR_ERROR_CAN_T_BUILD_COMPANY_HEADQUARTERS)) && !_shift_pressed) {
			ResetObjectToPlace();
			this->RaiseButtons();
		}
	}

	void OnPlaceObjectAbort() override
	{
		this->RaiseButtons();
	}

	void OnQueryTextFinished(char *str) override
	{
		if (str == nullptr) return;

		switch (this->query_widget) {
			default: NOT_REACHED();

			case WID_C_GIVE_MONEY:
				DoCommandPEx(0, this->window_number, 0, (std::strtoull(str, nullptr, 10) / _currency->rate), CMD_GIVE_MONEY | CMD_MSG(STR_ERROR_CAN_T_GIVE_MONEY), CcGiveMoney);
				break;

			case WID_C_PRESIDENT_NAME:
				DoCommandP(0, 0, 0, CMD_RENAME_PRESIDENT | CMD_MSG(STR_ERROR_CAN_T_CHANGE_PRESIDENT), nullptr, str);
				break;

			case WID_C_COMPANY_NAME:
				DoCommandP(0, 0, 0, CMD_RENAME_COMPANY | CMD_MSG(STR_ERROR_CAN_T_CHANGE_COMPANY_NAME), nullptr, str);
				break;

			case WID_C_COMPANY_JOIN:
				NetworkClientRequestMove((CompanyID)this->window_number, str);
				break;
		}
	}


	/**
	 * Some data on this window has become invalid.
	 * @param data Information about the changed data.
	 * @param gui_scope Whether the call is done from GUI scope. You may not do everything when not in GUI scope. See #InvalidateWindowData() for details.
	 */
	void OnInvalidateData(int data = 0, bool gui_scope = true) override
	{
		if (this->window_number == _local_company) return;

		if (_settings_game.economy.allow_shares) { // Shares are allowed
			const Company *c = Company::Get(this->window_number);

			/* If all shares are owned by someone (none by nobody), disable buy button */
			this->SetWidgetDisabledState(WID_C_BUY_SHARE, GetAmountOwnedBy(c, INVALID_OWNER) == 0 ||
					/* Only 25% left to buy. If the company is human, disable buying it up.. TODO issues! */
					(GetAmountOwnedBy(c, INVALID_OWNER) == 1 && !c->is_ai) ||
					/* Spectators cannot do anything of course */
					_local_company == COMPANY_SPECTATOR);

			/* If the company doesn't own any shares, disable sell button */
			this->SetWidgetDisabledState(WID_C_SELL_SHARE, (GetAmountOwnedBy(c, _local_company) == 0) ||
					/* Spectators cannot do anything of course */
					_local_company == COMPANY_SPECTATOR);
		} else { // Shares are not allowed, disable buy/sell buttons
			this->DisableWidget(WID_C_BUY_SHARE);
			this->DisableWidget(WID_C_SELL_SHARE);
		}
	}
};

static WindowDesc _company_desc(__FILE__, __LINE__,
	WDP_AUTO, "company", 0, 0,
	WC_COMPANY, WC_NONE,
	0,
	std::begin(_nested_company_widgets), std::end(_nested_company_widgets)
);

/**
 * Show the window with the overview of the company.
 * @param company The company to show the window for.
 */
void ShowCompany(CompanyID company)
{
	if (!Company::IsValidID(company)) return;

	AllocateWindowDescFront<CompanyWindow>(&_company_desc, company);
}

/**
 * Redraw all windows with company infrastructure counts.
 * @param company The company to redraw the windows of.
 */
void DirtyCompanyInfrastructureWindows(CompanyID company)
{
	SetWindowDirty(WC_COMPANY, company);
	SetWindowDirty(WC_COMPANY_INFRASTRUCTURE, company);
}

/**
 * Redraw all windows with all company infrastructure counts.
 */
void DirtyAllCompanyInfrastructureWindows()
{
	SetWindowClassesDirty(WC_COMPANY);
	SetWindowClassesDirty(WC_COMPANY_INFRASTRUCTURE);
}

struct BuyCompanyWindow : Window {
	BuyCompanyWindow(WindowDesc *desc, WindowNumber window_number, bool hostile_takeover) : Window(desc), hostile_takeover(hostile_takeover)
	{
		this->InitNested(window_number);
		this->owner = _local_company;
		const Company *c = Company::Get((CompanyID)this->window_number);
		this->company_value = hostile_takeover ? CalculateHostileTakeoverValue(c) : c->bankrupt_value;
	}

	void Close(int data = 0) override
	{
		const Company *c = Company::GetIfValid((CompanyID)this->window_number);
		if (!this->hostile_takeover && c != nullptr && HasBit(c->bankrupt_asked, this->owner) && _current_company == this->owner) {
			EnqueueDoCommandP(NewCommandContainerBasic(0, this->window_number, 0, CMD_DECLINE_BUY_COMPANY | CMD_NO_SHIFT_ESTIMATE));
		}
		this->Window::Close();
	}

	void UpdateWidgetSize(int widget, Dimension *size, const Dimension &padding, Dimension *fill, Dimension *resize) override
	{
		switch (widget) {
			case WID_BC_FACE:
				*size = GetScaledSpriteSize(SPR_GRADIENT);
				break;

			case WID_BC_QUESTION:
				const Company *c = Company::Get((CompanyID)this->window_number);
				SetDParam(0, c->index);
				SetDParam(1, this->company_value);
				size->height = GetStringHeight(this->hostile_takeover ? STR_BUY_COMPANY_HOSTILE_TAKEOVER : STR_BUY_COMPANY_MESSAGE, size->width);
				break;
		}
	}

	void SetStringParameters(int widget) const override
	{
		switch (widget) {
			case WID_BC_CAPTION:
				SetDParam(0, STR_COMPANY_NAME);
				SetDParam(1, Company::Get((CompanyID)this->window_number)->index);
				break;
		}
	}

	void DrawWidget(const Rect &r, int widget) const override
	{
		switch (widget) {
			case WID_BC_FACE: {
				const Company *c = Company::Get((CompanyID)this->window_number);
				DrawCompanyManagerFace(c->face, c->colour, r);
				break;
			}

			case WID_BC_QUESTION: {
				const Company *c = Company::Get((CompanyID)this->window_number);
				SetDParam(0, c->index);
				SetDParam(1, this->company_value);
				DrawStringMultiLine(r.left, r.right, r.top, r.bottom, this->hostile_takeover ? STR_BUY_COMPANY_HOSTILE_TAKEOVER : STR_BUY_COMPANY_MESSAGE, TC_FROMSTRING, SA_CENTER);
				break;
			}
		}
	}

	void OnClick([[maybe_unused]] Point pt, int widget, [[maybe_unused]] int click_count) override
	{
		switch (widget) {
			case WID_BC_NO:
				this->Close();
				break;

			case WID_BC_YES:
				DoCommandP(0, this->window_number, (this->hostile_takeover ? 1 : 0), CMD_BUY_COMPANY | CMD_MSG(STR_ERROR_CAN_T_BUY_COMPANY));
				break;
		}
	}

	/**
	 * Check on a regular interval if the company value has changed.
	 */
	void OnHundredthTick() override
	{
		/* Value can't change when in bankruptcy. */
		if (!this->hostile_takeover) return;

		const Company *c = Company::Get((CompanyID)this->window_number);
		auto new_value = CalculateHostileTakeoverValue(c);
		if (new_value != this->company_value) {
			this->company_value = new_value;
			this->ReInit();
		}
	}

private:
	bool hostile_takeover; ///< Whether the window is showing a hostile takeover.
	Money company_value; ///< The value of the company for which the user can buy it.
};

static const NWidgetPart _nested_buy_company_widgets[] = {
	NWidget(NWID_HORIZONTAL),
		NWidget(WWT_CLOSEBOX, COLOUR_LIGHT_BLUE),
		NWidget(WWT_CAPTION, COLOUR_LIGHT_BLUE, WID_BC_CAPTION), SetDataTip(STR_ERROR_MESSAGE_CAPTION_OTHER_COMPANY, STR_TOOLTIP_WINDOW_TITLE_DRAG_THIS),
	EndContainer(),
	NWidget(WWT_PANEL, COLOUR_LIGHT_BLUE),
		NWidget(NWID_VERTICAL), SetPIP(0, WidgetDimensions::unscaled.vsep_wide, 0), SetPadding(WidgetDimensions::unscaled.modalpopup),
			NWidget(NWID_HORIZONTAL), SetPIP(0, WidgetDimensions::unscaled.hsep_wide, 0),
				NWidget(WWT_EMPTY, INVALID_COLOUR, WID_BC_FACE), SetFill(0, 1),
				NWidget(WWT_EMPTY, INVALID_COLOUR, WID_BC_QUESTION), SetMinimalSize(240, 0), SetFill(1, 1),
			EndContainer(),
			NWidget(NWID_HORIZONTAL, NC_EQUALSIZE), SetPIP(100, WidgetDimensions::unscaled.hsep_wide, 100),
				NWidget(WWT_TEXTBTN, COLOUR_LIGHT_BLUE, WID_BC_NO), SetMinimalSize(60, 12), SetDataTip(STR_QUIT_NO, STR_NULL), SetFill(1, 0),
				NWidget(WWT_TEXTBTN, COLOUR_LIGHT_BLUE, WID_BC_YES), SetMinimalSize(60, 12), SetDataTip(STR_QUIT_YES, STR_NULL), SetFill(1, 0),
			EndContainer(),
		EndContainer(),
	EndContainer(),
};

static WindowDesc _buy_company_desc(__FILE__, __LINE__,
	WDP_AUTO, nullptr, 0, 0,
	WC_BUY_COMPANY, WC_NONE,
	WDF_CONSTRUCTION,
	std::begin(_nested_buy_company_widgets), std::end(_nested_buy_company_widgets)
);

/**
 * Show the query to buy another company.
 * @param company The company to buy.
 * @param hostile_takeover Whether this is a hostile takeover.
 */
void ShowBuyCompanyDialog(CompanyID company, bool hostile_takeover)
{
	auto window = BringWindowToFrontById(WC_BUY_COMPANY, company);
	if (window == nullptr) {
		new BuyCompanyWindow(&_buy_company_desc, company, hostile_takeover);
	}
}<|MERGE_RESOLUTION|>--- conflicted
+++ resolved
@@ -2160,14 +2160,9 @@
 				this->DrawCountLine(width, y, c->infrastructure.airport, AirportMaintenanceCost(c->index));
 
 				if (_settings_game.economy.infrastructure_maintenance) {
-<<<<<<< HEAD
 					y += FONT_HEIGHT_NORMAL + EXP_SPACING;
 					int left = _current_text_dir == TD_RTL ? width - this->total_width : 0;
-					GfxFillRect(left, y, left + this->total_width, y, PC_WHITE);
-=======
-					Rect tr = r.WithWidth(this->total_width, _current_text_dir == TD_RTL);
-					GfxFillRect(tr.left, y, tr.right, y + WidgetDimensions::scaled.bevel.top - 1, PC_WHITE);
->>>>>>> 96ec9c1b
+					GfxFillRect(left, y, left + this->total_width, y + WidgetDimensions::scaled.bevel.top - 1, PC_WHITE);
 					y += WidgetDimensions::scaled.vsep_normal;
 					SetDParam(0, this->GetTotalMaintenanceCost() * 12); // Convert to per year
 					DrawString(left, left + this->total_width, y, STR_COMPANY_INFRASTRUCTURE_VIEW_TOTAL, TC_FROMSTRING, SA_RIGHT);
@@ -2268,16 +2263,6 @@
 						NWidget(WWT_PUSHTXTBTN, COLOUR_GREY, WID_C_VIEW_INFRASTRUCTURE), SetDataTip(STR_COMPANY_VIEW_INFRASTRUCTURE_BUTTON, STR_COMPANY_VIEW_INFRASTRUCTURE_TOOLTIP),
 					EndContainer(),
 				EndContainer(),
-<<<<<<< HEAD
-				NWidget(NWID_HORIZONTAL),
-					NWidget(NWID_SPACER), SetFill(1, 0),
-					NWidget(NWID_SELECTION, INVALID_COLOUR, WID_C_SELECT_HOSTILE_TAKEOVER),
-						NWidget(NWID_VERTICAL),
-							NWidget(NWID_SPACER), SetFill(0, 1), SetMinimalSize(90, 0),
-							NWidget(WWT_PUSHTXTBTN, COLOUR_GREY, WID_C_HOSTILE_TAKEOVER), SetDataTip(STR_COMPANY_VIEW_HOSTILE_TAKEOVER_BUTTON, STR_COMPANY_VIEW_HOSTILE_TAKEOVER_TOOLTIP),
-						EndContainer(),
-					EndContainer(),
-				EndContainer(),
 				NWidget(NWID_HORIZONTAL),
 					NWidget(NWID_SELECTION, INVALID_COLOUR, WID_C_SELECT_DESC_OWNERS),
 						NWidget(NWID_VERTICAL), SetPIP(5, 5, 4),
@@ -2285,30 +2270,7 @@
 							NWidget(NWID_SPACER), SetFill(0, 1),
 						EndContainer(),
 					EndContainer(),
-					NWidget(NWID_SPACER), SetFill(1, 0),
-					NWidget(NWID_SELECTION, INVALID_COLOUR, WID_C_SELECT_GIVE_MONEY),
-						NWidget(NWID_VERTICAL),
-							NWidget(NWID_SPACER), SetFill(0, 1), SetMinimalSize(90, 0),
-							NWidget(WWT_PUSHTXTBTN, COLOUR_GREY, WID_C_GIVE_MONEY), SetDataTip(STR_COMPANY_VIEW_GIVE_MONEY_BUTTON, STR_COMPANY_VIEW_GIVE_MONEY_TOOLTIP),
-						EndContainer(),
-					EndContainer(),
 				EndContainer(),
-				/* Multi player buttons. */
-				NWidget(NWID_HORIZONTAL),
-					NWidget(NWID_SPACER), SetFill(1, 0),
-					NWidget(NWID_VERTICAL), SetPIP(4, 2, 4),
-						NWidget(NWID_SPACER), SetMinimalSize(95, 0), SetFill(0, 1),
-						NWidget(NWID_HORIZONTAL), SetPIP(0, 5, 0),
-							NWidget(WWT_EMPTY, COLOUR_GREY, WID_C_HAS_PASSWORD),
-							NWidget(NWID_VERTICAL),
-								NWidget(NWID_SPACER), SetMinimalSize(90, 0), SetFill(0, 1),
-								NWidget(NWID_SELECTION, INVALID_COLOUR, WID_C_SELECT_MULTIPLAYER),
-									NWidget(WWT_PUSHTXTBTN, COLOUR_GREY, WID_C_COMPANY_PASSWORD), SetFill(1, 0), SetDataTip(STR_COMPANY_VIEW_PASSWORD, STR_COMPANY_VIEW_PASSWORD_TOOLTIP),
-									NWidget(WWT_PUSHTXTBTN, COLOUR_GREY, WID_C_COMPANY_JOIN), SetFill(1, 0), SetDataTip(STR_COMPANY_VIEW_JOIN, STR_COMPANY_VIEW_JOIN_TOOLTIP),
-								EndContainer(),
-							EndContainer(),
-=======
-
 				/* Multi player buttons. */
 				NWidget(NWID_HORIZONTAL), SetPIP(0, WidgetDimensions::unscaled.hsep_normal, 0), SetPIPRatio(1, 0, 0),
 					NWidget(NWID_VERTICAL), SetPIPRatio(1, 0, 0),
@@ -2324,7 +2286,6 @@
 						NWidget(NWID_SELECTION, INVALID_COLOUR, WID_C_SELECT_MULTIPLAYER),
 							NWidget(WWT_PUSHTXTBTN, COLOUR_GREY, WID_C_COMPANY_PASSWORD), SetDataTip(STR_COMPANY_VIEW_PASSWORD, STR_COMPANY_VIEW_PASSWORD_TOOLTIP),
 							NWidget(WWT_PUSHTXTBTN, COLOUR_GREY, WID_C_COMPANY_JOIN), SetDataTip(STR_COMPANY_VIEW_JOIN, STR_COMPANY_VIEW_JOIN_TOOLTIP),
->>>>>>> 96ec9c1b
 						EndContainer(),
 					EndContainer(),
 				EndContainer(),
