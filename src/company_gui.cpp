/*
 * This file is part of OpenTTD.
 * OpenTTD is free software; you can redistribute it and/or modify it under the terms of the GNU General Public License as published by the Free Software Foundation, version 2.
 * OpenTTD is distributed in the hope that it will be useful, but WITHOUT ANY WARRANTY; without even the implied warranty of MERCHANTABILITY or FITNESS FOR A PARTICULAR PURPOSE.
 * See the GNU General Public License for more details. You should have received a copy of the GNU General Public License along with OpenTTD. If not, see <http://www.gnu.org/licenses/>.
 */

/** @file company_gui.cpp %Company related GUIs. */

#include "stdafx.h"
#include "currency.h"
#include "error.h"
#include "gui.h"
#include "window_gui.h"
#include "textbuf_gui.h"
#include "viewport_func.h"
#include "company_func.h"
#include "command_func.h"
#include "network/network.h"
#include "network/network_gui.h"
#include "network/network_func.h"
#include "newgrf.h"
#include "company_manager_face.h"
#include "strings_func.h"
#include "date_func.h"
#include "widgets/dropdown_type.h"
#include "tilehighlight_func.h"
#include "company_base.h"
#include "core/geometry_func.hpp"
#include "object_type.h"
#include "rail.h"
#include "road.h"
#include "engine_base.h"
#include "window_func.h"
#include "road_func.h"
#include "water.h"
#include "station_func.h"
#include "zoom_func.h"
#include "sortlist_type.h"
#include "group_gui_list.h"
#include "core/backup_type.hpp"

#include "widgets/company_widget.h"

#include "safeguards.h"


/** Company GUI constants. */
#define EXP_SPACING (WidgetDimensions::scaled.vsep_normal * 2)

static void DoSelectCompanyManagerFace(Window *parent);
static void ShowCompanyInfrastructure(CompanyID company);

/** List of revenues. */
static const std::initializer_list<ExpensesType> _expenses_list_revenue = {
	EXPENSES_TRAIN_REVENUE,
	EXPENSES_ROADVEH_REVENUE,
	EXPENSES_AIRCRAFT_REVENUE,
	EXPENSES_SHIP_REVENUE,
	EXPENSES_SHARING_INC,
};

/** List of operating expenses. */
static const std::initializer_list<ExpensesType> _expenses_list_operating_costs = {
	EXPENSES_TRAIN_RUN,
	EXPENSES_ROADVEH_RUN,
	EXPENSES_AIRCRAFT_RUN,
	EXPENSES_SHIP_RUN,
	EXPENSES_PROPERTY,
	EXPENSES_LOAN_INTEREST,
	EXPENSES_SHARING_COST,
};

/** List of capital expenses. */
static const std::initializer_list<ExpensesType> _expenses_list_capital_costs = {
	EXPENSES_CONSTRUCTION,
	EXPENSES_NEW_VEHICLES,
	EXPENSES_OTHER,
};

/** Expense list container. */
struct ExpensesList {
	const StringID title; ///< StringID of list title.
	const std::initializer_list<ExpensesType> &items; ///< List of expenses types.

	ExpensesList(StringID title, const std::initializer_list<ExpensesType> &list) : title(title), items(list)
	{
	}

	uint GetHeight() const
	{
		/* Add up the height of all the lines.  */
		return static_cast<uint>(this->items.size()) * FONT_HEIGHT_NORMAL;
	}

	/** Compute width of the expenses categories in pixels. */
	uint GetListWidth() const
	{
		uint width = 0;
		for (const ExpensesType &et : this->items) {
			width = std::max(width, GetStringBoundingBox(STR_FINANCES_SECTION_CONSTRUCTION + et).width);
		}
		return width;
	}
};

/** Types of expense lists */
static const std::initializer_list<ExpensesList> _expenses_list_types = {
	{ STR_FINANCES_REVENUE_TITLE,            _expenses_list_revenue },
	{ STR_FINANCES_OPERATING_EXPENSES_TITLE, _expenses_list_operating_costs },
	{ STR_FINANCES_CAPITAL_EXPENSES_TITLE,   _expenses_list_capital_costs },
};

/**
 * Get the total height of the "categories" column.
 * @return The total height in pixels.
 */
static uint GetTotalCategoriesHeight()
{
	/* There's an empty line and blockspace on the year row */
	uint total_height = FONT_HEIGHT_NORMAL + WidgetDimensions::scaled.vsep_wide;

	for (const ExpensesList &list : _expenses_list_types) {
		/* Title + expense list + total line + total + blockspace after category */
		total_height += FONT_HEIGHT_NORMAL + list.GetHeight() + WidgetDimensions::scaled.vsep_normal + FONT_HEIGHT_NORMAL + WidgetDimensions::scaled.vsep_wide;
	}

	/* Total income */
	total_height += WidgetDimensions::scaled.vsep_normal + FONT_HEIGHT_NORMAL + WidgetDimensions::scaled.vsep_wide;

	return total_height;
}

/**
 * Get the required width of the "categories" column, equal to the widest element.
 * @return The required width in pixels.
 */
static uint GetMaxCategoriesWidth()
{
	uint max_width = 0;

	/* Loop through categories to check max widths. */
	for (const ExpensesList &list : _expenses_list_types) {
		/* Title of category */
		max_width = std::max(max_width, GetStringBoundingBox(list.title).width);
		/* Entries in category */
		max_width = std::max(max_width, list.GetListWidth() + WidgetDimensions::scaled.hsep_indent);
	}

	return max_width;
}

/**
 * Draw a category of expenses (revenue, operating expenses, capital expenses).
 */
static void DrawCategory(const Rect &r, int start_y, const ExpensesList &list)
{
	Rect tr = r.Indent(WidgetDimensions::scaled.hsep_indent, _current_text_dir == TD_RTL);

	tr.top = start_y;

	for (const ExpensesType &et : list.items) {
		DrawString(tr, STR_FINANCES_SECTION_CONSTRUCTION + et);
		tr.top += FONT_HEIGHT_NORMAL;
	}
}

/**
 * Draw the expenses categories.
 * @param r Available space for drawing.
 * @note The environment must provide padding at the left and right of \a r.
 */
static void DrawCategories(const Rect &r)
{
	/* Start with an empty space in the year row, plus the blockspace under the year. */
	int y = r.top + FONT_HEIGHT_NORMAL + WidgetDimensions::scaled.vsep_wide;

	for (const ExpensesList &list : _expenses_list_types) {
		/* Draw category title and advance y */
		DrawString(r.left, r.right, y, list.title, TC_FROMSTRING, SA_LEFT);
		y += FONT_HEIGHT_NORMAL;

		/* Draw category items and advance y */
		DrawCategory(r, y, list);
		y += list.GetHeight();

		/* Advance y by the height of the horizontal line between amounts and subtotal */
		y += WidgetDimensions::scaled.vsep_normal;

		/* Draw category total and advance y */
		DrawString(r.left, r.right, y, STR_FINANCES_TOTAL_CAPTION, TC_FROMSTRING, SA_RIGHT);
		y += FONT_HEIGHT_NORMAL;

		/* Advance y by a blockspace after this category block */
		y += WidgetDimensions::scaled.vsep_wide;
	}

	/* Draw total profit/loss */
	y += WidgetDimensions::scaled.vsep_normal;
	DrawString(r.left, r.right, y, STR_FINANCES_PROFIT, TC_FROMSTRING, SA_LEFT);
}

/**
 * Draw an amount of money.
 * @param amount Amount of money to draw,
 * @param left   Left coordinate of the space to draw in.
 * @param right  Right coordinate of the space to draw in.
 * @param top    Top coordinate of the space to draw in.
 * @param colour The TextColour of the string.
 */
static void DrawPrice(Money amount, int left, int right, int top, TextColour colour)
{
	StringID str = STR_FINANCES_NEGATIVE_INCOME;
	if (amount == 0) {
		str = STR_FINANCES_ZERO_INCOME;
	} else if (amount < 0) {
		amount = -amount;
		str = STR_FINANCES_POSITIVE_INCOME;
	}
	SetDParam(0, amount);
	DrawString(left, right, top, str, colour, SA_RIGHT);
}

/**
 * Draw a category of expenses/revenues in the year column.
 * @return The income sum of the category.
 */
static Money DrawYearCategory(const Rect &r, int start_y, const ExpensesList &list, const Expenses &tbl)
{
	int y = start_y;
	Money sum = 0;

	for (const ExpensesType &et : list.items) {
		Money cost = tbl[et];
		sum += cost;
		if (cost != 0) DrawPrice(cost, r.left, r.right, y, TC_BLACK);
		y += FONT_HEIGHT_NORMAL;
	}

	/* Draw the total at the bottom of the category. */
	GfxFillRect(r.left, y, r.right, y, PC_BLACK);
	y += WidgetDimensions::scaled.vsep_normal;
	if (sum != 0) DrawPrice(sum, r.left, r.right, y, TC_WHITE);

	/* Return the sum for the yearly total. */
	return sum;
}


/**
 * Draw a column with prices.
 * @param r    Available space for drawing.
 * @param year Year being drawn.
 * @param tbl  Reference to table of amounts for \a year.
 * @note The environment must provide padding at the left and right of \a r.
 */
static void DrawYearColumn(const Rect &r, int year, const Expenses &tbl)
{
	int y = r.top;
	Money sum;

	/* Year header */
	SetDParam(0, year);
	DrawString(r.left, r.right, y, STR_FINANCES_YEAR, TC_FROMSTRING, SA_RIGHT, true);
	y += FONT_HEIGHT_NORMAL + WidgetDimensions::scaled.vsep_wide;

	/* Categories */
	for (const ExpensesList &list : _expenses_list_types) {
		y += FONT_HEIGHT_NORMAL;
		sum += DrawYearCategory(r, y, list, tbl);
		/* Expense list + expense category title + expense category total + blockspace after category */
		y += list.GetHeight() + WidgetDimensions::scaled.vsep_normal + FONT_HEIGHT_NORMAL + WidgetDimensions::scaled.vsep_wide;
	}

	/* Total income. */
	GfxFillRect(r.left, y, r.right, y, PC_BLACK);
	y += WidgetDimensions::scaled.vsep_normal;
	DrawPrice(sum, r.left, r.right, y, TC_WHITE);
}

static const NWidgetPart _nested_company_finances_widgets[] = {
	NWidget(NWID_HORIZONTAL),
		NWidget(WWT_CLOSEBOX, COLOUR_GREY),
		NWidget(WWT_CAPTION, COLOUR_GREY, WID_CF_CAPTION), SetDataTip(STR_FINANCES_CAPTION, STR_TOOLTIP_WINDOW_TITLE_DRAG_THIS),
		NWidget(WWT_IMGBTN, COLOUR_GREY, WID_CF_TOGGLE_SIZE), SetDataTip(SPR_LARGE_SMALL_WINDOW, STR_TOOLTIP_TOGGLE_LARGE_SMALL_WINDOW),
		NWidget(WWT_SHADEBOX, COLOUR_GREY),
		NWidget(WWT_STICKYBOX, COLOUR_GREY),
	EndContainer(),
	NWidget(NWID_SELECTION, INVALID_COLOUR, WID_CF_SEL_PANEL),
		NWidget(WWT_PANEL, COLOUR_GREY),
			NWidget(NWID_HORIZONTAL), SetPadding(WidgetDimensions::unscaled.framerect), SetPIP(0, WidgetDimensions::unscaled.hsep_wide, 0),
				NWidget(WWT_EMPTY, COLOUR_GREY, WID_CF_EXPS_CATEGORY), SetMinimalSize(120, 0), SetFill(0, 0),
				NWidget(WWT_EMPTY, COLOUR_GREY, WID_CF_EXPS_PRICE1), SetMinimalSize(86, 0), SetFill(0, 0),
				NWidget(WWT_EMPTY, COLOUR_GREY, WID_CF_EXPS_PRICE2), SetMinimalSize(86, 0), SetFill(0, 0),
				NWidget(WWT_EMPTY, COLOUR_GREY, WID_CF_EXPS_PRICE3), SetMinimalSize(86, 0), SetFill(0, 0),
			EndContainer(),
		EndContainer(),
	EndContainer(),
	NWidget(WWT_PANEL, COLOUR_GREY),
		NWidget(NWID_HORIZONTAL), SetPadding(WidgetDimensions::unscaled.framerect),
			NWidget(NWID_VERTICAL), // Vertical column with 'bank balance', 'loan'
				NWidget(WWT_TEXT, COLOUR_GREY), SetDataTip(STR_FINANCES_OWN_FUNDS_TITLE, STR_NULL), SetFill(1, 0),
				NWidget(WWT_TEXT, COLOUR_GREY), SetDataTip(STR_FINANCES_LOAN_TITLE, STR_NULL), SetFill(1, 0),
				NWidget(NWID_SPACER), SetMinimalSize(0, 2), SetFill(1, 0),
				NWidget(WWT_TEXT, COLOUR_GREY), SetDataTip(STR_FINANCES_BANK_BALANCE_TITLE, STR_NULL), SetFill(1, 0),
				NWidget(NWID_SPACER), SetFill(0, 1),
			EndContainer(),
			NWidget(NWID_SPACER), SetFill(0, 0), SetMinimalSize(30, 0),
			NWidget(NWID_VERTICAL), // Vertical column with bank balance amount, loan amount, and total.
				NWidget(WWT_TEXT, COLOUR_GREY, WID_CF_OWN_VALUE), SetDataTip(STR_FINANCES_TOTAL_CURRENCY, STR_NULL), SetAlignment(SA_VERT_CENTER | SA_RIGHT),
				NWidget(WWT_TEXT, COLOUR_GREY, WID_CF_LOAN_VALUE), SetDataTip(STR_FINANCES_TOTAL_CURRENCY, STR_NULL), SetAlignment(SA_VERT_CENTER | SA_RIGHT),
				NWidget(WWT_EMPTY, COLOUR_GREY, WID_CF_BALANCE_LINE), SetMinimalSize(0, 2), SetFill(1, 0),
				NWidget(WWT_TEXT, COLOUR_GREY, WID_CF_BALANCE_VALUE), SetDataTip(STR_FINANCES_BANK_BALANCE, STR_NULL), SetAlignment(SA_VERT_CENTER | SA_RIGHT),
			EndContainer(),
			NWidget(NWID_SELECTION, INVALID_COLOUR, WID_CF_SEL_MAXLOAN),
				NWidget(NWID_HORIZONTAL),
					NWidget(NWID_SPACER), SetFill(0, 1), SetMinimalSize(25, 0),
					NWidget(NWID_VERTICAL), // Max loan information
						NWidget(WWT_TEXT, COLOUR_GREY, WID_CF_INTEREST_RATE), SetDataTip(STR_FINANCES_INTEREST_RATE, STR_NULL),
						NWidget(WWT_TEXT, COLOUR_GREY, WID_CF_MAXLOAN_VALUE), SetDataTip(STR_FINANCES_MAX_LOAN, STR_NULL),
						NWidget(NWID_SPACER), SetFill(0, 1),
					EndContainer(),
				EndContainer(),
			EndContainer(),
			NWidget(NWID_SPACER), SetFill(1, 1),
		EndContainer(),
	EndContainer(),
	NWidget(NWID_SELECTION, INVALID_COLOUR, WID_CF_SEL_BUTTONS),
		NWidget(NWID_HORIZONTAL, NC_EQUALSIZE),
			NWidget(WWT_PUSHTXTBTN, COLOUR_GREY, WID_CF_INCREASE_LOAN), SetFill(1, 0), SetDataTip(STR_FINANCES_BORROW_BUTTON, STR_NULL),
			NWidget(WWT_PUSHTXTBTN, COLOUR_GREY, WID_CF_REPAY_LOAN), SetFill(1, 0), SetDataTip(STR_FINANCES_REPAY_BUTTON, STR_NULL),
			NWidget(WWT_PUSHTXTBTN, COLOUR_GREY, WID_CF_INFRASTRUCTURE), SetFill(1, 0), SetDataTip(STR_FINANCES_INFRASTRUCTURE_BUTTON, STR_COMPANY_VIEW_INFRASTRUCTURE_TOOLTIP),
		EndContainer(),
	EndContainer(),
};

/** Window class displaying the company finances. */
struct CompanyFinancesWindow : Window {
	Money max_money;        ///< The approximate maximum amount of money a company has had over the lifetime of this window
	bool small;             ///< Window is toggled to 'small'.
	int query_widget;       ///< The widget associated with the current text query input.

	CompanyFinancesWindow(WindowDesc *desc, CompanyID company) : Window(desc)
	{
		const Company *c = Company::Get(company);
		this->max_money = std::max<Money>(abs(c->money) * 2, INT32_MAX);
		this->small = false;
		this->CreateNestedTree();
		this->SetupWidgets();
		this->FinishInitNested(company);

		this->owner = (Owner)this->window_number;
	}

	void SetStringParameters(int widget) const override
	{
		switch (widget) {
			case WID_CF_CAPTION:
				SetDParam(0, (CompanyID)this->window_number);
				SetDParam(1, (CompanyID)this->window_number);
				break;

			case WID_CF_BALANCE_VALUE: {
				const Company *c = Company::Get((CompanyID)this->window_number);
				SetDParam(0, c->money);
				break;
			}

			case WID_CF_LOAN_VALUE: {
				const Company *c = Company::Get((CompanyID)this->window_number);
				SetDParam(0, c->current_loan);
				break;
			}

			case WID_CF_OWN_VALUE: {
				const Company *c = Company::Get((CompanyID)this->window_number);
				SetDParam(0, c->money - c->current_loan);
				break;
			}

			case WID_CF_INTEREST_RATE:
				SetDParam(0, _settings_game.difficulty.initial_interest);
				break;

			case WID_CF_MAXLOAN_VALUE:
				SetDParam(0, _economy.max_loan);
				break;

			case WID_CF_INCREASE_LOAN:
			case WID_CF_REPAY_LOAN:
				SetDParam(0, LOAN_INTERVAL);
				break;
		}
	}

	void UpdateWidgetSize(int widget, Dimension *size, [[maybe_unused]] const Dimension &padding, [[maybe_unused]] Dimension *fill, [[maybe_unused]] Dimension *resize) override
	{
		switch (widget) {
			case WID_CF_EXPS_CATEGORY:
				size->width  = GetMaxCategoriesWidth();
				size->height = GetTotalCategoriesHeight();
				break;

			case WID_CF_EXPS_PRICE1:
			case WID_CF_EXPS_PRICE2:
			case WID_CF_EXPS_PRICE3:
				size->height = GetTotalCategoriesHeight();
				FALLTHROUGH;

			case WID_CF_BALANCE_VALUE:
			case WID_CF_LOAN_VALUE:
			case WID_CF_OWN_VALUE:
				SetDParamMaxValue(0, this->max_money);
				size->width = std::max(GetStringBoundingBox(STR_FINANCES_NEGATIVE_INCOME).width, GetStringBoundingBox(STR_FINANCES_POSITIVE_INCOME).width) + padding.width;
				break;

			case WID_CF_INTEREST_RATE:
				size->height = FONT_HEIGHT_NORMAL;
				break;
		}
	}

	void DrawWidget(const Rect &r, int widget) const override
	{
		switch (widget) {
			case WID_CF_EXPS_CATEGORY:
				DrawCategories(r);
				break;

			case WID_CF_EXPS_PRICE1:
			case WID_CF_EXPS_PRICE2:
			case WID_CF_EXPS_PRICE3: {
				const Company *c = Company::Get((CompanyID)this->window_number);
				int age = std::min(_cur_year - c->inaugurated_year, 2);
				int wid_offset = widget - WID_CF_EXPS_PRICE1;
				if (wid_offset <= age) {
<<<<<<< HEAD
					DrawYearColumn(r, _cur_year - (age - wid_offset), c->yearly_expenses[age - wid_offset]);
=======
					DrawYearColumn(r, TimerGameCalendar::year - (age - wid_offset), c->yearly_expenses[(age - wid_offset).base()]);
>>>>>>> ab535c0a
				}
				break;
			}

			case WID_CF_BALANCE_LINE:
				GfxFillRect(r.left, r.top, r.right, r.top, PC_BLACK);
				break;
		}
	}

	/**
	 * Setup the widgets in the nested tree, such that the finances window is displayed properly.
	 * @note After setup, the window must be (re-)initialized.
	 */
	void SetupWidgets()
	{
		int plane = this->small ? SZSP_NONE : 0;
		this->GetWidget<NWidgetStacked>(WID_CF_SEL_PANEL)->SetDisplayedPlane(plane);
		this->GetWidget<NWidgetStacked>(WID_CF_SEL_MAXLOAN)->SetDisplayedPlane(plane);

		CompanyID company = (CompanyID)this->window_number;
		plane = (company != _local_company) ? SZSP_NONE : 0;
		this->GetWidget<NWidgetStacked>(WID_CF_SEL_BUTTONS)->SetDisplayedPlane(plane);
	}

	void OnPaint() override
	{
		if (!this->IsShaded()) {
			if (!this->small) {
				/* Check that the expenses panel height matches the height needed for the layout. */
				if (GetTotalCategoriesHeight() != this->GetWidget<NWidgetBase>(WID_CF_EXPS_CATEGORY)->current_y) {
					this->SetupWidgets();
					this->ReInit();
					return;
				}
			}

			/* Check that the loan buttons are shown only when the user owns the company. */
			CompanyID company = (CompanyID)this->window_number;
			int req_plane = (company != _local_company) ? SZSP_NONE : 0;
			if (req_plane != this->GetWidget<NWidgetStacked>(WID_CF_SEL_BUTTONS)->shown_plane) {
				this->SetupWidgets();
				this->ReInit();
				return;
			}

			const Company *c = Company::Get(company);
			this->SetWidgetDisabledState(WID_CF_INCREASE_LOAN, c->current_loan == _economy.max_loan); // Borrow button only shows when there is any more money to loan.
			this->SetWidgetDisabledState(WID_CF_REPAY_LOAN, company != _local_company || c->current_loan == 0); // Repay button only shows when there is any more money to repay.
		}

		this->DrawWidgets();
	}

	void OnClick([[maybe_unused]] Point pt, int widget, [[maybe_unused]] int click_count) override
	{
		switch (widget) {
			case WID_CF_TOGGLE_SIZE: // toggle size
				this->small = !this->small;
				this->SetupWidgets();
				if (this->IsShaded()) {
					/* Finances window is not resizable, so size hints given during unshading have no effect
					 * on the changed appearance of the window. */
					this->SetShaded(false);
				} else {
					this->ReInit();
				}
				break;

			case WID_CF_INCREASE_LOAN: // increase loan
				if (_shift_pressed) {
					this->query_widget = WID_CF_INCREASE_LOAN;
					SetDParam(0, 0);
					ShowQueryString(STR_JUST_INT, STR_FINANCES_BORROW_QUERY_CAPT, 20, this, CS_NUMERAL, QSF_ACCEPT_UNCHANGED);
				} else {
					DoCommandP(0, 0, _ctrl_pressed, CMD_INCREASE_LOAN | CMD_MSG(STR_ERROR_CAN_T_BORROW_ANY_MORE_MONEY));
				}
				break;

			case WID_CF_REPAY_LOAN: // repay loan
				if (_shift_pressed) {
					this->query_widget = WID_CF_REPAY_LOAN;
					SetDParam(0, 0);
					ShowQueryString(STR_JUST_INT, STR_FINANCES_REPAY_QUERY_CAPT, 20, this, CS_NUMERAL, QSF_ACCEPT_UNCHANGED);
				} else {
					DoCommandP(0, 0, _ctrl_pressed, CMD_DECREASE_LOAN | CMD_MSG(STR_ERROR_CAN_T_REPAY_LOAN));
				}
				break;

			case WID_CF_INFRASTRUCTURE: // show infrastructure details
				ShowCompanyInfrastructure((CompanyID)this->window_number);
				break;
		}
	}

	void OnQueryTextFinished(char *str) override
	{
		/* Was 'cancel' pressed or nothing entered? */
		if (str == nullptr || StrEmpty(str)) return;

		if (this->query_widget == WID_CF_INCREASE_LOAN) {
			const Company *c = Company::Get((CompanyID)this->window_number);
			Money amount = std::min<Money>(std::strtoull(str, nullptr, 10) / _currency->rate, _economy.max_loan - c->current_loan);
			amount = LOAN_INTERVAL * CeilDivT<Money>(amount, LOAN_INTERVAL);
			DoCommandP(0, amount >> 32, (amount & 0xFFFFFFFC) | 2, CMD_INCREASE_LOAN | CMD_MSG(STR_ERROR_CAN_T_BORROW_ANY_MORE_MONEY));
		} else if (this->query_widget == WID_CF_REPAY_LOAN) {
			const Company *c = Company::Get((CompanyID)this->window_number);
			Money amount = std::min<Money>(std::strtoull(str, nullptr, 10) / _currency->rate, c->current_loan);
			amount = LOAN_INTERVAL * CeilDivT<Money>(amount, LOAN_INTERVAL);
			DoCommandP(0, amount >> 32, (amount & 0xFFFFFFFC) | 2, CMD_DECREASE_LOAN | CMD_MSG(STR_ERROR_CAN_T_REPAY_LOAN));
		}
	}

	void OnHundredthTick() override
	{
		const Company *c = Company::Get((CompanyID)this->window_number);
		if (abs(c->money) > this->max_money) {
			this->max_money = std::max<Money>(abs(c->money) * 2, this->max_money * 4);
			this->SetupWidgets();
			this->ReInit();
		}
	}

	bool OnTooltip(Point pt, int widget, TooltipCloseCondition close_cond) override
	{
		switch (widget) {
			case WID_CF_INCREASE_LOAN: {
				SetDParam(0, STR_FINANCES_BORROW_TOOLTIP);
				GuiShowTooltips(this, STR_FINANCES_BORROW_TOOLTIP_EXTRA, close_cond, 1);
				return true;
			}

			case WID_CF_REPAY_LOAN: {
				SetDParam(0, STR_FINANCES_REPAY_TOOLTIP);
				GuiShowTooltips(this, STR_FINANCES_REPAY_TOOLTIP_EXTRA, close_cond, 1);
				return true;
			}

			default:
				return false;
		}
	}
};

static WindowDesc _company_finances_desc(__FILE__, __LINE__,
	WDP_AUTO, "company_finances", 0, 0,
	WC_FINANCES, WC_NONE,
	0,
	std::begin(_nested_company_finances_widgets), std::end(_nested_company_finances_widgets)
);

/**
 * Open the finances window of a company.
 * @param company Company to show finances of.
 * @pre is company a valid company.
 */
void ShowCompanyFinances(CompanyID company)
{
	if (!Company::IsValidID(company)) return;
	if (BringWindowToFrontById(WC_FINANCES, company)) return;

	new CompanyFinancesWindow(&_company_finances_desc, company);
}

/* List of colours for the livery window */
static const StringID _colour_dropdown[] = {
	STR_COLOUR_DARK_BLUE,
	STR_COLOUR_PALE_GREEN,
	STR_COLOUR_PINK,
	STR_COLOUR_YELLOW,
	STR_COLOUR_RED,
	STR_COLOUR_LIGHT_BLUE,
	STR_COLOUR_GREEN,
	STR_COLOUR_DARK_GREEN,
	STR_COLOUR_BLUE,
	STR_COLOUR_CREAM,
	STR_COLOUR_MAUVE,
	STR_COLOUR_PURPLE,
	STR_COLOUR_ORANGE,
	STR_COLOUR_BROWN,
	STR_COLOUR_GREY,
	STR_COLOUR_WHITE,
};

/* Association of liveries to livery classes */
static const LiveryClass _livery_class[LS_END] = {
	LC_OTHER,
	LC_RAIL, LC_RAIL, LC_RAIL, LC_RAIL, LC_RAIL, LC_RAIL, LC_RAIL, LC_RAIL, LC_RAIL, LC_RAIL, LC_RAIL, LC_RAIL, LC_RAIL,
	LC_ROAD, LC_ROAD,
	LC_SHIP, LC_SHIP,
	LC_AIRCRAFT, LC_AIRCRAFT, LC_AIRCRAFT,
	LC_ROAD, LC_ROAD,
};

class DropDownListColourItem : public DropDownListStringItem {
public:
	DropDownListColourItem(int result, bool masked) : DropDownListStringItem(result >= COLOUR_END ? STR_COLOUR_DEFAULT : _colour_dropdown[result], result, masked) {}

	uint Width() const override
	{
		return ScaleGUITrad(28) + WidgetDimensions::scaled.hsep_normal + GetStringBoundingBox(this->String()).width + WidgetDimensions::scaled.dropdowntext.Horizontal();
	}

	uint Height() const override
	{
		return std::max(FONT_HEIGHT_NORMAL, ScaleGUITrad(12) + WidgetDimensions::scaled.vsep_normal);
	}

	bool Selectable() const override
	{
		return true;
	}

	void Draw(const Rect &r, bool sel, Colours) const override
	{
		bool rtl = _current_text_dir == TD_RTL;
		int icon_y = CenterBounds(r.top, r.bottom, 0);
		int text_y = CenterBounds(r.top, r.bottom, FONT_HEIGHT_NORMAL);
		Rect tr = r.Shrink(WidgetDimensions::scaled.dropdowntext);
		DrawSprite(SPR_VEH_BUS_SIDE_VIEW, PALETTE_RECOLOUR_START + (this->result % COLOUR_END),
				   rtl ? tr.right - ScaleGUITrad(14) : tr.left + ScaleGUITrad(14),
				   icon_y);
		tr = tr.Indent(ScaleGUITrad(28) + WidgetDimensions::scaled.hsep_normal, rtl);
		DrawString(tr.left, tr.right, text_y, this->String(), sel ? TC_WHITE : TC_BLACK);
	}
};

/** Company livery colour scheme window. */
struct SelectCompanyLiveryWindow : public Window {
private:
	uint32 sel;
	LiveryClass livery_class;
	Dimension square;
	uint rows;
	uint line_height;
	GUIGroupList groups;
	std::vector<int> indents;
	Scrollbar *vscroll;

	void ShowColourDropDownMenu(uint32 widget)
	{
		uint32 used_colours = 0;
		const Livery *livery, *default_livery = nullptr;
		bool primary = widget == WID_SCL_PRI_COL_DROPDOWN;
		byte default_col = 0;

		/* Disallow other company colours for the primary colour */
		if (this->livery_class < LC_GROUP_RAIL && HasBit(this->sel, LS_DEFAULT) && primary) {
			for (const Company *c : Company::Iterate()) {
				if (c->index != _local_company) SetBit(used_colours, c->colour);
			}
		}

		const Company *c = Company::Get((CompanyID)this->window_number);

		if (this->livery_class < LC_GROUP_RAIL) {
			/* Get the first selected livery to use as the default dropdown item */
			LiveryScheme scheme;
			for (scheme = LS_BEGIN; scheme < LS_END; scheme++) {
				if (HasBit(this->sel, scheme)) break;
			}
			if (scheme == LS_END) scheme = LS_DEFAULT;
			livery = &c->livery[scheme];
			if (scheme != LS_DEFAULT) default_livery = &c->livery[LS_DEFAULT];
		} else {
			const Group *g = Group::Get(this->sel);
			livery = &g->livery;
			if (g->parent == INVALID_GROUP) {
				default_livery = &c->livery[LS_DEFAULT];
			} else {
				const Group *pg = Group::Get(g->parent);
				default_livery = &pg->livery;
			}
		}

		DropDownList list;
		if (default_livery != nullptr) {
			/* Add COLOUR_END to put the colour out of range, but also allow us to show what the default is */
			default_col = (primary ? default_livery->colour1 : default_livery->colour2) + COLOUR_END;
			list.push_back(std::make_unique<DropDownListColourItem>(default_col, false));
		}
		for (uint i = 0; i < lengthof(_colour_dropdown); i++) {
			list.push_back(std::make_unique<DropDownListColourItem>(i, HasBit(used_colours, i)));
		}

		byte sel = (default_livery == nullptr || HasBit(livery->in_use, primary ? 0 : 1)) ? (primary ? livery->colour1 : livery->colour2) : default_col;
		ShowDropDownList(this, std::move(list), sel, widget);
	}

	void AddChildren(GUIGroupList &source, GroupID parent, int indent)
	{
		for (const Group *g : source) {
			if (g->parent != parent) continue;
			this->groups.push_back(g);
			this->indents.push_back(indent);
			AddChildren(source, g->index, indent + 1);
		}
	}

	void BuildGroupList(CompanyID owner)
	{
		if (!this->groups.NeedRebuild()) return;

		this->groups.clear();
		this->indents.clear();

		if (this->livery_class >= LC_GROUP_RAIL) {
			GUIGroupList list;
			VehicleType vtype = (VehicleType)(this->livery_class - LC_GROUP_RAIL);

			for (const Group *g : Group::Iterate()) {
				if (g->owner == owner && g->vehicle_type == vtype) {
					list.push_back(g);
				}
			}

			list.ForceResort();
			SortGUIGroupList(list);

			AddChildren(list, INVALID_GROUP, 0);
		}

		this->groups.shrink_to_fit();
		this->groups.RebuildDone();
	}

	void SetRows()
	{
		if (this->livery_class < LC_GROUP_RAIL) {
			this->rows = 0;
			for (LiveryScheme scheme = LS_DEFAULT; scheme < LS_END; scheme++) {
				if (_livery_class[scheme] == this->livery_class && HasBit(_loaded_newgrf_features.used_liveries, scheme)) {
					this->rows++;
				}
			}
		} else {
			this->rows = (uint)this->groups.size();
		}

		this->vscroll->SetCount(this->rows);
	}

public:
	SelectCompanyLiveryWindow(WindowDesc *desc, CompanyID company, GroupID group) : Window(desc)
	{
		this->CreateNestedTree();
		this->vscroll = this->GetScrollbar(WID_SCL_MATRIX_SCROLLBAR);

		if (group == INVALID_GROUP) {
			this->livery_class = LC_OTHER;
			this->sel = 1;
			this->LowerWidget(WID_SCL_CLASS_GENERAL);
			this->BuildGroupList(company);
			this->SetRows();
		} else {
			this->SetSelectedGroup(company, group);
		}

		this->FinishInitNested(company);
		this->owner = company;
		this->InvalidateData(1);
	}

	void SetSelectedGroup(CompanyID company, GroupID group)
	{
		this->RaiseWidget(this->livery_class + WID_SCL_CLASS_GENERAL);
		const Group *g = Group::Get(group);
		switch (g->vehicle_type) {
			case VEH_TRAIN: this->livery_class = LC_GROUP_RAIL; break;
			case VEH_ROAD: this->livery_class = LC_GROUP_ROAD; break;
			case VEH_SHIP: this->livery_class = LC_GROUP_SHIP; break;
			case VEH_AIRCRAFT: this->livery_class = LC_GROUP_AIRCRAFT; break;
			default: NOT_REACHED();
		}
		this->sel = group;
		this->LowerWidget(this->livery_class + WID_SCL_CLASS_GENERAL);

		this->groups.ForceRebuild();
		this->BuildGroupList(company);
		this->SetRows();

		/* Position scrollbar to selected group */
		for (uint i = 0; i < this->rows; i++) {
			if (this->groups[i]->index == sel) {
				this->vscroll->SetPosition(i - this->vscroll->GetCapacity() / 2);
				break;
			}
		}
	}

	void UpdateWidgetSize(int widget, Dimension *size, [[maybe_unused]] const Dimension &padding, [[maybe_unused]] Dimension *fill, [[maybe_unused]] Dimension *resize) override
	{
		switch (widget) {
			case WID_SCL_SPACER_DROPDOWN: {
				/* The matrix widget below needs enough room to print all the schemes. */
				Dimension d = {0, 0};
				for (LiveryScheme scheme = LS_DEFAULT; scheme < LS_END; scheme++) {
					d = maxdim(d, GetStringBoundingBox(STR_LIVERY_DEFAULT + scheme));
				}

				/* And group names */
				for (const Group *g : Group::Iterate()) {
					if (g->owner == (CompanyID)this->window_number) {
						SetDParam(0, g->index);
						d = maxdim(d, GetStringBoundingBox(STR_GROUP_NAME));
					}
				}

				size->width = std::max(size->width, 5 + d.width + padding.width);
				break;
			}

			case WID_SCL_MATRIX: {
				/* 11 items in the default rail class */
				this->square = GetSpriteSize(SPR_SQUARE);
				this->line_height = std::max(this->square.height, (uint)FONT_HEIGHT_NORMAL) + padding.height;

				size->height = 11 * this->line_height;
				resize->width = 1;
				resize->height = this->line_height;
				break;
			}

			case WID_SCL_SEC_COL_DROPDOWN:
				if (!_loaded_newgrf_features.has_2CC) {
					size->width = 0;
					break;
				}
				FALLTHROUGH;

			case WID_SCL_PRI_COL_DROPDOWN: {
				this->square = GetSpriteSize(SPR_SQUARE);
				int string_padding = this->square.width + WidgetDimensions::scaled.hsep_normal + padding.width;
				for (const StringID *id = _colour_dropdown; id != endof(_colour_dropdown); id++) {
					size->width = std::max(size->width, GetStringBoundingBox(*id).width + string_padding);
				}
				size->width = std::max(size->width, GetStringBoundingBox(STR_COLOUR_DEFAULT).width + string_padding);
				break;
			}
		}
	}

	void OnPaint() override
	{
		bool local = (CompanyID)this->window_number == _local_company;

		/* Disable dropdown controls if no scheme is selected */
		bool disabled = this->livery_class < LC_GROUP_RAIL ? (this->sel == 0) : (this->sel == INVALID_GROUP);
		this->SetWidgetDisabledState(WID_SCL_PRI_COL_DROPDOWN, !local || disabled);
		this->SetWidgetDisabledState(WID_SCL_SEC_COL_DROPDOWN, !local || disabled);

		this->BuildGroupList((CompanyID)this->window_number);

		this->DrawWidgets();
	}

	void SetStringParameters(int widget) const override
	{
		switch (widget) {
			case WID_SCL_CAPTION:
				SetDParam(0, (CompanyID)this->window_number);
				break;

			case WID_SCL_PRI_COL_DROPDOWN:
			case WID_SCL_SEC_COL_DROPDOWN: {
				const Company *c = Company::Get((CompanyID)this->window_number);
				bool primary = widget == WID_SCL_PRI_COL_DROPDOWN;
				StringID colour = STR_COLOUR_DEFAULT;

				if (this->livery_class < LC_GROUP_RAIL) {
					if (this->sel != 0) {
						LiveryScheme scheme = LS_DEFAULT;
						for (scheme = LS_BEGIN; scheme < LS_END; scheme++) {
							if (HasBit(this->sel, scheme)) break;
						}
						if (scheme == LS_END) scheme = LS_DEFAULT;
						const Livery *livery = &c->livery[scheme];
						if (scheme == LS_DEFAULT || HasBit(livery->in_use, primary ? 0 : 1)) {
							colour = STR_COLOUR_DARK_BLUE + (primary ? livery->colour1 : livery->colour2);
						}
					}
				} else {
					if (this->sel != INVALID_GROUP) {
						const Group *g = Group::Get(this->sel);
						const Livery *livery = &g->livery;
						if (HasBit(livery->in_use, primary ? 0 : 1)) {
							colour = STR_COLOUR_DARK_BLUE + (primary ? livery->colour1 : livery->colour2);
						}
					}
				}
				SetDParam(0, colour);
				break;
			}
		}
	}

	void DrawWidget(const Rect &r, int widget) const override
	{
		if (widget != WID_SCL_MATRIX) return;

		bool rtl = _current_text_dir == TD_RTL;

		/* Coordinates of scheme name column. */
		const NWidgetBase *nwi = this->GetWidget<NWidgetBase>(WID_SCL_SPACER_DROPDOWN);
		Rect sch = nwi->GetCurrentRect().Shrink(WidgetDimensions::scaled.framerect);
		/* Coordinates of first dropdown. */
		nwi = this->GetWidget<NWidgetBase>(WID_SCL_PRI_COL_DROPDOWN);
		Rect pri = nwi->GetCurrentRect().Shrink(WidgetDimensions::scaled.framerect);
		/* Coordinates of second dropdown. */
		nwi = this->GetWidget<NWidgetBase>(WID_SCL_SEC_COL_DROPDOWN);
		Rect sec = nwi->GetCurrentRect().Shrink(WidgetDimensions::scaled.framerect);

		Rect pri_squ = pri.WithWidth(this->square.width, rtl);
		Rect sec_squ = sec.WithWidth(this->square.width, rtl);

		pri = pri.Indent(this->square.width + WidgetDimensions::scaled.hsep_normal, rtl);
		sec = sec.Indent(this->square.width + WidgetDimensions::scaled.hsep_normal, rtl);

		Rect ir = r.WithHeight(this->resize.step_height).Shrink(WidgetDimensions::scaled.matrix);
		int square_offs = (ir.Height() - this->square.height) / 2;
		int text_offs   = (ir.Height() - FONT_HEIGHT_NORMAL) / 2;

		int y = ir.top;

		/* Helper function to draw livery info. */
		auto draw_livery = [&](StringID str, const Livery &liv, bool sel, bool def, int indent) {
			/* Livery Label. */
			DrawString(sch.left + (rtl ? 0 : indent), sch.right - (rtl ? indent : 0), y + text_offs, str, sel ? TC_WHITE : TC_BLACK);

			/* Text below the first dropdown. */
			DrawSprite(SPR_SQUARE, GENERAL_SPRITE_COLOUR(liv.colour1), pri_squ.left, y + square_offs);
			DrawString(pri.left, pri.right, y + text_offs, (def || HasBit(liv.in_use, 0)) ? STR_COLOUR_DARK_BLUE + liv.colour1 : STR_COLOUR_DEFAULT, sel ? TC_WHITE : TC_GOLD);

			/* Text below the second dropdown. */
			if (sec.right > sec.left) { // Second dropdown has non-zero size.
				DrawSprite(SPR_SQUARE, GENERAL_SPRITE_COLOUR(liv.colour2), sec_squ.left, y + square_offs);
				DrawString(sec.left, sec.right, y + text_offs, (def || HasBit(liv.in_use, 1)) ? STR_COLOUR_DARK_BLUE + liv.colour2 : STR_COLOUR_DEFAULT, sel ? TC_WHITE : TC_GOLD);
			}

			y += this->line_height;
		};

		if (livery_class < LC_GROUP_RAIL) {
			int pos = this->vscroll->GetPosition();
			const Company *c = Company::Get((CompanyID)this->window_number);
			for (LiveryScheme scheme = LS_DEFAULT; scheme < LS_END; scheme++) {
				if (_livery_class[scheme] == this->livery_class && HasBit(_loaded_newgrf_features.used_liveries, scheme)) {
					if (pos-- > 0) continue;
					draw_livery(STR_LIVERY_DEFAULT + scheme, c->livery[scheme], HasBit(this->sel, scheme), scheme == LS_DEFAULT, 0);
				}
			}
		} else {
			uint max = static_cast<uint>(std::min<size_t>(this->vscroll->GetPosition() + this->vscroll->GetCapacity(), this->groups.size()));
			for (uint i = this->vscroll->GetPosition(); i < max; ++i) {
				const Group *g = this->groups[i];
				SetDParam(0, g->index);
				draw_livery(STR_GROUP_NAME, g->livery, this->sel == g->index, false, this->indents[i] * WidgetDimensions::scaled.hsep_indent);
			}
		}
	}

	void OnClick([[maybe_unused]] Point pt, int widget, [[maybe_unused]] int click_count) override
	{
		switch (widget) {
			/* Livery Class buttons */
			case WID_SCL_CLASS_GENERAL:
			case WID_SCL_CLASS_RAIL:
			case WID_SCL_CLASS_ROAD:
			case WID_SCL_CLASS_SHIP:
			case WID_SCL_CLASS_AIRCRAFT:
			case WID_SCL_GROUPS_RAIL:
			case WID_SCL_GROUPS_ROAD:
			case WID_SCL_GROUPS_SHIP:
			case WID_SCL_GROUPS_AIRCRAFT:
				this->RaiseWidget(this->livery_class + WID_SCL_CLASS_GENERAL);
				this->livery_class = (LiveryClass)(widget - WID_SCL_CLASS_GENERAL);
				this->LowerWidget(this->livery_class + WID_SCL_CLASS_GENERAL);

				/* Select the first item in the list */
				if (this->livery_class < LC_GROUP_RAIL) {
					this->sel = 0;
					for (LiveryScheme scheme = LS_DEFAULT; scheme < LS_END; scheme++) {
						if (_livery_class[scheme] == this->livery_class && HasBit(_loaded_newgrf_features.used_liveries, scheme)) {
							this->sel = 1 << scheme;
							break;
						}
					}
				} else {
					this->sel = INVALID_GROUP;
					this->groups.ForceRebuild();
					this->BuildGroupList((CompanyID)this->window_number);

					if (!this->groups.empty()) {
						this->sel = this->groups[0]->index;
					}
				}

				this->SetRows();
				this->SetDirty();
				break;

			case WID_SCL_PRI_COL_DROPDOWN: // First colour dropdown
				ShowColourDropDownMenu(WID_SCL_PRI_COL_DROPDOWN);
				break;

			case WID_SCL_SEC_COL_DROPDOWN: // Second colour dropdown
				ShowColourDropDownMenu(WID_SCL_SEC_COL_DROPDOWN);
				break;

			case WID_SCL_MATRIX: {
				uint row = this->vscroll->GetScrolledRowFromWidget(pt.y, this, WID_SCL_MATRIX);
				if (row >= this->rows) return;

				if (this->livery_class < LC_GROUP_RAIL) {
					LiveryScheme j = (LiveryScheme)row;

					for (LiveryScheme scheme = LS_BEGIN; scheme <= j && scheme < LS_END; scheme++) {
						if (_livery_class[scheme] != this->livery_class || !HasBit(_loaded_newgrf_features.used_liveries, scheme)) j++;
					}
					assert(j < LS_END);

					if (_ctrl_pressed) {
						ToggleBit(this->sel, j);
					} else {
						this->sel = 1 << j;
					}
				} else {
					this->sel = this->groups[row]->index;
				}
				this->SetDirty();
				break;
			}
		}
	}

	void OnResize() override
	{
		this->vscroll->SetCapacityFromWidget(this, WID_SCL_MATRIX);
	}

	void OnDropdownSelect(int widget, int index) override
	{
		bool local = (CompanyID)this->window_number == _local_company;
		if (!local) return;

		if (index >= COLOUR_END) index = INVALID_COLOUR;

		if (this->livery_class < LC_GROUP_RAIL) {
			/* Set company colour livery */
			for (LiveryScheme scheme = LS_DEFAULT; scheme < LS_END; scheme++) {
				/* Changed colour for the selected scheme, or all visible schemes if CTRL is pressed. */
				if (HasBit(this->sel, scheme) || (_ctrl_pressed && _livery_class[scheme] == this->livery_class && HasBit(_loaded_newgrf_features.used_liveries, scheme))) {
					DoCommandP(0, scheme | (widget == WID_SCL_PRI_COL_DROPDOWN ? 0 : 256), index, CMD_SET_COMPANY_COLOUR);
				}
			}
		} else {
			/* Setting group livery */
			DoCommandP(0, this->sel, (widget == WID_SCL_PRI_COL_DROPDOWN ? 0 : 256) | (index << 16), CMD_SET_GROUP_LIVERY);
		}
	}

	/**
	 * Some data on this window has become invalid.
	 * @param data Information about the changed data.
	 * @param gui_scope Whether the call is done from GUI scope. You may not do everything when not in GUI scope. See #InvalidateWindowData() for details.
	 */
	void OnInvalidateData([[maybe_unused]] int data = 0, [[maybe_unused]] bool gui_scope = true) override
	{
		if (!gui_scope) return;

		if (data != -1) {
			/* data contains a VehicleType, rebuild list if it displayed */
			if (this->livery_class == data + LC_GROUP_RAIL) {
				this->groups.ForceRebuild();
				this->BuildGroupList((CompanyID)this->window_number);
				this->SetRows();

				if (!Group::IsValidID(this->sel)) {
					this->sel = INVALID_GROUP;
					if (!this->groups.empty()) this->sel = this->groups[0]->index;
				}

				this->SetDirty();
			}
			return;
		}

		this->SetWidgetsDisabledState(true, WID_SCL_CLASS_RAIL, WID_SCL_CLASS_ROAD, WID_SCL_CLASS_SHIP, WID_SCL_CLASS_AIRCRAFT);

		bool current_class_valid = this->livery_class == LC_OTHER || this->livery_class >= LC_GROUP_RAIL;
		if (_settings_client.gui.liveries == LIT_ALL || (_settings_client.gui.liveries == LIT_COMPANY && this->window_number == _local_company)) {
			for (LiveryScheme scheme = LS_DEFAULT; scheme < LS_END; scheme++) {
				if (HasBit(_loaded_newgrf_features.used_liveries, scheme)) {
					if (_livery_class[scheme] == this->livery_class) current_class_valid = true;
					this->EnableWidget(WID_SCL_CLASS_GENERAL + _livery_class[scheme]);
				} else if (this->livery_class < LC_GROUP_RAIL) {
					ClrBit(this->sel, scheme);
				}
			}
		}

		if (!current_class_valid) {
			Point pt = {0, 0};
			this->OnClick(pt, WID_SCL_CLASS_GENERAL, 1);
		}
	}
};

static const NWidgetPart _nested_select_company_livery_widgets [] = {
	NWidget(NWID_HORIZONTAL),
		NWidget(WWT_CLOSEBOX, COLOUR_GREY),
		NWidget(WWT_CAPTION, COLOUR_GREY, WID_SCL_CAPTION), SetDataTip(STR_LIVERY_CAPTION, STR_TOOLTIP_WINDOW_TITLE_DRAG_THIS),
	EndContainer(),
	NWidget(NWID_HORIZONTAL),
		NWidget(WWT_IMGBTN, COLOUR_GREY, WID_SCL_CLASS_GENERAL), SetMinimalSize(22, 22), SetFill(0, 1), SetDataTip(SPR_IMG_COMPANY_GENERAL, STR_LIVERY_GENERAL_TOOLTIP),
		NWidget(WWT_IMGBTN, COLOUR_GREY, WID_SCL_CLASS_RAIL), SetMinimalSize(22, 22), SetFill(0, 1), SetDataTip(SPR_IMG_TRAINLIST, STR_LIVERY_TRAIN_TOOLTIP),
		NWidget(WWT_IMGBTN, COLOUR_GREY, WID_SCL_CLASS_ROAD), SetMinimalSize(22, 22), SetFill(0, 1), SetDataTip(SPR_IMG_TRUCKLIST, STR_LIVERY_ROAD_VEHICLE_TOOLTIP),
		NWidget(WWT_IMGBTN, COLOUR_GREY, WID_SCL_CLASS_SHIP), SetMinimalSize(22, 22), SetFill(0, 1), SetDataTip(SPR_IMG_SHIPLIST, STR_LIVERY_SHIP_TOOLTIP),
		NWidget(WWT_IMGBTN, COLOUR_GREY, WID_SCL_CLASS_AIRCRAFT), SetMinimalSize(22, 22), SetFill(0, 1), SetDataTip(SPR_IMG_AIRPLANESLIST, STR_LIVERY_AIRCRAFT_TOOLTIP),
		NWidget(WWT_IMGBTN, COLOUR_GREY, WID_SCL_GROUPS_RAIL), SetMinimalSize(22, 22), SetFill(0, 1), SetDataTip(SPR_GROUP_LIVERY_TRAIN, STR_LIVERY_TRAIN_TOOLTIP),
		NWidget(WWT_IMGBTN, COLOUR_GREY, WID_SCL_GROUPS_ROAD), SetMinimalSize(22, 22), SetFill(0, 1), SetDataTip(SPR_GROUP_LIVERY_ROADVEH, STR_LIVERY_ROAD_VEHICLE_TOOLTIP),
		NWidget(WWT_IMGBTN, COLOUR_GREY, WID_SCL_GROUPS_SHIP), SetMinimalSize(22, 22), SetFill(0, 1), SetDataTip(SPR_GROUP_LIVERY_SHIP, STR_LIVERY_SHIP_TOOLTIP),
		NWidget(WWT_IMGBTN, COLOUR_GREY, WID_SCL_GROUPS_AIRCRAFT), SetMinimalSize(22, 22), SetFill(0, 1), SetDataTip(SPR_GROUP_LIVERY_AIRCRAFT, STR_LIVERY_AIRCRAFT_TOOLTIP),
		NWidget(WWT_PANEL, COLOUR_GREY), SetMinimalSize(90, 22), SetFill(1, 1), EndContainer(),
	EndContainer(),
	NWidget(NWID_HORIZONTAL),
		NWidget(WWT_PANEL, COLOUR_GREY, WID_SCL_SPACER_DROPDOWN), SetMinimalSize(150, 12), SetFill(1, 1), EndContainer(),
		NWidget(WWT_DROPDOWN, COLOUR_GREY, WID_SCL_PRI_COL_DROPDOWN), SetMinimalSize(125, 12), SetFill(0, 1), SetDataTip(STR_JUST_STRING, STR_LIVERY_PRIMARY_TOOLTIP),
		NWidget(WWT_DROPDOWN, COLOUR_GREY, WID_SCL_SEC_COL_DROPDOWN), SetMinimalSize(125, 12), SetFill(0, 1),
				SetDataTip(STR_JUST_STRING, STR_LIVERY_SECONDARY_TOOLTIP),
	EndContainer(),
	NWidget(NWID_HORIZONTAL),
		NWidget(WWT_MATRIX, COLOUR_GREY, WID_SCL_MATRIX), SetMinimalSize(275, 0), SetResize(1, 0), SetFill(1, 1), SetMatrixDataTip(1, 0, STR_LIVERY_PANEL_TOOLTIP), SetScrollbar(WID_SCL_MATRIX_SCROLLBAR),
		NWidget(NWID_VERTICAL),
			NWidget(NWID_VSCROLLBAR, COLOUR_GREY, WID_SCL_MATRIX_SCROLLBAR),
			NWidget(WWT_RESIZEBOX, COLOUR_GREY),
		EndContainer(),
	EndContainer(),
};

static WindowDesc _select_company_livery_desc(__FILE__, __LINE__,
	WDP_AUTO, nullptr, 0, 0,
	WC_COMPANY_COLOUR, WC_NONE,
	0,
	std::begin(_nested_select_company_livery_widgets), std::end(_nested_select_company_livery_widgets)
);

void ShowCompanyLiveryWindow(CompanyID company, GroupID group)
{
	SelectCompanyLiveryWindow *w = (SelectCompanyLiveryWindow *)BringWindowToFrontById(WC_COMPANY_COLOUR, company);
	if (w == nullptr) {
		new SelectCompanyLiveryWindow(&_select_company_livery_desc, company, group);
	} else if (group != INVALID_GROUP) {
		w->SetSelectedGroup(company, group);
	}
}

/**
 * Draws the face of a company manager's face.
 * @param cmf   the company manager's face
 * @param colour the (background) colour of the gradient
 * @param r      position to draw the face
 */
void DrawCompanyManagerFace(CompanyManagerFace cmf, int colour, const Rect &r)
{
	GenderEthnicity ge = (GenderEthnicity)GetCompanyManagerFaceBits(cmf, CMFV_GEN_ETHN, GE_WM);

	/* Determine offset from centre of drawing rect. */
	Dimension d = GetSpriteSize(SPR_GRADIENT);
	int x = CenterBounds(r.left, r.right, d.width);
	int y = CenterBounds(r.top, r.bottom, d.height);

	bool has_moustache   = !HasBit(ge, GENDER_FEMALE) && GetCompanyManagerFaceBits(cmf, CMFV_HAS_MOUSTACHE,   ge) != 0;
	bool has_tie_earring = !HasBit(ge, GENDER_FEMALE) || GetCompanyManagerFaceBits(cmf, CMFV_HAS_TIE_EARRING, ge) != 0;
	bool has_glasses     = GetCompanyManagerFaceBits(cmf, CMFV_HAS_GLASSES, ge) != 0;
	PaletteID pal;

	/* Modify eye colour palette only if 2 or more valid values exist */
	if (_cmf_info[CMFV_EYE_COLOUR].valid_values[ge] < 2) {
		pal = PAL_NONE;
	} else {
		switch (GetCompanyManagerFaceBits(cmf, CMFV_EYE_COLOUR, ge)) {
			default: NOT_REACHED();
			case 0: pal = PALETTE_TO_BROWN; break;
			case 1: pal = PALETTE_TO_BLUE;  break;
			case 2: pal = PALETTE_TO_GREEN; break;
		}
	}

	/* Draw the gradient (background) */
	DrawSprite(SPR_GRADIENT, GENERAL_SPRITE_COLOUR(colour), x, y);

	for (CompanyManagerFaceVariable cmfv = CMFV_CHEEKS; cmfv < CMFV_END; cmfv++) {
		switch (cmfv) {
			case CMFV_MOUSTACHE:   if (!has_moustache)   continue; break;
			case CMFV_LIPS:
			case CMFV_NOSE:        if (has_moustache)    continue; break;
			case CMFV_TIE_EARRING: if (!has_tie_earring) continue; break;
			case CMFV_GLASSES:     if (!has_glasses)     continue; break;
			default: break;
		}
		DrawSprite(GetCompanyManagerFaceSprite(cmf, cmfv, ge), (cmfv == CMFV_EYEBROWS) ? pal : PAL_NONE, x, y);
	}
}

/** Nested widget description for the company manager face selection dialog */
static const NWidgetPart _nested_select_company_manager_face_widgets[] = {
	NWidget(NWID_HORIZONTAL),
		NWidget(WWT_CLOSEBOX, COLOUR_GREY),
		NWidget(WWT_CAPTION, COLOUR_GREY, WID_SCMF_CAPTION), SetDataTip(STR_FACE_CAPTION, STR_TOOLTIP_WINDOW_TITLE_DRAG_THIS),
		NWidget(WWT_IMGBTN, COLOUR_GREY, WID_SCMF_TOGGLE_LARGE_SMALL), SetDataTip(SPR_LARGE_SMALL_WINDOW, STR_FACE_ADVANCED_TOOLTIP),
	EndContainer(),
	NWidget(WWT_PANEL, COLOUR_GREY, WID_SCMF_SELECT_FACE),
		NWidget(NWID_SPACER), SetMinimalSize(0, 2),
		NWidget(NWID_HORIZONTAL), SetPIP(2, 2, 2),
			NWidget(NWID_VERTICAL),
				NWidget(NWID_HORIZONTAL),
					NWidget(NWID_SPACER), SetFill(1, 0),
					NWidget(WWT_EMPTY, COLOUR_GREY, WID_SCMF_FACE), SetMinimalSize(92, 119),
					NWidget(NWID_SPACER), SetFill(1, 0),
				EndContainer(),
				NWidget(NWID_SPACER), SetMinimalSize(0, 2),
				NWidget(WWT_PUSHTXTBTN, COLOUR_GREY, WID_SCMF_RANDOM_NEW_FACE), SetFill(1, 0), SetDataTip(STR_FACE_NEW_FACE_BUTTON, STR_FACE_NEW_FACE_TOOLTIP),
				NWidget(NWID_SELECTION, INVALID_COLOUR, WID_SCMF_SEL_LOADSAVE), // Load/number/save buttons under the portrait in the advanced view.
					NWidget(NWID_VERTICAL),
						NWidget(NWID_SPACER), SetMinimalSize(0, 5), SetFill(0, 1),
						NWidget(WWT_PUSHTXTBTN, COLOUR_GREY, WID_SCMF_LOAD), SetFill(1, 0), SetDataTip(STR_FACE_LOAD, STR_FACE_LOAD_TOOLTIP),
						NWidget(WWT_PUSHTXTBTN, COLOUR_GREY, WID_SCMF_FACECODE), SetFill(1, 0), SetDataTip(STR_FACE_FACECODE, STR_FACE_FACECODE_TOOLTIP),
						NWidget(WWT_PUSHTXTBTN, COLOUR_GREY, WID_SCMF_SAVE), SetFill(1, 0), SetDataTip(STR_FACE_SAVE, STR_FACE_SAVE_TOOLTIP),
						NWidget(NWID_SPACER), SetMinimalSize(0, 5), SetFill(0, 1),
					EndContainer(),
				EndContainer(),
			EndContainer(),
			NWidget(NWID_VERTICAL),
				NWidget(WWT_PUSHTXTBTN, COLOUR_GREY, WID_SCMF_TOGGLE_LARGE_SMALL_BUTTON), SetFill(1, 0), SetDataTip(STR_FACE_ADVANCED, STR_FACE_ADVANCED_TOOLTIP),
				NWidget(NWID_SPACER), SetMinimalSize(0, 2),
				NWidget(NWID_SELECTION, INVALID_COLOUR, WID_SCMF_SEL_MALEFEMALE), // Simple male/female face setting.
					NWidget(NWID_VERTICAL),
						NWidget(NWID_SPACER), SetFill(0, 1),
						NWidget(WWT_TEXTBTN, COLOUR_GREY, WID_SCMF_MALE), SetFill(1, 0), SetDataTip(STR_FACE_MALE_BUTTON, STR_FACE_MALE_TOOLTIP),
						NWidget(WWT_TEXTBTN, COLOUR_GREY, WID_SCMF_FEMALE), SetFill(1, 0), SetDataTip(STR_FACE_FEMALE_BUTTON, STR_FACE_FEMALE_TOOLTIP),
						NWidget(NWID_SPACER), SetFill(0, 1),
					EndContainer(),
				EndContainer(),
				NWidget(NWID_SELECTION, INVALID_COLOUR, WID_SCMF_SEL_PARTS), // Advanced face parts setting.
					NWidget(NWID_VERTICAL),
						NWidget(NWID_SPACER), SetMinimalSize(0, 2),
						NWidget(NWID_HORIZONTAL, NC_EQUALSIZE),
							NWidget(WWT_TEXTBTN, COLOUR_GREY, WID_SCMF_MALE2), SetFill(1, 0), SetDataTip(STR_FACE_MALE_BUTTON, STR_FACE_MALE_TOOLTIP),
							NWidget(WWT_TEXTBTN, COLOUR_GREY, WID_SCMF_FEMALE2), SetFill(1, 0), SetDataTip(STR_FACE_FEMALE_BUTTON, STR_FACE_FEMALE_TOOLTIP),
						EndContainer(),
						NWidget(NWID_SPACER), SetMinimalSize(0, 2),
						NWidget(NWID_HORIZONTAL, NC_EQUALSIZE),
							NWidget(WWT_TEXTBTN, COLOUR_GREY, WID_SCMF_ETHNICITY_EUR), SetFill(1, 0), SetDataTip(STR_FACE_EUROPEAN, STR_FACE_SELECT_EUROPEAN),
							NWidget(WWT_TEXTBTN, COLOUR_GREY, WID_SCMF_ETHNICITY_AFR), SetFill(1, 0), SetDataTip(STR_FACE_AFRICAN, STR_FACE_SELECT_AFRICAN),
						EndContainer(),
						NWidget(NWID_SPACER), SetMinimalSize(0, 4),
						NWidget(NWID_HORIZONTAL),
							NWidget(WWT_TEXT, INVALID_COLOUR, WID_SCMF_HAS_MOUSTACHE_EARRING_TEXT), SetFill(1, 0), SetPadding(WidgetDimensions::unscaled.framerect),
								SetDataTip(STR_FACE_EYECOLOUR, STR_NULL), SetTextStyle(TC_GOLD), SetAlignment(SA_VERT_CENTER | SA_RIGHT),
							NWidget(WWT_PUSHTXTBTN, COLOUR_GREY, WID_SCMF_HAS_MOUSTACHE_EARRING), SetDataTip(STR_JUST_STRING1, STR_FACE_MOUSTACHE_EARRING_TOOLTIP), SetTextStyle(TC_WHITE),
						EndContainer(),
						NWidget(NWID_HORIZONTAL),
							NWidget(WWT_TEXT, INVALID_COLOUR, WID_SCMF_HAS_GLASSES_TEXT), SetFill(1, 0), SetPadding(WidgetDimensions::unscaled.framerect),
								SetDataTip(STR_FACE_GLASSES, STR_NULL), SetTextStyle(TC_GOLD), SetAlignment(SA_VERT_CENTER | SA_RIGHT),
							NWidget(WWT_PUSHTXTBTN, COLOUR_GREY, WID_SCMF_HAS_GLASSES), SetDataTip(STR_JUST_STRING1, STR_FACE_GLASSES_TOOLTIP), SetTextStyle(TC_WHITE),
						EndContainer(),
						NWidget(NWID_SPACER), SetMinimalSize(0, 2), SetFill(1, 0),
						NWidget(NWID_HORIZONTAL),
							NWidget(WWT_TEXT, INVALID_COLOUR, WID_SCMF_HAIR_TEXT), SetFill(1, 0), SetPadding(WidgetDimensions::unscaled.framerect),
								SetDataTip(STR_FACE_HAIR, STR_NULL), SetTextStyle(TC_GOLD), SetAlignment(SA_VERT_CENTER | SA_RIGHT),
							NWidget(WWT_PUSHARROWBTN, COLOUR_GREY, WID_SCMF_HAIR_L), SetDataTip(AWV_DECREASE, STR_FACE_HAIR_TOOLTIP),
							NWidget(WWT_PUSHTXTBTN, COLOUR_GREY, WID_SCMF_HAIR), SetDataTip(STR_JUST_STRING1, STR_FACE_HAIR_TOOLTIP), SetTextStyle(TC_WHITE),
							NWidget(WWT_PUSHARROWBTN, COLOUR_GREY, WID_SCMF_HAIR_R), SetDataTip(AWV_INCREASE, STR_FACE_HAIR_TOOLTIP),
						EndContainer(),
						NWidget(NWID_HORIZONTAL),
							NWidget(WWT_TEXT, INVALID_COLOUR, WID_SCMF_EYEBROWS_TEXT), SetFill(1, 0), SetPadding(WidgetDimensions::unscaled.framerect),
								SetDataTip(STR_FACE_EYEBROWS, STR_NULL), SetTextStyle(TC_GOLD), SetAlignment(SA_VERT_CENTER | SA_RIGHT),
							NWidget(WWT_PUSHARROWBTN, COLOUR_GREY, WID_SCMF_EYEBROWS_L), SetDataTip(AWV_DECREASE, STR_FACE_EYEBROWS_TOOLTIP),
							NWidget(WWT_PUSHTXTBTN, COLOUR_GREY, WID_SCMF_EYEBROWS), SetDataTip(STR_JUST_STRING1, STR_FACE_EYEBROWS_TOOLTIP), SetTextStyle(TC_WHITE),
							NWidget(WWT_PUSHARROWBTN, COLOUR_GREY, WID_SCMF_EYEBROWS_R), SetDataTip(AWV_INCREASE, STR_FACE_EYEBROWS_TOOLTIP),
						EndContainer(),
						NWidget(NWID_HORIZONTAL),
							NWidget(WWT_TEXT, INVALID_COLOUR, WID_SCMF_EYECOLOUR_TEXT), SetFill(1, 0), SetPadding(WidgetDimensions::unscaled.framerect),
								SetDataTip(STR_FACE_EYECOLOUR, STR_NULL), SetTextStyle(TC_GOLD), SetAlignment(SA_VERT_CENTER | SA_RIGHT),
							NWidget(WWT_PUSHARROWBTN, COLOUR_GREY, WID_SCMF_EYECOLOUR_L), SetDataTip(AWV_DECREASE, STR_FACE_EYECOLOUR_TOOLTIP),
							NWidget(WWT_PUSHTXTBTN, COLOUR_GREY, WID_SCMF_EYECOLOUR), SetDataTip(STR_JUST_STRING1, STR_FACE_EYECOLOUR_TOOLTIP), SetTextStyle(TC_WHITE),
							NWidget(WWT_PUSHARROWBTN, COLOUR_GREY, WID_SCMF_EYECOLOUR_R), SetDataTip(AWV_INCREASE, STR_FACE_EYECOLOUR_TOOLTIP),
						EndContainer(),
						NWidget(NWID_HORIZONTAL),
							NWidget(WWT_TEXT, INVALID_COLOUR, WID_SCMF_GLASSES_TEXT), SetFill(1, 0), SetPadding(WidgetDimensions::unscaled.framerect),
								SetDataTip(STR_FACE_GLASSES, STR_NULL), SetTextStyle(TC_GOLD), SetAlignment(SA_VERT_CENTER | SA_RIGHT),
							NWidget(WWT_PUSHARROWBTN, COLOUR_GREY, WID_SCMF_GLASSES_L), SetDataTip(AWV_DECREASE, STR_FACE_GLASSES_TOOLTIP_2),
							NWidget(WWT_PUSHTXTBTN, COLOUR_GREY, WID_SCMF_GLASSES), SetDataTip(STR_JUST_STRING1, STR_FACE_GLASSES_TOOLTIP_2), SetTextStyle(TC_WHITE),
							NWidget(WWT_PUSHARROWBTN, COLOUR_GREY, WID_SCMF_GLASSES_R), SetDataTip(AWV_INCREASE, STR_FACE_GLASSES_TOOLTIP_2),
						EndContainer(),
						NWidget(NWID_HORIZONTAL),
							NWidget(WWT_TEXT, INVALID_COLOUR, WID_SCMF_NOSE_TEXT), SetFill(1, 0),  SetPadding(WidgetDimensions::unscaled.framerect),
								SetDataTip(STR_FACE_NOSE, STR_NULL), SetTextStyle(TC_GOLD), SetAlignment(SA_VERT_CENTER | SA_RIGHT),
							NWidget(WWT_PUSHARROWBTN, COLOUR_GREY, WID_SCMF_NOSE_L), SetDataTip(AWV_DECREASE, STR_FACE_NOSE_TOOLTIP),
							NWidget(WWT_PUSHTXTBTN, COLOUR_GREY, WID_SCMF_NOSE), SetDataTip(STR_JUST_STRING1, STR_FACE_NOSE_TOOLTIP), SetTextStyle(TC_WHITE),
							NWidget(WWT_PUSHARROWBTN, COLOUR_GREY, WID_SCMF_NOSE_R), SetDataTip(AWV_INCREASE, STR_FACE_NOSE_TOOLTIP),
						EndContainer(),
						NWidget(NWID_HORIZONTAL),
							NWidget(WWT_TEXT, INVALID_COLOUR, WID_SCMF_LIPS_MOUSTACHE_TEXT), SetFill(1, 0), SetPadding(WidgetDimensions::unscaled.framerect),
								SetDataTip(STR_FACE_MOUSTACHE, STR_NULL), SetTextStyle(TC_GOLD), SetAlignment(SA_VERT_CENTER | SA_RIGHT),
							NWidget(WWT_PUSHARROWBTN, COLOUR_GREY, WID_SCMF_LIPS_MOUSTACHE_L), SetDataTip(AWV_DECREASE, STR_FACE_LIPS_MOUSTACHE_TOOLTIP),
							NWidget(WWT_PUSHTXTBTN, COLOUR_GREY, WID_SCMF_LIPS_MOUSTACHE), SetDataTip(STR_JUST_STRING1, STR_FACE_LIPS_MOUSTACHE_TOOLTIP), SetTextStyle(TC_WHITE),
							NWidget(WWT_PUSHARROWBTN, COLOUR_GREY, WID_SCMF_LIPS_MOUSTACHE_R), SetDataTip(AWV_INCREASE, STR_FACE_LIPS_MOUSTACHE_TOOLTIP),
						EndContainer(),
						NWidget(NWID_HORIZONTAL),
							NWidget(WWT_TEXT, INVALID_COLOUR, WID_SCMF_CHIN_TEXT), SetFill(1, 0), SetPadding(WidgetDimensions::unscaled.framerect),
								SetDataTip(STR_FACE_CHIN, STR_NULL), SetTextStyle(TC_GOLD), SetAlignment(SA_VERT_CENTER | SA_RIGHT),
							NWidget(WWT_PUSHARROWBTN, COLOUR_GREY, WID_SCMF_CHIN_L), SetDataTip(AWV_DECREASE, STR_FACE_CHIN_TOOLTIP),
							NWidget(WWT_PUSHTXTBTN, COLOUR_GREY, WID_SCMF_CHIN), SetDataTip(STR_JUST_STRING1, STR_FACE_CHIN_TOOLTIP), SetTextStyle(TC_WHITE),
							NWidget(WWT_PUSHARROWBTN, COLOUR_GREY, WID_SCMF_CHIN_R), SetDataTip(AWV_INCREASE, STR_FACE_CHIN_TOOLTIP),
						EndContainer(),
						NWidget(NWID_HORIZONTAL),
							NWidget(WWT_TEXT, INVALID_COLOUR, WID_SCMF_JACKET_TEXT), SetFill(1, 0), SetPadding(WidgetDimensions::unscaled.framerect),
								SetDataTip(STR_FACE_JACKET, STR_NULL), SetTextStyle(TC_GOLD), SetAlignment(SA_VERT_CENTER | SA_RIGHT),
							NWidget(WWT_PUSHARROWBTN, COLOUR_GREY, WID_SCMF_JACKET_L), SetDataTip(AWV_DECREASE, STR_FACE_JACKET_TOOLTIP),
							NWidget(WWT_PUSHTXTBTN, COLOUR_GREY, WID_SCMF_JACKET), SetDataTip(STR_JUST_STRING1, STR_FACE_JACKET_TOOLTIP), SetTextStyle(TC_WHITE),
							NWidget(WWT_PUSHARROWBTN, COLOUR_GREY, WID_SCMF_JACKET_R), SetDataTip(AWV_INCREASE, STR_FACE_JACKET_TOOLTIP),
						EndContainer(),
						NWidget(NWID_HORIZONTAL),
							NWidget(WWT_TEXT, INVALID_COLOUR, WID_SCMF_COLLAR_TEXT), SetFill(1, 0), SetPadding(WidgetDimensions::unscaled.framerect),
								SetDataTip(STR_FACE_COLLAR, STR_NULL), SetTextStyle(TC_GOLD), SetAlignment(SA_VERT_CENTER | SA_RIGHT),
							NWidget(WWT_PUSHARROWBTN, COLOUR_GREY, WID_SCMF_COLLAR_L), SetDataTip(AWV_DECREASE, STR_FACE_COLLAR_TOOLTIP),
							NWidget(WWT_PUSHTXTBTN, COLOUR_GREY, WID_SCMF_COLLAR), SetDataTip(STR_JUST_STRING1, STR_FACE_COLLAR_TOOLTIP), SetTextStyle(TC_WHITE),
							NWidget(WWT_PUSHARROWBTN, COLOUR_GREY, WID_SCMF_COLLAR_R), SetDataTip(AWV_INCREASE, STR_FACE_COLLAR_TOOLTIP),
						EndContainer(),
						NWidget(NWID_HORIZONTAL),
							NWidget(WWT_TEXT, INVALID_COLOUR, WID_SCMF_TIE_EARRING_TEXT), SetFill(1, 0), SetPadding(WidgetDimensions::unscaled.framerect),
								SetDataTip(STR_FACE_EARRING, STR_NULL), SetTextStyle(TC_GOLD), SetAlignment(SA_VERT_CENTER | SA_RIGHT),
							NWidget(WWT_PUSHARROWBTN, COLOUR_GREY, WID_SCMF_TIE_EARRING_L), SetDataTip(AWV_DECREASE, STR_FACE_TIE_EARRING_TOOLTIP),
							NWidget(WWT_PUSHTXTBTN, COLOUR_GREY, WID_SCMF_TIE_EARRING), SetDataTip(STR_JUST_STRING1, STR_FACE_TIE_EARRING_TOOLTIP), SetTextStyle(TC_WHITE),
							NWidget(WWT_PUSHARROWBTN, COLOUR_GREY, WID_SCMF_TIE_EARRING_R), SetDataTip(AWV_INCREASE, STR_FACE_TIE_EARRING_TOOLTIP),
						EndContainer(),
						NWidget(NWID_SPACER), SetFill(0, 1),
					EndContainer(),
				EndContainer(),
			EndContainer(),
		EndContainer(),
		NWidget(NWID_SPACER), SetMinimalSize(0, 2),
	EndContainer(),
	NWidget(NWID_HORIZONTAL, NC_EQUALSIZE),
		NWidget(WWT_PUSHTXTBTN, COLOUR_GREY, WID_SCMF_CANCEL), SetFill(1, 0), SetDataTip(STR_BUTTON_CANCEL, STR_FACE_CANCEL_TOOLTIP),
		NWidget(WWT_PUSHTXTBTN, COLOUR_GREY, WID_SCMF_ACCEPT), SetFill(1, 0), SetDataTip(STR_BUTTON_OK, STR_FACE_OK_TOOLTIP),
	EndContainer(),
};

/** Management class for customizing the face of the company manager. */
class SelectCompanyManagerFaceWindow : public Window
{
	CompanyManagerFace face; ///< company manager face bits
	bool advanced; ///< advanced company manager face selection window

	GenderEthnicity ge; ///< Gender and ethnicity.
	bool is_female;     ///< Female face.
	bool is_moust_male; ///< Male face with a moustache.

	Dimension yesno_dim;  ///< Dimension of a yes/no button of a part in the advanced face window.
	Dimension number_dim; ///< Dimension of a number widget of a part in the advanced face window.

	/**
	 * Set parameters for value of face control buttons.
	 *
	 * @param widget_index   index of this widget in the window
	 * @param val            the value which will be displayed
	 * @param is_bool_widget is it a bool button
	 */
	void SetFaceStringParameters(byte widget_index, uint8 val, bool is_bool_widget) const
	{
		const NWidgetCore *nwi_widget = this->GetWidget<NWidgetCore>(widget_index);
		if (nwi_widget->IsDisabled()) {
			SetDParam(0, STR_EMPTY);
		} else {
			if (is_bool_widget) {
				/* if it a bool button write yes or no */
				SetDParam(0, (val != 0) ? STR_FACE_YES : STR_FACE_NO);
			} else {
				/* else write the value + 1 */
				SetDParam(0, STR_JUST_INT);
				SetDParam(1, val + 1);
			}
		}
	}

	void UpdateData()
	{
		this->ge = (GenderEthnicity)GB(this->face, _cmf_info[CMFV_GEN_ETHN].offset, _cmf_info[CMFV_GEN_ETHN].length); // get the gender and ethnicity
		this->is_female = HasBit(this->ge, GENDER_FEMALE); // get the gender: 0 == male and 1 == female
		this->is_moust_male = !is_female && GetCompanyManagerFaceBits(this->face, CMFV_HAS_MOUSTACHE, this->ge) != 0; // is a male face with moustache

		this->GetWidget<NWidgetCore>(WID_SCMF_HAS_MOUSTACHE_EARRING_TEXT)->widget_data = this->is_female ? STR_FACE_EARRING : STR_FACE_MOUSTACHE;
		this->GetWidget<NWidgetCore>(WID_SCMF_TIE_EARRING_TEXT)->widget_data           = this->is_female ? STR_FACE_EARRING : STR_FACE_TIE;
		this->GetWidget<NWidgetCore>(WID_SCMF_LIPS_MOUSTACHE_TEXT)->widget_data        = this->is_moust_male ? STR_FACE_MOUSTACHE : STR_FACE_LIPS;
	}

public:
	SelectCompanyManagerFaceWindow(WindowDesc *desc, Window *parent) : Window(desc)
	{
		this->advanced = false;
		this->CreateNestedTree();
		this->SelectDisplayPlanes(this->advanced);
		this->FinishInitNested(parent->window_number);
		this->parent = parent;
		this->owner = (Owner)this->window_number;
		this->face = Company::Get((CompanyID)this->window_number)->face;

		this->UpdateData();
	}

	/**
	 * Select planes to display to the user with the #NWID_SELECTION widgets #WID_SCMF_SEL_LOADSAVE, #WID_SCMF_SEL_MALEFEMALE, and #WID_SCMF_SEL_PARTS.
	 * @param advanced Display advanced face management window.
	 */
	void SelectDisplayPlanes(bool advanced)
	{
		this->GetWidget<NWidgetStacked>(WID_SCMF_SEL_LOADSAVE)->SetDisplayedPlane(advanced ? 0 : SZSP_NONE);
		this->GetWidget<NWidgetStacked>(WID_SCMF_SEL_PARTS)->SetDisplayedPlane(advanced ? 0 : SZSP_NONE);
		this->GetWidget<NWidgetStacked>(WID_SCMF_SEL_MALEFEMALE)->SetDisplayedPlane(advanced ? SZSP_NONE : 0);
		this->GetWidget<NWidgetCore>(WID_SCMF_RANDOM_NEW_FACE)->widget_data = advanced ? STR_FACE_RANDOM : STR_FACE_NEW_FACE_BUTTON;

		NWidgetCore *wi = this->GetWidget<NWidgetCore>(WID_SCMF_TOGGLE_LARGE_SMALL_BUTTON);
		if (advanced) {
			wi->SetDataTip(STR_FACE_SIMPLE, STR_FACE_SIMPLE_TOOLTIP);
		} else {
			wi->SetDataTip(STR_FACE_ADVANCED, STR_FACE_ADVANCED_TOOLTIP);
		}
	}

	void OnInit() override
	{
		/* Size of the boolean yes/no button. */
		Dimension yesno_dim = maxdim(GetStringBoundingBox(STR_FACE_YES), GetStringBoundingBox(STR_FACE_NO));
		yesno_dim.width  += WidgetDimensions::scaled.framerect.Horizontal();
		yesno_dim.height += WidgetDimensions::scaled.framerect.Vertical();
		/* Size of the number button + arrows. */
		Dimension number_dim = {0, 0};
		for (int val = 1; val <= 12; val++) {
			SetDParam(0, val);
			number_dim = maxdim(number_dim, GetStringBoundingBox(STR_JUST_INT));
		}
		uint arrows_width = GetSpriteSize(SPR_ARROW_LEFT).width + GetSpriteSize(SPR_ARROW_RIGHT).width + 2 * (WidgetDimensions::scaled.imgbtn.Horizontal());
		number_dim.width += WidgetDimensions::scaled.framerect.Horizontal() + arrows_width;
		number_dim.height += WidgetDimensions::scaled.framerect.Vertical();
		/* Compute width of both buttons. */
		yesno_dim.width = std::max(yesno_dim.width, number_dim.width);
		number_dim.width = yesno_dim.width - arrows_width;

		this->yesno_dim = yesno_dim;
		this->number_dim = number_dim;
	}

	void UpdateWidgetSize(int widget, Dimension *size, [[maybe_unused]] const Dimension &padding, [[maybe_unused]] Dimension *fill, [[maybe_unused]] Dimension *resize) override
	{
		switch (widget) {
			case WID_SCMF_HAS_MOUSTACHE_EARRING_TEXT:
				*size = maxdim(*size, GetStringBoundingBox(STR_FACE_EARRING));
				*size = maxdim(*size, GetStringBoundingBox(STR_FACE_MOUSTACHE));
				break;

			case WID_SCMF_TIE_EARRING_TEXT:
				*size = maxdim(*size, GetStringBoundingBox(STR_FACE_EARRING));
				*size = maxdim(*size, GetStringBoundingBox(STR_FACE_TIE));
				break;

			case WID_SCMF_LIPS_MOUSTACHE_TEXT:
				*size = maxdim(*size, GetStringBoundingBox(STR_FACE_LIPS));
				*size = maxdim(*size, GetStringBoundingBox(STR_FACE_MOUSTACHE));
				break;

			case WID_SCMF_FACE: {
				Dimension face_size = GetScaledSpriteSize(SPR_GRADIENT);
				size->width  = std::max(size->width,  face_size.width);
				size->height = std::max(size->height, face_size.height);
				break;
			}

			case WID_SCMF_HAS_MOUSTACHE_EARRING:
			case WID_SCMF_HAS_GLASSES:
				*size = this->yesno_dim;
				break;

			case WID_SCMF_EYECOLOUR:
			case WID_SCMF_CHIN:
			case WID_SCMF_EYEBROWS:
			case WID_SCMF_LIPS_MOUSTACHE:
			case WID_SCMF_NOSE:
			case WID_SCMF_HAIR:
			case WID_SCMF_JACKET:
			case WID_SCMF_COLLAR:
			case WID_SCMF_TIE_EARRING:
			case WID_SCMF_GLASSES:
				*size = this->number_dim;
				break;
		}
	}

	void OnPaint() override
	{
		/* lower the non-selected gender button */
		this->SetWidgetsLoweredState(!this->is_female, WID_SCMF_MALE, WID_SCMF_MALE2);
		this->SetWidgetsLoweredState( this->is_female, WID_SCMF_FEMALE, WID_SCMF_FEMALE2);

		/* advanced company manager face selection window */

		/* lower the non-selected ethnicity button */
		this->SetWidgetLoweredState(WID_SCMF_ETHNICITY_EUR, !HasBit(this->ge, ETHNICITY_BLACK));
		this->SetWidgetLoweredState(WID_SCMF_ETHNICITY_AFR,  HasBit(this->ge, ETHNICITY_BLACK));


		/* Disable dynamically the widgets which CompanyManagerFaceVariable has less than 2 options
		 * (or in other words you haven't any choice).
		 * If the widgets depend on a HAS-variable and this is false the widgets will be disabled, too. */

		/* Eye colour buttons */
		this->SetWidgetsDisabledState(_cmf_info[CMFV_EYE_COLOUR].valid_values[this->ge] < 2,
				WID_SCMF_EYECOLOUR, WID_SCMF_EYECOLOUR_L, WID_SCMF_EYECOLOUR_R);

		/* Chin buttons */
		this->SetWidgetsDisabledState(_cmf_info[CMFV_CHIN].valid_values[this->ge] < 2,
				WID_SCMF_CHIN, WID_SCMF_CHIN_L, WID_SCMF_CHIN_R);

		/* Eyebrows buttons */
		this->SetWidgetsDisabledState(_cmf_info[CMFV_EYEBROWS].valid_values[this->ge] < 2,
				WID_SCMF_EYEBROWS, WID_SCMF_EYEBROWS_L, WID_SCMF_EYEBROWS_R);

		/* Lips or (if it a male face with a moustache) moustache buttons */
		this->SetWidgetsDisabledState(_cmf_info[this->is_moust_male ? CMFV_MOUSTACHE : CMFV_LIPS].valid_values[this->ge] < 2,
				WID_SCMF_LIPS_MOUSTACHE, WID_SCMF_LIPS_MOUSTACHE_L, WID_SCMF_LIPS_MOUSTACHE_R);

		/* Nose buttons | male faces with moustache haven't any nose options */
		this->SetWidgetsDisabledState(_cmf_info[CMFV_NOSE].valid_values[this->ge] < 2 || this->is_moust_male,
				WID_SCMF_NOSE, WID_SCMF_NOSE_L, WID_SCMF_NOSE_R);

		/* Hair buttons */
		this->SetWidgetsDisabledState(_cmf_info[CMFV_HAIR].valid_values[this->ge] < 2,
				WID_SCMF_HAIR, WID_SCMF_HAIR_L, WID_SCMF_HAIR_R);

		/* Jacket buttons */
		this->SetWidgetsDisabledState(_cmf_info[CMFV_JACKET].valid_values[this->ge] < 2,
				WID_SCMF_JACKET, WID_SCMF_JACKET_L, WID_SCMF_JACKET_R);

		/* Collar buttons */
		this->SetWidgetsDisabledState(_cmf_info[CMFV_COLLAR].valid_values[this->ge] < 2,
				WID_SCMF_COLLAR, WID_SCMF_COLLAR_L, WID_SCMF_COLLAR_R);

		/* Tie/earring buttons | female faces without earring haven't any earring options */
		this->SetWidgetsDisabledState(_cmf_info[CMFV_TIE_EARRING].valid_values[this->ge] < 2 ||
					(this->is_female && GetCompanyManagerFaceBits(this->face, CMFV_HAS_TIE_EARRING, this->ge) == 0),
				WID_SCMF_TIE_EARRING, WID_SCMF_TIE_EARRING_L, WID_SCMF_TIE_EARRING_R);

		/* Glasses buttons | faces without glasses haven't any glasses options */
		this->SetWidgetsDisabledState(_cmf_info[CMFV_GLASSES].valid_values[this->ge] < 2 || GetCompanyManagerFaceBits(this->face, CMFV_HAS_GLASSES, this->ge) == 0,
				WID_SCMF_GLASSES, WID_SCMF_GLASSES_L, WID_SCMF_GLASSES_R);

		this->DrawWidgets();
	}

	void SetStringParameters(int widget) const override
	{
		switch (widget) {
			case WID_SCMF_HAS_MOUSTACHE_EARRING:
				if (this->is_female) { // Only for female faces
					this->SetFaceStringParameters(WID_SCMF_HAS_MOUSTACHE_EARRING, GetCompanyManagerFaceBits(this->face, CMFV_HAS_TIE_EARRING, this->ge), true);
				} else { // Only for male faces
					this->SetFaceStringParameters(WID_SCMF_HAS_MOUSTACHE_EARRING, GetCompanyManagerFaceBits(this->face, CMFV_HAS_MOUSTACHE,   this->ge), true);
				}
				break;

			case WID_SCMF_TIE_EARRING:
				this->SetFaceStringParameters(WID_SCMF_TIE_EARRING, GetCompanyManagerFaceBits(this->face, CMFV_TIE_EARRING, this->ge), false);
				break;

			case WID_SCMF_LIPS_MOUSTACHE:
				if (this->is_moust_male) { // Only for male faces with moustache
					this->SetFaceStringParameters(WID_SCMF_LIPS_MOUSTACHE, GetCompanyManagerFaceBits(this->face, CMFV_MOUSTACHE, this->ge), false);
				} else { // Only for female faces or male faces without moustache
					this->SetFaceStringParameters(WID_SCMF_LIPS_MOUSTACHE, GetCompanyManagerFaceBits(this->face, CMFV_LIPS,      this->ge), false);
				}
				break;

			case WID_SCMF_HAS_GLASSES:
				this->SetFaceStringParameters(WID_SCMF_HAS_GLASSES, GetCompanyManagerFaceBits(this->face, CMFV_HAS_GLASSES, this->ge), true );
				break;

			case WID_SCMF_HAIR:
				this->SetFaceStringParameters(WID_SCMF_HAIR,        GetCompanyManagerFaceBits(this->face, CMFV_HAIR,        this->ge), false);
				break;

			case WID_SCMF_EYEBROWS:
				this->SetFaceStringParameters(WID_SCMF_EYEBROWS,    GetCompanyManagerFaceBits(this->face, CMFV_EYEBROWS,    this->ge), false);
				break;

			case WID_SCMF_EYECOLOUR:
				this->SetFaceStringParameters(WID_SCMF_EYECOLOUR,   GetCompanyManagerFaceBits(this->face, CMFV_EYE_COLOUR,  this->ge), false);
				break;

			case WID_SCMF_GLASSES:
				this->SetFaceStringParameters(WID_SCMF_GLASSES,     GetCompanyManagerFaceBits(this->face, CMFV_GLASSES,     this->ge), false);
				break;

			case WID_SCMF_NOSE:
				this->SetFaceStringParameters(WID_SCMF_NOSE,        GetCompanyManagerFaceBits(this->face, CMFV_NOSE,        this->ge), false);
				break;

			case WID_SCMF_CHIN:
				this->SetFaceStringParameters(WID_SCMF_CHIN,        GetCompanyManagerFaceBits(this->face, CMFV_CHIN,        this->ge), false);
				break;

			case WID_SCMF_JACKET:
				this->SetFaceStringParameters(WID_SCMF_JACKET,      GetCompanyManagerFaceBits(this->face, CMFV_JACKET,      this->ge), false);
				break;

			case WID_SCMF_COLLAR:
				this->SetFaceStringParameters(WID_SCMF_COLLAR,      GetCompanyManagerFaceBits(this->face, CMFV_COLLAR,      this->ge), false);
				break;
		}
	}

	void DrawWidget(const Rect &r, int widget) const override
	{
		switch (widget) {
			case WID_SCMF_FACE:
				DrawCompanyManagerFace(this->face, Company::Get((CompanyID)this->window_number)->colour, r);
				break;
		}
	}

	void OnClick([[maybe_unused]] Point pt, int widget, [[maybe_unused]] int click_count) override
	{
		switch (widget) {
			/* Toggle size, advanced/simple face selection */
			case WID_SCMF_TOGGLE_LARGE_SMALL:
			case WID_SCMF_TOGGLE_LARGE_SMALL_BUTTON:
				this->advanced = !this->advanced;
				this->SelectDisplayPlanes(this->advanced);
				this->ReInit();
				break;

			/* OK button */
			case WID_SCMF_ACCEPT:
				DoCommandP(0, 0, this->face, CMD_SET_COMPANY_MANAGER_FACE);
				FALLTHROUGH;

			/* Cancel button */
			case WID_SCMF_CANCEL:
				this->Close();
				break;

			/* Load button */
			case WID_SCMF_LOAD:
				this->face = _company_manager_face;
				ScaleAllCompanyManagerFaceBits(this->face);
				ShowErrorMessage(STR_FACE_LOAD_DONE, INVALID_STRING_ID, WL_INFO);
				this->UpdateData();
				this->SetDirty();
				break;

			/* 'Company manager face number' button, view and/or set company manager face number */
			case WID_SCMF_FACECODE:
				SetDParam(0, this->face);
				ShowQueryString(STR_JUST_INT, STR_FACE_FACECODE_CAPTION, 10 + 1, this, CS_NUMERAL, QSF_NONE);
				break;

			/* Save button */
			case WID_SCMF_SAVE:
				_company_manager_face = this->face;
				ShowErrorMessage(STR_FACE_SAVE_DONE, INVALID_STRING_ID, WL_INFO);
				break;

			/* Toggle gender (male/female) button */
			case WID_SCMF_MALE:
			case WID_SCMF_FEMALE:
			case WID_SCMF_MALE2:
			case WID_SCMF_FEMALE2:
				SetCompanyManagerFaceBits(this->face, CMFV_GENDER, this->ge, (widget == WID_SCMF_FEMALE || widget == WID_SCMF_FEMALE2));
				ScaleAllCompanyManagerFaceBits(this->face);
				this->UpdateData();
				this->SetDirty();
				break;

			/* Randomize face button */
			case WID_SCMF_RANDOM_NEW_FACE:
				RandomCompanyManagerFaceBits(this->face, this->ge, this->advanced, _interactive_random);
				this->UpdateData();
				this->SetDirty();
				break;

			/* Toggle ethnicity (european/african) button */
			case WID_SCMF_ETHNICITY_EUR:
			case WID_SCMF_ETHNICITY_AFR:
				SetCompanyManagerFaceBits(this->face, CMFV_ETHNICITY, this->ge, widget - WID_SCMF_ETHNICITY_EUR);
				ScaleAllCompanyManagerFaceBits(this->face);
				this->UpdateData();
				this->SetDirty();
				break;

			default:
				/* Here all buttons from WID_SCMF_HAS_MOUSTACHE_EARRING to WID_SCMF_GLASSES_R are handled.
				 * First it checks which CompanyManagerFaceVariable is being changed, and then either
				 * a: invert the value for boolean variables, or
				 * b: it checks inside of IncreaseCompanyManagerFaceBits() if a left (_L) butten is pressed and then decrease else increase the variable */
				if (widget >= WID_SCMF_HAS_MOUSTACHE_EARRING && widget <= WID_SCMF_GLASSES_R) {
					CompanyManagerFaceVariable cmfv; // which CompanyManagerFaceVariable shall be edited

					if (widget < WID_SCMF_EYECOLOUR_L) { // Bool buttons
						switch (widget - WID_SCMF_HAS_MOUSTACHE_EARRING) {
							default: NOT_REACHED();
							case 0: cmfv = this->is_female ? CMFV_HAS_TIE_EARRING : CMFV_HAS_MOUSTACHE; break; // Has earring/moustache button
							case 1: cmfv = CMFV_HAS_GLASSES; break; // Has glasses button
						}
						SetCompanyManagerFaceBits(this->face, cmfv, this->ge, !GetCompanyManagerFaceBits(this->face, cmfv, this->ge));
						ScaleAllCompanyManagerFaceBits(this->face);
					} else { // Value buttons
						switch ((widget - WID_SCMF_EYECOLOUR_L) / 3) {
							default: NOT_REACHED();
							case 0: cmfv = CMFV_EYE_COLOUR; break;  // Eye colour buttons
							case 1: cmfv = CMFV_CHIN; break;        // Chin buttons
							case 2: cmfv = CMFV_EYEBROWS; break;    // Eyebrows buttons
							case 3: cmfv = this->is_moust_male ? CMFV_MOUSTACHE : CMFV_LIPS; break; // Moustache or lips buttons
							case 4: cmfv = CMFV_NOSE; break;        // Nose buttons
							case 5: cmfv = CMFV_HAIR; break;        // Hair buttons
							case 6: cmfv = CMFV_JACKET; break;      // Jacket buttons
							case 7: cmfv = CMFV_COLLAR; break;      // Collar buttons
							case 8: cmfv = CMFV_TIE_EARRING; break; // Tie/earring buttons
							case 9: cmfv = CMFV_GLASSES; break;     // Glasses buttons
						}
						/* 0 == left (_L), 1 == middle or 2 == right (_R) - button click */
						IncreaseCompanyManagerFaceBits(this->face, cmfv, this->ge, (((widget - WID_SCMF_EYECOLOUR_L) % 3) != 0) ? 1 : -1);
					}
					this->UpdateData();
					this->SetDirty();
				}
				break;
		}
	}

	void OnQueryTextFinished(char *str) override
	{
		if (str == nullptr) return;
		/* Set a new company manager face number */
		if (!StrEmpty(str)) {
			this->face = std::strtoul(str, nullptr, 10);
			ScaleAllCompanyManagerFaceBits(this->face);
			ShowErrorMessage(STR_FACE_FACECODE_SET, INVALID_STRING_ID, WL_INFO);
			this->UpdateData();
			this->SetDirty();
		} else {
			ShowErrorMessage(STR_FACE_FACECODE_ERR, INVALID_STRING_ID, WL_INFO);
		}
	}
};

/** Company manager face selection window description */
static WindowDesc _select_company_manager_face_desc(__FILE__, __LINE__,
	WDP_AUTO, nullptr, 0, 0,
	WC_COMPANY_MANAGER_FACE, WC_NONE,
	WDF_CONSTRUCTION,
	std::begin(_nested_select_company_manager_face_widgets), std::end(_nested_select_company_manager_face_widgets)
);

/**
 * Open the simple/advanced company manager face selection window
 *
 * @param parent the parent company window
 */
static void DoSelectCompanyManagerFace(Window *parent)
{
	if (!Company::IsValidID((CompanyID)parent->window_number)) return;

	if (BringWindowToFrontById(WC_COMPANY_MANAGER_FACE, parent->window_number)) return;
	new SelectCompanyManagerFaceWindow(&_select_company_manager_face_desc, parent);
}

static const NWidgetPart _nested_company_infrastructure_widgets[] = {
	NWidget(NWID_HORIZONTAL),
		NWidget(WWT_CLOSEBOX, COLOUR_GREY),
		NWidget(WWT_CAPTION, COLOUR_GREY, WID_CI_CAPTION), SetDataTip(STR_COMPANY_INFRASTRUCTURE_VIEW_CAPTION, STR_TOOLTIP_WINDOW_TITLE_DRAG_THIS),
		NWidget(WWT_SHADEBOX, COLOUR_GREY),
		NWidget(WWT_STICKYBOX, COLOUR_GREY),
	EndContainer(),
	NWidget(WWT_PANEL, COLOUR_GREY),
		NWidget(NWID_HORIZONTAL),
			NWidget(NWID_VERTICAL), SetPIP(WidgetDimensions::unscaled.framerect.top, 0, WidgetDimensions::unscaled.framerect.bottom),
				NWidget(NWID_HORIZONTAL), SetPIP(2, 4, 2),
					NWidget(WWT_EMPTY, COLOUR_GREY, WID_CI_DESC), SetMinimalTextLines(2, 0), SetFill(1, 0), SetResize(0, 1), SetScrollbar(WID_CI_SCROLLBAR),
					NWidget(WWT_EMPTY, COLOUR_GREY, WID_CI_COUNT), SetMinimalTextLines(2, 0), SetFill(0, 1), SetResize(0, 1), SetScrollbar(WID_CI_SCROLLBAR),
				EndContainer(),
			EndContainer(),
			NWidget(NWID_VERTICAL),
				NWidget(NWID_VSCROLLBAR, COLOUR_GREY, WID_CI_SCROLLBAR),
				NWidget(WWT_RESIZEBOX, COLOUR_GREY),
			EndContainer(),
		EndContainer(),
	EndContainer(),
};

/**
 * Window with detailed information about the company's infrastructure.
 */
struct CompanyInfrastructureWindow : Window
{
	RailTypes railtypes; ///< Valid railtypes.
	RoadTypes roadtypes; ///< Valid roadtypes.

	uint total_width;    ///< String width of the total cost line.
	uint height_extra;   ///< Default extra height above minimum.

	Scrollbar *vscroll;  ///< Scrollbar

	CompanyInfrastructureWindow(WindowDesc *desc, WindowNumber window_number) : Window(desc)
	{
		this->UpdateRailRoadTypes();

		this->owner = (Owner)this->window_number;

		this->CreateNestedTree();
		this->vscroll = this->GetScrollbar(WID_CI_SCROLLBAR);
		this->vscroll->SetStepSize(FONT_HEIGHT_NORMAL);
		this->FinishInitNested(window_number);
	}

	void UpdateRailRoadTypes()
	{
		this->railtypes = RAILTYPES_NONE;
		this->roadtypes = ROADTYPES_NONE;

		/* Find the used railtypes. */
		for (const Engine *e : Engine::IterateType(VEH_TRAIN)) {
			if (!HasBit(e->info.climates, _settings_game.game_creation.landscape)) continue;

			this->railtypes |= GetRailTypeInfo(e->u.rail.railtype)->introduces_railtypes;
		}

		/* Get the date introduced railtypes as well. */
		this->railtypes = AddDateIntroducedRailTypes(this->railtypes, MAX_DAY);

		/* Find the used roadtypes. */
		for (const Engine *e : Engine::IterateType(VEH_ROAD)) {
			if (!HasBit(e->info.climates, _settings_game.game_creation.landscape)) continue;

			this->roadtypes |= GetRoadTypeInfo(e->u.road.roadtype)->introduces_roadtypes;
		}

		/* Get the date introduced roadtypes as well. */
		this->roadtypes = AddDateIntroducedRoadTypes(this->roadtypes, MAX_DAY);
		this->roadtypes &= ~_roadtypes_hidden_mask;
	}

	/** Get total infrastructure maintenance cost. */
	Money GetTotalMaintenanceCost() const
	{
		const Company *c = Company::Get((CompanyID)this->window_number);
		Money total;

		uint32 rail_total = c->infrastructure.GetRailTotal();
		for (RailType rt = RAILTYPE_BEGIN; rt != RAILTYPE_END; rt++) {
			if (HasBit(this->railtypes, rt)) total += RailMaintenanceCost(rt, c->infrastructure.rail[rt], rail_total);
		}
		total += SignalMaintenanceCost(c->infrastructure.signal);

		uint32 road_total = c->infrastructure.GetRoadTotal();
		uint32 tram_total = c->infrastructure.GetTramTotal();
		for (RoadType rt = ROADTYPE_BEGIN; rt != ROADTYPE_END; rt++) {
			if (HasBit(this->roadtypes, rt)) total += RoadMaintenanceCost(rt, c->infrastructure.road[rt], RoadTypeIsRoad(rt) ? road_total : tram_total);
		}

		total += CanalMaintenanceCost(c->infrastructure.water);
		total += StationMaintenanceCost(c->infrastructure.station);
		total += AirportMaintenanceCost(c->index);

		return total;
	}

	void SetStringParameters(int widget) const override
	{
		switch (widget) {
			case WID_CI_CAPTION:
				SetDParam(0, (CompanyID)this->window_number);
				break;
		}
	}

	void UpdateWidgetSize(int widget, Dimension *size, [[maybe_unused]] const Dimension &padding, [[maybe_unused]] Dimension *fill, [[maybe_unused]] Dimension *resize) override
	{
		const Company *c = Company::Get((CompanyID)this->window_number);

		switch (widget) {
			case WID_CI_DESC: {
				uint rail_lines = 1; // Starts at 1 because a line is also required for the section title

				size->width = std::max(size->width, GetStringBoundingBox(STR_COMPANY_INFRASTRUCTURE_VIEW_RAIL_SECT).width);

				for (const auto &rt : _sorted_railtypes) {
					if (HasBit(this->railtypes, rt)) {
						rail_lines++;
						size->width = std::max(size->width, GetStringBoundingBox(GetRailTypeInfo(rt)->strings.name).width + WidgetDimensions::scaled.hsep_indent);
					}
				}
				if (this->railtypes != RAILTYPES_NONE) {
					rail_lines++;
					size->width = std::max(size->width, GetStringBoundingBox(STR_COMPANY_INFRASTRUCTURE_VIEW_SIGNALS).width + WidgetDimensions::scaled.hsep_indent);
				}

				uint road_lines = 1; // Starts at 1 because a line is also required for the section title
				uint tram_lines = 1;

				size->width = std::max(size->width, GetStringBoundingBox(STR_COMPANY_INFRASTRUCTURE_VIEW_ROAD_SECT).width);
				size->width = std::max(size->width, GetStringBoundingBox(STR_COMPANY_INFRASTRUCTURE_VIEW_TRAM_SECT).width);

				for (const auto &rt : _sorted_roadtypes) {
					if (HasBit(this->roadtypes, rt)) {
						if (RoadTypeIsRoad(rt)) {
							road_lines++;
						} else {
							tram_lines++;
						}
						size->width = std::max(size->width, GetStringBoundingBox(GetRoadTypeInfo(rt)->strings.name).width + WidgetDimensions::scaled.hsep_indent);
					}
				}

				size->width = std::max(size->width, GetStringBoundingBox(STR_COMPANY_INFRASTRUCTURE_VIEW_WATER_SECT).width);
				size->width = std::max(size->width, GetStringBoundingBox(STR_COMPANY_INFRASTRUCTURE_VIEW_CANALS).width + WidgetDimensions::scaled.hsep_indent);

				size->width = std::max(size->width, GetStringBoundingBox(STR_COMPANY_INFRASTRUCTURE_VIEW_STATION_SECT).width);
				size->width = std::max(size->width, GetStringBoundingBox(STR_COMPANY_INFRASTRUCTURE_VIEW_STATIONS).width + WidgetDimensions::scaled.hsep_indent);
				size->width = std::max(size->width, GetStringBoundingBox(STR_COMPANY_INFRASTRUCTURE_VIEW_AIRPORTS).width + WidgetDimensions::scaled.hsep_indent);

				size->width += padding.width;

				uint total_height = ((rail_lines + road_lines + tram_lines + 2 + 3) * FONT_HEIGHT_NORMAL) + (4 * EXP_SPACING);

				/* Set height of the total line. */
				if (_settings_game.economy.infrastructure_maintenance) total_height += EXP_SPACING + WidgetDimensions::scaled.vsep_normal + FONT_HEIGHT_NORMAL;

				this->vscroll->SetCount(total_height);

				size->height = std::max(size->height, std::min<uint>(8 * FONT_HEIGHT_NORMAL, total_height));
				uint target_height = std::min<uint>(40 * FONT_HEIGHT_NORMAL, total_height);
				this->height_extra = (target_height > size->height) ? (target_height - size->height) : 0;
				break;
			}

			case WID_CI_COUNT: {
				/* Find the maximum count that is displayed. */
				uint32 max_val = 1000;  // Some random number to reserve enough space.
				Money max_cost = 10000; // Some random number to reserve enough space.
				uint32 rail_total = c->infrastructure.GetRailTotal();
				for (RailType rt = RAILTYPE_BEGIN; rt < RAILTYPE_END; rt++) {
					max_val = std::max(max_val, c->infrastructure.rail[rt]);
					max_cost = std::max(max_cost, RailMaintenanceCost(rt, c->infrastructure.rail[rt], rail_total));
				}
				max_val = std::max(max_val, c->infrastructure.signal);
				max_cost = std::max(max_cost, SignalMaintenanceCost(c->infrastructure.signal));
				uint32 road_total = c->infrastructure.GetRoadTotal();
				uint32 tram_total = c->infrastructure.GetTramTotal();
				for (RoadType rt = ROADTYPE_BEGIN; rt < ROADTYPE_END; rt++) {
					max_val = std::max(max_val, c->infrastructure.road[rt]);
					max_cost = std::max(max_cost, RoadMaintenanceCost(rt, c->infrastructure.road[rt], RoadTypeIsRoad(rt) ? road_total : tram_total));

				}
				max_val = std::max(max_val, c->infrastructure.water);
				max_cost = std::max(max_cost, CanalMaintenanceCost(c->infrastructure.water));
				max_val = std::max(max_val, c->infrastructure.station);
				max_cost = std::max(max_cost, StationMaintenanceCost(c->infrastructure.station));
				max_val = std::max(max_val, c->infrastructure.airport);
				max_cost = std::max(max_cost, AirportMaintenanceCost(c->index));

				SetDParamMaxValue(0, max_val);
				uint count_width = GetStringBoundingBox(STR_JUST_COMMA).width + WidgetDimensions::scaled.hsep_indent; // Reserve some wiggle room

				if (_settings_game.economy.infrastructure_maintenance) {
					SetDParamMaxValue(0, this->GetTotalMaintenanceCost() * 12); // Convert to per year
					this->total_width = GetStringBoundingBox(STR_COMPANY_INFRASTRUCTURE_VIEW_TOTAL).width + WidgetDimensions::scaled.hsep_indent * 2;
					size->width = std::max(size->width, this->total_width);

					SetDParamMaxValue(0, max_cost * 12); // Convert to per year
					count_width += std::max(this->total_width, GetStringBoundingBox(STR_COMPANY_INFRASTRUCTURE_VIEW_TOTAL).width);
				}

				size->width = std::max(size->width, count_width);
				break;
			}
		}
	}

	/**
	 * Helper for drawing the counts line.
	 * @param width        The width of the bounds to draw in.
	 * @param y            The y position to draw at.
	 * @param count        The count to show on this line.
	 * @param monthly_cost The monthly costs.
	 */
	void DrawCountLine(int width, int &y, int count, Money monthly_cost) const
	{
		SetDParam(0, count);
		DrawString(0, width, y += FONT_HEIGHT_NORMAL, STR_JUST_COMMA, TC_WHITE, SA_RIGHT);

		if (_settings_game.economy.infrastructure_maintenance) {
			SetDParam(0, monthly_cost * 12); // Convert to per year
			int left = _current_text_dir == TD_RTL ? width - this->total_width : 0;
			DrawString(left, left + this->total_width, y, STR_COMPANY_INFRASTRUCTURE_VIEW_TOTAL, TC_FROMSTRING, SA_RIGHT);
		}
	}

	void DrawWidget(const Rect &r, int widget) const override
	{
		if (widget != WID_CI_DESC && widget != WID_CI_COUNT) return;

		const Company *c = Company::Get((CompanyID)this->window_number);

		int offs_left = _current_text_dir == TD_LTR ? WidgetDimensions::scaled.framerect.left : 0;
		int offs_right = _current_text_dir == TD_LTR ? 0 : WidgetDimensions::scaled.framerect.right;

		int width = r.right - r.left;

		/* Set up a clipping region for the panel. */
		DrawPixelInfo tmp_dpi;
		if (!FillDrawPixelInfo(&tmp_dpi, r.left, r.top, width + 1, r.bottom - r.top + 1)) return;

		AutoRestoreBackup dpi_backup(_cur_dpi, &tmp_dpi);

		int y = -this->vscroll->GetPosition();

		switch (widget) {
			case WID_CI_DESC: {
				DrawString(0, width, y, STR_COMPANY_INFRASTRUCTURE_VIEW_RAIL_SECT);

				if (this->railtypes != RAILTYPES_NONE) {
					/* Draw name of each valid railtype. */
					for (const auto &rt : _sorted_railtypes) {
						if (HasBit(this->railtypes, rt)) {
							DrawString(offs_left, width - offs_right, y += FONT_HEIGHT_NORMAL, GetRailTypeInfo(rt)->strings.name, TC_WHITE);
						}
					}
					DrawString(offs_left, width - offs_right, y += FONT_HEIGHT_NORMAL, STR_COMPANY_INFRASTRUCTURE_VIEW_SIGNALS);
				} else {
					/* No valid railtype. */
					DrawString(offs_left, width - offs_right, y += FONT_HEIGHT_NORMAL, STR_COMPANY_VIEW_INFRASTRUCTURE_NONE);
				}

				y += FONT_HEIGHT_NORMAL + EXP_SPACING;

				DrawString(0, width, y, STR_COMPANY_INFRASTRUCTURE_VIEW_ROAD_SECT);

				/* Draw name of each valid roadtype. */
				for (const auto &rt : _sorted_roadtypes) {
					if (HasBit(this->roadtypes, rt) && RoadTypeIsRoad(rt)) {
						SetDParam(0, GetRoadTypeInfo(rt)->strings.name);
						DrawString(offs_left, width - offs_right, y += FONT_HEIGHT_NORMAL, STR_JUST_STRING, TC_WHITE);
					}
				}

				y += FONT_HEIGHT_NORMAL + EXP_SPACING;

				DrawString(0, width, y, STR_COMPANY_INFRASTRUCTURE_VIEW_TRAM_SECT);

				/* Draw name of each valid roadtype. */
				for (const auto &rt : _sorted_roadtypes) {
					if (HasBit(this->roadtypes, rt) && RoadTypeIsTram(rt)) {
						SetDParam(0, GetRoadTypeInfo(rt)->strings.name);
						DrawString(offs_left, width - offs_right, y += FONT_HEIGHT_NORMAL, STR_JUST_STRING, TC_WHITE);
					}
				}

				y += FONT_HEIGHT_NORMAL + EXP_SPACING;

				DrawString(0, width, y, STR_COMPANY_INFRASTRUCTURE_VIEW_WATER_SECT);
				DrawString(offs_left, width - offs_right, y += FONT_HEIGHT_NORMAL, STR_COMPANY_INFRASTRUCTURE_VIEW_CANALS);

				y += FONT_HEIGHT_NORMAL + EXP_SPACING;

				DrawString(0, width, y, STR_COMPANY_INFRASTRUCTURE_VIEW_STATION_SECT);
				DrawString(offs_left, width - offs_right, y += FONT_HEIGHT_NORMAL, STR_COMPANY_INFRASTRUCTURE_VIEW_STATIONS);
				DrawString(offs_left, width - offs_right, y += FONT_HEIGHT_NORMAL, STR_COMPANY_INFRASTRUCTURE_VIEW_AIRPORTS);

				break;
			}

			case WID_CI_COUNT: {
				/* Draw infrastructure count for each valid railtype. */
				uint32 rail_total = c->infrastructure.GetRailTotal();
				for (const auto &rt : _sorted_railtypes) {
					if (HasBit(this->railtypes, rt)) {
						this->DrawCountLine(width, y, c->infrastructure.rail[rt], RailMaintenanceCost(rt, c->infrastructure.rail[rt], rail_total));
					}
				}
				if (this->railtypes != RAILTYPES_NONE) {
					this->DrawCountLine(width, y, c->infrastructure.signal, SignalMaintenanceCost(c->infrastructure.signal));
				}

				y += FONT_HEIGHT_NORMAL + EXP_SPACING;

				uint32 road_total = c->infrastructure.GetRoadTotal();
				for (const auto &rt : _sorted_roadtypes) {
					if (HasBit(this->roadtypes, rt) && RoadTypeIsRoad(rt)) {
						this->DrawCountLine(width, y, c->infrastructure.road[rt], RoadMaintenanceCost(rt, c->infrastructure.road[rt], road_total));
					}
				}

				y += FONT_HEIGHT_NORMAL + EXP_SPACING;

				uint32 tram_total = c->infrastructure.GetTramTotal();
				for (const auto &rt : _sorted_roadtypes) {
					if (HasBit(this->roadtypes, rt) && RoadTypeIsTram(rt)) {
						this->DrawCountLine(width, y, c->infrastructure.road[rt], RoadMaintenanceCost(rt, c->infrastructure.road[rt], tram_total));
					}
				}

				y += FONT_HEIGHT_NORMAL + EXP_SPACING;

				this->DrawCountLine(width, y, c->infrastructure.water, CanalMaintenanceCost(c->infrastructure.water));

				y += FONT_HEIGHT_NORMAL + EXP_SPACING;

				this->DrawCountLine(width, y, c->infrastructure.station, StationMaintenanceCost(c->infrastructure.station));
				this->DrawCountLine(width, y, c->infrastructure.airport, AirportMaintenanceCost(c->index));

				if (_settings_game.economy.infrastructure_maintenance) {
					y += FONT_HEIGHT_NORMAL + EXP_SPACING;
					int left = _current_text_dir == TD_RTL ? width - this->total_width : 0;
					GfxFillRect(left, y, left + this->total_width, y, PC_WHITE);
					y += WidgetDimensions::scaled.vsep_normal;
					SetDParam(0, this->GetTotalMaintenanceCost() * 12); // Convert to per year
					DrawString(left, left + this->total_width, y, STR_COMPANY_INFRASTRUCTURE_VIEW_TOTAL, TC_FROMSTRING, SA_RIGHT);
				}
				break;
			}
		}
	}

	virtual void OnResize() override
	{
		this->vscroll->SetCapacityFromWidget(this, WID_CI_DESC);
	}

	void FindWindowPlacementAndResize(int def_width, int def_height) override
	{
		if (this->window_desc->GetPreferences().pref_height == 0) {
			def_height = this->nested_root->smallest_y + this->height_extra;
		}
		Window::FindWindowPlacementAndResize(def_width, def_height);
	}

	/**
	 * Some data on this window has become invalid.
	 * @param data Information about the changed data.
	 * @param gui_scope Whether the call is done from GUI scope. You may not do everything when not in GUI scope. See #InvalidateWindowData() for details.
	 */
	void OnInvalidateData([[maybe_unused]] int data = 0, [[maybe_unused]] bool gui_scope = true) override
	{
		if (!gui_scope) return;

		this->UpdateRailRoadTypes();
		this->ReInit();
	}
};

static WindowDesc _company_infrastructure_desc(__FILE__, __LINE__,
	WDP_AUTO, "company_infrastructure", 0, 0,
	WC_COMPANY_INFRASTRUCTURE, WC_NONE,
	0,
	std::begin(_nested_company_infrastructure_widgets), std::end(_nested_company_infrastructure_widgets)
);

/**
 * Open the infrastructure window of a company.
 * @param company Company to show infrastructure of.
 */
static void ShowCompanyInfrastructure(CompanyID company)
{
	if (!Company::IsValidID(company)) return;
	AllocateWindowDescFront<CompanyInfrastructureWindow>(&_company_infrastructure_desc, company);
}

static const NWidgetPart _nested_company_widgets[] = {
	NWidget(NWID_HORIZONTAL),
		NWidget(WWT_CLOSEBOX, COLOUR_GREY),
		NWidget(WWT_CAPTION, COLOUR_GREY, WID_C_CAPTION), SetDataTip(STR_COMPANY_VIEW_CAPTION, STR_TOOLTIP_WINDOW_TITLE_DRAG_THIS),
		NWidget(WWT_SHADEBOX, COLOUR_GREY),
		NWidget(WWT_STICKYBOX, COLOUR_GREY),
	EndContainer(),
	NWidget(WWT_PANEL, COLOUR_GREY),
		NWidget(NWID_HORIZONTAL), SetPIP(4, 6, 4),
			NWidget(NWID_VERTICAL), SetPIP(4, 2, 4),
				NWidget(WWT_EMPTY, INVALID_COLOUR, WID_C_FACE), SetMinimalSize(92, 119), SetFill(1, 0),
				NWidget(WWT_EMPTY, INVALID_COLOUR, WID_C_FACE_TITLE), SetFill(1, 1), SetMinimalTextLines(2, 0),
			EndContainer(),
			NWidget(NWID_VERTICAL),
				NWidget(NWID_HORIZONTAL),
					NWidget(NWID_VERTICAL), SetPIP(4, 5, 5),
						NWidget(WWT_TEXT, COLOUR_GREY, WID_C_DESC_INAUGURATION), SetDataTip(STR_COMPANY_VIEW_INAUGURATED_TITLE, STR_NULL), SetFill(1, 0),
						NWidget(NWID_HORIZONTAL), SetPIP(0, 5, 0),
							NWidget(WWT_LABEL, COLOUR_GREY, WID_C_DESC_COLOUR_SCHEME), SetDataTip(STR_COMPANY_VIEW_COLOUR_SCHEME_TITLE, STR_NULL),
							NWidget(WWT_EMPTY, INVALID_COLOUR, WID_C_DESC_COLOUR_SCHEME_EXAMPLE), SetMinimalSize(30, 0), SetFill(0, 1),
							NWidget(NWID_SPACER), SetFill(1, 0),
						EndContainer(),
						NWidget(NWID_HORIZONTAL), SetPIP(0, 4, 0),
							NWidget(NWID_VERTICAL),
								NWidget(WWT_TEXT, COLOUR_GREY, WID_C_DESC_VEHICLE), SetDataTip(STR_COMPANY_VIEW_VEHICLES_TITLE, STR_NULL),
								NWidget(NWID_SPACER), SetFill(0, 1),
							EndContainer(),
							NWidget(WWT_EMPTY, INVALID_COLOUR, WID_C_DESC_VEHICLE_COUNTS), SetMinimalTextLines(4, 0),
							NWidget(NWID_SPACER), SetFill(1, 0),
						EndContainer(),
					EndContainer(),
					NWidget(NWID_VERTICAL), SetPIP(4, 2, 4),
						NWidget(NWID_SELECTION, INVALID_COLOUR, WID_C_SELECT_VIEW_BUILD_HQ),
							NWidget(WWT_PUSHTXTBTN, COLOUR_GREY, WID_C_VIEW_HQ), SetDataTip(STR_COMPANY_VIEW_VIEW_HQ_BUTTON, STR_COMPANY_VIEW_VIEW_HQ_TOOLTIP),
							NWidget(WWT_TEXTBTN, COLOUR_GREY, WID_C_BUILD_HQ), SetDataTip(STR_COMPANY_VIEW_BUILD_HQ_BUTTON, STR_COMPANY_VIEW_BUILD_HQ_TOOLTIP),
						EndContainer(),
						NWidget(NWID_SELECTION, INVALID_COLOUR, WID_C_SELECT_RELOCATE),
							NWidget(WWT_TEXTBTN, COLOUR_GREY, WID_C_RELOCATE_HQ), SetDataTip(STR_COMPANY_VIEW_RELOCATE_HQ, STR_COMPANY_VIEW_RELOCATE_COMPANY_HEADQUARTERS),
							NWidget(NWID_SPACER),
						EndContainer(),
						NWidget(NWID_SPACER), SetFill(0, 1),
					EndContainer(),
				EndContainer(),
				NWidget(WWT_TEXT, COLOUR_GREY, WID_C_DESC_COMPANY_VALUE), SetDataTip(STR_COMPANY_VIEW_COMPANY_VALUE, STR_NULL), SetFill(1, 0),
				NWidget(NWID_VERTICAL), SetPIP(4, 2, 4),
					NWidget(NWID_HORIZONTAL), SetPIP(0, 4, 0),
						NWidget(NWID_VERTICAL),
							NWidget(WWT_TEXT, COLOUR_GREY, WID_C_DESC_INFRASTRUCTURE), SetDataTip(STR_COMPANY_VIEW_INFRASTRUCTURE, STR_NULL),
							NWidget(NWID_SPACER), SetFill(0, 1),
						EndContainer(),
						NWidget(WWT_EMPTY, INVALID_COLOUR, WID_C_DESC_INFRASTRUCTURE_COUNTS), SetMinimalTextLines(5, 0), SetFill(1, 0),
						NWidget(NWID_VERTICAL),
							NWidget(WWT_PUSHTXTBTN, COLOUR_GREY, WID_C_VIEW_INFRASTRUCTURE), SetDataTip(STR_COMPANY_VIEW_INFRASTRUCTURE_BUTTON, STR_COMPANY_VIEW_INFRASTRUCTURE_TOOLTIP),
							NWidget(NWID_SPACER),
						EndContainer(),
					EndContainer(),
				EndContainer(),
				NWidget(NWID_HORIZONTAL),
					NWidget(NWID_SPACER), SetFill(1, 0),
					NWidget(NWID_SELECTION, INVALID_COLOUR, WID_C_SELECT_HOSTILE_TAKEOVER),
						NWidget(NWID_VERTICAL),
							NWidget(NWID_SPACER), SetFill(0, 1), SetMinimalSize(90, 0),
							NWidget(WWT_PUSHTXTBTN, COLOUR_GREY, WID_C_HOSTILE_TAKEOVER), SetDataTip(STR_COMPANY_VIEW_HOSTILE_TAKEOVER_BUTTON, STR_COMPANY_VIEW_HOSTILE_TAKEOVER_TOOLTIP),
						EndContainer(),
					EndContainer(),
				EndContainer(),
				NWidget(NWID_HORIZONTAL),
					NWidget(NWID_SELECTION, INVALID_COLOUR, WID_C_SELECT_DESC_OWNERS),
						NWidget(NWID_VERTICAL), SetPIP(5, 5, 4),
							NWidget(WWT_EMPTY, INVALID_COLOUR, WID_C_DESC_OWNERS), SetMinimalTextLines(MAX_COMPANY_SHARE_OWNERS, 0),
							NWidget(NWID_SPACER), SetFill(0, 1),
						EndContainer(),
					EndContainer(),
					NWidget(NWID_SPACER), SetFill(1, 0),
					NWidget(NWID_SELECTION, INVALID_COLOUR, WID_C_SELECT_GIVE_MONEY),
						NWidget(NWID_VERTICAL),
							NWidget(NWID_SPACER), SetFill(0, 1), SetMinimalSize(90, 0),
							NWidget(WWT_PUSHTXTBTN, COLOUR_GREY, WID_C_GIVE_MONEY), SetDataTip(STR_COMPANY_VIEW_GIVE_MONEY_BUTTON, STR_COMPANY_VIEW_GIVE_MONEY_TOOLTIP),
						EndContainer(),
					EndContainer(),
				EndContainer(),
				/* Multi player buttons. */
				NWidget(NWID_HORIZONTAL),
					NWidget(NWID_SPACER), SetFill(1, 0),
					NWidget(NWID_VERTICAL), SetPIP(4, 2, 4),
						NWidget(NWID_SPACER), SetMinimalSize(95, 0), SetFill(0, 1),
						NWidget(NWID_HORIZONTAL), SetPIP(0, 5, 0),
							NWidget(WWT_EMPTY, COLOUR_GREY, WID_C_HAS_PASSWORD),
							NWidget(NWID_VERTICAL),
								NWidget(NWID_SPACER), SetMinimalSize(90, 0), SetFill(0, 1),
								NWidget(NWID_SELECTION, INVALID_COLOUR, WID_C_SELECT_MULTIPLAYER),
									NWidget(WWT_PUSHTXTBTN, COLOUR_GREY, WID_C_COMPANY_PASSWORD), SetFill(1, 0), SetDataTip(STR_COMPANY_VIEW_PASSWORD, STR_COMPANY_VIEW_PASSWORD_TOOLTIP),
									NWidget(WWT_PUSHTXTBTN, COLOUR_GREY, WID_C_COMPANY_JOIN), SetFill(1, 0), SetDataTip(STR_COMPANY_VIEW_JOIN, STR_COMPANY_VIEW_JOIN_TOOLTIP),
								EndContainer(),
							EndContainer(),
						EndContainer(),
					EndContainer(),
				EndContainer(),
			EndContainer(),
		EndContainer(),
	EndContainer(),
	/* Button bars at the bottom. */
	NWidget(NWID_SELECTION, INVALID_COLOUR, WID_C_SELECT_BUTTONS),
		NWidget(NWID_HORIZONTAL, NC_EQUALSIZE),
			NWidget(WWT_PUSHTXTBTN, COLOUR_GREY, WID_C_NEW_FACE), SetFill(1, 0), SetDataTip(STR_COMPANY_VIEW_NEW_FACE_BUTTON, STR_COMPANY_VIEW_NEW_FACE_TOOLTIP),
			NWidget(WWT_PUSHTXTBTN, COLOUR_GREY, WID_C_COLOUR_SCHEME), SetFill(1, 0), SetDataTip(STR_COMPANY_VIEW_COLOUR_SCHEME_BUTTON, STR_COMPANY_VIEW_COLOUR_SCHEME_TOOLTIP),
			NWidget(WWT_PUSHTXTBTN, COLOUR_GREY, WID_C_PRESIDENT_NAME), SetFill(1, 0), SetDataTip(STR_COMPANY_VIEW_PRESIDENT_NAME_BUTTON, STR_COMPANY_VIEW_PRESIDENT_NAME_TOOLTIP),
			NWidget(WWT_PUSHTXTBTN, COLOUR_GREY, WID_C_COMPANY_NAME), SetFill(1, 0), SetDataTip(STR_COMPANY_VIEW_COMPANY_NAME_BUTTON, STR_COMPANY_VIEW_COMPANY_NAME_TOOLTIP),
		EndContainer(),
		NWidget(NWID_HORIZONTAL, NC_EQUALSIZE),
			NWidget(WWT_PUSHTXTBTN, COLOUR_GREY, WID_C_BUY_SHARE), SetFill(1, 0), SetDataTip(STR_COMPANY_VIEW_BUY_SHARE_BUTTON, STR_COMPANY_VIEW_BUY_SHARE_TOOLTIP),
			NWidget(WWT_PUSHTXTBTN, COLOUR_GREY, WID_C_SELL_SHARE), SetFill(1, 0), SetDataTip(STR_COMPANY_VIEW_SELL_SHARE_BUTTON, STR_COMPANY_VIEW_SELL_SHARE_TOOLTIP),
		EndContainer(),
	EndContainer(),
};

int GetAmountOwnedBy(const Company *c, Owner owner)
{
	return (c->share_owners[0] == owner) +
				 (c->share_owners[1] == owner) +
				 (c->share_owners[2] == owner) +
				 (c->share_owners[3] == owner);
}

/** Strings for the company vehicle counts */
static const StringID _company_view_vehicle_count_strings[] = {
	STR_COMPANY_VIEW_TRAINS, STR_COMPANY_VIEW_ROAD_VEHICLES, STR_COMPANY_VIEW_SHIPS, STR_COMPANY_VIEW_AIRCRAFT
};

/**
 * Window with general information about a company
 */
struct CompanyWindow : Window
{
	CompanyWidgets query_widget;

	/** Display planes in the company window. */
	enum CompanyWindowPlanes {
		/* Display planes of the #WID_C_SELECT_MULTIPLAYER selection widget. */
		CWP_MP_C_PWD = 0, ///< Display the company password button.
		CWP_MP_C_JOIN,    ///< Display the join company button.

		/* Display planes of the #WID_C_SELECT_VIEW_BUILD_HQ selection widget. */
		CWP_VB_VIEW = 0,  ///< Display the view button
		CWP_VB_BUILD,     ///< Display the build button

		/* Display planes of the #WID_C_SELECT_RELOCATE selection widget. */
		CWP_RELOCATE_SHOW = 0, ///< Show the relocate HQ button.
		CWP_RELOCATE_HIDE,     ///< Hide the relocate HQ button.

		/* Display planes of the #WID_C_SELECT_BUTTONS selection widget. */
		CWP_BUTTONS_LOCAL = 0, ///< Buttons of the local company.
		CWP_BUTTONS_OTHER,     ///< Buttons of the other companies.
	};

	CompanyWindow(WindowDesc *desc, WindowNumber window_number) : Window(desc)
	{
		this->InitNested(window_number);
		this->owner = (Owner)this->window_number;
		this->OnInvalidateData();
	}

	void OnPaint() override
	{
		const Company *c = Company::Get((CompanyID)this->window_number);
		bool local = this->window_number == _local_company;

		if (!this->IsShaded()) {
			bool reinit = false;

			/* Button bar selection. */
			int plane = local ? CWP_BUTTONS_LOCAL : CWP_BUTTONS_OTHER;
			NWidgetStacked *wi = this->GetWidget<NWidgetStacked>(WID_C_SELECT_BUTTONS);
			if (plane != wi->shown_plane) {
				wi->SetDisplayedPlane(plane);
				this->InvalidateData();
				reinit = true;
			}

			/* Build HQ button handling. */
			plane = (local && c->location_of_HQ == INVALID_TILE) ? CWP_VB_BUILD : CWP_VB_VIEW;
			wi = this->GetWidget<NWidgetStacked>(WID_C_SELECT_VIEW_BUILD_HQ);
			if (plane != wi->shown_plane) {
				wi->SetDisplayedPlane(plane);
				reinit = true;
			}

			this->SetWidgetDisabledState(WID_C_VIEW_HQ, c->location_of_HQ == INVALID_TILE);

			/* Enable/disable 'Relocate HQ' button. */
			plane = (!local || c->location_of_HQ == INVALID_TILE) ? CWP_RELOCATE_HIDE : CWP_RELOCATE_SHOW;
			wi = this->GetWidget<NWidgetStacked>(WID_C_SELECT_RELOCATE);
			if (plane != wi->shown_plane) {
				wi->SetDisplayedPlane(plane);
				reinit = true;
			}

			/* Owners of company */
			plane = SZSP_HORIZONTAL;
			for (uint i = 0; i < lengthof(c->share_owners); i++) {
				if (c->share_owners[i] != INVALID_COMPANY) {
					plane = 0;
					break;
				}
			}
			wi = this->GetWidget<NWidgetStacked>(WID_C_SELECT_DESC_OWNERS);
			if (plane != wi->shown_plane) {
				wi->SetDisplayedPlane(plane);
				reinit = true;
			}

			/* Enable/disable 'Give money' button. */
			plane = ((local || (_local_company == COMPANY_SPECTATOR)) ? SZSP_NONE : 0);
			wi = this->GetWidget<NWidgetStacked>(WID_C_SELECT_GIVE_MONEY);
			if (plane != wi->shown_plane) {
				wi->SetDisplayedPlane(plane);
				reinit = true;
			}
			/* Enable/disable 'Hostile Takeover' button. */
			plane = ((local || _local_company == COMPANY_SPECTATOR || !c->is_ai || _networking || _settings_game.economy.allow_shares) ? SZSP_NONE : 0);
			wi = this->GetWidget<NWidgetStacked>(WID_C_SELECT_HOSTILE_TAKEOVER);
			if (plane != wi->shown_plane) {
				wi->SetDisplayedPlane(plane);
				reinit = true;
			}

			/* Multiplayer buttons. */
			plane = ((!_networking) ? (int)SZSP_NONE : (int)(local ? CWP_MP_C_PWD : CWP_MP_C_JOIN));
			wi = this->GetWidget<NWidgetStacked>(WID_C_SELECT_MULTIPLAYER);
			if (plane != wi->shown_plane) {
				wi->SetDisplayedPlane(plane);
				reinit = true;
			}
			this->SetWidgetDisabledState(WID_C_COMPANY_JOIN,   c->is_ai);

			if (reinit) {
				this->ReInit();
				return;
			}
		}

		this->DrawWidgets();
	}

	void UpdateWidgetSize(int widget, Dimension *size, [[maybe_unused]] const Dimension &padding, [[maybe_unused]] Dimension *fill, [[maybe_unused]] Dimension *resize) override
	{
		switch (widget) {
			case WID_C_FACE: {
				Dimension face_size = GetScaledSpriteSize(SPR_GRADIENT);
				size->width  = std::max(size->width,  face_size.width);
				size->height = std::max(size->height, face_size.height);
				break;
			}

			case WID_C_DESC_COLOUR_SCHEME_EXAMPLE: {
				Point offset;
				Dimension d = GetSpriteSize(SPR_VEH_BUS_SW_VIEW, &offset);
				d.width -= offset.x;
				d.height -= offset.y;
				*size = maxdim(*size, d);
				break;
			}

			case WID_C_DESC_COMPANY_VALUE:
				SetDParam(0, INT64_MAX); // Arguably the maximum company value
				size->width = GetStringBoundingBox(STR_COMPANY_VIEW_COMPANY_VALUE).width;
				break;

			case WID_C_DESC_VEHICLE_COUNTS:
				SetDParamMaxValue(0, 5000); // Maximum number of vehicles
				for (uint i = 0; i < lengthof(_company_view_vehicle_count_strings); i++) {
					size->width = std::max(size->width, GetStringBoundingBox(_company_view_vehicle_count_strings[i]).width + padding.width);
				}
				break;

			case WID_C_DESC_INFRASTRUCTURE_COUNTS:
				SetDParamMaxValue(0, UINT_MAX);
				size->width = GetStringBoundingBox(STR_COMPANY_VIEW_INFRASTRUCTURE_RAIL).width;
				size->width = std::max(size->width, GetStringBoundingBox(STR_COMPANY_VIEW_INFRASTRUCTURE_ROAD).width);
				size->width = std::max(size->width, GetStringBoundingBox(STR_COMPANY_VIEW_INFRASTRUCTURE_WATER).width);
				size->width = std::max(size->width, GetStringBoundingBox(STR_COMPANY_VIEW_INFRASTRUCTURE_STATION).width);
				size->width = std::max(size->width, GetStringBoundingBox(STR_COMPANY_VIEW_INFRASTRUCTURE_AIRPORT).width);
				size->width = std::max(size->width, GetStringBoundingBox(STR_COMPANY_VIEW_INFRASTRUCTURE_NONE).width);
				size->width += padding.width;
				break;

			case WID_C_DESC_OWNERS: {
				for (const Company *c2 : Company::Iterate()) {
					SetDParamMaxValue(0, 75);
					SetDParam(1, c2->index);

					size->width = std::max(size->width, GetStringBoundingBox(STR_COMPANY_VIEW_SHARES_OWNED_BY).width);
				}
				break;
			}

			case WID_C_VIEW_HQ:
			case WID_C_BUILD_HQ:
			case WID_C_RELOCATE_HQ:
			case WID_C_VIEW_INFRASTRUCTURE:
			case WID_C_GIVE_MONEY:
			case WID_C_HOSTILE_TAKEOVER:
			case WID_C_COMPANY_PASSWORD:
			case WID_C_COMPANY_JOIN:
				size->width = GetStringBoundingBox(STR_COMPANY_VIEW_VIEW_HQ_BUTTON).width;
				size->width = std::max(size->width, GetStringBoundingBox(STR_COMPANY_VIEW_BUILD_HQ_BUTTON).width);
				size->width = std::max(size->width, GetStringBoundingBox(STR_COMPANY_VIEW_RELOCATE_HQ).width);
				size->width = std::max(size->width, GetStringBoundingBox(STR_COMPANY_VIEW_INFRASTRUCTURE_BUTTON).width);
				size->width = std::max(size->width, GetStringBoundingBox(STR_COMPANY_VIEW_GIVE_MONEY_BUTTON).width);
				size->width = std::max(size->width, GetStringBoundingBox(STR_COMPANY_VIEW_HOSTILE_TAKEOVER_BUTTON).width);
				size->width = std::max(size->width, GetStringBoundingBox(STR_COMPANY_VIEW_PASSWORD).width);
				size->width = std::max(size->width, GetStringBoundingBox(STR_COMPANY_VIEW_JOIN).width);
				size->width += padding.width;
				break;


			case WID_C_HAS_PASSWORD:
				*size = maxdim(*size, GetSpriteSize(SPR_LOCK));
				break;
		}
	}

	void DrawVehicleCountsWidget(const Rect &r, const Company *c) const
	{
		static_assert(VEH_COMPANY_END == lengthof(_company_view_vehicle_count_strings));

		int y = r.top;
		for (VehicleType type = VEH_BEGIN; type < VEH_COMPANY_END; type++) {
			uint amount = c->group_all[type].num_vehicle;
			if (amount != 0) {
				SetDParam(0, amount);
				DrawString(r.left, r.right, y, _company_view_vehicle_count_strings[type]);
				y += FONT_HEIGHT_NORMAL;
			}
		}

		if (y == r.top) {
			/* No String was emited before, so there must be no vehicles at all. */
			DrawString(r.left, r.right, y, STR_COMPANY_VIEW_VEHICLES_NONE);
		}
	}

	void DrawInfrastructureCountsWidget(const Rect &r, const Company *c) const
	{
		int y = r.top;

		uint rail_pieces = c->infrastructure.signal;
		for (uint i = 0; i < lengthof(c->infrastructure.rail); i++) rail_pieces += c->infrastructure.rail[i];
		if (rail_pieces != 0) {
			SetDParam(0, rail_pieces);
			DrawString(r.left, r.right, y, STR_COMPANY_VIEW_INFRASTRUCTURE_RAIL);
			y += FONT_HEIGHT_NORMAL;
		}

		uint road_pieces = 0;
		for (uint i = 0; i < lengthof(c->infrastructure.road); i++) road_pieces += c->infrastructure.road[i];
		if (road_pieces != 0) {
			SetDParam(0, road_pieces);
			DrawString(r.left, r.right, y, STR_COMPANY_VIEW_INFRASTRUCTURE_ROAD);
			y += FONT_HEIGHT_NORMAL;
		}

		if (c->infrastructure.water != 0) {
			SetDParam(0, c->infrastructure.water);
			DrawString(r.left, r.right, y, STR_COMPANY_VIEW_INFRASTRUCTURE_WATER);
			y += FONT_HEIGHT_NORMAL;
		}

		if (c->infrastructure.station != 0) {
			SetDParam(0, c->infrastructure.station);
			DrawString(r.left, r.right, y, STR_COMPANY_VIEW_INFRASTRUCTURE_STATION);
			y += FONT_HEIGHT_NORMAL;
		}

		if (c->infrastructure.airport != 0) {
			SetDParam(0, c->infrastructure.airport);
			DrawString(r.left, r.right, y, STR_COMPANY_VIEW_INFRASTRUCTURE_AIRPORT);
			y += FONT_HEIGHT_NORMAL;
		}

		if (y == r.top) {
			/* No String was emited before, so there must be no infrastructure at all. */
			DrawString(r.left, r.right, y, STR_COMPANY_VIEW_INFRASTRUCTURE_NONE);
		}
	}

	void DrawWidget(const Rect &r, int widget) const override
	{
		const Company *c = Company::Get((CompanyID)this->window_number);
		switch (widget) {
			case WID_C_FACE:
				DrawCompanyManagerFace(c->face, c->colour, r);
				break;

			case WID_C_FACE_TITLE:
				SetDParam(0, c->index);
				DrawStringMultiLine(r.left, r.right, r.top, r.bottom, STR_COMPANY_VIEW_PRESIDENT_MANAGER_TITLE, TC_FROMSTRING, SA_HOR_CENTER);
				break;

			case WID_C_DESC_COLOUR_SCHEME_EXAMPLE: {
				Point offset;
				Dimension d = GetSpriteSize(SPR_VEH_BUS_SW_VIEW, &offset);
				d.height -= offset.y;
				DrawSprite(SPR_VEH_BUS_SW_VIEW, COMPANY_SPRITE_COLOUR(c->index), r.left - offset.x, CenterBounds(r.top, r.bottom, d.height) - offset.y);
				break;
			}

			case WID_C_DESC_VEHICLE_COUNTS:
				DrawVehicleCountsWidget(r, c);
				break;

			case WID_C_DESC_INFRASTRUCTURE_COUNTS:
				DrawInfrastructureCountsWidget(r, c);
				break;

			case WID_C_DESC_OWNERS: {
				uint y = r.top;

				for (const Company *c2 : Company::Iterate()) {
					uint amt = GetAmountOwnedBy(c, c2->index);
					if (amt != 0) {
						SetDParam(0, amt * 25);
						SetDParam(1, c2->index);

						DrawString(r.left, r.right, y, STR_COMPANY_VIEW_SHARES_OWNED_BY);
						y += FONT_HEIGHT_NORMAL;
					}
				}
				break;
			}

			case WID_C_HAS_PASSWORD:
				if (_networking && NetworkCompanyIsPassworded(c->index)) {
					DrawSprite(SPR_LOCK, PAL_NONE, r.left, r.top);
				}
				break;
		}
	}

	void SetStringParameters(int widget) const override
	{
		switch (widget) {
			case WID_C_CAPTION:
				SetDParam(0, (CompanyID)this->window_number);
				SetDParam(1, (CompanyID)this->window_number);
				break;

			case WID_C_DESC_INAUGURATION:
				SetDParam(0, Company::Get((CompanyID)this->window_number)->inaugurated_year);
				break;

			case WID_C_DESC_COMPANY_VALUE:
				SetDParam(0, CalculateCompanyValue(Company::Get((CompanyID)this->window_number)));
				break;
		}
	}

	void OnClick([[maybe_unused]] Point pt, int widget, [[maybe_unused]] int click_count) override
	{
		switch (widget) {
			case WID_C_NEW_FACE: DoSelectCompanyManagerFace(this); break;

			case WID_C_COLOUR_SCHEME:
				ShowCompanyLiveryWindow((CompanyID)this->window_number, INVALID_GROUP);
				break;

			case WID_C_PRESIDENT_NAME:
				this->query_widget = WID_C_PRESIDENT_NAME;
				SetDParam(0, this->window_number);
				ShowQueryString(STR_PRESIDENT_NAME, STR_COMPANY_VIEW_PRESIDENT_S_NAME_QUERY_CAPTION, MAX_LENGTH_PRESIDENT_NAME_CHARS, this, CS_ALPHANUMERAL, QSF_ENABLE_DEFAULT | QSF_LEN_IN_CHARS);
				break;

			case WID_C_COMPANY_NAME:
				this->query_widget = WID_C_COMPANY_NAME;
				SetDParam(0, this->window_number);
				ShowQueryString(STR_COMPANY_NAME, STR_COMPANY_VIEW_COMPANY_NAME_QUERY_CAPTION, MAX_LENGTH_COMPANY_NAME_CHARS, this, CS_ALPHANUMERAL, QSF_ENABLE_DEFAULT | QSF_LEN_IN_CHARS);
				break;

			case WID_C_VIEW_HQ: {
				TileIndex tile = Company::Get((CompanyID)this->window_number)->location_of_HQ;
				if (_ctrl_pressed) {
					ShowExtraViewportWindow(tile);
				} else {
					ScrollMainWindowToTile(tile);
				}
				break;
			}

			case WID_C_BUILD_HQ:
				if ((byte)this->window_number != _local_company) return;
				if (this->IsWidgetLowered(WID_C_BUILD_HQ)) {
					ResetObjectToPlace();
					this->RaiseButtons();
					break;
				}
				SetObjectToPlaceWnd(SPR_CURSOR_HQ, PAL_NONE, HT_RECT, this);
				SetTileSelectSize(2, 2);
				this->LowerWidget(WID_C_BUILD_HQ);
				this->SetWidgetDirty(WID_C_BUILD_HQ);
				break;

			case WID_C_RELOCATE_HQ:
				if (this->IsWidgetLowered(WID_C_RELOCATE_HQ)) {
					ResetObjectToPlace();
					this->RaiseButtons();
					break;
				}
				SetObjectToPlaceWnd(SPR_CURSOR_HQ, PAL_NONE, HT_RECT, this);
				SetTileSelectSize(2, 2);
				this->LowerWidget(WID_C_RELOCATE_HQ);
				this->SetWidgetDirty(WID_C_RELOCATE_HQ);
				break;

			case WID_C_VIEW_INFRASTRUCTURE:
				ShowCompanyInfrastructure((CompanyID)this->window_number);
				break;

			case WID_C_GIVE_MONEY:
				this->query_widget = WID_C_GIVE_MONEY;
				ShowQueryString(STR_EMPTY, STR_COMPANY_VIEW_GIVE_MONEY_QUERY_CAPTION, 30, this, CS_NUMERAL, QSF_NONE);
				break;

			case WID_C_BUY_SHARE:
				DoCommandP(0, this->window_number, 0, CMD_BUY_SHARE_IN_COMPANY | CMD_MSG(STR_ERROR_CAN_T_BUY_25_SHARE_IN_THIS));
				break;

			case WID_C_SELL_SHARE:
				DoCommandP(0, this->window_number, 0, CMD_SELL_SHARE_IN_COMPANY | CMD_MSG(STR_ERROR_CAN_T_SELL_25_SHARE_IN));
				break;

			case WID_C_HOSTILE_TAKEOVER:
				ShowBuyCompanyDialog((CompanyID)this->window_number, true);
				break;

			case WID_C_COMPANY_PASSWORD:
				if (this->window_number == _local_company) ShowNetworkCompanyPasswordWindow(this);
				break;

			case WID_C_COMPANY_JOIN: {
				this->query_widget = WID_C_COMPANY_JOIN;
				CompanyID company = (CompanyID)this->window_number;
				if (_network_server) {
					NetworkServerDoMove(CLIENT_ID_SERVER, company);
					MarkWholeScreenDirty();
				} else if (NetworkCompanyIsPassworded(company)) {
					/* ask for the password */
					ShowQueryString(STR_EMPTY, STR_NETWORK_NEED_COMPANY_PASSWORD_CAPTION, NETWORK_PASSWORD_LENGTH, this, CS_ALPHANUMERAL, QSF_PASSWORD);
				} else {
					/* just send the join command */
					NetworkClientRequestMove(company);
				}
				break;
			}
		}
	}

	void OnHundredthTick() override
	{
		/* redraw the window every now and then */
		this->SetDirty();
	}

	void OnPlaceObject([[maybe_unused]] Point pt, TileIndex tile) override
	{
		if (DoCommandP(tile, OBJECT_HQ, 0, CMD_BUILD_OBJECT | CMD_MSG(STR_ERROR_CAN_T_BUILD_COMPANY_HEADQUARTERS)) && !_shift_pressed) {
			ResetObjectToPlace();
			this->RaiseButtons();
		}
	}

	void OnPlaceObjectAbort() override
	{
		this->RaiseButtons();
	}

	void OnQueryTextFinished(char *str) override
	{
		if (str == nullptr) return;

		switch (this->query_widget) {
			default: NOT_REACHED();

			case WID_C_GIVE_MONEY:
				DoCommandPEx(0, this->window_number, 0, (std::strtoull(str, nullptr, 10) / _currency->rate), CMD_GIVE_MONEY | CMD_MSG(STR_ERROR_CAN_T_GIVE_MONEY), CcGiveMoney);
				break;

			case WID_C_PRESIDENT_NAME:
				DoCommandP(0, 0, 0, CMD_RENAME_PRESIDENT | CMD_MSG(STR_ERROR_CAN_T_CHANGE_PRESIDENT), nullptr, str);
				break;

			case WID_C_COMPANY_NAME:
				DoCommandP(0, 0, 0, CMD_RENAME_COMPANY | CMD_MSG(STR_ERROR_CAN_T_CHANGE_COMPANY_NAME), nullptr, str);
				break;

			case WID_C_COMPANY_JOIN:
				NetworkClientRequestMove((CompanyID)this->window_number, str);
				break;
		}
	}


	/**
	 * Some data on this window has become invalid.
	 * @param data Information about the changed data.
	 * @param gui_scope Whether the call is done from GUI scope. You may not do everything when not in GUI scope. See #InvalidateWindowData() for details.
	 */
	void OnInvalidateData(int data = 0, bool gui_scope = true) override
	{
		if (this->window_number == _local_company) return;

		if (_settings_game.economy.allow_shares) { // Shares are allowed
			const Company *c = Company::Get(this->window_number);

			/* If all shares are owned by someone (none by nobody), disable buy button */
			this->SetWidgetDisabledState(WID_C_BUY_SHARE, GetAmountOwnedBy(c, INVALID_OWNER) == 0 ||
					/* Only 25% left to buy. If the company is human, disable buying it up.. TODO issues! */
					(GetAmountOwnedBy(c, INVALID_OWNER) == 1 && !c->is_ai) ||
					/* Spectators cannot do anything of course */
					_local_company == COMPANY_SPECTATOR);

			/* If the company doesn't own any shares, disable sell button */
			this->SetWidgetDisabledState(WID_C_SELL_SHARE, (GetAmountOwnedBy(c, _local_company) == 0) ||
					/* Spectators cannot do anything of course */
					_local_company == COMPANY_SPECTATOR);
		} else { // Shares are not allowed, disable buy/sell buttons
			this->DisableWidget(WID_C_BUY_SHARE);
			this->DisableWidget(WID_C_SELL_SHARE);
		}
	}
};

static WindowDesc _company_desc(__FILE__, __LINE__,
	WDP_AUTO, "company", 0, 0,
	WC_COMPANY, WC_NONE,
	0,
	std::begin(_nested_company_widgets), std::end(_nested_company_widgets)
);

/**
 * Show the window with the overview of the company.
 * @param company The company to show the window for.
 */
void ShowCompany(CompanyID company)
{
	if (!Company::IsValidID(company)) return;

	AllocateWindowDescFront<CompanyWindow>(&_company_desc, company);
}

/**
 * Redraw all windows with company infrastructure counts.
 * @param company The company to redraw the windows of.
 */
void DirtyCompanyInfrastructureWindows(CompanyID company)
{
	SetWindowDirty(WC_COMPANY, company);
	SetWindowDirty(WC_COMPANY_INFRASTRUCTURE, company);
}

/**
 * Redraw all windows with all company infrastructure counts.
 */
void DirtyAllCompanyInfrastructureWindows()
{
	SetWindowClassesDirty(WC_COMPANY);
	SetWindowClassesDirty(WC_COMPANY_INFRASTRUCTURE);
}

struct BuyCompanyWindow : Window {
	BuyCompanyWindow(WindowDesc *desc, WindowNumber window_number, bool hostile_takeover) : Window(desc), hostile_takeover(hostile_takeover)
	{
		this->InitNested(window_number);
		this->owner = _local_company;
		const Company *c = Company::Get((CompanyID)this->window_number);
		this->company_value = hostile_takeover ? CalculateHostileTakeoverValue(c) : c->bankrupt_value;
	}

	void Close(int data = 0) override
	{
		const Company *c = Company::GetIfValid((CompanyID)this->window_number);
		if (!this->hostile_takeover && c != nullptr && HasBit(c->bankrupt_asked, this->owner) && _current_company == this->owner) {
			EnqueueDoCommandP(NewCommandContainerBasic(0, this->window_number, 0, CMD_DECLINE_BUY_COMPANY | CMD_NO_SHIFT_ESTIMATE));
		}
		this->Window::Close();
	}

	void UpdateWidgetSize(int widget, Dimension *size, const Dimension &padding, Dimension *fill, Dimension *resize) override
	{
		switch (widget) {
			case WID_BC_FACE:
				*size = GetScaledSpriteSize(SPR_GRADIENT);
				break;

			case WID_BC_QUESTION:
				const Company *c = Company::Get((CompanyID)this->window_number);
				SetDParam(0, c->index);
				SetDParam(1, this->company_value);
				size->height = GetStringHeight(this->hostile_takeover ? STR_BUY_COMPANY_HOSTILE_TAKEOVER : STR_BUY_COMPANY_MESSAGE, size->width);
				break;
		}
	}

	void SetStringParameters(int widget) const override
	{
		switch (widget) {
			case WID_BC_CAPTION:
				SetDParam(0, STR_COMPANY_NAME);
				SetDParam(1, Company::Get((CompanyID)this->window_number)->index);
				break;
		}
	}

	void DrawWidget(const Rect &r, int widget) const override
	{
		switch (widget) {
			case WID_BC_FACE: {
				const Company *c = Company::Get((CompanyID)this->window_number);
				DrawCompanyManagerFace(c->face, c->colour, r);
				break;
			}

			case WID_BC_QUESTION: {
				const Company *c = Company::Get((CompanyID)this->window_number);
				SetDParam(0, c->index);
				SetDParam(1, this->company_value);
				DrawStringMultiLine(r.left, r.right, r.top, r.bottom, this->hostile_takeover ? STR_BUY_COMPANY_HOSTILE_TAKEOVER : STR_BUY_COMPANY_MESSAGE, TC_FROMSTRING, SA_CENTER);
				break;
			}
		}
	}

	void OnClick([[maybe_unused]] Point pt, int widget, [[maybe_unused]] int click_count) override
	{
		switch (widget) {
			case WID_BC_NO:
				this->Close();
				break;

			case WID_BC_YES:
				DoCommandP(0, this->window_number, (this->hostile_takeover ? 1 : 0), CMD_BUY_COMPANY | CMD_MSG(STR_ERROR_CAN_T_BUY_COMPANY));
				break;
		}
	}

	/**
	 * Check on a regular interval if the company value has changed.
	 */
	void OnHundredthTick() override
	{
		/* Value can't change when in bankruptcy. */
		if (!this->hostile_takeover) return;

		const Company *c = Company::Get((CompanyID)this->window_number);
		auto new_value = CalculateHostileTakeoverValue(c);
		if (new_value != this->company_value) {
			this->company_value = new_value;
			this->ReInit();
		}
	}

private:
	bool hostile_takeover; ///< Whether the window is showing a hostile takeover.
	Money company_value; ///< The value of the company for which the user can buy it.
};

static const NWidgetPart _nested_buy_company_widgets[] = {
	NWidget(NWID_HORIZONTAL),
		NWidget(WWT_CLOSEBOX, COLOUR_LIGHT_BLUE),
		NWidget(WWT_CAPTION, COLOUR_LIGHT_BLUE, WID_BC_CAPTION), SetDataTip(STR_ERROR_MESSAGE_CAPTION_OTHER_COMPANY, STR_TOOLTIP_WINDOW_TITLE_DRAG_THIS),
	EndContainer(),
	NWidget(WWT_PANEL, COLOUR_LIGHT_BLUE),
		NWidget(NWID_VERTICAL), SetPIP(0, WidgetDimensions::unscaled.vsep_wide, 0), SetPadding(WidgetDimensions::unscaled.modalpopup),
			NWidget(NWID_HORIZONTAL), SetPIP(0, WidgetDimensions::unscaled.hsep_wide, 0),
				NWidget(WWT_EMPTY, INVALID_COLOUR, WID_BC_FACE), SetFill(0, 1),
				NWidget(WWT_EMPTY, INVALID_COLOUR, WID_BC_QUESTION), SetMinimalSize(240, 0), SetFill(1, 1),
			EndContainer(),
			NWidget(NWID_HORIZONTAL, NC_EQUALSIZE), SetPIP(100, WidgetDimensions::unscaled.hsep_wide, 100),
				NWidget(WWT_TEXTBTN, COLOUR_LIGHT_BLUE, WID_BC_NO), SetMinimalSize(60, 12), SetDataTip(STR_QUIT_NO, STR_NULL), SetFill(1, 0),
				NWidget(WWT_TEXTBTN, COLOUR_LIGHT_BLUE, WID_BC_YES), SetMinimalSize(60, 12), SetDataTip(STR_QUIT_YES, STR_NULL), SetFill(1, 0),
			EndContainer(),
		EndContainer(),
	EndContainer(),
};

static WindowDesc _buy_company_desc(__FILE__, __LINE__,
	WDP_AUTO, nullptr, 0, 0,
	WC_BUY_COMPANY, WC_NONE,
	WDF_CONSTRUCTION,
	std::begin(_nested_buy_company_widgets), std::end(_nested_buy_company_widgets)
);

/**
 * Show the query to buy another company.
 * @param company The company to buy.
 * @param hostile_takeover Whether this is a hostile takeover.
 */
void ShowBuyCompanyDialog(CompanyID company, bool hostile_takeover)
{
	auto window = BringWindowToFrontById(WC_BUY_COMPANY, company);
	if (window == nullptr) {
		new BuyCompanyWindow(&_buy_company_desc, company, hostile_takeover);
	}
}<|MERGE_RESOLUTION|>--- conflicted
+++ resolved
@@ -434,11 +434,7 @@
 				int age = std::min(_cur_year - c->inaugurated_year, 2);
 				int wid_offset = widget - WID_CF_EXPS_PRICE1;
 				if (wid_offset <= age) {
-<<<<<<< HEAD
 					DrawYearColumn(r, _cur_year - (age - wid_offset), c->yearly_expenses[age - wid_offset]);
-=======
-					DrawYearColumn(r, TimerGameCalendar::year - (age - wid_offset), c->yearly_expenses[(age - wid_offset).base()]);
->>>>>>> ab535c0a
 				}
 				break;
 			}
