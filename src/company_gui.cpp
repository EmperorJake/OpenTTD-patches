/*
 * This file is part of OpenTTD.
 * OpenTTD is free software; you can redistribute it and/or modify it under the terms of the GNU General Public License as published by the Free Software Foundation, version 2.
 * OpenTTD is distributed in the hope that it will be useful, but WITHOUT ANY WARRANTY; without even the implied warranty of MERCHANTABILITY or FITNESS FOR A PARTICULAR PURPOSE.
 * See the GNU General Public License for more details. You should have received a copy of the GNU General Public License along with OpenTTD. If not, see <http://www.gnu.org/licenses/>.
 */

/** @file company_gui.cpp %Company related GUIs. */

#include "stdafx.h"
#include "currency.h"
#include "error.h"
#include "gui.h"
#include "window_gui.h"
#include "textbuf_gui.h"
#include "viewport_func.h"
#include "company_func.h"
#include "command_func.h"
#include "network/network.h"
#include "network/network_gui.h"
#include "network/network_func.h"
#include "newgrf.h"
#include "company_manager_face.h"
#include "strings_func.h"
#include "date_func.h"
#include "widgets/dropdown_type.h"
#include "tilehighlight_func.h"
#include "company_base.h"
#include "core/geometry_func.hpp"
#include "object_type.h"
#include "rail.h"
#include "road.h"
#include "engine_base.h"
#include "window_func.h"
#include "road_func.h"
#include "water.h"
#include "station_func.h"
#include "zoom_func.h"
#include "sortlist_type.h"
#include "core/backup_type.hpp"

#include "widgets/company_widget.h"

#include "safeguards.h"


/** Company GUI constants. */
#define EXP_SPACING (WidgetDimensions::scaled.vsep_normal * 2)

static void DoSelectCompanyManagerFace(Window *parent);
static void ShowCompanyInfrastructure(CompanyID company);

/** List of revenues. */
static ExpensesType _expenses_list_revenue[] = {
	EXPENSES_TRAIN_REVENUE,
	EXPENSES_ROADVEH_REVENUE,
	EXPENSES_AIRCRAFT_REVENUE,
	EXPENSES_SHIP_REVENUE,
	EXPENSES_SHARING_INC,
};

/** List of operating expenses. */
static ExpensesType _expenses_list_operating_costs[] = {
	EXPENSES_TRAIN_RUN,
	EXPENSES_ROADVEH_RUN,
	EXPENSES_AIRCRAFT_RUN,
	EXPENSES_SHIP_RUN,
	EXPENSES_PROPERTY,
	EXPENSES_LOAN_INTEREST,
	EXPENSES_SHARING_COST,
};

/** List of capital expenses. */
static ExpensesType _expenses_list_capital_costs[] = {
	EXPENSES_CONSTRUCTION,
	EXPENSES_NEW_VEHICLES,
	EXPENSES_OTHER,
};

/** Expense list container. */
struct ExpensesList {
	const ExpensesType *et;   ///< Expenses items.
	const uint length;        ///< Number of items in list.

	ExpensesList(ExpensesType *et, int length) : et(et), length(length)
	{
	}

	uint GetHeight() const
	{
		/* Add up the height of all the lines.  */
		return this->length * FONT_HEIGHT_NORMAL;
	}

	/** Compute width of the expenses categories in pixels. */
	uint GetListWidth() const
	{
		uint width = 0;
		for (uint i = 0; i < this->length; i++) {
			ExpensesType et = this->et[i];
			width = std::max(width, GetStringBoundingBox(STR_FINANCES_SECTION_CONSTRUCTION + et).width);
		}
		return width;
	}
};

/** Types of expense lists */
static const ExpensesList _expenses_list_types[] = {
	ExpensesList(_expenses_list_revenue, lengthof(_expenses_list_revenue)),
	ExpensesList(_expenses_list_operating_costs, lengthof(_expenses_list_operating_costs)),
	ExpensesList(_expenses_list_capital_costs, lengthof(_expenses_list_capital_costs)),
};

/**
 * Get the total height of the "categories" column.
 * @return The total height in pixels.
 */
static uint GetTotalCategoriesHeight()
{
	/* There's an empty line and blockspace on the year row */
	uint total_height = FONT_HEIGHT_NORMAL + WidgetDimensions::scaled.vsep_wide;

	for (uint i = 0; i < lengthof(_expenses_list_types); i++) {
		/* Title + expense list + total line + total + blockspace after category */
		total_height += FONT_HEIGHT_NORMAL + _expenses_list_types[i].GetHeight() + WidgetDimensions::scaled.vsep_normal + FONT_HEIGHT_NORMAL + WidgetDimensions::scaled.vsep_wide;
	}

	/* Total income */
	total_height += WidgetDimensions::scaled.vsep_normal + FONT_HEIGHT_NORMAL + WidgetDimensions::scaled.vsep_wide;

	return total_height;
}

/**
 * Get the required width of the "categories" column, equal to the widest element.
 * @return The required width in pixels.
 */
static uint GetMaxCategoriesWidth()
{
	uint max_width = 0;

	/* Loop through categories to check max widths. */
	for (uint i = 0; i < lengthof(_expenses_list_types); i++) {
		/* Title of category */
		max_width = std::max(max_width, GetStringBoundingBox(STR_FINANCES_REVENUE_TITLE + i).width);
		/* Entries in category */
		max_width = std::max(max_width, _expenses_list_types[i].GetListWidth() + WidgetDimensions::scaled.hsep_indent);
	}

	return max_width;
}

/**
 * Draw a category of expenses (revenue, operating expenses, capital expenses).
 */
static void DrawCategory(const Rect &r, int start_y, ExpensesList list)
{
	Rect tr = r.Indent(WidgetDimensions::scaled.hsep_indent, _current_text_dir == TD_RTL);

	tr.top = start_y;
	ExpensesType et;

	for (uint i = 0; i < list.length; i++) {
		et = list.et[i];
		DrawString(tr, STR_FINANCES_SECTION_CONSTRUCTION + et);
		tr.top += FONT_HEIGHT_NORMAL;
	}
}

/**
 * Draw the expenses categories.
 * @param r Available space for drawing.
 * @note The environment must provide padding at the left and right of \a r.
 */
static void DrawCategories(const Rect &r)
{
	/* Start with an empty space in the year row, plus the blockspace under the year. */
	int y = r.top + FONT_HEIGHT_NORMAL + WidgetDimensions::scaled.vsep_wide;

	for (uint i = 0; i < lengthof(_expenses_list_types); i++) {
		/* Draw category title and advance y */
		DrawString(r.left, r.right, y, (STR_FINANCES_REVENUE_TITLE + i), TC_FROMSTRING, SA_LEFT);
		y += FONT_HEIGHT_NORMAL;

		/* Draw category items and advance y */
		DrawCategory(r, y, _expenses_list_types[i]);
		y += _expenses_list_types[i].GetHeight();

		/* Advance y by the height of the horizontal line between amounts and subtotal */
		y += WidgetDimensions::scaled.vsep_normal;

		/* Draw category total and advance y */
		DrawString(r.left, r.right, y, STR_FINANCES_TOTAL_CAPTION, TC_FROMSTRING, SA_RIGHT);
		y += FONT_HEIGHT_NORMAL;

		/* Advance y by a blockspace after this category block */
		y += WidgetDimensions::scaled.vsep_wide;
	}

	/* Draw total profit/loss */
	y += WidgetDimensions::scaled.vsep_normal;
	DrawString(r.left, r.right, y, STR_FINANCES_PROFIT, TC_FROMSTRING, SA_LEFT);
}

/**
 * Draw an amount of money.
 * @param amount Amount of money to draw,
 * @param left   Left coordinate of the space to draw in.
 * @param right  Right coordinate of the space to draw in.
 * @param top    Top coordinate of the space to draw in.
 * @param colour The TextColour of the string.
 */
static void DrawPrice(Money amount, int left, int right, int top, TextColour colour)
{
	StringID str = STR_FINANCES_NEGATIVE_INCOME;
	if (amount == 0) {
		str = STR_FINANCES_ZERO_INCOME;
	} else if (amount < 0) {
		amount = -amount;
		str = STR_FINANCES_POSITIVE_INCOME;
	}
	SetDParam(0, amount);
	DrawString(left, right, top, str, colour, SA_RIGHT);
}

/**
 * Draw a category of expenses/revenues in the year column.
 * @return The income sum of the category.
 */
static Money DrawYearCategory (const Rect &r, int start_y, ExpensesList list, const Money(&tbl)[EXPENSES_END])
{
	int y = start_y;
	ExpensesType et;
	Money sum = 0;

	for (uint i = 0; i < list.length; i++) {
		et = list.et[i];
		Money cost = tbl[et];
		sum += cost;
		if (cost != 0) DrawPrice(cost, r.left, r.right, y, TC_BLACK);
		y += FONT_HEIGHT_NORMAL;
	}

	/* Draw the total at the bottom of the category. */
	GfxFillRect(r.left, y, r.right, y, PC_BLACK);
	y += WidgetDimensions::scaled.vsep_normal;
	if (sum != 0) DrawPrice(sum, r.left, r.right, y, TC_WHITE);

	/* Return the sum for the yearly total. */
	return sum;
}


/**
 * Draw a column with prices.
 * @param r    Available space for drawing.
 * @param year Year being drawn.
 * @param tbl  Reference to table of amounts for \a year.
 * @note The environment must provide padding at the left and right of \a r.
 */
static void DrawYearColumn(const Rect &r, int year, const Money (&tbl)[EXPENSES_END])
{
	int y = r.top;
	Money sum;

	/* Year header */
	SetDParam(0, year);
	DrawString(r.left, r.right, y, STR_FINANCES_YEAR, TC_FROMSTRING, SA_RIGHT, true);
	y += FONT_HEIGHT_NORMAL + WidgetDimensions::scaled.vsep_wide;

	/* Categories */
	for (uint i = 0; i < lengthof(_expenses_list_types); i++) {
		y += FONT_HEIGHT_NORMAL;
		sum += DrawYearCategory(r, y, _expenses_list_types[i], tbl);
		/* Expense list + expense category title + expense category total + blockspace after category */
		y += _expenses_list_types[i].GetHeight() + WidgetDimensions::scaled.vsep_normal + FONT_HEIGHT_NORMAL + WidgetDimensions::scaled.vsep_wide;
	}

	/* Total income. */
	GfxFillRect(r.left, y, r.right, y, PC_BLACK);
	y += WidgetDimensions::scaled.vsep_normal;
	DrawPrice(sum, r.left, r.right, y, TC_WHITE);
}

static const NWidgetPart _nested_company_finances_widgets[] = {
	NWidget(NWID_HORIZONTAL),
		NWidget(WWT_CLOSEBOX, COLOUR_GREY),
		NWidget(WWT_CAPTION, COLOUR_GREY, WID_CF_CAPTION), SetDataTip(STR_FINANCES_CAPTION, STR_TOOLTIP_WINDOW_TITLE_DRAG_THIS),
		NWidget(WWT_IMGBTN, COLOUR_GREY, WID_CF_TOGGLE_SIZE), SetDataTip(SPR_LARGE_SMALL_WINDOW, STR_TOOLTIP_TOGGLE_LARGE_SMALL_WINDOW),
		NWidget(WWT_SHADEBOX, COLOUR_GREY),
		NWidget(WWT_STICKYBOX, COLOUR_GREY),
	EndContainer(),
	NWidget(NWID_SELECTION, INVALID_COLOUR, WID_CF_SEL_PANEL),
		NWidget(WWT_PANEL, COLOUR_GREY),
			NWidget(NWID_HORIZONTAL), SetPadding(WidgetDimensions::unscaled.framerect), SetPIP(0, WidgetDimensions::unscaled.hsep_wide, 0),
				NWidget(WWT_EMPTY, COLOUR_GREY, WID_CF_EXPS_CATEGORY), SetMinimalSize(120, 0), SetFill(0, 0),
				NWidget(WWT_EMPTY, COLOUR_GREY, WID_CF_EXPS_PRICE1), SetMinimalSize(86, 0), SetFill(0, 0),
				NWidget(WWT_EMPTY, COLOUR_GREY, WID_CF_EXPS_PRICE2), SetMinimalSize(86, 0), SetFill(0, 0),
				NWidget(WWT_EMPTY, COLOUR_GREY, WID_CF_EXPS_PRICE3), SetMinimalSize(86, 0), SetFill(0, 0),
			EndContainer(),
		EndContainer(),
	EndContainer(),
	NWidget(WWT_PANEL, COLOUR_GREY),
		NWidget(NWID_HORIZONTAL), SetPadding(WidgetDimensions::unscaled.framerect),
			NWidget(NWID_VERTICAL), // Vertical column with 'bank balance', 'loan'
				NWidget(WWT_TEXT, COLOUR_GREY), SetDataTip(STR_FINANCES_OWN_FUNDS_TITLE, STR_NULL), SetFill(1, 0),
				NWidget(WWT_TEXT, COLOUR_GREY), SetDataTip(STR_FINANCES_LOAN_TITLE, STR_NULL), SetFill(1, 0),
				NWidget(NWID_SPACER), SetMinimalSize(0, 2), SetFill(1, 0),
				NWidget(WWT_TEXT, COLOUR_GREY), SetDataTip(STR_FINANCES_BANK_BALANCE_TITLE, STR_NULL), SetFill(1, 0),
				NWidget(NWID_SPACER), SetFill(0, 1),
			EndContainer(),
			NWidget(NWID_SPACER), SetFill(0, 0), SetMinimalSize(30, 0),
			NWidget(NWID_VERTICAL), // Vertical column with bank balance amount, loan amount, and total.
				NWidget(WWT_TEXT, COLOUR_GREY, WID_CF_OWN_VALUE), SetDataTip(STR_FINANCES_TOTAL_CURRENCY, STR_NULL), SetAlignment(SA_VERT_CENTER | SA_RIGHT),
				NWidget(WWT_TEXT, COLOUR_GREY, WID_CF_LOAN_VALUE), SetDataTip(STR_FINANCES_TOTAL_CURRENCY, STR_NULL), SetAlignment(SA_VERT_CENTER | SA_RIGHT),
				NWidget(WWT_EMPTY, COLOUR_GREY, WID_CF_BALANCE_LINE), SetMinimalSize(0, 2), SetFill(1, 0),
				NWidget(WWT_TEXT, COLOUR_GREY, WID_CF_BALANCE_VALUE), SetDataTip(STR_FINANCES_BANK_BALANCE, STR_NULL), SetAlignment(SA_VERT_CENTER | SA_RIGHT),
			EndContainer(),
			NWidget(NWID_SELECTION, INVALID_COLOUR, WID_CF_SEL_MAXLOAN),
				NWidget(NWID_HORIZONTAL),
					NWidget(NWID_SPACER), SetFill(0, 1), SetMinimalSize(25, 0),
					NWidget(NWID_VERTICAL), // Max loan information
						NWidget(WWT_TEXT, COLOUR_GREY, WID_CF_INTEREST_RATE), SetDataTip(STR_FINANCES_INTEREST_RATE, STR_NULL),
						NWidget(WWT_TEXT, COLOUR_GREY, WID_CF_MAXLOAN_VALUE), SetDataTip(STR_FINANCES_MAX_LOAN, STR_NULL),
						NWidget(NWID_SPACER), SetFill(0, 1),
					EndContainer(),
				EndContainer(),
			EndContainer(),
			NWidget(NWID_SPACER), SetFill(1, 1),
		EndContainer(),
	EndContainer(),
	NWidget(NWID_SELECTION, INVALID_COLOUR, WID_CF_SEL_BUTTONS),
		NWidget(NWID_HORIZONTAL, NC_EQUALSIZE),
			NWidget(WWT_PUSHTXTBTN, COLOUR_GREY, WID_CF_INCREASE_LOAN), SetFill(1, 0), SetDataTip(STR_FINANCES_BORROW_BUTTON, STR_NULL),
			NWidget(WWT_PUSHTXTBTN, COLOUR_GREY, WID_CF_REPAY_LOAN), SetFill(1, 0), SetDataTip(STR_FINANCES_REPAY_BUTTON, STR_NULL),
			NWidget(WWT_PUSHTXTBTN, COLOUR_GREY, WID_CF_INFRASTRUCTURE), SetFill(1, 0), SetDataTip(STR_FINANCES_INFRASTRUCTURE_BUTTON, STR_COMPANY_VIEW_INFRASTRUCTURE_TOOLTIP),
		EndContainer(),
	EndContainer(),
};

/** Window class displaying the company finances. */
struct CompanyFinancesWindow : Window {
	Money max_money;        ///< The approximate maximum amount of money a company has had over the lifetime of this window
	bool small;             ///< Window is toggled to 'small'.
	int query_widget;       ///< The widget associated with the current text query input.

	CompanyFinancesWindow(WindowDesc *desc, CompanyID company) : Window(desc)
	{
		const Company *c = Company::Get(company);
		this->max_money = std::max<Money>(abs(c->money) * 2, INT32_MAX);
		this->small = false;
		this->CreateNestedTree();
		this->SetupWidgets();
		this->FinishInitNested(company);

		this->owner = (Owner)this->window_number;
	}

	void SetStringParameters(int widget) const override
	{
		switch (widget) {
			case WID_CF_CAPTION:
				SetDParam(0, (CompanyID)this->window_number);
				SetDParam(1, (CompanyID)this->window_number);
				break;

			case WID_CF_BALANCE_VALUE: {
				const Company *c = Company::Get((CompanyID)this->window_number);
				SetDParam(0, c->money);
				break;
			}

			case WID_CF_LOAN_VALUE: {
				const Company *c = Company::Get((CompanyID)this->window_number);
				SetDParam(0, c->current_loan);
				break;
			}

			case WID_CF_OWN_VALUE: {
				const Company *c = Company::Get((CompanyID)this->window_number);
				SetDParam(0, c->money - c->current_loan);
				break;
			}

			case WID_CF_INTEREST_RATE:
				SetDParam(0, _settings_game.difficulty.initial_interest);
				break;

			case WID_CF_MAXLOAN_VALUE:
				SetDParam(0, _economy.max_loan);
				break;

			case WID_CF_INCREASE_LOAN:
			case WID_CF_REPAY_LOAN:
				SetDParam(0, LOAN_INTERVAL);
				break;
		}
	}

	void UpdateWidgetSize(int widget, Dimension *size, const Dimension &padding, Dimension *fill, Dimension *resize) override
	{
		switch (widget) {
			case WID_CF_EXPS_CATEGORY:
				size->width  = GetMaxCategoriesWidth();
				size->height = GetTotalCategoriesHeight();
				break;

			case WID_CF_EXPS_PRICE1:
			case WID_CF_EXPS_PRICE2:
			case WID_CF_EXPS_PRICE3:
				size->height = GetTotalCategoriesHeight();
				FALLTHROUGH;

			case WID_CF_BALANCE_VALUE:
			case WID_CF_LOAN_VALUE:
			case WID_CF_OWN_VALUE:
				SetDParamMaxValue(0, this->max_money);
				size->width = std::max(GetStringBoundingBox(STR_FINANCES_NEGATIVE_INCOME).width, GetStringBoundingBox(STR_FINANCES_POSITIVE_INCOME).width) + padding.width;
				break;

			case WID_CF_INTEREST_RATE:
				size->height = FONT_HEIGHT_NORMAL;
				break;
		}
	}

	void DrawWidget(const Rect &r, int widget) const override
	{
		switch (widget) {
			case WID_CF_EXPS_CATEGORY:
				DrawCategories(r);
				break;

			case WID_CF_EXPS_PRICE1:
			case WID_CF_EXPS_PRICE2:
			case WID_CF_EXPS_PRICE3: {
				const Company *c = Company::Get((CompanyID)this->window_number);
				int age = std::min(_cur_year - c->inaugurated_year, 2);
				int wid_offset = widget - WID_CF_EXPS_PRICE1;
				if (wid_offset <= age) {
					DrawYearColumn(r, _cur_year - (age - wid_offset), c->yearly_expenses[age - wid_offset]);
				}
				break;
			}

			case WID_CF_BALANCE_LINE:
				GfxFillRect(r.left, r.top, r.right, r.top, PC_BLACK);
				break;
		}
	}

	/**
	 * Setup the widgets in the nested tree, such that the finances window is displayed properly.
	 * @note After setup, the window must be (re-)initialized.
	 */
	void SetupWidgets()
	{
		int plane = this->small ? SZSP_NONE : 0;
		this->GetWidget<NWidgetStacked>(WID_CF_SEL_PANEL)->SetDisplayedPlane(plane);
		this->GetWidget<NWidgetStacked>(WID_CF_SEL_MAXLOAN)->SetDisplayedPlane(plane);

		CompanyID company = (CompanyID)this->window_number;
		plane = (company != _local_company) ? SZSP_NONE : 0;
		this->GetWidget<NWidgetStacked>(WID_CF_SEL_BUTTONS)->SetDisplayedPlane(plane);
	}

	void OnPaint() override
	{
		if (!this->IsShaded()) {
			if (!this->small) {
				/* Check that the expenses panel height matches the height needed for the layout. */
				if (GetTotalCategoriesHeight() != this->GetWidget<NWidgetBase>(WID_CF_EXPS_CATEGORY)->current_y) {
					this->SetupWidgets();
					this->ReInit();
					return;
				}
			}

			/* Check that the loan buttons are shown only when the user owns the company. */
			CompanyID company = (CompanyID)this->window_number;
			int req_plane = (company != _local_company) ? SZSP_NONE : 0;
			if (req_plane != this->GetWidget<NWidgetStacked>(WID_CF_SEL_BUTTONS)->shown_plane) {
				this->SetupWidgets();
				this->ReInit();
				return;
			}

			const Company *c = Company::Get(company);
			this->SetWidgetDisabledState(WID_CF_INCREASE_LOAN, c->current_loan == _economy.max_loan); // Borrow button only shows when there is any more money to loan.
			this->SetWidgetDisabledState(WID_CF_REPAY_LOAN, company != _local_company || c->current_loan == 0); // Repay button only shows when there is any more money to repay.
		}

		this->DrawWidgets();
	}

	void OnClick(Point pt, int widget, int click_count) override
	{
		switch (widget) {
			case WID_CF_TOGGLE_SIZE: // toggle size
				this->small = !this->small;
				this->SetupWidgets();
				if (this->IsShaded()) {
					/* Finances window is not resizable, so size hints given during unshading have no effect
					 * on the changed appearance of the window. */
					this->SetShaded(false);
				} else {
					this->ReInit();
				}
				break;

			case WID_CF_INCREASE_LOAN: // increase loan
				if (_shift_pressed) {
					this->query_widget = WID_CF_INCREASE_LOAN;
					SetDParam(0, 0);
					ShowQueryString(STR_JUST_INT, STR_FINANCES_BORROW_QUERY_CAPT, 20, this, CS_NUMERAL, QSF_ACCEPT_UNCHANGED);
				} else {
					DoCommandP(0, 0, _ctrl_pressed, CMD_INCREASE_LOAN | CMD_MSG(STR_ERROR_CAN_T_BORROW_ANY_MORE_MONEY));
				}
				break;

			case WID_CF_REPAY_LOAN: // repay loan
				if (_shift_pressed) {
					this->query_widget = WID_CF_REPAY_LOAN;
					SetDParam(0, 0);
					ShowQueryString(STR_JUST_INT, STR_FINANCES_REPAY_QUERY_CAPT, 20, this, CS_NUMERAL, QSF_ACCEPT_UNCHANGED);
				} else {
					DoCommandP(0, 0, _ctrl_pressed, CMD_DECREASE_LOAN | CMD_MSG(STR_ERROR_CAN_T_REPAY_LOAN));
				}
				break;

			case WID_CF_INFRASTRUCTURE: // show infrastructure details
				ShowCompanyInfrastructure((CompanyID)this->window_number);
				break;
		}
	}

	void OnQueryTextFinished(char *str) override
	{
		/* Was 'cancel' pressed or nothing entered? */
		if (str == nullptr || StrEmpty(str)) return;

		if (this->query_widget == WID_CF_INCREASE_LOAN) {
			const Company *c = Company::Get((CompanyID)this->window_number);
			Money amount = std::min<Money>(std::strtoull(str, nullptr, 10) / _currency->rate, _economy.max_loan - c->current_loan);
			amount = LOAN_INTERVAL * CeilDivT<Money>(amount, LOAN_INTERVAL);
			DoCommandP(0, amount >> 32, (amount & 0xFFFFFFFC) | 2, CMD_INCREASE_LOAN | CMD_MSG(STR_ERROR_CAN_T_BORROW_ANY_MORE_MONEY));
		} else if (this->query_widget == WID_CF_REPAY_LOAN) {
			const Company *c = Company::Get((CompanyID)this->window_number);
			Money amount = std::min<Money>(std::strtoull(str, nullptr, 10) / _currency->rate, c->current_loan);
			amount = LOAN_INTERVAL * CeilDivT<Money>(amount, LOAN_INTERVAL);
			DoCommandP(0, amount >> 32, (amount & 0xFFFFFFFC) | 2, CMD_DECREASE_LOAN | CMD_MSG(STR_ERROR_CAN_T_REPAY_LOAN));
		}
	}

	void OnHundredthTick() override
	{
		const Company *c = Company::Get((CompanyID)this->window_number);
		if (abs(c->money) > this->max_money) {
			this->max_money = std::max<Money>(abs(c->money) * 2, this->max_money * 4);
			this->SetupWidgets();
			this->ReInit();
		}
	}

	bool OnTooltip(Point pt, int widget, TooltipCloseCondition close_cond) override
	{
		switch (widget) {
			case WID_CF_INCREASE_LOAN: {
				uint64 arg = STR_FINANCES_BORROW_TOOLTIP;
				GuiShowTooltips(this, STR_FINANCES_BORROW_TOOLTIP_EXTRA, 1, &arg, close_cond);
				return true;
			}

			case WID_CF_REPAY_LOAN: {
				uint64 arg = STR_FINANCES_REPAY_TOOLTIP;
				GuiShowTooltips(this, STR_FINANCES_REPAY_TOOLTIP_EXTRA, 1, &arg, close_cond);
				return true;
			}

			default:
				return false;
		}
	}
};

static WindowDesc _company_finances_desc(
	WDP_AUTO, "company_finances", 0, 0,
	WC_FINANCES, WC_NONE,
	0,
	_nested_company_finances_widgets, lengthof(_nested_company_finances_widgets)
);

/**
 * Open the finances window of a company.
 * @param company Company to show finances of.
 * @pre is company a valid company.
 */
void ShowCompanyFinances(CompanyID company)
{
	if (!Company::IsValidID(company)) return;
	if (BringWindowToFrontById(WC_FINANCES, company)) return;

	new CompanyFinancesWindow(&_company_finances_desc, company);
}

/* List of colours for the livery window */
static const StringID _colour_dropdown[] = {
	STR_COLOUR_DARK_BLUE,
	STR_COLOUR_PALE_GREEN,
	STR_COLOUR_PINK,
	STR_COLOUR_YELLOW,
	STR_COLOUR_RED,
	STR_COLOUR_LIGHT_BLUE,
	STR_COLOUR_GREEN,
	STR_COLOUR_DARK_GREEN,
	STR_COLOUR_BLUE,
	STR_COLOUR_CREAM,
	STR_COLOUR_MAUVE,
	STR_COLOUR_PURPLE,
	STR_COLOUR_ORANGE,
	STR_COLOUR_BROWN,
	STR_COLOUR_GREY,
	STR_COLOUR_WHITE,
};

/* Association of liveries to livery classes */
static const LiveryClass _livery_class[LS_END] = {
	LC_OTHER,
	LC_RAIL, LC_RAIL, LC_RAIL, LC_RAIL, LC_RAIL, LC_RAIL, LC_RAIL, LC_RAIL, LC_RAIL, LC_RAIL, LC_RAIL, LC_RAIL, LC_RAIL,
	LC_ROAD, LC_ROAD,
	LC_SHIP, LC_SHIP,
	LC_AIRCRAFT, LC_AIRCRAFT, LC_AIRCRAFT,
	LC_ROAD, LC_ROAD,
};

class DropDownListColourItem : public DropDownListItem {
public:
	DropDownListColourItem(int result, bool masked) : DropDownListItem(result, masked) {}

	StringID String() const
	{
		return this->result >= COLOUR_END ? STR_COLOUR_DEFAULT : _colour_dropdown[this->result];
	}

	uint Width() const override
	{
		return ScaleGUITrad(28) + WidgetDimensions::scaled.hsep_normal + GetStringBoundingBox(this->String()).width + WidgetDimensions::scaled.dropdowntext.Horizontal();
	}

	uint Height(uint width) const override
	{
		return std::max(FONT_HEIGHT_NORMAL, ScaleGUITrad(12) + WidgetDimensions::scaled.vsep_normal);
	}

	bool Selectable() const override
	{
		return true;
	}

	void Draw(const Rect &r, bool sel, Colours bg_colour) const override
	{
		bool rtl = _current_text_dir == TD_RTL;
		int icon_y = CenterBounds(r.top, r.bottom, 0);
		int text_y = CenterBounds(r.top, r.bottom, FONT_HEIGHT_NORMAL);
		Rect tr = r.Shrink(WidgetDimensions::scaled.dropdowntext);
		DrawSprite(SPR_VEH_BUS_SIDE_VIEW, PALETTE_RECOLOUR_START + (this->result % COLOUR_END),
				   rtl ? tr.right - ScaleGUITrad(14) : tr.left + ScaleGUITrad(14),
				   icon_y);
		tr = tr.Indent(ScaleGUITrad(28) + WidgetDimensions::scaled.hsep_normal, rtl);
		DrawString(tr.left, tr.right, text_y, this->String(), sel ? TC_WHITE : TC_BLACK);
	}
};

typedef GUIList<const Group*> GUIGroupList;

/* cached values for GroupNameSorter to spare many GetString() calls */
static const Group *_last_group[2] = { nullptr, nullptr };

/** Company livery colour scheme window. */
struct SelectCompanyLiveryWindow : public Window {
private:
	uint32 sel;
	LiveryClass livery_class;
	Dimension square;
	uint rows;
	uint line_height;
	GUIGroupList groups;
	std::vector<int> indents;
	Scrollbar *vscroll;

	void ShowColourDropDownMenu(uint32 widget)
	{
		uint32 used_colours = 0;
		const Livery *livery, *default_livery = nullptr;
		bool primary = widget == WID_SCL_PRI_COL_DROPDOWN;
		byte default_col = 0;

		/* Disallow other company colours for the primary colour */
		if (this->livery_class < LC_GROUP_RAIL && HasBit(this->sel, LS_DEFAULT) && primary) {
			for (const Company *c : Company::Iterate()) {
				if (c->index != _local_company) SetBit(used_colours, c->colour);
			}
		}

		const Company *c = Company::Get((CompanyID)this->window_number);

		if (this->livery_class < LC_GROUP_RAIL) {
			/* Get the first selected livery to use as the default dropdown item */
			LiveryScheme scheme;
			for (scheme = LS_BEGIN; scheme < LS_END; scheme++) {
				if (HasBit(this->sel, scheme)) break;
			}
			if (scheme == LS_END) scheme = LS_DEFAULT;
			livery = &c->livery[scheme];
			if (scheme != LS_DEFAULT) default_livery = &c->livery[LS_DEFAULT];
		} else {
			const Group *g = Group::Get(this->sel);
			livery = &g->livery;
			if (g->parent == INVALID_GROUP) {
				default_livery = &c->livery[LS_DEFAULT];
			} else {
				const Group *pg = Group::Get(g->parent);
				default_livery = &pg->livery;
			}
		}

		DropDownList list;
		if (default_livery != nullptr) {
			/* Add COLOUR_END to put the colour out of range, but also allow us to show what the default is */
			default_col = (primary ? default_livery->colour1 : default_livery->colour2) + COLOUR_END;
			list.emplace_back(new DropDownListColourItem(default_col, false));
		}
		for (uint i = 0; i < lengthof(_colour_dropdown); i++) {
			list.emplace_back(new DropDownListColourItem(i, HasBit(used_colours, i)));
		}

		byte sel = (default_livery == nullptr || HasBit(livery->in_use, primary ? 0 : 1)) ? (primary ? livery->colour1 : livery->colour2) : default_col;
		ShowDropDownList(this, std::move(list), sel, widget);
	}

<<<<<<< HEAD
	static bool GroupNameSorter(const Group * const &a, const Group * const &b)
	{
		static char         last_name[2][64] = { "", "" };

		if (a != _last_group[0]) {
			_last_group[0] = a;
			SetDParam(0, a->index);
			GetString(last_name[0], STR_GROUP_NAME, lastof(last_name[0]));
		}

		if (b != _last_group[1]) {
			_last_group[1] = b;
			SetDParam(0, b->index);
			GetString(last_name[1], STR_GROUP_NAME, lastof(last_name[1]));
		}

		int r = StrNaturalCompare(last_name[0], last_name[1]); // Sort by name (natural sorting).
		if (r == 0) return a->index < b->index;
		return r < 0;
	}

	void AddChildren(GUIGroupList *source, GroupID parent, int indent)
=======
	void AddChildren(GUIGroupList &source, GroupID parent, int indent)
>>>>>>> 91e140c7
	{
		for (const Group *g : source) {
			if (g->parent != parent) continue;
			this->groups.push_back(g);
			this->indents.push_back(indent);
			AddChildren(source, g->index, indent + 1);
		}
	}

	void BuildGroupList(CompanyID owner)
	{
		if (!this->groups.NeedRebuild()) return;

		this->groups.clear();
		this->indents.clear();

		if (this->livery_class >= LC_GROUP_RAIL) {
			GUIGroupList list;
			VehicleType vtype = (VehicleType)(this->livery_class - LC_GROUP_RAIL);

			for (const Group *g : Group::Iterate()) {
				if (g->owner == owner && g->vehicle_type == vtype) {
					list.push_back(g);
				}
			}

			list.ForceResort();

			/* invalidate cached values for name sorter - group names could change */
			_last_group[0] = _last_group[1] = nullptr;

			list.Sort(&GroupNameSorter);

			AddChildren(list, INVALID_GROUP, 0);
		}

		this->groups.shrink_to_fit();
		this->groups.RebuildDone();
	}

	void SetRows()
	{
		if (this->livery_class < LC_GROUP_RAIL) {
			this->rows = 0;
			for (LiveryScheme scheme = LS_DEFAULT; scheme < LS_END; scheme++) {
				if (_livery_class[scheme] == this->livery_class && HasBit(_loaded_newgrf_features.used_liveries, scheme)) {
					this->rows++;
				}
			}
		} else {
			this->rows = (uint)this->groups.size();
		}

		this->vscroll->SetCount(this->rows);
	}

public:
	SelectCompanyLiveryWindow(WindowDesc *desc, CompanyID company, GroupID group) : Window(desc)
	{
		this->CreateNestedTree();
		this->vscroll = this->GetScrollbar(WID_SCL_MATRIX_SCROLLBAR);

		if (group == INVALID_GROUP) {
			this->livery_class = LC_OTHER;
			this->sel = 1;
			this->LowerWidget(WID_SCL_CLASS_GENERAL);
			this->BuildGroupList(company);
			this->SetRows();
		} else {
			this->SetSelectedGroup(company, group);
		}

		this->FinishInitNested(company);
		this->owner = company;
		this->InvalidateData(1);
	}

	void SetSelectedGroup(CompanyID company, GroupID group)
	{
		this->RaiseWidget(this->livery_class + WID_SCL_CLASS_GENERAL);
		const Group *g = Group::Get(group);
		switch (g->vehicle_type) {
			case VEH_TRAIN: this->livery_class = LC_GROUP_RAIL; break;
			case VEH_ROAD: this->livery_class = LC_GROUP_ROAD; break;
			case VEH_SHIP: this->livery_class = LC_GROUP_SHIP; break;
			case VEH_AIRCRAFT: this->livery_class = LC_GROUP_AIRCRAFT; break;
			default: NOT_REACHED();
		}
		this->sel = group;
		this->LowerWidget(this->livery_class + WID_SCL_CLASS_GENERAL);

		this->groups.ForceRebuild();
		this->BuildGroupList(company);
		this->SetRows();

		/* Position scrollbar to selected group */
		for (uint i = 0; i < this->rows; i++) {
			if (this->groups[i]->index == sel) {
				this->vscroll->SetPosition(i - this->vscroll->GetCapacity() / 2);
				break;
			}
		}
	}

	void UpdateWidgetSize(int widget, Dimension *size, const Dimension &padding, Dimension *fill, Dimension *resize) override
	{
		switch (widget) {
			case WID_SCL_SPACER_DROPDOWN: {
				/* The matrix widget below needs enough room to print all the schemes. */
				Dimension d = {0, 0};
				for (LiveryScheme scheme = LS_DEFAULT; scheme < LS_END; scheme++) {
					d = maxdim(d, GetStringBoundingBox(STR_LIVERY_DEFAULT + scheme));
				}

				/* And group names */
				for (const Group *g : Group::Iterate()) {
					if (g->owner == (CompanyID)this->window_number) {
						SetDParam(0, g->index);
						d = maxdim(d, GetStringBoundingBox(STR_GROUP_NAME));
					}
				}

				size->width = std::max(size->width, 5 + d.width + padding.width);
				break;
			}

			case WID_SCL_MATRIX: {
				/* 11 items in the default rail class */
				this->square = GetSpriteSize(SPR_SQUARE);
				this->line_height = std::max(this->square.height, (uint)FONT_HEIGHT_NORMAL) + padding.height;

				size->height = 11 * this->line_height;
				resize->width = 1;
				resize->height = this->line_height;
				break;
			}

			case WID_SCL_SEC_COL_DROPDOWN:
				if (!_loaded_newgrf_features.has_2CC) {
					size->width = 0;
					break;
				}
				FALLTHROUGH;

			case WID_SCL_PRI_COL_DROPDOWN: {
				this->square = GetSpriteSize(SPR_SQUARE);
				int string_padding = this->square.width + WidgetDimensions::scaled.hsep_normal + padding.width;
				for (const StringID *id = _colour_dropdown; id != endof(_colour_dropdown); id++) {
					size->width = std::max(size->width, GetStringBoundingBox(*id).width + string_padding);
				}
				size->width = std::max(size->width, GetStringBoundingBox(STR_COLOUR_DEFAULT).width + string_padding);
				break;
			}
		}
	}

	void OnPaint() override
	{
		bool local = (CompanyID)this->window_number == _local_company;

		/* Disable dropdown controls if no scheme is selected */
		bool disabled = this->livery_class < LC_GROUP_RAIL ? (this->sel == 0) : (this->sel == INVALID_GROUP);
		this->SetWidgetDisabledState(WID_SCL_PRI_COL_DROPDOWN, !local || disabled);
		this->SetWidgetDisabledState(WID_SCL_SEC_COL_DROPDOWN, !local || disabled);

		this->BuildGroupList((CompanyID)this->window_number);

		this->DrawWidgets();
	}

	void SetStringParameters(int widget) const override
	{
		switch (widget) {
			case WID_SCL_CAPTION:
				SetDParam(0, (CompanyID)this->window_number);
				break;

			case WID_SCL_PRI_COL_DROPDOWN:
			case WID_SCL_SEC_COL_DROPDOWN: {
				const Company *c = Company::Get((CompanyID)this->window_number);
				bool primary = widget == WID_SCL_PRI_COL_DROPDOWN;
				StringID colour = STR_COLOUR_DEFAULT;

				if (this->livery_class < LC_GROUP_RAIL) {
					if (this->sel != 0) {
						LiveryScheme scheme = LS_DEFAULT;
						for (scheme = LS_BEGIN; scheme < LS_END; scheme++) {
							if (HasBit(this->sel, scheme)) break;
						}
						if (scheme == LS_END) scheme = LS_DEFAULT;
						const Livery *livery = &c->livery[scheme];
						if (scheme == LS_DEFAULT || HasBit(livery->in_use, primary ? 0 : 1)) {
							colour = STR_COLOUR_DARK_BLUE + (primary ? livery->colour1 : livery->colour2);
						}
					}
				} else {
					if (this->sel != INVALID_GROUP) {
						const Group *g = Group::Get(this->sel);
						const Livery *livery = &g->livery;
						if (HasBit(livery->in_use, primary ? 0 : 1)) {
							colour = STR_COLOUR_DARK_BLUE + (primary ? livery->colour1 : livery->colour2);
						}
					}
				}
				SetDParam(0, colour);
				break;
			}
		}
	}

	void DrawWidget(const Rect &r, int widget) const override
	{
		if (widget != WID_SCL_MATRIX) return;

		bool rtl = _current_text_dir == TD_RTL;

		/* Coordinates of scheme name column. */
		const NWidgetBase *nwi = this->GetWidget<NWidgetBase>(WID_SCL_SPACER_DROPDOWN);
		Rect sch = nwi->GetCurrentRect().Shrink(WidgetDimensions::scaled.framerect);
		/* Coordinates of first dropdown. */
		nwi = this->GetWidget<NWidgetBase>(WID_SCL_PRI_COL_DROPDOWN);
		Rect pri = nwi->GetCurrentRect().Shrink(WidgetDimensions::scaled.framerect);
		/* Coordinates of second dropdown. */
		nwi = this->GetWidget<NWidgetBase>(WID_SCL_SEC_COL_DROPDOWN);
		Rect sec = nwi->GetCurrentRect().Shrink(WidgetDimensions::scaled.framerect);

		Rect pri_squ = pri.WithWidth(this->square.width, rtl);
		Rect sec_squ = sec.WithWidth(this->square.width, rtl);

		pri = pri.Indent(this->square.width + WidgetDimensions::scaled.hsep_normal, rtl);
		sec = sec.Indent(this->square.width + WidgetDimensions::scaled.hsep_normal, rtl);

		Rect ir = r.WithHeight(this->resize.step_height).Shrink(WidgetDimensions::scaled.matrix);
		int square_offs = (ir.Height() - this->square.height) / 2;
		int text_offs   = (ir.Height() - FONT_HEIGHT_NORMAL) / 2;

		int y = ir.top;

		/* Helper function to draw livery info. */
		auto draw_livery = [&](StringID str, const Livery &liv, bool sel, bool def, int indent) {
			/* Livery Label. */
			DrawString(sch.left + (rtl ? 0 : indent), sch.right - (rtl ? indent : 0), y + text_offs, str, sel ? TC_WHITE : TC_BLACK);

			/* Text below the first dropdown. */
			DrawSprite(SPR_SQUARE, GENERAL_SPRITE_COLOUR(liv.colour1), pri_squ.left, y + square_offs);
			DrawString(pri.left, pri.right, y + text_offs, (def || HasBit(liv.in_use, 0)) ? STR_COLOUR_DARK_BLUE + liv.colour1 : STR_COLOUR_DEFAULT, sel ? TC_WHITE : TC_GOLD);

			/* Text below the second dropdown. */
			if (sec.right > sec.left) { // Second dropdown has non-zero size.
				DrawSprite(SPR_SQUARE, GENERAL_SPRITE_COLOUR(liv.colour2), sec_squ.left, y + square_offs);
				DrawString(sec.left, sec.right, y + text_offs, (def || HasBit(liv.in_use, 1)) ? STR_COLOUR_DARK_BLUE + liv.colour2 : STR_COLOUR_DEFAULT, sel ? TC_WHITE : TC_GOLD);
			}

			y += this->line_height;
		};

		if (livery_class < LC_GROUP_RAIL) {
			int pos = this->vscroll->GetPosition();
			const Company *c = Company::Get((CompanyID)this->window_number);
			for (LiveryScheme scheme = LS_DEFAULT; scheme < LS_END; scheme++) {
				if (_livery_class[scheme] == this->livery_class && HasBit(_loaded_newgrf_features.used_liveries, scheme)) {
					if (pos-- > 0) continue;
					draw_livery(STR_LIVERY_DEFAULT + scheme, c->livery[scheme], HasBit(this->sel, scheme), scheme == LS_DEFAULT, 0);
				}
			}
		} else {
			uint max = static_cast<uint>(std::min<size_t>(this->vscroll->GetPosition() + this->vscroll->GetCapacity(), this->groups.size()));
			for (uint i = this->vscroll->GetPosition(); i < max; ++i) {
				const Group *g = this->groups[i];
				SetDParam(0, g->index);
				draw_livery(STR_GROUP_NAME, g->livery, this->sel == g->index, false, this->indents[i] * WidgetDimensions::scaled.hsep_indent);
			}
		}
	}

	void OnClick(Point pt, int widget, int click_count) override
	{
		switch (widget) {
			/* Livery Class buttons */
			case WID_SCL_CLASS_GENERAL:
			case WID_SCL_CLASS_RAIL:
			case WID_SCL_CLASS_ROAD:
			case WID_SCL_CLASS_SHIP:
			case WID_SCL_CLASS_AIRCRAFT:
			case WID_SCL_GROUPS_RAIL:
			case WID_SCL_GROUPS_ROAD:
			case WID_SCL_GROUPS_SHIP:
			case WID_SCL_GROUPS_AIRCRAFT:
				this->RaiseWidget(this->livery_class + WID_SCL_CLASS_GENERAL);
				this->livery_class = (LiveryClass)(widget - WID_SCL_CLASS_GENERAL);
				this->LowerWidget(this->livery_class + WID_SCL_CLASS_GENERAL);

				/* Select the first item in the list */
				if (this->livery_class < LC_GROUP_RAIL) {
					this->sel = 0;
					for (LiveryScheme scheme = LS_DEFAULT; scheme < LS_END; scheme++) {
						if (_livery_class[scheme] == this->livery_class && HasBit(_loaded_newgrf_features.used_liveries, scheme)) {
							this->sel = 1 << scheme;
							break;
						}
					}
				} else {
					this->sel = INVALID_GROUP;
					this->groups.ForceRebuild();
					this->BuildGroupList((CompanyID)this->window_number);

					if (this->groups.size() > 0) {
						this->sel = this->groups[0]->index;
					}
				}

				this->SetRows();
				this->SetDirty();
				break;

			case WID_SCL_PRI_COL_DROPDOWN: // First colour dropdown
				ShowColourDropDownMenu(WID_SCL_PRI_COL_DROPDOWN);
				break;

			case WID_SCL_SEC_COL_DROPDOWN: // Second colour dropdown
				ShowColourDropDownMenu(WID_SCL_SEC_COL_DROPDOWN);
				break;

			case WID_SCL_MATRIX: {
				uint row = this->vscroll->GetScrolledRowFromWidget(pt.y, this, WID_SCL_MATRIX);
				if (row >= this->rows) return;

				if (this->livery_class < LC_GROUP_RAIL) {
					LiveryScheme j = (LiveryScheme)row;

					for (LiveryScheme scheme = LS_BEGIN; scheme <= j && scheme < LS_END; scheme++) {
						if (_livery_class[scheme] != this->livery_class || !HasBit(_loaded_newgrf_features.used_liveries, scheme)) j++;
					}
					assert(j < LS_END);

					if (_ctrl_pressed) {
						ToggleBit(this->sel, j);
					} else {
						this->sel = 1 << j;
					}
				} else {
					this->sel = this->groups[row]->index;
				}
				this->SetDirty();
				break;
			}
		}
	}

	void OnResize() override
	{
		this->vscroll->SetCapacityFromWidget(this, WID_SCL_MATRIX);
	}

	void OnDropdownSelect(int widget, int index) override
	{
		bool local = (CompanyID)this->window_number == _local_company;
		if (!local) return;

		if (index >= COLOUR_END) index = INVALID_COLOUR;

		if (this->livery_class < LC_GROUP_RAIL) {
			/* Set company colour livery */
			for (LiveryScheme scheme = LS_DEFAULT; scheme < LS_END; scheme++) {
				/* Changed colour for the selected scheme, or all visible schemes if CTRL is pressed. */
				if (HasBit(this->sel, scheme) || (_ctrl_pressed && _livery_class[scheme] == this->livery_class && HasBit(_loaded_newgrf_features.used_liveries, scheme))) {
					DoCommandP(0, scheme | (widget == WID_SCL_PRI_COL_DROPDOWN ? 0 : 256), index, CMD_SET_COMPANY_COLOUR);
				}
			}
		} else {
			/* Setting group livery */
			DoCommandP(0, this->sel, (widget == WID_SCL_PRI_COL_DROPDOWN ? 0 : 256) | (index << 16), CMD_SET_GROUP_LIVERY);
		}
	}

	/**
	 * Some data on this window has become invalid.
	 * @param data Information about the changed data.
	 * @param gui_scope Whether the call is done from GUI scope. You may not do everything when not in GUI scope. See #InvalidateWindowData() for details.
	 */
	void OnInvalidateData(int data = 0, bool gui_scope = true) override
	{
		if (!gui_scope) return;

		if (data != -1) {
			/* data contains a VehicleType, rebuild list if it displayed */
			if (this->livery_class == data + LC_GROUP_RAIL) {
				this->groups.ForceRebuild();
				this->BuildGroupList((CompanyID)this->window_number);
				this->SetRows();

				if (!Group::IsValidID(this->sel)) {
					this->sel = INVALID_GROUP;
					if (this->groups.size() > 0) this->sel = this->groups[0]->index;
				}

				this->SetDirty();
			}
			return;
		}

		this->SetWidgetsDisabledState(true, WID_SCL_CLASS_RAIL, WID_SCL_CLASS_ROAD, WID_SCL_CLASS_SHIP, WID_SCL_CLASS_AIRCRAFT, WIDGET_LIST_END);

		bool current_class_valid = this->livery_class == LC_OTHER || this->livery_class >= LC_GROUP_RAIL;
		if (_settings_client.gui.liveries == LIT_ALL || (_settings_client.gui.liveries == LIT_COMPANY && this->window_number == _local_company)) {
			for (LiveryScheme scheme = LS_DEFAULT; scheme < LS_END; scheme++) {
				if (HasBit(_loaded_newgrf_features.used_liveries, scheme)) {
					if (_livery_class[scheme] == this->livery_class) current_class_valid = true;
					this->EnableWidget(WID_SCL_CLASS_GENERAL + _livery_class[scheme]);
				} else if (this->livery_class < LC_GROUP_RAIL) {
					ClrBit(this->sel, scheme);
				}
			}
		}

		if (!current_class_valid) {
			Point pt = {0, 0};
			this->OnClick(pt, WID_SCL_CLASS_GENERAL, 1);
		}
	}
};

static const NWidgetPart _nested_select_company_livery_widgets [] = {
	NWidget(NWID_HORIZONTAL),
		NWidget(WWT_CLOSEBOX, COLOUR_GREY),
		NWidget(WWT_CAPTION, COLOUR_GREY, WID_SCL_CAPTION), SetDataTip(STR_LIVERY_CAPTION, STR_TOOLTIP_WINDOW_TITLE_DRAG_THIS),
	EndContainer(),
	NWidget(NWID_HORIZONTAL),
		NWidget(WWT_IMGBTN, COLOUR_GREY, WID_SCL_CLASS_GENERAL), SetMinimalSize(22, 22), SetFill(0, 1), SetDataTip(SPR_IMG_COMPANY_GENERAL, STR_LIVERY_GENERAL_TOOLTIP),
		NWidget(WWT_IMGBTN, COLOUR_GREY, WID_SCL_CLASS_RAIL), SetMinimalSize(22, 22), SetFill(0, 1), SetDataTip(SPR_IMG_TRAINLIST, STR_LIVERY_TRAIN_TOOLTIP),
		NWidget(WWT_IMGBTN, COLOUR_GREY, WID_SCL_CLASS_ROAD), SetMinimalSize(22, 22), SetFill(0, 1), SetDataTip(SPR_IMG_TRUCKLIST, STR_LIVERY_ROAD_VEHICLE_TOOLTIP),
		NWidget(WWT_IMGBTN, COLOUR_GREY, WID_SCL_CLASS_SHIP), SetMinimalSize(22, 22), SetFill(0, 1), SetDataTip(SPR_IMG_SHIPLIST, STR_LIVERY_SHIP_TOOLTIP),
		NWidget(WWT_IMGBTN, COLOUR_GREY, WID_SCL_CLASS_AIRCRAFT), SetMinimalSize(22, 22), SetFill(0, 1), SetDataTip(SPR_IMG_AIRPLANESLIST, STR_LIVERY_AIRCRAFT_TOOLTIP),
		NWidget(WWT_IMGBTN, COLOUR_GREY, WID_SCL_GROUPS_RAIL), SetMinimalSize(22, 22), SetFill(0, 1), SetDataTip(SPR_GROUP_LIVERY_TRAIN, STR_LIVERY_TRAIN_TOOLTIP),
		NWidget(WWT_IMGBTN, COLOUR_GREY, WID_SCL_GROUPS_ROAD), SetMinimalSize(22, 22), SetFill(0, 1), SetDataTip(SPR_GROUP_LIVERY_ROADVEH, STR_LIVERY_ROAD_VEHICLE_TOOLTIP),
		NWidget(WWT_IMGBTN, COLOUR_GREY, WID_SCL_GROUPS_SHIP), SetMinimalSize(22, 22), SetFill(0, 1), SetDataTip(SPR_GROUP_LIVERY_SHIP, STR_LIVERY_SHIP_TOOLTIP),
		NWidget(WWT_IMGBTN, COLOUR_GREY, WID_SCL_GROUPS_AIRCRAFT), SetMinimalSize(22, 22), SetFill(0, 1), SetDataTip(SPR_GROUP_LIVERY_AIRCRAFT, STR_LIVERY_AIRCRAFT_TOOLTIP),
		NWidget(WWT_PANEL, COLOUR_GREY), SetMinimalSize(90, 22), SetFill(1, 1), EndContainer(),
	EndContainer(),
	NWidget(NWID_HORIZONTAL),
		NWidget(WWT_PANEL, COLOUR_GREY, WID_SCL_SPACER_DROPDOWN), SetMinimalSize(150, 12), SetFill(1, 1), EndContainer(),
		NWidget(WWT_DROPDOWN, COLOUR_GREY, WID_SCL_PRI_COL_DROPDOWN), SetMinimalSize(125, 12), SetFill(0, 1), SetDataTip(STR_JUST_STRING, STR_LIVERY_PRIMARY_TOOLTIP),
		NWidget(WWT_DROPDOWN, COLOUR_GREY, WID_SCL_SEC_COL_DROPDOWN), SetMinimalSize(125, 12), SetFill(0, 1),
				SetDataTip(STR_JUST_STRING, STR_LIVERY_SECONDARY_TOOLTIP),
	EndContainer(),
	NWidget(NWID_HORIZONTAL),
		NWidget(WWT_MATRIX, COLOUR_GREY, WID_SCL_MATRIX), SetMinimalSize(275, 0), SetResize(1, 0), SetFill(1, 1), SetMatrixDataTip(1, 0, STR_LIVERY_PANEL_TOOLTIP), SetScrollbar(WID_SCL_MATRIX_SCROLLBAR),
		NWidget(NWID_VERTICAL),
			NWidget(NWID_VSCROLLBAR, COLOUR_GREY, WID_SCL_MATRIX_SCROLLBAR),
			NWidget(WWT_RESIZEBOX, COLOUR_GREY),
		EndContainer(),
	EndContainer(),
};

static WindowDesc _select_company_livery_desc(
	WDP_AUTO, "company_livery", 0, 0,
	WC_COMPANY_COLOUR, WC_NONE,
	0,
	_nested_select_company_livery_widgets, lengthof(_nested_select_company_livery_widgets)
);

void ShowCompanyLiveryWindow(CompanyID company, GroupID group)
{
	SelectCompanyLiveryWindow *w = (SelectCompanyLiveryWindow *)BringWindowToFrontById(WC_COMPANY_COLOUR, company);
	if (w == nullptr) {
		new SelectCompanyLiveryWindow(&_select_company_livery_desc, company, group);
	} else if (group != INVALID_GROUP) {
		w->SetSelectedGroup(company, group);
	}
}

/**
 * Draws the face of a company manager's face.
 * @param cmf   the company manager's face
 * @param colour the (background) colour of the gradient
 * @param r      position to draw the face
 */
void DrawCompanyManagerFace(CompanyManagerFace cmf, int colour, const Rect &r)
{
	GenderEthnicity ge = (GenderEthnicity)GetCompanyManagerFaceBits(cmf, CMFV_GEN_ETHN, GE_WM);

	/* Determine offset from centre of drawing rect. */
	Dimension d = GetSpriteSize(SPR_GRADIENT);
	int x = CenterBounds(r.left, r.right, d.width);
	int y = CenterBounds(r.top, r.bottom, d.height);

	bool has_moustache   = !HasBit(ge, GENDER_FEMALE) && GetCompanyManagerFaceBits(cmf, CMFV_HAS_MOUSTACHE,   ge) != 0;
	bool has_tie_earring = !HasBit(ge, GENDER_FEMALE) || GetCompanyManagerFaceBits(cmf, CMFV_HAS_TIE_EARRING, ge) != 0;
	bool has_glasses     = GetCompanyManagerFaceBits(cmf, CMFV_HAS_GLASSES, ge) != 0;
	PaletteID pal;

	/* Modify eye colour palette only if 2 or more valid values exist */
	if (_cmf_info[CMFV_EYE_COLOUR].valid_values[ge] < 2) {
		pal = PAL_NONE;
	} else {
		switch (GetCompanyManagerFaceBits(cmf, CMFV_EYE_COLOUR, ge)) {
			default: NOT_REACHED();
			case 0: pal = PALETTE_TO_BROWN; break;
			case 1: pal = PALETTE_TO_BLUE;  break;
			case 2: pal = PALETTE_TO_GREEN; break;
		}
	}

	/* Draw the gradient (background) */
	DrawSprite(SPR_GRADIENT, GENERAL_SPRITE_COLOUR(colour), x, y);

	for (CompanyManagerFaceVariable cmfv = CMFV_CHEEKS; cmfv < CMFV_END; cmfv++) {
		switch (cmfv) {
			case CMFV_MOUSTACHE:   if (!has_moustache)   continue; break;
			case CMFV_LIPS:
			case CMFV_NOSE:        if (has_moustache)    continue; break;
			case CMFV_TIE_EARRING: if (!has_tie_earring) continue; break;
			case CMFV_GLASSES:     if (!has_glasses)     continue; break;
			default: break;
		}
		DrawSprite(GetCompanyManagerFaceSprite(cmf, cmfv, ge), (cmfv == CMFV_EYEBROWS) ? pal : PAL_NONE, x, y);
	}
}

/** Nested widget description for the company manager face selection dialog */
static const NWidgetPart _nested_select_company_manager_face_widgets[] = {
	NWidget(NWID_HORIZONTAL),
		NWidget(WWT_CLOSEBOX, COLOUR_GREY),
		NWidget(WWT_CAPTION, COLOUR_GREY, WID_SCMF_CAPTION), SetDataTip(STR_FACE_CAPTION, STR_TOOLTIP_WINDOW_TITLE_DRAG_THIS),
		NWidget(WWT_IMGBTN, COLOUR_GREY, WID_SCMF_TOGGLE_LARGE_SMALL), SetDataTip(SPR_LARGE_SMALL_WINDOW, STR_FACE_ADVANCED_TOOLTIP),
	EndContainer(),
	NWidget(WWT_PANEL, COLOUR_GREY, WID_SCMF_SELECT_FACE),
		NWidget(NWID_SPACER), SetMinimalSize(0, 2),
		NWidget(NWID_HORIZONTAL), SetPIP(2, 2, 2),
			NWidget(NWID_VERTICAL),
				NWidget(NWID_HORIZONTAL),
					NWidget(NWID_SPACER), SetFill(1, 0),
					NWidget(WWT_EMPTY, COLOUR_GREY, WID_SCMF_FACE), SetMinimalSize(92, 119),
					NWidget(NWID_SPACER), SetFill(1, 0),
				EndContainer(),
				NWidget(NWID_SPACER), SetMinimalSize(0, 2),
				NWidget(WWT_PUSHTXTBTN, COLOUR_GREY, WID_SCMF_RANDOM_NEW_FACE), SetFill(1, 0), SetDataTip(STR_FACE_NEW_FACE_BUTTON, STR_FACE_NEW_FACE_TOOLTIP),
				NWidget(NWID_SELECTION, INVALID_COLOUR, WID_SCMF_SEL_LOADSAVE), // Load/number/save buttons under the portrait in the advanced view.
					NWidget(NWID_VERTICAL),
						NWidget(NWID_SPACER), SetMinimalSize(0, 5), SetFill(0, 1),
						NWidget(WWT_PUSHTXTBTN, COLOUR_GREY, WID_SCMF_LOAD), SetFill(1, 0), SetDataTip(STR_FACE_LOAD, STR_FACE_LOAD_TOOLTIP),
						NWidget(WWT_PUSHTXTBTN, COLOUR_GREY, WID_SCMF_FACECODE), SetFill(1, 0), SetDataTip(STR_FACE_FACECODE, STR_FACE_FACECODE_TOOLTIP),
						NWidget(WWT_PUSHTXTBTN, COLOUR_GREY, WID_SCMF_SAVE), SetFill(1, 0), SetDataTip(STR_FACE_SAVE, STR_FACE_SAVE_TOOLTIP),
						NWidget(NWID_SPACER), SetMinimalSize(0, 5), SetFill(0, 1),
					EndContainer(),
				EndContainer(),
			EndContainer(),
			NWidget(NWID_VERTICAL),
				NWidget(WWT_PUSHTXTBTN, COLOUR_GREY, WID_SCMF_TOGGLE_LARGE_SMALL_BUTTON), SetFill(1, 0), SetDataTip(STR_FACE_ADVANCED, STR_FACE_ADVANCED_TOOLTIP),
				NWidget(NWID_SPACER), SetMinimalSize(0, 2),
				NWidget(NWID_SELECTION, INVALID_COLOUR, WID_SCMF_SEL_MALEFEMALE), // Simple male/female face setting.
					NWidget(NWID_VERTICAL),
						NWidget(NWID_SPACER), SetFill(0, 1),
						NWidget(WWT_TEXTBTN, COLOUR_GREY, WID_SCMF_MALE), SetFill(1, 0), SetDataTip(STR_FACE_MALE_BUTTON, STR_FACE_MALE_TOOLTIP),
						NWidget(WWT_TEXTBTN, COLOUR_GREY, WID_SCMF_FEMALE), SetFill(1, 0), SetDataTip(STR_FACE_FEMALE_BUTTON, STR_FACE_FEMALE_TOOLTIP),
						NWidget(NWID_SPACER), SetFill(0, 1),
					EndContainer(),
				EndContainer(),
				NWidget(NWID_SELECTION, INVALID_COLOUR, WID_SCMF_SEL_PARTS), // Advanced face parts setting.
					NWidget(NWID_VERTICAL),
						NWidget(NWID_SPACER), SetMinimalSize(0, 2),
						NWidget(NWID_HORIZONTAL, NC_EQUALSIZE),
							NWidget(WWT_TEXTBTN, COLOUR_GREY, WID_SCMF_MALE2), SetFill(1, 0), SetDataTip(STR_FACE_MALE_BUTTON, STR_FACE_MALE_TOOLTIP),
							NWidget(WWT_TEXTBTN, COLOUR_GREY, WID_SCMF_FEMALE2), SetFill(1, 0), SetDataTip(STR_FACE_FEMALE_BUTTON, STR_FACE_FEMALE_TOOLTIP),
						EndContainer(),
						NWidget(NWID_SPACER), SetMinimalSize(0, 2),
						NWidget(NWID_HORIZONTAL, NC_EQUALSIZE),
							NWidget(WWT_TEXTBTN, COLOUR_GREY, WID_SCMF_ETHNICITY_EUR), SetFill(1, 0), SetDataTip(STR_FACE_EUROPEAN, STR_FACE_SELECT_EUROPEAN),
							NWidget(WWT_TEXTBTN, COLOUR_GREY, WID_SCMF_ETHNICITY_AFR), SetFill(1, 0), SetDataTip(STR_FACE_AFRICAN, STR_FACE_SELECT_AFRICAN),
						EndContainer(),
						NWidget(NWID_SPACER), SetMinimalSize(0, 4),
						NWidget(NWID_HORIZONTAL),
							NWidget(WWT_TEXT, INVALID_COLOUR, WID_SCMF_HAS_MOUSTACHE_EARRING_TEXT), SetFill(1, 0), SetPadding(WidgetDimensions::unscaled.framerect),
								SetDataTip(STR_FACE_EYECOLOUR, STR_NULL), SetTextStyle(TC_GOLD), SetAlignment(SA_VERT_CENTER | SA_RIGHT),
							NWidget(WWT_PUSHTXTBTN, COLOUR_GREY, WID_SCMF_HAS_MOUSTACHE_EARRING), SetDataTip(STR_JUST_STRING, STR_FACE_MOUSTACHE_EARRING_TOOLTIP), SetTextStyle(TC_WHITE),
						EndContainer(),
						NWidget(NWID_HORIZONTAL),
							NWidget(WWT_TEXT, INVALID_COLOUR, WID_SCMF_HAS_GLASSES_TEXT), SetFill(1, 0), SetPadding(WidgetDimensions::unscaled.framerect),
								SetDataTip(STR_FACE_GLASSES, STR_NULL), SetTextStyle(TC_GOLD), SetAlignment(SA_VERT_CENTER | SA_RIGHT),
							NWidget(WWT_PUSHTXTBTN, COLOUR_GREY, WID_SCMF_HAS_GLASSES), SetDataTip(STR_JUST_STRING, STR_FACE_GLASSES_TOOLTIP), SetTextStyle(TC_WHITE),
						EndContainer(),
						NWidget(NWID_SPACER), SetMinimalSize(0, 2), SetFill(1, 0),
						NWidget(NWID_HORIZONTAL),
							NWidget(WWT_TEXT, INVALID_COLOUR, WID_SCMF_HAIR_TEXT), SetFill(1, 0), SetPadding(WidgetDimensions::unscaled.framerect),
								SetDataTip(STR_FACE_HAIR, STR_NULL), SetTextStyle(TC_GOLD), SetAlignment(SA_VERT_CENTER | SA_RIGHT),
							NWidget(WWT_PUSHARROWBTN, COLOUR_GREY, WID_SCMF_HAIR_L), SetDataTip(AWV_DECREASE, STR_FACE_HAIR_TOOLTIP),
							NWidget(WWT_PUSHTXTBTN, COLOUR_GREY, WID_SCMF_HAIR), SetDataTip(STR_JUST_STRING, STR_FACE_HAIR_TOOLTIP), SetTextStyle(TC_WHITE),
							NWidget(WWT_PUSHARROWBTN, COLOUR_GREY, WID_SCMF_HAIR_R), SetDataTip(AWV_INCREASE, STR_FACE_HAIR_TOOLTIP),
						EndContainer(),
						NWidget(NWID_HORIZONTAL),
							NWidget(WWT_TEXT, INVALID_COLOUR, WID_SCMF_EYEBROWS_TEXT), SetFill(1, 0), SetPadding(WidgetDimensions::unscaled.framerect),
								SetDataTip(STR_FACE_EYEBROWS, STR_NULL), SetTextStyle(TC_GOLD), SetAlignment(SA_VERT_CENTER | SA_RIGHT),
							NWidget(WWT_PUSHARROWBTN, COLOUR_GREY, WID_SCMF_EYEBROWS_L), SetDataTip(AWV_DECREASE, STR_FACE_EYEBROWS_TOOLTIP),
							NWidget(WWT_PUSHTXTBTN, COLOUR_GREY, WID_SCMF_EYEBROWS), SetDataTip(STR_JUST_STRING, STR_FACE_EYEBROWS_TOOLTIP), SetTextStyle(TC_WHITE),
							NWidget(WWT_PUSHARROWBTN, COLOUR_GREY, WID_SCMF_EYEBROWS_R), SetDataTip(AWV_INCREASE, STR_FACE_EYEBROWS_TOOLTIP),
						EndContainer(),
						NWidget(NWID_HORIZONTAL),
							NWidget(WWT_TEXT, INVALID_COLOUR, WID_SCMF_EYECOLOUR_TEXT), SetFill(1, 0), SetPadding(WidgetDimensions::unscaled.framerect),
								SetDataTip(STR_FACE_EYECOLOUR, STR_NULL), SetTextStyle(TC_GOLD), SetAlignment(SA_VERT_CENTER | SA_RIGHT),
							NWidget(WWT_PUSHARROWBTN, COLOUR_GREY, WID_SCMF_EYECOLOUR_L), SetDataTip(AWV_DECREASE, STR_FACE_EYECOLOUR_TOOLTIP),
							NWidget(WWT_PUSHTXTBTN, COLOUR_GREY, WID_SCMF_EYECOLOUR), SetDataTip(STR_JUST_STRING, STR_FACE_EYECOLOUR_TOOLTIP), SetTextStyle(TC_WHITE),
							NWidget(WWT_PUSHARROWBTN, COLOUR_GREY, WID_SCMF_EYECOLOUR_R), SetDataTip(AWV_INCREASE, STR_FACE_EYECOLOUR_TOOLTIP),
						EndContainer(),
						NWidget(NWID_HORIZONTAL),
							NWidget(WWT_TEXT, INVALID_COLOUR, WID_SCMF_GLASSES_TEXT), SetFill(1, 0), SetPadding(WidgetDimensions::unscaled.framerect),
								SetDataTip(STR_FACE_GLASSES, STR_NULL), SetTextStyle(TC_GOLD), SetAlignment(SA_VERT_CENTER | SA_RIGHT),
							NWidget(WWT_PUSHARROWBTN, COLOUR_GREY, WID_SCMF_GLASSES_L), SetDataTip(AWV_DECREASE, STR_FACE_GLASSES_TOOLTIP_2),
							NWidget(WWT_PUSHTXTBTN, COLOUR_GREY, WID_SCMF_GLASSES), SetDataTip(STR_JUST_STRING, STR_FACE_GLASSES_TOOLTIP_2), SetTextStyle(TC_WHITE),
							NWidget(WWT_PUSHARROWBTN, COLOUR_GREY, WID_SCMF_GLASSES_R), SetDataTip(AWV_INCREASE, STR_FACE_GLASSES_TOOLTIP_2),
						EndContainer(),
						NWidget(NWID_HORIZONTAL),
							NWidget(WWT_TEXT, INVALID_COLOUR, WID_SCMF_NOSE_TEXT), SetFill(1, 0),  SetPadding(WidgetDimensions::unscaled.framerect),
								SetDataTip(STR_FACE_NOSE, STR_NULL), SetTextStyle(TC_GOLD), SetAlignment(SA_VERT_CENTER | SA_RIGHT),
							NWidget(WWT_PUSHARROWBTN, COLOUR_GREY, WID_SCMF_NOSE_L), SetDataTip(AWV_DECREASE, STR_FACE_NOSE_TOOLTIP),
							NWidget(WWT_PUSHTXTBTN, COLOUR_GREY, WID_SCMF_NOSE), SetDataTip(STR_JUST_STRING, STR_FACE_NOSE_TOOLTIP), SetTextStyle(TC_WHITE),
							NWidget(WWT_PUSHARROWBTN, COLOUR_GREY, WID_SCMF_NOSE_R), SetDataTip(AWV_INCREASE, STR_FACE_NOSE_TOOLTIP),
						EndContainer(),
						NWidget(NWID_HORIZONTAL),
							NWidget(WWT_TEXT, INVALID_COLOUR, WID_SCMF_LIPS_MOUSTACHE_TEXT), SetFill(1, 0), SetPadding(WidgetDimensions::unscaled.framerect),
								SetDataTip(STR_FACE_MOUSTACHE, STR_NULL), SetTextStyle(TC_GOLD), SetAlignment(SA_VERT_CENTER | SA_RIGHT),
							NWidget(WWT_PUSHARROWBTN, COLOUR_GREY, WID_SCMF_LIPS_MOUSTACHE_L), SetDataTip(AWV_DECREASE, STR_FACE_LIPS_MOUSTACHE_TOOLTIP),
							NWidget(WWT_PUSHTXTBTN, COLOUR_GREY, WID_SCMF_LIPS_MOUSTACHE), SetDataTip(STR_JUST_STRING, STR_FACE_LIPS_MOUSTACHE_TOOLTIP), SetTextStyle(TC_WHITE),
							NWidget(WWT_PUSHARROWBTN, COLOUR_GREY, WID_SCMF_LIPS_MOUSTACHE_R), SetDataTip(AWV_INCREASE, STR_FACE_LIPS_MOUSTACHE_TOOLTIP),
						EndContainer(),
						NWidget(NWID_HORIZONTAL),
							NWidget(WWT_TEXT, INVALID_COLOUR, WID_SCMF_CHIN_TEXT), SetFill(1, 0), SetPadding(WidgetDimensions::unscaled.framerect),
								SetDataTip(STR_FACE_CHIN, STR_NULL), SetTextStyle(TC_GOLD), SetAlignment(SA_VERT_CENTER | SA_RIGHT),
							NWidget(WWT_PUSHARROWBTN, COLOUR_GREY, WID_SCMF_CHIN_L), SetDataTip(AWV_DECREASE, STR_FACE_CHIN_TOOLTIP),
							NWidget(WWT_PUSHTXTBTN, COLOUR_GREY, WID_SCMF_CHIN), SetDataTip(STR_JUST_STRING, STR_FACE_CHIN_TOOLTIP), SetTextStyle(TC_WHITE),
							NWidget(WWT_PUSHARROWBTN, COLOUR_GREY, WID_SCMF_CHIN_R), SetDataTip(AWV_INCREASE, STR_FACE_CHIN_TOOLTIP),
						EndContainer(),
						NWidget(NWID_HORIZONTAL),
							NWidget(WWT_TEXT, INVALID_COLOUR, WID_SCMF_JACKET_TEXT), SetFill(1, 0), SetPadding(WidgetDimensions::unscaled.framerect),
								SetDataTip(STR_FACE_JACKET, STR_NULL), SetTextStyle(TC_GOLD), SetAlignment(SA_VERT_CENTER | SA_RIGHT),
							NWidget(WWT_PUSHARROWBTN, COLOUR_GREY, WID_SCMF_JACKET_L), SetDataTip(AWV_DECREASE, STR_FACE_JACKET_TOOLTIP),
							NWidget(WWT_PUSHTXTBTN, COLOUR_GREY, WID_SCMF_JACKET), SetDataTip(STR_JUST_STRING, STR_FACE_JACKET_TOOLTIP), SetTextStyle(TC_WHITE),
							NWidget(WWT_PUSHARROWBTN, COLOUR_GREY, WID_SCMF_JACKET_R), SetDataTip(AWV_INCREASE, STR_FACE_JACKET_TOOLTIP),
						EndContainer(),
						NWidget(NWID_HORIZONTAL),
							NWidget(WWT_TEXT, INVALID_COLOUR, WID_SCMF_COLLAR_TEXT), SetFill(1, 0), SetPadding(WidgetDimensions::unscaled.framerect),
								SetDataTip(STR_FACE_COLLAR, STR_NULL), SetTextStyle(TC_GOLD), SetAlignment(SA_VERT_CENTER | SA_RIGHT),
							NWidget(WWT_PUSHARROWBTN, COLOUR_GREY, WID_SCMF_COLLAR_L), SetDataTip(AWV_DECREASE, STR_FACE_COLLAR_TOOLTIP),
							NWidget(WWT_PUSHTXTBTN, COLOUR_GREY, WID_SCMF_COLLAR), SetDataTip(STR_JUST_STRING, STR_FACE_COLLAR_TOOLTIP), SetTextStyle(TC_WHITE),
							NWidget(WWT_PUSHARROWBTN, COLOUR_GREY, WID_SCMF_COLLAR_R), SetDataTip(AWV_INCREASE, STR_FACE_COLLAR_TOOLTIP),
						EndContainer(),
						NWidget(NWID_HORIZONTAL),
							NWidget(WWT_TEXT, INVALID_COLOUR, WID_SCMF_TIE_EARRING_TEXT), SetFill(1, 0), SetPadding(WidgetDimensions::unscaled.framerect),
								SetDataTip(STR_FACE_EARRING, STR_NULL), SetTextStyle(TC_GOLD), SetAlignment(SA_VERT_CENTER | SA_RIGHT),
							NWidget(WWT_PUSHARROWBTN, COLOUR_GREY, WID_SCMF_TIE_EARRING_L), SetDataTip(AWV_DECREASE, STR_FACE_TIE_EARRING_TOOLTIP),
							NWidget(WWT_PUSHTXTBTN, COLOUR_GREY, WID_SCMF_TIE_EARRING), SetDataTip(STR_JUST_STRING, STR_FACE_TIE_EARRING_TOOLTIP), SetTextStyle(TC_WHITE),
							NWidget(WWT_PUSHARROWBTN, COLOUR_GREY, WID_SCMF_TIE_EARRING_R), SetDataTip(AWV_INCREASE, STR_FACE_TIE_EARRING_TOOLTIP),
						EndContainer(),
						NWidget(NWID_SPACER), SetFill(0, 1),
					EndContainer(),
				EndContainer(),
			EndContainer(),
		EndContainer(),
		NWidget(NWID_SPACER), SetMinimalSize(0, 2),
	EndContainer(),
	NWidget(NWID_HORIZONTAL, NC_EQUALSIZE),
		NWidget(WWT_PUSHTXTBTN, COLOUR_GREY, WID_SCMF_CANCEL), SetFill(1, 0), SetDataTip(STR_BUTTON_CANCEL, STR_FACE_CANCEL_TOOLTIP),
		NWidget(WWT_PUSHTXTBTN, COLOUR_GREY, WID_SCMF_ACCEPT), SetFill(1, 0), SetDataTip(STR_BUTTON_OK, STR_FACE_OK_TOOLTIP),
	EndContainer(),
};

/** Management class for customizing the face of the company manager. */
class SelectCompanyManagerFaceWindow : public Window
{
	CompanyManagerFace face; ///< company manager face bits
	bool advanced; ///< advanced company manager face selection window

	GenderEthnicity ge; ///< Gender and ethnicity.
	bool is_female;     ///< Female face.
	bool is_moust_male; ///< Male face with a moustache.

	Dimension yesno_dim;  ///< Dimension of a yes/no button of a part in the advanced face window.
	Dimension number_dim; ///< Dimension of a number widget of a part in the advanced face window.

	/**
	 * Set parameters for value of face control buttons.
	 *
	 * @param widget_index   index of this widget in the window
	 * @param val            the value which will be displayed
	 * @param is_bool_widget is it a bool button
	 */
	void SetFaceStringParameters(byte widget_index, uint8 val, bool is_bool_widget) const
	{
		const NWidgetCore *nwi_widget = this->GetWidget<NWidgetCore>(widget_index);
		if (nwi_widget->IsDisabled()) {
			SetDParam(0, STR_EMPTY);
		} else {
			if (is_bool_widget) {
				/* if it a bool button write yes or no */
				SetDParam(0, (val != 0) ? STR_FACE_YES : STR_FACE_NO);
			} else {
				/* else write the value + 1 */
				SetDParam(0, STR_JUST_INT);
				SetDParam(1, val + 1);
			}
		}
	}

	void UpdateData()
	{
		this->ge = (GenderEthnicity)GB(this->face, _cmf_info[CMFV_GEN_ETHN].offset, _cmf_info[CMFV_GEN_ETHN].length); // get the gender and ethnicity
		this->is_female = HasBit(this->ge, GENDER_FEMALE); // get the gender: 0 == male and 1 == female
		this->is_moust_male = !is_female && GetCompanyManagerFaceBits(this->face, CMFV_HAS_MOUSTACHE, this->ge) != 0; // is a male face with moustache

		this->GetWidget<NWidgetCore>(WID_SCMF_HAS_MOUSTACHE_EARRING_TEXT)->widget_data = this->is_female ? STR_FACE_EARRING : STR_FACE_MOUSTACHE;
		this->GetWidget<NWidgetCore>(WID_SCMF_TIE_EARRING_TEXT)->widget_data           = this->is_female ? STR_FACE_EARRING : STR_FACE_TIE;
		this->GetWidget<NWidgetCore>(WID_SCMF_LIPS_MOUSTACHE_TEXT)->widget_data        = this->is_moust_male ? STR_FACE_MOUSTACHE : STR_FACE_LIPS;
	}

public:
	SelectCompanyManagerFaceWindow(WindowDesc *desc, Window *parent) : Window(desc)
	{
		this->advanced = false;
		this->CreateNestedTree();
		this->SelectDisplayPlanes(this->advanced);
		this->FinishInitNested(parent->window_number);
		this->parent = parent;
		this->owner = (Owner)this->window_number;
		this->face = Company::Get((CompanyID)this->window_number)->face;

		this->UpdateData();
	}

	/**
	 * Select planes to display to the user with the #NWID_SELECTION widgets #WID_SCMF_SEL_LOADSAVE, #WID_SCMF_SEL_MALEFEMALE, and #WID_SCMF_SEL_PARTS.
	 * @param advanced Display advanced face management window.
	 */
	void SelectDisplayPlanes(bool advanced)
	{
		this->GetWidget<NWidgetStacked>(WID_SCMF_SEL_LOADSAVE)->SetDisplayedPlane(advanced ? 0 : SZSP_NONE);
		this->GetWidget<NWidgetStacked>(WID_SCMF_SEL_PARTS)->SetDisplayedPlane(advanced ? 0 : SZSP_NONE);
		this->GetWidget<NWidgetStacked>(WID_SCMF_SEL_MALEFEMALE)->SetDisplayedPlane(advanced ? SZSP_NONE : 0);
		this->GetWidget<NWidgetCore>(WID_SCMF_RANDOM_NEW_FACE)->widget_data = advanced ? STR_FACE_RANDOM : STR_FACE_NEW_FACE_BUTTON;

		NWidgetCore *wi = this->GetWidget<NWidgetCore>(WID_SCMF_TOGGLE_LARGE_SMALL_BUTTON);
		if (advanced) {
			wi->SetDataTip(STR_FACE_SIMPLE, STR_FACE_SIMPLE_TOOLTIP);
		} else {
			wi->SetDataTip(STR_FACE_ADVANCED, STR_FACE_ADVANCED_TOOLTIP);
		}
	}

	void OnInit() override
	{
		/* Size of the boolean yes/no button. */
		Dimension yesno_dim = maxdim(GetStringBoundingBox(STR_FACE_YES), GetStringBoundingBox(STR_FACE_NO));
		yesno_dim.width  += WidgetDimensions::scaled.framerect.Horizontal();
		yesno_dim.height += WidgetDimensions::scaled.framerect.Vertical();
		/* Size of the number button + arrows. */
		Dimension number_dim = {0, 0};
		for (int val = 1; val <= 12; val++) {
			SetDParam(0, val);
			number_dim = maxdim(number_dim, GetStringBoundingBox(STR_JUST_INT));
		}
		uint arrows_width = GetSpriteSize(SPR_ARROW_LEFT).width + GetSpriteSize(SPR_ARROW_RIGHT).width + 2 * (WidgetDimensions::scaled.imgbtn.Horizontal());
		number_dim.width += WidgetDimensions::scaled.framerect.Horizontal() + arrows_width;
		number_dim.height += WidgetDimensions::scaled.framerect.Vertical();
		/* Compute width of both buttons. */
		yesno_dim.width = std::max(yesno_dim.width, number_dim.width);
		number_dim.width = yesno_dim.width - arrows_width;

		this->yesno_dim = yesno_dim;
		this->number_dim = number_dim;
	}

	void UpdateWidgetSize(int widget, Dimension *size, const Dimension &padding, Dimension *fill, Dimension *resize) override
	{
		switch (widget) {
			case WID_SCMF_HAS_MOUSTACHE_EARRING_TEXT:
				*size = maxdim(*size, GetStringBoundingBox(STR_FACE_EARRING));
				*size = maxdim(*size, GetStringBoundingBox(STR_FACE_MOUSTACHE));
				break;

			case WID_SCMF_TIE_EARRING_TEXT:
				*size = maxdim(*size, GetStringBoundingBox(STR_FACE_EARRING));
				*size = maxdim(*size, GetStringBoundingBox(STR_FACE_TIE));
				break;

			case WID_SCMF_LIPS_MOUSTACHE_TEXT:
				*size = maxdim(*size, GetStringBoundingBox(STR_FACE_LIPS));
				*size = maxdim(*size, GetStringBoundingBox(STR_FACE_MOUSTACHE));
				break;

			case WID_SCMF_FACE: {
				Dimension face_size = GetScaledSpriteSize(SPR_GRADIENT);
				size->width  = std::max(size->width,  face_size.width);
				size->height = std::max(size->height, face_size.height);
				break;
			}

			case WID_SCMF_HAS_MOUSTACHE_EARRING:
			case WID_SCMF_HAS_GLASSES:
				*size = this->yesno_dim;
				break;

			case WID_SCMF_EYECOLOUR:
			case WID_SCMF_CHIN:
			case WID_SCMF_EYEBROWS:
			case WID_SCMF_LIPS_MOUSTACHE:
			case WID_SCMF_NOSE:
			case WID_SCMF_HAIR:
			case WID_SCMF_JACKET:
			case WID_SCMF_COLLAR:
			case WID_SCMF_TIE_EARRING:
			case WID_SCMF_GLASSES:
				*size = this->number_dim;
				break;
		}
	}

	void OnPaint() override
	{
		/* lower the non-selected gender button */
		this->SetWidgetsLoweredState(!this->is_female, WID_SCMF_MALE, WID_SCMF_MALE2, WIDGET_LIST_END);
		this->SetWidgetsLoweredState( this->is_female, WID_SCMF_FEMALE, WID_SCMF_FEMALE2, WIDGET_LIST_END);

		/* advanced company manager face selection window */

		/* lower the non-selected ethnicity button */
		this->SetWidgetLoweredState(WID_SCMF_ETHNICITY_EUR, !HasBit(this->ge, ETHNICITY_BLACK));
		this->SetWidgetLoweredState(WID_SCMF_ETHNICITY_AFR,  HasBit(this->ge, ETHNICITY_BLACK));


		/* Disable dynamically the widgets which CompanyManagerFaceVariable has less than 2 options
		 * (or in other words you haven't any choice).
		 * If the widgets depend on a HAS-variable and this is false the widgets will be disabled, too. */

		/* Eye colour buttons */
		this->SetWidgetsDisabledState(_cmf_info[CMFV_EYE_COLOUR].valid_values[this->ge] < 2,
				WID_SCMF_EYECOLOUR, WID_SCMF_EYECOLOUR_L, WID_SCMF_EYECOLOUR_R, WIDGET_LIST_END);

		/* Chin buttons */
		this->SetWidgetsDisabledState(_cmf_info[CMFV_CHIN].valid_values[this->ge] < 2,
				WID_SCMF_CHIN, WID_SCMF_CHIN_L, WID_SCMF_CHIN_R, WIDGET_LIST_END);

		/* Eyebrows buttons */
		this->SetWidgetsDisabledState(_cmf_info[CMFV_EYEBROWS].valid_values[this->ge] < 2,
				WID_SCMF_EYEBROWS, WID_SCMF_EYEBROWS_L, WID_SCMF_EYEBROWS_R, WIDGET_LIST_END);

		/* Lips or (if it a male face with a moustache) moustache buttons */
		this->SetWidgetsDisabledState(_cmf_info[this->is_moust_male ? CMFV_MOUSTACHE : CMFV_LIPS].valid_values[this->ge] < 2,
				WID_SCMF_LIPS_MOUSTACHE, WID_SCMF_LIPS_MOUSTACHE_L, WID_SCMF_LIPS_MOUSTACHE_R, WIDGET_LIST_END);

		/* Nose buttons | male faces with moustache haven't any nose options */
		this->SetWidgetsDisabledState(_cmf_info[CMFV_NOSE].valid_values[this->ge] < 2 || this->is_moust_male,
				WID_SCMF_NOSE, WID_SCMF_NOSE_L, WID_SCMF_NOSE_R, WIDGET_LIST_END);

		/* Hair buttons */
		this->SetWidgetsDisabledState(_cmf_info[CMFV_HAIR].valid_values[this->ge] < 2,
				WID_SCMF_HAIR, WID_SCMF_HAIR_L, WID_SCMF_HAIR_R, WIDGET_LIST_END);

		/* Jacket buttons */
		this->SetWidgetsDisabledState(_cmf_info[CMFV_JACKET].valid_values[this->ge] < 2,
				WID_SCMF_JACKET, WID_SCMF_JACKET_L, WID_SCMF_JACKET_R, WIDGET_LIST_END);

		/* Collar buttons */
		this->SetWidgetsDisabledState(_cmf_info[CMFV_COLLAR].valid_values[this->ge] < 2,
				WID_SCMF_COLLAR, WID_SCMF_COLLAR_L, WID_SCMF_COLLAR_R, WIDGET_LIST_END);

		/* Tie/earring buttons | female faces without earring haven't any earring options */
		this->SetWidgetsDisabledState(_cmf_info[CMFV_TIE_EARRING].valid_values[this->ge] < 2 ||
					(this->is_female && GetCompanyManagerFaceBits(this->face, CMFV_HAS_TIE_EARRING, this->ge) == 0),
				WID_SCMF_TIE_EARRING, WID_SCMF_TIE_EARRING_L, WID_SCMF_TIE_EARRING_R, WIDGET_LIST_END);

		/* Glasses buttons | faces without glasses haven't any glasses options */
		this->SetWidgetsDisabledState(_cmf_info[CMFV_GLASSES].valid_values[this->ge] < 2 || GetCompanyManagerFaceBits(this->face, CMFV_HAS_GLASSES, this->ge) == 0,
				WID_SCMF_GLASSES, WID_SCMF_GLASSES_L, WID_SCMF_GLASSES_R, WIDGET_LIST_END);

		this->DrawWidgets();
	}

	void SetStringParameters(int widget) const override
	{
		switch (widget) {
			case WID_SCMF_HAS_MOUSTACHE_EARRING:
				if (this->is_female) { // Only for female faces
					this->SetFaceStringParameters(WID_SCMF_HAS_MOUSTACHE_EARRING, GetCompanyManagerFaceBits(this->face, CMFV_HAS_TIE_EARRING, this->ge), true);
				} else { // Only for male faces
					this->SetFaceStringParameters(WID_SCMF_HAS_MOUSTACHE_EARRING, GetCompanyManagerFaceBits(this->face, CMFV_HAS_MOUSTACHE,   this->ge), true);
				}
				break;

			case WID_SCMF_TIE_EARRING:
				this->SetFaceStringParameters(WID_SCMF_TIE_EARRING, GetCompanyManagerFaceBits(this->face, CMFV_TIE_EARRING, this->ge), false);
				break;

			case WID_SCMF_LIPS_MOUSTACHE:
				if (this->is_moust_male) { // Only for male faces with moustache
					this->SetFaceStringParameters(WID_SCMF_LIPS_MOUSTACHE, GetCompanyManagerFaceBits(this->face, CMFV_MOUSTACHE, this->ge), false);
				} else { // Only for female faces or male faces without moustache
					this->SetFaceStringParameters(WID_SCMF_LIPS_MOUSTACHE, GetCompanyManagerFaceBits(this->face, CMFV_LIPS,      this->ge), false);
				}
				break;

			case WID_SCMF_HAS_GLASSES:
				this->SetFaceStringParameters(WID_SCMF_HAS_GLASSES, GetCompanyManagerFaceBits(this->face, CMFV_HAS_GLASSES, this->ge), true );
				break;

			case WID_SCMF_HAIR:
				this->SetFaceStringParameters(WID_SCMF_HAIR,        GetCompanyManagerFaceBits(this->face, CMFV_HAIR,        this->ge), false);
				break;

			case WID_SCMF_EYEBROWS:
				this->SetFaceStringParameters(WID_SCMF_EYEBROWS,    GetCompanyManagerFaceBits(this->face, CMFV_EYEBROWS,    this->ge), false);
				break;

			case WID_SCMF_EYECOLOUR:
				this->SetFaceStringParameters(WID_SCMF_EYECOLOUR,   GetCompanyManagerFaceBits(this->face, CMFV_EYE_COLOUR,  this->ge), false);
				break;

			case WID_SCMF_GLASSES:
				this->SetFaceStringParameters(WID_SCMF_GLASSES,     GetCompanyManagerFaceBits(this->face, CMFV_GLASSES,     this->ge), false);
				break;

			case WID_SCMF_NOSE:
				this->SetFaceStringParameters(WID_SCMF_NOSE,        GetCompanyManagerFaceBits(this->face, CMFV_NOSE,        this->ge), false);
				break;

			case WID_SCMF_CHIN:
				this->SetFaceStringParameters(WID_SCMF_CHIN,        GetCompanyManagerFaceBits(this->face, CMFV_CHIN,        this->ge), false);
				break;

			case WID_SCMF_JACKET:
				this->SetFaceStringParameters(WID_SCMF_JACKET,      GetCompanyManagerFaceBits(this->face, CMFV_JACKET,      this->ge), false);
				break;

			case WID_SCMF_COLLAR:
				this->SetFaceStringParameters(WID_SCMF_COLLAR,      GetCompanyManagerFaceBits(this->face, CMFV_COLLAR,      this->ge), false);
				break;
		}
	}

	void DrawWidget(const Rect &r, int widget) const override
	{
		switch (widget) {
			case WID_SCMF_FACE:
				DrawCompanyManagerFace(this->face, Company::Get((CompanyID)this->window_number)->colour, r);
				break;
		}
	}

	void OnClick(Point pt, int widget, int click_count) override
	{
		switch (widget) {
			/* Toggle size, advanced/simple face selection */
			case WID_SCMF_TOGGLE_LARGE_SMALL:
			case WID_SCMF_TOGGLE_LARGE_SMALL_BUTTON:
				this->advanced = !this->advanced;
				this->SelectDisplayPlanes(this->advanced);
				this->ReInit();
				break;

			/* OK button */
			case WID_SCMF_ACCEPT:
				DoCommandP(0, 0, this->face, CMD_SET_COMPANY_MANAGER_FACE);
				FALLTHROUGH;

			/* Cancel button */
			case WID_SCMF_CANCEL:
				delete this;
				break;

			/* Load button */
			case WID_SCMF_LOAD:
				this->face = _company_manager_face;
				ScaleAllCompanyManagerFaceBits(this->face);
				ShowErrorMessage(STR_FACE_LOAD_DONE, INVALID_STRING_ID, WL_INFO);
				this->UpdateData();
				this->SetDirty();
				break;

			/* 'Company manager face number' button, view and/or set company manager face number */
			case WID_SCMF_FACECODE:
				SetDParam(0, this->face);
				ShowQueryString(STR_JUST_INT, STR_FACE_FACECODE_CAPTION, 10 + 1, this, CS_NUMERAL, QSF_NONE);
				break;

			/* Save button */
			case WID_SCMF_SAVE:
				_company_manager_face = this->face;
				ShowErrorMessage(STR_FACE_SAVE_DONE, INVALID_STRING_ID, WL_INFO);
				break;

			/* Toggle gender (male/female) button */
			case WID_SCMF_MALE:
			case WID_SCMF_FEMALE:
			case WID_SCMF_MALE2:
			case WID_SCMF_FEMALE2:
				SetCompanyManagerFaceBits(this->face, CMFV_GENDER, this->ge, (widget == WID_SCMF_FEMALE || widget == WID_SCMF_FEMALE2));
				ScaleAllCompanyManagerFaceBits(this->face);
				this->UpdateData();
				this->SetDirty();
				break;

			/* Randomize face button */
			case WID_SCMF_RANDOM_NEW_FACE:
				RandomCompanyManagerFaceBits(this->face, this->ge, this->advanced, _interactive_random);
				this->UpdateData();
				this->SetDirty();
				break;

			/* Toggle ethnicity (european/african) button */
			case WID_SCMF_ETHNICITY_EUR:
			case WID_SCMF_ETHNICITY_AFR:
				SetCompanyManagerFaceBits(this->face, CMFV_ETHNICITY, this->ge, widget - WID_SCMF_ETHNICITY_EUR);
				ScaleAllCompanyManagerFaceBits(this->face);
				this->UpdateData();
				this->SetDirty();
				break;

			default:
				/* Here all buttons from WID_SCMF_HAS_MOUSTACHE_EARRING to WID_SCMF_GLASSES_R are handled.
				 * First it checks which CompanyManagerFaceVariable is being changed, and then either
				 * a: invert the value for boolean variables, or
				 * b: it checks inside of IncreaseCompanyManagerFaceBits() if a left (_L) butten is pressed and then decrease else increase the variable */
				if (widget >= WID_SCMF_HAS_MOUSTACHE_EARRING && widget <= WID_SCMF_GLASSES_R) {
					CompanyManagerFaceVariable cmfv; // which CompanyManagerFaceVariable shall be edited

					if (widget < WID_SCMF_EYECOLOUR_L) { // Bool buttons
						switch (widget - WID_SCMF_HAS_MOUSTACHE_EARRING) {
							default: NOT_REACHED();
							case 0: cmfv = this->is_female ? CMFV_HAS_TIE_EARRING : CMFV_HAS_MOUSTACHE; break; // Has earring/moustache button
							case 1: cmfv = CMFV_HAS_GLASSES; break; // Has glasses button
						}
						SetCompanyManagerFaceBits(this->face, cmfv, this->ge, !GetCompanyManagerFaceBits(this->face, cmfv, this->ge));
						ScaleAllCompanyManagerFaceBits(this->face);
					} else { // Value buttons
						switch ((widget - WID_SCMF_EYECOLOUR_L) / 3) {
							default: NOT_REACHED();
							case 0: cmfv = CMFV_EYE_COLOUR; break;  // Eye colour buttons
							case 1: cmfv = CMFV_CHIN; break;        // Chin buttons
							case 2: cmfv = CMFV_EYEBROWS; break;    // Eyebrows buttons
							case 3: cmfv = this->is_moust_male ? CMFV_MOUSTACHE : CMFV_LIPS; break; // Moustache or lips buttons
							case 4: cmfv = CMFV_NOSE; break;        // Nose buttons
							case 5: cmfv = CMFV_HAIR; break;        // Hair buttons
							case 6: cmfv = CMFV_JACKET; break;      // Jacket buttons
							case 7: cmfv = CMFV_COLLAR; break;      // Collar buttons
							case 8: cmfv = CMFV_TIE_EARRING; break; // Tie/earring buttons
							case 9: cmfv = CMFV_GLASSES; break;     // Glasses buttons
						}
						/* 0 == left (_L), 1 == middle or 2 == right (_R) - button click */
						IncreaseCompanyManagerFaceBits(this->face, cmfv, this->ge, (((widget - WID_SCMF_EYECOLOUR_L) % 3) != 0) ? 1 : -1);
					}
					this->UpdateData();
					this->SetDirty();
				}
				break;
		}
	}

	void OnQueryTextFinished(char *str) override
	{
		if (str == nullptr) return;
		/* Set a new company manager face number */
		if (!StrEmpty(str)) {
			this->face = std::strtoul(str, nullptr, 10);
			ScaleAllCompanyManagerFaceBits(this->face);
			ShowErrorMessage(STR_FACE_FACECODE_SET, INVALID_STRING_ID, WL_INFO);
			this->UpdateData();
			this->SetDirty();
		} else {
			ShowErrorMessage(STR_FACE_FACECODE_ERR, INVALID_STRING_ID, WL_INFO);
		}
	}
};

/** Company manager face selection window description */
static WindowDesc _select_company_manager_face_desc(
	WDP_AUTO, "company_face", 0, 0,
	WC_COMPANY_MANAGER_FACE, WC_NONE,
	WDF_CONSTRUCTION,
	_nested_select_company_manager_face_widgets, lengthof(_nested_select_company_manager_face_widgets)
);

/**
 * Open the simple/advanced company manager face selection window
 *
 * @param parent the parent company window
 */
static void DoSelectCompanyManagerFace(Window *parent)
{
	if (!Company::IsValidID((CompanyID)parent->window_number)) return;

	if (BringWindowToFrontById(WC_COMPANY_MANAGER_FACE, parent->window_number)) return;
	new SelectCompanyManagerFaceWindow(&_select_company_manager_face_desc, parent);
}

static const NWidgetPart _nested_company_infrastructure_widgets[] = {
	NWidget(NWID_HORIZONTAL),
		NWidget(WWT_CLOSEBOX, COLOUR_GREY),
		NWidget(WWT_CAPTION, COLOUR_GREY, WID_CI_CAPTION), SetDataTip(STR_COMPANY_INFRASTRUCTURE_VIEW_CAPTION, STR_TOOLTIP_WINDOW_TITLE_DRAG_THIS),
		NWidget(WWT_SHADEBOX, COLOUR_GREY),
		NWidget(WWT_STICKYBOX, COLOUR_GREY),
	EndContainer(),
	NWidget(WWT_PANEL, COLOUR_GREY),
		NWidget(NWID_HORIZONTAL),
			NWidget(NWID_VERTICAL), SetPIP(WidgetDimensions::unscaled.framerect.top, 0, WidgetDimensions::unscaled.framerect.bottom),
				NWidget(NWID_HORIZONTAL), SetPIP(2, 4, 2),
					NWidget(WWT_EMPTY, COLOUR_GREY, WID_CI_DESC), SetMinimalTextLines(2, 0), SetFill(1, 0), SetResize(0, 1), SetScrollbar(WID_CI_SCROLLBAR),
					NWidget(WWT_EMPTY, COLOUR_GREY, WID_CI_COUNT), SetMinimalTextLines(2, 0), SetFill(0, 1), SetResize(0, 1), SetScrollbar(WID_CI_SCROLLBAR),
				EndContainer(),
			EndContainer(),
			NWidget(NWID_VERTICAL),
				NWidget(NWID_VSCROLLBAR, COLOUR_GREY, WID_CI_SCROLLBAR),
				NWidget(WWT_RESIZEBOX, COLOUR_GREY),
			EndContainer(),
		EndContainer(),
	EndContainer(),
};

/**
 * Window with detailed information about the company's infrastructure.
 */
struct CompanyInfrastructureWindow : Window
{
	RailTypes railtypes; ///< Valid railtypes.
	RoadTypes roadtypes; ///< Valid roadtypes.

	uint total_width;    ///< String width of the total cost line.
	uint height_extra;   ///< Default extra height above minimum.

	Scrollbar *vscroll;  ///< Scrollbar

	CompanyInfrastructureWindow(WindowDesc *desc, WindowNumber window_number) : Window(desc)
	{
		this->UpdateRailRoadTypes();

		this->owner = (Owner)this->window_number;

		this->CreateNestedTree();
		this->vscroll = this->GetScrollbar(WID_CI_SCROLLBAR);
		this->vscroll->SetStepSize(FONT_HEIGHT_NORMAL);
		this->FinishInitNested(window_number);
	}

	void UpdateRailRoadTypes()
	{
		this->railtypes = RAILTYPES_NONE;
		this->roadtypes = ROADTYPES_NONE;

		/* Find the used railtypes. */
		for (const Engine *e : Engine::IterateType(VEH_TRAIN)) {
			if (!HasBit(e->info.climates, _settings_game.game_creation.landscape)) continue;

			this->railtypes |= GetRailTypeInfo(e->u.rail.railtype)->introduces_railtypes;
		}

		/* Get the date introduced railtypes as well. */
		this->railtypes = AddDateIntroducedRailTypes(this->railtypes, MAX_DAY);

		/* Find the used roadtypes. */
		for (const Engine *e : Engine::IterateType(VEH_ROAD)) {
			if (!HasBit(e->info.climates, _settings_game.game_creation.landscape)) continue;

			this->roadtypes |= GetRoadTypeInfo(e->u.road.roadtype)->introduces_roadtypes;
		}

		/* Get the date introduced roadtypes as well. */
		this->roadtypes = AddDateIntroducedRoadTypes(this->roadtypes, MAX_DAY);
		this->roadtypes &= ~_roadtypes_hidden_mask;
	}

	/** Get total infrastructure maintenance cost. */
	Money GetTotalMaintenanceCost() const
	{
		const Company *c = Company::Get((CompanyID)this->window_number);
		Money total;

		uint32 rail_total = c->infrastructure.GetRailTotal();
		for (RailType rt = RAILTYPE_BEGIN; rt != RAILTYPE_END; rt++) {
			if (HasBit(this->railtypes, rt)) total += RailMaintenanceCost(rt, c->infrastructure.rail[rt], rail_total);
		}
		total += SignalMaintenanceCost(c->infrastructure.signal);

		uint32 road_total = c->infrastructure.GetRoadTotal();
		uint32 tram_total = c->infrastructure.GetTramTotal();
		for (RoadType rt = ROADTYPE_BEGIN; rt != ROADTYPE_END; rt++) {
			if (HasBit(this->roadtypes, rt)) total += RoadMaintenanceCost(rt, c->infrastructure.road[rt], RoadTypeIsRoad(rt) ? road_total : tram_total);
		}

		total += CanalMaintenanceCost(c->infrastructure.water);
		total += StationMaintenanceCost(c->infrastructure.station);
		total += AirportMaintenanceCost(c->index);

		return total;
	}

	void SetStringParameters(int widget) const override
	{
		switch (widget) {
			case WID_CI_CAPTION:
				SetDParam(0, (CompanyID)this->window_number);
				break;
		}
	}

	void UpdateWidgetSize(int widget, Dimension *size, const Dimension &padding, Dimension *fill, Dimension *resize) override
	{
		const Company *c = Company::Get((CompanyID)this->window_number);

		switch (widget) {
			case WID_CI_DESC: {
				uint rail_lines = 1; // Starts at 1 because a line is also required for the section title

				size->width = std::max(size->width, GetStringBoundingBox(STR_COMPANY_INFRASTRUCTURE_VIEW_RAIL_SECT).width);

				for (const auto &rt : _sorted_railtypes) {
					if (HasBit(this->railtypes, rt)) {
						rail_lines++;
						size->width = std::max(size->width, GetStringBoundingBox(GetRailTypeInfo(rt)->strings.name).width + WidgetDimensions::scaled.hsep_indent);
					}
				}
				if (this->railtypes != RAILTYPES_NONE) {
					rail_lines++;
					size->width = std::max(size->width, GetStringBoundingBox(STR_COMPANY_INFRASTRUCTURE_VIEW_SIGNALS).width + WidgetDimensions::scaled.hsep_indent);
				}

				uint road_lines = 1; // Starts at 1 because a line is also required for the section title
				uint tram_lines = 1;

				size->width = std::max(size->width, GetStringBoundingBox(STR_COMPANY_INFRASTRUCTURE_VIEW_ROAD_SECT).width);
				size->width = std::max(size->width, GetStringBoundingBox(STR_COMPANY_INFRASTRUCTURE_VIEW_TRAM_SECT).width);

				for (const auto &rt : _sorted_roadtypes) {
					if (HasBit(this->roadtypes, rt)) {
						if (RoadTypeIsRoad(rt)) {
							road_lines++;
						} else {
							tram_lines++;
						}
						size->width = std::max(size->width, GetStringBoundingBox(GetRoadTypeInfo(rt)->strings.name).width + WidgetDimensions::scaled.hsep_indent);
					}
				}

				size->width = std::max(size->width, GetStringBoundingBox(STR_COMPANY_INFRASTRUCTURE_VIEW_WATER_SECT).width);
				size->width = std::max(size->width, GetStringBoundingBox(STR_COMPANY_INFRASTRUCTURE_VIEW_CANALS).width + WidgetDimensions::scaled.hsep_indent);

				size->width = std::max(size->width, GetStringBoundingBox(STR_COMPANY_INFRASTRUCTURE_VIEW_STATION_SECT).width);
				size->width = std::max(size->width, GetStringBoundingBox(STR_COMPANY_INFRASTRUCTURE_VIEW_STATIONS).width + WidgetDimensions::scaled.hsep_indent);
				size->width = std::max(size->width, GetStringBoundingBox(STR_COMPANY_INFRASTRUCTURE_VIEW_AIRPORTS).width + WidgetDimensions::scaled.hsep_indent);

				uint total_height = ((rail_lines + road_lines + tram_lines + 2 + 3) * FONT_HEIGHT_NORMAL) + (4 * EXP_SPACING);

				/* Set height of the total line. */
				if (_settings_game.economy.infrastructure_maintenance) total_height += EXP_SPACING + WidgetDimensions::scaled.vsep_normal + FONT_HEIGHT_NORMAL;

				this->vscroll->SetCount(total_height);

				size->height = std::max(size->height, std::min<uint>(8 * FONT_HEIGHT_NORMAL, total_height));
				uint target_height = std::min<uint>(40 * FONT_HEIGHT_NORMAL, total_height);
				this->height_extra = (target_height > size->height) ? (target_height - size->height) : 0;
				break;
			}

			case WID_CI_COUNT: {
				/* Find the maximum count that is displayed. */
				uint32 max_val = 1000;  // Some random number to reserve enough space.
				Money max_cost = 10000; // Some random number to reserve enough space.
				uint32 rail_total = c->infrastructure.GetRailTotal();
				for (RailType rt = RAILTYPE_BEGIN; rt < RAILTYPE_END; rt++) {
					max_val = std::max(max_val, c->infrastructure.rail[rt]);
					max_cost = std::max(max_cost, RailMaintenanceCost(rt, c->infrastructure.rail[rt], rail_total));
				}
				max_val = std::max(max_val, c->infrastructure.signal);
				max_cost = std::max(max_cost, SignalMaintenanceCost(c->infrastructure.signal));
				uint32 road_total = c->infrastructure.GetRoadTotal();
				uint32 tram_total = c->infrastructure.GetTramTotal();
				for (RoadType rt = ROADTYPE_BEGIN; rt < ROADTYPE_END; rt++) {
					max_val = std::max(max_val, c->infrastructure.road[rt]);
					max_cost = std::max(max_cost, RoadMaintenanceCost(rt, c->infrastructure.road[rt], RoadTypeIsRoad(rt) ? road_total : tram_total));

				}
				max_val = std::max(max_val, c->infrastructure.water);
				max_cost = std::max(max_cost, CanalMaintenanceCost(c->infrastructure.water));
				max_val = std::max(max_val, c->infrastructure.station);
				max_cost = std::max(max_cost, StationMaintenanceCost(c->infrastructure.station));
				max_val = std::max(max_val, c->infrastructure.airport);
				max_cost = std::max(max_cost, AirportMaintenanceCost(c->index));

				SetDParamMaxValue(0, max_val);
				uint count_width = GetStringBoundingBox(STR_JUST_COMMA).width + WidgetDimensions::scaled.hsep_indent; // Reserve some wiggle room

				if (_settings_game.economy.infrastructure_maintenance) {
					SetDParamMaxValue(0, this->GetTotalMaintenanceCost() * 12); // Convert to per year
					this->total_width = GetStringBoundingBox(STR_COMPANY_INFRASTRUCTURE_VIEW_TOTAL).width + WidgetDimensions::scaled.hsep_indent * 2;
					size->width = std::max(size->width, this->total_width);

					SetDParamMaxValue(0, max_cost * 12); // Convert to per year
					count_width += std::max(this->total_width, GetStringBoundingBox(STR_COMPANY_INFRASTRUCTURE_VIEW_TOTAL).width);
				}

				size->width = std::max(size->width, count_width);
				break;
			}
		}
	}

	/**
	 * Helper for drawing the counts line.
	 * @param width        The width of the bounds to draw in.
	 * @param y            The y position to draw at.
	 * @param count        The count to show on this line.
	 * @param monthly_cost The monthly costs.
	 */
	void DrawCountLine(int width, int &y, int count, Money monthly_cost) const
	{
		SetDParam(0, count);
		DrawString(0, width, y += FONT_HEIGHT_NORMAL, STR_JUST_COMMA, TC_WHITE, SA_RIGHT);

		if (_settings_game.economy.infrastructure_maintenance) {
			SetDParam(0, monthly_cost * 12); // Convert to per year
			int left = _current_text_dir == TD_RTL ? width - this->total_width : 0;
			DrawString(left, left + this->total_width, y, STR_COMPANY_INFRASTRUCTURE_VIEW_TOTAL, TC_FROMSTRING, SA_RIGHT);
		}
	}

	void DrawWidget(const Rect &r, int widget) const override
	{
		if (widget != WID_CI_DESC && widget != WID_CI_COUNT) return;

		const Company *c = Company::Get((CompanyID)this->window_number);

		int offs_left = _current_text_dir == TD_LTR ? WidgetDimensions::scaled.framerect.left : 0;
		int offs_right = _current_text_dir == TD_LTR ? 0 : WidgetDimensions::scaled.framerect.right;

		int width = r.right - r.left;

		/* Set up a clipping region for the panel. */
		DrawPixelInfo tmp_dpi;
		if (!FillDrawPixelInfo(&tmp_dpi, r.left, r.top, width + 1, r.bottom - r.top + 1)) return;

		AutoRestoreBackup dpi_backup(_cur_dpi, &tmp_dpi);

		int y = -this->vscroll->GetPosition();

		switch (widget) {
			case WID_CI_DESC: {
				DrawString(0, width, y, STR_COMPANY_INFRASTRUCTURE_VIEW_RAIL_SECT);

				if (this->railtypes != RAILTYPES_NONE) {
					/* Draw name of each valid railtype. */
					for (const auto &rt : _sorted_railtypes) {
						if (HasBit(this->railtypes, rt)) {
							DrawString(offs_left, width - offs_right, y += FONT_HEIGHT_NORMAL, GetRailTypeInfo(rt)->strings.name, TC_WHITE);
						}
					}
					DrawString(offs_left, width - offs_right, y += FONT_HEIGHT_NORMAL, STR_COMPANY_INFRASTRUCTURE_VIEW_SIGNALS);
				} else {
					/* No valid railtype. */
					DrawString(offs_left, width - offs_right, y += FONT_HEIGHT_NORMAL, STR_COMPANY_VIEW_INFRASTRUCTURE_NONE);
				}

				y += FONT_HEIGHT_NORMAL + EXP_SPACING;

				DrawString(0, width, y, STR_COMPANY_INFRASTRUCTURE_VIEW_ROAD_SECT);

				/* Draw name of each valid roadtype. */
				for (const auto &rt : _sorted_roadtypes) {
					if (HasBit(this->roadtypes, rt) && RoadTypeIsRoad(rt)) {
						SetDParam(0, GetRoadTypeInfo(rt)->strings.name);
						DrawString(offs_left, width - offs_right, y += FONT_HEIGHT_NORMAL, STR_JUST_STRING, TC_WHITE);
					}
				}

				y += FONT_HEIGHT_NORMAL + EXP_SPACING;

				DrawString(0, width, y, STR_COMPANY_INFRASTRUCTURE_VIEW_TRAM_SECT);

				/* Draw name of each valid roadtype. */
				for (const auto &rt : _sorted_roadtypes) {
					if (HasBit(this->roadtypes, rt) && RoadTypeIsTram(rt)) {
						SetDParam(0, GetRoadTypeInfo(rt)->strings.name);
						DrawString(offs_left, width - offs_right, y += FONT_HEIGHT_NORMAL, STR_JUST_STRING, TC_WHITE);
					}
				}

				y += FONT_HEIGHT_NORMAL + EXP_SPACING;

				DrawString(0, width, y, STR_COMPANY_INFRASTRUCTURE_VIEW_WATER_SECT);
				DrawString(offs_left, width - offs_right, y += FONT_HEIGHT_NORMAL, STR_COMPANY_INFRASTRUCTURE_VIEW_CANALS);

				y += FONT_HEIGHT_NORMAL + EXP_SPACING;

				DrawString(0, width, y, STR_COMPANY_INFRASTRUCTURE_VIEW_STATION_SECT);
				DrawString(offs_left, width - offs_right, y += FONT_HEIGHT_NORMAL, STR_COMPANY_INFRASTRUCTURE_VIEW_STATIONS);
				DrawString(offs_left, width - offs_right, y += FONT_HEIGHT_NORMAL, STR_COMPANY_INFRASTRUCTURE_VIEW_AIRPORTS);

				break;
			}

			case WID_CI_COUNT: {
				/* Draw infrastructure count for each valid railtype. */
				uint32 rail_total = c->infrastructure.GetRailTotal();
				for (const auto &rt : _sorted_railtypes) {
					if (HasBit(this->railtypes, rt)) {
						this->DrawCountLine(width, y, c->infrastructure.rail[rt], RailMaintenanceCost(rt, c->infrastructure.rail[rt], rail_total));
					}
				}
				if (this->railtypes != RAILTYPES_NONE) {
					this->DrawCountLine(width, y, c->infrastructure.signal, SignalMaintenanceCost(c->infrastructure.signal));
				}

				y += FONT_HEIGHT_NORMAL + EXP_SPACING;

				uint32 road_total = c->infrastructure.GetRoadTotal();
				for (const auto &rt : _sorted_roadtypes) {
					if (HasBit(this->roadtypes, rt) && RoadTypeIsRoad(rt)) {
						this->DrawCountLine(width, y, c->infrastructure.road[rt], RoadMaintenanceCost(rt, c->infrastructure.road[rt], road_total));
					}
				}

				y += FONT_HEIGHT_NORMAL + EXP_SPACING;

				uint32 tram_total = c->infrastructure.GetTramTotal();
				for (const auto &rt : _sorted_roadtypes) {
					if (HasBit(this->roadtypes, rt) && RoadTypeIsTram(rt)) {
						this->DrawCountLine(width, y, c->infrastructure.road[rt], RoadMaintenanceCost(rt, c->infrastructure.road[rt], tram_total));
					}
				}

				y += FONT_HEIGHT_NORMAL + EXP_SPACING;

				this->DrawCountLine(width, y, c->infrastructure.water, CanalMaintenanceCost(c->infrastructure.water));

				y += FONT_HEIGHT_NORMAL + EXP_SPACING;

				this->DrawCountLine(width, y, c->infrastructure.station, StationMaintenanceCost(c->infrastructure.station));
				this->DrawCountLine(width, y, c->infrastructure.airport, AirportMaintenanceCost(c->index));

				if (_settings_game.economy.infrastructure_maintenance) {
					y += FONT_HEIGHT_NORMAL + EXP_SPACING;
					int left = _current_text_dir == TD_RTL ? width - this->total_width : 0;
					GfxFillRect(left, y, left + this->total_width, y, PC_WHITE);
					y += WidgetDimensions::scaled.vsep_normal;
					SetDParam(0, this->GetTotalMaintenanceCost() * 12); // Convert to per year
					DrawString(left, left + this->total_width, y, STR_COMPANY_INFRASTRUCTURE_VIEW_TOTAL, TC_FROMSTRING, SA_RIGHT);
				}
				break;
			}
		}
	}

	virtual void OnResize() override
	{
		this->vscroll->SetCapacityFromWidget(this, WID_CI_DESC);
	}

	void FindWindowPlacementAndResize(int def_width, int def_height) override
	{
		if (this->window_desc->GetPreferences().pref_height == 0) {
			def_height = this->nested_root->smallest_y + this->height_extra;
		}
		Window::FindWindowPlacementAndResize(def_width, def_height);
	}

	/**
	 * Some data on this window has become invalid.
	 * @param data Information about the changed data.
	 * @param gui_scope Whether the call is done from GUI scope. You may not do everything when not in GUI scope. See #InvalidateWindowData() for details.
	 */
	void OnInvalidateData(int data = 0, bool gui_scope = true) override
	{
		if (!gui_scope) return;

		this->UpdateRailRoadTypes();
		this->ReInit();
	}
};

static WindowDesc _company_infrastructure_desc(
	WDP_AUTO, "company_infrastructure", 0, 0,
	WC_COMPANY_INFRASTRUCTURE, WC_NONE,
	0,
	_nested_company_infrastructure_widgets, lengthof(_nested_company_infrastructure_widgets)
);

/**
 * Open the infrastructure window of a company.
 * @param company Company to show infrastructure of.
 */
static void ShowCompanyInfrastructure(CompanyID company)
{
	if (!Company::IsValidID(company)) return;
	AllocateWindowDescFront<CompanyInfrastructureWindow>(&_company_infrastructure_desc, company);
}

static const NWidgetPart _nested_company_widgets[] = {
	NWidget(NWID_HORIZONTAL),
		NWidget(WWT_CLOSEBOX, COLOUR_GREY),
		NWidget(WWT_CAPTION, COLOUR_GREY, WID_C_CAPTION), SetDataTip(STR_COMPANY_VIEW_CAPTION, STR_TOOLTIP_WINDOW_TITLE_DRAG_THIS),
		NWidget(WWT_SHADEBOX, COLOUR_GREY),
		NWidget(WWT_STICKYBOX, COLOUR_GREY),
	EndContainer(),
	NWidget(WWT_PANEL, COLOUR_GREY),
		NWidget(NWID_HORIZONTAL), SetPIP(4, 6, 4),
			NWidget(NWID_VERTICAL), SetPIP(4, 2, 4),
				NWidget(WWT_EMPTY, INVALID_COLOUR, WID_C_FACE), SetMinimalSize(92, 119), SetFill(1, 0),
				NWidget(WWT_EMPTY, INVALID_COLOUR, WID_C_FACE_TITLE), SetFill(1, 1), SetMinimalTextLines(2, 0),
			EndContainer(),
			NWidget(NWID_VERTICAL),
				NWidget(NWID_HORIZONTAL),
					NWidget(NWID_VERTICAL), SetPIP(4, 5, 5),
						NWidget(WWT_TEXT, COLOUR_GREY, WID_C_DESC_INAUGURATION), SetDataTip(STR_COMPANY_VIEW_INAUGURATED_TITLE, STR_NULL), SetFill(1, 0),
						NWidget(NWID_HORIZONTAL), SetPIP(0, 5, 0),
							NWidget(WWT_LABEL, COLOUR_GREY, WID_C_DESC_COLOUR_SCHEME), SetDataTip(STR_COMPANY_VIEW_COLOUR_SCHEME_TITLE, STR_NULL),
							NWidget(WWT_EMPTY, INVALID_COLOUR, WID_C_DESC_COLOUR_SCHEME_EXAMPLE), SetMinimalSize(30, 0), SetFill(0, 1),
							NWidget(NWID_SPACER), SetFill(1, 0),
						EndContainer(),
						NWidget(NWID_HORIZONTAL), SetPIP(0, 4, 0),
							NWidget(NWID_VERTICAL),
								NWidget(WWT_TEXT, COLOUR_GREY, WID_C_DESC_VEHICLE), SetDataTip(STR_COMPANY_VIEW_VEHICLES_TITLE, STR_NULL),
								NWidget(NWID_SPACER), SetFill(0, 1),
							EndContainer(),
							NWidget(WWT_EMPTY, INVALID_COLOUR, WID_C_DESC_VEHICLE_COUNTS), SetMinimalTextLines(4, 0),
							NWidget(NWID_SPACER), SetFill(1, 0),
						EndContainer(),
					EndContainer(),
					NWidget(NWID_VERTICAL), SetPIP(4, 2, 4),
						NWidget(NWID_SELECTION, INVALID_COLOUR, WID_C_SELECT_VIEW_BUILD_HQ),
							NWidget(WWT_PUSHTXTBTN, COLOUR_GREY, WID_C_VIEW_HQ), SetDataTip(STR_COMPANY_VIEW_VIEW_HQ_BUTTON, STR_COMPANY_VIEW_VIEW_HQ_TOOLTIP),
							NWidget(WWT_TEXTBTN, COLOUR_GREY, WID_C_BUILD_HQ), SetDataTip(STR_COMPANY_VIEW_BUILD_HQ_BUTTON, STR_COMPANY_VIEW_BUILD_HQ_TOOLTIP),
						EndContainer(),
						NWidget(NWID_SELECTION, INVALID_COLOUR, WID_C_SELECT_RELOCATE),
							NWidget(WWT_TEXTBTN, COLOUR_GREY, WID_C_RELOCATE_HQ), SetDataTip(STR_COMPANY_VIEW_RELOCATE_HQ, STR_COMPANY_VIEW_RELOCATE_COMPANY_HEADQUARTERS),
							NWidget(NWID_SPACER),
						EndContainer(),
						NWidget(NWID_SPACER), SetFill(0, 1),
					EndContainer(),
				EndContainer(),
				NWidget(WWT_TEXT, COLOUR_GREY, WID_C_DESC_COMPANY_VALUE), SetDataTip(STR_COMPANY_VIEW_COMPANY_VALUE, STR_NULL), SetFill(1, 0),
				NWidget(NWID_VERTICAL), SetPIP(4, 2, 4),
					NWidget(NWID_HORIZONTAL), SetPIP(0, 4, 0),
						NWidget(NWID_VERTICAL),
							NWidget(WWT_TEXT, COLOUR_GREY, WID_C_DESC_INFRASTRUCTURE), SetDataTip(STR_COMPANY_VIEW_INFRASTRUCTURE, STR_NULL),
							NWidget(NWID_SPACER), SetFill(0, 1),
						EndContainer(),
						NWidget(WWT_EMPTY, INVALID_COLOUR, WID_C_DESC_INFRASTRUCTURE_COUNTS), SetMinimalTextLines(5, 0), SetFill(1, 0),
						NWidget(NWID_VERTICAL),
							NWidget(WWT_PUSHTXTBTN, COLOUR_GREY, WID_C_VIEW_INFRASTRUCTURE), SetDataTip(STR_COMPANY_VIEW_INFRASTRUCTURE_BUTTON, STR_COMPANY_VIEW_INFRASTRUCTURE_TOOLTIP),
							NWidget(NWID_SPACER),
						EndContainer(),
					EndContainer(),
				EndContainer(),
				NWidget(NWID_HORIZONTAL),
					NWidget(NWID_SELECTION, INVALID_COLOUR, WID_C_SELECT_DESC_OWNERS),
						NWidget(NWID_VERTICAL), SetPIP(5, 5, 4),
							NWidget(WWT_EMPTY, INVALID_COLOUR, WID_C_DESC_OWNERS), SetMinimalTextLines(MAX_COMPANY_SHARE_OWNERS, 0),
							NWidget(NWID_SPACER), SetFill(0, 1),
						EndContainer(),
					EndContainer(),
					NWidget(NWID_SPACER), SetFill(1, 0),
					NWidget(NWID_SELECTION, INVALID_COLOUR, WID_C_SELECT_GIVE_MONEY),
						NWidget(NWID_VERTICAL),
							NWidget(NWID_SPACER), SetFill(0, 1), SetMinimalSize(90, 0),
							NWidget(WWT_PUSHTXTBTN, COLOUR_GREY, WID_C_GIVE_MONEY), SetDataTip(STR_COMPANY_VIEW_GIVE_MONEY_BUTTON, STR_COMPANY_VIEW_GIVE_MONEY_TOOLTIP),
						EndContainer(),
					EndContainer(),
				EndContainer(),
				/* Multi player buttons. */
				NWidget(NWID_HORIZONTAL),
					NWidget(NWID_SPACER), SetFill(1, 0),
					NWidget(NWID_VERTICAL), SetPIP(4, 2, 4),
						NWidget(NWID_SPACER), SetMinimalSize(95, 0), SetFill(0, 1),
						NWidget(NWID_HORIZONTAL), SetPIP(0, 5, 0),
							NWidget(WWT_EMPTY, COLOUR_GREY, WID_C_HAS_PASSWORD),
							NWidget(NWID_VERTICAL),
								NWidget(NWID_SPACER), SetMinimalSize(90, 0), SetFill(0, 1),
								NWidget(NWID_SELECTION, INVALID_COLOUR, WID_C_SELECT_MULTIPLAYER),
									NWidget(WWT_PUSHTXTBTN, COLOUR_GREY, WID_C_COMPANY_PASSWORD), SetFill(1, 0), SetDataTip(STR_COMPANY_VIEW_PASSWORD, STR_COMPANY_VIEW_PASSWORD_TOOLTIP),
									NWidget(WWT_PUSHTXTBTN, COLOUR_GREY, WID_C_COMPANY_JOIN), SetFill(1, 0), SetDataTip(STR_COMPANY_VIEW_JOIN, STR_COMPANY_VIEW_JOIN_TOOLTIP),
								EndContainer(),
							EndContainer(),
						EndContainer(),
					EndContainer(),
				EndContainer(),
			EndContainer(),
		EndContainer(),
	EndContainer(),
	/* Button bars at the bottom. */
	NWidget(NWID_SELECTION, INVALID_COLOUR, WID_C_SELECT_BUTTONS),
		NWidget(NWID_HORIZONTAL, NC_EQUALSIZE),
			NWidget(WWT_PUSHTXTBTN, COLOUR_GREY, WID_C_NEW_FACE), SetFill(1, 0), SetDataTip(STR_COMPANY_VIEW_NEW_FACE_BUTTON, STR_COMPANY_VIEW_NEW_FACE_TOOLTIP),
			NWidget(WWT_PUSHTXTBTN, COLOUR_GREY, WID_C_COLOUR_SCHEME), SetFill(1, 0), SetDataTip(STR_COMPANY_VIEW_COLOUR_SCHEME_BUTTON, STR_COMPANY_VIEW_COLOUR_SCHEME_TOOLTIP),
			NWidget(WWT_PUSHTXTBTN, COLOUR_GREY, WID_C_PRESIDENT_NAME), SetFill(1, 0), SetDataTip(STR_COMPANY_VIEW_PRESIDENT_NAME_BUTTON, STR_COMPANY_VIEW_PRESIDENT_NAME_TOOLTIP),
			NWidget(WWT_PUSHTXTBTN, COLOUR_GREY, WID_C_COMPANY_NAME), SetFill(1, 0), SetDataTip(STR_COMPANY_VIEW_COMPANY_NAME_BUTTON, STR_COMPANY_VIEW_COMPANY_NAME_TOOLTIP),
		EndContainer(),
		NWidget(NWID_HORIZONTAL, NC_EQUALSIZE),
			NWidget(WWT_PUSHTXTBTN, COLOUR_GREY, WID_C_BUY_SHARE), SetFill(1, 0), SetDataTip(STR_COMPANY_VIEW_BUY_SHARE_BUTTON, STR_COMPANY_VIEW_BUY_SHARE_TOOLTIP),
			NWidget(WWT_PUSHTXTBTN, COLOUR_GREY, WID_C_SELL_SHARE), SetFill(1, 0), SetDataTip(STR_COMPANY_VIEW_SELL_SHARE_BUTTON, STR_COMPANY_VIEW_SELL_SHARE_TOOLTIP),
		EndContainer(),
	EndContainer(),
};

int GetAmountOwnedBy(const Company *c, Owner owner)
{
	return (c->share_owners[0] == owner) +
				 (c->share_owners[1] == owner) +
				 (c->share_owners[2] == owner) +
				 (c->share_owners[3] == owner);
}

/** Strings for the company vehicle counts */
static const StringID _company_view_vehicle_count_strings[] = {
	STR_COMPANY_VIEW_TRAINS, STR_COMPANY_VIEW_ROAD_VEHICLES, STR_COMPANY_VIEW_SHIPS, STR_COMPANY_VIEW_AIRCRAFT
};

/**
 * Window with general information about a company
 */
struct CompanyWindow : Window
{
	CompanyWidgets query_widget;

	/** Display planes in the company window. */
	enum CompanyWindowPlanes {
		/* Display planes of the #WID_C_SELECT_MULTIPLAYER selection widget. */
		CWP_MP_C_PWD = 0, ///< Display the company password button.
		CWP_MP_C_JOIN,    ///< Display the join company button.

		/* Display planes of the #WID_C_SELECT_VIEW_BUILD_HQ selection widget. */
		CWP_VB_VIEW = 0,  ///< Display the view button
		CWP_VB_BUILD,     ///< Display the build button

		/* Display planes of the #WID_C_SELECT_RELOCATE selection widget. */
		CWP_RELOCATE_SHOW = 0, ///< Show the relocate HQ button.
		CWP_RELOCATE_HIDE,     ///< Hide the relocate HQ button.

		/* Display planes of the #WID_C_SELECT_BUTTONS selection widget. */
		CWP_BUTTONS_LOCAL = 0, ///< Buttons of the local company.
		CWP_BUTTONS_OTHER,     ///< Buttons of the other companies.
	};

	CompanyWindow(WindowDesc *desc, WindowNumber window_number) : Window(desc)
	{
		this->InitNested(window_number);
		this->owner = (Owner)this->window_number;
		this->OnInvalidateData();
	}

	void OnPaint() override
	{
		const Company *c = Company::Get((CompanyID)this->window_number);
		bool local = this->window_number == _local_company;

		if (!this->IsShaded()) {
			bool reinit = false;

			/* Button bar selection. */
			int plane = local ? CWP_BUTTONS_LOCAL : CWP_BUTTONS_OTHER;
			NWidgetStacked *wi = this->GetWidget<NWidgetStacked>(WID_C_SELECT_BUTTONS);
			if (plane != wi->shown_plane) {
				wi->SetDisplayedPlane(plane);
				this->InvalidateData();
				reinit = true;
			}

			/* Build HQ button handling. */
			plane = (local && c->location_of_HQ == INVALID_TILE) ? CWP_VB_BUILD : CWP_VB_VIEW;
			wi = this->GetWidget<NWidgetStacked>(WID_C_SELECT_VIEW_BUILD_HQ);
			if (plane != wi->shown_plane) {
				wi->SetDisplayedPlane(plane);
				reinit = true;
			}

			this->SetWidgetDisabledState(WID_C_VIEW_HQ, c->location_of_HQ == INVALID_TILE);

			/* Enable/disable 'Relocate HQ' button. */
			plane = (!local || c->location_of_HQ == INVALID_TILE) ? CWP_RELOCATE_HIDE : CWP_RELOCATE_SHOW;
			wi = this->GetWidget<NWidgetStacked>(WID_C_SELECT_RELOCATE);
			if (plane != wi->shown_plane) {
				wi->SetDisplayedPlane(plane);
				reinit = true;
			}

			/* Owners of company */
			plane = SZSP_HORIZONTAL;
			for (uint i = 0; i < lengthof(c->share_owners); i++) {
				if (c->share_owners[i] != INVALID_COMPANY) {
					plane = 0;
					break;
				}
			}
			wi = this->GetWidget<NWidgetStacked>(WID_C_SELECT_DESC_OWNERS);
			if (plane != wi->shown_plane) {
				wi->SetDisplayedPlane(plane);
				reinit = true;
			}

			/* Enable/disable 'Give money' button. */
			plane = ((local || (_local_company == COMPANY_SPECTATOR)) ? SZSP_NONE : 0);
			wi = this->GetWidget<NWidgetStacked>(WID_C_SELECT_GIVE_MONEY);
			if (plane != wi->shown_plane) {
				wi->SetDisplayedPlane(plane);
				reinit = true;
			}

			/* Multiplayer buttons. */
			plane = ((!_networking) ? (int)SZSP_NONE : (int)(local ? CWP_MP_C_PWD : CWP_MP_C_JOIN));
			wi = this->GetWidget<NWidgetStacked>(WID_C_SELECT_MULTIPLAYER);
			if (plane != wi->shown_plane) {
				wi->SetDisplayedPlane(plane);
				reinit = true;
			}
			this->SetWidgetDisabledState(WID_C_COMPANY_JOIN,   c->is_ai);

			if (reinit) {
				this->ReInit();
				return;
			}
		}

		this->DrawWidgets();
	}

	void UpdateWidgetSize(int widget, Dimension *size, const Dimension &padding, Dimension *fill, Dimension *resize) override
	{
		switch (widget) {
			case WID_C_FACE: {
				Dimension face_size = GetScaledSpriteSize(SPR_GRADIENT);
				size->width  = std::max(size->width,  face_size.width);
				size->height = std::max(size->height, face_size.height);
				break;
			}

			case WID_C_DESC_COLOUR_SCHEME_EXAMPLE: {
				Point offset;
				Dimension d = GetSpriteSize(SPR_VEH_BUS_SW_VIEW, &offset);
				d.width -= offset.x;
				d.height -= offset.y;
				*size = maxdim(*size, d);
				break;
			}

			case WID_C_DESC_COMPANY_VALUE:
				SetDParam(0, INT64_MAX); // Arguably the maximum company value
				size->width = GetStringBoundingBox(STR_COMPANY_VIEW_COMPANY_VALUE).width;
				break;

			case WID_C_DESC_VEHICLE_COUNTS:
				SetDParamMaxValue(0, 5000); // Maximum number of vehicles
				for (uint i = 0; i < lengthof(_company_view_vehicle_count_strings); i++) {
					size->width = std::max(size->width, GetStringBoundingBox(_company_view_vehicle_count_strings[i]).width);
				}
				break;

			case WID_C_DESC_INFRASTRUCTURE_COUNTS:
				SetDParamMaxValue(0, UINT_MAX);
				size->width = std::max(size->width, GetStringBoundingBox(STR_COMPANY_VIEW_INFRASTRUCTURE_RAIL).width);
				size->width = std::max(size->width, GetStringBoundingBox(STR_COMPANY_VIEW_INFRASTRUCTURE_ROAD).width);
				size->width = std::max(size->width, GetStringBoundingBox(STR_COMPANY_VIEW_INFRASTRUCTURE_WATER).width);
				size->width = std::max(size->width, GetStringBoundingBox(STR_COMPANY_VIEW_INFRASTRUCTURE_STATION).width);
				size->width = std::max(size->width, GetStringBoundingBox(STR_COMPANY_VIEW_INFRASTRUCTURE_AIRPORT).width);
				size->width = std::max(size->width, GetStringBoundingBox(STR_COMPANY_VIEW_INFRASTRUCTURE_NONE).width);
				break;

			case WID_C_DESC_OWNERS: {
				for (const Company *c2 : Company::Iterate()) {
					SetDParamMaxValue(0, 75);
					SetDParam(1, c2->index);

					size->width = std::max(size->width, GetStringBoundingBox(STR_COMPANY_VIEW_SHARES_OWNED_BY).width);
				}
				break;
			}

			case WID_C_VIEW_HQ:
			case WID_C_BUILD_HQ:
			case WID_C_RELOCATE_HQ:
			case WID_C_VIEW_INFRASTRUCTURE:
			case WID_C_COMPANY_PASSWORD:
			case WID_C_COMPANY_JOIN:
				size->width = std::max(size->width, GetStringBoundingBox(STR_COMPANY_VIEW_VIEW_HQ_BUTTON).width);
				size->width = std::max(size->width, GetStringBoundingBox(STR_COMPANY_VIEW_BUILD_HQ_BUTTON).width);
				size->width = std::max(size->width, GetStringBoundingBox(STR_COMPANY_VIEW_RELOCATE_HQ).width);
				size->width = std::max(size->width, GetStringBoundingBox(STR_COMPANY_VIEW_INFRASTRUCTURE_BUTTON).width);
				size->width = std::max(size->width, GetStringBoundingBox(STR_COMPANY_VIEW_PASSWORD).width);
				size->width = std::max(size->width, GetStringBoundingBox(STR_COMPANY_VIEW_JOIN).width);
				break;


			case WID_C_HAS_PASSWORD:
				*size = maxdim(*size, GetSpriteSize(SPR_LOCK));
				break;
		}
	}

	void DrawVehicleCountsWidget(const Rect &r, const Company *c) const
	{
		static_assert(VEH_COMPANY_END == lengthof(_company_view_vehicle_count_strings));

		int y = r.top;
		for (VehicleType type = VEH_BEGIN; type < VEH_COMPANY_END; type++) {
			uint amount = c->group_all[type].num_vehicle;
			if (amount != 0) {
				SetDParam(0, amount);
				DrawString(r.left, r.right, y, _company_view_vehicle_count_strings[type]);
				y += FONT_HEIGHT_NORMAL;
			}
		}

		if (y == r.top) {
			/* No String was emited before, so there must be no vehicles at all. */
			DrawString(r.left, r.right, y, STR_COMPANY_VIEW_VEHICLES_NONE);
		}
	}

	void DrawInfrastructureCountsWidget(const Rect &r, const Company *c) const
	{
		int y = r.top;

		uint rail_pieces = c->infrastructure.signal;
		for (uint i = 0; i < lengthof(c->infrastructure.rail); i++) rail_pieces += c->infrastructure.rail[i];
		if (rail_pieces != 0) {
			SetDParam(0, rail_pieces);
			DrawString(r.left, r.right, y, STR_COMPANY_VIEW_INFRASTRUCTURE_RAIL);
			y += FONT_HEIGHT_NORMAL;
		}

		uint road_pieces = 0;
		for (uint i = 0; i < lengthof(c->infrastructure.road); i++) road_pieces += c->infrastructure.road[i];
		if (road_pieces != 0) {
			SetDParam(0, road_pieces);
			DrawString(r.left, r.right, y, STR_COMPANY_VIEW_INFRASTRUCTURE_ROAD);
			y += FONT_HEIGHT_NORMAL;
		}

		if (c->infrastructure.water != 0) {
			SetDParam(0, c->infrastructure.water);
			DrawString(r.left, r.right, y, STR_COMPANY_VIEW_INFRASTRUCTURE_WATER);
			y += FONT_HEIGHT_NORMAL;
		}

		if (c->infrastructure.station != 0) {
			SetDParam(0, c->infrastructure.station);
			DrawString(r.left, r.right, y, STR_COMPANY_VIEW_INFRASTRUCTURE_STATION);
			y += FONT_HEIGHT_NORMAL;
		}

		if (c->infrastructure.airport != 0) {
			SetDParam(0, c->infrastructure.airport);
			DrawString(r.left, r.right, y, STR_COMPANY_VIEW_INFRASTRUCTURE_AIRPORT);
			y += FONT_HEIGHT_NORMAL;
		}

		if (y == r.top) {
			/* No String was emited before, so there must be no infrastructure at all. */
			DrawString(r.left, r.right, y, STR_COMPANY_VIEW_INFRASTRUCTURE_NONE);
		}
	}

	void DrawWidget(const Rect &r, int widget) const override
	{
		const Company *c = Company::Get((CompanyID)this->window_number);
		switch (widget) {
			case WID_C_FACE:
				DrawCompanyManagerFace(c->face, c->colour, r);
				break;

			case WID_C_FACE_TITLE:
				SetDParam(0, c->index);
				DrawStringMultiLine(r.left, r.right, r.top, r.bottom, STR_COMPANY_VIEW_PRESIDENT_MANAGER_TITLE, TC_FROMSTRING, SA_HOR_CENTER);
				break;

			case WID_C_DESC_COLOUR_SCHEME_EXAMPLE: {
				Point offset;
				Dimension d = GetSpriteSize(SPR_VEH_BUS_SW_VIEW, &offset);
				d.height -= offset.y;
				DrawSprite(SPR_VEH_BUS_SW_VIEW, COMPANY_SPRITE_COLOUR(c->index), r.left - offset.x, CenterBounds(r.top, r.bottom, d.height) - offset.y);
				break;
			}

			case WID_C_DESC_VEHICLE_COUNTS:
				DrawVehicleCountsWidget(r, c);
				break;

			case WID_C_DESC_INFRASTRUCTURE_COUNTS:
				DrawInfrastructureCountsWidget(r, c);
				break;

			case WID_C_DESC_OWNERS: {
				uint y = r.top;

				for (const Company *c2 : Company::Iterate()) {
					uint amt = GetAmountOwnedBy(c, c2->index);
					if (amt != 0) {
						SetDParam(0, amt * 25);
						SetDParam(1, c2->index);

						DrawString(r.left, r.right, y, STR_COMPANY_VIEW_SHARES_OWNED_BY);
						y += FONT_HEIGHT_NORMAL;
					}
				}
				break;
			}

			case WID_C_HAS_PASSWORD:
				if (_networking && NetworkCompanyIsPassworded(c->index)) {
					DrawSprite(SPR_LOCK, PAL_NONE, r.left, r.top);
				}
				break;
		}
	}

	void SetStringParameters(int widget) const override
	{
		switch (widget) {
			case WID_C_CAPTION:
				SetDParam(0, (CompanyID)this->window_number);
				SetDParam(1, (CompanyID)this->window_number);
				break;

			case WID_C_DESC_INAUGURATION:
				SetDParam(0, Company::Get((CompanyID)this->window_number)->inaugurated_year);
				break;

			case WID_C_DESC_COMPANY_VALUE:
				SetDParam(0, CalculateCompanyValue(Company::Get((CompanyID)this->window_number)));
				break;
		}
	}

	void OnClick(Point pt, int widget, int click_count) override
	{
		switch (widget) {
			case WID_C_NEW_FACE: DoSelectCompanyManagerFace(this); break;

			case WID_C_COLOUR_SCHEME:
				ShowCompanyLiveryWindow((CompanyID)this->window_number, INVALID_GROUP);
				break;

			case WID_C_PRESIDENT_NAME:
				this->query_widget = WID_C_PRESIDENT_NAME;
				SetDParam(0, this->window_number);
				ShowQueryString(STR_PRESIDENT_NAME, STR_COMPANY_VIEW_PRESIDENT_S_NAME_QUERY_CAPTION, MAX_LENGTH_PRESIDENT_NAME_CHARS, this, CS_ALPHANUMERAL, QSF_ENABLE_DEFAULT | QSF_LEN_IN_CHARS);
				break;

			case WID_C_COMPANY_NAME:
				this->query_widget = WID_C_COMPANY_NAME;
				SetDParam(0, this->window_number);
				ShowQueryString(STR_COMPANY_NAME, STR_COMPANY_VIEW_COMPANY_NAME_QUERY_CAPTION, MAX_LENGTH_COMPANY_NAME_CHARS, this, CS_ALPHANUMERAL, QSF_ENABLE_DEFAULT | QSF_LEN_IN_CHARS);
				break;

			case WID_C_VIEW_HQ: {
				TileIndex tile = Company::Get((CompanyID)this->window_number)->location_of_HQ;
				if (_ctrl_pressed) {
					ShowExtraViewportWindow(tile);
				} else {
					ScrollMainWindowToTile(tile);
				}
				break;
			}

			case WID_C_BUILD_HQ:
				if ((byte)this->window_number != _local_company) return;
				if (this->IsWidgetLowered(WID_C_BUILD_HQ)) {
					ResetObjectToPlace();
					this->RaiseButtons();
					break;
				}
				SetObjectToPlaceWnd(SPR_CURSOR_HQ, PAL_NONE, HT_RECT, this);
				SetTileSelectSize(2, 2);
				this->LowerWidget(WID_C_BUILD_HQ);
				this->SetWidgetDirty(WID_C_BUILD_HQ);
				break;

			case WID_C_RELOCATE_HQ:
				if (this->IsWidgetLowered(WID_C_RELOCATE_HQ)) {
					ResetObjectToPlace();
					this->RaiseButtons();
					break;
				}
				SetObjectToPlaceWnd(SPR_CURSOR_HQ, PAL_NONE, HT_RECT, this);
				SetTileSelectSize(2, 2);
				this->LowerWidget(WID_C_RELOCATE_HQ);
				this->SetWidgetDirty(WID_C_RELOCATE_HQ);
				break;

			case WID_C_VIEW_INFRASTRUCTURE:
				ShowCompanyInfrastructure((CompanyID)this->window_number);
				break;

			case WID_C_GIVE_MONEY:
				this->query_widget = WID_C_GIVE_MONEY;
				ShowQueryString(STR_EMPTY, STR_COMPANY_VIEW_GIVE_MONEY_QUERY_CAPTION, 30, this, CS_NUMERAL, QSF_NONE);
				break;

			case WID_C_BUY_SHARE:
				DoCommandP(0, this->window_number, 0, CMD_BUY_SHARE_IN_COMPANY | CMD_MSG(STR_ERROR_CAN_T_BUY_25_SHARE_IN_THIS));
				break;

			case WID_C_SELL_SHARE:
				DoCommandP(0, this->window_number, 0, CMD_SELL_SHARE_IN_COMPANY | CMD_MSG(STR_ERROR_CAN_T_SELL_25_SHARE_IN));
				break;

			case WID_C_COMPANY_PASSWORD:
				if (this->window_number == _local_company) ShowNetworkCompanyPasswordWindow(this);
				break;

			case WID_C_COMPANY_JOIN: {
				this->query_widget = WID_C_COMPANY_JOIN;
				CompanyID company = (CompanyID)this->window_number;
				if (_network_server) {
					NetworkServerDoMove(CLIENT_ID_SERVER, company);
					MarkWholeScreenDirty();
				} else if (NetworkCompanyIsPassworded(company)) {
					/* ask for the password */
					ShowQueryString(STR_EMPTY, STR_NETWORK_NEED_COMPANY_PASSWORD_CAPTION, NETWORK_PASSWORD_LENGTH, this, CS_ALPHANUMERAL, QSF_PASSWORD);
				} else {
					/* just send the join command */
					NetworkClientRequestMove(company);
				}
				break;
			}
		}
	}

	void OnHundredthTick() override
	{
		/* redraw the window every now and then */
		this->SetDirty();
	}

	void OnPlaceObject(Point pt, TileIndex tile) override
	{
		if (DoCommandP(tile, OBJECT_HQ, 0, CMD_BUILD_OBJECT | CMD_MSG(STR_ERROR_CAN_T_BUILD_COMPANY_HEADQUARTERS)) && !_shift_pressed) {
			ResetObjectToPlace();
			this->RaiseButtons();
		}
	}

	void OnPlaceObjectAbort() override
	{
		this->RaiseButtons();
	}

	void OnQueryTextFinished(char *str) override
	{
		if (str == nullptr) return;

		switch (this->query_widget) {
			default: NOT_REACHED();

			case WID_C_GIVE_MONEY:
				DoCommandPEx(0, this->window_number, 0, (std::strtoull(str, nullptr, 10) / _currency->rate), CMD_GIVE_MONEY | CMD_MSG(STR_ERROR_CAN_T_GIVE_MONEY), CcGiveMoney);
				break;

			case WID_C_PRESIDENT_NAME:
				DoCommandP(0, 0, 0, CMD_RENAME_PRESIDENT | CMD_MSG(STR_ERROR_CAN_T_CHANGE_PRESIDENT), nullptr, str);
				break;

			case WID_C_COMPANY_NAME:
				DoCommandP(0, 0, 0, CMD_RENAME_COMPANY | CMD_MSG(STR_ERROR_CAN_T_CHANGE_COMPANY_NAME), nullptr, str);
				break;

			case WID_C_COMPANY_JOIN:
				NetworkClientRequestMove((CompanyID)this->window_number, str);
				break;
		}
	}


	/**
	 * Some data on this window has become invalid.
	 * @param data Information about the changed data.
	 * @param gui_scope Whether the call is done from GUI scope. You may not do everything when not in GUI scope. See #InvalidateWindowData() for details.
	 */
	void OnInvalidateData(int data = 0, bool gui_scope = true) override
	{
		if (this->window_number == _local_company) return;

		if (_settings_game.economy.allow_shares) { // Shares are allowed
			const Company *c = Company::Get(this->window_number);

			/* If all shares are owned by someone (none by nobody), disable buy button */
			this->SetWidgetDisabledState(WID_C_BUY_SHARE, GetAmountOwnedBy(c, INVALID_OWNER) == 0 ||
					/* Only 25% left to buy. If the company is human, disable buying it up.. TODO issues! */
					(GetAmountOwnedBy(c, INVALID_OWNER) == 1 && !c->is_ai) ||
					/* Spectators cannot do anything of course */
					_local_company == COMPANY_SPECTATOR);

			/* If the company doesn't own any shares, disable sell button */
			this->SetWidgetDisabledState(WID_C_SELL_SHARE, (GetAmountOwnedBy(c, _local_company) == 0) ||
					/* Spectators cannot do anything of course */
					_local_company == COMPANY_SPECTATOR);
		} else { // Shares are not allowed, disable buy/sell buttons
			this->DisableWidget(WID_C_BUY_SHARE);
			this->DisableWidget(WID_C_SELL_SHARE);
		}
	}
};

static WindowDesc _company_desc(
	WDP_AUTO, "company", 0, 0,
	WC_COMPANY, WC_NONE,
	0,
	_nested_company_widgets, lengthof(_nested_company_widgets)
);

/**
 * Show the window with the overview of the company.
 * @param company The company to show the window for.
 */
void ShowCompany(CompanyID company)
{
	if (!Company::IsValidID(company)) return;

	AllocateWindowDescFront<CompanyWindow>(&_company_desc, company);
}

/**
 * Redraw all windows with company infrastructure counts.
 * @param company The company to redraw the windows of.
 */
void DirtyCompanyInfrastructureWindows(CompanyID company)
{
	SetWindowDirty(WC_COMPANY, company);
	SetWindowDirty(WC_COMPANY_INFRASTRUCTURE, company);
}

/**
 * Redraw all windows with all company infrastructure counts.
 */
void DirtyAllCompanyInfrastructureWindows()
{
	SetWindowClassesDirty(WC_COMPANY);
	SetWindowClassesDirty(WC_COMPANY_INFRASTRUCTURE);
}

struct BuyCompanyWindow : Window {
	BuyCompanyWindow(WindowDesc *desc, WindowNumber window_number) : Window(desc)
	{
		this->InitNested(window_number);
		this->owner = _local_company;
	}

	~BuyCompanyWindow()
	{
		const Company *c = Company::GetIfValid((CompanyID)this->window_number);
		if (c != nullptr && HasBit(c->bankrupt_asked, this->owner) && _current_company == this->owner) {
			EnqueueDoCommandP(NewCommandContainerBasic(0, this->window_number, 0, CMD_DECLINE_BUY_COMPANY | CMD_NO_SHIFT_ESTIMATE));
		}
	}

	void UpdateWidgetSize(int widget, Dimension *size, const Dimension &padding, Dimension *fill, Dimension *resize) override
	{
		switch (widget) {
			case WID_BC_FACE:
				*size = GetScaledSpriteSize(SPR_GRADIENT);
				break;

			case WID_BC_QUESTION:
				const Company *c = Company::Get((CompanyID)this->window_number);
				SetDParam(0, c->index);
				SetDParam(1, c->bankrupt_value);
				size->height = GetStringHeight(STR_BUY_COMPANY_MESSAGE, size->width);
				break;
		}
	}

	void SetStringParameters(int widget) const override
	{
		switch (widget) {
			case WID_BC_CAPTION:
				SetDParam(0, STR_COMPANY_NAME);
				SetDParam(1, Company::Get((CompanyID)this->window_number)->index);
				break;
		}
	}

	void DrawWidget(const Rect &r, int widget) const override
	{
		switch (widget) {
			case WID_BC_FACE: {
				const Company *c = Company::Get((CompanyID)this->window_number);
				DrawCompanyManagerFace(c->face, c->colour, r);
				break;
			}

			case WID_BC_QUESTION: {
				const Company *c = Company::Get((CompanyID)this->window_number);
				SetDParam(0, c->index);
				SetDParam(1, c->bankrupt_value);
				DrawStringMultiLine(r.left, r.right, r.top, r.bottom, STR_BUY_COMPANY_MESSAGE, TC_FROMSTRING, SA_CENTER);
				break;
			}
		}
	}

	void OnClick(Point pt, int widget, int click_count) override
	{
		switch (widget) {
			case WID_BC_NO:
				delete this;
				break;

			case WID_BC_YES:
				DoCommandP(0, this->window_number, 0, CMD_BUY_COMPANY | CMD_MSG(STR_ERROR_CAN_T_BUY_COMPANY));
				break;
		}
	}
};

static const NWidgetPart _nested_buy_company_widgets[] = {
	NWidget(NWID_HORIZONTAL),
		NWidget(WWT_CLOSEBOX, COLOUR_LIGHT_BLUE),
		NWidget(WWT_CAPTION, COLOUR_LIGHT_BLUE, WID_BC_CAPTION), SetDataTip(STR_ERROR_MESSAGE_CAPTION_OTHER_COMPANY, STR_TOOLTIP_WINDOW_TITLE_DRAG_THIS),
	EndContainer(),
	NWidget(WWT_PANEL, COLOUR_LIGHT_BLUE),
		NWidget(NWID_VERTICAL), SetPIP(8, 8, 8),
			NWidget(NWID_HORIZONTAL), SetPIP(8, 10, 8),
				NWidget(WWT_EMPTY, INVALID_COLOUR, WID_BC_FACE), SetFill(0, 1),
				NWidget(WWT_EMPTY, INVALID_COLOUR, WID_BC_QUESTION), SetMinimalSize(240, 0), SetFill(1, 1),
			EndContainer(),
			NWidget(NWID_HORIZONTAL, NC_EQUALSIZE), SetPIP(100, 10, 100),
				NWidget(WWT_TEXTBTN, COLOUR_LIGHT_BLUE, WID_BC_NO), SetMinimalSize(60, 12), SetDataTip(STR_QUIT_NO, STR_NULL), SetFill(1, 0),
				NWidget(WWT_TEXTBTN, COLOUR_LIGHT_BLUE, WID_BC_YES), SetMinimalSize(60, 12), SetDataTip(STR_QUIT_YES, STR_NULL), SetFill(1, 0),
			EndContainer(),
		EndContainer(),
	EndContainer(),
};

static WindowDesc _buy_company_desc(
	WDP_AUTO, nullptr, 0, 0,
	WC_BUY_COMPANY, WC_NONE,
	WDF_CONSTRUCTION,
	_nested_buy_company_widgets, lengthof(_nested_buy_company_widgets)
);

/**
 * Show the query to buy another company.
 * @param company The company to buy.
 */
void ShowBuyCompanyDialog(CompanyID company)
{
	AllocateWindowDescFront<BuyCompanyWindow>(&_buy_company_desc, company);
}<|MERGE_RESOLUTION|>--- conflicted
+++ resolved
@@ -738,7 +738,6 @@
 		ShowDropDownList(this, std::move(list), sel, widget);
 	}
 
-<<<<<<< HEAD
 	static bool GroupNameSorter(const Group * const &a, const Group * const &b)
 	{
 		static char         last_name[2][64] = { "", "" };
@@ -760,10 +759,7 @@
 		return r < 0;
 	}
 
-	void AddChildren(GUIGroupList *source, GroupID parent, int indent)
-=======
 	void AddChildren(GUIGroupList &source, GroupID parent, int indent)
->>>>>>> 91e140c7
 	{
 		for (const Group *g : source) {
 			if (g->parent != parent) continue;
