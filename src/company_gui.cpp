--- conflicted
+++ resolved
@@ -46,71 +46,34 @@
 /** Company GUI constants. */
 static const uint EXP_LINESPACE  = 2;      ///< Amount of vertical space for a horizontal (sub-)total line.
 static const uint EXP_BLOCKSPACE = 10;     ///< Amount of vertical space between two blocks of numbers.
-<<<<<<< HEAD
 static const uint EXP_SPACING = 4;         ///< Amount of vertical padding between sections.
-=======
 static const int  EXP_INDENT     = 10;     ///< Amount of horizontal space for an indented line.
->>>>>>> adc76cca
 
 static void DoSelectCompanyManagerFace(Window *parent);
 static void ShowCompanyInfrastructure(CompanyID company);
 
-<<<<<<< HEAD
-/** Standard unsorted list of expenses. */
-static ExpensesType _expenses_list_1[] = {
-	EXPENSES_CONSTRUCTION,
-	EXPENSES_NEW_VEHICLES,
-	EXPENSES_TRAIN_RUN,
-	EXPENSES_ROADVEH_RUN,
-	EXPENSES_AIRCRAFT_RUN,
-	EXPENSES_SHIP_RUN,
-	EXPENSES_PROPERTY,
-	EXPENSES_TRAIN_INC,
-	EXPENSES_ROADVEH_INC,
-	EXPENSES_AIRCRAFT_INC,
-	EXPENSES_SHIP_INC,
-	EXPENSES_LOAN_INT,
-	EXPENSES_SHARING_INC,
-	EXPENSES_SHARING_COST,
-	EXPENSES_OTHER,
-};
-
-/** Grouped list of expenses. */
-static ExpensesType _expenses_list_2[] = {
-	EXPENSES_TRAIN_INC,
-	EXPENSES_ROADVEH_INC,
-	EXPENSES_AIRCRAFT_INC,
-	EXPENSES_SHIP_INC,
-	EXPENSES_SHARING_INC,
-	INVALID_EXPENSES,
-=======
 /** List of revenues. */
 static ExpensesType _expenses_list_revenue[] = {
 	EXPENSES_TRAIN_REVENUE,
 	EXPENSES_ROADVEH_REVENUE,
 	EXPENSES_AIRCRAFT_REVENUE,
 	EXPENSES_SHIP_REVENUE,
+	EXPENSES_SHARING_INC,
 };
 
 /** List of operating expenses. */
 static ExpensesType _expenses_list_operating_costs[] = {
->>>>>>> adc76cca
 	EXPENSES_TRAIN_RUN,
 	EXPENSES_ROADVEH_RUN,
 	EXPENSES_AIRCRAFT_RUN,
 	EXPENSES_SHIP_RUN,
 	EXPENSES_PROPERTY,
-<<<<<<< HEAD
-	EXPENSES_LOAN_INT,
+	EXPENSES_LOAN_INTEREST,
 	EXPENSES_SHARING_COST,
-	INVALID_EXPENSES,
-=======
-	EXPENSES_LOAN_INTEREST,
 };
 
 /** List of capital expenses. */
 static ExpensesType _expenses_list_capital_costs[] = {
->>>>>>> adc76cca
 	EXPENSES_CONSTRUCTION,
 	EXPENSES_NEW_VEHICLES,
 	EXPENSES_OTHER,
@@ -447,13 +410,8 @@
 
 			case WID_CF_BALANCE_VALUE:
 			case WID_CF_LOAN_VALUE:
-<<<<<<< HEAD
-			case WID_CF_TOTAL_VALUE:
+			case WID_CF_OWN_VALUE:
 				SetDParamMaxValue(0, this->max_money);
-=======
-			case WID_CF_OWN_VALUE:
-				SetDParamMaxValue(0, CompanyFinancesWindow::max_money);
->>>>>>> adc76cca
 				size->width = std::max(GetStringBoundingBox(STR_FINANCES_NEGATIVE_INCOME).width, GetStringBoundingBox(STR_FINANCES_POSITIVE_INCOME).width) + padding.width;
 				break;
 
