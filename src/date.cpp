--- conflicted
+++ resolved
@@ -213,22 +213,13 @@
 
 	if (_cur_date_ymd.year == _settings_client.gui.semaphore_build_before) ResetSignalVariant();
 
-<<<<<<< HEAD
-	/* check if we reached end of the game (end of ending year) */
-	if (_cur_date_ymd.year == _settings_game.game_creation.ending_year + 1) {
-=======
 	/* check if we reached end of the game (end of ending year); 0 = never */
-	if (_cur_year == _settings_game.game_creation.ending_year + 1 && _settings_game.game_creation.ending_year != 0) {
->>>>>>> cd36e171
+	if (_cur_date_ymd.year == _settings_game.game_creation.ending_year + 1 && _settings_game.game_creation.ending_year != 0) {
 		ShowEndGameChart();
 	}
 
 	/* check if we reached the maximum year, decrement dates by a year */
-<<<<<<< HEAD
-	} else if (_cur_date_ymd.year == MAX_YEAR + 1) {
-=======
-	if (_cur_year == MAX_YEAR + 1) {
->>>>>>> cd36e171
+	if (_cur_date_ymd.year == MAX_YEAR + 1) {
 		int days_this_year;
 
 		_cur_date_ymd.year--;
