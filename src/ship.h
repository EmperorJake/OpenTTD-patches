/*
 * This file is part of OpenTTD.
 * OpenTTD is free software; you can redistribute it and/or modify it under the terms of the GNU General Public License as published by the Free Software Foundation, version 2.
 * OpenTTD is distributed in the hope that it will be useful, but WITHOUT ANY WARRANTY; without even the implied warranty of MERCHANTABILITY or FITNESS FOR A PARTICULAR PURPOSE.
 * See the GNU General Public License for more details. You should have received a copy of the GNU General Public License along with OpenTTD. If not, see <http://www.gnu.org/licenses/>.
 */

/** @file ship.h Base for ships. */

#ifndef SHIP_H
#define SHIP_H

#include <deque>

#include "vehicle_base.h"
#include "water_map.h"

extern const DiagDirection _ship_search_directions[TRACK_END][DIAGDIR_END];

void GetShipSpriteSize(EngineID engine, uint &width, uint &height, int &xoffs, int &yoffs, EngineImageType image_type);
WaterClass GetEffectiveWaterClass(TileIndex tile);

typedef std::deque<Trackdir> ShipPathCache;

/**
 * All ships have this type.
 */
struct Ship FINAL : public SpecializedVehicle<Ship, VEH_SHIP> {
	TrackBits state;      ///< The "track" the ship is following.
	ShipPathCache path;   ///< Cached path.
	Direction rotation;   ///< Visible direction.
	int16 rotation_x_pos; ///< NOSAVE: X Position before rotation.
	int16 rotation_y_pos; ///< NOSAVE: Y Position before rotation.
	uint8 lost_count;     ///< Count of number of failed pathfinder attempts
	byte critical_breakdown_count; ///< Counter for the number of critical breakdowns since last service

	/** We don't want GCC to zero our struct! It already is zeroed and has an index! */
	Ship() : SpecializedVehicleBase() {}
	/** We want to 'destruct' the right class. */
	virtual ~Ship() { this->PreDestructor(); }

<<<<<<< HEAD
	void MarkDirty();
	void UpdateDeltaXY();
	ExpensesType GetExpenseType(bool income) const { return income ? EXPENSES_SHIP_REVENUE : EXPENSES_SHIP_RUN; }
	void PlayLeaveStationSound(bool force = false) const;
	bool IsPrimaryVehicle() const { return true; }
	void GetImage(Direction direction, EngineImageType image_type, VehicleSpriteSeq *result) const;
	Direction GetMapImageDirection() const { return this->rotation; }
	int GetDisplaySpeed() const { return this->cur_speed / 2; }
	int GetDisplayMaxSpeed() const { return this->vcache.cached_max_speed / 2; }
	int GetEffectiveMaxSpeed() const;
	int GetDisplayEffectiveMaxSpeed() const { return this->GetEffectiveMaxSpeed() / 2; }
	int GetCurrentMaxSpeed() const { return std::min<int>(this->GetEffectiveMaxSpeed(), this->current_order.GetMaxSpeed() * 2); }
	Money GetRunningCost() const;
	bool IsInDepot() const { return this->state == TRACK_BIT_DEPOT; }
	bool Tick();
	void OnNewDay();
	void OnPeriodic();
	Trackdir GetVehicleTrackdir() const;
	TileIndex GetOrderStationLocation(StationID station);
	bool FindClosestDepot(TileIndex *location, DestinationID *destination, bool *reverse);
=======
	void MarkDirty() override;
	void UpdateDeltaXY() override;
	ExpensesType GetExpenseType(bool income) const override { return income ? EXPENSES_SHIP_REVENUE : EXPENSES_SHIP_RUN; }
	void PlayLeaveStationSound(bool force = false) const override;
	bool IsPrimaryVehicle() const override { return true; }
	void GetImage(Direction direction, EngineImageType image_type, VehicleSpriteSeq *result) const override;
	int GetDisplaySpeed() const override { return this->cur_speed / 2; }
	int GetDisplayMaxSpeed() const override { return this->vcache.cached_max_speed / 2; }
	int GetCurrentMaxSpeed() const override { return std::min<int>(this->vcache.cached_max_speed, this->current_order.GetMaxSpeed() * 2); }
	Money GetRunningCost() const override;
	bool IsInDepot() const override { return this->state == TRACK_BIT_DEPOT; }
	bool Tick() override;
	void OnNewDay() override;
	Trackdir GetVehicleTrackdir() const override;
	TileIndex GetOrderStationLocation(StationID station) override;
	ClosestDepot FindClosestDepot() override;
>>>>>>> 8f350c9a
	void UpdateCache();
	void SetDestTile(TileIndex tile) override;
};

bool IsShipDestinationTile(TileIndex tile, StationID station);

#endif /* SHIP_H */<|MERGE_RESOLUTION|>--- conflicted
+++ resolved
@@ -39,45 +39,26 @@
 	/** We want to 'destruct' the right class. */
 	virtual ~Ship() { this->PreDestructor(); }
 
-<<<<<<< HEAD
-	void MarkDirty();
-	void UpdateDeltaXY();
-	ExpensesType GetExpenseType(bool income) const { return income ? EXPENSES_SHIP_REVENUE : EXPENSES_SHIP_RUN; }
-	void PlayLeaveStationSound(bool force = false) const;
-	bool IsPrimaryVehicle() const { return true; }
-	void GetImage(Direction direction, EngineImageType image_type, VehicleSpriteSeq *result) const;
-	Direction GetMapImageDirection() const { return this->rotation; }
-	int GetDisplaySpeed() const { return this->cur_speed / 2; }
-	int GetDisplayMaxSpeed() const { return this->vcache.cached_max_speed / 2; }
-	int GetEffectiveMaxSpeed() const;
-	int GetDisplayEffectiveMaxSpeed() const { return this->GetEffectiveMaxSpeed() / 2; }
-	int GetCurrentMaxSpeed() const { return std::min<int>(this->GetEffectiveMaxSpeed(), this->current_order.GetMaxSpeed() * 2); }
-	Money GetRunningCost() const;
-	bool IsInDepot() const { return this->state == TRACK_BIT_DEPOT; }
-	bool Tick();
-	void OnNewDay();
-	void OnPeriodic();
-	Trackdir GetVehicleTrackdir() const;
-	TileIndex GetOrderStationLocation(StationID station);
-	bool FindClosestDepot(TileIndex *location, DestinationID *destination, bool *reverse);
-=======
 	void MarkDirty() override;
 	void UpdateDeltaXY() override;
 	ExpensesType GetExpenseType(bool income) const override { return income ? EXPENSES_SHIP_REVENUE : EXPENSES_SHIP_RUN; }
 	void PlayLeaveStationSound(bool force = false) const override;
 	bool IsPrimaryVehicle() const override { return true; }
 	void GetImage(Direction direction, EngineImageType image_type, VehicleSpriteSeq *result) const override;
-	int GetDisplaySpeed() const override { return this->cur_speed / 2; }
-	int GetDisplayMaxSpeed() const override { return this->vcache.cached_max_speed / 2; }
-	int GetCurrentMaxSpeed() const override { return std::min<int>(this->vcache.cached_max_speed, this->current_order.GetMaxSpeed() * 2); }
+	Direction GetMapImageDirection() const { return this->rotation; }
+	int GetDisplaySpeed() const  override{ return this->cur_speed / 2; }
+	int GetDisplayMaxSpeed() const override{ return this->vcache.cached_max_speed / 2; }
+	int GetEffectiveMaxSpeed() const;
+	int GetDisplayEffectiveMaxSpeed() const { return this->GetEffectiveMaxSpeed() / 2; }
+	int GetCurrentMaxSpeed() const override { return std::min<int>(this->GetEffectiveMaxSpeed(), this->current_order.GetMaxSpeed() * 2); }
 	Money GetRunningCost() const override;
 	bool IsInDepot() const override { return this->state == TRACK_BIT_DEPOT; }
 	bool Tick() override;
 	void OnNewDay() override;
+	void OnPeriodic() override;
 	Trackdir GetVehicleTrackdir() const override;
 	TileIndex GetOrderStationLocation(StationID station) override;
 	ClosestDepot FindClosestDepot() override;
->>>>>>> 8f350c9a
 	void UpdateCache();
 	void SetDestTile(TileIndex tile) override;
 };
