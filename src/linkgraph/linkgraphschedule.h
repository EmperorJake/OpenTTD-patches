--- conflicted
+++ resolved
@@ -40,13 +40,8 @@
 	LinkGraphSchedule();
 	~LinkGraphSchedule();
 	typedef std::list<LinkGraph *> GraphList;
-<<<<<<< HEAD
 	typedef std::list<std::unique_ptr<LinkGraphJob>> JobList;
-	friend const SaveLoad *GetLinkGraphScheduleDesc();
-=======
-	typedef std::list<LinkGraphJob *> JobList;
 	friend SaveLoadTable GetLinkGraphScheduleDesc();
->>>>>>> f8dd5dd0
 
 protected:
 	std::unique_ptr<ComponentHandler> handlers[6]; ///< Handlers to be run for each job.
