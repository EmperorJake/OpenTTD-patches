--- conflicted
+++ resolved
@@ -79,7 +79,6 @@
 	void Unqueue(LinkGraph *lg) { this->schedule.remove(lg); }
 };
 
-<<<<<<< HEAD
 class LinkGraphJobGroup : public std::enable_shared_from_this<LinkGraphJobGroup> {
 	friend LinkGraphJob;
 
@@ -107,9 +106,8 @@
 
 	static void ExecuteJobSet(std::vector<JobInfo> jobs);
 };
-=======
+
 void StateGameLoop_LinkGraphPauseControl();
 void AfterLoad_LinkGraphPauseControl();
->>>>>>> 79cb9efa
 
 #endif /* LINKGRAPHSCHEDULE_H */