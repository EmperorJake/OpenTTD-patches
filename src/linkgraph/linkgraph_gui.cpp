--- conflicted
+++ resolved
@@ -12,12 +12,7 @@
 #include "../window_func.h"
 #include "../company_base.h"
 #include "../company_gui.h"
-<<<<<<< HEAD
 #include "../date_func.h"
-=======
-#include "../timer/timer_game_tick.h"
-#include "../timer/timer_game_calendar.h"
->>>>>>> 30eba33f
 #include "../viewport_func.h"
 #include "../zoom_func.h"
 #include "../smallmap_gui.h"
@@ -344,35 +339,6 @@
 }
 
 /**
-<<<<<<< HEAD
-=======
- * Add all "interesting" links between the given stations to the cache.
- * @param from The source station.
- * @param to The destination station.
- */
-void LinkGraphOverlay::AddLinks(const Station *from, const Station *to)
-{
-	for (CargoID c : SetCargoBitIterator(this->cargo_mask)) {
-		if (!CargoSpec::Get(c)->IsValid()) continue;
-		const GoodsEntry &ge = from->goods[c];
-		if (!LinkGraph::IsValidID(ge.link_graph) ||
-				ge.link_graph != to->goods[c].link_graph) {
-			continue;
-		}
-		const LinkGraph &lg = *LinkGraph::Get(ge.link_graph);
-		if (lg[ge.node].HasEdgeTo(to->goods[c].node)) {
-			ConstEdge &edge = lg[ge.node][to->goods[c].node];
-			this->AddStats(c, lg.Monthly(edge.capacity), lg.Monthly(edge.usage),
-					ge.flows.GetFlowVia(to->index),
-					edge.TravelTime() / Ticks::DAY_TICKS,
-					from->owner == OWNER_NONE || to->owner == OWNER_NONE,
-					this->cached_links[from->index][to->index]);
-		}
-	}
-}
-
-/**
->>>>>>> 30eba33f
  * Add information from a given pair of link stat and flow stat to the given
  * link properties. The shown usage or plan is always the maximum of all link
  * stats involved.
