/* $Id$ */

/*
 * This file is part of OpenTTD.
 * OpenTTD is free software; you can redistribute it and/or modify it under the terms of the GNU General Public License as published by the Free Software Foundation, version 2.
 * OpenTTD is distributed in the hope that it will be useful, but WITHOUT ANY WARRANTY; without even the implied warranty of MERCHANTABILITY or FITNESS FOR A PARTICULAR PURPOSE.
 * See the GNU General Public License for more details. You should have received a copy of the GNU General Public License along with OpenTTD. If not, see <http://www.gnu.org/licenses/>.
 */

/** @file linkgraph_gui.cpp Implementation of linkgraph overlay GUI. */

#include "../stdafx.h"
#include "../window_gui.h"
#include "../window_func.h"
#include "../company_base.h"
#include "../company_gui.h"
#include "../date_func.h"
#include "../viewport_func.h"
#include "../smallmap_gui.h"
#include "../zoom_func.h"
#include "../core/geometry_func.hpp"
#include "../widgets/link_graph_legend_widget.h"

#include "table/strings.h"

#include "../3rdparty/cpp-btree/btree_map.h"

#include <algorithm>

#include "../safeguards.h"

/**
 * Colours for the various "load" states of links. Ordered from "unused" to
 * "overloaded".
 */
const uint8 LinkGraphOverlay::LINK_COLOURS[] = {
	0x0f, 0xd1, 0xd0, 0x57,
	0x55, 0x53, 0xbf, 0xbd,
	0xba, 0xb9, 0xb7, 0xb5
};

/**
 * Get a DPI for the widget we will be drawing to.
 * @param dpi DrawPixelInfo to fill with the desired dimensions.
 */
void LinkGraphOverlay::GetWidgetDpi(DrawPixelInfo *dpi, uint margin) const
{
	const NWidgetBase *wi = this->window->GetWidget<NWidgetBase>(this->widget_id);
	dpi->left = dpi->top = -margin;
	dpi->width = wi->current_x + 2 * margin;
	dpi->height = wi->current_y + 2 * margin;
}

bool LinkGraphOverlay::CacheStillValid() const
{
	if (this->window->viewport) {
		const ViewPort *vp = this->window->viewport;
		Rect region { vp->virtual_left, vp->virtual_top,
				vp->virtual_left + vp->virtual_width, vp->virtual_top + vp->virtual_height };
		return (region.left >= this->cached_region.left &&
				region.right <= this->cached_region.right &&
				region.top >= this->cached_region.top &&
				region.bottom <= this->cached_region.bottom);
	} else {
		return true;
	}
}

/**
 * Rebuild the cache and recalculate which links and stations to be shown.
 */
void LinkGraphOverlay::RebuildCache(bool incremental)
{
	if (!incremental) {
		this->cached_links.clear();
		this->cached_stations.clear();
	}
	if (this->company_mask == 0) return;

	DrawPixelInfo dpi;
	bool cache_all = false;
	if (this->window->viewport) {
		const ViewPort *vp = this->window->viewport;
		const int pixel_margin = 256;
		const int vp_margin = ScaleByZoom(pixel_margin, vp->zoom);
		this->GetWidgetDpi(&dpi, pixel_margin);
		this->cached_region = Rect({ vp->virtual_left - vp_margin, vp->virtual_top - vp_margin,
				vp->virtual_left + vp->virtual_width + vp_margin, vp->virtual_top + vp->virtual_height + vp_margin });
	} else {
		this->GetWidgetDpi(&dpi);
		cache_all = true;
	}

	struct LinkCacheItem {
		Point from_pt;
		Point to_pt;
		LinkProperties prop;
	};
	btree::btree_map<std::pair<StationID, StationID>, LinkCacheItem> link_cache_map;
	std::vector<StationID> incremental_station_exclude;
	std::vector<std::pair<StationID, StationID>> incremental_link_exclude;

	if (incremental) {
		incremental_station_exclude.reserve(this->cached_stations.size());
		for (StationSupplyList::iterator i(this->cached_stations.begin()); i != this->cached_stations.end(); ++i) {
			incremental_station_exclude.push_back(i->id);
		}
		incremental_link_exclude.reserve(this->cached_links.size());
		for (LinkList::iterator i(this->cached_links.begin()); i != this->cached_links.end(); ++i) {
			incremental_link_exclude.push_back(std::make_pair(i->from_id, i->to_id));
		}
	}

	auto AddLinks = [&](const Station *from, const Station *to, Point from_pt, Point to_pt, btree::btree_map<std::pair<StationID, StationID>, LinkCacheItem>::iterator insert_iter) {
		LinkCacheItem *item = nullptr;
		CargoID c;
		FOR_EACH_SET_CARGO_ID(c, this->cargo_mask) {
			if (!CargoSpec::Get(c)->IsValid()) continue;
			const GoodsEntry &ge = from->goods[c];
			if (!LinkGraph::IsValidID(ge.link_graph) ||
					ge.link_graph != to->goods[c].link_graph) {
				continue;
			}
			const LinkGraph &lg = *LinkGraph::Get(ge.link_graph);
			ConstEdge edge = lg[ge.node][to->goods[c].node];
			if (edge.Capacity() > 0) {
				if (!item) {
					auto iter = link_cache_map.insert(insert_iter, std::make_pair(std::make_pair(from->index, to->index), LinkCacheItem()));
					item = &(iter->second);
					item->from_pt = from_pt;
					item->to_pt = to_pt;
				}
				this->AddStats(lg.Monthly(edge.Capacity()), lg.Monthly(edge.Usage()),
						ge.flows.GetFlowVia(to->index), from->owner == OWNER_NONE || to->owner == OWNER_NONE,
						item->prop);
			}
		}
	};

	const size_t previous_cached_stations_count = this->cached_stations.size();
	const Station *sta;
	FOR_ALL_STATIONS(sta) {
		if (sta->rect.IsEmpty()) continue;

		if (incremental && std::binary_search(incremental_station_exclude.begin(), incremental_station_exclude.end(), sta->index)) continue;

		Point pta = this->GetStationMiddle(sta);

		StationID from = sta->index;

		uint supply = 0;
		CargoID c;
		FOR_EACH_SET_CARGO_ID(c, this->cargo_mask) {
			if (!CargoSpec::Get(c)->IsValid()) continue;
			if (!LinkGraph::IsValidID(sta->goods[c].link_graph)) continue;
			const LinkGraph &lg = *LinkGraph::Get(sta->goods[c].link_graph);

			ConstNode from_node = lg[sta->goods[c].node];
			supply += lg.Monthly(from_node.Supply());
			for (ConstEdgeIterator i = from_node.Begin(); i != from_node.End(); ++i) {
				StationID to = lg[i->first].Station();
				assert(from != to);
				if (!Station::IsValidID(to)) continue;

				const Station *stb = Station::Get(to);
				assert(sta != stb);

				/* Show links between stations of selected companies or "neutral" ones like oilrigs. */
				if (stb->owner != OWNER_NONE && sta->owner != OWNER_NONE && !HasBit(this->company_mask, stb->owner)) continue;
				if (stb->rect.IsEmpty()) continue;

				if (incremental && std::binary_search(incremental_station_exclude.begin(), incremental_station_exclude.end(), to)) continue;
				if (incremental && std::binary_search(incremental_link_exclude.begin(), incremental_link_exclude.end(), std::make_pair(from, to))) continue;

				auto key = std::make_pair(from, to);
				auto iter = link_cache_map.lower_bound(key);
				if (iter != link_cache_map.end() && !(link_cache_map.key_comp()(key, iter->first))) {
					continue;
				}

				Point ptb = this->GetStationMiddle(stb);

				if (!cache_all && !this->IsLinkVisible(pta, ptb, &dpi)) continue;

				AddLinks(sta, stb, pta, ptb, iter);
			}
		}
		if (cache_all || this->IsPointVisible(pta, &dpi)) {
			this->cached_stations.push_back({ from, supply, pta });
		}
	}

	const size_t previous_cached_links_count = this->cached_links.size();
	this->cached_links.reserve(this->cached_links.size() + link_cache_map.size());
	for (auto &iter : link_cache_map) {
		this->cached_links.push_back({ iter.first.first, iter.first.second, iter.second.from_pt, iter.second.to_pt, iter.second.prop });
	}

	if (previous_cached_stations_count > 0) {
		std::inplace_merge(this->cached_stations.begin(), this->cached_stations.begin() + previous_cached_stations_count, this->cached_stations.end(),
				[](const StationSupplyInfo &a, const StationSupplyInfo &b) {
					return a.id < b.id;
				});
	}
	if (previous_cached_links_count > 0) {
		std::inplace_merge(this->cached_links.begin(), this->cached_links.begin() + previous_cached_links_count, this->cached_links.end(),
				[](const LinkInfo &a, const LinkInfo &b) {
					return std::make_pair(a.from_id, a.to_id) < std::make_pair(b.from_id, b.to_id);
				});
	}
}

/**
 * Determine if a certain point is inside the given DPI, with some lee way.
 * @param pt Point we are looking for.
 * @param dpi Visible area.
 * @param padding Extent of the point.
 * @return If the point or any of its 'extent' is inside the dpi.
 */
inline bool LinkGraphOverlay::IsPointVisible(Point pt, const DrawPixelInfo *dpi, int padding) const
{
	return pt.x > dpi->left - padding && pt.y > dpi->top - padding &&
			pt.x < dpi->left + dpi->width + padding &&
			pt.y < dpi->top + dpi->height + padding;
}

/**
 * Determine if a certain link crosses through the area given by the dpi with some lee way.
 * @param pta First end of the link.
 * @param ptb Second end of the link.
 * @param dpi Visible area.
 * @param padding Width or thickness of the link.
 * @return If the link or any of its "thickness" is visible. This may return false positives.
 */
inline bool LinkGraphOverlay::IsLinkVisible(Point pta, Point ptb, const DrawPixelInfo *dpi, int padding) const
{
	const int left = dpi->left - padding;
	const int right = dpi->left + dpi->width + padding;
	const int top = dpi->top - padding;
	const int bottom = dpi->top + dpi->height + padding;

<<<<<<< HEAD
	// Cut-down Cohen–Sutherland algorithm

	const unsigned char INSIDE = 0; // 0000
	const unsigned char LEFT   = 1; // 0001
	const unsigned char RIGHT  = 2; // 0010
	const unsigned char BOTTOM = 4; // 0100
	const unsigned char TOP    = 8; // 1000
=======
	/*
	 * This method is an implementation of the Cohen-Sutherland line-clipping algorithm.
	 * See: https://en.wikipedia.org/wiki/Cohen%E2%80%93Sutherland_algorithm
	 */

	const uint8 INSIDE = 0; // 0000
	const uint8 LEFT   = 1; // 0001
	const uint8 RIGHT  = 2; // 0010
	const uint8 BOTTOM = 4; // 0100
	const uint8 TOP    = 8; // 1000
>>>>>>> 310fa1af

	int x0 = pta.x;
	int y0 = pta.y;
	int x1 = ptb.x;
	int y1 = ptb.y;

<<<<<<< HEAD
	auto out_code = [&](int x, int y) -> unsigned char {
		unsigned char out = INSIDE;
=======
	auto out_code = [&](int x, int y) -> uint8 {
		uint8 out = INSIDE;
>>>>>>> 310fa1af
		if (x < left) {
			out |= LEFT;
		} else if (x > right) {
			out |= RIGHT;
		}
		if (y < top) {
			out |= TOP;
		} else if (y > bottom) {
			out |= BOTTOM;
<<<<<<< HEAD
=======
		}
		return out;
	};

	uint8 c0 = out_code(x0, y0);
	uint8 c1 = out_code(x1, y1);

	while (true) {
		if (c0 == 0 || c1 == 0) return true;
		if ((c0 & c1) != 0) return false;

		if (c0 & TOP) {           // point 0 is above the clip window
			x0 = x0 + (int)(((int64) (x1 - x0)) * ((int64) (top - y0)) / ((int64) (y1 - y0)));
			y0 = top;
		} else if (c0 & BOTTOM) { // point 0 is below the clip window
			x0 = x0 + (int)(((int64) (x1 - x0)) * ((int64) (bottom - y0)) / ((int64) (y1 - y0)));
			y0 = bottom;
		} else if (c0 & RIGHT) {  // point 0 is to the right of clip window
			y0 = y0 + (int)(((int64) (y1 - y0)) * ((int64) (right - x0)) / ((int64) (x1 - x0)));
			x0 = right;
		} else if (c0 & LEFT) {   // point 0 is to the left of clip window
			y0 = y0 + (int)(((int64) (y1 - y0)) * ((int64) (left - x0)) / ((int64) (x1 - x0)));
			x0 = left;
		}

		c0 = out_code(x0, y0);
	}

	NOT_REACHED();
}

/**
 * Add all "interesting" links between the given stations to the cache.
 * @param from The source station.
 * @param to The destination station.
 */
void LinkGraphOverlay::AddLinks(const Station *from, const Station *to)
{
	CargoID c;
	FOR_EACH_SET_CARGO_ID(c, this->cargo_mask) {
		if (!CargoSpec::Get(c)->IsValid()) continue;
		const GoodsEntry &ge = from->goods[c];
		if (!LinkGraph::IsValidID(ge.link_graph) ||
				ge.link_graph != to->goods[c].link_graph) {
			continue;
>>>>>>> 310fa1af
		}
		return out;
	};

	unsigned char c0 = out_code(x0, y0);
	unsigned char c1 = out_code(x1, y1);

	while (true) {
		if (c0 == 0 || c1 == 0) return true;
		if ((c0 & c1) != 0) return false;

		if (c0 & TOP) {           // point 0 is above the clip window
			x0 = x0 + (int)(((int64) (x1 - x0)) * ((int64) (top - y0)) / ((int64) (y1 - y0)));
			y0 = top;
		} else if (c0 & BOTTOM) { // point 0 is below the clip window
			x0 = x0 + (int)(((int64) (x1 - x0)) * ((int64) (bottom - y0)) / ((int64) (y1 - y0)));
			y0 = bottom;
		} else if (c0 & RIGHT) {  // point 0 is to the right of clip window
			y0 = y0 + (int)(((int64) (y1 - y0)) * ((int64) (right - x0)) / ((int64) (x1 - x0)));
			x0 = right;
		} else if (c0 & LEFT) {   // point 0 is to the left of clip window
			y0 = y0 + (int)(((int64) (y1 - y0)) * ((int64) (left - x0)) / ((int64) (x1 - x0)));
			x0 = left;
		}

		c0 = out_code(x0, y0);
	}

	NOT_REACHED();
}

/**
 * Add information from a given pair of link stat and flow stat to the given
 * link properties. The shown usage or plan is always the maximum of all link
 * stats involved.
 * @param new_cap Capacity of the new link.
 * @param new_usg Usage of the new link.
 * @param new_plan Planned flow for the new link.
 * @param new_shared If the new link is shared.
 * @param cargo LinkProperties to write the information to.
 */
/* static */ void LinkGraphOverlay::AddStats(uint new_cap, uint new_usg, uint new_plan, bool new_shared, LinkProperties &cargo)
{
	/* multiply the numbers by 32 in order to avoid comparing to 0 too often. */
	if (cargo.capacity == 0 ||
			max(cargo.usage, cargo.planned) * 32 / (cargo.capacity + 1) < max(new_usg, new_plan) * 32 / (new_cap + 1)) {
		cargo.capacity = new_cap;
		cargo.usage = new_usg;
		cargo.planned = new_plan;
	}
	if (new_shared) cargo.shared = true;
}

void LinkGraphOverlay::RefreshDrawCache()
{
	for (StationSupplyList::iterator i(this->cached_stations.begin()); i != this->cached_stations.end(); ++i) {
		const Station *st = Station::GetIfValid(i->id);
		if (st == NULL) continue;

		i->pt = this->GetStationMiddle(st);
	}
	for (LinkList::iterator i(this->cached_links.begin()); i != this->cached_links.end(); ++i) {
		const Station *sta = Station::GetIfValid(i->from_id);
		if (sta == NULL) continue;
		const Station *stb = Station::GetIfValid(i->to_id);
		if (stb == NULL) continue;

		i->from_pt = this->GetStationMiddle(sta);
		i->to_pt = this->GetStationMiddle(stb);
	}
}

/**
 * Draw the linkgraph overlay or some part of it, in the area given.
 * @param dpi Area to be drawn to.
 */
void LinkGraphOverlay::Draw(const DrawPixelInfo *dpi)
{
	if (this->last_update_number != GetWindowUpdateNumber()) {
		this->last_update_number = GetWindowUpdateNumber();
		this->RefreshDrawCache();
	}
	this->DrawLinks(dpi);
	this->DrawStationDots(dpi);
}

/**
 * Draw the cached links or part of them into the given area.
 * @param dpi Area to be drawn to.
 */
void LinkGraphOverlay::DrawLinks(const DrawPixelInfo *dpi) const
{
	for (LinkList::const_iterator i(this->cached_links.begin()); i != this->cached_links.end(); ++i) {
		if (!this->IsLinkVisible(i->from_pt, i->to_pt, dpi, this->scale + 2)) continue;
		if (!Station::IsValidID(i->from_id)) continue;
		if (!Station::IsValidID(i->to_id)) continue;
		this->DrawContent(i->from_pt, i->to_pt, i->prop);
	}
}

/**
 * Draw one specific link.
 * @param pta Source of the link.
 * @param ptb Destination of the link.
 * @param cargo Properties of the link.
 */
void LinkGraphOverlay::DrawContent(Point pta, Point ptb, const LinkProperties &cargo) const
{
	uint usage_or_plan = min(cargo.capacity * 2 + 1, max(cargo.usage, cargo.planned));
	int colour = LinkGraphOverlay::LINK_COLOURS[usage_or_plan * lengthof(LinkGraphOverlay::LINK_COLOURS) / (cargo.capacity * 2 + 2)];
	int dash = cargo.shared ? this->scale * 4 : 0;

	/* Move line a bit 90° against its dominant direction to prevent it from
	 * being hidden below the grey line. */
	int side = _settings_game.vehicle.road_side ? 1 : -1;
	if (abs(pta.x - ptb.x) < abs(pta.y - ptb.y)) {
		int offset_x = (pta.y > ptb.y ? 1 : -1) * side * this->scale;
		GfxDrawLine(pta.x + offset_x, pta.y, ptb.x + offset_x, ptb.y, colour, this->scale, dash);
	} else {
		int offset_y = (pta.x < ptb.x ? 1 : -1) * side * this->scale;
		GfxDrawLine(pta.x, pta.y + offset_y, ptb.x, ptb.y + offset_y, colour, this->scale, dash);
	}

	GfxDrawLine(pta.x, pta.y, ptb.x, ptb.y, _colour_gradient[COLOUR_GREY][1], this->scale);
}

/**
 * Draw dots for stations into the smallmap. The dots' sizes are determined by the amount of
 * cargo produced there, their colours by the type of cargo produced.
 */
void LinkGraphOverlay::DrawStationDots(const DrawPixelInfo *dpi) const
{
	for (StationSupplyList::const_iterator i(this->cached_stations.begin()); i != this->cached_stations.end(); ++i) {
		const Point &pt = i->pt;
		if (!this->IsPointVisible(pt, dpi, 3 * this->scale)) continue;

		const Station *st = Station::GetIfValid(i->id);
		if (st == NULL) continue;

		uint r = this->scale * 2 + this->scale * 2 * min(200, i->quantity) / 200;

		LinkGraphOverlay::DrawVertex(pt.x, pt.y, r,
				_colour_gradient[st->owner != OWNER_NONE ?
						(Colours)Company::Get(st->owner)->colour : COLOUR_GREY][5],
				_colour_gradient[COLOUR_GREY][1]);
	}
}

/**
 * Draw a square symbolizing a producer of cargo.
 * @param x X coordinate of the middle of the vertex.
 * @param y Y coordinate of the middle of the vertex.
 * @param size Y and y extend of the vertex.
 * @param colour Colour with which the vertex will be filled.
 * @param border_colour Colour for the border of the vertex.
 */
/* static */ void LinkGraphOverlay::DrawVertex(int x, int y, int size, int colour, int border_colour)
{
	size--;
	int w1 = size / 2;
	int w2 = size / 2 + size % 2;

	GfxFillRect(x - w1, y - w1, x + w2, y + w2, colour);

	w1++;
	w2++;
	GfxDrawLine(x - w1, y - w1, x + w2, y - w1, border_colour);
	GfxDrawLine(x - w1, y + w2, x + w2, y + w2, border_colour);
	GfxDrawLine(x - w1, y - w1, x - w1, y + w2, border_colour);
	GfxDrawLine(x + w2, y - w1, x + w2, y + w2, border_colour);
}

/**
 * Determine the middle of a station in the current window.
 * @param st The station we're looking for.
 * @return Middle point of the station in the current window.
 */
Point LinkGraphOverlay::GetStationMiddle(const Station *st) const
{
	if (this->window->viewport != NULL) {
		return GetViewportStationMiddle(this->window->viewport, st);
	} else {
		/* assume this is a smallmap */
		return static_cast<const SmallMapWindow *>(this->window)->GetStationMiddle(st);
	}
}

/**
 * Set a new cargo mask and rebuild the cache.
 * @param cargo_mask New cargo mask.
 */
void LinkGraphOverlay::SetCargoMask(CargoTypes cargo_mask)
{
	this->cargo_mask = cargo_mask;
	this->RebuildCache();
	this->window->GetWidget<NWidgetBase>(this->widget_id)->SetDirty(this->window);
}

/**
 * Set a new company mask and rebuild the cache.
 * @param company_mask New company mask.
 */
void LinkGraphOverlay::SetCompanyMask(uint32 company_mask)
{
	this->company_mask = company_mask;
	this->RebuildCache();
	this->window->GetWidget<NWidgetBase>(this->widget_id)->SetDirty(this->window);
}

/** Make a number of rows with buttons for each company for the linkgraph legend window. */
NWidgetBase *MakeCompanyButtonRowsLinkGraphGUI(int *biggest_index)
{
	return MakeCompanyButtonRows(biggest_index, WID_LGL_COMPANY_FIRST, WID_LGL_COMPANY_LAST, 3, STR_NULL);
}

NWidgetBase *MakeSaturationLegendLinkGraphGUI(int *biggest_index)
{
	NWidgetVertical *panel = new NWidgetVertical(NC_EQUALSIZE);
	for (uint i = 0; i < lengthof(LinkGraphOverlay::LINK_COLOURS); ++i) {
		NWidgetBackground * wid = new NWidgetBackground(WWT_PANEL, COLOUR_DARK_GREEN, i + WID_LGL_SATURATION_FIRST);
		wid->SetMinimalSize(50, FONT_HEIGHT_SMALL);
		wid->SetFill(1, 1);
		wid->SetResize(0, 0);
		panel->Add(wid);
	}
	*biggest_index = WID_LGL_SATURATION_LAST;
	return panel;
}

NWidgetBase *MakeCargoesLegendLinkGraphGUI(int *biggest_index)
{
	static const uint ENTRIES_PER_ROW = CeilDiv(NUM_CARGO, 5);
	NWidgetVertical *panel = new NWidgetVertical(NC_EQUALSIZE);
	NWidgetHorizontal *row = NULL;
	for (uint i = 0; i < NUM_CARGO; ++i) {
		if (i % ENTRIES_PER_ROW == 0) {
			if (row) panel->Add(row);
			row = new NWidgetHorizontal(NC_EQUALSIZE);
		}
		NWidgetBackground * wid = new NWidgetBackground(WWT_PANEL, COLOUR_GREY, i + WID_LGL_CARGO_FIRST);
		wid->SetMinimalSize(25, FONT_HEIGHT_SMALL);
		wid->SetFill(1, 1);
		wid->SetResize(0, 0);
		row->Add(wid);
	}
	/* Fill up last row */
	for (uint i = 0; i < 4 - (NUM_CARGO - 1) % 5; ++i) {
		NWidgetSpacer *spc = new NWidgetSpacer(25, FONT_HEIGHT_SMALL);
		spc->SetFill(1, 1);
		spc->SetResize(0, 0);
		row->Add(spc);
	}
	panel->Add(row);
	*biggest_index = WID_LGL_CARGO_LAST;
	return panel;
}


static const NWidgetPart _nested_linkgraph_legend_widgets[] = {
	NWidget(NWID_HORIZONTAL),
		NWidget(WWT_CLOSEBOX, COLOUR_DARK_GREEN),
		NWidget(WWT_CAPTION, COLOUR_DARK_GREEN, WID_LGL_CAPTION), SetDataTip(STR_LINKGRAPH_LEGEND_CAPTION, STR_TOOLTIP_WINDOW_TITLE_DRAG_THIS),
		NWidget(WWT_SHADEBOX, COLOUR_DARK_GREEN),
		NWidget(WWT_STICKYBOX, COLOUR_DARK_GREEN),
	EndContainer(),
	NWidget(WWT_PANEL, COLOUR_DARK_GREEN),
		NWidget(NWID_HORIZONTAL),
			NWidget(WWT_PANEL, COLOUR_DARK_GREEN, WID_LGL_SATURATION),
				SetPadding(WD_FRAMERECT_TOP, 0, WD_FRAMERECT_BOTTOM, WD_CAPTIONTEXT_LEFT),
				NWidgetFunction(MakeSaturationLegendLinkGraphGUI),
			EndContainer(),
			NWidget(WWT_PANEL, COLOUR_DARK_GREEN, WID_LGL_COMPANIES),
				SetPadding(WD_FRAMERECT_TOP, 0, WD_FRAMERECT_BOTTOM, WD_CAPTIONTEXT_LEFT),
				NWidget(NWID_VERTICAL, NC_EQUALSIZE),
					NWidgetFunction(MakeCompanyButtonRowsLinkGraphGUI),
					NWidget(WWT_PUSHTXTBTN, COLOUR_GREY, WID_LGL_COMPANIES_ALL), SetDataTip(STR_LINKGRAPH_LEGEND_ALL, STR_NULL),
					NWidget(WWT_PUSHTXTBTN, COLOUR_GREY, WID_LGL_COMPANIES_NONE), SetDataTip(STR_LINKGRAPH_LEGEND_NONE, STR_NULL),
				EndContainer(),
			EndContainer(),
			NWidget(WWT_PANEL, COLOUR_DARK_GREEN, WID_LGL_CARGOES),
				SetPadding(WD_FRAMERECT_TOP, WD_FRAMERECT_RIGHT, WD_FRAMERECT_BOTTOM, WD_CAPTIONTEXT_LEFT),
				NWidget(NWID_VERTICAL, NC_EQUALSIZE),
					NWidgetFunction(MakeCargoesLegendLinkGraphGUI),
					NWidget(WWT_PUSHTXTBTN, COLOUR_GREY, WID_LGL_CARGOES_ALL), SetDataTip(STR_LINKGRAPH_LEGEND_ALL, STR_NULL),
					NWidget(WWT_PUSHTXTBTN, COLOUR_GREY, WID_LGL_CARGOES_NONE), SetDataTip(STR_LINKGRAPH_LEGEND_NONE, STR_NULL),
				EndContainer(),
			EndContainer(),
		EndContainer(),
	EndContainer()
};

assert_compile(WID_LGL_SATURATION_LAST - WID_LGL_SATURATION_FIRST ==
		lengthof(LinkGraphOverlay::LINK_COLOURS) - 1);

static WindowDesc _linkgraph_legend_desc(
	WDP_AUTO, "toolbar_linkgraph", 0, 0,
	WC_LINKGRAPH_LEGEND, WC_NONE,
	0,
	_nested_linkgraph_legend_widgets, lengthof(_nested_linkgraph_legend_widgets)
);

/**
 * Open a link graph legend window.
 */
void ShowLinkGraphLegend()
{
	AllocateWindowDescFront<LinkGraphLegendWindow>(&_linkgraph_legend_desc, 0);
}

LinkGraphLegendWindow::LinkGraphLegendWindow(WindowDesc *desc, int window_number) : Window(desc)
{
	this->InitNested(window_number);
	this->InvalidateData(0);
	this->SetOverlay(FindWindowById(WC_MAIN_WINDOW, 0)->viewport->overlay);
}

/**
 * Set the overlay belonging to this menu and import its company/cargo settings.
 * @param overlay New overlay for this menu.
 */
void LinkGraphLegendWindow::SetOverlay(LinkGraphOverlay *overlay) {
	this->overlay = overlay;
	uint32 companies = this->overlay->GetCompanyMask();
	for (uint c = 0; c < MAX_COMPANIES; c++) {
		if (!this->IsWidgetDisabled(WID_LGL_COMPANY_FIRST + c)) {
			this->SetWidgetLoweredState(WID_LGL_COMPANY_FIRST + c, HasBit(companies, c));
		}
	}
	CargoTypes cargoes = this->overlay->GetCargoMask();
	for (uint c = 0; c < NUM_CARGO; c++) {
		if (!this->IsWidgetDisabled(WID_LGL_CARGO_FIRST + c)) {
			this->SetWidgetLoweredState(WID_LGL_CARGO_FIRST + c, HasBit(cargoes, c));
		}
	}
}

void LinkGraphLegendWindow::UpdateWidgetSize(int widget, Dimension *size, const Dimension &padding, Dimension *fill, Dimension *resize)
{
	if (IsInsideMM(widget, WID_LGL_SATURATION_FIRST, WID_LGL_SATURATION_LAST + 1)) {
		StringID str = STR_NULL;
		if (widget == WID_LGL_SATURATION_FIRST) {
			str = STR_LINKGRAPH_LEGEND_UNUSED;
		} else if (widget == WID_LGL_SATURATION_LAST) {
			str = STR_LINKGRAPH_LEGEND_OVERLOADED;
		} else if (widget == (WID_LGL_SATURATION_LAST + WID_LGL_SATURATION_FIRST) / 2) {
			str = STR_LINKGRAPH_LEGEND_SATURATED;
		}
		if (str != STR_NULL) {
			Dimension dim = GetStringBoundingBox(str);
			dim.width += WD_FRAMERECT_LEFT + WD_FRAMERECT_RIGHT;
			dim.height += WD_FRAMERECT_TOP + WD_FRAMERECT_BOTTOM;
			*size = maxdim(*size, dim);
		}
	}
	if (IsInsideMM(widget, WID_LGL_CARGO_FIRST, WID_LGL_CARGO_LAST + 1)) {
		CargoSpec *cargo = CargoSpec::Get(widget - WID_LGL_CARGO_FIRST);
		if (cargo->IsValid()) {
			Dimension dim = GetStringBoundingBox(cargo->abbrev);
			dim.width += WD_FRAMERECT_LEFT + WD_FRAMERECT_RIGHT;
			dim.height += WD_FRAMERECT_TOP + WD_FRAMERECT_BOTTOM;
			*size = maxdim(*size, dim);
		}
	}
}

void LinkGraphLegendWindow::DrawWidget(const Rect &r, int widget) const
{
	if (IsInsideMM(widget, WID_LGL_COMPANY_FIRST, WID_LGL_COMPANY_LAST + 1)) {
		if (this->IsWidgetDisabled(widget)) return;
		CompanyID cid = (CompanyID)(widget - WID_LGL_COMPANY_FIRST);
		Dimension sprite_size = GetSpriteSize(SPR_COMPANY_ICON);
		DrawCompanyIcon(cid, (r.left + r.right + 1 - sprite_size.width) / 2, (r.top + r.bottom + 1 - sprite_size.height) / 2);
	}
	if (IsInsideMM(widget, WID_LGL_SATURATION_FIRST, WID_LGL_SATURATION_LAST + 1)) {
		GfxFillRect(r.left + 1, r.top + 1, r.right - 1, r.bottom - 1, LinkGraphOverlay::LINK_COLOURS[widget - WID_LGL_SATURATION_FIRST]);
		StringID str = STR_NULL;
		if (widget == WID_LGL_SATURATION_FIRST) {
			str = STR_LINKGRAPH_LEGEND_UNUSED;
		} else if (widget == WID_LGL_SATURATION_LAST) {
			str = STR_LINKGRAPH_LEGEND_OVERLOADED;
		} else if (widget == (WID_LGL_SATURATION_LAST + WID_LGL_SATURATION_FIRST) / 2) {
			str = STR_LINKGRAPH_LEGEND_SATURATED;
		}
		if (str != STR_NULL) DrawString(r.left, r.right, (r.top + r.bottom + 1 - FONT_HEIGHT_SMALL) / 2, str, TC_FROMSTRING, SA_HOR_CENTER);
	}
	if (IsInsideMM(widget, WID_LGL_CARGO_FIRST, WID_LGL_CARGO_LAST + 1)) {
		if (this->IsWidgetDisabled(widget)) return;
		CargoSpec *cargo = CargoSpec::Get(widget - WID_LGL_CARGO_FIRST);
		GfxFillRect(r.left + 2, r.top + 2, r.right - 2, r.bottom - 2, cargo->legend_colour);
		DrawString(r.left, r.right, (r.top + r.bottom + 1 - FONT_HEIGHT_SMALL) / 2, cargo->abbrev, GetContrastColour(cargo->legend_colour, 73), SA_HOR_CENTER);
	}
}

bool LinkGraphLegendWindow::OnHoverCommon(Point pt, int widget, TooltipCloseCondition close_cond)
{
	if (IsInsideMM(widget, WID_LGL_COMPANY_FIRST, WID_LGL_COMPANY_LAST + 1)) {
		if (this->IsWidgetDisabled(widget)) {
			GuiShowTooltips(this, STR_LINKGRAPH_LEGEND_SELECT_COMPANIES, 0, NULL, close_cond);
		} else {
			uint64 params[2];
			CompanyID cid = (CompanyID)(widget - WID_LGL_COMPANY_FIRST);
			params[0] = STR_LINKGRAPH_LEGEND_SELECT_COMPANIES;
			params[1] = cid;
			GuiShowTooltips(this, STR_LINKGRAPH_LEGEND_COMPANY_TOOLTIP, 2, params, close_cond);
		}
		return true;
	}
	if (IsInsideMM(widget, WID_LGL_CARGO_FIRST, WID_LGL_CARGO_LAST + 1)) {
		if (this->IsWidgetDisabled(widget)) return false;
		CargoSpec *cargo = CargoSpec::Get(widget - WID_LGL_CARGO_FIRST);
		uint64 params[1];
		params[0] = cargo->name;
		GuiShowTooltips(this, STR_BLACK_STRING, 1, params, close_cond);
		return true;
	}
	return false;
}

void LinkGraphLegendWindow::OnHover(Point pt, int widget)
{
	this->OnHoverCommon(pt, widget, TCC_HOVER);
}

bool LinkGraphLegendWindow::OnRightClick(Point pt, int widget)
{
	if (_settings_client.gui.hover_delay_ms == 0) {
		return this->OnHoverCommon(pt, widget, TCC_RIGHT_CLICK);
	}
	return false;
}

/**
 * Update the overlay with the new company selection.
 */
void LinkGraphLegendWindow::UpdateOverlayCompanies()
{
	uint32 mask = 0;
	for (uint c = 0; c < MAX_COMPANIES; c++) {
		if (this->IsWidgetDisabled(c + WID_LGL_COMPANY_FIRST)) continue;
		if (!this->IsWidgetLowered(c + WID_LGL_COMPANY_FIRST)) continue;
		SetBit(mask, c);
	}
	this->overlay->SetCompanyMask(mask);
}

/**
 * Update the overlay with the new cargo selection.
 */
void LinkGraphLegendWindow::UpdateOverlayCargoes()
{
	CargoTypes mask = 0;
	for (uint c = 0; c < NUM_CARGO; c++) {
		if (this->IsWidgetDisabled(c + WID_LGL_CARGO_FIRST)) continue;
		if (!this->IsWidgetLowered(c + WID_LGL_CARGO_FIRST)) continue;
		SetBit(mask, c);
	}
	this->overlay->SetCargoMask(mask);
}

void LinkGraphLegendWindow::OnClick(Point pt, int widget, int click_count)
{
	/* Check which button is clicked */
	if (IsInsideMM(widget, WID_LGL_COMPANY_FIRST, WID_LGL_COMPANY_LAST + 1)) {
		if (!this->IsWidgetDisabled(widget)) {
			this->ToggleWidgetLoweredState(widget);
			this->UpdateOverlayCompanies();
		}
	} else if (widget == WID_LGL_COMPANIES_ALL || widget == WID_LGL_COMPANIES_NONE) {
		for (uint c = 0; c < MAX_COMPANIES; c++) {
			if (this->IsWidgetDisabled(c + WID_LGL_COMPANY_FIRST)) continue;
			this->SetWidgetLoweredState(WID_LGL_COMPANY_FIRST + c, widget == WID_LGL_COMPANIES_ALL);
		}
		this->UpdateOverlayCompanies();
		this->SetDirty();
	} else if (IsInsideMM(widget, WID_LGL_CARGO_FIRST, WID_LGL_CARGO_LAST + 1)) {
		if (!this->IsWidgetDisabled(widget)) {
			this->ToggleWidgetLoweredState(widget);
			this->UpdateOverlayCargoes();
		}
	} else if (widget == WID_LGL_CARGOES_ALL || widget == WID_LGL_CARGOES_NONE) {
		for (uint c = 0; c < NUM_CARGO; c++) {
			if (this->IsWidgetDisabled(c + WID_LGL_CARGO_FIRST)) continue;
			this->SetWidgetLoweredState(WID_LGL_CARGO_FIRST + c, widget == WID_LGL_CARGOES_ALL);
		}
		this->UpdateOverlayCargoes();
	}
	this->SetDirty();
}

/**
 * Invalidate the data of this window if the cargoes or companies have changed.
 * @param data ignored
 * @param gui_scope ignored
 */
void LinkGraphLegendWindow::OnInvalidateData(int data, bool gui_scope)
{
	/* Disable the companies who are not active */
	for (CompanyID i = COMPANY_FIRST; i < MAX_COMPANIES; i++) {
		this->SetWidgetDisabledState(i + WID_LGL_COMPANY_FIRST, !Company::IsValidID(i));
	}
	for (CargoID i = 0; i < NUM_CARGO; i++) {
		this->SetWidgetDisabledState(i + WID_LGL_CARGO_FIRST, !CargoSpec::Get(i)->IsValid());
	}
}<|MERGE_RESOLUTION|>--- conflicted
+++ resolved
@@ -239,15 +239,6 @@
 	const int top = dpi->top - padding;
 	const int bottom = dpi->top + dpi->height + padding;
 
-<<<<<<< HEAD
-	// Cut-down Cohen–Sutherland algorithm
-
-	const unsigned char INSIDE = 0; // 0000
-	const unsigned char LEFT   = 1; // 0001
-	const unsigned char RIGHT  = 2; // 0010
-	const unsigned char BOTTOM = 4; // 0100
-	const unsigned char TOP    = 8; // 1000
-=======
 	/*
 	 * This method is an implementation of the Cohen-Sutherland line-clipping algorithm.
 	 * See: https://en.wikipedia.org/wiki/Cohen%E2%80%93Sutherland_algorithm
@@ -258,20 +249,14 @@
 	const uint8 RIGHT  = 2; // 0010
 	const uint8 BOTTOM = 4; // 0100
 	const uint8 TOP    = 8; // 1000
->>>>>>> 310fa1af
 
 	int x0 = pta.x;
 	int y0 = pta.y;
 	int x1 = ptb.x;
 	int y1 = ptb.y;
 
-<<<<<<< HEAD
 	auto out_code = [&](int x, int y) -> unsigned char {
-		unsigned char out = INSIDE;
-=======
-	auto out_code = [&](int x, int y) -> uint8 {
 		uint8 out = INSIDE;
->>>>>>> 310fa1af
 		if (x < left) {
 			out |= LEFT;
 		} else if (x > right) {
@@ -281,60 +266,12 @@
 			out |= TOP;
 		} else if (y > bottom) {
 			out |= BOTTOM;
-<<<<<<< HEAD
-=======
 		}
 		return out;
 	};
 
 	uint8 c0 = out_code(x0, y0);
 	uint8 c1 = out_code(x1, y1);
-
-	while (true) {
-		if (c0 == 0 || c1 == 0) return true;
-		if ((c0 & c1) != 0) return false;
-
-		if (c0 & TOP) {           // point 0 is above the clip window
-			x0 = x0 + (int)(((int64) (x1 - x0)) * ((int64) (top - y0)) / ((int64) (y1 - y0)));
-			y0 = top;
-		} else if (c0 & BOTTOM) { // point 0 is below the clip window
-			x0 = x0 + (int)(((int64) (x1 - x0)) * ((int64) (bottom - y0)) / ((int64) (y1 - y0)));
-			y0 = bottom;
-		} else if (c0 & RIGHT) {  // point 0 is to the right of clip window
-			y0 = y0 + (int)(((int64) (y1 - y0)) * ((int64) (right - x0)) / ((int64) (x1 - x0)));
-			x0 = right;
-		} else if (c0 & LEFT) {   // point 0 is to the left of clip window
-			y0 = y0 + (int)(((int64) (y1 - y0)) * ((int64) (left - x0)) / ((int64) (x1 - x0)));
-			x0 = left;
-		}
-
-		c0 = out_code(x0, y0);
-	}
-
-	NOT_REACHED();
-}
-
-/**
- * Add all "interesting" links between the given stations to the cache.
- * @param from The source station.
- * @param to The destination station.
- */
-void LinkGraphOverlay::AddLinks(const Station *from, const Station *to)
-{
-	CargoID c;
-	FOR_EACH_SET_CARGO_ID(c, this->cargo_mask) {
-		if (!CargoSpec::Get(c)->IsValid()) continue;
-		const GoodsEntry &ge = from->goods[c];
-		if (!LinkGraph::IsValidID(ge.link_graph) ||
-				ge.link_graph != to->goods[c].link_graph) {
-			continue;
->>>>>>> 310fa1af
-		}
-		return out;
-	};
-
-	unsigned char c0 = out_code(x0, y0);
-	unsigned char c1 = out_code(x1, y1);
 
 	while (true) {
 		if (c0 == 0 || c1 == 0) return true;
