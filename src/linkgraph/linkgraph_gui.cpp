--- conflicted
+++ resolved
@@ -74,6 +74,7 @@
 	if (!incremental) {
 		this->cached_links.clear();
 		this->cached_stations.clear();
+		this->last_update_number = GetWindowUpdateNumber();
 	}
 	if (this->company_mask == 0) return;
 
@@ -344,15 +345,13 @@
  */
 void LinkGraphOverlay::Draw(const DrawPixelInfo *dpi)
 {
-<<<<<<< HEAD
+	if (this->dirty) {
+		this->RebuildCache();
+		this->dirty = false;
+	}
 	if (this->last_update_number != GetWindowUpdateNumber()) {
 		this->last_update_number = GetWindowUpdateNumber();
 		this->RefreshDrawCache();
-=======
-	if (this->dirty) {
-		this->RebuildCache();
-		this->dirty = false;
->>>>>>> ebc3934e
 	}
 	this->DrawLinks(dpi);
 	this->DrawStationDots(dpi);
