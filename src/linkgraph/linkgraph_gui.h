/* $Id$ */

/*
 * This file is part of OpenTTD.
 * OpenTTD is free software; you can redistribute it and/or modify it under the terms of the GNU General Public License as published by the Free Software Foundation, version 2.
 * OpenTTD is distributed in the hope that it will be useful, but WITHOUT ANY WARRANTY; without even the implied warranty of MERCHANTABILITY or FITNESS FOR A PARTICULAR PURPOSE.
 * See the GNU General Public License for more details. You should have received a copy of the GNU General Public License along with OpenTTD. If not, see <http://www.gnu.org/licenses/>.
 */

/** @file linkgraph_gui.h Declaration of linkgraph overlay GUI. */

#ifndef LINKGRAPH_GUI_H
#define LINKGRAPH_GUI_H

#include "../company_func.h"
#include "../station_base.h"
#include "../widget_type.h"
#include "../window_gui.h"
#include "linkgraph_base.h"
#include <map>
#include <vector>

/**
 * Properties of a link between two stations.
 */
struct LinkProperties {
	LinkProperties() : capacity(0), usage(0), planned(0), shared(false) {}

	uint capacity; ///< Capacity of the link.
	uint usage;    ///< Actual usage of the link.
	uint planned;  ///< Planned usage of the link.
	bool shared;   ///< If this is a shared link to be drawn dashed.
};

/**
 * Handles drawing of links into some window.
 * The window must either be a smallmap or have a valid viewport.
 */
class LinkGraphOverlay {
public:
	struct StationSupplyInfo {
		StationID id;
		uint quantity;
		Point pt;
	};

	struct LinkInfo {
		StationID from_id;
		StationID to_id;
		Point from_pt;
		Point to_pt;
		LinkProperties prop;
	};

	typedef std::vector<StationSupplyInfo> StationSupplyList;
	typedef std::vector<LinkInfo> LinkList;

	static const uint8 LINK_COLOURS[];

	/**
	 * Create a link graph overlay for the specified window.
	 * @param w Window to be drawn into.
	 * @param wid ID of the widget to draw into.
	 * @param cargo_mask Bitmask of cargoes to be shown.
	 * @param company_mask Bitmask of companies to be shown.
	 * @param scale Desired thickness of lines and size of station dots.
	 */
	LinkGraphOverlay(const Window *w, uint wid, CargoTypes cargo_mask, uint32 company_mask, uint scale) :
			window(w), widget_id(wid), cargo_mask(cargo_mask), company_mask(company_mask), scale(scale)
	{}

	void RebuildCache(bool incremental = false);
	bool CacheStillValid() const;
	void Draw(const DrawPixelInfo *dpi);
	void SetCargoMask(CargoTypes cargo_mask);
	void SetCompanyMask(uint32 company_mask);

	/** Mark the linkgraph dirty to be rebuilt next time Draw() is called. */
	void SetDirty() { this->dirty = true; }

	/** Get a bitmask of the currently shown cargoes. */
	CargoTypes GetCargoMask() { return this->cargo_mask; }

	/** Get a bitmask of the currently shown companies. */
	uint32 GetCompanyMask() { return this->company_mask; }

protected:
	const Window *window;              ///< Window to be drawn into.
	const uint widget_id;              ///< ID of Widget in Window to be drawn to.
	CargoTypes cargo_mask;             ///< Bitmask of cargos to be displayed.
	uint32 company_mask;               ///< Bitmask of companies to be displayed.
	LinkList cached_links;             ///< Cache for links to reduce recalculation.
	StationSupplyList cached_stations; ///< Cache for stations to be drawn.
	Rect cached_region;                ///< Region covered by cached_links and cached_stations.
	uint scale;                        ///< Width of link lines.
	bool dirty;                        ///< Set if overlay should be rebuilt.
	uint64 last_update_number = 0;     ///< Last window update number

	Point GetStationMiddle(const Station *st) const;

	void RefreshDrawCache();
	void DrawLinks(const DrawPixelInfo *dpi) const;
	void DrawStationDots(const DrawPixelInfo *dpi) const;
	void DrawContent(Point pta, Point ptb, const LinkProperties &cargo) const;
	bool IsLinkVisible(Point pta, Point ptb, const DrawPixelInfo *dpi, int padding = 0) const;
	bool IsPointVisible(Point pt, const DrawPixelInfo *dpi, int padding = 0) const;
	void GetWidgetDpi(DrawPixelInfo *dpi, uint margin = 0) const;

	static void AddStats(uint new_cap, uint new_usg, uint new_flow, bool new_shared, LinkProperties &cargo);
	static void DrawVertex(int x, int y, int size, int colour, int border_colour);
};

void ShowLinkGraphLegend();

/**
 * Menu window to select cargoes and companies to show in a link graph overlay.
 */
struct LinkGraphLegendWindow : Window {
public:
	LinkGraphLegendWindow(WindowDesc *desc, int window_number);
	void SetOverlay(LinkGraphOverlay *overlay);

<<<<<<< HEAD
	virtual void UpdateWidgetSize(int widget, Dimension *size, const Dimension &padding, Dimension *fill, Dimension *resize);
	virtual void DrawWidget(const Rect &r, int widget) const;
	virtual void OnHover(Point pt, int widget) override;
	virtual bool OnRightClick(Point pt, int widget) override;
	virtual void OnClick(Point pt, int widget, int click_count);
	virtual void OnInvalidateData(int data = 0, bool gui_scope = true);
=======
	void UpdateWidgetSize(int widget, Dimension *size, const Dimension &padding, Dimension *fill, Dimension *resize) override;
	void DrawWidget(const Rect &r, int widget) const override;
	bool OnTooltip(Point pt, int widget, TooltipCloseCondition close_cond) override;
	void OnClick(Point pt, int widget, int click_count) override;
	void OnInvalidateData(int data = 0, bool gui_scope = true) override;
>>>>>>> fdaf67d9

private:
	LinkGraphOverlay *overlay;

	void UpdateOverlayCompanies();
	void UpdateOverlayCargoes();
};

#endif /* LINKGRAPH_GUI_H */<|MERGE_RESOLUTION|>--- conflicted
+++ resolved
@@ -120,20 +120,11 @@
 	LinkGraphLegendWindow(WindowDesc *desc, int window_number);
 	void SetOverlay(LinkGraphOverlay *overlay);
 
-<<<<<<< HEAD
-	virtual void UpdateWidgetSize(int widget, Dimension *size, const Dimension &padding, Dimension *fill, Dimension *resize);
-	virtual void DrawWidget(const Rect &r, int widget) const;
-	virtual void OnHover(Point pt, int widget) override;
-	virtual bool OnRightClick(Point pt, int widget) override;
-	virtual void OnClick(Point pt, int widget, int click_count);
-	virtual void OnInvalidateData(int data = 0, bool gui_scope = true);
-=======
 	void UpdateWidgetSize(int widget, Dimension *size, const Dimension &padding, Dimension *fill, Dimension *resize) override;
 	void DrawWidget(const Rect &r, int widget) const override;
 	bool OnTooltip(Point pt, int widget, TooltipCloseCondition close_cond) override;
 	void OnClick(Point pt, int widget, int click_count) override;
 	void OnInvalidateData(int data = 0, bool gui_scope = true) override;
->>>>>>> fdaf67d9
 
 private:
 	LinkGraphOverlay *overlay;
