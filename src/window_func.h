/*
 * This file is part of OpenTTD.
 * OpenTTD is free software; you can redistribute it and/or modify it under the terms of the GNU General Public License as published by the Free Software Foundation, version 2.
 * OpenTTD is distributed in the hope that it will be useful, but WITHOUT ANY WARRANTY; without even the implied warranty of MERCHANTABILITY or FITNESS FOR A PARTICULAR PURPOSE.
 * See the GNU General Public License for more details. You should have received a copy of the GNU General Public License along with OpenTTD. If not, see <http://www.gnu.org/licenses/>.
 */

/** @file window_func.h %Window functions not directly related to making/drawing windows. */

#ifndef WINDOW_FUNC_H
#define WINDOW_FUNC_H

#include "window_type.h"
#include "company_type.h"
#include "core/geometry_type.hpp"

#include <bitset>

Window *FindWindowById(WindowClass cls, WindowNumber number);
Window *FindWindowByClass(WindowClass cls);
Window *GetMainWindow();
void ChangeWindowOwner(Owner old_owner, Owner new_owner);

void ResizeWindow(Window *w, int x, int y, bool clamp_to_screen = true);
int PositionMainToolbar(Window *w);
int PositionStatusbar(Window *w);
int PositionNewsMessage(Window *w);
int PositionNetworkChatWindow(Window *w);

int GetMainViewTop();
int GetMainViewBottom();

void InitWindowSystem();
void UnInitWindowSystem();
void ResetWindowSystem();
void SetupColoursAndInitialWindow();
void InputLoop();

void InvalidateWindowData(WindowClass cls, WindowNumber number, int data = 0, bool gui_scope = false);
void InvalidateWindowClassesData(WindowClass cls, int data = 0, bool gui_scope = false);

void CloseNonVitalWindows();
void CloseAllNonVitalWindows();
void DeleteAllMessages();
void CloseConstructionWindows();
void CloseNetworkClientWindows();
void HideVitalWindows();
void ShowVitalWindows();

/**
 * Re-initialize all windows.
 * @param zoom_changed Set if windows are being re-initialized due to a zoom level changed.
 */
void ReInitAllWindows(bool zoom_changed);

void SetWindowWidgetDirty(WindowClass cls, WindowNumber number, byte widget_index);
void SetWindowDirty(WindowClass cls, WindowNumber number);
void SetWindowClassesDirty(WindowClass cls);

<<<<<<< HEAD
void CloseWindowById(WindowClass cls, WindowNumber number, bool force = true);
void CloseAllWindowsById(WindowClass cls, WindowNumber number, bool force = true);
void CloseWindowByClass(WindowClass cls);

bool FocusWindowById(WindowClass cls, WindowNumber number);

inline bool HaveWindowByClass(WindowClass wc)
{
	extern std::bitset<WC_END> _present_window_types;
	return wc < WC_END && _present_window_types[wc];
=======
template<typename T, std::enable_if_t<std::is_base_of<StrongTypedefBase, T>::value, int> = 0>
void SetWindowDirty(WindowClass cls, T number)
{
	SetWindowDirty(cls, static_cast<typename T::BaseType>(number));
}

void CloseWindowById(WindowClass cls, WindowNumber number, bool force = true, int data = 0);
void CloseWindowByClass(WindowClass cls, int data = 0);

template<typename T, std::enable_if_t<std::is_base_of<StrongTypedefBase, T>::value, int> = 0>
void CloseWindowById(WindowClass cls, T number, bool force = true, int data = 0)
{
	CloseWindowById(cls, static_cast<typename T::BaseType>(number), force, data);
>>>>>>> 37f84b73
}

bool EditBoxInGlobalFocus();
bool FocusedWindowIsConsole();
Point GetCaretPosition();

char *DumpWindowInfo(char *b, const char *last, const Window *w);

#endif /* WINDOW_FUNC_H */<|MERGE_RESOLUTION|>--- conflicted
+++ resolved
@@ -57,10 +57,9 @@
 void SetWindowDirty(WindowClass cls, WindowNumber number);
 void SetWindowClassesDirty(WindowClass cls);
 
-<<<<<<< HEAD
-void CloseWindowById(WindowClass cls, WindowNumber number, bool force = true);
-void CloseAllWindowsById(WindowClass cls, WindowNumber number, bool force = true);
-void CloseWindowByClass(WindowClass cls);
+void CloseWindowById(WindowClass cls, WindowNumber number, bool force = true, int data = 0);
+void CloseAllWindowsById(WindowClass cls, WindowNumber number, bool force = true, int data = 0);
+void CloseWindowByClass(WindowClass cls, int data = 0);
 
 bool FocusWindowById(WindowClass cls, WindowNumber number);
 
@@ -68,21 +67,6 @@
 {
 	extern std::bitset<WC_END> _present_window_types;
 	return wc < WC_END && _present_window_types[wc];
-=======
-template<typename T, std::enable_if_t<std::is_base_of<StrongTypedefBase, T>::value, int> = 0>
-void SetWindowDirty(WindowClass cls, T number)
-{
-	SetWindowDirty(cls, static_cast<typename T::BaseType>(number));
-}
-
-void CloseWindowById(WindowClass cls, WindowNumber number, bool force = true, int data = 0);
-void CloseWindowByClass(WindowClass cls, int data = 0);
-
-template<typename T, std::enable_if_t<std::is_base_of<StrongTypedefBase, T>::value, int> = 0>
-void CloseWindowById(WindowClass cls, T number, bool force = true, int data = 0)
-{
-	CloseWindowById(cls, static_cast<typename T::BaseType>(number), force, data);
->>>>>>> 37f84b73
 }
 
 bool EditBoxInGlobalFocus();
