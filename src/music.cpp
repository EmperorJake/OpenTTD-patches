/* $Id$ */

/*
 * This file is part of OpenTTD.
 * OpenTTD is free software; you can redistribute it and/or modify it under the terms of the GNU General Public License as published by the Free Software Foundation, version 2.
 * OpenTTD is distributed in the hope that it will be useful, but WITHOUT ANY WARRANTY; without even the implied warranty of MERCHANTABILITY or FITNESS FOR A PARTICULAR PURPOSE.
 * See the GNU General Public License for more details. You should have received a copy of the GNU General Public License along with OpenTTD. If not, see <http://www.gnu.org/licenses/>.
 */

/** @file music.cpp The songs that OpenTTD knows. */

#include "stdafx.h"


/** The type of set we're replacing */
#define SET_TYPE "music"
#include "base_media_func.h"

#include "safeguards.h"
#include "fios.h"


/**
 * Read the name of a music CAT file entry.
 * @param filename Name of CAT file to read from
 * @param entrynum Index of entry whose name to read
 * @return Pointer to string, caller is responsible for freeing memory,
 *         nullptr if entrynum does not exist.
 */
char *GetMusicCatEntryName(const char *filename, size_t entrynum)
{
	if (!FioCheckFileExists(filename, BASESET_DIR)) return nullptr;

	FioOpenFile(CONFIG_SLOT, filename, BASESET_DIR);
	uint32 ofs = FioReadDword();
	size_t entry_count = ofs / 8;
	if (entrynum < entry_count) {
		FioSeekTo(entrynum * 8, SEEK_SET);
		FioSeekTo(FioReadDword(), SEEK_SET);
		byte namelen = FioReadByte();
		char *name = MallocT<char>(namelen + 1);
		FioReadBlock(name, namelen);
		name[namelen] = '\0';
		return name;
	}
	return nullptr;
}

/**
 * Read the full data of a music CAT file entry.
 * @param filename Name of CAT file to read from.
 * @param entrynum Index of entry to read
 * @param[out] entrylen Receives length of data read
 * @return Pointer to buffer with data read, caller is responsible for freeind memory,
 *         nullptr if entrynum does not exist.
 */
byte *GetMusicCatEntryData(const char *filename, size_t entrynum, size_t &entrylen)
{
	entrylen = 0;
	if (!FioCheckFileExists(filename, BASESET_DIR)) return nullptr;

	FioOpenFile(CONFIG_SLOT, filename, BASESET_DIR);
	uint32 ofs = FioReadDword();
	size_t entry_count = ofs / 8;
	if (entrynum < entry_count) {
		FioSeekTo(entrynum * 8, SEEK_SET);
		size_t entrypos = FioReadDword();
		entrylen = FioReadDword();
		FioSeekTo(entrypos, SEEK_SET);
		FioSkipBytes(FioReadByte());
		byte *data = MallocT<byte>(entrylen);
		FioReadBlock(data, entrylen);
		return data;
	}
	return nullptr;
}

INSTANTIATE_BASE_MEDIA_METHODS(BaseMedia<MusicSet>, MusicSet)

/** Names corresponding to the music set's files */
static const char * const _music_file_names[] = {
	"theme",
	"old_0", "old_1", "old_2", "old_3", "old_4", "old_5", "old_6", "old_7", "old_8", "old_9",
	"new_0", "new_1", "new_2", "new_3", "new_4", "new_5", "new_6", "new_7", "new_8", "new_9",
	"ezy_0", "ezy_1", "ezy_2", "ezy_3", "ezy_4", "ezy_5", "ezy_6", "ezy_7", "ezy_8", "ezy_9",
};
/** Make sure we aren't messing things up. */
assert_compile(lengthof(_music_file_names) == NUM_SONGS_AVAILABLE);

template <class T, size_t Tnum_files, bool Tsearch_in_tars>
/* static */ const char * const *BaseSet<T, Tnum_files, Tsearch_in_tars>::file_names = _music_file_names;

template <class Tbase_set>
/* static */ const char *BaseMedia<Tbase_set>::GetExtension()
{
	return ".obm"; // OpenTTD Base Music
}

template <class Tbase_set>
/* static */ bool BaseMedia<Tbase_set>::DetermineBestSet()
{
	if (BaseMedia<Tbase_set>::used_set != nullptr) return true;

	const Tbase_set *best = nullptr;
	for (const Tbase_set *c = BaseMedia<Tbase_set>::available_sets; c != nullptr; c = c->next) {
		if (c->GetNumMissing() != 0) continue;

		if (best == nullptr ||
				(best->fallback && !c->fallback) ||
				best->valid_files < c->valid_files ||
				(best->valid_files == c->valid_files &&
					(best->shortname == c->shortname && best->version < c->version))) {
			best = c;
		}
	}

	BaseMedia<Tbase_set>::used_set = best;
	return BaseMedia<Tbase_set>::used_set != nullptr;
}

bool MusicSet::FillSetDetails(IniFile *ini, const char *path, const char *full_filename)
{
	bool ret = this->BaseSet<MusicSet, NUM_SONGS_AVAILABLE, false>::FillSetDetails(ini, path, full_filename);
	if (ret) {
		this->num_available = 0;
		IniGroup *names = ini->GetGroup("names");
		IniGroup *catindex = ini->GetGroup("catindex");
		IniGroup *timingtrim = ini->GetGroup("timingtrim");
		uint tracknr = 1;
		for (uint i = 0; i < lengthof(this->songinfo); i++) {
			const char *filename = this->files[i].filename;
			if (names == nullptr || StrEmpty(filename) || this->files[i].check_result == MD5File::CR_NO_FILE) {
				this->songinfo[i].songname[0] = '\0';
				continue;
			}

			this->songinfo[i].filename = filename; // non-owned pointer

			IniItem *item = catindex->GetItem(_music_file_names[i], false);
			if (item != nullptr && !StrEmpty(item->value)) {
				/* Song has a CAT file index, assume it's MPS MIDI format */
				this->songinfo[i].filetype = MTT_MPSMIDI;
				this->songinfo[i].cat_index = atoi(item->value);
				char *songname = GetMusicCatEntryName(filename, this->songinfo[i].cat_index);
<<<<<<< HEAD
				if (songname == NULL) {
					DEBUG(grf, 1, "Base music set song missing from CAT file: %s/%d", filename, this->songinfo[i].cat_index);
=======
				if (songname == nullptr) {
					DEBUG(grf, 0, "Base music set song missing from CAT file: %s/%d", filename, this->songinfo[i].cat_index);
>>>>>>> 7c8e7c6b
					this->songinfo[i].songname[0] = '\0';
					continue;
				}
				strecpy(this->songinfo[i].songname, songname, lastof(this->songinfo[i].songname));
				free(songname);
			} else {
				this->songinfo[i].filetype = MTT_STANDARDMIDI;
			}

			const char *trimmed_filename = filename;
			/* As we possibly add a path to the filename and we compare
			 * on the filename with the path as in the .obm, we need to
			 * keep stripping path elements until we find a match. */
			for (; trimmed_filename != nullptr; trimmed_filename = strchr(trimmed_filename, PATHSEPCHAR)) {
				/* Remove possible double path separator characters from
				 * the beginning, so we don't start reading e.g. root. */
				while (*trimmed_filename == PATHSEPCHAR) trimmed_filename++;

				item = names->GetItem(trimmed_filename, false);
				if (item != nullptr && !StrEmpty(item->value)) break;
			}

			if (this->songinfo[i].filetype == MTT_STANDARDMIDI) {
				if (item != nullptr && !StrEmpty(item->value)) {
					strecpy(this->songinfo[i].songname, item->value, lastof(this->songinfo[i].songname));
				} else {
					DEBUG(grf, 0, "Base music set song name missing: %s", filename);
					return false;
				}
			}
			this->num_available++;

			/* Number the theme song (if any) track 0, rest are normal */
			if (i == 0) {
				this->songinfo[i].tracknr = 0;
			} else {
				this->songinfo[i].tracknr = tracknr++;
			}

			item = timingtrim->GetItem(trimmed_filename, false);
			if (item != nullptr && !StrEmpty(item->value)) {
				const char *endpos = strchr(item->value, ':');
				if (endpos != nullptr) {
					this->songinfo[i].override_start = atoi(item->value);
					this->songinfo[i].override_end = atoi(endpos + 1);
				}
			}
		}
	}
	return ret;
}<|MERGE_RESOLUTION|>--- conflicted
+++ resolved
@@ -142,13 +142,8 @@
 				this->songinfo[i].filetype = MTT_MPSMIDI;
 				this->songinfo[i].cat_index = atoi(item->value);
 				char *songname = GetMusicCatEntryName(filename, this->songinfo[i].cat_index);
-<<<<<<< HEAD
-				if (songname == NULL) {
+				if (songname == nullptr) {
 					DEBUG(grf, 1, "Base music set song missing from CAT file: %s/%d", filename, this->songinfo[i].cat_index);
-=======
-				if (songname == nullptr) {
-					DEBUG(grf, 0, "Base music set song missing from CAT file: %s/%d", filename, this->songinfo[i].cat_index);
->>>>>>> 7c8e7c6b
 					this->songinfo[i].songname[0] = '\0';
 					continue;
 				}
