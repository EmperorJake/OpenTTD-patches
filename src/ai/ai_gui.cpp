/*
 * This file is part of OpenTTD.
 * OpenTTD is free software; you can redistribute it and/or modify it under the terms of the GNU General Public License as published by the Free Software Foundation, version 2.
 * OpenTTD is distributed in the hope that it will be useful, but WITHOUT ANY WARRANTY; without even the implied warranty of MERCHANTABILITY or FITNESS FOR A PARTICULAR PURPOSE.
 * See the GNU General Public License for more details. You should have received a copy of the GNU General Public License along with OpenTTD. If not, see <http://www.gnu.org/licenses/>.
 */

/** @file ai_gui.cpp %Window for configuring the AIs */

#include "../stdafx.h"
#include "../table/sprites.h"
#include "../error.h"
#include "../settings_gui.h"
#include "../querystring_gui.h"
#include "../stringfilter_type.h"
#include "../company_base.h"
#include "../company_gui.h"
#include "../strings_func.h"
#include "../window_func.h"
#include "../gfx_func.h"
#include "../command_func.h"
#include "../network/network.h"
#include "../settings_func.h"
#include "../network/network_content.h"
#include "../textfile_gui.h"
#include "../widgets/dropdown_type.h"
#include "../widgets/dropdown_func.h"
#include "../hotkeys.h"
#include "../core/geometry_func.hpp"
#include "../guitimer_func.h"

#include "ai.hpp"
#include "ai_gui.hpp"
#include "../script/api/script_log.hpp"
#include "ai_config.hpp"
#include "ai_info.hpp"
#include "ai_instance.hpp"
#include "../game/game.hpp"
#include "../game/game_config.hpp"
#include "../game/game_info.hpp"
#include "../game/game_instance.hpp"

#include "table/strings.h"

#include <vector>

#include "../safeguards.h"

static ScriptConfig *GetConfig(CompanyID slot)
{
	if (slot == OWNER_DEITY) return GameConfig::GetConfig();
	return AIConfig::GetConfig(slot);
}

static bool UserIsAllowedToChangeGameScript()
{
	return _game_mode != GM_NORMAL || _settings_client.gui.ai_developer_tools;
}

/**
 * Window that let you choose an available AI.
 */
struct AIListWindow : public Window {
	const ScriptInfoList *info_list;    ///< The list of Scripts.
	int selected;                       ///< The currently selected Script.
	CompanyID slot;                     ///< The company we're selecting a new Script for.
	int line_height;                    ///< Height of a row in the matrix widget.
	Scrollbar *vscroll;                 ///< Cache of the vertical scrollbar.

	/**
	 * Constructor for the window.
	 * @param desc The description of the window.
	 * @param slot The company we're changing the AI for.
	 */
	AIListWindow(WindowDesc *desc, CompanyID slot) : Window(desc),
		slot(slot)
	{
		if (slot == OWNER_DEITY) {
			this->info_list = Game::GetUniqueInfoList();
		} else {
			this->info_list = AI::GetUniqueInfoList();
		}

		this->CreateNestedTree();
		this->vscroll = this->GetScrollbar(WID_AIL_SCROLLBAR);
		this->FinishInitNested(); // Initializes 'this->line_height' as side effect.

		this->vscroll->SetCount((int)this->info_list->size() + 1);

		/* Try if we can find the currently selected AI */
		this->selected = -1;
		if (GetConfig(slot)->HasScript()) {
			ScriptInfo *info = GetConfig(slot)->GetInfo();
			int i = 0;
			for (const auto &item : *this->info_list) {
				if (item.second == info) {
					this->selected = i;
					break;
				}

				i++;
			}
		}
	}

	void SetStringParameters(int widget) const override
	{
		switch (widget) {
			case WID_AIL_CAPTION:
				SetDParam(0, (this->slot == OWNER_DEITY) ? STR_AI_LIST_CAPTION_GAMESCRIPT : STR_AI_LIST_CAPTION_AI);
				break;
		}
	}

	void UpdateWidgetSize(int widget, Dimension *size, const Dimension &padding, Dimension *fill, Dimension *resize) override
	{
		if (widget == WID_AIL_LIST) {
			this->line_height = FONT_HEIGHT_NORMAL + WD_MATRIX_TOP + WD_MATRIX_BOTTOM;

			resize->width = 1;
			resize->height = this->line_height;
			size->height = 5 * this->line_height;
		}
	}

	void DrawWidget(const Rect &r, int widget) const override
	{
		switch (widget) {
			case WID_AIL_LIST: {
				/* Draw a list of all available AIs. */
				int y = this->GetWidget<NWidgetBase>(WID_AIL_LIST)->pos_y;
				/* First AI in the list is hardcoded to random */
				if (this->vscroll->IsVisible(0)) {
					DrawString(r.left + WD_MATRIX_LEFT, r.right - WD_MATRIX_LEFT, y + WD_MATRIX_TOP, this->slot == OWNER_DEITY ? STR_AI_CONFIG_NONE : STR_AI_CONFIG_RANDOM_AI, this->selected == -1 ? TC_WHITE : TC_ORANGE);
					y += this->line_height;
				}
				int i = 0;
				for (const auto &item : *this->info_list) {
					i++;
					if (this->vscroll->IsVisible(i)) {
						DrawString(r.left + WD_MATRIX_LEFT, r.right - WD_MATRIX_RIGHT, y + WD_MATRIX_TOP, item.second->GetName(), (this->selected == i - 1) ? TC_WHITE : TC_ORANGE);
						y += this->line_height;
					}
				}
				break;
			}
			case WID_AIL_INFO_BG: {
				AIInfo *selected_info = nullptr;
				int i = 0;
				for (const auto &item : *this->info_list) {
					i++;
					if (this->selected == i - 1) selected_info = static_cast<AIInfo *>(item.second);
				}
				/* Some info about the currently selected AI. */
				if (selected_info != nullptr) {
					int y = r.top + WD_FRAMERECT_TOP;
					SetDParamStr(0, selected_info->GetAuthor());
					DrawString(r.left + WD_FRAMETEXT_LEFT, r.right - WD_FRAMETEXT_RIGHT, y, STR_AI_LIST_AUTHOR);
					y += FONT_HEIGHT_NORMAL + WD_PAR_VSEP_NORMAL;
					SetDParam(0, selected_info->GetVersion());
					DrawString(r.left + WD_FRAMETEXT_LEFT, r.right - WD_FRAMETEXT_RIGHT, y, STR_AI_LIST_VERSION);
					y += FONT_HEIGHT_NORMAL + WD_PAR_VSEP_NORMAL;
					if (selected_info->GetURL() != nullptr) {
						SetDParamStr(0, selected_info->GetURL());
						DrawString(r.left + WD_FRAMETEXT_LEFT, r.right - WD_FRAMETEXT_RIGHT, y, STR_AI_LIST_URL);
						y += FONT_HEIGHT_NORMAL + WD_PAR_VSEP_NORMAL;
					}
					SetDParamStr(0, selected_info->GetDescription());
					DrawStringMultiLine(r.left + WD_FRAMETEXT_LEFT, r.right - WD_FRAMETEXT_RIGHT, y, r.bottom - WD_FRAMERECT_BOTTOM, STR_JUST_RAW_STRING, TC_WHITE);
				}
				break;
			}
		}
	}

	/**
	 * Changes the AI of the current slot.
	 */
	void ChangeAI()
	{
		if (_game_mode == GM_NORMAL && slot == OWNER_DEITY) Game::Uninitialize(false);
		if (this->selected == -1) {
			GetConfig(slot)->Change(nullptr);
		} else {
			ScriptInfoList::const_iterator it = this->info_list->begin();
			for (int i = 0; i < this->selected; i++) it++;
			GetConfig(slot)->Change((*it).second->GetName(), (*it).second->GetVersion());
			if (_game_mode == GM_NORMAL && slot == OWNER_DEITY) Game::StartNew();
		}
		InvalidateWindowData(WC_GAME_OPTIONS, slot == OWNER_DEITY ? WN_GAME_OPTIONS_GS : WN_GAME_OPTIONS_AI);
		InvalidateWindowClassesData(WC_AI_SETTINGS);
		DeleteWindowByClass(WC_QUERY_STRING);
		InvalidateWindowClassesData(WC_TEXTFILE);
		if (_game_mode == GM_NORMAL && slot == OWNER_DEITY) {
			DeleteWindowByClass(WC_AI_SETTINGS);
			InvalidateWindowData(WC_AI_DEBUG, 0, -1);
			SetWindowClassesDirty(WC_AI_DEBUG);
		}
	}

	void OnClick(Point pt, int widget, int click_count) override
	{
		switch (widget) {
			case WID_AIL_LIST: { // Select one of the AIs
				int sel = this->vscroll->GetScrolledRowFromWidget(pt.y, this, WID_AIL_LIST) - 1;
				if (sel < (int)this->info_list->size()) {
					this->selected = sel;
					this->SetDirty();
					if (click_count > 1) {
						this->ChangeAI();
						delete this;
					}
				}
				break;
			}

			case WID_AIL_ACCEPT: {
				this->ChangeAI();
				delete this;
				break;
			}

			case WID_AIL_CANCEL:
				delete this;
				break;
		}
	}

	void OnResize() override
	{
		this->vscroll->SetCapacityFromWidget(this, WID_AIL_LIST);
	}

	/**
	 * Some data on this window has become invalid.
	 * @param data Information about the changed data.
	 * @param gui_scope Whether the call is done from GUI scope. You may not do everything when not in GUI scope. See #InvalidateWindowData() for details.
	 */
	void OnInvalidateData(int data = 0, bool gui_scope = true) override
	{
		if (_game_mode == GM_NORMAL && Company::IsValidID(this->slot)) {
			delete this;
			return;
		}

		if (!gui_scope) return;

		this->vscroll->SetCount((int)this->info_list->size() + 1);

		/* selected goes from -1 .. length of ai list - 1. */
		this->selected = std::min(this->selected, this->vscroll->GetCount() - 2);
	}
};

/** Widgets for the AI list window. */
static const NWidgetPart _nested_ai_list_widgets[] = {
	NWidget(NWID_HORIZONTAL),
		NWidget(WWT_CLOSEBOX, COLOUR_MAUVE),
		NWidget(WWT_CAPTION, COLOUR_MAUVE, WID_AIL_CAPTION), SetDataTip(STR_AI_LIST_CAPTION, STR_TOOLTIP_WINDOW_TITLE_DRAG_THIS),
		NWidget(WWT_DEFSIZEBOX, COLOUR_MAUVE),
	EndContainer(),
	NWidget(NWID_HORIZONTAL),
		NWidget(WWT_MATRIX, COLOUR_MAUVE, WID_AIL_LIST), SetMinimalSize(188, 112), SetFill(1, 1), SetResize(1, 1), SetMatrixDataTip(1, 0, STR_AI_LIST_TOOLTIP), SetScrollbar(WID_AIL_SCROLLBAR),
		NWidget(NWID_VSCROLLBAR, COLOUR_MAUVE, WID_AIL_SCROLLBAR),
	EndContainer(),
	NWidget(WWT_PANEL, COLOUR_MAUVE, WID_AIL_INFO_BG), SetMinimalTextLines(8, WD_FRAMERECT_TOP + WD_FRAMERECT_BOTTOM), SetResize(1, 0),
	EndContainer(),
	NWidget(NWID_HORIZONTAL),
		NWidget(NWID_HORIZONTAL, NC_EQUALSIZE),
			NWidget(WWT_PUSHTXTBTN, COLOUR_MAUVE, WID_AIL_ACCEPT), SetResize(1, 0), SetFill(1, 0), SetDataTip(STR_AI_LIST_ACCEPT, STR_AI_LIST_ACCEPT_TOOLTIP),
			NWidget(WWT_PUSHTXTBTN, COLOUR_MAUVE, WID_AIL_CANCEL), SetResize(1, 0), SetFill(1, 0), SetDataTip(STR_AI_LIST_CANCEL, STR_AI_LIST_CANCEL_TOOLTIP),
		EndContainer(),
		NWidget(WWT_RESIZEBOX, COLOUR_MAUVE),
	EndContainer(),
};

/** Window definition for the ai list window. */
static WindowDesc _ai_list_desc(
	WDP_CENTER, "settings_script_list", 200, 234,
	WC_AI_LIST, WC_NONE,
	0,
	_nested_ai_list_widgets, lengthof(_nested_ai_list_widgets)
);

/**
 * Open the AI list window to chose an AI for the given company slot.
 * @param slot The slot to change the AI of.
 */
void ShowAIListWindow(CompanyID slot)
{
	DeleteWindowByClass(WC_AI_LIST);
	new AIListWindow(&_ai_list_desc, slot);
}

/**
 * Window for settings the parameters of an AI.
 */
struct AISettingsWindow : public Window {
	CompanyID slot;                       ///< The currently show company's setting.
	ScriptConfig *ai_config;              ///< The configuration we're modifying.
	int clicked_button;                   ///< The button we clicked.
	bool clicked_increase;                ///< Whether we clicked the increase or decrease button.
	bool clicked_dropdown;                ///< Whether the dropdown is open.
	bool closing_dropdown;                ///< True, if the dropdown list is currently closing.
	GUITimer timeout;                     ///< Timeout for unclicking the button.
	int clicked_row;                      ///< The clicked row of settings.
	int line_height;                      ///< Height of a row in the matrix widget.
	Scrollbar *vscroll;                   ///< Cache of the vertical scrollbar.
	typedef std::vector<const ScriptConfigItem *> VisibleSettingsList; ///< typdef for a vector of script settings
	VisibleSettingsList visible_settings; ///< List of visible AI settings

	/**
	 * Constructor for the window.
	 * @param desc The description of the window.
	 * @param slot The company we're changing the settings for.
	 */
	AISettingsWindow(WindowDesc *desc, CompanyID slot) : Window(desc),
		slot(slot),
		clicked_button(-1),
		clicked_dropdown(false),
		closing_dropdown(false),
		timeout(0)
	{
		this->ai_config = GetConfig(slot);

		this->CreateNestedTree();
		this->vscroll = this->GetScrollbar(WID_AIS_SCROLLBAR);
		this->FinishInitNested(slot);  // Initializes 'this->line_height' as side effect.

		this->RebuildVisibleSettings();
	}

	/**
	 * Rebuilds the list of visible settings. AI settings with the flag
	 * AICONFIG_AI_DEVELOPER set will only be visible if the game setting
	 * gui.ai_developer_tools is enabled.
	 */
	void RebuildVisibleSettings()
	{
		visible_settings.clear();

		for (const auto &item : *this->ai_config->GetConfigList()) {
			bool no_hide = (item.flags & SCRIPTCONFIG_DEVELOPER) == 0;
			if (no_hide || _settings_client.gui.ai_developer_tools) {
				visible_settings.push_back(&item);
			}
		}

		this->vscroll->SetCount((int)this->visible_settings.size());
	}

	void UpdateWidgetSize(int widget, Dimension *size, const Dimension &padding, Dimension *fill, Dimension *resize) override
	{
		if (widget == WID_AIS_BACKGROUND) {
			this->line_height = std::max(SETTING_BUTTON_HEIGHT, FONT_HEIGHT_NORMAL) + WD_MATRIX_TOP + WD_MATRIX_BOTTOM;

			resize->width = 1;
			resize->height = this->line_height;
			size->height = 5 * this->line_height;
		}
	}

	void DrawWidget(const Rect &r, int widget) const override
	{
		if (widget != WID_AIS_BACKGROUND) return;

		ScriptConfig *config = this->ai_config;
		VisibleSettingsList::const_iterator it = this->visible_settings.begin();
		int i = 0;
		for (; !this->vscroll->IsVisible(i); i++) it++;

		bool rtl = _current_text_dir == TD_RTL;
		uint buttons_left = rtl ? r.right - SETTING_BUTTON_WIDTH - 3 : r.left + 4;
		uint text_left    = r.left + (rtl ? WD_FRAMERECT_LEFT : SETTING_BUTTON_WIDTH + 8);
		uint text_right   = r.right - (rtl ? SETTING_BUTTON_WIDTH + 8 : WD_FRAMERECT_RIGHT);


		int y = r.top;
		int button_y_offset = (this->line_height - SETTING_BUTTON_HEIGHT) / 2;
		int text_y_offset = (this->line_height - FONT_HEIGHT_NORMAL) / 2;
		for (; this->vscroll->IsVisible(i) && it != visible_settings.end(); i++, it++) {
			const ScriptConfigItem &config_item = **it;
			int current_value = config->GetSetting((config_item).name);
			bool editable = this->IsEditableItem(config_item);

			StringID str;
			TextColour colour;
			uint idx = 0;
			if (StrEmpty(config_item.description)) {
				if (!strcmp(config_item.name, "start_date")) {
					/* Build-in translation */
					str = STR_AI_SETTINGS_START_DELAY;
					colour = TC_LIGHT_BLUE;
				} else {
					str = STR_JUST_STRING;
					colour = TC_ORANGE;
				}
			} else {
				str = STR_AI_SETTINGS_SETTING;
				colour = TC_LIGHT_BLUE;
				SetDParamStr(idx++, config_item.description);
			}

			if ((config_item.flags & SCRIPTCONFIG_BOOLEAN) != 0) {
				DrawBoolButton(buttons_left, y + button_y_offset, current_value != 0, editable);
				SetDParam(idx++, current_value == 0 ? STR_CONFIG_SETTING_OFF : STR_CONFIG_SETTING_ON);
			} else {
				if (config_item.complete_labels) {
					DrawDropDownButton(buttons_left, y + button_y_offset, COLOUR_YELLOW, this->clicked_row == i && clicked_dropdown, editable);
				} else {
					DrawArrowButtons(buttons_left, y + button_y_offset, COLOUR_YELLOW, (this->clicked_button == i) ? 1 + (this->clicked_increase != rtl) : 0, editable && current_value > config_item.min_value, editable && current_value < config_item.max_value);
				}
				if (config_item.labels != nullptr && config_item.labels->Contains(current_value)) {
					SetDParam(idx++, STR_JUST_RAW_STRING);
					SetDParamStr(idx++, config_item.labels->Find(current_value)->second);
				} else {
					SetDParam(idx++, STR_JUST_INT);
					SetDParam(idx++, current_value);
				}
			}

			DrawString(text_left, text_right, y + text_y_offset, str, colour);
			y += this->line_height;
		}
	}

	void OnPaint() override
	{
		if (this->closing_dropdown) {
			this->closing_dropdown = false;
			this->clicked_dropdown = false;
		}
		this->DrawWidgets();
	}

	void OnClick(Point pt, int widget, int click_count) override
	{
		switch (widget) {
			case WID_AIS_BACKGROUND: {
				const NWidgetBase *wid = this->GetWidget<NWidgetBase>(WID_AIS_BACKGROUND);
				int num = (pt.y - wid->pos_y) / this->line_height + this->vscroll->GetPosition();
				if (num >= (int)this->visible_settings.size()) break;

				VisibleSettingsList::const_iterator it = this->visible_settings.begin();
				for (int i = 0; i < num; i++) it++;
				const ScriptConfigItem config_item = **it;
				if (!this->IsEditableItem(config_item)) return;

				if (this->clicked_row != num) {
					DeleteChildWindows(WC_QUERY_STRING);
					HideDropDownMenu(this);
					this->clicked_row = num;
					this->clicked_dropdown = false;
				}

				bool bool_item = (config_item.flags & SCRIPTCONFIG_BOOLEAN) != 0;

				int x = pt.x - wid->pos_x;
				if (_current_text_dir == TD_RTL) x = wid->current_x - 1 - x;
				x -= 4;

				/* One of the arrows is clicked (or green/red rect in case of bool value) */
				int old_val = this->ai_config->GetSetting(config_item.name);
				if (!bool_item && IsInsideMM(x, 0, SETTING_BUTTON_WIDTH) && config_item.complete_labels) {
					if (this->clicked_dropdown) {
						/* unclick the dropdown */
						HideDropDownMenu(this);
						this->clicked_dropdown = false;
						this->closing_dropdown = false;
					} else {
						const NWidgetBase *wid = this->GetWidget<NWidgetBase>(WID_AIS_BACKGROUND);
						int rel_y = (pt.y - (int)wid->pos_y) % this->line_height;

						Rect wi_rect;
						wi_rect.left = pt.x - (_current_text_dir == TD_RTL ? SETTING_BUTTON_WIDTH - 1 - x : x);
						wi_rect.right = wi_rect.left + SETTING_BUTTON_WIDTH - 1;
						wi_rect.top = pt.y - rel_y + (this->line_height - SETTING_BUTTON_HEIGHT) / 2;
						wi_rect.bottom = wi_rect.top + SETTING_BUTTON_HEIGHT - 1;

						/* If the mouse is still held but dragged outside of the dropdown list, keep the dropdown open */
						if (pt.y >= wi_rect.top && pt.y <= wi_rect.bottom) {
							this->clicked_dropdown = true;
							this->closing_dropdown = false;

							DropDownList list;
							for (int i = config_item.min_value; i <= config_item.max_value; i++) {
								list.emplace_back(new DropDownListCharStringItem(config_item.labels->Find(i)->second, i, false));
							}

							ShowDropDownListAt(this, std::move(list), old_val, -1, wi_rect, COLOUR_ORANGE, true);
						}
					}
				} else if (IsInsideMM(x, 0, SETTING_BUTTON_WIDTH)) {
					int new_val = old_val;
					if (bool_item) {
						new_val = !new_val;
					} else if (x >= SETTING_BUTTON_WIDTH / 2) {
						/* Increase button clicked */
						new_val += config_item.step_size;
						if (new_val > config_item.max_value) new_val = config_item.max_value;
						this->clicked_increase = true;
					} else {
						/* Decrease button clicked */
						new_val -= config_item.step_size;
						if (new_val < config_item.min_value) new_val = config_item.min_value;
						this->clicked_increase = false;
					}

					if (new_val != old_val) {
						this->ai_config->SetSetting(config_item.name, new_val);
						this->clicked_button = num;
						this->timeout.SetInterval(150);
					}
				} else if (!bool_item && !config_item.complete_labels) {
					/* Display a query box so users can enter a custom value. */
					SetDParam(0, old_val);
					ShowQueryString(STR_JUST_INT, STR_CONFIG_SETTING_QUERY_CAPTION, 10, this, CS_NUMERAL, QSF_NONE);
				}
				this->SetDirty();
				break;
			}

			case WID_AIS_ACCEPT:
				delete this;
				break;

			case WID_AIS_RESET:
				this->ai_config->ResetEditableSettings(_game_mode == GM_MENU || ((this->slot != OWNER_DEITY) && !Company::IsValidID(this->slot)));
				this->SetDirty();
				break;
		}
	}

	void OnQueryTextFinished(char *str) override
	{
		if (StrEmpty(str)) return;
		int32 value = atoi(str);

		SetValue(value);
	}

	void OnDropdownSelect(int widget, int index) override
	{
		assert(this->clicked_dropdown);
		SetValue(index);
	}

	void OnDropdownClose(Point pt, int widget, int index, bool instant_close) override
	{
		/* We cannot raise the dropdown button just yet. OnClick needs some hint, whether
		 * the same dropdown button was clicked again, and then not open the dropdown again.
		 * So, we only remember that it was closed, and process it on the next OnPaint, which is
		 * after OnClick. */
		assert(this->clicked_dropdown);
		this->closing_dropdown = true;
		this->SetDirty();
	}

	void OnResize() override
	{
		this->vscroll->SetCapacityFromWidget(this, WID_AIS_BACKGROUND);
	}

	void OnRealtimeTick(uint delta_ms) override
	{
		if (this->timeout.Elapsed(delta_ms)) {
			this->clicked_button = -1;
			this->SetDirty();
		}
	}

	/**
	 * Some data on this window has become invalid.
	 * @param data Information about the changed data.
	 * @param gui_scope Whether the call is done from GUI scope. You may not do everything when not in GUI scope. See #InvalidateWindowData() for details.
	 */
	void OnInvalidateData(int data = 0, bool gui_scope = true) override
	{
		this->RebuildVisibleSettings();
		HideDropDownMenu(this);
		DeleteChildWindows(WC_QUERY_STRING);
	}

private:
	bool IsEditableItem(const ScriptConfigItem &config_item) const
	{
		return _game_mode == GM_MENU
		    || _game_mode == GM_EDITOR
		    || ((this->slot != OWNER_DEITY) && !Company::IsValidID(this->slot))
		    || (config_item.flags & SCRIPTCONFIG_INGAME) != 0
		    || _settings_client.gui.ai_developer_tools;
	}

	void SetValue(int value)
	{
		VisibleSettingsList::const_iterator it = this->visible_settings.begin();
		for (int i = 0; i < this->clicked_row; i++) it++;
		const ScriptConfigItem config_item = **it;
		if (_game_mode == GM_NORMAL && ((this->slot == OWNER_DEITY) || Company::IsValidID(this->slot)) && (config_item.flags & SCRIPTCONFIG_INGAME) == 0) return;
		this->ai_config->SetSetting(config_item.name, value);
		this->SetDirty();
	}
};

/** Widgets for the AI settings window. */
static const NWidgetPart _nested_ai_settings_widgets[] = {
	NWidget(NWID_HORIZONTAL),
		NWidget(WWT_CLOSEBOX, COLOUR_MAUVE),
		NWidget(WWT_CAPTION, COLOUR_MAUVE, WID_AIS_CAPTION), SetDataTip(STR_AI_SETTINGS_CAPTION_AI, STR_TOOLTIP_WINDOW_TITLE_DRAG_THIS),
		NWidget(WWT_DEFSIZEBOX, COLOUR_MAUVE),
	EndContainer(),
	NWidget(NWID_HORIZONTAL),
		NWidget(WWT_MATRIX, COLOUR_MAUVE, WID_AIS_BACKGROUND), SetMinimalSize(188, 182), SetResize(1, 1), SetFill(1, 0), SetMatrixDataTip(1, 0, STR_NULL), SetScrollbar(WID_AIS_SCROLLBAR),
		NWidget(NWID_VSCROLLBAR, COLOUR_MAUVE, WID_AIS_SCROLLBAR),
	EndContainer(),
	NWidget(NWID_HORIZONTAL),
		NWidget(NWID_HORIZONTAL, NC_EQUALSIZE),
			NWidget(WWT_PUSHTXTBTN, COLOUR_MAUVE, WID_AIS_ACCEPT), SetResize(1, 0), SetFill(1, 0), SetDataTip(STR_AI_SETTINGS_CLOSE, STR_NULL),
			NWidget(WWT_PUSHTXTBTN, COLOUR_MAUVE, WID_AIS_RESET), SetResize(1, 0), SetFill(1, 0), SetDataTip(STR_AI_SETTINGS_RESET, STR_NULL),
		EndContainer(),
		NWidget(WWT_RESIZEBOX, COLOUR_MAUVE),
	EndContainer(),
};

/** Window definition for the AI settings window. */
static WindowDesc _ai_settings_desc(
	WDP_CENTER, "settings_script", 500, 208,
	WC_AI_SETTINGS, WC_NONE,
	0,
	_nested_ai_settings_widgets, lengthof(_nested_ai_settings_widgets)
);

/**
 * Open the AI settings window to change the AI settings for an AI.
 * @param slot The CompanyID of the AI to change the settings.
 */
static void ShowAISettingsWindow(CompanyID slot)
{
	DeleteWindowByClass(WC_AI_LIST);
	DeleteWindowByClass(WC_AI_SETTINGS);
	new AISettingsWindow(&_ai_settings_desc, slot);
}


/** Window for displaying the textfile of a AI. */
struct ScriptTextfileWindow : public TextfileWindow {
	CompanyID slot; ///< View the textfile of this CompanyID slot.

	ScriptTextfileWindow(TextfileType file_type, CompanyID slot) : TextfileWindow(file_type), slot(slot)
	{
		this->OnInvalidateData();
	}

	void SetStringParameters(int widget) const override
	{
		if (widget == WID_TF_CAPTION) {
			SetDParam(0, (slot == OWNER_DEITY) ? STR_CONTENT_TYPE_GAME_SCRIPT : STR_CONTENT_TYPE_AI);
			SetDParamStr(1, GetConfig(slot)->GetInfo()->GetName());
		}
	}

	void OnInvalidateData(int data = 0, bool gui_scope = true) override
	{
		const char *textfile = GetConfig(slot)->GetTextfile(file_type, slot);
		if (textfile == nullptr) {
			delete this;
		} else {
			this->LoadTextfile(textfile, (slot == OWNER_DEITY) ? GAME_DIR : AI_DIR);
		}
	}
};

/**
 * Open the AI version of the textfile window.
 * @param file_type The type of textfile to display.
 * @param slot The slot the Script is using.
 */
void ShowScriptTextfileWindow(TextfileType file_type, CompanyID slot)
{
	DeleteWindowById(WC_TEXTFILE, file_type);
	new ScriptTextfileWindow(file_type, slot);
}


/** Widgets for the configure AI window. */
static const NWidgetPart _nested_ai_config_widgets[] = {
	NWidget(NWID_HORIZONTAL),
		NWidget(WWT_CLOSEBOX, COLOUR_MAUVE),
		NWidget(WWT_CAPTION, COLOUR_MAUVE), SetDataTip(STR_AI_CONFIG_CAPTION_AI, STR_TOOLTIP_WINDOW_TITLE_DRAG_THIS),
	EndContainer(),
	NWidget(WWT_PANEL, COLOUR_MAUVE, WID_AIC_BACKGROUND),
		NWidget(NWID_VERTICAL), SetPIP(4, 4, 4),
			NWidget(NWID_HORIZONTAL), SetPIP(7, 0, 7),
				NWidget(WWT_PUSHARROWBTN, COLOUR_YELLOW, WID_AIC_DECREASE), SetDataTip(AWV_DECREASE, STR_NULL),
				NWidget(WWT_PUSHARROWBTN, COLOUR_YELLOW, WID_AIC_INCREASE), SetDataTip(AWV_INCREASE, STR_NULL),
				NWidget(NWID_SPACER), SetMinimalSize(6, 0),
				NWidget(WWT_TEXT, COLOUR_MAUVE, WID_AIC_NUMBER), SetDataTip(STR_AI_CONFIG_MAX_COMPETITORS, STR_NULL), SetFill(1, 0),
			EndContainer(),
			NWidget(NWID_HORIZONTAL, NC_EQUALSIZE), SetPIP(7, 0, 7),
				NWidget(WWT_PUSHTXTBTN, COLOUR_YELLOW, WID_AIC_MOVE_UP), SetResize(1, 0), SetFill(1, 0), SetDataTip(STR_AI_CONFIG_MOVE_UP, STR_AI_CONFIG_MOVE_UP_TOOLTIP),
				NWidget(WWT_PUSHTXTBTN, COLOUR_YELLOW, WID_AIC_MOVE_DOWN), SetResize(1, 0), SetFill(1, 0), SetDataTip(STR_AI_CONFIG_MOVE_DOWN, STR_AI_CONFIG_MOVE_DOWN_TOOLTIP),
			EndContainer(),
		EndContainer(),
		NWidget(WWT_FRAME, COLOUR_MAUVE), SetDataTip(STR_AI_CONFIG_AI, STR_NULL), SetPadding(0, 5, 0, 5),
			NWidget(NWID_HORIZONTAL),
				NWidget(WWT_MATRIX, COLOUR_MAUVE, WID_AIC_LIST), SetMinimalSize(288, 112), SetFill(1, 0), SetMatrixDataTip(1, 8, STR_AI_CONFIG_AILIST_TOOLTIP), SetScrollbar(WID_AIC_SCROLLBAR),
				NWidget(NWID_VSCROLLBAR, COLOUR_MAUVE, WID_AIC_SCROLLBAR),
			EndContainer(),
		EndContainer(),
		NWidget(NWID_SPACER), SetMinimalSize(0, 9),
		NWidget(NWID_HORIZONTAL, NC_EQUALSIZE), SetPIP(7, 0, 7),
			NWidget(WWT_PUSHTXTBTN, COLOUR_YELLOW, WID_AIC_CHANGE), SetFill(1, 0), SetMinimalSize(93, 0), SetDataTip(STR_AI_CONFIG_CHANGE_AI, STR_AI_CONFIG_CHANGE_TOOLTIP),
			NWidget(WWT_PUSHTXTBTN, COLOUR_YELLOW, WID_AIC_CONFIGURE), SetFill(1, 0), SetMinimalSize(93, 0), SetDataTip(STR_AI_CONFIG_CONFIGURE, STR_AI_CONFIG_CONFIGURE_TOOLTIP),
			NWidget(WWT_PUSHTXTBTN, COLOUR_YELLOW, WID_AIC_TEXTFILE + TFT_README), SetFill(1, 0), SetResize(1, 0), SetDataTip(STR_TEXTFILE_VIEW_README, STR_NULL),
		EndContainer(),
		NWidget(NWID_HORIZONTAL, NC_EQUALSIZE), SetPIP(7, 0, 7),
			NWidget(WWT_PUSHTXTBTN, COLOUR_YELLOW, WID_AIC_CLOSE), SetFill(1, 0), SetMinimalSize(93, 0), SetDataTip(STR_AI_SETTINGS_CLOSE, STR_NULL),
			NWidget(WWT_PUSHTXTBTN, COLOUR_YELLOW, WID_AIC_TEXTFILE + TFT_CHANGELOG), SetFill(1, 0), SetResize(1, 0), SetDataTip(STR_TEXTFILE_VIEW_CHANGELOG, STR_NULL),
			NWidget(WWT_PUSHTXTBTN, COLOUR_YELLOW, WID_AIC_TEXTFILE + TFT_LICENSE), SetFill(1, 0), SetResize(1, 0), SetDataTip(STR_TEXTFILE_VIEW_LICENCE, STR_NULL),
		EndContainer(),
		NWidget(WWT_PUSHTXTBTN, COLOUR_YELLOW, WID_AIC_CONTENT_DOWNLOAD), SetFill(1, 0), SetMinimalSize(279, 0), SetPadding(0, 7, 9, 7), SetDataTip(STR_INTRO_ONLINE_CONTENT, STR_INTRO_TOOLTIP_ONLINE_CONTENT),
	EndContainer(),
};

/** Window definition for the configure AI window. */
static WindowDesc _ai_config_desc(
	WDP_CENTER, "settings_script_config", 0, 0,
	WC_GAME_OPTIONS, WC_NONE,
	0,
	_nested_ai_config_widgets, lengthof(_nested_ai_config_widgets)
);

/**
 * Window to configure which AIs will start.
 */
struct AIConfigWindow : public Window {
	CompanyID selected_slot; ///< The currently selected AI slot or \c INVALID_COMPANY.
	int line_height;         ///< Height of a single AI-name line.
	Scrollbar *vscroll;      ///< Cache of the vertical scrollbar.

	AIConfigWindow() : Window(&_ai_config_desc)
	{
		this->InitNested(WN_GAME_OPTIONS_AI); // Initializes 'this->line_height' as a side effect.
		this->vscroll = this->GetScrollbar(WID_AIC_SCROLLBAR);
		this->selected_slot = INVALID_COMPANY;
		NWidgetCore *nwi = this->GetWidget<NWidgetCore>(WID_AIC_LIST);
		this->vscroll->SetCapacity(nwi->current_y / this->line_height);
		this->vscroll->SetCount(MAX_COMPANIES);
		this->OnInvalidateData(0);
	}

	~AIConfigWindow()
	{
		DeleteWindowByClass(WC_AI_LIST);
		DeleteWindowByClass(WC_AI_SETTINGS);
	}

	void SetStringParameters(int widget) const override
	{
		switch (widget) {
			case WID_AIC_NUMBER:
				SetDParam(0, GetGameSettings().difficulty.max_no_competitors);
				break;
		}
	}

	void UpdateWidgetSize(int widget, Dimension *size, const Dimension &padding, Dimension *fill, Dimension *resize) override
	{
		switch (widget) {
			case WID_AIC_DECREASE:
			case WID_AIC_INCREASE:
				*size = maxdim(*size, NWidgetScrollbar::GetHorizontalDimension());
				break;

			case WID_AIC_LIST:
				this->line_height = FONT_HEIGHT_NORMAL + WD_MATRIX_TOP + WD_MATRIX_BOTTOM;
				resize->height = this->line_height;
				size->height = 8 * this->line_height;
				break;
		}
	}

	/**
	 * Can the AI config in the given company slot be edited?
	 * @param slot The slot to query.
	 * @return True if and only if the given AI Config slot can e edited.
	 */
	static bool IsEditable(CompanyID slot)
	{
<<<<<<< HEAD
		if (slot == OWNER_DEITY) return UserIsAllowedToChangeGameScript() || Game::GetInstance() != nullptr;

=======
>>>>>>> 7c3c92f8
		if (_game_mode != GM_NORMAL) {
			return slot > 0 && slot <= GetGameSettings().difficulty.max_no_competitors;
		}
		if (Company::IsValidID(slot)) return false;

		int max_slot = GetGameSettings().difficulty.max_no_competitors;
		for (CompanyID cid = COMPANY_FIRST; cid < (CompanyID)max_slot && cid < MAX_COMPANIES; cid++) {
			if (Company::IsValidHumanID(cid)) max_slot++;
		}
		return slot < max_slot;
	}

	void DrawWidget(const Rect &r, int widget) const override
	{
		switch (widget) {
			case WID_AIC_LIST: {
				int y = r.top;
				for (int i = this->vscroll->GetPosition(); this->vscroll->IsVisible(i) && i < MAX_COMPANIES; i++) {
					StringID text;

					if ((_game_mode != GM_NORMAL && i == 0) || (_game_mode == GM_NORMAL && Company::IsValidHumanID(i))) {
						text = STR_AI_CONFIG_HUMAN_PLAYER;
					} else if (AIConfig::GetConfig((CompanyID)i)->GetInfo() != nullptr) {
						SetDParamStr(0, AIConfig::GetConfig((CompanyID)i)->GetInfo()->GetName());
						text = STR_JUST_RAW_STRING;
					} else {
						text = STR_AI_CONFIG_RANDOM_AI;
					}
					DrawString(r.left + 10, r.right - 10, y + WD_MATRIX_TOP, text,
							(this->selected_slot == i) ? TC_WHITE : (IsEditable((CompanyID)i) ? TC_ORANGE : TC_SILVER));
					y += this->line_height;
				}
				break;
			}
		}
	}

	void OnClick(Point pt, int widget, int click_count) override
	{
		if (widget >= WID_AIC_TEXTFILE && widget < WID_AIC_TEXTFILE + TFT_END) {
			if (this->selected_slot == INVALID_COMPANY || GetConfig(this->selected_slot) == nullptr) return;

			ShowScriptTextfileWindow((TextfileType)(widget - WID_AIC_TEXTFILE), this->selected_slot);
			return;
		}

		switch (widget) {
			case WID_AIC_DECREASE:
			case WID_AIC_INCREASE: {
				int new_value;
				if (widget == WID_AIC_DECREASE) {
					new_value = std::max(0, GetGameSettings().difficulty.max_no_competitors - 1);
				} else {
					new_value = std::min(MAX_COMPANIES - 1, GetGameSettings().difficulty.max_no_competitors + 1);
				}
				IConsoleSetSetting("difficulty.max_no_competitors", new_value);
				break;
			}

<<<<<<< HEAD
			case WID_AIC_GAMELIST: {
				this->selected_slot = OWNER_DEITY;
				this->InvalidateData();
				if (click_count > 1 && this->selected_slot != INVALID_COMPANY && UserIsAllowedToChangeGameScript()) ShowAIListWindow((CompanyID)this->selected_slot);
				break;
			}

=======
>>>>>>> 7c3c92f8
			case WID_AIC_LIST: { // Select a slot
				this->selected_slot = (CompanyID)this->vscroll->GetScrolledRowFromWidget(pt.y, this, widget);
				this->InvalidateData();
				if (click_count > 1 && this->selected_slot != INVALID_COMPANY) ShowAIListWindow((CompanyID)this->selected_slot);
				break;
			}

			case WID_AIC_MOVE_UP:
				if (IsEditable(this->selected_slot) && IsEditable((CompanyID)(this->selected_slot - 1))) {
					Swap(GetGameSettings().ai_config[this->selected_slot], GetGameSettings().ai_config[this->selected_slot - 1]);
					this->selected_slot--;
					this->vscroll->ScrollTowards(this->selected_slot);
					this->InvalidateData();
				}
				break;

			case WID_AIC_MOVE_DOWN:
				if (IsEditable(this->selected_slot) && IsEditable((CompanyID)(this->selected_slot + 1))) {
					Swap(GetGameSettings().ai_config[this->selected_slot], GetGameSettings().ai_config[this->selected_slot + 1]);
					this->selected_slot++;
					this->vscroll->ScrollTowards(this->selected_slot);
					this->InvalidateData();
				}
				break;

			case WID_AIC_CHANGE:  // choose other AI
				ShowAIListWindow((CompanyID)this->selected_slot);
				break;

			case WID_AIC_CONFIGURE: // change the settings for an AI
				ShowAISettingsWindow((CompanyID)this->selected_slot);
				break;

			case WID_AIC_CLOSE:
				delete this;
				break;

			case WID_AIC_CONTENT_DOWNLOAD:
				if (!_network_available) {
					ShowErrorMessage(STR_NETWORK_ERROR_NOTAVAILABLE, INVALID_STRING_ID, WL_ERROR);
				} else {
					ShowNetworkContentListWindow(nullptr, CONTENT_TYPE_AI);
				}
				break;
		}
	}

	/**
	 * Some data on this window has become invalid.
	 * @param data Information about the changed data.
	 * @param gui_scope Whether the call is done from GUI scope. You may not do everything when not in GUI scope. See #InvalidateWindowData() for details.
	 */
	void OnInvalidateData(int data = 0, bool gui_scope = true) override
	{
		if (!IsEditable(this->selected_slot)) {
			this->selected_slot = INVALID_COMPANY;
		}

		if (!gui_scope) return;

		this->SetWidgetDisabledState(WID_AIC_DECREASE, GetGameSettings().difficulty.max_no_competitors == 0);
		this->SetWidgetDisabledState(WID_AIC_INCREASE, GetGameSettings().difficulty.max_no_competitors == MAX_COMPANIES - 1);
<<<<<<< HEAD
		this->SetWidgetDisabledState(WID_AIC_CHANGE, (this->selected_slot == OWNER_DEITY && !UserIsAllowedToChangeGameScript()) || this->selected_slot == INVALID_COMPANY);
=======
		this->SetWidgetDisabledState(WID_AIC_CHANGE, this->selected_slot == INVALID_COMPANY);
>>>>>>> 7c3c92f8
		this->SetWidgetDisabledState(WID_AIC_CONFIGURE, this->selected_slot == INVALID_COMPANY || GetConfig(this->selected_slot)->GetConfigList()->size() == 0);
		this->SetWidgetDisabledState(WID_AIC_MOVE_UP, this->selected_slot == INVALID_COMPANY || !IsEditable((CompanyID)(this->selected_slot - 1)));
		this->SetWidgetDisabledState(WID_AIC_MOVE_DOWN, this->selected_slot == INVALID_COMPANY || !IsEditable((CompanyID)(this->selected_slot + 1)));

		for (TextfileType tft = TFT_BEGIN; tft < TFT_END; tft++) {
			this->SetWidgetDisabledState(WID_AIC_TEXTFILE + tft, this->selected_slot == INVALID_COMPANY || (GetConfig(this->selected_slot)->GetTextfile(tft, this->selected_slot) == nullptr));
		}
	}
};

/** Open the AI config window. */
void ShowAIConfigWindow()
{
	DeleteWindowByClass(WC_GAME_OPTIONS);
	new AIConfigWindow();
}

/**
 * Set the widget colour of a button based on the
 * state of the script. (dead or alive)
 * @param button the button to update.
 * @param dead true if the script is dead, otherwise false.
 * @param paused true if the script is paused, otherwise false.
 * @return true if the colour was changed and the window need to be marked as dirty.
 */
static bool SetScriptButtonColour(NWidgetCore &button, bool dead, bool paused)
{
	/* Dead scripts are indicated with red background and
	 * paused scripts are indicated with yellow background. */
	Colours colour = dead ? COLOUR_RED :
			(paused ? COLOUR_YELLOW : COLOUR_GREY);
	if (button.colour != colour) {
		button.colour = colour;
		return true;
	}
	return false;
}

/**
 * Window with everything an AI prints via ScriptLog.
 */
struct AIDebugWindow : public Window {
	static const int top_offset;    ///< Offset of the text at the top of the WID_AID_LOG_PANEL.
	static const int bottom_offset; ///< Offset of the text at the bottom of the WID_AID_LOG_PANEL.

	static const uint MAX_BREAK_STR_STRING_LENGTH = 256;   ///< Maximum length of the break string.

	static CompanyID ai_debug_company;                     ///< The AI that is (was last) being debugged.
	int redraw_timer;                                      ///< Timer for redrawing the window, otherwise it'll happen every tick.
	int last_vscroll_pos;                                  ///< Last position of the scrolling.
	bool autoscroll;                                       ///< Whether automatically scrolling should be enabled or not.
	bool show_break_box;                                   ///< Whether the break/debug box is visible.
	static bool break_check_enabled;                       ///< Stop an AI when it prints a matching string
	static char break_string[MAX_BREAK_STR_STRING_LENGTH]; ///< The string to match to the AI output
	QueryString break_editbox;                             ///< Break editbox
	static StringFilter break_string_filter;               ///< Log filter for break.
	static bool case_sensitive_break_check;                ///< Is the matching done case-sensitive
	int highlight_row;                                     ///< The output row that matches the given string, or -1
	Scrollbar *vscroll;                                    ///< Cache of the vertical scrollbar.

	ScriptLog::LogData *GetLogPointer() const
	{
		if (ai_debug_company == OWNER_DEITY) return (ScriptLog::LogData *)Game::GetInstance()->GetLogPointer();
		return (ScriptLog::LogData *)Company::Get(ai_debug_company)->ai_instance->GetLogPointer();
	}

	/**
	 * Check whether the currently selected AI/GS is dead.
	 * @return true if dead.
	 */
	bool IsDead() const
	{
		if (ai_debug_company == OWNER_DEITY) {
			GameInstance *game = Game::GetInstance();
			return game == nullptr || game->IsDead();
		}
		return !Company::IsValidAiID(ai_debug_company) || Company::Get(ai_debug_company)->ai_instance->IsDead();
	}

	/**
	 * Check whether a company is a valid AI company or GS.
	 * @param company Company to check for validity.
	 * @return true if company is valid for debugging.
	 */
	bool IsValidDebugCompany(CompanyID company) const
	{
		switch (company) {
			case INVALID_COMPANY: return false;
			case OWNER_DEITY:     return Game::GetInstance() != nullptr;
			default:              return Company::IsValidAiID(company);
		}
	}

	/**
	 * Ensure that \c ai_debug_company refers to a valid AI company or GS, or is set to #INVALID_COMPANY.
	 * If no valid company is selected, it selects the first valid AI or GS if any.
	 */
	void SelectValidDebugCompany()
	{
		/* Check if the currently selected company is still active. */
		if (this->IsValidDebugCompany(ai_debug_company)) return;

		ai_debug_company = INVALID_COMPANY;

		for (const Company *c : Company::Iterate()) {
			if (c->is_ai) {
				ChangeToAI(c->index);
				return;
			}
		}

		/* If no AI is available, see if there is a game script. */
		if (Game::GetInstance() != nullptr) ChangeToAI(OWNER_DEITY);
	}

	/**
	 * Constructor for the window.
	 * @param desc The description of the window.
	 * @param number The window number (actually unused).
	 */
	AIDebugWindow(WindowDesc *desc, WindowNumber number) : Window(desc), break_editbox(MAX_BREAK_STR_STRING_LENGTH)
	{
		this->CreateNestedTree();
		this->vscroll = this->GetScrollbar(WID_AID_SCROLLBAR);
		this->show_break_box = _settings_client.gui.ai_developer_tools;
		this->GetWidget<NWidgetStacked>(WID_AID_BREAK_STRING_WIDGETS)->SetDisplayedPlane(this->show_break_box ? 0 : SZSP_HORIZONTAL);
		this->FinishInitNested(number);

		if (!this->show_break_box) break_check_enabled = false;

		this->last_vscroll_pos = 0;
		this->autoscroll = true;
		this->highlight_row = -1;

		this->querystrings[WID_AID_BREAK_STR_EDIT_BOX] = &this->break_editbox;

		SetWidgetsDisabledState(!this->show_break_box, WID_AID_BREAK_STR_ON_OFF_BTN, WID_AID_BREAK_STR_EDIT_BOX, WID_AID_MATCH_CASE_BTN, WIDGET_LIST_END);

		/* Restore the break string value from static variable */
		this->break_editbox.text.Assign(this->break_string);

		this->SelectValidDebugCompany();
		this->InvalidateData(-1);
	}

	void UpdateWidgetSize(int widget, Dimension *size, const Dimension &padding, Dimension *fill, Dimension *resize) override
	{
		if (widget == WID_AID_LOG_PANEL) {
			resize->height = FONT_HEIGHT_NORMAL + WD_PAR_VSEP_NORMAL;
			size->height = 14 * resize->height + this->top_offset + this->bottom_offset;
		}
	}

	void OnPaint() override
	{
		this->SelectValidDebugCompany();

		/* Draw standard stuff */
		this->DrawWidgets();

		if (this->IsShaded()) return; // Don't draw anything when the window is shaded.

		bool dirty = false;

		/* Paint the company icons */
		for (CompanyID i = COMPANY_FIRST; i < MAX_COMPANIES; i++) {
			NWidgetCore *button = this->GetWidget<NWidgetCore>(i + WID_AID_COMPANY_BUTTON_START);

			bool valid = Company::IsValidAiID(i);

			/* Check whether the validity of the company changed */
			dirty |= (button->IsDisabled() == valid);

			/* Mark dead/paused AIs by setting the background colour. */
			bool dead = valid && Company::Get(i)->ai_instance->IsDead();
			bool paused = valid && Company::Get(i)->ai_instance->IsPaused();
			/* Re-paint if the button was updated.
			 * (note that it is intentional that SetScriptButtonColour is always called) */
			dirty |= SetScriptButtonColour(*button, dead, paused);

			/* Draw company icon only for valid AI companies */
			if (!valid) continue;

			byte offset = (i == ai_debug_company) ? 1 : 0;
			DrawCompanyIcon(i, button->pos_x + button->current_x / 2 - 7 + offset, this->GetWidget<NWidgetBase>(WID_AID_COMPANY_BUTTON_START + i)->pos_y + 2 + offset);
		}

		/* Set button colour for Game Script. */
		GameInstance *game = Game::GetInstance();
		bool valid = game != nullptr;
		bool dead = valid && game->IsDead();
		bool paused = valid && game->IsPaused();

		NWidgetCore *button = this->GetWidget<NWidgetCore>(WID_AID_SCRIPT_GAME);
		dirty |= (button->IsDisabled() == valid) || SetScriptButtonColour(*button, dead, paused);

		if (dirty) this->InvalidateData(-1);

		/* If there are no active companies, don't display anything else. */
		if (ai_debug_company == INVALID_COMPANY) return;

		ScriptLog::LogData *log = this->GetLogPointer();

		int scroll_count = (log == nullptr) ? 0 : log->used;
		if (this->vscroll->GetCount() != scroll_count) {
			this->vscroll->SetCount(scroll_count);

			/* We need a repaint */
			this->SetWidgetDirty(WID_AID_SCROLLBAR);
		}

		if (log == nullptr) return;

		/* Detect when the user scrolls the window. Enable autoscroll when the
		 * bottom-most line becomes visible. */
		if (this->last_vscroll_pos != this->vscroll->GetPosition()) {
			this->autoscroll = this->vscroll->GetPosition() >= log->used - this->vscroll->GetCapacity();
		}
		if (this->autoscroll) {
			int scroll_pos = std::max(0, log->used - this->vscroll->GetCapacity());
			if (scroll_pos != this->vscroll->GetPosition()) {
				this->vscroll->SetPosition(scroll_pos);

				/* We need a repaint */
				this->SetWidgetDirty(WID_AID_SCROLLBAR);
				this->SetWidgetDirty(WID_AID_LOG_PANEL);
			}
		}
		this->last_vscroll_pos = this->vscroll->GetPosition();
	}

	void SetStringParameters(int widget) const override
	{
		switch (widget) {
			case WID_AID_NAME_TEXT:
				if (ai_debug_company == OWNER_DEITY) {
					const GameInfo *info = Game::GetInfo();
					assert(info != nullptr);
					SetDParam(0, STR_AI_DEBUG_NAME_AND_VERSION);
					SetDParamStr(1, info->GetName());
					SetDParam(2, info->GetVersion());
				} else if (ai_debug_company == INVALID_COMPANY || !Company::IsValidAiID(ai_debug_company)) {
					SetDParam(0, STR_EMPTY);
				} else {
					const AIInfo *info = Company::Get(ai_debug_company)->ai_info;
					assert(info != nullptr);
					SetDParam(0, STR_AI_DEBUG_NAME_AND_VERSION);
					SetDParamStr(1, info->GetName());
					SetDParam(2, info->GetVersion());
				}
				break;
		}
	}

	void DrawWidget(const Rect &r, int widget) const override
	{
		if (ai_debug_company == INVALID_COMPANY) return;

		switch (widget) {
			case WID_AID_LOG_PANEL: {
				ScriptLog::LogData *log = this->GetLogPointer();
				if (log == nullptr) return;

				int y = this->top_offset;
				for (int i = this->vscroll->GetPosition(); this->vscroll->IsVisible(i) && i < log->used; i++) {
					int pos = (i + log->pos + 1 - log->used + log->count) % log->count;
					if (log->lines[pos] == nullptr) break;

					TextColour colour;
					switch (log->type[pos]) {
						case ScriptLog::LOG_SQ_INFO:  colour = TC_BLACK;  break;
						case ScriptLog::LOG_SQ_ERROR: colour = TC_RED;    break;
						case ScriptLog::LOG_INFO:     colour = TC_BLACK;  break;
						case ScriptLog::LOG_WARNING:  colour = TC_YELLOW; break;
						case ScriptLog::LOG_ERROR:    colour = TC_RED;    break;
						default:                  colour = TC_BLACK;  break;
					}

					/* Check if the current line should be highlighted */
					if (pos == this->highlight_row) {
						GfxFillRect(r.left + 1, r.top + y, r.right - 1, r.top + y + this->resize.step_height - WD_PAR_VSEP_NORMAL, PC_BLACK);
						if (colour == TC_BLACK) colour = TC_WHITE; // Make black text readable by inverting it to white.
					}

					DrawString(r.left + 7, r.right - 7, r.top + y, log->lines[pos], colour, SA_LEFT | SA_FORCE);
					y += this->resize.step_height;
				}
				break;
			}
		}
	}

	/**
	 * Change all settings to select another AI.
	 * @param show_ai The new AI to show.
	 */
	void ChangeToAI(CompanyID show_ai)
	{
		if (!this->IsValidDebugCompany(show_ai)) return;

		ai_debug_company = show_ai;

		this->highlight_row = -1; // The highlight of one AI make little sense for another AI.

		/* Close AI settings window to prevent confusion */
		DeleteWindowByClass(WC_AI_SETTINGS);

		this->InvalidateData(-1);

		this->autoscroll = true;
		this->last_vscroll_pos = this->vscroll->GetPosition();
	}

	void OnClick(Point pt, int widget, int click_count) override
	{
		/* Also called for hotkeys, so check for disabledness */
		if (this->IsWidgetDisabled(widget)) return;

		/* Check which button is clicked */
		if (IsInsideMM(widget, WID_AID_COMPANY_BUTTON_START, WID_AID_COMPANY_BUTTON_END + 1)) {
			ChangeToAI((CompanyID)(widget - WID_AID_COMPANY_BUTTON_START));
		}

		switch (widget) {
			case WID_AID_SCRIPT_GAME:
				ChangeToAI(OWNER_DEITY);
				break;

			case WID_AID_RELOAD_TOGGLE:
				if (ai_debug_company == OWNER_DEITY) {
					if (UserIsAllowedToChangeGameScript()) {
						Game::Uninitialize(true);
						Game::StartNew();
						this->InvalidateData(-1);
					}
					break;
				}
				/* First kill the company of the AI, then start a new one. This should start the current AI again */
				DoCommandP(0, CCA_DELETE | ai_debug_company << 16 | CRR_MANUAL << 24, 0, CMD_COMPANY_CTRL);
				DoCommandP(0, CCA_NEW_AI | ai_debug_company << 16, 0, CMD_COMPANY_CTRL);
				break;

			case WID_AID_SETTINGS:
				ShowAISettingsWindow(ai_debug_company);
				break;

			case WID_AID_BREAK_STR_ON_OFF_BTN:
				this->break_check_enabled = !this->break_check_enabled;
				this->InvalidateData(-1);
				break;

			case WID_AID_MATCH_CASE_BTN:
				this->case_sensitive_break_check = !this->case_sensitive_break_check;
				this->InvalidateData(-1);
				break;

			case WID_AID_CONTINUE_BTN:
				/* Unpause current AI / game script and mark the corresponding script button dirty. */
				if (!this->IsDead()) {
					if (ai_debug_company == OWNER_DEITY) {
						Game::Unpause();
					} else {
						AI::Unpause(ai_debug_company);
					}
				}

				/* If the last AI/Game Script is unpaused, unpause the game too. */
				if ((_pause_mode & PM_PAUSED_NORMAL) == PM_PAUSED_NORMAL) {
					bool all_unpaused = !Game::IsPaused();
					if (all_unpaused) {
						for (const Company *c : Company::Iterate()) {
							if (c->is_ai && AI::IsPaused(c->index)) {
								all_unpaused = false;
								break;
							}
						}
						if (all_unpaused) {
							/* All scripts have been unpaused => unpause the game. */
							DoCommandP(0, PM_PAUSED_NORMAL, 0, CMD_PAUSE);
						}
					}
				}

				this->highlight_row = -1;
				this->InvalidateData(-1);
				break;
		}
	}

	void OnEditboxChanged(int wid) override
	{
		if (wid == WID_AID_BREAK_STR_EDIT_BOX) {
			/* Save the current string to static member so it can be restored next time the window is opened. */
			strecpy(this->break_string, this->break_editbox.text.buf, lastof(this->break_string));
			break_string_filter.SetFilterTerm(this->break_string);
		}
	}

	/**
	 * Some data on this window has become invalid.
	 * @param data Information about the changed data.
	 *             This is the company ID of the AI/GS which wrote a new log message, or -1 in other cases.
	 * @param gui_scope Whether the call is done from GUI scope. You may not do everything when not in GUI scope. See #InvalidateWindowData() for details.
	 */
	void OnInvalidateData(int data = 0, bool gui_scope = true) override
	{
		/* If the log message is related to the active company tab, check the break string.
		 * This needs to be done in gameloop-scope, so the AI is suspended immediately. */
		if (!gui_scope && data == ai_debug_company && this->IsValidDebugCompany(ai_debug_company) && this->break_check_enabled && !this->break_string_filter.IsEmpty()) {
			/* Get the log instance of the active company */
			ScriptLog::LogData *log = this->GetLogPointer();

			if (log != nullptr) {
				this->break_string_filter.ResetState();
				this->break_string_filter.AddLine(log->lines[log->pos]);
				if (this->break_string_filter.GetState()) {
					/* Pause execution of script. */
					if (!this->IsDead()) {
						if (ai_debug_company == OWNER_DEITY) {
							Game::Pause();
						} else {
							AI::Pause(ai_debug_company);
						}
					}

					/* Pause the game. */
					if ((_pause_mode & PM_PAUSED_NORMAL) == PM_UNPAUSED) {
						DoCommandP(0, PM_PAUSED_NORMAL, 1, CMD_PAUSE);
					}

					/* Highlight row that matched */
					this->highlight_row = log->pos;
				}
			}
		}

		if (!gui_scope) return;

		this->SelectValidDebugCompany();

		ScriptLog::LogData *log = ai_debug_company != INVALID_COMPANY ? this->GetLogPointer() : nullptr;
		this->vscroll->SetCount((log == nullptr) ? 0 : log->used);

		/* Update company buttons */
		for (CompanyID i = COMPANY_FIRST; i < MAX_COMPANIES; i++) {
			this->SetWidgetDisabledState(i + WID_AID_COMPANY_BUTTON_START, !Company::IsValidAiID(i));
			this->SetWidgetLoweredState(i + WID_AID_COMPANY_BUTTON_START, ai_debug_company == i);
		}

		this->SetWidgetDisabledState(WID_AID_SCRIPT_GAME, Game::GetGameInstance() == nullptr);
		this->SetWidgetLoweredState(WID_AID_SCRIPT_GAME, ai_debug_company == OWNER_DEITY);

		this->SetWidgetLoweredState(WID_AID_BREAK_STR_ON_OFF_BTN, this->break_check_enabled);
		this->SetWidgetLoweredState(WID_AID_MATCH_CASE_BTN, this->case_sensitive_break_check);

		this->SetWidgetDisabledState(WID_AID_SETTINGS, ai_debug_company == INVALID_COMPANY);
		extern CompanyID _local_company;
		this->SetWidgetDisabledState(WID_AID_RELOAD_TOGGLE, ai_debug_company == INVALID_COMPANY || ai_debug_company == _local_company || (ai_debug_company == OWNER_DEITY && !UserIsAllowedToChangeGameScript()));
		this->SetWidgetDisabledState(WID_AID_CONTINUE_BTN, ai_debug_company == INVALID_COMPANY ||
				(ai_debug_company == OWNER_DEITY ? !Game::IsPaused() : !AI::IsPaused(ai_debug_company)));
	}

	void OnResize() override
	{
		this->vscroll->SetCapacityFromWidget(this, WID_AID_LOG_PANEL);
	}

	static HotkeyList hotkeys;
};

const int AIDebugWindow::top_offset = WD_FRAMERECT_TOP + 2;
const int AIDebugWindow::bottom_offset = WD_FRAMERECT_BOTTOM;
CompanyID AIDebugWindow::ai_debug_company = INVALID_COMPANY;
char AIDebugWindow::break_string[MAX_BREAK_STR_STRING_LENGTH] = "";
bool AIDebugWindow::break_check_enabled = true;
bool AIDebugWindow::case_sensitive_break_check = false;
StringFilter AIDebugWindow::break_string_filter(&AIDebugWindow::case_sensitive_break_check);

/** Make a number of rows with buttons for each company for the AI debug window. */
NWidgetBase *MakeCompanyButtonRowsAIDebug(int *biggest_index)
{
	return MakeCompanyButtonRows(biggest_index, WID_AID_COMPANY_BUTTON_START, WID_AID_COMPANY_BUTTON_END, COLOUR_GREY, 8, STR_AI_DEBUG_SELECT_AI_TOOLTIP);
}

/**
 * Handler for global hotkeys of the AIDebugWindow.
 * @param hotkey Hotkey
 * @return ES_HANDLED if hotkey was accepted.
 */
static EventState AIDebugGlobalHotkeys(int hotkey)
{
	if (_game_mode != GM_NORMAL) return ES_NOT_HANDLED;
	Window *w = ShowAIDebugWindow(INVALID_COMPANY);
	if (w == nullptr) return ES_NOT_HANDLED;
	return w->OnHotkey(hotkey);
}

static Hotkey aidebug_hotkeys[] = {
	Hotkey('1', "company_1", WID_AID_COMPANY_BUTTON_START),
	Hotkey('2', "company_2", WID_AID_COMPANY_BUTTON_START + 1),
	Hotkey('3', "company_3", WID_AID_COMPANY_BUTTON_START + 2),
	Hotkey('4', "company_4", WID_AID_COMPANY_BUTTON_START + 3),
	Hotkey('5', "company_5", WID_AID_COMPANY_BUTTON_START + 4),
	Hotkey('6', "company_6", WID_AID_COMPANY_BUTTON_START + 5),
	Hotkey('7', "company_7", WID_AID_COMPANY_BUTTON_START + 6),
	Hotkey('8', "company_8", WID_AID_COMPANY_BUTTON_START + 7),
	Hotkey('9', "company_9", WID_AID_COMPANY_BUTTON_START + 8),
	Hotkey((uint16)0, "company_10", WID_AID_COMPANY_BUTTON_START + 9),
	Hotkey((uint16)0, "company_11", WID_AID_COMPANY_BUTTON_START + 10),
	Hotkey((uint16)0, "company_12", WID_AID_COMPANY_BUTTON_START + 11),
	Hotkey((uint16)0, "company_13", WID_AID_COMPANY_BUTTON_START + 12),
	Hotkey((uint16)0, "company_14", WID_AID_COMPANY_BUTTON_START + 13),
	Hotkey((uint16)0, "company_15", WID_AID_COMPANY_BUTTON_START + 14),
	Hotkey('S', "settings", WID_AID_SETTINGS),
	Hotkey('0', "game_script", WID_AID_SCRIPT_GAME),
	Hotkey((uint16)0, "reload", WID_AID_RELOAD_TOGGLE),
	Hotkey('B', "break_toggle", WID_AID_BREAK_STR_ON_OFF_BTN),
	Hotkey('F', "break_string", WID_AID_BREAK_STR_EDIT_BOX),
	Hotkey('C', "match_case", WID_AID_MATCH_CASE_BTN),
	Hotkey(WKC_RETURN, "continue", WID_AID_CONTINUE_BTN),
	HOTKEY_LIST_END
};
HotkeyList AIDebugWindow::hotkeys("aidebug", aidebug_hotkeys, AIDebugGlobalHotkeys);

/** Widgets for the AI debug window. */
static const NWidgetPart _nested_ai_debug_widgets[] = {
	NWidget(NWID_HORIZONTAL),
		NWidget(WWT_CLOSEBOX, COLOUR_GREY),
		NWidget(WWT_CAPTION, COLOUR_GREY), SetDataTip(STR_AI_DEBUG, STR_TOOLTIP_WINDOW_TITLE_DRAG_THIS),
		NWidget(WWT_SHADEBOX, COLOUR_GREY),
		NWidget(WWT_DEFSIZEBOX, COLOUR_GREY),
		NWidget(WWT_STICKYBOX, COLOUR_GREY),
	EndContainer(),
	NWidget(WWT_PANEL, COLOUR_GREY, WID_AID_VIEW),
		NWidgetFunction(MakeCompanyButtonRowsAIDebug), SetPadding(0, 2, 1, 2),
	EndContainer(),
	NWidget(NWID_HORIZONTAL),
		NWidget(WWT_TEXTBTN, COLOUR_GREY, WID_AID_SCRIPT_GAME), SetMinimalSize(100, 20), SetResize(1, 0), SetDataTip(STR_AI_GAME_SCRIPT, STR_AI_GAME_SCRIPT_TOOLTIP),
		NWidget(WWT_TEXTBTN, COLOUR_GREY, WID_AID_NAME_TEXT), SetFill(1, 0), SetResize(1, 0), SetDataTip(STR_JUST_STRING, STR_AI_DEBUG_NAME_TOOLTIP),
		NWidget(WWT_PUSHTXTBTN, COLOUR_GREY, WID_AID_SETTINGS), SetMinimalSize(100, 20), SetDataTip(STR_AI_DEBUG_SETTINGS, STR_AI_DEBUG_SETTINGS_TOOLTIP),
		NWidget(WWT_PUSHTXTBTN, COLOUR_GREY, WID_AID_RELOAD_TOGGLE), SetMinimalSize(100, 20), SetDataTip(STR_AI_DEBUG_RELOAD, STR_AI_DEBUG_RELOAD_TOOLTIP),
	EndContainer(),
	NWidget(NWID_HORIZONTAL),
		NWidget(NWID_VERTICAL),
			/* Log panel */
			NWidget(WWT_PANEL, COLOUR_GREY, WID_AID_LOG_PANEL), SetMinimalSize(287, 180), SetResize(1, 1), SetScrollbar(WID_AID_SCROLLBAR),
			EndContainer(),
			/* Break string widgets */
			NWidget(NWID_SELECTION, INVALID_COLOUR, WID_AID_BREAK_STRING_WIDGETS),
				NWidget(NWID_HORIZONTAL),
					NWidget(WWT_IMGBTN_2, COLOUR_GREY, WID_AID_BREAK_STR_ON_OFF_BTN), SetFill(0, 1), SetDataTip(SPR_FLAG_VEH_STOPPED, STR_AI_DEBUG_BREAK_STR_ON_OFF_TOOLTIP),
					NWidget(WWT_PANEL, COLOUR_GREY),
						NWidget(NWID_HORIZONTAL),
							NWidget(WWT_LABEL, COLOUR_GREY), SetPadding(2, 2, 2, 4), SetDataTip(STR_AI_DEBUG_BREAK_ON_LABEL, 0x0),
							NWidget(WWT_EDITBOX, COLOUR_GREY, WID_AID_BREAK_STR_EDIT_BOX), SetFill(1, 1), SetResize(1, 0), SetPadding(2, 2, 2, 2), SetDataTip(STR_AI_DEBUG_BREAK_STR_OSKTITLE, STR_AI_DEBUG_BREAK_STR_TOOLTIP),
						EndContainer(),
					EndContainer(),
					NWidget(WWT_TEXTBTN, COLOUR_GREY, WID_AID_MATCH_CASE_BTN), SetMinimalSize(100, 0), SetFill(0, 1), SetDataTip(STR_AI_DEBUG_MATCH_CASE, STR_AI_DEBUG_MATCH_CASE_TOOLTIP),
					NWidget(WWT_PUSHTXTBTN, COLOUR_GREY, WID_AID_CONTINUE_BTN), SetMinimalSize(100, 0), SetFill(0, 1), SetDataTip(STR_AI_DEBUG_CONTINUE, STR_AI_DEBUG_CONTINUE_TOOLTIP),
				EndContainer(),
			EndContainer(),
		EndContainer(),
		NWidget(NWID_VERTICAL),
			NWidget(NWID_VSCROLLBAR, COLOUR_GREY, WID_AID_SCROLLBAR),
			NWidget(WWT_RESIZEBOX, COLOUR_GREY),
		EndContainer(),
	EndContainer(),
};

/** Window definition for the AI debug window. */
static WindowDesc _ai_debug_desc(
	WDP_AUTO, "script_debug", 600, 450,
	WC_AI_DEBUG, WC_NONE,
	0,
	_nested_ai_debug_widgets, lengthof(_nested_ai_debug_widgets),
	&AIDebugWindow::hotkeys
);

/**
 * Open the AI debug window and select the given company.
 * @param show_company Display debug information about this AI company.
 */
Window *ShowAIDebugWindow(CompanyID show_company)
{
	if (!_networking || _network_server) {
		AIDebugWindow *w = (AIDebugWindow *)BringWindowToFrontById(WC_AI_DEBUG, 0);
		if (w == nullptr) w = new AIDebugWindow(&_ai_debug_desc, 0);
		if (show_company != INVALID_COMPANY) w->ChangeToAI(show_company);
		return w;
	} else {
		ShowErrorMessage(STR_ERROR_AI_DEBUG_SERVER_ONLY, INVALID_STRING_ID, WL_INFO);
	}

	return nullptr;
}

/**
 * Reset the AI windows to their initial state.
 */
void InitializeAIGui()
{
	AIDebugWindow::ai_debug_company = INVALID_COMPANY;
}

/** Open the AI debug window if one of the AI scripts has crashed. */
void ShowAIDebugWindowIfAIError()
{
	/* Network clients can't debug AIs. */
	if (_networking && !_network_server) return;

	for (const Company *c : Company::Iterate()) {
		if (c->is_ai && c->ai_instance->IsDead()) {
			ShowAIDebugWindow(c->index);
			break;
		}
	}

	GameInstance *g = Game::GetGameInstance();
	if (g != nullptr && g->IsDead()) {
		ShowAIDebugWindow(OWNER_DEITY);
	}
}<|MERGE_RESOLUTION|>--- conflicted
+++ resolved
@@ -52,11 +52,6 @@
 	return AIConfig::GetConfig(slot);
 }
 
-static bool UserIsAllowedToChangeGameScript()
-{
-	return _game_mode != GM_NORMAL || _settings_client.gui.ai_developer_tools;
-}
-
 /**
  * Window that let you choose an available AI.
  */
@@ -192,7 +187,6 @@
 		DeleteWindowByClass(WC_QUERY_STRING);
 		InvalidateWindowClassesData(WC_TEXTFILE);
 		if (_game_mode == GM_NORMAL && slot == OWNER_DEITY) {
-			DeleteWindowByClass(WC_AI_SETTINGS);
 			InvalidateWindowData(WC_AI_DEBUG, 0, -1);
 			SetWindowClassesDirty(WC_AI_DEBUG);
 		}
@@ -787,11 +781,6 @@
 	 */
 	static bool IsEditable(CompanyID slot)
 	{
-<<<<<<< HEAD
-		if (slot == OWNER_DEITY) return UserIsAllowedToChangeGameScript() || Game::GetInstance() != nullptr;
-
-=======
->>>>>>> 7c3c92f8
 		if (_game_mode != GM_NORMAL) {
 			return slot > 0 && slot <= GetGameSettings().difficulty.max_no_competitors;
 		}
@@ -851,16 +840,6 @@
 				break;
 			}
 
-<<<<<<< HEAD
-			case WID_AIC_GAMELIST: {
-				this->selected_slot = OWNER_DEITY;
-				this->InvalidateData();
-				if (click_count > 1 && this->selected_slot != INVALID_COMPANY && UserIsAllowedToChangeGameScript()) ShowAIListWindow((CompanyID)this->selected_slot);
-				break;
-			}
-
-=======
->>>>>>> 7c3c92f8
 			case WID_AIC_LIST: { // Select a slot
 				this->selected_slot = (CompanyID)this->vscroll->GetScrolledRowFromWidget(pt.y, this, widget);
 				this->InvalidateData();
@@ -923,11 +902,7 @@
 
 		this->SetWidgetDisabledState(WID_AIC_DECREASE, GetGameSettings().difficulty.max_no_competitors == 0);
 		this->SetWidgetDisabledState(WID_AIC_INCREASE, GetGameSettings().difficulty.max_no_competitors == MAX_COMPANIES - 1);
-<<<<<<< HEAD
-		this->SetWidgetDisabledState(WID_AIC_CHANGE, (this->selected_slot == OWNER_DEITY && !UserIsAllowedToChangeGameScript()) || this->selected_slot == INVALID_COMPANY);
-=======
 		this->SetWidgetDisabledState(WID_AIC_CHANGE, this->selected_slot == INVALID_COMPANY);
->>>>>>> 7c3c92f8
 		this->SetWidgetDisabledState(WID_AIC_CONFIGURE, this->selected_slot == INVALID_COMPANY || GetConfig(this->selected_slot)->GetConfigList()->size() == 0);
 		this->SetWidgetDisabledState(WID_AIC_MOVE_UP, this->selected_slot == INVALID_COMPANY || !IsEditable((CompanyID)(this->selected_slot - 1)));
 		this->SetWidgetDisabledState(WID_AIC_MOVE_DOWN, this->selected_slot == INVALID_COMPANY || !IsEditable((CompanyID)(this->selected_slot + 1)));
@@ -1256,7 +1231,8 @@
 				ChangeToAI(OWNER_DEITY);
 				break;
 
-			case WID_AID_RELOAD_TOGGLE:
+			case WID_AID_RELOAD_TOGGLE: {
+				extern bool UserIsAllowedToChangeGameScript();
 				if (ai_debug_company == OWNER_DEITY) {
 					if (UserIsAllowedToChangeGameScript()) {
 						Game::Uninitialize(true);
@@ -1269,6 +1245,7 @@
 				DoCommandP(0, CCA_DELETE | ai_debug_company << 16 | CRR_MANUAL << 24, 0, CMD_COMPANY_CTRL);
 				DoCommandP(0, CCA_NEW_AI | ai_debug_company << 16, 0, CMD_COMPANY_CTRL);
 				break;
+			}
 
 			case WID_AID_SETTINGS:
 				ShowAISettingsWindow(ai_debug_company);
@@ -1385,6 +1362,7 @@
 
 		this->SetWidgetDisabledState(WID_AID_SETTINGS, ai_debug_company == INVALID_COMPANY);
 		extern CompanyID _local_company;
+		extern bool UserIsAllowedToChangeGameScript();
 		this->SetWidgetDisabledState(WID_AID_RELOAD_TOGGLE, ai_debug_company == INVALID_COMPANY || ai_debug_company == _local_company || (ai_debug_company == OWNER_DEITY && !UserIsAllowedToChangeGameScript()));
 		this->SetWidgetDisabledState(WID_AID_CONTINUE_BTN, ai_debug_company == INVALID_COMPANY ||
 				(ai_debug_company == OWNER_DEITY ? !Game::IsPaused() : !AI::IsPaused(ai_debug_company)));
