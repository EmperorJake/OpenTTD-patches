--- conflicted
+++ resolved
@@ -511,14 +511,9 @@
  */
 static void UpdateSignalsAroundSegment(SigInfo info)
 {
-<<<<<<< HEAD
-	TileIndex tile;
-	Trackdir trackdir;
-	Track track;
-=======
 	TileIndex tile = INVALID_TILE; // Stop GCC from complaining about a possibly uninitialized variable (issue #8280).
 	Trackdir trackdir = INVALID_TRACKDIR;
->>>>>>> 9340fe9c
+	Track track = INVALID_TRACK;
 
 	while (_tbuset.Get(&tile, &trackdir)) {
 		if (IsTileType(tile, MP_TUNNELBRIDGE) && IsTunnelBridgeSignalSimulationExit(tile)) {
