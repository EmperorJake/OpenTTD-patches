--- conflicted
+++ resolved
@@ -41,19 +41,14 @@
 /**
  * List template of 'things' \p T to sort in a GUI.
  * @tparam T Type of data stored in the list to represent each item.
- * @tparam P Tyoe of data passed as additional parameter to the sort function.
+ * @tparam P Type of data passed as additional parameter to the sort function.
  * @tparam F Type of data fed as additional value to the filter function. @see FilterFunction
  */
 template <typename T, typename P = std::nullptr_t, typename F = const char*>
 class GUIList : public std::vector<T> {
 public:
-<<<<<<< HEAD
-	typedef bool SortFunction(const T&, const T&);  ///< Signature of sort function.
+	using SortFunction = std::conditional_t<std::is_same_v<P, std::nullptr_t>, bool (const T&, const T&), bool (const T&, const T&, const P)>; ///< Signature of sort function.
 	typedef bool FilterFunction(const T*, F); ///< Signature of filter function.
-=======
-	using SortFunction = std::conditional_t<std::is_same_v<P, std::nullptr_t>, bool (const T&, const T&), bool (const T&, const T&, const P)>; ///< Signature of sort function.
-	typedef bool CDECL FilterFunction(const T*, F); ///< Signature of filter function.
->>>>>>> 5cb7a16e
 
 protected:
 	SortFunction * const *sort_func_list;     ///< the sort criteria functions
@@ -97,9 +92,7 @@
 		sort_type(0),
 		filter_type(0),
 		resort_timer(1),
-<<<<<<< HEAD
-		resort_interval(DAY_TICKS * 10) /* Resort every 10 days by default */
-=======
+		resort_interval(DAY_TICKS * 10), /* Resort every 10 days by default */
 		params(nullptr)
 	{};
 
@@ -112,8 +105,8 @@
 		sort_type(0),
 		filter_type(0),
 		resort_timer(1),
+		resort_interval(DAY_TICKS * 10), /* Resort every 10 days by default */
 		params(params)
->>>>>>> 5cb7a16e
 	{};
 
 	/**
