--- conflicted
+++ resolved
@@ -162,11 +162,7 @@
 	return 0xFF << 8 | ats->grf_prop.subst_id; // so just give it the substitute
 }
 
-<<<<<<< HEAD
 /* virtual */ uint32 AirportTileScopeResolver::GetVariable(uint16 variable, uint32 parameter, GetVariableExtra *extra) const
-=======
-/* virtual */ uint32_t AirportTileScopeResolver::GetVariable(byte variable, [[maybe_unused]] uint32_t parameter, bool *available) const
->>>>>>> 077b08bb
 {
 	assert(this->st != nullptr);
 
@@ -244,11 +240,7 @@
 	return this->tiles_scope.ats->grf_prop.local_id;
 }
 
-<<<<<<< HEAD
 uint16 GetAirportTileCallback(CallbackID callback, uint32 param1, uint32 param2, const AirportTileSpec *ats, Station *st, TileIndex tile, int extra_data = 0)
-=======
-uint16_t GetAirportTileCallback(CallbackID callback, uint32_t param1, uint32_t param2, const AirportTileSpec *ats, Station *st, TileIndex tile, [[maybe_unused]] int extra_data = 0)
->>>>>>> 077b08bb
 {
 	AirportTileResolverObject object(ats, tile, st, callback, param1, param2);
 	return object.ResolveCallback();
