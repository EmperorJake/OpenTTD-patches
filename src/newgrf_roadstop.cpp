/*
 * This file is part of OpenTTD.
 * OpenTTD is free software; you can redistribute it and/or modify it under the terms of the GNU General Public License as published by the Free Software Foundation, version 2.
 * OpenTTD is distributed in the hope that it will be useful, but WITHOUT ANY WARRANTY; without even the implied warranty of MERCHANTABILITY or FITNESS FOR A PARTICULAR PURPOSE.
 * See the GNU General Public License for more details. You should have received a copy of the GNU General Public License along with OpenTTD. If not, see <http://www.gnu.org/licenses/>.
 */

/** @file command.cpp Handling of NewGRF road stops. */

#include "stdafx.h"
#include "debug.h"
#include "station_base.h"
#include "roadstop_base.h"
#include "newgrf_roadstop.h"
#include "newgrf_class_func.h"
#include "newgrf_cargo.h"
#include "newgrf_roadtype.h"
#include "gfx_type.h"
#include "company_func.h"
#include "road.h"
#include "window_type.h"
#include "date_func.h"
#include "town.h"
#include "viewport_func.h"
#include "newgrf_animation_base.h"
#include "newgrf_sound.h"
#include "newgrf_extension.h"

#include "safeguards.h"

template <typename Tspec, typename Tid, Tid Tmax>
void NewGRFClass<Tspec, Tid, Tmax>::InsertDefaults()
{
	/* Set up initial data */
	RoadStopClass::Get(RoadStopClass::Allocate('DFLT'))->name = STR_STATION_CLASS_DFLT;
	RoadStopClass::Get(RoadStopClass::Allocate('DFLT'))->Insert(nullptr);
	RoadStopClass::Get(RoadStopClass::Allocate('WAYP'))->name = STR_STATION_CLASS_WAYP;
	RoadStopClass::Get(RoadStopClass::Allocate('WAYP'))->Insert(nullptr);
}

template <typename Tspec, typename Tid, Tid Tmax>
bool NewGRFClass<Tspec, Tid, Tmax>::IsUIAvailable(uint) const
{
	return true;
}

INSTANTIATE_NEWGRF_CLASS_METHODS(RoadStopClass, RoadStopSpec, RoadStopClassID, ROADSTOP_CLASS_MAX)

static const uint NUM_ROADSTOPSPECS_PER_STATION = 63; ///< Maximum number of parts per station.

uint32 RoadStopScopeResolver::GetRandomBits() const
{
	if (this->st == nullptr) return 0;

	uint32 bits = this->st->random_bits;
	if (this->tile != INVALID_TILE && Station::IsExpected(this->st)) {
		bits |= Station::From(this->st)->GetRoadStopRandomBits(this->tile) << 16;
	}
	return bits;
}

uint32 RoadStopScopeResolver::GetTriggers() const
{
	return this->st == nullptr ? 0 : this->st->waiting_triggers;
}

uint32 RoadStopScopeResolver::GetNearbyRoadStopsInfo(uint32 parameter, RoadStopScopeResolver::NearbyRoadStopInfoMode mode) const
{
	if (this->tile == INVALID_TILE) return 0xFFFFFFFF;
	TileIndex nearby_tile = GetNearbyTile(parameter, this->tile);

	if (!IsAnyRoadStopTile(nearby_tile)) return 0xFFFFFFFF;

	uint32 grfid = this->st->roadstop_speclist[GetCustomRoadStopSpecIndex(this->tile)].grfid;
	bool same_orientation = GetStationGfx(this->tile) == GetStationGfx(nearby_tile);
	bool same_station = GetStationIndex(nearby_tile) == this->st->index;
	uint32 res = GetStationGfx(nearby_tile) << 12 | !same_orientation << 11 | !!same_station << 10;
	StationType type = GetStationType(nearby_tile);
	if (type == STATION_TRUCK) res |= (1 << 16);
	if (type == STATION_ROADWAYPOINT) res |= (2 << 16);
	if (type == this->type) SetBit(res, 20);

	uint16 localidx = 0;
	if (IsCustomRoadStopSpecIndex(nearby_tile)) {
		const RoadStopSpecList ssl = BaseStation::GetByTile(nearby_tile)->roadstop_speclist[GetCustomRoadStopSpecIndex(nearby_tile)];
		localidx = ssl.localidx;
		res |= 1 << (ssl.grfid != grfid ? 9 : 8);
	}
	if (IsDriveThroughStopTile(nearby_tile)) {
		res |= (GetDriveThroughStopDisallowedRoadDirections(nearby_tile) << 21);
	}

	switch (mode) {
		case NearbyRoadStopInfoMode::Standard:
		default:
			return res | ClampTo<uint8>(localidx);

		case NearbyRoadStopInfoMode::Extended:
			return res | (localidx & 0xFF) | ((localidx & 0xFF00) << 16);

		case NearbyRoadStopInfoMode::V2:
			return (res << 8) | localidx;
	}
}

uint32 RoadStopScopeResolver::GetVariable(uint16 variable, uint32 parameter, GetVariableExtra *extra) const
{
	auto get_road_type_variable = [&](RoadTramType rtt) -> uint32 {
		RoadType rt;
		if (this->tile == INVALID_TILE) {
			rt = (GetRoadTramType(this->roadtype) == rtt) ? this->roadtype : INVALID_ROADTYPE;
		} else {
			rt = GetRoadType(this->tile, rtt);
		}
		if (rt == INVALID_ROADTYPE) {
			return 0xFFFFFFFF;
		} else {
			return GetReverseRoadTypeTranslation(rt, this->roadstopspec->grf_prop.grffile);
		}
	};

	switch (variable) {
		/* View/rotation */
		case 0x40: return this->view;

		/* Stop type: 0: bus, 1: truck, 2: waypoint */
		case 0x41:
			if (this->type == STATION_BUS) return 0;
			if (this->type == STATION_TRUCK) return 1;
			return 2;

		/* Terrain type */
		case 0x42: return this->tile == INVALID_TILE ? 0 : (GetTileSlope(this->tile) << 8 | GetTerrainType(this->tile, TCX_NORMAL));

		/* Road type */
		case 0x43: return get_road_type_variable(RTT_ROAD);

		/* Tram type */
		case 0x44: return get_road_type_variable(RTT_TRAM);

		/* Town zone and Manhattan distance of closest town */
		case 0x45: {
			if (this->tile == INVALID_TILE) return HZB_TOWN_EDGE << 16;
			const Town *t = (this->st == nullptr) ? ClosestTownFromTile(this->tile, UINT_MAX) : this->st->town;
			return t != nullptr ? (GetTownRadiusGroup(t, this->tile) << 16 | ClampTo<uint16_t>(DistanceManhattan(this->tile, t->xy))) : HZB_TOWN_EDGE << 16;
		}

		/* Get square of Euclidian distance of closest town */
		case 0x46: {
			if (this->tile == INVALID_TILE) return 0;
			const Town *t = (this->st == nullptr) ? ClosestTownFromTile(this->tile, UINT_MAX) : this->st->town;
			return t != nullptr ? DistanceSquare(this->tile, t->xy) : 0;
		}

		/* Company information */
		case 0x47: return GetCompanyInfo(this->st == nullptr ? _current_company : this->st->owner);

		/* Animation frame */
		case 0x49: return this->tile == INVALID_TILE ? 0 : this->st->GetRoadStopAnimationFrame(this->tile);

		/* Misc info */
		case 0x50: {
			uint32 result = 0;
			if (this->tile != INVALID_TILE) {
				if (IsDriveThroughStopTile(this->tile)) {
					result |= GetDriveThroughStopDisallowedRoadDirections(this->tile);
					RoadCachedOneWayState rcows = GetRoadCachedOneWayState(this->tile);
					if (rcows <= RCOWS_NO_ACCESS) result |= (rcows << 2);
				}
			} else {
				SetBit(result, 4);
			}
			return result;
		}

		/* Variables which use the parameter */
		/* Variables 0x60 to 0x65 and 0x69 are handled separately below */

		/* Animation frame of nearby tile */
		case 0x66: {
			if (this->tile == INVALID_TILE) return UINT_MAX;
			TileIndex tile = this->tile;
			if (parameter != 0) tile = GetNearbyTile(parameter, tile);
			return (IsAnyRoadStopTile(tile) && GetStationIndex(tile) == this->st->index) ? this->st->GetRoadStopAnimationFrame(tile) : UINT_MAX;
		}

		/* Land info of nearby tile */
		case 0x67: {
			if (this->tile == INVALID_TILE) return 0;
			TileIndex tile = this->tile;
			if (parameter != 0) tile = GetNearbyTile(parameter, tile); // only perform if it is required
			return GetNearbyTileInformation(tile, this->ro.grffile->grf_version >= 8, extra->mask);
		}

		/* Road stop info of nearby tiles */
		case 0x68: {
			return this->GetNearbyRoadStopsInfo(parameter, NearbyRoadStopInfoMode::Standard);
		}

		/* Road stop info of nearby tiles: extended */
		case A2VRI_ROADSTOP_INFO_NEARBY_TILES_EXT: {
			return this->GetNearbyRoadStopsInfo(parameter,  NearbyRoadStopInfoMode::Extended);
		}

		/* Road stop info of nearby tiles: v2 */
		case A2VRI_ROADSTOP_INFO_NEARBY_TILES_V2: {
			return this->GetNearbyRoadStopsInfo(parameter,  NearbyRoadStopInfoMode::V2);
		}

		/* GRFID of nearby road stop tiles */
		case 0x6A: {
			if (this->tile == INVALID_TILE) return 0xFFFFFFFF;
			TileIndex nearby_tile = GetNearbyTile(parameter, this->tile);

			if (!IsAnyRoadStopTile(nearby_tile)) return 0xFFFFFFFF;
			if (!IsCustomRoadStopSpecIndex(nearby_tile)) return 0;

			const RoadStopSpecList ssl = BaseStation::GetByTile(nearby_tile)->roadstop_speclist[GetCustomRoadStopSpecIndex(nearby_tile)];
			return ssl.grfid;
		}

		/* Road info of nearby tiles */
		case 0x6B: {
			if (this->tile == INVALID_TILE) return 0xFFFFFFFF;
			TileIndex nearby_tile = GetNearbyTile(parameter, this->tile);

			if (!IsNormalRoadTile(nearby_tile)) return 0xFFFFFFFF;

			RoadBits road = GetRoadBits(nearby_tile, RTT_ROAD);
			RoadBits tram = GetRoadBits(nearby_tile, RTT_TRAM);
			Slope tileh = GetTileSlope(nearby_tile);
			extern uint GetRoadSpriteOffset(Slope slope, RoadBits bits);
			uint road_offset = (road == 0) ? 0xFF : GetRoadSpriteOffset(tileh, road);
			uint tram_offset = (tram == 0) ? 0xFF : GetRoadSpriteOffset(tileh, tram);

			return (tram_offset << 16) | (road_offset << 8) | (tram << 4) | (road);
		}

		case 0xF0: return this->st == nullptr ? 0 : this->st->facilities; // facilities

		case 0xFA: return ClampTo<uint16>((this->st == nullptr ? _date : this->st->build_date) - DAYS_TILL_ORIGINAL_BASE_YEAR); // build date
	}

	if (this->st != nullptr) return this->st->GetNewGRFVariable(this->ro, variable, parameter, &(extra->available));

	extra->available = false;
	return UINT_MAX;
}

const SpriteGroup *RoadStopResolverObject::ResolveReal(const RealSpriteGroup *group) const
{
	if (group == nullptr) return nullptr;

	return group->loading[0];
}

RoadStopResolverObject::RoadStopResolverObject(const RoadStopSpec *roadstopspec, BaseStation *st, TileIndex tile, RoadType roadtype, StationType type, uint8 view,
		CallbackID callback, uint32 param1, uint32 param2)
	: ResolverObject(roadstopspec->grf_prop.grffile, callback, param1, param2), roadstop_scope(*this, st, roadstopspec, tile, roadtype, type, view)
	{

	this->town_scope = nullptr;

	CargoID ctype = CT_DEFAULT_NA;

	if (st == nullptr) {
		/* No station, so we are in a purchase list */
		ctype = CT_PURCHASE;
	} else if (Station::IsExpected(st)) {
		const Station *station = Station::From(st);
		/* Pick the first cargo that we have waiting */
		for (const CargoSpec *cs : CargoSpec::Iterate()) {
			if (roadstopspec->grf_prop.spritegroup[cs->Index()] != nullptr &&
					station->goods[cs->Index()].CargoTotalCount() > 0) {
				ctype = cs->Index();
				break;
			}
		}
	}

	if (roadstopspec->grf_prop.spritegroup[ctype] == nullptr) {
		ctype = CT_DEFAULT;
	}

	/* Remember the cargo type we've picked */
	this->roadstop_scope.cargo_type = ctype;
	this->root_spritegroup = roadstopspec->grf_prop.spritegroup[ctype];
}

RoadStopResolverObject::~RoadStopResolverObject()
{
	delete this->town_scope;
}

TownScopeResolver* RoadStopResolverObject::GetTown()
{
	if (this->town_scope == nullptr) {
		Town *t;
		if (this->roadstop_scope.st != nullptr) {
			t = this->roadstop_scope.st->town;
		} else {
			t = ClosestTownFromTile(this->roadstop_scope.tile, UINT_MAX);
		}
		if (t == nullptr) return nullptr;
		this->town_scope = new TownScopeResolver(*this, t, this->roadstop_scope.st == nullptr);
	}
	return this->town_scope;
}

uint16 GetRoadStopCallback(CallbackID callback, uint32 param1, uint32 param2, const RoadStopSpec *roadstopspec, BaseStation *st, TileIndex tile, RoadType roadtype, StationType type, uint8 view)
{
	RoadStopResolverObject object(roadstopspec, st, tile, roadtype, type, view, callback, param1, param2);
	return object.ResolveCallback();
}

/**
 * Draw representation of a road stop tile for GUI purposes.
 * @param x position x of image.
 * @param y position y of image.
 * @param image an int offset for the sprite.
 * @param roadtype the RoadType of the underlying road.
 * @param spec the RoadStop's spec.
 * @return true of the tile was drawn (allows for fallback to default graphics)
 */
void DrawRoadStopTile(int x, int y, RoadType roadtype, const RoadStopSpec *spec, StationType type, int view)
{
	assert(roadtype != INVALID_ROADTYPE);
	assert(spec != nullptr);

	const RoadTypeInfo *rti = GetRoadTypeInfo(roadtype);
	RoadStopResolverObject object(spec, nullptr, INVALID_TILE, roadtype, type, view);
	const SpriteGroup *group = object.Resolve();
	if (group == nullptr || group->type != SGT_TILELAYOUT) return;
	const DrawTileSprites *dts = ((const TileLayoutSpriteGroup *)group)->ProcessRegisters(nullptr);

	PaletteID palette = COMPANY_SPRITE_COLOUR(_local_company);

	SpriteID image = dts->ground.sprite;
	PaletteID pal  = dts->ground.pal;

	RoadStopDrawMode draw_mode;
	if (HasBit(spec->flags, RSF_DRAW_MODE_REGISTER)) {
		draw_mode = (RoadStopDrawMode)GetRegister(0x100);
	} else {
		draw_mode = spec->draw_mode;
	}

	if (type == STATION_ROADWAYPOINT) {
		DrawSprite(SPR_ROAD_PAVED_STRAIGHT_X, PAL_NONE, x, y);
		if ((draw_mode & ROADSTOP_DRAW_MODE_WAYP_GROUND) && GB(image, 0, SPRITE_WIDTH) != 0) {
			DrawSprite(image, GroundSpritePaletteTransform(image, pal, palette), x, y);
		}
	} else if (GB(image, 0, SPRITE_WIDTH) != 0) {
		DrawSprite(image, GroundSpritePaletteTransform(image, pal, palette), x, y);
	}

	if (view >= 4) {
		/* Drive-through stop */
		uint sprite_offset = 5 - view;

		/* Road underlay takes precedence over tram */
		if (type == STATION_ROADWAYPOINT || draw_mode & ROADSTOP_DRAW_MODE_OVERLAY) {
			if (rti->UsesOverlay()) {
				SpriteID ground = GetCustomRoadSprite(rti, INVALID_TILE, ROTSG_GROUND);
				DrawSprite(ground + sprite_offset, PAL_NONE, x, y);

				SpriteID overlay = GetCustomRoadSprite(rti, INVALID_TILE, ROTSG_OVERLAY);
				if (overlay) DrawSprite(overlay + sprite_offset, PAL_NONE, x, y);
			} else if (RoadTypeIsTram(roadtype)) {
				DrawSprite(SPR_TRAMWAY_TRAM + sprite_offset, PAL_NONE, x, y);
			}
		}
	} else {
<<<<<<< HEAD
		/* Drive-in stop */
		if ((draw_mode & ROADSTOP_DRAW_MODE_ROAD) && rti->UsesOverlay()) {
=======
		/* Bay stop */
		if ((spec->draw_mode & ROADSTOP_DRAW_MODE_ROAD) && rti->UsesOverlay()) {
>>>>>>> ab535c0a
			SpriteID ground = GetCustomRoadSprite(rti, INVALID_TILE, ROTSG_ROADSTOP);
			DrawSprite(ground + view, PAL_NONE, x, y);
		}
	}

	DrawCommonTileSeqInGUI(x, y, dts, 0, 0, palette, true);
}

/** Wrapper for animation control, see GetRoadStopCallback. */
uint16 GetAnimRoadStopCallback(CallbackID callback, uint32 param1, uint32 param2, const RoadStopSpec *roadstopspec, BaseStation *st, TileIndex tile, int extra_data)
{
	return GetRoadStopCallback(callback, param1, param2, roadstopspec, st, tile, INVALID_ROADTYPE, GetStationType(tile), GetStationGfx(tile));
}

struct RoadStopAnimationFrameAnimationHelper {
	static byte Get(BaseStation *st, TileIndex tile) { return st->GetRoadStopAnimationFrame(tile); }
	static bool Set(BaseStation *st, TileIndex tile, byte frame) { return st->SetRoadStopAnimationFrame(tile, frame); }
};

/** Helper class for animation control. */
struct RoadStopAnimationBase : public AnimationBase<RoadStopAnimationBase, RoadStopSpec, BaseStation, int, GetAnimRoadStopCallback, RoadStopAnimationFrameAnimationHelper> {
	static const CallbackID cb_animation_speed      = CBID_STATION_ANIMATION_SPEED;
	static const CallbackID cb_animation_next_frame = CBID_STATION_ANIM_NEXT_FRAME;

	static const RoadStopCallbackMask cbm_animation_speed      = CBM_ROAD_STOP_ANIMATION_SPEED;
	static const RoadStopCallbackMask cbm_animation_next_frame = CBM_ROAD_STOP_ANIMATION_NEXT_FRAME;
};

void AnimateRoadStopTile(TileIndex tile)
{
	const RoadStopSpec *ss = GetRoadStopSpec(tile);
	if (ss == nullptr) return;

	RoadStopAnimationBase::AnimateTile(ss, BaseStation::GetByTile(tile), tile, HasBit(ss->flags, RSF_CB141_RANDOM_BITS));
}

uint8 GetRoadStopTileAnimationSpeed(TileIndex tile)
{
	const RoadStopSpec *ss = GetRoadStopSpec(tile);
	if (ss == nullptr) return 0;

	return RoadStopAnimationBase::GetAnimationSpeed(ss);
}

void TriggerRoadStopAnimation(BaseStation *st, TileIndex trigger_tile, StationAnimationTrigger trigger, CargoID cargo_type)
{
	/* Get Station if it wasn't supplied */
	if (st == nullptr) st = BaseStation::GetByTile(trigger_tile);

	/* Check the cached animation trigger bitmask to see if we need
	 * to bother with any further processing. */
	if (!HasBit(st->cached_roadstop_anim_triggers, trigger)) return;

	uint16 random_bits = Random();
	auto process_tile = [&](TileIndex cur_tile) {
		const RoadStopSpec *ss = GetRoadStopSpec(cur_tile);
		if (ss != nullptr && HasBit(ss->animation.triggers, trigger)) {
			CargoID cargo;
			if (cargo_type == CT_INVALID) {
				cargo = CT_INVALID;
			} else {
				cargo = ss->grf_prop.grffile->cargo_map[cargo_type];
			}
			RoadStopAnimationBase::ChangeAnimationFrame(CBID_STATION_ANIM_START_STOP, ss, st, cur_tile, (random_bits << 16) | Random(), (uint8)trigger | (cargo << 8));
		}
	};

	if (trigger == SAT_NEW_CARGO || trigger == SAT_CARGO_TAKEN || trigger == SAT_250_TICKS) {
		for (const RoadStopTileData &tile_data : st->custom_roadstop_tile_data) {
			process_tile(tile_data.tile);
		}
	} else {
		process_tile(trigger_tile);
	}
}

/**
 * Trigger road stop randomisation
 *
 * @param st the station being triggered
 * @param tile the exact tile of the station that should be triggered
 * @param trigger trigger type
 * @param cargo_type cargo type causing the trigger
 */
void TriggerRoadStopRandomisation(Station *st, TileIndex tile, RoadStopRandomTrigger trigger, CargoID cargo_type)
{
	if (st == nullptr) st = Station::GetByTile(tile);

	/* Check the cached cargo trigger bitmask to see if we need
	 * to bother with any further processing. */
	if (st->cached_roadstop_cargo_triggers == 0) return;
	if (cargo_type != CT_INVALID && !HasBit(st->cached_roadstop_cargo_triggers, cargo_type)) return;

	SetBit(st->waiting_triggers, trigger);

	uint32 whole_reseed = 0;

	/* Bitmask of completely empty cargo types to be matched. */
	CargoTypes empty_mask = (trigger == RSRT_CARGO_TAKEN) ? GetEmptyMask(st) : 0;

	uint32 used_triggers = 0;
	auto process_tile = [&](TileIndex cur_tile) {
		const RoadStopSpec *ss = GetRoadStopSpec(cur_tile);
		if (ss == nullptr) return;

		/* Cargo taken "will only be triggered if all of those
		 * cargo types have no more cargo waiting." */
		if (trigger == RSRT_CARGO_TAKEN) {
			if ((ss->cargo_triggers & ~empty_mask) != 0) return;
		}

		if (cargo_type == CT_INVALID || HasBit(ss->cargo_triggers, cargo_type)) {
			RoadStopResolverObject object(ss, st, cur_tile, INVALID_ROADTYPE, GetStationType(cur_tile), GetStationGfx(cur_tile));
			object.waiting_triggers = st->waiting_triggers;

			const SpriteGroup *group = object.Resolve();
			if (group == nullptr) return;

			used_triggers |= object.used_triggers;

			uint32 reseed = object.GetReseedSum();
			if (reseed != 0) {
				whole_reseed |= reseed;
				reseed >>= 16;

				/* Set individual tile random bits */
				uint8 random_bits = st->GetRoadStopRandomBits(cur_tile);
				random_bits &= ~reseed;
				random_bits |= Random() & reseed;
				st->SetRoadStopRandomBits(cur_tile, random_bits);

				MarkTileDirtyByTile(cur_tile, VMDF_NOT_MAP_MODE);
			}
		}
	};
	if (trigger == RSRT_NEW_CARGO || trigger == RSRT_CARGO_TAKEN) {
		for (const RoadStopTileData &tile_data : st->custom_roadstop_tile_data) {
			process_tile(tile_data.tile);
		}
	} else {
		process_tile(tile);
	}

	/* Update whole station random bits */
	st->waiting_triggers &= ~used_triggers;
	if ((whole_reseed & 0xFFFF) != 0) {
		st->random_bits &= ~whole_reseed;
		st->random_bits |= Random() & whole_reseed;
	}
}

/**
 * Checks if there's any new stations by a specific RoadStopType
 * @param rs the RoadStopType to check.
 * @param roadtype the RoadType to check.
 * @return true if there was any new RoadStopSpec's found for the given RoadStopType and RoadType, else false.
 */
bool GetIfNewStopsByType(RoadStopType rs, RoadType roadtype)
{
	if (!(RoadStopClass::GetClassCount() > 1 || RoadStopClass::Get(ROADSTOP_CLASS_DFLT)->GetSpecCount() > 1)) return false;
	for (uint i = 0; RoadStopClass::IsClassIDValid((RoadStopClassID)i); i++) {
		// We don't want to check the default or waypoint classes. These classes are always available.
		if (i == ROADSTOP_CLASS_DFLT || i == ROADSTOP_CLASS_WAYP) continue;
		RoadStopClass *roadstopclass = RoadStopClass::Get((RoadStopClassID)i);
		if (GetIfClassHasNewStopsByType(roadstopclass, rs, roadtype)) return true;
	}
	return false;
}

/**
 * Checks if the given RoadStopClass has any specs assigned to it, compatible with the given RoadStopType.
 * @param roadstopclass the RoadStopClass to check.
 * @param rs the RoadStopType to check.
 * @param roadtype the RoadType to check.
 * @return true if the RoadStopSpec has any specs compatible with the given RoadStopType and RoadType.
 */
bool GetIfClassHasNewStopsByType(RoadStopClass *roadstopclass, RoadStopType rs, RoadType roadtype)
{
	for (uint j = 0; j < roadstopclass->GetSpecCount(); j++) {
		if (GetIfStopIsForType(roadstopclass->GetSpec(j), rs, roadtype)) return true;
	}
	return false;
}

/**
 * Checks if the given RoadStopSpec is compatible with the given RoadStopType.
 * @param roadstopspec the RoadStopSpec to check.
 * @param rs the RoadStopType to check.
 * @param roadtype the RoadType to check.
 * @return true if the RoadStopSpec is compatible with the given RoadStopType and RoadType.
 */
bool GetIfStopIsForType(const RoadStopSpec *roadstopspec, RoadStopType rs, RoadType roadtype)
{
	// The roadstopspec is nullptr, must be the default station, always return true.
	if (roadstopspec == nullptr) return true;

	if (HasBit(roadstopspec->flags, RSF_BUILD_MENU_ROAD_ONLY) && !RoadTypeIsRoad(roadtype)) return false;
	if (HasBit(roadstopspec->flags, RSF_BUILD_MENU_TRAM_ONLY) && !RoadTypeIsTram(roadtype)) return false;

	if (roadstopspec->stop_type == ROADSTOPTYPE_ALL) return true;

	switch (rs) {
		case ROADSTOP_BUS:          if (roadstopspec->stop_type == ROADSTOPTYPE_PASSENGER) return true; break;
		case ROADSTOP_TRUCK:        if (roadstopspec->stop_type == ROADSTOPTYPE_FREIGHT)   return true; break;
	}
	return false;
}

const RoadStopSpec *GetRoadStopSpec(TileIndex t)
{
	if (!IsCustomRoadStopSpecIndex(t)) return nullptr;

	const BaseStation *st = BaseStation::GetByTile(t);
	uint specindex = GetCustomRoadStopSpecIndex(t);
	return specindex < st->roadstop_speclist.size() ? st->roadstop_speclist[specindex].spec : nullptr;
}

int AllocateRoadStopSpecToStation(const RoadStopSpec *statspec, BaseStation *st, bool exec)
{
	uint i;

	if (statspec == nullptr || st == nullptr) return 0;

	/* Try to find the same spec and return that one */
	for (i = 1; i < st->roadstop_speclist.size() && i < NUM_ROADSTOPSPECS_PER_STATION; i++) {
		if (st->roadstop_speclist[i].spec == statspec) return i;
	}

	/* Try to find an unused spec slot */
	for (i = 1; i < st->roadstop_speclist.size() && i < NUM_ROADSTOPSPECS_PER_STATION; i++) {
		if (st->roadstop_speclist[i].spec == nullptr && st->roadstop_speclist[i].grfid == 0) break;
	}

	if (i == NUM_ROADSTOPSPECS_PER_STATION) {
		/* Full, give up */
		return -1;
	}

	if (exec) {
		if (i >= st->roadstop_speclist.size()) st->roadstop_speclist.resize(i + 1);
		st->roadstop_speclist[i].spec     = statspec;
		st->roadstop_speclist[i].grfid    = statspec->grf_prop.grffile->grfid;
		st->roadstop_speclist[i].localidx = statspec->grf_prop.local_id;

		StationUpdateRoadStopCachedTriggers(st);
	}

	return i;
}

void DeallocateRoadStopSpecFromStation(BaseStation *st, byte specindex)
{
	/* specindex of 0 (default) is never freeable */
	if (specindex == 0) return;

	/* Check custom road stop tiles if the specindex is still in use */
	for (const RoadStopTileData &tile_data : st->custom_roadstop_tile_data) {
		if (GetCustomRoadStopSpecIndex(tile_data.tile) == specindex) {
			return;
		}
	}

	/* This specindex is no longer in use, so deallocate it */
	st->roadstop_speclist[specindex].spec     = nullptr;
	st->roadstop_speclist[specindex].grfid    = 0;
	st->roadstop_speclist[specindex].localidx = 0;

	/* If this was the highest spec index, reallocate */
	if (specindex == st->roadstop_speclist.size() - 1) {
		size_t num_specs;
		for (num_specs = st->roadstop_speclist.size() - 1; num_specs > 0; num_specs--) {
			if (st->roadstop_speclist[num_specs].grfid != 0) break;
		}

		if (num_specs > 0) {
			st->roadstop_speclist.resize(num_specs + 1);
		} else {
			st->roadstop_speclist.clear();
			st->cached_roadstop_anim_triggers = 0;
			st->cached_roadstop_cargo_triggers = 0;
			return;
		}
	}

	StationUpdateRoadStopCachedTriggers(st);
}

/**
 * Update the cached animation trigger bitmask for a station.
 * @param st Station to update.
 */
void StationUpdateRoadStopCachedTriggers(BaseStation *st)
{
	st->cached_roadstop_anim_triggers = 0;
	st->cached_roadstop_cargo_triggers = 0;

	/* Combine animation trigger bitmask for all road stop specs
	 * of this station. */
	for (uint i = 0; i < st->roadstop_speclist.size(); i++) {
		const RoadStopSpec *ss = st->roadstop_speclist[i].spec;
		if (ss != nullptr) {
			st->cached_roadstop_anim_triggers |= ss->animation.triggers;
			st->cached_roadstop_cargo_triggers |= ss->cargo_triggers;
		}
	}
}

void DumpRoadStopSpriteGroup(const BaseStation *st, const RoadStopSpec *spec, DumpSpriteGroupPrinter print)
{
	CargoID ctype = CT_DEFAULT_NA;

	if (st == nullptr) {
		/* No station, so we are in a purchase list */
		ctype = CT_PURCHASE;
	} else if (Station::IsExpected(st)) {
		const Station *station = Station::From(st);
		/* Pick the first cargo that we have waiting */
		for (const CargoSpec *cs : CargoSpec::Iterate()) {
			if (spec->grf_prop.spritegroup[cs->Index()] != nullptr &&
					station->goods[cs->Index()].CargoTotalCount() > 0) {
				ctype = cs->Index();
				break;
			}
		}
	}

	if (spec->grf_prop.spritegroup[ctype] == nullptr) {
		ctype = CT_DEFAULT;
	}

	DumpSpriteGroup(spec->grf_prop.spritegroup[ctype], std::move(print));
}<|MERGE_RESOLUTION|>--- conflicted
+++ resolved
@@ -371,13 +371,8 @@
 			}
 		}
 	} else {
-<<<<<<< HEAD
-		/* Drive-in stop */
+		/* Bay stop */
 		if ((draw_mode & ROADSTOP_DRAW_MODE_ROAD) && rti->UsesOverlay()) {
-=======
-		/* Bay stop */
-		if ((spec->draw_mode & ROADSTOP_DRAW_MODE_ROAD) && rti->UsesOverlay()) {
->>>>>>> ab535c0a
 			SpriteID ground = GetCustomRoadSprite(rti, INVALID_TILE, ROTSG_ROADSTOP);
 			DrawSprite(ground + view, PAL_NONE, x, y);
 		}
