/*
 * This file is part of OpenTTD.
 * OpenTTD is free software; you can redistribute it and/or modify it under the terms of the GNU General Public License as published by the Free Software Foundation, version 2.
 * OpenTTD is distributed in the hope that it will be useful, but WITHOUT ANY WARRANTY; without even the implied warranty of MERCHANTABILITY or FITNESS FOR A PARTICULAR PURPOSE.
 * See the GNU General Public License for more details. You should have received a copy of the GNU General Public License along with OpenTTD. If not, see <http://www.gnu.org/licenses/>.
 */

/** @file rail.h Rail specific functions. */

#ifndef RAIL_H
#define RAIL_H

#include "rail_type.h"
#include "track_type.h"
#include "gfx_type.h"
#include "core/bitmath_func.hpp"
#include "economy_func.h"
#include "slope_type.h"
#include "strings_type.h"
#include "date_type.h"
#include "signal_type.h"
#include "rail_map.h"
#include "settings_type.h"
#include <vector>

/** Railtype flags. */
enum RailTypeFlags {
	RTF_CATENARY          = 0,                           ///< Bit number for drawing a catenary.
	RTF_NO_LEVEL_CROSSING = 1,                           ///< Bit number for disallowing level crossings.
	RTF_HIDDEN            = 2,                           ///< Bit number for hiding from selection.
	RTF_NO_SPRITE_COMBINE = 3,                           ///< Bit number for using non-combined junctions.
	RTF_ALLOW_90DEG       = 4,                           ///< Bit number for always allowed 90 degree turns, regardless of setting.
	RTF_DISALLOW_90DEG    = 5,                           ///< Bit number for never allowed 90 degree turns, regardless of setting.

	RTFB_NONE              = 0,                          ///< All flags cleared.
	RTFB_CATENARY          = 1 << RTF_CATENARY,          ///< Value for drawing a catenary.
	RTFB_NO_LEVEL_CROSSING = 1 << RTF_NO_LEVEL_CROSSING, ///< Value for disallowing level crossings.
	RTFB_HIDDEN            = 1 << RTF_HIDDEN,            ///< Value for hiding from selection.
	RTFB_NO_SPRITE_COMBINE = 1 << RTF_NO_SPRITE_COMBINE, ///< Value for using non-combined junctions.
	RTFB_ALLOW_90DEG       = 1 << RTF_ALLOW_90DEG,       ///< Value for always allowed 90 degree turns, regardless of setting.
	RTFB_DISALLOW_90DEG    = 1 << RTF_DISALLOW_90DEG,    ///< Value for never allowed 90 degree turns, regardless of setting.
};
DECLARE_ENUM_AS_BIT_SET(RailTypeFlags)

/** Railtype control flags. */
enum RailTypeCtrlFlags {
	RTCF_PROGSIG                = 0,                          ///< Custom signal sprites enabled for programmable pre-signals.
	RTCF_RESTRICTEDSIG          = 1,                          ///< Custom signal sprite flag enabled for restricted signals.
	RTCF_NOREALISTICBRAKING     = 2,                          ///< Realistic braking disabled for this track type
	RTCF_RECOLOUR_ENABLED       = 3,                          ///< Recolour sprites enabled
	RTCF_NOENTRYSIG             = 4,                          ///< Custom signal sprites enabled for no-entry signals.
};

struct SpriteGroup;

/** Sprite groups for a railtype. */
enum RailTypeSpriteGroup {
	RTSG_CURSORS,     ///< Cursor and toolbar icon images
	RTSG_OVERLAY,     ///< Images for overlaying track
	RTSG_GROUND,      ///< Main group of ground images
	RTSG_TUNNEL,      ///< Main group of ground images for snow or desert
	RTSG_WIRES,       ///< Catenary wires
	RTSG_PYLONS,      ///< Catenary pylons
	RTSG_BRIDGE,      ///< Bridge surface images
	RTSG_CROSSING,    ///< Level crossing overlay images
	RTSG_DEPOT,       ///< Depot images
	RTSG_FENCES,      ///< Fence images
	RTSG_TUNNEL_PORTAL, ///< Tunnel portal overlay
	RTSG_SIGNALS,     ///< Signal images
	RTSG_GROUND_COMPLETE, ///< Complete ground images
	RTSG_END,
};

/**
 * Offsets for sprites within an overlay/underlay set.
 * These are the same for overlay and underlay sprites.
 */
enum RailTrackOffset {
	RTO_X,            ///< Piece of rail in X direction
	RTO_Y,            ///< Piece of rail in Y direction
	RTO_N,            ///< Piece of rail in northern corner
	RTO_S,            ///< Piece of rail in southern corner
	RTO_E,            ///< Piece of rail in eastern corner
	RTO_W,            ///< Piece of rail in western corner
	RTO_SLOPE_NE,     ///< Piece of rail on slope with north-east raised
	RTO_SLOPE_SE,     ///< Piece of rail on slope with south-east raised
	RTO_SLOPE_SW,     ///< Piece of rail on slope with south-west raised
	RTO_SLOPE_NW,     ///< Piece of rail on slope with north-west raised
	RTO_CROSSING_XY,  ///< Crossing of X and Y rail, with ballast
	RTO_JUNCTION_SW,  ///< Ballast for junction 'pointing' SW
	RTO_JUNCTION_NE,  ///< Ballast for junction 'pointing' NE
	RTO_JUNCTION_SE,  ///< Ballast for junction 'pointing' SE
	RTO_JUNCTION_NW,  ///< Ballast for junction 'pointing' NW
	RTO_JUNCTION_NSEW,///< Ballast for full junction
};

/**
 * Offsets for sprites within a bridge surface overlay set.
 */
enum RailTrackBridgeOffset {
	RTBO_X,     ///< Piece of rail in X direction
	RTBO_Y,     ///< Piece of rail in Y direction
	RTBO_SLOPE, ///< Sloped rail pieces, in order NE, SE, SW, NW
};

/**
 * Offsets from base sprite for fence sprites. These are in the order of
 *  the sprites in the original data files.
 */
enum RailFenceOffset {
	RFO_FLAT_X_NW,     //!< Slope FLAT, Track X,     Fence NW
	RFO_FLAT_Y_NE,     //!< Slope FLAT, Track Y,     Fence NE
	RFO_FLAT_LEFT,     //!< Slope FLAT, Track LEFT,  Fence E
	RFO_FLAT_UPPER,    //!< Slope FLAT, Track UPPER, Fence S
	RFO_SLOPE_SW_NW,   //!< Slope SW,   Track X,     Fence NW
	RFO_SLOPE_SE_NE,   //!< Slope SE,   Track Y,     Fence NE
	RFO_SLOPE_NE_NW,   //!< Slope NE,   Track X,     Fence NW
	RFO_SLOPE_NW_NE,   //!< Slope NW,   Track Y,     Fence NE
	RFO_FLAT_X_SE,     //!< Slope FLAT, Track X,     Fence SE
	RFO_FLAT_Y_SW,     //!< Slope FLAT, Track Y,     Fence SW
	RFO_FLAT_RIGHT,    //!< Slope FLAT, Track RIGHT, Fence W
	RFO_FLAT_LOWER,    //!< Slope FLAT, Track LOWER, Fence N
	RFO_SLOPE_SW_SE,   //!< Slope SW,   Track X,     Fence SE
	RFO_SLOPE_SE_SW,   //!< Slope SE,   Track Y,     Fence SW
	RFO_SLOPE_NE_SE,   //!< Slope NE,   Track X,     Fence SE
	RFO_SLOPE_NW_SW,   //!< Slope NW,   Track Y,     Fence SW
};

/** List of rail type labels. */
typedef std::vector<RailTypeLabel> RailTypeLabelList;

/**
 * This struct contains all the info that is needed to draw and construct tracks.
 */
class RailTypeInfo {
public:
	/**
	 * Struct containing the main sprites. @note not all sprites are listed, but only
	 *  the ones used directly in the code
	 */
	struct {
		SpriteID track_y;      ///< single piece of rail in Y direction, with ground
		SpriteID track_ns;     ///< two pieces of rail in North and South corner (East-West direction)
		SpriteID ground;       ///< ground sprite for a 3-way switch
		SpriteID single_x;     ///< single piece of rail in X direction, without ground
		SpriteID single_y;     ///< single piece of rail in Y direction, without ground
		SpriteID single_n;     ///< single piece of rail in the northern corner
		SpriteID single_s;     ///< single piece of rail in the southern corner
		SpriteID single_e;     ///< single piece of rail in the eastern corner
		SpriteID single_w;     ///< single piece of rail in the western corner
		SpriteID single_sloped;///< single piece of rail for slopes
		SpriteID crossing;     ///< level crossing, rail in X direction
		SpriteID tunnel;       ///< tunnel sprites base
	} base_sprites;

	/**
	 * struct containing the sprites for the rail GUI. @note only sprites referred to
	 * directly in the code are listed
	 */
	struct {
		SpriteID build_ns_rail;      ///< button for building single rail in N-S direction
		SpriteID build_x_rail;       ///< button for building single rail in X direction
		SpriteID build_ew_rail;      ///< button for building single rail in E-W direction
		SpriteID build_y_rail;       ///< button for building single rail in Y direction
		SpriteID auto_rail;          ///< button for the autorail construction
		SpriteID build_depot;        ///< button for building depots
		SpriteID build_tunnel;       ///< button for building a tunnel
		SpriteID convert_rail;       ///< button for converting rail
		PalSpriteID signals[SIGTYPE_END][2][2]; ///< signal GUI sprites (type, variant, state)
	} gui_sprites;

	struct {
		CursorID rail_ns;    ///< Cursor for building rail in N-S direction
		CursorID rail_swne;  ///< Cursor for building rail in X direction
		CursorID rail_ew;    ///< Cursor for building rail in E-W direction
		CursorID rail_nwse;  ///< Cursor for building rail in Y direction
		CursorID autorail;   ///< Cursor for autorail tool
		CursorID depot;      ///< Cursor for building a depot
		CursorID tunnel;     ///< Cursor for building a tunnel
		CursorID convert;    ///< Cursor for converting track
	} cursor;                    ///< Cursors associated with the rail type.

	struct {
		StringID name;            ///< Name of this rail type.
		StringID toolbar_caption; ///< Caption in the construction toolbar GUI for this rail type.
		StringID menu_text;       ///< Name of this rail type in the main toolbar dropdown.
		StringID build_caption;   ///< Caption of the build vehicle GUI for this rail type.
		StringID replace_text;    ///< Text used in the autoreplace GUI.
		StringID new_loco;        ///< Name of an engine for this type of rail in the engine preview GUI.
	} strings;                        ///< Strings associated with the rail type.

	/** sprite number difference between a piece of track on a snowy ground and the corresponding one on normal ground */
	SpriteID snow_offset;

	/** bitmask to the OTHER railtypes on which an engine of THIS railtype generates power */
	RailTypes powered_railtypes;

	/** bitmask to the OTHER railtypes on which an engine of THIS railtype can physically travel */
	RailTypes compatible_railtypes;

	/** bitmask of all directly or indirectly reachable railtypes in either direction via compatible_railtypes */
	RailTypes all_compatible_railtypes;

	/**
	 * Bridge offset
	 */
	SpriteID bridge_offset;

	/**
	 * Original railtype number to use when drawing non-newgrf railtypes, or when drawing stations.
	 */
	byte fallback_railtype;

	/**
	 * Multiplier for curve maximum speed advantage
	 */
	byte curve_speed;

	/**
	 * Bit mask of rail type flags
	 */
	RailTypeFlags flags;

	/**
	 * Bit mask of rail type control flags
	 */
	byte ctrl_flags;

	/**
	 * Signal extra aspects
	 */
	uint8 signal_extra_aspects;

	/**
	 * Cost multiplier for building this rail type
	 */
	uint16 cost_multiplier;

	/**
	 * Cost multiplier for maintenance of this rail type
	 */
	uint16 maintenance_multiplier;

	/**
	 * Acceleration type of this rail type
	 */
	uint8 acceleration_type;

	/**
	 * Maximum speed for vehicles travelling on this rail type
	 */
	uint16 max_speed;

	/**
	 * Unique 32 bit rail type identifier
	 */
	RailTypeLabel label;

	/**
	 * Rail type labels this type provides in addition to the main label.
	 */
	RailTypeLabelList alternate_labels;

	/**
	 * Colour on mini-map
	 */
	byte map_colour;

	/**
	 * Introduction date.
	 * When #INVALID_DATE or a vehicle using this railtype gets introduced earlier,
	 * the vehicle's introduction date will be used instead for this railtype.
	 * The introduction at this date is furthermore limited by the
	 * #introduction_required_railtypes.
	 */
	Date introduction_date;

	/**
	 * Bitmask of railtypes that are required for this railtype to be introduced
	 * at a given #introduction_date.
	 */
	RailTypes introduction_required_railtypes;

	/**
	 * Bitmask of which other railtypes are introduced when this railtype is introduced.
	 */
	RailTypes introduces_railtypes;

	/**
	 * The sorting order of this railtype for the toolbar dropdown.
	 */
	byte sorting_order;

	/**
	 * NewGRF providing the Action3 for the railtype. nullptr if not available.
	 */
	const GRFFile *grffile[RTSG_END];

	/**
	 * Sprite groups for resolving sprites
	 */
	const SpriteGroup *group[RTSG_END];

	inline bool UsesOverlay() const
	{
		return this->group[RTSG_GROUND] != nullptr;
	}

	/**
	 * Offset between the current railtype and normal rail. This means that:<p>
	 * 1) All the sprites in a railset MUST be in the same order. This order
	 *    is determined by normal rail. Check sprites 1005 and following for this order<p>
	 * 2) The position where the railtype is loaded must always be the same, otherwise
	 *    the offset will fail.
	 */
	inline uint GetRailtypeSpriteOffset() const
	{
		return 82 * this->fallback_railtype;
	}
};


/**
 * Returns a pointer to the Railtype information for a given railtype
 * @param railtype the rail type which the information is requested for
 * @return The pointer to the RailTypeInfo
 */
inline const RailTypeInfo *GetRailTypeInfo(RailType railtype)
{
	extern RailTypeInfo _railtypes[RAILTYPE_END];
	dbg_assert_msg(railtype < RAILTYPE_END, "%u", railtype);
	return &_railtypes[railtype];
}

/**
 * Checks if an engine of the given RailType can drive on a tile with a given
 * RailType. This would normally just be an equality check, but for electric
 * rails (which also support non-electric engines).
 * @return Whether the engine can drive on this tile.
 * @param  enginetype The RailType of the engine we are considering.
 * @param  tiletype   The RailType of the tile we are considering.
 */
inline bool IsCompatibleRail(RailType enginetype, RailType tiletype)
{
	return HasBit(GetRailTypeInfo(enginetype)->compatible_railtypes, tiletype);
}

/**
 * Checks if an engine of the given RailType got power on a tile with a given
 * RailType. This would normally just be an equality check, but for electric
 * rails (which also support non-electric engines).
 * @return Whether the engine got power on this tile.
 * @param  enginetype The RailType of the engine we are considering.
 * @param  tiletype   The RailType of the tile we are considering.
 */
inline bool HasPowerOnRail(RailType enginetype, RailType tiletype)
{
	return HasBit(GetRailTypeInfo(enginetype)->powered_railtypes, tiletype);
}

/**
 * Test if a RailType disallows build of level crossings.
 * @param rt The RailType to check.
 * @return Whether level crossings are not allowed.
 */
inline bool RailNoLevelCrossings(RailType rt)
{
	return HasBit(GetRailTypeInfo(rt)->flags, RTF_NO_LEVEL_CROSSING);
}

/**
 * Test if 90 degree turns are disallowed between two railtypes.
 * @param rt1 First railtype to test for.
 * @param rt2 Second railtype to test for.
 * @param def Default value to use if the rail type doesn't specify anything.
 * @return True if 90 degree turns are disallowed between the two rail types.
 */
inline bool Rail90DegTurnDisallowed(RailType rt1, RailType rt2, bool def = _settings_game.pf.forbid_90_deg)
{
	if (rt1 == INVALID_RAILTYPE || rt2 == INVALID_RAILTYPE) return def;

	const RailTypeInfo *rti1 = GetRailTypeInfo(rt1);
	const RailTypeInfo *rti2 = GetRailTypeInfo(rt2);

	bool rt1_90deg = HasBit(rti1->flags, RTF_DISALLOW_90DEG) || (!HasBit(rti1->flags, RTF_ALLOW_90DEG) && def);
	bool rt2_90deg = HasBit(rti2->flags, RTF_DISALLOW_90DEG) || (!HasBit(rti2->flags, RTF_ALLOW_90DEG) && def);

	return rt1_90deg || rt2_90deg;
}

static inline bool Rail90DegTurnDisallowedTilesFromDiagDir(TileIndex t1, TileIndex t2, DiagDirection t1_towards_t2, bool def = _settings_game.pf.forbid_90_deg)
{
	return Rail90DegTurnDisallowed(GetTileRailTypeByEntryDir(t1, ReverseDiagDir(t1_towards_t2)), GetTileRailTypeByEntryDir(t2, t1_towards_t2), def);
}

static inline bool Rail90DegTurnDisallowedAdjacentTiles(TileIndex t1, TileIndex t2, bool def = _settings_game.pf.forbid_90_deg)
{
	return Rail90DegTurnDisallowedTilesFromDiagDir(t1, t2, DiagdirBetweenTiles(t1, t2));
}

static inline bool Rail90DegTurnDisallowedTilesFromTrackdir(TileIndex t1, TileIndex t2, Trackdir t1_td, bool def = _settings_game.pf.forbid_90_deg)
{
	return Rail90DegTurnDisallowedTilesFromDiagDir(t1, t2, TrackdirToExitdir(t1_td));
}

/**
 * Returns the cost of building the specified railtype.
 * @param railtype The railtype being built.
 * @return The cost multiplier.
 */
inline Money RailBuildCost(RailType railtype)
{
	dbg_assert(railtype < RAILTYPE_END);
	return (_price[PR_BUILD_RAIL] * GetRailTypeInfo(railtype)->cost_multiplier) >> 3;
}

/**
 * Returns the 'cost' of clearing the specified railtype.
 * @param railtype The railtype being removed.
 * @return The cost.
 */
inline Money RailClearCost(RailType railtype)
{
	/* Clearing rail in fact earns money, but if the build cost is set
	 * very low then a loophole exists where money can be made.
	 * In this case we limit the removal earnings to 3/4s of the build
	 * cost.
	 */
	dbg_assert(railtype < RAILTYPE_END);
	return std::max(_price[PR_CLEAR_RAIL], -RailBuildCost(railtype) * 3 / 4);
}

/**
 * Calculates the cost of rail conversion
 * @param from The railtype we are converting from
 * @param to   The railtype we are converting to
 * @return Cost per TrackBit
 */
inline Money RailConvertCost(RailType from, RailType to)
{
	/* Get the costs for removing and building anew
	 * A conversion can never be more costly */
	Money rebuildcost = RailBuildCost(to) + RailClearCost(from);

	/* Conversion between somewhat compatible railtypes:
	 * Pay 1/8 of the target rail cost (labour costs) and additionally any difference in the
	 * build costs, if the target type is more expensive (material upgrade costs).
	 * Upgrade can never be more expensive than re-building. */
	if (HasPowerOnRail(from, to) || HasPowerOnRail(to, from)) {
		Money upgradecost = RailBuildCost(to) / 8 + std::max((Money)0, RailBuildCost(to) - RailBuildCost(from));
		return std::min(upgradecost, rebuildcost);
	}

	/* make the price the same as remove + build new type for rail types
	 * which are not compatible in any way */
	return rebuildcost;
}

/**
 * Calculates the maintenance cost of a number of track bits.
 * @param railtype The railtype to get the cost of.
 * @param num Number of track bits of this railtype.
 * @param total_num Total number of track bits of all railtypes.
 * @return Total cost.
 */
<<<<<<< HEAD
static inline Money RailMaintenanceCost(RailType railtype, uint32 num, uint32 total_num)
=======
inline Money RailMaintenanceCost(RailType railtype, uint32_t num, uint32_t total_num)
>>>>>>> 1e56bd1e
{
	dbg_assert(railtype < RAILTYPE_END);
	return (_price[PR_INFRASTRUCTURE_RAIL] * GetRailTypeInfo(railtype)->maintenance_multiplier * num * (1 + IntSqrt(total_num))) >> 11; // 4 bits fraction for the multiplier and 7 bits scaling.
}

/**
 * Calculates the maintenance cost of a number of signals.
 * @param num Number of signals.
 * @return Total cost.
 */
<<<<<<< HEAD
static inline Money SignalMaintenanceCost(uint32 num)
=======
inline Money SignalMaintenanceCost(uint32_t num)
>>>>>>> 1e56bd1e
{
	return (_price[PR_INFRASTRUCTURE_RAIL] * 15 * num * (1 + IntSqrt(num))) >> 8; // 1 bit fraction for the multiplier and 7 bits scaling.
}

void MarkSingleSignalDirty(TileIndex tile, Trackdir td);
void MarkSingleSignalDirtyAtZ(TileIndex tile, Trackdir td, bool opposite_side, uint z);
void GetSignalXYZByTrackdir(TileIndex tile, Trackdir td, bool opposite_side, uint &x, uint &y, uint &z);

void DrawTrainDepotSprite(int x, int y, int image, RailType railtype);
int TicksToLeaveDepot(const Train *v);

Foundation GetRailFoundation(Slope tileh, TrackBits bits);


bool HasRailTypeAvail(const CompanyID company, const RailType railtype);
bool HasAnyRailTypesAvail(const CompanyID company);
bool ValParamRailType(const RailType rail);

RailTypes AddDateIntroducedRailTypes(RailTypes current, Date date);

RailTypes GetCompanyRailTypes(CompanyID company, bool introduces = true);
RailTypes GetRailTypes(bool introduces);

RailType GetRailTypeByLabel(RailTypeLabel label, bool allow_alternate_labels = true);

void ResetRailTypes();
void UpdateRailGuiSprites();
void InitRailTypes();
RailType AllocateRailType(RailTypeLabel label);

extern std::vector<RailType> _sorted_railtypes;
extern RailTypes _railtypes_hidden_mask;

/** Enum holding the signal offset in the sprite sheet according to the side it is representing. */
enum SignalOffsets {
	SIGNAL_TO_SOUTHWEST,
	SIGNAL_TO_NORTHEAST,
	SIGNAL_TO_SOUTHEAST,
	SIGNAL_TO_NORTHWEST,
	SIGNAL_TO_EAST,
	SIGNAL_TO_WEST,
	SIGNAL_TO_SOUTH,
	SIGNAL_TO_NORTH,
};

#endif /* RAIL_H */<|MERGE_RESOLUTION|>--- conflicted
+++ resolved
@@ -388,17 +388,17 @@
 	return rt1_90deg || rt2_90deg;
 }
 
-static inline bool Rail90DegTurnDisallowedTilesFromDiagDir(TileIndex t1, TileIndex t2, DiagDirection t1_towards_t2, bool def = _settings_game.pf.forbid_90_deg)
+inline bool Rail90DegTurnDisallowedTilesFromDiagDir(TileIndex t1, TileIndex t2, DiagDirection t1_towards_t2, bool def = _settings_game.pf.forbid_90_deg)
 {
 	return Rail90DegTurnDisallowed(GetTileRailTypeByEntryDir(t1, ReverseDiagDir(t1_towards_t2)), GetTileRailTypeByEntryDir(t2, t1_towards_t2), def);
 }
 
-static inline bool Rail90DegTurnDisallowedAdjacentTiles(TileIndex t1, TileIndex t2, bool def = _settings_game.pf.forbid_90_deg)
+inline bool Rail90DegTurnDisallowedAdjacentTiles(TileIndex t1, TileIndex t2, bool def = _settings_game.pf.forbid_90_deg)
 {
 	return Rail90DegTurnDisallowedTilesFromDiagDir(t1, t2, DiagdirBetweenTiles(t1, t2));
 }
 
-static inline bool Rail90DegTurnDisallowedTilesFromTrackdir(TileIndex t1, TileIndex t2, Trackdir t1_td, bool def = _settings_game.pf.forbid_90_deg)
+inline bool Rail90DegTurnDisallowedTilesFromTrackdir(TileIndex t1, TileIndex t2, Trackdir t1_td, bool def = _settings_game.pf.forbid_90_deg)
 {
 	return Rail90DegTurnDisallowedTilesFromDiagDir(t1, t2, TrackdirToExitdir(t1_td));
 }
@@ -463,11 +463,7 @@
  * @param total_num Total number of track bits of all railtypes.
  * @return Total cost.
  */
-<<<<<<< HEAD
-static inline Money RailMaintenanceCost(RailType railtype, uint32 num, uint32 total_num)
-=======
 inline Money RailMaintenanceCost(RailType railtype, uint32_t num, uint32_t total_num)
->>>>>>> 1e56bd1e
 {
 	dbg_assert(railtype < RAILTYPE_END);
 	return (_price[PR_INFRASTRUCTURE_RAIL] * GetRailTypeInfo(railtype)->maintenance_multiplier * num * (1 + IntSqrt(total_num))) >> 11; // 4 bits fraction for the multiplier and 7 bits scaling.
@@ -478,11 +474,7 @@
  * @param num Number of signals.
  * @return Total cost.
  */
-<<<<<<< HEAD
-static inline Money SignalMaintenanceCost(uint32 num)
-=======
 inline Money SignalMaintenanceCost(uint32_t num)
->>>>>>> 1e56bd1e
 {
 	return (_price[PR_INFRASTRUCTURE_RAIL] * 15 * num * (1 + IntSqrt(num))) >> 8; // 1 bit fraction for the multiplier and 7 bits scaling.
 }
