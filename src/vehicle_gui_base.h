--- conflicted
+++ resolved
@@ -18,14 +18,9 @@
 #include "window_gui.h"
 #include "widgets/dropdown_type.h"
 #include "cargo_type.h"
-
-<<<<<<< HEAD
-typedef GUIList<const Vehicle*, CargoID> GUIVehicleList;
-=======
 #include <iterator>
 
-typedef GUIList<const Vehicle*> GUIVehicleList;
->>>>>>> 79cb9efa
+typedef GUIList<const Vehicle*, CargoID> GUIVehicleList;
 
 struct GUIVehicleGroup {
 	VehicleList::const_iterator vehicles_begin;    ///< Pointer to beginning element of this vehicle group.
@@ -48,18 +43,29 @@
 	}
 };
 
-typedef GUIList<GUIVehicleGroup> GUIVehicleGroupList;
+typedef GUIList<GUIVehicleGroup, CargoID> GUIVehicleGroupList;
 
 struct BaseVehicleListWindow : public Window {
-<<<<<<< HEAD
-	GUIVehicleList vehicles;  ///< The list of vehicles
-	uint own_vehicles = 0;    ///< Count of vehicles of the local company
-	CompanyID own_company;    ///< Company ID used for own_vehicles
-	Listing *sorting;         ///< Pointer to the vehicle type related sorting.
-	byte unitnumber_digits;   ///< The number of digits of the highest unit number
+	enum GroupBy : byte {
+		GB_NONE,
+		GB_SHARED_ORDERS,
+
+		GB_END,
+	};
+
+	GroupBy grouping;                         ///< How we want to group the list.
+	VehicleList vehicles;                     ///< List of vehicles.  This is the buffer for `vehgroups` to point into; if this is structurally modified, `vehgroups` must be rebuilt.
+	uint own_vehicles = 0;                    ///< Count of vehicles of the local company
+	CompanyID own_company;                    ///< Company ID used for own_vehicles
+	GUIVehicleGroupList vehgroups;            ///< List of (groups of) vehicles.  This stores iterators of `vehicles`, and should be rebuilt if `vehicles` is structurally changed.
+	Listing *sorting;                         ///< Pointer to the vehicle type related sorting.
+	byte unitnumber_digits;                   ///< The number of digits of the highest unit number.
 	Scrollbar *vscroll;
-	VehicleListIdentifier vli; ///< Identifier of the vehicle list we want to currently show.
-	VehicleID vehicle_sel;    ///< Selected vehicle
+	VehicleListIdentifier vli;                ///< Identifier of the vehicle list we want to currently show.
+	VehicleID vehicle_sel;                    ///< Selected vehicle
+
+	typedef GUIVehicleGroupList::SortFunction VehicleGroupSortFunction;
+	typedef GUIVehicleList::SortFunction VehicleIndividualSortFunction;
 
 	/** Special cargo filter criteria */
 	enum CargoFilterSpecialType {
@@ -71,26 +77,6 @@
 	CargoID cargo_filter[NUM_CARGO + 3];        ///< Available cargo filters; CargoID or CF_ANY or CF_NONE
 	StringID cargo_filter_texts[NUM_CARGO + 4]; ///< Texts for filter_cargo, terminated by INVALID_STRING_ID
 	byte cargo_filter_criteria;                 ///< Selected cargo filter
-=======
-
-	enum GroupBy : byte {
-		GB_NONE,
-		GB_SHARED_ORDERS,
-
-		GB_END,
-	};
-
-	GroupBy grouping;                         ///< How we want to group the list.
-	VehicleList vehicles;                     ///< List of vehicles.  This is the buffer for `vehgroups` to point into; if this is structurally modified, `vehgroups` must be rebuilt.
-	GUIVehicleGroupList vehgroups;            ///< List of (groups of) vehicles.  This stores iterators of `vehicles`, and should be rebuilt if `vehicles` is structurally changed.
-	Listing *sorting;                         ///< Pointer to the vehicle type related sorting.
-	byte unitnumber_digits;                   ///< The number of digits of the highest unit number.
-	Scrollbar *vscroll;
-	VehicleListIdentifier vli;                ///< Identifier of the vehicle list we want to currently show.
-
-	typedef GUIVehicleGroupList::SortFunction VehicleGroupSortFunction;
-	typedef GUIVehicleList::SortFunction VehicleIndividualSortFunction;
->>>>>>> 79cb9efa
 
 	enum ActionDropdownItem {
 		ADI_TEMPLATE_REPLACE,
@@ -108,35 +94,25 @@
 	};
 
 	static const StringID vehicle_depot_name[];
-<<<<<<< HEAD
 	static const StringID vehicle_depot_sell_name[];
-	static const StringID vehicle_sorter_names[];
-	static GUIVehicleList::SortFunction * const vehicle_sorter_funcs[];
-	const uint vehicle_sorter_non_ground_veh_disable_mask = (1 << 11); // STR_SORT_BY_LENGTH
 
-	BaseVehicleListWindow(WindowDesc *desc, WindowNumber wno) : Window(desc), vli(VehicleListIdentifier::UnPack(wno))
-	{
-		this->vehicle_sel = INVALID_VEHICLE;
-		this->vehicles.SetSortFuncs(this->vehicle_sorter_funcs);
-	}
-=======
 	static const StringID vehicle_group_by_names[];
 	static const StringID vehicle_group_none_sorter_names[];
 	static const StringID vehicle_group_shared_orders_sorter_names[];
 	static VehicleGroupSortFunction * const vehicle_group_none_sorter_funcs[];
 	static VehicleGroupSortFunction * const vehicle_group_shared_orders_sorter_funcs[];
 
+	const uint vehicle_sorter_non_ground_veh_disable_mask = (1 << 11); // STR_SORT_BY_LENGTH
+
 	BaseVehicleListWindow(WindowDesc *desc, WindowNumber wno);
 
 	void UpdateSortingFromGrouping();
->>>>>>> 79cb9efa
 
 	void DrawVehicleListItems(VehicleID selected_vehicle, int line_height, const Rect &r) const;
 	void UpdateVehicleGroupBy(GroupBy group_by);
 	void SortVehicleList();
 	void CountOwnVehicles();
 	void BuildVehicleList();
-<<<<<<< HEAD
 	void SetCargoFilterIndex(int index);
 	void SetCargoFilterArray();
 	void FilterVehicleList();
@@ -146,9 +122,6 @@
 	DropDownList BuildActionDropdownList(bool show_autoreplace, bool show_group, bool show_template_replace,
 			StringID change_order_str = 0, bool show_create_group = false, bool consider_top_level = false);
 	bool ShouldShowActionDropdownList() const;
-=======
-	Dimension GetActionDropdownSize(bool show_autoreplace, bool show_group);
-	DropDownList BuildActionDropdownList(bool show_autoreplace, bool show_group);
 
 	const StringID *GetVehicleSorterNames()
 	{
@@ -173,7 +146,6 @@
 				NOT_REACHED();
 		}
 	}
->>>>>>> 79cb9efa
 };
 
 uint GetVehicleListHeight(VehicleType type, uint divisor = 1);
