/*
 * This file is part of OpenTTD.
 * OpenTTD is free software; you can redistribute it and/or modify it under the terms of the GNU General Public License as published by the Free Software Foundation, version 2.
 * OpenTTD is distributed in the hope that it will be useful, but WITHOUT ANY WARRANTY; without even the implied warranty of MERCHANTABILITY or FITNESS FOR A PARTICULAR PURPOSE.
 * See the GNU General Public License for more details. You should have received a copy of the GNU General Public License along with OpenTTD. If not, see <http://www.gnu.org/licenses/>.
 */

/** @file vehicle_gui_base.h Functions/classes shared between the different vehicle list GUIs. */

#ifndef VEHICLE_GUI_BASE_H
#define VEHICLE_GUI_BASE_H

#include "date_type.h"
#include "economy_type.h"
#include "sortlist_type.h"
#include "vehicle_base.h"
#include "vehiclelist.h"
#include "window_gui.h"
#include "widgets/dropdown_type.h"
#include "cargo_type.h"
#include <iterator>
#include <numeric>

typedef GUIList<const Vehicle*, CargoID> GUIVehicleList;

struct GUIVehicleGroup {
	VehicleList::const_iterator vehicles_begin;    ///< Pointer to beginning element of this vehicle group.
	VehicleList::const_iterator vehicles_end;      ///< Pointer to past-the-end element of this vehicle group.

	GUIVehicleGroup(VehicleList::const_iterator vehicles_begin, VehicleList::const_iterator vehicles_end)
		: vehicles_begin(vehicles_begin), vehicles_end(vehicles_end) {}

	std::ptrdiff_t NumVehicles() const
	{
		return std::distance(this->vehicles_begin, this->vehicles_end);
	}

	const Vehicle *GetSingleVehicle() const
	{
		dbg_assert(this->NumVehicles() == 1);
		return this->vehicles_begin[0];
	}

	Money GetDisplayProfitThisYear() const
	{
		return std::accumulate(this->vehicles_begin, this->vehicles_end, (Money)0, [](Money acc, const Vehicle *v) {
			return acc + v->GetDisplayProfitThisYear();
		});
	}

	Money GetDisplayProfitLastYear() const
	{
		return std::accumulate(this->vehicles_begin, this->vehicles_end, (Money)0, [](Money acc, const Vehicle *v) {
			return acc + v->GetDisplayProfitLastYear();
		});
	}

	Date GetOldestVehicleAge() const
	{
		const Vehicle *oldest = *std::max_element(this->vehicles_begin, this->vehicles_end, [](const Vehicle *v_a, const Vehicle *v_b) {
			return v_a->age < v_b->age;
		});
		return oldest->age;
	}
};

typedef GUIList<GUIVehicleGroup, CargoID> GUIVehicleGroupList;

struct BaseVehicleListWindow : public Window {
	enum GroupBy : byte {
		GB_NONE,
		GB_SHARED_ORDERS,

		GB_END,
	};

	GroupBy grouping;                         ///< How we want to group the list.
protected:
	VehicleList vehicles;                     ///< List of vehicles.  This is the buffer for `vehgroups` to point into; if this is structurally modified, `vehgroups` must be rebuilt.
public:
	uint own_vehicles = 0;                    ///< Count of vehicles of the local company
	CompanyID own_company;                    ///< Company ID used for own_vehicles
	GUIVehicleGroupList vehgroups;            ///< List of (groups of) vehicles.  This stores iterators of `vehicles`, and should be rebuilt if `vehicles` is structurally changed.
	Listing *sorting;                         ///< Pointer to the vehicle type related sorting.
	byte unitnumber_digits;                   ///< The number of digits of the highest unit number.
	Scrollbar *vscroll;
<<<<<<< HEAD
	VehicleListIdentifier vli;                ///< Identifier of the vehicle list we want to currently show.
	uint order_arrow_width;                   ///< Width of the arrow in the small order list.
	VehicleID vehicle_sel;                    ///< Selected vehicle
=======
	VehicleListIdentifier vli;                  ///< Identifier of the vehicle list we want to currently show.
	VehicleID vehicle_sel;                      ///< Selected vehicle
	byte cargo_filter_criteria;                 ///< Selected cargo filter index
	uint order_arrow_width;                     ///< Width of the arrow in the small order list.
>>>>>>> 96ec9c1b

	typedef GUIVehicleGroupList::SortFunction VehicleGroupSortFunction;
	typedef GUIVehicleList::SortFunction VehicleIndividualSortFunction;

	CargoID cargo_filter[NUM_CARGO + 3];        ///< Available cargo filters; CargoID or CF_ANY or CF_NONE
	StringID cargo_filter_texts[NUM_CARGO + 4]; ///< Texts for filter_cargo, terminated by INVALID_STRING_ID
	byte cargo_filter_criteria;                 ///< Selected cargo filter

	inline CargoID GetCargoFilter() const { return this->cargo_filter[this->cargo_filter_criteria]; }

	enum ActionDropdownItem {
		ADI_TEMPLATE_REPLACE,
		ADI_REPLACE,
		ADI_SERVICE,
		ADI_DEPOT,
		ADI_DEPOT_SELL,
		ADI_CANCEL_DEPOT,
		ADI_ADD_SHARED,
		ADI_REMOVE_ALL,
		ADI_CHANGE_ORDER,
		ADI_CREATE_GROUP,
		ADI_TRACERESTRICT_SLOT_MGMT,
		ADI_TRACERESTRICT_COUNTER_MGMT,
	};

	static const StringID vehicle_depot_name[];
	static const StringID vehicle_depot_sell_name[];

	static const StringID vehicle_group_by_names[];
	static const StringID vehicle_group_none_sorter_names[];
	static const StringID vehicle_group_shared_orders_sorter_names[];
	static VehicleGroupSortFunction * const vehicle_group_none_sorter_funcs[];
	static VehicleGroupSortFunction * const vehicle_group_shared_orders_sorter_funcs[];

	BaseVehicleListWindow(WindowDesc *desc, WindowNumber wno);

	void OnInit() override;

	void UpdateSortingInterval();
	void UpdateSortingFromGrouping();

	void DrawVehicleListItems(VehicleID selected_vehicle, int line_height, const Rect &r) const;
	void UpdateVehicleGroupBy(GroupBy group_by);
	void SortVehicleList();
	void CountOwnVehicles();
	void BuildVehicleList();
	void SetCargoFilterIndex(int index);
	void SetCargoFilterArray();
	void FilterVehicleList();
<<<<<<< HEAD
	void CheckCargoFilterEnableState(int plane_widget, bool re_init, bool possible = true);
	Dimension GetActionDropdownSize(bool show_autoreplace, bool show_group, bool show_template_replace, StringID change_order_str = 0);
	DropDownList BuildActionDropdownList(bool show_autoreplace, bool show_group, bool show_template_replace,
			StringID change_order_str = 0, bool show_create_group = false, bool consider_top_level = false);
	bool ShouldShowActionDropdownList() const;
=======
	StringID GetCargoFilterLabel(CargoID cid) const;
	DropDownList BuildCargoDropDownList() const;
	Dimension GetActionDropdownSize(bool show_autoreplace, bool show_group, bool show_create);
	DropDownList BuildActionDropdownList(bool show_autoreplace, bool show_group, bool show_create);
>>>>>>> 96ec9c1b

	const StringID *GetVehicleSorterNames()
	{
		switch (this->grouping) {
			case GB_NONE:
				return vehicle_group_none_sorter_names;
			case GB_SHARED_ORDERS:
				return vehicle_group_shared_orders_sorter_names;
			default:
				NOT_REACHED();
		}
	}

	VehicleGroupSortFunction * const *GetVehicleSorterFuncs()
	{
		switch (this->grouping) {
			case GB_NONE:
				return vehicle_group_none_sorter_funcs;
			case GB_SHARED_ORDERS:
				return vehicle_group_shared_orders_sorter_funcs;
			default:
				NOT_REACHED();
		}
	}

	uint GetSorterDisableMask(VehicleType type) const;
};

uint GetVehicleListHeight(VehicleType type, uint divisor = 1);

struct Sorting {
	Listing aircraft;
	Listing roadveh;
	Listing ship;
	Listing train;
};

extern BaseVehicleListWindow::GroupBy _grouping[VLT_END][VEH_COMPANY_END];
extern Sorting _sorting[BaseVehicleListWindow::GB_END];

#endif /* VEHICLE_GUI_BASE_H */<|MERGE_RESOLUTION|>--- conflicted
+++ resolved
@@ -84,25 +84,15 @@
 	Listing *sorting;                         ///< Pointer to the vehicle type related sorting.
 	byte unitnumber_digits;                   ///< The number of digits of the highest unit number.
 	Scrollbar *vscroll;
-<<<<<<< HEAD
 	VehicleListIdentifier vli;                ///< Identifier of the vehicle list we want to currently show.
+	VehicleID vehicle_sel;                    ///< Selected vehicle
+	byte cargo_filter_criteria;               ///< Selected cargo filter index
 	uint order_arrow_width;                   ///< Width of the arrow in the small order list.
-	VehicleID vehicle_sel;                    ///< Selected vehicle
-=======
-	VehicleListIdentifier vli;                  ///< Identifier of the vehicle list we want to currently show.
-	VehicleID vehicle_sel;                      ///< Selected vehicle
-	byte cargo_filter_criteria;                 ///< Selected cargo filter index
-	uint order_arrow_width;                     ///< Width of the arrow in the small order list.
->>>>>>> 96ec9c1b
 
 	typedef GUIVehicleGroupList::SortFunction VehicleGroupSortFunction;
 	typedef GUIVehicleList::SortFunction VehicleIndividualSortFunction;
 
-	CargoID cargo_filter[NUM_CARGO + 3];        ///< Available cargo filters; CargoID or CF_ANY or CF_NONE
-	StringID cargo_filter_texts[NUM_CARGO + 4]; ///< Texts for filter_cargo, terminated by INVALID_STRING_ID
-	byte cargo_filter_criteria;                 ///< Selected cargo filter
-
-	inline CargoID GetCargoFilter() const { return this->cargo_filter[this->cargo_filter_criteria]; }
+	inline CargoID GetCargoFilter() const { return this->cargo_filter_criteria; }
 
 	enum ActionDropdownItem {
 		ADI_TEMPLATE_REPLACE,
@@ -143,18 +133,13 @@
 	void SetCargoFilterIndex(int index);
 	void SetCargoFilterArray();
 	void FilterVehicleList();
-<<<<<<< HEAD
+	StringID GetCargoFilterLabel(CargoID cid) const;
+	DropDownList BuildCargoDropDownList() const;
 	void CheckCargoFilterEnableState(int plane_widget, bool re_init, bool possible = true);
 	Dimension GetActionDropdownSize(bool show_autoreplace, bool show_group, bool show_template_replace, StringID change_order_str = 0);
 	DropDownList BuildActionDropdownList(bool show_autoreplace, bool show_group, bool show_template_replace,
 			StringID change_order_str = 0, bool show_create_group = false, bool consider_top_level = false);
 	bool ShouldShowActionDropdownList() const;
-=======
-	StringID GetCargoFilterLabel(CargoID cid) const;
-	DropDownList BuildCargoDropDownList() const;
-	Dimension GetActionDropdownSize(bool show_autoreplace, bool show_group, bool show_create);
-	DropDownList BuildActionDropdownList(bool show_autoreplace, bool show_group, bool show_create);
->>>>>>> 96ec9c1b
 
 	const StringID *GetVehicleSorterNames()
 	{
