/*
 * This file is part of OpenTTD.
 * OpenTTD is free software; you can redistribute it and/or modify it under the terms of the GNU General Public License as published by the Free Software Foundation, version 2.
 * OpenTTD is distributed in the hope that it will be useful, but WITHOUT ANY WARRANTY; without even the implied warranty of MERCHANTABILITY or FITNESS FOR A PARTICULAR PURPOSE.
 * See the GNU General Public License for more details. You should have received a copy of the GNU General Public License along with OpenTTD. If not, see <http://www.gnu.org/licenses/>.
 */

/** @file newgrf.cpp Base of all NewGRF support. */

#include "stdafx.h"

#include <stdarg.h>

#include "debug.h"
#include "fileio_func.h"
#include "engine_func.h"
#include "engine_base.h"
#include "bridge.h"
#include "town.h"
#include "newgrf_engine.h"
#include "newgrf_text.h"
#include "fontcache.h"
#include "currency.h"
#include "landscape.h"
#include "newgrf_cargo.h"
#include "newgrf_house.h"
#include "newgrf_sound.h"
#include "newgrf_station.h"
#include "industrytype.h"
#include "newgrf_canal.h"
#include "newgrf_townname.h"
#include "newgrf_industries.h"
#include "newgrf_airporttiles.h"
#include "newgrf_airport.h"
#include "newgrf_object.h"
#include "newgrf_newsignals.h"
#include "rev.h"
#include "fios.h"
#include "strings_func.h"
#include "date_func.h"
#include "string_func.h"
#include "network/network.h"
#include "smallmap_gui.h"
#include "genworld.h"
#include "error.h"
#include "vehicle_func.h"
#include "language.h"
#include "vehicle_base.h"
#include "road.h"

#include "table/strings.h"
#include "table/build_industry.h"

#include "3rdparty/cpp-btree/btree_map.h"

#include "safeguards.h"

/* TTDPatch extended GRF format codec
 * (c) Petr Baudis 2004 (GPL'd)
 * Changes by Florian octo Forster are (c) by the OpenTTD development team.
 *
 * Contains portions of documentation by TTDPatch team.
 * Thanks especially to Josef Drexler for the documentation as well as a lot
 * of help at #tycoon. Also thanks to Michael Blunck for his GRF files which
 * served as subject to the initial testing of this codec. */

/** List of all loaded GRF files */
static std::vector<GRFFile *> _grf_files;

const std::vector<GRFFile *> &GetAllGRFFiles()
{
	return _grf_files;
}

/** Miscellaneous GRF features, set by Action 0x0D, parameter 0x9E */
byte _misc_grf_features = 0;

/** 32 * 8 = 256 flags. Apparently TTDPatch uses this many.. */
static uint32 _ttdpatch_flags[8];

/** Indicates which are the newgrf features currently loaded ingame */
GRFLoadedFeatures _loaded_newgrf_features;

static const uint MAX_SPRITEGROUP = UINT8_MAX; ///< Maximum GRF-local ID for a spritegroup.
static const uint MAX_GRF_COUNT = 300; ///< Maximum number of NewGRF files that could be loaded.

/** Base GRF ID for OpenTTD's base graphics GRFs. */
static const uint32 OPENTTD_GRAPHICS_BASE_GRF_ID = BSWAP32(0xFF4F5400);

/** Temporary data during loading of GRFs */
struct GrfProcessingState {
private:
	/** Definition of a single Action1 spriteset */
	struct SpriteSet {
		SpriteID sprite;  ///< SpriteID of the first sprite of the set.
		uint num_sprites; ///< Number of sprites in the set.
	};

	/** Currently referenceable spritesets */
	btree::btree_map<uint, SpriteSet> spritesets[GSF_END];

public:
	/* Global state */
	GrfLoadingStage stage;    ///< Current loading stage
	SpriteID spriteid;        ///< First available SpriteID for loading realsprites.

	/* Local state in the file */
	SpriteFile *file;         ///< File of currently processed GRF file.
	GRFFile *grffile;         ///< Currently processed GRF file.
	GRFConfig *grfconfig;     ///< Config of the currently processed GRF file.
	uint32 nfo_line;          ///< Currently processed pseudo sprite number in the GRF.

	/* Kind of return values when processing certain actions */
	int skip_sprites;         ///< Number of pseudo sprites to skip before processing the next one. (-1 to skip to end of file)

	/* Currently referenceable spritegroups */
	const SpriteGroup *spritegroups[MAX_SPRITEGROUP + 1];

	/** Clear temporary data before processing the next file in the current loading stage */
	void ClearDataForNextFile()
	{
		this->nfo_line = 0;
		this->skip_sprites = 0;

		for (uint i = 0; i < GSF_END; i++) {
			this->spritesets[i].clear();
		}

		memset(this->spritegroups, 0, sizeof(this->spritegroups));
	}

	/**
	 * Records new spritesets.
	 * @param feature GrfSpecFeature the set is defined for.
	 * @param first_sprite SpriteID of the first sprite in the set.
	 * @param first_set First spriteset to define.
	 * @param numsets Number of sets to define.
	 * @param numents Number of sprites per set to define.
	 */
	void AddSpriteSets(byte feature, SpriteID first_sprite, uint first_set, uint numsets, uint numents)
	{
		assert(feature < GSF_END);
		for (uint i = 0; i < numsets; i++) {
			SpriteSet &set = this->spritesets[feature][first_set + i];
			set.sprite = first_sprite + i * numents;
			set.num_sprites = numents;
		}
	}

	/**
	 * Check whether there are any valid spritesets for a feature.
	 * @param feature GrfSpecFeature to check.
	 * @return true if there are any valid sets.
	 * @note Spritesets with zero sprites are valid to allow callback-failures.
	 */
	bool HasValidSpriteSets(byte feature) const
	{
		assert(feature < GSF_END);
		return !this->spritesets[feature].empty();
	}

	/**
	 * Check whether a specific set is defined.
	 * @param feature GrfSpecFeature to check.
	 * @param set Set to check.
	 * @return true if the set is valid.
	 * @note Spritesets with zero sprites are valid to allow callback-failures.
	 */
	bool IsValidSpriteSet(byte feature, uint set) const
	{
		assert(feature < GSF_END);
		return this->spritesets[feature].find(set) != this->spritesets[feature].end();
	}

	/**
	 * Returns the first sprite of a spriteset.
	 * @param feature GrfSpecFeature to query.
	 * @param set Set to query.
	 * @return First sprite of the set.
	 */
	SpriteID GetSprite(byte feature, uint set) const
	{
		assert(IsValidSpriteSet(feature, set));
		return this->spritesets[feature].find(set)->second.sprite;
	}

	/**
	 * Returns the number of sprites in a spriteset
	 * @param feature GrfSpecFeature to query.
	 * @param set Set to query.
	 * @return Number of sprites in the set.
	 */
	uint GetNumEnts(byte feature, uint set) const
	{
		assert(IsValidSpriteSet(feature, set));
		return this->spritesets[feature].find(set)->second.num_sprites;
	}
};

static GrfProcessingState _cur;


/**
 * Helper to check whether an image index is valid for a particular NewGRF vehicle.
 * @tparam T The type of vehicle.
 * @param image_index The image index to check.
 * @return True iff the image index is valid, or 0xFD (use new graphics).
 */
template <VehicleType T>
static inline bool IsValidNewGRFImageIndex(uint8 image_index)
{
	return image_index == 0xFD || IsValidImageIndex<T>(image_index);
}

class OTTDByteReaderSignal { };

/** Class to read from a NewGRF file */
class ByteReader {
protected:
	byte *data;
	byte *end;

public:
	ByteReader(byte *data, byte *end) : data(data), end(end) { }

	inline byte *ReadBytes(size_t size)
	{
		if (data + size >= end) {
			/* Put data at the end, as would happen if every byte had been individually read. */
			data = end;
			throw OTTDByteReaderSignal();
		}

		byte *ret = data;
		data += size;
		return ret;
	}

	inline byte ReadByte()
	{
		if (data < end) return *(data)++;
		throw OTTDByteReaderSignal();
	}

	uint16 ReadWord()
	{
		uint16 val = ReadByte();
		return val | (ReadByte() << 8);
	}

	uint16 ReadExtendedByte()
	{
		uint16 val = ReadByte();
		return val == 0xFF ? ReadWord() : val;
	}

	uint32 ReadDWord()
	{
		uint32 val = ReadWord();
		return val | (ReadWord() << 16);
	}

	uint32 ReadVarSize(byte size)
	{
		switch (size) {
			case 1: return ReadByte();
			case 2: return ReadWord();
			case 4: return ReadDWord();
			default:
				NOT_REACHED();
				return 0;
		}
	}

	const char *ReadString()
	{
		char *string = reinterpret_cast<char *>(data);
		size_t string_length = ttd_strnlen(string, Remaining());

		if (string_length == Remaining()) {
			/* String was not NUL terminated, so make sure it is now. */
			string[string_length - 1] = '\0';
			grfmsg(7, "String was not terminated with a zero byte.");
		} else {
			/* Increase the string length to include the NUL byte. */
			string_length++;
		}
		Skip(string_length);

		return string;
	}

	inline size_t Remaining() const
	{
		return end - data;
	}

	inline bool HasData(size_t count = 1) const
	{
		return data + count <= end;
	}

	inline byte *Data()
	{
		return data;
	}

	inline void Skip(size_t len)
	{
		data += len;
		/* It is valid to move the buffer to exactly the end of the data,
		 * as there may not be any more data read. */
		if (data > end) throw OTTDByteReaderSignal();
	}
};

typedef void (*SpecialSpriteHandler)(ByteReader *buf);

static const uint NUM_STATIONS_PER_GRF = 255; ///< Number of StationSpecs per NewGRF; limited to 255 to allow extending Action3 with an extended byte later on.

/** Temporary engine data used when loading only */
struct GRFTempEngineData {
	/** Summary state of refittability properties */
	enum Refittability {
		UNSET    =  0,  ///< No properties assigned. Default refit masks shall be activated.
		EMPTY,          ///< GRF defined vehicle as not-refittable. The vehicle shall only carry the default cargo.
		NONEMPTY,       ///< GRF defined the vehicle as refittable. If the refitmask is empty after translation (cargotypes not available), disable the vehicle.
	};

	uint16 cargo_allowed;
	uint16 cargo_disallowed;
	RailTypeLabel railtypelabel;
	uint8 roadtramtype;
	const GRFFile *defaultcargo_grf; ///< GRF defining the cargo translation table to use if the default cargo is the 'first refittable'.
	Refittability refittability;     ///< Did the newgrf set any refittability property? If not, default refittability will be applied.
	bool prop27_set;         ///< Did the NewGRF set property 27 (misc flags)?
	uint8 rv_max_speed;      ///< Temporary storage of RV prop 15, maximum speed in mph/0.8
	CargoTypes ctt_include_mask; ///< Cargo types always included in the refit mask.
	CargoTypes ctt_exclude_mask; ///< Cargo types always excluded from the refit mask.

	/**
	 * Update the summary refittability on setting a refittability property.
	 * @param non_empty true if the GRF sets the vehicle to be refittable.
	 */
	void UpdateRefittability(bool non_empty)
	{
		if (non_empty) {
			this->refittability = NONEMPTY;
		} else if (this->refittability == UNSET) {
			this->refittability = EMPTY;
		}
	}
};

static GRFTempEngineData *_gted;  ///< Temporary engine data used during NewGRF loading

/**
 * Contains the GRF ID of the owner of a vehicle if it has been reserved.
 * GRM for vehicles is only used if dynamic engine allocation is disabled,
 * so 256 is the number of original engines. */
static uint32 _grm_engines[256];

/** Contains the GRF ID of the owner of a cargo if it has been reserved */
static uint32 _grm_cargoes[NUM_CARGO * 2];

struct GRFLocation {
	uint32 grfid;
	uint32 nfoline;

	GRFLocation() { }
	GRFLocation(uint32 grfid, uint32 nfoline) : grfid(grfid), nfoline(nfoline) { }

	bool operator<(const GRFLocation &other) const
	{
		return this->grfid < other.grfid || (this->grfid == other.grfid && this->nfoline < other.nfoline);
	}

	bool operator == (const GRFLocation &other) const
	{
		return this->grfid == other.grfid && this->nfoline == other.nfoline;
	}
};

static btree::btree_map<GRFLocation, SpriteID> _grm_sprites;
typedef btree::btree_map<GRFLocation, byte*> GRFLineToSpriteOverride;
static GRFLineToSpriteOverride _grf_line_to_action6_sprite_override;

/**
 * Debug() function dedicated to newGRF debugging messages
 * Function is essentially the same as Debug(grf, severity, ...) with the
 * addition of file:line information when parsing grf files.
 * NOTE: for the above reason(s) grfmsg() should ONLY be used for
 * loading/parsing grf files, not for runtime debug messages as there
 * is no file information available during that time.
 * @param severity debugging severity level, see debug.h
 * @param str message in printf() format
 */
void CDECL _intl_grfmsg(int severity, const char *str, ...)
{
	char buf[1024];
	va_list va;

	va_start(va, str);
	vseprintf(buf, lastof(buf), str, va);
	va_end(va);

<<<<<<< HEAD
	DEBUG(grf, severity, "[%s:%d] %s", _cur.grfconfig->GetDisplayPath(), _cur.nfo_line, buf);
=======
	Debug(grf, severity, "[{}:{}] {}", _cur.grfconfig->filename, _cur.nfo_line, buf);
>>>>>>> 909f3f25
}

/**
 * Obtain a NewGRF file by its grfID
 * @param grfid The grfID to obtain the file for
 * @return The file.
 */
GRFFile *GetFileByGRFID(uint32 grfid)
{
	for (GRFFile * const file : _grf_files) {
		if (file->grfid == grfid) return file;
	}
	return nullptr;
}

/**
 * Obtain a NewGRF file by its filename
 * @param filename The filename to obtain the file for.
 * @return The file.
 */
static GRFFile *GetFileByFilename(const char *filename)
{
	for (GRFFile * const file : _grf_files) {
		if (strcmp(file->filename, filename) == 0) return file;
	}
	return nullptr;
}

/** Reset all NewGRFData that was used only while processing data */
static void ClearTemporaryNewGRFData(GRFFile *gf)
{
	/* Clear the GOTO labels used for GRF processing */
	for (GRFLabel *l = gf->label; l != nullptr;) {
		GRFLabel *l2 = l->next;
		free(l);
		l = l2;
	}
	gf->label = nullptr;
}

/**
 * Disable a GRF
 * @param message Error message or STR_NULL.
 * @param config GRFConfig to disable, nullptr for current.
 * @return Error message of the GRF for further customisation.
 */
static GRFError *DisableGrf(StringID message = STR_NULL, GRFConfig *config = nullptr)
{
	GRFFile *file;
	if (config != nullptr) {
		file = GetFileByGRFID(config->ident.grfid);
	} else {
		config = _cur.grfconfig;
		file = _cur.grffile;
	}

	config->status = GCS_DISABLED;
	if (file != nullptr) ClearTemporaryNewGRFData(file);
	if (config == _cur.grfconfig) _cur.skip_sprites = -1;

	if (message != STR_NULL) {
		delete config->error;
		config->error = new GRFError(STR_NEWGRF_ERROR_MSG_FATAL, message);
		if (config == _cur.grfconfig) config->error->param_value[0] = _cur.nfo_line;
	}

	return config->error;
}

/**
 * Information for mapping static StringIDs.
 */
struct StringIDMapping {
	uint32 grfid;     ///< Source NewGRF.
	StringID source;  ///< Source StringID (GRF local).
	StringID *target; ///< Destination for mapping result.
};
typedef std::vector<StringIDMapping> StringIDMappingVector;
static StringIDMappingVector _string_to_grf_mapping;

/**
 * Record a static StringID for getting translated later.
 * @param source Source StringID (GRF local).
 * @param target Destination for the mapping result.
 */
static void AddStringForMapping(StringID source, StringID *target)
{
	*target = STR_UNDEFINED;
	_string_to_grf_mapping.push_back({_cur.grffile->grfid, source, target});
}

/**
 * Perform a mapping from TTDPatch's string IDs to OpenTTD's
 * string IDs, but only for the ones we are aware off; the rest
 * like likely unused and will show a warning.
 * @param str the string ID to convert
 * @return the converted string ID
 */
static StringID TTDPStringIDToOTTDStringIDMapping(StringID str)
{
	/* StringID table for TextIDs 0x4E->0x6D */
	static const StringID units_volume[] = {
		STR_ITEMS,      STR_PASSENGERS, STR_TONS,       STR_BAGS,
		STR_LITERS,     STR_ITEMS,      STR_CRATES,     STR_TONS,
		STR_TONS,       STR_TONS,       STR_TONS,       STR_BAGS,
		STR_TONS,       STR_TONS,       STR_TONS,       STR_BAGS,
		STR_TONS,       STR_TONS,       STR_BAGS,       STR_LITERS,
		STR_TONS,       STR_LITERS,     STR_TONS,       STR_ITEMS,
		STR_BAGS,       STR_LITERS,     STR_TONS,       STR_ITEMS,
		STR_TONS,       STR_ITEMS,      STR_LITERS,     STR_ITEMS
	};

	/* A string straight from a NewGRF; this was already translated by MapGRFStringID(). */
	assert(!IsInsideMM(str, 0xD000, 0xD7FF));

#define TEXTID_TO_STRINGID(begin, end, stringid, stringend) \
	static_assert(stringend - stringid == end - begin); \
	if (str >= begin && str <= end) return str + (stringid - begin)

	/* We have some changes in our cargo strings, resulting in some missing. */
	TEXTID_TO_STRINGID(0x000E, 0x002D, STR_CARGO_PLURAL_NOTHING,                      STR_CARGO_PLURAL_FIZZY_DRINKS);
	TEXTID_TO_STRINGID(0x002E, 0x004D, STR_CARGO_SINGULAR_NOTHING,                    STR_CARGO_SINGULAR_FIZZY_DRINK);
	if (str >= 0x004E && str <= 0x006D) return units_volume[str - 0x004E];
	TEXTID_TO_STRINGID(0x006E, 0x008D, STR_QUANTITY_NOTHING,                          STR_QUANTITY_FIZZY_DRINKS);
	TEXTID_TO_STRINGID(0x008E, 0x00AD, STR_ABBREV_NOTHING,                            STR_ABBREV_FIZZY_DRINKS);
	TEXTID_TO_STRINGID(0x00D1, 0x00E0, STR_COLOUR_DARK_BLUE,                          STR_COLOUR_WHITE);

	/* Map building names according to our lang file changes. There are several
	 * ranges of house ids, all of which need to be remapped to allow newgrfs
	 * to use original house names. */
	TEXTID_TO_STRINGID(0x200F, 0x201F, STR_TOWN_BUILDING_NAME_TALL_OFFICE_BLOCK_1,    STR_TOWN_BUILDING_NAME_OLD_HOUSES_1);
	TEXTID_TO_STRINGID(0x2036, 0x2041, STR_TOWN_BUILDING_NAME_COTTAGES_1,             STR_TOWN_BUILDING_NAME_SHOPPING_MALL_1);
	TEXTID_TO_STRINGID(0x2059, 0x205C, STR_TOWN_BUILDING_NAME_IGLOO_1,                STR_TOWN_BUILDING_NAME_PIGGY_BANK_1);

	/* Same thing for industries */
	TEXTID_TO_STRINGID(0x4802, 0x4826, STR_INDUSTRY_NAME_COAL_MINE,                   STR_INDUSTRY_NAME_SUGAR_MINE);
	TEXTID_TO_STRINGID(0x482D, 0x482E, STR_NEWS_INDUSTRY_CONSTRUCTION,                STR_NEWS_INDUSTRY_PLANTED);
	TEXTID_TO_STRINGID(0x4832, 0x4834, STR_NEWS_INDUSTRY_CLOSURE_GENERAL,             STR_NEWS_INDUSTRY_CLOSURE_LACK_OF_TREES);
	TEXTID_TO_STRINGID(0x4835, 0x4838, STR_NEWS_INDUSTRY_PRODUCTION_INCREASE_GENERAL, STR_NEWS_INDUSTRY_PRODUCTION_INCREASE_FARM);
	TEXTID_TO_STRINGID(0x4839, 0x483A, STR_NEWS_INDUSTRY_PRODUCTION_DECREASE_GENERAL, STR_NEWS_INDUSTRY_PRODUCTION_DECREASE_FARM);

	switch (str) {
		case 0x4830: return STR_ERROR_CAN_T_CONSTRUCT_THIS_INDUSTRY;
		case 0x4831: return STR_ERROR_FOREST_CAN_ONLY_BE_PLANTED;
		case 0x483B: return STR_ERROR_CAN_ONLY_BE_POSITIONED;
	}
#undef TEXTID_TO_STRINGID

	if (str == STR_NULL) return STR_EMPTY;

	Debug(grf, 0, "Unknown StringID 0x{:04X} remapped to STR_EMPTY. Please open a Feature Request if you need it", str);

	return STR_EMPTY;
}

/**
 * Used when setting an object's property to map to the GRF's strings
 * while taking in consideration the "drift" between TTDPatch string system and OpenTTD's one
 * @param grfid Id of the grf file.
 * @param str StringID that we want to have the equivalent in OoenTTD.
 * @return The properly adjusted StringID.
 */
StringID MapGRFStringID(uint32 grfid, StringID str)
{
	if (IsInsideMM(str, 0xD800, 0xE000)) {
		/* General text provided by NewGRF.
		 * In the specs this is called the 0xDCxx range (misc persistent texts),
		 * but we meanwhile extended the range to 0xD800-0xDFFF.
		 * Note: We are not involved in the "persistent" business, since we do not store
		 * any NewGRF strings in savegames. */
		return GetGRFStringID(grfid, str);
	} else if (IsInsideMM(str, 0xD000, 0xD800)) {
		/* Callback text provided by NewGRF.
		 * In the specs this is called the 0xD0xx range (misc graphics texts).
		 * These texts can be returned by various callbacks.
		 *
		 * Due to how TTDP implements the GRF-local- to global-textid translation
		 * texts included via 0x80 or 0x81 control codes have to add 0x400 to the textid.
		 * We do not care about that difference and just mask out the 0x400 bit.
		 */
		str &= ~0x400;
		return GetGRFStringID(grfid, str);
	} else {
		/* The NewGRF wants to include/reference an original TTD string.
		 * Try our best to find an equivalent one. */
		return TTDPStringIDToOTTDStringIDMapping(str);
	}
}

static std::map<uint32, uint32> _grf_id_overrides;

/**
 * Set the override for a NewGRF
 * @param source_grfid The grfID which wants to override another NewGRF.
 * @param target_grfid The grfID which is being overridden.
 */
static void SetNewGRFOverride(uint32 source_grfid, uint32 target_grfid)
{
	_grf_id_overrides[source_grfid] = target_grfid;
	grfmsg(5, "SetNewGRFOverride: Added override of 0x%X to 0x%X", BSWAP32(source_grfid), BSWAP32(target_grfid));
}

/**
 * Returns the engine associated to a certain internal_id, resp. allocates it.
 * @param file NewGRF that wants to change the engine.
 * @param type Vehicle type.
 * @param internal_id Engine ID inside the NewGRF.
 * @param static_access If the engine is not present, return nullptr instead of allocating a new engine. (Used for static Action 0x04).
 * @return The requested engine.
 */
static Engine *GetNewEngine(const GRFFile *file, VehicleType type, uint16 internal_id, bool static_access = false)
{
	/* Hack for add-on GRFs that need to modify another GRF's engines. This lets
	 * them use the same engine slots. */
	uint32 scope_grfid = INVALID_GRFID; // If not using dynamic_engines, all newgrfs share their ID range
	if (_settings_game.vehicle.dynamic_engines) {
		/* If dynamic_engies is enabled, there can be multiple independent ID ranges. */
		scope_grfid = file->grfid;
		uint32 override = _grf_id_overrides[file->grfid];
		if (override != 0) {
			scope_grfid = override;
			const GRFFile *grf_match = GetFileByGRFID(override);
			if (grf_match == nullptr) {
				grfmsg(5, "Tried mapping from GRFID %x to %x but target is not loaded", BSWAP32(file->grfid), BSWAP32(override));
			} else {
				grfmsg(5, "Mapping from GRFID %x to %x", BSWAP32(file->grfid), BSWAP32(override));
			}
		}

		/* Check if the engine is registered in the override manager */
		EngineID engine = _engine_mngr.GetID(type, internal_id, scope_grfid);
		if (engine != INVALID_ENGINE) {
			Engine *e = Engine::Get(engine);
			if (e->grf_prop.grffile == nullptr) e->grf_prop.grffile = file;
			return e;
		}
	}

	/* Check if there is an unreserved slot */
	EngineID engine = _engine_mngr.GetID(type, internal_id, INVALID_GRFID);
	if (engine != INVALID_ENGINE) {
		Engine *e = Engine::Get(engine);

		if (e->grf_prop.grffile == nullptr) {
			e->grf_prop.grffile = file;
			grfmsg(5, "Replaced engine at index %d for GRFID %x, type %d, index %d", e->index, BSWAP32(file->grfid), type, internal_id);
		}

		/* Reserve the engine slot */
		if (!static_access) {
			EngineIDMapping *eid = _engine_mngr.data() + engine;
			eid->grfid           = scope_grfid; // Note: this is INVALID_GRFID if dynamic_engines is disabled, so no reservation
		}

		return e;
	}

	if (static_access) return nullptr;

	if (!Engine::CanAllocateItem()) {
		grfmsg(0, "Can't allocate any more engines");
		return nullptr;
	}

	size_t engine_pool_size = Engine::GetPoolSize();

	/* ... it's not, so create a new one based off an existing engine */
	Engine *e = new Engine(type, internal_id);
	e->grf_prop.grffile = file;

	/* Reserve the engine slot */
	assert(_engine_mngr.size() == e->index);
	_engine_mngr.push_back({
			scope_grfid, // Note: this is INVALID_GRFID if dynamic_engines is disabled, so no reservation
			internal_id,
			type,
			std::min<uint8>(internal_id, _engine_counts[type]) // substitute_id == _engine_counts[subtype] means "no substitute"
	});

	if (engine_pool_size != Engine::GetPoolSize()) {
		/* Resize temporary engine data ... */
		_gted = ReallocT(_gted, Engine::GetPoolSize());

		/* and blank the new block. */
		size_t len = (Engine::GetPoolSize() - engine_pool_size) * sizeof(*_gted);
		memset(_gted + engine_pool_size, 0, len);
	}
	if (type == VEH_TRAIN) {
		_gted[e->index].railtypelabel = GetRailTypeInfo(e->u.rail.railtype)->label;
	}

	grfmsg(5, "Created new engine at index %d for GRFID %x, type %d, index %d", e->index, BSWAP32(file->grfid), type, internal_id);

	return e;
}

/**
 * Return the ID of a new engine
 * @param file The NewGRF file providing the engine.
 * @param type The Vehicle type.
 * @param internal_id NewGRF-internal ID of the engine.
 * @return The new EngineID.
 * @note depending on the dynamic_engine setting and a possible override
 *       property the grfID may be unique or overwriting or partially re-defining
 *       properties of an existing engine.
 */
EngineID GetNewEngineID(const GRFFile *file, VehicleType type, uint16 internal_id)
{
	uint32 scope_grfid = INVALID_GRFID; // If not using dynamic_engines, all newgrfs share their ID range
	if (_settings_game.vehicle.dynamic_engines) {
		scope_grfid = file->grfid;
		uint32 override = _grf_id_overrides[file->grfid];
		if (override != 0) scope_grfid = override;
	}

	return _engine_mngr.GetID(type, internal_id, scope_grfid);
}

/**
 * Map the colour modifiers of TTDPatch to those that Open is using.
 * @param grf_sprite Pointer to the structure been modified.
 */
static void MapSpriteMappingRecolour(PalSpriteID *grf_sprite)
{
	if (HasBit(grf_sprite->pal, 14)) {
		ClrBit(grf_sprite->pal, 14);
		SetBit(grf_sprite->sprite, SPRITE_MODIFIER_OPAQUE);
	}

	if (HasBit(grf_sprite->sprite, 14)) {
		ClrBit(grf_sprite->sprite, 14);
		SetBit(grf_sprite->sprite, PALETTE_MODIFIER_TRANSPARENT);
	}

	if (HasBit(grf_sprite->sprite, 15)) {
		ClrBit(grf_sprite->sprite, 15);
		SetBit(grf_sprite->sprite, PALETTE_MODIFIER_COLOUR);
	}
}

/**
 * Read a sprite and a palette from the GRF and convert them into a format
 * suitable to OpenTTD.
 * @param buf                 Input stream.
 * @param read_flags          Whether to read TileLayoutFlags.
 * @param invert_action1_flag Set to true, if palette bit 15 means 'not from action 1'.
 * @param use_cur_spritesets  Whether to use currently referenceable action 1 sets.
 * @param feature             GrfSpecFeature to use spritesets from.
 * @param[out] grf_sprite     Read sprite and palette.
 * @param[out] max_sprite_offset  Optionally returns the number of sprites in the spriteset of the sprite. (0 if no spritset)
 * @param[out] max_palette_offset Optionally returns the number of sprites in the spriteset of the palette. (0 if no spritset)
 * @return Read TileLayoutFlags.
 */
static TileLayoutFlags ReadSpriteLayoutSprite(ByteReader *buf, bool read_flags, bool invert_action1_flag, bool use_cur_spritesets, int feature, PalSpriteID *grf_sprite, uint16 *max_sprite_offset = nullptr, uint16 *max_palette_offset = nullptr)
{
	grf_sprite->sprite = buf->ReadWord();
	grf_sprite->pal = buf->ReadWord();
	TileLayoutFlags flags = read_flags ? (TileLayoutFlags)buf->ReadWord() : TLF_NOTHING;

	MapSpriteMappingRecolour(grf_sprite);

	bool custom_sprite = HasBit(grf_sprite->pal, 15) != invert_action1_flag;
	ClrBit(grf_sprite->pal, 15);
	if (custom_sprite) {
		/* Use sprite from Action 1 */
		uint index = GB(grf_sprite->sprite, 0, 14);
		if (use_cur_spritesets && (!_cur.IsValidSpriteSet(feature, index) || _cur.GetNumEnts(feature, index) == 0)) {
			grfmsg(1, "ReadSpriteLayoutSprite: Spritelayout uses undefined custom spriteset %d", index);
			grf_sprite->sprite = SPR_IMG_QUERY;
			grf_sprite->pal = PAL_NONE;
		} else {
			SpriteID sprite = use_cur_spritesets ? _cur.GetSprite(feature, index) : index;
			if (max_sprite_offset != nullptr) *max_sprite_offset = use_cur_spritesets ? _cur.GetNumEnts(feature, index) : UINT16_MAX;
			SB(grf_sprite->sprite, 0, SPRITE_WIDTH, sprite);
			SetBit(grf_sprite->sprite, SPRITE_MODIFIER_CUSTOM_SPRITE);
		}
	} else if ((flags & TLF_SPRITE_VAR10) && !(flags & TLF_SPRITE_REG_FLAGS)) {
		grfmsg(1, "ReadSpriteLayoutSprite: Spritelayout specifies var10 value for non-action-1 sprite");
		DisableGrf(STR_NEWGRF_ERROR_INVALID_SPRITE_LAYOUT);
		return flags;
	}

	if (flags & TLF_CUSTOM_PALETTE) {
		/* Use palette from Action 1 */
		uint index = GB(grf_sprite->pal, 0, 14);
		if (use_cur_spritesets && (!_cur.IsValidSpriteSet(feature, index) || _cur.GetNumEnts(feature, index) == 0)) {
			grfmsg(1, "ReadSpriteLayoutSprite: Spritelayout uses undefined custom spriteset %d for 'palette'", index);
			grf_sprite->pal = PAL_NONE;
		} else {
			SpriteID sprite = use_cur_spritesets ? _cur.GetSprite(feature, index) : index;
			if (max_palette_offset != nullptr) *max_palette_offset = use_cur_spritesets ? _cur.GetNumEnts(feature, index) : UINT16_MAX;
			SB(grf_sprite->pal, 0, SPRITE_WIDTH, sprite);
			SetBit(grf_sprite->pal, SPRITE_MODIFIER_CUSTOM_SPRITE);
		}
	} else if ((flags & TLF_PALETTE_VAR10) && !(flags & TLF_PALETTE_REG_FLAGS)) {
		grfmsg(1, "ReadSpriteLayoutRegisters: Spritelayout specifies var10 value for non-action-1 palette");
		DisableGrf(STR_NEWGRF_ERROR_INVALID_SPRITE_LAYOUT);
		return flags;
	}

	return flags;
}

/**
 * Preprocess the TileLayoutFlags and read register modifiers from the GRF.
 * @param buf        Input stream.
 * @param flags      TileLayoutFlags to process.
 * @param is_parent  Whether the sprite is a parentsprite with a bounding box.
 * @param dts        Sprite layout to insert data into.
 * @param index      Sprite index to process; 0 for ground sprite.
 */
static void ReadSpriteLayoutRegisters(ByteReader *buf, TileLayoutFlags flags, bool is_parent, NewGRFSpriteLayout *dts, uint index)
{
	if (!(flags & TLF_DRAWING_FLAGS)) return;

	if (dts->registers == nullptr) dts->AllocateRegisters();
	TileLayoutRegisters &regs = const_cast<TileLayoutRegisters&>(dts->registers[index]);
	regs.flags = flags & TLF_DRAWING_FLAGS;

	if (flags & TLF_DODRAW)  regs.dodraw  = buf->ReadByte();
	if (flags & TLF_SPRITE)  regs.sprite  = buf->ReadByte();
	if (flags & TLF_PALETTE) regs.palette = buf->ReadByte();

	if (is_parent) {
		if (flags & TLF_BB_XY_OFFSET) {
			regs.delta.parent[0] = buf->ReadByte();
			regs.delta.parent[1] = buf->ReadByte();
		}
		if (flags & TLF_BB_Z_OFFSET)    regs.delta.parent[2] = buf->ReadByte();
	} else {
		if (flags & TLF_CHILD_X_OFFSET) regs.delta.child[0]  = buf->ReadByte();
		if (flags & TLF_CHILD_Y_OFFSET) regs.delta.child[1]  = buf->ReadByte();
	}

	if (flags & TLF_SPRITE_VAR10) {
		regs.sprite_var10 = buf->ReadByte();
		if (regs.sprite_var10 > TLR_MAX_VAR10) {
			grfmsg(1, "ReadSpriteLayoutRegisters: Spritelayout specifies var10 (%d) exceeding the maximal allowed value %d", regs.sprite_var10, TLR_MAX_VAR10);
			DisableGrf(STR_NEWGRF_ERROR_INVALID_SPRITE_LAYOUT);
			return;
		}
	}

	if (flags & TLF_PALETTE_VAR10) {
		regs.palette_var10 = buf->ReadByte();
		if (regs.palette_var10 > TLR_MAX_VAR10) {
			grfmsg(1, "ReadSpriteLayoutRegisters: Spritelayout specifies var10 (%d) exceeding the maximal allowed value %d", regs.palette_var10, TLR_MAX_VAR10);
			DisableGrf(STR_NEWGRF_ERROR_INVALID_SPRITE_LAYOUT);
			return;
		}
	}
}

/**
 * Read a spritelayout from the GRF.
 * @param buf                  Input
 * @param num_building_sprites Number of building sprites to read
 * @param use_cur_spritesets   Whether to use currently referenceable action 1 sets.
 * @param feature              GrfSpecFeature to use spritesets from.
 * @param allow_var10          Whether the spritelayout may specify var10 values for resolving multiple action-1-2-3 chains
 * @param no_z_position        Whether bounding boxes have no Z offset
 * @param dts                  Layout container to output into
 * @return True on error (GRF was disabled).
 */
static bool ReadSpriteLayout(ByteReader *buf, uint num_building_sprites, bool use_cur_spritesets, byte feature, bool allow_var10, bool no_z_position, NewGRFSpriteLayout *dts)
{
	bool has_flags = HasBit(num_building_sprites, 6);
	ClrBit(num_building_sprites, 6);
	TileLayoutFlags valid_flags = TLF_KNOWN_FLAGS;
	if (!allow_var10) valid_flags &= ~TLF_VAR10_FLAGS;
	dts->Allocate(num_building_sprites); // allocate before reading groundsprite flags

	uint16 *max_sprite_offset = AllocaM(uint16, num_building_sprites + 1);
	uint16 *max_palette_offset = AllocaM(uint16, num_building_sprites + 1);
	MemSetT(max_sprite_offset, 0, num_building_sprites + 1);
	MemSetT(max_palette_offset, 0, num_building_sprites + 1);

	/* Groundsprite */
	TileLayoutFlags flags = ReadSpriteLayoutSprite(buf, has_flags, false, use_cur_spritesets, feature, &dts->ground, max_sprite_offset, max_palette_offset);
	if (_cur.skip_sprites < 0) return true;

	if (flags & ~(valid_flags & ~TLF_NON_GROUND_FLAGS)) {
		grfmsg(1, "ReadSpriteLayout: Spritelayout uses invalid flag 0x%x for ground sprite", flags & ~(valid_flags & ~TLF_NON_GROUND_FLAGS));
		DisableGrf(STR_NEWGRF_ERROR_INVALID_SPRITE_LAYOUT);
		return true;
	}

	ReadSpriteLayoutRegisters(buf, flags, false, dts, 0);
	if (_cur.skip_sprites < 0) return true;

	for (uint i = 0; i < num_building_sprites; i++) {
		DrawTileSeqStruct *seq = const_cast<DrawTileSeqStruct*>(&dts->seq[i]);

		flags = ReadSpriteLayoutSprite(buf, has_flags, false, use_cur_spritesets, feature, &seq->image, max_sprite_offset + i + 1, max_palette_offset + i + 1);
		if (_cur.skip_sprites < 0) return true;

		if (flags & ~valid_flags) {
			grfmsg(1, "ReadSpriteLayout: Spritelayout uses unknown flag 0x%x", flags & ~valid_flags);
			DisableGrf(STR_NEWGRF_ERROR_INVALID_SPRITE_LAYOUT);
			return true;
		}

		seq->delta_x = buf->ReadByte();
		seq->delta_y = buf->ReadByte();

		if (!no_z_position) seq->delta_z = buf->ReadByte();

		if (seq->IsParentSprite()) {
			seq->size_x = buf->ReadByte();
			seq->size_y = buf->ReadByte();
			seq->size_z = buf->ReadByte();
		}

		ReadSpriteLayoutRegisters(buf, flags, seq->IsParentSprite(), dts, i + 1);
		if (_cur.skip_sprites < 0) return true;
	}

	/* Check if the number of sprites per spriteset is consistent */
	bool is_consistent = true;
	dts->consistent_max_offset = 0;
	for (uint i = 0; i < num_building_sprites + 1; i++) {
		if (max_sprite_offset[i] > 0) {
			if (dts->consistent_max_offset == 0) {
				dts->consistent_max_offset = max_sprite_offset[i];
			} else if (dts->consistent_max_offset != max_sprite_offset[i]) {
				is_consistent = false;
				break;
			}
		}
		if (max_palette_offset[i] > 0) {
			if (dts->consistent_max_offset == 0) {
				dts->consistent_max_offset = max_palette_offset[i];
			} else if (dts->consistent_max_offset != max_palette_offset[i]) {
				is_consistent = false;
				break;
			}
		}
	}

	/* When the Action1 sets are unknown, everything should be 0 (no spriteset usage) or UINT16_MAX (some spriteset usage) */
	assert(use_cur_spritesets || (is_consistent && (dts->consistent_max_offset == 0 || dts->consistent_max_offset == UINT16_MAX)));

	if (!is_consistent || dts->registers != nullptr) {
		dts->consistent_max_offset = 0;
		if (dts->registers == nullptr) dts->AllocateRegisters();

		for (uint i = 0; i < num_building_sprites + 1; i++) {
			TileLayoutRegisters &regs = const_cast<TileLayoutRegisters&>(dts->registers[i]);
			regs.max_sprite_offset = max_sprite_offset[i];
			regs.max_palette_offset = max_palette_offset[i];
		}
	}

	return false;
}

/**
 * Translate the refit mask. refit_mask is uint32 as it has not been mapped to CargoTypes.
 */
static CargoTypes TranslateRefitMask(uint32 refit_mask)
{
	CargoTypes result = 0;
	uint8 bit;
	FOR_EACH_SET_BIT(bit, refit_mask) {
		CargoID cargo = GetCargoTranslation(bit, _cur.grffile, true);
		if (cargo != CT_INVALID) SetBit(result, cargo);
	}
	return result;
}

/**
 * Converts TTD(P) Base Price pointers into the enum used by OTTD
 * See http://wiki.ttdpatch.net/tiki-index.php?page=BaseCosts
 * @param base_pointer TTD(P) Base Price Pointer
 * @param error_location Function name for grf error messages
 * @param[out] index If \a base_pointer is valid, \a index is assigned to the matching price; else it is left unchanged
 */
static void ConvertTTDBasePrice(uint32 base_pointer, const char *error_location, Price *index)
{
	/* Special value for 'none' */
	if (base_pointer == 0) {
		*index = INVALID_PRICE;
		return;
	}

	static const uint32 start = 0x4B34; ///< Position of first base price
	static const uint32 size  = 6;      ///< Size of each base price record

	if (base_pointer < start || (base_pointer - start) % size != 0 || (base_pointer - start) / size >= PR_END) {
		grfmsg(1, "%s: Unsupported running cost base 0x%04X, ignoring", error_location, base_pointer);
		return;
	}

	*index = (Price)((base_pointer - start) / size);
}

/** Possible return values for the FeatureChangeInfo functions */
enum ChangeInfoResult {
	CIR_SUCCESS,    ///< Variable was parsed and read
	CIR_DISABLED,   ///< GRF was disabled due to error
	CIR_UNHANDLED,  ///< Variable was parsed but unread
	CIR_UNKNOWN,    ///< Variable is unknown
	CIR_INVALID_ID, ///< Attempt to modify an invalid ID
};

typedef ChangeInfoResult (*VCI_Handler)(uint engine, int numinfo, int prop, const GRFFilePropertyRemapEntry *mapping_entry, ByteReader *buf);

static ChangeInfoResult HandleAction0PropertyDefault(ByteReader *buf, int prop)
{
	switch (prop) {
		case A0RPI_UNKNOWN_IGNORE:
			buf->Skip(buf->ReadExtendedByte());
			return CIR_SUCCESS;

		case A0RPI_UNKNOWN_ERROR:
			return CIR_DISABLED;

		default:
			return CIR_UNKNOWN;
	}
}

static bool MappedPropertyLengthMismatch(ByteReader *buf, uint expected_size, const GRFFilePropertyRemapEntry *mapping_entry)
{
	uint length = buf->ReadExtendedByte();
	if (length != expected_size) {
		if (mapping_entry != nullptr) {
			grfmsg(2, "Ignoring use of mapped property: %s, feature: %X, mapped to: %X, with incorrect data size: %u instead of %u",
					mapping_entry->name, mapping_entry->feature, mapping_entry->property_id, length, expected_size);
		}
		buf->Skip(length);
		return true;
	} else {
		return false;
	}
}

/**
 * Define properties common to all vehicles
 * @param ei Engine info.
 * @param prop The property to change.
 * @param buf The property value.
 * @return ChangeInfoResult.
 */
static ChangeInfoResult CommonVehicleChangeInfo(EngineInfo *ei, int prop, const GRFFilePropertyRemapEntry *mapping_entry, ByteReader *buf)
{
	switch (prop) {
		case 0x00: // Introduction date
			ei->base_intro = buf->ReadWord() + DAYS_TILL_ORIGINAL_BASE_YEAR;
			break;

		case 0x02: // Decay speed
			ei->decay_speed = buf->ReadByte();
			break;

		case 0x03: // Vehicle life
			ei->lifelength = buf->ReadByte();
			break;

		case 0x04: // Model life
			ei->base_life = buf->ReadByte();
			break;

		case 0x06: // Climates available
			ei->climates = buf->ReadByte();
			break;

		case PROP_VEHICLE_LOAD_AMOUNT: // 0x07 Loading speed
			/* Amount of cargo loaded during a vehicle's "loading tick" */
			ei->load_amount = buf->ReadByte();
			break;

		default:
			return HandleAction0PropertyDefault(buf, prop);
	}

	return CIR_SUCCESS;
}

/**
 * Define properties for rail vehicles
 * @param engine :ocal ID of the first vehicle.
 * @param numinfo Number of subsequent IDs to change the property for.
 * @param prop The property to change.
 * @param buf The property value.
 * @return ChangeInfoResult.
 */
static ChangeInfoResult RailVehicleChangeInfo(uint engine, int numinfo, int prop, const GRFFilePropertyRemapEntry *mapping_entry, ByteReader *buf)
{
	ChangeInfoResult ret = CIR_SUCCESS;

	for (int i = 0; i < numinfo; i++) {
		Engine *e = GetNewEngine(_cur.grffile, VEH_TRAIN, engine + i);
		if (e == nullptr) return CIR_INVALID_ID; // No engine could be allocated, so neither can any next vehicles

		EngineInfo *ei = &e->info;
		RailVehicleInfo *rvi = &e->u.rail;

		switch (prop) {
			case 0x05: { // Track type
				uint8 tracktype = buf->ReadByte();

				if (tracktype < _cur.grffile->railtype_list.size()) {
					_gted[e->index].railtypelabel = _cur.grffile->railtype_list[tracktype];
					break;
				}

				switch (tracktype) {
					case 0: _gted[e->index].railtypelabel = rvi->engclass >= 2 ? RAILTYPE_ELECTRIC_LABEL : RAILTYPE_RAIL_LABEL; break;
					case 1: _gted[e->index].railtypelabel = RAILTYPE_MONO_LABEL; break;
					case 2: _gted[e->index].railtypelabel = RAILTYPE_MAGLEV_LABEL; break;
					default:
						grfmsg(1, "RailVehicleChangeInfo: Invalid track type %d specified, ignoring", tracktype);
						break;
				}
				break;
			}

			case 0x08: // AI passenger service
				/* Tells the AI that this engine is designed for
				 * passenger services and shouldn't be used for freight. */
				rvi->ai_passenger_only = buf->ReadByte();
				break;

			case PROP_TRAIN_SPEED: { // 0x09 Speed (1 unit is 1 km-ish/h)
				uint16 speed = buf->ReadWord();
				if (speed == 0xFFFF) speed = 0;

				rvi->max_speed = speed;
				break;
			}

			case PROP_TRAIN_POWER: // 0x0B Power
				rvi->power = buf->ReadWord();

				/* Set engine / wagon state based on power */
				if (rvi->power != 0) {
					if (rvi->railveh_type == RAILVEH_WAGON) {
						rvi->railveh_type = RAILVEH_SINGLEHEAD;
					}
				} else {
					rvi->railveh_type = RAILVEH_WAGON;
				}
				break;

			case PROP_TRAIN_RUNNING_COST_FACTOR: // 0x0D Running cost factor
				rvi->running_cost = buf->ReadByte();
				break;

			case 0x0E: // Running cost base
				ConvertTTDBasePrice(buf->ReadDWord(), "RailVehicleChangeInfo", &rvi->running_cost_class);
				break;

			case 0x12: { // Sprite ID
				uint8 spriteid = buf->ReadByte();
				uint8 orig_spriteid = spriteid;

				/* TTD sprite IDs point to a location in a 16bit array, but we use it
				 * as an array index, so we need it to be half the original value. */
				if (spriteid < 0xFD) spriteid >>= 1;

				if (IsValidNewGRFImageIndex<VEH_TRAIN>(spriteid)) {
					rvi->image_index = spriteid;
				} else {
					grfmsg(1, "RailVehicleChangeInfo: Invalid Sprite %d specified, ignoring", orig_spriteid);
					rvi->image_index = 0;
				}
				break;
			}

			case 0x13: { // Dual-headed
				uint8 dual = buf->ReadByte();

				if (dual != 0) {
					rvi->railveh_type = RAILVEH_MULTIHEAD;
				} else {
					rvi->railveh_type = rvi->power == 0 ?
						RAILVEH_WAGON : RAILVEH_SINGLEHEAD;
				}
				break;
			}

			case PROP_TRAIN_CARGO_CAPACITY: // 0x14 Cargo capacity
				rvi->capacity = buf->ReadByte();
				break;

			case 0x15: { // Cargo type
				_gted[e->index].defaultcargo_grf = _cur.grffile;
				uint8 ctype = buf->ReadByte();

				if (ctype == 0xFF) {
					/* 0xFF is specified as 'use first refittable' */
					ei->cargo_type = CT_INVALID;
				} else if (_cur.grffile->grf_version >= 8) {
					/* Use translated cargo. Might result in CT_INVALID (first refittable), if cargo is not defined. */
					ei->cargo_type = GetCargoTranslation(ctype, _cur.grffile);
				} else if (ctype < NUM_CARGO) {
					/* Use untranslated cargo. */
					ei->cargo_type = ctype;
				} else {
					ei->cargo_type = CT_INVALID;
					grfmsg(2, "RailVehicleChangeInfo: Invalid cargo type %d, using first refittable", ctype);
				}
				break;
			}

			case PROP_TRAIN_WEIGHT: // 0x16 Weight
				SB(rvi->weight, 0, 8, buf->ReadByte());
				break;

			case PROP_TRAIN_COST_FACTOR: // 0x17 Cost factor
				rvi->cost_factor = buf->ReadByte();
				break;

			case 0x18: // AI rank
				grfmsg(2, "RailVehicleChangeInfo: Property 0x18 'AI rank' not used by NoAI, ignored.");
				buf->ReadByte();
				break;

			case 0x19: { // Engine traction type
				/* What do the individual numbers mean?
				 * 0x00 .. 0x07: Steam
				 * 0x08 .. 0x27: Diesel
				 * 0x28 .. 0x31: Electric
				 * 0x32 .. 0x37: Monorail
				 * 0x38 .. 0x41: Maglev
				 */
				uint8 traction = buf->ReadByte();
				EngineClass engclass;

				if (traction <= 0x07) {
					engclass = EC_STEAM;
				} else if (traction <= 0x27) {
					engclass = EC_DIESEL;
				} else if (traction <= 0x31) {
					engclass = EC_ELECTRIC;
				} else if (traction <= 0x37) {
					engclass = EC_MONORAIL;
				} else if (traction <= 0x41) {
					engclass = EC_MAGLEV;
				} else {
					break;
				}

				if (_cur.grffile->railtype_list.size() == 0) {
					/* Use traction type to select between normal and electrified
					 * rail only when no translation list is in place. */
					if (_gted[e->index].railtypelabel == RAILTYPE_RAIL_LABEL     && engclass >= EC_ELECTRIC) _gted[e->index].railtypelabel = RAILTYPE_ELECTRIC_LABEL;
					if (_gted[e->index].railtypelabel == RAILTYPE_ELECTRIC_LABEL && engclass  < EC_ELECTRIC) _gted[e->index].railtypelabel = RAILTYPE_RAIL_LABEL;
				}

				rvi->engclass = engclass;
				break;
			}

			case 0x1A: // Alter purchase list sort order
				AlterVehicleListOrder(e->index, buf->ReadExtendedByte());
				break;

			case 0x1B: // Powered wagons power bonus
				rvi->pow_wag_power = buf->ReadWord();
				break;

			case 0x1C: // Refit cost
				ei->refit_cost = buf->ReadByte();
				break;

			case 0x1D: { // Refit cargo
				uint32 mask = buf->ReadDWord();
				_gted[e->index].UpdateRefittability(mask != 0);
				ei->refit_mask = TranslateRefitMask(mask);
				_gted[e->index].defaultcargo_grf = _cur.grffile;
				break;
			}

			case 0x1E: // Callback
				ei->callback_mask = buf->ReadByte();
				break;

			case PROP_TRAIN_TRACTIVE_EFFORT: // 0x1F Tractive effort coefficient
				rvi->tractive_effort = buf->ReadByte();
				break;

			case 0x20: // Air drag
				rvi->air_drag = buf->ReadByte();
				break;

			case PROP_TRAIN_SHORTEN_FACTOR: // 0x21 Shorter vehicle
				rvi->shorten_factor = buf->ReadByte();
				break;

			case 0x22: // Visual effect
				rvi->visual_effect = buf->ReadByte();
				/* Avoid accidentally setting visual_effect to the default value
				 * Since bit 6 (disable effects) is set anyways, we can safely erase some bits. */
				if (rvi->visual_effect == VE_DEFAULT) {
					assert(HasBit(rvi->visual_effect, VE_DISABLE_EFFECT));
					SB(rvi->visual_effect, VE_TYPE_START, VE_TYPE_COUNT, 0);
				}
				break;

			case 0x23: // Powered wagons weight bonus
				rvi->pow_wag_weight = buf->ReadByte();
				break;

			case 0x24: { // High byte of vehicle weight
				byte weight = buf->ReadByte();

				if (weight > 4) {
					grfmsg(2, "RailVehicleChangeInfo: Nonsensical weight of %d tons, ignoring", weight << 8);
				} else {
					SB(rvi->weight, 8, 8, weight);
				}
				break;
			}

			case PROP_TRAIN_USER_DATA: // 0x25 User-defined bit mask to set when checking veh. var. 42
				rvi->user_def_data = buf->ReadByte();
				break;

			case 0x26: // Retire vehicle early
				ei->retire_early = buf->ReadByte();
				break;

			case 0x27: // Miscellaneous flags
				ei->misc_flags = buf->ReadByte();
				_loaded_newgrf_features.has_2CC |= HasBit(ei->misc_flags, EF_USES_2CC);
				_gted[e->index].prop27_set = true;
				break;

			case 0x28: // Cargo classes allowed
				_gted[e->index].cargo_allowed = buf->ReadWord();
				_gted[e->index].UpdateRefittability(_gted[e->index].cargo_allowed != 0);
				_gted[e->index].defaultcargo_grf = _cur.grffile;
				break;

			case 0x29: // Cargo classes disallowed
				_gted[e->index].cargo_disallowed = buf->ReadWord();
				_gted[e->index].UpdateRefittability(false);
				break;

			case 0x2A: // Long format introduction date (days since year 0)
				ei->base_intro = buf->ReadDWord();
				break;

			case PROP_TRAIN_CARGO_AGE_PERIOD: // 0x2B Cargo aging period
				ei->cargo_age_period = buf->ReadWord();
				break;

			case 0x2C:   // CTT refit include list
			case 0x2D: { // CTT refit exclude list
				uint8 count = buf->ReadByte();
				_gted[e->index].UpdateRefittability(prop == 0x2C && count != 0);
				if (prop == 0x2C) _gted[e->index].defaultcargo_grf = _cur.grffile;
				CargoTypes &ctt = prop == 0x2C ? _gted[e->index].ctt_include_mask : _gted[e->index].ctt_exclude_mask;
				ctt = 0;
				while (count--) {
					CargoID ctype = GetCargoTranslation(buf->ReadByte(), _cur.grffile);
					if (ctype == CT_INVALID) continue;
					SetBit(ctt, ctype);
				}
				break;
			}

			default:
				ret = CommonVehicleChangeInfo(ei, prop, mapping_entry, buf);
				break;
		}
	}

	return ret;
}

/**
 * Define properties for road vehicles
 * @param engine Local ID of the first vehicle.
 * @param numinfo Number of subsequent IDs to change the property for.
 * @param prop The property to change.
 * @param buf The property value.
 * @return ChangeInfoResult.
 */
static ChangeInfoResult RoadVehicleChangeInfo(uint engine, int numinfo, int prop, const GRFFilePropertyRemapEntry *mapping_entry, ByteReader *buf)
{
	ChangeInfoResult ret = CIR_SUCCESS;

	for (int i = 0; i < numinfo; i++) {
		Engine *e = GetNewEngine(_cur.grffile, VEH_ROAD, engine + i);
		if (e == nullptr) return CIR_INVALID_ID; // No engine could be allocated, so neither can any next vehicles

		EngineInfo *ei = &e->info;
		RoadVehicleInfo *rvi = &e->u.road;

		switch (prop) {
			case 0x05: // Road/tram type
				/* RoadTypeLabel is looked up later after the engine's road/tram
				 * flag is set, however 0 means the value has not been set. */
				_gted[e->index].roadtramtype = buf->ReadByte() + 1;
				break;

			case 0x08: // Speed (1 unit is 0.5 kmh)
				rvi->max_speed = buf->ReadByte();
				break;

			case PROP_ROADVEH_RUNNING_COST_FACTOR: // 0x09 Running cost factor
				rvi->running_cost = buf->ReadByte();
				break;

			case 0x0A: // Running cost base
				ConvertTTDBasePrice(buf->ReadDWord(), "RoadVehicleChangeInfo", &rvi->running_cost_class);
				break;

			case 0x0E: { // Sprite ID
				uint8 spriteid = buf->ReadByte();
				uint8 orig_spriteid = spriteid;

				/* cars have different custom id in the GRF file */
				if (spriteid == 0xFF) spriteid = 0xFD;

				if (spriteid < 0xFD) spriteid >>= 1;

				if (IsValidNewGRFImageIndex<VEH_ROAD>(spriteid)) {
					rvi->image_index = spriteid;
				} else {
					grfmsg(1, "RoadVehicleChangeInfo: Invalid Sprite %d specified, ignoring", orig_spriteid);
					rvi->image_index = 0;
				}
				break;
			}

			case PROP_ROADVEH_CARGO_CAPACITY: // 0x0F Cargo capacity
				rvi->capacity = buf->ReadByte();
				break;

			case 0x10: { // Cargo type
				_gted[e->index].defaultcargo_grf = _cur.grffile;
				uint8 ctype = buf->ReadByte();

				if (ctype == 0xFF) {
					/* 0xFF is specified as 'use first refittable' */
					ei->cargo_type = CT_INVALID;
				} else if (_cur.grffile->grf_version >= 8) {
					/* Use translated cargo. Might result in CT_INVALID (first refittable), if cargo is not defined. */
					ei->cargo_type = GetCargoTranslation(ctype, _cur.grffile);
				} else if (ctype < NUM_CARGO) {
					/* Use untranslated cargo. */
					ei->cargo_type = ctype;
				} else {
					ei->cargo_type = CT_INVALID;
					grfmsg(2, "RailVehicleChangeInfo: Invalid cargo type %d, using first refittable", ctype);
				}
				break;
			}

			case PROP_ROADVEH_COST_FACTOR: // 0x11 Cost factor
				rvi->cost_factor = buf->ReadByte();
				break;

			case 0x12: // SFX
				rvi->sfx = GetNewGRFSoundID(_cur.grffile, buf->ReadByte());
				break;

			case PROP_ROADVEH_POWER: // Power in units of 10 HP.
				rvi->power = buf->ReadByte();
				break;

			case PROP_ROADVEH_WEIGHT: // Weight in units of 1/4 tons.
				rvi->weight = buf->ReadByte();
				break;

			case PROP_ROADVEH_SPEED: // Speed in mph/0.8
				_gted[e->index].rv_max_speed = buf->ReadByte();
				break;

			case 0x16: { // Cargoes available for refitting
				uint32 mask = buf->ReadDWord();
				_gted[e->index].UpdateRefittability(mask != 0);
				ei->refit_mask = TranslateRefitMask(mask);
				_gted[e->index].defaultcargo_grf = _cur.grffile;
				break;
			}

			case 0x17: // Callback mask
				ei->callback_mask = buf->ReadByte();
				break;

			case PROP_ROADVEH_TRACTIVE_EFFORT: // Tractive effort coefficient in 1/256.
				rvi->tractive_effort = buf->ReadByte();
				break;

			case 0x19: // Air drag
				rvi->air_drag = buf->ReadByte();
				break;

			case 0x1A: // Refit cost
				ei->refit_cost = buf->ReadByte();
				break;

			case 0x1B: // Retire vehicle early
				ei->retire_early = buf->ReadByte();
				break;

			case 0x1C: // Miscellaneous flags
				ei->misc_flags = buf->ReadByte();
				_loaded_newgrf_features.has_2CC |= HasBit(ei->misc_flags, EF_USES_2CC);
				break;

			case 0x1D: // Cargo classes allowed
				_gted[e->index].cargo_allowed = buf->ReadWord();
				_gted[e->index].UpdateRefittability(_gted[e->index].cargo_allowed != 0);
				_gted[e->index].defaultcargo_grf = _cur.grffile;
				break;

			case 0x1E: // Cargo classes disallowed
				_gted[e->index].cargo_disallowed = buf->ReadWord();
				_gted[e->index].UpdateRefittability(false);
				break;

			case 0x1F: // Long format introduction date (days since year 0)
				ei->base_intro = buf->ReadDWord();
				break;

			case 0x20: // Alter purchase list sort order
				AlterVehicleListOrder(e->index, buf->ReadExtendedByte());
				break;

			case 0x21: // Visual effect
				rvi->visual_effect = buf->ReadByte();
				/* Avoid accidentally setting visual_effect to the default value
				 * Since bit 6 (disable effects) is set anyways, we can safely erase some bits. */
				if (rvi->visual_effect == VE_DEFAULT) {
					assert(HasBit(rvi->visual_effect, VE_DISABLE_EFFECT));
					SB(rvi->visual_effect, VE_TYPE_START, VE_TYPE_COUNT, 0);
				}
				break;

			case PROP_ROADVEH_CARGO_AGE_PERIOD: // 0x22 Cargo aging period
				ei->cargo_age_period = buf->ReadWord();
				break;

			case PROP_ROADVEH_SHORTEN_FACTOR: // 0x23 Shorter vehicle
				rvi->shorten_factor = buf->ReadByte();
				break;

			case 0x24:   // CTT refit include list
			case 0x25: { // CTT refit exclude list
				uint8 count = buf->ReadByte();
				_gted[e->index].UpdateRefittability(prop == 0x24 && count != 0);
				if (prop == 0x24) _gted[e->index].defaultcargo_grf = _cur.grffile;
				CargoTypes &ctt = prop == 0x24 ? _gted[e->index].ctt_include_mask : _gted[e->index].ctt_exclude_mask;
				ctt = 0;
				while (count--) {
					CargoID ctype = GetCargoTranslation(buf->ReadByte(), _cur.grffile);
					if (ctype == CT_INVALID) continue;
					SetBit(ctt, ctype);
				}
				break;
			}

			default:
				ret = CommonVehicleChangeInfo(ei, prop, mapping_entry, buf);
				break;
		}
	}

	return ret;
}

/**
 * Define properties for ships
 * @param engine Local ID of the first vehicle.
 * @param numinfo Number of subsequent IDs to change the property for.
 * @param prop The property to change.
 * @param buf The property value.
 * @return ChangeInfoResult.
 */
static ChangeInfoResult ShipVehicleChangeInfo(uint engine, int numinfo, int prop, const GRFFilePropertyRemapEntry *mapping_entry, ByteReader *buf)
{
	ChangeInfoResult ret = CIR_SUCCESS;

	for (int i = 0; i < numinfo; i++) {
		Engine *e = GetNewEngine(_cur.grffile, VEH_SHIP, engine + i);
		if (e == nullptr) return CIR_INVALID_ID; // No engine could be allocated, so neither can any next vehicles

		EngineInfo *ei = &e->info;
		ShipVehicleInfo *svi = &e->u.ship;

		switch (prop) {
			case 0x08: { // Sprite ID
				uint8 spriteid = buf->ReadByte();
				uint8 orig_spriteid = spriteid;

				/* ships have different custom id in the GRF file */
				if (spriteid == 0xFF) spriteid = 0xFD;

				if (spriteid < 0xFD) spriteid >>= 1;

				if (IsValidNewGRFImageIndex<VEH_SHIP>(spriteid)) {
					svi->image_index = spriteid;
				} else {
					grfmsg(1, "ShipVehicleChangeInfo: Invalid Sprite %d specified, ignoring", orig_spriteid);
					svi->image_index = 0;
				}
				break;
			}

			case 0x09: // Refittable
				svi->old_refittable = (buf->ReadByte() != 0);
				break;

			case PROP_SHIP_COST_FACTOR: // 0x0A Cost factor
				svi->cost_factor = buf->ReadByte();
				break;

			case PROP_SHIP_SPEED: // 0x0B Speed (1 unit is 0.5 km-ish/h)
				svi->max_speed = buf->ReadByte();
				break;

			case 0x0C: { // Cargo type
				_gted[e->index].defaultcargo_grf = _cur.grffile;
				uint8 ctype = buf->ReadByte();

				if (ctype == 0xFF) {
					/* 0xFF is specified as 'use first refittable' */
					ei->cargo_type = CT_INVALID;
				} else if (_cur.grffile->grf_version >= 8) {
					/* Use translated cargo. Might result in CT_INVALID (first refittable), if cargo is not defined. */
					ei->cargo_type = GetCargoTranslation(ctype, _cur.grffile);
				} else if (ctype < NUM_CARGO) {
					/* Use untranslated cargo. */
					ei->cargo_type = ctype;
				} else {
					ei->cargo_type = CT_INVALID;
					grfmsg(2, "RailVehicleChangeInfo: Invalid cargo type %d, using first refittable", ctype);
				}
				break;
			}

			case PROP_SHIP_CARGO_CAPACITY: // 0x0D Cargo capacity
				svi->capacity = buf->ReadWord();
				break;

			case PROP_SHIP_RUNNING_COST_FACTOR: // 0x0F Running cost factor
				svi->running_cost = buf->ReadByte();
				break;

			case 0x10: // SFX
				svi->sfx = GetNewGRFSoundID(_cur.grffile, buf->ReadByte());
				break;

			case 0x11: { // Cargoes available for refitting
				uint32 mask = buf->ReadDWord();
				_gted[e->index].UpdateRefittability(mask != 0);
				ei->refit_mask = TranslateRefitMask(mask);
				_gted[e->index].defaultcargo_grf = _cur.grffile;
				break;
			}

			case 0x12: // Callback mask
				ei->callback_mask = buf->ReadByte();
				break;

			case 0x13: // Refit cost
				ei->refit_cost = buf->ReadByte();
				break;

			case 0x14: // Ocean speed fraction
				svi->ocean_speed_frac = buf->ReadByte();
				break;

			case 0x15: // Canal speed fraction
				svi->canal_speed_frac = buf->ReadByte();
				break;

			case 0x16: // Retire vehicle early
				ei->retire_early = buf->ReadByte();
				break;

			case 0x17: // Miscellaneous flags
				ei->misc_flags = buf->ReadByte();
				_loaded_newgrf_features.has_2CC |= HasBit(ei->misc_flags, EF_USES_2CC);
				break;

			case 0x18: // Cargo classes allowed
				_gted[e->index].cargo_allowed = buf->ReadWord();
				_gted[e->index].UpdateRefittability(_gted[e->index].cargo_allowed != 0);
				_gted[e->index].defaultcargo_grf = _cur.grffile;
				break;

			case 0x19: // Cargo classes disallowed
				_gted[e->index].cargo_disallowed = buf->ReadWord();
				_gted[e->index].UpdateRefittability(false);
				break;

			case 0x1A: // Long format introduction date (days since year 0)
				ei->base_intro = buf->ReadDWord();
				break;

			case 0x1B: // Alter purchase list sort order
				AlterVehicleListOrder(e->index, buf->ReadExtendedByte());
				break;

			case 0x1C: // Visual effect
				svi->visual_effect = buf->ReadByte();
				/* Avoid accidentally setting visual_effect to the default value
				 * Since bit 6 (disable effects) is set anyways, we can safely erase some bits. */
				if (svi->visual_effect == VE_DEFAULT) {
					assert(HasBit(svi->visual_effect, VE_DISABLE_EFFECT));
					SB(svi->visual_effect, VE_TYPE_START, VE_TYPE_COUNT, 0);
				}
				break;

			case PROP_SHIP_CARGO_AGE_PERIOD: // 0x1D Cargo aging period
				ei->cargo_age_period = buf->ReadWord();
				break;

			case 0x1E:   // CTT refit include list
			case 0x1F: { // CTT refit exclude list
				uint8 count = buf->ReadByte();
				_gted[e->index].UpdateRefittability(prop == 0x1E && count != 0);
				if (prop == 0x1E) _gted[e->index].defaultcargo_grf = _cur.grffile;
				CargoTypes &ctt = prop == 0x1E ? _gted[e->index].ctt_include_mask : _gted[e->index].ctt_exclude_mask;
				ctt = 0;
				while (count--) {
					CargoID ctype = GetCargoTranslation(buf->ReadByte(), _cur.grffile);
					if (ctype == CT_INVALID) continue;
					SetBit(ctt, ctype);
				}
				break;
			}

			default:
				ret = CommonVehicleChangeInfo(ei, prop, mapping_entry, buf);
				break;
		}
	}

	return ret;
}

/**
 * Define properties for aircraft
 * @param engine Local ID of the aircraft.
 * @param numinfo Number of subsequent IDs to change the property for.
 * @param prop The property to change.
 * @param buf The property value.
 * @return ChangeInfoResult.
 */
static ChangeInfoResult AircraftVehicleChangeInfo(uint engine, int numinfo, int prop, const GRFFilePropertyRemapEntry *mapping_entry, ByteReader *buf)
{
	ChangeInfoResult ret = CIR_SUCCESS;

	for (int i = 0; i < numinfo; i++) {
		Engine *e = GetNewEngine(_cur.grffile, VEH_AIRCRAFT, engine + i);
		if (e == nullptr) return CIR_INVALID_ID; // No engine could be allocated, so neither can any next vehicles

		EngineInfo *ei = &e->info;
		AircraftVehicleInfo *avi = &e->u.air;

		switch (prop) {
			case 0x08: { // Sprite ID
				uint8 spriteid = buf->ReadByte();
				uint8 orig_spriteid = spriteid;

				/* aircraft have different custom id in the GRF file */
				if (spriteid == 0xFF) spriteid = 0xFD;

				if (spriteid < 0xFD) spriteid >>= 1;

				if (IsValidNewGRFImageIndex<VEH_AIRCRAFT>(spriteid)) {
					avi->image_index = spriteid;
				} else {
					grfmsg(1, "AircraftVehicleChangeInfo: Invalid Sprite %d specified, ignoring", orig_spriteid);
					avi->image_index = 0;
				}
				break;
			}

			case 0x09: // Helicopter
				if (buf->ReadByte() == 0) {
					avi->subtype = AIR_HELI;
				} else {
					SB(avi->subtype, 0, 1, 1); // AIR_CTOL
				}
				break;

			case 0x0A: // Large
				SB(avi->subtype, 1, 1, (buf->ReadByte() != 0 ? 1 : 0)); // AIR_FAST
				break;

			case PROP_AIRCRAFT_COST_FACTOR: // 0x0B Cost factor
				avi->cost_factor = buf->ReadByte();
				break;

			case PROP_AIRCRAFT_SPEED: // 0x0C Speed (1 unit is 8 mph, we translate to 1 unit is 1 km-ish/h)
				avi->max_speed = (buf->ReadByte() * 128) / 10;
				break;

			case 0x0D: // Acceleration
				avi->acceleration = buf->ReadByte();
				break;

			case PROP_AIRCRAFT_RUNNING_COST_FACTOR: // 0x0E Running cost factor
				avi->running_cost = buf->ReadByte();
				break;

			case PROP_AIRCRAFT_PASSENGER_CAPACITY: // 0x0F Passenger capacity
				avi->passenger_capacity = buf->ReadWord();
				break;

			case PROP_AIRCRAFT_MAIL_CAPACITY: // 0x11 Mail capacity
				avi->mail_capacity = buf->ReadByte();
				break;

			case 0x12: // SFX
				avi->sfx = GetNewGRFSoundID(_cur.grffile, buf->ReadByte());
				break;

			case 0x13: { // Cargoes available for refitting
				uint32 mask = buf->ReadDWord();
				_gted[e->index].UpdateRefittability(mask != 0);
				ei->refit_mask = TranslateRefitMask(mask);
				_gted[e->index].defaultcargo_grf = _cur.grffile;
				break;
			}

			case 0x14: // Callback mask
				ei->callback_mask = buf->ReadByte();
				break;

			case 0x15: // Refit cost
				ei->refit_cost = buf->ReadByte();
				break;

			case 0x16: // Retire vehicle early
				ei->retire_early = buf->ReadByte();
				break;

			case 0x17: // Miscellaneous flags
				ei->misc_flags = buf->ReadByte();
				_loaded_newgrf_features.has_2CC |= HasBit(ei->misc_flags, EF_USES_2CC);
				break;

			case 0x18: // Cargo classes allowed
				_gted[e->index].cargo_allowed = buf->ReadWord();
				_gted[e->index].UpdateRefittability(_gted[e->index].cargo_allowed != 0);
				_gted[e->index].defaultcargo_grf = _cur.grffile;
				break;

			case 0x19: // Cargo classes disallowed
				_gted[e->index].cargo_disallowed = buf->ReadWord();
				_gted[e->index].UpdateRefittability(false);
				break;

			case 0x1A: // Long format introduction date (days since year 0)
				ei->base_intro = buf->ReadDWord();
				break;

			case 0x1B: // Alter purchase list sort order
				AlterVehicleListOrder(e->index, buf->ReadExtendedByte());
				break;

			case PROP_AIRCRAFT_CARGO_AGE_PERIOD: // 0x1C Cargo aging period
				ei->cargo_age_period = buf->ReadWord();
				break;

			case 0x1D:   // CTT refit include list
			case 0x1E: { // CTT refit exclude list
				uint8 count = buf->ReadByte();
				_gted[e->index].UpdateRefittability(prop == 0x1D && count != 0);
				if (prop == 0x1D) _gted[e->index].defaultcargo_grf = _cur.grffile;
				CargoTypes &ctt = prop == 0x1D ? _gted[e->index].ctt_include_mask : _gted[e->index].ctt_exclude_mask;
				ctt = 0;
				while (count--) {
					CargoID ctype = GetCargoTranslation(buf->ReadByte(), _cur.grffile);
					if (ctype == CT_INVALID) continue;
					SetBit(ctt, ctype);
				}
				break;
			}

			case PROP_AIRCRAFT_RANGE: // 0x1F Max aircraft range
				avi->max_range = buf->ReadWord();
				break;

			default:
				ret = CommonVehicleChangeInfo(ei, prop, mapping_entry, buf);
				break;
		}
	}

	return ret;
}

/**
 * Define properties for stations
 * @param stid StationID of the first station tile.
 * @param numinfo Number of subsequent station tiles to change the property for.
 * @param prop The property to change.
 * @param buf The property value.
 * @return ChangeInfoResult.
 */
static ChangeInfoResult StationChangeInfo(uint stid, int numinfo, int prop, const GRFFilePropertyRemapEntry *mapping_entry, ByteReader *buf)
{
	ChangeInfoResult ret = CIR_SUCCESS;

	if (stid + numinfo > NUM_STATIONS_PER_GRF) {
		grfmsg(1, "StationChangeInfo: Station %u is invalid, max %u, ignoring", stid + numinfo, NUM_STATIONS_PER_GRF);
		return CIR_INVALID_ID;
	}

	/* Allocate station specs if necessary */
	if (_cur.grffile->stations == nullptr) _cur.grffile->stations = CallocT<StationSpec*>(NUM_STATIONS_PER_GRF);

	for (int i = 0; i < numinfo; i++) {
		StationSpec *statspec = _cur.grffile->stations[stid + i];

		/* Check that the station we are modifying is defined. */
		if (statspec == nullptr && prop != 0x08) {
			grfmsg(2, "StationChangeInfo: Attempt to modify undefined station %u, ignoring", stid + i);
			return CIR_INVALID_ID;
		}

		switch (prop) {
			case 0x08: { // Class ID
				StationSpec **spec = &_cur.grffile->stations[stid + i];

				/* Property 0x08 is special; it is where the station is allocated */
				if (*spec == nullptr) *spec = new StationSpec();

				/* Swap classid because we read it in BE meaning WAYP or DFLT */
				uint32 classid = buf->ReadDWord();
				(*spec)->cls_id = StationClass::Allocate(BSWAP32(classid));
				break;
			}

			case 0x09: { // Define sprite layout
				uint16 tiles = buf->ReadExtendedByte();
				statspec->renderdata.clear(); // delete earlier loaded stuff
				statspec->renderdata.reserve(tiles);

				for (uint t = 0; t < tiles; t++) {
					NewGRFSpriteLayout *dts = &statspec->renderdata.emplace_back();
					dts->consistent_max_offset = UINT16_MAX; // Spritesets are unknown, so no limit.

					if (buf->HasData(4) && *(unaligned_uint32*)buf->Data() == 0) {
						buf->Skip(4);
						extern const DrawTileSprites _station_display_datas_rail[8];
						dts->Clone(&_station_display_datas_rail[t % 8]);
						continue;
					}

					ReadSpriteLayoutSprite(buf, false, false, false, GSF_STATIONS, &dts->ground);
					/* On error, bail out immediately. Temporary GRF data was already freed */
					if (_cur.skip_sprites < 0) return CIR_DISABLED;

					static std::vector<DrawTileSeqStruct> tmp_layout;
					tmp_layout.clear();
					for (;;) {
						/* no relative bounding box support */
						DrawTileSeqStruct &dtss = tmp_layout.emplace_back();
						MemSetT(&dtss, 0);

						dtss.delta_x = buf->ReadByte();
						if (dtss.IsTerminator()) break;
						dtss.delta_y = buf->ReadByte();
						dtss.delta_z = buf->ReadByte();
						dtss.size_x = buf->ReadByte();
						dtss.size_y = buf->ReadByte();
						dtss.size_z = buf->ReadByte();

						ReadSpriteLayoutSprite(buf, false, true, false, GSF_STATIONS, &dtss.image);
						/* On error, bail out immediately. Temporary GRF data was already freed */
						if (_cur.skip_sprites < 0) return CIR_DISABLED;
					}
					dts->Clone(tmp_layout.data());
				}
				break;
			}

			case 0x0A: { // Copy sprite layout
				byte srcid = buf->ReadByte();
				const StationSpec *srcstatspec = _cur.grffile->stations[srcid];

				if (srcstatspec == nullptr) {
					grfmsg(1, "StationChangeInfo: Station %u is not defined, cannot copy sprite layout to %u.", srcid, stid + i);
					continue;
				}

				statspec->renderdata.clear(); // delete earlier loaded stuff
				statspec->renderdata.reserve(srcstatspec->renderdata.size());

				for (const auto &it : srcstatspec->renderdata) {
					NewGRFSpriteLayout *dts = &statspec->renderdata.emplace_back();
					dts->Clone(&it);
				}
				break;
			}

			case 0x0B: // Callback mask
				statspec->callback_mask = buf->ReadByte();
				break;

			case 0x0C: // Disallowed number of platforms
				statspec->disallowed_platforms = buf->ReadByte();
				break;

			case 0x0D: // Disallowed platform lengths
				statspec->disallowed_lengths = buf->ReadByte();
				break;

			case 0x0E: // Define custom layout
				while (buf->HasData()) {
					byte length = buf->ReadByte();
					byte number = buf->ReadByte();

					if (length == 0 || number == 0) break;

					if (statspec->layouts.size() < length) statspec->layouts.resize(length);
					if (statspec->layouts[length - 1].size() < number) statspec->layouts[length - 1].resize(number);

					const byte *layout = buf->ReadBytes(length * number);
					statspec->layouts[length - 1][number - 1].assign(layout, layout + length * number);

					/* Validate tile values are only the permitted 00, 02, 04 and 06. */
					for (auto &tile : statspec->layouts[length - 1][number - 1]) {
						if ((tile & 6) != tile) {
							grfmsg(1, "StationChangeInfo: Invalid tile %u in layout %ux%u", tile, length, number);
							tile &= 6;
						}
					}
				}
				break;

			case 0x0F: { // Copy custom layout
				byte srcid = buf->ReadByte();
				const StationSpec *srcstatspec = _cur.grffile->stations[srcid];

				if (srcstatspec == nullptr) {
					grfmsg(1, "StationChangeInfo: Station %u is not defined, cannot copy tile layout to %u.", srcid, stid + i);
					continue;
				}

				statspec->layouts = srcstatspec->layouts;
				break;
			}

			case 0x10: // Little/lots cargo threshold
				statspec->cargo_threshold = buf->ReadWord();
				break;

			case 0x11: // Pylon placement
				statspec->pylons = buf->ReadByte();
				break;

			case 0x12: // Cargo types for random triggers
				if (_cur.grffile->grf_version >= 7) {
					statspec->cargo_triggers = TranslateRefitMask(buf->ReadDWord());
				} else {
					statspec->cargo_triggers = (CargoTypes)buf->ReadDWord();
				}
				break;

			case 0x13: // General flags
				statspec->flags = buf->ReadByte();
				break;

			case 0x14: // Overhead wire placement
				statspec->wires = buf->ReadByte();
				break;

			case 0x15: // Blocked tiles
				statspec->blocked = buf->ReadByte();
				break;

			case 0x16: // Animation info
				statspec->animation.frames = buf->ReadByte();
				statspec->animation.status = buf->ReadByte();
				break;

			case 0x17: // Animation speed
				statspec->animation.speed = buf->ReadByte();
				break;

			case 0x18: // Animation triggers
				statspec->animation.triggers = buf->ReadWord();
				break;

			case 0x1A: { // Advanced sprite layout
				uint16 tiles = buf->ReadExtendedByte();
				statspec->renderdata.clear(); // delete earlier loaded stuff
				statspec->renderdata.reserve(tiles);

				for (uint t = 0; t < tiles; t++) {
					NewGRFSpriteLayout *dts = &statspec->renderdata.emplace_back();
					uint num_building_sprites = buf->ReadByte();
					/* On error, bail out immediately. Temporary GRF data was already freed */
					if (ReadSpriteLayout(buf, num_building_sprites, false, GSF_STATIONS, true, false, dts)) return CIR_DISABLED;
				}
				break;
			}

			case A0RPI_STATION_MIN_BRIDGE_HEIGHT:
				if (MappedPropertyLengthMismatch(buf, 8, mapping_entry)) break;
				FALLTHROUGH;
			case 0x1B: // Minimum height for a bridge above
				SetBit(statspec->internal_flags, SSIF_BRIDGE_HEIGHTS_SET);
				for (uint i = 0; i < 8; i++) {
					statspec->bridge_height[i] = buf->ReadByte();
				}
				break;

			case A0RPI_STATION_DISALLOWED_BRIDGE_PILLARS:
				if (MappedPropertyLengthMismatch(buf, 8, mapping_entry)) break;
				SetBit(statspec->internal_flags, SSIF_BRIDGE_DISALLOWED_PILLARS_SET);
				for (uint i = 0; i < 8; i++) {
					statspec->bridge_disallowed_pillars[i] = buf->ReadByte();
				}
				break;

			default:
				ret = HandleAction0PropertyDefault(buf, prop);
				break;
		}
	}

	return ret;
}

/**
 * Define properties for water features
 * @param id Type of the first water feature.
 * @param numinfo Number of subsequent water feature ids to change the property for.
 * @param prop The property to change.
 * @param buf The property value.
 * @return ChangeInfoResult.
 */
static ChangeInfoResult CanalChangeInfo(uint id, int numinfo, int prop, const GRFFilePropertyRemapEntry *mapping_entry, ByteReader *buf)
{
	ChangeInfoResult ret = CIR_SUCCESS;

	if (id + numinfo > CF_END) {
		grfmsg(1, "CanalChangeInfo: Canal feature 0x%02X is invalid, max %u, ignoring", id + numinfo, CF_END);
		return CIR_INVALID_ID;
	}

	for (int i = 0; i < numinfo; i++) {
		CanalProperties *cp = &_cur.grffile->canal_local_properties[id + i];

		switch (prop) {
			case 0x08:
				cp->callback_mask = buf->ReadByte();
				break;

			case 0x09:
				cp->flags = buf->ReadByte();
				break;

			default:
				ret = HandleAction0PropertyDefault(buf, prop);
				break;
		}
	}

	return ret;
}

/**
 * Define properties for bridges
 * @param brid BridgeID of the bridge.
 * @param numinfo Number of subsequent bridgeIDs to change the property for.
 * @param prop The property to change.
 * @param buf The property value.
 * @return ChangeInfoResult.
 */
static ChangeInfoResult BridgeChangeInfo(uint brid, int numinfo, int prop, const GRFFilePropertyRemapEntry *mapping_entry, ByteReader *buf)
{
	ChangeInfoResult ret = CIR_SUCCESS;

	if (brid + numinfo > MAX_BRIDGES) {
		grfmsg(1, "BridgeChangeInfo: Bridge %u is invalid, max %u, ignoring", brid + numinfo, MAX_BRIDGES);
		return CIR_INVALID_ID;
	}

	for (int i = 0; i < numinfo; i++) {
		BridgeSpec *bridge = &_bridge[brid + i];

		switch (prop) {
			case 0x08: { // Year of availability
				/* We treat '0' as always available */
				byte year = buf->ReadByte();
				bridge->avail_year = (year > 0 ? ORIGINAL_BASE_YEAR + year : 0);
				break;
			}

			case 0x09: // Minimum length
				bridge->min_length = buf->ReadByte();
				break;

			case 0x0A: // Maximum length
				bridge->max_length = buf->ReadByte();
				if (bridge->max_length > 16) bridge->max_length = 0xFFFF;
				break;

			case 0x0B: // Cost factor
				bridge->price = buf->ReadByte();
				break;

			case 0x0C: // Maximum speed
				bridge->speed = buf->ReadWord();
				break;

			case 0x0D: { // Bridge sprite tables
				byte tableid = buf->ReadByte();
				byte numtables = buf->ReadByte();

				if (bridge->sprite_table == nullptr) {
					/* Allocate memory for sprite table pointers and zero out */
					bridge->sprite_table = CallocT<PalSpriteID*>(7);
				}

				for (; numtables-- != 0; tableid++) {
					if (tableid >= 7) { // skip invalid data
						grfmsg(1, "BridgeChangeInfo: Table %d >= 7, skipping", tableid);
						for (byte sprite = 0; sprite < 32; sprite++) buf->ReadDWord();
						continue;
					}

					if (bridge->sprite_table[tableid] == nullptr) {
						bridge->sprite_table[tableid] = MallocT<PalSpriteID>(32);
					}

					for (byte sprite = 0; sprite < 32; sprite++) {
						SpriteID image = buf->ReadWord();
						PaletteID pal  = buf->ReadWord();

						bridge->sprite_table[tableid][sprite].sprite = image;
						bridge->sprite_table[tableid][sprite].pal    = pal;

						MapSpriteMappingRecolour(&bridge->sprite_table[tableid][sprite]);
					}
				}
				if (!HasBit(bridge->ctrl_flags, BSCF_CUSTOM_PILLAR_FLAGS)) SetBit(bridge->ctrl_flags, BSCF_INVALID_PILLAR_FLAGS);
				break;
			}

			case 0x0E: // Flags; bit 0 - disable far pillars
				bridge->flags = buf->ReadByte();
				break;

			case 0x0F: // Long format year of availability (year since year 0)
				bridge->avail_year = Clamp(buf->ReadDWord(), MIN_YEAR, MAX_YEAR);
				break;

			case 0x10: { // purchase string
				StringID newone = GetGRFStringID(_cur.grffile->grfid, buf->ReadWord());
				if (newone != STR_UNDEFINED) bridge->material = newone;
				break;
			}

			case 0x11: // description of bridge with rails or roads
			case 0x12: {
				StringID newone = GetGRFStringID(_cur.grffile->grfid, buf->ReadWord());
				if (newone != STR_UNDEFINED) bridge->transport_name[prop - 0x11] = newone;
				break;
			}

			case 0x13: // 16 bits cost multiplier
				bridge->price = buf->ReadWord();
				break;

			case A0RPI_BRIDGE_MENU_ICON:
				if (MappedPropertyLengthMismatch(buf, 4, mapping_entry)) break;
				FALLTHROUGH;
			case 0x14: // purchase sprite
				bridge->sprite = buf->ReadWord();
				bridge->pal    = buf->ReadWord();
				break;

			case A0RPI_BRIDGE_PILLAR_FLAGS:
				if (MappedPropertyLengthMismatch(buf, 12, mapping_entry)) break;
				for (uint i = 0; i < 12; i++) {
					bridge->pillar_flags[i] = buf->ReadByte();
				}
				ClrBit(bridge->ctrl_flags, BSCF_INVALID_PILLAR_FLAGS);
				SetBit(bridge->ctrl_flags, BSCF_CUSTOM_PILLAR_FLAGS);
				break;

			case A0RPI_BRIDGE_AVAILABILITY_FLAGS: {
				if (MappedPropertyLengthMismatch(buf, 1, mapping_entry)) break;
				byte flags = buf->ReadByte();
				SB(bridge->ctrl_flags, BSCF_NOT_AVAILABLE_TOWN, 1, HasBit(flags, 0) ? 1 : 0);
				SB(bridge->ctrl_flags, BSCF_NOT_AVAILABLE_AI_GS, 1, HasBit(flags, 1) ? 1 : 0);
				break;
			}

			default:
				ret = HandleAction0PropertyDefault(buf, prop);
				break;
		}
	}

	return ret;
}

/**
 * Ignore a house property
 * @param prop Property to read.
 * @param buf Property value.
 * @return ChangeInfoResult.
 */
static ChangeInfoResult IgnoreTownHouseProperty(int prop, ByteReader *buf)
{
	ChangeInfoResult ret = CIR_SUCCESS;

	switch (prop) {
		case 0x09:
		case 0x0B:
		case 0x0C:
		case 0x0D:
		case 0x0E:
		case 0x0F:
		case 0x11:
		case 0x14:
		case 0x15:
		case 0x16:
		case 0x18:
		case 0x19:
		case 0x1A:
		case 0x1B:
		case 0x1C:
		case 0x1D:
		case 0x1F:
			buf->ReadByte();
			break;

		case 0x0A:
		case 0x10:
		case 0x12:
		case 0x13:
		case 0x21:
		case 0x22:
			buf->ReadWord();
			break;

		case 0x1E:
			buf->ReadDWord();
			break;

		case 0x17:
			for (uint j = 0; j < 4; j++) buf->ReadByte();
			break;

		case 0x20: {
			byte count = buf->ReadByte();
			for (byte j = 0; j < count; j++) buf->ReadByte();
			break;
		}

		case 0x23:
			buf->Skip(buf->ReadByte() * 2);
			break;

		default:
			ret = HandleAction0PropertyDefault(buf, prop);
			break;
	}
	return ret;
}

/**
 * Define properties for houses
 * @param hid HouseID of the house.
 * @param numinfo Number of subsequent houseIDs to change the property for.
 * @param prop The property to change.
 * @param buf The property value.
 * @return ChangeInfoResult.
 */
static ChangeInfoResult TownHouseChangeInfo(uint hid, int numinfo, int prop, const GRFFilePropertyRemapEntry *mapping_entry, ByteReader *buf)
{
	ChangeInfoResult ret = CIR_SUCCESS;

	if (hid + numinfo > NUM_HOUSES_PER_GRF) {
		grfmsg(1, "TownHouseChangeInfo: Too many houses loaded (%u), max (%u). Ignoring.", hid + numinfo, NUM_HOUSES_PER_GRF);
		return CIR_INVALID_ID;
	}

	/* Allocate house specs if they haven't been allocated already. */
	if (_cur.grffile->housespec == nullptr) {
		_cur.grffile->housespec = CallocT<HouseSpec*>(NUM_HOUSES_PER_GRF);
	}

	for (int i = 0; i < numinfo; i++) {
		HouseSpec *housespec = _cur.grffile->housespec[hid + i];

		if (prop != 0x08 && housespec == nullptr) {
			/* If the house property 08 is not yet set, ignore this property */
			ChangeInfoResult cir = IgnoreTownHouseProperty(prop, buf);
			if (cir > ret) ret = cir;
			continue;
		}

		switch (prop) {
			case 0x08: { // Substitute building type, and definition of a new house
				HouseSpec **house = &_cur.grffile->housespec[hid + i];
				byte subs_id = buf->ReadByte();

				if (subs_id == 0xFF) {
					/* Instead of defining a new house, a substitute house id
					 * of 0xFF disables the old house with the current id. */
					HouseSpec::Get(hid + i)->enabled = false;
					continue;
				} else if (subs_id >= NEW_HOUSE_OFFSET) {
					/* The substitute id must be one of the original houses. */
					grfmsg(2, "TownHouseChangeInfo: Attempt to use new house %u as substitute house for %u. Ignoring.", subs_id, hid + i);
					continue;
				}

				/* Allocate space for this house. */
				if (*house == nullptr) *house = CallocT<HouseSpec>(1);

				housespec = *house;

				MemCpyT(housespec, HouseSpec::Get(subs_id));

				housespec->enabled = true;
				housespec->grf_prop.local_id = hid + i;
				housespec->grf_prop.subst_id = subs_id;
				housespec->grf_prop.grffile = _cur.grffile;
				housespec->random_colour[0] = 0x04;  // those 4 random colours are the base colour
				housespec->random_colour[1] = 0x08;  // for all new houses
				housespec->random_colour[2] = 0x0C;  // they stand for red, blue, orange and green
				housespec->random_colour[3] = 0x06;

				/* Make sure that the third cargo type is valid in this
				 * climate. This can cause problems when copying the properties
				 * of a house that accepts food, where the new house is valid
				 * in the temperate climate. */
				if (!CargoSpec::Get(housespec->accepts_cargo[2])->IsValid()) {
					housespec->cargo_acceptance[2] = 0;
				}
				break;
			}

			case 0x09: // Building flags
				housespec->building_flags = (BuildingFlags)buf->ReadByte();
				break;

			case 0x0A: { // Availability years
				uint16 years = buf->ReadWord();
				housespec->min_year = GB(years, 0, 8) > 150 ? MAX_YEAR : ORIGINAL_BASE_YEAR + GB(years, 0, 8);
				housespec->max_year = GB(years, 8, 8) > 150 ? MAX_YEAR : ORIGINAL_BASE_YEAR + GB(years, 8, 8);
				break;
			}

			case 0x0B: // Population
				housespec->population = buf->ReadByte();
				break;

			case 0x0C: // Mail generation multiplier
				housespec->mail_generation = buf->ReadByte();
				break;

			case 0x0D: // Passenger acceptance
			case 0x0E: // Mail acceptance
				housespec->cargo_acceptance[prop - 0x0D] = buf->ReadByte();
				break;

			case 0x0F: { // Goods/candy, food/fizzy drinks acceptance
				int8 goods = buf->ReadByte();

				/* If value of goods is negative, it means in fact food or, if in toyland, fizzy_drink acceptance.
				 * Else, we have "standard" 3rd cargo type, goods or candy, for toyland once more */
				CargoID cid = (goods >= 0) ? ((_settings_game.game_creation.landscape == LT_TOYLAND) ? CT_CANDY : CT_GOODS) :
						((_settings_game.game_creation.landscape == LT_TOYLAND) ? CT_FIZZY_DRINKS : CT_FOOD);

				/* Make sure the cargo type is valid in this climate. */
				if (!CargoSpec::Get(cid)->IsValid()) goods = 0;

				housespec->accepts_cargo[2] = cid;
				housespec->cargo_acceptance[2] = abs(goods); // but we do need positive value here
				break;
			}

			case 0x10: // Local authority rating decrease on removal
				housespec->remove_rating_decrease = buf->ReadWord();
				break;

			case 0x11: // Removal cost multiplier
				housespec->removal_cost = buf->ReadByte();
				break;

			case 0x12: // Building name ID
				AddStringForMapping(buf->ReadWord(), &housespec->building_name);
				break;

			case 0x13: // Building availability mask
				housespec->building_availability = (HouseZones)buf->ReadWord();
				break;

			case 0x14: // House callback mask
				housespec->callback_mask |= buf->ReadByte();
				break;

			case 0x15: { // House override byte
				byte override = buf->ReadByte();

				/* The house being overridden must be an original house. */
				if (override >= NEW_HOUSE_OFFSET) {
					grfmsg(2, "TownHouseChangeInfo: Attempt to override new house %u with house id %u. Ignoring.", override, hid + i);
					continue;
				}

				_house_mngr.Add(hid + i, _cur.grffile->grfid, override);
				break;
			}

			case 0x16: // Periodic refresh multiplier
				housespec->processing_time = std::min<byte>(buf->ReadByte(), 63u);
				break;

			case 0x17: // Four random colours to use
				for (uint j = 0; j < 4; j++) housespec->random_colour[j] = buf->ReadByte();
				break;

			case 0x18: // Relative probability of appearing
				housespec->probability = buf->ReadByte();
				break;

			case 0x19: // Extra flags
				housespec->extra_flags = (HouseExtraFlags)buf->ReadByte();
				break;

			case 0x1A: // Animation frames
				housespec->animation.frames = buf->ReadByte();
				housespec->animation.status = GB(housespec->animation.frames, 7, 1);
				SB(housespec->animation.frames, 7, 1, 0);
				break;

			case 0x1B: // Animation speed
				housespec->animation.speed = Clamp(buf->ReadByte(), 2, 16);
				break;

			case 0x1C: // Class of the building type
				housespec->class_id = AllocateHouseClassID(buf->ReadByte(), _cur.grffile->grfid);
				break;

			case 0x1D: // Callback mask part 2
				housespec->callback_mask |= (buf->ReadByte() << 8);
				break;

			case 0x1E: { // Accepted cargo types
				uint32 cargotypes = buf->ReadDWord();

				/* Check if the cargo types should not be changed */
				if (cargotypes == 0xFFFFFFFF) break;

				for (uint j = 0; j < 3; j++) {
					/* Get the cargo number from the 'list' */
					uint8 cargo_part = GB(cargotypes, 8 * j, 8);
					CargoID cargo = GetCargoTranslation(cargo_part, _cur.grffile);

					if (cargo == CT_INVALID) {
						/* Disable acceptance of invalid cargo type */
						housespec->cargo_acceptance[j] = 0;
					} else {
						housespec->accepts_cargo[j] = cargo;
					}
				}
				break;
			}

			case 0x1F: // Minimum life span
				housespec->minimum_life = buf->ReadByte();
				break;

			case 0x20: { // Cargo acceptance watch list
				byte count = buf->ReadByte();
				for (byte j = 0; j < count; j++) {
					CargoID cargo = GetCargoTranslation(buf->ReadByte(), _cur.grffile);
					if (cargo != CT_INVALID) SetBit(housespec->watched_cargoes, cargo);
				}
				break;
			}

			case 0x21: // long introduction year
				housespec->min_year = buf->ReadWord();
				break;

			case 0x22: // long maximum year
				housespec->max_year = buf->ReadWord();
				break;

			case 0x23: { // variable length cargo types accepted
				uint count = buf->ReadByte();
				if (count > lengthof(housespec->accepts_cargo)) {
					GRFError *error = DisableGrf(STR_NEWGRF_ERROR_LIST_PROPERTY_TOO_LONG);
					error->param_value[1] = prop;
					return CIR_DISABLED;
				}
				/* Always write the full accepts_cargo array, and check each index for being inside the
				 * provided data. This ensures all values are properly initialized, and also avoids
				 * any risks of array overrun. */
				for (uint i = 0; i < lengthof(housespec->accepts_cargo); i++) {
					if (i < count) {
						housespec->accepts_cargo[i] = GetCargoTranslation(buf->ReadByte(), _cur.grffile);
						housespec->cargo_acceptance[i] = buf->ReadByte();
					} else {
						housespec->accepts_cargo[i] = CT_INVALID;
						housespec->cargo_acceptance[i] = 0;
					}
				}
				break;
			}

			default:
				ret = HandleAction0PropertyDefault(buf, prop);
				break;
		}
	}

	return ret;
}

/**
 * Get the language map associated with a given NewGRF and language.
 * @param grfid       The NewGRF to get the map for.
 * @param language_id The (NewGRF) language ID to get the map for.
 * @return The LanguageMap, or nullptr if it couldn't be found.
 */
/* static */ const LanguageMap *LanguageMap::GetLanguageMap(uint32 grfid, uint8 language_id)
{
	/* LanguageID "MAX_LANG", i.e. 7F is any. This language can't have a gender/case mapping, but has to be handled gracefully. */
	const GRFFile *grffile = GetFileByGRFID(grfid);
	return (grffile != nullptr && grffile->language_map != nullptr && language_id < MAX_LANG) ? &grffile->language_map[language_id] : nullptr;
}

/**
 * Load a cargo- or railtype-translation table.
 * @param gvid ID of the global variable. This is basically only checked for zerones.
 * @param numinfo Number of subsequent IDs to change the property for.
 * @param buf The property value.
 * @param[in,out] translation_table Storage location for the translation table.
 * @param name Name of the table for debug output.
 * @return ChangeInfoResult.
 */
template <typename T>
static ChangeInfoResult LoadTranslationTable(uint gvid, int numinfo, ByteReader *buf, T &translation_table, const char *name)
{
	if (gvid != 0) {
		grfmsg(1, "LoadTranslationTable: %s translation table must start at zero", name);
		return CIR_INVALID_ID;
	}

	translation_table.clear();
	for (int i = 0; i < numinfo; i++) {
		uint32 item = buf->ReadDWord();
		translation_table.push_back(BSWAP32(item));
	}

	return CIR_SUCCESS;
}

/**
 * Helper to read a DWord worth of bytes from the reader
 * and to return it as a valid string.
 * @param reader The source of the DWord.
 * @return The read DWord as string.
 */
static std::string ReadDWordAsString(ByteReader *reader)
{
	char output[5];
	for (int i = 0; i < 4; i++) output[i] = reader->ReadByte();
	output[4] = '\0';
	StrMakeValidInPlace(output, lastof(output));

	return std::string(output);
}

/**
 * Define properties for global variables
 * @param gvid ID of the global variable.
 * @param numinfo Number of subsequent IDs to change the property for.
 * @param prop The property to change.
 * @param buf The property value.
 * @return ChangeInfoResult.
 */
static ChangeInfoResult GlobalVarChangeInfo(uint gvid, int numinfo, int prop, const GRFFilePropertyRemapEntry *mapping_entry, ByteReader *buf)
{
	/* Properties which are handled as a whole */
	switch (prop) {
		case 0x09: // Cargo Translation Table; loading during both reservation and activation stage (in case it is selected depending on defined cargos)
			return LoadTranslationTable(gvid, numinfo, buf, _cur.grffile->cargo_list, "Cargo");

		case 0x12: // Rail type translation table; loading during both reservation and activation stage (in case it is selected depending on defined railtypes)
			return LoadTranslationTable(gvid, numinfo, buf, _cur.grffile->railtype_list, "Rail type");

		case 0x16: // Road type translation table; loading during both reservation and activation stage (in case it is selected depending on defined railtypes)
			return LoadTranslationTable(gvid, numinfo, buf, _cur.grffile->roadtype_list, "Road type");

		case 0x17: // Tram type translation table; loading during both reservation and activation stage (in case it is selected depending on defined railtypes)
			return LoadTranslationTable(gvid, numinfo, buf, _cur.grffile->tramtype_list, "Tram type");

		default:
			break;
	}

	/* Properties which are handled per item */
	ChangeInfoResult ret = CIR_SUCCESS;
	for (int i = 0; i < numinfo; i++) {
		switch (prop) {
			case 0x08: { // Cost base factor
				int factor = buf->ReadByte();
				uint price = gvid + i;

				if (price < PR_END) {
					_cur.grffile->price_base_multipliers[price] = std::min<int>(factor - 8, MAX_PRICE_MODIFIER);
				} else {
					grfmsg(1, "GlobalVarChangeInfo: Price %d out of range, ignoring", price);
				}
				break;
			}

			case 0x0A: { // Currency display names
				uint curidx = GetNewgrfCurrencyIdConverted(gvid + i);
				StringID newone = GetGRFStringID(_cur.grffile->grfid, buf->ReadWord());

				if ((newone != STR_UNDEFINED) && (curidx < CURRENCY_END)) {
					_currency_specs[curidx].name = newone;
				}
				break;
			}

			case 0x0B: { // Currency multipliers
				uint curidx = GetNewgrfCurrencyIdConverted(gvid + i);
				uint32 rate = buf->ReadDWord();

				if (curidx < CURRENCY_END) {
					/* TTDPatch uses a multiple of 1000 for its conversion calculations,
					 * which OTTD does not. For this reason, divide grf value by 1000,
					 * to be compatible */
					_currency_specs[curidx].rate = rate / 1000;
				} else {
					grfmsg(1, "GlobalVarChangeInfo: Currency multipliers %d out of range, ignoring", curidx);
				}
				break;
			}

			case 0x0C: { // Currency options
				uint curidx = GetNewgrfCurrencyIdConverted(gvid + i);
				uint16 options = buf->ReadWord();

				if (curidx < CURRENCY_END) {
					_currency_specs[curidx].separator[0] = GB(options, 0, 8);
					_currency_specs[curidx].separator[1] = '\0';
					/* By specifying only one bit, we prevent errors,
					 * since newgrf specs said that only 0 and 1 can be set for symbol_pos */
					_currency_specs[curidx].symbol_pos = GB(options, 8, 1);
				} else {
					grfmsg(1, "GlobalVarChangeInfo: Currency option %d out of range, ignoring", curidx);
				}
				break;
			}

			case 0x0D: { // Currency prefix symbol
				uint curidx = GetNewgrfCurrencyIdConverted(gvid + i);
				std::string prefix = ReadDWordAsString(buf);

				if (curidx < CURRENCY_END) {
					_currency_specs[curidx].prefix = prefix;
				} else {
					grfmsg(1, "GlobalVarChangeInfo: Currency symbol %d out of range, ignoring", curidx);
				}
				break;
			}

			case 0x0E: { // Currency suffix symbol
				uint curidx = GetNewgrfCurrencyIdConverted(gvid + i);
				std::string suffix = ReadDWordAsString(buf);

				if (curidx < CURRENCY_END) {
					_currency_specs[curidx].suffix = suffix;
				} else {
					grfmsg(1, "GlobalVarChangeInfo: Currency symbol %d out of range, ignoring", curidx);
				}
				break;
			}

			case 0x0F: { //  Euro introduction dates
				uint curidx = GetNewgrfCurrencyIdConverted(gvid + i);
				Year year_euro = buf->ReadWord();

				if (curidx < CURRENCY_END) {
					_currency_specs[curidx].to_euro = year_euro;
				} else {
					grfmsg(1, "GlobalVarChangeInfo: Euro intro date %d out of range, ignoring", curidx);
				}
				break;
			}

			case 0x10: // Snow line height table
				if (numinfo > 1 || IsSnowLineSet()) {
					grfmsg(1, "GlobalVarChangeInfo: The snowline can only be set once (%d)", numinfo);
				} else if (buf->Remaining() < SNOW_LINE_MONTHS * SNOW_LINE_DAYS) {
					grfmsg(1, "GlobalVarChangeInfo: Not enough entries set in the snowline table (" PRINTF_SIZE ")", buf->Remaining());
				} else {
					byte table[SNOW_LINE_MONTHS][SNOW_LINE_DAYS];

					for (uint i = 0; i < SNOW_LINE_MONTHS; i++) {
						for (uint j = 0; j < SNOW_LINE_DAYS; j++) {
							table[i][j] = buf->ReadByte();
							if (_cur.grffile->grf_version >= 8) {
								if (table[i][j] != 0xFF) table[i][j] = table[i][j] * (1 + _settings_game.construction.map_height_limit) / 256;
							} else {
								if (table[i][j] >= 128) {
									/* no snow */
									table[i][j] = 0xFF;
								} else {
									table[i][j] = table[i][j] * (1 + _settings_game.construction.map_height_limit) / 128;
								}
							}
						}
					}
					SetSnowLine(table);
				}
				break;

			case 0x11: // GRF match for engine allocation
				/* This is loaded during the reservation stage, so just skip it here. */
				/* Each entry is 8 bytes. */
				buf->Skip(8);
				break;

			case 0x13:   // Gender translation table
			case 0x14:   // Case translation table
			case 0x15: { // Plural form translation
				uint curidx = gvid + i; // The current index, i.e. language.
				const LanguageMetadata *lang = curidx < MAX_LANG ? GetLanguage(curidx) : nullptr;
				if (lang == nullptr) {
					grfmsg(1, "GlobalVarChangeInfo: Language %d is not known, ignoring", curidx);
					/* Skip over the data. */
					if (prop == 0x15) {
						buf->ReadByte();
					} else {
						while (buf->ReadByte() != 0) {
							buf->ReadString();
						}
					}
					break;
				}

				if (_cur.grffile->language_map == nullptr) _cur.grffile->language_map = new LanguageMap[MAX_LANG];

				if (prop == 0x15) {
					uint plural_form = buf->ReadByte();
					if (plural_form >= LANGUAGE_MAX_PLURAL) {
						grfmsg(1, "GlobalVarChanceInfo: Plural form %d is out of range, ignoring", plural_form);
					} else {
						_cur.grffile->language_map[curidx].plural_form = plural_form;
					}
					break;
				}

				byte newgrf_id = buf->ReadByte(); // The NewGRF (custom) identifier.
				while (newgrf_id != 0) {
					const char *name = buf->ReadString(); // The name for the OpenTTD identifier.

					/* We'll just ignore the UTF8 identifier character. This is (fairly)
					 * safe as OpenTTD's strings gender/cases are usually in ASCII which
					 * is just a subset of UTF8, or they need the bigger UTF8 characters
					 * such as Cyrillic. Thus we will simply assume they're all UTF8. */
					WChar c;
					size_t len = Utf8Decode(&c, name);
					if (c == NFO_UTF8_IDENTIFIER) name += len;

					LanguageMap::Mapping map;
					map.newgrf_id = newgrf_id;
					if (prop == 0x13) {
						map.openttd_id = lang->GetGenderIndex(name);
						if (map.openttd_id >= MAX_NUM_GENDERS) {
							grfmsg(1, "GlobalVarChangeInfo: Gender name %s is not known, ignoring", name);
						} else {
							_cur.grffile->language_map[curidx].gender_map.push_back(map);
						}
					} else {
						map.openttd_id = lang->GetCaseIndex(name);
						if (map.openttd_id >= MAX_NUM_CASES) {
							grfmsg(1, "GlobalVarChangeInfo: Case name %s is not known, ignoring", name);
						} else {
							_cur.grffile->language_map[curidx].case_map.push_back(map);
						}
					}
					newgrf_id = buf->ReadByte();
				}
				break;
			}

			case A0RPI_GLOBALVAR_EXTRA_STATION_NAMES: {
				if (MappedPropertyLengthMismatch(buf, 4, mapping_entry)) break;
				uint16 str = buf->ReadWord();
				uint16 flags = buf->ReadWord();
				if (_extra_station_names_used < MAX_EXTRA_STATION_NAMES) {
					ExtraStationNameInfo &info = _extra_station_names[_extra_station_names_used];
					AddStringForMapping(str, &info.str);
					info.flags = flags;
					_extra_station_names_used++;
				}
				break;
			}

			default:
				ret = HandleAction0PropertyDefault(buf, prop);
				break;
		}
	}

	return ret;
}

static ChangeInfoResult GlobalVarReserveInfo(uint gvid, int numinfo, int prop, const GRFFilePropertyRemapEntry *mapping_entry, ByteReader *buf)
{
	/* Properties which are handled as a whole */
	switch (prop) {
		case 0x09: // Cargo Translation Table; loading during both reservation and activation stage (in case it is selected depending on defined cargos)
			return LoadTranslationTable(gvid, numinfo, buf, _cur.grffile->cargo_list, "Cargo");

		case 0x12: // Rail type translation table; loading during both reservation and activation stage (in case it is selected depending on defined railtypes)
			return LoadTranslationTable(gvid, numinfo, buf, _cur.grffile->railtype_list, "Rail type");

		case 0x16: // Road type translation table; loading during both reservation and activation stage (in case it is selected depending on defined roadtypes)
			return LoadTranslationTable(gvid, numinfo, buf, _cur.grffile->roadtype_list, "Road type");

		case 0x17: // Tram type translation table; loading during both reservation and activation stage (in case it is selected depending on defined tramtypes)
			return LoadTranslationTable(gvid, numinfo, buf, _cur.grffile->tramtype_list, "Tram type");

		default:
			break;
	}

	/* Properties which are handled per item */
	ChangeInfoResult ret = CIR_SUCCESS;
	for (int i = 0; i < numinfo; i++) {
		switch (prop) {
			case 0x08: // Cost base factor
			case 0x15: // Plural form translation
				buf->ReadByte();
				break;

			case 0x0A: // Currency display names
			case 0x0C: // Currency options
			case 0x0F: // Euro introduction dates
				buf->ReadWord();
				break;

			case 0x0B: // Currency multipliers
			case 0x0D: // Currency prefix symbol
			case 0x0E: // Currency suffix symbol
				buf->ReadDWord();
				break;

			case 0x10: // Snow line height table
				buf->Skip(SNOW_LINE_MONTHS * SNOW_LINE_DAYS);
				break;

			case 0x11: { // GRF match for engine allocation
				uint32 s = buf->ReadDWord();
				uint32 t = buf->ReadDWord();
				SetNewGRFOverride(s, t);
				break;
			}

			case 0x13: // Gender translation table
			case 0x14: // Case translation table
				while (buf->ReadByte() != 0) {
					buf->ReadString();
				}
				break;

			case A0RPI_GLOBALVAR_EXTRA_STATION_NAMES:
				buf->Skip(buf->ReadExtendedByte());
				break;

			default:
				ret = HandleAction0PropertyDefault(buf, prop);
				break;
		}
	}

	return ret;
}


/**
 * Define properties for cargoes
 * @param cid Local ID of the cargo.
 * @param numinfo Number of subsequent IDs to change the property for.
 * @param prop The property to change.
 * @param buf The property value.
 * @return ChangeInfoResult.
 */
static ChangeInfoResult CargoChangeInfo(uint cid, int numinfo, int prop, const GRFFilePropertyRemapEntry *mapping_entry, ByteReader *buf)
{
	ChangeInfoResult ret = CIR_SUCCESS;

	if (cid + numinfo > NUM_CARGO) {
		grfmsg(2, "CargoChangeInfo: Cargo type %d out of range (max %d)", cid + numinfo, NUM_CARGO - 1);
		return CIR_INVALID_ID;
	}

	for (int i = 0; i < numinfo; i++) {
		CargoSpec *cs = CargoSpec::Get(cid + i);

		switch (prop) {
			case 0x08: // Bit number of cargo
				cs->bitnum = buf->ReadByte();
				if (cs->IsValid()) {
					cs->grffile = _cur.grffile;
					SetBit(_cargo_mask, cid + i);
				} else {
					ClrBit(_cargo_mask, cid + i);
				}
				break;

			case 0x09: // String ID for cargo type name
				AddStringForMapping(buf->ReadWord(), &cs->name);
				break;

			case 0x0A: // String for 1 unit of cargo
				AddStringForMapping(buf->ReadWord(), &cs->name_single);
				break;

			case 0x0B: // String for singular quantity of cargo (e.g. 1 tonne of coal)
			case 0x1B: // String for cargo units
				/* String for units of cargo. This is different in OpenTTD
				 * (e.g. tonnes) to TTDPatch (e.g. {COMMA} tonne of coal).
				 * Property 1B is used to set OpenTTD's behaviour. */
				AddStringForMapping(buf->ReadWord(), &cs->units_volume);
				break;

			case 0x0C: // String for plural quantity of cargo (e.g. 10 tonnes of coal)
			case 0x1C: // String for any amount of cargo
				/* Strings for an amount of cargo. This is different in OpenTTD
				 * (e.g. {WEIGHT} of coal) to TTDPatch (e.g. {COMMA} tonnes of coal).
				 * Property 1C is used to set OpenTTD's behaviour. */
				AddStringForMapping(buf->ReadWord(), &cs->quantifier);
				break;

			case 0x0D: // String for two letter cargo abbreviation
				AddStringForMapping(buf->ReadWord(), &cs->abbrev);
				break;

			case 0x0E: // Sprite ID for cargo icon
				cs->sprite = buf->ReadWord();
				break;

			case 0x0F: // Weight of one unit of cargo
				cs->weight = buf->ReadByte();
				break;

			case 0x10: // Used for payment calculation
				cs->transit_days[0] = buf->ReadByte();
				break;

			case 0x11: // Used for payment calculation
				cs->transit_days[1] = buf->ReadByte();
				break;

			case 0x12: // Base cargo price
				cs->initial_payment = buf->ReadDWord();
				break;

			case 0x13: // Colour for station rating bars
				cs->rating_colour = buf->ReadByte();
				break;

			case 0x14: // Colour for cargo graph
				cs->legend_colour = buf->ReadByte();
				break;

			case 0x15: // Freight status
				cs->is_freight = (buf->ReadByte() != 0);
				break;

			case 0x16: // Cargo classes
				cs->classes = buf->ReadWord();
				break;

			case 0x17: // Cargo label
				cs->label = buf->ReadDWord();
				cs->label = BSWAP32(cs->label);
				break;

			case 0x18: { // Town growth substitute type
				uint8 substitute_type = buf->ReadByte();

				switch (substitute_type) {
					case 0x00: cs->town_effect = TE_PASSENGERS; break;
					case 0x02: cs->town_effect = TE_MAIL; break;
					case 0x05: cs->town_effect = TE_GOODS; break;
					case 0x09: cs->town_effect = TE_WATER; break;
					case 0x0B: cs->town_effect = TE_FOOD; break;
					default:
						grfmsg(1, "CargoChangeInfo: Unknown town growth substitute value %d, setting to none.", substitute_type);
						FALLTHROUGH;
					case 0xFF: cs->town_effect = TE_NONE; break;
				}
				break;
			}

			case 0x19: // Town growth coefficient
				cs->multipliertowngrowth = buf->ReadWord();
				break;

			case 0x1A: // Bitmask of callbacks to use
				cs->callback_mask = buf->ReadByte();
				break;

			case 0x1D: // Vehicle capacity muliplier
				cs->multiplier = std::max<uint16>(1u, buf->ReadWord());
				break;

			default:
				ret = HandleAction0PropertyDefault(buf, prop);
				break;
		}
	}

	return ret;
}


/**
 * Define properties for sound effects
 * @param sid Local ID of the sound.
 * @param numinfo Number of subsequent IDs to change the property for.
 * @param prop The property to change.
 * @param buf The property value.
 * @return ChangeInfoResult.
 */
static ChangeInfoResult SoundEffectChangeInfo(uint sid, int numinfo, int prop, const GRFFilePropertyRemapEntry *mapping_entry, ByteReader *buf)
{
	ChangeInfoResult ret = CIR_SUCCESS;

	if (_cur.grffile->sound_offset == 0) {
		grfmsg(1, "SoundEffectChangeInfo: No effects defined, skipping");
		return CIR_INVALID_ID;
	}

	if (sid + numinfo - ORIGINAL_SAMPLE_COUNT > _cur.grffile->num_sounds) {
		grfmsg(1, "SoundEffectChangeInfo: Attempting to change undefined sound effect (%u), max (%u). Ignoring.", sid + numinfo, ORIGINAL_SAMPLE_COUNT + _cur.grffile->num_sounds);
		return CIR_INVALID_ID;
	}

	for (int i = 0; i < numinfo; i++) {
		SoundEntry *sound = GetSound(sid + i + _cur.grffile->sound_offset - ORIGINAL_SAMPLE_COUNT);

		switch (prop) {
			case 0x08: // Relative volume
				sound->volume = buf->ReadByte();
				break;

			case 0x09: // Priority
				sound->priority = buf->ReadByte();
				break;

			case 0x0A: { // Override old sound
				SoundID orig_sound = buf->ReadByte();

				if (orig_sound >= ORIGINAL_SAMPLE_COUNT) {
					grfmsg(1, "SoundEffectChangeInfo: Original sound %d not defined (max %d)", orig_sound, ORIGINAL_SAMPLE_COUNT);
				} else {
					SoundEntry *old_sound = GetSound(orig_sound);

					/* Literally copy the data of the new sound over the original */
					*old_sound = *sound;
				}
				break;
			}

			default:
				ret = HandleAction0PropertyDefault(buf, prop);
				break;
		}
	}

	return ret;
}

/**
 * Ignore an industry tile property
 * @param prop The property to ignore.
 * @param buf The property value.
 * @return ChangeInfoResult.
 */
static ChangeInfoResult IgnoreIndustryTileProperty(int prop, ByteReader *buf)
{
	ChangeInfoResult ret = CIR_SUCCESS;

	switch (prop) {
		case 0x09:
		case 0x0D:
		case 0x0E:
		case 0x10:
		case 0x11:
		case 0x12:
			buf->ReadByte();
			break;

		case 0x0A:
		case 0x0B:
		case 0x0C:
		case 0x0F:
			buf->ReadWord();
			break;

		case 0x13:
			buf->Skip(buf->ReadByte() * 2);
			break;

		default:
			ret = HandleAction0PropertyDefault(buf, prop);
			break;
	}
	return ret;
}

/**
 * Define properties for industry tiles
 * @param indtid Local ID of the industry tile.
 * @param numinfo Number of subsequent industry tile IDs to change the property for.
 * @param prop The property to change.
 * @param buf The property value.
 * @return ChangeInfoResult.
 */
static ChangeInfoResult IndustrytilesChangeInfo(uint indtid, int numinfo, int prop, const GRFFilePropertyRemapEntry *mapping_entry, ByteReader *buf)
{
	ChangeInfoResult ret = CIR_SUCCESS;

	if (indtid + numinfo > NUM_INDUSTRYTILES_PER_GRF) {
		grfmsg(1, "IndustryTilesChangeInfo: Too many industry tiles loaded (%u), max (%u). Ignoring.", indtid + numinfo, NUM_INDUSTRYTILES_PER_GRF);
		return CIR_INVALID_ID;
	}

	/* Allocate industry tile specs if they haven't been allocated already. */
	if (_cur.grffile->indtspec == nullptr) {
		_cur.grffile->indtspec = CallocT<IndustryTileSpec*>(NUM_INDUSTRYTILES_PER_GRF);
	}

	for (int i = 0; i < numinfo; i++) {
		IndustryTileSpec *tsp = _cur.grffile->indtspec[indtid + i];

		if (prop != 0x08 && tsp == nullptr) {
			ChangeInfoResult cir = IgnoreIndustryTileProperty(prop, buf);
			if (cir > ret) ret = cir;
			continue;
		}

		switch (prop) {
			case 0x08: { // Substitute industry tile type
				IndustryTileSpec **tilespec = &_cur.grffile->indtspec[indtid + i];
				byte subs_id = buf->ReadByte();

				if (subs_id >= NEW_INDUSTRYTILEOFFSET) {
					/* The substitute id must be one of the original industry tile. */
					grfmsg(2, "IndustryTilesChangeInfo: Attempt to use new industry tile %u as substitute industry tile for %u. Ignoring.", subs_id, indtid + i);
					continue;
				}

				/* Allocate space for this industry. */
				if (*tilespec == nullptr) {
					*tilespec = CallocT<IndustryTileSpec>(1);
					tsp = *tilespec;

					memcpy(tsp, &_industry_tile_specs[subs_id], sizeof(_industry_tile_specs[subs_id]));
					tsp->enabled = true;

					/* A copied tile should not have the animation infos copied too.
					 * The anim_state should be left untouched, though
					 * It is up to the author to animate them */
					tsp->anim_production = INDUSTRYTILE_NOANIM;
					tsp->anim_next = INDUSTRYTILE_NOANIM;

					tsp->grf_prop.local_id = indtid + i;
					tsp->grf_prop.subst_id = subs_id;
					tsp->grf_prop.grffile = _cur.grffile;
					_industile_mngr.AddEntityID(indtid + i, _cur.grffile->grfid, subs_id); // pre-reserve the tile slot
				}
				break;
			}

			case 0x09: { // Industry tile override
				byte ovrid = buf->ReadByte();

				/* The industry being overridden must be an original industry. */
				if (ovrid >= NEW_INDUSTRYTILEOFFSET) {
					grfmsg(2, "IndustryTilesChangeInfo: Attempt to override new industry tile %u with industry tile id %u. Ignoring.", ovrid, indtid + i);
					continue;
				}

				_industile_mngr.Add(indtid + i, _cur.grffile->grfid, ovrid);
				break;
			}

			case 0x0A: // Tile acceptance
			case 0x0B:
			case 0x0C: {
				uint16 acctp = buf->ReadWord();
				tsp->accepts_cargo[prop - 0x0A] = GetCargoTranslation(GB(acctp, 0, 8), _cur.grffile);
				tsp->acceptance[prop - 0x0A] = Clamp(GB(acctp, 8, 8), 0, 16);
				break;
			}

			case 0x0D: // Land shape flags
				tsp->slopes_refused = (Slope)buf->ReadByte();
				break;

			case 0x0E: // Callback mask
				tsp->callback_mask = buf->ReadByte();
				break;

			case 0x0F: // Animation information
				tsp->animation.frames = buf->ReadByte();
				tsp->animation.status = buf->ReadByte();
				break;

			case 0x10: // Animation speed
				tsp->animation.speed = buf->ReadByte();
				break;

			case 0x11: // Triggers for callback 25
				tsp->animation.triggers = buf->ReadByte();
				break;

			case 0x12: // Special flags
				tsp->special_flags = (IndustryTileSpecialFlags)buf->ReadByte();
				break;

			case 0x13: { // variable length cargo acceptance
				byte num_cargoes = buf->ReadByte();
				if (num_cargoes > lengthof(tsp->acceptance)) {
					GRFError *error = DisableGrf(STR_NEWGRF_ERROR_LIST_PROPERTY_TOO_LONG);
					error->param_value[1] = prop;
					return CIR_DISABLED;
				}
				for (uint i = 0; i < lengthof(tsp->acceptance); i++) {
					if (i < num_cargoes) {
						tsp->accepts_cargo[i] = GetCargoTranslation(buf->ReadByte(), _cur.grffile);
						/* Tile acceptance can be negative to counteract the INDTILE_SPECIAL_ACCEPTS_ALL_CARGO flag */
						tsp->acceptance[i] = (int8)buf->ReadByte();
					} else {
						tsp->accepts_cargo[i] = CT_INVALID;
						tsp->acceptance[i] = 0;
					}
				}
				break;
			}

			default:
				ret = HandleAction0PropertyDefault(buf, prop);
				break;
		}
	}

	return ret;
}

/**
 * Ignore an industry property
 * @param prop The property to ignore.
 * @param buf The property value.
 * @return ChangeInfoResult.
 */
static ChangeInfoResult IgnoreIndustryProperty(int prop, ByteReader *buf)
{
	ChangeInfoResult ret = CIR_SUCCESS;

	switch (prop) {
		case 0x09:
		case 0x0B:
		case 0x0F:
		case 0x12:
		case 0x13:
		case 0x14:
		case 0x17:
		case 0x18:
		case 0x19:
		case 0x21:
		case 0x22:
			buf->ReadByte();
			break;

		case 0x0C:
		case 0x0D:
		case 0x0E:
		case 0x10:
		case 0x1B:
		case 0x1F:
		case 0x24:
			buf->ReadWord();
			break;

		case 0x11:
		case 0x1A:
		case 0x1C:
		case 0x1D:
		case 0x1E:
		case 0x20:
		case 0x23:
			buf->ReadDWord();
			break;

		case 0x0A: {
			byte num_table = buf->ReadByte();
			for (byte j = 0; j < num_table; j++) {
				for (uint k = 0;; k++) {
					byte x = buf->ReadByte();
					if (x == 0xFE && k == 0) {
						buf->ReadByte();
						buf->ReadByte();
						break;
					}

					byte y = buf->ReadByte();
					if (x == 0 && y == 0x80) break;

					byte gfx = buf->ReadByte();
					if (gfx == 0xFE) buf->ReadWord();
				}
			}
			break;
		}

		case 0x16:
			for (byte j = 0; j < 3; j++) buf->ReadByte();
			break;

		case 0x15:
		case 0x25:
		case 0x26:
		case 0x27:
			buf->Skip(buf->ReadByte());
			break;

		case 0x28: {
			int num_inputs = buf->ReadByte();
			int num_outputs = buf->ReadByte();
			buf->Skip(num_inputs * num_outputs * 2);
			break;
		}

		default:
			ret = HandleAction0PropertyDefault(buf, prop);
			break;
	}
	return ret;
}

/**
 * Validate the industry layout; e.g. to prevent duplicate tiles.
 * @param layout The layout to check.
 * @return True if the layout is deemed valid.
 */
static bool ValidateIndustryLayout(const IndustryTileLayout &layout)
{
	const size_t size = layout.size();
	for (size_t i = 0; i < size - 1; i++) {
		for (size_t j = i + 1; j < size; j++) {
			if (layout[i].ti.x == layout[j].ti.x &&
					layout[i].ti.y == layout[j].ti.y) {
				return false;
			}
		}
	}
	return true;
}

/**
 * Define properties for industries
 * @param indid Local ID of the industry.
 * @param numinfo Number of subsequent industry IDs to change the property for.
 * @param prop The property to change.
 * @param buf The property value.
 * @return ChangeInfoResult.
 */
static ChangeInfoResult IndustriesChangeInfo(uint indid, int numinfo, int prop, const GRFFilePropertyRemapEntry *mapping_entry, ByteReader *buf)
{
	ChangeInfoResult ret = CIR_SUCCESS;

	if (indid + numinfo > NUM_INDUSTRYTYPES_PER_GRF) {
		grfmsg(1, "IndustriesChangeInfo: Too many industries loaded (%u), max (%u). Ignoring.", indid + numinfo, NUM_INDUSTRYTYPES_PER_GRF);
		return CIR_INVALID_ID;
	}

	/* Allocate industry specs if they haven't been allocated already. */
	if (_cur.grffile->industryspec == nullptr) {
		_cur.grffile->industryspec = CallocT<IndustrySpec*>(NUM_INDUSTRYTYPES_PER_GRF);
	}

	for (int i = 0; i < numinfo; i++) {
		IndustrySpec *indsp = _cur.grffile->industryspec[indid + i];

		if (prop != 0x08 && indsp == nullptr) {
			ChangeInfoResult cir = IgnoreIndustryProperty(prop, buf);
			if (cir > ret) ret = cir;
			continue;
		}

		switch (prop) {
			case 0x08: { // Substitute industry type
				IndustrySpec **indspec = &_cur.grffile->industryspec[indid + i];
				byte subs_id = buf->ReadByte();

				if (subs_id == 0xFF) {
					/* Instead of defining a new industry, a substitute industry id
					 * of 0xFF disables the old industry with the current id. */
					_industry_specs[indid + i].enabled = false;
					continue;
				} else if (subs_id >= NEW_INDUSTRYOFFSET) {
					/* The substitute id must be one of the original industry. */
					grfmsg(2, "_industry_specs: Attempt to use new industry %u as substitute industry for %u. Ignoring.", subs_id, indid + i);
					continue;
				}

				/* Allocate space for this industry.
				 * Only need to do it once. If ever it is called again, it should not
				 * do anything */
				if (*indspec == nullptr) {
					*indspec = new IndustrySpec;
					indsp = *indspec;

					*indsp = _origin_industry_specs[subs_id];
					indsp->enabled = true;
					indsp->grf_prop.local_id = indid + i;
					indsp->grf_prop.subst_id = subs_id;
					indsp->grf_prop.grffile = _cur.grffile;
					/* If the grf industry needs to check its surrounding upon creation, it should
					 * rely on callbacks, not on the original placement functions */
					indsp->check_proc = CHECK_NOTHING;
				}
				break;
			}

			case 0x09: { // Industry type override
				byte ovrid = buf->ReadByte();

				/* The industry being overridden must be an original industry. */
				if (ovrid >= NEW_INDUSTRYOFFSET) {
					grfmsg(2, "IndustriesChangeInfo: Attempt to override new industry %u with industry id %u. Ignoring.", ovrid, indid + i);
					continue;
				}
				indsp->grf_prop.override = ovrid;
				_industry_mngr.Add(indid + i, _cur.grffile->grfid, ovrid);
				break;
			}

			case 0x0A: { // Set industry layout(s)
				byte new_num_layouts = buf->ReadByte();
				uint32 definition_size = buf->ReadDWord();
				uint32 bytes_read = 0;
				std::vector<IndustryTileLayout> new_layouts;
				IndustryTileLayout layout;

				for (byte j = 0; j < new_num_layouts; j++) {
					layout.clear();

					for (uint k = 0;; k++) {
						if (bytes_read >= definition_size) {
							grfmsg(3, "IndustriesChangeInfo: Incorrect size for industry tile layout definition for industry %u.", indid);
							/* Avoid warning twice */
							definition_size = UINT32_MAX;
						}

						layout.push_back(IndustryTileLayoutTile{});
						IndustryTileLayoutTile &it = layout.back();

						it.ti.x = buf->ReadByte(); // Offsets from northermost tile
						++bytes_read;

						if (it.ti.x == 0xFE && k == 0) {
							/* This means we have to borrow the layout from an old industry */
							IndustryType type = buf->ReadByte();
							byte laynbr = buf->ReadByte();
							bytes_read += 2;

							if (type >= lengthof(_origin_industry_specs)) {
								grfmsg(1, "IndustriesChangeInfo: Invalid original industry number for layout import, industry %u", indid);
								DisableGrf(STR_NEWGRF_ERROR_INVALID_ID);
								return CIR_DISABLED;
							}
							if (laynbr >= _origin_industry_specs[type].layouts.size()) {
								grfmsg(1, "IndustriesChangeInfo: Invalid original industry layout index for layout import, industry %u", indid);
								DisableGrf(STR_NEWGRF_ERROR_INVALID_ID);
								return CIR_DISABLED;
							}
							layout = _origin_industry_specs[type].layouts[laynbr];
							break;
						}

						it.ti.y = buf->ReadByte(); // Or table definition finalisation
						++bytes_read;

						if (it.ti.x == 0 && it.ti.y == 0x80) {
							/* Terminator, remove and finish up */
							layout.pop_back();
							break;
						}

						it.gfx = buf->ReadByte();
						++bytes_read;

						if (it.gfx == 0xFE) {
							/* Use a new tile from this GRF */
							int local_tile_id = buf->ReadWord();
							bytes_read += 2;

							/* Read the ID from the _industile_mngr. */
							int tempid = _industile_mngr.GetID(local_tile_id, _cur.grffile->grfid);

							if (tempid == INVALID_INDUSTRYTILE) {
								grfmsg(2, "IndustriesChangeInfo: Attempt to use industry tile %u with industry id %u, not yet defined. Ignoring.", local_tile_id, indid);
							} else {
								/* Declared as been valid, can be used */
								it.gfx = tempid;
							}
						} else if (it.gfx == 0xFF) {
							it.ti.x = (int8)GB(it.ti.x, 0, 8);
							it.ti.y = (int8)GB(it.ti.y, 0, 8);

							/* When there were only 256x256 maps, TileIndex was a uint16 and
								* it.ti was just a TileIndexDiff that was added to it.
								* As such negative "x" values were shifted into the "y" position.
								*   x = -1, y = 1 -> x = 255, y = 0
								* Since GRF version 8 the position is interpreted as pair of independent int8.
								* For GRF version < 8 we need to emulate the old shifting behaviour.
								*/
							if (_cur.grffile->grf_version < 8 && it.ti.x < 0) it.ti.y += 1;
						}
					}

					if (!ValidateIndustryLayout(layout)) {
						/* The industry layout was not valid, so skip this one. */
						grfmsg(1, "IndustriesChangeInfo: Invalid industry layout for industry id %u. Ignoring", indid);
						new_num_layouts--;
						j--;
					} else {
						new_layouts.push_back(layout);
					}
				}

				/* Install final layout construction in the industry spec */
				indsp->layouts = new_layouts;
				break;
			}

			case 0x0B: // Industry production flags
				indsp->life_type = (IndustryLifeType)buf->ReadByte();
				break;

			case 0x0C: // Industry closure message
				AddStringForMapping(buf->ReadWord(), &indsp->closure_text);
				break;

			case 0x0D: // Production increase message
				AddStringForMapping(buf->ReadWord(), &indsp->production_up_text);
				break;

			case 0x0E: // Production decrease message
				AddStringForMapping(buf->ReadWord(), &indsp->production_down_text);
				break;

			case 0x0F: // Fund cost multiplier
				indsp->cost_multiplier = buf->ReadByte();
				break;

			case 0x10: // Production cargo types
				for (byte j = 0; j < 2; j++) {
					indsp->produced_cargo[j] = GetCargoTranslation(buf->ReadByte(), _cur.grffile);
				}
				break;

			case 0x11: // Acceptance cargo types
				for (byte j = 0; j < 3; j++) {
					indsp->accepts_cargo[j] = GetCargoTranslation(buf->ReadByte(), _cur.grffile);
				}
				buf->ReadByte(); // Unnused, eat it up
				break;

			case 0x12: // Production multipliers
			case 0x13:
				indsp->production_rate[prop - 0x12] = buf->ReadByte();
				break;

			case 0x14: // Minimal amount of cargo distributed
				indsp->minimal_cargo = buf->ReadByte();
				break;

			case 0x15: { // Random sound effects
				indsp->number_of_sounds = buf->ReadByte();
				uint8 *sounds = MallocT<uint8>(indsp->number_of_sounds);

				try {
					for (uint8 j = 0; j < indsp->number_of_sounds; j++) {
						sounds[j] = buf->ReadByte();
					}
				} catch (...) {
					free(sounds);
					throw;
				}

				if (HasBit(indsp->cleanup_flag, CLEAN_RANDOMSOUNDS)) {
					free(indsp->random_sounds);
				}
				indsp->random_sounds = sounds;
				SetBit(indsp->cleanup_flag, CLEAN_RANDOMSOUNDS);
				break;
			}

			case 0x16: // Conflicting industry types
				for (byte j = 0; j < 3; j++) indsp->conflicting[j] = buf->ReadByte();
				break;

			case 0x17: // Probability in random game
				indsp->appear_creation[_settings_game.game_creation.landscape] = buf->ReadByte();
				break;

			case 0x18: // Probability during gameplay
				indsp->appear_ingame[_settings_game.game_creation.landscape] = buf->ReadByte();
				break;

			case 0x19: // Map colour
				indsp->map_colour = buf->ReadByte();
				break;

			case 0x1A: // Special industry flags to define special behavior
				indsp->behaviour = (IndustryBehaviour)buf->ReadDWord();
				break;

			case 0x1B: // New industry text ID
				AddStringForMapping(buf->ReadWord(), &indsp->new_industry_text);
				break;

			case 0x1C: // Input cargo multipliers for the three input cargo types
			case 0x1D:
			case 0x1E: {
					uint32 multiples = buf->ReadDWord();
					indsp->input_cargo_multiplier[prop - 0x1C][0] = GB(multiples, 0, 16);
					indsp->input_cargo_multiplier[prop - 0x1C][1] = GB(multiples, 16, 16);
					break;
				}

			case 0x1F: // Industry name
				AddStringForMapping(buf->ReadWord(), &indsp->name);
				break;

			case 0x20: // Prospecting success chance
				indsp->prospecting_chance = buf->ReadDWord();
				break;

			case 0x21:   // Callback mask
			case 0x22: { // Callback additional mask
				byte aflag = buf->ReadByte();
				SB(indsp->callback_mask, (prop - 0x21) * 8, 8, aflag);
				break;
			}

			case 0x23: // removal cost multiplier
				indsp->removal_cost_multiplier = buf->ReadDWord();
				break;

			case 0x24: { // name for nearby station
				uint16 str = buf->ReadWord();
				if (str == 0) {
					indsp->station_name = STR_NULL;
				} else {
					AddStringForMapping(str, &indsp->station_name);
				}
				break;
			}

			case 0x25: { // variable length produced cargoes
				byte num_cargoes = buf->ReadByte();
				if (num_cargoes > lengthof(indsp->produced_cargo)) {
					GRFError *error = DisableGrf(STR_NEWGRF_ERROR_LIST_PROPERTY_TOO_LONG);
					error->param_value[1] = prop;
					return CIR_DISABLED;
				}
				for (uint i = 0; i < lengthof(indsp->produced_cargo); i++) {
					if (i < num_cargoes) {
						CargoID cargo = GetCargoTranslation(buf->ReadByte(), _cur.grffile);
						indsp->produced_cargo[i] = cargo;
					} else {
						indsp->produced_cargo[i] = CT_INVALID;
					}
				}
				break;
			}

			case 0x26: { // variable length accepted cargoes
				byte num_cargoes = buf->ReadByte();
				if (num_cargoes > lengthof(indsp->accepts_cargo)) {
					GRFError *error = DisableGrf(STR_NEWGRF_ERROR_LIST_PROPERTY_TOO_LONG);
					error->param_value[1] = prop;
					return CIR_DISABLED;
				}
				for (uint i = 0; i < lengthof(indsp->accepts_cargo); i++) {
					if (i < num_cargoes) {
						CargoID cargo = GetCargoTranslation(buf->ReadByte(), _cur.grffile);
						indsp->accepts_cargo[i] = cargo;
					} else {
						indsp->accepts_cargo[i] = CT_INVALID;
					}
				}
				break;
			}

			case 0x27: { // variable length production rates
				byte num_cargoes = buf->ReadByte();
				if (num_cargoes > lengthof(indsp->production_rate)) {
					GRFError *error = DisableGrf(STR_NEWGRF_ERROR_LIST_PROPERTY_TOO_LONG);
					error->param_value[1] = prop;
					return CIR_DISABLED;
				}
				for (uint i = 0; i < lengthof(indsp->production_rate); i++) {
					if (i < num_cargoes) {
						indsp->production_rate[i] = buf->ReadByte();
					} else {
						indsp->production_rate[i] = 0;
					}
				}
				break;
			}

			case 0x28: { // variable size input/output production multiplier table
				byte num_inputs = buf->ReadByte();
				byte num_outputs = buf->ReadByte();
				if (num_inputs > lengthof(indsp->accepts_cargo) || num_outputs > lengthof(indsp->produced_cargo)) {
					GRFError *error = DisableGrf(STR_NEWGRF_ERROR_LIST_PROPERTY_TOO_LONG);
					error->param_value[1] = prop;
					return CIR_DISABLED;
				}
				for (uint i = 0; i < lengthof(indsp->accepts_cargo); i++) {
					for (uint j = 0; j < lengthof(indsp->produced_cargo); j++) {
						uint16 mult = 0;
						if (i < num_inputs && j < num_outputs) mult = buf->ReadWord();
						indsp->input_cargo_multiplier[i][j] = mult;
					}
				}
				break;
			}

			default:
				ret = HandleAction0PropertyDefault(buf, prop);
				break;
		}
	}

	return ret;
}

/**
 * Create a copy of the tile table so it can be freed later
 * without problems.
 * @param as The AirportSpec to copy the arrays of.
 */
static void DuplicateTileTable(AirportSpec *as)
{
	AirportTileTable **table_list = MallocT<AirportTileTable*>(as->num_table);
	for (int i = 0; i < as->num_table; i++) {
		uint num_tiles = 1;
		const AirportTileTable *it = as->table[0];
		do {
			num_tiles++;
		} while ((++it)->ti.x != -0x80);
		table_list[i] = MallocT<AirportTileTable>(num_tiles);
		MemCpyT(table_list[i], as->table[i], num_tiles);
	}
	as->table = table_list;
	HangarTileTable *depot_table = nullptr;
	if (as->nof_depots > 0) {
		depot_table = MallocT<HangarTileTable>(as->nof_depots);
		MemCpyT(depot_table, as->depot_table, as->nof_depots);
	}
	as->depot_table = depot_table;
	Direction *rotation = MallocT<Direction>(as->num_table);
	MemCpyT(rotation, as->rotation, as->num_table);
	as->rotation = rotation;
}

/**
 * Define properties for airports
 * @param airport Local ID of the airport.
 * @param numinfo Number of subsequent airport IDs to change the property for.
 * @param prop The property to change.
 * @param buf The property value.
 * @return ChangeInfoResult.
 */
static ChangeInfoResult AirportChangeInfo(uint airport, int numinfo, int prop, const GRFFilePropertyRemapEntry *mapping_entry, ByteReader *buf)
{
	ChangeInfoResult ret = CIR_SUCCESS;

	if (airport + numinfo > NUM_AIRPORTS_PER_GRF) {
		grfmsg(1, "AirportChangeInfo: Too many airports, trying id (%u), max (%u). Ignoring.", airport + numinfo, NUM_AIRPORTS_PER_GRF);
		return CIR_INVALID_ID;
	}

	/* Allocate industry specs if they haven't been allocated already. */
	if (_cur.grffile->airportspec == nullptr) {
		_cur.grffile->airportspec = CallocT<AirportSpec*>(NUM_AIRPORTS_PER_GRF);
	}

	for (int i = 0; i < numinfo; i++) {
		AirportSpec *as = _cur.grffile->airportspec[airport + i];

		if (as == nullptr && prop != 0x08 && prop != 0x09) {
			grfmsg(2, "AirportChangeInfo: Attempt to modify undefined airport %u, ignoring", airport + i);
			return CIR_INVALID_ID;
		}

		switch (prop) {
			case 0x08: { // Modify original airport
				byte subs_id = buf->ReadByte();

				if (subs_id == 0xFF) {
					/* Instead of defining a new airport, an airport id
					 * of 0xFF disables the old airport with the current id. */
					AirportSpec::GetWithoutOverride(airport + i)->enabled = false;
					continue;
				} else if (subs_id >= NEW_AIRPORT_OFFSET) {
					/* The substitute id must be one of the original airports. */
					grfmsg(2, "AirportChangeInfo: Attempt to use new airport %u as substitute airport for %u. Ignoring.", subs_id, airport + i);
					continue;
				}

				AirportSpec **spec = &_cur.grffile->airportspec[airport + i];
				/* Allocate space for this airport.
				 * Only need to do it once. If ever it is called again, it should not
				 * do anything */
				if (*spec == nullptr) {
					*spec = MallocT<AirportSpec>(1);
					as = *spec;

					memcpy(as, AirportSpec::GetWithoutOverride(subs_id), sizeof(*as));
					as->enabled = true;
					as->grf_prop.local_id = airport + i;
					as->grf_prop.subst_id = subs_id;
					as->grf_prop.grffile = _cur.grffile;
					/* override the default airport */
					_airport_mngr.Add(airport + i, _cur.grffile->grfid, subs_id);
					/* Create a copy of the original tiletable so it can be freed later. */
					DuplicateTileTable(as);
				}
				break;
			}

			case 0x0A: { // Set airport layout
				byte old_num_table = as->num_table;
				as->num_table = buf->ReadByte(); // Number of layouts
				free(as->rotation);
				as->rotation = MallocT<Direction>(as->num_table);
				uint32 defsize = buf->ReadDWord();  // Total size of the definition
				AirportTileTable **tile_table = CallocT<AirportTileTable*>(as->num_table); // Table with tiles to compose the airport
				AirportTileTable *att = CallocT<AirportTileTable>(defsize); // Temporary array to read the tile layouts from the GRF
				int size;
				const AirportTileTable *copy_from;
				try {
					for (byte j = 0; j < as->num_table; j++) {
						const_cast<Direction&>(as->rotation[j]) = (Direction)buf->ReadByte();
						for (int k = 0;; k++) {
							att[k].ti.x = buf->ReadByte(); // Offsets from northermost tile
							att[k].ti.y = buf->ReadByte();

							if (att[k].ti.x == 0 && att[k].ti.y == 0x80) {
								/*  Not the same terminator.  The one we are using is rather
								 * x = -80, y = 0 .  So, adjust it. */
								att[k].ti.x = -0x80;
								att[k].ti.y =  0;
								att[k].gfx  =  0;

								size = k + 1;
								copy_from = att;
								break;
							}

							att[k].gfx = buf->ReadByte();

							if (att[k].gfx == 0xFE) {
								/* Use a new tile from this GRF */
								int local_tile_id = buf->ReadWord();

								/* Read the ID from the _airporttile_mngr. */
								uint16 tempid = _airporttile_mngr.GetID(local_tile_id, _cur.grffile->grfid);

								if (tempid == INVALID_AIRPORTTILE) {
									grfmsg(2, "AirportChangeInfo: Attempt to use airport tile %u with airport id %u, not yet defined. Ignoring.", local_tile_id, airport + i);
								} else {
									/* Declared as been valid, can be used */
									att[k].gfx = tempid;
								}
							} else if (att[k].gfx == 0xFF) {
								att[k].ti.x = (int8)GB(att[k].ti.x, 0, 8);
								att[k].ti.y = (int8)GB(att[k].ti.y, 0, 8);
							}

							if (as->rotation[j] == DIR_E || as->rotation[j] == DIR_W) {
								as->size_x = std::max<byte>(as->size_x, att[k].ti.y + 1);
								as->size_y = std::max<byte>(as->size_y, att[k].ti.x + 1);
							} else {
								as->size_x = std::max<byte>(as->size_x, att[k].ti.x + 1);
								as->size_y = std::max<byte>(as->size_y, att[k].ti.y + 1);
							}
						}
						tile_table[j] = CallocT<AirportTileTable>(size);
						memcpy(tile_table[j], copy_from, sizeof(*copy_from) * size);
					}
					/* Free old layouts in the airport spec */
					for (int j = 0; j < old_num_table; j++) {
						/* remove the individual layouts */
						free(as->table[j]);
					}
					free(as->table);
					/* Install final layout construction in the airport spec */
					as->table = tile_table;
					free(att);
				} catch (...) {
					for (int i = 0; i < as->num_table; i++) {
						free(tile_table[i]);
					}
					free(tile_table);
					free(att);
					throw;
				}
				break;
			}

			case 0x0C:
				as->min_year = buf->ReadWord();
				as->max_year = buf->ReadWord();
				if (as->max_year == 0xFFFF) as->max_year = MAX_YEAR;
				break;

			case 0x0D:
				as->ttd_airport_type = (TTDPAirportType)buf->ReadByte();
				break;

			case 0x0E:
				as->catchment = Clamp(buf->ReadByte(), 1, MAX_CATCHMENT);
				break;

			case 0x0F:
				as->noise_level = buf->ReadByte();
				break;

			case 0x10:
				AddStringForMapping(buf->ReadWord(), &as->name);
				break;

			case 0x11: // Maintenance cost factor
				as->maintenance_cost = buf->ReadWord();
				break;

			default:
				ret = HandleAction0PropertyDefault(buf, prop);
				break;
		}
	}

	return ret;
}

/**
 * Define properties for signals
 * @param id Local ID (unused).
 * @param numinfo Number of subsequent IDs to change the property for.
 * @param prop The property to change.
 * @param buf The property value.
 * @return ChangeInfoResult.
 */
static ChangeInfoResult SignalsChangeInfo(uint id, int numinfo, int prop, const GRFFilePropertyRemapEntry *mapping_entry, ByteReader *buf)
{
	/* Properties which are handled per item */
	ChangeInfoResult ret = CIR_SUCCESS;
	for (int i = 0; i < numinfo; i++) {
		switch (prop) {
			case A0RPI_SIGNALS_ENABLE_PROGRAMMABLE_SIGNALS:
				if (MappedPropertyLengthMismatch(buf, 1, mapping_entry)) break;
				SB(_cur.grffile->new_signal_ctrl_flags, NSCF_PROGSIG, 1, (buf->ReadByte() != 0 ? 1 : 0));
				break;

			case A0RPI_SIGNALS_ENABLE_NO_ENTRY_SIGNALS:
				if (MappedPropertyLengthMismatch(buf, 1, mapping_entry)) break;
				SB(_cur.grffile->new_signal_ctrl_flags, NSCF_NOENTRYSIG, 1, (buf->ReadByte() != 0 ? 1 : 0));
				break;

			case A0RPI_SIGNALS_ENABLE_RESTRICTED_SIGNALS:
				if (MappedPropertyLengthMismatch(buf, 1, mapping_entry)) break;
				SB(_cur.grffile->new_signal_ctrl_flags, NSCF_RESTRICTEDSIG, 1, (buf->ReadByte() != 0 ? 1 : 0));
				break;

			case A0RPI_SIGNALS_ENABLE_SIGNAL_RECOLOUR:
				if (MappedPropertyLengthMismatch(buf, 1, mapping_entry)) break;
				SB(_cur.grffile->new_signal_ctrl_flags, NSCF_RECOLOUR_ENABLED, 1, (buf->ReadByte() != 0 ? 1 : 0));
				break;

			case A0RPI_SIGNALS_EXTRA_ASPECTS:
				if (MappedPropertyLengthMismatch(buf, 1, mapping_entry)) break;
				_cur.grffile->new_signal_extra_aspects = std::min<byte>(buf->ReadByte(), NEW_SIGNALS_MAX_EXTRA_ASPECT);
				break;

			default:
				ret = HandleAction0PropertyDefault(buf, prop);
				break;
		}
	}

	return ret;
}

/**
 * Ignore properties for objects
 * @param prop The property to ignore.
 * @param buf The property value.
 * @return ChangeInfoResult.
 */
static ChangeInfoResult IgnoreObjectProperty(uint prop, ByteReader *buf)
{
	ChangeInfoResult ret = CIR_SUCCESS;

	switch (prop) {
		case 0x0B:
		case 0x0C:
		case 0x0D:
		case 0x12:
		case 0x14:
		case 0x16:
		case 0x17:
			buf->ReadByte();
			break;

		case 0x09:
		case 0x0A:
		case 0x10:
		case 0x11:
		case 0x13:
		case 0x15:
			buf->ReadWord();
			break;

		case 0x08:
		case 0x0E:
		case 0x0F:
			buf->ReadDWord();
			break;

		default:
			ret = HandleAction0PropertyDefault(buf, prop);
			break;
	}

	return ret;
}

/**
 * Define properties for objects
 * @param id Local ID of the object.
 * @param numinfo Number of subsequent objectIDs to change the property for.
 * @param prop The property to change.
 * @param buf The property value.
 * @return ChangeInfoResult.
 */
static ChangeInfoResult ObjectChangeInfo(uint id, int numinfo, int prop, const GRFFilePropertyRemapEntry *mapping_entry, ByteReader *buf)
{
	ChangeInfoResult ret = CIR_SUCCESS;

	if (id + numinfo > NUM_OBJECTS_PER_GRF) {
		grfmsg(1, "ObjectChangeInfo: Too many objects loaded (%u), max (%u). Ignoring.", id + numinfo, NUM_OBJECTS_PER_GRF);
		return CIR_INVALID_ID;
	}

	/* Allocate object specs if they haven't been allocated already. */
	if (_cur.grffile->objectspec == nullptr) {
		_cur.grffile->objectspec = CallocT<ObjectSpec*>(NUM_OBJECTS_PER_GRF);
	}

	for (int i = 0; i < numinfo; i++) {
		ObjectSpec *spec = _cur.grffile->objectspec[id + i];

		if (prop != 0x08 && spec == nullptr) {
			/* If the object property 08 is not yet set, ignore this property */
			ChangeInfoResult cir = IgnoreObjectProperty(prop, buf);
			if (cir > ret) ret = cir;
			continue;
		}

		switch (prop) {
			case 0x08: { // Class ID
				ObjectSpec **ospec = &_cur.grffile->objectspec[id + i];

				/* Allocate space for this object. */
				if (*ospec == nullptr) {
					*ospec = CallocT<ObjectSpec>(1);
					(*ospec)->views = 1; // Default for NewGRFs that don't set it.
					(*ospec)->size = 0x11; // Default for NewGRFs that manage to not set it (1x1)
				}

				/* Swap classid because we read it in BE. */
				uint32 classid = buf->ReadDWord();
				(*ospec)->cls_id = ObjectClass::Allocate(BSWAP32(classid));
				(*ospec)->enabled = true;
				break;
			}

			case 0x09: { // Class name
				ObjectClass *objclass = ObjectClass::Get(spec->cls_id);
				AddStringForMapping(buf->ReadWord(), &objclass->name);
				break;
			}

			case 0x0A: // Object name
				AddStringForMapping(buf->ReadWord(), &spec->name);
				break;

			case 0x0B: // Climate mask
				spec->climate = buf->ReadByte();
				break;

			case 0x0C: // Size
				spec->size = buf->ReadByte();
				if ((spec->size & 0xF0) == 0 || (spec->size & 0x0F) == 0) {
					grfmsg(1, "ObjectChangeInfo: Invalid object size requested (%u) for object id %u. Ignoring.", spec->size, id + i);
					spec->size = 0x11; // 1x1
				}
				break;

			case 0x0D: // Build cost multipler
				spec->build_cost_multiplier = buf->ReadByte();
				spec->clear_cost_multiplier = spec->build_cost_multiplier;
				break;

			case 0x0E: // Introduction date
				spec->introduction_date = buf->ReadDWord();
				break;

			case 0x0F: // End of life
				spec->end_of_life_date = buf->ReadDWord();
				break;

			case 0x10: // Flags
				spec->flags = (ObjectFlags)buf->ReadWord();
				_loaded_newgrf_features.has_2CC |= (spec->flags & OBJECT_FLAG_2CC_COLOUR) != 0;
				break;

			case 0x11: // Animation info
				spec->animation.frames = buf->ReadByte();
				spec->animation.status = buf->ReadByte();
				break;

			case 0x12: // Animation speed
				spec->animation.speed = buf->ReadByte();
				break;

			case 0x13: // Animation triggers
				spec->animation.triggers = buf->ReadWord();
				break;

			case 0x14: // Removal cost multiplier
				spec->clear_cost_multiplier = buf->ReadByte();
				break;

			case 0x15: // Callback mask
				spec->callback_mask = buf->ReadWord();
				break;

			case 0x16: // Building height
				spec->height = buf->ReadByte();
				break;

			case 0x17: // Views
				spec->views = buf->ReadByte();
				if (spec->views != 1 && spec->views != 2 && spec->views != 4) {
					grfmsg(2, "ObjectChangeInfo: Invalid number of views (%u) for object id %u. Ignoring.", spec->views, id + i);
					spec->views = 1;
				}
				break;

			case 0x18: // Amount placed on 256^2 map on map creation
				spec->generate_amount = buf->ReadByte();
				break;

			default:
				ret = HandleAction0PropertyDefault(buf, prop);
				break;
		}
	}

	return ret;
}

/**
 * Define properties for railtypes
 * @param id ID of the railtype.
 * @param numinfo Number of subsequent IDs to change the property for.
 * @param prop The property to change.
 * @param buf The property value.
 * @return ChangeInfoResult.
 */
static ChangeInfoResult RailTypeChangeInfo(uint id, int numinfo, int prop, const GRFFilePropertyRemapEntry *mapping_entry, ByteReader *buf)
{
	ChangeInfoResult ret = CIR_SUCCESS;

	extern RailtypeInfo _railtypes[RAILTYPE_END];

	if (id + numinfo > RAILTYPE_END) {
		grfmsg(1, "RailTypeChangeInfo: Rail type %u is invalid, max %u, ignoring", id + numinfo, RAILTYPE_END);
		return CIR_INVALID_ID;
	}

	for (int i = 0; i < numinfo; i++) {
		RailType rt = _cur.grffile->railtype_map[id + i];
		if (rt == INVALID_RAILTYPE) return CIR_INVALID_ID;

		RailtypeInfo *rti = &_railtypes[rt];

		switch (prop) {
			case 0x08: // Label of rail type
				/* Skipped here as this is loaded during reservation stage. */
				buf->ReadDWord();
				break;

			case 0x09: { // Toolbar caption of railtype (sets name as well for backwards compatibility for grf ver < 8)
				uint16 str = buf->ReadWord();
				AddStringForMapping(str, &rti->strings.toolbar_caption);
				if (_cur.grffile->grf_version < 8) {
					AddStringForMapping(str, &rti->strings.name);
				}
				break;
			}

			case 0x0A: // Menu text of railtype
				AddStringForMapping(buf->ReadWord(), &rti->strings.menu_text);
				break;

			case 0x0B: // Build window caption
				AddStringForMapping(buf->ReadWord(), &rti->strings.build_caption);
				break;

			case 0x0C: // Autoreplace text
				AddStringForMapping(buf->ReadWord(), &rti->strings.replace_text);
				break;

			case 0x0D: // New locomotive text
				AddStringForMapping(buf->ReadWord(), &rti->strings.new_loco);
				break;

			case 0x0E: // Compatible railtype list
			case 0x0F: // Powered railtype list
			case 0x18: // Railtype list required for date introduction
			case 0x19: // Introduced railtype list
			{
				/* Rail type compatibility bits are added to the existing bits
				 * to allow multiple GRFs to modify compatibility with the
				 * default rail types. */
				int n = buf->ReadByte();
				for (int j = 0; j != n; j++) {
					RailTypeLabel label = buf->ReadDWord();
					RailType rt = GetRailTypeByLabel(BSWAP32(label), false);
					if (rt != INVALID_RAILTYPE) {
						switch (prop) {
							case 0x0F: SetBit(rti->powered_railtypes, rt);               FALLTHROUGH; // Powered implies compatible.
							case 0x0E: SetBit(rti->compatible_railtypes, rt);            break;
							case 0x18: SetBit(rti->introduction_required_railtypes, rt); break;
							case 0x19: SetBit(rti->introduces_railtypes, rt);            break;
						}
					}
				}
				break;
			}

			case 0x10: // Rail Type flags
				rti->flags = (RailTypeFlags)buf->ReadByte();
				break;

			case 0x11: // Curve speed advantage
				rti->curve_speed = buf->ReadByte();
				break;

			case 0x12: // Station graphic
				rti->fallback_railtype = Clamp(buf->ReadByte(), 0, 2);
				break;

			case 0x13: // Construction cost factor
				rti->cost_multiplier = buf->ReadWord();
				break;

			case 0x14: // Speed limit
				rti->max_speed = buf->ReadWord();
				break;

			case 0x15: // Acceleration model
				rti->acceleration_type = Clamp(buf->ReadByte(), 0, 2);
				break;

			case 0x16: // Map colour
				rti->map_colour = buf->ReadByte();
				break;

			case 0x17: // Introduction date
				rti->introduction_date = buf->ReadDWord();
				break;

			case 0x1A: // Sort order
				rti->sorting_order = buf->ReadByte();
				break;

			case 0x1B: // Name of railtype (overridden by prop 09 for grf ver < 8)
				AddStringForMapping(buf->ReadWord(), &rti->strings.name);
				break;

			case 0x1C: // Maintenance cost factor
				rti->maintenance_multiplier = buf->ReadWord();
				break;

			case 0x1D: // Alternate rail type label list
				/* Skipped here as this is loaded during reservation stage. */
				for (int j = buf->ReadByte(); j != 0; j--) buf->ReadDWord();
				break;

			case A0RPI_RAILTYPE_ENABLE_PROGRAMMABLE_SIGNALS:
				if (MappedPropertyLengthMismatch(buf, 1, mapping_entry)) break;
				SB(rti->ctrl_flags, RTCF_PROGSIG, 1, (buf->ReadByte() != 0 ? 1 : 0));
				break;

			case A0RPI_RAILTYPE_ENABLE_NO_ENTRY_SIGNALS:
				if (MappedPropertyLengthMismatch(buf, 1, mapping_entry)) break;
				SB(rti->ctrl_flags, RTCF_NOENTRYSIG, 1, (buf->ReadByte() != 0 ? 1 : 0));
				break;

			case A0RPI_RAILTYPE_ENABLE_RESTRICTED_SIGNALS:
				if (MappedPropertyLengthMismatch(buf, 1, mapping_entry)) break;
				SB(rti->ctrl_flags, RTCF_RESTRICTEDSIG, 1, (buf->ReadByte() != 0 ? 1 : 0));
				break;

			case A0RPI_RAILTYPE_DISABLE_REALISTIC_BRAKING:
				if (MappedPropertyLengthMismatch(buf, 1, mapping_entry)) break;
				SB(rti->ctrl_flags, RTCF_NOREALISTICBRAKING, 1, (buf->ReadByte() != 0 ? 1 : 0));
				break;

			case A0RPI_RAILTYPE_ENABLE_SIGNAL_RECOLOUR:
				if (MappedPropertyLengthMismatch(buf, 1, mapping_entry)) break;
				SB(rti->ctrl_flags, RTCF_RECOLOUR_ENABLED, 1, (buf->ReadByte() != 0 ? 1 : 0));
				break;

			case A0RPI_RAILTYPE_EXTRA_ASPECTS:
				if (MappedPropertyLengthMismatch(buf, 1, mapping_entry)) break;
				rti->signal_extra_aspects = std::min<byte>(buf->ReadByte(), NEW_SIGNALS_MAX_EXTRA_ASPECT);
				break;

			default:
				ret = HandleAction0PropertyDefault(buf, prop);
				break;
		}
	}

	return ret;
}

static ChangeInfoResult RailTypeReserveInfo(uint id, int numinfo, int prop, const GRFFilePropertyRemapEntry *mapping_entry, ByteReader *buf)
{
	ChangeInfoResult ret = CIR_SUCCESS;

	extern RailtypeInfo _railtypes[RAILTYPE_END];

	if (id + numinfo > RAILTYPE_END) {
		grfmsg(1, "RailTypeReserveInfo: Rail type %u is invalid, max %u, ignoring", id + numinfo, RAILTYPE_END);
		return CIR_INVALID_ID;
	}

	for (int i = 0; i < numinfo; i++) {
		switch (prop) {
			case 0x08: // Label of rail type
			{
				RailTypeLabel rtl = buf->ReadDWord();
				rtl = BSWAP32(rtl);

				RailType rt = GetRailTypeByLabel(rtl, false);
				if (rt == INVALID_RAILTYPE) {
					/* Set up new rail type */
					rt = AllocateRailType(rtl);
				}

				_cur.grffile->railtype_map[id + i] = rt;
				break;
			}

			case 0x09: // Toolbar caption of railtype
			case 0x0A: // Menu text
			case 0x0B: // Build window caption
			case 0x0C: // Autoreplace text
			case 0x0D: // New loco
			case 0x13: // Construction cost
			case 0x14: // Speed limit
			case 0x1B: // Name of railtype
			case 0x1C: // Maintenance cost factor
				buf->ReadWord();
				break;

			case 0x1D: // Alternate rail type label list
				if (_cur.grffile->railtype_map[id + i] != INVALID_RAILTYPE) {
					int n = buf->ReadByte();
					for (int j = 0; j != n; j++) {
						_railtypes[_cur.grffile->railtype_map[id + i]].alternate_labels.push_back(BSWAP32(buf->ReadDWord()));
					}
					break;
				}
				grfmsg(1, "RailTypeReserveInfo: Ignoring property 1D for rail type %u because no label was set", id + i);
				FALLTHROUGH;

			case 0x0E: // Compatible railtype list
			case 0x0F: // Powered railtype list
			case 0x18: // Railtype list required for date introduction
			case 0x19: // Introduced railtype list
				for (int j = buf->ReadByte(); j != 0; j--) buf->ReadDWord();
				break;

			case 0x10: // Rail Type flags
			case 0x11: // Curve speed advantage
			case 0x12: // Station graphic
			case 0x15: // Acceleration model
			case 0x16: // Map colour
			case 0x1A: // Sort order
				buf->ReadByte();
				break;

			case 0x17: // Introduction date
				buf->ReadDWord();
				break;

			case A0RPI_RAILTYPE_ENABLE_PROGRAMMABLE_SIGNALS:
			case A0RPI_RAILTYPE_ENABLE_NO_ENTRY_SIGNALS:
			case A0RPI_RAILTYPE_ENABLE_RESTRICTED_SIGNALS:
			case A0RPI_RAILTYPE_DISABLE_REALISTIC_BRAKING:
			case A0RPI_RAILTYPE_ENABLE_SIGNAL_RECOLOUR:
			case A0RPI_RAILTYPE_EXTRA_ASPECTS:
				buf->Skip(buf->ReadExtendedByte());
				break;

			default:
				ret = HandleAction0PropertyDefault(buf, prop);
				break;
		}
	}

	return ret;
}

/**
 * Define properties for roadtypes
 * @param id ID of the roadtype.
 * @param numinfo Number of subsequent IDs to change the property for.
 * @param prop The property to change.
 * @param buf The property value.
 * @return ChangeInfoResult.
 */
static ChangeInfoResult RoadTypeChangeInfo(uint id, int numinfo, int prop, const GRFFilePropertyRemapEntry *mapping_entry, ByteReader *buf, RoadTramType rtt)
{
	ChangeInfoResult ret = CIR_SUCCESS;

	extern RoadTypeInfo _roadtypes[ROADTYPE_END];
	RoadType *type_map = (rtt == RTT_TRAM) ? _cur.grffile->tramtype_map : _cur.grffile->roadtype_map;

	if (id + numinfo > ROADTYPE_END) {
		grfmsg(1, "RoadTypeChangeInfo: Road type %u is invalid, max %u, ignoring", id + numinfo, ROADTYPE_END);
		return CIR_INVALID_ID;
	}

	for (int i = 0; i < numinfo; i++) {
		RoadType rt = type_map[id + i];
		if (rt == INVALID_ROADTYPE) return CIR_INVALID_ID;

		RoadTypeInfo *rti = &_roadtypes[rt];

		switch (prop) {
			case 0x08: // Label of road type
				/* Skipped here as this is loaded during reservation stage. */
				buf->ReadDWord();
				break;

			case 0x09: { // Toolbar caption of roadtype (sets name as well for backwards compatibility for grf ver < 8)
				uint16 str = buf->ReadWord();
				AddStringForMapping(str, &rti->strings.toolbar_caption);
				break;
			}

			case 0x0A: // Menu text of roadtype
				AddStringForMapping(buf->ReadWord(), &rti->strings.menu_text);
				break;

			case 0x0B: // Build window caption
				AddStringForMapping(buf->ReadWord(), &rti->strings.build_caption);
				break;

			case 0x0C: // Autoreplace text
				AddStringForMapping(buf->ReadWord(), &rti->strings.replace_text);
				break;

			case 0x0D: // New engine text
				AddStringForMapping(buf->ReadWord(), &rti->strings.new_engine);
				break;

			case 0x0F: // Powered roadtype list
			case 0x18: // Roadtype list required for date introduction
			case 0x19: { // Introduced roadtype list
				/* Road type compatibility bits are added to the existing bits
				 * to allow multiple GRFs to modify compatibility with the
				 * default road types. */
				int n = buf->ReadByte();
				for (int j = 0; j != n; j++) {
					RoadTypeLabel label = buf->ReadDWord();
					RoadType rt = GetRoadTypeByLabel(BSWAP32(label), false);
					if (rt != INVALID_ROADTYPE) {
						switch (prop) {
							case 0x0F: SetBit(rti->powered_roadtypes, rt);               break;
							case 0x18: SetBit(rti->introduction_required_roadtypes, rt); break;
							case 0x19: SetBit(rti->introduces_roadtypes, rt);            break;
						}
					}
				}
				break;
			}

			case 0x10: // Road Type flags
				rti->flags = (RoadTypeFlags)buf->ReadByte();
				break;

			case 0x13: // Construction cost factor
				rti->cost_multiplier = buf->ReadWord();
				break;

			case 0x14: // Speed limit
				rti->max_speed = buf->ReadWord();
				break;

			case 0x16: // Map colour
				rti->map_colour = buf->ReadByte();
				break;

			case 0x17: // Introduction date
				rti->introduction_date = buf->ReadDWord();
				break;

			case 0x1A: // Sort order
				rti->sorting_order = buf->ReadByte();
				break;

			case 0x1B: // Name of roadtype
				AddStringForMapping(buf->ReadWord(), &rti->strings.name);
				break;

			case 0x1C: // Maintenance cost factor
				rti->maintenance_multiplier = buf->ReadWord();
				break;

			case 0x1D: // Alternate road type label list
				/* Skipped here as this is loaded during reservation stage. */
				for (int j = buf->ReadByte(); j != 0; j--) buf->ReadDWord();
				break;

			case A0RPI_ROADTYPE_EXTRA_FLAGS:
				if (MappedPropertyLengthMismatch(buf, 1, mapping_entry)) break;
				rti->extra_flags = (RoadTypeExtraFlags)buf->ReadByte();
				break;

			default:
				ret = CIR_UNKNOWN;
				break;
		}
	}

	return ret;
}

static ChangeInfoResult RoadTypeChangeInfo(uint id, int numinfo, int prop, const GRFFilePropertyRemapEntry *mapping_entry, ByteReader *buf)
{
	return RoadTypeChangeInfo(id, numinfo, prop, mapping_entry, buf, RTT_ROAD);
}

static ChangeInfoResult TramTypeChangeInfo(uint id, int numinfo, int prop, const GRFFilePropertyRemapEntry *mapping_entry, ByteReader *buf)
{
	return RoadTypeChangeInfo(id, numinfo, prop, mapping_entry, buf, RTT_TRAM);
}


static ChangeInfoResult RoadTypeReserveInfo(uint id, int numinfo, int prop, const GRFFilePropertyRemapEntry *mapping_entry, ByteReader *buf, RoadTramType rtt)
{
	ChangeInfoResult ret = CIR_SUCCESS;

	extern RoadTypeInfo _roadtypes[ROADTYPE_END];
	RoadType *type_map = (rtt == RTT_TRAM) ? _cur.grffile->tramtype_map : _cur.grffile->roadtype_map;

	if (id + numinfo > ROADTYPE_END) {
		grfmsg(1, "RoadTypeReserveInfo: Road type %u is invalid, max %u, ignoring", id + numinfo, ROADTYPE_END);
		return CIR_INVALID_ID;
	}

	for (int i = 0; i < numinfo; i++) {
		switch (prop) {
			case 0x08: { // Label of road type
				RoadTypeLabel rtl = buf->ReadDWord();
				rtl = BSWAP32(rtl);

				RoadType rt = GetRoadTypeByLabel(rtl, false);
				if (rt == INVALID_ROADTYPE) {
					/* Set up new road type */
					rt = AllocateRoadType(rtl, rtt);
				} else if (GetRoadTramType(rt) != rtt) {
					grfmsg(1, "RoadTypeReserveInfo: Road type %u is invalid type (road/tram), ignoring", id + numinfo);
					return CIR_INVALID_ID;
				}

				type_map[id + i] = rt;
				break;
			}
			case 0x09: // Toolbar caption of roadtype
			case 0x0A: // Menu text
			case 0x0B: // Build window caption
			case 0x0C: // Autoreplace text
			case 0x0D: // New loco
			case 0x13: // Construction cost
			case 0x14: // Speed limit
			case 0x1B: // Name of roadtype
			case 0x1C: // Maintenance cost factor
				buf->ReadWord();
				break;

			case 0x1D: // Alternate road type label list
				if (type_map[id + i] != INVALID_ROADTYPE) {
					int n = buf->ReadByte();
					for (int j = 0; j != n; j++) {
						_roadtypes[type_map[id + i]].alternate_labels.push_back(BSWAP32(buf->ReadDWord()));
					}
					break;
				}
				grfmsg(1, "RoadTypeReserveInfo: Ignoring property 1D for road type %u because no label was set", id + i);
				/* FALL THROUGH */

			case 0x0F: // Powered roadtype list
			case 0x18: // Roadtype list required for date introduction
			case 0x19: // Introduced roadtype list
				for (int j = buf->ReadByte(); j != 0; j--) buf->ReadDWord();
				break;

			case 0x10: // Road Type flags
			case 0x16: // Map colour
			case 0x1A: // Sort order
				buf->ReadByte();
				break;

			case 0x17: // Introduction date
				buf->ReadDWord();
				break;

			case A0RPI_ROADTYPE_EXTRA_FLAGS:
				buf->Skip(buf->ReadExtendedByte());
				break;

			default:
				ret = CIR_UNKNOWN;
				break;
		}
	}

	return ret;
}

static ChangeInfoResult RoadTypeReserveInfo(uint id, int numinfo, int prop, const GRFFilePropertyRemapEntry *mapping_entry, ByteReader *buf)
{
	return RoadTypeReserveInfo(id, numinfo, prop, mapping_entry, buf, RTT_ROAD);
}

static ChangeInfoResult TramTypeReserveInfo(uint id, int numinfo, int prop, const GRFFilePropertyRemapEntry *mapping_entry, ByteReader *buf)
{
	return RoadTypeReserveInfo(id, numinfo, prop, mapping_entry, buf, RTT_TRAM);
}

static ChangeInfoResult AirportTilesChangeInfo(uint airtid, int numinfo, int prop, const GRFFilePropertyRemapEntry *mapping_entry, ByteReader *buf)
{
	ChangeInfoResult ret = CIR_SUCCESS;

	if (airtid + numinfo > NUM_AIRPORTTILES_PER_GRF) {
		grfmsg(1, "AirportTileChangeInfo: Too many airport tiles loaded (%u), max (%u). Ignoring.", airtid + numinfo, NUM_AIRPORTTILES_PER_GRF);
		return CIR_INVALID_ID;
	}

	/* Allocate airport tile specs if they haven't been allocated already. */
	if (_cur.grffile->airtspec == nullptr) {
		_cur.grffile->airtspec = CallocT<AirportTileSpec*>(NUM_AIRPORTTILES_PER_GRF);
	}

	for (int i = 0; i < numinfo; i++) {
		AirportTileSpec *tsp = _cur.grffile->airtspec[airtid + i];

		if (prop != 0x08 && tsp == nullptr) {
			grfmsg(2, "AirportTileChangeInfo: Attempt to modify undefined airport tile %u. Ignoring.", airtid + i);
			return CIR_INVALID_ID;
		}

		switch (prop) {
			case 0x08: { // Substitute airport tile type
				AirportTileSpec **tilespec = &_cur.grffile->airtspec[airtid + i];
				byte subs_id = buf->ReadByte();

				if (subs_id >= NEW_AIRPORTTILE_OFFSET) {
					/* The substitute id must be one of the original airport tiles. */
					grfmsg(2, "AirportTileChangeInfo: Attempt to use new airport tile %u as substitute airport tile for %u. Ignoring.", subs_id, airtid + i);
					continue;
				}

				/* Allocate space for this airport tile. */
				if (*tilespec == nullptr) {
					*tilespec = CallocT<AirportTileSpec>(1);
					tsp = *tilespec;

					memcpy(tsp, AirportTileSpec::Get(subs_id), sizeof(AirportTileSpec));
					tsp->enabled = true;

					tsp->animation.status = ANIM_STATUS_NO_ANIMATION;

					tsp->grf_prop.local_id = airtid + i;
					tsp->grf_prop.subst_id = subs_id;
					tsp->grf_prop.grffile = _cur.grffile;
					_airporttile_mngr.AddEntityID(airtid + i, _cur.grffile->grfid, subs_id); // pre-reserve the tile slot
				}
				break;
			}

			case 0x09: { // Airport tile override
				byte override = buf->ReadByte();

				/* The airport tile being overridden must be an original airport tile. */
				if (override >= NEW_AIRPORTTILE_OFFSET) {
					grfmsg(2, "AirportTileChangeInfo: Attempt to override new airport tile %u with airport tile id %u. Ignoring.", override, airtid + i);
					continue;
				}

				_airporttile_mngr.Add(airtid + i, _cur.grffile->grfid, override);
				break;
			}

			case 0x0E: // Callback mask
				tsp->callback_mask = buf->ReadByte();
				break;

			case 0x0F: // Animation information
				tsp->animation.frames = buf->ReadByte();
				tsp->animation.status = buf->ReadByte();
				break;

			case 0x10: // Animation speed
				tsp->animation.speed = buf->ReadByte();
				break;

			case 0x11: // Animation triggers
				tsp->animation.triggers = buf->ReadByte();
				break;

			default:
				ret = HandleAction0PropertyDefault(buf, prop);
				break;
		}
	}

	return ret;
}

static bool HandleChangeInfoResult(const char *caller, ChangeInfoResult cir, uint8 feature, int property)
{
	switch (cir) {
		default: NOT_REACHED();

		case CIR_DISABLED:
			/* Error has already been printed; just stop parsing */
			return true;

		case CIR_SUCCESS:
			return false;

		case CIR_UNHANDLED:
			grfmsg(1, "%s: Ignoring property 0x%02X of feature 0x%02X (not implemented)", caller, property, feature);
			return false;

		case CIR_UNKNOWN:
			grfmsg(0, "%s: Unknown property 0x%02X of feature 0x%02X, disabling", caller, property, feature);
			FALLTHROUGH;

		case CIR_INVALID_ID: {
			/* No debug message for an invalid ID, as it has already been output */
			GRFError *error = DisableGrf(cir == CIR_INVALID_ID ? STR_NEWGRF_ERROR_INVALID_ID : STR_NEWGRF_ERROR_UNKNOWN_PROPERTY);
			if (cir != CIR_INVALID_ID) error->param_value[1] = property;
			return true;
		}
	}
}

struct GRFFilePropertyDescriptor {
	int prop;
	const GRFFilePropertyRemapEntry *entry;

	GRFFilePropertyDescriptor(int prop, const GRFFilePropertyRemapEntry *entry)
			: prop(prop), entry(entry) {}
};

static GRFFilePropertyDescriptor ReadAction0PropertyID(ByteReader *buf, uint8 feature)
{
	uint8 raw_prop = buf->ReadByte();
	const GRFFilePropertyRemapSet &remap = _cur.grffile->action0_property_remaps[feature];
	if (remap.remapped_ids[raw_prop]) {
		auto iter = remap.mapping.find(raw_prop);
		assert(iter != remap.mapping.end());
		const GRFFilePropertyRemapEntry &def = iter->second;
		int prop = def.id;
		if (prop == A0RPI_UNKNOWN_ERROR) {
			grfmsg(0, "Error: Unimplemented mapped property: %s, feature: %X, mapped to: %X", def.name, def.feature, raw_prop);
			GRFError *error = DisableGrf(STR_NEWGRF_ERROR_UNIMPLEMETED_MAPPED_PROPERTY);
			error->data = stredup(def.name);
			error->param_value[1] = def.feature;
			error->param_value[2] = raw_prop;
		} else if (prop == A0RPI_UNKNOWN_IGNORE) {
			grfmsg(2, "Ignoring unimplemented mapped property: %s, feature: %X, mapped to: %X", def.name, def.feature, raw_prop);
		}
		return GRFFilePropertyDescriptor(prop, &def);
	} else {
		return GRFFilePropertyDescriptor(raw_prop, nullptr);
	}
}

/* Action 0x00 */
static void FeatureChangeInfo(ByteReader *buf)
{
	/* <00> <feature> <num-props> <num-info> <id> (<property <new-info>)...
	 *
	 * B feature
	 * B num-props     how many properties to change per vehicle/station
	 * B num-info      how many vehicles/stations to change
	 * E id            ID of first vehicle/station to change, if num-info is
	 *                 greater than one, this one and the following
	 *                 vehicles/stations will be changed
	 * B property      what property to change, depends on the feature
	 * V new-info      new bytes of info (variable size; depends on properties) */

	static const VCI_Handler handler[] = {
		/* GSF_TRAINS */        RailVehicleChangeInfo,
		/* GSF_ROADVEHICLES */  RoadVehicleChangeInfo,
		/* GSF_SHIPS */         ShipVehicleChangeInfo,
		/* GSF_AIRCRAFT */      AircraftVehicleChangeInfo,
		/* GSF_STATIONS */      StationChangeInfo,
		/* GSF_CANALS */        CanalChangeInfo,
		/* GSF_BRIDGES */       BridgeChangeInfo,
		/* GSF_HOUSES */        TownHouseChangeInfo,
		/* GSF_GLOBALVAR */     GlobalVarChangeInfo,
		/* GSF_INDUSTRYTILES */ IndustrytilesChangeInfo,
		/* GSF_INDUSTRIES */    IndustriesChangeInfo,
		/* GSF_CARGOES */       nullptr, // Cargo is handled during reservation
		/* GSF_SOUNDFX */       SoundEffectChangeInfo,
		/* GSF_AIRPORTS */      AirportChangeInfo,
		/* GSF_SIGNALS */       SignalsChangeInfo,
		/* GSF_OBJECTS */       ObjectChangeInfo,
		/* GSF_RAILTYPES */     RailTypeChangeInfo,
		/* GSF_AIRPORTTILES */  AirportTilesChangeInfo,
		/* GSF_ROADTYPES */     RoadTypeChangeInfo,
		/* GSF_TRAMTYPES */     TramTypeChangeInfo,
	};
	static_assert(GSF_END == lengthof(handler));
	static_assert(lengthof(handler) == lengthof(_cur.grffile->action0_property_remaps), "Action 0 feature list length mismatch");

	uint8 feature  = buf->ReadByte();
	uint8 numprops = buf->ReadByte();
	uint numinfo  = buf->ReadByte();
	uint engine   = buf->ReadExtendedByte();

	if (feature >= GSF_END) {
		grfmsg(1, "FeatureChangeInfo: Unsupported feature 0x%02X, skipping", feature);
		return;
	}

	grfmsg(6, "FeatureChangeInfo: Feature 0x%02X, %d properties, to apply to %d+%d",
	               feature, numprops, engine, numinfo);

	if (handler[feature] == nullptr) {
		if (feature != GSF_CARGOES) grfmsg(1, "FeatureChangeInfo: Unsupported feature 0x%02X, skipping", feature);
		return;
	}

	/* Mark the feature as used by the grf */
	SetBit(_cur.grffile->grf_features, feature);

	while (numprops-- && buf->HasData()) {
		GRFFilePropertyDescriptor desc = ReadAction0PropertyID(buf, feature);

		ChangeInfoResult cir = handler[feature](engine, numinfo, desc.prop, desc.entry, buf);
		if (HandleChangeInfoResult("FeatureChangeInfo", cir, feature, desc.prop)) return;
	}
}

/* Action 0x00 (GLS_SAFETYSCAN) */
static void SafeChangeInfo(ByteReader *buf)
{
	uint8 feature  = buf->ReadByte();
	uint8 numprops = buf->ReadByte();
	uint numinfo = buf->ReadByte();
	buf->ReadExtendedByte(); // id

	if (feature == GSF_BRIDGES && numprops == 1) {
		GRFFilePropertyDescriptor desc = ReadAction0PropertyID(buf, feature);
		/* Bridge property 0x0D is redefinition of sprite layout tables, which
		 * is considered safe. */
		if (desc.prop == 0x0D) return;
	} else if (feature == GSF_GLOBALVAR && numprops == 1) {
		GRFFilePropertyDescriptor desc = ReadAction0PropertyID(buf, feature);
		/* Engine ID Mappings are safe, if the source is static */
		if (desc.prop == 0x11) {
			bool is_safe = true;
			for (uint i = 0; i < numinfo; i++) {
				uint32 s = buf->ReadDWord();
				buf->ReadDWord(); // dest
				const GRFConfig *grfconfig = GetGRFConfig(s);
				if (grfconfig != nullptr && !HasBit(grfconfig->flags, GCF_STATIC)) {
					is_safe = false;
					break;
				}
			}
			if (is_safe) return;
		}
	}

	SetBit(_cur.grfconfig->flags, GCF_UNSAFE);

	/* Skip remainder of GRF */
	_cur.skip_sprites = -1;
}

/* Action 0x00 (GLS_RESERVE) */
static void ReserveChangeInfo(ByteReader *buf)
{
	uint8 feature  = buf->ReadByte();

	if (feature != GSF_CARGOES && feature != GSF_GLOBALVAR && feature != GSF_RAILTYPES && feature != GSF_ROADTYPES && feature != GSF_TRAMTYPES) return;

	uint8 numprops = buf->ReadByte();
	uint8 numinfo  = buf->ReadByte();
	uint8 index    = buf->ReadExtendedByte();

	while (numprops-- && buf->HasData()) {
		GRFFilePropertyDescriptor desc = ReadAction0PropertyID(buf, feature);
		ChangeInfoResult cir = CIR_SUCCESS;

		switch (feature) {
			default: NOT_REACHED();
			case GSF_CARGOES:
				cir = CargoChangeInfo(index, numinfo, desc.prop, desc.entry, buf);
				break;

			case GSF_GLOBALVAR:
				cir = GlobalVarReserveInfo(index, numinfo, desc.prop, desc.entry, buf);
				break;

			case GSF_RAILTYPES:
				cir = RailTypeReserveInfo(index, numinfo, desc.prop, desc.entry, buf);
				break;

			case GSF_ROADTYPES:
				cir = RoadTypeReserveInfo(index, numinfo, desc.prop, desc.entry, buf);
				break;

			case GSF_TRAMTYPES:
				cir = TramTypeReserveInfo(index, numinfo, desc.prop, desc.entry, buf);
				break;
		}

		if (HandleChangeInfoResult("ReserveChangeInfo", cir, feature, desc.prop)) return;
	}
}

/* Action 0x01 */
static void NewSpriteSet(ByteReader *buf)
{
	/* Basic format:    <01> <feature> <num-sets> <num-ent>
	 * Extended format: <01> <feature> 00 <first-set> <num-sets> <num-ent>
	 *
	 * B feature       feature to define sprites for
	 *                 0, 1, 2, 3: veh-type, 4: train stations
	 * E first-set     first sprite set to define
	 * B num-sets      number of sprite sets (extended byte in extended format)
	 * E num-ent       how many entries per sprite set
	 *                 For vehicles, this is the number of different
	 *                         vehicle directions in each sprite set
	 *                         Set num-dirs=8, unless your sprites are symmetric.
	 *                         In that case, use num-dirs=4.
	 */

	uint8  feature   = buf->ReadByte();
	uint16 num_sets  = buf->ReadByte();
	uint16 first_set = 0;

	if (num_sets == 0 && buf->HasData(3)) {
		/* Extended Action1 format.
		 * Some GRFs define zero sets of zero sprites, though there is actually no use in that. Ignore them. */
		first_set = buf->ReadExtendedByte();
		num_sets = buf->ReadExtendedByte();
	}
	uint16 num_ents = buf->ReadExtendedByte();

	if (feature >= GSF_END) {
		_cur.skip_sprites = num_sets * num_ents;
		grfmsg(1, "NewSpriteSet: Unsupported feature 0x%02X, skipping %d sprites", feature, _cur.skip_sprites);
		return;
	}

	_cur.AddSpriteSets(feature, _cur.spriteid, first_set, num_sets, num_ents);

	grfmsg(7, "New sprite set at %d of feature 0x%02X, consisting of %d sets with %d views each (total %d)",
		_cur.spriteid, feature, num_sets, num_ents, num_sets * num_ents
	);

	for (int i = 0; i < num_sets * num_ents; i++) {
		_cur.nfo_line++;
		LoadNextSprite(_cur.spriteid++, *_cur.file, _cur.nfo_line);
	}
}

/* Action 0x01 (SKIP) */
static void SkipAct1(ByteReader *buf)
{
	buf->ReadByte();
	uint16 num_sets  = buf->ReadByte();

	if (num_sets == 0 && buf->HasData(3)) {
		/* Extended Action1 format.
		 * Some GRFs define zero sets of zero sprites, though there is actually no use in that. Ignore them. */
		buf->ReadExtendedByte(); // first_set
		num_sets = buf->ReadExtendedByte();
	}
	uint16 num_ents = buf->ReadExtendedByte();

	_cur.skip_sprites = num_sets * num_ents;

	grfmsg(3, "SkipAct1: Skipping %d sprites", _cur.skip_sprites);
}

/* Helper function to either create a callback or link to a previously
 * defined spritegroup. */
static const SpriteGroup *GetGroupFromGroupID(byte setid, byte type, uint16 groupid)
{
	if (HasBit(groupid, 15)) {
		assert(CallbackResultSpriteGroup::CanAllocateItem());
		return new CallbackResultSpriteGroup(groupid, _cur.grffile->grf_version >= 8);
	}

	if (groupid > MAX_SPRITEGROUP || _cur.spritegroups[groupid] == nullptr) {
		grfmsg(1, "GetGroupFromGroupID(0x%02X:0x%02X): Groupid 0x%04X does not exist, leaving empty", setid, type, groupid);
		return nullptr;
	}

	return _cur.spritegroups[groupid];
}

/**
 * Helper function to either create a callback or a result sprite group.
 * @param feature GrfSpecFeature to define spritegroup for.
 * @param setid SetID of the currently being parsed Action2. (only for debug output)
 * @param type Type of the currently being parsed Action2. (only for debug output)
 * @param spriteid Raw value from the GRF for the new spritegroup; describes either the return value or the referenced spritegroup.
 * @return Created spritegroup.
 */
static const SpriteGroup *CreateGroupFromGroupID(byte feature, byte setid, byte type, uint16 spriteid)
{
	if (HasBit(spriteid, 15)) {
		assert(CallbackResultSpriteGroup::CanAllocateItem());
		return new CallbackResultSpriteGroup(spriteid, _cur.grffile->grf_version >= 8);
	}

	if (!_cur.IsValidSpriteSet(feature, spriteid)) {
		grfmsg(1, "CreateGroupFromGroupID(0x%02X:0x%02X): Sprite set %u invalid", setid, type, spriteid);
		return nullptr;
	}

	SpriteID spriteset_start = _cur.GetSprite(feature, spriteid);
	uint num_sprites = _cur.GetNumEnts(feature, spriteid);

	/* Ensure that the sprites are loeded */
	assert(spriteset_start + num_sprites <= _cur.spriteid);

	assert(ResultSpriteGroup::CanAllocateItem());
	return new ResultSpriteGroup(spriteset_start, num_sprites);
}

/* Action 0x02 */
static void NewSpriteGroup(ByteReader *buf)
{
	/* <02> <feature> <set-id> <type/num-entries> <feature-specific-data...>
	 *
	 * B feature       see action 1
	 * B set-id        ID of this particular definition
	 * B type/num-entries
	 *                 if 80 or greater, this is a randomized or variational
	 *                 list definition, see below
	 *                 otherwise it specifies a number of entries, the exact
	 *                 meaning depends on the feature
	 * V feature-specific-data (huge mess, don't even look it up --pasky) */
	const SpriteGroup *act_group = nullptr;

	uint8 feature = buf->ReadByte();
	if (feature >= GSF_END) {
		grfmsg(1, "NewSpriteGroup: Unsupported feature 0x%02X, skipping", feature);
		return;
	}

	uint8 setid   = buf->ReadByte();
	uint8 type    = buf->ReadByte();

	/* Sprite Groups are created here but they are allocated from a pool, so
	 * we do not need to delete anything if there is an exception from the
	 * ByteReader. */

	switch (type) {
		/* Deterministic Sprite Group */
		case 0x81: // Self scope, byte
		case 0x82: // Parent scope, byte
		case 0x85: // Self scope, word
		case 0x86: // Parent scope, word
		case 0x89: // Self scope, dword
		case 0x8A: // Parent scope, dword
		{
			byte varadjust;
			byte varsize;

			assert(DeterministicSpriteGroup::CanAllocateItem());
			DeterministicSpriteGroup *group = new DeterministicSpriteGroup();
			group->nfo_line = _cur.nfo_line;
			act_group = group;
			group->var_scope = HasBit(type, 1) ? VSG_SCOPE_PARENT : VSG_SCOPE_SELF;

			switch (GB(type, 2, 2)) {
				default: NOT_REACHED();
				case 0: group->size = DSG_SIZE_BYTE;  varsize = 1; break;
				case 1: group->size = DSG_SIZE_WORD;  varsize = 2; break;
				case 2: group->size = DSG_SIZE_DWORD; varsize = 4; break;
			}

			/* Loop through the var adjusts. Unfortunately we don't know how many we have
			 * from the outset, so we shall have to keep reallocing. */
			do {
				DeterministicSpriteGroupAdjust &adjust = group->adjusts.emplace_back();

				/* The first var adjust doesn't have an operation specified, so we set it to add. */
				adjust.operation = group->adjusts.size() == 1 ? DSGA_OP_ADD : (DeterministicSpriteGroupAdjustOperation)buf->ReadByte();
				adjust.variable  = buf->ReadByte();
				if (adjust.variable == 0x7E) {
					/* Link subroutine group */
					adjust.subroutine = GetGroupFromGroupID(setid, type, buf->ReadByte());
				} else {
					adjust.parameter = IsInsideMM(adjust.variable, 0x60, 0x80) ? buf->ReadByte() : 0;
				}

				varadjust = buf->ReadByte();
				adjust.shift_num = GB(varadjust, 0, 5);
				adjust.type      = (DeterministicSpriteGroupAdjustType)GB(varadjust, 6, 2);
				adjust.and_mask  = buf->ReadVarSize(varsize);

				if (adjust.type != DSGA_TYPE_NONE) {
					adjust.add_val    = buf->ReadVarSize(varsize);
					adjust.divmod_val = buf->ReadVarSize(varsize);
				} else {
					adjust.add_val    = 0;
					adjust.divmod_val = 0;
				}

				/* Continue reading var adjusts while bit 5 is set. */
			} while (HasBit(varadjust, 5));

			std::vector<DeterministicSpriteGroupRange> ranges;
			ranges.resize(buf->ReadByte());
			for (uint i = 0; i < ranges.size(); i++) {
				ranges[i].group = GetGroupFromGroupID(setid, type, buf->ReadWord());
				ranges[i].low   = buf->ReadVarSize(varsize);
				ranges[i].high  = buf->ReadVarSize(varsize);
			}

			group->default_group = GetGroupFromGroupID(setid, type, buf->ReadWord());
			group->error_group = ranges.size() > 0 ? ranges[0].group : group->default_group;
			/* nvar == 0 is a special case -- we turn our value into a callback result */
			group->calculated_result = ranges.size() == 0;

			/* Sort ranges ascending. When ranges overlap, this may required clamping or splitting them */
			std::vector<uint32> bounds;
			for (uint i = 0; i < ranges.size(); i++) {
				bounds.push_back(ranges[i].low);
				if (ranges[i].high != UINT32_MAX) bounds.push_back(ranges[i].high + 1);
			}
			std::sort(bounds.begin(), bounds.end());
			bounds.erase(std::unique(bounds.begin(), bounds.end()), bounds.end());

			std::vector<const SpriteGroup *> target;
			for (uint j = 0; j < bounds.size(); ++j) {
				uint32 v = bounds[j];
				const SpriteGroup *t = group->default_group;
				for (uint i = 0; i < ranges.size(); i++) {
					if (ranges[i].low <= v && v <= ranges[i].high) {
						t = ranges[i].group;
						break;
					}
				}
				target.push_back(t);
			}
			assert(target.size() == bounds.size());

			for (uint j = 0; j < bounds.size(); ) {
				if (target[j] != group->default_group) {
					DeterministicSpriteGroupRange &r = group->ranges.emplace_back();
					r.group = target[j];
					r.low = bounds[j];
					while (j < bounds.size() && target[j] == r.group) {
						j++;
					}
					r.high = j < bounds.size() ? bounds[j] - 1 : UINT32_MAX;
				} else {
					j++;
				}
			}

			break;
		}

		/* Randomized Sprite Group */
		case 0x80: // Self scope
		case 0x83: // Parent scope
		case 0x84: // Relative scope
		{
			assert(RandomizedSpriteGroup::CanAllocateItem());
			RandomizedSpriteGroup *group = new RandomizedSpriteGroup();
			group->nfo_line = _cur.nfo_line;
			act_group = group;
			group->var_scope = HasBit(type, 1) ? VSG_SCOPE_PARENT : VSG_SCOPE_SELF;

			if (HasBit(type, 2)) {
				if (feature <= GSF_AIRCRAFT) group->var_scope = VSG_SCOPE_RELATIVE;
				group->count = buf->ReadByte();
			}

			uint8 triggers = buf->ReadByte();
			group->triggers       = GB(triggers, 0, 7);
			group->cmp_mode       = HasBit(triggers, 7) ? RSG_CMP_ALL : RSG_CMP_ANY;
			group->lowest_randbit = buf->ReadByte();

			byte num_groups = buf->ReadByte();
			if (!HasExactlyOneBit(num_groups)) {
				grfmsg(1, "NewSpriteGroup: Random Action 2 nrand should be power of 2");
			}

			for (uint i = 0; i < num_groups; i++) {
				group->groups.push_back(GetGroupFromGroupID(setid, type, buf->ReadWord()));
			}

			break;
		}

		/* Neither a variable or randomized sprite group... must be a real group */
		default:
		{
			switch (feature) {
				case GSF_TRAINS:
				case GSF_ROADVEHICLES:
				case GSF_SHIPS:
				case GSF_AIRCRAFT:
				case GSF_STATIONS:
				case GSF_CANALS:
				case GSF_CARGOES:
				case GSF_AIRPORTS:
				case GSF_RAILTYPES:
				case GSF_ROADTYPES:
				case GSF_TRAMTYPES:
				case GSF_SIGNALS:
				{
					byte num_loaded  = type;
					byte num_loading = buf->ReadByte();

					if (!_cur.HasValidSpriteSets(feature)) {
						grfmsg(0, "NewSpriteGroup: No sprite set to work on! Skipping");
						return;
					}

<<<<<<< HEAD
					if (num_loaded + num_loading == 0) {
						grfmsg(1, "NewSpriteGroup: no result, skipping invalid RealSpriteGroup");
						break;
					}

					assert(RealSpriteGroup::CanAllocateItem());
					RealSpriteGroup *group = new RealSpriteGroup();
					group->nfo_line = _cur.nfo_line;
					act_group = group;

=======
>>>>>>> 909f3f25
					grfmsg(6, "NewSpriteGroup: New SpriteGroup 0x%02X, %u loaded, %u loading",
							setid, num_loaded, num_loading);

					if (num_loaded + num_loading == 1) {
						/* Avoid creating 'Real' sprite group if only one option. */
						uint16 spriteid = buf->ReadWord();
						act_group = CreateGroupFromGroupID(feature, setid, type, spriteid);
						grfmsg(8, "NewSpriteGroup: one result, skipping RealSpriteGroup = subset %u", spriteid);
						break;
					}

					std::vector<uint16> loaded;
					std::vector<uint16> loading;

					for (uint i = 0; i < num_loaded; i++) {
						loaded.push_back(buf->ReadWord());
						grfmsg(8, "NewSpriteGroup: + rg->loaded[%i]  = subset %u", i, loaded[i]);
					}

					for (uint i = 0; i < num_loading; i++) {
						loading.push_back(buf->ReadWord());
						grfmsg(8, "NewSpriteGroup: + rg->loading[%i] = subset %u", i, loading[i]);
					}

					if (std::adjacent_find(loaded.begin(),  loaded.end(),  std::not_equal_to<>()) == loaded.end() &&
						std::adjacent_find(loading.begin(), loading.end(), std::not_equal_to<>()) == loading.end() &&
						loaded[0] == loading[0])
					{
						/* Both lists only contain the same value, so don't create 'Real' sprite group */
						act_group = CreateGroupFromGroupID(feature, setid, type, loaded[0]);
						grfmsg(8, "NewSpriteGroup: same result, skipping RealSpriteGroup = subset %u", loaded[0]);
						break;
					}

					assert(RealSpriteGroup::CanAllocateItem());
					RealSpriteGroup *group = new RealSpriteGroup();
					group->nfo_line = _cur.nfo_line;
					act_group = group;

					for (uint16 spriteid : loaded) {
						const SpriteGroup *t = CreateGroupFromGroupID(feature, setid, type, spriteid);
						group->loaded.push_back(t);
					}

					for (uint16 spriteid : loading) {
						const SpriteGroup *t = CreateGroupFromGroupID(feature, setid, type, spriteid);
						group->loading.push_back(t);
					}

					break;
				}

				case GSF_HOUSES:
				case GSF_AIRPORTTILES:
				case GSF_OBJECTS:
				case GSF_INDUSTRYTILES: {
					byte num_building_sprites = std::max((uint8)1, type);

					assert(TileLayoutSpriteGroup::CanAllocateItem());
					TileLayoutSpriteGroup *group = new TileLayoutSpriteGroup();
					group->nfo_line = _cur.nfo_line;
					act_group = group;

					/* On error, bail out immediately. Temporary GRF data was already freed */
					if (ReadSpriteLayout(buf, num_building_sprites, true, feature, false, type == 0, &group->dts)) return;
					break;
				}

				case GSF_INDUSTRIES: {
					if (type > 2) {
						grfmsg(1, "NewSpriteGroup: Unsupported industry production version %d, skipping", type);
						break;
					}

					assert(IndustryProductionSpriteGroup::CanAllocateItem());
					IndustryProductionSpriteGroup *group = new IndustryProductionSpriteGroup();
					group->nfo_line = _cur.nfo_line;
					act_group = group;
					group->version = type;
					if (type == 0) {
						group->num_input = 3;
						for (uint i = 0; i < 3; i++) {
							group->subtract_input[i] = (int16)buf->ReadWord(); // signed
						}
						group->num_output = 2;
						for (uint i = 0; i < 2; i++) {
							group->add_output[i] = buf->ReadWord(); // unsigned
						}
						group->again = buf->ReadByte();
					} else if (type == 1) {
						group->num_input = 3;
						for (uint i = 0; i < 3; i++) {
							group->subtract_input[i] = buf->ReadByte();
						}
						group->num_output = 2;
						for (uint i = 0; i < 2; i++) {
							group->add_output[i] = buf->ReadByte();
						}
						group->again = buf->ReadByte();
					} else if (type == 2) {
						group->num_input = buf->ReadByte();
						if (group->num_input > lengthof(group->subtract_input)) {
							GRFError *error = DisableGrf(STR_NEWGRF_ERROR_INDPROD_CALLBACK);
							error->data = "too many inputs (max 16)";
							return;
						}
						for (uint i = 0; i < group->num_input; i++) {
							byte rawcargo = buf->ReadByte();
							CargoID cargo = GetCargoTranslation(rawcargo, _cur.grffile);
							if (cargo == CT_INVALID) {
								/* The mapped cargo is invalid. This is permitted at this point,
								 * as long as the result is not used. Mark it invalid so this
								 * can be tested later. */
								group->version = 0xFF;
							} else if (std::find(group->cargo_input, group->cargo_input + i, cargo) != group->cargo_input + i) {
								GRFError *error = DisableGrf(STR_NEWGRF_ERROR_INDPROD_CALLBACK);
								error->data = "duplicate input cargo";
								return;
							}
							group->cargo_input[i] = cargo;
							group->subtract_input[i] = buf->ReadByte();
						}
						group->num_output = buf->ReadByte();
						if (group->num_output > lengthof(group->add_output)) {
							GRFError *error = DisableGrf(STR_NEWGRF_ERROR_INDPROD_CALLBACK);
							error->data = "too many outputs (max 16)";
							return;
						}
						for (uint i = 0; i < group->num_output; i++) {
							byte rawcargo = buf->ReadByte();
							CargoID cargo = GetCargoTranslation(rawcargo, _cur.grffile);
							if (cargo == CT_INVALID) {
								/* Mark this result as invalid to use */
								group->version = 0xFF;
							} else if (std::find(group->cargo_output, group->cargo_output + i, cargo) != group->cargo_output + i) {
								GRFError *error = DisableGrf(STR_NEWGRF_ERROR_INDPROD_CALLBACK);
								error->data = "duplicate output cargo";
								return;
							}
							group->cargo_output[i] = cargo;
							group->add_output[i] = buf->ReadByte();
						}
						group->again = buf->ReadByte();
					} else {
						NOT_REACHED();
					}
					break;
				}

				/* Loading of Tile Layout and Production Callback groups would happen here */
				default: grfmsg(1, "NewSpriteGroup: Unsupported feature 0x%02X, skipping", feature);
			}
		}
	}

	_cur.spritegroups[setid] = act_group;
}

static CargoID TranslateCargo(uint8 feature, uint8 ctype)
{
	if (feature == GSF_OBJECTS) {
		switch (ctype) {
			case 0:    return 0;
			case 0xFF: return CT_PURCHASE_OBJECT;
			default:
				grfmsg(1, "TranslateCargo: Invalid cargo bitnum %d for objects, skipping.", ctype);
				return CT_INVALID;
		}
	}
	/* Special cargo types for purchase list and stations */
	if (feature == GSF_STATIONS && ctype == 0xFE) return CT_DEFAULT_NA;
	if (ctype == 0xFF) return CT_PURCHASE;

	if (_cur.grffile->cargo_list.size() == 0) {
		/* No cargo table, so use bitnum values */
		if (ctype >= 32) {
			grfmsg(1, "TranslateCargo: Cargo bitnum %d out of range (max 31), skipping.", ctype);
			return CT_INVALID;
		}

		for (const CargoSpec *cs : CargoSpec::Iterate()) {
			if (cs->bitnum == ctype) {
				grfmsg(6, "TranslateCargo: Cargo bitnum %d mapped to cargo type %d.", ctype, cs->Index());
				return cs->Index();
			}
		}

		grfmsg(5, "TranslateCargo: Cargo bitnum %d not available in this climate, skipping.", ctype);
		return CT_INVALID;
	}

	/* Check if the cargo type is out of bounds of the cargo translation table */
	if (ctype >= _cur.grffile->cargo_list.size()) {
		grfmsg(1, "TranslateCargo: Cargo type %d out of range (max %d), skipping.", ctype, (unsigned int)_cur.grffile->cargo_list.size() - 1);
		return CT_INVALID;
	}

	/* Look up the cargo label from the translation table */
	CargoLabel cl = _cur.grffile->cargo_list[ctype];
	if (cl == 0) {
		grfmsg(5, "TranslateCargo: Cargo type %d not available in this climate, skipping.", ctype);
		return CT_INVALID;
	}

	ctype = GetCargoIDByLabel(cl);
	if (ctype == CT_INVALID) {
		grfmsg(5, "TranslateCargo: Cargo '%c%c%c%c' unsupported, skipping.", GB(cl, 24, 8), GB(cl, 16, 8), GB(cl, 8, 8), GB(cl, 0, 8));
		return CT_INVALID;
	}

	grfmsg(6, "TranslateCargo: Cargo '%c%c%c%c' mapped to cargo type %d.", GB(cl, 24, 8), GB(cl, 16, 8), GB(cl, 8, 8), GB(cl, 0, 8), ctype);
	return ctype;
}


static bool IsValidGroupID(uint16 groupid, const char *function)
{
	if (groupid > MAX_SPRITEGROUP || _cur.spritegroups[groupid] == nullptr) {
		grfmsg(1, "%s: Spritegroup 0x%04X out of range or empty, skipping.", function, groupid);
		return false;
	}

	return true;
}

static void VehicleMapSpriteGroup(ByteReader *buf, byte feature, uint8 idcount)
{
	static EngineID *last_engines;
	static uint last_engines_count;
	bool wagover = false;

	/* Test for 'wagon override' flag */
	if (HasBit(idcount, 7)) {
		wagover = true;
		/* Strip off the flag */
		idcount = GB(idcount, 0, 7);

		if (last_engines_count == 0) {
			grfmsg(0, "VehicleMapSpriteGroup: WagonOverride: No engine to do override with");
			return;
		}

		grfmsg(6, "VehicleMapSpriteGroup: WagonOverride: %u engines, %u wagons",
				last_engines_count, idcount);
	} else {
		if (last_engines_count != idcount) {
			last_engines = ReallocT(last_engines, idcount);
			last_engines_count = idcount;
		}
	}

	EngineID *engines = AllocaM(EngineID, idcount);
	for (uint i = 0; i < idcount; i++) {
		Engine *e = GetNewEngine(_cur.grffile, (VehicleType)feature, buf->ReadExtendedByte());
		if (e == nullptr) {
			/* No engine could be allocated?!? Deal with it. Okay,
			 * this might look bad. Also make sure this NewGRF
			 * gets disabled, as a half loaded one is bad. */
			HandleChangeInfoResult("VehicleMapSpriteGroup", CIR_INVALID_ID, 0, 0);
			return;
		}

		engines[i] = e->index;
		if (!wagover) last_engines[i] = engines[i];
	}

	uint8 cidcount = buf->ReadByte();
	for (uint c = 0; c < cidcount; c++) {
		uint8 ctype = buf->ReadByte();
		uint16 groupid = buf->ReadWord();
		if (!IsValidGroupID(groupid, "VehicleMapSpriteGroup")) continue;

		grfmsg(8, "VehicleMapSpriteGroup: * [%d] Cargo type 0x%X, group id 0x%02X", c, ctype, groupid);

		ctype = TranslateCargo(feature, ctype);
		if (ctype == CT_INVALID) continue;

		for (uint i = 0; i < idcount; i++) {
			EngineID engine = engines[i];

			grfmsg(7, "VehicleMapSpriteGroup: [%d] Engine %d...", i, engine);

			if (wagover) {
				SetWagonOverrideSprites(engine, ctype, _cur.spritegroups[groupid], last_engines, last_engines_count);
			} else {
				SetCustomEngineSprites(engine, ctype, _cur.spritegroups[groupid]);
			}
		}
	}

	uint16 groupid = buf->ReadWord();
	if (!IsValidGroupID(groupid, "VehicleMapSpriteGroup")) return;

	grfmsg(8, "-- Default group id 0x%04X", groupid);

	for (uint i = 0; i < idcount; i++) {
		EngineID engine = engines[i];

		if (wagover) {
			SetWagonOverrideSprites(engine, CT_DEFAULT, _cur.spritegroups[groupid], last_engines, last_engines_count);
		} else {
			SetCustomEngineSprites(engine, CT_DEFAULT, _cur.spritegroups[groupid]);
			SetEngineGRF(engine, _cur.grffile);
		}
	}
}


static void CanalMapSpriteGroup(ByteReader *buf, uint8 idcount)
{
	CanalFeature *cfs = AllocaM(CanalFeature, idcount);
	for (uint i = 0; i < idcount; i++) {
		cfs[i] = (CanalFeature)buf->ReadByte();
	}

	uint8 cidcount = buf->ReadByte();
	buf->Skip(cidcount * 3);

	uint16 groupid = buf->ReadWord();
	if (!IsValidGroupID(groupid, "CanalMapSpriteGroup")) return;

	for (uint i = 0; i < idcount; i++) {
		CanalFeature cf = cfs[i];

		if (cf >= CF_END) {
			grfmsg(1, "CanalMapSpriteGroup: Canal subset %d out of range, skipping", cf);
			continue;
		}

		_water_feature[cf].grffile = _cur.grffile;
		_water_feature[cf].group = _cur.spritegroups[groupid];
	}
}


static void StationMapSpriteGroup(ByteReader *buf, uint8 idcount)
{
	uint8 *stations = AllocaM(uint8, idcount);
	for (uint i = 0; i < idcount; i++) {
		stations[i] = buf->ReadByte();
	}

	uint8 cidcount = buf->ReadByte();
	for (uint c = 0; c < cidcount; c++) {
		uint8 ctype = buf->ReadByte();
		uint16 groupid = buf->ReadWord();
		if (!IsValidGroupID(groupid, "StationMapSpriteGroup")) continue;

		ctype = TranslateCargo(GSF_STATIONS, ctype);
		if (ctype == CT_INVALID) continue;

		for (uint i = 0; i < idcount; i++) {
			StationSpec *statspec = _cur.grffile->stations == nullptr ? nullptr : _cur.grffile->stations[stations[i]];

			if (statspec == nullptr) {
				grfmsg(1, "StationMapSpriteGroup: Station with ID 0x%02X does not exist, skipping", stations[i]);
				continue;
			}

			statspec->grf_prop.spritegroup[ctype] = _cur.spritegroups[groupid];
		}
	}

	uint16 groupid = buf->ReadWord();
	if (!IsValidGroupID(groupid, "StationMapSpriteGroup")) return;

	for (uint i = 0; i < idcount; i++) {
		StationSpec *statspec = _cur.grffile->stations == nullptr ? nullptr : _cur.grffile->stations[stations[i]];

		if (statspec == nullptr) {
			grfmsg(1, "StationMapSpriteGroup: Station with ID 0x%02X does not exist, skipping", stations[i]);
			continue;
		}

		if (statspec->grf_prop.grffile != nullptr) {
			grfmsg(1, "StationMapSpriteGroup: Station with ID 0x%02X mapped multiple times, skipping", stations[i]);
			continue;
		}

		statspec->grf_prop.spritegroup[CT_DEFAULT] = _cur.spritegroups[groupid];
		statspec->grf_prop.grffile = _cur.grffile;
		statspec->grf_prop.local_id = stations[i];
		StationClass::Assign(statspec);
	}
}


static void TownHouseMapSpriteGroup(ByteReader *buf, uint8 idcount)
{
	uint8 *houses = AllocaM(uint8, idcount);
	for (uint i = 0; i < idcount; i++) {
		houses[i] = buf->ReadByte();
	}

	/* Skip the cargo type section, we only care about the default group */
	uint8 cidcount = buf->ReadByte();
	buf->Skip(cidcount * 3);

	uint16 groupid = buf->ReadWord();
	if (!IsValidGroupID(groupid, "TownHouseMapSpriteGroup")) return;

	if (_cur.grffile->housespec == nullptr) {
		grfmsg(1, "TownHouseMapSpriteGroup: No houses defined, skipping");
		return;
	}

	for (uint i = 0; i < idcount; i++) {
		HouseSpec *hs = _cur.grffile->housespec[houses[i]];

		if (hs == nullptr) {
			grfmsg(1, "TownHouseMapSpriteGroup: House %d undefined, skipping.", houses[i]);
			continue;
		}

		hs->grf_prop.spritegroup[0] = _cur.spritegroups[groupid];
	}
}

static void IndustryMapSpriteGroup(ByteReader *buf, uint8 idcount)
{
	uint8 *industries = AllocaM(uint8, idcount);
	for (uint i = 0; i < idcount; i++) {
		industries[i] = buf->ReadByte();
	}

	/* Skip the cargo type section, we only care about the default group */
	uint8 cidcount = buf->ReadByte();
	buf->Skip(cidcount * 3);

	uint16 groupid = buf->ReadWord();
	if (!IsValidGroupID(groupid, "IndustryMapSpriteGroup")) return;

	if (_cur.grffile->industryspec == nullptr) {
		grfmsg(1, "IndustryMapSpriteGroup: No industries defined, skipping");
		return;
	}

	for (uint i = 0; i < idcount; i++) {
		IndustrySpec *indsp = _cur.grffile->industryspec[industries[i]];

		if (indsp == nullptr) {
			grfmsg(1, "IndustryMapSpriteGroup: Industry %d undefined, skipping", industries[i]);
			continue;
		}

		indsp->grf_prop.spritegroup[0] = _cur.spritegroups[groupid];
	}
}

static void IndustrytileMapSpriteGroup(ByteReader *buf, uint8 idcount)
{
	uint8 *indtiles = AllocaM(uint8, idcount);
	for (uint i = 0; i < idcount; i++) {
		indtiles[i] = buf->ReadByte();
	}

	/* Skip the cargo type section, we only care about the default group */
	uint8 cidcount = buf->ReadByte();
	buf->Skip(cidcount * 3);

	uint16 groupid = buf->ReadWord();
	if (!IsValidGroupID(groupid, "IndustrytileMapSpriteGroup")) return;

	if (_cur.grffile->indtspec == nullptr) {
		grfmsg(1, "IndustrytileMapSpriteGroup: No industry tiles defined, skipping");
		return;
	}

	for (uint i = 0; i < idcount; i++) {
		IndustryTileSpec *indtsp = _cur.grffile->indtspec[indtiles[i]];

		if (indtsp == nullptr) {
			grfmsg(1, "IndustrytileMapSpriteGroup: Industry tile %d undefined, skipping", indtiles[i]);
			continue;
		}

		indtsp->grf_prop.spritegroup[0] = _cur.spritegroups[groupid];
	}
}

static void CargoMapSpriteGroup(ByteReader *buf, uint8 idcount)
{
	CargoID *cargoes = AllocaM(CargoID, idcount);
	for (uint i = 0; i < idcount; i++) {
		cargoes[i] = buf->ReadByte();
	}

	/* Skip the cargo type section, we only care about the default group */
	uint8 cidcount = buf->ReadByte();
	buf->Skip(cidcount * 3);

	uint16 groupid = buf->ReadWord();
	if (!IsValidGroupID(groupid, "CargoMapSpriteGroup")) return;

	for (uint i = 0; i < idcount; i++) {
		CargoID cid = cargoes[i];

		if (cid >= NUM_CARGO) {
			grfmsg(1, "CargoMapSpriteGroup: Cargo ID %d out of range, skipping", cid);
			continue;
		}

		CargoSpec *cs = CargoSpec::Get(cid);
		cs->grffile = _cur.grffile;
		cs->group = _cur.spritegroups[groupid];
	}
}

static void SignalsMapSpriteGroup(ByteReader *buf, uint8 idcount)
{
	uint8 *ids = AllocaM(uint8, idcount);
	for (uint i = 0; i < idcount; i++) {
		ids[i] = buf->ReadByte();
	}

	/* Skip the cargo type section, we only care about the default group */
	uint8 cidcount = buf->ReadByte();
	buf->Skip(cidcount * 3);

	uint16 groupid = buf->ReadWord();
	if (!IsValidGroupID(groupid, "SignalsMapSpriteGroup")) return;

	for (uint i = 0; i < idcount; i++) {
		uint8 id = ids[i];

		switch (id) {
			case NSA3ID_CUSTOM_SIGNALS:
				_cur.grffile->new_signals_group = _cur.spritegroups[groupid];
				if (!HasBit(_cur.grffile->new_signal_ctrl_flags, NSCF_GROUPSET)) {
					SetBit(_cur.grffile->new_signal_ctrl_flags, NSCF_GROUPSET);
					_new_signals_grfs.push_back(_cur.grffile);
				}
				break;

			default:
				grfmsg(1, "SignalsMapSpriteGroup: ID not implemented: %d", id);
			break;
		}
	}
}

static void ObjectMapSpriteGroup(ByteReader *buf, uint8 idcount)
{
	if (_cur.grffile->objectspec == nullptr) {
		grfmsg(1, "ObjectMapSpriteGroup: No object tiles defined, skipping");
		return;
	}

	uint8 *objects = AllocaM(uint8, idcount);
	for (uint i = 0; i < idcount; i++) {
		objects[i] = buf->ReadByte();
	}

	uint8 cidcount = buf->ReadByte();
	for (uint c = 0; c < cidcount; c++) {
		uint8 ctype = buf->ReadByte();
		uint16 groupid = buf->ReadWord();
		if (!IsValidGroupID(groupid, "ObjectMapSpriteGroup")) continue;

		ctype = TranslateCargo(GSF_OBJECTS, ctype);
		if (ctype == CT_INVALID) continue;

		for (uint i = 0; i < idcount; i++) {
			ObjectSpec *spec = _cur.grffile->objectspec[objects[i]];

			if (spec == nullptr) {
				grfmsg(1, "ObjectMapSpriteGroup: Object with ID 0x%02X undefined, skipping", objects[i]);
				continue;
			}

			spec->grf_prop.spritegroup[ctype] = _cur.spritegroups[groupid];
		}
	}

	uint16 groupid = buf->ReadWord();
	if (!IsValidGroupID(groupid, "ObjectMapSpriteGroup")) return;

	for (uint i = 0; i < idcount; i++) {
		ObjectSpec *spec = _cur.grffile->objectspec[objects[i]];

		if (spec == nullptr) {
			grfmsg(1, "ObjectMapSpriteGroup: Object with ID 0x%02X undefined, skipping", objects[i]);
			continue;
		}

		if (spec->grf_prop.grffile != nullptr) {
			grfmsg(1, "ObjectMapSpriteGroup: Object with ID 0x%02X mapped multiple times, skipping", objects[i]);
			continue;
		}

		spec->grf_prop.spritegroup[0] = _cur.spritegroups[groupid];
		spec->grf_prop.grffile        = _cur.grffile;
		spec->grf_prop.local_id       = objects[i];
	}
}

static void RailTypeMapSpriteGroup(ByteReader *buf, uint8 idcount)
{
	uint8 *railtypes = AllocaM(uint8, idcount);
	for (uint i = 0; i < idcount; i++) {
		uint8 id = buf->ReadByte();
		railtypes[i] = id < RAILTYPE_END ? _cur.grffile->railtype_map[id] : INVALID_RAILTYPE;
	}

	uint8 cidcount = buf->ReadByte();
	for (uint c = 0; c < cidcount; c++) {
		uint8 ctype = buf->ReadByte();
		uint16 groupid = buf->ReadWord();
		if (!IsValidGroupID(groupid, "RailTypeMapSpriteGroup")) continue;

		if (ctype >= RTSG_END) continue;

		extern RailtypeInfo _railtypes[RAILTYPE_END];
		for (uint i = 0; i < idcount; i++) {
			if (railtypes[i] != INVALID_RAILTYPE) {
				RailtypeInfo *rti = &_railtypes[railtypes[i]];

				rti->grffile[ctype] = _cur.grffile;
				rti->group[ctype] = _cur.spritegroups[groupid];
			}
		}
	}

	/* Railtypes do not use the default group. */
	buf->ReadWord();
}

static void RoadTypeMapSpriteGroup(ByteReader *buf, uint8 idcount, RoadTramType rtt)
{
	RoadType *type_map = (rtt == RTT_TRAM) ? _cur.grffile->tramtype_map : _cur.grffile->roadtype_map;

	uint8 *roadtypes = AllocaM(uint8, idcount);
	for (uint i = 0; i < idcount; i++) {
		uint8 id = buf->ReadByte();
		roadtypes[i] = id < ROADTYPE_END ? type_map[id] : INVALID_ROADTYPE;
	}

	uint8 cidcount = buf->ReadByte();
	for (uint c = 0; c < cidcount; c++) {
		uint8 ctype = buf->ReadByte();
		uint16 groupid = buf->ReadWord();
		if (!IsValidGroupID(groupid, "RoadTypeMapSpriteGroup")) continue;

		if (ctype >= ROTSG_END) continue;

		extern RoadTypeInfo _roadtypes[ROADTYPE_END];
		for (uint i = 0; i < idcount; i++) {
			if (roadtypes[i] != INVALID_ROADTYPE) {
				RoadTypeInfo *rti = &_roadtypes[roadtypes[i]];

				rti->grffile[ctype] = _cur.grffile;
				rti->group[ctype] = _cur.spritegroups[groupid];
			}
		}
	}

	/* Roadtypes do not use the default group. */
	buf->ReadWord();
}

static void AirportMapSpriteGroup(ByteReader *buf, uint8 idcount)
{
	uint8 *airports = AllocaM(uint8, idcount);
	for (uint i = 0; i < idcount; i++) {
		airports[i] = buf->ReadByte();
	}

	/* Skip the cargo type section, we only care about the default group */
	uint8 cidcount = buf->ReadByte();
	buf->Skip(cidcount * 3);

	uint16 groupid = buf->ReadWord();
	if (!IsValidGroupID(groupid, "AirportMapSpriteGroup")) return;

	if (_cur.grffile->airportspec == nullptr) {
		grfmsg(1, "AirportMapSpriteGroup: No airports defined, skipping");
		return;
	}

	for (uint i = 0; i < idcount; i++) {
		AirportSpec *as = _cur.grffile->airportspec[airports[i]];

		if (as == nullptr) {
			grfmsg(1, "AirportMapSpriteGroup: Airport %d undefined, skipping", airports[i]);
			continue;
		}

		as->grf_prop.spritegroup[0] = _cur.spritegroups[groupid];
	}
}

static void AirportTileMapSpriteGroup(ByteReader *buf, uint8 idcount)
{
	uint8 *airptiles = AllocaM(uint8, idcount);
	for (uint i = 0; i < idcount; i++) {
		airptiles[i] = buf->ReadByte();
	}

	/* Skip the cargo type section, we only care about the default group */
	uint8 cidcount = buf->ReadByte();
	buf->Skip(cidcount * 3);

	uint16 groupid = buf->ReadWord();
	if (!IsValidGroupID(groupid, "AirportTileMapSpriteGroup")) return;

	if (_cur.grffile->airtspec == nullptr) {
		grfmsg(1, "AirportTileMapSpriteGroup: No airport tiles defined, skipping");
		return;
	}

	for (uint i = 0; i < idcount; i++) {
		AirportTileSpec *airtsp = _cur.grffile->airtspec[airptiles[i]];

		if (airtsp == nullptr) {
			grfmsg(1, "AirportTileMapSpriteGroup: Airport tile %d undefined, skipping", airptiles[i]);
			continue;
		}

		airtsp->grf_prop.spritegroup[0] = _cur.spritegroups[groupid];
	}
}


/* Action 0x03 */
static void FeatureMapSpriteGroup(ByteReader *buf)
{
	/* <03> <feature> <n-id> <ids>... <num-cid> [<cargo-type> <cid>]... <def-cid>
	 * id-list    := [<id>] [id-list]
	 * cargo-list := <cargo-type> <cid> [cargo-list]
	 *
	 * B feature       see action 0
	 * B n-id          bits 0-6: how many IDs this definition applies to
	 *                 bit 7: if set, this is a wagon override definition (see below)
	 * B ids           the IDs for which this definition applies
	 * B num-cid       number of cargo IDs (sprite group IDs) in this definition
	 *                 can be zero, in that case the def-cid is used always
	 * B cargo-type    type of this cargo type (e.g. mail=2, wood=7, see below)
	 * W cid           cargo ID (sprite group ID) for this type of cargo
	 * W def-cid       default cargo ID (sprite group ID) */

	uint8 feature = buf->ReadByte();
	uint8 idcount = buf->ReadByte();

	if (feature >= GSF_END) {
		grfmsg(1, "FeatureMapSpriteGroup: Unsupported feature 0x%02X, skipping", feature);
		return;
	}

	/* If idcount is zero, this is a feature callback */
	if (idcount == 0) {
		/* Skip number of cargo ids? */
		buf->ReadByte();
		uint16 groupid = buf->ReadWord();
		if (!IsValidGroupID(groupid, "FeatureMapSpriteGroup")) return;

		grfmsg(6, "FeatureMapSpriteGroup: Adding generic feature callback for feature 0x%02X", feature);

		AddGenericCallback(feature, _cur.grffile, _cur.spritegroups[groupid]);
		return;
	}

	/* Mark the feature as used by the grf (generic callbacks do not count) */
	SetBit(_cur.grffile->grf_features, feature);

	grfmsg(6, "FeatureMapSpriteGroup: Feature 0x%02X, %d ids", feature, idcount);

	switch (feature) {
		case GSF_TRAINS:
		case GSF_ROADVEHICLES:
		case GSF_SHIPS:
		case GSF_AIRCRAFT:
			VehicleMapSpriteGroup(buf, feature, idcount);
			return;

		case GSF_CANALS:
			CanalMapSpriteGroup(buf, idcount);
			return;

		case GSF_STATIONS:
			StationMapSpriteGroup(buf, idcount);
			return;

		case GSF_HOUSES:
			TownHouseMapSpriteGroup(buf, idcount);
			return;

		case GSF_INDUSTRIES:
			IndustryMapSpriteGroup(buf, idcount);
			return;

		case GSF_INDUSTRYTILES:
			IndustrytileMapSpriteGroup(buf, idcount);
			return;

		case GSF_CARGOES:
			CargoMapSpriteGroup(buf, idcount);
			return;

		case GSF_AIRPORTS:
			AirportMapSpriteGroup(buf, idcount);
			return;

		case GSF_SIGNALS:
			SignalsMapSpriteGroup(buf, idcount);
			break;

		case GSF_OBJECTS:
			ObjectMapSpriteGroup(buf, idcount);
			break;

		case GSF_RAILTYPES:
			RailTypeMapSpriteGroup(buf, idcount);
			break;

		case GSF_ROADTYPES:
			RoadTypeMapSpriteGroup(buf, idcount, RTT_ROAD);
			break;

		case GSF_TRAMTYPES:
			RoadTypeMapSpriteGroup(buf, idcount, RTT_TRAM);
			break;

		case GSF_AIRPORTTILES:
			AirportTileMapSpriteGroup(buf, idcount);
			return;

		default:
			grfmsg(1, "FeatureMapSpriteGroup: Unsupported feature 0x%02X, skipping", feature);
			return;
	}
}

/* Action 0x04 */
static void FeatureNewName(ByteReader *buf)
{
	/* <04> <veh-type> <language-id> <num-veh> <offset> <data...>
	 *
	 * B veh-type      see action 0 (as 00..07, + 0A
	 *                 But IF veh-type = 48, then generic text
	 * B language-id   If bit 6 is set, This is the extended language scheme,
	 *                 with up to 64 language.
	 *                 Otherwise, it is a mapping where set bits have meaning
	 *                 0 = american, 1 = english, 2 = german, 3 = french, 4 = spanish
	 *                 Bit 7 set means this is a generic text, not a vehicle one (or else)
	 * B num-veh       number of vehicles which are getting a new name
	 * B/W offset      number of the first vehicle that gets a new name
	 *                 Byte : ID of vehicle to change
	 *                 Word : ID of string to change/add
	 * S data          new texts, each of them zero-terminated, after
	 *                 which the next name begins. */

	bool new_scheme = _cur.grffile->grf_version >= 7;

	uint8 feature  = buf->ReadByte();
	if (feature >= GSF_END && feature != 0x48) {
		grfmsg(1, "FeatureNewName: Unsupported feature 0x%02X, skipping", feature);
		return;
	}

	uint8 lang     = buf->ReadByte();
	uint8 num      = buf->ReadByte();
	bool generic   = HasBit(lang, 7);
	uint16 id;
	if (generic) {
		id = buf->ReadWord();
	} else if (feature <= GSF_AIRCRAFT) {
		id = buf->ReadExtendedByte();
	} else {
		id = buf->ReadByte();
	}

	ClrBit(lang, 7);

	uint16 endid = id + num;

	grfmsg(6, "FeatureNewName: About to rename engines %d..%d (feature 0x%02X) in language 0x%02X",
	               id, endid, feature, lang);

	for (; id < endid && buf->HasData(); id++) {
		const char *name = buf->ReadString();
		grfmsg(8, "FeatureNewName: 0x%04X <- %s", id, name);

		switch (feature) {
			case GSF_TRAINS:
			case GSF_ROADVEHICLES:
			case GSF_SHIPS:
			case GSF_AIRCRAFT:
				if (!generic) {
					Engine *e = GetNewEngine(_cur.grffile, (VehicleType)feature, id, HasBit(_cur.grfconfig->flags, GCF_STATIC));
					if (e == nullptr) break;
					StringID string = AddGRFString(_cur.grffile->grfid, e->index, lang, new_scheme, false, name, e->info.string_id);
					e->info.string_id = string;
				} else {
					AddGRFString(_cur.grffile->grfid, id, lang, new_scheme, true, name, STR_UNDEFINED);
				}
				break;

			default:
				if (IsInsideMM(id, 0xD000, 0xD400) || IsInsideMM(id, 0xD800, 0xE000)) {
					AddGRFString(_cur.grffile->grfid, id, lang, new_scheme, true, name, STR_UNDEFINED);
					break;
				}

				switch (GB(id, 8, 8)) {
					case 0xC4: // Station class name
						if (_cur.grffile->stations == nullptr || _cur.grffile->stations[GB(id, 0, 8)] == nullptr) {
							grfmsg(1, "FeatureNewName: Attempt to name undefined station 0x%X, ignoring", GB(id, 0, 8));
						} else {
							StationClassID cls_id = _cur.grffile->stations[GB(id, 0, 8)]->cls_id;
							StationClass::Get(cls_id)->name = AddGRFString(_cur.grffile->grfid, id, lang, new_scheme, false, name, STR_UNDEFINED);
						}
						break;

					case 0xC5: // Station name
						if (_cur.grffile->stations == nullptr || _cur.grffile->stations[GB(id, 0, 8)] == nullptr) {
							grfmsg(1, "FeatureNewName: Attempt to name undefined station 0x%X, ignoring", GB(id, 0, 8));
						} else {
							_cur.grffile->stations[GB(id, 0, 8)]->name = AddGRFString(_cur.grffile->grfid, id, lang, new_scheme, false, name, STR_UNDEFINED);
						}
						break;

					case 0xC7: // Airporttile name
						if (_cur.grffile->airtspec == nullptr || _cur.grffile->airtspec[GB(id, 0, 8)] == nullptr) {
							grfmsg(1, "FeatureNewName: Attempt to name undefined airport tile 0x%X, ignoring", GB(id, 0, 8));
						} else {
							_cur.grffile->airtspec[GB(id, 0, 8)]->name = AddGRFString(_cur.grffile->grfid, id, lang, new_scheme, false, name, STR_UNDEFINED);
						}
						break;

					case 0xC9: // House name
						if (_cur.grffile->housespec == nullptr || _cur.grffile->housespec[GB(id, 0, 8)] == nullptr) {
							grfmsg(1, "FeatureNewName: Attempt to name undefined house 0x%X, ignoring.", GB(id, 0, 8));
						} else {
							_cur.grffile->housespec[GB(id, 0, 8)]->building_name = AddGRFString(_cur.grffile->grfid, id, lang, new_scheme, false, name, STR_UNDEFINED);
						}
						break;

					default:
						grfmsg(7, "FeatureNewName: Unsupported ID (0x%04X)", id);
						break;
				}
				break;
		}
	}
}

/**
 * Sanitize incoming sprite offsets for Action 5 graphics replacements.
 * @param num         The number of sprites to load.
 * @param offset      Offset from the base.
 * @param max_sprites The maximum number of sprites that can be loaded in this action 5.
 * @param name        Used for error warnings.
 * @return The number of sprites that is going to be skipped.
 */
static uint16 SanitizeSpriteOffset(uint16& num, uint16 offset, int max_sprites, const char *name)
{

	if (offset >= max_sprites) {
		grfmsg(1, "GraphicsNew: %s sprite offset must be less than %i, skipping", name, max_sprites);
		uint orig_num = num;
		num = 0;
		return orig_num;
	}

	if (offset + num > max_sprites) {
		grfmsg(4, "GraphicsNew: %s sprite overflow, truncating...", name);
		uint orig_num = num;
		num = std::max(max_sprites - offset, 0);
		return orig_num - num;
	}

	return 0;
}

/** The information about action 5 types. */
static const Action5Type _action5_types[] = {
	/* Note: min_sprites should not be changed. Therefore these constants are directly here and not in sprites.h */
	/* 0x00 */ { A5BLOCK_INVALID,      0,                            0, 0,                                           "Type 0x00"                },
	/* 0x01 */ { A5BLOCK_INVALID,      0,                            0, 0,                                           "Type 0x01"                },
	/* 0x02 */ { A5BLOCK_INVALID,      0,                            0, 0,                                           "Type 0x02"                },
	/* 0x03 */ { A5BLOCK_INVALID,      0,                            0, 0,                                           "Type 0x03"                },
	/* 0x04 */ { A5BLOCK_ALLOW_OFFSET, SPR_SIGNALS_BASE,             1, PRESIGNAL_SEMAPHORE_AND_PBS_SPRITE_COUNT,    "Signal graphics"          },
	/* 0x05 */ { A5BLOCK_ALLOW_OFFSET, SPR_ELRAIL_BASE,              1, ELRAIL_SPRITE_COUNT,                         "Rail catenary graphics"   },
	/* 0x06 */ { A5BLOCK_ALLOW_OFFSET, SPR_SLOPES_BASE,              1, NORMAL_AND_HALFTILE_FOUNDATION_SPRITE_COUNT, "Foundation graphics"      },
	/* 0x07 */ { A5BLOCK_INVALID,      0,                           75, 0,                                           "TTDP GUI graphics"        }, // Not used by OTTD.
	/* 0x08 */ { A5BLOCK_ALLOW_OFFSET, SPR_CANALS_BASE,              1, CANALS_SPRITE_COUNT,                         "Canal graphics"           },
	/* 0x09 */ { A5BLOCK_ALLOW_OFFSET, SPR_ONEWAY_BASE,              1, ONEWAY_SPRITE_COUNT,                         "One way road graphics"    },
	/* 0x0A */ { A5BLOCK_ALLOW_OFFSET, SPR_2CCMAP_BASE,              1, TWOCCMAP_SPRITE_COUNT,                       "2CC colour maps"          },
	/* 0x0B */ { A5BLOCK_ALLOW_OFFSET, SPR_TRAMWAY_BASE,             1, TRAMWAY_SPRITE_COUNT,                        "Tramway graphics"         },
	/* 0x0C */ { A5BLOCK_INVALID,      0,                          133, 0,                                           "Snowy temperate tree"     }, // Not yet used by OTTD.
	/* 0x0D */ { A5BLOCK_FIXED,        SPR_SHORE_BASE,              16, SPR_SHORE_SPRITE_COUNT,                      "Shore graphics"           },
	/* 0x0E */ { A5BLOCK_INVALID,      0,                            0, 0,                                           "New Signals graphics"     }, // Not yet used by OTTD.
	/* 0x0F */ { A5BLOCK_ALLOW_OFFSET, SPR_TRACKS_FOR_SLOPES_BASE,   1, TRACKS_FOR_SLOPES_SPRITE_COUNT,              "Sloped rail track"        },
	/* 0x10 */ { A5BLOCK_ALLOW_OFFSET, SPR_AIRPORTX_BASE,            1, AIRPORTX_SPRITE_COUNT,                       "Airport graphics"         },
	/* 0x11 */ { A5BLOCK_ALLOW_OFFSET, SPR_ROADSTOP_BASE,            1, ROADSTOP_SPRITE_COUNT,                       "Road stop graphics"       },
	/* 0x12 */ { A5BLOCK_ALLOW_OFFSET, SPR_AQUEDUCT_BASE,            1, AQUEDUCT_SPRITE_COUNT,                       "Aqueduct graphics"        },
	/* 0x13 */ { A5BLOCK_ALLOW_OFFSET, SPR_AUTORAIL_BASE,            1, AUTORAIL_SPRITE_COUNT,                       "Autorail graphics"        },
	/* 0x14 */ { A5BLOCK_ALLOW_OFFSET, SPR_FLAGS_BASE,               1, FLAGS_SPRITE_COUNT,                          "Flag graphics"            },
	/* 0x15 */ { A5BLOCK_ALLOW_OFFSET, SPR_OPENTTD_BASE,             1, OPENTTD_SPRITE_COUNT,                        "OpenTTD GUI graphics"     },
	/* 0x16 */ { A5BLOCK_ALLOW_OFFSET, SPR_AIRPORT_PREVIEW_BASE,     1, SPR_AIRPORT_PREVIEW_COUNT,                   "Airport preview graphics" },
	/* 0x17 */ { A5BLOCK_ALLOW_OFFSET, SPR_RAILTYPE_TUNNEL_BASE,     1, RAILTYPE_TUNNEL_BASE_COUNT,                  "Railtype tunnel base"     },
	/* 0x18 */ { A5BLOCK_ALLOW_OFFSET, SPR_PALETTE_BASE,             1, PALETTE_SPRITE_COUNT,                        "Palette"                  },
};

/* Action 0x05 */
static void GraphicsNew(ByteReader *buf)
{
	/* <05> <graphics-type> <num-sprites> <other data...>
	 *
	 * B graphics-type What set of graphics the sprites define.
	 * E num-sprites   How many sprites are in this set?
	 * V other data    Graphics type specific data.  Currently unused. */

	uint8 type = buf->ReadByte();
	uint16 num = buf->ReadExtendedByte();
	uint16 offset = HasBit(type, 7) ? buf->ReadExtendedByte() : 0;
	ClrBit(type, 7); // Clear the high bit as that only indicates whether there is an offset.

	const Action5Type *action5_type;
	const Action5TypeRemapSet &remap = _cur.grffile->action5_type_remaps;
	if (remap.remapped_ids[type]) {
		auto iter = remap.mapping.find(type);
		assert(iter != remap.mapping.end());
		const Action5TypeRemapEntry &def = iter->second;
		if (def.info == nullptr) {
			if (def.fallback_mode == GPMFM_ERROR_ON_USE) {
				grfmsg(0, "Error: Unimplemented action 5 type: %s, mapped to: %X", def.name, type);
				GRFError *error = DisableGrf(STR_NEWGRF_ERROR_UNIMPLEMETED_MAPPED_ACTION5_TYPE);
				error->data = stredup(def.name);
				error->param_value[1] = type;
			} else if (def.fallback_mode == GPMFM_IGNORE) {
				grfmsg(2, "Ignoring unimplemented action 5 type: %s, mapped to: %X", def.name, type);
			}
			_cur.skip_sprites = num;
			return;
		} else {
			action5_type = def.info;
		}
	} else {
		if ((type == 0x0D) && (num == 10) && HasBit(_cur.grfconfig->flags, GCF_SYSTEM)) {
			/* Special not-TTDP-compatible case used in openttd.grf
			 * Missing shore sprites and initialisation of SPR_SHORE_BASE */
			grfmsg(2, "GraphicsNew: Loading 10 missing shore sprites from extra grf.");
			LoadNextSprite(SPR_SHORE_BASE +  0, *_cur.file, _cur.nfo_line++); // SLOPE_STEEP_S
			LoadNextSprite(SPR_SHORE_BASE +  5, *_cur.file, _cur.nfo_line++); // SLOPE_STEEP_W
			LoadNextSprite(SPR_SHORE_BASE +  7, *_cur.file, _cur.nfo_line++); // SLOPE_WSE
			LoadNextSprite(SPR_SHORE_BASE + 10, *_cur.file, _cur.nfo_line++); // SLOPE_STEEP_N
			LoadNextSprite(SPR_SHORE_BASE + 11, *_cur.file, _cur.nfo_line++); // SLOPE_NWS
			LoadNextSprite(SPR_SHORE_BASE + 13, *_cur.file, _cur.nfo_line++); // SLOPE_ENW
			LoadNextSprite(SPR_SHORE_BASE + 14, *_cur.file, _cur.nfo_line++); // SLOPE_SEN
			LoadNextSprite(SPR_SHORE_BASE + 15, *_cur.file, _cur.nfo_line++); // SLOPE_STEEP_E
			LoadNextSprite(SPR_SHORE_BASE + 16, *_cur.file, _cur.nfo_line++); // SLOPE_EW
			LoadNextSprite(SPR_SHORE_BASE + 17, *_cur.file, _cur.nfo_line++); // SLOPE_NS
			if (_loaded_newgrf_features.shore == SHORE_REPLACE_NONE) _loaded_newgrf_features.shore = SHORE_REPLACE_ONLY_NEW;
			return;
		}

		/* Supported type? */
		if ((type >= lengthof(_action5_types)) || (_action5_types[type].block_type == A5BLOCK_INVALID)) {
			grfmsg(2, "GraphicsNew: Custom graphics (type 0x%02X) sprite block of length %u (unimplemented, ignoring)", type, num);
			_cur.skip_sprites = num;
			return;
		}

		action5_type = &_action5_types[type];
	}

	/* Contrary to TTDP we allow always to specify too few sprites as we allow always an offset,
	 * except for the long version of the shore type:
	 * Ignore offset if not allowed */
	if ((action5_type->block_type != A5BLOCK_ALLOW_OFFSET) && (offset != 0)) {
		grfmsg(1, "GraphicsNew: %s (type 0x%02X) do not allow an <offset> field. Ignoring offset.", action5_type->name, type);
		offset = 0;
	}

	/* Ignore action5 if too few sprites are specified. (for TTDP compatibility)
	 * This does not make sense, if <offset> is allowed */
	if ((action5_type->block_type == A5BLOCK_FIXED) && (num < action5_type->min_sprites)) {
		grfmsg(1, "GraphicsNew: %s (type 0x%02X) count must be at least %d. Only %d were specified. Skipping.", action5_type->name, type, action5_type->min_sprites, num);
		_cur.skip_sprites = num;
		return;
	}

	/* Load at most max_sprites sprites. Skip remaining sprites. (for compatibility with TTDP and future extensions) */
	uint16 skip_num = SanitizeSpriteOffset(num, offset, action5_type->max_sprites, action5_type->name);
	SpriteID replace = action5_type->sprite_base + offset;

	/* Load <num> sprites starting from <replace>, then skip <skip_num> sprites. */
	grfmsg(2, "GraphicsNew: Replacing sprites %d to %d of %s (type 0x%02X) at SpriteID 0x%04X", offset, offset + num - 1, action5_type->name, type, replace);

	if (type == 0x0D) _loaded_newgrf_features.shore = SHORE_REPLACE_ACTION_5;

	if (type == 0x0B) {
		static const SpriteID depot_with_track_offset = SPR_TRAMWAY_DEPOT_WITH_TRACK - SPR_TRAMWAY_BASE;
		static const SpriteID depot_no_track_offset = SPR_TRAMWAY_DEPOT_NO_TRACK - SPR_TRAMWAY_BASE;
		if (offset <= depot_with_track_offset && offset + num > depot_with_track_offset) _loaded_newgrf_features.tram = TRAMWAY_REPLACE_DEPOT_WITH_TRACK;
		if (offset <= depot_no_track_offset && offset + num > depot_no_track_offset) _loaded_newgrf_features.tram = TRAMWAY_REPLACE_DEPOT_NO_TRACK;
	}

	for (uint16 n = num; n > 0; n--) {
		_cur.nfo_line++;
		LoadNextSprite(replace == 0 ? _cur.spriteid++ : replace++, *_cur.file, _cur.nfo_line);
	}

	if (type == 0x04 && ((_cur.grfconfig->ident.grfid & 0x00FFFFFF) == OPENTTD_GRAPHICS_BASE_GRF_ID || _cur.grfconfig->ident.grfid == BSWAP32(0xFF4F4701))) {
		/* Signal graphics action 5: Fill duplicate signal sprite block if this is a baseset GRF or OpenGFX */
		const SpriteID end = offset + num;
		for (SpriteID i = offset; i < end; i++) {
			DupSprite(SPR_SIGNALS_BASE + i, SPR_DUP_SIGNALS_BASE + i);
		}
	}

	_cur.skip_sprites = skip_num;
}

/* Action 0x05 (SKIP) */
static void SkipAct5(ByteReader *buf)
{
	/* Ignore type byte */
	buf->ReadByte();

	/* Skip the sprites of this action */
	_cur.skip_sprites = buf->ReadExtendedByte();

	grfmsg(3, "SkipAct5: Skipping %d sprites", _cur.skip_sprites);
}

/**
 * Reads a variable common to VarAction2 and Action7/9/D.
 *
 * Returns VarAction2 variable 'param' resp. Action7/9/D variable '0x80 + param'.
 * If a variable is not accessible from all four actions, it is handled in the action specific functions.
 *
 * @param param variable number (as for VarAction2, for Action7/9/D you have to subtract 0x80 first).
 * @param value returns the value of the variable.
 * @param grffile NewGRF querying the variable
 * @return true iff the variable is known and the value is returned in 'value'.
 */
bool GetGlobalVariable(byte param, uint32 *value, const GRFFile *grffile)
{
	if (_sprite_group_resolve_check_veh_check) {
		switch (param) {
			case 0x00:
			case 0x02:
			case 0x09:
			case 0x0A:
			case 0x20:
			case 0x23:
				_sprite_group_resolve_check_veh_check = false;
				break;
		}
	}

	switch (param) {
		case 0x00: // current date
			*value = std::max(_date - DAYS_TILL_ORIGINAL_BASE_YEAR, 0);
			return true;

		case 0x01: // current year
			*value = Clamp(_cur_year, ORIGINAL_BASE_YEAR, ORIGINAL_MAX_YEAR) - ORIGINAL_BASE_YEAR;
			return true;

		case 0x02: { // detailed date information: month of year (bit 0-7), day of month (bit 8-12), leap year (bit 15), day of year (bit 16-24)
			Date start_of_year = ConvertYMDToDate(_cur_date_ymd.year, 0, 1);
			*value = _cur_date_ymd.month | (_cur_date_ymd.day - 1) << 8 | (IsLeapYear(_cur_date_ymd.year) ? 1 << 15 : 0) | (_date - start_of_year) << 16;
			return true;
		}

		case 0x03: // current climate, 0=temp, 1=arctic, 2=trop, 3=toyland
			*value = _settings_game.game_creation.landscape;
			return true;

		case 0x06: // road traffic side, bit 4 clear=left, set=right
			*value = _settings_game.vehicle.road_side << 4;
			return true;

		case 0x09: // date fraction
			*value = _date_fract * 885;
			return true;

		case 0x0A: // animation counter
			*value = _tick_counter;
			return true;

		case 0x0B: { // TTDPatch version
			uint major    = 2;
			uint minor    = 6;
			uint revision = 1; // special case: 2.0.1 is 2.0.10
			uint build    = 1382;
			*value = (major << 24) | (minor << 20) | (revision << 16) | build;
			return true;
		}

		case 0x0D: // TTD Version, 00=DOS, 01=Windows
			*value = (_cur.grfconfig->palette & GRFP_USE_MASK) | grffile->var8D_overlay;
			return true;

		case 0x0E: // Y-offset for train sprites
			*value = _cur.grffile->traininfo_vehicle_pitch;
			return true;

		case 0x0F: // Rail track type cost factors
			*value = 0;
			SB(*value, 0, 8, GetRailTypeInfo(RAILTYPE_RAIL)->cost_multiplier); // normal rail
			if (_settings_game.vehicle.disable_elrails) {
				/* skip elrail multiplier - disabled */
				SB(*value, 8, 8, GetRailTypeInfo(RAILTYPE_MONO)->cost_multiplier); // monorail
			} else {
				SB(*value, 8, 8, GetRailTypeInfo(RAILTYPE_ELECTRIC)->cost_multiplier); // electified railway
				/* Skip monorail multiplier - no space in result */
			}
			SB(*value, 16, 8, GetRailTypeInfo(RAILTYPE_MAGLEV)->cost_multiplier); // maglev
			return true;

		case 0x11: // current rail tool type
			*value = 0; // constant fake value to avoid desync
			return true;

		case 0x12: // Game mode
			*value = _game_mode;
			return true;

		/* case 0x13: // Tile refresh offset to left    not implemented */
		/* case 0x14: // Tile refresh offset to right   not implemented */
		/* case 0x15: // Tile refresh offset upwards    not implemented */
		/* case 0x16: // Tile refresh offset downwards  not implemented */
		/* case 0x17: // temperate snow line            not implemented */

		case 0x1A: // Always -1
			*value = UINT_MAX;
			return true;

		case 0x1B: // Display options
			*value = 0x3F; // constant fake value to avoid desync
			return true;

		case 0x1D: // TTD Platform, 00=TTDPatch, 01=OpenTTD, also used for feature tests (bits 31..4)
			*value = 1 | grffile->var9D_overlay;
			return true;

		case 0x1E: // Miscellaneous GRF features
			*value = _misc_grf_features;

			/* Add the local flags */
			assert(!HasBit(*value, GMB_TRAIN_WIDTH_32_PIXELS));
			if (_cur.grffile->traininfo_vehicle_width == VEHICLEINFO_FULL_VEHICLE_WIDTH) SetBit(*value, GMB_TRAIN_WIDTH_32_PIXELS);
			return true;

		/* case 0x1F: // locale dependent settings not implemented to avoid desync */

		case 0x20: { // snow line height
			byte snowline = GetSnowLine();
			if (_settings_game.game_creation.landscape == LT_ARCTIC && snowline <= _settings_game.construction.map_height_limit) {
				*value = Clamp(snowline * (grffile->grf_version >= 8 ? 1 : TILE_HEIGHT), 0, 0xFE);
			} else {
				/* No snow */
				*value = 0xFF;
			}
			return true;
		}

		case 0x21: // OpenTTD version
			*value = _openttd_newgrf_version;
			return true;

		case 0x22: // difficulty level
			*value = SP_CUSTOM;
			return true;

		case 0x23: // long format date
			*value = _date;
			return true;

		case 0x24: // long format year
			*value = _cur_year;
			return true;

		default: return false;
	}
}

static uint32 GetParamVal(byte param, uint32 *cond_val)
{
	/* First handle variable common with VarAction2 */
	uint32 value;
	if (GetGlobalVariable(param - 0x80, &value, _cur.grffile)) return value;

	/* Non-common variable */
	switch (param) {
		case 0x84: { // GRF loading stage
			uint32 res = 0;

			if (_cur.stage > GLS_INIT) SetBit(res, 0);
			if (_cur.stage == GLS_RESERVE) SetBit(res, 8);
			if (_cur.stage == GLS_ACTIVATION) SetBit(res, 9);
			return res;
		}

		case 0x85: // TTDPatch flags, only for bit tests
			if (cond_val == nullptr) {
				/* Supported in Action 0x07 and 0x09, not 0x0D */
				return 0;
			} else {
				uint32 index = *cond_val / 0x20;
				uint32 param_val = index < lengthof(_ttdpatch_flags) ? _ttdpatch_flags[index] : 0;
				*cond_val %= 0x20;
				return param_val;
			}

		case 0x88: // GRF ID check
			return 0;

		/* case 0x99: Global ID offset not implemented */

		default:
			/* GRF Parameter */
			if (param < 0x80) return _cur.grffile->GetParam(param);

			/* In-game variable. */
			grfmsg(1, "Unsupported in-game variable 0x%02X", param);
			return UINT_MAX;
	}
}

/* Action 0x06 */
static void CfgApply(ByteReader *buf)
{
	/* <06> <param-num> <param-size> <offset> ... <FF>
	 *
	 * B param-num     Number of parameter to substitute (First = "zero")
	 *                 Ignored if that parameter was not specified in newgrf.cfg
	 * B param-size    How many bytes to replace.  If larger than 4, the
	 *                 bytes of the following parameter are used.  In that
	 *                 case, nothing is applied unless *all* parameters
	 *                 were specified.
	 * B offset        Offset into data from beginning of next sprite
	 *                 to place where parameter is to be stored. */

	/* Preload the next sprite */
	SpriteFile &file = *_cur.file;
	size_t pos = file.GetPos();
	uint32 num = file.GetContainerVersion() >= 2 ? file.ReadDword() : file.ReadWord();
	uint8 type = file.ReadByte();
	byte *preload_sprite = nullptr;

	/* Check if the sprite is a pseudo sprite. We can't operate on real sprites. */
	if (type == 0xFF) {
		preload_sprite = MallocT<byte>(num);
		file.ReadBlock(preload_sprite, num);
	}

	/* Reset the file position to the start of the next sprite */
	file.SeekTo(pos, SEEK_SET);

	if (type != 0xFF) {
		grfmsg(2, "CfgApply: Ignoring (next sprite is real, unsupported)");
		free(preload_sprite);
		return;
	}

	GRFLocation location(_cur.grfconfig->ident.grfid, _cur.nfo_line + 1);
	GRFLineToSpriteOverride::iterator it = _grf_line_to_action6_sprite_override.find(location);
	if (it != _grf_line_to_action6_sprite_override.end()) {
		free(preload_sprite);
		preload_sprite = it->second;
	} else {
		_grf_line_to_action6_sprite_override[location] = preload_sprite;
	}

	/* Now perform the Action 0x06 on our data. */

	for (;;) {
		uint i;
		uint param_num;
		uint param_size;
		uint offset;
		bool add_value;

		/* Read the parameter to apply. 0xFF indicates no more data to change. */
		param_num = buf->ReadByte();
		if (param_num == 0xFF) break;

		/* Get the size of the parameter to use. If the size covers multiple
		 * double words, sequential parameter values are used. */
		param_size = buf->ReadByte();

		/* Bit 7 of param_size indicates we should add to the original value
		 * instead of replacing it. */
		add_value  = HasBit(param_size, 7);
		param_size = GB(param_size, 0, 7);

		/* Where to apply the data to within the pseudo sprite data. */
		offset     = buf->ReadExtendedByte();

		/* If the parameter is a GRF parameter (not an internal variable) check
		 * if it (and all further sequential parameters) has been defined. */
		if (param_num < 0x80 && (param_num + (param_size - 1) / 4) >= _cur.grffile->param_end) {
			grfmsg(2, "CfgApply: Ignoring (param %d not set)", (param_num + (param_size - 1) / 4));
			break;
		}

		grfmsg(8, "CfgApply: Applying %u bytes from parameter 0x%02X at offset 0x%04X", param_size, param_num, offset);

		bool carry = false;
		for (i = 0; i < param_size && offset + i < num; i++) {
			uint32 value = GetParamVal(param_num + i / 4, nullptr);
			/* Reset carry flag for each iteration of the variable (only really
			 * matters if param_size is greater than 4) */
			if (i % 4 == 0) carry = false;

			if (add_value) {
				uint new_value = preload_sprite[offset + i] + GB(value, (i % 4) * 8, 8) + (carry ? 1 : 0);
				preload_sprite[offset + i] = GB(new_value, 0, 8);
				/* Check if the addition overflowed */
				carry = new_value >= 256;
			} else {
				preload_sprite[offset + i] = GB(value, (i % 4) * 8, 8);
			}
		}
	}
}

/**
 * Disable a static NewGRF when it is influencing another (non-static)
 * NewGRF as this could cause desyncs.
 *
 * We could just tell the NewGRF querying that the file doesn't exist,
 * but that might give unwanted results. Disabling the NewGRF gives the
 * best result as no NewGRF author can complain about that.
 * @param c The NewGRF to disable.
 */
static void DisableStaticNewGRFInfluencingNonStaticNewGRFs(GRFConfig *c)
{
	GRFError *error = DisableGrf(STR_NEWGRF_ERROR_STATIC_GRF_CAUSES_DESYNC, c);
	error->data = _cur.grfconfig->GetName();
}

/* Action 0x07
 * Action 0x09 */
static void SkipIf(ByteReader *buf)
{
	/* <07/09> <param-num> <param-size> <condition-type> <value> <num-sprites>
	 *
	 * B param-num
	 * B param-size
	 * B condition-type
	 * V value
	 * B num-sprites */
	uint32 cond_val = 0;
	uint32 mask = 0;
	bool result;

	uint8 param     = buf->ReadByte();
	uint8 paramsize = buf->ReadByte();
	uint8 condtype  = buf->ReadByte();

	if (condtype < 2) {
		/* Always 1 for bit tests, the given value should be ignored. */
		paramsize = 1;
	}

	switch (paramsize) {
		case 8: cond_val = buf->ReadDWord(); mask = buf->ReadDWord(); break;
		case 4: cond_val = buf->ReadDWord(); mask = 0xFFFFFFFF; break;
		case 2: cond_val = buf->ReadWord();  mask = 0x0000FFFF; break;
		case 1: cond_val = buf->ReadByte();  mask = 0x000000FF; break;
		default: break;
	}

	if (param < 0x80 && _cur.grffile->param_end <= param) {
		grfmsg(7, "SkipIf: Param %d undefined, skipping test", param);
		return;
	}

	grfmsg(7, "SkipIf: Test condtype %d, param 0x%02X, condval 0x%08X", condtype, param, cond_val);

	/* condtypes that do not use 'param' are always valid.
	 * condtypes that use 'param' are either not valid for param 0x88, or they are only valid for param 0x88.
	 */
	if (condtype >= 0x0B) {
		/* Tests that ignore 'param' */
		switch (condtype) {
			case 0x0B: result = GetCargoIDByLabel(BSWAP32(cond_val)) == CT_INVALID;
				break;
			case 0x0C: result = GetCargoIDByLabel(BSWAP32(cond_val)) != CT_INVALID;
				break;
			case 0x0D: result = GetRailTypeByLabel(BSWAP32(cond_val)) == INVALID_RAILTYPE;
				break;
			case 0x0E: result = GetRailTypeByLabel(BSWAP32(cond_val)) != INVALID_RAILTYPE;
				break;
			case 0x0F: {
				RoadType rt = GetRoadTypeByLabel(BSWAP32(cond_val));
				result = rt == INVALID_ROADTYPE || !RoadTypeIsRoad(rt);
				break;
			}
			case 0x10: {
				RoadType rt = GetRoadTypeByLabel(BSWAP32(cond_val));
				result = rt != INVALID_ROADTYPE && RoadTypeIsRoad(rt);
				break;
			}
			case 0x11: {
				RoadType rt = GetRoadTypeByLabel(BSWAP32(cond_val));
				result = rt == INVALID_ROADTYPE || !RoadTypeIsTram(rt);
				break;
			}
			case 0x12: {
				RoadType rt = GetRoadTypeByLabel(BSWAP32(cond_val));
				result = rt != INVALID_ROADTYPE && RoadTypeIsTram(rt);
				break;
			}
			default: grfmsg(1, "SkipIf: Unsupported condition type %02X. Ignoring", condtype); return;
		}
	} else if (param == 0x88) {
		/* GRF ID checks */

		GRFConfig *c = GetGRFConfig(cond_val, mask);

		if (c != nullptr && HasBit(c->flags, GCF_STATIC) && !HasBit(_cur.grfconfig->flags, GCF_STATIC) && _networking) {
			DisableStaticNewGRFInfluencingNonStaticNewGRFs(c);
			c = nullptr;
		}

		if (condtype != 10 && c == nullptr) {
			grfmsg(7, "SkipIf: GRFID 0x%08X unknown, skipping test", BSWAP32(cond_val));
			return;
		}

		switch (condtype) {
			/* Tests 0x06 to 0x0A are only for param 0x88, GRFID checks */
			case 0x06: // Is GRFID active?
				result = c->status == GCS_ACTIVATED;
				break;

			case 0x07: // Is GRFID non-active?
				result = c->status != GCS_ACTIVATED;
				break;

			case 0x08: // GRFID is not but will be active?
				result = c->status == GCS_INITIALISED;
				break;

			case 0x09: // GRFID is or will be active?
				result = c->status == GCS_ACTIVATED || c->status == GCS_INITIALISED;
				break;

			case 0x0A: // GRFID is not nor will be active
				/* This is the only condtype that doesn't get ignored if the GRFID is not found */
				result = c == nullptr || c->status == GCS_DISABLED || c->status == GCS_NOT_FOUND;
				break;

			default: grfmsg(1, "SkipIf: Unsupported GRF condition type %02X. Ignoring", condtype); return;
		}
	} else {
		/* Tests that use 'param' and are not GRF ID checks.  */
		uint32 param_val = GetParamVal(param, &cond_val); // cond_val is modified for param == 0x85
		switch (condtype) {
			case 0x00: result = !!(param_val & (1 << cond_val));
				break;
			case 0x01: result = !(param_val & (1 << cond_val));
				break;
			case 0x02: result = (param_val & mask) == cond_val;
				break;
			case 0x03: result = (param_val & mask) != cond_val;
				break;
			case 0x04: result = (param_val & mask) < cond_val;
				break;
			case 0x05: result = (param_val & mask) > cond_val;
				break;
			default: grfmsg(1, "SkipIf: Unsupported condition type %02X. Ignoring", condtype); return;
		}
	}

	if (!result) {
		grfmsg(2, "SkipIf: Not skipping sprites, test was false");
		return;
	}

	uint8 numsprites = buf->ReadByte();

	/* numsprites can be a GOTO label if it has been defined in the GRF
	 * file. The jump will always be the first matching label that follows
	 * the current nfo_line. If no matching label is found, the first matching
	 * label in the file is used. */
	GRFLabel *choice = nullptr;
	for (GRFLabel *label = _cur.grffile->label; label != nullptr; label = label->next) {
		if (label->label != numsprites) continue;

		/* Remember a goto before the current line */
		if (choice == nullptr) choice = label;
		/* If we find a label here, this is definitely good */
		if (label->nfo_line > _cur.nfo_line) {
			choice = label;
			break;
		}
	}

	if (choice != nullptr) {
		grfmsg(2, "SkipIf: Jumping to label 0x%0X at line %d, test was true", choice->label, choice->nfo_line);
		_cur.file->SeekTo(choice->pos, SEEK_SET);
		_cur.nfo_line = choice->nfo_line;
		return;
	}

	grfmsg(2, "SkipIf: Skipping %d sprites, test was true", numsprites);
	_cur.skip_sprites = numsprites;
	if (_cur.skip_sprites == 0) {
		/* Zero means there are no sprites to skip, so
		 * we use -1 to indicate that all further
		 * sprites should be skipped. */
		_cur.skip_sprites = -1;

		/* If an action 8 hasn't been encountered yet, disable the grf. */
		if (_cur.grfconfig->status != (_cur.stage < GLS_RESERVE ? GCS_INITIALISED : GCS_ACTIVATED)) {
			DisableGrf();
		}
	}
}


/* Action 0x08 (GLS_FILESCAN) */
static void ScanInfo(ByteReader *buf)
{
	uint8 grf_version = buf->ReadByte();
	uint32 grfid      = buf->ReadDWord();
	const char *name  = buf->ReadString();

	_cur.grfconfig->ident.grfid = grfid;

	if (grf_version < 2 || grf_version > 8) {
		SetBit(_cur.grfconfig->flags, GCF_INVALID);
<<<<<<< HEAD
		DEBUG(grf, 0, "%s: NewGRF \"%s\" (GRFID %08X) uses GRF version %d, which is incompatible with this version of OpenTTD.", _cur.grfconfig->GetDisplayPath(), name, BSWAP32(grfid), grf_version);
=======
		Debug(grf, 0, "{}: NewGRF \"{}\" (GRFID {:08X}) uses GRF version {}, which is incompatible with this version of OpenTTD.", _cur.grfconfig->filename, name, BSWAP32(grfid), grf_version);
>>>>>>> 909f3f25
	}

	/* GRF IDs starting with 0xFF are reserved for internal TTDPatch use */
	if (GB(grfid, 0, 8) == 0xFF) SetBit(_cur.grfconfig->flags, GCF_SYSTEM);

	AddGRFTextToList(_cur.grfconfig->name, 0x7F, grfid, false, name);

	if (buf->HasData()) {
		const char *info = buf->ReadString();
		AddGRFTextToList(_cur.grfconfig->info, 0x7F, grfid, true, info);
	}

	/* GLS_INFOSCAN only looks for the action 8, so we can skip the rest of the file */
	_cur.skip_sprites = -1;
}

/* Action 0x08 */
static void GRFInfo(ByteReader *buf)
{
	/* <08> <version> <grf-id> <name> <info>
	 *
	 * B version       newgrf version, currently 06
	 * 4*B grf-id      globally unique ID of this .grf file
	 * S name          name of this .grf set
	 * S info          string describing the set, and e.g. author and copyright */

	uint8 version    = buf->ReadByte();
	uint32 grfid     = buf->ReadDWord();
	const char *name = buf->ReadString();

	if (_cur.stage < GLS_RESERVE && _cur.grfconfig->status != GCS_UNKNOWN) {
		DisableGrf(STR_NEWGRF_ERROR_MULTIPLE_ACTION_8);
		return;
	}

	if (_cur.grffile->grfid != grfid) {
		Debug(grf, 0, "GRFInfo: GRFID {:08X} in FILESCAN stage does not match GRFID {:08X} in INIT/RESERVE/ACTIVATION stage", BSWAP32(_cur.grffile->grfid), BSWAP32(grfid));
		_cur.grffile->grfid = grfid;
	}

	_cur.grffile->grf_version = version;
	_cur.grfconfig->status = _cur.stage < GLS_RESERVE ? GCS_INITIALISED : GCS_ACTIVATED;

	/* Do swap the GRFID for displaying purposes since people expect that */
	Debug(grf, 1, "GRFInfo: Loaded GRFv{} set {:08X} - {} (palette: {}, version: {})", version, BSWAP32(grfid), name, (_cur.grfconfig->palette & GRFP_USE_MASK) ? "Windows" : "DOS", _cur.grfconfig->version);
}

/* Action 0x0A */
static void SpriteReplace(ByteReader *buf)
{
	/* <0A> <num-sets> <set1> [<set2> ...]
	 * <set>: <num-sprites> <first-sprite>
	 *
	 * B num-sets      How many sets of sprites to replace.
	 * Each set:
	 * B num-sprites   How many sprites are in this set
	 * W first-sprite  First sprite number to replace */

	uint8 num_sets = buf->ReadByte();

	for (uint i = 0; i < num_sets; i++) {
		uint8 num_sprites = buf->ReadByte();
		uint16 first_sprite = buf->ReadWord();

		grfmsg(2, "SpriteReplace: [Set %d] Changing %d sprites, beginning with %d",
			i, num_sprites, first_sprite
		);

		for (uint j = 0; j < num_sprites; j++) {
			int load_index = first_sprite + j;
			_cur.nfo_line++;
			LoadNextSprite(load_index, *_cur.file, _cur.nfo_line); // XXX

			/* Shore sprites now located at different addresses.
			 * So detect when the old ones get replaced. */
			if (IsInsideMM(load_index, SPR_ORIGINALSHORE_START, SPR_ORIGINALSHORE_END + 1)) {
				if (_loaded_newgrf_features.shore != SHORE_REPLACE_ACTION_5) _loaded_newgrf_features.shore = SHORE_REPLACE_ACTION_A;
			}
		}
	}
}

/* Action 0x0A (SKIP) */
static void SkipActA(ByteReader *buf)
{
	uint8 num_sets = buf->ReadByte();

	for (uint i = 0; i < num_sets; i++) {
		/* Skip the sprites this replaces */
		_cur.skip_sprites += buf->ReadByte();
		/* But ignore where they go */
		buf->ReadWord();
	}

	grfmsg(3, "SkipActA: Skipping %d sprites", _cur.skip_sprites);
}

/* Action 0x0B */
static void GRFLoadError(ByteReader *buf)
{
	/* <0B> <severity> <language-id> <message-id> [<message...> 00] [<data...>] 00 [<parnum>]
	 *
	 * B severity      00: notice, continue loading grf file
	 *                 01: warning, continue loading grf file
	 *                 02: error, but continue loading grf file, and attempt
	 *                     loading grf again when loading or starting next game
	 *                 03: error, abort loading and prevent loading again in
	 *                     the future (only when restarting the patch)
	 * B language-id   see action 4, use 1F for built-in error messages
	 * B message-id    message to show, see below
	 * S message       for custom messages (message-id FF), text of the message
	 *                 not present for built-in messages.
	 * V data          additional data for built-in (or custom) messages
	 * B parnum        parameter numbers to be shown in the message (maximum of 2) */

	static const StringID msgstr[] = {
		STR_NEWGRF_ERROR_VERSION_NUMBER,
		STR_NEWGRF_ERROR_DOS_OR_WINDOWS,
		STR_NEWGRF_ERROR_UNSET_SWITCH,
		STR_NEWGRF_ERROR_INVALID_PARAMETER,
		STR_NEWGRF_ERROR_LOAD_BEFORE,
		STR_NEWGRF_ERROR_LOAD_AFTER,
		STR_NEWGRF_ERROR_OTTD_VERSION_NUMBER,
	};

	static const StringID sevstr[] = {
		STR_NEWGRF_ERROR_MSG_INFO,
		STR_NEWGRF_ERROR_MSG_WARNING,
		STR_NEWGRF_ERROR_MSG_ERROR,
		STR_NEWGRF_ERROR_MSG_FATAL
	};

	byte severity   = buf->ReadByte();
	byte lang       = buf->ReadByte();
	byte message_id = buf->ReadByte();

	/* Skip the error if it isn't valid for the current language. */
	if (!CheckGrfLangID(lang, _cur.grffile->grf_version)) return;

	/* Skip the error until the activation stage unless bit 7 of the severity
	 * is set. */
	if (!HasBit(severity, 7) && _cur.stage == GLS_INIT) {
		grfmsg(7, "GRFLoadError: Skipping non-fatal GRFLoadError in stage %d", _cur.stage);
		return;
	}
	ClrBit(severity, 7);

	if (severity >= lengthof(sevstr)) {
		grfmsg(7, "GRFLoadError: Invalid severity id %d. Setting to 2 (non-fatal error).", severity);
		severity = 2;
	} else if (severity == 3) {
		/* This is a fatal error, so make sure the GRF is deactivated and no
		 * more of it gets loaded. */
		DisableGrf();

		/* Make sure we show fatal errors, instead of silly infos from before */
		delete _cur.grfconfig->error;
		_cur.grfconfig->error = nullptr;
	}

	if (message_id >= lengthof(msgstr) && message_id != 0xFF) {
		grfmsg(7, "GRFLoadError: Invalid message id.");
		return;
	}

	if (buf->Remaining() <= 1) {
		grfmsg(7, "GRFLoadError: No message data supplied.");
		return;
	}

	/* For now we can only show one message per newgrf file. */
	if (_cur.grfconfig->error != nullptr) return;

	GRFError *error = new GRFError(sevstr[severity]);

	if (message_id == 0xFF) {
		/* This is a custom error message. */
		if (buf->HasData()) {
			const char *message = buf->ReadString();

			error->custom_message = TranslateTTDPatchCodes(_cur.grffile->grfid, lang, true, message, SCC_RAW_STRING_POINTER);
		} else {
			grfmsg(7, "GRFLoadError: No custom message supplied.");
			error->custom_message.clear();
		}
	} else {
		error->message = msgstr[message_id];
	}

	if (buf->HasData()) {
		const char *data = buf->ReadString();

		error->data = TranslateTTDPatchCodes(_cur.grffile->grfid, lang, true, data);
	} else {
		grfmsg(7, "GRFLoadError: No message data supplied.");
		error->data.clear();
	}

	/* Only two parameter numbers can be used in the string. */
	for (uint i = 0; i < lengthof(error->param_value) && buf->HasData(); i++) {
		uint param_number = buf->ReadByte();
		error->param_value[i] = _cur.grffile->GetParam(param_number);
	}

	_cur.grfconfig->error = error;
}

/* Action 0x0C */
static void GRFComment(ByteReader *buf)
{
	/* <0C> [<ignored...>]
	 *
	 * V ignored       Anything following the 0C is ignored */

	if (!buf->HasData()) return;

	const char *text = buf->ReadString();
	grfmsg(2, "GRFComment: %s", text);
}

/* Action 0x0D (GLS_SAFETYSCAN) */
static void SafeParamSet(ByteReader *buf)
{
	uint8 target = buf->ReadByte();

	/* Writing GRF parameters and some bits of 'misc GRF features' are safe. */
	if (target < 0x80 || target == 0x9E) return;

	/* GRM could be unsafe, but as here it can only happen after other GRFs
	 * are loaded, it should be okay. If the GRF tried to use the slots it
	 * reserved, it would be marked unsafe anyway. GRM for (e.g. bridge)
	 * sprites  is considered safe. */

	SetBit(_cur.grfconfig->flags, GCF_UNSAFE);

	/* Skip remainder of GRF */
	_cur.skip_sprites = -1;
}


static uint32 GetPatchVariable(uint8 param)
{
	switch (param) {
		/* start year - 1920 */
		case 0x0B: return std::max(_settings_game.game_creation.starting_year, ORIGINAL_BASE_YEAR) - ORIGINAL_BASE_YEAR;

		/* freight trains weight factor */
		case 0x0E: return _settings_game.vehicle.freight_trains;

		/* empty wagon speed increase */
		case 0x0F: return 0;

		/* plane speed factor; our patch option is reversed from TTDPatch's,
		 * the following is good for 1x, 2x and 4x (most common?) and...
		 * well not really for 3x. */
		case 0x10:
			switch (_settings_game.vehicle.plane_speed) {
				default:
				case 4: return 1;
				case 3: return 2;
				case 2: return 2;
				case 1: return 4;
			}


		/* 2CC colourmap base sprite */
		case 0x11: return SPR_2CCMAP_BASE;

		/* map size: format = -MABXYSS
		 * M  : the type of map
		 *       bit 0 : set   : squared map. Bit 1 is now not relevant
		 *               clear : rectangle map. Bit 1 will indicate the bigger edge of the map
		 *       bit 1 : set   : Y is the bigger edge. Bit 0 is clear
		 *               clear : X is the bigger edge.
		 * A  : minimum edge(log2) of the map
		 * B  : maximum edge(log2) of the map
		 * XY : edges(log2) of each side of the map.
		 * SS : combination of both X and Y, thus giving the size(log2) of the map
		 */
		case 0x13: {
			byte map_bits = 0;
			byte log_X = MapLogX() - 6; // subtraction is required to make the minimal size (64) zero based
			byte log_Y = MapLogY() - 6;
			byte max_edge = std::max(log_X, log_Y);

			if (log_X == log_Y) { // we have a squared map, since both edges are identical
				SetBit(map_bits, 0);
			} else {
				if (max_edge == log_Y) SetBit(map_bits, 1); // edge Y been the biggest, mark it
			}

			return (map_bits << 24) | (std::min(log_X, log_Y) << 20) | (max_edge << 16) |
				(log_X << 12) | (log_Y << 8) | (log_X + log_Y);
		}

		/* The maximum height of the map. */
		case 0x14:
			return _settings_game.construction.map_height_limit;

		/* Extra foundations base sprite */
		case 0x15:
			return SPR_SLOPES_BASE;

		/* Shore base sprite */
		case 0x16:
			return SPR_SHORE_BASE;

		default:
			grfmsg(2, "ParamSet: Unknown Patch variable 0x%02X.", param);
			return 0;
	}
}


static uint32 PerformGRM(uint32 *grm, uint16 num_ids, uint16 count, uint8 op, uint8 target, const char *type)
{
	uint start = 0;
	uint size  = 0;

	if (op == 6) {
		/* Return GRFID of set that reserved ID */
		return grm[_cur.grffile->GetParam(target)];
	}

	/* With an operation of 2 or 3, we want to reserve a specific block of IDs */
	if (op == 2 || op == 3) start = _cur.grffile->GetParam(target);

	for (uint i = start; i < num_ids; i++) {
		if (grm[i] == 0) {
			size++;
		} else {
			if (op == 2 || op == 3) break;
			start = i + 1;
			size = 0;
		}

		if (size == count) break;
	}

	if (size == count) {
		/* Got the slot... */
		if (op == 0 || op == 3) {
			grfmsg(2, "ParamSet: GRM: Reserving %d %s at %d", count, type, start);
			for (uint i = 0; i < count; i++) grm[start + i] = _cur.grffile->grfid;
		}
		return start;
	}

	/* Unable to allocate */
	if (op != 4 && op != 5) {
		/* Deactivate GRF */
		grfmsg(0, "ParamSet: GRM: Unable to allocate %d %s, deactivating", count, type);
		DisableGrf(STR_NEWGRF_ERROR_GRM_FAILED);
		return UINT_MAX;
	}

	grfmsg(1, "ParamSet: GRM: Unable to allocate %d %s", count, type);
	return UINT_MAX;
}


/** Action 0x0D: Set parameter */
static void ParamSet(ByteReader *buf)
{
	/* <0D> <target> <operation> <source1> <source2> [<data>]
	 *
	 * B target        parameter number where result is stored
	 * B operation     operation to perform, see below
	 * B source1       first source operand
	 * B source2       second source operand
	 * D data          data to use in the calculation, not necessary
	 *                 if both source1 and source2 refer to actual parameters
	 *
	 * Operations
	 * 00      Set parameter equal to source1
	 * 01      Addition, source1 + source2
	 * 02      Subtraction, source1 - source2
	 * 03      Unsigned multiplication, source1 * source2 (both unsigned)
	 * 04      Signed multiplication, source1 * source2 (both signed)
	 * 05      Unsigned bit shift, source1 by source2 (source2 taken to be a
	 *         signed quantity; left shift if positive and right shift if
	 *         negative, source1 is unsigned)
	 * 06      Signed bit shift, source1 by source2
	 *         (source2 like in 05, and source1 as well)
	 */

	uint8 target = buf->ReadByte();
	uint8 oper   = buf->ReadByte();
	uint32 src1  = buf->ReadByte();
	uint32 src2  = buf->ReadByte();

	uint32 data = 0;
	if (buf->Remaining() >= 4) data = buf->ReadDWord();

	/* You can add 80 to the operation to make it apply only if the target
	 * is not defined yet.  In this respect, a parameter is taken to be
	 * defined if any of the following applies:
	 * - it has been set to any value in the newgrf(w).cfg parameter list
	 * - it OR A PARAMETER WITH HIGHER NUMBER has been set to any value by
	 *   an earlier action D */
	if (HasBit(oper, 7)) {
		if (target < 0x80 && target < _cur.grffile->param_end) {
			grfmsg(7, "ParamSet: Param %u already defined, skipping", target);
			return;
		}

		oper = GB(oper, 0, 7);
	}

	if (src2 == 0xFE) {
		if (GB(data, 0, 8) == 0xFF) {
			if (data == 0x0000FFFF) {
				/* Patch variables */
				src1 = GetPatchVariable(src1);
			} else {
				/* GRF Resource Management */
				uint8  op      = src1;
				uint8  feature = GB(data, 8, 8);
				uint16 count   = GB(data, 16, 16);

				if (_cur.stage == GLS_RESERVE) {
					if (feature == 0x08) {
						/* General sprites */
						if (op == 0) {
							/* Check if the allocated sprites will fit below the original sprite limit */
							if (_cur.spriteid + count >= 16384) {
								grfmsg(0, "ParamSet: GRM: Unable to allocate %d sprites; try changing NewGRF order", count);
								DisableGrf(STR_NEWGRF_ERROR_GRM_FAILED);
								return;
							}

							/* Reserve space at the current sprite ID */
							grfmsg(4, "ParamSet: GRM: Allocated %d sprites at %d", count, _cur.spriteid);
							_grm_sprites[GRFLocation(_cur.grffile->grfid, _cur.nfo_line)] = _cur.spriteid;
							_cur.spriteid += count;
						}
					}
					/* Ignore GRM result during reservation */
					src1 = 0;
				} else if (_cur.stage == GLS_ACTIVATION) {
					switch (feature) {
						case 0x00: // Trains
						case 0x01: // Road Vehicles
						case 0x02: // Ships
						case 0x03: // Aircraft
							if (!_settings_game.vehicle.dynamic_engines) {
								src1 = PerformGRM(&_grm_engines[_engine_offsets[feature]], _engine_counts[feature], count, op, target, "vehicles");
								if (_cur.skip_sprites == -1) return;
							} else {
								/* GRM does not apply for dynamic engine allocation. */
								switch (op) {
									case 2:
									case 3:
										src1 = _cur.grffile->GetParam(target);
										break;

									default:
										src1 = 0;
										break;
								}
							}
							break;

						case 0x08: // General sprites
							switch (op) {
								case 0:
									/* Return space reserved during reservation stage */
									src1 = _grm_sprites[GRFLocation(_cur.grffile->grfid, _cur.nfo_line)];
									grfmsg(4, "ParamSet: GRM: Using pre-allocated sprites at %d", src1);
									break;

								case 1:
									src1 = _cur.spriteid;
									break;

								default:
									grfmsg(1, "ParamSet: GRM: Unsupported operation %d for general sprites", op);
									return;
							}
							break;

						case 0x0B: // Cargo
							/* There are two ranges: one for cargo IDs and one for cargo bitmasks */
							src1 = PerformGRM(_grm_cargoes, NUM_CARGO * 2, count, op, target, "cargoes");
							if (_cur.skip_sprites == -1) return;
							break;

						default: grfmsg(1, "ParamSet: GRM: Unsupported feature 0x%X", feature); return;
					}
				} else {
					/* Ignore GRM during initialization */
					src1 = 0;
				}
			}
		} else {
			/* Read another GRF File's parameter */
			const GRFFile *file = GetFileByGRFID(data);
			GRFConfig *c = GetGRFConfig(data);
			if (c != nullptr && HasBit(c->flags, GCF_STATIC) && !HasBit(_cur.grfconfig->flags, GCF_STATIC) && _networking) {
				/* Disable the read GRF if it is a static NewGRF. */
				DisableStaticNewGRFInfluencingNonStaticNewGRFs(c);
				src1 = 0;
			} else if (file == nullptr || c == nullptr || c->status == GCS_DISABLED) {
				src1 = 0;
			} else if (src1 == 0xFE) {
				src1 = c->version;
			} else {
				src1 = file->GetParam(src1);
			}
		}
	} else {
		/* The source1 and source2 operands refer to the grf parameter number
		 * like in action 6 and 7.  In addition, they can refer to the special
		 * variables available in action 7, or they can be FF to use the value
		 * of <data>.  If referring to parameters that are undefined, a value
		 * of 0 is used instead.  */
		src1 = (src1 == 0xFF) ? data : GetParamVal(src1, nullptr);
		src2 = (src2 == 0xFF) ? data : GetParamVal(src2, nullptr);
	}

	uint32 res;
	switch (oper) {
		case 0x00:
			res = src1;
			break;

		case 0x01:
			res = src1 + src2;
			break;

		case 0x02:
			res = src1 - src2;
			break;

		case 0x03:
			res = src1 * src2;
			break;

		case 0x04:
			res = (int32)src1 * (int32)src2;
			break;

		case 0x05:
			if ((int32)src2 < 0) {
				res = src1 >> -(int32)src2;
			} else {
				res = src1 << (src2 & 0x1F); // Same behaviour as in EvalAdjustT, mask 'value' to 5 bits, which should behave the same on all architectures.
			}
			break;

		case 0x06:
			if ((int32)src2 < 0) {
				res = (int32)src1 >> -(int32)src2;
			} else {
				res = (int32)src1 << (src2 & 0x1F); // Same behaviour as in EvalAdjustT, mask 'value' to 5 bits, which should behave the same on all architectures.
			}
			break;

		case 0x07: // Bitwise AND
			res = src1 & src2;
			break;

		case 0x08: // Bitwise OR
			res = src1 | src2;
			break;

		case 0x09: // Unsigned division
			if (src2 == 0) {
				res = src1;
			} else {
				res = src1 / src2;
			}
			break;

		case 0x0A: // Signed division
			if (src2 == 0) {
				res = src1;
			} else {
				res = (int32)src1 / (int32)src2;
			}
			break;

		case 0x0B: // Unsigned modulo
			if (src2 == 0) {
				res = src1;
			} else {
				res = src1 % src2;
			}
			break;

		case 0x0C: // Signed modulo
			if (src2 == 0) {
				res = src1;
			} else {
				res = (int32)src1 % (int32)src2;
			}
			break;

		default: grfmsg(0, "ParamSet: Unknown operation %d, skipping", oper); return;
	}

	switch (target) {
		case 0x8E: // Y-Offset for train sprites
			_cur.grffile->traininfo_vehicle_pitch = res;
			break;

		case 0x8F: { // Rail track type cost factors
			extern RailtypeInfo _railtypes[RAILTYPE_END];
			_railtypes[RAILTYPE_RAIL].cost_multiplier = GB(res, 0, 8);
			if (_settings_game.vehicle.disable_elrails) {
				_railtypes[RAILTYPE_ELECTRIC].cost_multiplier = GB(res, 0, 8);
				_railtypes[RAILTYPE_MONO].cost_multiplier = GB(res, 8, 8);
			} else {
				_railtypes[RAILTYPE_ELECTRIC].cost_multiplier = GB(res, 8, 8);
				_railtypes[RAILTYPE_MONO].cost_multiplier = GB(res, 16, 8);
			}
			_railtypes[RAILTYPE_MAGLEV].cost_multiplier = GB(res, 16, 8);
			break;
		}

		/* not implemented */
		case 0x93: // Tile refresh offset to left -- Intended to allow support for larger sprites, not necessary for OTTD
		case 0x94: // Tile refresh offset to right
		case 0x95: // Tile refresh offset upwards
		case 0x96: // Tile refresh offset downwards
		case 0x97: // Snow line height -- Better supported by feature 8 property 10h (snow line table) TODO: implement by filling the entire snow line table with the given value
		case 0x99: // Global ID offset -- Not necessary since IDs are remapped automatically
			grfmsg(7, "ParamSet: Skipping unimplemented target 0x%02X", target);
			break;

		case 0x9E: // Miscellaneous GRF features
			/* Set train list engine width */
			_cur.grffile->traininfo_vehicle_width = HasBit(res, GMB_TRAIN_WIDTH_32_PIXELS) ? VEHICLEINFO_FULL_VEHICLE_WIDTH : TRAININFO_DEFAULT_VEHICLE_WIDTH;
			/* Remove the local flags from the global flags */
			ClrBit(res, GMB_TRAIN_WIDTH_32_PIXELS);

			/* Only copy safe bits for static grfs */
			if (HasBit(_cur.grfconfig->flags, GCF_STATIC)) {
				uint32 safe_bits = 0;
				SetBit(safe_bits, GMB_SECOND_ROCKY_TILE_SET);

				_misc_grf_features = (_misc_grf_features & ~safe_bits) | (res & safe_bits);
			} else {
				_misc_grf_features = res;
			}
			break;

		case 0x9F: // locale-dependent settings
			grfmsg(7, "ParamSet: Skipping unimplemented target 0x%02X", target);
			break;

		default:
			if (target < 0x80) {
				_cur.grffile->param[target] = res;
				/* param is zeroed by default */
				if (target + 1U > _cur.grffile->param_end) _cur.grffile->param_end = target + 1;
			} else {
				grfmsg(7, "ParamSet: Skipping unknown target 0x%02X", target);
			}
			break;
	}
}

/* Action 0x0E (GLS_SAFETYSCAN) */
static void SafeGRFInhibit(ByteReader *buf)
{
	/* <0E> <num> <grfids...>
	 *
	 * B num           Number of GRFIDs that follow
	 * D grfids        GRFIDs of the files to deactivate */

	uint8 num = buf->ReadByte();

	for (uint i = 0; i < num; i++) {
		uint32 grfid = buf->ReadDWord();

		/* GRF is unsafe it if tries to deactivate other GRFs */
		if (grfid != _cur.grfconfig->ident.grfid) {
			SetBit(_cur.grfconfig->flags, GCF_UNSAFE);

			/* Skip remainder of GRF */
			_cur.skip_sprites = -1;

			return;
		}
	}
}

/* Action 0x0E */
static void GRFInhibit(ByteReader *buf)
{
	/* <0E> <num> <grfids...>
	 *
	 * B num           Number of GRFIDs that follow
	 * D grfids        GRFIDs of the files to deactivate */

	uint8 num = buf->ReadByte();

	for (uint i = 0; i < num; i++) {
		uint32 grfid = buf->ReadDWord();
		GRFConfig *file = GetGRFConfig(grfid);

		/* Unset activation flag */
		if (file != nullptr && file != _cur.grfconfig) {
			grfmsg(2, "GRFInhibit: Deactivating file '%s'", file->GetDisplayPath());
			GRFError *error = DisableGrf(STR_NEWGRF_ERROR_FORCEFULLY_DISABLED, file);
			error->data = _cur.grfconfig->GetName();
		}
	}
}

/** Action 0x0F - Define Town names */
static void FeatureTownName(ByteReader *buf)
{
	/* <0F> <id> <style-name> <num-parts> <parts>
	 *
	 * B id          ID of this definition in bottom 7 bits (final definition if bit 7 set)
	 * V style-name  Name of the style (only for final definition)
	 * B num-parts   Number of parts in this definition
	 * V parts       The parts */

	uint32 grfid = _cur.grffile->grfid;

	GRFTownName *townname = AddGRFTownName(grfid);

	byte id = buf->ReadByte();
	grfmsg(6, "FeatureTownName: definition 0x%02X", id & 0x7F);

	if (HasBit(id, 7)) {
		/* Final definition */
		ClrBit(id, 7);
		bool new_scheme = _cur.grffile->grf_version >= 7;

		byte lang = buf->ReadByte();

		byte nb_gen = townname->nb_gen;
		do {
			ClrBit(lang, 7);

			const char *name = buf->ReadString();

			std::string lang_name = TranslateTTDPatchCodes(grfid, lang, false, name);
			grfmsg(6, "FeatureTownName: lang 0x%X -> '%s'", lang, lang_name.c_str());

			townname->name[nb_gen] = AddGRFString(grfid, id, lang, new_scheme, false, name, STR_UNDEFINED);

			lang = buf->ReadByte();
		} while (lang != 0);
		townname->id[nb_gen] = id;
		townname->nb_gen++;
	}

	byte nb = buf->ReadByte();
	grfmsg(6, "FeatureTownName: %u parts", nb);

	townname->nbparts[id] = nb;
	townname->partlist[id] = CallocT<NamePartList>(nb);

	for (int i = 0; i < nb; i++) {
		byte nbtext =  buf->ReadByte();
		townname->partlist[id][i].bitstart  = buf->ReadByte();
		townname->partlist[id][i].bitcount  = buf->ReadByte();
		townname->partlist[id][i].maxprob   = 0;
		townname->partlist[id][i].partcount = nbtext;
		townname->partlist[id][i].parts     = CallocT<NamePart>(nbtext);
		grfmsg(6, "FeatureTownName: part %d contains %d texts and will use GB(seed, %d, %d)", i, nbtext, townname->partlist[id][i].bitstart, townname->partlist[id][i].bitcount);

		for (int j = 0; j < nbtext; j++) {
			byte prob = buf->ReadByte();

			if (HasBit(prob, 7)) {
				byte ref_id = buf->ReadByte();

				if (townname->nbparts[ref_id] == 0) {
					grfmsg(0, "FeatureTownName: definition 0x%02X doesn't exist, deactivating", ref_id);
					DelGRFTownName(grfid);
					DisableGrf(STR_NEWGRF_ERROR_INVALID_ID);
					return;
				}

				grfmsg(6, "FeatureTownName: part %d, text %d, uses intermediate definition 0x%02X (with probability %d)", i, j, ref_id, prob & 0x7F);
				townname->partlist[id][i].parts[j].data.id = ref_id;
			} else {
				const char *text = buf->ReadString();
				townname->partlist[id][i].parts[j].data.text = stredup(TranslateTTDPatchCodes(grfid, 0, false, text).c_str());
				grfmsg(6, "FeatureTownName: part %d, text %d, '%s' (with probability %d)", i, j, townname->partlist[id][i].parts[j].data.text, prob);
			}
			townname->partlist[id][i].parts[j].prob = prob;
			townname->partlist[id][i].maxprob += GB(prob, 0, 7);
		}
		grfmsg(6, "FeatureTownName: part %d, total probability %d", i, townname->partlist[id][i].maxprob);
	}
}

/** Action 0x10 - Define goto label */
static void DefineGotoLabel(ByteReader *buf)
{
	/* <10> <label> [<comment>]
	 *
	 * B label      The label to define
	 * V comment    Optional comment - ignored */

	byte nfo_label = buf->ReadByte();

	GRFLabel *label = MallocT<GRFLabel>(1);
	label->label    = nfo_label;
	label->nfo_line = _cur.nfo_line;
	label->pos      = _cur.file->GetPos();
	label->next     = nullptr;

	/* Set up a linked list of goto targets which we will search in an Action 0x7/0x9 */
	if (_cur.grffile->label == nullptr) {
		_cur.grffile->label = label;
	} else {
		/* Attach the label to the end of the list */
		GRFLabel *l;
		for (l = _cur.grffile->label; l->next != nullptr; l = l->next) {}
		l->next = label;
	}

	grfmsg(2, "DefineGotoLabel: GOTO target with label 0x%02X", label->label);
}

/**
 * Process a sound import from another GRF file.
 * @param sound Destination for sound.
 */
static void ImportGRFSound(SoundEntry *sound)
{
	const GRFFile *file;
	uint32 grfid = _cur.file->ReadDword();
	SoundID sound_id = _cur.file->ReadWord();

	file = GetFileByGRFID(grfid);
	if (file == nullptr || file->sound_offset == 0) {
		grfmsg(1, "ImportGRFSound: Source file not available");
		return;
	}

	if (sound_id >= file->num_sounds) {
		grfmsg(1, "ImportGRFSound: Sound effect %d is invalid", sound_id);
		return;
	}

	grfmsg(2, "ImportGRFSound: Copying sound %d (%d) from file %X", sound_id, file->sound_offset + sound_id, grfid);

	*sound = *GetSound(file->sound_offset + sound_id);

	/* Reset volume and priority, which TTDPatch doesn't copy */
	sound->volume   = 128;
	sound->priority = 0;
}

/**
 * Load a sound from a file.
 * @param offs File offset to read sound from.
 * @param sound Destination for sound.
 */
static void LoadGRFSound(size_t offs, SoundEntry *sound)
{
	/* Set default volume and priority */
	sound->volume = 0x80;
	sound->priority = 0;

	if (offs != SIZE_MAX) {
		/* Sound is present in the NewGRF. */
		sound->file = _cur.file;
		sound->file_offset = offs;
		sound->grf_container_ver = _cur.file->GetContainerVersion();
	}
}

/* Action 0x11 */
static void GRFSound(ByteReader *buf)
{
	/* <11> <num>
	 *
	 * W num      Number of sound files that follow */

	uint16 num = buf->ReadWord();
	if (num == 0) return;

	SoundEntry *sound;
	if (_cur.grffile->sound_offset == 0) {
		_cur.grffile->sound_offset = GetNumSounds();
		_cur.grffile->num_sounds = num;
		sound = AllocateSound(num);
	} else {
		sound = GetSound(_cur.grffile->sound_offset);
	}

	SpriteFile &file = *_cur.file;
	byte grf_container_version = file.GetContainerVersion();
	for (int i = 0; i < num; i++) {
		_cur.nfo_line++;

		/* Check whether the index is in range. This might happen if multiple action 11 are present.
		 * While this is invalid, we do not check for this. But we should prevent it from causing bigger trouble */
		bool invalid = i >= _cur.grffile->num_sounds;

		size_t offs = file.GetPos();

		uint32 len = grf_container_version >= 2 ? file.ReadDword() : file.ReadWord();
		byte type = file.ReadByte();

		if (grf_container_version >= 2 && type == 0xFD) {
			/* Reference to sprite section. */
			if (invalid) {
				grfmsg(1, "GRFSound: Sound index out of range (multiple Action 11?)");
				file.SkipBytes(len);
			} else if (len != 4) {
				grfmsg(1, "GRFSound: Invalid sprite section import");
				file.SkipBytes(len);
			} else {
				uint32 id = file.ReadDword();
				if (_cur.stage == GLS_INIT) LoadGRFSound(GetGRFSpriteOffset(id), sound + i);
			}
			continue;
		}

		if (type != 0xFF) {
			grfmsg(1, "GRFSound: Unexpected RealSprite found, skipping");
			file.SkipBytes(7);
			SkipSpriteData(*_cur.file, type, len - 8);
			continue;
		}

		if (invalid) {
			grfmsg(1, "GRFSound: Sound index out of range (multiple Action 11?)");
			file.SkipBytes(len);
		}

		byte action = file.ReadByte();
		switch (action) {
			case 0xFF:
				/* Allocate sound only in init stage. */
				if (_cur.stage == GLS_INIT) {
					if (grf_container_version >= 2) {
						grfmsg(1, "GRFSound: Inline sounds are not supported for container version >= 2");
					} else {
						LoadGRFSound(offs, sound + i);
					}
				}
				file.SkipBytes(len - 1); // already read <action>
				break;

			case 0xFE:
				if (_cur.stage == GLS_ACTIVATION) {
					/* XXX 'Action 0xFE' isn't really specified. It is only mentioned for
					 * importing sounds, so this is probably all wrong... */
					if (file.ReadByte() != 0) grfmsg(1, "GRFSound: Import type mismatch");
					ImportGRFSound(sound + i);
				} else {
					file.SkipBytes(len - 1); // already read <action>
				}
				break;

			default:
				grfmsg(1, "GRFSound: Unexpected Action %x found, skipping", action);
				file.SkipBytes(len - 1); // already read <action>
				break;
		}
	}
}

/* Action 0x11 (SKIP) */
static void SkipAct11(ByteReader *buf)
{
	/* <11> <num>
	 *
	 * W num      Number of sound files that follow */

	_cur.skip_sprites = buf->ReadWord();

	grfmsg(3, "SkipAct11: Skipping %d sprites", _cur.skip_sprites);
}

/** Action 0x12 */
static void LoadFontGlyph(ByteReader *buf)
{
	/* <12> <num_def> <font_size> <num_char> <base_char>
	 *
	 * B num_def      Number of definitions
	 * B font_size    Size of font (0 = normal, 1 = small, 2 = large, 3 = mono)
	 * B num_char     Number of consecutive glyphs
	 * W base_char    First character index */

	uint8 num_def = buf->ReadByte();

	for (uint i = 0; i < num_def; i++) {
		FontSize size    = (FontSize)buf->ReadByte();
		uint8  num_char  = buf->ReadByte();
		uint16 base_char = buf->ReadWord();

		if (size >= FS_END) {
			grfmsg(1, "LoadFontGlyph: Size %u is not supported, ignoring", size);
		}

		grfmsg(7, "LoadFontGlyph: Loading %u glyph(s) at 0x%04X for size %u", num_char, base_char, size);

		for (uint c = 0; c < num_char; c++) {
			if (size < FS_END) SetUnicodeGlyph(size, base_char + c, _cur.spriteid);
			_cur.nfo_line++;
			LoadNextSprite(_cur.spriteid++, *_cur.file, _cur.nfo_line);
		}
	}
}

/** Action 0x12 (SKIP) */
static void SkipAct12(ByteReader *buf)
{
	/* <12> <num_def> <font_size> <num_char> <base_char>
	 *
	 * B num_def      Number of definitions
	 * B font_size    Size of font (0 = normal, 1 = small, 2 = large)
	 * B num_char     Number of consecutive glyphs
	 * W base_char    First character index */

	uint8 num_def = buf->ReadByte();

	for (uint i = 0; i < num_def; i++) {
		/* Ignore 'size' byte */
		buf->ReadByte();

		/* Sum up number of characters */
		_cur.skip_sprites += buf->ReadByte();

		/* Ignore 'base_char' word */
		buf->ReadWord();
	}

	grfmsg(3, "SkipAct12: Skipping %d sprites", _cur.skip_sprites);
}

/** Action 0x13 */
static void TranslateGRFStrings(ByteReader *buf)
{
	/* <13> <grfid> <num-ent> <offset> <text...>
	 *
	 * 4*B grfid     The GRFID of the file whose texts are to be translated
	 * B   num-ent   Number of strings
	 * W   offset    First text ID
	 * S   text...   Zero-terminated strings */

	uint32 grfid = buf->ReadDWord();
	const GRFConfig *c = GetGRFConfig(grfid);
	if (c == nullptr || (c->status != GCS_INITIALISED && c->status != GCS_ACTIVATED)) {
		grfmsg(7, "TranslateGRFStrings: GRFID 0x%08x unknown, skipping action 13", BSWAP32(grfid));
		return;
	}

	if (c->status == GCS_INITIALISED) {
		/* If the file is not active but will be activated later, give an error
		 * and disable this file. */
		GRFError *error = DisableGrf(STR_NEWGRF_ERROR_LOAD_AFTER);

		error->data = GetString(STR_NEWGRF_ERROR_AFTER_TRANSLATED_FILE);

		return;
	}

	/* Since no language id is supplied for with version 7 and lower NewGRFs, this string has
	 * to be added as a generic string, thus the language id of 0x7F. For this to work
	 * new_scheme has to be true as well, which will also be implicitly the case for version 8
	 * and higher. A language id of 0x7F will be overridden by a non-generic id, so this will
	 * not change anything if a string has been provided specifically for this language. */
	byte language = _cur.grffile->grf_version >= 8 ? buf->ReadByte() : 0x7F;
	byte num_strings = buf->ReadByte();
	uint16 first_id  = buf->ReadWord();

	if (!((first_id >= 0xD000 && first_id + num_strings <= 0xD400) || (first_id >= 0xD800 && first_id + num_strings <= 0xE000))) {
		grfmsg(7, "TranslateGRFStrings: Attempting to set out-of-range string IDs in action 13 (first: 0x%4X, number: 0x%2X)", first_id, num_strings);
		return;
	}

	for (uint i = 0; i < num_strings && buf->HasData(); i++) {
		const char *string = buf->ReadString();

		if (StrEmpty(string)) {
			grfmsg(7, "TranslateGRFString: Ignoring empty string.");
			continue;
		}

		AddGRFString(grfid, first_id + i, language, true, true, string, STR_UNDEFINED);
	}
}

/** Callback function for 'INFO'->'NAME' to add a translation to the newgrf name. */
static bool ChangeGRFName(byte langid, const char *str)
{
	AddGRFTextToList(_cur.grfconfig->name, langid, _cur.grfconfig->ident.grfid, false, str);
	return true;
}

/** Callback function for 'INFO'->'DESC' to add a translation to the newgrf description. */
static bool ChangeGRFDescription(byte langid, const char *str)
{
	AddGRFTextToList(_cur.grfconfig->info, langid, _cur.grfconfig->ident.grfid, true, str);
	return true;
}

/** Callback function for 'INFO'->'URL_' to set the newgrf url. */
static bool ChangeGRFURL(byte langid, const char *str)
{
	AddGRFTextToList(_cur.grfconfig->url, langid, _cur.grfconfig->ident.grfid, false, str);
	return true;
}

/** Callback function for 'INFO'->'NPAR' to set the number of valid parameters. */
static bool ChangeGRFNumUsedParams(size_t len, ByteReader *buf)
{
	if (len != 1) {
		grfmsg(2, "StaticGRFInfo: expected only 1 byte for 'INFO'->'NPAR' but got " PRINTF_SIZE ", ignoring this field", len);
		buf->Skip(len);
	} else {
		_cur.grfconfig->num_valid_params = std::min<byte>(buf->ReadByte(), lengthof(_cur.grfconfig->param));
	}
	return true;
}

/** Callback function for 'INFO'->'PALS' to set the number of valid parameters. */
static bool ChangeGRFPalette(size_t len, ByteReader *buf)
{
	if (len != 1) {
		grfmsg(2, "StaticGRFInfo: expected only 1 byte for 'INFO'->'PALS' but got " PRINTF_SIZE ", ignoring this field", len);
		buf->Skip(len);
	} else {
		char data = buf->ReadByte();
		GRFPalette pal = GRFP_GRF_UNSET;
		switch (data) {
			case '*':
			case 'A': pal = GRFP_GRF_ANY;     break;
			case 'W': pal = GRFP_GRF_WINDOWS; break;
			case 'D': pal = GRFP_GRF_DOS;     break;
			default:
				grfmsg(2, "StaticGRFInfo: unexpected value '%02x' for 'INFO'->'PALS', ignoring this field", data);
				break;
		}
		if (pal != GRFP_GRF_UNSET) {
			_cur.grfconfig->palette &= ~GRFP_GRF_MASK;
			_cur.grfconfig->palette |= pal;
		}
	}
	return true;
}

/** Callback function for 'INFO'->'BLTR' to set the blitter info. */
static bool ChangeGRFBlitter(size_t len, ByteReader *buf)
{
	if (len != 1) {
		grfmsg(2, "StaticGRFInfo: expected only 1 byte for 'INFO'->'BLTR' but got " PRINTF_SIZE ", ignoring this field", len);
		buf->Skip(len);
	} else {
		char data = buf->ReadByte();
		GRFPalette pal = GRFP_BLT_UNSET;
		switch (data) {
			case '8': pal = GRFP_BLT_UNSET; break;
			case '3': pal = GRFP_BLT_32BPP;  break;
			default:
				grfmsg(2, "StaticGRFInfo: unexpected value '%02x' for 'INFO'->'BLTR', ignoring this field", data);
				return true;
		}
		_cur.grfconfig->palette &= ~GRFP_BLT_MASK;
		_cur.grfconfig->palette |= pal;
	}
	return true;
}

/** Callback function for 'INFO'->'VRSN' to the version of the NewGRF. */
static bool ChangeGRFVersion(size_t len, ByteReader *buf)
{
	if (len != 4) {
		grfmsg(2, "StaticGRFInfo: expected 4 bytes for 'INFO'->'VRSN' but got " PRINTF_SIZE ", ignoring this field", len);
		buf->Skip(len);
	} else {
		/* Set min_loadable_version as well (default to minimal compatibility) */
		_cur.grfconfig->version = _cur.grfconfig->min_loadable_version = buf->ReadDWord();
	}
	return true;
}

/** Callback function for 'INFO'->'MINV' to the minimum compatible version of the NewGRF. */
static bool ChangeGRFMinVersion(size_t len, ByteReader *buf)
{
	if (len != 4) {
		grfmsg(2, "StaticGRFInfo: expected 4 bytes for 'INFO'->'MINV' but got " PRINTF_SIZE ", ignoring this field", len);
		buf->Skip(len);
	} else {
		_cur.grfconfig->min_loadable_version = buf->ReadDWord();
		if (_cur.grfconfig->version == 0) {
			grfmsg(2, "StaticGRFInfo: 'MINV' defined before 'VRSN' or 'VRSN' set to 0, ignoring this field");
			_cur.grfconfig->min_loadable_version = 0;
		}
		if (_cur.grfconfig->version < _cur.grfconfig->min_loadable_version) {
			grfmsg(2, "StaticGRFInfo: 'MINV' defined as %d, limiting it to 'VRSN'", _cur.grfconfig->min_loadable_version);
			_cur.grfconfig->min_loadable_version = _cur.grfconfig->version;
		}
	}
	return true;
}

static GRFParameterInfo *_cur_parameter; ///< The parameter which info is currently changed by the newgrf.

/** Callback function for 'INFO'->'PARAM'->param_num->'NAME' to set the name of a parameter. */
static bool ChangeGRFParamName(byte langid, const char *str)
{
	AddGRFTextToList(_cur_parameter->name, langid, _cur.grfconfig->ident.grfid, false, str);
	return true;
}

/** Callback function for 'INFO'->'PARAM'->param_num->'DESC' to set the description of a parameter. */
static bool ChangeGRFParamDescription(byte langid, const char *str)
{
	AddGRFTextToList(_cur_parameter->desc, langid, _cur.grfconfig->ident.grfid, true, str);
	return true;
}

/** Callback function for 'INFO'->'PARAM'->param_num->'TYPE' to set the typeof a parameter. */
static bool ChangeGRFParamType(size_t len, ByteReader *buf)
{
	if (len != 1) {
		grfmsg(2, "StaticGRFInfo: expected 1 byte for 'INFO'->'PARA'->'TYPE' but got " PRINTF_SIZE ", ignoring this field", len);
		buf->Skip(len);
	} else {
		GRFParameterType type = (GRFParameterType)buf->ReadByte();
		if (type < PTYPE_END) {
			_cur_parameter->type = type;
		} else {
			grfmsg(3, "StaticGRFInfo: unknown parameter type %d, ignoring this field", type);
		}
	}
	return true;
}

/** Callback function for 'INFO'->'PARAM'->param_num->'LIMI' to set the min/max value of a parameter. */
static bool ChangeGRFParamLimits(size_t len, ByteReader *buf)
{
	if (_cur_parameter->type != PTYPE_UINT_ENUM) {
		grfmsg(2, "StaticGRFInfo: 'INFO'->'PARA'->'LIMI' is only valid for parameters with type uint/enum, ignoring this field");
		buf->Skip(len);
	} else if (len != 8) {
		grfmsg(2, "StaticGRFInfo: expected 8 bytes for 'INFO'->'PARA'->'LIMI' but got " PRINTF_SIZE ", ignoring this field", len);
		buf->Skip(len);
	} else {
		uint32 min_value = buf->ReadDWord();
		uint32 max_value = buf->ReadDWord();
		if (min_value <= max_value) {
			_cur_parameter->min_value = min_value;
			_cur_parameter->max_value = max_value;
		} else {
			grfmsg(2, "StaticGRFInfo: 'INFO'->'PARA'->'LIMI' values are incoherent, ignoring this field");
		}
	}
	return true;
}

/** Callback function for 'INFO'->'PARAM'->param_num->'MASK' to set the parameter and bits to use. */
static bool ChangeGRFParamMask(size_t len, ByteReader *buf)
{
	if (len < 1 || len > 3) {
		grfmsg(2, "StaticGRFInfo: expected 1 to 3 bytes for 'INFO'->'PARA'->'MASK' but got " PRINTF_SIZE ", ignoring this field", len);
		buf->Skip(len);
	} else {
		byte param_nr = buf->ReadByte();
		if (param_nr >= lengthof(_cur.grfconfig->param)) {
			grfmsg(2, "StaticGRFInfo: invalid parameter number in 'INFO'->'PARA'->'MASK', param %d, ignoring this field", param_nr);
			buf->Skip(len - 1);
		} else {
			_cur_parameter->param_nr = param_nr;
			if (len >= 2) _cur_parameter->first_bit = std::min<byte>(buf->ReadByte(), 31);
			if (len >= 3) _cur_parameter->num_bit = std::min<byte>(buf->ReadByte(), 32 - _cur_parameter->first_bit);
		}
	}

	return true;
}

/** Callback function for 'INFO'->'PARAM'->param_num->'DFLT' to set the default value. */
static bool ChangeGRFParamDefault(size_t len, ByteReader *buf)
{
	if (len != 4) {
		grfmsg(2, "StaticGRFInfo: expected 4 bytes for 'INFO'->'PARA'->'DEFA' but got " PRINTF_SIZE ", ignoring this field", len);
		buf->Skip(len);
	} else {
		_cur_parameter->def_value = buf->ReadDWord();
	}
	_cur.grfconfig->has_param_defaults = true;
	return true;
}

typedef bool (*DataHandler)(size_t, ByteReader *);  ///< Type of callback function for binary nodes
typedef bool (*TextHandler)(byte, const char *str); ///< Type of callback function for text nodes
typedef bool (*BranchHandler)(ByteReader *);        ///< Type of callback function for branch nodes

/**
 * Data structure to store the allowed id/type combinations for action 14. The
 * data can be represented as a tree with 3 types of nodes:
 * 1. Branch nodes (identified by 'C' for choice).
 * 2. Binary leaf nodes (identified by 'B').
 * 3. Text leaf nodes (identified by 'T').
 */
struct AllowedSubtags {
	/** Create empty subtags object used to identify the end of a list. */
	AllowedSubtags() :
		id(0),
		type(0)
	{}

	/**
	 * Create a binary leaf node.
	 * @param id The id for this node.
	 * @param handler The callback function to call.
	 */
	AllowedSubtags(uint32 id, DataHandler handler) :
		id(id),
		type('B')
	{
		this->handler.data = handler;
	}

	/**
	 * Create a text leaf node.
	 * @param id The id for this node.
	 * @param handler The callback function to call.
	 */
	AllowedSubtags(uint32 id, TextHandler handler) :
		id(id),
		type('T')
	{
		this->handler.text = handler;
	}

	/**
	 * Create a branch node with a callback handler
	 * @param id The id for this node.
	 * @param handler The callback function to call.
	 */
	AllowedSubtags(uint32 id, BranchHandler handler) :
		id(id),
		type('C')
	{
		this->handler.call_handler = true;
		this->handler.u.branch = handler;
	}

	/**
	 * Create a branch node with a list of sub-nodes.
	 * @param id The id for this node.
	 * @param subtags Array with all valid subtags.
	 */
	AllowedSubtags(uint32 id, AllowedSubtags *subtags) :
		id(id),
		type('C')
	{
		this->handler.call_handler = false;
		this->handler.u.subtags = subtags;
	}

	uint32 id; ///< The identifier for this node
	byte type; ///< The type of the node, must be one of 'C', 'B' or 'T'.
	union {
		DataHandler data; ///< Callback function for a binary node, only valid if type == 'B'.
		TextHandler text; ///< Callback function for a text node, only valid if type == 'T'.
		struct {
			union {
				BranchHandler branch;    ///< Callback function for a branch node, only valid if type == 'C' && call_handler.
				AllowedSubtags *subtags; ///< Pointer to a list of subtags, only valid if type == 'C' && !call_handler.
			} u;
			bool call_handler; ///< True if there is a callback function for this node, false if there is a list of subnodes.
		};
	} handler;
};

static bool SkipUnknownInfo(ByteReader *buf, byte type);
static bool HandleNodes(ByteReader *buf, AllowedSubtags *tags);

/**
 * Try to skip the current branch node and all subnodes.
 * This is suitable for use with AllowedSubtags.
 * @param buf Buffer.
 * @return True if we could skip the node, false if an error occurred.
 */
static bool SkipInfoChunk(ByteReader *buf)
{
	byte type = buf->ReadByte();
	while (type != 0) {
		buf->ReadDWord(); // chunk ID
		if (!SkipUnknownInfo(buf, type)) return false;
		type = buf->ReadByte();
	}
	return true;
}

/**
 * Callback function for 'INFO'->'PARA'->param_num->'VALU' to set the names
 * of some parameter values (type uint/enum) or the names of some bits
 * (type bitmask). In both cases the format is the same:
 * Each subnode should be a text node with the value/bit number as id.
 */
static bool ChangeGRFParamValueNames(ByteReader *buf)
{
	byte type = buf->ReadByte();
	while (type != 0) {
		uint32 id = buf->ReadDWord();
		if (type != 'T' || id > _cur_parameter->max_value) {
			grfmsg(2, "StaticGRFInfo: all child nodes of 'INFO'->'PARA'->param_num->'VALU' should have type 't' and the value/bit number as id");
			if (!SkipUnknownInfo(buf, type)) return false;
			type = buf->ReadByte();
			continue;
		}

		byte langid = buf->ReadByte();
		const char *name_string = buf->ReadString();

		std::pair<uint32, GRFTextList> *val_name = _cur_parameter->value_names.Find(id);
		if (val_name != _cur_parameter->value_names.End()) {
			AddGRFTextToList(val_name->second, langid, _cur.grfconfig->ident.grfid, false, name_string);
		} else {
			GRFTextList list;
			AddGRFTextToList(list, langid, _cur.grfconfig->ident.grfid, false, name_string);
			_cur_parameter->value_names.Insert(id, list);
		}

		type = buf->ReadByte();
	}
	return true;
}

/** Action14 parameter tags */
AllowedSubtags _tags_parameters[] = {
	AllowedSubtags('NAME', ChangeGRFParamName),
	AllowedSubtags('DESC', ChangeGRFParamDescription),
	AllowedSubtags('TYPE', ChangeGRFParamType),
	AllowedSubtags('LIMI', ChangeGRFParamLimits),
	AllowedSubtags('MASK', ChangeGRFParamMask),
	AllowedSubtags('VALU', ChangeGRFParamValueNames),
	AllowedSubtags('DFLT', ChangeGRFParamDefault),
	AllowedSubtags()
};

/**
 * Callback function for 'INFO'->'PARA' to set extra information about the
 * parameters. Each subnode of 'INFO'->'PARA' should be a branch node with
 * the parameter number as id. The first parameter has id 0. The maximum
 * parameter that can be changed is set by 'INFO'->'NPAR' which defaults to 80.
 */
static bool HandleParameterInfo(ByteReader *buf)
{
	byte type = buf->ReadByte();
	while (type != 0) {
		uint32 id = buf->ReadDWord();
		if (type != 'C' || id >= _cur.grfconfig->num_valid_params) {
			grfmsg(2, "StaticGRFInfo: all child nodes of 'INFO'->'PARA' should have type 'C' and their parameter number as id");
			if (!SkipUnknownInfo(buf, type)) return false;
			type = buf->ReadByte();
			continue;
		}

		if (id >= _cur.grfconfig->param_info.size()) {
			_cur.grfconfig->param_info.resize(id + 1);
		}
		if (_cur.grfconfig->param_info[id] == nullptr) {
			_cur.grfconfig->param_info[id] = new GRFParameterInfo(id);
		}
		_cur_parameter = _cur.grfconfig->param_info[id];
		/* Read all parameter-data and process each node. */
		if (!HandleNodes(buf, _tags_parameters)) return false;
		type = buf->ReadByte();
	}
	return true;
}

/** Action14 tags for the INFO node */
AllowedSubtags _tags_info[] = {
	AllowedSubtags('NAME', ChangeGRFName),
	AllowedSubtags('DESC', ChangeGRFDescription),
	AllowedSubtags('URL_', ChangeGRFURL),
	AllowedSubtags('NPAR', ChangeGRFNumUsedParams),
	AllowedSubtags('PALS', ChangeGRFPalette),
	AllowedSubtags('BLTR', ChangeGRFBlitter),
	AllowedSubtags('VRSN', ChangeGRFVersion),
	AllowedSubtags('MINV', ChangeGRFMinVersion),
	AllowedSubtags('PARA', HandleParameterInfo),
	AllowedSubtags()
};

/** Action14 feature definition */
struct GRFFeatureInfo {
	const char *name; // nullptr indicates the end of the list
	uint16 version;

	/** Create empty object used to identify the end of a list. */
	GRFFeatureInfo() :
		name(nullptr),
		version(0)
	{}

	GRFFeatureInfo(const char *name, uint16 version) :
		name(name),
		version(version)
	{}
};

/** Action14 feature list */
static const GRFFeatureInfo _grf_feature_list[] = {
	GRFFeatureInfo("feature_test", 1),
	GRFFeatureInfo("property_mapping", 1),
	GRFFeatureInfo("action5_type_id_mapping", 1),
	GRFFeatureInfo("action0_station_prop1B", 1),
	GRFFeatureInfo("action0_station_disallowed_bridge_pillars", 1),
	GRFFeatureInfo("varaction2_station_var42", 1),
	GRFFeatureInfo("more_bridge_types", 1),
	GRFFeatureInfo("action0_bridge_prop14", 1),
	GRFFeatureInfo("action0_bridge_pillar_flags", 1),
	GRFFeatureInfo("action0_bridge_availability_flags", 1),
	GRFFeatureInfo("action5_programmable_signals", 1),
	GRFFeatureInfo("action5_no_entry_signals", 1),
	GRFFeatureInfo("action0_railtype_programmable_signals", 1),
	GRFFeatureInfo("action0_railtype_no_entry_signals", 1),
	GRFFeatureInfo("action0_railtype_restricted_signals", 1),
	GRFFeatureInfo("action0_railtype_disable_realistic_braking", 1),
	GRFFeatureInfo("action0_railtype_recolour", 1),
	GRFFeatureInfo("action0_railtype_extra_aspects", 1),
	GRFFeatureInfo("action0_roadtype_extra_flags", 1),
	GRFFeatureInfo("action0_global_extra_station_names", 1),
	GRFFeatureInfo("action0_signals_programmable_signals", 1),
	GRFFeatureInfo("action0_signals_no_entry_signals", 1),
	GRFFeatureInfo("action0_signals_restricted_signals", 1),
	GRFFeatureInfo("action0_signals_recolour", 1),
	GRFFeatureInfo("action0_signals_extra_aspects", 1),
	GRFFeatureInfo("action3_signals_custom_signal_sprites", 1),
	GRFFeatureInfo(),
};

/** Action14 feature test instance */
struct GRFFeatureTest {
	const GRFFeatureInfo *feature;
	uint16 min_version;
	uint16 max_version;
	uint8 platform_var_bit;

	void Reset()
	{
		this->feature = nullptr;
		this->min_version = 1;
		this->max_version = UINT16_MAX;
		this->platform_var_bit = 0;
	}

	void ExecuteTest()
	{
		uint16 version = (this->feature != nullptr) ? this->feature->version : 0;
		bool has_feature = (version >= this->min_version && version <= this->max_version);
		if (this->platform_var_bit > 0) {
			SB(_cur.grffile->var9D_overlay, this->platform_var_bit, 1, has_feature ? 1 : 0);
			grfmsg(2, "Action 14 feature test: feature test: setting bit %u of var 0x9D to %u, %u", platform_var_bit, has_feature ? 1 : 0, _cur.grffile->var9D_overlay);
		} else {
			grfmsg(2, "Action 14 feature test: feature test: doing nothing: %u", has_feature ? 1 : 0);
		}
	}
};

static GRFFeatureTest _current_grf_feature_test;

/** Callback function for 'FTST'->'NAME' to set the name of the feature being tested. */
static bool ChangeGRFFeatureTestName(byte langid, const char *str)
{
	for (const GRFFeatureInfo *info = _grf_feature_list; info->name != nullptr; info++) {
		if (strcmp(info->name, str) == 0) {
			_current_grf_feature_test.feature = info;
			grfmsg(2, "Action 14 feature test: found feature named: '%s' (version: %u) in 'FTST'->'NAME'", str, info->version);
			return true;
		}
	}
	grfmsg(2, "Action 14 feature test: could not find feature named: '%s' in 'FTST'->'NAME'", str);
	_current_grf_feature_test.feature = nullptr;
	return true;
}

/** Callback function for 'FTST'->'MINV' to set the minimum version of the feature being tested. */
static bool ChangeGRFFeatureMinVersion(size_t len, ByteReader *buf)
{
	if (len != 2) {
		grfmsg(2, "Action 14 feature test: expected 2 bytes for 'FTST'->'MINV' but got " PRINTF_SIZE ", ignoring this field", len);
		buf->Skip(len);
	} else {
		_current_grf_feature_test.min_version = buf->ReadWord();
	}
	return true;
}

/** Callback function for 'FTST'->'MAXV' to set the maximum version of the feature being tested. */
static bool ChangeGRFFeatureMaxVersion(size_t len, ByteReader *buf)
{
	if (len != 2) {
		grfmsg(2, "Action 14 feature test: expected 2 bytes for 'FTST'->'MAXV' but got " PRINTF_SIZE ", ignoring this field", len);
		buf->Skip(len);
	} else {
		_current_grf_feature_test.max_version = buf->ReadWord();
	}
	return true;
}

/** Callback function for 'FTST'->'SETP' to set the bit number of global variable 9D (platform version) to set/unset with the result of the feature test. */
static bool ChangeGRFFeatureSetPlatformVarBit(size_t len, ByteReader *buf)
{
	if (len != 1) {
		grfmsg(2, "Action 14 feature test: expected 1 byte for 'FTST'->'SETP' but got " PRINTF_SIZE ", ignoring this field", len);
		buf->Skip(len);
	} else {
		uint8 bit_number = buf->ReadByte();
		if (bit_number >= 4 && bit_number <= 31) {
			_current_grf_feature_test.platform_var_bit = bit_number;
		} else {
			grfmsg(2, "Action 14 feature test: expected a bit number >= 4 and <= 32 for 'FTST'->'SETP' but got %u, ignoring this field", bit_number);
		}
	}
	return true;
}

/** Action14 tags for the FTST node */
AllowedSubtags _tags_ftst[] = {
	AllowedSubtags('NAME', ChangeGRFFeatureTestName),
	AllowedSubtags('MINV', ChangeGRFFeatureMinVersion),
	AllowedSubtags('MAXV', ChangeGRFFeatureMaxVersion),
	AllowedSubtags('SETP', ChangeGRFFeatureSetPlatformVarBit),
	AllowedSubtags()
};

/**
 * Callback function for 'FTST' (feature test)
 */
static bool HandleFeatureTestInfo(ByteReader *buf)
{
	_current_grf_feature_test.Reset();
	HandleNodes(buf, _tags_ftst);
	_current_grf_feature_test.ExecuteTest();
	return true;
}

/** Action14 Action0 remappable property list */
static const GRFPropertyMapDefinition _grf_action0_remappable_properties[] = {
	GRFPropertyMapDefinition(GSF_STATIONS, A0RPI_STATION_MIN_BRIDGE_HEIGHT, "station_min_bridge_height"),
	GRFPropertyMapDefinition(GSF_STATIONS, A0RPI_STATION_DISALLOWED_BRIDGE_PILLARS, "station_disallowed_bridge_pillars"),
	GRFPropertyMapDefinition(GSF_BRIDGES, A0RPI_BRIDGE_MENU_ICON, "bridge_menu_icon"),
	GRFPropertyMapDefinition(GSF_BRIDGES, A0RPI_BRIDGE_PILLAR_FLAGS, "bridge_pillar_flags"),
	GRFPropertyMapDefinition(GSF_BRIDGES, A0RPI_BRIDGE_AVAILABILITY_FLAGS, "bridge_availability_flags"),
	GRFPropertyMapDefinition(GSF_RAILTYPES, A0RPI_RAILTYPE_ENABLE_PROGRAMMABLE_SIGNALS, "railtype_enable_programmable_signals"),
	GRFPropertyMapDefinition(GSF_RAILTYPES, A0RPI_RAILTYPE_ENABLE_NO_ENTRY_SIGNALS, "railtype_enable_no_entry_signals"),
	GRFPropertyMapDefinition(GSF_RAILTYPES, A0RPI_RAILTYPE_ENABLE_RESTRICTED_SIGNALS, "railtype_enable_restricted_signals"),
	GRFPropertyMapDefinition(GSF_RAILTYPES, A0RPI_RAILTYPE_DISABLE_REALISTIC_BRAKING, "railtype_disable_realistic_braking"),
	GRFPropertyMapDefinition(GSF_RAILTYPES, A0RPI_RAILTYPE_ENABLE_SIGNAL_RECOLOUR, "railtype_enable_signal_recolour"),
	GRFPropertyMapDefinition(GSF_RAILTYPES, A0RPI_RAILTYPE_EXTRA_ASPECTS, "railtype_extra_aspects"),
	GRFPropertyMapDefinition(GSF_ROADTYPES, A0RPI_ROADTYPE_EXTRA_FLAGS, "roadtype_extra_flags"),
	GRFPropertyMapDefinition(GSF_TRAMTYPES, A0RPI_ROADTYPE_EXTRA_FLAGS, "roadtype_extra_flags"),
	GRFPropertyMapDefinition(GSF_GLOBALVAR, A0RPI_GLOBALVAR_EXTRA_STATION_NAMES, "global_extra_station_names"),
	GRFPropertyMapDefinition(GSF_SIGNALS, A0RPI_SIGNALS_ENABLE_PROGRAMMABLE_SIGNALS, "signals_enable_programmable_signals"),
	GRFPropertyMapDefinition(GSF_SIGNALS, A0RPI_SIGNALS_ENABLE_NO_ENTRY_SIGNALS, "signals_enable_no_entry_signals"),
	GRFPropertyMapDefinition(GSF_SIGNALS, A0RPI_SIGNALS_ENABLE_RESTRICTED_SIGNALS, "signals_enable_restricted_signals"),
	GRFPropertyMapDefinition(GSF_SIGNALS, A0RPI_SIGNALS_ENABLE_SIGNAL_RECOLOUR, "signals_enable_signal_recolour"),
	GRFPropertyMapDefinition(GSF_SIGNALS, A0RPI_SIGNALS_EXTRA_ASPECTS, "signals_extra_aspects"),
	GRFPropertyMapDefinition(),
};

/** Action14 Action5 remappable type list */
static const Action5TypeRemapDefinition _grf_action5_remappable_types[] = {
	Action5TypeRemapDefinition("programmable_signals", A5BLOCK_ALLOW_OFFSET, SPR_PROGSIGNAL_BASE, 1, 32, "Programmable pre-signal graphics"),
	Action5TypeRemapDefinition("no_entry_signals", A5BLOCK_ALLOW_OFFSET, SPR_EXTRASIGNAL_BASE, 1, 16, "No-entry signal graphics"),
	Action5TypeRemapDefinition(),
};

/** Action14 Action0 property map action instance */
struct GRFPropertyMapAction {
	const char *tag_name = nullptr;
	const char *descriptor = nullptr;

	int feature;
	int prop_id;
	std::string name;
	GRFPropertyMapFallbackMode fallback_mode;
	uint8 ttd_ver_var_bit;

	void Reset(const char *tag, const char *desc)
	{
		this->tag_name = tag;
		this->descriptor = desc;

		this->feature = -1;
		this->prop_id = -1;
		this->name.clear();
		this->fallback_mode = GPMFM_IGNORE;
		this->ttd_ver_var_bit = 0;
	}

	void ExecutePropertyRemapping()
	{
		if (this->feature < 0) {
			grfmsg(2, "Action 14 %s remapping: no feature defined, doing nothing", this->descriptor);
			return;
		}
		if (this->prop_id < 0) {
			grfmsg(2, "Action 14 %s remapping: no property ID defined, doing nothing", this->descriptor);
			return;
		}
		if (this->name.empty()) {
			grfmsg(2, "Action 14 %s remapping: no name defined, doing nothing", this->descriptor);
			return;
		}
		bool success = false;
		const char *str = this->name.c_str();
		for (const GRFPropertyMapDefinition *info = _grf_action0_remappable_properties; info->name != nullptr; info++) {
			if (info->feature == this->feature && strcmp(info->name, str) == 0) {
				GRFFilePropertyRemapEntry &entry = _cur.grffile->action0_property_remaps[this->feature].Entry(this->prop_id);
				entry.name = info->name;
				entry.id = info->id;
				entry.feature = this->feature;
				entry.property_id = this->prop_id;
				success = true;
				break;
			}
		}
		if (this->ttd_ver_var_bit > 0) {
			SB(_cur.grffile->var8D_overlay, this->ttd_ver_var_bit, 1, success ? 1 : 0);
		}
		if (!success) {
			if (this->fallback_mode == GPMFM_ERROR_ON_DEFINITION) {
				grfmsg(0, "Error: Unimplemented mapped %s: %s, feature: %X, mapped to: %X", this->descriptor, str, this->feature, this->prop_id);
				GRFError *error = DisableGrf(STR_NEWGRF_ERROR_UNIMPLEMETED_MAPPED_PROPERTY);
				error->data = stredup(str);
				error->param_value[1] = this->feature;
				error->param_value[2] = this->prop_id;
			} else {
				const char *str_store = stredup(str);
				grfmsg(2, "Unimplemented mapped %s: %s, feature: %X, mapped to: %X, %s on use",
						this->descriptor, str, this->feature, this->prop_id, (this->fallback_mode == GPMFM_IGNORE) ? "ignoring" : "error");
				_cur.grffile->remap_unknown_property_names.emplace_back(str_store);
				GRFFilePropertyRemapEntry &entry = _cur.grffile->action0_property_remaps[this->feature].Entry(this->prop_id);
				entry.name = str_store;
				entry.id = (this->fallback_mode == GPMFM_IGNORE) ? A0RPI_UNKNOWN_IGNORE : A0RPI_UNKNOWN_ERROR;
				entry.feature = this->feature;
				entry.property_id = this->prop_id;
			}
		}
	}

	void ExecuteAction5TypeRemapping()
	{
		if (this->prop_id < 0) {
			grfmsg(2, "Action 14 %s remapping: no type ID defined, doing nothing", this->descriptor);
			return;
		}
		if (this->name.empty()) {
			grfmsg(2, "Action 14 %s remapping: no name defined, doing nothing", this->descriptor);
			return;
		}
		bool success = false;
		const char *str = this->name.c_str();
		for (const Action5TypeRemapDefinition *info = _grf_action5_remappable_types; info->name != nullptr; info++) {
			if (strcmp(info->name, str) == 0) {
				Action5TypeRemapEntry &entry = _cur.grffile->action5_type_remaps.Entry(this->prop_id);
				entry.name = info->name;
				entry.info = &(info->info);
				entry.type_id = this->prop_id;
				success = true;
				break;
			}
		}
		if (this->ttd_ver_var_bit > 0) {
			SB(_cur.grffile->var8D_overlay, this->ttd_ver_var_bit, 1, success ? 1 : 0);
		}
		if (!success) {
			if (this->fallback_mode == GPMFM_ERROR_ON_DEFINITION) {
				grfmsg(0, "Error: Unimplemented mapped %s: %s, mapped to: %X", this->descriptor, str, this->prop_id);
				GRFError *error = DisableGrf(STR_NEWGRF_ERROR_UNIMPLEMETED_MAPPED_ACTION5_TYPE);
				error->data = stredup(str);
				error->param_value[1] = this->prop_id;
			} else {
				const char *str_store = stredup(str);
				grfmsg(2, "Unimplemented mapped %s: %s, mapped to: %X, %s on use",
						this->descriptor, str, this->prop_id, (this->fallback_mode == GPMFM_IGNORE) ? "ignoring" : "error");
				_cur.grffile->remap_unknown_property_names.emplace_back(str_store);
				Action5TypeRemapEntry &entry = _cur.grffile->action5_type_remaps.Entry(this->prop_id);
				entry.name = str_store;
				entry.info = nullptr;
				entry.type_id = this->prop_id;
				entry.fallback_mode = this->fallback_mode;
			}
		}
	}
};

static GRFPropertyMapAction _current_grf_property_map_action;

/** Callback function for ->'NAME' to set the name of the item to be mapped. */
static bool ChangePropertyRemapName(byte langid, const char *str)
{
	_current_grf_property_map_action.name = str;
	return true;
}

/** Callback function for ->'FEAT' to set which feature this mapping applies to. */
static bool ChangePropertyRemapFeature(size_t len, ByteReader *buf)
{
	GRFPropertyMapAction &action = _current_grf_property_map_action;
	if (len != 1) {
		grfmsg(2, "Action 14 %s mapping: expected 1 byte for '%s'->'FEAT' but got " PRINTF_SIZE ", ignoring this field", action.descriptor, action.tag_name, len);
		buf->Skip(len);
	} else {
		uint8 feature = buf->ReadByte();
		if (feature >= GSF_END) {
			grfmsg(2, "Action 14 %s mapping: invalid feature ID: %u, in '%s'->'FEAT', ignoring this field", action.descriptor, feature, action.tag_name);
		} else {
			action.feature = feature;
		}
	}
	return true;
}

/** Callback function for ->'PROP' to set the property ID to which this item is being mapped. */
static bool ChangePropertyRemapPropertyId(size_t len, ByteReader *buf)
{
	GRFPropertyMapAction &action = _current_grf_property_map_action;
	if (len != 1) {
		grfmsg(2, "Action 14 %s mapping: expected 1 byte for '%s'->'PROP' but got " PRINTF_SIZE ", ignoring this field", action.descriptor, action.tag_name, len);
		buf->Skip(len);
	} else {
		action.prop_id = buf->ReadByte();
	}
	return true;
}

/** Callback function for ->'TYPE' to set the property ID to which this item is being mapped. */
static bool ChangePropertyRemapTypeId(size_t len, ByteReader *buf)
{
	GRFPropertyMapAction &action = _current_grf_property_map_action;
	if (len != 1) {
		grfmsg(2, "Action 14 %s mapping: expected 1 byte for '%s'->'TYPE' but got " PRINTF_SIZE ", ignoring this field", action.descriptor, action.tag_name, len);
		buf->Skip(len);
	} else {
		uint8 prop = buf->ReadByte();
		if (prop < 128) {
			action.prop_id = prop;
		} else {
			grfmsg(2, "Action 14 %s mapping: expected a type < 128 for '%s'->'TYPE' but got %u, ignoring this field", action.descriptor, action.tag_name, prop);
		}
	}
	return true;
}

/** Callback function for ->'FLBK' to set the fallback mode. */
static bool ChangePropertyRemapSetFallbackMode(size_t len, ByteReader *buf)
{
	GRFPropertyMapAction &action = _current_grf_property_map_action;
	if (len != 1) {
		grfmsg(2, "Action 14 %s mapping: expected 1 byte for '%s'->'FLBK' but got " PRINTF_SIZE ", ignoring this field", action.descriptor, action.tag_name, len);
		buf->Skip(len);
	} else {
		GRFPropertyMapFallbackMode mode = (GRFPropertyMapFallbackMode) buf->ReadByte();
		if (mode < GPMFM_END) action.fallback_mode = mode;
	}
	return true;
}
/** Callback function for ->'SETT' to set the bit number of global variable 8D (TTD version) to set/unset with whether the remapping was successful. */
static bool ChangePropertyRemapSetTTDVerVarBit(size_t len, ByteReader *buf)
{
	GRFPropertyMapAction &action = _current_grf_property_map_action;
	if (len != 1) {
		grfmsg(2, "Action 14 %s mapping: expected 1 byte for '%s'->'SETT' but got " PRINTF_SIZE ", ignoring this field", action.descriptor, action.tag_name, len);
		buf->Skip(len);
	} else {
		uint8 bit_number = buf->ReadByte();
		if (bit_number >= 4 && bit_number <= 31) {
			action.ttd_ver_var_bit = bit_number;
		} else {
			grfmsg(2, "Action 14 %s mapping: expected a bit number >= 4 and <= 32 for '%s'->'SETT' but got %u, ignoring this field", action.descriptor, action.tag_name, bit_number);
		}
	}
	return true;
}

/** Action14 tags for the A0PM node */
AllowedSubtags _tags_a0pm[] = {
	AllowedSubtags('NAME', ChangePropertyRemapName),
	AllowedSubtags('FEAT', ChangePropertyRemapFeature),
	AllowedSubtags('PROP', ChangePropertyRemapPropertyId),
	AllowedSubtags('FLBK', ChangePropertyRemapSetFallbackMode),
	AllowedSubtags('SETT', ChangePropertyRemapSetTTDVerVarBit),
	AllowedSubtags()
};

/**
 * Callback function for 'A0PM' (action 0 property mapping)
 */
static bool HandleAction0PropertyMap(ByteReader *buf)
{
	_current_grf_property_map_action.Reset("A0PM", "property");
	HandleNodes(buf, _tags_a0pm);
	_current_grf_property_map_action.ExecutePropertyRemapping();
	return true;
}

/** Action14 tags for the A5TM node */
AllowedSubtags _tags_a5tm[] = {
	AllowedSubtags('NAME', ChangePropertyRemapName),
	AllowedSubtags('TYPE', ChangePropertyRemapTypeId),
	AllowedSubtags('FLBK', ChangePropertyRemapSetFallbackMode),
	AllowedSubtags('SETT', ChangePropertyRemapSetTTDVerVarBit),
	AllowedSubtags()
};

/**
 * Callback function for 'A5TM' (action 5 type mapping)
 */
static bool HandleAction5TypeMap(ByteReader *buf)
{
	_current_grf_property_map_action.Reset("A5TM", "Action 5 type");
	HandleNodes(buf, _tags_a5tm);
	_current_grf_property_map_action.ExecuteAction5TypeRemapping();
	return true;
}

/** Action14 root tags */
AllowedSubtags _tags_root_static[] = {
	AllowedSubtags('INFO', _tags_info),
	AllowedSubtags('FTST', SkipInfoChunk),
	AllowedSubtags('A0PM', SkipInfoChunk),
	AllowedSubtags('A5TM', SkipInfoChunk),
	AllowedSubtags()
};

/** Action14 root tags */
AllowedSubtags _tags_root_feature_tests[] = {
	AllowedSubtags('INFO', SkipInfoChunk),
	AllowedSubtags('FTST', HandleFeatureTestInfo),
	AllowedSubtags('A0PM', HandleAction0PropertyMap),
	AllowedSubtags('A5TM', HandleAction5TypeMap),
	AllowedSubtags()
};


/**
 * Try to skip the current node and all subnodes (if it's a branch node).
 * @param buf Buffer.
 * @param type The node type to skip.
 * @return True if we could skip the node, false if an error occurred.
 */
static bool SkipUnknownInfo(ByteReader *buf, byte type)
{
	/* type and id are already read */
	switch (type) {
		case 'C': {
			byte new_type = buf->ReadByte();
			while (new_type != 0) {
				buf->ReadDWord(); // skip the id
				if (!SkipUnknownInfo(buf, new_type)) return false;
				new_type = buf->ReadByte();
			}
			break;
		}

		case 'T':
			buf->ReadByte(); // lang
			buf->ReadString(); // actual text
			break;

		case 'B': {
			uint16 size = buf->ReadWord();
			buf->Skip(size);
			break;
		}

		default:
			return false;
	}

	return true;
}

/**
 * Handle the nodes of an Action14
 * @param type Type of node.
 * @param id ID.
 * @param buf Buffer.
 * @param subtags Allowed subtags.
 * @return Whether all tags could be handled.
 */
static bool HandleNode(byte type, uint32 id, ByteReader *buf, AllowedSubtags subtags[])
{
	uint i = 0;
	AllowedSubtags *tag;
	while ((tag = &subtags[i++])->type != 0) {
		if (tag->id != BSWAP32(id) || tag->type != type) continue;
		switch (type) {
			default: NOT_REACHED();

			case 'T': {
				byte langid = buf->ReadByte();
				return tag->handler.text(langid, buf->ReadString());
			}

			case 'B': {
				size_t len = buf->ReadWord();
				if (buf->Remaining() < len) return false;
				return tag->handler.data(len, buf);
			}

			case 'C': {
				if (tag->handler.call_handler) {
					return tag->handler.u.branch(buf);
				}
				return HandleNodes(buf, tag->handler.u.subtags);
			}
		}
	}
	grfmsg(2, "StaticGRFInfo: unknown type/id combination found, type=%c, id=%x", type, id);
	return SkipUnknownInfo(buf, type);
}

/**
 * Handle the contents of a 'C' choice of an Action14
 * @param buf Buffer.
 * @param subtags List of subtags.
 * @return Whether the nodes could all be handled.
 */
static bool HandleNodes(ByteReader *buf, AllowedSubtags subtags[])
{
	byte type = buf->ReadByte();
	while (type != 0) {
		uint32 id = buf->ReadDWord();
		if (!HandleNode(type, id, buf, subtags)) return false;
		type = buf->ReadByte();
	}
	return true;
}

/**
 * Handle Action 0x14 (static info)
 * @param buf Buffer.
 */
static void StaticGRFInfo(ByteReader *buf)
{
	/* <14> <type> <id> <text/data...> */
	HandleNodes(buf, _tags_root_static);
}

/**
 * Handle Action 0x14 (feature tests)
 * @param buf Buffer.
 */
static void Act14FeatureTest(ByteReader *buf)
{
	/* <14> <type> <id> <text/data...> */
	HandleNodes(buf, _tags_root_feature_tests);
}

/**
 * Set the current NewGRF as unsafe for static use
 * @param buf Unused.
 * @note Used during safety scan on unsafe actions.
 */
static void GRFUnsafe(ByteReader *buf)
{
	SetBit(_cur.grfconfig->flags, GCF_UNSAFE);

	/* Skip remainder of GRF */
	_cur.skip_sprites = -1;
}


/** Initialize the TTDPatch flags */
static void InitializeGRFSpecial()
{
	_ttdpatch_flags[0] = ((_settings_game.station.never_expire_airports ? 1 : 0) << 0x0C)  // keepsmallairport
	                   |                                                      (1 << 0x0D)  // newairports
	                   |                                                      (1 << 0x0E)  // largestations
	                   | ((_settings_game.construction.max_bridge_length > 16 ? 1 : 0) << 0x0F)  // longbridges
	                   |                                                      (0 << 0x10)  // loadtime
	                   |                                                      (1 << 0x12)  // presignals
	                   |                                                      (1 << 0x13)  // extpresignals
	                   | ((_settings_game.vehicle.never_expire_vehicles ? 1 : 0) << 0x16)  // enginespersist
	                   |                                                      (1 << 0x1B)  // multihead
	                   |                                                      (1 << 0x1D)  // lowmemory
	                   |                                                      (1 << 0x1E); // generalfixes

	_ttdpatch_flags[1] =   ((_settings_game.economy.station_noise_level ? 1 : 0) << 0x07)  // moreairports - based on units of noise
	                   |                                                      (1 << 0x08)  // mammothtrains
	                   |                                                      (1 << 0x09)  // trainrefit
	                   |                                                      (0 << 0x0B)  // subsidiaries
	                   |         ((_settings_game.order.gradual_loading ? 1 : 0) << 0x0C)  // gradualloading
	                   |                                                      (1 << 0x12)  // unifiedmaglevmode - set bit 0 mode. Not revelant to OTTD
	                   |                                                      (1 << 0x13)  // unifiedmaglevmode - set bit 1 mode
	                   |                                                      (1 << 0x14)  // bridgespeedlimits
	                   |                                                      (1 << 0x16)  // eternalgame
	                   |                                                      (1 << 0x17)  // newtrains
	                   |                                                      (1 << 0x18)  // newrvs
	                   |                                                      (1 << 0x19)  // newships
	                   |                                                      (1 << 0x1A)  // newplanes
	                   | ((_settings_game.construction.train_signal_side == 1 ? 1 : 0) << 0x1B)  // signalsontrafficside
	                   |       ((_settings_game.vehicle.disable_elrails ? 0 : 1) << 0x1C); // electrifiedrailway

	_ttdpatch_flags[2] =                                                      (1 << 0x01)  // loadallgraphics - obsolote
	                   |                                                      (1 << 0x03)  // semaphores
	                   |                                                      (1 << 0x0A)  // newobjects
	                   |                                                      (0 << 0x0B)  // enhancedgui
	                   |                                                      (0 << 0x0C)  // newagerating
	                   |  ((_settings_game.construction.build_on_slopes ? 1 : 0) << 0x0D)  // buildonslopes
	                   |                                                      (1 << 0x0E)  // fullloadany
	                   |                                                      (1 << 0x0F)  // planespeed
	                   |                                                      (0 << 0x10)  // moreindustriesperclimate - obsolete
	                   |                                                      (0 << 0x11)  // moretoylandfeatures
	                   |                                                      (1 << 0x12)  // newstations
	                   |                                                      (1 << 0x13)  // tracktypecostdiff
	                   |                                                      (1 << 0x14)  // manualconvert
	                   |  ((_settings_game.construction.build_on_slopes ? 1 : 0) << 0x15)  // buildoncoasts
	                   |                                                      (1 << 0x16)  // canals
	                   |                                                      (1 << 0x17)  // newstartyear
	                   |    ((_settings_game.vehicle.freight_trains > 1 ? 1 : 0) << 0x18)  // freighttrains
	                   |                                                      (1 << 0x19)  // newhouses
	                   |                                                      (1 << 0x1A)  // newbridges
	                   |                                                      (1 << 0x1B)  // newtownnames
	                   |                                                      (1 << 0x1C)  // moreanimation
	                   |    ((_settings_game.vehicle.wagon_speed_limits ? 1 : 0) << 0x1D)  // wagonspeedlimits
	                   |                                                      (1 << 0x1E)  // newshistory
	                   |                                                      (0 << 0x1F); // custombridgeheads

	_ttdpatch_flags[3] =                                                      (0 << 0x00)  // newcargodistribution
	                   |                                                      (1 << 0x01)  // windowsnap
	                   | ((_settings_game.economy.allow_town_roads || _generating_world ? 0 : 1) << 0x02)  // townbuildnoroad
	                   |                                                      (1 << 0x03)  // pathbasedsignalling
	                   |                                                      (0 << 0x04)  // aichoosechance
	                   |                                                      (1 << 0x05)  // resolutionwidth
	                   |                                                      (1 << 0x06)  // resolutionheight
	                   |                                                      (1 << 0x07)  // newindustries
	                   |           ((_settings_game.order.improved_load ? 1 : 0) << 0x08)  // fifoloading
	                   |                                                      (0 << 0x09)  // townroadbranchprob
	                   |                                                      (0 << 0x0A)  // tempsnowline
	                   |                                                      (1 << 0x0B)  // newcargo
	                   |                                                      (1 << 0x0C)  // enhancemultiplayer
	                   |                                                      (1 << 0x0D)  // onewayroads
	                   |                                                      (1 << 0x0E)  // irregularstations
	                   |                                                      (1 << 0x0F)  // statistics
	                   |                                                      (1 << 0x10)  // newsounds
	                   |                                                      (1 << 0x11)  // autoreplace
	                   |                                                      (1 << 0x12)  // autoslope
	                   |                                                      (0 << 0x13)  // followvehicle
	                   |                                                      (1 << 0x14)  // trams
	                   |                                                      (0 << 0x15)  // enhancetunnels
	                   |                                                      (1 << 0x16)  // shortrvs
	                   |                                                      (1 << 0x17)  // articulatedrvs
	                   |       ((_settings_game.vehicle.dynamic_engines ? 1 : 0) << 0x18)  // dynamic engines
	                   |                                                      (1 << 0x1E)  // variablerunningcosts
	                   |                                                      (1 << 0x1F); // any switch is on

	_ttdpatch_flags[4] =                                                      (1 << 0x00)  // larger persistent storage
	                   |             ((_settings_game.economy.inflation ? 1 : 0) << 0x01); // inflation is on
}

/** Reset and clear all NewGRF stations */
static void ResetCustomStations()
{
	for (GRFFile * const file : _grf_files) {
		StationSpec **&stations = file->stations;
		if (stations == nullptr) continue;
		for (uint i = 0; i < NUM_STATIONS_PER_GRF; i++) {
			if (stations[i] == nullptr) continue;
			StationSpec *statspec = stations[i];

			/* Release this station */
			delete statspec;
		}

		/* Free and reset the station data */
		free(stations);
		stations = nullptr;
	}
}

/** Reset and clear all NewGRF houses */
static void ResetCustomHouses()
{
	for (GRFFile * const file : _grf_files) {
		HouseSpec **&housespec = file->housespec;
		if (housespec == nullptr) continue;
		for (uint i = 0; i < NUM_HOUSES_PER_GRF; i++) {
			free(housespec[i]);
		}

		free(housespec);
		housespec = nullptr;
	}
}

/** Reset and clear all NewGRF airports */
static void ResetCustomAirports()
{
	for (GRFFile * const file : _grf_files) {
		AirportSpec **aslist = file->airportspec;
		if (aslist != nullptr) {
			for (uint i = 0; i < NUM_AIRPORTS_PER_GRF; i++) {
				AirportSpec *as = aslist[i];

				if (as != nullptr) {
					/* We need to remove the tiles layouts */
					for (int j = 0; j < as->num_table; j++) {
						/* remove the individual layouts */
						free(as->table[j]);
					}
					free(as->table);
					free(as->depot_table);
					free(as->rotation);

					free(as);
				}
			}
			free(aslist);
			file->airportspec = nullptr;
		}

		AirportTileSpec **&airporttilespec = file->airtspec;
		if (airporttilespec != nullptr) {
			for (uint i = 0; i < NUM_AIRPORTTILES_PER_GRF; i++) {
				free(airporttilespec[i]);
			}
			free(airporttilespec);
			airporttilespec = nullptr;
		}
	}
}

/** Reset and clear all NewGRF industries */
static void ResetCustomIndustries()
{
	for (GRFFile * const file : _grf_files) {
		IndustrySpec **&industryspec = file->industryspec;
		IndustryTileSpec **&indtspec = file->indtspec;

		/* We are verifiying both tiles and industries specs loaded from the grf file
		 * First, let's deal with industryspec */
		if (industryspec != nullptr) {
			for (uint i = 0; i < NUM_INDUSTRYTYPES_PER_GRF; i++) {
				IndustrySpec *ind = industryspec[i];
				delete ind;
			}

			free(industryspec);
			industryspec = nullptr;
		}

		if (indtspec == nullptr) continue;
		for (uint i = 0; i < NUM_INDUSTRYTILES_PER_GRF; i++) {
			free(indtspec[i]);
		}

		free(indtspec);
		indtspec = nullptr;
	}
}

/** Reset and clear all NewObjects */
static void ResetCustomObjects()
{
	for (GRFFile * const file : _grf_files) {
		ObjectSpec **&objectspec = file->objectspec;
		if (objectspec == nullptr) continue;
		for (uint i = 0; i < NUM_OBJECTS_PER_GRF; i++) {
			free(objectspec[i]);
		}

		free(objectspec);
		objectspec = nullptr;
	}
}

/** Reset and clear all NewGRFs */
static void ResetNewGRF()
{
	for (GRFFile * const file : _grf_files) {
		delete file;
	}

	_grf_files.clear();
	_cur.grffile   = nullptr;
	_new_signals_grfs.clear();
}

/** Clear all NewGRF errors */
static void ResetNewGRFErrors()
{
	for (GRFConfig *c = _grfconfig; c != nullptr; c = c->next) {
		if (!HasBit(c->flags, GCF_COPY) && c->error != nullptr) {
			delete c->error;
			c->error = nullptr;
		}
	}
}

/**
 * Reset all NewGRF loaded data
 */
void ResetNewGRFData()
{
	CleanUpStrings();
	CleanUpGRFTownNames();

	/* Copy/reset original engine info data */
	SetupEngines();

	/* Copy/reset original bridge info data */
	ResetBridges();

	/* Reset rail type information */
	ResetRailTypes();

	/* Copy/reset original road type info data */
	ResetRoadTypes();

	/* Allocate temporary refit/cargo class data */
	_gted = CallocT<GRFTempEngineData>(Engine::GetPoolSize());

	/* Fill rail type label temporary data for default trains */
	for (const Engine *e : Engine::IterateType(VEH_TRAIN)) {
		_gted[e->index].railtypelabel = GetRailTypeInfo(e->u.rail.railtype)->label;
	}

	/* Reset GRM reservations */
	memset(&_grm_engines, 0, sizeof(_grm_engines));
	memset(&_grm_cargoes, 0, sizeof(_grm_cargoes));

	/* Reset generic feature callback lists */
	ResetGenericCallbacks();

	/* Reset price base data */
	ResetPriceBaseMultipliers();

	/* Reset the curencies array */
	ResetCurrencies();

	/* Reset the house array */
	ResetCustomHouses();
	ResetHouses();

	/* Reset the industries structures*/
	ResetCustomIndustries();
	ResetIndustries();

	/* Reset the objects. */
	ObjectClass::Reset();
	ResetCustomObjects();
	ResetObjects();

	/* Reset station classes */
	StationClass::Reset();
	ResetCustomStations();

	/* Reset airport-related structures */
	AirportClass::Reset();
	ResetCustomAirports();
	AirportSpec::ResetAirports();
	AirportTileSpec::ResetAirportTiles();

	/* Reset canal sprite groups and flags */
	memset(_water_feature, 0, sizeof(_water_feature));

	/* Reset the snowline table. */
	ClearSnowLine();

	/* Reset NewGRF files */
	ResetNewGRF();

	/* Reset NewGRF errors. */
	ResetNewGRFErrors();

	/* Set up the default cargo types */
	SetupCargoForClimate(_settings_game.game_creation.landscape);

	/* Reset misc GRF features and train list display variables */
	_misc_grf_features = 0;

	_loaded_newgrf_features.has_2CC           = false;
	_loaded_newgrf_features.used_liveries     = 1 << LS_DEFAULT;
	_loaded_newgrf_features.shore             = SHORE_REPLACE_NONE;
	_loaded_newgrf_features.tram              = TRAMWAY_REPLACE_DEPOT_NONE;

	/* Clear all GRF overrides */
	_grf_id_overrides.clear();

	InitializeSoundPool();
	_spritegroup_pool.CleanPool();
}

/**
 * Reset NewGRF data which is stored persistently in savegames.
 */
void ResetPersistentNewGRFData()
{
	/* Reset override managers */
	_engine_mngr.ResetToDefaultMapping();
	_house_mngr.ResetMapping();
	_industry_mngr.ResetMapping();
	_industile_mngr.ResetMapping();
	_airport_mngr.ResetMapping();
	_airporttile_mngr.ResetMapping();
}

/**
 * Construct the Cargo Mapping
 * @note This is the reverse of a cargo translation table
 */
static void BuildCargoTranslationMap()
{
	memset(_cur.grffile->cargo_map, 0xFF, sizeof(_cur.grffile->cargo_map));

	for (CargoID c = 0; c < NUM_CARGO; c++) {
		const CargoSpec *cs = CargoSpec::Get(c);
		if (!cs->IsValid()) continue;

		if (_cur.grffile->cargo_list.size() == 0) {
			/* Default translation table, so just a straight mapping to bitnum */
			_cur.grffile->cargo_map[c] = cs->bitnum;
		} else {
			/* Check the translation table for this cargo's label */
			int idx = find_index(_cur.grffile->cargo_list, {cs->label});
			if (idx >= 0) _cur.grffile->cargo_map[c] = idx;
		}
	}
}

/**
 * Prepare loading a NewGRF file with its config
 * @param config The NewGRF configuration struct with name, id, parameters and alike.
 */
static void InitNewGRFFile(const GRFConfig *config)
{
	GRFFile *newfile = GetFileByFilename(config->filename);
	if (newfile != nullptr) {
		/* We already loaded it once. */
		_cur.grffile = newfile;
		return;
	}

	newfile = new GRFFile(config);
	_grf_files.push_back(_cur.grffile = newfile);
}

/**
 * Constructor for GRFFile
 * @param config GRFConfig to copy name, grfid and parameters from.
 */
GRFFile::GRFFile(const GRFConfig *config)
{
	this->filename = stredup(config->filename);
	this->grfid = config->ident.grfid;

	/* Initialise local settings to defaults */
	this->traininfo_vehicle_pitch = 0;
	this->traininfo_vehicle_width = TRAININFO_DEFAULT_VEHICLE_WIDTH;

	this->new_signals_group = nullptr;
	this->new_signal_ctrl_flags = 0;
	this->new_signal_extra_aspects = 0;

	/* Mark price_base_multipliers as 'not set' */
	for (Price i = PR_BEGIN; i < PR_END; i++) {
		this->price_base_multipliers[i] = INVALID_PRICE_MODIFIER;
	}

	/* Initialise rail type map with default rail types */
	std::fill(std::begin(this->railtype_map), std::end(this->railtype_map), INVALID_RAILTYPE);
	this->railtype_map[0] = RAILTYPE_RAIL;
	this->railtype_map[1] = RAILTYPE_ELECTRIC;
	this->railtype_map[2] = RAILTYPE_MONO;
	this->railtype_map[3] = RAILTYPE_MAGLEV;

	/* Initialise road type map with default road types */
	std::fill(std::begin(this->roadtype_map), std::end(this->roadtype_map), INVALID_ROADTYPE);
	this->roadtype_map[0] = ROADTYPE_ROAD;

	/* Initialise tram type map with default tram types */
	std::fill(std::begin(this->tramtype_map), std::end(this->tramtype_map), INVALID_ROADTYPE);
	this->tramtype_map[0] = ROADTYPE_TRAM;

	/* Copy the initial parameter list
	 * 'Uninitialised' parameters are zeroed as that is their default value when dynamically creating them. */
	static_assert(lengthof(this->param) == lengthof(config->param) && lengthof(this->param) == 0x80);

	assert(config->num_params <= lengthof(config->param));
	this->param_end = config->num_params;
	if (this->param_end > 0) {
		MemCpyT(this->param, config->param, this->param_end);
	}
}

GRFFile::~GRFFile()
{
	free(this->filename);
	delete[] this->language_map;
}


/**
 * Precalculate refit masks from cargo classes for all vehicles.
 */
static void CalculateRefitMasks()
{
	CargoTypes original_known_cargoes = 0;
	for (int ct = 0; ct != NUM_ORIGINAL_CARGO; ++ct) {
		CargoID cid = GetDefaultCargoID(_settings_game.game_creation.landscape, static_cast<CargoType>(ct));
		if (cid != CT_INVALID) SetBit(original_known_cargoes, cid);
	}

	for (Engine *e : Engine::Iterate()) {
		EngineID engine = e->index;
		EngineInfo *ei = &e->info;
		bool only_defaultcargo; ///< Set if the vehicle shall carry only the default cargo

		/* If the NewGRF did not set any cargo properties, we apply default values. */
		if (_gted[engine].defaultcargo_grf == nullptr) {
			/* If the vehicle has any capacity, apply the default refit masks */
			if (e->type != VEH_TRAIN || e->u.rail.capacity != 0) {
				static constexpr byte T = 1 << LT_TEMPERATE;
				static constexpr byte A = 1 << LT_ARCTIC;
				static constexpr byte S = 1 << LT_TROPIC;
				static constexpr byte Y = 1 << LT_TOYLAND;
				static const struct DefaultRefitMasks {
					byte climate;
					CargoType cargo_type;
					CargoTypes cargo_allowed;
					CargoTypes cargo_disallowed;
				} _default_refit_masks[] = {
					{T | A | S | Y, CT_PASSENGERS, CC_PASSENGERS,               0},
					{T | A | S    , CT_MAIL,       CC_MAIL,                     0},
					{T | A | S    , CT_VALUABLES,  CC_ARMOURED,                 CC_LIQUID},
					{            Y, CT_MAIL,       CC_MAIL | CC_ARMOURED,       CC_LIQUID},
					{T | A        , CT_COAL,       CC_BULK,                     0},
					{        S    , CT_COPPER_ORE, CC_BULK,                     0},
					{            Y, CT_SUGAR,      CC_BULK,                     0},
					{T | A | S    , CT_OIL,        CC_LIQUID,                   0},
					{            Y, CT_COLA,       CC_LIQUID,                   0},
					{T            , CT_GOODS,      CC_PIECE_GOODS | CC_EXPRESS, CC_LIQUID | CC_PASSENGERS},
					{    A | S    , CT_GOODS,      CC_PIECE_GOODS | CC_EXPRESS, CC_LIQUID | CC_PASSENGERS | CC_REFRIGERATED},
					{    A | S    , CT_FOOD,       CC_REFRIGERATED,             0},
					{            Y, CT_CANDY,      CC_PIECE_GOODS | CC_EXPRESS, CC_LIQUID | CC_PASSENGERS},
				};

				if (e->type == VEH_AIRCRAFT) {
					/* Aircraft default to "light" cargoes */
					_gted[engine].cargo_allowed = CC_PASSENGERS | CC_MAIL | CC_ARMOURED | CC_EXPRESS;
					_gted[engine].cargo_disallowed = CC_LIQUID;
				} else if (e->type == VEH_SHIP) {
					switch (ei->cargo_type) {
						case CT_PASSENGERS:
							/* Ferries */
							_gted[engine].cargo_allowed = CC_PASSENGERS;
							_gted[engine].cargo_disallowed = 0;
							break;
						case CT_OIL:
							/* Tankers */
							_gted[engine].cargo_allowed = CC_LIQUID;
							_gted[engine].cargo_disallowed = 0;
							break;
						default:
							/* Cargo ships */
							if (_settings_game.game_creation.landscape == LT_TOYLAND) {
								/* No tanker in toyland :( */
								_gted[engine].cargo_allowed = CC_MAIL | CC_ARMOURED | CC_EXPRESS | CC_BULK | CC_PIECE_GOODS | CC_LIQUID;
								_gted[engine].cargo_disallowed = CC_PASSENGERS;
							} else {
								_gted[engine].cargo_allowed = CC_MAIL | CC_ARMOURED | CC_EXPRESS | CC_BULK | CC_PIECE_GOODS;
								_gted[engine].cargo_disallowed = CC_LIQUID | CC_PASSENGERS;
							}
							break;
					}
					e->u.ship.old_refittable = true;
				} else if (e->type == VEH_TRAIN && e->u.rail.railveh_type != RAILVEH_WAGON) {
					/* Train engines default to all cargoes, so you can build single-cargo consists with fast engines.
					 * Trains loading multiple cargoes may start stations accepting unwanted cargoes. */
					_gted[engine].cargo_allowed = CC_PASSENGERS | CC_MAIL | CC_ARMOURED | CC_EXPRESS | CC_BULK | CC_PIECE_GOODS | CC_LIQUID;
					_gted[engine].cargo_disallowed = 0;
				} else {
					/* Train wagons and road vehicles are classified by their default cargo type */
					for (const auto &drm : _default_refit_masks) {
						if (!HasBit(drm.climate, _settings_game.game_creation.landscape)) continue;
						if (drm.cargo_type != ei->cargo_type) continue;

						_gted[engine].cargo_allowed = drm.cargo_allowed;
						_gted[engine].cargo_disallowed = drm.cargo_disallowed;
						break;
					}

					/* All original cargoes have specialised vehicles, so exclude them */
					_gted[engine].ctt_exclude_mask = original_known_cargoes;
				}
			}
			_gted[engine].UpdateRefittability(_gted[engine].cargo_allowed != 0);

			/* Translate cargo_type using the original climate-specific cargo table. */
			ei->cargo_type = GetDefaultCargoID(_settings_game.game_creation.landscape, static_cast<CargoType>(ei->cargo_type));
			if (ei->cargo_type != CT_INVALID) ClrBit(_gted[engine].ctt_exclude_mask, ei->cargo_type);
		}

		/* Compute refittability */
		{
			CargoTypes mask = 0;
			CargoTypes not_mask = 0;
			CargoTypes xor_mask = ei->refit_mask;

			/* If the original masks set by the grf are zero, the vehicle shall only carry the default cargo.
			 * Note: After applying the translations, the vehicle may end up carrying no defined cargo. It becomes unavailable in that case. */
			only_defaultcargo = _gted[engine].refittability != GRFTempEngineData::NONEMPTY;

			if (_gted[engine].cargo_allowed != 0) {
				/* Build up the list of cargo types from the set cargo classes. */
				for (const CargoSpec *cs : CargoSpec::Iterate()) {
					if (_gted[engine].cargo_allowed    & cs->classes) SetBit(mask,     cs->Index());
					if (_gted[engine].cargo_disallowed & cs->classes) SetBit(not_mask, cs->Index());
				}
			}

			ei->refit_mask = ((mask & ~not_mask) ^ xor_mask) & _cargo_mask;

			/* Apply explicit refit includes/excludes. */
			ei->refit_mask |= _gted[engine].ctt_include_mask;
			ei->refit_mask &= ~_gted[engine].ctt_exclude_mask;
		}

		/* Clear invalid cargoslots (from default vehicles or pre-NewCargo GRFs) */
		if (ei->cargo_type != CT_INVALID && !HasBit(_cargo_mask, ei->cargo_type)) ei->cargo_type = CT_INVALID;

		/* Ensure that the vehicle is either not refittable, or that the default cargo is one of the refittable cargoes.
		 * Note: Vehicles refittable to no cargo are handle differently to vehicle refittable to a single cargo. The latter might have subtypes. */
		if (!only_defaultcargo && (e->type != VEH_SHIP || e->u.ship.old_refittable) && ei->cargo_type != CT_INVALID && !HasBit(ei->refit_mask, ei->cargo_type)) {
			ei->cargo_type = CT_INVALID;
		}

		/* Check if this engine's cargo type is valid. If not, set to the first refittable
		 * cargo type. Finally disable the vehicle, if there is still no cargo. */
		if (ei->cargo_type == CT_INVALID && ei->refit_mask != 0) {
			/* Figure out which CTT to use for the default cargo, if it is 'first refittable'. */
			const uint8 *cargo_map_for_first_refittable = nullptr;
			{
				const GRFFile *file = _gted[engine].defaultcargo_grf;
				if (file == nullptr) file = e->GetGRF();
				if (file != nullptr && file->grf_version >= 8 && file->cargo_list.size() != 0) {
					cargo_map_for_first_refittable = file->cargo_map;
				}
			}

			if (cargo_map_for_first_refittable != nullptr) {
				/* Use first refittable cargo from cargo translation table */
				byte best_local_slot = 0xFF;
				CargoID cargo_type;
				FOR_EACH_SET_CARGO_ID(cargo_type, ei->refit_mask) {
					byte local_slot = cargo_map_for_first_refittable[cargo_type];
					if (local_slot < best_local_slot) {
						best_local_slot = local_slot;
						ei->cargo_type = cargo_type;
					}
				}
			}

			if (ei->cargo_type == CT_INVALID) {
				/* Use first refittable cargo slot */
				ei->cargo_type = (CargoID)FindFirstBit(ei->refit_mask);
			}
		}
		if (ei->cargo_type == CT_INVALID) ei->climates = 0;

		/* Clear refit_mask for not refittable ships */
		if (e->type == VEH_SHIP && !e->u.ship.old_refittable) {
			ei->refit_mask = 0;
		}
	}
}

/** Set to use the correct action0 properties for each canal feature */
static void FinaliseCanals()
{
	for (uint i = 0; i < CF_END; i++) {
		if (_water_feature[i].grffile != nullptr) {
			_water_feature[i].callback_mask = _water_feature[i].grffile->canal_local_properties[i].callback_mask;
			_water_feature[i].flags = _water_feature[i].grffile->canal_local_properties[i].flags;
		}
	}
}

/** Check for invalid engines */
static void FinaliseEngineArray()
{
	for (Engine *e : Engine::Iterate()) {
		if (e->GetGRF() == nullptr) {
			const EngineIDMapping &eid = _engine_mngr[e->index];
			if (eid.grfid != INVALID_GRFID || eid.internal_id != eid.substitute_id) {
				e->info.string_id = STR_NEWGRF_INVALID_ENGINE;
			}
		}

		if (!HasBit(e->info.climates, _settings_game.game_creation.landscape)) continue;

		/* When the train does not set property 27 (misc flags), but it
		 * is overridden by a NewGRF graphically we want to disable the
		 * flipping possibility. */
		if (e->type == VEH_TRAIN && !_gted[e->index].prop27_set && e->GetGRF() != nullptr && is_custom_sprite(e->u.rail.image_index)) {
			ClrBit(e->info.misc_flags, EF_RAIL_FLIPS);
		}

		/* Skip wagons, there livery is defined via the engine */
		if (e->type != VEH_TRAIN || e->u.rail.railveh_type != RAILVEH_WAGON) {
			LiveryScheme ls = GetEngineLiveryScheme(e->index, INVALID_ENGINE, nullptr);
			SetBit(_loaded_newgrf_features.used_liveries, ls);
			/* Note: For ships and roadvehicles we assume that they cannot be refitted between passenger and freight */

			if (e->type == VEH_TRAIN) {
				SetBit(_loaded_newgrf_features.used_liveries, LS_FREIGHT_WAGON);
				switch (ls) {
					case LS_STEAM:
					case LS_DIESEL:
					case LS_ELECTRIC:
					case LS_MONORAIL:
					case LS_MAGLEV:
						SetBit(_loaded_newgrf_features.used_liveries, LS_PASSENGER_WAGON_STEAM + ls - LS_STEAM);
						break;

					case LS_DMU:
					case LS_EMU:
						SetBit(_loaded_newgrf_features.used_liveries, LS_PASSENGER_WAGON_DIESEL + ls - LS_DMU);
						break;

					default: NOT_REACHED();
				}
			}
		}
	}
}

/** Check for invalid cargoes */
static void FinaliseCargoArray()
{
	for (CargoID c = 0; c < NUM_CARGO; c++) {
		CargoSpec *cs = CargoSpec::Get(c);
		if (!cs->IsValid()) {
			cs->name = cs->name_single = cs->units_volume = STR_NEWGRF_INVALID_CARGO;
			cs->quantifier = STR_NEWGRF_INVALID_CARGO_QUANTITY;
			cs->abbrev = STR_NEWGRF_INVALID_CARGO_ABBREV;
		}
	}
}

/**
 * Check if a given housespec is valid and disable it if it's not.
 * The housespecs that follow it are used to check the validity of
 * multitile houses.
 * @param hs The housespec to check.
 * @param next1 The housespec that follows \c hs.
 * @param next2 The housespec that follows \c next1.
 * @param next3 The housespec that follows \c next2.
 * @param filename The filename of the newgrf this house was defined in.
 * @return Whether the given housespec is valid.
 */
static bool IsHouseSpecValid(HouseSpec *hs, const HouseSpec *next1, const HouseSpec *next2, const HouseSpec *next3, const char *filename)
{
	if (((hs->building_flags & BUILDING_HAS_2_TILES) != 0 &&
				(next1 == nullptr || !next1->enabled || (next1->building_flags & BUILDING_HAS_1_TILE) != 0)) ||
			((hs->building_flags & BUILDING_HAS_4_TILES) != 0 &&
				(next2 == nullptr || !next2->enabled || (next2->building_flags & BUILDING_HAS_1_TILE) != 0 ||
				next3 == nullptr || !next3->enabled || (next3->building_flags & BUILDING_HAS_1_TILE) != 0))) {
		hs->enabled = false;
		if (filename != nullptr) Debug(grf, 1, "FinaliseHouseArray: {} defines house {} as multitile, but no suitable tiles follow. Disabling house.", filename, hs->grf_prop.local_id);
		return false;
	}

	/* Some places sum population by only counting north tiles. Other places use all tiles causing desyncs.
	 * As the newgrf specs define population to be zero for non-north tiles, we just disable the offending house.
	 * If you want to allow non-zero populations somewhen, make sure to sum the population of all tiles in all places. */
	if (((hs->building_flags & BUILDING_HAS_2_TILES) != 0 && next1->population != 0) ||
			((hs->building_flags & BUILDING_HAS_4_TILES) != 0 && (next2->population != 0 || next3->population != 0))) {
		hs->enabled = false;
		if (filename != nullptr) Debug(grf, 1, "FinaliseHouseArray: {} defines multitile house {} with non-zero population on additional tiles. Disabling house.", filename, hs->grf_prop.local_id);
		return false;
	}

	/* Substitute type is also used for override, and having an override with a different size causes crashes.
	 * This check should only be done for NewGRF houses because grf_prop.subst_id is not set for original houses.*/
	if (filename != nullptr && (hs->building_flags & BUILDING_HAS_1_TILE) != (HouseSpec::Get(hs->grf_prop.subst_id)->building_flags & BUILDING_HAS_1_TILE)) {
		hs->enabled = false;
		Debug(grf, 1, "FinaliseHouseArray: {} defines house {} with different house size then it's substitute type. Disabling house.", filename, hs->grf_prop.local_id);
		return false;
	}

	/* Make sure that additional parts of multitile houses are not available. */
	if ((hs->building_flags & BUILDING_HAS_1_TILE) == 0 && (hs->building_availability & HZ_ZONALL) != 0 && (hs->building_availability & HZ_CLIMALL) != 0) {
		hs->enabled = false;
		if (filename != nullptr) Debug(grf, 1, "FinaliseHouseArray: {} defines house {} without a size but marked it as available. Disabling house.", filename, hs->grf_prop.local_id);
		return false;
	}

	return true;
}

/**
 * Make sure there is at least one house available in the year 0 for the given
 * climate / housezone combination.
 * @param bitmask The climate and housezone to check for. Exactly one climate
 *   bit and one housezone bit should be set.
 */
static void EnsureEarlyHouse(HouseZones bitmask)
{
	Year min_year = MAX_YEAR;

	for (int i = 0; i < NUM_HOUSES; i++) {
		HouseSpec *hs = HouseSpec::Get(i);
		if (hs == nullptr || !hs->enabled) continue;
		if ((hs->building_availability & bitmask) != bitmask) continue;
		if (hs->min_year < min_year) min_year = hs->min_year;
	}

	if (min_year == 0) return;

	for (int i = 0; i < NUM_HOUSES; i++) {
		HouseSpec *hs = HouseSpec::Get(i);
		if (hs == nullptr || !hs->enabled) continue;
		if ((hs->building_availability & bitmask) != bitmask) continue;
		if (hs->min_year == min_year) hs->min_year = 0;
	}
}

/**
 * Add all new houses to the house array. House properties can be set at any
 * time in the GRF file, so we can only add a house spec to the house array
 * after the file has finished loading. We also need to check the dates, due to
 * the TTDPatch behaviour described below that we need to emulate.
 */
static void FinaliseHouseArray()
{
	/* If there are no houses with start dates before 1930, then all houses
	 * with start dates of 1930 have them reset to 0. This is in order to be
	 * compatible with TTDPatch, where if no houses have start dates before
	 * 1930 and the date is before 1930, the game pretends that this is 1930.
	 * If there have been any houses defined with start dates before 1930 then
	 * the dates are left alone.
	 * On the other hand, why 1930? Just 'fix' the houses with the lowest
	 * minimum introduction date to 0.
	 */
	for (GRFFile * const file : _grf_files) {
		HouseSpec **&housespec = file->housespec;
		if (housespec == nullptr) continue;

		for (int i = 0; i < NUM_HOUSES_PER_GRF; i++) {
			HouseSpec *hs = housespec[i];

			if (hs == nullptr) continue;

			const HouseSpec *next1 = (i + 1 < NUM_HOUSES_PER_GRF ? housespec[i + 1] : nullptr);
			const HouseSpec *next2 = (i + 2 < NUM_HOUSES_PER_GRF ? housespec[i + 2] : nullptr);
			const HouseSpec *next3 = (i + 3 < NUM_HOUSES_PER_GRF ? housespec[i + 3] : nullptr);

			if (!IsHouseSpecValid(hs, next1, next2, next3, file->filename)) continue;

			_house_mngr.SetEntitySpec(hs);
		}
	}

	for (int i = 0; i < NUM_HOUSES; i++) {
		HouseSpec *hs = HouseSpec::Get(i);
		const HouseSpec *next1 = (i + 1 < NUM_HOUSES ? HouseSpec::Get(i + 1) : nullptr);
		const HouseSpec *next2 = (i + 2 < NUM_HOUSES ? HouseSpec::Get(i + 2) : nullptr);
		const HouseSpec *next3 = (i + 3 < NUM_HOUSES ? HouseSpec::Get(i + 3) : nullptr);

		/* We need to check all houses again to we are sure that multitile houses
		 * did get consecutive IDs and none of the parts are missing. */
		if (!IsHouseSpecValid(hs, next1, next2, next3, nullptr)) {
			/* GetHouseNorthPart checks 3 houses that are directly before
			 * it in the house pool. If any of those houses have multi-tile
			 * flags set it assumes it's part of a multitile house. Since
			 * we can have invalid houses in the pool marked as disabled, we
			 * don't want to have them influencing valid tiles. As such set
			 * building_flags to zero here to make sure any house following
			 * this one in the pool is properly handled as 1x1 house. */
			hs->building_flags = TILE_NO_FLAG;
		}
	}

	HouseZones climate_mask = (HouseZones)(1 << (_settings_game.game_creation.landscape + 12));
	EnsureEarlyHouse(HZ_ZON1 | climate_mask);
	EnsureEarlyHouse(HZ_ZON2 | climate_mask);
	EnsureEarlyHouse(HZ_ZON3 | climate_mask);
	EnsureEarlyHouse(HZ_ZON4 | climate_mask);
	EnsureEarlyHouse(HZ_ZON5 | climate_mask);

	if (_settings_game.game_creation.landscape == LT_ARCTIC) {
		EnsureEarlyHouse(HZ_ZON1 | HZ_SUBARTC_ABOVE);
		EnsureEarlyHouse(HZ_ZON2 | HZ_SUBARTC_ABOVE);
		EnsureEarlyHouse(HZ_ZON3 | HZ_SUBARTC_ABOVE);
		EnsureEarlyHouse(HZ_ZON4 | HZ_SUBARTC_ABOVE);
		EnsureEarlyHouse(HZ_ZON5 | HZ_SUBARTC_ABOVE);
	}
}

/**
 * Add all new industries to the industry array. Industry properties can be set at any
 * time in the GRF file, so we can only add a industry spec to the industry array
 * after the file has finished loading.
 */
static void FinaliseIndustriesArray()
{
	for (GRFFile * const file : _grf_files) {
		IndustrySpec **&industryspec = file->industryspec;
		IndustryTileSpec **&indtspec = file->indtspec;
		if (industryspec != nullptr) {
			for (int i = 0; i < NUM_INDUSTRYTYPES_PER_GRF; i++) {
				IndustrySpec *indsp = industryspec[i];

				if (indsp != nullptr && indsp->enabled) {
					StringID strid;
					/* process the conversion of text at the end, so to be sure everything will be fine
					 * and available.  Check if it does not return undefind marker, which is a very good sign of a
					 * substitute industry who has not changed the string been examined, thus using it as such */
					strid = GetGRFStringID(indsp->grf_prop.grffile->grfid, indsp->name);
					if (strid != STR_UNDEFINED) indsp->name = strid;

					strid = GetGRFStringID(indsp->grf_prop.grffile->grfid, indsp->closure_text);
					if (strid != STR_UNDEFINED) indsp->closure_text = strid;

					strid = GetGRFStringID(indsp->grf_prop.grffile->grfid, indsp->production_up_text);
					if (strid != STR_UNDEFINED) indsp->production_up_text = strid;

					strid = GetGRFStringID(indsp->grf_prop.grffile->grfid, indsp->production_down_text);
					if (strid != STR_UNDEFINED) indsp->production_down_text = strid;

					strid = GetGRFStringID(indsp->grf_prop.grffile->grfid, indsp->new_industry_text);
					if (strid != STR_UNDEFINED) indsp->new_industry_text = strid;

					if (indsp->station_name != STR_NULL) {
						/* STR_NULL (0) can be set by grf.  It has a meaning regarding assignation of the
						 * station's name. Don't want to lose the value, therefore, do not process. */
						strid = GetGRFStringID(indsp->grf_prop.grffile->grfid, indsp->station_name);
						if (strid != STR_UNDEFINED) indsp->station_name = strid;
					}

					_industry_mngr.SetEntitySpec(indsp);
				}
			}
		}

		if (indtspec != nullptr) {
			for (int i = 0; i < NUM_INDUSTRYTILES_PER_GRF; i++) {
				IndustryTileSpec *indtsp = indtspec[i];
				if (indtsp != nullptr) {
					_industile_mngr.SetEntitySpec(indtsp);
				}
			}
		}
	}

	for (uint j = 0; j < NUM_INDUSTRYTYPES; j++) {
		IndustrySpec *indsp = &_industry_specs[j];
		if (indsp->enabled && indsp->grf_prop.grffile != nullptr) {
			for (uint i = 0; i < 3; i++) {
				indsp->conflicting[i] = MapNewGRFIndustryType(indsp->conflicting[i], indsp->grf_prop.grffile->grfid);
			}
		}
		if (!indsp->enabled) {
			indsp->name = STR_NEWGRF_INVALID_INDUSTRYTYPE;
		}
	}
}

/**
 * Add all new objects to the object array. Object properties can be set at any
 * time in the GRF file, so we can only add an object spec to the object array
 * after the file has finished loading.
 */
static void FinaliseObjectsArray()
{
	for (GRFFile * const file : _grf_files) {
		ObjectSpec **&objectspec = file->objectspec;
		if (objectspec != nullptr) {
			for (int i = 0; i < NUM_OBJECTS_PER_GRF; i++) {
				if (objectspec[i] != nullptr && objectspec[i]->grf_prop.grffile != nullptr && objectspec[i]->enabled) {
					_object_mngr.SetEntitySpec(objectspec[i]);
				}
			}
		}
	}
}

/**
 * Add all new airports to the airport array. Airport properties can be set at any
 * time in the GRF file, so we can only add a airport spec to the airport array
 * after the file has finished loading.
 */
static void FinaliseAirportsArray()
{
	for (GRFFile * const file : _grf_files) {
		AirportSpec **&airportspec = file->airportspec;
		if (airportspec != nullptr) {
			for (int i = 0; i < NUM_AIRPORTS_PER_GRF; i++) {
				if (airportspec[i] != nullptr && airportspec[i]->enabled) {
					_airport_mngr.SetEntitySpec(airportspec[i]);
				}
			}
		}

		AirportTileSpec **&airporttilespec = file->airtspec;
		if (airporttilespec != nullptr) {
			for (uint i = 0; i < NUM_AIRPORTTILES_PER_GRF; i++) {
				if (airporttilespec[i] != nullptr && airporttilespec[i]->enabled) {
					_airporttile_mngr.SetEntitySpec(airporttilespec[i]);
				}
			}
		}
	}
}

/* Here we perform initial decoding of some special sprites (as are they
 * described at http://www.ttdpatch.net/src/newgrf.txt, but this is only a very
 * partial implementation yet).
 * XXX: We consider GRF files trusted. It would be trivial to exploit OTTD by
 * a crafted invalid GRF file. We should tell that to the user somehow, or
 * better make this more robust in the future. */
static void DecodeSpecialSprite(byte *buf, uint num, GrfLoadingStage stage)
{
	/* XXX: There is a difference between staged loading in TTDPatch and
	 * here.  In TTDPatch, for some reason actions 1 and 2 are carried out
	 * during stage 1, whilst action 3 is carried out during stage 2 (to
	 * "resolve" cargo IDs... wtf). This is a little problem, because cargo
	 * IDs are valid only within a given set (action 1) block, and may be
	 * overwritten after action 3 associates them. But overwriting happens
	 * in an earlier stage than associating, so...  We just process actions
	 * 1 and 2 in stage 2 now, let's hope that won't get us into problems.
	 * --pasky
	 * We need a pre-stage to set up GOTO labels of Action 0x10 because the grf
	 * is not in memory and scanning the file every time would be too expensive.
	 * In other stages we skip action 0x10 since it's already dealt with. */
	static const SpecialSpriteHandler handlers[][GLS_END] = {
		/* 0x00 */ { nullptr,       SafeChangeInfo, nullptr,         nullptr,         ReserveChangeInfo, FeatureChangeInfo, },
		/* 0x01 */ { SkipAct1,      SkipAct1,       SkipAct1,        SkipAct1,        SkipAct1,          NewSpriteSet, },
		/* 0x02 */ { nullptr,       nullptr,        nullptr,         nullptr,         nullptr,           NewSpriteGroup, },
		/* 0x03 */ { nullptr,       GRFUnsafe,      nullptr,         nullptr,         nullptr,           FeatureMapSpriteGroup, },
		/* 0x04 */ { nullptr,       nullptr,        nullptr,         nullptr,         nullptr,           FeatureNewName, },
		/* 0x05 */ { SkipAct5,      SkipAct5,       SkipAct5,        SkipAct5,        SkipAct5,          GraphicsNew, },
		/* 0x06 */ { nullptr,       nullptr,        nullptr,         CfgApply,        CfgApply,          CfgApply, },
		/* 0x07 */ { nullptr,       nullptr,        nullptr,         nullptr,         SkipIf,            SkipIf, },
		/* 0x08 */ { ScanInfo,      nullptr,        nullptr,         GRFInfo,         GRFInfo,           GRFInfo, },
		/* 0x09 */ { nullptr,       nullptr,        nullptr,         SkipIf,          SkipIf,            SkipIf, },
		/* 0x0A */ { SkipActA,      SkipActA,       SkipActA,        SkipActA,        SkipActA,          SpriteReplace, },
		/* 0x0B */ { nullptr,       nullptr,        nullptr,         GRFLoadError,    GRFLoadError,      GRFLoadError, },
		/* 0x0C */ { nullptr,       nullptr,        nullptr,         GRFComment,      nullptr,           GRFComment, },
		/* 0x0D */ { nullptr,       SafeParamSet,   nullptr,         ParamSet,        ParamSet,          ParamSet, },
		/* 0x0E */ { nullptr,       SafeGRFInhibit, nullptr,         GRFInhibit,      GRFInhibit,        GRFInhibit, },
		/* 0x0F */ { nullptr,       GRFUnsafe,      nullptr,         FeatureTownName, nullptr,           nullptr, },
		/* 0x10 */ { nullptr,       nullptr,        DefineGotoLabel, nullptr,         nullptr,           nullptr, },
		/* 0x11 */ { SkipAct11,     GRFUnsafe,      SkipAct11,       GRFSound,        SkipAct11,         GRFSound, },
		/* 0x12 */ { SkipAct12,     SkipAct12,      SkipAct12,       SkipAct12,       SkipAct12,         LoadFontGlyph, },
		/* 0x13 */ { nullptr,       nullptr,        nullptr,         nullptr,         nullptr,           TranslateGRFStrings, },
		/* 0x14 */ { StaticGRFInfo, nullptr,        nullptr,         Act14FeatureTest,nullptr,           nullptr, },
	};

	GRFLocation location(_cur.grfconfig->ident.grfid, _cur.nfo_line);

	GRFLineToSpriteOverride::iterator it = _grf_line_to_action6_sprite_override.find(location);
	if (it == _grf_line_to_action6_sprite_override.end()) {
		/* No preloaded sprite to work with; read the
		 * pseudo sprite content. */
		_cur.file->ReadBlock(buf, num);
	} else {
		/* Use the preloaded sprite data. */
		buf = it->second;
		grfmsg(7, "DecodeSpecialSprite: Using preloaded pseudo sprite data");

		/* Skip the real (original) content of this action. */
		_cur.file->SeekTo(num, SEEK_CUR);
	}

	ByteReader br(buf, buf + num);
	ByteReader *bufp = &br;

	try {
		byte action = bufp->ReadByte();

		if (action == 0xFF) {
			grfmsg(2, "DecodeSpecialSprite: Unexpected data block, skipping");
		} else if (action == 0xFE) {
			grfmsg(2, "DecodeSpecialSprite: Unexpected import block, skipping");
		} else if (action >= lengthof(handlers)) {
			grfmsg(7, "DecodeSpecialSprite: Skipping unknown action 0x%02X", action);
		} else if (handlers[action][stage] == nullptr) {
			grfmsg(7, "DecodeSpecialSprite: Skipping action 0x%02X in stage %d", action, stage);
		} else {
			grfmsg(7, "DecodeSpecialSprite: Handling action 0x%02X in stage %d", action, stage);
			handlers[action][stage](bufp);
		}
	} catch (...) {
		grfmsg(1, "DecodeSpecialSprite: Tried to read past end of pseudo-sprite data");
		DisableGrf(STR_NEWGRF_ERROR_READ_BOUNDS);
	}
}

/**
 * Load a particular NewGRF from a SpriteFile.
 * @param config The configuration of the to be loaded NewGRF.
 * @param stage  The loading stage of the NewGRF.
 * @param file   The file to load the GRF data from.
 */
static void LoadNewGRFFileFromFile(GRFConfig *config, GrfLoadingStage stage, SpriteFile &file)
{
	_cur.file = &file;
	_cur.grfconfig = config;

<<<<<<< HEAD
	DEBUG(grf, 2, "LoadNewGRFFile: Reading NewGRF-file '%s'", config->GetDisplayPath());
=======
	Debug(grf, 2, "LoadNewGRFFile: Reading NewGRF-file '{}'", config->filename);
>>>>>>> 909f3f25

	byte grf_container_version = file.GetContainerVersion();
	if (grf_container_version == 0) {
		Debug(grf, 7, "LoadNewGRFFile: Custom .grf has invalid format");
		return;
	}

	if (stage == GLS_INIT || stage == GLS_ACTIVATION) {
		/* We need the sprite offsets in the init stage for NewGRF sounds
		 * and in the activation stage for real sprites. */
		ReadGRFSpriteOffsets(file);
	} else {
		/* Skip sprite section offset if present. */
		if (grf_container_version >= 2) file.ReadDword();
	}

	if (grf_container_version >= 2) {
		/* Read compression value. */
		byte compression = file.ReadByte();
		if (compression != 0) {
			Debug(grf, 7, "LoadNewGRFFile: Unsupported compression format");
			return;
		}
	}

	/* Skip the first sprite; we don't care about how many sprites this
	 * does contain; newest TTDPatches and George's longvehicles don't
	 * neither, apparently. */
	uint32 num = grf_container_version >= 2 ? file.ReadDword() : file.ReadWord();
	if (num == 4 && file.ReadByte() == 0xFF) {
		file.ReadDword();
	} else {
		Debug(grf, 7, "LoadNewGRFFile: Custom .grf has invalid format");
		return;
	}

	_cur.ClearDataForNextFile();

	ReusableBuffer<byte> buf;

	while ((num = (grf_container_version >= 2 ? file.ReadDword() : file.ReadWord())) != 0) {
		byte type = file.ReadByte();
		_cur.nfo_line++;

		if (type == 0xFF) {
			if (_cur.skip_sprites == 0) {
				DecodeSpecialSprite(buf.Allocate(num), num, stage);

				/* Stop all processing if we are to skip the remaining sprites */
				if (_cur.skip_sprites == -1) break;

				continue;
			} else {
				file.SkipBytes(num);
			}
		} else {
			if (_cur.skip_sprites == 0) {
				grfmsg(0, "LoadNewGRFFile: Unexpected sprite, disabling");
				DisableGrf(STR_NEWGRF_ERROR_UNEXPECTED_SPRITE);
				break;
			}

			if (grf_container_version >= 2 && type == 0xFD) {
				/* Reference to data section. Container version >= 2 only. */
				file.SkipBytes(num);
			} else {
				file.SkipBytes(7);
				SkipSpriteData(file, type, num - 8);
			}
		}

		if (_cur.skip_sprites > 0) _cur.skip_sprites--;
	}
}

/**
 * Load a particular NewGRF.
 * @param config     The configuration of the to be loaded NewGRF.
 * @param stage      The loading stage of the NewGRF.
 * @param subdir     The sub directory to find the NewGRF in.
 * @param temporary  The NewGRF/sprite file is to be loaded temporarily and should be closed immediately,
 *                   contrary to loading the SpriteFile and having it cached by the SpriteCache.
 */
void LoadNewGRFFile(GRFConfig *config, GrfLoadingStage stage, Subdirectory subdir, bool temporary)
{
	const char *filename = config->filename;

	/* A .grf file is activated only if it was active when the game was
	 * started.  If a game is loaded, only its active .grfs will be
	 * reactivated, unless "loadallgraphics on" is used.  A .grf file is
	 * considered active if its action 8 has been processed, i.e. its
	 * action 8 hasn't been skipped using an action 7.
	 *
	 * During activation, only actions 0, 1, 2, 3, 4, 5, 7, 8, 9, 0A and 0B are
	 * carried out.  All others are ignored, because they only need to be
	 * processed once at initialization.  */
	if (stage != GLS_FILESCAN && stage != GLS_SAFETYSCAN && stage != GLS_LABELSCAN) {
		_cur.grffile = GetFileByFilename(filename);
		if (_cur.grffile == nullptr) usererror("File '%s' lost in cache.\n", filename);
		if (stage == GLS_RESERVE && config->status != GCS_INITIALISED) return;
		if (stage == GLS_ACTIVATION && !HasBit(config->flags, GCF_RESERVED)) return;
	}

	bool needs_palette_remap = config->palette & GRFP_USE_MASK;
	if (temporary) {
		SpriteFile temporarySpriteFile(filename, subdir, needs_palette_remap);
		LoadNewGRFFileFromFile(config, stage, temporarySpriteFile);
	} else {
		SpriteFile &file = OpenCachedSpriteFile(filename, subdir, needs_palette_remap);
		LoadNewGRFFileFromFile(config, stage, file);
		file.flags |= SFF_USERGRF;
		if (config->ident.grfid == BSWAP32(0xFF4F4701)) file.flags |= SFF_OGFX;
	}
}

/**
 * Relocates the old shore sprites at new positions.
 *
 * 1. If shore sprites are neither loaded by Action5 nor ActionA, the extra sprites from openttd(w/d).grf are used. (SHORE_REPLACE_ONLY_NEW)
 * 2. If a newgrf replaces some shore sprites by ActionA. The (maybe also replaced) grass tiles are used for corner shores. (SHORE_REPLACE_ACTION_A)
 * 3. If a newgrf replaces shore sprites by Action5 any shore replacement by ActionA has no effect. (SHORE_REPLACE_ACTION_5)
 */
static void ActivateOldShore()
{
	/* Use default graphics, if no shore sprites were loaded.
	 * Should not happen, as the base set's extra grf should include some. */
	if (_loaded_newgrf_features.shore == SHORE_REPLACE_NONE) _loaded_newgrf_features.shore = SHORE_REPLACE_ACTION_A;

	if (_loaded_newgrf_features.shore != SHORE_REPLACE_ACTION_5) {
		DupSprite(SPR_ORIGINALSHORE_START +  1, SPR_SHORE_BASE +  1); // SLOPE_W
		DupSprite(SPR_ORIGINALSHORE_START +  2, SPR_SHORE_BASE +  2); // SLOPE_S
		DupSprite(SPR_ORIGINALSHORE_START +  6, SPR_SHORE_BASE +  3); // SLOPE_SW
		DupSprite(SPR_ORIGINALSHORE_START +  0, SPR_SHORE_BASE +  4); // SLOPE_E
		DupSprite(SPR_ORIGINALSHORE_START +  4, SPR_SHORE_BASE +  6); // SLOPE_SE
		DupSprite(SPR_ORIGINALSHORE_START +  3, SPR_SHORE_BASE +  8); // SLOPE_N
		DupSprite(SPR_ORIGINALSHORE_START +  7, SPR_SHORE_BASE +  9); // SLOPE_NW
		DupSprite(SPR_ORIGINALSHORE_START +  5, SPR_SHORE_BASE + 12); // SLOPE_NE
	}

	if (_loaded_newgrf_features.shore == SHORE_REPLACE_ACTION_A) {
		DupSprite(SPR_FLAT_GRASS_TILE + 16, SPR_SHORE_BASE +  0); // SLOPE_STEEP_S
		DupSprite(SPR_FLAT_GRASS_TILE + 17, SPR_SHORE_BASE +  5); // SLOPE_STEEP_W
		DupSprite(SPR_FLAT_GRASS_TILE +  7, SPR_SHORE_BASE +  7); // SLOPE_WSE
		DupSprite(SPR_FLAT_GRASS_TILE + 15, SPR_SHORE_BASE + 10); // SLOPE_STEEP_N
		DupSprite(SPR_FLAT_GRASS_TILE + 11, SPR_SHORE_BASE + 11); // SLOPE_NWS
		DupSprite(SPR_FLAT_GRASS_TILE + 13, SPR_SHORE_BASE + 13); // SLOPE_ENW
		DupSprite(SPR_FLAT_GRASS_TILE + 14, SPR_SHORE_BASE + 14); // SLOPE_SEN
		DupSprite(SPR_FLAT_GRASS_TILE + 18, SPR_SHORE_BASE + 15); // SLOPE_STEEP_E

		/* XXX - SLOPE_EW, SLOPE_NS are currently not used.
		 *       If they would be used somewhen, then these grass tiles will most like not look as needed */
		DupSprite(SPR_FLAT_GRASS_TILE +  5, SPR_SHORE_BASE + 16); // SLOPE_EW
		DupSprite(SPR_FLAT_GRASS_TILE + 10, SPR_SHORE_BASE + 17); // SLOPE_NS
	}
}

/**
 * Replocate the old tram depot sprites to the new position, if no new ones were loaded.
 */
static void ActivateOldTramDepot()
{
	if (_loaded_newgrf_features.tram == TRAMWAY_REPLACE_DEPOT_WITH_TRACK) {
		DupSprite(SPR_ROAD_DEPOT               + 0, SPR_TRAMWAY_DEPOT_NO_TRACK + 0); // use road depot graphics for "no tracks"
		DupSprite(SPR_TRAMWAY_DEPOT_WITH_TRACK + 1, SPR_TRAMWAY_DEPOT_NO_TRACK + 1);
		DupSprite(SPR_ROAD_DEPOT               + 2, SPR_TRAMWAY_DEPOT_NO_TRACK + 2); // use road depot graphics for "no tracks"
		DupSprite(SPR_TRAMWAY_DEPOT_WITH_TRACK + 3, SPR_TRAMWAY_DEPOT_NO_TRACK + 3);
		DupSprite(SPR_TRAMWAY_DEPOT_WITH_TRACK + 4, SPR_TRAMWAY_DEPOT_NO_TRACK + 4);
		DupSprite(SPR_TRAMWAY_DEPOT_WITH_TRACK + 5, SPR_TRAMWAY_DEPOT_NO_TRACK + 5);
	}
}

/**
 * Decide whether price base multipliers of grfs shall apply globally or only to the grf specifying them
 */
static void FinalisePriceBaseMultipliers()
{
	extern const PriceBaseSpec _price_base_specs[];
	/** Features, to which '_grf_id_overrides' applies. Currently vehicle features only. */
	static const uint32 override_features = (1 << GSF_TRAINS) | (1 << GSF_ROADVEHICLES) | (1 << GSF_SHIPS) | (1 << GSF_AIRCRAFT);

	/* Evaluate grf overrides */
	int num_grfs = (uint)_grf_files.size();
	int *grf_overrides = AllocaM(int, num_grfs);
	for (int i = 0; i < num_grfs; i++) {
		grf_overrides[i] = -1;

		GRFFile *source = _grf_files[i];
		uint32 override = _grf_id_overrides[source->grfid];
		if (override == 0) continue;

		GRFFile *dest = GetFileByGRFID(override);
		if (dest == nullptr) continue;

		grf_overrides[i] = find_index(_grf_files, dest);
		assert(grf_overrides[i] >= 0);
	}

	/* Override features and price base multipliers of earlier loaded grfs */
	for (int i = 0; i < num_grfs; i++) {
		if (grf_overrides[i] < 0 || grf_overrides[i] >= i) continue;
		GRFFile *source = _grf_files[i];
		GRFFile *dest = _grf_files[grf_overrides[i]];

		uint32 features = (source->grf_features | dest->grf_features) & override_features;
		source->grf_features |= features;
		dest->grf_features |= features;

		for (Price p = PR_BEGIN; p < PR_END; p++) {
			/* No price defined -> nothing to do */
			if (!HasBit(features, _price_base_specs[p].grf_feature) || source->price_base_multipliers[p] == INVALID_PRICE_MODIFIER) continue;
			Debug(grf, 3, "'{}' overrides price base multiplier {} of '{}'", source->filename, p, dest->filename);
			dest->price_base_multipliers[p] = source->price_base_multipliers[p];
		}
	}

	/* Propagate features and price base multipliers of afterwards loaded grfs, if none is present yet */
	for (int i = num_grfs - 1; i >= 0; i--) {
		if (grf_overrides[i] < 0 || grf_overrides[i] <= i) continue;
		GRFFile *source = _grf_files[i];
		GRFFile *dest = _grf_files[grf_overrides[i]];

		uint32 features = (source->grf_features | dest->grf_features) & override_features;
		source->grf_features |= features;
		dest->grf_features |= features;

		for (Price p = PR_BEGIN; p < PR_END; p++) {
			/* Already a price defined -> nothing to do */
			if (!HasBit(features, _price_base_specs[p].grf_feature) || dest->price_base_multipliers[p] != INVALID_PRICE_MODIFIER) continue;
			Debug(grf, 3, "Price base multiplier {} from '{}' propagated to '{}'", p, source->filename, dest->filename);
			dest->price_base_multipliers[p] = source->price_base_multipliers[p];
		}
	}

	/* The 'master grf' now have the correct multipliers. Assign them to the 'addon grfs' to make everything consistent. */
	for (int i = 0; i < num_grfs; i++) {
		if (grf_overrides[i] < 0) continue;
		GRFFile *source = _grf_files[i];
		GRFFile *dest = _grf_files[grf_overrides[i]];

		uint32 features = (source->grf_features | dest->grf_features) & override_features;
		source->grf_features |= features;
		dest->grf_features |= features;

		for (Price p = PR_BEGIN; p < PR_END; p++) {
			if (!HasBit(features, _price_base_specs[p].grf_feature)) continue;
			if (source->price_base_multipliers[p] != dest->price_base_multipliers[p]) {
				Debug(grf, 3, "Price base multiplier {} from '{}' propagated to '{}'", p, dest->filename, source->filename);
			}
			source->price_base_multipliers[p] = dest->price_base_multipliers[p];
		}
	}

	/* Apply fallback prices for grf version < 8 */
	for (GRFFile * const file : _grf_files) {
		if (file->grf_version >= 8) continue;
		PriceMultipliers &price_base_multipliers = file->price_base_multipliers;
		for (Price p = PR_BEGIN; p < PR_END; p++) {
			Price fallback_price = _price_base_specs[p].fallback_price;
			if (fallback_price != INVALID_PRICE && price_base_multipliers[p] == INVALID_PRICE_MODIFIER) {
				/* No price multiplier has been set.
				 * So copy the multiplier from the fallback price, maybe a multiplier was set there. */
				price_base_multipliers[p] = price_base_multipliers[fallback_price];
			}
		}
	}

	/* Decide local/global scope of price base multipliers */
	for (GRFFile * const file : _grf_files) {
		PriceMultipliers &price_base_multipliers = file->price_base_multipliers;
		for (Price p = PR_BEGIN; p < PR_END; p++) {
			if (price_base_multipliers[p] == INVALID_PRICE_MODIFIER) {
				/* No multiplier was set; set it to a neutral value */
				price_base_multipliers[p] = 0;
			} else {
				if (!HasBit(file->grf_features, _price_base_specs[p].grf_feature)) {
					/* The grf does not define any objects of the feature,
					 * so it must be a difficulty setting. Apply it globally */
					Debug(grf, 3, "'{}' sets global price base multiplier {}", file->filename, p);
					SetPriceBaseMultiplier(p, price_base_multipliers[p]);
					price_base_multipliers[p] = 0;
				} else {
					Debug(grf, 3, "'{}' sets local price base multiplier {}", file->filename, p);
				}
			}
		}
	}
}

extern void InitGRFTownGeneratorNames();

/** Finish loading NewGRFs and execute needed post-processing */
static void AfterLoadGRFs()
{
	for (StringIDMapping &it : _string_to_grf_mapping) {
		*it.target = MapGRFStringID(it.grfid, it.source);
	}
	_string_to_grf_mapping.clear();

	/* Free the action 6 override sprites. */
	for (GRFLineToSpriteOverride::iterator it = _grf_line_to_action6_sprite_override.begin(); it != _grf_line_to_action6_sprite_override.end(); it++) {
		free((*it).second);
	}
	_grf_line_to_action6_sprite_override.clear();

	/* Polish cargoes */
	FinaliseCargoArray();

	/* Pre-calculate all refit masks after loading GRF files. */
	CalculateRefitMasks();

	/* Polish engines */
	FinaliseEngineArray();

	/* Set the actually used Canal properties */
	FinaliseCanals();

	/* Add all new houses to the house array. */
	FinaliseHouseArray();

	/* Add all new industries to the industry array. */
	FinaliseIndustriesArray();

	/* Add all new objects to the object array. */
	FinaliseObjectsArray();

	InitializeSortedCargoSpecs();

	/* Sort the list of industry types. */
	SortIndustryTypes();

	/* Create dynamic list of industry legends for smallmap_gui.cpp */
	BuildIndustriesLegend();

	/* Build the routemap legend, based on the available cargos */
	BuildLinkStatsLegend();

	/* Add all new airports to the airports array. */
	FinaliseAirportsArray();
	BindAirportSpecs();

	/* Update the townname generators list */
	InitGRFTownGeneratorNames();

	/* Run all queued vehicle list order changes */
	CommitVehicleListOrderChanges();

	/* Load old shore sprites in new position, if they were replaced by ActionA */
	ActivateOldShore();

	/* Load old tram depot sprites in new position, if no new ones are present */
	ActivateOldTramDepot();

	/* Set up custom rail types */
	InitRailTypes();
	InitRoadTypes();

	for (Engine *e : Engine::IterateType(VEH_ROAD)) {
		if (_gted[e->index].rv_max_speed != 0) {
			/* Set RV maximum speed from the mph/0.8 unit value */
			e->u.road.max_speed = _gted[e->index].rv_max_speed * 4;
		}

		RoadTramType rtt = HasBit(e->info.misc_flags, EF_ROAD_TRAM) ? RTT_TRAM : RTT_ROAD;

		const GRFFile *file = e->GetGRF();
		if (file == nullptr || _gted[e->index].roadtramtype == 0) {
			e->u.road.roadtype = (rtt == RTT_TRAM) ? ROADTYPE_TRAM : ROADTYPE_ROAD;
			continue;
		}

		/* Remove +1 offset. */
		_gted[e->index].roadtramtype--;

		const std::vector<RoadTypeLabel> *list = (rtt == RTT_TRAM) ? &file->tramtype_list : &file->roadtype_list;
		if (_gted[e->index].roadtramtype < list->size())
		{
			RoadTypeLabel rtl = (*list)[_gted[e->index].roadtramtype];
			RoadType rt = GetRoadTypeByLabel(rtl);
			if (rt != INVALID_ROADTYPE && GetRoadTramType(rt) == rtt) {
				e->u.road.roadtype = rt;
				continue;
			}
		}

		/* Road type is not available, so disable this engine */
		e->info.climates = 0;
	}

	for (Engine *e : Engine::IterateType(VEH_TRAIN)) {
		RailType railtype = GetRailTypeByLabel(_gted[e->index].railtypelabel);
		if (railtype == INVALID_RAILTYPE) {
			/* Rail type is not available, so disable this engine */
			e->info.climates = 0;
		} else {
			e->u.rail.railtype = railtype;
		}
	}

	SetYearEngineAgingStops();

	FinalisePriceBaseMultipliers();

	/* Deallocate temporary loading data */
	free(_gted);
	_grm_sprites.clear();
}

/**
 * Load all the NewGRFs.
 * @param load_index The offset for the first sprite to add.
 * @param num_baseset Number of NewGRFs at the front of the list to look up in the baseset dir instead of the newgrf dir.
 */
void LoadNewGRF(uint load_index, uint num_baseset)
{
	/* In case of networking we need to "sync" the start values
	 * so all NewGRFs are loaded equally. For this we use the
	 * start date of the game and we set the counters, etc. to
	 * 0 so they're the same too. */
	YearMonthDay date_ymd = _cur_date_ymd;
	Date date            = _date;
	DateFract date_fract = _date_fract;
	uint16 tick_counter  = _tick_counter;
	uint8 tick_skip_counter = _tick_skip_counter;
	byte display_opt     = _display_opt;

	if (_networking) {
		_cur_date_ymd = { _settings_game.game_creation.starting_year, 0, 1};
		_date         = ConvertYMDToDate(_cur_date_ymd);
		_date_fract   = 0;
		_tick_counter = 0;
		_tick_skip_counter = 0;
		_display_opt  = 0;
		UpdateCachedSnowLine();
		SetScaledTickVariables();
	}

	InitializeGRFSpecial();

	ResetNewGRFData();

	/*
	 * Reset the status of all files, so we can 'retry' to load them.
	 * This is needed when one for example rearranges the NewGRFs in-game
	 * and a previously disabled NewGRF becomes usable. If it would not
	 * be reset, the NewGRF would remain disabled even though it should
	 * have been enabled.
	 */
	for (GRFConfig *c = _grfconfig; c != nullptr; c = c->next) {
		if (c->status != GCS_NOT_FOUND) c->status = GCS_UNKNOWN;
	}

	_cur.spriteid = load_index;

	/* Load newgrf sprites
	 * in each loading stage, (try to) open each file specified in the config
	 * and load information from it. */
	for (GrfLoadingStage stage = GLS_LABELSCAN; stage <= GLS_ACTIVATION; stage++) {
		/* Set activated grfs back to will-be-activated between reservation- and activation-stage.
		 * This ensures that action7/9 conditions 0x06 - 0x0A work correctly. */
		for (GRFConfig *c = _grfconfig; c != nullptr; c = c->next) {
			if (c->status == GCS_ACTIVATED) c->status = GCS_INITIALISED;
		}

		if (stage == GLS_RESERVE) {
			static const uint32 overrides[][2] = {
				{ 0x44442202, 0x44440111 }, // UKRS addons modifies UKRS
				{ 0x6D620402, 0x6D620401 }, // DBSetXL ECS extension modifies DBSetXL
				{ 0x4D656f20, 0x4D656F17 }, // LV4cut modifies LV4
			};
			for (size_t i = 0; i < lengthof(overrides); i++) {
				SetNewGRFOverride(BSWAP32(overrides[i][0]), BSWAP32(overrides[i][1]));
			}
		}

		uint num_grfs = 0;
		uint num_non_static = 0;

		_cur.stage = stage;
		for (GRFConfig *c = _grfconfig; c != nullptr; c = c->next) {
			if (c->status == GCS_DISABLED || c->status == GCS_NOT_FOUND) continue;
			if (stage > GLS_INIT && HasBit(c->flags, GCF_INIT_ONLY)) continue;

			Subdirectory subdir = num_grfs < num_baseset ? BASESET_DIR : NEWGRF_DIR;
			if (!FioCheckFileExists(c->filename, subdir)) {
				Debug(grf, 0, "NewGRF file is missing '{}'; disabling", c->filename);
				c->status = GCS_NOT_FOUND;
				continue;
			}

			if (stage == GLS_LABELSCAN) InitNewGRFFile(c);

			if (!HasBit(c->flags, GCF_STATIC) && !HasBit(c->flags, GCF_SYSTEM)) {
<<<<<<< HEAD
				if (num_non_static == MAX_NON_STATIC_GRF_COUNT) {
					DEBUG(grf, 0, "'%s' is not loaded as the maximum number of non-static GRFs has been reached", c->filename);
=======
				if (num_non_static == NETWORK_MAX_GRF_COUNT) {
					Debug(grf, 0, "'{}' is not loaded as the maximum number of non-static GRFs has been reached", c->filename);
>>>>>>> 909f3f25
					c->status = GCS_DISABLED;
					c->error  = new GRFError(STR_NEWGRF_ERROR_MSG_FATAL, STR_NEWGRF_ERROR_TOO_MANY_NEWGRFS_LOADED);
					continue;
				}
				num_non_static++;
			}

			if (num_grfs >= MAX_GRF_COUNT) {
				Debug(grf, 0, "'{}' is not loaded as the maximum number of file slots has been reached", c->filename);
				c->status = GCS_DISABLED;
				c->error  = new GRFError(STR_NEWGRF_ERROR_MSG_FATAL, STR_NEWGRF_ERROR_TOO_MANY_NEWGRFS_LOADED);
				continue;
			}
			num_grfs++;

			LoadNewGRFFile(c, stage, subdir, false);
			if (stage == GLS_RESERVE) {
				SetBit(c->flags, GCF_RESERVED);
			} else if (stage == GLS_ACTIVATION) {
				ClrBit(c->flags, GCF_RESERVED);
				assert(GetFileByGRFID(c->ident.grfid) == _cur.grffile);
				ClearTemporaryNewGRFData(_cur.grffile);
				BuildCargoTranslationMap();
				Debug(sprite, 2, "LoadNewGRF: Currently {} sprites are loaded", _cur.spriteid);
			} else if (stage == GLS_INIT && HasBit(c->flags, GCF_INIT_ONLY)) {
				/* We're not going to activate this, so free whatever data we allocated */
				ClearTemporaryNewGRFData(_cur.grffile);
			}
		}
	}

	/* Pseudo sprite processing is finished; free temporary stuff */
	_cur.ClearDataForNextFile();

	/* Call any functions that should be run after GRFs have been loaded. */
	AfterLoadGRFs();

	/* Now revert back to the original situation */
	_cur_date_ymd = date_ymd;
	_date         = date;
	_date_fract   = date_fract;
	_tick_counter = tick_counter;
	_tick_skip_counter = tick_skip_counter;
	_display_opt  = display_opt;
	UpdateCachedSnowLine();
	SetScaledTickVariables();
}

/**
 * Returns amount of user selected NewGRFs files.
 */
uint CountSelectedGRFs(GRFConfig *grfconf)
{
	uint i = 0;

	/* Find last entry in the list */
	for (const GRFConfig *list = grfconf; list != nullptr; list = list->next) {
		if (!HasBit(list->flags, GCF_STATIC) && !HasBit(list->flags, GCF_SYSTEM)) i++;
	}
	return i;
}<|MERGE_RESOLUTION|>--- conflicted
+++ resolved
@@ -386,8 +386,8 @@
 static GRFLineToSpriteOverride _grf_line_to_action6_sprite_override;
 
 /**
- * Debug() function dedicated to newGRF debugging messages
- * Function is essentially the same as Debug(grf, severity, ...) with the
+ * DEBUG() function dedicated to newGRF debugging messages
+ * Function is essentially the same as DEBUG(grf, severity, ...) with the
  * addition of file:line information when parsing grf files.
  * NOTE: for the above reason(s) grfmsg() should ONLY be used for
  * loading/parsing grf files, not for runtime debug messages as there
@@ -404,11 +404,7 @@
 	vseprintf(buf, lastof(buf), str, va);
 	va_end(va);
 
-<<<<<<< HEAD
 	DEBUG(grf, severity, "[%s:%d] %s", _cur.grfconfig->GetDisplayPath(), _cur.nfo_line, buf);
-=======
-	Debug(grf, severity, "[{}:{}] {}", _cur.grfconfig->filename, _cur.nfo_line, buf);
->>>>>>> 909f3f25
 }
 
 /**
@@ -559,7 +555,7 @@
 
 	if (str == STR_NULL) return STR_EMPTY;
 
-	Debug(grf, 0, "Unknown StringID 0x{:04X} remapped to STR_EMPTY. Please open a Feature Request if you need it", str);
+	DEBUG(grf, 0, "Unknown StringID 0x%04X remapped to STR_EMPTY. Please open a Feature Request if you need it", str);
 
 	return STR_EMPTY;
 }
@@ -5397,19 +5393,11 @@
 						return;
 					}
 
-<<<<<<< HEAD
 					if (num_loaded + num_loading == 0) {
 						grfmsg(1, "NewSpriteGroup: no result, skipping invalid RealSpriteGroup");
 						break;
 					}
 
-					assert(RealSpriteGroup::CanAllocateItem());
-					RealSpriteGroup *group = new RealSpriteGroup();
-					group->nfo_line = _cur.nfo_line;
-					act_group = group;
-
-=======
->>>>>>> 909f3f25
 					grfmsg(6, "NewSpriteGroup: New SpriteGroup 0x%02X, %u loaded, %u loading",
 							setid, num_loaded, num_loading);
 
@@ -7040,11 +7028,7 @@
 
 	if (grf_version < 2 || grf_version > 8) {
 		SetBit(_cur.grfconfig->flags, GCF_INVALID);
-<<<<<<< HEAD
 		DEBUG(grf, 0, "%s: NewGRF \"%s\" (GRFID %08X) uses GRF version %d, which is incompatible with this version of OpenTTD.", _cur.grfconfig->GetDisplayPath(), name, BSWAP32(grfid), grf_version);
-=======
-		Debug(grf, 0, "{}: NewGRF \"{}\" (GRFID {:08X}) uses GRF version {}, which is incompatible with this version of OpenTTD.", _cur.grfconfig->filename, name, BSWAP32(grfid), grf_version);
->>>>>>> 909f3f25
 	}
 
 	/* GRF IDs starting with 0xFF are reserved for internal TTDPatch use */
@@ -7081,7 +7065,7 @@
 	}
 
 	if (_cur.grffile->grfid != grfid) {
-		Debug(grf, 0, "GRFInfo: GRFID {:08X} in FILESCAN stage does not match GRFID {:08X} in INIT/RESERVE/ACTIVATION stage", BSWAP32(_cur.grffile->grfid), BSWAP32(grfid));
+		DEBUG(grf, 0, "GRFInfo: GRFID %08X in FILESCAN stage does not match GRFID %08X in INIT/RESERVE/ACTIVATION stage", BSWAP32(_cur.grffile->grfid), BSWAP32(grfid));
 		_cur.grffile->grfid = grfid;
 	}
 
@@ -7089,7 +7073,7 @@
 	_cur.grfconfig->status = _cur.stage < GLS_RESERVE ? GCS_INITIALISED : GCS_ACTIVATED;
 
 	/* Do swap the GRFID for displaying purposes since people expect that */
-	Debug(grf, 1, "GRFInfo: Loaded GRFv{} set {:08X} - {} (palette: {}, version: {})", version, BSWAP32(grfid), name, (_cur.grfconfig->palette & GRFP_USE_MASK) ? "Windows" : "DOS", _cur.grfconfig->version);
+	DEBUG(grf, 1, "GRFInfo: Loaded GRFv%d set %08X - %s (palette: %s, version: %i)", version, BSWAP32(grfid), name, (_cur.grfconfig->palette & GRFP_USE_MASK) ? "Windows" : "DOS", _cur.grfconfig->version);
 }
 
 /* Action 0x0A */
@@ -9811,7 +9795,7 @@
 				(next2 == nullptr || !next2->enabled || (next2->building_flags & BUILDING_HAS_1_TILE) != 0 ||
 				next3 == nullptr || !next3->enabled || (next3->building_flags & BUILDING_HAS_1_TILE) != 0))) {
 		hs->enabled = false;
-		if (filename != nullptr) Debug(grf, 1, "FinaliseHouseArray: {} defines house {} as multitile, but no suitable tiles follow. Disabling house.", filename, hs->grf_prop.local_id);
+		if (filename != nullptr) DEBUG(grf, 1, "FinaliseHouseArray: %s defines house %d as multitile, but no suitable tiles follow. Disabling house.", filename, hs->grf_prop.local_id);
 		return false;
 	}
 
@@ -9821,7 +9805,7 @@
 	if (((hs->building_flags & BUILDING_HAS_2_TILES) != 0 && next1->population != 0) ||
 			((hs->building_flags & BUILDING_HAS_4_TILES) != 0 && (next2->population != 0 || next3->population != 0))) {
 		hs->enabled = false;
-		if (filename != nullptr) Debug(grf, 1, "FinaliseHouseArray: {} defines multitile house {} with non-zero population on additional tiles. Disabling house.", filename, hs->grf_prop.local_id);
+		if (filename != nullptr) DEBUG(grf, 1, "FinaliseHouseArray: %s defines multitile house %d with non-zero population on additional tiles. Disabling house.", filename, hs->grf_prop.local_id);
 		return false;
 	}
 
@@ -9829,14 +9813,14 @@
 	 * This check should only be done for NewGRF houses because grf_prop.subst_id is not set for original houses.*/
 	if (filename != nullptr && (hs->building_flags & BUILDING_HAS_1_TILE) != (HouseSpec::Get(hs->grf_prop.subst_id)->building_flags & BUILDING_HAS_1_TILE)) {
 		hs->enabled = false;
-		Debug(grf, 1, "FinaliseHouseArray: {} defines house {} with different house size then it's substitute type. Disabling house.", filename, hs->grf_prop.local_id);
+		DEBUG(grf, 1, "FinaliseHouseArray: %s defines house %d with different house size then it's substitute type. Disabling house.", filename, hs->grf_prop.local_id);
 		return false;
 	}
 
 	/* Make sure that additional parts of multitile houses are not available. */
 	if ((hs->building_flags & BUILDING_HAS_1_TILE) == 0 && (hs->building_availability & HZ_ZONALL) != 0 && (hs->building_availability & HZ_CLIMALL) != 0) {
 		hs->enabled = false;
-		if (filename != nullptr) Debug(grf, 1, "FinaliseHouseArray: {} defines house {} without a size but marked it as available. Disabling house.", filename, hs->grf_prop.local_id);
+		if (filename != nullptr) DEBUG(grf, 1, "FinaliseHouseArray: %s defines house %d without a size but marked it as available. Disabling house.", filename, hs->grf_prop.local_id);
 		return false;
 	}
 
@@ -10153,15 +10137,11 @@
 	_cur.file = &file;
 	_cur.grfconfig = config;
 
-<<<<<<< HEAD
 	DEBUG(grf, 2, "LoadNewGRFFile: Reading NewGRF-file '%s'", config->GetDisplayPath());
-=======
-	Debug(grf, 2, "LoadNewGRFFile: Reading NewGRF-file '{}'", config->filename);
->>>>>>> 909f3f25
 
 	byte grf_container_version = file.GetContainerVersion();
 	if (grf_container_version == 0) {
-		Debug(grf, 7, "LoadNewGRFFile: Custom .grf has invalid format");
+		DEBUG(grf, 7, "LoadNewGRFFile: Custom .grf has invalid format");
 		return;
 	}
 
@@ -10178,7 +10158,7 @@
 		/* Read compression value. */
 		byte compression = file.ReadByte();
 		if (compression != 0) {
-			Debug(grf, 7, "LoadNewGRFFile: Unsupported compression format");
+			DEBUG(grf, 7, "LoadNewGRFFile: Unsupported compression format");
 			return;
 		}
 	}
@@ -10190,7 +10170,7 @@
 	if (num == 4 && file.ReadByte() == 0xFF) {
 		file.ReadDword();
 	} else {
-		Debug(grf, 7, "LoadNewGRFFile: Custom .grf has invalid format");
+		DEBUG(grf, 7, "LoadNewGRFFile: Custom .grf has invalid format");
 		return;
 	}
 
@@ -10368,7 +10348,7 @@
 		for (Price p = PR_BEGIN; p < PR_END; p++) {
 			/* No price defined -> nothing to do */
 			if (!HasBit(features, _price_base_specs[p].grf_feature) || source->price_base_multipliers[p] == INVALID_PRICE_MODIFIER) continue;
-			Debug(grf, 3, "'{}' overrides price base multiplier {} of '{}'", source->filename, p, dest->filename);
+			DEBUG(grf, 3, "'%s' overrides price base multiplier %d of '%s'", source->filename, p, dest->filename);
 			dest->price_base_multipliers[p] = source->price_base_multipliers[p];
 		}
 	}
@@ -10386,7 +10366,7 @@
 		for (Price p = PR_BEGIN; p < PR_END; p++) {
 			/* Already a price defined -> nothing to do */
 			if (!HasBit(features, _price_base_specs[p].grf_feature) || dest->price_base_multipliers[p] != INVALID_PRICE_MODIFIER) continue;
-			Debug(grf, 3, "Price base multiplier {} from '{}' propagated to '{}'", p, source->filename, dest->filename);
+			DEBUG(grf, 3, "Price base multiplier %d from '%s' propagated to '%s'", p, source->filename, dest->filename);
 			dest->price_base_multipliers[p] = source->price_base_multipliers[p];
 		}
 	}
@@ -10404,7 +10384,7 @@
 		for (Price p = PR_BEGIN; p < PR_END; p++) {
 			if (!HasBit(features, _price_base_specs[p].grf_feature)) continue;
 			if (source->price_base_multipliers[p] != dest->price_base_multipliers[p]) {
-				Debug(grf, 3, "Price base multiplier {} from '{}' propagated to '{}'", p, dest->filename, source->filename);
+				DEBUG(grf, 3, "Price base multiplier %d from '%s' propagated to '%s'", p, dest->filename, source->filename);
 			}
 			source->price_base_multipliers[p] = dest->price_base_multipliers[p];
 		}
@@ -10435,11 +10415,11 @@
 				if (!HasBit(file->grf_features, _price_base_specs[p].grf_feature)) {
 					/* The grf does not define any objects of the feature,
 					 * so it must be a difficulty setting. Apply it globally */
-					Debug(grf, 3, "'{}' sets global price base multiplier {}", file->filename, p);
+					DEBUG(grf, 3, "'%s' sets global price base multiplier %d", file->filename, p);
 					SetPriceBaseMultiplier(p, price_base_multipliers[p]);
 					price_base_multipliers[p] = 0;
 				} else {
-					Debug(grf, 3, "'{}' sets local price base multiplier {}", file->filename, p);
+					DEBUG(grf, 3, "'%s' sets local price base multiplier %d", file->filename, p);
 				}
 			}
 		}
@@ -10642,7 +10622,7 @@
 
 			Subdirectory subdir = num_grfs < num_baseset ? BASESET_DIR : NEWGRF_DIR;
 			if (!FioCheckFileExists(c->filename, subdir)) {
-				Debug(grf, 0, "NewGRF file is missing '{}'; disabling", c->filename);
+				DEBUG(grf, 0, "NewGRF file is missing '%s'; disabling", c->filename);
 				c->status = GCS_NOT_FOUND;
 				continue;
 			}
@@ -10650,13 +10630,8 @@
 			if (stage == GLS_LABELSCAN) InitNewGRFFile(c);
 
 			if (!HasBit(c->flags, GCF_STATIC) && !HasBit(c->flags, GCF_SYSTEM)) {
-<<<<<<< HEAD
 				if (num_non_static == MAX_NON_STATIC_GRF_COUNT) {
 					DEBUG(grf, 0, "'%s' is not loaded as the maximum number of non-static GRFs has been reached", c->filename);
-=======
-				if (num_non_static == NETWORK_MAX_GRF_COUNT) {
-					Debug(grf, 0, "'{}' is not loaded as the maximum number of non-static GRFs has been reached", c->filename);
->>>>>>> 909f3f25
 					c->status = GCS_DISABLED;
 					c->error  = new GRFError(STR_NEWGRF_ERROR_MSG_FATAL, STR_NEWGRF_ERROR_TOO_MANY_NEWGRFS_LOADED);
 					continue;
@@ -10665,7 +10640,7 @@
 			}
 
 			if (num_grfs >= MAX_GRF_COUNT) {
-				Debug(grf, 0, "'{}' is not loaded as the maximum number of file slots has been reached", c->filename);
+				DEBUG(grf, 0, "'%s' is not loaded as the maximum number of file slots has been reached", c->filename);
 				c->status = GCS_DISABLED;
 				c->error  = new GRFError(STR_NEWGRF_ERROR_MSG_FATAL, STR_NEWGRF_ERROR_TOO_MANY_NEWGRFS_LOADED);
 				continue;
@@ -10680,7 +10655,7 @@
 				assert(GetFileByGRFID(c->ident.grfid) == _cur.grffile);
 				ClearTemporaryNewGRFData(_cur.grffile);
 				BuildCargoTranslationMap();
-				Debug(sprite, 2, "LoadNewGRF: Currently {} sprites are loaded", _cur.spriteid);
+				DEBUG(sprite, 2, "LoadNewGRF: Currently %i sprites are loaded", _cur.spriteid);
 			} else if (stage == GLS_INIT && HasBit(c->flags, GCF_INIT_ONLY)) {
 				/* We're not going to activate this, so free whatever data we allocated */
 				ClearTemporaryNewGRFData(_cur.grffile);
