/* $Id$ */

/*
 * This file is part of OpenTTD.
 * OpenTTD is free software; you can redistribute it and/or modify it under the terms of the GNU General Public License as published by the Free Software Foundation, version 2.
 * OpenTTD is distributed in the hope that it will be useful, but WITHOUT ANY WARRANTY; without even the implied warranty of MERCHANTABILITY or FITNESS FOR A PARTICULAR PURPOSE.
 * See the GNU General Public License for more details. You should have received a copy of the GNU General Public License along with OpenTTD. If not, see <http://www.gnu.org/licenses/>.
 */

/** @file newgrf.cpp Base of all NewGRF support. */

#include "stdafx.h"

#include <stdarg.h>
#include <algorithm>

#include "debug.h"
#include "fileio_func.h"
#include "engine_func.h"
#include "engine_base.h"
#include "bridge.h"
#include "town.h"
#include "newgrf_engine.h"
#include "newgrf_text.h"
#include "fontcache.h"
#include "currency.h"
#include "landscape.h"
#include "newgrf_cargo.h"
#include "newgrf_house.h"
#include "newgrf_sound.h"
#include "newgrf_station.h"
#include "industrytype.h"
#include "newgrf_canal.h"
#include "newgrf_townname.h"
#include "newgrf_industries.h"
#include "newgrf_airporttiles.h"
#include "newgrf_airport.h"
#include "newgrf_object.h"
#include "rev.h"
#include "fios.h"
#include "strings_func.h"
#include "date_func.h"
#include "string_func.h"
#include "network/network.h"
#include "smallmap_gui.h"
#include "genworld.h"
#include "error.h"
#include "vehicle_func.h"
#include "language.h"
#include "vehicle_base.h"

#include "table/strings.h"
#include "table/build_industry.h"

#include "3rdparty/cpp-btree/btree_map.h"

#include "safeguards.h"

/* TTDPatch extended GRF format codec
 * (c) Petr Baudis 2004 (GPL'd)
 * Changes by Florian octo Forster are (c) by the OpenTTD development team.
 *
 * Contains portions of documentation by TTDPatch team.
 * Thanks especially to Josef Drexler for the documentation as well as a lot
 * of help at #tycoon. Also thanks to Michael Blunck for his GRF files which
 * served as subject to the initial testing of this codec. */

/** List of all loaded GRF files */
static std::vector<GRFFile *> _grf_files;

/** Miscellaneous GRF features, set by Action 0x0D, parameter 0x9E */
byte _misc_grf_features = 0;

/** 32 * 8 = 256 flags. Apparently TTDPatch uses this many.. */
static uint32 _ttdpatch_flags[8];

/** Indicates which are the newgrf features currently loaded ingame */
GRFLoadedFeatures _loaded_newgrf_features;

static const uint MAX_SPRITEGROUP = UINT8_MAX; ///< Maximum GRF-local ID for a spritegroup.

/** Base GRF ID for OpenTTD's base graphics GRFs. */
static const uint32 OPENTTD_GRAPHICS_BASE_GRF_ID = BSWAP32(0xFF4F5400);

/** Temporary data during loading of GRFs */
struct GrfProcessingState {
private:
	/** Definition of a single Action1 spriteset */
	struct SpriteSet {
		SpriteID sprite;  ///< SpriteID of the first sprite of the set.
		uint num_sprites; ///< Number of sprites in the set.
	};

	/** Currently referenceable spritesets */
	btree::btree_map<uint, SpriteSet> spritesets[GSF_END];

public:
	/* Global state */
	GrfLoadingStage stage;    ///< Current loading stage
	SpriteID spriteid;        ///< First available SpriteID for loading realsprites.

	/* Local state in the file */
	uint file_index;          ///< File index of currently processed GRF file.
	GRFFile *grffile;         ///< Currently processed GRF file.
	GRFConfig *grfconfig;     ///< Config of the currently processed GRF file.
	uint32 nfo_line;          ///< Currently processed pseudo sprite number in the GRF.
	byte grf_container_ver;   ///< Container format of the current GRF file.

	/* Kind of return values when processing certain actions */
	int skip_sprites;         ///< Number of psuedo sprites to skip before processing the next one. (-1 to skip to end of file)

	/* Currently referenceable spritegroups */
	SpriteGroup *spritegroups[MAX_SPRITEGROUP + 1];

	/** Clear temporary data before processing the next file in the current loading stage */
	void ClearDataForNextFile()
	{
		this->nfo_line = 0;
		this->skip_sprites = 0;

		for (uint i = 0; i < GSF_END; i++) {
			this->spritesets[i].clear();
		}

		memset(this->spritegroups, 0, sizeof(this->spritegroups));
	}

	/**
	 * Records new spritesets.
	 * @param feature GrfSpecFeature the set is defined for.
	 * @param first_sprite SpriteID of the first sprite in the set.
	 * @param first_set First spriteset to define.
	 * @param numsets Number of sets to define.
	 * @param numents Number of sprites per set to define.
	 */
	void AddSpriteSets(byte feature, SpriteID first_sprite, uint first_set, uint numsets, uint numents)
	{
		assert(feature < GSF_END);
		for (uint i = 0; i < numsets; i++) {
			SpriteSet &set = this->spritesets[feature][first_set + i];
			set.sprite = first_sprite + i * numents;
			set.num_sprites = numents;
		}
	}

	/**
	 * Check whether there are any valid spritesets for a feature.
	 * @param feature GrfSpecFeature to check.
	 * @return true if there are any valid sets.
	 * @note Spritesets with zero sprites are valid to allow callback-failures.
	 */
	bool HasValidSpriteSets(byte feature) const
	{
		assert(feature < GSF_END);
		return !this->spritesets[feature].empty();
	}

	/**
	 * Check whether a specific set is defined.
	 * @param feature GrfSpecFeature to check.
	 * @param set Set to check.
	 * @return true if the set is valid.
	 * @note Spritesets with zero sprites are valid to allow callback-failures.
	 */
	bool IsValidSpriteSet(byte feature, uint set) const
	{
		assert(feature < GSF_END);
		return this->spritesets[feature].find(set) != this->spritesets[feature].end();
	}

	/**
	 * Returns the first sprite of a spriteset.
	 * @param feature GrfSpecFeature to query.
	 * @param set Set to query.
	 * @return First sprite of the set.
	 */
	SpriteID GetSprite(byte feature, uint set) const
	{
		assert(IsValidSpriteSet(feature, set));
		return this->spritesets[feature].find(set)->second.sprite;
	}

	/**
	 * Returns the number of sprites in a spriteset
	 * @param feature GrfSpecFeature to query.
	 * @param set Set to query.
	 * @return Number of sprites in the set.
	 */
	uint GetNumEnts(byte feature, uint set) const
	{
		assert(IsValidSpriteSet(feature, set));
		return this->spritesets[feature].find(set)->second.num_sprites;
	}
};

static GrfProcessingState _cur;


/**
 * Helper to check whether an image index is valid for a particular NewGRF vehicle.
 * @tparam T The type of vehicle.
 * @param image_index The image index to check.
 * @return True iff the image index is valid, or 0xFD (use new graphics).
 */
template <VehicleType T>
static inline bool IsValidNewGRFImageIndex(uint8 image_index)
{
	return image_index == 0xFD || IsValidImageIndex<T>(image_index);
}

class OTTDByteReaderSignal { };

/** Class to read from a NewGRF file */
class ByteReader {
protected:
	byte *data;
	byte *end;

public:
	ByteReader(byte *data, byte *end) : data(data), end(end) { }

	inline byte ReadByte()
	{
		if (data < end) return *(data)++;
		throw OTTDByteReaderSignal();
	}

	uint16 ReadWord()
	{
		uint16 val = ReadByte();
		return val | (ReadByte() << 8);
	}

	uint16 ReadExtendedByte()
	{
		uint16 val = ReadByte();
		return val == 0xFF ? ReadWord() : val;
	}

	uint32 ReadDWord()
	{
		uint32 val = ReadWord();
		return val | (ReadWord() << 16);
	}

	uint32 ReadVarSize(byte size)
	{
		switch (size) {
			case 1: return ReadByte();
			case 2: return ReadWord();
			case 4: return ReadDWord();
			default:
				NOT_REACHED();
				return 0;
		}
	}

	const char *ReadString()
	{
		char *string = reinterpret_cast<char *>(data);
		size_t string_length = ttd_strnlen(string, Remaining());

		if (string_length == Remaining()) {
			/* String was not NUL terminated, so make sure it is now. */
			string[string_length - 1] = '\0';
			grfmsg(7, "String was not terminated with a zero byte.");
		} else {
			/* Increase the string length to include the NUL byte. */
			string_length++;
		}
		Skip(string_length);

		return string;
	}

	inline size_t Remaining() const
	{
		return end - data;
	}

	inline bool HasData(size_t count = 1) const
	{
		return data + count <= end;
	}

	inline byte *Data()
	{
		return data;
	}

	inline void Skip(size_t len)
	{
		data += len;
		/* It is valid to move the buffer to exactly the end of the data,
		 * as there may not be any more data read. */
		if (data > end) throw OTTDByteReaderSignal();
	}
};

typedef void (*SpecialSpriteHandler)(ByteReader *buf);

static const uint NUM_STATIONS_PER_GRF = 255; ///< Number of StationSpecs per NewGRF; limited to 255 to allow extending Action3 with an extended byte later on.

/** Temporary engine data used when loading only */
struct GRFTempEngineData {
	/** Summary state of refittability properties */
	enum Refittability {
		UNSET    =  0,  ///< No properties assigned. Default refit masks shall be activated.
		EMPTY,          ///< GRF defined vehicle as not-refittable. The vehicle shall only carry the default cargo.
		NONEMPTY,       ///< GRF defined the vehicle as refittable. If the refitmask is empty after translation (cargotypes not available), disable the vehicle.
	};

	uint16 cargo_allowed;
	uint16 cargo_disallowed;
	RailTypeLabel railtypelabel;
	const GRFFile *defaultcargo_grf; ///< GRF defining the cargo translation table to use if the default cargo is the 'first refittable'.
	Refittability refittability;     ///< Did the newgrf set any refittability property? If not, default refittability will be applied.
	bool prop27_set;         ///< Did the NewGRF set property 27 (misc flags)?
	uint8 rv_max_speed;      ///< Temporary storage of RV prop 15, maximum speed in mph/0.8
	CargoTypes ctt_include_mask; ///< Cargo types always included in the refit mask.
	CargoTypes ctt_exclude_mask; ///< Cargo types always excluded from the refit mask.

	/**
	 * Update the summary refittability on setting a refittability property.
	 * @param non_empty true if the GRF sets the vehicle to be refittable.
	 */
	void UpdateRefittability(bool non_empty)
	{
		if (non_empty) {
			this->refittability = NONEMPTY;
		} else if (this->refittability == UNSET) {
			this->refittability = EMPTY;
		}
	}
};

static GRFTempEngineData *_gted;  ///< Temporary engine data used during NewGRF loading

/**
 * Contains the GRF ID of the owner of a vehicle if it has been reserved.
 * GRM for vehicles is only used if dynamic engine allocation is disabled,
 * so 256 is the number of original engines. */
static uint32 _grm_engines[256];

/** Contains the GRF ID of the owner of a cargo if it has been reserved */
static uint32 _grm_cargoes[NUM_CARGO * 2];

struct GRFLocation {
	uint32 grfid;
	uint32 nfoline;

	GRFLocation() { }
	GRFLocation(uint32 grfid, uint32 nfoline) : grfid(grfid), nfoline(nfoline) { }

	bool operator<(const GRFLocation &other) const
	{
		return this->grfid < other.grfid || (this->grfid == other.grfid && this->nfoline < other.nfoline);
	}

	bool operator == (const GRFLocation &other) const
	{
		return this->grfid == other.grfid && this->nfoline == other.nfoline;
	}
};

static btree::btree_map<GRFLocation, SpriteID> _grm_sprites;
typedef btree::btree_map<GRFLocation, byte*> GRFLineToSpriteOverride;
static GRFLineToSpriteOverride _grf_line_to_action6_sprite_override;

/**
 * DEBUG() function dedicated to newGRF debugging messages
 * Function is essentially the same as DEBUG(grf, severity, ...) with the
 * addition of file:line information when parsing grf files.
 * NOTE: for the above reason(s) grfmsg() should ONLY be used for
 * loading/parsing grf files, not for runtime debug messages as there
 * is no file information available during that time.
 * @param severity debugging severity level, see debug.h
 * @param str message in printf() format
 */
void CDECL _intl_grfmsg(int severity, const char *str, ...)
{
	char buf[1024];
	va_list va;

	va_start(va, str);
	vseprintf(buf, lastof(buf), str, va);
	va_end(va);

	DEBUG(grf, severity, "[%s:%d] %s", _cur.grfconfig->filename, _cur.nfo_line, buf);
}

/**
 * Obtain a NewGRF file by its grfID
 * @param grfid The grfID to obtain the file for
 * @return The file.
 */
static GRFFile *GetFileByGRFID(uint32 grfid)
{
	for (GRFFile * const file : _grf_files) {
		if (file->grfid == grfid) return file;
	}
	return nullptr;
}

/**
 * Obtain a NewGRF file by its filename
 * @param filename The filename to obtain the file for.
 * @return The file.
 */
static GRFFile *GetFileByFilename(const char *filename)
{
	for (GRFFile * const file : _grf_files) {
		if (strcmp(file->filename, filename) == 0) return file;
	}
	return nullptr;
}

/** Reset all NewGRFData that was used only while processing data */
static void ClearTemporaryNewGRFData(GRFFile *gf)
{
	/* Clear the GOTO labels used for GRF processing */
	for (GRFLabel *l = gf->label; l != nullptr;) {
		GRFLabel *l2 = l->next;
		free(l);
		l = l2;
	}
	gf->label = nullptr;
}

/**
 * Disable a GRF
 * @param message Error message or STR_NULL.
 * @param config GRFConfig to disable, nullptr for current.
 * @return Error message of the GRF for further customisation.
 */
static GRFError *DisableGrf(StringID message = STR_NULL, GRFConfig *config = nullptr)
{
	GRFFile *file;
	if (config != nullptr) {
		file = GetFileByGRFID(config->ident.grfid);
	} else {
		config = _cur.grfconfig;
		file = _cur.grffile;
	}

	config->status = GCS_DISABLED;
	if (file != nullptr) ClearTemporaryNewGRFData(file);
	if (config == _cur.grfconfig) _cur.skip_sprites = -1;

	if (message != STR_NULL) {
		delete config->error;
		config->error = new GRFError(STR_NEWGRF_ERROR_MSG_FATAL, message);
		if (config == _cur.grfconfig) config->error->param_value[0] = _cur.nfo_line;
	}

	return config->error;
}

/**
 * Information for mapping static StringIDs.
 */
struct StringIDMapping {
	uint32 grfid;     ///< Source NewGRF.
	StringID source;  ///< Source StringID (GRF local).
	StringID *target; ///< Destination for mapping result.
};
typedef std::vector<StringIDMapping> StringIDMappingVector;
static StringIDMappingVector _string_to_grf_mapping;

/**
 * Record a static StringID for getting translated later.
 * @param source Source StringID (GRF local).
 * @param target Destination for the mapping result.
 */
static void AddStringForMapping(StringID source, StringID *target)
{
	*target = STR_UNDEFINED;
	_string_to_grf_mapping.push_back({_cur.grffile->grfid, source, target});
}

/**
 * Perform a mapping from TTDPatch's string IDs to OpenTTD's
 * string IDs, but only for the ones we are aware off; the rest
 * like likely unused and will show a warning.
 * @param str the string ID to convert
 * @return the converted string ID
 */
static StringID TTDPStringIDToOTTDStringIDMapping(StringID str)
{
	/* StringID table for TextIDs 0x4E->0x6D */
	static const StringID units_volume[] = {
		STR_ITEMS,      STR_PASSENGERS, STR_TONS,       STR_BAGS,
		STR_LITERS,     STR_ITEMS,      STR_CRATES,     STR_TONS,
		STR_TONS,       STR_TONS,       STR_TONS,       STR_BAGS,
		STR_TONS,       STR_TONS,       STR_TONS,       STR_BAGS,
		STR_TONS,       STR_TONS,       STR_BAGS,       STR_LITERS,
		STR_TONS,       STR_LITERS,     STR_TONS,       STR_ITEMS,
		STR_BAGS,       STR_LITERS,     STR_TONS,       STR_ITEMS,
		STR_TONS,       STR_ITEMS,      STR_LITERS,     STR_ITEMS
	};

	/* A string straight from a NewGRF; this was already translated by MapGRFStringID(). */
	assert(!IsInsideMM(str, 0xD000, 0xD7FF));

#define TEXTID_TO_STRINGID(begin, end, stringid, stringend) \
	assert_compile(stringend - stringid == end - begin); \
	if (str >= begin && str <= end) return str + (stringid - begin)

	/* We have some changes in our cargo strings, resulting in some missing. */
	TEXTID_TO_STRINGID(0x000E, 0x002D, STR_CARGO_PLURAL_NOTHING,                      STR_CARGO_PLURAL_FIZZY_DRINKS);
	TEXTID_TO_STRINGID(0x002E, 0x004D, STR_CARGO_SINGULAR_NOTHING,                    STR_CARGO_SINGULAR_FIZZY_DRINK);
	if (str >= 0x004E && str <= 0x006D) return units_volume[str - 0x004E];
	TEXTID_TO_STRINGID(0x006E, 0x008D, STR_QUANTITY_NOTHING,                          STR_QUANTITY_FIZZY_DRINKS);
	TEXTID_TO_STRINGID(0x008E, 0x00AD, STR_ABBREV_NOTHING,                            STR_ABBREV_FIZZY_DRINKS);
	TEXTID_TO_STRINGID(0x00D1, 0x00E0, STR_COLOUR_DARK_BLUE,                          STR_COLOUR_WHITE);

	/* Map building names according to our lang file changes. There are several
	 * ranges of house ids, all of which need to be remapped to allow newgrfs
	 * to use original house names. */
	TEXTID_TO_STRINGID(0x200F, 0x201F, STR_TOWN_BUILDING_NAME_TALL_OFFICE_BLOCK_1,    STR_TOWN_BUILDING_NAME_OLD_HOUSES_1);
	TEXTID_TO_STRINGID(0x2036, 0x2041, STR_TOWN_BUILDING_NAME_COTTAGES_1,             STR_TOWN_BUILDING_NAME_SHOPPING_MALL_1);
	TEXTID_TO_STRINGID(0x2059, 0x205C, STR_TOWN_BUILDING_NAME_IGLOO_1,                STR_TOWN_BUILDING_NAME_PIGGY_BANK_1);

	/* Same thing for industries */
	TEXTID_TO_STRINGID(0x4802, 0x4826, STR_INDUSTRY_NAME_COAL_MINE,                   STR_INDUSTRY_NAME_SUGAR_MINE);
	TEXTID_TO_STRINGID(0x482D, 0x482E, STR_NEWS_INDUSTRY_CONSTRUCTION,                STR_NEWS_INDUSTRY_PLANTED);
	TEXTID_TO_STRINGID(0x4832, 0x4834, STR_NEWS_INDUSTRY_CLOSURE_GENERAL,             STR_NEWS_INDUSTRY_CLOSURE_LACK_OF_TREES);
	TEXTID_TO_STRINGID(0x4835, 0x4838, STR_NEWS_INDUSTRY_PRODUCTION_INCREASE_GENERAL, STR_NEWS_INDUSTRY_PRODUCTION_INCREASE_FARM);
	TEXTID_TO_STRINGID(0x4839, 0x483A, STR_NEWS_INDUSTRY_PRODUCTION_DECREASE_GENERAL, STR_NEWS_INDUSTRY_PRODUCTION_DECREASE_FARM);

	switch (str) {
		case 0x4830: return STR_ERROR_CAN_T_CONSTRUCT_THIS_INDUSTRY;
		case 0x4831: return STR_ERROR_FOREST_CAN_ONLY_BE_PLANTED;
		case 0x483B: return STR_ERROR_CAN_ONLY_BE_POSITIONED;
	}
#undef TEXTID_TO_STRINGID

	if (str == STR_NULL) return STR_EMPTY;

	DEBUG(grf, 0, "Unknown StringID 0x%04X remapped to STR_EMPTY. Please open a Feature Request if you need it", str);

	return STR_EMPTY;
}

/**
 * Used when setting an object's property to map to the GRF's strings
 * while taking in consideration the "drift" between TTDPatch string system and OpenTTD's one
 * @param grfid Id of the grf file.
 * @param str StringID that we want to have the equivalent in OoenTTD.
 * @return The properly adjusted StringID.
 */
StringID MapGRFStringID(uint32 grfid, StringID str)
{
	if (IsInsideMM(str, 0xD800, 0xE000)) {
		/* General text provided by NewGRF.
		 * In the specs this is called the 0xDCxx range (misc presistent texts),
		 * but we meanwhile extended the range to 0xD800-0xDFFF.
		 * Note: We are not involved in the "persistent" business, since we do not store
		 * any NewGRF strings in savegames. */
		return GetGRFStringID(grfid, str);
	} else if (IsInsideMM(str, 0xD000, 0xD800)) {
		/* Callback text provided by NewGRF.
		 * In the specs this is called the 0xD0xx range (misc graphics texts).
		 * These texts can be returned by various callbacks.
		 *
		 * Due to how TTDP implements the GRF-local- to global-textid translation
		 * texts included via 0x80 or 0x81 control codes have to add 0x400 to the textid.
		 * We do not care about that difference and just mask out the 0x400 bit.
		 */
		str &= ~0x400;
		return GetGRFStringID(grfid, str);
	} else {
		/* The NewGRF wants to include/reference an original TTD string.
		 * Try our best to find an equivalent one. */
		return TTDPStringIDToOTTDStringIDMapping(str);
	}
}

static std::map<uint32, uint32> _grf_id_overrides;

/**
 * Set the override for a NewGRF
 * @param source_grfid The grfID which wants to override another NewGRF.
 * @param target_grfid The grfID which is being overridden.
 */
static void SetNewGRFOverride(uint32 source_grfid, uint32 target_grfid)
{
	_grf_id_overrides[source_grfid] = target_grfid;
	grfmsg(5, "SetNewGRFOverride: Added override of 0x%X to 0x%X", BSWAP32(source_grfid), BSWAP32(target_grfid));
}

/**
 * Returns the engine associated to a certain internal_id, resp. allocates it.
 * @param file NewGRF that wants to change the engine.
 * @param type Vehicle type.
 * @param internal_id Engine ID inside the NewGRF.
 * @param static_access If the engine is not present, return nullptr instead of allocating a new engine. (Used for static Action 0x04).
 * @return The requested engine.
 */
static Engine *GetNewEngine(const GRFFile *file, VehicleType type, uint16 internal_id, bool static_access = false)
{
	/* Hack for add-on GRFs that need to modify another GRF's engines. This lets
	 * them use the same engine slots. */
	uint32 scope_grfid = INVALID_GRFID; // If not using dynamic_engines, all newgrfs share their ID range
	if (_settings_game.vehicle.dynamic_engines) {
		/* If dynamic_engies is enabled, there can be multiple independent ID ranges. */
		scope_grfid = file->grfid;
		uint32 override = _grf_id_overrides[file->grfid];
		if (override != 0) {
			scope_grfid = override;
			const GRFFile *grf_match = GetFileByGRFID(override);
			if (grf_match == nullptr) {
				grfmsg(5, "Tried mapping from GRFID %x to %x but target is not loaded", BSWAP32(file->grfid), BSWAP32(override));
			} else {
				grfmsg(5, "Mapping from GRFID %x to %x", BSWAP32(file->grfid), BSWAP32(override));
			}
		}

		/* Check if the engine is registered in the override manager */
		EngineID engine = _engine_mngr.GetID(type, internal_id, scope_grfid);
		if (engine != INVALID_ENGINE) {
			Engine *e = Engine::Get(engine);
			if (e->grf_prop.grffile == nullptr) e->grf_prop.grffile = file;
			return e;
		}
	}

	/* Check if there is an unreserved slot */
	EngineID engine = _engine_mngr.GetID(type, internal_id, INVALID_GRFID);
	if (engine != INVALID_ENGINE) {
		Engine *e = Engine::Get(engine);

		if (e->grf_prop.grffile == nullptr) {
			e->grf_prop.grffile = file;
			grfmsg(5, "Replaced engine at index %d for GRFID %x, type %d, index %d", e->index, BSWAP32(file->grfid), type, internal_id);
		}

		/* Reserve the engine slot */
		if (!static_access) {
			EngineIDMapping *eid = _engine_mngr.data() + engine;
			eid->grfid           = scope_grfid; // Note: this is INVALID_GRFID if dynamic_engines is disabled, so no reservation
		}

		return e;
	}

	if (static_access) return nullptr;

	if (!Engine::CanAllocateItem()) {
		grfmsg(0, "Can't allocate any more engines");
		return nullptr;
	}

	size_t engine_pool_size = Engine::GetPoolSize();

	/* ... it's not, so create a new one based off an existing engine */
	Engine *e = new Engine(type, internal_id);
	e->grf_prop.grffile = file;

	/* Reserve the engine slot */
	assert(_engine_mngr.size() == e->index);
	_engine_mngr.push_back({
			scope_grfid, // Note: this is INVALID_GRFID if dynamic_engines is disabled, so no reservation
			internal_id,
			{static_cast<byte>(type)},
			static_cast<uint8>(min(internal_id, _engine_counts[type])) // substitute_id == _engine_counts[subtype] means "no substitute"
	});

	if (engine_pool_size != Engine::GetPoolSize()) {
		/* Resize temporary engine data ... */
		_gted = ReallocT(_gted, Engine::GetPoolSize());

		/* and blank the new block. */
		size_t len = (Engine::GetPoolSize() - engine_pool_size) * sizeof(*_gted);
		memset(_gted + engine_pool_size, 0, len);
	}
	if (type == VEH_TRAIN) {
		_gted[e->index].railtypelabel = GetRailTypeInfo(e->u.rail.railtype)->label;
	}

	grfmsg(5, "Created new engine at index %d for GRFID %x, type %d, index %d", e->index, BSWAP32(file->grfid), type, internal_id);

	return e;
}

/**
 * Return the ID of a new engine
 * @param file The NewGRF file providing the engine.
 * @param type The Vehicle type.
 * @param internal_id NewGRF-internal ID of the engine.
 * @return The new EngineID.
 * @note depending on the dynamic_engine setting and a possible override
 *       property the grfID may be unique or overwriting or partially re-defining
 *       properties of an existing engine.
 */
EngineID GetNewEngineID(const GRFFile *file, VehicleType type, uint16 internal_id)
{
	uint32 scope_grfid = INVALID_GRFID; // If not using dynamic_engines, all newgrfs share their ID range
	if (_settings_game.vehicle.dynamic_engines) {
		scope_grfid = file->grfid;
		uint32 override = _grf_id_overrides[file->grfid];
		if (override != 0) scope_grfid = override;
	}

	return _engine_mngr.GetID(type, internal_id, scope_grfid);
}

/**
 * Map the colour modifiers of TTDPatch to those that Open is using.
 * @param grf_sprite Pointer to the structure been modified.
 */
static void MapSpriteMappingRecolour(PalSpriteID *grf_sprite)
{
	if (HasBit(grf_sprite->pal, 14)) {
		ClrBit(grf_sprite->pal, 14);
		SetBit(grf_sprite->sprite, SPRITE_MODIFIER_OPAQUE);
	}

	if (HasBit(grf_sprite->sprite, 14)) {
		ClrBit(grf_sprite->sprite, 14);
		SetBit(grf_sprite->sprite, PALETTE_MODIFIER_TRANSPARENT);
	}

	if (HasBit(grf_sprite->sprite, 15)) {
		ClrBit(grf_sprite->sprite, 15);
		SetBit(grf_sprite->sprite, PALETTE_MODIFIER_COLOUR);
	}
}

/**
 * Read a sprite and a palette from the GRF and convert them into a format
 * suitable to OpenTTD.
 * @param buf                 Input stream.
 * @param read_flags          Whether to read TileLayoutFlags.
 * @param invert_action1_flag Set to true, if palette bit 15 means 'not from action 1'.
 * @param use_cur_spritesets  Whether to use currently referenceable action 1 sets.
 * @param feature             GrfSpecFeature to use spritesets from.
 * @param[out] grf_sprite     Read sprite and palette.
 * @param[out] max_sprite_offset  Optionally returns the number of sprites in the spriteset of the sprite. (0 if no spritset)
 * @param[out] max_palette_offset Optionally returns the number of sprites in the spriteset of the palette. (0 if no spritset)
 * @return Read TileLayoutFlags.
 */
static TileLayoutFlags ReadSpriteLayoutSprite(ByteReader *buf, bool read_flags, bool invert_action1_flag, bool use_cur_spritesets, int feature, PalSpriteID *grf_sprite, uint16 *max_sprite_offset = nullptr, uint16 *max_palette_offset = nullptr)
{
	grf_sprite->sprite = buf->ReadWord();
	grf_sprite->pal = buf->ReadWord();
	TileLayoutFlags flags = read_flags ? (TileLayoutFlags)buf->ReadWord() : TLF_NOTHING;

	MapSpriteMappingRecolour(grf_sprite);

	bool custom_sprite = HasBit(grf_sprite->pal, 15) != invert_action1_flag;
	ClrBit(grf_sprite->pal, 15);
	if (custom_sprite) {
		/* Use sprite from Action 1 */
		uint index = GB(grf_sprite->sprite, 0, 14);
		if (use_cur_spritesets && (!_cur.IsValidSpriteSet(feature, index) || _cur.GetNumEnts(feature, index) == 0)) {
			grfmsg(1, "ReadSpriteLayoutSprite: Spritelayout uses undefined custom spriteset %d", index);
			grf_sprite->sprite = SPR_IMG_QUERY;
			grf_sprite->pal = PAL_NONE;
		} else {
			SpriteID sprite = use_cur_spritesets ? _cur.GetSprite(feature, index) : index;
			if (max_sprite_offset != nullptr) *max_sprite_offset = use_cur_spritesets ? _cur.GetNumEnts(feature, index) : UINT16_MAX;
			SB(grf_sprite->sprite, 0, SPRITE_WIDTH, sprite);
			SetBit(grf_sprite->sprite, SPRITE_MODIFIER_CUSTOM_SPRITE);
		}
	} else if ((flags & TLF_SPRITE_VAR10) && !(flags & TLF_SPRITE_REG_FLAGS)) {
		grfmsg(1, "ReadSpriteLayoutSprite: Spritelayout specifies var10 value for non-action-1 sprite");
		DisableGrf(STR_NEWGRF_ERROR_INVALID_SPRITE_LAYOUT);
		return flags;
	}

	if (flags & TLF_CUSTOM_PALETTE) {
		/* Use palette from Action 1 */
		uint index = GB(grf_sprite->pal, 0, 14);
		if (use_cur_spritesets && (!_cur.IsValidSpriteSet(feature, index) || _cur.GetNumEnts(feature, index) == 0)) {
			grfmsg(1, "ReadSpriteLayoutSprite: Spritelayout uses undefined custom spriteset %d for 'palette'", index);
			grf_sprite->pal = PAL_NONE;
		} else {
			SpriteID sprite = use_cur_spritesets ? _cur.GetSprite(feature, index) : index;
			if (max_palette_offset != nullptr) *max_palette_offset = use_cur_spritesets ? _cur.GetNumEnts(feature, index) : UINT16_MAX;
			SB(grf_sprite->pal, 0, SPRITE_WIDTH, sprite);
			SetBit(grf_sprite->pal, SPRITE_MODIFIER_CUSTOM_SPRITE);
		}
	} else if ((flags & TLF_PALETTE_VAR10) && !(flags & TLF_PALETTE_REG_FLAGS)) {
		grfmsg(1, "ReadSpriteLayoutRegisters: Spritelayout specifies var10 value for non-action-1 palette");
		DisableGrf(STR_NEWGRF_ERROR_INVALID_SPRITE_LAYOUT);
		return flags;
	}

	return flags;
}

/**
 * Preprocess the TileLayoutFlags and read register modifiers from the GRF.
 * @param buf        Input stream.
 * @param flags      TileLayoutFlags to process.
 * @param is_parent  Whether the sprite is a parentsprite with a bounding box.
 * @param dts        Sprite layout to insert data into.
 * @param index      Sprite index to process; 0 for ground sprite.
 */
static void ReadSpriteLayoutRegisters(ByteReader *buf, TileLayoutFlags flags, bool is_parent, NewGRFSpriteLayout *dts, uint index)
{
	if (!(flags & TLF_DRAWING_FLAGS)) return;

	if (dts->registers == nullptr) dts->AllocateRegisters();
	TileLayoutRegisters &regs = const_cast<TileLayoutRegisters&>(dts->registers[index]);
	regs.flags = flags & TLF_DRAWING_FLAGS;

	if (flags & TLF_DODRAW)  regs.dodraw  = buf->ReadByte();
	if (flags & TLF_SPRITE)  regs.sprite  = buf->ReadByte();
	if (flags & TLF_PALETTE) regs.palette = buf->ReadByte();

	if (is_parent) {
		if (flags & TLF_BB_XY_OFFSET) {
			regs.delta.parent[0] = buf->ReadByte();
			regs.delta.parent[1] = buf->ReadByte();
		}
		if (flags & TLF_BB_Z_OFFSET)    regs.delta.parent[2] = buf->ReadByte();
	} else {
		if (flags & TLF_CHILD_X_OFFSET) regs.delta.child[0]  = buf->ReadByte();
		if (flags & TLF_CHILD_Y_OFFSET) regs.delta.child[1]  = buf->ReadByte();
	}

	if (flags & TLF_SPRITE_VAR10) {
		regs.sprite_var10 = buf->ReadByte();
		if (regs.sprite_var10 > TLR_MAX_VAR10) {
			grfmsg(1, "ReadSpriteLayoutRegisters: Spritelayout specifies var10 (%d) exceeding the maximal allowed value %d", regs.sprite_var10, TLR_MAX_VAR10);
			DisableGrf(STR_NEWGRF_ERROR_INVALID_SPRITE_LAYOUT);
			return;
		}
	}

	if (flags & TLF_PALETTE_VAR10) {
		regs.palette_var10 = buf->ReadByte();
		if (regs.palette_var10 > TLR_MAX_VAR10) {
			grfmsg(1, "ReadSpriteLayoutRegisters: Spritelayout specifies var10 (%d) exceeding the maximal allowed value %d", regs.palette_var10, TLR_MAX_VAR10);
			DisableGrf(STR_NEWGRF_ERROR_INVALID_SPRITE_LAYOUT);
			return;
		}
	}
}

/**
 * Read a spritelayout from the GRF.
 * @param buf                  Input
 * @param num_building_sprites Number of building sprites to read
 * @param use_cur_spritesets   Whether to use currently referenceable action 1 sets.
 * @param feature              GrfSpecFeature to use spritesets from.
 * @param allow_var10          Whether the spritelayout may specifiy var10 values for resolving multiple action-1-2-3 chains
 * @param no_z_position        Whether bounding boxes have no Z offset
 * @param dts                  Layout container to output into
 * @return True on error (GRF was disabled).
 */
static bool ReadSpriteLayout(ByteReader *buf, uint num_building_sprites, bool use_cur_spritesets, byte feature, bool allow_var10, bool no_z_position, NewGRFSpriteLayout *dts)
{
	bool has_flags = HasBit(num_building_sprites, 6);
	ClrBit(num_building_sprites, 6);
	TileLayoutFlags valid_flags = TLF_KNOWN_FLAGS;
	if (!allow_var10) valid_flags &= ~TLF_VAR10_FLAGS;
	dts->Allocate(num_building_sprites); // allocate before reading groundsprite flags

	uint16 *max_sprite_offset = AllocaM(uint16, num_building_sprites + 1);
	uint16 *max_palette_offset = AllocaM(uint16, num_building_sprites + 1);
	MemSetT(max_sprite_offset, 0, num_building_sprites + 1);
	MemSetT(max_palette_offset, 0, num_building_sprites + 1);

	/* Groundsprite */
	TileLayoutFlags flags = ReadSpriteLayoutSprite(buf, has_flags, false, use_cur_spritesets, feature, &dts->ground, max_sprite_offset, max_palette_offset);
	if (_cur.skip_sprites < 0) return true;

	if (flags & ~(valid_flags & ~TLF_NON_GROUND_FLAGS)) {
		grfmsg(1, "ReadSpriteLayout: Spritelayout uses invalid flag 0x%x for ground sprite", flags & ~(valid_flags & ~TLF_NON_GROUND_FLAGS));
		DisableGrf(STR_NEWGRF_ERROR_INVALID_SPRITE_LAYOUT);
		return true;
	}

	ReadSpriteLayoutRegisters(buf, flags, false, dts, 0);
	if (_cur.skip_sprites < 0) return true;

	for (uint i = 0; i < num_building_sprites; i++) {
		DrawTileSeqStruct *seq = const_cast<DrawTileSeqStruct*>(&dts->seq[i]);

		flags = ReadSpriteLayoutSprite(buf, has_flags, false, use_cur_spritesets, feature, &seq->image, max_sprite_offset + i + 1, max_palette_offset + i + 1);
		if (_cur.skip_sprites < 0) return true;

		if (flags & ~valid_flags) {
			grfmsg(1, "ReadSpriteLayout: Spritelayout uses unknown flag 0x%x", flags & ~valid_flags);
			DisableGrf(STR_NEWGRF_ERROR_INVALID_SPRITE_LAYOUT);
			return true;
		}

		seq->delta_x = buf->ReadByte();
		seq->delta_y = buf->ReadByte();

		if (!no_z_position) seq->delta_z = buf->ReadByte();

		if (seq->IsParentSprite()) {
			seq->size_x = buf->ReadByte();
			seq->size_y = buf->ReadByte();
			seq->size_z = buf->ReadByte();
		}

		ReadSpriteLayoutRegisters(buf, flags, seq->IsParentSprite(), dts, i + 1);
		if (_cur.skip_sprites < 0) return true;
	}

	/* Check if the number of sprites per spriteset is consistent */
	bool is_consistent = true;
	dts->consistent_max_offset = 0;
	for (uint i = 0; i < num_building_sprites + 1; i++) {
		if (max_sprite_offset[i] > 0) {
			if (dts->consistent_max_offset == 0) {
				dts->consistent_max_offset = max_sprite_offset[i];
			} else if (dts->consistent_max_offset != max_sprite_offset[i]) {
				is_consistent = false;
				break;
			}
		}
		if (max_palette_offset[i] > 0) {
			if (dts->consistent_max_offset == 0) {
				dts->consistent_max_offset = max_palette_offset[i];
			} else if (dts->consistent_max_offset != max_palette_offset[i]) {
				is_consistent = false;
				break;
			}
		}
	}

	/* When the Action1 sets are unknown, everything should be 0 (no spriteset usage) or UINT16_MAX (some spriteset usage) */
	assert(use_cur_spritesets || (is_consistent && (dts->consistent_max_offset == 0 || dts->consistent_max_offset == UINT16_MAX)));

	if (!is_consistent || dts->registers != nullptr) {
		dts->consistent_max_offset = 0;
		if (dts->registers == nullptr) dts->AllocateRegisters();

		for (uint i = 0; i < num_building_sprites + 1; i++) {
			TileLayoutRegisters &regs = const_cast<TileLayoutRegisters&>(dts->registers[i]);
			regs.max_sprite_offset = max_sprite_offset[i];
			regs.max_palette_offset = max_palette_offset[i];
		}
	}

	return false;
}

/**
 * Translate the refit mask. refit_mask is uint32 as it has not been mapped to CargoTypes.
 */
static CargoTypes TranslateRefitMask(uint32 refit_mask)
{
	CargoTypes result = 0;
	uint8 bit;
	FOR_EACH_SET_BIT(bit, refit_mask) {
		CargoID cargo = GetCargoTranslation(bit, _cur.grffile, true);
		if (cargo != CT_INVALID) SetBit(result, cargo);
	}
	return result;
}

/**
 * Converts TTD(P) Base Price pointers into the enum used by OTTD
 * See http://wiki.ttdpatch.net/tiki-index.php?page=BaseCosts
 * @param base_pointer TTD(P) Base Price Pointer
 * @param error_location Function name for grf error messages
 * @param[out] index If \a base_pointer is valid, \a index is assigned to the matching price; else it is left unchanged
 */
static void ConvertTTDBasePrice(uint32 base_pointer, const char *error_location, Price *index)
{
	/* Special value for 'none' */
	if (base_pointer == 0) {
		*index = INVALID_PRICE;
		return;
	}

	static const uint32 start = 0x4B34; ///< Position of first base price
	static const uint32 size  = 6;      ///< Size of each base price record

	if (base_pointer < start || (base_pointer - start) % size != 0 || (base_pointer - start) / size >= PR_END) {
		grfmsg(1, "%s: Unsupported running cost base 0x%04X, ignoring", error_location, base_pointer);
		return;
	}

	*index = (Price)((base_pointer - start) / size);
}

/** Possible return values for the FeatureChangeInfo functions */
enum ChangeInfoResult {
	CIR_SUCCESS,    ///< Variable was parsed and read
	CIR_DISABLED,   ///< GRF was disabled due to error
	CIR_UNHANDLED,  ///< Variable was parsed but unread
	CIR_UNKNOWN,    ///< Variable is unknown
	CIR_INVALID_ID, ///< Attempt to modify an invalid ID
};

typedef ChangeInfoResult (*VCI_Handler)(uint engine, int numinfo, int prop, const GRFFilePropertyRemapEntry *mapping_entry, ByteReader *buf);

static ChangeInfoResult HandleAction0PropertyDefault(ByteReader *buf, int prop)
{
	switch (prop) {
		case A0RPI_UNKNOWN_IGNORE:
			buf->Skip(buf->ReadExtendedByte());
			return CIR_SUCCESS;

		case A0RPI_UNKNOWN_ERROR:
			return CIR_DISABLED;

		default:
			return CIR_UNKNOWN;
	}
}

static bool MappedPropertyLengthMismatch(ByteReader *buf, uint expected_size, const GRFFilePropertyRemapEntry *mapping_entry)
{
	uint length = buf->ReadExtendedByte();
	if (length != expected_size) {
		if (mapping_entry != NULL) {
			grfmsg(2, "Ignoring use of mapped property: %s, feature: %X, mapped to: %X, with incorrect data size: %u instead of %u",
					mapping_entry->name, mapping_entry->feature, mapping_entry->property_id, length, expected_size);
		}
		buf->Skip(length);
		return true;
	} else {
		return false;
	}
}

/**
 * Define properties common to all vehicles
 * @param ei Engine info.
 * @param prop The property to change.
 * @param buf The property value.
 * @return ChangeInfoResult.
 */
static ChangeInfoResult CommonVehicleChangeInfo(EngineInfo *ei, int prop, const GRFFilePropertyRemapEntry *mapping_entry, ByteReader *buf)
{
	switch (prop) {
		case 0x00: // Introduction date
			ei->base_intro = buf->ReadWord() + DAYS_TILL_ORIGINAL_BASE_YEAR;
			break;

		case 0x02: // Decay speed
			ei->decay_speed = buf->ReadByte();
			break;

		case 0x03: // Vehicle life
			ei->lifelength = buf->ReadByte();
			break;

		case 0x04: // Model life
			ei->base_life = buf->ReadByte();
			break;

		case 0x06: // Climates available
			ei->climates = buf->ReadByte();
			break;

		case PROP_VEHICLE_LOAD_AMOUNT: // 0x07 Loading speed
			/* Amount of cargo loaded during a vehicle's "loading tick" */
			ei->load_amount = buf->ReadByte();
			break;

		default:
			return HandleAction0PropertyDefault(buf, prop);
	}

	return CIR_SUCCESS;
}

/**
 * Define properties for rail vehicles
 * @param engine :ocal ID of the first vehicle.
 * @param numinfo Number of subsequent IDs to change the property for.
 * @param prop The property to change.
 * @param buf The property value.
 * @return ChangeInfoResult.
 */
static ChangeInfoResult RailVehicleChangeInfo(uint engine, int numinfo, int prop, const GRFFilePropertyRemapEntry *mapping_entry, ByteReader *buf)
{
	ChangeInfoResult ret = CIR_SUCCESS;

	for (int i = 0; i < numinfo; i++) {
		Engine *e = GetNewEngine(_cur.grffile, VEH_TRAIN, engine + i);
		if (e == nullptr) return CIR_INVALID_ID; // No engine could be allocated, so neither can any next vehicles

		EngineInfo *ei = &e->info;
		RailVehicleInfo *rvi = &e->u.rail;

		switch (prop) {
			case 0x05: { // Track type
				uint8 tracktype = buf->ReadByte();

				if (tracktype < _cur.grffile->railtype_list.size()) {
					_gted[e->index].railtypelabel = _cur.grffile->railtype_list[tracktype];
					break;
				}

				switch (tracktype) {
					case 0: _gted[e->index].railtypelabel = rvi->engclass >= 2 ? RAILTYPE_ELECTRIC_LABEL : RAILTYPE_RAIL_LABEL; break;
					case 1: _gted[e->index].railtypelabel = RAILTYPE_MONO_LABEL; break;
					case 2: _gted[e->index].railtypelabel = RAILTYPE_MAGLEV_LABEL; break;
					default:
						grfmsg(1, "RailVehicleChangeInfo: Invalid track type %d specified, ignoring", tracktype);
						break;
				}
				break;
			}

			case 0x08: // AI passenger service
				/* Tells the AI that this engine is designed for
				 * passenger services and shouldn't be used for freight. */
				rvi->ai_passenger_only = buf->ReadByte();
				break;

			case PROP_TRAIN_SPEED: { // 0x09 Speed (1 unit is 1 km-ish/h)
				uint16 speed = buf->ReadWord();
				if (speed == 0xFFFF) speed = 0;

				rvi->max_speed = speed;
				break;
			}

			case PROP_TRAIN_POWER: // 0x0B Power
				rvi->power = buf->ReadWord();

				/* Set engine / wagon state based on power */
				if (rvi->power != 0) {
					if (rvi->railveh_type == RAILVEH_WAGON) {
						rvi->railveh_type = RAILVEH_SINGLEHEAD;
					}
				} else {
					rvi->railveh_type = RAILVEH_WAGON;
				}
				break;

			case PROP_TRAIN_RUNNING_COST_FACTOR: // 0x0D Running cost factor
				rvi->running_cost = buf->ReadByte();
				break;

			case 0x0E: // Running cost base
				ConvertTTDBasePrice(buf->ReadDWord(), "RailVehicleChangeInfo", &rvi->running_cost_class);
				break;

			case 0x12: { // Sprite ID
				uint8 spriteid = buf->ReadByte();
				uint8 orig_spriteid = spriteid;

				/* TTD sprite IDs point to a location in a 16bit array, but we use it
				 * as an array index, so we need it to be half the original value. */
				if (spriteid < 0xFD) spriteid >>= 1;

				if (IsValidNewGRFImageIndex<VEH_TRAIN>(spriteid)) {
					rvi->image_index = spriteid;
				} else {
					grfmsg(1, "RailVehicleChangeInfo: Invalid Sprite %d specified, ignoring", orig_spriteid);
					rvi->image_index = 0;
				}
				break;
			}

			case 0x13: { // Dual-headed
				uint8 dual = buf->ReadByte();

				if (dual != 0) {
					rvi->railveh_type = RAILVEH_MULTIHEAD;
				} else {
					rvi->railveh_type = rvi->power == 0 ?
						RAILVEH_WAGON : RAILVEH_SINGLEHEAD;
				}
				break;
			}

			case PROP_TRAIN_CARGO_CAPACITY: // 0x14 Cargo capacity
				rvi->capacity = buf->ReadByte();
				break;

			case 0x15: { // Cargo type
				_gted[e->index].defaultcargo_grf = _cur.grffile;
				uint8 ctype = buf->ReadByte();

				if (ctype == 0xFF) {
					/* 0xFF is specified as 'use first refittable' */
					ei->cargo_type = CT_INVALID;
				} else if (_cur.grffile->grf_version >= 8) {
					/* Use translated cargo. Might result in CT_INVALID (first refittable), if cargo is not defined. */
					ei->cargo_type = GetCargoTranslation(ctype, _cur.grffile);
				} else if (ctype < NUM_CARGO) {
					/* Use untranslated cargo. */
					ei->cargo_type = ctype;
				} else {
					ei->cargo_type = CT_INVALID;
					grfmsg(2, "RailVehicleChangeInfo: Invalid cargo type %d, using first refittable", ctype);
				}
				break;
			}

			case PROP_TRAIN_WEIGHT: // 0x16 Weight
				SB(rvi->weight, 0, 8, buf->ReadByte());
				break;

			case PROP_TRAIN_COST_FACTOR: // 0x17 Cost factor
				rvi->cost_factor = buf->ReadByte();
				break;

			case 0x18: // AI rank
				grfmsg(2, "RailVehicleChangeInfo: Property 0x18 'AI rank' not used by NoAI, ignored.");
				buf->ReadByte();
				break;

			case 0x19: { // Engine traction type
				/* What do the individual numbers mean?
				 * 0x00 .. 0x07: Steam
				 * 0x08 .. 0x27: Diesel
				 * 0x28 .. 0x31: Electric
				 * 0x32 .. 0x37: Monorail
				 * 0x38 .. 0x41: Maglev
				 */
				uint8 traction = buf->ReadByte();
				EngineClass engclass;

				if (traction <= 0x07) {
					engclass = EC_STEAM;
				} else if (traction <= 0x27) {
					engclass = EC_DIESEL;
				} else if (traction <= 0x31) {
					engclass = EC_ELECTRIC;
				} else if (traction <= 0x37) {
					engclass = EC_MONORAIL;
				} else if (traction <= 0x41) {
					engclass = EC_MAGLEV;
				} else {
					break;
				}

				if (_cur.grffile->railtype_list.size() == 0) {
					/* Use traction type to select between normal and electrified
					 * rail only when no translation list is in place. */
					if (_gted[e->index].railtypelabel == RAILTYPE_RAIL_LABEL     && engclass >= EC_ELECTRIC) _gted[e->index].railtypelabel = RAILTYPE_ELECTRIC_LABEL;
					if (_gted[e->index].railtypelabel == RAILTYPE_ELECTRIC_LABEL && engclass  < EC_ELECTRIC) _gted[e->index].railtypelabel = RAILTYPE_RAIL_LABEL;
				}

				rvi->engclass = engclass;
				break;
			}

			case 0x1A: // Alter purchase list sort order
				AlterVehicleListOrder(e->index, buf->ReadExtendedByte());
				break;

			case 0x1B: // Powered wagons power bonus
				rvi->pow_wag_power = buf->ReadWord();
				break;

			case 0x1C: // Refit cost
				ei->refit_cost = buf->ReadByte();
				break;

			case 0x1D: { // Refit cargo
				uint32 mask = buf->ReadDWord();
				_gted[e->index].UpdateRefittability(mask != 0);
				ei->refit_mask = TranslateRefitMask(mask);
				_gted[e->index].defaultcargo_grf = _cur.grffile;
				break;
			}

			case 0x1E: // Callback
				ei->callback_mask = buf->ReadByte();
				break;

			case PROP_TRAIN_TRACTIVE_EFFORT: // 0x1F Tractive effort coefficient
				rvi->tractive_effort = buf->ReadByte();
				break;

			case 0x20: // Air drag
				rvi->air_drag = buf->ReadByte();
				break;

			case PROP_TRAIN_SHORTEN_FACTOR: // 0x21 Shorter vehicle
				rvi->shorten_factor = buf->ReadByte();
				break;

			case 0x22: // Visual effect
				rvi->visual_effect = buf->ReadByte();
				/* Avoid accidentally setting visual_effect to the default value
				 * Since bit 6 (disable effects) is set anyways, we can safely erase some bits. */
				if (rvi->visual_effect == VE_DEFAULT) {
					assert(HasBit(rvi->visual_effect, VE_DISABLE_EFFECT));
					SB(rvi->visual_effect, VE_TYPE_START, VE_TYPE_COUNT, 0);
				}
				break;

			case 0x23: // Powered wagons weight bonus
				rvi->pow_wag_weight = buf->ReadByte();
				break;

			case 0x24: { // High byte of vehicle weight
				byte weight = buf->ReadByte();

				if (weight > 4) {
					grfmsg(2, "RailVehicleChangeInfo: Nonsensical weight of %d tons, ignoring", weight << 8);
				} else {
					SB(rvi->weight, 8, 8, weight);
				}
				break;
			}

			case PROP_TRAIN_USER_DATA: // 0x25 User-defined bit mask to set when checking veh. var. 42
				rvi->user_def_data = buf->ReadByte();
				break;

			case 0x26: // Retire vehicle early
				ei->retire_early = buf->ReadByte();
				break;

			case 0x27: // Miscellaneous flags
				ei->misc_flags = buf->ReadByte();
				_loaded_newgrf_features.has_2CC |= HasBit(ei->misc_flags, EF_USES_2CC);
				_gted[e->index].prop27_set = true;
				break;

			case 0x28: // Cargo classes allowed
				_gted[e->index].cargo_allowed = buf->ReadWord();
				_gted[e->index].UpdateRefittability(_gted[e->index].cargo_allowed != 0);
				_gted[e->index].defaultcargo_grf = _cur.grffile;
				break;

			case 0x29: // Cargo classes disallowed
				_gted[e->index].cargo_disallowed = buf->ReadWord();
				_gted[e->index].UpdateRefittability(false);
				break;

			case 0x2A: // Long format introduction date (days since year 0)
				ei->base_intro = buf->ReadDWord();
				break;

			case PROP_TRAIN_CARGO_AGE_PERIOD: // 0x2B Cargo aging period
				ei->cargo_age_period = buf->ReadWord();
				break;

			case 0x2C:   // CTT refit include list
			case 0x2D: { // CTT refit exclude list
				uint8 count = buf->ReadByte();
				_gted[e->index].UpdateRefittability(prop == 0x2C && count != 0);
				if (prop == 0x2C) _gted[e->index].defaultcargo_grf = _cur.grffile;
				CargoTypes &ctt = prop == 0x2C ? _gted[e->index].ctt_include_mask : _gted[e->index].ctt_exclude_mask;
				ctt = 0;
				while (count--) {
					CargoID ctype = GetCargoTranslation(buf->ReadByte(), _cur.grffile);
					if (ctype == CT_INVALID) continue;
					SetBit(ctt, ctype);
				}
				break;
			}

			default:
				ret = CommonVehicleChangeInfo(ei, prop, mapping_entry, buf);
				break;
		}
	}

	return ret;
}

/**
 * Define properties for road vehicles
 * @param engine Local ID of the first vehicle.
 * @param numinfo Number of subsequent IDs to change the property for.
 * @param prop The property to change.
 * @param buf The property value.
 * @return ChangeInfoResult.
 */
static ChangeInfoResult RoadVehicleChangeInfo(uint engine, int numinfo, int prop, const GRFFilePropertyRemapEntry *mapping_entry, ByteReader *buf)
{
	ChangeInfoResult ret = CIR_SUCCESS;

	for (int i = 0; i < numinfo; i++) {
		Engine *e = GetNewEngine(_cur.grffile, VEH_ROAD, engine + i);
		if (e == nullptr) return CIR_INVALID_ID; // No engine could be allocated, so neither can any next vehicles

		EngineInfo *ei = &e->info;
		RoadVehicleInfo *rvi = &e->u.road;

		switch (prop) {
			case 0x08: // Speed (1 unit is 0.5 kmh)
				rvi->max_speed = buf->ReadByte();
				break;

			case PROP_ROADVEH_RUNNING_COST_FACTOR: // 0x09 Running cost factor
				rvi->running_cost = buf->ReadByte();
				break;

			case 0x0A: // Running cost base
				ConvertTTDBasePrice(buf->ReadDWord(), "RoadVehicleChangeInfo", &rvi->running_cost_class);
				break;

			case 0x0E: { // Sprite ID
				uint8 spriteid = buf->ReadByte();
				uint8 orig_spriteid = spriteid;

				/* cars have different custom id in the GRF file */
				if (spriteid == 0xFF) spriteid = 0xFD;

				if (spriteid < 0xFD) spriteid >>= 1;

				if (IsValidNewGRFImageIndex<VEH_ROAD>(spriteid)) {
					rvi->image_index = spriteid;
				} else {
					grfmsg(1, "RoadVehicleChangeInfo: Invalid Sprite %d specified, ignoring", orig_spriteid);
					rvi->image_index = 0;
				}
				break;
			}

			case PROP_ROADVEH_CARGO_CAPACITY: // 0x0F Cargo capacity
				rvi->capacity = buf->ReadByte();
				break;

			case 0x10: { // Cargo type
				_gted[e->index].defaultcargo_grf = _cur.grffile;
				uint8 ctype = buf->ReadByte();

				if (ctype == 0xFF) {
					/* 0xFF is specified as 'use first refittable' */
					ei->cargo_type = CT_INVALID;
				} else if (_cur.grffile->grf_version >= 8) {
					/* Use translated cargo. Might result in CT_INVALID (first refittable), if cargo is not defined. */
					ei->cargo_type = GetCargoTranslation(ctype, _cur.grffile);
				} else if (ctype < NUM_CARGO) {
					/* Use untranslated cargo. */
					ei->cargo_type = ctype;
				} else {
					ei->cargo_type = CT_INVALID;
					grfmsg(2, "RailVehicleChangeInfo: Invalid cargo type %d, using first refittable", ctype);
				}
				break;
			}

			case PROP_ROADVEH_COST_FACTOR: // 0x11 Cost factor
				rvi->cost_factor = buf->ReadByte();
				break;

			case 0x12: // SFX
				rvi->sfx = GetNewGRFSoundID(_cur.grffile, buf->ReadByte());
				break;

			case PROP_ROADVEH_POWER: // Power in units of 10 HP.
				rvi->power = buf->ReadByte();
				break;

			case PROP_ROADVEH_WEIGHT: // Weight in units of 1/4 tons.
				rvi->weight = buf->ReadByte();
				break;

			case PROP_ROADVEH_SPEED: // Speed in mph/0.8
				_gted[e->index].rv_max_speed = buf->ReadByte();
				break;

			case 0x16: { // Cargoes available for refitting
				uint32 mask = buf->ReadDWord();
				_gted[e->index].UpdateRefittability(mask != 0);
				ei->refit_mask = TranslateRefitMask(mask);
				_gted[e->index].defaultcargo_grf = _cur.grffile;
				break;
			}

			case 0x17: // Callback mask
				ei->callback_mask = buf->ReadByte();
				break;

			case PROP_ROADVEH_TRACTIVE_EFFORT: // Tractive effort coefficient in 1/256.
				rvi->tractive_effort = buf->ReadByte();
				break;

			case 0x19: // Air drag
				rvi->air_drag = buf->ReadByte();
				break;

			case 0x1A: // Refit cost
				ei->refit_cost = buf->ReadByte();
				break;

			case 0x1B: // Retire vehicle early
				ei->retire_early = buf->ReadByte();
				break;

			case 0x1C: // Miscellaneous flags
				ei->misc_flags = buf->ReadByte();
				_loaded_newgrf_features.has_2CC |= HasBit(ei->misc_flags, EF_USES_2CC);
				break;

			case 0x1D: // Cargo classes allowed
				_gted[e->index].cargo_allowed = buf->ReadWord();
				_gted[e->index].UpdateRefittability(_gted[e->index].cargo_allowed != 0);
				_gted[e->index].defaultcargo_grf = _cur.grffile;
				break;

			case 0x1E: // Cargo classes disallowed
				_gted[e->index].cargo_disallowed = buf->ReadWord();
				_gted[e->index].UpdateRefittability(false);
				break;

			case 0x1F: // Long format introduction date (days since year 0)
				ei->base_intro = buf->ReadDWord();
				break;

			case 0x20: // Alter purchase list sort order
				AlterVehicleListOrder(e->index, buf->ReadExtendedByte());
				break;

			case 0x21: // Visual effect
				rvi->visual_effect = buf->ReadByte();
				/* Avoid accidentally setting visual_effect to the default value
				 * Since bit 6 (disable effects) is set anyways, we can safely erase some bits. */
				if (rvi->visual_effect == VE_DEFAULT) {
					assert(HasBit(rvi->visual_effect, VE_DISABLE_EFFECT));
					SB(rvi->visual_effect, VE_TYPE_START, VE_TYPE_COUNT, 0);
				}
				break;

			case PROP_ROADVEH_CARGO_AGE_PERIOD: // 0x22 Cargo aging period
				ei->cargo_age_period = buf->ReadWord();
				break;

			case PROP_ROADVEH_SHORTEN_FACTOR: // 0x23 Shorter vehicle
				rvi->shorten_factor = buf->ReadByte();
				break;

			case 0x24:   // CTT refit include list
			case 0x25: { // CTT refit exclude list
				uint8 count = buf->ReadByte();
				_gted[e->index].UpdateRefittability(prop == 0x24 && count != 0);
				if (prop == 0x24) _gted[e->index].defaultcargo_grf = _cur.grffile;
				CargoTypes &ctt = prop == 0x24 ? _gted[e->index].ctt_include_mask : _gted[e->index].ctt_exclude_mask;
				ctt = 0;
				while (count--) {
					CargoID ctype = GetCargoTranslation(buf->ReadByte(), _cur.grffile);
					if (ctype == CT_INVALID) continue;
					SetBit(ctt, ctype);
				}
				break;
			}

			default:
				ret = CommonVehicleChangeInfo(ei, prop, mapping_entry, buf);
				break;
		}
	}

	return ret;
}

/**
 * Define properties for ships
 * @param engine Local ID of the first vehicle.
 * @param numinfo Number of subsequent IDs to change the property for.
 * @param prop The property to change.
 * @param buf The property value.
 * @return ChangeInfoResult.
 */
static ChangeInfoResult ShipVehicleChangeInfo(uint engine, int numinfo, int prop, const GRFFilePropertyRemapEntry *mapping_entry, ByteReader *buf)
{
	ChangeInfoResult ret = CIR_SUCCESS;

	for (int i = 0; i < numinfo; i++) {
		Engine *e = GetNewEngine(_cur.grffile, VEH_SHIP, engine + i);
		if (e == nullptr) return CIR_INVALID_ID; // No engine could be allocated, so neither can any next vehicles

		EngineInfo *ei = &e->info;
		ShipVehicleInfo *svi = &e->u.ship;

		switch (prop) {
			case 0x08: { // Sprite ID
				uint8 spriteid = buf->ReadByte();
				uint8 orig_spriteid = spriteid;

				/* ships have different custom id in the GRF file */
				if (spriteid == 0xFF) spriteid = 0xFD;

				if (spriteid < 0xFD) spriteid >>= 1;

				if (IsValidNewGRFImageIndex<VEH_SHIP>(spriteid)) {
					svi->image_index = spriteid;
				} else {
					grfmsg(1, "ShipVehicleChangeInfo: Invalid Sprite %d specified, ignoring", orig_spriteid);
					svi->image_index = 0;
				}
				break;
			}

			case 0x09: // Refittable
				svi->old_refittable = (buf->ReadByte() != 0);
				break;

			case PROP_SHIP_COST_FACTOR: // 0x0A Cost factor
				svi->cost_factor = buf->ReadByte();
				break;

			case PROP_SHIP_SPEED: // 0x0B Speed (1 unit is 0.5 km-ish/h)
				svi->max_speed = buf->ReadByte();
				break;

			case 0x0C: { // Cargo type
				_gted[e->index].defaultcargo_grf = _cur.grffile;
				uint8 ctype = buf->ReadByte();

				if (ctype == 0xFF) {
					/* 0xFF is specified as 'use first refittable' */
					ei->cargo_type = CT_INVALID;
				} else if (_cur.grffile->grf_version >= 8) {
					/* Use translated cargo. Might result in CT_INVALID (first refittable), if cargo is not defined. */
					ei->cargo_type = GetCargoTranslation(ctype, _cur.grffile);
				} else if (ctype < NUM_CARGO) {
					/* Use untranslated cargo. */
					ei->cargo_type = ctype;
				} else {
					ei->cargo_type = CT_INVALID;
					grfmsg(2, "RailVehicleChangeInfo: Invalid cargo type %d, using first refittable", ctype);
				}
				break;
			}

			case PROP_SHIP_CARGO_CAPACITY: // 0x0D Cargo capacity
				svi->capacity = buf->ReadWord();
				break;

			case PROP_SHIP_RUNNING_COST_FACTOR: // 0x0F Running cost factor
				svi->running_cost = buf->ReadByte();
				break;

			case 0x10: // SFX
				svi->sfx = GetNewGRFSoundID(_cur.grffile, buf->ReadByte());
				break;

			case 0x11: { // Cargoes available for refitting
				uint32 mask = buf->ReadDWord();
				_gted[e->index].UpdateRefittability(mask != 0);
				ei->refit_mask = TranslateRefitMask(mask);
				_gted[e->index].defaultcargo_grf = _cur.grffile;
				break;
			}

			case 0x12: // Callback mask
				ei->callback_mask = buf->ReadByte();
				break;

			case 0x13: // Refit cost
				ei->refit_cost = buf->ReadByte();
				break;

			case 0x14: // Ocean speed fraction
				svi->ocean_speed_frac = buf->ReadByte();
				break;

			case 0x15: // Canal speed fraction
				svi->canal_speed_frac = buf->ReadByte();
				break;

			case 0x16: // Retire vehicle early
				ei->retire_early = buf->ReadByte();
				break;

			case 0x17: // Miscellaneous flags
				ei->misc_flags = buf->ReadByte();
				_loaded_newgrf_features.has_2CC |= HasBit(ei->misc_flags, EF_USES_2CC);
				break;

			case 0x18: // Cargo classes allowed
				_gted[e->index].cargo_allowed = buf->ReadWord();
				_gted[e->index].UpdateRefittability(_gted[e->index].cargo_allowed != 0);
				_gted[e->index].defaultcargo_grf = _cur.grffile;
				break;

			case 0x19: // Cargo classes disallowed
				_gted[e->index].cargo_disallowed = buf->ReadWord();
				_gted[e->index].UpdateRefittability(false);
				break;

			case 0x1A: // Long format introduction date (days since year 0)
				ei->base_intro = buf->ReadDWord();
				break;

			case 0x1B: // Alter purchase list sort order
				AlterVehicleListOrder(e->index, buf->ReadExtendedByte());
				break;

			case 0x1C: // Visual effect
				svi->visual_effect = buf->ReadByte();
				/* Avoid accidentally setting visual_effect to the default value
				 * Since bit 6 (disable effects) is set anyways, we can safely erase some bits. */
				if (svi->visual_effect == VE_DEFAULT) {
					assert(HasBit(svi->visual_effect, VE_DISABLE_EFFECT));
					SB(svi->visual_effect, VE_TYPE_START, VE_TYPE_COUNT, 0);
				}
				break;

			case PROP_SHIP_CARGO_AGE_PERIOD: // 0x1D Cargo aging period
				ei->cargo_age_period = buf->ReadWord();
				break;

			case 0x1E:   // CTT refit include list
			case 0x1F: { // CTT refit exclude list
				uint8 count = buf->ReadByte();
				_gted[e->index].UpdateRefittability(prop == 0x1E && count != 0);
				if (prop == 0x1E) _gted[e->index].defaultcargo_grf = _cur.grffile;
				CargoTypes &ctt = prop == 0x1E ? _gted[e->index].ctt_include_mask : _gted[e->index].ctt_exclude_mask;
				ctt = 0;
				while (count--) {
					CargoID ctype = GetCargoTranslation(buf->ReadByte(), _cur.grffile);
					if (ctype == CT_INVALID) continue;
					SetBit(ctt, ctype);
				}
				break;
			}

			default:
				ret = CommonVehicleChangeInfo(ei, prop, mapping_entry, buf);
				break;
		}
	}

	return ret;
}

/**
 * Define properties for aircraft
 * @param engine Local ID of the aircraft.
 * @param numinfo Number of subsequent IDs to change the property for.
 * @param prop The property to change.
 * @param buf The property value.
 * @return ChangeInfoResult.
 */
static ChangeInfoResult AircraftVehicleChangeInfo(uint engine, int numinfo, int prop, const GRFFilePropertyRemapEntry *mapping_entry, ByteReader *buf)
{
	ChangeInfoResult ret = CIR_SUCCESS;

	for (int i = 0; i < numinfo; i++) {
		Engine *e = GetNewEngine(_cur.grffile, VEH_AIRCRAFT, engine + i);
		if (e == nullptr) return CIR_INVALID_ID; // No engine could be allocated, so neither can any next vehicles

		EngineInfo *ei = &e->info;
		AircraftVehicleInfo *avi = &e->u.air;

		switch (prop) {
			case 0x08: { // Sprite ID
				uint8 spriteid = buf->ReadByte();
				uint8 orig_spriteid = spriteid;

				/* aircraft have different custom id in the GRF file */
				if (spriteid == 0xFF) spriteid = 0xFD;

				if (spriteid < 0xFD) spriteid >>= 1;

				if (IsValidNewGRFImageIndex<VEH_AIRCRAFT>(spriteid)) {
					avi->image_index = spriteid;
				} else {
					grfmsg(1, "AircraftVehicleChangeInfo: Invalid Sprite %d specified, ignoring", orig_spriteid);
					avi->image_index = 0;
				}
				break;
			}

			case 0x09: // Helicopter
				if (buf->ReadByte() == 0) {
					avi->subtype = AIR_HELI;
				} else {
					SB(avi->subtype, 0, 1, 1); // AIR_CTOL
				}
				break;

			case 0x0A: // Large
				SB(avi->subtype, 1, 1, (buf->ReadByte() != 0 ? 1 : 0)); // AIR_FAST
				break;

			case PROP_AIRCRAFT_COST_FACTOR: // 0x0B Cost factor
				avi->cost_factor = buf->ReadByte();
				break;

			case PROP_AIRCRAFT_SPEED: // 0x0C Speed (1 unit is 8 mph, we translate to 1 unit is 1 km-ish/h)
				avi->max_speed = (buf->ReadByte() * 128) / 10;
				break;

			case 0x0D: // Acceleration
				avi->acceleration = buf->ReadByte();
				break;

			case PROP_AIRCRAFT_RUNNING_COST_FACTOR: // 0x0E Running cost factor
				avi->running_cost = buf->ReadByte();
				break;

			case PROP_AIRCRAFT_PASSENGER_CAPACITY: // 0x0F Passenger capacity
				avi->passenger_capacity = buf->ReadWord();
				break;

			case PROP_AIRCRAFT_MAIL_CAPACITY: // 0x11 Mail capacity
				avi->mail_capacity = buf->ReadByte();
				break;

			case 0x12: // SFX
				avi->sfx = GetNewGRFSoundID(_cur.grffile, buf->ReadByte());
				break;

			case 0x13: { // Cargoes available for refitting
				uint32 mask = buf->ReadDWord();
				_gted[e->index].UpdateRefittability(mask != 0);
				ei->refit_mask = TranslateRefitMask(mask);
				_gted[e->index].defaultcargo_grf = _cur.grffile;
				break;
			}

			case 0x14: // Callback mask
				ei->callback_mask = buf->ReadByte();
				break;

			case 0x15: // Refit cost
				ei->refit_cost = buf->ReadByte();
				break;

			case 0x16: // Retire vehicle early
				ei->retire_early = buf->ReadByte();
				break;

			case 0x17: // Miscellaneous flags
				ei->misc_flags = buf->ReadByte();
				_loaded_newgrf_features.has_2CC |= HasBit(ei->misc_flags, EF_USES_2CC);
				break;

			case 0x18: // Cargo classes allowed
				_gted[e->index].cargo_allowed = buf->ReadWord();
				_gted[e->index].UpdateRefittability(_gted[e->index].cargo_allowed != 0);
				_gted[e->index].defaultcargo_grf = _cur.grffile;
				break;

			case 0x19: // Cargo classes disallowed
				_gted[e->index].cargo_disallowed = buf->ReadWord();
				_gted[e->index].UpdateRefittability(false);
				break;

			case 0x1A: // Long format introduction date (days since year 0)
				ei->base_intro = buf->ReadDWord();
				break;

			case 0x1B: // Alter purchase list sort order
				AlterVehicleListOrder(e->index, buf->ReadExtendedByte());
				break;

			case PROP_AIRCRAFT_CARGO_AGE_PERIOD: // 0x1C Cargo aging period
				ei->cargo_age_period = buf->ReadWord();
				break;

			case 0x1D:   // CTT refit include list
			case 0x1E: { // CTT refit exclude list
				uint8 count = buf->ReadByte();
				_gted[e->index].UpdateRefittability(prop == 0x1D && count != 0);
				if (prop == 0x1D) _gted[e->index].defaultcargo_grf = _cur.grffile;
				CargoTypes &ctt = prop == 0x1D ? _gted[e->index].ctt_include_mask : _gted[e->index].ctt_exclude_mask;
				ctt = 0;
				while (count--) {
					CargoID ctype = GetCargoTranslation(buf->ReadByte(), _cur.grffile);
					if (ctype == CT_INVALID) continue;
					SetBit(ctt, ctype);
				}
				break;
			}

			case PROP_AIRCRAFT_RANGE: // 0x1F Max aircraft range
				avi->max_range = buf->ReadWord();
				break;

			default:
				ret = CommonVehicleChangeInfo(ei, prop, mapping_entry, buf);
				break;
		}
	}

	return ret;
}

/**
 * Define properties for stations
 * @param stid StationID of the first station tile.
 * @param numinfo Number of subsequent station tiles to change the property for.
 * @param prop The property to change.
 * @param buf The property value.
 * @return ChangeInfoResult.
 */
static ChangeInfoResult StationChangeInfo(uint stid, int numinfo, int prop, const GRFFilePropertyRemapEntry *mapping_entry, ByteReader *buf)
{
	ChangeInfoResult ret = CIR_SUCCESS;

	if (stid + numinfo > NUM_STATIONS_PER_GRF) {
		grfmsg(1, "StationChangeInfo: Station %u is invalid, max %u, ignoring", stid + numinfo, NUM_STATIONS_PER_GRF);
		return CIR_INVALID_ID;
	}

	/* Allocate station specs if necessary */
	if (_cur.grffile->stations == nullptr) _cur.grffile->stations = CallocT<StationSpec*>(NUM_STATIONS_PER_GRF);

	for (int i = 0; i < numinfo; i++) {
		StationSpec *statspec = _cur.grffile->stations[stid + i];

		/* Check that the station we are modifying is defined. */
		if (statspec == nullptr && prop != 0x08) {
			grfmsg(2, "StationChangeInfo: Attempt to modify undefined station %u, ignoring", stid + i);
			return CIR_INVALID_ID;
		}

		switch (prop) {
			case 0x08: { // Class ID
				StationSpec **spec = &_cur.grffile->stations[stid + i];

				/* Property 0x08 is special; it is where the station is allocated */
				if (*spec == nullptr) *spec = CallocT<StationSpec>(1);

				/* Swap classid because we read it in BE meaning WAYP or DFLT */
				uint32 classid = buf->ReadDWord();
				(*spec)->cls_id = StationClass::Allocate(BSWAP32(classid));
				break;
			}

			case 0x09: // Define sprite layout
				statspec->tiles = buf->ReadExtendedByte();
				delete[] statspec->renderdata; // delete earlier loaded stuff
				statspec->renderdata = new NewGRFSpriteLayout[statspec->tiles];

				for (uint t = 0; t < statspec->tiles; t++) {
					NewGRFSpriteLayout *dts = &statspec->renderdata[t];
					dts->consistent_max_offset = UINT16_MAX; // Spritesets are unknown, so no limit.

					if (buf->HasData(4) && *(unaligned_uint32*)buf->Data() == 0) {
						buf->Skip(4);
						extern const DrawTileSprites _station_display_datas_rail[8];
						dts->Clone(&_station_display_datas_rail[t % 8]);
						continue;
					}

					ReadSpriteLayoutSprite(buf, false, false, false, GSF_STATIONS, &dts->ground);
					/* On error, bail out immediately. Temporary GRF data was already freed */
					if (_cur.skip_sprites < 0) return CIR_DISABLED;

					static std::vector<DrawTileSeqStruct> tmp_layout;
					tmp_layout.clear();
					for (;;) {
						/* no relative bounding box support */
						/*C++17: DrawTileSeqStruct &dtss = */ tmp_layout.emplace_back();
						DrawTileSeqStruct &dtss = tmp_layout.back();
						MemSetT(&dtss, 0);

						dtss.delta_x = buf->ReadByte();
						if (dtss.IsTerminator()) break;
						dtss.delta_y = buf->ReadByte();
						dtss.delta_z = buf->ReadByte();
						dtss.size_x = buf->ReadByte();
						dtss.size_y = buf->ReadByte();
						dtss.size_z = buf->ReadByte();

						ReadSpriteLayoutSprite(buf, false, true, false, GSF_STATIONS, &dtss.image);
						/* On error, bail out immediately. Temporary GRF data was already freed */
						if (_cur.skip_sprites < 0) return CIR_DISABLED;
					}
					dts->Clone(tmp_layout.data());
				}
				break;

			case 0x0A: { // Copy sprite layout
				byte srcid = buf->ReadByte();
				const StationSpec *srcstatspec = _cur.grffile->stations[srcid];

				if (srcstatspec == nullptr) {
					grfmsg(1, "StationChangeInfo: Station %u is not defined, cannot copy sprite layout to %u.", srcid, stid + i);
					continue;
				}

				delete[] statspec->renderdata; // delete earlier loaded stuff

				statspec->tiles = srcstatspec->tiles;
				statspec->renderdata = new NewGRFSpriteLayout[statspec->tiles];
				for (uint t = 0; t < statspec->tiles; t++) {
					statspec->renderdata[t].Clone(&srcstatspec->renderdata[t]);
				}
				break;
			}

			case 0x0B: // Callback mask
				statspec->callback_mask = buf->ReadByte();
				break;

			case 0x0C: // Disallowed number of platforms
				statspec->disallowed_platforms = buf->ReadByte();
				break;

			case 0x0D: // Disallowed platform lengths
				statspec->disallowed_lengths = buf->ReadByte();
				break;

			case 0x0E: // Define custom layout
				ClrBit(statspec->internal_flags, SSIF_COPIED_LAYOUTS);

				while (buf->HasData()) {
					byte length = buf->ReadByte();
					byte number = buf->ReadByte();
					StationLayout layout;
					uint l, p;

					if (length == 0 || number == 0) break;

					if (length > statspec->lengths) {
						byte diff_length = length - statspec->lengths;
						statspec->platforms = ReallocT(statspec->platforms, length);
						memset(statspec->platforms + statspec->lengths, 0, diff_length);

						statspec->layouts = ReallocT(statspec->layouts, length);
						memset(statspec->layouts + statspec->lengths, 0, diff_length * sizeof(*statspec->layouts));

						statspec->lengths = length;
					}
					l = length - 1; // index is zero-based

					if (number > statspec->platforms[l]) {
						statspec->layouts[l] = ReallocT(statspec->layouts[l], number);
						/* We expect nullptr being 0 here, but C99 guarantees that. */
						memset(statspec->layouts[l] + statspec->platforms[l], 0,
						       (number - statspec->platforms[l]) * sizeof(**statspec->layouts));

						statspec->platforms[l] = number;
					}

					p = 0;
					layout = MallocT<byte>(length * number);
					try {
						for (l = 0; l < length; l++) {
							for (p = 0; p < number; p++) {
								layout[l * number + p] = buf->ReadByte();
							}
						}
					} catch (...) {
						free(layout);
						throw;
					}

					l--;
					p--;
					free(statspec->layouts[l][p]);
					statspec->layouts[l][p] = layout;
				}
				break;

			case 0x0F: { // Copy custom layout
				byte srcid = buf->ReadByte();
				const StationSpec *srcstatspec = _cur.grffile->stations[srcid];

				if (srcstatspec == nullptr) {
					grfmsg(1, "StationChangeInfo: Station %u is not defined, cannot copy tile layout to %u.", srcid, stid + i);
					continue;
				}

				statspec->lengths   = srcstatspec->lengths;
				statspec->platforms = srcstatspec->platforms;
				statspec->layouts   = srcstatspec->layouts;
				SetBit(statspec->internal_flags, SSIF_COPIED_LAYOUTS);
				break;
			}

			case 0x10: // Little/lots cargo threshold
				statspec->cargo_threshold = buf->ReadWord();
				break;

			case 0x11: // Pylon placement
				statspec->pylons = buf->ReadByte();
				break;

			case 0x12: // Cargo types for random triggers
				if (_cur.grffile->grf_version >= 7) {
					statspec->cargo_triggers = TranslateRefitMask(buf->ReadDWord());
				} else {
					statspec->cargo_triggers = (CargoTypes)buf->ReadDWord();
				}
				break;

			case 0x13: // General flags
				statspec->flags = buf->ReadByte();
				break;

			case 0x14: // Overhead wire placement
				statspec->wires = buf->ReadByte();
				break;

			case 0x15: // Blocked tiles
				statspec->blocked = buf->ReadByte();
				break;

			case 0x16: // Animation info
				statspec->animation.frames = buf->ReadByte();
				statspec->animation.status = buf->ReadByte();
				break;

			case 0x17: // Animation speed
				statspec->animation.speed = buf->ReadByte();
				break;

			case 0x18: // Animation triggers
				statspec->animation.triggers = buf->ReadWord();
				break;

			case 0x1A: // Advanced sprite layout
				statspec->tiles = buf->ReadExtendedByte();
				delete[] statspec->renderdata; // delete earlier loaded stuff
				statspec->renderdata = new NewGRFSpriteLayout[statspec->tiles];

				for (uint t = 0; t < statspec->tiles; t++) {
					NewGRFSpriteLayout *dts = &statspec->renderdata[t];
					uint num_building_sprites = buf->ReadByte();
					/* On error, bail out immediately. Temporary GRF data was already freed */
					if (ReadSpriteLayout(buf, num_building_sprites, false, GSF_STATIONS, true, false, dts)) return CIR_DISABLED;
				}
				break;

			case A0RPI_STATION_MIN_BRIDGE_HEIGHT:
				if (MappedPropertyLengthMismatch(buf, 8, mapping_entry)) break;
				FALLTHROUGH;
			case 0x1B: // Minimum height for a bridge above
				SetBit(statspec->internal_flags, SSIF_BRIDGE_HEIGHTS_SET);
				for (uint i = 0; i < 8; i++) {
					statspec->bridge_height[i] = buf->ReadByte();
				}
				break;

			case A0RPI_STATION_DISALLOWED_BRIDGE_PILLARS:
				if (MappedPropertyLengthMismatch(buf, 8, mapping_entry)) break;
				SetBit(statspec->internal_flags, SSIF_BRIDGE_DISALLOWED_PILLARS_SET);
				for (uint i = 0; i < 8; i++) {
					statspec->bridge_disallowed_pillars[i] = buf->ReadByte();
				}
				break;

			default:
				ret = HandleAction0PropertyDefault(buf, prop);
				break;
		}
	}

	return ret;
}

/**
 * Define properties for water features
 * @param id Type of the first water feature.
 * @param numinfo Number of subsequent water feature ids to change the property for.
 * @param prop The property to change.
 * @param buf The property value.
 * @return ChangeInfoResult.
 */
static ChangeInfoResult CanalChangeInfo(uint id, int numinfo, int prop, const GRFFilePropertyRemapEntry *mapping_entry, ByteReader *buf)
{
	ChangeInfoResult ret = CIR_SUCCESS;

	if (id + numinfo > CF_END) {
		grfmsg(1, "CanalChangeInfo: Canal feature 0x%02X is invalid, max %u, ignoring", id + numinfo, CF_END);
		return CIR_INVALID_ID;
	}

	for (int i = 0; i < numinfo; i++) {
		CanalProperties *cp = &_cur.grffile->canal_local_properties[id + i];

		switch (prop) {
			case 0x08:
				cp->callback_mask = buf->ReadByte();
				break;

			case 0x09:
				cp->flags = buf->ReadByte();
				break;

			default:
				ret = HandleAction0PropertyDefault(buf, prop);
				break;
		}
	}

	return ret;
}

/**
 * Define properties for bridges
 * @param brid BridgeID of the bridge.
 * @param numinfo Number of subsequent bridgeIDs to change the property for.
 * @param prop The property to change.
 * @param buf The property value.
 * @return ChangeInfoResult.
 */
static ChangeInfoResult BridgeChangeInfo(uint brid, int numinfo, int prop, const GRFFilePropertyRemapEntry *mapping_entry, ByteReader *buf)
{
	ChangeInfoResult ret = CIR_SUCCESS;

	if (brid + numinfo > MAX_BRIDGES) {
		grfmsg(1, "BridgeChangeInfo: Bridge %u is invalid, max %u, ignoring", brid + numinfo, MAX_BRIDGES);
		return CIR_INVALID_ID;
	}

	for (int i = 0; i < numinfo; i++) {
		BridgeSpec *bridge = &_bridge[brid + i];

		switch (prop) {
			case 0x08: { // Year of availability
				/* We treat '0' as always available */
				byte year = buf->ReadByte();
				bridge->avail_year = (year > 0 ? ORIGINAL_BASE_YEAR + year : 0);
				break;
			}

			case 0x09: // Minimum length
				bridge->min_length = buf->ReadByte();
				break;

			case 0x0A: // Maximum length
				bridge->max_length = buf->ReadByte();
				if (bridge->max_length > 16) bridge->max_length = 0xFFFF;
				break;

			case 0x0B: // Cost factor
				bridge->price = buf->ReadByte();
				break;

			case 0x0C: // Maximum speed
				bridge->speed = buf->ReadWord();
				break;

			case 0x0D: { // Bridge sprite tables
				byte tableid = buf->ReadByte();
				byte numtables = buf->ReadByte();

				if (bridge->sprite_table == nullptr) {
					/* Allocate memory for sprite table pointers and zero out */
					bridge->sprite_table = CallocT<PalSpriteID*>(7);
				}

				for (; numtables-- != 0; tableid++) {
					if (tableid >= 7) { // skip invalid data
						grfmsg(1, "BridgeChangeInfo: Table %d >= 7, skipping", tableid);
						for (byte sprite = 0; sprite < 32; sprite++) buf->ReadDWord();
						continue;
					}

					if (bridge->sprite_table[tableid] == nullptr) {
						bridge->sprite_table[tableid] = MallocT<PalSpriteID>(32);
					}

					for (byte sprite = 0; sprite < 32; sprite++) {
						SpriteID image = buf->ReadWord();
						PaletteID pal  = buf->ReadWord();

						bridge->sprite_table[tableid][sprite].sprite = image;
						bridge->sprite_table[tableid][sprite].pal    = pal;

						MapSpriteMappingRecolour(&bridge->sprite_table[tableid][sprite]);
					}
				}
				if (!HasBit(bridge->ctrl_flags, BSCF_CUSTOM_PILLAR_FLAGS)) SetBit(bridge->ctrl_flags, BSCF_INVALID_PILLAR_FLAGS);
				break;
			}

			case 0x0E: // Flags; bit 0 - disable far pillars
				bridge->flags = buf->ReadByte();
				break;

			case 0x0F: // Long format year of availability (year since year 0)
				bridge->avail_year = Clamp(buf->ReadDWord(), MIN_YEAR, MAX_YEAR);
				break;

			case 0x10: { // purchase string
				StringID newone = GetGRFStringID(_cur.grffile->grfid, buf->ReadWord());
				if (newone != STR_UNDEFINED) bridge->material = newone;
				break;
			}

			case 0x11: // description of bridge with rails or roads
			case 0x12: {
				StringID newone = GetGRFStringID(_cur.grffile->grfid, buf->ReadWord());
				if (newone != STR_UNDEFINED) bridge->transport_name[prop - 0x11] = newone;
				break;
			}

			case 0x13: // 16 bits cost multiplier
				bridge->price = buf->ReadWord();
				break;

			case A0RPI_BRIDGE_MENU_ICON:
				if (MappedPropertyLengthMismatch(buf, 4, mapping_entry)) break;
				FALLTHROUGH;
			case 0x14: // purchase sprite
				bridge->sprite = buf->ReadWord();
				bridge->pal    = buf->ReadWord();
				break;

			case A0RPI_BRIDGE_PILLAR_FLAGS:
				if (MappedPropertyLengthMismatch(buf, 12, mapping_entry)) break;
				for (uint i = 0; i < 12; i++) {
					bridge->pillar_flags[i] = buf->ReadByte();
				}
				ClrBit(bridge->ctrl_flags, BSCF_INVALID_PILLAR_FLAGS);
				SetBit(bridge->ctrl_flags, BSCF_CUSTOM_PILLAR_FLAGS);
				break;

			default:
				ret = HandleAction0PropertyDefault(buf, prop);
				break;
		}
	}

	return ret;
}

/**
 * Ignore a house property
 * @param prop Property to read.
 * @param buf Property value.
 * @return ChangeInfoResult.
 */
static ChangeInfoResult IgnoreTownHouseProperty(int prop, ByteReader *buf)
{
	ChangeInfoResult ret = CIR_SUCCESS;

	switch (prop) {
		case 0x09:
		case 0x0B:
		case 0x0C:
		case 0x0D:
		case 0x0E:
		case 0x0F:
		case 0x11:
		case 0x14:
		case 0x15:
		case 0x16:
		case 0x18:
		case 0x19:
		case 0x1A:
		case 0x1B:
		case 0x1C:
		case 0x1D:
		case 0x1F:
			buf->ReadByte();
			break;

		case 0x0A:
		case 0x10:
		case 0x12:
		case 0x13:
		case 0x21:
		case 0x22:
			buf->ReadWord();
			break;

		case 0x1E:
			buf->ReadDWord();
			break;

		case 0x17:
			for (uint j = 0; j < 4; j++) buf->ReadByte();
			break;

		case 0x20: {
			byte count = buf->ReadByte();
			for (byte j = 0; j < count; j++) buf->ReadByte();
			break;
		}

		case 0x23:
			buf->Skip(buf->ReadByte() * 2);
			break;

		default:
			ret = HandleAction0PropertyDefault(buf, prop);
			break;
	}
	return ret;
}

/**
 * Define properties for houses
 * @param hid HouseID of the house.
 * @param numinfo Number of subsequent houseIDs to change the property for.
 * @param prop The property to change.
 * @param buf The property value.
 * @return ChangeInfoResult.
 */
static ChangeInfoResult TownHouseChangeInfo(uint hid, int numinfo, int prop, const GRFFilePropertyRemapEntry *mapping_entry, ByteReader *buf)
{
	ChangeInfoResult ret = CIR_SUCCESS;

	if (hid + numinfo > NUM_HOUSES_PER_GRF) {
		grfmsg(1, "TownHouseChangeInfo: Too many houses loaded (%u), max (%u). Ignoring.", hid + numinfo, NUM_HOUSES_PER_GRF);
		return CIR_INVALID_ID;
	}

	/* Allocate house specs if they haven't been allocated already. */
	if (_cur.grffile->housespec == nullptr) {
		_cur.grffile->housespec = CallocT<HouseSpec*>(NUM_HOUSES_PER_GRF);
	}

	for (int i = 0; i < numinfo; i++) {
		HouseSpec *housespec = _cur.grffile->housespec[hid + i];

		if (prop != 0x08 && housespec == nullptr) {
			/* If the house property 08 is not yet set, ignore this property */
			ChangeInfoResult cir = IgnoreTownHouseProperty(prop, buf);
			if (cir > ret) ret = cir;
			continue;
		}

		switch (prop) {
			case 0x08: { // Substitute building type, and definition of a new house
				HouseSpec **house = &_cur.grffile->housespec[hid + i];
				byte subs_id = buf->ReadByte();

				if (subs_id == 0xFF) {
					/* Instead of defining a new house, a substitute house id
					 * of 0xFF disables the old house with the current id. */
					HouseSpec::Get(hid + i)->enabled = false;
					continue;
				} else if (subs_id >= NEW_HOUSE_OFFSET) {
					/* The substitute id must be one of the original houses. */
					grfmsg(2, "TownHouseChangeInfo: Attempt to use new house %u as substitute house for %u. Ignoring.", subs_id, hid + i);
					continue;
				}

				/* Allocate space for this house. */
				if (*house == nullptr) *house = CallocT<HouseSpec>(1);

				housespec = *house;

				MemCpyT(housespec, HouseSpec::Get(subs_id));

				housespec->enabled = true;
				housespec->grf_prop.local_id = hid + i;
				housespec->grf_prop.subst_id = subs_id;
				housespec->grf_prop.grffile = _cur.grffile;
				housespec->random_colour[0] = 0x04;  // those 4 random colours are the base colour
				housespec->random_colour[1] = 0x08;  // for all new houses
				housespec->random_colour[2] = 0x0C;  // they stand for red, blue, orange and green
				housespec->random_colour[3] = 0x06;

				/* Make sure that the third cargo type is valid in this
				 * climate. This can cause problems when copying the properties
				 * of a house that accepts food, where the new house is valid
				 * in the temperate climate. */
				if (!CargoSpec::Get(housespec->accepts_cargo[2])->IsValid()) {
					housespec->cargo_acceptance[2] = 0;
				}

				_loaded_newgrf_features.has_newhouses = true;
				break;
			}

			case 0x09: // Building flags
				housespec->building_flags = (BuildingFlags)buf->ReadByte();
				break;

			case 0x0A: { // Availability years
				uint16 years = buf->ReadWord();
				housespec->min_year = GB(years, 0, 8) > 150 ? MAX_YEAR : ORIGINAL_BASE_YEAR + GB(years, 0, 8);
				housespec->max_year = GB(years, 8, 8) > 150 ? MAX_YEAR : ORIGINAL_BASE_YEAR + GB(years, 8, 8);
				break;
			}

			case 0x0B: // Population
				housespec->population = buf->ReadByte();
				break;

			case 0x0C: // Mail generation multiplier
				housespec->mail_generation = buf->ReadByte();
				break;

			case 0x0D: // Passenger acceptance
			case 0x0E: // Mail acceptance
				housespec->cargo_acceptance[prop - 0x0D] = buf->ReadByte();
				break;

			case 0x0F: { // Goods/candy, food/fizzy drinks acceptance
				int8 goods = buf->ReadByte();

				/* If value of goods is negative, it means in fact food or, if in toyland, fizzy_drink acceptance.
				 * Else, we have "standard" 3rd cargo type, goods or candy, for toyland once more */
				CargoID cid = (goods >= 0) ? ((_settings_game.game_creation.landscape == LT_TOYLAND) ? CT_CANDY : CT_GOODS) :
						((_settings_game.game_creation.landscape == LT_TOYLAND) ? CT_FIZZY_DRINKS : CT_FOOD);

				/* Make sure the cargo type is valid in this climate. */
				if (!CargoSpec::Get(cid)->IsValid()) goods = 0;

				housespec->accepts_cargo[2] = cid;
				housespec->cargo_acceptance[2] = abs(goods); // but we do need positive value here
				break;
			}

			case 0x10: // Local authority rating decrease on removal
				housespec->remove_rating_decrease = buf->ReadWord();
				break;

			case 0x11: // Removal cost multiplier
				housespec->removal_cost = buf->ReadByte();
				break;

			case 0x12: // Building name ID
				AddStringForMapping(buf->ReadWord(), &housespec->building_name);
				break;

			case 0x13: // Building availability mask
				housespec->building_availability = (HouseZones)buf->ReadWord();
				break;

			case 0x14: // House callback mask
				housespec->callback_mask |= buf->ReadByte();
				break;

			case 0x15: { // House override byte
				byte override = buf->ReadByte();

				/* The house being overridden must be an original house. */
				if (override >= NEW_HOUSE_OFFSET) {
					grfmsg(2, "TownHouseChangeInfo: Attempt to override new house %u with house id %u. Ignoring.", override, hid + i);
					continue;
				}

				_house_mngr.Add(hid + i, _cur.grffile->grfid, override);
				break;
			}

			case 0x16: // Periodic refresh multiplier
				housespec->processing_time = min(buf->ReadByte(), 63);
				break;

			case 0x17: // Four random colours to use
				for (uint j = 0; j < 4; j++) housespec->random_colour[j] = buf->ReadByte();
				break;

			case 0x18: // Relative probability of appearing
				housespec->probability = buf->ReadByte();
				break;

			case 0x19: // Extra flags
				housespec->extra_flags = (HouseExtraFlags)buf->ReadByte();
				break;

			case 0x1A: // Animation frames
				housespec->animation.frames = buf->ReadByte();
				housespec->animation.status = GB(housespec->animation.frames, 7, 1);
				SB(housespec->animation.frames, 7, 1, 0);
				break;

			case 0x1B: // Animation speed
				housespec->animation.speed = Clamp(buf->ReadByte(), 2, 16);
				break;

			case 0x1C: // Class of the building type
				housespec->class_id = AllocateHouseClassID(buf->ReadByte(), _cur.grffile->grfid);
				break;

			case 0x1D: // Callback mask part 2
				housespec->callback_mask |= (buf->ReadByte() << 8);
				break;

			case 0x1E: { // Accepted cargo types
				uint32 cargotypes = buf->ReadDWord();

				/* Check if the cargo types should not be changed */
				if (cargotypes == 0xFFFFFFFF) break;

				for (uint j = 0; j < 3; j++) {
					/* Get the cargo number from the 'list' */
					uint8 cargo_part = GB(cargotypes, 8 * j, 8);
					CargoID cargo = GetCargoTranslation(cargo_part, _cur.grffile);

					if (cargo == CT_INVALID) {
						/* Disable acceptance of invalid cargo type */
						housespec->cargo_acceptance[j] = 0;
					} else {
						housespec->accepts_cargo[j] = cargo;
					}
				}
				break;
			}

			case 0x1F: // Minimum life span
				housespec->minimum_life = buf->ReadByte();
				break;

			case 0x20: { // Cargo acceptance watch list
				byte count = buf->ReadByte();
				for (byte j = 0; j < count; j++) {
					CargoID cargo = GetCargoTranslation(buf->ReadByte(), _cur.grffile);
					if (cargo != CT_INVALID) SetBit(housespec->watched_cargoes, cargo);
				}
				break;
			}

			case 0x21: // long introduction year
				housespec->min_year = buf->ReadWord();
				break;

			case 0x22: // long maximum year
				housespec->max_year = buf->ReadWord();
				break;

			case 0x23: { // variable length cargo types accepted
				uint count = buf->ReadByte();
				if (count > lengthof(housespec->accepts_cargo)) {
					GRFError *error = DisableGrf(STR_NEWGRF_ERROR_LIST_PROPERTY_TOO_LONG);
					error->param_value[1] = prop;
					return CIR_DISABLED;
				}
				/* Always write the full accepts_cargo array, and check each index for being inside the
				 * provided data. This ensures all values are properly initialized, and also avoids
				 * any risks of array overrun. */
				for (uint i = 0; i < lengthof(housespec->accepts_cargo); i++) {
					if (i < count) {
						housespec->accepts_cargo[i] = GetCargoTranslation(buf->ReadByte(), _cur.grffile);
						housespec->cargo_acceptance[i] = buf->ReadByte();
					} else {
						housespec->accepts_cargo[i] = CT_INVALID;
						housespec->cargo_acceptance[i] = 0;
					}
				}
				break;
			}

			default:
				ret = HandleAction0PropertyDefault(buf, prop);
				break;
		}
	}

	return ret;
}

/**
 * Get the language map associated with a given NewGRF and language.
 * @param grfid       The NewGRF to get the map for.
 * @param language_id The (NewGRF) language ID to get the map for.
 * @return The LanguageMap, or nullptr if it couldn't be found.
 */
/* static */ const LanguageMap *LanguageMap::GetLanguageMap(uint32 grfid, uint8 language_id)
{
	/* LanguageID "MAX_LANG", i.e. 7F is any. This language can't have a gender/case mapping, but has to be handled gracefully. */
	const GRFFile *grffile = GetFileByGRFID(grfid);
	return (grffile != nullptr && grffile->language_map != nullptr && language_id < MAX_LANG) ? &grffile->language_map[language_id] : nullptr;
}

/**
 * Load a cargo- or railtype-translation table.
 * @param gvid ID of the global variable. This is basically only checked for zerones.
 * @param numinfo Number of subsequent IDs to change the property for.
 * @param buf The property value.
 * @param[in,out] translation_table Storage location for the translation table.
 * @param name Name of the table for debug output.
 * @return ChangeInfoResult.
 */
template <typename T>
static ChangeInfoResult LoadTranslationTable(uint gvid, int numinfo, ByteReader *buf, T &translation_table, const char *name)
{
	if (gvid != 0) {
		grfmsg(1, "LoadTranslationTable: %s translation table must start at zero", name);
		return CIR_INVALID_ID;
	}

	translation_table.clear();
	for (int i = 0; i < numinfo; i++) {
		uint32 item = buf->ReadDWord();
		translation_table.push_back(BSWAP32(item));
	}

	return CIR_SUCCESS;
}

/**
 * Define properties for global variables
 * @param gvid ID of the global variable.
 * @param numinfo Number of subsequent IDs to change the property for.
 * @param prop The property to change.
 * @param buf The property value.
 * @return ChangeInfoResult.
 */
static ChangeInfoResult GlobalVarChangeInfo(uint gvid, int numinfo, int prop, const GRFFilePropertyRemapEntry *mapping_entry, ByteReader *buf)
{
	/* Properties which are handled as a whole */
	switch (prop) {
		case 0x09: // Cargo Translation Table; loading during both reservation and activation stage (in case it is selected depending on defined cargos)
			return LoadTranslationTable(gvid, numinfo, buf, _cur.grffile->cargo_list, "Cargo");

		case 0x12: // Rail type translation table; loading during both reservation and activation stage (in case it is selected depending on defined railtypes)
			return LoadTranslationTable(gvid, numinfo, buf, _cur.grffile->railtype_list, "Rail type");

		default:
			break;
	}

	/* Properties which are handled per item */
	ChangeInfoResult ret = CIR_SUCCESS;
	for (int i = 0; i < numinfo; i++) {
		switch (prop) {
			case 0x08: { // Cost base factor
				int factor = buf->ReadByte();
				uint price = gvid + i;

				if (price < PR_END) {
					_cur.grffile->price_base_multipliers[price] = min<int>(factor - 8, MAX_PRICE_MODIFIER);
				} else {
					grfmsg(1, "GlobalVarChangeInfo: Price %d out of range, ignoring", price);
				}
				break;
			}

			case 0x0A: { // Currency display names
				uint curidx = GetNewgrfCurrencyIdConverted(gvid + i);
				StringID newone = GetGRFStringID(_cur.grffile->grfid, buf->ReadWord());

				if ((newone != STR_UNDEFINED) && (curidx < CURRENCY_END)) {
					_currency_specs[curidx].name = newone;
				}
				break;
			}

			case 0x0B: { // Currency multipliers
				uint curidx = GetNewgrfCurrencyIdConverted(gvid + i);
				uint32 rate = buf->ReadDWord();

				if (curidx < CURRENCY_END) {
					/* TTDPatch uses a multiple of 1000 for its conversion calculations,
					 * which OTTD does not. For this reason, divide grf value by 1000,
					 * to be compatible */
					_currency_specs[curidx].rate = rate / 1000;
				} else {
					grfmsg(1, "GlobalVarChangeInfo: Currency multipliers %d out of range, ignoring", curidx);
				}
				break;
			}

			case 0x0C: { // Currency options
				uint curidx = GetNewgrfCurrencyIdConverted(gvid + i);
				uint16 options = buf->ReadWord();

				if (curidx < CURRENCY_END) {
					_currency_specs[curidx].separator[0] = GB(options, 0, 8);
					_currency_specs[curidx].separator[1] = '\0';
					/* By specifying only one bit, we prevent errors,
					 * since newgrf specs said that only 0 and 1 can be set for symbol_pos */
					_currency_specs[curidx].symbol_pos = GB(options, 8, 1);
				} else {
					grfmsg(1, "GlobalVarChangeInfo: Currency option %d out of range, ignoring", curidx);
				}
				break;
			}

			case 0x0D: { // Currency prefix symbol
				uint curidx = GetNewgrfCurrencyIdConverted(gvid + i);
				uint32 tempfix = buf->ReadDWord();

				if (curidx < CURRENCY_END) {
					memcpy(_currency_specs[curidx].prefix, &tempfix, 4);
					_currency_specs[curidx].prefix[4] = 0;
				} else {
					grfmsg(1, "GlobalVarChangeInfo: Currency symbol %d out of range, ignoring", curidx);
				}
				break;
			}

			case 0x0E: { // Currency suffix symbol
				uint curidx = GetNewgrfCurrencyIdConverted(gvid + i);
				uint32 tempfix = buf->ReadDWord();

				if (curidx < CURRENCY_END) {
					memcpy(&_currency_specs[curidx].suffix, &tempfix, 4);
					_currency_specs[curidx].suffix[4] = 0;
				} else {
					grfmsg(1, "GlobalVarChangeInfo: Currency symbol %d out of range, ignoring", curidx);
				}
				break;
			}

			case 0x0F: { //  Euro introduction dates
				uint curidx = GetNewgrfCurrencyIdConverted(gvid + i);
				Year year_euro = buf->ReadWord();

				if (curidx < CURRENCY_END) {
					_currency_specs[curidx].to_euro = year_euro;
				} else {
					grfmsg(1, "GlobalVarChangeInfo: Euro intro date %d out of range, ignoring", curidx);
				}
				break;
			}

			case 0x10: // Snow line height table
				if (numinfo > 1 || IsSnowLineSet()) {
					grfmsg(1, "GlobalVarChangeInfo: The snowline can only be set once (%d)", numinfo);
				} else if (buf->Remaining() < SNOW_LINE_MONTHS * SNOW_LINE_DAYS) {
					grfmsg(1, "GlobalVarChangeInfo: Not enough entries set in the snowline table (" PRINTF_SIZE ")", buf->Remaining());
				} else {
					byte table[SNOW_LINE_MONTHS][SNOW_LINE_DAYS];

					for (uint i = 0; i < SNOW_LINE_MONTHS; i++) {
						for (uint j = 0; j < SNOW_LINE_DAYS; j++) {
							table[i][j] = buf->ReadByte();
							if (_cur.grffile->grf_version >= 8) {
								if (table[i][j] != 0xFF) table[i][j] = table[i][j] * (1 + _settings_game.construction.max_heightlevel) / 256;
							} else {
								if (table[i][j] >= 128) {
									/* no snow */
									table[i][j] = 0xFF;
								} else {
									table[i][j] = table[i][j] * (1 + _settings_game.construction.max_heightlevel) / 128;
								}
							}
						}
					}
					SetSnowLine(table);
				}
				break;

			case 0x11: // GRF match for engine allocation
				/* This is loaded during the reservation stage, so just skip it here. */
				/* Each entry is 8 bytes. */
				buf->Skip(8);
				break;

			case 0x13:   // Gender translation table
			case 0x14:   // Case translation table
			case 0x15: { // Plural form translation
				uint curidx = gvid + i; // The current index, i.e. language.
				const LanguageMetadata *lang = curidx < MAX_LANG ? GetLanguage(curidx) : nullptr;
				if (lang == nullptr) {
					grfmsg(1, "GlobalVarChangeInfo: Language %d is not known, ignoring", curidx);
					/* Skip over the data. */
					if (prop == 0x15) {
						buf->ReadByte();
					} else {
						while (buf->ReadByte() != 0) {
							buf->ReadString();
						}
					}
					break;
				}

				if (_cur.grffile->language_map == nullptr) _cur.grffile->language_map = new LanguageMap[MAX_LANG];

				if (prop == 0x15) {
					uint plural_form = buf->ReadByte();
					if (plural_form >= LANGUAGE_MAX_PLURAL) {
						grfmsg(1, "GlobalVarChanceInfo: Plural form %d is out of range, ignoring", plural_form);
					} else {
						_cur.grffile->language_map[curidx].plural_form = plural_form;
					}
					break;
				}

				byte newgrf_id = buf->ReadByte(); // The NewGRF (custom) identifier.
				while (newgrf_id != 0) {
					const char *name = buf->ReadString(); // The name for the OpenTTD identifier.

					/* We'll just ignore the UTF8 identifier character. This is (fairly)
					 * safe as OpenTTD's strings gender/cases are usually in ASCII which
					 * is just a subset of UTF8, or they need the bigger UTF8 characters
					 * such as Cyrillic. Thus we will simply assume they're all UTF8. */
					WChar c;
					size_t len = Utf8Decode(&c, name);
					if (c == NFO_UTF8_IDENTIFIER) name += len;

					LanguageMap::Mapping map;
					map.newgrf_id = newgrf_id;
					if (prop == 0x13) {
						map.openttd_id = lang->GetGenderIndex(name);
						if (map.openttd_id >= MAX_NUM_GENDERS) {
							grfmsg(1, "GlobalVarChangeInfo: Gender name %s is not known, ignoring", name);
						} else {
							_cur.grffile->language_map[curidx].gender_map.push_back(map);
						}
					} else {
						map.openttd_id = lang->GetCaseIndex(name);
						if (map.openttd_id >= MAX_NUM_CASES) {
							grfmsg(1, "GlobalVarChangeInfo: Case name %s is not known, ignoring", name);
						} else {
							_cur.grffile->language_map[curidx].case_map.push_back(map);
						}
					}
					newgrf_id = buf->ReadByte();
				}
				break;
			}

			default:
				ret = HandleAction0PropertyDefault(buf, prop);
				break;
		}
	}

	return ret;
}

static ChangeInfoResult GlobalVarReserveInfo(uint gvid, int numinfo, int prop, const GRFFilePropertyRemapEntry *mapping_entry, ByteReader *buf)
{
	/* Properties which are handled as a whole */
	switch (prop) {
		case 0x09: // Cargo Translation Table; loading during both reservation and activation stage (in case it is selected depending on defined cargos)
			return LoadTranslationTable(gvid, numinfo, buf, _cur.grffile->cargo_list, "Cargo");

		case 0x12: // Rail type translation table; loading during both reservation and activation stage (in case it is selected depending on defined railtypes)
			return LoadTranslationTable(gvid, numinfo, buf, _cur.grffile->railtype_list, "Rail type");

		default:
			break;
	}

	/* Properties which are handled per item */
	ChangeInfoResult ret = CIR_SUCCESS;
	for (int i = 0; i < numinfo; i++) {
		switch (prop) {
			case 0x08: // Cost base factor
			case 0x15: // Plural form translation
				buf->ReadByte();
				break;

			case 0x0A: // Currency display names
			case 0x0C: // Currency options
			case 0x0F: // Euro introduction dates
				buf->ReadWord();
				break;

			case 0x0B: // Currency multipliers
			case 0x0D: // Currency prefix symbol
			case 0x0E: // Currency suffix symbol
				buf->ReadDWord();
				break;

			case 0x10: // Snow line height table
				buf->Skip(SNOW_LINE_MONTHS * SNOW_LINE_DAYS);
				break;

			case 0x11: { // GRF match for engine allocation
				uint32 s = buf->ReadDWord();
				uint32 t = buf->ReadDWord();
				SetNewGRFOverride(s, t);
				break;
			}

			case 0x13: // Gender translation table
			case 0x14: // Case translation table
				while (buf->ReadByte() != 0) {
					buf->ReadString();
				}
				break;

			default:
				ret = HandleAction0PropertyDefault(buf, prop);
				break;
		}
	}

	return ret;
}


/**
 * Define properties for cargoes
 * @param cid Local ID of the cargo.
 * @param numinfo Number of subsequent IDs to change the property for.
 * @param prop The property to change.
 * @param buf The property value.
 * @return ChangeInfoResult.
 */
static ChangeInfoResult CargoChangeInfo(uint cid, int numinfo, int prop, const GRFFilePropertyRemapEntry *mapping_entry, ByteReader *buf)
{
	ChangeInfoResult ret = CIR_SUCCESS;

	if (cid + numinfo > NUM_CARGO) {
		grfmsg(2, "CargoChangeInfo: Cargo type %d out of range (max %d)", cid + numinfo, NUM_CARGO - 1);
		return CIR_INVALID_ID;
	}

	for (int i = 0; i < numinfo; i++) {
		CargoSpec *cs = CargoSpec::Get(cid + i);

		switch (prop) {
			case 0x08: // Bit number of cargo
				cs->bitnum = buf->ReadByte();
				if (cs->IsValid()) {
					cs->grffile = _cur.grffile;
					SetBit(_cargo_mask, cid + i);
				} else {
					ClrBit(_cargo_mask, cid + i);
				}
				break;

			case 0x09: // String ID for cargo type name
				AddStringForMapping(buf->ReadWord(), &cs->name);
				break;

			case 0x0A: // String for 1 unit of cargo
				AddStringForMapping(buf->ReadWord(), &cs->name_single);
				break;

			case 0x0B: // String for singular quantity of cargo (e.g. 1 tonne of coal)
			case 0x1B: // String for cargo units
				/* String for units of cargo. This is different in OpenTTD
				 * (e.g. tonnes) to TTDPatch (e.g. {COMMA} tonne of coal).
				 * Property 1B is used to set OpenTTD's behaviour. */
				AddStringForMapping(buf->ReadWord(), &cs->units_volume);
				break;

			case 0x0C: // String for plural quantity of cargo (e.g. 10 tonnes of coal)
			case 0x1C: // String for any amount of cargo
				/* Strings for an amount of cargo. This is different in OpenTTD
				 * (e.g. {WEIGHT} of coal) to TTDPatch (e.g. {COMMA} tonnes of coal).
				 * Property 1C is used to set OpenTTD's behaviour. */
				AddStringForMapping(buf->ReadWord(), &cs->quantifier);
				break;

			case 0x0D: // String for two letter cargo abbreviation
				AddStringForMapping(buf->ReadWord(), &cs->abbrev);
				break;

			case 0x0E: // Sprite ID for cargo icon
				cs->sprite = buf->ReadWord();
				break;

			case 0x0F: // Weight of one unit of cargo
				cs->weight = buf->ReadByte();
				break;

			case 0x10: // Used for payment calculation
				cs->transit_days[0] = buf->ReadByte();
				break;

			case 0x11: // Used for payment calculation
				cs->transit_days[1] = buf->ReadByte();
				break;

			case 0x12: // Base cargo price
				cs->initial_payment = buf->ReadDWord();
				break;

			case 0x13: // Colour for station rating bars
				cs->rating_colour = buf->ReadByte();
				break;

			case 0x14: // Colour for cargo graph
				cs->legend_colour = buf->ReadByte();
				break;

			case 0x15: // Freight status
				cs->is_freight = (buf->ReadByte() != 0);
				break;

			case 0x16: // Cargo classes
				cs->classes = buf->ReadWord();
				break;

			case 0x17: // Cargo label
				cs->label = buf->ReadDWord();
				cs->label = BSWAP32(cs->label);
				break;

			case 0x18: { // Town growth substitute type
				uint8 substitute_type = buf->ReadByte();

				switch (substitute_type) {
					case 0x00: cs->town_effect = TE_PASSENGERS; break;
					case 0x02: cs->town_effect = TE_MAIL; break;
					case 0x05: cs->town_effect = TE_GOODS; break;
					case 0x09: cs->town_effect = TE_WATER; break;
					case 0x0B: cs->town_effect = TE_FOOD; break;
					default:
						grfmsg(1, "CargoChangeInfo: Unknown town growth substitute value %d, setting to none.", substitute_type);
						FALLTHROUGH;
					case 0xFF: cs->town_effect = TE_NONE; break;
				}
				break;
			}

			case 0x19: // Town growth coefficient
				cs->multipliertowngrowth = buf->ReadWord();
				break;

			case 0x1A: // Bitmask of callbacks to use
				cs->callback_mask = buf->ReadByte();
				break;

			case 0x1D: // Vehicle capacity muliplier
				cs->multiplier = max<uint16>(1u, buf->ReadWord());
				break;

			default:
				ret = HandleAction0PropertyDefault(buf, prop);
				break;
		}
	}

	return ret;
}


/**
 * Define properties for sound effects
 * @param sid Local ID of the sound.
 * @param numinfo Number of subsequent IDs to change the property for.
 * @param prop The property to change.
 * @param buf The property value.
 * @return ChangeInfoResult.
 */
static ChangeInfoResult SoundEffectChangeInfo(uint sid, int numinfo, int prop, const GRFFilePropertyRemapEntry *mapping_entry, ByteReader *buf)
{
	ChangeInfoResult ret = CIR_SUCCESS;

	if (_cur.grffile->sound_offset == 0) {
		grfmsg(1, "SoundEffectChangeInfo: No effects defined, skipping");
		return CIR_INVALID_ID;
	}

	if (sid + numinfo - ORIGINAL_SAMPLE_COUNT > _cur.grffile->num_sounds) {
		grfmsg(1, "SoundEffectChangeInfo: Attempting to change undefined sound effect (%u), max (%u). Ignoring.", sid + numinfo, ORIGINAL_SAMPLE_COUNT + _cur.grffile->num_sounds);
		return CIR_INVALID_ID;
	}

	for (int i = 0; i < numinfo; i++) {
		SoundEntry *sound = GetSound(sid + i + _cur.grffile->sound_offset - ORIGINAL_SAMPLE_COUNT);

		switch (prop) {
			case 0x08: // Relative volume
				sound->volume = buf->ReadByte();
				break;

			case 0x09: // Priority
				sound->priority = buf->ReadByte();
				break;

			case 0x0A: { // Override old sound
				SoundID orig_sound = buf->ReadByte();

				if (orig_sound >= ORIGINAL_SAMPLE_COUNT) {
					grfmsg(1, "SoundEffectChangeInfo: Original sound %d not defined (max %d)", orig_sound, ORIGINAL_SAMPLE_COUNT);
				} else {
					SoundEntry *old_sound = GetSound(orig_sound);

					/* Literally copy the data of the new sound over the original */
					*old_sound = *sound;
				}
				break;
			}

			default:
				ret = HandleAction0PropertyDefault(buf, prop);
				break;
		}
	}

	return ret;
}

/**
 * Ignore an industry tile property
 * @param prop The property to ignore.
 * @param buf The property value.
 * @return ChangeInfoResult.
 */
static ChangeInfoResult IgnoreIndustryTileProperty(int prop, ByteReader *buf)
{
	ChangeInfoResult ret = CIR_SUCCESS;

	switch (prop) {
		case 0x09:
		case 0x0D:
		case 0x0E:
		case 0x10:
		case 0x11:
		case 0x12:
			buf->ReadByte();
			break;

		case 0x0A:
		case 0x0B:
		case 0x0C:
		case 0x0F:
			buf->ReadWord();
			break;

		case 0x13:
			buf->Skip(buf->ReadByte() * 2);
			break;

		default:
			ret = HandleAction0PropertyDefault(buf, prop);
			break;
	}
	return ret;
}

/**
 * Define properties for industry tiles
 * @param indtid Local ID of the industry tile.
 * @param numinfo Number of subsequent industry tile IDs to change the property for.
 * @param prop The property to change.
 * @param buf The property value.
 * @return ChangeInfoResult.
 */
static ChangeInfoResult IndustrytilesChangeInfo(uint indtid, int numinfo, int prop, const GRFFilePropertyRemapEntry *mapping_entry, ByteReader *buf)
{
	ChangeInfoResult ret = CIR_SUCCESS;

	if (indtid + numinfo > NUM_INDUSTRYTILES_PER_GRF) {
		grfmsg(1, "IndustryTilesChangeInfo: Too many industry tiles loaded (%u), max (%u). Ignoring.", indtid + numinfo, NUM_INDUSTRYTILES_PER_GRF);
		return CIR_INVALID_ID;
	}

	/* Allocate industry tile specs if they haven't been allocated already. */
	if (_cur.grffile->indtspec == nullptr) {
		_cur.grffile->indtspec = CallocT<IndustryTileSpec*>(NUM_INDUSTRYTILES_PER_GRF);
	}

	for (int i = 0; i < numinfo; i++) {
		IndustryTileSpec *tsp = _cur.grffile->indtspec[indtid + i];

		if (prop != 0x08 && tsp == nullptr) {
			ChangeInfoResult cir = IgnoreIndustryTileProperty(prop, buf);
			if (cir > ret) ret = cir;
			continue;
		}

		switch (prop) {
			case 0x08: { // Substitute industry tile type
				IndustryTileSpec **tilespec = &_cur.grffile->indtspec[indtid + i];
				byte subs_id = buf->ReadByte();

				if (subs_id >= NEW_INDUSTRYTILEOFFSET) {
					/* The substitute id must be one of the original industry tile. */
					grfmsg(2, "IndustryTilesChangeInfo: Attempt to use new industry tile %u as substitute industry tile for %u. Ignoring.", subs_id, indtid + i);
					continue;
				}

				/* Allocate space for this industry. */
				if (*tilespec == nullptr) {
					*tilespec = CallocT<IndustryTileSpec>(1);
					tsp = *tilespec;

					memcpy(tsp, &_industry_tile_specs[subs_id], sizeof(_industry_tile_specs[subs_id]));
					tsp->enabled = true;

					/* A copied tile should not have the animation infos copied too.
					 * The anim_state should be left untouched, though
					 * It is up to the author to animate them himself */
					tsp->anim_production = INDUSTRYTILE_NOANIM;
					tsp->anim_next = INDUSTRYTILE_NOANIM;

					tsp->grf_prop.local_id = indtid + i;
					tsp->grf_prop.subst_id = subs_id;
					tsp->grf_prop.grffile = _cur.grffile;
					_industile_mngr.AddEntityID(indtid + i, _cur.grffile->grfid, subs_id); // pre-reserve the tile slot
				}
				break;
			}

			case 0x09: { // Industry tile override
				byte ovrid = buf->ReadByte();

				/* The industry being overridden must be an original industry. */
				if (ovrid >= NEW_INDUSTRYTILEOFFSET) {
					grfmsg(2, "IndustryTilesChangeInfo: Attempt to override new industry tile %u with industry tile id %u. Ignoring.", ovrid, indtid + i);
					continue;
				}

				_industile_mngr.Add(indtid + i, _cur.grffile->grfid, ovrid);
				break;
			}

			case 0x0A: // Tile acceptance
			case 0x0B:
			case 0x0C: {
				uint16 acctp = buf->ReadWord();
				tsp->accepts_cargo[prop - 0x0A] = GetCargoTranslation(GB(acctp, 0, 8), _cur.grffile);
				tsp->acceptance[prop - 0x0A] = Clamp(GB(acctp, 8, 8), 0, 16);
				break;
			}

			case 0x0D: // Land shape flags
				tsp->slopes_refused = (Slope)buf->ReadByte();
				break;

			case 0x0E: // Callback mask
				tsp->callback_mask = buf->ReadByte();
				break;

			case 0x0F: // Animation information
				tsp->animation.frames = buf->ReadByte();
				tsp->animation.status = buf->ReadByte();
				break;

			case 0x10: // Animation speed
				tsp->animation.speed = buf->ReadByte();
				break;

			case 0x11: // Triggers for callback 25
				tsp->animation.triggers = buf->ReadByte();
				break;

			case 0x12: // Special flags
				tsp->special_flags = (IndustryTileSpecialFlags)buf->ReadByte();
				break;

			case 0x13: { // variable length cargo acceptance
				byte num_cargoes = buf->ReadByte();
				if (num_cargoes > lengthof(tsp->acceptance)) {
					GRFError *error = DisableGrf(STR_NEWGRF_ERROR_LIST_PROPERTY_TOO_LONG);
					error->param_value[1] = prop;
					return CIR_DISABLED;
				}
				for (uint i = 0; i < lengthof(tsp->acceptance); i++) {
					if (i < num_cargoes) {
						tsp->accepts_cargo[i] = GetCargoTranslation(buf->ReadByte(), _cur.grffile);
						/* Tile acceptance can be negative to counteract the INDTILE_SPECIAL_ACCEPTS_ALL_CARGO flag */
						tsp->acceptance[i] = (int8)buf->ReadByte();
					} else {
						tsp->accepts_cargo[i] = CT_INVALID;
						tsp->acceptance[i] = 0;
					}
				}
				break;
			}

			default:
				ret = HandleAction0PropertyDefault(buf, prop);
				break;
		}
	}

	return ret;
}

/**
 * Ignore an industry property
 * @param prop The property to ignore.
 * @param buf The property value.
 * @return ChangeInfoResult.
 */
static ChangeInfoResult IgnoreIndustryProperty(int prop, ByteReader *buf)
{
	ChangeInfoResult ret = CIR_SUCCESS;

	switch (prop) {
		case 0x09:
		case 0x0B:
		case 0x0F:
		case 0x12:
		case 0x13:
		case 0x14:
		case 0x17:
		case 0x18:
		case 0x19:
		case 0x21:
		case 0x22:
			buf->ReadByte();
			break;

		case 0x0C:
		case 0x0D:
		case 0x0E:
		case 0x10:
		case 0x1B:
		case 0x1F:
		case 0x24:
			buf->ReadWord();
			break;

		case 0x11:
		case 0x1A:
		case 0x1C:
		case 0x1D:
		case 0x1E:
		case 0x20:
		case 0x23:
			buf->ReadDWord();
			break;

		case 0x0A: {
			byte num_table = buf->ReadByte();
			for (byte j = 0; j < num_table; j++) {
				for (uint k = 0;; k++) {
					byte x = buf->ReadByte();
					if (x == 0xFE && k == 0) {
						buf->ReadByte();
						buf->ReadByte();
						break;
					}

					byte y = buf->ReadByte();
					if (x == 0 && y == 0x80) break;

					byte gfx = buf->ReadByte();
					if (gfx == 0xFE) buf->ReadWord();
				}
			}
			break;
		}

		case 0x16:
			for (byte j = 0; j < 3; j++) buf->ReadByte();
			break;

		case 0x15:
		case 0x25:
		case 0x26:
		case 0x27:
			buf->Skip(buf->ReadByte());
			break;

		case 0x28: {
			int num_inputs = buf->ReadByte();
			int num_outputs = buf->ReadByte();
			buf->Skip(num_inputs * num_outputs * 2);
			break;
		}

		default:
			ret = HandleAction0PropertyDefault(buf, prop);
			break;
	}
	return ret;
}

/**
 * Validate the industry layout; e.g. to prevent duplicate tiles.
 * @param layout The layout to check.
 * @param size The size of the layout.
 * @return True if the layout is deemed valid.
 */
static bool ValidateIndustryLayout(const IndustryTileTable *layout, int size)
{
	for (int i = 0; i < size - 1; i++) {
		for (int j = i + 1; j < size; j++) {
			if (layout[i].ti.x == layout[j].ti.x &&
					layout[i].ti.y == layout[j].ti.y) {
				return false;
			}
		}
	}
	return true;
}

/** Clean the tile table of the IndustrySpec if it's needed. */
static void CleanIndustryTileTable(IndustrySpec *ind)
{
	if (HasBit(ind->cleanup_flag, CLEAN_TILELAYOUT) && ind->table != nullptr) {
		for (int j = 0; j < ind->num_table; j++) {
			/* remove the individual layouts */
			free(ind->table[j]);
		}
		/* remove the layouts pointers */
		free(ind->table);
		ind->table = nullptr;
	}
}

/**
 * Define properties for industries
 * @param indid Local ID of the industry.
 * @param numinfo Number of subsequent industry IDs to change the property for.
 * @param prop The property to change.
 * @param buf The property value.
 * @return ChangeInfoResult.
 */
static ChangeInfoResult IndustriesChangeInfo(uint indid, int numinfo, int prop, const GRFFilePropertyRemapEntry *mapping_entry, ByteReader *buf)
{
	ChangeInfoResult ret = CIR_SUCCESS;

	if (indid + numinfo > NUM_INDUSTRYTYPES_PER_GRF) {
		grfmsg(1, "IndustriesChangeInfo: Too many industries loaded (%u), max (%u). Ignoring.", indid + numinfo, NUM_INDUSTRYTYPES_PER_GRF);
		return CIR_INVALID_ID;
	}

	/* Allocate industry specs if they haven't been allocated already. */
	if (_cur.grffile->industryspec == nullptr) {
		_cur.grffile->industryspec = CallocT<IndustrySpec*>(NUM_INDUSTRYTYPES_PER_GRF);
	}

	for (int i = 0; i < numinfo; i++) {
		IndustrySpec *indsp = _cur.grffile->industryspec[indid + i];

		if (prop != 0x08 && indsp == nullptr) {
			ChangeInfoResult cir = IgnoreIndustryProperty(prop, buf);
			if (cir > ret) ret = cir;
			continue;
		}

		switch (prop) {
			case 0x08: { // Substitute industry type
				IndustrySpec **indspec = &_cur.grffile->industryspec[indid + i];
				byte subs_id = buf->ReadByte();

				if (subs_id == 0xFF) {
					/* Instead of defining a new industry, a substitute industry id
					 * of 0xFF disables the old industry with the current id. */
					_industry_specs[indid + i].enabled = false;
					continue;
				} else if (subs_id >= NEW_INDUSTRYOFFSET) {
					/* The substitute id must be one of the original industry. */
					grfmsg(2, "_industry_specs: Attempt to use new industry %u as substitute industry for %u. Ignoring.", subs_id, indid + i);
					continue;
				}

				/* Allocate space for this industry.
				 * Only need to do it once. If ever it is called again, it should not
				 * do anything */
				if (*indspec == nullptr) {
					*indspec = CallocT<IndustrySpec>(1);
					indsp = *indspec;

					memcpy(indsp, &_origin_industry_specs[subs_id], sizeof(_industry_specs[subs_id]));
					indsp->enabled = true;
					indsp->grf_prop.local_id = indid + i;
					indsp->grf_prop.subst_id = subs_id;
					indsp->grf_prop.grffile = _cur.grffile;
					/* If the grf industry needs to check its surounding upon creation, it should
					 * rely on callbacks, not on the original placement functions */
					indsp->check_proc = CHECK_NOTHING;
				}
				break;
			}

			case 0x09: { // Industry type override
				byte ovrid = buf->ReadByte();

				/* The industry being overridden must be an original industry. */
				if (ovrid >= NEW_INDUSTRYOFFSET) {
					grfmsg(2, "IndustriesChangeInfo: Attempt to override new industry %u with industry id %u. Ignoring.", ovrid, indid + i);
					continue;
				}
				indsp->grf_prop.override = ovrid;
				_industry_mngr.Add(indid + i, _cur.grffile->grfid, ovrid);
				break;
			}

			case 0x0A: { // Set industry layout(s)
				byte new_num_layouts = buf->ReadByte(); // Number of layaouts
				/* We read the total size in bytes, but we can't rely on the
				 * newgrf to provide a sane value. First assume the value is
				 * sane but later on we make sure we enlarge the array if the
				 * newgrf contains more data. Each tile uses either 3 or 5
				 * bytes, so to play it safe we assume 3. */
				uint32 def_num_tiles = buf->ReadDWord() / 3 + 1;
				IndustryTileTable **tile_table = CallocT<IndustryTileTable*>(new_num_layouts); // Table with tiles to compose an industry
				IndustryTileTable *itt = CallocT<IndustryTileTable>(def_num_tiles); // Temporary array to read the tile layouts from the GRF
				uint size;
				const IndustryTileTable *copy_from;

				try {
					for (byte j = 0; j < new_num_layouts; j++) {
						for (uint k = 0;; k++) {
							if (k >= def_num_tiles) {
								grfmsg(3, "IndustriesChangeInfo: Incorrect size for industry tile layout definition for industry %u.", indid);
								/* Size reported by newgrf was not big enough so enlarge the array. */
								def_num_tiles *= 2;
								itt = ReallocT<IndustryTileTable>(itt, def_num_tiles);
							}

							itt[k].ti.x = buf->ReadByte(); // Offsets from northermost tile

							if (itt[k].ti.x == 0xFE && k == 0) {
								/* This means we have to borrow the layout from an old industry */
								IndustryType type = buf->ReadByte();  // industry holding required layout
								byte laynbr = buf->ReadByte();        // layout number to borrow

								copy_from = _origin_industry_specs[type].table[laynbr];
								for (size = 1;; size++) {
									if (copy_from[size - 1].ti.x == -0x80 && copy_from[size - 1].ti.y == 0) break;
								}
								break;
							}

							itt[k].ti.y = buf->ReadByte(); // Or table definition finalisation

							if (itt[k].ti.x == 0 && itt[k].ti.y == 0x80) {
								/*  Not the same terminator.  The one we are using is rather
								 x = -80, y = x .  So, adjust it. */
								itt[k].ti.x = -0x80;
								itt[k].ti.y =  0;
								itt[k].gfx  =  0;

								size = k + 1;
								copy_from = itt;
								break;
							}

							itt[k].gfx = buf->ReadByte();

							if (itt[k].gfx == 0xFE) {
								/* Use a new tile from this GRF */
								int local_tile_id = buf->ReadWord();

								/* Read the ID from the _industile_mngr. */
								int tempid = _industile_mngr.GetID(local_tile_id, _cur.grffile->grfid);

								if (tempid == INVALID_INDUSTRYTILE) {
									grfmsg(2, "IndustriesChangeInfo: Attempt to use industry tile %u with industry id %u, not yet defined. Ignoring.", local_tile_id, indid);
								} else {
									/* Declared as been valid, can be used */
									itt[k].gfx = tempid;
								}
							} else if (itt[k].gfx == 0xFF) {
								itt[k].ti.x = (int8)GB(itt[k].ti.x, 0, 8);
								itt[k].ti.y = (int8)GB(itt[k].ti.y, 0, 8);

								/* When there were only 256x256 maps, TileIndex was a uint16 and
								 * itt[k].ti was just a TileIndexDiff that was added to it.
								 * As such negative "x" values were shifted into the "y" position.
								 *   x = -1, y = 1 -> x = 255, y = 0
								 * Since GRF version 8 the position is interpreted as pair of independent int8.
								 * For GRF version < 8 we need to emulate the old shifting behaviour.
								 */
								if (_cur.grffile->grf_version < 8 && itt[k].ti.x < 0) itt[k].ti.y += 1;
							}
						}

						if (!ValidateIndustryLayout(copy_from, size)) {
							/* The industry layout was not valid, so skip this one. */
							grfmsg(1, "IndustriesChangeInfo: Invalid industry layout for industry id %u. Ignoring", indid);
							new_num_layouts--;
							j--;
						} else {
							tile_table[j] = CallocT<IndustryTileTable>(size);
							memcpy(tile_table[j], copy_from, sizeof(*copy_from) * size);
						}
					}
				} catch (...) {
					for (int i = 0; i < new_num_layouts; i++) {
						free(tile_table[i]);
					}
					free(tile_table);
					free(itt);
					throw;
				}

				/* Clean the tile table if it was already set by a previous prop A. */
				CleanIndustryTileTable(indsp);
				/* Install final layout construction in the industry spec */
				indsp->num_table = new_num_layouts;
				indsp->table = tile_table;
				SetBit(indsp->cleanup_flag, CLEAN_TILELAYOUT);
				free(itt);
				break;
			}

			case 0x0B: // Industry production flags
				indsp->life_type = (IndustryLifeType)buf->ReadByte();
				break;

			case 0x0C: // Industry closure message
				AddStringForMapping(buf->ReadWord(), &indsp->closure_text);
				break;

			case 0x0D: // Production increase message
				AddStringForMapping(buf->ReadWord(), &indsp->production_up_text);
				break;

			case 0x0E: // Production decrease message
				AddStringForMapping(buf->ReadWord(), &indsp->production_down_text);
				break;

			case 0x0F: // Fund cost multiplier
				indsp->cost_multiplier = buf->ReadByte();
				break;

			case 0x10: // Production cargo types
				for (byte j = 0; j < 2; j++) {
					indsp->produced_cargo[j] = GetCargoTranslation(buf->ReadByte(), _cur.grffile);
				}
				break;

			case 0x11: // Acceptance cargo types
				for (byte j = 0; j < 3; j++) {
					indsp->accepts_cargo[j] = GetCargoTranslation(buf->ReadByte(), _cur.grffile);
				}
				buf->ReadByte(); // Unnused, eat it up
				break;

			case 0x12: // Production multipliers
			case 0x13:
				indsp->production_rate[prop - 0x12] = buf->ReadByte();
				break;

			case 0x14: // Minimal amount of cargo distributed
				indsp->minimal_cargo = buf->ReadByte();
				break;

			case 0x15: { // Random sound effects
				indsp->number_of_sounds = buf->ReadByte();
				uint8 *sounds = MallocT<uint8>(indsp->number_of_sounds);

				try {
					for (uint8 j = 0; j < indsp->number_of_sounds; j++) {
						sounds[j] = buf->ReadByte();
					}
				} catch (...) {
					free(sounds);
					throw;
				}

				if (HasBit(indsp->cleanup_flag, CLEAN_RANDOMSOUNDS)) {
					free(indsp->random_sounds);
				}
				indsp->random_sounds = sounds;
				SetBit(indsp->cleanup_flag, CLEAN_RANDOMSOUNDS);
				break;
			}

			case 0x16: // Conflicting industry types
				for (byte j = 0; j < 3; j++) indsp->conflicting[j] = buf->ReadByte();
				break;

			case 0x17: // Probability in random game
				indsp->appear_creation[_settings_game.game_creation.landscape] = buf->ReadByte();
				break;

			case 0x18: // Probability during gameplay
				indsp->appear_ingame[_settings_game.game_creation.landscape] = buf->ReadByte();
				break;

			case 0x19: // Map colour
				indsp->map_colour = buf->ReadByte();
				break;

			case 0x1A: // Special industry flags to define special behavior
				indsp->behaviour = (IndustryBehaviour)buf->ReadDWord();
				break;

			case 0x1B: // New industry text ID
				AddStringForMapping(buf->ReadWord(), &indsp->new_industry_text);
				break;

			case 0x1C: // Input cargo multipliers for the three input cargo types
			case 0x1D:
			case 0x1E: {
					uint32 multiples = buf->ReadDWord();
					indsp->input_cargo_multiplier[prop - 0x1C][0] = GB(multiples, 0, 16);
					indsp->input_cargo_multiplier[prop - 0x1C][1] = GB(multiples, 16, 16);
					break;
				}

			case 0x1F: // Industry name
				AddStringForMapping(buf->ReadWord(), &indsp->name);
				break;

			case 0x20: // Prospecting success chance
				indsp->prospecting_chance = buf->ReadDWord();
				break;

			case 0x21:   // Callback mask
			case 0x22: { // Callback additional mask
				byte aflag = buf->ReadByte();
				SB(indsp->callback_mask, (prop - 0x21) * 8, 8, aflag);
				break;
			}

			case 0x23: // removal cost multiplier
				indsp->removal_cost_multiplier = buf->ReadDWord();
				break;

			case 0x24: { // name for nearby station
				uint16 str = buf->ReadWord();
				if (str == 0) {
					indsp->station_name = STR_NULL;
				} else {
					AddStringForMapping(str, &indsp->station_name);
				}
				break;
			}

			case 0x25: { // variable length produced cargoes
				byte num_cargoes = buf->ReadByte();
				if (num_cargoes > lengthof(indsp->produced_cargo)) {
					GRFError *error = DisableGrf(STR_NEWGRF_ERROR_LIST_PROPERTY_TOO_LONG);
					error->param_value[1] = prop;
					return CIR_DISABLED;
				}
				for (uint i = 0; i < lengthof(indsp->produced_cargo); i++) {
					if (i < num_cargoes) {
						CargoID cargo = GetCargoTranslation(buf->ReadByte(), _cur.grffile);
						indsp->produced_cargo[i] = cargo;
					} else {
						indsp->produced_cargo[i] = CT_INVALID;
					}
				}
				break;
			}

			case 0x26: { // variable length accepted cargoes
				byte num_cargoes = buf->ReadByte();
				if (num_cargoes > lengthof(indsp->accepts_cargo)) {
					GRFError *error = DisableGrf(STR_NEWGRF_ERROR_LIST_PROPERTY_TOO_LONG);
					error->param_value[1] = prop;
					return CIR_DISABLED;
				}
				for (uint i = 0; i < lengthof(indsp->accepts_cargo); i++) {
					if (i < num_cargoes) {
						CargoID cargo = GetCargoTranslation(buf->ReadByte(), _cur.grffile);
						indsp->accepts_cargo[i] = cargo;
					} else {
						indsp->accepts_cargo[i] = CT_INVALID;
					}
				}
				break;
			}

			case 0x27: { // variable length production rates
				byte num_cargoes = buf->ReadByte();
				if (num_cargoes > lengthof(indsp->production_rate)) {
					GRFError *error = DisableGrf(STR_NEWGRF_ERROR_LIST_PROPERTY_TOO_LONG);
					error->param_value[1] = prop;
					return CIR_DISABLED;
				}
				for (uint i = 0; i < lengthof(indsp->production_rate); i++) {
					if (i < num_cargoes) {
						indsp->production_rate[i] = buf->ReadByte();
					} else {
						indsp->production_rate[i] = 0;
					}
				}
				break;
			}

			case 0x28: { // variable size input/output production multiplier table
				byte num_inputs = buf->ReadByte();
				byte num_outputs = buf->ReadByte();
				if (num_inputs > lengthof(indsp->accepts_cargo) || num_outputs > lengthof(indsp->produced_cargo)) {
					GRFError *error = DisableGrf(STR_NEWGRF_ERROR_LIST_PROPERTY_TOO_LONG);
					error->param_value[1] = prop;
					return CIR_DISABLED;
				}
				for (uint i = 0; i < lengthof(indsp->accepts_cargo); i++) {
					for (uint j = 0; j < lengthof(indsp->produced_cargo); j++) {
						uint16 mult = 0;
						if (i < num_inputs && j < num_outputs) mult = buf->ReadWord();
						indsp->input_cargo_multiplier[i][j] = mult;
					}
				}
				break;
			}

			default:
				ret = HandleAction0PropertyDefault(buf, prop);
				break;
		}
	}

	return ret;
}

/**
 * Create a copy of the tile table so it can be freed later
 * without problems.
 * @param as The AirportSpec to copy the arrays of.
 */
static void DuplicateTileTable(AirportSpec *as)
{
	AirportTileTable **table_list = MallocT<AirportTileTable*>(as->num_table);
	for (int i = 0; i < as->num_table; i++) {
		uint num_tiles = 1;
		const AirportTileTable *it = as->table[0];
		do {
			num_tiles++;
		} while ((++it)->ti.x != -0x80);
		table_list[i] = MallocT<AirportTileTable>(num_tiles);
		MemCpyT(table_list[i], as->table[i], num_tiles);
	}
	as->table = table_list;
	HangarTileTable *depot_table = NULL;
	if (as->nof_depots > 0) {
		depot_table = MallocT<HangarTileTable>(as->nof_depots);
		MemCpyT(depot_table, as->depot_table, as->nof_depots);
	}
	as->depot_table = depot_table;
	Direction *rotation = MallocT<Direction>(as->num_table);
	MemCpyT(rotation, as->rotation, as->num_table);
	as->rotation = rotation;
}

/**
 * Define properties for airports
 * @param airport Local ID of the airport.
 * @param numinfo Number of subsequent airport IDs to change the property for.
 * @param prop The property to change.
 * @param buf The property value.
 * @return ChangeInfoResult.
 */
static ChangeInfoResult AirportChangeInfo(uint airport, int numinfo, int prop, const GRFFilePropertyRemapEntry *mapping_entry, ByteReader *buf)
{
	ChangeInfoResult ret = CIR_SUCCESS;

	if (airport + numinfo > NUM_AIRPORTS_PER_GRF) {
		grfmsg(1, "AirportChangeInfo: Too many airports, trying id (%u), max (%u). Ignoring.", airport + numinfo, NUM_AIRPORTS_PER_GRF);
		return CIR_INVALID_ID;
	}

	/* Allocate industry specs if they haven't been allocated already. */
	if (_cur.grffile->airportspec == nullptr) {
		_cur.grffile->airportspec = CallocT<AirportSpec*>(NUM_AIRPORTS_PER_GRF);
	}

	for (int i = 0; i < numinfo; i++) {
		AirportSpec *as = _cur.grffile->airportspec[airport + i];

		if (as == nullptr && prop != 0x08 && prop != 0x09) {
			grfmsg(2, "AirportChangeInfo: Attempt to modify undefined airport %u, ignoring", airport + i);
			return CIR_INVALID_ID;
		}

		switch (prop) {
			case 0x08: { // Modify original airport
				byte subs_id = buf->ReadByte();

				if (subs_id == 0xFF) {
					/* Instead of defining a new airport, an airport id
					 * of 0xFF disables the old airport with the current id. */
					AirportSpec::GetWithoutOverride(airport + i)->enabled = false;
					continue;
				} else if (subs_id >= NEW_AIRPORT_OFFSET) {
					/* The substitute id must be one of the original airports. */
					grfmsg(2, "AirportChangeInfo: Attempt to use new airport %u as substitute airport for %u. Ignoring.", subs_id, airport + i);
					continue;
				}

				AirportSpec **spec = &_cur.grffile->airportspec[airport + i];
				/* Allocate space for this airport.
				 * Only need to do it once. If ever it is called again, it should not
				 * do anything */
				if (*spec == nullptr) {
					*spec = MallocT<AirportSpec>(1);
					as = *spec;

					memcpy(as, AirportSpec::GetWithoutOverride(subs_id), sizeof(*as));
					as->enabled = true;
					as->grf_prop.local_id = airport + i;
					as->grf_prop.subst_id = subs_id;
					as->grf_prop.grffile = _cur.grffile;
					/* override the default airport */
					_airport_mngr.Add(airport + i, _cur.grffile->grfid, subs_id);
					/* Create a copy of the original tiletable so it can be freed later. */
					DuplicateTileTable(as);
				}
				break;
			}

			case 0x0A: { // Set airport layout
				as->num_table = buf->ReadByte(); // Number of layouts
				free(as->rotation);
				as->rotation = MallocT<Direction>(as->num_table);
				uint32 defsize = buf->ReadDWord();  // Total size of the definition
				AirportTileTable **tile_table = CallocT<AirportTileTable*>(as->num_table); // Table with tiles to compose the airport
				AirportTileTable *att = CallocT<AirportTileTable>(defsize); // Temporary array to read the tile layouts from the GRF
				int size;
				const AirportTileTable *copy_from;
				try {
					for (byte j = 0; j < as->num_table; j++) {
						const_cast<Direction&>(as->rotation[j]) = (Direction)buf->ReadByte();
						for (int k = 0;; k++) {
							att[k].ti.x = buf->ReadByte(); // Offsets from northermost tile
							att[k].ti.y = buf->ReadByte();

							if (att[k].ti.x == 0 && att[k].ti.y == 0x80) {
								/*  Not the same terminator.  The one we are using is rather
								 * x = -80, y = 0 .  So, adjust it. */
								att[k].ti.x = -0x80;
								att[k].ti.y =  0;
								att[k].gfx  =  0;

								size = k + 1;
								copy_from = att;
								break;
							}

							att[k].gfx = buf->ReadByte();

							if (att[k].gfx == 0xFE) {
								/* Use a new tile from this GRF */
								int local_tile_id = buf->ReadWord();

								/* Read the ID from the _airporttile_mngr. */
								uint16 tempid = _airporttile_mngr.GetID(local_tile_id, _cur.grffile->grfid);

								if (tempid == INVALID_AIRPORTTILE) {
									grfmsg(2, "AirportChangeInfo: Attempt to use airport tile %u with airport id %u, not yet defined. Ignoring.", local_tile_id, airport + i);
								} else {
									/* Declared as been valid, can be used */
									att[k].gfx = tempid;
								}
							} else if (att[k].gfx == 0xFF) {
								att[k].ti.x = (int8)GB(att[k].ti.x, 0, 8);
								att[k].ti.y = (int8)GB(att[k].ti.y, 0, 8);
							}

							if (as->rotation[j] == DIR_E || as->rotation[j] == DIR_W) {
								as->size_x = max<byte>(as->size_x, att[k].ti.y + 1);
								as->size_y = max<byte>(as->size_y, att[k].ti.x + 1);
							} else {
								as->size_x = max<byte>(as->size_x, att[k].ti.x + 1);
								as->size_y = max<byte>(as->size_y, att[k].ti.y + 1);
							}
						}
						tile_table[j] = CallocT<AirportTileTable>(size);
						memcpy(tile_table[j], copy_from, sizeof(*copy_from) * size);
					}
					/* Install final layout construction in the airport spec */
					as->table = tile_table;
					free(att);
				} catch (...) {
					for (int i = 0; i < as->num_table; i++) {
						free(tile_table[i]);
					}
					free(tile_table);
					free(att);
					throw;
				}
				break;
			}

			case 0x0C:
				as->min_year = buf->ReadWord();
				as->max_year = buf->ReadWord();
				if (as->max_year == 0xFFFF) as->max_year = MAX_YEAR;
				break;

			case 0x0D:
				as->ttd_airport_type = (TTDPAirportType)buf->ReadByte();
				break;

			case 0x0E:
				as->catchment = Clamp(buf->ReadByte(), 1, MAX_CATCHMENT);
				break;

			case 0x0F:
				as->noise_level = buf->ReadByte();
				break;

			case 0x10:
				AddStringForMapping(buf->ReadWord(), &as->name);
				break;

			case 0x11: // Maintenance cost factor
				as->maintenance_cost = buf->ReadWord();
				break;

			default:
				ret = HandleAction0PropertyDefault(buf, prop);
				break;
		}
	}

	return ret;
}

/**
 * Ignore properties for objects
 * @param prop The property to ignore.
 * @param buf The property value.
 * @return ChangeInfoResult.
 */
static ChangeInfoResult IgnoreObjectProperty(uint prop, ByteReader *buf)
{
	ChangeInfoResult ret = CIR_SUCCESS;

	switch (prop) {
		case 0x0B:
		case 0x0C:
		case 0x0D:
		case 0x12:
		case 0x14:
		case 0x16:
		case 0x17:
			buf->ReadByte();
			break;

		case 0x09:
		case 0x0A:
		case 0x10:
		case 0x11:
		case 0x13:
		case 0x15:
			buf->ReadWord();
			break;

		case 0x08:
		case 0x0E:
		case 0x0F:
			buf->ReadDWord();
			break;

		default:
			ret = HandleAction0PropertyDefault(buf, prop);
			break;
	}

	return ret;
}

/**
 * Define properties for objects
 * @param id Local ID of the object.
 * @param numinfo Number of subsequent objectIDs to change the property for.
 * @param prop The property to change.
 * @param buf The property value.
 * @return ChangeInfoResult.
 */
static ChangeInfoResult ObjectChangeInfo(uint id, int numinfo, int prop, const GRFFilePropertyRemapEntry *mapping_entry, ByteReader *buf)
{
	ChangeInfoResult ret = CIR_SUCCESS;

	if (id + numinfo > NUM_OBJECTS_PER_GRF) {
		grfmsg(1, "ObjectChangeInfo: Too many objects loaded (%u), max (%u). Ignoring.", id + numinfo, NUM_OBJECTS_PER_GRF);
		return CIR_INVALID_ID;
	}

	/* Allocate object specs if they haven't been allocated already. */
	if (_cur.grffile->objectspec == nullptr) {
		_cur.grffile->objectspec = CallocT<ObjectSpec*>(NUM_OBJECTS_PER_GRF);
	}

	for (int i = 0; i < numinfo; i++) {
		ObjectSpec *spec = _cur.grffile->objectspec[id + i];

		if (prop != 0x08 && spec == nullptr) {
			/* If the object property 08 is not yet set, ignore this property */
			ChangeInfoResult cir = IgnoreObjectProperty(prop, buf);
			if (cir > ret) ret = cir;
			continue;
		}

		switch (prop) {
			case 0x08: { // Class ID
				ObjectSpec **ospec = &_cur.grffile->objectspec[id + i];

				/* Allocate space for this object. */
				if (*ospec == nullptr) {
					*ospec = CallocT<ObjectSpec>(1);
					(*ospec)->views = 1; // Default for NewGRFs that don't set it.
				}

				/* Swap classid because we read it in BE. */
				uint32 classid = buf->ReadDWord();
				(*ospec)->cls_id = ObjectClass::Allocate(BSWAP32(classid));
				(*ospec)->enabled = true;
				break;
			}

			case 0x09: { // Class name
				ObjectClass *objclass = ObjectClass::Get(spec->cls_id);
				AddStringForMapping(buf->ReadWord(), &objclass->name);
				break;
			}

			case 0x0A: // Object name
				AddStringForMapping(buf->ReadWord(), &spec->name);
				break;

			case 0x0B: // Climate mask
				spec->climate = buf->ReadByte();
				break;

			case 0x0C: // Size
				spec->size = buf->ReadByte();
				break;

			case 0x0D: // Build cost multipler
				spec->build_cost_multiplier = buf->ReadByte();
				spec->clear_cost_multiplier = spec->build_cost_multiplier;
				break;

			case 0x0E: // Introduction date
				spec->introduction_date = buf->ReadDWord();
				break;

			case 0x0F: // End of life
				spec->end_of_life_date = buf->ReadDWord();
				break;

			case 0x10: // Flags
				spec->flags = (ObjectFlags)buf->ReadWord();
				_loaded_newgrf_features.has_2CC |= (spec->flags & OBJECT_FLAG_2CC_COLOUR) != 0;
				break;

			case 0x11: // Animation info
				spec->animation.frames = buf->ReadByte();
				spec->animation.status = buf->ReadByte();
				break;

			case 0x12: // Animation speed
				spec->animation.speed = buf->ReadByte();
				break;

			case 0x13: // Animation triggers
				spec->animation.triggers = buf->ReadWord();
				break;

			case 0x14: // Removal cost multiplier
				spec->clear_cost_multiplier = buf->ReadByte();
				break;

			case 0x15: // Callback mask
				spec->callback_mask = buf->ReadWord();
				break;

			case 0x16: // Building height
				spec->height = buf->ReadByte();
				break;

			case 0x17: // Views
				spec->views = buf->ReadByte();
				if (spec->views != 1 && spec->views != 2 && spec->views != 4) {
					grfmsg(2, "ObjectChangeInfo: Invalid number of views (%u) for object id %u. Ignoring.", spec->views, id + i);
					spec->views = 1;
				}
				break;

			case 0x18: // Amount placed on 256^2 map on map creation
				spec->generate_amount = buf->ReadByte();
				break;

			default:
				ret = HandleAction0PropertyDefault(buf, prop);
				break;
		}
	}

	return ret;
}

/**
 * Define properties for railtypes
 * @param id ID of the railtype.
 * @param numinfo Number of subsequent IDs to change the property for.
 * @param prop The property to change.
 * @param buf The property value.
 * @return ChangeInfoResult.
 */
static ChangeInfoResult RailTypeChangeInfo(uint id, int numinfo, int prop, const GRFFilePropertyRemapEntry *mapping_entry, ByteReader *buf)
{
	ChangeInfoResult ret = CIR_SUCCESS;

	extern RailtypeInfo _railtypes[RAILTYPE_END];

	if (id + numinfo > RAILTYPE_END) {
		grfmsg(1, "RailTypeChangeInfo: Rail type %u is invalid, max %u, ignoring", id + numinfo, RAILTYPE_END);
		return CIR_INVALID_ID;
	}

	for (int i = 0; i < numinfo; i++) {
		RailType rt = _cur.grffile->railtype_map[id + i];
		if (rt == INVALID_RAILTYPE) return CIR_INVALID_ID;

		RailtypeInfo *rti = &_railtypes[rt];

		switch (prop) {
			case 0x08: // Label of rail type
				/* Skipped here as this is loaded during reservation stage. */
				buf->ReadDWord();
				break;

			case 0x09: { // Toolbar caption of railtype (sets name as well for backwards compatibility for grf ver < 8)
				uint16 str = buf->ReadWord();
				AddStringForMapping(str, &rti->strings.toolbar_caption);
				if (_cur.grffile->grf_version < 8) {
					AddStringForMapping(str, &rti->strings.name);
				}
				break;
			}

			case 0x0A: // Menu text of railtype
				AddStringForMapping(buf->ReadWord(), &rti->strings.menu_text);
				break;

			case 0x0B: // Build window caption
				AddStringForMapping(buf->ReadWord(), &rti->strings.build_caption);
				break;

			case 0x0C: // Autoreplace text
				AddStringForMapping(buf->ReadWord(), &rti->strings.replace_text);
				break;

			case 0x0D: // New locomotive text
				AddStringForMapping(buf->ReadWord(), &rti->strings.new_loco);
				break;

			case 0x0E: // Compatible railtype list
			case 0x0F: // Powered railtype list
			case 0x18: // Railtype list required for date introduction
			case 0x19: // Introduced railtype list
			{
				/* Rail type compatibility bits are added to the existing bits
				 * to allow multiple GRFs to modify compatibility with the
				 * default rail types. */
				int n = buf->ReadByte();
				for (int j = 0; j != n; j++) {
					RailTypeLabel label = buf->ReadDWord();
					RailType rt = GetRailTypeByLabel(BSWAP32(label), false);
					if (rt != INVALID_RAILTYPE) {
						switch (prop) {
							case 0x0F: SetBit(rti->powered_railtypes, rt);               FALLTHROUGH; // Powered implies compatible.
							case 0x0E: SetBit(rti->compatible_railtypes, rt);            break;
							case 0x18: SetBit(rti->introduction_required_railtypes, rt); break;
							case 0x19: SetBit(rti->introduces_railtypes, rt);            break;
						}
					}
				}
				break;
			}

			case 0x10: // Rail Type flags
				rti->flags = (RailTypeFlags)buf->ReadByte();
				break;

			case 0x11: // Curve speed advantage
				rti->curve_speed = buf->ReadByte();
				break;

			case 0x12: // Station graphic
				rti->fallback_railtype = Clamp(buf->ReadByte(), 0, 2);
				break;

			case 0x13: // Construction cost factor
				rti->cost_multiplier = buf->ReadWord();
				break;

			case 0x14: // Speed limit
				rti->max_speed = buf->ReadWord();
				break;

			case 0x15: // Acceleration model
				rti->acceleration_type = Clamp(buf->ReadByte(), 0, 2);
				break;

			case 0x16: // Map colour
				rti->map_colour = buf->ReadByte();
				break;

			case 0x17: // Introduction date
				rti->introduction_date = buf->ReadDWord();
				break;

			case 0x1A: // Sort order
				rti->sorting_order = buf->ReadByte();
				break;

			case 0x1B: // Name of railtype (overridden by prop 09 for grf ver < 8)
				AddStringForMapping(buf->ReadWord(), &rti->strings.name);
				break;

			case 0x1C: // Maintenance cost factor
				rti->maintenance_multiplier = buf->ReadWord();
				break;

			case 0x1D: // Alternate rail type label list
				/* Skipped here as this is loaded during reservation stage. */
				for (int j = buf->ReadByte(); j != 0; j--) buf->ReadDWord();
				break;

			default:
				ret = HandleAction0PropertyDefault(buf, prop);
				break;
		}
	}

	return ret;
}

static ChangeInfoResult RailTypeReserveInfo(uint id, int numinfo, int prop, const GRFFilePropertyRemapEntry *mapping_entry, ByteReader *buf)
{
	ChangeInfoResult ret = CIR_SUCCESS;

	extern RailtypeInfo _railtypes[RAILTYPE_END];

	if (id + numinfo > RAILTYPE_END) {
		grfmsg(1, "RailTypeReserveInfo: Rail type %u is invalid, max %u, ignoring", id + numinfo, RAILTYPE_END);
		return CIR_INVALID_ID;
	}

	for (int i = 0; i < numinfo; i++) {
		switch (prop) {
			case 0x08: // Label of rail type
			{
				RailTypeLabel rtl = buf->ReadDWord();
				rtl = BSWAP32(rtl);

				RailType rt = GetRailTypeByLabel(rtl, false);
				if (rt == INVALID_RAILTYPE) {
					/* Set up new rail type */
					rt = AllocateRailType(rtl);
				}

				_cur.grffile->railtype_map[id + i] = rt;
				break;
			}

			case 0x09: // Toolbar caption of railtype
			case 0x0A: // Menu text
			case 0x0B: // Build window caption
			case 0x0C: // Autoreplace text
			case 0x0D: // New loco
			case 0x13: // Construction cost
			case 0x14: // Speed limit
			case 0x1B: // Name of railtype
			case 0x1C: // Maintenance cost factor
				buf->ReadWord();
				break;

			case 0x1D: // Alternate rail type label list
				if (_cur.grffile->railtype_map[id + i] != INVALID_RAILTYPE) {
					int n = buf->ReadByte();
					for (int j = 0; j != n; j++) {
						_railtypes[_cur.grffile->railtype_map[id + i]].alternate_labels.push_back(BSWAP32(buf->ReadDWord()));
					}
					break;
				}
				grfmsg(1, "RailTypeReserveInfo: Ignoring property 1D for rail type %u because no label was set", id + i);
				FALLTHROUGH;

			case 0x0E: // Compatible railtype list
			case 0x0F: // Powered railtype list
			case 0x18: // Railtype list required for date introduction
			case 0x19: // Introduced railtype list
				for (int j = buf->ReadByte(); j != 0; j--) buf->ReadDWord();
				break;

			case 0x10: // Rail Type flags
			case 0x11: // Curve speed advantage
			case 0x12: // Station graphic
			case 0x15: // Acceleration model
			case 0x16: // Map colour
			case 0x1A: // Sort order
				buf->ReadByte();
				break;

			case 0x17: // Introduction date
				buf->ReadDWord();
				break;

			default:
				ret = HandleAction0PropertyDefault(buf, prop);
				break;
		}
	}

	return ret;
}

static ChangeInfoResult AirportTilesChangeInfo(uint airtid, int numinfo, int prop, const GRFFilePropertyRemapEntry *mapping_entry, ByteReader *buf)
{
	ChangeInfoResult ret = CIR_SUCCESS;

	if (airtid + numinfo > NUM_AIRPORTTILES_PER_GRF) {
		grfmsg(1, "AirportTileChangeInfo: Too many airport tiles loaded (%u), max (%u). Ignoring.", airtid + numinfo, NUM_AIRPORTTILES_PER_GRF);
		return CIR_INVALID_ID;
	}

	/* Allocate airport tile specs if they haven't been allocated already. */
	if (_cur.grffile->airtspec == nullptr) {
		_cur.grffile->airtspec = CallocT<AirportTileSpec*>(NUM_AIRPORTTILES_PER_GRF);
	}

	for (int i = 0; i < numinfo; i++) {
		AirportTileSpec *tsp = _cur.grffile->airtspec[airtid + i];

		if (prop != 0x08 && tsp == nullptr) {
			grfmsg(2, "AirportTileChangeInfo: Attempt to modify undefined airport tile %u. Ignoring.", airtid + i);
			return CIR_INVALID_ID;
		}

		switch (prop) {
			case 0x08: { // Substitute airport tile type
				AirportTileSpec **tilespec = &_cur.grffile->airtspec[airtid + i];
				byte subs_id = buf->ReadByte();

				if (subs_id >= NEW_AIRPORTTILE_OFFSET) {
					/* The substitute id must be one of the original airport tiles. */
					grfmsg(2, "AirportTileChangeInfo: Attempt to use new airport tile %u as substitute airport tile for %u. Ignoring.", subs_id, airtid + i);
					continue;
				}

				/* Allocate space for this airport tile. */
				if (*tilespec == nullptr) {
					*tilespec = CallocT<AirportTileSpec>(1);
					tsp = *tilespec;

					memcpy(tsp, AirportTileSpec::Get(subs_id), sizeof(AirportTileSpec));
					tsp->enabled = true;

					tsp->animation.status = ANIM_STATUS_NO_ANIMATION;

					tsp->grf_prop.local_id = airtid + i;
					tsp->grf_prop.subst_id = subs_id;
					tsp->grf_prop.grffile = _cur.grffile;
					_airporttile_mngr.AddEntityID(airtid + i, _cur.grffile->grfid, subs_id); // pre-reserve the tile slot
				}
				break;
			}

			case 0x09: { // Airport tile override
				byte override = buf->ReadByte();

				/* The airport tile being overridden must be an original airport tile. */
				if (override >= NEW_AIRPORTTILE_OFFSET) {
					grfmsg(2, "AirportTileChangeInfo: Attempt to override new airport tile %u with airport tile id %u. Ignoring.", override, airtid + i);
					continue;
				}

				_airporttile_mngr.Add(airtid + i, _cur.grffile->grfid, override);
				break;
			}

			case 0x0E: // Callback mask
				tsp->callback_mask = buf->ReadByte();
				break;

			case 0x0F: // Animation information
				tsp->animation.frames = buf->ReadByte();
				tsp->animation.status = buf->ReadByte();
				break;

			case 0x10: // Animation speed
				tsp->animation.speed = buf->ReadByte();
				break;

			case 0x11: // Animation triggers
				tsp->animation.triggers = buf->ReadByte();
				break;

			default:
				ret = HandleAction0PropertyDefault(buf, prop);
				break;
		}
	}

	return ret;
}

static bool HandleChangeInfoResult(const char *caller, ChangeInfoResult cir, uint8 feature, int property)
{
	switch (cir) {
		default: NOT_REACHED();

		case CIR_DISABLED:
			/* Error has already been printed; just stop parsing */
			return true;

		case CIR_SUCCESS:
			return false;

		case CIR_UNHANDLED:
			grfmsg(1, "%s: Ignoring property 0x%02X of feature 0x%02X (not implemented)", caller, property, feature);
			return false;

		case CIR_UNKNOWN:
			grfmsg(0, "%s: Unknown property 0x%02X of feature 0x%02X, disabling", caller, property, feature);
			FALLTHROUGH;

		case CIR_INVALID_ID: {
			/* No debug message for an invalid ID, as it has already been output */
			GRFError *error = DisableGrf(cir == CIR_INVALID_ID ? STR_NEWGRF_ERROR_INVALID_ID : STR_NEWGRF_ERROR_UNKNOWN_PROPERTY);
			if (cir != CIR_INVALID_ID) error->param_value[1] = property;
			return true;
		}
	}
}

struct GRFFilePropertyDescriptor {
	int prop;
	const GRFFilePropertyRemapEntry *entry;

	GRFFilePropertyDescriptor(int prop, const GRFFilePropertyRemapEntry *entry)
			: prop(prop), entry(entry) {}
};

static GRFFilePropertyDescriptor ReadAction0PropertyID(ByteReader *buf, uint8 feature)
{
	uint8 raw_prop = buf->ReadByte();
	const GRFFilePropertyRemapSet &remap = _cur.grffile->action0_property_remaps[feature];
	if (remap.remapped_ids[raw_prop]) {
		auto iter = remap.mapping.find(raw_prop);
		assert(iter != remap.mapping.end());
		const GRFFilePropertyRemapEntry &def = iter->second;
		int prop = def.id;
		if (prop == A0RPI_UNKNOWN_ERROR) {
			grfmsg(0, "Error: Unimplemented mapped property: %s, feature: %X, mapped to: %X", def.name, def.feature, raw_prop);
			GRFError *error = DisableGrf(STR_NEWGRF_ERROR_UNIMPLEMETED_MAPPED_PROPERTY);
			error->data = stredup(def.name);
			error->param_value[1] = def.feature;
			error->param_value[2] = raw_prop;
		} else if (prop == A0RPI_UNKNOWN_IGNORE) {
			grfmsg(2, "Ignoring unimplemented mapped property: %s, feature: %X, mapped to: %X", def.name, def.feature, raw_prop);
		}
		return GRFFilePropertyDescriptor(prop, &def);
	} else {
		return GRFFilePropertyDescriptor(raw_prop, NULL);
	}
}

/* Action 0x00 */
static void FeatureChangeInfo(ByteReader *buf)
{
	/* <00> <feature> <num-props> <num-info> <id> (<property <new-info>)...
	 *
	 * B feature
	 * B num-props     how many properties to change per vehicle/station
	 * B num-info      how many vehicles/stations to change
	 * E id            ID of first vehicle/station to change, if num-info is
	 *                 greater than one, this one and the following
	 *                 vehicles/stations will be changed
	 * B property      what property to change, depends on the feature
	 * V new-info      new bytes of info (variable size; depends on properties) */

	static const VCI_Handler handler[] = {
		/* GSF_TRAINS */        RailVehicleChangeInfo,
		/* GSF_ROADVEHICLES */  RoadVehicleChangeInfo,
		/* GSF_SHIPS */         ShipVehicleChangeInfo,
		/* GSF_AIRCRAFT */      AircraftVehicleChangeInfo,
		/* GSF_STATIONS */      StationChangeInfo,
		/* GSF_CANALS */        CanalChangeInfo,
		/* GSF_BRIDGES */       BridgeChangeInfo,
		/* GSF_HOUSES */        TownHouseChangeInfo,
		/* GSF_GLOBALVAR */     GlobalVarChangeInfo,
		/* GSF_INDUSTRYTILES */ IndustrytilesChangeInfo,
		/* GSF_INDUSTRIES */    IndustriesChangeInfo,
		/* GSF_CARGOES */       nullptr, // Cargo is handled during reservation
		/* GSF_SOUNDFX */       SoundEffectChangeInfo,
		/* GSF_AIRPORTS */      AirportChangeInfo,
		/* GSF_SIGNALS */       nullptr,
		/* GSF_OBJECTS */       ObjectChangeInfo,
		/* GSF_RAILTYPES */     RailTypeChangeInfo,
		/* GSF_AIRPORTTILES */  AirportTilesChangeInfo,
	};
	static_assert(lengthof(handler) == lengthof(_cur.grffile->action0_property_remaps), "Action 0 feature list length mismatch");

	uint8 feature  = buf->ReadByte();
	uint8 numprops = buf->ReadByte();
	uint numinfo  = buf->ReadByte();
	uint engine   = buf->ReadExtendedByte();

	if (feature >= GSF_END) {
		grfmsg(1, "FeatureChangeInfo: Unsupported feature 0x%02X, skipping", feature);
		return;
	}

	grfmsg(6, "FeatureChangeInfo: Feature 0x%02X, %d properties, to apply to %d+%d",
	               feature, numprops, engine, numinfo);

	if (feature >= lengthof(handler) || handler[feature] == nullptr) {
		if (feature != GSF_CARGOES) grfmsg(1, "FeatureChangeInfo: Unsupported feature 0x%02X, skipping", feature);
		return;
	}

	/* Mark the feature as used by the grf */
	SetBit(_cur.grffile->grf_features, feature);

	while (numprops-- && buf->HasData()) {
		GRFFilePropertyDescriptor desc = ReadAction0PropertyID(buf, feature);

		ChangeInfoResult cir = handler[feature](engine, numinfo, desc.prop, desc.entry, buf);
		if (HandleChangeInfoResult("FeatureChangeInfo", cir, feature, desc.prop)) return;
	}
}

/* Action 0x00 (GLS_SAFETYSCAN) */
static void SafeChangeInfo(ByteReader *buf)
{
	uint8 feature  = buf->ReadByte();
	uint8 numprops = buf->ReadByte();
	uint numinfo = buf->ReadByte();
	buf->ReadExtendedByte(); // id

	if (feature == GSF_BRIDGES && numprops == 1) {
		GRFFilePropertyDescriptor desc = ReadAction0PropertyID(buf, feature);
		/* Bridge property 0x0D is redefinition of sprite layout tables, which
		 * is considered safe. */
		if (desc.prop == 0x0D) return;
	} else if (feature == GSF_GLOBALVAR && numprops == 1) {
		GRFFilePropertyDescriptor desc = ReadAction0PropertyID(buf, feature);
		/* Engine ID Mappings are safe, if the source is static */
		if (desc.prop == 0x11) {
			bool is_safe = true;
			for (uint i = 0; i < numinfo; i++) {
				uint32 s = buf->ReadDWord();
				buf->ReadDWord(); // dest
				const GRFConfig *grfconfig = GetGRFConfig(s);
				if (grfconfig != nullptr && !HasBit(grfconfig->flags, GCF_STATIC)) {
					is_safe = false;
					break;
				}
			}
			if (is_safe) return;
		}
	}

	SetBit(_cur.grfconfig->flags, GCF_UNSAFE);

	/* Skip remainder of GRF */
	_cur.skip_sprites = -1;
}

/* Action 0x00 (GLS_RESERVE) */
static void ReserveChangeInfo(ByteReader *buf)
{
	uint8 feature  = buf->ReadByte();

	if (feature != GSF_CARGOES && feature != GSF_GLOBALVAR && feature != GSF_RAILTYPES) return;

	uint8 numprops = buf->ReadByte();
	uint8 numinfo  = buf->ReadByte();
	uint8 index    = buf->ReadExtendedByte();

	while (numprops-- && buf->HasData()) {
		GRFFilePropertyDescriptor desc = ReadAction0PropertyID(buf, feature);
		ChangeInfoResult cir = CIR_SUCCESS;

		switch (feature) {
			default: NOT_REACHED();
			case GSF_CARGOES:
				cir = CargoChangeInfo(index, numinfo, desc.prop, desc.entry, buf);
				break;

			case GSF_GLOBALVAR:
				cir = GlobalVarReserveInfo(index, numinfo, desc.prop, desc.entry, buf);
				break;

			case GSF_RAILTYPES:
				cir = RailTypeReserveInfo(index, numinfo, desc.prop, desc.entry, buf);
				break;
		}

		if (HandleChangeInfoResult("ReserveChangeInfo", cir, feature, desc.prop)) return;
	}
}

/* Action 0x01 */
static void NewSpriteSet(ByteReader *buf)
{
	/* Basic format:    <01> <feature> <num-sets> <num-ent>
	 * Extended format: <01> <feature> 00 <first-set> <num-sets> <num-ent>
	 *
	 * B feature       feature to define sprites for
	 *                 0, 1, 2, 3: veh-type, 4: train stations
	 * E first-set     first sprite set to define
	 * B num-sets      number of sprite sets (extended byte in extended format)
	 * E num-ent       how many entries per sprite set
	 *                 For vehicles, this is the number of different
	 *                         vehicle directions in each sprite set
	 *                         Set num-dirs=8, unless your sprites are symmetric.
	 *                         In that case, use num-dirs=4.
	 */

	uint8  feature   = buf->ReadByte();
	uint16 num_sets  = buf->ReadByte();
	uint16 first_set = 0;

	if (num_sets == 0 && buf->HasData(3)) {
		/* Extended Action1 format.
		 * Some GRFs define zero sets of zero sprites, though there is actually no use in that. Ignore them. */
		first_set = buf->ReadExtendedByte();
		num_sets = buf->ReadExtendedByte();
	}
	uint16 num_ents = buf->ReadExtendedByte();

	if (feature >= GSF_END) {
		_cur.skip_sprites = num_sets * num_ents;
		grfmsg(1, "NewSpriteSet: Unsupported feature 0x%02X, skipping %d sprites", feature, _cur.skip_sprites);
		return;
	}

	_cur.AddSpriteSets(feature, _cur.spriteid, first_set, num_sets, num_ents);

	grfmsg(7, "New sprite set at %d of feature 0x%02X, consisting of %d sets with %d views each (total %d)",
		_cur.spriteid, feature, num_sets, num_ents, num_sets * num_ents
	);

	for (int i = 0; i < num_sets * num_ents; i++) {
		_cur.nfo_line++;
		LoadNextSprite(_cur.spriteid++, _cur.file_index, _cur.nfo_line, _cur.grf_container_ver);
	}
}

/* Action 0x01 (SKIP) */
static void SkipAct1(ByteReader *buf)
{
	buf->ReadByte();
	uint16 num_sets  = buf->ReadByte();

	if (num_sets == 0 && buf->HasData(3)) {
		/* Extended Action1 format.
		 * Some GRFs define zero sets of zero sprites, though there is actually no use in that. Ignore them. */
		buf->ReadExtendedByte(); // first_set
		num_sets = buf->ReadExtendedByte();
	}
	uint16 num_ents = buf->ReadExtendedByte();

	_cur.skip_sprites = num_sets * num_ents;

	grfmsg(3, "SkipAct1: Skipping %d sprites", _cur.skip_sprites);
}

/* Helper function to either create a callback or link to a previously
 * defined spritegroup. */
static const SpriteGroup *GetGroupFromGroupID(byte setid, byte type, uint16 groupid)
{
	if (HasBit(groupid, 15)) {
		assert(CallbackResultSpriteGroup::CanAllocateItem());
		return new CallbackResultSpriteGroup(groupid, _cur.grffile->grf_version >= 8);
	}

	if (groupid > MAX_SPRITEGROUP || _cur.spritegroups[groupid] == nullptr) {
		grfmsg(1, "GetGroupFromGroupID(0x%02X:0x%02X): Groupid 0x%04X does not exist, leaving empty", setid, type, groupid);
		return nullptr;
	}

	return _cur.spritegroups[groupid];
}

/**
 * Helper function to either create a callback or a result sprite group.
 * @param feature GrfSpecFeature to define spritegroup for.
 * @param setid SetID of the currently being parsed Action2. (only for debug output)
 * @param type Type of the currently being parsed Action2. (only for debug output)
 * @param spriteid Raw value from the GRF for the new spritegroup; describes either the return value or the referenced spritegroup.
 * @return Created spritegroup.
 */
static const SpriteGroup *CreateGroupFromGroupID(byte feature, byte setid, byte type, uint16 spriteid)
{
	if (HasBit(spriteid, 15)) {
		assert(CallbackResultSpriteGroup::CanAllocateItem());
		return new CallbackResultSpriteGroup(spriteid, _cur.grffile->grf_version >= 8);
	}

	if (!_cur.IsValidSpriteSet(feature, spriteid)) {
		grfmsg(1, "CreateGroupFromGroupID(0x%02X:0x%02X): Sprite set %u invalid", setid, type, spriteid);
		return nullptr;
	}

	SpriteID spriteset_start = _cur.GetSprite(feature, spriteid);
	uint num_sprites = _cur.GetNumEnts(feature, spriteid);

	/* Ensure that the sprites are loeded */
	assert(spriteset_start + num_sprites <= _cur.spriteid);

	assert(ResultSpriteGroup::CanAllocateItem());
	return new ResultSpriteGroup(spriteset_start, num_sprites);
}

/* Action 0x02 */
static void NewSpriteGroup(ByteReader *buf)
{
	/* <02> <feature> <set-id> <type/num-entries> <feature-specific-data...>
	 *
	 * B feature       see action 1
	 * B set-id        ID of this particular definition
	 * B type/num-entries
	 *                 if 80 or greater, this is a randomized or variational
	 *                 list definition, see below
	 *                 otherwise it specifies a number of entries, the exact
	 *                 meaning depends on the feature
	 * V feature-specific-data (huge mess, don't even look it up --pasky) */
	SpriteGroup *act_group = nullptr;

	uint8 feature = buf->ReadByte();
	if (feature >= GSF_END) {
		grfmsg(1, "NewSpriteGroup: Unsupported feature 0x%02X, skipping", feature);
		return;
	}

	uint8 setid   = buf->ReadByte();
	uint8 type    = buf->ReadByte();

	/* Sprite Groups are created here but they are allocated from a pool, so
	 * we do not need to delete anything if there is an exception from the
	 * ByteReader. */

	switch (type) {
		/* Deterministic Sprite Group */
		case 0x81: // Self scope, byte
		case 0x82: // Parent scope, byte
		case 0x85: // Self scope, word
		case 0x86: // Parent scope, word
		case 0x89: // Self scope, dword
		case 0x8A: // Parent scope, dword
		{
			byte varadjust;
			byte varsize;

			assert(DeterministicSpriteGroup::CanAllocateItem());
			DeterministicSpriteGroup *group = new DeterministicSpriteGroup();
			act_group = group;
			group->var_scope = HasBit(type, 1) ? VSG_SCOPE_PARENT : VSG_SCOPE_SELF;

			switch (GB(type, 2, 2)) {
				default: NOT_REACHED();
				case 0: group->size = DSG_SIZE_BYTE;  varsize = 1; break;
				case 1: group->size = DSG_SIZE_WORD;  varsize = 2; break;
				case 2: group->size = DSG_SIZE_DWORD; varsize = 4; break;
			}

			static std::vector<DeterministicSpriteGroupAdjust> adjusts;
			adjusts.clear();

			/* Loop through the var adjusts. Unfortunately we don't know how many we have
			 * from the outset, so we shall have to keep reallocing. */
			do {
				/*C++17: DeterministicSpriteGroupAdjust &adjust = */ adjusts.emplace_back();
				DeterministicSpriteGroupAdjust &adjust = adjusts.back();

				/* The first var adjust doesn't have an operation specified, so we set it to add. */
				adjust.operation = adjusts.size() == 1 ? DSGA_OP_ADD : (DeterministicSpriteGroupAdjustOperation)buf->ReadByte();
				adjust.variable  = buf->ReadByte();
				if (adjust.variable == 0x7E) {
					/* Link subroutine group */
					adjust.subroutine = GetGroupFromGroupID(setid, type, buf->ReadByte());
				} else {
					adjust.parameter = IsInsideMM(adjust.variable, 0x60, 0x80) ? buf->ReadByte() : 0;
				}

				varadjust = buf->ReadByte();
				adjust.shift_num = GB(varadjust, 0, 5);
				adjust.type      = (DeterministicSpriteGroupAdjustType)GB(varadjust, 6, 2);
				adjust.and_mask  = buf->ReadVarSize(varsize);

				if (adjust.type != DSGA_TYPE_NONE) {
					adjust.add_val    = buf->ReadVarSize(varsize);
					adjust.divmod_val = buf->ReadVarSize(varsize);
				} else {
					adjust.add_val    = 0;
					adjust.divmod_val = 0;
				}

				/* Continue reading var adjusts while bit 5 is set. */
			} while (HasBit(varadjust, 5));

			group->num_adjusts = (uint)adjusts.size();
			group->adjusts = MallocT<DeterministicSpriteGroupAdjust>(group->num_adjusts);
			MemCpyT(group->adjusts, adjusts.data(), group->num_adjusts);

			std::vector<DeterministicSpriteGroupRange> ranges;
			ranges.resize(buf->ReadByte());
			for (uint i = 0; i < ranges.size(); i++) {
				ranges[i].group = GetGroupFromGroupID(setid, type, buf->ReadWord());
				ranges[i].low   = buf->ReadVarSize(varsize);
				ranges[i].high  = buf->ReadVarSize(varsize);
			}

			group->default_group = GetGroupFromGroupID(setid, type, buf->ReadWord());
			group->error_group = ranges.size() > 0 ? ranges[0].group : group->default_group;
			/* nvar == 0 is a special case -- we turn our value into a callback result */
			group->calculated_result = ranges.size() == 0;

			/* Sort ranges ascending. When ranges overlap, this may required clamping or splitting them */
			std::vector<uint32> bounds;
			for (uint i = 0; i < ranges.size(); i++) {
				bounds.push_back(ranges[i].low);
				if (ranges[i].high != UINT32_MAX) bounds.push_back(ranges[i].high + 1);
			}
			std::sort(bounds.begin(), bounds.end());
			bounds.erase(std::unique(bounds.begin(), bounds.end()), bounds.end());

			std::vector<const SpriteGroup *> target;
			for (uint j = 0; j < bounds.size(); ++j) {
				uint32 v = bounds[j];
				const SpriteGroup *t = group->default_group;
				for (uint i = 0; i < ranges.size(); i++) {
					if (ranges[i].low <= v && v <= ranges[i].high) {
						t = ranges[i].group;
						break;
					}
				}
				target.push_back(t);
			}
			assert(target.size() == bounds.size());

			std::vector<DeterministicSpriteGroupRange> optimised;
			for (uint j = 0; j < bounds.size(); ) {
				if (target[j] != group->default_group) {
					DeterministicSpriteGroupRange r;
					r.group = target[j];
					r.low = bounds[j];
					while (j < bounds.size() && target[j] == r.group) {
						j++;
					}
					r.high = j < bounds.size() ? bounds[j] - 1 : UINT32_MAX;
					optimised.push_back(r);
				} else {
					j++;
				}
			}

			group->num_ranges = (uint)optimised.size(); // cast is safe, there should never be 2**31 elements here
			if (group->num_ranges > 0) {
				group->ranges = MallocT<DeterministicSpriteGroupRange>(group->num_ranges);
				MemCpyT(group->ranges, &optimised.front(), group->num_ranges);
			}
			break;
		}

		/* Randomized Sprite Group */
		case 0x80: // Self scope
		case 0x83: // Parent scope
		case 0x84: // Relative scope
		{
			assert(RandomizedSpriteGroup::CanAllocateItem());
			RandomizedSpriteGroup *group = new RandomizedSpriteGroup();
			act_group = group;
			group->var_scope = HasBit(type, 1) ? VSG_SCOPE_PARENT : VSG_SCOPE_SELF;

			if (HasBit(type, 2)) {
				if (feature <= GSF_AIRCRAFT) group->var_scope = VSG_SCOPE_RELATIVE;
				group->count = buf->ReadByte();
			}

			uint8 triggers = buf->ReadByte();
			group->triggers       = GB(triggers, 0, 7);
			group->cmp_mode       = HasBit(triggers, 7) ? RSG_CMP_ALL : RSG_CMP_ANY;
			group->lowest_randbit = buf->ReadByte();
			group->num_groups     = buf->ReadByte();
			group->groups = CallocT<const SpriteGroup*>(group->num_groups);

			for (uint i = 0; i < group->num_groups; i++) {
				group->groups[i] = GetGroupFromGroupID(setid, type, buf->ReadWord());
			}

			break;
		}

		/* Neither a variable or randomized sprite group... must be a real group */
		default:
		{
			switch (feature) {
				case GSF_TRAINS:
				case GSF_ROADVEHICLES:
				case GSF_SHIPS:
				case GSF_AIRCRAFT:
				case GSF_STATIONS:
				case GSF_CANALS:
				case GSF_CARGOES:
				case GSF_AIRPORTS:
				case GSF_RAILTYPES:
				{
					byte num_loaded  = type;
					byte num_loading = buf->ReadByte();

					if (!_cur.HasValidSpriteSets(feature)) {
						grfmsg(0, "NewSpriteGroup: No sprite set to work on! Skipping");
						return;
					}

					assert(RealSpriteGroup::CanAllocateItem());
					RealSpriteGroup *group = new RealSpriteGroup();
					act_group = group;

					group->num_loaded  = num_loaded;
					group->num_loading = num_loading;
					if (num_loaded  > 0) group->loaded = CallocT<const SpriteGroup*>(num_loaded);
					if (num_loading > 0) group->loading = CallocT<const SpriteGroup*>(num_loading);

					grfmsg(6, "NewSpriteGroup: New SpriteGroup 0x%02X, %u loaded, %u loading",
							setid, num_loaded, num_loading);

					for (uint i = 0; i < num_loaded; i++) {
						uint16 spriteid = buf->ReadWord();
						group->loaded[i] = CreateGroupFromGroupID(feature, setid, type, spriteid);
						grfmsg(8, "NewSpriteGroup: + rg->loaded[%i]  = subset %u", i, spriteid);
					}

					for (uint i = 0; i < num_loading; i++) {
						uint16 spriteid = buf->ReadWord();
						group->loading[i] = CreateGroupFromGroupID(feature, setid, type, spriteid);
						grfmsg(8, "NewSpriteGroup: + rg->loading[%i] = subset %u", i, spriteid);
					}

					break;
				}

				case GSF_HOUSES:
				case GSF_AIRPORTTILES:
				case GSF_OBJECTS:
				case GSF_INDUSTRYTILES: {
					byte num_building_sprites = max((uint8)1, type);

					assert(TileLayoutSpriteGroup::CanAllocateItem());
					TileLayoutSpriteGroup *group = new TileLayoutSpriteGroup();
					act_group = group;

					/* On error, bail out immediately. Temporary GRF data was already freed */
					if (ReadSpriteLayout(buf, num_building_sprites, true, feature, false, type == 0, &group->dts)) return;
					break;
				}

				case GSF_INDUSTRIES: {
					if (type > 2) {
						grfmsg(1, "NewSpriteGroup: Unsupported industry production version %d, skipping", type);
						break;
					}

					assert(IndustryProductionSpriteGroup::CanAllocateItem());
					IndustryProductionSpriteGroup *group = new IndustryProductionSpriteGroup();
					act_group = group;
					group->version = type;
					if (type == 0) {
						group->num_input = 3;
						for (uint i = 0; i < 3; i++) {
							group->subtract_input[i] = (int16)buf->ReadWord(); // signed
						}
						group->num_output = 2;
						for (uint i = 0; i < 2; i++) {
							group->add_output[i] = buf->ReadWord(); // unsigned
						}
						group->again = buf->ReadByte();
					} else if (type == 1) {
						group->num_input = 3;
						for (uint i = 0; i < 3; i++) {
							group->subtract_input[i] = buf->ReadByte();
						}
						group->num_output = 2;
						for (uint i = 0; i < 2; i++) {
							group->add_output[i] = buf->ReadByte();
						}
						group->again = buf->ReadByte();
					} else if (type == 2) {
						group->num_input = buf->ReadByte();
						if (group->num_input > lengthof(group->subtract_input)) {
							GRFError *error = DisableGrf(STR_NEWGRF_ERROR_INDPROD_CALLBACK);
							error->data = stredup("too many inputs (max 16)");
							return;
						}
						for (uint i = 0; i < group->num_input; i++) {
							byte rawcargo = buf->ReadByte();
							CargoID cargo = GetCargoTranslation(rawcargo, _cur.grffile);
							if (cargo == CT_INVALID) {
								/* The mapped cargo is invalid. This is permitted at this point,
								 * as long as the result is not used. Mark it invalid so this
								 * can be tested later. */
								group->version = 0xFF;
							} else if (std::find(group->cargo_input, group->cargo_input + i, cargo) != group->cargo_input + i) {
								GRFError *error = DisableGrf(STR_NEWGRF_ERROR_INDPROD_CALLBACK);
								error->data = stredup("duplicate input cargo");
								return;
							}
							group->cargo_input[i] = cargo;
							group->subtract_input[i] = buf->ReadByte();
						}
						group->num_output = buf->ReadByte();
						if (group->num_output > lengthof(group->add_output)) {
							GRFError *error = DisableGrf(STR_NEWGRF_ERROR_INDPROD_CALLBACK);
							error->data = stredup("too many outputs (max 16)");
							return;
						}
						for (uint i = 0; i < group->num_output; i++) {
							byte rawcargo = buf->ReadByte();
							CargoID cargo = GetCargoTranslation(rawcargo, _cur.grffile);
							if (cargo == CT_INVALID) {
								/* Mark this result as invalid to use */
								group->version = 0xFF;
							} else if (std::find(group->cargo_output, group->cargo_output + i, cargo) != group->cargo_output + i) {
								GRFError *error = DisableGrf(STR_NEWGRF_ERROR_INDPROD_CALLBACK);
								error->data = stredup("duplicate output cargo");
								return;
							}
							group->cargo_output[i] = cargo;
							group->add_output[i] = buf->ReadByte();
						}
						group->again = buf->ReadByte();
					} else {
						NOT_REACHED();
					}
					break;
				}

				/* Loading of Tile Layout and Production Callback groups would happen here */
				default: grfmsg(1, "NewSpriteGroup: Unsupported feature 0x%02X, skipping", feature);
			}
		}
	}

	_cur.spritegroups[setid] = act_group;
}

static CargoID TranslateCargo(uint8 feature, uint8 ctype)
{
	if (feature == GSF_OBJECTS) {
		switch (ctype) {
			case 0:    return 0;
			case 0xFF: return CT_PURCHASE_OBJECT;
			default:
				grfmsg(1, "TranslateCargo: Invalid cargo bitnum %d for objects, skipping.", ctype);
				return CT_INVALID;
		}
	}
	/* Special cargo types for purchase list and stations */
	if (feature == GSF_STATIONS && ctype == 0xFE) return CT_DEFAULT_NA;
	if (ctype == 0xFF) return CT_PURCHASE;

	if (_cur.grffile->cargo_list.size() == 0) {
		/* No cargo table, so use bitnum values */
		if (ctype >= 32) {
			grfmsg(1, "TranslateCargo: Cargo bitnum %d out of range (max 31), skipping.", ctype);
			return CT_INVALID;
		}

		const CargoSpec *cs;
		FOR_ALL_CARGOSPECS(cs) {
			if (cs->bitnum == ctype) {
				grfmsg(6, "TranslateCargo: Cargo bitnum %d mapped to cargo type %d.", ctype, cs->Index());
				return cs->Index();
			}
		}

		grfmsg(5, "TranslateCargo: Cargo bitnum %d not available in this climate, skipping.", ctype);
		return CT_INVALID;
	}

	/* Check if the cargo type is out of bounds of the cargo translation table */
	if (ctype >= _cur.grffile->cargo_list.size()) {
		grfmsg(1, "TranslateCargo: Cargo type %d out of range (max %d), skipping.", ctype, (unsigned int)_cur.grffile->cargo_list.size() - 1);
		return CT_INVALID;
	}

	/* Look up the cargo label from the translation table */
	CargoLabel cl = _cur.grffile->cargo_list[ctype];
	if (cl == 0) {
		grfmsg(5, "TranslateCargo: Cargo type %d not available in this climate, skipping.", ctype);
		return CT_INVALID;
	}

	ctype = GetCargoIDByLabel(cl);
	if (ctype == CT_INVALID) {
		grfmsg(5, "TranslateCargo: Cargo '%c%c%c%c' unsupported, skipping.", GB(cl, 24, 8), GB(cl, 16, 8), GB(cl, 8, 8), GB(cl, 0, 8));
		return CT_INVALID;
	}

	grfmsg(6, "TranslateCargo: Cargo '%c%c%c%c' mapped to cargo type %d.", GB(cl, 24, 8), GB(cl, 16, 8), GB(cl, 8, 8), GB(cl, 0, 8), ctype);
	return ctype;
}


static bool IsValidGroupID(uint16 groupid, const char *function)
{
	if (groupid > MAX_SPRITEGROUP || _cur.spritegroups[groupid] == nullptr) {
		grfmsg(1, "%s: Spritegroup 0x%04X out of range or empty, skipping.", function, groupid);
		return false;
	}

	return true;
}

static void VehicleMapSpriteGroup(ByteReader *buf, byte feature, uint8 idcount)
{
	static EngineID *last_engines;
	static uint last_engines_count;
	bool wagover = false;

	/* Test for 'wagon override' flag */
	if (HasBit(idcount, 7)) {
		wagover = true;
		/* Strip off the flag */
		idcount = GB(idcount, 0, 7);

		if (last_engines_count == 0) {
			grfmsg(0, "VehicleMapSpriteGroup: WagonOverride: No engine to do override with");
			return;
		}

		grfmsg(6, "VehicleMapSpriteGroup: WagonOverride: %u engines, %u wagons",
				last_engines_count, idcount);
	} else {
		if (last_engines_count != idcount) {
			last_engines = ReallocT(last_engines, idcount);
			last_engines_count = idcount;
		}
	}

	EngineID *engines = AllocaM(EngineID, idcount);
	for (uint i = 0; i < idcount; i++) {
		Engine *e = GetNewEngine(_cur.grffile, (VehicleType)feature, buf->ReadExtendedByte());
		if (e == nullptr) {
			/* No engine could be allocated?!? Deal with it. Okay,
			 * this might look bad. Also make sure this NewGRF
			 * gets disabled, as a half loaded one is bad. */
			HandleChangeInfoResult("VehicleMapSpriteGroup", CIR_INVALID_ID, 0, 0);
			return;
		}

		engines[i] = e->index;
		if (!wagover) last_engines[i] = engines[i];
	}

	uint8 cidcount = buf->ReadByte();
	for (uint c = 0; c < cidcount; c++) {
		uint8 ctype = buf->ReadByte();
		uint16 groupid = buf->ReadWord();
		if (!IsValidGroupID(groupid, "VehicleMapSpriteGroup")) continue;

		grfmsg(8, "VehicleMapSpriteGroup: * [%d] Cargo type 0x%X, group id 0x%02X", c, ctype, groupid);

		ctype = TranslateCargo(feature, ctype);
		if (ctype == CT_INVALID) continue;

		for (uint i = 0; i < idcount; i++) {
			EngineID engine = engines[i];

			grfmsg(7, "VehicleMapSpriteGroup: [%d] Engine %d...", i, engine);

			if (wagover) {
				SetWagonOverrideSprites(engine, ctype, _cur.spritegroups[groupid], last_engines, last_engines_count);
			} else {
				SetCustomEngineSprites(engine, ctype, _cur.spritegroups[groupid]);
			}
		}
	}

	uint16 groupid = buf->ReadWord();
	if (!IsValidGroupID(groupid, "VehicleMapSpriteGroup")) return;

	grfmsg(8, "-- Default group id 0x%04X", groupid);

	for (uint i = 0; i < idcount; i++) {
		EngineID engine = engines[i];

		if (wagover) {
			SetWagonOverrideSprites(engine, CT_DEFAULT, _cur.spritegroups[groupid], last_engines, last_engines_count);
		} else {
			SetCustomEngineSprites(engine, CT_DEFAULT, _cur.spritegroups[groupid]);
			SetEngineGRF(engine, _cur.grffile);
		}
	}
}


static void CanalMapSpriteGroup(ByteReader *buf, uint8 idcount)
{
	CanalFeature *cfs = AllocaM(CanalFeature, idcount);
	for (uint i = 0; i < idcount; i++) {
		cfs[i] = (CanalFeature)buf->ReadByte();
	}

	uint8 cidcount = buf->ReadByte();
	buf->Skip(cidcount * 3);

	uint16 groupid = buf->ReadWord();
	if (!IsValidGroupID(groupid, "CanalMapSpriteGroup")) return;

	for (uint i = 0; i < idcount; i++) {
		CanalFeature cf = cfs[i];

		if (cf >= CF_END) {
			grfmsg(1, "CanalMapSpriteGroup: Canal subset %d out of range, skipping", cf);
			continue;
		}

		_water_feature[cf].grffile = _cur.grffile;
		_water_feature[cf].group = _cur.spritegroups[groupid];
	}
}


static void StationMapSpriteGroup(ByteReader *buf, uint8 idcount)
{
	uint8 *stations = AllocaM(uint8, idcount);
	for (uint i = 0; i < idcount; i++) {
		stations[i] = buf->ReadByte();
	}

	uint8 cidcount = buf->ReadByte();
	for (uint c = 0; c < cidcount; c++) {
		uint8 ctype = buf->ReadByte();
		uint16 groupid = buf->ReadWord();
		if (!IsValidGroupID(groupid, "StationMapSpriteGroup")) continue;

		ctype = TranslateCargo(GSF_STATIONS, ctype);
		if (ctype == CT_INVALID) continue;

		for (uint i = 0; i < idcount; i++) {
			StationSpec *statspec = _cur.grffile->stations == nullptr ? nullptr : _cur.grffile->stations[stations[i]];

			if (statspec == nullptr) {
				grfmsg(1, "StationMapSpriteGroup: Station with ID 0x%02X does not exist, skipping", stations[i]);
				continue;
			}

			statspec->grf_prop.spritegroup[ctype] = _cur.spritegroups[groupid];
		}
	}

	uint16 groupid = buf->ReadWord();
	if (!IsValidGroupID(groupid, "StationMapSpriteGroup")) return;

	for (uint i = 0; i < idcount; i++) {
		StationSpec *statspec = _cur.grffile->stations == nullptr ? nullptr : _cur.grffile->stations[stations[i]];

		if (statspec == nullptr) {
			grfmsg(1, "StationMapSpriteGroup: Station with ID 0x%02X does not exist, skipping", stations[i]);
			continue;
		}

		if (statspec->grf_prop.grffile != nullptr) {
			grfmsg(1, "StationMapSpriteGroup: Station with ID 0x%02X mapped multiple times, skipping", stations[i]);
			continue;
		}

		statspec->grf_prop.spritegroup[CT_DEFAULT] = _cur.spritegroups[groupid];
		statspec->grf_prop.grffile = _cur.grffile;
		statspec->grf_prop.local_id = stations[i];
		StationClass::Assign(statspec);
	}
}


static void TownHouseMapSpriteGroup(ByteReader *buf, uint8 idcount)
{
	uint8 *houses = AllocaM(uint8, idcount);
	for (uint i = 0; i < idcount; i++) {
		houses[i] = buf->ReadByte();
	}

	/* Skip the cargo type section, we only care about the default group */
	uint8 cidcount = buf->ReadByte();
	buf->Skip(cidcount * 3);

	uint16 groupid = buf->ReadWord();
	if (!IsValidGroupID(groupid, "TownHouseMapSpriteGroup")) return;

	if (_cur.grffile->housespec == nullptr) {
		grfmsg(1, "TownHouseMapSpriteGroup: No houses defined, skipping");
		return;
	}

	for (uint i = 0; i < idcount; i++) {
		HouseSpec *hs = _cur.grffile->housespec[houses[i]];

		if (hs == nullptr) {
			grfmsg(1, "TownHouseMapSpriteGroup: House %d undefined, skipping.", houses[i]);
			continue;
		}

		hs->grf_prop.spritegroup[0] = _cur.spritegroups[groupid];
	}
}

static void IndustryMapSpriteGroup(ByteReader *buf, uint8 idcount)
{
	uint8 *industries = AllocaM(uint8, idcount);
	for (uint i = 0; i < idcount; i++) {
		industries[i] = buf->ReadByte();
	}

	/* Skip the cargo type section, we only care about the default group */
	uint8 cidcount = buf->ReadByte();
	buf->Skip(cidcount * 3);

	uint16 groupid = buf->ReadWord();
	if (!IsValidGroupID(groupid, "IndustryMapSpriteGroup")) return;

	if (_cur.grffile->industryspec == nullptr) {
		grfmsg(1, "IndustryMapSpriteGroup: No industries defined, skipping");
		return;
	}

	for (uint i = 0; i < idcount; i++) {
		IndustrySpec *indsp = _cur.grffile->industryspec[industries[i]];

		if (indsp == nullptr) {
			grfmsg(1, "IndustryMapSpriteGroup: Industry %d undefined, skipping", industries[i]);
			continue;
		}

		indsp->grf_prop.spritegroup[0] = _cur.spritegroups[groupid];
	}
}

static void IndustrytileMapSpriteGroup(ByteReader *buf, uint8 idcount)
{
	uint8 *indtiles = AllocaM(uint8, idcount);
	for (uint i = 0; i < idcount; i++) {
		indtiles[i] = buf->ReadByte();
	}

	/* Skip the cargo type section, we only care about the default group */
	uint8 cidcount = buf->ReadByte();
	buf->Skip(cidcount * 3);

	uint16 groupid = buf->ReadWord();
	if (!IsValidGroupID(groupid, "IndustrytileMapSpriteGroup")) return;

	if (_cur.grffile->indtspec == nullptr) {
		grfmsg(1, "IndustrytileMapSpriteGroup: No industry tiles defined, skipping");
		return;
	}

	for (uint i = 0; i < idcount; i++) {
		IndustryTileSpec *indtsp = _cur.grffile->indtspec[indtiles[i]];

		if (indtsp == nullptr) {
			grfmsg(1, "IndustrytileMapSpriteGroup: Industry tile %d undefined, skipping", indtiles[i]);
			continue;
		}

		indtsp->grf_prop.spritegroup[0] = _cur.spritegroups[groupid];
	}
}

static void CargoMapSpriteGroup(ByteReader *buf, uint8 idcount)
{
	CargoID *cargoes = AllocaM(CargoID, idcount);
	for (uint i = 0; i < idcount; i++) {
		cargoes[i] = buf->ReadByte();
	}

	/* Skip the cargo type section, we only care about the default group */
	uint8 cidcount = buf->ReadByte();
	buf->Skip(cidcount * 3);

	uint16 groupid = buf->ReadWord();
	if (!IsValidGroupID(groupid, "CargoMapSpriteGroup")) return;

	for (uint i = 0; i < idcount; i++) {
		CargoID cid = cargoes[i];

		if (cid >= NUM_CARGO) {
			grfmsg(1, "CargoMapSpriteGroup: Cargo ID %d out of range, skipping", cid);
			continue;
		}

		CargoSpec *cs = CargoSpec::Get(cid);
		cs->grffile = _cur.grffile;
		cs->group = _cur.spritegroups[groupid];
	}
}

static void ObjectMapSpriteGroup(ByteReader *buf, uint8 idcount)
{
	if (_cur.grffile->objectspec == nullptr) {
		grfmsg(1, "ObjectMapSpriteGroup: No object tiles defined, skipping");
		return;
	}

	uint8 *objects = AllocaM(uint8, idcount);
	for (uint i = 0; i < idcount; i++) {
		objects[i] = buf->ReadByte();
	}

	uint8 cidcount = buf->ReadByte();
	for (uint c = 0; c < cidcount; c++) {
		uint8 ctype = buf->ReadByte();
		uint16 groupid = buf->ReadWord();
		if (!IsValidGroupID(groupid, "ObjectMapSpriteGroup")) continue;

		ctype = TranslateCargo(GSF_OBJECTS, ctype);
		if (ctype == CT_INVALID) continue;

		for (uint i = 0; i < idcount; i++) {
			ObjectSpec *spec = _cur.grffile->objectspec[objects[i]];

			if (spec == nullptr) {
				grfmsg(1, "ObjectMapSpriteGroup: Object with ID 0x%02X undefined, skipping", objects[i]);
				continue;
			}

			spec->grf_prop.spritegroup[ctype] = _cur.spritegroups[groupid];
		}
	}

	uint16 groupid = buf->ReadWord();
	if (!IsValidGroupID(groupid, "ObjectMapSpriteGroup")) return;

	for (uint i = 0; i < idcount; i++) {
		ObjectSpec *spec = _cur.grffile->objectspec[objects[i]];

		if (spec == nullptr) {
			grfmsg(1, "ObjectMapSpriteGroup: Object with ID 0x%02X undefined, skipping", objects[i]);
			continue;
		}

		if (spec->grf_prop.grffile != nullptr) {
			grfmsg(1, "ObjectMapSpriteGroup: Object with ID 0x%02X mapped multiple times, skipping", objects[i]);
			continue;
		}

		spec->grf_prop.spritegroup[0] = _cur.spritegroups[groupid];
		spec->grf_prop.grffile        = _cur.grffile;
		spec->grf_prop.local_id       = objects[i];
	}
}

static void RailTypeMapSpriteGroup(ByteReader *buf, uint8 idcount)
{
	uint8 *railtypes = AllocaM(uint8, idcount);
	for (uint i = 0; i < idcount; i++) {
		railtypes[i] = _cur.grffile->railtype_map[buf->ReadByte()];
	}

	uint8 cidcount = buf->ReadByte();
	for (uint c = 0; c < cidcount; c++) {
		uint8 ctype = buf->ReadByte();
		uint16 groupid = buf->ReadWord();
		if (!IsValidGroupID(groupid, "RailTypeMapSpriteGroup")) continue;

		if (ctype >= RTSG_END) continue;

		extern RailtypeInfo _railtypes[RAILTYPE_END];
		for (uint i = 0; i < idcount; i++) {
			if (railtypes[i] != INVALID_RAILTYPE) {
				RailtypeInfo *rti = &_railtypes[railtypes[i]];

				rti->grffile[ctype] = _cur.grffile;
				rti->group[ctype] = _cur.spritegroups[groupid];
			}
		}
	}

	/* Railtypes do not use the default group. */
	buf->ReadWord();
}

static void AirportMapSpriteGroup(ByteReader *buf, uint8 idcount)
{
	uint8 *airports = AllocaM(uint8, idcount);
	for (uint i = 0; i < idcount; i++) {
		airports[i] = buf->ReadByte();
	}

	/* Skip the cargo type section, we only care about the default group */
	uint8 cidcount = buf->ReadByte();
	buf->Skip(cidcount * 3);

	uint16 groupid = buf->ReadWord();
	if (!IsValidGroupID(groupid, "AirportMapSpriteGroup")) return;

	if (_cur.grffile->airportspec == nullptr) {
		grfmsg(1, "AirportMapSpriteGroup: No airports defined, skipping");
		return;
	}

	for (uint i = 0; i < idcount; i++) {
		AirportSpec *as = _cur.grffile->airportspec[airports[i]];

		if (as == nullptr) {
			grfmsg(1, "AirportMapSpriteGroup: Airport %d undefined, skipping", airports[i]);
			continue;
		}

		as->grf_prop.spritegroup[0] = _cur.spritegroups[groupid];
	}
}

static void AirportTileMapSpriteGroup(ByteReader *buf, uint8 idcount)
{
	uint8 *airptiles = AllocaM(uint8, idcount);
	for (uint i = 0; i < idcount; i++) {
		airptiles[i] = buf->ReadByte();
	}

	/* Skip the cargo type section, we only care about the default group */
	uint8 cidcount = buf->ReadByte();
	buf->Skip(cidcount * 3);

	uint16 groupid = buf->ReadWord();
	if (!IsValidGroupID(groupid, "AirportTileMapSpriteGroup")) return;

	if (_cur.grffile->airtspec == nullptr) {
		grfmsg(1, "AirportTileMapSpriteGroup: No airport tiles defined, skipping");
		return;
	}

	for (uint i = 0; i < idcount; i++) {
		AirportTileSpec *airtsp = _cur.grffile->airtspec[airptiles[i]];

		if (airtsp == nullptr) {
			grfmsg(1, "AirportTileMapSpriteGroup: Airport tile %d undefined, skipping", airptiles[i]);
			continue;
		}

		airtsp->grf_prop.spritegroup[0] = _cur.spritegroups[groupid];
	}
}


/* Action 0x03 */
static void FeatureMapSpriteGroup(ByteReader *buf)
{
	/* <03> <feature> <n-id> <ids>... <num-cid> [<cargo-type> <cid>]... <def-cid>
	 * id-list    := [<id>] [id-list]
	 * cargo-list := <cargo-type> <cid> [cargo-list]
	 *
	 * B feature       see action 0
	 * B n-id          bits 0-6: how many IDs this definition applies to
	 *                 bit 7: if set, this is a wagon override definition (see below)
	 * B ids           the IDs for which this definition applies
	 * B num-cid       number of cargo IDs (sprite group IDs) in this definition
	 *                 can be zero, in that case the def-cid is used always
	 * B cargo-type    type of this cargo type (e.g. mail=2, wood=7, see below)
	 * W cid           cargo ID (sprite group ID) for this type of cargo
	 * W def-cid       default cargo ID (sprite group ID) */

	uint8 feature = buf->ReadByte();
	uint8 idcount = buf->ReadByte();

	if (feature >= GSF_END) {
		grfmsg(1, "FeatureMapSpriteGroup: Unsupported feature 0x%02X, skipping", feature);
		return;
	}

	/* If idcount is zero, this is a feature callback */
	if (idcount == 0) {
		/* Skip number of cargo ids? */
		buf->ReadByte();
		uint16 groupid = buf->ReadWord();
		if (!IsValidGroupID(groupid, "FeatureMapSpriteGroup")) return;

		grfmsg(6, "FeatureMapSpriteGroup: Adding generic feature callback for feature 0x%02X", feature);

		AddGenericCallback(feature, _cur.grffile, _cur.spritegroups[groupid]);
		return;
	}

	/* Mark the feature as used by the grf (generic callbacks do not count) */
	SetBit(_cur.grffile->grf_features, feature);

	grfmsg(6, "FeatureMapSpriteGroup: Feature 0x%02X, %d ids", feature, idcount);

	switch (feature) {
		case GSF_TRAINS:
		case GSF_ROADVEHICLES:
		case GSF_SHIPS:
		case GSF_AIRCRAFT:
			VehicleMapSpriteGroup(buf, feature, idcount);
			return;

		case GSF_CANALS:
			CanalMapSpriteGroup(buf, idcount);
			return;

		case GSF_STATIONS:
			StationMapSpriteGroup(buf, idcount);
			return;

		case GSF_HOUSES:
			TownHouseMapSpriteGroup(buf, idcount);
			return;

		case GSF_INDUSTRIES:
			IndustryMapSpriteGroup(buf, idcount);
			return;

		case GSF_INDUSTRYTILES:
			IndustrytileMapSpriteGroup(buf, idcount);
			return;

		case GSF_CARGOES:
			CargoMapSpriteGroup(buf, idcount);
			return;

		case GSF_AIRPORTS:
			AirportMapSpriteGroup(buf, idcount);
			return;

		case GSF_OBJECTS:
			ObjectMapSpriteGroup(buf, idcount);
			break;

		case GSF_RAILTYPES:
			RailTypeMapSpriteGroup(buf, idcount);
			break;

		case GSF_AIRPORTTILES:
			AirportTileMapSpriteGroup(buf, idcount);
			return;

		default:
			grfmsg(1, "FeatureMapSpriteGroup: Unsupported feature 0x%02X, skipping", feature);
			return;
	}
}

/* Action 0x04 */
static void FeatureNewName(ByteReader *buf)
{
	/* <04> <veh-type> <language-id> <num-veh> <offset> <data...>
	 *
	 * B veh-type      see action 0 (as 00..07, + 0A
	 *                 But IF veh-type = 48, then generic text
	 * B language-id   If bit 6 is set, This is the extended language scheme,
	 *                 with up to 64 language.
	 *                 Otherwise, it is a mapping where set bits have meaning
	 *                 0 = american, 1 = english, 2 = german, 3 = french, 4 = spanish
	 *                 Bit 7 set means this is a generic text, not a vehicle one (or else)
	 * B num-veh       number of vehicles which are getting a new name
	 * B/W offset      number of the first vehicle that gets a new name
	 *                 Byte : ID of vehicle to change
	 *                 Word : ID of string to change/add
	 * S data          new texts, each of them zero-terminated, after
	 *                 which the next name begins. */

	bool new_scheme = _cur.grffile->grf_version >= 7;

	uint8 feature  = buf->ReadByte();
	if (feature >= GSF_END && feature != 0x48) {
		grfmsg(1, "FeatureNewName: Unsupported feature 0x%02X, skipping", feature);
		return;
	}

	uint8 lang     = buf->ReadByte();
	uint8 num      = buf->ReadByte();
	bool generic   = HasBit(lang, 7);
	uint16 id;
	if (generic) {
		id = buf->ReadWord();
	} else if (feature <= GSF_AIRCRAFT) {
		id = buf->ReadExtendedByte();
	} else {
		id = buf->ReadByte();
	}

	ClrBit(lang, 7);

	uint16 endid = id + num;

	grfmsg(6, "FeatureNewName: About to rename engines %d..%d (feature 0x%02X) in language 0x%02X",
	               id, endid, feature, lang);

	for (; id < endid && buf->HasData(); id++) {
		const char *name = buf->ReadString();
		grfmsg(8, "FeatureNewName: 0x%04X <- %s", id, name);

		switch (feature) {
			case GSF_TRAINS:
			case GSF_ROADVEHICLES:
			case GSF_SHIPS:
			case GSF_AIRCRAFT:
				if (!generic) {
					Engine *e = GetNewEngine(_cur.grffile, (VehicleType)feature, id, HasBit(_cur.grfconfig->flags, GCF_STATIC));
					if (e == nullptr) break;
					StringID string = AddGRFString(_cur.grffile->grfid, e->index, lang, new_scheme, false, name, e->info.string_id);
					e->info.string_id = string;
				} else {
					AddGRFString(_cur.grffile->grfid, id, lang, new_scheme, true, name, STR_UNDEFINED);
				}
				break;

			default:
				if (IsInsideMM(id, 0xD000, 0xD400) || IsInsideMM(id, 0xD800, 0xE000)) {
					AddGRFString(_cur.grffile->grfid, id, lang, new_scheme, true, name, STR_UNDEFINED);
					break;
				}

				switch (GB(id, 8, 8)) {
					case 0xC4: // Station class name
						if (_cur.grffile->stations == nullptr || _cur.grffile->stations[GB(id, 0, 8)] == nullptr) {
							grfmsg(1, "FeatureNewName: Attempt to name undefined station 0x%X, ignoring", GB(id, 0, 8));
						} else {
							StationClassID cls_id = _cur.grffile->stations[GB(id, 0, 8)]->cls_id;
							StationClass::Get(cls_id)->name = AddGRFString(_cur.grffile->grfid, id, lang, new_scheme, false, name, STR_UNDEFINED);
						}
						break;

					case 0xC5: // Station name
						if (_cur.grffile->stations == nullptr || _cur.grffile->stations[GB(id, 0, 8)] == nullptr) {
							grfmsg(1, "FeatureNewName: Attempt to name undefined station 0x%X, ignoring", GB(id, 0, 8));
						} else {
							_cur.grffile->stations[GB(id, 0, 8)]->name = AddGRFString(_cur.grffile->grfid, id, lang, new_scheme, false, name, STR_UNDEFINED);
						}
						break;

					case 0xC7: // Airporttile name
						if (_cur.grffile->airtspec == nullptr || _cur.grffile->airtspec[GB(id, 0, 8)] == nullptr) {
							grfmsg(1, "FeatureNewName: Attempt to name undefined airport tile 0x%X, ignoring", GB(id, 0, 8));
						} else {
							_cur.grffile->airtspec[GB(id, 0, 8)]->name = AddGRFString(_cur.grffile->grfid, id, lang, new_scheme, false, name, STR_UNDEFINED);
						}
						break;

					case 0xC9: // House name
						if (_cur.grffile->housespec == nullptr || _cur.grffile->housespec[GB(id, 0, 8)] == nullptr) {
							grfmsg(1, "FeatureNewName: Attempt to name undefined house 0x%X, ignoring.", GB(id, 0, 8));
						} else {
							_cur.grffile->housespec[GB(id, 0, 8)]->building_name = AddGRFString(_cur.grffile->grfid, id, lang, new_scheme, false, name, STR_UNDEFINED);
						}
						break;

					default:
						grfmsg(7, "FeatureNewName: Unsupported ID (0x%04X)", id);
						break;
				}
				break;
		}
	}
}

/**
 * Sanitize incoming sprite offsets for Action 5 graphics replacements.
 * @param num         The number of sprites to load.
 * @param offset      Offset from the base.
 * @param max_sprites The maximum number of sprites that can be loaded in this action 5.
 * @param name        Used for error warnings.
 * @return The number of sprites that is going to be skipped.
 */
static uint16 SanitizeSpriteOffset(uint16& num, uint16 offset, int max_sprites, const char *name)
{

	if (offset >= max_sprites) {
		grfmsg(1, "GraphicsNew: %s sprite offset must be less than %i, skipping", name, max_sprites);
		uint orig_num = num;
		num = 0;
		return orig_num;
	}

	if (offset + num > max_sprites) {
		grfmsg(4, "GraphicsNew: %s sprite overflow, truncating...", name);
		uint orig_num = num;
		num = max(max_sprites - offset, 0);
		return orig_num - num;
	}

	return 0;
}

/** The information about action 5 types. */
static const Action5Type _action5_types[] = {
	/* Note: min_sprites should not be changed. Therefore these constants are directly here and not in sprites.h */
	/* 0x00 */ { A5BLOCK_INVALID,      0,                            0, 0,                                           "Type 0x00"                },
	/* 0x01 */ { A5BLOCK_INVALID,      0,                            0, 0,                                           "Type 0x01"                },
	/* 0x02 */ { A5BLOCK_INVALID,      0,                            0, 0,                                           "Type 0x02"                },
	/* 0x03 */ { A5BLOCK_INVALID,      0,                            0, 0,                                           "Type 0x03"                },
	/* 0x04 */ { A5BLOCK_ALLOW_OFFSET, SPR_SIGNALS_BASE,             1, PRESIGNAL_SEMAPHORE_AND_PBS_SPRITE_COUNT,    "Signal graphics"          },
	/* 0x05 */ { A5BLOCK_ALLOW_OFFSET, SPR_ELRAIL_BASE,              1, ELRAIL_SPRITE_COUNT,                         "Rail catenary graphics"   },
	/* 0x06 */ { A5BLOCK_ALLOW_OFFSET, SPR_SLOPES_BASE,              1, NORMAL_AND_HALFTILE_FOUNDATION_SPRITE_COUNT, "Foundation graphics"      },
	/* 0x07 */ { A5BLOCK_INVALID,      0,                           75, 0,                                           "TTDP GUI graphics"        }, // Not used by OTTD.
	/* 0x08 */ { A5BLOCK_ALLOW_OFFSET, SPR_CANALS_BASE,              1, CANALS_SPRITE_COUNT,                         "Canal graphics"           },
	/* 0x09 */ { A5BLOCK_ALLOW_OFFSET, SPR_ONEWAY_BASE,              1, ONEWAY_SPRITE_COUNT,                         "One way road graphics"    },
	/* 0x0A */ { A5BLOCK_ALLOW_OFFSET, SPR_2CCMAP_BASE,              1, TWOCCMAP_SPRITE_COUNT,                       "2CC colour maps"          },
	/* 0x0B */ { A5BLOCK_ALLOW_OFFSET, SPR_TRAMWAY_BASE,             1, TRAMWAY_SPRITE_COUNT,                        "Tramway graphics"         },
	/* 0x0C */ { A5BLOCK_INVALID,      0,                          133, 0,                                           "Snowy temperate tree"     }, // Not yet used by OTTD.
	/* 0x0D */ { A5BLOCK_FIXED,        SPR_SHORE_BASE,              16, SPR_SHORE_SPRITE_COUNT,                      "Shore graphics"           },
	/* 0x0E */ { A5BLOCK_INVALID,      0,                            0, 0,                                           "New Signals graphics"     }, // Not yet used by OTTD.
	/* 0x0F */ { A5BLOCK_ALLOW_OFFSET, SPR_TRACKS_FOR_SLOPES_BASE,   1, TRACKS_FOR_SLOPES_SPRITE_COUNT,              "Sloped rail track"        },
	/* 0x10 */ { A5BLOCK_ALLOW_OFFSET, SPR_AIRPORTX_BASE,            1, AIRPORTX_SPRITE_COUNT,                       "Airport graphics"         },
	/* 0x11 */ { A5BLOCK_ALLOW_OFFSET, SPR_ROADSTOP_BASE,            1, ROADSTOP_SPRITE_COUNT,                       "Road stop graphics"       },
	/* 0x12 */ { A5BLOCK_ALLOW_OFFSET, SPR_AQUEDUCT_BASE,            1, AQUEDUCT_SPRITE_COUNT,                       "Aqueduct graphics"        },
	/* 0x13 */ { A5BLOCK_ALLOW_OFFSET, SPR_AUTORAIL_BASE,            1, AUTORAIL_SPRITE_COUNT,                       "Autorail graphics"        },
	/* 0x14 */ { A5BLOCK_ALLOW_OFFSET, SPR_FLAGS_BASE,               1, FLAGS_SPRITE_COUNT,                          "Flag graphics"            },
	/* 0x15 */ { A5BLOCK_ALLOW_OFFSET, SPR_OPENTTD_BASE,             1, OPENTTD_SPRITE_COUNT,                        "OpenTTD GUI graphics"     },
	/* 0x16 */ { A5BLOCK_ALLOW_OFFSET, SPR_AIRPORT_PREVIEW_BASE,     1, SPR_AIRPORT_PREVIEW_COUNT,                   "Airport preview graphics" },
	/* 0x17 */ { A5BLOCK_ALLOW_OFFSET, SPR_RAILTYPE_TUNNEL_BASE,     1, RAILTYPE_TUNNEL_BASE_COUNT,                  "Railtype tunnel base"     },
	/* 0x18 */ { A5BLOCK_ALLOW_OFFSET, SPR_PALETTE_BASE,             1, PALETTE_SPRITE_COUNT,                        "Palette"                  },
};

/* Action 0x05 */
static void GraphicsNew(ByteReader *buf)
{
	/* <05> <graphics-type> <num-sprites> <other data...>
	 *
	 * B graphics-type What set of graphics the sprites define.
	 * E num-sprites   How many sprites are in this set?
	 * V other data    Graphics type specific data.  Currently unused. */

	uint8 type = buf->ReadByte();
	uint16 num = buf->ReadExtendedByte();
	uint16 offset = HasBit(type, 7) ? buf->ReadExtendedByte() : 0;
	ClrBit(type, 7); // Clear the high bit as that only indicates whether there is an offset.

	const Action5Type *action5_type;
	const Action5TypeRemapSet &remap = _cur.grffile->action5_type_remaps;
	if (remap.remapped_ids[type]) {
		auto iter = remap.mapping.find(type);
		assert(iter != remap.mapping.end());
		const Action5TypeRemapEntry &def = iter->second;
		if (def.info == nullptr) {
			if (def.fallback_mode == GPMFM_ERROR_ON_USE) {
				grfmsg(0, "Error: Unimplemented action 5 type: %s, mapped to: %X", def.name, type);
				GRFError *error = DisableGrf(STR_NEWGRF_ERROR_UNIMPLEMETED_MAPPED_ACTION5_TYPE);
				error->data = stredup(def.name);
				error->param_value[1] = type;
			} else if (def.fallback_mode == GPMFM_IGNORE) {
				grfmsg(2, "Ignoring unimplemented action 5 type: %s, mapped to: %X", def.name, type);
			}
			_cur.skip_sprites = num;
			return;
		} else {
			action5_type = def.info;
		}
	} else {
		if ((type == 0x0D) && (num == 10) && HasBit(_cur.grfconfig->flags, GCF_SYSTEM)) {
			/* Special not-TTDP-compatible case used in openttd.grf
			 * Missing shore sprites and initialisation of SPR_SHORE_BASE */
			grfmsg(2, "GraphicsNew: Loading 10 missing shore sprites from extra grf.");
			LoadNextSprite(SPR_SHORE_BASE +  0, _cur.file_index, _cur.nfo_line++, _cur.grf_container_ver); // SLOPE_STEEP_S
			LoadNextSprite(SPR_SHORE_BASE +  5, _cur.file_index, _cur.nfo_line++, _cur.grf_container_ver); // SLOPE_STEEP_W
			LoadNextSprite(SPR_SHORE_BASE +  7, _cur.file_index, _cur.nfo_line++, _cur.grf_container_ver); // SLOPE_WSE
			LoadNextSprite(SPR_SHORE_BASE + 10, _cur.file_index, _cur.nfo_line++, _cur.grf_container_ver); // SLOPE_STEEP_N
			LoadNextSprite(SPR_SHORE_BASE + 11, _cur.file_index, _cur.nfo_line++, _cur.grf_container_ver); // SLOPE_NWS
			LoadNextSprite(SPR_SHORE_BASE + 13, _cur.file_index, _cur.nfo_line++, _cur.grf_container_ver); // SLOPE_ENW
			LoadNextSprite(SPR_SHORE_BASE + 14, _cur.file_index, _cur.nfo_line++, _cur.grf_container_ver); // SLOPE_SEN
			LoadNextSprite(SPR_SHORE_BASE + 15, _cur.file_index, _cur.nfo_line++, _cur.grf_container_ver); // SLOPE_STEEP_E
			LoadNextSprite(SPR_SHORE_BASE + 16, _cur.file_index, _cur.nfo_line++, _cur.grf_container_ver); // SLOPE_EW
			LoadNextSprite(SPR_SHORE_BASE + 17, _cur.file_index, _cur.nfo_line++, _cur.grf_container_ver); // SLOPE_NS
			if (_loaded_newgrf_features.shore == SHORE_REPLACE_NONE) _loaded_newgrf_features.shore = SHORE_REPLACE_ONLY_NEW;
			return;
		}

		/* Supported type? */
		if ((type >= lengthof(_action5_types)) || (_action5_types[type].block_type == A5BLOCK_INVALID)) {
			grfmsg(2, "GraphicsNew: Custom graphics (type 0x%02X) sprite block of length %u (unimplemented, ignoring)", type, num);
			_cur.skip_sprites = num;
			return;
		}

		action5_type = &_action5_types[type];
	}

	/* Contrary to TTDP we allow always to specify too few sprites as we allow always an offset,
	 * except for the long version of the shore type:
	 * Ignore offset if not allowed */
	if ((action5_type->block_type != A5BLOCK_ALLOW_OFFSET) && (offset != 0)) {
		grfmsg(1, "GraphicsNew: %s (type 0x%02X) do not allow an <offset> field. Ignoring offset.", action5_type->name, type);
		offset = 0;
	}

	/* Ignore action5 if too few sprites are specified. (for TTDP compatibility)
	 * This does not make sense, if <offset> is allowed */
	if ((action5_type->block_type == A5BLOCK_FIXED) && (num < action5_type->min_sprites)) {
		grfmsg(1, "GraphicsNew: %s (type 0x%02X) count must be at least %d. Only %d were specified. Skipping.", action5_type->name, type, action5_type->min_sprites, num);
		_cur.skip_sprites = num;
		return;
	}

	/* Load at most max_sprites sprites. Skip remaining sprites. (for compatibility with TTDP and future extentions) */
	uint16 skip_num = SanitizeSpriteOffset(num, offset, action5_type->max_sprites, action5_type->name);
	SpriteID replace = action5_type->sprite_base + offset;

	/* Load <num> sprites starting from <replace>, then skip <skip_num> sprites. */
	grfmsg(2, "GraphicsNew: Replacing sprites %d to %d of %s (type 0x%02X) at SpriteID 0x%04X", offset, offset + num - 1, action5_type->name, type, replace);

	for (uint16 n = num; n > 0; n--) {
		_cur.nfo_line++;
		LoadNextSprite(replace == 0 ? _cur.spriteid++ : replace++, _cur.file_index, _cur.nfo_line, _cur.grf_container_ver);
	}

	if (type == 0x04 && ((_cur.grfconfig->ident.grfid & 0x00FFFFFF) == OPENTTD_GRAPHICS_BASE_GRF_ID || _cur.grfconfig->ident.grfid == BSWAP32(0xFF4F4701))) {
		/* Signal graphics action 5: Fill duplicate signal sprite block if this is a baseset GRF or OpenGFX */
		const SpriteID end = offset + num;
		for (SpriteID i = offset; i < end; i++) {
			DupSprite(SPR_SIGNALS_BASE + i, SPR_DUP_SIGNALS_BASE + i);
		}
	}

	if (type == 0x0D) _loaded_newgrf_features.shore = SHORE_REPLACE_ACTION_5;

	_cur.skip_sprites = skip_num;
}

/* Action 0x05 (SKIP) */
static void SkipAct5(ByteReader *buf)
{
	/* Ignore type byte */
	buf->ReadByte();

	/* Skip the sprites of this action */
	_cur.skip_sprites = buf->ReadExtendedByte();

	grfmsg(3, "SkipAct5: Skipping %d sprites", _cur.skip_sprites);
}

/**
 * Reads a variable common to VarAction2 and Action7/9/D.
 *
 * Returns VarAction2 variable 'param' resp. Action7/9/D variable '0x80 + param'.
 * If a variable is not accessible from all four actions, it is handled in the action specific functions.
 *
 * @param param variable number (as for VarAction2, for Action7/9/D you have to subtract 0x80 first).
 * @param value returns the value of the variable.
 * @param grffile NewGRF querying the variable
 * @return true iff the variable is known and the value is returned in 'value'.
 */
bool GetGlobalVariable(byte param, uint32 *value, const GRFFile *grffile)
{
	switch (param) {
		case 0x00: // current date
			*value = max(_date - DAYS_TILL_ORIGINAL_BASE_YEAR, 0);
			return true;

		case 0x01: // current year
			*value = Clamp(_cur_year, ORIGINAL_BASE_YEAR, ORIGINAL_MAX_YEAR) - ORIGINAL_BASE_YEAR;
			return true;

		case 0x02: { // detailed date information: month of year (bit 0-7), day of month (bit 8-12), leap year (bit 15), day of year (bit 16-24)
			Date start_of_year = ConvertYMDToDate(_cur_date_ymd.year, 0, 1);
			*value = _cur_date_ymd.month | (_cur_date_ymd.day - 1) << 8 | (IsLeapYear(_cur_date_ymd.year) ? 1 << 15 : 0) | (_date - start_of_year) << 16;
			return true;
		}

		case 0x03: // current climate, 0=temp, 1=arctic, 2=trop, 3=toyland
			*value = _settings_game.game_creation.landscape;
			return true;

		case 0x06: // road traffic side, bit 4 clear=left, set=right
			*value = _settings_game.vehicle.road_side << 4;
			return true;

		case 0x09: // date fraction
			*value = _date_fract * 885;
			return true;

		case 0x0A: // animation counter
			*value = _tick_counter;
			return true;

		case 0x0B: { // TTDPatch version
			uint major    = 2;
			uint minor    = 6;
			uint revision = 1; // special case: 2.0.1 is 2.0.10
			uint build    = 1382;
			*value = (major << 24) | (minor << 20) | (revision << 16) | build;
			return true;
		}

		case 0x0D: // TTD Version, 00=DOS, 01=Windows
			*value = (_cur.grfconfig->palette & GRFP_USE_MASK) | grffile->var8D_overlay;
			return true;

		case 0x0E: // Y-offset for train sprites
			*value = _cur.grffile->traininfo_vehicle_pitch;
			return true;

		case 0x0F: // Rail track type cost factors
			*value = 0;
			SB(*value, 0, 8, GetRailTypeInfo(RAILTYPE_RAIL)->cost_multiplier); // normal rail
			if (_settings_game.vehicle.disable_elrails) {
				/* skip elrail multiplier - disabled */
				SB(*value, 8, 8, GetRailTypeInfo(RAILTYPE_MONO)->cost_multiplier); // monorail
			} else {
				SB(*value, 8, 8, GetRailTypeInfo(RAILTYPE_ELECTRIC)->cost_multiplier); // electified railway
				/* Skip monorail multiplier - no space in result */
			}
			SB(*value, 16, 8, GetRailTypeInfo(RAILTYPE_MAGLEV)->cost_multiplier); // maglev
			return true;

		case 0x11: // current rail tool type
			*value = 0; // constant fake value to avoid desync
			return true;

		case 0x12: // Game mode
			*value = _game_mode;
			return true;

		/* case 0x13: // Tile refresh offset to left    not implemented */
		/* case 0x14: // Tile refresh offset to right   not implemented */
		/* case 0x15: // Tile refresh offset upwards    not implemented */
		/* case 0x16: // Tile refresh offset downwards  not implemented */
		/* case 0x17: // temperate snow line            not implemented */

		case 0x1A: // Always -1
			*value = UINT_MAX;
			return true;

		case 0x1B: // Display options
			*value = 0x3F; // constant fake value to avoid desync
			return true;

		case 0x1D: // TTD Platform, 00=TTDPatch, 01=OpenTTD, also used for feature tests (bits 31..4)
			*value = 1 | grffile->var9D_overlay;
			return true;

		case 0x1E: // Miscellaneous GRF features
			*value = _misc_grf_features;

			/* Add the local flags */
			assert(!HasBit(*value, GMB_TRAIN_WIDTH_32_PIXELS));
			if (_cur.grffile->traininfo_vehicle_width == VEHICLEINFO_FULL_VEHICLE_WIDTH) SetBit(*value, GMB_TRAIN_WIDTH_32_PIXELS);
			return true;

		/* case 0x1F: // locale dependent settings not implemented to avoid desync */

		case 0x20: { // snow line height
			byte snowline = GetSnowLine();
			if (_settings_game.game_creation.landscape == LT_ARCTIC && snowline <= _settings_game.construction.max_heightlevel) {
				*value = Clamp(snowline * (grffile->grf_version >= 8 ? 1 : TILE_HEIGHT), 0, 0xFE);
			} else {
				/* No snow */
				*value = 0xFF;
			}
			return true;
		}

		case 0x21: // OpenTTD version
			*value = _openttd_newgrf_version;
			return true;

		case 0x22: // difficulty level
			*value = SP_CUSTOM;
			return true;

		case 0x23: // long format date
			*value = _date;
			return true;

		case 0x24: // long format year
			*value = _cur_year;
			return true;

		default: return false;
	}
}

static uint32 GetParamVal(byte param, uint32 *cond_val)
{
	/* First handle variable common with VarAction2 */
	uint32 value;
	if (GetGlobalVariable(param - 0x80, &value, _cur.grffile)) return value;

	/* Non-common variable */
	switch (param) {
		case 0x84: { // GRF loading stage
			uint32 res = 0;

			if (_cur.stage > GLS_INIT) SetBit(res, 0);
			if (_cur.stage == GLS_RESERVE) SetBit(res, 8);
			if (_cur.stage == GLS_ACTIVATION) SetBit(res, 9);
			return res;
		}

		case 0x85: // TTDPatch flags, only for bit tests
			if (cond_val == nullptr) {
				/* Supported in Action 0x07 and 0x09, not 0x0D */
				return 0;
			} else {
				uint32 index = *cond_val / 0x20;
				uint32 param_val = index < lengthof(_ttdpatch_flags) ? _ttdpatch_flags[index] : 0;
				*cond_val %= 0x20;
				return param_val;
			}

		case 0x88: // GRF ID check
			return 0;

		/* case 0x99: Global ID offset not implemented */

		default:
			/* GRF Parameter */
			if (param < 0x80) return _cur.grffile->GetParam(param);

			/* In-game variable. */
			grfmsg(1, "Unsupported in-game variable 0x%02X", param);
			return UINT_MAX;
	}
}

/* Action 0x06 */
static void CfgApply(ByteReader *buf)
{
	/* <06> <param-num> <param-size> <offset> ... <FF>
	 *
	 * B param-num     Number of parameter to substitute (First = "zero")
	 *                 Ignored if that parameter was not specified in newgrf.cfg
	 * B param-size    How many bytes to replace.  If larger than 4, the
	 *                 bytes of the following parameter are used.  In that
	 *                 case, nothing is applied unless *all* parameters
	 *                 were specified.
	 * B offset        Offset into data from beginning of next sprite
	 *                 to place where parameter is to be stored. */

	/* Preload the next sprite */
	size_t pos = FioGetPos();
	uint32 num = _cur.grf_container_ver >= 2 ? FioReadDword() : FioReadWord();
	uint8 type = FioReadByte();
	byte *preload_sprite = nullptr;

	/* Check if the sprite is a pseudo sprite. We can't operate on real sprites. */
	if (type == 0xFF) {
		preload_sprite = MallocT<byte>(num);
		FioReadBlock(preload_sprite, num);
	}

	/* Reset the file position to the start of the next sprite */
	FioSeekTo(pos, SEEK_SET);

	if (type != 0xFF) {
		grfmsg(2, "CfgApply: Ignoring (next sprite is real, unsupported)");
		free(preload_sprite);
		return;
	}

	GRFLocation location(_cur.grfconfig->ident.grfid, _cur.nfo_line + 1);
	GRFLineToSpriteOverride::iterator it = _grf_line_to_action6_sprite_override.find(location);
	if (it != _grf_line_to_action6_sprite_override.end()) {
		free(preload_sprite);
		preload_sprite = it->second;
	} else {
		_grf_line_to_action6_sprite_override[location] = preload_sprite;
	}

	/* Now perform the Action 0x06 on our data. */

	for (;;) {
		uint i;
		uint param_num;
		uint param_size;
		uint offset;
		bool add_value;

		/* Read the parameter to apply. 0xFF indicates no more data to change. */
		param_num = buf->ReadByte();
		if (param_num == 0xFF) break;

		/* Get the size of the parameter to use. If the size covers multiple
		 * double words, sequential parameter values are used. */
		param_size = buf->ReadByte();

		/* Bit 7 of param_size indicates we should add to the original value
		 * instead of replacing it. */
		add_value  = HasBit(param_size, 7);
		param_size = GB(param_size, 0, 7);

		/* Where to apply the data to within the pseudo sprite data. */
		offset     = buf->ReadExtendedByte();

		/* If the parameter is a GRF parameter (not an internal variable) check
		 * if it (and all further sequential parameters) has been defined. */
		if (param_num < 0x80 && (param_num + (param_size - 1) / 4) >= _cur.grffile->param_end) {
			grfmsg(2, "CfgApply: Ignoring (param %d not set)", (param_num + (param_size - 1) / 4));
			break;
		}

		grfmsg(8, "CfgApply: Applying %u bytes from parameter 0x%02X at offset 0x%04X", param_size, param_num, offset);

		bool carry = false;
		for (i = 0; i < param_size && offset + i < num; i++) {
			uint32 value = GetParamVal(param_num + i / 4, nullptr);
			/* Reset carry flag for each iteration of the variable (only really
			 * matters if param_size is greater than 4) */
			if (i % 4 == 0) carry = false;

			if (add_value) {
				uint new_value = preload_sprite[offset + i] + GB(value, (i % 4) * 8, 8) + (carry ? 1 : 0);
				preload_sprite[offset + i] = GB(new_value, 0, 8);
				/* Check if the addition overflowed */
				carry = new_value >= 256;
			} else {
				preload_sprite[offset + i] = GB(value, (i % 4) * 8, 8);
			}
		}
	}
}

/**
 * Disable a static NewGRF when it is influencing another (non-static)
 * NewGRF as this could cause desyncs.
 *
 * We could just tell the NewGRF querying that the file doesn't exist,
 * but that might give unwanted results. Disabling the NewGRF gives the
 * best result as no NewGRF author can complain about that.
 * @param c The NewGRF to disable.
 */
static void DisableStaticNewGRFInfluencingNonStaticNewGRFs(GRFConfig *c)
{
	GRFError *error = DisableGrf(STR_NEWGRF_ERROR_STATIC_GRF_CAUSES_DESYNC, c);
	error->data = stredup(_cur.grfconfig->GetName());
}

/* Action 0x07
 * Action 0x09 */
static void SkipIf(ByteReader *buf)
{
	/* <07/09> <param-num> <param-size> <condition-type> <value> <num-sprites>
	 *
	 * B param-num
	 * B param-size
	 * B condition-type
	 * V value
	 * B num-sprites */
	uint32 cond_val = 0;
	uint32 mask = 0;
	bool result;

	uint8 param     = buf->ReadByte();
	uint8 paramsize = buf->ReadByte();
	uint8 condtype  = buf->ReadByte();

	if (condtype < 2) {
		/* Always 1 for bit tests, the given value should be ignored. */
		paramsize = 1;
	}

	switch (paramsize) {
		case 8: cond_val = buf->ReadDWord(); mask = buf->ReadDWord(); break;
		case 4: cond_val = buf->ReadDWord(); mask = 0xFFFFFFFF; break;
		case 2: cond_val = buf->ReadWord();  mask = 0x0000FFFF; break;
		case 1: cond_val = buf->ReadByte();  mask = 0x000000FF; break;
		default: break;
	}

	if (param < 0x80 && _cur.grffile->param_end <= param) {
		grfmsg(7, "SkipIf: Param %d undefined, skipping test", param);
		return;
	}

	uint32 param_val = GetParamVal(param, &cond_val);

	grfmsg(7, "SkipIf: Test condtype %d, param 0x%08X, condval 0x%08X", condtype, param_val, cond_val);

	/*
	 * Parameter (variable in specs) 0x88 can only have GRF ID checking
	 * conditions, except conditions 0x0B, 0x0C (cargo availability) and
	 * 0x0D, 0x0E (Rail type availability) as those ignore the parameter.
	 * So, when the condition type is one of those, the specific variable
	 * 0x88 code is skipped, so the "general" code for the cargo
	 * availability conditions kicks in.
	 */
	if (param == 0x88 && (condtype < 0x0B || condtype > 0x0E)) {
		/* GRF ID checks */

		GRFConfig *c = GetGRFConfig(cond_val, mask);

		if (c != nullptr && HasBit(c->flags, GCF_STATIC) && !HasBit(_cur.grfconfig->flags, GCF_STATIC) && _networking) {
			DisableStaticNewGRFInfluencingNonStaticNewGRFs(c);
			c = nullptr;
		}

		if (condtype != 10 && c == nullptr) {
			grfmsg(7, "SkipIf: GRFID 0x%08X unknown, skipping test", BSWAP32(cond_val));
			return;
		}

		switch (condtype) {
			/* Tests 0x06 to 0x0A are only for param 0x88, GRFID checks */
			case 0x06: // Is GRFID active?
				result = c->status == GCS_ACTIVATED;
				break;

			case 0x07: // Is GRFID non-active?
				result = c->status != GCS_ACTIVATED;
				break;

			case 0x08: // GRFID is not but will be active?
				result = c->status == GCS_INITIALISED;
				break;

			case 0x09: // GRFID is or will be active?
				result = c->status == GCS_ACTIVATED || c->status == GCS_INITIALISED;
				break;

			case 0x0A: // GRFID is not nor will be active
				/* This is the only condtype that doesn't get ignored if the GRFID is not found */
				result = c == nullptr || c->status == GCS_DISABLED || c->status == GCS_NOT_FOUND;
				break;

			default: grfmsg(1, "SkipIf: Unsupported GRF condition type %02X. Ignoring", condtype); return;
		}
	} else {
		/* Parameter or variable tests */
		switch (condtype) {
			case 0x00: result = !!(param_val & (1 << cond_val));
				break;
			case 0x01: result = !(param_val & (1 << cond_val));
				break;
			case 0x02: result = (param_val & mask) == cond_val;
				break;
			case 0x03: result = (param_val & mask) != cond_val;
				break;
			case 0x04: result = (param_val & mask) < cond_val;
				break;
			case 0x05: result = (param_val & mask) > cond_val;
				break;
			case 0x0B: result = GetCargoIDByLabel(BSWAP32(cond_val)) == CT_INVALID;
				break;
			case 0x0C: result = GetCargoIDByLabel(BSWAP32(cond_val)) != CT_INVALID;
				break;
			case 0x0D: result = GetRailTypeByLabel(BSWAP32(cond_val)) == INVALID_RAILTYPE;
				break;
			case 0x0E: result = GetRailTypeByLabel(BSWAP32(cond_val)) != INVALID_RAILTYPE;
				break;

			default: grfmsg(1, "SkipIf: Unsupported condition type %02X. Ignoring", condtype); return;
		}
	}

	if (!result) {
		grfmsg(2, "SkipIf: Not skipping sprites, test was false");
		return;
	}

	uint8 numsprites = buf->ReadByte();

	/* numsprites can be a GOTO label if it has been defined in the GRF
	 * file. The jump will always be the first matching label that follows
	 * the current nfo_line. If no matching label is found, the first matching
	 * label in the file is used. */
	GRFLabel *choice = nullptr;
	for (GRFLabel *label = _cur.grffile->label; label != nullptr; label = label->next) {
		if (label->label != numsprites) continue;

		/* Remember a goto before the current line */
		if (choice == nullptr) choice = label;
		/* If we find a label here, this is definitely good */
		if (label->nfo_line > _cur.nfo_line) {
			choice = label;
			break;
		}
	}

	if (choice != nullptr) {
		grfmsg(2, "SkipIf: Jumping to label 0x%0X at line %d, test was true", choice->label, choice->nfo_line);
		FioSeekTo(choice->pos, SEEK_SET);
		_cur.nfo_line = choice->nfo_line;
		return;
	}

	grfmsg(2, "SkipIf: Skipping %d sprites, test was true", numsprites);
	_cur.skip_sprites = numsprites;
	if (_cur.skip_sprites == 0) {
		/* Zero means there are no sprites to skip, so
		 * we use -1 to indicate that all further
		 * sprites should be skipped. */
		_cur.skip_sprites = -1;

		/* If an action 8 hasn't been encountered yet, disable the grf. */
		if (_cur.grfconfig->status != (_cur.stage < GLS_RESERVE ? GCS_INITIALISED : GCS_ACTIVATED)) {
			DisableGrf();
		}
	}
}


/* Action 0x08 (GLS_FILESCAN) */
static void ScanInfo(ByteReader *buf)
{
	uint8 grf_version = buf->ReadByte();
	uint32 grfid      = buf->ReadDWord();
	const char *name  = buf->ReadString();

	_cur.grfconfig->ident.grfid = grfid;

	if (grf_version < 2 || grf_version > 8) {
		SetBit(_cur.grfconfig->flags, GCF_INVALID);
		DEBUG(grf, 0, "%s: NewGRF \"%s\" (GRFID %08X) uses GRF version %d, which is incompatible with this version of OpenTTD.", _cur.grfconfig->filename, name, BSWAP32(grfid), grf_version);
	}

	/* GRF IDs starting with 0xFF are reserved for internal TTDPatch use */
	if (GB(grfid, 0, 8) == 0xFF) SetBit(_cur.grfconfig->flags, GCF_SYSTEM);

	AddGRFTextToList(&_cur.grfconfig->name->text, 0x7F, grfid, false, name);

	if (buf->HasData()) {
		const char *info = buf->ReadString();
		AddGRFTextToList(&_cur.grfconfig->info->text, 0x7F, grfid, true, info);
	}

	/* GLS_INFOSCAN only looks for the action 8, so we can skip the rest of the file */
	_cur.skip_sprites = -1;
}

/* Action 0x08 */
static void GRFInfo(ByteReader *buf)
{
	/* <08> <version> <grf-id> <name> <info>
	 *
	 * B version       newgrf version, currently 06
	 * 4*B grf-id      globally unique ID of this .grf file
	 * S name          name of this .grf set
	 * S info          string describing the set, and e.g. author and copyright */

	uint8 version    = buf->ReadByte();
	uint32 grfid     = buf->ReadDWord();
	const char *name = buf->ReadString();

	if (_cur.stage < GLS_RESERVE && _cur.grfconfig->status != GCS_UNKNOWN) {
		DisableGrf(STR_NEWGRF_ERROR_MULTIPLE_ACTION_8);
		return;
	}

	if (_cur.grffile->grfid != grfid) {
		DEBUG(grf, 0, "GRFInfo: GRFID %08X in FILESCAN stage does not match GRFID %08X in INIT/RESERVE/ACTIVATION stage", BSWAP32(_cur.grffile->grfid), BSWAP32(grfid));
		_cur.grffile->grfid = grfid;
	}

	_cur.grffile->grf_version = version;
	_cur.grfconfig->status = _cur.stage < GLS_RESERVE ? GCS_INITIALISED : GCS_ACTIVATED;

	/* Do swap the GRFID for displaying purposes since people expect that */
	DEBUG(grf, 1, "GRFInfo: Loaded GRFv%d set %08X - %s (palette: %s, version: %i)", version, BSWAP32(grfid), name, (_cur.grfconfig->palette & GRFP_USE_MASK) ? "Windows" : "DOS", _cur.grfconfig->version);
}

/* Action 0x0A */
static void SpriteReplace(ByteReader *buf)
{
	/* <0A> <num-sets> <set1> [<set2> ...]
	 * <set>: <num-sprites> <first-sprite>
	 *
	 * B num-sets      How many sets of sprites to replace.
	 * Each set:
	 * B num-sprites   How many sprites are in this set
	 * W first-sprite  First sprite number to replace */

	uint8 num_sets = buf->ReadByte();

	for (uint i = 0; i < num_sets; i++) {
		uint8 num_sprites = buf->ReadByte();
		uint16 first_sprite = buf->ReadWord();

		grfmsg(2, "SpriteReplace: [Set %d] Changing %d sprites, beginning with %d",
			i, num_sprites, first_sprite
		);

		for (uint j = 0; j < num_sprites; j++) {
			int load_index = first_sprite + j;
			_cur.nfo_line++;
			LoadNextSprite(load_index, _cur.file_index, _cur.nfo_line, _cur.grf_container_ver); // XXX

			/* Shore sprites now located at different addresses.
			 * So detect when the old ones get replaced. */
			if (IsInsideMM(load_index, SPR_ORIGINALSHORE_START, SPR_ORIGINALSHORE_END + 1)) {
				if (_loaded_newgrf_features.shore != SHORE_REPLACE_ACTION_5) _loaded_newgrf_features.shore = SHORE_REPLACE_ACTION_A;
			}
		}
	}
}

/* Action 0x0A (SKIP) */
static void SkipActA(ByteReader *buf)
{
	uint8 num_sets = buf->ReadByte();

	for (uint i = 0; i < num_sets; i++) {
		/* Skip the sprites this replaces */
		_cur.skip_sprites += buf->ReadByte();
		/* But ignore where they go */
		buf->ReadWord();
	}

	grfmsg(3, "SkipActA: Skipping %d sprites", _cur.skip_sprites);
}

/* Action 0x0B */
static void GRFLoadError(ByteReader *buf)
{
	/* <0B> <severity> <language-id> <message-id> [<message...> 00] [<data...>] 00 [<parnum>]
	 *
	 * B severity      00: notice, contine loading grf file
	 *                 01: warning, continue loading grf file
	 *                 02: error, but continue loading grf file, and attempt
	 *                     loading grf again when loading or starting next game
	 *                 03: error, abort loading and prevent loading again in
	 *                     the future (only when restarting the patch)
	 * B language-id   see action 4, use 1F for built-in error messages
	 * B message-id    message to show, see below
	 * S message       for custom messages (message-id FF), text of the message
	 *                 not present for built-in messages.
	 * V data          additional data for built-in (or custom) messages
	 * B parnum        parameter numbers to be shown in the message (maximum of 2) */

	static const StringID msgstr[] = {
		STR_NEWGRF_ERROR_VERSION_NUMBER,
		STR_NEWGRF_ERROR_DOS_OR_WINDOWS,
		STR_NEWGRF_ERROR_UNSET_SWITCH,
		STR_NEWGRF_ERROR_INVALID_PARAMETER,
		STR_NEWGRF_ERROR_LOAD_BEFORE,
		STR_NEWGRF_ERROR_LOAD_AFTER,
		STR_NEWGRF_ERROR_OTTD_VERSION_NUMBER,
	};

	static const StringID sevstr[] = {
		STR_NEWGRF_ERROR_MSG_INFO,
		STR_NEWGRF_ERROR_MSG_WARNING,
		STR_NEWGRF_ERROR_MSG_ERROR,
		STR_NEWGRF_ERROR_MSG_FATAL
	};

	byte severity   = buf->ReadByte();
	byte lang       = buf->ReadByte();
	byte message_id = buf->ReadByte();

	/* Skip the error if it isn't valid for the current language. */
	if (!CheckGrfLangID(lang, _cur.grffile->grf_version)) return;

	/* Skip the error until the activation stage unless bit 7 of the severity
	 * is set. */
	if (!HasBit(severity, 7) && _cur.stage == GLS_INIT) {
		grfmsg(7, "GRFLoadError: Skipping non-fatal GRFLoadError in stage %d", _cur.stage);
		return;
	}
	ClrBit(severity, 7);

	if (severity >= lengthof(sevstr)) {
		grfmsg(7, "GRFLoadError: Invalid severity id %d. Setting to 2 (non-fatal error).", severity);
		severity = 2;
	} else if (severity == 3) {
		/* This is a fatal error, so make sure the GRF is deactivated and no
		 * more of it gets loaded. */
		DisableGrf();

		/* Make sure we show fatal errors, instead of silly infos from before */
		delete _cur.grfconfig->error;
		_cur.grfconfig->error = nullptr;
	}

	if (message_id >= lengthof(msgstr) && message_id != 0xFF) {
		grfmsg(7, "GRFLoadError: Invalid message id.");
		return;
	}

	if (buf->Remaining() <= 1) {
		grfmsg(7, "GRFLoadError: No message data supplied.");
		return;
	}

	/* For now we can only show one message per newgrf file. */
	if (_cur.grfconfig->error != nullptr) return;

	GRFError *error = new GRFError(sevstr[severity]);

	if (message_id == 0xFF) {
		/* This is a custom error message. */
		if (buf->HasData()) {
			const char *message = buf->ReadString();

			error->custom_message = TranslateTTDPatchCodes(_cur.grffile->grfid, lang, true, message, nullptr, SCC_RAW_STRING_POINTER);
		} else {
			grfmsg(7, "GRFLoadError: No custom message supplied.");
			error->custom_message = stredup("");
		}
	} else {
		error->message = msgstr[message_id];
	}

	if (buf->HasData()) {
		const char *data = buf->ReadString();

		error->data = TranslateTTDPatchCodes(_cur.grffile->grfid, lang, true, data);
	} else {
		grfmsg(7, "GRFLoadError: No message data supplied.");
		error->data = stredup("");
	}

	/* Only two parameter numbers can be used in the string. */
	for (uint i = 0; i < lengthof(error->param_value) && buf->HasData(); i++) {
		uint param_number = buf->ReadByte();
		error->param_value[i] = _cur.grffile->GetParam(param_number);
	}

	_cur.grfconfig->error = error;
}

/* Action 0x0C */
static void GRFComment(ByteReader *buf)
{
	/* <0C> [<ignored...>]
	 *
	 * V ignored       Anything following the 0C is ignored */

	if (!buf->HasData()) return;

	const char *text = buf->ReadString();
	grfmsg(2, "GRFComment: %s", text);
}

/* Action 0x0D (GLS_SAFETYSCAN) */
static void SafeParamSet(ByteReader *buf)
{
	uint8 target = buf->ReadByte();

	/* Writing GRF parameters and some bits of 'misc GRF features' are safe. */
	if (target < 0x80 || target == 0x9E) return;

	/* GRM could be unsafe, but as here it can only happen after other GRFs
	 * are loaded, it should be okay. If the GRF tried to use the slots it
	 * reserved, it would be marked unsafe anyway. GRM for (e.g. bridge)
	 * sprites  is considered safe. */

	SetBit(_cur.grfconfig->flags, GCF_UNSAFE);

	/* Skip remainder of GRF */
	_cur.skip_sprites = -1;
}


static uint32 GetPatchVariable(uint8 param)
{
	switch (param) {
		/* start year - 1920 */
		case 0x0B: return max(_settings_game.game_creation.starting_year, ORIGINAL_BASE_YEAR) - ORIGINAL_BASE_YEAR;

		/* freight trains weight factor */
		case 0x0E: return _settings_game.vehicle.freight_trains;

		/* empty wagon speed increase */
		case 0x0F: return 0;

		/* plane speed factor; our patch option is reversed from TTDPatch's,
		 * the following is good for 1x, 2x and 4x (most common?) and...
		 * well not really for 3x. */
		case 0x10:
			switch (_settings_game.vehicle.plane_speed) {
				default:
				case 4: return 1;
				case 3: return 2;
				case 2: return 2;
				case 1: return 4;
			}


		/* 2CC colourmap base sprite */
		case 0x11: return SPR_2CCMAP_BASE;

		/* map size: format = -MABXYSS
		 * M  : the type of map
		 *       bit 0 : set   : squared map. Bit 1 is now not relevant
		 *               clear : rectangle map. Bit 1 will indicate the bigger edge of the map
		 *       bit 1 : set   : Y is the bigger edge. Bit 0 is clear
		 *               clear : X is the bigger edge.
		 * A  : minimum edge(log2) of the map
		 * B  : maximum edge(log2) of the map
		 * XY : edges(log2) of each side of the map.
		 * SS : combination of both X and Y, thus giving the size(log2) of the map
		 */
		case 0x13: {
			byte map_bits = 0;
			byte log_X = MapLogX() - 6; // substraction is required to make the minimal size (64) zero based
			byte log_Y = MapLogY() - 6;
			byte max_edge = max(log_X, log_Y);

			if (log_X == log_Y) { // we have a squared map, since both edges are identical
				SetBit(map_bits, 0);
			} else {
				if (max_edge == log_Y) SetBit(map_bits, 1); // edge Y been the biggest, mark it
			}

			return (map_bits << 24) | (min(log_X, log_Y) << 20) | (max_edge << 16) |
				(log_X << 12) | (log_Y << 8) | (log_X + log_Y);
		}

		/* The maximum height of the map. */
		case 0x14:
			return _settings_game.construction.max_heightlevel;

		/* Extra foundations base sprite */
		case 0x15:
			return SPR_SLOPES_BASE;

		/* Shore base sprite */
		case 0x16:
			return SPR_SHORE_BASE;

		default:
			grfmsg(2, "ParamSet: Unknown Patch variable 0x%02X.", param);
			return 0;
	}
}


static uint32 PerformGRM(uint32 *grm, uint16 num_ids, uint16 count, uint8 op, uint8 target, const char *type)
{
	uint start = 0;
	uint size  = 0;

	if (op == 6) {
		/* Return GRFID of set that reserved ID */
		return grm[_cur.grffile->GetParam(target)];
	}

	/* With an operation of 2 or 3, we want to reserve a specific block of IDs */
	if (op == 2 || op == 3) start = _cur.grffile->GetParam(target);

	for (uint i = start; i < num_ids; i++) {
		if (grm[i] == 0) {
			size++;
		} else {
			if (op == 2 || op == 3) break;
			start = i + 1;
			size = 0;
		}

		if (size == count) break;
	}

	if (size == count) {
		/* Got the slot... */
		if (op == 0 || op == 3) {
			grfmsg(2, "ParamSet: GRM: Reserving %d %s at %d", count, type, start);
			for (uint i = 0; i < count; i++) grm[start + i] = _cur.grffile->grfid;
		}
		return start;
	}

	/* Unable to allocate */
	if (op != 4 && op != 5) {
		/* Deactivate GRF */
		grfmsg(0, "ParamSet: GRM: Unable to allocate %d %s, deactivating", count, type);
		DisableGrf(STR_NEWGRF_ERROR_GRM_FAILED);
		return UINT_MAX;
	}

	grfmsg(1, "ParamSet: GRM: Unable to allocate %d %s", count, type);
	return UINT_MAX;
}


/** Action 0x0D: Set parameter */
static void ParamSet(ByteReader *buf)
{
	/* <0D> <target> <operation> <source1> <source2> [<data>]
	 *
	 * B target        parameter number where result is stored
	 * B operation     operation to perform, see below
	 * B source1       first source operand
	 * B source2       second source operand
	 * D data          data to use in the calculation, not necessary
	 *                 if both source1 and source2 refer to actual parameters
	 *
	 * Operations
	 * 00      Set parameter equal to source1
	 * 01      Addition, source1 + source2
	 * 02      Subtraction, source1 - source2
	 * 03      Unsigned multiplication, source1 * source2 (both unsigned)
	 * 04      Signed multiplication, source1 * source2 (both signed)
	 * 05      Unsigned bit shift, source1 by source2 (source2 taken to be a
	 *         signed quantity; left shift if positive and right shift if
	 *         negative, source1 is unsigned)
	 * 06      Signed bit shift, source1 by source2
	 *         (source2 like in 05, and source1 as well)
	 */

	uint8 target = buf->ReadByte();
	uint8 oper   = buf->ReadByte();
	uint32 src1  = buf->ReadByte();
	uint32 src2  = buf->ReadByte();

	uint32 data = 0;
	if (buf->Remaining() >= 4) data = buf->ReadDWord();

	/* You can add 80 to the operation to make it apply only if the target
	 * is not defined yet.  In this respect, a parameter is taken to be
	 * defined if any of the following applies:
	 * - it has been set to any value in the newgrf(w).cfg parameter list
	 * - it OR A PARAMETER WITH HIGHER NUMBER has been set to any value by
	 *   an earlier action D */
	if (HasBit(oper, 7)) {
		if (target < 0x80 && target < _cur.grffile->param_end) {
			grfmsg(7, "ParamSet: Param %u already defined, skipping", target);
			return;
		}

		oper = GB(oper, 0, 7);
	}

	if (src2 == 0xFE) {
		if (GB(data, 0, 8) == 0xFF) {
			if (data == 0x0000FFFF) {
				/* Patch variables */
				src1 = GetPatchVariable(src1);
			} else {
				/* GRF Resource Management */
				uint8  op      = src1;
				uint8  feature = GB(data, 8, 8);
				uint16 count   = GB(data, 16, 16);

				if (_cur.stage == GLS_RESERVE) {
					if (feature == 0x08) {
						/* General sprites */
						if (op == 0) {
							/* Check if the allocated sprites will fit below the original sprite limit */
							if (_cur.spriteid + count >= 16384) {
								grfmsg(0, "ParamSet: GRM: Unable to allocate %d sprites; try changing NewGRF order", count);
								DisableGrf(STR_NEWGRF_ERROR_GRM_FAILED);
								return;
							}

							/* Reserve space at the current sprite ID */
							grfmsg(4, "ParamSet: GRM: Allocated %d sprites at %d", count, _cur.spriteid);
							_grm_sprites[GRFLocation(_cur.grffile->grfid, _cur.nfo_line)] = _cur.spriteid;
							_cur.spriteid += count;
						}
					}
					/* Ignore GRM result during reservation */
					src1 = 0;
				} else if (_cur.stage == GLS_ACTIVATION) {
					switch (feature) {
						case 0x00: // Trains
						case 0x01: // Road Vehicles
						case 0x02: // Ships
						case 0x03: // Aircraft
							if (!_settings_game.vehicle.dynamic_engines) {
								src1 = PerformGRM(&_grm_engines[_engine_offsets[feature]], _engine_counts[feature], count, op, target, "vehicles");
								if (_cur.skip_sprites == -1) return;
							} else {
								/* GRM does not apply for dynamic engine allocation. */
								switch (op) {
									case 2:
									case 3:
										src1 = _cur.grffile->GetParam(target);
										break;

									default:
										src1 = 0;
										break;
								}
							}
							break;

						case 0x08: // General sprites
							switch (op) {
								case 0:
									/* Return space reserved during reservation stage */
									src1 = _grm_sprites[GRFLocation(_cur.grffile->grfid, _cur.nfo_line)];
									grfmsg(4, "ParamSet: GRM: Using pre-allocated sprites at %d", src1);
									break;

								case 1:
									src1 = _cur.spriteid;
									break;

								default:
									grfmsg(1, "ParamSet: GRM: Unsupported operation %d for general sprites", op);
									return;
							}
							break;

						case 0x0B: // Cargo
							/* There are two ranges: one for cargo IDs and one for cargo bitmasks */
							src1 = PerformGRM(_grm_cargoes, NUM_CARGO * 2, count, op, target, "cargoes");
							if (_cur.skip_sprites == -1) return;
							break;

						default: grfmsg(1, "ParamSet: GRM: Unsupported feature 0x%X", feature); return;
					}
				} else {
					/* Ignore GRM during initialization */
					src1 = 0;
				}
			}
		} else {
			/* Read another GRF File's parameter */
			const GRFFile *file = GetFileByGRFID(data);
			GRFConfig *c = GetGRFConfig(data);
			if (c != nullptr && HasBit(c->flags, GCF_STATIC) && !HasBit(_cur.grfconfig->flags, GCF_STATIC) && _networking) {
				/* Disable the read GRF if it is a static NewGRF. */
				DisableStaticNewGRFInfluencingNonStaticNewGRFs(c);
				src1 = 0;
			} else if (file == nullptr || c == nullptr || c->status == GCS_DISABLED) {
				src1 = 0;
			} else if (src1 == 0xFE) {
				src1 = c->version;
			} else {
				src1 = file->GetParam(src1);
			}
		}
	} else {
		/* The source1 and source2 operands refer to the grf parameter number
		 * like in action 6 and 7.  In addition, they can refer to the special
		 * variables available in action 7, or they can be FF to use the value
		 * of <data>.  If referring to parameters that are undefined, a value
		 * of 0 is used instead.  */
		src1 = (src1 == 0xFF) ? data : GetParamVal(src1, nullptr);
		src2 = (src2 == 0xFF) ? data : GetParamVal(src2, nullptr);
	}

	uint32 res;
	switch (oper) {
		case 0x00:
			res = src1;
			break;

		case 0x01:
			res = src1 + src2;
			break;

		case 0x02:
			res = src1 - src2;
			break;

		case 0x03:
			res = src1 * src2;
			break;

		case 0x04:
			res = (int32)src1 * (int32)src2;
			break;

		case 0x05:
			if ((int32)src2 < 0) {
				res = src1 >> -(int32)src2;
			} else {
				res = src1 << (src2 & 0x1F); // Same behaviour as in EvalAdjustT, mask 'value' to 5 bits, which should behave the same on all architectures.
			}
			break;

		case 0x06:
			if ((int32)src2 < 0) {
				res = (int32)src1 >> -(int32)src2;
			} else {
				res = (int32)src1 << (src2 & 0x1F); // Same behaviour as in EvalAdjustT, mask 'value' to 5 bits, which should behave the same on all architectures.
			}
			break;

		case 0x07: // Bitwise AND
			res = src1 & src2;
			break;

		case 0x08: // Bitwise OR
			res = src1 | src2;
			break;

		case 0x09: // Unsigned division
			if (src2 == 0) {
				res = src1;
			} else {
				res = src1 / src2;
			}
			break;

		case 0x0A: // Signed divison
			if (src2 == 0) {
				res = src1;
			} else {
				res = (int32)src1 / (int32)src2;
			}
			break;

		case 0x0B: // Unsigned modulo
			if (src2 == 0) {
				res = src1;
			} else {
				res = src1 % src2;
			}
			break;

		case 0x0C: // Signed modulo
			if (src2 == 0) {
				res = src1;
			} else {
				res = (int32)src1 % (int32)src2;
			}
			break;

		default: grfmsg(0, "ParamSet: Unknown operation %d, skipping", oper); return;
	}

	switch (target) {
		case 0x8E: // Y-Offset for train sprites
			_cur.grffile->traininfo_vehicle_pitch = res;
			break;

		case 0x8F: { // Rail track type cost factors
			extern RailtypeInfo _railtypes[RAILTYPE_END];
			_railtypes[RAILTYPE_RAIL].cost_multiplier = GB(res, 0, 8);
			if (_settings_game.vehicle.disable_elrails) {
				_railtypes[RAILTYPE_ELECTRIC].cost_multiplier = GB(res, 0, 8);
				_railtypes[RAILTYPE_MONO].cost_multiplier = GB(res, 8, 8);
			} else {
				_railtypes[RAILTYPE_ELECTRIC].cost_multiplier = GB(res, 8, 8);
				_railtypes[RAILTYPE_MONO].cost_multiplier = GB(res, 16, 8);
			}
			_railtypes[RAILTYPE_MAGLEV].cost_multiplier = GB(res, 16, 8);
			break;
		}

		/* not implemented */
		case 0x93: // Tile refresh offset to left -- Intended to allow support for larger sprites, not necessary for OTTD
		case 0x94: // Tile refresh offset to right
		case 0x95: // Tile refresh offset upwards
		case 0x96: // Tile refresh offset downwards
		case 0x97: // Snow line height -- Better supported by feature 8 property 10h (snow line table) TODO: implement by filling the entire snow line table with the given value
		case 0x99: // Global ID offset -- Not necessary since IDs are remapped automatically
			grfmsg(7, "ParamSet: Skipping unimplemented target 0x%02X", target);
			break;

		case 0x9E: // Miscellaneous GRF features
			/* Set train list engine width */
			_cur.grffile->traininfo_vehicle_width = HasBit(res, GMB_TRAIN_WIDTH_32_PIXELS) ? VEHICLEINFO_FULL_VEHICLE_WIDTH : TRAININFO_DEFAULT_VEHICLE_WIDTH;
			/* Remove the local flags from the global flags */
			ClrBit(res, GMB_TRAIN_WIDTH_32_PIXELS);

			/* Only copy safe bits for static grfs */
			if (HasBit(_cur.grfconfig->flags, GCF_STATIC)) {
				uint32 safe_bits = 0;
				SetBit(safe_bits, GMB_SECOND_ROCKY_TILE_SET);

				_misc_grf_features = (_misc_grf_features & ~safe_bits) | (res & safe_bits);
			} else {
				_misc_grf_features = res;
			}
			break;

		case 0x9F: // locale-dependent settings
			grfmsg(7, "ParamSet: Skipping unimplemented target 0x%02X", target);
			break;

		default:
			if (target < 0x80) {
				_cur.grffile->param[target] = res;
				/* param is zeroed by default */
				if (target + 1U > _cur.grffile->param_end) _cur.grffile->param_end = target + 1;
			} else {
				grfmsg(7, "ParamSet: Skipping unknown target 0x%02X", target);
			}
			break;
	}
}

/* Action 0x0E (GLS_SAFETYSCAN) */
static void SafeGRFInhibit(ByteReader *buf)
{
	/* <0E> <num> <grfids...>
	 *
	 * B num           Number of GRFIDs that follow
	 * D grfids        GRFIDs of the files to deactivate */

	uint8 num = buf->ReadByte();

	for (uint i = 0; i < num; i++) {
		uint32 grfid = buf->ReadDWord();

		/* GRF is unsafe it if tries to deactivate other GRFs */
		if (grfid != _cur.grfconfig->ident.grfid) {
			SetBit(_cur.grfconfig->flags, GCF_UNSAFE);

			/* Skip remainder of GRF */
			_cur.skip_sprites = -1;

			return;
		}
	}
}

/* Action 0x0E */
static void GRFInhibit(ByteReader *buf)
{
	/* <0E> <num> <grfids...>
	 *
	 * B num           Number of GRFIDs that follow
	 * D grfids        GRFIDs of the files to deactivate */

	uint8 num = buf->ReadByte();

	for (uint i = 0; i < num; i++) {
		uint32 grfid = buf->ReadDWord();
		GRFConfig *file = GetGRFConfig(grfid);

		/* Unset activation flag */
		if (file != nullptr && file != _cur.grfconfig) {
			grfmsg(2, "GRFInhibit: Deactivating file '%s'", file->filename);
			GRFError *error = DisableGrf(STR_NEWGRF_ERROR_FORCEFULLY_DISABLED, file);
			error->data = stredup(_cur.grfconfig->GetName());
		}
	}
}

/** Action 0x0F - Define Town names */
static void FeatureTownName(ByteReader *buf)
{
	/* <0F> <id> <style-name> <num-parts> <parts>
	 *
	 * B id          ID of this definition in bottom 7 bits (final definition if bit 7 set)
	 * V style-name  Name of the style (only for final definition)
	 * B num-parts   Number of parts in this definition
	 * V parts       The parts */

	uint32 grfid = _cur.grffile->grfid;

	GRFTownName *townname = AddGRFTownName(grfid);

	byte id = buf->ReadByte();
	grfmsg(6, "FeatureTownName: definition 0x%02X", id & 0x7F);

	if (HasBit(id, 7)) {
		/* Final definition */
		ClrBit(id, 7);
		bool new_scheme = _cur.grffile->grf_version >= 7;

		byte lang = buf->ReadByte();

		byte nb_gen = townname->nb_gen;
		do {
			ClrBit(lang, 7);

			const char *name = buf->ReadString();

			char *lang_name = TranslateTTDPatchCodes(grfid, lang, false, name);
			grfmsg(6, "FeatureTownName: lang 0x%X -> '%s'", lang, lang_name);
			free(lang_name);

			townname->name[nb_gen] = AddGRFString(grfid, id, lang, new_scheme, false, name, STR_UNDEFINED);

			lang = buf->ReadByte();
		} while (lang != 0);
		townname->id[nb_gen] = id;
		townname->nb_gen++;
	}

	byte nb = buf->ReadByte();
	grfmsg(6, "FeatureTownName: %u parts", nb);

	townname->nbparts[id] = nb;
	townname->partlist[id] = CallocT<NamePartList>(nb);

	for (int i = 0; i < nb; i++) {
		byte nbtext =  buf->ReadByte();
		townname->partlist[id][i].bitstart  = buf->ReadByte();
		townname->partlist[id][i].bitcount  = buf->ReadByte();
		townname->partlist[id][i].maxprob   = 0;
		townname->partlist[id][i].partcount = nbtext;
		townname->partlist[id][i].parts     = CallocT<NamePart>(nbtext);
		grfmsg(6, "FeatureTownName: part %d contains %d texts and will use GB(seed, %d, %d)", i, nbtext, townname->partlist[id][i].bitstart, townname->partlist[id][i].bitcount);

		for (int j = 0; j < nbtext; j++) {
			byte prob = buf->ReadByte();

			if (HasBit(prob, 7)) {
				byte ref_id = buf->ReadByte();

				if (townname->nbparts[ref_id] == 0) {
					grfmsg(0, "FeatureTownName: definition 0x%02X doesn't exist, deactivating", ref_id);
					DelGRFTownName(grfid);
					DisableGrf(STR_NEWGRF_ERROR_INVALID_ID);
					return;
				}

				grfmsg(6, "FeatureTownName: part %d, text %d, uses intermediate definition 0x%02X (with probability %d)", i, j, ref_id, prob & 0x7F);
				townname->partlist[id][i].parts[j].data.id = ref_id;
			} else {
				const char *text = buf->ReadString();
				townname->partlist[id][i].parts[j].data.text = TranslateTTDPatchCodes(grfid, 0, false, text);
				grfmsg(6, "FeatureTownName: part %d, text %d, '%s' (with probability %d)", i, j, townname->partlist[id][i].parts[j].data.text, prob);
			}
			townname->partlist[id][i].parts[j].prob = prob;
			townname->partlist[id][i].maxprob += GB(prob, 0, 7);
		}
		grfmsg(6, "FeatureTownName: part %d, total probability %d", i, townname->partlist[id][i].maxprob);
	}
}

/** Action 0x10 - Define goto label */
static void DefineGotoLabel(ByteReader *buf)
{
	/* <10> <label> [<comment>]
	 *
	 * B label      The label to define
	 * V comment    Optional comment - ignored */

	byte nfo_label = buf->ReadByte();

	GRFLabel *label = MallocT<GRFLabel>(1);
	label->label    = nfo_label;
	label->nfo_line = _cur.nfo_line;
	label->pos      = FioGetPos();
	label->next     = nullptr;

	/* Set up a linked list of goto targets which we will search in an Action 0x7/0x9 */
	if (_cur.grffile->label == nullptr) {
		_cur.grffile->label = label;
	} else {
		/* Attach the label to the end of the list */
		GRFLabel *l;
		for (l = _cur.grffile->label; l->next != nullptr; l = l->next) {}
		l->next = label;
	}

	grfmsg(2, "DefineGotoLabel: GOTO target with label 0x%02X", label->label);
}

/**
 * Process a sound import from another GRF file.
 * @param sound Destination for sound.
 */
static void ImportGRFSound(SoundEntry *sound)
{
	const GRFFile *file;
	uint32 grfid = FioReadDword();
	SoundID sound_id = FioReadWord();

	file = GetFileByGRFID(grfid);
	if (file == nullptr || file->sound_offset == 0) {
		grfmsg(1, "ImportGRFSound: Source file not available");
		return;
	}

	if (sound_id >= file->num_sounds) {
		grfmsg(1, "ImportGRFSound: Sound effect %d is invalid", sound_id);
		return;
	}

	grfmsg(2, "ImportGRFSound: Copying sound %d (%d) from file %X", sound_id, file->sound_offset + sound_id, grfid);

	*sound = *GetSound(file->sound_offset + sound_id);

	/* Reset volume and priority, which TTDPatch doesn't copy */
	sound->volume   = 128;
	sound->priority = 0;
}

/**
 * Load a sound from a file.
 * @param offs File offset to read sound from.
 * @param sound Destination for sound.
 */
static void LoadGRFSound(size_t offs, SoundEntry *sound)
{
	/* Set default volume and priority */
	sound->volume = 0x80;
	sound->priority = 0;

	if (offs != SIZE_MAX) {
		/* Sound is present in the NewGRF. */
		sound->file_slot = _cur.file_index;
		sound->file_offset = offs;
		sound->grf_container_ver = _cur.grf_container_ver;
	}
}

/* Action 0x11 */
static void GRFSound(ByteReader *buf)
{
	/* <11> <num>
	 *
	 * W num      Number of sound files that follow */

	uint16 num = buf->ReadWord();
	if (num == 0) return;

	SoundEntry *sound;
	if (_cur.grffile->sound_offset == 0) {
		_cur.grffile->sound_offset = GetNumSounds();
		_cur.grffile->num_sounds = num;
		sound = AllocateSound(num);
	} else {
		sound = GetSound(_cur.grffile->sound_offset);
	}

	for (int i = 0; i < num; i++) {
		_cur.nfo_line++;

		/* Check whether the index is in range. This might happen if multiple action 11 are present.
		 * While this is invalid, we do not check for this. But we should prevent it from causing bigger trouble */
		bool invalid = i >= _cur.grffile->num_sounds;

		size_t offs = FioGetPos();

		uint32 len = _cur.grf_container_ver >= 2 ? FioReadDword() : FioReadWord();
		byte type = FioReadByte();

		if (_cur.grf_container_ver >= 2 && type == 0xFD) {
			/* Reference to sprite section. */
			if (invalid) {
				grfmsg(1, "GRFSound: Sound index out of range (multiple Action 11?)");
				FioSkipBytes(len);
			} else if (len != 4) {
				grfmsg(1, "GRFSound: Invalid sprite section import");
				FioSkipBytes(len);
			} else {
				uint32 id = FioReadDword();
				if (_cur.stage == GLS_INIT) LoadGRFSound(GetGRFSpriteOffset(id), sound + i);
			}
			continue;
		}

		if (type != 0xFF) {
			grfmsg(1, "GRFSound: Unexpected RealSprite found, skipping");
			FioSkipBytes(7);
			SkipSpriteData(type, len - 8);
			continue;
		}

		if (invalid) {
			grfmsg(1, "GRFSound: Sound index out of range (multiple Action 11?)");
			FioSkipBytes(len);
		}

		byte action = FioReadByte();
		switch (action) {
			case 0xFF:
				/* Allocate sound only in init stage. */
				if (_cur.stage == GLS_INIT) {
					if (_cur.grf_container_ver >= 2) {
						grfmsg(1, "GRFSound: Inline sounds are not supported for container version >= 2");
					} else {
						LoadGRFSound(offs, sound + i);
					}
				}
				FioSkipBytes(len - 1); // already read <action>
				break;

			case 0xFE:
				if (_cur.stage == GLS_ACTIVATION) {
					/* XXX 'Action 0xFE' isn't really specified. It is only mentioned for
					 * importing sounds, so this is probably all wrong... */
					if (FioReadByte() != 0) grfmsg(1, "GRFSound: Import type mismatch");
					ImportGRFSound(sound + i);
				} else {
					FioSkipBytes(len - 1); // already read <action>
				}
				break;

			default:
				grfmsg(1, "GRFSound: Unexpected Action %x found, skipping", action);
				FioSkipBytes(len - 1); // already read <action>
				break;
		}
	}
}

/* Action 0x11 (SKIP) */
static void SkipAct11(ByteReader *buf)
{
	/* <11> <num>
	 *
	 * W num      Number of sound files that follow */

	_cur.skip_sprites = buf->ReadWord();

	grfmsg(3, "SkipAct11: Skipping %d sprites", _cur.skip_sprites);
}

/** Action 0x12 */
static void LoadFontGlyph(ByteReader *buf)
{
	/* <12> <num_def> <font_size> <num_char> <base_char>
	 *
	 * B num_def      Number of definitions
	 * B font_size    Size of font (0 = normal, 1 = small, 2 = large, 3 = mono)
	 * B num_char     Number of consecutive glyphs
	 * W base_char    First character index */

	uint8 num_def = buf->ReadByte();

	for (uint i = 0; i < num_def; i++) {
		FontSize size    = (FontSize)buf->ReadByte();
		uint8  num_char  = buf->ReadByte();
		uint16 base_char = buf->ReadWord();

		if (size >= FS_END) {
			grfmsg(1, "LoadFontGlyph: Size %u is not supported, ignoring", size);
		}

		grfmsg(7, "LoadFontGlyph: Loading %u glyph(s) at 0x%04X for size %u", num_char, base_char, size);

		for (uint c = 0; c < num_char; c++) {
			if (size < FS_END) SetUnicodeGlyph(size, base_char + c, _cur.spriteid);
			_cur.nfo_line++;
			LoadNextSprite(_cur.spriteid++, _cur.file_index, _cur.nfo_line, _cur.grf_container_ver);
		}
	}
}

/** Action 0x12 (SKIP) */
static void SkipAct12(ByteReader *buf)
{
	/* <12> <num_def> <font_size> <num_char> <base_char>
	 *
	 * B num_def      Number of definitions
	 * B font_size    Size of font (0 = normal, 1 = small, 2 = large)
	 * B num_char     Number of consecutive glyphs
	 * W base_char    First character index */

	uint8 num_def = buf->ReadByte();

	for (uint i = 0; i < num_def; i++) {
		/* Ignore 'size' byte */
		buf->ReadByte();

		/* Sum up number of characters */
		_cur.skip_sprites += buf->ReadByte();

		/* Ignore 'base_char' word */
		buf->ReadWord();
	}

	grfmsg(3, "SkipAct12: Skipping %d sprites", _cur.skip_sprites);
}

/** Action 0x13 */
static void TranslateGRFStrings(ByteReader *buf)
{
	/* <13> <grfid> <num-ent> <offset> <text...>
	 *
	 * 4*B grfid     The GRFID of the file whose texts are to be translated
	 * B   num-ent   Number of strings
	 * W   offset    First text ID
	 * S   text...   Zero-terminated strings */

	uint32 grfid = buf->ReadDWord();
	const GRFConfig *c = GetGRFConfig(grfid);
	if (c == nullptr || (c->status != GCS_INITIALISED && c->status != GCS_ACTIVATED)) {
		grfmsg(7, "TranslateGRFStrings: GRFID 0x%08x unknown, skipping action 13", BSWAP32(grfid));
		return;
	}

	if (c->status == GCS_INITIALISED) {
		/* If the file is not active but will be activated later, give an error
		 * and disable this file. */
		GRFError *error = DisableGrf(STR_NEWGRF_ERROR_LOAD_AFTER);

		char tmp[256];
		GetString(tmp, STR_NEWGRF_ERROR_AFTER_TRANSLATED_FILE, lastof(tmp));
		error->data = stredup(tmp);

		return;
	}

	/* Since no language id is supplied for with version 7 and lower NewGRFs, this string has
	 * to be added as a generic string, thus the language id of 0x7F. For this to work
	 * new_scheme has to be true as well, which will also be implicitly the case for version 8
	 * and higher. A language id of 0x7F will be overridden by a non-generic id, so this will
	 * not change anything if a string has been provided specifically for this language. */
	byte language = _cur.grffile->grf_version >= 8 ? buf->ReadByte() : 0x7F;
	byte num_strings = buf->ReadByte();
	uint16 first_id  = buf->ReadWord();

	if (!((first_id >= 0xD000 && first_id + num_strings <= 0xD400) || (first_id >= 0xD800 && first_id + num_strings <= 0xE000))) {
		grfmsg(7, "TranslateGRFStrings: Attempting to set out-of-range string IDs in action 13 (first: 0x%4X, number: 0x%2X)", first_id, num_strings);
		return;
	}

	for (uint i = 0; i < num_strings && buf->HasData(); i++) {
		const char *string = buf->ReadString();

		if (StrEmpty(string)) {
			grfmsg(7, "TranslateGRFString: Ignoring empty string.");
			continue;
		}

		AddGRFString(grfid, first_id + i, language, true, true, string, STR_UNDEFINED);
	}
}

/** Callback function for 'INFO'->'NAME' to add a translation to the newgrf name. */
static bool ChangeGRFName(byte langid, const char *str)
{
	AddGRFTextToList(&_cur.grfconfig->name->text, langid, _cur.grfconfig->ident.grfid, false, str);
	return true;
}

/** Callback function for 'INFO'->'DESC' to add a translation to the newgrf description. */
static bool ChangeGRFDescription(byte langid, const char *str)
{
	AddGRFTextToList(&_cur.grfconfig->info->text, langid, _cur.grfconfig->ident.grfid, true, str);
	return true;
}

/** Callback function for 'INFO'->'URL_' to set the newgrf url. */
static bool ChangeGRFURL(byte langid, const char *str)
{
	AddGRFTextToList(&_cur.grfconfig->url->text, langid, _cur.grfconfig->ident.grfid, false, str);
	return true;
}

/** Callback function for 'INFO'->'NPAR' to set the number of valid parameters. */
static bool ChangeGRFNumUsedParams(size_t len, ByteReader *buf)
{
	if (len != 1) {
		grfmsg(2, "StaticGRFInfo: expected only 1 byte for 'INFO'->'NPAR' but got " PRINTF_SIZE ", ignoring this field", len);
		buf->Skip(len);
	} else {
		_cur.grfconfig->num_valid_params = min(buf->ReadByte(), lengthof(_cur.grfconfig->param));
	}
	return true;
}

/** Callback function for 'INFO'->'PALS' to set the number of valid parameters. */
static bool ChangeGRFPalette(size_t len, ByteReader *buf)
{
	if (len != 1) {
		grfmsg(2, "StaticGRFInfo: expected only 1 byte for 'INFO'->'PALS' but got " PRINTF_SIZE ", ignoring this field", len);
		buf->Skip(len);
	} else {
		char data = buf->ReadByte();
		GRFPalette pal = GRFP_GRF_UNSET;
		switch (data) {
			case '*':
			case 'A': pal = GRFP_GRF_ANY;     break;
			case 'W': pal = GRFP_GRF_WINDOWS; break;
			case 'D': pal = GRFP_GRF_DOS;     break;
			default:
				grfmsg(2, "StaticGRFInfo: unexpected value '%02x' for 'INFO'->'PALS', ignoring this field", data);
				break;
		}
		if (pal != GRFP_GRF_UNSET) {
			_cur.grfconfig->palette &= ~GRFP_GRF_MASK;
			_cur.grfconfig->palette |= pal;
		}
	}
	return true;
}

/** Callback function for 'INFO'->'BLTR' to set the blitter info. */
static bool ChangeGRFBlitter(size_t len, ByteReader *buf)
{
	if (len != 1) {
		grfmsg(2, "StaticGRFInfo: expected only 1 byte for 'INFO'->'BLTR' but got " PRINTF_SIZE ", ignoring this field", len);
		buf->Skip(len);
	} else {
		char data = buf->ReadByte();
		GRFPalette pal = GRFP_BLT_UNSET;
		switch (data) {
			case '8': pal = GRFP_BLT_UNSET; break;
			case '3': pal = GRFP_BLT_32BPP;  break;
			default:
				grfmsg(2, "StaticGRFInfo: unexpected value '%02x' for 'INFO'->'BLTR', ignoring this field", data);
				return true;
		}
		_cur.grfconfig->palette &= ~GRFP_BLT_MASK;
		_cur.grfconfig->palette |= pal;
	}
	return true;
}

/** Callback function for 'INFO'->'VRSN' to the version of the NewGRF. */
static bool ChangeGRFVersion(size_t len, ByteReader *buf)
{
	if (len != 4) {
		grfmsg(2, "StaticGRFInfo: expected 4 bytes for 'INFO'->'VRSN' but got " PRINTF_SIZE ", ignoring this field", len);
		buf->Skip(len);
	} else {
		/* Set min_loadable_version as well (default to minimal compatibility) */
		_cur.grfconfig->version = _cur.grfconfig->min_loadable_version = buf->ReadDWord();
	}
	return true;
}

/** Callback function for 'INFO'->'MINV' to the minimum compatible version of the NewGRF. */
static bool ChangeGRFMinVersion(size_t len, ByteReader *buf)
{
	if (len != 4) {
		grfmsg(2, "StaticGRFInfo: expected 4 bytes for 'INFO'->'MINV' but got " PRINTF_SIZE ", ignoring this field", len);
		buf->Skip(len);
	} else {
		_cur.grfconfig->min_loadable_version = buf->ReadDWord();
		if (_cur.grfconfig->version == 0) {
			grfmsg(2, "StaticGRFInfo: 'MINV' defined before 'VRSN' or 'VRSN' set to 0, ignoring this field");
			_cur.grfconfig->min_loadable_version = 0;
		}
		if (_cur.grfconfig->version < _cur.grfconfig->min_loadable_version) {
			grfmsg(2, "StaticGRFInfo: 'MINV' defined as %d, limiting it to 'VRSN'", _cur.grfconfig->min_loadable_version);
			_cur.grfconfig->min_loadable_version = _cur.grfconfig->version;
		}
	}
	return true;
}

static GRFParameterInfo *_cur_parameter; ///< The parameter which info is currently changed by the newgrf.

/** Callback function for 'INFO'->'PARAM'->param_num->'NAME' to set the name of a parameter. */
static bool ChangeGRFParamName(byte langid, const char *str)
{
	AddGRFTextToList(&_cur_parameter->name, langid, _cur.grfconfig->ident.grfid, false, str);
	return true;
}

/** Callback function for 'INFO'->'PARAM'->param_num->'DESC' to set the description of a parameter. */
static bool ChangeGRFParamDescription(byte langid, const char *str)
{
	AddGRFTextToList(&_cur_parameter->desc, langid, _cur.grfconfig->ident.grfid, true, str);
	return true;
}

/** Callback function for 'INFO'->'PARAM'->param_num->'TYPE' to set the typeof a parameter. */
static bool ChangeGRFParamType(size_t len, ByteReader *buf)
{
	if (len != 1) {
		grfmsg(2, "StaticGRFInfo: expected 1 byte for 'INFO'->'PARA'->'TYPE' but got " PRINTF_SIZE ", ignoring this field", len);
		buf->Skip(len);
	} else {
		GRFParameterType type = (GRFParameterType)buf->ReadByte();
		if (type < PTYPE_END) {
			_cur_parameter->type = type;
		} else {
			grfmsg(3, "StaticGRFInfo: unknown parameter type %d, ignoring this field", type);
		}
	}
	return true;
}

/** Callback function for 'INFO'->'PARAM'->param_num->'LIMI' to set the min/max value of a parameter. */
static bool ChangeGRFParamLimits(size_t len, ByteReader *buf)
{
	if (_cur_parameter->type != PTYPE_UINT_ENUM) {
		grfmsg(2, "StaticGRFInfo: 'INFO'->'PARA'->'LIMI' is only valid for parameters with type uint/enum, ignoring this field");
		buf->Skip(len);
	} else if (len != 8) {
		grfmsg(2, "StaticGRFInfo: expected 8 bytes for 'INFO'->'PARA'->'LIMI' but got " PRINTF_SIZE ", ignoring this field", len);
		buf->Skip(len);
	} else {
		_cur_parameter->min_value = buf->ReadDWord();
		_cur_parameter->max_value = buf->ReadDWord();
	}
	return true;
}

/** Callback function for 'INFO'->'PARAM'->param_num->'MASK' to set the parameter and bits to use. */
static bool ChangeGRFParamMask(size_t len, ByteReader *buf)
{
	if (len < 1 || len > 3) {
		grfmsg(2, "StaticGRFInfo: expected 1 to 3 bytes for 'INFO'->'PARA'->'MASK' but got " PRINTF_SIZE ", ignoring this field", len);
		buf->Skip(len);
	} else {
		byte param_nr = buf->ReadByte();
		if (param_nr >= lengthof(_cur.grfconfig->param)) {
			grfmsg(2, "StaticGRFInfo: invalid parameter number in 'INFO'->'PARA'->'MASK', param %d, ignoring this field", param_nr);
			buf->Skip(len - 1);
		} else {
			_cur_parameter->param_nr = param_nr;
			if (len >= 2) _cur_parameter->first_bit = min(buf->ReadByte(), 31);
			if (len >= 3) _cur_parameter->num_bit = min(buf->ReadByte(), 32 - _cur_parameter->first_bit);
		}
	}

	return true;
}

/** Callback function for 'INFO'->'PARAM'->param_num->'DFLT' to set the default value. */
static bool ChangeGRFParamDefault(size_t len, ByteReader *buf)
{
	if (len != 4) {
		grfmsg(2, "StaticGRFInfo: expected 4 bytes for 'INFO'->'PARA'->'DEFA' but got " PRINTF_SIZE ", ignoring this field", len);
		buf->Skip(len);
	} else {
		_cur_parameter->def_value = buf->ReadDWord();
	}
	_cur.grfconfig->has_param_defaults = true;
	return true;
}

typedef bool (*DataHandler)(size_t, ByteReader *);  ///< Type of callback function for binary nodes
typedef bool (*TextHandler)(byte, const char *str); ///< Type of callback function for text nodes
typedef bool (*BranchHandler)(ByteReader *);        ///< Type of callback function for branch nodes

/**
 * Data structure to store the allowed id/type combinations for action 14. The
 * data can be represented as a tree with 3 types of nodes:
 * 1. Branch nodes (identified by 'C' for choice).
 * 2. Binary leaf nodes (identified by 'B').
 * 3. Text leaf nodes (identified by 'T').
 */
struct AllowedSubtags {
	/** Create empty subtags object used to identify the end of a list. */
	AllowedSubtags() :
		id(0),
		type(0)
	{}

	/**
	 * Create a binary leaf node.
	 * @param id The id for this node.
	 * @param handler The callback function to call.
	 */
	AllowedSubtags(uint32 id, DataHandler handler) :
		id(id),
		type('B')
	{
		this->handler.data = handler;
	}

	/**
	 * Create a text leaf node.
	 * @param id The id for this node.
	 * @param handler The callback function to call.
	 */
	AllowedSubtags(uint32 id, TextHandler handler) :
		id(id),
		type('T')
	{
		this->handler.text = handler;
	}

	/**
	 * Create a branch node with a callback handler
	 * @param id The id for this node.
	 * @param handler The callback function to call.
	 */
	AllowedSubtags(uint32 id, BranchHandler handler) :
		id(id),
		type('C')
	{
		this->handler.call_handler = true;
		this->handler.u.branch = handler;
	}

	/**
	 * Create a branch node with a list of sub-nodes.
	 * @param id The id for this node.
	 * @param subtags Array with all valid subtags.
	 */
	AllowedSubtags(uint32 id, AllowedSubtags *subtags) :
		id(id),
		type('C')
	{
		this->handler.call_handler = false;
		this->handler.u.subtags = subtags;
	}

	uint32 id; ///< The identifier for this node
	byte type; ///< The type of the node, must be one of 'C', 'B' or 'T'.
	union {
		DataHandler data; ///< Callback function for a binary node, only valid if type == 'B'.
		TextHandler text; ///< Callback function for a text node, only valid if type == 'T'.
		struct {
			union {
				BranchHandler branch;    ///< Callback function for a branch node, only valid if type == 'C' && call_handler.
				AllowedSubtags *subtags; ///< Pointer to a list of subtags, only valid if type == 'C' && !call_handler.
			} u;
			bool call_handler; ///< True if there is a callback function for this node, false if there is a list of subnodes.
		};
	} handler;
};

static bool SkipUnknownInfo(ByteReader *buf, byte type);
static bool HandleNodes(ByteReader *buf, AllowedSubtags *tags);

/**
 * Try to skip the current branch node and all subnodes.
 * This is suitable for use with AllowedSubtags.
 * @param buf Buffer.
 * @return True if we could skip the node, false if an error occurred.
 */
static bool SkipInfoChunk(ByteReader *buf)
{
	byte type = buf->ReadByte();
	while (type != 0) {
		buf->ReadDWord(); // chunk ID
		if (!SkipUnknownInfo(buf, type)) return false;
		type = buf->ReadByte();
	}
	return true;
}

/**
 * Callback function for 'INFO'->'PARA'->param_num->'VALU' to set the names
 * of some parameter values (type uint/enum) or the names of some bits
 * (type bitmask). In both cases the format is the same:
 * Each subnode should be a text node with the value/bit number as id.
 */
static bool ChangeGRFParamValueNames(ByteReader *buf)
{
	byte type = buf->ReadByte();
	while (type != 0) {
		uint32 id = buf->ReadDWord();
		if (type != 'T' || id > _cur_parameter->max_value) {
			grfmsg(2, "StaticGRFInfo: all child nodes of 'INFO'->'PARA'->param_num->'VALU' should have type 't' and the value/bit number as id");
			if (!SkipUnknownInfo(buf, type)) return false;
			type = buf->ReadByte();
			continue;
		}

		byte langid = buf->ReadByte();
		const char *name_string = buf->ReadString();

		SmallPair<uint32, GRFText *> *val_name = _cur_parameter->value_names.Find(id);
		if (val_name != _cur_parameter->value_names.End()) {
			AddGRFTextToList(&val_name->second, langid, _cur.grfconfig->ident.grfid, false, name_string);
		} else {
			GRFText *list = nullptr;
			AddGRFTextToList(&list, langid, _cur.grfconfig->ident.grfid, false, name_string);
			_cur_parameter->value_names.Insert(id, list);
		}

		type = buf->ReadByte();
	}
	return true;
}

/** Action14 parameter tags */
AllowedSubtags _tags_parameters[] = {
	AllowedSubtags('NAME', ChangeGRFParamName),
	AllowedSubtags('DESC', ChangeGRFParamDescription),
	AllowedSubtags('TYPE', ChangeGRFParamType),
	AllowedSubtags('LIMI', ChangeGRFParamLimits),
	AllowedSubtags('MASK', ChangeGRFParamMask),
	AllowedSubtags('VALU', ChangeGRFParamValueNames),
	AllowedSubtags('DFLT', ChangeGRFParamDefault),
	AllowedSubtags()
};

/**
 * Callback function for 'INFO'->'PARA' to set extra information about the
 * parameters. Each subnode of 'INFO'->'PARA' should be a branch node with
 * the parameter number as id. The first parameter has id 0. The maximum
 * parameter that can be changed is set by 'INFO'->'NPAR' which defaults to 80.
 */
static bool HandleParameterInfo(ByteReader *buf)
{
	byte type = buf->ReadByte();
	while (type != 0) {
		uint32 id = buf->ReadDWord();
		if (type != 'C' || id >= _cur.grfconfig->num_valid_params) {
			grfmsg(2, "StaticGRFInfo: all child nodes of 'INFO'->'PARA' should have type 'C' and their parameter number as id");
			if (!SkipUnknownInfo(buf, type)) return false;
			type = buf->ReadByte();
			continue;
		}

		if (id >= _cur.grfconfig->param_info.size()) {
			_cur.grfconfig->param_info.resize(id + 1);
		}
		if (_cur.grfconfig->param_info[id] == nullptr) {
			_cur.grfconfig->param_info[id] = new GRFParameterInfo(id);
		}
		_cur_parameter = _cur.grfconfig->param_info[id];
		/* Read all parameter-data and process each node. */
		if (!HandleNodes(buf, _tags_parameters)) return false;
		type = buf->ReadByte();
	}
	return true;
}

/** Action14 tags for the INFO node */
AllowedSubtags _tags_info[] = {
	AllowedSubtags('NAME', ChangeGRFName),
	AllowedSubtags('DESC', ChangeGRFDescription),
	AllowedSubtags('URL_', ChangeGRFURL),
	AllowedSubtags('NPAR', ChangeGRFNumUsedParams),
	AllowedSubtags('PALS', ChangeGRFPalette),
	AllowedSubtags('BLTR', ChangeGRFBlitter),
	AllowedSubtags('VRSN', ChangeGRFVersion),
	AllowedSubtags('MINV', ChangeGRFMinVersion),
	AllowedSubtags('PARA', HandleParameterInfo),
	AllowedSubtags()
};

/** Action14 feature definition */
struct GRFFeatureInfo {
	const char *name; // NULL indicates the end of the list
	uint16 version;

	/** Create empty object used to identify the end of a list. */
	GRFFeatureInfo() :
		name(NULL),
		version(0)
	{}

	GRFFeatureInfo(const char *name, uint16 version) :
		name(name),
		version(version)
	{}
};

/** Action14 feature list */
static const GRFFeatureInfo _grf_feature_list[] = {
	GRFFeatureInfo("feature_test", 1),
	GRFFeatureInfo("property_mapping", 1),
	GRFFeatureInfo("action5_type_id_mapping", 1),
	GRFFeatureInfo("action0_station_prop1B", 1),
	GRFFeatureInfo("action0_station_disallowed_bridge_pillars", 1),
	GRFFeatureInfo("varaction2_station_var42", 1),
	GRFFeatureInfo("more_bridge_types", 1),
	GRFFeatureInfo("action0_bridge_prop14", 1),
	GRFFeatureInfo("action0_bridge_pillar_flags", 1),
	GRFFeatureInfo("action5_programmable_signals", 1),
	GRFFeatureInfo(),
};

/** Action14 feature test instance */
struct GRFFeatureTest {
	const GRFFeatureInfo *feature;
	uint16 min_version;
	uint16 max_version;
	uint8 platform_var_bit;

	void Reset()
	{
		this->feature = NULL;
		this->min_version = 1;
		this->max_version = UINT16_MAX;
		this->platform_var_bit = 0;
	}

	void ExecuteTest()
	{
		uint16 version = (this->feature != NULL) ? this->feature->version : 0;
		bool has_feature = (version >= this->min_version && version <= this->max_version);
		if (this->platform_var_bit > 0) {
			SB(_cur.grffile->var9D_overlay, this->platform_var_bit, 1, has_feature ? 1 : 0);
			grfmsg(2, "Action 14 feature test: feature test: setting bit %u of var 0x9D to %u, %u", platform_var_bit, has_feature ? 1 : 0, _cur.grffile->var9D_overlay);
		} else {
			grfmsg(2, "Action 14 feature test: feature test: doing nothing: %u", has_feature ? 1 : 0);
		}
	}
};

static GRFFeatureTest _current_grf_feature_test;

/** Callback function for 'FTST'->'NAME' to set the name of the feature being tested. */
static bool ChangeGRFFeatureTestName(byte langid, const char *str)
{
	for (const GRFFeatureInfo *info = _grf_feature_list; info->name != NULL; info++) {
		if (strcmp(info->name, str) == 0) {
			_current_grf_feature_test.feature = info;
			grfmsg(2, "Action 14 feature test: found feature named: '%s' (version: %u) in 'FTST'->'NAME'", str, info->version);
			return true;
		}
	}
	grfmsg(2, "Action 14 feature test: could not find feature named: '%s' in 'FTST'->'NAME'", str);
	_current_grf_feature_test.feature = NULL;
	return true;
}

/** Callback function for 'FTST'->'MINV' to set the minimum version of the feature being tested. */
static bool ChangeGRFFeatureMinVersion(size_t len, ByteReader *buf)
{
	if (len != 2) {
		grfmsg(2, "Action 14 feature test: expected 2 bytes for 'FTST'->'MINV' but got " PRINTF_SIZE ", ignoring this field", len);
		buf->Skip(len);
	} else {
		_current_grf_feature_test.min_version = buf->ReadWord();
	}
	return true;
}

/** Callback function for 'FTST'->'MAXV' to set the maximum version of the feature being tested. */
static bool ChangeGRFFeatureMaxVersion(size_t len, ByteReader *buf)
{
	if (len != 2) {
		grfmsg(2, "Action 14 feature test: expected 2 bytes for 'FTST'->'MAXV' but got " PRINTF_SIZE ", ignoring this field", len);
		buf->Skip(len);
	} else {
		_current_grf_feature_test.max_version = buf->ReadWord();
	}
	return true;
}

/** Callback function for 'FTST'->'SETP' to set the bit number of global variable 9D (platform version) to set/unset with the result of the feature test. */
static bool ChangeGRFFeatureSetPlatformVarBit(size_t len, ByteReader *buf)
{
	if (len != 1) {
		grfmsg(2, "Action 14 feature test: expected 1 byte for 'FTST'->'SETP' but got " PRINTF_SIZE ", ignoring this field", len);
		buf->Skip(len);
	} else {
		uint8 bit_number = buf->ReadByte();
		if (bit_number >= 4 && bit_number <= 31) {
			_current_grf_feature_test.platform_var_bit = bit_number;
		} else {
			grfmsg(2, "Action 14 feature test: expected a bit number >= 4 and <= 32 for 'FTST'->'SETP' but got %u, ignoring this field", bit_number);
		}
	}
	return true;
}

/** Action14 tags for the FTST node */
AllowedSubtags _tags_ftst[] = {
	AllowedSubtags('NAME', ChangeGRFFeatureTestName),
	AllowedSubtags('MINV', ChangeGRFFeatureMinVersion),
	AllowedSubtags('MAXV', ChangeGRFFeatureMaxVersion),
	AllowedSubtags('SETP', ChangeGRFFeatureSetPlatformVarBit),
	AllowedSubtags()
};

/**
 * Callback function for 'FTST' (feature test)
 */
static bool HandleFeatureTestInfo(ByteReader *buf)
{
	_current_grf_feature_test.Reset();
	HandleNodes(buf, _tags_ftst);
	_current_grf_feature_test.ExecuteTest();
	return true;
}

/** Action14 Action0 remappable property list */
static const GRFPropertyMapDefinition _grf_action0_remappable_properties[] = {
	GRFPropertyMapDefinition(GSF_STATIONS, A0RPI_STATION_MIN_BRIDGE_HEIGHT, "station_min_bridge_height"),
	GRFPropertyMapDefinition(GSF_STATIONS, A0RPI_STATION_DISALLOWED_BRIDGE_PILLARS, "station_disallowed_bridge_pillars"),
	GRFPropertyMapDefinition(GSF_BRIDGES, A0RPI_BRIDGE_MENU_ICON, "bridge_menu_icon"),
	GRFPropertyMapDefinition(GSF_BRIDGES, A0RPI_BRIDGE_PILLAR_FLAGS, "bridge_pillar_flags"),
	GRFPropertyMapDefinition(),
};

/** Action14 Action5 remappable type list */
static const Action5TypeRemapDefinition _grf_action5_remappable_types[] = {
	Action5TypeRemapDefinition("programmable_signals", A5BLOCK_ALLOW_OFFSET, SPR_PROGSIGNAL_BASE, 1, 32, "Programmable signal graphics"),
	Action5TypeRemapDefinition(),
};

/** Action14 Action0 property map action instance */
struct GRFPropertyMapAction {
	const char *tag_name = NULL;
	const char *descriptor = NULL;

	int feature;
	int prop_id;
	std::string name;
	GRFPropertyMapFallbackMode fallback_mode;
	uint8 ttd_ver_var_bit;

	void Reset(const char *tag, const char *desc)
	{
		this->tag_name = tag;
		this->descriptor = desc;

		this->feature = -1;
		this->prop_id = -1;
		this->name.clear();
		this->fallback_mode = GPMFM_IGNORE;
		this->ttd_ver_var_bit = 0;
	}

	void ExecutePropertyRemapping()
	{
		if (this->feature < 0) {
			grfmsg(2, "Action 14 %s remapping: no feature defined, doing nothing", this->descriptor);
			return;
		}
		if (this->prop_id < 0) {
			grfmsg(2, "Action 14 %s remapping: no property ID defined, doing nothing", this->descriptor);
			return;
		}
		if (this->name.empty()) {
			grfmsg(2, "Action 14 %s remapping: no name defined, doing nothing", this->descriptor);
			return;
		}
		bool success = false;
		const char *str = this->name.c_str();
		for (const GRFPropertyMapDefinition *info = _grf_action0_remappable_properties; info->name != NULL; info++) {
			if (info->feature == this->feature && strcmp(info->name, str) == 0) {
				GRFFilePropertyRemapEntry &entry = _cur.grffile->action0_property_remaps[this->feature].Entry(this->prop_id);
				entry.name = info->name;
				entry.id = info->id;
				entry.feature = this->feature;
				entry.property_id = this->prop_id;
				success = true;
				break;
			}
		}
		if (this->ttd_ver_var_bit > 0) {
			SB(_cur.grffile->var8D_overlay, this->ttd_ver_var_bit, 1, success ? 1 : 0);
		}
		if (!success) {
			if (this->fallback_mode == GPMFM_ERROR_ON_DEFINITION) {
				grfmsg(0, "Error: Unimplemented mapped %s: %s, feature: %X, mapped to: %X", this->descriptor, str, this->feature, this->prop_id);
				GRFError *error = DisableGrf(STR_NEWGRF_ERROR_UNIMPLEMETED_MAPPED_PROPERTY);
				error->data = stredup(str);
				error->param_value[1] = this->feature;
				error->param_value[2] = this->prop_id;
			} else {
				const char *str_store = stredup(str);
				grfmsg(2, "Unimplemented mapped %s: %s, feature: %X, mapped to: %X, %s on use",
						this->descriptor, str, this->feature, this->prop_id, (this->fallback_mode == GPMFM_IGNORE) ? "ignoring" : "error");
				_cur.grffile->remap_unknown_property_names.emplace_back(str_store);
				GRFFilePropertyRemapEntry &entry = _cur.grffile->action0_property_remaps[this->feature].Entry(this->prop_id);
				entry.name = str_store;
				entry.id = (this->fallback_mode == GPMFM_IGNORE) ? A0RPI_UNKNOWN_IGNORE : A0RPI_UNKNOWN_ERROR;
				entry.feature = this->feature;
				entry.property_id = this->prop_id;
			}
		}
	}

	void ExecuteAction5TypeRemapping()
	{
		if (this->prop_id < 0) {
			grfmsg(2, "Action 14 %s remapping: no type ID defined, doing nothing", this->descriptor);
			return;
		}
		if (this->name.empty()) {
			grfmsg(2, "Action 14 %s remapping: no name defined, doing nothing", this->descriptor);
			return;
		}
		bool success = false;
		const char *str = this->name.c_str();
		for (const Action5TypeRemapDefinition *info = _grf_action5_remappable_types; info->name != NULL; info++) {
			if (strcmp(info->name, str) == 0) {
				Action5TypeRemapEntry &entry = _cur.grffile->action5_type_remaps.Entry(this->prop_id);
				entry.name = info->name;
				entry.info = &(info->info);
				entry.type_id = this->prop_id;
				success = true;
				break;
			}
		}
		if (this->ttd_ver_var_bit > 0) {
			SB(_cur.grffile->var8D_overlay, this->ttd_ver_var_bit, 1, success ? 1 : 0);
		}
		if (!success) {
			if (this->fallback_mode == GPMFM_ERROR_ON_DEFINITION) {
				grfmsg(0, "Error: Unimplemented mapped %s: %s, mapped to: %X", this->descriptor, str, this->prop_id);
				GRFError *error = DisableGrf(STR_NEWGRF_ERROR_UNIMPLEMETED_MAPPED_ACTION5_TYPE);
				error->data = stredup(str);
				error->param_value[1] = this->prop_id;
			} else {
				const char *str_store = stredup(str);
				grfmsg(2, "Unimplemented mapped %s: %s, mapped to: %X, %s on use",
						this->descriptor, str, this->prop_id, (this->fallback_mode == GPMFM_IGNORE) ? "ignoring" : "error");
				_cur.grffile->remap_unknown_property_names.emplace_back(str_store);
				Action5TypeRemapEntry &entry = _cur.grffile->action5_type_remaps.Entry(this->prop_id);
				entry.name = str_store;
				entry.info = nullptr;
				entry.type_id = this->prop_id;
				entry.fallback_mode = this->fallback_mode;
			}
		}
	}
};

static GRFPropertyMapAction _current_grf_property_map_action;

/** Callback function for ->'NAME' to set the name of the item to be mapped. */
static bool ChangePropertyRemapName(byte langid, const char *str)
{
	_current_grf_property_map_action.name = str;
	return true;
}

/** Callback function for ->'FEAT' to set which feature this mapping applies to. */
static bool ChangePropertyRemapFeature(size_t len, ByteReader *buf)
{
	GRFPropertyMapAction &action = _current_grf_property_map_action;
	if (len != 1) {
		grfmsg(2, "Action 14 %s mapping: expected 1 byte for '%s'->'FEAT' but got " PRINTF_SIZE ", ignoring this field", action.descriptor, action.tag_name, len);
		buf->Skip(len);
	} else {
		uint8 feature = buf->ReadByte();
		if (feature >= GSF_END) {
			grfmsg(2, "Action 14 %s mapping: invalid feature ID: %u, in '%s'->'FEAT', ignoring this field", action.descriptor, feature, action.tag_name);
		} else {
			action.feature = feature;
		}
	}
	return true;
}

/** Callback function for ->'PROP' to set the property ID to which this item is being mapped. */
static bool ChangePropertyRemapPropertyId(size_t len, ByteReader *buf)
{
	GRFPropertyMapAction &action = _current_grf_property_map_action;
	if (len != 1) {
		grfmsg(2, "Action 14 %s mapping: expected 1 byte for '%s'->'PROP' but got " PRINTF_SIZE ", ignoring this field", action.descriptor, action.tag_name, len);
		buf->Skip(len);
	} else {
		action.prop_id = buf->ReadByte();
	}
	return true;
}

/** Callback function for ->'TYPE' to set the property ID to which this item is being mapped. */
static bool ChangePropertyRemapTypeId(size_t len, ByteReader *buf)
{
	GRFPropertyMapAction &action = _current_grf_property_map_action;
	if (len != 1) {
		grfmsg(2, "Action 14 %s mapping: expected 1 byte for '%s'->'TYPE' but got " PRINTF_SIZE ", ignoring this field", action.descriptor, action.tag_name, len);
		buf->Skip(len);
	} else {
		uint8 prop = buf->ReadByte();
		if (prop < 128) {
			action.prop_id = prop;
		} else {
			grfmsg(2, "Action 14 %s mapping: expected a type < 128 for '%s'->'TYPE' but got %u, ignoring this field", action.descriptor, action.tag_name, prop);
		}
	}
	return true;
}

/** Callback function for ->'FLBK' to set the fallback mode. */
static bool ChangePropertyRemapSetFallbackMode(size_t len, ByteReader *buf)
{
	GRFPropertyMapAction &action = _current_grf_property_map_action;
	if (len != 1) {
		grfmsg(2, "Action 14 %s mapping: expected 1 byte for '%s'->'FLBK' but got " PRINTF_SIZE ", ignoring this field", action.descriptor, action.tag_name, len);
		buf->Skip(len);
	} else {
		GRFPropertyMapFallbackMode mode = (GRFPropertyMapFallbackMode) buf->ReadByte();
		if (mode < GPMFM_END) action.fallback_mode = mode;
	}
	return true;
}
/** Callback function for ->'SETT' to set the bit number of global variable 8D (TTD version) to set/unset with whether the remapping was successful. */
static bool ChangePropertyRemapSetTTDVerVarBit(size_t len, ByteReader *buf)
{
	GRFPropertyMapAction &action = _current_grf_property_map_action;
	if (len != 1) {
		grfmsg(2, "Action 14 %s mapping: expected 1 byte for '%s'->'SETT' but got " PRINTF_SIZE ", ignoring this field", action.descriptor, action.tag_name, len);
		buf->Skip(len);
	} else {
		uint8 bit_number = buf->ReadByte();
		if (bit_number >= 4 && bit_number <= 31) {
			action.ttd_ver_var_bit = bit_number;
		} else {
			grfmsg(2, "Action 14 %s mapping: expected a bit number >= 4 and <= 32 for '%s'->'SETT' but got %u, ignoring this field", action.descriptor, action.tag_name, bit_number);
		}
	}
	return true;
}

/** Action14 tags for the A0PM node */
AllowedSubtags _tags_a0pm[] = {
	AllowedSubtags('NAME', ChangePropertyRemapName),
	AllowedSubtags('FEAT', ChangePropertyRemapFeature),
	AllowedSubtags('PROP', ChangePropertyRemapPropertyId),
	AllowedSubtags('FLBK', ChangePropertyRemapSetFallbackMode),
	AllowedSubtags('SETT', ChangePropertyRemapSetTTDVerVarBit),
	AllowedSubtags()
};

/**
 * Callback function for 'A0PM' (action 0 property mapping)
 */
static bool HandleAction0PropertyMap(ByteReader *buf)
{
	_current_grf_property_map_action.Reset("A0PM", "property");
	HandleNodes(buf, _tags_a0pm);
	_current_grf_property_map_action.ExecutePropertyRemapping();
	return true;
}

/** Action14 tags for the A5TM node */
AllowedSubtags _tags_a5tm[] = {
	AllowedSubtags('NAME', ChangePropertyRemapName),
	AllowedSubtags('TYPE', ChangePropertyRemapTypeId),
	AllowedSubtags('FLBK', ChangePropertyRemapSetFallbackMode),
	AllowedSubtags('SETT', ChangePropertyRemapSetTTDVerVarBit),
	AllowedSubtags()
};

/**
 * Callback function for 'A5TM' (action 5 type mapping)
 */
static bool HandleAction5TypeMap(ByteReader *buf)
{
	_current_grf_property_map_action.Reset("A5TM", "Action 5 type");
	HandleNodes(buf, _tags_a5tm);
	_current_grf_property_map_action.ExecuteAction5TypeRemapping();
	return true;
}

/** Action14 root tags */
AllowedSubtags _tags_root_static[] = {
	AllowedSubtags('INFO', _tags_info),
	AllowedSubtags('FTST', SkipInfoChunk),
	AllowedSubtags('A0PM', SkipInfoChunk),
	AllowedSubtags('A5TM', SkipInfoChunk),
	AllowedSubtags()
};

/** Action14 root tags */
AllowedSubtags _tags_root_feature_tests[] = {
	AllowedSubtags('INFO', SkipInfoChunk),
	AllowedSubtags('FTST', HandleFeatureTestInfo),
	AllowedSubtags('A0PM', HandleAction0PropertyMap),
	AllowedSubtags('A5TM', HandleAction5TypeMap),
	AllowedSubtags()
};


/**
 * Try to skip the current node and all subnodes (if it's a branch node).
 * @param buf Buffer.
 * @param type The node type to skip.
 * @return True if we could skip the node, false if an error occurred.
 */
static bool SkipUnknownInfo(ByteReader *buf, byte type)
{
	/* type and id are already read */
	switch (type) {
		case 'C': {
			byte new_type = buf->ReadByte();
			while (new_type != 0) {
				buf->ReadDWord(); // skip the id
				if (!SkipUnknownInfo(buf, new_type)) return false;
				new_type = buf->ReadByte();
			}
			break;
		}

		case 'T':
			buf->ReadByte(); // lang
			buf->ReadString(); // actual text
			break;

		case 'B': {
			uint16 size = buf->ReadWord();
			buf->Skip(size);
			break;
		}

		default:
			return false;
	}

	return true;
}

/**
 * Handle the nodes of an Action14
 * @param type Type of node.
 * @param id ID.
 * @param buf Buffer.
 * @param subtags Allowed subtags.
 * @return Whether all tags could be handled.
 */
static bool HandleNode(byte type, uint32 id, ByteReader *buf, AllowedSubtags subtags[])
{
	uint i = 0;
	AllowedSubtags *tag;
	while ((tag = &subtags[i++])->type != 0) {
		if (tag->id != BSWAP32(id) || tag->type != type) continue;
		switch (type) {
			default: NOT_REACHED();

			case 'T': {
				byte langid = buf->ReadByte();
				return tag->handler.text(langid, buf->ReadString());
			}

			case 'B': {
				size_t len = buf->ReadWord();
				if (buf->Remaining() < len) return false;
				return tag->handler.data(len, buf);
			}

			case 'C': {
				if (tag->handler.call_handler) {
					return tag->handler.u.branch(buf);
				}
				return HandleNodes(buf, tag->handler.u.subtags);
			}
		}
	}
	grfmsg(2, "StaticGRFInfo: unknown type/id combination found, type=%c, id=%x", type, id);
	return SkipUnknownInfo(buf, type);
}

/**
 * Handle the contents of a 'C' choice of an Action14
 * @param buf Buffer.
 * @param subtags List of subtags.
 * @return Whether the nodes could all be handled.
 */
static bool HandleNodes(ByteReader *buf, AllowedSubtags subtags[])
{
	byte type = buf->ReadByte();
	while (type != 0) {
		uint32 id = buf->ReadDWord();
		if (!HandleNode(type, id, buf, subtags)) return false;
		type = buf->ReadByte();
	}
	return true;
}

/**
 * Handle Action 0x14 (static info)
 * @param buf Buffer.
 */
static void StaticGRFInfo(ByteReader *buf)
{
	/* <14> <type> <id> <text/data...> */
	HandleNodes(buf, _tags_root_static);
}

/**
 * Handle Action 0x14 (feature tests)
 * @param buf Buffer.
 */
static void Act14FeatureTest(ByteReader *buf)
{
	/* <14> <type> <id> <text/data...> */
	HandleNodes(buf, _tags_root_feature_tests);
}

/**
 * Set the current NewGRF as unsafe for static use
 * @param buf Unused.
 * @note Used during safety scan on unsafe actions.
 */
static void GRFUnsafe(ByteReader *buf)
{
	SetBit(_cur.grfconfig->flags, GCF_UNSAFE);

	/* Skip remainder of GRF */
	_cur.skip_sprites = -1;
}


/** Initialize the TTDPatch flags */
static void InitializeGRFSpecial()
{
	_ttdpatch_flags[0] = ((_settings_game.station.never_expire_airports ? 1 : 0) << 0x0C)  // keepsmallairport
	                   |                                                      (1 << 0x0D)  // newairports
	                   |                                                      (1 << 0x0E)  // largestations
	                   | ((_settings_game.construction.max_bridge_length > 16 ? 1 : 0) << 0x0F)  // longbridges
	                   |                                                      (0 << 0x10)  // loadtime
	                   |                                                      (1 << 0x12)  // presignals
	                   |                                                      (1 << 0x13)  // extpresignals
	                   | ((_settings_game.vehicle.never_expire_vehicles ? 1 : 0) << 0x16)  // enginespersist
	                   |                                                      (1 << 0x1B)  // multihead
	                   |                                                      (1 << 0x1D)  // lowmemory
	                   |                                                      (1 << 0x1E); // generalfixes

	_ttdpatch_flags[1] =   ((_settings_game.economy.station_noise_level ? 1 : 0) << 0x07)  // moreairports - based on units of noise
	                   |                                                      (1 << 0x08)  // mammothtrains
	                   |                                                      (1 << 0x09)  // trainrefit
	                   |                                                      (0 << 0x0B)  // subsidiaries
	                   |         ((_settings_game.order.gradual_loading ? 1 : 0) << 0x0C)  // gradualloading
	                   |                                                      (1 << 0x12)  // unifiedmaglevmode - set bit 0 mode. Not revelant to OTTD
	                   |                                                      (1 << 0x13)  // unifiedmaglevmode - set bit 1 mode
	                   |                                                      (1 << 0x14)  // bridgespeedlimits
	                   |                                                      (1 << 0x16)  // eternalgame
	                   |                                                      (1 << 0x17)  // newtrains
	                   |                                                      (1 << 0x18)  // newrvs
	                   |                                                      (1 << 0x19)  // newships
	                   |                                                      (1 << 0x1A)  // newplanes
	                   | ((_settings_game.construction.train_signal_side == 1 ? 1 : 0) << 0x1B)  // signalsontrafficside
	                   |       ((_settings_game.vehicle.disable_elrails ? 0 : 1) << 0x1C); // electrifiedrailway

	_ttdpatch_flags[2] =                                                      (1 << 0x01)  // loadallgraphics - obsolote
	                   |                                                      (1 << 0x03)  // semaphores
	                   |                                                      (1 << 0x0A)  // newobjects
	                   |                                                      (0 << 0x0B)  // enhancedgui
	                   |                                                      (0 << 0x0C)  // newagerating
	                   |  ((_settings_game.construction.build_on_slopes ? 1 : 0) << 0x0D)  // buildonslopes
	                   |                                                      (1 << 0x0E)  // fullloadany
	                   |                                                      (1 << 0x0F)  // planespeed
	                   |                                                      (0 << 0x10)  // moreindustriesperclimate - obsolete
	                   |                                                      (0 << 0x11)  // moretoylandfeatures
	                   |                                                      (1 << 0x12)  // newstations
	                   |                                                      (1 << 0x13)  // tracktypecostdiff
	                   |                                                      (1 << 0x14)  // manualconvert
	                   |  ((_settings_game.construction.build_on_slopes ? 1 : 0) << 0x15)  // buildoncoasts
	                   |                                                      (1 << 0x16)  // canals
	                   |                                                      (1 << 0x17)  // newstartyear
	                   |    ((_settings_game.vehicle.freight_trains > 1 ? 1 : 0) << 0x18)  // freighttrains
	                   |                                                      (1 << 0x19)  // newhouses
	                   |                                                      (1 << 0x1A)  // newbridges
	                   |                                                      (1 << 0x1B)  // newtownnames
	                   |                                                      (1 << 0x1C)  // moreanimation
	                   |    ((_settings_game.vehicle.wagon_speed_limits ? 1 : 0) << 0x1D)  // wagonspeedlimits
	                   |                                                      (1 << 0x1E)  // newshistory
	                   |                                                      (0 << 0x1F); // custombridgeheads

	_ttdpatch_flags[3] =                                                      (0 << 0x00)  // newcargodistribution
	                   |                                                      (1 << 0x01)  // windowsnap
	                   | ((_settings_game.economy.allow_town_roads || _generating_world ? 0 : 1) << 0x02)  // townbuildnoroad
	                   |                                                      (1 << 0x03)  // pathbasedsignalling
	                   |                                                      (0 << 0x04)  // aichoosechance
	                   |                                                      (1 << 0x05)  // resolutionwidth
	                   |                                                      (1 << 0x06)  // resolutionheight
	                   |                                                      (1 << 0x07)  // newindustries
	                   |           ((_settings_game.order.improved_load ? 1 : 0) << 0x08)  // fifoloading
	                   |                                                      (0 << 0x09)  // townroadbranchprob
	                   |                                                      (0 << 0x0A)  // tempsnowline
	                   |                                                      (1 << 0x0B)  // newcargo
	                   |                                                      (1 << 0x0C)  // enhancemultiplayer
	                   |                                                      (1 << 0x0D)  // onewayroads
	                   |                                                      (1 << 0x0E)  // irregularstations
	                   |                                                      (1 << 0x0F)  // statistics
	                   |                                                      (1 << 0x10)  // newsounds
	                   |                                                      (1 << 0x11)  // autoreplace
	                   |                                                      (1 << 0x12)  // autoslope
	                   |                                                      (0 << 0x13)  // followvehicle
	                   |                                                      (1 << 0x14)  // trams
	                   |                                                      (0 << 0x15)  // enhancetunnels
	                   |                                                      (1 << 0x16)  // shortrvs
	                   |                                                      (1 << 0x17)  // articulatedrvs
	                   |       ((_settings_game.vehicle.dynamic_engines ? 1 : 0) << 0x18)  // dynamic engines
	                   |                                                      (1 << 0x1E)  // variablerunningcosts
	                   |                                                      (1 << 0x1F); // any switch is on

	_ttdpatch_flags[4] =                                                      (1 << 0x00); // larger persistent storage
}

/** Reset and clear all NewGRF stations */
static void ResetCustomStations()
{
	for (GRFFile * const file : _grf_files) {
		StationSpec **&stations = file->stations;
		if (stations == nullptr) continue;
		for (uint i = 0; i < NUM_STATIONS_PER_GRF; i++) {
			if (stations[i] == nullptr) continue;
			StationSpec *statspec = stations[i];

			delete[] statspec->renderdata;

			/* Release platforms and layouts */
			if (!HasBit(statspec->internal_flags, SSIF_COPIED_LAYOUTS)) {
				for (uint l = 0; l < statspec->lengths; l++) {
					for (uint p = 0; p < statspec->platforms[l]; p++) {
						free(statspec->layouts[l][p]);
					}
					free(statspec->layouts[l]);
				}
				free(statspec->layouts);
				free(statspec->platforms);
			}

			/* Release this station */
			free(statspec);
		}

		/* Free and reset the station data */
		free(stations);
		stations = nullptr;
	}
}

/** Reset and clear all NewGRF houses */
static void ResetCustomHouses()
{
	for (GRFFile * const file : _grf_files) {
		HouseSpec **&housespec = file->housespec;
		if (housespec == nullptr) continue;
		for (uint i = 0; i < NUM_HOUSES_PER_GRF; i++) {
			free(housespec[i]);
		}

		free(housespec);
		housespec = nullptr;
	}
}

/** Reset and clear all NewGRF airports */
static void ResetCustomAirports()
{
	for (GRFFile * const file : _grf_files) {
		AirportSpec **aslist = file->airportspec;
		if (aslist != nullptr) {
			for (uint i = 0; i < NUM_AIRPORTS_PER_GRF; i++) {
				AirportSpec *as = aslist[i];

				if (as != nullptr) {
					/* We need to remove the tiles layouts */
					for (int j = 0; j < as->num_table; j++) {
						/* remove the individual layouts */
						free(as->table[j]);
					}
					free(as->table);
					free(as->depot_table);
					free(as->rotation);

					free(as);
				}
			}
			free(aslist);
			file->airportspec = nullptr;
		}

		AirportTileSpec **&airporttilespec = file->airtspec;
		if (airporttilespec != nullptr) {
			for (uint i = 0; i < NUM_AIRPORTTILES_PER_GRF; i++) {
				free(airporttilespec[i]);
			}
			free(airporttilespec);
			airporttilespec = nullptr;
		}
	}
}

/** Reset and clear all NewGRF industries */
static void ResetCustomIndustries()
{
	for (GRFFile * const file : _grf_files) {
		IndustrySpec **&industryspec = file->industryspec;
		IndustryTileSpec **&indtspec = file->indtspec;

		/* We are verifiying both tiles and industries specs loaded from the grf file
		 * First, let's deal with industryspec */
		if (industryspec != nullptr) {
			for (uint i = 0; i < NUM_INDUSTRYTYPES_PER_GRF; i++) {
				IndustrySpec *ind = industryspec[i];
				if (ind == nullptr) continue;

				/* We need to remove the sounds array */
				if (HasBit(ind->cleanup_flag, CLEAN_RANDOMSOUNDS)) {
					free(ind->random_sounds);
				}

				/* We need to remove the tiles layouts */
				CleanIndustryTileTable(ind);

				free(ind);
			}

			free(industryspec);
			industryspec = nullptr;
		}

		if (indtspec == nullptr) continue;
		for (uint i = 0; i < NUM_INDUSTRYTILES_PER_GRF; i++) {
			free(indtspec[i]);
		}

		free(indtspec);
		indtspec = nullptr;
	}
}

/** Reset and clear all NewObjects */
static void ResetCustomObjects()
{
	for (GRFFile * const file : _grf_files) {
		ObjectSpec **&objectspec = file->objectspec;
		if (objectspec == nullptr) continue;
		for (uint i = 0; i < NUM_OBJECTS_PER_GRF; i++) {
			free(objectspec[i]);
		}

		free(objectspec);
		objectspec = nullptr;
	}
}

/** Reset and clear all NewGRFs */
static void ResetNewGRF()
{
	for (GRFFile * const file : _grf_files) {
		delete file;
	}

	_grf_files.clear();
	_cur.grffile   = nullptr;
}

/** Clear all NewGRF errors */
static void ResetNewGRFErrors()
{
	for (GRFConfig *c = _grfconfig; c != nullptr; c = c->next) {
		if (!HasBit(c->flags, GCF_COPY) && c->error != nullptr) {
			delete c->error;
			c->error = nullptr;
		}
	}
}

/**
 * Reset all NewGRF loaded data
 */
void ResetNewGRFData()
{
	CleanUpStrings();
	CleanUpGRFTownNames();

	/* Copy/reset original engine info data */
	SetupEngines();

	/* Copy/reset original bridge info data */
	ResetBridges();

	/* Reset rail type information */
	ResetRailTypes();

	/* Allocate temporary refit/cargo class data */
	_gted = CallocT<GRFTempEngineData>(Engine::GetPoolSize());

	/* Fill rail type label temporary data for default trains */
	Engine *e;
	FOR_ALL_ENGINES_OF_TYPE(e, VEH_TRAIN) {
		_gted[e->index].railtypelabel = GetRailTypeInfo(e->u.rail.railtype)->label;
	}

	/* Reset GRM reservations */
	memset(&_grm_engines, 0, sizeof(_grm_engines));
	memset(&_grm_cargoes, 0, sizeof(_grm_cargoes));

	/* Reset generic feature callback lists */
	ResetGenericCallbacks();

	/* Reset price base data */
	ResetPriceBaseMultipliers();

	/* Reset the curencies array */
	ResetCurrencies();

	/* Reset the house array */
	ResetCustomHouses();
	ResetHouses();

	/* Reset the industries structures*/
	ResetCustomIndustries();
	ResetIndustries();

	/* Reset the objects. */
	ObjectClass::Reset();
	ResetCustomObjects();
	ResetObjects();

	/* Reset station classes */
	StationClass::Reset();
	ResetCustomStations();

	/* Reset airport-related structures */
	AirportClass::Reset();
	ResetCustomAirports();
	AirportSpec::ResetAirports();
	AirportTileSpec::ResetAirportTiles();

	/* Reset canal sprite groups and flags */
	memset(_water_feature, 0, sizeof(_water_feature));

	/* Reset the snowline table. */
	ClearSnowLine();

	/* Reset NewGRF files */
	ResetNewGRF();

	/* Reset NewGRF errors. */
	ResetNewGRFErrors();

	/* Set up the default cargo types */
	SetupCargoForClimate(_settings_game.game_creation.landscape);

	/* Reset misc GRF features and train list display variables */
	_misc_grf_features = 0;

	_loaded_newgrf_features.has_2CC           = false;
	_loaded_newgrf_features.used_liveries     = 1 << LS_DEFAULT;
	_loaded_newgrf_features.has_newhouses     = false;
	_loaded_newgrf_features.has_newindustries = false;
	_loaded_newgrf_features.shore             = SHORE_REPLACE_NONE;

	/* Clear all GRF overrides */
	_grf_id_overrides.clear();

	InitializeSoundPool();
	_spritegroup_pool.CleanPool();
}

/**
 * Reset NewGRF data which is stored persistently in savegames.
 */
void ResetPersistentNewGRFData()
{
	/* Reset override managers */
	_engine_mngr.ResetToDefaultMapping();
	_house_mngr.ResetMapping();
	_industry_mngr.ResetMapping();
	_industile_mngr.ResetMapping();
	_airport_mngr.ResetMapping();
	_airporttile_mngr.ResetMapping();
}

/**
 * Construct the Cargo Mapping
 * @note This is the reverse of a cargo translation table
 */
static void BuildCargoTranslationMap()
{
	memset(_cur.grffile->cargo_map, 0xFF, sizeof(_cur.grffile->cargo_map));

	for (CargoID c = 0; c < NUM_CARGO; c++) {
		const CargoSpec *cs = CargoSpec::Get(c);
		if (!cs->IsValid()) continue;

		if (_cur.grffile->cargo_list.size() == 0) {
			/* Default translation table, so just a straight mapping to bitnum */
			_cur.grffile->cargo_map[c] = cs->bitnum;
		} else {
			/* Check the translation table for this cargo's label */
			int idx = find_index(_cur.grffile->cargo_list, {cs->label});
			if (idx >= 0) _cur.grffile->cargo_map[c] = idx;
		}
	}
}

/**
 * Prepare loading a NewGRF file with its config
 * @param config The NewGRF configuration struct with name, id, parameters and alike.
 */
static void InitNewGRFFile(const GRFConfig *config)
{
	GRFFile *newfile = GetFileByFilename(config->filename);
	if (newfile != nullptr) {
		/* We already loaded it once. */
		_cur.grffile = newfile;
		return;
	}

	newfile = new GRFFile(config);
	_grf_files.push_back(_cur.grffile = newfile);
}

/**
 * Constructor for GRFFile
 * @param config GRFConfig to copy name, grfid and parameters from.
 */
GRFFile::GRFFile(const GRFConfig *config)
{
	this->filename = stredup(config->filename);
	this->grfid = config->ident.grfid;

	/* Initialise local settings to defaults */
	this->traininfo_vehicle_pitch = 0;
	this->traininfo_vehicle_width = TRAININFO_DEFAULT_VEHICLE_WIDTH;

	/* Mark price_base_multipliers as 'not set' */
	for (Price i = PR_BEGIN; i < PR_END; i++) {
		this->price_base_multipliers[i] = INVALID_PRICE_MODIFIER;
	}

	/* Initialise rail type map with default rail types */
	memset(this->railtype_map, INVALID_RAILTYPE, sizeof(this->railtype_map));
	this->railtype_map[0] = RAILTYPE_RAIL;
	this->railtype_map[1] = RAILTYPE_ELECTRIC;
	this->railtype_map[2] = RAILTYPE_MONO;
	this->railtype_map[3] = RAILTYPE_MAGLEV;

	/* Copy the initial parameter list
	 * 'Uninitialised' parameters are zeroed as that is their default value when dynamically creating them. */
	assert_compile(lengthof(this->param) == lengthof(config->param) && lengthof(this->param) == 0x80);

	assert(config->num_params <= lengthof(config->param));
	this->param_end = config->num_params;
	if (this->param_end > 0) {
		MemCpyT(this->param, config->param, this->param_end);
	}
}

GRFFile::~GRFFile()
{
	free(this->filename);
	delete[] this->language_map;
}


/**
 * List of what cargo labels are refittable for the given the vehicle-type.
 * Only currently active labels are applied.
 */
static const CargoLabel _default_refitmasks_rail[] = {
	'PASS', 'COAL', 'MAIL', 'LVST', 'GOOD', 'GRAI', 'WHEA', 'MAIZ', 'WOOD',
	'IORE', 'STEL', 'VALU', 'GOLD', 'DIAM', 'PAPR', 'FOOD', 'FRUT', 'CORE',
	'WATR', 'SUGR', 'TOYS', 'BATT', 'SWET', 'TOFF', 'COLA', 'CTCD', 'BUBL',
	'PLST', 'FZDR',
	0 };

static const CargoLabel _default_refitmasks_road[] = {
	0 };

static const CargoLabel _default_refitmasks_ships[] = {
	'COAL', 'MAIL', 'LVST', 'GOOD', 'GRAI', 'WHEA', 'MAIZ', 'WOOD', 'IORE',
	'STEL', 'VALU', 'GOLD', 'DIAM', 'PAPR', 'FOOD', 'FRUT', 'CORE', 'WATR',
	'RUBR', 'SUGR', 'TOYS', 'BATT', 'SWET', 'TOFF', 'COLA', 'CTCD', 'BUBL',
	'PLST', 'FZDR',
	0 };

static const CargoLabel _default_refitmasks_aircraft[] = {
	'PASS', 'MAIL', 'GOOD', 'VALU', 'GOLD', 'DIAM', 'FOOD', 'FRUT', 'SUGR',
	'TOYS', 'BATT', 'SWET', 'TOFF', 'COLA', 'CTCD', 'BUBL', 'PLST', 'FZDR',
	0 };

static const CargoLabel * const _default_refitmasks[] = {
	_default_refitmasks_rail,
	_default_refitmasks_road,
	_default_refitmasks_ships,
	_default_refitmasks_aircraft,
};


/**
 * Precalculate refit masks from cargo classes for all vehicles.
 */
static void CalculateRefitMasks()
{
	Engine *e;

	FOR_ALL_ENGINES(e) {
		EngineID engine = e->index;
		EngineInfo *ei = &e->info;
		bool only_defaultcargo; ///< Set if the vehicle shall carry only the default cargo

		/* Did the newgrf specify any refitting? If not, use defaults. */
		if (_gted[engine].refittability != GRFTempEngineData::UNSET) {
			CargoTypes mask = 0;
			CargoTypes not_mask = 0;
			CargoTypes xor_mask = ei->refit_mask;

			/* If the original masks set by the grf are zero, the vehicle shall only carry the default cargo.
			 * Note: After applying the translations, the vehicle may end up carrying no defined cargo. It becomes unavailable in that case. */
			only_defaultcargo = _gted[engine].refittability == GRFTempEngineData::EMPTY;

			if (_gted[engine].cargo_allowed != 0) {
				/* Build up the list of cargo types from the set cargo classes. */
				const CargoSpec *cs;
				FOR_ALL_CARGOSPECS(cs) {
					if (_gted[engine].cargo_allowed    & cs->classes) SetBit(mask,     cs->Index());
					if (_gted[engine].cargo_disallowed & cs->classes) SetBit(not_mask, cs->Index());
				}
			}

			ei->refit_mask = ((mask & ~not_mask) ^ xor_mask) & _cargo_mask;

			/* Apply explicit refit includes/excludes. */
			ei->refit_mask |= _gted[engine].ctt_include_mask;
			ei->refit_mask &= ~_gted[engine].ctt_exclude_mask;
		} else {
			CargoTypes xor_mask = 0;

			/* Don't apply default refit mask to wagons nor engines with no capacity */
			if (e->type != VEH_TRAIN || (e->u.rail.capacity != 0 && e->u.rail.railveh_type != RAILVEH_WAGON)) {
				const CargoLabel *cl = _default_refitmasks[e->type];
				for (uint i = 0;; i++) {
					if (cl[i] == 0) break;

					CargoID cargo = GetCargoIDByLabel(cl[i]);
					if (cargo == CT_INVALID) continue;

					SetBit(xor_mask, cargo);
				}
			}

			ei->refit_mask = xor_mask & _cargo_mask;

			/* If the mask is zero, the vehicle shall only carry the default cargo */
			only_defaultcargo = (ei->refit_mask == 0);
		}

		/* Clear invalid cargoslots (from default vehicles or pre-NewCargo GRFs) */
		if (ei->cargo_type != CT_INVALID && !HasBit(_cargo_mask, ei->cargo_type)) ei->cargo_type = CT_INVALID;

		/* Ensure that the vehicle is either not refittable, or that the default cargo is one of the refittable cargoes.
		 * Note: Vehicles refittable to no cargo are handle differently to vehicle refittable to a single cargo. The latter might have subtypes. */
		if (!only_defaultcargo && (e->type != VEH_SHIP || e->u.ship.old_refittable) && ei->cargo_type != CT_INVALID && !HasBit(ei->refit_mask, ei->cargo_type)) {
			ei->cargo_type = CT_INVALID;
		}

		/* Check if this engine's cargo type is valid. If not, set to the first refittable
		 * cargo type. Finally disable the vehicle, if there is still no cargo. */
		if (ei->cargo_type == CT_INVALID && ei->refit_mask != 0) {
			/* Figure out which CTT to use for the default cargo, if it is 'first refittable'. */
			const uint8 *cargo_map_for_first_refittable = nullptr;
			{
				const GRFFile *file = _gted[engine].defaultcargo_grf;
				if (file == nullptr) file = e->GetGRF();
				if (file != nullptr && file->grf_version >= 8 && file->cargo_list.size() != 0) {
					cargo_map_for_first_refittable = file->cargo_map;
				}
			}

			if (cargo_map_for_first_refittable != nullptr) {
				/* Use first refittable cargo from cargo translation table */
				byte best_local_slot = 0xFF;
				CargoID cargo_type;
				FOR_EACH_SET_CARGO_ID(cargo_type, ei->refit_mask) {
					byte local_slot = cargo_map_for_first_refittable[cargo_type];
					if (local_slot < best_local_slot) {
						best_local_slot = local_slot;
						ei->cargo_type = cargo_type;
					}
				}
			}

			if (ei->cargo_type == CT_INVALID) {
				/* Use first refittable cargo slot */
				ei->cargo_type = (CargoID)FindFirstBit(ei->refit_mask);
			}
		}
		if (ei->cargo_type == CT_INVALID) ei->climates = 0;

		/* Clear refit_mask for not refittable ships */
		if (e->type == VEH_SHIP && !e->u.ship.old_refittable) {
			ei->refit_mask = 0;
		}
	}
}

/** Set to use the correct action0 properties for each canal feature */
static void FinaliseCanals()
{
	for (uint i = 0; i < CF_END; i++) {
		if (_water_feature[i].grffile != nullptr) {
			_water_feature[i].callback_mask = _water_feature[i].grffile->canal_local_properties[i].callback_mask;
			_water_feature[i].flags = _water_feature[i].grffile->canal_local_properties[i].flags;
		}
	}
}

/** Check for invalid engines */
static void FinaliseEngineArray()
{
	Engine *e;

	FOR_ALL_ENGINES(e) {
		if (e->GetGRF() == nullptr) {
			const EngineIDMapping &eid = _engine_mngr[e->index];
			if (eid.grfid != INVALID_GRFID || eid.internal_id != eid.substitute_id) {
				e->info.string_id = STR_NEWGRF_INVALID_ENGINE;
			}
		}

		if (!HasBit(e->info.climates, _settings_game.game_creation.landscape)) continue;

		/* When the train does not set property 27 (misc flags), but it
		 * is overridden by a NewGRF graphically we want to disable the
		 * flipping possibility. */
		if (e->type == VEH_TRAIN && !_gted[e->index].prop27_set && e->GetGRF() != nullptr && is_custom_sprite(e->u.rail.image_index)) {
			ClrBit(e->info.misc_flags, EF_RAIL_FLIPS);
		}

		/* Skip wagons, there livery is defined via the engine */
		if (e->type != VEH_TRAIN || e->u.rail.railveh_type != RAILVEH_WAGON) {
			LiveryScheme ls = GetEngineLiveryScheme(e->index, INVALID_ENGINE, nullptr);
			SetBit(_loaded_newgrf_features.used_liveries, ls);
			/* Note: For ships and roadvehicles we assume that they cannot be refitted between passenger and freight */

			if (e->type == VEH_TRAIN) {
				SetBit(_loaded_newgrf_features.used_liveries, LS_FREIGHT_WAGON);
				switch (ls) {
					case LS_STEAM:
					case LS_DIESEL:
					case LS_ELECTRIC:
					case LS_MONORAIL:
					case LS_MAGLEV:
						SetBit(_loaded_newgrf_features.used_liveries, LS_PASSENGER_WAGON_STEAM + ls - LS_STEAM);
						break;

					case LS_DMU:
					case LS_EMU:
						SetBit(_loaded_newgrf_features.used_liveries, LS_PASSENGER_WAGON_DIESEL + ls - LS_DMU);
						break;

					default: NOT_REACHED();
				}
			}
		}
	}
}

/** Check for invalid cargoes */
static void FinaliseCargoArray()
{
	for (CargoID c = 0; c < NUM_CARGO; c++) {
		CargoSpec *cs = CargoSpec::Get(c);
		if (!cs->IsValid()) {
			cs->name = cs->name_single = cs->units_volume = STR_NEWGRF_INVALID_CARGO;
			cs->quantifier = STR_NEWGRF_INVALID_CARGO_QUANTITY;
			cs->abbrev = STR_NEWGRF_INVALID_CARGO_ABBREV;
		}
	}
}

/**
 * Check if a given housespec is valid and disable it if it's not.
 * The housespecs that follow it are used to check the validity of
 * multitile houses.
 * @param hs The housespec to check.
 * @param next1 The housespec that follows \c hs.
 * @param next2 The housespec that follows \c next1.
 * @param next3 The housespec that follows \c next2.
 * @param filename The filename of the newgrf this house was defined in.
 * @return Whether the given housespec is valid.
 */
static bool IsHouseSpecValid(HouseSpec *hs, const HouseSpec *next1, const HouseSpec *next2, const HouseSpec *next3, const char *filename)
{
	if (((hs->building_flags & BUILDING_HAS_2_TILES) != 0 &&
				(next1 == nullptr || !next1->enabled || (next1->building_flags & BUILDING_HAS_1_TILE) != 0)) ||
			((hs->building_flags & BUILDING_HAS_4_TILES) != 0 &&
				(next2 == nullptr || !next2->enabled || (next2->building_flags & BUILDING_HAS_1_TILE) != 0 ||
				next3 == nullptr || !next3->enabled || (next3->building_flags & BUILDING_HAS_1_TILE) != 0))) {
		hs->enabled = false;
		if (filename != nullptr) DEBUG(grf, 1, "FinaliseHouseArray: %s defines house %d as multitile, but no suitable tiles follow. Disabling house.", filename, hs->grf_prop.local_id);
		return false;
	}

	/* Some places sum population by only counting north tiles. Other places use all tiles causing desyncs.
	 * As the newgrf specs define population to be zero for non-north tiles, we just disable the offending house.
	 * If you want to allow non-zero populations somewhen, make sure to sum the population of all tiles in all places. */
	if (((hs->building_flags & BUILDING_HAS_2_TILES) != 0 && next1->population != 0) ||
			((hs->building_flags & BUILDING_HAS_4_TILES) != 0 && (next2->population != 0 || next3->population != 0))) {
		hs->enabled = false;
		if (filename != nullptr) DEBUG(grf, 1, "FinaliseHouseArray: %s defines multitile house %d with non-zero population on additional tiles. Disabling house.", filename, hs->grf_prop.local_id);
		return false;
	}

	/* Substitute type is also used for override, and having an override with a different size causes crashes.
	 * This check should only be done for NewGRF houses because grf_prop.subst_id is not set for original houses.*/
	if (filename != nullptr && (hs->building_flags & BUILDING_HAS_1_TILE) != (HouseSpec::Get(hs->grf_prop.subst_id)->building_flags & BUILDING_HAS_1_TILE)) {
		hs->enabled = false;
		DEBUG(grf, 1, "FinaliseHouseArray: %s defines house %d with different house size then it's substitute type. Disabling house.", filename, hs->grf_prop.local_id);
		return false;
	}

	/* Make sure that additional parts of multitile houses are not available. */
	if ((hs->building_flags & BUILDING_HAS_1_TILE) == 0 && (hs->building_availability & HZ_ZONALL) != 0 && (hs->building_availability & HZ_CLIMALL) != 0) {
		hs->enabled = false;
		if (filename != nullptr) DEBUG(grf, 1, "FinaliseHouseArray: %s defines house %d without a size but marked it as available. Disabling house.", filename, hs->grf_prop.local_id);
		return false;
	}

	return true;
}

/**
 * Make sure there is at least one house available in the year 0 for the given
 * climate / housezone combination.
 * @param bitmask The climate and housezone to check for. Exactly one climate
 *   bit and one housezone bit should be set.
 */
static void EnsureEarlyHouse(HouseZones bitmask)
{
	Year min_year = MAX_YEAR;

	for (int i = 0; i < NUM_HOUSES; i++) {
		HouseSpec *hs = HouseSpec::Get(i);
		if (hs == nullptr || !hs->enabled) continue;
		if ((hs->building_availability & bitmask) != bitmask) continue;
		if (hs->min_year < min_year) min_year = hs->min_year;
	}

	if (min_year == 0) return;

	for (int i = 0; i < NUM_HOUSES; i++) {
		HouseSpec *hs = HouseSpec::Get(i);
		if (hs == nullptr || !hs->enabled) continue;
		if ((hs->building_availability & bitmask) != bitmask) continue;
		if (hs->min_year == min_year) hs->min_year = 0;
	}
}

/**
 * Add all new houses to the house array. House properties can be set at any
 * time in the GRF file, so we can only add a house spec to the house array
 * after the file has finished loading. We also need to check the dates, due to
 * the TTDPatch behaviour described below that we need to emulate.
 */
static void FinaliseHouseArray()
{
	/* If there are no houses with start dates before 1930, then all houses
	 * with start dates of 1930 have them reset to 0. This is in order to be
	 * compatible with TTDPatch, where if no houses have start dates before
	 * 1930 and the date is before 1930, the game pretends that this is 1930.
	 * If there have been any houses defined with start dates before 1930 then
	 * the dates are left alone.
	 * On the other hand, why 1930? Just 'fix' the houses with the lowest
	 * minimum introduction date to 0.
	 */
	for (GRFFile * const file : _grf_files) {
		HouseSpec **&housespec = file->housespec;
		if (housespec == nullptr) continue;

		for (int i = 0; i < NUM_HOUSES_PER_GRF; i++) {
			HouseSpec *hs = housespec[i];

			if (hs == nullptr) continue;

			const HouseSpec *next1 = (i + 1 < NUM_HOUSES_PER_GRF ? housespec[i + 1] : nullptr);
			const HouseSpec *next2 = (i + 2 < NUM_HOUSES_PER_GRF ? housespec[i + 2] : nullptr);
			const HouseSpec *next3 = (i + 3 < NUM_HOUSES_PER_GRF ? housespec[i + 3] : nullptr);

			if (!IsHouseSpecValid(hs, next1, next2, next3, file->filename)) continue;

			_house_mngr.SetEntitySpec(hs);
		}
	}

	for (int i = 0; i < NUM_HOUSES; i++) {
		HouseSpec *hs = HouseSpec::Get(i);
		const HouseSpec *next1 = (i + 1 < NUM_HOUSES ? HouseSpec::Get(i + 1) : nullptr);
		const HouseSpec *next2 = (i + 2 < NUM_HOUSES ? HouseSpec::Get(i + 2) : nullptr);
		const HouseSpec *next3 = (i + 3 < NUM_HOUSES ? HouseSpec::Get(i + 3) : nullptr);

		/* We need to check all houses again to we are sure that multitile houses
		 * did get consecutive IDs and none of the parts are missing. */
		if (!IsHouseSpecValid(hs, next1, next2, next3, nullptr)) {
			/* GetHouseNorthPart checks 3 houses that are directly before
			 * it in the house pool. If any of those houses have multi-tile
			 * flags set it assumes it's part of a multitile house. Since
			 * we can have invalid houses in the pool marked as disabled, we
			 * don't want to have them influencing valid tiles. As such set
			 * building_flags to zero here to make sure any house following
			 * this one in the pool is properly handled as 1x1 house. */
			hs->building_flags = TILE_NO_FLAG;
		}
	}

	HouseZones climate_mask = (HouseZones)(1 << (_settings_game.game_creation.landscape + 12));
	EnsureEarlyHouse(HZ_ZON1 | climate_mask);
	EnsureEarlyHouse(HZ_ZON2 | climate_mask);
	EnsureEarlyHouse(HZ_ZON3 | climate_mask);
	EnsureEarlyHouse(HZ_ZON4 | climate_mask);
	EnsureEarlyHouse(HZ_ZON5 | climate_mask);

	if (_settings_game.game_creation.landscape == LT_ARCTIC) {
		EnsureEarlyHouse(HZ_ZON1 | HZ_SUBARTC_ABOVE);
		EnsureEarlyHouse(HZ_ZON2 | HZ_SUBARTC_ABOVE);
		EnsureEarlyHouse(HZ_ZON3 | HZ_SUBARTC_ABOVE);
		EnsureEarlyHouse(HZ_ZON4 | HZ_SUBARTC_ABOVE);
		EnsureEarlyHouse(HZ_ZON5 | HZ_SUBARTC_ABOVE);
	}
}

/**
 * Add all new industries to the industry array. Industry properties can be set at any
 * time in the GRF file, so we can only add a industry spec to the industry array
 * after the file has finished loading.
 */
static void FinaliseIndustriesArray()
{
	for (GRFFile * const file : _grf_files) {
		IndustrySpec **&industryspec = file->industryspec;
		IndustryTileSpec **&indtspec = file->indtspec;
		if (industryspec != nullptr) {
			for (int i = 0; i < NUM_INDUSTRYTYPES_PER_GRF; i++) {
				IndustrySpec *indsp = industryspec[i];

				if (indsp != nullptr && indsp->enabled) {
					StringID strid;
					/* process the conversion of text at the end, so to be sure everything will be fine
					 * and available.  Check if it does not return undefind marker, which is a very good sign of a
					 * substitute industry who has not changed the string been examined, thus using it as such */
					strid = GetGRFStringID(indsp->grf_prop.grffile->grfid, indsp->name);
					if (strid != STR_UNDEFINED) indsp->name = strid;

					strid = GetGRFStringID(indsp->grf_prop.grffile->grfid, indsp->closure_text);
					if (strid != STR_UNDEFINED) indsp->closure_text = strid;

					strid = GetGRFStringID(indsp->grf_prop.grffile->grfid, indsp->production_up_text);
					if (strid != STR_UNDEFINED) indsp->production_up_text = strid;

					strid = GetGRFStringID(indsp->grf_prop.grffile->grfid, indsp->production_down_text);
					if (strid != STR_UNDEFINED) indsp->production_down_text = strid;

					strid = GetGRFStringID(indsp->grf_prop.grffile->grfid, indsp->new_industry_text);
					if (strid != STR_UNDEFINED) indsp->new_industry_text = strid;

					if (indsp->station_name != STR_NULL) {
						/* STR_NULL (0) can be set by grf.  It has a meaning regarding assignation of the
						 * station's name. Don't want to lose the value, therefore, do not process. */
						strid = GetGRFStringID(indsp->grf_prop.grffile->grfid, indsp->station_name);
						if (strid != STR_UNDEFINED) indsp->station_name = strid;
					}

					_industry_mngr.SetEntitySpec(indsp);
					_loaded_newgrf_features.has_newindustries = true;
				}
			}
		}

		if (indtspec != nullptr) {
			for (int i = 0; i < NUM_INDUSTRYTILES_PER_GRF; i++) {
				IndustryTileSpec *indtsp = indtspec[i];
				if (indtsp != nullptr) {
					_industile_mngr.SetEntitySpec(indtsp);
				}
			}
		}
	}

	for (uint j = 0; j < NUM_INDUSTRYTYPES; j++) {
		IndustrySpec *indsp = &_industry_specs[j];
		if (indsp->enabled && indsp->grf_prop.grffile != nullptr) {
			for (uint i = 0; i < 3; i++) {
				indsp->conflicting[i] = MapNewGRFIndustryType(indsp->conflicting[i], indsp->grf_prop.grffile->grfid);
			}
		}
		if (!indsp->enabled) {
			indsp->name = STR_NEWGRF_INVALID_INDUSTRYTYPE;
		}
	}
}

/**
 * Add all new objects to the object array. Object properties can be set at any
 * time in the GRF file, so we can only add an object spec to the object array
 * after the file has finished loading.
 */
static void FinaliseObjectsArray()
{
	for (GRFFile * const file : _grf_files) {
		ObjectSpec **&objectspec = file->objectspec;
		if (objectspec != nullptr) {
			for (int i = 0; i < NUM_OBJECTS_PER_GRF; i++) {
				if (objectspec[i] != nullptr && objectspec[i]->grf_prop.grffile != nullptr && objectspec[i]->enabled) {
					_object_mngr.SetEntitySpec(objectspec[i]);
				}
			}
		}
	}
}

/**
 * Add all new airports to the airport array. Airport properties can be set at any
 * time in the GRF file, so we can only add a airport spec to the airport array
 * after the file has finished loading.
 */
static void FinaliseAirportsArray()
{
	for (GRFFile * const file : _grf_files) {
		AirportSpec **&airportspec = file->airportspec;
		if (airportspec != nullptr) {
			for (int i = 0; i < NUM_AIRPORTS_PER_GRF; i++) {
				if (airportspec[i] != nullptr && airportspec[i]->enabled) {
					_airport_mngr.SetEntitySpec(airportspec[i]);
				}
			}
		}

		AirportTileSpec **&airporttilespec = file->airtspec;
		if (airporttilespec != nullptr) {
			for (uint i = 0; i < NUM_AIRPORTTILES_PER_GRF; i++) {
				if (airporttilespec[i] != nullptr && airporttilespec[i]->enabled) {
					_airporttile_mngr.SetEntitySpec(airporttilespec[i]);
				}
			}
		}
	}
}

/* Here we perform initial decoding of some special sprites (as are they
 * described at http://www.ttdpatch.net/src/newgrf.txt, but this is only a very
 * partial implementation yet).
 * XXX: We consider GRF files trusted. It would be trivial to exploit OTTD by
 * a crafted invalid GRF file. We should tell that to the user somehow, or
 * better make this more robust in the future. */
static void DecodeSpecialSprite(byte *buf, uint num, GrfLoadingStage stage)
{
	/* XXX: There is a difference between staged loading in TTDPatch and
	 * here.  In TTDPatch, for some reason actions 1 and 2 are carried out
	 * during stage 1, whilst action 3 is carried out during stage 2 (to
	 * "resolve" cargo IDs... wtf). This is a little problem, because cargo
	 * IDs are valid only within a given set (action 1) block, and may be
	 * overwritten after action 3 associates them. But overwriting happens
	 * in an earlier stage than associating, so...  We just process actions
	 * 1 and 2 in stage 2 now, let's hope that won't get us into problems.
	 * --pasky
	 * We need a pre-stage to set up GOTO labels of Action 0x10 because the grf
	 * is not in memory and scanning the file every time would be too expensive.
	 * In other stages we skip action 0x10 since it's already dealt with. */
	static const SpecialSpriteHandler handlers[][GLS_END] = {
		/* 0x00 */ { nullptr,     SafeChangeInfo, nullptr,       nullptr,           ReserveChangeInfo, FeatureChangeInfo, },
		/* 0x01 */ { SkipAct1, SkipAct1,  SkipAct1,        SkipAct1,       SkipAct1,          NewSpriteSet, },
		/* 0x02 */ { nullptr,     nullptr,      nullptr,            nullptr,           nullptr,              NewSpriteGroup, },
		/* 0x03 */ { nullptr,     GRFUnsafe, nullptr,            nullptr,           nullptr,              FeatureMapSpriteGroup, },
		/* 0x04 */ { nullptr,     nullptr,      nullptr,            nullptr,           nullptr,              FeatureNewName, },
		/* 0x05 */ { SkipAct5, SkipAct5,  SkipAct5,        SkipAct5,       SkipAct5,          GraphicsNew, },
		/* 0x06 */ { nullptr,     nullptr,      nullptr,            CfgApply,       CfgApply,          CfgApply, },
		/* 0x07 */ { nullptr,     nullptr,      nullptr,            nullptr,           SkipIf,            SkipIf, },
		/* 0x08 */ { ScanInfo, nullptr,      nullptr,            GRFInfo,        GRFInfo,           GRFInfo, },
		/* 0x09 */ { nullptr,     nullptr,      nullptr,            SkipIf,         SkipIf,            SkipIf, },
		/* 0x0A */ { SkipActA, SkipActA,  SkipActA,        SkipActA,       SkipActA,          SpriteReplace, },
		/* 0x0B */ { nullptr,     nullptr,      nullptr,            GRFLoadError,   GRFLoadError,      GRFLoadError, },
		/* 0x0C */ { nullptr,     nullptr,      nullptr,            GRFComment,     nullptr,              GRFComment, },
		/* 0x0D */ { nullptr,     SafeParamSet, nullptr,         ParamSet,       ParamSet,          ParamSet, },
		/* 0x0E */ { nullptr,     SafeGRFInhibit, nullptr,       GRFInhibit,     GRFInhibit,        GRFInhibit, },
		/* 0x0F */ { nullptr,     GRFUnsafe, nullptr,            FeatureTownName, nullptr,             nullptr, },
		/* 0x10 */ { nullptr,     nullptr,      DefineGotoLabel, nullptr,           nullptr,              nullptr, },
		/* 0x11 */ { SkipAct11,GRFUnsafe, SkipAct11,       GRFSound,       SkipAct11,         GRFSound, },
		/* 0x12 */ { SkipAct12, SkipAct12, SkipAct12,      SkipAct12,      SkipAct12,         LoadFontGlyph, },
<<<<<<< HEAD
		/* 0x13 */ { NULL,     NULL,      NULL,            NULL,           NULL,              TranslateGRFStrings, },
		/* 0x14 */ { StaticGRFInfo, NULL, NULL,            Act14FeatureTest, NULL,            NULL, },
=======
		/* 0x13 */ { nullptr,     nullptr,      nullptr,            nullptr,           nullptr,              TranslateGRFStrings, },
		/* 0x14 */ { StaticGRFInfo, nullptr, nullptr,            nullptr,           nullptr,              nullptr, },
>>>>>>> 7c8e7c6b
	};

	GRFLocation location(_cur.grfconfig->ident.grfid, _cur.nfo_line);

	GRFLineToSpriteOverride::iterator it = _grf_line_to_action6_sprite_override.find(location);
	if (it == _grf_line_to_action6_sprite_override.end()) {
		/* No preloaded sprite to work with; read the
		 * pseudo sprite content. */
		FioReadBlock(buf, num);
	} else {
		/* Use the preloaded sprite data. */
		buf = it->second;
		grfmsg(7, "DecodeSpecialSprite: Using preloaded pseudo sprite data");

		/* Skip the real (original) content of this action. */
		FioSeekTo(num, SEEK_CUR);
	}

	ByteReader br(buf, buf + num);
	ByteReader *bufp = &br;

	try {
		byte action = bufp->ReadByte();

		if (action == 0xFF) {
			grfmsg(2, "DecodeSpecialSprite: Unexpected data block, skipping");
		} else if (action == 0xFE) {
			grfmsg(2, "DecodeSpecialSprite: Unexpected import block, skipping");
		} else if (action >= lengthof(handlers)) {
			grfmsg(7, "DecodeSpecialSprite: Skipping unknown action 0x%02X", action);
		} else if (handlers[action][stage] == nullptr) {
			grfmsg(7, "DecodeSpecialSprite: Skipping action 0x%02X in stage %d", action, stage);
		} else {
			grfmsg(7, "DecodeSpecialSprite: Handling action 0x%02X in stage %d", action, stage);
			handlers[action][stage](bufp);
		}
	} catch (...) {
		grfmsg(1, "DecodeSpecialSprite: Tried to read past end of pseudo-sprite data");
		DisableGrf(STR_NEWGRF_ERROR_READ_BOUNDS);
	}
}


/** Signature of a container version 2 GRF. */
extern const byte _grf_cont_v2_sig[8] = {'G', 'R', 'F', 0x82, 0x0D, 0x0A, 0x1A, 0x0A};

/**
 * Get the container version of the currently opened GRF file.
 * @return Container version of the GRF file or 0 if the file is corrupt/no GRF file.
 */
byte GetGRFContainerVersion()
{
	size_t pos = FioGetPos();

	if (FioReadWord() == 0) {
		/* Check for GRF container version 2, which is identified by the bytes
		 * '47 52 46 82 0D 0A 1A 0A' at the start of the file. */
		for (uint i = 0; i < lengthof(_grf_cont_v2_sig); i++) {
			if (FioReadByte() != _grf_cont_v2_sig[i]) return 0; // Invalid format
		}

		return 2;
	}

	/* Container version 1 has no header, rewind to start. */
	FioSeekTo(pos, SEEK_SET);
	return 1;
}

/**
 * Load a particular NewGRF.
 * @param config     The configuration of the to be loaded NewGRF.
 * @param file_index The Fio index of the first NewGRF to load.
 * @param stage      The loading stage of the NewGRF.
 * @param subdir     The sub directory to find the NewGRF in.
 */
void LoadNewGRFFile(GRFConfig *config, uint file_index, GrfLoadingStage stage, Subdirectory subdir)
{
	const char *filename = config->filename;

	/* A .grf file is activated only if it was active when the game was
	 * started.  If a game is loaded, only its active .grfs will be
	 * reactivated, unless "loadallgraphics on" is used.  A .grf file is
	 * considered active if its action 8 has been processed, i.e. its
	 * action 8 hasn't been skipped using an action 7.
	 *
	 * During activation, only actions 0, 1, 2, 3, 4, 5, 7, 8, 9, 0A and 0B are
	 * carried out.  All others are ignored, because they only need to be
	 * processed once at initialization.  */
	if (stage != GLS_FILESCAN && stage != GLS_SAFETYSCAN && stage != GLS_LABELSCAN) {
		_cur.grffile = GetFileByFilename(filename);
		if (_cur.grffile == nullptr) usererror("File '%s' lost in cache.\n", filename);
		if (stage == GLS_RESERVE && config->status != GCS_INITIALISED) return;
		if (stage == GLS_ACTIVATION && !HasBit(config->flags, GCF_RESERVED)) return;
	}

	if (file_index >= MAX_FILE_SLOTS) {
		DEBUG(grf, 0, "'%s' is not loaded as the maximum number of file slots has been reached", filename);
		config->status = GCS_DISABLED;
		config->error  = new GRFError(STR_NEWGRF_ERROR_MSG_FATAL, STR_NEWGRF_ERROR_TOO_MANY_NEWGRFS_LOADED);
		return;
	}

	FioOpenFile(file_index, filename, subdir);
	_cur.file_index = file_index; // XXX
	_palette_remap_grf[_cur.file_index] = (config->palette & GRFP_USE_MASK);

	_cur.grfconfig = config;

	DEBUG(grf, 2, "LoadNewGRFFile: Reading NewGRF-file '%s'", filename);

	_cur.grf_container_ver = GetGRFContainerVersion();
	if (_cur.grf_container_ver == 0) {
		DEBUG(grf, 7, "LoadNewGRFFile: Custom .grf has invalid format");
		return;
	}

	if (stage == GLS_INIT || stage == GLS_ACTIVATION) {
		/* We need the sprite offsets in the init stage for NewGRF sounds
		 * and in the activation stage for real sprites. */
		ReadGRFSpriteOffsets(_cur.grf_container_ver);
	} else {
		/* Skip sprite section offset if present. */
		if (_cur.grf_container_ver >= 2) FioReadDword();
	}

	if (_cur.grf_container_ver >= 2) {
		/* Read compression value. */
		byte compression = FioReadByte();
		if (compression != 0) {
			DEBUG(grf, 7, "LoadNewGRFFile: Unsupported compression format");
			return;
		}
	}

	/* Skip the first sprite; we don't care about how many sprites this
	 * does contain; newest TTDPatches and George's longvehicles don't
	 * neither, apparently. */
	uint32 num = _cur.grf_container_ver >= 2 ? FioReadDword() : FioReadWord();
	if (num == 4 && FioReadByte() == 0xFF) {
		FioReadDword();
	} else {
		DEBUG(grf, 7, "LoadNewGRFFile: Custom .grf has invalid format");
		return;
	}

	_cur.ClearDataForNextFile();

	ReusableBuffer<byte> buf;

	while ((num = (_cur.grf_container_ver >= 2 ? FioReadDword() : FioReadWord())) != 0) {
		byte type = FioReadByte();
		_cur.nfo_line++;

		if (type == 0xFF) {
			if (_cur.skip_sprites == 0) {
				DecodeSpecialSprite(buf.Allocate(num), num, stage);

				/* Stop all processing if we are to skip the remaining sprites */
				if (_cur.skip_sprites == -1) break;

				continue;
			} else {
				FioSkipBytes(num);
			}
		} else {
			if (_cur.skip_sprites == 0) {
				grfmsg(0, "LoadNewGRFFile: Unexpected sprite, disabling");
				DisableGrf(STR_NEWGRF_ERROR_UNEXPECTED_SPRITE);
				break;
			}

			if (_cur.grf_container_ver >= 2 && type == 0xFD) {
				/* Reference to data section. Container version >= 2 only. */
				FioSkipBytes(num);
			} else {
				FioSkipBytes(7);
				SkipSpriteData(type, num - 8);
			}
		}

		if (_cur.skip_sprites > 0) _cur.skip_sprites--;
	}
}

/**
 * Relocates the old shore sprites at new positions.
 *
 * 1. If shore sprites are neither loaded by Action5 nor ActionA, the extra sprites from openttd(w/d).grf are used. (SHORE_REPLACE_ONLY_NEW)
 * 2. If a newgrf replaces some shore sprites by ActionA. The (maybe also replaced) grass tiles are used for corner shores. (SHORE_REPLACE_ACTION_A)
 * 3. If a newgrf replaces shore sprites by Action5 any shore replacement by ActionA has no effect. (SHORE_REPLACE_ACTION_5)
 */
static void ActivateOldShore()
{
	/* Use default graphics, if no shore sprites were loaded.
	 * Should not happen, as the base set's extra grf should include some. */
	if (_loaded_newgrf_features.shore == SHORE_REPLACE_NONE) _loaded_newgrf_features.shore = SHORE_REPLACE_ACTION_A;

	if (_loaded_newgrf_features.shore != SHORE_REPLACE_ACTION_5) {
		DupSprite(SPR_ORIGINALSHORE_START +  1, SPR_SHORE_BASE +  1); // SLOPE_W
		DupSprite(SPR_ORIGINALSHORE_START +  2, SPR_SHORE_BASE +  2); // SLOPE_S
		DupSprite(SPR_ORIGINALSHORE_START +  6, SPR_SHORE_BASE +  3); // SLOPE_SW
		DupSprite(SPR_ORIGINALSHORE_START +  0, SPR_SHORE_BASE +  4); // SLOPE_E
		DupSprite(SPR_ORIGINALSHORE_START +  4, SPR_SHORE_BASE +  6); // SLOPE_SE
		DupSprite(SPR_ORIGINALSHORE_START +  3, SPR_SHORE_BASE +  8); // SLOPE_N
		DupSprite(SPR_ORIGINALSHORE_START +  7, SPR_SHORE_BASE +  9); // SLOPE_NW
		DupSprite(SPR_ORIGINALSHORE_START +  5, SPR_SHORE_BASE + 12); // SLOPE_NE
	}

	if (_loaded_newgrf_features.shore == SHORE_REPLACE_ACTION_A) {
		DupSprite(SPR_FLAT_GRASS_TILE + 16, SPR_SHORE_BASE +  0); // SLOPE_STEEP_S
		DupSprite(SPR_FLAT_GRASS_TILE + 17, SPR_SHORE_BASE +  5); // SLOPE_STEEP_W
		DupSprite(SPR_FLAT_GRASS_TILE +  7, SPR_SHORE_BASE +  7); // SLOPE_WSE
		DupSprite(SPR_FLAT_GRASS_TILE + 15, SPR_SHORE_BASE + 10); // SLOPE_STEEP_N
		DupSprite(SPR_FLAT_GRASS_TILE + 11, SPR_SHORE_BASE + 11); // SLOPE_NWS
		DupSprite(SPR_FLAT_GRASS_TILE + 13, SPR_SHORE_BASE + 13); // SLOPE_ENW
		DupSprite(SPR_FLAT_GRASS_TILE + 14, SPR_SHORE_BASE + 14); // SLOPE_SEN
		DupSprite(SPR_FLAT_GRASS_TILE + 18, SPR_SHORE_BASE + 15); // SLOPE_STEEP_E

		/* XXX - SLOPE_EW, SLOPE_NS are currently not used.
		 *       If they would be used somewhen, then these grass tiles will most like not look as needed */
		DupSprite(SPR_FLAT_GRASS_TILE +  5, SPR_SHORE_BASE + 16); // SLOPE_EW
		DupSprite(SPR_FLAT_GRASS_TILE + 10, SPR_SHORE_BASE + 17); // SLOPE_NS
	}
}

/**
 * Decide whether price base multipliers of grfs shall apply globally or only to the grf specifying them
 */
static void FinalisePriceBaseMultipliers()
{
	extern const PriceBaseSpec _price_base_specs[];
	/** Features, to which '_grf_id_overrides' applies. Currently vehicle features only. */
	static const uint32 override_features = (1 << GSF_TRAINS) | (1 << GSF_ROADVEHICLES) | (1 << GSF_SHIPS) | (1 << GSF_AIRCRAFT);

	/* Evaluate grf overrides */
	int num_grfs = (uint)_grf_files.size();
	int *grf_overrides = AllocaM(int, num_grfs);
	for (int i = 0; i < num_grfs; i++) {
		grf_overrides[i] = -1;

		GRFFile *source = _grf_files[i];
		uint32 override = _grf_id_overrides[source->grfid];
		if (override == 0) continue;

		GRFFile *dest = GetFileByGRFID(override);
		if (dest == nullptr) continue;

		grf_overrides[i] = find_index(_grf_files, dest);
		assert(grf_overrides[i] >= 0);
	}

	/* Override features and price base multipliers of earlier loaded grfs */
	for (int i = 0; i < num_grfs; i++) {
		if (grf_overrides[i] < 0 || grf_overrides[i] >= i) continue;
		GRFFile *source = _grf_files[i];
		GRFFile *dest = _grf_files[grf_overrides[i]];

		uint32 features = (source->grf_features | dest->grf_features) & override_features;
		source->grf_features |= features;
		dest->grf_features |= features;

		for (Price p = PR_BEGIN; p < PR_END; p++) {
			/* No price defined -> nothing to do */
			if (!HasBit(features, _price_base_specs[p].grf_feature) || source->price_base_multipliers[p] == INVALID_PRICE_MODIFIER) continue;
			DEBUG(grf, 3, "'%s' overrides price base multiplier %d of '%s'", source->filename, p, dest->filename);
			dest->price_base_multipliers[p] = source->price_base_multipliers[p];
		}
	}

	/* Propagate features and price base multipliers of afterwards loaded grfs, if none is present yet */
	for (int i = num_grfs - 1; i >= 0; i--) {
		if (grf_overrides[i] < 0 || grf_overrides[i] <= i) continue;
		GRFFile *source = _grf_files[i];
		GRFFile *dest = _grf_files[grf_overrides[i]];

		uint32 features = (source->grf_features | dest->grf_features) & override_features;
		source->grf_features |= features;
		dest->grf_features |= features;

		for (Price p = PR_BEGIN; p < PR_END; p++) {
			/* Already a price defined -> nothing to do */
			if (!HasBit(features, _price_base_specs[p].grf_feature) || dest->price_base_multipliers[p] != INVALID_PRICE_MODIFIER) continue;
			DEBUG(grf, 3, "Price base multiplier %d from '%s' propagated to '%s'", p, source->filename, dest->filename);
			dest->price_base_multipliers[p] = source->price_base_multipliers[p];
		}
	}

	/* The 'master grf' now have the correct multipliers. Assign them to the 'addon grfs' to make everything consistent. */
	for (int i = 0; i < num_grfs; i++) {
		if (grf_overrides[i] < 0) continue;
		GRFFile *source = _grf_files[i];
		GRFFile *dest = _grf_files[grf_overrides[i]];

		uint32 features = (source->grf_features | dest->grf_features) & override_features;
		source->grf_features |= features;
		dest->grf_features |= features;

		for (Price p = PR_BEGIN; p < PR_END; p++) {
			if (!HasBit(features, _price_base_specs[p].grf_feature)) continue;
			if (source->price_base_multipliers[p] != dest->price_base_multipliers[p]) {
				DEBUG(grf, 3, "Price base multiplier %d from '%s' propagated to '%s'", p, dest->filename, source->filename);
			}
			source->price_base_multipliers[p] = dest->price_base_multipliers[p];
		}
	}

	/* Apply fallback prices for grf version < 8 */
	for (GRFFile * const file : _grf_files) {
		if (file->grf_version >= 8) continue;
		PriceMultipliers &price_base_multipliers = file->price_base_multipliers;
		for (Price p = PR_BEGIN; p < PR_END; p++) {
			Price fallback_price = _price_base_specs[p].fallback_price;
			if (fallback_price != INVALID_PRICE && price_base_multipliers[p] == INVALID_PRICE_MODIFIER) {
				/* No price multiplier has been set.
				 * So copy the multiplier from the fallback price, maybe a multiplier was set there. */
				price_base_multipliers[p] = price_base_multipliers[fallback_price];
			}
		}
	}

	/* Decide local/global scope of price base multipliers */
	for (GRFFile * const file : _grf_files) {
		PriceMultipliers &price_base_multipliers = file->price_base_multipliers;
		for (Price p = PR_BEGIN; p < PR_END; p++) {
			if (price_base_multipliers[p] == INVALID_PRICE_MODIFIER) {
				/* No multiplier was set; set it to a neutral value */
				price_base_multipliers[p] = 0;
			} else {
				if (!HasBit(file->grf_features, _price_base_specs[p].grf_feature)) {
					/* The grf does not define any objects of the feature,
					 * so it must be a difficulty setting. Apply it globally */
					DEBUG(grf, 3, "'%s' sets global price base multiplier %d", file->filename, p);
					SetPriceBaseMultiplier(p, price_base_multipliers[p]);
					price_base_multipliers[p] = 0;
				} else {
					DEBUG(grf, 3, "'%s' sets local price base multiplier %d", file->filename, p);
				}
			}
		}
	}
}

extern void InitGRFTownGeneratorNames();

/** Finish loading NewGRFs and execute needed post-processing */
static void AfterLoadGRFs()
{
	for (StringIDMapping &it : _string_to_grf_mapping) {
		*it.target = MapGRFStringID(it.grfid, it.source);
	}
	_string_to_grf_mapping.clear();

	/* Free the action 6 override sprites. */
	for (GRFLineToSpriteOverride::iterator it = _grf_line_to_action6_sprite_override.begin(); it != _grf_line_to_action6_sprite_override.end(); it++) {
		free((*it).second);
	}
	_grf_line_to_action6_sprite_override.clear();

	/* Polish cargoes */
	FinaliseCargoArray();

	/* Pre-calculate all refit masks after loading GRF files. */
	CalculateRefitMasks();

	/* Polish engines */
	FinaliseEngineArray();

	/* Set the actually used Canal properties */
	FinaliseCanals();

	/* Add all new houses to the house array. */
	FinaliseHouseArray();

	/* Add all new industries to the industry array. */
	FinaliseIndustriesArray();

	/* Add all new objects to the object array. */
	FinaliseObjectsArray();

	InitializeSortedCargoSpecs();

	/* Sort the list of industry types. */
	SortIndustryTypes();

	/* Create dynamic list of industry legends for smallmap_gui.cpp */
	BuildIndustriesLegend();

	/* Build the routemap legend, based on the available cargos */
	BuildLinkStatsLegend();

	/* Add all new airports to the airports array. */
	FinaliseAirportsArray();
	BindAirportSpecs();

	/* Update the townname generators list */
	InitGRFTownGeneratorNames();

	/* Run all queued vehicle list order changes */
	CommitVehicleListOrderChanges();

	/* Load old shore sprites in new position, if they were replaced by ActionA */
	ActivateOldShore();

	/* Set up custom rail types */
	InitRailTypes();

	Engine *e;
	FOR_ALL_ENGINES_OF_TYPE(e, VEH_ROAD) {
		if (_gted[e->index].rv_max_speed != 0) {
			/* Set RV maximum speed from the mph/0.8 unit value */
			e->u.road.max_speed = _gted[e->index].rv_max_speed * 4;
		}
	}

	FOR_ALL_ENGINES_OF_TYPE(e, VEH_TRAIN) {
		RailType railtype = GetRailTypeByLabel(_gted[e->index].railtypelabel);
		if (railtype == INVALID_RAILTYPE) {
			/* Rail type is not available, so disable this engine */
			e->info.climates = 0;
		} else {
			e->u.rail.railtype = railtype;
		}
	}

	SetYearEngineAgingStops();

	FinalisePriceBaseMultipliers();

	/* Deallocate temporary loading data */
	free(_gted);
	_grm_sprites.clear();
}

/**
 * Load all the NewGRFs.
 * @param load_index The offset for the first sprite to add.
 * @param file_index The Fio index of the first NewGRF to load.
 * @param num_baseset Number of NewGRFs at the front of the list to look up in the baseset dir instead of the newgrf dir.
 */
void LoadNewGRF(uint load_index, uint file_index, uint num_baseset)
{
	/* In case of networking we need to "sync" the start values
	 * so all NewGRFs are loaded equally. For this we use the
	 * start date of the game and we set the counters, etc. to
	 * 0 so they're the same too. */
	Date date            = _date;
	Year year            = _cur_year;
	DateFract date_fract = _date_fract;
	uint16 tick_counter  = _tick_counter;
	uint8 tick_skip_counter = _tick_skip_counter;
	byte display_opt     = _display_opt;

	if (_networking) {
		_cur_year     = _settings_game.game_creation.starting_year;
		_date         = ConvertYMDToDate(_cur_year, 0, 1);
		_date_fract   = 0;
		_tick_counter = 0;
		_tick_skip_counter = 0;
		_display_opt  = 0;
		SetScaledTickVariables();
	}

	InitializeGRFSpecial();

	ResetNewGRFData();

	/*
	 * Reset the status of all files, so we can 'retry' to load them.
	 * This is needed when one for example rearranges the NewGRFs in-game
	 * and a previously disabled NewGRF becomes useable. If it would not
	 * be reset, the NewGRF would remain disabled even though it should
	 * have been enabled.
	 */
	for (GRFConfig *c = _grfconfig; c != nullptr; c = c->next) {
		if (c->status != GCS_NOT_FOUND) c->status = GCS_UNKNOWN;
	}

	_cur.spriteid = load_index;

	/* Load newgrf sprites
	 * in each loading stage, (try to) open each file specified in the config
	 * and load information from it. */
	for (GrfLoadingStage stage = GLS_LABELSCAN; stage <= GLS_ACTIVATION; stage++) {
		/* Set activated grfs back to will-be-activated between reservation- and activation-stage.
		 * This ensures that action7/9 conditions 0x06 - 0x0A work correctly. */
		for (GRFConfig *c = _grfconfig; c != nullptr; c = c->next) {
			if (c->status == GCS_ACTIVATED) c->status = GCS_INITIALISED;
		}

		if (stage == GLS_RESERVE) {
			static const uint32 overrides[][2] = {
				{ 0x44442202, 0x44440111 }, // UKRS addons modifies UKRS
				{ 0x6D620402, 0x6D620401 }, // DBSetXL ECS extension modifies DBSetXL
				{ 0x4D656f20, 0x4D656F17 }, // LV4cut modifies LV4
			};
			for (size_t i = 0; i < lengthof(overrides); i++) {
				SetNewGRFOverride(BSWAP32(overrides[i][0]), BSWAP32(overrides[i][1]));
			}
		}

		uint slot = file_index;
		uint num_non_static = 0;

		_cur.stage = stage;
		for (GRFConfig *c = _grfconfig; c != nullptr; c = c->next) {
			if (c->status == GCS_DISABLED || c->status == GCS_NOT_FOUND) continue;
			if (stage > GLS_INIT && HasBit(c->flags, GCF_INIT_ONLY)) continue;

			Subdirectory subdir = slot < file_index + num_baseset ? BASESET_DIR : NEWGRF_DIR;
			if (!FioCheckFileExists(c->filename, subdir)) {
				DEBUG(grf, 0, "NewGRF file is missing '%s'; disabling", c->filename);
				c->status = GCS_NOT_FOUND;
				continue;
			}

			if (stage == GLS_LABELSCAN) InitNewGRFFile(c);

			if (!HasBit(c->flags, GCF_STATIC) && !HasBit(c->flags, GCF_SYSTEM)) {
				if (slot == MAX_FILE_SLOTS) {
					DEBUG(grf, 0, "'%s' is not loaded as the maximum number of non-static GRFs has been reached", c->filename);
					c->status = GCS_DISABLED;
					c->error  = new GRFError(STR_NEWGRF_ERROR_MSG_FATAL, STR_NEWGRF_ERROR_TOO_MANY_NEWGRFS_LOADED);
					continue;
				}
				num_non_static++;
			}
			LoadNewGRFFile(c, slot++, stage, subdir);
			if (stage == GLS_RESERVE) {
				SetBit(c->flags, GCF_RESERVED);
			} else if (stage == GLS_ACTIVATION) {
				ClrBit(c->flags, GCF_RESERVED);
				assert(GetFileByGRFID(c->ident.grfid) == _cur.grffile);
				ClearTemporaryNewGRFData(_cur.grffile);
				BuildCargoTranslationMap();
				DEBUG(sprite, 2, "LoadNewGRF: Currently %i sprites are loaded", _cur.spriteid);
			} else if (stage == GLS_INIT && HasBit(c->flags, GCF_INIT_ONLY)) {
				/* We're not going to activate this, so free whatever data we allocated */
				ClearTemporaryNewGRFData(_cur.grffile);
			}
		}
	}

	/* Pseudo sprite processing is finished; free temporary stuff */
	_cur.ClearDataForNextFile();

	/* Call any functions that should be run after GRFs have been loaded. */
	AfterLoadGRFs();

	/* Now revert back to the original situation */
	_cur_year     = year;
	_date         = date;
	_date_fract   = date_fract;
	_tick_counter = tick_counter;
	_tick_skip_counter = tick_skip_counter;
	_display_opt  = display_opt;
	SetScaledTickVariables();
}

/**
 * Returns amount of user selected NewGRFs files.
 */
uint CountSelectedGRFs(GRFConfig *grfconf)
{
	uint i = 0;

	/* Find last entry in the list */
	for (const GRFConfig *list = grfconf; list != NULL; list = list->next) {
		if (!HasBit(list->flags, GCF_STATIC) && !HasBit(list->flags, GCF_SYSTEM)) i++;
	}
	return i;
}<|MERGE_RESOLUTION|>--- conflicted
+++ resolved
@@ -1013,7 +1013,7 @@
 {
 	uint length = buf->ReadExtendedByte();
 	if (length != expected_size) {
-		if (mapping_entry != NULL) {
+		if (mapping_entry != nullptr) {
 			grfmsg(2, "Ignoring use of mapped property: %s, feature: %X, mapped to: %X, with incorrect data size: %u instead of %u",
 					mapping_entry->name, mapping_entry->feature, mapping_entry->property_id, length, expected_size);
 		}
@@ -3864,7 +3864,7 @@
 		MemCpyT(table_list[i], as->table[i], num_tiles);
 	}
 	as->table = table_list;
-	HangarTileTable *depot_table = NULL;
+	HangarTileTable *depot_table = nullptr;
 	if (as->nof_depots > 0) {
 		depot_table = MallocT<HangarTileTable>(as->nof_depots);
 		MemCpyT(depot_table, as->depot_table, as->nof_depots);
@@ -4589,7 +4589,7 @@
 		}
 		return GRFFilePropertyDescriptor(prop, &def);
 	} else {
-		return GRFFilePropertyDescriptor(raw_prop, NULL);
+		return GRFFilePropertyDescriptor(raw_prop, nullptr);
 	}
 }
 
@@ -8014,12 +8014,12 @@
 
 /** Action14 feature definition */
 struct GRFFeatureInfo {
-	const char *name; // NULL indicates the end of the list
+	const char *name; // nullptr indicates the end of the list
 	uint16 version;
 
 	/** Create empty object used to identify the end of a list. */
 	GRFFeatureInfo() :
-		name(NULL),
+		name(nullptr),
 		version(0)
 	{}
 
@@ -8053,7 +8053,7 @@
 
 	void Reset()
 	{
-		this->feature = NULL;
+		this->feature = nullptr;
 		this->min_version = 1;
 		this->max_version = UINT16_MAX;
 		this->platform_var_bit = 0;
@@ -8061,7 +8061,7 @@
 
 	void ExecuteTest()
 	{
-		uint16 version = (this->feature != NULL) ? this->feature->version : 0;
+		uint16 version = (this->feature != nullptr) ? this->feature->version : 0;
 		bool has_feature = (version >= this->min_version && version <= this->max_version);
 		if (this->platform_var_bit > 0) {
 			SB(_cur.grffile->var9D_overlay, this->platform_var_bit, 1, has_feature ? 1 : 0);
@@ -8077,7 +8077,7 @@
 /** Callback function for 'FTST'->'NAME' to set the name of the feature being tested. */
 static bool ChangeGRFFeatureTestName(byte langid, const char *str)
 {
-	for (const GRFFeatureInfo *info = _grf_feature_list; info->name != NULL; info++) {
+	for (const GRFFeatureInfo *info = _grf_feature_list; info->name != nullptr; info++) {
 		if (strcmp(info->name, str) == 0) {
 			_current_grf_feature_test.feature = info;
 			grfmsg(2, "Action 14 feature test: found feature named: '%s' (version: %u) in 'FTST'->'NAME'", str, info->version);
@@ -8085,7 +8085,7 @@
 		}
 	}
 	grfmsg(2, "Action 14 feature test: could not find feature named: '%s' in 'FTST'->'NAME'", str);
-	_current_grf_feature_test.feature = NULL;
+	_current_grf_feature_test.feature = nullptr;
 	return true;
 }
 
@@ -8167,8 +8167,8 @@
 
 /** Action14 Action0 property map action instance */
 struct GRFPropertyMapAction {
-	const char *tag_name = NULL;
-	const char *descriptor = NULL;
+	const char *tag_name = nullptr;
+	const char *descriptor = nullptr;
 
 	int feature;
 	int prop_id;
@@ -8204,7 +8204,7 @@
 		}
 		bool success = false;
 		const char *str = this->name.c_str();
-		for (const GRFPropertyMapDefinition *info = _grf_action0_remappable_properties; info->name != NULL; info++) {
+		for (const GRFPropertyMapDefinition *info = _grf_action0_remappable_properties; info->name != nullptr; info++) {
 			if (info->feature == this->feature && strcmp(info->name, str) == 0) {
 				GRFFilePropertyRemapEntry &entry = _cur.grffile->action0_property_remaps[this->feature].Entry(this->prop_id);
 				entry.name = info->name;
@@ -8251,7 +8251,7 @@
 		}
 		bool success = false;
 		const char *str = this->name.c_str();
-		for (const Action5TypeRemapDefinition *info = _grf_action5_remappable_types; info->name != NULL; info++) {
+		for (const Action5TypeRemapDefinition *info = _grf_action5_remappable_types; info->name != nullptr; info++) {
 			if (strcmp(info->name, str) == 0) {
 				Action5TypeRemapEntry &entry = _cur.grffile->action5_type_remaps.Entry(this->prop_id);
 				entry.name = info->name;
@@ -9525,13 +9525,8 @@
 		/* 0x10 */ { nullptr,     nullptr,      DefineGotoLabel, nullptr,           nullptr,              nullptr, },
 		/* 0x11 */ { SkipAct11,GRFUnsafe, SkipAct11,       GRFSound,       SkipAct11,         GRFSound, },
 		/* 0x12 */ { SkipAct12, SkipAct12, SkipAct12,      SkipAct12,      SkipAct12,         LoadFontGlyph, },
-<<<<<<< HEAD
-		/* 0x13 */ { NULL,     NULL,      NULL,            NULL,           NULL,              TranslateGRFStrings, },
-		/* 0x14 */ { StaticGRFInfo, NULL, NULL,            Act14FeatureTest, NULL,            NULL, },
-=======
 		/* 0x13 */ { nullptr,     nullptr,      nullptr,            nullptr,           nullptr,              TranslateGRFStrings, },
-		/* 0x14 */ { StaticGRFInfo, nullptr, nullptr,            nullptr,           nullptr,              nullptr, },
->>>>>>> 7c8e7c6b
+		/* 0x14 */ { StaticGRFInfo, nullptr, nullptr,            Act14FeatureTest, nullptr,            nullptr, },
 	};
 
 	GRFLocation location(_cur.grfconfig->ident.grfid, _cur.nfo_line);
@@ -10099,7 +10094,7 @@
 	uint i = 0;
 
 	/* Find last entry in the list */
-	for (const GRFConfig *list = grfconf; list != NULL; list = list->next) {
+	for (const GRFConfig *list = grfconf; list != nullptr; list = list->next) {
 		if (!HasBit(list->flags, GCF_STATIC) && !HasBit(list->flags, GCF_SYSTEM)) i++;
 	}
 	return i;
