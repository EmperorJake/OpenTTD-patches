/* $Id$ */

/*
 * This file is part of OpenTTD.
 * OpenTTD is free software; you can redistribute it and/or modify it under the terms of the GNU General Public License as published by the Free Software Foundation, version 2.
 * OpenTTD is distributed in the hope that it will be useful, but WITHOUT ANY WARRANTY; without even the implied warranty of MERCHANTABILITY or FITNESS FOR A PARTICULAR PURPOSE.
 * See the GNU General Public License for more details. You should have received a copy of the GNU General Public License along with OpenTTD. If not, see <http://www.gnu.org/licenses/>.
 */

/** @file newgrf_debug_gui.cpp GUIs for debugging NewGRFs. */

#include "stdafx.h"
#include <stdarg.h>
#include <functional>
#include "window_gui.h"
#include "window_func.h"
#include "fileio_func.h"
#include "spritecache.h"
#include "string_func.h"
#include "strings_func.h"
#include "textbuf_gui.h"
#include "vehicle_gui.h"
#include "zoom_func.h"

#include "engine_base.h"
#include "industry.h"
#include "object_base.h"
#include "station_base.h"
#include "town.h"
#include "vehicle_base.h"
#include "train.h"
#include "roadveh.h"

#include "newgrf_airporttiles.h"
#include "newgrf_debug.h"
#include "newgrf_object.h"
#include "newgrf_spritegroup.h"
#include "newgrf_station.h"
#include "newgrf_town.h"
#include "newgrf_railtype.h"
#include "newgrf_industries.h"
#include "newgrf_industrytiles.h"

#include "widgets/newgrf_debug_widget.h"

#include "table/strings.h"

#include "safeguards.h"

/** The sprite picker. */
NewGrfDebugSpritePicker _newgrf_debug_sprite_picker = { SPM_NONE, nullptr, 0, std::vector<SpriteID>() };

/**
 * Get the feature index related to the window number.
 * @param window_number The window to get the feature index from.
 * @return the feature index
 */
static inline uint GetFeatureIndex(uint window_number)
{
	return GB(window_number, 0, 27);
}

/**
 * Get the window number for the inspect window given a
 * feature and index.
 * @param feature The feature we want to inspect.
 * @param index   The index/identifier of the feature to inspect.
 * @return the InspectWindow (Window)Number
 */
static inline uint GetInspectWindowNumber(GrfSpecFeature feature, uint index)
{
	assert((index >> 27) == 0);
	return (feature << 27) | index;
}

/**
 * The type of a property to show. This is used to
 * provide an appropriate representation in the GUI.
 */
enum NIType {
	NIT_INT,   ///< The property is a simple integer
	NIT_CARGO, ///< The property is a cargo
};

/** Representation of the data from a NewGRF property. */
struct NIProperty {
	const char *name;       ///< A (human readable) name for the property
	ptrdiff_t offset;       ///< Offset of the variable in the class
	byte read_size;         ///< Number of bytes (i.e. byte, word, dword etc)
	byte prop;              ///< The number of the property
	byte type;
};


/**
 * Representation of the available callbacks with
 * information on when they actually apply.
 */
struct NICallback {
	const char *name; ///< The human readable name of the callback
	ptrdiff_t offset; ///< Offset of the variable in the class
	byte read_size;   ///< The number of bytes (i.e. byte, word, dword etc) to read
	byte cb_bit;      ///< The bit that needs to be set for this callback to be enabled
	uint16 cb_id;     ///< The number of the callback
};
/** Mask to show no bit needs to be enabled for the callback. */
static const int CBM_NO_BIT = UINT8_MAX;

/** Representation on the NewGRF variables. */
struct NIVariable {
	const char *name;
	byte var;
};

/** Helper class to wrap some functionality/queries in. */
class NIHelper {
public:
	/** Silence a warning. */
	virtual ~NIHelper() {}

	/**
	 * Is the item with the given index inspectable?
	 * @param index the index to check.
	 * @return true iff the index is inspectable.
	 */
	virtual bool IsInspectable(uint index) const = 0;

	/**
	 * Get the parent "window_number" of a given instance.
	 * @param index the instance to get the parent for.
	 * @return the parent's window_number or UINT32_MAX if there is none.
	 */
	virtual uint GetParent(uint index) const = 0;

	/**
	 * Get the instance given an index.
	 * @param index the index to get the instance for.
	 * @return the instance.
	 */
	virtual const void *GetInstance(uint index) const = 0;

	/**
	 * Get (NewGRF) specs given an index.
	 * @param index the index to get the specs for for.
	 * @return the specs.
	 */
	virtual const void *GetSpec(uint index) const = 0;

	/**
	 * Set the string parameters to write the right data for a STRINGn.
	 * @param index the index to get the string parameters for.
	 */
	virtual void SetStringParameters(uint index) const = 0;

	/**
	 * Get the GRFID of the file that includes this item.
	 * @param index index to check.
	 * @return GRFID of the item. 0 means that the item is not inspectable.
	 */
	virtual uint32 GetGRFID(uint index) const = 0;

	/**
	 * Resolve (action2) variable for a given index.
	 * @param index The (instance) index to resolve the variable for.
	 * @param var   The variable to actually resolve.
	 * @param param The varaction2 0x60+x parameter to pass.
	 * @param avail Return whether the variable is available.
	 * @return The resolved variable's value.
	 */
	virtual uint Resolve(uint index, uint var, uint param, bool *avail) const = 0;

	/**
	 * Used to decide if the PSA needs a parameter or not.
	 * @return True iff this item has a PSA that requires a parameter.
	 */
	virtual bool PSAWithParameter() const
	{
		return false;
	}

	/**
	 * Allows to know the size of the persistent storage.
	 * @param index Index of the item.
	 * @param grfid Parameter for the PSA. Only required for items with parameters.
	 * @return Size of the persistent storage in indices.
	 */
	virtual uint GetPSASize(uint index, uint32 grfid) const
	{
		return 0;
	}

	/**
	 * Gets the first position of the array containing the persistent storage.
	 * @param index Index of the item.
	 * @param grfid Parameter for the PSA. Only required for items with parameters.
	 * @return Pointer to the first position of the storage array or nullptr if not present.
	 */
	virtual const int32 *GetPSAFirstPosition(uint index, uint32 grfid) const
	{
		return nullptr;
	}

	virtual void ExtraInfo(uint index, std::function<void(const char *)> print) const {}
	virtual bool ShowExtraInfoOnly(uint index) const { return false; };

protected:
	/**
	 * Helper to make setting the strings easier.
	 * @param string the string to actually draw.
	 * @param index  the (instance) index for the string.
	 */
	void SetSimpleStringParameters(StringID string, uint32 index) const
	{
		SetDParam(0, string);
		SetDParam(1, index);
	}


	/**
	 * Helper to make setting the strings easier for objects at a specific tile.
	 * @param string the string to draw the object's name
	 * @param index  the (instance) index for the string.
	 * @param tile   the tile the object is at
	 */
	void SetObjectAtStringParameters(StringID string, uint32 index, TileIndex tile) const
	{
		SetDParam(0, STR_NEWGRF_INSPECT_CAPTION_OBJECT_AT);
		SetDParam(1, string);
		SetDParam(2, index);
		SetDParam(3, tile);
	}
};


/** Container for all information for a given feature. */
struct NIFeature {
	const NIProperty *properties; ///< The properties associated with this feature.
	const NICallback *callbacks;  ///< The callbacks associated with this feature.
	const NIVariable *variables;  ///< The variables associated with this feature.
	const NIHelper   *helper;     ///< The class container all helper functions.
};

/* Load all the NewGRF debug data; externalised as it is just a huge bunch of tables. */
#include "table/newgrf_debug_data.h"

/**
 * Get the feature number related to the window number.
 * @param window_number The window to get the feature number for.
 * @return The feature number.
 */
static inline GrfSpecFeature GetFeatureNum(uint window_number)
{
	return (GrfSpecFeature)GB(window_number, 27, 5);
}

/**
 * Get the NIFeature related to the window number.
 * @param window_number The window to get the NIFeature for.
 * @return the NIFeature, or nullptr is there isn't one.
 */
static inline const NIFeature *GetFeature(uint window_number)
{
	GrfSpecFeature idx = GetFeatureNum(window_number);
	return idx < GSF_FAKE_END ? _nifeatures[idx] : nullptr;
}

/**
 * Get the NIHelper related to the window number.
 * @param window_number The window to get the NIHelper for.
 * @pre GetFeature(window_number) != nullptr
 * @return the NIHelper
 */
static inline const NIHelper *GetFeatureHelper(uint window_number)
{
	return GetFeature(window_number)->helper;
}

/** Window used for inspecting NewGRFs. */
struct NewGRFInspectWindow : Window {
	static const int LEFT_OFFSET   = 5; ///< Position of left edge
	static const int RIGHT_OFFSET  = 5; ///< Position of right edge
	static const int TOP_OFFSET    = 5; ///< Position of top edge
	static const int BOTTOM_OFFSET = 5; ///< Position of bottom edge

	/** The value for the variable 60 parameters. */
	static uint32 var60params[GSF_FAKE_END][0x20];

	/** GRFID of the caller of this window, 0 if it has no caller. */
	uint32 caller_grfid;

	/** For ground vehicles: Index in vehicle chain. */
	uint chain_index;

	/** The currently edited parameter, to update the right one. */
	byte current_edit_param;

	Scrollbar *vscroll;

	int first_variable_line_index = 0;

	/**
	 * Check whether the given variable has a parameter.
	 * @param variable the variable to check.
	 * @return true iff the variable has a parameter.
	 */
	static bool HasVariableParameter(uint variable)
	{
		return IsInsideBS(variable, 0x60, 0x20);
	}

	/**
	 * Set the GRFID of the item opening this window.
	 * @param grfid GRFID of the item opening this window, or 0 if not opened by other window.
	 */
	void SetCallerGRFID(uint32 grfid)
	{
		this->caller_grfid = grfid;
		this->SetDirty();
	}

	/**
	 * Check whether this feature has chain index, i.e. refers to ground vehicles.
	 */
	bool HasChainIndex() const
	{
		GrfSpecFeature f = GetFeatureNum(this->window_number);
		return f == GSF_TRAINS || f == GSF_ROADVEHICLES;
	}

	/**
	 * Get the feature index.
	 * @return the feature index
	 */
	uint GetFeatureIndex() const
	{
		uint index = ::GetFeatureIndex(this->window_number);
		if (this->chain_index > 0) {
			assert(this->HasChainIndex());
			const Vehicle *v = Vehicle::Get(index);
			v = v->Move(this->chain_index);
			if (v != nullptr) index = v->index;
		}
		return index;
	}

	/**
	 * Ensure that this->chain_index is in range.
	 */
	void ValidateChainIndex()
	{
		if (this->chain_index == 0) return;

		assert(this->HasChainIndex());

		const Vehicle *v = Vehicle::Get(::GetFeatureIndex(this->window_number));
		v = v->Move(this->chain_index);
		if (v == nullptr) this->chain_index = 0;
	}

	NewGRFInspectWindow(WindowDesc *desc, WindowNumber wno) : Window(desc)
	{
		this->CreateNestedTree();
		this->vscroll = this->GetScrollbar(WID_NGRFI_SCROLLBAR);
		this->FinishInitNested(wno);

		this->vscroll->SetCount(0);
		this->SetWidgetDisabledState(WID_NGRFI_PARENT, GetFeatureHelper(this->window_number)->GetParent(this->GetFeatureIndex()) == UINT32_MAX);

		this->OnInvalidateData(0, true);
	}

	void SetStringParameters(int widget) const override
	{
		if (widget != WID_NGRFI_CAPTION) return;

		GetFeatureHelper(this->window_number)->SetStringParameters(this->GetFeatureIndex());
	}

	void UpdateWidgetSize(int widget, Dimension *size, const Dimension &padding, Dimension *fill, Dimension *resize) override
	{
		switch (widget) {
			case WID_NGRFI_VEH_CHAIN: {
				assert(this->HasChainIndex());
				GrfSpecFeature f = GetFeatureNum(this->window_number);
				size->height = max(size->height, GetVehicleImageCellSize((VehicleType)(VEH_TRAIN + (f - GSF_TRAINS)), EIT_IN_DEPOT).height + 2 + WD_BEVEL_TOP + WD_BEVEL_BOTTOM);
				break;
			}

			case WID_NGRFI_MAINPANEL:
				resize->height = max(11, FONT_HEIGHT_NORMAL + 1);
				resize->width  = 1;

				size->height = 5 * resize->height + TOP_OFFSET + BOTTOM_OFFSET;
				break;
		}
	}

	/**
	 * Helper function to draw a string (line) in the window.
	 * @param r      The (screen) rectangle we must draw within
	 * @param offset The offset (in lines) we want to draw for
	 * @param format The format string
	 */
	void WARN_FORMAT(4, 5) DrawString(const Rect &r, int offset, const char *format, ...) const
	{
		char buf[1024];

		va_list va;
		va_start(va, format);
		vseprintf(buf, lastof(buf), format, va);
		va_end(va);

		offset -= this->vscroll->GetPosition();
		if (offset < 0 || offset >= this->vscroll->GetCapacity()) return;

		::DrawString(r.left + LEFT_OFFSET, r.right - RIGHT_OFFSET, r.top + TOP_OFFSET + (offset * this->resize.step_height), buf, TC_BLACK);
	}

	void DrawWidget(const Rect &r, int widget) const override
	{
		switch (widget) {
			case WID_NGRFI_VEH_CHAIN: {
				const Vehicle *v = Vehicle::Get(this->GetFeatureIndex());
				int total_width = 0;
				int sel_start = 0;
				int sel_end = 0;
				for (const Vehicle *u = v->First(); u != nullptr; u = u->Next()) {
					if (u == v) sel_start = total_width;
					switch (u->type) {
						case VEH_TRAIN: total_width += Train      ::From(u)->GetDisplayImageWidth(); break;
						case VEH_ROAD:  total_width += RoadVehicle::From(u)->GetDisplayImageWidth(); break;
						default: NOT_REACHED();
					}
					if (u == v) sel_end = total_width;
				}

				int width = r.right + 1 - r.left - WD_BEVEL_LEFT - WD_BEVEL_RIGHT;
				int skip = 0;
				if (total_width > width) {
					int sel_center = (sel_start + sel_end) / 2;
					if (sel_center > width / 2) skip = min(total_width - width, sel_center - width / 2);
				}

				GrfSpecFeature f = GetFeatureNum(this->window_number);
				int h = GetVehicleImageCellSize((VehicleType)(VEH_TRAIN + (f - GSF_TRAINS)), EIT_IN_DEPOT).height;
				int y = (r.top + r.bottom - h) / 2;
				DrawVehicleImage(v->First(), r.left + WD_BEVEL_LEFT, r.right - WD_BEVEL_RIGHT, y + 1, INVALID_VEHICLE, EIT_IN_DETAILS, skip);

				/* Highlight the articulated part (this is different to the whole-vehicle highlighting of DrawVehicleImage */
				if (_current_text_dir == TD_RTL) {
					DrawFrameRect(r.right - sel_end   + skip, y, r.right - sel_start + skip, y + h, COLOUR_WHITE, FR_BORDERONLY);
				} else {
					DrawFrameRect(r.left  + sel_start - skip, y, r.left  + sel_end   - skip, y + h, COLOUR_WHITE, FR_BORDERONLY);
				}
				break;
			}
		}

		if (widget != WID_NGRFI_MAINPANEL) return;

		uint index = this->GetFeatureIndex();
		const NIFeature *nif  = GetFeature(this->window_number);
		const NIHelper *nih   = nif->helper;
		const void *base      = nih->GetInstance(index);
		const void *base_spec = nih->GetSpec(index);

		uint i = 0;
<<<<<<< HEAD

		nih->ExtraInfo(index, [&](const char *buf) {
			int offset = i++;
			offset -= this->vscroll->GetPosition();
			if (offset < 0 || offset >= this->vscroll->GetCapacity()) return;

			::DrawString(r.left + LEFT_OFFSET, r.right - RIGHT_OFFSET, r.top + TOP_OFFSET + (offset * this->resize.step_height), buf, TC_BLACK);
		});

		if (nih->ShowExtraInfoOnly(index)) return;

		const_cast<NewGRFInspectWindow*>(this)->first_variable_line_index = i;

		if (nif->variables != NULL) {
=======
		if (nif->variables != nullptr) {
>>>>>>> 7c8e7c6b
			this->DrawString(r, i++, "Variables:");
			for (const NIVariable *niv = nif->variables; niv->name != nullptr; niv++) {
				bool avail = true;
				uint param = HasVariableParameter(niv->var) ? NewGRFInspectWindow::var60params[GetFeatureNum(this->window_number)][niv->var - 0x60] : 0;
				uint value = nih->Resolve(index, niv->var, param, &avail);

				if (!avail) continue;

				if (HasVariableParameter(niv->var)) {
					this->DrawString(r, i++, "  %02x[%02x]: %08x (%s)", niv->var, param, value, niv->name);
				} else {
					this->DrawString(r, i++, "  %02x: %08x (%s)", niv->var, value, niv->name);
				}
			}
		}

		uint psa_size = nih->GetPSASize(index, this->caller_grfid);
		const int32 *psa = nih->GetPSAFirstPosition(index, this->caller_grfid);
		if (psa_size != 0 && psa != nullptr) {
			if (nih->PSAWithParameter()) {
				this->DrawString(r, i++, "Persistent storage [%08X]:", BSWAP32(this->caller_grfid));
			} else {
				this->DrawString(r, i++, "Persistent storage:");
			}
			assert(psa_size % 4 == 0);
			for (uint j = 0; j < psa_size; j += 4, psa += 4) {
				this->DrawString(r, i++, "  %i: %i %i %i %i", j, psa[0], psa[1], psa[2], psa[3]);
			}
		}

		if (nif->properties != nullptr) {
			this->DrawString(r, i++, "Properties:");
			for (const NIProperty *nip = nif->properties; nip->name != nullptr; nip++) {
				const void *ptr = (const byte *)base + nip->offset;
				uint value;
				switch (nip->read_size) {
					case 1: value = *(const uint8  *)ptr; break;
					case 2: value = *(const uint16 *)ptr; break;
					case 4: value = *(const uint32 *)ptr; break;
					default: NOT_REACHED();
				}

				StringID string;
				SetDParam(0, value);
				switch (nip->type) {
					case NIT_INT:
						string = STR_JUST_INT;
						break;

					case NIT_CARGO:
						string = value != INVALID_CARGO ? CargoSpec::Get(value)->name : STR_QUANTITY_N_A;
						break;

					default:
						NOT_REACHED();
				}

				char buffer[64];
				GetString(buffer, string, lastof(buffer));
				this->DrawString(r, i++, "  %02x: %s (%s)", nip->prop, buffer, nip->name);
			}
		}

		if (nif->callbacks != nullptr) {
			this->DrawString(r, i++, "Callbacks:");
			for (const NICallback *nic = nif->callbacks; nic->name != nullptr; nic++) {
				if (nic->cb_bit != CBM_NO_BIT) {
					const void *ptr = (const byte *)base_spec + nic->offset;
					uint value;
					switch (nic->read_size) {
						case 1: value = *(const uint8  *)ptr; break;
						case 2: value = *(const uint16 *)ptr; break;
						case 4: value = *(const uint32 *)ptr; break;
						default: NOT_REACHED();
					}

					if (!HasBit(value, nic->cb_bit)) continue;
					this->DrawString(r, i++, "  %03x: %s", nic->cb_id, nic->name);
				} else {
					this->DrawString(r, i++, "  %03x: %s (unmasked)", nic->cb_id, nic->name);
				}
			}
		}

		/* Not nice and certainly a hack, but it beats duplicating
		 * this whole function just to count the actual number of
		 * elements. Especially because they need to be redrawn. */
		const_cast<NewGRFInspectWindow*>(this)->vscroll->SetCount(i);
	}

	void OnClick(Point pt, int widget, int click_count) override
	{
		switch (widget) {
			case WID_NGRFI_PARENT: {
				const NIHelper *nih   = GetFeatureHelper(this->window_number);
				uint index = nih->GetParent(this->GetFeatureIndex());
				::ShowNewGRFInspectWindow(GetFeatureNum(index), ::GetFeatureIndex(index), nih->GetGRFID(this->GetFeatureIndex()));
				break;
			}

			case WID_NGRFI_VEH_PREV:
				if (this->chain_index > 0) {
					this->chain_index--;
					this->InvalidateData();
				}
				break;

			case WID_NGRFI_VEH_NEXT:
				if (this->HasChainIndex()) {
					uint index = this->GetFeatureIndex();
					Vehicle *v = Vehicle::Get(index);
					if (v != nullptr && v->Next() != nullptr) {
						this->chain_index++;
						this->InvalidateData();
					}
				}
				break;

			case WID_NGRFI_MAINPANEL: {
				/* Does this feature have variables? */
				const NIFeature *nif  = GetFeature(this->window_number);
				if (nif->variables == nullptr) return;

				/* Get the line, make sure it's within the boundaries. */
				int line = this->vscroll->GetScrolledRowFromWidget(pt.y, this, WID_NGRFI_MAINPANEL, TOP_OFFSET);
				if (line == INT_MAX) return;
				if (line < this->first_variable_line_index) return;
				line -= this->first_variable_line_index;

				/* Find the variable related to the line */
				for (const NIVariable *niv = nif->variables; niv->name != nullptr; niv++, line--) {
					if (line != 1) continue; // 1 because of the "Variables:" line

					if (!HasVariableParameter(niv->var)) break;

					this->current_edit_param = niv->var;
					ShowQueryString(STR_EMPTY, STR_NEWGRF_INSPECT_QUERY_CAPTION, 9, this, CS_HEXADECIMAL, QSF_NONE);
				}
			}
		}
	}

	void OnQueryTextFinished(char *str) override
	{
		if (StrEmpty(str)) return;

		NewGRFInspectWindow::var60params[GetFeatureNum(this->window_number)][this->current_edit_param - 0x60] = strtol(str, nullptr, 16);
		this->SetDirty();
	}

	void OnResize() override
	{
		this->vscroll->SetCapacityFromWidget(this, WID_NGRFI_MAINPANEL, TOP_OFFSET + BOTTOM_OFFSET);
	}

	/**
	 * Some data on this window has become invalid.
	 * @param data Information about the changed data.
	 * @param gui_scope Whether the call is done from GUI scope. You may not do everything when not in GUI scope. See #InvalidateWindowData() for details.
	 */
	void OnInvalidateData(int data = 0, bool gui_scope = true) override
	{
		if (!gui_scope) return;
		if (this->HasChainIndex()) {
			this->ValidateChainIndex();
			this->SetWidgetDisabledState(WID_NGRFI_VEH_PREV, this->chain_index == 0);
			Vehicle *v = Vehicle::Get(this->GetFeatureIndex());
			this->SetWidgetDisabledState(WID_NGRFI_VEH_NEXT, v == nullptr || v->Next() == nullptr);
		}
	}
};

/* static */ uint32 NewGRFInspectWindow::var60params[GSF_FAKE_END][0x20] = { {0} }; // Use spec to have 0s in whole array

static const NWidgetPart _nested_newgrf_inspect_chain_widgets[] = {
	NWidget(NWID_HORIZONTAL),
		NWidget(WWT_CLOSEBOX, COLOUR_GREY),
		NWidget(WWT_CAPTION, COLOUR_GREY, WID_NGRFI_CAPTION), SetDataTip(STR_NEWGRF_INSPECT_CAPTION, STR_TOOLTIP_WINDOW_TITLE_DRAG_THIS),
		NWidget(WWT_SHADEBOX, COLOUR_GREY),
		NWidget(WWT_DEFSIZEBOX, COLOUR_GREY),
		NWidget(WWT_STICKYBOX, COLOUR_GREY),
	EndContainer(),
	NWidget(WWT_PANEL, COLOUR_GREY),
		NWidget(NWID_HORIZONTAL),
			NWidget(WWT_PUSHARROWBTN, COLOUR_GREY, WID_NGRFI_VEH_PREV), SetDataTip(AWV_DECREASE, STR_NULL),
			NWidget(WWT_PUSHARROWBTN, COLOUR_GREY, WID_NGRFI_VEH_NEXT), SetDataTip(AWV_INCREASE, STR_NULL),
			NWidget(WWT_EMPTY, COLOUR_GREY, WID_NGRFI_VEH_CHAIN), SetFill(1, 0), SetResize(1, 0),
		EndContainer(),
	EndContainer(),
	NWidget(NWID_HORIZONTAL),
		NWidget(WWT_PANEL, COLOUR_GREY, WID_NGRFI_MAINPANEL), SetMinimalSize(300, 0), SetScrollbar(WID_NGRFI_SCROLLBAR), EndContainer(),
		NWidget(NWID_VERTICAL),
			NWidget(NWID_VSCROLLBAR, COLOUR_GREY, WID_NGRFI_SCROLLBAR),
			NWidget(WWT_RESIZEBOX, COLOUR_GREY),
		EndContainer(),
	EndContainer(),
};

static const NWidgetPart _nested_newgrf_inspect_widgets[] = {
	NWidget(NWID_HORIZONTAL),
		NWidget(WWT_CLOSEBOX, COLOUR_GREY),
		NWidget(WWT_CAPTION, COLOUR_GREY, WID_NGRFI_CAPTION), SetDataTip(STR_NEWGRF_INSPECT_CAPTION, STR_TOOLTIP_WINDOW_TITLE_DRAG_THIS),
		NWidget(WWT_PUSHTXTBTN, COLOUR_GREY, WID_NGRFI_PARENT), SetDataTip(STR_NEWGRF_INSPECT_PARENT_BUTTON, STR_NEWGRF_INSPECT_PARENT_TOOLTIP),
		NWidget(WWT_SHADEBOX, COLOUR_GREY),
		NWidget(WWT_DEFSIZEBOX, COLOUR_GREY),
		NWidget(WWT_STICKYBOX, COLOUR_GREY),
	EndContainer(),
	NWidget(NWID_HORIZONTAL),
		NWidget(WWT_PANEL, COLOUR_GREY, WID_NGRFI_MAINPANEL), SetMinimalSize(300, 0), SetScrollbar(WID_NGRFI_SCROLLBAR), EndContainer(),
		NWidget(NWID_VERTICAL),
			NWidget(NWID_VSCROLLBAR, COLOUR_GREY, WID_NGRFI_SCROLLBAR),
			NWidget(WWT_RESIZEBOX, COLOUR_GREY),
		EndContainer(),
	EndContainer(),
};

static WindowDesc _newgrf_inspect_chain_desc(
	WDP_AUTO, "newgrf_inspect_chain", 400, 300,
	WC_NEWGRF_INSPECT, WC_NONE,
	0,
	_nested_newgrf_inspect_chain_widgets, lengthof(_nested_newgrf_inspect_chain_widgets)
);

static WindowDesc _newgrf_inspect_desc(
	WDP_AUTO, "newgrf_inspect", 400, 300,
	WC_NEWGRF_INSPECT, WC_NONE,
	0,
	_nested_newgrf_inspect_widgets, lengthof(_nested_newgrf_inspect_widgets)
);

/**
 * Show the inspect window for a given feature and index.
 * The index is normally an in-game location/identifier, such
 * as a TileIndex or an IndustryID depending on the feature
 * we want to inspect.
 * @param feature The feature we want to inspect.
 * @param index   The index/identifier of the feature to inspect.
 * @param grfid   GRFID of the item opening this window, or 0 if not opened by other window.
 */
void ShowNewGRFInspectWindow(GrfSpecFeature feature, uint index, const uint32 grfid)
{
	if (index >= (1 << 27)) return;
	if (!IsNewGRFInspectable(feature, index)) return;

	WindowNumber wno = GetInspectWindowNumber(feature, index);
	WindowDesc *desc = (feature == GSF_TRAINS || feature == GSF_ROADVEHICLES) ? &_newgrf_inspect_chain_desc : &_newgrf_inspect_desc;
	NewGRFInspectWindow *w = AllocateWindowDescFront<NewGRFInspectWindow>(desc, wno, true);
	w->SetCallerGRFID(grfid);
}

/**
 * Invalidate the inspect window for a given feature and index.
 * The index is normally an in-game location/identifier, such
 * as a TileIndex or an IndustryID depending on the feature
 * we want to inspect.
 * @param feature The feature we want to invalidate the window for.
 * @param index   The index/identifier of the feature to invalidate.
 */
void InvalidateNewGRFInspectWindow(GrfSpecFeature feature, uint index)
{
	if (feature == GSF_INVALID) return;
	if (index >= (1 << 27)) return;

	WindowNumber wno = GetInspectWindowNumber(feature, index);
	InvalidateWindowData(WC_NEWGRF_INSPECT, wno);
}

/**
 * Delete inspect window for a given feature and index.
 * The index is normally an in-game location/identifier, such
 * as a TileIndex or an IndustryID depending on the feature
 * we want to inspect.
 * @param feature The feature we want to delete the window for.
 * @param index   The index/identifier of the feature to delete.
 */
void DeleteNewGRFInspectWindow(GrfSpecFeature feature, uint index)
{
	if (feature == GSF_INVALID) return;
	if (index >= (1 << 27)) return;

	WindowNumber wno = GetInspectWindowNumber(feature, index);
	DeleteWindowById(WC_NEWGRF_INSPECT, wno);

	/* Reinitialise the land information window to remove the "debug" sprite if needed.
	 * Note: Since we might be called from a command here, it is important to not execute
	 * the invalidation immediately. The landinfo window tests commands itself. */
	InvalidateWindowData(WC_LAND_INFO, 0, 1);
}

/**
 * Can we inspect the data given a certain feature and index.
 * The index is normally an in-game location/identifier, such
 * as a TileIndex or an IndustryID depending on the feature
 * we want to inspect.
 * @param feature The feature we want to inspect.
 * @param index   The index/identifier of the feature to inspect.
 * @return true if there is something to show.
 */
bool IsNewGRFInspectable(GrfSpecFeature feature, uint index)
{
	if (index >= (1 << 27)) return false;
	const NIFeature *nif = GetFeature(GetInspectWindowNumber(feature, index));
	if (nif == nullptr) return false;
	return nif->helper->IsInspectable(index);
}

/**
 * Get the GrfSpecFeature associated with the tile.
 * @param tile The tile to get the feature from.
 * @return the GrfSpecFeature.
 */
GrfSpecFeature GetGrfSpecFeature(TileIndex tile)
{
	switch (GetTileType(tile)) {
		default:              return GSF_INVALID;
		case MP_RAILWAY:      return GSF_RAILTYPES;
		case MP_ROAD:         return IsLevelCrossing(tile) ? GSF_RAILTYPES : GSF_INVALID;
		case MP_HOUSE:        return GSF_HOUSES;
		case MP_INDUSTRY:     return GSF_INDUSTRYTILES;
		case MP_OBJECT:       return GSF_OBJECTS;

		case MP_STATION:
			switch (GetStationType(tile)) {
				case STATION_RAIL:    return GSF_STATIONS;
				case STATION_AIRPORT: return GSF_AIRPORTTILES;
				default:              return GSF_INVALID;
			}
	}
}

/**
 * Get the GrfSpecFeature associated with the vehicle.
 * @param type The vehicle type to get the feature from.
 * @return the GrfSpecFeature.
 */
GrfSpecFeature GetGrfSpecFeature(VehicleType type)
{
	switch (type) {
		case VEH_TRAIN:    return GSF_TRAINS;
		case VEH_ROAD:     return GSF_ROADVEHICLES;
		case VEH_SHIP:     return GSF_SHIPS;
		case VEH_AIRCRAFT: return GSF_AIRCRAFT;
		default:           return GSF_INVALID;
	}
}



/**** Sprite Aligner ****/

/** Window used for aligning sprites. */
struct SpriteAlignerWindow : Window {
	typedef SmallPair<int16, int16> XyOffs;    ///< Pair for x and y offsets of the sprite before alignment. First value contains the x offset, second value y offset.

	SpriteID current_sprite;                   ///< The currently shown sprite.
	Scrollbar *vscroll;
	SmallMap<SpriteID, XyOffs> offs_start_map; ///< Mapping of starting offsets for the sprites which have been aligned in the sprite aligner window.

	SpriteAlignerWindow(WindowDesc *desc, WindowNumber wno) : Window(desc)
	{
		this->CreateNestedTree();
		this->vscroll = this->GetScrollbar(WID_SA_SCROLLBAR);
		this->FinishInitNested(wno);

		/* Oh yes, we assume there is at least one normal sprite! */
		while (GetSpriteType(this->current_sprite) != ST_NORMAL) this->current_sprite++;
	}

	void SetStringParameters(int widget) const override
	{
		const Sprite *spr = GetSprite(this->current_sprite, ST_NORMAL);
		switch (widget) {
			case WID_SA_CAPTION:
				SetDParam(0, this->current_sprite);
				SetDParamStr(1, FioGetFilename(GetOriginFileSlot(this->current_sprite)));
				break;

			case WID_SA_OFFSETS_ABS:
				SetDParam(0, spr->x_offs);
				SetDParam(1, spr->y_offs);
				break;

			case WID_SA_OFFSETS_REL: {
				/* Relative offset is new absolute offset - starting absolute offset.
				 * Show 0, 0 as the relative offsets if entry is not in the map (meaning they have not been changed yet).
				 */
				const auto key_offs_pair = this->offs_start_map.Find(this->current_sprite);
				if (key_offs_pair != this->offs_start_map.end()) {
					SetDParam(0, spr->x_offs - key_offs_pair->second.first);
					SetDParam(1, spr->y_offs - key_offs_pair->second.second);
				} else {
					SetDParam(0, 0);
					SetDParam(1, 0);
				}
				break;
			}

			default:
				break;
		}
	}

	void UpdateWidgetSize(int widget, Dimension *size, const Dimension &padding, Dimension *fill, Dimension *resize) override
	{
		if (widget != WID_SA_LIST) return;

		resize->height = max(11, FONT_HEIGHT_NORMAL + 1);
		resize->width  = 1;

		/* Resize to about 200 pixels (for the preview) */
		size->height = (1 + 200 / resize->height) * resize->height;
	}

	void DrawWidget(const Rect &r, int widget) const override
	{
		switch (widget) {
			case WID_SA_SPRITE: {
				/* Center the sprite ourselves */
				const Sprite *spr = GetSprite(this->current_sprite, ST_NORMAL);
				int width  = r.right  - r.left + 1 - WD_BEVEL_LEFT - WD_BEVEL_RIGHT;
				int height = r.bottom - r.top  + 1 - WD_BEVEL_TOP - WD_BEVEL_BOTTOM;
				int x = -UnScaleGUI(spr->x_offs) + (width  - UnScaleGUI(spr->width) ) / 2;
				int y = -UnScaleGUI(spr->y_offs) + (height - UnScaleGUI(spr->height)) / 2;

				DrawPixelInfo new_dpi;
				if (!FillDrawPixelInfo(&new_dpi, r.left + WD_BEVEL_LEFT, r.top + WD_BEVEL_TOP, width, height)) break;
				DrawPixelInfo *old_dpi = _cur_dpi;
				_cur_dpi = &new_dpi;

				DrawSprite(this->current_sprite, PAL_NONE, x, y, nullptr, ZOOM_LVL_GUI);

				_cur_dpi = old_dpi;

				break;
			}

			case WID_SA_LIST: {
				const NWidgetBase *nwid = this->GetWidget<NWidgetBase>(widget);
				int step_size = nwid->resize_y;

				std::vector<SpriteID> &list = _newgrf_debug_sprite_picker.sprites;
				int max = min<int>(this->vscroll->GetPosition() + this->vscroll->GetCapacity(), (uint)list.size());

				int y = r.top + WD_FRAMERECT_TOP;
				for (int i = this->vscroll->GetPosition(); i < max; i++) {
					SetDParam(0, list[i]);
					DrawString(r.left + WD_FRAMERECT_LEFT, r.right - WD_FRAMERECT_RIGHT, y, STR_BLACK_COMMA, TC_FROMSTRING, SA_RIGHT | SA_FORCE);
					y += step_size;
				}
				break;
			}
		}
	}

	void OnClick(Point pt, int widget, int click_count) override
	{
		switch (widget) {
			case WID_SA_PREVIOUS:
				do {
					this->current_sprite = (this->current_sprite == 0 ? GetMaxSpriteID() :  this->current_sprite) - 1;
				} while (GetSpriteType(this->current_sprite) != ST_NORMAL);
				this->SetDirty();
				break;

			case WID_SA_GOTO:
				ShowQueryString(STR_EMPTY, STR_SPRITE_ALIGNER_GOTO_CAPTION, 7, this, CS_NUMERAL, QSF_NONE);
				break;

			case WID_SA_NEXT:
				do {
					this->current_sprite = (this->current_sprite + 1) % GetMaxSpriteID();
				} while (GetSpriteType(this->current_sprite) != ST_NORMAL);
				this->SetDirty();
				break;

			case WID_SA_PICKER:
				this->LowerWidget(WID_SA_PICKER);
				_newgrf_debug_sprite_picker.mode = SPM_WAIT_CLICK;
				this->SetDirty();
				break;

			case WID_SA_LIST: {
				const NWidgetBase *nwid = this->GetWidget<NWidgetBase>(widget);
				int step_size = nwid->resize_y;

				uint i = this->vscroll->GetPosition() + (pt.y - nwid->pos_y) / step_size;
				if (i < _newgrf_debug_sprite_picker.sprites.size()) {
					SpriteID spr = _newgrf_debug_sprite_picker.sprites[i];
					if (GetSpriteType(spr) == ST_NORMAL) this->current_sprite = spr;
				}
				this->SetDirty();
				break;
			}

			case WID_SA_UP:
			case WID_SA_DOWN:
			case WID_SA_LEFT:
			case WID_SA_RIGHT: {
				/*
				 * Yes... this is a hack.
				 *
				 * No... I don't think it is useful to make this less of a hack.
				 *
				 * If you want to align sprites, you just need the number. Generally
				 * the sprite caches are big enough to not remove the sprite from the
				 * cache. If that's not the case, just let the NewGRF developer
				 * increase the cache size instead of storing thousands of offsets
				 * for the incredibly small chance that it's actually going to be
				 * used by someone and the sprite cache isn't big enough for that
				 * particular NewGRF developer.
				 */
				Sprite *spr = const_cast<Sprite *>(GetSprite(this->current_sprite, ST_NORMAL));

				/* Remember the original offsets of the current sprite, if not already in mapping. */
				if (!(this->offs_start_map.Contains(this->current_sprite))) {
					this->offs_start_map.Insert(this->current_sprite, XyOffs(spr->x_offs, spr->y_offs));
				}
				switch (widget) {
					/* Move ten units at a time if ctrl is pressed. */
					case WID_SA_UP:    spr->y_offs -= _ctrl_pressed ? 8 : 1; break;
					case WID_SA_DOWN:  spr->y_offs += _ctrl_pressed ? 8 : 1; break;
					case WID_SA_LEFT:  spr->x_offs -= _ctrl_pressed ? 8 : 1; break;
					case WID_SA_RIGHT: spr->x_offs += _ctrl_pressed ? 8 : 1; break;
				}
				/* Of course, we need to redraw the sprite, but where is it used?
				 * Everywhere is a safe bet. */
				MarkWholeScreenDirty();
				break;
			}

			case WID_SA_RESET_REL:
				/* Reset the starting offsets for the current sprite. */
				this->offs_start_map.erase(this->offs_start_map.begin() + this->current_sprite);
				this->SetDirty();
				break;
		}
	}

	void OnQueryTextFinished(char *str) override
	{
		if (StrEmpty(str)) return;

		this->current_sprite = atoi(str);
		if (this->current_sprite >= GetMaxSpriteID()) this->current_sprite = 0;
		while (GetSpriteType(this->current_sprite) != ST_NORMAL) {
			this->current_sprite = (this->current_sprite + 1) % GetMaxSpriteID();
		}
		this->SetDirty();
	}

	/**
	 * Some data on this window has become invalid.
	 * @param data Information about the changed data.
	 * @param gui_scope Whether the call is done from GUI scope. You may not do everything when not in GUI scope. See #InvalidateWindowData() for details.
	 */
	void OnInvalidateData(int data = 0, bool gui_scope = true) override
	{
		if (!gui_scope) return;
		if (data == 1) {
			/* Sprite picker finished */
			this->RaiseWidget(WID_SA_PICKER);
			this->vscroll->SetCount((uint)_newgrf_debug_sprite_picker.sprites.size());
		}
	}

	void OnResize() override
	{
		this->vscroll->SetCapacityFromWidget(this, WID_SA_LIST);
	}
};

static const NWidgetPart _nested_sprite_aligner_widgets[] = {
	NWidget(NWID_HORIZONTAL),
		NWidget(WWT_CLOSEBOX, COLOUR_GREY),
		NWidget(WWT_CAPTION, COLOUR_GREY, WID_SA_CAPTION), SetDataTip(STR_SPRITE_ALIGNER_CAPTION, STR_TOOLTIP_WINDOW_TITLE_DRAG_THIS),
		NWidget(WWT_SHADEBOX, COLOUR_GREY),
		NWidget(WWT_STICKYBOX, COLOUR_GREY),
	EndContainer(),
	NWidget(WWT_PANEL, COLOUR_GREY),
		NWidget(NWID_HORIZONTAL), SetPIP(0, 0, 10),
			NWidget(NWID_VERTICAL), SetPIP(10, 5, 10),
				NWidget(NWID_HORIZONTAL, NC_EQUALSIZE), SetPIP(10, 5, 10),
					NWidget(WWT_PUSHTXTBTN, COLOUR_GREY, WID_SA_PREVIOUS), SetDataTip(STR_SPRITE_ALIGNER_PREVIOUS_BUTTON, STR_SPRITE_ALIGNER_PREVIOUS_TOOLTIP), SetFill(1, 0),
					NWidget(WWT_PUSHTXTBTN, COLOUR_GREY, WID_SA_GOTO), SetDataTip(STR_SPRITE_ALIGNER_GOTO_BUTTON, STR_SPRITE_ALIGNER_GOTO_TOOLTIP), SetFill(1, 0),
					NWidget(WWT_PUSHTXTBTN, COLOUR_GREY, WID_SA_NEXT), SetDataTip(STR_SPRITE_ALIGNER_NEXT_BUTTON, STR_SPRITE_ALIGNER_NEXT_TOOLTIP), SetFill(1, 0),
				EndContainer(),
				NWidget(NWID_HORIZONTAL), SetPIP(10, 5, 10),
					NWidget(NWID_SPACER), SetFill(1, 1),
					NWidget(WWT_PUSHIMGBTN, COLOUR_GREY, WID_SA_UP), SetDataTip(SPR_ARROW_UP, STR_SPRITE_ALIGNER_MOVE_TOOLTIP), SetResize(0, 0),
					NWidget(NWID_SPACER), SetFill(1, 1),
				EndContainer(),
				NWidget(NWID_HORIZONTAL_LTR), SetPIP(10, 5, 10),
					NWidget(NWID_VERTICAL),
						NWidget(NWID_SPACER), SetFill(1, 1),
						NWidget(WWT_PUSHIMGBTN, COLOUR_GREY, WID_SA_LEFT), SetDataTip(SPR_ARROW_LEFT, STR_SPRITE_ALIGNER_MOVE_TOOLTIP), SetResize(0, 0),
						NWidget(NWID_SPACER), SetFill(1, 1),
					EndContainer(),
					NWidget(WWT_PANEL, COLOUR_DARK_BLUE, WID_SA_SPRITE), SetDataTip(STR_NULL, STR_SPRITE_ALIGNER_SPRITE_TOOLTIP),
					EndContainer(),
					NWidget(NWID_VERTICAL),
						NWidget(NWID_SPACER), SetFill(1, 1),
						NWidget(WWT_PUSHIMGBTN, COLOUR_GREY, WID_SA_RIGHT), SetDataTip(SPR_ARROW_RIGHT, STR_SPRITE_ALIGNER_MOVE_TOOLTIP), SetResize(0, 0),
						NWidget(NWID_SPACER), SetFill(1, 1),
					EndContainer(),
				EndContainer(),
				NWidget(NWID_HORIZONTAL), SetPIP(10, 5, 10),
					NWidget(NWID_SPACER), SetFill(1, 1),
					NWidget(WWT_PUSHIMGBTN, COLOUR_GREY, WID_SA_DOWN), SetDataTip(SPR_ARROW_DOWN, STR_SPRITE_ALIGNER_MOVE_TOOLTIP), SetResize(0, 0),
					NWidget(NWID_SPACER), SetFill(1, 1),
				EndContainer(),
				NWidget(WWT_LABEL, COLOUR_GREY, WID_SA_OFFSETS_ABS), SetDataTip(STR_SPRITE_ALIGNER_OFFSETS_ABS, STR_NULL), SetFill(1, 0), SetPadding(0, 10, 0, 10),
				NWidget(WWT_LABEL, COLOUR_GREY, WID_SA_OFFSETS_REL), SetDataTip(STR_SPRITE_ALIGNER_OFFSETS_REL, STR_NULL), SetFill(1, 0), SetPadding(0, 10, 0, 10),
				NWidget(NWID_HORIZONTAL), SetPIP(10, 5, 10),
					NWidget(NWID_SPACER), SetFill(1, 1),
					NWidget(WWT_PUSHTXTBTN, COLOUR_GREY, WID_SA_RESET_REL), SetDataTip(STR_SPRITE_ALIGNER_RESET_BUTTON, STR_SPRITE_ALIGNER_RESET_TOOLTIP), SetFill(0, 0),
					NWidget(NWID_SPACER), SetFill(1, 1),
				EndContainer(),
			EndContainer(),
			NWidget(NWID_VERTICAL), SetPIP(10, 5, 10),
				NWidget(WWT_TEXTBTN, COLOUR_GREY, WID_SA_PICKER), SetDataTip(STR_SPRITE_ALIGNER_PICKER_BUTTON, STR_SPRITE_ALIGNER_PICKER_TOOLTIP), SetFill(1, 0),
				NWidget(NWID_HORIZONTAL),
					NWidget(WWT_MATRIX, COLOUR_GREY, WID_SA_LIST), SetResize(1, 1), SetMatrixDataTip(1, 0, STR_NULL), SetFill(1, 1), SetScrollbar(WID_SA_SCROLLBAR),
					NWidget(NWID_VSCROLLBAR, COLOUR_GREY, WID_SA_SCROLLBAR),
				EndContainer(),
			EndContainer(),
		EndContainer(),
	EndContainer(),
};

static WindowDesc _sprite_aligner_desc(
	WDP_AUTO, "sprite_aligner", 400, 300,
	WC_SPRITE_ALIGNER, WC_NONE,
	0,
	_nested_sprite_aligner_widgets, lengthof(_nested_sprite_aligner_widgets)
);

/**
 * Show the window for aligning sprites.
 */
void ShowSpriteAlignerWindow()
{
	AllocateWindowDescFront<SpriteAlignerWindow>(&_sprite_aligner_desc, 0);
}<|MERGE_RESOLUTION|>--- conflicted
+++ resolved
@@ -465,7 +465,6 @@
 		const void *base_spec = nih->GetSpec(index);
 
 		uint i = 0;
-<<<<<<< HEAD
 
 		nih->ExtraInfo(index, [&](const char *buf) {
 			int offset = i++;
@@ -479,10 +478,7 @@
 
 		const_cast<NewGRFInspectWindow*>(this)->first_variable_line_index = i;
 
-		if (nif->variables != NULL) {
-=======
 		if (nif->variables != nullptr) {
->>>>>>> 7c8e7c6b
 			this->DrawString(r, i++, "Variables:");
 			for (const NIVariable *niv = nif->variables; niv->name != nullptr; niv++) {
 				bool avail = true;
