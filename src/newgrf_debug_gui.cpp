/*
 * This file is part of OpenTTD.
 * OpenTTD is free software; you can redistribute it and/or modify it under the terms of the GNU General Public License as published by the Free Software Foundation, version 2.
 * OpenTTD is distributed in the hope that it will be useful, but WITHOUT ANY WARRANTY; without even the implied warranty of MERCHANTABILITY or FITNESS FOR A PARTICULAR PURPOSE.
 * See the GNU General Public License for more details. You should have received a copy of the GNU General Public License along with OpenTTD. If not, see <http://www.gnu.org/licenses/>.
 */

/** @file newgrf_debug_gui.cpp GUIs for debugging NewGRFs. */

#include "stdafx.h"
#include <stdarg.h>
#include <functional>
#include "core/backup_type.hpp"
#include "window_gui.h"
#include "window_func.h"
#include "random_access_file_type.h"
#include "spritecache.h"
#include "string_func.h"
#include "strings_func.h"
#include "textbuf_gui.h"
#include "vehicle_gui.h"
#include "zoom_func.h"
#include "scope.h"
#include "debug_settings.h"

#include "engine_base.h"
#include "industry.h"
#include "object_base.h"
#include "station_base.h"
#include "town.h"
#include "vehicle_base.h"
#include "train.h"
#include "roadveh.h"

#include "newgrf_airporttiles.h"
#include "newgrf_debug.h"
#include "newgrf_object.h"
#include "newgrf_spritegroup.h"
#include "newgrf_station.h"
#include "newgrf_town.h"
#include "newgrf_railtype.h"
#include "newgrf_industries.h"
#include "newgrf_industrytiles.h"

#include "newgrf_config.h"

#include "widgets/newgrf_debug_widget.h"

#include "table/strings.h"

#include "safeguards.h"

/** The sprite picker. */
NewGrfDebugSpritePicker _newgrf_debug_sprite_picker = { SPM_NONE, nullptr, std::vector<SpriteID>() };

/**
 * Get the feature index related to the window number.
 * @param window_number The window to get the feature index from.
 * @return the feature index
 */
static inline uint GetFeatureIndex(uint window_number)
{
	return GB(window_number, 0, 27);
}

/**
 * Get the window number for the inspect window given a
 * feature and index.
 * @param feature The feature we want to inspect.
 * @param index   The index/identifier of the feature to inspect.
 * @return the InspectWindow (Window)Number
 */
static inline uint GetInspectWindowNumber(GrfSpecFeature feature, uint index)
{
	assert((index >> 27) == 0);
	return (feature << 27) | index;
}

/**
 * The type of a property to show. This is used to
 * provide an appropriate representation in the GUI.
 */
enum NIType {
	NIT_INT,   ///< The property is a simple integer
	NIT_CARGO, ///< The property is a cargo
};

/** Representation of the data from a NewGRF property. */
struct NIProperty {
	const char *name;       ///< A (human readable) name for the property
	ptrdiff_t offset;       ///< Offset of the variable in the class
	byte read_size;         ///< Number of bytes (i.e. byte, word, dword etc)
	byte prop;              ///< The number of the property
	byte type;
};


/**
 * Representation of the available callbacks with
 * information on when they actually apply.
 */
struct NICallback {
	const char *name; ///< The human readable name of the callback
	ptrdiff_t offset; ///< Offset of the variable in the class
	byte read_size;   ///< The number of bytes (i.e. byte, word, dword etc) to read
	byte cb_bit;      ///< The bit that needs to be set for this callback to be enabled
	uint16 cb_id;     ///< The number of the callback
};
/** Mask to show no bit needs to be enabled for the callback. */
static const int CBM_NO_BIT = UINT8_MAX;

/** Representation on the NewGRF variables. */
struct NIVariable {
	const char *name;
	uint16 var;
};

struct NIExtraInfoOutput {
	std::function<void(const char *)> print;
	std::function<void(uint)> register_next_line_click_flag_toggle;
	uint32 flags;
};

/** Helper class to wrap some functionality/queries in. */
class NIHelper {
public:
	/** Silence a warning. */
	virtual ~NIHelper() {}

	/**
	 * Is the item with the given index inspectable?
	 * @param index the index to check.
	 * @return true iff the index is inspectable.
	 */
	virtual bool IsInspectable(uint index) const = 0;

	/**
	 * Get the parent "window_number" of a given instance.
	 * @param index the instance to get the parent for.
	 * @return the parent's window_number or UINT32_MAX if there is none.
	 */
	virtual uint GetParent(uint index) const = 0;

	/**
	 * Get the instance given an index.
	 * @param index the index to get the instance for.
	 * @return the instance.
	 */
	virtual const void *GetInstance(uint index) const = 0;

	/**
	 * Get (NewGRF) specs given an index.
	 * @param index the index to get the specs for for.
	 * @return the specs.
	 */
	virtual const void *GetSpec(uint index) const = 0;

	/**
	 * Set the string parameters to write the right data for a STRINGn.
	 * @param index the index to get the string parameters for.
	 */
	virtual void SetStringParameters(uint index) const = 0;

	/**
	 * Get the GRFID of the file that includes this item.
	 * @param index index to check.
	 * @return GRFID of the item. 0 means that the item is not inspectable.
	 */
	virtual uint32 GetGRFID(uint index) const = 0;

	/**
	 * Resolve (action2) variable for a given index.
	 * @param index The (instance) index to resolve the variable for.
	 * @param var   The variable to actually resolve.
	 * @param param The varaction2 0x60+x parameter to pass.
	 * @param avail Return whether the variable is available.
	 * @return The resolved variable's value.
	 */
	virtual uint Resolve(uint index, uint var, uint param, GetVariableExtra *extra) const = 0;

	/**
	 * Used to decide if the PSA needs a parameter or not.
	 * @return True iff this item has a PSA that requires a parameter.
	 */
	virtual bool PSAWithParameter() const
	{
		return false;
	}

	/**
	 * Allows to know the size of the persistent storage.
	 * @param index Index of the item.
	 * @param grfid Parameter for the PSA. Only required for items with parameters.
	 * @return Size of the persistent storage in indices.
	 */
	virtual uint GetPSASize(uint index, uint32 grfid) const
	{
		return 0;
	}

	/**
	 * Gets the first position of the array containing the persistent storage.
	 * @param index Index of the item.
	 * @param grfid Parameter for the PSA. Only required for items with parameters.
	 * @return Pointer to the first position of the storage array or nullptr if not present.
	 */
	virtual const int32 *GetPSAFirstPosition(uint index, uint32 grfid) const
	{
		return nullptr;
	}

	virtual std::vector<uint32> GetPSAGRFIDs(uint index) const
	{
		return {};
	}

	virtual void ExtraInfo(uint index, NIExtraInfoOutput &output) const {}
	virtual void SpriteDump(uint index, DumpSpriteGroupPrinter print) const {}
	virtual bool ShowExtraInfoOnly(uint index) const { return false; };
	virtual bool ShowExtraInfoIncludingGRFIDOnly(uint index) const { return false; };
	virtual bool ShowSpriteDumpButton(uint index) const { return false; };

protected:
	/**
	 * Helper to make setting the strings easier.
	 * @param string the string to actually draw.
	 * @param index  the (instance) index for the string.
	 */
	void SetSimpleStringParameters(StringID string, uint32 index) const
	{
		SetDParam(0, string);
		SetDParam(1, index);
	}


	/**
	 * Helper to make setting the strings easier for objects at a specific tile.
	 * @param string the string to draw the object's name
	 * @param index  the (instance) index for the string.
	 * @param tile   the tile the object is at
	 */
	void SetObjectAtStringParameters(StringID string, uint32 index, TileIndex tile) const
	{
		SetDParam(0, STR_NEWGRF_INSPECT_CAPTION_OBJECT_AT);
		SetDParam(1, string);
		SetDParam(2, index);
		SetDParam(3, tile);
	}
};


/** Container for all information for a given feature. */
struct NIFeature {
	const NIProperty *properties; ///< The properties associated with this feature.
	const NICallback *callbacks;  ///< The callbacks associated with this feature.
	const NIVariable *variables;  ///< The variables associated with this feature.
	const NIHelper   *helper;     ///< The class container all helper functions.
};

/* Load all the NewGRF debug data; externalised as it is just a huge bunch of tables. */
#include "table/newgrf_debug_data.h"

/**
 * Get the feature number related to the window number.
 * @param window_number The window to get the feature number for.
 * @return The feature number.
 */
static inline GrfSpecFeature GetFeatureNum(uint window_number)
{
	return (GrfSpecFeature)GB(window_number, 27, 5);
}

/**
 * Get the NIFeature related to the window number.
 * @param window_number The window to get the NIFeature for.
 * @return the NIFeature, or nullptr is there isn't one.
 */
static inline const NIFeature *GetFeature(uint window_number)
{
	GrfSpecFeature idx = GetFeatureNum(window_number);
	return idx < GSF_FAKE_END ? _nifeatures[idx] : nullptr;
}

/**
 * Get the NIHelper related to the window number.
 * @param window_number The window to get the NIHelper for.
 * @pre GetFeature(window_number) != nullptr
 * @return the NIHelper
 */
static inline const NIHelper *GetFeatureHelper(uint window_number)
{
	return GetFeature(window_number)->helper;
}

/** Window used for inspecting NewGRFs. */
struct NewGRFInspectWindow : Window {
	/** The value for the variable 60 parameters. */
	static uint32 var60params[GSF_FAKE_END][0x20];

	/** GRFID of the caller of this window, 0 if it has no caller. */
	uint32 caller_grfid;

	/** For ground vehicles: Index in vehicle chain. */
	uint chain_index;

	/** The currently edited parameter, to update the right one. */
	byte current_edit_param;

	Scrollbar *vscroll;

	int first_variable_line_index = 0;
	bool redraw_panel = false;
	bool redraw_scrollbar = false;

	bool auto_refresh = false;
	bool log_console = false;
	bool sprite_dump = false;
	bool sprite_dump_unopt = false;

	uint32 extra_info_flags = 0;
	btree::btree_map<int, uint> extra_info_click_flag_toggles;
	btree::btree_map<int, const SpriteGroup *> sprite_group_lines;
	btree::btree_map<int, uint16> nfo_line_lines;
	const SpriteGroup *selected_sprite_group = nullptr;
	btree::btree_map<int, uint32> highlight_tag_lines;
	uint32 selected_highlight_tags[6] = {};
	btree::btree_set<const SpriteGroup *> collapsed_groups;

	/**
	 * Check whether the given variable has a parameter.
	 * @param variable the variable to check.
	 * @return true iff the variable has a parameter.
	 */
	static bool HasVariableParameter(uint variable)
	{
		return IsInsideBS(variable, 0x60, 0x20);
	}

	/**
	 * Set the GRFID of the item opening this window.
	 * @param grfid GRFID of the item opening this window, or 0 if not opened by other window.
	 */
	void SetCallerGRFID(uint32 grfid)
	{
		this->caller_grfid = grfid;
		this->SetDirty();
	}

	/**
	 * Check whether this feature has chain index, i.e. refers to ground vehicles.
	 */
	bool HasChainIndex() const
	{
		GrfSpecFeature f = GetFeatureNum(this->window_number);
		return f == GSF_TRAINS || f == GSF_ROADVEHICLES || f == GSF_SHIPS;
	}

	/**
	 * Get the feature index.
	 * @return the feature index
	 */
	uint GetFeatureIndex() const
	{
		uint index = ::GetFeatureIndex(this->window_number);
		if (this->chain_index > 0) {
			assert(this->HasChainIndex());
			const Vehicle *v = Vehicle::Get(index);
			v = v->Move(this->chain_index);
			if (v != nullptr) index = v->index;
		}
		return index;
	}

	/**
	 * Ensure that this->chain_index is in range.
	 */
	void ValidateChainIndex()
	{
		if (this->chain_index == 0) return;

		assert(this->HasChainIndex());

		const Vehicle *v = Vehicle::Get(::GetFeatureIndex(this->window_number));
		v = v->Move(this->chain_index);
		if (v == nullptr) this->chain_index = 0;
	}

	NewGRFInspectWindow(WindowDesc *desc, WindowNumber wno) : Window(desc)
	{
		this->CreateNestedTree();
		this->vscroll = this->GetScrollbar(WID_NGRFI_SCROLLBAR);
		bool show_sprite_dump_button = GetFeatureHelper(wno)->ShowSpriteDumpButton(::GetFeatureIndex(wno));
		this->GetWidget<NWidgetStacked>(WID_NGRFI_SPRITE_DUMP_SEL)->SetDisplayedPlane(show_sprite_dump_button ? 0 : SZSP_NONE);
		this->GetWidget<NWidgetStacked>(WID_NGRFI_SPRITE_DUMP_UNOPT_SEL)->SetDisplayedPlane(show_sprite_dump_button ? 0 : SZSP_NONE);
		this->GetWidget<NWidgetStacked>(WID_NGRFI_SPRITE_DUMP_GOTO_SEL)->SetDisplayedPlane(show_sprite_dump_button ? 0 : SZSP_NONE);
		this->SetWidgetDisabledState(WID_NGRFI_SPRITE_DUMP_UNOPT, true);
		this->SetWidgetDisabledState(WID_NGRFI_SPRITE_DUMP_GOTO, true);
		this->FinishInitNested(wno);

		this->vscroll->SetCount(0);
		this->SetWidgetDisabledState(WID_NGRFI_PARENT, GetFeatureHelper(this->window_number)->GetParent(this->GetFeatureIndex()) == UINT32_MAX);

		this->OnInvalidateData(0, true);
	}

	void SetStringParameters(int widget) const override
	{
		if (widget != WID_NGRFI_CAPTION) return;

		GetFeatureHelper(this->window_number)->SetStringParameters(this->GetFeatureIndex());
	}

	void UpdateWidgetSize(int widget, Dimension *size, const Dimension &padding, Dimension *fill, Dimension *resize) override
	{
		switch (widget) {
			case WID_NGRFI_VEH_CHAIN: {
				assert(this->HasChainIndex());
				GrfSpecFeature f = GetFeatureNum(this->window_number);
				if (f == GSF_SHIPS) {
					size->height = FONT_HEIGHT_NORMAL + WidgetDimensions::scaled.framerect.Vertical();
					break;
				}
				size->height = std::max(size->height, GetVehicleImageCellSize((VehicleType)(VEH_TRAIN + (f - GSF_TRAINS)), EIT_IN_DEPOT).height + 2 + WidgetDimensions::scaled.bevel.Vertical());
				break;
			}

			case WID_NGRFI_MAINPANEL:
				resize->height = std::max(11, FONT_HEIGHT_NORMAL + WidgetDimensions::scaled.vsep_normal);
				resize->width  = 1;

				size->height = 5 * resize->height + WidgetDimensions::scaled.frametext.Vertical();
				break;
		}
	}

	/**
	 * Helper function to draw a string (line) in the window.
	 * @param r      The (screen) rectangle we must draw within
	 * @param offset The offset (in lines) we want to draw for
	 * @param string The string to draw
	 */
	void DrawString(const Rect &r, int offset, const std::string &string) const
	{
<<<<<<< HEAD
		char buf[1024];

		va_list va;
		va_start(va, format);
		vseprintf(buf, lastof(buf), format, va);
		va_end(va);

		if (this->log_console) DEBUG(misc, 0, "  %s", buf);

=======
>>>>>>> 1a240169
		offset -= this->vscroll->GetPosition();
		if (offset < 0 || offset >= this->vscroll->GetCapacity()) return;

		::DrawString(r.Shrink(WidgetDimensions::scaled.frametext).Shrink(0, offset * this->resize.step_height, 0, 0), string, TC_BLACK);
	}

	void DrawWidget(const Rect &r, int widget) const override
	{
		switch (widget) {
			case WID_NGRFI_VEH_CHAIN: {
				const Vehicle *v = Vehicle::Get(this->GetFeatureIndex());
				if (GetFeatureNum(this->window_number) == GSF_SHIPS) {
					Rect ir = r.Shrink(WidgetDimensions::scaled.framerect);
					char buffer[64];
					uint count = 0;
					for (const Vehicle *u = v->First(); u != nullptr; u = u->Next()) count++;
					seprintf(buffer, lastof(buffer), "Part %u of %u", this->chain_index + 1, count);
					::DrawString(ir.left, ir.right, ir.top, buffer, TC_BLACK);
					break;
				}
				int total_width = 0;
				int sel_start = 0;
				int sel_end = 0;
				for (const Vehicle *u = v->First(); u != nullptr; u = u->Next()) {
					if (u == v) sel_start = total_width;
					switch (u->type) {
						case VEH_TRAIN: total_width += Train      ::From(u)->GetDisplayImageWidth(); break;
						case VEH_ROAD:  total_width += RoadVehicle::From(u)->GetDisplayImageWidth(); break;
						default: NOT_REACHED();
					}
					if (u == v) sel_end = total_width;
				}

				Rect br = r.Shrink(WidgetDimensions::scaled.bevel);
				int width = br.Width();
				int skip = 0;
				if (total_width > width) {
					int sel_center = (sel_start + sel_end) / 2;
					if (sel_center > width / 2) skip = std::min(total_width - width, sel_center - width / 2);
				}

				GrfSpecFeature f = GetFeatureNum(this->window_number);
				int h = GetVehicleImageCellSize((VehicleType)(VEH_TRAIN + (f - GSF_TRAINS)), EIT_IN_DEPOT).height;
				int y = CenterBounds(br.top, br.bottom, h);
				DrawVehicleImage(v->First(), br, INVALID_VEHICLE, EIT_IN_DETAILS, skip);

				/* Highlight the articulated part (this is different to the whole-vehicle highlighting of DrawVehicleImage */
				if (_current_text_dir == TD_RTL) {
					DrawFrameRect(r.right - sel_end   + skip, y, r.right - sel_start + skip, y + h, COLOUR_WHITE, FR_BORDERONLY);
				} else {
					DrawFrameRect(r.left  + sel_start - skip, y, r.left  + sel_end   - skip, y + h, COLOUR_WHITE, FR_BORDERONLY);
				}
				break;
			}
		}

		if (widget != WID_NGRFI_MAINPANEL) return;

		Rect ir = r.Shrink(WidgetDimensions::scaled.framerect);

		if (this->log_console) {
			GetFeatureHelper(this->window_number)->SetStringParameters(this->GetFeatureIndex());
			char buf[1024];
			GetString(buf, STR_NEWGRF_INSPECT_CAPTION, lastof(buf));
			DEBUG(misc, 0, "*** %s ***", buf + Utf8EncodedCharLen(buf[0]));
		}

		uint index = this->GetFeatureIndex();
		const NIFeature *nif  = GetFeature(this->window_number);
		const NIHelper *nih   = nif->helper;
		const void *base      = nih->GetInstance(index);
		const void *base_spec = nih->GetSpec(index);

		uint i = 0;

		auto guard = scope_guard([&]() {
			if (this->log_console) {
				const_cast<NewGRFInspectWindow*>(this)->log_console = false;
				DEBUG(misc, 0, "*** END ***");
			}

			uint count = std::min<uint>(UINT16_MAX, i);
			if (vscroll->GetCount() != count) {
				/* Not nice and certainly a hack, but it beats duplicating
				 * this whole function just to count the actual number of
				 * elements. Especially because they need to be redrawn. */
				uint position = this->vscroll->GetPosition();
				const_cast<NewGRFInspectWindow*>(this)->vscroll->SetCount(count);
				const_cast<NewGRFInspectWindow*>(this)->redraw_scrollbar = true;
				if (position != this->vscroll->GetPosition()) {
					const_cast<NewGRFInspectWindow*>(this)->redraw_panel = true;
				}
			}
		});

		auto line_handler = [&](const char *buf) {
			if (this->log_console) DEBUG(misc, 0, "  %s", buf);

			int offset = i++;
			offset -= this->vscroll->GetPosition();
			if (offset < 0 || offset >= this->vscroll->GetCapacity()) return;

			::DrawString(ir.left, ir.right, ir.top + (offset * this->resize.step_height), buf, TC_BLACK);
		};
		const_cast<NewGRFInspectWindow *>(this)->sprite_group_lines.clear();
		const_cast<NewGRFInspectWindow *>(this)->highlight_tag_lines.clear();
		const_cast<NewGRFInspectWindow *>(this)->nfo_line_lines.clear();
		if (this->sprite_dump) {
			SpriteGroupDumper::use_shadows = this->sprite_dump_unopt;
			bool collapsed = false;
			const SpriteGroup *collapse_group = nullptr;
			uint collapse_lines = 0;
			char tmp_buf[256];
			nih->SpriteDump(index, [&](const SpriteGroup *group, DumpSpriteGroupPrintOp operation, uint32 highlight_tag, const char *buf) {
				if (this->log_console && operation == DSGPO_PRINT) DEBUG(misc, 0, "  %s", buf);

				if (operation == DSGPO_NFO_LINE) {
					btree::btree_map<int, uint16> &lines = const_cast<NewGRFInspectWindow *>(this)->nfo_line_lines;
					auto iter = lines.lower_bound(highlight_tag);
					if (iter != lines.end() && iter->first == (int)highlight_tag) {
						/* Already stored, don't insert again */
					} else {
						lines.insert(iter, std::make_pair<int, uint16>(highlight_tag, std::min<uint>(UINT16_MAX, i)));
					}
				}

				if (operation == DSGPO_START && !collapsed && this->collapsed_groups.count(group)) {
					collapsed = true;
					collapse_group = group;
					collapse_lines = 0;
				}
				if (operation == DSGPO_END && collapsed && collapse_group == group) {
					seprintf(tmp_buf, lastof(tmp_buf), "%sCOLLAPSED: %u lines omitted", buf, collapse_lines);
					buf = tmp_buf;
					collapsed = false;
					highlight_tag = 0;
					operation = DSGPO_PRINT;
				}

				if (operation != DSGPO_PRINT) return;
				if (collapsed) {
					collapse_lines++;
					return;
				}

				int offset = i++;
				int scroll_offset = offset - this->vscroll->GetPosition();
				if (scroll_offset < 0 || scroll_offset >= this->vscroll->GetCapacity()) return;

				if (group != nullptr) const_cast<NewGRFInspectWindow *>(this)->sprite_group_lines[offset] = group;
				if (highlight_tag != 0) const_cast<NewGRFInspectWindow *>(this)->highlight_tag_lines[offset] = highlight_tag;

				TextColour colour = (this->selected_sprite_group == group && group != nullptr) ? TC_LIGHT_BLUE : TC_BLACK;
				if (highlight_tag != 0) {
					for (uint i = 0; i < lengthof(this->selected_highlight_tags); i++) {
						if (this->selected_highlight_tags[i] == highlight_tag) {
							static const TextColour text_colours[] = { TC_YELLOW, TC_GREEN, TC_ORANGE, TC_CREAM, TC_BROWN, TC_RED };
							static_assert(lengthof(this->selected_highlight_tags) == lengthof(text_colours));
							colour = text_colours[i];
							break;
						}
					}
				}
				::DrawString(ir.left, ir.right, ir.top + (scroll_offset * this->resize.step_height), buf, colour);
			});
			SpriteGroupDumper::use_shadows = false;
			return;
		} else {
			NewGRFInspectWindow *this_mutable = const_cast<NewGRFInspectWindow *>(this);
			this_mutable->extra_info_click_flag_toggles.clear();
			auto register_next_line_click_flag_toggle = [this_mutable, &i](uint flag) {
				this_mutable->extra_info_click_flag_toggles[i] = flag;
			};
			NIExtraInfoOutput output { line_handler, register_next_line_click_flag_toggle, this->extra_info_flags };
			nih->ExtraInfo(index, output);
		}

		if (nih->ShowExtraInfoOnly(index)) return;

		uint32 grfid = nih->GetGRFID(index);
		if (grfid) {
			this->DrawString(r, i++, "GRF:");
			this->DrawString(r, i++, "  ID: %08X", BSWAP32(grfid));
			GRFConfig *grfconfig = GetGRFConfig(grfid);
			if (grfconfig) {
				this->DrawString(r, i++, "  Name: %s", grfconfig->GetName());
				this->DrawString(r, i++, "  File: %s", grfconfig->filename);
			}
		}

		if (nih->ShowExtraInfoIncludingGRFIDOnly(index)) return;

		const_cast<NewGRFInspectWindow*>(this)->first_variable_line_index = i;

		if (nif->variables != nullptr) {
			this->DrawString(r, i++, "Variables:");
			uint prefix_width = 0;
			for (const NIVariable *niv = nif->variables; niv->name != nullptr; niv++) {
				if (niv->var >= 0x100) {
					extern const GRFVariableMapDefinition _grf_action2_remappable_variables[];
					for (const GRFVariableMapDefinition *info = _grf_action2_remappable_variables; info->name != nullptr; info++) {
						if (niv->var == info->id) {
							char buf[512];
							seprintf(buf, lastof(buf), "  %s: ", info->name);
							prefix_width = std::max<uint>(prefix_width, GetStringBoundingBox(buf).width);
							break;
						}
					}
				}
			}
			for (const NIVariable *niv = nif->variables; niv->name != nullptr; niv++) {
				GetVariableExtra extra;
				uint param = HasVariableParameter(niv->var) ? NewGRFInspectWindow::var60params[GetFeatureNum(this->window_number)][niv->var - 0x60] : 0;
				uint value = nih->Resolve(index, niv->var, param, &extra);

				if (!extra.available) continue;

				if (HasVariableParameter(niv->var)) {
<<<<<<< HEAD
					this->DrawString(r, i++, "  %02x[%02x]: %08x (%s)", niv->var, param, value, niv->name);
				} else if (niv->var >= 0x100) {
					extern const GRFVariableMapDefinition _grf_action2_remappable_variables[];
					for (const GRFVariableMapDefinition *info = _grf_action2_remappable_variables; info->name != nullptr; info++) {
						if (niv->var == info->id) {
							if (_current_text_dir == TD_RTL) {
								this->DrawString(r, i++, "  %s: %08x (%s)", info->name, value, niv->name);
							} else {
								if (this->log_console) DEBUG(misc, 0, "    %s: %08x (%s)", info->name, value, niv->name);

								int offset = i - this->vscroll->GetPosition();
								i++;
								if (offset >= 0 && offset < this->vscroll->GetCapacity()) {
									Rect sr = r.Shrink(WidgetDimensions::scaled.frametext).Shrink(0, offset * this->resize.step_height, 0, 0);
									char buf[512];
									seprintf(buf, lastof(buf), "  %s: ", info->name);
									::DrawString(sr.left, sr.right, sr.top, buf, TC_BLACK);
									seprintf(buf, lastof(buf), "%08x (%s)", value, niv->name);
									::DrawString(sr.left + prefix_width, sr.right, sr.top, buf, TC_BLACK);
								}
							}
							break;
						}
					}
=======
					this->DrawString(r, i++, fmt::format("  {:02x}[{:02x}]: {:08x} ({})", niv->var, param, value, niv->name));
>>>>>>> 1a240169
				} else {
					this->DrawString(r, i++, fmt::format("  {:02x}: {:08x} ({})", niv->var, value, niv->name));
				}
			}
		}

<<<<<<< HEAD
		std::vector<uint32> psa_grfids = nih->GetPSAGRFIDs(index);
		for (const uint32 grfid : psa_grfids) {
			uint psa_size = nih->GetPSASize(index, grfid);
			const int32 *psa = nih->GetPSAFirstPosition(index, grfid);
			if (psa_size != 0 && psa != nullptr) {
				if (nih->PSAWithParameter()) {
					this->DrawString(r, i++, "Persistent storage [%08X]:", BSWAP32(grfid));
				} else {
					this->DrawString(r, i++, "Persistent storage:");
				}
				assert(psa_size % 4 == 0);
				uint last_non_blank = 0;
				for (uint j = 0; j < psa_size; j++) {
					if (psa[j] != 0) last_non_blank = j + 1;
				}
				const uint psa_limit = (last_non_blank + 3) & ~3;
				for (uint j = 0; j < psa_limit; j += 4, psa += 4) {
					this->DrawString(r, i++, "  %i: %i %i %i %i", j, psa[0], psa[1], psa[2], psa[3]);
				}
				if (last_non_blank != psa_size) {
					this->DrawString(r, i++, "  %i to %i are all 0", psa_limit, psa_size - 1);
				}
=======
		uint psa_size = nih->GetPSASize(index, this->caller_grfid);
		const int32 *psa = nih->GetPSAFirstPosition(index, this->caller_grfid);
		if (psa_size != 0 && psa != nullptr) {
			if (nih->PSAWithParameter()) {
				this->DrawString(r, i++, fmt::format("Persistent storage [{:08X}]:", BSWAP32(this->caller_grfid)));
			} else {
				this->DrawString(r, i++, "Persistent storage:");
			}
			assert(psa_size % 4 == 0);
			for (uint j = 0; j < psa_size; j += 4, psa += 4) {
				this->DrawString(r, i++, fmt::format("  {}: {} {} {} {}", j, psa[0], psa[1], psa[2], psa[3]));
>>>>>>> 1a240169
			}
		}

		if (nif->properties != nullptr) {
			this->DrawString(r, i++, "Properties:");
			for (const NIProperty *nip = nif->properties; nip->name != nullptr; nip++) {
				const void *ptr = (const byte *)base + nip->offset;
				uint value;
				switch (nip->read_size) {
					case 1: value = *(const uint8  *)ptr; break;
					case 2: value = *(const uint16 *)ptr; break;
					case 4: value = *(const uint32 *)ptr; break;
					default: NOT_REACHED();
				}

				StringID string;
				SetDParam(0, value);
				switch (nip->type) {
					case NIT_INT:
						string = STR_JUST_INT;
						break;

					case NIT_CARGO:
						string = value != INVALID_CARGO ? CargoSpec::Get(value)->name : STR_QUANTITY_N_A;
						break;

					default:
						NOT_REACHED();
				}

				char buffer[64];
				GetString(buffer, string, lastof(buffer));
				this->DrawString(r, i++, fmt::format("  {:02x}: {} ({})", nip->prop, buffer, nip->name));
			}
		}

		if (nif->callbacks != nullptr) {
			this->DrawString(r, i++, "Callbacks:");
			for (const NICallback *nic = nif->callbacks; nic->name != nullptr; nic++) {
				if (nic->cb_bit != CBM_NO_BIT) {
					const void *ptr = (const byte *)base_spec + nic->offset;
					uint value;
					switch (nic->read_size) {
						case 1: value = *(const uint8  *)ptr; break;
						case 2: value = *(const uint16 *)ptr; break;
						case 4: value = *(const uint32 *)ptr; break;
						default: NOT_REACHED();
					}

					if (!HasBit(value, nic->cb_bit)) continue;
					this->DrawString(r, i++, fmt::format("  {:03x}: {}", nic->cb_id, nic->name));
				} else {
					this->DrawString(r, i++, fmt::format("  {:03x}: {} (unmasked)", nic->cb_id, nic->name));
				}
			}
		}
	}

	bool UnOptimisedSpriteDumpOK() const
	{
		if (_grfs_loaded_with_sg_shadow_enable) return true;

		if (_networking && !_network_server) return false;

		extern uint NetworkClientCount();
		if (_networking && NetworkClientCount() > 1) {
			return false;
		}

		return true;
	}

	void SelectHighlightTag(uint32 tag)
	{
		for (uint i = 0; i < lengthof(this->selected_highlight_tags); i++) {
			if (this->selected_highlight_tags[i] == tag) {
				this->selected_highlight_tags[i] = 0;
				return;
			}
		}
		for (uint i = 0; i < lengthof(this->selected_highlight_tags); i++) {
			if (this->selected_highlight_tags[i] == 0) {
				this->selected_highlight_tags[i] = tag;
				return;
			}
		}
		this->selected_highlight_tags[lengthof(this->selected_highlight_tags) - 1] = tag;
	}

	void OnClick(Point pt, int widget, int click_count) override
	{
		switch (widget) {
			case WID_NGRFI_PARENT: {
				const NIHelper *nih   = GetFeatureHelper(this->window_number);
				uint index = nih->GetParent(this->GetFeatureIndex());
				::ShowNewGRFInspectWindow(GetFeatureNum(index), ::GetFeatureIndex(index), nih->GetGRFID(this->GetFeatureIndex()));
				break;
			}

			case WID_NGRFI_VEH_PREV:
				if (this->chain_index > 0) {
					this->chain_index--;
					this->InvalidateData();
				}
				break;

			case WID_NGRFI_VEH_NEXT:
				if (this->HasChainIndex()) {
					uint index = this->GetFeatureIndex();
					Vehicle *v = Vehicle::Get(index);
					if (v != nullptr && v->Next() != nullptr) {
						this->chain_index++;
						this->InvalidateData();
					}
				}
				break;

			case WID_NGRFI_MAINPANEL: {
				/* Get the line, make sure it's within the boundaries. */
				int line = this->vscroll->GetScrolledRowFromWidget(pt.y, this, WID_NGRFI_MAINPANEL, WidgetDimensions::scaled.framerect.top);
				if (line == INT_MAX) return;

				if (this->sprite_dump) {
					if (_ctrl_pressed) {
						uint32 highlight_tag = 0;
						auto iter = this->highlight_tag_lines.find(line);
						if (iter != this->highlight_tag_lines.end()) highlight_tag = iter->second;
						if (highlight_tag != 0) {
							this->SelectHighlightTag(highlight_tag);
							this->SetWidgetDirty(WID_NGRFI_MAINPANEL);
						}
					} else if (_shift_pressed) {
						const SpriteGroup *group = nullptr;
						auto iter = this->sprite_group_lines.find(line);
						if (iter != this->sprite_group_lines.end()) group = iter->second;
						if (group != nullptr) {
							auto iter = this->collapsed_groups.lower_bound(group);
							if (iter != this->collapsed_groups.end() && *iter == group) {
								this->collapsed_groups.erase(iter);
							} else {
								this->collapsed_groups.insert(iter, group);
							}
							this->SetWidgetDirty(WID_NGRFI_MAINPANEL);
						}

					} else {
						const SpriteGroup *group = nullptr;
						auto iter = this->sprite_group_lines.find(line);
						if (iter != this->sprite_group_lines.end()) group = iter->second;
						if (group != nullptr || this->selected_sprite_group != nullptr) {
							this->selected_sprite_group = (group == this->selected_sprite_group) ? nullptr : group;
							this->SetWidgetDirty(WID_NGRFI_MAINPANEL);
						}
					}
					return;
				}

				auto iter = this->extra_info_click_flag_toggles.find(line);
				if (iter != this->extra_info_click_flag_toggles.end()) {
					this->extra_info_flags ^= iter->second;
					this->SetDirty();
					return;
				}

				/* Does this feature have variables? */
				const NIFeature *nif  = GetFeature(this->window_number);
				if (nif->variables == nullptr) return;

				if (line < this->first_variable_line_index) return;
				line -= this->first_variable_line_index;

				/* Find the variable related to the line */
				for (const NIVariable *niv = nif->variables; niv->name != nullptr; niv++, line--) {
					if (line != 1) continue; // 1 because of the "Variables:" line

					if (!HasVariableParameter(niv->var)) break;

					this->current_edit_param = niv->var;
					ShowQueryString(STR_EMPTY, STR_NEWGRF_INSPECT_QUERY_CAPTION, 9, this, CS_HEXADECIMAL, QSF_NONE);
				}
				break;
			}

			case WID_NGRFI_REFRESH: {
				this->auto_refresh = !this->auto_refresh;
				this->SetWidgetLoweredState(WID_NGRFI_REFRESH, this->auto_refresh);
				this->SetWidgetDirty(WID_NGRFI_REFRESH);
				break;
			}

			case WID_NGRFI_LOG_CONSOLE: {
				this->log_console = true;
				this->SetWidgetDirty(WID_NGRFI_MAINPANEL);
				break;
			}

			case WID_NGRFI_DUPLICATE: {
				NewGRFInspectWindow *w = new NewGRFInspectWindow(this->window_desc, this->window_number);
				w->SetCallerGRFID(this->caller_grfid);
				break;
			}

			case WID_NGRFI_SPRITE_DUMP: {
				this->sprite_dump = !this->sprite_dump;
				this->SetWidgetLoweredState(WID_NGRFI_SPRITE_DUMP, this->sprite_dump);
				this->SetWidgetDisabledState(WID_NGRFI_SPRITE_DUMP_UNOPT, !this->sprite_dump || !UnOptimisedSpriteDumpOK());
				this->SetWidgetDisabledState(WID_NGRFI_SPRITE_DUMP_GOTO, !this->sprite_dump);
				this->GetWidget<NWidgetCore>(WID_NGRFI_MAINPANEL)->SetToolTip(this->sprite_dump ? STR_NEWGRF_INSPECT_SPRITE_DUMP_PANEL_TOOLTIP : STR_NULL);
				this->SetWidgetDirty(WID_NGRFI_SPRITE_DUMP);
				this->SetWidgetDirty(WID_NGRFI_SPRITE_DUMP_UNOPT);
				this->SetWidgetDirty(WID_NGRFI_SPRITE_DUMP_GOTO);
				this->SetWidgetDirty(WID_NGRFI_MAINPANEL);
				this->SetWidgetDirty(WID_NGRFI_SCROLLBAR);
				break;
			}

			case WID_NGRFI_SPRITE_DUMP_UNOPT: {
				if (!this->sprite_dump_unopt) {
					if (!UnOptimisedSpriteDumpOK()) {
						this->SetWidgetDisabledState(WID_NGRFI_SPRITE_DUMP_UNOPT, true);
						this->SetWidgetDirty(WID_NGRFI_SPRITE_DUMP_UNOPT);
						return;
					}
					if (!_grfs_loaded_with_sg_shadow_enable) {
						SetBit(_misc_debug_flags, MDF_NEWGRF_SG_SAVE_RAW);

						ReloadNewGRFData();

						extern void PostCheckNewGRFLoadWarnings();
						PostCheckNewGRFLoadWarnings();
					}
				}
				this->sprite_dump_unopt = !this->sprite_dump_unopt;
				this->SetWidgetLoweredState(WID_NGRFI_SPRITE_DUMP_UNOPT, this->sprite_dump_unopt);
				this->SetWidgetDirty(WID_NGRFI_SPRITE_DUMP_UNOPT);
				this->SetWidgetDirty(WID_NGRFI_MAINPANEL);
				this->SetWidgetDirty(WID_NGRFI_SCROLLBAR);
				break;
			}

			case WID_NGRFI_SPRITE_DUMP_GOTO: {
				this->current_edit_param = 0;
				ShowQueryString(STR_EMPTY, STR_SPRITE_ALIGNER_GOTO_CAPTION, 10, this, CS_NUMERAL, QSF_NONE);
				break;
			}
		}
	}

	void OnQueryTextFinished(char *str) override
	{
		if (StrEmpty(str)) return;

<<<<<<< HEAD
		if (this->current_edit_param == 0 && this->sprite_dump) {
			auto iter = this->nfo_line_lines.find(atoi(str));
			if (iter != this->nfo_line_lines.end()) {
				this->vscroll->SetPosition(std::min<int>(iter->second, std::max<int>(0, this->vscroll->GetCount() - this->vscroll->GetCapacity())));
				this->SetWidgetDirty(WID_NGRFI_MAINPANEL);
				this->SetWidgetDirty(WID_NGRFI_SCROLLBAR);
			}
		} else if (this->current_edit_param != 0 && !this->sprite_dump) {
			NewGRFInspectWindow::var60params[GetFeatureNum(this->window_number)][this->current_edit_param - 0x60] = strtol(str, nullptr, 16);
			this->SetDirty();
		}
=======
		NewGRFInspectWindow::var60params[GetFeatureNum(this->window_number)][this->current_edit_param - 0x60] = std::strtol(str, nullptr, 16);
		this->SetDirty();
>>>>>>> 1a240169
	}

	void OnResize() override
	{
		this->vscroll->SetCapacityFromWidget(this, WID_NGRFI_MAINPANEL, WidgetDimensions::scaled.frametext.Vertical());
	}

	/**
	 * Some data on this window has become invalid.
	 * @param data Information about the changed data.
	 * @param gui_scope Whether the call is done from GUI scope. You may not do everything when not in GUI scope. See #InvalidateWindowData() for details.
	 */
	void OnInvalidateData(int data = 0, bool gui_scope = true) override
	{
		if (!gui_scope) return;
		if (this->HasChainIndex()) {
			this->ValidateChainIndex();
			this->SetWidgetDisabledState(WID_NGRFI_VEH_PREV, this->chain_index == 0);
			Vehicle *v = Vehicle::Get(this->GetFeatureIndex());
			this->SetWidgetDisabledState(WID_NGRFI_VEH_NEXT, v == nullptr || v->Next() == nullptr);
		}
	}

	void OnRealtimeTick(uint delta_ms) override
	{
		if (this->auto_refresh) {
			this->SetDirty();
		} else {
			if (this->redraw_panel) this->SetWidgetDirty(WID_NGRFI_MAINPANEL);
			if (this->redraw_scrollbar) this->SetWidgetDirty(WID_NGRFI_SCROLLBAR);
		}
		this->redraw_panel = false;
		this->redraw_scrollbar = false;
	}
};

/* static */ uint32 NewGRFInspectWindow::var60params[GSF_FAKE_END][0x20] = { {0} }; // Use spec to have 0s in whole array

static const NWidgetPart _nested_newgrf_inspect_chain_widgets[] = {
	NWidget(NWID_HORIZONTAL),
		NWidget(WWT_CLOSEBOX, COLOUR_GREY),
		NWidget(WWT_CAPTION, COLOUR_GREY, WID_NGRFI_CAPTION), SetDataTip(STR_NEWGRF_INSPECT_CAPTION, STR_TOOLTIP_WINDOW_TITLE_DRAG_THIS),
		NWidget(NWID_SELECTION, INVALID_COLOUR, WID_NGRFI_SPRITE_DUMP_GOTO_SEL),
			NWidget(WWT_PUSHTXTBTN, COLOUR_GREY, WID_NGRFI_SPRITE_DUMP_GOTO), SetDataTip(STR_NEWGRF_INSPECT_SPRITE_DUMP_GOTO, STR_NEWGRF_INSPECT_SPRITE_DUMP_GOTO_TOOLTIP),
		EndContainer(),
		NWidget(NWID_SELECTION, INVALID_COLOUR, WID_NGRFI_SPRITE_DUMP_UNOPT_SEL),
			NWidget(WWT_TEXTBTN, COLOUR_GREY, WID_NGRFI_SPRITE_DUMP_UNOPT), SetDataTip(STR_NEWGRF_INSPECT_SPRITE_DUMP_UNOPT, STR_NEWGRF_INSPECT_SPRITE_DUMP_UNOPT_TOOLTIP),
		EndContainer(),
		NWidget(NWID_SELECTION, INVALID_COLOUR, WID_NGRFI_SPRITE_DUMP_SEL),
			NWidget(WWT_TEXTBTN, COLOUR_GREY, WID_NGRFI_SPRITE_DUMP), SetDataTip(STR_NEWGRF_INSPECT_SPRITE_DUMP, STR_NEWGRF_INSPECT_SPRITE_DUMP_TOOLTIP),
		EndContainer(),
		NWidget(WWT_PUSHTXTBTN, COLOUR_GREY, WID_NGRFI_DUPLICATE), SetDataTip(STR_NEWGRF_INSPECT_DUPLICATE, STR_NEWGRF_INSPECT_DUPLICATE_TOOLTIP),
		NWidget(WWT_PUSHTXTBTN, COLOUR_GREY, WID_NGRFI_LOG_CONSOLE), SetDataTip(STR_NEWGRF_INSPECT_LOG_CONSOLE, STR_NEWGRF_INSPECT_LOG_CONSOLE_TOOLTIP),
		NWidget(WWT_TEXTBTN, COLOUR_GREY, WID_NGRFI_REFRESH), SetDataTip(STR_NEWGRF_INSPECT_REFRESH, STR_NEWGRF_INSPECT_REFRESH_TOOLTIP),
		NWidget(WWT_SHADEBOX, COLOUR_GREY),
		NWidget(WWT_DEFSIZEBOX, COLOUR_GREY),
		NWidget(WWT_STICKYBOX, COLOUR_GREY),
	EndContainer(),
	NWidget(WWT_PANEL, COLOUR_GREY),
		NWidget(NWID_HORIZONTAL),
			NWidget(WWT_PUSHARROWBTN, COLOUR_GREY, WID_NGRFI_VEH_PREV), SetDataTip(AWV_DECREASE, STR_NULL),
			NWidget(WWT_PUSHARROWBTN, COLOUR_GREY, WID_NGRFI_VEH_NEXT), SetDataTip(AWV_INCREASE, STR_NULL),
			NWidget(WWT_EMPTY, COLOUR_GREY, WID_NGRFI_VEH_CHAIN), SetFill(1, 0), SetResize(1, 0),
		EndContainer(),
	EndContainer(),
	NWidget(NWID_HORIZONTAL),
		NWidget(WWT_PANEL, COLOUR_GREY, WID_NGRFI_MAINPANEL), SetMinimalSize(300, 0), SetScrollbar(WID_NGRFI_SCROLLBAR), EndContainer(),
		NWidget(NWID_VERTICAL),
			NWidget(NWID_VSCROLLBAR, COLOUR_GREY, WID_NGRFI_SCROLLBAR),
			NWidget(WWT_RESIZEBOX, COLOUR_GREY),
		EndContainer(),
	EndContainer(),
};

static const NWidgetPart _nested_newgrf_inspect_widgets[] = {
	NWidget(NWID_HORIZONTAL),
		NWidget(WWT_CLOSEBOX, COLOUR_GREY),
		NWidget(WWT_CAPTION, COLOUR_GREY, WID_NGRFI_CAPTION), SetDataTip(STR_NEWGRF_INSPECT_CAPTION, STR_TOOLTIP_WINDOW_TITLE_DRAG_THIS),
		NWidget(WWT_PUSHTXTBTN, COLOUR_GREY, WID_NGRFI_PARENT), SetDataTip(STR_NEWGRF_INSPECT_PARENT_BUTTON, STR_NEWGRF_INSPECT_PARENT_TOOLTIP),
		NWidget(NWID_SELECTION, INVALID_COLOUR, WID_NGRFI_SPRITE_DUMP_GOTO_SEL),
			NWidget(WWT_PUSHTXTBTN, COLOUR_GREY, WID_NGRFI_SPRITE_DUMP_GOTO), SetDataTip(STR_NEWGRF_INSPECT_SPRITE_DUMP_GOTO, STR_NEWGRF_INSPECT_SPRITE_DUMP_GOTO_TOOLTIP),
		EndContainer(),
		NWidget(NWID_SELECTION, INVALID_COLOUR, WID_NGRFI_SPRITE_DUMP_UNOPT_SEL),
			NWidget(WWT_TEXTBTN, COLOUR_GREY, WID_NGRFI_SPRITE_DUMP_UNOPT), SetDataTip(STR_NEWGRF_INSPECT_SPRITE_DUMP_UNOPT, STR_NEWGRF_INSPECT_SPRITE_DUMP_UNOPT_TOOLTIP),
		EndContainer(),
		NWidget(NWID_SELECTION, INVALID_COLOUR, WID_NGRFI_SPRITE_DUMP_SEL),
			NWidget(WWT_TEXTBTN, COLOUR_GREY, WID_NGRFI_SPRITE_DUMP), SetDataTip(STR_NEWGRF_INSPECT_SPRITE_DUMP, STR_NEWGRF_INSPECT_SPRITE_DUMP_TOOLTIP),
		EndContainer(),
		NWidget(WWT_PUSHTXTBTN, COLOUR_GREY, WID_NGRFI_DUPLICATE), SetDataTip(STR_NEWGRF_INSPECT_DUPLICATE, STR_NEWGRF_INSPECT_DUPLICATE_TOOLTIP),
		NWidget(WWT_PUSHTXTBTN, COLOUR_GREY, WID_NGRFI_LOG_CONSOLE), SetDataTip(STR_NEWGRF_INSPECT_LOG_CONSOLE, STR_NEWGRF_INSPECT_LOG_CONSOLE_TOOLTIP),
		NWidget(WWT_TEXTBTN, COLOUR_GREY, WID_NGRFI_REFRESH), SetDataTip(STR_NEWGRF_INSPECT_REFRESH, STR_NEWGRF_INSPECT_REFRESH_TOOLTIP),
		NWidget(WWT_SHADEBOX, COLOUR_GREY),
		NWidget(WWT_DEFSIZEBOX, COLOUR_GREY),
		NWidget(WWT_STICKYBOX, COLOUR_GREY),
	EndContainer(),
	NWidget(NWID_HORIZONTAL),
		NWidget(WWT_PANEL, COLOUR_GREY, WID_NGRFI_MAINPANEL), SetMinimalSize(300, 0), SetScrollbar(WID_NGRFI_SCROLLBAR), EndContainer(),
		NWidget(NWID_VERTICAL),
			NWidget(NWID_VSCROLLBAR, COLOUR_GREY, WID_NGRFI_SCROLLBAR),
			NWidget(WWT_RESIZEBOX, COLOUR_GREY),
		EndContainer(),
	EndContainer(),
};

static WindowDesc _newgrf_inspect_chain_desc(
	WDP_AUTO, "newgrf_inspect_chain", 400, 300,
	WC_NEWGRF_INSPECT, WC_NONE,
	0,
	_nested_newgrf_inspect_chain_widgets, lengthof(_nested_newgrf_inspect_chain_widgets)
);

static WindowDesc _newgrf_inspect_desc(
	WDP_AUTO, "newgrf_inspect", 400, 300,
	WC_NEWGRF_INSPECT, WC_NONE,
	0,
	_nested_newgrf_inspect_widgets, lengthof(_nested_newgrf_inspect_widgets)
);

/**
 * Show the inspect window for a given feature and index.
 * The index is normally an in-game location/identifier, such
 * as a TileIndex or an IndustryID depending on the feature
 * we want to inspect.
 * @param feature The feature we want to inspect.
 * @param index   The index/identifier of the feature to inspect.
 * @param grfid   GRFID of the item opening this window, or 0 if not opened by other window.
 */
void ShowNewGRFInspectWindow(GrfSpecFeature feature, uint index, const uint32 grfid)
{
	if (index >= (1 << 27)) return;
	if (!IsNewGRFInspectable(feature, index)) return;

	WindowNumber wno = GetInspectWindowNumber(feature, index);
	WindowDesc *desc = (feature == GSF_TRAINS || feature == GSF_ROADVEHICLES || feature == GSF_SHIPS) ? &_newgrf_inspect_chain_desc : &_newgrf_inspect_desc;
	NewGRFInspectWindow *w = AllocateWindowDescFront<NewGRFInspectWindow>(desc, wno, true);
	w->SetCallerGRFID(grfid);
}

/**
 * Invalidate the inspect window for a given feature and index.
 * The index is normally an in-game location/identifier, such
 * as a TileIndex or an IndustryID depending on the feature
 * we want to inspect.
 * @param feature The feature we want to invalidate the window for.
 * @param index   The index/identifier of the feature to invalidate.
 */
void InvalidateNewGRFInspectWindow(GrfSpecFeature feature, uint index)
{
	if (feature == GSF_INVALID) return;
	if (index >= (1 << 27)) return;

	WindowNumber wno = GetInspectWindowNumber(feature, index);
	InvalidateWindowData(WC_NEWGRF_INSPECT, wno);
}

/**
 * Delete inspect window for a given feature and index.
 * The index is normally an in-game location/identifier, such
 * as a TileIndex or an IndustryID depending on the feature
 * we want to inspect.
 * @param feature The feature we want to delete the window for.
 * @param index   The index/identifier of the feature to delete.
 */
void DeleteNewGRFInspectWindow(GrfSpecFeature feature, uint index)
{
	if (feature == GSF_INVALID) return;
	if (index >= (1 << 27)) return;

	WindowNumber wno = GetInspectWindowNumber(feature, index);
	DeleteAllWindowsById(WC_NEWGRF_INSPECT, wno);

	/* Reinitialise the land information window to remove the "debug" sprite if needed.
	 * Note: Since we might be called from a command here, it is important to not execute
	 * the invalidation immediately. The landinfo window tests commands itself. */
	InvalidateWindowData(WC_LAND_INFO, 0, 1);
}

/**
 * Can we inspect the data given a certain feature and index.
 * The index is normally an in-game location/identifier, such
 * as a TileIndex or an IndustryID depending on the feature
 * we want to inspect.
 * @param feature The feature we want to inspect.
 * @param index   The index/identifier of the feature to inspect.
 * @return true if there is something to show.
 */
bool IsNewGRFInspectable(GrfSpecFeature feature, uint index)
{
	if (index >= (1 << 27)) return false;
	const NIFeature *nif = GetFeature(GetInspectWindowNumber(feature, index));
	if (nif == nullptr) return false;
	return nif->helper->IsInspectable(index);
}

/**
 * Get the GrfSpecFeature associated with the tile.
 * @param tile The tile to get the feature from.
 * @return the GrfSpecFeature.
 */
GrfSpecFeature GetGrfSpecFeature(TileIndex tile)
{
	switch (GetTileType(tile)) {
		default:              return GSF_INVALID;
		case MP_CLEAR:
			if (GetRawClearGround(tile) == CLEAR_ROCKS) return GSF_NEWLANDSCAPE;
			return GSF_INVALID;
		case MP_RAILWAY: {
			extern std::vector<const GRFFile *> _new_signals_grfs;
			if (HasSignals(tile) && !_new_signals_grfs.empty()) {
				return GSF_SIGNALS;
			}
			return GSF_RAILTYPES;
		}
		case MP_ROAD:         return IsLevelCrossing(tile) ? GSF_RAILTYPES : GSF_ROADTYPES;
		case MP_HOUSE:        return GSF_HOUSES;
		case MP_INDUSTRY:     return GSF_INDUSTRYTILES;
		case MP_OBJECT:       return GSF_OBJECTS;

		case MP_STATION:
			switch (GetStationType(tile)) {
				case STATION_RAIL:    return GSF_STATIONS;
				case STATION_AIRPORT: return GSF_AIRPORTTILES;

				case STATION_BUS:
				case STATION_TRUCK:
				case STATION_ROADWAYPOINT:
					return GSF_ROADSTOPS;

				default:
					return GSF_INVALID;
			}

		case MP_TUNNELBRIDGE: {
			if (IsTunnelBridgeWithSignalSimulation(tile)) return GSF_SIGNALS;
			return GSF_INVALID;
		}

	}
}

/**
 * Get the GrfSpecFeature associated with the vehicle.
 * @param type The vehicle type to get the feature from.
 * @return the GrfSpecFeature.
 */
GrfSpecFeature GetGrfSpecFeature(VehicleType type)
{
	switch (type) {
		case VEH_TRAIN:    return GSF_TRAINS;
		case VEH_ROAD:     return GSF_ROADVEHICLES;
		case VEH_SHIP:     return GSF_SHIPS;
		case VEH_AIRCRAFT: return GSF_AIRCRAFT;
		default:           return GSF_INVALID;
	}
}



/**** Sprite Aligner ****/

/** Window used for aligning sprites. */
struct SpriteAlignerWindow : Window {
	typedef std::pair<int16, int16> XyOffs;    ///< Pair for x and y offsets of the sprite before alignment. First value contains the x offset, second value y offset.

	SpriteID current_sprite;                   ///< The currently shown sprite.
	Scrollbar *vscroll;
	SmallMap<SpriteID, XyOffs> offs_start_map; ///< Mapping of starting offsets for the sprites which have been aligned in the sprite aligner window.

	static bool centre;
	static bool crosshair;

	SpriteAlignerWindow(WindowDesc *desc, WindowNumber wno) : Window(desc)
	{
		this->CreateNestedTree();
		this->vscroll = this->GetScrollbar(WID_SA_SCROLLBAR);
		this->FinishInitNested(wno);

		this->SetWidgetLoweredState(WID_SA_CENTRE, SpriteAlignerWindow::centre);
		this->SetWidgetLoweredState(WID_SA_CROSSHAIR, SpriteAlignerWindow::crosshair);

		/* Oh yes, we assume there is at least one normal sprite! */
		while (GetSpriteType(this->current_sprite) != SpriteType::Normal) this->current_sprite++;
	}

	void SetStringParameters(int widget) const override
	{
		const Sprite *spr = GetSprite(this->current_sprite, SpriteType::Normal);
		switch (widget) {
			case WID_SA_CAPTION:
				SetDParam(0, this->current_sprite);
				SetDParamStr(1, GetOriginFile(this->current_sprite)->GetSimplifiedFilename());
				break;

			case WID_SA_OFFSETS_ABS:
				SetDParam(0, spr->x_offs);
				SetDParam(1, spr->y_offs);
				break;

			case WID_SA_OFFSETS_REL: {
				/* Relative offset is new absolute offset - starting absolute offset.
				 * Show 0, 0 as the relative offsets if entry is not in the map (meaning they have not been changed yet).
				 */
				const auto key_offs_pair = this->offs_start_map.Find(this->current_sprite);
				if (key_offs_pair != this->offs_start_map.end()) {
					SetDParam(0, spr->x_offs - key_offs_pair->second.first);
					SetDParam(1, spr->y_offs - key_offs_pair->second.second);
				} else {
					SetDParam(0, 0);
					SetDParam(1, 0);
				}
				break;
			}

			default:
				break;
		}
	}

	void UpdateWidgetSize(int widget, Dimension *size, const Dimension &padding, Dimension *fill, Dimension *resize) override
	{
		switch (widget) {
			case WID_SA_SPRITE:
				size->height = ScaleGUITrad(200);
				break;
			case WID_SA_LIST:
				SetDParamMaxDigits(0, 6);
				size->width = GetStringBoundingBox(STR_BLACK_COMMA).width + padding.width;
				resize->height = FONT_HEIGHT_NORMAL + padding.height;
				resize->width  = 1;
				fill->height = resize->height;
				break;
			default:
				break;
		}
	}

	void DrawWidget(const Rect &r, int widget) const override
	{
		switch (widget) {
			case WID_SA_SPRITE: {
				/* Center the sprite ourselves */
				const Sprite *spr = GetSprite(this->current_sprite, SpriteType::Normal);
				Rect ir = r.Shrink(WidgetDimensions::scaled.bevel);
				int x;
				int y;
				if (SpriteAlignerWindow::centre) {
					x = -UnScaleGUI(spr->x_offs) + (ir.Width() - UnScaleGUI(spr->width)) / 2;
					y = -UnScaleGUI(spr->y_offs) + (ir.Height() - UnScaleGUI(spr->height)) / 2;
				} else {
					x = ir.Width() / 2;
					y = ir.Height() / 2;
				}

				DrawPixelInfo new_dpi;
				if (!FillDrawPixelInfo(&new_dpi, ir.left, ir.top, ir.Width(), ir.Height())) break;
				AutoRestoreBackup dpi_backup(_cur_dpi, &new_dpi);

				DrawSprite(this->current_sprite, PAL_NONE, x, y, nullptr, ZOOM_LVL_GUI);
				if (this->crosshair) {
					GfxDrawLine(x, 0, x, ir.Height() - 1, PC_WHITE, 1, 1);
					GfxDrawLine(0, y, ir.Width() - 1, y, PC_WHITE, 1, 1);
				}
				break;
			}

			case WID_SA_LIST: {
				const NWidgetBase *nwid = this->GetWidget<NWidgetBase>(widget);
				int step_size = nwid->resize_y;

				std::vector<SpriteID> &list = _newgrf_debug_sprite_picker.sprites;
				int max = std::min<int>(this->vscroll->GetPosition() + this->vscroll->GetCapacity(), (uint)list.size());

				Rect ir = r.Shrink(WidgetDimensions::scaled.matrix);
				for (int i = this->vscroll->GetPosition(); i < max; i++) {
					SetDParam(0, list[i]);
					DrawString(ir, STR_BLACK_COMMA, TC_FROMSTRING, SA_RIGHT | SA_FORCE);
					ir.top += step_size;
				}
				break;
			}
		}
	}

	void OnClick(Point pt, int widget, int click_count) override
	{
		switch (widget) {
			case WID_SA_PREVIOUS:
				do {
					this->current_sprite = (this->current_sprite == 0 ? GetMaxSpriteID() :  this->current_sprite) - 1;
				} while (GetSpriteType(this->current_sprite) != SpriteType::Normal);
				this->SetDirty();
				break;

			case WID_SA_GOTO:
				ShowQueryString(STR_EMPTY, STR_SPRITE_ALIGNER_GOTO_CAPTION, 7, this, CS_NUMERAL, QSF_NONE);
				break;

			case WID_SA_NEXT:
				do {
					this->current_sprite = (this->current_sprite + 1) % GetMaxSpriteID();
				} while (GetSpriteType(this->current_sprite) != SpriteType::Normal);
				this->SetDirty();
				break;

			case WID_SA_PICKER:
				this->LowerWidget(WID_SA_PICKER);
				_newgrf_debug_sprite_picker.mode = SPM_WAIT_CLICK;
				this->SetDirty();
				break;

			case WID_SA_LIST: {
				const NWidgetBase *nwid = this->GetWidget<NWidgetBase>(widget);
				int step_size = nwid->resize_y;

				uint i = this->vscroll->GetPosition() + (pt.y - nwid->pos_y) / step_size;
				if (i < _newgrf_debug_sprite_picker.sprites.size()) {
					SpriteID spr = _newgrf_debug_sprite_picker.sprites[i];
					if (GetSpriteType(spr) == SpriteType::Normal) this->current_sprite = spr;
				}
				this->SetDirty();
				break;
			}

			case WID_SA_UP:
			case WID_SA_DOWN:
			case WID_SA_LEFT:
			case WID_SA_RIGHT: {
				/*
				 * Yes... this is a hack.
				 *
				 * No... I don't think it is useful to make this less of a hack.
				 *
				 * If you want to align sprites, you just need the number. Generally
				 * the sprite caches are big enough to not remove the sprite from the
				 * cache. If that's not the case, just let the NewGRF developer
				 * increase the cache size instead of storing thousands of offsets
				 * for the incredibly small chance that it's actually going to be
				 * used by someone and the sprite cache isn't big enough for that
				 * particular NewGRF developer.
				 */
				Sprite *spr = const_cast<Sprite *>(GetSprite(this->current_sprite, SpriteType::Normal));

				/* Remember the original offsets of the current sprite, if not already in mapping. */
				if (!(this->offs_start_map.Contains(this->current_sprite))) {
					this->offs_start_map.Insert(this->current_sprite, XyOffs(spr->x_offs, spr->y_offs));
				}
				switch (widget) {
					/* Move eight units at a time if ctrl is pressed. */
					case WID_SA_UP:    spr->y_offs -= _ctrl_pressed ? 8 : 1; break;
					case WID_SA_DOWN:  spr->y_offs += _ctrl_pressed ? 8 : 1; break;
					case WID_SA_LEFT:  spr->x_offs -= _ctrl_pressed ? 8 : 1; break;
					case WID_SA_RIGHT: spr->x_offs += _ctrl_pressed ? 8 : 1; break;
				}
				/* Of course, we need to redraw the sprite, but where is it used?
				 * Everywhere is a safe bet. */
				MarkWholeScreenDirty();
				break;
			}

			case WID_SA_RESET_REL:
				/* Reset the starting offsets for the current sprite. */
				this->offs_start_map.Erase(this->current_sprite);
				this->SetDirty();
				break;

			case WID_SA_CENTRE:
				SpriteAlignerWindow::centre = !SpriteAlignerWindow::centre;
				this->SetWidgetLoweredState(widget, SpriteAlignerWindow::centre);
				this->SetDirty();
				break;

			case WID_SA_CROSSHAIR:
				SpriteAlignerWindow::crosshair = !SpriteAlignerWindow::crosshair;
				this->SetWidgetLoweredState(widget, SpriteAlignerWindow::crosshair);
				this->SetDirty();
				break;
		}
	}

	void OnQueryTextFinished(char *str) override
	{
		if (StrEmpty(str)) return;

		this->current_sprite = atoi(str);
		if (this->current_sprite >= GetMaxSpriteID()) this->current_sprite = 0;
		while (GetSpriteType(this->current_sprite) != SpriteType::Normal) {
			this->current_sprite = (this->current_sprite + 1) % GetMaxSpriteID();
		}
		this->SetDirty();
	}

	/**
	 * Some data on this window has become invalid.
	 * @param data Information about the changed data.
	 * @param gui_scope Whether the call is done from GUI scope. You may not do everything when not in GUI scope. See #InvalidateWindowData() for details.
	 */
	void OnInvalidateData(int data = 0, bool gui_scope = true) override
	{
		if (!gui_scope) return;
		if (data == 1) {
			/* Sprite picker finished */
			this->RaiseWidget(WID_SA_PICKER);
			this->vscroll->SetCount((uint)_newgrf_debug_sprite_picker.sprites.size());
		}
	}

	void OnResize() override
	{
		this->vscroll->SetCapacityFromWidget(this, WID_SA_LIST);
	}
};

bool SpriteAlignerWindow::centre = true;
bool SpriteAlignerWindow::crosshair = true;

static const NWidgetPart _nested_sprite_aligner_widgets[] = {
	NWidget(NWID_HORIZONTAL),
		NWidget(WWT_CLOSEBOX, COLOUR_GREY),
		NWidget(WWT_CAPTION, COLOUR_GREY, WID_SA_CAPTION), SetDataTip(STR_SPRITE_ALIGNER_CAPTION, STR_TOOLTIP_WINDOW_TITLE_DRAG_THIS),
		NWidget(WWT_SHADEBOX, COLOUR_GREY),
		NWidget(WWT_STICKYBOX, COLOUR_GREY),
	EndContainer(),
	NWidget(WWT_PANEL, COLOUR_GREY),
		NWidget(NWID_HORIZONTAL), SetPIP(0, 0, 10),
			NWidget(NWID_VERTICAL), SetPIP(10, 5, 10),
				NWidget(NWID_HORIZONTAL, NC_EQUALSIZE), SetPIP(10, 5, 10),
					NWidget(WWT_PUSHTXTBTN, COLOUR_GREY, WID_SA_PREVIOUS), SetDataTip(STR_SPRITE_ALIGNER_PREVIOUS_BUTTON, STR_SPRITE_ALIGNER_PREVIOUS_TOOLTIP), SetFill(1, 0),
					NWidget(WWT_PUSHTXTBTN, COLOUR_GREY, WID_SA_GOTO), SetDataTip(STR_SPRITE_ALIGNER_GOTO_BUTTON, STR_SPRITE_ALIGNER_GOTO_TOOLTIP), SetFill(1, 0),
					NWidget(WWT_PUSHTXTBTN, COLOUR_GREY, WID_SA_NEXT), SetDataTip(STR_SPRITE_ALIGNER_NEXT_BUTTON, STR_SPRITE_ALIGNER_NEXT_TOOLTIP), SetFill(1, 0),
				EndContainer(),
				NWidget(NWID_HORIZONTAL), SetPIP(10, 5, 10),
					NWidget(NWID_SPACER), SetFill(1, 1),
					NWidget(WWT_PUSHIMGBTN, COLOUR_GREY, WID_SA_UP), SetDataTip(SPR_ARROW_UP, STR_SPRITE_ALIGNER_MOVE_TOOLTIP), SetResize(0, 0), SetMinimalSize(11, 11),
					NWidget(NWID_SPACER), SetFill(1, 1),
				EndContainer(),
				NWidget(NWID_HORIZONTAL_LTR), SetPIP(10, 5, 10),
					NWidget(NWID_VERTICAL),
						NWidget(NWID_SPACER), SetFill(1, 1),
						NWidget(WWT_PUSHIMGBTN, COLOUR_GREY, WID_SA_LEFT), SetDataTip(SPR_ARROW_LEFT, STR_SPRITE_ALIGNER_MOVE_TOOLTIP), SetResize(0, 0), SetMinimalSize(11, 11),
						NWidget(NWID_SPACER), SetFill(1, 1),
					EndContainer(),
					NWidget(WWT_PANEL, COLOUR_DARK_BLUE, WID_SA_SPRITE), SetDataTip(STR_NULL, STR_SPRITE_ALIGNER_SPRITE_TOOLTIP),
					EndContainer(),
					NWidget(NWID_VERTICAL),
						NWidget(NWID_SPACER), SetFill(1, 1),
						NWidget(WWT_PUSHIMGBTN, COLOUR_GREY, WID_SA_RIGHT), SetDataTip(SPR_ARROW_RIGHT, STR_SPRITE_ALIGNER_MOVE_TOOLTIP), SetResize(0, 0), SetMinimalSize(11, 11),
						NWidget(NWID_SPACER), SetFill(1, 1),
					EndContainer(),
				EndContainer(),
				NWidget(NWID_HORIZONTAL), SetPIP(10, 5, 10),
					NWidget(NWID_SPACER), SetFill(1, 1),
					NWidget(WWT_PUSHIMGBTN, COLOUR_GREY, WID_SA_DOWN), SetDataTip(SPR_ARROW_DOWN, STR_SPRITE_ALIGNER_MOVE_TOOLTIP), SetResize(0, 0), SetMinimalSize(11, 11),
					NWidget(NWID_SPACER), SetFill(1, 1),
				EndContainer(),
				NWidget(WWT_LABEL, COLOUR_GREY, WID_SA_OFFSETS_ABS), SetDataTip(STR_SPRITE_ALIGNER_OFFSETS_ABS, STR_NULL), SetFill(1, 0), SetPadding(0, 10, 0, 10),
				NWidget(WWT_LABEL, COLOUR_GREY, WID_SA_OFFSETS_REL), SetDataTip(STR_SPRITE_ALIGNER_OFFSETS_REL, STR_NULL), SetFill(1, 0), SetPadding(0, 10, 0, 10),
				NWidget(NWID_HORIZONTAL, NC_EQUALSIZE), SetPIP(10, 5, 10),
					NWidget(WWT_TEXTBTN_2, COLOUR_GREY, WID_SA_CENTRE), SetDataTip(STR_SPRITE_ALIGNER_CENTRE_OFFSET, STR_NULL), SetFill(1, 0),
					NWidget(WWT_PUSHTXTBTN, COLOUR_GREY, WID_SA_RESET_REL), SetDataTip(STR_SPRITE_ALIGNER_RESET_BUTTON, STR_SPRITE_ALIGNER_RESET_TOOLTIP), SetFill(1, 0),
					NWidget(WWT_TEXTBTN, COLOUR_GREY, WID_SA_CROSSHAIR), SetDataTip(STR_SPRITE_ALIGNER_CROSSHAIR, STR_NULL), SetFill(1, 0),
				EndContainer(),
			EndContainer(),
			NWidget(NWID_VERTICAL), SetPIP(10, 5, 10),
				NWidget(WWT_TEXTBTN, COLOUR_GREY, WID_SA_PICKER), SetDataTip(STR_SPRITE_ALIGNER_PICKER_BUTTON, STR_SPRITE_ALIGNER_PICKER_TOOLTIP), SetFill(1, 0),
				NWidget(NWID_HORIZONTAL),
					NWidget(WWT_MATRIX, COLOUR_GREY, WID_SA_LIST), SetResize(1, 1), SetMatrixDataTip(1, 0, STR_NULL), SetFill(1, 1), SetScrollbar(WID_SA_SCROLLBAR),
					NWidget(NWID_VSCROLLBAR, COLOUR_GREY, WID_SA_SCROLLBAR),
				EndContainer(),
			EndContainer(),
		EndContainer(),
	EndContainer(),
};

static WindowDesc _sprite_aligner_desc(
	WDP_AUTO, "sprite_aligner", 400, 300,
	WC_SPRITE_ALIGNER, WC_NONE,
	0,
	_nested_sprite_aligner_widgets, lengthof(_nested_sprite_aligner_widgets)
);

/**
 * Show the window for aligning sprites.
 */
void ShowSpriteAlignerWindow()
{
	AllocateWindowDescFront<SpriteAlignerWindow>(&_sprite_aligner_desc, 0);
}

const char *GetNewGRFCallbackName(CallbackID cbid)
{
	#define CBID(c) case c: return #c;
	switch (cbid) {
		CBID(CBID_RANDOM_TRIGGER)
		CBID(CBID_VEHICLE_VISUAL_EFFECT)
		CBID(CBID_VEHICLE_LENGTH)
		CBID(CBID_VEHICLE_LOAD_AMOUNT)
		CBID(CBID_STATION_AVAILABILITY)
		CBID(CBID_STATION_SPRITE_LAYOUT)
		CBID(CBID_VEHICLE_REFIT_CAPACITY)
		CBID(CBID_VEHICLE_ARTIC_ENGINE)
		CBID(CBID_HOUSE_ALLOW_CONSTRUCTION)
		CBID(CBID_GENERIC_AI_PURCHASE_SELECTION)
		CBID(CBID_VEHICLE_CARGO_SUFFIX)
		CBID(CBID_HOUSE_ANIMATION_NEXT_FRAME)
		CBID(CBID_HOUSE_ANIMATION_START_STOP)
		CBID(CBID_HOUSE_CONSTRUCTION_STATE_CHANGE)
		CBID(CBID_TRAIN_ALLOW_WAGON_ATTACH)
		CBID(CBID_HOUSE_COLOUR)
		CBID(CBID_HOUSE_CARGO_ACCEPTANCE)
		CBID(CBID_HOUSE_ANIMATION_SPEED)
		CBID(CBID_HOUSE_DESTRUCTION)
		CBID(CBID_INDUSTRY_PROBABILITY)
		CBID(CBID_VEHICLE_ADDITIONAL_TEXT)
		CBID(CBID_STATION_TILE_LAYOUT)
		CBID(CBID_INDTILE_ANIM_START_STOP)
		CBID(CBID_INDTILE_ANIM_NEXT_FRAME)
		CBID(CBID_INDTILE_ANIMATION_SPEED)
		CBID(CBID_INDUSTRY_LOCATION)
		CBID(CBID_INDUSTRY_PRODUCTION_CHANGE)
		CBID(CBID_HOUSE_ACCEPT_CARGO)
		CBID(CBID_INDTILE_CARGO_ACCEPTANCE)
		CBID(CBID_INDTILE_ACCEPT_CARGO)
		CBID(CBID_VEHICLE_COLOUR_MAPPING)
		CBID(CBID_HOUSE_PRODUCE_CARGO)
		CBID(CBID_INDTILE_SHAPE_CHECK)
		CBID(CBID_INDTILE_DRAW_FOUNDATIONS)
		CBID(CBID_VEHICLE_START_STOP_CHECK)
		CBID(CBID_VEHICLE_32DAY_CALLBACK)
		CBID(CBID_VEHICLE_SOUND_EFFECT)
		CBID(CBID_VEHICLE_AUTOREPLACE_SELECTION)
		CBID(CBID_INDUSTRY_MONTHLYPROD_CHANGE)
		CBID(CBID_VEHICLE_MODIFY_PROPERTY)
		CBID(CBID_INDUSTRY_CARGO_SUFFIX)
		CBID(CBID_INDUSTRY_FUND_MORE_TEXT)
		CBID(CBID_CARGO_PROFIT_CALC)
		CBID(CBID_INDUSTRY_WINDOW_MORE_TEXT)
		CBID(CBID_INDUSTRY_SPECIAL_EFFECT)
		CBID(CBID_INDTILE_AUTOSLOPE)
		CBID(CBID_INDUSTRY_REFUSE_CARGO)
		CBID(CBID_STATION_ANIM_START_STOP)
		CBID(CBID_STATION_ANIM_NEXT_FRAME)
		CBID(CBID_STATION_ANIMATION_SPEED)
		CBID(CBID_HOUSE_DENY_DESTRUCTION)
		CBID(CBID_SOUNDS_AMBIENT_EFFECT)
		CBID(CBID_CARGO_STATION_RATING_CALC)
		CBID(CBID_NEW_SIGNALS_SPRITE_DRAW)
		CBID(CBID_CANALS_SPRITE_OFFSET)
		CBID(CBID_HOUSE_WATCHED_CARGO_ACCEPTED)
		CBID(CBID_STATION_LAND_SLOPE_CHECK)
		CBID(CBID_INDUSTRY_DECIDE_COLOUR)
		CBID(CBID_INDUSTRY_INPUT_CARGO_TYPES)
		CBID(CBID_INDUSTRY_OUTPUT_CARGO_TYPES)
		CBID(CBID_HOUSE_CUSTOM_NAME)
		CBID(CBID_HOUSE_DRAW_FOUNDATIONS)
		CBID(CBID_HOUSE_AUTOSLOPE)
		CBID(CBID_AIRPTILE_DRAW_FOUNDATIONS)
		CBID(CBID_AIRPTILE_ANIM_START_STOP)
		CBID(CBID_AIRPTILE_ANIM_NEXT_FRAME)
		CBID(CBID_AIRPTILE_ANIMATION_SPEED)
		CBID(CBID_AIRPORT_ADDITIONAL_TEXT)
		CBID(CBID_AIRPORT_LAYOUT_NAME)
		CBID(CBID_OBJECT_LAND_SLOPE_CHECK)
		CBID(CBID_OBJECT_ANIMATION_NEXT_FRAME)
		CBID(CBID_OBJECT_ANIMATION_START_STOP)
		CBID(CBID_OBJECT_ANIMATION_SPEED)
		CBID(CBID_OBJECT_COLOUR)
		CBID(CBID_OBJECT_FUND_MORE_TEXT)
		CBID(CBID_OBJECT_AUTOSLOPE)
		CBID(CBID_VEHICLE_REFIT_COST)
		CBID(CBID_INDUSTRY_PROD_CHANGE_BUILD)
		CBID(CBID_VEHICLE_SPAWN_VISUAL_EFFECT)
		CBID(CBID_VEHICLE_NAME)
		CBID(XCBID_TOWN_ZONES)
		CBID(XCBID_SHIP_REFIT_PART_NAME)
		default: return nullptr;
	}
}<|MERGE_RESOLUTION|>--- conflicted
+++ resolved
@@ -437,11 +437,10 @@
 	 * Helper function to draw a string (line) in the window.
 	 * @param r      The (screen) rectangle we must draw within
 	 * @param offset The offset (in lines) we want to draw for
-	 * @param string The string to draw
-	 */
-	void DrawString(const Rect &r, int offset, const std::string &string) const
-	{
-<<<<<<< HEAD
+	 * @param format The format string
+	 */
+	void WARN_FORMAT(4, 5) DrawString(const Rect &r, int offset, const char *format, ...) const
+	{
 		char buf[1024];
 
 		va_list va;
@@ -451,12 +450,10 @@
 
 		if (this->log_console) DEBUG(misc, 0, "  %s", buf);
 
-=======
->>>>>>> 1a240169
 		offset -= this->vscroll->GetPosition();
 		if (offset < 0 || offset >= this->vscroll->GetCapacity()) return;
 
-		::DrawString(r.Shrink(WidgetDimensions::scaled.frametext).Shrink(0, offset * this->resize.step_height, 0, 0), string, TC_BLACK);
+		::DrawString(r.Shrink(WidgetDimensions::scaled.frametext).Shrink(0, offset * this->resize.step_height, 0, 0), buf, TC_BLACK);
 	}
 
 	void DrawWidget(const Rect &r, int widget) const override
@@ -671,7 +668,6 @@
 				if (!extra.available) continue;
 
 				if (HasVariableParameter(niv->var)) {
-<<<<<<< HEAD
 					this->DrawString(r, i++, "  %02x[%02x]: %08x (%s)", niv->var, param, value, niv->name);
 				} else if (niv->var >= 0x100) {
 					extern const GRFVariableMapDefinition _grf_action2_remappable_variables[];
@@ -696,16 +692,12 @@
 							break;
 						}
 					}
-=======
-					this->DrawString(r, i++, fmt::format("  {:02x}[{:02x}]: {:08x} ({})", niv->var, param, value, niv->name));
->>>>>>> 1a240169
 				} else {
-					this->DrawString(r, i++, fmt::format("  {:02x}: {:08x} ({})", niv->var, value, niv->name));
-				}
-			}
-		}
-
-<<<<<<< HEAD
+					this->DrawString(r, i++, "  %02x: %08x (%s)", niv->var, value, niv->name);
+				}
+			}
+		}
+
 		std::vector<uint32> psa_grfids = nih->GetPSAGRFIDs(index);
 		for (const uint32 grfid : psa_grfids) {
 			uint psa_size = nih->GetPSASize(index, grfid);
@@ -728,19 +720,6 @@
 				if (last_non_blank != psa_size) {
 					this->DrawString(r, i++, "  %i to %i are all 0", psa_limit, psa_size - 1);
 				}
-=======
-		uint psa_size = nih->GetPSASize(index, this->caller_grfid);
-		const int32 *psa = nih->GetPSAFirstPosition(index, this->caller_grfid);
-		if (psa_size != 0 && psa != nullptr) {
-			if (nih->PSAWithParameter()) {
-				this->DrawString(r, i++, fmt::format("Persistent storage [{:08X}]:", BSWAP32(this->caller_grfid)));
-			} else {
-				this->DrawString(r, i++, "Persistent storage:");
-			}
-			assert(psa_size % 4 == 0);
-			for (uint j = 0; j < psa_size; j += 4, psa += 4) {
-				this->DrawString(r, i++, fmt::format("  {}: {} {} {} {}", j, psa[0], psa[1], psa[2], psa[3]));
->>>>>>> 1a240169
 			}
 		}
 
@@ -773,7 +752,7 @@
 
 				char buffer[64];
 				GetString(buffer, string, lastof(buffer));
-				this->DrawString(r, i++, fmt::format("  {:02x}: {} ({})", nip->prop, buffer, nip->name));
+				this->DrawString(r, i++, "  %02x: %s (%s)", nip->prop, buffer, nip->name);
 			}
 		}
 
@@ -791,9 +770,9 @@
 					}
 
 					if (!HasBit(value, nic->cb_bit)) continue;
-					this->DrawString(r, i++, fmt::format("  {:03x}: {}", nic->cb_id, nic->name));
+					this->DrawString(r, i++, "  %03x: %s", nic->cb_id, nic->name);
 				} else {
-					this->DrawString(r, i++, fmt::format("  {:03x}: {} (unmasked)", nic->cb_id, nic->name));
+					this->DrawString(r, i++, "  %03x: %s (unmasked)", nic->cb_id, nic->name);
 				}
 			}
 		}
@@ -993,7 +972,6 @@
 	{
 		if (StrEmpty(str)) return;
 
-<<<<<<< HEAD
 		if (this->current_edit_param == 0 && this->sprite_dump) {
 			auto iter = this->nfo_line_lines.find(atoi(str));
 			if (iter != this->nfo_line_lines.end()) {
@@ -1002,13 +980,9 @@
 				this->SetWidgetDirty(WID_NGRFI_SCROLLBAR);
 			}
 		} else if (this->current_edit_param != 0 && !this->sprite_dump) {
-			NewGRFInspectWindow::var60params[GetFeatureNum(this->window_number)][this->current_edit_param - 0x60] = strtol(str, nullptr, 16);
+			NewGRFInspectWindow::var60params[GetFeatureNum(this->window_number)][this->current_edit_param - 0x60] = std::strtol(str, nullptr, 16);
 			this->SetDirty();
 		}
-=======
-		NewGRFInspectWindow::var60params[GetFeatureNum(this->window_number)][this->current_edit_param - 0x60] = std::strtol(str, nullptr, 16);
-		this->SetDirty();
->>>>>>> 1a240169
 	}
 
 	void OnResize() override
