--- conflicted
+++ resolved
@@ -91,26 +91,12 @@
 	/** We want to 'destruct' the right class. */
 	virtual ~Aircraft() { this->PreDestructor(); }
 
-<<<<<<< HEAD
-	void MarkDirty();
-	void UpdateDeltaXY();
-	ExpensesType GetExpenseType(bool income) const { return income ? EXPENSES_AIRCRAFT_REVENUE : EXPENSES_AIRCRAFT_RUN; }
-	bool IsPrimaryVehicle() const                  { return this->IsNormalAircraft(); }
-	void GetImage(Direction direction, EngineImageType image_type, VehicleSpriteSeq *result) const;
-	Direction GetMapImageDirection() const { return this->First()->direction; }
-	int GetDisplaySpeed() const    { return this->cur_speed; }
-	int GetDisplayMaxSpeed() const { return this->vcache.cached_max_speed; }
-	int GetSpeedOldUnits() const   { return this->vcache.cached_max_speed * 10 / 128; }
-	int GetCurrentMaxSpeed() const { return this->GetSpeedOldUnits(); }
-	Money GetRunningCost() const;
-
-	bool IsInDepot() const
-=======
 	void MarkDirty() override;
 	void UpdateDeltaXY() override;
 	ExpensesType GetExpenseType(bool income) const override { return income ? EXPENSES_AIRCRAFT_REVENUE : EXPENSES_AIRCRAFT_RUN; }
 	bool IsPrimaryVehicle() const override                  { return this->IsNormalAircraft(); }
 	void GetImage(Direction direction, EngineImageType image_type, VehicleSpriteSeq *result) const override;
+	Direction GetMapImageDirection() const { return this->First()->direction; }
 	int GetDisplaySpeed() const override    { return this->cur_speed; }
 	int GetDisplayMaxSpeed() const override { return this->vcache.cached_max_speed; }
 	int GetSpeedOldUnits() const            { return this->vcache.cached_max_speed * 10 / 128; }
@@ -118,26 +104,17 @@
 	Money GetRunningCost() const override;
 
 	bool IsInDepot() const override
->>>>>>> 077b08bb
 	{
 		assert(this->IsPrimaryVehicle());
 		return (this->vehstatus & VS_HIDDEN) != 0 && IsHangarTile(this->tile);
 	}
 
-<<<<<<< HEAD
-	bool Tick();
-	void OnNewDay();
-	void OnPeriodic();
-	uint Crash(bool flooded = false);
-	TileIndex GetOrderStationLocation(StationID station);
-	ClosestDepot FindClosestDepot();
-=======
 	bool Tick() override;
 	void OnNewDay() override;
+	void OnPeriodic() override;
 	uint Crash(bool flooded = false) override;
 	TileIndex GetOrderStationLocation(StationID station) override;
 	ClosestDepot FindClosestDepot() override;
->>>>>>> 077b08bb
 
 	/**
 	 * Check if the aircraft type is a normal flying device; eg
