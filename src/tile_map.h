--- conflicted
+++ resolved
@@ -57,11 +57,7 @@
  * @pre tile < MapSize()
  * @pre height <= MAX_TILE_HEIGHT
  */
-<<<<<<< HEAD
-static inline void SetTileHeight(TileIndex tile, uint height)
-=======
-inline void SetTileHeight(Tile tile, uint height)
->>>>>>> 1e56bd1e
+inline void SetTileHeight(TileIndex tile, uint height)
 {
 	dbg_assert_msg(tile < MapSize(), "tile: 0x%X, size: 0x%X", tile, MapSize());
 	dbg_assert(height <= MAX_TILE_HEIGHT);
@@ -76,11 +72,7 @@
  * @param tile The tile to get the height
  * @return The height of the tile in pixel
  */
-<<<<<<< HEAD
-static inline uint TilePixelHeight(TileIndex tile)
-=======
-inline uint TilePixelHeight(Tile tile)
->>>>>>> 1e56bd1e
+inline uint TilePixelHeight(TileIndex tile)
 {
 	return TileHeight(tile) * TILE_HEIGHT;
 }
@@ -120,11 +112,7 @@
  * @return Whether the tile is in the interior of the map
  * @pre tile < MapSize()
  */
-<<<<<<< HEAD
-static inline bool IsInnerTile(TileIndex tile)
-=======
-inline bool IsInnerTile(Tile tile)
->>>>>>> 1e56bd1e
+inline bool IsInnerTile(TileIndex tile)
 {
 	dbg_assert_msg(tile < MapSize(), "tile: 0x%X, size: 0x%X", tile, MapSize());
 
@@ -146,11 +134,7 @@
  * @pre tile < MapSize()
  * @pre type MP_VOID <=> tile is on the south-east or south-west edge.
  */
-<<<<<<< HEAD
-static inline void SetTileType(TileIndex tile, TileType type)
-=======
-inline void SetTileType(Tile tile, TileType type)
->>>>>>> 1e56bd1e
+inline void SetTileType(TileIndex tile, TileType type)
 {
 	dbg_assert_msg(tile < MapSize(), "tile: 0x%X, size: 0x%X, type: %d", tile, MapSize(), type);
 	/* VOID tiles (and no others) are exactly allowed at the lower left and right
@@ -180,11 +164,7 @@
  * @param tile The tile to check
  * @return True if the tile is on the map and not one of MP_VOID.
  */
-<<<<<<< HEAD
-static inline bool IsValidTile(TileIndex tile)
-=======
-inline bool IsValidTile(Tile tile)
->>>>>>> 1e56bd1e
+inline bool IsValidTile(TileIndex tile)
 {
 	return tile < MapSize() && !IsTileType(tile, MP_VOID);
 }
@@ -201,11 +181,7 @@
  * @pre IsValidTile(tile)
  * @pre The type of the tile must not be MP_HOUSE and MP_INDUSTRY
  */
-<<<<<<< HEAD
-static inline Owner GetTileOwner(TileIndex tile)
-=======
-inline Owner GetTileOwner(Tile tile)
->>>>>>> 1e56bd1e
+inline Owner GetTileOwner(TileIndex tile)
 {
 	dbg_assert_msg(IsValidTile(tile), "tile: 0x%X, size: 0x%X", tile, MapSize());
 	dbg_assert_msg(!IsTileType(tile, MP_HOUSE) && !IsTileType(tile, MP_INDUSTRY), "tile: 0x%X (%d)", tile, GetTileType(tile));
@@ -224,11 +200,7 @@
  * @pre IsValidTile(tile)
  * @pre The type of the tile must not be MP_HOUSE and MP_INDUSTRY
  */
-<<<<<<< HEAD
-static inline void SetTileOwner(TileIndex tile, Owner owner)
-=======
-inline void SetTileOwner(Tile tile, Owner owner)
->>>>>>> 1e56bd1e
+inline void SetTileOwner(TileIndex tile, Owner owner)
 {
 	dbg_assert_msg(IsValidTile(tile), "tile: 0x%X, size: 0x%X, owner: %d", tile, MapSize(), owner);
 	dbg_assert_msg(!IsTileType(tile, MP_HOUSE) && !IsTileType(tile, MP_INDUSTRY), "tile: 0x%X (%d), owner: %d", tile, GetTileType(tile), owner);
@@ -243,11 +215,7 @@
  * @param owner The owner to check against
  * @return True if a tile belongs the the given owner
  */
-<<<<<<< HEAD
-static inline bool IsTileOwner(TileIndex tile, Owner owner)
-=======
-inline bool IsTileOwner(Tile tile, Owner owner)
->>>>>>> 1e56bd1e
+inline bool IsTileOwner(TileIndex tile, Owner owner)
 {
 	return GetTileOwner(tile) == owner;
 }
@@ -258,11 +226,7 @@
  * @param type the new type
  * @pre tile < MapSize()
  */
-<<<<<<< HEAD
-static inline void SetTropicZone(TileIndex tile, TropicZone type)
-=======
-inline void SetTropicZone(Tile tile, TropicZone type)
->>>>>>> 1e56bd1e
+inline void SetTropicZone(TileIndex tile, TropicZone type)
 {
 	dbg_assert_msg(tile < MapSize(), "tile: 0x%X, size: 0x%X, type: %d", tile, MapSize(), type);
 	dbg_assert_msg(!IsTileType(tile, MP_VOID) || type == TROPICZONE_NORMAL, "tile: 0x%X (%d), type: %d", tile, GetTileType(tile), type);
@@ -275,11 +239,7 @@
  * @pre tile < MapSize()
  * @return the zone type
  */
-<<<<<<< HEAD
-static inline TropicZone GetTropicZone(TileIndex tile)
-=======
-inline TropicZone GetTropicZone(Tile tile)
->>>>>>> 1e56bd1e
+inline TropicZone GetTropicZone(TileIndex tile)
 {
 	dbg_assert_msg(tile < MapSize(), "tile: 0x%X, size: 0x%X", tile, MapSize());
 	return (TropicZone)GB(_m[tile].type, 0, 2);
@@ -291,11 +251,7 @@
  * @pre IsTileType(t, MP_HOUSE) || IsTileType(t, MP_OBJECT) || IsTileType(t, MP_INDUSTRY) || IsTileType(t, MP_STATION)
  * @return frame number
  */
-<<<<<<< HEAD
-static inline byte GetAnimationFrame(TileIndex t)
-=======
-inline byte GetAnimationFrame(Tile t)
->>>>>>> 1e56bd1e
+inline byte GetAnimationFrame(TileIndex t)
 {
 	dbg_assert_msg(IsTileType(t, MP_HOUSE) || IsTileType(t, MP_OBJECT) || IsTileType(t, MP_INDUSTRY) || IsTileType(t, MP_STATION), "tile: 0x%X (%d)", t, GetTileType(t));
 	return _me[t].m7;
@@ -307,11 +263,7 @@
  * @param frame the new frame number
  * @pre IsTileType(t, MP_HOUSE) || IsTileType(t, MP_OBJECT) || IsTileType(t, MP_INDUSTRY) || IsTileType(t, MP_STATION)
  */
-<<<<<<< HEAD
-static inline void SetAnimationFrame(TileIndex t, byte frame)
-=======
-inline void SetAnimationFrame(Tile t, byte frame)
->>>>>>> 1e56bd1e
+inline void SetAnimationFrame(TileIndex t, byte frame)
 {
 	dbg_assert_msg(IsTileType(t, MP_HOUSE) || IsTileType(t, MP_OBJECT) || IsTileType(t, MP_INDUSTRY) || IsTileType(t, MP_STATION), "tile: 0x%X (%d)", t, GetTileType(t));
 	_me[t].m7 = frame;
