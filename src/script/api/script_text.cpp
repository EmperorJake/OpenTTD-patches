/*
 * This file is part of OpenTTD.
 * OpenTTD is free software; you can redistribute it and/or modify it under the terms of the GNU General Public License as published by the Free Software Foundation, version 2.
 * OpenTTD is distributed in the hope that it will be useful, but WITHOUT ANY WARRANTY; without even the implied warranty of MERCHANTABILITY or FITNESS FOR A PARTICULAR PURPOSE.
 * See the GNU General Public License for more details. You should have received a copy of the GNU General Public License along with OpenTTD. If not, see <http://www.gnu.org/licenses/>.
 */

/** @file script_text.cpp Implementation of ScriptText. */

#include "../../stdafx.h"
#include "../../string_func.h"
#include "../../strings_func.h"
#include "../../game/game_text.hpp"
#include "script_text.hpp"
#include "script_log.hpp"
#include "../script_fatalerror.hpp"
#include "../script_instance.hpp"
#include "script_log.hpp"
#include "../../table/control_codes.h"
#include "../../core/format.hpp"

#include "table/strings.h"

#include "../../safeguards.h"

RawText::RawText(const std::string &text) : text(text)
{
}


ScriptText::ScriptText(HSQUIRRELVM vm) :
	string(STR_NULL), param(), paramc(0)
{
	int nparam = sq_gettop(vm) - 1;
	if (nparam < 1) {
		throw sq_throwerror(vm, "You need to pass at least a StringID to the constructor");
	}

	/* First resolve the StringID. */
	SQInteger sqstring;
	if (SQ_FAILED(sq_getinteger(vm, 2, &sqstring))) {
		throw sq_throwerror(vm, "First argument must be a valid StringID");
	}
	this->string = sqstring;

	/* The rest of the parameters must be arguments. */
	for (int i = 0; i < nparam - 1; i++) {
		/* Push the parameter to the top of the stack. */
		sq_push(vm, i + 3);

		if (SQ_FAILED(this->_SetParam(i, vm))) {
			this->~ScriptText();
			throw sq_throwerror(vm, "Invalid parameter");
		}

		/* Pop the parameter again. */
		sq_pop(vm, 1);
	}
}

SQInteger ScriptText::_SetParam(int parameter, HSQUIRRELVM vm)
{
	if (parameter >= SCRIPT_TEXT_MAX_PARAMETERS) return SQ_ERROR;

	switch (sq_gettype(vm, -1)) {
		case OT_STRING: {
			const SQChar *value;
			sq_getstring(vm, -1, &value);

			this->param[parameter] = StrMakeValid(value);
			break;
		}

		case OT_INTEGER: {
			SQInteger value;
			sq_getinteger(vm, -1, &value);

			this->param[parameter] = value;
			break;
		}

		case OT_INSTANCE: {
			SQUserPointer real_instance = nullptr;
			HSQOBJECT instance;

			sq_getstackobj(vm, -1, &instance);

			/* Validate if it is a GSText instance */
			sq_pushroottable(vm);
			sq_pushstring(vm, "GSText", -1);
			sq_get(vm, -2);
			sq_pushobject(vm, instance);
			if (sq_instanceof(vm) != SQTrue) return SQ_ERROR;
			sq_pop(vm, 3);

			/* Get the 'real' instance of this class */
			sq_getinstanceup(vm, -1, &real_instance, nullptr);
			if (real_instance == nullptr) return SQ_ERROR;

			ScriptText *value = static_cast<ScriptText *>(real_instance);
			this->param[parameter] = ScriptTextRef(value);
			break;
		}

		default: return SQ_ERROR;
	}

	if (this->paramc <= parameter) this->paramc = parameter + 1;
	return 0;
}

SQInteger ScriptText::SetParam(HSQUIRRELVM vm)
{
	if (sq_gettype(vm, 2) != OT_INTEGER) return SQ_ERROR;

	SQInteger k;
	sq_getinteger(vm, 2, &k);

	if (k > SCRIPT_TEXT_MAX_PARAMETERS) return SQ_ERROR;
	if (k < 1) return SQ_ERROR;
	k--;

	return this->_SetParam(k, vm);
}

SQInteger ScriptText::AddParam(HSQUIRRELVM vm)
{
	SQInteger res;
	res = this->_SetParam(this->paramc, vm);
	if (res != 0) return res;

	/* Push our own instance back on top of the stack */
	sq_push(vm, 1);
	return 1;
}

SQInteger ScriptText::_set(HSQUIRRELVM vm)
{
	int32 k;

	if (sq_gettype(vm, 2) == OT_STRING) {
		const SQChar *key_string;
		sq_getstring(vm, 2, &key_string);

		std::string str = StrMakeValid(key_string);
		if (!StrStartsWith(str, "param_") || str.size() > 8) return SQ_ERROR;

		k = stoi(str.substr(6));
	} else if (sq_gettype(vm, 2) == OT_INTEGER) {
		SQInteger key;
		sq_getinteger(vm, 2, &key);
		k = (int32)key;
	} else {
		return SQ_ERROR;
	}

	if (k > SCRIPT_TEXT_MAX_PARAMETERS) return SQ_ERROR;
	if (k < 1) return SQ_ERROR;
	k--;

	return this->_SetParam(k, vm);
}

std::string ScriptText::GetEncodedText()
{
	static char buf[1024];
	static StringIDList seen_ids;
	int param_count = 0;
	seen_ids.clear();
	this->_GetEncodedText(buf, lastof(buf), param_count, seen_ids);
	if (param_count > SCRIPT_TEXT_MAX_PARAMETERS) throw Script_FatalError(fmt::format("{}: Too many parameters", GetGameStringName(this->string)));
	return buf;
}

void ScriptText::_TextParamError(std::string msg)
{
	if (this->GetActiveInstance()->IsTextParamMismatchAllowed()) {
		ScriptLog::LogOnce(ScriptLogTypes::LOG_ERROR, std::move(msg));
	} else {
		throw Script_FatalError(std::move(msg));
	}
}

char *ScriptText::_GetEncodedText(char *p, char *lastofp, int &param_count, StringIDList &seen_ids)
{
	const std::string &name = GetGameStringName(this->string);

	if (std::find(seen_ids.begin(), seen_ids.end(), this->string) != seen_ids.end()) throw Script_FatalError(fmt::format("{}: Circular reference detected", name));
	seen_ids.push_back(this->string);

	p += Utf8Encode(p, SCC_ENCODED);
	p += seprintf(p, lastofp, "%X", this->string);

	auto write_param_fallback = [&](int idx) {
		if (std::holds_alternative<ScriptTextRef>(this->param[idx])) {
			int count = 1; // 1 because the string id is included in consumed parameters
			p += seprintf(p, lastofp, ":");
			p = std::get<ScriptTextRef>(this->param[idx])->_GetEncodedText(p, lastofp, count, seen_ids);
			param_count += count;
		} else if (std::holds_alternative<SQInteger>(this->param[idx])) {
			p += seprintf(p, lastofp, ":" OTTD_PRINTFHEX64, std::get<SQInteger>(this->param[idx]));
			param_count++;
		} else {
			/* Fallback value */
			p += seprintf(p, lastofp, ":0");
			param_count++;
		}
	};

	const StringParams &params = GetGameStringParams(this->string);
	int cur_idx = 0;
	int prev_string = -1;
	int prev_idx = -1;
	int prev_count = -1;

	for (const StringParam &cur_param : params) {
		if (cur_idx >= this->paramc) {
			this->_TextParamError(fmt::format("{}: Not enough parameters", name));
			break;
		}

		if (this->GetActiveInstance()->IsTextParamMismatchAllowed()) {
			switch (cur_param.type) {
				case StringParam::RAW_STRING:
					if (!std::holds_alternative<std::string>(this->param[cur_idx])) {
						this->_TextParamError(fmt::format("{}: Parameter {} expects a raw string", name, cur_idx));
						write_param_fallback(cur_idx++);
						break;
					}
					p += seprintf(p, lastofp, ":\"%s\"", std::get<std::string>(this->param[cur_idx++]).c_str());
					param_count++;
					break;

				case StringParam::STRING: {
					if (!std::holds_alternative<ScriptTextRef>(this->param[cur_idx])) {
						this->_TextParamError(fmt::format("{}: Parameter {} expects a substring", name, cur_idx));
						write_param_fallback(cur_idx++);
						break;
					}
					int count = 1; // 1 because the string id is included in consumed parameters
					p += seprintf(p, lastofp, ":");
					p = std::get<ScriptTextRef>(this->param[cur_idx++])->_GetEncodedText(p, lastofp, count, seen_ids);
					if (count != cur_param.consumes) {
						this->_TextParamError(fmt::format("{}: Parameter {} substring consumes {}, but expected {} to be consumed", name, cur_idx, count - 1, cur_param.consumes - 1));
					}
					param_count += count;
					break;
				}

				default:
					if (cur_idx + cur_param.consumes > this->paramc) {
						this->_TextParamError(fmt::format("{}: Not enough parameters", name));
					}
					for (int i = 0; i < cur_param.consumes && cur_idx < this->paramc; i++) {
						if (!std::holds_alternative<SQInteger>(this->param[cur_idx])) {
							this->_TextParamError(fmt::format("{}: Parameter {} expects an integer", name, cur_idx));
							write_param_fallback(cur_idx++);
							continue;
						}
						p += seprintf(p, lastofp, ":" OTTD_PRINTFHEX64, std::get<SQInteger>(this->param[cur_idx++]));
						param_count++;
					}
					break;
			}
		} else {
			if (prev_string != -1) {
				/* The previous substring added more parameters than expected, means we will consume them but can't properly validate them. */
				for (int i = 0; i < cur_param.consumes; i++) {
					if (prev_idx < prev_count) {
						ScriptLog::Warning(fmt::format("{}: Parameter {} uses parameter {} from substring {} and cannot be validated", name, param_count + i, prev_idx++, prev_string).c_str());
					} else {
						/* No more extra parameters, assume SQInteger are expected. */
						if (cur_idx >= this->paramc) throw Script_FatalError(fmt::format("{}: Not enough parameters", name));
						if (!std::holds_alternative<SQInteger>(this->param[cur_idx])) throw Script_FatalError(fmt::format("{}: Parameter {} expects an integer", name, param_count + i));
						p += seprintf(p, lastofp, ":" OTTD_PRINTFHEX64, std::get<SQInteger>(this->param[cur_idx++]));
					}
				}
				if (prev_idx == prev_count) {
					/* Re-enable validation. */
					prev_string = -1;
				}
			} else {
				switch (cur_param.type) {
					case StringParam::RAW_STRING:
						if (!std::holds_alternative<std::string>(this->param[cur_idx])) throw Script_FatalError(fmt::format("{}: Parameter {} expects a raw string", name, param_count));
						p += seprintf(p, lastofp, ":\"%s\"", std::get<std::string>(this->param[cur_idx++]).c_str());
						break;

					case StringParam::STRING: {
						if (!std::holds_alternative<ScriptTextRef>(this->param[cur_idx])) throw Script_FatalError(fmt::format("{}: Parameter {} expects a substring", name, param_count));
						int count = 0;
						p += seprintf(p, lastofp, ":");
						p = std::get<ScriptTextRef>(this->param[cur_idx++])->_GetEncodedText(p, lastofp, count, seen_ids);
						if (++count != cur_param.consumes) {
							ScriptLog::Error(fmt::format("{}: Parameter {} substring consumes {}, but expected {} to be consumed", name, param_count, count - 1, cur_param.consumes - 1).c_str());
							/* Fill missing params if needed. */
							for (int i = count; i < cur_param.consumes; i++) p += seprintf(p, lastofp, ":0");
							/* Disable validation for the extra params if any. */
							if (count > cur_param.consumes) {
								prev_string = param_count;
								prev_idx = cur_param.consumes - 1;
								prev_count = count - 1;
							}
						}
						break;
					}

					default:
						if (cur_idx + cur_param.consumes > this->paramc) throw Script_FatalError(fmt::format("{}: Not enough parameters", name));
						for (int i = 0; i < cur_param.consumes; i++) {
							if (!std::holds_alternative<SQInteger>(this->param[cur_idx])) throw Script_FatalError(fmt::format("{}: Parameter {} expects an integer", name, param_count + i));
							p += seprintf(p, lastofp, ":" OTTD_PRINTFHEX64, std::get<SQInteger>(this->param[cur_idx++]));
						}
				}
			}
		}
	}

	if (this->GetActiveInstance()->IsTextParamMismatchAllowed()) {
		for (int i = cur_idx; i < this->paramc; i++) {
			write_param_fallback(i);
		}
	}

	seen_ids.pop_back();

	return p;
}

const std::string Text::GetDecodedText()
{
<<<<<<< HEAD
	const std::string &encoded_text = this->GetEncodedText();

	static char buf[1024];
	::SetDParamStr(0, encoded_text);
	::GetString(buf, STR_JUST_RAW_STRING, lastof(buf));
	return buf;
=======
	::SetDParamStr(0, this->GetEncodedText());
	return ::GetString(STR_JUST_RAW_STRING);
>>>>>>> 790c1b1b
}<|MERGE_RESOLUTION|>--- conflicted
+++ resolved
@@ -161,7 +161,7 @@
 	return this->_SetParam(k, vm);
 }
 
-std::string ScriptText::GetEncodedText()
+const std::string ScriptText::GetEncodedText()
 {
 	static char buf[1024];
 	static StringIDList seen_ids;
@@ -329,15 +329,8 @@
 
 const std::string Text::GetDecodedText()
 {
-<<<<<<< HEAD
-	const std::string &encoded_text = this->GetEncodedText();
-
 	static char buf[1024];
-	::SetDParamStr(0, encoded_text);
+	::SetDParamStr(0, this->GetEncodedText());
 	::GetString(buf, STR_JUST_RAW_STRING, lastof(buf));
 	return buf;
-=======
-	::SetDParamStr(0, this->GetEncodedText());
-	return ::GetString(STR_JUST_RAW_STRING);
->>>>>>> 790c1b1b
 }