--- conflicted
+++ resolved
@@ -170,11 +170,7 @@
 			break;
 
 		default:
-<<<<<<< HEAD
-			EnforcePrecondition(false, days_between_town_growth <= MAX_TOWN_GROWTH_TICKS);
-=======
 			EnforcePrecondition(false, (days_between_town_growth * DAY_TICKS / TOWN_GROWTH_TICKS) <= MAX_TOWN_GROWTH_TICKS);
->>>>>>> 01261dae
 			/* Don't use growth_rate 0 as it means GROWTH_NORMAL */
 			growth_rate = max(days_between_town_growth * DAY_TICKS, 2u) - 1;
 			break;
