/*
 * This file is part of OpenTTD.
 * OpenTTD is free software; you can redistribute it and/or modify it under the terms of the GNU General Public License as published by the Free Software Foundation, version 2.
 * OpenTTD is distributed in the hope that it will be useful, but WITHOUT ANY WARRANTY; without even the implied warranty of MERCHANTABILITY or FITNESS FOR A PARTICULAR PURPOSE.
 * See the GNU General Public License for more details. You should have received a copy of the GNU General Public License along with OpenTTD. If not, see <http://www.gnu.org/licenses/>.
 */

/** @file script_object.hpp Main object, on which all objects depend. */

#ifndef SCRIPT_OBJECT_HPP
#define SCRIPT_OBJECT_HPP

#include "../../misc/countedptr.hpp"
#include "../../road_type.h"
#include "../../rail_type.h"
<<<<<<< HEAD
=======
#include "../../string_func.h"
#include "../../command_func.h"
#include "../../core/random_func.hpp"
>>>>>>> a4a819c9

#include "script_types.hpp"
#include "../script_suspend.hpp"
#include "../squirrel.hpp"

struct CommandAuxiliaryBase;

/**
 * The callback function for Mode-classes.
 */
typedef bool (ScriptModeProc)();

/**
 * Uper-parent object of all API classes. You should never use this class in
 *   your script, as it doesn't publish any public functions. It is used
 *   internally to have a common place to handle general things, like internal
 *   command processing, and command-validation checks.
 * @api none
 */
class ScriptObject : public SimpleCountedObject {
friend class ScriptInstance;
friend class ScriptController;
protected:
	/**
	 * A class that handles the current active instance. By instantiating it at
	 *  the beginning of a function with the current active instance, it remains
	 *  active till the scope of the variable closes. It then automatically
	 *  reverts to the active instance it was before instantiating.
	 */
	class ActiveInstance {
	friend class ScriptObject;
	public:
		ActiveInstance(ScriptInstance *instance);
		~ActiveInstance();
	private:
		ScriptInstance *last_active;    ///< The active instance before we go instantiated.
		ScriptAllocatorScope alc_scope; ///< Keep the correct allocator for the script instance activated

		static ScriptInstance *active;  ///< The global current active instance.
	};

public:
	/**
	 * Store the latest result of a DoCommand per company.
	 * @param res The result of the last command.
	 */
	static void SetLastCommandRes(bool res);

	/**
	 * Get the currently active instance.
	 * @return The instance.
	 */
	static class ScriptInstance *GetActiveInstance();

	/**
	 * Get a reference of the randomizer that brings this script random values.
	 * @param owner The owner/script to get the randomizer for. This defaults to ScriptObject::GetRootCompany()
	 */
	static Randomizer &GetRandomizer(Owner owner = ScriptObject::GetRootCompany());

	/**
	 * Initialize/reset the script random states. The state of the scripts are
	 * based on the current _random seed, but _random does not get changed.
	 */
	static void InitializeRandomizers();

protected:
	/**
	 * Executes a raw DoCommand for the script.
	 */
	static bool DoCommandEx(TileIndex tile, uint32 p1, uint32 p2, uint64 p3, uint cmd, const char *text = nullptr, const CommandAuxiliaryBase *aux_data = nullptr, Script_SuspendCallbackProc *callback = nullptr);

	static bool DoCommand(TileIndex tile, uint32 p1, uint32 p2, uint cmd, const char *text = nullptr, Script_SuspendCallbackProc *callback = nullptr)
	{
		return ScriptObject::DoCommandEx(tile, p1, p2, 0, cmd, text, 0, callback);
	}

	/**
	 * Store the latest command executed by the script.
	 */
	static void SetLastCommand(TileIndex tile, uint32 p1, uint32 p2, uint64 p3, uint cmd);

	/**
	 * Check if it's the latest command executed by the script.
	 */
	static bool CheckLastCommand(TileIndex tile, uint32 p1, uint32 p2, uint64 p3, uint cmd);

	/**
	 * Sets the DoCommand costs counter to a value.
	 */
	static void SetDoCommandCosts(Money value);

	/**
	 * Increase the current value of the DoCommand costs counter.
	 */
	static void IncreaseDoCommandCosts(Money value);

	/**
	 * Get the current DoCommand costs counter.
	 */
	static Money GetDoCommandCosts();

	/**
	 * Set the DoCommand last error.
	 */
	static void SetLastError(ScriptErrorType last_error);

	/**
	 * Get the DoCommand last error.
	 */
	static ScriptErrorType GetLastError();

	/**
	 * Set the road type.
	 */
	static void SetRoadType(RoadType road_type);

	/**
	 * Get the road type.
	 */
	static RoadType GetRoadType();

	/**
	 * Set the rail type.
	 */
	static void SetRailType(RailType rail_type);

	/**
	 * Get the rail type.
	 */
	static RailType GetRailType();

	/**
	 * Set the current mode of your script to this proc.
	 */
	static void SetDoCommandMode(ScriptModeProc *proc, ScriptObject *instance);

	/**
	 * Get the current mode your script is currently under.
	 */
	static ScriptModeProc *GetDoCommandMode();

	/**
	 * Get the instance of the current mode your script is currently under.
	 */
	static ScriptObject *GetDoCommandModeInstance();

	/**
	 * Set the delay of the DoCommand.
	 */
	static void SetDoCommandDelay(uint ticks);

	/**
	 * Get the delay of the DoCommand.
	 */
	static uint GetDoCommandDelay();

	/**
	 * Get the latest result of a DoCommand.
	 */
	static bool GetLastCommandRes();

	/**
	 * Get the latest stored new_vehicle_id.
	 */
	static VehicleID GetNewVehicleID();

	/**
	 * Get the latest stored new_sign_id.
	 */
	static SignID GetNewSignID();

	/**
	 * Get the latest stored new_group_id.
	 */
	static GroupID GetNewGroupID();

	/**
	 * Get the latest stored new_goal_id.
	 */
	static GoalID GetNewGoalID();

	/**
	 * Get the latest stored new_story_page_id.
	 */
	static StoryPageID GetNewStoryPageID();

	/**
	 * Get the latest stored new_story_page_id.
	 */
	static StoryPageID GetNewStoryPageElementID();

	/**
	 * Store a allow_do_command per company.
	 * @param allow The new allow.
	 */
	static void SetAllowDoCommand(bool allow);

	/**
	 * Get the internal value of allow_do_command. This can differ
	 * from CanSuspend() if the reason we are not allowed
	 * to execute a DoCommand is in squirrel and not the API.
	 * In that case use this function to restore the previous value.
	 * @return True iff DoCommands are allowed in the current scope.
	 */
	static bool GetAllowDoCommand();

	/**
	 * Set the current company to execute commands for or request
	 *  information about.
	 * @param company The new company.
	 */
	static void SetCompany(CompanyID company);

	/**
	 * Get the current company we are executing commands for or
	 *  requesting information about.
	 * @return The current company.
	 */
	static CompanyID GetCompany();

	/**
	 * Get the root company, the company that the script really
	 *  runs under / for.
	 * @return The root company.
	 */
	static CompanyID GetRootCompany();

	/**
	 * Set the cost of the last command.
	 */
	static void SetLastCost(Money last_cost);

	/**
	 * Get the cost of the last command.
	 */
	static Money GetLastCost();

	/**
	 * Set the result data of the last command.
	 */
	static void SetLastCommandResultData(uint32 last_result);

	/**
	 * Get the result data of the last command.
	 */
	static uint32 GetLastCommandResultData();

	/**
	 * Set a variable that can be used by callback functions to pass information.
	 */
	static void SetCallbackVariable(int index, int value);

	/**
	 * Get the variable that is used by callback functions to pass information.
	 */
	static int GetCallbackVariable(int index);

	/**
	 * Can we suspend the script at this moment?
	 */
	static bool CanSuspend();

	/**
	 * Get the pointer to store event data in.
	 */
	static void *&GetEventPointer();

	/**
	 * Get the pointer to store log message in.
	 */
	static void *&GetLogPointer();

	/**
	 * Get an allocated string with all control codes stripped off.
	 */
	static char *GetString(StringID string);

private:
<<<<<<< HEAD
	/**
	 * Store a new_vehicle_id per company.
	 * @param vehicle_id The new VehicleID.
	 */
	static void SetNewVehicleID(VehicleID vehicle_id);
=======
	/* Helper functions for DoCommand. */
	static std::tuple<bool, bool, bool> DoCommandPrep();
	static bool DoCommandProcessResult(const CommandCost &res, Script_SuspendCallbackProc *callback, bool estimate_only);
	static CommandCallbackData *GetDoCommandCallback();
	static Randomizer random_states[OWNER_END]; ///< Random states for each of the scripts (game script uses OWNER_DEITY)
};

namespace ScriptObjectInternal {
	/** Validate a single string argument coming from network. */
	template <class T>
	static inline void SanitizeSingleStringHelper(T &data)
	{
		if constexpr (std::is_same_v<std::string, T>) {
			/* The string must be valid, i.e. not contain special codes. Since some
			 * can be made with GSText, make sure the control codes are removed. */
			data = ::StrMakeValid(data, SVS_NONE);
		}
	}

	/** Helper function to perform validation on command data strings. */
	template<class Ttuple, size_t... Tindices>
	static inline void SanitizeStringsHelper(Ttuple &values, std::index_sequence<Tindices...>)
	{
		((SanitizeSingleStringHelper(std::get<Tindices>(values))), ...);
	}

	/** Helper to process a single ClientID argument. */
	template <class T>
	static inline void SetClientIdHelper(T &data)
	{
		if constexpr (std::is_same_v<ClientID, T>) {
			if (data == INVALID_CLIENT_ID) data = (ClientID)UINT32_MAX;
		}
	}

	/** Set all invalid ClientID's to the proper value. */
	template<class Ttuple, size_t... Tindices>
	static inline void SetClientIds(Ttuple &values, std::index_sequence<Tindices...>)
	{
		((SetClientIdHelper(std::get<Tindices>(values))), ...);
	}

	/** Remove the first element of a tuple. */
	template <template <typename...> typename Tt, typename T1, typename... Ts>
	static inline Tt<Ts...> RemoveFirstTupleElement(const Tt<T1, Ts...> &tuple)
	{
		return std::apply([](auto &&, const auto&... args) { return std::tie(args...); }, tuple);
	}
}

template <Commands Tcmd, typename Tret, typename... Targs>
bool ScriptObject::ScriptDoCommandHelper<Tcmd, Tret(*)(DoCommandFlag, Targs...)>::Execute(Script_SuspendCallbackProc *callback, std::tuple<Targs...> args)
{
	auto [err, estimate_only, networking] = ScriptObject::DoCommandPrep();
	if (err) return false;

	if ((::GetCommandFlags<Tcmd>() & CMD_STR_CTRL) == 0) {
		ScriptObjectInternal::SanitizeStringsHelper(args, std::index_sequence_for<Targs...>{});
	}

	TileIndex tile{};
	if constexpr (std::is_same_v<TileIndex, std::tuple_element_t<0, decltype(args)>>) {
		tile = std::get<0>(args);
	}
>>>>>>> a4a819c9

	/**
	 * Store a new_sign_id per company.
	 * @param sign_id The new SignID.
	 */
	static void SetNewSignID(SignID sign_id);

	/**
	 * Store a new_group_id per company.
	 * @param group_id The new GroupID.
	 */
	static void SetNewGroupID(GroupID group_id);

	/**
	 * Store a new_goal_id per company.
	 * @param goal_id The new GoalID.
	 */
	static void SetNewGoalID(GoalID goal_id);

	/**
	 * Store a new_story_page_id per company.
	 * @param story_page_id The new StoryPageID.
	 */
	static void SetNewStoryPageID(StoryPageID story_page_id);

	/**
	 * Store a new_story_page_id per company.
	 * @param story_page_id The new StoryPageID.
	 */
	static void SetNewStoryPageElementID(StoryPageElementID story_page_element_id);
};

#endif /* SCRIPT_OBJECT_HPP */<|MERGE_RESOLUTION|>--- conflicted
+++ resolved
@@ -13,12 +13,7 @@
 #include "../../misc/countedptr.hpp"
 #include "../../road_type.h"
 #include "../../rail_type.h"
-<<<<<<< HEAD
-=======
-#include "../../string_func.h"
-#include "../../command_func.h"
 #include "../../core/random_func.hpp"
->>>>>>> a4a819c9
 
 #include "script_types.hpp"
 #include "../script_suspend.hpp"
@@ -298,108 +293,43 @@
 	static char *GetString(StringID string);
 
 private:
-<<<<<<< HEAD
 	/**
 	 * Store a new_vehicle_id per company.
 	 * @param vehicle_id The new VehicleID.
 	 */
 	static void SetNewVehicleID(VehicleID vehicle_id);
-=======
-	/* Helper functions for DoCommand. */
-	static std::tuple<bool, bool, bool> DoCommandPrep();
-	static bool DoCommandProcessResult(const CommandCost &res, Script_SuspendCallbackProc *callback, bool estimate_only);
-	static CommandCallbackData *GetDoCommandCallback();
+
+	/**
+	 * Store a new_sign_id per company.
+	 * @param sign_id The new SignID.
+	 */
+	static void SetNewSignID(SignID sign_id);
+
+	/**
+	 * Store a new_group_id per company.
+	 * @param group_id The new GroupID.
+	 */
+	static void SetNewGroupID(GroupID group_id);
+
+	/**
+	 * Store a new_goal_id per company.
+	 * @param goal_id The new GoalID.
+	 */
+	static void SetNewGoalID(GoalID goal_id);
+
+	/**
+	 * Store a new_story_page_id per company.
+	 * @param story_page_id The new StoryPageID.
+	 */
+	static void SetNewStoryPageID(StoryPageID story_page_id);
+
+	/**
+	 * Store a new_story_page_id per company.
+	 * @param story_page_id The new StoryPageID.
+	 */
+	static void SetNewStoryPageElementID(StoryPageElementID story_page_element_id);
+
 	static Randomizer random_states[OWNER_END]; ///< Random states for each of the scripts (game script uses OWNER_DEITY)
 };
 
-namespace ScriptObjectInternal {
-	/** Validate a single string argument coming from network. */
-	template <class T>
-	static inline void SanitizeSingleStringHelper(T &data)
-	{
-		if constexpr (std::is_same_v<std::string, T>) {
-			/* The string must be valid, i.e. not contain special codes. Since some
-			 * can be made with GSText, make sure the control codes are removed. */
-			data = ::StrMakeValid(data, SVS_NONE);
-		}
-	}
-
-	/** Helper function to perform validation on command data strings. */
-	template<class Ttuple, size_t... Tindices>
-	static inline void SanitizeStringsHelper(Ttuple &values, std::index_sequence<Tindices...>)
-	{
-		((SanitizeSingleStringHelper(std::get<Tindices>(values))), ...);
-	}
-
-	/** Helper to process a single ClientID argument. */
-	template <class T>
-	static inline void SetClientIdHelper(T &data)
-	{
-		if constexpr (std::is_same_v<ClientID, T>) {
-			if (data == INVALID_CLIENT_ID) data = (ClientID)UINT32_MAX;
-		}
-	}
-
-	/** Set all invalid ClientID's to the proper value. */
-	template<class Ttuple, size_t... Tindices>
-	static inline void SetClientIds(Ttuple &values, std::index_sequence<Tindices...>)
-	{
-		((SetClientIdHelper(std::get<Tindices>(values))), ...);
-	}
-
-	/** Remove the first element of a tuple. */
-	template <template <typename...> typename Tt, typename T1, typename... Ts>
-	static inline Tt<Ts...> RemoveFirstTupleElement(const Tt<T1, Ts...> &tuple)
-	{
-		return std::apply([](auto &&, const auto&... args) { return std::tie(args...); }, tuple);
-	}
-}
-
-template <Commands Tcmd, typename Tret, typename... Targs>
-bool ScriptObject::ScriptDoCommandHelper<Tcmd, Tret(*)(DoCommandFlag, Targs...)>::Execute(Script_SuspendCallbackProc *callback, std::tuple<Targs...> args)
-{
-	auto [err, estimate_only, networking] = ScriptObject::DoCommandPrep();
-	if (err) return false;
-
-	if ((::GetCommandFlags<Tcmd>() & CMD_STR_CTRL) == 0) {
-		ScriptObjectInternal::SanitizeStringsHelper(args, std::index_sequence_for<Targs...>{});
-	}
-
-	TileIndex tile{};
-	if constexpr (std::is_same_v<TileIndex, std::tuple_element_t<0, decltype(args)>>) {
-		tile = std::get<0>(args);
-	}
->>>>>>> a4a819c9
-
-	/**
-	 * Store a new_sign_id per company.
-	 * @param sign_id The new SignID.
-	 */
-	static void SetNewSignID(SignID sign_id);
-
-	/**
-	 * Store a new_group_id per company.
-	 * @param group_id The new GroupID.
-	 */
-	static void SetNewGroupID(GroupID group_id);
-
-	/**
-	 * Store a new_goal_id per company.
-	 * @param goal_id The new GoalID.
-	 */
-	static void SetNewGoalID(GoalID goal_id);
-
-	/**
-	 * Store a new_story_page_id per company.
-	 * @param story_page_id The new StoryPageID.
-	 */
-	static void SetNewStoryPageID(StoryPageID story_page_id);
-
-	/**
-	 * Store a new_story_page_id per company.
-	 * @param story_page_id The new StoryPageID.
-	 */
-	static void SetNewStoryPageElementID(StoryPageElementID story_page_element_id);
-};
-
 #endif /* SCRIPT_OBJECT_HPP */