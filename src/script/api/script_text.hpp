/*
 * This file is part of OpenTTD.
 * OpenTTD is free software; you can redistribute it and/or modify it under the terms of the GNU General Public License as published by the Free Software Foundation, version 2.
 * OpenTTD is distributed in the hope that it will be useful, but WITHOUT ANY WARRANTY; without even the implied warranty of MERCHANTABILITY or FITNESS FOR A PARTICULAR PURPOSE.
 * See the GNU General Public License for more details. You should have received a copy of the GNU General Public License along with OpenTTD. If not, see <http://www.gnu.org/licenses/>.
 */

/** @file script_text.hpp Everything to handle text which can be translated. */

#ifndef SCRIPT_TEXT_HPP
#define SCRIPT_TEXT_HPP

#include "script_object.hpp"
#include "../../core/alloc_type.hpp"

#include <variant>

/**
 * Internal parent object of all Text-like objects.
 * @api -all
 */
class Text : public ScriptObject {
public:
	/**
	 * Convert a ScriptText to a normal string.
	 * @return A string.
	 * @api -all
	 */
	virtual const std::string GetEncodedText() = 0;

	/**
	 * Convert a #ScriptText into a decoded normal string.
	 * @return A string.
	 * @api -all
	 */
	const std::string GetDecodedText();
};

/**
 * Internally used class to create a raw text in a Text object.
 * @api -all
 */
class RawText : public Text {
public:
	RawText(const std::string &text);

	const std::string GetEncodedText() override { return this->text; }
private:
	const std::string text;
};

/**
 * Class that handles all text related functions. You can define a language
 *  file in lang/english.txt, in the same format as OpenTTD does, including
 *  tags like {BLACK}, {STRING1} etc. The name given to this string is made
 *  available to you in ScriptText, for example: ScriptText.STR_NEWS, if your
 *  english.txt contains: STR_NEWS    :{BLACK}Welcome {COMPANY}!
 *
 * In translation files like lang/dutch.txt you can then translate such
 *  strings, like: STR_NEWS    :{BLACK}Hallo {COMPANY}!
 * When the user has the dutch language selected, it will automatically use
 *  the translated string when available. The fallback language is always
 *  the english language.
 *
 * If you use parameters in your strings, you will have to define those
 *  parameters, for example like this:
 * \code local text = ScriptText(ScriptText.STR_NEWS);
 * text.AddParam(1); \endcode
 * This will set the {COMPANY} to the name of Company 1. Alternatively you
 *  can directly give those arguments to the ScriptText constructor, like this:
 * \code local text = ScriptText(ScriptText.STR_NEWS, 1); \endcode
 *
 * @api game
 */
class ScriptText : public Text {
public:
	static const int SCRIPT_TEXT_MAX_PARAMETERS = 20; ///< The maximum amount of parameters you can give to one object.

#ifndef DOXYGEN_API
	/**
	 * The constructor wrapper from Squirrel.
	 */
	ScriptText(HSQUIRRELVM vm);
#else
	/**
	 * Generate a text from string. You can set parameters to the instance which
	 *  can be required for the string.
	 * @param string The string of the text.
	 * @param ... Optional arguments for this string.
	 */
	ScriptText(StringID string, ...);
#endif /* DOXYGEN_API */

#ifndef DOXYGEN_API
	/**
	 * Used for .param_N and [] set from Squirrel.
	 */
	SQInteger _set(HSQUIRRELVM vm);

	/**
	 * Set the parameter.
	 */
	SQInteger SetParam(HSQUIRRELVM vm);

	/**
	 * Add an parameter
	 */
	SQInteger AddParam(HSQUIRRELVM vm);
#else
	/**
	 * Set the parameter to a value.
	 * @param parameter Which parameter to set.
	 * @param value The value of the parameter. Has to be string, integer or an instance of the class ScriptText.
	 */
	void SetParam(int parameter, Object value);

	/**
	 * Add a value as parameter (appending it).
	 * @param value The value of the parameter. Has to be string, integer or an instance of the class ScriptText.
	 * @return The same object as on which this is called, so you can chain.
	 */
	ScriptText *AddParam(Object value);
#endif /* DOXYGEN_API */

	/**
	 * @api -all
	 */
<<<<<<< HEAD
	virtual const std::string GetEncodedText();
=======
	std::string GetEncodedText() override;
>>>>>>> 077b08bb

private:
	using ScriptTextRef = ScriptObjectRef<ScriptText>;
	using StringIDList = std::vector<StringID>;

	StringID string;
	std::variant<SQInteger, std::string, ScriptTextRef> param[SCRIPT_TEXT_MAX_PARAMETERS];
	int paramc;

	void _TextParamError(std::string msg);

	/**
	 * Internal function for recursive calling this function over multiple
	 *  instances, while writing in the same buffer.
	 * @param p The current position in the buffer.
	 * @param lastofp The last position valid in the buffer.
	 * @param param_count The number of parameters that are in the string.
	 * @param seen_ids The list of seen StringID.
	 * @return The new current position in the buffer.
	 */
	char *_GetEncodedText(char *p, char *lastofp, int &param_count, StringIDList &seen_ids);

	/**
	 * Set a parameter, where the value is the first item on the stack.
	 */
	SQInteger _SetParam(int k, HSQUIRRELVM vm);
};

#endif /* SCRIPT_TEXT_HPP */<|MERGE_RESOLUTION|>--- conflicted
+++ resolved
@@ -125,11 +125,7 @@
 	/**
 	 * @api -all
 	 */
-<<<<<<< HEAD
-	virtual const std::string GetEncodedText();
-=======
-	std::string GetEncodedText() override;
->>>>>>> 077b08bb
+	const std::string GetEncodedText() override;
 
 private:
 	using ScriptTextRef = ScriptObjectRef<ScriptText>;
