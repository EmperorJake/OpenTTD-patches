/* $Id$ */

/*
 * This file is part of OpenTTD.
 * OpenTTD is free software; you can redistribute it and/or modify it under the terms of the GNU General Public License as published by the Free Software Foundation, version 2.
 * OpenTTD is distributed in the hope that it will be useful, but WITHOUT ANY WARRANTY; without even the implied warranty of MERCHANTABILITY or FITNESS FOR A PARTICULAR PURPOSE.
 * See the GNU General Public License for more details. You should have received a copy of the GNU General Public License along with OpenTTD. If not, see <http://www.gnu.org/licenses/>.
 */

/** @file yapf_rail.cpp The rail pathfinding. */

#include "../../stdafx.h"

#include "yapf.hpp"
#include "yapf_cache.h"
#include "yapf_node_rail.hpp"
#include "yapf_costrail.hpp"
#include "yapf_destrail.hpp"
#include "../../viewport_func.h"
#include "../../newgrf_station.h"
#include "../../tracerestrict.h"

#include "../../safeguards.h"

#if defined(UNIX) && defined(__GLIBC__)
#include <unistd.h>
#endif

template <typename Tpf> void DumpState(Tpf &pf1, Tpf &pf2)
{
	DumpTarget dmp1, dmp2;
	pf1.DumpBase(dmp1);
	pf2.DumpBase(dmp2);

#if defined(UNIX) && defined(__GLIBC__)
	static unsigned int num = 0;
	int pid = getpid();
	const char *fn1 = NULL;
	const char *fn2 = NULL;
	FILE *f1 = NULL;
	FILE *f2 = NULL;
	for(;;) {
		free(fn1);
		fn1 = str_fmt("yapf-%d-%u-1.txt", pid, num);
		f1 = fopen(fn1, "wx");
		if (f1 == NULL && errno == EEXIST) {
			num++;
			continue;
		}
		fn2 = str_fmt("yapf-%d-%u-2.txt", pid, num);
		f2 = fopen(fn2, "w");
		num++;
		break;
	}
	DEBUG(desync, 0, "Dumping YAPF state to %s and %s", fn1, fn2);
	free(fn1);
	free(fn2);
#else
	FILE *f1 = fopen("yapf1.txt", "wt");
	FILE *f2 = fopen("yapf2.txt", "wt");
<<<<<<< HEAD
#endif
	assert(f1 != NULL);
	assert(f2 != NULL);
=======
	assert(f1 != nullptr);
	assert(f2 != nullptr);
>>>>>>> 7c8e7c6b
	fwrite(dmp1.m_out.Data(), 1, dmp1.m_out.Size(), f1);
	fwrite(dmp2.m_out.Data(), 1, dmp2.m_out.Size(), f2);
	fclose(f1);
	fclose(f2);
}

int _total_pf_time_us = 0;

template <class Types>
class CYapfReserveTrack
{
public:
	typedef typename Types::Tpf Tpf;                     ///< the pathfinder class (derived from THIS class)
	typedef typename Types::TrackFollower TrackFollower;
	typedef typename Types::NodeList::Titem Node;        ///< this will be our node type

protected:
	/** to access inherited pathfinder */
	inline Tpf& Yapf()
	{
		return *static_cast<Tpf *>(this);
	}

private:
	TileIndex m_res_dest;         ///< The reservation target tile
	Trackdir  m_res_dest_td;      ///< The reservation target trackdir
	Node      *m_res_node;        ///< The reservation target node
	TileIndex m_res_fail_tile;    ///< The tile where the reservation failed
	Trackdir  m_res_fail_td;      ///< The trackdir where the reservation failed
	TileIndex m_origin_tile;      ///< Tile our reservation will originate from

	bool FindSafePositionProc(TileIndex tile, Trackdir td)
	{
		if (IsSafeWaitingPosition(Yapf().GetVehicle(), tile, td, true, !TrackFollower::Allow90degTurns())) {
			m_res_dest = tile;
			m_res_dest_td = td;
			return false;   // Stop iterating segment
		}
		return true;
	}

	/** Reserve a railway platform. Tile contains the failed tile on abort. */
	bool ReserveRailStationPlatform(TileIndex &tile, DiagDirection dir)
	{
		TileIndex     start = tile;
		TileIndexDiff diff = TileOffsByDiagDir(dir);

		do {
			if (HasStationReservation(tile)) return false;
			SetRailStationReservation(tile, true);
			MarkTileDirtyByTile(tile, ZOOM_LVL_DRAW_MAP);
			tile = TILE_ADD(tile, diff);
		} while (IsCompatibleTrainStationTile(tile, start) && tile != m_origin_tile);

		TriggerStationRandomisation(nullptr, start, SRT_PATH_RESERVATION);

		return true;
	}

	/** Try to reserve a single track/platform. */
	bool ReserveSingleTrack(TileIndex tile, Trackdir td)
	{
		if (IsRailStationTile(tile)) {
			if (!ReserveRailStationPlatform(tile, TrackdirToExitdir(ReverseTrackdir(td)))) {
				/* Platform could not be reserved, undo. */
				m_res_fail_tile = tile;
				m_res_fail_td = td;
			}
		} else {
			if (!TryReserveRailTrackdir(tile, td)) {
				/* Tile couldn't be reserved, undo. */
				m_res_fail_tile = tile;
				m_res_fail_td = td;
				return false;
			}
		}

		return tile != m_res_dest || td != m_res_dest_td;
	}

	/** Unreserve a single track/platform. Stops when the previous failer is reached. */
	bool UnreserveSingleTrack(TileIndex tile, Trackdir td)
	{
		if (IsRailStationTile(tile)) {
			TileIndex     start = tile;
			TileIndexDiff diff = TileOffsByDiagDir(TrackdirToExitdir(ReverseTrackdir(td)));
			while ((tile != m_res_fail_tile || td != m_res_fail_td) && IsCompatibleTrainStationTile(tile, start)) {
				SetRailStationReservation(tile, false);
				tile = TILE_ADD(tile, diff);
			}
		} else if (tile != m_res_fail_tile || td != m_res_fail_td) {
			UnreserveRailTrackdir(tile, td);
		}
		return (tile != m_res_dest || td != m_res_dest_td) && (tile != m_res_fail_tile || td != m_res_fail_td);
	}

public:
	/** Set the target to where the reservation should be extended. */
	inline void SetReservationTarget(Node *node, TileIndex tile, Trackdir td)
	{
		m_res_node = node;
		m_res_dest = tile;
		m_res_dest_td = td;
	}

	/** Check the node for a possible reservation target. */
	inline void FindSafePositionOnNode(Node *node)
	{
		assert(node->m_parent != nullptr);

		/* We will never pass more than two non-reserve-through signals, no need to check for a safe tile. */
		if (node->m_parent->m_num_signals_passed - node->m_parent->m_num_signals_res_through_passed >= 2) return;

		if (!node->IterateTiles(Yapf().GetVehicle(), Yapf(), *this, &CYapfReserveTrack<Types>::FindSafePositionProc)) {
			m_res_node = node;
		}
	}

	/** Try to reserve the path till the reservation target. */
	bool TryReservePath(PBSTileInfo *target, TileIndex origin)
	{
		m_res_fail_tile = INVALID_TILE;
		m_origin_tile = origin;

		if (target != nullptr) {
			target->tile = m_res_dest;
			target->trackdir = m_res_dest_td;
			target->okay = false;
		}

		/* Don't bother if the target is reserved. */
		PBSWaitingPositionRestrictedSignalInfo restricted_signal_info;
		if (!IsWaitingPositionFree(Yapf().GetVehicle(), m_res_dest, m_res_dest_td, false, &restricted_signal_info)) return false;

		for (Node *node = m_res_node; node->m_parent != nullptr; node = node->m_parent) {
			node->IterateTiles(Yapf().GetVehicle(), Yapf(), *this, &CYapfReserveTrack<Types>::ReserveSingleTrack);
			if (m_res_fail_tile != INVALID_TILE) {
				/* Reservation failed, undo. */
				Node *fail_node = m_res_node;
				TileIndex stop_tile = m_res_fail_tile;
				do {
					/* If this is the node that failed, stop at the failed tile. */
					m_res_fail_tile = fail_node == node ? stop_tile : INVALID_TILE;
					fail_node->IterateTiles(Yapf().GetVehicle(), Yapf(), *this, &CYapfReserveTrack<Types>::UnreserveSingleTrack);
				} while (fail_node != node && (fail_node = fail_node->m_parent) != nullptr);

				return false;
			}
		}

<<<<<<< HEAD
		if (restricted_signal_info.tile != INVALID_TILE) {
			const TraceRestrictProgram *prog = GetExistingTraceRestrictProgram(restricted_signal_info.tile, TrackdirToTrack(restricted_signal_info.trackdir));
			if (prog && prog->actions_used_flags & TRPAUF_PBS_RES_END_SLOT) {
				extern TileIndex VehiclePosTraceRestrictPreviousSignalCallback(const Train *v, const void *);

				TraceRestrictProgramResult out;
				TraceRestrictProgramInput input(restricted_signal_info.tile, restricted_signal_info.trackdir, &VehiclePosTraceRestrictPreviousSignalCallback, NULL);
				input.permitted_slot_operations = TRPISP_PBS_RES_END_ACQUIRE | TRPISP_PBS_RES_END_RELEASE;
				prog->Execute(Yapf().GetVehicle(), input, out);
			}
		}

		if (target != NULL) target->okay = true;
=======
		if (target != nullptr) target->okay = true;
>>>>>>> 7c8e7c6b

		if (Yapf().CanUseGlobalCache(*m_res_node)) {
			YapfNotifyTrackLayoutChange(INVALID_TILE, INVALID_TRACK);
		}

		return true;
	}

	static void stDesyncCheck(Tpf &pf1, Tpf &pf2, const char *name, bool check_res)
	{
		Node *n1 = pf1.GetBestNode();
		Node *n2 = pf2.GetBestNode();
		uint depth = 0;
		for (;;) {
			if ((n1 != NULL) != (n2 != NULL)) {
				DEBUG(desync, 0, "%s: node nonnull state at %u = [%d, %d]", name, depth, (n1 != NULL), (n2 != NULL));
				DumpState(pf1, pf2);
				return;
			}
			if (n1 == NULL) break;

			if (n1->GetTile() != n2->GetTile()) {
				DEBUG(desync, 0, "%s tile mismatch at %u = [0x%X, 0x%X]", name, depth, n1->GetTile(), n2->GetTile());
				DumpState(pf1, pf2);
				return;
			}
			if (n1->GetTrackdir() != n2->GetTrackdir()) {
				DEBUG(desync, 0, "%s trackdir mismatch at %u = [0x%X, 0x%X]", name, depth, n1->GetTrackdir(), n2->GetTrackdir());
				DumpState(pf1, pf2);
				return;
			}
			n1 = n1->m_parent;
			n2 = n2->m_parent;
			depth++;
		}

		if (check_res && (pf1.m_res_dest != pf2.m_res_dest || pf1.m_res_dest_td != pf2.m_res_dest_td)) {
			DEBUG(desync, 0, "%s reservation target mismatch = [(0x%X, %d), (0x%X, %d)]", name, pf1.m_res_dest, pf1.m_res_dest_td, pf2.m_res_dest, pf2.m_res_dest_td);
			DumpState(pf1, pf2);
			return;
		}
	}
};

template <class Types>
class CYapfFollowAnyDepotRailT
{
public:
	typedef typename Types::Tpf Tpf;                     ///< the pathfinder class (derived from THIS class)
	typedef typename Types::TrackFollower TrackFollower;
	typedef typename Types::NodeList::Titem Node;        ///< this will be our node type
	typedef typename Node::Key Key;                      ///< key to hash tables

protected:
	/** to access inherited path finder */
	inline Tpf& Yapf()
	{
		return *static_cast<Tpf *>(this);
	}

public:
	/**
	 * Called by YAPF to move from the given node to the next tile. For each
	 *  reachable trackdir on the new tile creates new node, initializes it
	 *  and adds it to the open list by calling Yapf().AddNewNode(n)
	 */
	inline void PfFollowNode(Node &old_node)
	{
		TrackFollower F(Yapf().GetVehicle());
		if (old_node.flags_u.flags_s.m_reverse_pending && old_node.m_segment->m_end_segment_reason & (ESRB_SAFE_TILE | ESRB_DEPOT | ESRB_DEAD_END)) {
			Node *rev_node = &old_node;
			while (rev_node && !(rev_node->m_segment->m_end_segment_reason & ESRB_REVERSE)) {
				rev_node = rev_node->m_parent;
			}
			if (rev_node) {
				if (F.Follow(rev_node->GetLastTile(), ReverseTrackdir(rev_node->GetLastTrackdir()))) {
					Yapf().AddMultipleNodes(&old_node, F, [&](Node &n) {
						n.flags_u.flags_s.m_reverse_pending = false;
						n.flags_u.flags_s.m_teleport = true;
					});
				}
				return;
			}
		}
		if (F.Follow(old_node.GetLastTile(), old_node.GetLastTrackdir())) {
			Yapf().AddMultipleNodes(&old_node, F);
		}
	}

	/** return debug report character to identify the transportation type */
	inline char TransportTypeChar() const
	{
		return 't';
	}

	static FindDepotData stFindNearestDepotTwoWay(const Train *v, TileIndex t1, Trackdir td1, TileIndex t2, Trackdir td2, int max_penalty, int reverse_penalty)
	{
		Tpf pf1;
		/*
		 * With caching enabled it simply cannot get a reliable result when you
		 * have limited the distance a train may travel. This means that the
		 * cached result does not match uncached result in all cases and that
		 * causes desyncs. So disable caching when finding for a depot that is
		 * nearby. This only happens with automatic servicing of vehicles,
		 * so it will only impact performance when you do not manually set
		 * depot orders and you do not disable automatic servicing.
		 */
		if (max_penalty != 0) pf1.DisableCache(true);
		FindDepotData result1 = pf1.FindNearestDepotTwoWay(v, t1, td1, t2, td2, max_penalty, reverse_penalty);

		if (_debug_yapfdesync_level > 0 || _debug_desync_level >= 2) {
			Tpf pf2;
			pf2.DisableCache(true);
			FindDepotData result2 = pf2.FindNearestDepotTwoWay(v, t1, td1, t2, td2, max_penalty, reverse_penalty);
			if (result1.tile != result2.tile || (result1.reverse != result2.reverse)) {
				DEBUG(desync, 0, "CACHE ERROR: FindNearestDepotTwoWay() = [%s, %s]",
						result1.tile != INVALID_TILE ? "T" : "F",
						result2.tile != INVALID_TILE ? "T" : "F");
				DumpState(pf1, pf2);
			}
		}

		return result1;
	}

	inline FindDepotData FindNearestDepotTwoWay(const Train *v, TileIndex t1, Trackdir td1, TileIndex t2, Trackdir td2, int max_penalty, int reverse_penalty)
	{
		/* set origin and destination nodes */
		Yapf().SetOrigin(t1, td1, t2, td2, reverse_penalty, true);
		Yapf().SetDestination(v);
		Yapf().SetMaxCost(max_penalty);

		/* find the best path */
		if (!Yapf().FindPath(v)) return FindDepotData();

		/* Some path found. */
		Node *n = Yapf().GetBestNode();

		/* walk through the path back to the origin */
		Node *pNode = n;
		while (pNode->m_parent != nullptr) {
			pNode = pNode->m_parent;
		}

		/* if the origin node is our front vehicle tile/Trackdir then we didn't reverse
		 * but we can also look at the cost (== 0 -> not reversed, == reverse_penalty -> reversed) */
		return FindDepotData(n->GetLastTile(), n->m_cost, pNode->m_cost != 0);
	}
};

template <class Types>
class CYapfFollowAnySafeTileRailT : public CYapfReserveTrack<Types>
{
public:
	typedef typename Types::Tpf Tpf;                     ///< the pathfinder class (derived from THIS class)
	typedef typename Types::TrackFollower TrackFollower;
	typedef typename Types::NodeList::Titem Node;        ///< this will be our node type
	typedef typename Node::Key Key;                      ///< key to hash tables

protected:
	/** to access inherited path finder */
	inline Tpf& Yapf()
	{
		return *static_cast<Tpf *>(this);
	}

public:
	/**
	 * Called by YAPF to move from the given node to the next tile. For each
	 *  reachable trackdir on the new tile creates new node, initializes it
	 *  and adds it to the open list by calling Yapf().AddNewNode(n)
	 */
	inline void PfFollowNode(Node &old_node)
	{
		TrackFollower F(Yapf().GetVehicle(), Yapf().GetCompatibleRailTypes());
		if (F.Follow(old_node.GetLastTile(), old_node.GetLastTrackdir()) && F.MaskReservedTracks()) {
			Yapf().AddMultipleNodes(&old_node, F);
		}
	}

	/** Return debug report character to identify the transportation type */
	inline char TransportTypeChar() const
	{
		return 't';
	}

	static bool stFindNearestSafeTile(const Train *v, TileIndex t1, Trackdir td, bool override_railtype)
	{
		/* Create pathfinder instance */
		Tpf pf1;
		bool result1;
		if (_debug_yapfdesync_level < 1 && _debug_desync_level < 2) {
			result1 = pf1.FindNearestSafeTile(v, t1, td, override_railtype, false);
		} else {
			bool found_path_1, found_path_2;
			pf1.FindNearestSafeTile(v, t1, td, override_railtype, true, &found_path_1);
			Tpf pf2;
			pf2.DisableCache(true);
			result1 = pf2.FindNearestSafeTile(v, t1, td, override_railtype, false, &found_path_2);
			if (found_path_1 != found_path_2) {
				DEBUG(desync, 0, "CACHE ERROR: FindSafeTile() = [%s, %s]", found_path_1 ? "T" : "F", found_path_2 ? "T" : "F");
				DumpState(pf1, pf2);
			} else if (found_path_2) {
				CYapfFollowAnySafeTileRailT::stDesyncCheck(pf1, pf2, "CACHE ERROR: FindSafeTile()", true);
			}
		}

		return result1;
	}

	bool FindNearestSafeTile(const Train *v, TileIndex t1, Trackdir td, bool override_railtype, bool dont_reserve, bool *found_path = NULL)
	{
		/* Set origin and destination. */
		Yapf().SetOrigin(t1, td);
		Yapf().SetDestination(v, override_railtype);

		bool bFound = Yapf().FindPath(v);
		if (found_path) *found_path = bFound;
		if (!bFound) return false;

		/* Found a destination, set as reservation target. */
		Node *pNode = Yapf().GetBestNode();
		this->SetReservationTarget(pNode, pNode->GetLastTile(), pNode->GetLastTrackdir());

		/* Walk through the path back to the origin. */
		Node *pPrev = nullptr;
		while (pNode->m_parent != nullptr) {
			pPrev = pNode;
			pNode = pNode->m_parent;

			this->FindSafePositionOnNode(pPrev);
		}

		return dont_reserve || this->TryReservePath(nullptr, pNode->GetLastTile());
	}
};

template <class Types>
class CYapfFollowRailT : public CYapfReserveTrack<Types>
{
public:
	typedef typename Types::Tpf Tpf;                     ///< the pathfinder class (derived from THIS class)
	typedef typename Types::TrackFollower TrackFollower;
	typedef typename Types::NodeList::Titem Node;        ///< this will be our node type
	typedef typename Node::Key Key;                      ///< key to hash tables

protected:
	/** to access inherited path finder */
	inline Tpf& Yapf()
	{
		return *static_cast<Tpf *>(this);
	}

public:
	/**
	 * Called by YAPF to move from the given node to the next tile. For each
	 *  reachable trackdir on the new tile creates new node, initializes it
	 *  and adds it to the open list by calling Yapf().AddNewNode(n)
	 */
	inline void PfFollowNode(Node &old_node)
	{
		TrackFollower F(Yapf().GetVehicle());
		if (old_node.flags_u.flags_s.m_reverse_pending && old_node.m_segment->m_end_segment_reason & (ESRB_SAFE_TILE | ESRB_DEPOT | ESRB_DEAD_END)) {
			Node *rev_node = &old_node;
			while (rev_node && !(rev_node->m_segment->m_end_segment_reason & ESRB_REVERSE)) {
				rev_node = rev_node->m_parent;
			}
			if (rev_node) {
				if (F.Follow(rev_node->GetLastTile(), ReverseTrackdir(rev_node->GetLastTrackdir()))) {
					Yapf().AddMultipleNodes(&old_node, F, [&](Node &n) {
						n.flags_u.flags_s.m_reverse_pending = false;
						n.flags_u.flags_s.m_teleport = true;
					});
				}
				return;
			}
		}
		if (F.Follow(old_node.GetLastTile(), old_node.GetLastTrackdir())) {
			Yapf().AddMultipleNodes(&old_node, F);
		}
	}

	/** return debug report character to identify the transportation type */
	inline char TransportTypeChar() const
	{
		return 't';
	}

	static Trackdir stChooseRailTrack(const Train *v, TileIndex tile, DiagDirection enterdir, TrackBits tracks, bool &path_found, bool reserve_track, PBSTileInfo *target)
	{
		/* create pathfinder instance */
		Tpf pf1;
		Trackdir result1;

		if (_debug_yapfdesync_level < 1 && _debug_desync_level < 2) {
			result1 = pf1.ChooseRailTrack(v, tile, enterdir, tracks, path_found, reserve_track, target);
		} else {
			result1 = pf1.ChooseRailTrack(v, tile, enterdir, tracks, path_found, false, nullptr);
			Tpf pf2;
			pf2.DisableCache(true);
			Trackdir result2 = pf2.ChooseRailTrack(v, tile, enterdir, tracks, path_found, reserve_track, target);
			if (result1 != result2) {
				DEBUG(desync, 0, "CACHE ERROR: ChooseRailTrack() = [%d, %d]", result1, result2);
				DumpState(pf1, pf2);
			} else if (result1 != INVALID_TRACKDIR) {
				CYapfFollowRailT::stDesyncCheck(pf1, pf2, "CACHE ERROR: ChooseRailTrack()", true);
			}
		}

		return result1;
	}

	inline Trackdir ChooseRailTrack(const Train *v, TileIndex tile, DiagDirection enterdir, TrackBits tracks, bool &path_found, bool reserve_track, PBSTileInfo *target)
	{
		if (target != nullptr) target->tile = INVALID_TILE;

		/* set origin and destination nodes */
		PBSTileInfo origin = FollowTrainReservation(v);
		Yapf().SetOrigin(origin.tile, origin.trackdir, INVALID_TILE, INVALID_TRACKDIR, 1, true);
		Yapf().SetDestination(v);

		/* find the best path */
		path_found = Yapf().FindPath(v);

		/* if path not found - return INVALID_TRACKDIR */
		Trackdir next_trackdir = INVALID_TRACKDIR;
		Node *pNode = Yapf().GetBestNode();
		if (pNode != nullptr) {
			/* reserve till end of path */
			this->SetReservationTarget(pNode, pNode->GetLastTile(), pNode->GetLastTrackdir());

			/* path was found or at least suggested
			 * walk through the path back to the origin */
			Node *pPrev = nullptr;
			while (pNode->m_parent != nullptr) {
				pPrev = pNode;
				pNode = pNode->m_parent;

				this->FindSafePositionOnNode(pPrev);
			}
			/* return trackdir from the best origin node (one of start nodes) */
			Node &best_next_node = *pPrev;
			next_trackdir = best_next_node.GetTrackdir();

			if (reserve_track && path_found) this->TryReservePath(target, pNode->GetLastTile());
		}

		/* Treat the path as found if stopped on the first two way signal(s). */
		path_found |= Yapf().m_stopped_on_first_two_way_signal;
		return next_trackdir;
	}

	static bool stCheckReverseTrain(const Train *v, TileIndex t1, Trackdir td1, TileIndex t2, Trackdir td2, int reverse_penalty)
	{
		Tpf pf1;
		bool result1 = pf1.CheckReverseTrain(v, t1, td1, t2, td2, reverse_penalty);

		if (_debug_yapfdesync_level > 0 || _debug_desync_level >= 2) {
			Tpf pf2;
			pf2.DisableCache(true);
			bool result2 = pf2.CheckReverseTrain(v, t1, td1, t2, td2, reverse_penalty);
			if (result1 != result2) {
				DEBUG(desync, 2, "CACHE ERROR: CheckReverseTrain() = [%s, %s]", result1 ? "T" : "F", result2 ? "T" : "F");
				DumpState(pf1, pf2);
			} else if (result1) {
				CYapfFollowRailT::stDesyncCheck(pf1, pf2, "CACHE ERROR: CheckReverseTrain()", false);
			}
		}

		return result1;
	}

	inline bool CheckReverseTrain(const Train *v, TileIndex t1, Trackdir td1, TileIndex t2, Trackdir td2, int reverse_penalty)
	{
		/* create pathfinder instance
		 * set origin and destination nodes */
		Yapf().SetOrigin(t1, td1, t2, td2, reverse_penalty, false);
		Yapf().SetDestination(v);

		/* find the best path */
		bool bFound = Yapf().FindPath(v);

		if (!bFound) return false;

		/* path was found
		 * walk through the path back to the origin */
		Node *pNode = Yapf().GetBestNode();
		while (pNode->m_parent != nullptr) {
			pNode = pNode->m_parent;
		}

		/* check if it was reversed origin */
		Node &best_org_node = *pNode;
		bool reversed = (best_org_node.m_cost != 0);
		return reversed;
	}
};

template <class Tpf_, class Ttrack_follower, class Tnode_list, template <class Types> class TdestinationT, template <class Types> class TfollowT>
struct CYapfRail_TypesT
{
	typedef CYapfRail_TypesT<Tpf_, Ttrack_follower, Tnode_list, TdestinationT, TfollowT>  Types;

	typedef Tpf_                                Tpf;
	typedef Ttrack_follower                     TrackFollower;
	typedef Tnode_list                          NodeList;
	typedef Train                               VehicleType;
	typedef CYapfBaseT<Types>                   PfBase;
	typedef TfollowT<Types>                     PfFollow;
	typedef CYapfOriginTileTwoWayT<Types>       PfOrigin;
	typedef TdestinationT<Types>                PfDestination;
	typedef CYapfSegmentCostCacheGlobalT<Types> PfCache;
	typedef CYapfCostRailT<Types>               PfCost;
};

struct CYapfRail1         : CYapfT<CYapfRail_TypesT<CYapfRail1        , CFollowTrackRail    , CRailNodeListTrackDir, CYapfDestinationTileOrStationRailT, CYapfFollowRailT> > {};
struct CYapfRail2         : CYapfT<CYapfRail_TypesT<CYapfRail2        , CFollowTrackRailNo90, CRailNodeListTrackDir, CYapfDestinationTileOrStationRailT, CYapfFollowRailT> > {};

struct CYapfAnyDepotRail1 : CYapfT<CYapfRail_TypesT<CYapfAnyDepotRail1, CFollowTrackRail    , CRailNodeListTrackDir, CYapfDestinationAnyDepotRailT     , CYapfFollowAnyDepotRailT> > {};
struct CYapfAnyDepotRail2 : CYapfT<CYapfRail_TypesT<CYapfAnyDepotRail2, CFollowTrackRailNo90, CRailNodeListTrackDir, CYapfDestinationAnyDepotRailT     , CYapfFollowAnyDepotRailT> > {};

struct CYapfAnySafeTileRail1 : CYapfT<CYapfRail_TypesT<CYapfAnySafeTileRail1, CFollowTrackFreeRail    , CRailNodeListTrackDir, CYapfDestinationAnySafeTileRailT , CYapfFollowAnySafeTileRailT> > {};
struct CYapfAnySafeTileRail2 : CYapfT<CYapfRail_TypesT<CYapfAnySafeTileRail2, CFollowTrackFreeRailNo90, CRailNodeListTrackDir, CYapfDestinationAnySafeTileRailT , CYapfFollowAnySafeTileRailT> > {};


Track YapfTrainChooseTrack(const Train *v, TileIndex tile, DiagDirection enterdir, TrackBits tracks, bool &path_found, bool reserve_track, PBSTileInfo *target)
{
	/* default is YAPF type 2 */
	typedef Trackdir (*PfnChooseRailTrack)(const Train*, TileIndex, DiagDirection, TrackBits, bool&, bool, PBSTileInfo*);
	PfnChooseRailTrack pfnChooseRailTrack = &CYapfRail1::stChooseRailTrack;

	/* check if non-default YAPF type needed */
	if (_settings_game.pf.forbid_90_deg) {
		pfnChooseRailTrack = &CYapfRail2::stChooseRailTrack; // Trackdir, forbid 90-deg
	}

	Trackdir td_ret = pfnChooseRailTrack(v, tile, enterdir, tracks, path_found, reserve_track, target);
	return (td_ret != INVALID_TRACKDIR) ? TrackdirToTrack(td_ret) : FindFirstTrack(tracks);
}

bool YapfTrainCheckReverse(const Train *v)
{
	const Train *last_veh = v->Last();

	/* get trackdirs of both ends */
	Trackdir td = v->GetVehicleTrackdir();
	Trackdir td_rev = ReverseTrackdir(last_veh->GetVehicleTrackdir());

	/* tiles where front and back are */
	TileIndex tile = v->tile;
	TileIndex tile_rev = last_veh->tile;

	int reverse_penalty = 0;

	if (v->track & TRACK_BIT_WORMHOLE) {
		/* front in tunnel / on bridge */
		DiagDirection dir_into_wormhole = GetTunnelBridgeDirection(tile);

		if (TrackdirToExitdir(td) == dir_into_wormhole) tile = GetOtherTunnelBridgeEnd(tile);
		/* Now 'tile' is the tunnel entry/bridge ramp the train will reach when driving forward */

		/* Current position of the train in the wormhole */
		TileIndex cur_tile = TileVirtXY(v->x_pos, v->y_pos);

		/* Add distance to drive in the wormhole as penalty for the forward path, i.e. bonus for the reverse path
		 * Note: Negative penalties are ok for the start tile. */
		reverse_penalty -= DistanceManhattan(cur_tile, tile) * YAPF_TILE_LENGTH;
	}

	if (last_veh->track & TRACK_BIT_WORMHOLE) {
		/* back in tunnel / on bridge */
		DiagDirection dir_into_wormhole = GetTunnelBridgeDirection(tile_rev);

		if (TrackdirToExitdir(td_rev) == dir_into_wormhole) tile_rev = GetOtherTunnelBridgeEnd(tile_rev);
		/* Now 'tile_rev' is the tunnel entry/bridge ramp the train will reach when reversing */

		/* Current position of the last wagon in the wormhole */
		TileIndex cur_tile = TileVirtXY(last_veh->x_pos, last_veh->y_pos);

		/* Add distance to drive in the wormhole as penalty for the revere path. */
		reverse_penalty += DistanceManhattan(cur_tile, tile_rev) * YAPF_TILE_LENGTH;
	}

	typedef bool (*PfnCheckReverseTrain)(const Train*, TileIndex, Trackdir, TileIndex, Trackdir, int);
	PfnCheckReverseTrain pfnCheckReverseTrain = CYapfRail1::stCheckReverseTrain;

	/* check if non-default YAPF type needed */
	if (_settings_game.pf.forbid_90_deg) {
		pfnCheckReverseTrain = &CYapfRail2::stCheckReverseTrain; // Trackdir, forbid 90-deg
	}

	/* slightly hackish: If the pathfinders finds a path, the cost of the first node is tested to distinguish between forward- and reverse-path. */
	if (reverse_penalty == 0) reverse_penalty = 1;

	bool reverse = pfnCheckReverseTrain(v, tile, td, tile_rev, td_rev, reverse_penalty);

	return reverse;
}

FindDepotData YapfTrainFindNearestDepot(const Train *v, int max_penalty)
{
	const Train *last_veh = v->Last();

	PBSTileInfo origin = FollowTrainReservation(v);
	TileIndex last_tile = last_veh->tile;
	Trackdir td_rev = ReverseTrackdir(last_veh->GetVehicleTrackdir());

	typedef FindDepotData (*PfnFindNearestDepotTwoWay)(const Train*, TileIndex, Trackdir, TileIndex, Trackdir, int, int);
	PfnFindNearestDepotTwoWay pfnFindNearestDepotTwoWay = &CYapfAnyDepotRail1::stFindNearestDepotTwoWay;

	/* check if non-default YAPF type needed */
	if (_settings_game.pf.forbid_90_deg) {
		pfnFindNearestDepotTwoWay = &CYapfAnyDepotRail2::stFindNearestDepotTwoWay; // Trackdir, forbid 90-deg
	}

	return pfnFindNearestDepotTwoWay(v, origin.tile, origin.trackdir, last_tile, td_rev, max_penalty, YAPF_INFINITE_PENALTY);
}

bool YapfTrainFindNearestSafeTile(const Train *v, TileIndex tile, Trackdir td, bool override_railtype)
{
	typedef bool (*PfnFindNearestSafeTile)(const Train*, TileIndex, Trackdir, bool);
	PfnFindNearestSafeTile pfnFindNearestSafeTile = CYapfAnySafeTileRail1::stFindNearestSafeTile;

	/* check if non-default YAPF type needed */
	if (_settings_game.pf.forbid_90_deg) {
		pfnFindNearestSafeTile = &CYapfAnySafeTileRail2::stFindNearestSafeTile;
	}

	return pfnFindNearestSafeTile(v, tile, td, override_railtype);
}

/** if any track changes, this counter is incremented - that will invalidate segment cost cache */
int CSegmentCostCacheBase::s_rail_change_counter = 0;

void YapfNotifyTrackLayoutChange(TileIndex tile, Track track)
{
	CSegmentCostCacheBase::NotifyTrackLayoutChange(tile, track);
}<|MERGE_RESOLUTION|>--- conflicted
+++ resolved
@@ -35,15 +35,15 @@
 #if defined(UNIX) && defined(__GLIBC__)
 	static unsigned int num = 0;
 	int pid = getpid();
-	const char *fn1 = NULL;
-	const char *fn2 = NULL;
-	FILE *f1 = NULL;
-	FILE *f2 = NULL;
+	const char *fn1 = nullptr;
+	const char *fn2 = nullptr;
+	FILE *f1 = nullptr;
+	FILE *f2 = nullptr;
 	for(;;) {
 		free(fn1);
 		fn1 = str_fmt("yapf-%d-%u-1.txt", pid, num);
 		f1 = fopen(fn1, "wx");
-		if (f1 == NULL && errno == EEXIST) {
+		if (f1 == nullptr && errno == EEXIST) {
 			num++;
 			continue;
 		}
@@ -58,14 +58,9 @@
 #else
 	FILE *f1 = fopen("yapf1.txt", "wt");
 	FILE *f2 = fopen("yapf2.txt", "wt");
-<<<<<<< HEAD
 #endif
-	assert(f1 != NULL);
-	assert(f2 != NULL);
-=======
 	assert(f1 != nullptr);
 	assert(f2 != nullptr);
->>>>>>> 7c8e7c6b
 	fwrite(dmp1.m_out.Data(), 1, dmp1.m_out.Size(), f1);
 	fwrite(dmp2.m_out.Data(), 1, dmp2.m_out.Size(), f2);
 	fclose(f1);
@@ -216,23 +211,19 @@
 			}
 		}
 
-<<<<<<< HEAD
 		if (restricted_signal_info.tile != INVALID_TILE) {
 			const TraceRestrictProgram *prog = GetExistingTraceRestrictProgram(restricted_signal_info.tile, TrackdirToTrack(restricted_signal_info.trackdir));
 			if (prog && prog->actions_used_flags & TRPAUF_PBS_RES_END_SLOT) {
 				extern TileIndex VehiclePosTraceRestrictPreviousSignalCallback(const Train *v, const void *);
 
 				TraceRestrictProgramResult out;
-				TraceRestrictProgramInput input(restricted_signal_info.tile, restricted_signal_info.trackdir, &VehiclePosTraceRestrictPreviousSignalCallback, NULL);
+				TraceRestrictProgramInput input(restricted_signal_info.tile, restricted_signal_info.trackdir, &VehiclePosTraceRestrictPreviousSignalCallback, nullptr);
 				input.permitted_slot_operations = TRPISP_PBS_RES_END_ACQUIRE | TRPISP_PBS_RES_END_RELEASE;
 				prog->Execute(Yapf().GetVehicle(), input, out);
 			}
 		}
 
-		if (target != NULL) target->okay = true;
-=======
 		if (target != nullptr) target->okay = true;
->>>>>>> 7c8e7c6b
 
 		if (Yapf().CanUseGlobalCache(*m_res_node)) {
 			YapfNotifyTrackLayoutChange(INVALID_TILE, INVALID_TRACK);
@@ -247,12 +238,12 @@
 		Node *n2 = pf2.GetBestNode();
 		uint depth = 0;
 		for (;;) {
-			if ((n1 != NULL) != (n2 != NULL)) {
-				DEBUG(desync, 0, "%s: node nonnull state at %u = [%d, %d]", name, depth, (n1 != NULL), (n2 != NULL));
+			if ((n1 != nullptr) != (n2 != nullptr)) {
+				DEBUG(desync, 0, "%s: node nonnull state at %u = [%d, %d]", name, depth, (n1 != nullptr), (n2 != nullptr));
 				DumpState(pf1, pf2);
 				return;
 			}
-			if (n1 == NULL) break;
+			if (n1 == nullptr) break;
 
 			if (n1->GetTile() != n2->GetTile()) {
 				DEBUG(desync, 0, "%s tile mismatch at %u = [0x%X, 0x%X]", name, depth, n1->GetTile(), n2->GetTile());
@@ -443,7 +434,7 @@
 		return result1;
 	}
 
-	bool FindNearestSafeTile(const Train *v, TileIndex t1, Trackdir td, bool override_railtype, bool dont_reserve, bool *found_path = NULL)
+	bool FindNearestSafeTile(const Train *v, TileIndex t1, Trackdir td, bool override_railtype, bool dont_reserve, bool *found_path = nullptr)
 	{
 		/* Set origin and destination. */
 		Yapf().SetOrigin(t1, td);
