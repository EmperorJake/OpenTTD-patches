/*
 * This file is part of OpenTTD.
 * OpenTTD is free software; you can redistribute it and/or modify it under the terms of the GNU General Public License as published by the Free Software Foundation, version 2.
 * OpenTTD is distributed in the hope that it will be useful, but WITHOUT ANY WARRANTY; without even the implied warranty of MERCHANTABILITY or FITNESS FOR A PARTICULAR PURPOSE.
 * See the GNU General Public License for more details. You should have received a copy of the GNU General Public License along with OpenTTD. If not, see <http://www.gnu.org/licenses/>.
 */

/** @file group.h Base class for groups and group functions. */

#ifndef GROUP_H
#define GROUP_H

#include "group_type.h"
#include "core/pool_type.hpp"
#include "company_type.h"
#include "vehicle_type.h"
#include "engine_type.h"
#include "livery.h"

typedef Pool<Group, GroupID, 16, 64000> GroupPool;
extern GroupPool _group_pool; ///< Pool of groups.

/** Statistics and caches on the vehicles in a group. */
struct GroupStatistics {
	uint16 num_vehicle;                     ///< Number of vehicles.
	uint16 *num_engines;                    ///< Caches the number of engines of each type the company owns.

	bool autoreplace_defined;               ///< Are any autoreplace rules set?
	bool autoreplace_finished;              ///< Have all autoreplacement finished?

	uint16 num_profit_vehicle;              ///< Number of vehicles considered for profit statistics;
	Money profit_last_year;                 ///< Sum of profits for all vehicles.

	GroupStatistics();
	~GroupStatistics();

	void Clear();

	void ClearProfits()
	{
		this->num_profit_vehicle = 0;
		this->profit_last_year = 0;
	}

	void ClearAutoreplace()
	{
		this->autoreplace_defined = false;
		this->autoreplace_finished = false;
	}

	static GroupStatistics &Get(CompanyID company, GroupID id_g, VehicleType type);
	static GroupStatistics &Get(const Vehicle *v);
	static GroupStatistics &GetAllGroup(const Vehicle *v);

	static void CountVehicle(const Vehicle *v, int delta);
	static void CountEngine(const Vehicle *v, int delta);
	static void VehicleReachedProfitAge(const Vehicle *v);

	static void UpdateProfits();
	static void UpdateAfterLoad();
	static void UpdateAutoreplace(CompanyID company);
};

/** Group data. */
struct Group : GroupPool::PoolItem<&_group_pool> {
	char *name;                 ///< Group Name
	Owner owner;                ///< Group Owner
	VehicleType vehicle_type;   ///< Vehicle type of the group

	bool replace_protection;    ///< If set to true, the global autoreplace have no effect on the group
	Livery livery;              ///< Custom colour scheme for vehicles in this group
	GroupStatistics statistics; ///< NOSAVE: Statistics and caches on the vehicles in the group.

	bool folded;                ///< NOSAVE: Is this group folded in the group view?

	GroupID parent;             ///< Parent group

	Group(CompanyID owner = INVALID_COMPANY);
	~Group();
};


static inline bool IsDefaultGroupID(GroupID index)
{
	return index == DEFAULT_GROUP;
}

/**
 * Checks if a GroupID stands for all vehicles of a company
 * @param id_g The GroupID to check
 * @return true is id_g is identical to ALL_GROUP
 */
static inline bool IsAllGroupID(GroupID id_g)
{
	return id_g == ALL_GROUP;
}

<<<<<<< HEAD
static inline bool IsTopLevelGroupID(GroupID index)
{
	return index == DEFAULT_GROUP || index == ALL_GROUP;
}

#define FOR_ALL_GROUPS_FROM(var, start) FOR_ALL_ITEMS_FROM(Group, group_index, var, start)
#define FOR_ALL_GROUPS(var) FOR_ALL_GROUPS_FROM(var, 0)

=======
>>>>>>> 5b52f259

uint GetGroupNumEngines(CompanyID company, GroupID id_g, EngineID id_e);
uint GetGroupNumVehicle(CompanyID company, GroupID id_g, VehicleType type);
uint GetGroupNumProfitVehicle(CompanyID company, GroupID id_g, VehicleType type);
Money GetGroupProfitLastYear(CompanyID company, GroupID id_g, VehicleType type);

void SetTrainGroupID(Train *v, GroupID grp);
void UpdateTrainGroupID(Train *v);
void RemoveVehicleFromGroup(const Vehicle *v);
void RemoveAllGroupsForCompany(const CompanyID company);
bool GroupIsInGroup(GroupID search, GroupID group);

extern GroupID _new_group_id;

#endif /* GROUP_H */<|MERGE_RESOLUTION|>--- conflicted
+++ resolved
@@ -95,17 +95,10 @@
 	return id_g == ALL_GROUP;
 }
 
-<<<<<<< HEAD
 static inline bool IsTopLevelGroupID(GroupID index)
 {
 	return index == DEFAULT_GROUP || index == ALL_GROUP;
 }
-
-#define FOR_ALL_GROUPS_FROM(var, start) FOR_ALL_ITEMS_FROM(Group, group_index, var, start)
-#define FOR_ALL_GROUPS(var) FOR_ALL_GROUPS_FROM(var, 0)
-
-=======
->>>>>>> 5b52f259
 
 uint GetGroupNumEngines(CompanyID company, GroupID id_g, EngineID id_e);
 uint GetGroupNumVehicle(CompanyID company, GroupID id_g, VehicleType type);
