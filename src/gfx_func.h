--- conflicted
+++ resolved
@@ -222,36 +222,7 @@
 	return font_height_cache[size];
 }
 
-<<<<<<< HEAD
-/** Height of characters in the small (#FS_SMALL) font. @note Some characters may be oversized. */
-#define FONT_HEIGHT_SMALL  (GetCharacterHeight(FS_SMALL))
-
-/** Height of characters in the normal (#FS_NORMAL) font. @note Some characters may be oversized. */
-#define FONT_HEIGHT_NORMAL (GetCharacterHeight(FS_NORMAL))
-
-/** Height of characters in the large (#FS_LARGE) font. @note Some characters may be oversized. */
-#define FONT_HEIGHT_LARGE  (GetCharacterHeight(FS_LARGE))
-
-/** Height of characters in the large (#FS_MONO) font. @note Some characters may be oversized. */
-#define FONT_HEIGHT_MONO  (GetCharacterHeight(FS_MONO))
-
 TextColour GetContrastColour(uint8 background, uint8 threshold = 128);
-=======
-extern DrawPixelInfo *_cur_dpi;
-
-/**
- * Checks if a Colours value is valid.
- *
- * @param colours The value to check
- * @return true if the given value is a valid Colours.
- */
-static inline bool IsValidColours(Colours colours)
-{
-	return colours < COLOUR_END;
-}
-
-TextColour GetContrastColour(uint8_t background, uint8_t threshold = 128);
->>>>>>> 3902acb1
 
 /**
  * All 16 colour gradients
