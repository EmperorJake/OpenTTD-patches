/*
 * This file is part of OpenTTD.
 * OpenTTD is free software; you can redistribute it and/or modify it under the terms of the GNU General Public License as published by the Free Software Foundation, version 2.
 * OpenTTD is distributed in the hope that it will be useful, but WITHOUT ANY WARRANTY; without even the implied warranty of MERCHANTABILITY or FITNESS FOR A PARTICULAR PURPOSE.
 * See the GNU General Public License for more details. You should have received a copy of the GNU General Public License along with OpenTTD. If not, see <http://www.gnu.org/licenses/>.
 */

/** @file gfx_func.h Functions related to the gfx engine. */

/**
 * @defgroup dirty Dirty
 *
 * Handles the repaint of some part of the screen.
 *
 * Some places in the code are called functions which makes something "dirty".
 * This has nothing to do with making a Tile or Window darker or less visible.
 * This term comes from memory caching and is used to define an object must
 * be repaint. If some data of an object (like a Tile, Window, Vehicle, whatever)
 * are changed which are so extensive the object must be repaint its marked
 * as "dirty". The video driver repaint this object instead of the whole screen
 * (this is btw. also possible if needed). This is used to avoid a
 * flickering of the screen by the video driver constantly repainting it.
 *
 * This whole mechanism was controlled by an rectangle defined in #_invalid_rect. This
 * rectangle defines the area on the screen which must be repaint. If a new object
 * needs to be repainted this rectangle is extended to 'catch' the object on the
 * screen. At some point (which is normally uninteresting for patch writers) this
 * rectangle is send to the video drivers method
 * VideoDriver::MakeDirty and it is truncated back to an empty rectangle. At some
 * later point (which is uninteresting, too) the video driver
 * repaints all these saved rectangle instead of the whole screen and drop the
 * rectangle information. Then a new round begins by marking objects "dirty".
 *
 * @see VideoDriver::MakeDirty
 * @see _screen
 */


#ifndef GFX_FUNC_H
#define GFX_FUNC_H

#include "gfx_type.h"
#include "strings_type.h"
#include "string_type.h"
#include <vector>

void GameLoop();

void CreateConsole();

extern byte _dirkeys;        ///< 1 = left, 2 = up, 4 = right, 8 = down
extern bool _fullscreen;
extern byte _support8bpp;
extern CursorVars _cursor;
extern bool _ctrl_pressed;   ///< Is Ctrl pressed?
extern bool _shift_pressed;  ///< Is Shift pressed?
extern bool _invert_ctrl;
extern bool _invert_shift;
extern uint16 _game_speed;
extern uint8 _milliseconds_per_tick;
extern float _ticks_per_second;

extern bool _left_button_down;
extern bool _left_button_clicked;
extern bool _right_button_down;
extern bool _right_button_clicked;

extern DrawPixelInfo _screen;
extern bool _screen_disable_anim;   ///< Disable palette animation (important for 32bpp-anim blitter during giant screenshot)

extern std::vector<Dimension> _resolutions;
extern Dimension _cur_resolution;
extern Palette _cur_palette; ///< Current palette

extern DrawPixelInfo *_cur_dpi;

void HandleToolbarHotkey(int hotkey);
void HandleKeypress(uint keycode, WChar key);
void HandleTextInput(const char *str, bool marked = false, const char *caret = nullptr, const char *insert_location = nullptr, const char *replacement_end = nullptr);
void HandleCtrlChanged();
void HandleShiftChanged();
void HandleMouseEvents();
void UpdateWindows();
void ChangeGameSpeed(bool enable_fast_forward);
void SetupTickRate();

void DrawMouseCursor();
void ScreenSizeChanged();
void GameSizeChanged();
void UndrawMouseCursor();

enum AdjustGUIZoomMode {
	AGZM_MANUAL,
	AGZM_AUTOMATIC,
	AGZM_STARTUP,
};
bool AdjustGUIZoom(AdjustGUIZoomMode mode);

/** Size of the buffer used for drawing strings. */
static const int DRAW_STRING_BUFFER = 2048;

void RedrawScreenRect(int left, int top, int right, int bottom);

Dimension GetSpriteSize(SpriteID sprid, Point *offset = nullptr, ZoomLevel zoom = ZOOM_LVL_GUI);
Dimension GetScaledSpriteSize(SpriteID sprid); /* widget.cpp */
struct SpritePointerHolder;
void DrawSpriteViewport(const SpritePointerHolder &sprite_store, const DrawPixelInfo *dpi, SpriteID img, PaletteID pal, int x, int y, const SubSprite *sub = nullptr);
void PrepareDrawSpriteViewportSpriteStore(SpritePointerHolder &sprite_store, const DrawPixelInfo *dpi, SpriteID img, PaletteID pal);
void DrawSprite(SpriteID img, PaletteID pal, int x, int y, const SubSprite *sub = nullptr, ZoomLevel zoom = ZOOM_LVL_GUI);
<<<<<<< HEAD
void DrawSpriteIgnorePadding(SpriteID img, PaletteID pal, const Rect &r, bool clicked, StringAlignment align); /* widget.cpp */
std::unique_ptr<uint32[]> DrawSpriteToRgbaBuffer(SpriteID spriteId, ZoomLevel zoom = ZOOM_LVL_GUI);
=======
void DrawSpriteIgnorePadding(SpriteID img, PaletteID pal, const Rect &r, StringAlignment align); /* widget.cpp */
std::unique_ptr<uint32_t[]> DrawSpriteToRgbaBuffer(SpriteID spriteId, ZoomLevel zoom = ZOOM_LVL_GUI);
>>>>>>> 5cb7a16e

int DrawString(int left, int right, int top, std::string_view str, TextColour colour = TC_FROMSTRING, StringAlignment align = SA_LEFT, bool underline = false, FontSize fontsize = FS_NORMAL);
int DrawString(int left, int right, int top, StringID str, TextColour colour = TC_FROMSTRING, StringAlignment align = SA_LEFT, bool underline = false, FontSize fontsize = FS_NORMAL);
int DrawStringMultiLine(int left, int right, int top, int bottom, std::string_view str, TextColour colour = TC_FROMSTRING, StringAlignment align = (SA_TOP | SA_LEFT), bool underline = false, FontSize fontsize = FS_NORMAL);
int DrawStringMultiLine(int left, int right, int top, int bottom, StringID str, TextColour colour = TC_FROMSTRING, StringAlignment align = (SA_TOP | SA_LEFT), bool underline = false, FontSize fontsize = FS_NORMAL);

void DrawCharCentered(WChar c, const Rect &r, TextColour colour);

void GfxFillRect(const DrawPixelInfo *dpi, int left, int top, int right, int bottom, int colour, FillRectMode mode = FILLRECT_OPAQUE);
inline void GfxFillRect(int left, int top, int right, int bottom, int colour, FillRectMode mode = FILLRECT_OPAQUE) { GfxFillRect(_cur_dpi, left, top, right, bottom, colour, mode); }
void GfxFillPolygon(const std::vector<Point> &shape, int colour, FillRectMode mode = FILLRECT_OPAQUE, GfxFillRectModeFunctor *fill_functor = nullptr);
void GfxDrawLine(const DrawPixelInfo *dpi, int left, int top, int right, int bottom, int colour, int width = 1, int dash = 0);
inline void GfxDrawLine(int left, int top, int right, int bottom, int colour, int width = 1, int dash = 0) { GfxDrawLine(_cur_dpi, left, top, right, bottom, colour, width, dash); }
void DrawBox(const DrawPixelInfo *dpi, int x, int y, int dx1, int dy1, int dx2, int dy2, int dx3, int dy3);
void DrawRectOutline(const Rect &r, int colour, int width = 1, int dash = 0);

/* Versions of DrawString/DrawStringMultiLine that accept a Rect instead of separate left, right, top and bottom parameters. */
static inline int DrawString(const Rect &r, std::string_view str, TextColour colour = TC_FROMSTRING, StringAlignment align = SA_LEFT, bool underline = false, FontSize fontsize = FS_NORMAL)
{
	return DrawString(r.left, r.right, r.top, str, colour, align, underline, fontsize);
}

static inline int DrawString(const Rect &r, StringID str, TextColour colour = TC_FROMSTRING, StringAlignment align = SA_LEFT, bool underline = false, FontSize fontsize = FS_NORMAL)
{
	return DrawString(r.left, r.right, r.top, str, colour, align, underline, fontsize);
}

static inline int DrawStringMultiLine(const Rect &r, std::string_view str, TextColour colour = TC_FROMSTRING, StringAlignment align = (SA_TOP | SA_LEFT), bool underline = false, FontSize fontsize = FS_NORMAL)
{
	return DrawStringMultiLine(r.left, r.right, r.top, r.bottom, str, colour, align, underline, fontsize);
}

static inline int DrawStringMultiLine(const Rect &r, StringID str, TextColour colour = TC_FROMSTRING, StringAlignment align = (SA_TOP | SA_LEFT), bool underline = false, FontSize fontsize = FS_NORMAL)
{
	return DrawStringMultiLine(r.left, r.right, r.top, r.bottom, str, colour, align, underline, fontsize);
}

static inline void GfxFillRect(const Rect &r, int colour, FillRectMode mode = FILLRECT_OPAQUE)
{
	GfxFillRect(r.left, r.top, r.right, r.bottom, colour, mode);
}

Dimension GetStringBoundingBox(std::string_view str, FontSize start_fontsize = FS_NORMAL);
Dimension GetStringBoundingBox(StringID strid, FontSize start_fontsize = FS_NORMAL);
uint GetStringListWidth(const StringID *list, FontSize fontsize = FS_NORMAL);
int GetStringHeight(std::string_view str, int maxw, FontSize fontsize = FS_NORMAL);
int GetStringHeight(StringID str, int maxw);
int GetStringLineCount(StringID str, int maxw);
Dimension GetStringMultiLineBoundingBox(StringID str, const Dimension &suggestion);
Dimension GetStringMultiLineBoundingBox(std::string_view str, const Dimension &suggestion);
void LoadStringWidthTable(bool monospace = false);
Point GetCharPosInString(std::string_view str, const char *ch, FontSize start_fontsize = FS_NORMAL);
ptrdiff_t GetCharAtPosition(std::string_view str, int x, FontSize start_fontsize = FS_NORMAL);

void DrawDirtyBlocks();
void SetDirtyBlocks(int left, int top, int right, int bottom);
void SetPendingDirtyBlocks(int left, int top, int right, int bottom);
void UnsetDirtyBlocks(int left, int top, int right, int bottom);
void MarkWholeScreenDirty();

void GfxInitPalettes();
void CheckBlitter();

bool FillDrawPixelInfo(DrawPixelInfo *n, int left, int top, int width, int height);

static inline bool FillDrawPixelInfo(DrawPixelInfo *n, const Rect &r)
{
	return FillDrawPixelInfo(n, r.left, r.top, r.Width(), r.Height());
}

/**
 * Determine where to draw a centred object inside a widget.
 * @param min The top or left coordinate.
 * @param max The bottom or right coordinate.
 * @param size The height or width of the object to draw.
 * @return Offset of where to start drawing the object.
 */
static inline int CenterBounds(int min, int max, int size)
{
	return (min + max - size + 1) / 2;
}

/* window.cpp */
enum DrawOverlappedWindowFlags {
	DOWF_NONE         =      0,
	DOWF_MARK_DIRTY   = 1 << 0,
	DOWF_SHOW_DEBUG   = 1 << 1,
};
DECLARE_ENUM_AS_BIT_SET(DrawOverlappedWindowFlags)
void DrawOverlappedWindowForAll(int left, int top, int right, int bottom);

void SetMouseCursorBusy(bool busy);
void SetMouseCursor(CursorID cursor, PaletteID pal);
void SetAnimatedMouseCursor(const AnimCursor *table);
void CursorTick();
void UpdateCursorSize();
void UpdateRouteStepSpriteSize();
bool ChangeResInGame(int w, int h);
void SortResolutions();
bool ToggleFullScreen(bool fs);

/* gfx.cpp */
byte GetCharacterWidth(FontSize size, WChar key);
byte GetDigitWidth(FontSize size = FS_NORMAL);
void GetBroadestDigit(uint *front, uint *next, FontSize size = FS_NORMAL);
uint64 GetBroadestDigitsValue(uint count, FontSize size = FS_NORMAL);

extern int font_height_cache[FS_END];

/**
 * Get height of a character for a given font size.
 * @param size Font size to get height of
 * @return     Height of characters in the given font (pixels)
 */
inline int GetCharacterHeight(FontSize size)
{
	return font_height_cache[size];
}

TextColour GetContrastColour(uint8 background, uint8 threshold = 128);

/**
 * All 16 colour gradients
 * 8 colours per gradient from darkest (0) to lightest (7)
 */
extern byte _colour_gradient[COLOUR_END][8];
extern byte _colour_value[COLOUR_END];

/**
 * Return the colour for a particular greyscale level.
 * @param level Intensity, 0 = black, 15 = white
 * @return colour
 */
#define GREY_SCALE(level) (level)

static const uint8 PC_BLACK              = GREY_SCALE(1);  ///< Black palette colour.
static const uint8 PC_DARK_GREY          = GREY_SCALE(6);  ///< Dark grey palette colour.
static const uint8 PC_GREY               = GREY_SCALE(10); ///< Grey palette colour.
static const uint8 PC_WHITE              = GREY_SCALE(15); ///< White palette colour.

static const uint8 PC_VERY_DARK_RED      = 0xB2;           ///< Almost-black red palette colour.
static const uint8 PC_DARK_RED           = 0xB4;           ///< Dark red palette colour.
static const uint8 PC_RED                = 0xB8;           ///< Red palette colour.

static const uint8 PC_VERY_DARK_BROWN    = 0x56;           ///< Almost-black brown palette colour.

static const uint8 PC_ORANGE             = 0xC2;           ///< Orange palette colour.

static const uint8 PC_YELLOW             = 0xBF;           ///< Yellow palette colour.
static const uint8 PC_LIGHT_YELLOW       = 0x44;           ///< Light yellow palette colour.
static const uint8 PC_VERY_LIGHT_YELLOW  = 0x45;           ///< Almost-white yellow palette colour.

static const uint8 PC_GREEN              = 0xD0;           ///< Green palette colour.

static const uint8 PC_VERY_DARK_BLUE     = 0x9A;           ///< Almost-black blue palette colour.
static const uint8 PC_DARK_BLUE          = 0x9D;           ///< Dark blue palette colour.
static const uint8 PC_LIGHT_BLUE         = 0x98;           ///< Light blue palette colour.

#endif /* GFX_FUNC_H */<|MERGE_RESOLUTION|>--- conflicted
+++ resolved
@@ -107,13 +107,8 @@
 void DrawSpriteViewport(const SpritePointerHolder &sprite_store, const DrawPixelInfo *dpi, SpriteID img, PaletteID pal, int x, int y, const SubSprite *sub = nullptr);
 void PrepareDrawSpriteViewportSpriteStore(SpritePointerHolder &sprite_store, const DrawPixelInfo *dpi, SpriteID img, PaletteID pal);
 void DrawSprite(SpriteID img, PaletteID pal, int x, int y, const SubSprite *sub = nullptr, ZoomLevel zoom = ZOOM_LVL_GUI);
-<<<<<<< HEAD
-void DrawSpriteIgnorePadding(SpriteID img, PaletteID pal, const Rect &r, bool clicked, StringAlignment align); /* widget.cpp */
-std::unique_ptr<uint32[]> DrawSpriteToRgbaBuffer(SpriteID spriteId, ZoomLevel zoom = ZOOM_LVL_GUI);
-=======
 void DrawSpriteIgnorePadding(SpriteID img, PaletteID pal, const Rect &r, StringAlignment align); /* widget.cpp */
 std::unique_ptr<uint32_t[]> DrawSpriteToRgbaBuffer(SpriteID spriteId, ZoomLevel zoom = ZOOM_LVL_GUI);
->>>>>>> 5cb7a16e
 
 int DrawString(int left, int right, int top, std::string_view str, TextColour colour = TC_FROMSTRING, StringAlignment align = SA_LEFT, bool underline = false, FontSize fontsize = FS_NORMAL);
 int DrawString(int left, int right, int top, StringID str, TextColour colour = TC_FROMSTRING, StringAlignment align = SA_LEFT, bool underline = false, FontSize fontsize = FS_NORMAL);
