--- conflicted
+++ resolved
@@ -1435,13 +1435,6 @@
 
 	BuildVehicleWindow(WindowDesc *desc, TileIndex tile, VehicleType type, Train **virtual_train_out) : BuildVehicleWindowBase(desc, tile, type, virtual_train_out), vehicle_editbox(MAX_LENGTH_VEHICLE_NAME_CHARS * MAX_CHAR_LENGTH, MAX_LENGTH_VEHICLE_NAME_CHARS)
 	{
-<<<<<<< HEAD
-=======
-		this->vehicle_type = type;
-		this->listview_mode = tile == INVALID_TILE;
-		this->window_number = this->listview_mode ? (int)type : static_cast<uint32_t>(tile);
-
->>>>>>> b0d7cfaa
 		this->sel_engine = INVALID_ENGINE;
 
 		this->sort_criteria         = _engine_sort_last_criteria[type];
@@ -1477,15 +1470,7 @@
 
 		this->details_height = ((this->vehicle_type == VEH_TRAIN) ? 10 : 9);
 
-<<<<<<< HEAD
 		this->FinishInitNested(this->window_number);
-=======
-		if (tile == INVALID_TILE) {
-			this->FinishInitNested(type);
-		} else {
-			this->FinishInitNested(tile);
-		}
->>>>>>> b0d7cfaa
 
 		this->querystrings[WID_BV_FILTER] = &this->vehicle_editbox;
 		this->vehicle_editbox.cancel_button = QueryString::ACTION_CLEAR;
@@ -2252,7 +2237,6 @@
  */
 void DisplayLocomotiveSortDropDown(Window *w, int selected)
 {
-<<<<<<< HEAD
 	uint32 hidden_mask = 0;
 	/* Disable sorting by tractive effort when the original acceleration model for trains is being used. */
 	if (_settings_game.vehicle.train_acceleration_model == AM_ORIGINAL) {
@@ -2260,13 +2244,6 @@
 	}
 	ShowDropDownMenu(w, _sort_listing_loco, selected, WID_BV_SORT_DROPDOWN_LOCO, 0, hidden_mask);
 }
-=======
-	/* We want to be able to open both Available Train as Available Ships,
-	 *  so if tile == INVALID_TILE (Available XXX Window), use 'type' as unique number.
-	 *  As it always is a low value, it won't collide with any real tile
-	 *  number. */
-	uint num = (tile == INVALID_TILE) ? (int)type : static_cast<uint32_t>(tile);
->>>>>>> b0d7cfaa
 
 /**
  * Display the dropdown for the wagon sort criteria.
