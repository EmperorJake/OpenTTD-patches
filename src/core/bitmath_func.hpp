--- conflicted
+++ resolved
@@ -57,11 +57,7 @@
  * @return The new value of \a x
  */
 template <typename T, typename U>
-<<<<<<< HEAD
-static inline T SB(T &x, const uint8 s, const uint8 n, const U d)
-=======
 inline T SB(T &x, const uint8_t s, const uint8_t n, const U d)
->>>>>>> 1e56bd1e
 {
 	x &= (T)(~((((T)1U << n) - 1) << s));
 	typename std::make_unsigned<T>::type td = d;
@@ -87,11 +83,7 @@
  * @return The new value of \a x
  */
 template <typename T, typename U>
-<<<<<<< HEAD
-static inline T AB(T &x, const uint8 s, const uint8 n, const U i)
-=======
 inline T AB(T &x, const uint8_t s, const uint8_t n, const U i)
->>>>>>> 1e56bd1e
 {
 	const T mask = ((((T)1U << n) - 1) << s);
 	x = (T)((x & ~mask) | ((x + (i << s)) & mask));
@@ -129,11 +121,7 @@
  * @return The new value of the old value with the bit set
  */
 template <typename T>
-<<<<<<< HEAD
-static inline T SetBit(T &x, const uint8 y)
-=======
 inline T SetBit(T &x, const uint8_t y)
->>>>>>> 1e56bd1e
 {
 	return x = (T)(x | ((T)1U << y));
 }
@@ -163,11 +151,7 @@
  * @return The new value of the old value with the bit cleared
  */
 template <typename T>
-<<<<<<< HEAD
-static inline T ClrBit(T &x, const uint8 y)
-=======
 inline T ClrBit(T &x, const uint8_t y)
->>>>>>> 1e56bd1e
 {
 	return x = (T)(x & ~((T)1U << y));
 }
@@ -197,11 +181,7 @@
  * @return The new value of the old value with the bit toggled
  */
 template <typename T>
-<<<<<<< HEAD
-static inline T ToggleBit(T &x, const uint8 y)
-=======
 inline T ToggleBit(T &x, const uint8_t y)
->>>>>>> 1e56bd1e
 {
 	return x = (T)(x ^ ((T)1U << y));
 }
@@ -236,7 +216,7 @@
  * @return The position of the first bit set, or 0 when value is 0
  */
 template <typename T>
-static inline uint8 FindFirstBit(T value)
+inline uint8 FindFirstBit(T value)
 {
 	static_assert(sizeof(T) <= sizeof(unsigned long long));
 #ifdef WITH_BITMATH_BUILTINS
@@ -267,7 +247,7 @@
  * @return The position of the last bit set, or 0 when value is 0
  */
 template <typename T>
-static inline uint8 FindLastBit(T value)
+inline uint8 FindLastBit(T value)
 {
 	static_assert(sizeof(T) <= sizeof(unsigned long long));
 #ifdef WITH_BITMATH_BUILTINS
@@ -298,11 +278,7 @@
  * @return The position of the first bit which is set
  * @see FIND_FIRST_BIT
  */
-<<<<<<< HEAD
-static inline uint8 FindFirstBit2x64(const int value)
-=======
 inline uint8_t FindFirstBit2x64(const int value)
->>>>>>> 1e56bd1e
 {
 #ifdef WITH_BITMATH_BUILTINS
 	return FindFirstBit(value & 0x3F3F);
@@ -374,7 +350,7 @@
  * @return true if the parity is odd.
  */
 template <typename T>
-static inline bool IsOddParity(T value)
+inline bool IsOddParity(T value)
 {
 	static_assert(sizeof(T) <= sizeof(unsigned long long));
 #ifdef WITH_BITMATH_BUILTINS
@@ -425,11 +401,7 @@
  * @return A bit rotated number
  */
 template <typename T>
-<<<<<<< HEAD
-static inline T ROL(const T x, const uint8 n)
-=======
 inline T ROL(const T x, const uint8_t n)
->>>>>>> 1e56bd1e
 {
 	if (n == 0) return x;
 	return (T)(x << n | x >> (sizeof(x) * 8 - n));
@@ -445,11 +417,7 @@
  * @return A bit rotated number
  */
 template <typename T>
-<<<<<<< HEAD
-static inline T ROR(const T x, const uint8 n)
-=======
 inline T ROR(const T x, const uint8_t n)
->>>>>>> 1e56bd1e
 {
 	if (n == 0) return x;
 	return (T)(x >> n | x << (sizeof(x) * 8 - n));
