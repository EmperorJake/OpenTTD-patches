--- conflicted
+++ resolved
@@ -2504,16 +2504,7 @@
 		w->DrawViewport(this->disp_flags);
 		_transparency_opt = to_backup;
 	} else {
-<<<<<<< HEAD
 		w->DrawViewport(this->disp_flags);
-=======
-		w->DrawViewport();
-	}
-
-	/* Optionally shade the viewport. */
-	if (this->disp_flags & (ND_SHADE_GREY | ND_SHADE_DIMMED)) {
-		GfxFillRect(this->GetCurrentRect(), (this->disp_flags & ND_SHADE_DIMMED) ? PALETTE_TO_TRANSPARENT : PALETTE_NEWSPAPER, FILLRECT_RECOLOUR);
->>>>>>> 96ec9c1b
 	}
 
 	DrawOutline(w, this);
