/*
 * This file is part of OpenTTD.
 * OpenTTD is free software; you can redistribute it and/or modify it under the terms of the GNU General Public License as published by the Free Software Foundation, version 2.
 * OpenTTD is distributed in the hope that it will be useful, but WITHOUT ANY WARRANTY; without even the implied warranty of MERCHANTABILITY or FITNESS FOR A PARTICULAR PURPOSE.
 * See the GNU General Public License for more details. You should have received a copy of the GNU General Public License along with OpenTTD. If not, see <http://www.gnu.org/licenses/>.
 */

/** @file widget.cpp Handling of the default/simple widgets. */

#include "stdafx.h"
#include "company_func.h"
#include "window_gui.h"
#include "viewport_func.h"
#include "zoom_func.h"
#include "strings_func.h"
#include "transparency.h"
#include "core/geometry_func.hpp"
#include "settings_type.h"
#include "querystring_gui.h"

#include "table/sprites.h"
#include "table/strings.h"
#include "table/string_colours.h"

#include "safeguards.h"

const WidgetDimensions WidgetDimensions::unscaled = {
	{WD_IMGBTN_LEFT,       WD_IMGBTN_TOP,       WD_IMGBTN_RIGHT,       WD_IMGBTN_BOTTOM},       ///< imgbtn
	{WD_INSET_LEFT,        WD_INSET_TOP,        WD_INSET_RIGHT,        WD_BEVEL_BOTTOM},        ///< inset
<<<<<<< HEAD
	{WD_SCROLLBAR_LEFT,    WD_SCROLLBAR_TOP,    WD_SCROLLBAR_RIGHT,    WD_SCROLLBAR_BOTTOM},    ///< scrollbar
=======
	{WD_VSCROLLBAR_LEFT,   WD_VSCROLLBAR_TOP,   WD_VSCROLLBAR_RIGHT,   WD_VSCROLLBAR_BOTTOM},   ///< vscrollbar
	{WD_HSCROLLBAR_LEFT,   WD_HSCROLLBAR_TOP,   WD_HSCROLLBAR_RIGHT,   WD_HSCROLLBAR_BOTTOM},   ///< hscrollbar
>>>>>>> 61da064b
	{WD_BEVEL_LEFT,        WD_BEVEL_TOP,        WD_BEVEL_RIGHT,        WD_BEVEL_BOTTOM},        ///< bevel
	{WD_BEVEL_LEFT,        WD_BEVEL_TOP,        WD_BEVEL_RIGHT,        WD_BEVEL_BOTTOM},        ///< fullbevel
	{WD_FRAMERECT_LEFT,    WD_FRAMERECT_TOP,    WD_FRAMERECT_RIGHT,    WD_FRAMERECT_BOTTOM},    ///< framerect
	{WD_FRAMETEXT_LEFT,    WD_FRAMETEXT_TOP,    WD_FRAMETEXT_RIGHT,    WD_FRAMETEXT_BOTTOM},    ///< frametext
	{WD_FRAMETEXT_LEFT,    WD_TEXTPANEL_TOP,    WD_FRAMETEXT_RIGHT,    WD_TEXTPANEL_BOTTOM},    ///< textpanel
	{WD_MATRIX_LEFT,       WD_MATRIX_TOP,       WD_MATRIX_RIGHT,       WD_MATRIX_BOTTOM},       ///< matrix
	{WD_SHADEBOX_LEFT,     WD_SHADEBOX_TOP,     WD_SHADEBOX_RIGHT,     WD_SHADEBOX_BOTTOM},     ///< shadebox
	{WD_STICKYBOX_LEFT,    WD_STICKYBOX_TOP,    WD_STICKYBOX_RIGHT,    WD_STICKYBOX_BOTTOM},    ///< stickybox
	{WD_DEBUGBOX_LEFT,     WD_DEBUGBOX_TOP,     WD_DEBUGBOX_RIGHT,     WD_DEBUGBOX_BOTTOM},     ///< debugbox
	{WD_DEFSIZEBOX_LEFT,   WD_DEFSIZEBOX_TOP,   WD_DEFSIZEBOX_RIGHT,   WD_DEFSIZEBOX_BOTTOM},   ///< defsizebox
	{WD_RESIZEBOX_LEFT,    WD_RESIZEBOX_TOP,    WD_RESIZEBOX_RIGHT,    WD_RESIZEBOX_BOTTOM},    ///< resizebox
	{WD_CLOSEBOX_LEFT,     WD_CLOSEBOX_TOP,     WD_CLOSEBOX_RIGHT,     WD_CLOSEBOX_BOTTOM},     ///< closebox
	{WD_CAPTIONTEXT_LEFT,  WD_CAPTIONTEXT_TOP,  WD_CAPTIONTEXT_RIGHT,  WD_CAPTIONTEXT_BOTTOM},  ///< captiontext
	{WD_DROPDOWNTEXT_LEFT, WD_DROPDOWNTEXT_TOP, WD_DROPDOWNTEXT_RIGHT, WD_DROPDOWNTEXT_BOTTOM}, ///< dropdowntext
	1,                   ///< pressed
	WD_PAR_VSEP_NORMAL,  ///< vsep_normal
	WD_PAR_VSEP_WIDE,    ///< vsep_wide
	2,                   ///< hsep_normal
	6,                   ///< hsep_wide
	10,                  ///< hsep_indent
};

WidgetDimensions WidgetDimensions::scaled = {};

/**
 * Scale a RectPadding to GUI zoom level.
 * @param r RectPadding at ZOOM_LVL_BASE (traditional "normal" interface size).
 * @return RectPadding at #ZOOM_LVL_GUI (current interface size).
 */
static inline RectPadding ScaleGUITrad(const RectPadding &r)
{
	return {(uint8)ScaleGUITrad(r.left), (uint8)ScaleGUITrad(r.top), (uint8)ScaleGUITrad(r.right), (uint8)ScaleGUITrad(r.bottom)};
}

/**
 * Scale a Dimension to GUI zoom level.
 * @param d Dimension at ZOOM_LVL_BASE (traditional "normal" interface size).
 * @return Dimension at #ZOOM_LVL_GUI (current interface size).
 */
static inline Dimension ScaleGUITrad(const Dimension &dim)
{
	return {(uint)ScaleGUITrad(dim.width), (uint)ScaleGUITrad(dim.height)};
}

/**
<<<<<<< HEAD
=======
 * Scale sprite size for GUI.
 * Offset is ignored.
 */
Dimension GetScaledSpriteSize(SpriteID sprid)
{
	Point offset;
	Dimension d = GetSpriteSize(sprid, &offset, ZOOM_LVL_OUT_4X);
	d.width  -= offset.x;
	d.height -= offset.y;
	return ScaleGUITrad(d);
}

/**
>>>>>>> 61da064b
 * Set up pre-scaled versions of Widget Dimensions.
 */
void SetupWidgetDimensions()
{
	WidgetDimensions::scaled.imgbtn       = ScaleGUITrad(WidgetDimensions::unscaled.imgbtn);
	WidgetDimensions::scaled.inset        = ScaleGUITrad(WidgetDimensions::unscaled.inset);
<<<<<<< HEAD
	WidgetDimensions::scaled.scrollbar    = ScaleGUITrad(WidgetDimensions::unscaled.scrollbar);
=======
	WidgetDimensions::scaled.vscrollbar   = ScaleGUITrad(WidgetDimensions::unscaled.vscrollbar);
	WidgetDimensions::scaled.hscrollbar   = ScaleGUITrad(WidgetDimensions::unscaled.hscrollbar);
>>>>>>> 61da064b
	WidgetDimensions::scaled.bevel        = WidgetDimensions::unscaled.bevel;
	WidgetDimensions::scaled.fullbevel    = ScaleGUITrad(WidgetDimensions::unscaled.fullbevel);
	WidgetDimensions::scaled.framerect    = ScaleGUITrad(WidgetDimensions::unscaled.framerect);
	WidgetDimensions::scaled.frametext    = ScaleGUITrad(WidgetDimensions::unscaled.frametext);
	WidgetDimensions::scaled.textpanel    = ScaleGUITrad(WidgetDimensions::unscaled.textpanel);
	WidgetDimensions::scaled.matrix       = ScaleGUITrad(WidgetDimensions::unscaled.matrix);
	WidgetDimensions::scaled.shadebox     = ScaleGUITrad(WidgetDimensions::unscaled.shadebox);
	WidgetDimensions::scaled.stickybox    = ScaleGUITrad(WidgetDimensions::unscaled.stickybox);
	WidgetDimensions::scaled.debugbox     = ScaleGUITrad(WidgetDimensions::unscaled.debugbox);
	WidgetDimensions::scaled.defsizebox   = ScaleGUITrad(WidgetDimensions::unscaled.defsizebox);
	WidgetDimensions::scaled.resizebox    = ScaleGUITrad(WidgetDimensions::unscaled.resizebox);
	WidgetDimensions::scaled.closebox     = ScaleGUITrad(WidgetDimensions::unscaled.closebox);
	WidgetDimensions::scaled.captiontext  = ScaleGUITrad(WidgetDimensions::unscaled.captiontext);
	WidgetDimensions::scaled.dropdowntext = ScaleGUITrad(WidgetDimensions::unscaled.dropdowntext);

	WidgetDimensions::scaled.pressed      = ScaleGUITrad(WidgetDimensions::unscaled.pressed);
	WidgetDimensions::scaled.vsep_normal  = ScaleGUITrad(WidgetDimensions::unscaled.vsep_normal);
	WidgetDimensions::scaled.vsep_wide    = ScaleGUITrad(WidgetDimensions::unscaled.vsep_wide);
	WidgetDimensions::scaled.hsep_normal  = ScaleGUITrad(WidgetDimensions::unscaled.hsep_normal);
	WidgetDimensions::scaled.hsep_wide    = ScaleGUITrad(WidgetDimensions::unscaled.hsep_wide);
	WidgetDimensions::scaled.hsep_indent  = ScaleGUITrad(WidgetDimensions::unscaled.hsep_indent);
}

/**
 * Calculate x and y coordinates for an aligned object within a window.
 * @param r     Rectangle of the widget to be drawn in.
 * @param d     Dimension of the object to be drawn.
 * @param align Alignment of the object.
 * @return A point containing the position at which to draw.
 */
static inline Point GetAlignedPosition(const Rect &r, const Dimension &d, StringAlignment align)
{
	Point p;
	/* In case we have a RTL language we swap the alignment. */
	if (!(align & SA_FORCE) && _current_text_dir == TD_RTL && (align & SA_HOR_MASK) != SA_HOR_CENTER) align ^= SA_RIGHT;
	switch (align & SA_HOR_MASK) {
		case SA_LEFT:       p.x = r.left; break;
		case SA_HOR_CENTER: p.x = CenterBounds(r.left, r.right, d.width); break;
		case SA_RIGHT:      p.x = r.right + 1 - d.width; break;
		default: NOT_REACHED();
	}
	switch (align & SA_VERT_MASK) {
		case SA_TOP:         p.y = r.top; break;
		case SA_VERT_CENTER: p.y = CenterBounds(r.top, r.bottom, d.height); break;
		case SA_BOTTOM:      p.y = r.bottom + 1 - d.height; break;
		default: NOT_REACHED();
	}
	return p;
}

/**
 * Compute the vertical position of the draggable part of scrollbar
 * @param sb     Scrollbar list data
 * @param top    Top position of the scrollbar (top position of the up-button)
 * @param bottom Bottom position of the scrollbar (bottom position of the down-button)
 * @param horizontal Whether the scrollbar is horizontal or not
 * @return A Point, with x containing the top coordinate of the draggable part, and
 *                       y containing the bottom coordinate of the draggable part
 */
static Point HandleScrollbarHittest(const Scrollbar *sb, int top, int bottom, bool horizontal)
{
	/* Base for reversion */
	int rev_base = top + bottom;
	int button_size;
	if (horizontal) {
		button_size = NWidgetScrollbar::GetHorizontalDimension().width;
	} else {
		button_size = NWidgetScrollbar::GetVerticalDimension().height;
	}
	top += button_size;    // top    points to just below the up-button
	bottom -= button_size; // bottom points to top of the down-button

	int height = (bottom - top);
	int pos = sb->GetPosition();
	int count = sb->GetCount();
	int cap = sb->GetCapacity();

	if (count != 0) top += height * pos / count;

	if (cap > count) cap = count;
	if (count != 0) bottom -= (count - pos - cap) * height / count;

	Point pt;
	if (horizontal && _current_text_dir == TD_RTL) {
		pt.x = rev_base - bottom;
		pt.y = rev_base - top;
	} else {
		pt.x = top;
		pt.y = bottom;
	}
	return pt;
}

/**
 * Compute new position of the scrollbar after a click and updates the window flags.
 * @param w   Window on which a scroll was performed.
 * @param sb  Scrollbar
 * @param mi  Minimum coordinate of the scroll bar.
 * @param ma  Maximum coordinate of the scroll bar.
 * @param x   The X coordinate of the mouse click.
 * @param y   The Y coordinate of the mouse click.
 */
static void ScrollbarClickPositioning(Window *w, NWidgetScrollbar *sb, int x, int y, int mi, int ma)
{
	int pos;
	int button_size;
	bool rtl = false;
	bool changed = false;

	if (sb->type == NWID_HSCROLLBAR) {
		pos = x;
		rtl = _current_text_dir == TD_RTL;
		button_size = NWidgetScrollbar::GetHorizontalDimension().width;
	} else {
		pos = y;
		button_size = NWidgetScrollbar::GetVerticalDimension().height;
	}
	if (pos < mi + button_size) {
		/* Pressing the upper button? */
		SetBit(sb->disp_flags, NDB_SCROLLBAR_UP);
		if (_scroller_click_timeout <= 1) {
			_scroller_click_timeout = 3;
			changed = sb->UpdatePosition(rtl ? 1 : -1);
		}
		w->mouse_capture_widget = sb->index;
	} else if (pos >= ma - button_size) {
		/* Pressing the lower button? */
		SetBit(sb->disp_flags, NDB_SCROLLBAR_DOWN);

		if (_scroller_click_timeout <= 1) {
			_scroller_click_timeout = 3;
			changed = sb->UpdatePosition(rtl ? -1 : 1);
		}
		w->mouse_capture_widget = sb->index;
	} else {
		Point pt = HandleScrollbarHittest(sb, mi, ma, sb->type == NWID_HSCROLLBAR);

		if (pos < pt.x) {
			changed = sb->UpdatePosition(rtl ? 1 : -1, Scrollbar::SS_BIG);
		} else if (pos > pt.y) {
			changed = sb->UpdatePosition(rtl ? -1 : 1, Scrollbar::SS_BIG);
		} else {
			_scrollbar_start_pos = pt.x - mi - button_size;
			_scrollbar_size = ma - mi - button_size * 2;
			w->mouse_capture_widget = sb->index;
			_cursorpos_drag_start = _cursor.pos;
		}
	}

	if (changed) {
		/* Position changed so refresh the window */
		w->SetDirty();
	} else {
		/* No change so only refresh this scrollbar */
		sb->SetDirty(w);
	}
}

/**
 * Special handling for the scrollbar widget type.
 * Handles the special scrolling buttons and other scrolling.
 * @param w Window on which a scroll was performed.
 * @param nw Pointer to the scrollbar widget.
 * @param x The X coordinate of the mouse click.
 * @param y The Y coordinate of the mouse click.
 */
void ScrollbarClickHandler(Window *w, NWidgetCore *nw, int x, int y)
{
	int mi, ma;

	if (nw->type == NWID_HSCROLLBAR) {
		mi = nw->pos_x;
		ma = nw->pos_x + nw->current_x;
	} else {
		mi = nw->pos_y;
		ma = nw->pos_y + nw->current_y;
	}
	NWidgetScrollbar *scrollbar = dynamic_cast<NWidgetScrollbar*>(nw);
	assert(scrollbar != nullptr);
	ScrollbarClickPositioning(w, scrollbar, x, y, mi, ma);
}

/**
 * Returns the index for the widget located at the given position
 * relative to the window. It includes all widget-corner pixels as well.
 * @param *w Window to look inside
 * @param  x The Window client X coordinate
 * @param  y The Window client y coordinate
 * @return A widget index, or -1 if no widget was found.
 */
int GetWidgetFromPos(const Window *w, int x, int y)
{
	NWidgetCore *nw = w->nested_root->GetWidgetFromPos(x, y);
	return (nw != nullptr) ? nw->index : -1;
}

/**
 * Draw frame rectangle.
 * @param left   Left edge of the frame
 * @param top    Top edge of the frame
 * @param right  Right edge of the frame
 * @param bottom Bottom edge of the frame
 * @param colour Colour table to use. @see _colour_gradient
 * @param flags  Flags controlling how to draw the frame. @see FrameFlags
 */
void DrawFrameRect(int left, int top, int right, int bottom, Colours colour, FrameFlags flags)
{
	assert(colour < COLOUR_END);

	uint dark         = _colour_gradient[colour][3];
	uint medium_dark  = _colour_gradient[colour][5];
	uint medium_light = _colour_gradient[colour][6];
	uint light        = _colour_gradient[colour][7];

	if (flags & FR_TRANSPARENT) {
		GfxFillRect(left, top, right, bottom, PALETTE_TO_TRANSPARENT, FILLRECT_RECOLOUR);
	} else {
		uint interior;

		Rect outer = {left, top, right, bottom};                   // Outside rectangle
		Rect inner = outer.Shrink(WidgetDimensions::scaled.bevel); // Inside rectangle

		if (flags & FR_LOWERED) {
			GfxFillRect(outer.left,      outer.top,        inner.left - 1,  outer.bottom, dark);   // Left
			GfxFillRect(inner.left,      outer.top,        outer.right,     inner.top - 1, dark);  // Top
			GfxFillRect(inner.right + 1, inner.top,        outer.right,     inner.bottom,  light); // Right
			GfxFillRect(inner.left,      inner.bottom + 1, outer.right,     outer.bottom, light);  // Bottom
			interior = (flags & FR_DARKENED ? medium_dark : medium_light);
		} else {
			GfxFillRect(outer.left,      outer.top,        inner.left - 1, inner.bottom,  light); // Left
			GfxFillRect(inner.left,      outer.top,        inner.right,    inner.top - 1, light); // Top
			GfxFillRect(inner.right + 1, outer.top,        outer.right,    inner.bottom,  dark);  // Right
			GfxFillRect(outer.left,      inner.bottom + 1, outer.right,    outer.bottom, dark);   // Bottom
			interior = medium_dark;
		}
		if (!(flags & FR_BORDERONLY)) {
			GfxFillRect(inner.left,  inner.top, inner.right, inner.bottom, interior); // Inner
		}
	}
}

void DrawSpriteIgnorePadding(const Rect &r, SpriteID img, bool clicked, StringAlignment align)
{
	Point offset;
	Dimension d = GetSpriteSize(img, &offset);
	d.width  -= offset.x;
	d.height -= offset.y;

	Point p = GetAlignedPosition(r, d, align);
	int o = clicked ? WidgetDimensions::scaled.pressed : 0;
	DrawSprite(img, PAL_NONE, p.x + o - offset.x, p.y + o - offset.y);
}

/**
 * Draw an image button.
 * @param r       Rectangle of the button.
 * @param type    Widget type (#WWT_IMGBTN or #WWT_IMGBTN_2).
 * @param colour  Colour of the button.
 * @param clicked Button is lowered.
 * @param img     Sprite to draw.
 * @param align   Alignment of the sprite.
 */
static inline void DrawImageButtons(const Rect &r, WidgetType type, Colours colour, bool clicked, SpriteID img, StringAlignment align)
{
	assert(img != 0);
	DrawFrameRect(r.left, r.top, r.right, r.bottom, colour, (clicked) ? FR_LOWERED : FR_NONE);

	if ((type & WWT_MASK) == WWT_IMGBTN_2 && clicked) img++; // Show different image when clicked for #WWT_IMGBTN_2.
	DrawSpriteIgnorePadding(r, img, clicked, align);
}

/**
 * Draw the label-part of a widget.
 * @param r       Rectangle of the label background.
 * @param type    Widget type (#WWT_TEXTBTN, #WWT_TEXTBTN_2, or #WWT_LABEL).
 * @param clicked Label is rendered lowered.
 * @param colour  Colour of the text.
 * @param str     Text to draw.
 * @param align   Alignment of the text.
 */
static inline void DrawLabel(const Rect &r, WidgetType type, bool clicked, TextColour colour, StringID str, StringAlignment align)
{
	if (str == STR_NULL) return;
	if ((type & WWT_MASK) == WWT_TEXTBTN_2 && clicked) str++;
	Dimension d = GetStringBoundingBox(str);
	Point p = GetAlignedPosition(r, d, align);
	int o = clicked ? WidgetDimensions::scaled.pressed : 0;
	DrawString(r.left + o, r.right + o, p.y + o, str, colour, align);
}

/**
 * Draw text.
 * @param r      Rectangle of the background.
 * @param colour Colour of the text.
 * @param str    Text to draw.
 * @param align  Alignment of the text.
 */
static inline void DrawText(const Rect &r, TextColour colour, StringID str, StringAlignment align)
{
	Dimension d = GetStringBoundingBox(str);
	Point p = GetAlignedPosition(r, d, align);
	if (str != STR_NULL) DrawString(r.left, r.right, p.y, str, colour, align);
}

/**
 * Draw an inset widget.
 * @param r           Rectangle of the background.
 * @param colour      Colour of the inset.
 * @param text_colour Colour of the text.
 * @param str         Text to draw.
 * @param align       Alignment of the text.
 */
static inline void DrawInset(const Rect &r, Colours colour, TextColour text_colour, StringID str, StringAlignment align)
{
	DrawFrameRect(r.left, r.top, r.right, r.bottom, colour, FR_LOWERED | FR_DARKENED);
	if (str != STR_NULL) DrawString(r.Shrink(WidgetDimensions::scaled.inset), str, text_colour, align);
}

/**
 * Draw a matrix widget.
 * @param r       Rectangle of the matrix background.
 * @param colour  Colour of the background.
 * @param clicked Matrix is rendered lowered.
 * @param data    Data of the widget, number of rows and columns of the widget.
 * @param resize_x Matrix resize unit size.
 * @param resize_y Matrix resize unit size.
 */
static inline void DrawMatrix(const Rect &r, Colours colour, bool clicked, uint16 data, uint resize_x, uint resize_y)
{
	DrawFrameRect(r.left, r.top, r.right, r.bottom, colour, (clicked) ? FR_LOWERED : FR_NONE);

	int num_columns = GB(data, MAT_COL_START, MAT_COL_BITS);  // Lower 8 bits of the widget data: Number of columns in the matrix.
	int column_width; // Width of a single column in the matrix.
	if (num_columns == 0) {
		column_width = resize_x;
		num_columns = r.Width() / column_width;
	} else {
		column_width = r.Width() / num_columns;
	}

	int num_rows = GB(data, MAT_ROW_START, MAT_ROW_BITS); // Upper 8 bits of the widget data: Number of rows in the matrix.
	int row_height; // Height of a single row in the matrix.
	if (num_rows == 0) {
		row_height = resize_y;
		num_rows = r.Height() / row_height;
	} else {
		row_height = r.Height() / num_rows;
	}

	int col = _colour_gradient[colour & 0xF][6];

	int x = r.left;
	for (int ctr = num_columns; ctr > 1; ctr--) {
		x += column_width;
		GfxFillRect(x, r.top + WidgetDimensions::scaled.bevel.top, x + WidgetDimensions::scaled.bevel.left - 1, r.bottom - WidgetDimensions::scaled.bevel.bottom, col);
	}

	x = r.top;
	for (int ctr = num_rows; ctr > 1; ctr--) {
		x += row_height;
		GfxFillRect(r.left + WidgetDimensions::scaled.bevel.left, x, r.right - WidgetDimensions::scaled.bevel.right, x + WidgetDimensions::scaled.bevel.top - 1, col);
	}

	col = _colour_gradient[colour & 0xF][4];

	x = r.left - 1;
	for (int ctr = num_columns; ctr > 1; ctr--) {
		x += column_width;
		GfxFillRect(x - WidgetDimensions::scaled.bevel.right + 1, r.top + WidgetDimensions::scaled.bevel.top, x, r.bottom - WidgetDimensions::scaled.bevel.bottom, col);
	}

	x = r.top - 1;
	for (int ctr = num_rows; ctr > 1; ctr--) {
		x += row_height;
		GfxFillRect(r.left + WidgetDimensions::scaled.bevel.left, x - WidgetDimensions::scaled.bevel.bottom + 1, r.right - WidgetDimensions::scaled.bevel.right, x, col);
	}
}

/**
 * Draw a vertical scrollbar.
 * @param r            Rectangle of the scrollbar widget.
 * @param colour       Colour of the scrollbar widget.
 * @param up_clicked   Up-arrow is clicked.
 * @param bar_dragged  Bar is dragged.
 * @param down_clicked Down-arrow is clicked.
 * @param scrollbar    Scrollbar size, offset, and capacity information.
 */
static inline void DrawVerticalScrollbar(const Rect &r, Colours colour, bool up_clicked, bool bar_dragged, bool down_clicked, const Scrollbar *scrollbar)
{
	int height = NWidgetScrollbar::GetVerticalDimension().height;

	/* draw up/down buttons */
	DrawImageButtons(r.WithHeight(height, false),  NWID_VSCROLLBAR, colour, up_clicked,   SPR_ARROW_UP,   SA_CENTER);
	DrawImageButtons(r.WithHeight(height, true),   NWID_VSCROLLBAR, colour, down_clicked, SPR_ARROW_DOWN, SA_CENTER);

	int c1 = _colour_gradient[colour & 0xF][3];
	int c2 = _colour_gradient[colour & 0xF][7];

	/* draw "shaded" background */
	GfxFillRect(r.left, r.top + height, r.right, r.bottom - height, c2);
	GfxFillRect(r.left, r.top + height, r.right, r.bottom - height, c1, FILLRECT_CHECKER);

	/* track positions. These fractions are based on original 1x dimensions, but scale better. */
	int left  = r.left + r.Width() * 3 / 11; /*  left track is positioned 3/11ths from the left */
	int right = r.left + r.Width() * 8 / 11; /* right track is positioned 8/11ths from the left */
	const uint8 bl = WidgetDimensions::scaled.bevel.left;
	const uint8 br = WidgetDimensions::scaled.bevel.right;

	/* draw shaded lines */
	GfxFillRect(left - bl,  r.top + height, left       - 1, r.bottom - height, c1);
	GfxFillRect(left,       r.top + height, left + br  - 1, r.bottom - height, c2);
	GfxFillRect(right - bl, r.top + height, right      - 1, r.bottom - height, c1);
	GfxFillRect(right,      r.top + height, right + br - 1, r.bottom - height, c2);

	Point pt = HandleScrollbarHittest(scrollbar, r.top, r.bottom, false);
	DrawFrameRect(r.left, pt.x, r.right, pt.y, colour, bar_dragged ? FR_LOWERED : FR_NONE);
}

/**
 * Draw a horizontal scrollbar.
 * @param r             Rectangle of the scrollbar widget.
 * @param colour        Colour of the scrollbar widget.
 * @param left_clicked  Left-arrow is clicked.
 * @param bar_dragged   Bar is dragged.
 * @param right_clicked Right-arrow is clicked.
 * @param scrollbar     Scrollbar size, offset, and capacity information.
 */
static inline void DrawHorizontalScrollbar(const Rect &r, Colours colour, bool left_clicked, bool bar_dragged, bool right_clicked, const Scrollbar *scrollbar)
{
	int width = NWidgetScrollbar::GetHorizontalDimension().width;

	DrawImageButtons(r.WithWidth(width, false), NWID_HSCROLLBAR, colour, left_clicked,  SPR_ARROW_LEFT,  SA_CENTER);
	DrawImageButtons(r.WithWidth(width, true),  NWID_HSCROLLBAR, colour, right_clicked, SPR_ARROW_RIGHT, SA_CENTER);

	int c1 = _colour_gradient[colour & 0xF][3];
	int c2 = _colour_gradient[colour & 0xF][7];

	/* draw "shaded" background */
	GfxFillRect(r.left + width, r.top, r.right - width, r.bottom, c2);
	GfxFillRect(r.left + width, r.top, r.right - width, r.bottom, c1, FILLRECT_CHECKER);

	/* track positions. These fractions are based on original 1x dimensions, but scale better. */
	int top    = r.top + r.Height() * 3 / 11; /*    top track is positioned 3/11ths from the top */
	int bottom = r.top + r.Height() * 8 / 11; /* bottom track is positioned 8/11ths from the top */
	const uint8 bt = WidgetDimensions::scaled.bevel.top;
	const uint8 bb = WidgetDimensions::scaled.bevel.bottom;

	/* draw shaded lines */
	GfxFillRect(r.left + width, top - bt,    r.right - width, top         - 1, c1);
	GfxFillRect(r.left + width, top,         r.right - width, top + bb    - 1, c2);
	GfxFillRect(r.left + width, bottom - bt, r.right - width, bottom      - 1, c1);
	GfxFillRect(r.left + width, bottom,      r.right - width, bottom + bb - 1, c2);

	/* draw actual scrollbar */
	Point pt = HandleScrollbarHittest(scrollbar, r.left, r.right, true);
	DrawFrameRect(pt.x, r.top, pt.y, r.bottom, colour, bar_dragged ? FR_LOWERED : FR_NONE);
}

/**
 * Draw a frame widget.
 * @param r           Rectangle of the frame.
 * @param colour      Colour of the frame.
 * @param text_colour Colour of the text.
 * @param str         Text of the frame.
 * @param align       Alignment of the text in the frame.
 */
static inline void DrawFrame(const Rect &r, Colours colour, TextColour text_colour, StringID str, StringAlignment align)
{
	int x2 = r.left; // by default the left side is the left side of the widget

	if (str != STR_NULL) x2 = DrawString(r.left + WidgetDimensions::scaled.frametext.left, r.right - WidgetDimensions::scaled.frametext.right, r.top, str, text_colour, align);

	int c1 = _colour_gradient[colour][3];
	int c2 = _colour_gradient[colour][7];

	/* If the frame has text, adjust the top bar to fit half-way through */
	Rect inner = r.Shrink(ScaleGUITrad(1));
	if (str != STR_NULL) inner.top = r.top + FONT_HEIGHT_NORMAL / 2;

	Rect outer  = inner.Expand(WidgetDimensions::scaled.bevel);
	Rect inside = inner.Shrink(WidgetDimensions::scaled.bevel);

	if (_current_text_dir == TD_LTR) {
		/* Line from upper left corner to start of text */
		GfxFillRect(outer.left, outer.top, r.left + WidgetDimensions::scaled.frametext.left - WidgetDimensions::scaled.bevel.left - 1, inner.top  - 1, c1);
		GfxFillRect(inner.left, inner.top, r.left + WidgetDimensions::scaled.frametext.left - WidgetDimensions::scaled.bevel.left - 1, inside.top - 1, c2);

		/* Line from end of text to upper right corner */
		GfxFillRect(x2 + WidgetDimensions::scaled.bevel.right, outer.top, inner.right,  inner.top  - 1, c1);
		GfxFillRect(x2 + WidgetDimensions::scaled.bevel.right, inner.top, inside.right, inside.top - 1, c2);
	} else {
		/* Line from upper left corner to start of text */
		GfxFillRect(outer.left, outer.top, x2 - WidgetDimensions::scaled.bevel.left - 1, inner.top  - 1, c1);
		GfxFillRect(inner.left, inner.top, x2 - WidgetDimensions::scaled.bevel.left - 1, inside.top - 1, c2);

		/* Line from end of text to upper right corner */
		GfxFillRect(r.right - WidgetDimensions::scaled.frametext.right + WidgetDimensions::scaled.bevel.right, outer.top, inner.right,  inner.top  - 1, c1);
		GfxFillRect(r.right - WidgetDimensions::scaled.frametext.right + WidgetDimensions::scaled.bevel.right, inner.top, inside.right, inside.top - 1, c2);
	}

	/* Line from upper left corner to bottom left corner */
	GfxFillRect(outer.left, inner.top,  inner.left  - 1, inner.bottom,  c1);
	GfxFillRect(inner.left, inside.top, inside.left - 1, inside.bottom, c2);

	/* Line from upper right corner to bottom right corner */
	GfxFillRect(inside.right + 1, inner.top, inner.right, inside.bottom, c1);
	GfxFillRect(inner.right  + 1, outer.top, outer.right, inner.bottom,  c2);

	/* Line from bottom left corner to bottom right corner */
	GfxFillRect(inner.left, inside.bottom + 1, inner.right, inner.bottom, c1);
	GfxFillRect(outer.left, inner.bottom  + 1, outer.right, outer.bottom, c2);
}

/**
 * Draw a shade box.
 * @param r       Rectangle of the box.
 * @param colour  Colour of the shade box.
 * @param clicked Box is lowered.
 */
static inline void DrawShadeBox(const Rect &r, Colours colour, bool clicked)
{
	DrawImageButtons(r, WWT_SHADEBOX, colour, clicked, clicked ? SPR_WINDOW_SHADE: SPR_WINDOW_UNSHADE, SA_CENTER);
}

/**
 * Draw a sticky box.
 * @param r       Rectangle of the box.
 * @param colour  Colour of the sticky box.
 * @param clicked Box is lowered.
 */
static inline void DrawStickyBox(const Rect &r, Colours colour, bool clicked)
{
	DrawImageButtons(r, WWT_STICKYBOX, colour, clicked, clicked ? SPR_PIN_UP : SPR_PIN_DOWN, SA_CENTER);
}

/**
 * Draw a defsize box.
 * @param r       Rectangle of the box.
 * @param colour  Colour of the defsize box.
 * @param clicked Box is lowered.
 */
static inline void DrawDefSizeBox(const Rect &r, Colours colour, bool clicked)
{
	DrawImageButtons(r, WWT_DEFSIZEBOX, colour, clicked, SPR_WINDOW_DEFSIZE, SA_CENTER);
}

/**
 * Draw a NewGRF debug box.
 * @param r       Rectangle of the box.
 * @param colour  Colour of the debug box.
 * @param clicked Box is lowered.
 */
static inline void DrawDebugBox(const Rect &r, Colours colour, bool clicked)
{
	DrawImageButtons(r, WWT_DEBUGBOX, colour, clicked, SPR_WINDOW_DEBUG, SA_CENTER);
}

/**
 * Draw a resize box.
 * @param r       Rectangle of the box.
 * @param colour  Colour of the resize box.
 * @param at_left Resize box is at left-side of the window,
 * @param clicked Box is lowered.
 */
static inline void DrawResizeBox(const Rect &r, Colours colour, bool at_left, bool clicked)
{
	DrawFrameRect(r.left, r.top, r.right, r.bottom, colour, (clicked) ? FR_LOWERED : FR_NONE);
	DrawSpriteIgnorePadding(r.Shrink(ScaleGUITrad(2)), at_left ? SPR_WINDOW_RESIZE_LEFT : SPR_WINDOW_RESIZE_RIGHT, clicked, at_left ? (SA_LEFT | SA_BOTTOM | SA_FORCE) : (SA_RIGHT | SA_BOTTOM | SA_FORCE));
}

/**
 * Draw a close box.
 * @param r      Rectangle of the box.`
 * @param colour Colour of the close box.
 */
static inline void DrawCloseBox(const Rect &r, Colours colour)
{
	if (colour != COLOUR_WHITE) DrawFrameRect(r.left, r.top, r.right, r.bottom, colour, FR_NONE);
	Point offset;
	Dimension d = GetSpriteSize(SPR_CLOSEBOX, &offset);
	d.width  -= offset.x;
	d.height -= offset.y;
	int s = ScaleGUITrad(1); /* Offset to account for shadow of SPR_CLOSEBOX */
	DrawSprite(SPR_CLOSEBOX, (colour != COLOUR_WHITE ? TC_BLACK : TC_SILVER) | (1U << PALETTE_TEXT_RECOLOUR), CenterBounds(r.left, r.right, d.width - s) - offset.x, CenterBounds(r.top, r.bottom, d.height - s) - offset.y);
}

/**
 * Draw a caption bar.
 * @param r           Rectangle of the bar.
 * @param colour      Colour of the window.
 * @param owner       'Owner' of the window.
 * @param text_colour Colour of the text.
 * @param str         Text to draw in the bar.
 * @param align       Alignment of the text.
 */
void DrawCaption(const Rect &r, Colours colour, Owner owner, TextColour text_colour, StringID str, StringAlignment align)
{
	bool company_owned = owner < MAX_COMPANIES;

	DrawFrameRect(r, colour, FR_BORDERONLY);
	Rect ir = r.Shrink(WidgetDimensions::scaled.bevel);
	DrawFrameRect(ir, colour, company_owned ? FR_LOWERED | FR_DARKENED | FR_BORDERONLY : FR_LOWERED | FR_DARKENED);

	if (company_owned) {
		GfxFillRect(ir.Shrink(WidgetDimensions::scaled.bevel), _colour_gradient[_company_colours[owner]][4]);
	}

	if (str != STR_NULL) {
		Dimension d = GetStringBoundingBox(str);
		Point p = GetAlignedPosition(r, d, align);
		DrawString(r.left + WidgetDimensions::scaled.captiontext.left, r.right - WidgetDimensions::scaled.captiontext.left, p.y, str, text_colour, align);
	}
}

/**
 * Draw a button with a dropdown (#WWT_DROPDOWN and #NWID_BUTTON_DROPDOWN).
 * @param r                Rectangle containing the widget.
 * @param colour           Background colour of the widget.
 * @param clicked_button   The button-part is lowered.
 * @param clicked_dropdown The drop-down part is lowered.
 * @param str              Text of the button.
 * @param align            Alignment of the text within the dropdown.
 *
 * @note Magic constants are also used in #NWidgetLeaf::ButtonHit.
 */
static inline void DrawButtonDropdown(const Rect &r, Colours colour, bool clicked_button, bool clicked_dropdown, StringID str, StringAlignment align)
{
	int dd_width  = NWidgetLeaf::dropdown_dimension.width;

	if (_current_text_dir == TD_LTR) {
		DrawFrameRect(r.left, r.top, r.right - dd_width, r.bottom, colour, clicked_button ? FR_LOWERED : FR_NONE);
		DrawImageButtons(r.WithWidth(dd_width, true), WWT_DROPDOWN, colour, clicked_dropdown, SPR_ARROW_DOWN, SA_CENTER);
		if (str != STR_NULL) {
			int o = clicked_button ? WidgetDimensions::scaled.pressed : 0;
			DrawString(r.left + WidgetDimensions::scaled.dropdowntext.left + o, r.right - dd_width - WidgetDimensions::scaled.dropdowntext.right + o, CenterBounds(r.top, r.bottom, FONT_HEIGHT_NORMAL) + o, str, TC_BLACK, align);
		}
	} else {
		DrawFrameRect(r.left + dd_width, r.top, r.right, r.bottom, colour, clicked_button ? FR_LOWERED : FR_NONE);
		DrawImageButtons(r.WithWidth(dd_width, false), WWT_DROPDOWN, colour, clicked_dropdown, SPR_ARROW_DOWN, SA_CENTER);
		if (str != STR_NULL) {
			int o = clicked_button ? WidgetDimensions::scaled.pressed : 0;
			DrawString(r.left + dd_width + WidgetDimensions::scaled.dropdowntext.left + o, r.right - WidgetDimensions::scaled.dropdowntext.right + o, CenterBounds(r.top, r.bottom, FONT_HEIGHT_NORMAL) + o, str, TC_BLACK, align);
		}
	}
}

/**
 * Paint all widgets of a window.
 */
void Window::DrawWidgets() const
{
	this->nested_root->Draw(this);

	if (this->flags & WF_WHITE_BORDER) {
		DrawFrameRect(0, 0, this->width - 1, this->height - 1, COLOUR_WHITE, FR_BORDERONLY);
	}

	if (this->flags & WF_HIGHLIGHTED) {
		extern bool _window_highlight_colour;
		for (uint i = 0; i < this->nested_array_size; i++) {
			const NWidgetBase *widget = this->GetWidget<NWidgetBase>(i);
			if (widget == nullptr || !widget->IsHighlighted()) continue;

			Rect outer = widget->GetCurrentRect();
			Rect inner = outer.Shrink(WidgetDimensions::scaled.bevel).Expand(1);

			int colour = _string_colourmap[_window_highlight_colour ? widget->GetHighlightColour() : TC_WHITE];

			GfxFillRect(outer.left,     outer.top,    inner.left,      inner.bottom, colour);
			GfxFillRect(inner.left + 1, outer.top,    inner.right - 1, inner.top,    colour);
			GfxFillRect(inner.right,    outer.top,    outer.right,     inner.bottom, colour);
			GfxFillRect(outer.left + 1, inner.bottom, outer.right - 1, outer.bottom, colour);
		}
	}
}

/**
 * Draw a sort button's up or down arrow symbol.
 * @param widget Sort button widget
 * @param state State of sort button
 */
void Window::DrawSortButtonState(int widget, SortButtonState state) const
{
	if (state == SBS_OFF) return;

	assert(this->nested_array != nullptr);
	Rect r = this->GetWidget<NWidgetBase>(widget)->GetCurrentRect();

	/* Sort button uses the same sprites as vertical scrollbar */
	Dimension dim = NWidgetScrollbar::GetVerticalDimension();

	DrawSpriteIgnorePadding(r.WithWidth(dim.width, _current_text_dir == TD_LTR), state == SBS_DOWN ? SPR_ARROW_DOWN : SPR_ARROW_UP, this->IsWidgetLowered(widget), SA_CENTER);
}

/**
 * Get width of up/down arrow of sort button state.
 * @return Width of space required by sort button arrow.
 */
int Window::SortButtonWidth()
{
	return NWidgetScrollbar::GetVerticalDimension().width + 1;
}


/**
 * @defgroup NestedWidgets Hierarchical widgets
 * Hierarchical widgets, also known as nested widgets, are widgets stored in a tree. At the leafs of the tree are (mostly) the 'real' widgets
 * visible to the user. At higher levels, widgets get organized in container widgets, until all widgets of the window are merged.
 *
 * \section nestedwidgetkinds Hierarchical widget kinds
 * A leaf widget is one of
 * <ul>
 * <li> #NWidgetLeaf for widgets visible for the user, or
 * <li> #NWidgetSpacer for creating (flexible) empty space between widgets.
 * </ul>
 * The purpose of a leaf widget is to provide interaction with the user by displaying settings, and/or allowing changing the settings.
 *
 * A container widget is one of
 * <ul>
 * <li> #NWidgetHorizontal for organizing child widgets in a (horizontal) row. The row switches order depending on the language setting (thus supporting
 *      right-to-left languages),
 * <li> #NWidgetHorizontalLTR for organizing child widgets in a (horizontal) row, always in the same order. All children below this container will also
 *      never swap order.
 * <li> #NWidgetVertical for organizing child widgets underneath each other.
 * <li> #NWidgetMatrix for organizing child widgets in a matrix form.
 * <li> #NWidgetBackground for adding a background behind its child widget.
 * <li> #NWidgetStacked for stacking child widgets on top of each other.
 * </ul>
 * The purpose of a container widget is to structure its leafs and sub-containers to allow proper resizing.
 *
 * \section nestedwidgetscomputations Hierarchical widget computations
 * The first 'computation' is the creation of the nested widgets tree by calling the constructors of the widgets listed above and calling \c Add() for every child,
 * or by means of specifying the tree as a collection of nested widgets parts and instantiating the tree from the array.
 *
 * After the creation step,
 * - The leafs have their own minimal size (\e min_x, \e min_y), filling (\e fill_x, \e fill_y), and resize steps (\e resize_x, \e resize_y).
 * - Containers only know what their children are, \e fill_x, \e fill_y, \e resize_x, and \e resize_y are not initialized.
 *
 * Computations in the nested widgets take place as follows:
 * <ol>
 * <li> A bottom-up sweep by recursively calling NWidgetBase::SetupSmallestSize() to initialize the smallest size (\e smallest_x, \e smallest_y) and
 *      to propagate filling and resize steps upwards to the root of the tree.
 * <li> A top-down sweep by recursively calling NWidgetBase::AssignSizePosition() with #ST_SMALLEST to make the smallest sizes consistent over
 *      the entire tree, and to assign the top-left (\e pos_x, \e pos_y) position of each widget in the tree. This step uses \e fill_x and \e fill_y at each
 *      node in the tree to decide how to fill each widget towards consistent sizes. Also the current size (\e current_x and \e current_y) is set.
 * <li> After initializing the smallest size in the widget tree with #ST_SMALLEST, the tree can be resized (the current size modified) by calling
 *      NWidgetBase::AssignSizePosition() at the root with #ST_RESIZE and the new size of the window. For proper functioning, the new size should be the smallest
 *      size + a whole number of resize steps in both directions (ie you can only resize in steps of length resize_{x,y} from smallest_{x,y}).
 * </ol>
 * After the second step, the current size of the widgets are set to the smallest size.
 *
 * To resize, perform the last step with the new window size. This can be done as often as desired.
 * When the smallest size of at least one widget changes, the whole procedure has to be redone from the start.
 *
 * @see NestedWidgetParts
 */

/**
 * Base class constructor.
 * @param tp Nested widget type.
 */
NWidgetBase::NWidgetBase(WidgetType tp) : ZeroedMemoryAllocator()
{
	this->type = tp;
}

/* ~NWidgetContainer() takes care of #next and #prev data members. */

/**
 * @fn void NWidgetBase::SetupSmallestSize(Window *w, bool init_array)
 * Compute smallest size needed by the widget.
 *
 * The smallest size of a widget is the smallest size that a widget needs to
 * display itself properly. In addition, filling and resizing of the widget are computed.
 * The function calls #Window::UpdateWidgetSize for each leaf widget and
 * background widget without child with a non-negative index.
 *
 * @param w          Window owning the widget.
 * @param init_array Initialize the \c w->nested_array.
 *
 * @note After the computation, the results can be queried by accessing the #smallest_x and #smallest_y data members of the widget.
 */

/**
 * @fn void NWidgetBase::AssignSizePosition(SizingType sizing, uint x, uint y, uint given_width, uint given_height, bool rtl)
 * Assign size and position to the widget.
 * @param sizing       Type of resizing to perform.
 * @param x            Horizontal offset of the widget relative to the left edge of the window.
 * @param y            Vertical offset of the widget relative to the top edge of the window.
 * @param given_width  Width allocated to the widget.
 * @param given_height Height allocated to the widget.
 * @param rtl          Adapt for right-to-left languages (position contents of horizontal containers backwards).
 *
 * Afterwards, \e pos_x and \e pos_y contain the top-left position of the widget, \e smallest_x and \e smallest_y contain
 * the smallest size such that all widgets of the window are consistent, and \e current_x and \e current_y contain the current size.
 */

/**
 * @fn void NWidgetBase::FillNestedArray(NWidgetBase **array, uint length)
 * Fill the Window::nested_array array with pointers to nested widgets in the tree.
 * @param array Base pointer of the array.
 * @param length Length of the array.
 */

/**
 * @fn void NWidgetBase::Draw(const Window *w)
 * Draw the widgets of the tree.
 * The function calls #Window::DrawWidget for each widget with a non-negative index, after the widget itself is painted.
 * @param w Window that owns the tree.
 */

/**
 * Mark the widget as 'dirty' (in need of repaint).
 * @param w Window owning the widget.
 */
void NWidgetBase::SetDirty(Window *w)
{
	this->base_flags |= WBF_DIRTY;
	w->flags |= WF_WIDGETS_DIRTY;
}

/**
 * @fn NWidgetCore *NWidgetBase::GetWidgetFromPos(int x, int y)
 * Retrieve a widget by its position.
 * @param x Horizontal position relative to the left edge of the window.
 * @param y Vertical position relative to the top edge of the window.
 * @return Returns the deepest nested widget that covers the given position, or \c nullptr if no widget can be found.
 */

/**
 * Retrieve a widget by its type.
 * @param tp Widget type to search for.
 * @return Returns the first widget of the specified type, or \c nullptr if no widget can be found.
 */
NWidgetBase *NWidgetBase::GetWidgetOfType(WidgetType tp)
{
	return (this->type == tp) ? this : nullptr;
}

void NWidgetBase::AdjustPaddingForZoom()
{
	this->padding = ScaleGUITrad(this->uz_padding);
}

/**
 * Constructor for resizable nested widgets.
 * @param tp     Nested widget type.
 * @param fill_x Horizontal fill step size, \c 0 means no filling is allowed.
 * @param fill_y Vertical fill step size, \c 0 means no filling is allowed.
 */
NWidgetResizeBase::NWidgetResizeBase(WidgetType tp, uint fill_x, uint fill_y) : NWidgetBase(tp)
{
	this->fill_x = fill_x;
	this->fill_y = fill_y;
}

void NWidgetResizeBase::AdjustPaddingForZoom()
{
	if (!this->absolute) {
		this->min_x = ScaleGUITrad(this->uz_min_x);
		this->min_y = std::max(ScaleGUITrad(this->uz_min_y), this->uz_text_lines * GetCharacterHeight(this->uz_text_size) + ScaleGUITrad(this->uz_text_spacing));
	}
	NWidgetBase::AdjustPaddingForZoom();
}

/**
 * Set minimal size of the widget.
 * @param min_x Horizontal minimal size of the widget.
 * @param min_y Vertical minimal size of the widget.
 */
void NWidgetResizeBase::SetMinimalSize(uint min_x, uint min_y)
{
	this->uz_min_x = std::max(this->uz_min_x, min_x);
	this->uz_min_y = std::max(this->uz_min_y, min_y);
	this->min_x = ScaleGUITrad(this->uz_min_x);
	this->min_y = std::max(ScaleGUITrad(this->uz_min_y), this->uz_text_lines * GetCharacterHeight(this->uz_text_size) + ScaleGUITrad(this->uz_text_spacing));
}

/**
 * Set absolute (post-scaling) minimal size of the widget.
 * @param min_x Horizontal minimal size of the widget.
 * @param min_y Vertical minimal size of the widget.
 */
void NWidgetResizeBase::SetMinimalSizeAbsolute(uint min_x, uint min_y)
{
	this->absolute = true;
	this->min_x = std::max(this->min_x, min_x);
	this->min_y = std::max(this->min_y, min_y);
}

/**
 * Set minimal text lines for the widget.
 * @param min_lines Number of text lines of the widget.
 * @param spacing   Extra spacing (eg WD_FRAMERECT_TOP + _BOTTOM) of the widget.
 * @param size      Font size of text.
 */
void NWidgetResizeBase::SetMinimalTextLines(uint8 min_lines, uint8 spacing, FontSize size)
{
	this->uz_text_lines = min_lines;
	this->uz_text_spacing = spacing;
	this->uz_text_size = size;
	this->min_y = std::max(ScaleGUITrad(this->uz_min_y), this->uz_text_lines * GetCharacterHeight(this->uz_text_size) + ScaleGUITrad(this->uz_text_spacing));
}

/**
 * Set the filling of the widget from initial size.
 * @param fill_x Horizontal fill step size, \c 0 means no filling is allowed.
 * @param fill_y Vertical fill step size, \c 0 means no filling is allowed.
 */
void NWidgetResizeBase::SetFill(uint fill_x, uint fill_y)
{
	this->fill_x = fill_x;
	this->fill_y = fill_y;
}

/**
 * Set resize step of the widget.
 * @param resize_x Resize step in horizontal direction, value \c 0 means no resize, otherwise the step size in pixels.
 * @param resize_y Resize step in vertical direction, value \c 0 means no resize, otherwise the step size in pixels.
 */
void NWidgetResizeBase::SetResize(uint resize_x, uint resize_y)
{
	this->resize_x = resize_x;
	this->resize_y = resize_y;
}

void NWidgetResizeBase::AssignSizePosition(SizingType sizing, uint x, uint y, uint given_width, uint given_height, bool rtl)
{
	this->StoreSizePosition(sizing, x, y, given_width, given_height);
}

/**
 * Initialization of a 'real' widget.
 * @param tp          Type of the widget.
 * @param colour      Colour of the widget.
 * @param fill_x      Default horizontal filling.
 * @param fill_y      Default vertical filling.
 * @param widget_data Data component of the widget. @see Widget::data
 * @param tool_tip    Tool tip of the widget. @see Widget::tooltips
 */
NWidgetCore::NWidgetCore(WidgetType tp, Colours colour, uint fill_x, uint fill_y, uint32 widget_data, StringID tool_tip) : NWidgetResizeBase(tp, fill_x, fill_y)
{
	this->colour = colour;
	this->index = -1;
	this->widget_data = widget_data;
	this->tool_tip = tool_tip;
	this->scrollbar_index = -1;
	this->text_colour = TC_BLACK;
	this->align = SA_CENTER;
}

/**
 * Set index of the nested widget in the widget array.
 * @param index Index to use.
 */
void NWidgetCore::SetIndex(int index)
{
	assert(index >= 0);
	this->index = index;
}

/**
 * Set data and tool tip of the nested widget.
 * @param widget_data Data to use.
 * @param tool_tip    Tool tip string to use.
 */
void NWidgetCore::SetDataTip(uint32 widget_data, StringID tool_tip)
{
	this->widget_data = widget_data;
	this->tool_tip = tool_tip;
}

/**
 * Set the text colour of the nested widget.
 * @param colour TextColour to use.
 */
void NWidgetCore::SetTextColour(TextColour colour)
{
	this->text_colour = colour;
}

/**
 * Set the tool tip of the nested widget.
 * @param tool_tip Tool tip string to use.
 */
void NWidgetCore::SetToolTip(StringID tool_tip)
{
	this->tool_tip = tool_tip;
}

/**
 * Set the text/image alignment of the nested widget.
 * @param align Alignment to use.
 */
void NWidgetCore::SetAlignment(StringAlignment align)
{
	this->align = align;
}

void NWidgetCore::FillNestedArray(NWidgetBase **array, uint length)
{
	if (this->index >= 0 && (uint)(this->index) < length) array[this->index] = this;
}

NWidgetCore *NWidgetCore::GetWidgetFromPos(int x, int y)
{
	return (IsInsideBS(x, this->pos_x, this->current_x) && IsInsideBS(y, this->pos_y, this->current_y)) ? this : nullptr;
}

void NWidgetCore::FillDirtyWidgets(std::vector<NWidgetBase *> &dirty_widgets)
{
	if (this->base_flags & WBF_DIRTY) dirty_widgets.push_back(this);
}

/**
 * Constructor container baseclass.
 * @param tp Type of the container.
 */
NWidgetContainer::NWidgetContainer(WidgetType tp) : NWidgetBase(tp)
{
	this->head = nullptr;
	this->tail = nullptr;
}

NWidgetContainer::~NWidgetContainer()
{
	while (this->head != nullptr) {
		NWidgetBase *wid = this->head->next;
		delete this->head;
		this->head = wid;
	}
	this->tail = nullptr;
}

NWidgetBase *NWidgetContainer::GetWidgetOfType(WidgetType tp)
{
	if (this->type == tp) return this;
	for (NWidgetBase *child_wid = this->head; child_wid != nullptr; child_wid = child_wid->next) {
		NWidgetBase *nwid = child_wid->GetWidgetOfType(tp);
		if (nwid != nullptr) return nwid;
	}
	return nullptr;
}

void NWidgetContainer::AdjustPaddingForZoom()
{
	for (NWidgetBase *child_wid = this->head; child_wid != nullptr; child_wid = child_wid->next) {
		child_wid->AdjustPaddingForZoom();
	}
	NWidgetBase::AdjustPaddingForZoom();
}

/**
 * Append widget \a wid to container.
 * @param wid Widget to append.
 */
void NWidgetContainer::Add(NWidgetBase *wid)
{
	assert(wid->next == nullptr && wid->prev == nullptr);

	if (this->head == nullptr) {
		this->head = wid;
		this->tail = wid;
	} else {
		assert(this->tail != nullptr);
		assert(this->tail->next == nullptr);

		this->tail->next = wid;
		wid->prev = this->tail;
		this->tail = wid;
	}
}

void NWidgetContainer::FillNestedArray(NWidgetBase **array, uint length)
{
	for (NWidgetBase *child_wid = this->head; child_wid != nullptr; child_wid = child_wid->next) {
		child_wid->FillNestedArray(array, length);
	}
}

/**
 * Widgets stacked on top of each other.
 */
NWidgetStacked::NWidgetStacked() : NWidgetContainer(NWID_SELECTION)
{
	this->index = -1;
}

void NWidgetStacked::SetIndex(int index)
{
	this->index = index;
}

void NWidgetStacked::AdjustPaddingForZoom()
{
	for (NWidgetBase *child_wid = this->head; child_wid != nullptr; child_wid = child_wid->next) {
		child_wid->AdjustPaddingForZoom();
	}
	NWidgetContainer::AdjustPaddingForZoom();
}

void NWidgetStacked::SetupSmallestSize(Window *w, bool init_array)
{
	if (this->index >= 0 && init_array) { // Fill w->nested_array[]
		assert(w->nested_array_size > (uint)this->index);
		w->nested_array[this->index] = this;
	}

	/* Zero size plane selected */
	if (this->shown_plane >= SZSP_BEGIN) {
		Dimension size    = {0, 0};
		Dimension padding = {0, 0};
		Dimension fill    = {(this->shown_plane == SZSP_HORIZONTAL), (this->shown_plane == SZSP_VERTICAL)};
		Dimension resize  = {(this->shown_plane == SZSP_HORIZONTAL), (this->shown_plane == SZSP_VERTICAL)};
		/* Here we're primarily interested in the value of resize */
		if (this->index >= 0) w->UpdateWidgetSize(this->index, &size, padding, &fill, &resize);

		this->smallest_x = size.width;
		this->smallest_y = size.height;
		this->fill_x = fill.width;
		this->fill_y = fill.height;
		this->resize_x = resize.width;
		this->resize_y = resize.height;
		return;
	}

	/* First sweep, recurse down and compute minimal size and filling. */
	this->smallest_x = 0;
	this->smallest_y = 0;
	this->fill_x = (this->head != nullptr) ? 1 : 0;
	this->fill_y = (this->head != nullptr) ? 1 : 0;
	this->resize_x = (this->head != nullptr) ? 1 : 0;
	this->resize_y = (this->head != nullptr) ? 1 : 0;
	for (NWidgetBase *child_wid = this->head; child_wid != nullptr; child_wid = child_wid->next) {
		child_wid->SetupSmallestSize(w, init_array);

		this->smallest_x = std::max(this->smallest_x, child_wid->smallest_x + child_wid->padding.Horizontal());
		this->smallest_y = std::max(this->smallest_y, child_wid->smallest_y + child_wid->padding.Vertical());
		this->fill_x = LeastCommonMultiple(this->fill_x, child_wid->fill_x);
		this->fill_y = LeastCommonMultiple(this->fill_y, child_wid->fill_y);
		this->resize_x = LeastCommonMultiple(this->resize_x, child_wid->resize_x);
		this->resize_y = LeastCommonMultiple(this->resize_y, child_wid->resize_y);
	}
}

void NWidgetStacked::AssignSizePosition(SizingType sizing, uint x, uint y, uint given_width, uint given_height, bool rtl)
{
	assert(given_width >= this->smallest_x && given_height >= this->smallest_y);
	this->StoreSizePosition(sizing, x, y, given_width, given_height);

	if (this->shown_plane >= SZSP_BEGIN) return;

	for (NWidgetBase *child_wid = this->head; child_wid != nullptr; child_wid = child_wid->next) {
		uint hor_step = (sizing == ST_SMALLEST) ? 1 : child_wid->GetHorizontalStepSize(sizing);
		uint child_width = ComputeMaxSize(child_wid->smallest_x, given_width - child_wid->padding.Horizontal(), hor_step);
		uint child_pos_x = (rtl ? child_wid->padding.right : child_wid->padding.left);

		uint vert_step = (sizing == ST_SMALLEST) ? 1 : child_wid->GetVerticalStepSize(sizing);
		uint child_height = ComputeMaxSize(child_wid->smallest_y, given_height - child_wid->padding.Vertical(), vert_step);
		uint child_pos_y = child_wid->padding.top;

		child_wid->AssignSizePosition(sizing, x + child_pos_x, y + child_pos_y, child_width, child_height, rtl);
	}
}

void NWidgetStacked::FillNestedArray(NWidgetBase **array, uint length)
{
	if (this->index >= 0 && (uint)(this->index) < length) array[this->index] = this;
	NWidgetContainer::FillNestedArray(array, length);
}

void NWidgetStacked::Draw(const Window *w)
{
	if (this->IsOutsideDrawArea()) return;
	this->base_flags &= ~WBF_DIRTY;
	if (this->shown_plane >= SZSP_BEGIN) return;

	int plane = 0;
	for (NWidgetBase *child_wid = this->head; child_wid != nullptr; plane++, child_wid = child_wid->next) {
		if (plane == this->shown_plane) {
			child_wid->Draw(w);
			return;
		}
	}

	NOT_REACHED();
}

NWidgetCore *NWidgetStacked::GetWidgetFromPos(int x, int y)
{
	if (this->shown_plane >= SZSP_BEGIN) return nullptr;

	if (!IsInsideBS(x, this->pos_x, this->current_x) || !IsInsideBS(y, this->pos_y, this->current_y)) return nullptr;
	int plane = 0;
	for (NWidgetBase *child_wid = this->head; child_wid != nullptr; plane++, child_wid = child_wid->next) {
		if (plane == this->shown_plane) {
			return child_wid->GetWidgetFromPos(x, y);
		}
	}
	return nullptr;
}

void NWidgetStacked::FillDirtyWidgets(std::vector<NWidgetBase *> &dirty_widgets)
{
	if (this->base_flags & WBF_DIRTY) {
		dirty_widgets.push_back(this);
	} else {
		int plane = 0;
		for (NWidgetBase *child_wid = this->head; child_wid != nullptr; plane++, child_wid = child_wid->next) {
			if (plane == this->shown_plane) {
				child_wid->FillDirtyWidgets(dirty_widgets);
				return;
			}
		}
	}
}

/**
 * Select which plane to show (for #NWID_SELECTION only).
 * @param plane Plane number to display.
 */
void NWidgetStacked::SetDisplayedPlane(int plane)
{
	this->shown_plane = plane;
}

NWidgetPIPContainer::NWidgetPIPContainer(WidgetType tp, NWidContainerFlags flags) : NWidgetContainer(tp)
{
	this->flags = flags;
}

void NWidgetPIPContainer::AdjustPaddingForZoom()
{
	this->pip_pre = ScaleGUITrad(this->uz_pip_pre);
	this->pip_inter = ScaleGUITrad(this->uz_pip_inter);
	this->pip_post = ScaleGUITrad(this->uz_pip_post);
	NWidgetContainer::AdjustPaddingForZoom();
}

/**
 * Set additional pre/inter/post space for the container.
 *
 * @param pip_pre   Additional space in front of the first child widget (above
 *                  for the vertical container, at the left for the horizontal container).
 * @param pip_inter Additional space between two child widgets.
 * @param pip_post  Additional space after the last child widget (below for the
 *                  vertical container, at the right for the horizontal container).
 */
void NWidgetPIPContainer::SetPIP(uint8 pip_pre, uint8 pip_inter, uint8 pip_post)
{
	this->uz_pip_pre = pip_pre;
	this->uz_pip_inter = pip_inter;
	this->uz_pip_post = pip_post;

	this->pip_pre = ScaleGUITrad(this->uz_pip_pre);
	this->pip_inter = ScaleGUITrad(this->uz_pip_inter);
	this->pip_post = ScaleGUITrad(this->uz_pip_post);
}

void NWidgetPIPContainer::Draw(const Window *w)
{
	if (this->IsOutsideDrawArea()) return;
	this->base_flags &= ~WBF_DIRTY;
	for (NWidgetBase *child_wid = this->head; child_wid != nullptr; child_wid = child_wid->next) {
		child_wid->Draw(w);
	}
}

NWidgetCore *NWidgetPIPContainer::GetWidgetFromPos(int x, int y)
{
	if (!IsInsideBS(x, this->pos_x, this->current_x) || !IsInsideBS(y, this->pos_y, this->current_y)) return nullptr;

	for (NWidgetBase *child_wid = this->head; child_wid != nullptr; child_wid = child_wid->next) {
		NWidgetCore *nwid = child_wid->GetWidgetFromPos(x, y);
		if (nwid != nullptr) return nwid;
	}
	return nullptr;
}

void NWidgetPIPContainer::FillDirtyWidgets(std::vector<NWidgetBase *> &dirty_widgets)
{
	if (this->base_flags & WBF_DIRTY) {
		dirty_widgets.push_back(this);
	} else {
		for (NWidgetBase *child_wid = this->head; child_wid != nullptr; child_wid = child_wid->next) {
			child_wid->FillDirtyWidgets(dirty_widgets);
		}
	}
}

/** Horizontal container widget. */
NWidgetHorizontal::NWidgetHorizontal(NWidContainerFlags flags) : NWidgetPIPContainer(NWID_HORIZONTAL, flags)
{
}

void NWidgetHorizontal::SetupSmallestSize(Window *w, bool init_array)
{
	this->smallest_x = 0; // Sum of minimal size of all children.
	this->smallest_y = 0; // Biggest child.
	this->fill_x = 0;     // smallest non-zero child widget fill step.
	this->fill_y = 1;     // smallest common child fill step.
	this->resize_x = 0;   // smallest non-zero child widget resize step.
	this->resize_y = 1;   // smallest common child resize step.

	/* 1a. Forward call, collect biggest nested array index, and longest/widest child length. */
	uint longest = 0; // Longest child found.
	uint max_vert_fill = 0; // Biggest vertical fill step.
	for (NWidgetBase *child_wid = this->head; child_wid != nullptr; child_wid = child_wid->next) {
		child_wid->SetupSmallestSize(w, init_array);
		longest = std::max(longest, child_wid->smallest_x);
		max_vert_fill = std::max(max_vert_fill, child_wid->GetVerticalStepSize(ST_SMALLEST));
		this->smallest_y = std::max(this->smallest_y, child_wid->smallest_y + child_wid->padding.Vertical());
	}
	/* 1b. Make the container higher if needed to accommodate all children nicely. */
	[[maybe_unused]] uint max_smallest = this->smallest_y + 3 * max_vert_fill; // Upper limit to computing smallest height.
	uint cur_height = this->smallest_y;
	for (;;) {
		for (NWidgetBase *child_wid = this->head; child_wid != nullptr; child_wid = child_wid->next) {
			uint step_size = child_wid->GetVerticalStepSize(ST_SMALLEST);
			uint child_height = child_wid->smallest_y + child_wid->padding.Vertical();
			if (step_size > 1 && child_height < cur_height) { // Small step sizes or already fitting children are not interesting.
				uint remainder = (cur_height - child_height) % step_size;
				if (remainder > 0) { // Child did not fit entirely, widen the container.
					cur_height += step_size - remainder;
					assert(cur_height < max_smallest); // Safeguard against infinite height expansion.
					/* Remaining children will adapt to the new cur_height, thus speeding up the computation. */
				}
			}
		}
		if (this->smallest_y == cur_height) break;
		this->smallest_y = cur_height; // Smallest height got changed, try again.
	}
	/* 2. For containers that must maintain equal width, extend child minimal size. */
	if (this->flags & NC_EQUALSIZE) {
		for (NWidgetBase *child_wid = this->head; child_wid != nullptr; child_wid = child_wid->next) {
			if (child_wid->fill_x == 1) child_wid->smallest_x = longest;
		}
	}
	/* 3. Move PIP space to the children, compute smallest, fill, and resize values of the container. */
	if (this->head != nullptr) this->head->padding.left += this->pip_pre;
	for (NWidgetBase *child_wid = this->head; child_wid != nullptr; child_wid = child_wid->next) {
		if (child_wid->next != nullptr) {
			child_wid->padding.right += this->pip_inter;
		} else {
			child_wid->padding.right += this->pip_post;
		}

		this->smallest_x += child_wid->smallest_x + child_wid->padding.Horizontal();
		if (child_wid->fill_x > 0) {
			if (this->fill_x == 0 || this->fill_x > child_wid->fill_x) this->fill_x = child_wid->fill_x;
		}
		this->fill_y = LeastCommonMultiple(this->fill_y, child_wid->fill_y);

		if (child_wid->resize_x > 0) {
			if (this->resize_x == 0 || this->resize_x > child_wid->resize_x) this->resize_x = child_wid->resize_x;
		}
		this->resize_y = LeastCommonMultiple(this->resize_y, child_wid->resize_y);
	}
	/* We need to zero the PIP settings so we can re-initialize the tree. */
	this->pip_pre = this->pip_inter = this->pip_post = 0;
}

void NWidgetHorizontal::AssignSizePosition(SizingType sizing, uint x, uint y, uint given_width, uint given_height, bool rtl)
{
	assert(given_width >= this->smallest_x && given_height >= this->smallest_y);

	/* Compute additional width given to us. */
	uint additional_length = given_width;
	if (sizing == ST_SMALLEST && (this->flags & NC_EQUALSIZE)) {
		/* For EQUALSIZE containers this does not sum to smallest_x during initialisation */
		for (NWidgetBase *child_wid = this->head; child_wid != nullptr; child_wid = child_wid->next) {
			additional_length -= child_wid->smallest_x + child_wid->padding.Horizontal();
		}
	} else {
		additional_length -= this->smallest_x;
	}

	this->StoreSizePosition(sizing, x, y, given_width, given_height);

	/* In principle, the additional horizontal space is distributed evenly over the available resizable children. Due to step sizes, this may not always be feasible.
	 * To make resizing work as good as possible, first children with biggest step sizes are done. These may get less due to rounding down.
	 * This additional space is then given to children with smaller step sizes. This will give a good result when resize steps of each child is a multiple
	 * of the child with the smallest non-zero stepsize.
	 *
	 * Since child sizes are computed out of order, positions cannot be calculated until all sizes are known. That means it is not possible to compute the child
	 * size and position, and directly call child->AssignSizePosition() with the computed values.
	 * Instead, computed child widths and heights are stored in child->current_x and child->current_y values. That is allowed, since this method overwrites those values
	 * then we call the child.
	 */

	/* First loop: Find biggest stepsize, find number of children that want a piece of the pie, handle vertical size for all children,
	 * handle horizontal size for non-resizing children.
	 */
	int num_changing_childs = 0; // Number of children that can change size.
	uint biggest_stepsize = 0;
	for (NWidgetBase *child_wid = this->head; child_wid != nullptr; child_wid = child_wid->next) {
		uint hor_step = child_wid->GetHorizontalStepSize(sizing);
		if (hor_step > 0) {
			if (!(flags & NC_BIGFIRST)) num_changing_childs++;
			biggest_stepsize = std::max(biggest_stepsize, hor_step);
		} else {
			child_wid->current_x = child_wid->smallest_x;
		}

		uint vert_step = (sizing == ST_SMALLEST) ? 1 : child_wid->GetVerticalStepSize(sizing);
		child_wid->current_y = ComputeMaxSize(child_wid->smallest_y, given_height - child_wid->padding.Vertical(), vert_step);
	}

	/* First.5 loop: count how many children are of the biggest step size. */
	if ((flags & NC_BIGFIRST) && biggest_stepsize > 0) {
		for (NWidgetBase *child_wid = this->head; child_wid != nullptr; child_wid = child_wid->next) {
			uint hor_step = child_wid->GetHorizontalStepSize(sizing);
			if (hor_step == biggest_stepsize) {
				num_changing_childs++;
			}
		}
	}

	/* Second loop: Allocate the additional horizontal space over the resizing children, starting with the biggest resize steps. */
	while (biggest_stepsize > 0) {
		uint next_biggest_stepsize = 0;
		for (NWidgetBase *child_wid = this->head; child_wid != nullptr; child_wid = child_wid->next) {
			uint hor_step = child_wid->GetHorizontalStepSize(sizing);
			if (hor_step > biggest_stepsize) continue; // Already done
			if (hor_step == biggest_stepsize) {
				uint increment = additional_length / num_changing_childs;
				num_changing_childs--;
				if (hor_step > 1) increment -= increment % hor_step;
				child_wid->current_x = child_wid->smallest_x + increment;
				additional_length -= increment;
				continue;
			}
			next_biggest_stepsize = std::max(next_biggest_stepsize, hor_step);
		}
		biggest_stepsize = next_biggest_stepsize;

		if (num_changing_childs == 0 && (flags & NC_BIGFIRST) && biggest_stepsize > 0) {
			/* Second.5 loop: count how many children are of the updated biggest step size. */
			for (NWidgetBase *child_wid = this->head; child_wid != nullptr; child_wid = child_wid->next) {
				uint hor_step = child_wid->GetHorizontalStepSize(sizing);
				if (hor_step == biggest_stepsize) {
					num_changing_childs++;
				}
			}
		}
	}
	assert(num_changing_childs == 0);

	/* Third loop: Compute position and call the child. */
	uint position = rtl ? this->current_x : 0; // Place to put next child relative to origin of the container.
	NWidgetBase *child_wid = this->head;
	while (child_wid != nullptr) {
		uint child_width = child_wid->current_x;
		uint child_x = x + (rtl ? position - child_width - child_wid->padding.left : position + child_wid->padding.left);
		uint child_y = y + child_wid->padding.top;

		child_wid->AssignSizePosition(sizing, child_x, child_y, child_width, child_wid->current_y, rtl);
		uint padded_child_width = child_width + child_wid->padding.Horizontal();
		position = rtl ? position - padded_child_width : position + padded_child_width;

		child_wid = child_wid->next;
	}
}

/** Horizontal left-to-right container widget. */
NWidgetHorizontalLTR::NWidgetHorizontalLTR(NWidContainerFlags flags) : NWidgetHorizontal(flags)
{
	this->type = NWID_HORIZONTAL_LTR;
}

void NWidgetHorizontalLTR::AssignSizePosition(SizingType sizing, uint x, uint y, uint given_width, uint given_height, bool rtl)
{
	NWidgetHorizontal::AssignSizePosition(sizing, x, y, given_width, given_height, false);
}

/** Vertical container widget. */
NWidgetVertical::NWidgetVertical(NWidContainerFlags flags) : NWidgetPIPContainer(NWID_VERTICAL, flags)
{
}

void NWidgetVertical::SetupSmallestSize(Window *w, bool init_array)
{
	this->smallest_x = 0; // Biggest child.
	this->smallest_y = 0; // Sum of minimal size of all children.
	this->fill_x = 1;     // smallest common child fill step.
	this->fill_y = 0;     // smallest non-zero child widget fill step.
	this->resize_x = 1;   // smallest common child resize step.
	this->resize_y = 0;   // smallest non-zero child widget resize step.

	/* 1a. Forward call, collect biggest nested array index, and longest/widest child length. */
	uint highest = 0; // Highest child found.
	uint max_hor_fill = 0; // Biggest horizontal fill step.
	for (NWidgetBase *child_wid = this->head; child_wid != nullptr; child_wid = child_wid->next) {
		child_wid->SetupSmallestSize(w, init_array);
		highest = std::max(highest, child_wid->smallest_y);
		max_hor_fill = std::max(max_hor_fill, child_wid->GetHorizontalStepSize(ST_SMALLEST));
		this->smallest_x = std::max(this->smallest_x, child_wid->smallest_x + child_wid->padding.Horizontal());
	}
	/* 1b. Make the container wider if needed to accommodate all children nicely. */
	[[maybe_unused]] uint max_smallest = this->smallest_x + 3 * max_hor_fill; // Upper limit to computing smallest height.
	uint cur_width = this->smallest_x;
	for (;;) {
		for (NWidgetBase *child_wid = this->head; child_wid != nullptr; child_wid = child_wid->next) {
			uint step_size = child_wid->GetHorizontalStepSize(ST_SMALLEST);
			uint child_width = child_wid->smallest_x + child_wid->padding.Horizontal();
			if (step_size > 1 && child_width < cur_width) { // Small step sizes or already fitting children are not interesting.
				uint remainder = (cur_width - child_width) % step_size;
				if (remainder > 0) { // Child did not fit entirely, widen the container.
					cur_width += step_size - remainder;
					assert(cur_width < max_smallest); // Safeguard against infinite width expansion.
					/* Remaining children will adapt to the new cur_width, thus speeding up the computation. */
				}
			}
		}
		if (this->smallest_x == cur_width) break;
		this->smallest_x = cur_width; // Smallest width got changed, try again.
	}
	/* 2. For containers that must maintain equal width, extend children minimal size. */
	if (this->flags & NC_EQUALSIZE) {
		for (NWidgetBase *child_wid = this->head; child_wid != nullptr; child_wid = child_wid->next) {
			if (child_wid->fill_y == 1) child_wid->smallest_y = highest;
		}
	}
	/* 3. Move PIP space to the child, compute smallest, fill, and resize values of the container. */
	if (this->head != nullptr) this->head->padding.top += this->pip_pre;
	for (NWidgetBase *child_wid = this->head; child_wid != nullptr; child_wid = child_wid->next) {
		if (child_wid->next != nullptr) {
			child_wid->padding.bottom += this->pip_inter;
		} else {
			child_wid->padding.bottom += this->pip_post;
		}

		this->smallest_y += child_wid->smallest_y + child_wid->padding.Vertical();
		if (child_wid->fill_y > 0) {
			if (this->fill_y == 0 || this->fill_y > child_wid->fill_y) this->fill_y = child_wid->fill_y;
		}
		this->fill_x = LeastCommonMultiple(this->fill_x, child_wid->fill_x);

		if (child_wid->resize_y > 0) {
			if (this->resize_y == 0 || this->resize_y > child_wid->resize_y) this->resize_y = child_wid->resize_y;
		}
		this->resize_x = LeastCommonMultiple(this->resize_x, child_wid->resize_x);
	}
	/* We need to zero the PIP settings so we can re-initialize the tree. */
	this->pip_pre = this->pip_inter = this->pip_post = 0;
}

void NWidgetVertical::AssignSizePosition(SizingType sizing, uint x, uint y, uint given_width, uint given_height, bool rtl)
{
	assert(given_width >= this->smallest_x && given_height >= this->smallest_y);

	/* Compute additional height given to us. */
	uint additional_length = given_height;
	if (sizing == ST_SMALLEST && (this->flags & NC_EQUALSIZE)) {
		/* For EQUALSIZE containers this does not sum to smallest_y during initialisation */
		for (NWidgetBase *child_wid = this->head; child_wid != nullptr; child_wid = child_wid->next) {
			additional_length -= child_wid->smallest_y + child_wid->padding.Vertical();
		}
	} else {
		additional_length -= this->smallest_y;
	}

	this->StoreSizePosition(sizing, x, y, given_width, given_height);

	/* Like the horizontal container, the vertical container also distributes additional height evenly, starting with the children with the biggest resize steps.
	 * It also stores computed widths and heights into current_x and current_y values of the child.
	 */

	/* First loop: Find biggest stepsize, find number of children that want a piece of the pie, handle horizontal size for all children, handle vertical size for non-resizing child. */
	int num_changing_childs = 0; // Number of children that can change size.
	uint biggest_stepsize = 0;
	for (NWidgetBase *child_wid = this->head; child_wid != nullptr; child_wid = child_wid->next) {
		uint vert_step = child_wid->GetVerticalStepSize(sizing);
		if (vert_step > 0) {
			if (!(flags & NC_BIGFIRST)) num_changing_childs++;
			biggest_stepsize = std::max(biggest_stepsize, vert_step);
		} else {
			child_wid->current_y = child_wid->smallest_y;
		}

		uint hor_step = (sizing == ST_SMALLEST) ? 1 : child_wid->GetHorizontalStepSize(sizing);
		child_wid->current_x = ComputeMaxSize(child_wid->smallest_x, given_width - child_wid->padding.Horizontal(), hor_step);
	}

	/* First.5 loop: count how many children are of the biggest step size. */
	if ((this->flags & NC_BIGFIRST) && biggest_stepsize > 0) {
		for (NWidgetBase *child_wid = this->head; child_wid != nullptr; child_wid = child_wid->next) {
			uint vert_step = child_wid->GetVerticalStepSize(sizing);
			if (vert_step == biggest_stepsize) {
				num_changing_childs++;
			}
		}
	}

	/* Second loop: Allocate the additional vertical space over the resizing children, starting with the biggest resize steps. */
	while (biggest_stepsize > 0) {
		uint next_biggest_stepsize = 0;
		for (NWidgetBase *child_wid = this->head; child_wid != nullptr; child_wid = child_wid->next) {
			uint vert_step = child_wid->GetVerticalStepSize(sizing);
			if (vert_step > biggest_stepsize) continue; // Already done
			if (vert_step == biggest_stepsize) {
				uint increment = additional_length / num_changing_childs;
				num_changing_childs--;
				if (vert_step > 1) increment -= increment % vert_step;
				child_wid->current_y = child_wid->smallest_y + increment;
				additional_length -= increment;
				continue;
			}
			next_biggest_stepsize = std::max(next_biggest_stepsize, vert_step);
		}
		biggest_stepsize = next_biggest_stepsize;

		if (num_changing_childs == 0 && (flags & NC_BIGFIRST) && biggest_stepsize > 0) {
			/* Second.5 loop: count how many children are of the updated biggest step size. */
			for (NWidgetBase *child_wid = this->head; child_wid != nullptr; child_wid = child_wid->next) {
				uint vert_step = child_wid->GetVerticalStepSize(sizing);
				if (vert_step == biggest_stepsize) {
					num_changing_childs++;
				}
			}
		}
	}
	assert(num_changing_childs == 0);

	/* Third loop: Compute position and call the child. */
	uint position = 0; // Place to put next child relative to origin of the container.
	for (NWidgetBase *child_wid = this->head; child_wid != nullptr; child_wid = child_wid->next) {
		uint child_x = x + (rtl ? child_wid->padding.right : child_wid->padding.left);
		uint child_height = child_wid->current_y;

		child_wid->AssignSizePosition(sizing, child_x, y + position + child_wid->padding.top, child_wid->current_x, child_height, rtl);
		position += child_height + child_wid->padding.Vertical();
	}
}

/**
 * Generic spacer widget.
 * @param width  Horizontal size of the spacer widget.
 * @param height Vertical size of the spacer widget.
 */
NWidgetSpacer::NWidgetSpacer(int width, int height) : NWidgetResizeBase(NWID_SPACER, 0, 0)
{
	this->SetMinimalSize(width, height);
	this->SetResize(0, 0);
}

void NWidgetSpacer::SetupSmallestSize(Window *w, bool init_array)
{
	this->smallest_x = this->min_x;
	this->smallest_y = this->min_y;
}

void NWidgetSpacer::FillNestedArray(NWidgetBase **array, uint length)
{
}

void NWidgetSpacer::Draw(const Window *w)
{
	/* Spacer widget is never visible. */
}

void NWidgetSpacer::SetDirty(Window *w)
{
	/* Spacer widget never need repainting. */
}

NWidgetCore *NWidgetSpacer::GetWidgetFromPos(int x, int y)
{
	return nullptr;
}

void NWidgetSpacer::FillDirtyWidgets(std::vector<NWidgetBase *> &dirty_widgets)
{
	/* Spacer widget never need repainting. */
}

NWidgetMatrix::NWidgetMatrix() : NWidgetPIPContainer(NWID_MATRIX, NC_EQUALSIZE), index(-1), clicked(-1), count(-1)
{
}

void NWidgetMatrix::SetIndex(int index)
{
	this->index = index;
}

void NWidgetMatrix::SetColour(Colours colour)
{
	this->colour = colour;
}

/**
 * Sets the clicked widget in the matrix.
 * @param clicked The clicked widget.
 */
void NWidgetMatrix::SetClicked(int clicked)
{
	this->clicked = clicked;
	if (this->clicked >= 0 && this->sb != nullptr && this->widgets_x != 0) {
		int vpos = (this->clicked / this->widgets_x) * this->widget_h; // Vertical position of the top.
		/* Need to scroll down -> Scroll to the bottom.
		 * However, last entry has no 'this->pip_inter' underneath, and we must stay below this->sb->GetCount() */
		if (this->sb->GetPosition() < vpos) vpos += this->widget_h - this->pip_inter - 1;
		this->sb->ScrollTowards(vpos);
	}
}

/**
 * Set the number of elements in this matrix.
 * @note Updates the number of elements/capacity of the real scrollbar.
 * @param count The number of elements.
 */
void NWidgetMatrix::SetCount(int count)
{
	this->count = count;

	if (this->sb == nullptr || this->widgets_x == 0) return;

	/* We need to get the number of pixels the matrix is high/wide.
	 * So, determine the number of rows/columns based on the number of
	 * columns/rows (one is constant/unscrollable).
	 * Then multiply that by the height of a widget, and add the pre
	 * and post spacing "offsets". */
	count = CeilDiv(count, this->sb->IsVertical() ? this->widgets_x : this->widgets_y);
	count *= (this->sb->IsVertical() ? this->head->smallest_y : this->head->smallest_x) + this->pip_inter;
	if (count > 0) count -= this->pip_inter; // We counted an inter too much in the multiplication above
	count += this->pip_pre + this->pip_post;
	this->sb->SetCount(count);
	this->sb->SetCapacity(this->sb->IsVertical() ? this->current_y : this->current_x);
	this->sb->SetStepSize(this->sb->IsVertical() ? this->widget_h  : this->widget_w);
}

/**
 * Assign a scrollbar to this matrix.
 * @param sb The scrollbar to assign to us.
 */
void NWidgetMatrix::SetScrollbar(Scrollbar *sb)
{
	this->sb = sb;
}

void NWidgetMatrix::SetupSmallestSize(Window *w, bool init_array)
{
	assert(this->head != nullptr);
	assert(this->head->next == nullptr);

	if (this->index >= 0 && init_array) { // Fill w->nested_array[]
		assert(w->nested_array_size > (uint)this->index);
		w->nested_array[this->index] = this;
	}

	/* Reset the widget number. */
	NWidgetCore *nw = dynamic_cast<NWidgetCore *>(this->head);
	assert(nw != nullptr);
	SB(nw->index, 16, 16, 0);
	this->head->SetupSmallestSize(w, init_array);

	Dimension padding = { (uint)this->pip_pre + this->pip_post, (uint)this->pip_pre + this->pip_post};
	Dimension size    = {this->head->smallest_x + padding.width, this->head->smallest_y + padding.height};
	Dimension fill    = {0, 0};
	Dimension resize  = {this->pip_inter + this->head->smallest_x, this->pip_inter + this->head->smallest_y};

	if (this->index >= 0) w->UpdateWidgetSize(this->index, &size, padding, &fill, &resize);

	this->smallest_x = size.width;
	this->smallest_y = size.height;
	this->fill_x = fill.width;
	this->fill_y = fill.height;
	this->resize_x = resize.width;
	this->resize_y = resize.height;
}

void NWidgetMatrix::AssignSizePosition(SizingType sizing, uint x, uint y, uint given_width, uint given_height, bool rtl)
{
	assert(given_width >= this->smallest_x && given_height >= this->smallest_y);

	this->pos_x = x;
	this->pos_y = y;
	this->current_x = given_width;
	this->current_y = given_height;

	/* Determine the size of the widgets, and the number of visible widgets on each of the axis. */
	this->widget_w = this->head->smallest_x + this->pip_inter;
	this->widget_h = this->head->smallest_y + this->pip_inter;

	/* Account for the pip_inter is between widgets, so we need to account for that when
	 * the division assumes pip_inter is used for all widgets. */
	this->widgets_x = CeilDiv(this->current_x - this->pip_pre - this->pip_post + this->pip_inter, this->widget_w);
	this->widgets_y = CeilDiv(this->current_y - this->pip_pre - this->pip_post + this->pip_inter, this->widget_h);

	/* When resizing, update the scrollbar's count. E.g. with a vertical
	 * scrollbar becoming wider or narrower means the amount of rows in
	 * the scrollbar becomes respectively smaller or higher. */
	this->SetCount(this->count);
}

void NWidgetMatrix::FillNestedArray(NWidgetBase **array, uint length)
{
	if (this->index >= 0 && (uint)(this->index) < length) array[this->index] = this;
	NWidgetContainer::FillNestedArray(array, length);
}

NWidgetCore *NWidgetMatrix::GetWidgetFromPos(int x, int y)
{
	/* Falls outside of the matrix widget. */
	if (!IsInsideBS(x, this->pos_x, this->current_x) || !IsInsideBS(y, this->pos_y, this->current_y)) return nullptr;

	int start_x, start_y, base_offs_x, base_offs_y;
	this->GetScrollOffsets(start_x, start_y, base_offs_x, base_offs_y);

	bool rtl = _current_text_dir == TD_RTL;

	int widget_col = (rtl ?
				-x + (int)this->pip_post + (int)this->pos_x + base_offs_x + (int)this->widget_w - 1 - (int)this->pip_inter :
				 x - (int)this->pip_pre  - (int)this->pos_x - base_offs_x
			) / this->widget_w;

	int widget_row = (y - base_offs_y - (int)this->pip_pre - (int)this->pos_y) / this->widget_h;

	int sub_wid = (widget_row + start_y) * this->widgets_x + start_x + widget_col;
	if (sub_wid >= this->count) return nullptr;

	NWidgetCore *child = dynamic_cast<NWidgetCore *>(this->head);
	assert(child != nullptr);
	child->AssignSizePosition(ST_RESIZE,
			this->pos_x + (rtl ? this->pip_post - widget_col * this->widget_w : this->pip_pre + widget_col * this->widget_w) + base_offs_x,
			this->pos_y + this->pip_pre + widget_row * this->widget_h + base_offs_y,
			child->smallest_x, child->smallest_y, rtl);

	SB(child->index, 16, 16, sub_wid);

	return child->GetWidgetFromPos(x, y);
}

void NWidgetMatrix::FillDirtyWidgets(std::vector<NWidgetBase *> &dirty_widgets)
{
	if (this->base_flags & WBF_DIRTY) {
		dirty_widgets.push_back(this);
	}
}

/* virtual */ void NWidgetMatrix::Draw(const Window *w)
{
	if (this->IsOutsideDrawArea()) return;
	this->base_flags &= ~WBF_DIRTY;

	/* Fill the background. */
	GfxFillRect(this->pos_x, this->pos_y, this->pos_x + this->current_x - 1, this->pos_y + this->current_y - 1, _colour_gradient[this->colour & 0xF][5]);

	/* Set up a clipping area for the previews. */
	bool rtl = _current_text_dir == TD_RTL;
	DrawPixelInfo tmp_dpi;
	if (!FillDrawPixelInfo(&tmp_dpi, this->pos_x + (rtl ? this->pip_post : this->pip_pre), this->pos_y + this->pip_pre, this->current_x - this->pip_pre - this->pip_post, this->current_y - this->pip_pre - this->pip_post)) return;
	DrawPixelInfo *old_dpi = _cur_dpi;
	_cur_dpi = &tmp_dpi;

	/* Get the appropriate offsets so we can draw the right widgets. */
	NWidgetCore *child = dynamic_cast<NWidgetCore *>(this->head);
	assert(child != nullptr);
	int start_x, start_y, base_offs_x, base_offs_y;
	this->GetScrollOffsets(start_x, start_y, base_offs_x, base_offs_y);

	int offs_y = base_offs_y;
	for (int y = start_y; y < start_y + this->widgets_y + 1; y++, offs_y += this->widget_h) {
		/* Are we within bounds? */
		if (offs_y + child->smallest_y <= 0) continue;
		if (offs_y >= (int)this->current_y) break;

		/* We've passed our amount of widgets. */
		if (y * this->widgets_x >= this->count) break;

		int offs_x = base_offs_x;
		for (int x = start_x; x < start_x + this->widgets_x + 1; x++, offs_x += rtl ? -this->widget_w : this->widget_w) {
			/* Are we within bounds? */
			if (offs_x + child->smallest_x <= 0) continue;
			if (offs_x >= (int)this->current_x) continue;

			/* Do we have this many widgets? */
			int sub_wid = y * this->widgets_x + x;
			if (sub_wid >= this->count) break;

			child->AssignSizePosition(ST_RESIZE, offs_x, offs_y, child->smallest_x, child->smallest_y, rtl);
			child->SetLowered(this->clicked == sub_wid);
			SB(child->index, 16, 16, sub_wid);
			child->Draw(w);
		}
	}

	/* Restore the clipping area. */
	_cur_dpi = old_dpi;
}

/**
 * Get the different offsets that are influenced by scrolling.
 * @param[out] start_x     The start position in columns (index of the left-most column, swapped in RTL).
 * @param[out] start_y     The start position in rows.
 * @param[out] base_offs_x The base horizontal offset in pixels (X position of the column \a start_x).
 * @param[out] base_offs_y The base vertical offset in pixels (Y position of the column \a start_y).
 */
void NWidgetMatrix::GetScrollOffsets(int &start_x, int &start_y, int &base_offs_x, int &base_offs_y)
{
	base_offs_x = _current_text_dir == TD_RTL ? this->widget_w * (this->widgets_x - 1) : 0;
	base_offs_y = 0;
	start_x = 0;
	start_y = 0;
	if (this->sb != nullptr) {
		if (this->sb->IsVertical()) {
			start_y = this->sb->GetPosition() / this->widget_h;
			base_offs_y += -this->sb->GetPosition() + start_y * this->widget_h;
		} else {
			start_x = this->sb->GetPosition() / this->widget_w;
			int sub_x = this->sb->GetPosition() - start_x * this->widget_w;
			if (_current_text_dir == TD_RTL) {
				base_offs_x += sub_x;
			} else {
				base_offs_x -= sub_x;
			}
		}
	}
}

/**
 * Constructor parent nested widgets.
 * @param tp     Type of parent widget.
 * @param colour Colour of the parent widget.
 * @param index  Index in the widget array used by the window system.
 * @param child  Child container widget (if supplied). If not supplied, a
 *               vertical container will be inserted while adding the first
 *               child widget.
 */
NWidgetBackground::NWidgetBackground(WidgetType tp, Colours colour, int index, NWidgetPIPContainer *child) : NWidgetCore(tp, colour, 1, 1, 0x0, STR_NULL)
{
	assert(tp == WWT_PANEL || tp == WWT_INSET || tp == WWT_FRAME);
	if (index >= 0) this->SetIndex(index);
	this->child = child;
	this->SetAlignment(SA_TOP | SA_LEFT);
}

NWidgetBackground::~NWidgetBackground()
{
	if (this->child != nullptr) delete this->child;
}

/**
 * Add a child to the parent.
 * @param nwid Nested widget to add to the background widget.
 *
 * Unless a child container has been given in the constructor, a parent behaves as a vertical container.
 * You can add several children to it, and they are put underneath each other.
 */
void NWidgetBackground::Add(NWidgetBase *nwid)
{
	if (this->child == nullptr) {
		this->child = new NWidgetVertical();
	}
	this->child->Add(nwid);
}

/**
 * Set additional pre/inter/post space for the background widget.
 *
 * @param pip_pre   Additional space in front of the first child widget (above
 *                  for the vertical container, at the left for the horizontal container).
 * @param pip_inter Additional space between two child widgets.
 * @param pip_post  Additional space after the last child widget (below for the
 *                  vertical container, at the right for the horizontal container).
 * @note Using this function implies that the widget has (or will have) child widgets.
 */
void NWidgetBackground::SetPIP(uint8 pip_pre, uint8 pip_inter, uint8 pip_post)
{
	if (this->child == nullptr) {
		this->child = new NWidgetVertical();
	}
	this->child->SetPIP(pip_pre, pip_inter, pip_post);
}

void NWidgetBackground::AdjustPaddingForZoom()
{
	if (child != nullptr) child->AdjustPaddingForZoom();
	NWidgetCore::AdjustPaddingForZoom();
}

void NWidgetBackground::SetupSmallestSize(Window *w, bool init_array)
{
	if (init_array && this->index >= 0) {
		assert(w->nested_array_size > (uint)this->index);
		w->nested_array[this->index] = this;
	}
	if (this->child != nullptr) {
		this->child->SetupSmallestSize(w, init_array);

		this->smallest_x = this->child->smallest_x;
		this->smallest_y = this->child->smallest_y;
		this->fill_x = this->child->fill_x;
		this->fill_y = this->child->fill_y;
		this->resize_x = this->child->resize_x;
		this->resize_y = this->child->resize_y;

		/* Don't apply automatic padding if there is no child widget. */
		if (w == nullptr) return;

		if (this->type == WWT_FRAME) {
			/* Account for the size of the frame's text if that exists */
			this->child->padding     = WidgetDimensions::scaled.frametext;
			this->child->padding.top = std::max<uint8>(WidgetDimensions::scaled.frametext.top, this->widget_data != STR_NULL ? FONT_HEIGHT_NORMAL + WidgetDimensions::scaled.frametext.top / 2 : 0);

			this->smallest_x += this->child->padding.Horizontal();
			this->smallest_y += this->child->padding.Vertical();

			if (this->index >= 0) w->SetStringParameters(this->index);
			this->smallest_x = std::max(this->smallest_x, GetStringBoundingBox(this->widget_data).width + WidgetDimensions::scaled.frametext.Horizontal());
		} else if (this->type == WWT_INSET) {
			/* Apply automatic padding for bevel thickness. */
			this->child->padding = WidgetDimensions::scaled.bevel;

			this->smallest_x += this->child->padding.Horizontal();
			this->smallest_y += this->child->padding.Vertical();
		}
	} else {
		Dimension d = {this->min_x, this->min_y};
		Dimension fill = {this->fill_x, this->fill_y};
		Dimension resize  = {this->resize_x, this->resize_y};
		if (w != nullptr) { // A non-nullptr window pointer acts as switch to turn dynamic widget size on.
			if (this->type == WWT_FRAME || this->type == WWT_INSET) {
				if (this->index >= 0) w->SetStringParameters(this->index);
				Dimension background = GetStringBoundingBox(this->widget_data);
				background.width += (this->type == WWT_FRAME) ? (WidgetDimensions::scaled.frametext.Horizontal()) : (WidgetDimensions::scaled.inset.Horizontal());
				d = maxdim(d, background);
			}
			if (this->index >= 0) {
				Dimension padding;
				switch (this->type) {
					default: NOT_REACHED();
					case WWT_PANEL: padding = {WidgetDimensions::scaled.framerect.Horizontal(), WidgetDimensions::scaled.framerect.Vertical()}; break;
					case WWT_FRAME: padding = {WidgetDimensions::scaled.frametext.Horizontal(), WidgetDimensions::scaled.frametext.Vertical()}; break;
					case WWT_INSET: padding = {WidgetDimensions::scaled.inset.Horizontal(),     WidgetDimensions::scaled.inset.Vertical()};     break;
				}
				w->UpdateWidgetSize(this->index, &d, padding, &fill, &resize);
			}
		}
		this->smallest_x = d.width;
		this->smallest_y = d.height;
		this->fill_x = fill.width;
		this->fill_y = fill.height;
		this->resize_x = resize.width;
		this->resize_y = resize.height;
	}
}

void NWidgetBackground::AssignSizePosition(SizingType sizing, uint x, uint y, uint given_width, uint given_height, bool rtl)
{
	this->StoreSizePosition(sizing, x, y, given_width, given_height);

	if (this->child != nullptr) {
		uint x_offset = (rtl ? this->child->padding.right : this->child->padding.left);
		uint width = given_width - this->child->padding.Horizontal();
		uint height = given_height - this->child->padding.Vertical();
		this->child->AssignSizePosition(sizing, x + x_offset, y + this->child->padding.top, width, height, rtl);
	}
}

void NWidgetBackground::FillNestedArray(NWidgetBase **array, uint length)
{
	if (this->index >= 0 && (uint)(this->index) < length) array[this->index] = this;
	if (this->child != nullptr) this->child->FillNestedArray(array, length);
}

void NWidgetBackground::Draw(const Window *w)
{
	if (this->IsOutsideDrawArea()) return;
	this->base_flags &= ~WBF_DIRTY;

	if (this->current_x == 0 || this->current_y == 0) return;

	Rect r = this->GetCurrentRect();

	const DrawPixelInfo *dpi = _cur_dpi;
	if (dpi->left > r.right || dpi->left + dpi->width <= r.left || dpi->top > r.bottom || dpi->top + dpi->height <= r.top) return;

	switch (this->type) {
		case WWT_PANEL:
			assert(this->widget_data == 0);
			DrawFrameRect(r.left, r.top, r.right, r.bottom, this->colour, this->IsLowered() ? FR_LOWERED : FR_NONE);
			break;

		case WWT_FRAME:
			if (this->index >= 0) w->SetStringParameters(this->index);
			DrawFrame(r, this->colour, this->text_colour, this->widget_data, this->align);
			break;

		case WWT_INSET:
			if (this->index >= 0) w->SetStringParameters(this->index);
			DrawInset(r, this->colour, this->text_colour, this->widget_data, this->align);
			break;

		default:
			NOT_REACHED();
	}

	if (this->index >= 0) w->DrawWidget(r, this->index);
	if (this->child != nullptr) this->child->Draw(w);

	if (this->IsDisabled()) {
		GfxFillRect(r.Shrink(WidgetDimensions::scaled.bevel), _colour_gradient[this->colour & 0xF][2], FILLRECT_CHECKER);
	}
}

NWidgetCore *NWidgetBackground::GetWidgetFromPos(int x, int y)
{
	NWidgetCore *nwid = nullptr;
	if (IsInsideBS(x, this->pos_x, this->current_x) && IsInsideBS(y, this->pos_y, this->current_y)) {
		if (this->child != nullptr) nwid = this->child->GetWidgetFromPos(x, y);
		if (nwid == nullptr) nwid = this;
	}
	return nwid;
}

void NWidgetBackground::FillDirtyWidgets(std::vector<NWidgetBase *> &dirty_widgets)
{
	if (this->base_flags & WBF_DIRTY) {
		dirty_widgets.push_back(this);
	} else {
		if (this->child != nullptr) this->child->FillDirtyWidgets(dirty_widgets);
	}
}

NWidgetBase *NWidgetBackground::GetWidgetOfType(WidgetType tp)
{
	NWidgetBase *nwid = nullptr;
	if (this->child != nullptr) nwid = this->child->GetWidgetOfType(tp);
	if (nwid == nullptr && this->type == tp) nwid = this;
	return nwid;
}

NWidgetViewport::NWidgetViewport(int index) : NWidgetCore(NWID_VIEWPORT, INVALID_COLOUR, 1, 1, 0x0, STR_NULL)
{
	this->SetIndex(index);
}

void NWidgetViewport::SetupSmallestSize(Window *w, bool init_array)
{
	if (init_array && this->index >= 0) {
		assert(w->nested_array_size > (uint)this->index);
		w->nested_array[this->index] = this;
	}
	this->smallest_x = this->min_x;
	this->smallest_y = this->min_y;
}

void NWidgetViewport::Draw(const Window *w)
{
	if (this->current_x == 0 || this->current_y == 0 || this->IsOutsideDrawArea()) return;
	this->base_flags &= ~WBF_DIRTY;

	if (this->disp_flags & ND_NO_TRANSPARENCY) {
		TransparencyOptionBits to_backup = _transparency_opt;
		_transparency_opt &= (1 << TO_SIGNS) | (1 << TO_LOADING); // Disable all transparency, except textual stuff
		w->DrawViewport(this->disp_flags);
		_transparency_opt = to_backup;
	} else {
		w->DrawViewport(this->disp_flags);
	}
}

/**
 * Initialize the viewport of the window.
 * @param w            Window owning the viewport.
 * @param follow_flags Type of viewport, see #InitializeWindowViewport().
 * @param zoom         Zoom level.
 */
void NWidgetViewport::InitializeViewport(Window *w, uint32 follow_flags, ZoomLevel zoom)
{
	InitializeWindowViewport(w, this->pos_x, this->pos_y, this->current_x, this->current_y, follow_flags, zoom);
	w->viewport_widget = this;
}

/**
 * Update the position and size of the viewport (after eg a resize).
 * @param w Window owning the viewport.
 */
void NWidgetViewport::UpdateViewportCoordinates(Window *w)
{
	Viewport *vp = w->viewport;
	if (vp != nullptr) {
		vp->left = w->left + this->pos_x;
		vp->top  = w->top + this->pos_y;
		vp->width  = w->IsShaded() ? 0 : this->current_x;
		vp->height = w->IsShaded() ? 0 : this->current_y;

		vp->virtual_width  = ScaleByZoom(vp->width, vp->zoom);
		vp->virtual_height = ScaleByZoom(vp->height, vp->zoom);
		UpdateViewportSizeZoom(vp);
	}
}

/**
 * Compute the row of a scrolled widget that a user clicked in.
 * @param clickpos    Vertical position of the mouse click (without taking scrolling into account).
 * @param w           The window the click was in.
 * @param widget      Widget number of the widget clicked in.
 * @param padding     Amount of empty space between the widget edge and the top of the first row. Default value is \c 0.
 * @return Row number clicked at. If clicked at a wrong position, #INT_MAX is returned.
 */
int Scrollbar::GetScrolledRowFromWidget(int clickpos, const Window * const w, int widget, int padding) const
{
	uint pos = w->GetRowFromWidget(clickpos, widget, padding, -1);
	if (pos != INT_MAX) pos += this->GetPosition();
	return (pos >= this->GetCount()) ? INT_MAX : pos;
}

/**
 * Update the given list position as if it were on this scroll bar when the given keycode was pressed.
 * This does not update the actual position of this scroll bar, that is left to the caller. It does,
 * however use the capacity and count of the scroll bar for the bounds and amount to scroll.
 *
 * When the count is 0 or the return is ES_NOT_HANDLED, then the position is not updated.
 * With WKC_UP and WKC_DOWN the position goes one up or down respectively.
 * With WKC_PAGEUP and WKC_PAGEDOWN the position goes one capacity up or down respectively.
 * With WKC_HOME the first position is selected and with WKC_END the last position is selected.
 * This function ensures that pos is in the range [0..count).
 * @param list_position The current position in the list.
 * @param key_code      The pressed key code.
 * @return ES_NOT_HANDLED when another key than the 6 specific keys was pressed, otherwise ES_HANDLED.
 */
EventState Scrollbar::UpdateListPositionOnKeyPress(int &list_position, uint16 keycode) const
{
	int new_pos = list_position;
	switch (keycode) {
		case WKC_UP:
			/* scroll up by one */
			new_pos--;
			break;

		case WKC_DOWN:
			/* scroll down by one */
			new_pos++;
			break;

		case WKC_PAGEUP:
			/* scroll up a page */
			new_pos -= this->GetCapacity();
			break;

		case WKC_PAGEDOWN:
			/* scroll down a page */
			new_pos += this->GetCapacity();
			break;

		case WKC_HOME:
			/* jump to beginning */
			new_pos = 0;
			break;

		case WKC_END:
			/* jump to end */
			new_pos = this->GetCount() - 1;
			break;

		default:
			return ES_NOT_HANDLED;
	}

	/* If there are no elements, there is nothing to scroll/update. */
	if (this->GetCount() != 0) {
		list_position = Clamp(new_pos, 0, this->GetCount() - 1);
	}
	return ES_HANDLED;
}


/**
 * Set capacity of visible elements from the size and resize properties of a widget.
 * @param w       Window.
 * @param widget  Widget with size and resize properties.
 * @param padding Padding to subtract from the size.
 * @note Updates the position if needed.
 */
void Scrollbar::SetCapacityFromWidget(Window *w, int widget, int padding)
{
	NWidgetBase *nwid = w->GetWidget<NWidgetBase>(widget);
	if (this->IsVertical()) {
		this->SetCapacity(((int)nwid->current_y - padding) / (int)nwid->resize_y);
	} else {
		this->SetCapacity(((int)nwid->current_x - padding) / (int)nwid->resize_x);
	}
}

/**
 * Scrollbar widget.
 * @param tp     Scrollbar type. (horizontal/vertical)
 * @param colour Colour of the scrollbar.
 * @param index  Index in the widget array used by the window system.
 */
NWidgetScrollbar::NWidgetScrollbar(WidgetType tp, Colours colour, int index) : NWidgetCore(tp, colour, 1, 1, 0x0, STR_NULL), Scrollbar(tp != NWID_HSCROLLBAR)
{
	assert(tp == NWID_HSCROLLBAR || tp == NWID_VSCROLLBAR);
	this->SetIndex(index);

	switch (this->type) {
		case NWID_HSCROLLBAR:
			this->SetResize(1, 0);
			this->SetFill(1, 0);
			this->SetDataTip(0x0, STR_TOOLTIP_HSCROLL_BAR_SCROLLS_LIST);
			break;

		case NWID_VSCROLLBAR:
			this->SetResize(0, 1);
			this->SetFill(0, 1);
			this->SetDataTip(0x0, STR_TOOLTIP_VSCROLL_BAR_SCROLLS_LIST);
			break;

		default: NOT_REACHED();
	}
}

void NWidgetScrollbar::SetupSmallestSize(Window *w, bool init_array)
{
	if (init_array && this->index >= 0) {
		assert(w->nested_array_size > (uint)this->index);
		w->nested_array[this->index] = this;
	}
	this->min_x = 0;
	this->min_y = 0;

	switch (this->type) {
		case NWID_HSCROLLBAR:
			this->SetMinimalSizeAbsolute(NWidgetScrollbar::GetHorizontalDimension().width * 3, NWidgetScrollbar::GetHorizontalDimension().height);
			break;

		case NWID_VSCROLLBAR:
			this->SetMinimalSizeAbsolute(NWidgetScrollbar::GetVerticalDimension().width, NWidgetScrollbar::GetVerticalDimension().height * 3);
			break;

		default: NOT_REACHED();
	}

	this->smallest_x = this->min_x;
	this->smallest_y = this->min_y;
}

void NWidgetScrollbar::Draw(const Window *w)
{
	if (this->IsOutsideDrawArea()) return;
	this->base_flags &= ~WBF_DIRTY;

	if (this->current_x == 0 || this->current_y == 0) return;

	Rect r = this->GetCurrentRect();

	const DrawPixelInfo *dpi = _cur_dpi;
	if (dpi->left > r.right || dpi->left + dpi->width <= r.left || dpi->top > r.bottom || dpi->top + dpi->height <= r.top) return;

	bool up_lowered = HasBit(this->disp_flags, NDB_SCROLLBAR_UP);
	bool down_lowered = HasBit(this->disp_flags, NDB_SCROLLBAR_DOWN);
	bool middle_lowered = !(this->disp_flags & ND_SCROLLBAR_BTN) && w->mouse_capture_widget == this->index;

	if (this->type == NWID_HSCROLLBAR) {
		DrawHorizontalScrollbar(r, this->colour, up_lowered, middle_lowered, down_lowered, this);
	} else {
		DrawVerticalScrollbar(r, this->colour, up_lowered, middle_lowered, down_lowered, this);
	}

	if (this->IsDisabled()) {
		GfxFillRect(r.Shrink(WidgetDimensions::scaled.bevel), _colour_gradient[this->colour & 0xF][2], FILLRECT_CHECKER);
	}
}

/* static */ void NWidgetScrollbar::InvalidateDimensionCache()
{
	vertical_dimension.width   = vertical_dimension.height   = 0;
	horizontal_dimension.width = horizontal_dimension.height = 0;
}

/* static */ Dimension NWidgetScrollbar::GetVerticalDimension()
{
	if (vertical_dimension.width == 0) {
		vertical_dimension = maxdim(GetScaledSpriteSize(SPR_ARROW_UP), GetScaledSpriteSize(SPR_ARROW_DOWN));
		vertical_dimension.width += WidgetDimensions::scaled.vscrollbar.Horizontal();
		vertical_dimension.height += WidgetDimensions::scaled.vscrollbar.Vertical();
	}
	return vertical_dimension;
}

/* static */ Dimension NWidgetScrollbar::GetHorizontalDimension()
{
	if (horizontal_dimension.width == 0) {
		horizontal_dimension = maxdim(GetScaledSpriteSize(SPR_ARROW_LEFT), GetScaledSpriteSize(SPR_ARROW_RIGHT));
		horizontal_dimension.width += WidgetDimensions::scaled.hscrollbar.Horizontal();
		horizontal_dimension.height += WidgetDimensions::scaled.hscrollbar.Vertical();
	}
	return horizontal_dimension;
}

Dimension NWidgetScrollbar::vertical_dimension = {0, 0};
Dimension NWidgetScrollbar::horizontal_dimension = {0, 0};

/** Reset the cached dimensions. */
/* static */ void NWidgetLeaf::InvalidateDimensionCache()
{
	shadebox_dimension.width   = shadebox_dimension.height   = 0;
	debugbox_dimension.width   = debugbox_dimension.height   = 0;
	defsizebox_dimension.width = defsizebox_dimension.height = 0;
	stickybox_dimension.width  = stickybox_dimension.height  = 0;
	resizebox_dimension.width  = resizebox_dimension.height  = 0;
	closebox_dimension.width   = closebox_dimension.height   = 0;
	dropdown_dimension.width   = dropdown_dimension.height   = 0;
}

Dimension NWidgetLeaf::shadebox_dimension   = {0, 0};
Dimension NWidgetLeaf::debugbox_dimension   = {0, 0};
Dimension NWidgetLeaf::defsizebox_dimension = {0, 0};
Dimension NWidgetLeaf::stickybox_dimension  = {0, 0};
Dimension NWidgetLeaf::resizebox_dimension  = {0, 0};
Dimension NWidgetLeaf::closebox_dimension   = {0, 0};
Dimension NWidgetLeaf::dropdown_dimension   = {0, 0};

/**
 * Nested leaf widget.
 * @param tp     Type of leaf widget.
 * @param colour Colour of the leaf widget.
 * @param index  Index in the widget array used by the window system.
 * @param data   Data of the widget.
 * @param tip    Tooltip of the widget.
 */
NWidgetLeaf::NWidgetLeaf(WidgetType tp, Colours colour, int index, uint32 data, StringID tip) : NWidgetCore(tp, colour, 1, 1, data, tip)
{
	assert(index >= 0 || tp == WWT_LABEL || tp == WWT_TEXT || tp == WWT_CAPTION || tp == WWT_RESIZEBOX || tp == WWT_SHADEBOX || tp == WWT_DEFSIZEBOX || tp == WWT_DEBUGBOX || tp == WWT_STICKYBOX || tp == WWT_CLOSEBOX);
	if (index >= 0) this->SetIndex(index);
	this->min_x = 0;
	this->min_y = 0;
	this->SetResize(0, 0);

	switch (tp) {
		case WWT_EMPTY:
			break;

		case WWT_TEXT:
			this->SetFill(0, 0);
			this->SetAlignment(SA_LEFT | SA_VERT_CENTER);
			break;

		case WWT_PUSHBTN:
		case WWT_IMGBTN:
		case WWT_PUSHIMGBTN:
		case WWT_IMGBTN_2:
		case WWT_TEXTBTN:
		case WWT_PUSHTXTBTN:
		case WWT_TEXTBTN_2:
		case WWT_LABEL:
		case WWT_MATRIX:
		case NWID_BUTTON_DROPDOWN:
		case NWID_PUSHBUTTON_DROPDOWN:
		case WWT_ARROWBTN:
		case WWT_PUSHARROWBTN:
			this->SetFill(0, 0);
			break;

		case WWT_EDITBOX:
			this->SetFill(0, 0);
			break;

		case WWT_CAPTION:
			this->SetFill(1, 0);
			this->SetResize(1, 0);
			this->SetMinimalSize(0, WD_CAPTION_HEIGHT);
			this->SetMinimalTextLines(1, WidgetDimensions::unscaled.framerect.Vertical(), FS_NORMAL);
			this->SetDataTip(data, STR_TOOLTIP_WINDOW_TITLE_DRAG_THIS);
			break;

		case WWT_STICKYBOX:
			this->SetFill(0, 0);
			this->SetMinimalSize(WD_STICKYBOX_WIDTH, WD_CAPTION_HEIGHT);
			this->SetDataTip(STR_NULL, STR_TOOLTIP_STICKY);
			break;

		case WWT_SHADEBOX:
			this->SetFill(0, 0);
			this->SetMinimalSize(WD_SHADEBOX_WIDTH, WD_CAPTION_HEIGHT);
			this->SetDataTip(STR_NULL, STR_TOOLTIP_SHADE);
			break;

		case WWT_DEBUGBOX:
			this->SetFill(0, 0);
			this->SetMinimalSize(WD_DEBUGBOX_WIDTH, WD_CAPTION_HEIGHT);
			this->SetDataTip(STR_NULL, STR_TOOLTIP_DEBUG);
			break;

		case WWT_DEFSIZEBOX:
			this->SetFill(0, 0);
			this->SetMinimalSize(WD_DEFSIZEBOX_WIDTH, WD_CAPTION_HEIGHT);
			this->SetDataTip(STR_NULL, STR_TOOLTIP_DEFSIZE);
			break;

		case WWT_RESIZEBOX:
			this->SetFill(0, 0);
			this->SetMinimalSize(WD_RESIZEBOX_WIDTH, 12);
			this->SetDataTip(STR_NULL, STR_TOOLTIP_RESIZE);
			break;

		case WWT_CLOSEBOX:
			this->SetFill(0, 0);
			this->SetMinimalSize(WD_CLOSEBOX_WIDTH, WD_CAPTION_HEIGHT);
			this->SetDataTip(STR_NULL, STR_TOOLTIP_CLOSE_WINDOW);
			break;

		case WWT_DROPDOWN:
			this->SetFill(0, 0);
			this->SetMinimalSize(0, WD_DROPDOWN_HEIGHT);
			this->SetAlignment(SA_TOP | SA_LEFT);
			break;

		default:
			NOT_REACHED();
	}
}

void NWidgetLeaf::SetupSmallestSize(Window *w, bool init_array)
{
	if (this->index >= 0 && init_array) { // Fill w->nested_array[]
		assert(w->nested_array_size > (uint)this->index);
		w->nested_array[this->index] = this;
	}

	Dimension padding = {0, 0};
	Dimension size = {this->min_x, this->min_y};
	Dimension fill = {this->fill_x, this->fill_y};
	Dimension resize = {this->resize_x, this->resize_y};
	switch (this->type) {
		case WWT_EMPTY: {
			break;
		}
		case WWT_MATRIX: {
			padding = {WidgetDimensions::scaled.matrix.Horizontal(), WidgetDimensions::scaled.matrix.Vertical()};
			break;
		}
		case WWT_SHADEBOX: {
			padding = {WidgetDimensions::scaled.shadebox.Horizontal(), WidgetDimensions::scaled.shadebox.Vertical()};
			if (NWidgetLeaf::shadebox_dimension.width == 0) {
				NWidgetLeaf::shadebox_dimension = maxdim(GetScaledSpriteSize(SPR_WINDOW_SHADE), GetScaledSpriteSize(SPR_WINDOW_UNSHADE));
				NWidgetLeaf::shadebox_dimension.width += padding.width;
				NWidgetLeaf::shadebox_dimension.height += padding.height;
			}
			size = maxdim(size, NWidgetLeaf::shadebox_dimension);
			break;
		}
		case WWT_DEBUGBOX:
			if (_settings_client.gui.newgrf_developer_tools && w->IsNewGRFInspectable()) {
				padding = {WidgetDimensions::scaled.debugbox.Horizontal(), WidgetDimensions::scaled.debugbox.Vertical()};
				if (NWidgetLeaf::debugbox_dimension.width == 0) {
					NWidgetLeaf::debugbox_dimension = GetScaledSpriteSize(SPR_WINDOW_DEBUG);
					NWidgetLeaf::debugbox_dimension.width += padding.width;
					NWidgetLeaf::debugbox_dimension.height += padding.height;
				}
				size = maxdim(size, NWidgetLeaf::debugbox_dimension);
			} else {
				/* If the setting is disabled we don't want to see it! */
				size.width = 0;
				fill.width = 0;
				resize.width = 0;
			}
			break;

		case WWT_STICKYBOX: {
			padding = {WidgetDimensions::scaled.stickybox.Horizontal(), WidgetDimensions::scaled.stickybox.Vertical()};
			if (NWidgetLeaf::stickybox_dimension.width == 0) {
				NWidgetLeaf::stickybox_dimension = maxdim(GetScaledSpriteSize(SPR_PIN_UP), GetScaledSpriteSize(SPR_PIN_DOWN));
				NWidgetLeaf::stickybox_dimension.width += padding.width;
				NWidgetLeaf::stickybox_dimension.height += padding.height;
			}
			size = maxdim(size, NWidgetLeaf::stickybox_dimension);
			break;
		}

		case WWT_DEFSIZEBOX: {
			padding = {WidgetDimensions::scaled.defsizebox.Horizontal(), WidgetDimensions::scaled.defsizebox.Vertical()};
			if (NWidgetLeaf::defsizebox_dimension.width == 0) {
				NWidgetLeaf::defsizebox_dimension = GetScaledSpriteSize(SPR_WINDOW_DEFSIZE);
				NWidgetLeaf::defsizebox_dimension.width += padding.width;
				NWidgetLeaf::defsizebox_dimension.height += padding.height;
			}
			size = maxdim(size, NWidgetLeaf::defsizebox_dimension);
			break;
		}

		case WWT_RESIZEBOX: {
			padding = {WidgetDimensions::scaled.resizebox.Horizontal(), WidgetDimensions::scaled.resizebox.Vertical()};
			if (NWidgetLeaf::resizebox_dimension.width == 0) {
				NWidgetLeaf::resizebox_dimension = maxdim(GetScaledSpriteSize(SPR_WINDOW_RESIZE_LEFT), GetScaledSpriteSize(SPR_WINDOW_RESIZE_RIGHT));
				NWidgetLeaf::resizebox_dimension.width += padding.width;
				NWidgetLeaf::resizebox_dimension.height += padding.height;
			}
			size = maxdim(size, NWidgetLeaf::resizebox_dimension);
			break;
		}
		case WWT_EDITBOX: {
			Dimension sprite_size = GetScaledSpriteSize(_current_text_dir == TD_RTL ? SPR_IMG_DELETE_RIGHT : SPR_IMG_DELETE_LEFT);
			size.width = std::max(size.width, ScaleGUITrad(30) + sprite_size.width);
			size.height = std::max(sprite_size.height, GetStringBoundingBox("_").height + WidgetDimensions::scaled.framerect.Vertical());
		}
		FALLTHROUGH;
		case WWT_PUSHBTN: {
			padding = {WidgetDimensions::scaled.frametext.Horizontal(), WidgetDimensions::scaled.framerect.Vertical()};
			break;
		}
		case WWT_IMGBTN:
		case WWT_IMGBTN_2:
		case WWT_PUSHIMGBTN: {
			padding = {WidgetDimensions::scaled.imgbtn.Horizontal(), WidgetDimensions::scaled.imgbtn.Vertical()};
			Dimension d2 = GetScaledSpriteSize(this->widget_data);
			if (this->type == WWT_IMGBTN_2) d2 = maxdim(d2, GetScaledSpriteSize(this->widget_data + 1));
			d2.width += padding.width;
			d2.height += padding.height;
			size = maxdim(size, d2);
			break;
		}
		case WWT_ARROWBTN:
		case WWT_PUSHARROWBTN: {
			padding = {WidgetDimensions::scaled.imgbtn.Horizontal(), WidgetDimensions::scaled.imgbtn.Vertical()};
			Dimension d2 = maxdim(GetScaledSpriteSize(SPR_ARROW_LEFT), GetScaledSpriteSize(SPR_ARROW_RIGHT));
			d2.width += padding.width;
			d2.height += padding.height;
			size = maxdim(size, d2);
			break;
		}

		case WWT_CLOSEBOX: {
			padding = {WidgetDimensions::scaled.closebox.Horizontal(), WidgetDimensions::scaled.closebox.Vertical()};
			if (NWidgetLeaf::closebox_dimension.width == 0) {
				NWidgetLeaf::closebox_dimension = GetScaledSpriteSize(SPR_CLOSEBOX);
				NWidgetLeaf::closebox_dimension.width += padding.width;
				NWidgetLeaf::closebox_dimension.height += padding.height;
			}
			size = maxdim(size, NWidgetLeaf::closebox_dimension);
			break;
		}
		case WWT_TEXTBTN:
		case WWT_PUSHTXTBTN:
		case WWT_TEXTBTN_2: {
			padding = {WidgetDimensions::scaled.framerect.Horizontal(), WidgetDimensions::scaled.framerect.Vertical()};
			if (this->index >= 0) w->SetStringParameters(this->index);
			Dimension d2 = GetStringBoundingBox(this->widget_data);
			d2.width += padding.width;
			d2.height += padding.height;
			size = maxdim(size, d2);
			break;
		}
		case WWT_LABEL:
		case WWT_TEXT: {
			if (this->index >= 0) w->SetStringParameters(this->index);
			size = maxdim(size, GetStringBoundingBox(this->widget_data));
			break;
		}
		case WWT_CAPTION: {
			padding = {WidgetDimensions::scaled.captiontext.Horizontal(), WidgetDimensions::scaled.captiontext.Vertical()};
			if (this->index >= 0) w->SetStringParameters(this->index);
			Dimension d2 = GetStringBoundingBox(this->widget_data);
			d2.width += padding.width;
			d2.height += padding.height;
			size = maxdim(size, d2);
			break;
		}
		case WWT_DROPDOWN:
		case NWID_BUTTON_DROPDOWN:
		case NWID_PUSHBUTTON_DROPDOWN: {
			if (NWidgetLeaf::dropdown_dimension.width == 0) {
				NWidgetLeaf::dropdown_dimension = GetScaledSpriteSize(SPR_ARROW_DOWN);
				NWidgetLeaf::dropdown_dimension.width += WidgetDimensions::scaled.vscrollbar.Horizontal();
				NWidgetLeaf::dropdown_dimension.height += WidgetDimensions::scaled.vscrollbar.Vertical();
			}
			padding = {WidgetDimensions::scaled.dropdowntext.Horizontal() + NWidgetLeaf::dropdown_dimension.width, WidgetDimensions::scaled.dropdowntext.Vertical()};
			if (this->index >= 0) w->SetStringParameters(this->index);
			Dimension d2 = GetStringBoundingBox(this->widget_data);
			d2.width += padding.width;
			d2.height = std::max(d2.height + padding.height, NWidgetLeaf::dropdown_dimension.height);
			size = maxdim(size, d2);
			break;
		}
		default:
			NOT_REACHED();
	}

	if (this->index >= 0) w->UpdateWidgetSize(this->index, &size, padding, &fill, &resize);

	this->smallest_x = size.width;
	this->smallest_y = size.height;
	this->fill_x = fill.width;
	this->fill_y = fill.height;
	this->resize_x = resize.width;
	this->resize_y = resize.height;
}

void NWidgetLeaf::Draw(const Window *w)
{
	if (this->IsOutsideDrawArea()) return;
	this->base_flags &= ~WBF_DIRTY;

	if (this->current_x == 0 || this->current_y == 0) return;

	/* Setup a clipping rectangle... */
	DrawPixelInfo new_dpi;
	if (!FillDrawPixelInfo(&new_dpi, this->pos_x, this->pos_y, this->current_x, this->current_y)) return;
	/* ...but keep coordinates relative to the window. */
	new_dpi.left += this->pos_x;
	new_dpi.top += this->pos_y;

	DrawPixelInfo *old_dpi = _cur_dpi;
	_cur_dpi = &new_dpi;

	Rect r = this->GetCurrentRect();

	bool clicked = this->IsLowered();
	switch (this->type) {
		case WWT_EMPTY:
			break;

		case WWT_PUSHBTN:
			assert(this->widget_data == 0);
			DrawFrameRect(r.left, r.top, r.right, r.bottom, this->colour, (clicked) ? FR_LOWERED : FR_NONE);
			break;

		case WWT_IMGBTN:
		case WWT_PUSHIMGBTN:
		case WWT_IMGBTN_2:
			DrawImageButtons(r, this->type, this->colour, clicked, this->widget_data, this->align);
			break;

		case WWT_TEXTBTN:
		case WWT_PUSHTXTBTN:
		case WWT_TEXTBTN_2:
			if (this->index >= 0) w->SetStringParameters(this->index);
			DrawFrameRect(r.left, r.top, r.right, r.bottom, this->colour, (clicked) ? FR_LOWERED : FR_NONE);
			DrawLabel(r, this->type, clicked, this->text_colour, this->widget_data, this->align);
			break;

		case WWT_ARROWBTN:
		case WWT_PUSHARROWBTN: {
			SpriteID sprite;
			switch (this->widget_data) {
				case AWV_DECREASE: sprite = _current_text_dir != TD_RTL ? SPR_ARROW_LEFT : SPR_ARROW_RIGHT; break;
				case AWV_INCREASE: sprite = _current_text_dir == TD_RTL ? SPR_ARROW_LEFT : SPR_ARROW_RIGHT; break;
				case AWV_LEFT:     sprite = SPR_ARROW_LEFT;  break;
				case AWV_RIGHT:    sprite = SPR_ARROW_RIGHT; break;
				default: NOT_REACHED();
			}
			DrawImageButtons(r, WWT_PUSHIMGBTN, this->colour, clicked, sprite, this->align);
			break;
		}

		case WWT_LABEL:
			if (this->index >= 0) w->SetStringParameters(this->index);
			DrawLabel(r, this->type, clicked, this->text_colour, this->widget_data, this->align);
			break;

		case WWT_TEXT:
			if (this->index >= 0) w->SetStringParameters(this->index);
			DrawText(r, this->text_colour, this->widget_data, this->align);
			break;

		case WWT_MATRIX:
			DrawMatrix(r, this->colour, clicked, this->widget_data, this->resize_x, this->resize_y);
			break;

		case WWT_EDITBOX: {
			const QueryString *query = w->GetQueryString(this->index);
			if (query != nullptr) query->DrawEditBox(w, this->index);
			break;
		}

		case WWT_CAPTION:
			if (this->index >= 0) w->SetStringParameters(this->index);
			DrawCaption(r, this->colour, w->owner, this->text_colour, this->widget_data, this->align);
			break;

		case WWT_SHADEBOX:
			assert(this->widget_data == 0);
			DrawShadeBox(r, this->colour, w->IsShaded());
			break;

		case WWT_DEBUGBOX:
			DrawDebugBox(r, this->colour, clicked);
			break;

		case WWT_STICKYBOX:
			assert(this->widget_data == 0);
			DrawStickyBox(r, this->colour, !!(w->flags & WF_STICKY));
			break;

		case WWT_DEFSIZEBOX:
			assert(this->widget_data == 0);
			DrawDefSizeBox(r, this->colour, clicked);
			break;

		case WWT_RESIZEBOX:
			assert(this->widget_data == 0);
			DrawResizeBox(r, this->colour, this->pos_x < (w->width / 2), !!(w->flags & WF_SIZING));
			break;

		case WWT_CLOSEBOX:
			DrawCloseBox(r, this->colour);
			break;

		case WWT_DROPDOWN:
			if (this->index >= 0) w->SetStringParameters(this->index);
			DrawButtonDropdown(r, this->colour, false, clicked, this->widget_data, this->align);
			break;

		case NWID_BUTTON_DROPDOWN:
		case NWID_PUSHBUTTON_DROPDOWN:
			if (this->index >= 0) w->SetStringParameters(this->index);
			DrawButtonDropdown(r, this->colour, clicked, (this->disp_flags & ND_DROPDOWN_ACTIVE) != 0, this->widget_data, this->align);
			break;

		default:
			NOT_REACHED();
	}
	if (this->index >= 0) w->DrawWidget(r, this->index);

	if (this->IsDisabled()) {
		GfxFillRect(r.Shrink(WidgetDimensions::scaled.bevel), _colour_gradient[this->colour & 0xF][2], FILLRECT_CHECKER);
	}

	_cur_dpi = old_dpi;
}

/**
 * For a #NWID_BUTTON_DROPDOWN, test whether \a pt refers to the button or to the drop-down.
 * @param pt Point in the widget.
 * @return The point refers to the button.
 *
 * @note The magic constants are also used at #DrawButtonDropdown.
 */
bool NWidgetLeaf::ButtonHit(const Point &pt)
{
	if (_current_text_dir == TD_LTR) {
		int button_width = this->pos_x + this->current_x - NWidgetLeaf::dropdown_dimension.width;
		return pt.x < button_width;
	} else {
		int button_left = this->pos_x + NWidgetLeaf::dropdown_dimension.width;
		return pt.x >= button_left;
	}
}

/* == Conversion code from NWidgetPart array to NWidgetBase* tree == */

/**
 * Construct a single nested widget in \a *dest from its parts.
 *
 * Construct a NWidgetBase object from a #NWidget function, and apply all
 * settings that follow it, until encountering a #EndContainer, another
 * #NWidget, or the end of the parts array.
 *
 * @param parts Array with parts of the nested widget.
 * @param count Length of the \a parts array.
 * @param dest  Address of pointer to use for returning the composed widget.
 * @param fill_dest Fill the composed widget with child widgets.
 * @param biggest_index Pointer to biggest nested widget index in the tree encountered so far.
 * @return Number of widget part elements used to compose the widget.
 * @pre \c biggest_index != nullptr.
 */
static int MakeNWidget(const NWidgetPart *parts, int count, NWidgetBase **dest, bool *fill_dest, int *biggest_index)
{
	int num_used = 0;

	*dest = nullptr;
	*fill_dest = false;

	while (count > num_used) {
		switch (parts->type) {
			case NWID_SPACER:
				if (*dest != nullptr) return num_used;
				*dest = new NWidgetSpacer(0, 0);
				break;

			case NWID_HORIZONTAL:
				if (*dest != nullptr) return num_used;
				*dest = new NWidgetHorizontal(parts->u.cont_flags);
				*fill_dest = true;
				break;

			case NWID_HORIZONTAL_LTR:
				if (*dest != nullptr) return num_used;
				*dest = new NWidgetHorizontalLTR(parts->u.cont_flags);
				*fill_dest = true;
				break;

			case WWT_PANEL:
			case WWT_INSET:
			case WWT_FRAME:
				if (*dest != nullptr) return num_used;
				*dest = new NWidgetBackground(parts->type, parts->u.widget.colour, parts->u.widget.index);
				*biggest_index = std::max(*biggest_index, (int)parts->u.widget.index);
				*fill_dest = true;
				break;

			case NWID_VERTICAL:
				if (*dest != nullptr) return num_used;
				*dest = new NWidgetVertical(parts->u.cont_flags);
				*fill_dest = true;
				break;

			case NWID_MATRIX: {
				if (*dest != nullptr) return num_used;
				NWidgetMatrix *nwm = new NWidgetMatrix();
				*dest = nwm;
				*fill_dest = true;
				nwm->SetIndex(parts->u.widget.index);
				nwm->SetColour(parts->u.widget.colour);
				*biggest_index = std::max(*biggest_index, (int)parts->u.widget.index);
				break;
			}

			case WPT_FUNCTION: {
				if (*dest != nullptr) return num_used;
				/* Ensure proper functioning even when the called code simply writes its largest index. */
				int biggest = -1;
				*dest = parts->u.func_ptr(&biggest);
				*biggest_index = std::max(*biggest_index, biggest);
				*fill_dest = false;
				break;
			}

			case WPT_RESIZE: {
				NWidgetResizeBase *nwrb = dynamic_cast<NWidgetResizeBase *>(*dest);
				if (nwrb != nullptr) {
					assert(parts->u.xy.x >= 0 && parts->u.xy.y >= 0);
					nwrb->SetResize(parts->u.xy.x, parts->u.xy.y);
				}
				break;
			}

			case WPT_MINSIZE: {
				NWidgetResizeBase *nwrb = dynamic_cast<NWidgetResizeBase *>(*dest);
				if (nwrb != nullptr) {
					assert(parts->u.xy.x >= 0 && parts->u.xy.y >= 0);
					nwrb->SetMinimalSize(parts->u.xy.x, parts->u.xy.y);
				}
				break;
			}

			case WPT_MINTEXTLINES: {
				NWidgetResizeBase *nwrb = dynamic_cast<NWidgetResizeBase *>(*dest);
				if (nwrb != nullptr) {
					assert(parts->u.text_lines.size >= FS_BEGIN && parts->u.text_lines.size < FS_END);
					nwrb->SetMinimalTextLines(parts->u.text_lines.lines, parts->u.text_lines.spacing, parts->u.text_lines.size);
				}
				break;
			}

			case WPT_TEXTCOLOUR: {
				NWidgetCore *nwc = dynamic_cast<NWidgetCore *>(*dest);
				if (nwc != nullptr) {
					nwc->SetTextColour(parts->u.colour.colour);
				}
				break;
			}

			case WPT_ALIGNMENT: {
				NWidgetCore *nwc = dynamic_cast<NWidgetCore *>(*dest);
				if (nwc != nullptr) {
					nwc->SetAlignment(parts->u.align.align);
				}
				break;
			}

			case WPT_FILL: {
				NWidgetResizeBase *nwrb = dynamic_cast<NWidgetResizeBase *>(*dest);
				if (nwrb != nullptr) nwrb->SetFill(parts->u.xy.x, parts->u.xy.y);
				break;
			}

			case WPT_DATATIP: {
				NWidgetCore *nwc = dynamic_cast<NWidgetCore *>(*dest);
				if (nwc != nullptr) {
					nwc->widget_data = parts->u.data_tip.data;
					nwc->tool_tip = parts->u.data_tip.tooltip;
				}
				break;
			}

			case WPT_PADDING:
				if (*dest != nullptr) (*dest)->SetPadding(parts->u.padding);
				break;

			case WPT_PIPSPACE: {
				NWidgetPIPContainer *nwc = dynamic_cast<NWidgetPIPContainer *>(*dest);
				if (nwc != nullptr) nwc->SetPIP(parts->u.pip.pre, parts->u.pip.inter, parts->u.pip.post);

				NWidgetBackground *nwb = dynamic_cast<NWidgetBackground *>(*dest);
				if (nwb != nullptr) nwb->SetPIP(parts->u.pip.pre, parts->u.pip.inter, parts->u.pip.post);
				break;
			}

			case WPT_SCROLLBAR: {
				NWidgetCore *nwc = dynamic_cast<NWidgetCore *>(*dest);
				if (nwc != nullptr) {
					nwc->scrollbar_index = parts->u.widget.index;
				}
				break;
			}

			case WPT_ENDCONTAINER:
				return num_used;

			case NWID_VIEWPORT:
				if (*dest != nullptr) return num_used;
				*dest = new NWidgetViewport(parts->u.widget.index);
				*biggest_index = std::max(*biggest_index, (int)parts->u.widget.index);
				break;

			case NWID_HSCROLLBAR:
			case NWID_VSCROLLBAR:
				if (*dest != nullptr) return num_used;
				*dest = new NWidgetScrollbar(parts->type, parts->u.widget.colour, parts->u.widget.index);
				*biggest_index = std::max(*biggest_index, (int)parts->u.widget.index);
				break;

			case NWID_SELECTION: {
				if (*dest != nullptr) return num_used;
				NWidgetStacked *nws = new NWidgetStacked();
				*dest = nws;
				*fill_dest = true;
				nws->SetIndex(parts->u.widget.index);
				*biggest_index = std::max(*biggest_index, (int)parts->u.widget.index);
				break;
			}

			default:
				if (*dest != nullptr) return num_used;
				assert((parts->type & WWT_MASK) < WWT_LAST || (parts->type & WWT_MASK) == NWID_BUTTON_DROPDOWN);
				*dest = new NWidgetLeaf(parts->type, parts->u.widget.colour, parts->u.widget.index, 0x0, STR_NULL);
				*biggest_index = std::max(*biggest_index, (int)parts->u.widget.index);
				break;
		}
		num_used++;
		parts++;
	}

	return num_used;
}

/**
 * Build a nested widget tree by recursively filling containers with nested widgets read from their parts.
 * @param parts  Array with parts of the nested widgets.
 * @param count  Length of the \a parts array.
 * @param parent Pointer or container to use for storing the child widgets (*parent == nullptr or *parent == container or background widget).
 * @param biggest_index Pointer to biggest nested widget index in the tree.
 * @return Number of widget part elements used to fill the container.
 * @post \c *biggest_index contains the largest widget index of the tree and \c -1 if no index is used.
 */
static int MakeWidgetTree(const NWidgetPart *parts, int count, NWidgetBase **parent, int *biggest_index)
{
	/* If *parent == nullptr, only the first widget is read and returned. Otherwise, *parent must point to either
	 * a #NWidgetContainer or a #NWidgetBackground object, and parts are added as much as possible. */
	NWidgetContainer *nwid_cont = dynamic_cast<NWidgetContainer *>(*parent);
	NWidgetBackground *nwid_parent = dynamic_cast<NWidgetBackground *>(*parent);
	assert(*parent == nullptr || (nwid_cont != nullptr && nwid_parent == nullptr) || (nwid_cont == nullptr && nwid_parent != nullptr));

	int total_used = 0;
	for (;;) {
		NWidgetBase *sub_widget = nullptr;
		bool fill_sub = false;
		int num_used = MakeNWidget(parts, count - total_used, &sub_widget, &fill_sub, biggest_index);
		parts += num_used;
		total_used += num_used;

		/* Break out of loop when end reached */
		if (sub_widget == nullptr) break;

		/* If sub-widget is a container, recursively fill that container. */
		WidgetType tp = sub_widget->type;
		if (fill_sub && (tp == NWID_HORIZONTAL || tp == NWID_HORIZONTAL_LTR || tp == NWID_VERTICAL || tp == NWID_MATRIX
							|| tp == WWT_PANEL || tp == WWT_FRAME || tp == WWT_INSET || tp == NWID_SELECTION)) {
			NWidgetBase *sub_ptr = sub_widget;
			int num_used = MakeWidgetTree(parts, count - total_used, &sub_ptr, biggest_index);
			parts += num_used;
			total_used += num_used;
		}

		/* Add sub_widget to parent container if available, otherwise return the widget to the caller. */
		if (nwid_cont != nullptr) nwid_cont->Add(sub_widget);
		if (nwid_parent != nullptr) nwid_parent->Add(sub_widget);
		if (nwid_cont == nullptr && nwid_parent == nullptr) {
			*parent = sub_widget;
			return total_used;
		}
	}

	if (count == total_used) return total_used; // Reached the end of the array of parts?

	assert(total_used < count);
	assert(parts->type == WPT_ENDCONTAINER);
	return total_used + 1; // *parts is also 'used'
}

/**
 * Construct a nested widget tree from an array of parts.
 * @param parts Array with parts of the widgets.
 * @param count Length of the \a parts array.
 * @param biggest_index Pointer to biggest nested widget index collected in the tree.
 * @param container Container to add the nested widgets to. In case it is nullptr a vertical container is used.
 * @return Root of the nested widget tree, a vertical container containing the entire GUI.
 * @ingroup NestedWidgetParts
 * @pre \c biggest_index != nullptr
 * @post \c *biggest_index contains the largest widget index of the tree and \c -1 if no index is used.
 */
NWidgetContainer *MakeNWidgets(const NWidgetPart *parts, int count, int *biggest_index, NWidgetContainer *container)
{
	*biggest_index = -1;
	if (container == nullptr) container = new NWidgetVertical();
	NWidgetBase *cont_ptr = container;
	MakeWidgetTree(parts, count, &cont_ptr, biggest_index);
	return container;
}

/**
 * Make a nested widget tree for a window from a parts array. Besides loading, it inserts a shading selection widget
 * between the title bar and the window body if the first widget in the parts array looks like a title bar (it is a horizontal
 * container with a caption widget) and has a shade box widget.
 * @param parts Array with parts of the widgets.
 * @param count Length of the \a parts array.
 * @param biggest_index Pointer to biggest nested widget index collected in the tree.
 * @param[out] shade_select Pointer to the inserted shade selection widget (\c nullptr if not unserted).
 * @return Root of the nested widget tree, a vertical container containing the entire GUI.
 * @ingroup NestedWidgetParts
 * @pre \c biggest_index != nullptr
 * @post \c *biggest_index contains the largest widget index of the tree and \c -1 if no index is used.
 */
NWidgetContainer *MakeWindowNWidgetTree(const NWidgetPart *parts, int count, int *biggest_index, NWidgetStacked **shade_select)
{
	*biggest_index = -1;

	/* Read the first widget recursively from the array. */
	NWidgetBase *nwid = nullptr;
	int num_used = MakeWidgetTree(parts, count, &nwid, biggest_index);
	assert(nwid != nullptr);
	parts += num_used;
	count -= num_used;

	NWidgetContainer *root = new NWidgetVertical;
	root->Add(nwid);
	if (count == 0) { // There is no body at all.
		*shade_select = nullptr;
		return root;
	}

	/* If the first widget looks like a titlebar, treat it as such.
	 * If it has a shading box, silently add a shade selection widget in the tree. */
	NWidgetHorizontal *hor_cont = dynamic_cast<NWidgetHorizontal *>(nwid);
	NWidgetContainer *body;
	if (hor_cont != nullptr && hor_cont->GetWidgetOfType(WWT_CAPTION) != nullptr && hor_cont->GetWidgetOfType(WWT_SHADEBOX) != nullptr) {
		*shade_select = new NWidgetStacked;
		root->Add(*shade_select);
		body = new NWidgetVertical;
		(*shade_select)->Add(body);
	} else {
		*shade_select = nullptr;
		body = root;
	}

	/* Load the remaining parts into 'body'. */
	int biggest2 = -1;
	MakeNWidgets(parts, count, &biggest2, body);

	*biggest_index = std::max(*biggest_index, biggest2);
	return root;
}

/**
 * Make a number of rows with button-like graphics, for enabling/disabling each company.
 * @param biggest_index Storage for collecting the biggest index used in the returned tree.
 * @param widget_first The first widget index to use.
 * @param widget_last The last widget index to use.
 * @param colour The colour in which to draw the button.
 * @param max_length Maximal number of company buttons in one row.
 * @param button_tooltip The tooltip-string of every button.
 * @return Panel with rows of company buttons.
 * @post \c *biggest_index contains the largest used index in the tree.
 */
NWidgetBase *MakeCompanyButtonRows(int *biggest_index, int widget_first, int widget_last, Colours button_colour, int max_length, StringID button_tooltip)
{
	assert(max_length >= 1);
	NWidgetVertical *vert = nullptr; // Storage for all rows.
	NWidgetHorizontal *hor = nullptr; // Storage for buttons in one row.
	int hor_length = 0;

	Dimension sprite_size = GetSpriteSize(SPR_COMPANY_ICON, nullptr, ZOOM_LVL_OUT_4X);
	sprite_size.width  += WidgetDimensions::unscaled.matrix.Horizontal();
	sprite_size.height += WidgetDimensions::unscaled.matrix.Vertical() + 1; // 1 for the 'offset' of being pressed

	for (int widnum = widget_first; widnum <= widget_last; widnum++) {
		/* Ensure there is room in 'hor' for another button. */
		if (hor_length == max_length) {
			if (vert == nullptr) vert = new NWidgetVertical();
			vert->Add(hor);
			hor = nullptr;
			hor_length = 0;
		}
		if (hor == nullptr) {
			hor = new NWidgetHorizontal();
			hor_length = 0;
		}

		NWidgetBackground *panel = new NWidgetBackground(WWT_PANEL, button_colour, widnum);
		panel->SetMinimalSize(sprite_size.width, sprite_size.height);
		panel->SetFill(1, 1);
		panel->SetResize(1, 0);
		panel->SetDataTip(0x0, button_tooltip);
		hor->Add(panel);
		hor_length++;
	}
	*biggest_index = widget_last;
	if (vert == nullptr) return hor; // All buttons fit in a single row.

	if (hor_length > 0 && hor_length < max_length) {
		/* Last row is partial, add a spacer at the end to force all buttons to the left. */
		NWidgetSpacer *spc = new NWidgetSpacer(sprite_size.width, sprite_size.height);
		spc->SetFill(1, 1);
		spc->SetResize(1, 0);
		hor->Add(spc);
	}
	if (hor != nullptr) vert->Add(hor);
	return vert;
}<|MERGE_RESOLUTION|>--- conflicted
+++ resolved
@@ -27,12 +27,8 @@
 const WidgetDimensions WidgetDimensions::unscaled = {
 	{WD_IMGBTN_LEFT,       WD_IMGBTN_TOP,       WD_IMGBTN_RIGHT,       WD_IMGBTN_BOTTOM},       ///< imgbtn
 	{WD_INSET_LEFT,        WD_INSET_TOP,        WD_INSET_RIGHT,        WD_BEVEL_BOTTOM},        ///< inset
-<<<<<<< HEAD
-	{WD_SCROLLBAR_LEFT,    WD_SCROLLBAR_TOP,    WD_SCROLLBAR_RIGHT,    WD_SCROLLBAR_BOTTOM},    ///< scrollbar
-=======
 	{WD_VSCROLLBAR_LEFT,   WD_VSCROLLBAR_TOP,   WD_VSCROLLBAR_RIGHT,   WD_VSCROLLBAR_BOTTOM},   ///< vscrollbar
 	{WD_HSCROLLBAR_LEFT,   WD_HSCROLLBAR_TOP,   WD_HSCROLLBAR_RIGHT,   WD_HSCROLLBAR_BOTTOM},   ///< hscrollbar
->>>>>>> 61da064b
 	{WD_BEVEL_LEFT,        WD_BEVEL_TOP,        WD_BEVEL_RIGHT,        WD_BEVEL_BOTTOM},        ///< bevel
 	{WD_BEVEL_LEFT,        WD_BEVEL_TOP,        WD_BEVEL_RIGHT,        WD_BEVEL_BOTTOM},        ///< fullbevel
 	{WD_FRAMERECT_LEFT,    WD_FRAMERECT_TOP,    WD_FRAMERECT_RIGHT,    WD_FRAMERECT_BOTTOM},    ///< framerect
@@ -78,8 +74,6 @@
 }
 
 /**
-<<<<<<< HEAD
-=======
  * Scale sprite size for GUI.
  * Offset is ignored.
  */
@@ -93,19 +87,14 @@
 }
 
 /**
->>>>>>> 61da064b
  * Set up pre-scaled versions of Widget Dimensions.
  */
 void SetupWidgetDimensions()
 {
 	WidgetDimensions::scaled.imgbtn       = ScaleGUITrad(WidgetDimensions::unscaled.imgbtn);
 	WidgetDimensions::scaled.inset        = ScaleGUITrad(WidgetDimensions::unscaled.inset);
-<<<<<<< HEAD
-	WidgetDimensions::scaled.scrollbar    = ScaleGUITrad(WidgetDimensions::unscaled.scrollbar);
-=======
 	WidgetDimensions::scaled.vscrollbar   = ScaleGUITrad(WidgetDimensions::unscaled.vscrollbar);
 	WidgetDimensions::scaled.hscrollbar   = ScaleGUITrad(WidgetDimensions::unscaled.hscrollbar);
->>>>>>> 61da064b
 	WidgetDimensions::scaled.bevel        = WidgetDimensions::unscaled.bevel;
 	WidgetDimensions::scaled.fullbevel    = ScaleGUITrad(WidgetDimensions::unscaled.fullbevel);
 	WidgetDimensions::scaled.framerect    = ScaleGUITrad(WidgetDimensions::unscaled.framerect);
