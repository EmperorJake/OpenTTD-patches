--- conflicted
+++ resolved
@@ -1435,16 +1435,11 @@
 	this->fill_y = (this->head != nullptr) ? 1 : 0;
 	this->resize_x = (this->head != nullptr) ? 1 : 0;
 	this->resize_y = (this->head != nullptr) ? 1 : 0;
-<<<<<<< HEAD
 	int plane = 0;
 	for (NWidgetBase *child_wid = this->head; child_wid != nullptr; plane++, child_wid = child_wid->next) {
 		if (this->independent_planes && plane != this->shown_plane) continue;
 
-		child_wid->SetupSmallestSize(w, init_array);
-=======
-	for (NWidgetBase *child_wid = this->head; child_wid != nullptr; child_wid = child_wid->next) {
 		child_wid->SetupSmallestSize(w);
->>>>>>> feb94d23
 
 		this->smallest_x = std::max(this->smallest_x, child_wid->smallest_x + child_wid->padding.Horizontal());
 		this->smallest_y = std::max(this->smallest_y, child_wid->smallest_y + child_wid->padding.Vertical());
@@ -2847,7 +2842,6 @@
 	}
 }
 
-<<<<<<< HEAD
 /* static */ void NWidgetLeaf::UpdateDropdownBoxDimension()
 {
 	NWidgetLeaf::dropdown_dimension = GetScaledSpriteSize(SPR_ARROW_DOWN);
@@ -2869,10 +2863,7 @@
 	NWidgetLeaf::closebox_dimension.height += WidgetDimensions::scaled.closebox.Vertical();
 }
 
-void NWidgetLeaf::SetupSmallestSize(Window *w, bool init_array)
-=======
 void NWidgetLeaf::SetupSmallestSize(Window *w)
->>>>>>> feb94d23
 {
 	Dimension padding = {0, 0};
 	Dimension size = {this->min_x, this->min_y};
