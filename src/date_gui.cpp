--- conflicted
+++ resolved
@@ -96,11 +96,7 @@
 			case WID_SD_YEAR:
 				for (Year i = this->min_year; i <= this->max_year; i++) {
 					SetDParam(0, i);
-<<<<<<< HEAD
-					list.emplace_back(new DropDownListStringItem(STR_JUST_INT, i, false));
-=======
-					list.push_back(std::make_unique<DropDownListStringItem>(STR_JUST_INT, static_cast<int32_t>(i), false));
->>>>>>> 37f84b73
+					list.push_back(std::make_unique<DropDownListStringItem>(STR_JUST_INT, i, false));
 				}
 				selected = this->date.year;
 				break;
