/*
 * This file is part of OpenTTD.
 * OpenTTD is free software; you can redistribute it and/or modify it under the terms of the GNU General Public License as published by the Free Software Foundation, version 2.
 * OpenTTD is distributed in the hope that it will be useful, but WITHOUT ANY WARRANTY; without even the implied warranty of MERCHANTABILITY or FITNESS FOR A PARTICULAR PURPOSE.
 * See the GNU General Public License for more details. You should have received a copy of the GNU General Public License along with OpenTTD. If not, see <http://www.gnu.org/licenses/>.
 */

/** @file date_gui.cpp Graphical selection of a date. */

#include "stdafx.h"
#include "strings_func.h"
#include "date_func.h"
#include "window_func.h"
#include "window_gui.h"
#include "date_gui.h"
#include "core/geometry_func.hpp"
#include "settings_type.h"

#include "widgets/dropdown_type.h"
#include "widgets/date_widget.h"

#include "safeguards.h"


/** Window to select a date graphically by using dropdowns */
struct SetDateWindow : Window {
	SetDateCallback *callback; ///< Callback to call when a date has been selected
	YearMonthDay date; ///< The currently selected date
	Year min_year;     ///< The minimum year in the year dropdown
	Year max_year;     ///< The maximum year (inclusive) in the year dropdown

	/**
	 * Create the new 'set date' window
	 * @param desc the window description
	 * @param window_number number of the window
	 * @param parent the parent window, i.e. if this closes we should close too
	 * @param initial_date the initial date to show
	 * @param min_year the minimum year to show in the year dropdown
	 * @param max_year the maximum year (inclusive) to show in the year dropdown
	 * @param callback the callback to call once a date has been selected
	 */
	SetDateWindow(WindowDesc *desc, WindowNumber window_number, Window *parent, Date initial_date, Year min_year, Year max_year,
				SetDateCallback *callback, StringID button_text, StringID button_tooltip) :
			Window(desc),
			callback(callback),
			min_year(std::max(MIN_YEAR, min_year)),
			max_year(std::min(MAX_YEAR, max_year))
	{
		assert(this->min_year <= this->max_year);
		this->parent = parent;
		this->CreateNestedTree();
		if (button_text != STR_NULL || button_tooltip != STR_NULL) {
			NWidgetCore *btn = this->GetWidget<NWidgetCore>(WID_SD_SET_DATE);
			if (button_text != STR_NULL) btn->widget_data = button_text;
			if (button_tooltip != STR_NULL) btn->tool_tip = button_tooltip;
		}
		this->FinishInitNested(window_number);

<<<<<<< HEAD
		if (initial_date == 0) initial_date = _date;
		ConvertDateToYMD(initial_date, &this->date);
=======
		if (initial_date == 0) initial_date = TimerGameCalendar::date;
		this->date = TimerGameCalendar::ConvertDateToYMD(initial_date);
>>>>>>> 5d2ed80c
		this->date.year = Clamp(this->date.year, min_year, max_year);
	}

	Point OnInitialPosition(int16 sm_width, int16 sm_height, int window_number) override
	{
		Point pt = { this->parent->left + this->parent->width / 2 - sm_width / 2, this->parent->top + this->parent->height / 2 - sm_height / 2 };
		return pt;
	}

	/**
	 * Helper function to construct the dropdown.
	 * @param widget the dropdown widget to create the dropdown for
	 */
	virtual void ShowDateDropDown(int widget)
	{
		int selected;
		DropDownList list;

		switch (widget) {
			default: NOT_REACHED();

			case WID_SD_DAY:
				for (uint i = 0; i < 31; i++) {
					list.push_back(std::make_unique<DropDownListStringItem>(STR_DAY_NUMBER_1ST + i, i + 1, false));
				}
				selected = this->date.day;
				break;

			case WID_SD_MONTH:
				for (uint i = 0; i < 12; i++) {
					list.push_back(std::make_unique<DropDownListStringItem>(STR_MONTH_JAN + i, i, false));
				}
				selected = this->date.month;
				break;

			case WID_SD_YEAR:
				for (Year i = this->min_year; i <= this->max_year; i++) {
					SetDParam(0, i);
					list.push_back(std::make_unique<DropDownListStringItem>(STR_JUST_INT, i, false));
				}
				selected = this->date.year;
				break;
		}

		ShowDropDownList(this, std::move(list), selected, widget);
	}

	void UpdateWidgetSize(int widget, Dimension *size, [[maybe_unused]] const Dimension &padding, [[maybe_unused]] Dimension *fill, [[maybe_unused]] Dimension *resize) override
	{
		Dimension d = {0, 0};
		switch (widget) {
			default: return;

			case WID_SD_DAY:
				for (uint i = 0; i < 31; i++) {
					d = maxdim(d, GetStringBoundingBox(STR_DAY_NUMBER_1ST + i));
				}
				break;

			case WID_SD_MONTH:
				for (uint i = 0; i < 12; i++) {
					d = maxdim(d, GetStringBoundingBox(STR_MONTH_JAN + i));
				}
				break;

			case WID_SD_YEAR:
				SetDParamMaxValue(0, this->max_year);
				d = maxdim(d, GetStringBoundingBox(STR_JUST_INT));
				break;
		}

		d.width += padding.width;
		d.height += padding.height;
		*size = d;
	}

	void SetStringParameters(int widget) const override
	{
		switch (widget) {
			case WID_SD_DAY:   SetDParam(0, this->date.day - 1 + STR_DAY_NUMBER_1ST); break;
			case WID_SD_MONTH: SetDParam(0, this->date.month + STR_MONTH_JAN); break;
			case WID_SD_YEAR:  SetDParam(0, this->date.year); break;
		}
	}

	void OnClick([[maybe_unused]] Point pt, int widget, [[maybe_unused]] int click_count) override
	{
		switch (widget) {
			case WID_SD_DAY:
			case WID_SD_MONTH:
			case WID_SD_YEAR:
				ShowDateDropDown(widget);
				break;
			case WID_SD_SET_DATE:
				if (this->callback != nullptr) {
					this->callback(this, DateToScaledDateTicks(ConvertYMDToDate(this->date.year, this->date.month, this->date.day)));
				}
				this->Close();
				break;
		}
	}

	void OnDropdownSelect(int widget, int index) override
	{
		switch (widget) {
			case WID_SD_DAY:
				this->date.day = index;
				break;

			case WID_SD_MONTH:
				this->date.month = index;
				break;

			case WID_SD_YEAR:
				this->date.year = index;
				break;
		}
		this->SetDirty();
	}
};

struct SetMinutesWindow : SetDateWindow
{
	TickMinutes minutes;

	/** Constructor. */
	SetMinutesWindow(WindowDesc *desc, WindowNumber window_number, Window *parent, DateTicksScaled initial_date, Year min_year, Year max_year,
				SetDateCallback *callback, StringID button_text, StringID button_tooltip) :
			SetDateWindow(desc, window_number, parent, 0, min_year, max_year, callback, button_text, button_tooltip),
			minutes(_settings_time.ToTickMinutes(initial_date))
	{
	}

	/**
	 * Helper function to construct the dropdown.
	 * @param widget the dropdown widget to create the dropdown for
	 */
	virtual void ShowDateDropDown(int widget) override
	{
		int selected;
		DropDownList list;

		switch (widget) {
			default: NOT_REACHED();

			case WID_SD_DAY:
				for (uint i = 0; i < 60; i++) {
					SetDParam(0, i);
					list.emplace_back(new DropDownListStringItem(STR_JUST_INT, i, false));
				}
				selected = this->minutes.ClockMinute();
				break;

			case WID_SD_MONTH:
				for (uint i = 0; i < 24; i++) {
					SetDParam(0, i);
					list.emplace_back(new DropDownListStringItem(STR_JUST_INT, i, false));
				}
				selected = this->minutes.ClockHour();

				break;
		}

		ShowDropDownList(this, std::move(list), selected, widget);
	}

	virtual void UpdateWidgetSize(int widget, Dimension *size, const Dimension &padding, Dimension *fill, Dimension *resize) override
	{
		Dimension d = {0, 0};
		switch (widget) {
			default: return;

			case WID_SD_DAY:
				for (uint i = 0; i < 60; i++) {
					SetDParam(0, i);
					d = maxdim(d, GetStringBoundingBox(STR_JUST_INT));
				}
				break;

			case WID_SD_MONTH:
				for (uint i = 0; i < 24; i++) {
					SetDParam(0, i);
					d = maxdim(d, GetStringBoundingBox(STR_JUST_INT));
				}
				break;
		}

		d.width += padding.width;
		d.height += padding.height;
		*size = d;
	}

	virtual void SetStringParameters(int widget) const override
	{
		switch (widget) {
			case WID_SD_DAY:   SetDParam(0, this->minutes.ClockMinute()); break;
			case WID_SD_MONTH: SetDParam(0, this->minutes.ClockHour()); break;
		}
	}

	virtual void OnClick(Point pt, int widget, int click_count) override
	{
		switch (widget) {
			case WID_SD_DAY:
			case WID_SD_MONTH:
			case WID_SD_YEAR:
				ShowDateDropDown(widget);
				break;

			case WID_SD_SET_DATE:
				if (this->callback != nullptr) {
					this->callback(this, _settings_time.FromTickMinutes(this->minutes));
				}
				this->Close();
				break;
		}
	}

	virtual void OnDropdownSelect(int widget, int index) override
	{
		const TickMinutes now = _settings_time.NowInTickMinutes();
		TickMinutes current = 0;
		switch (widget) {
			case WID_SD_DAY:
				current = now.ToSameDayClockTime(now.ClockHour(), index);
				break;

			case WID_SD_MONTH:
				current = now.ToSameDayClockTime(index, now.ClockMinute());
				break;

			default:
				return;
		}

		if (current < (now - 60)) current += 60 * 24;
		this->minutes = current;

		this->SetDirty();
	}
};

/** Widgets for the date setting window. */
static const NWidgetPart _nested_set_date_widgets[] = {
	NWidget(NWID_HORIZONTAL),
		NWidget(WWT_CLOSEBOX, COLOUR_BROWN),
		NWidget(WWT_CAPTION, COLOUR_BROWN), SetDataTip(STR_DATE_CAPTION, STR_TOOLTIP_WINDOW_TITLE_DRAG_THIS),
	EndContainer(),
	NWidget(WWT_PANEL, COLOUR_BROWN),
		NWidget(NWID_VERTICAL), SetPIP(6, 6, 6),
			NWidget(NWID_HORIZONTAL, NC_EQUALSIZE), SetPIP(6, 6, 6),
				NWidget(WWT_DROPDOWN, COLOUR_ORANGE, WID_SD_DAY), SetFill(1, 0), SetDataTip(STR_JUST_STRING, STR_DATE_DAY_TOOLTIP),
				NWidget(WWT_DROPDOWN, COLOUR_ORANGE, WID_SD_MONTH), SetFill(1, 0), SetDataTip(STR_JUST_STRING, STR_DATE_MONTH_TOOLTIP),
				NWidget(WWT_DROPDOWN, COLOUR_ORANGE, WID_SD_YEAR), SetFill(1, 0), SetDataTip(STR_JUST_INT, STR_DATE_YEAR_TOOLTIP),
			EndContainer(),
			NWidget(NWID_HORIZONTAL),
				NWidget(NWID_SPACER), SetFill(1, 0),
				NWidget(WWT_PUSHTXTBTN, COLOUR_BROWN, WID_SD_SET_DATE), SetMinimalSize(100, 12), SetDataTip(STR_DATE_SET_DATE, STR_DATE_SET_DATE_TOOLTIP),
				NWidget(NWID_SPACER), SetFill(1, 0),
			EndContainer(),
		EndContainer(),
	EndContainer()
};

static const NWidgetPart _nested_set_minutes_widgets[] = {
	NWidget(NWID_HORIZONTAL),
		NWidget(WWT_CLOSEBOX, COLOUR_BROWN),
		NWidget(WWT_CAPTION, COLOUR_BROWN), SetDataTip(STR_TIME_CAPTION, STR_TOOLTIP_WINDOW_TITLE_DRAG_THIS),
	EndContainer(),
	NWidget(WWT_PANEL, COLOUR_BROWN),
		NWidget(NWID_VERTICAL), SetPIP(6, 6, 6),
			NWidget(NWID_HORIZONTAL, NC_EQUALSIZE), SetPIP(6, 6, 6),
				NWidget(WWT_DROPDOWN, COLOUR_ORANGE, WID_SD_MONTH), SetFill(1, 0), SetDataTip(STR_JUST_INT, STR_DATE_MINUTES_HOUR_TOOLTIP),
				NWidget(WWT_DROPDOWN, COLOUR_ORANGE, WID_SD_DAY), SetFill(1, 0), SetDataTip(STR_JUST_INT, STR_DATE_MINUTES_MINUTE_TOOLTIP),
			EndContainer(),
			NWidget(NWID_HORIZONTAL),
				NWidget(NWID_SPACER), SetFill(1, 0),
				NWidget(WWT_PUSHTXTBTN, COLOUR_BROWN, WID_SD_SET_DATE), SetMinimalSize(100, 12), SetDataTip(STR_DATE_SET_DATE, STR_DATE_SET_DATE_TOOLTIP),
				NWidget(NWID_SPACER), SetFill(1, 0),
			EndContainer(),
		EndContainer(),
	EndContainer()
};

/** Description of the date setting window. */
static WindowDesc _set_date_desc(__FILE__, __LINE__,
	WDP_CENTER, nullptr, 0, 0,
	WC_SET_DATE, WC_NONE,
	0,
	std::begin(_nested_set_date_widgets), std::end(_nested_set_date_widgets)
);

static WindowDesc _set_minutes_desc(__FILE__, __LINE__,
	WDP_CENTER, nullptr, 0, 0,
	WC_SET_DATE, WC_NONE,
	0,
	std::begin(_nested_set_minutes_widgets), std::end(_nested_set_minutes_widgets)
);

/**
 * Create the new 'set date' window
 * @param window_number number for the window
 * @param parent the parent window, i.e. if this closes we should close too
 * @param initial_date the initial date to show
 * @param min_year the minimum year to show in the year dropdown
 * @param max_year the maximum year (inclusive) to show in the year dropdown
 * @param callback the callback to call once a date has been selected
 */
void ShowSetDateWindow(Window *parent, int window_number, DateTicksScaled initial_date, Year min_year, Year max_year,
		SetDateCallback *callback, StringID button_text, StringID button_tooltip)
{
	CloseWindowByClass(WC_SET_DATE);

	if (!_settings_time.time_in_minutes) {
		new SetDateWindow(&_set_date_desc, window_number, parent, ScaledDateTicksToDate(initial_date), min_year, max_year, callback, button_text, button_tooltip);
	} else {
		new SetMinutesWindow(&_set_minutes_desc, window_number, parent,
				initial_date + (_settings_game.economy.day_length_factor * (_settings_time.clock_offset * _settings_time.ticks_per_minute)),
				min_year, max_year, callback, button_text, button_tooltip);
	}
}<|MERGE_RESOLUTION|>--- conflicted
+++ resolved
@@ -56,13 +56,8 @@
 		}
 		this->FinishInitNested(window_number);
 
-<<<<<<< HEAD
 		if (initial_date == 0) initial_date = _date;
-		ConvertDateToYMD(initial_date, &this->date);
-=======
-		if (initial_date == 0) initial_date = TimerGameCalendar::date;
-		this->date = TimerGameCalendar::ConvertDateToYMD(initial_date);
->>>>>>> 5d2ed80c
+		this->date = ConvertDateToYMD(initial_date);
 		this->date.year = Clamp(this->date.year, min_year, max_year);
 	}
 
