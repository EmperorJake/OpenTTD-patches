--- conflicted
+++ resolved
@@ -9,14 +9,8 @@
 [post-amble]
 };
 [templates]
-<<<<<<< HEAD
 SDT_VAR = SDT_VAR($base, $var, $type, $flags, $guiflags, $def, $min, $max, $interval, $str, $strhelp, $strval, $proc, $from, $to, $cat, $startup, $extver, nullptr, $orderproc),
-SDT_CHR = SDT_CHR($base, $var,        $flags, $guiflags, $def,                        $str, $strhelp, $strval, $proc, $from, $to, $cat, $startup, $extver, nullptr),
 SDT_STR = SDT_STR($base, $var, $type, $flags, $guiflags, $def,                        $str, $strhelp, $strval, $proc, $from, $to, $cat, $startup, $extver, nullptr),
-=======
-SDT_VAR = SDT_VAR($base, $var, $type, $flags, $guiflags, $def, $min, $max, $interval, $str, $strhelp, $strval, $proc, $from, $to, $cat, $extra, $startup),
-SDT_STR = SDT_STR($base, $var, $type, $flags, $guiflags, $def,                        $str, $strhelp, $strval, $proc, $from, $to, $cat, $extra, $startup),
->>>>>>> 8fa53f54
 SDT_END = SDT_END()
 
 [validation]
