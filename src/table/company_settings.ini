--- conflicted
+++ resolved
@@ -19,12 +19,8 @@
 };
 [templates]
 SDT_BOOL = SDT_BOOL($base, $var,        $flags, $guiflags, $def,                        $str, $strhelp, $strval, $proc, $from, $to, $cat, $extver, $patxname),
-<<<<<<< HEAD
-SDT_VAR  =  SDT_VAR($base, $var, $type, $flags, $guiflags, $def, $min, $max, $interval, $str, $strhelp, $strval, $proc, $from, $to, $cat, $extver, $patxname),
-=======
 SDT_VAR  =  SDT_VAR($base, $var, $type, $flags, $guiflags, $def, $min, $max, $interval, $str, $strhelp, $strval, $proc, $from, $to, $cat, $extver, $patxname, $orderproc),
 SDT_NULL =  SDT_NULL($length, $from, $to, $extver),
->>>>>>> fa304cdb
 SDT_END  = SDT_END()
 
 [defaults]
@@ -41,10 +37,7 @@
 cat      = SC_ADVANCED
 extver   = SlXvFeatureTest()
 patxname = NULL
-<<<<<<< HEAD
-=======
 orderproc = NULL
->>>>>>> fa304cdb
 
 
 
