; $Id$
;
; This file is part of OpenTTD.
; OpenTTD is free software; you can redistribute it and/or modify it under the terms of the GNU General Public License as published by the Free Software Foundation, version 2.
; OpenTTD is distributed in the hope that it will be useful, but WITHOUT ANY WARRANTY; without even the implied warranty of MERCHANTABILITY or FITNESS FOR A PARTICULAR PURPOSE.
; See the GNU General Public License for more details. You should have received a copy of the GNU General Public License along with OpenTTD. If not, see <http://www.gnu.org/licenses/>.
;

[pre-amble]
static bool CheckInterval(int32 p1);
static bool InvalidateDetailsWindow(int32 p1);
static bool UpdateIntervalTrains(int32 p1);
static bool UpdateIntervalRoadVeh(int32 p1);
static bool UpdateIntervalShips(int32 p1);
static bool UpdateIntervalAircraft(int32 p1);

static const SettingDesc _company_settings[] = {
[post-amble]
};
[templates]
SDT_BOOL = SDT_BOOL($base, $var,        $flags, $guiflags, $def,                        $str, $strhelp, $strval, $proc, $from, $to, $cat, $extver, NULL),
SDT_VAR  =  SDT_VAR($base, $var, $type, $flags, $guiflags, $def, $min, $max, $interval, $str, $strhelp, $strval, $proc, $from, $to, $cat, $extver, NULL),
SDT_END  = SDT_END()

[defaults]
flags    = 0
guiflags = SGF_PER_COMPANY
interval = 0
str      = STR_NULL
strhelp  = STR_CONFIG_SETTING_NO_EXPLANATION_AVAILABLE_HELPTEXT
strval   = STR_NULL
proc     = NULL
load     = NULL
from     = 0
to       = SL_MAX_VERSION
cat      = SC_ADVANCED
<<<<<<< HEAD
extver   = {}
=======
extver   = SlXvFeatureTest()
>>>>>>> a8cc81d0



[SDT_BOOL]
base     = CompanySettings
var      = engine_renew
def      = false
str      = STR_CONFIG_SETTING_AUTORENEW_VEHICLE
strhelp  = STR_CONFIG_SETTING_AUTORENEW_VEHICLE_HELPTEXT

[SDT_VAR]
base     = CompanySettings
var      = engine_renew_months
type     = SLE_INT16
guiflags = SGF_PER_COMPANY | SGF_DISPLAY_ABS
def      = 6
min      = -12
max      = 12
str      = STR_CONFIG_SETTING_AUTORENEW_MONTHS
strhelp  = STR_CONFIG_SETTING_AUTORENEW_MONTHS_HELPTEXT
strval   = STR_CONFIG_SETTING_AUTORENEW_MONTHS_VALUE_BEFORE

[SDT_VAR]
base     = CompanySettings
var      = engine_renew_money
type     = SLE_UINT
guiflags = SGF_PER_COMPANY | SGF_CURRENCY
def      = 100000
min      = 0
max      = 2000000
str      = STR_CONFIG_SETTING_AUTORENEW_MONEY
strhelp  = STR_CONFIG_SETTING_AUTORENEW_MONEY_HELPTEXT
strval   = STR_JUST_CURRENCY_LONG

[SDT_BOOL]
base     = CompanySettings
var      = renew_keep_length
def      = false

[SDT_BOOL]
base     = CompanySettings
var      = vehicle.servint_ispercent
def      = false
str      = STR_CONFIG_SETTING_SERVINT_ISPERCENT
strhelp  = STR_CONFIG_SETTING_SERVINT_ISPERCENT_HELPTEXT
proc     = CheckInterval

[SDT_VAR]
base     = CompanySettings
var      = vehicle.servint_trains
type     = SLE_UINT16
guiflags = SGF_PER_COMPANY | SGF_0ISDISABLED
def      = 150
min      = 5
max      = 800
str      = STR_CONFIG_SETTING_SERVINT_TRAINS
strhelp  = STR_CONFIG_SETTING_SERVINT_TRAINS_HELPTEXT
strval   = STR_CONFIG_SETTING_SERVINT_VALUE
proc     = UpdateIntervalTrains

[SDT_VAR]
base     = CompanySettings
var      = vehicle.servint_roadveh
type     = SLE_UINT16
guiflags = SGF_PER_COMPANY | SGF_0ISDISABLED
def      = 150
min      = 5
max      = 800
str      = STR_CONFIG_SETTING_SERVINT_ROAD_VEHICLES
strhelp  = STR_CONFIG_SETTING_SERVINT_ROAD_VEHICLES_HELPTEXT
strval   = STR_CONFIG_SETTING_SERVINT_VALUE
proc     = UpdateIntervalRoadVeh

[SDT_VAR]
base     = CompanySettings
var      = vehicle.servint_ships
type     = SLE_UINT16
guiflags = SGF_PER_COMPANY | SGF_0ISDISABLED
def      = 360
min      = 5
max      = 800
str      = STR_CONFIG_SETTING_SERVINT_SHIPS
strhelp  = STR_CONFIG_SETTING_SERVINT_SHIPS_HELPTEXT
strval   = STR_CONFIG_SETTING_SERVINT_VALUE
proc     = UpdateIntervalShips

[SDT_VAR]
base     = CompanySettings
var      = vehicle.servint_aircraft
type     = SLE_UINT16
guiflags = SGF_PER_COMPANY | SGF_0ISDISABLED
def      = 100
min      = 5
max      = 800
str      = STR_CONFIG_SETTING_SERVINT_AIRCRAFT
strhelp  = STR_CONFIG_SETTING_SERVINT_AIRCRAFT_HELPTEXT
strval   = STR_CONFIG_SETTING_SERVINT_VALUE
proc     = UpdateIntervalAircraft

[SDT_END]


};<|MERGE_RESOLUTION|>--- conflicted
+++ resolved
@@ -34,11 +34,7 @@
 from     = 0
 to       = SL_MAX_VERSION
 cat      = SC_ADVANCED
-<<<<<<< HEAD
-extver   = {}
-=======
 extver   = SlXvFeatureTest()
->>>>>>> a8cc81d0
 
 
 
