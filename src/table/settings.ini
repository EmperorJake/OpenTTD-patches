; $Id$
;
; This file is part of OpenTTD.
; OpenTTD is free software; you can redistribute it and/or modify it under the terms of the GNU General Public License as published by the Free Software Foundation, version 2.
; OpenTTD is distributed in the hope that it will be useful, but WITHOUT ANY WARRANTY; without even the implied warranty of MERCHANTABILITY or FITNESS FOR A PARTICULAR PURPOSE.
; See the GNU General Public License for more details. You should have received a copy of the GNU General Public License along with OpenTTD. If not, see <http://www.gnu.org/licenses/>.
;

[pre-amble]
/* Begin - Callback Functions for the various settings */
static bool v_PositionMainToolbar(int32 p1);
static bool v_PositionStatusbar(int32 p1);
static bool PopulationInLabelActive(int32 p1);
static bool RedrawScreen(int32 p1);
static bool RedrawSmallmap(int32 p1);
static bool StationSpreadChanged(int32 p1);
static bool InvalidateBuildIndustryWindow(int32 p1);
static bool CloseSignalGUI(int32 p1);
static bool InvalidateTownViewWindow(int32 p1);
static bool DeleteSelectStationWindow(int32 p1);
static bool UpdateConsists(int32 p1);
static bool TrainAccelerationModelChanged(int32 p1);
static bool RoadVehAccelerationModelChanged(int32 p1);
static bool TrainSlopeSteepnessChanged(int32 p1);
static bool RoadVehSlopeSteepnessChanged(int32 p1);
static bool DragSignalsDensityChanged(int32);
static bool TownFoundingChanged(int32 p1);
static bool DifficultyNoiseChange(int32 i);
static bool MaxNoAIsChange(int32 i);
static bool CheckRoadSide(int p1);
static bool ChangeMaxHeightLevel(int32 p1);
static bool CheckFreeformEdges(int32 p1);
static bool ChangeDynamicEngines(int32 p1);
static bool StationCatchmentChanged(int32 p1);
static bool InvalidateVehTimetableWindow(int32 p1);
static bool InvalidateCompanyLiveryWindow(int32 p1);
static bool InvalidateNewGRFChangeWindows(int32 p1);
static bool InvalidateIndustryViewWindow(int32 p1);
static bool InvalidateAISettingsWindow(int32 p1);
static bool RedrawTownAuthority(int32 p1);
static bool InvalidateCompanyInfrastructureWindow(int32 p1);
static bool InvalidateCompanyWindow(int32 p1);
static bool ZoomMinMaxChanged(int32 p1);
static bool MaxVehiclesChanged(int32 p1);

#ifdef ENABLE_NETWORK
static bool UpdateClientName(int32 p1);
static bool UpdateServerPassword(int32 p1);
static bool UpdateRconPassword(int32 p1);
static bool UpdateClientConfigValues(int32 p1);
static bool CheckSharingRail(int32 p1);
static bool CheckSharingRoad(int32 p1);
static bool CheckSharingWater(int32 p1);
static bool CheckSharingAir(int32 p1);
#endif /* ENABLE_NETWORK */
/* End - Callback Functions for the various settings */

/* Some settings do not need to be synchronised when playing in multiplayer.
 * These include for example the GUI settings and will not be saved with the
 * savegame.
 * It is also a bit tricky since you would think that service_interval
 * for example doesn't need to be synched. Every client assigns the
 * service_interval value to the v->service_interval, meaning that every client
 * assigns his value. If the setting was company-based, that would mean that
 * vehicles could decide on different moments that they are heading back to a
 * service depot, causing desyncs on a massive scale. */
const SettingDesc _settings[] = {
[post-amble]
};
[templates]
SDTG_BOOL  =  SDTG_BOOL($name,              $flags, $guiflags, $var, $def,                        $str, $strhelp, $strval, $proc, $from, $to,        $cat, $extver, $patxname),
SDTG_VAR   =   SDTG_VAR($name,       $type, $flags, $guiflags, $var, $def, $min, $max, $interval, $str, $strhelp, $strval, $proc, $from, $to,        $cat, $extver, $patxname),
SDTG_OMANY = SDTG_OMANY($name,       $type, $flags, $guiflags, $var, $def,       $max, $full,     $str, $strhelp, $strval, $proc, $from, $to,        $cat, $extver, $patxname),
SDTC_BOOL  =  SDTC_BOOL(       $var,        $flags, $guiflags, $def,                              $str, $strhelp, $strval, $proc, $from, $to,        $cat, $extver, $patxname),
SDTC_LIST  =  SDTC_LIST(       $var, $type, $flags, $guiflags, $def,                              $str, $strhelp, $strval, $proc, $from, $to,        $cat, $extver, $patxname),
SDTC_OMANY = SDTC_OMANY(       $var, $type, $flags, $guiflags, $def,             $max, $full,     $str, $strhelp, $strval, $proc, $from, $to,        $cat, $extver, $patxname),
SDTC_STR   =   SDTC_STR(       $var, $type, $flags, $guiflags, $def,                              $str, $strhelp, $strval, $proc, $from, $to,        $cat, $extver, $patxname),
SDTC_VAR   =   SDTC_VAR(       $var, $type, $flags, $guiflags, $def,       $min, $max, $interval, $str, $strhelp, $strval, $proc, $from, $to,        $cat, $extver, $patxname),
SDT_BOOL   =   SDT_BOOL($base, $var,        $flags, $guiflags, $def,                              $str, $strhelp, $strval, $proc, $from, $to,        $cat, $extver, $patxname),
SDT_OMANY  =  SDT_OMANY($base, $var, $type, $flags, $guiflags, $def,             $max, $full,     $str, $strhelp, $strval, $proc, $from, $to, $load, $cat, $extver, $patxname),
SDT_STR    =    SDT_STR($base, $var, $type, $flags, $guiflags, $def,                              $str, $strhelp, $strval, $proc, $from, $to,        $cat, $extver, $patxname),
SDT_VAR    =    SDT_VAR($base, $var, $type, $flags, $guiflags, $def,       $min, $max, $interval, $str, $strhelp, $strval, $proc, $from, $to,        $cat, $extver, $patxname),
SDT_NULL   =   SDT_NULL($length, $from, $to, $extver),
<<<<<<< HEAD
SDT_XREF     = SDT_XREF(         $from, $to, $extver, $xref),
=======
>>>>>>> b00b1125
SDT_END    = SDT_END()

[defaults]
flags    = 0
guiflags = 0
interval = 0
str      = STR_NULL
strhelp  = STR_CONFIG_SETTING_NO_EXPLANATION_AVAILABLE_HELPTEXT
strval   = STR_NULL
proc     = NULL
load     = NULL
from     = 0
to       = SL_MAX_VERSION
cat      = SC_ADVANCED
extver   = SlXvFeatureTest()
patxname = NULL
<<<<<<< HEAD
xref     = <this parameter must be set>
=======
>>>>>>> b00b1125



; Saved settings variables.
; Do not ADD or REMOVE something in this "difficulty.XXX" table or before it. It breaks savegame compatability.
[SDT_VAR]
base     = GameSettings
var      = difficulty.max_no_competitors
type     = SLE_UINT8
from     = 97
def      = 0
min      = 0
max      = MAX_COMPANIES - 1
interval = 1
proc     = MaxNoAIsChange
cat      = SC_BASIC

[SDT_NULL]
length   = 1
from     = 97
to       = 109

[SDT_VAR]
base     = GameSettings
var      = difficulty.number_towns
type     = SLE_UINT8
from     = 97
guiflags = SGF_NEWGAME_ONLY
def      = 2
min      = 0
max      = 4
interval = 1
strval   = STR_NUM_VERY_LOW
cat      = SC_BASIC

[SDT_VAR]
base     = GameSettings
var      = difficulty.industry_density
type     = SLE_UINT8
from     = 97
guiflags = SGF_MULTISTRING
def      = ID_END - 1
min      = 0
max      = ID_END - 1
interval = 1
str      = STR_CONFIG_SETTING_INDUSTRY_DENSITY
strhelp  = STR_CONFIG_SETTING_INDUSTRY_DENSITY_HELPTEXT
strval   = STR_FUNDING_ONLY
cat      = SC_BASIC

[SDT_VAR]
base     = GameSettings
var      = difficulty.max_loan
type     = SLE_UINT32
from     = 97
guiflags = SGF_NEWGAME_ONLY | SGF_SCENEDIT_TOO | SGF_CURRENCY
def      = 300000
min      = 100000
max      = 5000000
interval = 50000
str      = STR_CONFIG_SETTING_MAXIMUM_INITIAL_LOAN
strhelp  = STR_CONFIG_SETTING_MAXIMUM_INITIAL_LOAN_HELPTEXT
strval   = STR_JUST_CURRENCY_LONG
cat      = SC_BASIC

[SDT_VAR]
base     = GameSettings
var      = difficulty.initial_interest
type     = SLE_UINT8
from     = 97
guiflags = SGF_NEWGAME_ONLY | SGF_SCENEDIT_TOO
def      = 2
min      = 2
max      = 4
interval = 1
str      = STR_CONFIG_SETTING_INTEREST_RATE
strhelp  = STR_CONFIG_SETTING_INTEREST_RATE_HELPTEXT
strval   = STR_CONFIG_SETTING_PERCENTAGE

[SDT_VAR]
base     = GameSettings
var      = difficulty.vehicle_costs
type     = SLE_UINT8
from     = 97
guiflags = SGF_NEWGAME_ONLY | SGF_SCENEDIT_TOO | SGF_MULTISTRING
def      = 0
min      = 0
max      = 2
interval = 1
str      = STR_CONFIG_SETTING_RUNNING_COSTS
strhelp  = STR_CONFIG_SETTING_RUNNING_COSTS_HELPTEXT
strval   = STR_SEA_LEVEL_LOW
cat      = SC_BASIC

[SDT_VAR]
base     = GameSettings
var      = difficulty.competitor_speed
type     = SLE_UINT8
from     = 97
guiflags = SGF_MULTISTRING
def      = 2
min      = 0
max      = 4
interval = 1
str      = STR_CONFIG_SETTING_CONSTRUCTION_SPEED
strhelp  = STR_CONFIG_SETTING_CONSTRUCTION_SPEED_HELPTEXT
strval   = STR_AI_SPEED_VERY_SLOW
cat      = SC_BASIC

[SDT_NULL]
length   = 1
from     = 97
to       = 109

[SDT_VAR]
base     = GameSettings
var      = difficulty.vehicle_breakdowns
type     = SLE_UINT8
from     = 97
guiflags = SGF_MULTISTRING
def      = 1
min      = 0
max      = 2
interval = 1
str      = STR_CONFIG_SETTING_VEHICLE_BREAKDOWNS
strhelp  = STR_CONFIG_SETTING_VEHICLE_BREAKDOWNS_HELPTEXT
strval   = STR_DISASTER_NONE
cat      = SC_BASIC

[SDT_VAR]
base     = GameSettings
var      = difficulty.subsidy_multiplier
type     = SLE_UINT8
from     = 97
guiflags = SGF_MULTISTRING
def      = 2
min      = 0
max      = 3
interval = 1
str      = STR_CONFIG_SETTING_SUBSIDY_MULTIPLIER
strhelp  = STR_CONFIG_SETTING_SUBSIDY_MULTIPLIER_HELPTEXT
strval   = STR_SUBSIDY_X1_5

[SDT_VAR]
base     = GameSettings
var      = difficulty.construction_cost
type     = SLE_UINT8
from     = 97
guiflags = SGF_NEWGAME_ONLY | SGF_SCENEDIT_TOO | SGF_MULTISTRING
def      = 0
min      = 0
max      = 2
interval = 1
str      = STR_CONFIG_SETTING_CONSTRUCTION_COSTS
strhelp  = STR_CONFIG_SETTING_CONSTRUCTION_COSTS_HELPTEXT
strval   = STR_SEA_LEVEL_LOW
cat      = SC_BASIC

[SDT_VAR]
base     = GameSettings
var      = difficulty.terrain_type
type     = SLE_UINT8
from     = 97
guiflags = SGF_MULTISTRING | SGF_NEWGAME_ONLY
def      = 1
min      = 0
max      = 4
interval = 1
str      = STR_CONFIG_SETTING_TERRAIN_TYPE
strhelp  = STR_CONFIG_SETTING_TERRAIN_TYPE_HELPTEXT
strval   = STR_TERRAIN_TYPE_VERY_FLAT
cat      = SC_BASIC

[SDT_VAR]
base     = GameSettings
var      = difficulty.quantity_sea_lakes
type     = SLE_UINT8
from     = 97
guiflags = SGF_NEWGAME_ONLY
def      = 0
min      = 0
max      = 4
interval = 1
strval   = STR_SEA_LEVEL_VERY_LOW
cat      = SC_BASIC

[SDT_BOOL]
base     = GameSettings
var      = difficulty.economy
from     = 97
def      = false
str      = STR_CONFIG_SETTING_RECESSIONS
strhelp  = STR_CONFIG_SETTING_RECESSIONS_HELPTEXT

[SDT_BOOL]
base     = GameSettings
var      = difficulty.line_reverse_mode
from     = 97
def      = false
str      = STR_CONFIG_SETTING_TRAIN_REVERSING
strhelp  = STR_CONFIG_SETTING_TRAIN_REVERSING_HELPTEXT

[SDT_BOOL]
base     = GameSettings
var      = difficulty.disasters
from     = 97
def      = false
str      = STR_CONFIG_SETTING_DISASTERS
strhelp  = STR_CONFIG_SETTING_DISASTERS_HELPTEXT
cat      = SC_BASIC

[SDT_VAR]
base     = GameSettings
var      = difficulty.town_council_tolerance
type     = SLE_UINT8
from     = 97
guiflags = SGF_MULTISTRING
def      = 0
min      = 0
max      = 2
interval = 1
str      = STR_CONFIG_SETTING_CITY_APPROVAL
strhelp  = STR_CONFIG_SETTING_CITY_APPROVAL_HELPTEXT
strval   = STR_CITY_APPROVAL_PERMISSIVE
proc     = DifficultyNoiseChange

[SDTG_VAR]
name     = ""diff_level""
var      = _old_diff_level
type     = SLE_UINT8
flags    = SLF_NOT_IN_CONFIG
from     = 97
to       = 177
def      = 3
min      = 0
max      = 3
cat      = SC_BASIC

[SDT_XREF]
xref     = ""order.timetable_automated""
extver   = SlXvFeatureTest(XSLFTO_AND, XSLFI_SPRINGPP)

[SDT_XREF]
xref     = ""order.timetable_separation""
extver   = SlXvFeatureTest(XSLFTO_AND, XSLFI_SPRINGPP)

[SDT_BOOL]
base     = GameSettings
var      = order.timetable_automated
def      = true
str      = STR_CONFIG_SETTING_TIMETABLE_AUTOMATED
strhelp  = STR_CONFIG_SETTING_TIMETABLE_AUTOMATED_HELPTEXT
cat      = SC_EXPERT
extver   = SlXvFeatureTest(XSLFTO_AND, XSLFI_AUTO_TIMETABLE)
patxname = ""auto_timetables.order.timetable_automated""

[SDT_BOOL]
base     = GameSettings
var      = order.timetable_separation
def      = true
str      = STR_CONFIG_SETTING_TIMETABLE_SEPARATION
strhelp  = STR_CONFIG_SETTING_TIMETABLE_SEPARATION_HELPTEXT
cat      = SC_EXPERT
extver   = SlXvFeatureTest(XSLFTO_AND, XSLFI_AUTO_TIMETABLE)
patxname = ""auto_timetables.order.timetable_separation""

[SDT_VAR]
base     = GameSettings
var      = order.old_timetable_separation_rate
type     = SLE_UINT8
def      = 100
min      = 0
max      = 100
interval = 10
str      = STR_CONFIG_SETTING_TIMETABLE_SEPARATION_RATE
strhelp  = STR_CONFIG_SETTING_TIMETABLE_SEPARATION_RATE_HELPTEXT
strval   = STR_CONFIG_SETTING_PERCENTAGE
cat      = SC_EXPERT
extver   = SlXvFeatureTest(XSLFTO_AND, XSLFI_AUTO_TIMETABLE, 1, 2)
patxname = ""auto_timetables.order.timetable_separation_rate""

; There are only 21 predefined town_name values (0-20), but you can have more with newgrf action F so allow
; these bigger values (21-255). Invalid values will fallback to english on use and (undefined string) in GUI.
[SDT_OMANY]
base     = GameSettings
var      = game_creation.town_name
type     = SLE_UINT8
from     = 97
guiflags = SGF_NO_NETWORK
def      = 0
max      = 255
full     = _town_names
cat      = SC_BASIC

[SDT_OMANY]
base     = GameSettings
var      = game_creation.landscape
type     = SLE_UINT8
from     = 97
guiflags = SGF_MULTISTRING | SGF_NEWGAME_ONLY
def      = 0
max      = 3
full     = _climates
load     = ConvertLandscape
str      = STR_CONFIG_SETTING_LANDSCAPE
strhelp  = STR_CONFIG_SETTING_LANDSCAPE_HELPTEXT
strval   = STR_CHEAT_SWITCH_CLIMATE_TEMPERATE_LANDSCAPE
cat      = SC_BASIC

; Snow line (or snow_line_height * TILE_HEIGHT)
[SDT_NULL]
length   = 1
from     = 97
to       = 163

[SDT_OMANY]
base     = GameSettings
var      = vehicle.road_side
type     = SLE_UINT8
from     = 97
guiflags = SGF_MULTISTRING | SGF_NO_NETWORK
def      = 1
max      = 1
full     = _roadsides
str      = STR_CONFIG_SETTING_ROAD_SIDE
strhelp  = STR_CONFIG_SETTING_ROAD_SIDE_HELPTEXT
strval   = STR_GAME_OPTIONS_ROAD_VEHICLES_DROPDOWN_LEFT
proc     = CheckRoadSide

; Construction

[SDT_VAR]
base     = GameSettings
var      = construction.max_heightlevel
type     = SLE_UINT8
from     = 194
guiflags = SGF_NEWGAME_ONLY | SGF_SCENEDIT_TOO
def      = DEF_MAX_HEIGHTLEVEL
min      = MIN_MAX_HEIGHTLEVEL
max      = MAX_MAX_HEIGHTLEVEL
interval = 1
str      = STR_CONFIG_SETTING_MAX_HEIGHTLEVEL
strhelp  = STR_CONFIG_SETTING_MAX_HEIGHTLEVEL_HELPTEXT
strval   = STR_JUST_INT
proc     = ChangeMaxHeightLevel
cat      = SC_BASIC
extver   = SlXvFeatureTest(XSLFTO_OR, XSLFI_HEIGHT_8_BIT)

[SDT_BOOL]
base     = GameSettings
var      = construction.build_on_slopes
guiflags = SGF_NO_NETWORK
def      = true
cat      = SC_EXPERT

[SDT_VAR]
base     = GameSettings
var      = construction.command_pause_level
type     = SLE_UINT8
from     = 154
guiflags = SGF_MULTISTRING | SGF_NO_NETWORK
def      = 1
min      = 0
max      = 3
interval = 1
str      = STR_CONFIG_SETTING_COMMAND_PAUSE_LEVEL
strhelp  = STR_CONFIG_SETTING_COMMAND_PAUSE_LEVEL_HELPTEXT
strval   = STR_CONFIG_SETTING_COMMAND_PAUSE_LEVEL_NO_ACTIONS

[SDT_BOOL]
base     = GameSettings
var      = construction.enable_build_river
def      = false
cat      = SC_BASIC
str      = STR_CONFIG_SETTING_ENABLE_BUILD_RIVER
strhelp  = STR_CONFIG_SETTING_ENABLE_BUILD_RIVER_HELPTEXT
patxname = ""enable_build_river.construction.enable_build_river""

[SDT_VAR]
base     = GameSettings
var      = construction.terraform_per_64k_frames
type     = SLE_UINT32
from     = 156
def      = 64 << 16
min      = 0
max      = 1 << 30
interval = 1
cat      = SC_EXPERT

[SDT_VAR]
base     = GameSettings
var      = construction.terraform_frame_burst
type     = SLE_UINT16
from     = 156
def      = 4096
min      = 0
max      = 1 << 30
interval = 1
cat      = SC_EXPERT

[SDT_VAR]
base     = GameSettings
var      = construction.clear_per_64k_frames
type     = SLE_UINT32
from     = 156
def      = 64 << 16
min      = 0
max      = 1 << 30
interval = 1
cat      = SC_EXPERT

[SDT_VAR]
base     = GameSettings
var      = construction.clear_frame_burst
type     = SLE_UINT16
from     = 156
def      = 4096
min      = 0
max      = 1 << 30
interval = 1
cat      = SC_EXPERT

[SDT_VAR]
base     = GameSettings
var      = construction.tree_per_64k_frames
type     = SLE_UINT32
from     = 175
def      = 64 << 16
min      = 0
max      = 1 << 30
interval = 1
cat      = SC_EXPERT

[SDT_VAR]
base     = GameSettings
var      = construction.tree_frame_burst
type     = SLE_UINT16
from     = 175
def      = 4096
min      = 0
max      = 1 << 30
interval = 1
cat      = SC_EXPERT

[SDT_BOOL]
base     = GameSettings
var      = construction.autoslope
from     = 75
def      = true
str      = STR_CONFIG_SETTING_AUTOSLOPE
strhelp  = STR_CONFIG_SETTING_AUTOSLOPE_HELPTEXT
cat      = SC_EXPERT

[SDT_BOOL]
base     = GameSettings
var      = construction.extra_dynamite
def      = true
str      = STR_CONFIG_SETTING_EXTRADYNAMITE
strhelp  = STR_CONFIG_SETTING_EXTRADYNAMITE_HELPTEXT

[SDT_VAR]
base     = GameSettings
var      = construction.max_bridge_length
type     = SLE_UINT16
from     = 159
guiflags = SGF_NO_NETWORK
def      = 64
min      = 1
max      = MAX_MAP_SIZE
interval = 1
str      = STR_CONFIG_SETTING_MAX_BRIDGE_LENGTH
strhelp  = STR_CONFIG_SETTING_MAX_BRIDGE_LENGTH_HELPTEXT
strval   = STR_CONFIG_SETTING_TILE_LENGTH

[SDT_XREF]
extver   = SlXvFeatureTest(XSLFTO_AND, XSLFI_SPRINGPP, 2)
xref     = ""construction.simulated_wormhole_signals""

[SDT_VAR]
base     = GameSettings
var      = construction.max_bridge_height
type     = SLE_UINT8
from     = 194
guiflags = SGF_NO_NETWORK
def      = 12
min      = 1
max      = MAX_TILE_HEIGHT
interval = 1
str      = STR_CONFIG_SETTING_MAX_BRIDGE_HEIGHT
strhelp  = STR_CONFIG_SETTING_MAX_BRIDGE_HEIGHT_HELPTEXT
strval   = STR_JUST_COMMA
cat      = SC_EXPERT

[SDT_VAR]
base     = GameSettings
var      = construction.max_tunnel_length
type     = SLE_UINT16
from     = 159
guiflags = SGF_NO_NETWORK
def      = 64
min      = 1
max      = MAX_MAP_SIZE
interval = 1
str      = STR_CONFIG_SETTING_MAX_TUNNEL_LENGTH
strhelp  = STR_CONFIG_SETTING_MAX_TUNNEL_LENGTH_HELPTEXT
strval   = STR_CONFIG_SETTING_TILE_LENGTH

[SDT_VAR]
base     = GameSettings
var      = construction.simulated_wormhole_signals
type     = SLE_UINT8
flags    = 0
def      = 2
min      = 1
max      = 16
str      = STR_CONFIG_SETTING_SIMULATE_SIGNALS
strval   = STR_CONFIG_SETTING_SIMULATE_SIGNALS_VALUE
proc     = RedrawScreen
from     = 0
cat      = SC_BASIC
patxname = ""signal_tunnel_bridge.construction.simulated_wormhole_signals""

[SDT_XREF]
xref     = ""construction.maximum_signal_evaluations""
extver   = SlXvFeatureTest(XSLFTO_AND, XSLFI_SPRINGPP)

;; construction.longbridges
[SDT_NULL]
length   = 1
to       = 158

[SDT_VAR]
base     = GameSettings
var      = construction.train_signal_side
type     = SLE_UINT8
guiflags = SGF_MULTISTRING | SGF_NO_NETWORK
def      = 1
min      = 0
max      = 2
str      = STR_CONFIG_SETTING_SIGNALSIDE
strhelp  = STR_CONFIG_SETTING_SIGNALSIDE_HELPTEXT
strval   = STR_CONFIG_SETTING_SIGNALSIDE_LEFT
proc     = RedrawScreen
cat      = SC_BASIC

[SDT_BOOL]
base     = GameSettings
var      = station.never_expire_airports
guiflags = SGF_NO_NETWORK
def      = false
str      = STR_CONFIG_SETTING_NEVER_EXPIRE_AIRPORTS
strhelp  = STR_CONFIG_SETTING_NEVER_EXPIRE_AIRPORTS_HELPTEXT

[SDT_VAR]
base     = GameSettings
var      = economy.town_layout
type     = SLE_UINT8
from     = 59
guiflags = SGF_MULTISTRING
def      = TL_ORIGINAL
min      = TL_BEGIN
max      = NUM_TLS - 1
interval = 1
str      = STR_CONFIG_SETTING_TOWN_LAYOUT
strhelp  = STR_CONFIG_SETTING_TOWN_LAYOUT_HELPTEXT
strval   = STR_CONFIG_SETTING_TOWN_LAYOUT_DEFAULT
proc     = TownFoundingChanged

;; economy.town_construction_cost
[SDT_NULL]
length   = 1
extver   = SlXvFeatureTest(XSLFTO_AND, XSLFI_SPRINGPP)

;; economy.station_rating_type
[SDT_NULL]
length   = 1
extver   = SlXvFeatureTest(XSLFTO_AND, XSLFI_SPRINGPP)

[SDT_BOOL]
base     = GameSettings
var      = economy.allow_town_roads
from     = 113
guiflags = SGF_NO_NETWORK
def      = true
str      = STR_CONFIG_SETTING_ALLOW_TOWN_ROADS
strhelp  = STR_CONFIG_SETTING_ALLOW_TOWN_ROADS_HELPTEXT

[SDT_XREF]
xref     = ""economy.town_cargo_factor""
extver   = SlXvFeatureTest(XSLFTO_AND, XSLFI_SPRINGPP)

[SDT_VAR]
base     = GameSettings
var      = economy.found_town
type     = SLE_UINT8
from     = 128
guiflags = SGF_MULTISTRING
def      = TF_FORBIDDEN
min      = TF_BEGIN
max      = TF_END - 1
interval = 1
str      = STR_CONFIG_SETTING_TOWN_FOUNDING
strhelp  = STR_CONFIG_SETTING_TOWN_FOUNDING_HELPTEXT
strval   = STR_CONFIG_SETTING_TOWN_FOUNDING_FORBIDDEN
proc     = TownFoundingChanged
cat      = SC_BASIC

[SDT_BOOL]
base     = GameSettings
var      = economy.allow_town_level_crossings
from     = 143
guiflags = SGF_NO_NETWORK
def      = true
str      = STR_CONFIG_SETTING_ALLOW_TOWN_LEVEL_CROSSINGS
strhelp  = STR_CONFIG_SETTING_ALLOW_TOWN_LEVEL_CROSSINGS_HELPTEXT

; link graph

[SDT_VAR]
base     = GameSettings
var      = linkgraph.recalc_interval
type     = SLE_UINT16
from     = 183
def      = 4
min      = 2
max      = 32
interval = 2
str      = STR_CONFIG_SETTING_LINKGRAPH_INTERVAL
strval   = STR_JUST_COMMA
strhelp  = STR_CONFIG_SETTING_LINKGRAPH_INTERVAL_HELPTEXT

[SDT_VAR]
base     = GameSettings
var      = linkgraph.recalc_time
type     = SLE_UINT16
from     = 183
def      = 16
min      = 1
max      = 4096
interval = 1
str      = STR_CONFIG_SETTING_LINKGRAPH_TIME
strval   = STR_JUST_COMMA
strhelp  = STR_CONFIG_SETTING_LINKGRAPH_TIME_HELPTEXT

[SDT_VAR]
base     = GameSettings
var      = linkgraph.distribution_pax
type     = SLE_UINT8
from     = 183
guiflags = SGF_MULTISTRING
def      = DT_MANUAL
min      = DT_MIN
max      = DT_MAX
interval = 1
str      = STR_CONFIG_SETTING_DISTRIBUTION_PAX
strval   = STR_CONFIG_SETTING_DISTRIBUTION_MANUAL
strhelp  = STR_CONFIG_SETTING_DISTRIBUTION_PAX_HELPTEXT

[SDT_VAR]
base     = GameSettings
var      = linkgraph.distribution_mail
type     = SLE_UINT8
from     = 183
guiflags = SGF_MULTISTRING
def      = DT_MANUAL
min      = DT_MIN
max      = DT_MAX
interval = 1
str      = STR_CONFIG_SETTING_DISTRIBUTION_MAIL
strval   = STR_CONFIG_SETTING_DISTRIBUTION_MANUAL
strhelp  = STR_CONFIG_SETTING_DISTRIBUTION_MAIL_HELPTEXT

[SDT_VAR]
base     = GameSettings
var      = linkgraph.distribution_armoured
type     = SLE_UINT8
from     = 183
guiflags = SGF_MULTISTRING
def      = DT_MANUAL
min      = DT_MIN
max      = DT_MAX
interval = 1
str      = STR_CONFIG_SETTING_DISTRIBUTION_ARMOURED
strval   = STR_CONFIG_SETTING_DISTRIBUTION_MANUAL
strhelp  = STR_CONFIG_SETTING_DISTRIBUTION_ARMOURED_HELPTEXT

[SDT_VAR]
base     = GameSettings
var      = linkgraph.distribution_default
type     = SLE_UINT8
from     = 183
guiflags = SGF_MULTISTRING
def      = DT_MANUAL
min      = DT_BEGIN
max      = DT_MAX_NONSYMMETRIC
interval = 1
str      = STR_CONFIG_SETTING_DISTRIBUTION_DEFAULT
strval   = STR_CONFIG_SETTING_DISTRIBUTION_MANUAL
strhelp  = STR_CONFIG_SETTING_DISTRIBUTION_DEFAULT_HELPTEXT

[SDT_VAR]
base     = GameSettings
var      = linkgraph.accuracy
type     = SLE_UINT8
from     = 183
def      = 16
min      = 2
max      = 64
interval = 1
str      = STR_CONFIG_SETTING_LINKGRAPH_ACCURACY
strval   = STR_JUST_COMMA
strhelp  = STR_CONFIG_SETTING_LINKGRAPH_ACCURACY_HELPTEXT

[SDT_VAR]
base     = GameSettings
var      = linkgraph.demand_distance
type     = SLE_UINT8
from     = 183
def      = 100
min      = 0
max      = 255
interval = 5
str      = STR_CONFIG_SETTING_DEMAND_DISTANCE
strval   = STR_CONFIG_SETTING_PERCENTAGE
strhelp  = STR_CONFIG_SETTING_DEMAND_DISTANCE_HELPTEXT

[SDT_VAR]
base     = GameSettings
var      = linkgraph.demand_size
type     = SLE_UINT8
from     = 183
def      = 100
min      = 0
max      = 100
interval = 5
str      = STR_CONFIG_SETTING_DEMAND_SIZE
strval   = STR_CONFIG_SETTING_PERCENTAGE
strhelp  = STR_CONFIG_SETTING_DEMAND_SIZE_HELPTEXT

[SDT_VAR]
base     = GameSettings
var      = linkgraph.short_path_saturation
type     = SLE_UINT8
from     = 183
def      = 80
min      = 0
max      = 250
interval = 5
str      = STR_CONFIG_SETTING_SHORT_PATH_SATURATION
strval   = STR_CONFIG_SETTING_PERCENTAGE
strhelp  = STR_CONFIG_SETTING_SHORT_PATH_SATURATION_HELPTEXT

[SDT_VAR]
base     = GameSettings
var      = economy.town_cargo_factor
type     = SLE_INT8
from     = 160
def      = 0
min      = -16
max      = +8
interval = 1
str      = STR_CONFIG_SETTING_TOWN_CARGO_FACTOR
strval	 = STR_JUST_INT
patxname = ""town_cargo_adj.economy.town_cargo_factor""

; Vehicles

[SDT_VAR]
base     = GameSettings
var      = vehicle.train_acceleration_model
type     = SLE_UINT8
guiflags = SGF_MULTISTRING
def      = 0
min      = 0
max      = 1
interval = 1
str      = STR_CONFIG_SETTING_TRAIN_ACCELERATION_MODEL
strhelp  = STR_CONFIG_SETTING_TRAIN_ACCELERATION_MODEL_HELPTEXT
strval   = STR_CONFIG_SETTING_ORIGINAL
proc     = TrainAccelerationModelChanged

[SDT_VAR]
base     = GameSettings
var      = vehicle.roadveh_acceleration_model
type     = SLE_UINT8
from     = 139
guiflags = SGF_MULTISTRING
def      = 0
min      = 0
max      = 1
interval = 1
str      = STR_CONFIG_SETTING_ROAD_VEHICLE_ACCELERATION_MODEL
strhelp  = STR_CONFIG_SETTING_ROAD_VEHICLE_ACCELERATION_MODEL_HELPTEXT
strval   = STR_CONFIG_SETTING_ORIGINAL
proc     = RoadVehAccelerationModelChanged

[SDT_VAR]
base     = GameSettings
var      = vehicle.train_slope_steepness
type     = SLE_UINT8
from     = 133
def      = 3
min      = 0
max      = 10
interval = 1
str      = STR_CONFIG_SETTING_TRAIN_SLOPE_STEEPNESS
strhelp  = STR_CONFIG_SETTING_TRAIN_SLOPE_STEEPNESS_HELPTEXT
strval   = STR_CONFIG_SETTING_PERCENTAGE
proc     = TrainSlopeSteepnessChanged
cat      = SC_EXPERT

[SDT_VAR]
base     = GameSettings
var      = vehicle.roadveh_slope_steepness
type     = SLE_UINT8
from     = 139
def      = 7
min      = 0
max      = 10
interval = 1
str      = STR_CONFIG_SETTING_ROAD_VEHICLE_SLOPE_STEEPNESS
strhelp  = STR_CONFIG_SETTING_ROAD_VEHICLE_SLOPE_STEEPNESS_HELPTEXT
strval   = STR_CONFIG_SETTING_PERCENTAGE
proc     = RoadVehSlopeSteepnessChanged
cat      = SC_EXPERT

[SDT_BOOL]
base     = GameSettings
var      = pf.forbid_90_deg
def      = false
str      = STR_CONFIG_SETTING_FORBID_90_DEG
strhelp  = STR_CONFIG_SETTING_FORBID_90_DEG_HELPTEXT
cat      = SC_EXPERT

[SDT_VAR]
base     = GameSettings
var      = vehicle.max_train_length
type     = SLE_UINT8
from     = 159
def      = 7
min      = 1
max      = 64
interval = 1
str      = STR_CONFIG_SETTING_TRAIN_LENGTH
strhelp  = STR_CONFIG_SETTING_TRAIN_LENGTH_HELPTEXT
strval   = STR_CONFIG_SETTING_TILE_LENGTH
cat      = SC_BASIC

; vehicle.mammoth_trains
[SDT_NULL]
length   = 1
to       = 158

[SDT_VAR]
base     = GameSettings
var      = vehicle.smoke_amount
type     = SLE_UINT8
from     = 145
guiflags = SGF_MULTISTRING
def      = 1
min      = 0
max      = 2
str      = STR_CONFIG_SETTING_SMOKE_AMOUNT
strhelp  = STR_CONFIG_SETTING_SMOKE_AMOUNT_HELPTEXT
strval   = STR_CONFIG_SETTING_NONE

; order.gotodepot
[SDT_NULL]
length   = 1
to       = 158

; path finder

[SDT_BOOL]
base     = GameSettings
var      = pf.roadveh_queue
def      = true
cat      = SC_EXPERT

[SDT_BOOL]
base     = GameSettings
var      = pf.new_pathfinding_all
to       = 86
def      = false
cat      = SC_EXPERT

[SDT_BOOL]
base     = GameSettings
var      = pf.yapf.ship_use_yapf
from     = 28
to       = 86
def      = false
cat      = SC_EXPERT

[SDT_BOOL]
base     = GameSettings
var      = pf.yapf.road_use_yapf
from     = 28
to       = 86
def      = true
cat      = SC_EXPERT

[SDT_BOOL]
base     = GameSettings
var      = pf.yapf.rail_use_yapf
from     = 28
to       = 86
def      = true
cat      = SC_EXPERT

##
[SDT_VAR]
base     = GameSettings
var      = pf.pathfinder_for_trains
type     = SLE_UINT8
from     = 87
guiflags = SGF_MULTISTRING
def      = 2
min      = 1
max      = 2
interval = 1
str      = STR_CONFIG_SETTING_PATHFINDER_FOR_TRAINS
strhelp  = STR_CONFIG_SETTING_PATHFINDER_FOR_TRAINS_HELPTEXT
strval   = STR_CONFIG_SETTING_PATHFINDER_NPF
cat      = SC_EXPERT

[SDT_VAR]
base     = GameSettings
var      = pf.pathfinder_for_roadvehs
type     = SLE_UINT8
from     = 87
guiflags = SGF_MULTISTRING
def      = 2
min      = 1
max      = 2
interval = 1
str      = STR_CONFIG_SETTING_PATHFINDER_FOR_ROAD_VEHICLES
strhelp  = STR_CONFIG_SETTING_PATHFINDER_FOR_ROAD_VEHICLES_HELPTEXT
strval   = STR_CONFIG_SETTING_PATHFINDER_NPF
cat      = SC_EXPERT

[SDT_VAR]
base     = GameSettings
var      = pf.pathfinder_for_ships
type     = SLE_UINT8
from     = 87
guiflags = SGF_MULTISTRING
def      = 2
min      = 0
max      = 2
interval = 1
str      = STR_CONFIG_SETTING_PATHFINDER_FOR_SHIPS
strhelp  = STR_CONFIG_SETTING_PATHFINDER_FOR_SHIPS_HELPTEXT
strval   = STR_CONFIG_SETTING_PATHFINDER_OPF
cat      = SC_EXPERT

[SDT_BOOL]
base     = GameSettings
var      = vehicle.never_expire_vehicles
guiflags = SGF_NO_NETWORK
def      = false
str      = STR_CONFIG_SETTING_NEVER_EXPIRE_VEHICLES
strhelp  = STR_CONFIG_SETTING_NEVER_EXPIRE_VEHICLES_HELPTEXT

;; vehicle.exact_intro_date
[SDT_NULL]
length   = 1
extver   = SlXvFeatureTest(XSLFTO_AND, XSLFI_SPRINGPP)

[SDT_VAR]
base     = GameSettings
var      = vehicle.max_trains
type     = SLE_UINT16
def      = 500
min      = 0
max      = 5000
str      = STR_CONFIG_SETTING_MAX_TRAINS
strhelp  = STR_CONFIG_SETTING_MAX_TRAINS_HELPTEXT
strval   = STR_JUST_COMMA
proc     = MaxVehiclesChanged
cat      = SC_BASIC

[SDT_VAR]
base     = GameSettings
var      = vehicle.max_roadveh
type     = SLE_UINT16
def      = 500
min      = 0
max      = 5000
str      = STR_CONFIG_SETTING_MAX_ROAD_VEHICLES
strhelp  = STR_CONFIG_SETTING_MAX_ROAD_VEHICLES_HELPTEXT
strval   = STR_JUST_COMMA
proc     = MaxVehiclesChanged
cat      = SC_BASIC

[SDT_VAR]
base     = GameSettings
var      = vehicle.max_aircraft
type     = SLE_UINT16
def      = 200
min      = 0
max      = 5000
str      = STR_CONFIG_SETTING_MAX_AIRCRAFT
strhelp  = STR_CONFIG_SETTING_MAX_AIRCRAFT_HELPTEXT
strval   = STR_JUST_COMMA
proc     = MaxVehiclesChanged
cat      = SC_BASIC

[SDT_VAR]
base     = GameSettings
var      = vehicle.max_ships
type     = SLE_UINT16
def      = 300
min      = 0
max      = 5000
str      = STR_CONFIG_SETTING_MAX_SHIPS
strhelp  = STR_CONFIG_SETTING_MAX_SHIPS_HELPTEXT
strval   = STR_JUST_COMMA
proc     = MaxVehiclesChanged
cat      = SC_BASIC

[SDTG_BOOL]
name     = NULL
guiflags = SGF_NO_NETWORK
var      = _old_vds.servint_ispercent
def      = false
to       = 119

[SDTG_VAR]
name     = NULL
type     = SLE_UINT16
guiflags = SGF_0ISDISABLED
var      = _old_vds.servint_trains
def      = 150
min      = 5
max      = 800
to       = 119

[SDTG_VAR]
name     = NULL
type     = SLE_UINT16
guiflags = SGF_0ISDISABLED
var      = _old_vds.servint_roadveh
def      = 150
min      = 5
max      = 800
to       = 119

[SDTG_VAR]
name     = NULL
type     = SLE_UINT16
guiflags = SGF_0ISDISABLED
var      = _old_vds.servint_ships
def      = 360
min      = 5
max      = 800
to       = 119

[SDTG_VAR]
name     = NULL
type     = SLE_UINT16
guiflags = SGF_0ISDISABLED
var      = _old_vds.servint_aircraft
def      = 150
min      = 5
max      = 800
to       = 119

[SDT_BOOL]
base     = GameSettings
var      = order.no_servicing_if_no_breakdowns
def      = true
str      = STR_CONFIG_SETTING_NOSERVICE
strhelp  = STR_CONFIG_SETTING_NOSERVICE_HELPTEXT

[SDT_BOOL]
base     = GameSettings
var      = vehicle.wagon_speed_limits
guiflags = SGF_NO_NETWORK
def      = true
str      = STR_CONFIG_SETTING_WAGONSPEEDLIMITS
strhelp  = STR_CONFIG_SETTING_WAGONSPEEDLIMITS_HELPTEXT
proc     = UpdateConsists

[SDT_BOOL]
base     = GameSettings
var      = vehicle.disable_elrails
from     = 38
guiflags = SGF_NO_NETWORK
def      = false
str      = STR_CONFIG_SETTING_DISABLE_ELRAILS
strhelp  = STR_CONFIG_SETTING_DISABLE_ELRAILS_HELPTEXT
proc     = SettingsDisableElrail
cat      = SC_EXPERT

[SDT_VAR]
base     = GameSettings
var      = vehicle.freight_trains
type     = SLE_UINT8
from     = 39
guiflags = SGF_NO_NETWORK
def      = 1
min      = 1
max      = 255
interval = 1
str      = STR_CONFIG_SETTING_FREIGHT_TRAINS
strhelp  = STR_CONFIG_SETTING_FREIGHT_TRAINS_HELPTEXT
strval   = STR_JUST_COMMA
proc     = UpdateConsists

;; vehicle.freight_mult_to_passengers
[SDT_NULL]
length   = 1
extver   = SlXvFeatureTest(XSLFTO_AND, XSLFI_SPRINGPP)

; order.timetabling
[SDT_NULL]
length   = 1
from     = 67
to       = 158

[SDT_VAR]
base     = GameSettings
var      = vehicle.plane_speed
type     = SLE_UINT8
from     = 90
guiflags = SGF_NO_NETWORK
def      = 4
min      = 1
max      = 4
str      = STR_CONFIG_SETTING_PLANE_SPEED
strhelp  = STR_CONFIG_SETTING_PLANE_SPEED_HELPTEXT
strval   = STR_CONFIG_SETTING_PLANE_SPEED_VALUE

[SDT_BOOL]
base     = GameSettings
var      = vehicle.dynamic_engines
from     = 95
guiflags = SGF_NO_NETWORK
def      = true
proc     = ChangeDynamicEngines
cat      = SC_EXPERT

[SDT_VAR]
base     = GameSettings
var      = vehicle.plane_crashes
type     = SLE_UINT8
from     = 138
guiflags = SGF_MULTISTRING
def      = 2
min      = 0
max      = 2
interval = 1
str      = STR_CONFIG_SETTING_PLANE_CRASHES
strhelp  = STR_CONFIG_SETTING_PLANE_CRASHES_HELPTEXT
strval   = STR_CONFIG_SETTING_PLANE_CRASHES_NONE
cat      = SC_BASIC

<<<<<<< HEAD
[SDT_XREF]
xref     = ""vehicle.improved_breakdowns""
extver   = SlXvFeatureTest(XSLFTO_AND, XSLFI_SPRINGPP)

[SDT_BOOL]
base     = GameSettings
var      = vehicle.improved_breakdowns
guiflags = SGF_NO_NETWORK
def      = false
str      = STR_CONFIG_SETTING_IMPROVED_BREAKDOWNS
patxname = ""improved_breakdowns.vehicle.improved_breakdowns""
=======
[SDT_BOOL]
base     = GameSettings
var      = vehicle.ship_collision_avoidance
def      = true
str      = STR_CONFIG_SETTING_SHIP_COLLISION_AVOIDANCE
strhelp  = STR_CONFIG_SETTING_SHIP_COLLISION_AVOIDANCE_HELPTEXT
patxname = ""ship_collision_avoidance.vehicle.ship_collision_avoidance""
cat      = SC_BASIC
>>>>>>> b00b1125

; station.join_stations
[SDT_NULL]
length   = 1
to       = 158

[SDTC_BOOL]
var      = gui.sg_full_load_any
from     = 22
to       = 92
def      = true

[SDT_BOOL]
base     = GameSettings
var      = order.improved_load
guiflags = SGF_NO_NETWORK
def      = true
cat      = SC_EXPERT

[SDT_BOOL]
base     = GameSettings
var      = order.selectgoods
def      = true
cat      = SC_EXPERT

;; economy.deliver_goods
;; vehicle.cargo_wait_time
[SDT_NULL]
length   = 2
extver   = SlXvFeatureTest(XSLFTO_AND, XSLFI_SPRINGPP)

[SDTC_BOOL]
var      = gui.sg_new_nonstop
from     = 22
to       = 92
def      = false

; station.nonuniform_stations
[SDT_NULL]
length   = 1
to       = 158

[SDT_VAR]
base     = GameSettings
var      = station.station_spread
type     = SLE_UINT8
def      = 12
min      = 4
max      = 64
str      = STR_CONFIG_SETTING_STATION_SPREAD
strhelp  = STR_CONFIG_SETTING_STATION_SPREAD_HELPTEXT
strval   = STR_CONFIG_SETTING_TILE_LENGTH
proc     = StationSpreadChanged
cat      = SC_BASIC

[SDT_BOOL]
base     = GameSettings
var      = order.serviceathelipad
def      = true
str      = STR_CONFIG_SETTING_SERVICEATHELIPAD
strhelp  = STR_CONFIG_SETTING_SERVICEATHELIPAD_HELPTEXT
cat      = SC_EXPERT

[SDT_BOOL]
base     = GameSettings
var      = station.modified_catchment
def      = true
str      = STR_CONFIG_SETTING_CATCHMENT
strhelp  = STR_CONFIG_SETTING_CATCHMENT_HELPTEXT
proc     = StationCatchmentChanged
cat      = SC_EXPERT

[SDT_BOOL]
base     = GameSettings
var      = order.gradual_loading
from     = 40
guiflags = SGF_NO_NETWORK
def      = true
cat      = SC_EXPERT

[SDT_BOOL]
base     = GameSettings
var      = construction.road_stop_on_town_road
from     = 47
def      = true
str      = STR_CONFIG_SETTING_STOP_ON_TOWN_ROAD
strhelp  = STR_CONFIG_SETTING_STOP_ON_TOWN_ROAD_HELPTEXT
cat      = SC_BASIC

[SDT_BOOL]
base     = GameSettings
var      = construction.road_stop_on_competitor_road
from     = 114
def      = true
str      = STR_CONFIG_SETTING_STOP_ON_COMPETITOR_ROAD
strhelp  = STR_CONFIG_SETTING_STOP_ON_COMPETITOR_ROAD_HELPTEXT
cat      = SC_BASIC

[SDT_BOOL]
base     = GameSettings
var      = station.adjacent_stations
from     = 62
def      = true
cat      = SC_EXPERT

[SDT_BOOL]
base     = GameSettings
var      = economy.station_noise_level
from     = 96
guiflags = SGF_NO_NETWORK
def      = false
str      = STR_CONFIG_SETTING_NOISE_LEVEL
strhelp  = STR_CONFIG_SETTING_NOISE_LEVEL_HELPTEXT
proc     = InvalidateTownViewWindow

[SDT_BOOL]
base     = GameSettings
var      = station.distant_join_stations
from     = 106
def      = true
str      = STR_CONFIG_SETTING_DISTANT_JOIN_STATIONS
strhelp  = STR_CONFIG_SETTING_DISTANT_JOIN_STATIONS_HELPTEXT
proc     = DeleteSelectStationWindow

;; construction.traffic_lights
;; construction.towns_build_traffic_lights
;; construction.allow_building_tls_in_towns
;; construction.traffic_lights_green_phase
;; construction.max_tlc_size
;; construction.max_tlc_distance
[SDT_NULL]
length   = 6
extver   = SlXvFeatureTest(XSLFTO_AND, XSLFI_SPRINGPP)

##
[SDT_BOOL]
base     = GameSettings
var      = economy.inflation
def      = true
str      = STR_CONFIG_SETTING_INFLATION
strhelp  = STR_CONFIG_SETTING_INFLATION_HELPTEXT
cat      = SC_BASIC

[SDT_VAR]
base     = GameSettings
var      = economy.day_length_factor
type     = SLE_UINT8
def      = 1
min      = 1
max      = 125
str      = STR_CONFIG_SETTING_DAY_LENGTH_FACTOR
strhelp  = STR_CONFIG_SETTING_DAY_LENGTH_FACTOR_HELPTEXT
strval   = STR_JUST_COMMA
cat      = SC_BASIC
extver   = SlXvFeatureTest(XSLFTO_AND, XSLFI_VARIABLE_DAY_LENGTH)
patxname = ""variable_day_length.economy.day_length_factor""

[SDT_VAR]
base     = GameSettings
var      = construction.raw_industry_construction
type     = SLE_UINT8
guiflags = SGF_MULTISTRING
def      = 0
min      = 0
max      = 2
str      = STR_CONFIG_SETTING_RAW_INDUSTRY_CONSTRUCTION_METHOD
strhelp  = STR_CONFIG_SETTING_RAW_INDUSTRY_CONSTRUCTION_METHOD_HELPTEXT
strval   = STR_CONFIG_SETTING_RAW_INDUSTRY_CONSTRUCTION_METHOD_NONE
proc     = InvalidateBuildIndustryWindow
cat      = SC_BASIC

[SDT_VAR]
base     = GameSettings
var      = construction.industry_platform
type     = SLE_UINT8
from     = 148
def      = 1
min      = 0
max      = 4
str      = STR_CONFIG_SETTING_INDUSTRY_PLATFORM
strhelp  = STR_CONFIG_SETTING_INDUSTRY_PLATFORM_HELPTEXT
strval   = STR_CONFIG_SETTING_TILE_LENGTH
cat      = SC_EXPERT

[SDT_BOOL]
base     = GameSettings
var      = economy.multiple_industry_per_town
def      = false
str      = STR_CONFIG_SETTING_MULTIPINDTOWN
strhelp  = STR_CONFIG_SETTING_MULTIPINDTOWN_HELPTEXT

;; economy.allow_automatic_industries
[SDT_NULL]
length   = 1
extver   = SlXvFeatureTest(XSLFTO_AND, XSLFI_SPRINGPP, 3)

[SDT_NULL]
length   = 1
to       = 140

;; economy.minimum_distance_town
;; economy.minimum_distance_industry
;; economy.minimum_distance_ind_town
[SDT_NULL]
length   = 6
extver   = SlXvFeatureTest(XSLFTO_AND, XSLFI_SPRINGPP)

[SDT_BOOL]
base     = GameSettings
var      = economy.bribe
def      = true
str      = STR_CONFIG_SETTING_BRIBE
strhelp  = STR_CONFIG_SETTING_BRIBE_HELPTEXT
proc     = RedrawTownAuthority
cat      = SC_BASIC

[SDT_BOOL]
base     = GameSettings
var      = economy.exclusive_rights
from     = 79
def      = true
str      = STR_CONFIG_SETTING_ALLOW_EXCLUSIVE
strhelp  = STR_CONFIG_SETTING_ALLOW_EXCLUSIVE_HELPTEXT
proc     = RedrawTownAuthority
cat      = SC_BASIC

[SDT_BOOL]
base     = GameSettings
var      = economy.fund_buildings
from     = 165
def      = true
str      = STR_CONFIG_SETTING_ALLOW_FUND_BUILDINGS
strhelp  = STR_CONFIG_SETTING_ALLOW_FUND_BUILDINGS_HELPTEXT
proc     = RedrawTownAuthority
cat      = SC_BASIC

[SDT_BOOL]
base     = GameSettings
var      = economy.fund_roads
from     = 160
def      = true
str      = STR_CONFIG_SETTING_ALLOW_FUND_ROAD
strhelp  = STR_CONFIG_SETTING_ALLOW_FUND_ROAD_HELPTEXT
proc     = RedrawTownAuthority
cat      = SC_BASIC

[SDT_BOOL]
base     = GameSettings
var      = economy.give_money
from     = 79
def      = true
str      = STR_CONFIG_SETTING_ALLOW_GIVE_MONEY
strhelp  = STR_CONFIG_SETTING_ALLOW_GIVE_MONEY_HELPTEXT
cat      = SC_BASIC

[SDT_VAR]
base     = GameSettings
var      = game_creation.snow_line_height
type     = SLE_UINT8
guiflags = SGF_NO_NETWORK
def      = DEF_SNOWLINE_HEIGHT
min      = MIN_SNOWLINE_HEIGHT
max      = MAX_SNOWLINE_HEIGHT
str      = STR_CONFIG_SETTING_SNOWLINE_HEIGHT
strhelp  = STR_CONFIG_SETTING_SNOWLINE_HEIGHT_HELPTEXT
strval   = STR_JUST_COMMA
cat      = SC_BASIC

[SDT_NULL]
length   = 4
to       = 143

[SDT_VAR]
base     = GameSettings
var      = game_creation.starting_year
type     = SLE_INT32
def      = DEF_START_YEAR
min      = MIN_YEAR
max      = MAX_YEAR
interval = 1
str      = STR_CONFIG_SETTING_STARTING_YEAR
strval   = STR_JUST_INT
cat      = SC_BASIC

[SDT_NULL]
length   = 4
to       = 104

[SDT_BOOL]
base     = GameSettings
var      = economy.smooth_economy
def      = true
str      = STR_CONFIG_SETTING_SMOOTH_ECONOMY
strhelp  = STR_CONFIG_SETTING_SMOOTH_ECONOMY_HELPTEXT
proc     = InvalidateIndustryViewWindow
cat      = SC_BASIC

[SDT_BOOL]
base     = GameSettings
var      = economy.allow_shares
def      = false
str      = STR_CONFIG_SETTING_ALLOW_SHARES
strhelp  = STR_CONFIG_SETTING_ALLOW_SHARES_HELPTEXT
proc     = InvalidateCompanyWindow

[SDT_VAR]
base     = GameSettings
var      = economy.feeder_payment_share
type     = SLE_UINT8
from     = 134
def      = 75
min      = 0
max      = 100
str      = STR_CONFIG_SETTING_FEEDER_PAYMENT_SHARE
strhelp  = STR_CONFIG_SETTING_FEEDER_PAYMENT_SHARE_HELPTEXT
strval   = STR_CONFIG_SETTING_PERCENTAGE
cat      = SC_EXPERT

[SDT_XREF]
xref     = ""economy.day_length_factor""
extver   = SlXvFeatureTest(XSLFTO_AND, XSLFI_SPRINGPP)

;; economy.price_mult[0-70]
[SDT_NULL]
length   = 71
extver   = SlXvFeatureTest(XSLFTO_AND, XSLFI_SPRINGPP)

;; economy.price_rails[0-15]
[SDT_NULL]
length   = 16
extver   = SlXvFeatureTest(XSLFTO_AND, XSLFI_SPRINGPP)

;; economy.rail_maintenance[0-15]
[SDT_NULL]
length   = 16
extver   = SlXvFeatureTest(XSLFTO_AND, XSLFI_SPRINGPP)

; note that this has changed format in SpringPP 2.1.147
[SDT_XREF]
xref     = ""vehicle.pay_for_repair""
extver   = SlXvFeatureTest(XSLFTO_AND, XSLFI_SPRINGPP)

[SDT_XREF]
xref     = ""vehicle.repair_cost""
extver   = SlXvFeatureTest(XSLFTO_AND, XSLFI_SPRINGPP)

;; economy.town_consumption_rate
[SDT_NULL]
length   = 1
extver   = SlXvFeatureTest(XSLFTO_AND, XSLFI_SPRINGPP)

;; economy.town_pop_*
[SDT_NULL]
length   = 6
extver   = SlXvFeatureTest(XSLFTO_AND, XSLFI_SPRINGPP)

;; economy.town_consumption_rates[0-2][0-2]
[SDT_NULL]
length   = 18
extver   = SlXvFeatureTest(XSLFTO_AND, XSLFI_SPRINGPP)

;; economy.town_effects[0-2]
[SDT_NULL]
length   = 3
extver   = SlXvFeatureTest(XSLFTO_AND, XSLFI_SPRINGPP)

;; economy.grow_if_one_delivered
[SDT_NULL]
length   = 1
extver   = SlXvFeatureTest(XSLFTO_AND, XSLFI_SPRINGPP)

[SDT_VAR]
base     = GameSettings
var      = economy.town_growth_rate
type     = SLE_UINT8
from     = 54
guiflags = SGF_MULTISTRING
def      = 2
min      = 0
max      = 4
str      = STR_CONFIG_SETTING_TOWN_GROWTH
strhelp  = STR_CONFIG_SETTING_TOWN_GROWTH_HELPTEXT
strval   = STR_CONFIG_SETTING_TOWN_GROWTH_NONE

[SDT_VAR]
base     = GameSettings
var      = economy.larger_towns
type     = SLE_UINT8
from     = 54
guiflags = SGF_0ISDISABLED
def      = 4
min      = 0
max      = 255
interval = 1
str      = STR_CONFIG_SETTING_LARGER_TOWNS
strhelp  = STR_CONFIG_SETTING_LARGER_TOWNS_HELPTEXT
strval   = STR_CONFIG_SETTING_LARGER_TOWNS_VALUE

[SDT_VAR]
base     = GameSettings
var      = economy.initial_city_size
type     = SLE_UINT8
from     = 56
def      = 2
min      = 1
max      = 10
interval = 1
str      = STR_CONFIG_SETTING_CITY_SIZE_MULTIPLIER
strhelp  = STR_CONFIG_SETTING_CITY_SIZE_MULTIPLIER_HELPTEXT
strval   = STR_JUST_COMMA

[SDT_BOOL]
base     = GameSettings
var      = economy.mod_road_rebuild
from     = 77
def      = true
cat      = SC_EXPERT


[SDT_XREF]
xref     = ""economy.infrastructure_sharing[0]""
extver   = SlXvFeatureTest(XSLFTO_AND, XSLFI_SPRINGPP)

[SDT_XREF]
xref     = ""economy.infrastructure_sharing[1]""
extver   = SlXvFeatureTest(XSLFTO_AND, XSLFI_SPRINGPP)

[SDT_XREF]
xref     = ""economy.infrastructure_sharing[2]""
extver   = SlXvFeatureTest(XSLFTO_AND, XSLFI_SPRINGPP)

[SDT_XREF]
xref     = ""economy.infrastructure_sharing[3]""
extver   = SlXvFeatureTest(XSLFTO_AND, XSLFI_SPRINGPP)

[SDT_XREF]
xref     = ""economy.sharing_fee[0]""
extver   = SlXvFeatureTest(XSLFTO_AND, XSLFI_SPRINGPP)

[SDT_XREF]
xref     = ""economy.sharing_fee[1]""
extver   = SlXvFeatureTest(XSLFTO_AND, XSLFI_SPRINGPP)

[SDT_XREF]
xref     = ""economy.sharing_fee[2]""
extver   = SlXvFeatureTest(XSLFTO_AND, XSLFI_SPRINGPP)

[SDT_XREF]
xref     = ""economy.sharing_fee[3]""
extver   = SlXvFeatureTest(XSLFTO_AND, XSLFI_SPRINGPP)

[SDT_XREF]
xref     = ""economy.sharing_payment_in_debt""
extver   = SlXvFeatureTest(XSLFTO_AND, XSLFI_SPRINGPP)

[SDT_VAR]
base     = GameSettings
var      = construction.maximum_signal_evaluations
type     = SLE_UINT16
def      = 256
min      = 64
max      = 4096
interval = 1
str      = STR_CONFIG_SETTING_MAX_SIGNAL_EVALUATIONS
strhelp  = STR_CONFIG_SETTING_MAX_SIGNAL_EVALUATIONS_HELPTEXT
strval   = STR_JUST_COMMA
cat      = SC_EXPERT
extver   = SlXvFeatureTest(XSLFTO_AND, XSLFI_PROG_SIGS)
patxname = ""programmable_signals.construction.maximum_signal_evaluations""

[SDT_BOOL]
base     = GameSettings
var      = economy.infrastructure_sharing[0]
def      = false
str      = STR_CONFIG_SETTING_SHARING_RAIL
proc     = CheckSharingRail
extver   = SlXvFeatureTest(XSLFTO_AND, XSLFI_INFRA_SHARING)
patxname = ""infra_sharing.economy.infrastructure_sharing.rail""

[SDT_BOOL]
base     = GameSettings
var      = economy.infrastructure_sharing[1]
def      = false
str      = STR_CONFIG_SETTING_SHARING_ROAD
proc     = CheckSharingRoad
extver   = SlXvFeatureTest(XSLFTO_AND, XSLFI_INFRA_SHARING)
patxname = ""infra_sharing.economy.infrastructure_sharing.road""

[SDT_BOOL]
base     = GameSettings
var      = economy.infrastructure_sharing[2]
def      = false
str      = STR_CONFIG_SETTING_SHARING_WATER
proc     = CheckSharingWater
extver   = SlXvFeatureTest(XSLFTO_AND, XSLFI_INFRA_SHARING)
patxname = ""infra_sharing.economy.infrastructure_sharing.water""

[SDT_BOOL]
base     = GameSettings
var      = economy.infrastructure_sharing[3]
def      = false
str      = STR_CONFIG_SETTING_SHARING_AIR
proc     = CheckSharingAir
extver   = SlXvFeatureTest(XSLFTO_AND, XSLFI_INFRA_SHARING)
patxname = ""infra_sharing.economy.infrastructure_sharing.air""

[SDT_VAR]
base     = GameSettings
var      = economy.sharing_fee[0]
type     = SLE_UINT
guiflags = SGF_CURRENCY
def      = 100
min      = 0
max      = 1000000
interval = 10
str      = STR_CONFIG_SETTING_SHARING_FEE_RAIL
strval   = STR_JUST_CURRENCY_LONG
extver   = SlXvFeatureTest(XSLFTO_AND, XSLFI_INFRA_SHARING)
patxname = ""infra_sharing.economy.sharing_fee.rail""

[SDT_VAR]
base     = GameSettings
var      = economy.sharing_fee[1]
type     = SLE_UINT
guiflags = SGF_CURRENCY
def      = 100
min      = 0
max      = 1000000
interval = 10
str      = STR_CONFIG_SETTING_SHARING_FEE_ROAD
strval   = STR_JUST_CURRENCY_LONG
extver   = SlXvFeatureTest(XSLFTO_AND, XSLFI_INFRA_SHARING)
patxname = ""infra_sharing.economy.sharing_fee.road""

[SDT_VAR]
base     = GameSettings
var      = economy.sharing_fee[2]
type     = SLE_UINT
guiflags = SGF_CURRENCY
def      = 100
min      = 0
max      = 1000000
interval = 10
str      = STR_CONFIG_SETTING_SHARING_FEE_WATER
strval   = STR_JUST_CURRENCY_LONG
extver   = SlXvFeatureTest(XSLFTO_AND, XSLFI_INFRA_SHARING)
patxname = ""infra_sharing.economy.sharing_fee.water""

[SDT_VAR]
base     = GameSettings
var      = economy.sharing_fee[3]
type     = SLE_UINT
guiflags = SGF_CURRENCY
def      = 100
min      = 0
max      = 1000000
interval = 10
str      = STR_CONFIG_SETTING_SHARING_FEE_AIR
strval   = STR_JUST_CURRENCY_LONG
extver   = SlXvFeatureTest(XSLFTO_AND, XSLFI_INFRA_SHARING)
patxname = ""infra_sharing.economy.sharing_fee.air""

[SDT_BOOL]
base     = GameSettings
var      = economy.sharing_payment_in_debt
def      = false
str      = STR_CONFIG_SETTING_SHARING_PAYMENT_IN_DEBT
extver   = SlXvFeatureTest(XSLFTO_AND, XSLFI_INFRA_SHARING)
patxname = ""infra_sharing.economy.sharing_payment_in_debt""

; previously ai-new setting.
[SDT_NULL]
length   = 1
to       = 106

[SDT_OMANY]
base     = GameSettings
var      = script.settings_profile
type     = SLE_UINT8
from     = 178
guiflags = SGF_MULTISTRING
def      = SP_EASY
min      = SP_EASY
max      = SP_HARD
full     = _settings_profiles
str      = STR_CONFIG_SETTING_AI_PROFILE
strhelp  = STR_CONFIG_SETTING_AI_PROFILE_HELPTEXT
strval   = STR_CONFIG_SETTING_AI_PROFILE_EASY
cat      = SC_BASIC

[SDT_BOOL]
base     = GameSettings
var      = ai.ai_in_multiplayer
def      = true
str      = STR_CONFIG_SETTING_AI_IN_MULTIPLAYER
strhelp  = STR_CONFIG_SETTING_AI_IN_MULTIPLAYER_HELPTEXT
cat      = SC_BASIC

[SDT_BOOL]
base     = GameSettings
var      = ai.ai_disable_veh_train
def      = false
str      = STR_CONFIG_SETTING_AI_BUILDS_TRAINS
strhelp  = STR_CONFIG_SETTING_AI_BUILDS_TRAINS_HELPTEXT

[SDT_BOOL]
base     = GameSettings
var      = ai.ai_disable_veh_roadveh
def      = false
str      = STR_CONFIG_SETTING_AI_BUILDS_ROAD_VEHICLES
strhelp  = STR_CONFIG_SETTING_AI_BUILDS_ROAD_VEHICLES_HELPTEXT

[SDT_BOOL]
base     = GameSettings
var      = ai.ai_disable_veh_aircraft
def      = false
str      = STR_CONFIG_SETTING_AI_BUILDS_AIRCRAFT
strhelp  = STR_CONFIG_SETTING_AI_BUILDS_AIRCRAFT_HELPTEXT

[SDT_BOOL]
base     = GameSettings
var      = ai.ai_disable_veh_ship
def      = false
str      = STR_CONFIG_SETTING_AI_BUILDS_SHIPS
strhelp  = STR_CONFIG_SETTING_AI_BUILDS_SHIPS_HELPTEXT

[SDT_VAR]
base     = GameSettings
var      = script.script_max_opcode_till_suspend
type     = SLE_UINT32
from     = 107
guiflags = SGF_NEWGAME_ONLY
def      = 10000
min      = 5000
max      = 250000
interval = 2500
str      = STR_CONFIG_SETTING_SCRIPT_MAX_OPCODES
strhelp  = STR_CONFIG_SETTING_SCRIPT_MAX_OPCODES_HELPTEXT
strval   = STR_JUST_COMMA
cat      = SC_EXPERT

##
[SDT_VAR]
base     = GameSettings
var      = vehicle.extend_vehicle_life
type     = SLE_UINT8
def      = 0
min      = 0
max      = 100
cat      = SC_EXPERT

[SDT_VAR]
base     = GameSettings
var      = economy.dist_local_authority
type     = SLE_UINT8
def      = 20
min      = 5
max      = 60
cat      = SC_EXPERT

[SDT_BOOL]
base     = GameSettings
var      = pf.reverse_at_signals
from     = 159
def      = false
str      = STR_CONFIG_SETTING_REVERSE_AT_SIGNALS
strhelp  = STR_CONFIG_SETTING_REVERSE_AT_SIGNALS_HELPTEXT

[SDT_VAR]
base     = GameSettings
var      = pf.wait_oneway_signal
type     = SLE_UINT8
def      = 15
min      = 2
max      = 255
cat      = SC_EXPERT

[SDT_VAR]
base     = GameSettings
var      = pf.wait_twoway_signal
type     = SLE_UINT8
def      = 41
min      = 2
max      = 255
cat      = SC_EXPERT

[SDT_VAR]
base     = GameSettings
var      = economy.town_noise_population[0]
type     = SLE_UINT16
from     = 96
def      = 800
min      = 200
max      = 65535
cat      = SC_EXPERT

[SDT_VAR]
base     = GameSettings
var      = economy.town_noise_population[1]
type     = SLE_UINT16
from     = 96
def      = 2000
min      = 400
max      = 65535
cat      = SC_EXPERT

[SDT_VAR]
base     = GameSettings
var      = economy.town_noise_population[2]
type     = SLE_UINT16
from     = 96
def      = 4000
min      = 800
max      = 65535
cat      = SC_EXPERT

[SDT_BOOL]
base     = GameSettings
var      = economy.infrastructure_maintenance
from     = 166
def      = false
str      = STR_CONFIG_SETTING_INFRASTRUCTURE_MAINTENANCE
strhelp  = STR_CONFIG_SETTING_INFRASTRUCTURE_MAINTENANCE_HELPTEXT
proc     = InvalidateCompanyInfrastructureWindow
cat      = SC_BASIC

##
[SDT_VAR]
base     = GameSettings
var      = pf.wait_for_pbs_path
type     = SLE_UINT8
from     = 100
def      = 30
min      = 2
max      = 255
cat      = SC_EXPERT

[SDT_BOOL]
base     = GameSettings
var      = pf.reserve_paths
from     = 100
def      = false
cat      = SC_EXPERT

[SDT_VAR]
base     = GameSettings
var      = pf.path_backoff_interval
type     = SLE_UINT8
from     = 100
def      = 20
min      = 1
max      = 255
cat      = SC_EXPERT

##
[SDT_VAR]
base     = GameSettings
var      = pf.opf.pf_maxlength
type     = SLE_UINT16
def      = 4096
min      = 64
max      = 65535
cat      = SC_EXPERT

[SDT_VAR]
base     = GameSettings
var      = pf.opf.pf_maxdepth
type     = SLE_UINT8
def      = 48
min      = 4
max      = 255
cat      = SC_EXPERT

##
[SDT_VAR]
base     = GameSettings
var      = pf.npf.npf_max_search_nodes
type     = SLE_UINT
def      = 10000
min      = 500
max      = 100000
cat      = SC_EXPERT

[SDT_VAR]
base     = GameSettings
var      = pf.npf.npf_rail_firstred_penalty
type     = SLE_UINT
def      = 10 * NPF_TILE_LENGTH
min      = 0
max      = 100000
cat      = SC_EXPERT

[SDT_VAR]
base     = GameSettings
var      = pf.npf.npf_rail_firstred_exit_penalty
type     = SLE_UINT
def      = 100 * NPF_TILE_LENGTH
min      = 0
max      = 100000
cat      = SC_EXPERT

[SDT_VAR]
base     = GameSettings
var      = pf.npf.npf_rail_lastred_penalty
type     = SLE_UINT
def      = 10 * NPF_TILE_LENGTH
min      = 0
max      = 100000
cat      = SC_EXPERT

[SDT_VAR]
base     = GameSettings
var      = pf.npf.npf_rail_station_penalty
type     = SLE_UINT
def      = 1 * NPF_TILE_LENGTH
min      = 0
max      = 100000
cat      = SC_EXPERT

[SDT_VAR]
base     = GameSettings
var      = pf.npf.npf_rail_slope_penalty
type     = SLE_UINT
def      = 1 * NPF_TILE_LENGTH
min      = 0
max      = 100000
cat      = SC_EXPERT

[SDT_VAR]
base     = GameSettings
var      = pf.npf.npf_rail_curve_penalty
type     = SLE_UINT
def      = 1 * NPF_TILE_LENGTH
min      = 0
max      = 100000
cat      = SC_EXPERT

[SDT_VAR]
base     = GameSettings
var      = pf.npf.npf_rail_depot_reverse_penalty
type     = SLE_UINT
def      = 50 * NPF_TILE_LENGTH
min      = 0
max      = 100000
cat      = SC_EXPERT

[SDT_VAR]
base     = GameSettings
var      = pf.npf.npf_rail_pbs_cross_penalty
type     = SLE_UINT
from     = 100
def      = 3 * NPF_TILE_LENGTH
min      = 0
max      = 100000
cat      = SC_EXPERT

[SDT_VAR]
base     = GameSettings
var      = pf.npf.npf_rail_pbs_signal_back_penalty
type     = SLE_UINT
from     = 100
def      = 15 * NPF_TILE_LENGTH
min      = 0
max      = 100000
cat      = SC_EXPERT

[SDT_VAR]
base     = GameSettings
var      = pf.npf.npf_buoy_penalty
type     = SLE_UINT
def      = 2 * NPF_TILE_LENGTH
min      = 0
max      = 100000
cat      = SC_EXPERT

[SDT_VAR]
base     = GameSettings
var      = pf.npf.npf_water_curve_penalty
type     = SLE_UINT
def      = 1 * NPF_TILE_LENGTH
min      = 0
max      = 100000
cat      = SC_EXPERT

[SDT_VAR]
base     = GameSettings
var      = pf.npf.npf_road_curve_penalty
type     = SLE_UINT
def      = 1 * NPF_TILE_LENGTH
min      = 0
max      = 100000
cat      = SC_EXPERT

[SDT_VAR]
base     = GameSettings
var      = pf.npf.npf_crossing_penalty
type     = SLE_UINT
def      = 3 * NPF_TILE_LENGTH
min      = 0
max      = 100000
cat      = SC_EXPERT

[SDT_VAR]
base     = GameSettings
var      = pf.npf.npf_road_drive_through_penalty
type     = SLE_UINT
from     = 47
def      = 8 * NPF_TILE_LENGTH
min      = 0
max      = 100000
cat      = SC_EXPERT

# pf.npf.npf_road_trafficlight_penalty
[SDT_NULL]
length   = 4
extver   = SlXvFeatureTest(XSLFTO_AND, XSLFI_SPRINGPP)

[SDT_VAR]
base     = GameSettings
var      = pf.npf.npf_road_dt_occupied_penalty
type     = SLE_UINT
from     = 130
def      = 8 * NPF_TILE_LENGTH
min      = 0
max      = 100000
cat      = SC_EXPERT

[SDT_VAR]
base     = GameSettings
var      = pf.npf.npf_road_bay_occupied_penalty
type     = SLE_UINT
from     = 130
def      = 15 * NPF_TILE_LENGTH
min      = 0
max      = 100000
cat      = SC_EXPERT

[SDT_VAR]
base     = GameSettings
var      = pf.npf.maximum_go_to_depot_penalty
type     = SLE_UINT
from     = 131
def      = 20 * NPF_TILE_LENGTH
min      = 0
max      = 1000000
cat      = SC_EXPERT

##
[SDT_BOOL]
base     = GameSettings
var      = pf.yapf.disable_node_optimization
from     = 28
def      = false
cat      = SC_EXPERT

[SDT_VAR]
base     = GameSettings
var      = pf.yapf.max_search_nodes
type     = SLE_UINT
from     = 28
def      = 10000
min      = 500
max      = 1000000
cat      = SC_EXPERT

[SDT_BOOL]
base     = GameSettings
var      = pf.yapf.rail_firstred_twoway_eol
from     = 28
def      = false
cat      = SC_EXPERT

[SDT_VAR]
base     = GameSettings
var      = pf.yapf.rail_firstred_penalty
type     = SLE_UINT
from     = 28
def      = 10 * YAPF_TILE_LENGTH
min      = 0
max      = 1000000
cat      = SC_EXPERT

[SDT_VAR]
base     = GameSettings
var      = pf.yapf.rail_firstred_exit_penalty
type     = SLE_UINT
from     = 28
def      = 100 * YAPF_TILE_LENGTH
min      = 0
max      = 1000000
cat      = SC_EXPERT

[SDT_VAR]
base     = GameSettings
var      = pf.yapf.rail_lastred_penalty
type     = SLE_UINT
from     = 28
def      = 10 * YAPF_TILE_LENGTH
min      = 0
max      = 1000000
cat      = SC_EXPERT

[SDT_VAR]
base     = GameSettings
var      = pf.yapf.rail_lastred_exit_penalty
type     = SLE_UINT
from     = 28
def      = 100 * YAPF_TILE_LENGTH
min      = 0
max      = 1000000
cat      = SC_EXPERT

[SDT_VAR]
base     = GameSettings
var      = pf.yapf.rail_station_penalty
type     = SLE_UINT
from     = 28
def      = 10 * YAPF_TILE_LENGTH
min      = 0
max      = 1000000
cat      = SC_EXPERT

[SDT_VAR]
base     = GameSettings
var      = pf.yapf.rail_slope_penalty
type     = SLE_UINT
from     = 28
def      = 2 * YAPF_TILE_LENGTH
min      = 0
max      = 1000000
cat      = SC_EXPERT

[SDT_VAR]
base     = GameSettings
var      = pf.yapf.rail_curve45_penalty
type     = SLE_UINT
from     = 28
def      = 1 * YAPF_TILE_LENGTH
min      = 0
max      = 1000000
cat      = SC_EXPERT

[SDT_VAR]
base     = GameSettings
var      = pf.yapf.rail_curve90_penalty
type     = SLE_UINT
from     = 28
def      = 6 * YAPF_TILE_LENGTH
min      = 0
max      = 1000000
cat      = SC_EXPERT

[SDT_VAR]
base     = GameSettings
var      = pf.yapf.rail_depot_reverse_penalty
type     = SLE_UINT
from     = 28
def      = 50 * YAPF_TILE_LENGTH
min      = 0
max      = 1000000
cat      = SC_EXPERT

[SDT_VAR]
base     = GameSettings
var      = pf.yapf.rail_crossing_penalty
type     = SLE_UINT
from     = 28
def      = 3 * YAPF_TILE_LENGTH
min      = 0
max      = 1000000
cat      = SC_EXPERT

[SDT_VAR]
base     = GameSettings
var      = pf.yapf.rail_look_ahead_max_signals
type     = SLE_UINT
from     = 28
def      = 10
min      = 1
max      = 100
cat      = SC_EXPERT

[SDT_VAR]
base     = GameSettings
var      = pf.yapf.rail_look_ahead_signal_p0
type     = SLE_INT
from     = 28
def      = 500
min      = -1000000
max      = 1000000
cat      = SC_EXPERT

[SDT_VAR]
base     = GameSettings
var      = pf.yapf.rail_look_ahead_signal_p1
type     = SLE_INT
from     = 28
def      = -100
min      = -1000000
max      = 1000000
cat      = SC_EXPERT

[SDT_VAR]
base     = GameSettings
var      = pf.yapf.rail_look_ahead_signal_p2
type     = SLE_INT
from     = 28
def      = 5
min      = -1000000
max      = 1000000
cat      = SC_EXPERT

[SDT_VAR]
base     = GameSettings
var      = pf.yapf.rail_pbs_cross_penalty
type     = SLE_UINT
from     = 100
def      = 3 * YAPF_TILE_LENGTH
min      = 0
max      = 1000000
cat      = SC_EXPERT

[SDT_VAR]
base     = GameSettings
var      = pf.yapf.rail_pbs_station_penalty
type     = SLE_UINT
from     = 100
def      = 8 * YAPF_TILE_LENGTH
min      = 0
max      = 1000000
cat      = SC_EXPERT

[SDT_VAR]
base     = GameSettings
var      = pf.yapf.rail_pbs_signal_back_penalty
type     = SLE_UINT
from     = 100
def      = 15 * YAPF_TILE_LENGTH
min      = 0
max      = 1000000
cat      = SC_EXPERT

[SDT_VAR]
base     = GameSettings
var      = pf.yapf.rail_doubleslip_penalty
type     = SLE_UINT
from     = 100
def      = 1 * YAPF_TILE_LENGTH
min      = 0
max      = 1000000
cat      = SC_EXPERT

[SDT_VAR]
base     = GameSettings
var      = pf.yapf.rail_longer_platform_penalty
type     = SLE_UINT
from     = 33
def      = 8 * YAPF_TILE_LENGTH
min      = 0
max      = 20000
cat      = SC_EXPERT

[SDT_VAR]
base     = GameSettings
var      = pf.yapf.rail_longer_platform_per_tile_penalty
type     = SLE_UINT
from     = 33
def      = 0 * YAPF_TILE_LENGTH
min      = 0
max      = 20000
cat      = SC_EXPERT

[SDT_VAR]
base     = GameSettings
var      = pf.yapf.rail_shorter_platform_penalty
type     = SLE_UINT
from     = 33
def      = 40 * YAPF_TILE_LENGTH
min      = 0
max      = 20000
cat      = SC_EXPERT

[SDT_VAR]
base     = GameSettings
var      = pf.yapf.rail_shorter_platform_per_tile_penalty
type     = SLE_UINT
from     = 33
def      = 0 * YAPF_TILE_LENGTH
min      = 0
max      = 20000
cat      = SC_EXPERT

[SDT_VAR]
base     = GameSettings
var      = pf.yapf.road_slope_penalty
type     = SLE_UINT
from     = 33
def      = 2 * YAPF_TILE_LENGTH
min      = 0
max      = 1000000
cat      = SC_EXPERT

[SDT_VAR]
base     = GameSettings
var      = pf.yapf.road_curve_penalty
type     = SLE_UINT
from     = 33
def      = 1 * YAPF_TILE_LENGTH
min      = 0
max      = 1000000
cat      = SC_EXPERT

[SDT_VAR]
base     = GameSettings
var      = pf.yapf.road_crossing_penalty
type     = SLE_UINT
from     = 33
def      = 3 * YAPF_TILE_LENGTH
min      = 0
max      = 1000000
cat      = SC_EXPERT

# pf.yapf.road_trafficlight_penalty
[SDT_NULL]
length   = 4
extver   = SlXvFeatureTest(XSLFTO_AND, XSLFI_SPRINGPP)

[SDT_VAR]
base     = GameSettings
var      = pf.yapf.road_stop_penalty
type     = SLE_UINT
from     = 47
def      = 8 * YAPF_TILE_LENGTH
min      = 0
max      = 1000000
cat      = SC_EXPERT

[SDT_VAR]
base     = GameSettings
var      = pf.yapf.road_stop_occupied_penalty
type     = SLE_UINT
from     = 130
def      = 8 * YAPF_TILE_LENGTH
min      = 0
max      = 1000000
cat      = SC_EXPERT

[SDT_VAR]
base     = GameSettings
var      = pf.yapf.road_stop_bay_occupied_penalty
type     = SLE_UINT
from     = 130
def      = 15 * YAPF_TILE_LENGTH
min      = 0
max      = 1000000
cat      = SC_EXPERT

[SDT_VAR]
base     = GameSettings
var      = pf.yapf.maximum_go_to_depot_penalty
type     = SLE_UINT
from     = 131
def      = 20 * YAPF_TILE_LENGTH
min      = 0
max      = 1000000
cat      = SC_EXPERT

[SDT_VAR]
base     = GameSettings
var      = order.old_occupancy_smoothness
type     = SLE_UINT8
def      = 75
min      = 0
max      = 100
interval = 10
str      = STR_CONFIG_OCCUPANCY_SMOOTHNESS
strhelp  = STR_CONFIG_OCCUPANCY_SMOOTHNESS_HELPTEXT
strval   = STR_CONFIG_SETTING_PERCENTAGE
cat      = SC_EXPERT
extver   = SlXvFeatureTest(XSLFTO_AND, XSLFI_ORDER_OCCUPANCY, 1, 1)
patxname = ""order_occupancy.order.occupancy_smoothness""

##
[SDT_VAR]
base     = GameSettings
var      = game_creation.land_generator
type     = SLE_UINT8
from     = 30
guiflags = SGF_MULTISTRING | SGF_NEWGAME_ONLY
def      = 1
min      = 0
max      = 1
str      = STR_CONFIG_SETTING_LAND_GENERATOR
strhelp  = STR_CONFIG_SETTING_LAND_GENERATOR_HELPTEXT
strval   = STR_CONFIG_SETTING_LAND_GENERATOR_ORIGINAL

[SDT_VAR]
base     = GameSettings
var      = game_creation.oil_refinery_limit
type     = SLE_UINT8
from     = 30
def      = 32
min      = 12
max      = 48
str      = STR_CONFIG_SETTING_OIL_REF_EDGE_DISTANCE
strval   = STR_CONFIG_SETTING_TILE_LENGTH
strhelp  = STR_CONFIG_SETTING_OIL_REF_EDGE_DISTANCE_HELPTEXT

[SDT_VAR]
base     = GameSettings
var      = game_creation.tgen_smoothness
type     = SLE_UINT8
from     = 30
guiflags = SGF_MULTISTRING | SGF_NEWGAME_ONLY
def      = 1
min      = TGEN_SMOOTHNESS_BEGIN
max      = TGEN_SMOOTHNESS_END - 1
str      = STR_CONFIG_SETTING_ROUGHNESS_OF_TERRAIN
strhelp  = STR_CONFIG_SETTING_ROUGHNESS_OF_TERRAIN_HELPTEXT
strval   = STR_CONFIG_SETTING_ROUGHNESS_OF_TERRAIN_VERY_SMOOTH
cat      = SC_BASIC

[SDT_VAR]
base     = GameSettings
var      = game_creation.variety
type     = SLE_UINT8
flags    = SLF_NOT_IN_SAVE | SLF_NO_NETWORK_SYNC
guiflags = SGF_MULTISTRING | SGF_NEWGAME_ONLY
def      = 0
min      = 0
max      = 5
str      = STR_CONFIG_SETTING_VARIETY
strhelp  = STR_CONFIG_SETTING_VARIETY_HELPTEXT
strval   = STR_VARIETY_NONE

[SDT_VAR]
base     = GameSettings
var      = game_creation.generation_seed
type     = SLE_UINT32
from     = 30
def      = GENERATE_NEW_SEED
min      = 0
max      = UINT32_MAX
cat      = SC_EXPERT

[SDT_VAR]
base     = GameSettings
var      = game_creation.tree_placer
type     = SLE_UINT8
from     = 30
guiflags = SGF_MULTISTRING | SGF_NEWGAME_ONLY | SGF_SCENEDIT_TOO
def      = 2
min      = 0
max      = 2
str      = STR_CONFIG_SETTING_TREE_PLACER
strhelp  = STR_CONFIG_SETTING_TREE_PLACER_HELPTEXT
strval   = STR_CONFIG_SETTING_TREE_PLACER_NONE

[SDT_VAR]
base     = GameSettings
var      = game_creation.heightmap_rotation
type     = SLE_UINT8
flags    = SLF_NOT_IN_SAVE | SLF_NO_NETWORK_SYNC
guiflags = SGF_MULTISTRING
def      = 0
min      = 0
max      = 1
str      = STR_CONFIG_SETTING_HEIGHTMAP_ROTATION
strval   = STR_CONFIG_SETTING_HEIGHTMAP_ROTATION_COUNTER_CLOCKWISE
cat      = SC_BASIC

[SDT_VAR]
base     = GameSettings
var      = game_creation.se_flat_world_height
type     = SLE_UINT8
flags    = SLF_NOT_IN_SAVE | SLF_NO_NETWORK_SYNC
def      = 1
min      = 0
max      = 15
str      = STR_CONFIG_SETTING_SE_FLAT_WORLD_HEIGHT
strval   = STR_JUST_COMMA
cat      = SC_BASIC

##
[SDT_VAR]
base     = GameSettings
var      = game_creation.map_x
type     = SLE_UINT8
flags    = SLF_NOT_IN_SAVE | SLF_NO_NETWORK_SYNC
def      = 8
min      = MIN_MAP_SIZE_BITS
max      = MAX_MAP_SIZE_BITS
cat      = SC_BASIC

[SDT_VAR]
base     = GameSettings
var      = game_creation.map_y
type     = SLE_UINT8
flags    = SLF_NOT_IN_SAVE | SLF_NO_NETWORK_SYNC
def      = 8
min      = MIN_MAP_SIZE_BITS
max      = MAX_MAP_SIZE_BITS
cat      = SC_BASIC

[SDT_BOOL]
base     = GameSettings
var      = construction.freeform_edges
from     = 111
def      = true
proc     = CheckFreeformEdges
cat      = SC_EXPERT

[SDT_VAR]
base     = GameSettings
var      = game_creation.water_borders
type     = SLE_UINT8
from     = 111
def      = 15
min      = 0
max      = 16

[SDT_VAR]
base     = GameSettings
var      = game_creation.custom_town_number
type     = SLE_UINT16
from     = 115
def      = 1
min      = 1
max      = 5000
cat      = SC_BASIC

[SDT_VAR]
base     = GameSettings
var      = construction.extra_tree_placement
type     = SLE_UINT8
from     = 132
guiflags = SGF_MULTISTRING
def      = 2
min      = 0
max      = 2
str      = STR_CONFIG_SETTING_EXTRA_TREE_PLACEMENT
strhelp  = STR_CONFIG_SETTING_EXTRA_TREE_PLACEMENT_HELPTEXT
strval   = STR_CONFIG_SETTING_EXTRA_TREE_PLACEMENT_NONE
cat      = SC_BASIC

[SDT_BOOL]
base     = GameSettings
var      = construction.trees_around_snow_line_enabled
def      = true
str      = STR_CONFIG_SETTING_TREES_AROUND_SNOWLINE
strhelp  = STR_CONFIG_SETTING_TREES_AROUND_SNOWLINE_HELPTEXT
cat      = SC_BASIC
patxname = ""everest_treeline.construction.trees_around_snow_line_enabled""

[SDT_VAR]
base     = GameSettings
var      = construction.trees_around_snow_line_range
type     = SLE_UINT8
def      = 8
min      = 1
max      = 20
str      = STR_CONFIG_SETTING_TREES_AROUND_SNOWLINE_RANGE
strhelp  = STR_CONFIG_SETTING_TREES_AROUND_SNOWLINE_RANGE_HELPTEXT
strval   = STR_JUST_COMMA
cat      = SC_BASIC
patxname = ""everest_treeline.construction.trees_around_snow_line_range""

[SDT_VAR]
base     = GameSettings
var      = game_creation.custom_sea_level
type     = SLE_UINT8
from     = 149
def      = 1
min      = 2
max      = 90
cat      = SC_BASIC

[SDT_VAR]
base     = GameSettings
var      = game_creation.min_river_length
type     = SLE_UINT8
from     = 163
def      = 16
min      = 2
max      = 255
cat      = SC_EXPERT

[SDT_VAR]
base     = GameSettings
var      = game_creation.river_route_random
type     = SLE_UINT8
from     = 163
def      = 5
min      = 1
max      = 255
cat      = SC_EXPERT

[SDT_VAR]
base     = GameSettings
var      = game_creation.amount_of_rivers
type     = SLE_UINT8
from     = 163
guiflags = SGF_MULTISTRING | SGF_NEWGAME_ONLY
def      = 2
min      = 0
max      = 3
str      = STR_CONFIG_SETTING_RIVER_AMOUNT
strhelp  = STR_CONFIG_SETTING_RIVER_AMOUNT_HELPTEXT
strval   = STR_RIVERS_NONE

; locale

[SDT_OMANY]
base     = GameSettings
var      = locale.currency
type     = SLE_UINT8
from     = 97
flags    = SLF_NO_NETWORK_SYNC
def      = 0
max      = CURRENCY_END - 1
full     = _locale_currencies
proc     = RedrawScreen
cat      = SC_BASIC

[SDTG_OMANY]
name     = ""units""
var      = _old_units
type     = SLE_UINT8
from     = 97
to       = 183
flags    = SLF_NOT_IN_CONFIG
def      = 1
max      = 2
full     = _locale_units
proc     = RedrawScreen
cat      = SC_BASIC

[SDT_OMANY]
base     = GameSettings
var      = locale.units_velocity
type     = SLE_UINT8
from     = 184
flags    = SLF_NO_NETWORK_SYNC
guiflags = SGF_MULTISTRING
def      = 1
max      = 2
full     = _locale_units
proc     = RedrawScreen
cat      = SC_BASIC
str      = STR_CONFIG_SETTING_LOCALISATION_UNITS_VELOCITY
strhelp  = STR_CONFIG_SETTING_LOCALISATION_UNITS_VELOCITY_HELPTEXT
strval   = STR_CONFIG_SETTING_LOCALISATION_UNITS_VELOCITY_IMPERIAL

[SDT_OMANY]
base     = GameSettings
var      = locale.units_power
type     = SLE_UINT8
from     = 184
flags    = SLF_NO_NETWORK_SYNC
guiflags = SGF_MULTISTRING
def      = 1
max      = 2
full     = _locale_units
proc     = RedrawScreen
cat      = SC_BASIC
str      = STR_CONFIG_SETTING_LOCALISATION_UNITS_POWER
strhelp  = STR_CONFIG_SETTING_LOCALISATION_UNITS_POWER_HELPTEXT
strval   = STR_CONFIG_SETTING_LOCALISATION_UNITS_POWER_IMPERIAL

[SDT_OMANY]
base     = GameSettings
var      = locale.units_weight
type     = SLE_UINT8
from     = 184
flags    = SLF_NO_NETWORK_SYNC
guiflags = SGF_MULTISTRING
def      = 1
max      = 2
full     = _locale_units
proc     = RedrawScreen
cat      = SC_BASIC
str      = STR_CONFIG_SETTING_LOCALISATION_UNITS_WEIGHT
strhelp  = STR_CONFIG_SETTING_LOCALISATION_UNITS_WEIGHT_HELPTEXT
strval   = STR_CONFIG_SETTING_LOCALISATION_UNITS_WEIGHT_IMPERIAL

[SDT_OMANY]
base     = GameSettings
var      = locale.units_volume
type     = SLE_UINT8
from     = 184
flags    = SLF_NO_NETWORK_SYNC
guiflags = SGF_MULTISTRING
def      = 1
max      = 2
full     = _locale_units
proc     = RedrawScreen
cat      = SC_BASIC
str      = STR_CONFIG_SETTING_LOCALISATION_UNITS_VOLUME
strhelp  = STR_CONFIG_SETTING_LOCALISATION_UNITS_VOLUME_HELPTEXT
strval   = STR_CONFIG_SETTING_LOCALISATION_UNITS_VOLUME_IMPERIAL

[SDT_OMANY]
base     = GameSettings
var      = locale.units_force
type     = SLE_UINT8
from     = 184
flags    = SLF_NO_NETWORK_SYNC
guiflags = SGF_MULTISTRING
def      = 2
max      = 2
full     = _locale_units
proc     = RedrawScreen
cat      = SC_BASIC
str      = STR_CONFIG_SETTING_LOCALISATION_UNITS_FORCE
strhelp  = STR_CONFIG_SETTING_LOCALISATION_UNITS_FORCE_HELPTEXT
strval   = STR_CONFIG_SETTING_LOCALISATION_UNITS_FORCE_IMPERIAL

[SDT_OMANY]
base     = GameSettings
var      = locale.units_height
type     = SLE_UINT8
from     = 184
flags    = SLF_NO_NETWORK_SYNC
guiflags = SGF_MULTISTRING
def      = 1
max      = 2
full     = _locale_units
proc     = RedrawScreen
cat      = SC_BASIC
str      = STR_CONFIG_SETTING_LOCALISATION_UNITS_HEIGHT
strhelp  = STR_CONFIG_SETTING_LOCALISATION_UNITS_HEIGHT_HELPTEXT
strval   = STR_CONFIG_SETTING_LOCALISATION_UNITS_HEIGHT_IMPERIAL

[SDT_STR]
base     = GameSettings
var      = locale.digit_group_separator
type     = SLE_STRQ
from     = 118
flags    = SLF_NO_NETWORK_SYNC
def      = NULL
proc     = RedrawScreen
cat      = SC_BASIC

[SDT_STR]
base     = GameSettings
var      = locale.digit_group_separator_currency
type     = SLE_STRQ
from     = 118
flags    = SLF_NO_NETWORK_SYNC
def      = NULL
proc     = RedrawScreen
cat      = SC_BASIC

[SDT_STR]
base     = GameSettings
var      = locale.digit_decimal_separator
type     = SLE_STRQ
from     = 126
flags    = SLF_NO_NETWORK_SYNC
def      = NULL
proc     = RedrawScreen
cat      = SC_BASIC

[SDT_BOOL]
base     = GameSettings
var      = vehicle.adjacent_crossings
guiflags = SGF_NO_NETWORK
def      = true
str      = STR_CONFIG_SETTING_ADJACENT_CROSSINGS
strhelp  = STR_CONFIG_SETTING_ADJACENT_CROSSINGS_HELPTEXT
cat      = SC_BASIC
patxname = ""adjacent_crossings.vehicle.adjacent_crossings""


;***************************************************************************
; Unsaved setting variables.

[SDTC_OMANY]
var      = gui.autosave
type     = SLE_UINT8
flags    = SLF_NOT_IN_SAVE | SLF_NO_NETWORK_SYNC
guiflags = SGF_MULTISTRING
def      = 1
max      = 4
full     = _autosave_interval
str      = STR_CONFIG_SETTING_AUTOSAVE
strhelp  = STR_CONFIG_SETTING_AUTOSAVE_HELPTEXT
strval   = STR_GAME_OPTIONS_AUTOSAVE_DROPDOWN_OFF
cat      = SC_BASIC

[SDTC_BOOL]
var      = gui.threaded_saves
flags    = SLF_NOT_IN_SAVE | SLF_NO_NETWORK_SYNC
def      = true
cat      = SC_EXPERT

[SDTC_OMANY]
var      = gui.date_format_in_default_names
type     = SLE_UINT8
flags    = SLF_NOT_IN_SAVE | SLF_NO_NETWORK_SYNC
guiflags = SGF_MULTISTRING
def      = 0
max      = 2
full     = _savegame_date
str      = STR_CONFIG_SETTING_DATE_FORMAT_IN_SAVE_NAMES
strhelp  = STR_CONFIG_SETTING_DATE_FORMAT_IN_SAVE_NAMES_HELPTEXT
strval   = STR_CONFIG_SETTING_DATE_FORMAT_IN_SAVE_NAMES_LONG

[SDTC_BOOL]
var      = gui.show_finances
flags    = SLF_NOT_IN_SAVE | SLF_NO_NETWORK_SYNC
def      = true
str      = STR_CONFIG_SETTING_SHOWFINANCES
strhelp  = STR_CONFIG_SETTING_SHOWFINANCES_HELPTEXT
cat      = SC_BASIC

[SDTC_VAR]
var      = gui.auto_scrolling
type     = SLE_UINT8
flags    = SLF_NOT_IN_SAVE | SLF_NO_NETWORK_SYNC
guiflags = SGF_MULTISTRING
def      = 0
min      = 0
max      = 3
str      = STR_CONFIG_SETTING_AUTOSCROLL
strhelp  = STR_CONFIG_SETTING_AUTOSCROLL_HELPTEXT
strval   = STR_CONFIG_SETTING_AUTOSCROLL_DISABLED
cat      = SC_BASIC

[SDTC_BOOL]
var      = gui.reverse_scroll
flags    = SLF_NOT_IN_SAVE | SLF_NO_NETWORK_SYNC
def      = false
str      = STR_CONFIG_SETTING_REVERSE_SCROLLING
strhelp  = STR_CONFIG_SETTING_REVERSE_SCROLLING_HELPTEXT
cat      = SC_BASIC

[SDTC_BOOL]
var      = gui.smooth_scroll
flags    = SLF_NOT_IN_SAVE | SLF_NO_NETWORK_SYNC
def      = false
str      = STR_CONFIG_SETTING_SMOOTH_SCROLLING
strhelp  = STR_CONFIG_SETTING_SMOOTH_SCROLLING_HELPTEXT

[SDTC_BOOL]
var      = gui.left_mouse_btn_scrolling
flags    = SLF_NOT_IN_SAVE | SLF_NO_NETWORK_SYNC
def      = false
str      = STR_CONFIG_SETTING_LEFT_MOUSE_BTN_SCROLLING
strhelp  = STR_CONFIG_SETTING_LEFT_MOUSE_BTN_SCROLLING_HELPTEXT
cat      = SC_BASIC

[SDTC_BOOL]
var      = gui.measure_tooltip
flags    = SLF_NOT_IN_SAVE | SLF_NO_NETWORK_SYNC
def      = true
str      = STR_CONFIG_SETTING_MEASURE_TOOLTIP
strhelp  = STR_CONFIG_SETTING_MEASURE_TOOLTIP_HELPTEXT
cat      = SC_BASIC

[SDTC_VAR]
var      = gui.errmsg_duration
type     = SLE_UINT8
flags    = SLF_NOT_IN_SAVE | SLF_NO_NETWORK_SYNC
def      = 5
min      = 0
max      = 20
str      = STR_CONFIG_SETTING_ERRMSG_DURATION
strhelp  = STR_CONFIG_SETTING_ERRMSG_DURATION_HELPTEXT
strval   = STR_CONFIG_SETTING_ERRMSG_DURATION_VALUE

[SDTC_VAR]
var      = gui.hover_delay_ms
type     = SLE_UINT16
flags    = SLF_NOT_IN_SAVE | SLF_NO_NETWORK_SYNC
guiflags = SGF_0ISDISABLED
def      = 250
min      = 50
max      = 6000
interval = 50
str      = STR_CONFIG_SETTING_HOVER_DELAY
strhelp  = STR_CONFIG_SETTING_HOVER_DELAY_HELPTEXT
strval   = STR_CONFIG_SETTING_HOVER_DELAY_VALUE

[SDTC_OMANY]
var      = gui.osk_activation
type     = SLE_UINT8
flags    = SLF_NOT_IN_SAVE | SLF_NO_NETWORK_SYNC
str      = STR_CONFIG_SETTING_OSK_ACTIVATION
strhelp  = STR_CONFIG_SETTING_OSK_ACTIVATION_HELPTEXT
strval   = STR_CONFIG_SETTING_OSK_ACTIVATION_DISABLED
guiflags = SGF_MULTISTRING
full     = _osk_activation
def      = 1
min      = 0
max      = 3
cat      = SC_BASIC

[SDTC_VAR]
var      = gui.toolbar_pos
type     = SLE_UINT8
flags    = SLF_NOT_IN_SAVE | SLF_NO_NETWORK_SYNC
guiflags = SGF_MULTISTRING
def      = 1
min      = 0
max      = 2
str      = STR_CONFIG_SETTING_TOOLBAR_POS
strhelp  = STR_CONFIG_SETTING_TOOLBAR_POS_HELPTEXT
strval   = STR_CONFIG_SETTING_HORIZONTAL_POS_LEFT
proc     = v_PositionMainToolbar
cat      = SC_BASIC

[SDTC_VAR]
var      = gui.statusbar_pos
type     = SLE_UINT8
flags    = SLF_NOT_IN_SAVE | SLF_NO_NETWORK_SYNC
guiflags = SGF_MULTISTRING
def      = 1
min      = 0
max      = 2
str      = STR_CONFIG_SETTING_STATUSBAR_POS
strhelp  = STR_CONFIG_SETTING_STATUSBAR_POS_HELPTEXT
strval   = STR_CONFIG_SETTING_HORIZONTAL_POS_LEFT
proc     = v_PositionStatusbar
cat      = SC_BASIC

[SDTC_VAR]
var      = gui.window_snap_radius
type     = SLE_UINT8
flags    = SLF_NOT_IN_SAVE | SLF_NO_NETWORK_SYNC
guiflags = SGF_0ISDISABLED
def      = 10
min      = 1
max      = 32
str      = STR_CONFIG_SETTING_SNAP_RADIUS
strhelp  = STR_CONFIG_SETTING_SNAP_RADIUS_HELPTEXT
strval   = STR_CONFIG_SETTING_SNAP_RADIUS_VALUE
cat      = SC_EXPERT

[SDTC_VAR]
var      = gui.window_soft_limit
type     = SLE_UINT8
flags    = SLF_NOT_IN_SAVE | SLF_NO_NETWORK_SYNC
guiflags = SGF_0ISDISABLED
def      = 20
min      = 5
max      = 255
interval = 1
str      = STR_CONFIG_SETTING_SOFT_LIMIT
strhelp  = STR_CONFIG_SETTING_SOFT_LIMIT_HELPTEXT
strval   = STR_CONFIG_SETTING_SOFT_LIMIT_VALUE
cat      = SC_EXPERT

[SDTC_VAR]
var      = gui.zoom_min
type     = SLE_UINT8
flags    = SLF_NOT_IN_SAVE | SLF_NO_NETWORK_SYNC
guiflags = SGF_MULTISTRING
def      = ZOOM_LVL_MIN
min      = ZOOM_LVL_MIN
max      = ZOOM_LVL_OUT_4X
str      = STR_CONFIG_SETTING_ZOOM_MIN
strhelp  = STR_CONFIG_SETTING_ZOOM_MIN_HELPTEXT
strval   = STR_CONFIG_SETTING_ZOOM_LVL_MIN
proc     = ZoomMinMaxChanged

[SDTC_VAR]
var      = gui.zoom_max
type     = SLE_UINT8
flags    = SLF_NOT_IN_SAVE | SLF_NO_NETWORK_SYNC
guiflags = SGF_MULTISTRING
def      = ZOOM_LVL_MAX
min      = ZOOM_LVL_OUT_8X
max      = ZOOM_LVL_MAX
str      = STR_CONFIG_SETTING_ZOOM_MAX
strhelp  = STR_CONFIG_SETTING_ZOOM_MAX_HELPTEXT
strval   = STR_CONFIG_SETTING_ZOOM_LVL_OUT_2X
proc     = ZoomMinMaxChanged

[SDTC_BOOL]
var      = gui.population_in_label
flags    = SLF_NOT_IN_SAVE | SLF_NO_NETWORK_SYNC
def      = true
str      = STR_CONFIG_SETTING_POPULATION_IN_LABEL
strhelp  = STR_CONFIG_SETTING_POPULATION_IN_LABEL_HELPTEXT
proc     = PopulationInLabelActive

[SDTC_BOOL]
var      = gui.link_terraform_toolbar
flags    = SLF_NOT_IN_SAVE | SLF_NO_NETWORK_SYNC
def      = false
str      = STR_CONFIG_SETTING_LINK_TERRAFORM_TOOLBAR
strhelp  = STR_CONFIG_SETTING_LINK_TERRAFORM_TOOLBAR_HELPTEXT

[SDTC_VAR]
var      = gui.smallmap_land_colour
type     = SLE_UINT8
flags    = SLF_NOT_IN_SAVE | SLF_NO_NETWORK_SYNC
guiflags = SGF_MULTISTRING
def      = 0
min      = 0
max      = 2
str      = STR_CONFIG_SETTING_SMALLMAP_LAND_COLOUR
strhelp  = STR_CONFIG_SETTING_SMALLMAP_LAND_COLOUR_HELPTEXT
strval   = STR_CONFIG_SETTING_SMALLMAP_LAND_COLOUR_GREEN
proc     = RedrawSmallmap

[SDTC_VAR]
var      = gui.liveries
type     = SLE_UINT8
flags    = SLF_NOT_IN_SAVE | SLF_NO_NETWORK_SYNC
guiflags = SGF_MULTISTRING
def      = 2
min      = 0
max      = 2
str      = STR_CONFIG_SETTING_LIVERIES
strhelp  = STR_CONFIG_SETTING_LIVERIES_HELPTEXT
strval   = STR_CONFIG_SETTING_LIVERIES_NONE
proc     = InvalidateCompanyLiveryWindow

[SDTC_BOOL]
var      = gui.prefer_teamchat
flags    = SLF_NOT_IN_SAVE | SLF_NO_NETWORK_SYNC
def      = false
str      = STR_CONFIG_SETTING_PREFER_TEAMCHAT
strhelp  = STR_CONFIG_SETTING_PREFER_TEAMCHAT_HELPTEXT
cat      = SC_BASIC

[SDTC_VAR]
var      = gui.scrollwheel_scrolling
type     = SLE_UINT8
flags    = SLF_NOT_IN_SAVE | SLF_NO_NETWORK_SYNC
guiflags = SGF_MULTISTRING
def      = 0
min      = 0
max      = 2
str      = STR_CONFIG_SETTING_SCROLLWHEEL_SCROLLING
strhelp  = STR_CONFIG_SETTING_SCROLLWHEEL_SCROLLING_HELPTEXT
strval   = STR_CONFIG_SETTING_SCROLLWHEEL_ZOOM
cat      = SC_BASIC

[SDTC_VAR]
var      = gui.scrollwheel_multiplier
type     = SLE_UINT8
flags    = SLF_NOT_IN_SAVE | SLF_NO_NETWORK_SYNC
def      = 5
min      = 1
max      = 15
interval = 1
str      = STR_CONFIG_SETTING_SCROLLWHEEL_MULTIPLIER
strhelp  = STR_CONFIG_SETTING_SCROLLWHEEL_MULTIPLIER_HELPTEXT
strval   = STR_JUST_COMMA
cat      = SC_BASIC

[SDTC_BOOL]
var      = gui.viewport_map_scan_surroundings
flags    = SLF_NOT_IN_SAVE | SLF_NO_NETWORK_SYNC
def      = true
str      = STR_CONFIG_SETTING_VIEWPORT_MAP_SCAN_SURROUNDINGS
proc     = RedrawScreen

[SDTC_BOOL]
var      = gui.show_slopes_on_viewport_map
flags    = SLF_NOT_IN_SAVE | SLF_NO_NETWORK_SYNC
def      = true
str      = STR_CONFIG_SETTING_VIEWPORT_MAP_SHOW_SLOPES
proc     = RedrawScreen

[SDTC_BOOL]
var      = gui.show_bridges_on_map
flags    = SLF_NOT_IN_SAVE | SLF_NO_NETWORK_SYNC
def      = true
str      = STR_CONFIG_SETTING_VIEWPORT_MAP_SHOW_BRIDGES
proc     = RedrawScreen

[SDTC_BOOL]
var      = gui.show_tunnels_on_map
flags    = SLF_NOT_IN_SAVE | SLF_NO_NETWORK_SYNC
def      = true
str      = STR_CONFIG_SETTING_VIEWPORT_MAP_SHOW_TUNNELS
proc     = RedrawScreen

[SDTC_VAR]
var      = gui.show_vehicle_route
type     = SLE_UINT32
flags    = SLF_NOT_IN_SAVE | SLF_NO_NETWORK_SYNC
guiflags = SGF_MULTISTRING
def      = 0
min      = 0
max      = 1
interval = 1
str      = STR_CONFIG_SETTING_VIEWPORT_MAP_SHOW_VEHICLE_ROUTE
strval   = STR_CONFIG_SETTING_VIEWPORT_MAP_SHOW_VEHICLE_ROUTE_NO
proc     = RedrawScreen

[SDTC_VAR]
var      = gui.dash_level_of_route_lines
type     = SLE_UINT32
flags    = SLF_NOT_IN_SAVE | SLF_NO_NETWORK_SYNC
guiflags = SGF_0ISDISABLED
def      = 0
min      = 0
max      = 10
interval = 1
str      = STR_CONFIG_SETTING_VIEWPORT_MAP_DRAW_ROUTE_DASH
strval   = STR_CONFIG_SETTING_VIEWPORT_MAP_DRAW_ROUTE_DASH_VALUE
proc     = RedrawScreen
cat      = SC_EXPERT

[SDTC_BOOL]
var      = gui.use_owner_colour_for_tunnelbridge
flags    = SLF_NOT_IN_SAVE | SLF_NO_NETWORK_SYNC
def      = false
str      = STR_CONFIG_SETTING_VIEWPORT_MAP_USE_OWNER_COLOUR_BRIDGE_TUNNEL
proc     = RedrawScreen

[SDTC_VAR]
var      = gui.show_scrolling_viewport_on_map
type     = SLE_UINT32
flags    = SLF_NOT_IN_SAVE | SLF_NO_NETWORK_SYNC
guiflags = SGF_MULTISTRING
def      = 3
min      = 0
max      = 3
interval = 1
str      = STR_CONFIG_SETTING_VIEWPORT_MAP_SHOW_SCROLLING_VP
strval   = STR_CONFIG_SETTING_VIEWPORT_MAP_SHOW_SCROLLING_VP_NOTHING

[SDTC_VAR]
var      = gui.default_viewport_map_mode
type     = SLE_UINT32
flags    = SLF_NOT_IN_SAVE | SLF_NO_NETWORK_SYNC
guiflags = SGF_MULTISTRING
def      = 0
min      = 0
max      = 2
interval = 1
str      = STR_CONFIG_SETTING_VIEWPORT_MAP_DEFAULT_MODE
strval   = STR_CONFIG_SETTING_VIEWPORT_MAP_DEFAULT_MODE_VEGETATION

[SDTC_VAR]
var      = gui.action_when_viewport_map_is_dblclicked
type     = SLE_UINT32
flags    = SLF_NOT_IN_SAVE | SLF_NO_NETWORK_SYNC
guiflags = SGF_MULTISTRING
def      = 1
min      = 0
max      = 2
interval = 1
str      = STR_CONFIG_SETTING_VIEWPORT_MAP_ACTION_DBLCLICK
strval   = STR_CONFIG_SETTING_VIEWPORT_MAP_ACTION_DBLCLICK_DO_NOTHING

[SDTC_BOOL]
var      = gui.pause_on_newgame
flags    = SLF_NOT_IN_SAVE | SLF_NO_NETWORK_SYNC
def      = false
str      = STR_CONFIG_SETTING_PAUSE_ON_NEW_GAME
strhelp  = STR_CONFIG_SETTING_PAUSE_ON_NEW_GAME_HELPTEXT
cat      = SC_BASIC

[SDTC_VAR]
var      = gui.advanced_vehicle_list
type     = SLE_UINT8
flags    = SLF_NOT_IN_SAVE | SLF_NO_NETWORK_SYNC
guiflags = SGF_MULTISTRING
def      = 1
min      = 0
max      = 2
str      = STR_CONFIG_SETTING_ADVANCED_VEHICLE_LISTS
strhelp  = STR_CONFIG_SETTING_ADVANCED_VEHICLE_LISTS_HELPTEXT
strval   = STR_CONFIG_SETTING_COMPANIES_OFF

[SDTC_BOOL]
var      = gui.timetable_in_ticks
flags    = SLF_NOT_IN_SAVE | SLF_NO_NETWORK_SYNC
def      = false
str      = STR_CONFIG_SETTING_TIMETABLE_IN_TICKS
strhelp  = STR_CONFIG_SETTING_TIMETABLE_IN_TICKS_HELPTEXT
proc     = InvalidateVehTimetableWindow
cat      = SC_EXPERT

[SDTC_BOOL]
var      = gui.time_in_minutes
flags    = SLF_NOT_IN_SAVE | SLF_NO_NETWORK_SYNC
def      = false
str      = STR_CONFIG_SETTING_TIME_IN_MINUTES
strhelp  = STR_CONFIG_SETTING_TIME_IN_MINUTES_HELPTEXT
proc     = InvalidateVehTimetableWindow

[SDTC_BOOL]
var      = gui.timetable_start_text_entry
flags    = SLF_NOT_IN_SAVE | SLF_NO_NETWORK_SYNC
def      = false
str      = STR_CONFIG_SETTING_TIMETABLE_START_TEXT_ENTRY
strhelp  = STR_CONFIG_SETTING_TIMETABLE_START_TEXT_ENTRY_HELPTEXT

[SDTC_VAR]
var      = gui.ticks_per_minute
type     = SLE_UINT8
flags    = SLF_NOT_IN_SAVE | SLF_NO_NETWORK_SYNC
strval   = STR_JUST_INT
def      = 74
min      = 1
max      = 255
str      = STR_CONFIG_SETTING_TICKS_PER_MINUTE
strhelp  = STR_CONFIG_SETTING_TICKS_PER_MINUTE_HELPTEXT
proc     = RedrawScreen

[SDTC_VAR]
var      = gui.date_with_time
type     = SLE_UINT8
flags    = SLF_NOT_IN_SAVE | SLF_NO_NETWORK_SYNC
guiflags = SGF_MULTISTRING
def      = 0
min      = 0
max      = 3
str      = STR_CONFIG_SETTING_DATE_WITH_TIME
strval   = STR_CONFIG_SETTING_DATE_WITH_TIME_NONE
strhelp  = STR_CONFIG_SETTING_DATE_WITH_TIME_HELPTEXT
proc     = RedrawScreen

[SDTC_VAR]
var      = gui.clock_offset
type     = SLE_UINT16
flags    = SLF_NOT_IN_SAVE | SLF_NO_NETWORK_SYNC
strval   = STR_JUST_INT
def      = 0
min      = 0
max      = 1439
interval = 60
str      = STR_CONFIG_SETTING_CLOCK_OFFSET
strhelp  = STR_CONFIG_SETTING_CLOCK_OFFSET_HELPTEXT
proc     = RedrawScreen

[SDTC_BOOL]
var      = gui.timetable_arrival_departure
flags    = SLF_NOT_IN_SAVE | SLF_NO_NETWORK_SYNC
def      = true
str      = STR_CONFIG_SETTING_TIMETABLE_SHOW_ARRIVAL_DEPARTURE
strhelp  = STR_CONFIG_SETTING_TIMETABLE_SHOW_ARRIVAL_DEPARTURE_HELPTEXT
proc     = InvalidateVehTimetableWindow

[SDTC_VAR]
var      = gui.max_departures
type     = SLE_UINT8
flags    = SLF_NOT_IN_SAVE | SLF_NO_NETWORK_SYNC
strval   = STR_JUST_INT
def      = 10
min      = 1
max      = 30
interval = 1
str      = STR_CONFIG_MAX_DEPARTURES
strhelp  = STR_CONFIG_MAX_DEPARTURES_HELPTEXT

[SDTC_VAR]
var      = gui.max_departure_time
type     = SLE_UINT16
flags    = SLF_NOT_IN_SAVE | SLF_NO_NETWORK_SYNC
strval   = STR_JUST_INT
def      = 120
min      = 30
max      = 240
interval = 1
str      = STR_CONFIG_MAX_DEPARTURE_TIME
strhelp  = STR_CONFIG_MAX_DEPARTURE_TIME_HELPTEXT

[SDTC_VAR]
var      = gui.departure_calc_frequency
type     = SLE_UINT16
flags    = SLF_NOT_IN_SAVE | SLF_NO_NETWORK_SYNC
strval   = STR_JUST_INT
def      = 10
min      = 1
max      = 120
interval = 1
str      = STR_CONFIG_DEPARTURE_CALC_FREQUENCY
strhelp  = STR_CONFIG_DEPARTURE_CALC_FREQUENCY_HELPTEXT

[SDTC_BOOL]
var      = gui.departure_show_vehicle
flags    = SLF_NOT_IN_SAVE | SLF_NO_NETWORK_SYNC
def      = false
str      = STR_CONFIG_DEPARTURE_VEHICLE_NAME
strhelp  = STR_CONFIG_DEPARTURE_VEHICLE_NAME_HELPTEXT

[SDTC_BOOL]
var      = gui.departure_show_group
flags    = SLF_NOT_IN_SAVE | SLF_NO_NETWORK_SYNC
def      = false
str      = STR_CONFIG_DEPARTURE_GROUP_NAME
strhelp  = STR_CONFIG_DEPARTURE_GROUP_NAME_HELPTEXT

[SDTC_BOOL]
var      = gui.departure_show_company
flags    = SLF_NOT_IN_SAVE | SLF_NO_NETWORK_SYNC
def      = false
str      = STR_CONFIG_DEPARTURE_COMPANY_NAME
strhelp  = STR_CONFIG_DEPARTURE_COMPANY_NAME_HELPTEXT

[SDTC_BOOL]
var      = gui.departure_show_vehicle_type
flags    = SLF_NOT_IN_SAVE | SLF_NO_NETWORK_SYNC
def      = false
str      = STR_CONFIG_DEPARTURE_VEHICLE_TYPE
strhelp  = STR_CONFIG_DEPARTURE_VEHICLE_TYPE_HELPTEXT

[SDTC_BOOL]
var      = gui.departure_show_vehicle_color
flags    = SLF_NOT_IN_SAVE | SLF_NO_NETWORK_SYNC
def      = false
str      = STR_CONFIG_DEPARTURE_VEHICLE_COLOR
strhelp  = STR_CONFIG_DEPARTURE_VEHICLE_COLOR_HELPTEXT

[SDTC_BOOL]
var      = gui.departure_larger_font
flags    = SLF_NOT_IN_SAVE | SLF_NO_NETWORK_SYNC
def      = false
str      = STR_CONFIG_DEPARTURE_LARGER_FONT
strhelp  = STR_CONFIG_DEPARTURE_LARGER_FONT_HELPTEXT

[SDTC_BOOL]
var      = gui.departure_destination_type
flags    = SLF_NOT_IN_SAVE | SLF_NO_NETWORK_SYNC
def      = false
str      = STR_CONFIG_DEPARTURE_DESTINATION_TYPE
strhelp  = STR_CONFIG_DEPARTURE_DESTINATION_TYPE_HELPTEXT

[SDTC_BOOL]
var      = gui.departure_show_both
flags    = SLF_NOT_IN_SAVE | SLF_NO_NETWORK_SYNC
def      = false
str      = STR_CONFIG_DEPARTURE_SHOW_BOTH
strhelp  = STR_CONFIG_DEPARTURE_SHOW_BOTH_HELPTEXT

[SDTC_BOOL]
var      = gui.departure_only_passengers
flags    = SLF_NOT_IN_SAVE | SLF_NO_NETWORK_SYNC
def      = false
str      = STR_CONFIG_DEPARTURE_ONLY_PASSENGERS
strhelp  = STR_CONFIG_DEPARTURE_ONLY_PASSENGERS_HELPTEXT

[SDTC_BOOL]
var      = gui.departure_smart_terminus
flags    = SLF_NOT_IN_SAVE | SLF_NO_NETWORK_SYNC
def      = false
str      = STR_CONFIG_DEPARTURE_SMART_TERMINUS
strhelp  = STR_CONFIG_DEPARTURE_SMART_TERMINUS_HELPTEXT

[SDTC_BOOL]
var      = gui.departure_show_all_stops
flags    = SLF_NOT_IN_SAVE | SLF_NO_NETWORK_SYNC
def      = false
str      = STR_CONFIG_DEPARTURE_SHOW_ALL_STOPS
strhelp  = STR_CONFIG_DEPARTURE_SHOW_ALL_STOPS_HELPTEXT

[SDTC_BOOL]
var      = gui.departure_merge_identical
flags    = SLF_NOT_IN_SAVE | SLF_NO_NETWORK_SYNC
def      = false
str      = STR_CONFIG_DEPARTURE_MERGE_IDENTICAL
strhelp  = STR_CONFIG_DEPARTURE_MERGE_IDENTICAL_HELPTEXT

[SDTC_VAR]
var      = gui.departure_conditionals
type     = SLE_UINT8
flags    = SLF_NOT_IN_SAVE | SLF_NO_NETWORK_SYNC
guiflags = SGF_MULTISTRING
def      = 0
min      = 0
max      = 2
str      = STR_CONFIG_DEPARTURE_CONDITIONALS
strval   = STR_CONFIG_DEPARTURE_CONDITIONALS_1
strhelp  = STR_CONFIG_DEPARTURE_CONDITIONALS_HELPTEXT
proc     = RedrawScreen

[SDTC_BOOL]
var      = gui.quick_goto
flags    = SLF_NOT_IN_SAVE | SLF_NO_NETWORK_SYNC
def      = false
str      = STR_CONFIG_SETTING_QUICKGOTO
strhelp  = STR_CONFIG_SETTING_QUICKGOTO_HELPTEXT
cat      = SC_BASIC

[SDTC_VAR]
var      = gui.loading_indicators
type     = SLE_UINT8
flags    = SLF_NOT_IN_SAVE | SLF_NO_NETWORK_SYNC
guiflags = SGF_MULTISTRING
def      = 1
min      = 0
max      = 2
str      = STR_CONFIG_SETTING_LOADING_INDICATORS
strhelp  = STR_CONFIG_SETTING_LOADING_INDICATORS_HELPTEXT
strval   = STR_CONFIG_SETTING_COMPANIES_OFF
proc     = RedrawScreen
cat      = SC_BASIC

[SDTC_VAR]
var      = gui.default_rail_type
type     = SLE_UINT8
flags    = SLF_NOT_IN_SAVE | SLF_NO_NETWORK_SYNC
guiflags = SGF_MULTISTRING
def      = 0
min      = 0
max      = 2
str      = STR_CONFIG_SETTING_DEFAULT_RAIL_TYPE
strhelp  = STR_CONFIG_SETTING_DEFAULT_RAIL_TYPE_HELPTEXT
strval   = STR_CONFIG_SETTING_DEFAULT_RAIL_TYPE_FIRST
cat      = SC_BASIC

[SDTC_BOOL]
var      = gui.enable_signal_gui
flags    = SLF_NOT_IN_SAVE | SLF_NO_NETWORK_SYNC
def      = true
str      = STR_CONFIG_SETTING_ENABLE_SIGNAL_GUI
strhelp  = STR_CONFIG_SETTING_ENABLE_SIGNAL_GUI_HELPTEXT
proc     = CloseSignalGUI
cat      = SC_EXPERT

[SDTC_VAR]
var      = gui.coloured_news_year
type     = SLE_INT32
flags    = SLF_NOT_IN_SAVE | SLF_NO_NETWORK_SYNC
def      = 2000
min      = MIN_YEAR
max      = MAX_YEAR
interval = 1
str      = STR_CONFIG_SETTING_COLOURED_NEWS_YEAR
strhelp  = STR_CONFIG_SETTING_COLOURED_NEWS_YEAR_HELPTEXT
strval   = STR_JUST_INT
cat      = SC_EXPERT

[SDTC_VAR]
var      = gui.drag_signals_density
type     = SLE_UINT8
flags    = SLF_NOT_IN_SAVE | SLF_NO_NETWORK_SYNC
def      = 4
min      = 1
max      = 20
str      = STR_CONFIG_SETTING_DRAG_SIGNALS_DENSITY
strhelp  = STR_CONFIG_SETTING_DRAG_SIGNALS_DENSITY_HELPTEXT
strval   = STR_CONFIG_SETTING_DRAG_SIGNALS_DENSITY_VALUE
proc     = DragSignalsDensityChanged
cat      = SC_BASIC

[SDTC_BOOL]
var      = gui.drag_signals_fixed_distance
flags    = SLF_NOT_IN_SAVE | SLF_NO_NETWORK_SYNC
def      = false
str      = STR_CONFIG_SETTING_DRAG_SIGNALS_FIXED_DISTANCE
strhelp  = STR_CONFIG_SETTING_DRAG_SIGNALS_FIXED_DISTANCE_HELPTEXT
cat      = SC_EXPERT

[SDTC_VAR]
var      = gui.semaphore_build_before
type     = SLE_INT32
flags    = SLF_NOT_IN_SAVE | SLF_NO_NETWORK_SYNC
def      = 1950
min      = MIN_YEAR
max      = MAX_YEAR
interval = 1
str      = STR_CONFIG_SETTING_SEMAPHORE_BUILD_BEFORE_DATE
strhelp  = STR_CONFIG_SETTING_SEMAPHORE_BUILD_BEFORE_DATE_HELPTEXT
strval   = STR_JUST_INT
proc     = ResetSignalVariant

[SDTC_BOOL]
var      = gui.vehicle_income_warn
flags    = SLF_NOT_IN_SAVE | SLF_NO_NETWORK_SYNC
def      = true
str      = STR_CONFIG_SETTING_WARN_INCOME_LESS
strhelp  = STR_CONFIG_SETTING_WARN_INCOME_LESS_HELPTEXT
cat      = SC_BASIC

[SDTC_VAR]
var      = gui.order_review_system
type     = SLE_UINT8
flags    = SLF_NOT_IN_SAVE | SLF_NO_NETWORK_SYNC
guiflags = SGF_MULTISTRING
def      = 2
min      = 0
max      = 2
str      = STR_CONFIG_SETTING_ORDER_REVIEW
strhelp  = STR_CONFIG_SETTING_ORDER_REVIEW_HELPTEXT
strval   = STR_CONFIG_SETTING_ORDER_REVIEW_OFF
cat      = SC_BASIC

[SDTC_BOOL]
var      = gui.lost_vehicle_warn
flags    = SLF_NOT_IN_SAVE | SLF_NO_NETWORK_SYNC
def      = true
str      = STR_CONFIG_SETTING_WARN_LOST_VEHICLE
strhelp  = STR_CONFIG_SETTING_WARN_LOST_VEHICLE_HELPTEXT

[SDTC_BOOL]
var      = gui.disable_unsuitable_building
flags    = SLF_NOT_IN_SAVE | SLF_NO_NETWORK_SYNC
def      = true
str      = STR_CONFIG_SETTING_DISABLE_UNSUITABLE_BUILDING
strhelp  = STR_CONFIG_SETTING_DISABLE_UNSUITABLE_BUILDING_HELPTEXT
proc     = RedrawScreen
cat      = SC_EXPERT

[SDTC_BOOL]
var      = gui.new_nonstop
flags    = SLF_NOT_IN_SAVE | SLF_NO_NETWORK_SYNC
def      = false
str      = STR_CONFIG_SETTING_NONSTOP_BY_DEFAULT
strhelp  = STR_CONFIG_SETTING_NONSTOP_BY_DEFAULT_HELPTEXT
cat      = SC_BASIC

[SDTC_VAR]
var      = gui.stop_location
type     = SLE_UINT8
flags    = SLF_NOT_IN_SAVE | SLF_NO_NETWORK_SYNC
guiflags = SGF_MULTISTRING
def      = 2
min      = 0
max      = 2
interval = 1
str      = STR_CONFIG_SETTING_STOP_LOCATION
strhelp  = STR_CONFIG_SETTING_STOP_LOCATION_HELPTEXT
strval   = STR_CONFIG_SETTING_STOP_LOCATION_NEAR_END
cat      = SC_BASIC

[SDTC_BOOL]
var      = gui.keep_all_autosave
flags    = SLF_NOT_IN_SAVE | SLF_NO_NETWORK_SYNC
def      = false

[SDTC_BOOL]
var      = gui.autosave_on_exit
flags    = SLF_NOT_IN_SAVE | SLF_NO_NETWORK_SYNC
def      = false
cat      = SC_BASIC

[SDTC_VAR]
var      = gui.max_num_autosaves
type     = SLE_UINT8
flags    = SLF_NOT_IN_SAVE | SLF_NO_NETWORK_SYNC
def      = 16
min      = 0
max      = 255

[SDTC_BOOL]
var      = gui.auto_euro
flags    = SLF_NOT_IN_SAVE | SLF_NO_NETWORK_SYNC
def      = true

[SDTC_VAR]
var      = gui.news_message_timeout
type     = SLE_UINT8
flags    = SLF_NOT_IN_SAVE | SLF_NO_NETWORK_SYNC
def      = 2
min      = 1
max      = 255

[SDTC_BOOL]
var      = gui.show_track_reservation
flags    = SLF_NOT_IN_SAVE | SLF_NO_NETWORK_SYNC
def      = false
str      = STR_CONFIG_SETTING_SHOW_TRACK_RESERVATION
strhelp  = STR_CONFIG_SETTING_SHOW_TRACK_RESERVATION_HELPTEXT
proc     = RedrawScreen
cat      = SC_BASIC

[SDTC_VAR]
var      = gui.default_signal_type
type     = SLE_UINT8
flags    = SLF_NOT_IN_SAVE | SLF_NO_NETWORK_SYNC
guiflags = SGF_MULTISTRING
def      = 1
min      = 0
max      = 2
interval = 1
str      = STR_CONFIG_SETTING_DEFAULT_SIGNAL_TYPE
strhelp  = STR_CONFIG_SETTING_DEFAULT_SIGNAL_TYPE_HELPTEXT
strval   = STR_CONFIG_SETTING_DEFAULT_SIGNAL_NORMAL
cat      = SC_BASIC

[SDTC_VAR]
var      = gui.cycle_signal_types
type     = SLE_UINT8
flags    = SLF_NOT_IN_SAVE | SLF_NO_NETWORK_SYNC
guiflags = SGF_MULTISTRING
def      = 2
min      = 0
max      = 2
interval = 1
str      = STR_CONFIG_SETTING_CYCLE_SIGNAL_TYPES
strhelp  = STR_CONFIG_SETTING_CYCLE_SIGNAL_TYPES_HELPTEXT
strval   = STR_CONFIG_SETTING_CYCLE_SIGNAL_NORMAL

[SDTC_VAR]
var      = gui.station_numtracks
type     = SLE_UINT8
flags    = SLF_NOT_IN_SAVE | SLF_NO_NETWORK_SYNC
def      = 1
min      = 1
max      = 7

[SDTC_VAR]
var      = gui.station_platlength
type     = SLE_UINT8
flags    = SLF_NOT_IN_SAVE | SLF_NO_NETWORK_SYNC
def      = 5
min      = 1
max      = 7
cat      = SC_BASIC

[SDTC_BOOL]
var      = gui.station_dragdrop
flags    = SLF_NOT_IN_SAVE | SLF_NO_NETWORK_SYNC
def      = true
cat      = SC_BASIC

[SDTC_BOOL]
var      = gui.station_show_coverage
flags    = SLF_NOT_IN_SAVE | SLF_NO_NETWORK_SYNC
def      = false
cat      = SC_BASIC

[SDTC_BOOL]
var      = gui.persistent_buildingtools
flags    = SLF_NOT_IN_SAVE | SLF_NO_NETWORK_SYNC
def      = true
str      = STR_CONFIG_SETTING_PERSISTENT_BUILDINGTOOLS
strhelp  = STR_CONFIG_SETTING_PERSISTENT_BUILDINGTOOLS_HELPTEXT
cat      = SC_BASIC

[SDTC_BOOL]
var      = gui.expenses_layout
flags    = SLF_NOT_IN_SAVE | SLF_NO_NETWORK_SYNC
def      = false
str      = STR_CONFIG_SETTING_EXPENSES_LAYOUT
strhelp  = STR_CONFIG_SETTING_EXPENSES_LAYOUT_HELPTEXT
proc     = RedrawScreen

[SDTC_VAR]
var      = gui.station_gui_group_order
type     = SLE_UINT8
flags    = SLF_NOT_IN_SAVE | SLF_NO_NETWORK_SYNC
def      = 0
min      = 0
max      = 5
interval = 1

[SDTC_VAR]
var      = gui.station_gui_sort_by
type     = SLE_UINT8
flags    = SLF_NOT_IN_SAVE | SLF_NO_NETWORK_SYNC
def      = 0
min      = 0
max      = 3
interval = 1

[SDTC_VAR]
var      = gui.station_gui_sort_order
type     = SLE_UINT8
flags    = SLF_NOT_IN_SAVE | SLF_NO_NETWORK_SYNC
def      = 0
min      = 0
max      = 1
interval = 1

[SDTC_VAR]
var      = gui.missing_strings_threshold
type     = SLE_UINT8
flags    = SLF_NOT_IN_SAVE | SLF_NO_NETWORK_SYNC
def      = 25
min      = 1
max      = UINT8_MAX
cat      = SC_EXPERT

[SDTC_VAR]
var      = gui.graph_line_thickness
type     = SLE_UINT8
flags    = SLF_NOT_IN_SAVE | SLF_NO_NETWORK_SYNC
def      = 3
min      = 1
max      = 5
str      = STR_CONFIG_SETTING_GRAPH_LINE_THICKNESS
strhelp  = STR_CONFIG_SETTING_GRAPH_LINE_THICKNESS_HELPTEXT
strval   = STR_JUST_COMMA
proc     = RedrawScreen

[SDTC_BOOL]
var      = gui.show_vehicle_route_steps
flags    = SLF_NOT_IN_SAVE | SLF_NO_NETWORK_SYNC
def      = true
str      = STR_CONFIG_SETTING_SHOW_VEHICLE_ROUTE_STEPS
proc     = RedrawScreen

[SDTC_BOOL]
var      = gui.show_train_length_in_details
flags    = SLF_NOT_IN_SAVE | SLF_NO_NETWORK_SYNC
def      = true
str      = STR_CONFIG_SETTING_SHOW_TRAIN_LENGTH_IN_DETAILS
strhelp  = STR_CONFIG_SETTING_SHOW_TRAIN_LENGTH_IN_DETAILS_HELPTEXT
proc     = RedrawScreen
cat      = SC_BASIC

[SDTC_BOOL]
var      = gui.show_vehicle_group_in_details
flags    = SLF_NOT_IN_SAVE | SLF_NO_NETWORK_SYNC
def      = true
str      = STR_CONFIG_SETTING_SHOW_VEHICLE_GROUP_IN_DETAILS
strhelp  = STR_CONFIG_SETTING_SHOW_VEHICLE_GROUP_IN_DETAILS_HELPTEXT
proc     = RedrawScreen
cat      = SC_BASIC

[SDTC_BOOL]
var      = gui.show_vehicle_list_company_colour
flags    = SLF_NOT_IN_SAVE | SLF_NO_NETWORK_SYNC
def      = true
str      = STR_CONFIG_SETTING_SHOW_VEHICLE_LIST_COMPANY_COLOUR
strhelp  = STR_CONFIG_SETTING_SHOW_VEHICLE_LIST_COMPANY_COLOUR_HELPTEXT
proc     = RedrawScreen
cat      = SC_BASIC

[SDTC_BOOL]
var      = gui.show_restricted_signal_default
flags    = SLF_NOT_IN_SAVE | SLF_NO_NETWORK_SYNC
def      = false
str      = STR_CONFIG_SETTING_SHOW_RESTRICTED_SIG_DEF
strhelp  = STR_CONFIG_SETTING_SHOW_RESTRICTED_SIG_DEF_HELPTEXT
proc     = RedrawScreen

; For the dedicated build we'll enable dates in logs by default.
[SDTC_BOOL]
ifdef    = DEDICATED
var      = gui.show_date_in_logs
flags    = SLF_NOT_IN_SAVE | SLF_NO_NETWORK_SYNC
def      = true

[SDTC_BOOL]
ifndef   = DEDICATED
var      = gui.show_date_in_logs
flags    = SLF_NOT_IN_SAVE | SLF_NO_NETWORK_SYNC
def      = false

[SDTC_VAR]
var      = gui.settings_restriction_mode
type     = SLE_UINT8
flags    = SLF_NOT_IN_SAVE | SLF_NO_NETWORK_SYNC
def      = 0
min      = 0
max      = 2

[SDTC_VAR]
var      = gui.developer
type     = SLE_UINT8
flags    = SLF_NOT_IN_SAVE | SLF_NO_NETWORK_SYNC
def      = 1
min      = 0
max      = 2
cat      = SC_EXPERT

[SDTC_BOOL]
var      = gui.newgrf_developer_tools
flags    = SLF_NOT_IN_SAVE | SLF_NO_NETWORK_SYNC
def      = false
proc     = InvalidateNewGRFChangeWindows
cat      = SC_EXPERT

[SDTC_BOOL]
var      = gui.ai_developer_tools
flags    = SLF_NOT_IN_SAVE | SLF_NO_NETWORK_SYNC
def      = false
proc     = InvalidateAISettingsWindow
cat      = SC_EXPERT

[SDTC_BOOL]
var      = gui.scenario_developer
flags    = SLF_NOT_IN_SAVE | SLF_NO_NETWORK_SYNC
def      = false
proc     = InvalidateNewGRFChangeWindows

[SDTC_BOOL]
var      = gui.newgrf_show_old_versions
flags    = SLF_NOT_IN_SAVE | SLF_NO_NETWORK_SYNC
def      = false
cat      = SC_EXPERT

[SDTC_VAR]
var      = gui.newgrf_default_palette
type     = SLE_UINT8
flags    = SLF_NOT_IN_SAVE | SLF_NO_NETWORK_SYNC
guiflags = SGF_MULTISTRING
def      = 1
min      = 0
max      = 1
proc     = UpdateNewGRFConfigPalette
cat      = SC_EXPERT

[SDTC_VAR]
var      = gui.console_backlog_timeout
type     = SLE_UINT16
flags    = SLF_NOT_IN_SAVE | SLF_NO_NETWORK_SYNC
def      = 100
min      = 10
max      = 65500

[SDTC_VAR]
var      = gui.console_backlog_length
type     = SLE_UINT16
flags    = SLF_NOT_IN_SAVE | SLF_NO_NETWORK_SYNC
def      = 100
min      = 10
max      = 65500

[SDTC_BOOL]
var      = sound.news_ticker
flags    = SLF_NOT_IN_SAVE | SLF_NO_NETWORK_SYNC
def      = true
str      = STR_CONFIG_SETTING_SOUND_TICKER
strhelp  = STR_CONFIG_SETTING_SOUND_TICKER_HELPTEXT

[SDTC_BOOL]
var      = sound.news_full
flags    = SLF_NOT_IN_SAVE | SLF_NO_NETWORK_SYNC
def      = true
str      = STR_CONFIG_SETTING_SOUND_NEWS
strhelp  = STR_CONFIG_SETTING_SOUND_NEWS_HELPTEXT

[SDTC_BOOL]
var      = sound.new_year
flags    = SLF_NOT_IN_SAVE | SLF_NO_NETWORK_SYNC
def      = true
str      = STR_CONFIG_SETTING_SOUND_NEW_YEAR
strhelp  = STR_CONFIG_SETTING_SOUND_NEW_YEAR_HELPTEXT

[SDTC_BOOL]
var      = sound.confirm
flags    = SLF_NOT_IN_SAVE | SLF_NO_NETWORK_SYNC
def      = true
str      = STR_CONFIG_SETTING_SOUND_CONFIRM
strhelp  = STR_CONFIG_SETTING_SOUND_CONFIRM_HELPTEXT

[SDTC_BOOL]
var      = sound.click_beep
flags    = SLF_NOT_IN_SAVE | SLF_NO_NETWORK_SYNC
def      = true
str      = STR_CONFIG_SETTING_SOUND_CLICK
strhelp  = STR_CONFIG_SETTING_SOUND_CLICK_HELPTEXT

[SDTC_BOOL]
var      = sound.disaster
flags    = SLF_NOT_IN_SAVE | SLF_NO_NETWORK_SYNC
def      = true
str      = STR_CONFIG_SETTING_SOUND_DISASTER
strhelp  = STR_CONFIG_SETTING_SOUND_DISASTER_HELPTEXT

[SDTC_BOOL]
var      = sound.vehicle
flags    = SLF_NOT_IN_SAVE | SLF_NO_NETWORK_SYNC
def      = true
str      = STR_CONFIG_SETTING_SOUND_VEHICLE
strhelp  = STR_CONFIG_SETTING_SOUND_VEHICLE_HELPTEXT

[SDTC_BOOL]
var      = sound.ambient
flags    = SLF_NOT_IN_SAVE | SLF_NO_NETWORK_SYNC
def      = true
str      = STR_CONFIG_SETTING_SOUND_AMBIENT
strhelp  = STR_CONFIG_SETTING_SOUND_AMBIENT_HELPTEXT

[SDTC_VAR]
var      = music.playlist
type     = SLE_UINT8
flags    = SLF_NOT_IN_SAVE | SLF_NO_NETWORK_SYNC
def      = 0
min      = 0
max      = 5
interval = 1
cat      = SC_BASIC

[SDTC_VAR]
var      = music.music_vol
type     = SLE_UINT8
flags    = SLF_NOT_IN_SAVE | SLF_NO_NETWORK_SYNC
def      = 127
min      = 0
max      = 127
interval = 1
cat      = SC_BASIC

[SDTC_VAR]
var      = music.effect_vol
type     = SLE_UINT8
flags    = SLF_NOT_IN_SAVE | SLF_NO_NETWORK_SYNC
def      = 127
min      = 0
max      = 127
interval = 1
cat      = SC_BASIC

[SDTC_LIST]
var      = music.custom_1
type     = SLE_UINT8
flags    = SLF_NOT_IN_SAVE | SLF_NO_NETWORK_SYNC
def      = NULL
cat      = SC_BASIC

[SDTC_LIST]
var      = music.custom_2
type     = SLE_UINT8
flags    = SLF_NOT_IN_SAVE | SLF_NO_NETWORK_SYNC
def      = NULL
cat      = SC_BASIC

[SDTC_BOOL]
var      = music.playing
flags    = SLF_NOT_IN_SAVE | SLF_NO_NETWORK_SYNC
def      = true
cat      = SC_BASIC

[SDTC_BOOL]
var      = music.shuffle
flags    = SLF_NOT_IN_SAVE | SLF_NO_NETWORK_SYNC
def      = false
cat      = SC_BASIC

[SDTC_OMANY]
var      = news_display.arrival_player
type     = SLE_UINT8
flags    = SLF_NOT_IN_SAVE | SLF_NO_NETWORK_SYNC
guiflags = SGF_MULTISTRING
def      = 2
max      = 2
full     = _news_display
str      = STR_CONFIG_SETTING_NEWS_ARRIVAL_FIRST_VEHICLE_OWN
strhelp  = STR_CONFIG_SETTING_NEWS_ARRIVAL_FIRST_VEHICLE_OWN_HELPTEXT
strval   = STR_CONFIG_SETTING_NEWS_MESSAGES_OFF

[SDTC_OMANY]
var      = news_display.arrival_other
type     = SLE_UINT8
flags    = SLF_NOT_IN_SAVE | SLF_NO_NETWORK_SYNC
guiflags = SGF_MULTISTRING
def      = 1
max      = 2
full     = _news_display
str      = STR_CONFIG_SETTING_NEWS_ARRIVAL_FIRST_VEHICLE_OTHER
strhelp  = STR_CONFIG_SETTING_NEWS_ARRIVAL_FIRST_VEHICLE_OTHER_HELPTEXT
strval   = STR_CONFIG_SETTING_NEWS_MESSAGES_OFF

[SDTC_OMANY]
var      = news_display.accident
type     = SLE_UINT8
flags    = SLF_NOT_IN_SAVE | SLF_NO_NETWORK_SYNC
guiflags = SGF_MULTISTRING
def      = 2
max      = 2
full     = _news_display
str      = STR_CONFIG_SETTING_NEWS_ACCIDENTS_DISASTERS
strhelp  = STR_CONFIG_SETTING_NEWS_ACCIDENTS_DISASTERS_HELPTEXT
strval   = STR_CONFIG_SETTING_NEWS_MESSAGES_OFF

[SDTC_OMANY]
var      = news_display.company_info
type     = SLE_UINT8
flags    = SLF_NOT_IN_SAVE | SLF_NO_NETWORK_SYNC
guiflags = SGF_MULTISTRING
def      = 2
max      = 2
full     = _news_display
str      = STR_CONFIG_SETTING_NEWS_COMPANY_INFORMATION
strhelp  = STR_CONFIG_SETTING_NEWS_COMPANY_INFORMATION_HELPTEXT
strval   = STR_CONFIG_SETTING_NEWS_MESSAGES_OFF

[SDTC_OMANY]
var      = news_display.open
type     = SLE_UINT8
flags    = SLF_NOT_IN_SAVE | SLF_NO_NETWORK_SYNC
guiflags = SGF_MULTISTRING
def      = 1
max      = 2
full     = _news_display
str      = STR_CONFIG_SETTING_NEWS_INDUSTRY_OPEN
strhelp  = STR_CONFIG_SETTING_NEWS_INDUSTRY_OPEN_HELPTEXT
strval   = STR_CONFIG_SETTING_NEWS_MESSAGES_OFF

[SDTC_OMANY]
var      = news_display.close
type     = SLE_UINT8
flags    = SLF_NOT_IN_SAVE | SLF_NO_NETWORK_SYNC
guiflags = SGF_MULTISTRING
def      = 1
max      = 2
full     = _news_display
str      = STR_CONFIG_SETTING_NEWS_INDUSTRY_CLOSE
strhelp  = STR_CONFIG_SETTING_NEWS_INDUSTRY_CLOSE_HELPTEXT
strval   = STR_CONFIG_SETTING_NEWS_MESSAGES_OFF

[SDTC_OMANY]
var      = news_display.economy
type     = SLE_UINT8
flags    = SLF_NOT_IN_SAVE | SLF_NO_NETWORK_SYNC
guiflags = SGF_MULTISTRING
def      = 2
max      = 2
full     = _news_display
str      = STR_CONFIG_SETTING_NEWS_ECONOMY_CHANGES
strhelp  = STR_CONFIG_SETTING_NEWS_ECONOMY_CHANGES_HELPTEXT
strval   = STR_CONFIG_SETTING_NEWS_MESSAGES_OFF

[SDTC_OMANY]
var      = news_display.production_player
type     = SLE_UINT8
flags    = SLF_NOT_IN_SAVE | SLF_NO_NETWORK_SYNC
guiflags = SGF_MULTISTRING
def      = 1
max      = 2
full     = _news_display
str      = STR_CONFIG_SETTING_NEWS_INDUSTRY_CHANGES_COMPANY
strhelp  = STR_CONFIG_SETTING_NEWS_INDUSTRY_CHANGES_COMPANY_HELPTEXT
strval   = STR_CONFIG_SETTING_NEWS_MESSAGES_OFF

[SDTC_OMANY]
var      = news_display.production_other
type     = SLE_UINT8
flags    = SLF_NOT_IN_SAVE | SLF_NO_NETWORK_SYNC
guiflags = SGF_MULTISTRING
def      = 0
max      = 2
full     = _news_display
str      = STR_CONFIG_SETTING_NEWS_INDUSTRY_CHANGES_OTHER
strhelp  = STR_CONFIG_SETTING_NEWS_INDUSTRY_CHANGES_OTHER_HELPTEXT
strval   = STR_CONFIG_SETTING_NEWS_MESSAGES_OFF

[SDTC_OMANY]
var      = news_display.production_nobody
type     = SLE_UINT8
flags    = SLF_NOT_IN_SAVE | SLF_NO_NETWORK_SYNC
guiflags = SGF_MULTISTRING
def      = 0
max      = 2
full     = _news_display
str      = STR_CONFIG_SETTING_NEWS_INDUSTRY_CHANGES_UNSERVED
strhelp  = STR_CONFIG_SETTING_NEWS_INDUSTRY_CHANGES_UNSERVED_HELPTEXT
strval   = STR_CONFIG_SETTING_NEWS_MESSAGES_OFF

[SDTC_OMANY]
var      = news_display.advice
type     = SLE_UINT8
flags    = SLF_NOT_IN_SAVE | SLF_NO_NETWORK_SYNC
guiflags = SGF_MULTISTRING
def      = 2
max      = 2
full     = _news_display
str      = STR_CONFIG_SETTING_NEWS_ADVICE
strhelp  = STR_CONFIG_SETTING_NEWS_ADVICE_HELPTEXT
strval   = STR_CONFIG_SETTING_NEWS_MESSAGES_OFF

[SDTC_OMANY]
var      = news_display.new_vehicles
type     = SLE_UINT8
flags    = SLF_NOT_IN_SAVE | SLF_NO_NETWORK_SYNC
guiflags = SGF_MULTISTRING
def      = 2
max      = 2
full     = _news_display
str      = STR_CONFIG_SETTING_NEWS_NEW_VEHICLES
strhelp  = STR_CONFIG_SETTING_NEWS_NEW_VEHICLES_HELPTEXT
strval   = STR_CONFIG_SETTING_NEWS_MESSAGES_OFF

[SDTC_OMANY]
var      = news_display.acceptance
type     = SLE_UINT8
flags    = SLF_NOT_IN_SAVE | SLF_NO_NETWORK_SYNC
guiflags = SGF_MULTISTRING
def      = 2
max      = 2
full     = _news_display
str      = STR_CONFIG_SETTING_NEWS_CHANGES_ACCEPTANCE
strhelp  = STR_CONFIG_SETTING_NEWS_CHANGES_ACCEPTANCE_HELPTEXT
strval   = STR_CONFIG_SETTING_NEWS_MESSAGES_OFF

[SDTC_OMANY]
var      = news_display.subsidies
type     = SLE_UINT8
flags    = SLF_NOT_IN_SAVE | SLF_NO_NETWORK_SYNC
guiflags = SGF_MULTISTRING
def      = 1
max      = 2
full     = _news_display
str      = STR_CONFIG_SETTING_NEWS_SUBSIDIES
strhelp  = STR_CONFIG_SETTING_NEWS_SUBSIDIES_HELPTEXT
strval   = STR_CONFIG_SETTING_NEWS_MESSAGES_OFF

[SDTC_OMANY]
var      = news_display.general
type     = SLE_UINT8
flags    = SLF_NOT_IN_SAVE | SLF_NO_NETWORK_SYNC
guiflags = SGF_MULTISTRING
def      = 2
max      = 2
full     = _news_display
str      = STR_CONFIG_SETTING_NEWS_GENERAL_INFORMATION
strhelp  = STR_CONFIG_SETTING_NEWS_GENERAL_INFORMATION_HELPTEXT
strval   = STR_CONFIG_SETTING_NEWS_MESSAGES_OFF

[SDTC_VAR]
ifdef    = ENABLE_NETWORK
var      = gui.network_chat_box_width_pct
type     = SLE_UINT16
flags    = SLF_NOT_IN_SAVE | SLF_NO_NETWORK_SYNC
def      = 40
min      = 10
max      = 100
cat      = SC_EXPERT

[SDTC_VAR]
ifdef    = ENABLE_NETWORK
var      = gui.network_chat_box_height
type     = SLE_UINT8
flags    = SLF_NOT_IN_SAVE | SLF_NO_NETWORK_SYNC
def      = 25
min      = 5
max      = 255
cat      = SC_EXPERT

[SDTC_VAR]
ifdef    = ENABLE_NETWORK
var      = gui.network_chat_timeout
type     = SLE_UINT16
flags    = SLF_NOT_IN_SAVE | SLF_NO_NETWORK_SYNC
def      = 20
min      = 1
max      = 65535
cat      = SC_EXPERT

[SDTC_VAR]
ifdef    = ENABLE_NETWORK
var      = network.sync_freq
type     = SLE_UINT16
flags    = SLF_NOT_IN_SAVE | SLF_NOT_IN_CONFIG | SLF_NO_NETWORK_SYNC
guiflags = SGF_NETWORK_ONLY
def      = 100
min      = 0
max      = 100
cat      = SC_EXPERT

[SDTC_VAR]
ifdef    = ENABLE_NETWORK
var      = network.frame_freq
type     = SLE_UINT8
flags    = SLF_NOT_IN_SAVE | SLF_NOT_IN_CONFIG | SLF_NO_NETWORK_SYNC
guiflags = SGF_NETWORK_ONLY
def      = 0
min      = 0
max      = 100
cat      = SC_EXPERT

[SDTC_VAR]
ifdef    = ENABLE_NETWORK
var      = network.commands_per_frame
type     = SLE_UINT16
flags    = SLF_NOT_IN_SAVE | SLF_NO_NETWORK_SYNC
guiflags = SGF_NETWORK_ONLY
def      = 2
min      = 1
max      = 65535
cat      = SC_EXPERT

[SDTC_VAR]
ifdef    = ENABLE_NETWORK
var      = network.max_commands_in_queue
type     = SLE_UINT16
flags    = SLF_NOT_IN_SAVE | SLF_NO_NETWORK_SYNC
guiflags = SGF_NETWORK_ONLY
def      = 16
min      = 1
max      = 65535
cat      = SC_EXPERT

[SDTC_VAR]
ifdef    = ENABLE_NETWORK
var      = network.bytes_per_frame
type     = SLE_UINT16
flags    = SLF_NOT_IN_SAVE | SLF_NO_NETWORK_SYNC
guiflags = SGF_NETWORK_ONLY
def      = 8
min      = 1
max      = 65535
cat      = SC_EXPERT

[SDTC_VAR]
ifdef    = ENABLE_NETWORK
var      = network.bytes_per_frame_burst
type     = SLE_UINT16
flags    = SLF_NOT_IN_SAVE | SLF_NO_NETWORK_SYNC
guiflags = SGF_NETWORK_ONLY
def      = 256
min      = 1
max      = 65535
cat      = SC_EXPERT

[SDTC_VAR]
ifdef    = ENABLE_NETWORK
var      = network.max_init_time
type     = SLE_UINT16
flags    = SLF_NOT_IN_SAVE | SLF_NO_NETWORK_SYNC
guiflags = SGF_NETWORK_ONLY
def      = 100
min      = 0
max      = 32000
cat      = SC_EXPERT

[SDTC_VAR]
ifdef    = ENABLE_NETWORK
var      = network.max_join_time
type     = SLE_UINT16
flags    = SLF_NOT_IN_SAVE | SLF_NO_NETWORK_SYNC
guiflags = SGF_NETWORK_ONLY
def      = 500
min      = 0
max      = 32000

[SDTC_VAR]
ifdef    = ENABLE_NETWORK
var      = network.max_download_time
type     = SLE_UINT16
flags    = SLF_NOT_IN_SAVE | SLF_NO_NETWORK_SYNC
guiflags = SGF_NETWORK_ONLY
def      = 1000
min      = 0
max      = 32000

[SDTC_VAR]
ifdef    = ENABLE_NETWORK
var      = network.max_password_time
type     = SLE_UINT16
flags    = SLF_NOT_IN_SAVE | SLF_NO_NETWORK_SYNC
guiflags = SGF_NETWORK_ONLY
def      = 2000
min      = 0
max      = 32000

[SDTC_VAR]
ifdef    = ENABLE_NETWORK
var      = network.max_lag_time
type     = SLE_UINT16
flags    = SLF_NOT_IN_SAVE | SLF_NO_NETWORK_SYNC
guiflags = SGF_NETWORK_ONLY
def      = 500
min      = 0
max      = 32000

[SDTC_BOOL]
ifdef    = ENABLE_NETWORK
var      = network.pause_on_join
flags    = SLF_NOT_IN_SAVE | SLF_NO_NETWORK_SYNC
guiflags = SGF_NETWORK_ONLY
def      = true

[SDTC_VAR]
ifdef    = ENABLE_NETWORK
var      = network.server_port
type     = SLE_UINT16
flags    = SLF_NOT_IN_SAVE | SLF_NO_NETWORK_SYNC
guiflags = SGF_NETWORK_ONLY
def      = NETWORK_DEFAULT_PORT
min      = 0
max      = 65535
cat      = SC_EXPERT

[SDTC_VAR]
ifdef    = ENABLE_NETWORK
var      = network.server_admin_port
type     = SLE_UINT16
flags    = SLF_NOT_IN_SAVE | SLF_NO_NETWORK_SYNC
guiflags = SGF_NETWORK_ONLY
def      = NETWORK_ADMIN_PORT
min      = 0
max      = 65535
cat      = SC_EXPERT

[SDTC_BOOL]
ifdef    = ENABLE_NETWORK
var      = network.server_admin_chat
flags    = SLF_NOT_IN_SAVE | SLF_NO_NETWORK_SYNC
guiflags = SGF_NETWORK_ONLY
def      = true
cat      = SC_EXPERT

[SDTC_BOOL]
ifdef    = ENABLE_NETWORK
var      = network.server_advertise
flags    = SLF_NOT_IN_SAVE | SLF_NO_NETWORK_SYNC
guiflags = SGF_NETWORK_ONLY
def      = false

[SDTC_VAR]
ifdef    = ENABLE_NETWORK
var      = network.lan_internet
type     = SLE_UINT8
flags    = SLF_NOT_IN_SAVE | SLF_NO_NETWORK_SYNC
guiflags = SGF_NETWORK_ONLY
def      = 0
min      = 0
max      = 1

[SDTC_STR]
ifdef    = ENABLE_NETWORK
var      = network.client_name
type     = SLE_STRB
flags    = SLF_NOT_IN_SAVE | SLF_NO_NETWORK_SYNC
def      = NULL
proc     = UpdateClientName
cat      = SC_BASIC

[SDTC_STR]
ifdef    = ENABLE_NETWORK
var      = network.server_password
type     = SLE_STRB
flags    = SLF_NOT_IN_SAVE | SLF_NO_NETWORK_SYNC
guiflags = SGF_NETWORK_ONLY
def      = NULL
proc     = UpdateServerPassword
cat      = SC_BASIC

[SDTC_STR]
ifdef    = ENABLE_NETWORK
var      = network.rcon_password
type     = SLE_STRB
flags    = SLF_NOT_IN_SAVE | SLF_NO_NETWORK_SYNC
guiflags = SGF_NETWORK_ONLY
def      = NULL
proc     = UpdateRconPassword
cat      = SC_BASIC

[SDTC_STR]
ifdef    = ENABLE_NETWORK
var      = network.admin_password
type     = SLE_STRB
flags    = SLF_NOT_IN_SAVE | SLF_NO_NETWORK_SYNC
guiflags = SGF_NETWORK_ONLY
def      = NULL
cat      = SC_BASIC

[SDTC_STR]
ifdef    = ENABLE_NETWORK
var      = network.default_company_pass
type     = SLE_STRB
flags    = SLF_NOT_IN_SAVE | SLF_NO_NETWORK_SYNC
def      = NULL

[SDTC_STR]
ifdef    = ENABLE_NETWORK
var      = network.server_name
type     = SLE_STRB
flags    = SLF_NOT_IN_SAVE | SLF_NO_NETWORK_SYNC
guiflags = SGF_NETWORK_ONLY
def      = NULL
cat      = SC_BASIC

[SDTC_STR]
ifdef    = ENABLE_NETWORK
var      = network.connect_to_ip
type     = SLE_STRB
flags    = SLF_NOT_IN_SAVE | SLF_NO_NETWORK_SYNC
def      = NULL

[SDTC_STR]
ifdef    = ENABLE_NETWORK
var      = network.network_id
type     = SLE_STRB
flags    = SLF_NOT_IN_SAVE | SLF_NO_NETWORK_SYNC
guiflags = SGF_NETWORK_ONLY
def      = NULL

[SDTC_BOOL]
ifdef    = ENABLE_NETWORK
var      = network.autoclean_companies
flags    = SLF_NOT_IN_SAVE | SLF_NO_NETWORK_SYNC
guiflags = SGF_NETWORK_ONLY
def      = false

[SDTC_VAR]
ifdef    = ENABLE_NETWORK
var      = network.autoclean_unprotected
type     = SLE_UINT8
flags    = SLF_NOT_IN_SAVE | SLF_NO_NETWORK_SYNC
guiflags = SGF_0ISDISABLED | SGF_NETWORK_ONLY
def      = 12
min      = 0
max      = 240

[SDTC_VAR]
ifdef    = ENABLE_NETWORK
var      = network.autoclean_protected
type     = SLE_UINT8
flags    = SLF_NOT_IN_SAVE | SLF_NO_NETWORK_SYNC
guiflags = SGF_0ISDISABLED | SGF_NETWORK_ONLY
def      = 36
min      = 0
max      = 240

[SDTC_VAR]
ifdef    = ENABLE_NETWORK
var      = network.autoclean_novehicles
type     = SLE_UINT8
flags    = SLF_NOT_IN_SAVE | SLF_NO_NETWORK_SYNC
guiflags = SGF_0ISDISABLED | SGF_NETWORK_ONLY
def      = 0
min      = 0
max      = 240

[SDTC_VAR]
ifdef    = ENABLE_NETWORK
var      = network.max_companies
type     = SLE_UINT8
flags    = SLF_NOT_IN_SAVE | SLF_NO_NETWORK_SYNC
guiflags = SGF_NETWORK_ONLY
def      = 15
min      = 1
max      = MAX_COMPANIES
proc     = UpdateClientConfigValues
cat      = SC_BASIC

[SDTC_VAR]
ifdef    = ENABLE_NETWORK
var      = network.max_clients
type     = SLE_UINT8
flags    = SLF_NOT_IN_SAVE | SLF_NO_NETWORK_SYNC
guiflags = SGF_NETWORK_ONLY
def      = 25
min      = 2
max      = MAX_CLIENTS
cat      = SC_BASIC

[SDTC_VAR]
ifdef    = ENABLE_NETWORK
var      = network.max_spectators
type     = SLE_UINT8
flags    = SLF_NOT_IN_SAVE | SLF_NO_NETWORK_SYNC
guiflags = SGF_NETWORK_ONLY
def      = 15
min      = 0
max      = MAX_CLIENTS
proc     = UpdateClientConfigValues
cat      = SC_BASIC

[SDTC_VAR]
ifdef    = ENABLE_NETWORK
var      = network.restart_game_year
type     = SLE_INT32
flags    = SLF_NOT_IN_SAVE | SLF_NO_NETWORK_SYNC
guiflags = SGF_0ISDISABLED | SGF_NETWORK_ONLY
def      = 0
min      = MIN_YEAR
max      = MAX_YEAR
interval = 1

[SDTC_VAR]
ifdef    = ENABLE_NETWORK
var      = network.min_active_clients
type     = SLE_UINT8
flags    = SLF_NOT_IN_SAVE | SLF_NO_NETWORK_SYNC
guiflags = SGF_NETWORK_ONLY
def      = 0
min      = 0
max      = MAX_CLIENTS

[SDTC_OMANY]
ifdef    = ENABLE_NETWORK
var      = network.server_lang
type     = SLE_UINT8
flags    = SLF_NOT_IN_SAVE | SLF_NO_NETWORK_SYNC
guiflags = SGF_NETWORK_ONLY
def      = 0
max      = 35
full     = _server_langs
cat      = SC_BASIC

[SDTC_BOOL]
ifdef    = ENABLE_NETWORK
var      = network.reload_cfg
flags    = SLF_NOT_IN_SAVE | SLF_NO_NETWORK_SYNC
guiflags = SGF_NETWORK_ONLY
def      = false
cat      = SC_EXPERT

[SDTC_STR]
ifdef    = ENABLE_NETWORK
var      = network.last_host
type     = SLE_STRB
flags    = SLF_NOT_IN_SAVE | SLF_NO_NETWORK_SYNC
def      = """"
cat      = SC_EXPERT

[SDTC_VAR]
ifdef    = ENABLE_NETWORK
var      = network.last_port
type     = SLE_UINT16
flags    = SLF_NOT_IN_SAVE | SLF_NO_NETWORK_SYNC
def      = 0
min      = 0
max      = UINT16_MAX
cat      = SC_EXPERT

[SDTC_BOOL]
ifdef    = ENABLE_NETWORK
var      = network.no_http_content_downloads
flags    = SLF_NOT_IN_SAVE | SLF_NO_NETWORK_SYNC
def      = false
cat      = SC_EXPERT

; Since the network code (CmdChangeSetting and friends) use the index in this array to decide
; which setting the server is talking about all conditional compilation of this array must be at the
; end. This isn't really the best solution, the settings the server can tell the client about should
; either use a seperate array or some other form of identifier.

;
; We might need to emulate a right mouse button on mac
[SDTC_VAR]
ifdef    = __APPLE__
var      = gui.right_mouse_btn_emulation
type     = SLE_UINT8
flags    = SLF_NOT_IN_SAVE | SLF_NO_NETWORK_SYNC
guiflags = SGF_MULTISTRING
def      = 0
min      = 0
max      = 2
str      = STR_CONFIG_SETTING_RIGHT_MOUSE_BTN_EMU
strhelp  = STR_CONFIG_SETTING_RIGHT_MOUSE_BTN_EMU_HELPTEXT
strval   = STR_CONFIG_SETTING_RIGHT_MOUSE_BTN_EMU_COMMAND
cat      = SC_BASIC

[SDT_BOOL]
base     = GameSettings
var      = vehicle.pay_for_repair
def      = true
str      = STR_CONFIG_SETTING_PAY_FOR_REPAIR_VEHICLE
strhelp  = STR_CONFIG_SETTING_PAY_FOR_REPAIR_VEHICLE_HELPTEXT
cat      = SC_EXPERT
extver   = SlXvFeatureTest(XSLFTO_AND, XSLFI_VEHICLE_REPAIR_COST)
patxname = ""vehicle_repair_cost.vehicle.pay_for_repair""

[SDT_VAR]
base     = GameSettings
var      = vehicle.repair_cost
type     = SLE_UINT8
def      = 100
min      = 1
max      = 255
interval = 1
str      = STR_CONFIG_SETTING_REPAIR_COST
strhelp  = STR_CONFIG_SETTING_REPAIR_COST_HELPTEXT
strval   = STR_JUST_INT
cat      = SC_EXPERT
extver   = SlXvFeatureTest(XSLFTO_AND, XSLFI_VEHICLE_REPAIR_COST)
patxname = ""vehicle_repair_cost.vehicle.repair_cost""

[SDT_END]
<|MERGE_RESOLUTION|>--- conflicted
+++ resolved
@@ -81,10 +81,7 @@
 SDT_STR    =    SDT_STR($base, $var, $type, $flags, $guiflags, $def,                              $str, $strhelp, $strval, $proc, $from, $to,        $cat, $extver, $patxname),
 SDT_VAR    =    SDT_VAR($base, $var, $type, $flags, $guiflags, $def,       $min, $max, $interval, $str, $strhelp, $strval, $proc, $from, $to,        $cat, $extver, $patxname),
 SDT_NULL   =   SDT_NULL($length, $from, $to, $extver),
-<<<<<<< HEAD
 SDT_XREF     = SDT_XREF(         $from, $to, $extver, $xref),
-=======
->>>>>>> b00b1125
 SDT_END    = SDT_END()
 
 [defaults]
@@ -101,10 +98,7 @@
 cat      = SC_ADVANCED
 extver   = SlXvFeatureTest()
 patxname = NULL
-<<<<<<< HEAD
 xref     = <this parameter must be set>
-=======
->>>>>>> b00b1125
 
 
 
@@ -1263,7 +1257,6 @@
 strval   = STR_CONFIG_SETTING_PLANE_CRASHES_NONE
 cat      = SC_BASIC
 
-<<<<<<< HEAD
 [SDT_XREF]
 xref     = ""vehicle.improved_breakdowns""
 extver   = SlXvFeatureTest(XSLFTO_AND, XSLFI_SPRINGPP)
@@ -1275,7 +1268,7 @@
 def      = false
 str      = STR_CONFIG_SETTING_IMPROVED_BREAKDOWNS
 patxname = ""improved_breakdowns.vehicle.improved_breakdowns""
-=======
+
 [SDT_BOOL]
 base     = GameSettings
 var      = vehicle.ship_collision_avoidance
@@ -1284,7 +1277,6 @@
 strhelp  = STR_CONFIG_SETTING_SHIP_COLLISION_AVOIDANCE_HELPTEXT
 patxname = ""ship_collision_avoidance.vehicle.ship_collision_avoidance""
 cat      = SC_BASIC
->>>>>>> b00b1125
 
 ; station.join_stations
 [SDT_NULL]
