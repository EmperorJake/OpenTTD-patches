; $Id$
;
; This file is part of OpenTTD.
; OpenTTD is free software; you can redistribute it and/or modify it under the terms of the GNU General Public License as published by the Free Software Foundation, version 2.
; OpenTTD is distributed in the hope that it will be useful, but WITHOUT ANY WARRANTY; without even the implied warranty of MERCHANTABILITY or FITNESS FOR A PARTICULAR PURPOSE.
; See the GNU General Public License for more details. You should have received a copy of the GNU General Public License along with OpenTTD. If not, see <http://www.gnu.org/licenses/>.
;

[pre-amble]
/* Begin - Callback Functions for the various settings */
static bool v_PositionMainToolbar(int32 p1);
static bool v_PositionStatusbar(int32 p1);
static bool PopulationInLabelActive(int32 p1);
static bool RedrawScreen(int32 p1);
static bool RedrawSmallmap(int32 p1);
static bool StationSpreadChanged(int32 p1);
static bool InvalidateBuildIndustryWindow(int32 p1);
static bool CloseSignalGUI(int32 p1);
static bool InvalidateTownViewWindow(int32 p1);
static bool DeleteSelectStationWindow(int32 p1);
static bool UpdateConsists(int32 p1);
static bool TrainAccelerationModelChanged(int32 p1);
static bool RoadVehAccelerationModelChanged(int32 p1);
static bool TrainSlopeSteepnessChanged(int32 p1);
static bool RoadVehSlopeSteepnessChanged(int32 p1);
static bool DragSignalsDensityChanged(int32);
static bool TownFoundingChanged(int32 p1);
static bool DifficultyNoiseChange(int32 i);
static bool MaxNoAIsChange(int32 i);
static bool CheckRoadSide(int p1);
static bool ChangeMaxHeightLevel(int32 p1);
static bool CheckFreeformEdges(int32 p1);
static bool ChangeDynamicEngines(int32 p1);
static bool StationCatchmentChanged(int32 p1);
static bool InvalidateVehTimetableWindow(int32 p1);
static bool InvalidateCompanyLiveryWindow(int32 p1);
static bool InvalidateNewGRFChangeWindows(int32 p1);
static bool InvalidateIndustryViewWindow(int32 p1);
static bool InvalidateAISettingsWindow(int32 p1);
static bool RedrawTownAuthority(int32 p1);
static bool InvalidateCompanyInfrastructureWindow(int32 p1);
static bool InvalidateCompanyWindow(int32 p1);
static bool ZoomMinMaxChanged(int32 p1);
static bool MaxVehiclesChanged(int32 p1);

#ifdef ENABLE_NETWORK
static bool UpdateClientName(int32 p1);
static bool UpdateServerPassword(int32 p1);
static bool UpdateRconPassword(int32 p1);
static bool UpdateClientConfigValues(int32 p1);
static bool CheckSharingRail(int32 p1);
static bool CheckSharingRoad(int32 p1);
static bool CheckSharingWater(int32 p1);
static bool CheckSharingAir(int32 p1);
#endif /* ENABLE_NETWORK */
/* End - Callback Functions for the various settings */

/* Some settings do not need to be synchronised when playing in multiplayer.
 * These include for example the GUI settings and will not be saved with the
 * savegame.
 * It is also a bit tricky since you would think that service_interval
 * for example doesn't need to be synched. Every client assigns the
 * service_interval value to the v->service_interval, meaning that every client
 * assigns his value. If the setting was company-based, that would mean that
 * vehicles could decide on different moments that they are heading back to a
 * service depot, causing desyncs on a massive scale. */
const SettingDesc _settings[] = {
[post-amble]
};
[templates]
SDTG_BOOL  =  SDTG_BOOL($name,              $flags, $guiflags, $var, $def,                        $str, $strhelp, $strval, $proc, $from, $to,        $cat, $extver, $patxname),
SDTG_VAR   =   SDTG_VAR($name,       $type, $flags, $guiflags, $var, $def, $min, $max, $interval, $str, $strhelp, $strval, $proc, $from, $to,        $cat, $extver, $patxname),
SDTG_OMANY = SDTG_OMANY($name,       $type, $flags, $guiflags, $var, $def,       $max, $full,     $str, $strhelp, $strval, $proc, $from, $to,        $cat, $extver, $patxname),
SDTC_BOOL  =  SDTC_BOOL(       $var,        $flags, $guiflags, $def,                              $str, $strhelp, $strval, $proc, $from, $to,        $cat, $extver, $patxname),
SDTC_LIST  =  SDTC_LIST(       $var, $type, $flags, $guiflags, $def,                              $str, $strhelp, $strval, $proc, $from, $to,        $cat, $extver, $patxname),
SDTC_OMANY = SDTC_OMANY(       $var, $type, $flags, $guiflags, $def,             $max, $full,     $str, $strhelp, $strval, $proc, $from, $to,        $cat, $extver, $patxname),
SDTC_STR   =   SDTC_STR(       $var, $type, $flags, $guiflags, $def,                              $str, $strhelp, $strval, $proc, $from, $to,        $cat, $extver, $patxname),
SDTC_VAR   =   SDTC_VAR(       $var, $type, $flags, $guiflags, $def,       $min, $max, $interval, $str, $strhelp, $strval, $proc, $from, $to,        $cat, $extver, $patxname),
SDT_BOOL   =   SDT_BOOL($base, $var,        $flags, $guiflags, $def,                              $str, $strhelp, $strval, $proc, $from, $to,        $cat, $extver, $patxname),
SDT_OMANY  =  SDT_OMANY($base, $var, $type, $flags, $guiflags, $def,             $max, $full,     $str, $strhelp, $strval, $proc, $from, $to, $load, $cat, $extver, $patxname),
SDT_STR    =    SDT_STR($base, $var, $type, $flags, $guiflags, $def,                              $str, $strhelp, $strval, $proc, $from, $to,        $cat, $extver, $patxname),
SDT_VAR    =    SDT_VAR($base, $var, $type, $flags, $guiflags, $def,       $min, $max, $interval, $str, $strhelp, $strval, $proc, $from, $to,        $cat, $extver, $patxname),
SDT_NULL   =   SDT_NULL($length, $from, $to, $extver),
SDT_END    = SDT_END()

[defaults]
flags    = 0
guiflags = 0
interval = 0
str      = STR_NULL
strhelp  = STR_CONFIG_SETTING_NO_EXPLANATION_AVAILABLE_HELPTEXT
strval   = STR_NULL
proc     = NULL
load     = NULL
from     = 0
to       = SL_MAX_VERSION
cat      = SC_ADVANCED
extver   = {}
patxname = NULL



; Saved settings variables.
; Do not ADD or REMOVE something in this "difficulty.XXX" table or before it. It breaks savegame compatability.
[SDT_VAR]
base     = GameSettings
var      = difficulty.max_no_competitors
type     = SLE_UINT8
from     = 97
def      = 0
min      = 0
max      = MAX_COMPANIES - 1
interval = 1
proc     = MaxNoAIsChange
cat      = SC_BASIC

[SDT_NULL]
length   = 1
from     = 97
to       = 109

[SDT_VAR]
base     = GameSettings
var      = difficulty.number_towns
type     = SLE_UINT8
from     = 97
guiflags = SGF_NEWGAME_ONLY
def      = 2
min      = 0
max      = 4
interval = 1
strval   = STR_NUM_VERY_LOW
cat      = SC_BASIC

[SDT_VAR]
base     = GameSettings
var      = difficulty.industry_density
type     = SLE_UINT8
from     = 97
guiflags = SGF_MULTISTRING
def      = ID_END - 1
min      = 0
max      = ID_END - 1
interval = 1
str      = STR_CONFIG_SETTING_INDUSTRY_DENSITY
strhelp  = STR_CONFIG_SETTING_INDUSTRY_DENSITY_HELPTEXT
strval   = STR_FUNDING_ONLY
cat      = SC_BASIC

[SDT_VAR]
base     = GameSettings
var      = difficulty.max_loan
type     = SLE_UINT32
from     = 97
guiflags = SGF_NEWGAME_ONLY | SGF_SCENEDIT_TOO | SGF_CURRENCY
def      = 300000
min      = 100000
max      = 500000
interval = 50000
str      = STR_CONFIG_SETTING_MAXIMUM_INITIAL_LOAN
strhelp  = STR_CONFIG_SETTING_MAXIMUM_INITIAL_LOAN_HELPTEXT
strval   = STR_JUST_CURRENCY_LONG
cat      = SC_BASIC

[SDT_VAR]
base     = GameSettings
var      = difficulty.initial_interest
type     = SLE_UINT8
from     = 97
guiflags = SGF_NEWGAME_ONLY | SGF_SCENEDIT_TOO
def      = 2
min      = 2
max      = 4
interval = 1
str      = STR_CONFIG_SETTING_INTEREST_RATE
strhelp  = STR_CONFIG_SETTING_INTEREST_RATE_HELPTEXT
strval   = STR_CONFIG_SETTING_PERCENTAGE

[SDT_VAR]
base     = GameSettings
var      = difficulty.vehicle_costs
type     = SLE_UINT8
from     = 97
guiflags = SGF_NEWGAME_ONLY | SGF_SCENEDIT_TOO | SGF_MULTISTRING
def      = 0
min      = 0
max      = 2
interval = 1
str      = STR_CONFIG_SETTING_RUNNING_COSTS
strhelp  = STR_CONFIG_SETTING_RUNNING_COSTS_HELPTEXT
strval   = STR_SEA_LEVEL_LOW
cat      = SC_BASIC

[SDT_VAR]
base     = GameSettings
var      = difficulty.competitor_speed
type     = SLE_UINT8
from     = 97
guiflags = SGF_MULTISTRING
def      = 2
min      = 0
max      = 4
interval = 1
str      = STR_CONFIG_SETTING_CONSTRUCTION_SPEED
strhelp  = STR_CONFIG_SETTING_CONSTRUCTION_SPEED_HELPTEXT
strval   = STR_AI_SPEED_VERY_SLOW
cat      = SC_BASIC

[SDT_NULL]
length   = 1
from     = 97
to       = 109

[SDT_VAR]
base     = GameSettings
var      = difficulty.vehicle_breakdowns
type     = SLE_UINT8
from     = 97
guiflags = SGF_MULTISTRING
def      = 1
min      = 0
max      = 2
interval = 1
str      = STR_CONFIG_SETTING_VEHICLE_BREAKDOWNS
strhelp  = STR_CONFIG_SETTING_VEHICLE_BREAKDOWNS_HELPTEXT
strval   = STR_DISASTER_NONE
cat      = SC_BASIC

[SDT_VAR]
base     = GameSettings
var      = difficulty.subsidy_multiplier
type     = SLE_UINT8
from     = 97
guiflags = SGF_MULTISTRING
def      = 2
min      = 0
max      = 3
interval = 1
str      = STR_CONFIG_SETTING_SUBSIDY_MULTIPLIER
strhelp  = STR_CONFIG_SETTING_SUBSIDY_MULTIPLIER_HELPTEXT
strval   = STR_SUBSIDY_X1_5

[SDT_VAR]
base     = GameSettings
var      = difficulty.construction_cost
type     = SLE_UINT8
from     = 97
guiflags = SGF_NEWGAME_ONLY | SGF_SCENEDIT_TOO | SGF_MULTISTRING
def      = 0
min      = 0
max      = 2
interval = 1
str      = STR_CONFIG_SETTING_CONSTRUCTION_COSTS
strhelp  = STR_CONFIG_SETTING_CONSTRUCTION_COSTS_HELPTEXT
strval   = STR_SEA_LEVEL_LOW
cat      = SC_BASIC

[SDT_VAR]
base     = GameSettings
var      = difficulty.terrain_type
type     = SLE_UINT8
from     = 97
guiflags = SGF_MULTISTRING | SGF_NEWGAME_ONLY
def      = 1
min      = 0
max      = 4
interval = 1
str      = STR_CONFIG_SETTING_TERRAIN_TYPE
strhelp  = STR_CONFIG_SETTING_TERRAIN_TYPE_HELPTEXT
strval   = STR_TERRAIN_TYPE_VERY_FLAT
cat      = SC_BASIC

[SDT_VAR]
base     = GameSettings
var      = difficulty.quantity_sea_lakes
type     = SLE_UINT8
from     = 97
guiflags = SGF_NEWGAME_ONLY
def      = 0
min      = 0
max      = 4
interval = 1
strval   = STR_SEA_LEVEL_VERY_LOW
cat      = SC_BASIC

[SDT_BOOL]
base     = GameSettings
var      = difficulty.economy
from     = 97
def      = false
str      = STR_CONFIG_SETTING_RECESSIONS
strhelp  = STR_CONFIG_SETTING_RECESSIONS_HELPTEXT

[SDT_BOOL]
base     = GameSettings
var      = difficulty.line_reverse_mode
from     = 97
def      = false
str      = STR_CONFIG_SETTING_TRAIN_REVERSING
strhelp  = STR_CONFIG_SETTING_TRAIN_REVERSING_HELPTEXT

[SDT_BOOL]
base     = GameSettings
var      = difficulty.disasters
from     = 97
def      = false
str      = STR_CONFIG_SETTING_DISASTERS
strhelp  = STR_CONFIG_SETTING_DISASTERS_HELPTEXT
cat      = SC_BASIC

[SDT_VAR]
base     = GameSettings
var      = difficulty.town_council_tolerance
type     = SLE_UINT8
from     = 97
guiflags = SGF_MULTISTRING
def      = 0
min      = 0
max      = 2
interval = 1
str      = STR_CONFIG_SETTING_CITY_APPROVAL
strhelp  = STR_CONFIG_SETTING_CITY_APPROVAL_HELPTEXT
strval   = STR_CITY_APPROVAL_PERMISSIVE
proc     = DifficultyNoiseChange

[SDTG_VAR]
name     = ""diff_level""
var      = _old_diff_level
type     = SLE_UINT8
flags    = SLF_NOT_IN_CONFIG
from     = 97
to       = 177
def      = 3
min      = 0
max      = 3
cat      = SC_BASIC

[SDT_BOOL]
base     = GameSettings
var      = order.timetable_automated
def      = true
str      = STR_CONFIG_SETTING_TIMETABLE_AUTOMATED
strhelp  = STR_CONFIG_SETTING_TIMETABLE_AUTOMATED_HELPTEXT
cat      = SC_EXPERT
extver   = SlXvFeatureTest(XSLFTO_AND, XSLFI_AUTO_TIMETABLE)
patxname = ""auto_timetables.order.timetable_automated""

[SDT_BOOL]
base     = GameSettings
var      = order.timetable_separation
def      = true
str      = STR_CONFIG_SETTING_TIMETABLE_SEPARATION
strhelp  = STR_CONFIG_SETTING_TIMETABLE_SEPARATION_HELPTEXT
cat      = SC_EXPERT
extver   = SlXvFeatureTest(XSLFTO_AND, XSLFI_AUTO_TIMETABLE)
patxname = ""auto_timetables.order.timetable_separation""

; There are only 21 predefined town_name values (0-20), but you can have more with newgrf action F so allow
; these bigger values (21-255). Invalid values will fallback to english on use and (undefined string) in GUI.
[SDT_OMANY]
base     = GameSettings
var      = game_creation.town_name
type     = SLE_UINT8
from     = 97
guiflags = SGF_NO_NETWORK
def      = 0
max      = 255
full     = _town_names
cat      = SC_BASIC

[SDT_OMANY]
base     = GameSettings
var      = game_creation.landscape
type     = SLE_UINT8
from     = 97
guiflags = SGF_MULTISTRING | SGF_NEWGAME_ONLY
def      = 0
max      = 3
full     = _climates
load     = ConvertLandscape
str      = STR_CONFIG_SETTING_LANDSCAPE
strhelp  = STR_CONFIG_SETTING_LANDSCAPE_HELPTEXT
strval   = STR_CHEAT_SWITCH_CLIMATE_TEMPERATE_LANDSCAPE
cat      = SC_BASIC

; Snow line (or snow_line_height * TILE_HEIGHT)
[SDT_NULL]
length   = 1
from     = 97
to       = 163

[SDT_OMANY]
base     = GameSettings
var      = vehicle.road_side
type     = SLE_UINT8
from     = 97
guiflags = SGF_MULTISTRING | SGF_NO_NETWORK
def      = 1
max      = 1
full     = _roadsides
str      = STR_CONFIG_SETTING_ROAD_SIDE
strhelp  = STR_CONFIG_SETTING_ROAD_SIDE_HELPTEXT
strval   = STR_GAME_OPTIONS_ROAD_VEHICLES_DROPDOWN_LEFT
proc     = CheckRoadSide

; Construction

[SDT_VAR]
base     = GameSettings
var      = construction.max_heightlevel
type     = SLE_UINT8
from     = 194
guiflags = SGF_NEWGAME_ONLY | SGF_SCENEDIT_TOO
def      = DEF_MAX_HEIGHTLEVEL
min      = MIN_MAX_HEIGHTLEVEL
max      = MAX_MAX_HEIGHTLEVEL
interval = 1
str      = STR_CONFIG_SETTING_MAX_HEIGHTLEVEL
strhelp  = STR_CONFIG_SETTING_MAX_HEIGHTLEVEL_HELPTEXT
strval   = STR_JUST_INT
proc     = ChangeMaxHeightLevel
cat      = SC_BASIC

[SDT_BOOL]
base     = GameSettings
var      = construction.build_on_slopes
guiflags = SGF_NO_NETWORK
def      = true
cat      = SC_EXPERT

[SDT_VAR]
base     = GameSettings
var      = construction.command_pause_level
type     = SLE_UINT8
from     = 154
guiflags = SGF_MULTISTRING | SGF_NO_NETWORK
def      = 1
min      = 0
max      = 3
interval = 1
str      = STR_CONFIG_SETTING_COMMAND_PAUSE_LEVEL
strhelp  = STR_CONFIG_SETTING_COMMAND_PAUSE_LEVEL_HELPTEXT
strval   = STR_CONFIG_SETTING_COMMAND_PAUSE_LEVEL_NO_ACTIONS

[SDT_VAR]
base     = GameSettings
var      = construction.terraform_per_64k_frames
type     = SLE_UINT32
from     = 156
def      = 64 << 16
min      = 0
max      = 1 << 30
interval = 1
cat      = SC_EXPERT

[SDT_VAR]
base     = GameSettings
var      = construction.terraform_frame_burst
type     = SLE_UINT16
from     = 156
def      = 4096
min      = 0
max      = 1 << 30
interval = 1
cat      = SC_EXPERT

[SDT_VAR]
base     = GameSettings
var      = construction.clear_per_64k_frames
type     = SLE_UINT32
from     = 156
def      = 64 << 16
min      = 0
max      = 1 << 30
interval = 1
cat      = SC_EXPERT

[SDT_VAR]
base     = GameSettings
var      = construction.clear_frame_burst
type     = SLE_UINT16
from     = 156
def      = 4096
min      = 0
max      = 1 << 30
interval = 1
cat      = SC_EXPERT

[SDT_VAR]
base     = GameSettings
var      = construction.tree_per_64k_frames
type     = SLE_UINT32
from     = 175
def      = 64 << 16
min      = 0
max      = 1 << 30
interval = 1
cat      = SC_EXPERT

[SDT_VAR]
base     = GameSettings
var      = construction.tree_frame_burst
type     = SLE_UINT16
from     = 175
def      = 4096
min      = 0
max      = 1 << 30
interval = 1
cat      = SC_EXPERT

[SDT_BOOL]
base     = GameSettings
var      = construction.autoslope
from     = 75
def      = true
str      = STR_CONFIG_SETTING_AUTOSLOPE
strhelp  = STR_CONFIG_SETTING_AUTOSLOPE_HELPTEXT
cat      = SC_EXPERT

[SDT_BOOL]
base     = GameSettings
var      = construction.extra_dynamite
def      = true
str      = STR_CONFIG_SETTING_EXTRADYNAMITE
strhelp  = STR_CONFIG_SETTING_EXTRADYNAMITE_HELPTEXT

[SDT_VAR]
base     = GameSettings
var      = construction.max_bridge_length
type     = SLE_UINT16
from     = 159
guiflags = SGF_NO_NETWORK
def      = 64
min      = 1
max      = MAX_MAP_SIZE
interval = 1
str      = STR_CONFIG_SETTING_MAX_BRIDGE_LENGTH
strhelp  = STR_CONFIG_SETTING_MAX_BRIDGE_LENGTH_HELPTEXT
strval   = STR_CONFIG_SETTING_TILE_LENGTH

[SDT_VAR]
base     = GameSettings
var      = construction.max_bridge_height
type     = SLE_UINT8
from     = 194
guiflags = SGF_NO_NETWORK
def      = 12
min      = 1
max      = MAX_TILE_HEIGHT
interval = 1
str      = STR_CONFIG_SETTING_MAX_BRIDGE_HEIGHT
strhelp  = STR_CONFIG_SETTING_MAX_BRIDGE_HEIGHT_HELPTEXT
strval   = STR_JUST_COMMA
cat      = SC_EXPERT

[SDT_VAR]
base     = GameSettings
var      = construction.max_tunnel_length
type     = SLE_UINT16
from     = 159
guiflags = SGF_NO_NETWORK
def      = 64
min      = 1
max      = MAX_MAP_SIZE
interval = 1
str      = STR_CONFIG_SETTING_MAX_TUNNEL_LENGTH
strhelp  = STR_CONFIG_SETTING_MAX_TUNNEL_LENGTH_HELPTEXT
strval   = STR_CONFIG_SETTING_TILE_LENGTH

[SDT_VAR]
base     = GameSettings
var      = construction.simulated_wormhole_signals
type     = SLE_UINT8
flags    = 0
def      = 2
min      = 1
max      = 16
str      = STR_CONFIG_SETTING_SIMULATE_SIGNALS
strval   = STR_CONFIG_SETTING_SIMULATE_SIGNALS_VALUE
proc     = RedrawScreen
from     = 0
cat      = SC_BASIC
patxname = ""signal_tunnel_bridge.construction.simulated_wormhole_signals""

# construction.longbridges
[SDT_NULL]
length   = 1
to       = 158

[SDT_VAR]
base     = GameSettings
var      = construction.train_signal_side
type     = SLE_UINT8
guiflags = SGF_MULTISTRING | SGF_NO_NETWORK
def      = 1
min      = 0
max      = 2
str      = STR_CONFIG_SETTING_SIGNALSIDE
strhelp  = STR_CONFIG_SETTING_SIGNALSIDE_HELPTEXT
strval   = STR_CONFIG_SETTING_SIGNALSIDE_LEFT
proc     = RedrawScreen
cat      = SC_BASIC

[SDT_BOOL]
base     = GameSettings
var      = station.never_expire_airports
guiflags = SGF_NO_NETWORK
def      = false
str      = STR_CONFIG_SETTING_NEVER_EXPIRE_AIRPORTS
strhelp  = STR_CONFIG_SETTING_NEVER_EXPIRE_AIRPORTS_HELPTEXT

[SDT_VAR]
base     = GameSettings
var      = economy.town_layout
type     = SLE_UINT8
from     = 59
guiflags = SGF_MULTISTRING
def      = TL_ORIGINAL
min      = TL_BEGIN
max      = NUM_TLS - 1
interval = 1
str      = STR_CONFIG_SETTING_TOWN_LAYOUT
strhelp  = STR_CONFIG_SETTING_TOWN_LAYOUT_HELPTEXT
strval   = STR_CONFIG_SETTING_TOWN_LAYOUT_DEFAULT
proc     = TownFoundingChanged

[SDT_BOOL]
base     = GameSettings
var      = economy.allow_town_roads
from     = 113
guiflags = SGF_NO_NETWORK
def      = true
str      = STR_CONFIG_SETTING_ALLOW_TOWN_ROADS
strhelp  = STR_CONFIG_SETTING_ALLOW_TOWN_ROADS_HELPTEXT

[SDT_VAR]
base     = GameSettings
var      = economy.found_town
type     = SLE_UINT8
from     = 128
guiflags = SGF_MULTISTRING
def      = TF_FORBIDDEN
min      = TF_BEGIN
max      = TF_END - 1
interval = 1
str      = STR_CONFIG_SETTING_TOWN_FOUNDING
strhelp  = STR_CONFIG_SETTING_TOWN_FOUNDING_HELPTEXT
strval   = STR_CONFIG_SETTING_TOWN_FOUNDING_FORBIDDEN
proc     = TownFoundingChanged
cat      = SC_BASIC

[SDT_BOOL]
base     = GameSettings
var      = economy.allow_town_level_crossings
from     = 143
guiflags = SGF_NO_NETWORK
def      = true
str      = STR_CONFIG_SETTING_ALLOW_TOWN_LEVEL_CROSSINGS
strhelp  = STR_CONFIG_SETTING_ALLOW_TOWN_LEVEL_CROSSINGS_HELPTEXT

; link graph

[SDT_VAR]
base     = GameSettings
var      = linkgraph.recalc_interval
type     = SLE_UINT16
from     = 183
def      = 4
min      = 2
max      = 32
interval = 2
str      = STR_CONFIG_SETTING_LINKGRAPH_INTERVAL
strval   = STR_JUST_COMMA
strhelp  = STR_CONFIG_SETTING_LINKGRAPH_INTERVAL_HELPTEXT

[SDT_VAR]
base     = GameSettings
var      = linkgraph.recalc_time
type     = SLE_UINT16
from     = 183
def      = 16
min      = 1
max      = 4096
interval = 1
str      = STR_CONFIG_SETTING_LINKGRAPH_TIME
strval   = STR_JUST_COMMA
strhelp  = STR_CONFIG_SETTING_LINKGRAPH_TIME_HELPTEXT

[SDT_VAR]
base     = GameSettings
var      = linkgraph.distribution_pax
type     = SLE_UINT8
from     = 183
guiflags = SGF_MULTISTRING
def      = DT_MANUAL
min      = DT_MIN
max      = DT_MAX
interval = 1
str      = STR_CONFIG_SETTING_DISTRIBUTION_PAX
strval   = STR_CONFIG_SETTING_DISTRIBUTION_MANUAL
strhelp  = STR_CONFIG_SETTING_DISTRIBUTION_PAX_HELPTEXT

[SDT_VAR]
base     = GameSettings
var      = linkgraph.distribution_mail
type     = SLE_UINT8
from     = 183
guiflags = SGF_MULTISTRING
def      = DT_MANUAL
min      = DT_MIN
max      = DT_MAX
interval = 1
str      = STR_CONFIG_SETTING_DISTRIBUTION_MAIL
strval   = STR_CONFIG_SETTING_DISTRIBUTION_MANUAL
strhelp  = STR_CONFIG_SETTING_DISTRIBUTION_MAIL_HELPTEXT

[SDT_VAR]
base     = GameSettings
var      = linkgraph.distribution_armoured
type     = SLE_UINT8
from     = 183
guiflags = SGF_MULTISTRING
def      = DT_MANUAL
min      = DT_MIN
max      = DT_MAX
interval = 1
str      = STR_CONFIG_SETTING_DISTRIBUTION_ARMOURED
strval   = STR_CONFIG_SETTING_DISTRIBUTION_MANUAL
strhelp  = STR_CONFIG_SETTING_DISTRIBUTION_ARMOURED_HELPTEXT

[SDT_VAR]
base     = GameSettings
var      = linkgraph.distribution_default
type     = SLE_UINT8
from     = 183
guiflags = SGF_MULTISTRING
def      = DT_MANUAL
min      = DT_BEGIN
max      = DT_MAX_NONSYMMETRIC
interval = 1
str      = STR_CONFIG_SETTING_DISTRIBUTION_DEFAULT
strval   = STR_CONFIG_SETTING_DISTRIBUTION_MANUAL
strhelp  = STR_CONFIG_SETTING_DISTRIBUTION_DEFAULT_HELPTEXT

[SDT_VAR]
base     = GameSettings
var      = linkgraph.accuracy
type     = SLE_UINT8
from     = 183
def      = 16
min      = 2
max      = 64
interval = 1
str      = STR_CONFIG_SETTING_LINKGRAPH_ACCURACY
strval   = STR_JUST_COMMA
strhelp  = STR_CONFIG_SETTING_LINKGRAPH_ACCURACY_HELPTEXT

[SDT_VAR]
base     = GameSettings
var      = linkgraph.demand_distance
type     = SLE_UINT8
from     = 183
def      = 100
min      = 0
max      = 255
interval = 5
str      = STR_CONFIG_SETTING_DEMAND_DISTANCE
strval   = STR_CONFIG_SETTING_PERCENTAGE
strhelp  = STR_CONFIG_SETTING_DEMAND_DISTANCE_HELPTEXT

[SDT_VAR]
base     = GameSettings
var      = linkgraph.demand_size
type     = SLE_UINT8
from     = 183
def      = 100
min      = 0
max      = 100
interval = 5
str      = STR_CONFIG_SETTING_DEMAND_SIZE
strval   = STR_CONFIG_SETTING_PERCENTAGE
strhelp  = STR_CONFIG_SETTING_DEMAND_SIZE_HELPTEXT

[SDT_VAR]
base     = GameSettings
var      = linkgraph.short_path_saturation
type     = SLE_UINT8
from     = 183
def      = 80
min      = 0
max      = 250
interval = 5
str      = STR_CONFIG_SETTING_SHORT_PATH_SATURATION
strval   = STR_CONFIG_SETTING_PERCENTAGE
strhelp  = STR_CONFIG_SETTING_SHORT_PATH_SATURATION_HELPTEXT

[SDT_VAR]
base     = GameSettings
var      = economy.town_cargo_factor
type     = SLE_INT8
from     = 160
def      = 0
min      = -16
max      = +8
interval = 1
str      = STR_CONFIG_SETTING_TOWN_CARGO_FACTOR
strval	 = STR_JUST_INT
patxname = ""town_cargo_adj.economy.town_cargo_factor""

; Vehicles

[SDT_VAR]
base     = GameSettings
var      = vehicle.train_acceleration_model
type     = SLE_UINT8
guiflags = SGF_MULTISTRING
def      = 0
min      = 0
max      = 1
interval = 1
str      = STR_CONFIG_SETTING_TRAIN_ACCELERATION_MODEL
strhelp  = STR_CONFIG_SETTING_TRAIN_ACCELERATION_MODEL_HELPTEXT
strval   = STR_CONFIG_SETTING_ORIGINAL
proc     = TrainAccelerationModelChanged

[SDT_VAR]
base     = GameSettings
var      = vehicle.roadveh_acceleration_model
type     = SLE_UINT8
from     = 139
guiflags = SGF_MULTISTRING
def      = 0
min      = 0
max      = 1
interval = 1
str      = STR_CONFIG_SETTING_ROAD_VEHICLE_ACCELERATION_MODEL
strhelp  = STR_CONFIG_SETTING_ROAD_VEHICLE_ACCELERATION_MODEL_HELPTEXT
strval   = STR_CONFIG_SETTING_ORIGINAL
proc     = RoadVehAccelerationModelChanged

[SDT_VAR]
base     = GameSettings
var      = vehicle.train_slope_steepness
type     = SLE_UINT8
from     = 133
def      = 3
min      = 0
max      = 10
interval = 1
str      = STR_CONFIG_SETTING_TRAIN_SLOPE_STEEPNESS
strhelp  = STR_CONFIG_SETTING_TRAIN_SLOPE_STEEPNESS_HELPTEXT
strval   = STR_CONFIG_SETTING_PERCENTAGE
proc     = TrainSlopeSteepnessChanged
cat      = SC_EXPERT

[SDT_VAR]
base     = GameSettings
var      = vehicle.roadveh_slope_steepness
type     = SLE_UINT8
from     = 139
def      = 7
min      = 0
max      = 10
interval = 1
str      = STR_CONFIG_SETTING_ROAD_VEHICLE_SLOPE_STEEPNESS
strhelp  = STR_CONFIG_SETTING_ROAD_VEHICLE_SLOPE_STEEPNESS_HELPTEXT
strval   = STR_CONFIG_SETTING_PERCENTAGE
proc     = RoadVehSlopeSteepnessChanged
cat      = SC_EXPERT

[SDT_BOOL]
base     = GameSettings
var      = pf.forbid_90_deg
def      = false
str      = STR_CONFIG_SETTING_FORBID_90_DEG
strhelp  = STR_CONFIG_SETTING_FORBID_90_DEG_HELPTEXT
cat      = SC_EXPERT

[SDT_VAR]
base     = GameSettings
var      = vehicle.max_train_length
type     = SLE_UINT8
from     = 159
def      = 7
min      = 1
max      = 64
interval = 1
str      = STR_CONFIG_SETTING_TRAIN_LENGTH
strhelp  = STR_CONFIG_SETTING_TRAIN_LENGTH_HELPTEXT
strval   = STR_CONFIG_SETTING_TILE_LENGTH
cat      = SC_BASIC

; vehicle.mammoth_trains
[SDT_NULL]
length   = 1
to       = 158

[SDT_VAR]
base     = GameSettings
var      = vehicle.smoke_amount
type     = SLE_UINT8
from     = 145
guiflags = SGF_MULTISTRING
def      = 1
min      = 0
max      = 2
str      = STR_CONFIG_SETTING_SMOKE_AMOUNT
strhelp  = STR_CONFIG_SETTING_SMOKE_AMOUNT_HELPTEXT
strval   = STR_CONFIG_SETTING_NONE

; order.gotodepot
[SDT_NULL]
length   = 1
to       = 158

; path finder

[SDT_BOOL]
base     = GameSettings
var      = pf.roadveh_queue
def      = true
cat      = SC_EXPERT

[SDT_BOOL]
base     = GameSettings
var      = pf.new_pathfinding_all
to       = 86
def      = false
cat      = SC_EXPERT

[SDT_BOOL]
base     = GameSettings
var      = pf.yapf.ship_use_yapf
from     = 28
to       = 86
def      = false
cat      = SC_EXPERT

[SDT_BOOL]
base     = GameSettings
var      = pf.yapf.road_use_yapf
from     = 28
to       = 86
def      = true
cat      = SC_EXPERT

[SDT_BOOL]
base     = GameSettings
var      = pf.yapf.rail_use_yapf
from     = 28
to       = 86
def      = true
cat      = SC_EXPERT

##
[SDT_VAR]
base     = GameSettings
var      = pf.pathfinder_for_trains
type     = SLE_UINT8
from     = 87
guiflags = SGF_MULTISTRING
def      = 2
min      = 1
max      = 2
interval = 1
str      = STR_CONFIG_SETTING_PATHFINDER_FOR_TRAINS
strhelp  = STR_CONFIG_SETTING_PATHFINDER_FOR_TRAINS_HELPTEXT
strval   = STR_CONFIG_SETTING_PATHFINDER_NPF
cat      = SC_EXPERT

[SDT_VAR]
base     = GameSettings
var      = pf.pathfinder_for_roadvehs
type     = SLE_UINT8
from     = 87
guiflags = SGF_MULTISTRING
def      = 2
min      = 1
max      = 2
interval = 1
str      = STR_CONFIG_SETTING_PATHFINDER_FOR_ROAD_VEHICLES
strhelp  = STR_CONFIG_SETTING_PATHFINDER_FOR_ROAD_VEHICLES_HELPTEXT
strval   = STR_CONFIG_SETTING_PATHFINDER_NPF
cat      = SC_EXPERT

[SDT_VAR]
base     = GameSettings
var      = pf.pathfinder_for_ships
type     = SLE_UINT8
from     = 87
guiflags = SGF_MULTISTRING
def      = 2
min      = 0
max      = 2
interval = 1
str      = STR_CONFIG_SETTING_PATHFINDER_FOR_SHIPS
strhelp  = STR_CONFIG_SETTING_PATHFINDER_FOR_SHIPS_HELPTEXT
strval   = STR_CONFIG_SETTING_PATHFINDER_OPF
cat      = SC_EXPERT

[SDT_BOOL]
base     = GameSettings
var      = vehicle.never_expire_vehicles
guiflags = SGF_NO_NETWORK
def      = false
str      = STR_CONFIG_SETTING_NEVER_EXPIRE_VEHICLES
strhelp  = STR_CONFIG_SETTING_NEVER_EXPIRE_VEHICLES_HELPTEXT

[SDT_VAR]
base     = GameSettings
var      = vehicle.max_trains
type     = SLE_UINT16
def      = 500
min      = 0
max      = 5000
str      = STR_CONFIG_SETTING_MAX_TRAINS
strhelp  = STR_CONFIG_SETTING_MAX_TRAINS_HELPTEXT
strval   = STR_JUST_COMMA
proc     = MaxVehiclesChanged
cat      = SC_BASIC

[SDT_VAR]
base     = GameSettings
var      = vehicle.max_roadveh
type     = SLE_UINT16
def      = 500
min      = 0
max      = 5000
str      = STR_CONFIG_SETTING_MAX_ROAD_VEHICLES
strhelp  = STR_CONFIG_SETTING_MAX_ROAD_VEHICLES_HELPTEXT
strval   = STR_JUST_COMMA
proc     = MaxVehiclesChanged
cat      = SC_BASIC

[SDT_VAR]
base     = GameSettings
var      = vehicle.max_aircraft
type     = SLE_UINT16
def      = 200
min      = 0
max      = 5000
str      = STR_CONFIG_SETTING_MAX_AIRCRAFT
strhelp  = STR_CONFIG_SETTING_MAX_AIRCRAFT_HELPTEXT
strval   = STR_JUST_COMMA
proc     = MaxVehiclesChanged
cat      = SC_BASIC

[SDT_VAR]
base     = GameSettings
var      = vehicle.max_ships
type     = SLE_UINT16
def      = 300
min      = 0
max      = 5000
str      = STR_CONFIG_SETTING_MAX_SHIPS
strhelp  = STR_CONFIG_SETTING_MAX_SHIPS_HELPTEXT
strval   = STR_JUST_COMMA
proc     = MaxVehiclesChanged
cat      = SC_BASIC

[SDTG_BOOL]
name     = NULL
guiflags = SGF_NO_NETWORK
var      = _old_vds.servint_ispercent
def      = false
to       = 119

[SDTG_VAR]
name     = NULL
type     = SLE_UINT16
guiflags = SGF_0ISDISABLED
var      = _old_vds.servint_trains
def      = 150
min      = 5
max      = 800
to       = 119

[SDTG_VAR]
name     = NULL
type     = SLE_UINT16
guiflags = SGF_0ISDISABLED
var      = _old_vds.servint_roadveh
def      = 150
min      = 5
max      = 800
to       = 119

[SDTG_VAR]
name     = NULL
type     = SLE_UINT16
guiflags = SGF_0ISDISABLED
var      = _old_vds.servint_ships
def      = 360
min      = 5
max      = 800
to       = 119

[SDTG_VAR]
name     = NULL
type     = SLE_UINT16
guiflags = SGF_0ISDISABLED
var      = _old_vds.servint_aircraft
def      = 150
min      = 5
max      = 800
to       = 119

[SDT_BOOL]
base     = GameSettings
var      = order.no_servicing_if_no_breakdowns
def      = true
str      = STR_CONFIG_SETTING_NOSERVICE
strhelp  = STR_CONFIG_SETTING_NOSERVICE_HELPTEXT

[SDT_BOOL]
base     = GameSettings
var      = vehicle.wagon_speed_limits
guiflags = SGF_NO_NETWORK
def      = true
str      = STR_CONFIG_SETTING_WAGONSPEEDLIMITS
strhelp  = STR_CONFIG_SETTING_WAGONSPEEDLIMITS_HELPTEXT
proc     = UpdateConsists

[SDT_BOOL]
base     = GameSettings
var      = vehicle.disable_elrails
from     = 38
guiflags = SGF_NO_NETWORK
def      = false
str      = STR_CONFIG_SETTING_DISABLE_ELRAILS
strhelp  = STR_CONFIG_SETTING_DISABLE_ELRAILS_HELPTEXT
proc     = SettingsDisableElrail
cat      = SC_EXPERT

[SDT_VAR]
base     = GameSettings
var      = vehicle.freight_trains
type     = SLE_UINT8
from     = 39
guiflags = SGF_NO_NETWORK
def      = 1
min      = 1
max      = 255
interval = 1
str      = STR_CONFIG_SETTING_FREIGHT_TRAINS
strhelp  = STR_CONFIG_SETTING_FREIGHT_TRAINS_HELPTEXT
strval   = STR_JUST_COMMA
proc     = UpdateConsists

; order.timetabling
[SDT_NULL]
length   = 1
from     = 67
to       = 158

[SDT_VAR]
base     = GameSettings
var      = vehicle.plane_speed
type     = SLE_UINT8
from     = 90
guiflags = SGF_NO_NETWORK
def      = 4
min      = 1
max      = 4
str      = STR_CONFIG_SETTING_PLANE_SPEED
strhelp  = STR_CONFIG_SETTING_PLANE_SPEED_HELPTEXT
strval   = STR_CONFIG_SETTING_PLANE_SPEED_VALUE

[SDT_BOOL]
base     = GameSettings
var      = vehicle.dynamic_engines
from     = 95
guiflags = SGF_NO_NETWORK
def      = true
proc     = ChangeDynamicEngines
cat      = SC_EXPERT

[SDT_VAR]
base     = GameSettings
var      = vehicle.plane_crashes
type     = SLE_UINT8
from     = 138
guiflags = SGF_MULTISTRING
def      = 2
min      = 0
max      = 2
interval = 1
str      = STR_CONFIG_SETTING_PLANE_CRASHES
strhelp  = STR_CONFIG_SETTING_PLANE_CRASHES_HELPTEXT
strval   = STR_CONFIG_SETTING_PLANE_CRASHES_NONE
cat      = SC_BASIC

[SDT_BOOL]
base     = GameSettings
var      = vehicle.improved_breakdowns
guiflags = SGF_NO_NETWORK
def      = false
str      = STR_CONFIG_SETTING_IMPROVED_BREAKDOWNS
patxname = ""improved_breakdowns.vehicle.improved_breakdowns""

; station.join_stations
[SDT_NULL]
length   = 1
to       = 158

[SDTC_BOOL]
var      = gui.sg_full_load_any
from     = 22
to       = 92
def      = true

[SDT_BOOL]
base     = GameSettings
var      = order.improved_load
guiflags = SGF_NO_NETWORK
def      = true
cat      = SC_EXPERT

[SDT_BOOL]
base     = GameSettings
var      = order.selectgoods
def      = true
cat      = SC_EXPERT

[SDTC_BOOL]
var      = gui.sg_new_nonstop
from     = 22
to       = 92
def      = false

; station.nonuniform_stations
[SDT_NULL]
length   = 1
to       = 158

[SDT_VAR]
base     = GameSettings
var      = station.station_spread
type     = SLE_UINT8
def      = 12
min      = 4
max      = 64
str      = STR_CONFIG_SETTING_STATION_SPREAD
strhelp  = STR_CONFIG_SETTING_STATION_SPREAD_HELPTEXT
strval   = STR_CONFIG_SETTING_TILE_LENGTH
proc     = StationSpreadChanged
cat      = SC_BASIC

[SDT_BOOL]
base     = GameSettings
var      = order.serviceathelipad
def      = true
str      = STR_CONFIG_SETTING_SERVICEATHELIPAD
strhelp  = STR_CONFIG_SETTING_SERVICEATHELIPAD_HELPTEXT
cat      = SC_EXPERT

[SDT_BOOL]
base     = GameSettings
var      = station.modified_catchment
def      = true
str      = STR_CONFIG_SETTING_CATCHMENT
strhelp  = STR_CONFIG_SETTING_CATCHMENT_HELPTEXT
proc     = StationCatchmentChanged
cat      = SC_EXPERT

[SDT_BOOL]
base     = GameSettings
var      = order.gradual_loading
from     = 40
guiflags = SGF_NO_NETWORK
def      = true
cat      = SC_EXPERT

[SDT_BOOL]
base     = GameSettings
var      = construction.road_stop_on_town_road
from     = 47
def      = true
str      = STR_CONFIG_SETTING_STOP_ON_TOWN_ROAD
strhelp  = STR_CONFIG_SETTING_STOP_ON_TOWN_ROAD_HELPTEXT
cat      = SC_BASIC

[SDT_BOOL]
base     = GameSettings
var      = construction.road_stop_on_competitor_road
from     = 114
def      = true
str      = STR_CONFIG_SETTING_STOP_ON_COMPETITOR_ROAD
strhelp  = STR_CONFIG_SETTING_STOP_ON_COMPETITOR_ROAD_HELPTEXT
cat      = SC_BASIC

[SDT_BOOL]
base     = GameSettings
var      = station.adjacent_stations
from     = 62
def      = true
cat      = SC_EXPERT

[SDT_BOOL]
base     = GameSettings
var      = economy.station_noise_level
from     = 96
guiflags = SGF_NO_NETWORK
def      = false
str      = STR_CONFIG_SETTING_NOISE_LEVEL
strhelp  = STR_CONFIG_SETTING_NOISE_LEVEL_HELPTEXT
proc     = InvalidateTownViewWindow

[SDT_BOOL]
base     = GameSettings
var      = station.distant_join_stations
from     = 106
def      = true
str      = STR_CONFIG_SETTING_DISTANT_JOIN_STATIONS
strhelp  = STR_CONFIG_SETTING_DISTANT_JOIN_STATIONS_HELPTEXT
proc     = DeleteSelectStationWindow

##
[SDT_BOOL]
base     = GameSettings
var      = economy.inflation
def      = true
str      = STR_CONFIG_SETTING_INFLATION
strhelp  = STR_CONFIG_SETTING_INFLATION_HELPTEXT
cat      = SC_BASIC

[SDT_VAR]
base     = GameSettings
var      = construction.raw_industry_construction
type     = SLE_UINT8
guiflags = SGF_MULTISTRING
def      = 0
min      = 0
max      = 2
str      = STR_CONFIG_SETTING_RAW_INDUSTRY_CONSTRUCTION_METHOD
strhelp  = STR_CONFIG_SETTING_RAW_INDUSTRY_CONSTRUCTION_METHOD_HELPTEXT
strval   = STR_CONFIG_SETTING_RAW_INDUSTRY_CONSTRUCTION_METHOD_NONE
proc     = InvalidateBuildIndustryWindow
cat      = SC_BASIC

[SDT_VAR]
base     = GameSettings
var      = construction.industry_platform
type     = SLE_UINT8
from     = 148
def      = 1
min      = 0
max      = 4
str      = STR_CONFIG_SETTING_INDUSTRY_PLATFORM
strhelp  = STR_CONFIG_SETTING_INDUSTRY_PLATFORM_HELPTEXT
strval   = STR_CONFIG_SETTING_TILE_LENGTH
cat      = SC_EXPERT

[SDT_BOOL]
base     = GameSettings
var      = economy.multiple_industry_per_town
def      = false
str      = STR_CONFIG_SETTING_MULTIPINDTOWN
strhelp  = STR_CONFIG_SETTING_MULTIPINDTOWN_HELPTEXT

[SDT_NULL]
length   = 1
to       = 140

[SDT_BOOL]
base     = GameSettings
var      = economy.bribe
def      = true
str      = STR_CONFIG_SETTING_BRIBE
strhelp  = STR_CONFIG_SETTING_BRIBE_HELPTEXT
proc     = RedrawTownAuthority
cat      = SC_BASIC

[SDT_BOOL]
base     = GameSettings
var      = economy.exclusive_rights
from     = 79
def      = true
str      = STR_CONFIG_SETTING_ALLOW_EXCLUSIVE
strhelp  = STR_CONFIG_SETTING_ALLOW_EXCLUSIVE_HELPTEXT
proc     = RedrawTownAuthority
cat      = SC_BASIC

[SDT_BOOL]
base     = GameSettings
var      = economy.fund_buildings
from     = 165
def      = true
str      = STR_CONFIG_SETTING_ALLOW_FUND_BUILDINGS
strhelp  = STR_CONFIG_SETTING_ALLOW_FUND_BUILDINGS_HELPTEXT
proc     = RedrawTownAuthority
cat      = SC_BASIC

[SDT_BOOL]
base     = GameSettings
var      = economy.fund_roads
from     = 160
def      = true
str      = STR_CONFIG_SETTING_ALLOW_FUND_ROAD
strhelp  = STR_CONFIG_SETTING_ALLOW_FUND_ROAD_HELPTEXT
proc     = RedrawTownAuthority
cat      = SC_BASIC

[SDT_BOOL]
base     = GameSettings
var      = economy.give_money
from     = 79
def      = true
str      = STR_CONFIG_SETTING_ALLOW_GIVE_MONEY
strhelp  = STR_CONFIG_SETTING_ALLOW_GIVE_MONEY_HELPTEXT
cat      = SC_BASIC

[SDT_VAR]
base     = GameSettings
var      = game_creation.snow_line_height
type     = SLE_UINT8
guiflags = SGF_NO_NETWORK
def      = DEF_SNOWLINE_HEIGHT
min      = MIN_SNOWLINE_HEIGHT
max      = MAX_SNOWLINE_HEIGHT
str      = STR_CONFIG_SETTING_SNOWLINE_HEIGHT
strhelp  = STR_CONFIG_SETTING_SNOWLINE_HEIGHT_HELPTEXT
strval   = STR_JUST_COMMA
cat      = SC_BASIC

[SDT_NULL]
length   = 4
to       = 143

[SDT_VAR]
base     = GameSettings
var      = game_creation.starting_year
type     = SLE_INT32
def      = DEF_START_YEAR
min      = MIN_YEAR
max      = MAX_YEAR
interval = 1
str      = STR_CONFIG_SETTING_STARTING_YEAR
strval   = STR_JUST_INT
cat      = SC_BASIC

[SDT_NULL]
length   = 4
to       = 104

[SDT_BOOL]
base     = GameSettings
var      = economy.smooth_economy
def      = true
str      = STR_CONFIG_SETTING_SMOOTH_ECONOMY
strhelp  = STR_CONFIG_SETTING_SMOOTH_ECONOMY_HELPTEXT
proc     = InvalidateIndustryViewWindow
cat      = SC_BASIC

[SDT_BOOL]
base     = GameSettings
var      = economy.allow_shares
def      = false
str      = STR_CONFIG_SETTING_ALLOW_SHARES
strhelp  = STR_CONFIG_SETTING_ALLOW_SHARES_HELPTEXT
proc     = InvalidateCompanyWindow

[SDT_VAR]
base     = GameSettings
var      = economy.feeder_payment_share
type     = SLE_UINT8
from     = 134
def      = 75
min      = 0
max      = 100
str      = STR_CONFIG_SETTING_FEEDER_PAYMENT_SHARE
strhelp  = STR_CONFIG_SETTING_FEEDER_PAYMENT_SHARE_HELPTEXT
strval   = STR_CONFIG_SETTING_PERCENTAGE
cat      = SC_EXPERT

[SDT_VAR]
base     = GameSettings
var      = economy.town_growth_rate
type     = SLE_UINT8
from     = 54
guiflags = SGF_MULTISTRING
def      = 2
min      = 0
max      = 4
str      = STR_CONFIG_SETTING_TOWN_GROWTH
strhelp  = STR_CONFIG_SETTING_TOWN_GROWTH_HELPTEXT
strval   = STR_CONFIG_SETTING_TOWN_GROWTH_NONE

[SDT_VAR]
base     = GameSettings
var      = economy.larger_towns
type     = SLE_UINT8
from     = 54
guiflags = SGF_0ISDISABLED
def      = 4
min      = 0
max      = 255
interval = 1
str      = STR_CONFIG_SETTING_LARGER_TOWNS
strhelp  = STR_CONFIG_SETTING_LARGER_TOWNS_HELPTEXT
strval   = STR_CONFIG_SETTING_LARGER_TOWNS_VALUE

[SDT_VAR]
base     = GameSettings
var      = economy.initial_city_size
type     = SLE_UINT8
from     = 56
def      = 2
min      = 1
max      = 10
interval = 1
str      = STR_CONFIG_SETTING_CITY_SIZE_MULTIPLIER
strhelp  = STR_CONFIG_SETTING_CITY_SIZE_MULTIPLIER_HELPTEXT
strval   = STR_JUST_COMMA

[SDT_BOOL]
base     = GameSettings
var      = economy.mod_road_rebuild
from     = 77
def      = true
cat      = SC_EXPERT

<<<<<<< HEAD
[SDT_VAR]
base     = GameSettings
var      = construction.maximum_signal_evaluations
type     = SLE_UINT16
def      = 256
min      = 64
max      = 4096
interval = 1
str      = STR_CONFIG_SETTING_MAX_SIGNAL_EVALUATIONS
strhelp  = STR_CONFIG_SETTING_MAX_SIGNAL_EVALUATIONS_HELPTEXT
strval   = STR_JUST_COMMA
cat      = SC_EXPERT
extver   = SlXvFeatureTest(XSLFTO_AND, XSLFI_PROG_SIGS)
patxname = ""programmable_signals.construction.maximum_signal_evaluations""
=======

[SDT_BOOL]
base     = GameSettings
var      = economy.infrastructure_sharing[0]
def      = false
str      = STR_CONFIG_SETTING_SHARING_RAIL
proc     = CheckSharingRail
extver   = SlXvFeatureTest(XSLFTO_AND, XSLFI_INFRA_SHARING)
patxname = ""infra_sharing.economy.infrastructure_sharing.rail""

[SDT_BOOL]
base     = GameSettings
var      = economy.infrastructure_sharing[1]
def      = false
str      = STR_CONFIG_SETTING_SHARING_ROAD
proc     = CheckSharingRoad
extver   = SlXvFeatureTest(XSLFTO_AND, XSLFI_INFRA_SHARING)
patxname = ""infra_sharing.economy.infrastructure_sharing.road""

[SDT_BOOL]
base     = GameSettings
var      = economy.infrastructure_sharing[2]
def      = false
str      = STR_CONFIG_SETTING_SHARING_WATER
proc     = CheckSharingWater
extver   = SlXvFeatureTest(XSLFTO_AND, XSLFI_INFRA_SHARING)
patxname = ""infra_sharing.economy.infrastructure_sharing.water""

[SDT_BOOL]
base     = GameSettings
var      = economy.infrastructure_sharing[3]
def      = false
str      = STR_CONFIG_SETTING_SHARING_AIR
proc     = CheckSharingAir
extver   = SlXvFeatureTest(XSLFTO_AND, XSLFI_INFRA_SHARING)
patxname = ""infra_sharing.economy.infrastructure_sharing.air""

[SDT_VAR]
base     = GameSettings
var      = economy.sharing_fee[0]
type     = SLE_UINT
def      = 100
min      = 0
max      = 1000000
interval = 10
str      = STR_CONFIG_SETTING_SHARING_FEE_RAIL
extver   = SlXvFeatureTest(XSLFTO_AND, XSLFI_INFRA_SHARING)
patxname = ""infra_sharing.economy.sharing_fee.rail""

[SDT_VAR]
base     = GameSettings
var      = economy.sharing_fee[1]
type     = SLE_UINT
def      = 100
min      = 0
max      = 1000000
interval = 10
str      = STR_CONFIG_SETTING_SHARING_FEE_ROAD
extver   = SlXvFeatureTest(XSLFTO_AND, XSLFI_INFRA_SHARING)
patxname = ""infra_sharing.economy.sharing_fee.road""

[SDT_VAR]
base     = GameSettings
var      = economy.sharing_fee[2]
type     = SLE_UINT
def      = 100
min      = 0
max      = 1000000
interval = 10
str      = STR_CONFIG_SETTING_SHARING_FEE_WATER
extver   = SlXvFeatureTest(XSLFTO_AND, XSLFI_INFRA_SHARING)
patxname = ""infra_sharing.economy.sharing_fee.water""

[SDT_VAR]
base     = GameSettings
var      = economy.sharing_fee[3]
type     = SLE_UINT
def      = 100
min      = 0
max      = 1000000
interval = 10
str      = STR_CONFIG_SETTING_SHARING_FEE_AIR
extver   = SlXvFeatureTest(XSLFTO_AND, XSLFI_INFRA_SHARING)
patxname = ""infra_sharing.economy.sharing_fee.air""

[SDT_BOOL]
base     = GameSettings
var      = economy.sharing_payment_in_debt
def      = false
str      = STR_CONFIG_SETTING_SHARING_PAYMENT_IN_DEBT
extver   = SlXvFeatureTest(XSLFTO_AND, XSLFI_INFRA_SHARING)
patxname = ""infra_sharing.economy.sharing_payment_in_debt""
>>>>>>> b3ebb1f7

; previously ai-new setting.
[SDT_NULL]
length   = 1
to       = 106

[SDT_OMANY]
base     = GameSettings
var      = script.settings_profile
type     = SLE_UINT8
from     = 178
guiflags = SGF_MULTISTRING
def      = SP_EASY
min      = SP_EASY
max      = SP_HARD
full     = _settings_profiles
str      = STR_CONFIG_SETTING_AI_PROFILE
strhelp  = STR_CONFIG_SETTING_AI_PROFILE_HELPTEXT
strval   = STR_CONFIG_SETTING_AI_PROFILE_EASY
cat      = SC_BASIC

[SDT_BOOL]
base     = GameSettings
var      = ai.ai_in_multiplayer
def      = true
str      = STR_CONFIG_SETTING_AI_IN_MULTIPLAYER
strhelp  = STR_CONFIG_SETTING_AI_IN_MULTIPLAYER_HELPTEXT
cat      = SC_BASIC

[SDT_BOOL]
base     = GameSettings
var      = ai.ai_disable_veh_train
def      = false
str      = STR_CONFIG_SETTING_AI_BUILDS_TRAINS
strhelp  = STR_CONFIG_SETTING_AI_BUILDS_TRAINS_HELPTEXT

[SDT_BOOL]
base     = GameSettings
var      = ai.ai_disable_veh_roadveh
def      = false
str      = STR_CONFIG_SETTING_AI_BUILDS_ROAD_VEHICLES
strhelp  = STR_CONFIG_SETTING_AI_BUILDS_ROAD_VEHICLES_HELPTEXT

[SDT_BOOL]
base     = GameSettings
var      = ai.ai_disable_veh_aircraft
def      = false
str      = STR_CONFIG_SETTING_AI_BUILDS_AIRCRAFT
strhelp  = STR_CONFIG_SETTING_AI_BUILDS_AIRCRAFT_HELPTEXT

[SDT_BOOL]
base     = GameSettings
var      = ai.ai_disable_veh_ship
def      = false
str      = STR_CONFIG_SETTING_AI_BUILDS_SHIPS
strhelp  = STR_CONFIG_SETTING_AI_BUILDS_SHIPS_HELPTEXT

[SDT_VAR]
base     = GameSettings
var      = script.script_max_opcode_till_suspend
type     = SLE_UINT32
from     = 107
guiflags = SGF_NEWGAME_ONLY
def      = 10000
min      = 5000
max      = 250000
interval = 2500
str      = STR_CONFIG_SETTING_SCRIPT_MAX_OPCODES
strhelp  = STR_CONFIG_SETTING_SCRIPT_MAX_OPCODES_HELPTEXT
strval   = STR_JUST_COMMA
cat      = SC_EXPERT

##
[SDT_VAR]
base     = GameSettings
var      = vehicle.extend_vehicle_life
type     = SLE_UINT8
def      = 0
min      = 0
max      = 100
cat      = SC_EXPERT

[SDT_VAR]
base     = GameSettings
var      = economy.dist_local_authority
type     = SLE_UINT8
def      = 20
min      = 5
max      = 60
cat      = SC_EXPERT

[SDT_BOOL]
base     = GameSettings
var      = pf.reverse_at_signals
from     = 159
def      = false
str      = STR_CONFIG_SETTING_REVERSE_AT_SIGNALS
strhelp  = STR_CONFIG_SETTING_REVERSE_AT_SIGNALS_HELPTEXT

[SDT_VAR]
base     = GameSettings
var      = pf.wait_oneway_signal
type     = SLE_UINT8
def      = 15
min      = 2
max      = 255
cat      = SC_EXPERT

[SDT_VAR]
base     = GameSettings
var      = pf.wait_twoway_signal
type     = SLE_UINT8
def      = 41
min      = 2
max      = 255
cat      = SC_EXPERT

[SDT_VAR]
base     = GameSettings
var      = economy.town_noise_population[0]
type     = SLE_UINT16
from     = 96
def      = 800
min      = 200
max      = 65535
cat      = SC_EXPERT

[SDT_VAR]
base     = GameSettings
var      = economy.town_noise_population[1]
type     = SLE_UINT16
from     = 96
def      = 2000
min      = 400
max      = 65535
cat      = SC_EXPERT

[SDT_VAR]
base     = GameSettings
var      = economy.town_noise_population[2]
type     = SLE_UINT16
from     = 96
def      = 4000
min      = 800
max      = 65535
cat      = SC_EXPERT

[SDT_BOOL]
base     = GameSettings
var      = economy.infrastructure_maintenance
from     = 166
def      = false
str      = STR_CONFIG_SETTING_INFRASTRUCTURE_MAINTENANCE
strhelp  = STR_CONFIG_SETTING_INFRASTRUCTURE_MAINTENANCE_HELPTEXT
proc     = InvalidateCompanyInfrastructureWindow
cat      = SC_BASIC

##
[SDT_VAR]
base     = GameSettings
var      = pf.wait_for_pbs_path
type     = SLE_UINT8
from     = 100
def      = 30
min      = 2
max      = 255
cat      = SC_EXPERT

[SDT_BOOL]
base     = GameSettings
var      = pf.reserve_paths
from     = 100
def      = false
cat      = SC_EXPERT

[SDT_VAR]
base     = GameSettings
var      = pf.path_backoff_interval
type     = SLE_UINT8
from     = 100
def      = 20
min      = 1
max      = 255
cat      = SC_EXPERT

##
[SDT_VAR]
base     = GameSettings
var      = pf.opf.pf_maxlength
type     = SLE_UINT16
def      = 4096
min      = 64
max      = 65535
cat      = SC_EXPERT

[SDT_VAR]
base     = GameSettings
var      = pf.opf.pf_maxdepth
type     = SLE_UINT8
def      = 48
min      = 4
max      = 255
cat      = SC_EXPERT

##
[SDT_VAR]
base     = GameSettings
var      = pf.npf.npf_max_search_nodes
type     = SLE_UINT
def      = 10000
min      = 500
max      = 100000
cat      = SC_EXPERT

[SDT_VAR]
base     = GameSettings
var      = pf.npf.npf_rail_firstred_penalty
type     = SLE_UINT
def      = 10 * NPF_TILE_LENGTH
min      = 0
max      = 100000
cat      = SC_EXPERT

[SDT_VAR]
base     = GameSettings
var      = pf.npf.npf_rail_firstred_exit_penalty
type     = SLE_UINT
def      = 100 * NPF_TILE_LENGTH
min      = 0
max      = 100000
cat      = SC_EXPERT

[SDT_VAR]
base     = GameSettings
var      = pf.npf.npf_rail_lastred_penalty
type     = SLE_UINT
def      = 10 * NPF_TILE_LENGTH
min      = 0
max      = 100000
cat      = SC_EXPERT

[SDT_VAR]
base     = GameSettings
var      = pf.npf.npf_rail_station_penalty
type     = SLE_UINT
def      = 1 * NPF_TILE_LENGTH
min      = 0
max      = 100000
cat      = SC_EXPERT

[SDT_VAR]
base     = GameSettings
var      = pf.npf.npf_rail_slope_penalty
type     = SLE_UINT
def      = 1 * NPF_TILE_LENGTH
min      = 0
max      = 100000
cat      = SC_EXPERT

[SDT_VAR]
base     = GameSettings
var      = pf.npf.npf_rail_curve_penalty
type     = SLE_UINT
def      = 1 * NPF_TILE_LENGTH
min      = 0
max      = 100000
cat      = SC_EXPERT

[SDT_VAR]
base     = GameSettings
var      = pf.npf.npf_rail_depot_reverse_penalty
type     = SLE_UINT
def      = 50 * NPF_TILE_LENGTH
min      = 0
max      = 100000
cat      = SC_EXPERT

[SDT_VAR]
base     = GameSettings
var      = pf.npf.npf_rail_pbs_cross_penalty
type     = SLE_UINT
from     = 100
def      = 3 * NPF_TILE_LENGTH
min      = 0
max      = 100000
cat      = SC_EXPERT

[SDT_VAR]
base     = GameSettings
var      = pf.npf.npf_rail_pbs_signal_back_penalty
type     = SLE_UINT
from     = 100
def      = 15 * NPF_TILE_LENGTH
min      = 0
max      = 100000
cat      = SC_EXPERT

[SDT_VAR]
base     = GameSettings
var      = pf.npf.npf_buoy_penalty
type     = SLE_UINT
def      = 2 * NPF_TILE_LENGTH
min      = 0
max      = 100000
cat      = SC_EXPERT

[SDT_VAR]
base     = GameSettings
var      = pf.npf.npf_water_curve_penalty
type     = SLE_UINT
def      = 1 * NPF_TILE_LENGTH
min      = 0
max      = 100000
cat      = SC_EXPERT

[SDT_VAR]
base     = GameSettings
var      = pf.npf.npf_road_curve_penalty
type     = SLE_UINT
def      = 1 * NPF_TILE_LENGTH
min      = 0
max      = 100000
cat      = SC_EXPERT

[SDT_VAR]
base     = GameSettings
var      = pf.npf.npf_crossing_penalty
type     = SLE_UINT
def      = 3 * NPF_TILE_LENGTH
min      = 0
max      = 100000
cat      = SC_EXPERT

[SDT_VAR]
base     = GameSettings
var      = pf.npf.npf_road_drive_through_penalty
type     = SLE_UINT
from     = 47
def      = 8 * NPF_TILE_LENGTH
min      = 0
max      = 100000
cat      = SC_EXPERT

[SDT_VAR]
base     = GameSettings
var      = pf.npf.npf_road_dt_occupied_penalty
type     = SLE_UINT
from     = 130
def      = 8 * NPF_TILE_LENGTH
min      = 0
max      = 100000
cat      = SC_EXPERT

[SDT_VAR]
base     = GameSettings
var      = pf.npf.npf_road_bay_occupied_penalty
type     = SLE_UINT
from     = 130
def      = 15 * NPF_TILE_LENGTH
min      = 0
max      = 100000
cat      = SC_EXPERT

[SDT_VAR]
base     = GameSettings
var      = pf.npf.maximum_go_to_depot_penalty
type     = SLE_UINT
from     = 131
def      = 20 * NPF_TILE_LENGTH
min      = 0
max      = 1000000
cat      = SC_EXPERT

##
[SDT_BOOL]
base     = GameSettings
var      = pf.yapf.disable_node_optimization
from     = 28
def      = false
cat      = SC_EXPERT

[SDT_VAR]
base     = GameSettings
var      = pf.yapf.max_search_nodes
type     = SLE_UINT
from     = 28
def      = 10000
min      = 500
max      = 1000000
cat      = SC_EXPERT

[SDT_BOOL]
base     = GameSettings
var      = pf.yapf.rail_firstred_twoway_eol
from     = 28
def      = false
cat      = SC_EXPERT

[SDT_VAR]
base     = GameSettings
var      = pf.yapf.rail_firstred_penalty
type     = SLE_UINT
from     = 28
def      = 10 * YAPF_TILE_LENGTH
min      = 0
max      = 1000000
cat      = SC_EXPERT

[SDT_VAR]
base     = GameSettings
var      = pf.yapf.rail_firstred_exit_penalty
type     = SLE_UINT
from     = 28
def      = 100 * YAPF_TILE_LENGTH
min      = 0
max      = 1000000
cat      = SC_EXPERT

[SDT_VAR]
base     = GameSettings
var      = pf.yapf.rail_lastred_penalty
type     = SLE_UINT
from     = 28
def      = 10 * YAPF_TILE_LENGTH
min      = 0
max      = 1000000
cat      = SC_EXPERT

[SDT_VAR]
base     = GameSettings
var      = pf.yapf.rail_lastred_exit_penalty
type     = SLE_UINT
from     = 28
def      = 100 * YAPF_TILE_LENGTH
min      = 0
max      = 1000000
cat      = SC_EXPERT

[SDT_VAR]
base     = GameSettings
var      = pf.yapf.rail_station_penalty
type     = SLE_UINT
from     = 28
def      = 10 * YAPF_TILE_LENGTH
min      = 0
max      = 1000000
cat      = SC_EXPERT

[SDT_VAR]
base     = GameSettings
var      = pf.yapf.rail_slope_penalty
type     = SLE_UINT
from     = 28
def      = 2 * YAPF_TILE_LENGTH
min      = 0
max      = 1000000
cat      = SC_EXPERT

[SDT_VAR]
base     = GameSettings
var      = pf.yapf.rail_curve45_penalty
type     = SLE_UINT
from     = 28
def      = 1 * YAPF_TILE_LENGTH
min      = 0
max      = 1000000
cat      = SC_EXPERT

[SDT_VAR]
base     = GameSettings
var      = pf.yapf.rail_curve90_penalty
type     = SLE_UINT
from     = 28
def      = 6 * YAPF_TILE_LENGTH
min      = 0
max      = 1000000
cat      = SC_EXPERT

[SDT_VAR]
base     = GameSettings
var      = pf.yapf.rail_depot_reverse_penalty
type     = SLE_UINT
from     = 28
def      = 50 * YAPF_TILE_LENGTH
min      = 0
max      = 1000000
cat      = SC_EXPERT

[SDT_VAR]
base     = GameSettings
var      = pf.yapf.rail_crossing_penalty
type     = SLE_UINT
from     = 28
def      = 3 * YAPF_TILE_LENGTH
min      = 0
max      = 1000000
cat      = SC_EXPERT

[SDT_VAR]
base     = GameSettings
var      = pf.yapf.rail_look_ahead_max_signals
type     = SLE_UINT
from     = 28
def      = 10
min      = 1
max      = 100
cat      = SC_EXPERT

[SDT_VAR]
base     = GameSettings
var      = pf.yapf.rail_look_ahead_signal_p0
type     = SLE_INT
from     = 28
def      = 500
min      = -1000000
max      = 1000000
cat      = SC_EXPERT

[SDT_VAR]
base     = GameSettings
var      = pf.yapf.rail_look_ahead_signal_p1
type     = SLE_INT
from     = 28
def      = -100
min      = -1000000
max      = 1000000
cat      = SC_EXPERT

[SDT_VAR]
base     = GameSettings
var      = pf.yapf.rail_look_ahead_signal_p2
type     = SLE_INT
from     = 28
def      = 5
min      = -1000000
max      = 1000000
cat      = SC_EXPERT

[SDT_VAR]
base     = GameSettings
var      = pf.yapf.rail_pbs_cross_penalty
type     = SLE_UINT
from     = 100
def      = 3 * YAPF_TILE_LENGTH
min      = 0
max      = 1000000
cat      = SC_EXPERT

[SDT_VAR]
base     = GameSettings
var      = pf.yapf.rail_pbs_station_penalty
type     = SLE_UINT
from     = 100
def      = 8 * YAPF_TILE_LENGTH
min      = 0
max      = 1000000
cat      = SC_EXPERT

[SDT_VAR]
base     = GameSettings
var      = pf.yapf.rail_pbs_signal_back_penalty
type     = SLE_UINT
from     = 100
def      = 15 * YAPF_TILE_LENGTH
min      = 0
max      = 1000000
cat      = SC_EXPERT

[SDT_VAR]
base     = GameSettings
var      = pf.yapf.rail_doubleslip_penalty
type     = SLE_UINT
from     = 100
def      = 1 * YAPF_TILE_LENGTH
min      = 0
max      = 1000000
cat      = SC_EXPERT

[SDT_VAR]
base     = GameSettings
var      = pf.yapf.rail_longer_platform_penalty
type     = SLE_UINT
from     = 33
def      = 8 * YAPF_TILE_LENGTH
min      = 0
max      = 20000
cat      = SC_EXPERT

[SDT_VAR]
base     = GameSettings
var      = pf.yapf.rail_longer_platform_per_tile_penalty
type     = SLE_UINT
from     = 33
def      = 0 * YAPF_TILE_LENGTH
min      = 0
max      = 20000
cat      = SC_EXPERT

[SDT_VAR]
base     = GameSettings
var      = pf.yapf.rail_shorter_platform_penalty
type     = SLE_UINT
from     = 33
def      = 40 * YAPF_TILE_LENGTH
min      = 0
max      = 20000
cat      = SC_EXPERT

[SDT_VAR]
base     = GameSettings
var      = pf.yapf.rail_shorter_platform_per_tile_penalty
type     = SLE_UINT
from     = 33
def      = 0 * YAPF_TILE_LENGTH
min      = 0
max      = 20000
cat      = SC_EXPERT

[SDT_VAR]
base     = GameSettings
var      = pf.yapf.road_slope_penalty
type     = SLE_UINT
from     = 33
def      = 2 * YAPF_TILE_LENGTH
min      = 0
max      = 1000000
cat      = SC_EXPERT

[SDT_VAR]
base     = GameSettings
var      = pf.yapf.road_curve_penalty
type     = SLE_UINT
from     = 33
def      = 1 * YAPF_TILE_LENGTH
min      = 0
max      = 1000000
cat      = SC_EXPERT

[SDT_VAR]
base     = GameSettings
var      = pf.yapf.road_crossing_penalty
type     = SLE_UINT
from     = 33
def      = 3 * YAPF_TILE_LENGTH
min      = 0
max      = 1000000
cat      = SC_EXPERT

[SDT_VAR]
base     = GameSettings
var      = pf.yapf.road_stop_penalty
type     = SLE_UINT
from     = 47
def      = 8 * YAPF_TILE_LENGTH
min      = 0
max      = 1000000
cat      = SC_EXPERT

[SDT_VAR]
base     = GameSettings
var      = pf.yapf.road_stop_occupied_penalty
type     = SLE_UINT
from     = 130
def      = 8 * YAPF_TILE_LENGTH
min      = 0
max      = 1000000
cat      = SC_EXPERT

[SDT_VAR]
base     = GameSettings
var      = pf.yapf.road_stop_bay_occupied_penalty
type     = SLE_UINT
from     = 130
def      = 15 * YAPF_TILE_LENGTH
min      = 0
max      = 1000000
cat      = SC_EXPERT

[SDT_VAR]
base     = GameSettings
var      = pf.yapf.maximum_go_to_depot_penalty
type     = SLE_UINT
from     = 131
def      = 20 * YAPF_TILE_LENGTH
min      = 0
max      = 1000000
cat      = SC_EXPERT

##
[SDT_VAR]
base     = GameSettings
var      = game_creation.land_generator
type     = SLE_UINT8
from     = 30
guiflags = SGF_MULTISTRING | SGF_NEWGAME_ONLY
def      = 1
min      = 0
max      = 1
str      = STR_CONFIG_SETTING_LAND_GENERATOR
strhelp  = STR_CONFIG_SETTING_LAND_GENERATOR_HELPTEXT
strval   = STR_CONFIG_SETTING_LAND_GENERATOR_ORIGINAL

[SDT_VAR]
base     = GameSettings
var      = game_creation.oil_refinery_limit
type     = SLE_UINT8
from     = 30
def      = 32
min      = 12
max      = 48
str      = STR_CONFIG_SETTING_OIL_REF_EDGE_DISTANCE
strval   = STR_CONFIG_SETTING_TILE_LENGTH
strhelp  = STR_CONFIG_SETTING_OIL_REF_EDGE_DISTANCE_HELPTEXT

[SDT_VAR]
base     = GameSettings
var      = game_creation.tgen_smoothness
type     = SLE_UINT8
from     = 30
guiflags = SGF_MULTISTRING | SGF_NEWGAME_ONLY
def      = 1
min      = TGEN_SMOOTHNESS_BEGIN
max      = TGEN_SMOOTHNESS_END - 1
str      = STR_CONFIG_SETTING_ROUGHNESS_OF_TERRAIN
strhelp  = STR_CONFIG_SETTING_ROUGHNESS_OF_TERRAIN_HELPTEXT
strval   = STR_CONFIG_SETTING_ROUGHNESS_OF_TERRAIN_VERY_SMOOTH
cat      = SC_BASIC

[SDT_VAR]
base     = GameSettings
var      = game_creation.variety
type     = SLE_UINT8
flags    = SLF_NOT_IN_SAVE | SLF_NO_NETWORK_SYNC
guiflags = SGF_MULTISTRING | SGF_NEWGAME_ONLY
def      = 0
min      = 0
max      = 5
str      = STR_CONFIG_SETTING_VARIETY
strhelp  = STR_CONFIG_SETTING_VARIETY_HELPTEXT
strval   = STR_VARIETY_NONE

[SDT_VAR]
base     = GameSettings
var      = game_creation.generation_seed
type     = SLE_UINT32
from     = 30
def      = GENERATE_NEW_SEED
min      = 0
max      = UINT32_MAX
cat      = SC_EXPERT

[SDT_VAR]
base     = GameSettings
var      = game_creation.tree_placer
type     = SLE_UINT8
from     = 30
guiflags = SGF_MULTISTRING | SGF_NEWGAME_ONLY | SGF_SCENEDIT_TOO
def      = 2
min      = 0
max      = 2
str      = STR_CONFIG_SETTING_TREE_PLACER
strhelp  = STR_CONFIG_SETTING_TREE_PLACER_HELPTEXT
strval   = STR_CONFIG_SETTING_TREE_PLACER_NONE

[SDT_VAR]
base     = GameSettings
var      = game_creation.heightmap_rotation
type     = SLE_UINT8
flags    = SLF_NOT_IN_SAVE | SLF_NO_NETWORK_SYNC
guiflags = SGF_MULTISTRING
def      = 0
min      = 0
max      = 1
str      = STR_CONFIG_SETTING_HEIGHTMAP_ROTATION
strval   = STR_CONFIG_SETTING_HEIGHTMAP_ROTATION_COUNTER_CLOCKWISE
cat      = SC_BASIC

[SDT_VAR]
base     = GameSettings
var      = game_creation.se_flat_world_height
type     = SLE_UINT8
flags    = SLF_NOT_IN_SAVE | SLF_NO_NETWORK_SYNC
def      = 1
min      = 0
max      = 15
str      = STR_CONFIG_SETTING_SE_FLAT_WORLD_HEIGHT
strval   = STR_JUST_COMMA
cat      = SC_BASIC

##
[SDT_VAR]
base     = GameSettings
var      = game_creation.map_x
type     = SLE_UINT8
flags    = SLF_NOT_IN_SAVE | SLF_NO_NETWORK_SYNC
def      = 8
min      = MIN_MAP_SIZE_BITS
max      = MAX_MAP_SIZE_BITS
cat      = SC_BASIC

[SDT_VAR]
base     = GameSettings
var      = game_creation.map_y
type     = SLE_UINT8
flags    = SLF_NOT_IN_SAVE | SLF_NO_NETWORK_SYNC
def      = 8
min      = MIN_MAP_SIZE_BITS
max      = MAX_MAP_SIZE_BITS
cat      = SC_BASIC

[SDT_BOOL]
base     = GameSettings
var      = construction.freeform_edges
from     = 111
def      = true
proc     = CheckFreeformEdges
cat      = SC_EXPERT

[SDT_VAR]
base     = GameSettings
var      = game_creation.water_borders
type     = SLE_UINT8
from     = 111
def      = 15
min      = 0
max      = 16

[SDT_VAR]
base     = GameSettings
var      = game_creation.custom_town_number
type     = SLE_UINT16
from     = 115
def      = 1
min      = 1
max      = 5000
cat      = SC_BASIC

[SDT_VAR]
base     = GameSettings
var      = construction.extra_tree_placement
type     = SLE_UINT8
from     = 132
guiflags = SGF_MULTISTRING
def      = 2
min      = 0
max      = 2
str      = STR_CONFIG_SETTING_EXTRA_TREE_PLACEMENT
strhelp  = STR_CONFIG_SETTING_EXTRA_TREE_PLACEMENT_HELPTEXT
strval   = STR_CONFIG_SETTING_EXTRA_TREE_PLACEMENT_NONE
cat      = SC_BASIC

[SDT_VAR]
base     = GameSettings
var      = game_creation.custom_sea_level
type     = SLE_UINT8
from     = 149
def      = 1
min      = 2
max      = 90
cat      = SC_BASIC

[SDT_VAR]
base     = GameSettings
var      = game_creation.min_river_length
type     = SLE_UINT8
from     = 163
def      = 16
min      = 2
max      = 255
cat      = SC_EXPERT

[SDT_VAR]
base     = GameSettings
var      = game_creation.river_route_random
type     = SLE_UINT8
from     = 163
def      = 5
min      = 1
max      = 255
cat      = SC_EXPERT

[SDT_VAR]
base     = GameSettings
var      = game_creation.amount_of_rivers
type     = SLE_UINT8
from     = 163
guiflags = SGF_MULTISTRING | SGF_NEWGAME_ONLY
def      = 2
min      = 0
max      = 3
str      = STR_CONFIG_SETTING_RIVER_AMOUNT
strhelp  = STR_CONFIG_SETTING_RIVER_AMOUNT_HELPTEXT
strval   = STR_RIVERS_NONE

; locale

[SDT_OMANY]
base     = GameSettings
var      = locale.currency
type     = SLE_UINT8
from     = 97
flags    = SLF_NO_NETWORK_SYNC
def      = 0
max      = CURRENCY_END - 1
full     = _locale_currencies
proc     = RedrawScreen
cat      = SC_BASIC

[SDTG_OMANY]
name     = ""units""
var      = _old_units
type     = SLE_UINT8
from     = 97
to       = 183
flags    = SLF_NOT_IN_CONFIG
def      = 1
max      = 2
full     = _locale_units
proc     = RedrawScreen
cat      = SC_BASIC

[SDT_OMANY]
base     = GameSettings
var      = locale.units_velocity
type     = SLE_UINT8
from     = 184
flags    = SLF_NO_NETWORK_SYNC
guiflags = SGF_MULTISTRING
def      = 1
max      = 2
full     = _locale_units
proc     = RedrawScreen
cat      = SC_BASIC
str      = STR_CONFIG_SETTING_LOCALISATION_UNITS_VELOCITY
strhelp  = STR_CONFIG_SETTING_LOCALISATION_UNITS_VELOCITY_HELPTEXT
strval   = STR_CONFIG_SETTING_LOCALISATION_UNITS_VELOCITY_IMPERIAL

[SDT_OMANY]
base     = GameSettings
var      = locale.units_power
type     = SLE_UINT8
from     = 184
flags    = SLF_NO_NETWORK_SYNC
guiflags = SGF_MULTISTRING
def      = 1
max      = 2
full     = _locale_units
proc     = RedrawScreen
cat      = SC_BASIC
str      = STR_CONFIG_SETTING_LOCALISATION_UNITS_POWER
strhelp  = STR_CONFIG_SETTING_LOCALISATION_UNITS_POWER_HELPTEXT
strval   = STR_CONFIG_SETTING_LOCALISATION_UNITS_POWER_IMPERIAL

[SDT_OMANY]
base     = GameSettings
var      = locale.units_weight
type     = SLE_UINT8
from     = 184
flags    = SLF_NO_NETWORK_SYNC
guiflags = SGF_MULTISTRING
def      = 1
max      = 2
full     = _locale_units
proc     = RedrawScreen
cat      = SC_BASIC
str      = STR_CONFIG_SETTING_LOCALISATION_UNITS_WEIGHT
strhelp  = STR_CONFIG_SETTING_LOCALISATION_UNITS_WEIGHT_HELPTEXT
strval   = STR_CONFIG_SETTING_LOCALISATION_UNITS_WEIGHT_IMPERIAL

[SDT_OMANY]
base     = GameSettings
var      = locale.units_volume
type     = SLE_UINT8
from     = 184
flags    = SLF_NO_NETWORK_SYNC
guiflags = SGF_MULTISTRING
def      = 1
max      = 2
full     = _locale_units
proc     = RedrawScreen
cat      = SC_BASIC
str      = STR_CONFIG_SETTING_LOCALISATION_UNITS_VOLUME
strhelp  = STR_CONFIG_SETTING_LOCALISATION_UNITS_VOLUME_HELPTEXT
strval   = STR_CONFIG_SETTING_LOCALISATION_UNITS_VOLUME_IMPERIAL

[SDT_OMANY]
base     = GameSettings
var      = locale.units_force
type     = SLE_UINT8
from     = 184
flags    = SLF_NO_NETWORK_SYNC
guiflags = SGF_MULTISTRING
def      = 2
max      = 2
full     = _locale_units
proc     = RedrawScreen
cat      = SC_BASIC
str      = STR_CONFIG_SETTING_LOCALISATION_UNITS_FORCE
strhelp  = STR_CONFIG_SETTING_LOCALISATION_UNITS_FORCE_HELPTEXT
strval   = STR_CONFIG_SETTING_LOCALISATION_UNITS_FORCE_IMPERIAL

[SDT_OMANY]
base     = GameSettings
var      = locale.units_height
type     = SLE_UINT8
from     = 184
flags    = SLF_NO_NETWORK_SYNC
guiflags = SGF_MULTISTRING
def      = 1
max      = 2
full     = _locale_units
proc     = RedrawScreen
cat      = SC_BASIC
str      = STR_CONFIG_SETTING_LOCALISATION_UNITS_HEIGHT
strhelp  = STR_CONFIG_SETTING_LOCALISATION_UNITS_HEIGHT_HELPTEXT
strval   = STR_CONFIG_SETTING_LOCALISATION_UNITS_HEIGHT_IMPERIAL

[SDT_STR]
base     = GameSettings
var      = locale.digit_group_separator
type     = SLE_STRQ
from     = 118
flags    = SLF_NO_NETWORK_SYNC
def      = NULL
proc     = RedrawScreen
cat      = SC_BASIC

[SDT_STR]
base     = GameSettings
var      = locale.digit_group_separator_currency
type     = SLE_STRQ
from     = 118
flags    = SLF_NO_NETWORK_SYNC
def      = NULL
proc     = RedrawScreen
cat      = SC_BASIC

[SDT_STR]
base     = GameSettings
var      = locale.digit_decimal_separator
type     = SLE_STRQ
from     = 126
flags    = SLF_NO_NETWORK_SYNC
def      = NULL
proc     = RedrawScreen
cat      = SC_BASIC

[SDT_BOOL]
base     = GameSettings
var      = vehicle.adjacent_crossings
guiflags = SGF_NO_NETWORK
def      = true
str      = STR_CONFIG_SETTING_ADJACENT_CROSSINGS
strhelp  = STR_CONFIG_SETTING_ADJACENT_CROSSINGS_HELPTEXT
cat      = SC_BASIC
patxname = ""adjacent_crossings.vehicle.adjacent_crossings""


;***************************************************************************
; Unsaved setting variables.

[SDTC_OMANY]
var      = gui.autosave
type     = SLE_UINT8
flags    = SLF_NOT_IN_SAVE | SLF_NO_NETWORK_SYNC
guiflags = SGF_MULTISTRING
def      = 1
max      = 4
full     = _autosave_interval
str      = STR_CONFIG_SETTING_AUTOSAVE
strhelp  = STR_CONFIG_SETTING_AUTOSAVE_HELPTEXT
strval   = STR_GAME_OPTIONS_AUTOSAVE_DROPDOWN_OFF
cat      = SC_BASIC

[SDTC_BOOL]
var      = gui.threaded_saves
flags    = SLF_NOT_IN_SAVE | SLF_NO_NETWORK_SYNC
def      = true
cat      = SC_EXPERT

[SDTC_OMANY]
var      = gui.date_format_in_default_names
type     = SLE_UINT8
flags    = SLF_NOT_IN_SAVE | SLF_NO_NETWORK_SYNC
guiflags = SGF_MULTISTRING
def      = 0
max      = 2
full     = _savegame_date
str      = STR_CONFIG_SETTING_DATE_FORMAT_IN_SAVE_NAMES
strhelp  = STR_CONFIG_SETTING_DATE_FORMAT_IN_SAVE_NAMES_HELPTEXT
strval   = STR_CONFIG_SETTING_DATE_FORMAT_IN_SAVE_NAMES_LONG

[SDTC_BOOL]
var      = gui.show_finances
flags    = SLF_NOT_IN_SAVE | SLF_NO_NETWORK_SYNC
def      = true
str      = STR_CONFIG_SETTING_SHOWFINANCES
strhelp  = STR_CONFIG_SETTING_SHOWFINANCES_HELPTEXT
cat      = SC_BASIC

[SDTC_VAR]
var      = gui.auto_scrolling
type     = SLE_UINT8
flags    = SLF_NOT_IN_SAVE | SLF_NO_NETWORK_SYNC
guiflags = SGF_MULTISTRING
def      = 0
min      = 0
max      = 3
str      = STR_CONFIG_SETTING_AUTOSCROLL
strhelp  = STR_CONFIG_SETTING_AUTOSCROLL_HELPTEXT
strval   = STR_CONFIG_SETTING_AUTOSCROLL_DISABLED
cat      = SC_BASIC

[SDTC_BOOL]
var      = gui.reverse_scroll
flags    = SLF_NOT_IN_SAVE | SLF_NO_NETWORK_SYNC
def      = false
str      = STR_CONFIG_SETTING_REVERSE_SCROLLING
strhelp  = STR_CONFIG_SETTING_REVERSE_SCROLLING_HELPTEXT
cat      = SC_BASIC

[SDTC_BOOL]
var      = gui.smooth_scroll
flags    = SLF_NOT_IN_SAVE | SLF_NO_NETWORK_SYNC
def      = false
str      = STR_CONFIG_SETTING_SMOOTH_SCROLLING
strhelp  = STR_CONFIG_SETTING_SMOOTH_SCROLLING_HELPTEXT

[SDTC_BOOL]
var      = gui.left_mouse_btn_scrolling
flags    = SLF_NOT_IN_SAVE | SLF_NO_NETWORK_SYNC
def      = false
str      = STR_CONFIG_SETTING_LEFT_MOUSE_BTN_SCROLLING
strhelp  = STR_CONFIG_SETTING_LEFT_MOUSE_BTN_SCROLLING_HELPTEXT
cat      = SC_BASIC

[SDTC_BOOL]
var      = gui.measure_tooltip
flags    = SLF_NOT_IN_SAVE | SLF_NO_NETWORK_SYNC
def      = true
str      = STR_CONFIG_SETTING_MEASURE_TOOLTIP
strhelp  = STR_CONFIG_SETTING_MEASURE_TOOLTIP_HELPTEXT
cat      = SC_BASIC

[SDTC_VAR]
var      = gui.errmsg_duration
type     = SLE_UINT8
flags    = SLF_NOT_IN_SAVE | SLF_NO_NETWORK_SYNC
def      = 5
min      = 0
max      = 20
str      = STR_CONFIG_SETTING_ERRMSG_DURATION
strhelp  = STR_CONFIG_SETTING_ERRMSG_DURATION_HELPTEXT
strval   = STR_CONFIG_SETTING_ERRMSG_DURATION_VALUE

[SDTC_VAR]
var      = gui.hover_delay_ms
type     = SLE_UINT16
flags    = SLF_NOT_IN_SAVE | SLF_NO_NETWORK_SYNC
guiflags = SGF_0ISDISABLED
def      = 250
min      = 50
max      = 6000
interval = 50
str      = STR_CONFIG_SETTING_HOVER_DELAY
strhelp  = STR_CONFIG_SETTING_HOVER_DELAY_HELPTEXT
strval   = STR_CONFIG_SETTING_HOVER_DELAY_VALUE

[SDTC_OMANY]
var      = gui.osk_activation
type     = SLE_UINT8
flags    = SLF_NOT_IN_SAVE | SLF_NO_NETWORK_SYNC
str      = STR_CONFIG_SETTING_OSK_ACTIVATION
strhelp  = STR_CONFIG_SETTING_OSK_ACTIVATION_HELPTEXT
strval   = STR_CONFIG_SETTING_OSK_ACTIVATION_DISABLED
guiflags = SGF_MULTISTRING
full     = _osk_activation
def      = 1
min      = 0
max      = 3
cat      = SC_BASIC

[SDTC_VAR]
var      = gui.toolbar_pos
type     = SLE_UINT8
flags    = SLF_NOT_IN_SAVE | SLF_NO_NETWORK_SYNC
guiflags = SGF_MULTISTRING
def      = 1
min      = 0
max      = 2
str      = STR_CONFIG_SETTING_TOOLBAR_POS
strhelp  = STR_CONFIG_SETTING_TOOLBAR_POS_HELPTEXT
strval   = STR_CONFIG_SETTING_HORIZONTAL_POS_LEFT
proc     = v_PositionMainToolbar
cat      = SC_BASIC

[SDTC_VAR]
var      = gui.statusbar_pos
type     = SLE_UINT8
flags    = SLF_NOT_IN_SAVE | SLF_NO_NETWORK_SYNC
guiflags = SGF_MULTISTRING
def      = 1
min      = 0
max      = 2
str      = STR_CONFIG_SETTING_STATUSBAR_POS
strhelp  = STR_CONFIG_SETTING_STATUSBAR_POS_HELPTEXT
strval   = STR_CONFIG_SETTING_HORIZONTAL_POS_LEFT
proc     = v_PositionStatusbar
cat      = SC_BASIC

[SDTC_VAR]
var      = gui.window_snap_radius
type     = SLE_UINT8
flags    = SLF_NOT_IN_SAVE | SLF_NO_NETWORK_SYNC
guiflags = SGF_0ISDISABLED
def      = 10
min      = 1
max      = 32
str      = STR_CONFIG_SETTING_SNAP_RADIUS
strhelp  = STR_CONFIG_SETTING_SNAP_RADIUS_HELPTEXT
strval   = STR_CONFIG_SETTING_SNAP_RADIUS_VALUE
cat      = SC_EXPERT

[SDTC_VAR]
var      = gui.window_soft_limit
type     = SLE_UINT8
flags    = SLF_NOT_IN_SAVE | SLF_NO_NETWORK_SYNC
guiflags = SGF_0ISDISABLED
def      = 20
min      = 5
max      = 255
interval = 1
str      = STR_CONFIG_SETTING_SOFT_LIMIT
strhelp  = STR_CONFIG_SETTING_SOFT_LIMIT_HELPTEXT
strval   = STR_CONFIG_SETTING_SOFT_LIMIT_VALUE
cat      = SC_EXPERT

[SDTC_VAR]
var      = gui.zoom_min
type     = SLE_UINT8
flags    = SLF_NOT_IN_SAVE | SLF_NO_NETWORK_SYNC
guiflags = SGF_MULTISTRING
def      = ZOOM_LVL_MIN
min      = ZOOM_LVL_MIN
max      = ZOOM_LVL_OUT_4X
str      = STR_CONFIG_SETTING_ZOOM_MIN
strhelp  = STR_CONFIG_SETTING_ZOOM_MIN_HELPTEXT
strval   = STR_CONFIG_SETTING_ZOOM_LVL_MIN
proc     = ZoomMinMaxChanged

[SDTC_VAR]
var      = gui.zoom_max
type     = SLE_UINT8
flags    = SLF_NOT_IN_SAVE | SLF_NO_NETWORK_SYNC
guiflags = SGF_MULTISTRING
def      = ZOOM_LVL_MAX
min      = ZOOM_LVL_OUT_8X
max      = ZOOM_LVL_MAX
str      = STR_CONFIG_SETTING_ZOOM_MAX
strhelp  = STR_CONFIG_SETTING_ZOOM_MAX_HELPTEXT
strval   = STR_CONFIG_SETTING_ZOOM_LVL_OUT_2X
proc     = ZoomMinMaxChanged

[SDTC_BOOL]
var      = gui.population_in_label
flags    = SLF_NOT_IN_SAVE | SLF_NO_NETWORK_SYNC
def      = true
str      = STR_CONFIG_SETTING_POPULATION_IN_LABEL
strhelp  = STR_CONFIG_SETTING_POPULATION_IN_LABEL_HELPTEXT
proc     = PopulationInLabelActive

[SDTC_BOOL]
var      = gui.link_terraform_toolbar
flags    = SLF_NOT_IN_SAVE | SLF_NO_NETWORK_SYNC
def      = false
str      = STR_CONFIG_SETTING_LINK_TERRAFORM_TOOLBAR
strhelp  = STR_CONFIG_SETTING_LINK_TERRAFORM_TOOLBAR_HELPTEXT

[SDTC_VAR]
var      = gui.smallmap_land_colour
type     = SLE_UINT8
flags    = SLF_NOT_IN_SAVE | SLF_NO_NETWORK_SYNC
guiflags = SGF_MULTISTRING
def      = 0
min      = 0
max      = 2
str      = STR_CONFIG_SETTING_SMALLMAP_LAND_COLOUR
strhelp  = STR_CONFIG_SETTING_SMALLMAP_LAND_COLOUR_HELPTEXT
strval   = STR_CONFIG_SETTING_SMALLMAP_LAND_COLOUR_GREEN
proc     = RedrawSmallmap

[SDTC_VAR]
var      = gui.liveries
type     = SLE_UINT8
flags    = SLF_NOT_IN_SAVE | SLF_NO_NETWORK_SYNC
guiflags = SGF_MULTISTRING
def      = 2
min      = 0
max      = 2
str      = STR_CONFIG_SETTING_LIVERIES
strhelp  = STR_CONFIG_SETTING_LIVERIES_HELPTEXT
strval   = STR_CONFIG_SETTING_LIVERIES_NONE
proc     = InvalidateCompanyLiveryWindow

[SDTC_BOOL]
var      = gui.prefer_teamchat
flags    = SLF_NOT_IN_SAVE | SLF_NO_NETWORK_SYNC
def      = false
str      = STR_CONFIG_SETTING_PREFER_TEAMCHAT
strhelp  = STR_CONFIG_SETTING_PREFER_TEAMCHAT_HELPTEXT
cat      = SC_BASIC

[SDTC_VAR]
var      = gui.scrollwheel_scrolling
type     = SLE_UINT8
flags    = SLF_NOT_IN_SAVE | SLF_NO_NETWORK_SYNC
guiflags = SGF_MULTISTRING
def      = 0
min      = 0
max      = 2
str      = STR_CONFIG_SETTING_SCROLLWHEEL_SCROLLING
strhelp  = STR_CONFIG_SETTING_SCROLLWHEEL_SCROLLING_HELPTEXT
strval   = STR_CONFIG_SETTING_SCROLLWHEEL_ZOOM
cat      = SC_BASIC

[SDTC_VAR]
var      = gui.scrollwheel_multiplier
type     = SLE_UINT8
flags    = SLF_NOT_IN_SAVE | SLF_NO_NETWORK_SYNC
def      = 5
min      = 1
max      = 15
interval = 1
str      = STR_CONFIG_SETTING_SCROLLWHEEL_MULTIPLIER
strhelp  = STR_CONFIG_SETTING_SCROLLWHEEL_MULTIPLIER_HELPTEXT
strval   = STR_JUST_COMMA
cat      = SC_BASIC

[SDTC_BOOL]
var      = gui.viewport_map_scan_surroundings
flags    = SLF_NOT_IN_SAVE | SLF_NO_NETWORK_SYNC
def      = true
str      = STR_CONFIG_SETTING_VIEWPORT_MAP_SCAN_SURROUNDINGS
proc     = RedrawScreen

[SDTC_BOOL]
var      = gui.show_slopes_on_viewport_map
flags    = SLF_NOT_IN_SAVE | SLF_NO_NETWORK_SYNC
def      = true
str      = STR_CONFIG_SETTING_VIEWPORT_MAP_SHOW_SLOPES
proc     = RedrawScreen

[SDTC_BOOL]
var      = gui.show_bridges_on_map
flags    = SLF_NOT_IN_SAVE | SLF_NO_NETWORK_SYNC
def      = true
str      = STR_CONFIG_SETTING_VIEWPORT_MAP_SHOW_BRIDGES
proc     = RedrawScreen

[SDTC_BOOL]
var      = gui.show_tunnels_on_map
flags    = SLF_NOT_IN_SAVE | SLF_NO_NETWORK_SYNC
def      = true
str      = STR_CONFIG_SETTING_VIEWPORT_MAP_SHOW_TUNNELS
proc     = RedrawScreen

[SDTC_VAR]
var      = gui.show_vehicle_route
type     = SLE_UINT32
flags    = SLF_NOT_IN_SAVE | SLF_NO_NETWORK_SYNC
guiflags = SGF_MULTISTRING
def      = 0
min      = 0
max      = 1
interval = 1
str      = STR_CONFIG_SETTING_VIEWPORT_MAP_SHOW_VEHICLE_ROUTE
strval   = STR_CONFIG_SETTING_VIEWPORT_MAP_SHOW_VEHICLE_ROUTE_NO
proc     = RedrawScreen

[SDTC_VAR]
var      = gui.dash_level_of_route_lines
type     = SLE_UINT32
flags    = SLF_NOT_IN_SAVE | SLF_NO_NETWORK_SYNC
guiflags = SGF_0ISDISABLED
def      = 0
min      = 0
max      = 10
interval = 1
str      = STR_CONFIG_SETTING_VIEWPORT_MAP_DRAW_ROUTE_DASH
strval   = STR_CONFIG_SETTING_VIEWPORT_MAP_DRAW_ROUTE_DASH_VALUE
proc     = RedrawScreen
cat      = SC_EXPERT

[SDTC_BOOL]
var      = gui.use_owner_colour_for_tunnelbridge
flags    = SLF_NOT_IN_SAVE | SLF_NO_NETWORK_SYNC
def      = false
str      = STR_CONFIG_SETTING_VIEWPORT_MAP_USE_OWNER_COLOUR_BRIDGE_TUNNEL
proc     = RedrawScreen

[SDTC_VAR]
var      = gui.show_scrolling_viewport_on_map
type     = SLE_UINT32
flags    = SLF_NOT_IN_SAVE | SLF_NO_NETWORK_SYNC
guiflags = SGF_MULTISTRING
def      = 3
min      = 0
max      = 3
interval = 1
str      = STR_CONFIG_SETTING_VIEWPORT_MAP_SHOW_SCROLLING_VP
strval   = STR_CONFIG_SETTING_VIEWPORT_MAP_SHOW_SCROLLING_VP_NOTHING

[SDTC_VAR]
var      = gui.default_viewport_map_mode
type     = SLE_UINT32
flags    = SLF_NOT_IN_SAVE | SLF_NO_NETWORK_SYNC
guiflags = SGF_MULTISTRING
def      = 0
min      = 0
max      = 2
interval = 1
str      = STR_CONFIG_SETTING_VIEWPORT_MAP_DEFAULT_MODE
strval   = STR_CONFIG_SETTING_VIEWPORT_MAP_DEFAULT_MODE_VEGETATION

[SDTC_VAR]
var      = gui.action_when_viewport_map_is_dblclicked
type     = SLE_UINT32
flags    = SLF_NOT_IN_SAVE | SLF_NO_NETWORK_SYNC
guiflags = SGF_MULTISTRING
def      = 1
min      = 0
max      = 2
interval = 1
str      = STR_CONFIG_SETTING_VIEWPORT_MAP_ACTION_DBLCLICK
strval   = STR_CONFIG_SETTING_VIEWPORT_MAP_ACTION_DBLCLICK_DO_NOTHING

[SDTC_BOOL]
var      = gui.pause_on_newgame
flags    = SLF_NOT_IN_SAVE | SLF_NO_NETWORK_SYNC
def      = false
str      = STR_CONFIG_SETTING_PAUSE_ON_NEW_GAME
strhelp  = STR_CONFIG_SETTING_PAUSE_ON_NEW_GAME_HELPTEXT
cat      = SC_BASIC

[SDTC_VAR]
var      = gui.advanced_vehicle_list
type     = SLE_UINT8
flags    = SLF_NOT_IN_SAVE | SLF_NO_NETWORK_SYNC
guiflags = SGF_MULTISTRING
def      = 1
min      = 0
max      = 2
str      = STR_CONFIG_SETTING_ADVANCED_VEHICLE_LISTS
strhelp  = STR_CONFIG_SETTING_ADVANCED_VEHICLE_LISTS_HELPTEXT
strval   = STR_CONFIG_SETTING_COMPANIES_OFF

[SDTC_BOOL]
var      = gui.timetable_in_ticks
flags    = SLF_NOT_IN_SAVE | SLF_NO_NETWORK_SYNC
def      = false
str      = STR_CONFIG_SETTING_TIMETABLE_IN_TICKS
strhelp  = STR_CONFIG_SETTING_TIMETABLE_IN_TICKS_HELPTEXT
proc     = InvalidateVehTimetableWindow
cat      = SC_EXPERT

[SDTC_BOOL]
var      = gui.time_in_minutes
flags    = SLF_NOT_IN_SAVE | SLF_NO_NETWORK_SYNC
def      = false
str      = STR_CONFIG_SETTING_TIME_IN_MINUTES
strhelp  = STR_CONFIG_SETTING_TIME_IN_MINUTES_HELPTEXT
proc     = InvalidateVehTimetableWindow

[SDTC_BOOL]
var      = gui.timetable_start_text_entry
flags    = SLF_NOT_IN_SAVE | SLF_NO_NETWORK_SYNC
def      = false
str      = STR_CONFIG_SETTING_TIMETABLE_START_TEXT_ENTRY
strhelp  = STR_CONFIG_SETTING_TIMETABLE_START_TEXT_ENTRY_HELPTEXT

[SDTC_VAR]
var      = gui.ticks_per_minute
type     = SLE_UINT8
flags    = SLF_NOT_IN_SAVE | SLF_NO_NETWORK_SYNC
strval   = STR_JUST_INT
def      = 74
min      = 1
max      = 255
str      = STR_CONFIG_SETTING_TICKS_PER_MINUTE
strhelp  = STR_CONFIG_SETTING_TICKS_PER_MINUTE_HELPTEXT
proc     = RedrawScreen

[SDTC_VAR]
var      = gui.date_with_time
type     = SLE_UINT8
flags    = SLF_NOT_IN_SAVE | SLF_NO_NETWORK_SYNC
guiflags = SGF_MULTISTRING
def      = 0
min      = 0
max      = 3
str      = STR_CONFIG_SETTING_DATE_WITH_TIME
strval   = STR_CONFIG_SETTING_DATE_WITH_TIME_NONE
strhelp  = STR_CONFIG_SETTING_DATE_WITH_TIME_HELPTEXT
proc     = RedrawScreen

[SDTC_VAR]
var      = gui.clock_offset
type     = SLE_UINT16
flags    = SLF_NOT_IN_SAVE | SLF_NO_NETWORK_SYNC
strval   = STR_JUST_INT
def      = 0
min      = 0
max      = 1439
interval = 60
str      = STR_CONFIG_SETTING_CLOCK_OFFSET
strhelp  = STR_CONFIG_SETTING_CLOCK_OFFSET_HELPTEXT
proc     = RedrawScreen

[SDTC_BOOL]
var      = gui.timetable_arrival_departure
flags    = SLF_NOT_IN_SAVE | SLF_NO_NETWORK_SYNC
def      = true
str      = STR_CONFIG_SETTING_TIMETABLE_SHOW_ARRIVAL_DEPARTURE
strhelp  = STR_CONFIG_SETTING_TIMETABLE_SHOW_ARRIVAL_DEPARTURE_HELPTEXT
proc     = InvalidateVehTimetableWindow

[SDTC_VAR]
var      = gui.max_departures
type     = SLE_UINT8
flags    = SLF_NOT_IN_SAVE | SLF_NO_NETWORK_SYNC
strval   = STR_JUST_INT
def      = 10
min      = 1
max      = 30
interval = 1
str      = STR_CONFIG_MAX_DEPARTURES
strhelp  = STR_CONFIG_MAX_DEPARTURES_HELPTEXT

[SDTC_VAR]
var      = gui.max_departure_time
type     = SLE_UINT16
flags    = SLF_NOT_IN_SAVE | SLF_NO_NETWORK_SYNC
strval   = STR_JUST_INT
def      = 120
min      = 30
max      = 240
interval = 1
str      = STR_CONFIG_MAX_DEPARTURE_TIME
strhelp  = STR_CONFIG_MAX_DEPARTURE_TIME_HELPTEXT

[SDTC_VAR]
var      = gui.departure_calc_frequency
type     = SLE_UINT16
flags    = SLF_NOT_IN_SAVE | SLF_NO_NETWORK_SYNC
strval   = STR_JUST_INT
def      = 10
min      = 1
max      = 120
interval = 1
str      = STR_CONFIG_DEPARTURE_CALC_FREQUENCY
strhelp  = STR_CONFIG_DEPARTURE_CALC_FREQUENCY_HELPTEXT

[SDTC_BOOL]
var      = gui.departure_show_vehicle
flags    = SLF_NOT_IN_SAVE | SLF_NO_NETWORK_SYNC
def      = false
str      = STR_CONFIG_DEPARTURE_VEHICLE_NAME
strhelp  = STR_CONFIG_DEPARTURE_VEHICLE_NAME_HELPTEXT

[SDTC_BOOL]
var      = gui.departure_show_group
flags    = SLF_NOT_IN_SAVE | SLF_NO_NETWORK_SYNC
def      = false
str      = STR_CONFIG_DEPARTURE_GROUP_NAME
strhelp  = STR_CONFIG_DEPARTURE_GROUP_NAME_HELPTEXT

[SDTC_BOOL]
var      = gui.departure_show_company
flags    = SLF_NOT_IN_SAVE | SLF_NO_NETWORK_SYNC
def      = false
str      = STR_CONFIG_DEPARTURE_COMPANY_NAME
strhelp  = STR_CONFIG_DEPARTURE_COMPANY_NAME_HELPTEXT

[SDTC_BOOL]
var      = gui.departure_show_vehicle_type
flags    = SLF_NOT_IN_SAVE | SLF_NO_NETWORK_SYNC
def      = false
str      = STR_CONFIG_DEPARTURE_VEHICLE_TYPE
strhelp  = STR_CONFIG_DEPARTURE_VEHICLE_TYPE_HELPTEXT

[SDTC_BOOL]
var      = gui.departure_show_vehicle_color
flags    = SLF_NOT_IN_SAVE | SLF_NO_NETWORK_SYNC
def      = false
str      = STR_CONFIG_DEPARTURE_VEHICLE_COLOR
strhelp  = STR_CONFIG_DEPARTURE_VEHICLE_COLOR_HELPTEXT

[SDTC_BOOL]
var      = gui.departure_larger_font
flags    = SLF_NOT_IN_SAVE | SLF_NO_NETWORK_SYNC
def      = false
str      = STR_CONFIG_DEPARTURE_LARGER_FONT
strhelp  = STR_CONFIG_DEPARTURE_LARGER_FONT_HELPTEXT

[SDTC_BOOL]
var      = gui.departure_destination_type
flags    = SLF_NOT_IN_SAVE | SLF_NO_NETWORK_SYNC
def      = false
str      = STR_CONFIG_DEPARTURE_DESTINATION_TYPE
strhelp  = STR_CONFIG_DEPARTURE_DESTINATION_TYPE_HELPTEXT

[SDTC_BOOL]
var      = gui.departure_show_both
flags    = SLF_NOT_IN_SAVE | SLF_NO_NETWORK_SYNC
def      = false
str      = STR_CONFIG_DEPARTURE_SHOW_BOTH
strhelp  = STR_CONFIG_DEPARTURE_SHOW_BOTH_HELPTEXT

[SDTC_BOOL]
var      = gui.departure_only_passengers
flags    = SLF_NOT_IN_SAVE | SLF_NO_NETWORK_SYNC
def      = false
str      = STR_CONFIG_DEPARTURE_ONLY_PASSENGERS
strhelp  = STR_CONFIG_DEPARTURE_ONLY_PASSENGERS_HELPTEXT

[SDTC_BOOL]
var      = gui.departure_smart_terminus
flags    = SLF_NOT_IN_SAVE | SLF_NO_NETWORK_SYNC
def      = false
str      = STR_CONFIG_DEPARTURE_SMART_TERMINUS
strhelp  = STR_CONFIG_DEPARTURE_SMART_TERMINUS_HELPTEXT

[SDTC_BOOL]
var      = gui.departure_show_all_stops
flags    = SLF_NOT_IN_SAVE | SLF_NO_NETWORK_SYNC
def      = false
str      = STR_CONFIG_DEPARTURE_SHOW_ALL_STOPS
strhelp  = STR_CONFIG_DEPARTURE_SHOW_ALL_STOPS_HELPTEXT

[SDTC_BOOL]
var      = gui.departure_merge_identical
flags    = SLF_NOT_IN_SAVE | SLF_NO_NETWORK_SYNC
def      = false
str      = STR_CONFIG_DEPARTURE_MERGE_IDENTICAL
strhelp  = STR_CONFIG_DEPARTURE_MERGE_IDENTICAL_HELPTEXT

[SDTC_VAR]
var      = gui.departure_conditionals
type     = SLE_UINT8
flags    = SLF_NOT_IN_SAVE | SLF_NO_NETWORK_SYNC
guiflags = SGF_MULTISTRING
def      = 0
min      = 0
max      = 2
str      = STR_CONFIG_DEPARTURE_CONDITIONALS
strval   = STR_CONFIG_DEPARTURE_CONDITIONALS_1
strhelp  = STR_CONFIG_DEPARTURE_CONDITIONALS_HELPTEXT
proc     = RedrawScreen

[SDTC_BOOL]
var      = gui.quick_goto
flags    = SLF_NOT_IN_SAVE | SLF_NO_NETWORK_SYNC
def      = false
str      = STR_CONFIG_SETTING_QUICKGOTO
strhelp  = STR_CONFIG_SETTING_QUICKGOTO_HELPTEXT
cat      = SC_BASIC

[SDTC_VAR]
var      = gui.loading_indicators
type     = SLE_UINT8
flags    = SLF_NOT_IN_SAVE | SLF_NO_NETWORK_SYNC
guiflags = SGF_MULTISTRING
def      = 1
min      = 0
max      = 2
str      = STR_CONFIG_SETTING_LOADING_INDICATORS
strhelp  = STR_CONFIG_SETTING_LOADING_INDICATORS_HELPTEXT
strval   = STR_CONFIG_SETTING_COMPANIES_OFF
proc     = RedrawScreen
cat      = SC_BASIC

[SDTC_VAR]
var      = gui.default_rail_type
type     = SLE_UINT8
flags    = SLF_NOT_IN_SAVE | SLF_NO_NETWORK_SYNC
guiflags = SGF_MULTISTRING
def      = 0
min      = 0
max      = 2
str      = STR_CONFIG_SETTING_DEFAULT_RAIL_TYPE
strhelp  = STR_CONFIG_SETTING_DEFAULT_RAIL_TYPE_HELPTEXT
strval   = STR_CONFIG_SETTING_DEFAULT_RAIL_TYPE_FIRST
cat      = SC_BASIC

[SDTC_BOOL]
var      = gui.enable_signal_gui
flags    = SLF_NOT_IN_SAVE | SLF_NO_NETWORK_SYNC
def      = true
str      = STR_CONFIG_SETTING_ENABLE_SIGNAL_GUI
strhelp  = STR_CONFIG_SETTING_ENABLE_SIGNAL_GUI_HELPTEXT
proc     = CloseSignalGUI
cat      = SC_EXPERT

[SDTC_VAR]
var      = gui.coloured_news_year
type     = SLE_INT32
flags    = SLF_NOT_IN_SAVE | SLF_NO_NETWORK_SYNC
def      = 2000
min      = MIN_YEAR
max      = MAX_YEAR
interval = 1
str      = STR_CONFIG_SETTING_COLOURED_NEWS_YEAR
strhelp  = STR_CONFIG_SETTING_COLOURED_NEWS_YEAR_HELPTEXT
strval   = STR_JUST_INT
cat      = SC_EXPERT

[SDTC_VAR]
var      = gui.drag_signals_density
type     = SLE_UINT8
flags    = SLF_NOT_IN_SAVE | SLF_NO_NETWORK_SYNC
def      = 4
min      = 1
max      = 20
str      = STR_CONFIG_SETTING_DRAG_SIGNALS_DENSITY
strhelp  = STR_CONFIG_SETTING_DRAG_SIGNALS_DENSITY_HELPTEXT
strval   = STR_CONFIG_SETTING_DRAG_SIGNALS_DENSITY_VALUE
proc     = DragSignalsDensityChanged
cat      = SC_BASIC

[SDTC_BOOL]
var      = gui.drag_signals_fixed_distance
flags    = SLF_NOT_IN_SAVE | SLF_NO_NETWORK_SYNC
def      = false
str      = STR_CONFIG_SETTING_DRAG_SIGNALS_FIXED_DISTANCE
strhelp  = STR_CONFIG_SETTING_DRAG_SIGNALS_FIXED_DISTANCE_HELPTEXT
cat      = SC_EXPERT

[SDTC_VAR]
var      = gui.semaphore_build_before
type     = SLE_INT32
flags    = SLF_NOT_IN_SAVE | SLF_NO_NETWORK_SYNC
def      = 1950
min      = MIN_YEAR
max      = MAX_YEAR
interval = 1
str      = STR_CONFIG_SETTING_SEMAPHORE_BUILD_BEFORE_DATE
strhelp  = STR_CONFIG_SETTING_SEMAPHORE_BUILD_BEFORE_DATE_HELPTEXT
strval   = STR_JUST_INT
proc     = ResetSignalVariant

[SDTC_BOOL]
var      = gui.vehicle_income_warn
flags    = SLF_NOT_IN_SAVE | SLF_NO_NETWORK_SYNC
def      = true
str      = STR_CONFIG_SETTING_WARN_INCOME_LESS
strhelp  = STR_CONFIG_SETTING_WARN_INCOME_LESS_HELPTEXT
cat      = SC_BASIC

[SDTC_VAR]
var      = gui.order_review_system
type     = SLE_UINT8
flags    = SLF_NOT_IN_SAVE | SLF_NO_NETWORK_SYNC
guiflags = SGF_MULTISTRING
def      = 2
min      = 0
max      = 2
str      = STR_CONFIG_SETTING_ORDER_REVIEW
strhelp  = STR_CONFIG_SETTING_ORDER_REVIEW_HELPTEXT
strval   = STR_CONFIG_SETTING_ORDER_REVIEW_OFF
cat      = SC_BASIC

[SDTC_BOOL]
var      = gui.lost_vehicle_warn
flags    = SLF_NOT_IN_SAVE | SLF_NO_NETWORK_SYNC
def      = true
str      = STR_CONFIG_SETTING_WARN_LOST_VEHICLE
strhelp  = STR_CONFIG_SETTING_WARN_LOST_VEHICLE_HELPTEXT

[SDTC_BOOL]
var      = gui.disable_unsuitable_building
flags    = SLF_NOT_IN_SAVE | SLF_NO_NETWORK_SYNC
def      = true
str      = STR_CONFIG_SETTING_DISABLE_UNSUITABLE_BUILDING
strhelp  = STR_CONFIG_SETTING_DISABLE_UNSUITABLE_BUILDING_HELPTEXT
proc     = RedrawScreen
cat      = SC_EXPERT

[SDTC_BOOL]
var      = gui.new_nonstop
flags    = SLF_NOT_IN_SAVE | SLF_NO_NETWORK_SYNC
def      = false
str      = STR_CONFIG_SETTING_NONSTOP_BY_DEFAULT
strhelp  = STR_CONFIG_SETTING_NONSTOP_BY_DEFAULT_HELPTEXT
cat      = SC_BASIC

[SDTC_VAR]
var      = gui.stop_location
type     = SLE_UINT8
flags    = SLF_NOT_IN_SAVE | SLF_NO_NETWORK_SYNC
guiflags = SGF_MULTISTRING
def      = 2
min      = 0
max      = 2
interval = 1
str      = STR_CONFIG_SETTING_STOP_LOCATION
strhelp  = STR_CONFIG_SETTING_STOP_LOCATION_HELPTEXT
strval   = STR_CONFIG_SETTING_STOP_LOCATION_NEAR_END
cat      = SC_BASIC

[SDTC_BOOL]
var      = gui.keep_all_autosave
flags    = SLF_NOT_IN_SAVE | SLF_NO_NETWORK_SYNC
def      = false

[SDTC_BOOL]
var      = gui.autosave_on_exit
flags    = SLF_NOT_IN_SAVE | SLF_NO_NETWORK_SYNC
def      = false
cat      = SC_BASIC

[SDTC_VAR]
var      = gui.max_num_autosaves
type     = SLE_UINT8
flags    = SLF_NOT_IN_SAVE | SLF_NO_NETWORK_SYNC
def      = 16
min      = 0
max      = 255

[SDTC_BOOL]
var      = gui.auto_euro
flags    = SLF_NOT_IN_SAVE | SLF_NO_NETWORK_SYNC
def      = true

[SDTC_VAR]
var      = gui.news_message_timeout
type     = SLE_UINT8
flags    = SLF_NOT_IN_SAVE | SLF_NO_NETWORK_SYNC
def      = 2
min      = 1
max      = 255

[SDTC_BOOL]
var      = gui.show_track_reservation
flags    = SLF_NOT_IN_SAVE | SLF_NO_NETWORK_SYNC
def      = false
str      = STR_CONFIG_SETTING_SHOW_TRACK_RESERVATION
strhelp  = STR_CONFIG_SETTING_SHOW_TRACK_RESERVATION_HELPTEXT
proc     = RedrawScreen
cat      = SC_BASIC

[SDTC_VAR]
var      = gui.default_signal_type
type     = SLE_UINT8
flags    = SLF_NOT_IN_SAVE | SLF_NO_NETWORK_SYNC
guiflags = SGF_MULTISTRING
def      = 1
min      = 0
max      = 2
interval = 1
str      = STR_CONFIG_SETTING_DEFAULT_SIGNAL_TYPE
strhelp  = STR_CONFIG_SETTING_DEFAULT_SIGNAL_TYPE_HELPTEXT
strval   = STR_CONFIG_SETTING_DEFAULT_SIGNAL_NORMAL
cat      = SC_BASIC

[SDTC_VAR]
var      = gui.cycle_signal_types
type     = SLE_UINT8
flags    = SLF_NOT_IN_SAVE | SLF_NO_NETWORK_SYNC
guiflags = SGF_MULTISTRING
def      = 2
min      = 0
max      = 2
interval = 1
str      = STR_CONFIG_SETTING_CYCLE_SIGNAL_TYPES
strhelp  = STR_CONFIG_SETTING_CYCLE_SIGNAL_TYPES_HELPTEXT
strval   = STR_CONFIG_SETTING_CYCLE_SIGNAL_NORMAL

[SDTC_VAR]
var      = gui.station_numtracks
type     = SLE_UINT8
flags    = SLF_NOT_IN_SAVE | SLF_NO_NETWORK_SYNC
def      = 1
min      = 1
max      = 7

[SDTC_VAR]
var      = gui.station_platlength
type     = SLE_UINT8
flags    = SLF_NOT_IN_SAVE | SLF_NO_NETWORK_SYNC
def      = 5
min      = 1
max      = 7
cat      = SC_BASIC

[SDTC_BOOL]
var      = gui.station_dragdrop
flags    = SLF_NOT_IN_SAVE | SLF_NO_NETWORK_SYNC
def      = true
cat      = SC_BASIC

[SDTC_BOOL]
var      = gui.station_show_coverage
flags    = SLF_NOT_IN_SAVE | SLF_NO_NETWORK_SYNC
def      = false
cat      = SC_BASIC

[SDTC_BOOL]
var      = gui.persistent_buildingtools
flags    = SLF_NOT_IN_SAVE | SLF_NO_NETWORK_SYNC
def      = true
str      = STR_CONFIG_SETTING_PERSISTENT_BUILDINGTOOLS
strhelp  = STR_CONFIG_SETTING_PERSISTENT_BUILDINGTOOLS_HELPTEXT
cat      = SC_BASIC

[SDTC_BOOL]
var      = gui.expenses_layout
flags    = SLF_NOT_IN_SAVE | SLF_NO_NETWORK_SYNC
def      = false
str      = STR_CONFIG_SETTING_EXPENSES_LAYOUT
strhelp  = STR_CONFIG_SETTING_EXPENSES_LAYOUT_HELPTEXT
proc     = RedrawScreen

[SDTC_VAR]
var      = gui.station_gui_group_order
type     = SLE_UINT8
flags    = SLF_NOT_IN_SAVE | SLF_NO_NETWORK_SYNC
def      = 0
min      = 0
max      = 5
interval = 1

[SDTC_VAR]
var      = gui.station_gui_sort_by
type     = SLE_UINT8
flags    = SLF_NOT_IN_SAVE | SLF_NO_NETWORK_SYNC
def      = 0
min      = 0
max      = 3
interval = 1

[SDTC_VAR]
var      = gui.station_gui_sort_order
type     = SLE_UINT8
flags    = SLF_NOT_IN_SAVE | SLF_NO_NETWORK_SYNC
def      = 0
min      = 0
max      = 1
interval = 1

[SDTC_VAR]
var      = gui.missing_strings_threshold
type     = SLE_UINT8
flags    = SLF_NOT_IN_SAVE | SLF_NO_NETWORK_SYNC
def      = 25
min      = 1
max      = UINT8_MAX
cat      = SC_EXPERT

[SDTC_VAR]
var      = gui.graph_line_thickness
type     = SLE_UINT8
flags    = SLF_NOT_IN_SAVE | SLF_NO_NETWORK_SYNC
def      = 3
min      = 1
max      = 5
str      = STR_CONFIG_SETTING_GRAPH_LINE_THICKNESS
strhelp  = STR_CONFIG_SETTING_GRAPH_LINE_THICKNESS_HELPTEXT
strval   = STR_JUST_COMMA
proc     = RedrawScreen

[SDTC_BOOL]
var      = gui.show_vehicle_route_steps
flags    = SLF_NOT_IN_SAVE | SLF_NO_NETWORK_SYNC
def      = true
str      = STR_CONFIG_SETTING_SHOW_VEHICLE_ROUTE_STEPS
proc     = RedrawScreen

; For the dedicated build we'll enable dates in logs by default.
[SDTC_BOOL]
ifdef    = DEDICATED
var      = gui.show_date_in_logs
flags    = SLF_NOT_IN_SAVE | SLF_NO_NETWORK_SYNC
def      = true

[SDTC_BOOL]
ifndef   = DEDICATED
var      = gui.show_date_in_logs
flags    = SLF_NOT_IN_SAVE | SLF_NO_NETWORK_SYNC
def      = false

[SDTC_VAR]
var      = gui.settings_restriction_mode
type     = SLE_UINT8
flags    = SLF_NOT_IN_SAVE | SLF_NO_NETWORK_SYNC
def      = 0
min      = 0
max      = 2

[SDTC_VAR]
var      = gui.developer
type     = SLE_UINT8
flags    = SLF_NOT_IN_SAVE | SLF_NO_NETWORK_SYNC
def      = 1
min      = 0
max      = 2
cat      = SC_EXPERT

[SDTC_BOOL]
var      = gui.newgrf_developer_tools
flags    = SLF_NOT_IN_SAVE | SLF_NO_NETWORK_SYNC
def      = false
proc     = InvalidateNewGRFChangeWindows
cat      = SC_EXPERT

[SDTC_BOOL]
var      = gui.ai_developer_tools
flags    = SLF_NOT_IN_SAVE | SLF_NO_NETWORK_SYNC
def      = false
proc     = InvalidateAISettingsWindow
cat      = SC_EXPERT

[SDTC_BOOL]
var      = gui.scenario_developer
flags    = SLF_NOT_IN_SAVE | SLF_NO_NETWORK_SYNC
def      = false
proc     = InvalidateNewGRFChangeWindows

[SDTC_BOOL]
var      = gui.newgrf_show_old_versions
flags    = SLF_NOT_IN_SAVE | SLF_NO_NETWORK_SYNC
def      = false
cat      = SC_EXPERT

[SDTC_VAR]
var      = gui.newgrf_default_palette
type     = SLE_UINT8
flags    = SLF_NOT_IN_SAVE | SLF_NO_NETWORK_SYNC
guiflags = SGF_MULTISTRING
def      = 1
min      = 0
max      = 1
proc     = UpdateNewGRFConfigPalette
cat      = SC_EXPERT

[SDTC_VAR]
var      = gui.console_backlog_timeout
type     = SLE_UINT16
flags    = SLF_NOT_IN_SAVE | SLF_NO_NETWORK_SYNC
def      = 100
min      = 10
max      = 65500

[SDTC_VAR]
var      = gui.console_backlog_length
type     = SLE_UINT16
flags    = SLF_NOT_IN_SAVE | SLF_NO_NETWORK_SYNC
def      = 100
min      = 10
max      = 65500

[SDTC_BOOL]
var      = sound.news_ticker
flags    = SLF_NOT_IN_SAVE | SLF_NO_NETWORK_SYNC
def      = true
str      = STR_CONFIG_SETTING_SOUND_TICKER
strhelp  = STR_CONFIG_SETTING_SOUND_TICKER_HELPTEXT

[SDTC_BOOL]
var      = sound.news_full
flags    = SLF_NOT_IN_SAVE | SLF_NO_NETWORK_SYNC
def      = true
str      = STR_CONFIG_SETTING_SOUND_NEWS
strhelp  = STR_CONFIG_SETTING_SOUND_NEWS_HELPTEXT

[SDTC_BOOL]
var      = sound.new_year
flags    = SLF_NOT_IN_SAVE | SLF_NO_NETWORK_SYNC
def      = true
str      = STR_CONFIG_SETTING_SOUND_NEW_YEAR
strhelp  = STR_CONFIG_SETTING_SOUND_NEW_YEAR_HELPTEXT

[SDTC_BOOL]
var      = sound.confirm
flags    = SLF_NOT_IN_SAVE | SLF_NO_NETWORK_SYNC
def      = true
str      = STR_CONFIG_SETTING_SOUND_CONFIRM
strhelp  = STR_CONFIG_SETTING_SOUND_CONFIRM_HELPTEXT

[SDTC_BOOL]
var      = sound.click_beep
flags    = SLF_NOT_IN_SAVE | SLF_NO_NETWORK_SYNC
def      = true
str      = STR_CONFIG_SETTING_SOUND_CLICK
strhelp  = STR_CONFIG_SETTING_SOUND_CLICK_HELPTEXT

[SDTC_BOOL]
var      = sound.disaster
flags    = SLF_NOT_IN_SAVE | SLF_NO_NETWORK_SYNC
def      = true
str      = STR_CONFIG_SETTING_SOUND_DISASTER
strhelp  = STR_CONFIG_SETTING_SOUND_DISASTER_HELPTEXT

[SDTC_BOOL]
var      = sound.vehicle
flags    = SLF_NOT_IN_SAVE | SLF_NO_NETWORK_SYNC
def      = true
str      = STR_CONFIG_SETTING_SOUND_VEHICLE
strhelp  = STR_CONFIG_SETTING_SOUND_VEHICLE_HELPTEXT

[SDTC_BOOL]
var      = sound.ambient
flags    = SLF_NOT_IN_SAVE | SLF_NO_NETWORK_SYNC
def      = true
str      = STR_CONFIG_SETTING_SOUND_AMBIENT
strhelp  = STR_CONFIG_SETTING_SOUND_AMBIENT_HELPTEXT

[SDTC_VAR]
var      = music.playlist
type     = SLE_UINT8
flags    = SLF_NOT_IN_SAVE | SLF_NO_NETWORK_SYNC
def      = 0
min      = 0
max      = 5
interval = 1
cat      = SC_BASIC

[SDTC_VAR]
var      = music.music_vol
type     = SLE_UINT8
flags    = SLF_NOT_IN_SAVE | SLF_NO_NETWORK_SYNC
def      = 127
min      = 0
max      = 127
interval = 1
cat      = SC_BASIC

[SDTC_VAR]
var      = music.effect_vol
type     = SLE_UINT8
flags    = SLF_NOT_IN_SAVE | SLF_NO_NETWORK_SYNC
def      = 127
min      = 0
max      = 127
interval = 1
cat      = SC_BASIC

[SDTC_LIST]
var      = music.custom_1
type     = SLE_UINT8
flags    = SLF_NOT_IN_SAVE | SLF_NO_NETWORK_SYNC
def      = NULL
cat      = SC_BASIC

[SDTC_LIST]
var      = music.custom_2
type     = SLE_UINT8
flags    = SLF_NOT_IN_SAVE | SLF_NO_NETWORK_SYNC
def      = NULL
cat      = SC_BASIC

[SDTC_BOOL]
var      = music.playing
flags    = SLF_NOT_IN_SAVE | SLF_NO_NETWORK_SYNC
def      = true
cat      = SC_BASIC

[SDTC_BOOL]
var      = music.shuffle
flags    = SLF_NOT_IN_SAVE | SLF_NO_NETWORK_SYNC
def      = false
cat      = SC_BASIC

[SDTC_OMANY]
var      = news_display.arrival_player
type     = SLE_UINT8
flags    = SLF_NOT_IN_SAVE | SLF_NO_NETWORK_SYNC
guiflags = SGF_MULTISTRING
def      = 2
max      = 2
full     = _news_display
str      = STR_CONFIG_SETTING_NEWS_ARRIVAL_FIRST_VEHICLE_OWN
strhelp  = STR_CONFIG_SETTING_NEWS_ARRIVAL_FIRST_VEHICLE_OWN_HELPTEXT
strval   = STR_CONFIG_SETTING_NEWS_MESSAGES_OFF

[SDTC_OMANY]
var      = news_display.arrival_other
type     = SLE_UINT8
flags    = SLF_NOT_IN_SAVE | SLF_NO_NETWORK_SYNC
guiflags = SGF_MULTISTRING
def      = 1
max      = 2
full     = _news_display
str      = STR_CONFIG_SETTING_NEWS_ARRIVAL_FIRST_VEHICLE_OTHER
strhelp  = STR_CONFIG_SETTING_NEWS_ARRIVAL_FIRST_VEHICLE_OTHER_HELPTEXT
strval   = STR_CONFIG_SETTING_NEWS_MESSAGES_OFF

[SDTC_OMANY]
var      = news_display.accident
type     = SLE_UINT8
flags    = SLF_NOT_IN_SAVE | SLF_NO_NETWORK_SYNC
guiflags = SGF_MULTISTRING
def      = 2
max      = 2
full     = _news_display
str      = STR_CONFIG_SETTING_NEWS_ACCIDENTS_DISASTERS
strhelp  = STR_CONFIG_SETTING_NEWS_ACCIDENTS_DISASTERS_HELPTEXT
strval   = STR_CONFIG_SETTING_NEWS_MESSAGES_OFF

[SDTC_OMANY]
var      = news_display.company_info
type     = SLE_UINT8
flags    = SLF_NOT_IN_SAVE | SLF_NO_NETWORK_SYNC
guiflags = SGF_MULTISTRING
def      = 2
max      = 2
full     = _news_display
str      = STR_CONFIG_SETTING_NEWS_COMPANY_INFORMATION
strhelp  = STR_CONFIG_SETTING_NEWS_COMPANY_INFORMATION_HELPTEXT
strval   = STR_CONFIG_SETTING_NEWS_MESSAGES_OFF

[SDTC_OMANY]
var      = news_display.open
type     = SLE_UINT8
flags    = SLF_NOT_IN_SAVE | SLF_NO_NETWORK_SYNC
guiflags = SGF_MULTISTRING
def      = 1
max      = 2
full     = _news_display
str      = STR_CONFIG_SETTING_NEWS_INDUSTRY_OPEN
strhelp  = STR_CONFIG_SETTING_NEWS_INDUSTRY_OPEN_HELPTEXT
strval   = STR_CONFIG_SETTING_NEWS_MESSAGES_OFF

[SDTC_OMANY]
var      = news_display.close
type     = SLE_UINT8
flags    = SLF_NOT_IN_SAVE | SLF_NO_NETWORK_SYNC
guiflags = SGF_MULTISTRING
def      = 1
max      = 2
full     = _news_display
str      = STR_CONFIG_SETTING_NEWS_INDUSTRY_CLOSE
strhelp  = STR_CONFIG_SETTING_NEWS_INDUSTRY_CLOSE_HELPTEXT
strval   = STR_CONFIG_SETTING_NEWS_MESSAGES_OFF

[SDTC_OMANY]
var      = news_display.economy
type     = SLE_UINT8
flags    = SLF_NOT_IN_SAVE | SLF_NO_NETWORK_SYNC
guiflags = SGF_MULTISTRING
def      = 2
max      = 2
full     = _news_display
str      = STR_CONFIG_SETTING_NEWS_ECONOMY_CHANGES
strhelp  = STR_CONFIG_SETTING_NEWS_ECONOMY_CHANGES_HELPTEXT
strval   = STR_CONFIG_SETTING_NEWS_MESSAGES_OFF

[SDTC_OMANY]
var      = news_display.production_player
type     = SLE_UINT8
flags    = SLF_NOT_IN_SAVE | SLF_NO_NETWORK_SYNC
guiflags = SGF_MULTISTRING
def      = 1
max      = 2
full     = _news_display
str      = STR_CONFIG_SETTING_NEWS_INDUSTRY_CHANGES_COMPANY
strhelp  = STR_CONFIG_SETTING_NEWS_INDUSTRY_CHANGES_COMPANY_HELPTEXT
strval   = STR_CONFIG_SETTING_NEWS_MESSAGES_OFF

[SDTC_OMANY]
var      = news_display.production_other
type     = SLE_UINT8
flags    = SLF_NOT_IN_SAVE | SLF_NO_NETWORK_SYNC
guiflags = SGF_MULTISTRING
def      = 0
max      = 2
full     = _news_display
str      = STR_CONFIG_SETTING_NEWS_INDUSTRY_CHANGES_OTHER
strhelp  = STR_CONFIG_SETTING_NEWS_INDUSTRY_CHANGES_OTHER_HELPTEXT
strval   = STR_CONFIG_SETTING_NEWS_MESSAGES_OFF

[SDTC_OMANY]
var      = news_display.production_nobody
type     = SLE_UINT8
flags    = SLF_NOT_IN_SAVE | SLF_NO_NETWORK_SYNC
guiflags = SGF_MULTISTRING
def      = 0
max      = 2
full     = _news_display
str      = STR_CONFIG_SETTING_NEWS_INDUSTRY_CHANGES_UNSERVED
strhelp  = STR_CONFIG_SETTING_NEWS_INDUSTRY_CHANGES_UNSERVED_HELPTEXT
strval   = STR_CONFIG_SETTING_NEWS_MESSAGES_OFF

[SDTC_OMANY]
var      = news_display.advice
type     = SLE_UINT8
flags    = SLF_NOT_IN_SAVE | SLF_NO_NETWORK_SYNC
guiflags = SGF_MULTISTRING
def      = 2
max      = 2
full     = _news_display
str      = STR_CONFIG_SETTING_NEWS_ADVICE
strhelp  = STR_CONFIG_SETTING_NEWS_ADVICE_HELPTEXT
strval   = STR_CONFIG_SETTING_NEWS_MESSAGES_OFF

[SDTC_OMANY]
var      = news_display.new_vehicles
type     = SLE_UINT8
flags    = SLF_NOT_IN_SAVE | SLF_NO_NETWORK_SYNC
guiflags = SGF_MULTISTRING
def      = 2
max      = 2
full     = _news_display
str      = STR_CONFIG_SETTING_NEWS_NEW_VEHICLES
strhelp  = STR_CONFIG_SETTING_NEWS_NEW_VEHICLES_HELPTEXT
strval   = STR_CONFIG_SETTING_NEWS_MESSAGES_OFF

[SDTC_OMANY]
var      = news_display.acceptance
type     = SLE_UINT8
flags    = SLF_NOT_IN_SAVE | SLF_NO_NETWORK_SYNC
guiflags = SGF_MULTISTRING
def      = 2
max      = 2
full     = _news_display
str      = STR_CONFIG_SETTING_NEWS_CHANGES_ACCEPTANCE
strhelp  = STR_CONFIG_SETTING_NEWS_CHANGES_ACCEPTANCE_HELPTEXT
strval   = STR_CONFIG_SETTING_NEWS_MESSAGES_OFF

[SDTC_OMANY]
var      = news_display.subsidies
type     = SLE_UINT8
flags    = SLF_NOT_IN_SAVE | SLF_NO_NETWORK_SYNC
guiflags = SGF_MULTISTRING
def      = 1
max      = 2
full     = _news_display
str      = STR_CONFIG_SETTING_NEWS_SUBSIDIES
strhelp  = STR_CONFIG_SETTING_NEWS_SUBSIDIES_HELPTEXT
strval   = STR_CONFIG_SETTING_NEWS_MESSAGES_OFF

[SDTC_OMANY]
var      = news_display.general
type     = SLE_UINT8
flags    = SLF_NOT_IN_SAVE | SLF_NO_NETWORK_SYNC
guiflags = SGF_MULTISTRING
def      = 2
max      = 2
full     = _news_display
str      = STR_CONFIG_SETTING_NEWS_GENERAL_INFORMATION
strhelp  = STR_CONFIG_SETTING_NEWS_GENERAL_INFORMATION_HELPTEXT
strval   = STR_CONFIG_SETTING_NEWS_MESSAGES_OFF

[SDTC_VAR]
ifdef    = ENABLE_NETWORK
var      = gui.network_chat_box_width_pct
type     = SLE_UINT16
flags    = SLF_NOT_IN_SAVE | SLF_NO_NETWORK_SYNC
def      = 40
min      = 10
max      = 100
cat      = SC_EXPERT

[SDTC_VAR]
ifdef    = ENABLE_NETWORK
var      = gui.network_chat_box_height
type     = SLE_UINT8
flags    = SLF_NOT_IN_SAVE | SLF_NO_NETWORK_SYNC
def      = 25
min      = 5
max      = 255
cat      = SC_EXPERT

[SDTC_VAR]
ifdef    = ENABLE_NETWORK
var      = gui.network_chat_timeout
type     = SLE_UINT16
flags    = SLF_NOT_IN_SAVE | SLF_NO_NETWORK_SYNC
def      = 20
min      = 1
max      = 65535
cat      = SC_EXPERT

[SDTC_VAR]
ifdef    = ENABLE_NETWORK
var      = network.sync_freq
type     = SLE_UINT16
flags    = SLF_NOT_IN_SAVE | SLF_NOT_IN_CONFIG | SLF_NO_NETWORK_SYNC
guiflags = SGF_NETWORK_ONLY
def      = 100
min      = 0
max      = 100
cat      = SC_EXPERT

[SDTC_VAR]
ifdef    = ENABLE_NETWORK
var      = network.frame_freq
type     = SLE_UINT8
flags    = SLF_NOT_IN_SAVE | SLF_NOT_IN_CONFIG | SLF_NO_NETWORK_SYNC
guiflags = SGF_NETWORK_ONLY
def      = 0
min      = 0
max      = 100
cat      = SC_EXPERT

[SDTC_VAR]
ifdef    = ENABLE_NETWORK
var      = network.commands_per_frame
type     = SLE_UINT16
flags    = SLF_NOT_IN_SAVE | SLF_NO_NETWORK_SYNC
guiflags = SGF_NETWORK_ONLY
def      = 2
min      = 1
max      = 65535
cat      = SC_EXPERT

[SDTC_VAR]
ifdef    = ENABLE_NETWORK
var      = network.max_commands_in_queue
type     = SLE_UINT16
flags    = SLF_NOT_IN_SAVE | SLF_NO_NETWORK_SYNC
guiflags = SGF_NETWORK_ONLY
def      = 16
min      = 1
max      = 65535
cat      = SC_EXPERT

[SDTC_VAR]
ifdef    = ENABLE_NETWORK
var      = network.bytes_per_frame
type     = SLE_UINT16
flags    = SLF_NOT_IN_SAVE | SLF_NO_NETWORK_SYNC
guiflags = SGF_NETWORK_ONLY
def      = 8
min      = 1
max      = 65535
cat      = SC_EXPERT

[SDTC_VAR]
ifdef    = ENABLE_NETWORK
var      = network.bytes_per_frame_burst
type     = SLE_UINT16
flags    = SLF_NOT_IN_SAVE | SLF_NO_NETWORK_SYNC
guiflags = SGF_NETWORK_ONLY
def      = 256
min      = 1
max      = 65535
cat      = SC_EXPERT

[SDTC_VAR]
ifdef    = ENABLE_NETWORK
var      = network.max_init_time
type     = SLE_UINT16
flags    = SLF_NOT_IN_SAVE | SLF_NO_NETWORK_SYNC
guiflags = SGF_NETWORK_ONLY
def      = 100
min      = 0
max      = 32000
cat      = SC_EXPERT

[SDTC_VAR]
ifdef    = ENABLE_NETWORK
var      = network.max_join_time
type     = SLE_UINT16
flags    = SLF_NOT_IN_SAVE | SLF_NO_NETWORK_SYNC
guiflags = SGF_NETWORK_ONLY
def      = 500
min      = 0
max      = 32000

[SDTC_VAR]
ifdef    = ENABLE_NETWORK
var      = network.max_download_time
type     = SLE_UINT16
flags    = SLF_NOT_IN_SAVE | SLF_NO_NETWORK_SYNC
guiflags = SGF_NETWORK_ONLY
def      = 1000
min      = 0
max      = 32000

[SDTC_VAR]
ifdef    = ENABLE_NETWORK
var      = network.max_password_time
type     = SLE_UINT16
flags    = SLF_NOT_IN_SAVE | SLF_NO_NETWORK_SYNC
guiflags = SGF_NETWORK_ONLY
def      = 2000
min      = 0
max      = 32000

[SDTC_VAR]
ifdef    = ENABLE_NETWORK
var      = network.max_lag_time
type     = SLE_UINT16
flags    = SLF_NOT_IN_SAVE | SLF_NO_NETWORK_SYNC
guiflags = SGF_NETWORK_ONLY
def      = 500
min      = 0
max      = 32000

[SDTC_BOOL]
ifdef    = ENABLE_NETWORK
var      = network.pause_on_join
flags    = SLF_NOT_IN_SAVE | SLF_NO_NETWORK_SYNC
guiflags = SGF_NETWORK_ONLY
def      = true

[SDTC_VAR]
ifdef    = ENABLE_NETWORK
var      = network.server_port
type     = SLE_UINT16
flags    = SLF_NOT_IN_SAVE | SLF_NO_NETWORK_SYNC
guiflags = SGF_NETWORK_ONLY
def      = NETWORK_DEFAULT_PORT
min      = 0
max      = 65535
cat      = SC_EXPERT

[SDTC_VAR]
ifdef    = ENABLE_NETWORK
var      = network.server_admin_port
type     = SLE_UINT16
flags    = SLF_NOT_IN_SAVE | SLF_NO_NETWORK_SYNC
guiflags = SGF_NETWORK_ONLY
def      = NETWORK_ADMIN_PORT
min      = 0
max      = 65535
cat      = SC_EXPERT

[SDTC_BOOL]
ifdef    = ENABLE_NETWORK
var      = network.server_admin_chat
flags    = SLF_NOT_IN_SAVE | SLF_NO_NETWORK_SYNC
guiflags = SGF_NETWORK_ONLY
def      = true
cat      = SC_EXPERT

[SDTC_BOOL]
ifdef    = ENABLE_NETWORK
var      = network.server_advertise
flags    = SLF_NOT_IN_SAVE | SLF_NO_NETWORK_SYNC
guiflags = SGF_NETWORK_ONLY
def      = false

[SDTC_VAR]
ifdef    = ENABLE_NETWORK
var      = network.lan_internet
type     = SLE_UINT8
flags    = SLF_NOT_IN_SAVE | SLF_NO_NETWORK_SYNC
guiflags = SGF_NETWORK_ONLY
def      = 0
min      = 0
max      = 1

[SDTC_STR]
ifdef    = ENABLE_NETWORK
var      = network.client_name
type     = SLE_STRB
flags    = SLF_NOT_IN_SAVE | SLF_NO_NETWORK_SYNC
def      = NULL
proc     = UpdateClientName
cat      = SC_BASIC

[SDTC_STR]
ifdef    = ENABLE_NETWORK
var      = network.server_password
type     = SLE_STRB
flags    = SLF_NOT_IN_SAVE | SLF_NO_NETWORK_SYNC
guiflags = SGF_NETWORK_ONLY
def      = NULL
proc     = UpdateServerPassword
cat      = SC_BASIC

[SDTC_STR]
ifdef    = ENABLE_NETWORK
var      = network.rcon_password
type     = SLE_STRB
flags    = SLF_NOT_IN_SAVE | SLF_NO_NETWORK_SYNC
guiflags = SGF_NETWORK_ONLY
def      = NULL
proc     = UpdateRconPassword
cat      = SC_BASIC

[SDTC_STR]
ifdef    = ENABLE_NETWORK
var      = network.admin_password
type     = SLE_STRB
flags    = SLF_NOT_IN_SAVE | SLF_NO_NETWORK_SYNC
guiflags = SGF_NETWORK_ONLY
def      = NULL
cat      = SC_BASIC

[SDTC_STR]
ifdef    = ENABLE_NETWORK
var      = network.default_company_pass
type     = SLE_STRB
flags    = SLF_NOT_IN_SAVE | SLF_NO_NETWORK_SYNC
def      = NULL

[SDTC_STR]
ifdef    = ENABLE_NETWORK
var      = network.server_name
type     = SLE_STRB
flags    = SLF_NOT_IN_SAVE | SLF_NO_NETWORK_SYNC
guiflags = SGF_NETWORK_ONLY
def      = NULL
cat      = SC_BASIC

[SDTC_STR]
ifdef    = ENABLE_NETWORK
var      = network.connect_to_ip
type     = SLE_STRB
flags    = SLF_NOT_IN_SAVE | SLF_NO_NETWORK_SYNC
def      = NULL

[SDTC_STR]
ifdef    = ENABLE_NETWORK
var      = network.network_id
type     = SLE_STRB
flags    = SLF_NOT_IN_SAVE | SLF_NO_NETWORK_SYNC
guiflags = SGF_NETWORK_ONLY
def      = NULL

[SDTC_BOOL]
ifdef    = ENABLE_NETWORK
var      = network.autoclean_companies
flags    = SLF_NOT_IN_SAVE | SLF_NO_NETWORK_SYNC
guiflags = SGF_NETWORK_ONLY
def      = false

[SDTC_VAR]
ifdef    = ENABLE_NETWORK
var      = network.autoclean_unprotected
type     = SLE_UINT8
flags    = SLF_NOT_IN_SAVE | SLF_NO_NETWORK_SYNC
guiflags = SGF_0ISDISABLED | SGF_NETWORK_ONLY
def      = 12
min      = 0
max      = 240

[SDTC_VAR]
ifdef    = ENABLE_NETWORK
var      = network.autoclean_protected
type     = SLE_UINT8
flags    = SLF_NOT_IN_SAVE | SLF_NO_NETWORK_SYNC
guiflags = SGF_0ISDISABLED | SGF_NETWORK_ONLY
def      = 36
min      = 0
max      = 240

[SDTC_VAR]
ifdef    = ENABLE_NETWORK
var      = network.autoclean_novehicles
type     = SLE_UINT8
flags    = SLF_NOT_IN_SAVE | SLF_NO_NETWORK_SYNC
guiflags = SGF_0ISDISABLED | SGF_NETWORK_ONLY
def      = 0
min      = 0
max      = 240

[SDTC_VAR]
ifdef    = ENABLE_NETWORK
var      = network.max_companies
type     = SLE_UINT8
flags    = SLF_NOT_IN_SAVE | SLF_NO_NETWORK_SYNC
guiflags = SGF_NETWORK_ONLY
def      = 15
min      = 1
max      = MAX_COMPANIES
proc     = UpdateClientConfigValues
cat      = SC_BASIC

[SDTC_VAR]
ifdef    = ENABLE_NETWORK
var      = network.max_clients
type     = SLE_UINT8
flags    = SLF_NOT_IN_SAVE | SLF_NO_NETWORK_SYNC
guiflags = SGF_NETWORK_ONLY
def      = 25
min      = 2
max      = MAX_CLIENTS
cat      = SC_BASIC

[SDTC_VAR]
ifdef    = ENABLE_NETWORK
var      = network.max_spectators
type     = SLE_UINT8
flags    = SLF_NOT_IN_SAVE | SLF_NO_NETWORK_SYNC
guiflags = SGF_NETWORK_ONLY
def      = 15
min      = 0
max      = MAX_CLIENTS
proc     = UpdateClientConfigValues
cat      = SC_BASIC

[SDTC_VAR]
ifdef    = ENABLE_NETWORK
var      = network.restart_game_year
type     = SLE_INT32
flags    = SLF_NOT_IN_SAVE | SLF_NO_NETWORK_SYNC
guiflags = SGF_0ISDISABLED | SGF_NETWORK_ONLY
def      = 0
min      = MIN_YEAR
max      = MAX_YEAR
interval = 1

[SDTC_VAR]
ifdef    = ENABLE_NETWORK
var      = network.min_active_clients
type     = SLE_UINT8
flags    = SLF_NOT_IN_SAVE | SLF_NO_NETWORK_SYNC
guiflags = SGF_NETWORK_ONLY
def      = 0
min      = 0
max      = MAX_CLIENTS

[SDTC_OMANY]
ifdef    = ENABLE_NETWORK
var      = network.server_lang
type     = SLE_UINT8
flags    = SLF_NOT_IN_SAVE | SLF_NO_NETWORK_SYNC
guiflags = SGF_NETWORK_ONLY
def      = 0
max      = 35
full     = _server_langs
cat      = SC_BASIC

[SDTC_BOOL]
ifdef    = ENABLE_NETWORK
var      = network.reload_cfg
flags    = SLF_NOT_IN_SAVE | SLF_NO_NETWORK_SYNC
guiflags = SGF_NETWORK_ONLY
def      = false
cat      = SC_EXPERT

[SDTC_STR]
ifdef    = ENABLE_NETWORK
var      = network.last_host
type     = SLE_STRB
flags    = SLF_NOT_IN_SAVE | SLF_NO_NETWORK_SYNC
def      = """"
cat      = SC_EXPERT

[SDTC_VAR]
ifdef    = ENABLE_NETWORK
var      = network.last_port
type     = SLE_UINT16
flags    = SLF_NOT_IN_SAVE | SLF_NO_NETWORK_SYNC
def      = 0
min      = 0
max      = UINT16_MAX
cat      = SC_EXPERT

[SDTC_BOOL]
ifdef    = ENABLE_NETWORK
var      = network.no_http_content_downloads
flags    = SLF_NOT_IN_SAVE | SLF_NO_NETWORK_SYNC
def      = false
cat      = SC_EXPERT

; Since the network code (CmdChangeSetting and friends) use the index in this array to decide
; which setting the server is talking about all conditional compilation of this array must be at the
; end. This isn't really the best solution, the settings the server can tell the client about should
; either use a seperate array or some other form of identifier.

;
; We might need to emulate a right mouse button on mac
[SDTC_VAR]
ifdef    = __APPLE__
var      = gui.right_mouse_btn_emulation
type     = SLE_UINT8
flags    = SLF_NOT_IN_SAVE | SLF_NO_NETWORK_SYNC
guiflags = SGF_MULTISTRING
def      = 0
min      = 0
max      = 2
str      = STR_CONFIG_SETTING_RIGHT_MOUSE_BTN_EMU
strhelp  = STR_CONFIG_SETTING_RIGHT_MOUSE_BTN_EMU_HELPTEXT
strval   = STR_CONFIG_SETTING_RIGHT_MOUSE_BTN_EMU_COMMAND
cat      = SC_BASIC

[SDT_BOOL]
base     = GameSettings
var      = vehicle.pay_for_repair
def      = true
str      = STR_CONFIG_SETTING_PAY_FOR_REPAIR_VEHICLE
strhelp  = STR_CONFIG_SETTING_PAY_FOR_REPAIR_VEHICLE_HELPTEXT
cat      = SC_EXPERT
extver   = SlXvFeatureTest(XSLFTO_AND, XSLFI_VEHICLE_REPAIR_COST)
patxname = ""vehicle_repair_cost.vehicle.pay_for_repair""

[SDT_VAR]
base     = GameSettings
var      = vehicle.repair_cost
type     = SLE_UINT8
def      = 100
min      = 1
max      = 255
interval = 1
str      = STR_CONFIG_SETTING_REPAIR_COST
strhelp  = STR_CONFIG_SETTING_REPAIR_COST_HELPTEXT
strval   = STR_JUST_INT
cat      = SC_EXPERT
extver   = SlXvFeatureTest(XSLFTO_AND, XSLFI_VEHICLE_REPAIR_COST)
patxname = ""vehicle_repair_cost.vehicle.repair_cost""

[SDT_END]
<|MERGE_RESOLUTION|>--- conflicted
+++ resolved
@@ -1520,7 +1520,6 @@
 def      = true
 cat      = SC_EXPERT
 
-<<<<<<< HEAD
 [SDT_VAR]
 base     = GameSettings
 var      = construction.maximum_signal_evaluations
@@ -1535,7 +1534,6 @@
 cat      = SC_EXPERT
 extver   = SlXvFeatureTest(XSLFTO_AND, XSLFI_PROG_SIGS)
 patxname = ""programmable_signals.construction.maximum_signal_evaluations""
-=======
 
 [SDT_BOOL]
 base     = GameSettings
@@ -1628,7 +1626,6 @@
 str      = STR_CONFIG_SETTING_SHARING_PAYMENT_IN_DEBT
 extver   = SlXvFeatureTest(XSLFTO_AND, XSLFI_INFRA_SHARING)
 patxname = ""infra_sharing.economy.sharing_payment_in_debt""
->>>>>>> b3ebb1f7
 
 ; previously ai-new setting.
 [SDT_NULL]
