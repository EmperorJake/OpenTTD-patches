--- conflicted
+++ resolved
@@ -2791,7 +2791,26 @@
 
 [SDT_VAR]
 base     = GameSettings
-<<<<<<< HEAD
+var      = pf.yapf.ship_curve45_penalty
+type     = SLE_UINT
+from     = SLV_SHIP_CURVE_PENALTY
+def      = 1 * YAPF_TILE_LENGTH
+min      = 0
+max      = 1000000
+cat      = SC_EXPERT
+
+[SDT_VAR]
+base     = GameSettings
+var      = pf.yapf.ship_curve90_penalty
+type     = SLE_UINT
+from     = SLV_SHIP_CURVE_PENALTY
+def      = 6 * YAPF_TILE_LENGTH
+min      = 0
+max      = 1000000
+cat      = SC_EXPERT
+
+[SDT_VAR]
+base     = GameSettings
 var      = order.old_occupancy_smoothness
 type     = SLE_UINT8
 def      = 75
@@ -2804,25 +2823,6 @@
 cat      = SC_EXPERT
 extver   = SlXvFeatureTest(XSLFTO_AND, XSLFI_ORDER_OCCUPANCY, 1, 1)
 patxname = ""order_occupancy.order.occupancy_smoothness""
-=======
-var      = pf.yapf.ship_curve45_penalty
-type     = SLE_UINT
-from     = SLV_SHIP_CURVE_PENALTY
-def      = 1 * YAPF_TILE_LENGTH
-min      = 0
-max      = 1000000
-cat      = SC_EXPERT
-
-[SDT_VAR]
-base     = GameSettings
-var      = pf.yapf.ship_curve90_penalty
-type     = SLE_UINT
-from     = SLV_SHIP_CURVE_PENALTY
-def      = 6 * YAPF_TILE_LENGTH
-min      = 0
-max      = 1000000
-cat      = SC_EXPERT
->>>>>>> 776fbda3
 
 ##
 [SDT_VAR]
