--- conflicted
+++ resolved
@@ -4408,7 +4408,6 @@
 proc     = RedrawScreen
 
 [SDTC_BOOL]
-<<<<<<< HEAD
 var      = gui.show_vehicle_route_steps
 flags    = SLF_NOT_IN_SAVE | SLF_NO_NETWORK_SYNC
 def      = true
@@ -4535,7 +4534,7 @@
 strhelp  = STR_CONFIG_SETTING_OPEN_VEHICLE_GUI_CLONE_SHARE_HELPTEXT
 cat      = SC_EXPERT
 
-=======
+[SDTC_BOOL]
 var      = gui.show_newgrf_name
 flags    = SLF_NOT_IN_SAVE | SLF_NO_NETWORK_SYNC
 def      = false
@@ -4544,7 +4543,6 @@
 proc     = RedrawScreen
 cat      = SC_ADVANCED
 
->>>>>>> 4def6cf7
 ; For the dedicated build we'll enable dates in logs by default.
 [SDTC_BOOL]
 ifdef    = DEDICATED
