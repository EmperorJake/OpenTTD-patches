; $Id$
;
; This file is part of OpenTTD.
; OpenTTD is free software; you can redistribute it and/or modify it under the terms of the GNU General Public License as published by the Free Software Foundation, version 2.
; OpenTTD is distributed in the hope that it will be useful, but WITHOUT ANY WARRANTY; without even the implied warranty of MERCHANTABILITY or FITNESS FOR A PARTICULAR PURPOSE.
; See the GNU General Public License for more details. You should have received a copy of the GNU General Public License along with OpenTTD. If not, see <http://www.gnu.org/licenses/>.
;

[pre-amble]
/* Begin - Callback Functions for the various settings */
static bool v_PositionMainToolbar(int32 p1);
static bool v_PositionStatusbar(int32 p1);
static bool PopulationInLabelActive(int32 p1);
static bool RedrawScreen(int32 p1);
static bool RedrawSmallmap(int32 p1);
static bool StationSpreadChanged(int32 p1);
static bool InvalidateBuildIndustryWindow(int32 p1);
static bool CloseSignalGUI(int32 p1);
static bool InvalidateTownViewWindow(int32 p1);
static bool DeleteSelectStationWindow(int32 p1);
static bool UpdateConsists(int32 p1);
static bool TrainAccelerationModelChanged(int32 p1);
static bool RoadVehAccelerationModelChanged(int32 p1);
static bool TrainSlopeSteepnessChanged(int32 p1);
static bool RoadVehSlopeSteepnessChanged(int32 p1);
static bool DragSignalsDensityChanged(int32);
static bool TownFoundingChanged(int32 p1);
static bool DifficultyNoiseChange(int32 i);
static bool MaxNoAIsChange(int32 i);
static bool CheckRoadSide(int p1);
static bool ChangeMaxHeightLevel(int32 p1);
static bool CheckFreeformEdges(int32 p1);
static bool ChangeDynamicEngines(int32 p1);
static bool StationCatchmentChanged(int32 p1);
static bool InvalidateVehTimetableWindow(int32 p1);
static bool InvalidateCompanyLiveryWindow(int32 p1);
static bool InvalidateNewGRFChangeWindows(int32 p1);
static bool InvalidateIndustryViewWindow(int32 p1);
static bool InvalidateAISettingsWindow(int32 p1);
static bool RedrawTownAuthority(int32 p1);
static bool InvalidateCompanyInfrastructureWindow(int32 p1);
static bool InvalidateCompanyWindow(int32 p1);
static bool ZoomMinMaxChanged(int32 p1);
static bool MaxVehiclesChanged(int32 p1);
static bool ImprovedBreakdownsSettingChanged(int32 p1);
static bool DayLengthChanged(int32 p1);
static bool SimulatedWormholeSignalsChanged(int32 p1);
static bool EnableSingleVehSharedOrderGuiChanged(int32 p1);

#ifdef ENABLE_NETWORK
static bool UpdateClientName(int32 p1);
static bool UpdateServerPassword(int32 p1);
static bool UpdateRconPassword(int32 p1);
static bool UpdateClientConfigValues(int32 p1);
static bool CheckSharingRail(int32 p1);
static bool CheckSharingRoad(int32 p1);
static bool CheckSharingWater(int32 p1);
static bool CheckSharingAir(int32 p1);
#endif /* ENABLE_NETWORK */
/* End - Callback Functions for the various settings */

/* Begin - GUI order callbacks */

/* End - GUI order callbacks */

/* Some settings do not need to be synchronised when playing in multiplayer.
 * These include for example the GUI settings and will not be saved with the
 * savegame.
 * It is also a bit tricky since you would think that service_interval
 * for example doesn't need to be synched. Every client assigns the
 * service_interval value to the v->service_interval, meaning that every client
 * assigns his value. If the setting was company-based, that would mean that
 * vehicles could decide on different moments that they are heading back to a
 * service depot, causing desyncs on a massive scale. */
const SettingDesc _settings[] = {
[post-amble]
};
[templates]
SDTG_BOOL  =  SDTG_BOOL($name,              $flags, $guiflags, $var, $def,                        $str, $strhelp, $strval, $proc, $from, $to,        $cat, $extver, $patxname),
SDTG_VAR   =   SDTG_VAR($name,       $type, $flags, $guiflags, $var, $def, $min, $max, $interval, $str, $strhelp, $strval, $proc, $from, $to,        $cat, $extver, $patxname, $orderproc),
SDTG_OMANY = SDTG_OMANY($name,       $type, $flags, $guiflags, $var, $def,       $max, $full,     $str, $strhelp, $strval, $proc, $from, $to,        $cat, $extver, $patxname),
SDTC_BOOL  =  SDTC_BOOL(       $var,        $flags, $guiflags, $def,                              $str, $strhelp, $strval, $proc, $from, $to,        $cat, $extver, $patxname),
SDTC_LIST  =  SDTC_LIST(       $var, $type, $flags, $guiflags, $def,                              $str, $strhelp, $strval, $proc, $from, $to,        $cat, $extver, $patxname),
SDTC_OMANY = SDTC_OMANY(       $var, $type, $flags, $guiflags, $def,             $max, $full,     $str, $strhelp, $strval, $proc, $from, $to,        $cat, $extver, $patxname),
SDTC_STR   =   SDTC_STR(       $var, $type, $flags, $guiflags, $def,                              $str, $strhelp, $strval, $proc, $from, $to,        $cat, $extver, $patxname),
SDTC_VAR   =   SDTC_VAR(       $var, $type, $flags, $guiflags, $def,       $min, $max, $interval, $str, $strhelp, $strval, $proc, $from, $to,        $cat, $extver, $patxname, $orderproc),
SDT_BOOL   =   SDT_BOOL($base, $var,        $flags, $guiflags, $def,                              $str, $strhelp, $strval, $proc, $from, $to,        $cat, $extver, $patxname),
SDT_OMANY  =  SDT_OMANY($base, $var, $type, $flags, $guiflags, $def,             $max, $full,     $str, $strhelp, $strval, $proc, $from, $to, $load, $cat, $extver, $patxname),
SDT_STR    =    SDT_STR($base, $var, $type, $flags, $guiflags, $def,                              $str, $strhelp, $strval, $proc, $from, $to,        $cat, $extver, $patxname),
SDT_VAR    =    SDT_VAR($base, $var, $type, $flags, $guiflags, $def,       $min, $max, $interval, $str, $strhelp, $strval, $proc, $from, $to,        $cat, $extver, $patxname, $orderproc),
SDT_NULL   =   SDT_NULL($length, $from, $to, $extver),
SDT_XREF     = SDT_XREF(         $from, $to, $extver, $xref),
SDT_END    = SDT_END()

[defaults]
flags    = 0
guiflags = 0
interval = 0
str      = STR_NULL
strhelp  = STR_CONFIG_SETTING_NO_EXPLANATION_AVAILABLE_HELPTEXT
strval   = STR_NULL
proc     = NULL
load     = NULL
from     = 0
to       = SL_MAX_VERSION
cat      = SC_ADVANCED
extver   = SlXvFeatureTest()
patxname = NULL
xref     = <this parameter must be set>
<<<<<<< HEAD
=======
orderproc = NULL
>>>>>>> a3d15858



; Saved settings variables.
; Do not ADD or REMOVE something in this "difficulty.XXX" table or before it. It breaks savegame compatability.
[SDT_VAR]
base     = GameSettings
var      = difficulty.max_no_competitors
type     = SLE_UINT8
from     = 97
def      = 0
min      = 0
max      = MAX_COMPANIES - 1
interval = 1
proc     = MaxNoAIsChange
cat      = SC_BASIC

[SDT_NULL]
length   = 1
from     = 97
to       = 109

[SDT_VAR]
base     = GameSettings
var      = difficulty.number_towns
type     = SLE_UINT8
from     = 97
guiflags = SGF_NEWGAME_ONLY
def      = 2
min      = 0
max      = 4
interval = 1
strval   = STR_NUM_VERY_LOW
cat      = SC_BASIC

[SDT_VAR]
base     = GameSettings
var      = difficulty.industry_density
type     = SLE_UINT8
from     = 97
guiflags = SGF_MULTISTRING
def      = ID_END - 1
min      = 0
max      = ID_END - 1
interval = 1
str      = STR_CONFIG_SETTING_INDUSTRY_DENSITY
strhelp  = STR_CONFIG_SETTING_INDUSTRY_DENSITY_HELPTEXT
strval   = STR_FUNDING_ONLY
cat      = SC_BASIC

[SDT_VAR]
base     = GameSettings
var      = difficulty.max_loan
type     = SLE_UINT32
from     = 97
guiflags = SGF_NEWGAME_ONLY | SGF_SCENEDIT_TOO | SGF_CURRENCY
def      = 300000
min      = 100000
max      = 5000000
interval = 50000
str      = STR_CONFIG_SETTING_MAXIMUM_INITIAL_LOAN
strhelp  = STR_CONFIG_SETTING_MAXIMUM_INITIAL_LOAN_HELPTEXT
strval   = STR_JUST_CURRENCY_LONG
cat      = SC_BASIC

[SDT_VAR]
base     = GameSettings
var      = difficulty.initial_interest
type     = SLE_UINT8
from     = 97
guiflags = SGF_NEWGAME_ONLY | SGF_SCENEDIT_TOO
def      = 2
min      = 2
max      = 4
interval = 1
str      = STR_CONFIG_SETTING_INTEREST_RATE
strhelp  = STR_CONFIG_SETTING_INTEREST_RATE_HELPTEXT
strval   = STR_CONFIG_SETTING_PERCENTAGE

[SDT_VAR]
base     = GameSettings
var      = difficulty.vehicle_costs
type     = SLE_UINT8
from     = 97
guiflags = SGF_NEWGAME_ONLY | SGF_SCENEDIT_TOO | SGF_MULTISTRING
def      = 0
min      = 0
max      = 2
interval = 1
str      = STR_CONFIG_SETTING_RUNNING_COSTS
strhelp  = STR_CONFIG_SETTING_RUNNING_COSTS_HELPTEXT
strval   = STR_SEA_LEVEL_LOW
cat      = SC_BASIC

[SDT_VAR]
base     = GameSettings
var      = difficulty.competitor_speed
type     = SLE_UINT8
from     = 97
guiflags = SGF_MULTISTRING
def      = 2
min      = 0
max      = 4
interval = 1
str      = STR_CONFIG_SETTING_CONSTRUCTION_SPEED
strhelp  = STR_CONFIG_SETTING_CONSTRUCTION_SPEED_HELPTEXT
strval   = STR_AI_SPEED_VERY_SLOW
cat      = SC_BASIC

[SDT_NULL]
length   = 1
from     = 97
to       = 109

[SDT_VAR]
base     = GameSettings
var      = difficulty.vehicle_breakdowns
type     = SLE_UINT8
from     = 97
guiflags = SGF_MULTISTRING
def      = 1
min      = 0
max      = 2
interval = 1
str      = STR_CONFIG_SETTING_VEHICLE_BREAKDOWNS
strhelp  = STR_CONFIG_SETTING_VEHICLE_BREAKDOWNS_HELPTEXT
strval   = STR_DISASTER_NONE
cat      = SC_BASIC

[SDT_VAR]
base     = GameSettings
var      = difficulty.subsidy_multiplier
type     = SLE_UINT8
from     = 97
guiflags = SGF_MULTISTRING
def      = 2
min      = 0
max      = 3
interval = 1
str      = STR_CONFIG_SETTING_SUBSIDY_MULTIPLIER
strhelp  = STR_CONFIG_SETTING_SUBSIDY_MULTIPLIER_HELPTEXT
strval   = STR_SUBSIDY_X1_5

[SDT_VAR]
base     = GameSettings
var      = difficulty.construction_cost
type     = SLE_UINT8
from     = 97
guiflags = SGF_NEWGAME_ONLY | SGF_SCENEDIT_TOO | SGF_MULTISTRING
def      = 0
min      = 0
max      = 2
interval = 1
str      = STR_CONFIG_SETTING_CONSTRUCTION_COSTS
strhelp  = STR_CONFIG_SETTING_CONSTRUCTION_COSTS_HELPTEXT
strval   = STR_SEA_LEVEL_LOW
cat      = SC_BASIC

[SDT_VAR]
base     = GameSettings
var      = difficulty.terrain_type
type     = SLE_UINT8
from     = 97
guiflags = SGF_MULTISTRING | SGF_NEWGAME_ONLY
def      = 1
min      = 0
max      = 4
interval = 1
str      = STR_CONFIG_SETTING_TERRAIN_TYPE
strhelp  = STR_CONFIG_SETTING_TERRAIN_TYPE_HELPTEXT
strval   = STR_TERRAIN_TYPE_VERY_FLAT
cat      = SC_BASIC

[SDT_VAR]
base     = GameSettings
var      = difficulty.quantity_sea_lakes
type     = SLE_UINT8
from     = 97
guiflags = SGF_NEWGAME_ONLY
def      = 0
min      = 0
max      = 4
interval = 1
strval   = STR_SEA_LEVEL_VERY_LOW
cat      = SC_BASIC

[SDT_BOOL]
base     = GameSettings
var      = difficulty.economy
from     = 97
def      = false
str      = STR_CONFIG_SETTING_RECESSIONS
strhelp  = STR_CONFIG_SETTING_RECESSIONS_HELPTEXT

[SDT_BOOL]
base     = GameSettings
var      = difficulty.line_reverse_mode
from     = 97
def      = false
str      = STR_CONFIG_SETTING_TRAIN_REVERSING
strhelp  = STR_CONFIG_SETTING_TRAIN_REVERSING_HELPTEXT

[SDT_BOOL]
base     = GameSettings
var      = difficulty.disasters
from     = 97
def      = false
str      = STR_CONFIG_SETTING_DISASTERS
strhelp  = STR_CONFIG_SETTING_DISASTERS_HELPTEXT
cat      = SC_BASIC

[SDT_VAR]
base     = GameSettings
var      = difficulty.town_council_tolerance
type     = SLE_UINT8
from     = 97
guiflags = SGF_MULTISTRING
def      = 0
min      = 0
max      = 2
interval = 1
str      = STR_CONFIG_SETTING_CITY_APPROVAL
strhelp  = STR_CONFIG_SETTING_CITY_APPROVAL_HELPTEXT
strval   = STR_CITY_APPROVAL_PERMISSIVE
proc     = DifficultyNoiseChange

[SDTG_VAR]
name     = ""diff_level""
var      = _old_diff_level
type     = SLE_UINT8
flags    = SLF_NOT_IN_CONFIG
from     = 97
to       = 177
def      = 3
min      = 0
max      = 3
cat      = SC_BASIC

[SDT_NULL]
length   = 1
extver   = SlXvFeatureTest(XSLFTO_AND, XSLFI_SPRINGPP)

[SDT_XREF]
xref     = ""order.old_timetable_separation""
extver   = SlXvFeatureTest(XSLFTO_AND, XSLFI_SPRINGPP)

[SDT_BOOL]
base     = GameSettings
var      = order.old_timetable_separation
def      = true
cat      = SC_EXPERT
extver   = SlXvFeatureTest(XSLFTO_AND, XSLFI_AUTO_TIMETABLE, 1, 3)
patxname = ""auto_timetables.order.timetable_separation""

[SDT_VAR]
base     = GameSettings
var      = order.old_timetable_separation_rate
type     = SLE_UINT8
def      = 100
min      = 0
max      = 100
interval = 10
str      = STR_CONFIG_SETTING_TIMETABLE_SEPARATION_RATE
strhelp  = STR_CONFIG_SETTING_TIMETABLE_SEPARATION_RATE_HELPTEXT
strval   = STR_CONFIG_SETTING_PERCENTAGE
cat      = SC_EXPERT
extver   = SlXvFeatureTest(XSLFTO_AND, XSLFI_AUTO_TIMETABLE, 1, 2)
patxname = ""auto_timetables.order.timetable_separation_rate""

; There are only 21 predefined town_name values (0-20), but you can have more with newgrf action F so allow
; these bigger values (21-255). Invalid values will fallback to english on use and (undefined string) in GUI.
[SDT_OMANY]
base     = GameSettings
var      = game_creation.town_name
type     = SLE_UINT8
from     = 97
guiflags = SGF_NO_NETWORK
def      = 0
max      = 255
full     = _town_names
cat      = SC_BASIC

[SDT_OMANY]
base     = GameSettings
var      = game_creation.landscape
type     = SLE_UINT8
from     = 97
guiflags = SGF_MULTISTRING | SGF_NEWGAME_ONLY
def      = 0
max      = 3
full     = _climates
load     = ConvertLandscape
str      = STR_CONFIG_SETTING_LANDSCAPE
strhelp  = STR_CONFIG_SETTING_LANDSCAPE_HELPTEXT
strval   = STR_CHEAT_SWITCH_CLIMATE_TEMPERATE_LANDSCAPE
cat      = SC_BASIC

; Snow line (or snow_line_height * TILE_HEIGHT)
[SDT_NULL]
length   = 1
from     = 97
to       = 163

[SDT_OMANY]
base     = GameSettings
var      = vehicle.road_side
type     = SLE_UINT8
from     = 97
guiflags = SGF_MULTISTRING | SGF_NO_NETWORK
def      = 1
max      = 1
full     = _roadsides
str      = STR_CONFIG_SETTING_ROAD_SIDE
strhelp  = STR_CONFIG_SETTING_ROAD_SIDE_HELPTEXT
strval   = STR_GAME_OPTIONS_ROAD_VEHICLES_DROPDOWN_LEFT
proc     = CheckRoadSide

; Construction

[SDT_VAR]
base     = GameSettings
var      = construction.max_heightlevel
type     = SLE_UINT8
from     = 194
guiflags = SGF_NEWGAME_ONLY | SGF_SCENEDIT_TOO
def      = DEF_MAX_HEIGHTLEVEL
min      = MIN_MAX_HEIGHTLEVEL
max      = MAX_MAX_HEIGHTLEVEL
interval = 1
str      = STR_CONFIG_SETTING_MAX_HEIGHTLEVEL
strhelp  = STR_CONFIG_SETTING_MAX_HEIGHTLEVEL_HELPTEXT
strval   = STR_JUST_INT
proc     = ChangeMaxHeightLevel
cat      = SC_BASIC
extver   = SlXvFeatureTest(XSLFTO_OR, XSLFI_HEIGHT_8_BIT)

[SDT_BOOL]
base     = GameSettings
var      = construction.build_on_slopes
guiflags = SGF_NO_NETWORK
def      = true
cat      = SC_EXPERT

[SDT_VAR]
base     = GameSettings
var      = construction.command_pause_level
type     = SLE_UINT8
from     = 154
guiflags = SGF_MULTISTRING | SGF_NO_NETWORK
def      = 1
min      = 0
max      = 3
interval = 1
str      = STR_CONFIG_SETTING_COMMAND_PAUSE_LEVEL
strhelp  = STR_CONFIG_SETTING_COMMAND_PAUSE_LEVEL_HELPTEXT
strval   = STR_CONFIG_SETTING_COMMAND_PAUSE_LEVEL_NO_ACTIONS

[SDT_BOOL]
base     = GameSettings
var      = construction.enable_build_river
def      = false
cat      = SC_BASIC
str      = STR_CONFIG_SETTING_ENABLE_BUILD_RIVER
strhelp  = STR_CONFIG_SETTING_ENABLE_BUILD_RIVER_HELPTEXT
patxname = ""enable_build_river.construction.enable_build_river""

[SDT_BOOL]
base     = GameSettings
var      = construction.enable_remove_water
def      = true
cat      = SC_BASIC
str      = STR_CONFIG_SETTING_ENABLE_REMOVE_WATER
strhelp  = STR_CONFIG_SETTING_ENABLE_REMOVE_WATER_HELPTEXT
patxname = ""enable_build_river.construction.enable_remove_water""

[SDT_VAR]
base     = GameSettings
var      = construction.terraform_per_64k_frames
type     = SLE_UINT32
from     = 156
def      = 64 << 16
min      = 0
max      = 1 << 30
interval = 1
cat      = SC_EXPERT

[SDT_VAR]
base     = GameSettings
var      = construction.terraform_frame_burst
type     = SLE_UINT16
from     = 156
def      = 4096
min      = 0
max      = 1 << 30
interval = 1
cat      = SC_EXPERT

[SDT_VAR]
base     = GameSettings
var      = construction.clear_per_64k_frames
type     = SLE_UINT32
from     = 156
def      = 64 << 16
min      = 0
max      = 1 << 30
interval = 1
cat      = SC_EXPERT

[SDT_VAR]
base     = GameSettings
var      = construction.clear_frame_burst
type     = SLE_UINT16
from     = 156
def      = 4096
min      = 0
max      = 1 << 30
interval = 1
cat      = SC_EXPERT

[SDT_VAR]
base     = GameSettings
var      = construction.tree_per_64k_frames
type     = SLE_UINT32
from     = 175
def      = 64 << 16
min      = 0
max      = 1 << 30
interval = 1
cat      = SC_EXPERT

[SDT_VAR]
base     = GameSettings
var      = construction.tree_frame_burst
type     = SLE_UINT16
from     = 175
def      = 4096
min      = 0
max      = 1 << 30
interval = 1
cat      = SC_EXPERT

[SDT_BOOL]
base     = GameSettings
var      = construction.autoslope
from     = 75
def      = true
str      = STR_CONFIG_SETTING_AUTOSLOPE
strhelp  = STR_CONFIG_SETTING_AUTOSLOPE_HELPTEXT
cat      = SC_EXPERT

[SDT_BOOL]
base     = GameSettings
var      = construction.extra_dynamite
def      = true
str      = STR_CONFIG_SETTING_EXTRADYNAMITE
strhelp  = STR_CONFIG_SETTING_EXTRADYNAMITE_HELPTEXT

[SDT_VAR]
base     = GameSettings
var      = construction.max_bridge_length
type     = SLE_UINT16
from     = 159
guiflags = SGF_NO_NETWORK
def      = 64
min      = 1
max      = MAX_MAP_SIZE
interval = 1
str      = STR_CONFIG_SETTING_MAX_BRIDGE_LENGTH
strhelp  = STR_CONFIG_SETTING_MAX_BRIDGE_LENGTH_HELPTEXT
strval   = STR_CONFIG_SETTING_TILE_LENGTH

[SDT_XREF]
extver   = SlXvFeatureTest(XSLFTO_AND, XSLFI_SPRINGPP, 2)
xref     = ""construction.simulated_wormhole_signals""

[SDT_VAR]
base     = GameSettings
var      = construction.max_bridge_height
type     = SLE_UINT8
from     = 194
guiflags = SGF_NO_NETWORK
def      = 12
min      = 1
max      = MAX_TILE_HEIGHT
interval = 1
str      = STR_CONFIG_SETTING_MAX_BRIDGE_HEIGHT
strhelp  = STR_CONFIG_SETTING_MAX_BRIDGE_HEIGHT_HELPTEXT
strval   = STR_JUST_COMMA
cat      = SC_EXPERT

[SDT_VAR]
base     = GameSettings
var      = construction.max_tunnel_length
type     = SLE_UINT16
from     = 159
guiflags = SGF_NO_NETWORK
def      = 64
min      = 1
max      = MAX_MAP_SIZE
interval = 1
str      = STR_CONFIG_SETTING_MAX_TUNNEL_LENGTH
strhelp  = STR_CONFIG_SETTING_MAX_TUNNEL_LENGTH_HELPTEXT
strval   = STR_CONFIG_SETTING_TILE_LENGTH

[SDT_BOOL]
base     = GameSettings
var      = construction.chunnel
def      = false
str      = STR_CONFIG_SETTING_CHUNNEL
strhelp  = STR_CONFIG_SETTING_CHUNNEL_HELPTEXT
from     = 0
cat      = SC_BASIC
patxname = ""chunnel.construction.chunnel""

[SDT_VAR]
base     = GameSettings
var      = construction.simulated_wormhole_signals
type     = SLE_UINT8
flags    = 0
def      = 2
min      = 1
max      = 16
str      = STR_CONFIG_SETTING_SIMULATE_SIGNALS
strval   = STR_CONFIG_SETTING_SIMULATE_SIGNALS_VALUE
proc     = SimulatedWormholeSignalsChanged
from     = 0
cat      = SC_BASIC
patxname = ""signal_tunnel_bridge.construction.simulated_wormhole_signals""

[SDT_XREF]
xref     = ""construction.maximum_signal_evaluations""
extver   = SlXvFeatureTest(XSLFTO_AND, XSLFI_SPRINGPP)

;; construction.longbridges
[SDT_NULL]
length   = 1
to       = 158

[SDT_VAR]
base     = GameSettings
var      = construction.train_signal_side
type     = SLE_UINT8
guiflags = SGF_MULTISTRING | SGF_NO_NETWORK
def      = 1
min      = 0
max      = 2
str      = STR_CONFIG_SETTING_SIGNALSIDE
strhelp  = STR_CONFIG_SETTING_SIGNALSIDE_HELPTEXT
strval   = STR_CONFIG_SETTING_SIGNALSIDE_LEFT
proc     = RedrawScreen
cat      = SC_BASIC

[SDT_BOOL]
base     = GameSettings
var      = station.never_expire_airports
guiflags = SGF_NO_NETWORK
def      = false
str      = STR_CONFIG_SETTING_NEVER_EXPIRE_AIRPORTS
strhelp  = STR_CONFIG_SETTING_NEVER_EXPIRE_AIRPORTS_HELPTEXT

[SDT_VAR]
base     = GameSettings
var      = economy.town_layout
type     = SLE_UINT8
from     = 59
guiflags = SGF_MULTISTRING
def      = TL_ORIGINAL
min      = TL_BEGIN
max      = NUM_TLS - 1
interval = 1
str      = STR_CONFIG_SETTING_TOWN_LAYOUT
strhelp  = STR_CONFIG_SETTING_TOWN_LAYOUT_HELPTEXT
strval   = STR_CONFIG_SETTING_TOWN_LAYOUT_DEFAULT
proc     = TownFoundingChanged

;; economy.town_construction_cost
[SDT_NULL]
length   = 1
extver   = SlXvFeatureTest(XSLFTO_AND, XSLFI_SPRINGPP)

;; economy.station_rating_type
[SDT_NULL]
length   = 1
extver   = SlXvFeatureTest(XSLFTO_AND, XSLFI_SPRINGPP)

;; economy.scale_industry_production
[SDT_NULL]
length   = 1
extver   = SlXvFeatureTest(XSLFTO_AND, XSLFI_SPRINGPP, 7)

[SDT_BOOL]
base     = GameSettings
var      = economy.allow_town_roads
from     = 113
guiflags = SGF_NO_NETWORK
def      = true
str      = STR_CONFIG_SETTING_ALLOW_TOWN_ROADS
strhelp  = STR_CONFIG_SETTING_ALLOW_TOWN_ROADS_HELPTEXT

[SDT_XREF]
xref     = ""economy.old_town_cargo_factor""
extver   = SlXvFeatureTest(XSLFTO_AND, XSLFI_SPRINGPP)

[SDT_VAR]
base     = GameSettings
var      = economy.found_town
type     = SLE_UINT8
from     = 128
guiflags = SGF_MULTISTRING
def      = TF_FORBIDDEN
min      = TF_BEGIN
max      = TF_END - 1
interval = 1
str      = STR_CONFIG_SETTING_TOWN_FOUNDING
strhelp  = STR_CONFIG_SETTING_TOWN_FOUNDING_HELPTEXT
strval   = STR_CONFIG_SETTING_TOWN_FOUNDING_FORBIDDEN
proc     = TownFoundingChanged
cat      = SC_BASIC

[SDT_BOOL]
base     = GameSettings
var      = economy.allow_town_level_crossings
from     = 143
guiflags = SGF_NO_NETWORK
def      = true
str      = STR_CONFIG_SETTING_ALLOW_TOWN_LEVEL_CROSSINGS
strhelp  = STR_CONFIG_SETTING_ALLOW_TOWN_LEVEL_CROSSINGS_HELPTEXT

; link graph

[SDT_VAR]
base     = GameSettings
var      = linkgraph.recalc_interval
type     = SLE_UINT16
from     = 183
def      = 4
min      = 2
max      = 32
interval = 2
str      = STR_CONFIG_SETTING_LINKGRAPH_INTERVAL
strval   = STR_JUST_COMMA
strhelp  = STR_CONFIG_SETTING_LINKGRAPH_INTERVAL_HELPTEXT

[SDT_VAR]
base     = GameSettings
var      = linkgraph.recalc_time
type     = SLE_UINT16
from     = 183
def      = 16
min      = 1
max      = 4096
interval = 1
str      = STR_CONFIG_SETTING_LINKGRAPH_TIME
strval   = STR_JUST_COMMA
strhelp  = STR_CONFIG_SETTING_LINKGRAPH_TIME_HELPTEXT

[SDT_BOOL]
base     = GameSettings
var      = linkgraph.recalc_not_scaled_by_daylength
def      = true
str      = STR_CONFIG_SETTING_LINKGRAPH_NOT_DAYLENGTH_SCALED
strhelp  = STR_CONFIG_SETTING_LINKGRAPH_NOT_DAYLENGTH_SCALED_HELPTEXT
extver   = SlXvFeatureTest(XSLFTO_AND, XSLFI_LINKGRAPH_DAY_SCALE)
patxname = ""linkgraph_day_scale.linkgraph.recalc_not_scaled_by_daylength""

[SDT_VAR]
base     = GameSettings
var      = linkgraph.distribution_pax
type     = SLE_UINT8
from     = 183
guiflags = SGF_MULTISTRING
def      = DT_MANUAL
min      = DT_MIN
max      = DT_MAX
interval = 1
str      = STR_CONFIG_SETTING_DISTRIBUTION_PAX
strval   = STR_CONFIG_SETTING_DISTRIBUTION_MANUAL
strhelp  = STR_CONFIG_SETTING_DISTRIBUTION_PAX_HELPTEXT

[SDT_VAR]
base     = GameSettings
var      = linkgraph.distribution_mail
type     = SLE_UINT8
from     = 183
guiflags = SGF_MULTISTRING
def      = DT_MANUAL
min      = DT_MIN
max      = DT_MAX
interval = 1
str      = STR_CONFIG_SETTING_DISTRIBUTION_MAIL
strval   = STR_CONFIG_SETTING_DISTRIBUTION_MANUAL
strhelp  = STR_CONFIG_SETTING_DISTRIBUTION_MAIL_HELPTEXT

[SDT_VAR]
base     = GameSettings
var      = linkgraph.distribution_armoured
type     = SLE_UINT8
from     = 183
guiflags = SGF_MULTISTRING
def      = DT_MANUAL
min      = DT_MIN
max      = DT_MAX
interval = 1
str      = STR_CONFIG_SETTING_DISTRIBUTION_ARMOURED
strval   = STR_CONFIG_SETTING_DISTRIBUTION_MANUAL
strhelp  = STR_CONFIG_SETTING_DISTRIBUTION_ARMOURED_HELPTEXT

[SDT_VAR]
base     = GameSettings
var      = linkgraph.distribution_default
type     = SLE_UINT8
from     = 183
guiflags = SGF_MULTISTRING
def      = DT_MANUAL
min      = DT_BEGIN
max      = DT_MAX_NONSYMMETRIC
interval = 1
str      = STR_CONFIG_SETTING_DISTRIBUTION_DEFAULT
strval   = STR_CONFIG_SETTING_DISTRIBUTION_MANUAL
strhelp  = STR_CONFIG_SETTING_DISTRIBUTION_DEFAULT_HELPTEXT

[SDT_VAR]
base     = GameSettings
var      = linkgraph.accuracy
type     = SLE_UINT8
from     = 183
def      = 16
min      = 2
max      = 64
interval = 1
str      = STR_CONFIG_SETTING_LINKGRAPH_ACCURACY
strval   = STR_JUST_COMMA
strhelp  = STR_CONFIG_SETTING_LINKGRAPH_ACCURACY_HELPTEXT

[SDT_VAR]
base     = GameSettings
var      = linkgraph.demand_distance
type     = SLE_UINT8
from     = 183
def      = 100
min      = 0
max      = 255
interval = 5
str      = STR_CONFIG_SETTING_DEMAND_DISTANCE
strval   = STR_CONFIG_SETTING_PERCENTAGE
strhelp  = STR_CONFIG_SETTING_DEMAND_DISTANCE_HELPTEXT

[SDT_VAR]
base     = GameSettings
var      = linkgraph.demand_size
type     = SLE_UINT8
from     = 183
def      = 100
min      = 0
max      = 100
interval = 5
str      = STR_CONFIG_SETTING_DEMAND_SIZE
strval   = STR_CONFIG_SETTING_PERCENTAGE
strhelp  = STR_CONFIG_SETTING_DEMAND_SIZE_HELPTEXT

[SDT_VAR]
base     = GameSettings
var      = linkgraph.short_path_saturation
type     = SLE_UINT8
from     = 183
def      = 80
min      = 0
max      = 250
interval = 5
str      = STR_CONFIG_SETTING_SHORT_PATH_SATURATION
strval   = STR_CONFIG_SETTING_PERCENTAGE
strhelp  = STR_CONFIG_SETTING_SHORT_PATH_SATURATION_HELPTEXT

[SDT_VAR]
base     = GameSettings
var      = economy.old_town_cargo_factor
type     = SLE_INT8
def      = 0
min      = -16
max      = +8
interval = 1
str      = STR_CONFIG_SETTING_TOWN_CARGO_FACTOR
strval   = STR_JUST_INT
extver   = SlXvFeatureTest(XSLFTO_AND, XSLFI_TOWN_CARGO_ADJ, 1, 1)
patxname = ""town_cargo_adj.economy.town_cargo_factor""

[SDT_VAR]
base     = GameSettings
var      = economy.town_cargo_scale_factor
type     = SLE_INT16
guiflags = SGF_DECIMAL1
def      = 0
min      = -160
max      = +80
interval = 1
str      = STR_CONFIG_SETTING_TOWN_CARGO_FACTOR
strval   = STR_JUST_DECIMAL1
strhelp  = STR_CONFIG_SETTING_TOWN_CARGO_FACTOR_HELPTEXT
patxname = ""town_cargo_adj.economy.town_cargo_scale_factor""

; Vehicles

[SDT_VAR]
base     = GameSettings
var      = vehicle.train_acceleration_model
type     = SLE_UINT8
guiflags = SGF_MULTISTRING
def      = 1
min      = 0
max      = 1
interval = 1
str      = STR_CONFIG_SETTING_TRAIN_ACCELERATION_MODEL
strhelp  = STR_CONFIG_SETTING_TRAIN_ACCELERATION_MODEL_HELPTEXT
strval   = STR_CONFIG_SETTING_ORIGINAL
proc     = TrainAccelerationModelChanged

[SDT_VAR]
base     = GameSettings
var      = vehicle.roadveh_acceleration_model
type     = SLE_UINT8
from     = 139
guiflags = SGF_MULTISTRING
def      = 1
min      = 0
max      = 1
interval = 1
str      = STR_CONFIG_SETTING_ROAD_VEHICLE_ACCELERATION_MODEL
strhelp  = STR_CONFIG_SETTING_ROAD_VEHICLE_ACCELERATION_MODEL_HELPTEXT
strval   = STR_CONFIG_SETTING_ORIGINAL
proc     = RoadVehAccelerationModelChanged

[SDT_VAR]
base     = GameSettings
var      = vehicle.train_slope_steepness
type     = SLE_UINT8
from     = 133
def      = 3
min      = 0
max      = 10
interval = 1
str      = STR_CONFIG_SETTING_TRAIN_SLOPE_STEEPNESS
strhelp  = STR_CONFIG_SETTING_TRAIN_SLOPE_STEEPNESS_HELPTEXT
strval   = STR_CONFIG_SETTING_PERCENTAGE
proc     = TrainSlopeSteepnessChanged
cat      = SC_EXPERT

[SDT_VAR]
base     = GameSettings
var      = vehicle.roadveh_slope_steepness
type     = SLE_UINT8
from     = 139
def      = 7
min      = 0
max      = 10
interval = 1
str      = STR_CONFIG_SETTING_ROAD_VEHICLE_SLOPE_STEEPNESS
strhelp  = STR_CONFIG_SETTING_ROAD_VEHICLE_SLOPE_STEEPNESS_HELPTEXT
strval   = STR_CONFIG_SETTING_PERCENTAGE
proc     = RoadVehSlopeSteepnessChanged
cat      = SC_EXPERT

[SDT_BOOL]
base     = GameSettings
var      = pf.forbid_90_deg
def      = false
str      = STR_CONFIG_SETTING_FORBID_90_DEG
strhelp  = STR_CONFIG_SETTING_FORBID_90_DEG_HELPTEXT
cat      = SC_EXPERT

[SDT_VAR]
base     = GameSettings
var      = vehicle.max_train_length
type     = SLE_UINT8
from     = 159
def      = 7
min      = 1
max      = 64
interval = 1
str      = STR_CONFIG_SETTING_TRAIN_LENGTH
strhelp  = STR_CONFIG_SETTING_TRAIN_LENGTH_HELPTEXT
strval   = STR_CONFIG_SETTING_TILE_LENGTH
cat      = SC_BASIC

; vehicle.mammoth_trains
[SDT_NULL]
length   = 1
to       = 158

[SDT_VAR]
base     = GameSettings
var      = vehicle.smoke_amount
type     = SLE_UINT8
from     = 145
guiflags = SGF_MULTISTRING
def      = 1
min      = 0
max      = 2
str      = STR_CONFIG_SETTING_SMOKE_AMOUNT
strhelp  = STR_CONFIG_SETTING_SMOKE_AMOUNT_HELPTEXT
strval   = STR_CONFIG_SETTING_NONE

; order.gotodepot
[SDT_NULL]
length   = 1
to       = 158

; path finder

[SDT_BOOL]
base     = GameSettings
var      = pf.roadveh_queue
def      = true
cat      = SC_EXPERT

[SDT_BOOL]
base     = GameSettings
var      = pf.new_pathfinding_all
to       = 86
def      = false
cat      = SC_EXPERT

[SDT_BOOL]
base     = GameSettings
var      = pf.yapf.ship_use_yapf
from     = 28
to       = 86
def      = false
cat      = SC_EXPERT

[SDT_BOOL]
base     = GameSettings
var      = pf.yapf.road_use_yapf
from     = 28
to       = 86
def      = true
cat      = SC_EXPERT

[SDT_BOOL]
base     = GameSettings
var      = pf.yapf.rail_use_yapf
from     = 28
to       = 86
def      = true
cat      = SC_EXPERT

##
[SDT_VAR]
base     = GameSettings
var      = pf.pathfinder_for_trains
type     = SLE_UINT8
from     = 87
guiflags = SGF_MULTISTRING
def      = 2
min      = 1
max      = 2
interval = 1
str      = STR_CONFIG_SETTING_PATHFINDER_FOR_TRAINS
strhelp  = STR_CONFIG_SETTING_PATHFINDER_FOR_TRAINS_HELPTEXT
strval   = STR_CONFIG_SETTING_PATHFINDER_NPF
cat      = SC_EXPERT

[SDT_VAR]
base     = GameSettings
var      = pf.pathfinder_for_roadvehs
type     = SLE_UINT8
from     = 87
guiflags = SGF_MULTISTRING
def      = 2
min      = 1
max      = 2
interval = 1
str      = STR_CONFIG_SETTING_PATHFINDER_FOR_ROAD_VEHICLES
strhelp  = STR_CONFIG_SETTING_PATHFINDER_FOR_ROAD_VEHICLES_HELPTEXT
strval   = STR_CONFIG_SETTING_PATHFINDER_NPF
cat      = SC_EXPERT

[SDT_VAR]
base     = GameSettings
var      = pf.pathfinder_for_ships
type     = SLE_UINT8
from     = 87
guiflags = SGF_MULTISTRING
def      = 2
min      = 0
max      = 2
interval = 1
str      = STR_CONFIG_SETTING_PATHFINDER_FOR_SHIPS
strhelp  = STR_CONFIG_SETTING_PATHFINDER_FOR_SHIPS_HELPTEXT
strval   = STR_CONFIG_SETTING_PATHFINDER_OPF
cat      = SC_EXPERT

[SDT_BOOL]
base     = GameSettings
var      = vehicle.never_expire_vehicles
guiflags = SGF_NO_NETWORK
def      = false
str      = STR_CONFIG_SETTING_NEVER_EXPIRE_VEHICLES
strhelp  = STR_CONFIG_SETTING_NEVER_EXPIRE_VEHICLES_HELPTEXT

;; vehicle.exact_intro_date
[SDT_NULL]
length   = 1
extver   = SlXvFeatureTest(XSLFTO_AND, XSLFI_SPRINGPP)

[SDT_VAR]
base     = GameSettings
var      = vehicle.max_trains
type     = SLE_UINT16
def      = 500
min      = 0
max      = 10000
str      = STR_CONFIG_SETTING_MAX_TRAINS
strhelp  = STR_CONFIG_SETTING_MAX_TRAINS_HELPTEXT
strval   = STR_JUST_COMMA
proc     = MaxVehiclesChanged
cat      = SC_BASIC

[SDT_VAR]
base     = GameSettings
var      = vehicle.max_roadveh
type     = SLE_UINT16
def      = 500
min      = 0
max      = 10000
str      = STR_CONFIG_SETTING_MAX_ROAD_VEHICLES
strhelp  = STR_CONFIG_SETTING_MAX_ROAD_VEHICLES_HELPTEXT
strval   = STR_JUST_COMMA
proc     = MaxVehiclesChanged
cat      = SC_BASIC

[SDT_VAR]
base     = GameSettings
var      = vehicle.max_aircraft
type     = SLE_UINT16
def      = 200
min      = 0
max      = 10000
str      = STR_CONFIG_SETTING_MAX_AIRCRAFT
strhelp  = STR_CONFIG_SETTING_MAX_AIRCRAFT_HELPTEXT
strval   = STR_JUST_COMMA
proc     = MaxVehiclesChanged
cat      = SC_BASIC

[SDT_VAR]
base     = GameSettings
var      = vehicle.max_ships
type     = SLE_UINT16
def      = 300
min      = 0
max      = 10000
str      = STR_CONFIG_SETTING_MAX_SHIPS
strhelp  = STR_CONFIG_SETTING_MAX_SHIPS_HELPTEXT
strval   = STR_JUST_COMMA
proc     = MaxVehiclesChanged
cat      = SC_BASIC

[SDTG_BOOL]
name     = NULL
guiflags = SGF_NO_NETWORK
var      = _old_vds.servint_ispercent
def      = false
to       = 119

[SDTG_VAR]
name     = NULL
type     = SLE_UINT16
guiflags = SGF_0ISDISABLED
var      = _old_vds.servint_trains
def      = 150
min      = 5
max      = 800
to       = 119

[SDTG_VAR]
name     = NULL
type     = SLE_UINT16
guiflags = SGF_0ISDISABLED
var      = _old_vds.servint_roadveh
def      = 150
min      = 5
max      = 800
to       = 119

[SDTG_VAR]
name     = NULL
type     = SLE_UINT16
guiflags = SGF_0ISDISABLED
var      = _old_vds.servint_ships
def      = 360
min      = 5
max      = 800
to       = 119

[SDTG_VAR]
name     = NULL
type     = SLE_UINT16
guiflags = SGF_0ISDISABLED
var      = _old_vds.servint_aircraft
def      = 150
min      = 5
max      = 800
to       = 119

[SDT_BOOL]
base     = GameSettings
var      = order.no_servicing_if_no_breakdowns
def      = true
str      = STR_CONFIG_SETTING_NOSERVICE
strhelp  = STR_CONFIG_SETTING_NOSERVICE_HELPTEXT

[SDT_BOOL]
base     = GameSettings
var      = vehicle.wagon_speed_limits
guiflags = SGF_NO_NETWORK
def      = true
str      = STR_CONFIG_SETTING_WAGONSPEEDLIMITS
strhelp  = STR_CONFIG_SETTING_WAGONSPEEDLIMITS_HELPTEXT
proc     = UpdateConsists

[SDT_BOOL]
base     = GameSettings
var      = vehicle.disable_elrails
from     = 38
guiflags = SGF_NO_NETWORK
def      = false
str      = STR_CONFIG_SETTING_DISABLE_ELRAILS
strhelp  = STR_CONFIG_SETTING_DISABLE_ELRAILS_HELPTEXT
proc     = SettingsDisableElrail
cat      = SC_EXPERT

[SDT_VAR]
base     = GameSettings
var      = vehicle.freight_trains
type     = SLE_UINT8
from     = 39
guiflags = SGF_NO_NETWORK
def      = 1
min      = 1
max      = 255
interval = 1
str      = STR_CONFIG_SETTING_FREIGHT_TRAINS
strhelp  = STR_CONFIG_SETTING_FREIGHT_TRAINS_HELPTEXT
strval   = STR_JUST_COMMA
proc     = UpdateConsists

;; vehicle.freight_mult_to_passengers
[SDT_NULL]
length   = 1
extver   = SlXvFeatureTest(XSLFTO_AND, XSLFI_SPRINGPP)

; order.timetabling
[SDT_NULL]
length   = 1
from     = 67
to       = 158

[SDT_VAR]
base     = GameSettings
var      = vehicle.plane_speed
type     = SLE_UINT8
from     = 90
guiflags = SGF_NO_NETWORK
def      = 4
min      = 1
max      = 4
str      = STR_CONFIG_SETTING_PLANE_SPEED
strhelp  = STR_CONFIG_SETTING_PLANE_SPEED_HELPTEXT
strval   = STR_CONFIG_SETTING_PLANE_SPEED_VALUE

[SDT_BOOL]
base     = GameSettings
var      = vehicle.dynamic_engines
from     = 95
guiflags = SGF_NO_NETWORK
def      = true
proc     = ChangeDynamicEngines
cat      = SC_EXPERT

[SDT_VAR]
base     = GameSettings
var      = vehicle.plane_crashes
type     = SLE_UINT8
from     = 138
guiflags = SGF_MULTISTRING
def      = 2
min      = 0
max      = 2
interval = 1
str      = STR_CONFIG_SETTING_PLANE_CRASHES
strhelp  = STR_CONFIG_SETTING_PLANE_CRASHES_HELPTEXT
strval   = STR_CONFIG_SETTING_PLANE_CRASHES_NONE
cat      = SC_BASIC

[SDT_XREF]
xref     = ""vehicle.improved_breakdowns""
extver   = SlXvFeatureTest(XSLFTO_AND, XSLFI_SPRINGPP)

[SDT_BOOL]
base     = GameSettings
var      = vehicle.improved_breakdowns
guiflags = SGF_NO_NETWORK
def      = false
str      = STR_CONFIG_SETTING_IMPROVED_BREAKDOWNS
proc     = ImprovedBreakdownsSettingChanged
patxname = ""improved_breakdowns.vehicle.improved_breakdowns""

[SDT_BOOL]
base     = GameSettings
var      = vehicle.ship_collision_avoidance
def      = true
str      = STR_CONFIG_SETTING_SHIP_COLLISION_AVOIDANCE
strhelp  = STR_CONFIG_SETTING_SHIP_COLLISION_AVOIDANCE_HELPTEXT
patxname = ""ship_collision_avoidance.vehicle.ship_collision_avoidance""
cat      = SC_BASIC

[SDT_BOOL]
base     = GameSettings
var      = vehicle.no_train_crash_other_company
def      = false
str      = STR_CONFIG_SETTING_NO_TRAIN_CRASH_OTHER_COMPANY
strhelp  = STR_CONFIG_SETTING_NO_TRAIN_CRASH_OTHER_COMPANY_HELPTEXT
extver   = SlXvFeatureTest(XSLFTO_AND, XSLFI_INFRA_SHARING)
patxname = ""infra_sharing.vehicle.no_train_crash_other_company""

; station.join_stations
[SDT_NULL]
length   = 1
to       = 158

[SDTC_BOOL]
var      = gui.sg_full_load_any
from     = 22
to       = 92
def      = true

[SDT_BOOL]
base     = GameSettings
var      = order.improved_load
guiflags = SGF_NO_NETWORK
def      = true
cat      = SC_EXPERT

[SDT_BOOL]
base     = GameSettings
var      = order.selectgoods
def      = true
cat      = SC_EXPERT

;; economy.deliver_goods
;; vehicle.cargo_wait_time
[SDT_NULL]
length   = 2
extver   = SlXvFeatureTest(XSLFTO_AND, XSLFI_SPRINGPP)

[SDTC_BOOL]
var      = gui.sg_new_nonstop
from     = 22
to       = 92
def      = false

; station.nonuniform_stations
[SDT_NULL]
length   = 1
to       = 158

[SDT_VAR]
base     = GameSettings
var      = station.station_spread
type     = SLE_UINT8
def      = 12
min      = 4
max      = 64
str      = STR_CONFIG_SETTING_STATION_SPREAD
strhelp  = STR_CONFIG_SETTING_STATION_SPREAD_HELPTEXT
strval   = STR_CONFIG_SETTING_TILE_LENGTH
proc     = StationSpreadChanged
cat      = SC_BASIC

[SDT_BOOL]
base     = GameSettings
var      = order.serviceathelipad
def      = true
str      = STR_CONFIG_SETTING_SERVICEATHELIPAD
strhelp  = STR_CONFIG_SETTING_SERVICEATHELIPAD_HELPTEXT
cat      = SC_EXPERT

[SDT_BOOL]
base     = GameSettings
var      = station.modified_catchment
def      = true
str      = STR_CONFIG_SETTING_CATCHMENT
strhelp  = STR_CONFIG_SETTING_CATCHMENT_HELPTEXT
proc     = StationCatchmentChanged
cat      = SC_EXPERT

[SDT_VAR]
base     = GameSettings
var      = station.catchment_increase
type     = SLE_UINT8
def      = 0
min      = 0
max      = 5
str      = STR_CONFIG_SETTING_CATCHMENT_INCREASE
strhelp  = STR_CONFIG_SETTING_CATCHMENT_INCREASE_HELPTEXT
strval   = STR_JUST_COMMA
proc     = StationCatchmentChanged
extver   = SlXvFeatureTest(XSLFTO_AND, XSLFI_STATION_CATCHMENT_INC)
patxname = ""station_catchment_inc.station.catchment_increase""

[SDT_BOOL]
base     = GameSettings
var      = order.gradual_loading
from     = 40
guiflags = SGF_NO_NETWORK
def      = true
cat      = SC_EXPERT

[SDT_BOOL]
base     = GameSettings
var      = construction.road_stop_on_town_road
from     = 47
def      = true
str      = STR_CONFIG_SETTING_STOP_ON_TOWN_ROAD
strhelp  = STR_CONFIG_SETTING_STOP_ON_TOWN_ROAD_HELPTEXT
cat      = SC_BASIC

[SDT_BOOL]
base     = GameSettings
var      = construction.road_stop_on_competitor_road
from     = 114
def      = true
str      = STR_CONFIG_SETTING_STOP_ON_COMPETITOR_ROAD
strhelp  = STR_CONFIG_SETTING_STOP_ON_COMPETITOR_ROAD_HELPTEXT
cat      = SC_BASIC

[SDT_BOOL]
base     = GameSettings
var      = construction.road_custom_bridge_heads
def      = true
cat      = SC_BASIC
str      = STR_CONFIG_SETTING_ENABLE_ROAD_CUSTOM_BRIDGE_HEADS
strhelp  = STR_CONFIG_SETTING_ENABLE_ROAD_CUSTOM_BRIDGE_HEADS_HELPTEXT
patxname = ""custom_bridge_heads.construction.road_custom_bridge_heads""

[SDT_BOOL]
base     = GameSettings
var      = station.adjacent_stations
from     = 62
def      = true
cat      = SC_EXPERT

[SDT_BOOL]
base     = GameSettings
var      = economy.station_noise_level
from     = 96
guiflags = SGF_NO_NETWORK
def      = false
str      = STR_CONFIG_SETTING_NOISE_LEVEL
strhelp  = STR_CONFIG_SETTING_NOISE_LEVEL_HELPTEXT
proc     = InvalidateTownViewWindow

[SDT_BOOL]
base     = GameSettings
var      = station.distant_join_stations
from     = 106
def      = true
str      = STR_CONFIG_SETTING_DISTANT_JOIN_STATIONS
strhelp  = STR_CONFIG_SETTING_DISTANT_JOIN_STATIONS_HELPTEXT
proc     = DeleteSelectStationWindow

;; construction.traffic_lights
;; construction.towns_build_traffic_lights
;; construction.allow_building_tls_in_towns
;; construction.traffic_lights_green_phase
;; construction.max_tlc_size
;; construction.max_tlc_distance
[SDT_NULL]
length   = 6
extver   = SlXvFeatureTest(XSLFTO_AND, XSLFI_SPRINGPP)

##
[SDT_BOOL]
base     = GameSettings
var      = economy.inflation
def      = true
str      = STR_CONFIG_SETTING_INFLATION
strhelp  = STR_CONFIG_SETTING_INFLATION_HELPTEXT
cat      = SC_BASIC

[SDT_VAR]
base     = GameSettings
var      = economy.day_length_factor
type     = SLE_UINT8
def      = 1
min      = 1
max      = 125
str      = STR_CONFIG_SETTING_DAY_LENGTH_FACTOR
strhelp  = STR_CONFIG_SETTING_DAY_LENGTH_FACTOR_HELPTEXT
strval   = STR_JUST_COMMA
proc     = DayLengthChanged
cat      = SC_BASIC
extver   = SlXvFeatureTest(XSLFTO_AND, XSLFI_VARIABLE_DAY_LENGTH)
patxname = ""variable_day_length.economy.day_length_factor""

[SDT_VAR]
base     = GameSettings
var      = construction.raw_industry_construction
type     = SLE_UINT8
guiflags = SGF_MULTISTRING
def      = 0
min      = 0
max      = 2
str      = STR_CONFIG_SETTING_RAW_INDUSTRY_CONSTRUCTION_METHOD
strhelp  = STR_CONFIG_SETTING_RAW_INDUSTRY_CONSTRUCTION_METHOD_HELPTEXT
strval   = STR_CONFIG_SETTING_RAW_INDUSTRY_CONSTRUCTION_METHOD_NONE
proc     = InvalidateBuildIndustryWindow
cat      = SC_BASIC

[SDT_VAR]
base     = GameSettings
var      = construction.industry_platform
type     = SLE_UINT8
from     = 148
def      = 1
min      = 0
max      = 4
str      = STR_CONFIG_SETTING_INDUSTRY_PLATFORM
strhelp  = STR_CONFIG_SETTING_INDUSTRY_PLATFORM_HELPTEXT
strval   = STR_CONFIG_SETTING_TILE_LENGTH
cat      = SC_EXPERT

[SDT_BOOL]
base     = GameSettings
var      = economy.multiple_industry_per_town
def      = false
str      = STR_CONFIG_SETTING_MULTIPINDTOWN
strhelp  = STR_CONFIG_SETTING_MULTIPINDTOWN_HELPTEXT

;; economy.allow_automatic_industries
[SDT_NULL]
length   = 1
extver   = SlXvFeatureTest(XSLFTO_AND, XSLFI_SPRINGPP, 4)

[SDT_NULL]
length   = 1
to       = 140

;; economy.minimum_distance_town
;; economy.minimum_distance_industry
;; economy.minimum_distance_ind_town
[SDT_NULL]
length   = 6
extver   = SlXvFeatureTest(XSLFTO_AND, XSLFI_SPRINGPP)

[SDT_BOOL]
base     = GameSettings
var      = economy.bribe
def      = true
str      = STR_CONFIG_SETTING_BRIBE
strhelp  = STR_CONFIG_SETTING_BRIBE_HELPTEXT
proc     = RedrawTownAuthority
cat      = SC_BASIC

[SDT_BOOL]
base     = GameSettings
var      = economy.exclusive_rights
from     = 79
def      = true
str      = STR_CONFIG_SETTING_ALLOW_EXCLUSIVE
strhelp  = STR_CONFIG_SETTING_ALLOW_EXCLUSIVE_HELPTEXT
proc     = RedrawTownAuthority
cat      = SC_BASIC

[SDT_BOOL]
base     = GameSettings
var      = economy.fund_buildings
from     = 165
def      = true
str      = STR_CONFIG_SETTING_ALLOW_FUND_BUILDINGS
strhelp  = STR_CONFIG_SETTING_ALLOW_FUND_BUILDINGS_HELPTEXT
proc     = RedrawTownAuthority
cat      = SC_BASIC

[SDT_BOOL]
base     = GameSettings
var      = economy.fund_roads
from     = 160
def      = true
str      = STR_CONFIG_SETTING_ALLOW_FUND_ROAD
strhelp  = STR_CONFIG_SETTING_ALLOW_FUND_ROAD_HELPTEXT
proc     = RedrawTownAuthority
cat      = SC_BASIC

[SDT_BOOL]
base     = GameSettings
var      = economy.give_money
from     = 79
def      = true
str      = STR_CONFIG_SETTING_ALLOW_GIVE_MONEY
strhelp  = STR_CONFIG_SETTING_ALLOW_GIVE_MONEY_HELPTEXT
cat      = SC_BASIC

[SDT_VAR]
base     = GameSettings
var      = game_creation.snow_line_height
type     = SLE_UINT8
guiflags = SGF_NO_NETWORK
def      = DEF_SNOWLINE_HEIGHT
min      = MIN_SNOWLINE_HEIGHT
max      = MAX_SNOWLINE_HEIGHT
str      = STR_CONFIG_SETTING_SNOWLINE_HEIGHT
strhelp  = STR_CONFIG_SETTING_SNOWLINE_HEIGHT_HELPTEXT
strval   = STR_JUST_COMMA
cat      = SC_BASIC

[SDT_NULL]
length   = 4
to       = 143

[SDT_VAR]
base     = GameSettings
var      = game_creation.starting_year
type     = SLE_INT32
def      = DEF_START_YEAR
min      = MIN_YEAR
max      = MAX_YEAR
interval = 1
str      = STR_CONFIG_SETTING_STARTING_YEAR
strval   = STR_JUST_INT
cat      = SC_BASIC

[SDT_NULL]
length   = 4
to       = 104

[SDT_BOOL]
base     = GameSettings
var      = economy.smooth_economy
def      = true
str      = STR_CONFIG_SETTING_SMOOTH_ECONOMY
strhelp  = STR_CONFIG_SETTING_SMOOTH_ECONOMY_HELPTEXT
proc     = InvalidateIndustryViewWindow
cat      = SC_BASIC

[SDT_BOOL]
base     = GameSettings
var      = economy.allow_shares
def      = false
str      = STR_CONFIG_SETTING_ALLOW_SHARES
strhelp  = STR_CONFIG_SETTING_ALLOW_SHARES_HELPTEXT
proc     = InvalidateCompanyWindow

[SDT_VAR]
base     = GameSettings
var      = economy.feeder_payment_share
type     = SLE_UINT8
from     = 134
def      = 75
min      = 0
max      = 100
str      = STR_CONFIG_SETTING_FEEDER_PAYMENT_SHARE
strhelp  = STR_CONFIG_SETTING_FEEDER_PAYMENT_SHARE_HELPTEXT
strval   = STR_CONFIG_SETTING_PERCENTAGE
cat      = SC_EXPERT

[SDT_BOOL]
base     = GameSettings
var      = economy.feeder_payment_src_station
def      = false
str      = STR_CONFIG_SETTING_FEEDER_PAYMENT_SRC_STATION
strhelp  = STR_CONFIG_SETTING_FEEDER_PAYMENT_SRC_STATION_HELPTEXT
cat      = SC_EXPERT
patxname = ""economy.feeder_payment_src_station""

[SDT_XREF]
xref     = ""economy.day_length_factor""
extver   = SlXvFeatureTest(XSLFTO_AND, XSLFI_SPRINGPP)

;; economy.price_mult[0-70]
[SDT_NULL]
length   = 71
extver   = SlXvFeatureTest(XSLFTO_AND, XSLFI_SPRINGPP)

;; economy.price_rails[0-15]
[SDT_NULL]
length   = 16
extver   = SlXvFeatureTest(XSLFTO_AND, XSLFI_SPRINGPP)

;; economy.rail_maintenance[0-15]
[SDT_NULL]
length   = 16
extver   = SlXvFeatureTest(XSLFTO_AND, XSLFI_SPRINGPP)

; note that this has changed format in SpringPP 2.1.147
[SDT_XREF]
xref     = ""vehicle.pay_for_repair""
extver   = SlXvFeatureTest(XSLFTO_AND, XSLFI_SPRINGPP)

[SDT_XREF]
xref     = ""vehicle.repair_cost""
extver   = SlXvFeatureTest(XSLFTO_AND, XSLFI_SPRINGPP)

;; economy.town_consumption_rate
[SDT_NULL]
length   = 1
extver   = SlXvFeatureTest(XSLFTO_AND, XSLFI_SPRINGPP)

;; economy.town_pop_*
[SDT_NULL]
length   = 6
extver   = SlXvFeatureTest(XSLFTO_AND, XSLFI_SPRINGPP)

;; economy.town_consumption_rates[0-2][0-2]
[SDT_NULL]
length   = 18
extver   = SlXvFeatureTest(XSLFTO_AND, XSLFI_SPRINGPP)

;; economy.town_effects[0-2]
[SDT_NULL]
length   = 3
extver   = SlXvFeatureTest(XSLFTO_AND, XSLFI_SPRINGPP)

;; economy.grow_if_one_delivered
[SDT_NULL]
length   = 1
extver   = SlXvFeatureTest(XSLFTO_AND, XSLFI_SPRINGPP)

[SDT_VAR]
base     = GameSettings
var      = economy.town_growth_rate
type     = SLE_UINT8
from     = 54
guiflags = SGF_MULTISTRING
def      = 2
min      = 0
max      = 4
str      = STR_CONFIG_SETTING_TOWN_GROWTH
strhelp  = STR_CONFIG_SETTING_TOWN_GROWTH_HELPTEXT
strval   = STR_CONFIG_SETTING_TOWN_GROWTH_NONE

[SDT_VAR]
base     = GameSettings
var      = economy.larger_towns
type     = SLE_UINT8
from     = 54
guiflags = SGF_0ISDISABLED
def      = 4
min      = 0
max      = 255
interval = 1
str      = STR_CONFIG_SETTING_LARGER_TOWNS
strhelp  = STR_CONFIG_SETTING_LARGER_TOWNS_HELPTEXT
strval   = STR_CONFIG_SETTING_LARGER_TOWNS_VALUE

[SDT_VAR]
base     = GameSettings
var      = economy.initial_city_size
type     = SLE_UINT8
from     = 56
def      = 2
min      = 1
max      = 10
interval = 1
str      = STR_CONFIG_SETTING_CITY_SIZE_MULTIPLIER
strhelp  = STR_CONFIG_SETTING_CITY_SIZE_MULTIPLIER_HELPTEXT
strval   = STR_JUST_COMMA

[SDT_BOOL]
base     = GameSettings
var      = economy.mod_road_rebuild
from     = 77
def      = true
cat      = SC_EXPERT

[SDT_VAR]
base     = GameSettings
var      = economy.town_min_distance
type     = SLE_UINT16
def      = 20
min      = 15
max      = 500
interval = 5
str      = STR_CONFIG_SETTING_TOWN_MIN_DISTANCE
strhelp  = STR_CONFIG_SETTING_TOWN_MIN_DISTANCE_HELPTEXT
strval   = STR_JUST_INT
patxname = ""town_min_distance.economy.town_min_distance""


[SDT_XREF]
xref     = ""economy.infrastructure_sharing[0]""
extver   = SlXvFeatureTest(XSLFTO_AND, XSLFI_SPRINGPP)

[SDT_XREF]
xref     = ""economy.infrastructure_sharing[1]""
extver   = SlXvFeatureTest(XSLFTO_AND, XSLFI_SPRINGPP)

[SDT_XREF]
xref     = ""economy.infrastructure_sharing[2]""
extver   = SlXvFeatureTest(XSLFTO_AND, XSLFI_SPRINGPP)

[SDT_XREF]
xref     = ""economy.infrastructure_sharing[3]""
extver   = SlXvFeatureTest(XSLFTO_AND, XSLFI_SPRINGPP)

[SDT_XREF]
xref     = ""economy.sharing_fee[0]""
extver   = SlXvFeatureTest(XSLFTO_AND, XSLFI_SPRINGPP)

[SDT_XREF]
xref     = ""economy.sharing_fee[1]""
extver   = SlXvFeatureTest(XSLFTO_AND, XSLFI_SPRINGPP)

[SDT_XREF]
xref     = ""economy.sharing_fee[2]""
extver   = SlXvFeatureTest(XSLFTO_AND, XSLFI_SPRINGPP)

[SDT_XREF]
xref     = ""economy.sharing_fee[3]""
extver   = SlXvFeatureTest(XSLFTO_AND, XSLFI_SPRINGPP)

[SDT_XREF]
xref     = ""economy.sharing_payment_in_debt""
extver   = SlXvFeatureTest(XSLFTO_AND, XSLFI_SPRINGPP)

[SDT_VAR]
base     = GameSettings
var      = construction.maximum_signal_evaluations
type     = SLE_UINT16
def      = 256
min      = 64
max      = 4096
interval = 1
str      = STR_CONFIG_SETTING_MAX_SIGNAL_EVALUATIONS
strhelp  = STR_CONFIG_SETTING_MAX_SIGNAL_EVALUATIONS_HELPTEXT
strval   = STR_JUST_COMMA
cat      = SC_EXPERT
extver   = SlXvFeatureTest(XSLFTO_AND, XSLFI_PROG_SIGS)
patxname = ""programmable_signals.construction.maximum_signal_evaluations""

[SDT_BOOL]
base     = GameSettings
var      = economy.infrastructure_sharing[0]
def      = false
str      = STR_CONFIG_SETTING_SHARING_RAIL
proc     = CheckSharingRail
extver   = SlXvFeatureTest(XSLFTO_AND, XSLFI_INFRA_SHARING)
patxname = ""infra_sharing.economy.infrastructure_sharing.rail""

[SDT_BOOL]
base     = GameSettings
var      = economy.infrastructure_sharing[1]
def      = false
str      = STR_CONFIG_SETTING_SHARING_ROAD
proc     = CheckSharingRoad
extver   = SlXvFeatureTest(XSLFTO_AND, XSLFI_INFRA_SHARING)
patxname = ""infra_sharing.economy.infrastructure_sharing.road""

[SDT_BOOL]
base     = GameSettings
var      = economy.infrastructure_sharing[2]
def      = false
str      = STR_CONFIG_SETTING_SHARING_WATER
proc     = CheckSharingWater
extver   = SlXvFeatureTest(XSLFTO_AND, XSLFI_INFRA_SHARING)
patxname = ""infra_sharing.economy.infrastructure_sharing.water""

[SDT_BOOL]
base     = GameSettings
var      = economy.infrastructure_sharing[3]
def      = false
str      = STR_CONFIG_SETTING_SHARING_AIR
proc     = CheckSharingAir
extver   = SlXvFeatureTest(XSLFTO_AND, XSLFI_INFRA_SHARING)
patxname = ""infra_sharing.economy.infrastructure_sharing.air""

[SDT_VAR]
base     = GameSettings
var      = economy.sharing_fee[0]
type     = SLE_UINT
guiflags = SGF_CURRENCY
def      = 100
min      = 0
max      = 1000000
interval = 10
str      = STR_CONFIG_SETTING_SHARING_FEE_RAIL
strval   = STR_JUST_CURRENCY_LONG
extver   = SlXvFeatureTest(XSLFTO_AND, XSLFI_INFRA_SHARING)
patxname = ""infra_sharing.economy.sharing_fee.rail""

[SDT_VAR]
base     = GameSettings
var      = economy.sharing_fee[1]
type     = SLE_UINT
guiflags = SGF_CURRENCY
def      = 100
min      = 0
max      = 1000000
interval = 10
str      = STR_CONFIG_SETTING_SHARING_FEE_ROAD
strval   = STR_JUST_CURRENCY_LONG
extver   = SlXvFeatureTest(XSLFTO_AND, XSLFI_INFRA_SHARING)
patxname = ""infra_sharing.economy.sharing_fee.road""

[SDT_VAR]
base     = GameSettings
var      = economy.sharing_fee[2]
type     = SLE_UINT
guiflags = SGF_CURRENCY
def      = 100
min      = 0
max      = 1000000
interval = 10
str      = STR_CONFIG_SETTING_SHARING_FEE_WATER
strval   = STR_JUST_CURRENCY_LONG
extver   = SlXvFeatureTest(XSLFTO_AND, XSLFI_INFRA_SHARING)
patxname = ""infra_sharing.economy.sharing_fee.water""

[SDT_VAR]
base     = GameSettings
var      = economy.sharing_fee[3]
type     = SLE_UINT
guiflags = SGF_CURRENCY
def      = 100
min      = 0
max      = 1000000
interval = 10
str      = STR_CONFIG_SETTING_SHARING_FEE_AIR
strval   = STR_JUST_CURRENCY_LONG
extver   = SlXvFeatureTest(XSLFTO_AND, XSLFI_INFRA_SHARING)
patxname = ""infra_sharing.economy.sharing_fee.air""

[SDT_BOOL]
base     = GameSettings
var      = economy.sharing_payment_in_debt
def      = false
str      = STR_CONFIG_SETTING_SHARING_PAYMENT_IN_DEBT
extver   = SlXvFeatureTest(XSLFTO_AND, XSLFI_INFRA_SHARING)
patxname = ""infra_sharing.economy.sharing_payment_in_debt""

; previously ai-new setting.
[SDT_NULL]
length   = 1
to       = 106

[SDT_OMANY]
base     = GameSettings
var      = script.settings_profile
type     = SLE_UINT8
from     = 178
guiflags = SGF_MULTISTRING
def      = SP_EASY
min      = SP_EASY
max      = SP_HARD
full     = _settings_profiles
str      = STR_CONFIG_SETTING_AI_PROFILE
strhelp  = STR_CONFIG_SETTING_AI_PROFILE_HELPTEXT
strval   = STR_CONFIG_SETTING_AI_PROFILE_EASY
cat      = SC_BASIC

[SDT_BOOL]
base     = GameSettings
var      = ai.ai_in_multiplayer
def      = true
str      = STR_CONFIG_SETTING_AI_IN_MULTIPLAYER
strhelp  = STR_CONFIG_SETTING_AI_IN_MULTIPLAYER_HELPTEXT
cat      = SC_BASIC

[SDT_BOOL]
base     = GameSettings
var      = ai.ai_disable_veh_train
def      = false
str      = STR_CONFIG_SETTING_AI_BUILDS_TRAINS
strhelp  = STR_CONFIG_SETTING_AI_BUILDS_TRAINS_HELPTEXT

[SDT_BOOL]
base     = GameSettings
var      = ai.ai_disable_veh_roadveh
def      = false
str      = STR_CONFIG_SETTING_AI_BUILDS_ROAD_VEHICLES
strhelp  = STR_CONFIG_SETTING_AI_BUILDS_ROAD_VEHICLES_HELPTEXT

[SDT_BOOL]
base     = GameSettings
var      = ai.ai_disable_veh_aircraft
def      = false
str      = STR_CONFIG_SETTING_AI_BUILDS_AIRCRAFT
strhelp  = STR_CONFIG_SETTING_AI_BUILDS_AIRCRAFT_HELPTEXT

[SDT_BOOL]
base     = GameSettings
var      = ai.ai_disable_veh_ship
def      = false
str      = STR_CONFIG_SETTING_AI_BUILDS_SHIPS
strhelp  = STR_CONFIG_SETTING_AI_BUILDS_SHIPS_HELPTEXT

[SDT_VAR]
base     = GameSettings
var      = script.script_max_opcode_till_suspend
type     = SLE_UINT32
from     = 107
guiflags = SGF_NEWGAME_ONLY
def      = 10000
min      = 5000
max      = 250000
interval = 2500
str      = STR_CONFIG_SETTING_SCRIPT_MAX_OPCODES
strhelp  = STR_CONFIG_SETTING_SCRIPT_MAX_OPCODES_HELPTEXT
strval   = STR_JUST_COMMA
cat      = SC_EXPERT

##
[SDT_VAR]
base     = GameSettings
var      = vehicle.extend_vehicle_life
type     = SLE_UINT8
def      = 0
min      = 0
max      = 100
cat      = SC_EXPERT

[SDT_VAR]
base     = GameSettings
var      = economy.dist_local_authority
type     = SLE_UINT8
def      = 20
min      = 5
max      = 60
cat      = SC_EXPERT

[SDT_BOOL]
base     = GameSettings
var      = pf.reverse_at_signals
from     = 159
def      = false
str      = STR_CONFIG_SETTING_REVERSE_AT_SIGNALS
strhelp  = STR_CONFIG_SETTING_REVERSE_AT_SIGNALS_HELPTEXT

[SDT_VAR]
base     = GameSettings
var      = pf.wait_oneway_signal
type     = SLE_UINT8
def      = 15
min      = 2
max      = 255
cat      = SC_EXPERT

[SDT_VAR]
base     = GameSettings
var      = pf.wait_twoway_signal
type     = SLE_UINT8
def      = 41
min      = 2
max      = 255
cat      = SC_EXPERT

[SDT_VAR]
base     = GameSettings
var      = economy.town_noise_population[0]
type     = SLE_UINT16
from     = 96
def      = 800
min      = 200
max      = 65535
cat      = SC_EXPERT

[SDT_VAR]
base     = GameSettings
var      = economy.town_noise_population[1]
type     = SLE_UINT16
from     = 96
def      = 2000
min      = 400
max      = 65535
cat      = SC_EXPERT

[SDT_VAR]
base     = GameSettings
var      = economy.town_noise_population[2]
type     = SLE_UINT16
from     = 96
def      = 4000
min      = 800
max      = 65535
cat      = SC_EXPERT

[SDT_BOOL]
base     = GameSettings
var      = economy.infrastructure_maintenance
from     = 166
def      = false
str      = STR_CONFIG_SETTING_INFRASTRUCTURE_MAINTENANCE
strhelp  = STR_CONFIG_SETTING_INFRASTRUCTURE_MAINTENANCE_HELPTEXT
proc     = InvalidateCompanyInfrastructureWindow
cat      = SC_BASIC

[SDT_VAR]
base     = GameSettings
var      = economy.random_road_reconstruction
type     = SLE_UINT16
def      = 0
min      = 0
max      = 1000
str      = STR_CONFIG_SETTING_RANDOM_ROAD_RECONSTRUCTION
strhelp  = STR_CONFIG_SETTING_RANDOM_ROAD_RECONSTRUCTION_HELPTEXT
strval   = STR_JUST_COMMA
cat      = SC_BASIC
patxname = ""economy.random_road_reconstruction""

[SDT_BOOL]
base     = GameSettings
var      = economy.town_bridge_over_rail
def      = false
str      = STR_CONFIG_SETTING_TOWN_ROAD_OVER_RAIL
strhelp  = STR_CONFIG_SETTING_TOWN_ROAD_OVER_RAIL_HELPTEXT
cat      = SC_BASIC
patxname = ""economy.town_bridge_over_rail""

##
[SDT_VAR]
base     = GameSettings
var      = pf.wait_for_pbs_path
type     = SLE_UINT8
from     = 100
def      = 30
min      = 2
max      = 255
cat      = SC_EXPERT

[SDT_BOOL]
base     = GameSettings
var      = pf.reserve_paths
from     = 100
def      = false
cat      = SC_EXPERT

[SDT_VAR]
base     = GameSettings
var      = pf.path_backoff_interval
type     = SLE_UINT8
from     = 100
def      = 20
min      = 1
max      = 255
cat      = SC_EXPERT

##
[SDT_VAR]
base     = GameSettings
var      = pf.opf.pf_maxlength
type     = SLE_UINT16
def      = 4096
min      = 64
max      = 65535
cat      = SC_EXPERT

[SDT_VAR]
base     = GameSettings
var      = pf.opf.pf_maxdepth
type     = SLE_UINT8
def      = 48
min      = 4
max      = 255
cat      = SC_EXPERT

##
[SDT_VAR]
base     = GameSettings
var      = pf.npf.npf_max_search_nodes
type     = SLE_UINT
def      = 10000
min      = 500
max      = 100000
cat      = SC_EXPERT

[SDT_VAR]
base     = GameSettings
var      = pf.npf.npf_rail_firstred_penalty
type     = SLE_UINT
def      = 10 * NPF_TILE_LENGTH
min      = 0
max      = 100000
cat      = SC_EXPERT

[SDT_VAR]
base     = GameSettings
var      = pf.npf.npf_rail_firstred_exit_penalty
type     = SLE_UINT
def      = 100 * NPF_TILE_LENGTH
min      = 0
max      = 100000
cat      = SC_EXPERT

[SDT_VAR]
base     = GameSettings
var      = pf.npf.npf_rail_lastred_penalty
type     = SLE_UINT
def      = 10 * NPF_TILE_LENGTH
min      = 0
max      = 100000
cat      = SC_EXPERT

[SDT_VAR]
base     = GameSettings
var      = pf.npf.npf_rail_station_penalty
type     = SLE_UINT
def      = 1 * NPF_TILE_LENGTH
min      = 0
max      = 100000
cat      = SC_EXPERT

[SDT_VAR]
base     = GameSettings
var      = pf.npf.npf_rail_slope_penalty
type     = SLE_UINT
def      = 1 * NPF_TILE_LENGTH
min      = 0
max      = 100000
cat      = SC_EXPERT

[SDT_VAR]
base     = GameSettings
var      = pf.npf.npf_rail_curve_penalty
type     = SLE_UINT
def      = 1 * NPF_TILE_LENGTH
min      = 0
max      = 100000
cat      = SC_EXPERT

[SDT_VAR]
base     = GameSettings
var      = pf.npf.npf_rail_depot_reverse_penalty
type     = SLE_UINT
def      = 50 * NPF_TILE_LENGTH
min      = 0
max      = 100000
cat      = SC_EXPERT

[SDT_VAR]
base     = GameSettings
var      = pf.npf.npf_rail_pbs_cross_penalty
type     = SLE_UINT
from     = 100
def      = 3 * NPF_TILE_LENGTH
min      = 0
max      = 100000
cat      = SC_EXPERT

[SDT_VAR]
base     = GameSettings
var      = pf.npf.npf_rail_pbs_signal_back_penalty
type     = SLE_UINT
from     = 100
def      = 15 * NPF_TILE_LENGTH
min      = 0
max      = 100000
cat      = SC_EXPERT

[SDT_VAR]
base     = GameSettings
var      = pf.npf.npf_buoy_penalty
type     = SLE_UINT
def      = 2 * NPF_TILE_LENGTH
min      = 0
max      = 100000
cat      = SC_EXPERT

[SDT_VAR]
base     = GameSettings
var      = pf.npf.npf_water_curve_penalty
type     = SLE_UINT
def      = 1 * NPF_TILE_LENGTH
min      = 0
max      = 100000
cat      = SC_EXPERT

[SDT_VAR]
base     = GameSettings
var      = pf.npf.npf_road_curve_penalty
type     = SLE_UINT
def      = 1 * NPF_TILE_LENGTH
min      = 0
max      = 100000
cat      = SC_EXPERT

[SDT_VAR]
base     = GameSettings
var      = pf.npf.npf_crossing_penalty
type     = SLE_UINT
def      = 3 * NPF_TILE_LENGTH
min      = 0
max      = 100000
cat      = SC_EXPERT

[SDT_VAR]
base     = GameSettings
var      = pf.npf.npf_road_drive_through_penalty
type     = SLE_UINT
from     = 47
def      = 8 * NPF_TILE_LENGTH
min      = 0
max      = 100000
cat      = SC_EXPERT

# pf.npf.npf_road_trafficlight_penalty
[SDT_NULL]
length   = 4
extver   = SlXvFeatureTest(XSLFTO_AND, XSLFI_SPRINGPP)

[SDT_VAR]
base     = GameSettings
var      = pf.npf.npf_road_dt_occupied_penalty
type     = SLE_UINT
from     = 130
def      = 8 * NPF_TILE_LENGTH
min      = 0
max      = 100000
cat      = SC_EXPERT

[SDT_VAR]
base     = GameSettings
var      = pf.npf.npf_road_bay_occupied_penalty
type     = SLE_UINT
from     = 130
def      = 15 * NPF_TILE_LENGTH
min      = 0
max      = 100000
cat      = SC_EXPERT

[SDT_VAR]
base     = GameSettings
var      = pf.npf.maximum_go_to_depot_penalty
type     = SLE_UINT
from     = 131
def      = 20 * NPF_TILE_LENGTH
min      = 0
max      = 1000000
cat      = SC_EXPERT

##
[SDT_BOOL]
base     = GameSettings
var      = pf.yapf.disable_node_optimization
from     = 28
def      = false
cat      = SC_EXPERT

[SDT_VAR]
base     = GameSettings
var      = pf.yapf.max_search_nodes
type     = SLE_UINT
from     = 28
def      = 10000
min      = 500
max      = 1000000
cat      = SC_EXPERT

[SDT_BOOL]
base     = GameSettings
var      = pf.yapf.rail_firstred_twoway_eol
from     = 28
def      = false
cat      = SC_EXPERT

[SDT_VAR]
base     = GameSettings
var      = pf.yapf.rail_firstred_penalty
type     = SLE_UINT
from     = 28
def      = 10 * YAPF_TILE_LENGTH
min      = 0
max      = 1000000
cat      = SC_EXPERT

[SDT_VAR]
base     = GameSettings
var      = pf.yapf.rail_firstred_exit_penalty
type     = SLE_UINT
from     = 28
def      = 100 * YAPF_TILE_LENGTH
min      = 0
max      = 1000000
cat      = SC_EXPERT

[SDT_VAR]
base     = GameSettings
var      = pf.yapf.rail_lastred_penalty
type     = SLE_UINT
from     = 28
def      = 10 * YAPF_TILE_LENGTH
min      = 0
max      = 1000000
cat      = SC_EXPERT

[SDT_VAR]
base     = GameSettings
var      = pf.yapf.rail_lastred_exit_penalty
type     = SLE_UINT
from     = 28
def      = 100 * YAPF_TILE_LENGTH
min      = 0
max      = 1000000
cat      = SC_EXPERT

[SDT_VAR]
base     = GameSettings
var      = pf.yapf.rail_station_penalty
type     = SLE_UINT
from     = 28
def      = 10 * YAPF_TILE_LENGTH
min      = 0
max      = 1000000
cat      = SC_EXPERT

[SDT_VAR]
base     = GameSettings
var      = pf.yapf.rail_slope_penalty
type     = SLE_UINT
from     = 28
def      = 2 * YAPF_TILE_LENGTH
min      = 0
max      = 1000000
cat      = SC_EXPERT

[SDT_VAR]
base     = GameSettings
var      = pf.yapf.rail_curve45_penalty
type     = SLE_UINT
from     = 28
def      = 1 * YAPF_TILE_LENGTH
min      = 0
max      = 1000000
cat      = SC_EXPERT

[SDT_VAR]
base     = GameSettings
var      = pf.yapf.rail_curve90_penalty
type     = SLE_UINT
from     = 28
def      = 6 * YAPF_TILE_LENGTH
min      = 0
max      = 1000000
cat      = SC_EXPERT

[SDT_VAR]
base     = GameSettings
var      = pf.yapf.rail_depot_reverse_penalty
type     = SLE_UINT
from     = 28
def      = 50 * YAPF_TILE_LENGTH
min      = 0
max      = 1000000
cat      = SC_EXPERT

[SDT_VAR]
base     = GameSettings
var      = pf.yapf.rail_crossing_penalty
type     = SLE_UINT
from     = 28
def      = 3 * YAPF_TILE_LENGTH
min      = 0
max      = 1000000
cat      = SC_EXPERT

[SDT_VAR]
base     = GameSettings
var      = pf.yapf.rail_look_ahead_max_signals
type     = SLE_UINT
from     = 28
def      = 10
min      = 1
max      = 100
cat      = SC_EXPERT

[SDT_VAR]
base     = GameSettings
var      = pf.yapf.rail_look_ahead_signal_p0
type     = SLE_INT
from     = 28
def      = 500
min      = -1000000
max      = 1000000
cat      = SC_EXPERT

[SDT_VAR]
base     = GameSettings
var      = pf.yapf.rail_look_ahead_signal_p1
type     = SLE_INT
from     = 28
def      = -100
min      = -1000000
max      = 1000000
cat      = SC_EXPERT

[SDT_VAR]
base     = GameSettings
var      = pf.yapf.rail_look_ahead_signal_p2
type     = SLE_INT
from     = 28
def      = 5
min      = -1000000
max      = 1000000
cat      = SC_EXPERT

[SDT_VAR]
base     = GameSettings
var      = pf.yapf.rail_pbs_cross_penalty
type     = SLE_UINT
from     = 100
def      = 3 * YAPF_TILE_LENGTH
min      = 0
max      = 1000000
cat      = SC_EXPERT

[SDT_VAR]
base     = GameSettings
var      = pf.yapf.rail_pbs_station_penalty
type     = SLE_UINT
from     = 100
def      = 8 * YAPF_TILE_LENGTH
min      = 0
max      = 1000000
cat      = SC_EXPERT

[SDT_VAR]
base     = GameSettings
var      = pf.yapf.rail_pbs_signal_back_penalty
type     = SLE_UINT
from     = 100
def      = 15 * YAPF_TILE_LENGTH
min      = 0
max      = 1000000
cat      = SC_EXPERT

[SDT_VAR]
base     = GameSettings
var      = pf.yapf.rail_doubleslip_penalty
type     = SLE_UINT
from     = 100
def      = 1 * YAPF_TILE_LENGTH
min      = 0
max      = 1000000
cat      = SC_EXPERT

[SDT_VAR]
base     = GameSettings
var      = pf.yapf.rail_longer_platform_penalty
type     = SLE_UINT
from     = 33
def      = 8 * YAPF_TILE_LENGTH
min      = 0
max      = 20000
cat      = SC_EXPERT

[SDT_VAR]
base     = GameSettings
var      = pf.yapf.rail_longer_platform_per_tile_penalty
type     = SLE_UINT
from     = 33
def      = 0 * YAPF_TILE_LENGTH
min      = 0
max      = 20000
cat      = SC_EXPERT

[SDT_VAR]
base     = GameSettings
var      = pf.yapf.rail_shorter_platform_penalty
type     = SLE_UINT
from     = 33
def      = 40 * YAPF_TILE_LENGTH
min      = 0
max      = 20000
cat      = SC_EXPERT

[SDT_VAR]
base     = GameSettings
var      = pf.yapf.rail_shorter_platform_per_tile_penalty
type     = SLE_UINT
from     = 33
def      = 0 * YAPF_TILE_LENGTH
min      = 0
max      = 20000
cat      = SC_EXPERT

[SDT_VAR]
base     = GameSettings
var      = pf.yapf.road_slope_penalty
type     = SLE_UINT
from     = 33
def      = 2 * YAPF_TILE_LENGTH
min      = 0
max      = 1000000
cat      = SC_EXPERT

[SDT_VAR]
base     = GameSettings
var      = pf.yapf.road_curve_penalty
type     = SLE_UINT
from     = 33
def      = 1 * YAPF_TILE_LENGTH
min      = 0
max      = 1000000
cat      = SC_EXPERT

[SDT_VAR]
base     = GameSettings
var      = pf.yapf.road_crossing_penalty
type     = SLE_UINT
from     = 33
def      = 3 * YAPF_TILE_LENGTH
min      = 0
max      = 1000000
cat      = SC_EXPERT

# pf.yapf.road_trafficlight_penalty
[SDT_NULL]
length   = 4
extver   = SlXvFeatureTest(XSLFTO_AND, XSLFI_SPRINGPP)

[SDT_VAR]
base     = GameSettings
var      = pf.yapf.road_stop_penalty
type     = SLE_UINT
from     = 47
def      = 8 * YAPF_TILE_LENGTH
min      = 0
max      = 1000000
cat      = SC_EXPERT

[SDT_VAR]
base     = GameSettings
var      = pf.yapf.road_stop_occupied_penalty
type     = SLE_UINT
from     = 130
def      = 8 * YAPF_TILE_LENGTH
min      = 0
max      = 1000000
cat      = SC_EXPERT

[SDT_VAR]
base     = GameSettings
var      = pf.yapf.road_stop_bay_occupied_penalty
type     = SLE_UINT
from     = 130
def      = 15 * YAPF_TILE_LENGTH
min      = 0
max      = 1000000
cat      = SC_EXPERT

[SDT_VAR]
base     = GameSettings
var      = pf.yapf.maximum_go_to_depot_penalty
type     = SLE_UINT
from     = 131
def      = 20 * YAPF_TILE_LENGTH
min      = 0
max      = 1000000
cat      = SC_EXPERT

[SDT_VAR]
base     = GameSettings
var      = order.old_occupancy_smoothness
type     = SLE_UINT8
def      = 75
min      = 0
max      = 100
interval = 10
str      = STR_CONFIG_OCCUPANCY_SMOOTHNESS
strhelp  = STR_CONFIG_OCCUPANCY_SMOOTHNESS_HELPTEXT
strval   = STR_CONFIG_SETTING_PERCENTAGE
cat      = SC_EXPERT
extver   = SlXvFeatureTest(XSLFTO_AND, XSLFI_ORDER_OCCUPANCY, 1, 1)
patxname = ""order_occupancy.order.occupancy_smoothness""

##
[SDT_VAR]
base     = GameSettings
var      = game_creation.land_generator
type     = SLE_UINT8
from     = 30
guiflags = SGF_MULTISTRING | SGF_NEWGAME_ONLY
def      = 1
min      = 0
max      = 1
str      = STR_CONFIG_SETTING_LAND_GENERATOR
strhelp  = STR_CONFIG_SETTING_LAND_GENERATOR_HELPTEXT
strval   = STR_CONFIG_SETTING_LAND_GENERATOR_ORIGINAL

[SDT_VAR]
base     = GameSettings
var      = game_creation.oil_refinery_limit
type     = SLE_UINT8
from     = 30
def      = 32
min      = 12
max      = 48
str      = STR_CONFIG_SETTING_OIL_REF_EDGE_DISTANCE
strval   = STR_CONFIG_SETTING_TILE_LENGTH
strhelp  = STR_CONFIG_SETTING_OIL_REF_EDGE_DISTANCE_HELPTEXT

[SDT_VAR]
base     = GameSettings
var      = game_creation.tgen_smoothness
type     = SLE_UINT8
from     = 30
guiflags = SGF_MULTISTRING | SGF_NEWGAME_ONLY
def      = 1
min      = TGEN_SMOOTHNESS_BEGIN
max      = TGEN_SMOOTHNESS_END - 1
str      = STR_CONFIG_SETTING_ROUGHNESS_OF_TERRAIN
strhelp  = STR_CONFIG_SETTING_ROUGHNESS_OF_TERRAIN_HELPTEXT
strval   = STR_CONFIG_SETTING_ROUGHNESS_OF_TERRAIN_VERY_SMOOTH
cat      = SC_BASIC

[SDT_VAR]
base     = GameSettings
var      = game_creation.variety
type     = SLE_UINT8
flags    = SLF_NOT_IN_SAVE | SLF_NO_NETWORK_SYNC
guiflags = SGF_MULTISTRING | SGF_NEWGAME_ONLY
def      = 0
min      = 0
max      = 5
str      = STR_CONFIG_SETTING_VARIETY
strhelp  = STR_CONFIG_SETTING_VARIETY_HELPTEXT
strval   = STR_VARIETY_NONE

[SDT_VAR]
base     = GameSettings
var      = game_creation.generation_seed
type     = SLE_UINT32
from     = 30
def      = GENERATE_NEW_SEED
min      = 0
max      = UINT32_MAX
cat      = SC_EXPERT

[SDT_VAR]
base     = GameSettings
var      = game_creation.tree_placer
type     = SLE_UINT8
from     = 30
guiflags = SGF_MULTISTRING | SGF_NEWGAME_ONLY | SGF_SCENEDIT_TOO
def      = 2
min      = 0
max      = 2
str      = STR_CONFIG_SETTING_TREE_PLACER
strhelp  = STR_CONFIG_SETTING_TREE_PLACER_HELPTEXT
strval   = STR_CONFIG_SETTING_TREE_PLACER_NONE

[SDT_VAR]
base     = GameSettings
var      = game_creation.heightmap_rotation
type     = SLE_UINT8
flags    = SLF_NOT_IN_SAVE | SLF_NO_NETWORK_SYNC
guiflags = SGF_MULTISTRING
def      = 0
min      = 0
max      = 1
str      = STR_CONFIG_SETTING_HEIGHTMAP_ROTATION
strval   = STR_CONFIG_SETTING_HEIGHTMAP_ROTATION_COUNTER_CLOCKWISE
cat      = SC_BASIC

[SDT_VAR]
base     = GameSettings
var      = game_creation.se_flat_world_height
type     = SLE_UINT8
flags    = SLF_NOT_IN_SAVE | SLF_NO_NETWORK_SYNC
def      = 1
min      = 0
max      = 15
str      = STR_CONFIG_SETTING_SE_FLAT_WORLD_HEIGHT
strval   = STR_JUST_COMMA
cat      = SC_BASIC

##
[SDT_VAR]
base     = GameSettings
var      = game_creation.map_x
type     = SLE_UINT8
flags    = SLF_NOT_IN_SAVE | SLF_NO_NETWORK_SYNC
def      = 8
min      = MIN_MAP_SIZE_BITS
max      = MAX_MAP_SIZE_BITS
cat      = SC_BASIC

[SDT_VAR]
base     = GameSettings
var      = game_creation.map_y
type     = SLE_UINT8
flags    = SLF_NOT_IN_SAVE | SLF_NO_NETWORK_SYNC
def      = 8
min      = MIN_MAP_SIZE_BITS
max      = MAX_MAP_SIZE_BITS
cat      = SC_BASIC

[SDT_BOOL]
base     = GameSettings
var      = construction.freeform_edges
from     = 111
def      = true
proc     = CheckFreeformEdges
cat      = SC_EXPERT

[SDT_VAR]
base     = GameSettings
var      = game_creation.water_borders
type     = SLE_UINT8
from     = 111
def      = 15
min      = 0
max      = 16

[SDT_VAR]
base     = GameSettings
var      = game_creation.custom_town_number
type     = SLE_UINT16
from     = 115
def      = 1
min      = 1
max      = 5000
cat      = SC_BASIC

[SDT_VAR]
base     = GameSettings
var      = construction.extra_tree_placement
type     = SLE_UINT8
from     = 132
guiflags = SGF_MULTISTRING
def      = 2
min      = 0
max      = 2
str      = STR_CONFIG_SETTING_EXTRA_TREE_PLACEMENT
strhelp  = STR_CONFIG_SETTING_EXTRA_TREE_PLACEMENT_HELPTEXT
strval   = STR_CONFIG_SETTING_EXTRA_TREE_PLACEMENT_NONE
cat      = SC_BASIC

[SDT_BOOL]
base     = GameSettings
var      = construction.trees_around_snow_line_enabled
def      = true
str      = STR_CONFIG_SETTING_TREES_AROUND_SNOWLINE
strhelp  = STR_CONFIG_SETTING_TREES_AROUND_SNOWLINE_HELPTEXT
cat      = SC_BASIC
patxname = ""everest_treeline.construction.trees_around_snow_line_enabled""

[SDT_VAR]
base     = GameSettings
var      = construction.trees_around_snow_line_range
type     = SLE_UINT8
def      = 8
min      = 1
max      = 20
str      = STR_CONFIG_SETTING_TREES_AROUND_SNOWLINE_RANGE
strhelp  = STR_CONFIG_SETTING_TREES_AROUND_SNOWLINE_RANGE_HELPTEXT
strval   = STR_JUST_COMMA
cat      = SC_BASIC
patxname = ""everest_treeline.construction.trees_around_snow_line_range""

[SDT_VAR]
base     = GameSettings
var      = construction.tree_growth_rate
type     = SLE_UINT8
guiflags = SGF_MULTISTRING
def      = 0
min      = 0
max      = 3
str      = STR_CONFIG_SETTING_TREE_GROWTH
strhelp  = STR_CONFIG_SETTING_TREE_GROWTH_HELPTEXT
strval   = STR_CONFIG_SETTING_TREE_GROWTH_NORMAL
cat      = SC_BASIC
patxname = ""reduced_tree_growth.construction.tree_growth_rate""

[SDT_VAR]
base     = GameSettings
var      = game_creation.custom_sea_level
type     = SLE_UINT8
from     = 149
def      = 1
min      = 2
max      = 90
cat      = SC_BASIC

[SDT_VAR]
base     = GameSettings
var      = game_creation.min_river_length
type     = SLE_UINT8
from     = 163
def      = 16
min      = 2
max      = 255
cat      = SC_EXPERT

[SDT_VAR]
base     = GameSettings
var      = game_creation.river_route_random
type     = SLE_UINT8
from     = 163
def      = 5
min      = 1
max      = 255
cat      = SC_EXPERT

[SDT_VAR]
base     = GameSettings
var      = game_creation.amount_of_rivers
type     = SLE_UINT8
from     = 163
guiflags = SGF_MULTISTRING | SGF_NEWGAME_ONLY
def      = 2
min      = 0
max      = 3
str      = STR_CONFIG_SETTING_RIVER_AMOUNT
strhelp  = STR_CONFIG_SETTING_RIVER_AMOUNT_HELPTEXT
strval   = STR_RIVERS_NONE

; locale

[SDT_OMANY]
base     = GameSettings
var      = locale.currency
type     = SLE_UINT8
from     = 97
flags    = SLF_NO_NETWORK_SYNC
def      = 0
max      = CURRENCY_END - 1
full     = _locale_currencies
proc     = RedrawScreen
cat      = SC_BASIC

[SDTG_OMANY]
name     = ""units""
var      = _old_units
type     = SLE_UINT8
from     = 97
to       = 183
flags    = SLF_NOT_IN_CONFIG
def      = 1
max      = 2
full     = _locale_units
proc     = RedrawScreen
cat      = SC_BASIC

[SDT_OMANY]
base     = GameSettings
var      = locale.units_velocity
type     = SLE_UINT8
from     = 184
flags    = SLF_NO_NETWORK_SYNC
guiflags = SGF_MULTISTRING
def      = 1
max      = 2
full     = _locale_units
proc     = RedrawScreen
cat      = SC_BASIC
str      = STR_CONFIG_SETTING_LOCALISATION_UNITS_VELOCITY
strhelp  = STR_CONFIG_SETTING_LOCALISATION_UNITS_VELOCITY_HELPTEXT
strval   = STR_CONFIG_SETTING_LOCALISATION_UNITS_VELOCITY_IMPERIAL

[SDT_OMANY]
base     = GameSettings
var      = locale.units_power
type     = SLE_UINT8
from     = 184
flags    = SLF_NO_NETWORK_SYNC
guiflags = SGF_MULTISTRING
def      = 1
max      = 2
full     = _locale_units
proc     = RedrawScreen
cat      = SC_BASIC
str      = STR_CONFIG_SETTING_LOCALISATION_UNITS_POWER
strhelp  = STR_CONFIG_SETTING_LOCALISATION_UNITS_POWER_HELPTEXT
strval   = STR_CONFIG_SETTING_LOCALISATION_UNITS_POWER_IMPERIAL

[SDT_OMANY]
base     = GameSettings
var      = locale.units_weight
type     = SLE_UINT8
from     = 184
flags    = SLF_NO_NETWORK_SYNC
guiflags = SGF_MULTISTRING
def      = 1
max      = 2
full     = _locale_units
proc     = RedrawScreen
cat      = SC_BASIC
str      = STR_CONFIG_SETTING_LOCALISATION_UNITS_WEIGHT
strhelp  = STR_CONFIG_SETTING_LOCALISATION_UNITS_WEIGHT_HELPTEXT
strval   = STR_CONFIG_SETTING_LOCALISATION_UNITS_WEIGHT_IMPERIAL

[SDT_OMANY]
base     = GameSettings
var      = locale.units_volume
type     = SLE_UINT8
from     = 184
flags    = SLF_NO_NETWORK_SYNC
guiflags = SGF_MULTISTRING
def      = 1
max      = 2
full     = _locale_units
proc     = RedrawScreen
cat      = SC_BASIC
str      = STR_CONFIG_SETTING_LOCALISATION_UNITS_VOLUME
strhelp  = STR_CONFIG_SETTING_LOCALISATION_UNITS_VOLUME_HELPTEXT
strval   = STR_CONFIG_SETTING_LOCALISATION_UNITS_VOLUME_IMPERIAL

[SDT_OMANY]
base     = GameSettings
var      = locale.units_force
type     = SLE_UINT8
from     = 184
flags    = SLF_NO_NETWORK_SYNC
guiflags = SGF_MULTISTRING
def      = 2
max      = 2
full     = _locale_units
proc     = RedrawScreen
cat      = SC_BASIC
str      = STR_CONFIG_SETTING_LOCALISATION_UNITS_FORCE
strhelp  = STR_CONFIG_SETTING_LOCALISATION_UNITS_FORCE_HELPTEXT
strval   = STR_CONFIG_SETTING_LOCALISATION_UNITS_FORCE_IMPERIAL

[SDT_OMANY]
base     = GameSettings
var      = locale.units_height
type     = SLE_UINT8
from     = 184
flags    = SLF_NO_NETWORK_SYNC
guiflags = SGF_MULTISTRING
def      = 1
max      = 2
full     = _locale_units
proc     = RedrawScreen
cat      = SC_BASIC
str      = STR_CONFIG_SETTING_LOCALISATION_UNITS_HEIGHT
strhelp  = STR_CONFIG_SETTING_LOCALISATION_UNITS_HEIGHT_HELPTEXT
strval   = STR_CONFIG_SETTING_LOCALISATION_UNITS_HEIGHT_IMPERIAL

[SDT_STR]
base     = GameSettings
var      = locale.digit_group_separator
type     = SLE_STRQ
from     = 118
flags    = SLF_NO_NETWORK_SYNC
def      = NULL
proc     = RedrawScreen
cat      = SC_BASIC

[SDT_STR]
base     = GameSettings
var      = locale.digit_group_separator_currency
type     = SLE_STRQ
from     = 118
flags    = SLF_NO_NETWORK_SYNC
def      = NULL
proc     = RedrawScreen
cat      = SC_BASIC

[SDT_STR]
base     = GameSettings
var      = locale.digit_decimal_separator
type     = SLE_STRQ
from     = 126
flags    = SLF_NO_NETWORK_SYNC
def      = NULL
proc     = RedrawScreen
cat      = SC_BASIC

[SDT_BOOL]
base     = GameSettings
var      = vehicle.adjacent_crossings
guiflags = SGF_NO_NETWORK
def      = true
str      = STR_CONFIG_SETTING_ADJACENT_CROSSINGS
strhelp  = STR_CONFIG_SETTING_ADJACENT_CROSSINGS_HELPTEXT
cat      = SC_BASIC
patxname = ""adjacent_crossings.vehicle.adjacent_crossings""

[SDT_BOOL]
base     = GameSettings
var      = vehicle.safer_crossings
def      = false
str      = STR_CONFIG_SETTING_SAFER_CROSSINGS
strhelp  = STR_CONFIG_SETTING_SAFER_CROSSINGS_HELPTEXT
cat      = SC_BASIC
patxname = ""safer_crossings.vehicle.safer_crossings""


;***************************************************************************
; Unsaved setting variables.

[SDTC_OMANY]
var      = gui.autosave
type     = SLE_UINT8
flags    = SLF_NOT_IN_SAVE | SLF_NO_NETWORK_SYNC
guiflags = SGF_MULTISTRING
def      = 1
max      = 4
full     = _autosave_interval
str      = STR_CONFIG_SETTING_AUTOSAVE
strhelp  = STR_CONFIG_SETTING_AUTOSAVE_HELPTEXT
strval   = STR_GAME_OPTIONS_AUTOSAVE_DROPDOWN_OFF
cat      = SC_BASIC

[SDTC_BOOL]
var      = gui.threaded_saves
flags    = SLF_NOT_IN_SAVE | SLF_NO_NETWORK_SYNC
def      = true
cat      = SC_EXPERT

[SDTC_OMANY]
var      = gui.date_format_in_default_names
type     = SLE_UINT8
flags    = SLF_NOT_IN_SAVE | SLF_NO_NETWORK_SYNC
guiflags = SGF_MULTISTRING
def      = 0
max      = 2
full     = _savegame_date
str      = STR_CONFIG_SETTING_DATE_FORMAT_IN_SAVE_NAMES
strhelp  = STR_CONFIG_SETTING_DATE_FORMAT_IN_SAVE_NAMES_HELPTEXT
strval   = STR_CONFIG_SETTING_DATE_FORMAT_IN_SAVE_NAMES_LONG

[SDTC_BOOL]
var      = gui.show_finances
flags    = SLF_NOT_IN_SAVE | SLF_NO_NETWORK_SYNC
def      = true
str      = STR_CONFIG_SETTING_SHOWFINANCES
strhelp  = STR_CONFIG_SETTING_SHOWFINANCES_HELPTEXT
cat      = SC_BASIC

[SDTC_VAR]
var      = gui.auto_scrolling
type     = SLE_UINT8
flags    = SLF_NOT_IN_SAVE | SLF_NO_NETWORK_SYNC
guiflags = SGF_MULTISTRING
def      = 0
min      = 0
max      = 3
str      = STR_CONFIG_SETTING_AUTOSCROLL
strhelp  = STR_CONFIG_SETTING_AUTOSCROLL_HELPTEXT
strval   = STR_CONFIG_SETTING_AUTOSCROLL_DISABLED
cat      = SC_BASIC

[SDTC_BOOL]
var      = gui.reverse_scroll
flags    = SLF_NOT_IN_SAVE | SLF_NO_NETWORK_SYNC
def      = false
str      = STR_CONFIG_SETTING_REVERSE_SCROLLING
strhelp  = STR_CONFIG_SETTING_REVERSE_SCROLLING_HELPTEXT
cat      = SC_BASIC

[SDTC_BOOL]
var      = gui.smooth_scroll
flags    = SLF_NOT_IN_SAVE | SLF_NO_NETWORK_SYNC
def      = false
str      = STR_CONFIG_SETTING_SMOOTH_SCROLLING
strhelp  = STR_CONFIG_SETTING_SMOOTH_SCROLLING_HELPTEXT

[SDTC_BOOL]
var      = gui.left_mouse_btn_scrolling
flags    = SLF_NOT_IN_SAVE | SLF_NO_NETWORK_SYNC
def      = false
str      = STR_CONFIG_SETTING_LEFT_MOUSE_BTN_SCROLLING
strhelp  = STR_CONFIG_SETTING_LEFT_MOUSE_BTN_SCROLLING_HELPTEXT
cat      = SC_BASIC

[SDTC_BOOL]
var      = gui.right_mouse_wnd_close
flags    = SLF_NOT_IN_SAVE | SLF_NO_NETWORK_SYNC
def      = false
str      = STR_CONFIG_SETTING_RIGHT_MOUSE_WND_CLOSE
strhelp  = STR_CONFIG_SETTING_RIGHT_MOUSE_WND_CLOSE_HELPTEXT
cat      = SC_BASIC

[SDTC_BOOL]
var      = gui.measure_tooltip
flags    = SLF_NOT_IN_SAVE | SLF_NO_NETWORK_SYNC
def      = true
str      = STR_CONFIG_SETTING_MEASURE_TOOLTIP
strhelp  = STR_CONFIG_SETTING_MEASURE_TOOLTIP_HELPTEXT
cat      = SC_BASIC

[SDTC_VAR]
var      = gui.errmsg_duration
type     = SLE_UINT8
flags    = SLF_NOT_IN_SAVE | SLF_NO_NETWORK_SYNC
def      = 5
min      = 0
max      = 20
str      = STR_CONFIG_SETTING_ERRMSG_DURATION
strhelp  = STR_CONFIG_SETTING_ERRMSG_DURATION_HELPTEXT
strval   = STR_CONFIG_SETTING_ERRMSG_DURATION_VALUE

[SDTC_VAR]
var      = gui.hover_delay_ms
type     = SLE_UINT16
flags    = SLF_NOT_IN_SAVE | SLF_NO_NETWORK_SYNC
guiflags = SGF_0ISDISABLED
def      = 250
min      = 50
max      = 6000
interval = 50
str      = STR_CONFIG_SETTING_HOVER_DELAY
strhelp  = STR_CONFIG_SETTING_HOVER_DELAY_HELPTEXT
strval   = STR_CONFIG_SETTING_HOVER_DELAY_VALUE

[SDTC_OMANY]
var      = gui.osk_activation
type     = SLE_UINT8
flags    = SLF_NOT_IN_SAVE | SLF_NO_NETWORK_SYNC
str      = STR_CONFIG_SETTING_OSK_ACTIVATION
strhelp  = STR_CONFIG_SETTING_OSK_ACTIVATION_HELPTEXT
strval   = STR_CONFIG_SETTING_OSK_ACTIVATION_DISABLED
guiflags = SGF_MULTISTRING
full     = _osk_activation
def      = 1
min      = 0
max      = 3
cat      = SC_BASIC

[SDTC_VAR]
var      = gui.toolbar_pos
type     = SLE_UINT8
flags    = SLF_NOT_IN_SAVE | SLF_NO_NETWORK_SYNC
guiflags = SGF_MULTISTRING
def      = 1
min      = 0
max      = 2
str      = STR_CONFIG_SETTING_TOOLBAR_POS
strhelp  = STR_CONFIG_SETTING_TOOLBAR_POS_HELPTEXT
strval   = STR_CONFIG_SETTING_HORIZONTAL_POS_LEFT
proc     = v_PositionMainToolbar
cat      = SC_BASIC

[SDTC_VAR]
var      = gui.statusbar_pos
type     = SLE_UINT8
flags    = SLF_NOT_IN_SAVE | SLF_NO_NETWORK_SYNC
guiflags = SGF_MULTISTRING
def      = 1
min      = 0
max      = 2
str      = STR_CONFIG_SETTING_STATUSBAR_POS
strhelp  = STR_CONFIG_SETTING_STATUSBAR_POS_HELPTEXT
strval   = STR_CONFIG_SETTING_HORIZONTAL_POS_LEFT
proc     = v_PositionStatusbar
cat      = SC_BASIC

[SDTC_VAR]
var      = gui.window_snap_radius
type     = SLE_UINT8
flags    = SLF_NOT_IN_SAVE | SLF_NO_NETWORK_SYNC
guiflags = SGF_0ISDISABLED
def      = 10
min      = 1
max      = 32
str      = STR_CONFIG_SETTING_SNAP_RADIUS
strhelp  = STR_CONFIG_SETTING_SNAP_RADIUS_HELPTEXT
strval   = STR_CONFIG_SETTING_SNAP_RADIUS_VALUE
cat      = SC_EXPERT

[SDTC_VAR]
var      = gui.window_soft_limit
type     = SLE_UINT8
flags    = SLF_NOT_IN_SAVE | SLF_NO_NETWORK_SYNC
guiflags = SGF_0ISDISABLED
def      = 20
min      = 5
max      = 255
interval = 1
str      = STR_CONFIG_SETTING_SOFT_LIMIT
strhelp  = STR_CONFIG_SETTING_SOFT_LIMIT_HELPTEXT
strval   = STR_CONFIG_SETTING_SOFT_LIMIT_VALUE
cat      = SC_EXPERT

[SDTC_VAR]
var      = gui.zoom_min
type     = SLE_UINT8
flags    = SLF_NOT_IN_SAVE | SLF_NO_NETWORK_SYNC
guiflags = SGF_MULTISTRING
def      = ZOOM_LVL_MIN
min      = ZOOM_LVL_MIN
max      = ZOOM_LVL_OUT_4X
str      = STR_CONFIG_SETTING_ZOOM_MIN
strhelp  = STR_CONFIG_SETTING_ZOOM_MIN_HELPTEXT
strval   = STR_CONFIG_SETTING_ZOOM_LVL_MIN
proc     = ZoomMinMaxChanged

[SDTC_VAR]
var      = gui.zoom_max
type     = SLE_UINT8
flags    = SLF_NOT_IN_SAVE | SLF_NO_NETWORK_SYNC
guiflags = SGF_MULTISTRING
def      = ZOOM_LVL_MAX
min      = ZOOM_LVL_OUT_8X
max      = ZOOM_LVL_MAX
str      = STR_CONFIG_SETTING_ZOOM_MAX
strhelp  = STR_CONFIG_SETTING_ZOOM_MAX_HELPTEXT
strval   = STR_CONFIG_SETTING_ZOOM_LVL_OUT_2X
proc     = ZoomMinMaxChanged

[SDTC_BOOL]
var      = gui.population_in_label
flags    = SLF_NOT_IN_SAVE | SLF_NO_NETWORK_SYNC
def      = true
str      = STR_CONFIG_SETTING_POPULATION_IN_LABEL
strhelp  = STR_CONFIG_SETTING_POPULATION_IN_LABEL_HELPTEXT
proc     = PopulationInLabelActive

[SDTC_BOOL]
var      = gui.link_terraform_toolbar
flags    = SLF_NOT_IN_SAVE | SLF_NO_NETWORK_SYNC
def      = false
str      = STR_CONFIG_SETTING_LINK_TERRAFORM_TOOLBAR
strhelp  = STR_CONFIG_SETTING_LINK_TERRAFORM_TOOLBAR_HELPTEXT

[SDTC_VAR]
var      = gui.smallmap_land_colour
type     = SLE_UINT8
flags    = SLF_NOT_IN_SAVE | SLF_NO_NETWORK_SYNC
guiflags = SGF_MULTISTRING
def      = 0
min      = 0
max      = 2
str      = STR_CONFIG_SETTING_SMALLMAP_LAND_COLOUR
strhelp  = STR_CONFIG_SETTING_SMALLMAP_LAND_COLOUR_HELPTEXT
strval   = STR_CONFIG_SETTING_SMALLMAP_LAND_COLOUR_GREEN
proc     = RedrawSmallmap

[SDTC_VAR]
var      = gui.liveries
type     = SLE_UINT8
flags    = SLF_NOT_IN_SAVE | SLF_NO_NETWORK_SYNC
guiflags = SGF_MULTISTRING
def      = 2
min      = 0
max      = 2
str      = STR_CONFIG_SETTING_LIVERIES
strhelp  = STR_CONFIG_SETTING_LIVERIES_HELPTEXT
strval   = STR_CONFIG_SETTING_LIVERIES_NONE
proc     = InvalidateCompanyLiveryWindow

[SDTC_BOOL]
var      = gui.prefer_teamchat
flags    = SLF_NOT_IN_SAVE | SLF_NO_NETWORK_SYNC
def      = false
str      = STR_CONFIG_SETTING_PREFER_TEAMCHAT
strhelp  = STR_CONFIG_SETTING_PREFER_TEAMCHAT_HELPTEXT
cat      = SC_BASIC

[SDTC_VAR]
var      = gui.scrollwheel_scrolling
type     = SLE_UINT8
flags    = SLF_NOT_IN_SAVE | SLF_NO_NETWORK_SYNC
guiflags = SGF_MULTISTRING
def      = 0
min      = 0
max      = 2
str      = STR_CONFIG_SETTING_SCROLLWHEEL_SCROLLING
strhelp  = STR_CONFIG_SETTING_SCROLLWHEEL_SCROLLING_HELPTEXT
strval   = STR_CONFIG_SETTING_SCROLLWHEEL_ZOOM
cat      = SC_BASIC

[SDTC_VAR]
var      = gui.scrollwheel_multiplier
type     = SLE_UINT8
flags    = SLF_NOT_IN_SAVE | SLF_NO_NETWORK_SYNC
def      = 5
min      = 1
max      = 15
interval = 1
str      = STR_CONFIG_SETTING_SCROLLWHEEL_MULTIPLIER
strhelp  = STR_CONFIG_SETTING_SCROLLWHEEL_MULTIPLIER_HELPTEXT
strval   = STR_JUST_COMMA
cat      = SC_BASIC

[SDTC_BOOL]
var      = gui.viewport_map_scan_surroundings
flags    = SLF_NOT_IN_SAVE | SLF_NO_NETWORK_SYNC
def      = true
str      = STR_CONFIG_SETTING_VIEWPORT_MAP_SCAN_SURROUNDINGS
proc     = RedrawScreen

[SDTC_BOOL]
var      = gui.show_slopes_on_viewport_map
flags    = SLF_NOT_IN_SAVE | SLF_NO_NETWORK_SYNC
def      = true
str      = STR_CONFIG_SETTING_VIEWPORT_MAP_SHOW_SLOPES
proc     = RedrawScreen

[SDTC_BOOL]
var      = gui.show_bridges_on_map
flags    = SLF_NOT_IN_SAVE | SLF_NO_NETWORK_SYNC
def      = true
str      = STR_CONFIG_SETTING_VIEWPORT_MAP_SHOW_BRIDGES
proc     = RedrawScreen

[SDTC_BOOL]
var      = gui.show_tunnels_on_map
flags    = SLF_NOT_IN_SAVE | SLF_NO_NETWORK_SYNC
def      = true
str      = STR_CONFIG_SETTING_VIEWPORT_MAP_SHOW_TUNNELS
proc     = RedrawScreen

[SDTC_VAR]
var      = gui.show_vehicle_route
type     = SLE_UINT32
flags    = SLF_NOT_IN_SAVE | SLF_NO_NETWORK_SYNC
guiflags = SGF_MULTISTRING
def      = 0
min      = 0
max      = 1
interval = 1
str      = STR_CONFIG_SETTING_VIEWPORT_MAP_SHOW_VEHICLE_ROUTE
strval   = STR_CONFIG_SETTING_VIEWPORT_MAP_SHOW_VEHICLE_ROUTE_NO
proc     = RedrawScreen

[SDTC_VAR]
var      = gui.dash_level_of_route_lines
type     = SLE_UINT32
flags    = SLF_NOT_IN_SAVE | SLF_NO_NETWORK_SYNC
guiflags = SGF_0ISDISABLED
def      = 0
min      = 0
max      = 10
interval = 1
str      = STR_CONFIG_SETTING_VIEWPORT_MAP_DRAW_ROUTE_DASH
strval   = STR_CONFIG_SETTING_VIEWPORT_MAP_DRAW_ROUTE_DASH_VALUE
proc     = RedrawScreen
cat      = SC_EXPERT

[SDTC_BOOL]
var      = gui.use_owner_colour_for_tunnelbridge
flags    = SLF_NOT_IN_SAVE | SLF_NO_NETWORK_SYNC
def      = false
str      = STR_CONFIG_SETTING_VIEWPORT_MAP_USE_OWNER_COLOUR_BRIDGE_TUNNEL
proc     = RedrawScreen

[SDTC_VAR]
var      = gui.show_scrolling_viewport_on_map
type     = SLE_UINT32
flags    = SLF_NOT_IN_SAVE | SLF_NO_NETWORK_SYNC
guiflags = SGF_MULTISTRING
def      = 3
min      = 0
max      = 3
interval = 1
str      = STR_CONFIG_SETTING_VIEWPORT_MAP_SHOW_SCROLLING_VP
strval   = STR_CONFIG_SETTING_VIEWPORT_MAP_SHOW_SCROLLING_VP_NOTHING

[SDTC_VAR]
var      = gui.default_viewport_map_mode
type     = SLE_UINT32
flags    = SLF_NOT_IN_SAVE | SLF_NO_NETWORK_SYNC
guiflags = SGF_MULTISTRING
def      = 0
min      = 0
max      = 2
interval = 1
str      = STR_CONFIG_SETTING_VIEWPORT_MAP_DEFAULT_MODE
strval   = STR_CONFIG_SETTING_VIEWPORT_MAP_DEFAULT_MODE_VEGETATION

[SDTC_VAR]
var      = gui.action_when_viewport_map_is_dblclicked
type     = SLE_UINT32
flags    = SLF_NOT_IN_SAVE | SLF_NO_NETWORK_SYNC
guiflags = SGF_MULTISTRING
def      = 1
min      = 0
max      = 2
interval = 1
str      = STR_CONFIG_SETTING_VIEWPORT_MAP_ACTION_DBLCLICK
strval   = STR_CONFIG_SETTING_VIEWPORT_MAP_ACTION_DBLCLICK_DO_NOTHING

[SDTC_BOOL]
var      = gui.pause_on_newgame
flags    = SLF_NOT_IN_SAVE | SLF_NO_NETWORK_SYNC
def      = false
str      = STR_CONFIG_SETTING_PAUSE_ON_NEW_GAME
strhelp  = STR_CONFIG_SETTING_PAUSE_ON_NEW_GAME_HELPTEXT
cat      = SC_BASIC

[SDTC_VAR]
var      = gui.advanced_vehicle_list
type     = SLE_UINT8
flags    = SLF_NOT_IN_SAVE | SLF_NO_NETWORK_SYNC
guiflags = SGF_MULTISTRING
def      = 1
min      = 0
max      = 2
str      = STR_CONFIG_SETTING_ADVANCED_VEHICLE_LISTS
strhelp  = STR_CONFIG_SETTING_ADVANCED_VEHICLE_LISTS_HELPTEXT
strval   = STR_CONFIG_SETTING_COMPANIES_OFF

[SDTC_BOOL]
var      = gui.timetable_in_ticks
flags    = SLF_NOT_IN_SAVE | SLF_NO_NETWORK_SYNC
def      = false
str      = STR_CONFIG_SETTING_TIMETABLE_IN_TICKS
strhelp  = STR_CONFIG_SETTING_TIMETABLE_IN_TICKS_HELPTEXT
proc     = InvalidateVehTimetableWindow
cat      = SC_EXPERT

;; gui.time_in_minutes
[SDT_NULL]
length   = 1
extver   = SlXvFeatureTest(XSLFTO_AND, XSLFI_SPRINGPP, 7)

[SDTC_BOOL]
var      = gui.timetable_leftover_ticks
flags    = SLF_NOT_IN_SAVE | SLF_NO_NETWORK_SYNC
def      = false
str      = STR_CONFIG_SETTING_TIMETABLE_LEFTOVER_TICKS
strhelp  = STR_CONFIG_SETTING_TIMETABLE_LEFTOVER_TICKS_HELPTEXT
proc     = InvalidateVehTimetableWindow
cat      = SC_EXPERT

[SDTC_BOOL]
var      = gui.time_in_minutes
flags    = SLF_NOT_IN_SAVE | SLF_NO_NETWORK_SYNC
def      = false
str      = STR_CONFIG_SETTING_TIME_IN_MINUTES
strhelp  = STR_CONFIG_SETTING_TIME_IN_MINUTES_HELPTEXT
proc     = InvalidateVehTimetableWindow

[SDTC_BOOL]
var      = gui.timetable_start_text_entry
flags    = SLF_NOT_IN_SAVE | SLF_NO_NETWORK_SYNC
def      = false
str      = STR_CONFIG_SETTING_TIMETABLE_START_TEXT_ENTRY
strhelp  = STR_CONFIG_SETTING_TIMETABLE_START_TEXT_ENTRY_HELPTEXT

[SDTC_VAR]
var      = gui.ticks_per_minute
type     = SLE_UINT8
flags    = SLF_NOT_IN_SAVE | SLF_NO_NETWORK_SYNC
strval   = STR_JUST_INT
def      = 74
min      = 1
max      = 255
str      = STR_CONFIG_SETTING_TICKS_PER_MINUTE
strhelp  = STR_CONFIG_SETTING_TICKS_PER_MINUTE_HELPTEXT
proc     = RedrawScreen

;; gui.ticks_per_minute
[SDT_NULL]
length   = 1
extver   = SlXvFeatureTest(XSLFTO_AND, XSLFI_SPRINGPP, 7)

[SDTC_VAR]
var      = gui.date_with_time
type     = SLE_UINT8
flags    = SLF_NOT_IN_SAVE | SLF_NO_NETWORK_SYNC
guiflags = SGF_MULTISTRING
def      = 0
min      = 0
max      = 3
str      = STR_CONFIG_SETTING_DATE_WITH_TIME
strval   = STR_CONFIG_SETTING_DATE_WITH_TIME_NONE
strhelp  = STR_CONFIG_SETTING_DATE_WITH_TIME_HELPTEXT
proc     = RedrawScreen

[SDTC_VAR]
var      = gui.clock_offset
type     = SLE_UINT16
flags    = SLF_NOT_IN_SAVE | SLF_NO_NETWORK_SYNC
strval   = STR_JUST_INT
def      = 0
min      = 0
max      = 1439
interval = 60
str      = STR_CONFIG_SETTING_CLOCK_OFFSET
strhelp  = STR_CONFIG_SETTING_CLOCK_OFFSET_HELPTEXT
proc     = RedrawScreen

[SDTC_BOOL]
var      = gui.timetable_arrival_departure
flags    = SLF_NOT_IN_SAVE | SLF_NO_NETWORK_SYNC
def      = true
str      = STR_CONFIG_SETTING_TIMETABLE_SHOW_ARRIVAL_DEPARTURE
strhelp  = STR_CONFIG_SETTING_TIMETABLE_SHOW_ARRIVAL_DEPARTURE_HELPTEXT
proc     = InvalidateVehTimetableWindow

[SDTC_VAR]
var      = gui.max_departures
type     = SLE_UINT8
flags    = SLF_NOT_IN_SAVE | SLF_NO_NETWORK_SYNC
strval   = STR_JUST_INT
def      = 10
min      = 1
max      = 30
interval = 1
str      = STR_CONFIG_MAX_DEPARTURES
strhelp  = STR_CONFIG_MAX_DEPARTURES_HELPTEXT

[SDTC_VAR]
var      = gui.max_departure_time
type     = SLE_UINT16
flags    = SLF_NOT_IN_SAVE | SLF_NO_NETWORK_SYNC
strval   = STR_JUST_INT
def      = 120
min      = 30
max      = 240
interval = 1
str      = STR_CONFIG_MAX_DEPARTURE_TIME
strhelp  = STR_CONFIG_MAX_DEPARTURE_TIME_HELPTEXT

[SDTC_VAR]
var      = gui.departure_calc_frequency
type     = SLE_UINT16
flags    = SLF_NOT_IN_SAVE | SLF_NO_NETWORK_SYNC
strval   = STR_JUST_INT
def      = 10
min      = 1
max      = 120
interval = 1
str      = STR_CONFIG_DEPARTURE_CALC_FREQUENCY
strhelp  = STR_CONFIG_DEPARTURE_CALC_FREQUENCY_HELPTEXT

[SDTC_BOOL]
var      = gui.departure_show_vehicle
flags    = SLF_NOT_IN_SAVE | SLF_NO_NETWORK_SYNC
def      = false
str      = STR_CONFIG_DEPARTURE_VEHICLE_NAME
strhelp  = STR_CONFIG_DEPARTURE_VEHICLE_NAME_HELPTEXT

[SDTC_BOOL]
var      = gui.departure_show_group
flags    = SLF_NOT_IN_SAVE | SLF_NO_NETWORK_SYNC
def      = false
str      = STR_CONFIG_DEPARTURE_GROUP_NAME
strhelp  = STR_CONFIG_DEPARTURE_GROUP_NAME_HELPTEXT

[SDTC_BOOL]
var      = gui.departure_show_company
flags    = SLF_NOT_IN_SAVE | SLF_NO_NETWORK_SYNC
def      = false
str      = STR_CONFIG_DEPARTURE_COMPANY_NAME
strhelp  = STR_CONFIG_DEPARTURE_COMPANY_NAME_HELPTEXT

[SDTC_BOOL]
var      = gui.departure_show_vehicle_type
flags    = SLF_NOT_IN_SAVE | SLF_NO_NETWORK_SYNC
def      = false
str      = STR_CONFIG_DEPARTURE_VEHICLE_TYPE
strhelp  = STR_CONFIG_DEPARTURE_VEHICLE_TYPE_HELPTEXT

[SDTC_BOOL]
var      = gui.departure_show_vehicle_color
flags    = SLF_NOT_IN_SAVE | SLF_NO_NETWORK_SYNC
def      = false
str      = STR_CONFIG_DEPARTURE_VEHICLE_COLOR
strhelp  = STR_CONFIG_DEPARTURE_VEHICLE_COLOR_HELPTEXT

[SDTC_BOOL]
var      = gui.departure_larger_font
flags    = SLF_NOT_IN_SAVE | SLF_NO_NETWORK_SYNC
def      = false
str      = STR_CONFIG_DEPARTURE_LARGER_FONT
strhelp  = STR_CONFIG_DEPARTURE_LARGER_FONT_HELPTEXT

[SDTC_BOOL]
var      = gui.departure_destination_type
flags    = SLF_NOT_IN_SAVE | SLF_NO_NETWORK_SYNC
def      = false
str      = STR_CONFIG_DEPARTURE_DESTINATION_TYPE
strhelp  = STR_CONFIG_DEPARTURE_DESTINATION_TYPE_HELPTEXT

[SDTC_BOOL]
var      = gui.departure_show_both
flags    = SLF_NOT_IN_SAVE | SLF_NO_NETWORK_SYNC
def      = false
str      = STR_CONFIG_DEPARTURE_SHOW_BOTH
strhelp  = STR_CONFIG_DEPARTURE_SHOW_BOTH_HELPTEXT

[SDTC_BOOL]
var      = gui.departure_only_passengers
flags    = SLF_NOT_IN_SAVE | SLF_NO_NETWORK_SYNC
def      = false
str      = STR_CONFIG_DEPARTURE_ONLY_PASSENGERS
strhelp  = STR_CONFIG_DEPARTURE_ONLY_PASSENGERS_HELPTEXT

[SDTC_BOOL]
var      = gui.departure_smart_terminus
flags    = SLF_NOT_IN_SAVE | SLF_NO_NETWORK_SYNC
def      = false
str      = STR_CONFIG_DEPARTURE_SMART_TERMINUS
strhelp  = STR_CONFIG_DEPARTURE_SMART_TERMINUS_HELPTEXT

[SDTC_BOOL]
var      = gui.departure_show_all_stops
flags    = SLF_NOT_IN_SAVE | SLF_NO_NETWORK_SYNC
def      = false
str      = STR_CONFIG_DEPARTURE_SHOW_ALL_STOPS
strhelp  = STR_CONFIG_DEPARTURE_SHOW_ALL_STOPS_HELPTEXT

[SDTC_BOOL]
var      = gui.departure_merge_identical
flags    = SLF_NOT_IN_SAVE | SLF_NO_NETWORK_SYNC
def      = false
str      = STR_CONFIG_DEPARTURE_MERGE_IDENTICAL
strhelp  = STR_CONFIG_DEPARTURE_MERGE_IDENTICAL_HELPTEXT

[SDTC_VAR]
var      = gui.departure_conditionals
type     = SLE_UINT8
flags    = SLF_NOT_IN_SAVE | SLF_NO_NETWORK_SYNC
guiflags = SGF_MULTISTRING
def      = 0
min      = 0
max      = 2
str      = STR_CONFIG_DEPARTURE_CONDITIONALS
strval   = STR_CONFIG_DEPARTURE_CONDITIONALS_1
strhelp  = STR_CONFIG_DEPARTURE_CONDITIONALS_HELPTEXT
proc     = RedrawScreen

[SDTC_BOOL]
var      = gui.quick_goto
flags    = SLF_NOT_IN_SAVE | SLF_NO_NETWORK_SYNC
def      = false
str      = STR_CONFIG_SETTING_QUICKGOTO
strhelp  = STR_CONFIG_SETTING_QUICKGOTO_HELPTEXT
cat      = SC_BASIC

[SDTC_VAR]
var      = gui.loading_indicators
type     = SLE_UINT8
flags    = SLF_NOT_IN_SAVE | SLF_NO_NETWORK_SYNC
guiflags = SGF_MULTISTRING
def      = 1
min      = 0
max      = 2
str      = STR_CONFIG_SETTING_LOADING_INDICATORS
strhelp  = STR_CONFIG_SETTING_LOADING_INDICATORS_HELPTEXT
strval   = STR_CONFIG_SETTING_COMPANIES_OFF
proc     = RedrawScreen
cat      = SC_BASIC

[SDTC_VAR]
var      = gui.default_rail_type
type     = SLE_UINT8
flags    = SLF_NOT_IN_SAVE | SLF_NO_NETWORK_SYNC
guiflags = SGF_MULTISTRING
def      = 0
min      = 0
max      = 2
str      = STR_CONFIG_SETTING_DEFAULT_RAIL_TYPE
strhelp  = STR_CONFIG_SETTING_DEFAULT_RAIL_TYPE_HELPTEXT
strval   = STR_CONFIG_SETTING_DEFAULT_RAIL_TYPE_FIRST
cat      = SC_BASIC

[SDTC_BOOL]
var      = gui.enable_signal_gui
flags    = SLF_NOT_IN_SAVE | SLF_NO_NETWORK_SYNC
def      = true
str      = STR_CONFIG_SETTING_ENABLE_SIGNAL_GUI
strhelp  = STR_CONFIG_SETTING_ENABLE_SIGNAL_GUI_HELPTEXT
proc     = CloseSignalGUI
cat      = SC_EXPERT

[SDTC_VAR]
var      = gui.coloured_news_year
type     = SLE_INT32
flags    = SLF_NOT_IN_SAVE | SLF_NO_NETWORK_SYNC
def      = 2000
min      = MIN_YEAR
max      = MAX_YEAR
interval = 1
str      = STR_CONFIG_SETTING_COLOURED_NEWS_YEAR
strhelp  = STR_CONFIG_SETTING_COLOURED_NEWS_YEAR_HELPTEXT
strval   = STR_JUST_INT
cat      = SC_EXPERT

[SDTC_VAR]
var      = gui.drag_signals_density
type     = SLE_UINT8
flags    = SLF_NOT_IN_SAVE | SLF_NO_NETWORK_SYNC
def      = 4
min      = 1
max      = 20
str      = STR_CONFIG_SETTING_DRAG_SIGNALS_DENSITY
strhelp  = STR_CONFIG_SETTING_DRAG_SIGNALS_DENSITY_HELPTEXT
strval   = STR_CONFIG_SETTING_DRAG_SIGNALS_DENSITY_VALUE
proc     = DragSignalsDensityChanged
cat      = SC_BASIC

[SDTC_BOOL]
var      = gui.drag_signals_fixed_distance
flags    = SLF_NOT_IN_SAVE | SLF_NO_NETWORK_SYNC
def      = false
str      = STR_CONFIG_SETTING_DRAG_SIGNALS_FIXED_DISTANCE
strhelp  = STR_CONFIG_SETTING_DRAG_SIGNALS_FIXED_DISTANCE_HELPTEXT
cat      = SC_EXPERT

[SDTC_VAR]
var      = gui.semaphore_build_before
type     = SLE_INT32
flags    = SLF_NOT_IN_SAVE | SLF_NO_NETWORK_SYNC
def      = 1950
min      = MIN_YEAR
max      = MAX_YEAR
interval = 1
str      = STR_CONFIG_SETTING_SEMAPHORE_BUILD_BEFORE_DATE
strhelp  = STR_CONFIG_SETTING_SEMAPHORE_BUILD_BEFORE_DATE_HELPTEXT
strval   = STR_JUST_INT
proc     = ResetSignalVariant

[SDTC_BOOL]
var      = gui.vehicle_income_warn
flags    = SLF_NOT_IN_SAVE | SLF_NO_NETWORK_SYNC
def      = true
str      = STR_CONFIG_SETTING_WARN_INCOME_LESS
strhelp  = STR_CONFIG_SETTING_WARN_INCOME_LESS_HELPTEXT
cat      = SC_BASIC

[SDTC_VAR]
var      = gui.order_review_system
type     = SLE_UINT8
flags    = SLF_NOT_IN_SAVE | SLF_NO_NETWORK_SYNC
guiflags = SGF_MULTISTRING
def      = 2
min      = 0
max      = 2
str      = STR_CONFIG_SETTING_ORDER_REVIEW
strhelp  = STR_CONFIG_SETTING_ORDER_REVIEW_HELPTEXT
strval   = STR_CONFIG_SETTING_ORDER_REVIEW_OFF
cat      = SC_BASIC

[SDTC_BOOL]
var      = gui.lost_vehicle_warn
flags    = SLF_NOT_IN_SAVE | SLF_NO_NETWORK_SYNC
def      = true
str      = STR_CONFIG_SETTING_WARN_LOST_VEHICLE
strhelp  = STR_CONFIG_SETTING_WARN_LOST_VEHICLE_HELPTEXT

[SDTC_BOOL]
var      = gui.disable_unsuitable_building
flags    = SLF_NOT_IN_SAVE | SLF_NO_NETWORK_SYNC
def      = true
str      = STR_CONFIG_SETTING_DISABLE_UNSUITABLE_BUILDING
strhelp  = STR_CONFIG_SETTING_DISABLE_UNSUITABLE_BUILDING_HELPTEXT
proc     = RedrawScreen
cat      = SC_EXPERT

[SDTC_BOOL]
var      = gui.new_nonstop
flags    = SLF_NOT_IN_SAVE | SLF_NO_NETWORK_SYNC
def      = false
str      = STR_CONFIG_SETTING_NONSTOP_BY_DEFAULT
strhelp  = STR_CONFIG_SETTING_NONSTOP_BY_DEFAULT_HELPTEXT
cat      = SC_BASIC

[SDTC_VAR]
var      = gui.stop_location
type     = SLE_UINT8
flags    = SLF_NOT_IN_SAVE | SLF_NO_NETWORK_SYNC
guiflags = SGF_MULTISTRING
def      = 2
min      = 0
max      = 2
interval = 1
str      = STR_CONFIG_SETTING_STOP_LOCATION
strhelp  = STR_CONFIG_SETTING_STOP_LOCATION_HELPTEXT
strval   = STR_CONFIG_SETTING_STOP_LOCATION_NEAR_END
cat      = SC_BASIC

[SDTC_BOOL]
var      = gui.keep_all_autosave
flags    = SLF_NOT_IN_SAVE | SLF_NO_NETWORK_SYNC
def      = false

[SDTC_BOOL]
var      = gui.autosave_on_exit
flags    = SLF_NOT_IN_SAVE | SLF_NO_NETWORK_SYNC
def      = false
cat      = SC_BASIC

[SDTC_VAR]
var      = gui.max_num_autosaves
type     = SLE_UINT8
flags    = SLF_NOT_IN_SAVE | SLF_NO_NETWORK_SYNC
def      = 16
min      = 0
max      = 255

[SDTC_BOOL]
var      = gui.auto_euro
flags    = SLF_NOT_IN_SAVE | SLF_NO_NETWORK_SYNC
def      = true

[SDTC_VAR]
var      = gui.news_message_timeout
type     = SLE_UINT8
flags    = SLF_NOT_IN_SAVE | SLF_NO_NETWORK_SYNC
def      = 2
min      = 1
max      = 255

[SDTC_BOOL]
var      = gui.show_track_reservation
flags    = SLF_NOT_IN_SAVE | SLF_NO_NETWORK_SYNC
def      = false
str      = STR_CONFIG_SETTING_SHOW_TRACK_RESERVATION
strhelp  = STR_CONFIG_SETTING_SHOW_TRACK_RESERVATION_HELPTEXT
proc     = RedrawScreen
cat      = SC_BASIC

[SDTC_VAR]
var      = gui.default_signal_type
type     = SLE_UINT8
flags    = SLF_NOT_IN_SAVE | SLF_NO_NETWORK_SYNC
guiflags = SGF_MULTISTRING
def      = 1
min      = 0
max      = 2
interval = 1
str      = STR_CONFIG_SETTING_DEFAULT_SIGNAL_TYPE
strhelp  = STR_CONFIG_SETTING_DEFAULT_SIGNAL_TYPE_HELPTEXT
strval   = STR_CONFIG_SETTING_DEFAULT_SIGNAL_NORMAL
cat      = SC_BASIC

[SDTC_VAR]
var      = gui.cycle_signal_types
type     = SLE_UINT8
flags    = SLF_NOT_IN_SAVE | SLF_NO_NETWORK_SYNC
guiflags = SGF_MULTISTRING
def      = 2
min      = 0
max      = 2
interval = 1
str      = STR_CONFIG_SETTING_CYCLE_SIGNAL_TYPES
strhelp  = STR_CONFIG_SETTING_CYCLE_SIGNAL_TYPES_HELPTEXT
strval   = STR_CONFIG_SETTING_CYCLE_SIGNAL_NORMAL

[SDTC_VAR]
var      = gui.station_numtracks
type     = SLE_UINT8
flags    = SLF_NOT_IN_SAVE | SLF_NO_NETWORK_SYNC
def      = 1
min      = 1
max      = 7

[SDTC_VAR]
var      = gui.station_platlength
type     = SLE_UINT8
flags    = SLF_NOT_IN_SAVE | SLF_NO_NETWORK_SYNC
def      = 5
min      = 1
max      = 7
cat      = SC_BASIC

[SDTC_BOOL]
var      = gui.station_dragdrop
flags    = SLF_NOT_IN_SAVE | SLF_NO_NETWORK_SYNC
def      = true
cat      = SC_BASIC

[SDTC_BOOL]
var      = gui.station_show_coverage
flags    = SLF_NOT_IN_SAVE | SLF_NO_NETWORK_SYNC
def      = false
cat      = SC_BASIC

[SDTC_BOOL]
var      = gui.persistent_buildingtools
flags    = SLF_NOT_IN_SAVE | SLF_NO_NETWORK_SYNC
def      = true
str      = STR_CONFIG_SETTING_PERSISTENT_BUILDINGTOOLS
strhelp  = STR_CONFIG_SETTING_PERSISTENT_BUILDINGTOOLS_HELPTEXT
cat      = SC_BASIC

[SDTC_BOOL]
var      = gui.expenses_layout
flags    = SLF_NOT_IN_SAVE | SLF_NO_NETWORK_SYNC
def      = false
str      = STR_CONFIG_SETTING_EXPENSES_LAYOUT
strhelp  = STR_CONFIG_SETTING_EXPENSES_LAYOUT_HELPTEXT
proc     = RedrawScreen

[SDTC_VAR]
var      = gui.station_gui_group_order
type     = SLE_UINT8
flags    = SLF_NOT_IN_SAVE | SLF_NO_NETWORK_SYNC
def      = 0
min      = 0
max      = 5
interval = 1

[SDTC_VAR]
var      = gui.station_gui_sort_by
type     = SLE_UINT8
flags    = SLF_NOT_IN_SAVE | SLF_NO_NETWORK_SYNC
def      = 0
min      = 0
max      = 3
interval = 1

[SDTC_VAR]
var      = gui.station_gui_sort_order
type     = SLE_UINT8
flags    = SLF_NOT_IN_SAVE | SLF_NO_NETWORK_SYNC
def      = 0
min      = 0
max      = 1
interval = 1

[SDTC_VAR]
var      = gui.missing_strings_threshold
type     = SLE_UINT8
flags    = SLF_NOT_IN_SAVE | SLF_NO_NETWORK_SYNC
def      = 25
min      = 1
max      = UINT8_MAX
cat      = SC_EXPERT

[SDTC_VAR]
var      = gui.graph_line_thickness
type     = SLE_UINT8
flags    = SLF_NOT_IN_SAVE | SLF_NO_NETWORK_SYNC
def      = 3
min      = 1
max      = 5
str      = STR_CONFIG_SETTING_GRAPH_LINE_THICKNESS
strhelp  = STR_CONFIG_SETTING_GRAPH_LINE_THICKNESS_HELPTEXT
strval   = STR_JUST_COMMA
proc     = RedrawScreen

[SDTC_BOOL]
var      = gui.show_vehicle_route_steps
flags    = SLF_NOT_IN_SAVE | SLF_NO_NETWORK_SYNC
def      = true
str      = STR_CONFIG_SETTING_SHOW_VEHICLE_ROUTE_STEPS
proc     = RedrawScreen

[SDTC_BOOL]
var      = gui.show_train_length_in_details
flags    = SLF_NOT_IN_SAVE | SLF_NO_NETWORK_SYNC
def      = true
str      = STR_CONFIG_SETTING_SHOW_TRAIN_LENGTH_IN_DETAILS
strhelp  = STR_CONFIG_SETTING_SHOW_TRAIN_LENGTH_IN_DETAILS_HELPTEXT
proc     = RedrawScreen
cat      = SC_BASIC

[SDTC_BOOL]
var      = gui.show_train_weight_ratios_in_details
flags    = SLF_NOT_IN_SAVE | SLF_NO_NETWORK_SYNC
def      = false
str      = STR_CONFIG_SETTING_SHOW_TRAIN_WEIGHT_RATIOS_IN_DETAILS
strhelp  = STR_CONFIG_SETTING_SHOW_TRAIN_WEIGHT_RATIOS_IN_DETAILS_HELPTEXT
proc     = RedrawScreen
cat      = SC_EXPERT

[SDTC_BOOL]
var      = gui.show_vehicle_group_in_details
flags    = SLF_NOT_IN_SAVE | SLF_NO_NETWORK_SYNC
def      = true
str      = STR_CONFIG_SETTING_SHOW_VEHICLE_GROUP_IN_DETAILS
strhelp  = STR_CONFIG_SETTING_SHOW_VEHICLE_GROUP_IN_DETAILS_HELPTEXT
proc     = RedrawScreen
cat      = SC_BASIC

[SDTC_BOOL]
var      = gui.show_vehicle_list_company_colour
flags    = SLF_NOT_IN_SAVE | SLF_NO_NETWORK_SYNC
def      = true
str      = STR_CONFIG_SETTING_SHOW_VEHICLE_LIST_COMPANY_COLOUR
strhelp  = STR_CONFIG_SETTING_SHOW_VEHICLE_LIST_COMPANY_COLOUR_HELPTEXT
proc     = RedrawScreen
cat      = SC_BASIC

[SDTC_BOOL]
var      = gui.show_restricted_signal_default
flags    = SLF_NOT_IN_SAVE | SLF_NO_NETWORK_SYNC
def      = false
str      = STR_CONFIG_SETTING_SHOW_RESTRICTED_SIG_DEF
strhelp  = STR_CONFIG_SETTING_SHOW_RESTRICTED_SIG_DEF_HELPTEXT
proc     = RedrawScreen

[SDTC_BOOL]
var      = gui.show_adv_tracerestrict_features
flags    = SLF_NOT_IN_SAVE | SLF_NO_NETWORK_SYNC
def      = false
str      = STR_CONFIG_SETTING_SHOW_ADV_TRACE_RESTRICT_FEATURES
strhelp  = STR_CONFIG_SETTING_SHOW_ADV_TRACE_RESTRICT_FEATURES_HELPTEXT
proc     = RedrawScreen
cat      = SC_EXPERT

[SDTC_BOOL]
var      = gui.enable_single_veh_shared_order_gui
flags    = SLF_NOT_IN_SAVE | SLF_NO_NETWORK_SYNC
def      = false
str      = STR_CONFIG_SETTING_ENABLE_SINGLE_VEH_SHARED_ORDER_GUI
strhelp  = STR_CONFIG_SETTING_ENABLE_SINGLE_VEH_SHARED_ORDER_GUI_HELPTEXT
proc     = EnableSingleVehSharedOrderGuiChanged
cat      = SC_EXPERT

; For the dedicated build we'll enable dates in logs by default.
[SDTC_BOOL]
ifdef    = DEDICATED
var      = gui.show_date_in_logs
flags    = SLF_NOT_IN_SAVE | SLF_NO_NETWORK_SYNC
def      = true

[SDTC_BOOL]
ifndef   = DEDICATED
var      = gui.show_date_in_logs
flags    = SLF_NOT_IN_SAVE | SLF_NO_NETWORK_SYNC
def      = false

[SDTC_VAR]
var      = gui.settings_restriction_mode
type     = SLE_UINT8
flags    = SLF_NOT_IN_SAVE | SLF_NO_NETWORK_SYNC
def      = 0
min      = 0
max      = 2

[SDTC_VAR]
var      = gui.developer
type     = SLE_UINT8
flags    = SLF_NOT_IN_SAVE | SLF_NO_NETWORK_SYNC
def      = 1
min      = 0
max      = 2
cat      = SC_EXPERT

[SDTC_BOOL]
var      = gui.newgrf_developer_tools
flags    = SLF_NOT_IN_SAVE | SLF_NO_NETWORK_SYNC
def      = false
proc     = InvalidateNewGRFChangeWindows
cat      = SC_EXPERT

[SDTC_BOOL]
var      = gui.ai_developer_tools
flags    = SLF_NOT_IN_SAVE | SLF_NO_NETWORK_SYNC
def      = false
proc     = InvalidateAISettingsWindow
cat      = SC_EXPERT

[SDTC_BOOL]
var      = gui.scenario_developer
flags    = SLF_NOT_IN_SAVE | SLF_NO_NETWORK_SYNC
def      = false
proc     = InvalidateNewGRFChangeWindows

[SDTC_BOOL]
var      = gui.newgrf_show_old_versions
flags    = SLF_NOT_IN_SAVE | SLF_NO_NETWORK_SYNC
def      = false
cat      = SC_EXPERT

[SDTC_VAR]
var      = gui.newgrf_default_palette
type     = SLE_UINT8
flags    = SLF_NOT_IN_SAVE | SLF_NO_NETWORK_SYNC
guiflags = SGF_MULTISTRING
def      = 1
min      = 0
max      = 1
proc     = UpdateNewGRFConfigPalette
cat      = SC_EXPERT

[SDTC_VAR]
var      = gui.console_backlog_timeout
type     = SLE_UINT16
flags    = SLF_NOT_IN_SAVE | SLF_NO_NETWORK_SYNC
def      = 100
min      = 10
max      = 65500

[SDTC_VAR]
var      = gui.console_backlog_length
type     = SLE_UINT16
flags    = SLF_NOT_IN_SAVE | SLF_NO_NETWORK_SYNC
def      = 100
min      = 10
max      = 65500

[SDTC_BOOL]
var      = sound.news_ticker
flags    = SLF_NOT_IN_SAVE | SLF_NO_NETWORK_SYNC
def      = true
str      = STR_CONFIG_SETTING_SOUND_TICKER
strhelp  = STR_CONFIG_SETTING_SOUND_TICKER_HELPTEXT

[SDTC_BOOL]
var      = sound.news_full
flags    = SLF_NOT_IN_SAVE | SLF_NO_NETWORK_SYNC
def      = true
str      = STR_CONFIG_SETTING_SOUND_NEWS
strhelp  = STR_CONFIG_SETTING_SOUND_NEWS_HELPTEXT

[SDTC_BOOL]
var      = sound.new_year
flags    = SLF_NOT_IN_SAVE | SLF_NO_NETWORK_SYNC
def      = true
str      = STR_CONFIG_SETTING_SOUND_NEW_YEAR
strhelp  = STR_CONFIG_SETTING_SOUND_NEW_YEAR_HELPTEXT

[SDTC_BOOL]
var      = sound.confirm
flags    = SLF_NOT_IN_SAVE | SLF_NO_NETWORK_SYNC
def      = true
str      = STR_CONFIG_SETTING_SOUND_CONFIRM
strhelp  = STR_CONFIG_SETTING_SOUND_CONFIRM_HELPTEXT

[SDTC_BOOL]
var      = sound.click_beep
flags    = SLF_NOT_IN_SAVE | SLF_NO_NETWORK_SYNC
def      = true
str      = STR_CONFIG_SETTING_SOUND_CLICK
strhelp  = STR_CONFIG_SETTING_SOUND_CLICK_HELPTEXT

[SDTC_BOOL]
var      = sound.disaster
flags    = SLF_NOT_IN_SAVE | SLF_NO_NETWORK_SYNC
def      = true
str      = STR_CONFIG_SETTING_SOUND_DISASTER
strhelp  = STR_CONFIG_SETTING_SOUND_DISASTER_HELPTEXT

[SDTC_BOOL]
var      = sound.vehicle
flags    = SLF_NOT_IN_SAVE | SLF_NO_NETWORK_SYNC
def      = true
str      = STR_CONFIG_SETTING_SOUND_VEHICLE
strhelp  = STR_CONFIG_SETTING_SOUND_VEHICLE_HELPTEXT

[SDTC_BOOL]
var      = sound.ambient
flags    = SLF_NOT_IN_SAVE | SLF_NO_NETWORK_SYNC
def      = true
str      = STR_CONFIG_SETTING_SOUND_AMBIENT
strhelp  = STR_CONFIG_SETTING_SOUND_AMBIENT_HELPTEXT

[SDTC_VAR]
var      = music.playlist
type     = SLE_UINT8
flags    = SLF_NOT_IN_SAVE | SLF_NO_NETWORK_SYNC
def      = 0
min      = 0
max      = 5
interval = 1
cat      = SC_BASIC

[SDTC_VAR]
var      = music.music_vol
type     = SLE_UINT8
flags    = SLF_NOT_IN_SAVE | SLF_NO_NETWORK_SYNC
def      = 127
min      = 0
max      = 127
interval = 1
cat      = SC_BASIC

[SDTC_VAR]
var      = music.effect_vol
type     = SLE_UINT8
flags    = SLF_NOT_IN_SAVE | SLF_NO_NETWORK_SYNC
def      = 127
min      = 0
max      = 127
interval = 1
cat      = SC_BASIC

[SDTC_LIST]
var      = music.custom_1
type     = SLE_UINT8
flags    = SLF_NOT_IN_SAVE | SLF_NO_NETWORK_SYNC
def      = NULL
cat      = SC_BASIC

[SDTC_LIST]
var      = music.custom_2
type     = SLE_UINT8
flags    = SLF_NOT_IN_SAVE | SLF_NO_NETWORK_SYNC
def      = NULL
cat      = SC_BASIC

[SDTC_BOOL]
var      = music.playing
flags    = SLF_NOT_IN_SAVE | SLF_NO_NETWORK_SYNC
def      = true
cat      = SC_BASIC

[SDTC_BOOL]
var      = music.shuffle
flags    = SLF_NOT_IN_SAVE | SLF_NO_NETWORK_SYNC
def      = false
cat      = SC_BASIC

[SDTC_OMANY]
var      = news_display.arrival_player
type     = SLE_UINT8
flags    = SLF_NOT_IN_SAVE | SLF_NO_NETWORK_SYNC
guiflags = SGF_MULTISTRING
def      = 2
max      = 2
full     = _news_display
str      = STR_CONFIG_SETTING_NEWS_ARRIVAL_FIRST_VEHICLE_OWN
strhelp  = STR_CONFIG_SETTING_NEWS_ARRIVAL_FIRST_VEHICLE_OWN_HELPTEXT
strval   = STR_CONFIG_SETTING_NEWS_MESSAGES_OFF

[SDTC_OMANY]
var      = news_display.arrival_other
type     = SLE_UINT8
flags    = SLF_NOT_IN_SAVE | SLF_NO_NETWORK_SYNC
guiflags = SGF_MULTISTRING
def      = 1
max      = 2
full     = _news_display
str      = STR_CONFIG_SETTING_NEWS_ARRIVAL_FIRST_VEHICLE_OTHER
strhelp  = STR_CONFIG_SETTING_NEWS_ARRIVAL_FIRST_VEHICLE_OTHER_HELPTEXT
strval   = STR_CONFIG_SETTING_NEWS_MESSAGES_OFF

[SDTC_OMANY]
var      = news_display.accident
type     = SLE_UINT8
flags    = SLF_NOT_IN_SAVE | SLF_NO_NETWORK_SYNC
guiflags = SGF_MULTISTRING
def      = 2
max      = 2
full     = _news_display
str      = STR_CONFIG_SETTING_NEWS_ACCIDENTS_DISASTERS
strhelp  = STR_CONFIG_SETTING_NEWS_ACCIDENTS_DISASTERS_HELPTEXT
strval   = STR_CONFIG_SETTING_NEWS_MESSAGES_OFF

[SDTC_OMANY]
var      = news_display.company_info
type     = SLE_UINT8
flags    = SLF_NOT_IN_SAVE | SLF_NO_NETWORK_SYNC
guiflags = SGF_MULTISTRING
def      = 2
max      = 2
full     = _news_display
str      = STR_CONFIG_SETTING_NEWS_COMPANY_INFORMATION
strhelp  = STR_CONFIG_SETTING_NEWS_COMPANY_INFORMATION_HELPTEXT
strval   = STR_CONFIG_SETTING_NEWS_MESSAGES_OFF

[SDTC_OMANY]
var      = news_display.open
type     = SLE_UINT8
flags    = SLF_NOT_IN_SAVE | SLF_NO_NETWORK_SYNC
guiflags = SGF_MULTISTRING
def      = 1
max      = 2
full     = _news_display
str      = STR_CONFIG_SETTING_NEWS_INDUSTRY_OPEN
strhelp  = STR_CONFIG_SETTING_NEWS_INDUSTRY_OPEN_HELPTEXT
strval   = STR_CONFIG_SETTING_NEWS_MESSAGES_OFF

[SDTC_OMANY]
var      = news_display.close
type     = SLE_UINT8
flags    = SLF_NOT_IN_SAVE | SLF_NO_NETWORK_SYNC
guiflags = SGF_MULTISTRING
def      = 1
max      = 2
full     = _news_display
str      = STR_CONFIG_SETTING_NEWS_INDUSTRY_CLOSE
strhelp  = STR_CONFIG_SETTING_NEWS_INDUSTRY_CLOSE_HELPTEXT
strval   = STR_CONFIG_SETTING_NEWS_MESSAGES_OFF

[SDTC_OMANY]
var      = news_display.economy
type     = SLE_UINT8
flags    = SLF_NOT_IN_SAVE | SLF_NO_NETWORK_SYNC
guiflags = SGF_MULTISTRING
def      = 2
max      = 2
full     = _news_display
str      = STR_CONFIG_SETTING_NEWS_ECONOMY_CHANGES
strhelp  = STR_CONFIG_SETTING_NEWS_ECONOMY_CHANGES_HELPTEXT
strval   = STR_CONFIG_SETTING_NEWS_MESSAGES_OFF

[SDTC_OMANY]
var      = news_display.production_player
type     = SLE_UINT8
flags    = SLF_NOT_IN_SAVE | SLF_NO_NETWORK_SYNC
guiflags = SGF_MULTISTRING
def      = 1
max      = 2
full     = _news_display
str      = STR_CONFIG_SETTING_NEWS_INDUSTRY_CHANGES_COMPANY
strhelp  = STR_CONFIG_SETTING_NEWS_INDUSTRY_CHANGES_COMPANY_HELPTEXT
strval   = STR_CONFIG_SETTING_NEWS_MESSAGES_OFF

[SDTC_OMANY]
var      = news_display.production_other
type     = SLE_UINT8
flags    = SLF_NOT_IN_SAVE | SLF_NO_NETWORK_SYNC
guiflags = SGF_MULTISTRING
def      = 0
max      = 2
full     = _news_display
str      = STR_CONFIG_SETTING_NEWS_INDUSTRY_CHANGES_OTHER
strhelp  = STR_CONFIG_SETTING_NEWS_INDUSTRY_CHANGES_OTHER_HELPTEXT
strval   = STR_CONFIG_SETTING_NEWS_MESSAGES_OFF

[SDTC_OMANY]
var      = news_display.production_nobody
type     = SLE_UINT8
flags    = SLF_NOT_IN_SAVE | SLF_NO_NETWORK_SYNC
guiflags = SGF_MULTISTRING
def      = 0
max      = 2
full     = _news_display
str      = STR_CONFIG_SETTING_NEWS_INDUSTRY_CHANGES_UNSERVED
strhelp  = STR_CONFIG_SETTING_NEWS_INDUSTRY_CHANGES_UNSERVED_HELPTEXT
strval   = STR_CONFIG_SETTING_NEWS_MESSAGES_OFF

[SDTC_OMANY]
var      = news_display.advice
type     = SLE_UINT8
flags    = SLF_NOT_IN_SAVE | SLF_NO_NETWORK_SYNC
guiflags = SGF_MULTISTRING
def      = 2
max      = 2
full     = _news_display
str      = STR_CONFIG_SETTING_NEWS_ADVICE
strhelp  = STR_CONFIG_SETTING_NEWS_ADVICE_HELPTEXT
strval   = STR_CONFIG_SETTING_NEWS_MESSAGES_OFF

[SDTC_OMANY]
var      = news_display.new_vehicles
type     = SLE_UINT8
flags    = SLF_NOT_IN_SAVE | SLF_NO_NETWORK_SYNC
guiflags = SGF_MULTISTRING
def      = 2
max      = 2
full     = _news_display
str      = STR_CONFIG_SETTING_NEWS_NEW_VEHICLES
strhelp  = STR_CONFIG_SETTING_NEWS_NEW_VEHICLES_HELPTEXT
strval   = STR_CONFIG_SETTING_NEWS_MESSAGES_OFF

[SDTC_OMANY]
var      = news_display.acceptance
type     = SLE_UINT8
flags    = SLF_NOT_IN_SAVE | SLF_NO_NETWORK_SYNC
guiflags = SGF_MULTISTRING
def      = 2
max      = 2
full     = _news_display
str      = STR_CONFIG_SETTING_NEWS_CHANGES_ACCEPTANCE
strhelp  = STR_CONFIG_SETTING_NEWS_CHANGES_ACCEPTANCE_HELPTEXT
strval   = STR_CONFIG_SETTING_NEWS_MESSAGES_OFF

[SDTC_OMANY]
var      = news_display.subsidies
type     = SLE_UINT8
flags    = SLF_NOT_IN_SAVE | SLF_NO_NETWORK_SYNC
guiflags = SGF_MULTISTRING
def      = 1
max      = 2
full     = _news_display
str      = STR_CONFIG_SETTING_NEWS_SUBSIDIES
strhelp  = STR_CONFIG_SETTING_NEWS_SUBSIDIES_HELPTEXT
strval   = STR_CONFIG_SETTING_NEWS_MESSAGES_OFF

[SDTC_OMANY]
var      = news_display.general
type     = SLE_UINT8
flags    = SLF_NOT_IN_SAVE | SLF_NO_NETWORK_SYNC
guiflags = SGF_MULTISTRING
def      = 2
max      = 2
full     = _news_display
str      = STR_CONFIG_SETTING_NEWS_GENERAL_INFORMATION
strhelp  = STR_CONFIG_SETTING_NEWS_GENERAL_INFORMATION_HELPTEXT
strval   = STR_CONFIG_SETTING_NEWS_MESSAGES_OFF

[SDTC_VAR]
ifdef    = ENABLE_NETWORK
var      = gui.network_chat_box_width_pct
type     = SLE_UINT16
flags    = SLF_NOT_IN_SAVE | SLF_NO_NETWORK_SYNC
def      = 40
min      = 10
max      = 100
cat      = SC_EXPERT

[SDTC_VAR]
ifdef    = ENABLE_NETWORK
var      = gui.network_chat_box_height
type     = SLE_UINT8
flags    = SLF_NOT_IN_SAVE | SLF_NO_NETWORK_SYNC
def      = 25
min      = 5
max      = 255
cat      = SC_EXPERT

[SDTC_VAR]
ifdef    = ENABLE_NETWORK
var      = gui.network_chat_timeout
type     = SLE_UINT16
flags    = SLF_NOT_IN_SAVE | SLF_NO_NETWORK_SYNC
def      = 20
min      = 1
max      = 65535
cat      = SC_EXPERT

[SDTC_VAR]
ifdef    = ENABLE_NETWORK
var      = network.sync_freq
type     = SLE_UINT16
flags    = SLF_NOT_IN_SAVE | SLF_NOT_IN_CONFIG | SLF_NO_NETWORK_SYNC
guiflags = SGF_NETWORK_ONLY
def      = 100
min      = 0
max      = 100
cat      = SC_EXPERT

[SDTC_VAR]
ifdef    = ENABLE_NETWORK
var      = network.frame_freq
type     = SLE_UINT8
flags    = SLF_NOT_IN_SAVE | SLF_NOT_IN_CONFIG | SLF_NO_NETWORK_SYNC
guiflags = SGF_NETWORK_ONLY
def      = 0
min      = 0
max      = 100
cat      = SC_EXPERT

[SDTC_VAR]
ifdef    = ENABLE_NETWORK
var      = network.commands_per_frame
type     = SLE_UINT16
flags    = SLF_NOT_IN_SAVE | SLF_NO_NETWORK_SYNC
guiflags = SGF_NETWORK_ONLY
def      = 2
min      = 1
max      = 65535
cat      = SC_EXPERT

[SDTC_VAR]
ifdef    = ENABLE_NETWORK
var      = network.max_commands_in_queue
type     = SLE_UINT16
flags    = SLF_NOT_IN_SAVE | SLF_NO_NETWORK_SYNC
guiflags = SGF_NETWORK_ONLY
def      = 16
min      = 1
max      = 65535
cat      = SC_EXPERT

[SDTC_VAR]
ifdef    = ENABLE_NETWORK
var      = network.bytes_per_frame
type     = SLE_UINT16
flags    = SLF_NOT_IN_SAVE | SLF_NO_NETWORK_SYNC
guiflags = SGF_NETWORK_ONLY
def      = 8
min      = 1
max      = 65535
cat      = SC_EXPERT

[SDTC_VAR]
ifdef    = ENABLE_NETWORK
var      = network.bytes_per_frame_burst
type     = SLE_UINT16
flags    = SLF_NOT_IN_SAVE | SLF_NO_NETWORK_SYNC
guiflags = SGF_NETWORK_ONLY
def      = 256
min      = 1
max      = 65535
cat      = SC_EXPERT

[SDTC_VAR]
ifdef    = ENABLE_NETWORK
var      = network.max_init_time
type     = SLE_UINT16
flags    = SLF_NOT_IN_SAVE | SLF_NO_NETWORK_SYNC
guiflags = SGF_NETWORK_ONLY
def      = 100
min      = 0
max      = 32000
cat      = SC_EXPERT

[SDTC_VAR]
ifdef    = ENABLE_NETWORK
var      = network.max_join_time
type     = SLE_UINT16
flags    = SLF_NOT_IN_SAVE | SLF_NO_NETWORK_SYNC
guiflags = SGF_NETWORK_ONLY
def      = 500
min      = 0
max      = 32000

[SDTC_VAR]
ifdef    = ENABLE_NETWORK
var      = network.max_download_time
type     = SLE_UINT16
flags    = SLF_NOT_IN_SAVE | SLF_NO_NETWORK_SYNC
guiflags = SGF_NETWORK_ONLY
def      = 1000
min      = 0
max      = 32000

[SDTC_VAR]
ifdef    = ENABLE_NETWORK
var      = network.max_password_time
type     = SLE_UINT16
flags    = SLF_NOT_IN_SAVE | SLF_NO_NETWORK_SYNC
guiflags = SGF_NETWORK_ONLY
def      = 2000
min      = 0
max      = 32000

[SDTC_VAR]
ifdef    = ENABLE_NETWORK
var      = network.max_lag_time
type     = SLE_UINT16
flags    = SLF_NOT_IN_SAVE | SLF_NO_NETWORK_SYNC
guiflags = SGF_NETWORK_ONLY
def      = 500
min      = 0
max      = 32000

[SDTC_BOOL]
ifdef    = ENABLE_NETWORK
var      = network.pause_on_join
flags    = SLF_NOT_IN_SAVE | SLF_NO_NETWORK_SYNC
guiflags = SGF_NETWORK_ONLY
def      = true

[SDTC_VAR]
ifdef    = ENABLE_NETWORK
var      = network.server_port
type     = SLE_UINT16
flags    = SLF_NOT_IN_SAVE | SLF_NO_NETWORK_SYNC
guiflags = SGF_NETWORK_ONLY
def      = NETWORK_DEFAULT_PORT
min      = 0
max      = 65535
cat      = SC_EXPERT

[SDTC_VAR]
ifdef    = ENABLE_NETWORK
var      = network.server_admin_port
type     = SLE_UINT16
flags    = SLF_NOT_IN_SAVE | SLF_NO_NETWORK_SYNC
guiflags = SGF_NETWORK_ONLY
def      = NETWORK_ADMIN_PORT
min      = 0
max      = 65535
cat      = SC_EXPERT

[SDTC_BOOL]
ifdef    = ENABLE_NETWORK
var      = network.server_admin_chat
flags    = SLF_NOT_IN_SAVE | SLF_NO_NETWORK_SYNC
guiflags = SGF_NETWORK_ONLY
def      = true
cat      = SC_EXPERT

[SDTC_BOOL]
ifdef    = ENABLE_NETWORK
var      = network.server_advertise
flags    = SLF_NOT_IN_SAVE | SLF_NO_NETWORK_SYNC
guiflags = SGF_NETWORK_ONLY
def      = false

[SDTC_VAR]
ifdef    = ENABLE_NETWORK
var      = network.lan_internet
type     = SLE_UINT8
flags    = SLF_NOT_IN_SAVE | SLF_NO_NETWORK_SYNC
guiflags = SGF_NETWORK_ONLY
def      = 0
min      = 0
max      = 1

[SDTC_STR]
ifdef    = ENABLE_NETWORK
var      = network.client_name
type     = SLE_STRB
flags    = SLF_NOT_IN_SAVE | SLF_NO_NETWORK_SYNC
def      = NULL
proc     = UpdateClientName
cat      = SC_BASIC

[SDTC_STR]
ifdef    = ENABLE_NETWORK
var      = network.server_password
type     = SLE_STRB
flags    = SLF_NOT_IN_SAVE | SLF_NO_NETWORK_SYNC
guiflags = SGF_NETWORK_ONLY
def      = NULL
proc     = UpdateServerPassword
cat      = SC_BASIC

[SDTC_STR]
ifdef    = ENABLE_NETWORK
var      = network.rcon_password
type     = SLE_STRB
flags    = SLF_NOT_IN_SAVE | SLF_NO_NETWORK_SYNC
guiflags = SGF_NETWORK_ONLY
def      = NULL
proc     = UpdateRconPassword
cat      = SC_BASIC

[SDTC_STR]
ifdef    = ENABLE_NETWORK
var      = network.admin_password
type     = SLE_STRB
flags    = SLF_NOT_IN_SAVE | SLF_NO_NETWORK_SYNC
guiflags = SGF_NETWORK_ONLY
def      = NULL
cat      = SC_BASIC

[SDTC_STR]
ifdef    = ENABLE_NETWORK
var      = network.default_company_pass
type     = SLE_STRB
flags    = SLF_NOT_IN_SAVE | SLF_NO_NETWORK_SYNC
def      = NULL

[SDTC_STR]
ifdef    = ENABLE_NETWORK
var      = network.server_name
type     = SLE_STRB
flags    = SLF_NOT_IN_SAVE | SLF_NO_NETWORK_SYNC
guiflags = SGF_NETWORK_ONLY
def      = NULL
cat      = SC_BASIC

[SDTC_STR]
ifdef    = ENABLE_NETWORK
var      = network.connect_to_ip
type     = SLE_STRB
flags    = SLF_NOT_IN_SAVE | SLF_NO_NETWORK_SYNC
def      = NULL

[SDTC_STR]
ifdef    = ENABLE_NETWORK
var      = network.network_id
type     = SLE_STRB
flags    = SLF_NOT_IN_SAVE | SLF_NO_NETWORK_SYNC
guiflags = SGF_NETWORK_ONLY
def      = NULL

[SDTC_BOOL]
ifdef    = ENABLE_NETWORK
var      = network.autoclean_companies
flags    = SLF_NOT_IN_SAVE | SLF_NO_NETWORK_SYNC
guiflags = SGF_NETWORK_ONLY
def      = false

[SDTC_VAR]
ifdef    = ENABLE_NETWORK
var      = network.autoclean_unprotected
type     = SLE_UINT8
flags    = SLF_NOT_IN_SAVE | SLF_NO_NETWORK_SYNC
guiflags = SGF_0ISDISABLED | SGF_NETWORK_ONLY
def      = 12
min      = 0
max      = 240

[SDTC_VAR]
ifdef    = ENABLE_NETWORK
var      = network.autoclean_protected
type     = SLE_UINT8
flags    = SLF_NOT_IN_SAVE | SLF_NO_NETWORK_SYNC
guiflags = SGF_0ISDISABLED | SGF_NETWORK_ONLY
def      = 36
min      = 0
max      = 240

[SDTC_VAR]
ifdef    = ENABLE_NETWORK
var      = network.autoclean_novehicles
type     = SLE_UINT8
flags    = SLF_NOT_IN_SAVE | SLF_NO_NETWORK_SYNC
guiflags = SGF_0ISDISABLED | SGF_NETWORK_ONLY
def      = 0
min      = 0
max      = 240

[SDTC_VAR]
ifdef    = ENABLE_NETWORK
var      = network.max_companies
type     = SLE_UINT8
flags    = SLF_NOT_IN_SAVE | SLF_NO_NETWORK_SYNC
guiflags = SGF_NETWORK_ONLY
def      = 15
min      = 1
max      = MAX_COMPANIES
proc     = UpdateClientConfigValues
cat      = SC_BASIC

[SDTC_VAR]
ifdef    = ENABLE_NETWORK
var      = network.max_clients
type     = SLE_UINT8
flags    = SLF_NOT_IN_SAVE | SLF_NO_NETWORK_SYNC
guiflags = SGF_NETWORK_ONLY
def      = 25
min      = 2
max      = MAX_CLIENTS
cat      = SC_BASIC

[SDTC_VAR]
ifdef    = ENABLE_NETWORK
var      = network.max_spectators
type     = SLE_UINT8
flags    = SLF_NOT_IN_SAVE | SLF_NO_NETWORK_SYNC
guiflags = SGF_NETWORK_ONLY
def      = 15
min      = 0
max      = MAX_CLIENTS
proc     = UpdateClientConfigValues
cat      = SC_BASIC

[SDTC_VAR]
ifdef    = ENABLE_NETWORK
var      = network.restart_game_year
type     = SLE_INT32
flags    = SLF_NOT_IN_SAVE | SLF_NO_NETWORK_SYNC
guiflags = SGF_0ISDISABLED | SGF_NETWORK_ONLY
def      = 0
min      = MIN_YEAR
max      = MAX_YEAR
interval = 1

[SDTC_VAR]
ifdef    = ENABLE_NETWORK
var      = network.min_active_clients
type     = SLE_UINT8
flags    = SLF_NOT_IN_SAVE | SLF_NO_NETWORK_SYNC
guiflags = SGF_NETWORK_ONLY
def      = 0
min      = 0
max      = MAX_CLIENTS

[SDTC_OMANY]
ifdef    = ENABLE_NETWORK
var      = network.server_lang
type     = SLE_UINT8
flags    = SLF_NOT_IN_SAVE | SLF_NO_NETWORK_SYNC
guiflags = SGF_NETWORK_ONLY
def      = 0
max      = 35
full     = _server_langs
cat      = SC_BASIC

[SDTC_BOOL]
ifdef    = ENABLE_NETWORK
var      = network.reload_cfg
flags    = SLF_NOT_IN_SAVE | SLF_NO_NETWORK_SYNC
guiflags = SGF_NETWORK_ONLY
def      = false
cat      = SC_EXPERT

[SDTC_STR]
ifdef    = ENABLE_NETWORK
var      = network.last_host
type     = SLE_STRB
flags    = SLF_NOT_IN_SAVE | SLF_NO_NETWORK_SYNC
def      = """"
cat      = SC_EXPERT

[SDTC_VAR]
ifdef    = ENABLE_NETWORK
var      = network.last_port
type     = SLE_UINT16
flags    = SLF_NOT_IN_SAVE | SLF_NO_NETWORK_SYNC
def      = 0
min      = 0
max      = UINT16_MAX
cat      = SC_EXPERT

[SDTC_BOOL]
ifdef    = ENABLE_NETWORK
var      = network.no_http_content_downloads
flags    = SLF_NOT_IN_SAVE | SLF_NO_NETWORK_SYNC
def      = false
cat      = SC_EXPERT

; Since the network code (CmdChangeSetting and friends) use the index in this array to decide
; which setting the server is talking about all conditional compilation of this array must be at the
; end. This isn't really the best solution, the settings the server can tell the client about should
; either use a seperate array or some other form of identifier.

;
; We might need to emulate a right mouse button on mac
[SDTC_VAR]
ifdef    = __APPLE__
var      = gui.right_mouse_btn_emulation
type     = SLE_UINT8
flags    = SLF_NOT_IN_SAVE | SLF_NO_NETWORK_SYNC
guiflags = SGF_MULTISTRING
def      = 0
min      = 0
max      = 2
str      = STR_CONFIG_SETTING_RIGHT_MOUSE_BTN_EMU
strhelp  = STR_CONFIG_SETTING_RIGHT_MOUSE_BTN_EMU_HELPTEXT
strval   = STR_CONFIG_SETTING_RIGHT_MOUSE_BTN_EMU_COMMAND
cat      = SC_BASIC

[SDT_BOOL]
base     = GameSettings
var      = vehicle.pay_for_repair
def      = true
str      = STR_CONFIG_SETTING_PAY_FOR_REPAIR_VEHICLE
strhelp  = STR_CONFIG_SETTING_PAY_FOR_REPAIR_VEHICLE_HELPTEXT
cat      = SC_EXPERT
extver   = SlXvFeatureTest(XSLFTO_AND, XSLFI_VEHICLE_REPAIR_COST)
patxname = ""vehicle_repair_cost.vehicle.pay_for_repair""

[SDT_VAR]
base     = GameSettings
var      = vehicle.repair_cost
type     = SLE_UINT8
def      = 100
min      = 1
max      = 255
interval = 1
str      = STR_CONFIG_SETTING_REPAIR_COST
strhelp  = STR_CONFIG_SETTING_REPAIR_COST_HELPTEXT
strval   = STR_JUST_INT
cat      = SC_EXPERT
extver   = SlXvFeatureTest(XSLFTO_AND, XSLFI_VEHICLE_REPAIR_COST)
patxname = ""vehicle_repair_cost.vehicle.repair_cost""

[SDT_END]
<|MERGE_RESOLUTION|>--- conflicted
+++ resolved
@@ -107,10 +107,7 @@
 extver   = SlXvFeatureTest()
 patxname = NULL
 xref     = <this parameter must be set>
-<<<<<<< HEAD
-=======
 orderproc = NULL
->>>>>>> a3d15858
 
 
 
