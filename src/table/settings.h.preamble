--- conflicted
+++ resolved
@@ -56,13 +56,8 @@
  * on the appropriate macro.
  */
 
-<<<<<<< HEAD
 #define NSD_GENERAL(name, def, cmd, guiflags, min, max, interval, many, str, strhelp, strval, proc, load, cat, enumlist)\
-	{name, (const void*)(size_t)(def), {(byte)cmd}, {(uint16)guiflags}, min, max, interval, many, str, strhelp, strval, proc, load, cat, enumlist}
-=======
-#define NSD_GENERAL(name, def, cmd, guiflags, min, max, interval, many, str, strhelp, strval, proc, load, cat)\
-	{name, (const void*)(size_t)(def), cmd, guiflags, min, max, interval, many, str, strhelp, strval, proc, load, cat}
->>>>>>> 21edf67f
+	{name, (const void*)(size_t)(def), cmd, guiflags, min, max, interval, many, str, strhelp, strval, proc, load, cat, enumlist}
 
 /* Macros for various objects to go in the configuration file.
  * This section is for global variables */
@@ -87,7 +82,6 @@
 #define SDTG_STR(name, type, flags, guiflags, var, def, str, strhelp, strval, proc, from, to, cat, extver, patxname)\
 	SDTG_GENERAL(name, SDT_STRING, SL_STR, type, flags, guiflags, var, sizeof(var), def, 0, 0, 0, nullptr, str, strhelp, strval, proc, from, to, cat, extver, patxname)
 
-<<<<<<< HEAD
 #define SDTG_OMANY(name, type, flags, guiflags, var, def, max, full, str, strhelp, strval, proc, from, to, cat, extver, patxname)\
 	SDTG_GENERAL(name, SDT_ONEOFMANY, SL_VAR, type, flags, guiflags, var, 0, def, 0, max, 0, full, str, strhelp, strval, proc, from, to, cat, extver, patxname)
 
@@ -95,15 +89,9 @@
 	SDTG_GENERAL(name, SDT_MANYOFMANY, SL_VAR, type, flags, guiflags, var, 0, def, 0, 0, 0, full, str, strhelp, strval, proc, from, to, cat, extver, patxname)
 
 #define SDTG_NULL(length, from, to, extver)\
-	{{"", nullptr, {0}, {0}, 0, 0, 0, nullptr, STR_NULL, STR_NULL, STR_NULL, nullptr, nullptr, SC_NONE, nullptr}, SLEG_NULL_X(length, from, to, extver), nullptr, nullptr, nullptr}
+	{{"", nullptr, SDT_NUMX, SGF_NONE, 0, 0, 0, nullptr, STR_NULL, STR_NULL, STR_NULL, nullptr, nullptr, SC_NONE, nullptr}, SLEG_NULL_X(length, from, to, extver), nullptr, nullptr, nullptr}
 
-#define SDTG_END() {{nullptr, nullptr, {0}, {0}, 0, 0, 0, nullptr, STR_NULL, STR_NULL, STR_NULL, nullptr, nullptr, SC_NONE, nullptr}, SLEG_END(), nullptr, nullptr, nullptr}
-=======
-#define SDTG_NULL(length, from, to)\
-	{{"", nullptr, SDT_NUMX, SGF_NONE, 0, 0, 0, nullptr, STR_NULL, STR_NULL, STR_NULL, nullptr, nullptr, SC_NONE}, SLEG_NULL(length, from, to)}
-
-#define SDTG_END() {{nullptr, nullptr, SDT_NUMX, SGF_NONE, 0, 0, 0, nullptr, STR_NULL, STR_NULL, STR_NULL, nullptr, nullptr, SC_NONE}, SLEG_END()}
->>>>>>> 21edf67f
+#define SDTG_END() {{nullptr, nullptr, SDT_NUMX, SGF_NONE, 0, 0, 0, nullptr, STR_NULL, STR_NULL, STR_NULL, nullptr, nullptr, SC_NONE, nullptr}, SLEG_END(), nullptr, nullptr, nullptr}
 
 /* Macros for various objects to go in the configuration file.
  * This section is for structures where their various members are saved */
@@ -138,16 +126,11 @@
 	SDT_GENERAL(#var, SDT_MANYOFMANY, SL_VAR, type, flags, guiflags, base, var, 1, def, 0, 0, 0, full, str, strhelp, strval, proc, nullptr, from, to, cat, extver, patxname)
 
 #define SDT_NULL(length, from, to, extver)\
-	{{"", nullptr, {0}, {0}, 0, 0, 0, nullptr, STR_NULL, STR_NULL, STR_NULL, nullptr, nullptr, SC_NONE, nullptr}, SLE_CONDNULL_X(length, from, to, extver), nullptr, nullptr, nullptr}
+	{{"", nullptr, SDT_NUMX, SGF_NONE, 0, 0, 0, nullptr, STR_NULL, STR_NULL, STR_NULL, nullptr, nullptr, SC_NONE, nullptr}, SLE_CONDNULL_X(length, from, to, extver), nullptr, nullptr, nullptr}
 
 
-<<<<<<< HEAD
 #define SDTC_VAR(var, type, flags, guiflags, def, min, max, interval, str, strhelp, strval, proc, from, to, cat, extver, patxname, orderproc)\
 	SDTG_GENERAL2(#var, SDT_NUMX, SL_VAR, type, flags, guiflags, _settings_client.var, 1, def, min, max, interval, nullptr, str, strhelp, strval, proc, from, to, cat, extver, patxname, orderproc, nullptr)
-=======
-#define SDT_NULL(length, from, to)\
-	{{"", nullptr, SDT_NUMX, SGF_NONE, 0, 0, 0, nullptr, STR_NULL, STR_NULL, STR_NULL, nullptr, nullptr, SC_NONE}, SLE_CONDNULL(length, from, to)}
->>>>>>> 21edf67f
 
 #define SDTC_ENUM(var, type, flags, guiflags, def, str, strhelp, proc, from, to, cat, extver, patxname, enumlist)\
 	SDTG_GENERAL2(#var, SDT_NUMX, SL_VAR, type, flags, guiflags | SGF_ENUM, _settings_client.var, 1, def, 0, 0, 0, nullptr, str, strhelp, STR_NULL, proc, nullptr, from, to, cat, extver, patxname, nullptr, enumlist)
@@ -165,10 +148,6 @@
 	SDTG_GENERAL(#var, SDT_ONEOFMANY, SL_VAR, type, flags, guiflags, _settings_client.var, 1, def, 0, max, 0, full, str, strhelp, strval, proc, from, to, cat, extver, patxname)
 
 #define SDT_XREF(from, to, extver, xref)\
-	{{"", nullptr, {0}, {0}, 0, 0, 0, nullptr, STR_NULL, STR_NULL, STR_NULL, nullptr, nullptr, SC_NONE, nullptr}, SLE_CONDNULL_X(0, from, to, extver), nullptr, xref, nullptr}
+	{{"", nullptr, SDT_NUMX, SGF_NONE, 0, 0, 0, nullptr, STR_NULL, STR_NULL, STR_NULL, nullptr, nullptr, SC_NONE, nullptr}, SLE_CONDNULL_X(0, from, to, extver), nullptr, xref, nullptr}
 
-<<<<<<< HEAD
-#define SDT_END() {{nullptr, nullptr, {0}, {0}, 0, 0, 0, nullptr, STR_NULL, STR_NULL, STR_NULL, nullptr, nullptr, SC_NONE, nullptr}, SLE_END(), nullptr, nullptr, nullptr}
-=======
-#define SDT_END() {{nullptr, nullptr, SDT_NUMX, SGF_NONE, 0, 0, 0, nullptr, STR_NULL, STR_NULL, STR_NULL, nullptr, nullptr, SC_NONE}, SLE_END()}
->>>>>>> 21edf67f
+#define SDT_END() {{nullptr, nullptr, SDT_NUMX, SGF_NONE, 0, 0, 0, nullptr, STR_NULL, STR_NULL, STR_NULL, nullptr, nullptr, SC_NONE, nullptr}, SLE_END(), nullptr, nullptr, nullptr}
