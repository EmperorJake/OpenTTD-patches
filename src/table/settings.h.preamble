--- conflicted
+++ resolved
@@ -56,185 +56,101 @@
  * on the appropriate macro.
  */
 
-<<<<<<< HEAD
-#define NSD_GENERAL(name, def, cmd, guiflags, min, max, interval, many, str, strhelp, strval, proc, load, cat, enumlist)\
-	{name, (const void*)(size_t)(def), cmd, guiflags, min, max, interval, many, str, strhelp, strval, proc, load, cat, enumlist}
+#define NSD_GENERAL(name, def, cmd, guiflags, min, max, interval, many, str, strhelp, strval, proc, load, cat, startup, enumlist)\
+	{name, (const void*)(size_t)(def), cmd, guiflags, min, max, interval, many, str, strhelp, strval, proc, load, cat, startup, enumlist}
 
 /* Macros for various objects to go in the configuration file.
  * This section is for global variables */
-#define SDTG_GENERAL2(name, sdt_cmd, sle_cmd, type, flags, guiflags, var, length, def, min, max, interval, full, str, strhelp, strval, proc, from, to, cat, extver, patxname, orderproc, enumlist)\
-	{NSD_GENERAL(name, def, sdt_cmd, guiflags, min, max, interval, full, str, strhelp, strval, proc, nullptr, cat, enumlist), SLEG_GENERAL_X(sle_cmd, var, type | flags, length, from, to, extver), patxname, SettingsXref(), orderproc}
+#define SDTG_GENERAL2(name, sdt_cmd, sle_cmd, type, flags, guiflags, var, length, def, min, max, interval, full, str, strhelp, strval, proc, from, to, cat, startup, extver, patxname, orderproc, enumlist)\
+	{NSD_GENERAL(name, def, sdt_cmd, guiflags, min, max, interval, full, str, strhelp, strval, proc, nullptr, cat, startup, enumlist), SLEG_GENERAL_X(sle_cmd, var, type | flags, length, from, to, extver), patxname, SettingsXref(), orderproc}
 
-#define SDTG_GENERAL(name, sdt_cmd, sle_cmd, type, flags, guiflags, var, length, def, min, max, interval, full, str, strhelp, strval, proc, from, to, cat, extver, patxname)\
-	SDTG_GENERAL2(name, sdt_cmd, sle_cmd, type, flags, guiflags, var, length, def, min, max, interval, full, str, strhelp, strval, proc, from, to, cat, extver, patxname, nullptr, nullptr)
+#define SDTG_GENERAL(name, sdt_cmd, sle_cmd, type, flags, guiflags, var, length, def, min, max, interval, full, str, strhelp, strval, proc, from, to, cat, startup, extver, patxname)\
+	SDTG_GENERAL2(name, sdt_cmd, sle_cmd, type, flags, guiflags, var, length, def, min, max, interval, full, str, strhelp, strval, proc, from, to, cat, startup, extver, patxname, nullptr, nullptr)
 
-#define SDTG_VAR(name, type, flags, guiflags, var, def, min, max, interval, str, strhelp, strval, proc, from, to, cat, extver, patxname, orderproc)\
-	SDTG_GENERAL2(name, SDT_NUMX, SL_VAR, type, flags, guiflags, var, 0, def, min, max, interval, nullptr, str, strhelp, strval, proc, from, to, cat, extver, patxname, orderproc, nullptr)
+#define SDTG_VAR(name, type, flags, guiflags, var, def, min, max, interval, str, strhelp, strval, proc, from, to, cat, startup, extver, patxname, orderproc)\
+	SDTG_GENERAL2(name, SDT_NUMX, SL_VAR, type, flags, guiflags, var, 0, def, min, max, interval, nullptr, str, strhelp, strval, proc, from, to, cat, startup, extver, patxname, orderproc, nullptr)
 
-#define SDTG_ENUM(name, type, flags, guiflags, var, def, str, strhelp, proc, from, to, cat, extver, patxname, enumlist)\
-	SDTG_GENERAL2(name, SDT_NUMX, SL_VAR, type, flags, guiflags | SGF_ENUM, var, 0, def, 0, 0, 0, nullptr, str, strhelp, STR_NULL, proc, nullptr, from, to, cat, extver, patxname, nullptr, enumlist)
+#define SDTG_ENUM(name, type, flags, guiflags, var, def, str, strhelp, proc, from, to, cat, startup, extver, patxname, enumlist)\
+	SDTG_GENERAL2(name, SDT_NUMX, SL_VAR, type, flags, guiflags | SGF_ENUM, var, 0, def, 0, 0, 0, nullptr, str, strhelp, STR_NULL, proc, nullptr, from, to, cat, startup, extver, patxname, nullptr, enumlist)
 
-#define SDTG_BOOL(name, flags, guiflags, var, def, str, strhelp, strval, proc, from, to, cat, extver, patxname)\
-	SDTG_GENERAL(name, SDT_BOOLX, SL_VAR, SLE_BOOL, flags, guiflags, var, 0, def, 0, 1, 0, nullptr, str, strhelp, strval, proc, from, to, cat, extver, patxname)
+#define SDTG_BOOL(name, flags, guiflags, var, def, str, strhelp, strval, proc, from, to, cat, startup, extver, patxname)\
+	SDTG_GENERAL(name, SDT_BOOLX, SL_VAR, SLE_BOOL, flags, guiflags, var, 0, def, 0, 1, 0, nullptr, str, strhelp, strval, proc, from, to, cat, startup, extver, patxname)
 
-#define SDTG_LIST(name, type, length, flags, guiflags, var, def, str, strhelp, strval, proc, from, to, cat, extver, patxname)\
-	SDTG_GENERAL(name, SDT_INTLIST, SL_ARR, type, flags, guiflags, var, length, def, 0, 0, 0, nullptr, str, strhelp, strval, proc, from, to, cat, extver, patxname)
+#define SDTG_LIST(name, type, length, flags, guiflags, var, def, str, strhelp, strval, proc, from, to, cat, startup, extver, patxname)\
+	SDTG_GENERAL(name, SDT_INTLIST, SL_ARR, type, flags, guiflags, var, length, def, 0, 0, 0, nullptr, str, strhelp, strval, proc, from, to, cat, startup, extver, patxname)
 
-#define SDTG_SSTR(name, type, flags, guiflags, var, def, str, strhelp, strval, proc, from, to, cat, extver, patxname)\
-	SDTG_GENERAL(name, SDT_STDSTRING, SL_STDSTR, type, flags, guiflags, var, sizeof(var), def, 0, 0, 0, nullptr, str, strhelp, strval, proc, from, to, cat, extver, patxname)
+#define SDTG_SSTR(name, type, flags, guiflags, var, def, str, strhelp, strval, proc, from, to, cat, startup, extver, patxname)\
+	SDTG_GENERAL(name, SDT_STDSTRING, SL_STDSTR, type, flags, guiflags, var, sizeof(var), def, 0, 0, 0, nullptr, str, strhelp, strval, proc, from, to, cat, startup, extver, patxname)
 
-#define SDTG_STR(name, type, flags, guiflags, var, def, str, strhelp, strval, proc, from, to, cat, extver, patxname)\
-	SDTG_GENERAL(name, SDT_STRING, SL_STR, type, flags, guiflags, var, sizeof(var), def, 0, 0, 0, nullptr, str, strhelp, strval, proc, from, to, cat, extver, patxname)
+#define SDTG_STR(name, type, flags, guiflags, var, def, str, strhelp, strval, proc, from, to, cat, startup, extver, patxname)\
+	SDTG_GENERAL(name, SDT_STRING, SL_STR, type, flags, guiflags, var, sizeof(var), def, 0, 0, 0, nullptr, str, strhelp, strval, proc, from, to, cat, startup, extver, patxname)
 
-#define SDTG_OMANY(name, type, flags, guiflags, var, def, max, full, str, strhelp, strval, proc, from, to, cat, extver, patxname)\
-	SDTG_GENERAL(name, SDT_ONEOFMANY, SL_VAR, type, flags, guiflags, var, 0, def, 0, max, 0, full, str, strhelp, strval, proc, from, to, cat, extver, patxname)
+#define SDTG_OMANY(name, type, flags, guiflags, var, def, max, full, str, strhelp, strval, proc, from, to, cat, startup, extver, patxname)\
+	SDTG_GENERAL(name, SDT_ONEOFMANY, SL_VAR, type, flags, guiflags, var, 0, def, 0, max, 0, full, str, strhelp, strval, proc, from, to, cat, startup, extver, patxname)
 
-#define SDTG_MMANY(name, type, flags, guiflags, var, def, full, str, strhelp, strval, proc, from, to, cat, extver, patxname)\
-	SDTG_GENERAL(name, SDT_MANYOFMANY, SL_VAR, type, flags, guiflags, var, 0, def, 0, 0, 0, full, str, strhelp, strval, proc, from, to, cat, extver, patxname)
+#define SDTG_MMANY(name, type, flags, guiflags, var, def, full, str, strhelp, strval, proc, from, to, cat, startup, extver, patxname)\
+	SDTG_GENERAL(name, SDT_MANYOFMANY, SL_VAR, type, flags, guiflags, var, 0, def, 0, 0, 0, full, str, strhelp, strval, proc, from, to, cat, startup, extver, patxname)
 
 #define SDTG_NULL(length, from, to, extver)\
-	{{"", nullptr, SDT_NUMX, SGF_NONE, 0, 0, 0, nullptr, STR_NULL, STR_NULL, STR_NULL, nullptr, nullptr, SC_NONE, nullptr}, SLEG_NULL_X(length, from, to, extver), nullptr, SettingsXref(), nullptr}
+	{{"", nullptr, SDT_NUMX, SGF_NONE, 0, 0, 0, nullptr, STR_NULL, STR_NULL, STR_NULL, nullptr, nullptr, SC_NONE, false, nullptr}, SLEG_NULL_X(length, from, to, extver), nullptr, SettingsXref(), nullptr}
 
-#define SDTG_END() {{nullptr, nullptr, SDT_NUMX, SGF_NONE, 0, 0, 0, nullptr, STR_NULL, STR_NULL, STR_NULL, nullptr, nullptr, SC_NONE, nullptr}, SLEG_END(), nullptr, SettingsXref(), nullptr}
+#define SDTG_END() {{nullptr, nullptr, SDT_NUMX, SGF_NONE, 0, 0, 0, nullptr, STR_NULL, STR_NULL, STR_NULL, nullptr, nullptr, SC_NONE, false, nullptr}, SLEG_END(), nullptr, SettingsXref(), nullptr}
 
 /* Macros for various objects to go in the configuration file.
  * This section is for structures where their various members are saved */
-#define SDT_GENERAL2(name, sdt_cmd, sle_cmd, type, flags, guiflags, base, var, length, def, min, max, interval, full, str, strhelp, strval, proc, load, from, to, cat, extver, patxname, orderproc, enumlist)\
-	{NSD_GENERAL(name, def, sdt_cmd, guiflags, min, max, interval, full, str, strhelp, strval, proc, load, cat, enumlist), SLE_GENERAL_X(sle_cmd, base, var, type | flags, length, from, to, extver), patxname, SettingsXref(), orderproc}
+#define SDT_GENERAL2(name, sdt_cmd, sle_cmd, type, flags, guiflags, base, var, length, def, min, max, interval, full, str, strhelp, strval, proc, load, from, to, cat, startup, extver, patxname, orderproc, enumlist)\
+	{NSD_GENERAL(name, def, sdt_cmd, guiflags, min, max, interval, full, str, strhelp, strval, proc, load, cat, startup, enumlist), SLE_GENERAL_X(sle_cmd, base, var, type | flags, length, from, to, extver), patxname, SettingsXref(), orderproc}
 
-#define SDT_GENERAL(name, sdt_cmd, sle_cmd, type, flags, guiflags, base, var, length, def, min, max, interval, full, str, strhelp, strval, proc, load, from, to, cat, extver, patxname)\
-	SDT_GENERAL2(name, sdt_cmd, sle_cmd, type, flags, guiflags, base, var, length, def, min, max, interval, full, str, strhelp, strval, proc, load, from, to, cat, extver, patxname, nullptr, nullptr)
+#define SDT_GENERAL(name, sdt_cmd, sle_cmd, type, flags, guiflags, base, var, length, def, min, max, interval, full, str, strhelp, strval, proc, load, from, to, cat, startup, extver, patxname)\
+	SDT_GENERAL2(name, sdt_cmd, sle_cmd, type, flags, guiflags, base, var, length, def, min, max, interval, full, str, strhelp, strval, proc, load, from, to, cat, startup, extver, patxname, nullptr, nullptr)
 
-#define SDT_VAR(base, var, type, flags, guiflags, def, min, max, interval, str, strhelp, strval, proc, from, to, cat, extver, patxname, orderproc)\
-	SDT_GENERAL2(#var, SDT_NUMX, SL_VAR, type, flags, guiflags, base, var, 1, def, min, max, interval, nullptr, str, strhelp, strval, proc, nullptr, from, to, cat, extver, patxname, orderproc, nullptr)
+#define SDT_VAR(base, var, type, flags, guiflags, def, min, max, interval, str, strhelp, strval, proc, from, to, cat, startup, extver, patxname, orderproc)\
+	SDT_GENERAL2(#var, SDT_NUMX, SL_VAR, type, flags, guiflags, base, var, 1, def, min, max, interval, nullptr, str, strhelp, strval, proc, nullptr, from, to, cat, startup, extver, patxname, orderproc, nullptr)
 
-#define SDT_ENUM(base, var, type, flags, guiflags, def, str, strhelp, proc, from, to, cat, extver, patxname, enumlist)\
-	SDT_GENERAL2(#var, SDT_NUMX, SL_VAR, type, flags, guiflags | SGF_ENUM, base, var, 1, def, 0, 0, 0, nullptr, str, strhelp, STR_NULL, proc, nullptr, from, to, cat, extver, patxname, nullptr, enumlist)
+#define SDT_ENUM(base, var, type, flags, guiflags, def, str, strhelp, proc, from, to, cat, startup, extver, patxname, enumlist)\
+	SDT_GENERAL2(#var, SDT_NUMX, SL_VAR, type, flags, guiflags | SGF_ENUM, base, var, 1, def, 0, 0, 0, nullptr, str, strhelp, STR_NULL, proc, nullptr, from, to, cat, startup, extver, patxname, nullptr, enumlist)
 
-#define SDT_BOOL(base, var, flags, guiflags, def, str, strhelp, strval, proc, from, to, cat, extver, patxname)\
-	SDT_GENERAL(#var, SDT_BOOLX, SL_VAR, SLE_BOOL, flags, guiflags, base, var, 1, def, 0, 1, 0, nullptr, str, strhelp, strval, proc, nullptr, from, to, cat, extver, patxname)
+#define SDT_BOOL(base, var, flags, guiflags, def, str, strhelp, strval, proc, from, to, cat, startup, extver, patxname)\
+	SDT_GENERAL(#var, SDT_BOOLX, SL_VAR, SLE_BOOL, flags, guiflags, base, var, 1, def, 0, 1, 0, nullptr, str, strhelp, strval, proc, nullptr, from, to, cat, startup, extver, patxname)
 
-#define SDT_LIST(base, var, type, flags, guiflags, def, str, strhelp, strval, proc, from, to, cat, extver, patxname)\
-	SDT_GENERAL(#var, SDT_INTLIST, SL_ARR, type, flags, guiflags, base, var, lengthof(((base*)8)->var), def, 0, 0, 0, nullptr, str, strhelp, strval, proc, nullptr, from, to, cat, extver, patxname)
+#define SDT_LIST(base, var, type, flags, guiflags, def, str, strhelp, strval, proc, from, to, cat, startup, extver, patxname)\
+	SDT_GENERAL(#var, SDT_INTLIST, SL_ARR, type, flags, guiflags, base, var, lengthof(((base*)8)->var), def, 0, 0, 0, nullptr, str, strhelp, strval, proc, nullptr, from, to, cat, startup, extver, patxname)
 
-#define SDT_STR(base, var, type, flags, guiflags, def, str, strhelp, strval, proc, from, to, cat, extver, patxname)\
-	SDT_GENERAL(#var, SDT_STRING, SL_STR, type, flags, guiflags, base, var, sizeof(((base*)8)->var), def, 0, 0, 0, nullptr, str, strhelp, strval, proc, nullptr, from, to, cat, extver, patxname)
+#define SDT_STR(base, var, type, flags, guiflags, def, str, strhelp, strval, proc, from, to, cat, startup, extver, patxname)\
+	SDT_GENERAL(#var, SDT_STRING, SL_STR, type, flags, guiflags, base, var, sizeof(((base*)8)->var), def, 0, 0, 0, nullptr, str, strhelp, strval, proc, nullptr, from, to, cat, startup, extver, patxname)
 
-#define SDT_CHR(base, var, flags, guiflags, def, str, strhelp, strval, proc, from, to, cat, extver, patxname)\
-	SDT_GENERAL(#var, SDT_STRING, SL_VAR, SLE_CHAR, flags, guiflags, base, var, 1, def, 0, 0, 0, nullptr, str, strhelp, strval, proc, nullptr, from, to, cat, extver, patxname)
+#define SDT_CHR(base, var, flags, guiflags, def, str, strhelp, strval, proc, from, to, cat, startup, extver, patxname)\
+	SDT_GENERAL(#var, SDT_STRING, SL_VAR, SLE_CHAR, flags, guiflags, base, var, 1, def, 0, 0, 0, nullptr, str, strhelp, strval, proc, nullptr, from, to, cat, startup, extver, patxname)
 
-#define SDT_OMANY(base, var, type, flags, guiflags, def, max, full, str, strhelp, strval, proc, from, to, load, cat, extver, patxname)\
-	SDT_GENERAL(#var, SDT_ONEOFMANY, SL_VAR, type, flags, guiflags, base, var, 1, def, 0, max, 0, full, str, strhelp, strval, proc, load, from, to, cat, extver, patxname)
+#define SDT_OMANY(base, var, type, flags, guiflags, def, max, full, str, strhelp, strval, proc, from, to, load, cat, startup, extver, patxname)\
+	SDT_GENERAL(#var, SDT_ONEOFMANY, SL_VAR, type, flags, guiflags, base, var, 1, def, 0, max, 0, full, str, strhelp, strval, proc, load, from, to, cat, startup, extver, patxname)
 
-#define SDT_MMANY(base, var, type, flags, guiflags, def, full, str, proc, strhelp, strval, from, to, cat, extver, patxname)\
-	SDT_GENERAL(#var, SDT_MANYOFMANY, SL_VAR, type, flags, guiflags, base, var, 1, def, 0, 0, 0, full, str, strhelp, strval, proc, nullptr, from, to, cat, extver, patxname)
+#define SDT_MMANY(base, var, type, flags, guiflags, def, full, str, proc, strhelp, strval, from, to, cat, startup, extver, patxname)\
+	SDT_GENERAL(#var, SDT_MANYOFMANY, SL_VAR, type, flags, guiflags, base, var, 1, def, 0, 0, 0, full, str, strhelp, strval, proc, nullptr, from, to, cat, startup, extver, patxname)
 
 #define SDT_NULL(length, from, to, extver)\
-	{{"", nullptr, SDT_NUMX, SGF_NONE, 0, 0, 0, nullptr, STR_NULL, STR_NULL, STR_NULL, nullptr, nullptr, SC_NONE, nullptr}, SLE_CONDNULL_X(length, from, to, extver), nullptr, SettingsXref(), nullptr}
+	{{"", nullptr, SDT_NUMX, SGF_NONE, 0, 0, 0, nullptr, STR_NULL, STR_NULL, STR_NULL, nullptr, nullptr, SC_NONE, false, nullptr}, SLE_CONDNULL_X(length, from, to, extver), nullptr, SettingsXref(), nullptr}
 
 
-#define SDTC_VAR(var, type, flags, guiflags, def, min, max, interval, str, strhelp, strval, proc, from, to, cat, extver, patxname, orderproc)\
-	SDTG_GENERAL2(#var, SDT_NUMX, SL_VAR, type, flags, guiflags, _settings_client.var, 1, def, min, max, interval, nullptr, str, strhelp, strval, proc, from, to, cat, extver, patxname, orderproc, nullptr)
-=======
-#define NSD_GENERAL(name, def, cmd, guiflags, min, max, interval, many, str, strhelp, strval, proc, load, cat, startup)\
-	{name, (const void*)(size_t)(def), cmd, guiflags, min, max, interval, many, str, strhelp, strval, proc, load, cat, startup}
+#define SDTC_VAR(var, type, flags, guiflags, def, min, max, interval, str, strhelp, strval, proc, from, to, cat, startup, extver, patxname, orderproc)\
+	SDTG_GENERAL2(#var, SDT_NUMX, SL_VAR, type, flags, guiflags, _settings_client.var, 1, def, min, max, interval, nullptr, str, strhelp, strval, proc, from, to, cat, startup, extver, patxname, orderproc, nullptr)
 
-/* Macros for various objects to go in the configuration file.
- * This section is for global variables */
-#define SDTG_GENERAL(name, sdt_cmd, sle_cmd, type, flags, guiflags, var, length, def, min, max, interval, full, str, strhelp, strval, proc, from, to, cat, extra, startup)\
-	{NSD_GENERAL(name, def, sdt_cmd, guiflags, min, max, interval, full, str, strhelp, strval, proc, nullptr, cat, startup), SLEG_GENERAL(sle_cmd, var, type | flags, length, from, to, extra)}
+#define SDTC_ENUM(var, type, flags, guiflags, def, str, strhelp, proc, from, to, cat, startup, extver, patxname, enumlist)\
+	SDTG_GENERAL2(#var, SDT_NUMX, SL_VAR, type, flags, guiflags | SGF_ENUM, _settings_client.var, 1, def, 0, 0, 0, nullptr, str, strhelp, STR_NULL, proc, nullptr, from, to, cat, startup, extver, patxname, nullptr, enumlist)
 
-#define SDTG_VAR(name, type, flags, guiflags, var, def, min, max, interval, str, strhelp, strval, proc, from, to, cat, extra, startup)\
-	SDTG_GENERAL(name, SDT_NUMX, SL_VAR, type, flags, guiflags, var, 0, def, min, max, interval, nullptr, str, strhelp, strval, proc, from, to, cat, extra, startup)
+#define SDTC_BOOL(var, flags, guiflags, def, str, strhelp, strval, proc, from, to, cat, startup, extver, patxname)\
+	SDTG_GENERAL(#var, SDT_BOOLX, SL_VAR, SLE_BOOL, flags, guiflags, _settings_client.var, 1, def, 0, 1, 0, nullptr, str, strhelp, strval, proc, from, to, cat, startup, extver, patxname)
 
-#define SDTG_BOOL(name, flags, guiflags, var, def, str, strhelp, strval, proc, from, to, cat, extra, startup)\
-	SDTG_GENERAL(name, SDT_BOOLX, SL_VAR, SLE_BOOL, flags, guiflags, var, 0, def, 0, 1, 0, nullptr, str, strhelp, strval, proc, from, to, cat, extra, startup)
+#define SDTC_LIST(var, type, flags, guiflags, def, str, strhelp, strval, proc, from, to, cat, startup, extver, patxname)\
+	SDTG_GENERAL(#var, SDT_INTLIST, SL_ARR, type, flags, guiflags, _settings_client.var, lengthof(_settings_client.var), def, 0, 0, 0, nullptr, str, strhelp, strval, proc, from, to, cat, startup, extver, patxname)
 
-#define SDTG_LIST(name, type, length, flags, guiflags, var, def, str, strhelp, strval, proc, from, to, cat, extra, startup)\
-	SDTG_GENERAL(name, SDT_INTLIST, SL_ARR, type, flags, guiflags, var, length, def, 0, 0, 0, nullptr, str, strhelp, strval, proc, from, to, cat, extra, startup)
+#define SDTC_STR(var, type, flags, guiflags, def, str, strhelp, strval, proc, from, to, cat, startup, extver, patxname)\
+	SDTG_GENERAL(#var, SDT_STRING, SL_STR, type, flags, guiflags, _settings_client.var, sizeof(_settings_client.var), def, 0, 0, 0, nullptr, str, strhelp, strval, proc, from, to, cat, startup, extver, patxname)
 
-#define SDTG_STR(name, type, flags, guiflags, var, def, str, strhelp, strval, proc, from, to, cat, extra, startup)\
-	SDTG_GENERAL(name, SDT_STRING, SL_STR, type, flags, guiflags, var, sizeof(var), def, 0, 0, 0, nullptr, str, strhelp, strval, proc, from, to, cat, extra, startup)
-
-#define SDTG_SSTR(name, type, flags, guiflags, var, def, str, strhelp, strval, proc, from, to, cat, extra, startup)\
-    SDTG_GENERAL(name, SDT_STDSTRING, SL_STDSTR, type, flags, guiflags, var, sizeof(var), def, 0, 0, 0, nullptr, str, strhelp, strval, proc, from, to, cat, extra, startup)
-
-#define SDTG_OMANY(name, type, flags, guiflags, var, def, max, full, str, strhelp, strval, proc, from, to, cat, extra, startup)\
-	SDTG_GENERAL(name, SDT_ONEOFMANY, SL_VAR, type, flags, guiflags, var, 0, def, 0, max, 0, full, str, strhelp, strval, proc, from, to, cat, extra, startup)
-
-#define SDTG_MMANY(name, type, flags, guiflags, var, def, full, str, strhelp, strval, proc, from, to, cat, extra, startup)\
-	SDTG_GENERAL(name, SDT_MANYOFMANY, SL_VAR, type, flags, guiflags, var, 0, def, 0, 0, 0, full, str, strhelp, strval, proc, from, to, cat, extra, startup)
-
-#define SDTG_NULL(length, from, to)\
-	{{"", nullptr, SDT_NUMX, SGF_NONE, 0, 0, 0, nullptr, STR_NULL, STR_NULL, STR_NULL, nullptr, nullptr, SC_NONE, false}, SLEG_NULL(length, from, to)}
-
-#define SDTG_END() {{nullptr, nullptr, SDT_NUMX, SGF_NONE, 0, 0, 0, nullptr, STR_NULL, STR_NULL, STR_NULL, nullptr, nullptr, SC_NONE, false}, SLEG_END()}
-
-/* Macros for various objects to go in the configuration file.
- * This section is for structures where their various members are saved */
-#define SDT_GENERAL(name, sdt_cmd, sle_cmd, type, flags, guiflags, base, var, length, def, min, max, interval, full, str, strhelp, strval, proc, load, from, to, cat, extra, startup)\
-	{NSD_GENERAL(name, def, sdt_cmd, guiflags, min, max, interval, full, str, strhelp, strval, proc, load, cat, startup), SLE_GENERAL(sle_cmd, base, var, type | flags, length, from, to, extra)}
-
-#define SDT_VAR(base, var, type, flags, guiflags, def, min, max, interval, str, strhelp, strval, proc, from, to, cat, extra, startup)\
-	SDT_GENERAL(#var, SDT_NUMX, SL_VAR, type, flags, guiflags, base, var, 1, def, min, max, interval, nullptr, str, strhelp, strval, proc, nullptr, from, to, cat, extra, startup)
-
-#define SDT_BOOL(base, var, flags, guiflags, def, str, strhelp, strval, proc, from, to, cat, extra, startup)\
-	SDT_GENERAL(#var, SDT_BOOLX, SL_VAR, SLE_BOOL, flags, guiflags, base, var, 1, def, 0, 1, 0, nullptr, str, strhelp, strval, proc, nullptr, from, to, cat, extra, startup)
-
-#define SDT_LIST(base, var, type, flags, guiflags, def, str, strhelp, strval, proc, from, to, cat, extra, startup)\
-	SDT_GENERAL(#var, SDT_INTLIST, SL_ARR, type, flags, guiflags, base, var, lengthof(((base*)8)->var), def, 0, 0, 0, nullptr, str, strhelp, strval, proc, nullptr, from, to, cat, extra, startup)
-
-#define SDT_STR(base, var, type, flags, guiflags, def, str, strhelp, strval, proc, from, to, cat, extra, startup)\
-	SDT_GENERAL(#var, SDT_STRING, SL_STR, type, flags, guiflags, base, var, sizeof(((base*)8)->var), def, 0, 0, 0, nullptr, str, strhelp, strval, proc, nullptr, from, to, cat, extra, startup)
-
-#define SDT_CHR(base, var, flags, guiflags, def, str, strhelp, strval, proc, from, to, cat, extra, startup)\
-	SDT_GENERAL(#var, SDT_STRING, SL_VAR, SLE_CHAR, flags, guiflags, base, var, 1, def, 0, 0, 0, nullptr, str, strhelp, strval, proc, nullptr, from, to, cat, extra, startup)
-
-#define SDT_OMANY(base, var, type, flags, guiflags, def, max, full, str, strhelp, strval, proc, from, to, load, cat, extra, startup)\
-	SDT_GENERAL(#var, SDT_ONEOFMANY, SL_VAR, type, flags, guiflags, base, var, 1, def, 0, max, 0, full, str, strhelp, strval, proc, load, from, to, cat, extra, startup)
-
-#define SDT_MMANY(base, var, type, flags, guiflags, def, full, str, proc, strhelp, strval, from, to, cat, extra, startup)\
-	SDT_GENERAL(#var, SDT_MANYOFMANY, SL_VAR, type, flags, guiflags, base, var, 1, def, 0, 0, 0, full, str, strhelp, strval, proc, nullptr, from, to, cat, extra, startup)
-
-#define SDT_NULL(length, from, to)\
-	{{"", nullptr, SDT_NUMX, SGF_NONE, 0, 0, 0, nullptr, STR_NULL, STR_NULL, STR_NULL, nullptr, nullptr, SC_NONE, false}, SLE_CONDNULL(length, from, to)}
->>>>>>> cb8e1706
-
-#define SDTC_ENUM(var, type, flags, guiflags, def, str, strhelp, proc, from, to, cat, extver, patxname, enumlist)\
-	SDTG_GENERAL2(#var, SDT_NUMX, SL_VAR, type, flags, guiflags | SGF_ENUM, _settings_client.var, 1, def, 0, 0, 0, nullptr, str, strhelp, STR_NULL, proc, nullptr, from, to, cat, extver, patxname, nullptr, enumlist)
-
-<<<<<<< HEAD
-#define SDTC_BOOL(var, flags, guiflags, def, str, strhelp, strval, proc, from, to, cat, extver, patxname)\
-	SDTG_GENERAL(#var, SDT_BOOLX, SL_VAR, SLE_BOOL, flags, guiflags, _settings_client.var, 1, def, 0, 1, 0, nullptr, str, strhelp, strval, proc, from, to, cat, extver, patxname)
-
-#define SDTC_LIST(var, type, flags, guiflags, def, str, strhelp, strval, proc, from, to, cat, extver, patxname)\
-	SDTG_GENERAL(#var, SDT_INTLIST, SL_ARR, type, flags, guiflags, _settings_client.var, lengthof(_settings_client.var), def, 0, 0, 0, nullptr, str, strhelp, strval, proc, from, to, cat, extver, patxname)
-
-#define SDTC_STR(var, type, flags, guiflags, def, str, strhelp, strval, proc, from, to, cat, extver, patxname)\
-	SDTG_GENERAL(#var, SDT_STRING, SL_STR, type, flags, guiflags, _settings_client.var, sizeof(_settings_client.var), def, 0, 0, 0, nullptr, str, strhelp, strval, proc, from, to, cat, extver, patxname)
-
-#define SDTC_OMANY(var, type, flags, guiflags, def, max, full, str, strhelp, strval, proc, from, to, cat, extver, patxname)\
-	SDTG_GENERAL(#var, SDT_ONEOFMANY, SL_VAR, type, flags, guiflags, _settings_client.var, 1, def, 0, max, 0, full, str, strhelp, strval, proc, from, to, cat, extver, patxname)
+#define SDTC_OMANY(var, type, flags, guiflags, def, max, full, str, strhelp, strval, proc, from, to, cat, startup, extver, patxname)\
+	SDTG_GENERAL(#var, SDT_ONEOFMANY, SL_VAR, type, flags, guiflags, _settings_client.var, 1, def, 0, max, 0, full, str, strhelp, strval, proc, from, to, cat, startup, extver, patxname)
 
 #define SDT_XREF(from, to, extver, xref, xrefcvt)\
-	{{"", nullptr, SDT_NUMX, SGF_NONE, 0, 0, 0, nullptr, STR_NULL, STR_NULL, STR_NULL, nullptr, nullptr, SC_NONE, nullptr}, SLE_CONDNULL_X(0, from, to, extver), nullptr, SettingsXref(xref, xrefcvt), nullptr}
+	{{"", nullptr, SDT_NUMX, SGF_NONE, 0, 0, 0, nullptr, STR_NULL, STR_NULL, STR_NULL, nullptr, nullptr, SC_NONE, false, nullptr}, SLE_CONDNULL_X(0, from, to, extver), nullptr, SettingsXref(xref, xrefcvt), nullptr}
 
-#define SDT_END() {{nullptr, nullptr, SDT_NUMX, SGF_NONE, 0, 0, 0, nullptr, STR_NULL, STR_NULL, STR_NULL, nullptr, nullptr, SC_NONE, nullptr}, SLE_END(), nullptr, SettingsXref(), nullptr}
-=======
-#define SDTC_VAR(var, type, flags, guiflags, def, min, max, interval, str, strhelp, strval, proc, from, to, cat, extra, startup)\
-	SDTG_GENERAL(#var, SDT_NUMX, SL_VAR, type, flags, guiflags, _settings_client.var, 1, def, min, max, interval, nullptr, str, strhelp, strval, proc, from, to, cat, extra, startup)
-
-#define SDTC_BOOL(var, flags, guiflags, def, str, strhelp, strval, proc, from, to, cat, extra, startup)\
-	SDTG_GENERAL(#var, SDT_BOOLX, SL_VAR, SLE_BOOL, flags, guiflags, _settings_client.var, 1, def, 0, 1, 0, nullptr, str, strhelp, strval, proc, from, to, cat, extra, startup)
-
-#define SDTC_LIST(var, type, flags, guiflags, def, str, strhelp, strval, proc, from, to, cat, extra, startup)\
-	SDTG_GENERAL(#var, SDT_INTLIST, SL_ARR, type, flags, guiflags, _settings_client.var, lengthof(_settings_client.var), def, 0, 0, 0, nullptr, str, strhelp, strval, proc, from, to, cat, extra, startup)
-
-#define SDTC_STR(var, type, flags, guiflags, def, str, strhelp, strval, proc, from, to, cat, extra, startup)\
-	SDTG_GENERAL(#var, SDT_STRING, SL_STR, type, flags, guiflags, _settings_client.var, sizeof(_settings_client.var), def, 0, 0, 0, nullptr, str, strhelp, strval, proc, from, to, cat, extra, startup)
-
-#define SDTC_OMANY(var, type, flags, guiflags, def, max, full, str, strhelp, strval, proc, from, to, cat, extra, startup)\
-	SDTG_GENERAL(#var, SDT_ONEOFMANY, SL_VAR, type, flags, guiflags, _settings_client.var, 1, def, 0, max, 0, full, str, strhelp, strval, proc, from, to, cat, extra, startup)
-
-#define SDT_END() {{nullptr, nullptr, SDT_NUMX, SGF_NONE, 0, 0, 0, nullptr, STR_NULL, STR_NULL, STR_NULL, nullptr, nullptr, SC_NONE, false}, SLE_END()}
->>>>>>> cb8e1706
+#define SDT_END() {{nullptr, nullptr, SDT_NUMX, SGF_NONE, 0, 0, 0, nullptr, STR_NULL, STR_NULL, STR_NULL, nullptr, nullptr, SC_NONE, false, nullptr}, SLE_END(), nullptr, SettingsXref(), nullptr}
