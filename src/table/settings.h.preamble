--- conflicted
+++ resolved
@@ -74,16 +74,11 @@
 #define SDTG_BOOL(name, flags, guiflags, var, def, str, strhelp, strval, proc, from, to, cat, extver, patxname)\
 	SDTG_GENERAL(name, SDT_BOOLX, SL_VAR, SLE_BOOL, flags, guiflags, var, 0, def, 0, 1, 0, nullptr, str, strhelp, strval, proc, from, to, cat, extver, patxname)
 
-<<<<<<< HEAD
 #define SDTG_LIST(name, type, length, flags, guiflags, var, def, str, strhelp, strval, proc, from, to, cat, extver, patxname)\
 	SDTG_GENERAL(name, SDT_INTLIST, SL_ARR, type, flags, guiflags, var, length, def, 0, 0, 0, nullptr, str, strhelp, strval, proc, from, to, cat, extver, patxname)
-=======
-#define SDTG_SSTR(name, type, flags, guiflags, var, def, str, strhelp, strval, proc, from, to, cat)\
-    SDTG_GENERAL(name, SDT_STDSTRING, SL_STDSTR, type, flags, guiflags, var, sizeof(var), def, 0, 0, 0, nullptr, str, strhelp, strval, proc, from, to, cat)
 
-#define SDTG_OMANY(name, type, flags, guiflags, var, def, max, full, str, strhelp, strval, proc, from, to, cat)\
-	SDTG_GENERAL(name, SDT_ONEOFMANY, SL_VAR, type, flags, guiflags, var, 0, def, 0, max, 0, full, str, strhelp, strval, proc, from, to, cat)
->>>>>>> c972a63c
+#define SDTG_SSTR(name, type, flags, guiflags, var, def, str, strhelp, strval, proc, from, to, cat, extver, patxname)\
+	SDTG_GENERAL(name, SDT_STDSTRING, SL_STDSTR, type, flags, guiflags, var, sizeof(var), def, 0, 0, 0, nullptr, str, strhelp, strval, proc, from, to, cat, extver, patxname)
 
 #define SDTG_STR(name, type, flags, guiflags, var, def, str, strhelp, strval, proc, from, to, cat, extver, patxname)\
 	SDTG_GENERAL(name, SDT_STRING, SL_STR, type, flags, guiflags, var, sizeof(var), def, 0, 0, 0, nullptr, str, strhelp, strval, proc, from, to, cat, extver, patxname)
