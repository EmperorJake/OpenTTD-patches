; This file is part of OpenTTD.
; OpenTTD is free software; you can redistribute it and/or modify it under the terms of the GNU General Public License as published by the Free Software Foundation, version 2.
; OpenTTD is distributed in the hope that it will be useful, but WITHOUT ANY WARRANTY; without even the implied warranty of MERCHANTABILITY or FITNESS FOR A PARTICULAR PURPOSE.
; See the GNU General Public License for more details. You should have received a copy of the GNU General Public License along with OpenTTD. If not, see <http://www.gnu.org/licenses/>.
;

[pre-amble]
/* win32_v.cpp only settings */
#if defined(_WIN32) && !defined(DEDICATED)
extern bool _force_full_redraw, _window_maximize;
extern uint _display_hz;

static const SettingDescGlobVarList _win32_settings[] = {
[post-amble]
};
#endif /* _WIN32 */
[templates]
<<<<<<< HEAD
SDTG_BOOL = SDTG_BOOL($name,        $flags, $guiflags, $var, $def,                        $str, $strhelp, $strval, $proc, $from, $to, $cat, $extver, nullptr),
SDTG_VAR  =  SDTG_VAR($name, $type, $flags, $guiflags, $var, $def, $min, $max, $interval, $str, $strhelp, $strval, $proc, $from, $to, $cat, $extver, nullptr, $orderproc),
=======
SDTG_BOOL = SDTG_BOOL($name,        $flags, $guiflags, $var, $def,                        $str, $strhelp, $strval, $proc, $from, $to, $cat, $extra, $startup),
SDTG_VAR  =  SDTG_VAR($name, $type, $flags, $guiflags, $var, $def, $min, $max, $interval, $str, $strhelp, $strval, $proc, $from, $to, $cat, $extra, $startup),
>>>>>>> cb8e1706
SDTG_END  = SDTG_END()

[defaults]
flags    = SLF_NOT_IN_SAVE | SLF_NO_NETWORK_SYNC
guiflags = SGF_NONE
interval = 0
str      = STR_NULL
strhelp  = STR_CONFIG_SETTING_NO_EXPLANATION_AVAILABLE_HELPTEXT
strval   = STR_NULL
proc     = nullptr
load     = nullptr
from     = SL_MIN_VERSION
to       = SL_MAX_VERSION
cat      = SC_ADVANCED
<<<<<<< HEAD
extver   = SlXvFeatureTest()
orderproc = nullptr
=======
extra    = 0
startup  = true
>>>>>>> cb8e1706



[SDTG_VAR]
name     = ""display_hz""
type     = SLE_UINT
var      = _display_hz
def      = 0
min      = 0
max      = 120
cat      = SC_EXPERT

[SDTG_BOOL]
name     = ""force_full_redraw""
var      = _force_full_redraw
def      = false
cat      = SC_EXPERT

[SDTG_BOOL]
name     = ""window_maximize""
var      = _window_maximize
def      = false
cat      = SC_BASIC

[SDTG_END]
<|MERGE_RESOLUTION|>--- conflicted
+++ resolved
@@ -15,13 +15,8 @@
 };
 #endif /* _WIN32 */
 [templates]
-<<<<<<< HEAD
-SDTG_BOOL = SDTG_BOOL($name,        $flags, $guiflags, $var, $def,                        $str, $strhelp, $strval, $proc, $from, $to, $cat, $extver, nullptr),
-SDTG_VAR  =  SDTG_VAR($name, $type, $flags, $guiflags, $var, $def, $min, $max, $interval, $str, $strhelp, $strval, $proc, $from, $to, $cat, $extver, nullptr, $orderproc),
-=======
-SDTG_BOOL = SDTG_BOOL($name,        $flags, $guiflags, $var, $def,                        $str, $strhelp, $strval, $proc, $from, $to, $cat, $extra, $startup),
-SDTG_VAR  =  SDTG_VAR($name, $type, $flags, $guiflags, $var, $def, $min, $max, $interval, $str, $strhelp, $strval, $proc, $from, $to, $cat, $extra, $startup),
->>>>>>> cb8e1706
+SDTG_BOOL = SDTG_BOOL($name,        $flags, $guiflags, $var, $def,                        $str, $strhelp, $strval, $proc, $from, $to, $cat, $startup, $extver, nullptr),
+SDTG_VAR  =  SDTG_VAR($name, $type, $flags, $guiflags, $var, $def, $min, $max, $interval, $str, $strhelp, $strval, $proc, $from, $to, $cat, $startup, $extver, nullptr, $orderproc),
 SDTG_END  = SDTG_END()
 
 [defaults]
@@ -36,13 +31,9 @@
 from     = SL_MIN_VERSION
 to       = SL_MAX_VERSION
 cat      = SC_ADVANCED
-<<<<<<< HEAD
+startup  = true
 extver   = SlXvFeatureTest()
 orderproc = nullptr
-=======
-extra    = 0
-startup  = true
->>>>>>> cb8e1706
 
 
 
