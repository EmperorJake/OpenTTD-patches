--- conflicted
+++ resolved
@@ -41,7 +41,6 @@
 }
 
 /**
-<<<<<<< HEAD
  * Get the index of tunnel tile.
  * @param t the tile
  * @pre IsTunnelTile(t)
@@ -54,7 +53,9 @@
 	assert(IsTunnelTile(t));
 	TunnelID map_id = _m[t].m2;
 	return map_id == TUNNEL_ID_MAP_LOOKUP ? GetTunnelIndexByLookup(t) : map_id;
-=======
+}
+
+/**
  * Checks if this tile is a rail tunnel
  * @param t the tile that might be a rail tunnel
  * @return true if it is a rail tunnel
@@ -86,7 +87,6 @@
 {
 	assert(IsRailTunnelTile(t));
 	SB(_m[t].m5, 4, 1, b ? 1 : 0);
->>>>>>> 77362b82
 }
 
 TileIndex GetOtherTunnelEnd(TileIndex);
