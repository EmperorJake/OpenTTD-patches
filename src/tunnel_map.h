--- conflicted
+++ resolved
@@ -22,11 +22,7 @@
  * @pre IsTileType(t, MP_TUNNELBRIDGE)
  * @return true if and only if this tile is a tunnel (entrance)
  */
-<<<<<<< HEAD
-static inline bool IsTunnel(TileIndex t)
-=======
-inline bool IsTunnel(Tile t)
->>>>>>> 1e56bd1e
+inline bool IsTunnel(TileIndex t)
 {
 	dbg_assert_tile(IsTileType(t, MP_TUNNELBRIDGE), t);
 	return !HasBit(_m[t].m5, 7);
@@ -37,11 +33,7 @@
  * @param t the tile that might be a tunnel
  * @return true if and only if this tile is a tunnel (entrance)
  */
-<<<<<<< HEAD
-static inline bool IsTunnelTile(TileIndex t)
-=======
-inline bool IsTunnelTile(Tile t)
->>>>>>> 1e56bd1e
+inline bool IsTunnelTile(TileIndex t)
 {
 	return IsTileType(t, MP_TUNNELBRIDGE) && IsTunnel(t);
 }
@@ -52,7 +44,7 @@
  * @pre IsTunnelTile(t)
  * @return TunnelID
  */
-static inline TunnelID GetTunnelIndex(TileIndex t)
+inline TunnelID GetTunnelIndex(TileIndex t)
 {
 	extern TunnelID GetTunnelIndexByLookup(TileIndex t);
 
@@ -66,7 +58,7 @@
  * @param t the tile that might be a rail tunnel
  * @return true if it is a rail tunnel
  */
-static inline bool IsRailTunnelTile(TileIndex t)
+inline bool IsRailTunnelTile(TileIndex t)
 {
 	return IsTunnelTile(t) && (TransportType)GB(_m[t].m5, 2, 2) == TRANSPORT_RAIL;
 }
@@ -77,7 +69,7 @@
  * @param t the tile
  * @return reservation state
  */
-static inline bool HasTunnelReservation(TileIndex t)
+inline bool HasTunnelReservation(TileIndex t)
 {
 	dbg_assert_tile(IsRailTunnelTile(t), t);
 	return HasBit(_m[t].m5, 4);
@@ -89,7 +81,7 @@
  * @param t the tile
  * @param b the reservation state
  */
-static inline void SetTunnelReservation(TileIndex t, bool b)
+inline void SetTunnelReservation(TileIndex t, bool b)
 {
 	dbg_assert_tile(IsRailTunnelTile(t), t);
 	SB(_m[t].m5, 4, 1, b ? 1 : 0);
@@ -113,7 +105,7 @@
  * @param id the tunnel ID
  * @pre IsTunnelTile(t)
  */
-static inline void SetTunnelIndex(TileIndex t, TunnelID id)
+inline void SetTunnelIndex(TileIndex t, TunnelID id)
 {
 	dbg_assert_tile(IsTunnelTile(t), t);
 	_m[t].m2 = (id >= TUNNEL_ID_MAP_LOOKUP) ? TUNNEL_ID_MAP_LOOKUP : id;
@@ -121,7 +113,7 @@
 
 void SetTunnelSignalStyle(TileIndex t, TileIndex end, uint8 style);
 
-static inline uint8 GetTunnelSignalStyle(TileIndex t)
+inline uint8 GetTunnelSignalStyle(TileIndex t)
 {
 	if (likely(!HasBit(_m[t].m3, 7))) return 0;
 
@@ -137,11 +129,7 @@
  * @param d the direction facing out of the tunnel
  * @param r the road type used in the tunnel
  */
-<<<<<<< HEAD
-static inline void MakeRoadTunnel(TileIndex t, Owner o, TunnelID id, DiagDirection d, RoadType road_rt, RoadType tram_rt)
-=======
-inline void MakeRoadTunnel(Tile t, Owner o, DiagDirection d, RoadType road_rt, RoadType tram_rt)
->>>>>>> 1e56bd1e
+inline void MakeRoadTunnel(TileIndex t, Owner o, TunnelID id, DiagDirection d, RoadType road_rt, RoadType tram_rt)
 {
 	SetTileType(t, MP_TUNNELBRIDGE);
 	SetTileOwner(t, o);
@@ -165,11 +153,7 @@
  * @param d the direction facing out of the tunnel
  * @param r the rail type used in the tunnel
  */
-<<<<<<< HEAD
-static inline void MakeRailTunnel(TileIndex t, Owner o, TunnelID id, DiagDirection d, RailType r)
-=======
-inline void MakeRailTunnel(Tile t, Owner o, DiagDirection d, RailType r)
->>>>>>> 1e56bd1e
+inline void MakeRailTunnel(TileIndex t, Owner o, TunnelID id, DiagDirection d, RailType r)
 {
 	SetTileType(t, MP_TUNNELBRIDGE);
 	SetTileOwner(t, o);
