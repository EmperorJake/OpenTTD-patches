--- conflicted
+++ resolved
@@ -17,13 +17,9 @@
 #include "debug.h"
 #include "core/bitmath_func.hpp"
 #include "core/alloc_type.hpp"
-<<<<<<< HEAD
-#include "core/smallvec_type.hpp"
+#include "core/mem_func.hpp"
 #include "3rdparty/cpp-btree/btree_map.h"
 #include <bitset>
-=======
-#include "core/mem_func.hpp"
->>>>>>> 90fdf17e
 
 /**
  * List of different canal 'features'.
@@ -343,7 +339,6 @@
 	std::vector<std::unique_ptr<struct AirportTileSpec>> airtspec;
 	std::vector<std::unique_ptr<struct RoadStopSpec>> roadstops;
 
-<<<<<<< HEAD
 	GRFFeatureMapRemapSet feature_id_remaps;
 	GRFFilePropertyRemapSet action0_property_remaps[GSF_END];
 	btree::btree_map<uint32, GRFFilePropertyRemapEntry> action0_extended_property_remaps;
@@ -351,10 +346,7 @@
 	std::vector<GRFVariableMapEntry> grf_variable_remaps;
 	std::vector<std::unique_ptr<const char, FreeDeleter>> remap_unknown_property_names;
 
-	uint32 param[0x80];
-=======
 	std::array<uint32_t, 0x80> param;
->>>>>>> 90fdf17e
 	uint param_end;  ///< one more than the highest set parameter
 
 	std::vector<GRFLabel> labels;                   ///< List of labels
