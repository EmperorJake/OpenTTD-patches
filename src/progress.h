/*
 * This file is part of OpenTTD.
 * OpenTTD is free software; you can redistribute it and/or modify it under the terms of the GNU General Public License as published by the Free Software Foundation, version 2.
 * OpenTTD is distributed in the hope that it will be useful, but WITHOUT ANY WARRANTY; without even the implied warranty of MERCHANTABILITY or FITNESS FOR A PARTICULAR PURPOSE.
 * See the GNU General Public License for more details. You should have received a copy of the GNU General Public License along with OpenTTD. If not, see <http://www.gnu.org/licenses/>.
 */

/** @file progress.h Functions related to modal progress. */

#ifndef PROGRESS_H
#define PROGRESS_H

<<<<<<< HEAD
#include <mutex>
#if defined(__MINGW32__)
#include "3rdparty/mingw-std-threads/mingw.mutex.h"
#endif

static const uint MODAL_PROGRESS_REDRAW_TIMEOUT = 100; ///< Timeout between redraws

=======
>>>>>>> 9bfa7198
/**
 * Check if we are currently in a modal progress state.
 * @return Are we in the modal state?
 */
static inline bool HasModalProgress()
{
	extern bool _in_modal_progress;
	return _in_modal_progress;
}

void SetModalProgress(bool state);
void SleepWhileModalProgress(int milliseconds);
void WaitUntilModalProgressCompleted();

#endif /* PROGRESS_H */<|MERGE_RESOLUTION|>--- conflicted
+++ resolved
@@ -10,16 +10,6 @@
 #ifndef PROGRESS_H
 #define PROGRESS_H
 
-<<<<<<< HEAD
-#include <mutex>
-#if defined(__MINGW32__)
-#include "3rdparty/mingw-std-threads/mingw.mutex.h"
-#endif
-
-static const uint MODAL_PROGRESS_REDRAW_TIMEOUT = 100; ///< Timeout between redraws
-
-=======
->>>>>>> 9bfa7198
 /**
  * Check if we are currently in a modal progress state.
  * @return Are we in the modal state?
@@ -31,7 +21,5 @@
 }
 
 void SetModalProgress(bool state);
-void SleepWhileModalProgress(int milliseconds);
-void WaitUntilModalProgressCompleted();
 
 #endif /* PROGRESS_H */