--- conflicted
+++ resolved
@@ -28,11 +28,7 @@
  * @pre IsTileType(t, MP_OBJECT)
  * @return True if type matches.
  */
-<<<<<<< HEAD
-static inline bool IsObjectType(TileIndex t, ObjectType type)
-=======
-inline bool IsObjectType(Tile t, ObjectType type)
->>>>>>> 1e56bd1e
+inline bool IsObjectType(TileIndex t, ObjectType type)
 {
 	return GetObjectType(t) == type;
 }
@@ -43,11 +39,7 @@
  * @param type Type to test.
  * @return True if type matches.
  */
-<<<<<<< HEAD
-static inline bool IsObjectTypeTile(TileIndex t, ObjectType type)
-=======
-inline bool IsObjectTypeTile(Tile t, ObjectType type)
->>>>>>> 1e56bd1e
+inline bool IsObjectTypeTile(TileIndex t, ObjectType type)
 {
 	return IsTileType(t, MP_OBJECT) && GetObjectType(t) == type;
 }
@@ -58,11 +50,7 @@
  * @pre IsTileType(t, MP_OBJECT)
  * @return The ObjectID of the object.
  */
-<<<<<<< HEAD
-static inline ObjectID GetObjectIndex(TileIndex t)
-=======
-inline ObjectID GetObjectIndex(Tile t)
->>>>>>> 1e56bd1e
+inline ObjectID GetObjectIndex(TileIndex t)
 {
 	dbg_assert_tile(IsTileType(t, MP_OBJECT), t);
 	return _m[t].m2 | _m[t].m5 << 16;
@@ -74,8 +62,7 @@
  * @pre IsTileType(t, MP_OBJECT)
  * @return The random bits.
  */
-<<<<<<< HEAD
-static inline byte GetObjectRandomBits(TileIndex t)
+inline byte GetObjectRandomBits(TileIndex t)
 {
 	dbg_assert_tile(IsTileType(t, MP_OBJECT), t);
 	return _m[t].m3;
@@ -87,7 +74,7 @@
  * @pre IsTileType(t, MP_OBJECT)
  * @return The ground type.
  */
-static inline ObjectGround GetObjectGroundType(TileIndex t)
+inline ObjectGround GetObjectGroundType(TileIndex t)
 {
 	dbg_assert_tile(IsTileType(t, MP_OBJECT), t);
 	return (ObjectGround)GB(_m[t].m4, 2, 2);
@@ -100,7 +87,7 @@
  * @pre IsTileType(t, MP_OBJECT)
  * @return the density
  */
-static inline uint GetObjectGroundDensity(TileIndex t)
+inline uint GetObjectGroundDensity(TileIndex t)
 {
 	dbg_assert_tile(IsTileType(t, MP_OBJECT), t);
 	return GB(_m[t].m4, 0, 2);
@@ -113,7 +100,7 @@
  * @param d the new density
  * @pre IsTileType(t, MP_OBJECT)
  */
-static inline void SetObjectGroundDensity(TileIndex t, uint d)
+inline void SetObjectGroundDensity(TileIndex t, uint d)
 {
 	dbg_assert_tile(IsTileType(t, MP_OBJECT), t);
 	SB(_m[t].m4, 0, 2, d);
@@ -125,10 +112,7 @@
  * @pre IsTileType(t, MP_OBJECT)
  * @return The value of the counter
  */
-static inline uint GetObjectGroundCounter(TileIndex t)
-=======
-inline byte GetObjectRandomBits(Tile t)
->>>>>>> 1e56bd1e
+inline uint GetObjectGroundCounter(TileIndex t)
 {
 	dbg_assert_tile(IsTileType(t, MP_OBJECT), t);
 	return GB(_m[t].m4, 5, 3);
@@ -140,7 +124,7 @@
  * @param c the amount to increment the counter with
  * @pre IsTileType(t, MP_OBJECT)
  */
-static inline void AddObjectGroundCounter(TileIndex t, int c)
+inline void AddObjectGroundCounter(TileIndex t, int c)
 {
 	dbg_assert_tile(IsTileType(t, MP_OBJECT), t);
 	_m[t].m4 += c << 5;
@@ -152,7 +136,7 @@
  * @param c The amount to set the counter to.
  * @pre IsTileType(t, MP_OBJECT)
  */
-static inline void SetObjectGroundCounter(TileIndex t, uint c)
+inline void SetObjectGroundCounter(TileIndex t, uint c)
 {
 	dbg_assert_tile(IsTileType(t, MP_OBJECT), t);
 	SB(_m[t].m4, 5, 3, c);
@@ -166,31 +150,31 @@
  * @param density the density of the ground tile
  * @pre IsTileType(t, MP_OBJECT)
  */
-static inline void SetObjectGroundTypeDensity(TileIndex t, ObjectGround type, uint density)
+inline void SetObjectGroundTypeDensity(TileIndex t, ObjectGround type, uint density)
 {
 	dbg_assert_tile(IsTileType(t, MP_OBJECT), t);
 	_m[t].m4 = 0 << 5 | type << 2 | density;
 }
 
-static inline ObjectEffectiveFoundationType GetObjectEffectiveFoundationType(TileIndex t)
+inline ObjectEffectiveFoundationType GetObjectEffectiveFoundationType(TileIndex t)
 {
 	dbg_assert_tile(IsTileType(t, MP_OBJECT), t);
 	return (ObjectEffectiveFoundationType)GB(_me[t].m6, 0, 2);
 }
 
-static inline void SetObjectEffectiveFoundationType(TileIndex t, ObjectEffectiveFoundationType foundation_type)
+inline void SetObjectEffectiveFoundationType(TileIndex t, ObjectEffectiveFoundationType foundation_type)
 {
 	dbg_assert_tile(IsTileType(t, MP_OBJECT), t);
 	SB(_me[t].m6, 0, 2, foundation_type);
 }
 
-static inline bool GetObjectHasViewportMapViewOverride(TileIndex t)
+inline bool GetObjectHasViewportMapViewOverride(TileIndex t)
 {
 	dbg_assert_tile(IsTileType(t, MP_OBJECT), t);
 	return HasBit(_m[t].m4, 4);
 }
 
-static inline void SetObjectHasViewportMapViewOverride(TileIndex t, bool map_view_override)
+inline void SetObjectHasViewportMapViewOverride(TileIndex t, bool map_view_override)
 {
 	dbg_assert_tile(IsTileType(t, MP_OBJECT), t);
 	SB(_m[t].m4, 4, 1, map_view_override ? 1 : 0);
@@ -204,11 +188,7 @@
  * @param wc     Water class for this object.
  * @param random Random data to store on the tile
  */
-<<<<<<< HEAD
-static inline void MakeObject(TileIndex t, Owner o, ObjectID index, WaterClass wc, byte random)
-=======
-inline void MakeObject(Tile t, Owner o, ObjectID index, WaterClass wc, byte random)
->>>>>>> 1e56bd1e
+inline void MakeObject(TileIndex t, Owner o, ObjectID index, WaterClass wc, byte random)
 {
 	SetTileType(t, MP_OBJECT);
 	SetTileOwner(t, o);
