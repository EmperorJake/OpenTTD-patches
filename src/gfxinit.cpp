/*
 * This file is part of OpenTTD.
 * OpenTTD is free software; you can redistribute it and/or modify it under the terms of the GNU General Public License as published by the Free Software Foundation, version 2.
 * OpenTTD is distributed in the hope that it will be useful, but WITHOUT ANY WARRANTY; without even the implied warranty of MERCHANTABILITY or FITNESS FOR A PARTICULAR PURPOSE.
 * See the GNU General Public License for more details. You should have received a copy of the GNU General Public License along with OpenTTD. If not, see <http://www.gnu.org/licenses/>.
 */

/** @file gfxinit.cpp Initializing of the (GRF) graphics. */

#include "stdafx.h"
#include "fios.h"
#include "newgrf.h"
#include "3rdparty/md5/md5.h"
#include "fontcache.h"
#include "gfx_func.h"
#include "transparency.h"
#include "blitter/factory.hpp"
#include "video/video_driver.hpp"
#include "window_func.h"
#include "zoom_func.h"
#include "clear_map.h"
#include "clear_func.h"
#include "tree_map.h"
#include "scope.h"
#include "table/tree_land.h"
#include "blitter/32bpp_base.hpp"

/* The type of set we're replacing */
#define SET_TYPE "graphics"
#include "base_media_func.h"

#include "table/sprites.h"

#include "safeguards.h"

#include "table/landscape_sprite.h"

/** Offsets for loading the different "replacement" sprites in the files. */
static const SpriteID * const _landscape_spriteindexes[] = {
	_landscape_spriteindexes_arctic,
	_landscape_spriteindexes_tropic,
	_landscape_spriteindexes_toyland,
};

/**
 * Load an old fashioned GRF file.
 * @param filename   The name of the file to open.
 * @param load_index The offset of the first sprite.
 * @param needs_palette_remap Whether the colours in the GRF file need a palette remap.
 */
<<<<<<< HEAD
static SpriteFile &LoadGrfFile(const char *filename, uint load_index, bool needs_palette_remap)
=======
static uint LoadGrfFile(const std::string &filename, uint load_index, bool needs_palette_remap)
>>>>>>> 1697dff7
{
	uint sprite_id = 0;

	SpriteFile &file = OpenCachedSpriteFile(filename, BASESET_DIR, needs_palette_remap);

	DEBUG(sprite, 2, "Reading grf-file '%s'", filename);

	byte container_ver = file.GetContainerVersion();
	if (container_ver == 0) UserError("Base grf '{}' is corrupt", filename);
	ReadGRFSpriteOffsets(file);
	if (container_ver >= 2) {
		/* Read compression. */
		byte compression = file.ReadByte();
		if (compression != 0) UserError("Unsupported compression format");
	}

	while (LoadNextSprite(load_index, file, sprite_id)) {
		load_index++;
		sprite_id++;
		if (load_index >= MAX_SPRITES) {
			UserError("Too many sprites. Recompile with higher MAX_SPRITES value or remove some custom GRF files.");
		}
	}
	DEBUG(sprite, 2, "Currently %i sprites are loaded", load_index);

	return file;
}

/**
 * Load an old fashioned GRF file to replace already loaded sprites.
 * @param filename   The name of the file to open.
 * @param index_tbl  The offsets of each of the sprites.
 * @param needs_palette_remap Whether the colours in the GRF file need a palette remap.
 * @return The number of loaded sprites.
 */
static void LoadGrfFileIndexed(const std::string &filename, const SpriteID *index_tbl, bool needs_palette_remap)
{
	uint start;
	uint sprite_id = 0;

	SpriteFile &file = OpenCachedSpriteFile(filename, BASESET_DIR, needs_palette_remap);

	DEBUG(sprite, 2, "Reading indexed grf-file '%s'", filename);

	byte container_ver = file.GetContainerVersion();
	if (container_ver == 0) UserError("Base grf '{}' is corrupt", filename);
	ReadGRFSpriteOffsets(file);
	if (container_ver >= 2) {
		/* Read compression. */
		byte compression = file.ReadByte();
		if (compression != 0) UserError("Unsupported compression format");
	}

	while ((start = *index_tbl++) != END) {
		uint end = *index_tbl++;

		do {
			[[maybe_unused]] bool b = LoadNextSprite(start, file, sprite_id);
			assert(b);
			sprite_id++;
		} while (++start <= end);
	}
}

/**
 * Checks whether the MD5 checksums of the files are correct.
 *
 * @note Also checks sample.cat and other required non-NewGRF GRFs for corruption.
 */
void CheckExternalFiles()
{
	if (BaseGraphics::GetUsedSet() == nullptr || BaseSounds::GetUsedSet() == nullptr) return;

	const GraphicsSet *used_set = BaseGraphics::GetUsedSet();

	DEBUG(grf, 1, "Using the %s base graphics set", used_set->name.c_str());

	static const size_t ERROR_MESSAGE_LENGTH = 256;
	static const size_t MISSING_FILE_MESSAGE_LENGTH = 128;

	/* Allocate for a message for each missing file and for one error
	 * message per set.
	 */
	char error_msg[MISSING_FILE_MESSAGE_LENGTH * (GraphicsSet::NUM_FILES + SoundsSet::NUM_FILES) + 2 * ERROR_MESSAGE_LENGTH];
	error_msg[0] = '\0';
	char *add_pos = error_msg;
	const char *last = lastof(error_msg);

	if (used_set->GetNumInvalid() != 0) {
		/* Not all files were loaded successfully, see which ones */
		add_pos += seprintf(add_pos, last, "Trying to load graphics set '%s', but it is incomplete. The game will probably not run correctly until you properly install this set or select another one. See section 4.1 of README.md.\n\nThe following files are corrupted or missing:\n", used_set->name.c_str());
		for (uint i = 0; i < GraphicsSet::NUM_FILES; i++) {
			MD5File::ChecksumResult res = GraphicsSet::CheckMD5(&used_set->files[i], BASESET_DIR);
			if (res != MD5File::CR_MATCH) add_pos += seprintf(add_pos, last, "\t%s is %s (%s)\n", used_set->files[i].filename.c_str(), res == MD5File::CR_MISMATCH ? "corrupt" : "missing", used_set->files[i].missing_warning.c_str());
		}
		add_pos += seprintf(add_pos, last, "\n");
	}

	const SoundsSet *sounds_set = BaseSounds::GetUsedSet();
	if (sounds_set->GetNumInvalid() != 0) {
		add_pos += seprintf(add_pos, last, "Trying to load sound set '%s', but it is incomplete. The game will probably not run correctly until you properly install this set or select another one. See section 4.1 of README.md.\n\nThe following files are corrupted or missing:\n", sounds_set->name.c_str());

		static_assert(SoundsSet::NUM_FILES == 1);
		/* No need to loop each file, as long as there is only a single
		 * sound file. */
		add_pos += seprintf(add_pos, last, "\t%s is %s (%s)\n", sounds_set->files->filename.c_str(), SoundsSet::CheckMD5(sounds_set->files, BASESET_DIR) == MD5File::CR_MISMATCH ? "corrupt" : "missing", sounds_set->files->missing_warning.c_str());
	}

	if (add_pos != error_msg) ShowInfoI(error_msg);
}

void InitGRFGlobalVars()
{
	extern uint _extra_station_names_used;
	_extra_station_names_used = 0;

	extern uint8 _extra_station_names_probability;
	_extra_station_names_probability = 0;

	extern bool _allow_rocks_desert;
	_allow_rocks_desert = false;
}

/** Actually load the sprite tables. */
static void LoadSpriteTables()
{
	const GraphicsSet *used_set = BaseGraphics::GetUsedSet();

	LoadGrfFile(used_set->files[GFT_BASE].filename, 0, PAL_DOS != used_set->palette);

	/* Progsignal sprites. */
	SpriteFile &progsig_file = LoadGrfFile("progsignals.grf", SPR_PROGSIGNAL_BASE, false);
	progsig_file.flags |= SFF_PROGSIG;

	/* Fill duplicate programmable pre-signal graphics sprite block */
	for (uint i = 0; i < PROGSIGNAL_SPRITE_COUNT; i++) {
		DupSprite(SPR_PROGSIGNAL_BASE + i, SPR_DUP_PROGSIGNAL_BASE + i);
	}

	/* Extra signal sprites. */
	SpriteFile &extrasig_file = LoadGrfFile("extra_signals.grf", SPR_EXTRASIGNAL_BASE, false);
	extrasig_file.flags |= SFF_PROGSIG;

	/* Fill duplicate extra signal graphics sprite block */
	for (uint i = 0; i < EXTRASIGNAL_SPRITE_COUNT; i++) {
		DupSprite(SPR_EXTRASIGNAL_BASE + i, SPR_DUP_EXTRASIGNAL_BASE + i);
	}

	/* Tracerestrict sprites. */
	LoadGrfFile("tracerestrict.grf", SPR_TRACERESTRICT_BASE, false);

	/* Misc GUI sprites. */
	LoadGrfFile("misc_gui.grf", SPR_MISC_GUI_BASE, false);

	/* Road waypoints sprites. */
	LoadGrfFile("road_waypoints.grf", SPR_ROAD_WAYPOINTS_BASE, false);

	/* Fill duplicate original signal graphics sprite block */
	for (uint i = 0; i < DUP_ORIGINAL_SIGNALS_SPRITE_COUNT; i++) {
		DupSprite(SPR_ORIGINAL_SIGNALS_BASE + i, SPR_DUP_ORIGINAL_SIGNALS_BASE + i);
	}

	/*
	 * The second basic file always starts at the given location and does
	 * contain a different amount of sprites depending on the "type"; DOS
	 * has a few sprites less. However, we do not care about those missing
	 * sprites as they are not shown anyway (logos in intro game).
	 */
	LoadGrfFile(used_set->files[GFT_LOGOS].filename, 4793, PAL_DOS != used_set->palette);

	/*
	 * Load additional sprites for climates other than temperate.
	 * This overwrites some of the temperate sprites, such as foundations
	 * and the ground sprites.
	 */
	if (_settings_game.game_creation.landscape != LT_TEMPERATE) {
		LoadGrfFileIndexed(
			used_set->files[GFT_ARCTIC + _settings_game.game_creation.landscape - 1].filename,
			_landscape_spriteindexes[_settings_game.game_creation.landscape - 1],
			PAL_DOS != used_set->palette
		);
	}

	LoadGrfFile("innerhighlight.grf", SPR_ZONING_INNER_HIGHLIGHT_BASE, false);

	/* Load route step graphics */
	LoadGrfFile("route_step.grf", SPR_ROUTE_STEP_BASE, false);

	/* Initialize the unicode to sprite mapping table */
	InitializeUnicodeGlyphMap();

	InitGRFGlobalVars();

	/*
	 * Load the base and extra NewGRF with OTTD required graphics as first NewGRF.
	 * However, we do not want it to show up in the list of used NewGRFs,
	 * so we have to manually add it, and then remove it later.
	 */
	GRFConfig *top = _grfconfig;

	/* Default extra graphics */
	static const char *master_filename = "OPENTTD.GRF";
	GRFConfig *master = new GRFConfig(master_filename);
	master->palette |= GRFP_GRF_DOS;
	FillGRFDetails(master, false, BASESET_DIR);
	ClrBit(master->flags, GCF_INIT_ONLY);

	/* Baseset extra graphics */
	GRFConfig *extra = new GRFConfig(used_set->files[GFT_EXTRA].filename.c_str());

	/* We know the palette of the base set, so if the base NewGRF is not
	 * setting one, use the palette of the base set and not the global
	 * one which might be the wrong palette for this base NewGRF.
	 * The value set here might be overridden via action14 later. */
	switch (used_set->palette) {
		case PAL_DOS:     extra->palette |= GRFP_GRF_DOS;     break;
		case PAL_WINDOWS: extra->palette |= GRFP_GRF_WINDOWS; break;
		default: break;
	}
	FillGRFDetails(extra, false, BASESET_DIR);
	ClrBit(extra->flags, GCF_INIT_ONLY);

	extra->next = top;
	master->next = extra;
	_grfconfig = master;

	LoadNewGRF(SPR_NEWGRFS_BASE, 2);

	uint total_extra_graphics = SPR_NEWGRFS_BASE - SPR_OPENTTD_BASE;
	_missing_extra_graphics = GetSpriteCountForFile(master_filename, SPR_OPENTTD_BASE, SPR_NEWGRFS_BASE);
	DEBUG(sprite, 1, "%u extra sprites, %u from baseset, %u from fallback", total_extra_graphics, total_extra_graphics - _missing_extra_graphics, _missing_extra_graphics);

	/* The original baseset extra graphics intentionally make use of the fallback graphics.
	 * Let's say everything which provides less than 500 sprites misses the rest intentionally. */
	if (500 + _missing_extra_graphics > total_extra_graphics) _missing_extra_graphics = 0;

	/* Free and remove the top element. */
	delete extra;
	delete master;
	_grfconfig = top;
}


static void RealChangeBlitter(const char *repl_blitter)
{
	const char *cur_blitter = BlitterFactory::GetCurrentBlitter()->GetName();
	if (strcmp(cur_blitter, repl_blitter) == 0) return;

	DEBUG(driver, 1, "Switching blitter from '%s' to '%s'... ", cur_blitter, repl_blitter);
	Blitter *new_blitter = BlitterFactory::SelectBlitter(repl_blitter);
	if (new_blitter == nullptr) NOT_REACHED();
	DEBUG(driver, 1, "Successfully switched to %s.", repl_blitter);

	if (!VideoDriver::GetInstance()->AfterBlitterChange()) {
		/* Failed to switch blitter, let's hope we can return to the old one. */
		if (BlitterFactory::SelectBlitter(cur_blitter) == nullptr || !VideoDriver::GetInstance()->AfterBlitterChange()) UserError("Failed to reinitialize video driver. Specify a fixed blitter in the config");
	}

	/* Clear caches that might have sprites for another blitter. */
	VideoDriver::GetInstance()->ClearSystemSprites();
	ClearFontCache();
	GfxClearSpriteCache();
	ReInitAllWindows(false);
}

/**
 * Check blitter needed by NewGRF config and switch if needed.
 * @return False when nothing changed, true otherwise.
 */
static bool SwitchNewGRFBlitter()
{
	/* Never switch if the blitter was specified by the user. */
	if (!_blitter_autodetected) return false;

	/* Null driver => dedicated server => do nothing. */
	if (BlitterFactory::GetCurrentBlitter()->GetScreenDepth() == 0) return false;

	/* Get preferred depth.
	 *  - depth_wanted_by_base: Depth required by the baseset, i.e. the majority of the sprites.
	 *  - depth_wanted_by_grf:  Depth required by some NewGRF.
	 * Both can force using a 32bpp blitter. depth_wanted_by_base is used to select
	 * between multiple 32bpp blitters, which perform differently with 8bpp sprites.
	 */
	uint depth_wanted_by_base = BaseGraphics::GetUsedSet()->blitter == BLT_32BPP ? 32 : 8;
	uint depth_wanted_by_grf = _support8bpp != S8BPP_NONE ? 8 : 32;
	for (GRFConfig *c = _grfconfig; c != nullptr; c = c->next) {
		if (c->status == GCS_DISABLED || c->status == GCS_NOT_FOUND || HasBit(c->flags, GCF_INIT_ONLY)) continue;
		if (c->palette & GRFP_BLT_32BPP) depth_wanted_by_grf = 32;
	}
	/* We need a 32bpp blitter for font anti-alias. */
	if (HasAntialiasedFonts()) depth_wanted_by_grf = 32;

	/* Search the best blitter. */
	static const struct {
		const char *name;
		uint animation; ///< 0: no support, 1: do support, 2: both
		uint min_base_depth, max_base_depth, min_grf_depth, max_grf_depth;
	} replacement_blitters[] = {
		{ "8bpp-optimized",  2,  8,  8,  8,  8 },
		{ "40bpp-anim",      2,  8, 32,  8, 32 },
#ifdef WITH_SSE
		{ "32bpp-sse4",      0, 32, 32,  8, 32 },
		{ "32bpp-ssse3",     0, 32, 32,  8, 32 },
		{ "32bpp-sse2",      0, 32, 32,  8, 32 },
		{ "32bpp-sse4-anim", 1, 32, 32,  8, 32 },
#endif
		{ "32bpp-optimized", 0,  8, 32,  8, 32 },
#ifdef WITH_SSE
		{ "32bpp-sse2-anim", 1,  8, 32,  8, 32 },
#endif
		{ "32bpp-anim",      1,  8, 32,  8, 32 },
	};

	const bool animation_wanted = HasBit(_display_opt, DO_FULL_ANIMATION);
	const char *cur_blitter = BlitterFactory::GetCurrentBlitter()->GetName();

	for (uint i = 0; i < lengthof(replacement_blitters); i++) {
		if (animation_wanted && (replacement_blitters[i].animation == 0)) continue;
		if (!animation_wanted && (replacement_blitters[i].animation == 1)) continue;

		if (!IsInsideMM(depth_wanted_by_base, replacement_blitters[i].min_base_depth, replacement_blitters[i].max_base_depth + 1)) continue;
		if (!IsInsideMM(depth_wanted_by_grf, replacement_blitters[i].min_grf_depth, replacement_blitters[i].max_grf_depth + 1)) continue;
		const char *repl_blitter = replacement_blitters[i].name;

		if (strcmp(repl_blitter, cur_blitter) == 0) {
			return false;
		}
		if (BlitterFactory::GetBlitterFactory(repl_blitter) == nullptr) continue;

		/* Inform the video driver we want to switch blitter as soon as possible. */
		VideoDriver::GetInstance()->QueueOnMainThread(std::bind(&RealChangeBlitter, repl_blitter));
		break;
	}

	return true;
}

/** Check whether we still use the right blitter, or use another (better) one. */
void CheckBlitter()
{
	if (!SwitchNewGRFBlitter()) return;

	ClearFontCache();
	GfxClearSpriteCache();
	ReInitAllWindows(false);
}

void UpdateRouteStepSpriteSize()
{
	extern uint _vp_route_step_sprite_width;
	extern uint _vp_route_step_base_width;
	extern uint _vp_route_step_height_top;
	extern uint _vp_route_step_height_bottom;
	extern uint _vp_route_step_string_width[4];

	Dimension d0 = GetSpriteSize(SPR_ROUTE_STEP_TOP);
	_vp_route_step_sprite_width = d0.width;
	_vp_route_step_height_top = d0.height;

	_vp_route_step_base_width = (_vp_route_step_height_top + 1) * 2;

	Dimension d2 = GetSpriteSize(SPR_ROUTE_STEP_BOTTOM);
	_vp_route_step_height_bottom = d2.height;

	const uint min_width = _vp_route_step_sprite_width > _vp_route_step_base_width ? _vp_route_step_sprite_width - _vp_route_step_base_width : 0;
	uint extra = 0;
	for (uint i = 0; i < 4; i++) {
		SetDParamMaxDigits(0, i + 2, FS_SMALL);
		SetDParam(1, STR_VIEWPORT_SHOW_VEHICLE_ROUTE_STEP_STATION);
		const uint base_width = GetStringBoundingBox(STR_VIEWPORT_SHOW_VEHICLE_ROUTE_STEP, FS_SMALL).width;
		if (i == 0) {
			uint width = base_width;
			auto process_string = [&](StringID str) {
				SetDParam(1, str);
				width = std::max(width, GetStringBoundingBox(STR_VIEWPORT_SHOW_VEHICLE_ROUTE_STEP, FS_SMALL).width);
			};
			process_string(STR_VIEWPORT_SHOW_VEHICLE_ROUTE_STEP_DEPOT);
			process_string(STR_VIEWPORT_SHOW_VEHICLE_ROUTE_STEP_WAYPOINT);
			process_string(STR_VIEWPORT_SHOW_VEHICLE_ROUTE_STEP_IMPLICIT);
			extra = width - base_width;
		}
		_vp_route_step_string_width[i] = std::max(min_width, base_width + extra);
	}
}

#if !defined(DEDICATED)
/* multi can be density, field type, ... */
static SpriteID GetSpriteIDForClearGround(const ClearGround cg, const Slope slope, const uint multi)
{
	switch (cg) {
		case CLEAR_GRASS:
			return GetSpriteIDForClearLand(slope, (byte) multi);
		case CLEAR_ROUGH:
			return GetSpriteIDForHillyLand(slope, multi);
		case CLEAR_ROCKS:
			return GetSpriteIDForRocks(slope, multi);
		case CLEAR_FIELDS:
			return GetSpriteIDForFields(slope, multi);
		case CLEAR_SNOW:
		case CLEAR_DESERT:
			return GetSpriteIDForSnowDesert(slope, multi);
		default: NOT_REACHED();
	}
}
#endif /* !DEDICATED */

/** Once the sprites are loaded, we can determine main colours of ground/water/... */
void GfxDetermineMainColours()
{
#if !defined(DEDICATED)
	/* Water. */
	extern uint32 _vp_map_water_colour[5];
	_vp_map_water_colour[0] = GetSpriteMainColour(SPR_FLAT_WATER_TILE, PAL_NONE);
	if (BlitterFactory::GetCurrentBlitter()->GetScreenDepth() == 32) {
		_vp_map_water_colour[1] = Blitter_32bppBase::MakeTransparent(_vp_map_water_colour[0], 256, 192).data; // lighter
		_vp_map_water_colour[2] = Blitter_32bppBase::MakeTransparent(_vp_map_water_colour[0], 192, 256).data; // darker
		_vp_map_water_colour[3] = _vp_map_water_colour[2];
		_vp_map_water_colour[4] = _vp_map_water_colour[1];
	}

	/* Clear ground. */
	extern uint32 _vp_map_vegetation_clear_colours[16][6][8];
	memset(_vp_map_vegetation_clear_colours, 0, sizeof(_vp_map_vegetation_clear_colours));
	const struct {
		byte min;
		byte max;
	} multi[6] = {
		{ 0, 3 }, // CLEAR_GRASS, density
		{ 0, 7 }, // CLEAR_ROUGH, "random" based on position
		{ 0, 1 }, // CLEAR_ROCKS, tile hash parity
		{ 0, 7 }, // CLEAR_FIELDS, some field types
		{ 0, 3 }, // CLEAR_SNOW, density
		{ 1, 3 }, // CLEAR_DESERT, density
	};
	for (uint s = 0; s <= SLOPE_ELEVATED; s++) {
		for (uint cg = 0; cg < 6; cg++) {
			for (uint m = multi[cg].min; m <= multi[cg].max; m++) {
				_vp_map_vegetation_clear_colours[s][cg][m] = GetSpriteMainColour(GetSpriteIDForClearGround((ClearGround) cg, (Slope) s, m), PAL_NONE);
			}
		}
	}

	/* Trees. */
	extern uint32 _vp_map_vegetation_tree_colours[16][5][MAX_TREE_COUNT_BY_LANDSCAPE];
	const uint base  = _tree_base_by_landscape[_settings_game.game_creation.landscape];
	const uint count = _tree_count_by_landscape[_settings_game.game_creation.landscape];
	for (uint tg = 0; tg < 5; tg++) {
		for (uint i = base; i < base + count; i++) {
			_vp_map_vegetation_tree_colours[0][tg][i - base] = GetSpriteMainColour(_tree_sprites[i].sprite, _tree_sprites[i].pal);
		}
		const int diff = MAX_TREE_COUNT_BY_LANDSCAPE - count;
		if (diff > 0) {
			for (uint i = count; i < MAX_TREE_COUNT_BY_LANDSCAPE; i++)
				_vp_map_vegetation_tree_colours[0][tg][i] = _vp_map_vegetation_tree_colours[0][tg][i - count];
		}
	}
	for (int s = 1; s <= SLOPE_ELEVATED; ++s) {
		extern int GetSlopeTreeBrightnessAdjust(Slope slope);
		int brightness_adjust = (BlitterFactory::GetCurrentBlitter()->GetScreenDepth() == 32) ? GetSlopeTreeBrightnessAdjust((Slope)s) * 2 : 0;
		if (brightness_adjust != 0) {
			for (uint tg = 0; tg < 5; tg++) {
				for (uint i = 0; i < MAX_TREE_COUNT_BY_LANDSCAPE; i++) {
					_vp_map_vegetation_tree_colours[s][tg][i] = Blitter_32bppBase::AdjustBrightness(Colour(_vp_map_vegetation_tree_colours[0][tg][i]), Blitter_32bppBase::DEFAULT_BRIGHTNESS + brightness_adjust).data;
				}
			}
		} else {
			memcpy(&(_vp_map_vegetation_tree_colours[s]), &(_vp_map_vegetation_tree_colours[0]), sizeof(_vp_map_vegetation_tree_colours[0]));
		}
	}
#endif /* !DEDICATED */
}

/** Initialise and load all the sprites. */
void GfxLoadSprites()
{
	DEBUG(sprite, 2, "Loading sprite set %d", _settings_game.game_creation.landscape);

	_grf_bug_too_many_strings = false;

	SwitchNewGRFBlitter();
	VideoDriver::GetInstance()->ClearSystemSprites();
	ClearFontCache();
	GfxInitSpriteMem();
	GfxInitPalettes();
	LoadSpriteTables();
	GfxDetermineMainColours();

	UpdateRouteStepSpriteSize();
	UpdateCursorSize();

	DEBUG(sprite, 2, "Completed loading sprite set %d", _settings_game.game_creation.landscape);
}

bool GraphicsSet::FillSetDetails(IniFile *ini, const std::string &path, const std::string &full_filename)
{
	bool ret = this->BaseSet<GraphicsSet, MAX_GFT, true>::FillSetDetails(ini, path, full_filename, false);
	if (ret) {
		IniGroup *metadata = ini->GetGroup("metadata");
		IniItem *item;

		fetch_metadata("palette");
		this->palette = ((*item->value)[0] == 'D' || (*item->value)[0] == 'd') ? PAL_DOS : PAL_WINDOWS;

		/* Get optional blitter information. */
		item = metadata->GetItem("blitter", false);
		this->blitter = (item != nullptr && (*item->value)[0] == '3') ? BLT_32BPP : BLT_8BPP;
	}
	return ret;
}

/**
 * Calculate and check the MD5 hash of the supplied GRF.
 * @param file The file get the hash of.
 * @param subdir The sub directory to get the files from.
 * @return
 * - #CR_MATCH if the MD5 hash matches
 * - #CR_MISMATCH if the MD5 does not match
 * - #CR_NO_FILE if the file misses
 */
/* static */ MD5File::ChecksumResult GraphicsSet::CheckMD5(const MD5File *file, Subdirectory subdir)
{
	size_t size = 0;
	FILE *f = FioFOpenFile(file->filename, "rb", subdir, &size);
	if (f == nullptr) return MD5File::CR_NO_FILE;

	size_t max = GRFGetSizeOfDataSection(f);

	FioFCloseFile(f);

	return file->CheckMD5(subdir, max);
}


/**
 * Calculate and check the MD5 hash of the supplied filename.
 * @param subdir The sub directory to get the files from
 * @param max_size Only calculate the hash for this many bytes from the file start.
 * @return
 * - #CR_MATCH if the MD5 hash matches
 * - #CR_MISMATCH if the MD5 does not match
 * - #CR_NO_FILE if the file misses
 */
MD5File::ChecksumResult MD5File::CheckMD5(Subdirectory subdir, size_t max_size) const
{
	size_t size;
	FILE *f = FioFOpenFile(this->filename, "rb", subdir, &size);

	if (f == nullptr) return CR_NO_FILE;

	size = std::min(size, max_size);

	Md5 checksum;
	uint8 buffer[1024];
	uint8 digest[16];
	size_t len;

	while ((len = fread(buffer, 1, (size > sizeof(buffer)) ? sizeof(buffer) : size, f)) != 0 && size != 0) {
		size -= len;
		checksum.Append(buffer, len);
	}

	FioFCloseFile(f);

	checksum.Finish(digest);
	return memcmp(this->hash, digest, sizeof(this->hash)) == 0 ? CR_MATCH : CR_MISMATCH;
}

/** Names corresponding to the GraphicsFileType */
static const char * const _graphics_file_names[] = { "base", "logos", "arctic", "tropical", "toyland", "extra" };

/** Implementation */
template <class T, size_t Tnum_files, bool Tsearch_in_tars>
/* static */ const char * const *BaseSet<T, Tnum_files, Tsearch_in_tars>::file_names = _graphics_file_names;

template <class Tbase_set>
/* static */ bool BaseMedia<Tbase_set>::DetermineBestSet()
{
	if (BaseMedia<Tbase_set>::used_set != nullptr) return true;

	const Tbase_set *best = nullptr;
	for (const Tbase_set *c = BaseMedia<Tbase_set>::available_sets; c != nullptr; c = c->next) {
		/* Skip unusable sets */
		if (c->GetNumMissing() != 0) continue;

		if (best == nullptr ||
				(best->fallback && !c->fallback) ||
				best->valid_files < c->valid_files ||
				(best->valid_files == c->valid_files && (
					(best->shortname == c->shortname && best->version < c->version) ||
					(best->palette != PAL_DOS && c->palette == PAL_DOS)))) {
			best = c;
		}
	}

	BaseMedia<Tbase_set>::used_set = best;
	return BaseMedia<Tbase_set>::used_set != nullptr;
}

template <class Tbase_set>
/* static */ const char *BaseMedia<Tbase_set>::GetExtension()
{
	return ".obg"; // OpenTTD Base Graphics
}

INSTANTIATE_BASE_MEDIA_METHODS(BaseMedia<GraphicsSet>, GraphicsSet)<|MERGE_RESOLUTION|>--- conflicted
+++ resolved
@@ -48,32 +48,28 @@
  * @param load_index The offset of the first sprite.
  * @param needs_palette_remap Whether the colours in the GRF file need a palette remap.
  */
-<<<<<<< HEAD
-static SpriteFile &LoadGrfFile(const char *filename, uint load_index, bool needs_palette_remap)
-=======
-static uint LoadGrfFile(const std::string &filename, uint load_index, bool needs_palette_remap)
->>>>>>> 1697dff7
+static SpriteFile &LoadGrfFile(const std::string &filename, uint load_index, bool needs_palette_remap)
 {
 	uint sprite_id = 0;
 
 	SpriteFile &file = OpenCachedSpriteFile(filename, BASESET_DIR, needs_palette_remap);
 
-	DEBUG(sprite, 2, "Reading grf-file '%s'", filename);
+	DEBUG(sprite, 2, "Reading grf-file '%s'", filename.c_str());
 
 	byte container_ver = file.GetContainerVersion();
-	if (container_ver == 0) UserError("Base grf '{}' is corrupt", filename);
+	if (container_ver == 0) usererror("Base grf '%s' is corrupt", filename.c_str());
 	ReadGRFSpriteOffsets(file);
 	if (container_ver >= 2) {
 		/* Read compression. */
 		byte compression = file.ReadByte();
-		if (compression != 0) UserError("Unsupported compression format");
+		if (compression != 0) usererror("Unsupported compression format");
 	}
 
 	while (LoadNextSprite(load_index, file, sprite_id)) {
 		load_index++;
 		sprite_id++;
 		if (load_index >= MAX_SPRITES) {
-			UserError("Too many sprites. Recompile with higher MAX_SPRITES value or remove some custom GRF files.");
+			usererror("Too many sprites. Recompile with higher MAX_SPRITES value or remove some custom GRF files.");
 		}
 	}
 	DEBUG(sprite, 2, "Currently %i sprites are loaded", load_index);
@@ -95,15 +91,15 @@
 
 	SpriteFile &file = OpenCachedSpriteFile(filename, BASESET_DIR, needs_palette_remap);
 
-	DEBUG(sprite, 2, "Reading indexed grf-file '%s'", filename);
+	DEBUG(sprite, 2, "Reading indexed grf-file '%s'", filename.c_str());
 
 	byte container_ver = file.GetContainerVersion();
-	if (container_ver == 0) UserError("Base grf '{}' is corrupt", filename);
+	if (container_ver == 0) usererror("Base grf '%s' is corrupt", filename.c_str());
 	ReadGRFSpriteOffsets(file);
 	if (container_ver >= 2) {
 		/* Read compression. */
 		byte compression = file.ReadByte();
-		if (compression != 0) UserError("Unsupported compression format");
+		if (compression != 0) usererror("Unsupported compression format");
 	}
 
 	while ((start = *index_tbl++) != END) {
@@ -161,7 +157,7 @@
 		add_pos += seprintf(add_pos, last, "\t%s is %s (%s)\n", sounds_set->files->filename.c_str(), SoundsSet::CheckMD5(sounds_set->files, BASESET_DIR) == MD5File::CR_MISMATCH ? "corrupt" : "missing", sounds_set->files->missing_warning.c_str());
 	}
 
-	if (add_pos != error_msg) ShowInfoI(error_msg);
+	if (add_pos != error_msg) ShowInfoF("%s", error_msg);
 }
 
 void InitGRFGlobalVars()
@@ -308,7 +304,7 @@
 
 	if (!VideoDriver::GetInstance()->AfterBlitterChange()) {
 		/* Failed to switch blitter, let's hope we can return to the old one. */
-		if (BlitterFactory::SelectBlitter(cur_blitter) == nullptr || !VideoDriver::GetInstance()->AfterBlitterChange()) UserError("Failed to reinitialize video driver. Specify a fixed blitter in the config");
+		if (BlitterFactory::SelectBlitter(cur_blitter) == nullptr || !VideoDriver::GetInstance()->AfterBlitterChange()) usererror("Failed to reinitialize video driver. Specify a fixed blitter in the config");
 	}
 
 	/* Clear caches that might have sprites for another blitter. */
