--- conflicted
+++ resolved
@@ -232,30 +232,19 @@
 	c->money -= cost.GetCost();
 	c->yearly_expenses[0][cost.GetExpensesType()] += cost.GetCost();
 
-<<<<<<< HEAD
-	if (HasBit(1 << EXPENSES_TRAIN_INC    |
-	           1 << EXPENSES_ROADVEH_INC  |
-	           1 << EXPENSES_AIRCRAFT_INC |
-	           1 << EXPENSES_SHIP_INC     |
-			   1 << EXPENSES_SHARING_INC, cost.GetExpensesType())) {
-=======
 	if (HasBit(1 << EXPENSES_TRAIN_REVENUE    |
 	           1 << EXPENSES_ROADVEH_REVENUE  |
 	           1 << EXPENSES_AIRCRAFT_REVENUE |
-	           1 << EXPENSES_SHIP_REVENUE, cost.GetExpensesType())) {
->>>>>>> adc76cca
+	           1 << EXPENSES_SHIP_REVENUE     |
+	           1 << EXPENSES_SHARING_INC, cost.GetExpensesType())) {
 		c->cur_economy.income -= cost.GetCost();
 	} else if (HasBit(1 << EXPENSES_TRAIN_RUN    |
 	                  1 << EXPENSES_ROADVEH_RUN  |
 	                  1 << EXPENSES_AIRCRAFT_RUN |
 	                  1 << EXPENSES_SHIP_RUN     |
 	                  1 << EXPENSES_PROPERTY     |
-<<<<<<< HEAD
-	                  1 << EXPENSES_LOAN_INT     |
-					  1 << EXPENSES_SHARING_COST, cost.GetExpensesType())) {
-=======
-	                  1 << EXPENSES_LOAN_INTEREST, cost.GetExpensesType())) {
->>>>>>> adc76cca
+	                  1 << EXPENSES_LOAN_INTEREST |
+	                  1 << EXPENSES_SHARING_COST, cost.GetExpensesType())) {
 		c->cur_economy.expenses -= cost.GetCost();
 	}
 
@@ -1283,38 +1272,5 @@
 	buffer += seprintf(buffer, last, "Station: %u\n", station);
 	buffer += seprintf(buffer, last, "Airport: %u\n", airport);
 
-<<<<<<< HEAD
 	return buffer;
-=======
-	/* Subtract money from local-company */
-	return amount;
-}
-
-/**
- * Get the index of the first available company. It attempts,
- *  from first to last, and as soon as the attempt succeeds,
- *  to get the index of the company:
- *  1st - get the first existing human company.
- *  2nd - get the first non-existing company.
- *  3rd - get COMPANY_FIRST.
- * @return the index of the first available company.
- */
-CompanyID GetFirstPlayableCompanyID()
-{
-	for (Company *c : Company::Iterate()) {
-		if (Company::IsHumanID(c->index)) {
-			return c->index;
-		}
-	}
-
-	if (Company::CanAllocateItem()) {
-		for (CompanyID c = COMPANY_FIRST; c < MAX_COMPANIES; c++) {
-			if (!Company::IsValidID(c)) {
-				return c;
-			}
-		}
-	}
-
-	return COMPANY_FIRST;
->>>>>>> adc76cca
 }