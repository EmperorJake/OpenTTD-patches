--- conflicted
+++ resolved
@@ -27,11 +27,7 @@
  * Test if we should draw rail catenary
  * @param rt Rail type to test
  */
-<<<<<<< HEAD
-static inline bool HasRailCatenaryDrawn(RailType rt, RailType secondary = INVALID_RAILTYPE)
-=======
-inline bool HasRailCatenaryDrawn(RailType rt)
->>>>>>> 1e56bd1e
+inline bool HasRailCatenaryDrawn(RailType rt, RailType secondary = INVALID_RAILTYPE)
 {
 	return !IsInvisibilitySet(TO_CATENARY) && !_settings_game.vehicle.disable_elrails && (HasRailCatenary(rt) || (secondary != INVALID_RAILTYPE && HasRailCatenary(secondary)));
 }
