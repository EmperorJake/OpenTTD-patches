--- conflicted
+++ resolved
@@ -238,9 +238,9 @@
 			if (HasBit(callback, CBM_IND_PRODUCTION_CARGO_ARRIVAL) || HasBit(callback, CBM_IND_PRODUCTION_256_TICKS)) {
 				if ((indspec->behaviour & INDUSTRYBEH_PROD_MULTI_HNDLING) != 0) {
 					if (this->industry->prod_level == 0) return 0;
-					return ClampTo<uint16>(this->industry->accepted[variable - 0x40].waiting / this->industry->prod_level);
+					return ClampTo<uint16>(this->industry->incoming_cargo_waiting[variable - 0x40] / this->industry->prod_level);
 				} else {
-					return ClampTo<uint16>(this->industry->accepted[variable - 0x40].waiting);
+					return ClampTo<uint16>(this->industry->incoming_cargo_waiting[variable - 0x40]);
 				}
 			} else {
 				return 0;
@@ -340,17 +340,17 @@
 		case 0x70:
 		case 0x71: {
 			CargoID cargo = GetCargoTranslation(parameter, this->ro.grffile);
-			if (!IsValidCargoID(cargo)) return 0;
-			auto it = this->industry->GetCargoProduced(cargo);
-			if (it == std::end(this->industry->produced)) return 0; // invalid cargo
+			if (cargo == CT_INVALID) return 0;
+			int index = this->industry->GetCargoProducedIndex(cargo);
+			if (index < 0) return 0; // invalid cargo
 			switch (variable) {
-				case 0x69: return it->waiting;
-				case 0x6A: return it->history[THIS_MONTH].production;
-				case 0x6B: return it->history[THIS_MONTH].transported;
-				case 0x6C: return it->history[LAST_MONTH].production;
-				case 0x6D: return it->history[LAST_MONTH].transported;
-				case 0x70: return it->rate;
-				case 0x71: return it->history[LAST_MONTH].PctTransported();
+				case 0x69: return this->industry->produced_cargo_waiting[index];
+				case 0x6A: return this->industry->this_month_production[index];
+				case 0x6B: return this->industry->this_month_transported[index];
+				case 0x6C: return this->industry->last_month_production[index];
+				case 0x6D: return this->industry->last_month_transported[index];
+				case 0x70: return this->industry->production_rate[index];
+				case 0x71: return this->industry->last_month_pct_transported[index];
 				default: NOT_REACHED();
 			}
 		}
@@ -359,11 +359,11 @@
 		case 0x6E:
 		case 0x6F: {
 			CargoID cargo = GetCargoTranslation(parameter, this->ro.grffile);
-			if (!IsValidCargoID(cargo)) return 0;
-			auto it = this->industry->GetCargoAccepted(cargo);
-			if (it == std::end(this->industry->accepted)) return 0; // invalid cargo
-			if (variable == 0x6E) return it->last_accepted;
-			if (variable == 0x6F) return it->waiting;
+			if (cargo == CT_INVALID) return 0;
+			int index = this->industry->GetCargoAcceptedIndex(cargo);
+			if (index < 0) return 0; // invalid cargo
+			if (variable == 0x6E) return this->industry->last_cargo_accepted_at[index];
+			if (variable == 0x6F) return this->industry->incoming_cargo_waiting[index];
 			NOT_REACHED();
 		}
 
@@ -382,40 +382,40 @@
 		case 0x87: return this->industry->location.h;// xy dimensions
 
 		case 0x88:
-		case 0x89: return this->industry->produced[variable - 0x88].cargo;
-		case 0x8A: return this->industry->produced[0].waiting;
-		case 0x8B: return GB(this->industry->produced[0].waiting, 8, 8);
-		case 0x8C: return this->industry->produced[1].waiting;
-		case 0x8D: return GB(this->industry->produced[1].waiting, 8, 8);
+		case 0x89: return this->industry->produced_cargo[variable - 0x88];
+		case 0x8A: return this->industry->produced_cargo_waiting[0];
+		case 0x8B: return GB(this->industry->produced_cargo_waiting[0], 8, 8);
+		case 0x8C: return this->industry->produced_cargo_waiting[1];
+		case 0x8D: return GB(this->industry->produced_cargo_waiting[1], 8, 8);
 		case 0x8E:
-		case 0x8F: return this->industry->produced[variable - 0x8E].rate;
+		case 0x8F: return this->industry->production_rate[variable - 0x8E];
 		case 0x90:
 		case 0x91:
-		case 0x92: return this->industry->accepted[variable - 0x90].cargo;
+		case 0x92: return this->industry->accepts_cargo[variable - 0x90];
 		case 0x93: return this->industry->prod_level;
 		/* amount of cargo produced so far THIS month. */
-		case 0x94: return this->industry->produced[0].history[THIS_MONTH].production;
-		case 0x95: return GB(this->industry->produced[0].history[THIS_MONTH].production, 8, 8);
-		case 0x96: return this->industry->produced[1].history[THIS_MONTH].production;
-		case 0x97: return GB(this->industry->produced[1].history[THIS_MONTH].production, 8, 8);
+		case 0x94: return this->industry->this_month_production[0];
+		case 0x95: return GB(this->industry->this_month_production[0], 8, 8);
+		case 0x96: return this->industry->this_month_production[1];
+		case 0x97: return GB(this->industry->this_month_production[1], 8, 8);
 		/* amount of cargo transported so far THIS month. */
-		case 0x98: return this->industry->produced[0].history[THIS_MONTH].transported;
-		case 0x99: return GB(this->industry->produced[0].history[THIS_MONTH].transported, 8, 8);
-		case 0x9A: return this->industry->produced[1].history[THIS_MONTH].transported;
-		case 0x9B: return GB(this->industry->produced[1].history[THIS_MONTH].transported, 8, 8);
+		case 0x98: return this->industry->this_month_transported[0];
+		case 0x99: return GB(this->industry->this_month_transported[0], 8, 8);
+		case 0x9A: return this->industry->this_month_transported[1];
+		case 0x9B: return GB(this->industry->this_month_transported[1], 8, 8);
 		/* fraction of cargo transported LAST month. */
 		case 0x9C:
-		case 0x9D: return this->industry->produced[variable - 0x9C].history[LAST_MONTH].PctTransported();
+		case 0x9D: return this->industry->last_month_pct_transported[variable - 0x9C];
 		/* amount of cargo produced LAST month. */
-		case 0x9E: return this->industry->produced[0].history[LAST_MONTH].production;
-		case 0x9F: return GB(this->industry->produced[0].history[LAST_MONTH].production, 8, 8);
-		case 0xA0: return this->industry->produced[1].history[LAST_MONTH].production;
-		case 0xA1: return GB(this->industry->produced[1].history[LAST_MONTH].production, 8, 8);
+		case 0x9E: return this->industry->last_month_production[0];
+		case 0x9F: return GB(this->industry->last_month_production[0], 8, 8);
+		case 0xA0: return this->industry->last_month_production[1];
+		case 0xA1: return GB(this->industry->last_month_production[1], 8, 8);
 		/* amount of cargo transported last month. */
-		case 0xA2: return this->industry->produced[0].history[LAST_MONTH].transported;
-		case 0xA3: return GB(this->industry->produced[0].history[LAST_MONTH].transported, 8, 8);
-		case 0xA4: return this->industry->produced[1].history[LAST_MONTH].transported;
-		case 0xA5: return GB(this->industry->produced[1].history[LAST_MONTH].transported, 8, 8);
+		case 0xA2: return this->industry->last_month_transported[0];
+		case 0xA3: return GB(this->industry->last_month_transported[0], 8, 8);
+		case 0xA4: return this->industry->last_month_transported[1];
+		case 0xA5: return GB(this->industry->last_month_transported[1], 8, 8);
 
 		case 0xA6: return indspec->grf_prop.local_id;
 		case 0xA7: return this->industry->founder;
@@ -428,13 +428,8 @@
 		case 0xB0: return ClampTo<uint16_t>(this->industry->construction_date - DAYS_TILL_ORIGINAL_BASE_YEAR); // Date when built since 1920 (in days)
 		case 0xB3: return this->industry->construction_type; // Construction type
 		case 0xB4: {
-<<<<<<< HEAD
 			Date *latest = std::max_element(this->industry->last_cargo_accepted_at, endof(this->industry->last_cargo_accepted_at));
 			return ClampTo<uint16>((*latest) - DAYS_TILL_ORIGINAL_BASE_YEAR); // Date last cargo accepted since 1920 (in days)
-=======
-			auto it = std::max_element(std::begin(this->industry->accepted), std::end(this->industry->accepted), [](const auto &a, const auto &b) { return a.last_accepted < b.last_accepted; });
-			return ClampTo<uint16_t>(it->last_accepted - DAYS_TILL_ORIGINAL_BASE_YEAR); // Date last cargo accepted since 1920 (in days)
->>>>>>> 90fdf17e
 		}
 	}
 
@@ -677,22 +672,22 @@
 		if (group->version < 2) {
 			/* Callback parameters map directly to industry cargo slot indices */
 			for (uint i = 0; i < group->num_input; i++) {
-				ind->accepted[i].waiting = ClampTo<uint16_t>(ind->accepted[i].waiting - DerefIndProd(group->subtract_input[i], deref) * multiplier);
+				ind->incoming_cargo_waiting[i] = ClampTo<uint16_t>(ind->incoming_cargo_waiting[i] - DerefIndProd(group->subtract_input[i], deref) * multiplier);
 			}
 			for (uint i = 0; i < group->num_output; i++) {
-				ind->produced[i].waiting = ClampTo<uint16_t>(ind->produced[i].waiting + std::max(DerefIndProd(group->add_output[i], deref), 0) * multiplier);
+				ind->produced_cargo_waiting[i] = ClampTo<uint16_t>(ind->produced_cargo_waiting[i] + std::max(DerefIndProd(group->add_output[i], deref), 0) * multiplier);
 			}
 		} else {
 			/* Callback receives list of cargos to apply for, which need to have their cargo slots in industry looked up */
 			for (uint i = 0; i < group->num_input; i++) {
-				auto it = ind->GetCargoAccepted(group->cargo_input[i]);
-				if (it == std::end(ind->accepted)) continue;
-				it->waiting = ClampTo<uint16_t>(it->waiting - DerefIndProd(group->subtract_input[i], deref) * multiplier);
+				int cargo_index = ind->GetCargoAcceptedIndex(group->cargo_input[i]);
+				if (cargo_index < 0) continue;
+				ind->incoming_cargo_waiting[cargo_index] = ClampTo<uint16_t>(ind->incoming_cargo_waiting[cargo_index] - DerefIndProd(group->subtract_input[i], deref) * multiplier);
 			}
 			for (uint i = 0; i < group->num_output; i++) {
-				auto it = ind->GetCargoProduced(group->cargo_output[i]);
-				if (it == std::end(ind->produced)) continue;
-				it->waiting = ClampTo<uint16_t>(it->waiting + std::max(DerefIndProd(group->add_output[i], deref), 0) * multiplier);
+				int cargo_index = ind->GetCargoProducedIndex(group->cargo_output[i]);
+				if (cargo_index < 0) continue;
+				ind->produced_cargo_waiting[cargo_index] = ClampTo<uint16_t>(ind->produced_cargo_waiting[cargo_index] + std::max(DerefIndProd(group->add_output[i], deref), 0) * multiplier);
 			}
 		}
 
