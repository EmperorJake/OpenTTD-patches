/*
 * This file is part of OpenTTD.
 * OpenTTD is free software; you can redistribute it and/or modify it under the terms of the GNU General Public License as published by the Free Software Foundation, version 2.
 * OpenTTD is distributed in the hope that it will be useful, but WITHOUT ANY WARRANTY; without even the implied warranty of MERCHANTABILITY or FITNESS FOR A PARTICULAR PURPOSE.
 * See the GNU General Public License for more details. You should have received a copy of the GNU General Public License along with OpenTTD. If not, see <http://www.gnu.org/licenses/>.
 */

/** @file rail_gui.cpp %File for dealing with rail construction user interface */

#include "stdafx.h"
#include "gui.h"
#include "window_gui.h"
#include "station_gui.h"
#include "terraform_gui.h"
#include "viewport_func.h"
#include "command_func.h"
#include "waypoint_func.h"
#include "newgrf_station.h"
#include "company_base.h"
#include "strings_func.h"
#include "window_func.h"
#include "date_func.h"
#include "sound_func.h"
#include "company_func.h"
#include "widgets/dropdown_type.h"
#include "tunnelbridge.h"
#include "tilehighlight_func.h"
#include "spritecache.h"
#include "core/geometry_func.hpp"
#include "hotkeys.h"
#include "engine_base.h"
#include "vehicle_func.h"
#include "zoom_func.h"
#include "rail_gui.h"
#include "querystring_gui.h"
#include "sortlist_type.h"
#include "stringfilter_type.h"
#include "string_func.h"
#include "tracerestrict.h"
#include "programmable_signals.h"
#include "newgrf_newsignals.h"
#include "core/backup_type.hpp"

#include "station_map.h"
#include "tunnelbridge_map.h"

#include "widgets/rail_widget.h"

#include "safeguards.h"


static RailType _cur_railtype;               ///< Rail type of the current build-rail toolbar.
static bool _remove_button_clicked;          ///< Flag whether 'remove' toggle-button is currently enabled
static DiagDirection _build_depot_direction; ///< Currently selected depot direction
static uint16_t _cur_waypoint_type;          ///< Currently selected waypoint type
static bool _convert_signal_button;          ///< convert signal button in the signal GUI pressed
static bool _trace_restrict_button;          ///< trace restrict button in the signal GUI pressed
static bool _program_signal_button;          ///< program signal button in the signal GUI pressed
static SignalVariant _cur_signal_variant;    ///< set the signal variant (for signal GUI)
static SignalType _cur_signal_type;          ///< set the signal type (for signal GUI)
static uint8 _cur_signal_style;              ///< set the signal style (for signal GUI)
static uint _cur_signal_button;              ///< set the signal button (for signal GUI)

extern TileIndex _rail_track_endtile; // rail_cmd.cpp

static const int HOTKEY_POLYRAIL     = 0x1000;
static const int HOTKEY_NEW_POLYRAIL = 0x1001;

struct RailStationGUISettings {
	Axis orientation;                 ///< Currently selected rail station orientation

	bool newstations;                 ///< Are custom station definitions available?
	StationClassID station_class;     ///< Currently selected custom station class (if newstations is \c true )
	uint16 station_type;              ///< %Station type within the currently selected custom station class (if newstations is \c true )
	uint16 station_count;             ///< Number of custom stations (if newstations is \c true )
};
static RailStationGUISettings _railstation; ///< Settings of the station builder GUI


static void HandleStationPlacement(TileIndex start, TileIndex end);
static void ShowBuildTrainDepotPicker(Window *parent);
static void ShowBuildWaypointPicker(Window *parent);
static Window *ShowStationBuilder(Window *parent);
static void ShowSignalBuilder(Window *parent);

/**
 * Check whether a station type can be build.
 * @return true if building is allowed.
 */
static bool IsStationAvailable(const StationSpec *statspec)
{
	if (statspec == nullptr || !HasBit(statspec->callback_mask, CBM_STATION_AVAIL)) return true;

	uint16 cb_res = GetStationCallback(CBID_STATION_AVAILABILITY, 0, 0, statspec, nullptr, INVALID_TILE, _cur_railtype);
	if (cb_res == CALLBACK_FAILED) return true;

	return Convert8bitBooleanCallback(statspec->grf_prop.grffile, CBID_STATION_AVAILABILITY, cb_res);
}

<<<<<<< HEAD
void CcPlaySound_CONSTRUCTION_RAIL(const CommandCost &result, TileIndex tile, uint32 p1, uint32 p2, uint64 p3, uint32 cmd)
=======
void CcPlaySound_CONSTRUCTION_RAIL(Commands, const CommandCost &result, TileIndex tile)
>>>>>>> 077b08bb
{
	if (result.Succeeded() && _settings_client.sound.confirm) SndPlayTileFx(SND_20_CONSTRUCTION_RAIL, tile);
}

static CommandContainer GenericPlaceRailCmd(TileIndex tile, Track track)
{
	CommandContainer ret = NewCommandContainerBasic(
		tile,          // tile
		_cur_railtype, // p1
		track | (_settings_client.gui.auto_remove_signals << 3), // p2
		(uint32) (_remove_button_clicked ?
				CMD_REMOVE_SINGLE_RAIL | CMD_MSG(STR_ERROR_CAN_T_REMOVE_RAILROAD_TRACK) :
				CMD_BUILD_SINGLE_RAIL | CMD_MSG(STR_ERROR_CAN_T_BUILD_RAILROAD_TRACK)), // cmd
		CcPlaySound_CONSTRUCTION_RAIL // callback
	);

	return ret;
}

/**
 * Try to add an additional rail-track at the entrance of a depot
 * @param tile  Tile to use for adding the rail-track
 * @param dir   Direction to check for already present tracks
 * @param track Track to add
 * @see CcRailDepot()
 */
static void PlaceExtraDepotRail(TileIndex tile, DiagDirection dir, Track track)
{
	if (GetRailTileType(tile) == RAIL_TILE_DEPOT) return;
	if (GetRailTileType(tile) == RAIL_TILE_SIGNALS && !_settings_client.gui.auto_remove_signals) return;
	if ((GetTrackBits(tile) & DiagdirReachesTracks(dir)) == 0) return;

	DoCommandP(tile, _cur_railtype, track | (_settings_client.gui.auto_remove_signals << 3), CMD_BUILD_SINGLE_RAIL);
}

/** Additional pieces of track to add at the entrance of a depot. */
static const Track _place_depot_extra_track[12] = {
	TRACK_LEFT,  TRACK_UPPER, TRACK_UPPER, TRACK_RIGHT, // First additional track for directions 0..3
	TRACK_X,     TRACK_Y,     TRACK_X,     TRACK_Y,     // Second additional track
	TRACK_LOWER, TRACK_LEFT,  TRACK_RIGHT, TRACK_LOWER, // Third additional track
};

/** Direction to check for existing track pieces. */
static const DiagDirection _place_depot_extra_dir[12] = {
	DIAGDIR_SE, DIAGDIR_SW, DIAGDIR_SE, DIAGDIR_SW,
	DIAGDIR_SW, DIAGDIR_NW, DIAGDIR_NE, DIAGDIR_SE,
	DIAGDIR_NW, DIAGDIR_NE, DIAGDIR_NW, DIAGDIR_NE,
};

<<<<<<< HEAD
void CcRailDepot(const CommandCost &result, TileIndex tile, uint32 p1, uint32 p2, uint64 p3, uint32 cmd)
=======
void CcRailDepot(Commands, const CommandCost &result, TileIndex tile, RailType, DiagDirection dir)
>>>>>>> 077b08bb
{
	if (result.Failed()) return;

	DiagDirection dir = (DiagDirection)p2;

	if (_settings_client.sound.confirm) SndPlayTileFx(SND_20_CONSTRUCTION_RAIL, tile);
	if (!_settings_client.gui.persistent_buildingtools) ResetObjectToPlace();

	tile += TileOffsByDiagDir(dir);

	if (IsTileType(tile, MP_RAILWAY)) {
		PlaceExtraDepotRail(tile, _place_depot_extra_dir[dir], _place_depot_extra_track[dir]);
		PlaceExtraDepotRail(tile, _place_depot_extra_dir[dir + 4], _place_depot_extra_track[dir + 4]);
		PlaceExtraDepotRail(tile, _place_depot_extra_dir[dir + 8], _place_depot_extra_track[dir + 8]);
	}
}

/**
 * Place a rail waypoint.
 * @param tile Position to start dragging a waypoint.
 */
static void PlaceRail_Waypoint(TileIndex tile)
{
	if (_remove_button_clicked) {
		VpStartPlaceSizing(tile, VPM_X_AND_Y, DDSP_REMOVE_STATION);
		return;
	}

	Axis axis = GetAxisForNewWaypoint(tile);
	if (IsValidAxis(axis)) {
		/* Valid tile for waypoints */
		VpStartPlaceSizing(tile, axis == AXIS_X ? VPM_X_LIMITED : VPM_Y_LIMITED, DDSP_BUILD_STATION);
		VpSetPlaceSizingLimit(_settings_game.station.station_spread);
	} else {
		/* Tile where we can't build rail waypoints. This is always going to fail,
		 * but provides the user with a proper error message. */
		DoCommandP(tile, 1 << 8 | 1 << 16, STAT_CLASS_WAYP | INVALID_STATION << 16, CMD_BUILD_RAIL_WAYPOINT | CMD_MSG(STR_ERROR_CAN_T_BUILD_TRAIN_WAYPOINT));
	}
}

<<<<<<< HEAD
void CcStation(const CommandCost &result, TileIndex tile, uint32 p1, uint32 p2, uint64 p3, uint32 cmd)
=======
void CcStation(Commands, const CommandCost &result, TileIndex tile)
>>>>>>> 077b08bb
{
	if (result.Failed()) return;

	if (_settings_client.sound.confirm) SndPlayTileFx(SND_20_CONSTRUCTION_RAIL, tile);
	/* Only close the station builder window if the default station and non persistent building is chosen. */
	if (_railstation.station_class == STAT_CLASS_DFLT && _railstation.station_type == 0 && !_settings_client.gui.persistent_buildingtools) ResetObjectToPlace();
}

/**
 * Place a rail station.
 * @param tile Position to place or start dragging a station.
 */
static void PlaceRail_Station(TileIndex tile)
{
	if (_remove_button_clicked) {
		VpStartPlaceSizing(tile, VPM_X_AND_Y_LIMITED, DDSP_REMOVE_STATION);
		VpSetPlaceSizingLimit(-1);
	} else if (_settings_client.gui.station_dragdrop) {
		VpStartPlaceSizing(tile, VPM_X_AND_Y_LIMITED, DDSP_BUILD_STATION);
		VpSetPlaceSizingLimit(_settings_game.station.station_spread);
	} else {
		uint32 p1 = _cur_railtype | _railstation.orientation << 6 | _settings_client.gui.station_numtracks << 8 | _settings_client.gui.station_platlength << 16 | _ctrl_pressed << 24;
		uint32 p2 = _railstation.station_class | INVALID_STATION << 16;
		uint64 p3 = _railstation.station_type;

		int w = _settings_client.gui.station_numtracks;
		int h = _settings_client.gui.station_platlength;
		if (!_railstation.orientation) Swap(w, h);

		CommandContainer cmdcont = NewCommandContainerBasic(tile, p1, p2, CMD_BUILD_RAIL_STATION | CMD_MSG(STR_ERROR_CAN_T_BUILD_RAILROAD_STATION), CcStation);
		cmdcont.p3 = p3;
		ShowSelectStationIfNeeded(cmdcont, TileArea(tile, w, h));
	}
}

static SignalType GetDefaultSignalType()
{
	SignalType sigtype = _settings_client.gui.default_signal_type;
	if (_settings_game.vehicle.train_braking_model == TBM_REALISTIC && IsSignalTypeUnsuitableForRealisticBraking(sigtype)) return SIGTYPE_PBS_ONEWAY;
	return sigtype;
}

/**
 * Build a new signal or edit/remove a present signal, use CmdBuildSingleSignal() or CmdRemoveSingleSignal() in rail_cmd.cpp
 *
 * @param tile The tile where the signal will build or edit
 */
static void GenericPlaceSignals(TileIndex tile)
{
	TrackBits trackbits = TrackdirBitsToTrackBits(GetTileTrackdirBits(tile, TRANSPORT_RAIL, 0));

	if (trackbits & TRACK_BIT_VERT) { // N-S direction
		trackbits = (_tile_fract_coords.x <= _tile_fract_coords.y) ? TRACK_BIT_RIGHT : TRACK_BIT_LEFT;
	}

	if (trackbits & TRACK_BIT_HORZ) { // E-W direction
		trackbits = (_tile_fract_coords.x + _tile_fract_coords.y <= 15) ? TRACK_BIT_UPPER : TRACK_BIT_LOWER;
	}

	Track track = FindFirstTrack(trackbits);

	if (_remove_button_clicked) {
		DoCommandP(tile, track, 0, CMD_REMOVE_SIGNALS | CMD_MSG(STR_ERROR_CAN_T_REMOVE_SIGNALS_FROM), CcPlaySound_CONSTRUCTION_RAIL);
		return;
	}

	if (_trace_restrict_button) {
		if (IsPlainRailTile(tile) && HasTrack(tile, track) && HasSignalOnTrack(tile, track)) {
			ShowTraceRestrictProgramWindow(tile, track);
		}
		if (IsTunnelBridgeWithSignalSimulation(tile) && HasTrack(GetAcrossTunnelBridgeTrackBits(tile), track)) {
			ShowTraceRestrictProgramWindow(tile, track);
		}
		return;
	}

	if (_program_signal_button) {
		if (IsPlainRailTile(tile) && HasTrack(tile, track) && HasSignalOnTrack(tile,track) && IsPresignalProgrammable(tile, track)) {
			// Show program gui if there is a programmable pre-signal
			ShowSignalProgramWindow(SignalReference(tile, track));
			return;
		}

		// Don't display error here even though program-button is pressed and there is no programmable pre-signal,
		// instead just handle it normally. That way player can keep the program-button pressed all the time
		// to build slightly faster.
	}

	const Window *w = FindWindowById(WC_BUILD_SIGNAL, 0);

	/* various bitstuffed elements for CmdBuildSingleSignal() */
	uint32 p1 = track;

	/* Which signals should we cycle through? */
	uint8 cycle_types;

	if (_settings_client.gui.cycle_signal_types == SIGNAL_CYCLE_ALL && (_settings_client.gui.signal_gui_mode == SIGNAL_GUI_ALL || _settings_game.vehicle.train_braking_model == TBM_REALISTIC)) {
		cycle_types = SIGNAL_CYCLE_ALL;
	} else {
		cycle_types = SIGNAL_CYCLE_PATH;
	}

	if (w != nullptr) {
		/* signal GUI is used */
		SB(p1, 3, 1, _ctrl_pressed);
		SB(p1, 4, 1, _cur_signal_variant);
		SB(p1, 5, 3, _cur_signal_type);
		SB(p1, 8, 1, _convert_signal_button);
		SB(p1, 9, 6, cycle_types);
		SB(p1, 19, 4, _cur_signal_style);
		if (_cur_signal_type == SIGTYPE_NO_ENTRY) SB(p1, 15, 2, 1); // reverse default signal direction
	} else {
		SB(p1, 3, 1, _ctrl_pressed);
		SB(p1, 4, 1, (_cur_year < _settings_client.gui.semaphore_build_before ? SIG_SEMAPHORE : SIG_ELECTRIC));
		SB(p1, 5, 3, GetDefaultSignalType());
		SB(p1, 8, 1, 0);
		SB(p1, 9, 6, cycle_types);
	}
	SB(p1, 18, 1, _settings_client.gui.adv_sig_bridge_tun_modes);
	SB(p1, 23, 5, Clamp<int>(_settings_client.gui.drag_signals_density, 1, 16));

	DoCommandP(tile, p1, 0, CMD_BUILD_SIGNALS |
			CMD_MSG((w != nullptr && _convert_signal_button) ? STR_ERROR_SIGNAL_CAN_T_CONVERT_SIGNALS_HERE : STR_ERROR_CAN_T_BUILD_SIGNALS_HERE),
			CcPlaySound_CONSTRUCTION_RAIL);
}

/**
 * Start placing a rail bridge.
 * @param tile Position of the first tile of the bridge.
 * @param w    Rail toolbar window.
 */
static void PlaceRail_Bridge(TileIndex tile, Window *w)
{
	if (IsBridgeTile(tile)) {
		TileIndex other_tile = GetOtherTunnelBridgeEnd(tile);
		Point pt = {0, 0};
		w->OnPlaceMouseUp(VPM_X_OR_Y, DDSP_BUILD_BRIDGE, pt, other_tile, tile);
	} else {
		VpStartPlaceSizing(tile, VPM_X_OR_Y, DDSP_BUILD_BRIDGE);
	}
}

/** Command callback for building a tunnel */
<<<<<<< HEAD
void CcBuildRailTunnel(const CommandCost &result, TileIndex tile, uint32 p1, uint32 p2, uint64 p3, uint32 cmd)
=======
void CcBuildRailTunnel(Commands, const CommandCost &result, TileIndex tile)
>>>>>>> 077b08bb
{
	if (result.Succeeded()) {
		if (_settings_client.sound.confirm) SndPlayTileFx(SND_20_CONSTRUCTION_RAIL, tile);
		if (!_settings_client.gui.persistent_buildingtools) ResetObjectToPlace();
		StoreRailPlacementEndpoints(tile, _build_tunnel_endtile, TileX(tile) == TileX(_build_tunnel_endtile) ? TRACK_Y : TRACK_X, false);
	} else {
		SetRedErrorSquare(_build_tunnel_endtile);
	}
}

/**
 * Toggles state of the Remove button of Build rail toolbar
 * @param w window the button belongs to
 */
static void ToggleRailButton_Remove(Window *w)
{
	CloseWindowById(WC_SELECT_STATION, 0);
	w->ToggleWidgetLoweredState(WID_RAT_REMOVE);
	w->SetWidgetDirty(WID_RAT_REMOVE);
	_remove_button_clicked = w->IsWidgetLowered(WID_RAT_REMOVE);
	SetSelectionRed(_remove_button_clicked);
	if (_remove_button_clicked && _trace_restrict_button) {
		_trace_restrict_button = false;
		InvalidateWindowData(WC_BUILD_SIGNAL, 0);
	}
}

/**
 * Updates the Remove button because of Ctrl state change
 * @param w window the button belongs to
 * @return true iff the remove button was changed
 */
static bool RailToolbar_CtrlChanged(Window *w)
{
	if (w->IsWidgetDisabled(WID_RAT_REMOVE)) return false;

	/* allow ctrl to switch remove mode only for these widgets */
	for (uint i = WID_RAT_BUILD_NS; i <= WID_RAT_BUILD_STATION; i++) {
		if ((i <= WID_RAT_POLYRAIL || i >= WID_RAT_BUILD_WAYPOINT) && w->IsWidgetLowered(i)) {
			ToggleRailButton_Remove(w);
			return true;
		}
	}

	return false;
}


/**
 * The "remove"-button click proc of the build-rail toolbar.
 * @param w Build-rail toolbar window
 * @see BuildRailToolbarWindow::OnClick()
 */
static void BuildRailClick_Remove(Window *w)
{
	if (w->IsWidgetDisabled(WID_RAT_REMOVE)) return;
	ToggleRailButton_Remove(w);
	if (_settings_client.sound.click_beep) SndPlayFx(SND_15_BEEP);

	/* handle station builder */
	if (w->IsWidgetLowered(WID_RAT_BUILD_STATION)) {
		if (_remove_button_clicked) {
			/* starting drag & drop remove */
			if (!_settings_client.gui.station_dragdrop) {
				SetTileSelectSize(1, 1);
			} else {
				VpSetPlaceSizingLimit(-1);
			}
		} else {
			/* starting station build mode */
			if (!_settings_client.gui.station_dragdrop) {
				int x = _settings_client.gui.station_numtracks;
				int y = _settings_client.gui.station_platlength;
				if (_railstation.orientation == 0) Swap(x, y);
				SetTileSelectSize(x, y);
			} else {
				VpSetPlaceSizingLimit(_settings_game.station.station_spread);
			}
		}
	}
}

static CommandContainer DoRailroadTrackCmd(TileIndex start_tile, TileIndex end_tile, Track track)
{
	CommandContainer ret = NewCommandContainerBasic(
		start_tile,                   // tile
		end_tile,                     // p1
		(uint32) (_cur_railtype | (track << 6) | (_settings_client.gui.auto_remove_signals << 13)), // p2
		(uint32) (_remove_button_clicked ?
				CMD_REMOVE_RAILROAD_TRACK | CMD_MSG(STR_ERROR_CAN_T_REMOVE_RAILROAD_TRACK) :
				CMD_BUILD_RAILROAD_TRACK  | CMD_MSG(STR_ERROR_CAN_T_BUILD_RAILROAD_TRACK)), // cmd
		CcPlaySound_CONSTRUCTION_RAIL       // callback
	);

	return ret;
}

static void HandleAutodirPlacement()
{
	Track track = (Track)(_thd.drawstyle & HT_DIR_MASK); // 0..5
	TileIndex start_tile = TileVirtXY(_thd.selstart.x, _thd.selstart.y);
	TileIndex end_tile = TileVirtXY(_thd.selend.x, _thd.selend.y);

	CommandContainer cmd = (_thd.drawstyle & HT_RAIL) ?
			GenericPlaceRailCmd(end_tile, track) : // one tile case
			DoRailroadTrackCmd(start_tile, end_tile, track); // multitile selection

	/* When overbuilding existing tracks in polyline mode we just want to move the
	 * snap point without altering the user with the "already built" error. Don't
	 * execute the command right away, firstly check if tracks are being overbuilt. */
	if (!(_thd.place_mode & HT_POLY) || _shift_pressed ||
			DoCommand(&cmd, DC_AUTO | DC_NO_WATER).GetErrorMessage() != STR_ERROR_ALREADY_BUILT) {
		/* place tracks */
		if (!DoCommandP(&cmd)) return;
	}

	/* save new snap points for the polyline tool */
	if (!_shift_pressed && _rail_track_endtile != INVALID_TILE) {
		StoreRailPlacementEndpoints(start_tile, _rail_track_endtile, track, true);
	}
}

/**
 * Build new signals or remove signals or (if only one tile marked) edit a signal.
 *
 * If one tile marked abort and use GenericPlaceSignals()
 * else use CmdBuildSingleSignal() or CmdRemoveSingleSignal() in rail_cmd.cpp to build many signals
 */
static void HandleAutoSignalPlacement()
{
	uint32 p2 = GB(_thd.drawstyle, 0, 3); // 0..5

	if ((_thd.drawstyle & HT_DRAG_MASK) == HT_RECT) { // one tile case
		GenericPlaceSignals(TileVirtXY(_thd.selend.x, _thd.selend.y));
		return;
	}

	const Window *w = FindWindowById(WC_BUILD_SIGNAL, 0);

	if (w != nullptr) {
		/* signal GUI is used */
		SB(p2,  3, 1, 0);
		SB(p2,  4, 1, _cur_signal_variant);
		SB(p2,  6, 1, _ctrl_pressed);
		SB(p2,  7, 3, _cur_signal_type);
		SB(p2, 24, 8, _settings_client.gui.drag_signals_density);
		SB(p2, 10, 1, !_settings_client.gui.drag_signals_fixed_distance);
		SB(p2, 11, 4, _cur_signal_style);
	} else {
		SB(p2,  3, 1, 0);
		SB(p2,  4, 1, (_cur_year < _settings_client.gui.semaphore_build_before ? SIG_SEMAPHORE : SIG_ELECTRIC));
		SB(p2,  6, 1, _ctrl_pressed);
		SB(p2,  7, 3, GetDefaultSignalType());
		SB(p2, 24, 8, _settings_client.gui.drag_signals_density);
		SB(p2, 10, 1, !_settings_client.gui.drag_signals_fixed_distance);
	}

	/* _settings_client.gui.drag_signals_density is given as a parameter such that each user
	 * in a network game can specify their own signal density */
	DoCommandP(TileVirtXY(_thd.selstart.x, _thd.selstart.y), TileVirtXY(_thd.selend.x, _thd.selend.y), p2,
			_remove_button_clicked ?
			CMD_REMOVE_SIGNAL_TRACK | CMD_MSG(STR_ERROR_CAN_T_REMOVE_SIGNALS_FROM) :
			CMD_BUILD_SIGNAL_TRACK  | CMD_MSG(STR_ERROR_CAN_T_BUILD_SIGNALS_HERE),
			CcPlaySound_CONSTRUCTION_RAIL);
}


/** Rail toolbar management class. */
struct BuildRailToolbarWindow : Window {
	RailType railtype;    ///< Rail type to build.
	int last_user_action; ///< Last started user action.

	BuildRailToolbarWindow(WindowDesc *desc, RailType railtype) : Window(desc)
	{
		this->InitNested(TRANSPORT_RAIL);
		this->SetupRailToolbar(railtype);
		this->DisableWidget(WID_RAT_REMOVE);
		this->last_user_action = INVALID_WID_RAT;

		if (_settings_client.gui.link_terraform_toolbar) ShowTerraformToolbar(this);
	}

	void Close() override
	{
		if (this->IsWidgetLowered(WID_RAT_BUILD_STATION)) SetViewportCatchmentStation(nullptr, true);
		if (this->IsWidgetLowered(WID_RAT_BUILD_WAYPOINT)) SetViewportCatchmentWaypoint(nullptr, true);
		if (_settings_client.gui.link_terraform_toolbar) CloseWindowById(WC_SCEN_LAND_GEN, 0, false);
		CloseWindowById(WC_SELECT_STATION, 0);
		this->Window::Close();
	}

	/**
	 * Configures the rail toolbar for railtype given
	 * @param railtype the railtype to display
	 */
	void SetupRailToolbar(RailType railtype)
	{
		this->railtype = railtype;
		const RailTypeInfo *rti = GetRailTypeInfo(railtype);

		assert(railtype < RAILTYPE_END);
		this->GetWidget<NWidgetCore>(WID_RAT_BUILD_NS)->widget_data     = rti->gui_sprites.build_ns_rail;
		this->GetWidget<NWidgetCore>(WID_RAT_BUILD_X)->widget_data      = rti->gui_sprites.build_x_rail;
		this->GetWidget<NWidgetCore>(WID_RAT_BUILD_EW)->widget_data     = rti->gui_sprites.build_ew_rail;
		this->GetWidget<NWidgetCore>(WID_RAT_BUILD_Y)->widget_data      = rti->gui_sprites.build_y_rail;
		this->GetWidget<NWidgetCore>(WID_RAT_AUTORAIL)->widget_data     = rti->gui_sprites.auto_rail;
		this->GetWidget<NWidgetCore>(WID_RAT_POLYRAIL)->widget_data     = rti->gui_sprites.auto_rail;
		this->GetWidget<NWidgetCore>(WID_RAT_BUILD_DEPOT)->widget_data  = rti->gui_sprites.build_depot;
		this->GetWidget<NWidgetCore>(WID_RAT_CONVERT_RAIL)->widget_data = rti->gui_sprites.convert_rail;
		this->GetWidget<NWidgetCore>(WID_RAT_BUILD_TUNNEL)->widget_data = rti->gui_sprites.build_tunnel;
	}

	/**
	 * Switch to another rail type.
	 * @param railtype New rail type.
	 */
	void ModifyRailType(RailType railtype)
	{
		this->SetupRailToolbar(railtype);
		this->ReInit();
	}

	void UpdateRemoveWidgetStatus(int clicked_widget)
	{
		switch (clicked_widget) {
			case WID_RAT_REMOVE:
				/* If it is the removal button that has been clicked, do nothing,
				 * as it is up to the other buttons to drive removal status */
				return;

			case WID_RAT_BUILD_NS:
			case WID_RAT_BUILD_X:
			case WID_RAT_BUILD_EW:
			case WID_RAT_BUILD_Y:
			case WID_RAT_AUTORAIL:
			case WID_RAT_POLYRAIL:
			case WID_RAT_BUILD_WAYPOINT:
			case WID_RAT_BUILD_STATION:
			case WID_RAT_BUILD_SIGNALS:
				/* Removal button is enabled only if the rail/signal/waypoint/station
				 * button is still lowered.  Once raised, it has to be disabled */
				this->SetWidgetDisabledState(WID_RAT_REMOVE, !this->IsWidgetLowered(clicked_widget));
				break;

			default:
				/* When any other buttons than rail/signal/waypoint/station, raise and
				 * disable the removal button */
				this->DisableWidget(WID_RAT_REMOVE);
				this->RaiseWidget(WID_RAT_REMOVE);
				break;
		}
	}

	void SetStringParameters(int widget) const override
	{
		if (widget == WID_RAT_CAPTION) {
			const RailTypeInfo *rti = GetRailTypeInfo(this->railtype);
			if (rti->max_speed > 0) {
				SetDParam(0, STR_TOOLBAR_RAILTYPE_VELOCITY);
				SetDParam(1, rti->strings.toolbar_caption);
				SetDParam(2, PackVelocity(rti->max_speed, VEH_TRAIN));
			} else {
				SetDParam(0, rti->strings.toolbar_caption);
			}
		}
	}

<<<<<<< HEAD
	void DrawWidget(const Rect &r, int widget) const override
	{
		if (widget == WID_RAT_POLYRAIL) {
			Dimension d = GetSpriteSize(SPR_BLOT);
			uint offset = this->IsWidgetLowered(WID_RAT_POLYRAIL) ? 1 : 0;
			DrawSprite(SPR_BLOT, PALETTE_TO_GREY, (r.left + r.right - d.width) / 2 + offset, (r.top + r.bottom - d.height) / 2 + offset);
		}
	}

	void OnClick(Point pt, int widget, int click_count) override
=======
	void OnClick([[maybe_unused]] Point pt, int widget, [[maybe_unused]] int click_count) override
>>>>>>> 077b08bb
	{
		if (widget < WID_RAT_BUILD_NS) return;

		_remove_button_clicked = false;
		switch (widget) {
			case WID_RAT_BUILD_NS:
				HandlePlacePushButton(this, WID_RAT_BUILD_NS, GetRailTypeInfo(_cur_railtype)->cursor.rail_ns, HT_LINE | HT_DIR_VL);
				this->last_user_action = widget;
				break;

			case WID_RAT_BUILD_X:
				HandlePlacePushButton(this, WID_RAT_BUILD_X, GetRailTypeInfo(_cur_railtype)->cursor.rail_swne, HT_LINE | HT_DIR_X);
				this->last_user_action = widget;
				break;

			case WID_RAT_BUILD_EW:
				HandlePlacePushButton(this, WID_RAT_BUILD_EW, GetRailTypeInfo(_cur_railtype)->cursor.rail_ew, HT_LINE | HT_DIR_HL);
				this->last_user_action = widget;
				break;

			case WID_RAT_BUILD_Y:
				HandlePlacePushButton(this, WID_RAT_BUILD_Y, GetRailTypeInfo(_cur_railtype)->cursor.rail_nwse, HT_LINE | HT_DIR_Y);
				this->last_user_action = widget;
				break;

			case WID_RAT_AUTORAIL:
				HandlePlacePushButton(this, WID_RAT_AUTORAIL, GetRailTypeInfo(_cur_railtype)->cursor.autorail, HT_RAIL);
				this->last_user_action = widget;
				break;

			case WID_RAT_POLYRAIL: {
				bool was_snap = CurrentlySnappingRailPlacement();
				bool was_open = this->IsWidgetLowered(WID_RAT_POLYRAIL);
				bool do_snap;
				bool do_open;
				/* "polyrail" hotkey     - activate polyline tool in snapping mode, close the tool if snapping mode is already active
				 * "new_polyrail" hotkey - activate polyline tool in non-snapping (new line) mode, close the tool if non-snapping mode is already active
				 * button ctrl-clicking  - switch between snapping and non-snapping modes, open the tool in non-snapping mode if it is closed
				 * button clicking       - open the tool in non-snapping mode, close the tool if it is opened */
				if (this->last_user_action == HOTKEY_POLYRAIL) {
					do_snap = true;
					do_open = !was_open || !was_snap;
				} else if (this->last_user_action == HOTKEY_NEW_POLYRAIL) {
					do_snap = false;
					do_open = !was_open || was_snap;
				} else if (_ctrl_pressed) {
					do_snap = !was_open || !was_snap;
					do_open = true;
				} else {
					do_snap = false;
					do_open = !was_open;
				}
				/* close the tool explicitly so it can be re-opened in different snapping mode */
				if (was_open) ResetObjectToPlace();
				/* open the tool in desired mode */
				if (do_open && HandlePlacePushButton(this, WID_RAT_POLYRAIL, GetRailTypeInfo(railtype)->cursor.autorail, do_snap ? (HT_RAIL | HT_POLY) : (HT_RAIL | HT_NEW_POLY))) {
					/* if we are re-opening the tool but we couldn't switch the snapping
					 * then close the tool instead of appearing to be doing nothing */
					if (was_open && do_snap != CurrentlySnappingRailPlacement()) ResetObjectToPlace();
				}
				this->last_user_action = WID_RAT_POLYRAIL;
				break;
			}

			case WID_RAT_DEMOLISH:
				HandlePlacePushButton(this, WID_RAT_DEMOLISH, ANIMCURSOR_DEMOLISH, HT_RECT | HT_DIAGONAL);
				this->last_user_action = widget;
				break;

			case WID_RAT_BUILD_DEPOT:
				if (HandlePlacePushButton(this, WID_RAT_BUILD_DEPOT, GetRailTypeInfo(_cur_railtype)->cursor.depot, HT_RECT)) {
					ShowBuildTrainDepotPicker(this);
					this->last_user_action = widget;
				}
				break;

			case WID_RAT_BUILD_WAYPOINT:
				this->last_user_action = widget;
				if (HandlePlacePushButton(this, WID_RAT_BUILD_WAYPOINT, SPR_CURSOR_WAYPOINT, HT_RECT)) {
					if (StationClass::Get(STAT_CLASS_WAYP)->GetSpecCount() > 1) {
						ShowBuildWaypointPicker(this);
					} else {
						_cur_waypoint_type = 0;
					}
				}
				break;

			case WID_RAT_BUILD_STATION:
				if (HandlePlacePushButton(this, WID_RAT_BUILD_STATION, SPR_CURSOR_RAIL_STATION, HT_RECT)) {
					ShowStationBuilder(this);
					this->last_user_action = widget;
				}
				break;

			case WID_RAT_BUILD_SIGNALS: {
				this->last_user_action = widget;
				bool started = HandlePlacePushButton(this, WID_RAT_BUILD_SIGNALS, ANIMCURSOR_BUILDSIGNALS, HT_RECT);
				if (started != _ctrl_pressed) {
					ShowSignalBuilder(this);
				}
				break;
			}

			case WID_RAT_BUILD_BRIDGE:
				HandlePlacePushButton(this, WID_RAT_BUILD_BRIDGE, SPR_CURSOR_BRIDGE, HT_RECT);
				this->last_user_action = widget;
				break;

			case WID_RAT_BUILD_TUNNEL:
				HandlePlacePushButton(this, WID_RAT_BUILD_TUNNEL, GetRailTypeInfo(_cur_railtype)->cursor.tunnel, HT_SPECIAL | HT_TUNNEL);
				this->last_user_action = widget;
				break;

			case WID_RAT_REMOVE:
				BuildRailClick_Remove(this);
				break;

			case WID_RAT_CONVERT_RAIL: {
				bool active = HandlePlacePushButton(this, WID_RAT_CONVERT_RAIL, GetRailTypeInfo(_cur_railtype)->cursor.convert, _ctrl_pressed ? HT_RAIL : HT_RECT | HT_DIAGONAL);
				if (active && _ctrl_pressed) _thd.square_palette = SPR_ZONING_INNER_HIGHLIGHT_GREEN;
				this->last_user_action = widget;
				break;
			}

			default: NOT_REACHED();
		}
		this->UpdateRemoveWidgetStatus(widget);
		if (_ctrl_pressed) RailToolbar_CtrlChanged(this);
	}

	virtual bool OnTooltip(Point pt, int widget, TooltipCloseCondition close_cond) override
	{
		if (widget == WID_RAT_CONVERT_RAIL) {
			SetDParam(0, STR_RAIL_TOOLBAR_TOOLTIP_CONVERT_RAIL);
			GuiShowTooltips(this, STR_RAIL_TOOLBAR_TOOLTIP_CONVERT_RAIL_EXTRA, close_cond, 1);
			return true;
		}
		return false;
	}

	EventState OnHotkey(int hotkey) override
	{
		MarkTileDirtyByTile(TileVirtXY(_thd.pos.x, _thd.pos.y)); // redraw tile selection

		switch (hotkey) {
			case HOTKEY_POLYRAIL:
			case HOTKEY_NEW_POLYRAIL:
				/* Indicate to the OnClick that the action comes from a hotkey rather
				 * then from a click and that the CTRL state should be ignored. */
				this->last_user_action = hotkey;
				hotkey = WID_RAT_POLYRAIL;
				return this->Window::OnHotkey(hotkey);

			case WID_RAT_CONVERT_RAIL: {
				HandlePlacePushButton(this, WID_RAT_CONVERT_RAIL, GetRailTypeInfo(_cur_railtype)->cursor.convert, HT_RECT | HT_DIAGONAL);
				this->last_user_action = WID_RAT_CONVERT_RAIL;
				this->UpdateRemoveWidgetStatus(WID_RAT_CONVERT_RAIL);
				if (_ctrl_pressed) RailToolbar_CtrlChanged(this);
				return ES_HANDLED;
			}

			case WID_RAT_CONVERT_RAIL_TRACK: {
				bool active = HandlePlacePushButton(this, WID_RAT_CONVERT_RAIL, GetRailTypeInfo(_cur_railtype)->cursor.convert, HT_RAIL);
				if (active) _thd.square_palette = SPR_ZONING_INNER_HIGHLIGHT_GREEN;
				this->last_user_action = WID_RAT_CONVERT_RAIL;
				this->UpdateRemoveWidgetStatus(WID_RAT_CONVERT_RAIL);
				if (_ctrl_pressed) RailToolbar_CtrlChanged(this);
				return ES_HANDLED;
			}

			default:
				return this->Window::OnHotkey(hotkey);
		}
	}

	void OnPlaceObject([[maybe_unused]] Point pt, TileIndex tile) override
	{
		switch (this->last_user_action) {
			case WID_RAT_BUILD_NS:
				VpStartPlaceSizing(tile, VPM_FIX_VERTICAL | VPM_RAILDIRS, DDSP_PLACE_RAIL);
				break;

			case WID_RAT_BUILD_X:
				VpStartPlaceSizing(tile, VPM_FIX_Y | VPM_RAILDIRS, DDSP_PLACE_RAIL);
				break;

			case WID_RAT_BUILD_EW:
				VpStartPlaceSizing(tile, VPM_FIX_HORIZONTAL | VPM_RAILDIRS, DDSP_PLACE_RAIL);
				break;

			case WID_RAT_BUILD_Y:
				VpStartPlaceSizing(tile, VPM_FIX_X | VPM_RAILDIRS, DDSP_PLACE_RAIL);
				break;

			case WID_RAT_AUTORAIL:
			case WID_RAT_POLYRAIL:
				VpStartPlaceSizing(tile, VPM_RAILDIRS, DDSP_PLACE_RAIL);
				break;

			case WID_RAT_DEMOLISH:
				PlaceProc_DemolishArea(tile);
				break;

			case WID_RAT_BUILD_DEPOT:
				DoCommandP(tile, _cur_railtype, _build_depot_direction,
						CMD_BUILD_TRAIN_DEPOT | CMD_MSG(STR_ERROR_CAN_T_BUILD_TRAIN_DEPOT),
						CcRailDepot);
				break;

			case WID_RAT_BUILD_WAYPOINT:
				PlaceRail_Waypoint(tile);
				break;

			case WID_RAT_BUILD_STATION:
				PlaceRail_Station(tile);
				break;

			case WID_RAT_BUILD_SIGNALS:
				VpStartPlaceSizing(tile, VPM_SIGNALDIRS, DDSP_BUILD_SIGNALS);
				break;

			case WID_RAT_BUILD_BRIDGE:
				PlaceRail_Bridge(tile, this);
				break;

			case WID_RAT_BUILD_TUNNEL:
				DoCommandP(tile, _cur_railtype | (TRANSPORT_RAIL << 8), 0, CMD_BUILD_TUNNEL | CMD_MSG(STR_ERROR_CAN_T_BUILD_TUNNEL_HERE), CcBuildRailTunnel);
				break;

			case WID_RAT_CONVERT_RAIL:
				if (_thd.place_mode & HT_RAIL) {
					VpStartPlaceSizing(tile, VPM_RAILDIRS, DDSP_CONVERT_RAIL_TRACK);
				} else {
					VpStartPlaceSizing(tile, VPM_X_AND_Y, DDSP_CONVERT_RAIL);
				}
				break;

			default: NOT_REACHED();
		}
	}

	void OnPlaceDrag(ViewportPlaceMethod select_method, [[maybe_unused]] ViewportDragDropSelectionProcess select_proc, [[maybe_unused]] Point pt) override
	{
		/* no dragging if you have pressed the convert button */
		if (FindWindowById(WC_BUILD_SIGNAL, 0) != nullptr && _convert_signal_button && this->IsWidgetLowered(WID_RAT_BUILD_SIGNALS)) return;

		VpSelectTilesWithMethod(pt.x, pt.y, select_method);
	}

	void OnPlaceMouseUp([[maybe_unused]] ViewportPlaceMethod select_method, ViewportDragDropSelectionProcess select_proc, [[maybe_unused]] Point pt, TileIndex start_tile, TileIndex end_tile) override
	{
		if (pt.x != -1) {
			switch (select_proc) {
				default: NOT_REACHED();
				case DDSP_BUILD_BRIDGE:
					if (!_settings_client.gui.persistent_buildingtools) ResetObjectToPlace();
					ShowBuildBridgeWindow(start_tile, end_tile, TRANSPORT_RAIL, _cur_railtype);
					break;

				case DDSP_PLACE_RAIL:
					HandleAutodirPlacement();
					break;

				case DDSP_BUILD_SIGNALS:
					HandleAutoSignalPlacement();
					break;

				case DDSP_DEMOLISH_AREA:
					GUIPlaceProcDragXY(select_proc, start_tile, end_tile);
					break;

				case DDSP_CONVERT_RAIL:
					DoCommandP(end_tile, start_tile, _cur_railtype | (_ctrl_pressed ? (1 << 6) : 0), CMD_CONVERT_RAIL | CMD_MSG(STR_ERROR_CAN_T_CONVERT_RAIL), CcPlaySound_CONSTRUCTION_RAIL);
					break;

				case DDSP_CONVERT_RAIL_TRACK: {
					Track track = (Track)(_thd.drawstyle & HT_DIR_MASK); // 0..5
					TileIndex start_tile = TileVirtXY(_thd.selstart.x, _thd.selstart.y);
					TileIndex end_tile = TileVirtXY(_thd.selend.x, _thd.selend.y);
					DoCommandP((_thd.drawstyle & HT_RAIL) ? end_tile : start_tile, end_tile, _cur_railtype | (track << 6), CMD_CONVERT_RAIL_TRACK | CMD_MSG(STR_ERROR_CAN_T_CONVERT_RAIL), CcPlaySound_CONSTRUCTION_RAIL);
					break;
				}

				case DDSP_REMOVE_STATION:
				case DDSP_BUILD_STATION:
					if (this->IsWidgetLowered(WID_RAT_BUILD_STATION)) {
						/* Station */
						if (_remove_button_clicked) {
							DoCommandP(end_tile, start_tile, _ctrl_pressed ? 0 : 1, CMD_REMOVE_FROM_RAIL_STATION | CMD_MSG(STR_ERROR_CAN_T_REMOVE_PART_OF_STATION), CcPlaySound_CONSTRUCTION_RAIL);
						} else {
							HandleStationPlacement(start_tile, end_tile);
						}
					} else {
						/* Waypoint */
						if (_remove_button_clicked) {
							DoCommandP(end_tile, start_tile, _ctrl_pressed ? 0 : 1, CMD_REMOVE_FROM_RAIL_WAYPOINT | CMD_MSG(STR_ERROR_CAN_T_REMOVE_TRAIN_WAYPOINT), CcPlaySound_CONSTRUCTION_RAIL);
						} else {
							TileArea ta(start_tile, end_tile);
							uint32 p1 = _cur_railtype | (select_method == VPM_X_LIMITED ? AXIS_X : AXIS_Y) << 6 | ta.w << 8 | ta.h << 16 | _ctrl_pressed << 24;
							uint32 p2 = STAT_CLASS_WAYP | INVALID_STATION << 16;
							uint64 p3 = _cur_waypoint_type;

							CommandContainer cmdcont = NewCommandContainerBasic(ta.tile, p1, p2, CMD_BUILD_RAIL_WAYPOINT | CMD_MSG(STR_ERROR_CAN_T_BUILD_TRAIN_WAYPOINT), CcPlaySound_CONSTRUCTION_RAIL);
							cmdcont.p3 = p3;
							ShowSelectWaypointIfNeeded(cmdcont, ta);
						}
					}
					break;
			}
		}
	}

	void OnPlaceObjectAbort() override
	{
		if (this->IsWidgetLowered(WID_RAT_BUILD_STATION)) SetViewportCatchmentStation(nullptr, true);
		if (this->IsWidgetLowered(WID_RAT_BUILD_WAYPOINT)) SetViewportCatchmentWaypoint(nullptr, true);

		this->RaiseButtons();
		this->DisableWidget(WID_RAT_REMOVE);
		this->SetWidgetDirty(WID_RAT_REMOVE);

		CloseWindowById(WC_BUILD_SIGNAL, TRANSPORT_RAIL);
		CloseWindowById(WC_BUILD_STATION, TRANSPORT_RAIL);
		CloseWindowById(WC_BUILD_DEPOT, TRANSPORT_RAIL);
		CloseWindowById(WC_BUILD_WAYPOINT, TRANSPORT_RAIL);
		CloseWindowById(WC_SELECT_STATION, 0);
		CloseWindowByClass(WC_BUILD_BRIDGE);
	}

	void OnPlacePresize([[maybe_unused]] Point pt, TileIndex tile) override
	{
		DoCommand(tile, _cur_railtype | (TRANSPORT_RAIL << 8), 0, DC_AUTO, CMD_BUILD_TUNNEL);
		VpSetPresizeRange(tile, _build_tunnel_endtile == 0 ? tile : _build_tunnel_endtile);
	}

	EventState OnCTRLStateChange() override
	{
		/* do not toggle Remove button by Ctrl when placing station */
		if (!this->IsWidgetLowered(WID_RAT_BUILD_STATION) && !this->IsWidgetLowered(WID_RAT_BUILD_WAYPOINT) && RailToolbar_CtrlChanged(this)) return ES_HANDLED;
		return ES_NOT_HANDLED;
	}

	void OnRealtimeTick([[maybe_unused]] uint delta_ms) override
	{
		if (this->IsWidgetLowered(WID_RAT_BUILD_WAYPOINT)) CheckRedrawWaypointCoverage(this, false);
	}

	static HotkeyList hotkeys;
};

/**
 * Handler for global hotkeys of the BuildRailToolbarWindow.
 * @param hotkey Hotkey
 * @return ES_HANDLED if hotkey was accepted.
 */
static EventState RailToolbarGlobalHotkeys(int hotkey)
{
	if (_game_mode != GM_NORMAL) return ES_NOT_HANDLED;
	extern RailType _last_built_railtype;
	Window *w = ShowBuildRailToolbar(_last_built_railtype);
	if (w == nullptr) return ES_NOT_HANDLED;
	return w->OnHotkey(hotkey);
}

const uint16 _railtoolbar_autorail_keys[] = {'5', 'A' | WKC_GLOBAL_HOTKEY, 0};
const uint16 _railtoolbar_polyrail_keys[] = {'Y', 'A' | WKC_CTRL | WKC_GLOBAL_HOTKEY, 0};
const uint16 _railtoolbar_new_poly_keys[] = {'Y' | WKC_CTRL, 'A' | WKC_CTRL | WKC_SHIFT | WKC_GLOBAL_HOTKEY, 0};

static Hotkey railtoolbar_hotkeys[] = {
	Hotkey('1', "build_ns", WID_RAT_BUILD_NS),
	Hotkey('2', "build_x", WID_RAT_BUILD_X),
	Hotkey('3', "build_ew", WID_RAT_BUILD_EW),
	Hotkey('4', "build_y", WID_RAT_BUILD_Y),
	Hotkey(_railtoolbar_autorail_keys, "autorail", WID_RAT_AUTORAIL),
	Hotkey(_railtoolbar_polyrail_keys, "polyrail", HOTKEY_POLYRAIL),
	Hotkey(_railtoolbar_new_poly_keys, "new_polyrail", HOTKEY_NEW_POLYRAIL),
	Hotkey('6', "demolish", WID_RAT_DEMOLISH),
	Hotkey('7', "depot", WID_RAT_BUILD_DEPOT),
	Hotkey('8', "waypoint", WID_RAT_BUILD_WAYPOINT),
	Hotkey('9', "station", WID_RAT_BUILD_STATION),
	Hotkey('S', "signal", WID_RAT_BUILD_SIGNALS),
	Hotkey('B', "bridge", WID_RAT_BUILD_BRIDGE),
	Hotkey('T', "tunnel", WID_RAT_BUILD_TUNNEL),
	Hotkey('R', "remove", WID_RAT_REMOVE),
	Hotkey('C', "convert", WID_RAT_CONVERT_RAIL),
	Hotkey(WKC_CTRL | 'C', "convert_track", WID_RAT_CONVERT_RAIL_TRACK),
	HOTKEY_LIST_END
};
HotkeyList BuildRailToolbarWindow::hotkeys("railtoolbar", railtoolbar_hotkeys, RailToolbarGlobalHotkeys);

static const NWidgetPart _nested_build_rail_widgets[] = {
	NWidget(NWID_HORIZONTAL),
		NWidget(WWT_CLOSEBOX, COLOUR_DARK_GREEN),
		NWidget(WWT_CAPTION, COLOUR_DARK_GREEN, WID_RAT_CAPTION), SetDataTip(STR_JUST_STRING2, STR_TOOLTIP_WINDOW_TITLE_DRAG_THIS), SetTextStyle(TC_WHITE),
		NWidget(WWT_STICKYBOX, COLOUR_DARK_GREEN),
	EndContainer(),
	NWidget(NWID_HORIZONTAL),
		NWidget(WWT_IMGBTN, COLOUR_DARK_GREEN, WID_RAT_BUILD_NS),
						SetFill(0, 1), SetMinimalSize(22, 22), SetDataTip(SPR_IMG_RAIL_NS, STR_RAIL_TOOLBAR_TOOLTIP_BUILD_RAILROAD_TRACK),
		NWidget(WWT_IMGBTN, COLOUR_DARK_GREEN, WID_RAT_BUILD_X),
						SetFill(0, 1), SetMinimalSize(22, 22), SetDataTip(SPR_IMG_RAIL_NE, STR_RAIL_TOOLBAR_TOOLTIP_BUILD_RAILROAD_TRACK),
		NWidget(WWT_IMGBTN, COLOUR_DARK_GREEN, WID_RAT_BUILD_EW),
						SetFill(0, 1), SetMinimalSize(22, 22), SetDataTip(SPR_IMG_RAIL_EW, STR_RAIL_TOOLBAR_TOOLTIP_BUILD_RAILROAD_TRACK),
		NWidget(WWT_IMGBTN, COLOUR_DARK_GREEN, WID_RAT_BUILD_Y),
						SetFill(0, 1), SetMinimalSize(22, 22), SetDataTip(SPR_IMG_RAIL_NW, STR_RAIL_TOOLBAR_TOOLTIP_BUILD_RAILROAD_TRACK),
		NWidget(WWT_IMGBTN, COLOUR_DARK_GREEN, WID_RAT_AUTORAIL),
						SetFill(0, 1), SetMinimalSize(22, 22), SetDataTip(SPR_IMG_AUTORAIL, STR_RAIL_TOOLBAR_TOOLTIP_BUILD_AUTORAIL),
		NWidget(WWT_IMGBTN, COLOUR_DARK_GREEN, WID_RAT_POLYRAIL),
						SetFill(0, 1), SetMinimalSize(22, 22), SetDataTip(SPR_IMG_AUTORAIL, STR_RAIL_TOOLBAR_TOOLTIP_BUILD_POLYRAIL),

		NWidget(WWT_PANEL, COLOUR_DARK_GREEN), SetMinimalSize(4, 22), EndContainer(),

		NWidget(WWT_IMGBTN, COLOUR_DARK_GREEN, WID_RAT_DEMOLISH),
						SetFill(0, 1), SetMinimalSize(22, 22), SetDataTip(SPR_IMG_DYNAMITE, STR_TOOLTIP_DEMOLISH_BUILDINGS_ETC),
		NWidget(WWT_IMGBTN, COLOUR_DARK_GREEN, WID_RAT_BUILD_DEPOT),
						SetFill(0, 1), SetMinimalSize(22, 22), SetDataTip(SPR_IMG_DEPOT_RAIL, STR_RAIL_TOOLBAR_TOOLTIP_BUILD_TRAIN_DEPOT_FOR_BUILDING),
		NWidget(WWT_IMGBTN, COLOUR_DARK_GREEN, WID_RAT_BUILD_WAYPOINT),
						SetFill(0, 1), SetMinimalSize(22, 22), SetDataTip(SPR_IMG_WAYPOINT, STR_RAIL_TOOLBAR_TOOLTIP_CONVERT_RAIL_TO_WAYPOINT),
		NWidget(WWT_IMGBTN, COLOUR_DARK_GREEN, WID_RAT_BUILD_STATION),
						SetFill(0, 1), SetMinimalSize(42, 22), SetDataTip(SPR_IMG_RAIL_STATION, STR_RAIL_TOOLBAR_TOOLTIP_BUILD_RAILROAD_STATION),
		NWidget(WWT_IMGBTN, COLOUR_DARK_GREEN, WID_RAT_BUILD_SIGNALS),
						SetFill(0, 1), SetMinimalSize(22, 22), SetDataTip(SPR_IMG_RAIL_SIGNALS, STR_RAIL_TOOLBAR_TOOLTIP_BUILD_RAILROAD_SIGNALS),
		NWidget(WWT_IMGBTN, COLOUR_DARK_GREEN, WID_RAT_BUILD_BRIDGE),
						SetFill(0, 1), SetMinimalSize(42, 22), SetDataTip(SPR_IMG_BRIDGE, STR_RAIL_TOOLBAR_TOOLTIP_BUILD_RAILROAD_BRIDGE),
		NWidget(WWT_IMGBTN, COLOUR_DARK_GREEN, WID_RAT_BUILD_TUNNEL),
						SetFill(0, 1), SetMinimalSize(20, 22), SetDataTip(SPR_IMG_TUNNEL_RAIL, STR_RAIL_TOOLBAR_TOOLTIP_BUILD_RAILROAD_TUNNEL),
		NWidget(WWT_IMGBTN, COLOUR_DARK_GREEN, WID_RAT_REMOVE),
						SetFill(0, 1), SetMinimalSize(22, 22), SetDataTip(SPR_IMG_REMOVE, STR_RAIL_TOOLBAR_TOOLTIP_TOGGLE_BUILD_REMOVE_FOR),
		NWidget(WWT_IMGBTN, COLOUR_DARK_GREEN, WID_RAT_CONVERT_RAIL),
						SetFill(0, 1), SetMinimalSize(22, 22), SetDataTip(SPR_IMG_CONVERT_RAIL, 0),
	EndContainer(),
};

static WindowDesc _build_rail_desc(
	WDP_ALIGN_TOOLBAR, "toolbar_rail", 0, 0,
	WC_BUILD_TOOLBAR, WC_NONE,
	WDF_CONSTRUCTION,
	std::begin(_nested_build_rail_widgets), std::end(_nested_build_rail_widgets),
	&BuildRailToolbarWindow::hotkeys
);


/**
 * Open the build rail toolbar window for a specific rail type.
 *
 * If the terraform toolbar is linked to the toolbar, that window is also opened.
 *
 * @param railtype Rail type to open the window for
 * @return newly opened rail toolbar, or nullptr if the toolbar could not be opened.
 */
Window *ShowBuildRailToolbar(RailType railtype)
{
	if (!Company::IsValidID(_local_company)) return nullptr;
	if (!ValParamRailType(railtype)) return nullptr;

	CloseWindowByClass(WC_BUILD_TOOLBAR);
	_cur_railtype = railtype;
	_remove_button_clicked = false;
	return new BuildRailToolbarWindow(&_build_rail_desc, railtype);
}

/* TODO: For custom stations, respect their allowed platforms/lengths bitmasks!
 * --pasky */

static void HandleStationPlacement(TileIndex start, TileIndex end)
{
	TileArea ta(start, end);
	uint numtracks = ta.w;
	uint platlength = ta.h;

	if (_railstation.orientation == AXIS_X) Swap(numtracks, platlength);

	uint32 p1 = _cur_railtype | _railstation.orientation << 6 | numtracks << 8 | platlength << 16 | _ctrl_pressed << 24;
	uint32 p2 = _railstation.station_class | INVALID_STATION << 16;
	uint64 p3 = _railstation.station_type;

	CommandContainer cmdcont = NewCommandContainerBasic(ta.tile, p1, p2, CMD_BUILD_RAIL_STATION | CMD_MSG(STR_ERROR_CAN_T_BUILD_RAILROAD_STATION), CcStation);
	cmdcont.p3 = p3;
	ShowSelectStationIfNeeded(cmdcont, ta);
}

/** Enum referring to the Hotkeys in the build rail station window */
enum BuildRalStationHotkeys {
	BRASHK_FOCUS_FILTER_BOX, ///< Focus the edit box for editing the filter string
};

struct BuildRailStationWindow : public PickerWindowBase {
private:
	uint line_height;     ///< Height of a single line in the newstation selection matrix (#WID_BRAS_NEWST_LIST widget).
	uint coverage_height; ///< Height of the coverage texts.
	Scrollbar *vscroll;   ///< Vertical scrollbar of the new station list.
	Scrollbar *vscroll2;  ///< Vertical scrollbar of the matrix with new stations.

	typedef GUIList<StationClassID, StringFilter &> GUIStationClassList; ///< Type definition for the list to hold available station classes.

	static const uint EDITBOX_MAX_SIZE = 16; ///< The maximum number of characters for the filter edit box.

	static Listing   last_sorting;           ///< Default sorting of #GUIStationClassList.
	static Filtering last_filtering;         ///< Default filtering of #GUIStationClassList.
	static GUIStationClassList::SortFunction * const sorter_funcs[];   ///< Sort functions of the #GUIStationClassList.
	static GUIStationClassList::FilterFunction * const filter_funcs[]; ///< Filter functions of the #GUIStationClassList.
	GUIStationClassList station_classes;     ///< Available station classes.
	StringFilter string_filter;              ///< Filter for available station classes.
	QueryString filter_editbox;              ///< Filter editbox.

	/**
	 * Scrolls #WID_BRAS_NEWST_SCROLL so that the selected station class is visible.
	 *
	 * Note that this method should be called shortly after SelectClassAndStation() which will ensure
	 * an actual existing station class is selected, or the one at position 0 which will always be
	 * the default TTD rail station.
	 */
	void EnsureSelectedStationClassIsVisible()
	{
		/* No additional station types present */
		if (this->vscroll == nullptr) return;

		uint pos = 0;
		for (auto station_class : this->station_classes) {
			if (station_class == _railstation.station_class) break;
			pos++;
		}
		this->vscroll->SetCount(this->station_classes.size());
		this->vscroll->ScrollTowards(pos);
	}

	/**
	 * Verify whether the currently selected station size is allowed after selecting a new station class/type.
	 * If not, change the station size variables ( _settings_client.gui.station_numtracks and _settings_client.gui.station_platlength ).
	 * @param statspec Specification of the new station class/type
	 */
	void CheckSelectedSize(const StationSpec *statspec)
	{
		if (statspec == nullptr || _settings_client.gui.station_dragdrop) return;

		/* If current number of tracks is not allowed, make it as big as possible */
		if (HasBit(statspec->disallowed_platforms, _settings_client.gui.station_numtracks - 1)) {
			this->RaiseWidget(_settings_client.gui.station_numtracks + WID_BRAS_PLATFORM_NUM_BEGIN);
			_settings_client.gui.station_numtracks = 1;
			if (statspec->disallowed_platforms != UINT8_MAX) {
				while (HasBit(statspec->disallowed_platforms, _settings_client.gui.station_numtracks - 1)) {
					_settings_client.gui.station_numtracks++;
				}
				this->LowerWidget(_settings_client.gui.station_numtracks + WID_BRAS_PLATFORM_NUM_BEGIN);
			}
		}

		if (HasBit(statspec->disallowed_lengths, _settings_client.gui.station_platlength - 1)) {
			this->RaiseWidget(_settings_client.gui.station_platlength + WID_BRAS_PLATFORM_LEN_BEGIN);
			_settings_client.gui.station_platlength = 1;
			if (statspec->disallowed_lengths != UINT8_MAX) {
				while (HasBit(statspec->disallowed_lengths, _settings_client.gui.station_platlength - 1)) {
					_settings_client.gui.station_platlength++;
				}
				this->LowerWidget(_settings_client.gui.station_platlength + WID_BRAS_PLATFORM_LEN_BEGIN);
			}
		}
	}

	void SelectClass(StationClassID station_class_id) {
		if (_railstation.station_class != station_class_id) {
			StationClass *station_class = StationClass::Get(station_class_id);
			_railstation.station_class = station_class_id;
			_railstation.station_count = station_class->GetSpecCount();
			_railstation.station_type  = 0;

			this->CheckSelectedSize(station_class->GetSpec(_railstation.station_type));

			NWidgetMatrix *matrix = this->GetWidget<NWidgetMatrix>(WID_BRAS_MATRIX);
			matrix->SetCount(_railstation.station_count);
			matrix->SetClicked(_railstation.station_type);
			this->SetDirty();
		}
	}

public:
	BuildRailStationWindow(WindowDesc *desc, Window *parent, bool newstation) : PickerWindowBase(desc, parent), filter_editbox(EDITBOX_MAX_SIZE * MAX_CHAR_LENGTH, EDITBOX_MAX_SIZE)
	{
		this->coverage_height = 2 * FONT_HEIGHT_NORMAL + 3 * WidgetDimensions::scaled.vsep_normal;
		this->vscroll = nullptr;
		_railstation.newstations = newstation;

		this->CreateNestedTree();
		NWidgetStacked *newst_additions = this->GetWidget<NWidgetStacked>(WID_BRAS_SHOW_NEWST_ADDITIONS);
		newst_additions->SetDisplayedPlane(newstation ? 0 : SZSP_NONE);
		newst_additions = this->GetWidget<NWidgetStacked>(WID_BRAS_SHOW_NEWST_MATRIX);
		newst_additions->SetDisplayedPlane(newstation ? 0 : SZSP_NONE);
		newst_additions = this->GetWidget<NWidgetStacked>(WID_BRAS_SHOW_NEWST_DEFSIZE);
		newst_additions->SetDisplayedPlane(newstation ? 0 : SZSP_NONE);
		newst_additions = this->GetWidget<NWidgetStacked>(WID_BRAS_SHOW_NEWST_RESIZE);
		newst_additions->SetDisplayedPlane(newstation ? 0 : SZSP_NONE);
		/* Hide the station class filter if no stations other than the default one are available. */
		this->GetWidget<NWidgetStacked>(WID_BRAS_FILTER_CONTAINER)->SetDisplayedPlane(newstation ? 0 : SZSP_NONE);
		if (newstation) {
			this->vscroll = this->GetScrollbar(WID_BRAS_NEWST_SCROLL);
			this->vscroll2 = this->GetScrollbar(WID_BRAS_MATRIX_SCROLL);

			this->querystrings[WID_BRAS_FILTER_EDITBOX] = &this->filter_editbox;
			this->station_classes.SetListing(this->last_sorting);
			this->station_classes.SetFiltering(this->last_filtering);
			this->station_classes.SetSortFuncs(this->sorter_funcs);
			this->station_classes.SetFilterFuncs(this->filter_funcs);
		}

		this->station_classes.ForceRebuild();

		BuildStationClassesAvailable();
		SelectClassAndStation();

		this->FinishInitNested(TRANSPORT_RAIL);

		this->LowerWidget(_railstation.orientation + WID_BRAS_PLATFORM_DIR_X);
		if (_settings_client.gui.station_dragdrop) {
			this->LowerWidget(WID_BRAS_PLATFORM_DRAG_N_DROP);
		} else {
			this->LowerWidget(_settings_client.gui.station_numtracks + WID_BRAS_PLATFORM_NUM_BEGIN);
			this->LowerWidget(_settings_client.gui.station_platlength + WID_BRAS_PLATFORM_LEN_BEGIN);
		}
		this->SetWidgetLoweredState(WID_BRAS_HIGHLIGHT_OFF, !_settings_client.gui.station_show_coverage);
		this->SetWidgetLoweredState(WID_BRAS_HIGHLIGHT_ON, _settings_client.gui.station_show_coverage);

		if (!newstation) {
			_railstation.station_class = StationClassID::STAT_CLASS_DFLT;
			_railstation.station_type = 0;
			this->vscroll2 = nullptr;
		} else {
			_railstation.station_count = StationClass::Get(_railstation.station_class)->GetSpecCount();
			_railstation.station_type = std::min<int>(_railstation.station_type, _railstation.station_count - 1);

			NWidgetMatrix *matrix = this->GetWidget<NWidgetMatrix>(WID_BRAS_MATRIX);
			matrix->SetScrollbar(this->vscroll2);
			matrix->SetCount(_railstation.station_count);
			matrix->SetClicked(_railstation.station_type);

			EnsureSelectedStationClassIsVisible();
		}

		this->InvalidateData();
	}

	void Close() override
	{
		CloseWindowById(WC_SELECT_STATION, 0);
		this->PickerWindowBase::Close();
	}

	/** Sort station classes by StationClassID. */
	static bool StationClassIDSorter(StationClassID const &a, StationClassID const &b)
	{
		return a < b;
	}

	/** Filter station classes by class name. */
	static bool TagNameFilter(StationClassID const * sc, StringFilter &filter)
	{
		filter.ResetState();
		filter.AddLine(GetString(StationClass::Get(*sc)->name));
		return filter.GetState();
	}

	/** Builds the filter list of available station classes. */
	void BuildStationClassesAvailable()
	{
		if (!this->station_classes.NeedRebuild()) return;

		this->station_classes.clear();

		for (uint i = 0; StationClass::IsClassIDValid((StationClassID)i); i++) {
			StationClassID station_class_id = (StationClassID)i;
			if (station_class_id == StationClassID::STAT_CLASS_WAYP) {
				// Skip waypoints.
				continue;
			}
			StationClass *station_class = StationClass::Get(station_class_id);
			if (station_class->GetUISpecCount() == 0) continue;
			station_classes.push_back(station_class_id);
		}

		if (_railstation.newstations) {
			this->station_classes.Filter(this->string_filter);
			this->station_classes.shrink_to_fit();
			this->station_classes.RebuildDone();
			this->station_classes.Sort();

			this->vscroll->SetCount(this->station_classes.size());
		}
	}

	/**
	 * Checks if the previously selected current station class and station
	 * can be shown as selected to the user when the dialog is opened.
	 */
	void SelectClassAndStation()
	{
		if (_railstation.station_class == StationClassID::STAT_CLASS_DFLT) {
			/* This happens during the first time the window is open during the game life cycle. */
			this->SelectOtherClass(StationClassID::STAT_CLASS_DFLT);
		} else {
			/* Check if the previously selected station class is not available anymore as a
			 * result of starting a new game without the corresponding NewGRF. */
			bool available = _railstation.station_class < StationClass::GetClassCount();
			this->SelectOtherClass(available ? _railstation.station_class : StationClassID::STAT_CLASS_DFLT);
		}
	}

	/**
	 * Select the specified station class.
	 * @param station_class Station class select.
	 */
	void SelectOtherClass(StationClassID station_class)
	{
		_railstation.station_class = station_class;
	}

	void OnInvalidateData([[maybe_unused]] int data = 0, [[maybe_unused]] bool gui_scope = true) override
	{
		if (!gui_scope) return;

		this->BuildStationClassesAvailable();
	}

	EventState OnHotkey(int hotkey) override
	{
		switch (hotkey) {
			case BRASHK_FOCUS_FILTER_BOX:
				this->SetFocusedWidget(WID_BRAS_FILTER_EDITBOX);
				SetFocusedWindow(this); // The user has asked to give focus to the text box, so make sure this window is focused.
				break;

			default:
				return ES_NOT_HANDLED;
		}

		return ES_HANDLED;
	}

	void OnEditboxChanged(int widget) override
	{
		if (widget == WID_BRAS_FILTER_EDITBOX) {
			string_filter.SetFilterTerm(this->filter_editbox.text.buf);
			this->station_classes.SetFilterState(!string_filter.IsEmpty());
			this->station_classes.ForceRebuild();
			this->InvalidateData();
		}
	}

	void OnPaint() override
	{
		bool newstations = _railstation.newstations;
		const StationSpec *statspec = newstations ? StationClass::Get(_railstation.station_class)->GetSpec(_railstation.station_type) : nullptr;

		if (_settings_client.gui.station_dragdrop) {
			SetTileSelectSize(1, 1);
		} else {
			int x = _settings_client.gui.station_numtracks;
			int y = _settings_client.gui.station_platlength;
			if (_railstation.orientation == AXIS_X) Swap(x, y);
			if (!_remove_button_clicked) {
				SetTileSelectSize(x, y);
			}
		}

		int rad = (_settings_game.station.modified_catchment) ? CA_TRAIN : CA_UNMODIFIED;
		rad += _settings_game.station.catchment_increase;

		if (_settings_client.gui.station_show_coverage) SetTileSelectBigSize(-rad, -rad, 2 * rad, 2 * rad);

		for (uint bits = 0; bits < 7; bits++) {
			bool disable = bits >= _settings_game.station.station_spread;
			if (statspec == nullptr) {
				this->SetWidgetDisabledState(bits + WID_BRAS_PLATFORM_NUM_1, disable);
				this->SetWidgetDisabledState(bits + WID_BRAS_PLATFORM_LEN_1, disable);
			} else {
				this->SetWidgetDisabledState(bits + WID_BRAS_PLATFORM_NUM_1, HasBit(statspec->disallowed_platforms, bits) || disable);
				this->SetWidgetDisabledState(bits + WID_BRAS_PLATFORM_LEN_1, HasBit(statspec->disallowed_lengths,   bits) || disable);
			}
		}

		this->DrawWidgets();

		if (this->IsShaded()) return;
		/* 'Accepts' and 'Supplies' texts. */
		Rect r = this->GetWidget<NWidgetBase>(WID_BRAS_COVERAGE_TEXTS)->GetCurrentRect();
		int top = r.top + WidgetDimensions::scaled.vsep_normal;
		top = DrawStationCoverageAreaText(r.left, r.right, top, SCT_ALL, rad, false) + WidgetDimensions::scaled.vsep_normal;
		top = DrawStationCoverageAreaText(r.left, r.right, top, SCT_ALL, rad, true) + WidgetDimensions::scaled.vsep_normal;
		/* Resize background if the window is too small.
		 * Never make the window smaller to avoid oscillating if the size change affects the acceptance.
		 * (This is the case, if making the window bigger moves the mouse into the window.) */
		if (top > r.bottom) {
			this->coverage_height += top - r.bottom;
			this->ReInit();
		}
	}

	void UpdateWidgetSize(int widget, Dimension *size, [[maybe_unused]] const Dimension &padding, [[maybe_unused]] Dimension *fill, [[maybe_unused]] Dimension *resize) override
	{
		switch (widget) {
			case WID_BRAS_NEWST_LIST: {
				Dimension d = {0, 0};
				for (auto station_class : this->station_classes) {
					d = maxdim(d, GetStringBoundingBox(StationClass::Get(station_class)->name));
				}
				size->width = std::max(size->width, d.width + padding.width);
				this->line_height = FONT_HEIGHT_NORMAL + padding.height;
				size->height = 5 * this->line_height;
				resize->height = this->line_height;
				break;
			}

			case WID_BRAS_SHOW_NEWST_TYPE: {
				if (!_railstation.newstations) {
					size->width = 0;
					size->height = 0;
					break;
				}

				/* If newstations exist, compute the non-zero minimal size. */
				Dimension d = {0, 0};
				StringID str = this->GetWidget<NWidgetCore>(widget)->widget_data;
				for (auto station_class : this->station_classes) {
					StationClass *stclass = StationClass::Get(station_class);
					for (uint j = 0; j < stclass->GetSpecCount(); j++) {
						const StationSpec *statspec = stclass->GetSpec(j);
						SetDParam(0, (statspec != nullptr && statspec->name != 0) ? statspec->name : STR_STATION_CLASS_DFLT_STATION);
						d = maxdim(d, GetStringBoundingBox(str));
					}
				}
				size->width = std::max(size->width, d.width + padding.width);
				size->width = std::min<uint>(size->width, ScaleGUITrad(400));
				break;
			}

			case WID_BRAS_PLATFORM_DIR_X:
			case WID_BRAS_PLATFORM_DIR_Y:
			case WID_BRAS_IMAGE:
				size->width  = ScaleGUITrad(64) + WidgetDimensions::scaled.fullbevel.Horizontal();
				size->height = ScaleGUITrad(58) + WidgetDimensions::scaled.fullbevel.Vertical();
				break;

			case WID_BRAS_COVERAGE_TEXTS:
				size->height = this->coverage_height;
				break;

			case WID_BRAS_MATRIX:
				fill->height = 1;
				resize->height = 1;
				break;
		}
	}

	void DrawWidget(const Rect &r, int widget) const override
	{
		DrawPixelInfo tmp_dpi;

		switch (GB(widget, 0, 16)) {
			case WID_BRAS_PLATFORM_DIR_X:
				/* Set up a clipping area for the '/' station preview */
				if (FillDrawPixelInfo(&tmp_dpi, r.left, r.top, r.Width(), r.Height())) {
					AutoRestoreBackup dpi_backup(_cur_dpi, &tmp_dpi);
					int x = (r.Width()  - ScaleSpriteTrad(64)) / 2 + ScaleSpriteTrad(31);
					int y = (r.Height() + ScaleSpriteTrad(58)) / 2 - ScaleSpriteTrad(31);
					if (!DrawStationTile(x, y, _cur_railtype, AXIS_X, _railstation.station_class, _railstation.station_type)) {
						StationPickerDrawSprite(x, y, STATION_RAIL, _cur_railtype, INVALID_ROADTYPE, 2);
					}
				}
				break;

			case WID_BRAS_PLATFORM_DIR_Y:
				/* Set up a clipping area for the '\' station preview */
				if (FillDrawPixelInfo(&tmp_dpi, r.left, r.top, r.Width(), r.Height())) {
					AutoRestoreBackup dpi_backup(_cur_dpi, &tmp_dpi);
					int x = (r.Width()  - ScaleSpriteTrad(64)) / 2 + ScaleSpriteTrad(31);
					int y = (r.Height() + ScaleSpriteTrad(58)) / 2 - ScaleSpriteTrad(31);
					if (!DrawStationTile(x, y, _cur_railtype, AXIS_Y, _railstation.station_class, _railstation.station_type)) {
						StationPickerDrawSprite(x, y, STATION_RAIL, _cur_railtype, INVALID_ROADTYPE, 3);
					}
				}
				break;

			case WID_BRAS_NEWST_LIST: {
				Rect ir = r.Shrink(WidgetDimensions::scaled.matrix);
				uint statclass = 0;
				for (auto station_class : this->station_classes) {
					if (this->vscroll->IsVisible(statclass)) {
						DrawString(ir,
								StationClass::Get(station_class)->name,
								station_class == _railstation.station_class ? TC_WHITE : TC_BLACK);
						ir.top += this->line_height;
					}
					statclass++;
				}
				break;
			}

			case WID_BRAS_IMAGE: {
				uint16_t type = GB(widget, 16, 16);
				assert(type < _railstation.station_count);
				/* Check station availability callback */
				const StationSpec *statspec = StationClass::Get(_railstation.station_class)->GetSpec(type);
				if (!IsStationAvailable(statspec)) {
					GfxFillRect(r.Shrink(WidgetDimensions::scaled.bevel), PC_BLACK, FILLRECT_CHECKER);
				}

				/* Set up a clipping area for the station preview. */
				if (FillDrawPixelInfo(&tmp_dpi, r.left, r.top, r.Width(), r.Height())) {
					AutoRestoreBackup dpi_backup(_cur_dpi, &tmp_dpi);
					int x = (r.Width()  - ScaleSpriteTrad(64)) / 2 + ScaleSpriteTrad(31);
					int y = (r.Height() + ScaleSpriteTrad(58)) / 2 - ScaleSpriteTrad(31);
					if (!DrawStationTile(x, y, _cur_railtype, _railstation.orientation, _railstation.station_class, type)) {
						StationPickerDrawSprite(x, y, STATION_RAIL, _cur_railtype, INVALID_ROADTYPE, 2 + _railstation.orientation);
					}
				}
				break;
			}
		}
	}

	void OnResize() override
	{
		if (this->vscroll != nullptr) { // New stations available.
			this->vscroll->SetCapacityFromWidget(this, WID_BRAS_NEWST_LIST);
		}
	}

	void SetStringParameters(int widget) const override
	{
		if (widget == WID_BRAS_SHOW_NEWST_TYPE) {
			const StationSpec *statspec = StationClass::Get(_railstation.station_class)->GetSpec(_railstation.station_type);
			SetDParam(0, (statspec != nullptr && statspec->name != 0) ? statspec->name : STR_STATION_CLASS_DFLT_STATION);
		}
	}

	void OnClick([[maybe_unused]] Point pt, int widget, [[maybe_unused]] int click_count) override
	{
		switch (GB(widget, 0, 16)) {
			case WID_BRAS_PLATFORM_DIR_X:
			case WID_BRAS_PLATFORM_DIR_Y:
				this->RaiseWidget(_railstation.orientation + WID_BRAS_PLATFORM_DIR_X);
				_railstation.orientation = (Axis)(widget - WID_BRAS_PLATFORM_DIR_X);
				this->LowerWidget(_railstation.orientation + WID_BRAS_PLATFORM_DIR_X);
				if (_settings_client.sound.click_beep) SndPlayFx(SND_15_BEEP);
				this->SetDirty();
				CloseWindowById(WC_SELECT_STATION, 0);
				break;

			case WID_BRAS_PLATFORM_NUM_1:
			case WID_BRAS_PLATFORM_NUM_2:
			case WID_BRAS_PLATFORM_NUM_3:
			case WID_BRAS_PLATFORM_NUM_4:
			case WID_BRAS_PLATFORM_NUM_5:
			case WID_BRAS_PLATFORM_NUM_6:
			case WID_BRAS_PLATFORM_NUM_7: {
				this->RaiseWidget(_settings_client.gui.station_numtracks + WID_BRAS_PLATFORM_NUM_BEGIN);
				this->RaiseWidget(WID_BRAS_PLATFORM_DRAG_N_DROP);

				_settings_client.gui.station_numtracks = widget - WID_BRAS_PLATFORM_NUM_BEGIN;
				_settings_client.gui.station_dragdrop = false;

				const StationSpec *statspec = _railstation.newstations ? StationClass::Get(_railstation.station_class)->GetSpec(_railstation.station_type) : nullptr;
				if (statspec != nullptr && HasBit(statspec->disallowed_lengths, _settings_client.gui.station_platlength - 1)) {
					/* The previously selected number of platforms in invalid */
					for (uint i = 0; i < 7; i++) {
						if (!HasBit(statspec->disallowed_lengths, i)) {
							this->RaiseWidget(_settings_client.gui.station_platlength + WID_BRAS_PLATFORM_LEN_BEGIN);
							_settings_client.gui.station_platlength = i + 1;
							break;
						}
					}
				}

				this->LowerWidget(_settings_client.gui.station_numtracks + WID_BRAS_PLATFORM_NUM_BEGIN);
				this->LowerWidget(_settings_client.gui.station_platlength + WID_BRAS_PLATFORM_LEN_BEGIN);
				if (_settings_client.sound.click_beep) SndPlayFx(SND_15_BEEP);
				this->SetDirty();
				CloseWindowById(WC_SELECT_STATION, 0);
				break;
			}

			case WID_BRAS_PLATFORM_LEN_1:
			case WID_BRAS_PLATFORM_LEN_2:
			case WID_BRAS_PLATFORM_LEN_3:
			case WID_BRAS_PLATFORM_LEN_4:
			case WID_BRAS_PLATFORM_LEN_5:
			case WID_BRAS_PLATFORM_LEN_6:
			case WID_BRAS_PLATFORM_LEN_7: {
				this->RaiseWidget(_settings_client.gui.station_platlength + WID_BRAS_PLATFORM_LEN_BEGIN);
				this->RaiseWidget(WID_BRAS_PLATFORM_DRAG_N_DROP);

				_settings_client.gui.station_platlength = widget - WID_BRAS_PLATFORM_LEN_BEGIN;
				_settings_client.gui.station_dragdrop = false;

				const StationSpec *statspec = _railstation.newstations ? StationClass::Get(_railstation.station_class)->GetSpec(_railstation.station_type) : nullptr;
				if (statspec != nullptr && HasBit(statspec->disallowed_platforms, _settings_client.gui.station_numtracks - 1)) {
					/* The previously selected number of tracks in invalid */
					for (uint i = 0; i < 7; i++) {
						if (!HasBit(statspec->disallowed_platforms, i)) {
							this->RaiseWidget(_settings_client.gui.station_numtracks + WID_BRAS_PLATFORM_NUM_BEGIN);
							_settings_client.gui.station_numtracks = i + 1;
							break;
						}
					}
				}

				this->LowerWidget(_settings_client.gui.station_numtracks + WID_BRAS_PLATFORM_NUM_BEGIN);
				this->LowerWidget(_settings_client.gui.station_platlength + WID_BRAS_PLATFORM_LEN_BEGIN);
				if (_settings_client.sound.click_beep) SndPlayFx(SND_15_BEEP);
				this->SetDirty();
				CloseWindowById(WC_SELECT_STATION, 0);
				break;
			}

			case WID_BRAS_PLATFORM_DRAG_N_DROP: {
				_settings_client.gui.station_dragdrop ^= true;

				this->ToggleWidgetLoweredState(WID_BRAS_PLATFORM_DRAG_N_DROP);

				/* get the first allowed length/number of platforms */
				const StationSpec *statspec = _railstation.newstations ? StationClass::Get(_railstation.station_class)->GetSpec(_railstation.station_type) : nullptr;
				if (statspec != nullptr && HasBit(statspec->disallowed_lengths, _settings_client.gui.station_platlength - 1)) {
					for (uint i = 0; i < 7; i++) {
						if (!HasBit(statspec->disallowed_lengths, i)) {
							this->RaiseWidget(_settings_client.gui.station_platlength + WID_BRAS_PLATFORM_LEN_BEGIN);
							_settings_client.gui.station_platlength = i + 1;
							break;
						}
					}
				}
				if (statspec != nullptr && HasBit(statspec->disallowed_platforms, _settings_client.gui.station_numtracks - 1)) {
					for (uint i = 0; i < 7; i++) {
						if (!HasBit(statspec->disallowed_platforms, i)) {
							this->RaiseWidget(_settings_client.gui.station_numtracks + WID_BRAS_PLATFORM_NUM_BEGIN);
							_settings_client.gui.station_numtracks = i + 1;
							break;
						}
					}
				}

				this->SetWidgetLoweredState(_settings_client.gui.station_numtracks + WID_BRAS_PLATFORM_NUM_BEGIN, !_settings_client.gui.station_dragdrop);
				this->SetWidgetLoweredState(_settings_client.gui.station_platlength + WID_BRAS_PLATFORM_LEN_BEGIN, !_settings_client.gui.station_dragdrop);
				if (_settings_client.sound.click_beep) SndPlayFx(SND_15_BEEP);
				this->SetDirty();
				CloseWindowById(WC_SELECT_STATION, 0);
				break;
			}

			case WID_BRAS_HIGHLIGHT_OFF:
			case WID_BRAS_HIGHLIGHT_ON:
				_settings_client.gui.station_show_coverage = (widget != WID_BRAS_HIGHLIGHT_OFF);

				this->SetWidgetLoweredState(WID_BRAS_HIGHLIGHT_OFF, !_settings_client.gui.station_show_coverage);
				this->SetWidgetLoweredState(WID_BRAS_HIGHLIGHT_ON, _settings_client.gui.station_show_coverage);
				if (_settings_client.sound.click_beep) SndPlayFx(SND_15_BEEP);
				this->SetDirty();
				SetViewportCatchmentStation(nullptr, true);
				break;

			case WID_BRAS_NEWST_LIST: {
				auto it = this->vscroll->GetScrolledItemFromWidget(this->station_classes, pt.y, this, WID_BRAS_NEWST_LIST);
				if (it == this->station_classes.end()) return;
				StationClassID station_class_id = *it;
				this->SelectClass(station_class_id);
				if (_settings_client.sound.click_beep) SndPlayFx(SND_15_BEEP);
				this->SetDirty();
				CloseWindowById(WC_SELECT_STATION, 0);
				break;
			}

			case WID_BRAS_IMAGE: {
				uint16_t y = GB(widget, 16, 16);
				if (y >= _railstation.station_count) return;

				/* Check station availability callback */
				const StationSpec *statspec = StationClass::Get(_railstation.station_class)->GetSpec(y);
				if (!IsStationAvailable(statspec)) return;

				_railstation.station_type = y;

				this->CheckSelectedSize(statspec);
				this->GetWidget<NWidgetMatrix>(WID_BRAS_MATRIX)->SetClicked(_railstation.station_type);

				if (_settings_client.sound.click_beep) SndPlayFx(SND_15_BEEP);
				this->SetDirty();
				CloseWindowById(WC_SELECT_STATION, 0);
				break;
			}
		}
	}

	void OnRealtimeTick([[maybe_unused]] uint delta_ms) override
	{
		CheckRedrawStationCoverage(this);
	}

	void SelectClassAndSpec(StationClassID class_id, int spec_id)
	{
		this->SelectClass(class_id);
		this->EnsureSelectedStationClassIsVisible();
		this->OnClick({}, WID_BRAS_IMAGE | (spec_id << 16), 1);
	}

	static HotkeyList hotkeys;
};

/**
 * Handler for global hotkeys of the BuildRailStationWindow.
 * @param hotkey Hotkey
 * @return ES_HANDLED if hotkey was accepted.
 */
static EventState BuildRailStationGlobalHotkeys(int hotkey)
{
	if (_game_mode == GM_MENU) return ES_NOT_HANDLED;
	Window *w = ShowStationBuilder(FindWindowById(WC_BUILD_TOOLBAR, TRANSPORT_RAIL));
	if (w == nullptr) return ES_NOT_HANDLED;
	return w->OnHotkey(hotkey);
}

static Hotkey buildrailstation_hotkeys[] = {
	Hotkey('F', "focus_filter_box", BRASHK_FOCUS_FILTER_BOX),
	HOTKEY_LIST_END
};
HotkeyList BuildRailStationWindow::hotkeys("buildrailstation", buildrailstation_hotkeys, BuildRailStationGlobalHotkeys);

Listing BuildRailStationWindow::last_sorting = { false, 0 };
Filtering BuildRailStationWindow::last_filtering = { false, 0 };

BuildRailStationWindow::GUIStationClassList::SortFunction * const BuildRailStationWindow::sorter_funcs[] = {
	&StationClassIDSorter,
};

BuildRailStationWindow::GUIStationClassList::FilterFunction * const BuildRailStationWindow::filter_funcs[] = {
	&TagNameFilter,
};

static const NWidgetPart _nested_station_builder_widgets[] = {
	NWidget(NWID_HORIZONTAL),
		NWidget(WWT_CLOSEBOX, COLOUR_DARK_GREEN),
		NWidget(WWT_CAPTION, COLOUR_DARK_GREEN), SetDataTip(STR_STATION_BUILD_RAIL_CAPTION, STR_TOOLTIP_WINDOW_TITLE_DRAG_THIS),
		NWidget(WWT_SHADEBOX, COLOUR_DARK_GREEN),
		NWidget(NWID_SELECTION, INVALID_COLOUR, WID_BRAS_SHOW_NEWST_DEFSIZE),
			NWidget(WWT_DEFSIZEBOX, COLOUR_DARK_GREEN),
		EndContainer(),
	EndContainer(),
	NWidget(WWT_PANEL, COLOUR_DARK_GREEN),
		NWidget(NWID_HORIZONTAL), SetPadding(2, 0, 0, 2),
			NWidget(NWID_VERTICAL),
				NWidget(NWID_SELECTION, INVALID_COLOUR, WID_BRAS_FILTER_CONTAINER),
					NWidget(NWID_HORIZONTAL), SetPadding(0, 5, 2, 0),
						NWidget(WWT_TEXT, COLOUR_DARK_GREEN), SetFill(0, 1), SetDataTip(STR_LIST_FILTER_TITLE, STR_NULL),
						NWidget(WWT_EDITBOX, COLOUR_GREY, WID_BRAS_FILTER_EDITBOX), SetFill(1, 0), SetResize(1, 0),
								SetDataTip(STR_LIST_FILTER_OSKTITLE, STR_LIST_FILTER_TOOLTIP),
					EndContainer(),
				EndContainer(),
				NWidget(NWID_SELECTION, INVALID_COLOUR, WID_BRAS_SHOW_NEWST_ADDITIONS),
					NWidget(NWID_HORIZONTAL), SetPadding(0, 5, 2, 0),
						NWidget(WWT_MATRIX, COLOUR_GREY, WID_BRAS_NEWST_LIST), SetMinimalSize(122, 71), SetFill(1, 0),
								SetMatrixDataTip(1, 0, STR_STATION_BUILD_STATION_CLASS_TOOLTIP), SetScrollbar(WID_BRAS_NEWST_SCROLL),
						NWidget(NWID_VSCROLLBAR, COLOUR_GREY, WID_BRAS_NEWST_SCROLL),
					EndContainer(),
				EndContainer(),
				NWidget(WWT_LABEL, COLOUR_DARK_GREEN), SetMinimalSize(144, 11), SetDataTip(STR_STATION_BUILD_ORIENTATION, STR_NULL), SetPadding(1, 2, 0, 0),
				NWidget(NWID_HORIZONTAL),
					NWidget(NWID_SPACER), SetMinimalSize(7, 0), SetFill(1, 0),
					NWidget(WWT_PANEL, COLOUR_GREY, WID_BRAS_PLATFORM_DIR_X), SetMinimalSize(66, 60), SetFill(0, 0), SetDataTip(0x0, STR_STATION_BUILD_RAILROAD_ORIENTATION_TOOLTIP), EndContainer(),
					NWidget(NWID_SPACER), SetMinimalSize(2, 0), SetFill(1, 0),
					NWidget(WWT_PANEL, COLOUR_GREY, WID_BRAS_PLATFORM_DIR_Y), SetMinimalSize(66, 60), SetFill(0, 0), SetDataTip(0x0, STR_STATION_BUILD_RAILROAD_ORIENTATION_TOOLTIP), EndContainer(),
					NWidget(NWID_SPACER), SetMinimalSize(7, 0), SetFill(1, 0),
				EndContainer(),
				NWidget(WWT_LABEL, COLOUR_DARK_GREEN, WID_BRAS_SHOW_NEWST_TYPE), SetMinimalSize(144, 11), SetDataTip(STR_JUST_STRING, STR_NULL), SetTextStyle(TC_ORANGE), SetPadding(1, 2, 4, 2),
				NWidget(WWT_LABEL, COLOUR_DARK_GREEN), SetMinimalSize(144, 11), SetDataTip(STR_STATION_BUILD_NUMBER_OF_TRACKS, STR_NULL), SetPadding(0, 2, 0, 2),
				NWidget(NWID_HORIZONTAL),
					NWidget(NWID_SPACER), SetFill(1, 0),
					NWidget(WWT_TEXTBTN, COLOUR_GREY, WID_BRAS_PLATFORM_NUM_1), SetMinimalSize(15, 12), SetDataTip(STR_BLACK_1, STR_STATION_BUILD_NUMBER_OF_TRACKS_TOOLTIP),
					NWidget(WWT_TEXTBTN, COLOUR_GREY, WID_BRAS_PLATFORM_NUM_2), SetMinimalSize(15, 12), SetDataTip(STR_BLACK_2, STR_STATION_BUILD_NUMBER_OF_TRACKS_TOOLTIP),
					NWidget(WWT_TEXTBTN, COLOUR_GREY, WID_BRAS_PLATFORM_NUM_3), SetMinimalSize(15, 12), SetDataTip(STR_BLACK_3, STR_STATION_BUILD_NUMBER_OF_TRACKS_TOOLTIP),
					NWidget(WWT_TEXTBTN, COLOUR_GREY, WID_BRAS_PLATFORM_NUM_4), SetMinimalSize(15, 12), SetDataTip(STR_BLACK_4, STR_STATION_BUILD_NUMBER_OF_TRACKS_TOOLTIP),
					NWidget(WWT_TEXTBTN, COLOUR_GREY, WID_BRAS_PLATFORM_NUM_5), SetMinimalSize(15, 12), SetDataTip(STR_BLACK_5, STR_STATION_BUILD_NUMBER_OF_TRACKS_TOOLTIP),
					NWidget(WWT_TEXTBTN, COLOUR_GREY, WID_BRAS_PLATFORM_NUM_6), SetMinimalSize(15, 12), SetDataTip(STR_BLACK_6, STR_STATION_BUILD_NUMBER_OF_TRACKS_TOOLTIP),
					NWidget(WWT_TEXTBTN, COLOUR_GREY, WID_BRAS_PLATFORM_NUM_7), SetMinimalSize(15, 12), SetDataTip(STR_BLACK_7, STR_STATION_BUILD_NUMBER_OF_TRACKS_TOOLTIP),
					NWidget(NWID_SPACER), SetFill(1, 0),
				EndContainer(),
				NWidget(WWT_LABEL, COLOUR_DARK_GREEN), SetMinimalSize(144, 11), SetDataTip(STR_STATION_BUILD_PLATFORM_LENGTH, STR_NULL), SetPadding(2, 2, 0, 2),
				NWidget(NWID_HORIZONTAL),
					NWidget(NWID_SPACER), SetFill(1, 0),
					NWidget(WWT_TEXTBTN, COLOUR_GREY, WID_BRAS_PLATFORM_LEN_1), SetMinimalSize(15, 12), SetDataTip(STR_BLACK_1, STR_STATION_BUILD_PLATFORM_LENGTH_TOOLTIP),
					NWidget(WWT_TEXTBTN, COLOUR_GREY, WID_BRAS_PLATFORM_LEN_2), SetMinimalSize(15, 12), SetDataTip(STR_BLACK_2, STR_STATION_BUILD_PLATFORM_LENGTH_TOOLTIP),
					NWidget(WWT_TEXTBTN, COLOUR_GREY, WID_BRAS_PLATFORM_LEN_3), SetMinimalSize(15, 12), SetDataTip(STR_BLACK_3, STR_STATION_BUILD_PLATFORM_LENGTH_TOOLTIP),
					NWidget(WWT_TEXTBTN, COLOUR_GREY, WID_BRAS_PLATFORM_LEN_4), SetMinimalSize(15, 12), SetDataTip(STR_BLACK_4, STR_STATION_BUILD_PLATFORM_LENGTH_TOOLTIP),
					NWidget(WWT_TEXTBTN, COLOUR_GREY, WID_BRAS_PLATFORM_LEN_5), SetMinimalSize(15, 12), SetDataTip(STR_BLACK_5, STR_STATION_BUILD_PLATFORM_LENGTH_TOOLTIP),
					NWidget(WWT_TEXTBTN, COLOUR_GREY, WID_BRAS_PLATFORM_LEN_6), SetMinimalSize(15, 12), SetDataTip(STR_BLACK_6, STR_STATION_BUILD_PLATFORM_LENGTH_TOOLTIP),
					NWidget(WWT_TEXTBTN, COLOUR_GREY, WID_BRAS_PLATFORM_LEN_7), SetMinimalSize(15, 12), SetDataTip(STR_BLACK_7, STR_STATION_BUILD_PLATFORM_LENGTH_TOOLTIP),
					NWidget(NWID_SPACER), SetFill(1, 0),
				EndContainer(),
				NWidget(NWID_SPACER), SetMinimalSize(0, 2),
				NWidget(NWID_HORIZONTAL),
					NWidget(NWID_SPACER), SetMinimalSize(2, 0), SetFill(1, 0),
					NWidget(WWT_TEXTBTN, COLOUR_GREY, WID_BRAS_PLATFORM_DRAG_N_DROP), SetMinimalSize(75, 12), SetDataTip(STR_STATION_BUILD_DRAG_DROP, STR_STATION_BUILD_DRAG_DROP_TOOLTIP),
					NWidget(NWID_SPACER), SetMinimalSize(2, 0), SetFill(1, 0),
				EndContainer(),
				NWidget(WWT_LABEL, COLOUR_DARK_GREEN), SetDataTip(STR_STATION_BUILD_COVERAGE_AREA_TITLE, STR_NULL), SetPadding(WidgetDimensions::unscaled.framerect), SetFill(1, 0),
				NWidget(NWID_HORIZONTAL),
					NWidget(NWID_SPACER), SetMinimalSize(2, 0), SetFill(1, 0),
					NWidget(WWT_TEXTBTN, COLOUR_GREY, WID_BRAS_HIGHLIGHT_OFF), SetMinimalSize(60, 12),
												SetDataTip(STR_STATION_BUILD_COVERAGE_OFF, STR_STATION_BUILD_COVERAGE_AREA_OFF_TOOLTIP),
					NWidget(WWT_TEXTBTN, COLOUR_GREY, WID_BRAS_HIGHLIGHT_ON), SetMinimalSize(60, 12),
												SetDataTip(STR_STATION_BUILD_COVERAGE_ON, STR_STATION_BUILD_COVERAGE_AREA_ON_TOOLTIP),
					NWidget(NWID_SPACER), SetMinimalSize(2, 0), SetFill(1, 0),
				EndContainer(),
			EndContainer(),
			NWidget(NWID_SELECTION, INVALID_COLOUR, WID_BRAS_SHOW_NEWST_MATRIX),
				/* We need an additional background for the matrix, as the matrix cannot handle the scrollbar due to not being an NWidgetCore. */
				NWidget(WWT_PANEL, COLOUR_DARK_GREEN), SetScrollbar(WID_BRAS_MATRIX_SCROLL),
					NWidget(NWID_HORIZONTAL),
						NWidget(NWID_MATRIX, COLOUR_DARK_GREEN, WID_BRAS_MATRIX), SetScrollbar(WID_BRAS_MATRIX_SCROLL), SetPIP(0, 2, 0),
							NWidget(WWT_PANEL, COLOUR_DARK_GREEN, WID_BRAS_IMAGE), SetMinimalSize(66, 60),
									SetFill(0, 0), SetResize(0, 0), SetDataTip(0x0, STR_STATION_BUILD_STATION_TYPE_TOOLTIP), SetScrollbar(WID_BRAS_MATRIX_SCROLL),
							EndContainer(),
						EndContainer(),
						NWidget(NWID_VSCROLLBAR, COLOUR_DARK_GREEN, WID_BRAS_MATRIX_SCROLL),
					EndContainer(),
				EndContainer(),
			EndContainer(),
		EndContainer(),
		NWidget(NWID_HORIZONTAL),
			NWidget(WWT_EMPTY, INVALID_COLOUR, WID_BRAS_COVERAGE_TEXTS), SetPadding(WidgetDimensions::unscaled.framerect), SetFill(1, 1), SetResize(1, 0),
			NWidget(NWID_SELECTION, INVALID_COLOUR, WID_BRAS_SHOW_NEWST_RESIZE),
				NWidget(NWID_VERTICAL),
					NWidget(WWT_PANEL, COLOUR_DARK_GREEN), SetFill(0, 1), EndContainer(),
					NWidget(WWT_RESIZEBOX, COLOUR_DARK_GREEN),
				EndContainer(),
			EndContainer(),
		EndContainer(),
	EndContainer(),
};

/** High level window description of the station-build window (default & newGRF) */
static WindowDesc _station_builder_desc(
	WDP_AUTO, "build_station_rail", 350, 0,
	WC_BUILD_STATION, WC_BUILD_TOOLBAR,
	WDF_CONSTRUCTION,
	std::begin(_nested_station_builder_widgets), std::end(_nested_station_builder_widgets),
	&BuildRailStationWindow::hotkeys
);

/** Open station build window */
static Window *ShowStationBuilder(Window *parent)
{
	bool newstations = StationClass::GetClassCount() > 2 || StationClass::Get(STAT_CLASS_DFLT)->GetSpecCount() != 1;
	return new BuildRailStationWindow(&_station_builder_desc, parent, newstations);
}

struct BuildSignalWindow : public PickerWindowBase {
private:
	Dimension sig_sprite_size;     ///< Maximum size of signal GUI sprites.
	int sig_sprite_bottom_offset;  ///< Maximum extent of signal GUI sprite from reference point towards bottom.
	bool all_signal_mode;          ///< Whether all signal mode is shown
	bool progsig_ui_shown;         ///< Whether programmable pre-signal UI is shown
	bool realistic_braking_mode;   ///< Whether realistic braking mode UI is shown
	bool noentry_ui_shown;         ///< Whether no-entry signal UI is shown
	bool style_selector_shown;     ///< Whether the style selector is shown

	/**
	 * Draw dynamic a signal-sprite in a button in the signal GUI
	 * Draw the sprite +1px to the right and down if the button is lowered
	 *
	 * @param widget_index index of this widget in the window
	 * @param image        the sprite to draw
	 */
	void DrawSignalSprite(const Rect &r, int widget_index, PalSpriteID image) const
	{
		Point offset;
		Dimension sprite_size = GetSpriteSize(image.sprite, &offset);
		Rect ir = r.Shrink(WidgetDimensions::scaled.imgbtn);
		int x = CenterBounds(ir.left, ir.right, sprite_size.width - offset.x) - offset.x; // centered
		int y = ir.top - sig_sprite_bottom_offset +
				(ir.Height() + sig_sprite_size.height) / 2; // aligned to bottom

		DrawSprite(image.sprite, image.pal,
				x + this->IsWidgetLowered(widget_index),
				y + this->IsWidgetLowered(widget_index));
	}

	void SetDisableStates()
	{
		for (int widget = WID_BS_SEMAPHORE_NORM; widget <= WID_BS_SEMAPHORE_NO_ENTRY; widget++) {
			this->SetWidgetDisabledState(widget, _cur_signal_style > 0 && !HasBit(_new_signal_styles[_cur_signal_style - 1].semaphore_mask, TypeForClick(widget - WID_BS_SEMAPHORE_NORM)));
		}
		for (int widget = WID_BS_ELECTRIC_NORM; widget <= WID_BS_ELECTRIC_NO_ENTRY; widget++) {
			this->SetWidgetDisabledState(widget, _cur_signal_style > 0 && !HasBit(_new_signal_styles[_cur_signal_style - 1].electric_mask, TypeForClick(widget - WID_BS_ELECTRIC_NORM)));
		}
		if (_cur_signal_style > 0) {
			const NewSignalStyle &style = _new_signal_styles[_cur_signal_style - 1];
			if (!HasBit(_cur_signal_variant == SIG_SEMAPHORE ? style.semaphore_mask : style.electric_mask, _cur_signal_type)) {
				/* Currently selected signal type isn't allowed, pick another */
				this->RaiseWidget((_cur_signal_variant == SIG_ELECTRIC ? WID_BS_ELECTRIC_NORM : WID_BS_SEMAPHORE_NORM) + _cur_signal_button);

				_cur_signal_variant = SIG_ELECTRIC;
				_cur_signal_button = 0;

				const uint type_count = (WID_BS_SEMAPHORE_NO_ENTRY + 1 - WID_BS_SEMAPHORE_NORM);
				for (uint i = 0; i < type_count * 2; i++) {
					SignalVariant var = (i < type_count) ? SIG_ELECTRIC : SIG_SEMAPHORE;
					uint button = i % type_count;
					if (HasBit(var == SIG_SEMAPHORE ? style.semaphore_mask : style.electric_mask, TypeForClick(button))) {
						_cur_signal_variant = var;
						_cur_signal_button = button;
						break;
					}
				}

				_cur_signal_type = TypeForClick(_cur_signal_button);
				this->LowerWidget((_cur_signal_variant == SIG_ELECTRIC ? WID_BS_ELECTRIC_NORM : WID_BS_SEMAPHORE_NORM) + _cur_signal_button);
			}
		}
	}

	void SetSignalUIMode()
	{
		this->all_signal_mode = (_settings_client.gui.signal_gui_mode == SIGNAL_GUI_ALL);
		this->realistic_braking_mode = (_settings_game.vehicle.train_braking_model == TBM_REALISTIC);
		this->progsig_ui_shown = _settings_client.gui.show_progsig_ui;
		this->noentry_ui_shown = _settings_client.gui.show_noentrysig_ui;
		this->style_selector_shown = _enabled_new_signal_styles_mask > 1;

		bool show_norm = this->realistic_braking_mode || this->all_signal_mode;
		bool show_presig = !this->realistic_braking_mode && this->all_signal_mode;
		bool show_progsig = show_presig && this->progsig_ui_shown;

		this->GetWidget<NWidgetStacked>(WID_BS_SEMAPHORE_NORM_SEL)->SetDisplayedPlane(show_norm ? 0 : SZSP_NONE);
		this->GetWidget<NWidgetStacked>(WID_BS_ELECTRIC_NORM_SEL)->SetDisplayedPlane(show_norm ? 0 : SZSP_NONE);
		this->GetWidget<NWidgetStacked>(WID_BS_SEMAPHORE_ENTRY_SEL)->SetDisplayedPlane(show_presig ? 0 : SZSP_NONE);
		this->GetWidget<NWidgetStacked>(WID_BS_ELECTRIC_ENTRY_SEL)->SetDisplayedPlane(show_presig ? 0 : SZSP_NONE);
		this->GetWidget<NWidgetStacked>(WID_BS_SEMAPHORE_EXIT_SEL)->SetDisplayedPlane(show_presig ? 0 : SZSP_NONE);
		this->GetWidget<NWidgetStacked>(WID_BS_ELECTRIC_EXIT_SEL)->SetDisplayedPlane(show_presig ? 0 : SZSP_NONE);
		this->GetWidget<NWidgetStacked>(WID_BS_SEMAPHORE_COMBO_SEL)->SetDisplayedPlane(show_presig ? 0 : SZSP_NONE);
		this->GetWidget<NWidgetStacked>(WID_BS_ELECTRIC_COMBO_SEL)->SetDisplayedPlane(show_presig ? 0 : SZSP_NONE);
		this->GetWidget<NWidgetStacked>(WID_BS_SEMAPHORE_PROG_SEL)->SetDisplayedPlane(show_progsig ? 0 : SZSP_NONE);
		this->GetWidget<NWidgetStacked>(WID_BS_ELECTRIC_PROG_SEL)->SetDisplayedPlane(show_progsig ? 0 : SZSP_NONE);
		this->GetWidget<NWidgetStacked>(WID_BS_SEMAPHORE_NOEN_SEL)->SetDisplayedPlane(this->noentry_ui_shown ? 0 : SZSP_NONE);
		this->GetWidget<NWidgetStacked>(WID_BS_ELECTRIC_NOEN_SEL)->SetDisplayedPlane(this->noentry_ui_shown ? 0 : SZSP_NONE);
		this->GetWidget<NWidgetStacked>(WID_BS_PROGRAM_SEL)->SetDisplayedPlane(show_progsig ? 0 : 1);
		this->SetWidgetDisabledState(WID_BS_PROGRAM, !show_progsig);
		this->SetWidgetsDisabledState(!show_norm, WID_BS_SEMAPHORE_NORM, WID_BS_ELECTRIC_NORM, WIDGET_LIST_END);
		this->SetWidgetsDisabledState(!show_presig, WID_BS_SEMAPHORE_ENTRY, WID_BS_ELECTRIC_ENTRY, WID_BS_SEMAPHORE_EXIT,
				WID_BS_ELECTRIC_EXIT, WID_BS_SEMAPHORE_COMBO, WID_BS_ELECTRIC_COMBO, WIDGET_LIST_END);
		this->SetWidgetsDisabledState(!show_progsig, WID_BS_SEMAPHORE_PROG, WID_BS_ELECTRIC_PROG, WIDGET_LIST_END);
		this->SetWidgetsDisabledState(!this->noentry_ui_shown, WID_BS_SEMAPHORE_NO_ENTRY, WID_BS_ELECTRIC_NO_ENTRY, WIDGET_LIST_END);

		this->GetWidget<NWidgetStacked>(WID_BS_TOGGLE_SIZE_SEL)->SetDisplayedPlane(!this->realistic_braking_mode ? 0 : SZSP_NONE);
		this->SetWidgetDisabledState(WID_BS_TOGGLE_SIZE, this->realistic_braking_mode);

		this->GetWidget<NWidgetStacked>(WID_BS_STYLE_SEL)->SetDisplayedPlane(this->style_selector_shown ? 0 : SZSP_NONE);

		this->SetDisableStates();
	}

	void ClearRemoveState()
	{
		if (_remove_button_clicked) {
			Window *w = FindWindowById(WC_BUILD_TOOLBAR, TRANSPORT_RAIL);
			if (w != nullptr) ToggleRailButton_Remove(w);
		}
	}

public:
	BuildSignalWindow(WindowDesc *desc, Window *parent) : PickerWindowBase(desc, parent)
	{
		this->CreateNestedTree();
		this->SetSignalUIMode();
		this->FinishInitNested(TRANSPORT_RAIL);
		this->OnInvalidateData();
	}

	void Close() override
	{
		_convert_signal_button = false;
		_trace_restrict_button = false;
		_program_signal_button = false;
		this->PickerWindowBase::Close();
	}

	void OnInit() override
	{
		/* Calculate maximum signal sprite size. */
		this->sig_sprite_size.width = 0;
		this->sig_sprite_size.height = 0;
		this->sig_sprite_bottom_offset = 0;

		auto process_signals = [&](const PalSpriteID signals[SIGTYPE_END][2][2]) {
			for (uint type = SIGTYPE_NORMAL; type < SIGTYPE_END; type++) {
				for (uint variant = SIG_ELECTRIC; variant <= SIG_SEMAPHORE; variant++) {
					for (uint lowered = 0; lowered < 2; lowered++) {
						Point offset;
						SpriteID spr = signals[type][variant][lowered].sprite;
						if (spr == 0) continue;
						Dimension sprite_size = GetSpriteSize(spr, &offset);
						this->sig_sprite_bottom_offset = std::max<int>(this->sig_sprite_bottom_offset, sprite_size.height);
						this->sig_sprite_size.width = std::max<int>(this->sig_sprite_size.width, sprite_size.width - offset.x);
						this->sig_sprite_size.height = std::max<int>(this->sig_sprite_size.height, sprite_size.height - offset.y);
					}
				}
			}
		};
		process_signals(GetRailTypeInfo(_cur_railtype)->gui_sprites.signals);
		for (uint i = 0; i < _num_new_signal_styles; i++) {
			process_signals(_new_signal_styles[i].signals);
		}
	}

	void UpdateWidgetSize(int widget, Dimension *size, [[maybe_unused]] const Dimension &padding, [[maybe_unused]] Dimension *fill, [[maybe_unused]] Dimension *resize) override
	{
		if (widget == WID_BS_DRAG_SIGNALS_DENSITY_LABEL) {
			/* Two digits for signals density. */
			size->width = std::max(size->width, 2 * GetDigitWidth() + padding.width + WidgetDimensions::scaled.framerect.Horizontal());
		} else if (IsInsideMM(widget, WID_BS_SEMAPHORE_NORM, WID_BS_ELECTRIC_PBS_OWAY + 1)) {
			size->width = std::max(size->width, this->sig_sprite_size.width + padding.width);
			size->height = std::max(size->height, this->sig_sprite_size.height + padding.height);
		} else if (widget == WID_BS_CAPTION) {
			size->width += WidgetDimensions::scaled.frametext.Horizontal();
		}
	}

	void SetStringParameters(int widget) const override
	{
		switch (widget) {
			case WID_BS_DRAG_SIGNALS_DENSITY_LABEL:
				SetDParam(0, _settings_client.gui.drag_signals_density);
				break;

			case WID_BS_STYLE:
				SetDParam(0, _cur_signal_style == 0 ? STR_BUILD_SIGNAL_DEFAULT_STYLE : _new_signal_styles[_cur_signal_style - 1].name);
				break;
		}
	}

	void DrawWidget(const Rect &r, int widget) const override
	{
		if (IsInsideMM(widget, WID_BS_SEMAPHORE_NORM, WID_BS_ELECTRIC_NO_ENTRY + 1)) {
			/* Extract signal from widget number. */
			SignalType type = TypeForClick((widget - WID_BS_SEMAPHORE_NORM) % SIGTYPE_END);
			int var = SIG_SEMAPHORE - (widget - WID_BS_SEMAPHORE_NORM) / SIGTYPE_END; // SignalVariant order is reversed compared to the widgets.
			PalSpriteID sprite = { 0, 0 };
			if (_cur_signal_style > 0) {
				const NewSignalStyle &style = _new_signal_styles[_cur_signal_style - 1];
				if (!HasBit(var == SIG_SEMAPHORE ? style.semaphore_mask : style.electric_mask, type)) return;
				sprite = style.signals[type][var][this->IsWidgetLowered(widget)];
			}
			if (sprite.sprite == 0) {
				sprite = GetRailTypeInfo(_cur_railtype)->gui_sprites.signals[type][var][this->IsWidgetLowered(widget)];
			}

			this->DrawSignalSprite(r, widget, sprite);
		}
	}

<<<<<<< HEAD
	static SignalType TypeForClick(uint id)
	{
		switch (id) {
			case 0: return SIGTYPE_NORMAL;
			case 1: return SIGTYPE_ENTRY;
			case 2: return SIGTYPE_EXIT;
			case 3: return SIGTYPE_COMBO;
			case 4: return SIGTYPE_PROG;
			case 5: return SIGTYPE_PBS;
			case 6: return SIGTYPE_PBS_ONEWAY;
			case 7: return SIGTYPE_NO_ENTRY;
			default:
				assert(!"Bad signal type button ID");
				return SIGTYPE_NORMAL;
		}
	}

	static uint ClickForType(SignalType type)
	{
		switch (type) {
			case SIGTYPE_NORMAL:     return 0;
			case SIGTYPE_ENTRY:      return 1;
			case SIGTYPE_EXIT:       return 2;
			case SIGTYPE_COMBO:      return 3;
			case SIGTYPE_PROG:       return 4;
			case SIGTYPE_PBS:        return 5;
			case SIGTYPE_PBS_ONEWAY: return 6;
			case SIGTYPE_NO_ENTRY:   return 7;
			default:
				assert(!"Bad signal type");
				return 0;
		}
	}

	void OnClick(Point pt, int widget, int click_count) override
=======
	void OnClick([[maybe_unused]] Point pt, int widget, [[maybe_unused]] int click_count) override
>>>>>>> 077b08bb
	{
		switch (widget) {
			case WID_BS_SEMAPHORE_NORM:
			case WID_BS_SEMAPHORE_ENTRY:
			case WID_BS_SEMAPHORE_EXIT:
			case WID_BS_SEMAPHORE_COMBO:
			case WID_BS_SEMAPHORE_PROG:
			case WID_BS_SEMAPHORE_PBS:
			case WID_BS_SEMAPHORE_PBS_OWAY:
			case WID_BS_SEMAPHORE_NO_ENTRY:
			case WID_BS_ELECTRIC_NORM:
			case WID_BS_ELECTRIC_ENTRY:
			case WID_BS_ELECTRIC_EXIT:
			case WID_BS_ELECTRIC_COMBO:
			case WID_BS_ELECTRIC_PROG:
			case WID_BS_ELECTRIC_PBS:
			case WID_BS_ELECTRIC_PBS_OWAY:
			case WID_BS_ELECTRIC_NO_ENTRY:
				this->RaiseWidget((_cur_signal_variant == SIG_ELECTRIC ? WID_BS_ELECTRIC_NORM : WID_BS_SEMAPHORE_NORM) + _cur_signal_button);

				_cur_signal_button = (uint)((widget - WID_BS_SEMAPHORE_NORM) % (SIGTYPE_END));
				_cur_signal_type = TypeForClick(_cur_signal_button);
				_cur_signal_variant = widget >= WID_BS_ELECTRIC_NORM ? SIG_ELECTRIC : SIG_SEMAPHORE;

				/* Update default (last-used) signal type in config file. */
				_settings_client.gui.default_signal_type = Clamp<SignalType>(_cur_signal_type, SIGTYPE_NORMAL, SIGTYPE_PBS_ONEWAY);

				/* If 'remove' button of rail build toolbar is active, disable it. */
				ClearRemoveState();
				break;

			case WID_BS_CONVERT:
				_convert_signal_button = !_convert_signal_button;
				if (_convert_signal_button) {
					_trace_restrict_button = false;
					_program_signal_button = false;
				}
				break;

			case WID_BS_TRACE_RESTRICT:
				_trace_restrict_button = !_trace_restrict_button;
				if (_trace_restrict_button) {
					_convert_signal_button = false;
					_program_signal_button = false;
					ClearRemoveState();
				}
				break;

			case WID_BS_PROGRAM:
				_program_signal_button = !_program_signal_button;
				if(_program_signal_button) {
					_trace_restrict_button = false;
					_convert_signal_button = false;
				}
				break;

			case WID_BS_DRAG_SIGNALS_DENSITY_DECREASE:
				if (_settings_client.gui.drag_signals_density > 1) {
					_settings_client.gui.drag_signals_density--;
					SetWindowDirty(WC_GAME_OPTIONS, WN_GAME_OPTIONS_GAME_SETTINGS);
				}
				break;

			case WID_BS_DRAG_SIGNALS_DENSITY_INCREASE:
				if (_settings_client.gui.drag_signals_density < 20) {
					_settings_client.gui.drag_signals_density++;
					SetWindowDirty(WC_GAME_OPTIONS, WN_GAME_OPTIONS_GAME_SETTINGS);
				}
				break;

			case WID_BS_TOGGLE_SIZE:
				_settings_client.gui.signal_gui_mode = (_settings_client.gui.signal_gui_mode == SIGNAL_GUI_ALL) ? SIGNAL_GUI_PATH : SIGNAL_GUI_ALL;
				this->SetSignalUIMode();
				this->ReInit();
				break;

			case WID_BS_STYLE: {
				DropDownList list;
				list.emplace_back(new DropDownListStringItem(STR_BUILD_SIGNAL_DEFAULT_STYLE, 0, false));
				for (uint i = 0; i < _num_new_signal_styles; i++) {
					if (HasBit(_enabled_new_signal_styles_mask, i + 1)) {
						list.emplace_back(new DropDownListStringItem(_new_signal_styles[i].name, i + 1, false));
					}
				}
				ShowDropDownList(this, std::move(list), _cur_signal_style, widget);
				break;
			}

			default: break;
		}

		this->InvalidateData();
	}

	virtual void OnDropdownSelect(int widget, int index) override
	{
		switch (widget) {
			case WID_BS_STYLE:
				_cur_signal_style = std::min<uint>(index, _num_new_signal_styles);
				this->SetDisableStates();
				this->SetDirty();
				break;

			default: break;
		}
	}

	/**
	 * Some data on this window has become invalid.
	 * @param data Information about the changed data.
	 * @param gui_scope Whether the call is done from GUI scope. You may not do everything when not in GUI scope. See #InvalidateWindowData() for details.
	 */
	void OnInvalidateData([[maybe_unused]] int data = 0, [[maybe_unused]] bool gui_scope = true) override
	{
		if (!gui_scope) return;
		this->LowerWidget((_cur_signal_variant == SIG_ELECTRIC ? WID_BS_ELECTRIC_NORM : WID_BS_SEMAPHORE_NORM) + _cur_signal_button);

		this->SetWidgetLoweredState(WID_BS_CONVERT, _convert_signal_button);
		this->SetWidgetLoweredState(WID_BS_TRACE_RESTRICT, _trace_restrict_button);
		this->SetWidgetLoweredState(WID_BS_PROGRAM, _program_signal_button);

		this->SetWidgetDisabledState(WID_BS_DRAG_SIGNALS_DENSITY_DECREASE, _settings_client.gui.drag_signals_density == 1);
		this->SetWidgetDisabledState(WID_BS_DRAG_SIGNALS_DENSITY_INCREASE, _settings_client.gui.drag_signals_density == 20);

		if (_cur_signal_style > _num_new_signal_styles || !HasBit(_enabled_new_signal_styles_mask, _cur_signal_style)) _cur_signal_style = 0;

		if (this->all_signal_mode != (_settings_client.gui.signal_gui_mode == SIGNAL_GUI_ALL) || this->progsig_ui_shown != _settings_client.gui.show_progsig_ui ||
				this->realistic_braking_mode != (_settings_game.vehicle.train_braking_model == TBM_REALISTIC) ||
				this->noentry_ui_shown != _settings_client.gui.show_noentrysig_ui ||
				this->style_selector_shown != (_enabled_new_signal_styles_mask > 1)) {
			this->SetSignalUIMode();
			this->ReInit();
		}
	}

	static HotkeyList hotkeys;
};

static Hotkey signaltoolbar_hotkeys[] = {
	Hotkey('N', "routing_restriction", WID_BS_TRACE_RESTRICT),
	Hotkey('K', "convert", WID_BS_CONVERT),
	Hotkey((uint16)0, "program_signal", WID_BS_PROGRAM),
	Hotkey((uint16)0, "semaphore_normal", WID_BS_SEMAPHORE_NORM),
	Hotkey((uint16)0, "semaphore_entry", WID_BS_SEMAPHORE_ENTRY),
	Hotkey((uint16)0, "semaphore_exit", WID_BS_SEMAPHORE_EXIT),
	Hotkey((uint16)0, "semaphore_combo", WID_BS_SEMAPHORE_COMBO),
	Hotkey((uint16)0, "semaphore_prog", WID_BS_SEMAPHORE_PROG),
	Hotkey((uint16)0, "semaphore_pbs", WID_BS_SEMAPHORE_PBS),
	Hotkey((uint16)0, "semaphore_pbs_oneway", WID_BS_SEMAPHORE_PBS_OWAY),
	Hotkey((uint16)0, "semaphore_no_entry", WID_BS_SEMAPHORE_NO_ENTRY),
	Hotkey('G', "signal_normal", WID_BS_ELECTRIC_NORM),
	Hotkey((uint16)0, "signal_entry", WID_BS_ELECTRIC_ENTRY),
	Hotkey((uint16)0, "signal_exit", WID_BS_ELECTRIC_EXIT),
	Hotkey((uint16)0, "signal_combo", WID_BS_ELECTRIC_COMBO),
	Hotkey((uint16)0, "signal_prog", WID_BS_ELECTRIC_PROG),
	Hotkey('H', "signal_pbs", WID_BS_ELECTRIC_PBS),
	Hotkey('J', "signal_pbs_oneway", WID_BS_ELECTRIC_PBS_OWAY),
	Hotkey((uint16)0, "signal_no_entry", WID_BS_ELECTRIC_NO_ENTRY),
	HOTKEY_LIST_END
};
HotkeyList BuildSignalWindow::hotkeys("signaltoolbar", signaltoolbar_hotkeys);

/** Nested widget definition of the build signal window */
static const NWidgetPart _nested_signal_builder_widgets[] = {
	NWidget(NWID_HORIZONTAL),
		NWidget(WWT_CLOSEBOX, COLOUR_DARK_GREEN),
		NWidget(WWT_CAPTION, COLOUR_DARK_GREEN, WID_BS_CAPTION), SetDataTip(STR_BUILD_SIGNAL_CAPTION, STR_TOOLTIP_WINDOW_TITLE_DRAG_THIS),
		NWidget(NWID_SELECTION, INVALID_COLOUR, WID_BS_TOGGLE_SIZE_SEL),
			NWidget(WWT_IMGBTN, COLOUR_DARK_GREEN, WID_BS_TOGGLE_SIZE), SetDataTip(SPR_LARGE_SMALL_WINDOW, STR_BUILD_SIGNAL_TOGGLE_ADVANCED_SIGNAL_TOOLTIP),
		EndContainer(),
	EndContainer(),
	NWidget(NWID_VERTICAL, NC_EQUALSIZE),
		NWidget(NWID_HORIZONTAL, NC_EQUALSIZE),
			NWidget(NWID_SELECTION, INVALID_COLOUR, WID_BS_SEMAPHORE_NORM_SEL),
				NWidget(WWT_PANEL, COLOUR_DARK_GREEN, WID_BS_SEMAPHORE_NORM), SetDataTip(STR_NULL, STR_BUILD_SIGNAL_SEMAPHORE_NORM_TOOLTIP), EndContainer(), SetFill(1, 1),
			EndContainer(),
			NWidget(NWID_SELECTION, INVALID_COLOUR, WID_BS_SEMAPHORE_ENTRY_SEL),
				NWidget(WWT_PANEL, COLOUR_DARK_GREEN, WID_BS_SEMAPHORE_ENTRY), SetDataTip(STR_NULL, STR_BUILD_SIGNAL_SEMAPHORE_ENTRY_TOOLTIP), EndContainer(), SetFill(1, 1),
			EndContainer(),
			NWidget(NWID_SELECTION, INVALID_COLOUR, WID_BS_SEMAPHORE_EXIT_SEL),
				NWidget(WWT_PANEL, COLOUR_DARK_GREEN, WID_BS_SEMAPHORE_EXIT), SetDataTip(STR_NULL, STR_BUILD_SIGNAL_SEMAPHORE_EXIT_TOOLTIP), EndContainer(), SetFill(1, 1),
			EndContainer(),
			NWidget(NWID_SELECTION, INVALID_COLOUR, WID_BS_SEMAPHORE_COMBO_SEL),
				NWidget(WWT_PANEL, COLOUR_DARK_GREEN, WID_BS_SEMAPHORE_COMBO), SetDataTip(STR_NULL, STR_BUILD_SIGNAL_SEMAPHORE_COMBO_TOOLTIP), EndContainer(), SetFill(1, 1),
			EndContainer(),
			NWidget(NWID_SELECTION, INVALID_COLOUR, WID_BS_SEMAPHORE_PROG_SEL),
				NWidget(WWT_PANEL, COLOUR_DARK_GREEN, WID_BS_SEMAPHORE_PROG), SetDataTip(STR_NULL, STR_BUILD_SIGNAL_SEMAPHORE_PROG_TOOLTIP), EndContainer(), SetFill(1, 1),
			EndContainer(),
			NWidget(WWT_PANEL, COLOUR_DARK_GREEN, WID_BS_SEMAPHORE_PBS), SetDataTip(STR_NULL, STR_BUILD_SIGNAL_SEMAPHORE_PBS_TOOLTIP), EndContainer(), SetFill(1, 1),
			NWidget(WWT_PANEL, COLOUR_DARK_GREEN, WID_BS_SEMAPHORE_PBS_OWAY), SetDataTip(STR_NULL, STR_BUILD_SIGNAL_SEMAPHORE_PBS_OWAY_TOOLTIP), EndContainer(), SetFill(1, 1),
			NWidget(NWID_SELECTION, INVALID_COLOUR, WID_BS_SEMAPHORE_NOEN_SEL),
				NWidget(WWT_PANEL, COLOUR_DARK_GREEN, WID_BS_SEMAPHORE_NO_ENTRY), SetDataTip(STR_NULL, STR_BUILD_SIGNAL_SEMAPHORE_NO_ENTRY_TOOLTIP), EndContainer(), SetFill(1, 1),
			EndContainer(),
			NWidget(WWT_IMGBTN, COLOUR_DARK_GREEN, WID_BS_CONVERT), SetDataTip(SPR_IMG_SIGNAL_CONVERT, STR_BUILD_SIGNAL_CONVERT_TOOLTIP), SetFill(1, 1),
			NWidget(WWT_IMGBTN, COLOUR_DARK_GREEN, WID_BS_TRACE_RESTRICT), SetDataTip(SPR_IMG_SETTINGS, STR_TRACE_RESTRICT_SIGNAL_GUI_TOOLTIP), SetFill(1, 1),
		EndContainer(),
		NWidget(NWID_HORIZONTAL, NC_EQUALSIZE),
			NWidget(NWID_SELECTION, INVALID_COLOUR, WID_BS_ELECTRIC_NORM_SEL),
				NWidget(WWT_PANEL, COLOUR_DARK_GREEN, WID_BS_ELECTRIC_NORM), SetDataTip(STR_NULL, STR_BUILD_SIGNAL_ELECTRIC_NORM_TOOLTIP), EndContainer(), SetFill(1, 1),
			EndContainer(),
			NWidget(NWID_SELECTION, INVALID_COLOUR, WID_BS_ELECTRIC_ENTRY_SEL),
				NWidget(WWT_PANEL, COLOUR_DARK_GREEN, WID_BS_ELECTRIC_ENTRY), SetDataTip(STR_NULL, STR_BUILD_SIGNAL_ELECTRIC_ENTRY_TOOLTIP), EndContainer(), SetFill(1, 1),
			EndContainer(),
			NWidget(NWID_SELECTION, INVALID_COLOUR, WID_BS_ELECTRIC_EXIT_SEL),
				NWidget(WWT_PANEL, COLOUR_DARK_GREEN, WID_BS_ELECTRIC_EXIT), SetDataTip(STR_NULL, STR_BUILD_SIGNAL_ELECTRIC_EXIT_TOOLTIP), EndContainer(), SetFill(1, 1),
			EndContainer(),
			NWidget(NWID_SELECTION, INVALID_COLOUR, WID_BS_ELECTRIC_COMBO_SEL),
				NWidget(WWT_PANEL, COLOUR_DARK_GREEN, WID_BS_ELECTRIC_COMBO), SetDataTip(STR_NULL, STR_BUILD_SIGNAL_ELECTRIC_COMBO_TOOLTIP), EndContainer(), SetFill(1, 1),
			EndContainer(),
			NWidget(NWID_SELECTION, INVALID_COLOUR, WID_BS_ELECTRIC_PROG_SEL),
				NWidget(WWT_PANEL, COLOUR_DARK_GREEN, WID_BS_ELECTRIC_PROG), SetDataTip(STR_NULL, STR_BUILD_SIGNAL_ELECTRIC_PROG_TOOLTIP), EndContainer(), SetFill(1, 1),
			EndContainer(),
			NWidget(WWT_PANEL, COLOUR_DARK_GREEN, WID_BS_ELECTRIC_PBS), SetDataTip(STR_NULL, STR_BUILD_SIGNAL_ELECTRIC_PBS_TOOLTIP), EndContainer(), SetFill(1, 1),
			NWidget(WWT_PANEL, COLOUR_DARK_GREEN, WID_BS_ELECTRIC_PBS_OWAY), SetDataTip(STR_NULL, STR_BUILD_SIGNAL_ELECTRIC_PBS_OWAY_TOOLTIP), EndContainer(), SetFill(1, 1),
			NWidget(NWID_SELECTION, INVALID_COLOUR, WID_BS_ELECTRIC_NOEN_SEL),
				NWidget(WWT_PANEL, COLOUR_DARK_GREEN, WID_BS_ELECTRIC_NO_ENTRY), SetDataTip(STR_NULL, STR_BUILD_SIGNAL_ELECTRIC_NO_ENTRY_TOOLTIP), EndContainer(), SetFill(1, 1),
			EndContainer(),
			NWidget(WWT_PANEL, COLOUR_DARK_GREEN), SetDataTip(STR_NULL, STR_BUILD_SIGNAL_DRAG_SIGNALS_DENSITY_TOOLTIP), SetFill(1, 1),
				NWidget(WWT_LABEL, COLOUR_DARK_GREEN, WID_BS_DRAG_SIGNALS_DENSITY_LABEL), SetDataTip(STR_JUST_INT, STR_BUILD_SIGNAL_DRAG_SIGNALS_DENSITY_TOOLTIP), SetTextStyle(TC_ORANGE), SetFill(1, 1),
				NWidget(NWID_HORIZONTAL), SetPIP(2, 0, 2),
					NWidget(NWID_SPACER), SetFill(1, 0),
					NWidget(WWT_PUSHARROWBTN, COLOUR_GREY, WID_BS_DRAG_SIGNALS_DENSITY_DECREASE), SetMinimalSize(9, 12), SetDataTip(AWV_DECREASE, STR_BUILD_SIGNAL_DRAG_SIGNALS_DENSITY_DECREASE_TOOLTIP),
					NWidget(WWT_PUSHARROWBTN, COLOUR_GREY, WID_BS_DRAG_SIGNALS_DENSITY_INCREASE), SetMinimalSize(9, 12), SetDataTip(AWV_INCREASE, STR_BUILD_SIGNAL_DRAG_SIGNALS_DENSITY_INCREASE_TOOLTIP),
					NWidget(NWID_SPACER), SetFill(1, 0),
				EndContainer(),
				NWidget(NWID_SPACER), SetMinimalSize(0, 2), SetFill(1, 0),
			EndContainer(),
			NWidget(NWID_SELECTION, INVALID_COLOUR, WID_BS_PROGRAM_SEL),
				NWidget(WWT_IMGBTN, COLOUR_DARK_GREEN, WID_BS_PROGRAM), SetDataTip(SPR_IMG_SETTINGS, STR_PROGRAM_SIGNAL_TOOLTIP), SetFill(1, 1),
				NWidget(WWT_PANEL, COLOUR_DARK_GREEN), EndContainer(), SetFill(1, 1),
			EndContainer(),
		EndContainer(),
		NWidget(NWID_SELECTION, INVALID_COLOUR, WID_BS_STYLE_SEL),
			NWidget(WWT_DROPDOWN, COLOUR_DARK_GREEN, WID_BS_STYLE), SetFill(1, 0), SetDataTip(STR_JUST_STRING, STR_BUILD_SIGNAL_STYLE_TOOLTIP),
		EndContainer(),
	EndContainer(),
};

/** Signal selection window description */
static WindowDesc _signal_builder_desc(
	WDP_AUTO, nullptr, 0, 0,
	WC_BUILD_SIGNAL, WC_BUILD_TOOLBAR,
	WDF_CONSTRUCTION,
	std::begin(_nested_signal_builder_widgets), std::end(_nested_signal_builder_widgets),
	&BuildSignalWindow::hotkeys
);

/**
 * Open the signal selection window
 */
static void ShowSignalBuilder(Window *parent)
{
	new BuildSignalWindow(&_signal_builder_desc, parent);
}

struct BuildRailDepotWindow : public PickerWindowBase {
	BuildRailDepotWindow(WindowDesc *desc, Window *parent) : PickerWindowBase(desc, parent)
	{
		this->InitNested(TRANSPORT_RAIL);
		this->LowerWidget(_build_depot_direction + WID_BRAD_DEPOT_NE);
	}

	void UpdateWidgetSize(int widget, Dimension *size, [[maybe_unused]] const Dimension &padding, [[maybe_unused]] Dimension *fill, [[maybe_unused]] Dimension *resize) override
	{
		if (!IsInsideMM(widget, WID_BRAD_DEPOT_NE, WID_BRAD_DEPOT_NW + 1)) return;

		size->width  = ScaleGUITrad(64) + WidgetDimensions::scaled.fullbevel.Horizontal();
		size->height = ScaleGUITrad(48) + WidgetDimensions::scaled.fullbevel.Vertical();
	}

	void DrawWidget(const Rect &r, int widget) const override
	{
		if (!IsInsideMM(widget, WID_BRAD_DEPOT_NE, WID_BRAD_DEPOT_NW + 1)) return;

		DrawPixelInfo tmp_dpi;
		if (FillDrawPixelInfo(&tmp_dpi, r.left, r.top, r.Width(), r.Height())) {
			AutoRestoreBackup dpi_backup(_cur_dpi, &tmp_dpi);
			int x = (r.Width()  - ScaleSpriteTrad(64)) / 2 + ScaleSpriteTrad(31);
			int y = (r.Height() + ScaleSpriteTrad(48)) / 2 - ScaleSpriteTrad(31);
			DrawTrainDepotSprite(x, y, widget - WID_BRAD_DEPOT_NE + DIAGDIR_NE, _cur_railtype);
		}
	}

	void OnClick([[maybe_unused]] Point pt, int widget, [[maybe_unused]] int click_count) override
	{
		switch (widget) {
			case WID_BRAD_DEPOT_NE:
			case WID_BRAD_DEPOT_SE:
			case WID_BRAD_DEPOT_SW:
			case WID_BRAD_DEPOT_NW:
				this->RaiseWidget(_build_depot_direction + WID_BRAD_DEPOT_NE);
				_build_depot_direction = (DiagDirection)(widget - WID_BRAD_DEPOT_NE);
				this->LowerWidget(_build_depot_direction + WID_BRAD_DEPOT_NE);
				if (_settings_client.sound.click_beep) SndPlayFx(SND_15_BEEP);
				this->SetDirty();
				break;
		}
	}
};

/** Nested widget definition of the build rail depot window */
static const NWidgetPart _nested_build_depot_widgets[] = {
	NWidget(NWID_HORIZONTAL),
		NWidget(WWT_CLOSEBOX, COLOUR_DARK_GREEN),
		NWidget(WWT_CAPTION, COLOUR_DARK_GREEN), SetDataTip(STR_BUILD_DEPOT_TRAIN_ORIENTATION_CAPTION, STR_TOOLTIP_WINDOW_TITLE_DRAG_THIS),
	EndContainer(),
	NWidget(WWT_PANEL, COLOUR_DARK_GREEN),
		NWidget(NWID_SPACER), SetMinimalSize(0, 3),
		NWidget(NWID_HORIZONTAL_LTR),
			NWidget(NWID_SPACER), SetMinimalSize(3, 0), SetFill(1, 0),
			NWidget(NWID_VERTICAL),
				NWidget(WWT_PANEL, COLOUR_GREY, WID_BRAD_DEPOT_NW), SetMinimalSize(66, 50), SetDataTip(0x0, STR_BUILD_DEPOT_TRAIN_ORIENTATION_TOOLTIP),
				EndContainer(),
				NWidget(NWID_SPACER), SetMinimalSize(0, 2),
				NWidget(WWT_PANEL, COLOUR_GREY, WID_BRAD_DEPOT_SW), SetMinimalSize(66, 50), SetDataTip(0x0, STR_BUILD_DEPOT_TRAIN_ORIENTATION_TOOLTIP),
				EndContainer(),
			EndContainer(),
			NWidget(NWID_SPACER), SetMinimalSize(2, 0),
			NWidget(NWID_VERTICAL),
				NWidget(WWT_PANEL, COLOUR_GREY, WID_BRAD_DEPOT_NE), SetMinimalSize(66, 50), SetDataTip(0x0, STR_BUILD_DEPOT_TRAIN_ORIENTATION_TOOLTIP),
				EndContainer(),
				NWidget(NWID_SPACER), SetMinimalSize(0, 2),
				NWidget(WWT_PANEL, COLOUR_GREY, WID_BRAD_DEPOT_SE), SetMinimalSize(66, 50), SetDataTip(0x0, STR_BUILD_DEPOT_TRAIN_ORIENTATION_TOOLTIP),
				EndContainer(),
			EndContainer(),
			NWidget(NWID_SPACER), SetMinimalSize(3, 0), SetFill(1, 0),
		EndContainer(),
		NWidget(NWID_SPACER), SetMinimalSize(0, 3),
	EndContainer(),
};

static WindowDesc _build_depot_desc(
	WDP_AUTO, nullptr, 0, 0,
	WC_BUILD_DEPOT, WC_BUILD_TOOLBAR,
	WDF_CONSTRUCTION,
	std::begin(_nested_build_depot_widgets), std::end(_nested_build_depot_widgets)
);

static void ShowBuildTrainDepotPicker(Window *parent)
{
	new BuildRailDepotWindow(&_build_depot_desc, parent);
}

struct BuildRailWaypointWindow : PickerWindowBase {
	using WaypointList = GUIList<uint>;
	static const uint FILTER_LENGTH = 20;

	const StationClass *waypoints;
	WaypointList list;
	StringFilter string_filter; ///< Filter for waypoint name
	static QueryString editbox; ///< Filter editbox

	BuildRailWaypointWindow(WindowDesc *desc, Window *parent) : PickerWindowBase(desc, parent)
	{
		this->waypoints = StationClass::Get(STAT_CLASS_WAYP);

		this->CreateNestedTree();

		NWidgetMatrix *matrix = this->GetWidget<NWidgetMatrix>(WID_BRW_WAYPOINT_MATRIX);
		matrix->SetScrollbar(this->GetScrollbar(WID_BRW_SCROLL));

		this->FinishInitNested(TRANSPORT_RAIL);

		this->querystrings[WID_BRW_FILTER] = &this->editbox;
		this->editbox.cancel_button = QueryString::ACTION_CLEAR;
		this->string_filter.SetFilterTerm(this->editbox.text.buf);

		this->list.ForceRebuild();
		this->BuildPickerList();
	}

	bool FilterByText(const StationSpec *statspec)
	{
		if (this->string_filter.IsEmpty()) return true;
		this->string_filter.ResetState();
		if (statspec == nullptr) {
			this->string_filter.AddLine(GetString(STR_STATION_CLASS_WAYP_WAYPOINT));
		} else {
			this->string_filter.AddLine(GetString(statspec->name));
			if (statspec->grf_prop.grffile != nullptr) {
				const GRFConfig *gc = GetGRFConfig(statspec->grf_prop.grffile->grfid);
				this->string_filter.AddLine(gc->GetName());
			}
		}
		return this->string_filter.GetState();
	}

	void BuildPickerList()
	{
		if (!this->list.NeedRebuild()) return;

		this->list.clear();
		this->list.reserve(this->waypoints->GetSpecCount());
		for (uint i = 0; i < this->waypoints->GetSpecCount(); i++) {
			const StationSpec *statspec = this->waypoints->GetSpec(i);
			if (!FilterByText(statspec)) continue;

			this->list.push_back(i);
		}
		this->list.RebuildDone();

		NWidgetMatrix *matrix = this->GetWidget<NWidgetMatrix>(WID_BRW_WAYPOINT_MATRIX);
		matrix->SetCount((int)this->list.size());
		matrix->SetClicked(this->UpdateSelection(_cur_waypoint_type));
	}

	uint UpdateSelection(uint type)
	{
		auto found = std::find(std::begin(this->list), std::end(this->list), type);
		if (found != std::end(this->list)) return found - std::begin(this->list);

		/* Selection isn't in the list, default to first */
		if (this->list.empty()) {
			_cur_waypoint_type = 0;
			return -1;
		} else {
			_cur_waypoint_type = this->list.front();
			return 0;
		}
	}

<<<<<<< HEAD
	void Close() override
	{
		CloseWindowById(WC_SELECT_STATION, 0);
		this->PickerWindowBase::Close();
	}

	void UpdateWidgetSize(int widget, Dimension *size, const Dimension &padding, Dimension *fill, Dimension *resize) override
=======
	void UpdateWidgetSize(int widget, Dimension *size, [[maybe_unused]] const Dimension &padding, [[maybe_unused]] Dimension *fill, [[maybe_unused]] Dimension *resize) override
>>>>>>> 077b08bb
	{
		switch (widget) {
			case WID_BRW_WAYPOINT_MATRIX:
				/* Two blobs high and three wide. */
				size->width  += resize->width  * 2;
				size->height += resize->height * 1;

				/* Resizing in X direction only at blob size, but at pixel level in Y. */
				resize->height = 1;
				break;

			case WID_BRW_WAYPOINT:
				size->width  = ScaleGUITrad(64) + WidgetDimensions::scaled.fullbevel.Horizontal();
				size->height = ScaleGUITrad(58) + WidgetDimensions::scaled.fullbevel.Vertical();
				break;
		}
	}

	void SetStringParameters(int widget) const override
	{
		if (widget == WID_BRW_NAME) {
			if (!this->list.empty() && IsInsideBS(_cur_waypoint_type, 0, this->waypoints->GetSpecCount())) {
				const StationSpec *statspec = this->waypoints->GetSpec(_cur_waypoint_type);
				if (statspec == nullptr) {
					SetDParam(0, STR_STATION_CLASS_WAYP_WAYPOINT);
				} else {
					SetDParam(0, statspec->name);
				}
			} else {
				SetDParam(0, STR_EMPTY);
			}
		}
	}

	void OnPaint() override
	{
		this->BuildPickerList();
		this->DrawWidgets();
	}

	void DrawWidget(const Rect &r, int widget) const override
	{
		switch (GB(widget, 0, 16)) {
			case WID_BRW_WAYPOINT: {
				uint16_t type = this->list.at(GB(widget, 16, 16));
				const StationSpec *statspec = this->waypoints->GetSpec(type);

				DrawPixelInfo tmp_dpi;
				if (FillDrawPixelInfo(&tmp_dpi, r.left, r.top, r.Width(), r.Height())) {
					AutoRestoreBackup dpi_backup(_cur_dpi, &tmp_dpi);
					int x = (r.Width()  - ScaleSpriteTrad(64)) / 2 + ScaleSpriteTrad(31);
					int y = (r.Height() + ScaleSpriteTrad(58)) / 2 - ScaleSpriteTrad(31);
					DrawWaypointSprite(x, y, type, _cur_railtype);
				}

				if (!IsStationAvailable(statspec)) {
					GfxFillRect(r.Shrink(WidgetDimensions::scaled.bevel), PC_BLACK, FILLRECT_CHECKER);
				}
			}
		}
	}

	void OnClick([[maybe_unused]] Point pt, int widget, [[maybe_unused]] int click_count) override
	{
		switch (GB(widget, 0, 16)) {
			case WID_BRW_WAYPOINT: {
				uint16_t sel = GB(widget, 16, 16);
				assert(sel < this->list.size());
				uint16_t type = this->list.at(sel);

				/* Check station availability callback */
				const StationSpec *statspec = this->waypoints->GetSpec(type);
				if (!IsStationAvailable(statspec)) return;

				_cur_waypoint_type = type;
				this->GetWidget<NWidgetMatrix>(WID_BRW_WAYPOINT_MATRIX)->SetClicked(sel);
				if (_settings_client.sound.click_beep) SndPlayFx(SND_15_BEEP);
				this->SetDirty();
				break;
			}
		}
	}

<<<<<<< HEAD
	void OnRealtimeTick(uint delta_ms) override
	{
		CheckRedrawWaypointCoverage(this, false);
	}

	void SelectWaypointSpec(uint16 spec_id)
	{
		for (uint i = 0; i < (uint)this->list.size(); i++) {
			if (this->list[i] == spec_id) {
				this->OnClick({}, WID_BRW_WAYPOINT | (i << 16), 1);
				break;
			}
		}
	}

	void OnInvalidateData(int data = 0, bool gui_scope = true) override
=======
	void OnInvalidateData([[maybe_unused]] int data = 0, [[maybe_unused]] bool gui_scope = true) override
>>>>>>> 077b08bb
	{
		if (!gui_scope) return;
		this->list.ForceRebuild();
	}

	void OnEditboxChanged(int wid) override
	{
		if (wid == WID_BRW_FILTER) {
			this->string_filter.SetFilterTerm(this->editbox.text.buf);
			this->InvalidateData();
		}
	}
<<<<<<< HEAD
=======

	void OnRealtimeTick([[maybe_unused]] uint delta_ms) override
	{
		CheckRedrawWaypointCoverage(this);
	}
>>>>>>> 077b08bb
};

/* static */ QueryString BuildRailWaypointWindow::editbox(BuildRailWaypointWindow::FILTER_LENGTH * MAX_CHAR_LENGTH, BuildRailWaypointWindow::FILTER_LENGTH);

/** Nested widget definition for the build NewGRF rail waypoint window */
static const NWidgetPart _nested_build_waypoint_widgets[] = {
	NWidget(NWID_HORIZONTAL),
		NWidget(WWT_CLOSEBOX, COLOUR_DARK_GREEN),
		NWidget(WWT_CAPTION, COLOUR_DARK_GREEN), SetDataTip(STR_WAYPOINT_CAPTION, STR_TOOLTIP_WINDOW_TITLE_DRAG_THIS),
		NWidget(WWT_DEFSIZEBOX, COLOUR_DARK_GREEN),
	EndContainer(),
	NWidget(WWT_PANEL, COLOUR_DARK_GREEN),
		NWidget(WWT_EDITBOX, COLOUR_DARK_GREEN, WID_BRW_FILTER), SetPadding(2), SetResize(1, 0), SetFill(1, 0), SetDataTip(STR_LIST_FILTER_OSKTITLE, STR_LIST_FILTER_TOOLTIP),
	EndContainer(),
	NWidget(NWID_HORIZONTAL),
		NWidget(WWT_PANEL, COLOUR_DARK_GREEN), SetScrollbar(WID_BRW_SCROLL),
			NWidget(NWID_MATRIX, COLOUR_DARK_GREEN, WID_BRW_WAYPOINT_MATRIX), SetPIP(0, 2, 0),  SetPadding(3), SetScrollbar(WID_BRW_SCROLL),
				NWidget(WWT_PANEL, COLOUR_GREY, WID_BRW_WAYPOINT), SetDataTip(0x0, STR_WAYPOINT_GRAPHICS_TOOLTIP), SetScrollbar(WID_BRW_SCROLL), EndContainer(),
			EndContainer(),
		EndContainer(),
		NWidget(NWID_VSCROLLBAR, COLOUR_DARK_GREEN, WID_BRW_SCROLL),
	EndContainer(),
	NWidget(NWID_HORIZONTAL),
		NWidget(WWT_PANEL, COLOUR_DARK_GREEN),
			NWidget(WWT_TEXT, COLOUR_DARK_GREEN, WID_BRW_NAME), SetPadding(2), SetResize(1, 0), SetFill(1, 0), SetDataTip(STR_JUST_STRING, STR_NULL), SetTextStyle(TC_ORANGE), SetAlignment(SA_CENTER),
		EndContainer(),
		NWidget(WWT_RESIZEBOX, COLOUR_DARK_GREEN),
	EndContainer(),
};

static WindowDesc _build_waypoint_desc(
	WDP_AUTO, "build_waypoint", 0, 0,
	WC_BUILD_WAYPOINT, WC_BUILD_TOOLBAR,
	WDF_CONSTRUCTION,
	std::begin(_nested_build_waypoint_widgets), std::end(_nested_build_waypoint_widgets)
);

static void ShowBuildWaypointPicker(Window *parent)
{
	new BuildRailWaypointWindow(&_build_waypoint_desc, parent);
}

/**
 * Initialize rail building GUI settings
 */
void InitializeRailGui()
{
	_build_depot_direction = DIAGDIR_NW;
	_railstation.station_class = StationClassID::STAT_CLASS_DFLT;
}

/**
 * Re-initialize rail-build toolbar after toggling support for electric trains
 * @param disable Boolean whether electric trains are disabled (removed from the game)
 */
void ReinitGuiAfterToggleElrail(bool disable)
{
	extern RailType _last_built_railtype;
	if (disable && _last_built_railtype == RAILTYPE_ELECTRIC) {
		_last_built_railtype = _cur_railtype = RAILTYPE_RAIL;
		BuildRailToolbarWindow *w = dynamic_cast<BuildRailToolbarWindow *>(FindWindowById(WC_BUILD_TOOLBAR, TRANSPORT_RAIL));
		if (w != nullptr) w->ModifyRailType(_cur_railtype);
	}
	MarkWholeScreenDirty();
}

/** Set the initial (default) railtype to use */
static void SetDefaultRailGui()
{
	if (_local_company == COMPANY_SPECTATOR || !Company::IsValidID(_local_company)) return;

	extern RailType _last_built_railtype;
	RailType rt;
	switch (_settings_client.gui.default_rail_type) {
		case 2: {
			/* Find the most used rail type */
			uint count[RAILTYPE_END];
			memset(count, 0, sizeof(count));
			for (TileIndex t = 0; t < MapSize(); t++) {
				if (IsTileType(t, MP_RAILWAY) || IsLevelCrossingTile(t) || HasStationTileRail(t) ||
						(IsTileType(t, MP_TUNNELBRIDGE) && GetTunnelBridgeTransportType(t) == TRANSPORT_RAIL)) {
					count[GetRailType(t)]++;
				}
			}

			rt = static_cast<RailType>(std::max_element(count + RAILTYPE_BEGIN, count + RAILTYPE_END) - count);
			if (count[rt] > 0) break;

			/* No rail, just get the first available one */
			FALLTHROUGH;
		}
		case 0: {
			/* Use first available type */
			std::vector<RailType>::const_iterator it = std::find_if(_sorted_railtypes.begin(), _sorted_railtypes.end(),
					[](RailType r){ return HasRailTypeAvail(_local_company, r); });
			rt = it != _sorted_railtypes.end() ? *it : RAILTYPE_BEGIN;
			break;
		}
		case 1: {
			/* Use last available type */
			std::vector<RailType>::const_reverse_iterator it = std::find_if(_sorted_railtypes.rbegin(), _sorted_railtypes.rend(),
					[](RailType r){ return HasRailTypeAvail(_local_company, r); });
			rt = it != _sorted_railtypes.rend() ? *it : RAILTYPE_BEGIN;
			break;
		}
		default:
			NOT_REACHED();
	}

	_last_built_railtype = _cur_railtype = rt;
	BuildRailToolbarWindow *w = dynamic_cast<BuildRailToolbarWindow *>(FindWindowById(WC_BUILD_TOOLBAR, TRANSPORT_RAIL));
	if (w != nullptr) w->ModifyRailType(_cur_railtype);
}

/**
 * Updates the current signal variant used in the signal GUI
 * to the one adequate to current year.
 */
<<<<<<< HEAD
void ResetSignalVariant(int32 new_value)
=======
void ResetSignalVariant(int32_t)
>>>>>>> 077b08bb
{
	SignalVariant new_variant = (_cur_year < _settings_client.gui.semaphore_build_before ? SIG_SEMAPHORE : SIG_ELECTRIC);

	if (new_variant != _cur_signal_variant) {
		Window *w = FindWindowById(WC_BUILD_SIGNAL, 0);
		if (w != nullptr) {
			w->SetDirty();
			w->RaiseWidget((_cur_signal_variant == SIG_ELECTRIC ? WID_BS_ELECTRIC_NORM : WID_BS_SEMAPHORE_NORM) + _cur_signal_button);
		}
		_cur_signal_variant = new_variant;
	}
}

/**
 * Resets the rail GUI - sets default railtype to build
 * and resets the signal GUI
 */
void InitializeRailGUI()
{
	SetDefaultRailGui();

	_convert_signal_button = false;
	_trace_restrict_button = false;
	_program_signal_button = false;
	_cur_signal_type   = GetDefaultSignalType();
	_cur_signal_button =
		_cur_signal_type == SIGTYPE_PROG ? 4 :
		_cur_signal_type == SIGTYPE_PBS ? 5 :
		_cur_signal_type == SIGTYPE_PBS_ONEWAY ? 6 :
		_cur_signal_type == SIGTYPE_NO_ENTRY ? 7 : _cur_signal_type;
	ResetSignalVariant();
}

/**
 * Create a drop down list for all the rail types of the local company.
 * @param for_replacement Whether this list is for the replacement window.
 * @param all_option Whether to add an 'all types' item.
 * @return The populated and sorted #DropDownList.
 */
DropDownList GetRailTypeDropDownList(bool for_replacement, bool all_option)
{
	RailTypes used_railtypes;
	RailTypes avail_railtypes;

	const Company *c = Company::Get(_local_company);

	/* Find the used railtypes. */
	if (for_replacement) {
		avail_railtypes = GetCompanyRailTypes(c->index, false);
		used_railtypes  = GetRailTypes(false);
	} else {
		avail_railtypes = c->avail_railtypes;
		used_railtypes  = GetRailTypes(true);
	}

	DropDownList list;

	if (all_option) {
		list.emplace_back(new DropDownListStringItem(STR_REPLACE_ALL_RAILTYPE, INVALID_RAILTYPE, false));
	}

	Dimension d = { 0, 0 };
	/* Get largest icon size, to ensure text is aligned on each menu item. */
	if (!for_replacement) {
		for (const auto &rt : _sorted_railtypes) {
			if (!HasBit(used_railtypes, rt)) continue;
			const RailTypeInfo *rti = GetRailTypeInfo(rt);
			d = maxdim(d, GetSpriteSize(rti->gui_sprites.build_x_rail));
		}
	}

	for (const auto &rt : _sorted_railtypes) {
		/* If it's not used ever, don't show it to the user. */
		if (!HasBit(used_railtypes, rt)) continue;

		const RailTypeInfo *rti = GetRailTypeInfo(rt);

		SetDParam(0, rti->strings.menu_text);
		SetDParam(1, rti->max_speed);
		if (for_replacement) {
			list.emplace_back(new DropDownListStringItem(rti->strings.replace_text, rt, !HasBit(avail_railtypes, rt)));
		} else {
			StringID str = rti->max_speed > 0 ? STR_TOOLBAR_RAILTYPE_VELOCITY : STR_JUST_STRING;
			DropDownListIconItem *iconitem = new DropDownListIconItem(rti->gui_sprites.build_x_rail, PAL_NONE, str, rt, !HasBit(avail_railtypes, rt));
			iconitem->SetDimension(d);
			list.emplace_back(iconitem);
		}
	}

	if (list.size() == 0) {
		/* Empty dropdowns are not allowed */
		list.emplace_back(new DropDownListStringItem(STR_NONE, INVALID_RAILTYPE, true));
	}

	return list;
}

void ShowBuildRailStationPickerAndSelect(StationType station_type, const StationSpec *spec)
{
	if (!IsStationAvailable(spec)) return;

	StationClassID class_id;
	if (spec != nullptr) {
		if ((spec->cls_id == STAT_CLASS_WAYP) != (station_type == STATION_WAYPOINT)) return;
		class_id = spec->cls_id;
	} else {
		class_id = (station_type == STATION_ROADWAYPOINT) ? STAT_CLASS_WAYP : STAT_CLASS_DFLT;
	}

	int spec_id = -1;
	const StationClass *stclass = StationClass::Get(class_id);
	for (int i = 0; i < (int)stclass->GetSpecCount(); i++) {
		if (stclass->GetSpec(i) == spec) {
			spec_id = i;
		}
	}
	if (spec_id < 0) return;


	Window *w = FindWindowById(WC_BUILD_TOOLBAR, TRANSPORT_RAIL);
	if (w == nullptr) {
		extern RailType _last_built_railtype;
		w = ShowBuildRailToolbar(_last_built_railtype);
	}
	if (w == nullptr) return;

	auto trigger_widget = [&](int widget) {
		if (!w->IsWidgetLowered(widget)) {
			w->OnHotkey(widget);
		}
	};

	if (station_type == STATION_WAYPOINT) {
		trigger_widget(WID_RAT_BUILD_WAYPOINT);

		BuildRailWaypointWindow *waypoint_window = dynamic_cast<BuildRailWaypointWindow *>(FindWindowById(WC_BUILD_WAYPOINT, TRANSPORT_RAIL));
		if (waypoint_window != nullptr) waypoint_window->SelectWaypointSpec((uint16)spec_id);
	} else {
		trigger_widget(WID_RAT_BUILD_STATION);

		BuildRailStationWindow *station_window = dynamic_cast<BuildRailStationWindow *>(FindWindowById(WC_BUILD_STATION, TRANSPORT_RAIL));
		if (station_window != nullptr) station_window->SelectClassAndSpec(class_id, spec_id);
	}
}

static void OpenBuildSignalWindow(BuildRailToolbarWindow *w, SignalVariant variant, SignalType type, uint8 style)
{
	if (!w->IsWidgetLowered(WID_RAT_BUILD_SIGNALS)) {
		w->OnHotkey(WID_RAT_BUILD_SIGNALS);
	}

	BuildSignalWindow *signal_window = dynamic_cast<BuildSignalWindow *>(FindWindowById(WC_BUILD_SIGNAL, TRANSPORT_RAIL));
	if (signal_window == nullptr) return;

	signal_window->OnDropdownSelect(WID_BS_STYLE, style);

	if (_settings_client.gui.signal_gui_mode == SIGNAL_GUI_PATH && _settings_game.vehicle.train_braking_model != TBM_REALISTIC && !IsPbsSignalNonExtended(type) && !IsNoEntrySignal(type)) {
		signal_window->OnClick(Point(), WID_BS_TOGGLE_SIZE, 1);
	}

	signal_window->OnClick(Point(), ((variant == SIG_SEMAPHORE) ? WID_BS_SEMAPHORE_NORM : WID_BS_ELECTRIC_NORM) + BuildSignalWindow::ClickForType(type), 1);
}

void ShowBuildRailToolbarWithPickTile(RailType railtype, TileIndex tile)
{
	BuildRailToolbarWindow *w = static_cast<BuildRailToolbarWindow *>(ShowBuildRailToolbar(railtype));
	if (w == nullptr) return;

	if (IsPlainRailTile(tile) || IsRailTunnelBridgeTile(tile)) {
		TrackBits trackbits = TrackdirBitsToTrackBits(GetTileTrackdirBits(tile, TRANSPORT_RAIL, 0));
		if (trackbits & TRACK_BIT_VERT) { // N-S direction
			trackbits = (_tile_fract_coords.x <= _tile_fract_coords.y) ? TRACK_BIT_RIGHT : TRACK_BIT_LEFT;
		}

		if (trackbits & TRACK_BIT_HORZ) { // E-W direction
			trackbits = (_tile_fract_coords.x + _tile_fract_coords.y <= 15) ? TRACK_BIT_UPPER : TRACK_BIT_LOWER;
		}

		Track track = FindFirstTrack(trackbits);
		if (track != INVALID_TRACK) {
			if (IsTileType(tile, MP_RAILWAY) && HasTrack(tile, track) && HasSignalOnTrack(tile, track)) {
				OpenBuildSignalWindow(w, GetSignalVariant(tile, track), GetSignalType(tile, track), GetSignalStyle(tile, track));
			}
			if (IsRailTunnelBridgeTile(tile) && IsTunnelBridgeWithSignalSimulation(tile) && HasTrack(GetTunnelBridgeTrackBits(tile), track)) {
				OpenBuildSignalWindow(w, IsTunnelBridgeSemaphore(tile) ? SIG_SEMAPHORE : SIG_ELECTRIC,
						IsTunnelBridgePBS(tile) ? SIGTYPE_PBS_ONEWAY : SIGTYPE_NORMAL, GetTunnelBridgeSignalStyle(tile));
			}
		}
	}
}<|MERGE_RESOLUTION|>--- conflicted
+++ resolved
@@ -97,11 +97,7 @@
 	return Convert8bitBooleanCallback(statspec->grf_prop.grffile, CBID_STATION_AVAILABILITY, cb_res);
 }
 
-<<<<<<< HEAD
 void CcPlaySound_CONSTRUCTION_RAIL(const CommandCost &result, TileIndex tile, uint32 p1, uint32 p2, uint64 p3, uint32 cmd)
-=======
-void CcPlaySound_CONSTRUCTION_RAIL(Commands, const CommandCost &result, TileIndex tile)
->>>>>>> 077b08bb
 {
 	if (result.Succeeded() && _settings_client.sound.confirm) SndPlayTileFx(SND_20_CONSTRUCTION_RAIL, tile);
 }
@@ -151,11 +147,7 @@
 	DIAGDIR_NW, DIAGDIR_NE, DIAGDIR_NW, DIAGDIR_NE,
 };
 
-<<<<<<< HEAD
 void CcRailDepot(const CommandCost &result, TileIndex tile, uint32 p1, uint32 p2, uint64 p3, uint32 cmd)
-=======
-void CcRailDepot(Commands, const CommandCost &result, TileIndex tile, RailType, DiagDirection dir)
->>>>>>> 077b08bb
 {
 	if (result.Failed()) return;
 
@@ -196,11 +188,7 @@
 	}
 }
 
-<<<<<<< HEAD
 void CcStation(const CommandCost &result, TileIndex tile, uint32 p1, uint32 p2, uint64 p3, uint32 cmd)
-=======
-void CcStation(Commands, const CommandCost &result, TileIndex tile)
->>>>>>> 077b08bb
 {
 	if (result.Failed()) return;
 
@@ -344,11 +332,7 @@
 }
 
 /** Command callback for building a tunnel */
-<<<<<<< HEAD
 void CcBuildRailTunnel(const CommandCost &result, TileIndex tile, uint32 p1, uint32 p2, uint64 p3, uint32 cmd)
-=======
-void CcBuildRailTunnel(Commands, const CommandCost &result, TileIndex tile)
->>>>>>> 077b08bb
 {
 	if (result.Succeeded()) {
 		if (_settings_client.sound.confirm) SndPlayTileFx(SND_20_CONSTRUCTION_RAIL, tile);
@@ -616,7 +600,6 @@
 		}
 	}
 
-<<<<<<< HEAD
 	void DrawWidget(const Rect &r, int widget) const override
 	{
 		if (widget == WID_RAT_POLYRAIL) {
@@ -627,9 +610,6 @@
 	}
 
 	void OnClick(Point pt, int widget, int click_count) override
-=======
-	void OnClick([[maybe_unused]] Point pt, int widget, [[maybe_unused]] int click_count) override
->>>>>>> 077b08bb
 	{
 		if (widget < WID_RAT_BUILD_NS) return;
 
@@ -1972,11 +1952,11 @@
 		this->GetWidget<NWidgetStacked>(WID_BS_ELECTRIC_NOEN_SEL)->SetDisplayedPlane(this->noentry_ui_shown ? 0 : SZSP_NONE);
 		this->GetWidget<NWidgetStacked>(WID_BS_PROGRAM_SEL)->SetDisplayedPlane(show_progsig ? 0 : 1);
 		this->SetWidgetDisabledState(WID_BS_PROGRAM, !show_progsig);
-		this->SetWidgetsDisabledState(!show_norm, WID_BS_SEMAPHORE_NORM, WID_BS_ELECTRIC_NORM, WIDGET_LIST_END);
+		this->SetWidgetsDisabledState(!show_norm, WID_BS_SEMAPHORE_NORM, WID_BS_ELECTRIC_NORM);
 		this->SetWidgetsDisabledState(!show_presig, WID_BS_SEMAPHORE_ENTRY, WID_BS_ELECTRIC_ENTRY, WID_BS_SEMAPHORE_EXIT,
-				WID_BS_ELECTRIC_EXIT, WID_BS_SEMAPHORE_COMBO, WID_BS_ELECTRIC_COMBO, WIDGET_LIST_END);
-		this->SetWidgetsDisabledState(!show_progsig, WID_BS_SEMAPHORE_PROG, WID_BS_ELECTRIC_PROG, WIDGET_LIST_END);
-		this->SetWidgetsDisabledState(!this->noentry_ui_shown, WID_BS_SEMAPHORE_NO_ENTRY, WID_BS_ELECTRIC_NO_ENTRY, WIDGET_LIST_END);
+				WID_BS_ELECTRIC_EXIT, WID_BS_SEMAPHORE_COMBO, WID_BS_ELECTRIC_COMBO);
+		this->SetWidgetsDisabledState(!show_progsig, WID_BS_SEMAPHORE_PROG, WID_BS_ELECTRIC_PROG);
+		this->SetWidgetsDisabledState(!this->noentry_ui_shown, WID_BS_SEMAPHORE_NO_ENTRY, WID_BS_ELECTRIC_NO_ENTRY);
 
 		this->GetWidget<NWidgetStacked>(WID_BS_TOGGLE_SIZE_SEL)->SetDisplayedPlane(!this->realistic_braking_mode ? 0 : SZSP_NONE);
 		this->SetWidgetDisabledState(WID_BS_TOGGLE_SIZE, this->realistic_braking_mode);
@@ -2085,7 +2065,6 @@
 		}
 	}
 
-<<<<<<< HEAD
 	static SignalType TypeForClick(uint id)
 	{
 		switch (id) {
@@ -2121,9 +2100,6 @@
 	}
 
 	void OnClick(Point pt, int widget, int click_count) override
-=======
-	void OnClick([[maybe_unused]] Point pt, int widget, [[maybe_unused]] int click_count) override
->>>>>>> 077b08bb
 	{
 		switch (widget) {
 			case WID_BS_SEMAPHORE_NORM:
@@ -2545,7 +2521,6 @@
 		}
 	}
 
-<<<<<<< HEAD
 	void Close() override
 	{
 		CloseWindowById(WC_SELECT_STATION, 0);
@@ -2553,9 +2528,6 @@
 	}
 
 	void UpdateWidgetSize(int widget, Dimension *size, const Dimension &padding, Dimension *fill, Dimension *resize) override
-=======
-	void UpdateWidgetSize(int widget, Dimension *size, [[maybe_unused]] const Dimension &padding, [[maybe_unused]] Dimension *fill, [[maybe_unused]] Dimension *resize) override
->>>>>>> 077b08bb
 	{
 		switch (widget) {
 			case WID_BRW_WAYPOINT_MATRIX:
@@ -2639,7 +2611,6 @@
 		}
 	}
 
-<<<<<<< HEAD
 	void OnRealtimeTick(uint delta_ms) override
 	{
 		CheckRedrawWaypointCoverage(this, false);
@@ -2656,9 +2627,6 @@
 	}
 
 	void OnInvalidateData(int data = 0, bool gui_scope = true) override
-=======
-	void OnInvalidateData([[maybe_unused]] int data = 0, [[maybe_unused]] bool gui_scope = true) override
->>>>>>> 077b08bb
 	{
 		if (!gui_scope) return;
 		this->list.ForceRebuild();
@@ -2671,14 +2639,6 @@
 			this->InvalidateData();
 		}
 	}
-<<<<<<< HEAD
-=======
-
-	void OnRealtimeTick([[maybe_unused]] uint delta_ms) override
-	{
-		CheckRedrawWaypointCoverage(this);
-	}
->>>>>>> 077b08bb
 };
 
 /* static */ QueryString BuildRailWaypointWindow::editbox(BuildRailWaypointWindow::FILTER_LENGTH * MAX_CHAR_LENGTH, BuildRailWaypointWindow::FILTER_LENGTH);
@@ -2797,11 +2757,7 @@
  * Updates the current signal variant used in the signal GUI
  * to the one adequate to current year.
  */
-<<<<<<< HEAD
 void ResetSignalVariant(int32 new_value)
-=======
-void ResetSignalVariant(int32_t)
->>>>>>> 077b08bb
 {
 	SignalVariant new_variant = (_cur_year < _settings_client.gui.semaphore_build_before ? SIG_SEMAPHORE : SIG_ELECTRIC);
 
