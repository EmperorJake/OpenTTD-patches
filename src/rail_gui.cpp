/* $Id$ */

/*
 * This file is part of OpenTTD.
 * OpenTTD is free software; you can redistribute it and/or modify it under the terms of the GNU General Public License as published by the Free Software Foundation, version 2.
 * OpenTTD is distributed in the hope that it will be useful, but WITHOUT ANY WARRANTY; without even the implied warranty of MERCHANTABILITY or FITNESS FOR A PARTICULAR PURPOSE.
 * See the GNU General Public License for more details. You should have received a copy of the GNU General Public License along with OpenTTD. If not, see <http://www.gnu.org/licenses/>.
 */

/** @file rail_gui.cpp %File for dealing with rail construction user interface */

#include "stdafx.h"
#include "gui.h"
#include "window_gui.h"
#include "station_gui.h"
#include "terraform_gui.h"
#include "viewport_func.h"
#include "command_func.h"
#include "waypoint_func.h"
#include "newgrf_station.h"
#include "company_base.h"
#include "strings_func.h"
#include "window_func.h"
#include "date_func.h"
#include "sound_func.h"
#include "company_func.h"
#include "widgets/dropdown_type.h"
#include "tunnelbridge.h"
#include "tilehighlight_func.h"
#include "spritecache.h"
#include "core/geometry_func.hpp"
#include "hotkeys.h"
#include "engine_base.h"
#include "vehicle_func.h"
#include "zoom_func.h"
#include "rail_gui.h"
#include "tracerestrict.h"
#include "programmable_signals.h"

#include "station_map.h"
#include "tunnelbridge_map.h"

#include "widgets/rail_widget.h"

#include "safeguards.h"


static RailType _cur_railtype;               ///< Rail type of the current build-rail toolbar.
static bool _remove_button_clicked;          ///< Flag whether 'remove' toggle-button is currently enabled
static DiagDirection _build_depot_direction; ///< Currently selected depot direction
static byte _waypoint_count = 1;             ///< Number of waypoint types
static byte _cur_waypoint_type;              ///< Currently selected waypoint type
static bool _convert_signal_button;          ///< convert signal button in the signal GUI pressed
static bool _trace_restrict_button;          ///< trace restrict button in the signal GUI pressed
static bool _program_signal_button;          ///< program signal button in the signal GUI pressed
static SignalVariant _cur_signal_variant;    ///< set the signal variant (for signal GUI)
static SignalType _cur_signal_type;          ///< set the signal type (for signal GUI)
static uint _cur_signal_button;              ///< set the signal button (for signal GUI)

extern TileIndex _rail_track_endtile; // rail_cmd.cpp

/* Map the setting: default_signal_type to the corresponding signal type */
static const SignalType _default_signal_type[] = {SIGTYPE_NORMAL, SIGTYPE_PBS, SIGTYPE_PBS_ONEWAY};

static const int HOTKEY_POLYRAIL     = 0x1000;
static const int HOTKEY_NEW_POLYRAIL = 0x1001;

struct RailStationGUISettings {
	Axis orientation;                 ///< Currently selected rail station orientation

	bool newstations;                 ///< Are custom station definitions available?
	StationClassID station_class;     ///< Currently selected custom station class (if newstations is \c true )
	byte station_type;                ///< %Station type within the currently selected custom station class (if newstations is \c true )
	byte station_count;               ///< Number of custom stations (if newstations is \c true )
};
static RailStationGUISettings _railstation; ///< Settings of the station builder GUI


static void HandleStationPlacement(TileIndex start, TileIndex end);
static void ShowBuildTrainDepotPicker(Window *parent);
static void ShowBuildWaypointPicker(Window *parent);
static void ShowStationBuilder(Window *parent);
static void ShowSignalBuilder(Window *parent);

/**
 * Check whether a station type can be build.
 * @return true if building is allowed.
 */
static bool IsStationAvailable(const StationSpec *statspec)
{
	if (statspec == nullptr || !HasBit(statspec->callback_mask, CBM_STATION_AVAIL)) return true;

<<<<<<< HEAD
	uint16 cb_res = GetStationCallback(CBID_STATION_AVAILABILITY, 0, 0, statspec, NULL, INVALID_TILE, _cur_railtype);
=======
	uint16 cb_res = GetStationCallback(CBID_STATION_AVAILABILITY, 0, 0, statspec, nullptr, INVALID_TILE);
>>>>>>> 7c8e7c6b
	if (cb_res == CALLBACK_FAILED) return true;

	return Convert8bitBooleanCallback(statspec->grf_prop.grffile, CBID_STATION_AVAILABILITY, cb_res);
}

void CcPlaySound_SPLAT_RAIL(const CommandCost &result, TileIndex tile, uint32 p1, uint32 p2)
{
	if (result.Succeeded() && _settings_client.sound.confirm) SndPlayTileFx(SND_20_SPLAT_RAIL, tile);
}

static CommandContainer GenericPlaceRailCmd(TileIndex tile, Track track)
{
	CommandContainer ret = {
		tile,          // tile
		_cur_railtype, // p1
		track,         // p2
		(uint32) (_remove_button_clicked ?
				CMD_REMOVE_SINGLE_RAIL | CMD_MSG(STR_ERROR_CAN_T_REMOVE_RAILROAD_TRACK) :
				CMD_BUILD_SINGLE_RAIL | CMD_MSG(STR_ERROR_CAN_T_BUILD_RAILROAD_TRACK)), // cmd
		CcPlaySound_SPLAT_RAIL, // callback
		0,
		""             // text
	};

	return ret;
}

/**
 * Try to add an additional rail-track at the entrance of a depot
 * @param tile  Tile to use for adding the rail-track
 * @param dir   Direction to check for already present tracks
 * @param track Track to add
 * @see CcRailDepot()
 */
static void PlaceExtraDepotRail(TileIndex tile, DiagDirection dir, Track track)
{
	if (GetRailTileType(tile) != RAIL_TILE_NORMAL) return;
	if ((GetTrackBits(tile) & DiagdirReachesTracks(dir)) == 0) return;

	DoCommandP(tile, _cur_railtype, track, CMD_BUILD_SINGLE_RAIL);
}

/** Additional pieces of track to add at the entrance of a depot. */
static const Track _place_depot_extra_track[12] = {
	TRACK_LEFT,  TRACK_UPPER, TRACK_UPPER, TRACK_RIGHT, // First additional track for directions 0..3
	TRACK_X,     TRACK_Y,     TRACK_X,     TRACK_Y,     // Second additional track
	TRACK_LOWER, TRACK_LEFT,  TRACK_RIGHT, TRACK_LOWER, // Third additional track
};

/** Direction to check for existing track pieces. */
static const DiagDirection _place_depot_extra_dir[12] = {
	DIAGDIR_SE, DIAGDIR_SW, DIAGDIR_SE, DIAGDIR_SW,
	DIAGDIR_SW, DIAGDIR_NW, DIAGDIR_NE, DIAGDIR_SE,
	DIAGDIR_NW, DIAGDIR_NE, DIAGDIR_NW, DIAGDIR_NE,
};

void CcRailDepot(const CommandCost &result, TileIndex tile, uint32 p1, uint32 p2)
{
	if (result.Failed()) return;

	DiagDirection dir = (DiagDirection)p2;

	if (_settings_client.sound.confirm) SndPlayTileFx(SND_20_SPLAT_RAIL, tile);
	if (!_settings_client.gui.persistent_buildingtools) ResetObjectToPlace();

	tile += TileOffsByDiagDir(dir);

	if (IsTileType(tile, MP_RAILWAY)) {
		PlaceExtraDepotRail(tile, _place_depot_extra_dir[dir], _place_depot_extra_track[dir]);
		PlaceExtraDepotRail(tile, _place_depot_extra_dir[dir + 4], _place_depot_extra_track[dir + 4]);
		PlaceExtraDepotRail(tile, _place_depot_extra_dir[dir + 8], _place_depot_extra_track[dir + 8]);
	}
}

/**
 * Place a rail waypoint.
 * @param tile Position to start dragging a waypoint.
 */
static void PlaceRail_Waypoint(TileIndex tile)
{
	if (_remove_button_clicked) {
		VpStartPlaceSizing(tile, VPM_X_AND_Y, DDSP_REMOVE_STATION);
		return;
	}

	Axis axis = GetAxisForNewWaypoint(tile);
	if (IsValidAxis(axis)) {
		/* Valid tile for waypoints */
		VpStartPlaceSizing(tile, axis == AXIS_X ? VPM_X_LIMITED : VPM_Y_LIMITED, DDSP_BUILD_STATION);
		VpSetPlaceSizingLimit(_settings_game.station.station_spread);
	} else {
		/* Tile where we can't build rail waypoints. This is always going to fail,
		 * but provides the user with a proper error message. */
		DoCommandP(tile, 1 << 8 | 1 << 16, STAT_CLASS_WAYP | INVALID_STATION << 16, CMD_BUILD_RAIL_WAYPOINT | CMD_MSG(STR_ERROR_CAN_T_BUILD_TRAIN_WAYPOINT));
	}
}

void CcStation(const CommandCost &result, TileIndex tile, uint32 p1, uint32 p2)
{
	if (result.Failed()) return;

	if (_settings_client.sound.confirm) SndPlayTileFx(SND_20_SPLAT_RAIL, tile);
	/* Only close the station builder window if the default station and non persistent building is chosen. */
	if (_railstation.station_class == STAT_CLASS_DFLT && _railstation.station_type == 0 && !_settings_client.gui.persistent_buildingtools) ResetObjectToPlace();
}

/**
 * Place a rail station.
 * @param tile Position to place or start dragging a station.
 */
static void PlaceRail_Station(TileIndex tile)
{
	if (_remove_button_clicked) {
		VpStartPlaceSizing(tile, VPM_X_AND_Y_LIMITED, DDSP_REMOVE_STATION);
		VpSetPlaceSizingLimit(-1);
	} else if (_settings_client.gui.station_dragdrop) {
		VpStartPlaceSizing(tile, VPM_X_AND_Y_LIMITED, DDSP_BUILD_STATION);
		VpSetPlaceSizingLimit(_settings_game.station.station_spread);
	} else {
		uint32 p1 = _cur_railtype | _railstation.orientation << 6 | _settings_client.gui.station_numtracks << 8 | _settings_client.gui.station_platlength << 16 | _ctrl_pressed << 24;
		uint32 p2 = _railstation.station_class | _railstation.station_type << 8 | INVALID_STATION << 16;

		int w = _settings_client.gui.station_numtracks;
		int h = _settings_client.gui.station_platlength;
		if (!_railstation.orientation) Swap(w, h);

		CommandContainer cmdcont = { tile, p1, p2, CMD_BUILD_RAIL_STATION | CMD_MSG(STR_ERROR_CAN_T_BUILD_RAILROAD_STATION), CcStation, 0, "" };
		ShowSelectStationIfNeeded(cmdcont, TileArea(tile, w, h));
	}
}

/**
 * Build a new signal or edit/remove a present signal, use CmdBuildSingleSignal() or CmdRemoveSingleSignal() in rail_cmd.cpp
 *
 * @param tile The tile where the signal will build or edit
 */
static void GenericPlaceSignals(TileIndex tile)
{
	TrackBits trackbits = TrackStatusToTrackBits(GetTileTrackStatus(tile, TRANSPORT_RAIL, 0));

	if (trackbits & TRACK_BIT_VERT) { // N-S direction
		trackbits = (_tile_fract_coords.x <= _tile_fract_coords.y) ? TRACK_BIT_RIGHT : TRACK_BIT_LEFT;
	}

	if (trackbits & TRACK_BIT_HORZ) { // E-W direction
		trackbits = (_tile_fract_coords.x + _tile_fract_coords.y <= 15) ? TRACK_BIT_UPPER : TRACK_BIT_LOWER;
	}

	Track track = FindFirstTrack(trackbits);

	if (_remove_button_clicked) {
		DoCommandP(tile, track, 0, CMD_REMOVE_SIGNALS | CMD_MSG(STR_ERROR_CAN_T_REMOVE_SIGNALS_FROM), CcPlaySound_SPLAT_RAIL);
		return;
	}

	if (_trace_restrict_button) {
		if (IsPlainRailTile(tile) && HasTrack(tile, track) && HasSignalOnTrack(tile, track)) {
			ShowTraceRestrictProgramWindow(tile, track);
		}
		return;
	}

<<<<<<< HEAD
	if (_program_signal_button) {
		if (IsPlainRailTile(tile) && HasTrack(tile, track) && HasSignalOnTrack(tile,track) && IsPresignalProgrammable(tile, track)) {
			// Show program gui if there is a programmable signal
			ShowSignalProgramWindow(SignalReference(tile, track));
			return;
		}

		// Don't display error here even though program-button is pressed and there is no programmable signal,
		// instead just handle it normally. That way player can keep the program-button pressed all the time
		// to build slightly faster.
=======
		if (w != nullptr) {
			/* signal GUI is used */
			SB(p1, 3, 1, _ctrl_pressed);
			SB(p1, 4, 1, _cur_signal_variant);
			SB(p1, 5, 3, _cur_signal_type);
			SB(p1, 8, 1, _convert_signal_button);
			SB(p1, 9, 6, cycle_bounds[_settings_client.gui.cycle_signal_types]);
		} else {
			SB(p1, 3, 1, _ctrl_pressed);
			SB(p1, 4, 1, (_cur_year < _settings_client.gui.semaphore_build_before ? SIG_SEMAPHORE : SIG_ELECTRIC));
			SB(p1, 5, 3, _default_signal_type[_settings_client.gui.default_signal_type]);
			SB(p1, 8, 1, 0);
			SB(p1, 9, 6, cycle_bounds[_settings_client.gui.cycle_signal_types]);
		}

		DoCommandP(tile, p1, 0, CMD_BUILD_SIGNALS |
				CMD_MSG((w != nullptr && _convert_signal_button) ? STR_ERROR_SIGNAL_CAN_T_CONVERT_SIGNALS_HERE : STR_ERROR_CAN_T_BUILD_SIGNALS_HERE),
				CcPlaySound_SPLAT_RAIL);
>>>>>>> 7c8e7c6b
	}

	const Window *w = FindWindowById(WC_BUILD_SIGNAL, 0);

	/* various bitstuffed elements for CmdBuildSingleSignal() */
	uint32 p1 = track;

	if (w != NULL) {
		/* signal GUI is used */
		SB(p1, 3, 1, _ctrl_pressed);
		SB(p1, 4, 1, _cur_signal_variant);
		SB(p1, 5, 3, _cur_signal_type);
		SB(p1, 8, 1, _convert_signal_button);
		SB(p1, 9, 6, _settings_client.gui.cycle_signal_types);
	} else {
		SB(p1, 3, 1, _ctrl_pressed);
		SB(p1, 4, 1, (_cur_year < _settings_client.gui.semaphore_build_before ? SIG_SEMAPHORE : SIG_ELECTRIC));
		SB(p1, 5, 3, _default_signal_type[_settings_client.gui.default_signal_type]);
		SB(p1, 8, 1, 0);
		SB(p1, 9, 6, _settings_client.gui.cycle_signal_types);
	}
	SB(p1, 18, 1, _settings_client.gui.adv_sig_bridge_tun_modes);

	DoCommandP(tile, p1, 0, CMD_BUILD_SIGNALS |
			CMD_MSG((w != NULL && _convert_signal_button) ? STR_ERROR_SIGNAL_CAN_T_CONVERT_SIGNALS_HERE : STR_ERROR_CAN_T_BUILD_SIGNALS_HERE),
			CcPlaySound_SPLAT_RAIL);
}

/**
 * Start placing a rail bridge.
 * @param tile Position of the first tile of the bridge.
 * @param w    Rail toolbar window.
 */
static void PlaceRail_Bridge(TileIndex tile, Window *w)
{
	if (IsBridgeTile(tile)) {
		TileIndex other_tile = GetOtherTunnelBridgeEnd(tile);
		Point pt = {0, 0};
		w->OnPlaceMouseUp(VPM_X_OR_Y, DDSP_BUILD_BRIDGE, pt, other_tile, tile);
	} else {
		VpStartPlaceSizing(tile, VPM_X_OR_Y, DDSP_BUILD_BRIDGE);
	}
}

/** Command callback for building a tunnel */
void CcBuildRailTunnel(const CommandCost &result, TileIndex tile, uint32 p1, uint32 p2)
{
	if (result.Succeeded()) {
		if (_settings_client.sound.confirm) SndPlayTileFx(SND_20_SPLAT_RAIL, tile);
		if (!_settings_client.gui.persistent_buildingtools) ResetObjectToPlace();
		StoreRailPlacementEndpoints(tile, _build_tunnel_endtile, TileX(tile) == TileX(_build_tunnel_endtile) ? TRACK_Y : TRACK_X, false);
	} else {
		SetRedErrorSquare(_build_tunnel_endtile);
	}
}

/**
 * Toggles state of the Remove button of Build rail toolbar
 * @param w window the button belongs to
 */
static void ToggleRailButton_Remove(Window *w)
{
	DeleteWindowById(WC_SELECT_STATION, 0);
	w->ToggleWidgetLoweredState(WID_RAT_REMOVE);
	w->SetWidgetDirty(WID_RAT_REMOVE);
	_remove_button_clicked = w->IsWidgetLowered(WID_RAT_REMOVE);
	SetSelectionRed(_remove_button_clicked);
}

/**
 * Updates the Remove button because of Ctrl state change
 * @param w window the button belongs to
 * @return true iff the remove button was changed
 */
static bool RailToolbar_CtrlChanged(Window *w)
{
	if (w->IsWidgetDisabled(WID_RAT_REMOVE)) return false;

	/* allow ctrl to switch remove mode only for these widgets */
	for (uint i = WID_RAT_BUILD_NS; i <= WID_RAT_BUILD_STATION; i++) {
		if ((i <= WID_RAT_POLYRAIL || i >= WID_RAT_BUILD_WAYPOINT) && w->IsWidgetLowered(i)) {
			ToggleRailButton_Remove(w);
			return true;
		}
	}

	return false;
}


/**
 * The "remove"-button click proc of the build-rail toolbar.
 * @param w Build-rail toolbar window
 * @see BuildRailToolbarWindow::OnClick()
 */
static void BuildRailClick_Remove(Window *w)
{
	if (w->IsWidgetDisabled(WID_RAT_REMOVE)) return;
	ToggleRailButton_Remove(w);
	if (_settings_client.sound.click_beep) SndPlayFx(SND_15_BEEP);

	/* handle station builder */
	if (w->IsWidgetLowered(WID_RAT_BUILD_STATION)) {
		if (_remove_button_clicked) {
			/* starting drag & drop remove */
			if (!_settings_client.gui.station_dragdrop) {
				SetTileSelectSize(1, 1);
			} else {
				VpSetPlaceSizingLimit(-1);
			}
		} else {
			/* starting station build mode */
			if (!_settings_client.gui.station_dragdrop) {
				int x = _settings_client.gui.station_numtracks;
				int y = _settings_client.gui.station_platlength;
				if (_railstation.orientation == 0) Swap(x, y);
				SetTileSelectSize(x, y);
			} else {
				VpSetPlaceSizingLimit(_settings_game.station.station_spread);
			}
		}
	}
}

static CommandContainer DoRailroadTrackCmd(TileIndex start_tile, TileIndex end_tile, Track track)
{
	CommandContainer ret = {
		start_tile,                   // tile
		end_tile,                     // p1
		(uint32) (_cur_railtype | (track << 6)), // p2
		(uint32) (_remove_button_clicked ?
				CMD_REMOVE_RAILROAD_TRACK | CMD_MSG(STR_ERROR_CAN_T_REMOVE_RAILROAD_TRACK) :
				CMD_BUILD_RAILROAD_TRACK  | CMD_MSG(STR_ERROR_CAN_T_BUILD_RAILROAD_TRACK)), // cmd
		CcPlaySound_SPLAT_RAIL,       // callback
		0,
		""                            // text
	};

	return ret;
}

static void HandleAutodirPlacement()
{
	Track track = (Track)(_thd.drawstyle & HT_DIR_MASK); // 0..5
	TileIndex start_tile = TileVirtXY(_thd.selstart.x, _thd.selstart.y);
	TileIndex end_tile = TileVirtXY(_thd.selend.x, _thd.selend.y);

	CommandContainer cmd = (_thd.drawstyle & HT_RAIL) ?
			GenericPlaceRailCmd(end_tile, track) : // one tile case
			DoRailroadTrackCmd(start_tile, end_tile, track); // multitile selection

	/* When overbuilding existing tracks in polyline mode we just want to move the
	 * snap point without altering the user with the "already built" error. Don't
	 * execute the command right away, firstly check if tracks are being overbuilt. */
	if (!(_thd.place_mode & HT_POLY) || _shift_pressed ||
			DoCommand(&cmd, DC_AUTO | DC_NO_WATER).GetErrorMessage() != STR_ERROR_ALREADY_BUILT) {
		/* place tracks */
		if (!DoCommandP(&cmd)) return;
	}

	/* save new snap points for the polyline tool */
	if (!_shift_pressed && _rail_track_endtile != INVALID_TILE) {
		StoreRailPlacementEndpoints(start_tile, _rail_track_endtile, track, true);
	}
}

/**
 * Build new signals or remove signals or (if only one tile marked) edit a signal.
 *
 * If one tile marked abort and use GenericPlaceSignals()
 * else use CmdBuildSingleSignal() or CmdRemoveSingleSignal() in rail_cmd.cpp to build many signals
 */
static void HandleAutoSignalPlacement()
{
	uint32 p2 = GB(_thd.drawstyle, 0, 3); // 0..5

	if ((_thd.drawstyle & HT_DRAG_MASK) == HT_RECT) { // one tile case
		GenericPlaceSignals(TileVirtXY(_thd.selend.x, _thd.selend.y));
		return;
	}

	const Window *w = FindWindowById(WC_BUILD_SIGNAL, 0);

	if (w != nullptr) {
		/* signal GUI is used */
		SB(p2,  3, 1, 0);
		SB(p2,  4, 1, _cur_signal_variant);
		SB(p2,  6, 1, _ctrl_pressed);
		SB(p2,  7, 3, _cur_signal_type);
		SB(p2, 24, 8, _settings_client.gui.drag_signals_density);
		SB(p2, 10, 1, !_settings_client.gui.drag_signals_fixed_distance);
	} else {
		SB(p2,  3, 1, 0);
		SB(p2,  4, 1, (_cur_year < _settings_client.gui.semaphore_build_before ? SIG_SEMAPHORE : SIG_ELECTRIC));
		SB(p2,  6, 1, _ctrl_pressed);
		SB(p2,  7, 3, _default_signal_type[_settings_client.gui.default_signal_type]);
		SB(p2, 24, 8, _settings_client.gui.drag_signals_density);
		SB(p2, 10, 1, !_settings_client.gui.drag_signals_fixed_distance);
	}

	/* _settings_client.gui.drag_signals_density is given as a parameter such that each user
	 * in a network game can specify his/her own signal density */
	DoCommandP(TileVirtXY(_thd.selstart.x, _thd.selstart.y), TileVirtXY(_thd.selend.x, _thd.selend.y), p2,
			_remove_button_clicked ?
			CMD_REMOVE_SIGNAL_TRACK | CMD_MSG(STR_ERROR_CAN_T_REMOVE_SIGNALS_FROM) :
			CMD_BUILD_SIGNAL_TRACK  | CMD_MSG(STR_ERROR_CAN_T_BUILD_SIGNALS_HERE),
			CcPlaySound_SPLAT_RAIL);
}


/** Rail toolbar management class. */
struct BuildRailToolbarWindow : Window {
	RailType railtype;    ///< Rail type to build.
	int last_user_action; ///< Last started user action.

	BuildRailToolbarWindow(WindowDesc *desc, RailType railtype) : Window(desc)
	{
		this->InitNested(TRANSPORT_RAIL);
		this->SetupRailToolbar(railtype);
		this->DisableWidget(WID_RAT_REMOVE);
		this->last_user_action = WIDGET_LIST_END;

		if (_settings_client.gui.link_terraform_toolbar) ShowTerraformToolbar(this);
	}

	~BuildRailToolbarWindow()
	{
		if (_settings_client.gui.link_terraform_toolbar) DeleteWindowById(WC_SCEN_LAND_GEN, 0, false);
	}

	/**
	 * Some data on this window has become invalid.
	 * @param data Information about the changed data.
	 * @param gui_scope Whether the call is done from GUI scope. You may not do everything when not in GUI scope. See #InvalidateWindowData() for details.
	 */
	void OnInvalidateData(int data = 0, bool gui_scope = true) override
	{
		if (!gui_scope) return;

		if (!CanBuildVehicleInfrastructure(VEH_TRAIN)) delete this;
	}

	/**
	 * Configures the rail toolbar for railtype given
	 * @param railtype the railtype to display
	 */
	void SetupRailToolbar(RailType railtype)
	{
		this->railtype = railtype;
		const RailtypeInfo *rti = GetRailTypeInfo(railtype);

		assert(railtype < RAILTYPE_END);
		this->GetWidget<NWidgetCore>(WID_RAT_BUILD_NS)->widget_data     = rti->gui_sprites.build_ns_rail;
		this->GetWidget<NWidgetCore>(WID_RAT_BUILD_X)->widget_data      = rti->gui_sprites.build_x_rail;
		this->GetWidget<NWidgetCore>(WID_RAT_BUILD_EW)->widget_data     = rti->gui_sprites.build_ew_rail;
		this->GetWidget<NWidgetCore>(WID_RAT_BUILD_Y)->widget_data      = rti->gui_sprites.build_y_rail;
		this->GetWidget<NWidgetCore>(WID_RAT_AUTORAIL)->widget_data     = rti->gui_sprites.auto_rail;
		this->GetWidget<NWidgetCore>(WID_RAT_POLYRAIL)->widget_data     = rti->gui_sprites.auto_rail;
		this->GetWidget<NWidgetCore>(WID_RAT_BUILD_DEPOT)->widget_data  = rti->gui_sprites.build_depot;
		this->GetWidget<NWidgetCore>(WID_RAT_CONVERT_RAIL)->widget_data = rti->gui_sprites.convert_rail;
		this->GetWidget<NWidgetCore>(WID_RAT_BUILD_TUNNEL)->widget_data = rti->gui_sprites.build_tunnel;
	}

	/**
	 * Switch to another rail type.
	 * @param railtype New rail type.
	 */
	void ModifyRailType(RailType railtype)
	{
		this->SetupRailToolbar(railtype);
		this->ReInit();
	}

	void UpdateRemoveWidgetStatus(int clicked_widget)
	{
		switch (clicked_widget) {
			case WID_RAT_REMOVE:
				/* If it is the removal button that has been clicked, do nothing,
				 * as it is up to the other buttons to drive removal status */
				return;

			case WID_RAT_BUILD_NS:
			case WID_RAT_BUILD_X:
			case WID_RAT_BUILD_EW:
			case WID_RAT_BUILD_Y:
			case WID_RAT_AUTORAIL:
			case WID_RAT_POLYRAIL:
			case WID_RAT_BUILD_WAYPOINT:
			case WID_RAT_BUILD_STATION:
			case WID_RAT_BUILD_SIGNALS:
				/* Removal button is enabled only if the rail/signal/waypoint/station
				 * button is still lowered.  Once raised, it has to be disabled */
				this->SetWidgetDisabledState(WID_RAT_REMOVE, !this->IsWidgetLowered(clicked_widget));
				break;

			default:
				/* When any other buttons than rail/signal/waypoint/station, raise and
				 * disable the removal button */
				this->DisableWidget(WID_RAT_REMOVE);
				this->RaiseWidget(WID_RAT_REMOVE);
				break;
		}
	}

	void SetStringParameters(int widget) const override
	{
		if (widget == WID_RAT_CAPTION) {
			const RailtypeInfo *rti = GetRailTypeInfo(this->railtype);
			if (rti->max_speed > 0) {
				SetDParam(0, STR_TOOLBAR_RAILTYPE_VELOCITY);
				SetDParam(1, rti->strings.toolbar_caption);
				SetDParam(2, rti->max_speed);
			} else {
				SetDParam(0, rti->strings.toolbar_caption);
			}
		}
	}

	void DrawWidget(const Rect &r, int widget) const override
	{
		if (widget == WID_RAT_POLYRAIL) {
			Dimension d = GetSpriteSize(SPR_BLOT);
			uint offset = this->IsWidgetLowered(WID_RAT_POLYRAIL) ? 1 : 0;
			DrawSprite(SPR_BLOT, PALETTE_TO_GREY, (r.left + r.right - d.width) / 2 + offset, (r.top + r.bottom - d.height) / 2 + offset);
		}
	}

	void OnClick(Point pt, int widget, int click_count) override
	{
		if (widget < WID_RAT_BUILD_NS) return;

		_remove_button_clicked = false;
		switch (widget) {
			case WID_RAT_BUILD_NS:
				HandlePlacePushButton(this, WID_RAT_BUILD_NS, GetRailTypeInfo(_cur_railtype)->cursor.rail_ns, HT_LINE | HT_DIR_VL);
				this->last_user_action = widget;
				break;

			case WID_RAT_BUILD_X:
				HandlePlacePushButton(this, WID_RAT_BUILD_X, GetRailTypeInfo(_cur_railtype)->cursor.rail_swne, HT_LINE | HT_DIR_X);
				this->last_user_action = widget;
				break;

			case WID_RAT_BUILD_EW:
				HandlePlacePushButton(this, WID_RAT_BUILD_EW, GetRailTypeInfo(_cur_railtype)->cursor.rail_ew, HT_LINE | HT_DIR_HL);
				this->last_user_action = widget;
				break;

			case WID_RAT_BUILD_Y:
				HandlePlacePushButton(this, WID_RAT_BUILD_Y, GetRailTypeInfo(_cur_railtype)->cursor.rail_nwse, HT_LINE | HT_DIR_Y);
				this->last_user_action = widget;
				break;

			case WID_RAT_AUTORAIL:
				HandlePlacePushButton(this, WID_RAT_AUTORAIL, GetRailTypeInfo(_cur_railtype)->cursor.autorail, HT_RAIL);
				this->last_user_action = widget;
				break;

			case WID_RAT_POLYRAIL: {
				bool was_snap = CurrentlySnappingRailPlacement();
				bool was_open = this->IsWidgetLowered(WID_RAT_POLYRAIL);
				bool do_snap;
				bool do_open;
				/* "polyrail" hotkey     - activate polyline tool in snapping mode, close the tool if snapping mode is already active
				 * "new_polyrail" hotkey - activate polyline tool in non-snapping (new line) mode, close the tool if non-snapping mode is already active
				 * button ctrl-clicking  - switch between snapping and non-snapping modes, open the tool in non-snapping mode if it is closed
				 * button clicking       - open the tool in non-snapping mode, close the tool if it is opened */
				if (this->last_user_action == HOTKEY_POLYRAIL) {
					do_snap = true;
					do_open = !was_open || !was_snap;
				} else if (this->last_user_action == HOTKEY_NEW_POLYRAIL) {
					do_snap = false;
					do_open = !was_open || was_snap;
				} else if (_ctrl_pressed) {
					do_snap = !was_open || !was_snap;
					do_open = true;
				} else {
					do_snap = false;
					do_open = !was_open;
				}
				/* close the tool explicitly so it can be re-opened in different snapping mode */
				if (was_open) ResetObjectToPlace();
				/* open the tool in desired mode */
				if (do_open && HandlePlacePushButton(this, WID_RAT_POLYRAIL, GetRailTypeInfo(railtype)->cursor.autorail, do_snap ? (HT_RAIL | HT_POLY) : (HT_RAIL | HT_NEW_POLY))) {
					/* if we are re-opening the tool but we couldn't switch the snapping
					 * then close the tool instead of appearing to be doing nothing */
					if (was_open && do_snap != CurrentlySnappingRailPlacement()) ResetObjectToPlace();
				}
				this->last_user_action = WID_RAT_POLYRAIL;
				break;
			}

			case WID_RAT_DEMOLISH:
				HandlePlacePushButton(this, WID_RAT_DEMOLISH, ANIMCURSOR_DEMOLISH, HT_RECT | HT_DIAGONAL);
				this->last_user_action = widget;
				break;

			case WID_RAT_BUILD_DEPOT:
				if (HandlePlacePushButton(this, WID_RAT_BUILD_DEPOT, GetRailTypeInfo(_cur_railtype)->cursor.depot, HT_RECT)) {
					ShowBuildTrainDepotPicker(this);
					this->last_user_action = widget;
				}
				break;

			case WID_RAT_BUILD_WAYPOINT:
				this->last_user_action = widget;
				_waypoint_count = StationClass::Get(STAT_CLASS_WAYP)->GetSpecCount();
				if (HandlePlacePushButton(this, WID_RAT_BUILD_WAYPOINT, SPR_CURSOR_WAYPOINT, HT_RECT) && _waypoint_count > 1) {
					ShowBuildWaypointPicker(this);
				}
				break;

			case WID_RAT_BUILD_STATION:
				if (HandlePlacePushButton(this, WID_RAT_BUILD_STATION, SPR_CURSOR_RAIL_STATION, HT_RECT)) {
					ShowStationBuilder(this);
					this->last_user_action = widget;
				}
				break;

			case WID_RAT_BUILD_SIGNALS: {
				this->last_user_action = widget;
				bool started = HandlePlacePushButton(this, WID_RAT_BUILD_SIGNALS, ANIMCURSOR_BUILDSIGNALS, HT_RECT);
				if (started && _settings_client.gui.enable_signal_gui != _ctrl_pressed) {
					ShowSignalBuilder(this);
				}
				break;
			}

			case WID_RAT_BUILD_BRIDGE:
				HandlePlacePushButton(this, WID_RAT_BUILD_BRIDGE, SPR_CURSOR_BRIDGE, HT_RECT);
				this->last_user_action = widget;
				break;

			case WID_RAT_BUILD_TUNNEL:
				HandlePlacePushButton(this, WID_RAT_BUILD_TUNNEL, GetRailTypeInfo(_cur_railtype)->cursor.tunnel, HT_SPECIAL | HT_TUNNEL);
				this->last_user_action = widget;
				break;

			case WID_RAT_REMOVE:
				BuildRailClick_Remove(this);
				break;

			case WID_RAT_CONVERT_RAIL:
				HandlePlacePushButton(this, WID_RAT_CONVERT_RAIL, GetRailTypeInfo(_cur_railtype)->cursor.convert, HT_RECT | HT_DIAGONAL);
				this->last_user_action = widget;
				break;

			default: NOT_REACHED();
		}
		this->UpdateRemoveWidgetStatus(widget);
		if (_ctrl_pressed) RailToolbar_CtrlChanged(this);
	}

	EventState OnHotkey(int hotkey) override
	{
		MarkTileDirtyByTile(TileVirtXY(_thd.pos.x, _thd.pos.y)); // redraw tile selection

		if (hotkey == HOTKEY_POLYRAIL || hotkey == HOTKEY_NEW_POLYRAIL) {
			/* Indicate to the OnClick that the action comes from a hotkey rather
			 * then from a click and that the CTRL state should be ignored. */
			this->last_user_action = hotkey;
			hotkey = WID_RAT_POLYRAIL;
		}

		return this->Window::OnHotkey(hotkey);
	}

	void OnPlaceObject(Point pt, TileIndex tile) override
	{
		switch (this->last_user_action) {
			case WID_RAT_BUILD_NS:
				VpStartPlaceSizing(tile, VPM_FIX_VERTICAL | VPM_RAILDIRS, DDSP_PLACE_RAIL);
				break;

			case WID_RAT_BUILD_X:
				VpStartPlaceSizing(tile, VPM_FIX_Y | VPM_RAILDIRS, DDSP_PLACE_RAIL);
				break;

			case WID_RAT_BUILD_EW:
				VpStartPlaceSizing(tile, VPM_FIX_HORIZONTAL | VPM_RAILDIRS, DDSP_PLACE_RAIL);
				break;

			case WID_RAT_BUILD_Y:
				VpStartPlaceSizing(tile, VPM_FIX_X | VPM_RAILDIRS, DDSP_PLACE_RAIL);
				break;

			case WID_RAT_AUTORAIL:
			case WID_RAT_POLYRAIL:
				VpStartPlaceSizing(tile, VPM_RAILDIRS, DDSP_PLACE_RAIL);
				break;

			case WID_RAT_DEMOLISH:
				PlaceProc_DemolishArea(tile);
				break;

			case WID_RAT_BUILD_DEPOT:
				DoCommandP(tile, _cur_railtype, _build_depot_direction,
						CMD_BUILD_TRAIN_DEPOT | CMD_MSG(STR_ERROR_CAN_T_BUILD_TRAIN_DEPOT),
						CcRailDepot);
				break;

			case WID_RAT_BUILD_WAYPOINT:
				PlaceRail_Waypoint(tile);
				break;

			case WID_RAT_BUILD_STATION:
				PlaceRail_Station(tile);
				break;

			case WID_RAT_BUILD_SIGNALS:
				VpStartPlaceSizing(tile, VPM_SIGNALDIRS, DDSP_BUILD_SIGNALS);
				break;

			case WID_RAT_BUILD_BRIDGE:
				PlaceRail_Bridge(tile, this);
				break;

			case WID_RAT_BUILD_TUNNEL:
				DoCommandP(tile, _cur_railtype | (TRANSPORT_RAIL << 8), 0, CMD_BUILD_TUNNEL | CMD_MSG(STR_ERROR_CAN_T_BUILD_TUNNEL_HERE), CcBuildRailTunnel);
				break;

			case WID_RAT_CONVERT_RAIL:
				VpStartPlaceSizing(tile, VPM_X_AND_Y, DDSP_CONVERT_RAIL);
				break;

			default: NOT_REACHED();
		}
	}

	void OnPlaceDrag(ViewportPlaceMethod select_method, ViewportDragDropSelectionProcess select_proc, Point pt) override
	{
		/* no dragging if you have pressed the convert button */
		if (FindWindowById(WC_BUILD_SIGNAL, 0) != nullptr && _convert_signal_button && this->IsWidgetLowered(WID_RAT_BUILD_SIGNALS)) return;

		VpSelectTilesWithMethod(pt.x, pt.y, select_method);
	}

	void OnPlaceMouseUp(ViewportPlaceMethod select_method, ViewportDragDropSelectionProcess select_proc, Point pt, TileIndex start_tile, TileIndex end_tile) override
	{
		if (pt.x != -1) {
			switch (select_proc) {
				default: NOT_REACHED();
				case DDSP_BUILD_BRIDGE:
					if (!_settings_client.gui.persistent_buildingtools) ResetObjectToPlace();
					ShowBuildBridgeWindow(start_tile, end_tile, TRANSPORT_RAIL, _cur_railtype);
					break;

				case DDSP_PLACE_RAIL:
					HandleAutodirPlacement();
					break;

				case DDSP_BUILD_SIGNALS:
					HandleAutoSignalPlacement();
					break;

				case DDSP_DEMOLISH_AREA:
					GUIPlaceProcDragXY(select_proc, start_tile, end_tile);
					break;

				case DDSP_CONVERT_RAIL:
					DoCommandP(end_tile, start_tile, _cur_railtype | (_ctrl_pressed ? (1 << 6) : 0), CMD_CONVERT_RAIL | CMD_MSG(STR_ERROR_CAN_T_CONVERT_RAIL), CcPlaySound_SPLAT_RAIL);
					break;

				case DDSP_REMOVE_STATION:
				case DDSP_BUILD_STATION:
					if (this->IsWidgetLowered(WID_RAT_BUILD_STATION)) {
						/* Station */
						if (_remove_button_clicked) {
							DoCommandP(end_tile, start_tile, _ctrl_pressed ? 0 : 1, CMD_REMOVE_FROM_RAIL_STATION | CMD_MSG(STR_ERROR_CAN_T_REMOVE_PART_OF_STATION), CcPlaySound_SPLAT_RAIL);
						} else {
							HandleStationPlacement(start_tile, end_tile);
						}
					} else {
						/* Waypoint */
						if (_remove_button_clicked) {
							DoCommandP(end_tile, start_tile, _ctrl_pressed ? 0 : 1, CMD_REMOVE_FROM_RAIL_WAYPOINT | CMD_MSG(STR_ERROR_CAN_T_REMOVE_TRAIN_WAYPOINT), CcPlaySound_SPLAT_RAIL);
						} else {
							TileArea ta(start_tile, end_tile);
							uint32 p1 = _cur_railtype | (select_method == VPM_X_LIMITED ? AXIS_X : AXIS_Y) << 6 | ta.w << 8 | ta.h << 16 | _ctrl_pressed << 24;
							uint32 p2 = STAT_CLASS_WAYP | _cur_waypoint_type << 8 | INVALID_STATION << 16;

							CommandContainer cmdcont = { ta.tile, p1, p2, CMD_BUILD_RAIL_WAYPOINT | CMD_MSG(STR_ERROR_CAN_T_BUILD_TRAIN_WAYPOINT), CcPlaySound_SPLAT_RAIL, 0, "" };
							ShowSelectWaypointIfNeeded(cmdcont, ta);
						}
					}
					break;
			}
		}
	}

	void OnPlaceObjectAbort() override
	{
		this->RaiseButtons();
		this->DisableWidget(WID_RAT_REMOVE);
		this->SetWidgetDirty(WID_RAT_REMOVE);

		DeleteWindowById(WC_BUILD_SIGNAL, TRANSPORT_RAIL);
		DeleteWindowById(WC_BUILD_STATION, TRANSPORT_RAIL);
		DeleteWindowById(WC_BUILD_DEPOT, TRANSPORT_RAIL);
		DeleteWindowById(WC_BUILD_WAYPOINT, TRANSPORT_RAIL);
		DeleteWindowById(WC_SELECT_STATION, 0);
		DeleteWindowByClass(WC_BUILD_BRIDGE);
	}

	void OnPlacePresize(Point pt, TileIndex tile) override
	{
		DoCommand(tile, _cur_railtype | (TRANSPORT_RAIL << 8), 0, DC_AUTO, CMD_BUILD_TUNNEL);
		VpSetPresizeRange(tile, _build_tunnel_endtile == 0 ? tile : _build_tunnel_endtile);
	}

	EventState OnCTRLStateChange() override
	{
		/* do not toggle Remove button by Ctrl when placing station */
		if (!this->IsWidgetLowered(WID_RAT_BUILD_STATION) && !this->IsWidgetLowered(WID_RAT_BUILD_WAYPOINT) && RailToolbar_CtrlChanged(this)) return ES_HANDLED;
		return ES_NOT_HANDLED;
	}

	static HotkeyList hotkeys;
};

/**
 * Handler for global hotkeys of the BuildRailToolbarWindow.
 * @param hotkey Hotkey
 * @return ES_HANDLED if hotkey was accepted.
 */
static EventState RailToolbarGlobalHotkeys(int hotkey)
{
	if (_game_mode != GM_NORMAL || !CanBuildVehicleInfrastructure(VEH_TRAIN)) return ES_NOT_HANDLED;
	extern RailType _last_built_railtype;
	Window *w = ShowBuildRailToolbar(_last_built_railtype);
	if (w == nullptr) return ES_NOT_HANDLED;
	return w->OnHotkey(hotkey);
}

const uint16 _railtoolbar_autorail_keys[] = {'5', 'A' | WKC_GLOBAL_HOTKEY, 0};
const uint16 _railtoolbar_polyrail_keys[] = {'5' | WKC_CTRL, 'A' | WKC_CTRL | WKC_GLOBAL_HOTKEY, 0};
const uint16 _railtoolbar_new_poly_keys[] = {'5' | WKC_CTRL | WKC_SHIFT, 'A' | WKC_CTRL | WKC_SHIFT | WKC_GLOBAL_HOTKEY, 0};

static Hotkey railtoolbar_hotkeys[] = {
	Hotkey('1', "build_ns", WID_RAT_BUILD_NS),
	Hotkey('2', "build_x", WID_RAT_BUILD_X),
	Hotkey('3', "build_ew", WID_RAT_BUILD_EW),
	Hotkey('4', "build_y", WID_RAT_BUILD_Y),
	Hotkey(_railtoolbar_autorail_keys, "autorail", WID_RAT_AUTORAIL),
	Hotkey(_railtoolbar_polyrail_keys, "polyrail", HOTKEY_POLYRAIL),
	Hotkey(_railtoolbar_new_poly_keys, "new_polyrail", HOTKEY_NEW_POLYRAIL),
	Hotkey('6', "demolish", WID_RAT_DEMOLISH),
	Hotkey('7', "depot", WID_RAT_BUILD_DEPOT),
	Hotkey('8', "waypoint", WID_RAT_BUILD_WAYPOINT),
	Hotkey('9', "station", WID_RAT_BUILD_STATION),
	Hotkey('S', "signal", WID_RAT_BUILD_SIGNALS),
	Hotkey('B', "bridge", WID_RAT_BUILD_BRIDGE),
	Hotkey('T', "tunnel", WID_RAT_BUILD_TUNNEL),
	Hotkey('R', "remove", WID_RAT_REMOVE),
	Hotkey('C', "convert", WID_RAT_CONVERT_RAIL),
	HOTKEY_LIST_END
};
HotkeyList BuildRailToolbarWindow::hotkeys("railtoolbar", railtoolbar_hotkeys, RailToolbarGlobalHotkeys);

static const NWidgetPart _nested_build_rail_widgets[] = {
	NWidget(NWID_HORIZONTAL),
		NWidget(WWT_CLOSEBOX, COLOUR_DARK_GREEN),
		NWidget(WWT_CAPTION, COLOUR_DARK_GREEN, WID_RAT_CAPTION), SetDataTip(STR_WHITE_STRING, STR_TOOLTIP_WINDOW_TITLE_DRAG_THIS),
		NWidget(WWT_STICKYBOX, COLOUR_DARK_GREEN),
	EndContainer(),
	NWidget(NWID_HORIZONTAL),
		NWidget(WWT_IMGBTN, COLOUR_DARK_GREEN, WID_RAT_BUILD_NS),
						SetFill(0, 1), SetMinimalSize(22, 22), SetDataTip(SPR_IMG_RAIL_NS, STR_RAIL_TOOLBAR_TOOLTIP_BUILD_RAILROAD_TRACK),
		NWidget(WWT_IMGBTN, COLOUR_DARK_GREEN, WID_RAT_BUILD_X),
						SetFill(0, 1), SetMinimalSize(22, 22), SetDataTip(SPR_IMG_RAIL_NE, STR_RAIL_TOOLBAR_TOOLTIP_BUILD_RAILROAD_TRACK),
		NWidget(WWT_IMGBTN, COLOUR_DARK_GREEN, WID_RAT_BUILD_EW),
						SetFill(0, 1), SetMinimalSize(22, 22), SetDataTip(SPR_IMG_RAIL_EW, STR_RAIL_TOOLBAR_TOOLTIP_BUILD_RAILROAD_TRACK),
		NWidget(WWT_IMGBTN, COLOUR_DARK_GREEN, WID_RAT_BUILD_Y),
						SetFill(0, 1), SetMinimalSize(22, 22), SetDataTip(SPR_IMG_RAIL_NW, STR_RAIL_TOOLBAR_TOOLTIP_BUILD_RAILROAD_TRACK),
		NWidget(WWT_IMGBTN, COLOUR_DARK_GREEN, WID_RAT_AUTORAIL),
						SetFill(0, 1), SetMinimalSize(22, 22), SetDataTip(SPR_IMG_AUTORAIL, STR_RAIL_TOOLBAR_TOOLTIP_BUILD_AUTORAIL),
		NWidget(WWT_IMGBTN, COLOUR_DARK_GREEN, WID_RAT_POLYRAIL),
						SetFill(0, 1), SetMinimalSize(22, 22), SetDataTip(SPR_IMG_AUTORAIL, STR_RAIL_TOOLBAR_TOOLTIP_BUILD_POLYRAIL),

		NWidget(WWT_PANEL, COLOUR_DARK_GREEN), SetMinimalSize(4, 22), SetDataTip(0x0, STR_NULL), EndContainer(),

		NWidget(WWT_IMGBTN, COLOUR_DARK_GREEN, WID_RAT_DEMOLISH),
						SetFill(0, 1), SetMinimalSize(22, 22), SetDataTip(SPR_IMG_DYNAMITE, STR_TOOLTIP_DEMOLISH_BUILDINGS_ETC),
		NWidget(WWT_IMGBTN, COLOUR_DARK_GREEN, WID_RAT_BUILD_DEPOT),
						SetFill(0, 1), SetMinimalSize(22, 22), SetDataTip(SPR_IMG_DEPOT_RAIL, STR_RAIL_TOOLBAR_TOOLTIP_BUILD_TRAIN_DEPOT_FOR_BUILDING),
		NWidget(WWT_IMGBTN, COLOUR_DARK_GREEN, WID_RAT_BUILD_WAYPOINT),
						SetFill(0, 1), SetMinimalSize(22, 22), SetDataTip(SPR_IMG_WAYPOINT, STR_RAIL_TOOLBAR_TOOLTIP_CONVERT_RAIL_TO_WAYPOINT),
		NWidget(WWT_IMGBTN, COLOUR_DARK_GREEN, WID_RAT_BUILD_STATION),
						SetFill(0, 1), SetMinimalSize(42, 22), SetDataTip(SPR_IMG_RAIL_STATION, STR_RAIL_TOOLBAR_TOOLTIP_BUILD_RAILROAD_STATION),
		NWidget(WWT_IMGBTN, COLOUR_DARK_GREEN, WID_RAT_BUILD_SIGNALS),
						SetFill(0, 1), SetMinimalSize(22, 22), SetDataTip(SPR_IMG_RAIL_SIGNALS, STR_RAIL_TOOLBAR_TOOLTIP_BUILD_RAILROAD_SIGNALS),
		NWidget(WWT_IMGBTN, COLOUR_DARK_GREEN, WID_RAT_BUILD_BRIDGE),
						SetFill(0, 1), SetMinimalSize(42, 22), SetDataTip(SPR_IMG_BRIDGE, STR_RAIL_TOOLBAR_TOOLTIP_BUILD_RAILROAD_BRIDGE),
		NWidget(WWT_IMGBTN, COLOUR_DARK_GREEN, WID_RAT_BUILD_TUNNEL),
						SetFill(0, 1), SetMinimalSize(20, 22), SetDataTip(SPR_IMG_TUNNEL_RAIL, STR_RAIL_TOOLBAR_TOOLTIP_BUILD_RAILROAD_TUNNEL),
		NWidget(WWT_IMGBTN, COLOUR_DARK_GREEN, WID_RAT_REMOVE),
						SetFill(0, 1), SetMinimalSize(22, 22), SetDataTip(SPR_IMG_REMOVE, STR_RAIL_TOOLBAR_TOOLTIP_TOGGLE_BUILD_REMOVE_FOR),
		NWidget(WWT_IMGBTN, COLOUR_DARK_GREEN, WID_RAT_CONVERT_RAIL),
						SetFill(0, 1), SetMinimalSize(22, 22), SetDataTip(SPR_IMG_CONVERT_RAIL, STR_RAIL_TOOLBAR_TOOLTIP_CONVERT_RAIL),
	EndContainer(),
};

static WindowDesc _build_rail_desc(
	WDP_ALIGN_TOOLBAR, "toolbar_rail", 0, 0,
	WC_BUILD_TOOLBAR, WC_NONE,
	WDF_CONSTRUCTION,
	_nested_build_rail_widgets, lengthof(_nested_build_rail_widgets),
	&BuildRailToolbarWindow::hotkeys
);


/**
 * Open the build rail toolbar window for a specific rail type.
 *
 * If the terraform toolbar is linked to the toolbar, that window is also opened.
 *
 * @param railtype Rail type to open the window for
 * @return newly opened rail toolbar, or nullptr if the toolbar could not be opened.
 */
Window *ShowBuildRailToolbar(RailType railtype)
{
	if (!Company::IsValidID(_local_company)) return nullptr;
	if (!ValParamRailtype(railtype)) return nullptr;

	DeleteWindowByClass(WC_BUILD_TOOLBAR);
	_cur_railtype = railtype;
	_remove_button_clicked = false;
	return new BuildRailToolbarWindow(&_build_rail_desc, railtype);
}

/* TODO: For custom stations, respect their allowed platforms/lengths bitmasks!
 * --pasky */

static void HandleStationPlacement(TileIndex start, TileIndex end)
{
	TileArea ta(start, end);
	uint numtracks = ta.w;
	uint platlength = ta.h;

	if (_railstation.orientation == AXIS_X) Swap(numtracks, platlength);

	uint32 p1 = _cur_railtype | _railstation.orientation << 6 | numtracks << 8 | platlength << 16 | _ctrl_pressed << 24;
	uint32 p2 = _railstation.station_class | _railstation.station_type << 8 | INVALID_STATION << 16;

	CommandContainer cmdcont = { ta.tile, p1, p2, CMD_BUILD_RAIL_STATION | CMD_MSG(STR_ERROR_CAN_T_BUILD_RAILROAD_STATION), CcStation, 0, "" };
	ShowSelectStationIfNeeded(cmdcont, ta);
}

struct BuildRailStationWindow : public PickerWindowBase {
private:
	uint line_height;     ///< Height of a single line in the newstation selection matrix (#WID_BRAS_NEWST_LIST widget).
	uint coverage_height; ///< Height of the coverage texts.
	Scrollbar *vscroll;   ///< Vertical scrollbar of the new station list.
	Scrollbar *vscroll2;  ///< Vertical scrollbar of the matrix with new stations.

	/**
	 * Verify whether the currently selected station size is allowed after selecting a new station class/type.
	 * If not, change the station size variables ( _settings_client.gui.station_numtracks and _settings_client.gui.station_platlength ).
	 * @param statspec Specification of the new station class/type
	 */
	void CheckSelectedSize(const StationSpec *statspec)
	{
		if (statspec == nullptr || _settings_client.gui.station_dragdrop) return;

		/* If current number of tracks is not allowed, make it as big as possible */
		if (HasBit(statspec->disallowed_platforms, _settings_client.gui.station_numtracks - 1)) {
			this->RaiseWidget(_settings_client.gui.station_numtracks + WID_BRAS_PLATFORM_NUM_BEGIN);
			_settings_client.gui.station_numtracks = 1;
			if (statspec->disallowed_platforms != UINT8_MAX) {
				while (HasBit(statspec->disallowed_platforms, _settings_client.gui.station_numtracks - 1)) {
					_settings_client.gui.station_numtracks++;
				}
				this->LowerWidget(_settings_client.gui.station_numtracks + WID_BRAS_PLATFORM_NUM_BEGIN);
			}
		}

		if (HasBit(statspec->disallowed_lengths, _settings_client.gui.station_platlength - 1)) {
			this->RaiseWidget(_settings_client.gui.station_platlength + WID_BRAS_PLATFORM_LEN_BEGIN);
			_settings_client.gui.station_platlength = 1;
			if (statspec->disallowed_lengths != UINT8_MAX) {
				while (HasBit(statspec->disallowed_lengths, _settings_client.gui.station_platlength - 1)) {
					_settings_client.gui.station_platlength++;
				}
				this->LowerWidget(_settings_client.gui.station_platlength + WID_BRAS_PLATFORM_LEN_BEGIN);
			}
		}
	}

public:
	BuildRailStationWindow(WindowDesc *desc, Window *parent, bool newstation) : PickerWindowBase(desc, parent)
	{
		this->coverage_height = 2 * FONT_HEIGHT_NORMAL + 3 * WD_PAR_VSEP_NORMAL;
		this->vscroll = nullptr;
		_railstation.newstations = newstation;

		this->CreateNestedTree();
		NWidgetStacked *newst_additions = this->GetWidget<NWidgetStacked>(WID_BRAS_SHOW_NEWST_ADDITIONS);
		newst_additions->SetDisplayedPlane(newstation ? 0 : SZSP_NONE);
		newst_additions = this->GetWidget<NWidgetStacked>(WID_BRAS_SHOW_NEWST_MATRIX);
		newst_additions->SetDisplayedPlane(newstation ? 0 : SZSP_NONE);
		newst_additions = this->GetWidget<NWidgetStacked>(WID_BRAS_SHOW_NEWST_DEFSIZE);
		newst_additions->SetDisplayedPlane(newstation ? 0 : SZSP_NONE);
		newst_additions = this->GetWidget<NWidgetStacked>(WID_BRAS_SHOW_NEWST_RESIZE);
		newst_additions->SetDisplayedPlane(newstation ? 0 : SZSP_NONE);
		if (newstation) {
			this->vscroll = this->GetScrollbar(WID_BRAS_NEWST_SCROLL);
			this->vscroll2 = this->GetScrollbar(WID_BRAS_MATRIX_SCROLL);
		}
		this->FinishInitNested(TRANSPORT_RAIL);

		this->LowerWidget(_railstation.orientation + WID_BRAS_PLATFORM_DIR_X);
		if (_settings_client.gui.station_dragdrop) {
			this->LowerWidget(WID_BRAS_PLATFORM_DRAG_N_DROP);
		} else {
			this->LowerWidget(_settings_client.gui.station_numtracks + WID_BRAS_PLATFORM_NUM_BEGIN);
			this->LowerWidget(_settings_client.gui.station_platlength + WID_BRAS_PLATFORM_LEN_BEGIN);
		}
		this->SetWidgetLoweredState(WID_BRAS_HIGHLIGHT_OFF, !_settings_client.gui.station_show_coverage);
		this->SetWidgetLoweredState(WID_BRAS_HIGHLIGHT_ON, _settings_client.gui.station_show_coverage);

		if (!newstation || _railstation.station_class >= (int)StationClass::GetClassCount()) {
			/* New stations are not available or changed, so ensure the default station
			 * type is 'selected'. */
			_railstation.station_class = STAT_CLASS_DFLT;
			_railstation.station_type = 0;
			this->vscroll2 = nullptr;
		}
		if (newstation) {
			_railstation.station_count = StationClass::Get(_railstation.station_class)->GetSpecCount();
			_railstation.station_type = min(_railstation.station_type, _railstation.station_count - 1);

			int count = 0;
			for (uint i = 0; i < StationClass::GetClassCount(); i++) {
				if (i == STAT_CLASS_WAYP) continue;
				count++;
			}
			this->vscroll->SetCount(count);
			this->vscroll->SetPosition(Clamp(_railstation.station_class - 2, 0, max(this->vscroll->GetCount() - this->vscroll->GetCapacity(), 0)));

			NWidgetMatrix *matrix = this->GetWidget<NWidgetMatrix>(WID_BRAS_MATRIX);
			matrix->SetScrollbar(this->vscroll2);
			matrix->SetCount(_railstation.station_count);
			matrix->SetClicked(_railstation.station_type);
		}
	}

	virtual ~BuildRailStationWindow()
	{
		DeleteWindowById(WC_SELECT_STATION, 0);
	}

	void OnPaint() override
	{
		bool newstations = _railstation.newstations;
		const StationSpec *statspec = newstations ? StationClass::Get(_railstation.station_class)->GetSpec(_railstation.station_type) : nullptr;

		if (_settings_client.gui.station_dragdrop) {
			SetTileSelectSize(1, 1);
		} else {
			int x = _settings_client.gui.station_numtracks;
			int y = _settings_client.gui.station_platlength;
			if (_railstation.orientation == AXIS_X) Swap(x, y);
			if (!_remove_button_clicked) {
				SetTileSelectSize(x, y);
			}
		}

		int rad = (_settings_game.station.modified_catchment) ? CA_TRAIN : CA_UNMODIFIED;
		rad += _settings_game.station.catchment_increase;

		if (_settings_client.gui.station_show_coverage) SetTileSelectBigSize(-rad, -rad, 2 * rad, 2 * rad);

		for (uint bits = 0; bits < 7; bits++) {
			bool disable = bits >= _settings_game.station.station_spread;
			if (statspec == nullptr) {
				this->SetWidgetDisabledState(bits + WID_BRAS_PLATFORM_NUM_1, disable);
				this->SetWidgetDisabledState(bits + WID_BRAS_PLATFORM_LEN_1, disable);
			} else {
				this->SetWidgetDisabledState(bits + WID_BRAS_PLATFORM_NUM_1, HasBit(statspec->disallowed_platforms, bits) || disable);
				this->SetWidgetDisabledState(bits + WID_BRAS_PLATFORM_LEN_1, HasBit(statspec->disallowed_lengths,   bits) || disable);
			}
		}

		this->DrawWidgets();

		if (this->IsShaded()) return;
		/* 'Accepts' and 'Supplies' texts. */
		NWidgetBase *cov = this->GetWidget<NWidgetBase>(WID_BRAS_COVERAGE_TEXTS);
		int top = cov->pos_y + WD_PAR_VSEP_NORMAL;
		int left = cov->pos_x + WD_FRAMERECT_LEFT;
		int right = cov->pos_x + cov->current_x - WD_FRAMERECT_RIGHT;
		int bottom = cov->pos_y + cov->current_y;
		top = DrawStationCoverageAreaText(left, right, top, SCT_ALL, rad, false) + WD_PAR_VSEP_NORMAL;
		top = DrawStationCoverageAreaText(left, right, top, SCT_ALL, rad, true) + WD_PAR_VSEP_NORMAL;
		/* Resize background if the window is too small.
		 * Never make the window smaller to avoid oscillating if the size change affects the acceptance.
		 * (This is the case, if making the window bigger moves the mouse into the window.) */
		if (top > bottom) {
			this->coverage_height += top - bottom;
			this->ReInit();
		}
	}

	void UpdateWidgetSize(int widget, Dimension *size, const Dimension &padding, Dimension *fill, Dimension *resize) override
	{
		switch (widget) {
			case WID_BRAS_NEWST_LIST: {
				Dimension d = {0, 0};
				for (uint i = 0; i < StationClass::GetClassCount(); i++) {
					if (i == STAT_CLASS_WAYP) continue;
					d = maxdim(d, GetStringBoundingBox(StationClass::Get((StationClassID)i)->name));
				}
				size->width = max(size->width, d.width + padding.width);
				this->line_height = FONT_HEIGHT_NORMAL + WD_MATRIX_TOP + WD_MATRIX_BOTTOM;
				size->height = 5 * this->line_height;
				resize->height = this->line_height;
				break;
			}

			case WID_BRAS_SHOW_NEWST_TYPE: {
				if (!_railstation.newstations) {
					size->width = 0;
					size->height = 0;
					break;
				}

				/* If newstations exist, compute the non-zero minimal size. */
				Dimension d = {0, 0};
				StringID str = this->GetWidget<NWidgetCore>(widget)->widget_data;
				for (StationClassID statclass = STAT_CLASS_BEGIN; statclass < (StationClassID)StationClass::GetClassCount(); statclass++) {
					if (statclass == STAT_CLASS_WAYP) continue;
					StationClass *stclass = StationClass::Get(statclass);
					for (uint16 j = 0; j < stclass->GetSpecCount(); j++) {
						const StationSpec *statspec = stclass->GetSpec(j);
						SetDParam(0, (statspec != nullptr && statspec->name != 0) ? statspec->name : STR_STATION_CLASS_DFLT);
						d = maxdim(d, GetStringBoundingBox(str));
					}
				}
				size->width = max(size->width, d.width + padding.width);
				break;
			}

			case WID_BRAS_PLATFORM_DIR_X:
			case WID_BRAS_PLATFORM_DIR_Y:
			case WID_BRAS_IMAGE:
				size->width  = ScaleGUITrad(64) + 2;
				size->height = ScaleGUITrad(58) + 2;
				break;

			case WID_BRAS_COVERAGE_TEXTS:
				size->height = this->coverage_height;
				break;

			case WID_BRAS_MATRIX:
				fill->height = 1;
				resize->height = 1;
				break;
		}
	}

	void DrawWidget(const Rect &r, int widget) const override
	{
		DrawPixelInfo tmp_dpi;

		switch (GB(widget, 0, 16)) {
			case WID_BRAS_PLATFORM_DIR_X:
				/* Set up a clipping area for the '/' station preview */
				if (FillDrawPixelInfo(&tmp_dpi, r.left, r.top, r.right - r.left + 1, r.bottom - r.top + 1)) {
					DrawPixelInfo *old_dpi = _cur_dpi;
					_cur_dpi = &tmp_dpi;
					int x = ScaleGUITrad(31) + 1;
					int y = r.bottom - r.top - ScaleGUITrad(31);
					if (!DrawStationTile(x, y, _cur_railtype, AXIS_X, _railstation.station_class, _railstation.station_type)) {
						StationPickerDrawSprite(x, y, STATION_RAIL, _cur_railtype, INVALID_ROADTYPE, 2);
					}
					_cur_dpi = old_dpi;
				}
				break;

			case WID_BRAS_PLATFORM_DIR_Y:
				/* Set up a clipping area for the '\' station preview */
				if (FillDrawPixelInfo(&tmp_dpi, r.left, r.top, r.right - r.left + 1, r.bottom - r.top + 1)) {
					DrawPixelInfo *old_dpi = _cur_dpi;
					_cur_dpi = &tmp_dpi;
					int x = ScaleGUITrad(31) + 1;
					int y = r.bottom - r.top - ScaleGUITrad(31);
					if (!DrawStationTile(x, y, _cur_railtype, AXIS_Y, _railstation.station_class, _railstation.station_type)) {
						StationPickerDrawSprite(x, y, STATION_RAIL, _cur_railtype, INVALID_ROADTYPE, 3);
					}
					_cur_dpi = old_dpi;
				}
				break;

			case WID_BRAS_NEWST_LIST: {
				uint statclass = 0;
				uint row = 0;
				for (uint i = 0; i < StationClass::GetClassCount(); i++) {
					if (i == STAT_CLASS_WAYP) continue;
					if (this->vscroll->IsVisible(statclass)) {
						DrawString(r.left + WD_MATRIX_LEFT, r.right - WD_MATRIX_RIGHT, row * this->line_height + r.top + WD_MATRIX_TOP,
								StationClass::Get((StationClassID)i)->name,
								(StationClassID)i == _railstation.station_class ? TC_WHITE : TC_BLACK);
						row++;
					}
					statclass++;
				}
				break;
			}

			case WID_BRAS_IMAGE: {
				byte type = GB(widget, 16, 16);
				assert(type < _railstation.station_count);
				/* Check station availability callback */
				const StationSpec *statspec = StationClass::Get(_railstation.station_class)->GetSpec(type);
				if (!IsStationAvailable(statspec)) {
					GfxFillRect(r.left + 1, r.top + 1, r.right - 1, r.bottom - 1, PC_BLACK, FILLRECT_CHECKER);
				}

				/* Set up a clipping area for the station preview. */
				if (FillDrawPixelInfo(&tmp_dpi, r.left, r.top, r.right - r.left + 1, r.bottom - r.top + 1)) {
					DrawPixelInfo *old_dpi = _cur_dpi;
					_cur_dpi = &tmp_dpi;
					int x = ScaleGUITrad(31) + 1;
					int y = r.bottom - r.top - ScaleGUITrad(31);
					if (!DrawStationTile(x, y, _cur_railtype, _railstation.orientation, _railstation.station_class, type)) {
						StationPickerDrawSprite(x, y, STATION_RAIL, _cur_railtype, INVALID_ROADTYPE, 2 + _railstation.orientation);
					}
					_cur_dpi = old_dpi;
				}
				break;
			}
		}
	}

	void OnResize() override
	{
		if (this->vscroll != nullptr) { // New stations available.
			this->vscroll->SetCapacityFromWidget(this, WID_BRAS_NEWST_LIST);
		}
	}

	void SetStringParameters(int widget) const override
	{
		if (widget == WID_BRAS_SHOW_NEWST_TYPE) {
			const StationSpec *statspec = StationClass::Get(_railstation.station_class)->GetSpec(_railstation.station_type);
			SetDParam(0, (statspec != nullptr && statspec->name != 0) ? statspec->name : STR_STATION_CLASS_DFLT);
		}
	}

	void OnClick(Point pt, int widget, int click_count) override
	{
		switch (GB(widget, 0, 16)) {
			case WID_BRAS_PLATFORM_DIR_X:
			case WID_BRAS_PLATFORM_DIR_Y:
				this->RaiseWidget(_railstation.orientation + WID_BRAS_PLATFORM_DIR_X);
				_railstation.orientation = (Axis)(widget - WID_BRAS_PLATFORM_DIR_X);
				this->LowerWidget(_railstation.orientation + WID_BRAS_PLATFORM_DIR_X);
				if (_settings_client.sound.click_beep) SndPlayFx(SND_15_BEEP);
				this->SetDirty();
				DeleteWindowById(WC_SELECT_STATION, 0);
				break;

			case WID_BRAS_PLATFORM_NUM_1:
			case WID_BRAS_PLATFORM_NUM_2:
			case WID_BRAS_PLATFORM_NUM_3:
			case WID_BRAS_PLATFORM_NUM_4:
			case WID_BRAS_PLATFORM_NUM_5:
			case WID_BRAS_PLATFORM_NUM_6:
			case WID_BRAS_PLATFORM_NUM_7: {
				this->RaiseWidget(_settings_client.gui.station_numtracks + WID_BRAS_PLATFORM_NUM_BEGIN);
				this->RaiseWidget(WID_BRAS_PLATFORM_DRAG_N_DROP);

				_settings_client.gui.station_numtracks = widget - WID_BRAS_PLATFORM_NUM_BEGIN;
				_settings_client.gui.station_dragdrop = false;

				_settings_client.gui.station_dragdrop = false;

				const StationSpec *statspec = _railstation.newstations ? StationClass::Get(_railstation.station_class)->GetSpec(_railstation.station_type) : nullptr;
				if (statspec != nullptr && HasBit(statspec->disallowed_lengths, _settings_client.gui.station_platlength - 1)) {
					/* The previously selected number of platforms in invalid */
					for (uint i = 0; i < 7; i++) {
						if (!HasBit(statspec->disallowed_lengths, i)) {
							this->RaiseWidget(_settings_client.gui.station_platlength + WID_BRAS_PLATFORM_LEN_BEGIN);
							_settings_client.gui.station_platlength = i + 1;
							break;
						}
					}
				}

				this->LowerWidget(_settings_client.gui.station_numtracks + WID_BRAS_PLATFORM_NUM_BEGIN);
				this->LowerWidget(_settings_client.gui.station_platlength + WID_BRAS_PLATFORM_LEN_BEGIN);
				if (_settings_client.sound.click_beep) SndPlayFx(SND_15_BEEP);
				this->SetDirty();
				DeleteWindowById(WC_SELECT_STATION, 0);
				break;
			}

			case WID_BRAS_PLATFORM_LEN_1:
			case WID_BRAS_PLATFORM_LEN_2:
			case WID_BRAS_PLATFORM_LEN_3:
			case WID_BRAS_PLATFORM_LEN_4:
			case WID_BRAS_PLATFORM_LEN_5:
			case WID_BRAS_PLATFORM_LEN_6:
			case WID_BRAS_PLATFORM_LEN_7: {
				this->RaiseWidget(_settings_client.gui.station_platlength + WID_BRAS_PLATFORM_LEN_BEGIN);
				this->RaiseWidget(WID_BRAS_PLATFORM_DRAG_N_DROP);

				_settings_client.gui.station_platlength = widget - WID_BRAS_PLATFORM_LEN_BEGIN;
				_settings_client.gui.station_dragdrop = false;

				_settings_client.gui.station_dragdrop = false;

				const StationSpec *statspec = _railstation.newstations ? StationClass::Get(_railstation.station_class)->GetSpec(_railstation.station_type) : nullptr;
				if (statspec != nullptr && HasBit(statspec->disallowed_platforms, _settings_client.gui.station_numtracks - 1)) {
					/* The previously selected number of tracks in invalid */
					for (uint i = 0; i < 7; i++) {
						if (!HasBit(statspec->disallowed_platforms, i)) {
							this->RaiseWidget(_settings_client.gui.station_numtracks + WID_BRAS_PLATFORM_NUM_BEGIN);
							_settings_client.gui.station_numtracks = i + 1;
							break;
						}
					}
				}

				this->LowerWidget(_settings_client.gui.station_numtracks + WID_BRAS_PLATFORM_NUM_BEGIN);
				this->LowerWidget(_settings_client.gui.station_platlength + WID_BRAS_PLATFORM_LEN_BEGIN);
				if (_settings_client.sound.click_beep) SndPlayFx(SND_15_BEEP);
				this->SetDirty();
				DeleteWindowById(WC_SELECT_STATION, 0);
				break;
			}

			case WID_BRAS_PLATFORM_DRAG_N_DROP: {
				_settings_client.gui.station_dragdrop ^= true;

				this->ToggleWidgetLoweredState(WID_BRAS_PLATFORM_DRAG_N_DROP);

				/* get the first allowed length/number of platforms */
				const StationSpec *statspec = _railstation.newstations ? StationClass::Get(_railstation.station_class)->GetSpec(_railstation.station_type) : nullptr;
				if (statspec != nullptr && HasBit(statspec->disallowed_lengths, _settings_client.gui.station_platlength - 1)) {
					for (uint i = 0; i < 7; i++) {
						if (!HasBit(statspec->disallowed_lengths, i)) {
							this->RaiseWidget(_settings_client.gui.station_platlength + WID_BRAS_PLATFORM_LEN_BEGIN);
							_settings_client.gui.station_platlength = i + 1;
							break;
						}
					}
				}
				if (statspec != nullptr && HasBit(statspec->disallowed_platforms, _settings_client.gui.station_numtracks - 1)) {
					for (uint i = 0; i < 7; i++) {
						if (!HasBit(statspec->disallowed_platforms, i)) {
							this->RaiseWidget(_settings_client.gui.station_numtracks + WID_BRAS_PLATFORM_NUM_BEGIN);
							_settings_client.gui.station_numtracks = i + 1;
							break;
						}
					}
				}

				this->SetWidgetLoweredState(_settings_client.gui.station_numtracks + WID_BRAS_PLATFORM_NUM_BEGIN, !_settings_client.gui.station_dragdrop);
				this->SetWidgetLoweredState(_settings_client.gui.station_platlength + WID_BRAS_PLATFORM_LEN_BEGIN, !_settings_client.gui.station_dragdrop);
				if (_settings_client.sound.click_beep) SndPlayFx(SND_15_BEEP);
				this->SetDirty();
				DeleteWindowById(WC_SELECT_STATION, 0);
				break;
			}

			case WID_BRAS_HIGHLIGHT_OFF:
			case WID_BRAS_HIGHLIGHT_ON:
				_settings_client.gui.station_show_coverage = (widget != WID_BRAS_HIGHLIGHT_OFF);

				this->SetWidgetLoweredState(WID_BRAS_HIGHLIGHT_OFF, !_settings_client.gui.station_show_coverage);
				this->SetWidgetLoweredState(WID_BRAS_HIGHLIGHT_ON, _settings_client.gui.station_show_coverage);
				if (_settings_client.sound.click_beep) SndPlayFx(SND_15_BEEP);
				this->SetDirty();
				break;

			case WID_BRAS_NEWST_LIST: {
				int y = this->vscroll->GetScrolledRowFromWidget(pt.y, this, WID_BRAS_NEWST_LIST, 0, this->line_height);
				if (y >= (int)StationClass::GetClassCount()) return;
				for (uint i = 0; i < StationClass::GetClassCount(); i++) {
					if (i == STAT_CLASS_WAYP) continue;
					if (y == 0) {
						if (_railstation.station_class != (StationClassID)i) {
							_railstation.station_class = (StationClassID)i;
							StationClass *stclass = StationClass::Get(_railstation.station_class);
							_railstation.station_count = stclass->GetSpecCount();
							_railstation.station_type  = min((int)_railstation.station_type, max(0, (int)_railstation.station_count - 1));

							this->CheckSelectedSize(stclass->GetSpec(_railstation.station_type));

							NWidgetMatrix *matrix = this->GetWidget<NWidgetMatrix>(WID_BRAS_MATRIX);
							matrix->SetCount(_railstation.station_count);
							matrix->SetClicked(_railstation.station_type);
						}
						if (_settings_client.sound.click_beep) SndPlayFx(SND_15_BEEP);
						this->SetDirty();
						DeleteWindowById(WC_SELECT_STATION, 0);
						break;
					}
					y--;
				}
				break;
			}

			case WID_BRAS_IMAGE: {
				int y = GB(widget, 16, 16);
				if (y >= _railstation.station_count) return;

				/* Check station availability callback */
				const StationSpec *statspec = StationClass::Get(_railstation.station_class)->GetSpec(y);
				if (!IsStationAvailable(statspec)) return;

				_railstation.station_type = y;

				this->CheckSelectedSize(statspec);
				this->GetWidget<NWidgetMatrix>(WID_BRAS_MATRIX)->SetClicked(_railstation.station_type);

				if (_settings_client.sound.click_beep) SndPlayFx(SND_15_BEEP);
				this->SetDirty();
				DeleteWindowById(WC_SELECT_STATION, 0);
				break;
			}
		}
	}

	void OnRealtimeTick(uint delta_ms) override
	{
		CheckRedrawStationCoverage(this);
	}
};

static const NWidgetPart _nested_station_builder_widgets[] = {
	NWidget(NWID_HORIZONTAL),
		NWidget(WWT_CLOSEBOX, COLOUR_DARK_GREEN),
		NWidget(WWT_CAPTION, COLOUR_DARK_GREEN), SetDataTip(STR_STATION_BUILD_RAIL_CAPTION, STR_TOOLTIP_WINDOW_TITLE_DRAG_THIS),
		NWidget(WWT_SHADEBOX, COLOUR_DARK_GREEN),
		NWidget(NWID_SELECTION, INVALID_COLOUR, WID_BRAS_SHOW_NEWST_DEFSIZE),
			NWidget(WWT_DEFSIZEBOX, COLOUR_DARK_GREEN),
		EndContainer(),
	EndContainer(),
	NWidget(WWT_PANEL, COLOUR_DARK_GREEN),
		NWidget(NWID_HORIZONTAL),
			NWidget(NWID_VERTICAL),
				NWidget(NWID_SELECTION, INVALID_COLOUR, WID_BRAS_SHOW_NEWST_ADDITIONS),
					NWidget(NWID_HORIZONTAL), SetPIP(7, 0, 7), SetPadding(2, 0, 1, 0),
						NWidget(WWT_MATRIX, COLOUR_GREY, WID_BRAS_NEWST_LIST), SetMinimalSize(122, 71), SetFill(1, 0),
								SetMatrixDataTip(1, 0, STR_STATION_BUILD_STATION_CLASS_TOOLTIP), SetScrollbar(WID_BRAS_NEWST_SCROLL),
						NWidget(NWID_VSCROLLBAR, COLOUR_GREY, WID_BRAS_NEWST_SCROLL),
					EndContainer(),
				EndContainer(),
				NWidget(WWT_LABEL, COLOUR_DARK_GREEN), SetMinimalSize(144, 11), SetDataTip(STR_STATION_BUILD_ORIENTATION, STR_NULL), SetPadding(1, 2, 0, 2),
				NWidget(NWID_HORIZONTAL),
					NWidget(NWID_SPACER), SetMinimalSize(7, 0), SetFill(1, 0),
					NWidget(WWT_PANEL, COLOUR_GREY, WID_BRAS_PLATFORM_DIR_X), SetMinimalSize(66, 60), SetFill(0, 0), SetDataTip(0x0, STR_STATION_BUILD_RAILROAD_ORIENTATION_TOOLTIP), EndContainer(),
					NWidget(NWID_SPACER), SetMinimalSize(2, 0), SetFill(1, 0),
					NWidget(WWT_PANEL, COLOUR_GREY, WID_BRAS_PLATFORM_DIR_Y), SetMinimalSize(66, 60), SetFill(0, 0), SetDataTip(0x0, STR_STATION_BUILD_RAILROAD_ORIENTATION_TOOLTIP), EndContainer(),
					NWidget(NWID_SPACER), SetMinimalSize(7, 0), SetFill(1, 0),
				EndContainer(),
				NWidget(WWT_LABEL, COLOUR_DARK_GREEN, WID_BRAS_SHOW_NEWST_TYPE), SetMinimalSize(144, 11), SetDataTip(STR_ORANGE_STRING, STR_NULL), SetPadding(1, 2, 4, 2),
				NWidget(WWT_LABEL, COLOUR_DARK_GREEN), SetMinimalSize(144, 11), SetDataTip(STR_STATION_BUILD_NUMBER_OF_TRACKS, STR_NULL), SetPadding(0, 2, 0, 2),
				NWidget(NWID_HORIZONTAL),
					NWidget(NWID_SPACER), SetFill(1, 0),
					NWidget(WWT_TEXTBTN, COLOUR_GREY, WID_BRAS_PLATFORM_NUM_1), SetMinimalSize(15, 12), SetDataTip(STR_BLACK_1, STR_STATION_BUILD_NUMBER_OF_TRACKS_TOOLTIP),
					NWidget(WWT_TEXTBTN, COLOUR_GREY, WID_BRAS_PLATFORM_NUM_2), SetMinimalSize(15, 12), SetDataTip(STR_BLACK_2, STR_STATION_BUILD_NUMBER_OF_TRACKS_TOOLTIP),
					NWidget(WWT_TEXTBTN, COLOUR_GREY, WID_BRAS_PLATFORM_NUM_3), SetMinimalSize(15, 12), SetDataTip(STR_BLACK_3, STR_STATION_BUILD_NUMBER_OF_TRACKS_TOOLTIP),
					NWidget(WWT_TEXTBTN, COLOUR_GREY, WID_BRAS_PLATFORM_NUM_4), SetMinimalSize(15, 12), SetDataTip(STR_BLACK_4, STR_STATION_BUILD_NUMBER_OF_TRACKS_TOOLTIP),
					NWidget(WWT_TEXTBTN, COLOUR_GREY, WID_BRAS_PLATFORM_NUM_5), SetMinimalSize(15, 12), SetDataTip(STR_BLACK_5, STR_STATION_BUILD_NUMBER_OF_TRACKS_TOOLTIP),
					NWidget(WWT_TEXTBTN, COLOUR_GREY, WID_BRAS_PLATFORM_NUM_6), SetMinimalSize(15, 12), SetDataTip(STR_BLACK_6, STR_STATION_BUILD_NUMBER_OF_TRACKS_TOOLTIP),
					NWidget(WWT_TEXTBTN, COLOUR_GREY, WID_BRAS_PLATFORM_NUM_7), SetMinimalSize(15, 12), SetDataTip(STR_BLACK_7, STR_STATION_BUILD_NUMBER_OF_TRACKS_TOOLTIP),
					NWidget(NWID_SPACER), SetFill(1, 0),
				EndContainer(),
				NWidget(WWT_LABEL, COLOUR_DARK_GREEN), SetMinimalSize(144, 11), SetDataTip(STR_STATION_BUILD_PLATFORM_LENGTH, STR_NULL), SetPadding(2, 2, 0, 2),
				NWidget(NWID_HORIZONTAL),
					NWidget(NWID_SPACER), SetFill(1, 0),
					NWidget(WWT_TEXTBTN, COLOUR_GREY, WID_BRAS_PLATFORM_LEN_1), SetMinimalSize(15, 12), SetDataTip(STR_BLACK_1, STR_STATION_BUILD_PLATFORM_LENGTH_TOOLTIP),
					NWidget(WWT_TEXTBTN, COLOUR_GREY, WID_BRAS_PLATFORM_LEN_2), SetMinimalSize(15, 12), SetDataTip(STR_BLACK_2, STR_STATION_BUILD_PLATFORM_LENGTH_TOOLTIP),
					NWidget(WWT_TEXTBTN, COLOUR_GREY, WID_BRAS_PLATFORM_LEN_3), SetMinimalSize(15, 12), SetDataTip(STR_BLACK_3, STR_STATION_BUILD_PLATFORM_LENGTH_TOOLTIP),
					NWidget(WWT_TEXTBTN, COLOUR_GREY, WID_BRAS_PLATFORM_LEN_4), SetMinimalSize(15, 12), SetDataTip(STR_BLACK_4, STR_STATION_BUILD_PLATFORM_LENGTH_TOOLTIP),
					NWidget(WWT_TEXTBTN, COLOUR_GREY, WID_BRAS_PLATFORM_LEN_5), SetMinimalSize(15, 12), SetDataTip(STR_BLACK_5, STR_STATION_BUILD_PLATFORM_LENGTH_TOOLTIP),
					NWidget(WWT_TEXTBTN, COLOUR_GREY, WID_BRAS_PLATFORM_LEN_6), SetMinimalSize(15, 12), SetDataTip(STR_BLACK_6, STR_STATION_BUILD_PLATFORM_LENGTH_TOOLTIP),
					NWidget(WWT_TEXTBTN, COLOUR_GREY, WID_BRAS_PLATFORM_LEN_7), SetMinimalSize(15, 12), SetDataTip(STR_BLACK_7, STR_STATION_BUILD_PLATFORM_LENGTH_TOOLTIP),
					NWidget(NWID_SPACER), SetFill(1, 0),
				EndContainer(),
				NWidget(NWID_SPACER), SetMinimalSize(0, 2),
				NWidget(NWID_HORIZONTAL),
					NWidget(NWID_SPACER), SetMinimalSize(2, 0), SetFill(1, 0),
					NWidget(WWT_TEXTBTN, COLOUR_GREY, WID_BRAS_PLATFORM_DRAG_N_DROP), SetMinimalSize(75, 12), SetDataTip(STR_STATION_BUILD_DRAG_DROP, STR_STATION_BUILD_DRAG_DROP_TOOLTIP),
					NWidget(NWID_SPACER), SetMinimalSize(2, 0), SetFill(1, 0),
				EndContainer(),
				NWidget(WWT_LABEL, COLOUR_DARK_GREEN), SetMinimalSize(144, 11), SetDataTip(STR_STATION_BUILD_COVERAGE_AREA_TITLE, STR_NULL), SetPadding(3, 2, 0, 2),
				NWidget(NWID_HORIZONTAL),
					NWidget(NWID_SPACER), SetMinimalSize(2, 0), SetFill(1, 0),
					NWidget(WWT_TEXTBTN, COLOUR_GREY, WID_BRAS_HIGHLIGHT_OFF), SetMinimalSize(60, 12),
												SetDataTip(STR_STATION_BUILD_COVERAGE_OFF, STR_STATION_BUILD_COVERAGE_AREA_OFF_TOOLTIP),
					NWidget(WWT_TEXTBTN, COLOUR_GREY, WID_BRAS_HIGHLIGHT_ON), SetMinimalSize(60, 12),
												SetDataTip(STR_STATION_BUILD_COVERAGE_ON, STR_STATION_BUILD_COVERAGE_AREA_ON_TOOLTIP),
					NWidget(NWID_SPACER), SetMinimalSize(2, 0), SetFill(1, 0),
				EndContainer(),
			EndContainer(),
			NWidget(NWID_SELECTION, INVALID_COLOUR, WID_BRAS_SHOW_NEWST_MATRIX),
				/* We need an additional background for the matrix, as the matrix cannot handle the scrollbar due to not being an NWidgetCore. */
				NWidget(WWT_PANEL, COLOUR_DARK_GREEN), SetScrollbar(WID_BRAS_MATRIX_SCROLL),
					NWidget(NWID_HORIZONTAL),
						NWidget(NWID_MATRIX, COLOUR_DARK_GREEN, WID_BRAS_MATRIX), SetScrollbar(WID_BRAS_MATRIX_SCROLL), SetPIP(0, 2, 0), SetPadding(2, 0, 0, 0),
							NWidget(WWT_PANEL, COLOUR_DARK_GREEN, WID_BRAS_IMAGE), SetMinimalSize(66, 60),
									SetFill(0, 0), SetResize(0, 0), SetDataTip(0x0, STR_STATION_BUILD_STATION_TYPE_TOOLTIP), SetScrollbar(WID_BRAS_MATRIX_SCROLL),
							EndContainer(),
						EndContainer(),
						NWidget(NWID_VSCROLLBAR, COLOUR_DARK_GREEN, WID_BRAS_MATRIX_SCROLL),
					EndContainer(),
				EndContainer(),
			EndContainer(),
		EndContainer(),
		NWidget(NWID_HORIZONTAL),
			NWidget(WWT_EMPTY, INVALID_COLOUR, WID_BRAS_COVERAGE_TEXTS), SetFill(1, 1), SetResize(1, 0),
			NWidget(NWID_SELECTION, INVALID_COLOUR, WID_BRAS_SHOW_NEWST_RESIZE),
				NWidget(NWID_VERTICAL),
					NWidget(WWT_PANEL, COLOUR_DARK_GREEN), SetFill(0, 1), EndContainer(),
					NWidget(WWT_RESIZEBOX, COLOUR_DARK_GREEN),
				EndContainer(),
			EndContainer(),
		EndContainer(),
	EndContainer(),
};

/** High level window description of the station-build window (default & newGRF) */
static WindowDesc _station_builder_desc(
	WDP_AUTO, "build_station_rail", 350, 0,
	WC_BUILD_STATION, WC_BUILD_TOOLBAR,
	WDF_CONSTRUCTION,
	_nested_station_builder_widgets, lengthof(_nested_station_builder_widgets)
);

/** Open station build window */
static void ShowStationBuilder(Window *parent)
{
	bool newstations = StationClass::GetClassCount() > 2 || StationClass::Get(STAT_CLASS_DFLT)->GetSpecCount() != 1;
	new BuildRailStationWindow(&_station_builder_desc, parent, newstations);
}

struct BuildSignalWindow : public PickerWindowBase {
private:
	Dimension sig_sprite_size;     ///< Maximum size of signal GUI sprites.
	int sig_sprite_bottom_offset;  ///< Maximum extent of signal GUI sprite from reference point towards bottom.
	bool progsig_ui_shown;         ///< Whether programmable signal UI is shown

	/**
	 * Draw dynamic a signal-sprite in a button in the signal GUI
	 * Draw the sprite +1px to the right and down if the button is lowered
	 *
	 * @param widget_index index of this widget in the window
	 * @param image        the sprite to draw
	 */
	void DrawSignalSprite(byte widget_index, SpriteID image) const
	{
		Point offset;
		Dimension sprite_size = GetSpriteSize(image, &offset);
		const NWidgetBase *widget = this->GetWidget<NWidgetBase>(widget_index);
		int x = widget->pos_x - offset.x +
				(widget->current_x - sprite_size.width + offset.x) / 2;  // centered
		int y = widget->pos_y - sig_sprite_bottom_offset + WD_IMGBTN_TOP +
				(widget->current_y - WD_IMGBTN_TOP - WD_IMGBTN_BOTTOM + sig_sprite_size.height) / 2; // aligned to bottom

		DrawSprite(image, PAL_NONE,
				x + this->IsWidgetLowered(widget_index),
				y + this->IsWidgetLowered(widget_index));
	}

	void SetProgsigUiShown() {
		this->progsig_ui_shown = _settings_client.gui.show_progsig_ui;
		this->GetWidget<NWidgetStacked>(WID_BS_SEMAPHORE_PROG_SEL)->SetDisplayedPlane(_settings_client.gui.show_progsig_ui ? 0 : SZSP_NONE);
		this->GetWidget<NWidgetStacked>(WID_BS_ELECTRIC_PROG_SEL)->SetDisplayedPlane(_settings_client.gui.show_progsig_ui ? 0 : SZSP_NONE);
		this->GetWidget<NWidgetStacked>(WID_BS_PROGRAM_SEL)->SetDisplayedPlane(_settings_client.gui.show_progsig_ui ? 0 : 1);
	}

public:
	BuildSignalWindow(WindowDesc *desc, Window *parent) : PickerWindowBase(desc, parent)
	{
		this->CreateNestedTree();
		this->SetProgsigUiShown();
		this->FinishInitNested(TRANSPORT_RAIL);
		this->OnInvalidateData();
	}

	~BuildSignalWindow()
	{
		_convert_signal_button = false;
		_trace_restrict_button = false;
		_program_signal_button = false;
	}

	void OnInit() override
	{
		/* Calculate maximum signal sprite size. */
		this->sig_sprite_size.width = 0;
		this->sig_sprite_size.height = 0;
		this->sig_sprite_bottom_offset = 0;
		const RailtypeInfo *rti = GetRailTypeInfo(_cur_railtype);
		for (uint type = SIGTYPE_NORMAL; type < SIGTYPE_END; type++) {
			for (uint variant = SIG_ELECTRIC; variant <= SIG_SEMAPHORE; variant++) {
				for (uint lowered = 0; lowered < 2; lowered++) {
					Point offset;
					Dimension sprite_size = GetSpriteSize(rti->gui_sprites.signals[type][variant][lowered], &offset);
					this->sig_sprite_bottom_offset = max<int>(this->sig_sprite_bottom_offset, sprite_size.height);
					this->sig_sprite_size.width = max<int>(this->sig_sprite_size.width, sprite_size.width - offset.x);
					this->sig_sprite_size.height = max<int>(this->sig_sprite_size.height, sprite_size.height - offset.y);
				}
			}
		}
	}

	void UpdateWidgetSize(int widget, Dimension *size, const Dimension &padding, Dimension *fill, Dimension *resize) override
	{
		if (widget == WID_BS_DRAG_SIGNALS_DENSITY_LABEL) {
			/* Two digits for signals density. */
			size->width = max(size->width, 2 * GetDigitWidth() + padding.width + WD_FRAMERECT_LEFT + WD_FRAMERECT_RIGHT);
		} else if (IsInsideMM(widget, WID_BS_SEMAPHORE_NORM, WID_BS_ELECTRIC_PBS_OWAY + 1)) {
			size->width = max(size->width, this->sig_sprite_size.width + WD_IMGBTN_LEFT + WD_IMGBTN_RIGHT);
			size->height = max(size->height, this->sig_sprite_size.height + WD_IMGBTN_TOP + WD_IMGBTN_BOTTOM);
		}
	}

	void SetStringParameters(int widget) const override
	{
		switch (widget) {
			case WID_BS_DRAG_SIGNALS_DENSITY_LABEL:
				SetDParam(0, _settings_client.gui.drag_signals_density);
				break;
		}
	}

	void DrawWidget(const Rect &r, int widget) const override
	{
		if (IsInsideMM(widget, WID_BS_SEMAPHORE_NORM, WID_BS_ELECTRIC_PBS_OWAY + 1)) {
			/* Extract signal from widget number. */
			SignalType type = TypeForClick((widget - WID_BS_SEMAPHORE_NORM) % SIGTYPE_END);
			int var = SIG_SEMAPHORE - (widget - WID_BS_SEMAPHORE_NORM) / SIGTYPE_END; // SignalVariant order is reversed compared to the widgets.
			SpriteID sprite = GetRailTypeInfo(_cur_railtype)->gui_sprites.signals[type][var][this->IsWidgetLowered(widget)];

			this->DrawSignalSprite(widget, sprite);
		}
	}

	inline SignalType TypeForClick(uint id) const
	{
		switch(id) {
			case 0: return SIGTYPE_NORMAL;
			case 1: return SIGTYPE_ENTRY;
			case 2: return SIGTYPE_EXIT;
			case 3: return SIGTYPE_COMBO;
			case 4: return SIGTYPE_PROG;
			case 5: return SIGTYPE_PBS;
			case 6: return SIGTYPE_PBS_ONEWAY;
			default:
				assert(!"Bad signal type button ID");
				return SIGTYPE_NORMAL;
		}
	}

	void OnClick(Point pt, int widget, int click_count) override
	{
		switch (widget) {
			case WID_BS_SEMAPHORE_NORM:
			case WID_BS_SEMAPHORE_ENTRY:
			case WID_BS_SEMAPHORE_EXIT:
			case WID_BS_SEMAPHORE_COMBO:
			case WID_BS_SEMAPHORE_PROG:
			case WID_BS_SEMAPHORE_PBS:
			case WID_BS_SEMAPHORE_PBS_OWAY:
			case WID_BS_ELECTRIC_NORM:
			case WID_BS_ELECTRIC_ENTRY:
			case WID_BS_ELECTRIC_EXIT:
			case WID_BS_ELECTRIC_COMBO:
			case WID_BS_ELECTRIC_PROG:
			case WID_BS_ELECTRIC_PBS:
			case WID_BS_ELECTRIC_PBS_OWAY:
				this->RaiseWidget((_cur_signal_variant == SIG_ELECTRIC ? WID_BS_ELECTRIC_NORM : WID_BS_SEMAPHORE_NORM) + _cur_signal_button);

				_cur_signal_button = (uint)((widget - WID_BS_SEMAPHORE_NORM) % (SIGTYPE_END));
				_cur_signal_type = TypeForClick(_cur_signal_button);
				_cur_signal_variant = widget >= WID_BS_ELECTRIC_NORM ? SIG_ELECTRIC : SIG_SEMAPHORE;

				/* If 'remove' button of rail build toolbar is active, disable it. */
				if (_remove_button_clicked) {
					Window *w = FindWindowById(WC_BUILD_TOOLBAR, TRANSPORT_RAIL);
					if (w != nullptr) ToggleRailButton_Remove(w);
				}
				break;

			case WID_BS_CONVERT:
				_convert_signal_button = !_convert_signal_button;
				if (_convert_signal_button) {
					_trace_restrict_button = false;
					_program_signal_button = false;
				}
				break;

			case WID_BS_TRACE_RESTRICT:
				_trace_restrict_button = !_trace_restrict_button;
				if (_trace_restrict_button) {
					_convert_signal_button = false;
					_program_signal_button = false;
				}
				break;

			case WID_BS_PROGRAM:
				_program_signal_button = !_program_signal_button;
				if(_program_signal_button) {
					_trace_restrict_button = false;
					_convert_signal_button = false;
				}
				break;

			case WID_BS_DRAG_SIGNALS_DENSITY_DECREASE:
				if (_settings_client.gui.drag_signals_density > 1) {
					_settings_client.gui.drag_signals_density--;
					SetWindowDirty(WC_GAME_OPTIONS, WN_GAME_OPTIONS_GAME_SETTINGS);
				}
				break;

			case WID_BS_DRAG_SIGNALS_DENSITY_INCREASE:
				if (_settings_client.gui.drag_signals_density < 20) {
					_settings_client.gui.drag_signals_density++;
					SetWindowDirty(WC_GAME_OPTIONS, WN_GAME_OPTIONS_GAME_SETTINGS);
				}
				break;

			default: break;
		}

		this->InvalidateData();
	}

	/**
	 * Some data on this window has become invalid.
	 * @param data Information about the changed data.
	 * @param gui_scope Whether the call is done from GUI scope. You may not do everything when not in GUI scope. See #InvalidateWindowData() for details.
	 */
	void OnInvalidateData(int data = 0, bool gui_scope = true) override
	{
		if (!gui_scope) return;
		this->LowerWidget((_cur_signal_variant == SIG_ELECTRIC ? WID_BS_ELECTRIC_NORM : WID_BS_SEMAPHORE_NORM) + _cur_signal_button);

		this->SetWidgetLoweredState(WID_BS_CONVERT, _convert_signal_button);
		this->SetWidgetLoweredState(WID_BS_TRACE_RESTRICT, _trace_restrict_button);
		this->SetWidgetLoweredState(WID_BS_PROGRAM, _program_signal_button);

		this->SetWidgetDisabledState(WID_BS_DRAG_SIGNALS_DENSITY_DECREASE, _settings_client.gui.drag_signals_density == 1);
		this->SetWidgetDisabledState(WID_BS_DRAG_SIGNALS_DENSITY_INCREASE, _settings_client.gui.drag_signals_density == 20);

		if (this->progsig_ui_shown != _settings_client.gui.show_progsig_ui) {
			this->SetProgsigUiShown();
			this->ReInit();
		}
	}
};

/** Nested widget definition of the build signal window */
static const NWidgetPart _nested_signal_builder_widgets[] = {
	NWidget(NWID_HORIZONTAL),
		NWidget(WWT_CLOSEBOX, COLOUR_DARK_GREEN),
		NWidget(WWT_CAPTION, COLOUR_DARK_GREEN), SetDataTip(STR_BUILD_SIGNAL_CAPTION, STR_TOOLTIP_WINDOW_TITLE_DRAG_THIS),
	EndContainer(),
	NWidget(NWID_VERTICAL, NC_EQUALSIZE),
		NWidget(NWID_HORIZONTAL, NC_EQUALSIZE),
			NWidget(WWT_PANEL, COLOUR_DARK_GREEN, WID_BS_SEMAPHORE_NORM), SetDataTip(STR_NULL, STR_BUILD_SIGNAL_SEMAPHORE_NORM_TOOLTIP), EndContainer(), SetFill(1, 1),
			NWidget(WWT_PANEL, COLOUR_DARK_GREEN, WID_BS_SEMAPHORE_ENTRY), SetDataTip(STR_NULL, STR_BUILD_SIGNAL_SEMAPHORE_ENTRY_TOOLTIP), EndContainer(), SetFill(1, 1),
			NWidget(WWT_PANEL, COLOUR_DARK_GREEN, WID_BS_SEMAPHORE_EXIT), SetDataTip(STR_NULL, STR_BUILD_SIGNAL_SEMAPHORE_EXIT_TOOLTIP), EndContainer(), SetFill(1, 1),
			NWidget(WWT_PANEL, COLOUR_DARK_GREEN, WID_BS_SEMAPHORE_COMBO), SetDataTip(STR_NULL, STR_BUILD_SIGNAL_SEMAPHORE_COMBO_TOOLTIP), EndContainer(), SetFill(1, 1),
			NWidget(NWID_SELECTION, INVALID_COLOUR, WID_BS_SEMAPHORE_PROG_SEL),
				NWidget(WWT_PANEL, COLOUR_DARK_GREEN, WID_BS_SEMAPHORE_PROG), SetDataTip(STR_NULL, STR_BUILD_SIGNAL_SEMAPHORE_PROG_TOOLTIP), EndContainer(), SetFill(1, 1),
			EndContainer(),
			NWidget(WWT_PANEL, COLOUR_DARK_GREEN, WID_BS_SEMAPHORE_PBS), SetDataTip(STR_NULL, STR_BUILD_SIGNAL_SEMAPHORE_PBS_TOOLTIP), EndContainer(), SetFill(1, 1),
			NWidget(WWT_PANEL, COLOUR_DARK_GREEN, WID_BS_SEMAPHORE_PBS_OWAY), SetDataTip(STR_NULL, STR_BUILD_SIGNAL_SEMAPHORE_PBS_OWAY_TOOLTIP), EndContainer(), SetFill(1, 1),
			NWidget(WWT_IMGBTN, COLOUR_DARK_GREEN, WID_BS_CONVERT), SetDataTip(SPR_IMG_SIGNAL_CONVERT, STR_BUILD_SIGNAL_CONVERT_TOOLTIP), SetFill(1, 1),
			NWidget(WWT_IMGBTN, COLOUR_DARK_GREEN, WID_BS_TRACE_RESTRICT), SetDataTip(SPR_IMG_SETTINGS, STR_TRACE_RESTRICT_SIGNAL_GUI_TOOLTIP), SetFill(1, 1),
		EndContainer(),
		NWidget(NWID_HORIZONTAL, NC_EQUALSIZE),
			NWidget(WWT_PANEL, COLOUR_DARK_GREEN, WID_BS_ELECTRIC_NORM), SetDataTip(STR_NULL, STR_BUILD_SIGNAL_ELECTRIC_NORM_TOOLTIP), EndContainer(), SetFill(1, 1),
			NWidget(WWT_PANEL, COLOUR_DARK_GREEN, WID_BS_ELECTRIC_ENTRY), SetDataTip(STR_NULL, STR_BUILD_SIGNAL_ELECTRIC_ENTRY_TOOLTIP), EndContainer(), SetFill(1, 1),
			NWidget(WWT_PANEL, COLOUR_DARK_GREEN, WID_BS_ELECTRIC_EXIT), SetDataTip(STR_NULL, STR_BUILD_SIGNAL_ELECTRIC_EXIT_TOOLTIP), EndContainer(), SetFill(1, 1),
			NWidget(WWT_PANEL, COLOUR_DARK_GREEN, WID_BS_ELECTRIC_COMBO), SetDataTip(STR_NULL, STR_BUILD_SIGNAL_ELECTRIC_COMBO_TOOLTIP), EndContainer(), SetFill(1, 1),
			NWidget(NWID_SELECTION, INVALID_COLOUR, WID_BS_ELECTRIC_PROG_SEL),
				NWidget(WWT_PANEL, COLOUR_DARK_GREEN, WID_BS_ELECTRIC_PROG), SetDataTip(STR_NULL, STR_BUILD_SIGNAL_ELECTRIC_PROG_TOOLTIP), EndContainer(), SetFill(1, 1),
			EndContainer(),
			NWidget(WWT_PANEL, COLOUR_DARK_GREEN, WID_BS_ELECTRIC_PBS), SetDataTip(STR_NULL, STR_BUILD_SIGNAL_ELECTRIC_PBS_TOOLTIP), EndContainer(), SetFill(1, 1),
			NWidget(WWT_PANEL, COLOUR_DARK_GREEN, WID_BS_ELECTRIC_PBS_OWAY), SetDataTip(STR_NULL, STR_BUILD_SIGNAL_ELECTRIC_PBS_OWAY_TOOLTIP), EndContainer(), SetFill(1, 1),
			NWidget(WWT_PANEL, COLOUR_DARK_GREEN), SetDataTip(STR_NULL, STR_BUILD_SIGNAL_DRAG_SIGNALS_DENSITY_TOOLTIP), SetFill(1, 1),
				NWidget(WWT_LABEL, COLOUR_DARK_GREEN, WID_BS_DRAG_SIGNALS_DENSITY_LABEL), SetDataTip(STR_ORANGE_INT, STR_BUILD_SIGNAL_DRAG_SIGNALS_DENSITY_TOOLTIP), SetFill(1, 1),
				NWidget(NWID_HORIZONTAL), SetPIP(2, 0, 2),
					NWidget(NWID_SPACER), SetFill(1, 0),
					NWidget(WWT_PUSHARROWBTN, COLOUR_GREY, WID_BS_DRAG_SIGNALS_DENSITY_DECREASE), SetMinimalSize(9, 12), SetDataTip(AWV_DECREASE, STR_BUILD_SIGNAL_DRAG_SIGNALS_DENSITY_DECREASE_TOOLTIP),
					NWidget(WWT_PUSHARROWBTN, COLOUR_GREY, WID_BS_DRAG_SIGNALS_DENSITY_INCREASE), SetMinimalSize(9, 12), SetDataTip(AWV_INCREASE, STR_BUILD_SIGNAL_DRAG_SIGNALS_DENSITY_INCREASE_TOOLTIP),
					NWidget(NWID_SPACER), SetFill(1, 0),
				EndContainer(),
				NWidget(NWID_SPACER), SetMinimalSize(0, 2), SetFill(1, 0),
			EndContainer(),
			NWidget(NWID_SELECTION, INVALID_COLOUR, WID_BS_PROGRAM_SEL),
				NWidget(WWT_IMGBTN, COLOUR_DARK_GREEN, WID_BS_PROGRAM), SetDataTip(SPR_IMG_SETTINGS, STR_PROGRAM_SIGNAL_TOOLTIP), SetFill(1, 1),
				NWidget(WWT_PANEL, COLOUR_DARK_GREEN), EndContainer(), SetFill(1, 1),
			EndContainer(),
		EndContainer(),
	EndContainer(),
};

/** Signal selection window description */
static WindowDesc _signal_builder_desc(
	WDP_AUTO, "build_signal", 0, 0,
	WC_BUILD_SIGNAL, WC_BUILD_TOOLBAR,
	WDF_CONSTRUCTION,
	_nested_signal_builder_widgets, lengthof(_nested_signal_builder_widgets)
);

/**
 * Open the signal selection window
 */
static void ShowSignalBuilder(Window *parent)
{
	new BuildSignalWindow(&_signal_builder_desc, parent);
}

struct BuildRailDepotWindow : public PickerWindowBase {
	BuildRailDepotWindow(WindowDesc *desc, Window *parent) : PickerWindowBase(desc, parent)
	{
		this->InitNested(TRANSPORT_RAIL);
		this->LowerWidget(_build_depot_direction + WID_BRAD_DEPOT_NE);
	}

	void UpdateWidgetSize(int widget, Dimension *size, const Dimension &padding, Dimension *fill, Dimension *resize) override
	{
		if (!IsInsideMM(widget, WID_BRAD_DEPOT_NE, WID_BRAD_DEPOT_NW + 1)) return;

		size->width  = ScaleGUITrad(64) + 2;
		size->height = ScaleGUITrad(48) + 2;
	}

	void DrawWidget(const Rect &r, int widget) const override
	{
		if (!IsInsideMM(widget, WID_BRAD_DEPOT_NE, WID_BRAD_DEPOT_NW + 1)) return;

		DrawTrainDepotSprite(r.left + 1 + ScaleGUITrad(31), r.bottom - ScaleGUITrad(31), widget - WID_BRAD_DEPOT_NE + DIAGDIR_NE, _cur_railtype);
	}

	void OnClick(Point pt, int widget, int click_count) override
	{
		switch (widget) {
			case WID_BRAD_DEPOT_NE:
			case WID_BRAD_DEPOT_SE:
			case WID_BRAD_DEPOT_SW:
			case WID_BRAD_DEPOT_NW:
				this->RaiseWidget(_build_depot_direction + WID_BRAD_DEPOT_NE);
				_build_depot_direction = (DiagDirection)(widget - WID_BRAD_DEPOT_NE);
				this->LowerWidget(_build_depot_direction + WID_BRAD_DEPOT_NE);
				if (_settings_client.sound.click_beep) SndPlayFx(SND_15_BEEP);
				this->SetDirty();
				break;
		}
	}
};

/** Nested widget definition of the build rail depot window */
static const NWidgetPart _nested_build_depot_widgets[] = {
	NWidget(NWID_HORIZONTAL),
		NWidget(WWT_CLOSEBOX, COLOUR_DARK_GREEN),
		NWidget(WWT_CAPTION, COLOUR_DARK_GREEN), SetDataTip(STR_BUILD_DEPOT_TRAIN_ORIENTATION_CAPTION, STR_TOOLTIP_WINDOW_TITLE_DRAG_THIS),
	EndContainer(),
	NWidget(WWT_PANEL, COLOUR_DARK_GREEN),
		NWidget(NWID_SPACER), SetMinimalSize(0, 3),
		NWidget(NWID_HORIZONTAL_LTR),
			NWidget(NWID_SPACER), SetMinimalSize(3, 0), SetFill(1, 0),
			NWidget(NWID_VERTICAL),
				NWidget(WWT_PANEL, COLOUR_GREY, WID_BRAD_DEPOT_NW), SetMinimalSize(66, 50), SetDataTip(0x0, STR_BUILD_DEPOT_TRAIN_ORIENTATION_TOOLTIP),
				EndContainer(),
				NWidget(NWID_SPACER), SetMinimalSize(0, 2),
				NWidget(WWT_PANEL, COLOUR_GREY, WID_BRAD_DEPOT_SW), SetMinimalSize(66, 50), SetDataTip(0x0, STR_BUILD_DEPOT_TRAIN_ORIENTATION_TOOLTIP),
				EndContainer(),
			EndContainer(),
			NWidget(NWID_SPACER), SetMinimalSize(2, 0),
			NWidget(NWID_VERTICAL),
				NWidget(WWT_PANEL, COLOUR_GREY, WID_BRAD_DEPOT_NE), SetMinimalSize(66, 50), SetDataTip(0x0, STR_BUILD_DEPOT_TRAIN_ORIENTATION_TOOLTIP),
				EndContainer(),
				NWidget(NWID_SPACER), SetMinimalSize(0, 2),
				NWidget(WWT_PANEL, COLOUR_GREY, WID_BRAD_DEPOT_SE), SetMinimalSize(66, 50), SetDataTip(0x0, STR_BUILD_DEPOT_TRAIN_ORIENTATION_TOOLTIP),
				EndContainer(),
			EndContainer(),
			NWidget(NWID_SPACER), SetMinimalSize(3, 0), SetFill(1, 0),
		EndContainer(),
		NWidget(NWID_SPACER), SetMinimalSize(0, 3),
	EndContainer(),
};

static WindowDesc _build_depot_desc(
	WDP_AUTO, nullptr, 0, 0,
	WC_BUILD_DEPOT, WC_BUILD_TOOLBAR,
	WDF_CONSTRUCTION,
	_nested_build_depot_widgets, lengthof(_nested_build_depot_widgets)
);

static void ShowBuildTrainDepotPicker(Window *parent)
{
	new BuildRailDepotWindow(&_build_depot_desc, parent);
}

struct BuildRailWaypointWindow : PickerWindowBase {
	BuildRailWaypointWindow(WindowDesc *desc, Window *parent) : PickerWindowBase(desc, parent)
	{
		this->CreateNestedTree();

		NWidgetMatrix *matrix = this->GetWidget<NWidgetMatrix>(WID_BRW_WAYPOINT_MATRIX);
		matrix->SetScrollbar(this->GetScrollbar(WID_BRW_SCROLL));

		this->FinishInitNested(TRANSPORT_RAIL);

		matrix->SetCount(_waypoint_count);
		matrix->SetClicked(_cur_waypoint_type);
	}

	void UpdateWidgetSize(int widget, Dimension *size, const Dimension &padding, Dimension *fill, Dimension *resize) override
	{
		switch (widget) {
			case WID_BRW_WAYPOINT_MATRIX:
				/* Three blobs high and wide. */
				size->width  += resize->width  * 2;
				size->height += resize->height * 2;

				/* Resizing in X direction only at blob size, but at pixel level in Y. */
				resize->height = 1;
				break;

			case WID_BRW_WAYPOINT:
				size->width  = ScaleGUITrad(64) + 2;
				size->height = ScaleGUITrad(58) + 2;
				break;
		}
	}

	void DrawWidget(const Rect &r, int widget) const override
	{
		switch (GB(widget, 0, 16)) {
			case WID_BRW_WAYPOINT: {
				byte type = GB(widget, 16, 16);
				const StationSpec *statspec = StationClass::Get(STAT_CLASS_WAYP)->GetSpec(type);
				DrawWaypointSprite(r.left + 1 + ScaleGUITrad(31), r.bottom - ScaleGUITrad(31), type, _cur_railtype);

				if (!IsStationAvailable(statspec)) {
					GfxFillRect(r.left + 1, r.top + 1, r.right - 1, r.bottom - 1, PC_BLACK, FILLRECT_CHECKER);
				}
			}
		}
	}

	void OnClick(Point pt, int widget, int click_count) override
	{
		switch (GB(widget, 0, 16)) {
			case WID_BRW_WAYPOINT: {
				byte type = GB(widget, 16, 16);
				this->GetWidget<NWidgetMatrix>(WID_BRW_WAYPOINT_MATRIX)->SetClicked(_cur_waypoint_type);

				/* Check station availability callback */
				const StationSpec *statspec = StationClass::Get(STAT_CLASS_WAYP)->GetSpec(type);
				if (!IsStationAvailable(statspec)) return;

				_cur_waypoint_type = type;
				this->GetWidget<NWidgetMatrix>(WID_BRW_WAYPOINT_MATRIX)->SetClicked(_cur_waypoint_type);
				if (_settings_client.sound.click_beep) SndPlayFx(SND_15_BEEP);
				this->SetDirty();
				break;
			}
		}
	}
};

/** Nested widget definition for the build NewGRF rail waypoint window */
static const NWidgetPart _nested_build_waypoint_widgets[] = {
	NWidget(NWID_HORIZONTAL),
		NWidget(WWT_CLOSEBOX, COLOUR_DARK_GREEN),
		NWidget(WWT_CAPTION, COLOUR_DARK_GREEN), SetDataTip(STR_WAYPOINT_CAPTION, STR_TOOLTIP_WINDOW_TITLE_DRAG_THIS),
		NWidget(WWT_DEFSIZEBOX, COLOUR_DARK_GREEN),
	EndContainer(),
	NWidget(NWID_HORIZONTAL),
		NWidget(NWID_MATRIX, COLOUR_DARK_GREEN, WID_BRW_WAYPOINT_MATRIX), SetPIP(3, 2, 3), SetScrollbar(WID_BRW_SCROLL),
			NWidget(WWT_PANEL, COLOUR_DARK_GREEN, WID_BRW_WAYPOINT), SetMinimalSize(66, 60), SetDataTip(0x0, STR_WAYPOINT_GRAPHICS_TOOLTIP), SetScrollbar(WID_BRW_SCROLL), EndContainer(),
		EndContainer(),
		NWidget(NWID_VERTICAL),
			NWidget(NWID_VSCROLLBAR, COLOUR_DARK_GREEN, WID_BRW_SCROLL),
			NWidget(WWT_RESIZEBOX, COLOUR_DARK_GREEN),
		EndContainer(),
	EndContainer(),
};

static WindowDesc _build_waypoint_desc(
	WDP_AUTO, "build_waypoint", 0, 0,
	WC_BUILD_WAYPOINT, WC_BUILD_TOOLBAR,
	WDF_CONSTRUCTION,
	_nested_build_waypoint_widgets, lengthof(_nested_build_waypoint_widgets)
);

static void ShowBuildWaypointPicker(Window *parent)
{
	new BuildRailWaypointWindow(&_build_waypoint_desc, parent);
}

/**
 * Initialize rail building GUI settings
 */
void InitializeRailGui()
{
	_build_depot_direction = DIAGDIR_NW;
}

/**
 * Re-initialize rail-build toolbar after toggling support for electric trains
 * @param disable Boolean whether electric trains are disabled (removed from the game)
 */
void ReinitGuiAfterToggleElrail(bool disable)
{
	extern RailType _last_built_railtype;
	if (disable && _last_built_railtype == RAILTYPE_ELECTRIC) {
		_last_built_railtype = _cur_railtype = RAILTYPE_RAIL;
		BuildRailToolbarWindow *w = dynamic_cast<BuildRailToolbarWindow *>(FindWindowById(WC_BUILD_TOOLBAR, TRANSPORT_RAIL));
		if (w != nullptr) w->ModifyRailType(_cur_railtype);
	}
	MarkWholeScreenDirty();
}

/** Set the initial (default) railtype to use */
static void SetDefaultRailGui()
{
	if (_local_company == COMPANY_SPECTATOR || !Company::IsValidID(_local_company)) return;

	extern RailType _last_built_railtype;
	RailType rt = (RailType)(_settings_client.gui.default_rail_type + RAILTYPE_END);
	if (rt == DEF_RAILTYPE_MOST_USED) {
		/* Find the most used rail type */
		uint count[RAILTYPE_END];
		memset(count, 0, sizeof(count));
		for (TileIndex t = 0; t < MapSize(); t++) {
			if (IsTileType(t, MP_RAILWAY) || IsLevelCrossingTile(t) || HasStationTileRail(t) ||
					(IsTileType(t, MP_TUNNELBRIDGE) && GetTunnelBridgeTransportType(t) == TRANSPORT_RAIL)) {
				count[GetRailType(t)]++;
			}
		}

		rt = RAILTYPE_RAIL;
		for (RailType r = RAILTYPE_ELECTRIC; r < RAILTYPE_END; r++) {
			if (count[r] >= count[rt]) rt = r;
		}

		/* No rail, just get the first available one */
		if (count[rt] == 0) rt = DEF_RAILTYPE_FIRST;
	}
	switch (rt) {
		case DEF_RAILTYPE_FIRST:
			rt = RAILTYPE_RAIL;
			while (rt < RAILTYPE_END && !HasRailtypeAvail(_local_company, rt)) rt++;
			break;

		case DEF_RAILTYPE_LAST:
			rt = GetBestRailtype(_local_company);
			break;

		default:
			break;
	}

	_last_built_railtype = _cur_railtype = rt;
	BuildRailToolbarWindow *w = dynamic_cast<BuildRailToolbarWindow *>(FindWindowById(WC_BUILD_TOOLBAR, TRANSPORT_RAIL));
	if (w != nullptr) w->ModifyRailType(_cur_railtype);
}

/**
 * Updates the current signal variant used in the signal GUI
 * to the one adequate to current year.
 * @param p needed to be called when a setting changes
 * @return success, needed for settings
 */
bool ResetSignalVariant(int32 p)
{
	SignalVariant new_variant = (_cur_year < _settings_client.gui.semaphore_build_before ? SIG_SEMAPHORE : SIG_ELECTRIC);

	if (new_variant != _cur_signal_variant) {
		Window *w = FindWindowById(WC_BUILD_SIGNAL, 0);
		if (w != nullptr) {
			w->SetDirty();
			w->RaiseWidget((_cur_signal_variant == SIG_ELECTRIC ? WID_BS_ELECTRIC_NORM : WID_BS_SEMAPHORE_NORM) + _cur_signal_button);
		}
		_cur_signal_variant = new_variant;
	}

	return true;
}

/**
 * Resets the rail GUI - sets default railtype to build
 * and resets the signal GUI
 */
void InitializeRailGUI()
{
	SetDefaultRailGui();

	_convert_signal_button = false;
	_trace_restrict_button = false;
	_program_signal_button = false;
	_cur_signal_type   = _default_signal_type[_settings_client.gui.default_signal_type];
	_cur_signal_button =
		_cur_signal_type == SIGTYPE_PROG ? 4 :
		_cur_signal_type == SIGTYPE_PBS ? 5 :
		_cur_signal_type == SIGTYPE_PBS_ONEWAY ? 6 : _cur_signal_type;
	ResetSignalVariant();
}

/**
 * Create a drop down list for all the rail types of the local company.
 * @param for_replacement Whether this list is for the replacement window.
 * @param all_option Whether to add an 'all types' item.
 * @return The populated and sorted #DropDownList.
 */
DropDownList GetRailTypeDropDownList(bool for_replacement, bool all_option)
{
	RailTypes used_railtypes;
	RailTypes avail_railtypes;

	const Company *c = Company::Get(_local_company);

	/* Find the used railtypes. */
	if (for_replacement) {
		avail_railtypes = GetCompanyRailtypes(c->index, false);
		used_railtypes  = GetRailTypes(false);
	} else {
		avail_railtypes = c->avail_railtypes;
		used_railtypes  = GetRailTypes(true);
	}

	DropDownList list;

	if (all_option) {
		list.emplace_back(new DropDownListStringItem(STR_REPLACE_ALL_RAILTYPE, INVALID_RAILTYPE, false));
	}

	Dimension d = { 0, 0 };
	RailType rt;
	/* Get largest icon size, to ensure text is aligned on each menu item. */
	if (!for_replacement) {
		FOR_ALL_SORTED_RAILTYPES(rt) {
			if (!HasBit(used_railtypes, rt)) continue;
			const RailtypeInfo *rti = GetRailTypeInfo(rt);
			d = maxdim(d, GetSpriteSize(rti->gui_sprites.build_x_rail));
		}
	}

	FOR_ALL_SORTED_RAILTYPES(rt) {
		/* If it's not used ever, don't show it to the user. */
		if (!HasBit(used_railtypes, rt)) continue;

		const RailtypeInfo *rti = GetRailTypeInfo(rt);

		StringID str = for_replacement ? rti->strings.replace_text : (rti->max_speed > 0 ? STR_TOOLBAR_RAILTYPE_VELOCITY : STR_JUST_STRING);
		DropDownListParamStringItem *item;
		if (for_replacement) {
			item = new DropDownListParamStringItem(str, rt, !HasBit(avail_railtypes, rt));
		} else {
			DropDownListIconItem *iconitem = new DropDownListIconItem(rti->gui_sprites.build_x_rail, PAL_NONE, str, rt, !HasBit(avail_railtypes, rt));
			iconitem->SetDimension(d);
			item = iconitem;
		}
		item->SetParam(0, rti->strings.menu_text);
		item->SetParam(1, rti->max_speed);
		list.emplace_back(item);
	}
	return list;
}<|MERGE_RESOLUTION|>--- conflicted
+++ resolved
@@ -90,11 +90,7 @@
 {
 	if (statspec == nullptr || !HasBit(statspec->callback_mask, CBM_STATION_AVAIL)) return true;
 
-<<<<<<< HEAD
-	uint16 cb_res = GetStationCallback(CBID_STATION_AVAILABILITY, 0, 0, statspec, NULL, INVALID_TILE, _cur_railtype);
-=======
-	uint16 cb_res = GetStationCallback(CBID_STATION_AVAILABILITY, 0, 0, statspec, nullptr, INVALID_TILE);
->>>>>>> 7c8e7c6b
+	uint16 cb_res = GetStationCallback(CBID_STATION_AVAILABILITY, 0, 0, statspec, nullptr, INVALID_TILE, _cur_railtype);
 	if (cb_res == CALLBACK_FAILED) return true;
 
 	return Convert8bitBooleanCallback(statspec->grf_prop.grffile, CBID_STATION_AVAILABILITY, cb_res);
@@ -257,7 +253,6 @@
 		return;
 	}
 
-<<<<<<< HEAD
 	if (_program_signal_button) {
 		if (IsPlainRailTile(tile) && HasTrack(tile, track) && HasSignalOnTrack(tile,track) && IsPresignalProgrammable(tile, track)) {
 			// Show program gui if there is a programmable signal
@@ -268,26 +263,6 @@
 		// Don't display error here even though program-button is pressed and there is no programmable signal,
 		// instead just handle it normally. That way player can keep the program-button pressed all the time
 		// to build slightly faster.
-=======
-		if (w != nullptr) {
-			/* signal GUI is used */
-			SB(p1, 3, 1, _ctrl_pressed);
-			SB(p1, 4, 1, _cur_signal_variant);
-			SB(p1, 5, 3, _cur_signal_type);
-			SB(p1, 8, 1, _convert_signal_button);
-			SB(p1, 9, 6, cycle_bounds[_settings_client.gui.cycle_signal_types]);
-		} else {
-			SB(p1, 3, 1, _ctrl_pressed);
-			SB(p1, 4, 1, (_cur_year < _settings_client.gui.semaphore_build_before ? SIG_SEMAPHORE : SIG_ELECTRIC));
-			SB(p1, 5, 3, _default_signal_type[_settings_client.gui.default_signal_type]);
-			SB(p1, 8, 1, 0);
-			SB(p1, 9, 6, cycle_bounds[_settings_client.gui.cycle_signal_types]);
-		}
-
-		DoCommandP(tile, p1, 0, CMD_BUILD_SIGNALS |
-				CMD_MSG((w != nullptr && _convert_signal_button) ? STR_ERROR_SIGNAL_CAN_T_CONVERT_SIGNALS_HERE : STR_ERROR_CAN_T_BUILD_SIGNALS_HERE),
-				CcPlaySound_SPLAT_RAIL);
->>>>>>> 7c8e7c6b
 	}
 
 	const Window *w = FindWindowById(WC_BUILD_SIGNAL, 0);
@@ -295,7 +270,7 @@
 	/* various bitstuffed elements for CmdBuildSingleSignal() */
 	uint32 p1 = track;
 
-	if (w != NULL) {
+	if (w != nullptr) {
 		/* signal GUI is used */
 		SB(p1, 3, 1, _ctrl_pressed);
 		SB(p1, 4, 1, _cur_signal_variant);
@@ -312,7 +287,7 @@
 	SB(p1, 18, 1, _settings_client.gui.adv_sig_bridge_tun_modes);
 
 	DoCommandP(tile, p1, 0, CMD_BUILD_SIGNALS |
-			CMD_MSG((w != NULL && _convert_signal_button) ? STR_ERROR_SIGNAL_CAN_T_CONVERT_SIGNALS_HERE : STR_ERROR_CAN_T_BUILD_SIGNALS_HERE),
+			CMD_MSG((w != nullptr && _convert_signal_button) ? STR_ERROR_SIGNAL_CAN_T_CONVERT_SIGNALS_HERE : STR_ERROR_CAN_T_BUILD_SIGNALS_HERE),
 			CcPlaySound_SPLAT_RAIL);
 }
 
