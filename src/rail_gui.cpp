/* $Id$ */

/*
 * This file is part of OpenTTD.
 * OpenTTD is free software; you can redistribute it and/or modify it under the terms of the GNU General Public License as published by the Free Software Foundation, version 2.
 * OpenTTD is distributed in the hope that it will be useful, but WITHOUT ANY WARRANTY; without even the implied warranty of MERCHANTABILITY or FITNESS FOR A PARTICULAR PURPOSE.
 * See the GNU General Public License for more details. You should have received a copy of the GNU General Public License along with OpenTTD. If not, see <http://www.gnu.org/licenses/>.
 */

/** @file rail_gui.cpp %File for dealing with rail construction user interface */

#include "stdafx.h"
#include "gui.h"
#include "window_gui.h"
#include "station_gui.h"
#include "terraform_gui.h"
#include "viewport_func.h"
#include "command_func.h"
#include "waypoint_func.h"
#include "newgrf_station.h"
#include "company_base.h"
#include "strings_func.h"
#include "window_func.h"
#include "date_func.h"
#include "sound_func.h"
#include "company_func.h"
#include "widgets/dropdown_type.h"
#include "tunnelbridge.h"
#include "tilehighlight_func.h"
#include "spritecache.h"
#include "core/geometry_func.hpp"
#include "hotkeys.h"
#include "engine_base.h"
#include "vehicle_func.h"
#include "zoom_func.h"
#include "rail_gui.h"
#include "tracerestrict.h"
#include "programmable_signals.h"

#include "station_map.h"
#include "tunnelbridge_map.h"

#include "widgets/rail_widget.h"

#include "safeguards.h"


static RailType _cur_railtype;               ///< Rail type of the current build-rail toolbar.
static bool _remove_button_clicked;          ///< Flag whether 'remove' toggle-button is currently enabled
static DiagDirection _build_depot_direction; ///< Currently selected depot direction
static byte _waypoint_count = 1;             ///< Number of waypoint types
static byte _cur_waypoint_type;              ///< Currently selected waypoint type
static bool _convert_signal_button;          ///< convert signal button in the signal GUI pressed
static bool _trace_restrict_button;          ///< trace restrict button in the signal GUI pressed
static bool _program_signal_button;          ///< program signal button in the signal GUI pressed
static SignalVariant _cur_signal_variant;    ///< set the signal variant (for signal GUI)
static SignalType _cur_signal_type;          ///< set the signal type (for signal GUI)
static uint _cur_signal_button;              ///< set the signal button (for signal GUI)

extern TileIndex _rail_track_endtile; // rail_cmd.cpp

/* Map the setting: default_signal_type to the corresponding signal type */
static const SignalType _default_signal_type[] = {SIGTYPE_NORMAL, SIGTYPE_PBS, SIGTYPE_PBS_ONEWAY};

static const int HOTKEY_POLYRAIL     = 0x1000;
static const int HOTKEY_NEW_POLYRAIL = 0x1001;

struct RailStationGUISettings {
	Axis orientation;                 ///< Currently selected rail station orientation

	bool newstations;                 ///< Are custom station definitions available?
	StationClassID station_class;     ///< Currently selected custom station class (if newstations is \c true )
	byte station_type;                ///< %Station type within the currently selected custom station class (if newstations is \c true )
	byte station_count;               ///< Number of custom stations (if newstations is \c true )
};
static RailStationGUISettings _railstation; ///< Settings of the station builder GUI


static void HandleStationPlacement(TileIndex start, TileIndex end);
static void ShowBuildTrainDepotPicker(Window *parent);
static void ShowBuildWaypointPicker(Window *parent);
static void ShowStationBuilder(Window *parent);
static void ShowSignalBuilder(Window *parent);

/**
 * Check whether a station type can be build.
 * @return true if building is allowed.
 */
static bool IsStationAvailable(const StationSpec *statspec)
{
	if (statspec == NULL || !HasBit(statspec->callback_mask, CBM_STATION_AVAIL)) return true;

	uint16 cb_res = GetStationCallback(CBID_STATION_AVAILABILITY, 0, 0, statspec, NULL, INVALID_TILE);
	if (cb_res == CALLBACK_FAILED) return true;

	return Convert8bitBooleanCallback(statspec->grf_prop.grffile, CBID_STATION_AVAILABILITY, cb_res);
}

void CcPlaySound_SPLAT_RAIL(const CommandCost &result, TileIndex tile, uint32 p1, uint32 p2)
{
	if (result.Succeeded() && _settings_client.sound.confirm) SndPlayTileFx(SND_20_SPLAT_RAIL, tile);
}

static CommandContainer GenericPlaceRailCmd(TileIndex tile, Track track)
{
<<<<<<< HEAD
	CommandContainer ret = {
		tile,          // tile
		_cur_railtype, // p1
		track,         // p2
		_remove_button_clicked ?
				CMD_REMOVE_SINGLE_RAIL | CMD_MSG(STR_ERROR_CAN_T_REMOVE_RAILROAD_TRACK) :
				CMD_BUILD_SINGLE_RAIL | CMD_MSG(STR_ERROR_CAN_T_BUILD_RAILROAD_TRACK), // cmd
		CcPlaySound1E, // callback
		0,
		""             // text
	};

	return ret;
=======
	DoCommandP(tile, _cur_railtype, cmd,
			_remove_button_clicked ?
			CMD_REMOVE_SINGLE_RAIL | CMD_MSG(STR_ERROR_CAN_T_REMOVE_RAILROAD_TRACK) :
			CMD_BUILD_SINGLE_RAIL | CMD_MSG(STR_ERROR_CAN_T_BUILD_RAILROAD_TRACK),
			CcPlaySound_SPLAT_RAIL);
>>>>>>> 39d588fa
}

/**
 * Try to add an additional rail-track at the entrance of a depot
 * @param tile  Tile to use for adding the rail-track
 * @param dir   Direction to check for already present tracks
 * @param track Track to add
 * @see CcRailDepot()
 */
static void PlaceExtraDepotRail(TileIndex tile, DiagDirection dir, Track track)
{
	if (GetRailTileType(tile) != RAIL_TILE_NORMAL) return;
	if ((GetTrackBits(tile) & DiagdirReachesTracks(dir)) == 0) return;

	DoCommandP(tile, _cur_railtype, track, CMD_BUILD_SINGLE_RAIL);
}

/** Additional pieces of track to add at the entrance of a depot. */
static const Track _place_depot_extra_track[12] = {
	TRACK_LEFT,  TRACK_UPPER, TRACK_UPPER, TRACK_RIGHT, // First additional track for directions 0..3
	TRACK_X,     TRACK_Y,     TRACK_X,     TRACK_Y,     // Second additional track
	TRACK_LOWER, TRACK_LEFT,  TRACK_RIGHT, TRACK_LOWER, // Third additional track
};

/** Direction to check for existing track pieces. */
static const DiagDirection _place_depot_extra_dir[12] = {
	DIAGDIR_SE, DIAGDIR_SW, DIAGDIR_SE, DIAGDIR_SW,
	DIAGDIR_SW, DIAGDIR_NW, DIAGDIR_NE, DIAGDIR_SE,
	DIAGDIR_NW, DIAGDIR_NE, DIAGDIR_NW, DIAGDIR_NE,
};

void CcRailDepot(const CommandCost &result, TileIndex tile, uint32 p1, uint32 p2)
{
	if (result.Failed()) return;

	DiagDirection dir = (DiagDirection)p2;

	if (_settings_client.sound.confirm) SndPlayTileFx(SND_20_SPLAT_RAIL, tile);
	if (!_settings_client.gui.persistent_buildingtools) ResetObjectToPlace();

	tile += TileOffsByDiagDir(dir);

	if (IsTileType(tile, MP_RAILWAY)) {
		PlaceExtraDepotRail(tile, _place_depot_extra_dir[dir], _place_depot_extra_track[dir]);
		PlaceExtraDepotRail(tile, _place_depot_extra_dir[dir + 4], _place_depot_extra_track[dir + 4]);
		PlaceExtraDepotRail(tile, _place_depot_extra_dir[dir + 8], _place_depot_extra_track[dir + 8]);
	}
}

/**
 * Place a rail waypoint.
 * @param tile Position to start dragging a waypoint.
 */
static void PlaceRail_Waypoint(TileIndex tile)
{
	if (_remove_button_clicked) {
		VpStartPlaceSizing(tile, VPM_X_AND_Y, DDSP_REMOVE_STATION);
		return;
	}

	Axis axis = GetAxisForNewWaypoint(tile);
	if (IsValidAxis(axis)) {
		/* Valid tile for waypoints */
		VpStartPlaceSizing(tile, axis == AXIS_X ? VPM_FIX_X : VPM_FIX_Y, DDSP_BUILD_STATION);
	} else {
		/* Tile where we can't build rail waypoints. This is always going to fail,
		 * but provides the user with a proper error message. */
		DoCommandP(tile, 1 << 8 | 1 << 16, STAT_CLASS_WAYP | INVALID_STATION << 16, CMD_BUILD_RAIL_WAYPOINT | CMD_MSG(STR_ERROR_CAN_T_BUILD_TRAIN_WAYPOINT));
	}
}

void CcStation(const CommandCost &result, TileIndex tile, uint32 p1, uint32 p2)
{
	if (result.Failed()) return;

	if (_settings_client.sound.confirm) SndPlayTileFx(SND_20_SPLAT_RAIL, tile);
	/* Only close the station builder window if the default station and non persistent building is chosen. */
	if (_railstation.station_class == STAT_CLASS_DFLT && _railstation.station_type == 0 && !_settings_client.gui.persistent_buildingtools) ResetObjectToPlace();
}

/**
 * Place a rail station.
 * @param tile Position to place or start dragging a station.
 */
static void PlaceRail_Station(TileIndex tile)
{
	if (_remove_button_clicked) {
		VpStartPlaceSizing(tile, VPM_X_AND_Y_LIMITED, DDSP_REMOVE_STATION);
		VpSetPlaceSizingLimit(-1);
	} else if (_settings_client.gui.station_dragdrop) {
		VpStartPlaceSizing(tile, VPM_X_AND_Y_LIMITED, DDSP_BUILD_STATION);
		VpSetPlaceSizingLimit(_settings_game.station.station_spread);
	} else {
		uint32 p1 = _cur_railtype | _railstation.orientation << 5 | _settings_client.gui.station_numtracks << 8 | _settings_client.gui.station_platlength << 16 | _ctrl_pressed << 24;
		uint32 p2 = _railstation.station_class | _railstation.station_type << 8 | INVALID_STATION << 16;

		int w = _settings_client.gui.station_numtracks;
		int h = _settings_client.gui.station_platlength;
		if (!_railstation.orientation) Swap(w, h);

		CommandContainer cmdcont = { tile, p1, p2, CMD_BUILD_RAIL_STATION | CMD_MSG(STR_ERROR_CAN_T_BUILD_RAILROAD_STATION), CcStation, 0, "" };
		ShowSelectStationIfNeeded(cmdcont, TileArea(tile, w, h));
	}
}

/**
 * Build a new signal or edit/remove a present signal, use CmdBuildSingleSignal() or CmdRemoveSingleSignal() in rail_cmd.cpp
 *
 * @param tile The tile where the signal will build or edit
 */
static void GenericPlaceSignals(TileIndex tile)
{
	TrackBits trackbits = TrackStatusToTrackBits(GetTileTrackStatus(tile, TRANSPORT_RAIL, 0));

	if (trackbits & TRACK_BIT_VERT) { // N-S direction
		trackbits = (_tile_fract_coords.x <= _tile_fract_coords.y) ? TRACK_BIT_RIGHT : TRACK_BIT_LEFT;
	}

	if (trackbits & TRACK_BIT_HORZ) { // E-W direction
		trackbits = (_tile_fract_coords.x + _tile_fract_coords.y <= 15) ? TRACK_BIT_UPPER : TRACK_BIT_LOWER;
	}

	Track track = FindFirstTrack(trackbits);

	if (_remove_button_clicked) {
<<<<<<< HEAD
		DoCommandP(tile, track, 0, CMD_REMOVE_SIGNALS | CMD_MSG(STR_ERROR_CAN_T_REMOVE_SIGNALS_FROM), CcPlaySound1E);
		return;
	}
=======
		DoCommandP(tile, track, 0, CMD_REMOVE_SIGNALS | CMD_MSG(STR_ERROR_CAN_T_REMOVE_SIGNALS_FROM), CcPlaySound_SPLAT_RAIL);
	} else {
		const Window *w = FindWindowById(WC_BUILD_SIGNAL, 0);

		/* Map the setting cycle_signal_types to the lower and upper allowed signal type. */
		static const uint cycle_bounds[] = {SIGTYPE_NORMAL | (SIGTYPE_LAST_NOPBS << 3), SIGTYPE_PBS | (SIGTYPE_LAST << 3), SIGTYPE_NORMAL | (SIGTYPE_LAST << 3)};
>>>>>>> 39d588fa

	if (_trace_restrict_button) {
		if (IsPlainRailTile(tile) && HasTrack(tile, track) && HasSignalOnTrack(tile, track)) {
			ShowTraceRestrictProgramWindow(tile, track);
		}
		return;
	}

	if (_program_signal_button) {
		if (IsPlainRailTile(tile) && HasTrack(tile, track) && HasSignalOnTrack(tile,track) && IsPresignalProgrammable(tile, track)) {
			// Show program gui if there is a programmable signal
			ShowSignalProgramWindow(SignalReference(tile, track));
			return;
		}

<<<<<<< HEAD
		// Don't display error here even though program-button is pressed and there is no programmable signal,
		// instead just handle it normally. That way player can keep the program-button pressed all the time
		// to build slightly faster.
=======
		DoCommandP(tile, p1, 0, CMD_BUILD_SIGNALS |
				CMD_MSG((w != NULL && _convert_signal_button) ? STR_ERROR_SIGNAL_CAN_T_CONVERT_SIGNALS_HERE : STR_ERROR_CAN_T_BUILD_SIGNALS_HERE),
				CcPlaySound_SPLAT_RAIL);
>>>>>>> 39d588fa
	}

	const Window *w = FindWindowById(WC_BUILD_SIGNAL, 0);

	/* various bitstuffed elements for CmdBuildSingleSignal() */
	uint32 p1 = track;

	if (w != NULL) {
		/* signal GUI is used */
		SB(p1, 3, 1, _ctrl_pressed);
		SB(p1, 4, 1, _cur_signal_variant);
		SB(p1, 5, 3, _cur_signal_type);
		SB(p1, 8, 1, _convert_signal_button);
		SB(p1, 9, 6, _settings_client.gui.cycle_signal_types);
	} else {
		SB(p1, 3, 1, _ctrl_pressed);
		SB(p1, 4, 1, (_cur_year < _settings_client.gui.semaphore_build_before ? SIG_SEMAPHORE : SIG_ELECTRIC));
		SB(p1, 5, 3, _default_signal_type[_settings_client.gui.default_signal_type]);
		SB(p1, 8, 1, 0);
		SB(p1, 9, 6, _settings_client.gui.cycle_signal_types);
	}

	DoCommandP(tile, p1, 0, CMD_BUILD_SIGNALS |
			CMD_MSG((w != NULL && _convert_signal_button) ? STR_ERROR_SIGNAL_CAN_T_CONVERT_SIGNALS_HERE : STR_ERROR_CAN_T_BUILD_SIGNALS_HERE),
			CcPlaySound1E);
}

/**
 * Start placing a rail bridge.
 * @param tile Position of the first tile of the bridge.
 * @param w    Rail toolbar window.
 */
static void PlaceRail_Bridge(TileIndex tile, Window *w)
{
	if (IsBridgeTile(tile)) {
		TileIndex other_tile = GetOtherTunnelBridgeEnd(tile);
		Point pt = {0, 0};
		w->OnPlaceMouseUp(VPM_X_OR_Y, DDSP_BUILD_BRIDGE, pt, other_tile, tile);
	} else {
		VpStartPlaceSizing(tile, VPM_X_OR_Y, DDSP_BUILD_BRIDGE);
	}
}

/** Command callback for building a tunnel */
void CcBuildRailTunnel(const CommandCost &result, TileIndex tile, uint32 p1, uint32 p2)
{
	if (result.Succeeded()) {
		if (_settings_client.sound.confirm) SndPlayTileFx(SND_20_SPLAT_RAIL, tile);
		if (!_settings_client.gui.persistent_buildingtools) ResetObjectToPlace();
		StoreRailPlacementEndpoints(tile, _build_tunnel_endtile, TileX(tile) == TileX(_build_tunnel_endtile) ? TRACK_Y : TRACK_X, false);
	} else {
		SetRedErrorSquare(_build_tunnel_endtile);
	}
}

/**
 * Toggles state of the Remove button of Build rail toolbar
 * @param w window the button belongs to
 */
static void ToggleRailButton_Remove(Window *w)
{
	DeleteWindowById(WC_SELECT_STATION, 0);
	w->ToggleWidgetLoweredState(WID_RAT_REMOVE);
	w->SetWidgetDirty(WID_RAT_REMOVE);
	_remove_button_clicked = w->IsWidgetLowered(WID_RAT_REMOVE);
	SetSelectionRed(_remove_button_clicked);
}

/**
 * Updates the Remove button because of Ctrl state change
 * @param w window the button belongs to
 * @return true iff the remove button was changed
 */
static bool RailToolbar_CtrlChanged(Window *w)
{
	if (w->IsWidgetDisabled(WID_RAT_REMOVE)) return false;

	/* allow ctrl to switch remove mode only for these widgets */
	for (uint i = WID_RAT_BUILD_NS; i <= WID_RAT_BUILD_STATION; i++) {
		if ((i <= WID_RAT_POLYRAIL || i >= WID_RAT_BUILD_WAYPOINT) && w->IsWidgetLowered(i)) {
			ToggleRailButton_Remove(w);
			return true;
		}
	}

	return false;
}


/**
 * The "remove"-button click proc of the build-rail toolbar.
 * @param w Build-rail toolbar window
 * @see BuildRailToolbarWindow::OnClick()
 */
static void BuildRailClick_Remove(Window *w)
{
	if (w->IsWidgetDisabled(WID_RAT_REMOVE)) return;
	ToggleRailButton_Remove(w);
	if (_settings_client.sound.click_beep) SndPlayFx(SND_15_BEEP);

	/* handle station builder */
	if (w->IsWidgetLowered(WID_RAT_BUILD_STATION)) {
		if (_remove_button_clicked) {
			/* starting drag & drop remove */
			if (!_settings_client.gui.station_dragdrop) {
				SetTileSelectSize(1, 1);
			} else {
				VpSetPlaceSizingLimit(-1);
			}
		} else {
			/* starting station build mode */
			if (!_settings_client.gui.station_dragdrop) {
				int x = _settings_client.gui.station_numtracks;
				int y = _settings_client.gui.station_platlength;
				if (_railstation.orientation == 0) Swap(x, y);
				SetTileSelectSize(x, y);
			} else {
				VpSetPlaceSizingLimit(_settings_game.station.station_spread);
			}
		}
	}
}

static CommandContainer DoRailroadTrackCmd(TileIndex start_tile, TileIndex end_tile, Track track)
{
<<<<<<< HEAD
	CommandContainer ret = {
		start_tile,                   // tile
		end_tile,                     // p1
		_cur_railtype | (track << 5), // p2
		_remove_button_clicked ?
				CMD_REMOVE_RAILROAD_TRACK | CMD_MSG(STR_ERROR_CAN_T_REMOVE_RAILROAD_TRACK) :
				CMD_BUILD_RAILROAD_TRACK  | CMD_MSG(STR_ERROR_CAN_T_BUILD_RAILROAD_TRACK), // cmd
		CcPlaySound1E,                // callback
		0,
		""                            // text
	};

	return ret;
=======
	DoCommandP(TileVirtXY(_thd.selstart.x, _thd.selstart.y), TileVirtXY(_thd.selend.x, _thd.selend.y), _cur_railtype | (mode << 4),
			_remove_button_clicked ?
			CMD_REMOVE_RAILROAD_TRACK | CMD_MSG(STR_ERROR_CAN_T_REMOVE_RAILROAD_TRACK) :
			CMD_BUILD_RAILROAD_TRACK  | CMD_MSG(STR_ERROR_CAN_T_BUILD_RAILROAD_TRACK),
			CcPlaySound_SPLAT_RAIL);
>>>>>>> 39d588fa
}

static void HandleAutodirPlacement()
{
	Track track = (Track)(_thd.drawstyle & HT_DIR_MASK); // 0..5
	TileIndex start_tile = TileVirtXY(_thd.selstart.x, _thd.selstart.y);
	TileIndex end_tile = TileVirtXY(_thd.selend.x, _thd.selend.y);

	CommandContainer cmd = (_thd.drawstyle & HT_RAIL) ?
			GenericPlaceRailCmd(end_tile, track) : // one tile case
			DoRailroadTrackCmd(start_tile, end_tile, track); // multitile selection

	/* When overbuilding existing tracks in polyline mode we just want to move the
	 * snap point without altering the user with the "already built" error. Don't
	 * execute the command right away, firstly check if tracks are being overbuilt. */
	if (!(_thd.place_mode & HT_POLY) || _shift_pressed ||
			DoCommand(&cmd, DC_AUTO | DC_NO_WATER).GetErrorMessage() != STR_ERROR_ALREADY_BUILT) {
		/* place tracks */
		if (!DoCommandP(&cmd)) return;
	}

	/* save new snap points for the polyline tool */
	if (!_shift_pressed && _rail_track_endtile != INVALID_TILE) {
		StoreRailPlacementEndpoints(start_tile, _rail_track_endtile, track, true);
	}
}

/**
 * Build new signals or remove signals or (if only one tile marked) edit a signal.
 *
 * If one tile marked abort and use GenericPlaceSignals()
 * else use CmdBuildSingleSignal() or CmdRemoveSingleSignal() in rail_cmd.cpp to build many signals
 */
static void HandleAutoSignalPlacement()
{
	uint32 p2 = GB(_thd.drawstyle, 0, 3); // 0..5

	if ((_thd.drawstyle & HT_DRAG_MASK) == HT_RECT) { // one tile case
		GenericPlaceSignals(TileVirtXY(_thd.selend.x, _thd.selend.y));
		return;
	}

	const Window *w = FindWindowById(WC_BUILD_SIGNAL, 0);

	if (w != NULL) {
		/* signal GUI is used */
		SB(p2,  3, 1, 0);
		SB(p2,  4, 1, _cur_signal_variant);
		SB(p2,  6, 1, _ctrl_pressed);
		SB(p2,  7, 3, _cur_signal_type);
		SB(p2, 24, 8, _settings_client.gui.drag_signals_density);
		SB(p2, 10, 1, !_settings_client.gui.drag_signals_fixed_distance);
	} else {
		SB(p2,  3, 1, 0);
		SB(p2,  4, 1, (_cur_year < _settings_client.gui.semaphore_build_before ? SIG_SEMAPHORE : SIG_ELECTRIC));
		SB(p2,  6, 1, _ctrl_pressed);
		SB(p2,  7, 3, _default_signal_type[_settings_client.gui.default_signal_type]);
		SB(p2, 24, 8, _settings_client.gui.drag_signals_density);
		SB(p2, 10, 1, !_settings_client.gui.drag_signals_fixed_distance);
	}

	/* _settings_client.gui.drag_signals_density is given as a parameter such that each user
	 * in a network game can specify his/her own signal density */
	DoCommandP(TileVirtXY(_thd.selstart.x, _thd.selstart.y), TileVirtXY(_thd.selend.x, _thd.selend.y), p2,
			_remove_button_clicked ?
			CMD_REMOVE_SIGNAL_TRACK | CMD_MSG(STR_ERROR_CAN_T_REMOVE_SIGNALS_FROM) :
			CMD_BUILD_SIGNAL_TRACK  | CMD_MSG(STR_ERROR_CAN_T_BUILD_SIGNALS_HERE),
			CcPlaySound_SPLAT_RAIL);
}


/** Rail toolbar management class. */
struct BuildRailToolbarWindow : Window {
	RailType railtype;    ///< Rail type to build.
	int last_user_action; ///< Last started user action.

	BuildRailToolbarWindow(WindowDesc *desc, RailType railtype) : Window(desc)
	{
		this->InitNested(TRANSPORT_RAIL);
		this->SetupRailToolbar(railtype);
		this->DisableWidget(WID_RAT_REMOVE);
		this->last_user_action = WIDGET_LIST_END;

		if (_settings_client.gui.link_terraform_toolbar) ShowTerraformToolbar(this);
	}

	~BuildRailToolbarWindow()
	{
		if (_settings_client.gui.link_terraform_toolbar) DeleteWindowById(WC_SCEN_LAND_GEN, 0, false);
	}

	/**
	 * Some data on this window has become invalid.
	 * @param data Information about the changed data.
	 * @param gui_scope Whether the call is done from GUI scope. You may not do everything when not in GUI scope. See #InvalidateWindowData() for details.
	 */
	virtual void OnInvalidateData(int data = 0, bool gui_scope = true)
	{
		if (!gui_scope) return;

		if (!CanBuildVehicleInfrastructure(VEH_TRAIN)) delete this;
	}

	/**
	 * Configures the rail toolbar for railtype given
	 * @param railtype the railtype to display
	 */
	void SetupRailToolbar(RailType railtype)
	{
		this->railtype = railtype;
		const RailtypeInfo *rti = GetRailTypeInfo(railtype);

		assert(railtype < RAILTYPE_END);
		this->GetWidget<NWidgetCore>(WID_RAT_BUILD_NS)->widget_data     = rti->gui_sprites.build_ns_rail;
		this->GetWidget<NWidgetCore>(WID_RAT_BUILD_X)->widget_data      = rti->gui_sprites.build_x_rail;
		this->GetWidget<NWidgetCore>(WID_RAT_BUILD_EW)->widget_data     = rti->gui_sprites.build_ew_rail;
		this->GetWidget<NWidgetCore>(WID_RAT_BUILD_Y)->widget_data      = rti->gui_sprites.build_y_rail;
		this->GetWidget<NWidgetCore>(WID_RAT_AUTORAIL)->widget_data     = rti->gui_sprites.auto_rail;
		this->GetWidget<NWidgetCore>(WID_RAT_POLYRAIL)->widget_data     = rti->gui_sprites.auto_rail;
		this->GetWidget<NWidgetCore>(WID_RAT_BUILD_DEPOT)->widget_data  = rti->gui_sprites.build_depot;
		this->GetWidget<NWidgetCore>(WID_RAT_CONVERT_RAIL)->widget_data = rti->gui_sprites.convert_rail;
		this->GetWidget<NWidgetCore>(WID_RAT_BUILD_TUNNEL)->widget_data = rti->gui_sprites.build_tunnel;
	}

	/**
	 * Switch to another rail type.
	 * @param railtype New rail type.
	 */
	void ModifyRailType(RailType railtype)
	{
		this->SetupRailToolbar(railtype);
		this->ReInit();
	}

	void UpdateRemoveWidgetStatus(int clicked_widget)
	{
		switch (clicked_widget) {
			case WID_RAT_REMOVE:
				/* If it is the removal button that has been clicked, do nothing,
				 * as it is up to the other buttons to drive removal status */
				return;

			case WID_RAT_BUILD_NS:
			case WID_RAT_BUILD_X:
			case WID_RAT_BUILD_EW:
			case WID_RAT_BUILD_Y:
			case WID_RAT_AUTORAIL:
			case WID_RAT_POLYRAIL:
			case WID_RAT_BUILD_WAYPOINT:
			case WID_RAT_BUILD_STATION:
			case WID_RAT_BUILD_SIGNALS:
				/* Removal button is enabled only if the rail/signal/waypoint/station
				 * button is still lowered.  Once raised, it has to be disabled */
				this->SetWidgetDisabledState(WID_RAT_REMOVE, !this->IsWidgetLowered(clicked_widget));
				break;

			default:
				/* When any other buttons than rail/signal/waypoint/station, raise and
				 * disable the removal button */
				this->DisableWidget(WID_RAT_REMOVE);
				this->RaiseWidget(WID_RAT_REMOVE);
				break;
		}
	}

	virtual void SetStringParameters(int widget) const
	{
		if (widget == WID_RAT_CAPTION) {
			const RailtypeInfo *rti = GetRailTypeInfo(this->railtype);
			if (rti->max_speed > 0) {
				SetDParam(0, STR_TOOLBAR_RAILTYPE_VELOCITY);
				SetDParam(1, rti->strings.toolbar_caption);
				SetDParam(2, rti->max_speed);
			} else {
				SetDParam(0, rti->strings.toolbar_caption);
			}
		}
	}

	virtual void DrawWidget(const Rect &r, int widget) const
	{
		if (widget == WID_RAT_POLYRAIL) {
			Dimension d = GetSpriteSize(SPR_BLOT);
			uint offset = this->IsWidgetLowered(WID_RAT_POLYRAIL) ? 1 : 0;
			DrawSprite(SPR_BLOT, PALETTE_TO_GREY, (r.left + r.right - d.width) / 2 + offset, (r.top + r.bottom - d.height) / 2 + offset);
		}
	}

	virtual void OnClick(Point pt, int widget, int click_count)
	{
		if (widget < WID_RAT_BUILD_NS) return;

		_remove_button_clicked = false;
		switch (widget) {
			case WID_RAT_BUILD_NS:
				HandlePlacePushButton(this, WID_RAT_BUILD_NS, GetRailTypeInfo(_cur_railtype)->cursor.rail_ns, HT_LINE | HT_DIR_VL);
				this->last_user_action = widget;
				break;

			case WID_RAT_BUILD_X:
				HandlePlacePushButton(this, WID_RAT_BUILD_X, GetRailTypeInfo(_cur_railtype)->cursor.rail_swne, HT_LINE | HT_DIR_X);
				this->last_user_action = widget;
				break;

			case WID_RAT_BUILD_EW:
				HandlePlacePushButton(this, WID_RAT_BUILD_EW, GetRailTypeInfo(_cur_railtype)->cursor.rail_ew, HT_LINE | HT_DIR_HL);
				this->last_user_action = widget;
				break;

			case WID_RAT_BUILD_Y:
				HandlePlacePushButton(this, WID_RAT_BUILD_Y, GetRailTypeInfo(_cur_railtype)->cursor.rail_nwse, HT_LINE | HT_DIR_Y);
				this->last_user_action = widget;
				break;

			case WID_RAT_AUTORAIL:
				HandlePlacePushButton(this, WID_RAT_AUTORAIL, GetRailTypeInfo(_cur_railtype)->cursor.autorail, HT_RAIL);
				this->last_user_action = widget;
				break;

			case WID_RAT_POLYRAIL: {
				bool was_snap = CurrentlySnappingRailPlacement();
				bool was_open = this->IsWidgetLowered(WID_RAT_POLYRAIL);
				bool do_snap;
				bool do_open;
				/* "polyrail" hotkey     - activate polyline tool in snapping mode, close the tool if snapping mode is already active
				 * "new_polyrail" hotkey - activate polyline tool in non-snapping (new line) mode, close the tool if non-snapping mode is already active
				 * button ctrl-clicking  - switch between snapping and non-snapping modes, open the tool in non-snapping mode if it is closed
				 * button clicking       - open the tool in non-snapping mode, close the tool if it is opened */
				if (this->last_user_action == HOTKEY_POLYRAIL) {
					do_snap = true;
					do_open = !was_open || !was_snap;
				} else if (this->last_user_action == HOTKEY_NEW_POLYRAIL) {
					do_snap = false;
					do_open = !was_open || was_snap;
				} else if (_ctrl_pressed) {
					do_snap = !was_open || !was_snap;
					do_open = true;
				} else {
					do_snap = false;
					do_open = !was_open;
				}
				/* close the tool explicitly so it can be re-opened in different snapping mode */
				if (was_open) ResetObjectToPlace();
				/* open the tool in desired mode */
				if (do_open && HandlePlacePushButton(this, WID_RAT_POLYRAIL, GetRailTypeInfo(railtype)->cursor.autorail, do_snap ? (HT_RAIL | HT_POLY) : (HT_RAIL | HT_NEW_POLY))) {
					/* if we are re-opening the tool but we couldn't switch the snapping
					 * then close the tool instead of appearing to be doing nothing */
					if (was_open && do_snap != CurrentlySnappingRailPlacement()) ResetObjectToPlace();
				}
				this->last_user_action = WID_RAT_POLYRAIL;
				break;
			}

			case WID_RAT_DEMOLISH:
				HandlePlacePushButton(this, WID_RAT_DEMOLISH, ANIMCURSOR_DEMOLISH, HT_RECT | HT_DIAGONAL);
				this->last_user_action = widget;
				break;

			case WID_RAT_BUILD_DEPOT:
				if (HandlePlacePushButton(this, WID_RAT_BUILD_DEPOT, GetRailTypeInfo(_cur_railtype)->cursor.depot, HT_RECT)) {
					ShowBuildTrainDepotPicker(this);
					this->last_user_action = widget;
				}
				break;

			case WID_RAT_BUILD_WAYPOINT:
				this->last_user_action = widget;
				_waypoint_count = StationClass::Get(STAT_CLASS_WAYP)->GetSpecCount();
				if (HandlePlacePushButton(this, WID_RAT_BUILD_WAYPOINT, SPR_CURSOR_WAYPOINT, HT_RECT) && _waypoint_count > 1) {
					ShowBuildWaypointPicker(this);
				}
				break;

			case WID_RAT_BUILD_STATION:
				if (HandlePlacePushButton(this, WID_RAT_BUILD_STATION, SPR_CURSOR_RAIL_STATION, HT_RECT)) {
					ShowStationBuilder(this);
					this->last_user_action = widget;
				}
				break;

			case WID_RAT_BUILD_SIGNALS: {
				this->last_user_action = widget;
				bool started = HandlePlacePushButton(this, WID_RAT_BUILD_SIGNALS, ANIMCURSOR_BUILDSIGNALS, HT_RECT);
				if (started && _settings_client.gui.enable_signal_gui != _ctrl_pressed) {
					ShowSignalBuilder(this);
				}
				break;
			}

			case WID_RAT_BUILD_BRIDGE:
				HandlePlacePushButton(this, WID_RAT_BUILD_BRIDGE, SPR_CURSOR_BRIDGE, HT_RECT);
				this->last_user_action = widget;
				break;

			case WID_RAT_BUILD_TUNNEL:
				HandlePlacePushButton(this, WID_RAT_BUILD_TUNNEL, GetRailTypeInfo(_cur_railtype)->cursor.tunnel, HT_SPECIAL);
				this->last_user_action = widget;
				break;

			case WID_RAT_REMOVE:
				BuildRailClick_Remove(this);
				break;

			case WID_RAT_CONVERT_RAIL:
				HandlePlacePushButton(this, WID_RAT_CONVERT_RAIL, GetRailTypeInfo(_cur_railtype)->cursor.convert, HT_RECT | HT_DIAGONAL);
				this->last_user_action = widget;
				break;

			default: NOT_REACHED();
		}
		this->UpdateRemoveWidgetStatus(widget);
		if (_ctrl_pressed) RailToolbar_CtrlChanged(this);
	}

	virtual EventState OnHotkey(int hotkey)
	{
		MarkTileDirtyByTile(TileVirtXY(_thd.pos.x, _thd.pos.y)); // redraw tile selection

		if (hotkey == HOTKEY_POLYRAIL || hotkey == HOTKEY_NEW_POLYRAIL) {
			/* Indicate to the OnClick that the action comes from a hotkey rather
			 * then from a click and that the CTRL state should be ignored. */
			this->last_user_action = hotkey;
			hotkey = WID_RAT_POLYRAIL;
		}

		return this->Window::OnHotkey(hotkey);
	}

	virtual void OnPlaceObject(Point pt, TileIndex tile)
	{
		switch (this->last_user_action) {
			case WID_RAT_BUILD_NS:
				VpStartPlaceSizing(tile, VPM_FIX_VERTICAL | VPM_RAILDIRS, DDSP_PLACE_RAIL);
				break;

			case WID_RAT_BUILD_X:
				VpStartPlaceSizing(tile, VPM_FIX_Y | VPM_RAILDIRS, DDSP_PLACE_RAIL);
				break;

			case WID_RAT_BUILD_EW:
				VpStartPlaceSizing(tile, VPM_FIX_HORIZONTAL | VPM_RAILDIRS, DDSP_PLACE_RAIL);
				break;

			case WID_RAT_BUILD_Y:
				VpStartPlaceSizing(tile, VPM_FIX_X | VPM_RAILDIRS, DDSP_PLACE_RAIL);
				break;

			case WID_RAT_AUTORAIL:
			case WID_RAT_POLYRAIL:
				VpStartPlaceSizing(tile, VPM_RAILDIRS, DDSP_PLACE_RAIL);
				break;

			case WID_RAT_DEMOLISH:
				PlaceProc_DemolishArea(tile);
				break;

			case WID_RAT_BUILD_DEPOT:
				DoCommandP(tile, _cur_railtype, _build_depot_direction,
						CMD_BUILD_TRAIN_DEPOT | CMD_MSG(STR_ERROR_CAN_T_BUILD_TRAIN_DEPOT),
						CcRailDepot);
				break;

			case WID_RAT_BUILD_WAYPOINT:
				PlaceRail_Waypoint(tile);
				break;

			case WID_RAT_BUILD_STATION:
				PlaceRail_Station(tile);
				break;

			case WID_RAT_BUILD_SIGNALS:
				VpStartPlaceSizing(tile, VPM_SIGNALDIRS, DDSP_BUILD_SIGNALS);
				break;

			case WID_RAT_BUILD_BRIDGE:
				PlaceRail_Bridge(tile, this);
				break;

			case WID_RAT_BUILD_TUNNEL:
				DoCommandP(tile, _cur_railtype | (TRANSPORT_RAIL << 8), 0, CMD_BUILD_TUNNEL | CMD_MSG(STR_ERROR_CAN_T_BUILD_TUNNEL_HERE), CcBuildRailTunnel);
				break;

			case WID_RAT_CONVERT_RAIL:
				VpStartPlaceSizing(tile, VPM_X_AND_Y, DDSP_CONVERT_RAIL);
				break;

			default: NOT_REACHED();
		}
	}

	virtual void OnPlaceDrag(ViewportPlaceMethod select_method, ViewportDragDropSelectionProcess select_proc, Point pt)
	{
		/* no dragging if you have pressed the convert button */
		if (FindWindowById(WC_BUILD_SIGNAL, 0) != NULL && _convert_signal_button && this->IsWidgetLowered(WID_RAT_BUILD_SIGNALS)) return;

		VpSelectTilesWithMethod(pt.x, pt.y, select_method);
	}

	virtual void OnPlaceMouseUp(ViewportPlaceMethod select_method, ViewportDragDropSelectionProcess select_proc, Point pt, TileIndex start_tile, TileIndex end_tile)
	{
		if (pt.x != -1) {
			switch (select_proc) {
				default: NOT_REACHED();
				case DDSP_BUILD_BRIDGE:
					if (!_settings_client.gui.persistent_buildingtools) ResetObjectToPlace();
					ShowBuildBridgeWindow(start_tile, end_tile, TRANSPORT_RAIL, _cur_railtype);
					break;

				case DDSP_PLACE_RAIL:
					HandleAutodirPlacement();
					break;

				case DDSP_BUILD_SIGNALS:
					HandleAutoSignalPlacement();
					break;

				case DDSP_DEMOLISH_AREA:
					GUIPlaceProcDragXY(select_proc, start_tile, end_tile);
					break;

				case DDSP_CONVERT_RAIL:
<<<<<<< HEAD
					DoCommandP(end_tile, start_tile, _cur_railtype | (_ctrl_pressed ? (1 << 5) : 0), CMD_CONVERT_RAIL | CMD_MSG(STR_ERROR_CAN_T_CONVERT_RAIL), CcPlaySound1E);
=======
					DoCommandP(end_tile, start_tile, _cur_railtype | (_ctrl_pressed ? 0x10 : 0), CMD_CONVERT_RAIL | CMD_MSG(STR_ERROR_CAN_T_CONVERT_RAIL), CcPlaySound_SPLAT_RAIL);
>>>>>>> 39d588fa
					break;

				case DDSP_REMOVE_STATION:
				case DDSP_BUILD_STATION:
					if (this->IsWidgetLowered(WID_RAT_BUILD_STATION)) {
						/* Station */
						if (_remove_button_clicked) {
							DoCommandP(end_tile, start_tile, _ctrl_pressed ? 0 : 1, CMD_REMOVE_FROM_RAIL_STATION | CMD_MSG(STR_ERROR_CAN_T_REMOVE_PART_OF_STATION), CcPlaySound_SPLAT_RAIL);
						} else {
							HandleStationPlacement(start_tile, end_tile);
						}
					} else {
						/* Waypoint */
						if (_remove_button_clicked) {
							DoCommandP(end_tile, start_tile, _ctrl_pressed ? 0 : 1, CMD_REMOVE_FROM_RAIL_WAYPOINT | CMD_MSG(STR_ERROR_CAN_T_REMOVE_TRAIN_WAYPOINT), CcPlaySound_SPLAT_RAIL);
						} else {
							TileArea ta(start_tile, end_tile);
							uint32 p1 = _cur_railtype | (select_method == VPM_FIX_X ? AXIS_X : AXIS_Y) << 4 | ta.w << 8 | ta.h << 16 | _ctrl_pressed << 24;
							uint32 p2 = STAT_CLASS_WAYP | _cur_waypoint_type << 8 | INVALID_STATION << 16;

<<<<<<< HEAD
							CommandContainer cmdcont = { ta.tile, p1, p2, CMD_BUILD_RAIL_WAYPOINT | CMD_MSG(STR_ERROR_CAN_T_BUILD_TRAIN_WAYPOINT), CcPlaySound1E, 0, "" };
=======
							CommandContainer cmdcont = { ta.tile, p1, p2, CMD_BUILD_RAIL_WAYPOINT | CMD_MSG(STR_ERROR_CAN_T_BUILD_TRAIN_WAYPOINT), CcPlaySound_SPLAT_RAIL, "" };
>>>>>>> 39d588fa
							ShowSelectWaypointIfNeeded(cmdcont, ta);
						}
					}
					break;
			}
		}
	}

	virtual void OnPlaceObjectAbort()
	{
		this->RaiseButtons();
		this->DisableWidget(WID_RAT_REMOVE);
		this->SetWidgetDirty(WID_RAT_REMOVE);

		DeleteWindowById(WC_BUILD_SIGNAL, TRANSPORT_RAIL);
		DeleteWindowById(WC_BUILD_STATION, TRANSPORT_RAIL);
		DeleteWindowById(WC_BUILD_DEPOT, TRANSPORT_RAIL);
		DeleteWindowById(WC_BUILD_WAYPOINT, TRANSPORT_RAIL);
		DeleteWindowById(WC_SELECT_STATION, 0);
		DeleteWindowByClass(WC_BUILD_BRIDGE);
	}

	virtual void OnPlacePresize(Point pt, TileIndex tile)
	{
		DoCommand(tile, _cur_railtype | (TRANSPORT_RAIL << 8), 0, DC_AUTO, CMD_BUILD_TUNNEL);
		VpSetPresizeRange(tile, _build_tunnel_endtile == 0 ? tile : _build_tunnel_endtile);
	}

	virtual EventState OnCTRLStateChange()
	{
		/* do not toggle Remove button by Ctrl when placing station */
		if (!this->IsWidgetLowered(WID_RAT_BUILD_STATION) && !this->IsWidgetLowered(WID_RAT_BUILD_WAYPOINT) && RailToolbar_CtrlChanged(this)) return ES_HANDLED;
		return ES_NOT_HANDLED;
	}

	static HotkeyList hotkeys;
};

/**
 * Handler for global hotkeys of the BuildRailToolbarWindow.
 * @param hotkey Hotkey
 * @return ES_HANDLED if hotkey was accepted.
 */
static EventState RailToolbarGlobalHotkeys(int hotkey)
{
	if (_game_mode != GM_NORMAL || !CanBuildVehicleInfrastructure(VEH_TRAIN)) return ES_NOT_HANDLED;
	extern RailType _last_built_railtype;
	Window *w = ShowBuildRailToolbar(_last_built_railtype);
	if (w == NULL) return ES_NOT_HANDLED;
	return w->OnHotkey(hotkey);
}

const uint16 _railtoolbar_autorail_keys[] = {'5', 'A' | WKC_GLOBAL_HOTKEY, 0};
const uint16 _railtoolbar_polyrail_keys[] = {'5' | WKC_CTRL, 'A' | WKC_CTRL | WKC_GLOBAL_HOTKEY, 0};
const uint16 _railtoolbar_new_poly_keys[] = {'5' | WKC_CTRL | WKC_SHIFT, 'A' | WKC_CTRL | WKC_SHIFT | WKC_GLOBAL_HOTKEY, 0};

static Hotkey railtoolbar_hotkeys[] = {
	Hotkey('1', "build_ns", WID_RAT_BUILD_NS),
	Hotkey('2', "build_x", WID_RAT_BUILD_X),
	Hotkey('3', "build_ew", WID_RAT_BUILD_EW),
	Hotkey('4', "build_y", WID_RAT_BUILD_Y),
	Hotkey(_railtoolbar_autorail_keys, "autorail", WID_RAT_AUTORAIL),
	Hotkey(_railtoolbar_polyrail_keys, "polyrail", HOTKEY_POLYRAIL),
	Hotkey(_railtoolbar_new_poly_keys, "new_polyrail", HOTKEY_NEW_POLYRAIL),
	Hotkey('6', "demolish", WID_RAT_DEMOLISH),
	Hotkey('7', "depot", WID_RAT_BUILD_DEPOT),
	Hotkey('8', "waypoint", WID_RAT_BUILD_WAYPOINT),
	Hotkey('9', "station", WID_RAT_BUILD_STATION),
	Hotkey('S', "signal", WID_RAT_BUILD_SIGNALS),
	Hotkey('B', "bridge", WID_RAT_BUILD_BRIDGE),
	Hotkey('T', "tunnel", WID_RAT_BUILD_TUNNEL),
	Hotkey('R', "remove", WID_RAT_REMOVE),
	Hotkey('C', "convert", WID_RAT_CONVERT_RAIL),
	HOTKEY_LIST_END
};
HotkeyList BuildRailToolbarWindow::hotkeys("railtoolbar", railtoolbar_hotkeys, RailToolbarGlobalHotkeys);

static const NWidgetPart _nested_build_rail_widgets[] = {
	NWidget(NWID_HORIZONTAL),
		NWidget(WWT_CLOSEBOX, COLOUR_DARK_GREEN),
		NWidget(WWT_CAPTION, COLOUR_DARK_GREEN, WID_RAT_CAPTION), SetDataTip(STR_WHITE_STRING, STR_TOOLTIP_WINDOW_TITLE_DRAG_THIS),
		NWidget(WWT_STICKYBOX, COLOUR_DARK_GREEN),
	EndContainer(),
	NWidget(NWID_HORIZONTAL),
		NWidget(WWT_IMGBTN, COLOUR_DARK_GREEN, WID_RAT_BUILD_NS),
						SetFill(0, 1), SetMinimalSize(22, 22), SetDataTip(SPR_IMG_RAIL_NS, STR_RAIL_TOOLBAR_TOOLTIP_BUILD_RAILROAD_TRACK),
		NWidget(WWT_IMGBTN, COLOUR_DARK_GREEN, WID_RAT_BUILD_X),
						SetFill(0, 1), SetMinimalSize(22, 22), SetDataTip(SPR_IMG_RAIL_NE, STR_RAIL_TOOLBAR_TOOLTIP_BUILD_RAILROAD_TRACK),
		NWidget(WWT_IMGBTN, COLOUR_DARK_GREEN, WID_RAT_BUILD_EW),
						SetFill(0, 1), SetMinimalSize(22, 22), SetDataTip(SPR_IMG_RAIL_EW, STR_RAIL_TOOLBAR_TOOLTIP_BUILD_RAILROAD_TRACK),
		NWidget(WWT_IMGBTN, COLOUR_DARK_GREEN, WID_RAT_BUILD_Y),
						SetFill(0, 1), SetMinimalSize(22, 22), SetDataTip(SPR_IMG_RAIL_NW, STR_RAIL_TOOLBAR_TOOLTIP_BUILD_RAILROAD_TRACK),
		NWidget(WWT_IMGBTN, COLOUR_DARK_GREEN, WID_RAT_AUTORAIL),
						SetFill(0, 1), SetMinimalSize(22, 22), SetDataTip(SPR_IMG_AUTORAIL, STR_RAIL_TOOLBAR_TOOLTIP_BUILD_AUTORAIL),
		NWidget(WWT_IMGBTN, COLOUR_DARK_GREEN, WID_RAT_POLYRAIL),
						SetFill(0, 1), SetMinimalSize(22, 22), SetDataTip(SPR_IMG_AUTORAIL, STR_RAIL_TOOLBAR_TOOLTIP_BUILD_POLYRAIL),

		NWidget(WWT_PANEL, COLOUR_DARK_GREEN), SetMinimalSize(4, 22), SetDataTip(0x0, STR_NULL), EndContainer(),

		NWidget(WWT_IMGBTN, COLOUR_DARK_GREEN, WID_RAT_DEMOLISH),
						SetFill(0, 1), SetMinimalSize(22, 22), SetDataTip(SPR_IMG_DYNAMITE, STR_TOOLTIP_DEMOLISH_BUILDINGS_ETC),
		NWidget(WWT_IMGBTN, COLOUR_DARK_GREEN, WID_RAT_BUILD_DEPOT),
						SetFill(0, 1), SetMinimalSize(22, 22), SetDataTip(SPR_IMG_DEPOT_RAIL, STR_RAIL_TOOLBAR_TOOLTIP_BUILD_TRAIN_DEPOT_FOR_BUILDING),
		NWidget(WWT_IMGBTN, COLOUR_DARK_GREEN, WID_RAT_BUILD_WAYPOINT),
						SetFill(0, 1), SetMinimalSize(22, 22), SetDataTip(SPR_IMG_WAYPOINT, STR_RAIL_TOOLBAR_TOOLTIP_CONVERT_RAIL_TO_WAYPOINT),
		NWidget(WWT_IMGBTN, COLOUR_DARK_GREEN, WID_RAT_BUILD_STATION),
						SetFill(0, 1), SetMinimalSize(42, 22), SetDataTip(SPR_IMG_RAIL_STATION, STR_RAIL_TOOLBAR_TOOLTIP_BUILD_RAILROAD_STATION),
		NWidget(WWT_IMGBTN, COLOUR_DARK_GREEN, WID_RAT_BUILD_SIGNALS),
						SetFill(0, 1), SetMinimalSize(22, 22), SetDataTip(SPR_IMG_RAIL_SIGNALS, STR_RAIL_TOOLBAR_TOOLTIP_BUILD_RAILROAD_SIGNALS),
		NWidget(WWT_IMGBTN, COLOUR_DARK_GREEN, WID_RAT_BUILD_BRIDGE),
						SetFill(0, 1), SetMinimalSize(42, 22), SetDataTip(SPR_IMG_BRIDGE, STR_RAIL_TOOLBAR_TOOLTIP_BUILD_RAILROAD_BRIDGE),
		NWidget(WWT_IMGBTN, COLOUR_DARK_GREEN, WID_RAT_BUILD_TUNNEL),
						SetFill(0, 1), SetMinimalSize(20, 22), SetDataTip(SPR_IMG_TUNNEL_RAIL, STR_RAIL_TOOLBAR_TOOLTIP_BUILD_RAILROAD_TUNNEL),
		NWidget(WWT_IMGBTN, COLOUR_DARK_GREEN, WID_RAT_REMOVE),
						SetFill(0, 1), SetMinimalSize(22, 22), SetDataTip(SPR_IMG_REMOVE, STR_RAIL_TOOLBAR_TOOLTIP_TOGGLE_BUILD_REMOVE_FOR),
		NWidget(WWT_IMGBTN, COLOUR_DARK_GREEN, WID_RAT_CONVERT_RAIL),
						SetFill(0, 1), SetMinimalSize(22, 22), SetDataTip(SPR_IMG_CONVERT_RAIL, STR_RAIL_TOOLBAR_TOOLTIP_CONVERT_RAIL),
	EndContainer(),
};

static WindowDesc _build_rail_desc(
	WDP_ALIGN_TOOLBAR, "toolbar_rail", 0, 0,
	WC_BUILD_TOOLBAR, WC_NONE,
	WDF_CONSTRUCTION,
	_nested_build_rail_widgets, lengthof(_nested_build_rail_widgets),
	&BuildRailToolbarWindow::hotkeys
);


/**
 * Open the build rail toolbar window for a specific rail type.
 *
 * If the terraform toolbar is linked to the toolbar, that window is also opened.
 *
 * @param railtype Rail type to open the window for
 * @return newly opened rail toolbar, or NULL if the toolbar could not be opened.
 */
Window *ShowBuildRailToolbar(RailType railtype)
{
	if (!Company::IsValidID(_local_company)) return NULL;
	if (!ValParamRailtype(railtype)) return NULL;

	DeleteWindowByClass(WC_BUILD_TOOLBAR);
	_cur_railtype = railtype;
	_remove_button_clicked = false;
	return new BuildRailToolbarWindow(&_build_rail_desc, railtype);
}

/* TODO: For custom stations, respect their allowed platforms/lengths bitmasks!
 * --pasky */

static void HandleStationPlacement(TileIndex start, TileIndex end)
{
	TileArea ta(start, end);
	uint numtracks = ta.w;
	uint platlength = ta.h;

	if (_railstation.orientation == AXIS_X) Swap(numtracks, platlength);

	uint32 p1 = _cur_railtype | _railstation.orientation << 5 | numtracks << 8 | platlength << 16 | _ctrl_pressed << 24;
	uint32 p2 = _railstation.station_class | _railstation.station_type << 8 | INVALID_STATION << 16;

	CommandContainer cmdcont = { ta.tile, p1, p2, CMD_BUILD_RAIL_STATION | CMD_MSG(STR_ERROR_CAN_T_BUILD_RAILROAD_STATION), CcStation, 0, "" };
	ShowSelectStationIfNeeded(cmdcont, ta);
}

struct BuildRailStationWindow : public PickerWindowBase {
private:
	uint line_height;     ///< Height of a single line in the newstation selection matrix (#WID_BRAS_NEWST_LIST widget).
	uint coverage_height; ///< Height of the coverage texts.
	Scrollbar *vscroll;   ///< Vertical scrollbar of the new station list.
	Scrollbar *vscroll2;  ///< Vertical scrollbar of the matrix with new stations.

	/**
	 * Verify whether the currently selected station size is allowed after selecting a new station class/type.
	 * If not, change the station size variables ( _settings_client.gui.station_numtracks and _settings_client.gui.station_platlength ).
	 * @param statspec Specification of the new station class/type
	 */
	void CheckSelectedSize(const StationSpec *statspec)
	{
		if (statspec == NULL || _settings_client.gui.station_dragdrop) return;

		/* If current number of tracks is not allowed, make it as big as possible */
		if (HasBit(statspec->disallowed_platforms, _settings_client.gui.station_numtracks - 1)) {
			this->RaiseWidget(_settings_client.gui.station_numtracks + WID_BRAS_PLATFORM_NUM_BEGIN);
			_settings_client.gui.station_numtracks = 1;
			if (statspec->disallowed_platforms != UINT8_MAX) {
				while (HasBit(statspec->disallowed_platforms, _settings_client.gui.station_numtracks - 1)) {
					_settings_client.gui.station_numtracks++;
				}
				this->LowerWidget(_settings_client.gui.station_numtracks + WID_BRAS_PLATFORM_NUM_BEGIN);
			}
		}

		if (HasBit(statspec->disallowed_lengths, _settings_client.gui.station_platlength - 1)) {
			this->RaiseWidget(_settings_client.gui.station_platlength + WID_BRAS_PLATFORM_LEN_BEGIN);
			_settings_client.gui.station_platlength = 1;
			if (statspec->disallowed_lengths != UINT8_MAX) {
				while (HasBit(statspec->disallowed_lengths, _settings_client.gui.station_platlength - 1)) {
					_settings_client.gui.station_platlength++;
				}
				this->LowerWidget(_settings_client.gui.station_platlength + WID_BRAS_PLATFORM_LEN_BEGIN);
			}
		}
	}

public:
	BuildRailStationWindow(WindowDesc *desc, Window *parent, bool newstation) : PickerWindowBase(desc, parent)
	{
		this->coverage_height = 2 * FONT_HEIGHT_NORMAL + 3 * WD_PAR_VSEP_NORMAL;
		this->vscroll = NULL;
		_railstation.newstations = newstation;

		this->CreateNestedTree();
		NWidgetStacked *newst_additions = this->GetWidget<NWidgetStacked>(WID_BRAS_SHOW_NEWST_ADDITIONS);
		newst_additions->SetDisplayedPlane(newstation ? 0 : SZSP_NONE);
		newst_additions = this->GetWidget<NWidgetStacked>(WID_BRAS_SHOW_NEWST_MATRIX);
		newst_additions->SetDisplayedPlane(newstation ? 0 : SZSP_NONE);
		newst_additions = this->GetWidget<NWidgetStacked>(WID_BRAS_SHOW_NEWST_DEFSIZE);
		newst_additions->SetDisplayedPlane(newstation ? 0 : SZSP_NONE);
		newst_additions = this->GetWidget<NWidgetStacked>(WID_BRAS_SHOW_NEWST_RESIZE);
		newst_additions->SetDisplayedPlane(newstation ? 0 : SZSP_NONE);
		if (newstation) {
			this->vscroll = this->GetScrollbar(WID_BRAS_NEWST_SCROLL);
			this->vscroll2 = this->GetScrollbar(WID_BRAS_MATRIX_SCROLL);
		}
		this->FinishInitNested(TRANSPORT_RAIL);

		this->LowerWidget(_railstation.orientation + WID_BRAS_PLATFORM_DIR_X);
		if (_settings_client.gui.station_dragdrop) {
			this->LowerWidget(WID_BRAS_PLATFORM_DRAG_N_DROP);
		} else {
			this->LowerWidget(_settings_client.gui.station_numtracks + WID_BRAS_PLATFORM_NUM_BEGIN);
			this->LowerWidget(_settings_client.gui.station_platlength + WID_BRAS_PLATFORM_LEN_BEGIN);
		}
		this->SetWidgetLoweredState(WID_BRAS_HIGHLIGHT_OFF, !_settings_client.gui.station_show_coverage);
		this->SetWidgetLoweredState(WID_BRAS_HIGHLIGHT_ON, _settings_client.gui.station_show_coverage);

		if (!newstation || _railstation.station_class >= (int)StationClass::GetClassCount()) {
			/* New stations are not available or changed, so ensure the default station
			 * type is 'selected'. */
			_railstation.station_class = STAT_CLASS_DFLT;
			_railstation.station_type = 0;
			this->vscroll2 = NULL;
		}
		if (newstation) {
			_railstation.station_count = StationClass::Get(_railstation.station_class)->GetSpecCount();
			_railstation.station_type = min(_railstation.station_type, _railstation.station_count - 1);

			int count = 0;
			for (uint i = 0; i < StationClass::GetClassCount(); i++) {
				if (i == STAT_CLASS_WAYP) continue;
				count++;
			}
			this->vscroll->SetCount(count);
			this->vscroll->SetPosition(Clamp(_railstation.station_class - 2, 0, max(this->vscroll->GetCount() - this->vscroll->GetCapacity(), 0)));

			NWidgetMatrix *matrix = this->GetWidget<NWidgetMatrix>(WID_BRAS_MATRIX);
			matrix->SetScrollbar(this->vscroll2);
			matrix->SetCount(_railstation.station_count);
			matrix->SetClicked(_railstation.station_type);
		}
	}

	virtual ~BuildRailStationWindow()
	{
		DeleteWindowById(WC_SELECT_STATION, 0);
	}

	virtual void OnPaint()
	{
		bool newstations = _railstation.newstations;
		const StationSpec *statspec = newstations ? StationClass::Get(_railstation.station_class)->GetSpec(_railstation.station_type) : NULL;

		if (_settings_client.gui.station_dragdrop) {
			SetTileSelectSize(1, 1);
		} else {
			int x = _settings_client.gui.station_numtracks;
			int y = _settings_client.gui.station_platlength;
			if (_railstation.orientation == AXIS_X) Swap(x, y);
			if (!_remove_button_clicked) {
				SetTileSelectSize(x, y);
			}
		}

		int rad = (_settings_game.station.modified_catchment) ? CA_TRAIN : CA_UNMODIFIED;

		if (_settings_client.gui.station_show_coverage) SetTileSelectBigSize(-rad, -rad, 2 * rad, 2 * rad);

		for (uint bits = 0; bits < 7; bits++) {
			bool disable = bits >= _settings_game.station.station_spread;
			if (statspec == NULL) {
				this->SetWidgetDisabledState(bits + WID_BRAS_PLATFORM_NUM_1, disable);
				this->SetWidgetDisabledState(bits + WID_BRAS_PLATFORM_LEN_1, disable);
			} else {
				this->SetWidgetDisabledState(bits + WID_BRAS_PLATFORM_NUM_1, HasBit(statspec->disallowed_platforms, bits) || disable);
				this->SetWidgetDisabledState(bits + WID_BRAS_PLATFORM_LEN_1, HasBit(statspec->disallowed_lengths,   bits) || disable);
			}
		}

		this->DrawWidgets();

		/* 'Accepts' and 'Supplies' texts. */
		NWidgetBase *cov = this->GetWidget<NWidgetBase>(WID_BRAS_COVERAGE_TEXTS);
		int top = cov->pos_y + WD_PAR_VSEP_NORMAL;
		int left = cov->pos_x + WD_FRAMERECT_LEFT;
		int right = cov->pos_x + cov->current_x - WD_FRAMERECT_RIGHT;
		int bottom = cov->pos_y + cov->current_y;
		top = DrawStationCoverageAreaText(left, right, top, SCT_ALL, rad, false) + WD_PAR_VSEP_NORMAL;
		top = DrawStationCoverageAreaText(left, right, top, SCT_ALL, rad, true) + WD_PAR_VSEP_NORMAL;
		/* Resize background if the window is too small.
		 * Never make the window smaller to avoid oscillating if the size change affects the acceptance.
		 * (This is the case, if making the window bigger moves the mouse into the window.) */
		if (top > bottom) {
			this->coverage_height += top - bottom;
			this->ReInit();
		}
	}

	virtual void UpdateWidgetSize(int widget, Dimension *size, const Dimension &padding, Dimension *fill, Dimension *resize)
	{
		switch (widget) {
			case WID_BRAS_NEWST_LIST: {
				Dimension d = {0, 0};
				for (uint i = 0; i < StationClass::GetClassCount(); i++) {
					if (i == STAT_CLASS_WAYP) continue;
					d = maxdim(d, GetStringBoundingBox(StationClass::Get((StationClassID)i)->name));
				}
				size->width = max(size->width, d.width + padding.width);
				this->line_height = FONT_HEIGHT_NORMAL + WD_MATRIX_TOP + WD_MATRIX_BOTTOM;
				size->height = 5 * this->line_height;
				resize->height = this->line_height;
				break;
			}

			case WID_BRAS_SHOW_NEWST_TYPE: {
				if (!_railstation.newstations) {
					size->width = 0;
					size->height = 0;
					break;
				}

				/* If newstations exist, compute the non-zero minimal size. */
				Dimension d = {0, 0};
				StringID str = this->GetWidget<NWidgetCore>(widget)->widget_data;
				for (StationClassID statclass = STAT_CLASS_BEGIN; statclass < (StationClassID)StationClass::GetClassCount(); statclass++) {
					if (statclass == STAT_CLASS_WAYP) continue;
					StationClass *stclass = StationClass::Get(statclass);
					for (uint16 j = 0; j < stclass->GetSpecCount(); j++) {
						const StationSpec *statspec = stclass->GetSpec(j);
						SetDParam(0, (statspec != NULL && statspec->name != 0) ? statspec->name : STR_STATION_CLASS_DFLT);
						d = maxdim(d, GetStringBoundingBox(str));
					}
				}
				size->width = max(size->width, d.width + padding.width);
				break;
			}

			case WID_BRAS_PLATFORM_DIR_X:
			case WID_BRAS_PLATFORM_DIR_Y:
			case WID_BRAS_IMAGE:
				size->width  = ScaleGUITrad(64) + 2;
				size->height = ScaleGUITrad(58) + 2;
				break;

			case WID_BRAS_COVERAGE_TEXTS:
				size->height = this->coverage_height;
				break;

			case WID_BRAS_MATRIX:
				fill->height = 1;
				resize->height = 1;
				break;
		}
	}

	virtual void DrawWidget(const Rect &r, int widget) const
	{
		DrawPixelInfo tmp_dpi;

		switch (GB(widget, 0, 16)) {
			case WID_BRAS_PLATFORM_DIR_X:
				/* Set up a clipping area for the '/' station preview */
				if (FillDrawPixelInfo(&tmp_dpi, r.left, r.top, r.right - r.left + 1, r.bottom - r.top + 1)) {
					DrawPixelInfo *old_dpi = _cur_dpi;
					_cur_dpi = &tmp_dpi;
					int x = ScaleGUITrad(31) + 1;
					int y = r.bottom - r.top - ScaleGUITrad(31);
					if (!DrawStationTile(x, y, _cur_railtype, AXIS_X, _railstation.station_class, _railstation.station_type)) {
						StationPickerDrawSprite(x, y, STATION_RAIL, _cur_railtype, INVALID_ROADTYPE, 2);
					}
					_cur_dpi = old_dpi;
				}
				break;

			case WID_BRAS_PLATFORM_DIR_Y:
				/* Set up a clipping area for the '\' station preview */
				if (FillDrawPixelInfo(&tmp_dpi, r.left, r.top, r.right - r.left + 1, r.bottom - r.top + 1)) {
					DrawPixelInfo *old_dpi = _cur_dpi;
					_cur_dpi = &tmp_dpi;
					int x = ScaleGUITrad(31) + 1;
					int y = r.bottom - r.top - ScaleGUITrad(31);
					if (!DrawStationTile(x, y, _cur_railtype, AXIS_Y, _railstation.station_class, _railstation.station_type)) {
						StationPickerDrawSprite(x, y, STATION_RAIL, _cur_railtype, INVALID_ROADTYPE, 3);
					}
					_cur_dpi = old_dpi;
				}
				break;

			case WID_BRAS_NEWST_LIST: {
				uint statclass = 0;
				uint row = 0;
				for (uint i = 0; i < StationClass::GetClassCount(); i++) {
					if (i == STAT_CLASS_WAYP) continue;
					if (this->vscroll->IsVisible(statclass)) {
						DrawString(r.left + WD_MATRIX_LEFT, r.right - WD_MATRIX_RIGHT, row * this->line_height + r.top + WD_MATRIX_TOP,
								StationClass::Get((StationClassID)i)->name,
								(StationClassID)i == _railstation.station_class ? TC_WHITE : TC_BLACK);
						row++;
					}
					statclass++;
				}
				break;
			}

			case WID_BRAS_IMAGE: {
				byte type = GB(widget, 16, 16);
				assert(type < _railstation.station_count);
				/* Check station availability callback */
				const StationSpec *statspec = StationClass::Get(_railstation.station_class)->GetSpec(type);
				if (!IsStationAvailable(statspec)) {
					GfxFillRect(r.left + 1, r.top + 1, r.right - 1, r.bottom - 1, PC_BLACK, FILLRECT_CHECKER);
				}

				/* Set up a clipping area for the station preview. */
				if (FillDrawPixelInfo(&tmp_dpi, r.left, r.top, r.right - r.left + 1, r.bottom - r.top + 1)) {
					DrawPixelInfo *old_dpi = _cur_dpi;
					_cur_dpi = &tmp_dpi;
					int x = ScaleGUITrad(31) + 1;
					int y = r.bottom - r.top - ScaleGUITrad(31);
					if (!DrawStationTile(x, y, _cur_railtype, _railstation.orientation, _railstation.station_class, type)) {
						StationPickerDrawSprite(x, y, STATION_RAIL, _cur_railtype, INVALID_ROADTYPE, 2 + _railstation.orientation);
					}
					_cur_dpi = old_dpi;
				}
				break;
			}
		}
	}

	virtual void OnResize()
	{
		if (this->vscroll != NULL) { // New stations available.
			this->vscroll->SetCapacityFromWidget(this, WID_BRAS_NEWST_LIST);
		}
	}

	virtual void SetStringParameters(int widget) const
	{
		if (widget == WID_BRAS_SHOW_NEWST_TYPE) {
			const StationSpec *statspec = StationClass::Get(_railstation.station_class)->GetSpec(_railstation.station_type);
			SetDParam(0, (statspec != NULL && statspec->name != 0) ? statspec->name : STR_STATION_CLASS_DFLT);
		}
	}

	virtual void OnClick(Point pt, int widget, int click_count)
	{
		switch (GB(widget, 0, 16)) {
			case WID_BRAS_PLATFORM_DIR_X:
			case WID_BRAS_PLATFORM_DIR_Y:
				this->RaiseWidget(_railstation.orientation + WID_BRAS_PLATFORM_DIR_X);
				_railstation.orientation = (Axis)(widget - WID_BRAS_PLATFORM_DIR_X);
				this->LowerWidget(_railstation.orientation + WID_BRAS_PLATFORM_DIR_X);
				if (_settings_client.sound.click_beep) SndPlayFx(SND_15_BEEP);
				this->SetDirty();
				DeleteWindowById(WC_SELECT_STATION, 0);
				break;

			case WID_BRAS_PLATFORM_NUM_1:
			case WID_BRAS_PLATFORM_NUM_2:
			case WID_BRAS_PLATFORM_NUM_3:
			case WID_BRAS_PLATFORM_NUM_4:
			case WID_BRAS_PLATFORM_NUM_5:
			case WID_BRAS_PLATFORM_NUM_6:
			case WID_BRAS_PLATFORM_NUM_7: {
				this->RaiseWidget(_settings_client.gui.station_numtracks + WID_BRAS_PLATFORM_NUM_BEGIN);
				this->RaiseWidget(WID_BRAS_PLATFORM_DRAG_N_DROP);

				_settings_client.gui.station_numtracks = widget - WID_BRAS_PLATFORM_NUM_BEGIN;
				_settings_client.gui.station_dragdrop = false;

				_settings_client.gui.station_dragdrop = false;

				const StationSpec *statspec = _railstation.newstations ? StationClass::Get(_railstation.station_class)->GetSpec(_railstation.station_type) : NULL;
				if (statspec != NULL && HasBit(statspec->disallowed_lengths, _settings_client.gui.station_platlength - 1)) {
					/* The previously selected number of platforms in invalid */
					for (uint i = 0; i < 7; i++) {
						if (!HasBit(statspec->disallowed_lengths, i)) {
							this->RaiseWidget(_settings_client.gui.station_platlength + WID_BRAS_PLATFORM_LEN_BEGIN);
							_settings_client.gui.station_platlength = i + 1;
							break;
						}
					}
				}

				this->LowerWidget(_settings_client.gui.station_numtracks + WID_BRAS_PLATFORM_NUM_BEGIN);
				this->LowerWidget(_settings_client.gui.station_platlength + WID_BRAS_PLATFORM_LEN_BEGIN);
				if (_settings_client.sound.click_beep) SndPlayFx(SND_15_BEEP);
				this->SetDirty();
				DeleteWindowById(WC_SELECT_STATION, 0);
				break;
			}

			case WID_BRAS_PLATFORM_LEN_1:
			case WID_BRAS_PLATFORM_LEN_2:
			case WID_BRAS_PLATFORM_LEN_3:
			case WID_BRAS_PLATFORM_LEN_4:
			case WID_BRAS_PLATFORM_LEN_5:
			case WID_BRAS_PLATFORM_LEN_6:
			case WID_BRAS_PLATFORM_LEN_7: {
				this->RaiseWidget(_settings_client.gui.station_platlength + WID_BRAS_PLATFORM_LEN_BEGIN);
				this->RaiseWidget(WID_BRAS_PLATFORM_DRAG_N_DROP);

				_settings_client.gui.station_platlength = widget - WID_BRAS_PLATFORM_LEN_BEGIN;
				_settings_client.gui.station_dragdrop = false;

				_settings_client.gui.station_dragdrop = false;

				const StationSpec *statspec = _railstation.newstations ? StationClass::Get(_railstation.station_class)->GetSpec(_railstation.station_type) : NULL;
				if (statspec != NULL && HasBit(statspec->disallowed_platforms, _settings_client.gui.station_numtracks - 1)) {
					/* The previously selected number of tracks in invalid */
					for (uint i = 0; i < 7; i++) {
						if (!HasBit(statspec->disallowed_platforms, i)) {
							this->RaiseWidget(_settings_client.gui.station_numtracks + WID_BRAS_PLATFORM_NUM_BEGIN);
							_settings_client.gui.station_numtracks = i + 1;
							break;
						}
					}
				}

				this->LowerWidget(_settings_client.gui.station_numtracks + WID_BRAS_PLATFORM_NUM_BEGIN);
				this->LowerWidget(_settings_client.gui.station_platlength + WID_BRAS_PLATFORM_LEN_BEGIN);
				if (_settings_client.sound.click_beep) SndPlayFx(SND_15_BEEP);
				this->SetDirty();
				DeleteWindowById(WC_SELECT_STATION, 0);
				break;
			}

			case WID_BRAS_PLATFORM_DRAG_N_DROP: {
				_settings_client.gui.station_dragdrop ^= true;

				this->ToggleWidgetLoweredState(WID_BRAS_PLATFORM_DRAG_N_DROP);

				/* get the first allowed length/number of platforms */
				const StationSpec *statspec = _railstation.newstations ? StationClass::Get(_railstation.station_class)->GetSpec(_railstation.station_type) : NULL;
				if (statspec != NULL && HasBit(statspec->disallowed_lengths, _settings_client.gui.station_platlength - 1)) {
					for (uint i = 0; i < 7; i++) {
						if (!HasBit(statspec->disallowed_lengths, i)) {
							this->RaiseWidget(_settings_client.gui.station_platlength + WID_BRAS_PLATFORM_LEN_BEGIN);
							_settings_client.gui.station_platlength = i + 1;
							break;
						}
					}
				}
				if (statspec != NULL && HasBit(statspec->disallowed_platforms, _settings_client.gui.station_numtracks - 1)) {
					for (uint i = 0; i < 7; i++) {
						if (!HasBit(statspec->disallowed_platforms, i)) {
							this->RaiseWidget(_settings_client.gui.station_numtracks + WID_BRAS_PLATFORM_NUM_BEGIN);
							_settings_client.gui.station_numtracks = i + 1;
							break;
						}
					}
				}

				this->SetWidgetLoweredState(_settings_client.gui.station_numtracks + WID_BRAS_PLATFORM_NUM_BEGIN, !_settings_client.gui.station_dragdrop);
				this->SetWidgetLoweredState(_settings_client.gui.station_platlength + WID_BRAS_PLATFORM_LEN_BEGIN, !_settings_client.gui.station_dragdrop);
				if (_settings_client.sound.click_beep) SndPlayFx(SND_15_BEEP);
				this->SetDirty();
				DeleteWindowById(WC_SELECT_STATION, 0);
				break;
			}

			case WID_BRAS_HIGHLIGHT_OFF:
			case WID_BRAS_HIGHLIGHT_ON:
				_settings_client.gui.station_show_coverage = (widget != WID_BRAS_HIGHLIGHT_OFF);

				this->SetWidgetLoweredState(WID_BRAS_HIGHLIGHT_OFF, !_settings_client.gui.station_show_coverage);
				this->SetWidgetLoweredState(WID_BRAS_HIGHLIGHT_ON, _settings_client.gui.station_show_coverage);
				if (_settings_client.sound.click_beep) SndPlayFx(SND_15_BEEP);
				this->SetDirty();
				break;

			case WID_BRAS_NEWST_LIST: {
				int y = this->vscroll->GetScrolledRowFromWidget(pt.y, this, WID_BRAS_NEWST_LIST, 0, this->line_height);
				if (y >= (int)StationClass::GetClassCount()) return;
				for (uint i = 0; i < StationClass::GetClassCount(); i++) {
					if (i == STAT_CLASS_WAYP) continue;
					if (y == 0) {
						if (_railstation.station_class != (StationClassID)i) {
							_railstation.station_class = (StationClassID)i;
							StationClass *stclass = StationClass::Get(_railstation.station_class);
							_railstation.station_count = stclass->GetSpecCount();
							_railstation.station_type  = min((int)_railstation.station_type, max(0, (int)_railstation.station_count - 1));

							this->CheckSelectedSize(stclass->GetSpec(_railstation.station_type));

							NWidgetMatrix *matrix = this->GetWidget<NWidgetMatrix>(WID_BRAS_MATRIX);
							matrix->SetCount(_railstation.station_count);
							matrix->SetClicked(_railstation.station_type);
						}
						if (_settings_client.sound.click_beep) SndPlayFx(SND_15_BEEP);
						this->SetDirty();
						DeleteWindowById(WC_SELECT_STATION, 0);
						break;
					}
					y--;
				}
				break;
			}

			case WID_BRAS_IMAGE: {
				int y = GB(widget, 16, 16);
				if (y >= _railstation.station_count) return;

				/* Check station availability callback */
				const StationSpec *statspec = StationClass::Get(_railstation.station_class)->GetSpec(y);
				if (!IsStationAvailable(statspec)) return;

				_railstation.station_type = y;

				this->CheckSelectedSize(statspec);
				this->GetWidget<NWidgetMatrix>(WID_BRAS_MATRIX)->SetClicked(_railstation.station_type);

				if (_settings_client.sound.click_beep) SndPlayFx(SND_15_BEEP);
				this->SetDirty();
				DeleteWindowById(WC_SELECT_STATION, 0);
				break;
			}
		}
	}

	virtual void OnTick()
	{
		CheckRedrawStationCoverage(this);
	}
};

static const NWidgetPart _nested_station_builder_widgets[] = {
	NWidget(NWID_HORIZONTAL),
		NWidget(WWT_CLOSEBOX, COLOUR_DARK_GREEN),
		NWidget(WWT_CAPTION, COLOUR_DARK_GREEN), SetDataTip(STR_STATION_BUILD_RAIL_CAPTION, STR_TOOLTIP_WINDOW_TITLE_DRAG_THIS),
		NWidget(NWID_SELECTION, INVALID_COLOUR, WID_BRAS_SHOW_NEWST_DEFSIZE),
			NWidget(WWT_DEFSIZEBOX, COLOUR_DARK_GREEN),
		EndContainer(),
	EndContainer(),
	NWidget(WWT_PANEL, COLOUR_DARK_GREEN),
		NWidget(NWID_HORIZONTAL),
			NWidget(NWID_VERTICAL),
				NWidget(NWID_SELECTION, INVALID_COLOUR, WID_BRAS_SHOW_NEWST_ADDITIONS),
					NWidget(NWID_HORIZONTAL), SetPIP(7, 0, 7), SetPadding(2, 0, 1, 0),
						NWidget(WWT_MATRIX, COLOUR_GREY, WID_BRAS_NEWST_LIST), SetMinimalSize(122, 71), SetFill(1, 0),
								SetMatrixDataTip(1, 0, STR_STATION_BUILD_STATION_CLASS_TOOLTIP), SetScrollbar(WID_BRAS_NEWST_SCROLL),
						NWidget(NWID_VSCROLLBAR, COLOUR_GREY, WID_BRAS_NEWST_SCROLL),
					EndContainer(),
				EndContainer(),
				NWidget(WWT_LABEL, COLOUR_DARK_GREEN), SetMinimalSize(144, 11), SetDataTip(STR_STATION_BUILD_ORIENTATION, STR_NULL), SetPadding(1, 2, 0, 2),
				NWidget(NWID_HORIZONTAL),
					NWidget(NWID_SPACER), SetMinimalSize(7, 0), SetFill(1, 0),
					NWidget(WWT_PANEL, COLOUR_GREY, WID_BRAS_PLATFORM_DIR_X), SetMinimalSize(66, 60), SetFill(0, 0), SetDataTip(0x0, STR_STATION_BUILD_RAILROAD_ORIENTATION_TOOLTIP), EndContainer(),
					NWidget(NWID_SPACER), SetMinimalSize(2, 0), SetFill(1, 0),
					NWidget(WWT_PANEL, COLOUR_GREY, WID_BRAS_PLATFORM_DIR_Y), SetMinimalSize(66, 60), SetFill(0, 0), SetDataTip(0x0, STR_STATION_BUILD_RAILROAD_ORIENTATION_TOOLTIP), EndContainer(),
					NWidget(NWID_SPACER), SetMinimalSize(7, 0), SetFill(1, 0),
				EndContainer(),
				NWidget(WWT_LABEL, COLOUR_DARK_GREEN, WID_BRAS_SHOW_NEWST_TYPE), SetMinimalSize(144, 11), SetDataTip(STR_ORANGE_STRING, STR_NULL), SetPadding(1, 2, 4, 2),
				NWidget(WWT_LABEL, COLOUR_DARK_GREEN), SetMinimalSize(144, 11), SetDataTip(STR_STATION_BUILD_NUMBER_OF_TRACKS, STR_NULL), SetPadding(0, 2, 0, 2),
				NWidget(NWID_HORIZONTAL),
					NWidget(NWID_SPACER), SetFill(1, 0),
					NWidget(WWT_TEXTBTN, COLOUR_GREY, WID_BRAS_PLATFORM_NUM_1), SetMinimalSize(15, 12), SetDataTip(STR_BLACK_1, STR_STATION_BUILD_NUMBER_OF_TRACKS_TOOLTIP),
					NWidget(WWT_TEXTBTN, COLOUR_GREY, WID_BRAS_PLATFORM_NUM_2), SetMinimalSize(15, 12), SetDataTip(STR_BLACK_2, STR_STATION_BUILD_NUMBER_OF_TRACKS_TOOLTIP),
					NWidget(WWT_TEXTBTN, COLOUR_GREY, WID_BRAS_PLATFORM_NUM_3), SetMinimalSize(15, 12), SetDataTip(STR_BLACK_3, STR_STATION_BUILD_NUMBER_OF_TRACKS_TOOLTIP),
					NWidget(WWT_TEXTBTN, COLOUR_GREY, WID_BRAS_PLATFORM_NUM_4), SetMinimalSize(15, 12), SetDataTip(STR_BLACK_4, STR_STATION_BUILD_NUMBER_OF_TRACKS_TOOLTIP),
					NWidget(WWT_TEXTBTN, COLOUR_GREY, WID_BRAS_PLATFORM_NUM_5), SetMinimalSize(15, 12), SetDataTip(STR_BLACK_5, STR_STATION_BUILD_NUMBER_OF_TRACKS_TOOLTIP),
					NWidget(WWT_TEXTBTN, COLOUR_GREY, WID_BRAS_PLATFORM_NUM_6), SetMinimalSize(15, 12), SetDataTip(STR_BLACK_6, STR_STATION_BUILD_NUMBER_OF_TRACKS_TOOLTIP),
					NWidget(WWT_TEXTBTN, COLOUR_GREY, WID_BRAS_PLATFORM_NUM_7), SetMinimalSize(15, 12), SetDataTip(STR_BLACK_7, STR_STATION_BUILD_NUMBER_OF_TRACKS_TOOLTIP),
					NWidget(NWID_SPACER), SetFill(1, 0),
				EndContainer(),
				NWidget(WWT_LABEL, COLOUR_DARK_GREEN), SetMinimalSize(144, 11), SetDataTip(STR_STATION_BUILD_PLATFORM_LENGTH, STR_NULL), SetPadding(2, 2, 0, 2),
				NWidget(NWID_HORIZONTAL),
					NWidget(NWID_SPACER), SetFill(1, 0),
					NWidget(WWT_TEXTBTN, COLOUR_GREY, WID_BRAS_PLATFORM_LEN_1), SetMinimalSize(15, 12), SetDataTip(STR_BLACK_1, STR_STATION_BUILD_PLATFORM_LENGTH_TOOLTIP),
					NWidget(WWT_TEXTBTN, COLOUR_GREY, WID_BRAS_PLATFORM_LEN_2), SetMinimalSize(15, 12), SetDataTip(STR_BLACK_2, STR_STATION_BUILD_PLATFORM_LENGTH_TOOLTIP),
					NWidget(WWT_TEXTBTN, COLOUR_GREY, WID_BRAS_PLATFORM_LEN_3), SetMinimalSize(15, 12), SetDataTip(STR_BLACK_3, STR_STATION_BUILD_PLATFORM_LENGTH_TOOLTIP),
					NWidget(WWT_TEXTBTN, COLOUR_GREY, WID_BRAS_PLATFORM_LEN_4), SetMinimalSize(15, 12), SetDataTip(STR_BLACK_4, STR_STATION_BUILD_PLATFORM_LENGTH_TOOLTIP),
					NWidget(WWT_TEXTBTN, COLOUR_GREY, WID_BRAS_PLATFORM_LEN_5), SetMinimalSize(15, 12), SetDataTip(STR_BLACK_5, STR_STATION_BUILD_PLATFORM_LENGTH_TOOLTIP),
					NWidget(WWT_TEXTBTN, COLOUR_GREY, WID_BRAS_PLATFORM_LEN_6), SetMinimalSize(15, 12), SetDataTip(STR_BLACK_6, STR_STATION_BUILD_PLATFORM_LENGTH_TOOLTIP),
					NWidget(WWT_TEXTBTN, COLOUR_GREY, WID_BRAS_PLATFORM_LEN_7), SetMinimalSize(15, 12), SetDataTip(STR_BLACK_7, STR_STATION_BUILD_PLATFORM_LENGTH_TOOLTIP),
					NWidget(NWID_SPACER), SetFill(1, 0),
				EndContainer(),
				NWidget(NWID_SPACER), SetMinimalSize(0, 2),
				NWidget(NWID_HORIZONTAL),
					NWidget(NWID_SPACER), SetMinimalSize(2, 0), SetFill(1, 0),
					NWidget(WWT_TEXTBTN, COLOUR_GREY, WID_BRAS_PLATFORM_DRAG_N_DROP), SetMinimalSize(75, 12), SetDataTip(STR_STATION_BUILD_DRAG_DROP, STR_STATION_BUILD_DRAG_DROP_TOOLTIP),
					NWidget(NWID_SPACER), SetMinimalSize(2, 0), SetFill(1, 0),
				EndContainer(),
				NWidget(WWT_LABEL, COLOUR_DARK_GREEN), SetMinimalSize(144, 11), SetDataTip(STR_STATION_BUILD_COVERAGE_AREA_TITLE, STR_NULL), SetPadding(3, 2, 0, 2),
				NWidget(NWID_HORIZONTAL),
					NWidget(NWID_SPACER), SetMinimalSize(2, 0), SetFill(1, 0),
					NWidget(WWT_TEXTBTN, COLOUR_GREY, WID_BRAS_HIGHLIGHT_OFF), SetMinimalSize(60, 12),
												SetDataTip(STR_STATION_BUILD_COVERAGE_OFF, STR_STATION_BUILD_COVERAGE_AREA_OFF_TOOLTIP),
					NWidget(WWT_TEXTBTN, COLOUR_GREY, WID_BRAS_HIGHLIGHT_ON), SetMinimalSize(60, 12),
												SetDataTip(STR_STATION_BUILD_COVERAGE_ON, STR_STATION_BUILD_COVERAGE_AREA_ON_TOOLTIP),
					NWidget(NWID_SPACER), SetMinimalSize(2, 0), SetFill(1, 0),
				EndContainer(),
			EndContainer(),
			NWidget(NWID_SELECTION, INVALID_COLOUR, WID_BRAS_SHOW_NEWST_MATRIX),
				/* We need an additional background for the matrix, as the matrix cannot handle the scrollbar due to not being an NWidgetCore. */
				NWidget(WWT_PANEL, COLOUR_DARK_GREEN), SetScrollbar(WID_BRAS_MATRIX_SCROLL),
					NWidget(NWID_HORIZONTAL),
						NWidget(NWID_MATRIX, COLOUR_DARK_GREEN, WID_BRAS_MATRIX), SetScrollbar(WID_BRAS_MATRIX_SCROLL), SetPIP(0, 2, 0), SetPadding(2, 0, 0, 0),
							NWidget(WWT_PANEL, COLOUR_DARK_GREEN, WID_BRAS_IMAGE), SetMinimalSize(66, 60),
									SetFill(0, 0), SetResize(0, 0), SetDataTip(0x0, STR_STATION_BUILD_STATION_TYPE_TOOLTIP), SetScrollbar(WID_BRAS_MATRIX_SCROLL),
							EndContainer(),
						EndContainer(),
						NWidget(NWID_VSCROLLBAR, COLOUR_DARK_GREEN, WID_BRAS_MATRIX_SCROLL),
					EndContainer(),
				EndContainer(),
			EndContainer(),
		EndContainer(),
		NWidget(NWID_HORIZONTAL),
			NWidget(WWT_EMPTY, INVALID_COLOUR, WID_BRAS_COVERAGE_TEXTS), SetFill(1, 1), SetResize(1, 0),
			NWidget(NWID_SELECTION, INVALID_COLOUR, WID_BRAS_SHOW_NEWST_RESIZE),
				NWidget(NWID_VERTICAL),
					NWidget(WWT_PANEL, COLOUR_DARK_GREEN), SetFill(0, 1), EndContainer(),
					NWidget(WWT_RESIZEBOX, COLOUR_DARK_GREEN),
				EndContainer(),
			EndContainer(),
		EndContainer(),
	EndContainer(),
};

/** High level window description of the station-build window (default & newGRF) */
static WindowDesc _station_builder_desc(
	WDP_AUTO, "build_station_rail", 350, 0,
	WC_BUILD_STATION, WC_BUILD_TOOLBAR,
	WDF_CONSTRUCTION,
	_nested_station_builder_widgets, lengthof(_nested_station_builder_widgets)
);

/** Open station build window */
static void ShowStationBuilder(Window *parent)
{
	bool newstations = StationClass::GetClassCount() > 2 || StationClass::Get(STAT_CLASS_DFLT)->GetSpecCount() != 1;
	new BuildRailStationWindow(&_station_builder_desc, parent, newstations);
}

struct BuildSignalWindow : public PickerWindowBase {
private:
	Dimension sig_sprite_size;     ///< Maximum size of signal GUI sprites.
	int sig_sprite_bottom_offset;  ///< Maximum extent of signal GUI sprite from reference point towards bottom.

	/**
	 * Draw dynamic a signal-sprite in a button in the signal GUI
	 * Draw the sprite +1px to the right and down if the button is lowered
	 *
	 * @param widget_index index of this widget in the window
	 * @param image        the sprite to draw
	 */
	void DrawSignalSprite(byte widget_index, SpriteID image) const
	{
		Point offset;
		Dimension sprite_size = GetSpriteSize(image, &offset);
		const NWidgetBase *widget = this->GetWidget<NWidgetBase>(widget_index);
		int x = widget->pos_x - offset.x +
				(widget->current_x - sprite_size.width + offset.x) / 2;  // centered
		int y = widget->pos_y - sig_sprite_bottom_offset + WD_IMGBTN_TOP +
				(widget->current_y - WD_IMGBTN_TOP - WD_IMGBTN_BOTTOM + sig_sprite_size.height) / 2; // aligned to bottom

		DrawSprite(image, PAL_NONE,
				x + this->IsWidgetLowered(widget_index),
				y + this->IsWidgetLowered(widget_index));
	}

public:
	BuildSignalWindow(WindowDesc *desc, Window *parent) : PickerWindowBase(desc, parent)
	{
		this->InitNested(TRANSPORT_RAIL);
		this->OnInvalidateData();
	}

	~BuildSignalWindow()
	{
		_convert_signal_button = false;
		_trace_restrict_button = false;
		_program_signal_button = false;
	}

	virtual void OnInit()
	{
		/* Calculate maximum signal sprite size. */
		this->sig_sprite_size.width = 0;
		this->sig_sprite_size.height = 0;
		this->sig_sprite_bottom_offset = 0;
		const RailtypeInfo *rti = GetRailTypeInfo(_cur_railtype);
		for (uint type = SIGTYPE_NORMAL; type < SIGTYPE_END; type++) {
			for (uint variant = SIG_ELECTRIC; variant <= SIG_SEMAPHORE; variant++) {
				for (uint lowered = 0; lowered < 2; lowered++) {
					Point offset;
					Dimension sprite_size = GetSpriteSize(rti->gui_sprites.signals[type][variant][lowered], &offset);
					this->sig_sprite_bottom_offset = max<int>(this->sig_sprite_bottom_offset, sprite_size.height);
					this->sig_sprite_size.width = max<int>(this->sig_sprite_size.width, sprite_size.width - offset.x);
					this->sig_sprite_size.height = max<int>(this->sig_sprite_size.height, sprite_size.height - offset.y);
				}
			}
		}
	}

	virtual void UpdateWidgetSize(int widget, Dimension *size, const Dimension &padding, Dimension *fill, Dimension *resize)
	{
		if (widget == WID_BS_DRAG_SIGNALS_DENSITY_LABEL) {
			/* Two digits for signals density. */
			size->width = max(size->width, 2 * GetDigitWidth() + padding.width + WD_FRAMERECT_LEFT + WD_FRAMERECT_RIGHT);
		} else if (IsInsideMM(widget, WID_BS_SEMAPHORE_NORM, WID_BS_ELECTRIC_PBS_OWAY + 1)) {
			size->width = max(size->width, this->sig_sprite_size.width + WD_IMGBTN_LEFT + WD_IMGBTN_RIGHT);
			size->height = max(size->height, this->sig_sprite_size.height + WD_IMGBTN_TOP + WD_IMGBTN_BOTTOM);
		}
	}

	virtual void SetStringParameters(int widget) const
	{
		switch (widget) {
			case WID_BS_DRAG_SIGNALS_DENSITY_LABEL:
				SetDParam(0, _settings_client.gui.drag_signals_density);
				break;
		}
	}

	virtual void DrawWidget(const Rect &r, int widget) const
	{
		if (IsInsideMM(widget, WID_BS_SEMAPHORE_NORM, WID_BS_ELECTRIC_PBS_OWAY + 1)) {
			/* Extract signal from widget number. */
			SignalType type = TypeForClick((widget - WID_BS_SEMAPHORE_NORM) % SIGTYPE_END);
			int var = SIG_SEMAPHORE - (widget - WID_BS_SEMAPHORE_NORM) / SIGTYPE_END; // SignalVariant order is reversed compared to the widgets.
			SpriteID sprite = GetRailTypeInfo(_cur_railtype)->gui_sprites.signals[type][var][this->IsWidgetLowered(widget)];

			this->DrawSignalSprite(widget, sprite);
		}
	}

	inline SignalType TypeForClick(uint id) const
	{
		switch(id) {
			case 0: return SIGTYPE_NORMAL;
			case 1: return SIGTYPE_ENTRY;
			case 2: return SIGTYPE_EXIT;
			case 3: return SIGTYPE_COMBO;
			case 4: return SIGTYPE_PROG;
			case 5: return SIGTYPE_PBS;
			case 6: return SIGTYPE_PBS_ONEWAY;
			default:
				assert(!"Bad signal type button ID");
				return SIGTYPE_NORMAL;
		}
	}

	virtual void OnClick(Point pt, int widget, int click_count)
	{
		switch (widget) {
			case WID_BS_SEMAPHORE_NORM:
			case WID_BS_SEMAPHORE_ENTRY:
			case WID_BS_SEMAPHORE_EXIT:
			case WID_BS_SEMAPHORE_COMBO:
			case WID_BS_SEMAPHORE_PROG:
			case WID_BS_SEMAPHORE_PBS:
			case WID_BS_SEMAPHORE_PBS_OWAY:
			case WID_BS_ELECTRIC_NORM:
			case WID_BS_ELECTRIC_ENTRY:
			case WID_BS_ELECTRIC_EXIT:
			case WID_BS_ELECTRIC_COMBO:
			case WID_BS_ELECTRIC_PROG:
			case WID_BS_ELECTRIC_PBS:
			case WID_BS_ELECTRIC_PBS_OWAY:
				this->RaiseWidget((_cur_signal_variant == SIG_ELECTRIC ? WID_BS_ELECTRIC_NORM : WID_BS_SEMAPHORE_NORM) + _cur_signal_button);

				_cur_signal_button = (uint)((widget - WID_BS_SEMAPHORE_NORM) % (SIGTYPE_END));
				_cur_signal_type = TypeForClick(_cur_signal_button);
				_cur_signal_variant = widget >= WID_BS_ELECTRIC_NORM ? SIG_ELECTRIC : SIG_SEMAPHORE;

				/* If 'remove' button of rail build toolbar is active, disable it. */
				if (_remove_button_clicked) {
					Window *w = FindWindowById(WC_BUILD_TOOLBAR, TRANSPORT_RAIL);
					if (w != NULL) ToggleRailButton_Remove(w);
				}
				break;

			case WID_BS_CONVERT:
				_convert_signal_button = !_convert_signal_button;
				if (_convert_signal_button) {
					_trace_restrict_button = false;
					_program_signal_button = false;
				}
				break;

			case WID_BS_TRACE_RESTRICT:
				_trace_restrict_button = !_trace_restrict_button;
				if (_trace_restrict_button) {
					_convert_signal_button = false;
					_program_signal_button = false;
				}
				break;

			case WID_BS_PROGRAM:
				_program_signal_button = !_program_signal_button;
				if(_program_signal_button) {
					_trace_restrict_button = false;
					_convert_signal_button = false;
				}
				break;

			case WID_BS_DRAG_SIGNALS_DENSITY_DECREASE:
				if (_settings_client.gui.drag_signals_density > 1) {
					_settings_client.gui.drag_signals_density--;
					SetWindowDirty(WC_GAME_OPTIONS, WN_GAME_OPTIONS_GAME_SETTINGS);
				}
				break;

			case WID_BS_DRAG_SIGNALS_DENSITY_INCREASE:
				if (_settings_client.gui.drag_signals_density < 20) {
					_settings_client.gui.drag_signals_density++;
					SetWindowDirty(WC_GAME_OPTIONS, WN_GAME_OPTIONS_GAME_SETTINGS);
				}
				break;

			default: break;
		}

		this->InvalidateData();
	}

	/**
	 * Some data on this window has become invalid.
	 * @param data Information about the changed data.
	 * @param gui_scope Whether the call is done from GUI scope. You may not do everything when not in GUI scope. See #InvalidateWindowData() for details.
	 */
	virtual void OnInvalidateData(int data = 0, bool gui_scope = true)
	{
		if (!gui_scope) return;
		this->LowerWidget((_cur_signal_variant == SIG_ELECTRIC ? WID_BS_ELECTRIC_NORM : WID_BS_SEMAPHORE_NORM) + _cur_signal_button);

		this->SetWidgetLoweredState(WID_BS_CONVERT, _convert_signal_button);
		this->SetWidgetLoweredState(WID_BS_TRACE_RESTRICT, _trace_restrict_button);
		this->SetWidgetLoweredState(WID_BS_PROGRAM, _program_signal_button);

		this->SetWidgetDisabledState(WID_BS_DRAG_SIGNALS_DENSITY_DECREASE, _settings_client.gui.drag_signals_density == 1);
		this->SetWidgetDisabledState(WID_BS_DRAG_SIGNALS_DENSITY_INCREASE, _settings_client.gui.drag_signals_density == 20);
	}
};

/** Nested widget definition of the build signal window */
static const NWidgetPart _nested_signal_builder_widgets[] = {
	NWidget(NWID_HORIZONTAL),
		NWidget(WWT_CLOSEBOX, COLOUR_DARK_GREEN),
		NWidget(WWT_CAPTION, COLOUR_DARK_GREEN), SetDataTip(STR_BUILD_SIGNAL_CAPTION, STR_TOOLTIP_WINDOW_TITLE_DRAG_THIS),
	EndContainer(),
	NWidget(NWID_VERTICAL, NC_EQUALSIZE),
		NWidget(NWID_HORIZONTAL, NC_EQUALSIZE),
			NWidget(WWT_PANEL, COLOUR_DARK_GREEN, WID_BS_SEMAPHORE_NORM), SetDataTip(STR_NULL, STR_BUILD_SIGNAL_SEMAPHORE_NORM_TOOLTIP), EndContainer(), SetFill(1, 1),
			NWidget(WWT_PANEL, COLOUR_DARK_GREEN, WID_BS_SEMAPHORE_ENTRY), SetDataTip(STR_NULL, STR_BUILD_SIGNAL_SEMAPHORE_ENTRY_TOOLTIP), EndContainer(), SetFill(1, 1),
			NWidget(WWT_PANEL, COLOUR_DARK_GREEN, WID_BS_SEMAPHORE_EXIT), SetDataTip(STR_NULL, STR_BUILD_SIGNAL_SEMAPHORE_EXIT_TOOLTIP), EndContainer(), SetFill(1, 1),
			NWidget(WWT_PANEL, COLOUR_DARK_GREEN, WID_BS_SEMAPHORE_COMBO), SetDataTip(STR_NULL, STR_BUILD_SIGNAL_SEMAPHORE_COMBO_TOOLTIP), EndContainer(), SetFill(1, 1),
			NWidget(WWT_PANEL, COLOUR_DARK_GREEN, WID_BS_SEMAPHORE_PROG), SetDataTip(STR_NULL, STR_BUILD_SIGNAL_SEMAPHORE_PROG_TOOLTIP), EndContainer(), SetFill(1, 1),
			NWidget(WWT_PANEL, COLOUR_DARK_GREEN, WID_BS_SEMAPHORE_PBS), SetDataTip(STR_NULL, STR_BUILD_SIGNAL_SEMAPHORE_PBS_TOOLTIP), EndContainer(), SetFill(1, 1),
			NWidget(WWT_PANEL, COLOUR_DARK_GREEN, WID_BS_SEMAPHORE_PBS_OWAY), SetDataTip(STR_NULL, STR_BUILD_SIGNAL_SEMAPHORE_PBS_OWAY_TOOLTIP), EndContainer(), SetFill(1, 1),
			NWidget(WWT_IMGBTN, COLOUR_DARK_GREEN, WID_BS_CONVERT), SetDataTip(SPR_IMG_SIGNAL_CONVERT, STR_BUILD_SIGNAL_CONVERT_TOOLTIP), SetFill(1, 1),
			NWidget(WWT_IMGBTN, COLOUR_DARK_GREEN, WID_BS_TRACE_RESTRICT), SetDataTip(SPR_IMG_SETTINGS, STR_TRACE_RESTRICT_SIGNAL_GUI_TOOLTIP), SetFill(1, 1),
		EndContainer(),
		NWidget(NWID_HORIZONTAL, NC_EQUALSIZE),
			NWidget(WWT_PANEL, COLOUR_DARK_GREEN, WID_BS_ELECTRIC_NORM), SetDataTip(STR_NULL, STR_BUILD_SIGNAL_ELECTRIC_NORM_TOOLTIP), EndContainer(), SetFill(1, 1),
			NWidget(WWT_PANEL, COLOUR_DARK_GREEN, WID_BS_ELECTRIC_ENTRY), SetDataTip(STR_NULL, STR_BUILD_SIGNAL_ELECTRIC_ENTRY_TOOLTIP), EndContainer(), SetFill(1, 1),
			NWidget(WWT_PANEL, COLOUR_DARK_GREEN, WID_BS_ELECTRIC_EXIT), SetDataTip(STR_NULL, STR_BUILD_SIGNAL_ELECTRIC_EXIT_TOOLTIP), EndContainer(), SetFill(1, 1),
			NWidget(WWT_PANEL, COLOUR_DARK_GREEN, WID_BS_ELECTRIC_COMBO), SetDataTip(STR_NULL, STR_BUILD_SIGNAL_ELECTRIC_COMBO_TOOLTIP), EndContainer(), SetFill(1, 1),
			NWidget(WWT_PANEL, COLOUR_DARK_GREEN, WID_BS_ELECTRIC_PROG), SetDataTip(STR_NULL, STR_BUILD_SIGNAL_ELECTRIC_PROG_TOOLTIP), EndContainer(), SetFill(1, 1),
			NWidget(WWT_PANEL, COLOUR_DARK_GREEN, WID_BS_ELECTRIC_PBS), SetDataTip(STR_NULL, STR_BUILD_SIGNAL_ELECTRIC_PBS_TOOLTIP), EndContainer(), SetFill(1, 1),
			NWidget(WWT_PANEL, COLOUR_DARK_GREEN, WID_BS_ELECTRIC_PBS_OWAY), SetDataTip(STR_NULL, STR_BUILD_SIGNAL_ELECTRIC_PBS_OWAY_TOOLTIP), EndContainer(), SetFill(1, 1),
			NWidget(WWT_PANEL, COLOUR_DARK_GREEN), SetDataTip(STR_NULL, STR_BUILD_SIGNAL_DRAG_SIGNALS_DENSITY_TOOLTIP), SetFill(1, 1),
				NWidget(WWT_LABEL, COLOUR_DARK_GREEN, WID_BS_DRAG_SIGNALS_DENSITY_LABEL), SetDataTip(STR_ORANGE_INT, STR_BUILD_SIGNAL_DRAG_SIGNALS_DENSITY_TOOLTIP), SetFill(1, 1),
				NWidget(NWID_HORIZONTAL), SetPIP(2, 0, 2),
					NWidget(NWID_SPACER), SetFill(1, 0),
					NWidget(WWT_PUSHARROWBTN, COLOUR_GREY, WID_BS_DRAG_SIGNALS_DENSITY_DECREASE), SetMinimalSize(9, 12), SetDataTip(AWV_DECREASE, STR_BUILD_SIGNAL_DRAG_SIGNALS_DENSITY_DECREASE_TOOLTIP),
					NWidget(WWT_PUSHARROWBTN, COLOUR_GREY, WID_BS_DRAG_SIGNALS_DENSITY_INCREASE), SetMinimalSize(9, 12), SetDataTip(AWV_INCREASE, STR_BUILD_SIGNAL_DRAG_SIGNALS_DENSITY_INCREASE_TOOLTIP),
					NWidget(NWID_SPACER), SetFill(1, 0),
				EndContainer(),
				NWidget(NWID_SPACER), SetMinimalSize(0, 2), SetFill(1, 0),
			EndContainer(),
			NWidget(WWT_IMGBTN, COLOUR_DARK_GREEN, WID_BS_PROGRAM), SetDataTip(SPR_IMG_SETTINGS, STR_PROGRAM_SIGNAL_TOOLTIP), SetFill(1, 1),
		EndContainer(),
	EndContainer(),
};

/** Signal selection window description */
static WindowDesc _signal_builder_desc(
	WDP_AUTO, "build_signal", 0, 0,
	WC_BUILD_SIGNAL, WC_BUILD_TOOLBAR,
	WDF_CONSTRUCTION,
	_nested_signal_builder_widgets, lengthof(_nested_signal_builder_widgets)
);

/**
 * Open the signal selection window
 */
static void ShowSignalBuilder(Window *parent)
{
	new BuildSignalWindow(&_signal_builder_desc, parent);
}

struct BuildRailDepotWindow : public PickerWindowBase {
	BuildRailDepotWindow(WindowDesc *desc, Window *parent) : PickerWindowBase(desc, parent)
	{
		this->InitNested(TRANSPORT_RAIL);
		this->LowerWidget(_build_depot_direction + WID_BRAD_DEPOT_NE);
	}

	virtual void UpdateWidgetSize(int widget, Dimension *size, const Dimension &padding, Dimension *fill, Dimension *resize)
	{
		if (!IsInsideMM(widget, WID_BRAD_DEPOT_NE, WID_BRAD_DEPOT_NW + 1)) return;

		size->width  = ScaleGUITrad(64) + 2;
		size->height = ScaleGUITrad(48) + 2;
	}

	virtual void DrawWidget(const Rect &r, int widget) const
	{
		if (!IsInsideMM(widget, WID_BRAD_DEPOT_NE, WID_BRAD_DEPOT_NW + 1)) return;

		DrawTrainDepotSprite(r.left + 1 + ScaleGUITrad(31), r.bottom - ScaleGUITrad(31), widget - WID_BRAD_DEPOT_NE + DIAGDIR_NE, _cur_railtype);
	}

	virtual void OnClick(Point pt, int widget, int click_count)
	{
		switch (widget) {
			case WID_BRAD_DEPOT_NE:
			case WID_BRAD_DEPOT_SE:
			case WID_BRAD_DEPOT_SW:
			case WID_BRAD_DEPOT_NW:
				this->RaiseWidget(_build_depot_direction + WID_BRAD_DEPOT_NE);
				_build_depot_direction = (DiagDirection)(widget - WID_BRAD_DEPOT_NE);
				this->LowerWidget(_build_depot_direction + WID_BRAD_DEPOT_NE);
				if (_settings_client.sound.click_beep) SndPlayFx(SND_15_BEEP);
				this->SetDirty();
				break;
		}
	}
};

/** Nested widget definition of the build rail depot window */
static const NWidgetPart _nested_build_depot_widgets[] = {
	NWidget(NWID_HORIZONTAL),
		NWidget(WWT_CLOSEBOX, COLOUR_DARK_GREEN),
		NWidget(WWT_CAPTION, COLOUR_DARK_GREEN), SetDataTip(STR_BUILD_DEPOT_TRAIN_ORIENTATION_CAPTION, STR_TOOLTIP_WINDOW_TITLE_DRAG_THIS),
	EndContainer(),
	NWidget(WWT_PANEL, COLOUR_DARK_GREEN),
		NWidget(NWID_SPACER), SetMinimalSize(0, 3),
		NWidget(NWID_HORIZONTAL_LTR),
			NWidget(NWID_SPACER), SetMinimalSize(3, 0), SetFill(1, 0),
			NWidget(NWID_VERTICAL),
				NWidget(WWT_PANEL, COLOUR_GREY, WID_BRAD_DEPOT_NW), SetMinimalSize(66, 50), SetDataTip(0x0, STR_BUILD_DEPOT_TRAIN_ORIENTATION_TOOLTIP),
				EndContainer(),
				NWidget(NWID_SPACER), SetMinimalSize(0, 2),
				NWidget(WWT_PANEL, COLOUR_GREY, WID_BRAD_DEPOT_SW), SetMinimalSize(66, 50), SetDataTip(0x0, STR_BUILD_DEPOT_TRAIN_ORIENTATION_TOOLTIP),
				EndContainer(),
			EndContainer(),
			NWidget(NWID_SPACER), SetMinimalSize(2, 0),
			NWidget(NWID_VERTICAL),
				NWidget(WWT_PANEL, COLOUR_GREY, WID_BRAD_DEPOT_NE), SetMinimalSize(66, 50), SetDataTip(0x0, STR_BUILD_DEPOT_TRAIN_ORIENTATION_TOOLTIP),
				EndContainer(),
				NWidget(NWID_SPACER), SetMinimalSize(0, 2),
				NWidget(WWT_PANEL, COLOUR_GREY, WID_BRAD_DEPOT_SE), SetMinimalSize(66, 50), SetDataTip(0x0, STR_BUILD_DEPOT_TRAIN_ORIENTATION_TOOLTIP),
				EndContainer(),
			EndContainer(),
			NWidget(NWID_SPACER), SetMinimalSize(3, 0), SetFill(1, 0),
		EndContainer(),
		NWidget(NWID_SPACER), SetMinimalSize(0, 3),
	EndContainer(),
};

static WindowDesc _build_depot_desc(
	WDP_AUTO, NULL, 0, 0,
	WC_BUILD_DEPOT, WC_BUILD_TOOLBAR,
	WDF_CONSTRUCTION,
	_nested_build_depot_widgets, lengthof(_nested_build_depot_widgets)
);

static void ShowBuildTrainDepotPicker(Window *parent)
{
	new BuildRailDepotWindow(&_build_depot_desc, parent);
}

struct BuildRailWaypointWindow : PickerWindowBase {
	BuildRailWaypointWindow(WindowDesc *desc, Window *parent) : PickerWindowBase(desc, parent)
	{
		this->CreateNestedTree();

		NWidgetMatrix *matrix = this->GetWidget<NWidgetMatrix>(WID_BRW_WAYPOINT_MATRIX);
		matrix->SetScrollbar(this->GetScrollbar(WID_BRW_SCROLL));

		this->FinishInitNested(TRANSPORT_RAIL);

		matrix->SetCount(_waypoint_count);
		matrix->SetClicked(_cur_waypoint_type);
	}

	virtual void UpdateWidgetSize(int widget, Dimension *size, const Dimension &padding, Dimension *fill, Dimension *resize)
	{
		switch (widget) {
			case WID_BRW_WAYPOINT_MATRIX:
				/* Three blobs high and wide. */
				size->width  += resize->width  * 2;
				size->height += resize->height * 2;

				/* Resizing in X direction only at blob size, but at pixel level in Y. */
				resize->height = 1;
				break;

			case WID_BRW_WAYPOINT:
				size->width  = ScaleGUITrad(64) + 2;
				size->height = ScaleGUITrad(58) + 2;
				break;
		}
	}

	virtual void DrawWidget(const Rect &r, int widget) const
	{
		switch (GB(widget, 0, 16)) {
			case WID_BRW_WAYPOINT: {
				byte type = GB(widget, 16, 16);
				const StationSpec *statspec = StationClass::Get(STAT_CLASS_WAYP)->GetSpec(type);
				DrawWaypointSprite(r.left + 1 + ScaleGUITrad(31), r.bottom - ScaleGUITrad(31), type, _cur_railtype);

				if (!IsStationAvailable(statspec)) {
					GfxFillRect(r.left + 1, r.top + 1, r.right - 1, r.bottom - 1, PC_BLACK, FILLRECT_CHECKER);
				}
			}
		}
	}

	virtual void OnClick(Point pt, int widget, int click_count)
	{
		switch (GB(widget, 0, 16)) {
			case WID_BRW_WAYPOINT: {
				byte type = GB(widget, 16, 16);
				this->GetWidget<NWidgetMatrix>(WID_BRW_WAYPOINT_MATRIX)->SetClicked(_cur_waypoint_type);

				/* Check station availability callback */
				const StationSpec *statspec = StationClass::Get(STAT_CLASS_WAYP)->GetSpec(type);
				if (!IsStationAvailable(statspec)) return;

				_cur_waypoint_type = type;
				this->GetWidget<NWidgetMatrix>(WID_BRW_WAYPOINT_MATRIX)->SetClicked(_cur_waypoint_type);
				if (_settings_client.sound.click_beep) SndPlayFx(SND_15_BEEP);
				this->SetDirty();
				break;
			}
		}
	}
};

/** Nested widget definition for the build NewGRF rail waypoint window */
static const NWidgetPart _nested_build_waypoint_widgets[] = {
	NWidget(NWID_HORIZONTAL),
		NWidget(WWT_CLOSEBOX, COLOUR_DARK_GREEN),
		NWidget(WWT_CAPTION, COLOUR_DARK_GREEN), SetDataTip(STR_WAYPOINT_CAPTION, STR_TOOLTIP_WINDOW_TITLE_DRAG_THIS),
		NWidget(WWT_DEFSIZEBOX, COLOUR_DARK_GREEN),
	EndContainer(),
	NWidget(NWID_HORIZONTAL),
		NWidget(NWID_MATRIX, COLOUR_DARK_GREEN, WID_BRW_WAYPOINT_MATRIX), SetPIP(3, 2, 3), SetScrollbar(WID_BRW_SCROLL),
			NWidget(WWT_PANEL, COLOUR_DARK_GREEN, WID_BRW_WAYPOINT), SetMinimalSize(66, 60), SetDataTip(0x0, STR_WAYPOINT_GRAPHICS_TOOLTIP), SetScrollbar(WID_BRW_SCROLL), EndContainer(),
		EndContainer(),
		NWidget(NWID_VERTICAL),
			NWidget(NWID_VSCROLLBAR, COLOUR_DARK_GREEN, WID_BRW_SCROLL),
			NWidget(WWT_RESIZEBOX, COLOUR_DARK_GREEN),
		EndContainer(),
	EndContainer(),
};

static WindowDesc _build_waypoint_desc(
	WDP_AUTO, "build_waypoint", 0, 0,
	WC_BUILD_WAYPOINT, WC_BUILD_TOOLBAR,
	WDF_CONSTRUCTION,
	_nested_build_waypoint_widgets, lengthof(_nested_build_waypoint_widgets)
);

static void ShowBuildWaypointPicker(Window *parent)
{
	new BuildRailWaypointWindow(&_build_waypoint_desc, parent);
}

/**
 * Initialize rail building GUI settings
 */
void InitializeRailGui()
{
	_build_depot_direction = DIAGDIR_NW;
}

/**
 * Re-initialize rail-build toolbar after toggling support for electric trains
 * @param disable Boolean whether electric trains are disabled (removed from the game)
 */
void ReinitGuiAfterToggleElrail(bool disable)
{
	extern RailType _last_built_railtype;
	if (disable && _last_built_railtype == RAILTYPE_ELECTRIC) {
		_last_built_railtype = _cur_railtype = RAILTYPE_RAIL;
		BuildRailToolbarWindow *w = dynamic_cast<BuildRailToolbarWindow *>(FindWindowById(WC_BUILD_TOOLBAR, TRANSPORT_RAIL));
		if (w != NULL) w->ModifyRailType(_cur_railtype);
	}
	MarkWholeScreenDirty();
}

/** Set the initial (default) railtype to use */
static void SetDefaultRailGui()
{
	if (_local_company == COMPANY_SPECTATOR || !Company::IsValidID(_local_company)) return;

	extern RailType _last_built_railtype;
	RailType rt = (RailType)(_settings_client.gui.default_rail_type + RAILTYPE_END);
	if (rt == DEF_RAILTYPE_MOST_USED) {
		/* Find the most used rail type */
		RailType count[RAILTYPE_END];
		memset(count, 0, sizeof(count));
		for (TileIndex t = 0; t < MapSize(); t++) {
			if (IsTileType(t, MP_RAILWAY) || IsLevelCrossingTile(t) || HasStationTileRail(t) ||
					(IsTileType(t, MP_TUNNELBRIDGE) && GetTunnelBridgeTransportType(t) == TRANSPORT_RAIL)) {
				count[GetRailType(t)]++;
			}
		}

		rt = RAILTYPE_RAIL;
		for (RailType r = RAILTYPE_ELECTRIC; r < RAILTYPE_END; r++) {
			if (count[r] >= count[rt]) rt = r;
		}

		/* No rail, just get the first available one */
		if (count[rt] == 0) rt = DEF_RAILTYPE_FIRST;
	}
	switch (rt) {
		case DEF_RAILTYPE_FIRST:
			rt = RAILTYPE_RAIL;
			while (rt < RAILTYPE_END && !HasRailtypeAvail(_local_company, rt)) rt++;
			break;

		case DEF_RAILTYPE_LAST:
			rt = GetBestRailtype(_local_company);
			break;

		default:
			break;
	}

	_last_built_railtype = _cur_railtype = rt;
	BuildRailToolbarWindow *w = dynamic_cast<BuildRailToolbarWindow *>(FindWindowById(WC_BUILD_TOOLBAR, TRANSPORT_RAIL));
	if (w != NULL) w->ModifyRailType(_cur_railtype);
}

/**
 * Updates the current signal variant used in the signal GUI
 * to the one adequate to current year.
 * @param p needed to be called when a setting changes
 * @return success, needed for settings
 */
bool ResetSignalVariant(int32 p)
{
	SignalVariant new_variant = (_cur_year < _settings_client.gui.semaphore_build_before ? SIG_SEMAPHORE : SIG_ELECTRIC);

	if (new_variant != _cur_signal_variant) {
		Window *w = FindWindowById(WC_BUILD_SIGNAL, 0);
		if (w != NULL) {
			w->SetDirty();
			w->RaiseWidget((_cur_signal_variant == SIG_ELECTRIC ? WID_BS_ELECTRIC_NORM : WID_BS_SEMAPHORE_NORM) + _cur_signal_button);
		}
		_cur_signal_variant = new_variant;
	}

	return true;
}

/**
 * Resets the rail GUI - sets default railtype to build
 * and resets the signal GUI
 */
void InitializeRailGUI()
{
	SetDefaultRailGui();

	_convert_signal_button = false;
	_trace_restrict_button = false;
	_program_signal_button = false;
	_cur_signal_type   = _default_signal_type[_settings_client.gui.default_signal_type];
	_cur_signal_button =
		_cur_signal_type == SIGTYPE_PROG ? 4 :
		_cur_signal_type == SIGTYPE_PBS ? 5 :
		_cur_signal_type == SIGTYPE_PBS_ONEWAY ? 6 : _cur_signal_type;
	ResetSignalVariant();
}

/**
 * Create a drop down list for all the rail types of the local company.
 * @param for_replacement Whether this list is for the replacement window.
 * @return The populated and sorted #DropDownList.
 */
DropDownList *GetRailTypeDropDownList(bool for_replacement)
{
	RailTypes used_railtypes = RAILTYPES_NONE;

	/* Find the used railtypes. */
	Engine *e;
	FOR_ALL_ENGINES_OF_TYPE(e, VEH_TRAIN) {
		if (!HasBit(e->info.climates, _settings_game.game_creation.landscape)) continue;

		used_railtypes |= GetRailTypeInfo(e->u.rail.railtype)->introduces_railtypes;
	}

	/* Get the date introduced railtypes as well. */
	used_railtypes = AddDateIntroducedRailTypes(used_railtypes, MAX_DAY);

	const Company *c = Company::Get(_local_company);
	DropDownList *list = new DropDownList();
	RailType rt;
	FOR_ALL_SORTED_RAILTYPES(rt) {
		/* If it's not used ever, don't show it to the user. */
		if (!HasBit(used_railtypes, rt)) continue;

		const RailtypeInfo *rti = GetRailTypeInfo(rt);

		StringID str = for_replacement ? rti->strings.replace_text : (rti->max_speed > 0 ? STR_TOOLBAR_RAILTYPE_VELOCITY : STR_JUST_STRING);
		DropDownListParamStringItem *item = new DropDownListParamStringItem(str, rt, !HasBit(c->avail_railtypes, rt));
		item->SetParam(0, rti->strings.menu_text);
		item->SetParam(1, rti->max_speed);
		*list->Append() = item;
	}
	return list;
}<|MERGE_RESOLUTION|>--- conflicted
+++ resolved
@@ -103,7 +103,6 @@
 
 static CommandContainer GenericPlaceRailCmd(TileIndex tile, Track track)
 {
-<<<<<<< HEAD
 	CommandContainer ret = {
 		tile,          // tile
 		_cur_railtype, // p1
@@ -111,19 +110,12 @@
 		_remove_button_clicked ?
 				CMD_REMOVE_SINGLE_RAIL | CMD_MSG(STR_ERROR_CAN_T_REMOVE_RAILROAD_TRACK) :
 				CMD_BUILD_SINGLE_RAIL | CMD_MSG(STR_ERROR_CAN_T_BUILD_RAILROAD_TRACK), // cmd
-		CcPlaySound1E, // callback
+		CcPlaySound_SPLAT_RAIL, // callback
 		0,
 		""             // text
 	};
 
 	return ret;
-=======
-	DoCommandP(tile, _cur_railtype, cmd,
-			_remove_button_clicked ?
-			CMD_REMOVE_SINGLE_RAIL | CMD_MSG(STR_ERROR_CAN_T_REMOVE_RAILROAD_TRACK) :
-			CMD_BUILD_SINGLE_RAIL | CMD_MSG(STR_ERROR_CAN_T_BUILD_RAILROAD_TRACK),
-			CcPlaySound_SPLAT_RAIL);
->>>>>>> 39d588fa
 }
 
 /**
@@ -249,18 +241,9 @@
 	Track track = FindFirstTrack(trackbits);
 
 	if (_remove_button_clicked) {
-<<<<<<< HEAD
-		DoCommandP(tile, track, 0, CMD_REMOVE_SIGNALS | CMD_MSG(STR_ERROR_CAN_T_REMOVE_SIGNALS_FROM), CcPlaySound1E);
+		DoCommandP(tile, track, 0, CMD_REMOVE_SIGNALS | CMD_MSG(STR_ERROR_CAN_T_REMOVE_SIGNALS_FROM), CcPlaySound_SPLAT_RAIL);
 		return;
 	}
-=======
-		DoCommandP(tile, track, 0, CMD_REMOVE_SIGNALS | CMD_MSG(STR_ERROR_CAN_T_REMOVE_SIGNALS_FROM), CcPlaySound_SPLAT_RAIL);
-	} else {
-		const Window *w = FindWindowById(WC_BUILD_SIGNAL, 0);
-
-		/* Map the setting cycle_signal_types to the lower and upper allowed signal type. */
-		static const uint cycle_bounds[] = {SIGTYPE_NORMAL | (SIGTYPE_LAST_NOPBS << 3), SIGTYPE_PBS | (SIGTYPE_LAST << 3), SIGTYPE_NORMAL | (SIGTYPE_LAST << 3)};
->>>>>>> 39d588fa
 
 	if (_trace_restrict_button) {
 		if (IsPlainRailTile(tile) && HasTrack(tile, track) && HasSignalOnTrack(tile, track)) {
@@ -276,15 +259,9 @@
 			return;
 		}
 
-<<<<<<< HEAD
 		// Don't display error here even though program-button is pressed and there is no programmable signal,
 		// instead just handle it normally. That way player can keep the program-button pressed all the time
 		// to build slightly faster.
-=======
-		DoCommandP(tile, p1, 0, CMD_BUILD_SIGNALS |
-				CMD_MSG((w != NULL && _convert_signal_button) ? STR_ERROR_SIGNAL_CAN_T_CONVERT_SIGNALS_HERE : STR_ERROR_CAN_T_BUILD_SIGNALS_HERE),
-				CcPlaySound_SPLAT_RAIL);
->>>>>>> 39d588fa
 	}
 
 	const Window *w = FindWindowById(WC_BUILD_SIGNAL, 0);
@@ -309,7 +286,7 @@
 
 	DoCommandP(tile, p1, 0, CMD_BUILD_SIGNALS |
 			CMD_MSG((w != NULL && _convert_signal_button) ? STR_ERROR_SIGNAL_CAN_T_CONVERT_SIGNALS_HERE : STR_ERROR_CAN_T_BUILD_SIGNALS_HERE),
-			CcPlaySound1E);
+			CcPlaySound_SPLAT_RAIL);
 }
 
 /**
@@ -410,7 +387,6 @@
 
 static CommandContainer DoRailroadTrackCmd(TileIndex start_tile, TileIndex end_tile, Track track)
 {
-<<<<<<< HEAD
 	CommandContainer ret = {
 		start_tile,                   // tile
 		end_tile,                     // p1
@@ -418,19 +394,12 @@
 		_remove_button_clicked ?
 				CMD_REMOVE_RAILROAD_TRACK | CMD_MSG(STR_ERROR_CAN_T_REMOVE_RAILROAD_TRACK) :
 				CMD_BUILD_RAILROAD_TRACK  | CMD_MSG(STR_ERROR_CAN_T_BUILD_RAILROAD_TRACK), // cmd
-		CcPlaySound1E,                // callback
+		CcPlaySound_SPLAT_RAIL,       // callback
 		0,
 		""                            // text
 	};
 
 	return ret;
-=======
-	DoCommandP(TileVirtXY(_thd.selstart.x, _thd.selstart.y), TileVirtXY(_thd.selend.x, _thd.selend.y), _cur_railtype | (mode << 4),
-			_remove_button_clicked ?
-			CMD_REMOVE_RAILROAD_TRACK | CMD_MSG(STR_ERROR_CAN_T_REMOVE_RAILROAD_TRACK) :
-			CMD_BUILD_RAILROAD_TRACK  | CMD_MSG(STR_ERROR_CAN_T_BUILD_RAILROAD_TRACK),
-			CcPlaySound_SPLAT_RAIL);
->>>>>>> 39d588fa
 }
 
 static void HandleAutodirPlacement()
@@ -852,11 +821,7 @@
 					break;
 
 				case DDSP_CONVERT_RAIL:
-<<<<<<< HEAD
-					DoCommandP(end_tile, start_tile, _cur_railtype | (_ctrl_pressed ? (1 << 5) : 0), CMD_CONVERT_RAIL | CMD_MSG(STR_ERROR_CAN_T_CONVERT_RAIL), CcPlaySound1E);
-=======
-					DoCommandP(end_tile, start_tile, _cur_railtype | (_ctrl_pressed ? 0x10 : 0), CMD_CONVERT_RAIL | CMD_MSG(STR_ERROR_CAN_T_CONVERT_RAIL), CcPlaySound_SPLAT_RAIL);
->>>>>>> 39d588fa
+					DoCommandP(end_tile, start_tile, _cur_railtype | (_ctrl_pressed ? (1 << 5) : 0), CMD_CONVERT_RAIL | CMD_MSG(STR_ERROR_CAN_T_CONVERT_RAIL), CcPlaySound_SPLAT_RAIL);
 					break;
 
 				case DDSP_REMOVE_STATION:
@@ -877,11 +842,7 @@
 							uint32 p1 = _cur_railtype | (select_method == VPM_FIX_X ? AXIS_X : AXIS_Y) << 4 | ta.w << 8 | ta.h << 16 | _ctrl_pressed << 24;
 							uint32 p2 = STAT_CLASS_WAYP | _cur_waypoint_type << 8 | INVALID_STATION << 16;
 
-<<<<<<< HEAD
-							CommandContainer cmdcont = { ta.tile, p1, p2, CMD_BUILD_RAIL_WAYPOINT | CMD_MSG(STR_ERROR_CAN_T_BUILD_TRAIN_WAYPOINT), CcPlaySound1E, 0, "" };
-=======
-							CommandContainer cmdcont = { ta.tile, p1, p2, CMD_BUILD_RAIL_WAYPOINT | CMD_MSG(STR_ERROR_CAN_T_BUILD_TRAIN_WAYPOINT), CcPlaySound_SPLAT_RAIL, "" };
->>>>>>> 39d588fa
+							CommandContainer cmdcont = { ta.tile, p1, p2, CMD_BUILD_RAIL_WAYPOINT | CMD_MSG(STR_ERROR_CAN_T_BUILD_TRAIN_WAYPOINT), CcPlaySound_SPLAT_RAIL, 0, "" };
 							ShowSelectWaypointIfNeeded(cmdcont, ta);
 						}
 					}
