/*
 * This file is part of OpenTTD.
 * OpenTTD is free software; you can redistribute it and/or modify it under the terms of the GNU General Public License as published by the Free Software Foundation, version 2.
 * OpenTTD is distributed in the hope that it will be useful, but WITHOUT ANY WARRANTY; without even the implied warranty of MERCHANTABILITY or FITNESS FOR A PARTICULAR PURPOSE.
 * See the GNU General Public License for more details. You should have received a copy of the GNU General Public License along with OpenTTD. If not, see <http://www.gnu.org/licenses/>.
 */

/** @file 8bpp_simple.cpp Implementation of the simple 8 bpp blitter. */

#include "../stdafx.h"
#include "../zoom_func.h"
#include "8bpp_simple.hpp"

#include "../safeguards.h"

/** Instantiation of the simple 8bpp blitter factory. */
static FBlitter_8bppSimple iFBlitter_8bppSimple;

void Blitter_8bppSimple::Draw(Blitter::BlitterParams *bp, BlitterMode mode, ZoomLevel zoom)
{
	const uint8 *src, *src_line;
	uint8 *dst, *dst_line;

	/* Find where to start reading in the source sprite */
	src_line = (const uint8 *)bp->sprite + (bp->skip_top * bp->sprite_width + bp->skip_left) * ScaleByZoom(1, zoom);
	dst_line = (uint8 *)bp->dst + bp->top * bp->pitch + bp->left;

	for (int y = 0; y < bp->height; y++) {
		dst = dst_line;
		dst_line += bp->pitch;

		src = src_line;
		src_line += bp->sprite_width * ScaleByZoom(1, zoom);

		for (int x = 0; x < bp->width; x++) {
			uint colour = 0;

			switch (mode) {
				case BM_COLOUR_REMAP:
				case BM_CRASH_REMAP:
				case BM_COLOUR_REMAP_WITH_BRIGHTNESS:
					colour = bp->remap[*src];
					break;

				case BM_TRANSPARENT:
					if (*src != 0) colour = bp->remap[*dst];
					break;

				case BM_BLACK_REMAP:
					if (*src != 0) *dst = 0;
					break;

				default:
					colour = *src;
					break;
			}
			if (colour != 0) *dst = colour;
			dst++;
			src += ScaleByZoom(1, zoom);
		}
	}
}

Sprite *Blitter_8bppSimple::Encode(const SpriteLoader::SpriteCollection &sprite, AllocatorProc *allocator)
{
	Sprite *dest_sprite;
	dest_sprite = (Sprite *)allocator(sizeof(*dest_sprite) + (size_t)sprite[ZOOM_LVL_NORMAL].height * (size_t)sprite[ZOOM_LVL_NORMAL].width);

<<<<<<< HEAD
	dest_sprite->height = sprite->height;
	dest_sprite->width  = sprite->width;
	dest_sprite->x_offs = sprite->x_offs;
	dest_sprite->y_offs = sprite->y_offs;
	dest_sprite->next = nullptr;
	dest_sprite->missing_zoom_levels = 0;
=======
	dest_sprite->height = sprite[ZOOM_LVL_NORMAL].height;
	dest_sprite->width  = sprite[ZOOM_LVL_NORMAL].width;
	dest_sprite->x_offs = sprite[ZOOM_LVL_NORMAL].x_offs;
	dest_sprite->y_offs = sprite[ZOOM_LVL_NORMAL].y_offs;
>>>>>>> 5cb7a16e

	/* Copy over only the 'remap' channel, as that is what we care about in 8bpp */
	for (int i = 0; i < sprite[ZOOM_LVL_NORMAL].height * sprite[ZOOM_LVL_NORMAL].width; i++) {
		dest_sprite->data[i] = sprite[ZOOM_LVL_NORMAL].data[i].m;
	}

	return dest_sprite;
}<|MERGE_RESOLUTION|>--- conflicted
+++ resolved
@@ -66,19 +66,12 @@
 	Sprite *dest_sprite;
 	dest_sprite = (Sprite *)allocator(sizeof(*dest_sprite) + (size_t)sprite[ZOOM_LVL_NORMAL].height * (size_t)sprite[ZOOM_LVL_NORMAL].width);
 
-<<<<<<< HEAD
-	dest_sprite->height = sprite->height;
-	dest_sprite->width  = sprite->width;
-	dest_sprite->x_offs = sprite->x_offs;
-	dest_sprite->y_offs = sprite->y_offs;
-	dest_sprite->next = nullptr;
-	dest_sprite->missing_zoom_levels = 0;
-=======
 	dest_sprite->height = sprite[ZOOM_LVL_NORMAL].height;
 	dest_sprite->width  = sprite[ZOOM_LVL_NORMAL].width;
 	dest_sprite->x_offs = sprite[ZOOM_LVL_NORMAL].x_offs;
 	dest_sprite->y_offs = sprite[ZOOM_LVL_NORMAL].y_offs;
->>>>>>> 5cb7a16e
+	dest_sprite->next = nullptr;
+	dest_sprite->missing_zoom_levels = 0;
 
 	/* Copy over only the 'remap' channel, as that is what we care about in 8bpp */
 	for (int i = 0; i < sprite[ZOOM_LVL_NORMAL].height * sprite[ZOOM_LVL_NORMAL].width; i++) {
