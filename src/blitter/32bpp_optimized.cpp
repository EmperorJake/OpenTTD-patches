--- conflicted
+++ resolved
@@ -215,37 +215,29 @@
 					if (src_px->a == 255) {
 						/* faster than memcpy(), n is usually low */
 						do {
-<<<<<<< HEAD
-							Colour c = *src_px;
-							if (mode == BM_NORMAL_WITH_BRIGHTNESS) c = AdjustBrightness(c, DEFAULT_BRIGHTNESS + bp->brightness_adjust);
-							*dst = c;
-=======
 							if (Tpal_to_rgb && *src_n != 0) {
 								/* Convert the mapping channel to a RGB value */
-								*dst = this->AdjustBrightness(this->LookupColourInPalette(GB(*src_n, 0, 8)), GB(*src_n, 8, 8)).data;
-							} else {
-								*dst = src_px->data;
-							}
->>>>>>> 0243ae46
+								*dst = this->AdjustBrightness(this->LookupColourInPalette(GB(*src_n, 0, 8)), GB(*src_n, 8, 8) + ((mode == BM_NORMAL_WITH_BRIGHTNESS) ? bp->brightness_adjust : 0)).data;
+							} else {
+								Colour c = *src_px;
+								if (mode == BM_NORMAL_WITH_BRIGHTNESS) c = AdjustBrightness(c, DEFAULT_BRIGHTNESS + bp->brightness_adjust);
+								*dst = c;
+							}
 							dst++;
 							src_px++;
 							src_n++;
 						} while (--n != 0);
 					} else {
 						do {
-<<<<<<< HEAD
-							Colour c = *src_px;
-							if (mode == BM_NORMAL_WITH_BRIGHTNESS) c = AdjustBrightness(c, DEFAULT_BRIGHTNESS + bp->brightness_adjust);
-							*dst = ComposeColourRGBANoCheck(c.r, c.g, c.b, c.a, *dst);
-=======
 							if (Tpal_to_rgb && *src_n != 0) {
 								/* Convert the mapping channel to a RGB value */
-								Colour colour = this->AdjustBrightness(this->LookupColourInPalette(GB(*src_n, 0, 8)), GB(*src_n, 8, 8));
+								Colour colour = this->AdjustBrightness(this->LookupColourInPalette(GB(*src_n, 0, 8)), GB(*src_n, 8, 8) + ((mode == BM_NORMAL_WITH_BRIGHTNESS) ? bp->brightness_adjust : 0));
 								*dst = ComposeColourRGBANoCheck(colour.r, colour.g, colour.b, src_px->a, *dst);
 							} else {
-								*dst = ComposeColourRGBANoCheck(src_px->r, src_px->g, src_px->b, src_px->a, *dst);
-							}
->>>>>>> 0243ae46
+								Colour c = *src_px;
+								if (mode == BM_NORMAL_WITH_BRIGHTNESS) c = AdjustBrightness(c, DEFAULT_BRIGHTNESS + bp->brightness_adjust);
+								*dst = ComposeColourRGBANoCheck(c.r, c.g, c.b, c.a, *dst);
+							}
 							dst++;
 							src_px++;
 							src_n++;
@@ -271,6 +263,8 @@
 		case BM_TRANSPARENT:  Draw<BM_TRANSPARENT, Tpal_to_rgb>(bp, zoom); return;
 		case BM_CRASH_REMAP:  Draw<BM_CRASH_REMAP, Tpal_to_rgb>(bp, zoom); return;
 		case BM_BLACK_REMAP:  Draw<BM_BLACK_REMAP, Tpal_to_rgb>(bp, zoom); return;
+		case BM_NORMAL_WITH_BRIGHTNESS:  Draw<BM_NORMAL_WITH_BRIGHTNESS, Tpal_to_rgb>(bp, zoom); return;
+		case BM_COLOUR_REMAP_WITH_BRIGHTNESS:  Draw<BM_COLOUR_REMAP_WITH_BRIGHTNESS, Tpal_to_rgb>(bp, zoom); return;
 	}
 }
 
@@ -286,20 +280,7 @@
  */
 void Blitter_32bppOptimized::Draw(Blitter::BlitterParams *bp, BlitterMode mode, ZoomLevel zoom)
 {
-<<<<<<< HEAD
-	switch (mode) {
-		default: NOT_REACHED();
-		case BM_NORMAL:       Draw<BM_NORMAL>      (bp, zoom); return;
-		case BM_COLOUR_REMAP: Draw<BM_COLOUR_REMAP>(bp, zoom); return;
-		case BM_TRANSPARENT:  Draw<BM_TRANSPARENT> (bp, zoom); return;
-		case BM_CRASH_REMAP:  Draw<BM_CRASH_REMAP> (bp, zoom); return;
-		case BM_BLACK_REMAP:  Draw<BM_BLACK_REMAP> (bp, zoom); return;
-		case BM_NORMAL_WITH_BRIGHTNESS:  Draw<BM_NORMAL_WITH_BRIGHTNESS> (bp, zoom); return;
-		case BM_COLOUR_REMAP_WITH_BRIGHTNESS:  Draw<BM_COLOUR_REMAP_WITH_BRIGHTNESS> (bp, zoom); return;
-	}
-=======
 	this->Draw<false>(bp, mode, zoom);
->>>>>>> 0243ae46
 }
 
 template <bool Tpal_to_rgb> Sprite *Blitter_32bppOptimized::EncodeInternal(const SpriteLoader::Sprite *sprite, AllocatorProc *allocator)
@@ -375,14 +356,10 @@
 					dst_px->a = a;
 					if (a != 0 && a != 255) flags |= SF_TRANSLUCENT;
 					*dst_n = src->m;
-<<<<<<< HEAD
-					if (Tpal_to_rgb && src->m != 0) {
+					if (src->m != 0) {
 						flags &= ~SF_NO_REMAP;
 						if (src->m >= PALETTE_ANIM_START) flags &= ~SF_NO_ANIM;
 
-=======
-					if (src->m != 0) {
->>>>>>> 0243ae46
 						/* Get brightest value */
 						uint8 rgb_max = std::max({ src->r, src->g, src->b });
 
