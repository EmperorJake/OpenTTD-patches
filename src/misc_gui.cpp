/*
 * This file is part of OpenTTD.
 * OpenTTD is free software; you can redistribute it and/or modify it under the terms of the GNU General Public License as published by the Free Software Foundation, version 2.
 * OpenTTD is distributed in the hope that it will be useful, but WITHOUT ANY WARRANTY; without even the implied warranty of MERCHANTABILITY or FITNESS FOR A PARTICULAR PURPOSE.
 * See the GNU General Public License for more details. You should have received a copy of the GNU General Public License along with OpenTTD. If not, see <http://www.gnu.org/licenses/>.
 */

/** @file misc_gui.cpp GUIs for a number of misc windows. */

#include "stdafx.h"
#include "debug.h"
#include "landscape.h"
#include "error.h"
#include "gui.h"
#include "command_func.h"
#include "company_func.h"
#include "town.h"
#include "string_func.h"
#include "company_base.h"
#include "texteff.hpp"
#include "strings_func.h"
#include "window_func.h"
#include "querystring_gui.h"
#include "core/geometry_func.hpp"
#include "newgrf_debug.h"
#include "zoom_func.h"
#include "tunnelbridge_map.h"
#include "viewport_type.h"
#include "guitimer_func.h"
#include "viewport_func.h"
#include "rev.h"
#include "core/backup_type.hpp"

#include "widgets/misc_widget.h"

#include "table/strings.h"

#include <sstream>
#include <iomanip>

#include "safeguards.h"

/** Method to open the OSK. */
enum OskActivation {
	OSKA_DISABLED,           ///< The OSK shall not be activated at all.
	OSKA_DOUBLE_CLICK,       ///< Double click on the edit box opens OSK.
	OSKA_SINGLE_CLICK,       ///< Single click after focus click opens OSK.
	OSKA_IMMEDIATELY,        ///< Focusing click already opens OSK.
};


static const NWidgetPart _nested_land_info_widgets[] = {
	NWidget(NWID_HORIZONTAL),
		NWidget(WWT_CLOSEBOX, COLOUR_GREY),
		NWidget(WWT_CAPTION, COLOUR_GREY), SetDataTip(STR_LAND_AREA_INFORMATION_CAPTION, STR_TOOLTIP_WINDOW_TITLE_DRAG_THIS),
		NWidget(WWT_PUSHIMGBTN, COLOUR_GREY, WID_LI_LOCATION), SetMinimalSize(12, 14), SetDataTip(SPR_GOTO_LOCATION, STR_LAND_AREA_INFORMATION_LOCATION_TOOLTIP),
		NWidget(WWT_DEBUGBOX, COLOUR_GREY),
	EndContainer(),
	NWidget(WWT_PANEL, COLOUR_GREY, WID_LI_BACKGROUND), EndContainer(),
};

static WindowDesc _land_info_desc(
	WDP_AUTO, "land_info", 0, 0,
	WC_LAND_INFO, WC_NONE,
	0,
	_nested_land_info_widgets, lengthof(_nested_land_info_widgets)
);

class LandInfoWindow : public Window {
	StringList  landinfo_data;    ///< Info lines to show.
	std::string cargo_acceptance; ///< Centered multi-line string for cargo acceptance.

public:
	TileIndex tile;

	void DrawWidget(const Rect &r, int widget) const override
	{
		if (widget != WID_LI_BACKGROUND) return;

		Rect ir = r.Shrink(WidgetDimensions::scaled.frametext);
		for (size_t i = 0; i < this->landinfo_data.size(); i++) {
			DrawString(ir, this->landinfo_data[i], i == 0 ? TC_LIGHT_BLUE : TC_FROMSTRING, SA_HOR_CENTER);
			ir.top += FONT_HEIGHT_NORMAL + (i == 0 ? WidgetDimensions::scaled.vsep_wide : WidgetDimensions::scaled.vsep_normal);
		}

		if (!this->cargo_acceptance.empty()) {
			SetDParamStr(0, this->cargo_acceptance);
			DrawStringMultiLine(ir, STR_JUST_RAW_STRING, TC_FROMSTRING, SA_CENTER);
		}
	}

	void UpdateWidgetSize(int widget, Dimension *size, const Dimension &padding, Dimension *fill, Dimension *resize) override
	{
		if (widget != WID_LI_BACKGROUND) return;

		size->height = WidgetDimensions::scaled.frametext.Vertical();
		for (size_t i = 0; i < this->landinfo_data.size(); i++) {
			uint width = GetStringBoundingBox(this->landinfo_data[i]).width + WidgetDimensions::scaled.frametext.Horizontal();
			size->width = std::max(size->width, width);

			size->height += FONT_HEIGHT_NORMAL + (i == 0 ? WidgetDimensions::scaled.vsep_wide : WidgetDimensions::scaled.vsep_normal);
		}

		if (!this->cargo_acceptance.empty()) {
			uint width = GetStringBoundingBox(this->cargo_acceptance).width + WidgetDimensions::scaled.frametext.Horizontal();
			size->width = std::max(size->width, std::min(static_cast<uint>(ScaleGUITrad(300)), width));
			SetDParamStr(0, cargo_acceptance);
			size->height += GetStringHeight(STR_JUST_RAW_STRING, size->width - WidgetDimensions::scaled.frametext.Horizontal());
		}
	}

	LandInfoWindow(TileIndex tile) : Window(&_land_info_desc), tile(tile)
	{
		this->InitNested();

#if defined(_DEBUG)
#	define LANDINFOD_LEVEL 0
#else
#	define LANDINFOD_LEVEL 1
#endif
<<<<<<< HEAD
		if (_debug_misc_level >= LANDINFOD_LEVEL) {
			DEBUG(misc, LANDINFOD_LEVEL, "TILE: %#x (%i,%i)", tile, TileX(tile), TileY(tile));
			if (IsTunnelTile(tile)) {
				DEBUG(misc, LANDINFOD_LEVEL, "tunnel pool size: %u", (uint)Tunnel::GetPoolSize());
				DEBUG(misc, LANDINFOD_LEVEL, "index: %#x"          , Tunnel::GetByTile(tile)->index);
				DEBUG(misc, LANDINFOD_LEVEL, "north tile: %#x"     , Tunnel::GetByTile(tile)->tile_n);
				DEBUG(misc, LANDINFOD_LEVEL, "south tile: %#x"     , Tunnel::GetByTile(tile)->tile_s);
				DEBUG(misc, LANDINFOD_LEVEL, "is chunnel: %u"      , Tunnel::GetByTile(tile)->is_chunnel);
			}
			if (IsBridgeTile(tile)) {
				const BridgeSpec *b = GetBridgeSpec(GetBridgeType(tile));
				DEBUG(misc, LANDINFOD_LEVEL, "bridge: flags: %X, ctrl_flags: %X", b->flags, b->ctrl_flags);
			}
			if (IsBridgeAbove(tile)) {
				BridgePieceDebugInfo info = GetBridgePieceDebugInfo(tile);
				DEBUG(misc, LANDINFOD_LEVEL, "bridge above: piece: %u, pillars: %X, pillar index: %u", info.piece, info.pillar_flags, info.pillar_index);
			}
			DEBUG(misc, LANDINFOD_LEVEL, "type   = %#x", _m[tile].type);
			DEBUG(misc, LANDINFOD_LEVEL, "height = %#x", _m[tile].height);
			DEBUG(misc, LANDINFOD_LEVEL, "m1     = %#x", _m[tile].m1);
			DEBUG(misc, LANDINFOD_LEVEL, "m2     = %#x", _m[tile].m2);
			DEBUG(misc, LANDINFOD_LEVEL, "m3     = %#x", _m[tile].m3);
			DEBUG(misc, LANDINFOD_LEVEL, "m4     = %#x", _m[tile].m4);
			DEBUG(misc, LANDINFOD_LEVEL, "m5     = %#x", _m[tile].m5);
			DEBUG(misc, LANDINFOD_LEVEL, "m6     = %#x", _me[tile].m6);
			DEBUG(misc, LANDINFOD_LEVEL, "m7     = %#x", _me[tile].m7);
			DEBUG(misc, LANDINFOD_LEVEL, "m8     = %#x", _me[tile].m8);
		}
=======
		Debug(misc, LANDINFOD_LEVEL, "TILE: 0x{:x} ({},{})", (TileIndex)tile, TileX(tile), TileY(tile));
		Debug(misc, LANDINFOD_LEVEL, "type   = 0x{:x}", tile.type());
		Debug(misc, LANDINFOD_LEVEL, "height = 0x{:x}", tile.height());
		Debug(misc, LANDINFOD_LEVEL, "m1     = 0x{:x}", tile.m1());
		Debug(misc, LANDINFOD_LEVEL, "m2     = 0x{:x}", tile.m2());
		Debug(misc, LANDINFOD_LEVEL, "m3     = 0x{:x}", tile.m3());
		Debug(misc, LANDINFOD_LEVEL, "m4     = 0x{:x}", tile.m4());
		Debug(misc, LANDINFOD_LEVEL, "m5     = 0x{:x}", tile.m5());
		Debug(misc, LANDINFOD_LEVEL, "m6     = 0x{:x}", tile.m6());
		Debug(misc, LANDINFOD_LEVEL, "m7     = 0x{:x}", tile.m7());
		Debug(misc, LANDINFOD_LEVEL, "m8     = 0x{:x}", tile.m8());
>>>>>>> 90fdf17e
#undef LANDINFOD_LEVEL
	}

	void OnInit() override
	{
		Town *t = ClosestTownFromTile(tile, _settings_game.economy.dist_local_authority);

		/* Because build_date is not set yet in every TileDesc, we make sure it is empty */
		TileDesc td;

		td.build_date = INVALID_DATE;

		/* Most tiles have only one owner, but
		 *  - drivethrough roadstops can be build on town owned roads (up to 2 owners) and
		 *  - roads can have up to four owners (railroad, road, tram, 3rd-roadtype "highway").
		 */
		td.owner_type[0] = STR_LAND_AREA_INFORMATION_OWNER; // At least one owner is displayed, though it might be "N/A".
		td.owner_type[1] = STR_NULL;       // STR_NULL results in skipping the owner
		td.owner_type[2] = STR_NULL;
		td.owner_type[3] = STR_NULL;
		td.owner[0] = OWNER_NONE;
		td.owner[1] = OWNER_NONE;
		td.owner[2] = OWNER_NONE;
		td.owner[3] = OWNER_NONE;

		td.station_class = STR_NULL;
		td.station_name = STR_NULL;
		td.airport_class = STR_NULL;
		td.airport_name = STR_NULL;
		td.airport_tile_name = STR_NULL;
		td.railtype = STR_NULL;
		td.railtype2 = STR_NULL;
		td.rail_speed = 0;
		td.rail_speed2 = 0;
		td.roadtype = STR_NULL;
		td.road_speed = 0;
		td.tramtype = STR_NULL;
		td.tram_speed = 0;

		td.grf = nullptr;

		CargoArray acceptance{};
		AddAcceptedCargo(tile, acceptance, nullptr);
		GetTileDesc(tile, &td);

		this->landinfo_data.clear();

		/* Tiletype */
		SetDParam(0, td.dparam[0]);
		SetDParam(1, td.dparam[1]);
		SetDParam(2, td.dparam[2]);
		SetDParam(3, td.dparam[3]);
		this->landinfo_data.push_back(GetString(td.str));

		/* Up to four owners */
		for (uint i = 0; i < 4; i++) {
			if (td.owner_type[i] == STR_NULL) continue;

			SetDParam(0, STR_LAND_AREA_INFORMATION_OWNER_N_A);
			if (td.owner[i] != OWNER_NONE && td.owner[i] != OWNER_WATER) GetNameOfOwner(td.owner[i], tile);
			this->landinfo_data.push_back(GetString(td.owner_type[i]));
		}

		/* Cost to clear/revenue when cleared */
		StringID str = STR_LAND_AREA_INFORMATION_COST_TO_CLEAR_N_A;
		Company *c = Company::GetIfValid(_local_company);
		if (c != nullptr) {
			assert(_current_company == _local_company);
			CommandCost costclear = DoCommand(tile, 0, 0, DC_QUERY_COST, CMD_LANDSCAPE_CLEAR);
			if (costclear.Succeeded()) {
				Money cost = costclear.GetCost();
				if (cost < 0) {
					cost = -cost; // Negate negative cost to a positive revenue
					str = STR_LAND_AREA_INFORMATION_REVENUE_WHEN_CLEARED;
				} else {
					str = STR_LAND_AREA_INFORMATION_COST_TO_CLEAR;
				}
				SetDParam(0, cost);
			}
		}
		this->landinfo_data.push_back(GetString(str));

		/* Location */
		std::stringstream tile_ss;
		tile_ss << "0x" << std::setfill('0') << std::setw(4) << std::hex << std::uppercase << tile; // 0x%.4X
		std::string tile_str = tile_ss.str(); // Can't pass it directly to SetDParamStr as the string is only a temporary and would be destructed before the GetString call.

		SetDParam(0, TileX(tile));
		SetDParam(1, TileY(tile));
		SetDParam(2, GetTileZ(tile));
		SetDParamStr(3, tile_str);
		this->landinfo_data.push_back(GetString(STR_LAND_AREA_INFORMATION_LANDINFO_COORDS));

		/* Local authority */
		SetDParam(0, STR_LAND_AREA_INFORMATION_LOCAL_AUTHORITY_NONE);
		if (t != nullptr) {
			SetDParam(0, STR_TOWN_NAME);
			SetDParam(1, t->index);
		}
		this->landinfo_data.push_back(GetString(STR_LAND_AREA_INFORMATION_LOCAL_AUTHORITY));

		/* Build date */
		if (td.build_date != INVALID_DATE) {
			SetDParam(0, td.build_date);
			this->landinfo_data.push_back(GetString(STR_LAND_AREA_INFORMATION_BUILD_DATE));
		}

		/* Station class */
		if (td.station_class != STR_NULL) {
			SetDParam(0, td.station_class);
			this->landinfo_data.push_back(GetString(STR_LAND_AREA_INFORMATION_STATION_CLASS));
		}

		/* Station type name */
		if (td.station_name != STR_NULL) {
			SetDParam(0, td.station_name);
			this->landinfo_data.push_back(GetString(STR_LAND_AREA_INFORMATION_STATION_TYPE));
		}

		/* Airport class */
		if (td.airport_class != STR_NULL) {
			SetDParam(0, td.airport_class);
			this->landinfo_data.push_back(GetString(STR_LAND_AREA_INFORMATION_AIRPORT_CLASS));
		}

		/* Airport name */
		if (td.airport_name != STR_NULL) {
			SetDParam(0, td.airport_name);
			this->landinfo_data.push_back(GetString(STR_LAND_AREA_INFORMATION_AIRPORT_NAME));
		}

		/* Airport tile name */
		if (td.airport_tile_name != STR_NULL) {
			SetDParam(0, td.airport_tile_name);
			this->landinfo_data.push_back(GetString(STR_LAND_AREA_INFORMATION_AIRPORTTILE_NAME));
		}

		/* Rail type name */
		if (td.railtype != STR_NULL) {
			SetDParam(0, td.railtype);
			this->landinfo_data.push_back(GetString(STR_LANG_AREA_INFORMATION_RAIL_TYPE));
		}

		/* Rail speed limit */
		if (td.rail_speed != 0) {
			SetDParam(0, PackVelocity(td.rail_speed, VEH_TRAIN));
			this->landinfo_data.push_back(GetString(STR_LANG_AREA_INFORMATION_RAIL_SPEED_LIMIT));
		}

		/* 2nd Rail type name */
		if (td.railtype2 != STR_NULL) {
			SetDParam(0, td.railtype2);
			this->landinfo_data.push_back(GetString(STR_LANG_AREA_INFORMATION_RAIL_TYPE));
		}

		/* 2nd Rail speed limit */
		if (td.rail_speed2 != 0) {
			SetDParam(0, td.rail_speed2);
			this->landinfo_data.push_back(GetString(STR_LANG_AREA_INFORMATION_RAIL_SPEED_LIMIT));
		}

		/* Road type name */
		if (td.roadtype != STR_NULL) {
			SetDParam(0, td.roadtype);
			this->landinfo_data.push_back(GetString(STR_LANG_AREA_INFORMATION_ROAD_TYPE));
		}

		/* Road speed limit */
		if (td.road_speed != 0) {
			SetDParam(0, PackVelocity(td.road_speed, VEH_ROAD));
			this->landinfo_data.push_back(GetString(STR_LANG_AREA_INFORMATION_ROAD_SPEED_LIMIT));
		}

		/* Tram type name */
		if (td.tramtype != STR_NULL) {
			SetDParam(0, td.tramtype);
			this->landinfo_data.push_back(GetString(STR_LANG_AREA_INFORMATION_TRAM_TYPE));
		}

		/* Tram speed limit */
		if (td.tram_speed != 0) {
			SetDParam(0, PackVelocity(td.tram_speed, VEH_ROAD));
			this->landinfo_data.push_back(GetString(STR_LANG_AREA_INFORMATION_TRAM_SPEED_LIMIT));
		}

		/* NewGRF name */
		if (td.grf != nullptr) {
			SetDParamStr(0, td.grf);
			this->landinfo_data.push_back(GetString(STR_LAND_AREA_INFORMATION_NEWGRF_NAME));
		}

		/* Cargo acceptance is displayed in a extra multiline */
		std::stringstream line;
		line << GetString(STR_LAND_AREA_INFORMATION_CARGO_ACCEPTED);

		bool found = false;
		for (CargoID i = 0; i < NUM_CARGO; ++i) {
			if (acceptance[i] > 0) {
				/* Add a comma between each item. */
				if (found) line << ", ";
				found = true;

				/* If the accepted value is less than 8, show it in 1/8:ths */
				if (acceptance[i] < 8) {
					SetDParam(0, acceptance[i]);
					SetDParam(1, CargoSpec::Get(i)->name);
					line << GetString(STR_LAND_AREA_INFORMATION_CARGO_EIGHTS);
				} else {
					line << GetString(CargoSpec::Get(i)->name);
				}
			}
		}
		if (found) {
			this->cargo_acceptance = line.str();
		} else {
			this->cargo_acceptance.clear();
		}
	}

	bool IsNewGRFInspectable() const override
	{
		return ::IsNewGRFInspectable(GetGrfSpecFeature(this->tile), this->tile);
	}

	void ShowNewGRFInspectWindow() const override
	{
		::ShowNewGRFInspectWindow(GetGrfSpecFeature(this->tile), this->tile);
	}

	void OnClick(Point pt, int widget, int click_count) override
	{
		switch (widget) {
			case WID_LI_LOCATION:
				if (_ctrl_pressed) {
					ShowExtraViewportWindow(this->tile);
				} else {
					ScrollMainWindowToTile(this->tile);
				}
				break;
		}
	}

	/**
	 * Some data on this window has become invalid.
	 * @param data Information about the changed data.
	 * @param gui_scope Whether the call is done from GUI scope. You may not do everything when not in GUI scope. See #InvalidateWindowData() for details.
	 */
	void OnInvalidateData(int data = 0, bool gui_scope = true) override
	{
		if (!gui_scope) return;

		/* ReInit, "debug" sprite might have changed */
		if (data == 1) this->ReInit();
	}
};

/**
 * Show land information window.
 * @param tile The tile to show information about.
 */
void ShowLandInfo(TileIndex tile)
{
	DeleteWindowById(WC_LAND_INFO, 0);
	new LandInfoWindow(tile);
}

static const NWidgetPart _nested_about_widgets[] = {
	NWidget(NWID_HORIZONTAL),
		NWidget(WWT_CLOSEBOX, COLOUR_GREY),
		NWidget(WWT_CAPTION, COLOUR_GREY), SetDataTip(STR_ABOUT_OPENTTD, STR_TOOLTIP_WINDOW_TITLE_DRAG_THIS),
	EndContainer(),
	NWidget(WWT_PANEL, COLOUR_GREY), SetPIP(4, 2, 4),
		NWidget(WWT_LABEL, COLOUR_GREY), SetDataTip(STR_ABOUT_ORIGINAL_COPYRIGHT, STR_NULL),
		NWidget(WWT_LABEL, COLOUR_GREY), SetDataTip(STR_ABOUT_VERSION, STR_NULL),
		NWidget(WWT_FRAME, COLOUR_GREY), SetPadding(0, 5, 1, 5),
			NWidget(WWT_EMPTY, INVALID_COLOUR, WID_A_SCROLLING_TEXT),
		EndContainer(),
		NWidget(WWT_LABEL, COLOUR_GREY, WID_A_WEBSITE), SetDataTip(STR_JUST_RAW_STRING, STR_NULL),
		NWidget(WWT_LABEL, COLOUR_GREY, WID_A_WEBSITE1), SetDataTip(STR_JUST_RAW_STRING, STR_NULL),
		NWidget(WWT_LABEL, COLOUR_GREY, WID_A_WEBSITE2), SetDataTip(STR_JUST_RAW_STRING, STR_NULL),
		NWidget(WWT_LABEL, COLOUR_GREY, WID_A_COPYRIGHT), SetDataTip(STR_ABOUT_COPYRIGHT_OPENTTD, STR_NULL),
	EndContainer(),
};

static WindowDesc _about_desc(
	WDP_CENTER, nullptr, 0, 0,
	WC_GAME_OPTIONS, WC_NONE,
	0,
	_nested_about_widgets, lengthof(_nested_about_widgets)
);

static const char * const _credits[] = {
	u8"Original design by Chris Sawyer",
	u8"Original graphics by Simon Foster",
	u8"",
	u8"The OpenTTD team (in alphabetical order):",
	u8"  Matthijs Kooijman (blathijs) - Pathfinder-guru, Debian port (since 0.3)",
	u8"  Christoph Elsenhans (frosch) - General coding (since 0.6)",
	u8"  Lo\u00efc Guilloux (glx) - General / Windows Expert (since 0.4.5)",
	u8"  Charles Pigott (LordAro) - General / Correctness police (since 1.9)",
	u8"  Michael Lutz (michi_cc) - Path based signals (since 0.7)",
	u8"  Niels Martin Hansen (nielsm) - Music system, general coding (since 1.9)",
	u8"  Owen Rudge (orudge) - Forum host, OS/2 port (since 0.1)",
	u8"  Peter Nelson (peter1138) - Spiritual descendant from NewGRF gods (since 0.4.5)",
	u8"  Remko Bijker (Rubidium) - Coder and way more (since 0.4.5)",
	u8"  Patric Stout (TrueBrain) - NoProgrammer (since 0.3), sys op",
	u8"  Tyler Trahan (2TallTyler) - General coding (since 13)",
	u8"",
	u8"Inactive Developers:",
	u8"  Grzegorz Duczy\u0144ski (adf88) - General coding (1.7 - 1.8)",
	u8"  Albert Hofkamp (Alberth) - GUI expert (0.7 - 1.9)",
	u8"  Jean-Fran\u00e7ois Claeys (Belugas) - GUI, NewGRF and more (0.4.5 - 1.0)",
	u8"  Bjarni Corfitzen (Bjarni) - MacOSX port, coder and vehicles (0.3 - 0.7)",
	u8"  Victor Fischer (Celestar) - Programming everywhere you need him to (0.3 - 0.6)",
	u8"  Ulf Hermann (fonsinchen) - Cargo Distribution (1.3 - 1.6)",
	u8"  Jaroslav Mazanec (KUDr) - YAPG (Yet Another Pathfinder God) ;) (0.4.5 - 0.6)",
	u8"  Jonathan Coome (Maedhros) - High priest of the NewGRF Temple (0.5 - 0.6)",
	u8"  Attila B\u00e1n (MiHaMiX) - Developer WebTranslator 1 and 2 (0.3 - 0.5)",
	u8"  Ingo von Borstel (planetmaker) - General coding, Support (1.1 - 1.9)",
	u8"  Zden\u011bk Sojka (SmatZ) - Bug finder and fixer (0.6 - 1.3)",
	u8"  Jos\u00e9 Soler (Terkhen) - General coding (1.0 - 1.4)",
	u8"  Christoph Mallon (Tron) - Programmer, code correctness police (0.3 - 0.5)",
	u8"  Thijs Marinussen (Yexo) - AI Framework, General (0.6 - 1.3)",
	u8"  Leif Linse (Zuu) - AI/Game Script (1.2 - 1.6)",
	u8"",
	u8"Retired Developers:",
	u8"  Tam\u00e1s Farag\u00f3 (Darkvater) - Ex-Lead coder (0.3 - 0.5)",
	u8"  Dominik Scherer (dominik81) - Lead programmer, GUI expert (0.3 - 0.3)",
	u8"  Emil Djupfeld (egladil) - MacOSX (0.4.5 - 0.6)",
	u8"  Simon Sasburg (HackyKid) - Many bugfixes (0.4 - 0.4.5)",
	u8"  Ludvig Strigeus (ludde) - Original author of OpenTTD, main coder (0.1 - 0.3)",
	u8"  Cian Duffy (MYOB) - BeOS port / manual writing (0.1 - 0.3)",
	u8"  Petr Baudi\u0161 (pasky) - Many patches, NewGRF support (0.3 - 0.3)",
	u8"  Benedikt Br\u00fcggemeier (skidd13) - Bug fixer and code reworker (0.6 - 0.7)",
	u8"  Serge Paquet (vurlix) - 2nd contributor after ludde (0.1 - 0.3)",
	u8"",
	u8"Special thanks go out to:",
	u8"  Josef Drexler - For his great work on TTDPatch",
	u8"  Marcin Grzegorczyk - Track foundations and for describing TTD internals",
	u8"  Stefan Mei\u00dfner (sign_de) - For his work on the console",
	u8"  Mike Ragsdale - OpenTTD installer",
	u8"  Christian Rosentreter (tokai) - MorphOS / AmigaOS port",
	u8"  Richard Kempton (richK) - additional airports, initial TGP implementation",
	u8"  Alberto Demichelis - Squirrel scripting language \u00a9 2003-2008",
	u8"  L. Peter Deutsch - MD5 implementation \u00a9 1999, 2000, 2002",
	u8"  Michael Blunck - Pre-signals and semaphores \u00a9 2003",
	u8"  George - Canal/Lock graphics \u00a9 2003-2004",
	u8"  Andrew Parkhouse (andythenorth) - River graphics",
	u8"  David Dallaston (Pikka) - Tram tracks",
	u8"  All Translators - Who made OpenTTD a truly international game",
	u8"  Bug Reporters - Without whom OpenTTD would still be full of bugs!",
	u8"",
	u8"",
	u8"Developer of this patchpack:",
	u8"  Jonathan G. Rennison (JGR)",
	u8"",
	u8"",
	u8"And last but not least:",
	u8"  Chris Sawyer - For an amazing game!"
};

struct AboutWindow : public Window {
	int text_position;                       ///< The top of the scrolling text
	int line_height;                         ///< The height of a single line
	static const int num_visible_lines = 19; ///< The number of lines visible simultaneously

	static const uint TIMER_INTERVAL = 2100; ///< Scrolling interval, scaled by line text line height. This value chosen to maintain parity: 2100 / FONT_HEIGHT_NORMAL = 150ms
	GUITimer timer;

	AboutWindow() : Window(&_about_desc)
	{
		this->InitNested(WN_GAME_OPTIONS_ABOUT);

		this->text_position = this->GetWidget<NWidgetBase>(WID_A_SCROLLING_TEXT)->pos_y + this->GetWidget<NWidgetBase>(WID_A_SCROLLING_TEXT)->current_y;
	}

	void SetStringParameters(int widget) const override
	{
		if (widget == WID_A_WEBSITE) SetDParamStr(0, "Main project website: https://www.openttd.org");
		if (widget == WID_A_WEBSITE1) SetDParamStr(0, "Patchpack thread: https://www.tt-forums.net/viewtopic.php?f=33&t=73469");
		if (widget == WID_A_WEBSITE2) SetDParamStr(0, "Patchpack Github: https://github.com/JGRennison/OpenTTD-patches");
		if (widget == WID_A_COPYRIGHT) SetDParamStr(0, _openttd_revision_year);
	}

	void UpdateWidgetSize(int widget, Dimension *size, const Dimension &padding, Dimension *fill, Dimension *resize) override
	{
		if (widget != WID_A_SCROLLING_TEXT) return;

		this->line_height = FONT_HEIGHT_NORMAL;

		Dimension d;
		d.height = this->line_height * num_visible_lines;

		d.width = 0;
		for (uint i = 0; i < lengthof(_credits); i++) {
			d.width = std::max(d.width, GetStringBoundingBox(_credits[i]).width);
		}
		*size = maxdim(*size, d);

		/* Set scroll interval based on required speed. To keep scrolling smooth,
		 * the interval is adjusted rather than the distance moved. */
		this->timer.SetInterval(TIMER_INTERVAL / FONT_HEIGHT_NORMAL);
	}

	void DrawWidget(const Rect &r, int widget) const override
	{
		if (widget != WID_A_SCROLLING_TEXT) return;

		int y = this->text_position;

		/* Show all scrolling _credits */
		for (uint i = 0; i < lengthof(_credits); i++) {
			if (y >= r.top + 7 && y < r.bottom - this->line_height) {
				DrawString(r.left, r.right, y, _credits[i], TC_BLACK, SA_LEFT | SA_FORCE);
			}
			y += this->line_height;
		}
	}

	void OnRealtimeTick(uint delta_ms) override
	{
		uint count = this->timer.CountElapsed(delta_ms);
		if (count > 0) {
			this->text_position -= count;
			/* If the last text has scrolled start a new from the start */
			if (this->text_position < (int)(this->GetWidget<NWidgetBase>(WID_A_SCROLLING_TEXT)->pos_y - lengthof(_credits) * this->line_height)) {
				this->text_position = this->GetWidget<NWidgetBase>(WID_A_SCROLLING_TEXT)->pos_y + this->GetWidget<NWidgetBase>(WID_A_SCROLLING_TEXT)->current_y;
			}
			this->SetWidgetDirty(WID_A_SCROLLING_TEXT);
		}
	}
};

void ShowAboutWindow()
{
	DeleteWindowByClass(WC_GAME_OPTIONS);
	new AboutWindow();
}

/**
 * Display estimated costs.
 * @param cost Estimated cost (or income if negative).
 * @param x    X position of the notification window.
 * @param y    Y position of the notification window.
 */
void ShowEstimatedCostOrIncome(Money cost, int x, int y)
{
	StringID msg = STR_MESSAGE_ESTIMATED_COST;

	if (cost < 0) {
		cost = -cost;
		msg = STR_MESSAGE_ESTIMATED_INCOME;
	}
	SetDParam(0, cost);
	ShowErrorMessage(msg, INVALID_STRING_ID, WL_INFO, x, y);
}

/**
 * Display animated income or costs on the map. Does nothing if cost is zero.
 * @param x    World X position of the animation location.
 * @param y    World Y position of the animation location.
 * @param z    World Z position of the animation location.
 * @param cost Estimated cost (or income if negative).
 */
void ShowCostOrIncomeAnimation(int x, int y, int z, Money cost)
{
	if (!HasBit(_extra_display_opt, XDO_SHOW_MONEY_TEXT_EFFECTS) || cost == 0) return;

	Point pt = RemapCoords(x, y, z);
	StringID msg = STR_INCOME_FLOAT_COST;

	if (cost < 0) {
		cost = -cost;
		msg = STR_INCOME_FLOAT_INCOME;
	}
	SetDParam(0, cost);
	AddTextEffect(msg, pt.x, pt.y, DAY_TICKS, TE_RISING);
}

/**
 * Display animated feeder income.
 * @param x        World X position of the animation location.
 * @param y        World Y position of the animation location.
 * @param z        World Z position of the animation location.
 * @param transfer Estimated feeder income.
 * @param income   Real income from goods being delivered to their final destination.
 */
void ShowFeederIncomeAnimation(int x, int y, int z, Money transfer, Money income)
{
	if (!HasBit(_extra_display_opt, XDO_SHOW_MONEY_TEXT_EFFECTS)) return;

	Point pt = RemapCoords(x, y, z);

	SetDParam(0, transfer);
	if (income == 0) {
		AddTextEffect(STR_FEEDER, pt.x, pt.y, DAY_TICKS, TE_RISING);
	} else {
		StringID msg = STR_FEEDER_COST;
		if (income < 0) {
			income = -income;
			msg = STR_FEEDER_INCOME;
		}
		SetDParam(1, income);
		AddTextEffect(msg, pt.x, pt.y, DAY_TICKS, TE_RISING);
	}
}

/**
 * Display vehicle loading indicators.
 * @param x       World X position of the animation location.
 * @param y       World Y position of the animation location.
 * @param z       World Z position of the animation location.
 * @param percent Estimated feeder income.
 * @param string  String which is drawn on the map.
 * @return        TextEffectID to be used for future updates of the loading indicators.
 */
TextEffectID ShowFillingPercent(int x, int y, int z, uint8 percent, StringID string)
{
	Point pt = RemapCoords(x, y, z);

	assert(string != STR_NULL);

	SetDParam(0, percent);
	return AddTextEffect(string, pt.x, pt.y, 0, TE_STATIC);
}

/**
 * Update vehicle loading indicators.
 * @param te_id   TextEffectID to be updated.
 * @param string  String which is printed.
 */
void UpdateFillingPercent(TextEffectID te_id, uint8 percent, StringID string)
{
	assert(string != STR_NULL);

	SetDParam(0, percent);
	UpdateTextEffect(te_id, string);
}

/**
 * Hide vehicle loading indicators.
 * @param *te_id TextEffectID which is supposed to be hidden.
 */
void HideFillingPercent(TextEffectID *te_id)
{
	if (*te_id == INVALID_TE_ID) return;

	RemoveTextEffect(*te_id);
	*te_id = INVALID_TE_ID;
}

static const NWidgetPart _nested_tooltips_widgets[] = {
	NWidget(WWT_EMPTY, INVALID_COLOUR, WID_TT_BACKGROUND), EndContainer(),
};

static WindowDesc _tool_tips_desc(
	WDP_MANUAL, nullptr, 0, 0, // Coordinates and sizes are not used,
	WC_TOOLTIPS, WC_NONE,
	WDF_NO_FOCUS,
	_nested_tooltips_widgets, lengthof(_nested_tooltips_widgets)
);

/** Window for displaying a tooltip. */
struct TooltipsWindow : public Window
{
	StringID string_id;               ///< String to display as tooltip.
	byte paramcount;                  ///< Number of string parameters in #string_id.
	uint64 params[5];                 ///< The string parameters.
	TooltipCloseCondition close_cond; ///< Condition for closing the window.
	char buffer[DRAW_STRING_BUFFER];  ///< Text to draw
	int viewport_virtual_left;        ///< Owner viewport state: left
	int viewport_virtual_top;         ///< Owner viewport state: top
	bool delete_next_mouse_loop;      ///< Delete window on the next mouse loop

	TooltipsWindow(Window *parent, StringID str, uint paramcount, const uint64 params[], TooltipCloseCondition close_tooltip) : Window(&_tool_tips_desc)
	{
		this->parent = parent;
		this->string_id = str;
		static_assert(sizeof(this->params[0]) == sizeof(params[0]));
		assert(paramcount <= lengthof(this->params));
		if (paramcount > 0) memcpy(this->params, params, sizeof(this->params[0]) * paramcount);
		this->paramcount = paramcount;
		this->close_cond = close_tooltip;
		this->delete_next_mouse_loop = false;
		if (this->paramcount == 0) GetString(this->buffer, str, lastof(this->buffer)); // Get the text while params are available
		if (close_tooltip == TCC_HOVER_VIEWPORT) {
			this->viewport_virtual_left = parent->viewport->virtual_left;
			this->viewport_virtual_top = parent->viewport->virtual_top;
		}

		this->InitNested();

		CLRBITS(this->flags, WF_WHITE_BORDER);
	}

	Point OnInitialPosition(int16 sm_width, int16 sm_height, int window_number) override
	{
		/* Find the free screen space between the main toolbar at the top, and the statusbar at the bottom.
		 * Add a fixed distance 2 so the tooltip floats free from both bars.
		 */
		int scr_top = GetMainViewTop() + 2;
		int scr_bot = GetMainViewBottom() - 2;

		Point pt;

		/* Correctly position the tooltip position, watch out for window and cursor size
		 * Clamp value to below main toolbar and above statusbar. If tooltip would
		 * go below window, flip it so it is shown above the cursor */
		pt.y = Clamp(_cursor.pos.y + _cursor.total_size.y + _cursor.total_offs.y + 5, scr_top, scr_bot);
		if (pt.y + sm_height > scr_bot) pt.y = std::min(_cursor.pos.y + _cursor.total_offs.y - 5, scr_bot) - sm_height;
		pt.x = sm_width >= _screen.width ? 0 : Clamp(_cursor.pos.x - (sm_width >> 1), 0, _screen.width - sm_width);

		return pt;
	}

	void UpdateWidgetSize(int widget, Dimension *size, const Dimension &padding, Dimension *fill, Dimension *resize) override
	{
		/* There is only one widget. */
		if (this->paramcount == 0) {
			size->width  = std::min<uint>(GetStringBoundingBox(this->buffer).width, ScaleGUITrad(194));
			size->height = GetStringHeight(this->buffer, size->width);
		} else {
			for (uint i = 0; i != this->paramcount; i++) SetDParam(i, this->params[i]);

			size->width  = std::min<uint>(GetStringBoundingBox(this->string_id).width, ScaleGUITrad(194));
			size->height = GetStringHeight(this->string_id, size->width);
		}

		/* Increase slightly to have some space around the box. */
		size->width  += WidgetDimensions::scaled.framerect.Horizontal()  + WidgetDimensions::scaled.fullbevel.Horizontal();
		size->height += WidgetDimensions::scaled.framerect.Vertical()    + WidgetDimensions::scaled.fullbevel.Vertical();
	}

	void DrawWidget(const Rect &r, int widget) const override
	{
		/* There is only one widget. */
		GfxFillRect(r, PC_BLACK);
		GfxFillRect(r.Shrink(WidgetDimensions::scaled.bevel), PC_LIGHT_YELLOW);

		if (this->paramcount == 0) {
			DrawStringMultiLine(r.Shrink(WidgetDimensions::scaled.framerect).Shrink(WidgetDimensions::scaled.fullbevel), this->buffer, TC_BLACK, SA_CENTER);
		} else {
			for (uint arg = 0; arg < this->paramcount; arg++) {
				SetDParam(arg, this->params[arg]);
			}
			DrawStringMultiLine(r.Shrink(WidgetDimensions::scaled.framerect).Shrink(WidgetDimensions::scaled.fullbevel), this->string_id, TC_BLACK, SA_CENTER);
		}
	}

	void OnMouseLoop() override
	{
		/* Always close tooltips when the cursor is not in our window. */
		if (!_cursor.in_window || this->delete_next_mouse_loop) {
			delete this;
			return;
		}

		/* We can show tooltips while dragging tools. These are shown as long as
		 * we are dragging the tool. Normal tooltips work with hover or rmb. */
		switch (this->close_cond) {
			case TCC_RIGHT_CLICK: if (!_right_button_down) delete this; break;
			case TCC_HOVER: if (!_mouse_hovering) delete this; break;
			case TCC_NONE: break;
			case TCC_NEXT_LOOP: this->delete_next_mouse_loop = true; break;

			case TCC_HOVER_VIEWPORT:
				if (_settings_client.gui.hover_delay_ms == 0) {
					if (!_right_button_down) this->delete_next_mouse_loop = true;
				} else if (!_mouse_hovering) {
					delete this;
					break;
				}
				if (this->viewport_virtual_left != this->parent->viewport->virtual_left ||
						this->viewport_virtual_top != this->parent->viewport->virtual_top) {
					this->delete_next_mouse_loop = true;
				}
				break;

			case TCC_EXIT_VIEWPORT: {
				Window *w = FindWindowFromPt(_cursor.pos.x, _cursor.pos.y);
				if (w == nullptr || IsPtInWindowViewport(w, _cursor.pos.x, _cursor.pos.y) == nullptr) delete this;
				break;
			}
		}
	}
};

/**
 * Shows a tooltip
 * @param parent The window this tooltip is related to.
 * @param str String to be displayed
 * @param paramcount number of params to deal with
 * @param params (optional) up to 5 pieces of additional information that may be added to a tooltip
 * @param close_tooltip when the left (true) or right (false) mouse button is released
 */
void GuiShowTooltips(Window *parent, StringID str, uint paramcount, const uint64 params[], TooltipCloseCondition close_tooltip)
{
	DeleteWindowById(WC_TOOLTIPS, 0);

	if (str == STR_NULL || !_cursor.in_window) return;

	new TooltipsWindow(parent, str, paramcount, params, close_tooltip);
}

void QueryString::HandleEditBox(Window *w, int wid)
{
	if (w->IsWidgetGloballyFocused(wid) && this->text.HandleCaret()) {
		w->SetWidgetDirty(wid);

		/* For the OSK also invalidate the parent window */
		if (w->window_class == WC_OSK) w->InvalidateData();
	}
}

static int GetCaretWidth()
{
	return GetCharacterWidth(FS_NORMAL, '_');
}

void QueryString::DrawEditBox(const Window *w, int wid) const
{
	const NWidgetLeaf *wi = w->GetWidget<NWidgetLeaf>(wid);

	assert((wi->type & WWT_MASK) == WWT_EDITBOX);

	bool rtl = _current_text_dir == TD_RTL;
	Dimension sprite_size = GetScaledSpriteSize(rtl ? SPR_IMG_DELETE_RIGHT : SPR_IMG_DELETE_LEFT);
	int clearbtn_width = sprite_size.width + WidgetDimensions::scaled.imgbtn.Horizontal();

	Rect r = wi->GetCurrentRect();
	Rect cr = r.WithWidth(clearbtn_width, !rtl);
	Rect fr = r.Indent(clearbtn_width, !rtl);

	DrawFrameRect(cr, wi->colour, wi->IsLowered() ? FR_LOWERED : FR_NONE);
	DrawSpriteIgnorePadding(rtl ? SPR_IMG_DELETE_RIGHT : SPR_IMG_DELETE_LEFT, PAL_NONE, cr, wi->IsLowered(), SA_CENTER);
	if (this->text.bytes == 1) GfxFillRect(cr.Shrink(WidgetDimensions::scaled.bevel), _colour_gradient[wi->colour & 0xF][2], FILLRECT_CHECKER);

	DrawFrameRect(fr, wi->colour, FR_LOWERED | FR_DARKENED);
	GfxFillRect(fr.Shrink(WidgetDimensions::scaled.bevel), PC_BLACK);

	fr = fr.Shrink(WidgetDimensions::scaled.framerect);
	/* Limit the drawing of the string inside the widget boundaries */
	DrawPixelInfo dpi;
	if (!FillDrawPixelInfo(&dpi, fr.left, fr.top, fr.Width(), fr.Height())) return;

	AutoRestoreBackup dpi_backup(_cur_dpi, &dpi);

	/* We will take the current widget length as maximum width, with a small
	 * space reserved at the end for the caret to show */
	const Textbuf *tb = &this->text;
	int delta = std::min(0, (fr.right - fr.left) - tb->pixels - GetCaretWidth());

	if (tb->caretxoffs + delta < 0) delta = -tb->caretxoffs;

	/* If we have a marked area, draw a background highlight. */
	if (tb->marklength != 0) GfxFillRect(delta + tb->markxoffs, 0, delta + tb->markxoffs + tb->marklength - 1, fr.bottom - fr.top, PC_GREY);

	DrawString(delta, tb->pixels, 0, tb->buf, TC_YELLOW);
	bool focussed = w->IsWidgetGloballyFocused(wid) || IsOSKOpenedFor(w, wid);
	if (focussed && tb->caret) {
		int caret_width = GetStringBoundingBox("_").width;
		DrawString(tb->caretxoffs + delta, tb->caretxoffs + delta + caret_width, 0, "_", TC_WHITE);
	}
}

/**
 * Get the current caret position.
 * @param w Window the edit box is in.
 * @param wid Widget index.
 * @return Top-left location of the caret, relative to the window.
 */
Point QueryString::GetCaretPosition(const Window *w, int wid) const
{
	const NWidgetLeaf *wi = w->GetWidget<NWidgetLeaf>(wid);

	assert((wi->type & WWT_MASK) == WWT_EDITBOX);

	bool rtl = _current_text_dir == TD_RTL;
	Dimension sprite_size = GetScaledSpriteSize(rtl ? SPR_IMG_DELETE_RIGHT : SPR_IMG_DELETE_LEFT);
	int clearbtn_width = sprite_size.width + WidgetDimensions::scaled.imgbtn.Horizontal();

	Rect r = wi->GetCurrentRect().Indent(clearbtn_width, !rtl).Shrink(WidgetDimensions::scaled.framerect);

	/* Clamp caret position to be inside out current width. */
	const Textbuf *tb = &this->text;
	int delta = std::min(0, (r.right - r.left) - tb->pixels - GetCaretWidth());
	if (tb->caretxoffs + delta < 0) delta = -tb->caretxoffs;

	Point pt = {r.left + tb->caretxoffs + delta, r.top};
	return pt;
}

/**
 * Get the bounding rectangle for a range of the query string.
 * @param w Window the edit box is in.
 * @param wid Widget index.
 * @param from Start of the string range.
 * @param to End of the string range.
 * @return Rectangle encompassing the string range, relative to the window.
 */
Rect QueryString::GetBoundingRect(const Window *w, int wid, const char *from, const char *to) const
{
	const NWidgetLeaf *wi = w->GetWidget<NWidgetLeaf>(wid);

	assert((wi->type & WWT_MASK) == WWT_EDITBOX);

	bool rtl = _current_text_dir == TD_RTL;
	Dimension sprite_size = GetScaledSpriteSize(rtl ? SPR_IMG_DELETE_RIGHT : SPR_IMG_DELETE_LEFT);
	int clearbtn_width = sprite_size.width + WidgetDimensions::scaled.imgbtn.Horizontal();

	Rect r = wi->GetCurrentRect().Indent(clearbtn_width, !rtl).Shrink(WidgetDimensions::scaled.framerect);

	/* Clamp caret position to be inside our current width. */
	const Textbuf *tb = &this->text;
	int delta = std::min(0, r.Width() - tb->pixels - GetCaretWidth());
	if (tb->caretxoffs + delta < 0) delta = -tb->caretxoffs;

	/* Get location of first and last character. */
	Point p1 = GetCharPosInString(tb->buf, from, FS_NORMAL);
	Point p2 = from != to ? GetCharPosInString(tb->buf, to, FS_NORMAL) : p1;

	return { Clamp(r.left + p1.x + delta, r.left, r.right), r.top, Clamp(r.left + p2.x + delta, r.left, r.right), r.bottom };
}

/**
 * Get the character that is rendered at a position.
 * @param w Window the edit box is in.
 * @param wid Widget index.
 * @param pt Position to test.
 * @return Index of the character position or -1 if no character is at the position.
 */
ptrdiff_t QueryString::GetCharAtPosition(const Window *w, int wid, const Point &pt) const
{
	const NWidgetLeaf *wi = w->GetWidget<NWidgetLeaf>(wid);

	assert((wi->type & WWT_MASK) == WWT_EDITBOX);

	bool rtl = _current_text_dir == TD_RTL;
	Dimension sprite_size = GetScaledSpriteSize(rtl ? SPR_IMG_DELETE_RIGHT : SPR_IMG_DELETE_LEFT);
	int clearbtn_width = sprite_size.width + WidgetDimensions::scaled.imgbtn.Horizontal();

	Rect r = wi->GetCurrentRect().Indent(clearbtn_width, !rtl).Shrink(WidgetDimensions::scaled.framerect);

	if (!IsInsideMM(pt.y, r.top, r.bottom)) return -1;

	/* Clamp caret position to be inside our current width. */
	const Textbuf *tb = &this->text;
	int delta = std::min(0, r.Width() - tb->pixels - GetCaretWidth());
	if (tb->caretxoffs + delta < 0) delta = -tb->caretxoffs;

	return ::GetCharAtPosition(tb->buf, pt.x - delta - r.left);
}

void QueryString::ClickEditBox(Window *w, Point pt, int wid, int click_count, bool focus_changed)
{
	const NWidgetLeaf *wi = w->GetWidget<NWidgetLeaf>(wid);

	assert((wi->type & WWT_MASK) == WWT_EDITBOX);

	bool rtl = _current_text_dir == TD_RTL;
	Dimension sprite_size = GetScaledSpriteSize(rtl ? SPR_IMG_DELETE_RIGHT : SPR_IMG_DELETE_LEFT);
	int clearbtn_width = sprite_size.width + WidgetDimensions::scaled.imgbtn.Horizontal();

	Rect cr = wi->GetCurrentRect().WithWidth(clearbtn_width, !rtl);

	if (IsInsideMM(pt.x, cr.left, cr.right)) {
		if (this->text.bytes > 1) {
			this->text.DeleteAll();
			w->HandleButtonClick(wid);
			w->OnEditboxChanged(wid);
		}
		return;
	}

	if (w->window_class != WC_OSK && _settings_client.gui.osk_activation != OSKA_DISABLED &&
		(!focus_changed || _settings_client.gui.osk_activation == OSKA_IMMEDIATELY) &&
		(click_count == 2 || _settings_client.gui.osk_activation != OSKA_DOUBLE_CLICK)) {
		/* Open the OSK window */
		ShowOnScreenKeyboard(w, wid);
	}
}

/** Class for the string query window. */
struct QueryStringWindow : public Window
{
	QueryString editbox;    ///< Editbox.
	QueryStringFlags flags; ///< Flags controlling behaviour of the window.
	Dimension warning_size; ///< How much space to use for the warning text

	QueryStringWindow(StringID str, StringID caption, uint max_bytes, uint max_chars, WindowDesc *desc, Window *parent, CharSetFilter afilter, QueryStringFlags flags) :
			Window(desc), editbox(max_bytes, max_chars)
	{
		assert(parent != nullptr);

		char *last_of = &this->editbox.text.buf[this->editbox.text.max_bytes - 1];
		GetString(this->editbox.text.buf, str, last_of);
		StrMakeValidInPlace(this->editbox.text.buf, last_of, SVS_NONE);

		/* Make sure the name isn't too long for the text buffer in the number of
		 * characters (not bytes). max_chars also counts the '\0' characters. */
		while (Utf8StringLength(this->editbox.text.buf) + 1 > this->editbox.text.max_chars) {
			*Utf8PrevChar(this->editbox.text.buf + strlen(this->editbox.text.buf)) = '\0';
		}

		this->editbox.text.UpdateSize();

		if ((flags & QSF_ACCEPT_UNCHANGED) == 0) this->editbox.orig = this->editbox.text.buf;

		this->querystrings[WID_QS_TEXT] = &this->editbox;
		this->editbox.caption = caption;
		this->editbox.cancel_button = WID_QS_CANCEL;
		this->editbox.ok_button = WID_QS_OK;
		this->editbox.text.afilter = afilter;
		this->flags = flags;

		this->InitNested(WN_QUERY_STRING);
		this->UpdateWarningStringSize();

		this->parent = parent;

		this->SetFocusedWidget(WID_QS_TEXT);
	}

	void UpdateWarningStringSize()
	{
		if (this->flags & QSF_PASSWORD) {
			assert(this->nested_root->smallest_x > 0);
			this->warning_size.width = this->nested_root->current_x - WidgetDimensions::scaled.frametext.Horizontal() - WidgetDimensions::scaled.framerect.Horizontal();
			this->warning_size.height = GetStringHeight(STR_WARNING_PASSWORD_SECURITY, this->warning_size.width);
			this->warning_size.height += WidgetDimensions::scaled.frametext.Vertical() + WidgetDimensions::scaled.framerect.Vertical();
		} else {
			this->warning_size = Dimension{ 0, 0 };
		}

		this->ReInit();
	}

	void UpdateWidgetSize(int widget, Dimension *size, const Dimension &padding, Dimension *fill, Dimension *resize) override
	{
		if (widget == WID_QS_DEFAULT && (this->flags & QSF_ENABLE_DEFAULT) == 0) {
			/* We don't want this widget to show! */
			fill->width = 0;
			resize->width = 0;
			size->width = 0;
		}

		if (widget == WID_QS_WARNING) {
			*size = this->warning_size;
		}
	}

	void DrawWidget(const Rect &r, int widget) const override
	{
		if (widget != WID_QS_WARNING) return;

		if (this->flags & QSF_PASSWORD) {
			DrawStringMultiLine(r.Shrink(WidgetDimensions::scaled.framerect).Shrink(WidgetDimensions::scaled.frametext),
				STR_WARNING_PASSWORD_SECURITY, TC_FROMSTRING, SA_CENTER);
		}
	}

	void SetStringParameters(int widget) const override
	{
		if (widget == WID_QS_CAPTION) SetDParam(0, this->editbox.caption);
	}

	void OnOk()
	{
		if (!this->editbox.orig.has_value() || this->editbox.text.buf != this->editbox.orig) {
			assert(this->parent != nullptr);

			this->parent->OnQueryTextFinished(this->editbox.text.buf);
			this->editbox.handled = true;
		}
	}

	void OnClick(Point pt, int widget, int click_count) override
	{
		switch (widget) {
			case WID_QS_DEFAULT:
				this->editbox.text.DeleteAll();
				FALLTHROUGH;

			case WID_QS_OK:
				this->OnOk();
				FALLTHROUGH;

			case WID_QS_CANCEL:
				delete this;
				break;
		}
	}

	~QueryStringWindow()
	{
		if (!this->editbox.handled && this->parent != nullptr) {
			Window *parent = this->parent;
			this->parent = nullptr; // so parent doesn't try to delete us again
			parent->OnQueryTextFinished(nullptr);
		}
	}
};

static const NWidgetPart _nested_query_string_widgets[] = {
	NWidget(NWID_HORIZONTAL),
		NWidget(WWT_CLOSEBOX, COLOUR_GREY),
		NWidget(WWT_CAPTION, COLOUR_GREY, WID_QS_CAPTION), SetDataTip(STR_JUST_STRING, STR_NULL), SetTextStyle(TC_WHITE),
	EndContainer(),
	NWidget(WWT_PANEL, COLOUR_GREY),
		NWidget(WWT_EDITBOX, COLOUR_GREY, WID_QS_TEXT), SetMinimalSize(256, 12), SetFill(1, 1), SetPadding(2, 2, 2, 2),
	EndContainer(),
	NWidget(WWT_PANEL, COLOUR_GREY, WID_QS_WARNING), EndContainer(),
	NWidget(NWID_HORIZONTAL, NC_EQUALSIZE),
		NWidget(WWT_TEXTBTN, COLOUR_GREY, WID_QS_DEFAULT), SetMinimalSize(87, 12), SetFill(1, 1), SetDataTip(STR_BUTTON_DEFAULT, STR_NULL),
		NWidget(WWT_TEXTBTN, COLOUR_GREY, WID_QS_CANCEL), SetMinimalSize(86, 12), SetFill(1, 1), SetDataTip(STR_BUTTON_CANCEL, STR_NULL),
		NWidget(WWT_TEXTBTN, COLOUR_GREY, WID_QS_OK), SetMinimalSize(87, 12), SetFill(1, 1), SetDataTip(STR_BUTTON_OK, STR_NULL),
	EndContainer(),
};

static WindowDesc _query_string_desc(
	WDP_CENTER, "query_string", 0, 0,
	WC_QUERY_STRING, WC_NONE,
	0,
	_nested_query_string_widgets, lengthof(_nested_query_string_widgets)
);

/**
 * Show a query popup window with a textbox in it.
 * @param str StringID for the text shown in the textbox
 * @param caption StringID of text shown in caption of querywindow
 * @param maxsize maximum size in bytes or characters (including terminating '\0') depending on flags
 * @param parent pointer to a Window that will handle the events (ok/cancel) of this
 *        window. If nullptr, results are handled by global function HandleOnEditText
 * @param afilter filters out unwanted character input
 * @param flags various flags, @see QueryStringFlags
 */
void ShowQueryString(StringID str, StringID caption, uint maxsize, Window *parent, CharSetFilter afilter, QueryStringFlags flags)
{
	DeleteWindowByClass(WC_QUERY_STRING);
	new QueryStringWindow(str, caption, ((flags & QSF_LEN_IN_CHARS) ? MAX_CHAR_LENGTH : 1) * maxsize, maxsize, &_query_string_desc, parent, afilter, flags);
}

/**
 * Window used for asking the user a YES/NO question.
 */
struct QueryWindow : public Window {
	QueryCallbackProc *proc; ///< callback function executed on closing of popup. Window* points to parent, bool is true if 'yes' clicked, false otherwise
	uint64 params[10];       ///< local copy of #_global_string_params
	StringID message;        ///< message shown for query window
	StringID caption;        ///< title of window
	bool precomposed;
	std::string caption_str;
	mutable std::string message_str;

	QueryWindow(WindowDesc *desc, StringID caption, StringID message, Window *parent, QueryCallbackProc *callback) : Window(desc)
	{
		/* Create a backup of the variadic arguments to strings because it will be
		 * overridden pretty often. We will copy these back for drawing */
		this->precomposed = false;
		CopyOutDParam(this->params, 0, lengthof(this->params));
		this->caption = caption;
		this->message = message;
		this->proc    = callback;
		this->parent  = parent;

		this->InitNested(WN_CONFIRM_POPUP_QUERY);
	}

	QueryWindow(WindowDesc *desc, std::string caption, std::string message, Window *parent, QueryCallbackProc *callback) : Window(desc)
	{
		this->precomposed = true;
		this->caption = SPECSTR_TEMP_START;
		this->message = STR_EMPTY;
		this->caption_str = std::move(caption);
		this->message_str = std::move(message);
		this->proc    = callback;
		this->parent  = parent;

		this->InitNested(WN_CONFIRM_POPUP_QUERY);
	}

	~QueryWindow()
	{
		if (this->proc != nullptr) this->proc(this->parent, false);
	}

	void FindWindowPlacementAndResize(int def_width, int def_height) override
	{
		/* Position query window over the calling window, ensuring it's within screen bounds. */
		this->left = SoftClamp(parent->left + (parent->width / 2) - (this->width / 2), 0, _screen.width - this->width);
		this->top = SoftClamp(parent->top + (parent->height / 2) - (this->height / 2), 0, _screen.height - this->height);
		this->SetDirty();
	}

	void SetStringParameters(int widget) const override
	{
		switch (widget) {
			case WID_Q_CAPTION:
				if (this->precomposed) {
					_temp_special_strings[0] = this->caption_str;
				} else {
					CopyInDParam(1, this->params, lengthof(this->params));
				}
				SetDParam(0, this->caption);
				break;

			case WID_Q_TEXT:
				if (!this->precomposed) {
					CopyInDParam(0, this->params, lengthof(this->params));
				}
				break;
		}
	}

	void UpdateWidgetSize(int widget, Dimension *size, const Dimension &padding, Dimension *fill, Dimension *resize) override
	{
		if (widget != WID_Q_TEXT) return;

		if (!this->precomposed) this->message_str = GetString(this->message);

		Dimension d = GetStringMultiLineBoundingBox(this->message_str.c_str(), *size);
		d.width += WidgetDimensions::scaled.frametext.Horizontal();
		d.height += WidgetDimensions::scaled.framerect.Vertical();
		*size = d;
	}

	void DrawWidget(const Rect &r, int widget) const override
	{
		if (widget != WID_Q_TEXT) return;

		if (!this->precomposed) this->message_str = GetString(this->message);

		DrawStringMultiLine(r.Shrink(WidgetDimensions::scaled.frametext, WidgetDimensions::scaled.framerect),
				this->message_str, TC_FROMSTRING, SA_CENTER);
	}

	void OnClick(Point pt, int widget, int click_count) override
	{
		switch (widget) {
			case WID_Q_YES: {
				/* in the Generate New World window, clicking 'Yes' causes
				 * DeleteNonVitalWindows() to be called - we shouldn't be in a window then */
				QueryCallbackProc *proc = this->proc;
				Window *parent = this->parent;
				/* Prevent the destructor calling the callback function */
				this->proc = nullptr;
				delete this;
				if (proc != nullptr) {
					proc(parent, true);
					proc = nullptr;
				}
				break;
			}
			case WID_Q_NO:
				delete this;
				break;
		}
	}

	EventState OnKeyPress(WChar key, uint16 keycode) override
	{
		/* ESC closes the window, Enter confirms the action */
		switch (keycode) {
			case WKC_RETURN:
			case WKC_NUM_ENTER:
				if (this->proc != nullptr) {
					this->proc(this->parent, true);
					this->proc = nullptr;
				}
				FALLTHROUGH;

			case WKC_ESC:
				delete this;
				return ES_HANDLED;
		}
		return ES_NOT_HANDLED;
	}
};

static const NWidgetPart _nested_query_widgets[] = {
	NWidget(NWID_HORIZONTAL),
		NWidget(WWT_CLOSEBOX, COLOUR_RED),
		NWidget(WWT_CAPTION, COLOUR_RED, WID_Q_CAPTION), SetDataTip(STR_JUST_STRING, STR_NULL),
	EndContainer(),
	NWidget(WWT_PANEL, COLOUR_RED),
		NWidget(NWID_VERTICAL), SetPIP(0, WidgetDimensions::unscaled.vsep_wide, 0), SetPadding(WidgetDimensions::unscaled.modalpopup),
			NWidget(WWT_TEXT, COLOUR_RED, WID_Q_TEXT), SetMinimalSize(200, 12),
			NWidget(NWID_HORIZONTAL, NC_EQUALSIZE), SetPIP(WidgetDimensions::unscaled.hsep_indent, WidgetDimensions::unscaled.hsep_indent, WidgetDimensions::unscaled.hsep_indent),
				NWidget(WWT_PUSHTXTBTN, COLOUR_YELLOW, WID_Q_NO), SetMinimalSize(71, 12), SetFill(1, 1), SetDataTip(STR_QUIT_NO, STR_NULL),
				NWidget(WWT_PUSHTXTBTN, COLOUR_YELLOW, WID_Q_YES), SetMinimalSize(71, 12), SetFill(1, 1), SetDataTip(STR_QUIT_YES, STR_NULL),
			EndContainer(),
		EndContainer(),
	EndContainer(),
};

static WindowDesc _query_desc(
	WDP_CENTER, nullptr, 0, 0,
	WC_CONFIRM_POPUP_QUERY, WC_NONE,
	WDF_MODAL,
	_nested_query_widgets, lengthof(_nested_query_widgets)
);

static void RemoveExistingQueryWindow(Window *parent, QueryCallbackProc *callback)
{
	for (const Window *w : Window::IterateFromBack()) {
		if (w->window_class != WC_CONFIRM_POPUP_QUERY) continue;

		const QueryWindow *qw = (const QueryWindow *)w;
		if (qw->parent != parent || qw->proc != callback) continue;

		delete qw;
		break;
	}
}

/**
 * Show a modal confirmation window with standard 'yes' and 'no' buttons
 * The window is aligned to the centre of its parent.
 * @param caption string shown as window caption
 * @param message string that will be shown for the window
 * @param parent pointer to parent window, if this pointer is nullptr the parent becomes
 * the main window WC_MAIN_WINDOW
 * @param callback callback function pointer to set in the window descriptor
 */
void ShowQuery(StringID caption, StringID message, Window *parent, QueryCallbackProc *callback)
{
	if (parent == nullptr) parent = GetMainWindow();

	RemoveExistingQueryWindow(parent, callback);

	new QueryWindow(&_query_desc, caption, message, parent, callback);
}

/**
 * Show a modal confirmation window with standard 'yes' and 'no' buttons
 * The window is aligned to the centre of its parent.
 * @param caption string shown as window caption
 * @param message string that will be shown for the window
 * @param parent pointer to parent window, if this pointer is nullptr the parent becomes
 * the main window WC_MAIN_WINDOW
 * @param callback callback function pointer to set in the window descriptor
 */
void ShowQuery(std::string caption, std::string message, Window *parent, QueryCallbackProc *callback)
{
	if (parent == nullptr) parent = GetMainWindow();

	RemoveExistingQueryWindow(parent, callback);

	new QueryWindow(&_query_desc, std::move(caption), std::move(message), parent, callback);
}

static const NWidgetPart _modifier_key_toggle_widgets[] = {
	NWidget(NWID_HORIZONTAL),
		NWidget(WWT_CLOSEBOX, COLOUR_GREY),
		NWidget(WWT_CAPTION, COLOUR_GREY), SetDataTip(STR_MODIFIER_KEY_TOGGLE_CAPTION, STR_TOOLTIP_WINDOW_TITLE_DRAG_THIS),
		NWidget(WWT_SHADEBOX, COLOUR_GREY),
		NWidget(WWT_STICKYBOX, COLOUR_GREY),
	EndContainer(),
	NWidget(WWT_PANEL, COLOUR_GREY),
		NWidget(NWID_SPACER), SetMinimalSize(0, 2),
		NWidget(NWID_HORIZONTAL, NC_EQUALSIZE), SetPIP(2, 0, 2),
			NWidget(WWT_TEXTBTN, COLOUR_GREY, WID_MKT_SHIFT), SetMinimalSize(78, 12), SetFill(1, 0),
										SetDataTip(STR_SHIFT_KEY_NAME, STR_MODIFIER_TOGGLE_SHIFT_TOOLTIP),
			NWidget(WWT_TEXTBTN, COLOUR_GREY, WID_MKT_CTRL), SetMinimalSize(78, 12), SetFill(1, 0),
										SetDataTip(STR_CTRL_KEY_NAME, STR_MODIFIER_TOGGLE_CTRL_TOOLTIP),
		EndContainer(),
		NWidget(NWID_SPACER), SetMinimalSize(0, 2),
	EndContainer(),
};

struct ModifierKeyToggleWindow : Window {
	ModifierKeyToggleWindow(WindowDesc *desc, WindowNumber window_number) :
			Window(desc)
	{
		this->InitNested(window_number);
		this->UpdateButtons();
	}

	~ModifierKeyToggleWindow()
	{
		_invert_shift = false;
		_invert_ctrl = false;
	}

	void UpdateButtons()
	{
		this->SetWidgetLoweredState(WID_MKT_SHIFT, _shift_pressed);
		this->SetWidgetLoweredState(WID_MKT_CTRL, _ctrl_pressed);
		this->SetDirty();
	}

	void OnCTRLStateChangeAlways() override
	{
		this->UpdateButtons();
	}

	void OnShiftStateChange() override
	{
		this->UpdateButtons();
	}

	void OnClick(Point pt, int widget, int click_count) override
	{
		switch (widget) {
			case WID_MKT_SHIFT:
				_invert_shift = !_invert_shift;
				UpdateButtons();
				break;

			case WID_MKT_CTRL:
				_invert_ctrl = !_invert_ctrl;
				UpdateButtons();
				break;
		}
	}

	void OnInvalidateData(int data = 0, bool gui_scope = true) override
	{
		if (!gui_scope) return;
		this->UpdateButtons();
	}
};

static WindowDesc _modifier_key_toggle_desc(
	WDP_AUTO, "modifier_key_toggle", 0, 0,
	WC_MODIFIER_KEY_TOGGLE, WC_NONE,
	WDF_NO_FOCUS,
	_modifier_key_toggle_widgets, lengthof(_modifier_key_toggle_widgets)
);

void ShowModifierKeyToggleWindow()
{
	AllocateWindowDescFront<ModifierKeyToggleWindow>(&_modifier_key_toggle_desc, 0);
}<|MERGE_RESOLUTION|>--- conflicted
+++ resolved
@@ -118,7 +118,6 @@
 #else
 #	define LANDINFOD_LEVEL 1
 #endif
-<<<<<<< HEAD
 		if (_debug_misc_level >= LANDINFOD_LEVEL) {
 			DEBUG(misc, LANDINFOD_LEVEL, "TILE: %#x (%i,%i)", tile, TileX(tile), TileY(tile));
 			if (IsTunnelTile(tile)) {
@@ -147,19 +146,6 @@
 			DEBUG(misc, LANDINFOD_LEVEL, "m7     = %#x", _me[tile].m7);
 			DEBUG(misc, LANDINFOD_LEVEL, "m8     = %#x", _me[tile].m8);
 		}
-=======
-		Debug(misc, LANDINFOD_LEVEL, "TILE: 0x{:x} ({},{})", (TileIndex)tile, TileX(tile), TileY(tile));
-		Debug(misc, LANDINFOD_LEVEL, "type   = 0x{:x}", tile.type());
-		Debug(misc, LANDINFOD_LEVEL, "height = 0x{:x}", tile.height());
-		Debug(misc, LANDINFOD_LEVEL, "m1     = 0x{:x}", tile.m1());
-		Debug(misc, LANDINFOD_LEVEL, "m2     = 0x{:x}", tile.m2());
-		Debug(misc, LANDINFOD_LEVEL, "m3     = 0x{:x}", tile.m3());
-		Debug(misc, LANDINFOD_LEVEL, "m4     = 0x{:x}", tile.m4());
-		Debug(misc, LANDINFOD_LEVEL, "m5     = 0x{:x}", tile.m5());
-		Debug(misc, LANDINFOD_LEVEL, "m6     = 0x{:x}", tile.m6());
-		Debug(misc, LANDINFOD_LEVEL, "m7     = 0x{:x}", tile.m7());
-		Debug(misc, LANDINFOD_LEVEL, "m8     = 0x{:x}", tile.m8());
->>>>>>> 90fdf17e
 #undef LANDINFOD_LEVEL
 	}
 
