/*
 * This file is part of OpenTTD.
 * OpenTTD is free software; you can redistribute it and/or modify it under the terms of the GNU General Public License as published by the Free Software Foundation, version 2.
 * OpenTTD is distributed in the hope that it will be useful, but WITHOUT ANY WARRANTY; without even the implied warranty of MERCHANTABILITY or FITNESS FOR A PARTICULAR PURPOSE.
 * See the GNU General Public License for more details. You should have received a copy of the GNU General Public License along with OpenTTD. If not, see <http://www.gnu.org/licenses/>.
 */

/** @file stdafx.h Definition of base types and functions in a cross-platform compatible way. */

#ifndef STDAFX_H
#define STDAFX_H

#ifdef _MSC_VER
	/* Stop Microsoft (and clang-cl) compilers from complaining about potentially-unsafe/potentially-non-standard functions */
#	define _CRT_SECURE_NO_DEPRECATE
#	define _CRT_SECURE_NO_WARNINGS
#	define _CRT_NONSTDC_NO_WARNINGS
#endif

#if defined(__APPLE__)
#	include "os/macosx/osx_stdafx.h"
#endif /* __APPLE__ */

#if defined(__HAIKU__)
#	include <SupportDefs.h>
#	include <unistd.h>
#	define _GNU_SOURCE
#	define TROUBLED_INTS
#endif

#if defined(__HAIKU__) || defined(__CYGWIN__)
#	include <strings.h> /* strncasecmp */
#endif

/* It seems that we need to include stdint.h before anything else
 * We need INT64_MAX, which for most systems comes from stdint.h. However, MSVC
 * does not have stdint.h.
 * For OSX the inclusion is already done in osx_stdafx.h. */
#if !defined(__APPLE__) && (!defined(_MSC_VER) || _MSC_VER >= 1600)
#	if defined(SUNOS)
		/* SunOS/Solaris does not have stdint.h, but inttypes.h defines everything
		 * stdint.h defines and we need. */
#		include <inttypes.h>
#	else
#		define __STDC_LIMIT_MACROS
#		include <stdint.h>
#	endif
#endif

/* The conditions for these constants to be available are way too messy; so check them one by one */
#if !defined(UINT64_MAX)
#	define UINT64_MAX (18446744073709551615ULL)
#endif
#if !defined(INT64_MAX)
#	define INT64_MAX  (9223372036854775807LL)
#endif
#if !defined(INT64_MIN)
#	define INT64_MIN  (-INT64_MAX - 1)
#endif
#if !defined(UINT32_MAX)
#	define UINT32_MAX (4294967295U)
#endif
#if !defined(INT32_MAX)
#	define INT32_MAX  (2147483647)
#endif
#if !defined(INT32_MIN)
#	define INT32_MIN  (-INT32_MAX - 1)
#endif
#if !defined(UINT16_MAX)
#	define UINT16_MAX (65535U)
#endif
#if !defined(INT16_MAX)
#	define INT16_MAX  (32767)
#endif
#if !defined(INT16_MIN)
#	define INT16_MIN  (-INT16_MAX - 1)
#endif
#if !defined(UINT8_MAX)
#	define UINT8_MAX  (255)
#endif
#if !defined(INT8_MAX)
#	define INT8_MAX   (127)
#endif
#if !defined(INT8_MIN)
#	define INT8_MIN   (-INT8_MAX - 1)
#endif

#include <algorithm>
#include <cstdio>
#include <cstddef>
#include <cstring>
#include <cstdlib>
#include <climits>
#include <cassert>
#include <memory>

#ifndef SIZE_MAX
#	define SIZE_MAX ((size_t)-1)
#endif

#if defined(UNIX) || defined(__MINGW32__)
#	include <sys/types.h>
#endif

#if defined(__OS2__)
#	include <types.h>
#	define strcasecmp stricmp
#endif

#if defined(SUNOS) || defined(HPUX) || defined(__CYGWIN__)
#	include <alloca.h>
#endif

/* Stuff for GCC */
#if defined(__GNUC__) || defined(__clang__)
#	define NORETURN __attribute__ ((noreturn))
#	define CDECL
#	define __int64 long long
	/* Warn about functions using 'printf' format syntax. First argument determines which parameter
	 * is the format string, second argument is start of values passed to printf. */
	#define WARN_FORMAT(string, args) __attribute__ ((format (printf, string, args)))
	#define FINAL final

	/* Use fallthrough attribute where supported */
#	if __GNUC__ >= 7
#		if __cplusplus > 201402L // C++17
#			define FALLTHROUGH [[fallthrough]]
#		else
#			define FALLTHROUGH __attribute__((fallthrough))
#		endif
#	else
#		define FALLTHROUGH
#	endif
#endif /* __GNUC__ || __clang__ */

#if defined(__WATCOMC__)
#	define NORETURN
#	define CDECL
#	define WARN_FORMAT(string, args)
#	define FINAL
#	define FALLTHROUGH
#	include <malloc.h>
#endif /* __WATCOMC__ */

#if defined(__MINGW32__)
#	include <malloc.h> // alloca()
#endif

#if defined(_WIN32)
#	define WIN32_LEAN_AND_MEAN     // Exclude rarely-used stuff from Windows headers
#endif

/* Stuff for MSVC */
#if defined(_MSC_VER)
#	pragma once
<<<<<<< HEAD
#	ifdef _WIN64
		/* No 64-bit Windows below XP, so we can safely assume it as the target platform. */
#		define NTDDI_VERSION NTDDI_WINXP // Windows XP
#		define _WIN32_WINNT 0x501        // Windows XP
#		define _WIN32_WINDOWS 0x501      // Windows XP
#		define WINVER 0x0501             // Windows XP
#		define _WIN32_IE_ 0x0600         // 6.0 (XP+)
#	else
		/* Define a win32 target platform, to override defaults of the SDK
		 * We need to define NTDDI version for Vista SDK, but win2k is minimum */
		#define NTDDI_VERSION NTDDI_WIN2K // Windows 2000
		#define _WIN32_WINNT 0x0500       // Windows 2000
		#define _WIN32_WINDOWS 0x400      // Windows 95
		#define WINVER 0x0400             // Windows NT 4.0 / Windows 95
		#define _WIN32_IE_ 0x0401         // 4.01 (win98 and NT4SP5+)
	#endif
	#define NOMINMAX                // Disable min/max macros in windows.h.

	#pragma warning(disable: 4244)  // 'conversion' conversion from 'type1' to 'type2', possible loss of data
	#pragma warning(disable: 4761)  // integral size mismatch in argument : conversion supplied
	#pragma warning(disable: 4200)  // nonstandard extension used : zero-sized array in struct/union
	#pragma warning(disable: 4355)  // 'this' : used in base member initializer list

	#if (_MSC_VER < 1400)                   // MSVC 2005 safety checks
		#error "Only MSVC 2005 or higher are supported. MSVC 2003 and earlier are not! Upgrade your compiler."
	#endif /* (_MSC_VER < 1400) */
	#pragma warning(disable: 4291)   // no matching operator delete found; memory will not be freed if initialization throws an exception (reason: our overloaded functions never throw an exception)
	#pragma warning(disable: 4996)   // 'function': was declared deprecated
	#pragma warning(disable: 6308)   // code analyzer: 'realloc' might return null pointer: assigning null pointer to 't_ptr', which is passed as an argument to 'realloc', will cause the original memory block to be leaked
	#pragma warning(disable: 6011)   // code analyzer: Dereferencing nullptr pointer 'pfGetAddrInfo': Lines: 995, 996, 998, 999, 1001
	#pragma warning(disable: 6326)   // code analyzer: potential comparison of a constant with another constant
	#pragma warning(disable: 6031)   // code analyzer: Return value ignored: 'ReadFile'
	#pragma warning(disable: 6255)   // code analyzer: _alloca indicates failure by raising a stack overflow exception. Consider using _malloca instead
	#pragma warning(disable: 6246)   // code analyzer: Local declaration of 'statspec' hides declaration of the same name in outer scope. For additional information, see previous declaration at ...

	#if (_MSC_VER == 1500)           // Addresses item #13 on http://blogs.msdn.com/b/vcblog/archive/2008/08/11/tr1-fixes-in-vc9-sp1.aspx, for Visual Studio 2008
		#define _DO_NOT_DECLARE_INTERLOCKED_INTRINSICS_IN_MEMORY
		#include <intrin.h>
	#endif

	#include <malloc.h> // alloca()
	#define NORETURN __declspec(noreturn)
	#if (_MSC_VER < 1900)
		#define inline __forceinline
	#endif

	#define CDECL _cdecl
	#define WARN_FORMAT(string, args)
=======
#	define NTDDI_VERSION NTDDI_WINXP // Windows XP
#	define _WIN32_WINNT 0x501        // Windows XP
#	define _WIN32_WINDOWS 0x501      // Windows XP
#	define WINVER 0x0501             // Windows XP
#	define _WIN32_IE_ 0x0600         // 6.0 (XP+)

#	define NOMINMAX                // Disable min/max macros in windows.h.

#	pragma warning(disable: 4244)  // 'conversion' conversion from 'type1' to 'type2', possible loss of data
#	pragma warning(disable: 4761)  // integral size mismatch in argument : conversion supplied
#	pragma warning(disable: 4200)  // nonstandard extension used : zero-sized array in struct/union
#	pragma warning(disable: 4355)  // 'this' : used in base member initializer list

#	if (_MSC_VER < 1400)                   // MSVC 2005 safety checks
#		error "Only MSVC 2005 or higher are supported. MSVC 2003 and earlier are not! Upgrade your compiler."
#	endif /* (_MSC_VER < 1400) */
#	pragma warning(disable: 4291)   // no matching operator delete found; memory will not be freed if initialization throws an exception (reason: our overloaded functions never throw an exception)
#	pragma warning(disable: 4996)   // 'function': was declared deprecated
#	pragma warning(disable: 6308)   // code analyzer: 'realloc' might return null pointer: assigning null pointer to 't_ptr', which is passed as an argument to 'realloc', will cause the original memory block to be leaked
#	pragma warning(disable: 6011)   // code analyzer: Dereferencing NULL pointer 'pfGetAddrInfo': Lines: 995, 996, 998, 999, 1001
#	pragma warning(disable: 6326)   // code analyzer: potential comparison of a constant with another constant
#	pragma warning(disable: 6031)   // code analyzer: Return value ignored: 'ReadFile'
#	pragma warning(disable: 6255)   // code analyzer: _alloca indicates failure by raising a stack overflow exception. Consider using _malloca instead
#	pragma warning(disable: 6246)   // code analyzer: Local declaration of 'statspec' hides declaration of the same name in outer scope. For additional information, see previous declaration at ...

#	if (_MSC_VER == 1500)           // Addresses item #13 on http://blogs.msdn.com/b/vcblog/archive/2008/08/11/tr1-fixes-in-vc9-sp1.aspx, for Visual Studio 2008
#		define _DO_NOT_DECLARE_INTERLOCKED_INTRINSICS_IN_MEMORY
#		include <intrin.h>
#	endif

#	include <malloc.h> // alloca()
#	define NORETURN __declspec(noreturn)
#	if (_MSC_VER < 1900)
#		define inline __forceinline
#	endif

#	define CDECL _cdecl
#	define WARN_FORMAT(string, args)
>>>>>>> cb8e1706
#	ifndef __clang__
#		define FINAL sealed
#	else
#		define FINAL
#	endif

	/* fallthrough attribute, VS 2017 */
#	if (_MSC_VER >= 1910)
#		define FALLTHROUGH [[fallthrough]]
#	else
#		define FALLTHROUGH
#	endif

#	if defined(_WIN32) && !defined(_WIN64)
#		if !defined(_W64)
#			define _W64
#		endif

		typedef _W64 int INT_PTR, *PINT_PTR;
		typedef _W64 unsigned int UINT_PTR, *PUINT_PTR;
#	endif /* _WIN32 && !_WIN64 */

#	if defined(_WIN64)
#		define fseek _fseeki64
#	endif /* _WIN64 */

	/* zlib from vcpkg use cdecl calling convention without enforcing it in the headers */
#	if defined(WITH_ZLIB)
#		if !defined(ZEXPORT)
#			define ZEXPORT CDECL
#		endif
#	endif

	/* freetype from vcpkg use cdecl calling convention without enforcing it in the headers */
#	if defined(WITH_FREETYPE)
#		if !defined(FT_EXPORT)
#			define FT_EXPORT( x )  extern "C"  x CDECL
#		endif
#	endif

	/* liblzma from vcpkg (before 5.2.4-2) used to patch lzma.h to define LZMA_API_STATIC for static builds */
#	if defined(WITH_LIBLZMA)
#		if !defined(LZMA_API_STATIC)
#			define LZMA_API_STATIC
#		endif
#	endif

#	define strcasecmp stricmp
#	define strncasecmp strnicmp
#	define strtoull _strtoui64

	/* MSVC doesn't have these :( */
#	define S_ISDIR(mode) (mode & S_IFDIR)
#	define S_ISREG(mode) (mode & S_IFREG)

#endif /* defined(_MSC_VER) */

/* NOTE: the string returned by these functions is only valid until the next
 * call to the same function and is not thread- or reentrancy-safe */
#if !defined(STRGEN) && !defined(SETTINGSGEN)
#	if defined(_WIN32)
		char *getcwd(char *buf, size_t size);
#		include <tchar.h>
#		include <io.h>

		namespace std { using ::_tfopen; }
#		define fopen(file, mode) _tfopen(OTTD2FS(file), _T(mode))
#		define unlink(file) _tunlink(OTTD2FS(file))

		const char *FS2OTTD(const TCHAR *name);
		const TCHAR *OTTD2FS(const char *name, bool console_cp = false);
#	else
#		define fopen(file, mode) fopen(OTTD2FS(file), mode)
		const char *FS2OTTD(const char *name);
		const char *OTTD2FS(const char *name);
#	endif /* _WIN32 */
#endif /* STRGEN || SETTINGSGEN */

#if defined(_WIN32) || defined(__OS2__) && !defined(__INNOTEK_LIBC__)
#	define PATHSEP "\\"
#	define PATHSEPCHAR '\\'
#else
#	define PATHSEP "/"
#	define PATHSEPCHAR '/'
#endif

#if defined(_MSC_VER) || defined(__WATCOMC__)
#	define PACK_N(type_dec, n) __pragma(pack(push, n)) type_dec; __pragma(pack(pop))
#elif defined(__MINGW32__)
#	define PRAGMA(x) _Pragma(#x)
#	define PACK_N(type_dec, n) PRAGMA(pack(push, n)) type_dec; PRAGMA(pack(pop))
#else
#	define PACK_N(type_dec, n) type_dec __attribute__((__packed__, aligned(n)))
#endif
#define PACK(type_dec) PACK_N(type_dec, 1)

/* MSVCRT of course has to have a different syntax for long long *sigh* */
#if defined(_MSC_VER) || defined(__MINGW32__)
#   define OTTD_PRINTF64 "%I64d"
#   define OTTD_PRINTF64U "%I64u"
#   define OTTD_PRINTFHEX64 "%I64x"
#   define OTTD_PRINTFHEX64PAD "%016I64x"
#   define PRINTF_SIZE "%Iu"
#   define PRINTF_SIZEX "%IX"
#else
#if defined(PRId64)
#   define OTTD_PRINTF64 "%" PRId64
#else
#   define OTTD_PRINTF64 "%lld"
#endif
#if defined(PRIu64)
#   define OTTD_PRINTF64U "%" PRIu64
#else
#   define OTTD_PRINTF64U "%llu"
#endif
#if defined(PRIx64)
#   define OTTD_PRINTFHEX64 "%" PRIx64
#   define OTTD_PRINTFHEX64PAD "%016" PRIx64
#else
#   define OTTD_PRINTFHEX64 "%llx"
#   define OTTD_PRINTFHEX64PAD "%016llx"
#endif
#   define PRINTF_SIZE "%zu"
#   define PRINTF_SIZEX "%zX"
#endif

typedef unsigned char byte;

/* This is already defined in unix, but not in QNX Neutrino (6.x)*/
#if (!defined(UNIX) && !defined(__HAIKU__)) || defined(__QNXNTO__)
	typedef unsigned int uint;
#endif

#if defined(TROUBLED_INTS)
	/* Haiku's types for uint32/int32/uint64/int64 are different than what
	 * they are on other platforms; not in length, but how to print them.
	 * So make them more like the other platforms, to make printf() etc a
	 * little bit easier. */
#	define uint32 uint32_ugly_hack
#	define int32 int32_ugly_hack
#	define uint64 uint64_ugly_hack
#	define int64 int64_ugly_hack
	typedef unsigned int uint32_ugly_hack;
	typedef signed int int32_ugly_hack;
	typedef unsigned __int64 uint64_ugly_hack;
	typedef signed __int64 int64_ugly_hack;
#else
	typedef unsigned char    uint8;
	typedef   signed char     int8;
	typedef unsigned short   uint16;
	typedef   signed short    int16;
	typedef unsigned int     uint32;
	typedef   signed int      int32;
	typedef unsigned __int64 uint64;
	typedef   signed __int64  int64;
#endif /* !TROUBLED_INTS */

#if !defined(WITH_PERSONAL_DIR)
#	define PERSONAL_DIR ""
#endif

/* Define the the platforms that use XDG */
#if defined(WITH_PERSONAL_DIR) && defined(UNIX) && !defined(__APPLE__)
#	define USE_XDG
#endif

/* Check if the types have the bitsizes like we are using them */
static_assert(sizeof(uint64) == 8);
static_assert(sizeof(uint32) == 4);
static_assert(sizeof(uint16) == 2);
static_assert(sizeof(uint8)  == 1);
static_assert(SIZE_MAX >= UINT32_MAX);

#ifndef M_PI_2
#define M_PI_2 1.57079632679489661923
#define M_PI   3.14159265358979323846
#endif /* M_PI_2 */

/**
 * Return the length of an fixed size array.
 * Unlike sizeof this function returns the number of elements
 * of the given type.
 *
 * @param x The pointer to the first element of the array
 * @return The number of elements
 */
#define lengthof(x) (sizeof(x) / sizeof(x[0]))

/**
 * Get the end element of an fixed size array.
 *
 * @param x The pointer to the first element of the array
 * @return The pointer past to the last element of the array
 */
#define endof(x) (&x[lengthof(x)])

/**
 * Get the last element of an fixed size array.
 *
 * @param x The pointer to the first element of the array
 * @return The pointer to the last element of the array
 */
#define lastof(x) (&x[lengthof(x) - 1])

/**
 * Gets the size of a variable within a class.
 * @param base     The class the variable is in.
 * @param variable The variable to get the size of.
 * @return the size of the variable
 */
#define cpp_sizeof(base, variable) (sizeof(std::declval<base>().variable))

/**
 * Gets the length of an array variable within a class.
 * @param base     The class the variable is in.
 * @param variable The array variable to get the size of.
 * @return the length of the array
 */
#define cpp_lengthof(base, variable) (cpp_sizeof(base, variable) / cpp_sizeof(base, variable[0]))


/* take care of some name clashes on MacOS */
#if defined(__APPLE__)
#	define GetString OTTD_GetString
#	define DrawString OTTD_DrawString
#	define CloseConnection OTTD_CloseConnection
#endif /* __APPLE__ */

#if defined(__GNUC__) || defined(__clang__)
#	define likely(x)   __builtin_expect(!!(x), 1)
#	define unlikely(x) __builtin_expect(!!(x), 0)
#else
#	define likely(x)   (x)
#	define unlikely(x) (x)
#endif /* __GNUC__ || __clang__ */

#if defined(__GNUC__) || defined(__clang__)
__attribute__((aligned(1))) typedef uint16 unaligned_uint16;
__attribute__((aligned(1))) typedef uint32 unaligned_uint32;
__attribute__((aligned(1))) typedef uint64 unaligned_uint64;
#else
typedef uint16 unaligned_uint16;
typedef uint32 unaligned_uint32;
typedef uint64 unaligned_uint64;
#endif /* __GNUC__ || __clang__ */

void NORETURN CDECL usererror(const char *str, ...) WARN_FORMAT(1, 2);
void NORETURN CDECL error(const char *str, ...) WARN_FORMAT(1, 2);
void NORETURN CDECL assert_msg_error(int line, const char *file, const char *expr, const char *extra, const char *str, ...) WARN_FORMAT(5, 6);
const char *assert_tile_info(uint32 tile);
#define NOT_REACHED() error("NOT_REACHED triggered at line %i of %s", __LINE__, __FILE__)

/* For non-debug builds with assertions enabled use the special assertion handler. */
#if defined(NDEBUG) && defined(WITH_ASSERT)
#	undef assert
#	define assert(expression) if (unlikely(!(expression))) error("Assertion failed at line %i of %s: %s", __LINE__, __FILE__, #expression);
#endif

/* Asserts are enabled if NDEBUG isn't defined or WITH_ASSERT is defined. */
#if !defined(NDEBUG) || defined(WITH_ASSERT)
#	define OTTD_ASSERT
#	define assert_msg(expression, ...) if (unlikely(!(expression))) assert_msg_error(__LINE__, __FILE__, #expression, nullptr, __VA_ARGS__);
#	define assert_msg_tile(expression, tile, ...) if (unlikely(!(expression))) assert_msg_error(__LINE__, __FILE__, #expression, assert_tile_info(tile), __VA_ARGS__);
#	define assert_tile(expression, tile) if (unlikely(!(expression))) error("Assertion failed at line %i of %s: %s\n\t%s", __LINE__, __FILE__, #expression, assert_tile_info(tile));
#else
#	define assert_msg(expression, ...)
#	define assert_msg_tile(expression, tile, ...)
#	define assert_tile(expression, tile)
#endif

#if defined(OPENBSD)
	/* OpenBSD uses strcasecmp(3) */
#	define _stricmp strcasecmp
#endif

#if defined(MAX_PATH)
	/* It's already defined, no need to override */
#elif defined(PATH_MAX) && PATH_MAX > 0
	/* Use the value from PATH_MAX, if it exists */
#	define MAX_PATH PATH_MAX
#else
	/* If all else fails, hardcode something :( */
#	define MAX_PATH 260
#endif

/**
 * Version of the standard free that accepts const pointers.
 * @param ptr The data to free.
 */
static inline void free(const void *ptr)
{
	free(const_cast<void *>(ptr));
}

/**
 * The largest value that can be entered in a variable
 * @param type the type of the variable
 */
#define MAX_UVALUE(type) ((type)~(type)0)

#if defined(_MSC_VER) && !defined(_DEBUG)
#	define IGNORE_UNINITIALIZED_WARNING_START __pragma(warning(push)) __pragma(warning(disable:4700))
#	define IGNORE_UNINITIALIZED_WARNING_STOP __pragma(warning(pop))
#elif defined(__GNUC__) && !defined(_DEBUG)
#	define HELPER0(x) #x
#	define HELPER1(x) HELPER0(GCC diagnostic ignored x)
#	define HELPER2(y) HELPER1(#y)
#if (__GNUC__ > 4 || (__GNUC__ == 4 && __GNUC_MINOR__ >= 6))
#	define IGNORE_UNINITIALIZED_WARNING_START \
		_Pragma("GCC diagnostic push") \
		_Pragma(HELPER2(-Wuninitialized)) \
		_Pragma(HELPER2(-Wmaybe-uninitialized))
#	define IGNORE_UNINITIALIZED_WARNING_STOP _Pragma("GCC diagnostic pop")
#endif
#endif

#ifndef IGNORE_UNINITIALIZED_WARNING_START
#	define IGNORE_UNINITIALIZED_WARNING_START
#	define IGNORE_UNINITIALIZED_WARNING_STOP
#endif

/*
 * Define for the override keyword.
 */
#define OVERRIDE override

/**
 * Using _mm_prefetch() with gcc implies the compile flag -msse.
 * This is not the case with __builtin_prefetch() so the latter can be used in normal .cpp files.
 */
#if defined(_MSC_VER)
	#define INCLUDE_FOR_PREFETCH_NTA <xmmintrin.h>
	#define PREFETCH_NTA(address) _mm_prefetch((const char *) (address), _MM_HINT_NTA);
#elif defined(__GNUC__) || defined(__clang__)
	#define INCLUDE_FOR_PREFETCH_NTA "stdafx.h"
	#define PREFETCH_NTA(address) __builtin_prefetch((const void *) (address), 0, 0);
#else
	#define INCLUDE_FOR_PREFETCH_NTA "stdafx.h"
	#define PREFETCH_NTA(address)
#endif

#if !defined(DISABLE_SCOPE_INFO) && (__cplusplus >= 201103L || defined(__STDCXX_VERSION__) || defined(__GXX_EXPERIMENTAL_CXX0X__) || defined(__GXX_EXPERIMENTAL_CPP0X__))
#define USE_SCOPE_INFO
#endif

#define SINGLE_ARG(...) __VA_ARGS__

#endif /* STDAFX_H */<|MERGE_RESOLUTION|>--- conflicted
+++ resolved
@@ -153,56 +153,6 @@
 /* Stuff for MSVC */
 #if defined(_MSC_VER)
 #	pragma once
-<<<<<<< HEAD
-#	ifdef _WIN64
-		/* No 64-bit Windows below XP, so we can safely assume it as the target platform. */
-#		define NTDDI_VERSION NTDDI_WINXP // Windows XP
-#		define _WIN32_WINNT 0x501        // Windows XP
-#		define _WIN32_WINDOWS 0x501      // Windows XP
-#		define WINVER 0x0501             // Windows XP
-#		define _WIN32_IE_ 0x0600         // 6.0 (XP+)
-#	else
-		/* Define a win32 target platform, to override defaults of the SDK
-		 * We need to define NTDDI version for Vista SDK, but win2k is minimum */
-		#define NTDDI_VERSION NTDDI_WIN2K // Windows 2000
-		#define _WIN32_WINNT 0x0500       // Windows 2000
-		#define _WIN32_WINDOWS 0x400      // Windows 95
-		#define WINVER 0x0400             // Windows NT 4.0 / Windows 95
-		#define _WIN32_IE_ 0x0401         // 4.01 (win98 and NT4SP5+)
-	#endif
-	#define NOMINMAX                // Disable min/max macros in windows.h.
-
-	#pragma warning(disable: 4244)  // 'conversion' conversion from 'type1' to 'type2', possible loss of data
-	#pragma warning(disable: 4761)  // integral size mismatch in argument : conversion supplied
-	#pragma warning(disable: 4200)  // nonstandard extension used : zero-sized array in struct/union
-	#pragma warning(disable: 4355)  // 'this' : used in base member initializer list
-
-	#if (_MSC_VER < 1400)                   // MSVC 2005 safety checks
-		#error "Only MSVC 2005 or higher are supported. MSVC 2003 and earlier are not! Upgrade your compiler."
-	#endif /* (_MSC_VER < 1400) */
-	#pragma warning(disable: 4291)   // no matching operator delete found; memory will not be freed if initialization throws an exception (reason: our overloaded functions never throw an exception)
-	#pragma warning(disable: 4996)   // 'function': was declared deprecated
-	#pragma warning(disable: 6308)   // code analyzer: 'realloc' might return null pointer: assigning null pointer to 't_ptr', which is passed as an argument to 'realloc', will cause the original memory block to be leaked
-	#pragma warning(disable: 6011)   // code analyzer: Dereferencing nullptr pointer 'pfGetAddrInfo': Lines: 995, 996, 998, 999, 1001
-	#pragma warning(disable: 6326)   // code analyzer: potential comparison of a constant with another constant
-	#pragma warning(disable: 6031)   // code analyzer: Return value ignored: 'ReadFile'
-	#pragma warning(disable: 6255)   // code analyzer: _alloca indicates failure by raising a stack overflow exception. Consider using _malloca instead
-	#pragma warning(disable: 6246)   // code analyzer: Local declaration of 'statspec' hides declaration of the same name in outer scope. For additional information, see previous declaration at ...
-
-	#if (_MSC_VER == 1500)           // Addresses item #13 on http://blogs.msdn.com/b/vcblog/archive/2008/08/11/tr1-fixes-in-vc9-sp1.aspx, for Visual Studio 2008
-		#define _DO_NOT_DECLARE_INTERLOCKED_INTRINSICS_IN_MEMORY
-		#include <intrin.h>
-	#endif
-
-	#include <malloc.h> // alloca()
-	#define NORETURN __declspec(noreturn)
-	#if (_MSC_VER < 1900)
-		#define inline __forceinline
-	#endif
-
-	#define CDECL _cdecl
-	#define WARN_FORMAT(string, args)
-=======
 #	define NTDDI_VERSION NTDDI_WINXP // Windows XP
 #	define _WIN32_WINNT 0x501        // Windows XP
 #	define _WIN32_WINDOWS 0x501      // Windows XP
@@ -241,7 +191,6 @@
 
 #	define CDECL _cdecl
 #	define WARN_FORMAT(string, args)
->>>>>>> cb8e1706
 #	ifndef __clang__
 #		define FINAL sealed
 #	else
@@ -446,13 +395,18 @@
  */
 #define lastof(x) (&x[lengthof(x) - 1])
 
+#define cpp_offsetof(s, m)   (((size_t)&reinterpret_cast<const volatile char&>((((s*)(char*)8)->m))) - 8)
+#if !defined(offsetof)
+#	define offsetof(s, m) cpp_offsetof(s, m)
+#endif /* offsetof */
+
 /**
  * Gets the size of a variable within a class.
  * @param base     The class the variable is in.
  * @param variable The variable to get the size of.
  * @return the size of the variable
  */
-#define cpp_sizeof(base, variable) (sizeof(std::declval<base>().variable))
+#define cpp_sizeof(base, variable) (sizeof(((base*)8)->variable))
 
 /**
  * Gets the length of an array variable within a class.
