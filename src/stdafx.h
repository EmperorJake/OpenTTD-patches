/* $Id$ */

/*
 * This file is part of OpenTTD.
 * OpenTTD is free software; you can redistribute it and/or modify it under the terms of the GNU General Public License as published by the Free Software Foundation, version 2.
 * OpenTTD is distributed in the hope that it will be useful, but WITHOUT ANY WARRANTY; without even the implied warranty of MERCHANTABILITY or FITNESS FOR A PARTICULAR PURPOSE.
 * See the GNU General Public License for more details. You should have received a copy of the GNU General Public License along with OpenTTD. If not, see <http://www.gnu.org/licenses/>.
 */

/** @file stdafx.h Definition of base types and functions in a cross-platform compatible way. */

#ifndef STDAFX_H
#define STDAFX_H

#if defined(__APPLE__)
	#include "os/macosx/osx_stdafx.h"
#endif /* __APPLE__ */

#if defined(__BEOS__) || defined(__HAIKU__)
	#include <SupportDefs.h>
	#include <unistd.h>
	#define _GNU_SOURCE
	#define TROUBLED_INTS
	#include <strings.h>
#elif defined(__NDS__)
	#include <nds/jtypes.h>
	#define TROUBLED_INTS
#endif

/* It seems that we need to include stdint.h before anything else
 * We need INT64_MAX, which for most systems comes from stdint.h. However, MSVC
 * does not have stdint.h and apparently neither does MorphOS.
 * For OSX the inclusion is already done in osx_stdafx.h. */
#if !defined(__APPLE__) && (!defined(_MSC_VER) || _MSC_VER >= 1600) && !defined(__MORPHOS__)
	#if defined(SUNOS)
		/* SunOS/Solaris does not have stdint.h, but inttypes.h defines everything
		 * stdint.h defines and we need. */
		#include <inttypes.h>
	#else
		#define __STDC_LIMIT_MACROS
		#include <stdint.h>
	#endif
#endif

/* The conditions for these constants to be available are way too messy; so check them one by one */
#if !defined(UINT64_MAX)
	#define UINT64_MAX (18446744073709551615ULL)
#endif
#if !defined(INT64_MAX)
	#define INT64_MAX  (9223372036854775807LL)
#endif
#if !defined(INT64_MIN)
	#define INT64_MIN  (-INT64_MAX - 1)
#endif
#if !defined(UINT32_MAX)
	#define UINT32_MAX (4294967295U)
#endif
#if !defined(INT32_MAX)
	#define INT32_MAX  (2147483647)
#endif
#if !defined(INT32_MIN)
	#define INT32_MIN  (-INT32_MAX - 1)
#endif
#if !defined(UINT16_MAX)
	#define UINT16_MAX (65535U)
#endif
#if !defined(INT16_MAX)
	#define INT16_MAX  (32767)
#endif
#if !defined(INT16_MIN)
	#define INT16_MIN  (-INT16_MAX - 1)
#endif
#if !defined(UINT8_MAX)
	#define UINT8_MAX  (255)
#endif
#if !defined(INT8_MAX)
	#define INT8_MAX   (127)
#endif
#if !defined(INT8_MIN)
	#define INT8_MIN   (-INT8_MAX - 1)
#endif

#include <cstdio>
#include <cstddef>
#include <cstring>
#include <cstdlib>
#include <climits>
#include <cassert>

#ifndef SIZE_MAX
	#define SIZE_MAX ((size_t)-1)
#endif

#if defined(UNIX) || defined(__MINGW32__)
	#include <sys/types.h>
#endif

#if defined(__OS2__)
	#include <types.h>
	#define strcasecmp stricmp
#endif

#if defined(PSP)
	#include <psptypes.h>
	#include <pspdebug.h>
	#include <pspthreadman.h>
#endif

#if defined(SUNOS) || defined(HPUX)
	#include <alloca.h>
#endif

#if defined(__MORPHOS__)
	/* MorphOS defines certain Amiga defines per default, we undefine them
	 * here to make the rest of source less messy and more clear what is
	 * required for morphos and what for AmigaOS */
	#if defined(amigaos)
		#undef amigaos
	#endif
	#if defined(__amigaos__)
		#undef __amigaos__
	# endif
	#if defined(__AMIGA__)
		#undef __AMIGA__
	#endif
	#if defined(AMIGA)
		#undef AMIGA
	#endif
	#if defined(amiga)
		#undef amiga
	#endif
	/* Act like we already included this file, as it somehow gives linkage problems
	 *  (mismatch linkage of C++ and C between this include and unistd.h). */
	#define CLIB_USERGROUP_PROTOS_H
#endif /* __MORPHOS__ */

#if defined(PSP)
	/* PSP can only have 10 file-descriptors open at any given time, but this
	 *  switch only limits reads via the Fio system. So keep 2 fds free for things
	 *  like saving a game. */
	#define LIMITED_FDS 8
	#define printf pspDebugScreenPrintf
#endif /* PSP */

/* Stuff for GCC */
#if defined(__GNUC__) || defined(__clang__)
	#define NORETURN __attribute__ ((noreturn))
	#define CDECL
	#define __int64 long long
	#define GCC_PACK __attribute__((packed))
	/* Warn about functions using 'printf' format syntax. First argument determines which parameter
	 * is the format string, second argument is start of values passed to printf. */
	#define WARN_FORMAT(string, args) __attribute__ ((format (printf, string, args)))
<<<<<<< HEAD
	#define FINAL final
#endif /* __GNUC__ || __clang__ */
=======
	#if __GNUC__ > 4 || (__GNUC__ == 4 && __GNUC_MINOR__ >= 7)
		#define FINAL final
	#else
		#define FINAL
	#endif

	/* Use fallthrough attribute where supported */
	#if __GNUC__ >= 7
		#if __cplusplus > 201402L // C++17
			#define FALLTHROUGH [[fallthrough]]
		#else
			#define FALLTHROUGH __attribute__((fallthrough))
		#endif
	#else
		#define FALLTHROUGH
	#endif
#endif /* __GNUC__ */
>>>>>>> a47fb85c

#if defined(__WATCOMC__)
	#define NORETURN
	#define CDECL
	#define GCC_PACK
	#define WARN_FORMAT(string, args)
	#define FINAL
	#define FALLTHROUGH
	#include <malloc.h>
#endif /* __WATCOMC__ */

#if defined(__MINGW32__) || defined(__CYGWIN__)
	#include <malloc.h> // alloca()
#endif

#if defined(WIN32)
	#define WIN32_LEAN_AND_MEAN     // Exclude rarely-used stuff from Windows headers
#endif

/* Stuff for MSVC */
#if defined(_MSC_VER)
	#pragma once
	#ifdef _WIN64
		/* No 64-bit Windows below XP, so we can safely assume it as the target platform. */
		#define NTDDI_VERSION NTDDI_WINXP // Windows XP
		#define _WIN32_WINNT 0x501        // Windows XP
		#define _WIN32_WINDOWS 0x501      // Windows XP
		#define WINVER 0x0501             // Windows XP
		#define _WIN32_IE_ 0x0600         // 6.0 (XP+)
	#else
		/* Define a win32 target platform, to override defaults of the SDK
		 * We need to define NTDDI version for Vista SDK, but win2k is minimum */
		#define NTDDI_VERSION NTDDI_WIN2K // Windows 2000
		#define _WIN32_WINNT 0x0500       // Windows 2000
		#define _WIN32_WINDOWS 0x400      // Windows 95
		#if !defined(WINCE)
			#define WINVER 0x0400     // Windows NT 4.0 / Windows 95
		#endif
		#define _WIN32_IE_ 0x0401         // 4.01 (win98 and NT4SP5+)
	#endif
	#define NOMINMAX                // Disable min/max macros in windows.h.

	#pragma warning(disable: 4244)  // 'conversion' conversion from 'type1' to 'type2', possible loss of data
	#pragma warning(disable: 4761)  // integral size mismatch in argument : conversion supplied
	#pragma warning(disable: 4200)  // nonstandard extension used : zero-sized array in struct/union
	#pragma warning(disable: 4355)  // 'this' : used in base member initializer list

	#if (_MSC_VER < 1400)                   // MSVC 2005 safety checks
		#error "Only MSVC 2005 or higher are supported. MSVC 2003 and earlier are not! Upgrade your compiler."
	#endif /* (_MSC_VER < 1400) */
	#pragma warning(disable: 4291)   // no matching operator delete found; memory will not be freed if initialization throws an exception (reason: our overloaded functions never throw an exception)
	#pragma warning(disable: 4996)   // 'function': was declared deprecated
	#define _CRT_SECURE_NO_DEPRECATE // all deprecated 'unsafe string functions
	#pragma warning(disable: 6308)   // code analyzer: 'realloc' might return null pointer: assigning null pointer to 't_ptr', which is passed as an argument to 'realloc', will cause the original memory block to be leaked
	#pragma warning(disable: 6011)   // code analyzer: Dereferencing NULL pointer 'pfGetAddrInfo': Lines: 995, 996, 998, 999, 1001
	#pragma warning(disable: 6326)   // code analyzer: potential comparison of a constant with another constant
	#pragma warning(disable: 6031)   // code analyzer: Return value ignored: 'ReadFile'
	#pragma warning(disable: 6255)   // code analyzer: _alloca indicates failure by raising a stack overflow exception. Consider using _malloca instead
	#pragma warning(disable: 6246)   // code analyzer: Local declaration of 'statspec' hides declaration of the same name in outer scope. For additional information, see previous declaration at ...

	#if (_MSC_VER == 1500)           // Addresses item #13 on http://blogs.msdn.com/b/vcblog/archive/2008/08/11/tr1-fixes-in-vc9-sp1.aspx, for Visual Studio 2008
		#define _DO_NOT_DECLARE_INTERLOCKED_INTRINSICS_IN_MEMORY
		#include <intrin.h>
	#endif

	#include <malloc.h> // alloca()
	#define NORETURN __declspec(noreturn)
	#if (_MSC_VER < 1900)
		#define inline __forceinline
	#endif

	#if !defined(WINCE)
		#define CDECL _cdecl
	#endif

	#define GCC_PACK
	#define WARN_FORMAT(string, args)
	#define FINAL sealed

	/* fallthrough attribute, VS 2017 */
	#if (_MSC_VER >= 1910)
		#define FALLTHROUGH [[fallthrough]]
	#else
		#define FALLTHROUGH
	#endif

	#if defined(WINCE)
		int CDECL vsnprintf(char *str, size_t size, const char *format, va_list ap);
	#endif

	#if defined(WIN32) && !defined(_WIN64) && !defined(WIN64)
		#if !defined(_W64)
			#define _W64
		#endif

		typedef _W64 int INT_PTR, *PINT_PTR;
		typedef _W64 unsigned int UINT_PTR, *PUINT_PTR;
	#endif /* WIN32 && !_WIN64 && !WIN64 */

	#if defined(_WIN64) || defined(WIN64)
		#define fseek _fseeki64
	#endif /* _WIN64 || WIN64 */

	/* This is needed to zlib uses the stdcall calling convention on visual studio */
	#if defined(WITH_ZLIB) || defined(WITH_PNG)
		#if !defined(ZLIB_WINAPI)
			#define ZLIB_WINAPI
		#endif
	#endif

	#if defined(WINCE)
		#define strcasecmp _stricmp
		#define strncasecmp _strnicmp
		#undef DEBUG
	#else
		#define strcasecmp stricmp
		#define strncasecmp strnicmp
	#endif

	#define strtoull _strtoui64

	/* MSVC doesn't have these :( */
	#define S_ISDIR(mode) (mode & S_IFDIR)
	#define S_ISREG(mode) (mode & S_IFREG)

#endif /* defined(_MSC_VER) */

#if defined(DOS)
	/* The DOS port does not have all signals/signal functions. */
	#define strsignal(sig) ""
	/* Use 'no floating point' for bus errors; SIGBUS does not exist
	 * for DOS, SIGNOFP for other platforms. So it's fairly safe
	 * to interchange those. */
	#define SIGBUS SIGNOFP
#endif

#if defined(WINCE)
	#define stredup _stredup
#endif /* WINCE */

/* NOTE: the string returned by these functions is only valid until the next
 * call to the same function and is not thread- or reentrancy-safe */
#if !defined(STRGEN) && !defined(SETTINGSGEN)
	#if defined(WIN32) || defined(WIN64)
		char *getcwd(char *buf, size_t size);
		#include <tchar.h>
		#include <io.h>

		/* XXX - WinCE without MSVCRT doesn't support wfopen, so it seems */
		#if !defined(WINCE)
			namespace std { using ::_tfopen; }
			#define fopen(file, mode) _tfopen(OTTD2FS(file), _T(mode))
			#define unlink(file) _tunlink(OTTD2FS(file))
		#endif /* WINCE */

		const char *FS2OTTD(const TCHAR *name);
		const TCHAR *OTTD2FS(const char *name, bool console_cp = false);
	#else
		#define fopen(file, mode) fopen(OTTD2FS(file), mode)
		const char *FS2OTTD(const char *name);
		const char *OTTD2FS(const char *name);
	#endif /* WIN32 */
#endif /* STRGEN || SETTINGSGEN */

#if defined(WIN32) || defined(WIN64) || defined(__OS2__) && !defined(__INNOTEK_LIBC__)
	#define PATHSEP "\\"
	#define PATHSEPCHAR '\\'
#else
	#define PATHSEP "/"
	#define PATHSEPCHAR '/'
#endif

/* MSVCRT of course has to have a different syntax for long long *sigh* */
#if defined(_MSC_VER) || defined(__MINGW32__)
	#define OTTD_PRINTF64 "%I64d"
	#define OTTD_PRINTFHEX64 "%I64x"
	#define PRINTF_SIZE "%Iu"
#else
	#define OTTD_PRINTF64 "%lld"
	#define OTTD_PRINTFHEX64 "%llx"
	#define PRINTF_SIZE "%zu"
#endif

typedef unsigned char byte;

/* This is already defined in unix, but not in QNX Neutrino (6.x)*/
#if (!defined(UNIX) && !defined(__CYGWIN__) && !defined(__BEOS__) && !defined(__HAIKU__) && !defined(__MORPHOS__)) || defined(__QNXNTO__)
	typedef unsigned int uint;
#endif

#if defined(TROUBLED_INTS)
	/* NDS'/BeOS'/Haiku's types for uint32/int32 are based on longs, which causes
	 * trouble all over the place in OpenTTD. */
	#define uint32 uint32_ugly_hack
	#define int32 int32_ugly_hack
	typedef unsigned int uint32_ugly_hack;
	typedef signed int int32_ugly_hack;
#else
	typedef unsigned char    uint8;
	typedef   signed char     int8;
	typedef unsigned short   uint16;
	typedef   signed short    int16;
	typedef unsigned int     uint32;
	typedef   signed int      int32;
	typedef unsigned __int64 uint64;
	typedef   signed __int64  int64;
#endif /* !TROUBLED_INTS */

#if !defined(WITH_PERSONAL_DIR)
	#define PERSONAL_DIR ""
#endif

#define assert_compile(expr) static_assert(expr, #expr )
#define assert_tcompile(expr) assert_compile(expr)

/* Check if the types have the bitsizes like we are using them */
assert_compile(sizeof(uint64) == 8);
assert_compile(sizeof(uint32) == 4);
assert_compile(sizeof(uint16) == 2);
assert_compile(sizeof(uint8)  == 1);
assert_compile(SIZE_MAX >= UINT32_MAX);

#ifndef M_PI_2
#define M_PI_2 1.57079632679489661923
#define M_PI   3.14159265358979323846
#endif /* M_PI_2 */

/**
 * Return the length of an fixed size array.
 * Unlike sizeof this function returns the number of elements
 * of the given type.
 *
 * @param x The pointer to the first element of the array
 * @return The number of elements
 */
#define lengthof(x) (sizeof(x) / sizeof(x[0]))

/**
 * Get the end element of an fixed size array.
 *
 * @param x The pointer to the first element of the array
 * @return The pointer past to the last element of the array
 */
#define endof(x) (&x[lengthof(x)])

/**
 * Get the last element of an fixed size array.
 *
 * @param x The pointer to the first element of the array
 * @return The pointer to the last element of the array
 */
#define lastof(x) (&x[lengthof(x) - 1])

#define cpp_offsetof(s, m)   (((size_t)&reinterpret_cast<const volatile char&>((((s*)(char*)8)->m))) - 8)
#if !defined(offsetof)
	#define offsetof(s, m) cpp_offsetof(s, m)
#endif /* offsetof */

/**
 * Gets the size of a variable within a class.
 * @param base     The class the variable is in.
 * @param variable The variable to get the size of.
 * @return the size of the variable
 */
#define cpp_sizeof(base, variable) (sizeof(((base*)8)->variable))

/**
 * Gets the length of an array variable within a class.
 * @param base     The class the variable is in.
 * @param variable The array variable to get the size of.
 * @return the length of the array
 */
#define cpp_lengthof(base, variable) (cpp_sizeof(base, variable) / cpp_sizeof(base, variable[0]))


/* take care of some name clashes on MacOS */
#if defined(__APPLE__)
	#define GetString OTTD_GetString
	#define DrawString OTTD_DrawString
	#define CloseConnection OTTD_CloseConnection
#endif /* __APPLE__ */

#if defined(__GNUC__) || defined(__clang__)
#define likely(x)       __builtin_expect(!!(x), 1)
#define unlikely(x)     __builtin_expect(!!(x), 0)
#else
#define likely(x)       (x)
#define unlikely(x)     (x)
#endif /* __GNUC__ || __clang__ */

void NORETURN CDECL usererror(const char *str, ...) WARN_FORMAT(1, 2);
void NORETURN CDECL error(const char *str, ...) WARN_FORMAT(1, 2);
void NORETURN CDECL assert_msg_error(int line, const char *file, const char *expr, const char *str, ...) WARN_FORMAT(4, 5);
#define NOT_REACHED() error("NOT_REACHED triggered at line %i of %s", __LINE__, __FILE__)

/* For non-debug builds with assertions enabled use the special assertion handler:
 * - For MSVC: NDEBUG is set for all release builds and WITH_ASSERT overrides the disabling of asserts.
 * - For non MSVC: NDEBUG is set when assertions are disables, _DEBUG is set for non-release builds.
 */
#if (defined(_MSC_VER) && defined(NDEBUG) && defined(WITH_ASSERT)) || (!defined(_MSC_VER) && !defined(NDEBUG) && !defined(_DEBUG))
	#undef assert
	#define assert(expression) if (unlikely(!(expression))) error("Assertion failed at line %i of %s: %s", __LINE__, __FILE__, #expression);
#endif

/* Asserts are enabled if NDEBUG isn't defined, or if we are using MSVC and WITH_ASSERT is defined. */
#if !defined(NDEBUG) || (defined(_MSC_VER) && defined(WITH_ASSERT))
	#define OTTD_ASSERT
	#define assert_msg(expression, ...) if (unlikely(!(expression))) assert_msg_error(__LINE__, __FILE__, #expression, __VA_ARGS__);
#else
	#define assert_msg(expression, ...)
#endif

#if defined(MORPHOS) || defined(__NDS__) || defined(__DJGPP__)
	/* MorphOS and NDS don't have C++ conformant _stricmp... */
	#define _stricmp stricmp
#elif defined(OPENBSD)
	/* OpenBSD uses strcasecmp(3) */
	#define _stricmp strcasecmp
#endif

#if defined(MAX_PATH)
	/* It's already defined, no need to override */
#elif defined(PATH_MAX) && PATH_MAX > 0
	/* Use the value from PATH_MAX, if it exists */
	#define MAX_PATH PATH_MAX
#else
	/* If all else fails, hardcode something :( */
	#define MAX_PATH 260
#endif

/**
 * Version of the standard free that accepts const pointers.
 * @param ptr The data to free.
 */
static inline void free(const void *ptr)
{
	free(const_cast<void *>(ptr));
}

/**
 * The largest value that can be entered in a variable
 * @param type the type of the variable
 */
#define MAX_UVALUE(type) ((type)~(type)0)

#if defined(_MSC_VER) && !defined(_DEBUG)
	#define IGNORE_UNINITIALIZED_WARNING_START __pragma(warning(push)) __pragma(warning(disable:4700))
	#define IGNORE_UNINITIALIZED_WARNING_STOP __pragma(warning(pop))
#elif defined(__GNUC__) && !defined(_DEBUG)
	#define HELPER0(x) #x
	#define HELPER1(x) HELPER0(GCC diagnostic ignored x)
	#define HELPER2(y) HELPER1(#y)
#if (__GNUC__ > 4 || (__GNUC__ == 4 && __GNUC_MINOR__ >= 6))
	#define IGNORE_UNINITIALIZED_WARNING_START \
		_Pragma("GCC diagnostic push") \
		_Pragma(HELPER2(-Wuninitialized)) \
		_Pragma(HELPER2(-Wmaybe-uninitialized))
	#define IGNORE_UNINITIALIZED_WARNING_STOP _Pragma("GCC diagnostic pop")
#endif
#endif

#ifndef IGNORE_UNINITIALIZED_WARNING_START
	#define IGNORE_UNINITIALIZED_WARNING_START
	#define IGNORE_UNINITIALIZED_WARNING_STOP
#endif

#endif /* STDAFX_H */<|MERGE_RESOLUTION|>--- conflicted
+++ resolved
@@ -151,15 +151,7 @@
 	/* Warn about functions using 'printf' format syntax. First argument determines which parameter
 	 * is the format string, second argument is start of values passed to printf. */
 	#define WARN_FORMAT(string, args) __attribute__ ((format (printf, string, args)))
-<<<<<<< HEAD
 	#define FINAL final
-#endif /* __GNUC__ || __clang__ */
-=======
-	#if __GNUC__ > 4 || (__GNUC__ == 4 && __GNUC_MINOR__ >= 7)
-		#define FINAL final
-	#else
-		#define FINAL
-	#endif
 
 	/* Use fallthrough attribute where supported */
 	#if __GNUC__ >= 7
@@ -171,8 +163,7 @@
 	#else
 		#define FALLTHROUGH
 	#endif
-#endif /* __GNUC__ */
->>>>>>> a47fb85c
+#endif /* __GNUC__ || __clang__ */
 
 #if defined(__WATCOMC__)
 	#define NORETURN
