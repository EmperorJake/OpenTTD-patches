/* $Id$ */

/*
 * This file is part of OpenTTD.
 * OpenTTD is free software; you can redistribute it and/or modify it under the terms of the GNU General Public License as published by the Free Software Foundation, version 2.
 * OpenTTD is distributed in the hope that it will be useful, but WITHOUT ANY WARRANTY; without even the implied warranty of MERCHANTABILITY or FITNESS FOR A PARTICULAR PURPOSE.
 * See the GNU General Public License for more details. You should have received a copy of the GNU General Public License along with OpenTTD. If not, see <http://www.gnu.org/licenses/>.
 */

/** @file stdafx.h Definition of base types and functions in a cross-platform compatible way. */

#ifndef STDAFX_H
#define STDAFX_H

#if defined(__APPLE__)
	#include "os/macosx/osx_stdafx.h"
#endif /* __APPLE__ */

#if defined(__HAIKU__)
	#include <SupportDefs.h>
	#include <unistd.h>
	#define _GNU_SOURCE
	#define TROUBLED_INTS
	#include <strings.h>
#endif

/* It seems that we need to include stdint.h before anything else
 * We need INT64_MAX, which for most systems comes from stdint.h. However, MSVC
 * does not have stdint.h.
 * For OSX the inclusion is already done in osx_stdafx.h. */
#if !defined(__APPLE__) && (!defined(_MSC_VER) || _MSC_VER >= 1600)
	#if defined(SUNOS)
		/* SunOS/Solaris does not have stdint.h, but inttypes.h defines everything
		 * stdint.h defines and we need. */
		#include <inttypes.h>
	#else
		#define __STDC_LIMIT_MACROS
		#include <stdint.h>
	#endif
#endif

/* The conditions for these constants to be available are way too messy; so check them one by one */
#if !defined(UINT64_MAX)
	#define UINT64_MAX (18446744073709551615ULL)
#endif
#if !defined(INT64_MAX)
	#define INT64_MAX  (9223372036854775807LL)
#endif
#if !defined(INT64_MIN)
	#define INT64_MIN  (-INT64_MAX - 1)
#endif
#if !defined(UINT32_MAX)
	#define UINT32_MAX (4294967295U)
#endif
#if !defined(INT32_MAX)
	#define INT32_MAX  (2147483647)
#endif
#if !defined(INT32_MIN)
	#define INT32_MIN  (-INT32_MAX - 1)
#endif
#if !defined(UINT16_MAX)
	#define UINT16_MAX (65535U)
#endif
#if !defined(INT16_MAX)
	#define INT16_MAX  (32767)
#endif
#if !defined(INT16_MIN)
	#define INT16_MIN  (-INT16_MAX - 1)
#endif
#if !defined(UINT8_MAX)
	#define UINT8_MAX  (255)
#endif
#if !defined(INT8_MAX)
	#define INT8_MAX   (127)
#endif
#if !defined(INT8_MIN)
	#define INT8_MIN   (-INT8_MAX - 1)
#endif

#include <cstdio>
#include <cstddef>
#include <cstring>
#include <cstdlib>
#include <climits>
#include <cassert>

#ifndef SIZE_MAX
	#define SIZE_MAX ((size_t)-1)
#endif

#if defined(UNIX) || defined(__MINGW32__)
	#include <sys/types.h>
#endif

#if defined(__OS2__)
	#include <types.h>
	#define strcasecmp stricmp
#endif

#if defined(SUNOS) || defined(HPUX)
	#include <alloca.h>
#endif

<<<<<<< HEAD
#if defined(__MORPHOS__)
	/* MorphOS defines certain Amiga defines per default, we undefine them
	 * here to make the rest of source less messy and more clear what is
	 * required for morphos and what for AmigaOS */
	#if defined(amigaos)
		#undef amigaos
	#endif
	#if defined(__amigaos__)
		#undef __amigaos__
	# endif
	#if defined(__AMIGA__)
		#undef __AMIGA__
	#endif
	#if defined(AMIGA)
		#undef AMIGA
	#endif
	#if defined(amiga)
		#undef amiga
	#endif
	/* Act like we already included this file, as it somehow gives linkage problems
	 *  (mismatch linkage of C++ and C between this include and unistd.h). */
	#define CLIB_USERGROUP_PROTOS_H
#endif /* __MORPHOS__ */

=======
>>>>>>> 01261dae
/* Stuff for GCC */
#if defined(__GNUC__) || defined(__clang__)
	#define NORETURN __attribute__ ((noreturn))
	#define CDECL
	#define __int64 long long
	/* Warn about functions using 'printf' format syntax. First argument determines which parameter
	 * is the format string, second argument is start of values passed to printf. */
	#define WARN_FORMAT(string, args) __attribute__ ((format (printf, string, args)))
	#define FINAL final

	/* Use fallthrough attribute where supported */
	#if __GNUC__ >= 7
		#if __cplusplus > 201402L // C++17
			#define FALLTHROUGH [[fallthrough]]
		#else
			#define FALLTHROUGH __attribute__((fallthrough))
		#endif
	#else
		#define FALLTHROUGH
	#endif
#endif /* __GNUC__ || __clang__ */

#if defined(__WATCOMC__)
	#define NORETURN
	#define CDECL
	#define WARN_FORMAT(string, args)
	#define FINAL
	#define FALLTHROUGH
	#include <malloc.h>
#endif /* __WATCOMC__ */

#if defined(__MINGW32__) || defined(__CYGWIN__)
	#include <malloc.h> // alloca()
#endif

#if defined(_WIN32)
	#define WIN32_LEAN_AND_MEAN     // Exclude rarely-used stuff from Windows headers
#endif

/* Stuff for MSVC */
#if defined(_MSC_VER)
	#pragma once
	#ifdef _WIN64
		/* No 64-bit Windows below XP, so we can safely assume it as the target platform. */
		#define NTDDI_VERSION NTDDI_WINXP // Windows XP
		#define _WIN32_WINNT 0x501        // Windows XP
		#define _WIN32_WINDOWS 0x501      // Windows XP
		#define WINVER 0x0501             // Windows XP
		#define _WIN32_IE_ 0x0600         // 6.0 (XP+)
	#else
		/* Define a win32 target platform, to override defaults of the SDK
		 * We need to define NTDDI version for Vista SDK, but win2k is minimum */
		#define NTDDI_VERSION NTDDI_WIN2K // Windows 2000
		#define _WIN32_WINNT 0x0500       // Windows 2000
		#define _WIN32_WINDOWS 0x400      // Windows 95
		#define WINVER 0x0400             // Windows NT 4.0 / Windows 95
		#define _WIN32_IE_ 0x0401         // 4.01 (win98 and NT4SP5+)
	#endif
	#define NOMINMAX                // Disable min/max macros in windows.h.

	#pragma warning(disable: 4244)  // 'conversion' conversion from 'type1' to 'type2', possible loss of data
	#pragma warning(disable: 4761)  // integral size mismatch in argument : conversion supplied
	#pragma warning(disable: 4200)  // nonstandard extension used : zero-sized array in struct/union
	#pragma warning(disable: 4355)  // 'this' : used in base member initializer list

	#if (_MSC_VER < 1400)                   // MSVC 2005 safety checks
		#error "Only MSVC 2005 or higher are supported. MSVC 2003 and earlier are not! Upgrade your compiler."
	#endif /* (_MSC_VER < 1400) */
	#pragma warning(disable: 4291)   // no matching operator delete found; memory will not be freed if initialization throws an exception (reason: our overloaded functions never throw an exception)
	#pragma warning(disable: 4996)   // 'function': was declared deprecated
	#define _CRT_SECURE_NO_DEPRECATE // all deprecated 'unsafe string functions
	#pragma warning(disable: 6308)   // code analyzer: 'realloc' might return null pointer: assigning null pointer to 't_ptr', which is passed as an argument to 'realloc', will cause the original memory block to be leaked
	#pragma warning(disable: 6011)   // code analyzer: Dereferencing NULL pointer 'pfGetAddrInfo': Lines: 995, 996, 998, 999, 1001
	#pragma warning(disable: 6326)   // code analyzer: potential comparison of a constant with another constant
	#pragma warning(disable: 6031)   // code analyzer: Return value ignored: 'ReadFile'
	#pragma warning(disable: 6255)   // code analyzer: _alloca indicates failure by raising a stack overflow exception. Consider using _malloca instead
	#pragma warning(disable: 6246)   // code analyzer: Local declaration of 'statspec' hides declaration of the same name in outer scope. For additional information, see previous declaration at ...

	#if (_MSC_VER == 1500)           // Addresses item #13 on http://blogs.msdn.com/b/vcblog/archive/2008/08/11/tr1-fixes-in-vc9-sp1.aspx, for Visual Studio 2008
		#define _DO_NOT_DECLARE_INTERLOCKED_INTRINSICS_IN_MEMORY
		#include <intrin.h>
	#endif

	#include <malloc.h> // alloca()
	#define NORETURN __declspec(noreturn)
	#if (_MSC_VER < 1900)
		#define inline __forceinline
	#endif

	#define CDECL _cdecl
	#define WARN_FORMAT(string, args)
	#define FINAL sealed

	/* fallthrough attribute, VS 2017 */
	#if (_MSC_VER >= 1910)
		#define FALLTHROUGH [[fallthrough]]
	#else
		#define FALLTHROUGH
	#endif

<<<<<<< HEAD
	#if defined(WIN32) && !defined(_WIN64) && !defined(WIN64)
=======
#	if defined(_WIN32) && !defined(_WIN64)
>>>>>>> 01261dae
		#if !defined(_W64)
			#define _W64
		#endif

		typedef _W64 int INT_PTR, *PINT_PTR;
		typedef _W64 unsigned int UINT_PTR, *PUINT_PTR;
#	endif /* _WIN32 && !_WIN64 */

#	if defined(_WIN64)
		#define fseek _fseeki64
<<<<<<< HEAD
	#endif /* _WIN64 || WIN64 */

	/* This is needed to zlib uses the stdcall calling convention on visual studio */
	#if defined(WITH_ZLIB) || defined(WITH_PNG)
		#if !defined(ZLIB_WINAPI)
			#define ZLIB_WINAPI
		#endif
	#endif
=======
#	endif /* _WIN64 */

	/* zlib from vcpkg use cdecl calling convention without enforcing it in the headers */
#	if defined(WITH_ZLIB)
#		if !defined(ZEXPORT)
#			define ZEXPORT CDECL
#		endif
#	endif

	/* freetype from vcpkg use cdecl calling convention without enforcing it in the headers */
#	if defined(WITH_FREETYPE)
#		if !defined(FT_EXPORT)
#			define FT_EXPORT( x )  extern "C"  x CDECL
#		endif
#	endif
>>>>>>> 01261dae

	#define strcasecmp stricmp
	#define strncasecmp strnicmp
	#define strtoull _strtoui64

	/* MSVC doesn't have these :( */
	#define S_ISDIR(mode) (mode & S_IFDIR)
	#define S_ISREG(mode) (mode & S_IFREG)

#endif /* defined(_MSC_VER) */

<<<<<<< HEAD
#if defined(DOS)
	/* The DOS port does not have all signals/signal functions. */
	#define strsignal(sig) ""
	/* Use 'no floating point' for bus errors; SIGBUS does not exist
	 * for DOS, SIGNOFP for other platforms. So it's fairly safe
	 * to interchange those. */
	#define SIGBUS SIGNOFP
#endif

=======
>>>>>>> 01261dae
/* NOTE: the string returned by these functions is only valid until the next
 * call to the same function and is not thread- or reentrancy-safe */
#if !defined(STRGEN) && !defined(SETTINGSGEN)
#	if defined(_WIN32)
		char *getcwd(char *buf, size_t size);
		#include <tchar.h>
		#include <io.h>

		namespace std { using ::_tfopen; }
		#define fopen(file, mode) _tfopen(OTTD2FS(file), _T(mode))
		#define unlink(file) _tunlink(OTTD2FS(file))

		const char *FS2OTTD(const TCHAR *name);
		const TCHAR *OTTD2FS(const char *name, bool console_cp = false);
#	else
		#define fopen(file, mode) fopen(OTTD2FS(file), mode)
		const char *FS2OTTD(const char *name);
		const char *OTTD2FS(const char *name);
#	endif /* _WIN32 */
#endif /* STRGEN || SETTINGSGEN */

#if defined(_WIN32) || defined(__OS2__) && !defined(__INNOTEK_LIBC__)
	#define PATHSEP "\\"
	#define PATHSEPCHAR '\\'
#else
	#define PATHSEP "/"
	#define PATHSEPCHAR '/'
#endif

#if defined(_MSC_VER) || defined(__WATCOMC__)
#	define PACK_N(type_dec, n) __pragma(pack(push, n)) type_dec; __pragma(pack(pop))
#elif defined(__MINGW32__)
#	define PRAGMA(x) _Pragma(#x)
#	define PACK_N(type_dec, n) PRAGMA(pack(push, n)) type_dec; PRAGMA(pack(pop))
#else
#	define PACK_N(type_dec, n) type_dec __attribute__((__packed__, aligned(n)))
#endif
#define PACK(type_dec) PACK_N(type_dec, 1)

/* MSVCRT of course has to have a different syntax for long long *sigh* */
#if defined(_MSC_VER) || defined(__MINGW32__)
	#define OTTD_PRINTF64 "%I64d"
	#define OTTD_PRINTF64U "%I64u"
	#define OTTD_PRINTFHEX64 "%I64x"
	#define PRINTF_SIZE "%Iu"
#else
	#define OTTD_PRINTF64 "%lld"
	#define OTTD_PRINTF64U "%llu"
	#define OTTD_PRINTFHEX64 "%llx"
	#define PRINTF_SIZE "%zu"
#endif

typedef unsigned char byte;

/* This is already defined in unix, but not in QNX Neutrino (6.x)*/
#if (!defined(UNIX) && !defined(__CYGWIN__) && !defined(__HAIKU__)) || defined(__QNXNTO__)
	typedef unsigned int uint;
#endif

#if defined(TROUBLED_INTS)
	/* Haiku's types for uint32/int32/uint64/int64 are different than what
	 * they are on other platforms; not in length, but how to print them.
	 * So make them more like the other platforms, to make printf() etc a
	 * little bit easier. */
#	define uint32 uint32_ugly_hack
#	define int32 int32_ugly_hack
#	define uint64 uint64_ugly_hack
#	define int64 int64_ugly_hack
	typedef unsigned int uint32_ugly_hack;
	typedef signed int int32_ugly_hack;
	typedef unsigned __int64 uint64_ugly_hack;
	typedef signed __int64 int64_ugly_hack;
#else
	typedef unsigned char    uint8;
	typedef   signed char     int8;
	typedef unsigned short   uint16;
	typedef   signed short    int16;
	typedef unsigned int     uint32;
	typedef   signed int      int32;
	typedef unsigned __int64 uint64;
	typedef   signed __int64  int64;
#endif /* !TROUBLED_INTS */

#if !defined(WITH_PERSONAL_DIR)
	#define PERSONAL_DIR ""
#endif

#define assert_compile(expr) static_assert(expr, #expr )
#define assert_tcompile(expr) assert_compile(expr)

/* Check if the types have the bitsizes like we are using them */
assert_compile(sizeof(uint64) == 8);
assert_compile(sizeof(uint32) == 4);
assert_compile(sizeof(uint16) == 2);
assert_compile(sizeof(uint8)  == 1);
assert_compile(SIZE_MAX >= UINT32_MAX);

#ifndef M_PI_2
#define M_PI_2 1.57079632679489661923
#define M_PI   3.14159265358979323846
#endif /* M_PI_2 */

/**
 * Return the length of an fixed size array.
 * Unlike sizeof this function returns the number of elements
 * of the given type.
 *
 * @param x The pointer to the first element of the array
 * @return The number of elements
 */
#define lengthof(x) (sizeof(x) / sizeof(x[0]))

/**
 * Get the end element of an fixed size array.
 *
 * @param x The pointer to the first element of the array
 * @return The pointer past to the last element of the array
 */
#define endof(x) (&x[lengthof(x)])

/**
 * Get the last element of an fixed size array.
 *
 * @param x The pointer to the first element of the array
 * @return The pointer to the last element of the array
 */
#define lastof(x) (&x[lengthof(x) - 1])

#define cpp_offsetof(s, m)   (((size_t)&reinterpret_cast<const volatile char&>((((s*)(char*)8)->m))) - 8)
#if !defined(offsetof)
	#define offsetof(s, m) cpp_offsetof(s, m)
#endif /* offsetof */

/**
 * Gets the size of a variable within a class.
 * @param base     The class the variable is in.
 * @param variable The variable to get the size of.
 * @return the size of the variable
 */
#define cpp_sizeof(base, variable) (sizeof(((base*)8)->variable))

/**
 * Gets the length of an array variable within a class.
 * @param base     The class the variable is in.
 * @param variable The array variable to get the size of.
 * @return the length of the array
 */
#define cpp_lengthof(base, variable) (cpp_sizeof(base, variable) / cpp_sizeof(base, variable[0]))


/* take care of some name clashes on MacOS */
#if defined(__APPLE__)
	#define GetString OTTD_GetString
	#define DrawString OTTD_DrawString
	#define CloseConnection OTTD_CloseConnection
#endif /* __APPLE__ */

#if defined(__GNUC__) || defined(__clang__)
#define likely(x)       __builtin_expect(!!(x), 1)
#define unlikely(x)     __builtin_expect(!!(x), 0)
#else
#define likely(x)       (x)
#define unlikely(x)     (x)
#endif /* __GNUC__ || __clang__ */

#if defined(__GNUC__) || defined(__clang__)
__attribute__((aligned(1))) typedef uint16 unaligned_uint16;
__attribute__((aligned(1))) typedef uint32 unaligned_uint32;
__attribute__((aligned(1))) typedef uint64 unaligned_uint64;
#else
typedef uint16 unaligned_uint16;
typedef uint32 unaligned_uint32;
typedef uint64 unaligned_uint64;
#endif /* __GNUC__ || __clang__ */

void NORETURN CDECL usererror(const char *str, ...) WARN_FORMAT(1, 2);
void NORETURN CDECL error(const char *str, ...) WARN_FORMAT(1, 2);
void NORETURN CDECL assert_msg_error(int line, const char *file, const char *expr, const char *extra, const char *str, ...) WARN_FORMAT(5, 6);
const char *assert_tile_info(uint32 tile);
#define NOT_REACHED() error("NOT_REACHED triggered at line %i of %s", __LINE__, __FILE__)

/* For non-debug builds with assertions enabled use the special assertion handler:
 * - For MSVC: NDEBUG is set for all release builds and WITH_ASSERT overrides the disabling of asserts.
 * - For non MSVC: NDEBUG is set when assertions are disables, _DEBUG is set for non-release builds.
 */
#if (defined(_MSC_VER) && defined(NDEBUG) && defined(WITH_ASSERT)) || (!defined(_MSC_VER) && !defined(NDEBUG) && !defined(_DEBUG))
	#undef assert
	#define assert(expression) if (unlikely(!(expression))) error("Assertion failed at line %i of %s: %s", __LINE__, __FILE__, #expression);
#endif

/* Asserts are enabled if NDEBUG isn't defined, or if we are using MSVC and WITH_ASSERT is defined. */
#if !defined(NDEBUG) || (defined(_MSC_VER) && defined(WITH_ASSERT))
	#define OTTD_ASSERT
	#define assert_msg(expression, ...) if (unlikely(!(expression))) assert_msg_error(__LINE__, __FILE__, #expression, nullptr, __VA_ARGS__);
	#define assert_msg_tile(expression, tile, ...) if (unlikely(!(expression))) assert_msg_error(__LINE__, __FILE__, #expression, assert_tile_info(tile), __VA_ARGS__);
	#define assert_tile(expression, tile) if (unlikely(!(expression))) error("Assertion failed at line %i of %s: %s\n\t%s", __LINE__, __FILE__, #expression, assert_tile_info(tile));
#else
	#define assert_msg(expression, ...)
	#define assert_msg_tile(expression, tile, ...)
	#define assert_tile(expression, tile)
#endif

#if defined(OPENBSD)
	/* OpenBSD uses strcasecmp(3) */
	#define _stricmp strcasecmp
#endif

#if defined(MAX_PATH)
	/* It's already defined, no need to override */
#elif defined(PATH_MAX) && PATH_MAX > 0
	/* Use the value from PATH_MAX, if it exists */
	#define MAX_PATH PATH_MAX
#else
	/* If all else fails, hardcode something :( */
	#define MAX_PATH 260
#endif

/**
 * Version of the standard free that accepts const pointers.
 * @param ptr The data to free.
 */
static inline void free(const void *ptr)
{
	free(const_cast<void *>(ptr));
}

/**
 * The largest value that can be entered in a variable
 * @param type the type of the variable
 */
#define MAX_UVALUE(type) ((type)~(type)0)

#if defined(_MSC_VER) && !defined(_DEBUG)
	#define IGNORE_UNINITIALIZED_WARNING_START __pragma(warning(push)) __pragma(warning(disable:4700))
	#define IGNORE_UNINITIALIZED_WARNING_STOP __pragma(warning(pop))
#elif defined(__GNUC__) && !defined(_DEBUG)
	#define HELPER0(x) #x
	#define HELPER1(x) HELPER0(GCC diagnostic ignored x)
	#define HELPER2(y) HELPER1(#y)
#if (__GNUC__ > 4 || (__GNUC__ == 4 && __GNUC_MINOR__ >= 6))
	#define IGNORE_UNINITIALIZED_WARNING_START \
		_Pragma("GCC diagnostic push") \
		_Pragma(HELPER2(-Wuninitialized)) \
		_Pragma(HELPER2(-Wmaybe-uninitialized))
	#define IGNORE_UNINITIALIZED_WARNING_STOP _Pragma("GCC diagnostic pop")
#endif
#endif

#ifndef IGNORE_UNINITIALIZED_WARNING_START
	#define IGNORE_UNINITIALIZED_WARNING_START
	#define IGNORE_UNINITIALIZED_WARNING_STOP
#endif

#if !defined(DISABLE_SCOPE_INFO) && (__cplusplus >= 201103L || defined(__STDCXX_VERSION__) || defined(__GXX_EXPERIMENTAL_CXX0X__) || defined(__GXX_EXPERIMENTAL_CPP0X__))
#define USE_SCOPE_INFO
#endif

#define SINGLE_ARG(...) __VA_ARGS__

#endif /* STDAFX_H */<|MERGE_RESOLUTION|>--- conflicted
+++ resolved
@@ -101,33 +101,6 @@
 	#include <alloca.h>
 #endif
 
-<<<<<<< HEAD
-#if defined(__MORPHOS__)
-	/* MorphOS defines certain Amiga defines per default, we undefine them
-	 * here to make the rest of source less messy and more clear what is
-	 * required for morphos and what for AmigaOS */
-	#if defined(amigaos)
-		#undef amigaos
-	#endif
-	#if defined(__amigaos__)
-		#undef __amigaos__
-	# endif
-	#if defined(__AMIGA__)
-		#undef __AMIGA__
-	#endif
-	#if defined(AMIGA)
-		#undef AMIGA
-	#endif
-	#if defined(amiga)
-		#undef amiga
-	#endif
-	/* Act like we already included this file, as it somehow gives linkage problems
-	 *  (mismatch linkage of C++ and C between this include and unistd.h). */
-	#define CLIB_USERGROUP_PROTOS_H
-#endif /* __MORPHOS__ */
-
-=======
->>>>>>> 01261dae
 /* Stuff for GCC */
 #if defined(__GNUC__) || defined(__clang__)
 	#define NORETURN __attribute__ ((noreturn))
@@ -228,11 +201,7 @@
 		#define FALLTHROUGH
 	#endif
 
-<<<<<<< HEAD
-	#if defined(WIN32) && !defined(_WIN64) && !defined(WIN64)
-=======
 #	if defined(_WIN32) && !defined(_WIN64)
->>>>>>> 01261dae
 		#if !defined(_W64)
 			#define _W64
 		#endif
@@ -243,16 +212,6 @@
 
 #	if defined(_WIN64)
 		#define fseek _fseeki64
-<<<<<<< HEAD
-	#endif /* _WIN64 || WIN64 */
-
-	/* This is needed to zlib uses the stdcall calling convention on visual studio */
-	#if defined(WITH_ZLIB) || defined(WITH_PNG)
-		#if !defined(ZLIB_WINAPI)
-			#define ZLIB_WINAPI
-		#endif
-	#endif
-=======
 #	endif /* _WIN64 */
 
 	/* zlib from vcpkg use cdecl calling convention without enforcing it in the headers */
@@ -268,7 +227,6 @@
 #			define FT_EXPORT( x )  extern "C"  x CDECL
 #		endif
 #	endif
->>>>>>> 01261dae
 
 	#define strcasecmp stricmp
 	#define strncasecmp strnicmp
@@ -280,18 +238,6 @@
 
 #endif /* defined(_MSC_VER) */
 
-<<<<<<< HEAD
-#if defined(DOS)
-	/* The DOS port does not have all signals/signal functions. */
-	#define strsignal(sig) ""
-	/* Use 'no floating point' for bus errors; SIGBUS does not exist
-	 * for DOS, SIGNOFP for other platforms. So it's fairly safe
-	 * to interchange those. */
-	#define SIGBUS SIGNOFP
-#endif
-
-=======
->>>>>>> 01261dae
 /* NOTE: the string returned by these functions is only valid until the next
  * call to the same function and is not thread- or reentrancy-safe */
 #if !defined(STRGEN) && !defined(SETTINGSGEN)
