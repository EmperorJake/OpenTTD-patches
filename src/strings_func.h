/*
 * This file is part of OpenTTD.
 * OpenTTD is free software; you can redistribute it and/or modify it under the terms of the GNU General Public License as published by the Free Software Foundation, version 2.
 * OpenTTD is distributed in the hope that it will be useful, but WITHOUT ANY WARRANTY; without even the implied warranty of MERCHANTABILITY or FITNESS FOR A PARTICULAR PURPOSE.
 * See the GNU General Public License for more details. You should have received a copy of the GNU General Public License along with OpenTTD. If not, see <http://www.gnu.org/licenses/>.
 */

/** @file strings_func.h Functions related to OTTD's strings. */

#ifndef STRINGS_FUNC_H
#define STRINGS_FUNC_H

#include "strings_type.h"
#include "strings_internal.h"
#include "string_type.h"
#include "gfx_type.h"
#include "core/bitmath_func.hpp"
#include "core/span_type.hpp"
#include "vehicle_type.h"
#include <array>
#include <optional>
#include <vector>

extern ArrayStringParameters<20> _global_string_params;

/**
 * Extract the StringTab from a StringID.
 * @param str String identifier
 * @return StringTab from \a str
 */
inline StringTab GetStringTab(StringID str)
{
	StringTab result = (StringTab)(str >> TAB_SIZE_BITS);
	if (result >= TEXT_TAB_NEWGRF_START) return TEXT_TAB_NEWGRF_START;
	if (result >= TEXT_TAB_GAMESCRIPT_START) return TEXT_TAB_GAMESCRIPT_START;
	return result;
}

/**
 * Extract the StringIndex from a StringID.
 * @param str String identifier
 * @return StringIndex from \a str
 */
inline uint GetStringIndex(StringID str)
{
	return str - (GetStringTab(str) << TAB_SIZE_BITS);
}

/**
 * Create a StringID
 * @param tab StringTab
 * @param index StringIndex
 * @return StringID composed from \a tab and \a index
 */
inline StringID MakeStringID(StringTab tab, uint index)
{
	if (tab == TEXT_TAB_NEWGRF_START) {
		assert(index < TAB_SIZE_NEWGRF);
	} else if (tab == TEXT_TAB_GAMESCRIPT_START) {
		assert(index < TAB_SIZE_GAMESCRIPT);
	} else {
		assert(tab < TEXT_TAB_END);
		assert(index < TAB_SIZE);
	}
	return (tab << TAB_SIZE_BITS) + index;
}

std::string GetString(StringID string);
const char *GetStringPtr(StringID string);
uint32 GetStringGRFID(StringID string);

uint ConvertKmhishSpeedToDisplaySpeed(uint speed, VehicleType type);
uint ConvertDisplaySpeedToKmhishSpeed(uint speed, VehicleType type);

/**
 * Pack velocity and vehicle type for use with SCC_VELOCITY string parameter.
 * @param speed Display speed for parameter.
 * @param type Type of vehicle for parameter.
 * @return Bit-packed velocity and vehicle type, for use with SetDParam().
 */
<<<<<<< HEAD
static inline int64 PackVelocity(uint speed, VehicleType type)
=======
inline int64_t PackVelocity(uint speed, VehicleType type)
>>>>>>> 1e56bd1e
{
	/* Vehicle type is a byte, so packed into the top 8 bits of the 64-bit
	 * parameter, although only values from 0-3 are relevant. */
	return speed | (static_cast<uint64>(type) << 56);
}

WChar GetDecimalSeparatorChar();

/**
 * Set a string parameter \a v at index \a n in the global string parameter array.
 * @param n Index of the string parameter.
 * @param v Value of the string parameter.
 */
template <typename T>
static inline void SetDParam(size_t n, T &&v) {
	_global_string_params.SetParam(n, std::forward<T>(v));
}

void SetDParamMaxValue(size_t n, uint64 max_value, uint min_count = 0, FontSize size = FS_NORMAL);
void SetDParamMaxDigits(size_t n, uint count, FontSize size = FS_NORMAL);

void SetDParamStr(size_t n, const char *str);
void SetDParamStr(size_t n, std::string str);

void CopyInDParam(const span<const StringParameterBackup> backup, uint offset = 0);
void CopyOutDParam(std::vector<StringParameterBackup> &backup, size_t num);
bool HaveDParamChanged(const std::vector<StringParameterBackup> &backup);

/**
 * Get the current string parameter at index \a n from the global string parameter array.
 * @param n Index of the string parameter.
 * @return Value of the requested string parameter.
 */
static inline uint64 GetDParam(size_t n)
{
	return _global_string_params.GetParam(n);
}

extern TextDirection _current_text_dir; ///< Text direction of the currently selected language

void InitializeLanguagePacks();
const char *GetCurrentLanguageIsoCode();

/**
 * A searcher for missing glyphs.
 */
class MissingGlyphSearcher {
public:
	/** Make sure everything gets destructed right. */
	virtual ~MissingGlyphSearcher() = default;

	/**
	 * Get the next string to search through.
	 * @return The next string or nullopt if there is none.
	 */
	virtual std::optional<std::string_view> NextString() = 0;

	/**
	 * Get the default (font) size of the string.
	 * @return The font size.
	 */
	virtual FontSize DefaultSize() = 0;

	/**
	 * Reset the search, i.e. begin from the beginning again.
	 */
	virtual void Reset() = 0;

	/**
	 * Whether to search for a monospace font or not.
	 * @return True if searching for monospace.
	 */
	virtual bool Monospace() = 0;

	/**
	 * Set the right font names.
	 * @param settings  The settings to modify.
	 * @param font_name The new font name.
	 * @param os_data Opaque pointer to OS-specific data.
	 */
	virtual void SetFontNames(struct FontCacheSettings *settings, const char *font_name, const void *os_data = nullptr) = 0;

	bool FindMissingGlyphs();
};

void CheckForMissingGlyphs(bool base_font = true, MissingGlyphSearcher *search = nullptr);

#endif /* STRINGS_FUNC_H */<|MERGE_RESOLUTION|>--- conflicted
+++ resolved
@@ -78,11 +78,7 @@
  * @param type Type of vehicle for parameter.
  * @return Bit-packed velocity and vehicle type, for use with SetDParam().
  */
-<<<<<<< HEAD
-static inline int64 PackVelocity(uint speed, VehicleType type)
-=======
 inline int64_t PackVelocity(uint speed, VehicleType type)
->>>>>>> 1e56bd1e
 {
 	/* Vehicle type is a byte, so packed into the top 8 bits of the 64-bit
 	 * parameter, although only values from 0-3 are relevant. */
@@ -97,7 +93,7 @@
  * @param v Value of the string parameter.
  */
 template <typename T>
-static inline void SetDParam(size_t n, T &&v) {
+inline void SetDParam(size_t n, T &&v) {
 	_global_string_params.SetParam(n, std::forward<T>(v));
 }
 
@@ -116,7 +112,7 @@
  * @param n Index of the string parameter.
  * @return Value of the requested string parameter.
  */
-static inline uint64 GetDParam(size_t n)
+inline uint64 GetDParam(size_t n)
 {
 	return _global_string_params.GetParam(n);
 }
