/*
 * This file is part of OpenTTD.
 * OpenTTD is free software; you can redistribute it and/or modify it under the terms of the GNU General Public License as published by the Free Software Foundation, version 2.
 * OpenTTD is distributed in the hope that it will be useful, but WITHOUT ANY WARRANTY; without even the implied warranty of MERCHANTABILITY or FITNESS FOR A PARTICULAR PURPOSE.
 * See the GNU General Public License for more details. You should have received a copy of the GNU General Public License along with OpenTTD. If not, see <http://www.gnu.org/licenses/>.
 */

/** @file strings_func.h Functions related to OTTD's strings. */

#ifndef STRINGS_FUNC_H
#define STRINGS_FUNC_H

#include "strings_type.h"
#include "string_type.h"
#include "gfx_type.h"
#include "core/bitmath_func.hpp"
#include "core/span_type.hpp"
#include "vehicle_type.h"
#include <optional>

/**
 * Extract the StringTab from a StringID.
 * @param str String identifier
 * @return StringTab from \a str
 */
static inline StringTab GetStringTab(StringID str)
{
	StringTab result = (StringTab)(str >> TAB_SIZE_BITS);
	if (result >= TEXT_TAB_NEWGRF_START) return TEXT_TAB_NEWGRF_START;
	if (result >= TEXT_TAB_GAMESCRIPT_START) return TEXT_TAB_GAMESCRIPT_START;
	return result;
}

/**
 * Extract the StringIndex from a StringID.
 * @param str String identifier
 * @return StringIndex from \a str
 */
static inline uint GetStringIndex(StringID str)
{
	return str - (GetStringTab(str) << TAB_SIZE_BITS);
}

/**
 * Create a StringID
 * @param tab StringTab
 * @param index StringIndex
 * @return StringID composed from \a tab and \a index
 */
static inline StringID MakeStringID(StringTab tab, uint index)
{
	if (tab == TEXT_TAB_NEWGRF_START) {
		assert(index < TAB_SIZE_NEWGRF);
	} else if (tab == TEXT_TAB_GAMESCRIPT_START) {
		assert(index < TAB_SIZE_GAMESCRIPT);
	} else {
		assert(tab < TEXT_TAB_END);
		assert(index < TAB_SIZE);
	}
	return (tab << TAB_SIZE_BITS) + index;
}

class StringParameters {
	StringParameters *parent; ///< If not nullptr, this instance references data from this parent instance.
	uint64 *data;             ///< Array with the actual data.
	WChar *type;              ///< Array with type information about the data. Can be nullptr when no type information is needed. See #StringControlCode.

public:
	uint offset;              ///< Current offset in the data/type arrays.
	uint num_param;           ///< Length of the data array.

	/** Create a new StringParameters instance. */
	StringParameters(uint64 *data, uint num_param, WChar *type) :
		parent(nullptr),
		data(data),
		type(type),
		offset(0),
		num_param(num_param)
	{ }

	/** Create a new StringParameters instance. */
	template <size_t Tnum_param>
	StringParameters(int64 (&data)[Tnum_param]) :
		parent(nullptr),
		data((uint64 *)data),
		type(nullptr),
		offset(0),
		num_param(Tnum_param)
	{
		static_assert(sizeof(data[0]) == sizeof(uint64));
	}

	/**
	 * Create a new StringParameters instance that can reference part of the data of
	 * the given partent instance.
	 */
	StringParameters(StringParameters &parent, uint size) :
		parent(&parent),
		data(parent.data + parent.offset),
		offset(0),
		num_param(size)
	{
		assert(size <= parent.GetDataLeft());
		if (parent.type == nullptr) {
			this->type = nullptr;
		} else {
			this->type = parent.type + parent.offset;
		}
	}

	~StringParameters()
	{
		if (this->parent != nullptr) {
			this->parent->offset += this->num_param;
		}
	}

	void ClearTypeInformation();

	int64 GetInt64(WChar type = 0);

	/** Read an int32 from the argument array. @see GetInt64. */
	int32 GetInt32(WChar type = 0)
	{
		return (int32)this->GetInt64(type);
	}

	/** Get a pointer to the current element in the data array. */
	uint64 *GetDataPointer() const
	{
		return &this->data[this->offset];
	}

	/** Return the amount of elements which can still be read. */
	uint GetDataLeft() const
	{
		return this->num_param - this->offset;
	}

	/** Get a pointer to a specific element in the data array. */
	uint64 *GetPointerToOffset(uint offset) const
	{
		assert(offset < this->num_param);
		return &this->data[offset];
	}

	/** Does this instance store information about the type of the parameters. */
	bool HasTypeInformation() const
	{
		return this->type != nullptr;
	}

	/** Get the type of a specific element. */
	WChar GetTypeAtOffset(uint offset) const
	{
		assert(offset < this->num_param);
		assert(this->HasTypeInformation());
		return this->type[offset];
	}

	void SetParam(uint n, uint64 v)
	{
		assert(n < this->num_param);
		this->data[n] = v;
	}

	uint64 GetParam(uint n) const
	{
		assert(n < this->num_param);
		return this->data[n];
	}
};
extern StringParameters _global_string_params;

char *GetString(char *buffr, StringID string, const char *last);
std::string GetString(StringID string);
char *GetStringWithArgs(char *buffr, StringID string, StringParameters *args, const char *last, uint case_index = 0, bool game_script = false);
const char *GetStringPtr(StringID string);
uint32 GetStringGRFID(StringID string);

uint ConvertKmhishSpeedToDisplaySpeed(uint speed, VehicleType type);
uint ConvertDisplaySpeedToKmhishSpeed(uint speed, VehicleType type);

/**
 * Pack velocity and vehicle type for use with SCC_VELOCITY string parameter.
 * @param speed Display speed for parameter.
 * @param type Type of vehicle for parameter.
 * @return Bit-packed velocity and vehicle type, for use with SetDParam().
 */
static inline int64 PackVelocity(uint speed, VehicleType type)
{
	/* Vehicle type is a byte, so packed into the top 8 bits of the 64-bit
	 * parameter, although only values from 0-3 are relevant. */
	return speed | (static_cast<uint64>(type) << 56);
}

WChar GetDecimalSeparatorChar();

<<<<<<< HEAD
/**
 * Set a string parameter \a v at index \a n in a given array \a s.
 * @param s Array of string parameters.
 * @param n Index of the string parameter.
 * @param v Value of the string parameter.
 */
static inline void SetDParamX(uint64 *s, uint n, uint64 v)
{
	s[n] = v;
}

/**
 * Set a string parameter \a v at index \a n in the global string parameter array.
 * @param n Index of the string parameter.
 * @param v Value of the string parameter.
 */
static inline void SetDParam(uint n, uint64 v)
{
	_global_string_params.SetParam(n, v);
}

void SetDParamMaxValue(uint n, uint64 max_value, uint min_count = 0, FontSize size = FS_NORMAL);
void SetDParamMaxDigits(uint n, uint count, FontSize size = FS_NORMAL);

void SetDParamStr(uint n, const char *str);
void SetDParamStr(uint n, const std::string &str);
void SetDParamStr(uint n, std::string &&str) = delete; // block passing temporaries to SetDParamStr

void CopyInDParam(int offs, const uint64 *src, int num);
void CopyOutDParam(uint64 *dst, int offs, int num);
void CopyOutDParam(uint64 *dst, const char **strings, StringID string, int num);
=======
void SetDParamStr(size_t n, const char *str);
void SetDParamStr(size_t n, const std::string &str);
void SetDParamStr(size_t n, std::string &&str);

void CopyInDParam(const span<const StringParameterBackup> backup);
void CopyOutDParam(std::vector<StringParameterBackup> &backup, size_t num);
bool HaveDParamChanged(const std::vector<StringParameterBackup> &backup);
>>>>>>> 790c1b1b

/**
 * Get the current string parameter at index \a n from parameter array \a s.
 * @param s Array of string parameters.
 * @param n Index of the string parameter.
 * @return Value of the requested string parameter.
 */
static inline uint64 GetDParamX(const uint64 *s, uint n)
{
	return s[n];
}

/**
 * Get the current string parameter at index \a n from the global string parameter array.
 * @param n Index of the string parameter.
 * @return Value of the requested string parameter.
 */
static inline uint64 GetDParam(uint n)
{
	return _global_string_params.GetParam(n);
}

extern TextDirection _current_text_dir; ///< Text direction of the currently selected language

void InitializeLanguagePacks();
const char *GetCurrentLanguageIsoCode();

bool StringIDSorter(const StringID &a, const StringID &b);

/**
 * A searcher for missing glyphs.
 */
class MissingGlyphSearcher {
public:
	/** Make sure everything gets destructed right. */
	virtual ~MissingGlyphSearcher() = default;

	/**
	 * Get the next string to search through.
	 * @return The next string or nullopt if there is none.
	 */
	virtual std::optional<std::string_view> NextString() = 0;

	/**
	 * Get the default (font) size of the string.
	 * @return The font size.
	 */
	virtual FontSize DefaultSize() = 0;

	/**
	 * Reset the search, i.e. begin from the beginning again.
	 */
	virtual void Reset() = 0;

	/**
	 * Whether to search for a monospace font or not.
	 * @return True if searching for monospace.
	 */
	virtual bool Monospace() = 0;

	/**
	 * Set the right font names.
	 * @param settings  The settings to modify.
	 * @param font_name The new font name.
	 * @param os_data Opaque pointer to OS-specific data.
	 */
	virtual void SetFontNames(struct FontCacheSettings *settings, const char *font_name, const void *os_data = nullptr) = 0;

	bool FindMissingGlyphs();
};

void CheckForMissingGlyphs(bool base_font = true, MissingGlyphSearcher *search = nullptr);

#endif /* STRINGS_FUNC_H */<|MERGE_RESOLUTION|>--- conflicted
+++ resolved
@@ -11,12 +11,16 @@
 #define STRINGS_FUNC_H
 
 #include "strings_type.h"
+#include "strings_internal.h"
 #include "string_type.h"
 #include "gfx_type.h"
 #include "core/bitmath_func.hpp"
 #include "core/span_type.hpp"
 #include "vehicle_type.h"
+#include <array>
 #include <optional>
+
+extern ArrayStringParameters<20> _global_string_params;
 
 /**
  * Extract the StringTab from a StringID.
@@ -60,121 +64,9 @@
 	return (tab << TAB_SIZE_BITS) + index;
 }
 
-class StringParameters {
-	StringParameters *parent; ///< If not nullptr, this instance references data from this parent instance.
-	uint64 *data;             ///< Array with the actual data.
-	WChar *type;              ///< Array with type information about the data. Can be nullptr when no type information is needed. See #StringControlCode.
-
-public:
-	uint offset;              ///< Current offset in the data/type arrays.
-	uint num_param;           ///< Length of the data array.
-
-	/** Create a new StringParameters instance. */
-	StringParameters(uint64 *data, uint num_param, WChar *type) :
-		parent(nullptr),
-		data(data),
-		type(type),
-		offset(0),
-		num_param(num_param)
-	{ }
-
-	/** Create a new StringParameters instance. */
-	template <size_t Tnum_param>
-	StringParameters(int64 (&data)[Tnum_param]) :
-		parent(nullptr),
-		data((uint64 *)data),
-		type(nullptr),
-		offset(0),
-		num_param(Tnum_param)
-	{
-		static_assert(sizeof(data[0]) == sizeof(uint64));
-	}
-
-	/**
-	 * Create a new StringParameters instance that can reference part of the data of
-	 * the given partent instance.
-	 */
-	StringParameters(StringParameters &parent, uint size) :
-		parent(&parent),
-		data(parent.data + parent.offset),
-		offset(0),
-		num_param(size)
-	{
-		assert(size <= parent.GetDataLeft());
-		if (parent.type == nullptr) {
-			this->type = nullptr;
-		} else {
-			this->type = parent.type + parent.offset;
-		}
-	}
-
-	~StringParameters()
-	{
-		if (this->parent != nullptr) {
-			this->parent->offset += this->num_param;
-		}
-	}
-
-	void ClearTypeInformation();
-
-	int64 GetInt64(WChar type = 0);
-
-	/** Read an int32 from the argument array. @see GetInt64. */
-	int32 GetInt32(WChar type = 0)
-	{
-		return (int32)this->GetInt64(type);
-	}
-
-	/** Get a pointer to the current element in the data array. */
-	uint64 *GetDataPointer() const
-	{
-		return &this->data[this->offset];
-	}
-
-	/** Return the amount of elements which can still be read. */
-	uint GetDataLeft() const
-	{
-		return this->num_param - this->offset;
-	}
-
-	/** Get a pointer to a specific element in the data array. */
-	uint64 *GetPointerToOffset(uint offset) const
-	{
-		assert(offset < this->num_param);
-		return &this->data[offset];
-	}
-
-	/** Does this instance store information about the type of the parameters. */
-	bool HasTypeInformation() const
-	{
-		return this->type != nullptr;
-	}
-
-	/** Get the type of a specific element. */
-	WChar GetTypeAtOffset(uint offset) const
-	{
-		assert(offset < this->num_param);
-		assert(this->HasTypeInformation());
-		return this->type[offset];
-	}
-
-	void SetParam(uint n, uint64 v)
-	{
-		assert(n < this->num_param);
-		this->data[n] = v;
-	}
-
-	uint64 GetParam(uint n) const
-	{
-		assert(n < this->num_param);
-		return this->data[n];
-	}
-};
-extern StringParameters _global_string_params;
-
 char *GetString(char *buffr, StringID string, const char *last);
 std::string GetString(StringID string);
-char *GetStringWithArgs(char *buffr, StringID string, StringParameters *args, const char *last, uint case_index = 0, bool game_script = false);
+char *GetStringWithArgs(char *buffr, StringID string, StringParameters &args, const char *last, uint case_index = 0, bool game_script = false);
 const char *GetStringPtr(StringID string);
 uint32 GetStringGRFID(StringID string);
 
@@ -196,18 +88,6 @@
 
 WChar GetDecimalSeparatorChar();
 
-<<<<<<< HEAD
-/**
- * Set a string parameter \a v at index \a n in a given array \a s.
- * @param s Array of string parameters.
- * @param n Index of the string parameter.
- * @param v Value of the string parameter.
- */
-static inline void SetDParamX(uint64 *s, uint n, uint64 v)
-{
-	s[n] = v;
-}
-
 /**
  * Set a string parameter \a v at index \a n in the global string parameter array.
  * @param n Index of the string parameter.
@@ -222,32 +102,11 @@
 void SetDParamMaxDigits(uint n, uint count, FontSize size = FS_NORMAL);
 
 void SetDParamStr(uint n, const char *str);
-void SetDParamStr(uint n, const std::string &str);
-void SetDParamStr(uint n, std::string &&str) = delete; // block passing temporaries to SetDParamStr
+void SetDParamStr(uint n, std::string str);
 
-void CopyInDParam(int offs, const uint64 *src, int num);
-void CopyOutDParam(uint64 *dst, int offs, int num);
-void CopyOutDParam(uint64 *dst, const char **strings, StringID string, int num);
-=======
-void SetDParamStr(size_t n, const char *str);
-void SetDParamStr(size_t n, const std::string &str);
-void SetDParamStr(size_t n, std::string &&str);
-
-void CopyInDParam(const span<const StringParameterBackup> backup);
+void CopyInDParam(const span<const StringParameterBackup> backup, uint offset = 0);
 void CopyOutDParam(std::vector<StringParameterBackup> &backup, size_t num);
 bool HaveDParamChanged(const std::vector<StringParameterBackup> &backup);
->>>>>>> 790c1b1b
-
-/**
- * Get the current string parameter at index \a n from parameter array \a s.
- * @param s Array of string parameters.
- * @param n Index of the string parameter.
- * @return Value of the requested string parameter.
- */
-static inline uint64 GetDParamX(const uint64 *s, uint n)
-{
-	return s[n];
-}
 
 /**
  * Get the current string parameter at index \a n from the global string parameter array.
