/* $Id$ */

/*
 * This file is part of OpenTTD.
 * OpenTTD is free software; you can redistribute it and/or modify it under the terms of the GNU General Public License as published by the Free Software Foundation, version 2.
 * OpenTTD is distributed in the hope that it will be useful, but WITHOUT ANY WARRANTY; without even the implied warranty of MERCHANTABILITY or FITNESS FOR A PARTICULAR PURPOSE.
 * See the GNU General Public License for more details. You should have received a copy of the GNU General Public License along with OpenTTD. If not, see <http://www.gnu.org/licenses/>.
 */

/** @file train_cmd.cpp Handling of trains. */

#include "stdafx.h"
#include "error.h"
#include "articulated_vehicles.h"
#include "command_func.h"
#include "pathfinder/npf/npf_func.h"
#include "pathfinder/yapf/yapf.hpp"
#include "news_func.h"
#include "company_func.h"
#include "newgrf_sound.h"
#include "newgrf_text.h"
#include "strings_func.h"
#include "viewport_func.h"
#include "vehicle_func.h"
#include "sound_func.h"
#include "ai/ai.hpp"
#include "game/game.hpp"
#include "newgrf_station.h"
#include "effectvehicle_func.h"
#include "network/network.h"
#include "spritecache.h"
#include "core/random_func.hpp"
#include "company_base.h"
#include "newgrf.h"
#include "infrastructure_func.h"
#include "order_backup.h"
#include "zoom_func.h"
#include "newgrf_debug.h"
<<<<<<< HEAD
#include "tracerestrict.h"
#include "tbtr_template_vehicle_func.h"
#include "autoreplace_func.h"
#include "engine_func.h"
#include "bridge_signal_map.h"
=======
#include "tbtr_template_vehicle_func.h"
#include "autoreplace_func.h"
#include "engine_func.h"
>>>>>>> 92254acf

#include "table/strings.h"
#include "table/train_cmd.h"

#include "safeguards.h"

static Track ChooseTrainTrack(Train *v, TileIndex tile, DiagDirection enterdir, TrackBits tracks, bool force_res, bool *p_got_reservation, bool mark_stuck);
static bool TrainCheckIfLineEnds(Train *v, bool reverse = true);
bool TrainController(Train *v, Vehicle *nomove, bool reverse = true); // Also used in vehicle_sl.cpp.
static TileIndex TrainApproachingCrossingTile(const Train *v);
static void CheckIfTrainNeedsService(Train *v);
static void CheckNextTrainTile(Train *v);
TileIndex VehiclePosTraceRestrictPreviousSignalCallback(const Train *v, const void *);

static const byte _vehicle_initial_x_fract[4] = {10, 8, 4,  8};
static const byte _vehicle_initial_y_fract[4] = { 8, 4, 8, 10};

template <>
bool IsValidImageIndex<VEH_TRAIN>(uint8 image_index)
{
	return image_index < lengthof(_engine_sprite_base);
}

/**
 * Determine the side in which the train will leave the tile
 *
 * @param direction vehicle direction
 * @param track vehicle track bits
 * @return side of tile the train will leave
 */
static inline DiagDirection TrainExitDir(Direction direction, TrackBits track)
{
	static const TrackBits state_dir_table[DIAGDIR_END] = { TRACK_BIT_RIGHT, TRACK_BIT_LOWER, TRACK_BIT_LEFT, TRACK_BIT_UPPER };

	DiagDirection diagdir = DirToDiagDir(direction);

	/* Determine the diagonal direction in which we will exit this tile */
	if (!HasBit(direction, 0) && track != state_dir_table[diagdir]) {
		diagdir = ChangeDiagDir(diagdir, DIAGDIRDIFF_90LEFT);
	}

	return diagdir;
}


/**
 * Return the cargo weight multiplier to use for a rail vehicle
 * @param cargo Cargo type to get multiplier for
 * @return Cargo weight multiplier
 */
byte FreightWagonMult(CargoID cargo)
{
	if (!CargoSpec::Get(cargo)->is_freight) return 1;
	return _settings_game.vehicle.freight_trains;
}

/** Checks if lengths of all rail vehicles are valid. If not, shows an error message. */
void CheckTrainsLengths()
{
	const Train *v;
	bool first = true;

	FOR_ALL_TRAINS(v) {
		if (v->First() == v && !(v->vehstatus & VS_CRASHED)) {
			for (const Train *u = v, *w = v->Next(); w != NULL; u = w, w = w->Next()) {
				if (u->track != TRACK_BIT_DEPOT) {
					if ((w->track != TRACK_BIT_DEPOT &&
							max(abs(u->x_pos - w->x_pos), abs(u->y_pos - w->y_pos)) != u->CalcNextVehicleOffset()) ||
							(w->track == TRACK_BIT_DEPOT && TicksToLeaveDepot(u) <= 0)) {
						SetDParam(0, v->index);
						SetDParam(1, v->owner);
						ShowErrorMessage(STR_BROKEN_VEHICLE_LENGTH, INVALID_STRING_ID, WL_CRITICAL);

						if (!_networking && first) {
							first = false;
							DoCommandP(0, PM_PAUSED_ERROR, 1, CMD_PAUSE);
						}
						/* Break so we warn only once for each train. */
						break;
					}
				}
			}
		}
	}
}

/**
 * Checks the breakdown flags (VehicleRailFlags 9-12) and sets the correct value in the first vehicle of the consist.
 * This function is generally only called to check if a flag may be cleared.
 * @param v the front engine
 * @param flags bitmask of the flags to check.
 */
void CheckBreakdownFlags(Train *v)
{
	assert(v->IsFrontEngine());
	/* clear the flags we're gonna check first, we'll set them again later (if applicable) */
	CLRBITS(v->flags, (1 << VRF_BREAKDOWN_BRAKING) | VRF_IS_BROKEN);

	for (const Train *w = v; w != NULL; w = w->Next()) {
		if (v->IsEngine() || w->IsMultiheaded()) {
			if (w->breakdown_ctr == 2) {
				SetBit(v->flags, VRF_BREAKDOWN_BRAKING);
			} else if (w->breakdown_ctr == 1) {
				switch (w->breakdown_type) {
					case BREAKDOWN_CRITICAL:
					case BREAKDOWN_EM_STOP:   SetBit(v->flags, VRF_BREAKDOWN_STOPPED); break;
					case BREAKDOWN_LOW_SPEED: SetBit(v->flags, VRF_BREAKDOWN_SPEED);   break;
					case BREAKDOWN_LOW_POWER: SetBit(v->flags, VRF_BREAKDOWN_POWER);   break;
				}
			}
		}
	}
}

uint16 GetTrainVehicleMaxSpeed(const Train *u, const RailVehicleInfo *rvi_u, const Train *front)
{
	uint16 speed = GetVehicleProperty(u, PROP_TRAIN_SPEED, rvi_u->max_speed);
	if (HasBit(u->flags, VRF_NEED_REPAIR) && front->IsFrontEngine()) {
		for (uint i = 0; i < u->critical_breakdown_count; i++) {
			speed = min(speed - (speed / (front->tcache.cached_num_engines + 2)) + 1, speed);
		}
	}
	return speed;
}

/**
 * Recalculates the cached stuff of a train. Should be called each time a vehicle is added
 * to/removed from the chain, and when the game is loaded.
 * Note: this needs to be called too for 'wagon chains' (in the depot, without an engine)
 * @param allowed_changes Stuff that is allowed to change.
 */
void Train::ConsistChanged(ConsistChangeFlags allowed_changes)
{
	uint16 max_speed = UINT16_MAX;

	assert(this->IsFrontEngine() || this->IsFreeWagon());

	const RailVehicleInfo *rvi_v = RailVehInfo(this->engine_type);
	EngineID first_engine = this->IsFrontEngine() ? this->engine_type : INVALID_ENGINE;
	this->gcache.cached_total_length = 0;
	this->compatible_railtypes = RAILTYPES_NONE;
	this->tcache.cached_num_engines = 0;

	bool train_can_tilt = true;

	for (Train *u = this; u != NULL; u = u->Next()) {
		const RailVehicleInfo *rvi_u = RailVehInfo(u->engine_type);

		/* Check the this->first cache. */
		assert(u->First() == this);

		/* update the 'first engine' */
		u->gcache.first_engine = this == u ? INVALID_ENGINE : first_engine;
		u->railtype = rvi_u->railtype;

		if (u->IsEngine()) first_engine = u->engine_type;

		/* Set user defined data to its default value */
		u->tcache.user_def_data = rvi_u->user_def_data;
		this->InvalidateNewGRFCache();
		u->InvalidateNewGRFCache();
	}

	for (Train *u = this; u != NULL; u = u->Next()) {
		/* Update user defined data (must be done before other properties) */
		u->tcache.user_def_data = GetVehicleProperty(u, PROP_TRAIN_USER_DATA, u->tcache.user_def_data);
		this->InvalidateNewGRFCache();
		u->InvalidateNewGRFCache();

		if (!u->IsArticulatedPart()) {
			if (u->IsEngine() || u->IsMultiheaded()) {
				this->tcache.cached_num_engines++;
			}
		}
	}

	for (Train *u = this; u != NULL; u = u->Next()) {
		const Engine *e_u = u->GetEngine();
		const RailVehicleInfo *rvi_u = &e_u->u.rail;

		if (!HasBit(e_u->info.misc_flags, EF_RAIL_TILTS)) train_can_tilt = false;

		/* Cache wagon override sprite group. NULL is returned if there is none */
		u->tcache.cached_override = GetWagonOverrideSpriteSet(u->engine_type, u->cargo_type, u->gcache.first_engine);

		/* Reset colour map */
		u->colourmap = PAL_NONE;

		/* Update powered-wagon-status and visual effect */
		u->UpdateVisualEffect(true);

		if (rvi_v->pow_wag_power != 0 && rvi_u->railveh_type == RAILVEH_WAGON &&
				UsesWagonOverride(u) && !HasBit(u->vcache.cached_vis_effect, VE_DISABLE_WAGON_POWER)) {
			/* wagon is powered */
			SetBit(u->flags, VRF_POWEREDWAGON); // cache 'powered' status
		} else {
			ClrBit(u->flags, VRF_POWEREDWAGON);
		}

		if (!u->IsArticulatedPart()) {
			/* Do not count powered wagons for the compatible railtypes, as wagons always
			   have railtype normal */
			if (rvi_u->power > 0) {
				this->compatible_railtypes |= GetRailTypeInfo(u->railtype)->powered_railtypes;
			}

			/* Some electric engines can be allowed to run on normal rail. It happens to all
			 * existing electric engines when elrails are disabled and then re-enabled */
			if (HasBit(u->flags, VRF_EL_ENGINE_ALLOWED_NORMAL_RAIL)) {
				u->railtype = RAILTYPE_RAIL;
				u->compatible_railtypes |= RAILTYPES_RAIL;
			}

			/* max speed is the minimum of the speed limits of all vehicles in the consist */
			if ((rvi_u->railveh_type != RAILVEH_WAGON || _settings_game.vehicle.wagon_speed_limits) && !UsesWagonOverride(u)) {
				uint16 speed = GetTrainVehicleMaxSpeed(u, rvi_u, this);
				if (speed != 0) max_speed = min(speed, max_speed);
			}
		}

		uint16 new_cap = e_u->DetermineCapacity(u);
		if (allowed_changes & CCF_CAPACITY) {
			/* Update vehicle capacity. */
			if (u->cargo_cap > new_cap) u->cargo.Truncate(new_cap);
			u->refit_cap = min(new_cap, u->refit_cap);
			u->cargo_cap = new_cap;
		} else {
			/* Verify capacity hasn't changed. */
			if (new_cap != u->cargo_cap) ShowNewGrfVehicleError(u->engine_type, STR_NEWGRF_BROKEN, STR_NEWGRF_BROKEN_CAPACITY, GBUG_VEH_CAPACITY, true);
		}
		u->vcache.cached_cargo_age_period = GetVehicleProperty(u, PROP_TRAIN_CARGO_AGE_PERIOD, e_u->info.cargo_age_period);

		/* check the vehicle length (callback) */
		uint16 veh_len = CALLBACK_FAILED;
		if (e_u->GetGRF() != NULL && e_u->GetGRF()->grf_version >= 8) {
			/* Use callback 36 */
			veh_len = GetVehicleProperty(u, PROP_TRAIN_SHORTEN_FACTOR, CALLBACK_FAILED);

			if (veh_len != CALLBACK_FAILED && veh_len >= VEHICLE_LENGTH) {
				ErrorUnknownCallbackResult(e_u->GetGRFID(), CBID_VEHICLE_LENGTH, veh_len);
			}
		} else if (HasBit(e_u->info.callback_mask, CBM_VEHICLE_LENGTH)) {
			/* Use callback 11 */
			veh_len = GetVehicleCallback(CBID_VEHICLE_LENGTH, 0, 0, u->engine_type, u);
		}
		if (veh_len == CALLBACK_FAILED) veh_len = rvi_u->shorten_factor;
		veh_len = VEHICLE_LENGTH - Clamp(veh_len, 0, VEHICLE_LENGTH - 1);

		if (allowed_changes & CCF_LENGTH) {
			/* Update vehicle length. */
			u->gcache.cached_veh_length = veh_len;
		} else {
			/* Verify length hasn't changed. */
			if (veh_len != u->gcache.cached_veh_length) VehicleLengthChanged(u);
		}

		this->gcache.cached_total_length += u->gcache.cached_veh_length;
		this->InvalidateNewGRFCache();
		u->InvalidateNewGRFCache();
	}

	/* store consist weight/max speed in cache */
	this->vcache.cached_max_speed = max_speed;
	this->tcache.cached_tilt = train_can_tilt;
	this->tcache.cached_max_curve_speed = this->GetCurveSpeedLimit();

	/* recalculate cached weights and power too (we do this *after* the rest, so it is known which wagons are powered and need extra weight added) */
	this->CargoChanged();

	if (this->IsFrontEngine()) {
		this->UpdateAcceleration();
		if (!HasBit(this->subtype, GVSF_VIRTUAL)) SetWindowDirty(WC_VEHICLE_DETAILS, this->index);
		InvalidateWindowData(WC_VEHICLE_REFIT, this->index, VIWD_CONSIST_CHANGED);
		InvalidateWindowData(WC_VEHICLE_ORDERS, this->index, VIWD_CONSIST_CHANGED);
		InvalidateNewGRFInspectWindow(GSF_TRAINS, this->index);
	}
}

/**
 * Get the stop location of (the center) of the front vehicle of a train at
 * a platform of a station.
 * @param station_id     the ID of the station where we're stopping
 * @param tile           the tile where the vehicle currently is
 * @param v              the vehicle to get the stop location of
 * @param station_ahead  'return' the amount of 1/16th tiles in front of the train
 * @param station_length 'return' the station length in 1/16th tiles
 * @return the location, calculated from the begin of the station to stop at.
 */
int GetTrainStopLocation(StationID station_id, TileIndex tile, const Train *v, int *station_ahead, int *station_length)
{
	const Station *st = Station::Get(station_id);
	*station_ahead  = st->GetPlatformLength(tile, DirToDiagDir(v->direction)) * TILE_SIZE;
	*station_length = st->GetPlatformLength(tile) * TILE_SIZE;

	/* Default to the middle of the station for stations stops that are not in
	 * the order list like intermediate stations when non-stop is disabled */
	OrderStopLocation osl = OSL_PLATFORM_MIDDLE;
	if (v->gcache.cached_total_length >= *station_length) {
		/* The train is longer than the station, make it stop at the far end of the platform */
		osl = OSL_PLATFORM_FAR_END;
	} else if (v->current_order.IsType(OT_GOTO_STATION) && v->current_order.GetDestination() == station_id) {
		osl = v->current_order.GetStopLocation();
	}

	/* The stop location of the FRONT! of the train */
	int stop;
	switch (osl) {
		default: NOT_REACHED();

		case OSL_PLATFORM_NEAR_END:
			stop = v->gcache.cached_total_length;
			break;

		case OSL_PLATFORM_MIDDLE:
			stop = *station_length - (*station_length - v->gcache.cached_total_length) / 2;
			break;

		case OSL_PLATFORM_FAR_END:
			stop = *station_length;
			break;
	}

	/* Subtract half the front vehicle length of the train so we get the real
	 * stop location of the train. */
	return stop - (v->gcache.cached_veh_length + 1) / 2;
}


/**
 * Computes train speed limit caused by curves
 * @return imposed speed limit
 */
int Train::GetCurveSpeedLimit() const
{
	assert(this->First() == this);

	static const int absolute_max_speed = UINT16_MAX;
	int max_speed = absolute_max_speed;

	if (_settings_game.vehicle.train_acceleration_model == AM_ORIGINAL) return max_speed;

	int curvecount[2] = {0, 0};

	/* first find the curve speed limit */
	int numcurve = 0;
	int sum = 0;
	int pos = 0;
	int lastpos = -1;
	for (const Vehicle *u = this; u->Next() != NULL; u = u->Next(), pos++) {
		Direction this_dir = u->direction;
		Direction next_dir = u->Next()->direction;

		DirDiff dirdiff = DirDifference(this_dir, next_dir);
		if (dirdiff == DIRDIFF_SAME) continue;

		if (dirdiff == DIRDIFF_45LEFT) curvecount[0]++;
		if (dirdiff == DIRDIFF_45RIGHT) curvecount[1]++;
		if (dirdiff == DIRDIFF_45LEFT || dirdiff == DIRDIFF_45RIGHT) {
			if (lastpos != -1) {
				numcurve++;
				sum += pos - lastpos;
				if (pos - lastpos == 1 && max_speed > 88) {
					max_speed = 88;
				}
			}
			lastpos = pos;
		}

		/* if we have a 90 degree turn, fix the speed limit to 60 */
		if (dirdiff == DIRDIFF_90LEFT || dirdiff == DIRDIFF_90RIGHT) {
			max_speed = 61;
		}
	}

	if (numcurve > 0 && max_speed > 88) {
		if (curvecount[0] == 1 && curvecount[1] == 1) {
			max_speed = absolute_max_speed;
		} else {
			sum /= numcurve;
			max_speed = 232 - (13 - Clamp(sum, 1, 12)) * (13 - Clamp(sum, 1, 12));
		}
	}

	if (max_speed != absolute_max_speed) {
		/* Apply the engine's rail type curve speed advantage, if it slowed by curves */
		const RailtypeInfo *rti = GetRailTypeInfo(this->railtype);
		max_speed += (max_speed / 2) * rti->curve_speed;

		if (this->tcache.cached_tilt) {
			/* Apply max_speed bonus of 20% for a tilting train */
			max_speed += max_speed / 5;
		}
	}

	return max_speed;
}

/**
 * Calculates the maximum speed of the vehicle under its current conditions.
 * @return Maximum speed of the vehicle.
 */
int Train::GetCurrentMaxSpeed() const
{
	int max_speed = _settings_game.vehicle.train_acceleration_model == AM_ORIGINAL ?
			this->gcache.cached_max_track_speed :
			this->tcache.cached_max_curve_speed;

	if (_settings_game.vehicle.train_acceleration_model == AM_REALISTIC && IsRailStationTile(this->tile)) {
		StationID sid = GetStationIndex(this->tile);
		if (this->current_order.ShouldStopAtStation(this, sid)) {
			int station_ahead;
			int station_length;
			int stop_at = GetTrainStopLocation(sid, this->tile, this, &station_ahead, &station_length);

			/* The distance to go is whatever is still ahead of the train minus the
			 * distance from the train's stop location to the end of the platform */
			int distance_to_go = station_ahead / TILE_SIZE - (station_length - stop_at) / TILE_SIZE;

			if (distance_to_go > 0) {
				int st_max_speed = 120;

				int delta_v = this->cur_speed / (distance_to_go + 1);
				if (max_speed > (this->cur_speed - delta_v)) {
					st_max_speed = this->cur_speed - (delta_v / 10);
				}

				st_max_speed = max(st_max_speed, 25 * distance_to_go);
				max_speed = min(max_speed, st_max_speed);
			}
		}
	}

	for (const Train *u = this; u != NULL; u = u->Next()) {
		if (_settings_game.vehicle.train_acceleration_model == AM_REALISTIC && u->track == TRACK_BIT_DEPOT) {
			max_speed = min(max_speed, 61);
			break;
		}

		/* Vehicle is on the middle part of a bridge. */
		if (u->track == TRACK_BIT_WORMHOLE && !(u->vehstatus & VS_HIDDEN)) {
			max_speed = min(max_speed, GetBridgeSpec(GetBridgeType(u->tile))->speed);
		}
	}

	max_speed = min(max_speed, this->current_order.GetMaxSpeed());
	if (HasBit(this->flags, VRF_BREAKDOWN_SPEED)) {
		max_speed = min(max_speed, this->GetBreakdownSpeed());
	}

	return min(max_speed, this->gcache.cached_max_track_speed);
}

/** Update acceleration of the train from the cached power and weight. */
void Train::UpdateAcceleration()
{
	assert(this->IsFrontEngine() || this->IsFreeWagon());

	uint power = this->gcache.cached_power;
	uint weight = this->gcache.cached_weight;
	assert(weight != 0);
	this->acceleration = Clamp(power / weight * 4, 1, 255);

	if (_settings_game.vehicle.improved_breakdowns) {
		if (_settings_game.vehicle.train_acceleration_model == AM_ORIGINAL) {
			this->breakdown_chance_factor = max(128 * 3 / (this->tcache.cached_num_engines + 2), 5);
		}
	}
}

/**
 * Get the width of a train vehicle image in the GUI.
 * @param offset Additional offset for positioning the sprite; set to NULL if not needed
 * @return Width in pixels
 */
int Train::GetDisplayImageWidth(Point *offset) const
{
	int reference_width = TRAININFO_DEFAULT_VEHICLE_WIDTH;
	int vehicle_pitch = 0;

	const Engine *e = this->GetEngine();
	if (e->GetGRF() != NULL && is_custom_sprite(e->u.rail.image_index)) {
		reference_width = e->GetGRF()->traininfo_vehicle_width;
		vehicle_pitch = e->GetGRF()->traininfo_vehicle_pitch;
	}

	if (offset != NULL) {
		offset->x = ScaleGUITrad(reference_width) / 2;
		offset->y = ScaleGUITrad(vehicle_pitch);
	}
	return ScaleGUITrad(this->gcache.cached_veh_length * reference_width / VEHICLE_LENGTH);
}

static SpriteID GetDefaultTrainSprite(uint8 spritenum, Direction direction)
{
	assert(IsValidImageIndex<VEH_TRAIN>(spritenum));
	return ((direction + _engine_sprite_add[spritenum]) & _engine_sprite_and[spritenum]) + _engine_sprite_base[spritenum];
}

/**
 * Get the sprite to display the train.
 * @param direction Direction of view/travel.
 * @param image_type Visualisation context.
 * @return Sprite to display.
 */
void Train::GetImage(Direction direction, EngineImageType image_type, VehicleSpriteSeq *result) const
{
	uint8 spritenum = this->spritenum;

	if (HasBit(this->flags, VRF_REVERSE_DIRECTION)) direction = ReverseDir(direction);

	if (is_custom_sprite(spritenum)) {
		GetCustomVehicleSprite(this, (Direction)(direction + 4 * IS_CUSTOM_SECONDHEAD_SPRITE(spritenum)), image_type, result);
		if (result->IsValid()) return;

		spritenum = this->GetEngine()->original_image_index;
	}

	assert(IsValidImageIndex<VEH_TRAIN>(spritenum));
	SpriteID sprite = GetDefaultTrainSprite(spritenum, direction);

	if (this->cargo.StoredCount() >= this->cargo_cap / 2U) sprite += _wagon_full_adder[spritenum];

	result->Set(sprite);
}

static void GetRailIcon(EngineID engine, bool rear_head, int &y, EngineImageType image_type, VehicleSpriteSeq *result)
{
	const Engine *e = Engine::Get(engine);
	Direction dir = rear_head ? DIR_E : DIR_W;
	uint8 spritenum = e->u.rail.image_index;

	if (is_custom_sprite(spritenum)) {
		GetCustomVehicleIcon(engine, dir, image_type, result);
		if (result->IsValid()) {
			if (e->GetGRF() != NULL) {
				y += ScaleGUITrad(e->GetGRF()->traininfo_vehicle_pitch);
			}
			return;
		}

		spritenum = Engine::Get(engine)->original_image_index;
	}

	if (rear_head) spritenum++;

	result->Set(GetDefaultTrainSprite(spritenum, DIR_W));
}

void DrawTrainEngine(int left, int right, int preferred_x, int y, EngineID engine, PaletteID pal, EngineImageType image_type)
{
	if (RailVehInfo(engine)->railveh_type == RAILVEH_MULTIHEAD) {
		int yf = y;
		int yr = y;

		VehicleSpriteSeq seqf, seqr;
		GetRailIcon(engine, false, yf, image_type, &seqf);
		GetRailIcon(engine, true, yr, image_type, &seqr);

		Rect rectf, rectr;
		seqf.GetBounds(&rectf);
		seqr.GetBounds(&rectr);

<<<<<<< HEAD
		preferred_x = SoftClamp(preferred_x,
				left - UnScaleGUI(real_spritef->x_offs) + ScaleGUITrad(14),
				right - UnScaleGUI(real_spriter->width) - UnScaleGUI(real_spriter->x_offs) - ScaleGUITrad(15));
=======
		preferred_x = Clamp(preferred_x,
				left - UnScaleGUI(rectf.left) + ScaleGUITrad(14),
				right - UnScaleGUI(rectr.right) - ScaleGUITrad(15));
>>>>>>> 92254acf

		seqf.Draw(preferred_x - ScaleGUITrad(14), yf, pal, pal == PALETTE_CRASH);
		seqr.Draw(preferred_x + ScaleGUITrad(15), yr, pal, pal == PALETTE_CRASH);
	} else {
		VehicleSpriteSeq seq;
		GetRailIcon(engine, false, y, image_type, &seq);

		Rect rect;
		seq.GetBounds(&rect);
		preferred_x = Clamp(preferred_x,
				left - UnScaleGUI(rect.left),
				right - UnScaleGUI(rect.right));

		seq.Draw(preferred_x, y, pal, pal == PALETTE_CRASH);
	}
}

/**
 * Get the size of the sprite of a train sprite heading west, or both heads (used for lists).
 * @param engine The engine to get the sprite from.
 * @param[out] width The width of the sprite.
 * @param[out] height The height of the sprite.
 * @param[out] xoffs Number of pixels to shift the sprite to the right.
 * @param[out] yoffs Number of pixels to shift the sprite downwards.
 * @param image_type Context the sprite is used in.
 */
void GetTrainSpriteSize(EngineID engine, uint &width, uint &height, int &xoffs, int &yoffs, EngineImageType image_type)
{
	int y = 0;

	VehicleSpriteSeq seq;
	GetRailIcon(engine, false, y, image_type, &seq);

	Rect rect;
	seq.GetBounds(&rect);

	width  = UnScaleGUI(rect.right - rect.left + 1);
	height = UnScaleGUI(rect.bottom - rect.top + 1);
	xoffs  = UnScaleGUI(rect.left);
	yoffs  = UnScaleGUI(rect.top);

	if (RailVehInfo(engine)->railveh_type == RAILVEH_MULTIHEAD) {
		GetRailIcon(engine, true, y, image_type, &seq);
		seq.GetBounds(&rect);

		/* Calculate values relative to an imaginary center between the two sprites. */
		width = ScaleGUITrad(TRAININFO_DEFAULT_VEHICLE_WIDTH) + UnScaleGUI(rect.right) - xoffs;
		height = max<uint>(height, UnScaleGUI(rect.bottom - rect.top + 1));
		xoffs  = xoffs - ScaleGUITrad(TRAININFO_DEFAULT_VEHICLE_WIDTH) / 2;
		yoffs  = min(yoffs, UnScaleGUI(rect.top));
	}
}

/**
 * Build a railroad wagon.
 * @param tile     tile of the depot where rail-vehicle is built.
 * @param flags    type of operation.
 * @param e        the engine to build.
 * @param ret[out] the vehicle that has been built.
 * @return the cost of this operation or an error.
 */
static CommandCost CmdBuildRailWagon(TileIndex tile, DoCommandFlag flags, const Engine *e, Vehicle **ret)
{
	const RailVehicleInfo *rvi = &e->u.rail;

	/* Check that the wagon can drive on the track in question */
	if (!IsCompatibleRail(rvi->railtype, GetRailType(tile))) return CMD_ERROR;

	if (flags & DC_EXEC) {
		Train *v = new Train();
		*ret = v;
		v->spritenum = rvi->image_index;

		v->engine_type = e->index;
		v->gcache.first_engine = INVALID_ENGINE; // needs to be set before first callback

		DiagDirection dir = GetRailDepotDirection(tile);

		v->direction = DiagDirToDir(dir);
		v->tile = tile;

		int x = TileX(tile) * TILE_SIZE | _vehicle_initial_x_fract[dir];
		int y = TileY(tile) * TILE_SIZE | _vehicle_initial_y_fract[dir];

		v->x_pos = x;
		v->y_pos = y;
		v->z_pos = GetSlopePixelZ(x, y);
		v->owner = _current_company;
		v->track = TRACK_BIT_DEPOT;
		v->vehstatus = VS_HIDDEN | VS_DEFPAL;
		v->reverse_distance = 0;

		v->SetWagon();

		v->SetFreeWagon();
		InvalidateWindowData(WC_VEHICLE_DEPOT, v->tile);

		v->cargo_type = e->GetDefaultCargoType();
		v->cargo_cap = rvi->capacity;
		v->refit_cap = 0;

		v->railtype = rvi->railtype;

		v->date_of_last_service = _date;
		v->build_year = _cur_year;
		v->sprite_seq.Set(SPR_IMG_QUERY);
		v->random_bits = VehicleRandomBits();

		v->group_id = DEFAULT_GROUP;

		AddArticulatedParts(v);

		_new_vehicle_id = v->index;

		v->UpdatePosition();
		v->First()->ConsistChanged(CCF_ARRANGE);
		UpdateTrainGroupID(v->First());

		CheckConsistencyOfArticulatedVehicle(v);

		/* Try to connect the vehicle to one of free chains of wagons. */
		Train *w;
		FOR_ALL_TRAINS(w) {
			if (w->tile == tile &&              ///< Same depot
					w->IsFreeWagon() &&             ///< A free wagon chain
					w->engine_type == e->index &&   ///< Same type
					w->First() != v &&              ///< Don't connect to ourself
					!(w->vehstatus & VS_CRASHED) && ///< Not crashed/flooded
					w->owner == v->owner) {         ///< Same owner
				DoCommand(0, v->index | 1 << 20, w->Last()->index, DC_EXEC, CMD_MOVE_RAIL_VEHICLE);
				break;
			}
		}
	}

	return CommandCost();
}

/** Move all free vehicles in the depot to the train */
static void NormalizeTrainVehInDepot(const Train *u)
{
	const Train *v;
	FOR_ALL_TRAINS(v) {
		if (v->IsFreeWagon() && v->tile == u->tile &&
				v->track == TRACK_BIT_DEPOT &&
				v->owner == u->owner) {
			if (DoCommand(0, v->index | 1 << 20, u->index, DC_EXEC,
					CMD_MOVE_RAIL_VEHICLE).Failed())
				break;
		}
	}
}

static void AddRearEngineToMultiheadedTrain(Train *v)
{
	Train *u = new Train();
	v->value >>= 1;
	u->value = v->value;
	u->direction = v->direction;
	u->owner = v->owner;
	u->tile = v->tile;
	u->x_pos = v->x_pos;
	u->y_pos = v->y_pos;
	u->z_pos = v->z_pos;
	u->track = TRACK_BIT_DEPOT;
	u->vehstatus = v->vehstatus & ~VS_STOPPED;
	u->spritenum = v->spritenum + 1;
	u->cargo_type = v->cargo_type;
	u->cargo_subtype = v->cargo_subtype;
	u->cargo_cap = v->cargo_cap;
	u->refit_cap = v->refit_cap;
	u->railtype = v->railtype;
	u->engine_type = v->engine_type;
	u->reliability = v->reliability;
	u->reliability_spd_dec = v->reliability_spd_dec;
	u->date_of_last_service = v->date_of_last_service;
	u->build_year = v->build_year;
	u->sprite_seq.Set(SPR_IMG_QUERY);
	u->random_bits = VehicleRandomBits();
	v->SetMultiheaded();
	u->SetMultiheaded();
	v->SetNext(u);
	u->UpdatePosition();

	/* Now we need to link the front and rear engines together */
	v->other_multiheaded_part = u;
	u->other_multiheaded_part = v;
}

/**
 * Build a railroad vehicle.
 * @param tile     tile of the depot where rail-vehicle is built.
 * @param flags    type of operation.
 * @param e        the engine to build.
 * @param data     bit 0 prevents any free cars from being added to the train.
 * @param ret[out] the vehicle that has been built.
 * @return the cost of this operation or an error.
 */
CommandCost CmdBuildRailVehicle(TileIndex tile, DoCommandFlag flags, const Engine *e, uint16 data, Vehicle **ret)
{
	const RailVehicleInfo *rvi = &e->u.rail;

	if (rvi->railveh_type == RAILVEH_WAGON) return CmdBuildRailWagon(tile, flags, e, ret);

	/* Check if depot and new engine uses the same kind of tracks *
	 * We need to see if the engine got power on the tile to avoid electric engines in non-electric depots */
	if (!HasPowerOnRail(rvi->railtype, GetRailType(tile))) return CMD_ERROR;

	if (flags & DC_EXEC) {
		DiagDirection dir = GetRailDepotDirection(tile);
		int x = TileX(tile) * TILE_SIZE + _vehicle_initial_x_fract[dir];
		int y = TileY(tile) * TILE_SIZE + _vehicle_initial_y_fract[dir];

		Train *v = new Train();
		*ret = v;
		v->direction = DiagDirToDir(dir);
		v->tile = tile;
		v->owner = _current_company;
		v->x_pos = x;
		v->y_pos = y;
		v->z_pos = GetSlopePixelZ(x, y);
		v->track = TRACK_BIT_DEPOT;
		v->vehstatus = VS_HIDDEN | VS_STOPPED | VS_DEFPAL;
		v->spritenum = rvi->image_index;
		v->cargo_type = e->GetDefaultCargoType();
		v->cargo_cap = rvi->capacity;
		v->refit_cap = 0;
		v->last_station_visited = INVALID_STATION;
		v->last_loading_station = INVALID_STATION;
		v->reverse_distance = 0;

		v->engine_type = e->index;
		v->gcache.first_engine = INVALID_ENGINE; // needs to be set before first callback

		v->reliability = e->reliability;
		v->reliability_spd_dec = e->reliability_spd_dec;
		v->max_age = e->GetLifeLengthInDays();

		v->railtype = rvi->railtype;
		_new_vehicle_id = v->index;

		v->SetServiceInterval(Company::Get(_current_company)->settings.vehicle.servint_trains);
		v->date_of_last_service = _date;
		v->build_year = _cur_year;
		v->sprite_seq.Set(SPR_IMG_QUERY);
		v->random_bits = VehicleRandomBits();

		if (e->flags & ENGINE_EXCLUSIVE_PREVIEW) SetBit(v->vehicle_flags, VF_BUILT_AS_PROTOTYPE);
		v->SetServiceIntervalIsPercent(Company::Get(_current_company)->settings.vehicle.servint_ispercent);
		SB(v->vehicle_flags, VF_AUTOMATE_TIMETABLE, 1, Company::Get(_current_company)->settings.vehicle.auto_timetable_by_default);
		SB(v->vehicle_flags, VF_TIMETABLE_SEPARATION, 1, Company::Get(_current_company)->settings.vehicle.auto_separation_by_default);

		v->group_id = DEFAULT_GROUP;

		v->SetFrontEngine();
		v->SetEngine();

		v->UpdatePosition();

		if (rvi->railveh_type == RAILVEH_MULTIHEAD) {
			AddRearEngineToMultiheadedTrain(v);
		} else {
			AddArticulatedParts(v);
		}

		v->ConsistChanged(CCF_ARRANGE);
		UpdateTrainGroupID(v);

		if (!HasBit(data, 0) && !(flags & DC_AUTOREPLACE)) { // check if the cars should be added to the new vehicle
			NormalizeTrainVehInDepot(v);
		}

		CheckConsistencyOfArticulatedVehicle(v);
	}

	return CommandCost();
}

static Train *FindGoodVehiclePos(const Train *src)
{
	EngineID eng = src->engine_type;
	TileIndex tile = src->tile;

	Train *dst;
	FOR_ALL_TRAINS(dst) {
		if (dst->IsFreeWagon() && dst->tile == tile && !(dst->vehstatus & VS_CRASHED) && dst->owner == src->owner) {
			/* check so all vehicles in the line have the same engine. */
			Train *t = dst;
			while (t->engine_type == eng) {
				t = t->Next();
				if (t == NULL) return dst;
			}
		}
	}

	return NULL;
}

/** Helper type for lists/vectors of trains */
typedef SmallVector<Train *, 16> TrainList;

/**
 * Make a backup of a train into a train list.
 * @param list to make the backup in
 * @param t    the train to make the backup of
 */
static void MakeTrainBackup(TrainList &list, Train *t)
{
	for (; t != NULL; t = t->Next()) *list.Append() = t;
}

/**
 * Restore the train from the backup list.
 * @param list the train to restore.
 */
static void RestoreTrainBackup(TrainList &list)
{
	/* No train, nothing to do. */
	if (list.Length() == 0) return;

	Train *prev = NULL;
	/* Iterate over the list and rebuild it. */
	for (Train **iter = list.Begin(); iter != list.End(); iter++) {
		Train *t = *iter;
		if (prev != NULL) {
			prev->SetNext(t);
		} else if (t->Previous() != NULL) {
			/* Make sure the head of the train is always the first in the chain. */
			t->Previous()->SetNext(NULL);
		}
		prev = t;
	}
}

/**
 * Remove the given wagon from its consist.
 * @param part the part of the train to remove.
 * @param chain whether to remove the whole chain.
 */
static void RemoveFromConsist(Train *part, bool chain = false)
{
	Train *tail = chain ? part->Last() : part->GetLastEnginePart();

	/* Unlink at the front, but make it point to the next
	 * vehicle after the to be remove part. */
	if (part->Previous() != NULL) part->Previous()->SetNext(tail->Next());

	/* Unlink at the back */
	tail->SetNext(NULL);
}

/**
 * Inserts a chain into the train at dst.
 * @param dst   the place where to append after.
 * @param chain the chain to actually add.
 */
static void InsertInConsist(Train *dst, Train *chain)
{
	/* We do not want to add something in the middle of an articulated part. */
	assert(dst->Next() == NULL || !dst->Next()->IsArticulatedPart());

	chain->Last()->SetNext(dst->Next());
	dst->SetNext(chain);
}

/**
 * Normalise the dual heads in the train, i.e. if one is
 * missing move that one to this train.
 * @param t the train to normalise.
 */
static void NormaliseDualHeads(Train *t)
{
	for (; t != NULL; t = t->GetNextVehicle()) {
		if (!t->IsMultiheaded() || !t->IsEngine()) continue;

		/* Make sure that there are no free cars before next engine */
		Train *u;
		for (u = t; u->Next() != NULL && !u->Next()->IsEngine(); u = u->Next()) {}

		if (u == t->other_multiheaded_part) continue;

		/* Remove the part from the 'wrong' train */
		RemoveFromConsist(t->other_multiheaded_part);
		/* And add it to the 'right' train */
		InsertInConsist(u, t->other_multiheaded_part);
	}
}

/**
 * Normalise the sub types of the parts in this chain.
 * @param chain the chain to normalise.
 */
static void NormaliseSubtypes(Train *chain)
{
	/* Nothing to do */
	if (chain == NULL) return;

	/* We must be the first in the chain. */
	assert(chain->Previous() == NULL);

	/* Set the appropriate bits for the first in the chain. */
	if (chain->IsWagon()) {
		chain->SetFreeWagon();
	} else {
		assert(chain->IsEngine());
		chain->SetFrontEngine();
	}

	/* Now clear the bits for the rest of the chain */
	for (Train *t = chain->Next(); t != NULL; t = t->Next()) {
		t->ClearFreeWagon();
		t->ClearFrontEngine();
	}
}

/**
 * Check/validate whether we may actually build a new train.
 * @note All vehicles are/were 'heads' of their chains.
 * @param original_dst The original destination chain.
 * @param dst          The destination chain after constructing the train.
 * @param original_dst The original source chain.
 * @param dst          The source chain after constructing the train.
 * @return possible error of this command.
 */
static CommandCost CheckNewTrain(Train *original_dst, Train *dst, Train *original_src, Train *src)
{
	/* Just add 'new' engines and subtract the original ones.
	 * If that's less than or equal to 0 we can be sure we did
	 * not add any engines (read: trains) along the way. */
	if ((src          != NULL && src->IsEngine()          ? 1 : 0) +
			(dst          != NULL && dst->IsEngine()          ? 1 : 0) -
			(original_src != NULL && original_src->IsEngine() ? 1 : 0) -
			(original_dst != NULL && original_dst->IsEngine() ? 1 : 0) <= 0) {
		return CommandCost();
	}

	/* Get a free unit number and check whether it's within the bounds.
	 * There will always be a maximum of one new train. */
	if (GetFreeUnitNumber(VEH_TRAIN) <= _settings_game.vehicle.max_trains) return CommandCost();

	return_cmd_error(STR_ERROR_TOO_MANY_VEHICLES_IN_GAME);
}

/**
 * Check whether the train parts can be attached.
 * @param t the train to check
 * @return possible error of this command.
 */
static CommandCost CheckTrainAttachment(Train *t)
{
	/* No multi-part train, no need to check. */
	if (t == NULL || t->Next() == NULL || !t->IsEngine()) return CommandCost();

	/* The maximum length for a train. For each part we decrease this by one
	 * and if the result is negative the train is simply too long. */
	int allowed_len = _settings_game.vehicle.max_train_length * TILE_SIZE - t->gcache.cached_veh_length;

	Train *head = t;
	Train *prev = t;

	/* Break the prev -> t link so it always holds within the loop. */
	t = t->Next();
	prev->SetNext(NULL);

	/* Make sure the cache is cleared. */
	head->InvalidateNewGRFCache();

	while (t != NULL) {
		allowed_len -= t->gcache.cached_veh_length;

		Train *next = t->Next();

		/* Unlink the to-be-added piece; it is already unlinked from the previous
		 * part due to the fact that the prev -> t link is broken. */
		t->SetNext(NULL);

		/* Don't check callback for articulated or rear dual headed parts */
		if (!t->IsArticulatedPart() && !t->IsRearDualheaded()) {
			/* Back up and clear the first_engine data to avoid using wagon override group */
			EngineID first_engine = t->gcache.first_engine;
			t->gcache.first_engine = INVALID_ENGINE;

			/* We don't want the cache to interfere. head's cache is cleared before
			 * the loop and after each callback does not need to be cleared here. */
			t->InvalidateNewGRFCache();

			uint16 callback = GetVehicleCallbackParent(CBID_TRAIN_ALLOW_WAGON_ATTACH, 0, 0, head->engine_type, t, head);

			/* Restore original first_engine data */
			t->gcache.first_engine = first_engine;

			/* We do not want to remember any cached variables from the test run */
			t->InvalidateNewGRFCache();
			head->InvalidateNewGRFCache();

			if (callback != CALLBACK_FAILED) {
				/* A failing callback means everything is okay */
				StringID error = STR_NULL;

				if (head->GetGRF()->grf_version < 8) {
					if (callback == 0xFD) error = STR_ERROR_INCOMPATIBLE_RAIL_TYPES;
					if (callback  < 0xFD) error = GetGRFStringID(head->GetGRFID(), 0xD000 + callback);
					if (callback >= 0x100) ErrorUnknownCallbackResult(head->GetGRFID(), CBID_TRAIN_ALLOW_WAGON_ATTACH, callback);
				} else {
					if (callback < 0x400) {
						error = GetGRFStringID(head->GetGRFID(), 0xD000 + callback);
					} else {
						switch (callback) {
							case 0x400: // allow if railtypes match (always the case for OpenTTD)
							case 0x401: // allow
								break;

							default:    // unknown reason -> disallow
							case 0x402: // disallow attaching
								error = STR_ERROR_INCOMPATIBLE_RAIL_TYPES;
								break;
						}
					}
				}

				if (error != STR_NULL) return_cmd_error(error);
			}
		}

		/* And link it to the new part. */
		prev->SetNext(t);
		prev = t;
		t = next;
	}

	if (allowed_len < 0) return_cmd_error(STR_ERROR_TRAIN_TOO_LONG);
	return CommandCost();
}

/**
 * Validate whether we are going to create valid trains.
 * @note All vehicles are/were 'heads' of their chains.
 * @param original_dst The original destination chain.
 * @param dst          The destination chain after constructing the train.
 * @param original_dst The original source chain.
 * @param dst          The source chain after constructing the train.
 * @param check_limit  Whether to check the vehicle limit.
 * @return possible error of this command.
 */
static CommandCost ValidateTrains(Train *original_dst, Train *dst, Train *original_src, Train *src, bool check_limit)
{
	/* Check whether we may actually construct the trains. */
	CommandCost ret = CheckTrainAttachment(src);
	if (ret.Failed()) return ret;
	ret = CheckTrainAttachment(dst);
	if (ret.Failed()) return ret;

	/* Check whether we need to build a new train. */
	return check_limit ? CheckNewTrain(original_dst, dst, original_src, src) : CommandCost();
}

/**
 * Arrange the trains in the wanted way.
 * @param dst_head   The destination chain of the to be moved vehicle.
 * @param dst        The destination for the to be moved vehicle.
 * @param src_head   The source chain of the to be moved vehicle.
 * @param src        The to be moved vehicle.
 * @param move_chain Whether to move all vehicles after src or not.
 */
static void ArrangeTrains(Train **dst_head, Train *dst, Train **src_head, Train *src, bool move_chain)
{
	/* First determine the front of the two resulting trains */
	if (*src_head == *dst_head) {
		/* If we aren't moving part(s) to a new train, we are just moving the
		 * front back and there is not destination head. */
		*dst_head = NULL;
	} else if (*dst_head == NULL) {
		/* If we are moving to a new train the head of the move train would become
		 * the head of the new vehicle. */
		*dst_head = src;
	}

	if (src == *src_head) {
		/* If we are moving the front of a train then we are, in effect, creating
		 * a new head for the train. Point to that. Unless we are moving the whole
		 * train in which case there is not 'source' train anymore.
		 * In case we are a multiheaded part we want the complete thing to come
		 * with us, so src->GetNextUnit(), however... when we are e.g. a wagon
		 * that is followed by a rear multihead we do not want to include that. */
		*src_head = move_chain ? NULL :
				(src->IsMultiheaded() ? src->GetNextUnit() : src->GetNextVehicle());
	}

	/* Now it's just simply removing the part that we are going to move from the
	 * source train and *if* the destination is a not a new train add the chain
	 * at the destination location. */
	RemoveFromConsist(src, move_chain);
	if (*dst_head != src) InsertInConsist(dst, src);

	/* Now normalise the dual heads, that is move the dual heads around in such
	 * a way that the head and rear of a dual head are in the same train */
	NormaliseDualHeads(*src_head);
	NormaliseDualHeads(*dst_head);
}

/**
 * Normalise the head of the train again, i.e. that is tell the world that
 * we have changed and update all kinds of variables.
 * @param head the train to update.
 */
static void NormaliseTrainHead(Train *head)
{
	/* Not much to do! */
	if (head == NULL) return;

	/* Tell the 'world' the train changed. */
	head->ConsistChanged(CCF_ARRANGE);
	UpdateTrainGroupID(head);

	/* Not a front engine, i.e. a free wagon chain. No need to do more. */
	if (!head->IsFrontEngine()) return;

	/* Update the refit button and window */
	InvalidateWindowData(WC_VEHICLE_REFIT, head->index, VIWD_CONSIST_CHANGED);
	SetWindowWidgetDirty(WC_VEHICLE_VIEW, head->index, WID_VV_REFIT);

	/* If we don't have a unit number yet, set one. */
	if (head->unitnumber != 0) return;
	head->unitnumber = GetFreeUnitNumber(VEH_TRAIN);
}

/**
 * Move a rail vehicle around inside the depot.
 * @param tile unused
 * @param flags type of operation
 *              Note: DC_AUTOREPLACE is set when autoreplace tries to undo its modifications or moves vehicles to temporary locations inside the depot.
 * @param p1 various bitstuffed elements
 * - p1 (bit  0 - 19) source vehicle index
 * - p1 (bit      20) move all vehicles following the source vehicle
 * - p1 (bit      21) this is a virtual vehicle (for creating TemplateVehicles)
 * @param p2 what wagon to put the source wagon AFTER, XXX - INVALID_VEHICLE to make a new line
 * @param text unused
 * @return the cost of this operation or an error
 */
CommandCost CmdMoveRailVehicle(TileIndex tile, DoCommandFlag flags, uint32 p1, uint32 p2, const char *text)
{
	VehicleID s = GB(p1, 0, 20);
	VehicleID d = GB(p2, 0, 20);
	bool move_chain = HasBit(p1, 20);

	Train *src = Train::GetIfValid(s);
	if (src == NULL) return CMD_ERROR;

	CommandCost ret = CheckOwnership(src->owner);
	if (ret.Failed()) return ret;

	/* Do not allow moving crashed vehicles inside the depot, it is likely to cause asserts later */
	if (src->vehstatus & VS_CRASHED) return CMD_ERROR;

	/* if nothing is selected as destination, try and find a matching vehicle to drag to. */
	Train *dst;
	if (d == INVALID_VEHICLE) {
		dst = src->IsEngine() ? NULL : FindGoodVehiclePos(src);
	} else {
		dst = Train::GetIfValid(d);
		if (dst == NULL) return CMD_ERROR;

		CommandCost ret = CheckOwnership(dst->owner);
		if (ret.Failed()) return ret;

		/* Do not allow appending to crashed vehicles, too */
		if (dst->vehstatus & VS_CRASHED) return CMD_ERROR;
	}

	/* if an articulated part is being handled, deal with its parent vehicle */
	src = src->GetFirstEnginePart();
	if (dst != NULL) {
		dst = dst->GetFirstEnginePart();
	}

	/* don't move the same vehicle.. */
	if (src == dst) return CommandCost();

	/* locate the head of the two chains */
	Train *src_head = src->First();
	Train *dst_head;
	if (dst != NULL) {
		dst_head = dst->First();
		if (dst_head->tile != src_head->tile) return CMD_ERROR;
		/* Now deal with articulated part of destination wagon */
		dst = dst->GetLastEnginePart();
	} else {
		dst_head = NULL;
	}

	if (src->IsRearDualheaded()) return_cmd_error(STR_ERROR_REAR_ENGINE_FOLLOW_FRONT);

	/* When moving all wagons, we can't have the same src_head and dst_head */
	if (move_chain && src_head == dst_head) return CommandCost();

	/* When moving a multiheaded part to be place after itself, bail out. */
	if (!move_chain && dst != NULL && dst->IsRearDualheaded() && src == dst->other_multiheaded_part) return CommandCost();

	/* Check if all vehicles in the source train are stopped inside a depot. */
	/* Do this check only if the vehicle to be moved is non-virtual */
	if (!HasBit(p1, 21)) {
		if (!src_head->IsStoppedInDepot()) return_cmd_error(STR_ERROR_TRAINS_CAN_ONLY_BE_ALTERED_INSIDE_A_DEPOT);
	}

	/* Check if all vehicles in the destination train are stopped inside a depot. */
	/* Do this check only if the destination vehicle is non-virtual */
	if (!HasBit(p1, 21)) {
		if (dst_head != NULL && !dst_head->IsStoppedInDepot()) return_cmd_error(STR_ERROR_TRAINS_CAN_ONLY_BE_ALTERED_INSIDE_A_DEPOT);
	}

	/* First make a backup of the order of the trains. That way we can do
	 * whatever we want with the order and later on easily revert. */
	TrainList original_src;
	TrainList original_dst;

	MakeTrainBackup(original_src, src_head);
	MakeTrainBackup(original_dst, dst_head);

	/* Also make backup of the original heads as ArrangeTrains can change them.
	 * For the destination head we do not care if it is the same as the source
	 * head because in that case it's just a copy. */
	Train *original_src_head = src_head;
	Train *original_dst_head = (dst_head == src_head ? NULL : dst_head);

	/* We want this information from before the rearrangement, but execute this after the validation.
	 * original_src_head can't be NULL; src is by definition != NULL, so src_head can't be NULL as
	 * src->GetFirst() always yields non-NULL, so eventually original_src_head != NULL as well. */
	bool original_src_head_front_engine = original_src_head->IsFrontEngine();
	bool original_dst_head_front_engine = original_dst_head != NULL && original_dst_head->IsFrontEngine();

	/* (Re)arrange the trains in the wanted arrangement. */
	ArrangeTrains(&dst_head, dst, &src_head, src, move_chain);

	if ((flags & DC_AUTOREPLACE) == 0) {
		/* If the autoreplace flag is set we do not need to test for the validity
		 * because we are going to revert the train to its original state. As we
		 * assume the original state was correct autoreplace can skip this. */
		CommandCost ret = ValidateTrains(original_dst_head, dst_head, original_src_head, src_head, true);
		if (ret.Failed()) {
			/* Restore the train we had. */
			RestoreTrainBackup(original_src);
			RestoreTrainBackup(original_dst);
			return ret;
		}
	}

	/* do it? */
	if (flags & DC_EXEC) {
		/* Remove old heads from the statistics */
		if (original_src_head_front_engine) GroupStatistics::CountVehicle(original_src_head, -1);
		if (original_dst_head_front_engine) GroupStatistics::CountVehicle(original_dst_head, -1);

		/* First normalise the sub types of the chains. */
		NormaliseSubtypes(src_head);
		NormaliseSubtypes(dst_head);

		/* There are 14 different cases:
		 *  1) front engine gets moved to a new train, it stays a front engine.
		 *     a) the 'next' part is a wagon that becomes a free wagon chain.
		 *     b) the 'next' part is an engine that becomes a front engine.
		 *     c) there is no 'next' part, nothing else happens
		 *  2) front engine gets moved to another train, it is not a front engine anymore
		 *     a) the 'next' part is a wagon that becomes a free wagon chain.
		 *     b) the 'next' part is an engine that becomes a front engine.
		 *     c) there is no 'next' part, nothing else happens
		 *  3) front engine gets moved to later in the current train, it is not a front engine anymore.
		 *     a) the 'next' part is a wagon that becomes a free wagon chain.
		 *     b) the 'next' part is an engine that becomes a front engine.
		 *  4) free wagon gets moved
		 *     a) the 'next' part is a wagon that becomes a free wagon chain.
		 *     b) the 'next' part is an engine that becomes a front engine.
		 *     c) there is no 'next' part, nothing else happens
		 *  5) non front engine gets moved and becomes a new train, nothing else happens
		 *  6) non front engine gets moved within a train / to another train, nothing hapens
		 *  7) wagon gets moved, nothing happens
		 */
		if (src == original_src_head && src->IsEngine() && !src->IsFrontEngine()) {
			/* Cases #2 and #3: the front engine gets trashed. */
			DeleteWindowById(WC_VEHICLE_VIEW, src->index);
			DeleteWindowById(WC_VEHICLE_ORDERS, src->index);
			DeleteWindowById(WC_VEHICLE_REFIT, src->index);
			DeleteWindowById(WC_VEHICLE_DETAILS, src->index);
			DeleteWindowById(WC_VEHICLE_TIMETABLE, src->index);
			DeleteNewGRFInspectWindow(GSF_TRAINS, src->index);
			SetWindowDirty(WC_COMPANY, _current_company);

			/* Delete orders, group stuff and the unit number as we're not the
			 * front of any vehicle anymore. */
			DeleteVehicleOrders(src);
			RemoveVehicleFromGroup(src);
			src->unitnumber = 0;
		}

		/* We weren't a front engine but are becoming one. So
		 * we should be put in the default group. */
		if (original_src_head != src && dst_head == src) {
			SetTrainGroupID(src, DEFAULT_GROUP);
			SetWindowDirty(WC_COMPANY, _current_company);
		}

		/* Add new heads to statistics */
		if (src_head != NULL && src_head->IsFrontEngine()) GroupStatistics::CountVehicle(src_head, 1);
		if (dst_head != NULL && dst_head->IsFrontEngine()) GroupStatistics::CountVehicle(dst_head, 1);

		/* Handle 'new engine' part of cases #1b, #2b, #3b, #4b and #5 in NormaliseTrainHead. */
		NormaliseTrainHead(src_head);
		NormaliseTrainHead(dst_head);

		if ((flags & DC_NO_CARGO_CAP_CHECK) == 0) {
			CheckCargoCapacity(src_head);
			CheckCargoCapacity(dst_head);
		}

		if (src_head != NULL) {
			src_head->last_loading_station = INVALID_STATION;
			ClrBit(src_head->vehicle_flags, VF_LAST_LOAD_ST_SEP);
		}
		if (dst_head != NULL) {
			dst_head->last_loading_station = INVALID_STATION;
			ClrBit(dst_head->vehicle_flags, VF_LAST_LOAD_ST_SEP);
		}

		if (src_head != NULL) src_head->First()->MarkDirty();
		if (dst_head != NULL) dst_head->First()->MarkDirty();

		/* We are undoubtedly changing something in the depot and train list. */
		/* But only if the moved vehicle is not virtual */
		if (!HasBit(src->subtype, GVSF_VIRTUAL)) {
			InvalidateWindowData(WC_VEHICLE_DEPOT, src->tile);
			InvalidateWindowClassesData(WC_TRAINS_LIST, 0);
		}
	} else {
		/* We don't want to execute what we're just tried. */
		RestoreTrainBackup(original_src);
		RestoreTrainBackup(original_dst);
	}

	return CommandCost();
}

/**
 * Sell a (single) train wagon/engine.
 * @param flags type of operation
 * @param t     the train wagon to sell
 * @param data  the selling mode
 * - data = 0: only sell the single dragged wagon/engine (and any belonging rear-engines)
 * - data = 1: sell the vehicle and all vehicles following it in the chain
 *             if the wagon is dragged, don't delete the possibly belonging rear-engine to some front
 * @param user  the user for the order backup.
 * @return the cost of this operation or an error
 */
CommandCost CmdSellRailWagon(DoCommandFlag flags, Vehicle *t, uint16 data, uint32 user)
{
	/* Sell a chain of vehicles or not? */
	bool sell_chain = HasBit(data, 0);

	Train *v = Train::From(t)->GetFirstEnginePart();
	Train *first = v->First();

	if (v->IsRearDualheaded()) return_cmd_error(STR_ERROR_REAR_ENGINE_FOLLOW_FRONT);

	/* First make a backup of the order of the train. That way we can do
	 * whatever we want with the order and later on easily revert. */
	TrainList original;
	MakeTrainBackup(original, first);

	/* We need to keep track of the new head and the head of what we're going to sell. */
	Train *new_head = first;
	Train *sell_head = NULL;

	/* Split the train in the wanted way. */
	ArrangeTrains(&sell_head, NULL, &new_head, v, sell_chain);

	/* We don't need to validate the second train; it's going to be sold. */
	CommandCost ret = ValidateTrains(NULL, NULL, first, new_head, (flags & DC_AUTOREPLACE) == 0);
	if (ret.Failed()) {
		/* Restore the train we had. */
		RestoreTrainBackup(original);
		return ret;
	}

	if (first->orders.list == NULL && !OrderList::CanAllocateItem()) {
		/* Restore the train we had. */
		RestoreTrainBackup(original);
		return_cmd_error(STR_ERROR_NO_MORE_SPACE_FOR_ORDERS);
	}

	CommandCost cost(EXPENSES_NEW_VEHICLES);
	for (Train *t = sell_head; t != NULL; t = t->Next()) cost.AddCost(-t->value);

	/* do it? */
	if (flags & DC_EXEC) {
		/* First normalise the sub types of the chain. */
		NormaliseSubtypes(new_head);

		if (v == first && v->IsEngine() && !sell_chain && new_head != NULL && new_head->IsFrontEngine()) {
			/* We are selling the front engine. In this case we want to
			 * 'give' the order, unit number and such to the new head. */
			new_head->orders.list = first->orders.list;
			new_head->AddToShared(first);
			DeleteVehicleOrders(first);

			/* Copy other important data from the front engine */
			new_head->CopyVehicleConfigAndStatistics(first);
			GroupStatistics::CountVehicle(new_head, 1); // after copying over the profit
		} else if (v->IsPrimaryVehicle() && data & (MAKE_ORDER_BACKUP_FLAG >> 20)) {
			OrderBackup::Backup(v, user);
		}

		/* We need to update the information about the train. */
		NormaliseTrainHead(new_head);

		/* We are undoubtedly changing something in the depot and train list. */
		/* Unless its a virtual train */
		if (!HasBit(v->subtype, GVSF_VIRTUAL)) {
			InvalidateWindowData(WC_VEHICLE_DEPOT, v->tile);
			InvalidateWindowClassesData(WC_TRAINS_LIST, 0);
		}

		/* Actually delete the sold 'goods' */
		delete sell_head;
	} else {
		/* We don't want to execute what we're just tried. */
		RestoreTrainBackup(original);
	}

	return cost;
}

void Train::UpdateDeltaXY(Direction direction)
{
	/* Set common defaults. */
	this->x_offs    = -1;
	this->y_offs    = -1;
	this->x_extent  =  3;
	this->y_extent  =  3;
	this->z_extent  =  6;
	this->x_bb_offs =  0;
	this->y_bb_offs =  0;

	if (!IsDiagonalDirection(direction)) {
		static const int _sign_table[] =
		{
			/* x, y */
			-1, -1, // DIR_N
			-1,  1, // DIR_E
			 1,  1, // DIR_S
			 1, -1, // DIR_W
		};

		int half_shorten = (VEHICLE_LENGTH - this->gcache.cached_veh_length) / 2;

		/* For all straight directions, move the bound box to the centre of the vehicle, but keep the size. */
		this->x_offs -= half_shorten * _sign_table[direction];
		this->y_offs -= half_shorten * _sign_table[direction + 1];
		this->x_extent += this->x_bb_offs = half_shorten * _sign_table[direction];
		this->y_extent += this->y_bb_offs = half_shorten * _sign_table[direction + 1];
	} else {
		switch (direction) {
				/* Shorten southern corner of the bounding box according the vehicle length
				 * and center the bounding box on the vehicle. */
			case DIR_NE:
				this->x_offs    = 1 - (this->gcache.cached_veh_length + 1) / 2;
				this->x_extent  = this->gcache.cached_veh_length - 1;
				this->x_bb_offs = -1;
				break;

			case DIR_NW:
				this->y_offs    = 1 - (this->gcache.cached_veh_length + 1) / 2;
				this->y_extent  = this->gcache.cached_veh_length - 1;
				this->y_bb_offs = -1;
				break;

				/* Move northern corner of the bounding box down according to vehicle length
				 * and center the bounding box on the vehicle. */
			case DIR_SW:
				this->x_offs    = 1 + (this->gcache.cached_veh_length + 1) / 2 - VEHICLE_LENGTH;
				this->x_extent  = VEHICLE_LENGTH - 1;
				this->x_bb_offs = VEHICLE_LENGTH - this->gcache.cached_veh_length - 1;
				break;

			case DIR_SE:
				this->y_offs    = 1 + (this->gcache.cached_veh_length + 1) / 2 - VEHICLE_LENGTH;
				this->y_extent  = VEHICLE_LENGTH - 1;
				this->y_bb_offs = VEHICLE_LENGTH - this->gcache.cached_veh_length - 1;
				break;

			default:
				NOT_REACHED();
		}
	}
}

/**
 * Mark a train as stuck and stop it if it isn't stopped right now.
 * @param v %Train to mark as being stuck.
 */
static void MarkTrainAsStuck(Train *v)
{
	if (!HasBit(v->flags, VRF_TRAIN_STUCK)) {
		/* It is the first time the problem occurred, set the "train stuck" flag. */
		SetBit(v->flags, VRF_TRAIN_STUCK);

		v->wait_counter = 0;

		/* Stop train */
		v->cur_speed = 0;
		v->subspeed = 0;
		v->SetLastSpeed();

		SetWindowWidgetDirty(WC_VEHICLE_VIEW, v->index, WID_VV_START_STOP);
	}
}

/**
 * Swap the two up/down flags in two ways:
 * - Swap values of \a swap_flag1 and \a swap_flag2, and
 * - If going up previously (#GVF_GOINGUP_BIT set), the #GVF_GOINGDOWN_BIT is set, and vice versa.
 * @param swap_flag1 [inout] First train flag.
 * @param swap_flag2 [inout] Second train flag.
 */
static void SwapTrainFlags(uint16 *swap_flag1, uint16 *swap_flag2)
{
	uint16 flag1 = *swap_flag1;
	uint16 flag2 = *swap_flag2;

	/* Clear the flags */
	ClrBit(*swap_flag1, GVF_GOINGUP_BIT);
	ClrBit(*swap_flag1, GVF_GOINGDOWN_BIT);
	ClrBit(*swap_flag2, GVF_GOINGUP_BIT);
	ClrBit(*swap_flag2, GVF_GOINGDOWN_BIT);

	/* Reverse the rail-flags (if needed) */
	if (HasBit(flag1, GVF_GOINGUP_BIT)) {
		SetBit(*swap_flag2, GVF_GOINGDOWN_BIT);
	} else if (HasBit(flag1, GVF_GOINGDOWN_BIT)) {
		SetBit(*swap_flag2, GVF_GOINGUP_BIT);
	}
	if (HasBit(flag2, GVF_GOINGUP_BIT)) {
		SetBit(*swap_flag1, GVF_GOINGDOWN_BIT);
	} else if (HasBit(flag2, GVF_GOINGDOWN_BIT)) {
		SetBit(*swap_flag1, GVF_GOINGUP_BIT);
	}
}

/**
 * Updates some variables after swapping the vehicle.
 * @param v swapped vehicle
 */
static void UpdateStatusAfterSwap(Train *v)
{
	v->cur_image_valid_dir = INVALID_DIR;

	/* Reverse the direction. */
	if (v->track != TRACK_BIT_DEPOT) v->direction = ReverseDir(v->direction);

	/* Call the proper EnterTile function unless we are in a wormhole. */
	if (v->track != TRACK_BIT_WORMHOLE) {
		VehicleEnterTile(v, v->tile, v->x_pos, v->y_pos);
	} else {
		/* VehicleEnter_TunnelBridge() sets TRACK_BIT_WORMHOLE when the vehicle
		 * is on the last bit of the bridge head (frame == TILE_SIZE - 1).
		 * If we were swapped with such a vehicle, we have set TRACK_BIT_WORMHOLE,
		 * when we shouldn't have. Check if this is the case. */
		TileIndex vt = TileVirtXY(v->x_pos, v->y_pos);
		if (IsTileType(vt, MP_TUNNELBRIDGE)) {
			VehicleEnterTile(v, vt, v->x_pos, v->y_pos);
			if (v->track != TRACK_BIT_WORMHOLE && IsBridgeTile(v->tile)) {
				/* We have just left the wormhole, possibly set the
				 * "goingdown" bit. UpdateInclination() can be used
				 * because we are at the border of the tile. */
				v->UpdatePosition();
				v->UpdateInclination(true, true);
				return;
			}
		}
	}

	v->UpdatePosition();
	v->UpdateViewport(true, true);
}

/**
 * Swap vehicles \a l and \a r in consist \a v, and reverse their direction.
 * @param v Consist to change.
 * @param l %Vehicle index in the consist of the first vehicle.
 * @param r %Vehicle index in the consist of the second vehicle.
 */
void ReverseTrainSwapVeh(Train *v, int l, int r)
{
	Train *a, *b;

	/* locate vehicles to swap */
	for (a = v; l != 0; l--) a = a->Next();
	for (b = v; r != 0; r--) b = b->Next();

	if (a != b) {
		/* swap the hidden bits */
		{
			uint16 tmp = (a->vehstatus & ~VS_HIDDEN) | (b->vehstatus & VS_HIDDEN);
			b->vehstatus = (b->vehstatus & ~VS_HIDDEN) | (a->vehstatus & VS_HIDDEN);
			a->vehstatus = tmp;
		}

		Swap(a->track, b->track);
		Swap(a->direction, b->direction);
		Swap(a->x_pos, b->x_pos);
		Swap(a->y_pos, b->y_pos);
		Swap(a->tile,  b->tile);
		Swap(a->z_pos, b->z_pos);

		SwapTrainFlags(&a->gv_flags, &b->gv_flags);

		UpdateStatusAfterSwap(a);
		UpdateStatusAfterSwap(b);
	} else {
		/* Swap GVF_GOINGUP_BIT/GVF_GOINGDOWN_BIT.
		 * This is a little bit redundant way, a->gv_flags will
		 * be (re)set twice, but it reduces code duplication */
		SwapTrainFlags(&a->gv_flags, &a->gv_flags);
		UpdateStatusAfterSwap(a);
	}
}


/**
 * Check if the vehicle is a train
 * @param v vehicle on tile
 * @return v if it is a train, NULL otherwise
 */
static Vehicle *TrainOnTileEnum(Vehicle *v, void *)
{
	return (v->type == VEH_TRAIN) ? v : NULL;
}


/**
 * Checks if a train is approaching a rail-road crossing
 * @param v vehicle on tile
 * @param data tile with crossing we are testing
 * @return v if it is approaching a crossing, NULL otherwise
 */
static Vehicle *TrainApproachingCrossingEnum(Vehicle *v, void *data)
{
	if (v->type != VEH_TRAIN || (v->vehstatus & VS_CRASHED)) return NULL;

	Train *t = Train::From(v);
	if (!t->IsFrontEngine()) return NULL;

	TileIndex tile = *(TileIndex *)data;

	if (TrainApproachingCrossingTile(t) != tile) return NULL;

	return t;
}


/**
 * Finds a vehicle approaching rail-road crossing
 * @param tile tile to test
 * @return true if a vehicle is approaching the crossing
 * @pre tile is a rail-road crossing
 */
static bool TrainApproachingCrossing(TileIndex tile)
{
	assert(IsLevelCrossingTile(tile));

	DiagDirection dir = AxisToDiagDir(GetCrossingRailAxis(tile));
	TileIndex tile_from = tile + TileOffsByDiagDir(dir);

	if (HasVehicleOnPos(tile_from, &tile, &TrainApproachingCrossingEnum)) return true;

	dir = ReverseDiagDir(dir);
	tile_from = tile + TileOffsByDiagDir(dir);

	return HasVehicleOnPos(tile_from, &tile, &TrainApproachingCrossingEnum);
}

/** Check if the crossing should be closed
 *  @return train on crossing || train approaching crossing || reserved
 */
static inline bool CheckLevelCrossing(TileIndex tile)
{
	return HasCrossingReservation(tile) || HasVehicleOnPos(tile, NULL, &TrainOnTileEnum) || TrainApproachingCrossing(tile);
}

/**
 * Sets correct crossing state
 * @param tile tile to update
 * @param sound should we play sound?
 * @param force_state force close the crossing due to an adjacent tile
 * @pre tile is a rail-road crossing
 */
static void UpdateLevelCrossingTile(TileIndex tile, bool sound, bool force_state = false)
{
	assert(IsLevelCrossingTile(tile));
	bool new_state;

	if (force_state) {
		new_state = force_state;
	} else {
		new_state = CheckLevelCrossing(tile);
	}

	if (new_state != IsCrossingBarred(tile)) {
		if (new_state && sound) {
			if (_settings_client.sound.ambient) SndPlayTileFx(SND_0E_LEVEL_CROSSING, tile);
		}
		SetCrossingBarred(tile, new_state);
		MarkTileDirtyByTile(tile, ZOOM_LVL_DRAW_MAP);
	}
}

/**
 * Cycles the adjacent crossings and sets their state
 * @param tile tile to update
 * @param sound should we play sound?
 */
void UpdateLevelCrossing(TileIndex tile, bool sound)
{
	bool is_forced = false;
	if (!IsLevelCrossingTile(tile)) return;

	Axis axis = GetCrossingRoadAxis(tile);

	if (_settings_game.vehicle.adjacent_crossings) {
		for (TileIndex t = tile; !is_forced && IsLevelCrossingTile(t) && GetCrossingRoadAxis(t) == axis; t = TileAddByDiagDir(t, AxisToDiagDir(GetCrossingRoadAxis(t)))) {
			is_forced |= CheckLevelCrossing(t);
		}
		for (TileIndex t = tile; !is_forced && IsLevelCrossingTile(t) && GetCrossingRoadAxis(t) == axis; t = TileAddByDiagDir(t, ReverseDiagDir(AxisToDiagDir(GetCrossingRoadAxis(t))))) {
			is_forced |= CheckLevelCrossing(t);
		}
	}

	for (TileIndex t = tile; IsLevelCrossingTile(t) && GetCrossingRoadAxis(t) == axis; t = TileAddByDiagDir(t, AxisToDiagDir(GetCrossingRoadAxis(t)))) {
		UpdateLevelCrossingTile(t, sound, is_forced);
	}
	for (TileIndex t = tile; IsLevelCrossingTile(t) && GetCrossingRoadAxis(t) == axis; t = TileAddByDiagDir(t, ReverseDiagDir(AxisToDiagDir(GetCrossingRoadAxis(t))))) {
		UpdateLevelCrossingTile(t, sound, is_forced);
	}
}


/**
 * Bars crossing and plays ding-ding sound if not barred already
 * @param tile tile with crossing
 * @pre tile is a rail-road crossing
 */
static inline void MaybeBarCrossingWithSound(TileIndex tile)
{
	if (!IsCrossingBarred(tile)) {
		SetCrossingReservation(tile, true);
		UpdateLevelCrossing(tile, true);
	}
}


/**
 * Advances wagons for train reversing, needed for variable length wagons.
 * This one is called before the train is reversed.
 * @param v First vehicle in chain
 */
static void AdvanceWagonsBeforeSwap(Train *v)
{
	Train *base = v;
	Train *first = base; // first vehicle to move
	Train *last = v->Last(); // last vehicle to move
	uint length = CountVehiclesInChain(v);

	while (length > 2) {
		last = last->Previous();
		first = first->Next();

		int differential = base->CalcNextVehicleOffset() - last->CalcNextVehicleOffset();

		/* do not update images now
		 * negative differential will be handled in AdvanceWagonsAfterSwap() */
		for (int i = 0; i < differential; i++) TrainController(first, last->Next());

		base = first; // == base->Next()
		length -= 2;
	}
}


/**
 * Advances wagons for train reversing, needed for variable length wagons.
 * This one is called after the train is reversed.
 * @param v First vehicle in chain
 */
static void AdvanceWagonsAfterSwap(Train *v)
{
	/* first of all, fix the situation when the train was entering a depot */
	Train *dep = v; // last vehicle in front of just left depot
	while (dep->Next() != NULL && (dep->track == TRACK_BIT_DEPOT || dep->Next()->track != TRACK_BIT_DEPOT)) {
		dep = dep->Next(); // find first vehicle outside of a depot, with next vehicle inside a depot
	}

	Train *leave = dep->Next(); // first vehicle in a depot we are leaving now

	if (leave != NULL) {
		/* 'pull' next wagon out of the depot, so we won't miss it (it could stay in depot forever) */
		int d = TicksToLeaveDepot(dep);

		if (d <= 0) {
			leave->vehstatus &= ~VS_HIDDEN; // move it out of the depot
			leave->track = TrackToTrackBits(GetRailDepotTrack(leave->tile));
			for (int i = 0; i >= d; i--) TrainController(leave, NULL); // maybe move it, and maybe let another wagon leave
		}
	} else {
		dep = NULL; // no vehicle in a depot, so no vehicle leaving a depot
	}

	Train *base = v;
	Train *first = base; // first vehicle to move
	Train *last = v->Last(); // last vehicle to move
	uint length = CountVehiclesInChain(v);

	/* We have to make sure all wagons that leave a depot because of train reversing are moved correctly
	 * they have already correct spacing, so we have to make sure they are moved how they should */
	bool nomove = (dep == NULL); // If there is no vehicle leaving a depot, limit the number of wagons moved immediately.

	while (length > 2) {
		/* we reached vehicle (originally) in front of a depot, stop now
		 * (we would move wagons that are already moved with new wagon length). */
		if (base == dep) break;

		/* the last wagon was that one leaving a depot, so do not move it anymore */
		if (last == dep) nomove = true;

		last = last->Previous();
		first = first->Next();

		int differential = last->CalcNextVehicleOffset() - base->CalcNextVehicleOffset();

		/* do not update images now */
		for (int i = 0; i < differential; i++) TrainController(first, (nomove ? last->Next() : NULL));

		base = first; // == base->Next()
		length -= 2;
	}
}

/**
 * Turn a train around.
 * @param v %Train to turn around.
 */
void ReverseTrainDirection(Train *v)
{
	if (IsRailDepotTile(v->tile)) {
		InvalidateWindowData(WC_VEHICLE_DEPOT, v->tile);
	}

	v->reverse_distance = 0;

	/* Clear path reservation in front if train is not stuck. */
	if (!HasBit(v->flags, VRF_TRAIN_STUCK)) FreeTrainTrackReservation(v);

	/* Check if we were approaching a rail/road-crossing */
	TileIndex crossing = TrainApproachingCrossingTile(v);

	/* count number of vehicles */
	int r = CountVehiclesInChain(v) - 1;  // number of vehicles - 1

	AdvanceWagonsBeforeSwap(v);

	/* swap start<>end, start+1<>end-1, ... */
	int l = 0;
	do {
		ReverseTrainSwapVeh(v, l++, r--);
	} while (l <= r);

	AdvanceWagonsAfterSwap(v);

	if (IsRailDepotTile(v->tile)) {
		InvalidateWindowData(WC_VEHICLE_DEPOT, v->tile);
	}

	ToggleBit(v->flags, VRF_TOGGLE_REVERSE);

	ClrBit(v->flags, VRF_REVERSING);

	/* recalculate cached data */
	v->ConsistChanged(CCF_TRACK);

	/* update all images */
	for (Train *u = v; u != NULL; u = u->Next()) u->UpdateViewport(false, false);

	/* update crossing we were approaching */
	if (crossing != INVALID_TILE) UpdateLevelCrossing(crossing);

	/* maybe we are approaching crossing now, after reversal */
	crossing = TrainApproachingCrossingTile(v);
	if (crossing != INVALID_TILE) MaybeBarCrossingWithSound(crossing);

	/* If we are inside a depot after reversing, don't bother with path reserving. */
	if (v->track == TRACK_BIT_DEPOT) {
		/* Can't be stuck here as inside a depot is always a safe tile. */
		if (HasBit(v->flags, VRF_TRAIN_STUCK)) SetWindowWidgetDirty(WC_VEHICLE_VIEW, v->index, WID_VV_START_STOP);
		ClrBit(v->flags, VRF_TRAIN_STUCK);
		return;
	}

	/* We are inside tunnel/bidge with signals, reversing will close the entrance. */
	if (IsTunnelBridgeWithSignalSimulation(v->tile)) {
		/* Flip signal on tunnel entrance tile red. */
		SetTunnelBridgeSignalState(v->tile, SIGNAL_STATE_RED);
		MarkTileDirtyByTile(v->tile);
		/* Clear counters. */
		v->wait_counter = 0;
		v->load_unload_ticks = 0;
		return;
	}

	/* TrainExitDir does not always produce the desired dir for depots and
	 * tunnels/bridges that is needed for UpdateSignalsOnSegment. */
	DiagDirection dir = TrainExitDir(v->direction, v->track);
	if (IsRailDepotTile(v->tile) || IsTileType(v->tile, MP_TUNNELBRIDGE)) dir = INVALID_DIAGDIR;

	if (UpdateSignalsOnSegment(v->tile, dir, v->owner) == SIGSEG_PBS || _settings_game.pf.reserve_paths) {
		/* If we are currently on a tile with conventional signals, we can't treat the
		 * current tile as a safe tile or we would enter a PBS block without a reservation. */
		bool first_tile_okay = !(IsTileType(v->tile, MP_RAILWAY) &&
			HasSignalOnTrackdir(v->tile, v->GetVehicleTrackdir()) &&
			!IsPbsSignal(GetSignalType(v->tile, FindFirstTrack(v->track))));

		/* If we are on a depot tile facing outwards, do not treat the current tile as safe. */
		if (IsRailDepotTile(v->tile) && TrackdirToExitdir(v->GetVehicleTrackdir()) == GetRailDepotDirection(v->tile)) first_tile_okay = false;

		if (IsRailStationTile(v->tile)) SetRailStationPlatformReservation(v->tile, TrackdirToExitdir(v->GetVehicleTrackdir()), true);
		if (TryPathReserve(v, false, first_tile_okay)) {
			/* Do a look-ahead now in case our current tile was already a safe tile. */
			CheckNextTrainTile(v);
		} else if (v->current_order.GetType() != OT_LOADING) {
			/* Do not wait for a way out when we're still loading */
			MarkTrainAsStuck(v);
		}
	} else if (HasBit(v->flags, VRF_TRAIN_STUCK)) {
		/* A train not inside a PBS block can't be stuck. */
		ClrBit(v->flags, VRF_TRAIN_STUCK);
		v->wait_counter = 0;
	}
}

/**
 * Reverse train.
 * @param tile unused
 * @param flags type of operation
 * @param p1 train to reverse
 * @param p2 if true, reverse a unit in a train (needs to be in a depot)
 * @param text unused
 * @return the cost of this operation or an error
 */
CommandCost CmdReverseTrainDirection(TileIndex tile, DoCommandFlag flags, uint32 p1, uint32 p2, const char *text)
{
	Train *v = Train::GetIfValid(p1);
	if (v == NULL) return CMD_ERROR;

	CommandCost ret = CheckOwnership(v->owner);
	if (ret.Failed()) return ret;

	if (p2 != 0) {
		/* turn a single unit around */

		if (v->IsMultiheaded() || HasBit(EngInfo(v->engine_type)->callback_mask, CBM_VEHICLE_ARTIC_ENGINE)) {
			return_cmd_error(STR_ERROR_CAN_T_REVERSE_DIRECTION_RAIL_VEHICLE_MULTIPLE_UNITS);
		}
		if (!HasBit(EngInfo(v->engine_type)->misc_flags, EF_RAIL_FLIPS)) return CMD_ERROR;

		Train *front = v->First();
		/* make sure the vehicle is stopped in the depot */
		if (!front->IsStoppedInDepot()) {
			return_cmd_error(STR_ERROR_TRAINS_CAN_ONLY_BE_ALTERED_INSIDE_A_DEPOT);
		}

		if (flags & DC_EXEC) {
			ToggleBit(v->flags, VRF_REVERSE_DIRECTION);

			front->ConsistChanged(CCF_ARRANGE);
			SetWindowDirty(WC_VEHICLE_DEPOT, front->tile);
			SetWindowDirty(WC_VEHICLE_DETAILS, front->index);
			SetWindowDirty(WC_VEHICLE_VIEW, front->index);
			SetWindowClassesDirty(WC_TRAINS_LIST);
		}
	} else {
		/* turn the whole train around */
		if ((v->vehstatus & VS_CRASHED) || HasBit(v->flags, VRF_BREAKDOWN_STOPPED)) return CMD_ERROR;

		if (flags & DC_EXEC) {
			/* Properly leave the station if we are loading and won't be loading anymore */
			if (v->current_order.IsType(OT_LOADING)) {
				const Vehicle *last = v;
				while (last->Next() != NULL) last = last->Next();

				/* not a station || different station --> leave the station */
				if (!IsTileType(last->tile, MP_STATION) || GetStationIndex(last->tile) != GetStationIndex(v->tile)) {
					v->LeaveStation();
				}
			}

			/* We cancel any 'skip signal at dangers' here */
			v->force_proceed = TFP_NONE;
			SetWindowDirty(WC_VEHICLE_VIEW, v->index);

			if (_settings_game.vehicle.train_acceleration_model != AM_ORIGINAL && v->cur_speed != 0) {
				ToggleBit(v->flags, VRF_REVERSING);
			} else {
				v->cur_speed = 0;
				v->SetLastSpeed();
				HideFillingPercent(&v->fill_percent_te_id);
				ReverseTrainDirection(v);
			}
		}
	}
	return CommandCost();
}

/**
 * Force a train through a red signal
 * @param tile unused
 * @param flags type of operation
 * @param p1 train to ignore the red signal
 * @param p2 unused
 * @param text unused
 * @return the cost of this operation or an error
 */
CommandCost CmdForceTrainProceed(TileIndex tile, DoCommandFlag flags, uint32 p1, uint32 p2, const char *text)
{
	Train *t = Train::GetIfValid(p1);
	if (t == NULL) return CMD_ERROR;

	if (!t->IsPrimaryVehicle()) return CMD_ERROR;

	CommandCost ret = CheckVehicleControlAllowed(t);
	if (ret.Failed()) return ret;


	if (flags & DC_EXEC) {
		/* If we are forced to proceed, cancel that order.
		 * If we are marked stuck we would want to force the train
		 * to proceed to the next signal. In the other cases we
		 * would like to pass the signal at danger and run till the
		 * next signal we encounter. */
		t->force_proceed = t->force_proceed == TFP_SIGNAL ? TFP_NONE : HasBit(t->flags, VRF_TRAIN_STUCK) || t->IsChainInDepot() ? TFP_STUCK : TFP_SIGNAL;
		SetWindowDirty(WC_VEHICLE_VIEW, t->index);
	}

	return CommandCost();
}

/**
 * Try to find a depot nearby.
 * @param v %Train that wants a depot.
 * @param max_distance Maximal search distance.
 * @return Information where the closest train depot is located.
 * @pre The given vehicle must not be crashed!
 */
static FindDepotData FindClosestTrainDepot(Train *v, int max_distance)
{
	assert(!(v->vehstatus & VS_CRASHED));

	if (IsRailDepotTile(v->tile)) return FindDepotData(v->tile, 0);

	PBSTileInfo origin = FollowTrainReservation(v);
	if (IsRailDepotTile(origin.tile)) return FindDepotData(origin.tile, 0);

	switch (_settings_game.pf.pathfinder_for_trains) {
		case VPF_NPF: return NPFTrainFindNearestDepot(v, max_distance);
		case VPF_YAPF: return YapfTrainFindNearestDepot(v, max_distance);

		default: NOT_REACHED();
	}
}

/**
 * Locate the closest depot for this consist, and return the information to the caller.
 * @param location [out]    If not \c NULL and a depot is found, store its location in the given address.
 * @param destination [out] If not \c NULL and a depot is found, store its index in the given address.
 * @param reverse [out]     If not \c NULL and a depot is found, store reversal information in the given address.
 * @return A depot has been found.
 */
bool Train::FindClosestDepot(TileIndex *location, DestinationID *destination, bool *reverse)
{
	FindDepotData tfdd = FindClosestTrainDepot(this, 0);
	if (tfdd.best_length == UINT_MAX) return false;

	if (location    != NULL) *location    = tfdd.tile;
	if (destination != NULL) *destination = GetDepotIndex(tfdd.tile);
	if (reverse     != NULL) *reverse     = tfdd.reverse;

	return true;
}

/** Play a sound for a train leaving the station. */
void Train::PlayLeaveStationSound() const
{
	static const SoundFx sfx[] = {
		SND_04_TRAIN,
		SND_0A_TRAIN_HORN,
		SND_0A_TRAIN_HORN,
		SND_47_MAGLEV_2,
		SND_41_MAGLEV
	};

	if (PlayVehicleSound(this, VSE_START)) return;

	EngineID engtype = this->engine_type;
	SndPlayVehicleFx(sfx[RailVehInfo(engtype)->engclass], this);
}

/**
 * Check if the train is on the last reserved tile and try to extend the path then.
 * @param v %Train that needs its path extended.
 */
static void CheckNextTrainTile(Train *v)
{
	/* Don't do any look-ahead if path_backoff_interval is 255. */
	if (_settings_game.pf.path_backoff_interval == 255) return;

	/* Exit if we are inside a depot. */
	if (v->track == TRACK_BIT_DEPOT) return;

	switch (v->current_order.GetType()) {
		/* Exit if we reached our destination depot. */
		case OT_GOTO_DEPOT:
			if (v->tile == v->dest_tile) return;
			break;

		case OT_GOTO_WAYPOINT:
			/* If we reached our waypoint, make sure we see that. */
			if (IsRailWaypointTile(v->tile) && GetStationIndex(v->tile) == v->current_order.GetDestination()) ProcessOrders(v);
			break;

		case OT_NOTHING:
		case OT_LEAVESTATION:
		case OT_LOADING:
			/* Exit if the current order doesn't have a destination, but the train has orders. */
			if (v->GetNumOrders() > 0) return;
			break;

		default:
			break;
	}
	/* Exit if we are on a station tile and are going to stop. */
	if (IsRailStationTile(v->tile) && v->current_order.ShouldStopAtStation(v, GetStationIndex(v->tile))) return;

	Trackdir td = v->GetVehicleTrackdir();

	/* On a tile with a red non-pbs signal, don't look ahead. */
	if (IsTileType(v->tile, MP_RAILWAY) && HasSignalOnTrackdir(v->tile, td) &&
			!IsPbsSignal(GetSignalType(v->tile, TrackdirToTrack(td))) &&
			GetSignalStateByTrackdir(v->tile, td) == SIGNAL_STATE_RED) return;

	CFollowTrackRail ft(v);
	if (!ft.Follow(v->tile, td)) return;

	if (!HasReservedTracks(ft.m_new_tile, TrackdirBitsToTrackBits(ft.m_new_td_bits))) {
		/* Next tile is not reserved. */
		if (KillFirstBit(ft.m_new_td_bits) == TRACKDIR_BIT_NONE) {
			if (HasPbsSignalOnTrackdir(ft.m_new_tile, FindFirstTrackdir(ft.m_new_td_bits))) {
				/* If the next tile is a PBS signal, try to make a reservation. */
				TrackBits tracks = TrackdirBitsToTrackBits(ft.m_new_td_bits);
				if (_settings_game.pf.forbid_90_deg) {
					tracks &= ~TrackCrossesTracks(TrackdirToTrack(ft.m_old_td));
				}
				ChooseTrainTrack(v, ft.m_new_tile, ft.m_exitdir, tracks, false, NULL, false);
			}
		}
	}
}

/**
 * Will the train stay in the depot the next tick?
 * @param v %Train to check.
 * @return True if it stays in the depot, false otherwise.
 */
static bool CheckTrainStayInDepot(Train *v)
{
	/* bail out if not all wagons are in the same depot or not in a depot at all */
	for (const Train *u = v; u != NULL; u = u->Next()) {
		if (u->track != TRACK_BIT_DEPOT || u->tile != v->tile) return false;
	}

	/* if the train got no power, then keep it in the depot */
	if (v->gcache.cached_power == 0) {
		v->vehstatus |= VS_STOPPED;
		SetWindowDirty(WC_VEHICLE_DEPOT, v->tile);
		return true;
	}

	if (v->current_order.IsWaitTimetabled()) {
		v->HandleWaiting(false);
	}
	if (v->current_order.IsType(OT_WAITING)) {
		return true;
	}

	SigSegState seg_state;

	if (v->force_proceed == TFP_NONE) {
		/* force proceed was not pressed */
		if (++v->wait_counter < 37) {
			SetWindowClassesDirty(WC_TRAINS_LIST);
			return true;
		}

		v->wait_counter = 0;

		seg_state = _settings_game.pf.reserve_paths ? SIGSEG_PBS : UpdateSignalsOnSegment(v->tile, INVALID_DIAGDIR, v->owner);
		if (seg_state == SIGSEG_FULL || HasDepotReservation(v->tile)) {
			/* Full and no PBS signal in block or depot reserved, can't exit. */
			SetWindowClassesDirty(WC_TRAINS_LIST);
			return true;
		}
	} else {
		seg_state = _settings_game.pf.reserve_paths ? SIGSEG_PBS : UpdateSignalsOnSegment(v->tile, INVALID_DIAGDIR, v->owner);
	}

	/* We are leaving a depot, but have to go to the exact same one; re-enter */
	if (v->current_order.IsType(OT_GOTO_DEPOT) && v->tile == v->dest_tile) {
		/* We need to have a reservation for this to work. */
		if (HasDepotReservation(v->tile)) return true;
		SetDepotReservation(v->tile, true);
		VehicleEnterDepot(v);
		return true;
	}

	/* Only leave when we can reserve a path to our destination. */
	if (seg_state == SIGSEG_PBS && !TryPathReserve(v) && v->force_proceed == TFP_NONE) {
		/* No path and no force proceed. */
		SetWindowClassesDirty(WC_TRAINS_LIST);
		MarkTrainAsStuck(v);
		return true;
	}

	SetDepotReservation(v->tile, true);
	if (_settings_client.gui.show_track_reservation) MarkTileDirtyByTile(v->tile, ZOOM_LVL_DRAW_MAP);

	VehicleServiceInDepot(v);
	SetWindowClassesDirty(WC_TRAINS_LIST);
	v->PlayLeaveStationSound();

	v->track = TRACK_BIT_X;
	if (v->direction & 2) v->track = TRACK_BIT_Y;

	v->vehstatus &= ~VS_HIDDEN;
	v->cur_speed = 0;

	v->UpdateViewport(true, true);
	v->UpdatePosition();
	UpdateSignalsOnSegment(v->tile, INVALID_DIAGDIR, v->owner);
	v->UpdateAcceleration();
	InvalidateWindowData(WC_VEHICLE_DEPOT, v->tile);

	return false;
}

static int GetAndClearLastBridgeEntranceSetSignalIndex(TileIndex bridge_entrance)
{
	uint16 m = _m[bridge_entrance].m2;
	if (m & 0x8000) {
		auto it = _long_bridge_signal_sim_map.find(bridge_entrance);
		if (it != _long_bridge_signal_sim_map.end()) {
			LongBridgeSignalStorage &lbss = it->second;
			size_t slot = lbss.signal_red_bits.size();
			while (slot > 0) {
				slot--;
				uint64 &slot_bits = lbss.signal_red_bits[slot];
				if (slot_bits) {
					uint8 i = FindLastBit(slot_bits);
					ClrBit(slot_bits, i);
					return 1 + 15 + (64 * slot) + i;
				}
			}
		}
	}
	if (m & 0x7FFF) {
		uint8 i = FindLastBit(m & 0x7FFF);
		ClrBit(_m[bridge_entrance].m2, i);
		return 1 + i;
	}

	return 0;
}

static void HandleLastTunnelBridgeSignals(TileIndex tile, TileIndex end, DiagDirection dir, bool free)
{
	if (IsBridge(end) && _m[end].m2 != 0) {
		/* Clearing last bridge signal. */
		int signal_offset = GetAndClearLastBridgeEntranceSetSignalIndex(end);
		if (signal_offset) {
			TileIndex last_signal_tile = end + (TileOffsByDiagDir(dir) * _settings_game.construction.simulated_wormhole_signals * signal_offset);
			MarkTileDirtyByTile(last_signal_tile);
		}
		MarkTileDirtyByTile(tile);
	}
	if (free) {
	/* Open up the wormhole and clear m2. */
		if (IsBridge(end)) {
			SetAllBridgeEntranceSimulatedSignalsGreen(end);
		}

		if (IsTunnelBridgeSignalSimulationEntrance(end) && GetTunnelBridgeSignalState(end) == SIGNAL_STATE_RED) {
			SetTunnelBridgeSignalState(end, SIGNAL_STATE_GREEN);
			MarkTileDirtyByTile(end);
		} else if (IsTunnelBridgeSignalSimulationEntrance(tile) && GetTunnelBridgeSignalState(tile) == SIGNAL_STATE_RED) {
			SetTunnelBridgeSignalState(tile, SIGNAL_STATE_GREEN);
			MarkTileDirtyByTile(tile);
		}
	}
}

static void UnreserveBridgeTunnelTile(TileIndex tile)
{
	SetTunnelBridgeReservation(tile, false);
	if (IsTunnelBridgeSignalSimulationExit(tile) && IsTunnelBridgePBS(tile)) SetTunnelBridgeSignalState(tile, SIGNAL_STATE_RED);
}

/**
 * Clear the reservation of \a tile that was just left by a wagon on \a track_dir.
 * @param v %Train owning the reservation.
 * @param tile Tile with reservation to clear.
 * @param track_dir Track direction to clear.
 */
static void ClearPathReservation(const Train *v, TileIndex tile, Trackdir track_dir)
{
	DiagDirection dir = TrackdirToExitdir(track_dir);

	if (IsTileType(tile, MP_TUNNELBRIDGE)) {
		/* Are we just leaving a tunnel/bridge? */
		if (GetTunnelBridgeDirection(tile) == ReverseDiagDir(dir)) {
			TileIndex end = GetOtherTunnelBridgeEnd(tile);

			bool free = TunnelBridgeIsFree(tile, end, v).Succeeded();
			if (IsTunnelBridgeWithSignalSimulation(tile)) {
				UnreserveBridgeTunnelTile(tile);
				HandleLastTunnelBridgeSignals(tile, end, dir, free);
				if (_settings_client.gui.show_track_reservation) {
					MarkTileDirtyByTile(tile, ZOOM_LVL_DRAW_MAP);
				}
			} else if (free) {
				/* Free the reservation only if no other train is on the tiles. */
				UnreserveBridgeTunnelTile(tile);
				UnreserveBridgeTunnelTile(end);

				if (_settings_client.gui.show_track_reservation) {
					if (IsBridge(tile)) {
						MarkBridgeDirty(tile, ZOOM_LVL_DRAW_MAP);
					} else {
						MarkTileDirtyByTile(tile, ZOOM_LVL_DRAW_MAP);
						MarkTileDirtyByTile(end, ZOOM_LVL_DRAW_MAP);
					}
				}
			}
		} else if (GetTunnelBridgeDirection(tile) == dir && IsTunnelBridgeWithSignalSimulation(tile)) {
			/* cancelling reservation of entry ramp, due to reverse */
			UnreserveBridgeTunnelTile(tile);
			if (_settings_client.gui.show_track_reservation) {
				MarkTileDirtyByTile(tile, ZOOM_LVL_DRAW_MAP);
			}
		}
	} else if (IsRailStationTile(tile)) {
		TileIndex new_tile = TileAddByDiagDir(tile, dir);
		/* If the new tile is not a further tile of the same station, we
		 * clear the reservation for the whole platform. */
		if (!IsCompatibleTrainStationTile(new_tile, tile)) {
			SetRailStationPlatformReservation(tile, ReverseDiagDir(dir), false);
		}
	} else {
		/* Any other tile */
		UnreserveRailTrack(tile, TrackdirToTrack(track_dir));
	}
}

/**
 * Free the reserved path in front of a vehicle.
 * @param v %Train owning the reserved path.
 * @param origin %Tile to start clearing (if #INVALID_TILE, use the current tile of \a v).
 * @param orig_td Track direction (if #INVALID_TRACKDIR, use the track direction of \a v).
 */
void FreeTrainTrackReservation(const Train *v, TileIndex origin, Trackdir orig_td)
{
	assert(v->IsFrontEngine());

	TileIndex tile = origin != INVALID_TILE ? origin : v->tile;
	Trackdir  td = orig_td != INVALID_TRACKDIR ? orig_td : v->GetVehicleTrackdir();
	bool      free_tile = tile != v->tile || !(IsRailStationTile(v->tile) || IsTileType(v->tile, MP_TUNNELBRIDGE));
	StationID station_id = IsRailStationTile(v->tile) ? GetStationIndex(v->tile) : INVALID_STATION;

	/* Can't be holding a reservation if we enter a depot. */
	if (IsRailDepotTile(tile) && TrackdirToExitdir(td) != GetRailDepotDirection(tile)) return;
	if (v->track == TRACK_BIT_DEPOT) {
		/* Front engine is in a depot. We enter if some part is not in the depot. */
		for (const Train *u = v; u != NULL; u = u->Next()) {
			if (u->track != TRACK_BIT_DEPOT || u->tile != v->tile) return;
		}
	}
	/* Don't free reservation if it's not ours. */
	if (TracksOverlap(GetReservedTrackbits(tile) | TrackToTrackBits(TrackdirToTrack(td)))) return;

	CFollowTrackRail ft(v, GetRailTypeInfo(v->railtype)->compatible_railtypes);
	while (ft.Follow(tile, td)) {
		tile = ft.m_new_tile;
		TrackdirBits bits = ft.m_new_td_bits & TrackBitsToTrackdirBits(GetReservedTrackbits(tile));
		td = RemoveFirstTrackdir(&bits);
		assert(bits == TRACKDIR_BIT_NONE);

		if (!IsValidTrackdir(td)) break;

		if (IsTileType(tile, MP_RAILWAY)) {
			if (HasSignalOnTrackdir(tile, td) && !IsPbsSignal(GetSignalType(tile, TrackdirToTrack(td)))) {
				/* Conventional signal along trackdir: remove reservation and stop. */
				UnreserveRailTrack(tile, TrackdirToTrack(td));
				break;
			}
			if (HasPbsSignalOnTrackdir(tile, td)) {
				if (GetSignalStateByTrackdir(tile, td) == SIGNAL_STATE_RED) {
					/* Red PBS signal? Can't be our reservation, would be green then. */
					break;
				} else {
					/* Turn the signal back to red. */
					SetSignalStateByTrackdir(tile, td, SIGNAL_STATE_RED);
					MarkTileDirtyByTile(tile, ZOOM_LVL_DRAW_MAP);
				}
			} else if (HasSignalOnTrackdir(tile, ReverseTrackdir(td)) && IsOnewaySignal(tile, TrackdirToTrack(td))) {
				break;
			}
		}

		/* Don't free first station/bridge/tunnel if we are on it. */
		if (free_tile || (!(ft.m_is_station && GetStationIndex(ft.m_new_tile) == station_id) && !ft.m_is_tunnel && !ft.m_is_bridge)) ClearPathReservation(v, tile, td);

		free_tile = true;
	}
}

static const byte _initial_tile_subcoord[6][4][3] = {
{{ 15, 8, 1 }, { 0, 0, 0 }, { 0, 8, 5 }, { 0,  0, 0 }},
{{  0, 0, 0 }, { 8, 0, 3 }, { 0, 0, 0 }, { 8, 15, 7 }},
{{  0, 0, 0 }, { 7, 0, 2 }, { 0, 7, 6 }, { 0,  0, 0 }},
{{ 15, 8, 2 }, { 0, 0, 0 }, { 0, 0, 0 }, { 8, 15, 6 }},
{{ 15, 7, 0 }, { 8, 0, 4 }, { 0, 0, 0 }, { 0,  0, 0 }},
{{  0, 0, 0 }, { 0, 0, 0 }, { 0, 8, 4 }, { 7, 15, 0 }},
};

/**
 * Perform pathfinding for a train.
 *
 * @param v The train
 * @param tile The tile the train is about to enter
 * @param enterdir Diagonal direction the train is coming from
 * @param tracks Usable tracks on the new tile
 * @param path_found [out] Whether a path has been found or not.
 * @param do_track_reservation Path reservation is requested
 * @param dest [out] State and destination of the requested path
 * @return The best track the train should follow
 */
static Track DoTrainPathfind(const Train *v, TileIndex tile, DiagDirection enterdir, TrackBits tracks, bool &path_found, bool do_track_reservation, PBSTileInfo *dest)
{
	switch (_settings_game.pf.pathfinder_for_trains) {
		case VPF_NPF: return NPFTrainChooseTrack(v, tile, enterdir, tracks, path_found, do_track_reservation, dest);
		case VPF_YAPF: return YapfTrainChooseTrack(v, tile, enterdir, tracks, path_found, do_track_reservation, dest);

		default: NOT_REACHED();
	}
}

/**
 * Extend a train path as far as possible. Stops on encountering a safe tile,
 * another reservation or a track choice.
 * @param v The train.
 * @param origin The tile from which the reservation have to be extended
 * @param new_tracks [out] Tracks to choose from when encountering a choice
 * @param enterdir [out] The direction from which the choice tile is to be entered
 * @return INVALID_TILE indicates that the reservation failed.
 */
static PBSTileInfo ExtendTrainReservation(const Train *v, const PBSTileInfo &origin, TrackBits *new_tracks, DiagDirection *enterdir)
{
	CFollowTrackRail ft(v);

	TileIndex tile = origin.tile;
	Trackdir  cur_td = origin.trackdir;
	while (ft.Follow(tile, cur_td)) {
		if (KillFirstBit(ft.m_new_td_bits) == TRACKDIR_BIT_NONE) {
			/* Possible signal tile. */
			if (HasOnewaySignalBlockingTrackdir(ft.m_new_tile, FindFirstTrackdir(ft.m_new_td_bits))) break;
		}

		if (_settings_game.pf.forbid_90_deg) {
			ft.m_new_td_bits &= ~TrackdirCrossesTrackdirs(ft.m_old_td);
			if (ft.m_new_td_bits == TRACKDIR_BIT_NONE) break;
		}

		/* Station, depot or waypoint are a possible target. */
		bool target_seen = ft.m_is_station || (IsTileType(ft.m_new_tile, MP_RAILWAY) && !IsPlainRail(ft.m_new_tile));
		if (target_seen || KillFirstBit(ft.m_new_td_bits) != TRACKDIR_BIT_NONE) {
			/* Choice found or possible target encountered.
			 * On finding a possible target, we need to stop and let the pathfinder handle the
			 * remaining path. This is because we don't know if this target is in one of our
			 * orders, so we might cause pathfinding to fail later on if we find a choice.
			 * This failure would cause a bogous call to TryReserveSafePath which might reserve
			 * a wrong path not leading to our next destination. */
			if (HasReservedTracks(ft.m_new_tile, TrackdirBitsToTrackBits(TrackdirReachesTrackdirs(ft.m_old_td)))) break;

			/* If we did skip some tiles, backtrack to the first skipped tile so the pathfinder
			 * actually starts its search at the first unreserved tile. */
			if (ft.m_tiles_skipped != 0) ft.m_new_tile -= TileOffsByDiagDir(ft.m_exitdir) * ft.m_tiles_skipped;

			/* Choice found, path valid but not okay. Save info about the choice tile as well. */
			if (new_tracks != NULL) *new_tracks = TrackdirBitsToTrackBits(ft.m_new_td_bits);
			if (enterdir != NULL) *enterdir = ft.m_exitdir;
			return PBSTileInfo(ft.m_new_tile, ft.m_old_td, false);
		}

		tile = ft.m_new_tile;
		cur_td = FindFirstTrackdir(ft.m_new_td_bits);

		if (IsSafeWaitingPosition(v, tile, cur_td, true, _settings_game.pf.forbid_90_deg)) {
			bool wp_free = IsWaitingPositionFree(v, tile, cur_td, _settings_game.pf.forbid_90_deg);
			if (!(wp_free && TryReserveRailTrack(tile, TrackdirToTrack(cur_td)))) break;
			/* Safe position is all good, path valid and okay. */
			return PBSTileInfo(tile, cur_td, true);
		}

		if (!TryReserveRailTrackdir(tile, cur_td)) break;
	}

	if (ft.m_err == CFollowTrackRail::EC_OWNER || ft.m_err == CFollowTrackRail::EC_NO_WAY) {
		/* End of line, path valid and okay. */
		return PBSTileInfo(ft.m_old_tile, ft.m_old_td, true);
	}

	/* Sorry, can't reserve path, back out. */
	tile = origin.tile;
	cur_td = origin.trackdir;
	TileIndex stopped = ft.m_old_tile;
	Trackdir  stopped_td = ft.m_old_td;
	while (tile != stopped || cur_td != stopped_td) {
		if (!ft.Follow(tile, cur_td)) break;

		if (_settings_game.pf.forbid_90_deg) {
			ft.m_new_td_bits &= ~TrackdirCrossesTrackdirs(ft.m_old_td);
			assert(ft.m_new_td_bits != TRACKDIR_BIT_NONE);
		}
		assert(KillFirstBit(ft.m_new_td_bits) == TRACKDIR_BIT_NONE);

		tile = ft.m_new_tile;
		cur_td = FindFirstTrackdir(ft.m_new_td_bits);

		UnreserveRailTrackdir(tile, cur_td);
	}

	/* Path invalid. */
	return PBSTileInfo();
}

/**
 * Try to reserve any path to a safe tile, ignoring the vehicle's destination.
 * Safe tiles are tiles in front of a signal, depots and station tiles at end of line.
 *
 * @param v The vehicle.
 * @param tile The tile the search should start from.
 * @param td The trackdir the search should start from.
 * @param override_railtype Whether all physically compatible railtypes should be followed.
 * @return True if a path to a safe stopping tile could be reserved.
 */
static bool TryReserveSafeTrack(const Train *v, TileIndex tile, Trackdir td, bool override_tailtype)
{
	switch (_settings_game.pf.pathfinder_for_trains) {
		case VPF_NPF: return NPFTrainFindNearestSafeTile(v, tile, td, override_tailtype);
		case VPF_YAPF: return YapfTrainFindNearestSafeTile(v, tile, td, override_tailtype);

		default: NOT_REACHED();
	}
}

/** This class will save the current order of a vehicle and restore it on destruction. */
class VehicleOrderSaver {
private:
	Train          *v;
	Order          old_order;
	TileIndex      old_dest_tile;
	StationID      old_last_station_visited;
	VehicleOrderID index;
	bool           suppress_implicit_orders;

public:
	VehicleOrderSaver(Train *_v) :
		v(_v),
		old_order(_v->current_order),
		old_dest_tile(_v->dest_tile),
		old_last_station_visited(_v->last_station_visited),
		index(_v->cur_real_order_index),
		suppress_implicit_orders(HasBit(_v->gv_flags, GVF_SUPPRESS_IMPLICIT_ORDERS))
	{
	}

	~VehicleOrderSaver()
	{
		this->v->current_order = this->old_order;
		this->v->dest_tile = this->old_dest_tile;
		this->v->last_station_visited = this->old_last_station_visited;
		SB(this->v->gv_flags, GVF_SUPPRESS_IMPLICIT_ORDERS, 1, suppress_implicit_orders ? 1: 0);
	}

	/**
	 * Set the current vehicle order to the next order in the order list.
	 * @param skip_first Shall the first (i.e. active) order be skipped?
	 * @return True if a suitable next order could be found.
	 */
	bool SwitchToNextOrder(bool skip_first)
	{
		if (this->v->GetNumOrders() == 0) return false;

		if (skip_first) ++this->index;

		int depth = 0;

		do {
			/* Wrap around. */
			if (this->index >= this->v->GetNumOrders()) this->index = 0;

			Order *order = this->v->GetOrder(this->index);
			assert(order != NULL);

			switch (order->GetType()) {
				case OT_GOTO_DEPOT:
					/* Skip service in depot orders when the train doesn't need service. */
					if ((order->GetDepotOrderType() & ODTFB_SERVICE) && !this->v->NeedsServicing()) break;
				case OT_GOTO_STATION:
				case OT_GOTO_WAYPOINT:
					this->v->current_order = *order;
					return UpdateOrderDest(this->v, order, 0, true);
				case OT_CONDITIONAL: {
					VehicleOrderID next = ProcessConditionalOrder(order, this->v);
					if (next != INVALID_VEH_ORDER_ID) {
						depth++;
						this->index = next;
						/* Don't increment next, so no break here. */
						continue;
					}
					break;
				}
				default:
					break;
			}
			/* Don't increment inside the while because otherwise conditional
			 * orders can lead to an infinite loop. */
			++this->index;
			depth++;
		} while (this->index != this->v->cur_real_order_index && depth < this->v->GetNumOrders());

		return false;
	}
};

static bool HasLongReservePbsSignalOnTrackdir(Train* v, TileIndex tile, Trackdir trackdir)
{
	if (HasPbsSignalOnTrackdir(tile, trackdir)) {
		if (IsRestrictedSignal(tile)) {
			const TraceRestrictProgram *prog = GetExistingTraceRestrictProgram(tile, TrackdirToTrack(trackdir));
			if (prog && prog->actions_used_flags & TRPAUF_LONG_RESERVE) {
				TraceRestrictProgramResult out;
				prog->Execute(v, TraceRestrictProgramInput(tile, trackdir, &VehiclePosTraceRestrictPreviousSignalCallback, NULL), out);
				if (out.flags & TRPRF_LONG_RESERVE) {
					return true;
				}
			}
		}
	}

	return false;
}

/**
 * Choose a track and reserve if necessary
 *
 * @param v The vehicle
 * @param tile The tile from which to start
 * @param enterdir
 * @param tracks
 * @param force_res Force a reservation to be made
 * @param got_reservation [out] If the train has a reservation
 * @param mark_stuck The train has to be marked as stuck when needed
 * @return The track the train should take.
 */
static Track ChooseTrainTrack(Train *v, TileIndex tile, DiagDirection enterdir, TrackBits tracks, bool force_res, bool *p_got_reservation, bool mark_stuck)
{
	Track best_track = INVALID_TRACK;
	bool do_track_reservation = _settings_game.pf.reserve_paths || force_res;
	bool changed_signal = false;

	assert((tracks & ~TRACK_BIT_MASK) == 0);

	bool got_reservation = false;
	if (p_got_reservation != NULL) *p_got_reservation = got_reservation;

	/* Don't use tracks here as the setting to forbid 90 deg turns might have been switched between reservation and now. */
	TrackBits res_tracks = (TrackBits)(GetReservedTrackbits(tile) & DiagdirReachesTracks(enterdir));
	/* Do we have a suitable reserved track? */
	if (res_tracks != TRACK_BIT_NONE) return FindFirstTrack(res_tracks);

	/* Quick return in case only one possible track is available */
	if (KillFirstBit(tracks) == TRACK_BIT_NONE) {
		Track track = FindFirstTrack(tracks);
		/* We need to check for signals only here, as a junction tile can't have signals. */
		if (track != INVALID_TRACK && HasPbsSignalOnTrackdir(tile, TrackEnterdirToTrackdir(track, enterdir))) {
			do_track_reservation = true;
			changed_signal = true;
			SetSignalStateByTrackdir(tile, TrackEnterdirToTrackdir(track, enterdir), SIGNAL_STATE_GREEN);
		} else if (!do_track_reservation) {
			return track;
		}
		best_track = track;
	}

	PBSTileInfo   origin = FollowTrainReservation(v);
	PBSTileInfo   res_dest(tile, INVALID_TRACKDIR, false);
	DiagDirection dest_enterdir = enterdir;
	if (do_track_reservation) {
		res_dest = ExtendTrainReservation(v, origin, &tracks, &dest_enterdir);
		if (res_dest.tile == INVALID_TILE) {
			/* Reservation failed? */
			if (mark_stuck) MarkTrainAsStuck(v);
			if (changed_signal) SetSignalStateByTrackdir(tile, TrackEnterdirToTrackdir(best_track, enterdir), SIGNAL_STATE_RED);
			return FindFirstTrack(tracks);
		}
		if (res_dest.okay) {
			CFollowTrackRail ft(v);
			if (ft.Follow(res_dest.tile, res_dest.trackdir)) {
				Trackdir  new_td = FindFirstTrackdir(ft.m_new_td_bits);

				if (!HasLongReservePbsSignalOnTrackdir(v, ft.m_new_tile, new_td)) {
					/* Got a valid reservation that ends at a safe target, quick exit. */
					if (p_got_reservation != NULL) *p_got_reservation = true;
					if (changed_signal) MarkTileDirtyByTile(tile, ZOOM_LVL_DRAW_MAP);
					TryReserveRailTrack(v->tile, TrackdirToTrack(v->GetVehicleTrackdir()));
					return best_track;
				}
			}
		}

		/* Check if the train needs service here, so it has a chance to always find a depot.
		 * Also check if the current order is a service order so we don't reserve a path to
		 * the destination but instead to the next one if service isn't needed. */
		CheckIfTrainNeedsService(v);
		if (v->current_order.IsType(OT_DUMMY) || v->current_order.IsType(OT_CONDITIONAL) || v->current_order.IsType(OT_GOTO_DEPOT)) ProcessOrders(v);
	}

	/* Save the current train order. The destructor will restore the old order on function exit. */
	VehicleOrderSaver orders(v);

	/* If the current tile is the destination of the current order and
	 * a reservation was requested, advance to the next order.
	 * Don't advance on a depot order as depots are always safe end points
	 * for a path and no look-ahead is necessary. This also avoids a
	 * problem with depot orders not part of the order list when the
	 * order list itself is empty. */
	if (v->current_order.IsType(OT_LEAVESTATION)) {
		orders.SwitchToNextOrder(false);
	} else if (v->current_order.IsType(OT_LOADING) || (!v->current_order.IsType(OT_GOTO_DEPOT) && (
			v->current_order.IsType(OT_GOTO_STATION) ?
			IsRailStationTile(v->tile) && v->current_order.GetDestination() == GetStationIndex(v->tile) :
			v->tile == v->dest_tile))) {
		orders.SwitchToNextOrder(true);
	}

	if (res_dest.tile != INVALID_TILE && !res_dest.okay) {
		/* Pathfinders are able to tell that route was only 'guessed'. */
		bool      path_found = true;
		TileIndex new_tile = res_dest.tile;

		Track next_track = DoTrainPathfind(v, new_tile, dest_enterdir, tracks, path_found, do_track_reservation, &res_dest);
		if (new_tile == tile) best_track = next_track;
		v->HandlePathfindingResult(path_found);
	}

	/* No track reservation requested -> finished. */
	if (!do_track_reservation) return best_track;

	/* A path was found, but could not be reserved. */
	if (res_dest.tile != INVALID_TILE && !res_dest.okay) {
		if (mark_stuck) MarkTrainAsStuck(v);
		FreeTrainTrackReservation(v, origin.tile, origin.trackdir);
		return best_track;
	}

	/* No possible reservation target found, we are probably lost. */
	if (res_dest.tile == INVALID_TILE) {
		/* Try to find any safe destination. */
		PBSTileInfo path_end = FollowTrainReservation(v);
		if (TryReserveSafeTrack(v, path_end.tile, path_end.trackdir, false)) {
			TrackBits res = GetReservedTrackbits(tile) & DiagdirReachesTracks(enterdir);
			best_track = FindFirstTrack(res);
			TryReserveRailTrack(v->tile, TrackdirToTrack(v->GetVehicleTrackdir()));
			if (p_got_reservation != NULL) *p_got_reservation = true;
			if (changed_signal) MarkTileDirtyByTile(tile);
		} else {
			FreeTrainTrackReservation(v, origin.tile, origin.trackdir);
			if (mark_stuck) MarkTrainAsStuck(v);
		}
		return best_track;
	}

	got_reservation = true;

	/* Reservation target found and free, check if it is safe. */
	while (!IsSafeWaitingPosition(v, res_dest.tile, res_dest.trackdir, true, _settings_game.pf.forbid_90_deg)) {
		/* Extend reservation until we have found a safe position. */
		DiagDirection exitdir = TrackdirToExitdir(res_dest.trackdir);
		TileIndex     next_tile = TileAddByDiagDir(res_dest.tile, exitdir);
		TrackBits     reachable = TrackdirBitsToTrackBits((TrackdirBits)(GetTileTrackStatus(next_tile, TRANSPORT_RAIL, 0))) & DiagdirReachesTracks(exitdir);
		if (_settings_game.pf.forbid_90_deg) {
			reachable &= ~TrackCrossesTracks(TrackdirToTrack(res_dest.trackdir));
		}

		/* Get next order with destination. */
		if (orders.SwitchToNextOrder(true)) {
			PBSTileInfo cur_dest;
			bool path_found;
			DoTrainPathfind(v, next_tile, exitdir, reachable, path_found, true, &cur_dest);
			if (cur_dest.tile != INVALID_TILE) {
				res_dest = cur_dest;
				if (res_dest.okay) continue;
				/* Path found, but could not be reserved. */
				FreeTrainTrackReservation(v, origin.tile, origin.trackdir);
				if (mark_stuck) MarkTrainAsStuck(v);
				got_reservation = false;
				changed_signal = false;
				break;
			}
		}
		/* No order or no safe position found, try any position. */
		if (!TryReserveSafeTrack(v, res_dest.tile, res_dest.trackdir, true)) {
			FreeTrainTrackReservation(v, origin.tile, origin.trackdir);
			if (mark_stuck) MarkTrainAsStuck(v);
			got_reservation = false;
			changed_signal = false;
		}
		break;
	}

	if (got_reservation) {
		CFollowTrackRail ft(v);
		if (ft.Follow(res_dest.tile, res_dest.trackdir)) {
			Trackdir  new_td = FindFirstTrackdir(ft.m_new_td_bits);

			if (HasLongReservePbsSignalOnTrackdir(v, ft.m_new_tile, new_td)) {
				// We reserved up to a LR signal, reserve past it as well. recursion
				ChooseTrainTrack(v, ft.m_new_tile, ft.m_exitdir, TrackdirBitsToTrackBits(ft.m_new_td_bits), force_res, NULL, mark_stuck);
			}
		}
	}

	TryReserveRailTrack(v->tile, TrackdirToTrack(v->GetVehicleTrackdir()));

	if (changed_signal) MarkTileDirtyByTile(tile, ZOOM_LVL_DRAW_MAP);
	if (p_got_reservation != NULL) *p_got_reservation = got_reservation;

	return best_track;
}

/**
 * Try to reserve a path to a safe position.
 *
 * @param v The vehicle
 * @param mark_as_stuck Should the train be marked as stuck on a failed reservation?
 * @param first_tile_okay True if no path should be reserved if the current tile is a safe position.
 * @return True if a path could be reserved.
 */
bool TryPathReserve(Train *v, bool mark_as_stuck, bool first_tile_okay)
{
	assert(v->IsFrontEngine());

	/* We have to handle depots specially as the track follower won't look
	 * at the depot tile itself but starts from the next tile. If we are still
	 * inside the depot, a depot reservation can never be ours. */
	if (v->track == TRACK_BIT_DEPOT) {
		if (HasDepotReservation(v->tile)) {
			if (mark_as_stuck) MarkTrainAsStuck(v);
			return false;
		} else {
			/* Depot not reserved, but the next tile might be. */
			TileIndex next_tile = TileAddByDiagDir(v->tile, GetRailDepotDirection(v->tile));
			if (HasReservedTracks(next_tile, DiagdirReachesTracks(GetRailDepotDirection(v->tile)))) return false;
		}
	}

	if (IsTileType(v->tile, MP_TUNNELBRIDGE) && IsTunnelBridgeSignalSimulationExit(v->tile) &&
			DiagDirToDiagTrackBits(GetTunnelBridgeDirection(v->tile)) == v->track) {
		// prevent any attempt to reserve the wrong way onto a tunnel/bridge exit
		return false;
	}

	Vehicle *other_train = NULL;
	PBSTileInfo origin = FollowTrainReservation(v, &other_train);
	/* The path we are driving on is already blocked by some other train.
	 * This can only happen in certain situations when mixing path and
	 * block signals or when changing tracks and/or signals.
	 * Exit here as doing any further reservations will probably just
	 * make matters worse. */
	if (other_train != NULL && other_train->index != v->index) {
		if (mark_as_stuck) MarkTrainAsStuck(v);
		return false;
	}
	/* If we have a reserved path and the path ends at a safe tile, we are finished already. */
	if (origin.okay && (v->tile != origin.tile || first_tile_okay)) {
		/* Can't be stuck then. */
		if (HasBit(v->flags, VRF_TRAIN_STUCK)) SetWindowWidgetDirty(WC_VEHICLE_VIEW, v->index, WID_VV_START_STOP);
		ClrBit(v->flags, VRF_TRAIN_STUCK);
		return true;
	}

	/* If we are in a depot, tentatively reserve the depot. */
	if (v->track == TRACK_BIT_DEPOT && v->tile == origin.tile) {
		SetDepotReservation(v->tile, true);
		if (_settings_client.gui.show_track_reservation) MarkTileDirtyByTile(v->tile, ZOOM_LVL_DRAW_MAP);
	}

	DiagDirection exitdir = TrackdirToExitdir(origin.trackdir);
	TileIndex     new_tile = TileAddByDiagDir(origin.tile, exitdir);
	TrackBits     reachable = TrackdirBitsToTrackBits(TrackStatusToTrackdirBits(GetTileTrackStatus(new_tile, TRANSPORT_RAIL, 0)) & DiagdirReachesTrackdirs(exitdir));

	if (_settings_game.pf.forbid_90_deg) reachable &= ~TrackCrossesTracks(TrackdirToTrack(origin.trackdir));

	bool res_made = false;
	ChooseTrainTrack(v, new_tile, exitdir, reachable, true, &res_made, mark_as_stuck);

	if (!res_made) {
		/* Free the depot reservation as well. */
		if (v->track == TRACK_BIT_DEPOT && v->tile == origin.tile) SetDepotReservation(v->tile, false);
		return false;
	}

	if (HasBit(v->flags, VRF_TRAIN_STUCK)) {
		v->wait_counter = 0;
		SetWindowWidgetDirty(WC_VEHICLE_VIEW, v->index, WID_VV_START_STOP);
	}
	ClrBit(v->flags, VRF_TRAIN_STUCK);
	return true;
}


static bool CheckReverseTrain(const Train *v)
{
	if (_settings_game.difficulty.line_reverse_mode != 0 ||
			v->track == TRACK_BIT_DEPOT || v->track == TRACK_BIT_WORMHOLE ||
			!(v->direction & 1)) {
		return false;
	}

	assert(v->track != TRACK_BIT_NONE);

	switch (_settings_game.pf.pathfinder_for_trains) {
		case VPF_NPF: return NPFTrainCheckReverse(v);
		case VPF_YAPF: return YapfTrainCheckReverse(v);

		default: NOT_REACHED();
	}
}

/**
 * Get the location of the next station to visit.
 * @param station Next station to visit.
 * @return Location of the new station.
 */
TileIndex Train::GetOrderStationLocation(StationID station)
{
	if (station == this->last_station_visited) this->last_station_visited = INVALID_STATION;

	const Station *st = Station::Get(station);
	if (!(st->facilities & FACIL_TRAIN)) {
		/* The destination station has no trainstation tiles. */
		this->IncrementRealOrderIndex();
		return 0;
	}

	return st->xy;
}

/** Goods at the consist have changed, update the graphics, cargo, and acceleration. */
void Train::MarkDirty()
{
	Train *v = this;
	do {
		v->colourmap = PAL_NONE;
		v->cur_image_valid_dir = INVALID_DIR;
		v->UpdateViewport(true, false);
	} while ((v = v->Next()) != NULL);

	/* need to update acceleration and cached values since the goods on the train changed. */
	this->CargoChanged();
	this->UpdateAcceleration();
}

/**
 * This function looks at the vehicle and updates its speed (cur_speed
 * and subspeed) variables. Furthermore, it returns the distance that
 * the train can drive this tick. #Vehicle::GetAdvanceDistance() determines
 * the distance to drive before moving a step on the map.
 * @return distance to drive.
 */
int Train::UpdateSpeed()
{
	switch (_settings_game.vehicle.train_acceleration_model) {
		default: NOT_REACHED();
		case AM_ORIGINAL:
			return this->DoUpdateSpeed(this->acceleration * (this->GetAccelerationStatus() == AS_BRAKE ? -4 : 2), 0, this->GetCurrentMaxSpeed());

		case AM_REALISTIC:
			return this->DoUpdateSpeed(this->GetAcceleration(), this->GetAccelerationStatus() == AS_BRAKE ? 0 : 2, this->GetCurrentMaxSpeed());
	}
}
/**
 * Handle all breakdown related stuff for a train consist.
 * @param v The front engine.
 */
static bool HandlePossibleBreakdowns(Train *v)
{
	assert(v->IsFrontEngine());
	for (Train *u = v; u != NULL; u = u->Next()) {
		if (u->breakdown_ctr != 0 && (u->IsEngine() || u->IsMultiheaded())) {
			if (u->breakdown_ctr <= 2) {
				if (u->HandleBreakdown()) return true;
				/* We check the order of v (the first vehicle) instead of u here! */
			} else if (!v->current_order.IsType(OT_LOADING)) {
				u->breakdown_ctr--;
			}
		}
	}
	return false;
}

/**
 * Trains enters a station, send out a news item if it is the first train, and start loading.
 * @param v Train that entered the station.
 * @param station Station visited.
 */
static void TrainEnterStation(Train *v, StationID station)
{
	v->last_station_visited = station;

	/* check if a train ever visited this station before */
	Station *st = Station::Get(station);
	if (!(st->had_vehicle_of_type & HVOT_TRAIN)) {
		st->had_vehicle_of_type |= HVOT_TRAIN;
		SetDParam(0, st->index);
		AddVehicleNewsItem(
			STR_NEWS_FIRST_TRAIN_ARRIVAL,
			v->owner == _local_company ? NT_ARRIVAL_COMPANY : NT_ARRIVAL_OTHER,
			v->index,
			st->index
		);
		AI::NewEvent(v->owner, new ScriptEventStationFirstVehicle(st->index, v->index));
		Game::NewEvent(new ScriptEventStationFirstVehicle(st->index, v->index));
	}

	v->force_proceed = TFP_NONE;
	SetWindowDirty(WC_VEHICLE_VIEW, v->index);

	v->BeginLoading();

	TriggerStationRandomisation(st, v->tile, SRT_TRAIN_ARRIVES);
	TriggerStationAnimation(st, v->tile, SAT_TRAIN_ARRIVES);
}

/* Check if the vehicle is compatible with the specified tile */
static inline bool CheckCompatibleRail(const Train *v, TileIndex tile)
{
	return IsInfraTileUsageAllowed(VEH_TRAIN, v->owner, tile) &&
			(!v->IsFrontEngine() || HasBit(v->compatible_railtypes, GetRailType(tile)));
}

/** Data structure for storing engine speed changes of an acceleration type. */
struct AccelerationSlowdownParams {
	byte small_turn; ///< Speed change due to a small turn.
	byte large_turn; ///< Speed change due to a large turn.
	byte z_up;       ///< Fraction to remove when moving up.
	byte z_down;     ///< Fraction to add when moving down.
};

/** Speed update fractions for each acceleration type. */
static const AccelerationSlowdownParams _accel_slowdown[] = {
	/* normal accel */
	{256 / 4, 256 / 2, 256 / 4, 2}, ///< normal
	{256 / 4, 256 / 2, 256 / 4, 2}, ///< monorail
	{0,       256 / 2, 256 / 4, 2}, ///< maglev
};

/**
 * Modify the speed of the vehicle due to a change in altitude.
 * @param v %Train to update.
 * @param old_z Previous height.
 */
static inline void AffectSpeedByZChange(Train *v, int old_z)
{
	if (old_z == v->z_pos || _settings_game.vehicle.train_acceleration_model != AM_ORIGINAL) return;

	const AccelerationSlowdownParams *asp = &_accel_slowdown[GetRailTypeInfo(v->railtype)->acceleration_type];

	if (old_z < v->z_pos) {
		v->cur_speed -= (v->cur_speed * asp->z_up >> 8);
	} else {
		uint16 spd = v->cur_speed + asp->z_down;
		if (spd <= v->gcache.cached_max_track_speed) v->cur_speed = spd;
	}
}

enum TrainMovedChangeSignalEnum {
	CHANGED_NOTHING, ///< No special signals were changed
	CHANGED_NORMAL_TO_PBS_BLOCK, ///< A PBS block with a non-PBS signal facing us
	CHANGED_LR_PBS ///< A long reserve PBS signal
};

static TrainMovedChangeSignalEnum TrainMovedChangeSignal(Train* v, TileIndex tile, DiagDirection dir)
{
	if (IsTileType(tile, MP_RAILWAY) &&
			GetRailTileType(tile) == RAIL_TILE_SIGNALS) {
		TrackdirBits tracks = TrackBitsToTrackdirBits(GetTrackBits(tile)) & DiagdirReachesTrackdirs(dir);
		Trackdir trackdir = FindFirstTrackdir(tracks);
		if (UpdateSignalsOnSegment(tile,  TrackdirToExitdir(trackdir), GetTileOwner(tile)) == SIGSEG_PBS && HasSignalOnTrackdir(tile, trackdir)) {
			/* A PBS block with a non-PBS signal facing us? */
			if (!IsPbsSignal(GetSignalType(tile, TrackdirToTrack(trackdir)))) return CHANGED_NORMAL_TO_PBS_BLOCK;

			if (HasLongReservePbsSignalOnTrackdir(v, tile, trackdir)) return CHANGED_LR_PBS;
		}
	}
	if (IsTileType(tile, MP_TUNNELBRIDGE) && IsTunnelBridgeSignalSimulationExit(tile) && GetTunnelBridgeDirection(tile) == ReverseDiagDir(dir)) {
		if (UpdateSignalsOnSegment(tile, dir, GetTileOwner(tile)) == SIGSEG_PBS) {
			return CHANGED_NORMAL_TO_PBS_BLOCK;
		}
	}

	return CHANGED_NOTHING;
}

/** Tries to reserve track under whole train consist. */
void Train::ReserveTrackUnderConsist() const
{
	for (const Train *u = this; u != NULL; u = u->Next()) {
		switch (u->track) {
			case TRACK_BIT_WORMHOLE:
				TryReserveRailTrack(u->tile, DiagDirToDiagTrack(GetTunnelBridgeDirection(u->tile)));
				break;
			case TRACK_BIT_DEPOT:
				break;
			default:
				TryReserveRailTrack(u->tile, TrackBitsToTrack(u->track));
				break;
		}
	}
}

/**
 * The train vehicle crashed!
 * Update its status and other parts around it.
 * @param flooded Crash was caused by flooding.
 * @return Number of people killed.
 */
uint Train::Crash(bool flooded)
{
	uint pass = 0;
	if (this->IsFrontEngine()) {
		pass += 2; // driver

		/* Remove the reserved path in front of the train if it is not stuck.
		 * Also clear all reserved tracks the train is currently on. */
		if (!HasBit(this->flags, VRF_TRAIN_STUCK)) FreeTrainTrackReservation(this);
		for (const Train *v = this; v != NULL; v = v->Next()) {
			ClearPathReservation(v, v->tile, v->GetVehicleTrackdir());
			if (IsTileType(v->tile, MP_TUNNELBRIDGE)) {
				/* ClearPathReservation will not free the wormhole exit
				 * if the train has just entered the wormhole. */
				UnreserveBridgeTunnelTile(GetOtherTunnelBridgeEnd(v->tile));
			}
		}

		/* we may need to update crossing we were approaching,
		 * but must be updated after the train has been marked crashed */
		TileIndex crossing = TrainApproachingCrossingTile(this);
		if (crossing != INVALID_TILE) UpdateLevelCrossing(crossing);

		/* Remove the loading indicators (if any) */
		HideFillingPercent(&this->fill_percent_te_id);
	}

	pass += this->GroundVehicleBase::Crash(flooded);

	this->crash_anim_pos = flooded ? 4000 : 1; // max 4440, disappear pretty fast when flooded
	return pass;
}

/**
 * Marks train as crashed and creates an AI event.
 * Doesn't do anything if the train is crashed already.
 * @param v first vehicle of chain
 * @return number of victims (including 2 drivers; zero if train was already crashed)
 */
static uint TrainCrashed(Train *v)
{
	uint num = 0;

	/* do not crash train twice */
	if (!(v->vehstatus & VS_CRASHED)) {
		num = v->Crash();
		AI::NewEvent(v->owner, new ScriptEventVehicleCrashed(v->index, v->tile, ScriptEventVehicleCrashed::CRASH_TRAIN));
		Game::NewEvent(new ScriptEventVehicleCrashed(v->index, v->tile, ScriptEventVehicleCrashed::CRASH_TRAIN));
	}

	/* Try to re-reserve track under already crashed train too.
	 * Crash() clears the reservation! */
	v->ReserveTrackUnderConsist();

	return num;
}

/** Temporary data storage for testing collisions. */
struct TrainCollideChecker {
	Train *v; ///< %Vehicle we are testing for collision.
	uint num; ///< Total number of victims if train collided.
};

/**
 * Collision test function.
 * @param v %Train vehicle to test collision with.
 * @param data %Train being examined.
 * @return \c NULL (always continue search)
 */
static Vehicle *FindTrainCollideEnum(Vehicle *v, void *data)
{
	TrainCollideChecker *tcc = (TrainCollideChecker*)data;

	/* not a train or in depot */
	if (v->type != VEH_TRAIN || Train::From(v)->track == TRACK_BIT_DEPOT) return NULL;

	if (_settings_game.vehicle.no_train_crash_other_company) {
		/* do not crash into trains of another company. */
		if (v->owner != tcc->v->owner) return NULL;
	}

	/* get first vehicle now to make most usual checks faster */
	Train *coll = Train::From(v)->First();

	/* can't collide with own wagons */
	if (coll == tcc->v) return NULL;

	int x_diff = v->x_pos - tcc->v->x_pos;
	int y_diff = v->y_pos - tcc->v->y_pos;

	/* Do fast calculation to check whether trains are not in close vicinity
	 * and quickly reject trains distant enough for any collision.
	 * Differences are shifted by 7, mapping range [-7 .. 8] into [0 .. 15]
	 * Differences are then ORed and then we check for any higher bits */
	uint hash = (y_diff + 7) | (x_diff + 7);
	if (hash & ~15) return NULL;

	/* Slower check using multiplication */
	int min_diff = (Train::From(v)->gcache.cached_veh_length + 1) / 2 + (tcc->v->gcache.cached_veh_length + 1) / 2 - 1;
	if (x_diff * x_diff + y_diff * y_diff > min_diff * min_diff) return NULL;

	/* Happens when there is a train under bridge next to bridge head */
	if (abs(v->z_pos - tcc->v->z_pos) > 5) return NULL;

	/* crash both trains */
	tcc->num += TrainCrashed(tcc->v);
	tcc->num += TrainCrashed(coll);

	return NULL; // continue searching
}

/**
 * Checks whether the specified train has a collision with another vehicle. If
 * so, destroys this vehicle, and the other vehicle if its subtype has TS_Front.
 * Reports the incident in a flashy news item, modifies station ratings and
 * plays a sound.
 * @param v %Train to test.
 */
static bool CheckTrainCollision(Train *v)
{
	/* can't collide in depot */
	if (v->track == TRACK_BIT_DEPOT) return false;

	assert(v->track == TRACK_BIT_WORMHOLE || TileVirtXY(v->x_pos, v->y_pos) == v->tile);

	TrainCollideChecker tcc;
	tcc.v = v;
	tcc.num = 0;

	/* find colliding vehicles */
	if (v->track == TRACK_BIT_WORMHOLE) {
		FindVehicleOnPos(v->tile, &tcc, FindTrainCollideEnum);
		FindVehicleOnPos(GetOtherTunnelBridgeEnd(v->tile), &tcc, FindTrainCollideEnum);
	} else {
		FindVehicleOnPosXY(v->x_pos, v->y_pos, &tcc, FindTrainCollideEnum);
	}

	/* any dead -> no crash */
	if (tcc.num == 0) return false;

	SetDParam(0, tcc.num);
	AddVehicleNewsItem(STR_NEWS_TRAIN_CRASH, NT_ACCIDENT, v->index);

	ModifyStationRatingAround(v->tile, v->owner, -160, 30);
	if (_settings_client.sound.disaster) SndPlayVehicleFx(SND_13_BIG_CRASH, v);
	return true;
}

static Vehicle *CheckTrainAtSignal(Vehicle *v, void *data)
{
	if (v->type != VEH_TRAIN || (v->vehstatus & VS_CRASHED)) return NULL;

	Train *t = Train::From(v);
	DiagDirection exitdir = *(DiagDirection *)data;

	/* not front engine of a train, inside wormhole or depot, crashed */
	if (!t->IsFrontEngine() || !(t->track & TRACK_BIT_MASK)) return NULL;

	if (t->cur_speed > 5 || TrainExitDir(t->direction, t->track) != exitdir) return NULL;

	return t;
}

/** Find train in front and keep distance between trains in tunnel/bridge. */
static Vehicle *FindSpaceBetweenTrainsEnum(Vehicle *v, void *data)
{
	/* Don't look at wagons between front and back of train. */
	if (v->type != VEH_TRAIN || (v->Previous() != NULL && v->Next() != NULL)) return NULL;

	const Vehicle *u = (Vehicle*)data;
	int32 a, b = 0;

	switch (u->direction) {
		default: NOT_REACHED();
		case DIR_NE: a = u->x_pos; b = v->x_pos; break;
		case DIR_SE: a = v->y_pos; b = u->y_pos; break;
		case DIR_SW: a = v->x_pos; b = u->x_pos; break;
		case DIR_NW: a = u->y_pos; b = v->y_pos; break;
	}

	if (a > b && a <= (b + (int)(Train::From(u)->wait_counter)) + (int)(TILE_SIZE)) return v;
	return NULL;
}

static bool IsToCloseBehindTrain(Vehicle *v, TileIndex tile, bool check_endtile)
{
	Train *t = (Train *)v;

	if (t->force_proceed != 0) return false;

	if (HasVehicleOnPos(t->tile, v, &FindSpaceBetweenTrainsEnum)) {
		/* Revert train if not going with tunnel direction. */
		if (DirToDiagDir(t->direction) != GetTunnelBridgeDirection(t->tile)) {
			v->cur_speed = 0;
			ToggleBit(t->flags, VRF_REVERSING);
		}
		return true;
	}
    /* Cover blind spot at end of tunnel bridge. */
	if (check_endtile){
		if (HasVehicleOnPos(GetOtherTunnelBridgeEnd(t->tile), v, &FindSpaceBetweenTrainsEnum)) {
			/* Revert train if not going with tunnel direction. */
			if (DirToDiagDir(t->direction) != GetTunnelBridgeDirection(t->tile)) {
				v->cur_speed = 0;
				ToggleBit(t->flags, VRF_REVERSING);
			}
			return true;
		}
	}

	return false;
}

static bool CheckTrainStayInWormHolePathReserve(Train *t, TileIndex tile)
{
	TileIndex veh_orig = t->tile;
	t->tile = tile;
	CFollowTrackRail ft(GetTileOwner(tile), GetRailTypeInfo(t->railtype)->compatible_railtypes);
	if (ft.Follow(tile, DiagDirToDiagTrackdir(ReverseDiagDir(GetTunnelBridgeDirection(tile))))) {
		TrackdirBits reserved = ft.m_new_td_bits & TrackBitsToTrackdirBits(GetReservedTrackbits(ft.m_new_tile));
		if (reserved == TRACKDIR_BIT_NONE) {
			/* next tile is not reserved, so reserve the exit tile */
			SetTunnelBridgeReservation(tile, true);
			MarkTileDirtyByTile(tile, ZOOM_LVL_DRAW_MAP);
		}
	}
	bool ok = TryPathReserve(t);
	t->tile = veh_orig;
	return ok;
}

/** Simulate signals in tunnel - bridge. */
static bool CheckTrainStayInWormHole(Train *t, TileIndex tile)
{
	if (t->force_proceed != 0) return false;

	/* When not exit reverse train. */
	if (!IsTunnelBridgeSignalSimulationExit(tile)) {
		t->cur_speed = 0;
		ToggleBit(t->flags, VRF_REVERSING);
		return true;
	}
	SigSegState seg_state = (_settings_game.pf.reserve_paths || IsTunnelBridgePBS(tile)) ? SIGSEG_PBS : UpdateSignalsOnSegment(tile, INVALID_DIAGDIR, t->owner);
	if (seg_state != SIGSEG_PBS) {
		CFollowTrackRail ft(GetTileOwner(tile), GetRailTypeInfo(t->railtype)->compatible_railtypes);
		if (ft.Follow(tile, DiagDirToDiagTrackdir(ReverseDiagDir(GetTunnelBridgeDirection(tile))))) {
			if (ft.m_new_td_bits != TRACKDIR_BIT_NONE && KillFirstBit(ft.m_new_td_bits) == TRACKDIR_BIT_NONE) {
				Trackdir td = FindFirstTrackdir(ft.m_new_td_bits);
				if (HasPbsSignalOnTrackdir(ft.m_new_tile, td)) {
					/* immediately after the exit, there is a PBS signal, switch to PBS mode */
					seg_state = SIGSEG_PBS;
				}
			}
		}
	}
	if (seg_state == SIGSEG_FULL || (seg_state == SIGSEG_PBS && !CheckTrainStayInWormHolePathReserve(t, tile))) {
		t->vehstatus |= VS_TRAIN_SLOWING;
		t->cur_speed = 0;
		return true;
	}

	return false;
}

static void HandleSignalBehindTrain(Train *v, int signal_number)
{
	TileIndex tile;
	switch (v->direction) {
		default: NOT_REACHED();
		case DIR_NE: tile = TileVirtXY(v->x_pos + (TILE_SIZE * _settings_game.construction.simulated_wormhole_signals), v->y_pos); break;
		case DIR_SE: tile = TileVirtXY(v->x_pos, v->y_pos - (TILE_SIZE * _settings_game.construction.simulated_wormhole_signals) ); break;
		case DIR_SW: tile = TileVirtXY(v->x_pos - (TILE_SIZE * _settings_game.construction.simulated_wormhole_signals), v->y_pos); break;
		case DIR_NW: tile = TileVirtXY(v->x_pos, v->y_pos + (TILE_SIZE * _settings_game.construction.simulated_wormhole_signals)); break;
	}

	if(tile == v->tile) {
		/* Flip signal on ramp. */
		if (IsTunnelBridgeSignalSimulationEntrance(tile) && GetTunnelBridgeSignalState(tile) == SIGNAL_STATE_RED) {
			SetTunnelBridgeSignalState(tile, SIGNAL_STATE_GREEN);
			MarkTileDirtyByTile(tile);
		}
	} else if (IsBridge(v->tile) && signal_number >= 0) {
		SetBridgeEntranceSimulatedSignalState(v->tile, signal_number, SIGNAL_STATE_GREEN);
		MarkTileDirtyByTile(tile);
	}
}

uint16 ReversingDistanceTargetSpeed(const Train *v)
{
	int target_speed;
	if (_settings_game.vehicle.train_acceleration_model == AM_REALISTIC) {
		target_speed = ((v->reverse_distance - 1) * 5) / 2;
	} else {
		target_speed = (v->reverse_distance - 1) * 10 - 5;
	}
	return max(0, target_speed);
}

/**
 * Move a vehicle chain one movement stop forwards.
 * @param v First vehicle to move.
 * @param nomove Stop moving this and all following vehicles.
 * @param reverse Set to false to not execute the vehicle reversing. This does not change any other logic.
 * @return True if the vehicle could be moved forward, false otherwise.
 */
bool TrainController(Train *v, Vehicle *nomove, bool reverse)
{
	Train *first = v->First();
	Train *prev;
	bool direction_changed = false; // has direction of any part changed?

	if (reverse && v->reverse_distance == 1) {
		goto reverse_train_direction;
	}

	if (v->reverse_distance > 1) {
		uint16 spd = ReversingDistanceTargetSpeed(v);
		if (spd < v->cur_speed) v->cur_speed = spd;
	}

	/* For every vehicle after and including the given vehicle */
	for (prev = v->Previous(); v != nomove; prev = v, v = v->Next()) {
		DiagDirection enterdir = DIAGDIR_BEGIN;
		bool update_signals_crossing = false; // will we update signals or crossing state?

		GetNewVehiclePosResult gp = GetNewVehiclePos(v);
		if (v->track != TRACK_BIT_WORMHOLE) {
			/* Not inside tunnel */
			if (gp.old_tile == gp.new_tile) {
				/* Staying in the old tile */
				if (v->track == TRACK_BIT_DEPOT) {
					/* Inside depot */
					gp.x = v->x_pos;
					gp.y = v->y_pos;
					v->reverse_distance = 0;
				} else {
					/* Not inside depot */

					/* Reverse when we are at the end of the track already, do not move to the new position */
					if (v->IsFrontEngine() && !TrainCheckIfLineEnds(v, reverse)) return false;

					uint32 r = VehicleEnterTile(v, gp.new_tile, gp.x, gp.y);
					if (HasBit(r, VETS_CANNOT_ENTER)) {
						goto invalid_rail;
					}
					if (HasBit(r, VETS_ENTERED_STATION)) {
						/* The new position is the end of the platform */
						TrainEnterStation(v, r >> VETS_STATION_ID_OFFSET);
					}
				}
			} else {
				/* A new tile is about to be entered. */

				/* Determine what direction we're entering the new tile from */
				enterdir = DiagdirBetweenTiles(gp.old_tile, gp.new_tile);
				assert(IsValidDiagDirection(enterdir));

				/* Get the status of the tracks in the new tile and mask
				 * away the bits that aren't reachable. */
				TrackStatus ts = GetTileTrackStatus(gp.new_tile, TRANSPORT_RAIL, 0, ReverseDiagDir(enterdir));
				TrackdirBits reachable_trackdirs = DiagdirReachesTrackdirs(enterdir);

				TrackdirBits trackdirbits = TrackStatusToTrackdirBits(ts) & reachable_trackdirs;
				TrackBits red_signals = TrackdirBitsToTrackBits(TrackStatusToRedSignals(ts) & reachable_trackdirs);

				TrackBits bits = TrackdirBitsToTrackBits(trackdirbits);
				if (_settings_game.pf.forbid_90_deg && prev == NULL) {
					/* We allow wagons to make 90 deg turns, because forbid_90_deg
					 * can be switched on halfway a turn */
					bits &= ~TrackCrossesTracks(FindFirstTrack(v->track));
				}

				if (bits == TRACK_BIT_NONE) goto invalid_rail;

				/* Check if the new tile constrains tracks that are compatible
				 * with the current train, if not, bail out. */
				if (!CheckCompatibleRail(v, gp.new_tile)) goto invalid_rail;

				TrackBits chosen_track;
				if (prev == NULL) {
					/* Currently the locomotive is active. Determine which one of the
					 * available tracks to choose */
					chosen_track = TrackToTrackBits(ChooseTrainTrack(v, gp.new_tile, enterdir, bits, false, NULL, true));
					assert(chosen_track & (bits | GetReservedTrackbits(gp.new_tile)));

					if (v->force_proceed != TFP_NONE && IsPlainRailTile(gp.new_tile) && HasSignals(gp.new_tile)) {
						/* For each signal we find decrease the counter by one.
						 * We start at two, so the first signal we pass decreases
						 * this to one, then if we reach the next signal it is
						 * decreased to zero and we won't pass that new signal. */
						Trackdir dir = FindFirstTrackdir(trackdirbits);
						if (HasSignalOnTrackdir(gp.new_tile, dir) ||
								(HasSignalOnTrackdir(gp.new_tile, ReverseTrackdir(dir)) &&
								GetSignalType(gp.new_tile, TrackdirToTrack(dir)) != SIGTYPE_PBS)) {
							/* However, we do not want to be stopped by PBS signals
							 * entered via the back. */
							v->force_proceed = (v->force_proceed == TFP_SIGNAL) ? TFP_STUCK : TFP_NONE;
							SetWindowDirty(WC_VEHICLE_VIEW, v->index);
						}
					}

					/* Check if it's a red signal and that force proceed is not clicked. */
					if ((red_signals & chosen_track) && v->force_proceed == TFP_NONE) {
						/* In front of a red signal */
						Trackdir i = FindFirstTrackdir(trackdirbits);

						/* Don't handle stuck trains here. */
						if (HasBit(v->flags, VRF_TRAIN_STUCK)) return false;

						if (!HasSignalOnTrackdir(gp.new_tile, ReverseTrackdir(i))) {
							v->cur_speed = 0;
							v->subspeed = 0;
							v->progress = 255 - 100;
							if (!_settings_game.pf.reverse_at_signals || ++v->wait_counter < _settings_game.pf.wait_oneway_signal * 20) return false;
						} else if (HasSignalOnTrackdir(gp.new_tile, i)) {
							v->cur_speed = 0;
							v->subspeed = 0;
							v->progress = 255 - 10;
							if (!_settings_game.pf.reverse_at_signals || ++v->wait_counter < _settings_game.pf.wait_twoway_signal * 73) {
								DiagDirection exitdir = TrackdirToExitdir(i);
								TileIndex o_tile = TileAddByDiagDir(gp.new_tile, exitdir);

								exitdir = ReverseDiagDir(exitdir);

								/* check if a train is waiting on the other side */
								if (!HasVehicleOnPos(o_tile, &exitdir, &CheckTrainAtSignal)) return false;
							}
						}

						/* If we would reverse but are currently in a PBS block and
						 * reversing of stuck trains is disabled, don't reverse.
						 * This does not apply if the reason for reversing is a one-way
						 * signal blocking us, because a train would then be stuck forever. */
						if (!_settings_game.pf.reverse_at_signals && !HasOnewaySignalBlockingTrackdir(gp.new_tile, i) &&
								UpdateSignalsOnSegment(v->tile, enterdir, v->owner) == SIGSEG_PBS) {
							v->wait_counter = 0;
							return false;
						}
						goto reverse_train_direction;
					} else {
						TryReserveRailTrack(gp.new_tile, TrackBitsToTrack(chosen_track), false);
					}
				} else {
					/* The wagon is active, simply follow the prev vehicle. */
					if (prev->tile == gp.new_tile) {
						/* Choose the same track as prev */
						if (prev->track == TRACK_BIT_WORMHOLE) {
							/* Vehicles entering tunnels enter the wormhole earlier than for bridges.
							 * However, just choose the track into the wormhole. */
							assert(IsTunnel(prev->tile));
							chosen_track = bits;
						} else {
							chosen_track = prev->track;
						}
					} else {
						/* Choose the track that leads to the tile where prev is.
						 * This case is active if 'prev' is already on the second next tile, when 'v' just enters the next tile.
						 * I.e. when the tile between them has only space for a single vehicle like
						 *  1) horizontal/vertical track tiles and
						 *  2) some orientations of tunnel entries, where the vehicle is already inside the wormhole at 8/16 from the tile edge.
						 *     Is also the train just reversing, the wagon inside the tunnel is 'on' the tile of the opposite tunnel entry.
						 */
						static const TrackBits _connecting_track[DIAGDIR_END][DIAGDIR_END] = {
							{TRACK_BIT_X,     TRACK_BIT_LOWER, TRACK_BIT_NONE,  TRACK_BIT_LEFT },
							{TRACK_BIT_UPPER, TRACK_BIT_Y,     TRACK_BIT_LEFT,  TRACK_BIT_NONE },
							{TRACK_BIT_NONE,  TRACK_BIT_RIGHT, TRACK_BIT_X,     TRACK_BIT_UPPER},
							{TRACK_BIT_RIGHT, TRACK_BIT_NONE,  TRACK_BIT_LOWER, TRACK_BIT_Y    }
						};
						DiagDirection exitdir = DiagdirBetweenTiles(gp.new_tile, prev->tile);
						assert(IsValidDiagDirection(exitdir));
						chosen_track = _connecting_track[enterdir][exitdir];
					}
					chosen_track &= bits;
				}

				/* Make sure chosen track is a valid track */
				assert(
						chosen_track == TRACK_BIT_X     || chosen_track == TRACK_BIT_Y ||
						chosen_track == TRACK_BIT_UPPER || chosen_track == TRACK_BIT_LOWER ||
						chosen_track == TRACK_BIT_LEFT  || chosen_track == TRACK_BIT_RIGHT);

				/* Update XY to reflect the entrance to the new tile, and select the direction to use */
				const byte *b = _initial_tile_subcoord[FIND_FIRST_BIT(chosen_track)][enterdir];
				gp.x = (gp.x & ~0xF) | b[0];
				gp.y = (gp.y & ~0xF) | b[1];
				Direction chosen_dir = (Direction)b[2];

				/* Call the landscape function and tell it that the vehicle entered the tile */
				uint32 r = VehicleEnterTile(v, gp.new_tile, gp.x, gp.y);
				if (HasBit(r, VETS_CANNOT_ENTER)) {
					goto invalid_rail;
				}

				if (IsTunnelBridgeWithSignalSimulation(gp.new_tile)) {
					/* If red signal stop. */
					if (v->IsFrontEngine() && v->force_proceed == 0) {
						if (IsTunnelBridgeSignalSimulationEntrance(gp.new_tile) && GetTunnelBridgeSignalState(gp.new_tile) == SIGNAL_STATE_RED) {
							v->cur_speed = 0;
							v->vehstatus |= VS_TRAIN_SLOWING;
							return false;
						}
						if (IsTunnelBridgeSignalSimulationExit(gp.new_tile)) {
							v->cur_speed = 0;
							goto invalid_rail;
						}
						/* Flip signal on tunnel entrance tile red. */
						SetTunnelBridgeSignalState(gp.new_tile, SIGNAL_STATE_RED);
						MarkTileDirtyByTile(gp.new_tile);
					}
				}

				if (!HasBit(r, VETS_ENTERED_WORMHOLE)) {
					Track track = FindFirstTrack(chosen_track);
					Trackdir tdir = TrackDirectionToTrackdir(track, chosen_dir);
					if (v->IsFrontEngine() && HasPbsSignalOnTrackdir(gp.new_tile, tdir)) {
						SetSignalStateByTrackdir(gp.new_tile, tdir, SIGNAL_STATE_RED);
						MarkTileDirtyByTile(gp.new_tile);
					}

					/* Clear any track reservation when the last vehicle leaves the tile */
					if (v->Next() == NULL) ClearPathReservation(v, v->tile, v->GetVehicleTrackdir());

					v->tile = gp.new_tile;

					if (GetTileRailType(gp.new_tile) != GetTileRailType(gp.old_tile)) {
						v->First()->ConsistChanged(CCF_TRACK);
					}

					v->track = chosen_track;
					assert(v->track);
				}

				/* We need to update signal status, but after the vehicle position hash
				 * has been updated by UpdateInclination() */
				update_signals_crossing = true;

				if (chosen_dir != v->direction) {
					if (prev == NULL && _settings_game.vehicle.train_acceleration_model == AM_ORIGINAL) {
						const AccelerationSlowdownParams *asp = &_accel_slowdown[GetRailTypeInfo(v->railtype)->acceleration_type];
						DirDiff diff = DirDifference(v->direction, chosen_dir);
						v->cur_speed -= (diff == DIRDIFF_45RIGHT || diff == DIRDIFF_45LEFT ? asp->small_turn : asp->large_turn) * v->cur_speed >> 8;
					}
					direction_changed = true;
					v->direction = chosen_dir;
				}

				if (v->IsFrontEngine()) {
					v->wait_counter = 0;

					/* If we are approaching a crossing that is reserved, play the sound now. */
					TileIndex crossing = TrainApproachingCrossingTile(v);
					if (crossing != INVALID_TILE && HasCrossingReservation(crossing) && _settings_client.sound.ambient) SndPlayTileFx(SND_0E_LEVEL_CROSSING, crossing);

					/* Always try to extend the reservation when entering a tile. */
					CheckNextTrainTile(v);
				}

				if (HasBit(r, VETS_ENTERED_STATION)) {
					/* The new position is the location where we want to stop */
					TrainEnterStation(v, r >> VETS_STATION_ID_OFFSET);
				}
			}
		} else {
			/* Handle signal simulation on tunnel/bridge. */
			TileIndex old_tile = TileVirtXY(v->x_pos, v->y_pos);
			if (old_tile != gp.new_tile && IsTunnelBridgeWithSignalSimulation(v->tile) && (v->IsFrontEngine() || v->Next() == NULL)) {
				if (old_tile == v->tile) {
					if (v->IsFrontEngine() && v->force_proceed == 0 && IsTunnelBridgeSignalSimulationExit(v->tile)) goto invalid_rail;
					/* Entered wormhole set counters. */
					v->wait_counter = (TILE_SIZE * _settings_game.construction.simulated_wormhole_signals) - TILE_SIZE;
					v->load_unload_ticks = 0;
				}

				uint distance = v->wait_counter;
				bool leaving = false;
				if (distance == 0) v->wait_counter = (TILE_SIZE * _settings_game.construction.simulated_wormhole_signals);

				if (v->IsFrontEngine()) {
					/* Check if track in front is free and see if we can leave wormhole. */
					int z = GetSlopePixelZ(gp.x, gp.y) - v->z_pos;
					if (IsTileType(gp.new_tile, MP_TUNNELBRIDGE) &&	!(abs(z) > 2)) {
						if (CheckTrainStayInWormHole(v, gp.new_tile)) return false;
						leaving = true;
					} else {
						if (IsToCloseBehindTrain(v, gp.new_tile, distance == 0)) {
							if (distance == 0) v->wait_counter = 0;
							v->cur_speed = 0;
							v->vehstatus |= VS_TRAIN_SLOWING;
							return false;
						}
						/* flip signal in front to red on bridges*/
						if (distance == 0 && IsBridge(v->tile)) {
							SetBridgeEntranceSimulatedSignalState(v->tile, v->load_unload_ticks, SIGNAL_STATE_RED);
							MarkTileDirtyByTile(gp.new_tile);
						}
					}
				}
				if (v->Next() == NULL) {
					if (v->load_unload_ticks > 0 && distance == (TILE_SIZE * _settings_game.construction.simulated_wormhole_signals) - TILE_SIZE) HandleSignalBehindTrain(v, v->load_unload_ticks - 2);
					if (old_tile == v->tile) {
						/* We left ramp into wormhole. */
						v->x_pos = gp.x;
						v->y_pos = gp.y;
						UpdateSignalsOnSegment(old_tile, INVALID_DIAGDIR, v->owner);
						UnreserveBridgeTunnelTile(old_tile);
					}
				}
				if (distance == 0) v->load_unload_ticks++;
				v->wait_counter -= TILE_SIZE;

				if (leaving) { // Reset counters.
					v->force_proceed = 0;
					v->wait_counter = 0;
					v->load_unload_ticks = 0;
					v->x_pos = gp.x;
					v->y_pos = gp.y;
					v->UpdatePosition();
					v->UpdateViewport(false, false);
					UpdateSignalsOnSegment(gp.new_tile, INVALID_DIAGDIR, v->owner);
					continue;
				}
			}

			if (IsTileType(gp.new_tile, MP_TUNNELBRIDGE) && HasBit(VehicleEnterTile(v, gp.new_tile, gp.x, gp.y), VETS_ENTERED_WORMHOLE)) {
				/* Perform look-ahead on tunnel exit. */
				if (v->IsFrontEngine()) {
					TryReserveRailTrack(gp.new_tile, DiagDirToDiagTrack(GetTunnelBridgeDirection(gp.new_tile)));
					CheckNextTrainTile(v);
				}
				/* Prevent v->UpdateInclination() being called with wrong parameters.
				 * This could happen if the train was reversed inside the tunnel/bridge. */
				if (gp.old_tile == gp.new_tile) {
					gp.old_tile = GetOtherTunnelBridgeEnd(gp.old_tile);
				}
			} else {
				v->x_pos = gp.x;
				v->y_pos = gp.y;
				v->UpdatePosition();
				if (v->IsDrawn()) v->Vehicle::UpdateViewport(true);
				continue;
			}
		}

		/* update image of train, as well as delta XY */
		v->UpdateDeltaXY(v->direction);

		v->x_pos = gp.x;
		v->y_pos = gp.y;
		v->UpdatePosition();
		if (v->reverse_distance > 1) {
			v->reverse_distance--;
		}

		/* update the Z position of the vehicle */
		int old_z = v->UpdateInclination(gp.new_tile != gp.old_tile, false);

		if (prev == NULL) {
			/* This is the first vehicle in the train */
			AffectSpeedByZChange(v, old_z);
		}

		if (update_signals_crossing) {
			if (v->IsFrontEngine()) {
				switch (TrainMovedChangeSignal(v, gp.new_tile, enterdir)) {
					case CHANGED_NORMAL_TO_PBS_BLOCK:
						/* We are entering a block with PBS signals right now, but
						* not through a PBS signal. This means we don't have a
						* reservation right now. As a conventional signal will only
						* ever be green if no other train is in the block, getting
						* a path should always be possible. If the player built
						* such a strange network that it is not possible, the train
						* will be marked as stuck and the player has to deal with
						* the problem. */
						if ((!HasReservedTracks(gp.new_tile, v->track) &&
								!TryReserveRailTrack(gp.new_tile, FindFirstTrack(v->track))) ||
								!TryPathReserve(v)) {
							MarkTrainAsStuck(v);
						}

						break;

					case CHANGED_LR_PBS:
						{
							/* We went past a long reserve PBS signal. Try to extend the
							* reservation if reserving failed at another LR signal. */
							PBSTileInfo origin = FollowTrainReservation(v);
							CFollowTrackRail ft(v);

							if (ft.Follow(origin.tile, origin.trackdir)) {
								Trackdir  new_td = FindFirstTrackdir(ft.m_new_td_bits);

								if (HasLongReservePbsSignalOnTrackdir(v, ft.m_new_tile, new_td)) {
									ChooseTrainTrack(v, ft.m_new_tile, ft.m_exitdir, TrackdirBitsToTrackBits(ft.m_new_td_bits), true, NULL, false);
								}
							}

							break;
						}

					default:
						break;
				}
			}

			/* Signals can only change when the first
			 * (above) or the last vehicle moves. */
			if (v->Next() == NULL) {
				TrainMovedChangeSignal(v, gp.old_tile, ReverseDiagDir(enterdir));
				if (IsLevelCrossingTile(gp.old_tile)) UpdateLevelCrossing(gp.old_tile);
			}
		}

		/* Do not check on every tick to save some computing time. */
		if (v->IsFrontEngine() && v->tick_counter % _settings_game.pf.path_backoff_interval == 0) CheckNextTrainTile(v);
	}

	if (direction_changed) first->tcache.cached_max_curve_speed = first->GetCurveSpeedLimit();

	return true;

invalid_rail:
	/* We've reached end of line?? */
	if (prev != NULL) error("Disconnecting train");

reverse_train_direction:
	if (reverse) {
		v->wait_counter = 0;
		v->cur_speed = 0;
		v->subspeed = 0;
		ReverseTrainDirection(v);
	}

	return false;
}

/**
 * Collect trackbits of all crashed train vehicles on a tile
 * @param v Vehicle passed from Find/HasVehicleOnPos()
 * @param data trackdirbits for the result
 * @return NULL to iterate over all vehicles on the tile.
 */
static Vehicle *CollectTrackbitsFromCrashedVehiclesEnum(Vehicle *v, void *data)
{
	TrackBits *trackbits = (TrackBits *)data;

	if (v->type == VEH_TRAIN && (v->vehstatus & VS_CRASHED) != 0) {
		TrackBits train_tbits = Train::From(v)->track;
		if (train_tbits == TRACK_BIT_WORMHOLE) {
			/* Vehicle is inside a wormhole, v->track contains no useful value then. */
			*trackbits |= DiagDirToDiagTrackBits(GetTunnelBridgeDirection(v->tile));
		} else if (train_tbits != TRACK_BIT_DEPOT) {
			*trackbits |= train_tbits;
		}
	}

	return NULL;
}

/**
 * Deletes/Clears the last wagon of a crashed train. It takes the engine of the
 * train, then goes to the last wagon and deletes that. Each call to this function
 * will remove the last wagon of a crashed train. If this wagon was on a crossing,
 * or inside a tunnel/bridge, recalculate the signals as they might need updating
 * @param v the Vehicle of which last wagon is to be removed
 */
static void DeleteLastWagon(Train *v)
{
	Train *first = v->First();

	/* Go to the last wagon and delete the link pointing there
	 * *u is then the one-before-last wagon, and *v the last
	 * one which will physically be removed */
	Train *u = v;
	for (; v->Next() != NULL; v = v->Next()) u = v;
	u->SetNext(NULL);

	if (first != v) {
		/* Recalculate cached train properties */
		first->ConsistChanged(CCF_ARRANGE);
		/* Update the depot window if the first vehicle is in depot -
		 * if v == first, then it is updated in PreDestructor() */
		if (first->track == TRACK_BIT_DEPOT) {
			SetWindowDirty(WC_VEHICLE_DEPOT, first->tile);
		}
		v->last_station_visited = first->last_station_visited; // for PreDestructor
	}

	/* 'v' shouldn't be accessed after it has been deleted */
	TrackBits trackbits = v->track;
	TileIndex tile = v->tile;
	Owner owner = v->owner;

	delete v;
	v = NULL; // make sure nobody will try to read 'v' anymore

	if (trackbits == TRACK_BIT_WORMHOLE) {
		/* Vehicle is inside a wormhole, v->track contains no useful value then. */
		trackbits = DiagDirToDiagTrackBits(GetTunnelBridgeDirection(tile));
	}

	Track track = TrackBitsToTrack(trackbits);
	if (HasReservedTracks(tile, trackbits)) {
		UnreserveRailTrack(tile, track);

		/* If there are still crashed vehicles on the tile, give the track reservation to them */
		TrackBits remaining_trackbits = TRACK_BIT_NONE;
		FindVehicleOnPos(tile, &remaining_trackbits, CollectTrackbitsFromCrashedVehiclesEnum);

		/* It is important that these two are the first in the loop, as reservation cannot deal with every trackbit combination */
		assert(TRACK_BEGIN == TRACK_X && TRACK_Y == TRACK_BEGIN + 1);
		Track t;
		FOR_EACH_SET_TRACK(t, remaining_trackbits) TryReserveRailTrack(tile, t);
	}

	/* check if the wagon was on a road/rail-crossing */
	if (IsLevelCrossingTile(tile)) UpdateLevelCrossing(tile);

	/* Update signals */
	if (IsTileType(tile, MP_TUNNELBRIDGE) || IsRailDepotTile(tile)) {
		UpdateSignalsOnSegment(tile, INVALID_DIAGDIR, owner);
	} else {
		SetSignalsOnBothDir(tile, track, owner);
	}
}

/**
 * Rotate all vehicles of a (crashed) train chain randomly to animate the crash.
 * @param v First crashed vehicle.
 */
static void ChangeTrainDirRandomly(Train *v)
{
	static const DirDiff delta[] = {
		DIRDIFF_45LEFT, DIRDIFF_SAME, DIRDIFF_SAME, DIRDIFF_45RIGHT
	};

	do {
		/* We don't need to twist around vehicles if they're not visible */
		if (!(v->vehstatus & VS_HIDDEN)) {
			v->direction = ChangeDir(v->direction, delta[GB(Random(), 0, 2)]);
			/* Refrain from updating the z position of the vehicle when on
			 * a bridge, because UpdateInclination() will put the vehicle under
			 * the bridge in that case */
			if (v->track != TRACK_BIT_WORMHOLE) {
				v->UpdatePosition();
				v->UpdateInclination(false, true);
			} else {
				v->UpdateViewport(false, true);
			}
		}
	} while ((v = v->Next()) != NULL);
}

/**
 * Handle a crashed train.
 * @param v First train vehicle.
 * @return %Vehicle chain still exists.
 */
static bool HandleCrashedTrain(Train *v)
{
	int state = ++v->crash_anim_pos;

	if (state == 4 && !(v->vehstatus & VS_HIDDEN)) {
		CreateEffectVehicleRel(v, 4, 4, 8, EV_EXPLOSION_LARGE);
	}

	uint32 r;
	if (state <= 200 && Chance16R(1, 7, r)) {
		int index = (r * 10 >> 16);

		Vehicle *u = v;
		do {
			if (--index < 0) {
				r = Random();

				CreateEffectVehicleRel(u,
					GB(r,  8, 3) + 2,
					GB(r, 16, 3) + 2,
					GB(r,  0, 3) + 5,
					EV_EXPLOSION_SMALL);
				break;
			}
		} while ((u = u->Next()) != NULL);
	}

	if (state <= 240 && !(v->tick_counter & 3)) ChangeTrainDirRandomly(v);

	if (state >= 4440 && !(v->tick_counter & 0x1F)) {
		bool ret = v->Next() != NULL;
		DeleteLastWagon(v);
		return ret;
	}

	return true;
}

/** Maximum speeds for train that is broken down or approaching line end */
static const uint16 _breakdown_speeds[16] = {
	225, 210, 195, 180, 165, 150, 135, 120, 105, 90, 75, 60, 45, 30, 15, 15
};


/**
 * Train is approaching line end, slow down and possibly reverse
 *
 * @param v front train engine
 * @param signal not line end, just a red signal
 * @param reverse Set to false to not execute the vehicle reversing. This does not change any other logic.
 * @return true iff we did NOT have to reverse
 */
static bool TrainApproachingLineEnd(Train *v, bool signal, bool reverse)
{
	/* Calc position within the current tile */
	uint x = v->x_pos & 0xF;
	uint y = v->y_pos & 0xF;

	/* for diagonal directions, 'x' will be 0..15 -
	 * for other directions, it will be 1, 3, 5, ..., 15 */
	switch (v->direction) {
		case DIR_N : x = ~x + ~y + 25; break;
		case DIR_NW: x = y;            // FALL THROUGH
		case DIR_NE: x = ~x + 16;      break;
		case DIR_E : x = ~x + y + 9;   break;
		case DIR_SE: x = y;            break;
		case DIR_S : x = x + y - 7;    break;
		case DIR_W : x = ~y + x + 9;   break;
		default: break;
	}

	/* Do not reverse when approaching red signal. Make sure the vehicle's front
	 * does not cross the tile boundary when we do reverse, but as the vehicle's
	 * location is based on their center, use half a vehicle's length as offset.
	 * Multiply the half-length by two for straight directions to compensate that
	 * we only get odd x offsets there. */
	if (!signal && x + (v->gcache.cached_veh_length + 1) / 2 * (IsDiagonalDirection(v->direction) ? 1 : 2) >= TILE_SIZE) {
		/* we are too near the tile end, reverse now */
		v->cur_speed = 0;
		if (reverse) ReverseTrainDirection(v);
		return false;
	}

	/* slow down */
	v->vehstatus |= VS_TRAIN_SLOWING;
	uint16 break_speed = _breakdown_speeds[x & 0xF];
	if (break_speed < v->cur_speed) v->cur_speed = break_speed;

	return true;
}


/**
 * Determines whether train would like to leave the tile
 * @param v train to test
 * @return true iff vehicle is NOT entering or inside a depot or tunnel/bridge
 */
static bool TrainCanLeaveTile(const Train *v)
{
	/* Exit if inside a tunnel/bridge or a depot */
	if (v->track == TRACK_BIT_WORMHOLE || v->track == TRACK_BIT_DEPOT) return false;

	TileIndex tile = v->tile;

	/* entering a tunnel/bridge? */
	if (IsTileType(tile, MP_TUNNELBRIDGE)) {
		DiagDirection dir = GetTunnelBridgeDirection(tile);
		if (DiagDirToDir(dir) == v->direction) return false;
	}

	/* entering a depot? */
	if (IsRailDepotTile(tile)) {
		DiagDirection dir = ReverseDiagDir(GetRailDepotDirection(tile));
		if (DiagDirToDir(dir) == v->direction) return false;
	}

	return true;
}


/**
 * Determines whether train is approaching a rail-road crossing
 *   (thus making it barred)
 * @param v front engine of train
 * @return TileIndex of crossing the train is approaching, else INVALID_TILE
 * @pre v in non-crashed front engine
 */
static TileIndex TrainApproachingCrossingTile(const Train *v)
{
	assert(v->IsFrontEngine());
	assert(!(v->vehstatus & VS_CRASHED));

	if (!TrainCanLeaveTile(v)) return INVALID_TILE;

	DiagDirection dir = TrainExitDir(v->direction, v->track);
	TileIndex tile = v->tile + TileOffsByDiagDir(dir);

	/* not a crossing || wrong axis || unusable rail (wrong type or owner) */
	if (!IsLevelCrossingTile(tile) || DiagDirToAxis(dir) == GetCrossingRoadAxis(tile) ||
			!CheckCompatibleRail(v, tile)) {
		return INVALID_TILE;
	}

	return tile;
}


/**
 * Checks for line end. Also, bars crossing at next tile if needed
 *
 * @param v vehicle we are checking
 * @param reverse Set to false to not execute the vehicle reversing. This does not change any other logic.
 * @return true iff we did NOT have to reverse
 */
static bool TrainCheckIfLineEnds(Train *v, bool reverse)
{
	/* First, handle broken down train */

	if (HasBit(v->flags, VRF_BREAKDOWN_BRAKING)) {
		v->vehstatus |= VS_TRAIN_SLOWING;
	} else {
		v->vehstatus &= ~VS_TRAIN_SLOWING;
	}

	if (!TrainCanLeaveTile(v)) return true;

	/* Determine the non-diagonal direction in which we will exit this tile */
	DiagDirection dir = TrainExitDir(v->direction, v->track);
	/* Calculate next tile */
	TileIndex tile = v->tile + TileOffsByDiagDir(dir);

	/* Determine the track status on the next tile */
	TrackStatus ts = GetTileTrackStatus(tile, TRANSPORT_RAIL, 0, ReverseDiagDir(dir));
	TrackdirBits reachable_trackdirs = DiagdirReachesTrackdirs(dir);

	TrackdirBits trackdirbits = TrackStatusToTrackdirBits(ts) & reachable_trackdirs;
	TrackdirBits red_signals = TrackStatusToRedSignals(ts) & reachable_trackdirs;

	/* We are sure the train is not entering a depot, it is detected above */

	/* mask unreachable track bits if we are forbidden to do 90deg turns */
	TrackBits bits = TrackdirBitsToTrackBits(trackdirbits);
	if (_settings_game.pf.forbid_90_deg) {
		bits &= ~TrackCrossesTracks(FindFirstTrack(v->track));
	}

	/* no suitable trackbits at all || unusable rail (wrong type or owner) */
	if (bits == TRACK_BIT_NONE || !CheckCompatibleRail(v, tile)) {
		return TrainApproachingLineEnd(v, false, reverse);
	}

	/* approaching red signal */
	if ((trackdirbits & red_signals) != 0) return TrainApproachingLineEnd(v, true, reverse);

	/* approaching a rail/road crossing? then make it red */
	if (IsLevelCrossingTile(tile)) MaybeBarCrossingWithSound(tile);

	return true;
}

/* Calculate the summed up value of all parts of a train */
Money Train::CalculateCurrentOverallValue() const
{
	Money ovr_value = 0;
	const Train *v = this;
	do {
		ovr_value += v->value;
	} while ((v = v->GetNextVehicle()) != NULL);
	return ovr_value;
}

static bool TrainLocoHandler(Train *v, bool mode)
{
	/* train has crashed? */
	if (v->vehstatus & VS_CRASHED) {
		return mode ? true : HandleCrashedTrain(v); // 'this' can be deleted here
	}

	if (v->force_proceed != TFP_NONE) {
		ClrBit(v->flags, VRF_TRAIN_STUCK);
		SetWindowWidgetDirty(WC_VEHICLE_VIEW, v->index, WID_VV_START_STOP);
	}

	/* train is broken down? */
	if (HandlePossibleBreakdowns(v)) return true;

	if (HasBit(v->flags, VRF_REVERSING) && v->cur_speed == 0) {
		ReverseTrainDirection(v);
	}

	/* exit if train is stopped */
	if ((v->vehstatus & VS_STOPPED) && v->cur_speed == 0) return true;

	bool valid_order = !v->current_order.IsType(OT_NOTHING) && v->current_order.GetType() != OT_CONDITIONAL;
	if (ProcessOrders(v) && CheckReverseTrain(v)) {
		v->wait_counter = 0;
		v->cur_speed = 0;
		v->subspeed = 0;
		ClrBit(v->flags, VRF_LEAVING_STATION);
		ReverseTrainDirection(v);
		return true;
	} else if (HasBit(v->flags, VRF_LEAVING_STATION)) {
		/* Try to reserve a path when leaving the station as we
		 * might not be marked as wanting a reservation, e.g.
		 * when an overlength train gets turned around in a station. */
		DiagDirection dir = TrainExitDir(v->direction, v->track);
		if (IsRailDepotTile(v->tile) || IsTileType(v->tile, MP_TUNNELBRIDGE)) dir = INVALID_DIAGDIR;

		if (UpdateSignalsOnSegment(v->tile, dir, v->owner) == SIGSEG_PBS || _settings_game.pf.reserve_paths) {
			TryPathReserve(v, true, true);
		}
		ClrBit(v->flags, VRF_LEAVING_STATION);
	}

	v->HandleLoading(mode);

	if (v->current_order.IsType(OT_LOADING)) return true;

	if (CheckTrainStayInDepot(v)) return true;

	if (!mode) v->ShowVisualEffect();

	/* We had no order but have an order now, do look ahead. */
	if (!valid_order && !v->current_order.IsType(OT_NOTHING)) {
		CheckNextTrainTile(v);
	}

	/* Handle stuck trains. */
	if (!mode && HasBit(v->flags, VRF_TRAIN_STUCK)) {
		++v->wait_counter;

		/* Should we try reversing this tick if still stuck? */
		bool turn_around = v->wait_counter % (_settings_game.pf.wait_for_pbs_path * DAY_TICKS) == 0 && _settings_game.pf.reverse_at_signals;

		if (!turn_around && v->wait_counter % _settings_game.pf.path_backoff_interval != 0 && v->force_proceed == TFP_NONE) return true;
		if (!TryPathReserve(v)) {
			/* Still stuck. */
			if (turn_around) ReverseTrainDirection(v);

			if (HasBit(v->flags, VRF_TRAIN_STUCK) && v->wait_counter > 2 * _settings_game.pf.wait_for_pbs_path * DAY_TICKS) {
				/* Show message to player. */
				if (_settings_client.gui.lost_vehicle_warn && v->owner == _local_company) {
					SetDParam(0, v->index);
					AddVehicleAdviceNewsItem(STR_NEWS_TRAIN_IS_STUCK, v->index);
				}
				v->wait_counter = 0;
			}
			/* Exit if force proceed not pressed, else reset stuck flag anyway. */
			if (v->force_proceed == TFP_NONE) return true;
			ClrBit(v->flags, VRF_TRAIN_STUCK);
			v->wait_counter = 0;
			SetWindowWidgetDirty(WC_VEHICLE_VIEW, v->index, WID_VV_START_STOP);
		}
	}

	if (v->current_order.IsType(OT_LEAVESTATION)) {
		v->current_order.Free();
		SetWindowWidgetDirty(WC_VEHICLE_VIEW, v->index, WID_VV_START_STOP);
		return true;
	}

	int j = v->UpdateSpeed();

	/* we need to invalidate the widget if we are stopping from 'Stopping 0 km/h' to 'Stopped' */
	if (v->cur_speed == 0 && (v->vehstatus & VS_STOPPED)) {
		/* If we manually stopped, we're not force-proceeding anymore. */
		v->force_proceed = TFP_NONE;
		SetWindowDirty(WC_VEHICLE_VIEW, v->index);
	}

	int adv_spd = v->GetAdvanceDistance();
	if (j < adv_spd) {
		/* if the vehicle has speed 0, update the last_speed field. */
		if (v->cur_speed == 0) v->SetLastSpeed();
	} else {
		TrainCheckIfLineEnds(v);
		/* Loop until the train has finished moving. */
		for (;;) {
			j -= adv_spd;
			TrainController(v, NULL);
			/* Don't continue to move if the train crashed. */
			if (CheckTrainCollision(v)) break;
			/* Determine distance to next map position */
			adv_spd = v->GetAdvanceDistance();

			/* No more moving this tick */
			if (j < adv_spd || v->cur_speed == 0) break;

			OrderType order_type = v->current_order.GetType();
			/* Do not skip waypoints (incl. 'via' stations) when passing through at full speed. */
			if ((order_type == OT_GOTO_WAYPOINT || order_type == OT_GOTO_STATION) &&
						(v->current_order.GetNonStopType() & ONSF_NO_STOP_AT_DESTINATION_STATION) &&
						IsTileType(v->tile, MP_STATION) &&
						v->current_order.GetDestination() == GetStationIndex(v->tile)) {
				ProcessOrders(v);
			}
		}
		v->SetLastSpeed();
	}

	for (Train *u = v; u != NULL; u = u->Next()) {
		if (!(u->IsDrawn())) continue;

		u->UpdateViewport(false, false);
	}

	if (v->progress == 0) v->progress = j; // Save unused spd for next time, if TrainController didn't set progress

	return true;
}

/**
 * Get running cost for the train consist.
 * @return Yearly running costs.
 */
Money Train::GetRunningCost() const
{
	Money cost = 0;
	const Train *v = this;

	do {
		const Engine *e = v->GetEngine();
		if (e->u.rail.running_cost_class == INVALID_PRICE) continue;

		uint cost_factor = GetVehicleProperty(v, PROP_TRAIN_RUNNING_COST_FACTOR, e->u.rail.running_cost);
		if (cost_factor == 0) continue;

		/* Halve running cost for multiheaded parts */
		if (v->IsMultiheaded()) cost_factor /= 2;

		cost += GetPrice(e->u.rail.running_cost_class, cost_factor, e->GetGRF());
	} while ((v = v->GetNextVehicle()) != NULL);

	return cost;
}

/**
 * Update train vehicle data for a tick.
 * @return True if the vehicle still exists, false if it has ceased to exist (front of consists only).
 */
bool Train::Tick()
{
	this->tick_counter++;

	if (this->IsFrontEngine()) {
		if (!(this->vehstatus & VS_STOPPED) || this->cur_speed > 0) this->running_ticks++;

		this->current_order_time++;

		if (!TrainLocoHandler(this, false)) return false;

		return TrainLocoHandler(this, true);
	} else if (this->IsFreeWagon() && (this->vehstatus & VS_CRASHED)) {
		/* Delete flooded standalone wagon chain */
		if (++this->crash_anim_pos >= 4400) {
			delete this;
			return false;
		}
	}

	return true;
}

/**
 * Check whether a train needs service, and if so, find a depot or service it.
 * @return v %Train to check.
 */
static void CheckIfTrainNeedsService(Train *v)
{
	if (Company::Get(v->owner)->settings.vehicle.servint_trains == 0 || !v->NeedsAutomaticServicing()) return;
	if (v->IsChainInDepot()) {
		VehicleServiceInDepot(v);
		return;
	}

	uint max_penalty;
	switch (_settings_game.pf.pathfinder_for_trains) {
		case VPF_NPF:  max_penalty = _settings_game.pf.npf.maximum_go_to_depot_penalty;  break;
		case VPF_YAPF: max_penalty = _settings_game.pf.yapf.maximum_go_to_depot_penalty; break;
		default: NOT_REACHED();
	}

	FindDepotData tfdd = FindClosestTrainDepot(v, max_penalty);
	/* Only go to the depot if it is not too far out of our way. */
	if (tfdd.best_length == UINT_MAX || tfdd.best_length > max_penalty) {
		if (v->current_order.IsType(OT_GOTO_DEPOT)) {
			/* If we were already heading for a depot but it has
			 * suddenly moved farther away, we continue our normal
			 * schedule? */
			v->current_order.MakeDummy();
			SetWindowWidgetDirty(WC_VEHICLE_VIEW, v->index, WID_VV_START_STOP);
		}
		return;
	}

	DepotID depot = GetDepotIndex(tfdd.tile);

	if (v->current_order.IsType(OT_GOTO_DEPOT) &&
			v->current_order.GetDestination() != depot &&
			!Chance16(3, 16)) {
		return;
	}

	SetBit(v->gv_flags, GVF_SUPPRESS_IMPLICIT_ORDERS);
	v->current_order.MakeGoToDepot(depot, ODTFB_SERVICE);
	v->dest_tile = tfdd.tile;
	SetWindowWidgetDirty(WC_VEHICLE_VIEW, v->index, WID_VV_START_STOP);
}

/** Update day counters of the train vehicle. */
void Train::OnNewDay()
{
	AgeVehicle(this);

	if ((++this->day_counter & 7) == 0) DecreaseVehicleValue(this);

	if (this->IsFrontEngine()) {
		CheckIfTrainNeedsService(this);

		CheckOrders(this);

		/* update destination */
		if (this->current_order.IsType(OT_GOTO_STATION)) {
			TileIndex tile = Station::Get(this->current_order.GetDestination())->train_station.tile;
			if (tile != INVALID_TILE) this->dest_tile = tile;
		}

		if (this->running_ticks != 0) {
			/* running costs */
			CommandCost cost(EXPENSES_TRAIN_RUN, this->GetRunningCost() * this->running_ticks / (DAYS_IN_YEAR  * DAY_TICKS));

			/* sharing fee */
			PayDailyTrackSharingFee(this);

			this->profit_this_year -= cost.GetCost();
			this->running_ticks = 0;

			SubtractMoneyFromCompanyFract(this->owner, cost);

			SetWindowDirty(WC_VEHICLE_DETAILS, this->index);
			SetWindowClassesDirty(WC_TRAINS_LIST);
		}
	}
	if (IsEngine() || IsMultiheaded()) {
		CheckVehicleBreakdown(this);
	}
}

/**
 * Get the tracks of the train vehicle.
 * @return Current tracks of the vehicle.
 */
Trackdir Train::GetVehicleTrackdir() const
{
	if (this->vehstatus & VS_CRASHED) return INVALID_TRACKDIR;

	if (this->track == TRACK_BIT_DEPOT) {
		/* We'll assume the train is facing outwards */
		return DiagDirToDiagTrackdir(GetRailDepotDirection(this->tile)); // Train in depot
	}

	if (this->track == TRACK_BIT_WORMHOLE) {
		/* train in tunnel or on bridge, so just use his direction and assume a diagonal track */
		return DiagDirToDiagTrackdir(DirToDiagDir(this->direction));
	}

	return TrackDirectionToTrackdir(FindFirstTrack(this->track), this->direction);
}

<<<<<<< HEAD
/**
 * Delete a train while it is visible.
 * This happens when a company bankrupts when infrastructure sharing is enabled.
 * @param v The train to delete.
 */
void DeleteVisibleTrain(Train *v)
{
	FreeTrainTrackReservation(v);
	TileIndex crossing = TrainApproachingCrossingTile(v);

	/* delete train from back to front */
	Train *u;
	Train *prev = v->Last();
	do {
		u = prev;
		prev = u->Previous();
		if (prev != NULL) prev->SetNext(NULL);

		/* 'u' shouldn't be accessed after it has been deleted */
		TileIndex tile = u->tile;
		TrackBits trackbits = u->track;

		delete u;

		if (trackbits == TRACK_BIT_WORMHOLE) {
			/* Vehicle is inside a wormhole, u->track contains no useful value then. */
			trackbits = DiagDirToDiagTrackBits(GetTunnelBridgeDirection(tile));
		}

		Track track = TrackBitsToTrack(trackbits);
		if (HasReservedTracks(tile, trackbits)) UnreserveRailTrack(tile, track);
		if (IsLevelCrossingTile(tile)) UpdateLevelCrossing(tile);

		/* Update signals */
		if (IsTileType(tile, MP_TUNNELBRIDGE) || IsRailDepotTile(tile)) {
			AddSideToSignalBuffer(tile, INVALID_DIAGDIR, GetTileOwner(tile));
		} else {
			AddTrackToSignalBuffer(tile, track, GetTileOwner(tile));
		}
	} while (prev != NULL);

	if (crossing != INVALID_TILE) UpdateLevelCrossing(crossing);

	UpdateSignalsInBuffer();
}

=======
>>>>>>> 92254acf
/* Get the pixel-width of the image that is used for the train vehicle
 * @return:	the image width number in pixel
 */
int GetDisplayImageWidth(Train *t, Point *offset)
{
	int reference_width = TRAININFO_DEFAULT_VEHICLE_WIDTH;
	int vehicle_pitch = 0;

	const Engine *e = Engine::Get(t->engine_type);
	if (e->grf_prop.grffile != NULL && is_custom_sprite(e->u.rail.image_index)) {
		reference_width = e->grf_prop.grffile->traininfo_vehicle_width;
		vehicle_pitch = e->grf_prop.grffile->traininfo_vehicle_pitch;
	}

	if (offset != NULL) {
		offset->x = reference_width / 2;
		offset->y = vehicle_pitch;
	}
	return t->gcache.cached_veh_length * reference_width / VEHICLE_LENGTH;
}

Train* CmdBuildVirtualRailWagon(const Engine *e)
{
	const RailVehicleInfo *rvi = &e->u.rail;

	Train *v = new Train();

	v->x_pos = 0;
	v->y_pos = 0;

	v->spritenum = rvi->image_index;

	v->engine_type = e->index;
	v->gcache.first_engine = INVALID_ENGINE; // needs to be set before first callback

	v->direction = DIR_W;
	v->tile = 0; // INVALID_TILE;

	v->owner = _current_company;
	v->track = TRACK_BIT_DEPOT;
	v->vehstatus = VS_HIDDEN | VS_DEFPAL;

	v->SetWagon();
	v->SetFreeWagon();

	v->cargo_type = e->GetDefaultCargoType();
	v->cargo_cap = rvi->capacity;

	v->railtype = rvi->railtype;

	v->build_year = _cur_year;
<<<<<<< HEAD
	v->cur_image = SPR_IMG_QUERY;
=======
	v->sprite_seq.Set(SPR_IMG_QUERY);
>>>>>>> 92254acf
	v->random_bits = VehicleRandomBits();

	v->group_id = DEFAULT_GROUP;

	AddArticulatedParts(v);

	// Make sure we set EVERYTHING to virtual, even articulated parts.
	for (Train* train_part = v; train_part != NULL; train_part = train_part->Next()) {
		train_part->SetVirtual();
	}

	_new_vehicle_id = v->index;

	v->UpdateViewport(true, false);

	v->First()->ConsistChanged(CCF_ARRANGE);

	CheckConsistencyOfArticulatedVehicle(v);

	return v;
}

Train* CmdBuildVirtualRailVehicle(EngineID eid, bool lax_engine_check, StringID &error)
{
	if (lax_engine_check) {
		const Engine *e = Engine::GetIfValid(eid);
		if (e == NULL || e->type != VEH_TRAIN) {
			error = STR_ERROR_RAIL_VEHICLE_NOT_AVAILABLE + VEH_TRAIN;
			return NULL;
		}
	} else {
		if (!IsEngineBuildable(eid, VEH_TRAIN, _current_company)) {
			error = STR_ERROR_RAIL_VEHICLE_NOT_AVAILABLE + VEH_TRAIN;
			return NULL;
		}
	}

	const Engine* e = Engine::Get(eid);
	const RailVehicleInfo *rvi = &e->u.rail;

	int num_vehicles = (e->u.rail.railveh_type == RAILVEH_MULTIHEAD ? 2 : 1) + CountArticulatedParts(eid, false);
	if (!Train::CanAllocateItem(num_vehicles)) {
		error = STR_ERROR_TOO_MANY_VEHICLES_IN_GAME;
		return NULL;
	}

	if (rvi->railveh_type == RAILVEH_WAGON) {
		return CmdBuildVirtualRailWagon(e);
	}

	Train *v = new Train();

	v->x_pos = 0;
	v->y_pos = 0;

	v->direction = DIR_W;
	v->tile = 0; // INVALID_TILE;
	v->owner = _current_company;
	v->track = TRACK_BIT_DEPOT;
	v->vehstatus = VS_HIDDEN | VS_STOPPED | VS_DEFPAL;
	v->spritenum = rvi->image_index;
	v->cargo_type = e->GetDefaultCargoType();
	v->cargo_cap = rvi->capacity;
	v->last_station_visited = INVALID_STATION;

	v->engine_type = e->index;
	v->gcache.first_engine = INVALID_ENGINE; // needs to be set before first callback

	v->reliability = e->reliability;
	v->reliability_spd_dec = e->reliability_spd_dec;
	v->max_age = e->GetLifeLengthInDays();

	v->railtype = rvi->railtype;
	_new_vehicle_id = v->index;

<<<<<<< HEAD
	v->cur_image = SPR_IMG_QUERY;
=======
	v->sprite_seq.Set(SPR_IMG_QUERY);
>>>>>>> 92254acf
	v->random_bits = VehicleRandomBits();

	v->group_id = DEFAULT_GROUP;

	v->SetFrontEngine();
	v->SetEngine();

	v->UpdateViewport(true, false);

	if (rvi->railveh_type == RAILVEH_MULTIHEAD) {
		AddRearEngineToMultiheadedTrain(v);
	} else {
		AddArticulatedParts(v);
	}

	// Make sure we set EVERYTHING to virtual, even articulated parts.
	for (Train* train_part = v; train_part != NULL; train_part = train_part->Next()) {
		train_part->SetVirtual();
	}

	v->ConsistChanged(CCF_ARRANGE);

	CheckConsistencyOfArticulatedVehicle(v);

	return v;
}

/**
 * Build a virtual train vehicle.
 * @param tile unused
 * @param flags type of operation
 * @param p1 the engine ID to build
 * @param p2 unused
 * @param text unused
 * @return the cost of this operation or an error
 */
CommandCost CmdBuildVirtualRailVehicle(TileIndex tile, DoCommandFlag flags, uint32 p1, uint32 p2, const char *text)
{
	EngineID eid = p1;

	if (!IsEngineBuildable(eid, VEH_TRAIN, _current_company)) {
		return_cmd_error(STR_ERROR_RAIL_VEHICLE_NOT_AVAILABLE + VEH_TRAIN);
	}

	bool should_execute = (flags & DC_EXEC) != 0;

	if (should_execute) {
		StringID err = INVALID_STRING_ID;
		Train* train = CmdBuildVirtualRailVehicle(eid, false, err);

		if (train == NULL) {
			return_cmd_error(err);
		}
<<<<<<< HEAD

		if (text && text[0] == 'R') {
			CargoID cargo = text[1];
			if (cargo >= NUM_CARGO) return CMD_ERROR;
			CargoID default_cargo = Engine::Get(eid)->GetDefaultCargoType();
			if (default_cargo != cargo) {
				CommandCost refit_res = CmdRefitVehicle(tile, flags, train->index, cargo, NULL);
				if (!refit_res.Succeeded()) return refit_res;
			}
		}
=======
>>>>>>> 92254acf
	}

	return CommandCost();
}

/**
* Replace a vehicle based on a template replacement order.
* @param tile unused
* @param flags type of operation
* @param p1 the ID of the vehicle to replace.
* @param p2 whether the vehicle should stay in the depot.
* @param text unused
* @return the cost of this operation or an error
*/
CommandCost CmdTemplateReplaceVehicle(TileIndex tile, DoCommandFlag flags, uint32 p1, uint32 p2, const char *text)
{
	VehicleID vehicle_id = p1;

	Vehicle* vehicle = Vehicle::GetIfValid(vehicle_id);

	if (vehicle == NULL || vehicle->type != VEH_TRAIN) {
		return CMD_ERROR;
	}

	bool should_execute = (flags & DC_EXEC) != 0;

	if (!should_execute) {
		return CommandCost();
	}

	Train* incoming = Train::From(vehicle);
	bool stayInDepot = p2 != 0;

	Train *new_chain = NULL;
	Train *remainder_chain = NULL;
	Train *tmp_chain = NULL;
	TemplateVehicle *tv = GetTemplateVehicleByGroupID(incoming->group_id);
	if (tv == NULL) {
		return CMD_ERROR;
	}
	EngineID eid = tv->engine_type;

	CommandCost buy(EXPENSES_NEW_VEHICLES);
	CommandCost move_cost(EXPENSES_NEW_VEHICLES);
	CommandCost tmp_result(EXPENSES_NEW_VEHICLES);


	/* first some tests on necessity and sanity */
	if (tv == NULL) return buy;
	bool need_replacement = !TrainMatchesTemplate(incoming, tv);
	bool need_refit = !TrainMatchesTemplateRefit(incoming, tv);
	bool use_refit = tv->refit_as_template;
	CargoID store_refit_ct = CT_INVALID;
	short store_refit_csubt = 0;
	// if a train shall keep its old refit, store the refit setting of its first vehicle
	if (!use_refit) {
		for (Train *getc = incoming; getc != NULL; getc = getc->GetNextUnit()) {
			if (getc->cargo_type != CT_INVALID) {
				store_refit_ct = getc->cargo_type;
				break;
			}
		}
	}

	// TODO: set result status to success/no success before returning
	if (!need_replacement) {
		if (!need_refit || !use_refit) {
			/* before returning, release incoming train first if 2nd param says so */
			if (!stayInDepot) incoming->vehstatus &= ~VS_STOPPED;
			return buy;
		}
	} else {
		CommandCost buyCost = TestBuyAllTemplateVehiclesInChain(tv, tile);
		if (!buyCost.Succeeded() || !CheckCompanyHasMoney(buyCost)) {
			if (!stayInDepot) incoming->vehstatus &= ~VS_STOPPED;

			if (!buyCost.Succeeded() && buyCost.GetErrorMessage() != INVALID_STRING_ID) {
				return buyCost;
			} else {
				return_cmd_error(STR_ERROR_NOT_ENOUGH_CASH_REQUIRES_CURRENCY);
			}
		}
	}

	/* define replacement behavior */
	bool reuseDepot = tv->IsSetReuseDepotVehicles();
	bool keepRemainders = tv->IsSetKeepRemainingVehicles();

	if (need_replacement) {
		// step 1: generate primary for newchain and generate remainder_chain
		// 1. primary of incoming might already fit the template
		//    leave incoming's primary as is and move the rest to a free chain = remainder_chain
		// 2. needed primary might be one of incoming's member vehicles
		// 3. primary might be available as orphan vehicle in the depot
		// 4. we need to buy a new engine for the primary
		// all options other than 1. need to make sure to copy incoming's primary's status
		if (eid == incoming->engine_type) {                                                                       // 1
			new_chain = incoming;
			remainder_chain = incoming->GetNextUnit();
			if (remainder_chain) {
				move_cost.AddCost(CmdMoveRailVehicle(tile, flags, remainder_chain->index | (1 << 20), INVALID_VEHICLE, 0));
			}
		} else if ((tmp_chain = ChainContainsEngine(eid, incoming)) && tmp_chain != NULL) {                       // 2
			// new_chain is the needed engine, move it to an empty spot in the depot
			new_chain = tmp_chain;
			move_cost.AddCost(DoCommand(tile, new_chain->index, INVALID_VEHICLE, flags, CMD_MOVE_RAIL_VEHICLE));
			remainder_chain = incoming;
		} else if (reuseDepot && (tmp_chain = DepotContainsEngine(tile, eid, incoming)) && tmp_chain != NULL) {   // 3
			new_chain = tmp_chain;
			move_cost.AddCost(DoCommand(tile, new_chain->index, INVALID_VEHICLE, flags, CMD_MOVE_RAIL_VEHICLE));
			remainder_chain = incoming;
		} else {                                                                                                  // 4
			tmp_result = DoCommand(tile, eid, 0, flags, CMD_BUILD_VEHICLE);
			/* break up in case buying the vehicle didn't succeed */
			if (!tmp_result.Succeeded()) {
				return tmp_result;
			}
			buy.AddCost(tmp_result);
			new_chain = Train::Get(_new_vehicle_id);
			/* make sure the newly built engine is not attached to any free wagons inside the depot */
			move_cost.AddCost(DoCommand(tile, new_chain->index, INVALID_VEHICLE, flags, CMD_MOVE_RAIL_VEHICLE));
			/* prepare the remainder chain */
			remainder_chain = incoming;
		}
		// If we bought a new engine or reused one from the depot, copy some parameters from the incoming primary engine
		if (incoming != new_chain && flags == DC_EXEC) {
			CopyHeadSpecificThings(incoming, new_chain, flags);
			NeutralizeStatus(incoming);

			// additionally, if we don't want to use the template refit, refit as incoming
			// the template refit will be set further down, if we use it at all
			if (!use_refit) {
				uint32 cb = GetCmdRefitVeh(new_chain);
				DoCommand(new_chain->tile, new_chain->index, store_refit_ct | store_refit_csubt << 8 | 1 << 16 | (1 << 5), flags, cb);
			}
		}

		// step 2: fill up newchain according to the template
		// foreach member of template (after primary):
		// 1. needed engine might be within remainder_chain already
		// 2. needed engine might be orphaned within the depot (copy status)
		// 3. we need to buy (again)                           (copy status)
		TemplateVehicle *cur_tmpl = tv->GetNextUnit();
		Train *last_veh = new_chain;
		while (cur_tmpl) {
			// 1. engine contained in remainder chain
			if ((tmp_chain = ChainContainsEngine(cur_tmpl->engine_type, remainder_chain)) && tmp_chain != NULL)	{
				// advance remainder_chain (if necessary) to not lose track of it
				if (tmp_chain == remainder_chain) {
					remainder_chain = remainder_chain->GetNextUnit();
				}
				move_cost.AddCost(CmdMoveRailVehicle(tile, flags, tmp_chain->index, last_veh->index, 0));
			}
			// 2. engine contained somewhere else in the depot
			else if (reuseDepot && (tmp_chain = DepotContainsEngine(tile, cur_tmpl->engine_type, new_chain)) && tmp_chain != NULL) {
				move_cost.AddCost(CmdMoveRailVehicle(tile, flags, tmp_chain->index, last_veh->index, 0));
			}
			// 3. must buy new engine
			else {
				tmp_result = DoCommand(tile, cur_tmpl->engine_type, 0, flags, CMD_BUILD_VEHICLE);
				if (!tmp_result.Succeeded()) {
					return tmp_result;
				}
				buy.AddCost(tmp_result);
				tmp_chain = Train::Get(_new_vehicle_id);
				move_cost.AddCost(CmdMoveRailVehicle(tile, flags, tmp_chain->index, last_veh->index, 0));
			}
			// TODO: is this enough ? might it be that we bought a new wagon here and it now has std refit ?
			if (need_refit && flags == DC_EXEC) {
				if (use_refit) {
					uint32 cb = GetCmdRefitVeh(tmp_chain);
					DoCommand(tmp_chain->tile, tmp_chain->index, cur_tmpl->cargo_type | (cur_tmpl->cargo_subtype << 8) | (1 << 16) | (1 << 5), flags, cb);
				} else {
					uint32 cb = GetCmdRefitVeh(tmp_chain);
					DoCommand(tmp_chain->tile, tmp_chain->index, store_refit_ct | (store_refit_csubt << 8) | (1 << 16) | (1 << 5), flags, cb);
				}
			}
			cur_tmpl = cur_tmpl->GetNextUnit();
			last_veh = tmp_chain;
		}
	}
	/* no replacement done */
	else {
		new_chain = incoming;
	}
	/// step 3: reorder and neutralize the remaining vehicles from incoming
	// wagons remaining from remainder_chain should be filled up in as few freewagonchains as possible
	// each locos might be left as singular in the depot
	// neutralize each remaining engine's status

	// refit, only if the template option is set so
	if (use_refit && (need_refit || need_replacement)) {
		CmdRefitTrainFromTemplate(new_chain, tv, flags);
	}

	if (new_chain && remainder_chain) {
		for (Train *ct = remainder_chain; ct; ct = ct->GetNextUnit()) {
			TransferCargoForTrain(ct, new_chain);
		}
	}

	// point incoming to the newly created train so that starting/stopping from the calling function can be done
	incoming = new_chain;
	if (!stayInDepot && flags == DC_EXEC) {
		new_chain->vehstatus &= ~VS_STOPPED;
	}

	if (remainder_chain && keepRemainders && flags == DC_EXEC) {
		BreakUpRemainders(remainder_chain);
	} else if (remainder_chain) {
		buy.AddCost(DoCommand(tile, remainder_chain->index | (1 << 20), 0, flags, CMD_SELL_VEHICLE));
	}

	/* Redraw main gui for changed statistics */
	SetWindowClassesDirty(WC_TEMPLATEGUI_MAIN);

	return buy;
}<|MERGE_RESOLUTION|>--- conflicted
+++ resolved
@@ -36,17 +36,11 @@
 #include "order_backup.h"
 #include "zoom_func.h"
 #include "newgrf_debug.h"
-<<<<<<< HEAD
 #include "tracerestrict.h"
 #include "tbtr_template_vehicle_func.h"
 #include "autoreplace_func.h"
 #include "engine_func.h"
 #include "bridge_signal_map.h"
-=======
-#include "tbtr_template_vehicle_func.h"
-#include "autoreplace_func.h"
-#include "engine_func.h"
->>>>>>> 92254acf
 
 #include "table/strings.h"
 #include "table/train_cmd.h"
@@ -609,15 +603,9 @@
 		seqf.GetBounds(&rectf);
 		seqr.GetBounds(&rectr);
 
-<<<<<<< HEAD
 		preferred_x = SoftClamp(preferred_x,
-				left - UnScaleGUI(real_spritef->x_offs) + ScaleGUITrad(14),
-				right - UnScaleGUI(real_spriter->width) - UnScaleGUI(real_spriter->x_offs) - ScaleGUITrad(15));
-=======
-		preferred_x = Clamp(preferred_x,
 				left - UnScaleGUI(rectf.left) + ScaleGUITrad(14),
 				right - UnScaleGUI(rectr.right) - ScaleGUITrad(15));
->>>>>>> 92254acf
 
 		seqf.Draw(preferred_x - ScaleGUITrad(14), yf, pal, pal == PALETTE_CRASH);
 		seqr.Draw(preferred_x + ScaleGUITrad(15), yr, pal, pal == PALETTE_CRASH);
@@ -4643,7 +4631,6 @@
 	return TrackDirectionToTrackdir(FindFirstTrack(this->track), this->direction);
 }
 
-<<<<<<< HEAD
 /**
  * Delete a train while it is visible.
  * This happens when a company bankrupts when infrastructure sharing is enabled.
@@ -4690,8 +4677,6 @@
 	UpdateSignalsInBuffer();
 }
 
-=======
->>>>>>> 92254acf
 /* Get the pixel-width of the image that is used for the train vehicle
  * @return:	the image width number in pixel
  */
@@ -4743,11 +4728,7 @@
 	v->railtype = rvi->railtype;
 
 	v->build_year = _cur_year;
-<<<<<<< HEAD
-	v->cur_image = SPR_IMG_QUERY;
-=======
 	v->sprite_seq.Set(SPR_IMG_QUERY);
->>>>>>> 92254acf
 	v->random_bits = VehicleRandomBits();
 
 	v->group_id = DEFAULT_GROUP;
@@ -4823,11 +4804,7 @@
 	v->railtype = rvi->railtype;
 	_new_vehicle_id = v->index;
 
-<<<<<<< HEAD
-	v->cur_image = SPR_IMG_QUERY;
-=======
 	v->sprite_seq.Set(SPR_IMG_QUERY);
->>>>>>> 92254acf
 	v->random_bits = VehicleRandomBits();
 
 	v->group_id = DEFAULT_GROUP;
@@ -4881,7 +4858,6 @@
 		if (train == NULL) {
 			return_cmd_error(err);
 		}
-<<<<<<< HEAD
 
 		if (text && text[0] == 'R') {
 			CargoID cargo = text[1];
@@ -4892,8 +4868,6 @@
 				if (!refit_res.Succeeded()) return refit_res;
 			}
 		}
-=======
->>>>>>> 92254acf
 	}
 
 	return CommandCost();
