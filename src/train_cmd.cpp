--- conflicted
+++ resolved
@@ -37,13 +37,10 @@
 #include "zoom_func.h"
 #include "newgrf_debug.h"
 #include "tracerestrict.h"
-<<<<<<< HEAD
 #include "tbtr_template_vehicle_func.h"
 #include "autoreplace_func.h"
 #include "engine_func.h"
 #include "bridge_signal_map.h"
-=======
->>>>>>> f50a9fef
 
 #include "table/strings.h"
 #include "table/train_cmd.h"
@@ -2809,11 +2806,7 @@
  * @param enterdir
  * @param tracks
  * @param force_res Force a reservation to be made
-<<<<<<< HEAD
  * @param got_reservation [out] If the train has a reservation
-=======
- * @param p_got_reservation [out] If the train has a reservation
->>>>>>> f50a9fef
  * @param mark_stuck The train has to be marked as stuck when needed
  * @return The track the train should take.
  */
@@ -2881,11 +2874,7 @@
 				if (!HasLongReservePbsSignalOnTrackdir(v, ft.m_new_tile, new_td)) {
 					/* Got a valid reservation that ends at a safe target, quick exit. */
 					if (p_got_reservation != NULL) *p_got_reservation = true;
-<<<<<<< HEAD
 					if (changed_signal) MarkTileDirtyByTile(tile, ZOOM_LVL_DRAW_MAP);
-=======
-					if (changed_signal) MarkTileDirtyByTile(tile);
->>>>>>> f50a9fef
 					TryReserveRailTrack(v->tile, TrackdirToTrack(v->GetVehicleTrackdir()));
 					return best_track;
 				}
@@ -3006,11 +2995,7 @@
 
 	TryReserveRailTrack(v->tile, TrackdirToTrack(v->GetVehicleTrackdir()));
 
-<<<<<<< HEAD
 	if (changed_signal) MarkTileDirtyByTile(tile, ZOOM_LVL_DRAW_MAP);
-=======
-	if (changed_signal) MarkTileDirtyByTile(tile);
->>>>>>> f50a9fef
 	if (p_got_reservation != NULL) *p_got_reservation = got_reservation;
 
 	return best_track;
@@ -3281,14 +3266,11 @@
 			if (HasLongReservePbsSignalOnTrackdir(v, tile, trackdir)) return CHANGED_LR_PBS;
 		}
 	}
-<<<<<<< HEAD
 	if (IsTileType(tile, MP_TUNNELBRIDGE) && IsTunnelBridgeSignalSimulationExit(tile) && GetTunnelBridgeDirection(tile) == ReverseDiagDir(dir)) {
 		if (UpdateSignalsOnSegment(tile, dir, GetTileOwner(tile)) == SIGSEG_PBS) {
 			return CHANGED_NORMAL_TO_PBS_BLOCK;
 		}
 	}
-=======
->>>>>>> f50a9fef
 
 	return CHANGED_NOTHING;
 }
