--- conflicted
+++ resolved
@@ -1977,13 +1977,9 @@
 	Train *t = Train::GetIfValid(p1);
 	if (t == NULL) return CMD_ERROR;
 
-<<<<<<< HEAD
+	if (!t->IsPrimaryVehicle()) return CMD_ERROR;
+
 	CommandCost ret = CheckVehicleControlAllowed(t);
-=======
-	if (!t->IsPrimaryVehicle()) return CMD_ERROR;
-
-	CommandCost ret = CheckOwnership(t->owner);
->>>>>>> 163c3057
 	if (ret.Failed()) return ret;
 
 
