/*
 * This file is part of OpenTTD.
 * OpenTTD is free software; you can redistribute it and/or modify it under the terms of the GNU General Public License as published by the Free Software Foundation, version 2.
 * OpenTTD is distributed in the hope that it will be useful, but WITHOUT ANY WARRANTY; without even the implied warranty of MERCHANTABILITY or FITNESS FOR A PARTICULAR PURPOSE.
 * See the GNU General Public License for more details. You should have received a copy of the GNU General Public License along with OpenTTD. If not, see <http://www.gnu.org/licenses/>.
 */

/** @file cheat_gui.cpp GUI related to cheating. */

#include "stdafx.h"
#include "command_func.h"
#include "cheat_type.h"
#include "company_base.h"
#include "company_func.h"
#include "date_func.h"
#include "sl/saveload.h"
#include "textbuf_gui.h"
#include "window_gui.h"
#include "string_func.h"
#include "strings_func.h"
#include "window_func.h"
#include "rail_gui.h"
#include "settings_gui.h"
#include "company_gui.h"
#include "linkgraph/linkgraphschedule.h"
#include "map_func.h"
#include "tile_map.h"
#include "newgrf.h"
#include "error.h"
#include "network/network.h"
#include "order_base.h"
#include "vehicle_base.h"
#include "currency.h"
#include "core/geometry_func.hpp"

#include "widgets/cheat_widget.h"

#include "table/sprites.h"

#include "safeguards.h"


/**
 * The 'amount' to cheat with.
 * This variable is semantically a constant value, but because the cheat
 * code requires to be able to write to the variable it is not constified.
 */
static int32 _money_cheat_amount = 10000000;

/**
 * Handle cheating of money.
 * Note that the amount of money of a company must be changed through a command
 * rather than by setting a variable. Since the cheat data structure expects a
 * variable, the amount of given/taken money is used for this purpose.
<<<<<<< HEAD
 * @param p1 not used.
 * @param p2 is -1 or +1 (down/up)
 * @return Amount of money cheat.
 */
static int32 ClickMoneyCheat(int32 p1, int32 p2)
=======
 * @param change_direction is -1 or +1 (down/up)
 * @return Amount of money cheat.
 */
static int32_t ClickMoneyCheat(int32_t, int32_t change_direction)
>>>>>>> 077b08bb
{
	DoCommandPEx(0, 0, 0, (uint64)(p2 * _money_cheat_amount), _network_server || _network_settings_access ? CMD_MONEY_CHEAT_ADMIN : CMD_MONEY_CHEAT);
	return _money_cheat_amount;
}

/**
 * Handle changing of company.
 * @param p1 company to set to
 * @param p2 is -1 or +1 (down/up)
 * @return The new company.
 */
static int32 ClickChangeCompanyCheat(int32 p1, int32 p2)
{
	while ((uint)p1 < Company::GetPoolSize()) {
		if (Company::IsValidID((CompanyID)p1)) {
			SetLocalCompany((CompanyID)p1);
			return _local_company;
		}
		p1 += p2;
	}

	return _local_company;
}

/**
 * Allow (or disallow) changing production of all industries.
<<<<<<< HEAD
 * @param p1 new value
 * @param p2 unused
 * @return New value allowing change of industry production.
 */
static int32 ClickSetProdCheat(int32 p1, int32 p2)
=======
 * @param new_value new value
 * @return New value allowing change of industry production.
 */
static int32_t ClickSetProdCheat(int32_t new_value, int32_t)
>>>>>>> 077b08bb
{
	_cheats.setup_prod.value = (p1 != 0);
	InvalidateWindowClassesData(WC_INDUSTRY_VIEW);
	return _cheats.setup_prod.value;
}

extern void EnginesMonthlyLoop();

/**
 * Handle changing of the current year.
<<<<<<< HEAD
 * @param p1 The chosen year to change to.
 * @param p2 +1 (increase) or -1 (decrease).
 * @return New year.
 */
static int32 ClickChangeDateCheat(int32 p1, int32 p2)
=======
 * @param new_value The chosen year to change to.
 * @return New year.
 */
static int32_t ClickChangeDateCheat(int32_t new_value, int32_t)
>>>>>>> 077b08bb
{
	/* Don't allow changing to an invalid year, or the current year. */
	p1 = Clamp(p1, MIN_YEAR, MAX_YEAR);
	if (p1 == _cur_year) return _cur_year;

	YearMonthDay ymd;
	ConvertDateToYMD(_date, &ymd);
	Date new_date = ConvertYMDToDate(p1, ymd.month, ymd.day);

	/* Shift cached dates. */
	LinkGraphSchedule::instance.ShiftDates(new_date - _date);
	ShiftOrderDates(new_date - _date);
	ShiftVehicleDates(new_date - _date);

	/* Change the date. */
	SetDate(new_date, _date_fract);

	EnginesMonthlyLoop();
	InvalidateWindowClassesData(WC_BUILD_STATION, 0);
	InvalidateWindowClassesData(WC_BUS_STATION, 0);
	InvalidateWindowClassesData(WC_BUILD_OBJECT, 0);
	ResetSignalVariant();
	MarkWholeScreenDirty();
	return _cur_year;
}

/**
 * Allow (or disallow) a change of the maximum allowed heightlevel.
<<<<<<< HEAD
 * @param p1 new value
 * @param p2 unused
 * @return New value (or unchanged old value) of the maximum
 *         allowed heightlevel value.
 */
static int32 ClickChangeMaxHlCheat(int32 p1, int32 p2)
=======
 * @param new_value new value
 * @return New value (or unchanged old value) of the maximum
 *         allowed heightlevel value.
 */
static int32_t ClickChangeMaxHlCheat(int32_t new_value, int32_t)
>>>>>>> 077b08bb
{
	p1 = Clamp(p1, MIN_MAP_HEIGHT_LIMIT, MAX_MAP_HEIGHT_LIMIT);

	/* Check if at least one mountain on the map is higher than the new value.
	 * If yes, disallow the change. */
	for (TileIndex t = 0; t < MapSize(); t++) {
		if ((int32)TileHeight(t) > p1) {
			ShowErrorMessage(STR_CONFIG_SETTING_TOO_HIGH_MOUNTAIN, INVALID_STRING_ID, WL_ERROR);
			/* Return old, unchanged value */
			return _settings_game.construction.map_height_limit;
		}
	}

	/* Execute the change and reload GRF Data */
	_settings_game.construction.map_height_limit = p1;
	ReloadNewGRFData();

	/* The smallmap uses an index from heightlevels to colours. Trigger rebuilding it. */
	InvalidateWindowClassesData(WC_SMALLMAP, 2);

	return _settings_game.construction.map_height_limit;
}

/**
 * Signature of handler function when user clicks at a cheat.
 * @param p1 The new value.
 * @param p2 Change direction (+1, +1), \c 0 for boolean settings.
 */
typedef int32 CheckButtonClick(int32 p1, int32 p2);

enum CheatNetworkMode {
	CNM_ALL,
	CNM_LOCAL_ONLY,
	CNM_MONEY,
};

/** Information of a cheat. */
struct CheatEntry {
	CheatNetworkMode mode; ///< network/local mode
	VarType type;          ///< type of selector
	StringID str;          ///< string with descriptive text
	void *variable;        ///< pointer to the variable
	bool *been_used;       ///< has this cheat been used before?
	CheckButtonClick *proc;///< procedure
};

/**
 * The available cheats.
 * Order matches with the values of #CheatNumbers
 */
static const CheatEntry _cheats_ui[] = {
	{CNM_MONEY,      SLE_INT32,       STR_CHEAT_MONEY,            &_money_cheat_amount,                          &_cheats.money.been_used,                  &ClickMoneyCheat           },
	{CNM_LOCAL_ONLY, SLE_UINT8,       STR_CHEAT_CHANGE_COMPANY,   &_local_company,                               &_cheats.switch_company.been_used,         &ClickChangeCompanyCheat   },
	{CNM_ALL,        SLE_BOOL,        STR_CHEAT_EXTRA_DYNAMITE,   &_cheats.magic_bulldozer.value,                &_cheats.magic_bulldozer.been_used,        nullptr                    },
	{CNM_ALL,        SLE_BOOL,        STR_CHEAT_CROSSINGTUNNELS,  &_cheats.crossing_tunnels.value,               &_cheats.crossing_tunnels.been_used,       nullptr                    },
	{CNM_ALL,        SLE_BOOL,        STR_CHEAT_NO_JETCRASH,      &_cheats.no_jetcrash.value,                    &_cheats.no_jetcrash.been_used,            nullptr                    },
	{CNM_LOCAL_ONLY, SLE_BOOL,        STR_CHEAT_SETUP_PROD,       &_cheats.setup_prod.value,                     &_cheats.setup_prod.been_used,             &ClickSetProdCheat         },
	{CNM_LOCAL_ONLY, SLE_UINT8,       STR_CHEAT_EDIT_MAX_HL,      &_settings_game.construction.map_height_limit, &_cheats.edit_max_hl.been_used,            &ClickChangeMaxHlCheat     },
	{CNM_LOCAL_ONLY, SLE_INT32,       STR_CHEAT_CHANGE_DATE,      &_cur_date_ymd.year,                           &_cheats.change_date.been_used,            &ClickChangeDateCheat      },
	{CNM_ALL,        SLF_ALLOW_CONTROL, STR_CHEAT_INFLATION_COST,   &_economy.inflation_prices,                  &_extra_cheats.inflation_cost.been_used,   nullptr                    },
	{CNM_ALL,        SLF_ALLOW_CONTROL, STR_CHEAT_INFLATION_INCOME, &_economy.inflation_payment,                 &_extra_cheats.inflation_income.been_used, nullptr                    },
	{CNM_ALL,        SLE_BOOL,        STR_CHEAT_STATION_RATING,   &_extra_cheats.station_rating.value,           &_extra_cheats.station_rating.been_used,   nullptr                    },
	{CNM_ALL,        SLE_BOOL,        STR_CHEAT_TOWN_RATING,      &_extra_cheats.town_rating.value,              &_extra_cheats.town_rating.been_used,      nullptr                    },
};

static bool IsCheatAllowed(CheatNetworkMode mode)
{
	switch (mode) {
		case CNM_ALL:
			return !_networking || _network_server || _network_settings_access;

		case CNM_LOCAL_ONLY:
			return !_networking;

		case CNM_MONEY:
			return !_networking || _network_server || _network_settings_access || _settings_game.difficulty.money_cheat_in_multiplayer;
	}
	return false;
}

static_assert(CHT_NUM_CHEATS == lengthof(_cheats_ui));

/** Widget definitions of the cheat GUI. */
static const NWidgetPart _nested_cheat_widgets[] = {
	NWidget(NWID_HORIZONTAL),
		NWidget(WWT_CLOSEBOX, COLOUR_GREY),
		NWidget(WWT_CAPTION, COLOUR_GREY), SetDataTip(STR_CHEATS, STR_TOOLTIP_WINDOW_TITLE_DRAG_THIS),
		NWidget(WWT_SHADEBOX, COLOUR_GREY),
		NWidget(WWT_STICKYBOX, COLOUR_GREY),
	EndContainer(),
	NWidget(WWT_PANEL, COLOUR_GREY, WID_C_PANEL), SetDataTip(0x0, STR_CHEATS_TOOLTIP), EndContainer(),
	NWidget(WWT_PANEL, COLOUR_GREY),
		NWidget(WWT_LABEL, COLOUR_GREY, WID_C_NOTE), SetFill(1, 1), SetDataTip(STR_CHEATS_NOTE, STR_NULL), SetPadding(WidgetDimensions::unscaled.frametext),
	EndContainer(),
};

/** GUI for the cheats. */
struct CheatWindow : Window {
	int clicked;
	int clicked_widget;
	uint line_height;
	Dimension box;      ///< Dimension of box sprite
	Dimension icon;     ///< Dimension of company icon sprite

	CheatWindow(WindowDesc *desc) : Window(desc)
	{
		this->InitNested();
	}

	void OnInit() override
	{
		this->box = maxdim(GetSpriteSize(SPR_BOX_EMPTY), GetSpriteSize(SPR_BOX_CHECKED));
		this->icon = GetSpriteSize(SPR_COMPANY_ICON);
	}

	void DrawWidget(const Rect &r, int widget) const override
	{
		if (widget != WID_C_PANEL) return;

		const Rect ir = r.Shrink(WidgetDimensions::scaled.framerect);
		int y = ir.top;

		bool rtl = _current_text_dir == TD_RTL;
		uint box_left    = rtl ? ir.right - this->box.width - WidgetDimensions::scaled.hsep_wide : ir.left + WidgetDimensions::scaled.hsep_wide;
		uint button_left = rtl ? ir.right - this->box.width - WidgetDimensions::scaled.hsep_wide * 2 - SETTING_BUTTON_WIDTH : ir.left + this->box.width + WidgetDimensions::scaled.hsep_wide * 2;
		uint text_left   = ir.left + (rtl ? 0 : WidgetDimensions::scaled.hsep_wide * 4 + this->box.width + SETTING_BUTTON_WIDTH);
		uint text_right  = ir.right - (rtl ? WidgetDimensions::scaled.hsep_wide * 4 + this->box.width + SETTING_BUTTON_WIDTH : 0);

		int text_y_offset = (this->line_height - FONT_HEIGHT_NORMAL) / 2;
		int box_y_offset = (this->line_height - this->box.height) / 2;
		int button_y_offset = (this->line_height - SETTING_BUTTON_HEIGHT) / 2;
		int icon_y_offset = (this->line_height - this->icon.height) / 2;

		for (int i = 0; i != lengthof(_cheats_ui); i++) {
			const CheatEntry *ce = &_cheats_ui[i];
			if (!IsCheatAllowed(ce->mode)) continue;

			DrawSprite((*ce->been_used) ? SPR_BOX_CHECKED : SPR_BOX_EMPTY, PAL_NONE, box_left, y + box_y_offset);

			switch (ce->type) {
				case SLF_ALLOW_CONTROL: {
					/* Change inflation factors */

					/* Draw [<][>] boxes for settings of an integer-type */
					DrawArrowButtons(button_left, y + button_y_offset, COLOUR_YELLOW, clicked - (i * 2), true, true);

					uint64 val = (uint64)ReadValue(ce->variable, SLE_UINT64);
					SetDParam(0, val * 1000 >> 16);
					SetDParam(1, 3);
					break;
				}

				case SLE_BOOL: {
					bool on = (*(bool*)ce->variable);

					DrawBoolButton(button_left, y + button_y_offset, on, true);
					SetDParam(0, on ? STR_CONFIG_SETTING_ON : STR_CONFIG_SETTING_OFF);
					break;
				}

				default: {
					int32 val = (int32)ReadValue(ce->variable, ce->type);

					/* Draw [<][>] boxes for settings of an integer-type */
					DrawArrowButtons(button_left, y + button_y_offset, COLOUR_YELLOW, clicked - (i * 2), true, true);

					switch (ce->str) {
						/* Display date for change date cheat */
						case STR_CHEAT_CHANGE_DATE: SetDParam(0, _date); break;

						/* Draw coloured flag for change company cheat */
						case STR_CHEAT_CHANGE_COMPANY: {
							SetDParam(0, val + 1);
							uint offset = WidgetDimensions::scaled.hsep_indent + GetStringBoundingBox(ce->str).width;
							DrawCompanyIcon(_local_company, rtl ? text_right - offset - WidgetDimensions::scaled.hsep_indent : text_left + offset, y + icon_y_offset);
							break;
						}

						default: SetDParam(0, val);
					}
					break;
				}
			}

			DrawString(text_left, text_right, y + text_y_offset, ce->str);

			y += this->line_height;
		}
	}

	void UpdateWidgetSize(int widget, Dimension *size, [[maybe_unused]] const Dimension &padding, [[maybe_unused]] Dimension *fill, [[maybe_unused]] Dimension *resize) override
	{
		if (widget != WID_C_PANEL) return;

		uint width = 0;
		uint lines = 0;
		for (int i = 0; i != lengthof(_cheats_ui); i++) {
			const CheatEntry *ce = &_cheats_ui[i];
			if (!IsCheatAllowed(ce->mode)) continue;
			lines++;
			switch (ce->type) {
				case SLF_ALLOW_CONTROL:
					/* Change inflation factors */
					break;

				case SLE_BOOL:
					SetDParam(0, STR_CONFIG_SETTING_ON);
					width = std::max(width, GetStringBoundingBox(ce->str).width);
					SetDParam(0, STR_CONFIG_SETTING_OFF);
					width = std::max(width, GetStringBoundingBox(ce->str).width);
					break;

				default:
					switch (ce->str) {
						/* Display date for change date cheat */
						case STR_CHEAT_CHANGE_DATE:
							SetDParam(0, ConvertYMDToDate(MAX_YEAR, 11, 31));
							width = std::max(width, GetStringBoundingBox(ce->str).width);
							break;

						/* Draw coloured flag for change company cheat */
						case STR_CHEAT_CHANGE_COMPANY:
							SetDParamMaxValue(0, MAX_COMPANIES);
							width = std::max(width, GetStringBoundingBox(ce->str).width + WidgetDimensions::scaled.hsep_wide * 4);
							break;

						default:
							SetDParam(0, INT64_MAX);
							width = std::max(width, GetStringBoundingBox(ce->str).width);
							break;
					}
					break;
			}
		}

		this->line_height = std::max(this->box.height, this->icon.height);
		this->line_height = std::max<uint>(this->line_height, SETTING_BUTTON_HEIGHT);
		this->line_height = std::max<uint>(this->line_height, FONT_HEIGHT_NORMAL) + WidgetDimensions::scaled.framerect.Vertical();

		size->width = width + WidgetDimensions::scaled.hsep_wide * 4 + this->box.width + SETTING_BUTTON_WIDTH /* stuff on the left */ + WidgetDimensions::scaled.hsep_wide * 2 /* extra spacing on right */;
		size->height = WidgetDimensions::scaled.framerect.Vertical() + this->line_height * lines;
	}

	void OnClick([[maybe_unused]] Point pt, int widget, [[maybe_unused]] int click_count) override
	{
		if (widget != WID_C_PANEL) return;

		Rect r = this->GetWidget<NWidgetBase>(WID_C_PANEL)->GetCurrentRect().Shrink(WidgetDimensions::scaled.framerect);
		uint btn = (pt.y - r.top) / this->line_height;
		uint x = pt.x - r.left;
		bool rtl = _current_text_dir == TD_RTL;
		if (rtl) x = r.Width() - 1 - x;

		for (uint i = 0; i != lengthof(_cheats_ui) && i <= btn; i++) {
			const CheatEntry *ce = &_cheats_ui[i];
			if (!IsCheatAllowed(ce->mode)) btn++;
		}

		if (btn >= lengthof(_cheats_ui)) return;

		const CheatEntry *ce = &_cheats_ui[btn];
		int value = (int32)ReadValue(ce->variable, ce->type);
		int oldvalue = value;

		if (btn == CHT_CHANGE_DATE && x >= WidgetDimensions::scaled.hsep_wide * 2 + this->box.width + SETTING_BUTTON_WIDTH) {
			/* Click at the date text directly. */
			clicked_widget = CHT_CHANGE_DATE;
			SetDParam(0, value);
			ShowQueryString(STR_JUST_INT, STR_CHEAT_CHANGE_DATE_QUERY_CAPT, 8, this, CS_NUMERAL, QSF_ACCEPT_UNCHANGED);
			return;
		} else if (btn == CHT_EDIT_MAX_HL && x >= WidgetDimensions::scaled.hsep_wide * 2 + this->box.width + SETTING_BUTTON_WIDTH) {
			clicked_widget = CHT_EDIT_MAX_HL;
			SetDParam(0, value);
			ShowQueryString(STR_JUST_INT, STR_CHEAT_EDIT_MAX_HL_QUERY_CAPT, 8, this, CS_NUMERAL, QSF_ACCEPT_UNCHANGED);
			return;
		} else if (btn == CHT_MONEY && x >= 20 + this->box.width + SETTING_BUTTON_WIDTH) {
			clicked_widget = CHT_MONEY;
			SetDParam(0, value);
			ShowQueryString(STR_JUST_INT, STR_CHEAT_EDIT_MONEY_QUERY_CAPT, 20, this, CS_NUMERAL_SIGNED, QSF_ACCEPT_UNCHANGED);
			return;
		} else if (ce->type == SLF_ALLOW_CONTROL && x >= 20 + this->box.width + SETTING_BUTTON_WIDTH) {
			clicked_widget = btn;
			uint64 val = (uint64)ReadValue(ce->variable, SLE_UINT64);
			SetDParam(0, val * 1000 >> 16);
			SetDParam(1, 3);
			StringID str = (btn == CHT_INFLATION_COST) ? STR_CHEAT_INFLATION_COST_QUERY_CAPT : STR_CHEAT_INFLATION_INCOME_QUERY_CAPT;
			std::string saved = std::move(_settings_game.locale.digit_group_separator);
			_settings_game.locale.digit_group_separator = "";
			ShowQueryString(STR_JUST_DECIMAL, str, 12, this, CS_NUMERAL_DECIMAL, QSF_ACCEPT_UNCHANGED);
			_settings_game.locale.digit_group_separator = std::move(saved);
			return;
		}

		/* Not clicking a button? */
		if (!IsInsideMM(x, WidgetDimensions::scaled.hsep_wide * 2 + this->box.width, WidgetDimensions::scaled.hsep_wide * 2 + this->box.width + SETTING_BUTTON_WIDTH)) return;

		if (!_networking) *ce->been_used = true;

		auto get_arrow_button_value = [&]() -> int {
			return (x >= WidgetDimensions::scaled.hsep_wide * 2 + this->box.width + SETTING_BUTTON_WIDTH / 2) ? 1 : -1;
		};

		auto register_arrow_button_clicked = [&]() {
			this->clicked = btn * 2 + 1 + ((x >= WidgetDimensions::scaled.hsep_wide * 2 + this->box.width + SETTING_BUTTON_WIDTH / 2) != rtl ? 1 : 0);
		};

		switch (ce->type) {
			case SLF_ALLOW_CONTROL: {
				/* Change inflation factors */
				uint64 oldvalue = (uint64)ReadValue(ce->variable, SLE_UINT64);
				uint64 value = oldvalue + (uint64)(get_arrow_button_value() << 16);
				value = Clamp<uint64>(value, 1 << 16, MAX_INFLATION);
				DoCommandP(0, (uint32)btn, (uint32)value, CMD_CHEAT_SETTING);
				if (value != oldvalue) register_arrow_button_clicked();
				break;
			}

			case SLE_BOOL:
				value ^= 1;
				if (ce->proc != nullptr && !_networking) ce->proc(value, 0);
				break;

			default:
				/* Take whatever the function returns */
				int offset = get_arrow_button_value();
				value = ce->proc(value + offset, offset);

				/* The first cheat (money), doesn't return a different value. */
				if (value != oldvalue || btn == CHT_MONEY) register_arrow_button_clicked();
				break;
		}

		if (value != oldvalue) {
			if (_networking || btn == CHT_STATION_RATING || btn == CHT_TOWN_RATING) {
				if (btn != CHT_MONEY) DoCommandP(0, (uint32)btn, (uint32)value, CMD_CHEAT_SETTING);
			} else {
				WriteValue(ce->variable, ce->type, (int64)value);
			}
		}

		this->SetTimeout();

		this->SetDirty();
	}

	void OnTimeout() override
	{
		this->clicked = 0;
		this->SetDirty();
	}

	void OnQueryTextFinished(char *str) override
	{
		/* Was 'cancel' pressed or nothing entered? */
		if (str == nullptr || StrEmpty(str)) return;

		const CheatEntry *ce = &_cheats_ui[clicked_widget];

		if (ce->type == SLF_ALLOW_CONTROL) {
			char tmp_buffer[32];
			strecpy(tmp_buffer, str, lastof(tmp_buffer));
			str_replace_wchar(tmp_buffer, lastof(tmp_buffer), GetDecimalSeparatorChar(), '.');
			DoCommandP(0, (uint32)clicked_widget, (uint32)Clamp<uint64>(atof(tmp_buffer) * 65536.0, 1 << 16, MAX_INFLATION), CMD_CHEAT_SETTING);
			return;
		}
		if (ce->mode == CNM_MONEY) {
			if (!_networking) *ce->been_used = true;
			DoCommandPEx(0, 0, 0, (std::strtoll(str, nullptr, 10) / _currency->rate), _network_server || _network_settings_access ? CMD_MONEY_CHEAT_ADMIN : CMD_MONEY_CHEAT);
			return;
		}

		if (_networking) return;
		int oldvalue = (int32)ReadValue(ce->variable, ce->type);
		int value = atoi(str);
		*ce->been_used = true;
		value = ce->proc(value, value - oldvalue);

		if (value != oldvalue) WriteValue(ce->variable, ce->type, (int64)value);
		this->SetDirty();
	}
};

/** Window description of the cheats GUI. */
static WindowDesc _cheats_desc(
	WDP_AUTO, "cheats", 0, 0,
	WC_CHEATS, WC_NONE,
	0,
	std::begin(_nested_cheat_widgets), std::end(_nested_cheat_widgets)
);

/** Open cheat window. */
void ShowCheatWindow()
{
	CloseWindowById(WC_CHEATS, 0);
	if (!_networking || _network_server || _network_settings_access || _settings_game.difficulty.money_cheat_in_multiplayer) {
		new CheatWindow(&_cheats_desc);
	}
}<|MERGE_RESOLUTION|>--- conflicted
+++ resolved
@@ -52,18 +52,11 @@
  * Note that the amount of money of a company must be changed through a command
  * rather than by setting a variable. Since the cheat data structure expects a
  * variable, the amount of given/taken money is used for this purpose.
-<<<<<<< HEAD
  * @param p1 not used.
  * @param p2 is -1 or +1 (down/up)
  * @return Amount of money cheat.
  */
 static int32 ClickMoneyCheat(int32 p1, int32 p2)
-=======
- * @param change_direction is -1 or +1 (down/up)
- * @return Amount of money cheat.
- */
-static int32_t ClickMoneyCheat(int32_t, int32_t change_direction)
->>>>>>> 077b08bb
 {
 	DoCommandPEx(0, 0, 0, (uint64)(p2 * _money_cheat_amount), _network_server || _network_settings_access ? CMD_MONEY_CHEAT_ADMIN : CMD_MONEY_CHEAT);
 	return _money_cheat_amount;
@@ -90,18 +83,11 @@
 
 /**
  * Allow (or disallow) changing production of all industries.
-<<<<<<< HEAD
  * @param p1 new value
  * @param p2 unused
  * @return New value allowing change of industry production.
  */
 static int32 ClickSetProdCheat(int32 p1, int32 p2)
-=======
- * @param new_value new value
- * @return New value allowing change of industry production.
- */
-static int32_t ClickSetProdCheat(int32_t new_value, int32_t)
->>>>>>> 077b08bb
 {
 	_cheats.setup_prod.value = (p1 != 0);
 	InvalidateWindowClassesData(WC_INDUSTRY_VIEW);
@@ -112,18 +98,11 @@
 
 /**
  * Handle changing of the current year.
-<<<<<<< HEAD
  * @param p1 The chosen year to change to.
  * @param p2 +1 (increase) or -1 (decrease).
  * @return New year.
  */
 static int32 ClickChangeDateCheat(int32 p1, int32 p2)
-=======
- * @param new_value The chosen year to change to.
- * @return New year.
- */
-static int32_t ClickChangeDateCheat(int32_t new_value, int32_t)
->>>>>>> 077b08bb
 {
 	/* Don't allow changing to an invalid year, or the current year. */
 	p1 = Clamp(p1, MIN_YEAR, MAX_YEAR);
@@ -152,20 +131,12 @@
 
 /**
  * Allow (or disallow) a change of the maximum allowed heightlevel.
-<<<<<<< HEAD
  * @param p1 new value
  * @param p2 unused
  * @return New value (or unchanged old value) of the maximum
  *         allowed heightlevel value.
  */
 static int32 ClickChangeMaxHlCheat(int32 p1, int32 p2)
-=======
- * @param new_value new value
- * @return New value (or unchanged old value) of the maximum
- *         allowed heightlevel value.
- */
-static int32_t ClickChangeMaxHlCheat(int32_t new_value, int32_t)
->>>>>>> 077b08bb
 {
 	p1 = Clamp(p1, MIN_MAP_HEIGHT_LIMIT, MAX_MAP_HEIGHT_LIMIT);
 
