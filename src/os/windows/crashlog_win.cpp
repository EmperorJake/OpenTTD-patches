/*
 * This file is part of OpenTTD.
 * OpenTTD is free software; you can redistribute it and/or modify it under the terms of the GNU General Public License as published by the Free Software Foundation, version 2.
 * OpenTTD is distributed in the hope that it will be useful, but WITHOUT ANY WARRANTY; without even the implied warranty of MERCHANTABILITY or FITNESS FOR A PARTICULAR PURPOSE.
 * See the GNU General Public License for more details. You should have received a copy of the GNU General Public License along with OpenTTD. If not, see <http://www.gnu.org/licenses/>.
 */

/** @file crashlog_win.cpp Implementation of a crashlogger for Windows */

#include "../../stdafx.h"
#include "../../crashlog.h"
#include "../../crashlog_bfd.h"
#include "win32.h"
#include "../../core/alloc_func.hpp"
#include "../../core/math_func.hpp"
#include "../../string_func.h"
#include "../../fileio_func.h"
#include "../../strings_func.h"
#include "../../gamelog.h"
#include "../../saveload/saveload.h"
#include "../../video/video_driver.hpp"
#include "../../screenshot.h"
#include "../../debug.h"
#include "../../settings_type.h"
#if defined(WITH_DEMANGLE)
#include <cxxabi.h>
#endif

#include <windows.h>
#include <mmsystem.h>
#include <signal.h>

#include "../../safeguards.h"

/* printf format specification for 32/64-bit addresses. */
#ifdef _M_AMD64
#define PRINTF_PTR "0x%016IX"
#define PRINTF_LOC "%.16IX"
#else
#define PRINTF_PTR "0x%08X"
#define PRINTF_LOC "%.8IX"
#endif

/**
 * Windows implementation for the crash logger.
 */
class CrashLogWindows : public CrashLog {
	/** Information about the encountered exception */
	EXCEPTION_POINTERS *ep;

	char *LogOSVersion(char *buffer, const char *last) const override;
	char *LogError(char *buffer, const char *last, const char *message) const override;
	char *LogStacktrace(char *buffer, const char *last) const override;
	char *LogRegisters(char *buffer, const char *last) const override;
	char *LogModules(char *buffer, const char *last) const override;
public:
#if defined(_MSC_VER) || defined(WITH_DBGHELP)
	int WriteCrashDump(char *filename, const char *filename_last) const override;
	char *AppendDecodedStacktrace(char *buffer, const char *last) const;
#else
	char *AppendDecodedStacktrace(char *buffer, const char *last) const { return buffer; }
#endif /* _MSC_VER || WITH_DBGHELP */


	/** Buffer for the generated crash log */
	char crashlog[65536 * 4];
	/** Buffer for the filename of the crash log */
	char crashlog_filename[MAX_PATH];
	/** Buffer for the filename of the crash dump */
	char crashdump_filename[MAX_PATH];
	/** Buffer for the filename of the crash screenshot */
	char screenshot_filename[MAX_PATH];

	/**
	 * A crash log is always generated when it's generated.
	 * @param ep the data related to the exception.
	 */
	CrashLogWindows(EXCEPTION_POINTERS *ep = nullptr) :
		ep(ep)
	{
		this->crashlog[0] = '\0';
		this->crashlog_filename[0] = '\0';
		this->crashdump_filename[0] = '\0';
		this->screenshot_filename[0] = '\0';
		this->name_buffer[0] = '\0';
	}

	/**
	 * Points to the current crash log.
	 */
	static CrashLogWindows *current;
};

/* static */ CrashLogWindows *CrashLogWindows::current = nullptr;

/* virtual */ char *CrashLogWindows::LogOSVersion(char *buffer, const char *last) const
{
	_OSVERSIONINFOA os;
	os.dwOSVersionInfoSize = sizeof(os);
	GetVersionExA(&os);

	return buffer + seprintf(buffer, last,
			"Operating system:\n"
			" Name:     Windows\n"
			" Release:  %d.%d.%d (%s)\n",
			(int)os.dwMajorVersion,
			(int)os.dwMinorVersion,
			(int)os.dwBuildNumber,
			os.szCSDVersion
	);

}

static const char *GetAccessViolationTypeString(uint type)
{
	switch (type) {
		case 0:
			return "read";
		case 1:
			return "write";
		case 8:
			return "user-mode DEP";
		default:
			return "???";
	}
}

/* virtual */ char *CrashLogWindows::LogError(char *buffer, const char *last, const char *message) const
{
	buffer += seprintf(buffer, last, "Crash reason:\n");
	for (auto record = ep->ExceptionRecord; record != nullptr; record = record->ExceptionRecord) {
		buffer += seprintf(buffer, last,
				" Exception:  %.8X\n"
				" Location:   " PRINTF_LOC "\n",
				(int)record->ExceptionCode,
				(size_t)record->ExceptionAddress
		);
		if (record->ExceptionCode == 0xC0000005 && record->NumberParameters == 2) {
			buffer += seprintf(buffer, last,
					" Fault type: %u (%s)\n"
					" Fault addr: " PRINTF_LOC "\n",
					(uint) record->ExceptionInformation[0],
					GetAccessViolationTypeString(record->ExceptionInformation[0]),
					record->ExceptionInformation[1]
			);
		} else {
			for (uint i = 0; i < (uint) record->NumberParameters; i++) {
				buffer += seprintf(buffer, last,
						" Info %u:     " PRINTF_LOC "\n",
						i,
						record->ExceptionInformation[i]
				);
			}
		}
	}
	buffer += seprintf(buffer, last, " Message:    %s\n\n",
			message == nullptr ? "<none>" : message);
	return buffer;
}

struct DebugFileInfo {
	uint32 size;
	uint32 crc32;
	SYSTEMTIME file_time;
};

static uint32 *_crc_table;

static void MakeCRCTable(uint32 *table)
{
	uint32 crc, poly = 0xEDB88320L;
	int i;
	int j;

	_crc_table = table;

	for (i = 0; i != 256; i++) {
		crc = i;
		for (j = 8; j != 0; j--) {
			crc = (crc & 1 ? (crc >> 1) ^ poly : crc >> 1);
		}
		table[i] = crc;
	}
}

static uint32 CalcCRC(byte *data, uint size, uint32 crc)
{
	for (; size > 0; size--) {
		crc = ((crc >> 8) & 0x00FFFFFF) ^ _crc_table[(crc ^ *data++) & 0xFF];
	}
	return crc;
}

static void GetFileInfo(DebugFileInfo *dfi, const wchar_t *filename)
{
	HANDLE file;
	memset(dfi, 0, sizeof(*dfi));

	file = CreateFile(filename, GENERIC_READ, FILE_SHARE_READ, nullptr, OPEN_EXISTING, 0, 0);
	if (file != INVALID_HANDLE_VALUE) {
		byte buffer[1024];
		DWORD numread;
		uint32 filesize = 0;
		FILETIME write_time;
		uint32 crc = (uint32)-1;

		for (;;) {
			if (ReadFile(file, buffer, sizeof(buffer), &numread, nullptr) == 0 || numread == 0) {
				break;
			}
			filesize += numread;
			crc = CalcCRC(buffer, numread, crc);
		}
		dfi->size = filesize;
		dfi->crc32 = crc ^ (uint32)-1;

		if (GetFileTime(file, nullptr, nullptr, &write_time)) {
			FileTimeToSystemTime(&write_time, &dfi->file_time);
		}
		CloseHandle(file);
	}
}


static char *PrintModuleInfo(char *output, const char *last, HMODULE mod)
{
	wchar_t buffer[MAX_PATH];
	DebugFileInfo dfi;

	GetModuleFileName(mod, buffer, MAX_PATH);
	GetFileInfo(&dfi, buffer);
	output += seprintf(output, last, " %-20s handle: %p size: %d crc: %.8X date: %d-%.2d-%.2d %.2d:%.2d:%.2d\n",
		FS2OTTD(buffer),
		mod,
		dfi.size,
		dfi.crc32,
		dfi.file_time.wYear,
		dfi.file_time.wMonth,
		dfi.file_time.wDay,
		dfi.file_time.wHour,
		dfi.file_time.wMinute,
		dfi.file_time.wSecond
	);
	return output;
}

/* virtual */ char *CrashLogWindows::LogModules(char *output, const char *last) const
{
	MakeCRCTable(AllocaM(uint32, 256));
	BOOL (WINAPI *EnumProcessModules)(HANDLE, HMODULE*, DWORD, LPDWORD);

	output += seprintf(output, last, "Module information:\n");

	if (LoadLibraryList((Function*)&EnumProcessModules, "psapi.dll\0EnumProcessModules\0\0")) {
		HMODULE modules[100];
		DWORD needed;
		BOOL res;

		HANDLE proc = OpenProcess(PROCESS_ALL_ACCESS, FALSE, GetCurrentProcessId());
		if (proc != nullptr) {
			res = EnumProcessModules(proc, modules, sizeof(modules), &needed);
			CloseHandle(proc);
			if (res) {
				size_t count = std::min<DWORD>(needed / sizeof(HMODULE), lengthof(modules));

				for (size_t i = 0; i != count; i++) output = PrintModuleInfo(output, last, modules[i]);
				return output + seprintf(output, last, "\n");
			}
		}
	}
	output = PrintModuleInfo(output, last, nullptr);
	return output + seprintf(output, last, "\n");
}

/* virtual */ char *CrashLogWindows::LogRegisters(char *buffer, const char *last) const
{
	buffer += seprintf(buffer, last, "Registers:\n");
#ifdef _M_AMD64
	buffer += seprintf(buffer, last,
		" RAX: %.16I64X RBX: %.16I64X RCX: %.16I64X RDX: %.16I64X\n"
		" RSI: %.16I64X RDI: %.16I64X RBP: %.16I64X RSP: %.16I64X\n"
		" R8:  %.16I64X R9:  %.16I64X R10: %.16I64X R11: %.16I64X\n"
		" R12: %.16I64X R13: %.16I64X R14: %.16I64X R15: %.16I64X\n"
		" RIP: %.16I64X EFLAGS: %.8lX\n",
		ep->ContextRecord->Rax,
		ep->ContextRecord->Rbx,
		ep->ContextRecord->Rcx,
		ep->ContextRecord->Rdx,
		ep->ContextRecord->Rsi,
		ep->ContextRecord->Rdi,
		ep->ContextRecord->Rbp,
		ep->ContextRecord->Rsp,
		ep->ContextRecord->R8,
		ep->ContextRecord->R9,
		ep->ContextRecord->R10,
		ep->ContextRecord->R11,
		ep->ContextRecord->R12,
		ep->ContextRecord->R13,
		ep->ContextRecord->R14,
		ep->ContextRecord->R15,
		ep->ContextRecord->Rip,
		ep->ContextRecord->EFlags
	);
#elif defined(_M_IX86)
	buffer += seprintf(buffer, last,
		" EAX: %.8X EBX: %.8X ECX: %.8X EDX: %.8X\n"
		" ESI: %.8X EDI: %.8X EBP: %.8X ESP: %.8X\n"
		" EIP: %.8X EFLAGS: %.8X\n",
		(int)ep->ContextRecord->Eax,
		(int)ep->ContextRecord->Ebx,
		(int)ep->ContextRecord->Ecx,
		(int)ep->ContextRecord->Edx,
		(int)ep->ContextRecord->Esi,
		(int)ep->ContextRecord->Edi,
		(int)ep->ContextRecord->Ebp,
		(int)ep->ContextRecord->Esp,
		(int)ep->ContextRecord->Eip,
		(int)ep->ContextRecord->EFlags
	);
#elif defined(_M_ARM64)
	buffer += seprintf(buffer, last,
		" X0:  %.16I64X X1:  %.16I64X X2:  %.16I64X X3:  %.16I64X\n"
		" X4:  %.16I64X X5:  %.16I64X X6:  %.16I64X X7:  %.16I64X\n"
		" X8:  %.16I64X X9:  %.16I64X X10: %.16I64X X11: %.16I64X\n"
		" X12: %.16I64X X13: %.16I64X X14: %.16I64X X15: %.16I64X\n"
		" X16: %.16I64X X17: %.16I64X X18: %.16I64X X19: %.16I64X\n"
		" X20: %.16I64X X21: %.16I64X X22: %.16I64X X23: %.16I64X\n"
		" X24: %.16I64X X25: %.16I64X X26: %.16I64X X27: %.16I64X\n"
		" X28: %.16I64X Fp:  %.16I64X Lr:  %.16I64X\n",
		ep->ContextRecord->X0,
		ep->ContextRecord->X1,
		ep->ContextRecord->X2,
		ep->ContextRecord->X3,
		ep->ContextRecord->X4,
		ep->ContextRecord->X5,
		ep->ContextRecord->X6,
		ep->ContextRecord->X7,
		ep->ContextRecord->X8,
		ep->ContextRecord->X9,
		ep->ContextRecord->X10,
		ep->ContextRecord->X11,
		ep->ContextRecord->X12,
		ep->ContextRecord->X13,
		ep->ContextRecord->X14,
		ep->ContextRecord->X15,
		ep->ContextRecord->X16,
		ep->ContextRecord->X17,
		ep->ContextRecord->X18,
		ep->ContextRecord->X19,
		ep->ContextRecord->X20,
		ep->ContextRecord->X21,
		ep->ContextRecord->X22,
		ep->ContextRecord->X23,
		ep->ContextRecord->X24,
		ep->ContextRecord->X25,
		ep->ContextRecord->X26,
		ep->ContextRecord->X27,
		ep->ContextRecord->X28,
		ep->ContextRecord->Fp,
		ep->ContextRecord->Lr
	);
#endif

	buffer += seprintf(buffer, last, "\n Bytes at instruction pointer:\n");
#ifdef _M_AMD64
	byte *b = (byte*)ep->ContextRecord->Rip;
#elif defined(_M_IX86)
	byte *b = (byte*)ep->ContextRecord->Eip;
#elif defined(_M_ARM64)
	byte *b = (byte*)ep->ContextRecord->Pc;
#endif
	for (int i = 0; i != 24; i++) {
		if (IsBadReadPtr(b, 1)) {
			buffer += seprintf(buffer, last, " ??"); // OCR: WAS: , 0);
		} else {
			buffer += seprintf(buffer, last, " %.2X", *b);
		}
		b++;
	}
	return buffer + seprintf(buffer, last, "\n\n");
}

/* virtual */ char *CrashLogWindows::LogStacktrace(char *buffer, const char *last) const
{
	buffer += seprintf(buffer, last, "Stack trace:\n");
#ifdef _M_AMD64
	uint32 *b = (uint32*)ep->ContextRecord->Rsp;
#elif defined(_M_IX86)
	uint32 *b = (uint32*)ep->ContextRecord->Esp;
#elif defined(_M_ARM64)
	uint32 *b = (uint32*)ep->ContextRecord->Sp;
#endif
	for (int j = 0; j != 24; j++) {
		for (int i = 0; i != 8; i++) {
			if (IsBadReadPtr(b, sizeof(uint32))) {
				buffer += seprintf(buffer, last, " ????????"); // OCR: WAS - , 0);
			} else {
				buffer += seprintf(buffer, last, " %.8X", *b);
			}
			b++;
		}
		buffer += seprintf(buffer, last, "\n");
	}
	return buffer + seprintf(buffer, last, "\n");
}

#if defined(_MSC_VER) || defined(WITH_DBGHELP)
static const uint MAX_SYMBOL_LEN = 512;
static const uint MAX_FRAMES     = 64;
#if defined(_MSC_VER)
#pragma warning(disable:4091)
#endif
#include <dbghelp.h>
#if defined(_MSC_VER)
#pragma warning(default:4091)
#endif

char *CrashLogWindows::AppendDecodedStacktrace(char *buffer, const char *last) const
{
#define M(x) x "\0"
	static const char dbg_import[] =
		M("dbghelp.dll")
		M("SymInitialize")
		M("SymSetOptions")
		M("SymCleanup")
		M("StackWalk64")
		M("SymFunctionTableAccess64")
		M("SymGetModuleBase64")
		M("SymGetModuleInfo64")
		M("SymGetSymFromAddr64")
		M("SymGetLineFromAddr64")
		M("")
		;
#undef M

	struct ProcPtrs {
		BOOL (WINAPI * pSymInitialize)(HANDLE, PCSTR, BOOL);
		BOOL (WINAPI * pSymSetOptions)(DWORD);
		BOOL (WINAPI * pSymCleanup)(HANDLE);
		BOOL (WINAPI * pStackWalk64)(DWORD, HANDLE, HANDLE, LPSTACKFRAME64, PVOID, PREAD_PROCESS_MEMORY_ROUTINE64, PFUNCTION_TABLE_ACCESS_ROUTINE64, PGET_MODULE_BASE_ROUTINE64, PTRANSLATE_ADDRESS_ROUTINE64);
		PVOID (WINAPI * pSymFunctionTableAccess64)(HANDLE, DWORD64);
		DWORD64 (WINAPI * pSymGetModuleBase64)(HANDLE, DWORD64);
		BOOL (WINAPI * pSymGetModuleInfo64)(HANDLE, DWORD64, PIMAGEHLP_MODULE64);
		BOOL (WINAPI * pSymGetSymFromAddr64)(HANDLE, DWORD64, PDWORD64, PIMAGEHLP_SYMBOL64);
		BOOL (WINAPI * pSymGetLineFromAddr64)(HANDLE, DWORD64, PDWORD, PIMAGEHLP_LINE64);
	} proc;

	buffer += seprintf(buffer, last, "\nDecoded stack trace:\n");

	/* Try to load the functions from the DLL, if that fails because of a too old dbghelp.dll, just skip it. */
	if (LoadLibraryList((Function*)&proc, dbg_import)) {
		/* Initialize symbol handler. */
		HANDLE hCur = GetCurrentProcess();
		proc.pSymInitialize(hCur, nullptr, TRUE);
		/* Load symbols only when needed, fail silently on errors, demangle symbol names. */
		proc.pSymSetOptions(SYMOPT_DEFERRED_LOADS | SYMOPT_FAIL_CRITICAL_ERRORS | SYMOPT_UNDNAME);

		/* Initialize starting stack frame from context record. */
		STACKFRAME64 frame;
		memset(&frame, 0, sizeof(frame));
#ifdef _M_AMD64
		frame.AddrPC.Offset = ep->ContextRecord->Rip;
		frame.AddrFrame.Offset = ep->ContextRecord->Rbp;
		frame.AddrStack.Offset = ep->ContextRecord->Rsp;
#elif defined(_M_IX86)
		frame.AddrPC.Offset = ep->ContextRecord->Eip;
		frame.AddrFrame.Offset = ep->ContextRecord->Ebp;
		frame.AddrStack.Offset = ep->ContextRecord->Esp;
#elif defined(_M_ARM64)
		frame.AddrPC.Offset = ep->ContextRecord->Pc;
		frame.AddrFrame.Offset = ep->ContextRecord->Fp;
		frame.AddrStack.Offset = ep->ContextRecord->Sp;
#endif
		frame.AddrPC.Mode = AddrModeFlat;
		frame.AddrFrame.Mode = AddrModeFlat;
		frame.AddrStack.Mode = AddrModeFlat;

		/* Copy context record as StackWalk64 may modify it. */
		CONTEXT ctx;
		memcpy(&ctx, ep->ContextRecord, sizeof(ctx));

		/* Allocate space for symbol info. */
		IMAGEHLP_SYMBOL64 *sym_info = (IMAGEHLP_SYMBOL64*)alloca(sizeof(IMAGEHLP_SYMBOL64) + MAX_SYMBOL_LEN - 1);
		sym_info->SizeOfStruct = sizeof(IMAGEHLP_SYMBOL64);
		sym_info->MaxNameLength = MAX_SYMBOL_LEN;

		/* Walk stack at most MAX_FRAMES deep in case the stack is corrupt. */
		for (uint num = 0; num < MAX_FRAMES; num++) {
			if (!proc.pStackWalk64(
#ifdef _M_AMD64
				IMAGE_FILE_MACHINE_AMD64,
#else
				IMAGE_FILE_MACHINE_I386,
#endif
				hCur, GetCurrentThread(), &frame, &ctx, nullptr, proc.pSymFunctionTableAccess64, proc.pSymGetModuleBase64, nullptr)) break;

			if (frame.AddrPC.Offset == frame.AddrReturn.Offset) {
				buffer += seprintf(buffer, last, " <infinite loop>\n");
				break;
			}

			/* Get module name. */
			const char *mod_name = "???";
			const char *image_name = nullptr;

			IMAGEHLP_MODULE64 module;
			module.SizeOfStruct = sizeof(module);
			if (proc.pSymGetModuleInfo64(hCur, frame.AddrPC.Offset, &module)) {
				mod_name = module.ModuleName;
				image_name = module.ImageName;
			}

			/* Print module and instruction pointer. */
			buffer += seprintf(buffer, last, "[%02d] %-20s " PRINTF_PTR, num, mod_name, (uintptr_t) frame.AddrPC.Offset);

			/* Get symbol name and line info if possible. */
			DWORD64 offset;
			if (proc.pSymGetSymFromAddr64(hCur, frame.AddrPC.Offset, &offset, sym_info)) {
				buffer += seprintf(buffer, last, " %s + %I64u", sym_info->Name, offset);

				DWORD line_offs;
				IMAGEHLP_LINE64 line;
				line.SizeOfStruct = sizeof(IMAGEHLP_LINE64);
				if (proc.pSymGetLineFromAddr64(hCur, frame.AddrPC.Offset, &line_offs, &line)) {
					buffer += seprintf(buffer, last, " (%s:%u)", line.FileName, (uint) line.LineNumber);
				}
			} else if (image_name != nullptr) {
#if defined (WITH_BFD)
				/* subtract one to get the line before the return address, i.e. the function call line */
				sym_info_bfd bfd_info(static_cast<bfd_vma>(frame.AddrPC.Offset) - 1);
				lookup_addr_bfd(image_name, bfd_info);
				if (bfd_info.function_name != nullptr) {
					const char *func_name = bfd_info.function_name;
#if defined(WITH_DEMANGLE)
					int status = -1;
					char *demangled = abi::__cxa_demangle(func_name, nullptr, 0, &status);
					if (demangled != nullptr && status == 0) {
						func_name = demangled;
					}
#endif
					bool symbol_ok = strncmp(func_name, ".rdata$", 7) != 0 && strncmp(func_name, ".debug_loc", 10) != 0;
					if (symbol_ok) {
						buffer += seprintf(buffer, last, " %s", func_name);
					}
#if defined(WITH_DEMANGLE)
					free(demangled);
#endif
					if (symbol_ok && bfd_info.function_addr) {
						buffer += seprintf(buffer, last, " + %I64u", frame.AddrPC.Offset - static_cast<DWORD64>(bfd_info.function_addr));
					}
				}
				if (bfd_info.file_name != nullptr) {
					buffer += seprintf(buffer, last, " (%s:%d)", bfd_info.file_name, bfd_info.line);
				}
#endif
			}
			buffer += seprintf(buffer, last, "\n");
		}

		proc.pSymCleanup(hCur);
	}

	return buffer + seprintf(buffer, last, "\n*** End of additional info ***\n");
}

/* virtual */ int CrashLogWindows::WriteCrashDump(char *filename, const char *filename_last) const
{
	if (_settings_client.gui.developer == 0) return 0;

	int ret = 0;
	HMODULE dbghelp = LoadLibrary(L"dbghelp.dll");
	if (dbghelp != nullptr) {
		typedef BOOL (WINAPI *MiniDumpWriteDump_t)(HANDLE, DWORD, HANDLE,
				MINIDUMP_TYPE,
				CONST PMINIDUMP_EXCEPTION_INFORMATION,
				CONST PMINIDUMP_USER_STREAM_INFORMATION,
				CONST PMINIDUMP_CALLBACK_INFORMATION);
		MiniDumpWriteDump_t funcMiniDumpWriteDump = (MiniDumpWriteDump_t)GetProcAddress(dbghelp, "MiniDumpWriteDump");
		if (funcMiniDumpWriteDump != nullptr) {
			seprintf(filename, filename_last, "%scrash.dmp", _personal_dir.c_str());
			HANDLE file  = CreateFile(OTTD2FS(filename), GENERIC_WRITE, 0, nullptr, CREATE_ALWAYS, 0, 0);
			HANDLE proc  = GetCurrentProcess();
			DWORD procid = GetCurrentProcessId();
			MINIDUMP_EXCEPTION_INFORMATION mdei;
			MINIDUMP_USER_STREAM userstream;
			MINIDUMP_USER_STREAM_INFORMATION musi;

			userstream.Type        = LastReservedStream + 1;
			userstream.Buffer      = const_cast<void *>(static_cast<const void*>(this->crashlog));
			userstream.BufferSize  = (ULONG)strlen(this->crashlog) + 1;

			musi.UserStreamCount   = 1;
			musi.UserStreamArray   = &userstream;

			mdei.ThreadId = GetCurrentThreadId();
			mdei.ExceptionPointers  = ep;
			mdei.ClientPointers     = false;

			funcMiniDumpWriteDump(proc, procid, file, MiniDumpWithDataSegs, &mdei, &musi, nullptr);
			ret = 1;
		} else {
			ret = -1;
		}
		FreeLibrary(dbghelp);
	}
	return ret;
}
#endif /* _MSC_VER  || WITH_DBGHELP */

extern bool CloseConsoleLogIfActive();
static void ShowCrashlogWindow();

/**
 * Stack pointer for use when 'starting' the crash handler.
 * Not static as gcc's inline assembly needs it that way.
 */
void *_safe_esp = nullptr;

static LONG WINAPI ExceptionHandler(EXCEPTION_POINTERS *ep)
{
	/* Restore system timer resolution. */
	timeEndPeriod(1);

	/* Disable our event loop. */
	SetWindowLongPtr(GetActiveWindow(), GWLP_WNDPROC, (LONG_PTR)&DefWindowProc);

	if (CrashLogWindows::current != nullptr) {
		CrashLog::AfterCrashLogCleanup();
		ExitProcess(2);
	}

<<<<<<< HEAD
	const char *abort_reason = CrashLog::GetAbortCrashlogReason();
	if (abort_reason != nullptr) {
		TCHAR _emergency_crash[512];
		_sntprintf(_emergency_crash, lengthof(_emergency_crash),
				_T("A serious fault condition occurred in the game. The game will shut down. (%s)\n"), OTTD2FS(abort_reason));
		MessageBox(nullptr, _emergency_crash, _T("Fatal Application Failure"), MB_ICONERROR);
		ExitProcess(3);
	}

=======
	if (GamelogTestEmergency()) {
		static const wchar_t _emergency_crash[] =
			L"A serious fault condition occurred in the game. The game will shut down.\n"
			L"As you loaded an emergency savegame no crash information will be generated.\n";
		MessageBox(nullptr, _emergency_crash, L"Fatal Application Failure", MB_ICONERROR);
		ExitProcess(3);
	}

	if (SaveloadCrashWithMissingNewGRFs()) {
		static const wchar_t _saveload_crash[] =
			L"A serious fault condition occurred in the game. The game will shut down.\n"
			L"As you loaded an savegame for which you do not have the required NewGRFs\n"
			L"no crash information will be generated.\n";
		MessageBox(nullptr, _saveload_crash, L"Fatal Application Failure", MB_ICONERROR);
		ExitProcess(3);
	}

>>>>>>> f30f4b68
	CrashLogWindows *log = new CrashLogWindows(ep);
	CrashLogWindows::current = log;
	char *buf = log->FillCrashLog(log->crashlog, lastof(log->crashlog));
	char *name_buffer_date = log->name_buffer + seprintf(log->name_buffer, lastof(log->name_buffer), "crash-");
	time_t cur_time = time(nullptr);
	strftime(name_buffer_date, lastof(log->name_buffer) - name_buffer_date, "%Y%m%dT%H%M%SZ", gmtime(&cur_time));
	log->WriteCrashDump(log->crashdump_filename, lastof(log->crashdump_filename));
	log->AppendDecodedStacktrace(buf, lastof(log->crashlog));
	log->WriteCrashLog(log->crashlog, log->crashlog_filename, lastof(log->crashlog_filename), log->name_buffer);
	SetScreenshotAuxiliaryText("Crash Log", log->crashlog);
	log->WriteScreenshot(log->screenshot_filename, lastof(log->screenshot_filename), log->name_buffer);

	/* Close any possible log files */
	CloseConsoleLogIfActive();

	if ((VideoDriver::GetInstance() == nullptr || VideoDriver::GetInstance()->HasGUI()) && _safe_esp != nullptr) {
#ifdef _M_AMD64
		ep->ContextRecord->Rip = (DWORD64)ShowCrashlogWindow;
		ep->ContextRecord->Rsp = (DWORD64)_safe_esp;
#elif defined(_M_IX86)
		ep->ContextRecord->Eip = (DWORD)ShowCrashlogWindow;
		ep->ContextRecord->Esp = (DWORD)_safe_esp;
#elif defined(_M_ARM64)
		ep->ContextRecord->Pc = (DWORD64)ShowCrashlogWindow;
		ep->ContextRecord->Sp = (DWORD64)_safe_esp;
#endif
		return EXCEPTION_CONTINUE_EXECUTION;
	}

	CrashLog::AfterCrashLogCleanup();
	return EXCEPTION_EXECUTE_HANDLER;
}

static LONG WINAPI VectoredExceptionHandler(EXCEPTION_POINTERS *ep)
{
	if (ep->ExceptionRecord->ExceptionCode == 0xC0000374 /* heap corruption */) {
		return ExceptionHandler(ep);
	}
	if (ep->ExceptionRecord->ExceptionCode == EXCEPTION_STACK_OVERFLOW) {
		return ExceptionHandler(ep);
	}
	return EXCEPTION_CONTINUE_SEARCH;
}

static void CDECL CustomAbort(int signal)
{
	RaiseException(0xE1212012, 0, 0, nullptr);
}

/* static */ void CrashLog::InitialiseCrashLog()
{
#if defined(_M_AMD64) || defined(_M_ARM64)
	CONTEXT ctx;
	RtlCaptureContext(&ctx);

	/* The stack pointer for AMD64 must always be 16-byte aligned inside a
	 * function. As we are simulating a function call with the safe ESP value,
	 * we need to subtract 8 for the imaginary return address otherwise stack
	 * alignment would be wrong in the called function. */
#if defined(_M_ARM64)
	_safe_esp = (void *)(ctx.Sp - 8);
#else
	_safe_esp = (void *)(ctx.Rsp - 8);
#endif
#else
#if defined(_MSC_VER)
	_asm {
		mov _safe_esp, esp
	}
#else
	asm("movl %esp, __safe_esp");
#endif
#endif

	/* SIGABRT is not an unhandled exception, so we need to intercept it. */
	signal(SIGABRT, CustomAbort);
#if defined(_MSC_VER)
	/* Don't show abort message as we will get the crashlog window anyway. */
	_set_abort_behavior(0, _WRITE_ABORT_MSG);
#endif
	SetUnhandledExceptionFilter(ExceptionHandler);

	using VEX_HANDLER_TYPE = LONG WINAPI (EXCEPTION_POINTERS *);
	void* (WINAPI *AddVectoredExceptionHandler)(ULONG, VEX_HANDLER_TYPE*);
	if (LoadLibraryList((Function*)&AddVectoredExceptionHandler, "kernel32.dll\0AddVectoredExceptionHandler\0\0")) {
		AddVectoredExceptionHandler(1, VectoredExceptionHandler);
	}

	BOOL (WINAPI *SetThreadStackGuarantee)(PULONG);
	if (LoadLibraryList((Function*)&SetThreadStackGuarantee, "kernel32.dll\0SetThreadStackGuarantee\0\0")) {
		ULONG stacksize = 65536;
		SetThreadStackGuarantee(&stacksize);
	}
}

/* static */ void CrashLog::DesyncCrashLog(const std::string *log_in, std::string *log_out, const DesyncExtraInfo &info)
{
	CrashLogWindows log(nullptr);
	log.MakeDesyncCrashLog(log_in, log_out, info);
}

/* static */ void CrashLog::VersionInfoLog()
{
	CrashLogWindows log(nullptr);
	log.MakeVersionInfoLog();
}

/* The crash log GUI */

static bool _expanded;

<<<<<<< HEAD
static const TCHAR _crash_desc[] =
	_T("A serious fault condition occurred in the game. The game will shut down.\n")
	_T("Please send the crash information (log files and crash saves, if any) to the patchpack developer.\n")
	_T("This will greatly help debugging. The correct place to do this is https://www.tt-forums.net/viewtopic.php?f=33&t=73469")
	_T(" or https://github.com/JGRennison/OpenTTD-patches\n")
	_T("The information contained in the report is displayed below.\n")
	_T("Press \"Emergency save\" to attempt saving the game. Generated file(s):\n")
	_T("%s");
=======
static const wchar_t _crash_desc[] =
	L"A serious fault condition occurred in the game. The game will shut down.\n"
	L"Please send the crash information and the crash.dmp file (if any) to the developers.\n"
	L"This will greatly help debugging. The correct place to do this is https://github.com/OpenTTD/OpenTTD/issues. "
	L"The information contained in the report is displayed below.\n"
	L"Press \"Emergency save\" to attempt saving the game. Generated file(s):\n"
	L"%s";
>>>>>>> f30f4b68

static const wchar_t _save_succeeded[] =
	L"Emergency save succeeded.\nIts location is '%s'.\n"
	L"Be aware that critical parts of the internal game state may have become "
	L"corrupted. The saved game is not guaranteed to work.";

static const wchar_t * const _expand_texts[] = {L"S&how report >>", L"&Hide report <<" };

static void SetWndSize(HWND wnd, int mode)
{
	RECT r, r2;

	GetWindowRect(wnd, &r);
	SetDlgItemText(wnd, 15, _expand_texts[mode == 1]);

	if (mode >= 0) {
		GetWindowRect(GetDlgItem(wnd, 11), &r2);
		int offs = r2.bottom - r2.top + 10;
		if (mode == 0) offs = -offs;
		SetWindowPos(wnd, HWND_TOPMOST, 0, 0,
			r.right - r.left, r.bottom - r.top + offs, SWP_NOMOVE | SWP_NOZORDER);
	} else {
		SetWindowPos(wnd, HWND_TOPMOST,
			(GetSystemMetrics(SM_CXSCREEN) - (r.right - r.left)) / 2,
			(GetSystemMetrics(SM_CYSCREEN) - (r.bottom - r.top)) / 2,
			0, 0, SWP_NOSIZE);
	}
}

static INT_PTR CALLBACK CrashDialogFunc(HWND wnd, UINT msg, WPARAM wParam, LPARAM lParam)
{
	switch (msg) {
		case WM_INITDIALOG: {
			/* We need to put the crash-log in a separate buffer because the default
			 * buffer in OTTD2FS is not large enough (512 chars) */
			wchar_t crash_msgW[lengthof(CrashLogWindows::current->crashlog)];
			/* Convert unix -> dos newlines because the edit box only supports that properly :( */
			const char *unix_nl = CrashLogWindows::current->crashlog;
			char dos_nl[lengthof(CrashLogWindows::current->crashlog)];
			char *p = dos_nl;
			WChar c;
			while ((c = Utf8Consume(&unix_nl)) && p < lastof(dos_nl) - 4) { // 4 is max number of bytes per character
				if (c == '\n') p += Utf8Encode(p, '\r');
				p += Utf8Encode(p, c);
			}
			*p = '\0';

			/* Add path to crash.log and crash.dmp (if any) to the crash window text */
<<<<<<< HEAD
			size_t len = _tcslen(_crash_desc) + 2;
			len += _tcslen(OTTD2FS(CrashLogWindows::current->crashlog_filename)) + 2;
			len += _tcslen(OTTD2FS(CrashLogWindows::current->crashdump_filename)) + 2;
			len += _tcslen(OTTD2FS(CrashLogWindows::current->screenshot_filename)) + 1;

			TCHAR *text = AllocaM(TCHAR, len);
			_sntprintf(text, len, _crash_desc, OTTD2FS(CrashLogWindows::current->crashlog_filename));
			if (_settings_client.gui.developer > 0 && OTTD2FS(CrashLogWindows::current->crashdump_filename)[0] != _T('\0')) {
				_tcscat(text, _T("\n"));
				_tcscat(text, OTTD2FS(CrashLogWindows::current->crashdump_filename));
=======
			size_t len = wcslen(_crash_desc) + 2;
			len += wcslen(OTTD2FS(CrashLogWindows::current->crashlog_filename)) + 2;
			len += wcslen(OTTD2FS(CrashLogWindows::current->crashdump_filename)) + 2;
			len += wcslen(OTTD2FS(CrashLogWindows::current->screenshot_filename)) + 1;

			wchar_t *text = AllocaM(wchar_t, len);
			_snwprintf(text, len, _crash_desc, OTTD2FS(CrashLogWindows::current->crashlog_filename));
			if (OTTD2FS(CrashLogWindows::current->crashdump_filename)[0] != L'\0') {
				wcscat(text, L"\n");
				wcscat(text, OTTD2FS(CrashLogWindows::current->crashdump_filename));
>>>>>>> f30f4b68
			}
			if (OTTD2FS(CrashLogWindows::current->screenshot_filename)[0] != L'\0') {
				wcscat(text, L"\n");
				wcscat(text, OTTD2FS(CrashLogWindows::current->screenshot_filename));
			}

			SetDlgItemText(wnd, 10, text);
			SetDlgItemText(wnd, 11, convert_to_fs(dos_nl, crash_msgW, lengthof(crash_msgW)));
			SendDlgItemMessage(wnd, 11, WM_SETFONT, (WPARAM)GetStockObject(ANSI_FIXED_FONT), FALSE);
			SetWndSize(wnd, -1);
		} return TRUE;
		case WM_COMMAND:
			switch (wParam) {
				case 12: // Close
					CrashLog::AfterCrashLogCleanup();
					ExitProcess(2);
				case 13: // Emergency save
					_savegame_DBGL_data = CrashLogWindows::current->crashlog;
					_save_DBGC_data = true;
					char filename[MAX_PATH];
<<<<<<< HEAD
					if (CrashLogWindows::current->WriteSavegame(filename, lastof(filename), CrashLogWindows::current->name_buffer)) {
						size_t len = _tcslen(_save_succeeded) + _tcslen(OTTD2FS(filename)) + 1;
						TCHAR *text = AllocaM(TCHAR, len);
						_sntprintf(text, len, _save_succeeded, OTTD2FS(filename));
						MessageBox(wnd, text, _T("Save successful"), MB_ICONINFORMATION);
=======
					if (CrashLogWindows::current->WriteSavegame(filename, lastof(filename))) {
						size_t len = wcslen(_save_succeeded) + wcslen(OTTD2FS(filename)) + 1;
						wchar_t *text = AllocaM(wchar_t, len);
						_snwprintf(text, len, _save_succeeded, OTTD2FS(filename));
						MessageBox(wnd, text, L"Save successful", MB_ICONINFORMATION);
>>>>>>> f30f4b68
					} else {
						MessageBox(wnd, L"Save failed", L"Save failed", MB_ICONINFORMATION);
					}
					_savegame_DBGL_data = nullptr;
					_save_DBGC_data = false;
					break;
				case 15: // Expand window to show crash-message
					_expanded ^= 1;
					SetWndSize(wnd, _expanded);
					break;
			}
			return TRUE;
		case WM_CLOSE:
			CrashLog::AfterCrashLogCleanup();
			ExitProcess(2);
	}

	return FALSE;
}

static void ShowCrashlogWindow()
{
	ShowCursor(TRUE);
	ShowWindow(GetActiveWindow(), FALSE);
	DialogBox(GetModuleHandle(nullptr), MAKEINTRESOURCE(100), nullptr, CrashDialogFunc);
}<|MERGE_RESOLUTION|>--- conflicted
+++ resolved
@@ -629,35 +629,15 @@
 		ExitProcess(2);
 	}
 
-<<<<<<< HEAD
 	const char *abort_reason = CrashLog::GetAbortCrashlogReason();
 	if (abort_reason != nullptr) {
-		TCHAR _emergency_crash[512];
-		_sntprintf(_emergency_crash, lengthof(_emergency_crash),
-				_T("A serious fault condition occurred in the game. The game will shut down. (%s)\n"), OTTD2FS(abort_reason));
-		MessageBox(nullptr, _emergency_crash, _T("Fatal Application Failure"), MB_ICONERROR);
-		ExitProcess(3);
-	}
-
-=======
-	if (GamelogTestEmergency()) {
-		static const wchar_t _emergency_crash[] =
-			L"A serious fault condition occurred in the game. The game will shut down.\n"
-			L"As you loaded an emergency savegame no crash information will be generated.\n";
+		wchar_t _emergency_crash[512];
+		_snwprintf(_emergency_crash, lengthof(_emergency_crash),
+				L"A serious fault condition occurred in the game. The game will shut down. (%s)\n", OTTD2FS(abort_reason));
 		MessageBox(nullptr, _emergency_crash, L"Fatal Application Failure", MB_ICONERROR);
 		ExitProcess(3);
 	}
 
-	if (SaveloadCrashWithMissingNewGRFs()) {
-		static const wchar_t _saveload_crash[] =
-			L"A serious fault condition occurred in the game. The game will shut down.\n"
-			L"As you loaded an savegame for which you do not have the required NewGRFs\n"
-			L"no crash information will be generated.\n";
-		MessageBox(nullptr, _saveload_crash, L"Fatal Application Failure", MB_ICONERROR);
-		ExitProcess(3);
-	}
-
->>>>>>> f30f4b68
 	CrashLogWindows *log = new CrashLogWindows(ep);
 	CrashLogWindows::current = log;
 	char *buf = log->FillCrashLog(log->crashlog, lastof(log->crashlog));
@@ -769,24 +749,14 @@
 
 static bool _expanded;
 
-<<<<<<< HEAD
 static const TCHAR _crash_desc[] =
-	_T("A serious fault condition occurred in the game. The game will shut down.\n")
-	_T("Please send the crash information (log files and crash saves, if any) to the patchpack developer.\n")
-	_T("This will greatly help debugging. The correct place to do this is https://www.tt-forums.net/viewtopic.php?f=33&t=73469")
-	_T(" or https://github.com/JGRennison/OpenTTD-patches\n")
-	_T("The information contained in the report is displayed below.\n")
-	_T("Press \"Emergency save\" to attempt saving the game. Generated file(s):\n")
-	_T("%s");
-=======
-static const wchar_t _crash_desc[] =
 	L"A serious fault condition occurred in the game. The game will shut down.\n"
-	L"Please send the crash information and the crash.dmp file (if any) to the developers.\n"
-	L"This will greatly help debugging. The correct place to do this is https://github.com/OpenTTD/OpenTTD/issues. "
+	L"Please send the crash information (log files and crash saves, if any) to the patchpack developer.\n"
+	L"This will greatly help debugging. The correct place to do this is https://www.tt-forums.net/viewtopic.php?f=33&t=73469"
+	L" or https://github.com/JGRennison/OpenTTD-patches\n"
 	L"The information contained in the report is displayed below.\n"
 	L"Press \"Emergency save\" to attempt saving the game. Generated file(s):\n"
 	L"%s";
->>>>>>> f30f4b68
 
 static const wchar_t _save_succeeded[] =
 	L"Emergency save succeeded.\nIts location is '%s'.\n"
@@ -835,18 +805,6 @@
 			*p = '\0';
 
 			/* Add path to crash.log and crash.dmp (if any) to the crash window text */
-<<<<<<< HEAD
-			size_t len = _tcslen(_crash_desc) + 2;
-			len += _tcslen(OTTD2FS(CrashLogWindows::current->crashlog_filename)) + 2;
-			len += _tcslen(OTTD2FS(CrashLogWindows::current->crashdump_filename)) + 2;
-			len += _tcslen(OTTD2FS(CrashLogWindows::current->screenshot_filename)) + 1;
-
-			TCHAR *text = AllocaM(TCHAR, len);
-			_sntprintf(text, len, _crash_desc, OTTD2FS(CrashLogWindows::current->crashlog_filename));
-			if (_settings_client.gui.developer > 0 && OTTD2FS(CrashLogWindows::current->crashdump_filename)[0] != _T('\0')) {
-				_tcscat(text, _T("\n"));
-				_tcscat(text, OTTD2FS(CrashLogWindows::current->crashdump_filename));
-=======
 			size_t len = wcslen(_crash_desc) + 2;
 			len += wcslen(OTTD2FS(CrashLogWindows::current->crashlog_filename)) + 2;
 			len += wcslen(OTTD2FS(CrashLogWindows::current->crashdump_filename)) + 2;
@@ -854,10 +812,9 @@
 
 			wchar_t *text = AllocaM(wchar_t, len);
 			_snwprintf(text, len, _crash_desc, OTTD2FS(CrashLogWindows::current->crashlog_filename));
-			if (OTTD2FS(CrashLogWindows::current->crashdump_filename)[0] != L'\0') {
+			if (_settings_client.gui.developer > 0 && OTTD2FS(CrashLogWindows::current->crashdump_filename)[0] != L'\0') {
 				wcscat(text, L"\n");
 				wcscat(text, OTTD2FS(CrashLogWindows::current->crashdump_filename));
->>>>>>> f30f4b68
 			}
 			if (OTTD2FS(CrashLogWindows::current->screenshot_filename)[0] != L'\0') {
 				wcscat(text, L"\n");
@@ -878,19 +835,11 @@
 					_savegame_DBGL_data = CrashLogWindows::current->crashlog;
 					_save_DBGC_data = true;
 					char filename[MAX_PATH];
-<<<<<<< HEAD
 					if (CrashLogWindows::current->WriteSavegame(filename, lastof(filename), CrashLogWindows::current->name_buffer)) {
-						size_t len = _tcslen(_save_succeeded) + _tcslen(OTTD2FS(filename)) + 1;
-						TCHAR *text = AllocaM(TCHAR, len);
-						_sntprintf(text, len, _save_succeeded, OTTD2FS(filename));
-						MessageBox(wnd, text, _T("Save successful"), MB_ICONINFORMATION);
-=======
-					if (CrashLogWindows::current->WriteSavegame(filename, lastof(filename))) {
 						size_t len = wcslen(_save_succeeded) + wcslen(OTTD2FS(filename)) + 1;
 						wchar_t *text = AllocaM(wchar_t, len);
 						_snwprintf(text, len, _save_succeeded, OTTD2FS(filename));
 						MessageBox(wnd, text, L"Save successful", MB_ICONINFORMATION);
->>>>>>> f30f4b68
 					} else {
 						MessageBox(wnd, L"Save failed", L"Save failed", MB_ICONINFORMATION);
 					}
