--- conflicted
+++ resolved
@@ -703,13 +703,8 @@
 			LPWSTR str_s1 = AllocaM(WCHAR, len_s1);
 			LPWSTR str_s2 = AllocaM(WCHAR, len_s2);
 
-<<<<<<< HEAD
-			MultiByteToWideChar(CP_UTF8, 0, s1, -1, str_s1, len_s1);
-			MultiByteToWideChar(CP_UTF8, 0, s2, -1, str_s2, len_s2);
-=======
-			MultiByteToWideChar(CP_UTF8, 0, s1.data(), (int)s1.size(), str_s1.data(), len_s1);
-			MultiByteToWideChar(CP_UTF8, 0, s2.data(), (int)s2.size(), str_s2.data(), len_s2);
->>>>>>> 908be596
+			MultiByteToWideChar(CP_UTF8, 0, s1.data(), (int)s1.size(), str_s1, len_s1);
+			MultiByteToWideChar(CP_UTF8, 0, s2.data(), (int)s2.size(), str_s2, len_s2);
 
 			int result = _CompareStringEx(_cur_iso_locale, LINGUISTIC_IGNORECASE | SORT_DIGITSASNUMBERS, str_s1, -1, str_s2, -1, nullptr, nullptr, 0);
 			if (result != 0) return result;
