--- conflicted
+++ resolved
@@ -159,7 +159,6 @@
 	WinTerminate(hab);
 }
 
-<<<<<<< HEAD
 void DoOSAbort()
 {
 	abort();
@@ -175,10 +174,7 @@
 	return openttd_main(argc, argv);
 }
 
-bool GetClipboardContents(char *buffer, const char *last)
-=======
 std::optional<std::string> GetClipboardContents()
->>>>>>> 3effb893
 {
 /* XXX -- Currently no clipboard support implemented with GCC */
 #ifndef __INNOTEK_LIBC__
