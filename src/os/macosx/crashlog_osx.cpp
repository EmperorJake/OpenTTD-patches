--- conflicted
+++ resolved
@@ -9,7 +9,6 @@
 
 #include "../../stdafx.h"
 #include "../../crashlog.h"
-#include "../../fileio_func.h"
 #include "../../string_func.h"
 #include "../../gamelog.h"
 #include "../../sl/saveload.h"
@@ -21,25 +20,15 @@
 #include "../../walltime_func.h"
 #include "macos.h"
 
-<<<<<<< HEAD
 #include <errno.h>
-=======
-#include <setjmp.h>
->>>>>>> b0d7cfaa
 #include <signal.h>
 #include <mach-o/arch.h>
 #include <dlfcn.h>
 #include <cxxabi.h>
-<<<<<<< HEAD
 #include <sys/mman.h>
+#include <execinfo.h>
 #ifdef WITH_UCONTEXT
 #include <sys/ucontext.h>
-=======
-#include <execinfo.h>
-
-#ifdef WITH_UNOFFICIAL_BREAKPAD
-#	include <client/mac/handler/exception_handler.h>
->>>>>>> b0d7cfaa
 #endif
 
 #include "../../safeguards.h"
@@ -61,7 +50,6 @@
 
 #define MAX_STACK_FRAMES 64
 
-<<<<<<< HEAD
 #if !defined(WITHOUT_DBG_LLDB)
 static bool ExecReadStdoutThroughFile(const char *file, char *const *args, char *&buffer, const char *last)
 {
@@ -130,10 +118,6 @@
 	}
 }
 #endif /* !WITHOUT_DBG_LLDB */
-=======
-/** The signals we want our crash handler to handle. */
-static constexpr int _signals_to_handle[] = { SIGSEGV, SIGABRT, SIGFPE, SIGBUS, SIGILL, SIGSYS, SIGQUIT };
->>>>>>> b0d7cfaa
 
 /**
  * OSX implementation for the crash logger.
@@ -203,120 +187,17 @@
 
 	char *LogStacktrace(char *buffer, const char *last) const override
 	{
-<<<<<<< HEAD
-		/* As backtrace() is only implemented in 10.5 or later,
-		 * we're rolling our own here. Mostly based on
-		 * http://stackoverflow.com/questions/289820/getting-the-current-stack-trace-on-mac-os-x
-		 * and some details looked up in the Darwin sources. */
 		buffer += seprintf(buffer, last, "\nStacktrace:\n");
-
-		void **frame;
-		int i = 0;
-
-		auto print_frame = [&](void *ip) {
-			/* Print running index. */
-			buffer += seprintf(buffer, last, " [%02d]", i);
-
-			Dl_info dli;
-			bool dl_valid = dladdr(ip, &dli) != 0;
-
-			const char *fname = "???";
-			if (dl_valid && dli.dli_fname) {
-				/* Valid image name? Extract filename from the complete path. */
-				const char *s = strrchr(dli.dli_fname, '/');
-				if (s != nullptr) {
-					fname = s + 1;
-				} else {
-					fname = dli.dli_fname;
-				}
-			}
-			/* Print image name and IP. */
-			buffer += seprintf(buffer, last, " %-20s " PRINTF_PTR, fname, (uintptr_t)ip);
-=======
-		fmt::format_to(output_iterator, "\nStacktrace:\n");
 
 		void *trace[64];
 		int trace_size = backtrace(trace, lengthof(trace));
 
 		char **messages = backtrace_symbols(trace, trace_size);
 		for (int i = 0; i < trace_size; i++) {
-			fmt::format_to(output_iterator, "{}\n", messages[i]);
+			buffer += seprintf(buffer, last, "%s\n", messages[i]);
 		}
 		free(messages);
 
-		fmt::format_to(output_iterator, "\n");
-	}
-
-#ifdef WITH_UNOFFICIAL_BREAKPAD
-	static bool MinidumpCallback(const char* dump_dir, const char* minidump_id, void* context, bool succeeded)
-	{
-		CrashLogOSX *crashlog = reinterpret_cast<CrashLogOSX *>(context);
-
-		crashlog->crashdump_filename = crashlog->CreateFileName(".dmp");
-		std::rename(fmt::format("{}/{}.dmp", dump_dir, minidump_id).c_str(), crashlog->crashdump_filename.c_str());
-		return succeeded;
-	}
-
-	bool WriteCrashDump() override
-	{
-		return google_breakpad::ExceptionHandler::WriteMinidump(_personal_dir, MinidumpCallback, this);
-	}
-#endif
->>>>>>> b0d7cfaa
-
-	/* virtual */ bool TryExecute(std::string_view section_name, std::function<bool()> &&func) override
-	{
-		this->try_execute_active = true;
-
-<<<<<<< HEAD
-				long int offset = (intptr_t)ip - (intptr_t)dli.dli_saddr;
-				buffer += seprintf(buffer, last, " (%s + %ld)", func_name != nullptr ? func_name : dli.dli_sname, offset);
-=======
-		/* Setup a longjump in case a crash happens. */
-		if (setjmp(this->internal_fault_jmp_buf) != 0) {
-			fmt::print("Something went wrong when attempting to fill {} section of the crash log.\n", section_name);
->>>>>>> b0d7cfaa
-
-			/* Reset the signals and continue on. The handler is responsible for dealing with the crash. */
-			sigset_t sigs;
-			sigemptyset(&sigs);
-			for (int signum : _signals_to_handle) {
-				sigaddset(&sigs, signum);
-			}
-<<<<<<< HEAD
-			buffer += seprintf(buffer, last, "\n");
-		};
-
-#if defined(__ppc__) || defined(__ppc64__)
-		/* Apple says __builtin_frame_address can be broken on PPC. */
-		__asm__ volatile("mr %0, r1" : "=r" (frame));
-#else
-		frame = (void **)__builtin_frame_address(0);
-#endif
-
-		for (; frame != nullptr && i < MAX_STACK_FRAMES; i++) {
-			auto guard = scope_guard([&]() {
-				this->CrashLogFaultSectionCheckpoint(buffer);
-			});
-
-			/* Get IP for current stack frame. */
-#if defined(__ppc__) || defined(__ppc64__)
-			void *ip = frame[2];
-#else
-			void *ip = frame[1];
-#endif
-			if (ip == nullptr) break;
-
-			print_frame(ip);
-=======
-			sigprocmask(SIG_UNBLOCK, &sigs, nullptr);
->>>>>>> b0d7cfaa
-
-			this->try_execute_active = false;
-			return false;
-		}
-
-<<<<<<< HEAD
 		return buffer + seprintf(buffer, last, "\n");
 	}
 
@@ -433,11 +314,6 @@
 #endif
 
 		return buffer;
-=======
-		bool res = func();
-		this->try_execute_active = false;
-		return res;
->>>>>>> b0d7cfaa
 	}
 
 public:
@@ -530,7 +406,6 @@
 		static const char crash_title[] =
 			"A serious fault condition occurred in the game. The game will shut down.";
 
-<<<<<<< HEAD
 		char message[1024];
 		seprintf(message, lastof(message),
 				 "Please send the generated crash information and the last (auto)save to the patchpack developer. "
@@ -538,80 +413,19 @@
 				 " or https://github.com/JGRennison/OpenTTD-patches\n\n"
 				 "Generated file(s):\n%s\n%s\n%s",
 				 this->filename_log, this->filename_save, this->filename_screenshot);
-=======
-		std::string message = fmt::format(
-				 "Please send crash.log, crash.dmp, and crash.sav to the developers. "
-				 "This will greatly help debugging.\n\n"
-				 "https://github.com/OpenTTD/OpenTTD/issues.\n\n"
-				 "{}\n{}\n{}\n{}",
-				 this->crashlog_filename, this->crashdump_filename, this->savegame_filename, this->screenshot_filename);
->>>>>>> b0d7cfaa
 
 		ShowMacDialog(crash_title, message, "Quit");
 	}
-
-	/** Buffer to track the long jump set setup. */
-	jmp_buf internal_fault_jmp_buf;
-
-	/** Whether we are in a TryExecute block. */
-	bool try_execute_active = false;
-
-	/** Points to the current crash log. */
-	static CrashLogOSX *current;
 };
 
-/* static */ CrashLogOSX *CrashLogOSX::current = nullptr;
+/** The signals we want our crash handler to handle. */
+static const int _signals_to_handle[] = { SIGSEGV, SIGABRT, SIGFPE, SIGBUS, SIGILL, SIGSYS };
 
 /**
- * Set a signal handler for all signals we want to capture.
- *
- * @param handler The handler to use.
- * @return sigset_t A sigset_t containing all signals we want to capture.
- */
-static sigset_t SetSignals(void(*handler)(int))
-{
-	sigset_t sigs;
-	sigemptyset(&sigs);
-	for (int signum : _signals_to_handle) {
-		sigaddset(&sigs, signum);
-	}
-
-	struct sigaction sa;
-	memset(&sa, 0, sizeof(sa));
-	sa.sa_flags = SA_RESTART;
-
-	sigemptyset(&sa.sa_mask);
-	sa.sa_handler = handler;
-	sa.sa_mask = sigs;
-
-	for (int signum : _signals_to_handle) {
-		sigaction(signum, &sa, nullptr);
-	}
-
-	return sigs;
-}
-
-/**
- * Entry point for a crash that happened during the handling of a crash.
- *
+ * Entry point for the crash handler.
+ * @note Not static so it shows up in the backtrace.
  * @param signum the signal that caused us to crash.
  */
-static void CDECL HandleInternalCrash(int signum)
-{
-	if (CrashLogOSX::current == nullptr || !CrashLogOSX::current->try_execute_active) {
-		fmt::print("Something went seriously wrong when creating the crash log. Aborting.\n");
-		_exit(1);
-	}
-
-	longjmp(CrashLogOSX::current->internal_fault_jmp_buf, 1);
-}
-
-/**
- * Entry point for the crash handler.
- *
- * @param signum the signal that caused us to crash.
- */
-<<<<<<< HEAD
 void CDECL HandleCrash(int signum, siginfo_t *si, void *context)
 {
 	CrashLog::RegisterCrashed();
@@ -623,28 +437,12 @@
 
 	const char *abort_reason = CrashLog::GetAbortCrashlogReason();
 	if (abort_reason != nullptr) {
-=======
-static void CDECL HandleCrash(int signum)
-{
-	if (CrashLogOSX::current != nullptr) {
-		CrashLog::AfterCrashLogCleanup();
-		_exit(2);
-	}
-
-	/* Capture crashing during the handling of a crash. */
-	sigset_t sigs = SetSignals(HandleInternalCrash);
-	sigset_t old_sigset;
-	sigprocmask(SIG_UNBLOCK, &sigs, &old_sigset);
-
-	if (_gamelog.TestEmergency()) {
->>>>>>> b0d7cfaa
 		ShowMacDialog("A serious fault condition occurred in the game. The game will shut down.",
 				abort_reason,
 				"Quit");
-		_exit(3);
-	}
-
-<<<<<<< HEAD
+		abort();
+	}
+
 	CrashLogOSX log(signum, si, context);
 
 	const size_t length = 65536 * 16;
@@ -655,29 +453,16 @@
 		log.MakeOSXCrashLogWithStackBuffer();
 	}
 
-=======
-	if (SaveloadCrashWithMissingNewGRFs()) {
-		ShowMacDialog("A serious fault condition occurred in the game. The game will shut down.",
-				"As you loaded an savegame for which you do not have the required NewGRFs no crash information will be generated.\n",
-				"Quit");
-		_exit(3);
-	}
-
-	CrashLogOSX *log = new CrashLogOSX(signum);
-	CrashLogOSX::current = log;
-	log->MakeCrashLog();
->>>>>>> b0d7cfaa
 	if (VideoDriver::GetInstance() == nullptr || VideoDriver::GetInstance()->HasGUI()) {
-		log->DisplayCrashDialog();
+		log.DisplayCrashDialog();
 	}
 
 	CrashLog::AfterCrashLogCleanup();
-	_exit(2);
+	abort();
 }
 
 /* static */ void CrashLog::InitialiseCrashLog()
 {
-<<<<<<< HEAD
 	for (const int *i = _signals_to_handle; i != endof(_signals_to_handle); i++) {
 		struct sigaction sa;
 		memset(&sa, 0, sizeof(sa));
@@ -686,9 +471,6 @@
 		sa.sa_sigaction = HandleCrash;
 		sigaction(*i, &sa, nullptr);
 	}
-=======
-	SetSignals(HandleCrash);
->>>>>>> b0d7cfaa
 }
 
 /* static */ void CrashLog::InitThread()
