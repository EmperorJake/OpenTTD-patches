--- conflicted
+++ resolved
@@ -62,14 +62,10 @@
 	/**
 	 * Get the currently active instance of the music driver.
 	 */
-<<<<<<< HEAD
-	static MusicDriver *GetInstance() {
+	static MusicDriver *GetInstance()
+	{
 		std::unique_lock<std::mutex> lock(_music_driver_mutex);
 
-=======
-	static MusicDriver *GetInstance()
-	{
->>>>>>> 96ec9c1b
 		return static_cast<MusicDriver*>(*DriverFactoryBase::GetActiveDriver(Driver::DT_MUSIC));
 	}
 };
