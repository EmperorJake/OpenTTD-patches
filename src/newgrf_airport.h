/*
 * This file is part of OpenTTD.
 * OpenTTD is free software; you can redistribute it and/or modify it under the terms of the GNU General Public License as published by the Free Software Foundation, version 2.
 * OpenTTD is distributed in the hope that it will be useful, but WITHOUT ANY WARRANTY; without even the implied warranty of MERCHANTABILITY or FITNESS FOR A PARTICULAR PURPOSE.
 * See the GNU General Public License for more details. You should have received a copy of the GNU General Public License along with OpenTTD. If not, see <http://www.gnu.org/licenses/>.
 */

/** @file newgrf_airport.h NewGRF handling of airports. */

#ifndef NEWGRF_AIRPORT_H
#define NEWGRF_AIRPORT_H

#include "airport.h"
#include "date_type.h"
#include "newgrf_class.h"
#include "newgrf_commons.h"
#include "newgrf_spritegroup.h"
#include "newgrf_town.h"
#include "tilearea_type.h"

/** Copy from station_map.h */
typedef byte StationGfx;

/** Tile-offset / AirportTileID pair. */
struct AirportTileTable {
	TileIndexDiffC ti; ///< Tile offset from  the top-most airport tile.
	StationGfx gfx;    ///< AirportTile to use for this tile.
};

/** Iterator to iterate over all tiles belonging to an airport spec. */
class AirportTileTableIterator : public TileIterator {
private:
	const AirportTileTable *att; ///< The offsets.
	TileIndex base_tile;         ///< The tile we base the offsets off.

public:
	/**
	 * Construct the iterator.
	 * @param att The TileTable we want to iterate over.
	 * @param base_tile The basetile for all offsets.
	 */
	AirportTileTableIterator(const AirportTileTable *att, TileIndex base_tile) : TileIterator(base_tile + ToTileIndexDiff(att->ti)), att(att), base_tile(base_tile)
	{
	}

	inline TileIterator& operator ++() override
	{
		this->att++;
		if (this->att->ti.x == -0x80) {
			this->tile = INVALID_TILE;
		} else {
			this->tile = this->base_tile + ToTileIndexDiff(this->att->ti);
		}
		return *this;
	}

	/** Get the StationGfx for the current tile. */
	StationGfx GetStationGfx() const
	{
		return this->att->gfx;
	}

	std::unique_ptr<TileIterator> Clone() const override
	{
		return std::make_unique<AirportTileTableIterator>(*this);
	}
};

/** List of default airport classes. */
enum AirportClassID {
	APC_BEGIN     = 0,  ///< Lowest valid airport class id
	APC_SMALL     = 0,  ///< id for small airports class
	APC_LARGE,          ///< id for large airports class
	APC_HUB,            ///< id for hub airports class
	APC_HELIPORT,       ///< id for heliports
	APC_MAX       = 16, ///< maximum number of airport classes
};

/** Allow incrementing of AirportClassID variables */
DECLARE_POSTFIX_INCREMENT(AirportClassID)

/** TTDP airport types. Used to map our types to TTDPatch's */
enum TTDPAirportType {
	ATP_TTDP_SMALL,    ///< Same as AT_SMALL
	ATP_TTDP_LARGE,    ///< Same as AT_LARGE
	ATP_TTDP_HELIPORT, ///< Same as AT_HELIPORT
	ATP_TTDP_OILRIG,   ///< Same as AT_OILRIG
};

/** A list of all hangar tiles in an airport */
struct HangarTileTable {
	TileIndexDiffC ti; ///< Tile offset from the top-most airport tile.
	Direction dir;     ///< Direction of the exit.
	byte hangar_num;   ///< The hangar to which this tile belongs.
};

/**
 * Defines the data structure for an airport.
 */
struct AirportSpec {
	const struct AirportFTAClass *fsm;     ///< the finite statemachine for the default airports
	const AirportTileTable * const *table; ///< list of the tiles composing the airport
	const Direction *rotation;             ///< the rotation of each tiletable
	byte num_table;                        ///< number of elements in the table
	const HangarTileTable *depot_table;    ///< gives the position of the depots on the airports
	byte nof_depots;                       ///< the number of hangar tiles in this airport
	byte size_x;                           ///< size of airport in x direction
	byte size_y;                           ///< size of airport in y direction
	byte noise_level;                      ///< noise that this airport generates
	byte catchment;                        ///< catchment area of this airport
	Year min_year;                         ///< first year the airport is available
	Year max_year;                         ///< last year the airport is available
	StringID name;                         ///< name of this airport
	TTDPAirportType ttd_airport_type;      ///< ttdpatch airport type (Small/Large/Helipad/Oilrig)
	AirportClassID cls_id;                 ///< the class to which this airport type belongs
	SpriteID preview_sprite;               ///< preview sprite for this airport
	uint16 maintenance_cost;               ///< maintenance cost multiplier
	/* Newgrf data */
	bool enabled;                          ///< Entity still available (by default true). Newgrf can disable it, though.
	struct GRFFileProps grf_prop;          ///< Properties related to the grf file.

	static const AirportSpec *Get(byte type);
	static AirportSpec *GetWithoutOverride(byte type);

	bool IsAvailable() const;
	bool IsWithinMapBounds(byte table, TileIndex index) const;

	static void ResetAirports();

	/** Get the index of this spec. */
	byte GetIndex() const
	{
		assert(this >= specs && this < endof(specs));
		return (byte)(this - specs);
	}

	static const AirportSpec dummy; ///< The dummy airport.

private:
	static AirportSpec specs[NUM_AIRPORTS]; ///< Specs of the airports.
};

/** Information related to airport classes. */
typedef NewGRFClass<AirportSpec, AirportClassID, APC_MAX> AirportClass;

void BindAirportSpecs();

/** Resolver for the airport scope. */
struct AirportScopeResolver : public ScopeResolver {
	struct Station *st; ///< Station of the airport for which the callback is run, or \c nullptr for build gui.
	byte airport_id;    ///< Type of airport for which the callback is run.
	byte layout;        ///< Layout of the airport to build.
	TileIndex tile;     ///< Tile for the callback, only valid for airporttile callbacks.

	/**
	 * Constructor of the scope resolver for an airport.
	 * @param ro Surrounding resolver.
	 * @param tile %Tile for the callback, only valid for airporttile callbacks.
	 * @param st %Station of the airport for which the callback is run, or \c nullptr for build gui.
	 * @param airport_id Type of airport for which the callback is run.
	 * @param layout Layout of the airport to build.
	 */
	AirportScopeResolver(ResolverObject &ro, TileIndex tile, Station *st, byte airport_id, byte layout)
		: ScopeResolver(ro), st(st), airport_id(airport_id), layout(layout), tile(tile)
	{
	}

<<<<<<< HEAD
	uint32 GetRandomBits() const override;
	uint32 GetVariable(uint16 variable, uint32 parameter, GetVariableExtra *extra) const override;
	void StorePSA(uint pos, int32 value) override;
=======
	uint32_t GetRandomBits() const override;
	uint32_t GetVariable(byte variable, [[maybe_unused]] uint32_t parameter, bool *available) const override;
	void StorePSA(uint pos, int32_t value) override;
>>>>>>> 077b08bb
};


/** Resolver object for airports. */
struct AirportResolverObject : public ResolverObject {
	AirportScopeResolver airport_scope;
	std::unique_ptr<TownScopeResolver> town_scope; ///< The town scope resolver (created on the first call).

	AirportResolverObject(TileIndex tile, Station *st, byte airport_id, byte layout,
			CallbackID callback = CBID_NO_CALLBACK, uint32 callback_param1 = 0, uint32 callback_param2 = 0);

	TownScopeResolver *GetTown();

	ScopeResolver *GetScope(VarSpriteGroupScope scope = VSG_SCOPE_SELF, VarSpriteGroupScopeOffset relative = 0) override
	{
		switch (scope) {
			case VSG_SCOPE_SELF: return &this->airport_scope;
			case VSG_SCOPE_PARENT:
			{
				TownScopeResolver *tsr = this->GetTown();
				if (tsr != nullptr) return tsr;
				FALLTHROUGH;
			}
			default: return ResolverObject::GetScope(scope, relative);
		}
	}

	GrfSpecFeature GetFeature() const override;
	uint32 GetDebugID() const override;
};

StringID GetAirportTextCallback(const AirportSpec *as, byte layout, uint16 callback);

#endif /* NEWGRF_AIRPORT_H */<|MERGE_RESOLUTION|>--- conflicted
+++ resolved
@@ -165,15 +165,9 @@
 	{
 	}
 
-<<<<<<< HEAD
 	uint32 GetRandomBits() const override;
 	uint32 GetVariable(uint16 variable, uint32 parameter, GetVariableExtra *extra) const override;
 	void StorePSA(uint pos, int32 value) override;
-=======
-	uint32_t GetRandomBits() const override;
-	uint32_t GetVariable(byte variable, [[maybe_unused]] uint32_t parameter, bool *available) const override;
-	void StorePSA(uint pos, int32_t value) override;
->>>>>>> 077b08bb
 };
 
 
