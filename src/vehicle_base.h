/*
 * This file is part of OpenTTD.
 * OpenTTD is free software; you can redistribute it and/or modify it under the terms of the GNU General Public License as published by the Free Software Foundation, version 2.
 * OpenTTD is distributed in the hope that it will be useful, but WITHOUT ANY WARRANTY; without even the implied warranty of MERCHANTABILITY or FITNESS FOR A PARTICULAR PURPOSE.
 * See the GNU General Public License for more details. You should have received a copy of the GNU General Public License along with OpenTTD. If not, see <http://www.gnu.org/licenses/>.
 */

/** @file  vehicle_base.h Base class for all vehicles. */

#ifndef VEHICLE_BASE_H
#define VEHICLE_BASE_H

#include "track_type.h"
#include "command_type.h"
#include "order_base.h"
#include "cargopacket.h"
#include "texteff.hpp"
#include "engine_type.h"
#include "order_func.h"
#include "transport_type.h"
#include "group_type.h"
#include "timetable.h"
#include "base_consist.h"
#include "newgrf_cache_check.h"
#include "landscape.h"
#include "network/network.h"
<<<<<<< HEAD
#include "sl/saveload_common.h"
#include <list>
#include <map>
=======
#include "saveload/saveload.h"
#include "timer/timer_game_calendar.h"
>>>>>>> 91e140c7

CommandCost CmdRefitVehicle(TileIndex, DoCommandFlag, uint32, uint32, const char*);

/** Vehicle status bits in #Vehicle::vehstatus. */
enum VehStatus {
	VS_HIDDEN          = 0x01, ///< Vehicle is not visible.
	VS_STOPPED         = 0x02, ///< Vehicle is stopped by the player.
	VS_UNCLICKABLE     = 0x04, ///< Vehicle is not clickable by the user (shadow vehicles).
	VS_DEFPAL          = 0x08, ///< Use default vehicle palette. @see DoDrawVehicle
	VS_TRAIN_SLOWING   = 0x10, ///< Train is slowing down.
	VS_SHADOW          = 0x20, ///< Vehicle is a shadow vehicle.
	VS_AIRCRAFT_BROKEN = 0x40, ///< Aircraft is broken down.
	VS_CRASHED         = 0x80, ///< Vehicle is crashed.
};

/** Bit numbers in #Vehicle::vehicle_flags. */
enum VehicleFlags {
	VF_LOADING_FINISHED         =  0, ///< Vehicle has finished loading.
	VF_CARGO_UNLOADING          =  1, ///< Vehicle is unloading cargo.
	VF_BUILT_AS_PROTOTYPE       =  2, ///< Vehicle is a prototype (accepted as exclusive preview).
	VF_TIMETABLE_STARTED        =  3, ///< Whether the vehicle has started running on the timetable yet.
	VF_AUTOFILL_TIMETABLE       =  4, ///< Whether the vehicle should fill in the timetable automatically.
	VF_AUTOFILL_PRES_WAIT_TIME  =  5, ///< Whether non-destructive auto-fill should preserve waiting times
	VF_STOP_LOADING             =  6, ///< Don't load anymore during the next load cycle.
	VF_PATHFINDER_LOST          =  7, ///< Vehicle's pathfinder is lost.
	VF_SERVINT_IS_CUSTOM        =  8, ///< Service interval is custom.
	VF_SERVINT_IS_PERCENT       =  9, ///< Service interval is percent.
	/* gap, above are common with upstream */
	VF_SEPARATION_ACTIVE        = 11, ///< Whether timetable auto-separation is currently active
	VF_SCHEDULED_DISPATCH       = 12, ///< Whether the vehicle should follow a timetabled dispatching schedule
	VF_LAST_LOAD_ST_SEP         = 13, ///< Each vehicle of this chain has its last_loading_station and last_loading_tick fields set separately
	VF_TIMETABLE_SEPARATION     = 14, ///< Whether timetable auto-separation is enabled
	VF_AUTOMATE_TIMETABLE       = 15, ///< Whether the vehicle should manage the timetable automatically.
	VF_HAVE_SLOT                = 16, ///< Vehicle has 1 or more slots
	VF_COND_ORDER_WAIT          = 17, ///< Vehicle is waiting due to conditional order loop
	VF_REPLACEMENT_PENDING      = 18, ///< Autoreplace or template replacement is pending, vehicle should visit the depot
};

/** Bit numbers used to indicate which of the #NewGRFCache values are valid. */
enum NewGRFCacheValidValues {
	NCVV_POSITION_CONSIST_LENGTH   = 0, ///< This bit will be set if the NewGRF var 40 currently stored is valid.
	NCVV_POSITION_SAME_ID_LENGTH   = 1, ///< This bit will be set if the NewGRF var 41 currently stored is valid.
	NCVV_CONSIST_CARGO_INFORMATION = 2, ///< This bit will be set if the NewGRF var 42 currently stored is valid.
	NCVV_COMPANY_INFORMATION       = 3, ///< This bit will be set if the NewGRF var 43 currently stored is valid.
	NCVV_POSITION_IN_VEHICLE       = 4, ///< This bit will be set if the NewGRF var 4D currently stored is valid.
	NCVV_CONSIST_CARGO_INFORMATION_UD = 5, ///< This bit will be set if the uppermost byte of NewGRF var 42 currently stored is valid.
	NCVV_END,                           ///< End of the bits.
};

/** Cached often queried (NewGRF) values */
struct NewGRFCache {
	/* Values calculated when they are requested for the first time after invalidating the NewGRF cache. */
	uint32 position_consist_length;   ///< Cache for NewGRF var 40.
	uint32 position_same_id_length;   ///< Cache for NewGRF var 41.
	uint32 consist_cargo_information; ///< Cache for NewGRF var 42. (Note: The cargotype is untranslated in the cache because the accessing GRF is yet unknown.)
	uint32 company_information;       ///< Cache for NewGRF var 43.
	uint32 position_in_vehicle;       ///< Cache for NewGRF var 4D.
	uint8  cache_valid;               ///< Bitset that indicates which cache values are valid.
};

/** Meaning of the various bits of the visual effect. */
enum VisualEffect {
	VE_OFFSET_START        = 0, ///< First bit that contains the offset (0 = front, 8 = centre, 15 = rear)
	VE_OFFSET_COUNT        = 4, ///< Number of bits used for the offset
	VE_OFFSET_CENTRE       = 8, ///< Value of offset corresponding to a position above the centre of the vehicle

	VE_TYPE_START          = 4, ///< First bit used for the type of effect
	VE_TYPE_COUNT          = 2, ///< Number of bits used for the effect type
	VE_TYPE_DEFAULT        = 0, ///< Use default from engine class
	VE_TYPE_STEAM          = 1, ///< Steam plumes
	VE_TYPE_DIESEL         = 2, ///< Diesel fumes
	VE_TYPE_ELECTRIC       = 3, ///< Electric sparks

	VE_DISABLE_EFFECT      = 6, ///< Flag to disable visual effect
	VE_ADVANCED_EFFECT     = VE_DISABLE_EFFECT, ///< Flag for advanced effects
	VE_DISABLE_WAGON_POWER = 7, ///< Flag to disable wagon power

	VE_DEFAULT = 0xFF,          ///< Default value to indicate that visual effect should be based on engine class
};

/** Models for spawning visual effects. */
enum VisualEffectSpawnModel {
	VESM_NONE              = 0, ///< No visual effect
	VESM_STEAM,                 ///< Steam model
	VESM_DIESEL,                ///< Diesel model
	VESM_ELECTRIC,              ///< Electric model

	VESM_END
};

/**
 * Enum to handle ground vehicle subtypes.
 * This is defined here instead of at #GroundVehicle because some common function require access to these flags.
 * Do not access it directly unless you have to. Use the subtype access functions.
 */
enum GroundVehicleSubtypeFlags {
	GVSF_FRONT            = 0, ///< Leading engine of a consist.
	GVSF_ARTICULATED_PART = 1, ///< Articulated part of an engine.
	GVSF_WAGON            = 2, ///< Wagon (not used for road vehicles).
	GVSF_ENGINE           = 3, ///< Engine that can be front engine, but might be placed behind another engine (not used for road vehicles).
	GVSF_FREE_WAGON       = 4, ///< First in a wagon chain (in depot) (not used for road vehicles).
	GVSF_MULTIHEADED      = 5, ///< Engine is multiheaded (not used for road vehicles).
	GVSF_VIRTUAL          = 6, ///< Used for virtual trains during template design, it is needed to skip checks for tile or depot status
};

/**
 * Enum to handle vehicle cache flags.
 */
enum VehicleCacheFlags {
	VCF_LAST_VISUAL_EFFECT      = 0, ///< Last vehicle in the consist with a visual effect.
	VCF_GV_ZERO_SLOPE_RESIST    = 1, ///< GroundVehicle: Consist has zero slope resistance (valid only for the first engine), may be false negative.
	VCF_IS_DRAWN                = 2, ///< Vehicle is currently drawn
	VCF_REDRAW_ON_TRIGGER       = 3, ///< Clear cur_image_valid_dir on changes to waiting_triggers (valid only for the first engine)
	VCF_REDRAW_ON_SPEED_CHANGE  = 4, ///< Clear cur_image_valid_dir on changes to cur_speed (ground vehicles) or aircraft movement state (aircraft) (valid only for the first engine)
	VCF_IMAGE_REFRESH           = 5, ///< Image should be refreshed before drawing
	VCF_IMAGE_REFRESH_NEXT      = 6, ///< Set VCF_IMAGE_REFRESH in next UpdateViewport call, if the image is not updated there
	VCF_IMAGE_CURVATURE         = 7, ///< Image should be refreshed if cached curvature in cached_image_curvature no longer matches curvature of neighbours
};

/** Cached often queried values common to all vehicles. */
struct VehicleCache {
	uint16 cached_max_speed;        ///< Maximum speed of the consist (minimum of the max speed of all vehicles in the consist).
	uint16 cached_cargo_age_period; ///< Number of ticks before carried cargo is aged.
	uint16 cached_image_curvature;  ///< Cached neighbour curvature, see: VCF_IMAGE_CURVATURE

	byte cached_vis_effect;  ///< Visual effect to show (see #VisualEffect)
	byte cached_veh_flags;   ///< Vehicle cache flags (see #VehicleCacheFlags)
};

/** Sprite sequence for a vehicle part. */
struct VehicleSpriteSeq {
	PalSpriteID seq[8];
	uint count;

	bool operator==(const VehicleSpriteSeq &other) const
	{
		return this->count == other.count && MemCmpT<PalSpriteID>(this->seq, other.seq, this->count) == 0;
	}

	bool operator!=(const VehicleSpriteSeq &other) const
	{
		return !this->operator==(other);
	}

	/**
	 * Check whether the sequence contains any sprites.
	 */
	bool IsValid() const
	{
		return this->count != 0;
	}

	/**
	 * Clear all information.
	 */
	void Clear()
	{
		this->count = 0;
	}

	/**
	 * Assign a single sprite to the sequence.
	 */
	void Set(SpriteID sprite)
	{
		this->count = 1;
		this->seq[0].sprite = sprite;
		this->seq[0].pal = 0;
	}

	/**
	 * Copy data from another sprite sequence, while dropping all recolouring information.
	 */
	void CopyWithoutPalette(const VehicleSpriteSeq &src)
	{
		this->count = src.count;
		for (uint i = 0; i < src.count; ++i) {
			this->seq[i].sprite = src.seq[i].sprite;
			this->seq[i].pal = 0;
		}
	}

	Rect16 GetBounds() const;
	void Draw(int x, int y, PaletteID default_pal, bool force_pal) const;
};

enum PendingSpeedRestrictionChangeFlags {
	PSRCF_DIAGONAL                    = 0,
};

struct PendingSpeedRestrictionChange {
	uint16 distance;
	uint16 new_speed;
	uint16 prev_speed;
	uint16 flags;
};

/** A vehicle pool for a little over 1 million vehicles. */
typedef Pool<Vehicle, VehicleID, 512, 0xFF000> VehiclePool;
extern VehiclePool _vehicle_pool;

/* Some declarations of functions, so we can make them friendly */
struct GroundVehicleCache;
extern SaveLoadTable GetVehicleDescription(VehicleType vt);
struct LoadgameState;
extern bool LoadOldVehicle(LoadgameState *ls, int num);
extern void FixOldVehicles();

struct GRFFile;

namespace upstream_sl {
	class SlVehicleCommon;
	class SlVehicleDisaster;
}

/**
 * Structure to return information about the closest depot location,
 * and whether it could be found.
 */
struct ClosestDepot {
	TileIndex location;
	DestinationID destination; ///< The DestinationID as used for orders.
	bool reverse;
	bool found;

	ClosestDepot() :
		location(INVALID_TILE), destination(0), reverse(false), found(false) {}

	ClosestDepot(TileIndex location, DestinationID destination, bool reverse = false) :
		location(location), destination(destination), reverse(reverse), found(true) {}
};

/** %Vehicle data structure. */
struct Vehicle : VehiclePool::PoolItem<&_vehicle_pool>, BaseVehicle, BaseConsist {
private:
	Vehicle *next;                      ///< pointer to the next vehicle in the chain
	Vehicle *previous;                  ///< NOSAVE: pointer to the previous vehicle in the chain
	Vehicle *first;                     ///< NOSAVE: pointer to the first vehicle in the chain

	Vehicle *next_shared;               ///< pointer to the next vehicle that shares the order
	Vehicle *previous_shared;           ///< NOSAVE: pointer to the previous vehicle in the shared order chain

public:
	friend SaveLoadTable GetVehicleDescription(VehicleType vt); ///< So we can use private/protected variables in the saveload code
	friend void FixOldVehicles();
	friend void AfterLoadVehicles(bool part_of_load);             ///< So we can set the #previous and #first pointers while loading
	friend bool LoadOldVehicle(LoadgameState *ls, int num);       ///< So we can set the proper next pointer while loading

	friend upstream_sl::SlVehicleCommon;
	friend upstream_sl::SlVehicleDisaster;

	static void PreCleanPool();

	TileIndex tile;                     ///< Current tile index

	/**
	 * Heading for this tile.
	 * For airports and train stations this tile does not necessarily belong to the destination station,
	 * but it can be used for heuristic purposes to estimate the distance.
	 */
	TileIndex dest_tile;

	Money profit_this_year;             ///< Profit this year << 8, low 8 bits are fract
	Money profit_last_year;             ///< Profit last year << 8, low 8 bits are fract
	Money profit_lifetime;              ///< Profit lifetime << 8, low 8 bits are fract
	Money value;                        ///< Value of the vehicle

	CargoPayment *cargo_payment;        ///< The cargo payment we're currently in

	/* Used for timetabling. */
	uint32 current_loading_time;        ///< How long loading took. Less than current_order_time if vehicle is early.

	Rect coord;                         ///< NOSAVE: Graphical bounding box of the vehicle, i.e. what to redraw on moves.

	Vehicle *hash_viewport_next;        ///< NOSAVE: Next vehicle in the visual location hash.
	Vehicle **hash_viewport_prev;       ///< NOSAVE: Previous vehicle in the visual location hash.

	Vehicle *hash_tile_next;            ///< NOSAVE: Next vehicle in the tile location hash.
	Vehicle **hash_tile_prev;           ///< NOSAVE: Previous vehicle in the tile location hash.
	Vehicle **hash_tile_current;        ///< NOSAVE: Cache of the current hash chain.

	byte breakdown_severity;            ///< severity of the breakdown. Note that lower means more severe
	byte breakdown_type;                ///< Type of breakdown
	byte breakdown_chance_factor;       ///< Improved breakdowns: current multiplier for breakdown_chance * 128, used for head vehicle only
	SpriteID colourmap;                 ///< NOSAVE: cached colour mapping

	/* Related to age and service time */
	Year build_year;                    ///< Year the vehicle has been built.
	Date age;                           ///< Age in days
	Date max_age;                       ///< Maximum age
	Date date_of_last_service;          ///< Last date the vehicle had a service at a depot.
	uint16 reliability;                 ///< Reliability.
	uint16 reliability_spd_dec;         ///< Reliability decrease speed.
	byte breakdown_ctr;                 ///< Counter for managing breakdown events. @see Vehicle::HandleBreakdown
	byte breakdown_delay;               ///< Counter for managing breakdown length.
	byte breakdowns_since_last_service; ///< Counter for the amount of breakdowns.
	byte breakdown_chance;              ///< Current chance of breakdowns.

	int32 x_pos;                        ///< x coordinate.
	int32 y_pos;                        ///< y coordinate.
	int32 z_pos;                        ///< z coordinate.
	Direction direction;                ///< facing

	Owner owner;                        ///< Which company owns the vehicle?
	/**
	 * currently displayed sprite index
	 * 0xfd == custom sprite, 0xfe == custom second head sprite
	 * 0xff == reserved for another custom sprite
	 */
	byte spritenum;
	VehicleSpriteSeq sprite_seq;        ///< Vehicle appearance.
	Rect16 sprite_seq_bounds;
	byte x_extent;                      ///< x-extent of vehicle bounding box
	byte y_extent;                      ///< y-extent of vehicle bounding box
	byte z_extent;                      ///< z-extent of vehicle bounding box
	int8 x_bb_offs;                     ///< x offset of vehicle bounding box
	int8 y_bb_offs;                     ///< y offset of vehicle bounding box
	int8 x_offs;                        ///< x offset for vehicle sprite
	int8 y_offs;                        ///< y offset for vehicle sprite
	EngineID engine_type;               ///< The type of engine used for this vehicle.

	TextEffectID fill_percent_te_id;    ///< a text-effect id to a loading indicator object
	UnitID unitnumber;                  ///< unit number, for display purposes only

	uint16 cur_speed;                   ///< current speed
	byte subspeed;                      ///< fractional speed
	byte acceleration;                  ///< used by train & aircraft
	uint32 motion_counter;              ///< counter to occasionally play a vehicle sound. (Also used as virtual train client ID).
	byte progress;                      ///< The percentage (if divided by 256) this vehicle already crossed the tile unit.

	uint16 random_bits;                 ///< Bits used for randomized variational spritegroups.
	byte waiting_triggers;              ///< Triggers to be yet matched before rerandomizing the random bits.

	StationID last_station_visited;     ///< The last station we stopped at.
	StationID last_loading_station;     ///< Last station the vehicle has stopped at and could possibly leave from with any cargo loaded. (See VF_LAST_LOAD_ST_SEP).
	uint64 last_loading_tick;           ///< Last time (relative to _scaled_tick_counter) the vehicle has stopped at a station and could possibly leave with any cargo loaded. (See VF_LAST_LOAD_ST_SEP).

	CargoID cargo_type;                 ///< type of cargo this vehicle is carrying
	byte cargo_subtype;                 ///< Used for livery refits (NewGRF variations)
	uint16 cargo_cap;                   ///< total capacity
	uint16 refit_cap;                   ///< Capacity left over from before last refit.
	VehicleCargoList cargo;             ///< The cargo this vehicle is carrying
	uint16 cargo_age_counter;           ///< Ticks till cargo is aged next.
	int8 trip_occupancy;                ///< NOSAVE: Occupancy of vehicle of the current trip (updated after leaving a station).

	byte day_counter;                   ///< Increased by one for each day
	byte tick_counter;                  ///< Increased by one for each tick
	uint16 running_ticks;               ///< Number of ticks this vehicle was not stopped this day

	byte vehstatus;                     ///< Status

	uint8 order_occupancy_average;      ///< NOSAVE: order occupancy average. 0 = invalid, 1 = n/a, 16-116 = 0-100%
	Order current_order;                ///< The current order (+ status, like: loading)

	union {
		OrderList *orders;              ///< Pointer to the order list for this vehicle
		Order *old_orders;              ///< Only used during conversion of old save games
	};

	uint16 load_unload_ticks;           ///< Ticks to wait before starting next cycle.
	GroupID group_id;                   ///< Index of group Pool array
	byte subtype;                       ///< subtype (Filled with values from #AircraftSubType/#DisasterSubType/#EffectVehicleType/#GroundVehicleSubtypeFlags)
	Direction cur_image_valid_dir;      ///< NOSAVE: direction for which cur_image does not need to be regenerated on the next tick

	NewGRFCache grf_cache;              ///< Cache of often used calculated NewGRF values
	VehicleCache vcache;                ///< Cache of often used vehicle values.

	/**
	 * Calculates the weight value that this vehicle will have when fully loaded with its current cargo.
	 * @return Weight value in tonnes.
	 */
	virtual uint16 GetMaxWeight() const
	{
		return 0;
	}

	Vehicle(VehicleType type = VEH_INVALID);

	void PreDestructor();
	/** We want to 'destruct' the right class. */
	virtual ~Vehicle();

	CargoTypes GetLastLoadingStationValidCargoMask() const;

	void BeginLoading();
	void CancelReservation(StationID next, Station *st);
	void LeaveStation();
	void AdvanceLoadingInStation();

	GroundVehicleCache *GetGroundVehicleCache();
	const GroundVehicleCache *GetGroundVehicleCache() const;

	uint16 &GetGroundVehicleFlags();
	const uint16 &GetGroundVehicleFlags() const;

	void DeleteUnreachedImplicitOrders();

	void HandleLoading(bool mode = false);

<<<<<<< HEAD
	void HandleWaiting(bool stop_waiting, bool process_orders = false);
=======
	void GetConsistFreeCapacities(std::map<CargoID, uint> &capacities) const;

	uint GetConsistTotalCapacity() const;
>>>>>>> 91e140c7

	/**
	 * Marks the vehicles to be redrawn and updates cached variables
	 *
	 * This method marks the area of the vehicle on the screen as dirty.
	 * It can be use to repaint the vehicle.
	 *
	 * @ingroup dirty
	 */
	virtual void MarkDirty() {}

	/**
	 * Updates the x and y offsets and the size of the sprite used
	 * for this vehicle.
	 */
	virtual void UpdateDeltaXY() {}

	/**
	 * Determines the effective direction-specific vehicle movement speed.
	 *
	 * This method belongs to the old vehicle movement method:
	 * A vehicle moves a step every 256 progress units.
	 * The vehicle speed is scaled by 3/4 when moving in X or Y direction due to the longer distance.
	 *
	 * However, this method is slightly wrong in corners, as the leftover progress is not scaled correctly
	 * when changing movement direction. #GetAdvanceSpeed() and #GetAdvanceDistance() are better wrt. this.
	 *
	 * @param speed Direction-independent unscaled speed.
	 * @return speed scaled by movement direction. 256 units are required for each movement step.
	 */
	inline uint GetOldAdvanceSpeed(uint speed)
	{
		return (this->direction & 1) ? speed : speed * 3 / 4;
	}

	/**
	 * Determines the effective vehicle movement speed.
	 *
	 * Together with #GetAdvanceDistance() this function is a replacement for #GetOldAdvanceSpeed().
	 *
	 * A vehicle progresses independent of it's movement direction.
	 * However different amounts of "progress" are needed for moving a step in a specific direction.
	 * That way the leftover progress does not need any adaption when changing movement direction.
	 *
	 * @param speed Direction-independent unscaled speed.
	 * @return speed, scaled to match #GetAdvanceDistance().
	 */
	static inline uint GetAdvanceSpeed(uint speed)
	{
		return speed * 3 / 4;
	}

	/**
	 * Determines the vehicle "progress" needed for moving a step.
	 *
	 * Together with #GetAdvanceSpeed() this function is a replacement for #GetOldAdvanceSpeed().
	 *
	 * @return distance to drive for a movement step on the map.
	 */
	inline uint GetAdvanceDistance()
	{
		return (this->direction & 1) ? 192 : 256;
	}

	/**
	 * Sets the expense type associated to this vehicle type
	 * @param income whether this is income or (running) expenses of the vehicle
	 */
	virtual ExpensesType GetExpenseType(bool income) const { return EXPENSES_OTHER; }

	/**
	 * Play the sound associated with leaving the station
	 * @param force Should we play the sound even if sound effects are muted? (horn hotkey)
	 */
	virtual void PlayLeaveStationSound(bool force = false) const {}

	/**
	 * Whether this is the primary vehicle in the chain.
	 */
	virtual bool IsPrimaryVehicle() const { return false; }

	const Engine *GetEngine() const;

	/**
	 * Gets the sprite to show for the given direction
	 * @param direction the direction the vehicle is facing
	 * @param[out] result Vehicle sprite sequence.
	 */
	virtual void GetImage(Direction direction, EngineImageType image_type, VehicleSpriteSeq *result) const { result->Clear(); }

	Direction GetMapImageDirection() const { return this->direction; }

	const GRFFile *GetGRF() const;
	uint32 GetGRFID() const;

	/**
	 * Invalidates cached NewGRF variables
	 * @see InvalidateNewGRFCacheOfChain
	 */
	inline void InvalidateNewGRFCache()
	{
		this->grf_cache.cache_valid = 0;
	}

	/**
	 * Invalidates cached NewGRF variables of all vehicles in the chain (after the current vehicle)
	 * @see InvalidateNewGRFCache
	 */
	inline void InvalidateNewGRFCacheOfChain()
	{
		for (Vehicle *u = this; u != nullptr; u = u->Next()) {
			u->InvalidateNewGRFCache();
		}
	}

	/**
	 * Invalidates cached image
	 * @see InvalidateNewGRFCacheOfChain
	 */
	inline void InvalidateImageCache()
	{
		this->cur_image_valid_dir = INVALID_DIR;
	}

	/**
	 * Invalidates cached image of all vehicles in the chain (after the current vehicle)
	 * @see InvalidateImageCache
	 */
	inline void InvalidateImageCacheOfChain()
	{
		ClrBit(this->vcache.cached_veh_flags, VCF_REDRAW_ON_SPEED_CHANGE);
		ClrBit(this->vcache.cached_veh_flags, VCF_REDRAW_ON_TRIGGER);
		ClrBit(this->vcache.cached_veh_flags, VCF_IMAGE_CURVATURE);
		for (Vehicle *u = this; u != nullptr; u = u->Next()) {
			u->InvalidateImageCache();
		}
	}

	/**
	 * Check if the vehicle is a ground vehicle.
	 * @return True iff the vehicle is a train or a road vehicle.
	 */
	debug_inline bool IsGroundVehicle() const
	{
		return this->type == VEH_TRAIN || this->type == VEH_ROAD;
	}

	/**
	 * Check if the vehicle type supports articulation.
	 * @return True iff the vehicle is a train, road vehicle or ship.
	 */
	debug_inline bool IsArticulatedCallbackVehicleType() const
	{
		return this->type == VEH_TRAIN || this->type == VEH_ROAD || this->type == VEH_SHIP;
	}

	/**
	 * Gets the speed in km-ish/h that can be sent into SetDParam for string processing.
	 * @return the vehicle's speed
	 */
	virtual int GetDisplaySpeed() const { return 0; }

	/**
	 * Gets the maximum speed in km-ish/h that can be sent into SetDParam for string processing.
	 * @return the vehicle's maximum speed
	 */
	virtual int GetDisplayMaxSpeed() const { return 0; }

	/**
	 * Calculates the maximum speed of the vehicle under its current conditions.
	 * @return Current maximum speed in native units.
	 */
	virtual int GetCurrentMaxSpeed() const { return 0; }

	/**
	 * Gets the running cost of a vehicle
	 * @return the vehicle's running cost
	 */
	virtual Money GetRunningCost() const { return 0; }

	/**
	 * Check whether the vehicle is in the depot.
	 * @return true if and only if the vehicle is in the depot.
	 */
	virtual bool IsInDepot() const { return false; }

	/**
	 * Check whether the whole vehicle chain is in the depot.
	 * @return true if and only if the whole chain is in the depot.
	 */
	virtual bool IsChainInDepot() const { return this->IsInDepot(); }

	/**
	 * Check whether the vehicle is in the depot *and* stopped.
	 * @return true if and only if the vehicle is in the depot and stopped.
	 */
	bool IsStoppedInDepot() const
	{
		assert(this == this->First());
		/* Free wagons have no VS_STOPPED state */
		if (this->IsPrimaryVehicle() && !(this->vehstatus & VS_STOPPED)) return false;
		return this->IsChainInDepot();
	}

	bool IsWaitingInDepot() const {
		assert(this == this->First());
		return this->current_order.IsType(OT_WAITING) && this->IsChainInDepot();
	}

	/**
	 * Calls the tick handler of the vehicle
	 * @return is this vehicle still valid?
	 */
	virtual bool Tick() { return true; };

	/**
	 * Calls the new day handler of the vehicle
	 */
	virtual void OnNewDay() {};

	/**
	 * Calls the periodic handler of the vehicle
	 * OnPeriodic is decoupled from OnNewDay at day lengths >= 8
	 */
	virtual void OnPeriodic() {};

	/**
	 * Crash the (whole) vehicle chain.
	 * @param flooded whether the cause of the crash is flooding or not.
	 * @return the number of lost souls.
	 */
	virtual uint Crash(bool flooded = false);

	/**
	 * Returns the Trackdir on which the vehicle is currently located.
	 * Works for trains and ships.
	 * Currently works only sortof for road vehicles, since they have a fuzzy
	 * concept of being "on" a trackdir. Dunno really what it returns for a road
	 * vehicle that is halfway a tile, never really understood that part. For road
	 * vehicles that are at the beginning or end of the tile, should just return
	 * the diagonal trackdir on which they are driving. I _think_.
	 * For other vehicles types, or vehicles with no clear trackdir (such as those
	 * in depots), returns 0xFF.
	 * @return the trackdir of the vehicle
	 */
	virtual Trackdir GetVehicleTrackdir() const { return INVALID_TRACKDIR; }

	/**
	 * Gets the running cost of a vehicle  that can be sent into SetDParam for string processing.
	 * @return the vehicle's running cost
	 */
	Money GetDisplayRunningCost() const { return (this->GetRunningCost() >> 8) * _settings_game.economy.day_length_factor; }

	/**
	 * Gets the profit vehicle had this year. It can be sent into SetDParam for string processing.
	 * @return the vehicle's profit this year
	 */
	Money GetDisplayProfitThisYear() const { return (this->profit_this_year >> 8); }

	/**
	 * Gets the profit vehicle had last year. It can be sent into SetDParam for string processing.
	 * @return the vehicle's profit last year
	 */
	Money GetDisplayProfitLastYear() const { return (this->profit_last_year >> 8); }

	/**
	 * Gets the lifetime profit of vehicle. It can be sent into SetDParam for string processing.
	 * @return the vehicle's lifetime profit
	 */
	Money GetDisplayProfitLifetime() const { return ((this->profit_lifetime + this->profit_this_year) >> 8); }

	void SetNext(Vehicle *next);
	inline void SetFirst(Vehicle *f) { this->first = f; }

	/**
	 * Get the next vehicle of this vehicle.
	 * @note articulated parts are also counted as vehicles.
	 * @return the next vehicle or nullptr when there isn't a next vehicle.
	 */
	inline Vehicle *Next() const { return this->next; }

	/**
	 * Get the previous vehicle of this vehicle.
	 * @note articulated parts are also counted as vehicles.
	 * @return the previous vehicle or nullptr when there isn't a previous vehicle.
	 */
	inline Vehicle *Previous() const { return this->previous; }

	/**
	 * Get the first vehicle of this vehicle chain.
	 * @return the first vehicle of the chain.
	 */
	inline Vehicle *First() const { return this->first; }

	/**
	 * Get the last vehicle of this vehicle chain.
	 * @return the last vehicle of the chain.
	 */
	inline Vehicle *Last()
	{
		Vehicle *v = this;
		while (v->Next() != nullptr) v = v->Next();
		return v;
	}

	/**
	 * Get the last vehicle of this vehicle chain.
	 * @return the last vehicle of the chain.
	 */
	inline const Vehicle *Last() const
	{
		const Vehicle *v = this;
		while (v->Next() != nullptr) v = v->Next();
		return v;
	}

	/**
	 * Get the vehicle at offset \a n of this vehicle chain.
	 * @param n Offset from the current vehicle.
	 * @return The new vehicle or nullptr if the offset is out-of-bounds.
	 */
	inline Vehicle *Move(int n)
	{
		Vehicle *v = this;
		if (n < 0) {
			for (int i = 0; i != n && v != nullptr; i--) v = v->Previous();
		} else {
			for (int i = 0; i != n && v != nullptr; i++) v = v->Next();
		}
		return v;
	}

	/**
	 * Get the vehicle at offset \a n of this vehicle chain.
	 * @param n Offset from the current vehicle.
	 * @return The new vehicle or nullptr if the offset is out-of-bounds.
	 */
	inline const Vehicle *Move(int n) const
	{
		const Vehicle *v = this;
		if (n < 0) {
			for (int i = 0; i != n && v != nullptr; i--) v = v->Previous();
		} else {
			for (int i = 0; i != n && v != nullptr; i++) v = v->Next();
		}
		return v;
	}

	/**
	 * Get the first order of the vehicles order list.
	 * @return first order of order list.
	 */
	inline Order *GetFirstOrder() const { return (this->orders == nullptr) ? nullptr : this->orders->GetFirstOrder(); }

	/**
	 * Clears this vehicle's separation status
	 */
	inline void ClearSeparation() { ClrBit(this->vehicle_flags, VF_SEPARATION_ACTIVE); }

	void AddToShared(Vehicle *shared_chain);
	void RemoveFromShared();

	/**
	 * Get the next vehicle of the shared vehicle chain.
	 * @return the next shared vehicle or nullptr when there isn't a next vehicle.
	 */
	inline Vehicle *NextShared() const { return this->next_shared; }

	/**
	 * Get the previous vehicle of the shared vehicle chain
	 * @return the previous shared vehicle or nullptr when there isn't a previous vehicle.
	 */
	inline Vehicle *PreviousShared() const { return this->previous_shared; }

	/**
	 * Get the first vehicle of this vehicle chain.
	 * @return the first vehicle of the chain.
	 */
	inline Vehicle *FirstShared() const { return (this->orders == nullptr) ? this->First() : this->orders->GetFirstSharedVehicle(); }

	/**
	 * Check if we share our orders with another vehicle.
	 * @return true if there are other vehicles sharing the same order
	 */
	inline bool IsOrderListShared() const { return this->orders != nullptr && this->orders->IsShared(); }

	/**
	 * Get the number of orders this vehicle has.
	 * @return the number of orders this vehicle has.
	 */
	inline VehicleOrderID GetNumOrders() const { return (this->orders == nullptr) ? 0 : this->orders->GetNumOrders(); }

	/**
	 * Get the number of manually added orders this vehicle has.
	 * @return the number of manually added orders this vehicle has.
	 */
	inline VehicleOrderID GetNumManualOrders() const { return (this->orders == nullptr) ? 0 : this->orders->GetNumManualOrders(); }

	/**
	 * Get the next station the vehicle will stop at.
	 * @return ID of the next station the vehicle will stop at or INVALID_STATION.
	 */
	inline CargoStationIDStackSet GetNextStoppingStation() const
	{
		CargoStationIDStackSet set;
		if (this->orders != nullptr) set.FillNextStoppingStation(this, this->orders);
		return set;
	}

	/**
	 * Get the next station the vehicle will stop at.
	 * @return ID of the next station the vehicle will stop at or INVALID_STATION.
	 */
	inline StationIDStack GetNextStoppingStationCargoIndependent() const
	{
		StationIDStack set;
		if (this->orders != nullptr) set = this->orders->GetNextStoppingStation(this, 0).station;
		return set;
	}

	void RecalculateOrderOccupancyAverage();

	inline uint8 GetOrderOccupancyAverage() const
	{
		if (order_occupancy_average == 0) const_cast<Vehicle *>(this)->RecalculateOrderOccupancyAverage();
		return this->order_occupancy_average;
	}

	void ResetRefitCaps();

	/**
	 * Copy certain configurations and statistics of a vehicle after successful autoreplace/renew
	 * The function shall copy everything that cannot be copied by a command (like orders / group etc),
	 * and that shall not be resetted for the new vehicle.
	 * @param src The old vehicle
	 */
	inline void CopyVehicleConfigAndStatistics(const Vehicle *src)
	{
		this->CopyConsistPropertiesFrom(src);

		this->unitnumber = src->unitnumber;

		this->current_order = src->current_order;
		this->dest_tile  = src->dest_tile;

		this->profit_this_year = src->profit_this_year;
		this->profit_last_year = src->profit_last_year;
		this->profit_lifetime = -this->profit_this_year;

		this->current_loading_time = src->current_loading_time;

		if (HasBit(src->vehicle_flags, VF_TIMETABLE_STARTED)) SetBit(this->vehicle_flags, VF_TIMETABLE_STARTED);
		if (HasBit(src->vehicle_flags, VF_AUTOFILL_TIMETABLE)) SetBit(this->vehicle_flags, VF_AUTOFILL_TIMETABLE);
		if (HasBit(src->vehicle_flags, VF_AUTOFILL_PRES_WAIT_TIME)) SetBit(this->vehicle_flags, VF_AUTOFILL_PRES_WAIT_TIME);

		this->service_interval = src->service_interval;
	}


	bool HandleBreakdown();

	bool NeedsAutorenewing(const Company *c, bool use_renew_setting = true) const;

	bool NeedsServicing() const;
	bool NeedsAutomaticServicing() const;

	/**
	 * Determine the location for the station where the vehicle goes to next.
	 * Things done for example are allocating slots in a road stop or exact
	 * location of the platform is determined for ships.
	 * @param station the station to make the next location of the vehicle.
	 * @return the location (tile) to aim for.
	 */
	virtual TileIndex GetOrderStationLocation(StationID station) { return INVALID_TILE; }

	/**
	 * Find the closest depot for this vehicle and tell us the location,
	 * DestinationID and whether we should reverse.
	 * @return A structure with information about the closest depot, if found.
	 */
	virtual ClosestDepot FindClosestDepot() { return {}; }

	virtual void SetDestTile(TileIndex tile) { this->dest_tile = tile; }

	CommandCost SendToDepot(DoCommandFlag flags, DepotCommand command, TileIndex specific_depot = 0);

	void UpdateVisualEffect(bool allow_power_change = true);
	void ShowVisualEffect(uint max_speed) const;

	/**
	 * Update the position of the vehicle. This will update the hash that tells
	 *  which vehicles are on a tile.
	 */
	void UpdatePosition()
	{
		extern void UpdateVehicleTileHash(Vehicle *v, bool remove);
		if (this->type < VEH_COMPANY_END) UpdateVehicleTileHash(this, false);
	}

	void UpdateViewport(bool dirty);
	void UpdateViewportDeferred();
	void UpdatePositionAndViewport();
	void MarkAllViewportsDirty() const;

	inline uint16 GetServiceInterval() const { return this->service_interval; }

	inline void SetServiceInterval(uint16 interval) { this->service_interval = interval; }

	inline bool ServiceIntervalIsCustom() const { return HasBit(this->vehicle_flags, VF_SERVINT_IS_CUSTOM); }

	inline bool ServiceIntervalIsPercent() const { return HasBit(this->vehicle_flags, VF_SERVINT_IS_PERCENT); }

	inline void SetServiceIntervalIsCustom(bool on) { SB(this->vehicle_flags, VF_SERVINT_IS_CUSTOM, 1, on); }

	inline void SetServiceIntervalIsPercent(bool on) { SB(this->vehicle_flags, VF_SERVINT_IS_PERCENT, 1, on); }

	VehicleOrderID GetFirstWaitingLocation(bool require_wait_timetabled) const;

private:
	/**
	 * Advance cur_real_order_index to the next real order.
	 * cur_implicit_order_index is not touched.
	 */
	void SkipToNextRealOrderIndex()
	{
		if (this->GetNumManualOrders() > 0) {
			/* Advance to next real order */
			do {
				this->cur_real_order_index++;
				if (this->cur_real_order_index >= this->GetNumOrders()) this->cur_real_order_index = 0;
			} while (this->GetOrder(this->cur_real_order_index)->IsType(OT_IMPLICIT));
			this->cur_timetable_order_index = this->cur_real_order_index;
		} else {
			this->cur_real_order_index = 0;
			this->cur_timetable_order_index = INVALID_VEH_ORDER_ID;
		}
	}

public:
	/**
	 * Increments cur_implicit_order_index, keeps care of the wrap-around and invalidates the GUI.
	 * cur_real_order_index is incremented as well, if needed.
	 * Note: current_order is not invalidated.
	 */
	void IncrementImplicitOrderIndex()
	{
		if (this->cur_implicit_order_index == this->cur_real_order_index) {
			/* Increment real order index as well */
			this->SkipToNextRealOrderIndex();
		}

		assert(this->cur_real_order_index == 0 || this->cur_real_order_index < this->GetNumOrders());

		/* Advance to next implicit order */
		do {
			this->cur_implicit_order_index++;
			if (this->cur_implicit_order_index >= this->GetNumOrders()) this->cur_implicit_order_index = 0;
		} while (this->cur_implicit_order_index != this->cur_real_order_index && !this->GetOrder(this->cur_implicit_order_index)->IsType(OT_IMPLICIT));

		InvalidateVehicleOrder(this, 0);
	}

	/**
	 * Advanced cur_real_order_index to the next real order, keeps care of the wrap-around and invalidates the GUI.
	 * cur_implicit_order_index is incremented as well, if it was equal to cur_real_order_index, i.e. cur_real_order_index is skipped
	 * but not any implicit orders.
	 * Note: current_order is not invalidated.
	 */
	void IncrementRealOrderIndex()
	{
		if (this->cur_implicit_order_index == this->cur_real_order_index) {
			/* Increment both real and implicit order */
			this->IncrementImplicitOrderIndex();
		} else {
			/* Increment real order only */
			this->SkipToNextRealOrderIndex();
			InvalidateVehicleOrder(this, 0);
		}
	}

	/**
	 * Skip implicit orders until cur_real_order_index is a non-implicit order.
	 */
	void UpdateRealOrderIndex()
	{
		/* Make sure the index is valid */
		if (this->cur_real_order_index >= this->GetNumOrders()) this->cur_real_order_index = 0;

		if (this->GetNumManualOrders() > 0) {
			/* Advance to next real order */
			while (this->GetOrder(this->cur_real_order_index)->IsType(OT_IMPLICIT)) {
				this->cur_real_order_index++;
				if (this->cur_real_order_index >= this->GetNumOrders()) this->cur_real_order_index = 0;
			}
		} else {
			this->cur_real_order_index = 0;
		}
	}

	/**
	 * Returns order 'index' of a vehicle or nullptr when it doesn't exists
	 * @param index the order to fetch
	 * @return the found (or not) order
	 */
	inline Order *GetOrder(int index) const
	{
		return (this->orders == nullptr) ? nullptr : this->orders->GetOrderAt(index);
	}

	/**
	 * Get the index of an order of the order chain, or INVALID_VEH_ORDER_ID.
	 * @param order order to get the index of.
	 * @return the position index of the given order, or INVALID_VEH_ORDER_ID.
	 */
	inline VehicleOrderID GetIndexOfOrder(const Order *order) const
	{
		return (this->orders == nullptr) ? INVALID_VEH_ORDER_ID : this->orders->GetIndexOfOrder(order);
	}

	/**
	 * Returns the last order of a vehicle, or nullptr if it doesn't exists
	 * @return last order of a vehicle, if available
	 */
	inline Order *GetLastOrder() const
	{
		return (this->orders == nullptr) ? nullptr : this->orders->GetLastOrder();
	}

	bool IsEngineCountable() const;
	bool HasEngineType() const;
	bool HasDepotOrder() const;
	void HandlePathfindingResult(bool path_found);

	/**
	 * Check if the vehicle is a front engine.
	 * @return Returns true if the vehicle is a front engine.
	 */
	debug_inline bool IsFrontEngine() const
	{
		return this->IsGroundVehicle() && HasBit(this->subtype, GVSF_FRONT);
	}

	/**
	 * Check if the vehicle is an articulated part of an engine.
	 * @return Returns true if the vehicle is an articulated part.
	 */
	inline bool IsArticulatedPart() const
	{
		return this->IsGroundVehicle() && HasBit(this->subtype, GVSF_ARTICULATED_PART);
	}

	/**
	 * Check if an engine has an articulated part.
	 * @return True if the engine has an articulated part.
	 */
	inline bool HasArticulatedPart() const
	{
		return this->Next() != nullptr && this->Next()->IsArticulatedPart();
	}

	/**
	 * Get the next part of an articulated engine.
	 * @return Next part of the articulated engine.
	 * @pre The vehicle is an articulated engine.
	 */
	inline Vehicle *GetNextArticulatedPart() const
	{
		assert(this->HasArticulatedPart());
		return this->Next();
	}

	inline uint GetEnginePartsCount() const
	{
		uint count = 1;
		const Vehicle *v = this->Next();
		while (v != nullptr && v->IsArticulatedPart()) {
			count++;
			v = v->Next();
		}
		return count;
	}

	/**
	 * Get the first part of an articulated engine.
	 * @return First part of the engine.
	 */
	inline Vehicle *GetFirstEnginePart()
	{
		Vehicle *v = this;
		while (v->IsArticulatedPart()) v = v->Previous();
		return v;
	}

	/**
	 * Get the first part of an articulated engine.
	 * @return First part of the engine.
	 */
	inline const Vehicle *GetFirstEnginePart() const
	{
		const Vehicle *v = this;
		while (v->IsArticulatedPart()) v = v->Previous();
		return v;
	}

	/**
	 * Get the last part of an articulated engine.
	 * @return Last part of the engine.
	 */
	inline Vehicle *GetLastEnginePart()
	{
		Vehicle *v = this;
		while (v->HasArticulatedPart()) v = v->GetNextArticulatedPart();
		return v;
	}

	/**
	 * Get the next real (non-articulated part) vehicle in the consist.
	 * @return Next vehicle in the consist.
	 */
	inline Vehicle *GetNextVehicle() const
	{
		const Vehicle *v = this;
		while (v->HasArticulatedPart()) v = v->GetNextArticulatedPart();

		/* v now contains the last articulated part in the engine */
		return v->Next();
	}

	/**
	 * Get the previous real (non-articulated part) vehicle in the consist.
	 * @return Previous vehicle in the consist.
	 */
	inline Vehicle *GetPrevVehicle() const
	{
		Vehicle *v = this->Previous();
		while (v != nullptr && v->IsArticulatedPart()) v = v->Previous();

		return v;
	}

	bool IsDrawn() const
	{
		return HasBit(this->vcache.cached_veh_flags, VCF_IS_DRAWN);
	}

	void UpdateIsDrawn();

	inline void UpdateSpriteSeqBound()
	{
		this->sprite_seq_bounds = this->sprite_seq.GetBounds();
	}

	char *DumpVehicleFlags(char *b, const char *last, bool include_tile) const;
	char *DumpVehicleFlagsMultiline(char *b, const char *last, const char *base_indent, const char *extra_indent) const;

	/**
	 * Iterator to iterate orders
	 * Supports deletion of current order
	 */
	struct OrderIterator {
		typedef Order value_type;
		typedef Order* pointer;
		typedef Order& reference;
		typedef size_t difference_type;
		typedef std::forward_iterator_tag iterator_category;

		explicit OrderIterator(OrderList *list) : list(list), prev(nullptr)
		{
			this->order = (this->list == nullptr) ? nullptr : this->list->GetFirstOrder();
		}

		bool operator==(const OrderIterator &other) const { return this->order == other.order; }
		bool operator!=(const OrderIterator &other) const { return !(*this == other); }
		Order * operator*() const { return this->order; }
		OrderIterator & operator++()
		{
			this->prev = (this->prev == nullptr) ? this->list->GetFirstOrder() : this->prev->next;
			this->order = (this->prev == nullptr) ? nullptr : this->prev->next;
			return *this;
		}

	private:
		OrderList *list;
		Order *order;
		Order *prev;
	};

	/**
	 * Iterable ensemble of orders
	 */
	struct IterateWrapper {
		OrderList *list;
		IterateWrapper(OrderList *list = nullptr) : list(list) {}
		OrderIterator begin() { return OrderIterator(this->list); }
		OrderIterator end() { return OrderIterator(nullptr); }
		bool empty() { return this->begin() == this->end(); }
	};

	/**
	 * Returns an iterable ensemble of orders of a vehicle
	 * @return an iterable ensemble of orders of a vehicle
	 */
	IterateWrapper Orders() const { return IterateWrapper(this->orders); }

	uint32 GetDisplayMaxWeight() const;
	uint32 GetDisplayMinPowerToWeight() const;
};

inline bool IsPointInViewportVehicleRedrawArea(const std::vector<Rect> &viewport_redraw_rects, const Point &pt)
{
	for (const Rect &r : viewport_redraw_rects) {
		if (pt.x >= r.left &&
				pt.x <= r.right &&
				pt.y >= r.top &&
				pt.y <= r.bottom) {
			return true;
		}
	}
	return false;
}

/**
 * Class defining several overloaded accessors so we don't
 * have to cast vehicle types that often
 */
template <class T, VehicleType Type>
struct SpecializedVehicle : public Vehicle {
	static const VehicleType EXPECTED_TYPE = Type; ///< Specialized type

	typedef SpecializedVehicle<T, Type> SpecializedVehicleBase; ///< Our type

	/**
	 * Set vehicle type correctly
	 */
	inline SpecializedVehicle<T, Type>() : Vehicle(Type)
	{
		this->sprite_seq.count = 1;
	}

	/**
	 * Get the first vehicle in the chain
	 * @return first vehicle in the chain
	 */
	inline T *First() const { return (T *)this->Vehicle::First(); }

	/**
	 * Get the last vehicle in the chain
	 * @return last vehicle in the chain
	 */
	inline T *Last() { return (T *)this->Vehicle::Last(); }

	/**
	 * Get the last vehicle in the chain
	 * @return last vehicle in the chain
	 */
	inline const T *Last() const { return (const T *)this->Vehicle::Last(); }

	/**
	 * Get next vehicle in the chain
	 * @return next vehicle in the chain
	 */
	inline T *Next() const { return (T *)this->Vehicle::Next(); }

	/**
	 * Get previous vehicle in the chain
	 * @return previous vehicle in the chain
	 */
	inline T *Previous() const { return (T *)this->Vehicle::Previous(); }

	/**
	 * Get the next part of an articulated engine.
	 * @return Next part of the articulated engine.
	 * @pre The vehicle is an articulated engine.
	 */
	inline T *GetNextArticulatedPart() { return (T *)this->Vehicle::GetNextArticulatedPart(); }

	/**
	 * Get the next part of an articulated engine.
	 * @return Next part of the articulated engine.
	 * @pre The vehicle is an articulated engine.
	 */
	inline T *GetNextArticulatedPart() const { return (T *)this->Vehicle::GetNextArticulatedPart(); }

	/**
	 * Get the first part of an articulated engine.
	 * @return First part of the engine.
	 */
	inline T *GetFirstEnginePart() { return (T *)this->Vehicle::GetFirstEnginePart(); }

	/**
	 * Get the first part of an articulated engine.
	 * @return First part of the engine.
	 */
	inline const T *GetFirstEnginePart() const { return (const T *)this->Vehicle::GetFirstEnginePart(); }

	/**
	 * Get the last part of an articulated engine.
	 * @return Last part of the engine.
	 */
	inline T *GetLastEnginePart() { return (T *)this->Vehicle::GetLastEnginePart(); }

	/**
	 * Get the next real (non-articulated part) vehicle in the consist.
	 * @return Next vehicle in the consist.
	 */
	inline T *GetNextVehicle() const { return (T *)this->Vehicle::GetNextVehicle(); }

	/**
	 * Get the previous real (non-articulated part) vehicle in the consist.
	 * @return Previous vehicle in the consist.
	 */
	inline T *GetPrevVehicle() const { return (T *)this->Vehicle::GetPrevVehicle(); }

	/**
	 * Tests whether given index is a valid index for vehicle of this type
	 * @param index tested index
	 * @return is this index valid index of T?
	 */
	static inline bool IsValidID(size_t index)
	{
		return Vehicle::IsValidID(index) && Vehicle::Get(index)->type == Type;
	}

	/**
	 * Gets vehicle with given index
	 * @return pointer to vehicle with given index casted to T *
	 */
	static inline T *Get(size_t index)
	{
		return (T *)Vehicle::Get(index);
	}

	/**
	 * Returns vehicle if the index is a valid index for this vehicle type
	 * @return pointer to vehicle with given index if it's a vehicle of this type
	 */
	static inline T *GetIfValid(size_t index)
	{
		return IsValidID(index) ? Get(index) : nullptr;
	}

	/**
	 * Converts a Vehicle to SpecializedVehicle with type checking.
	 * @param v Vehicle pointer
	 * @return pointer to SpecializedVehicle
	 */
	static inline T *From(Vehicle *v)
	{
		assert(v->type == Type);
		return (T *)v;
	}

	/**
	 * Converts a const Vehicle to const SpecializedVehicle with type checking.
	 * @param v Vehicle pointer
	 * @return pointer to SpecializedVehicle
	 */
	static inline const T *From(const Vehicle *v)
	{
		assert(v->type == Type);
		return (const T *)v;
	}

private:
	inline uint16 GetVehicleCurvature() const
	{
		uint16 curvature = 0;
		if (this->Previous() != nullptr) {
			SB(curvature, 0, 4, this->Previous()->direction);
			if (this->Previous()->Previous() != nullptr) SB(curvature, 4, 4, this->Previous()->Previous()->direction);
		}
		if (this->Next() != nullptr) {
			SB(curvature, 8, 4, this->Next()->direction);
			if (this->Next()->Next() != nullptr) SB(curvature, 12, 4, this->Next()->Next()->direction);
		}
		return curvature;
	}

	inline bool CheckVehicleCurvature() const {
		if (!(EXPECTED_TYPE == VEH_TRAIN || EXPECTED_TYPE == VEH_ROAD)) return false;
		if (likely(!HasBit(this->vcache.cached_veh_flags, VCF_IMAGE_CURVATURE))) return false;
		return this->vcache.cached_image_curvature != this->GetVehicleCurvature();
	};

public:
	inline void UpdateImageState(Direction current_direction, VehicleSpriteSeq &seq)
	{
		ClrBit(this->vcache.cached_veh_flags, VCF_IMAGE_REFRESH);
		_sprite_group_resolve_check_veh_check = true;
		if (EXPECTED_TYPE == VEH_TRAIN || EXPECTED_TYPE == VEH_ROAD) _sprite_group_resolve_check_veh_curvature_check = true;
		((T *)this)->T::GetImage(current_direction, EIT_ON_MAP, &seq);
		if (EXPECTED_TYPE == VEH_TRAIN || EXPECTED_TYPE == VEH_ROAD) {
			SB(this->vcache.cached_veh_flags, VCF_IMAGE_REFRESH_NEXT, 1, _sprite_group_resolve_check_veh_check ? 0 : 1);
			if (unlikely(!_sprite_group_resolve_check_veh_curvature_check)) {
				SetBit(this->vcache.cached_veh_flags, VCF_IMAGE_CURVATURE);
				this->vcache.cached_image_curvature = this->GetVehicleCurvature();
			}
			_sprite_group_resolve_check_veh_curvature_check = false;
			this->cur_image_valid_dir = current_direction;
		} else {
			this->cur_image_valid_dir = _sprite_group_resolve_check_veh_check ? current_direction : INVALID_DIR;
		}
		_sprite_group_resolve_check_veh_check = false;
	}

	inline void UpdateImageStateUsingMapDirection(VehicleSpriteSeq &seq)
	{
		this->UpdateImageState(((T *)this)->GetMapImageDirection(), seq);
	}

private:
	inline void UpdateViewportNormalViewportMode(bool force_update, Point pt)
	{
		const Direction current_direction = ((T *)this)->GetMapImageDirection();
		if (this->cur_image_valid_dir != current_direction || this->CheckVehicleCurvature()) {
			VehicleSpriteSeq seq;
			this->UpdateImageState(current_direction, seq);
			if (force_update || this->sprite_seq != seq) {
				this->sprite_seq = seq;
				this->UpdateSpriteSeqBound();
				this->Vehicle::UpdateViewport(true);
			}
		} else {
			if ((EXPECTED_TYPE == VEH_TRAIN || EXPECTED_TYPE == VEH_ROAD) && HasBit(this->vcache.cached_veh_flags, VCF_IMAGE_REFRESH_NEXT)) {
				SetBit(this->vcache.cached_veh_flags, VCF_IMAGE_REFRESH);
			}
			if (force_update) {
				this->Vehicle::UpdateViewport(true);
			}
		}
	}

public:
	/**
	 * Update vehicle sprite- and position caches
	 * @param force_update Force updating the vehicle on the viewport.
	 * @param update_delta Also update the delta?
	 */
	inline void UpdateViewport(bool force_update, bool update_delta)
	{
		/* Skip updating sprites on dedicated servers without screen */
		if (_network_dedicated) return;

		/* Explicitly choose method to call to prevent vtable dereference -
		 * it gives ~3% runtime improvements in games with many vehicles */
		if (update_delta) ((T *)this)->T::UpdateDeltaXY();

		extern std::vector<Rect> _viewport_vehicle_normal_redraw_rects;
		extern std::vector<Rect> _viewport_vehicle_map_redraw_rects;

		Point pt = RemapCoords(this->x_pos + this->x_offs, this->y_pos + this->y_offs, this->z_pos);
		if (EXPECTED_TYPE >= VEH_COMPANY_END || IsPointInViewportVehicleRedrawArea(_viewport_vehicle_normal_redraw_rects, pt)) {
			UpdateViewportNormalViewportMode(force_update, pt);
			return;
		}

		bool always_update_viewport = false;

		if (EXPECTED_TYPE == VEH_SHIP && update_delta) {
			extern bool RecentreShipSpriteBounds(Vehicle *v);
			always_update_viewport = RecentreShipSpriteBounds(this);
		}

		SetBit(this->vcache.cached_veh_flags, VCF_IMAGE_REFRESH);

		if (force_update) {
			this->Vehicle::UpdateViewport(IsPointInViewportVehicleRedrawArea(_viewport_vehicle_map_redraw_rects, pt));
		} else if (always_update_viewport) {
			this->Vehicle::UpdateViewport(false);
		}
	}

	/**
	 * Returns an iterable ensemble of all valid vehicles of type T
	 * @param from index of the first vehicle to consider
	 * @return an iterable ensemble of all valid vehicles of type T
	 */
	static Pool::IterateWrapper<T> Iterate(size_t from = 0) { return Pool::IterateWrapper<T>(from); }
};

/** Generates sequence of free UnitID numbers */
struct FreeUnitIDGenerator {
	bool *cache;  ///< array of occupied unit id numbers
	UnitID maxid; ///< maximum ID at the moment of constructor call
	UnitID curid; ///< last ID returned; 0 if none

	FreeUnitIDGenerator(VehicleType type, CompanyID owner);
	UnitID NextID();

	/** Releases allocated memory */
	~FreeUnitIDGenerator() { free(this->cache); }
};

/** Sentinel for an invalid coordinate. */
static const int32 INVALID_COORD = 0x7fffffff;

inline void InvalidateVehicleTickCaches()
{
	extern bool _tick_caches_valid;
	_tick_caches_valid = false;
}

void ClearVehicleTickCaches();
void RemoveFromOtherVehicleTickCache(const Vehicle *v);
void UpdateAllVehiclesIsDrawn();

void ShiftVehicleDates(int interval);

#endif /* VEHICLE_BASE_H */<|MERGE_RESOLUTION|>--- conflicted
+++ resolved
@@ -24,14 +24,9 @@
 #include "newgrf_cache_check.h"
 #include "landscape.h"
 #include "network/network.h"
-<<<<<<< HEAD
 #include "sl/saveload_common.h"
 #include <list>
 #include <map>
-=======
-#include "saveload/saveload.h"
-#include "timer/timer_game_calendar.h"
->>>>>>> 91e140c7
 
 CommandCost CmdRefitVehicle(TileIndex, DoCommandFlag, uint32, uint32, const char*);
 
@@ -431,13 +426,7 @@
 
 	void HandleLoading(bool mode = false);
 
-<<<<<<< HEAD
 	void HandleWaiting(bool stop_waiting, bool process_orders = false);
-=======
-	void GetConsistFreeCapacities(std::map<CargoID, uint> &capacities) const;
-
-	uint GetConsistTotalCapacity() const;
->>>>>>> 91e140c7
 
 	/**
 	 * Marks the vehicles to be redrawn and updates cached variables
