--- conflicted
+++ resolved
@@ -131,17 +131,7 @@
 	SetTileType(t, MP_TUNNELBRIDGE);
 	SetTileOwner(t, o);
 	_m[t].m2 = 0;
-<<<<<<< HEAD
-	if (tt == TRANSPORT_RAIL) {
-		SB(_m[t].m1, 7, 1, GB(rt, 4, 1));
-		SB(_m[t].m3, 0, 4, GB(rt, 0, 4));
-		SB(_m[t].m3, 4, 4, 0);
-	} else {
-		_m[t].m3 = rt;
-	}
-=======
 	_m[t].m3 = 0;
->>>>>>> bf8d7df7
 	_m[t].m4 = 0;
 	_m[t].m5 = 1 << 7 | tt << 2 | d;
 	SB(_me[t].m6, 2, 4, bridgetype);
