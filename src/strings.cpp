/*
 * This file is part of OpenTTD.
 * OpenTTD is free software; you can redistribute it and/or modify it under the terms of the GNU General Public License as published by the Free Software Foundation, version 2.
 * OpenTTD is distributed in the hope that it will be useful, but WITHOUT ANY WARRANTY; without even the implied warranty of MERCHANTABILITY or FITNESS FOR A PARTICULAR PURPOSE.
 * See the GNU General Public License for more details. You should have received a copy of the GNU General Public License along with OpenTTD. If not, see <http://www.gnu.org/licenses/>.
 */

/** @file strings.cpp Handling of translated strings. */

#include "stdafx.h"
#include "currency.h"
#include "station_base.h"
#include "town.h"
#include "waypoint_base.h"
#include "depot_base.h"
#include "industry.h"
#include "newgrf_text.h"
#include "fileio_func.h"
#include "signs_base.h"
#include "fontdetection.h"
#include "error.h"
#include "strings_func.h"
#include "rev.h"
#include "core/endian_func.hpp"
#include "date_func.h"
#include "vehicle_base.h"
#include "engine_base.h"
#include "language.h"
#include "townname_func.h"
#include "string_func.h"
#include "company_base.h"
#include "smallmap_gui.h"
#include "window_func.h"
#include "debug.h"
#include "unit_conversion.h"
#include "tracerestrict.h"
#include "game/game_text.hpp"
#include "network/network_content_gui.h"
#include "newgrf_engine.h"
#include "tbtr_template_vehicle_func.h"
#include "core/backup_type.hpp"
#include "core/y_combinator.hpp"
#include <stack>
#include <cmath>
#include <optional>

#include "table/strings.h"
#include "table/control_codes.h"

#include "safeguards.h"

std::string _config_language_file;                ///< The file (name) stored in the configuration.
LanguageList _languages;                          ///< The actual list of language meta data.
const LanguageMetadata *_current_language = nullptr; ///< The currently loaded language.

TextDirection _current_text_dir = TD_LTR; ///< Text direction of the currently selected language.

#ifdef WITH_ICU_I18N
std::unique_ptr<icu::Collator> _current_collator;    ///< Collator for the language currently in use.
#endif /* WITH_ICU_I18N */

ArrayStringParameters<20> _global_string_params; ///< Global array of string parameters. To access, use #SetDParam.

std::string _temp_special_strings[16];

/**
 * Prepare the string parameters for the next formatting run. This means
 * resetting the type information and resetting the offset to the begin.
 */
void StringParameters::PrepareForNextRun()
{
	for (auto &param : this->parameters) param.type = 0;
	this->offset = 0;
}

/**
 * Get the next parameter from our parameters.
 * This updates the offset, so the next time this is called the next parameter
 * will be read.
 * @return The pointer to the next parameter.
 */
StringParameter *StringParameters::GetNextParameterPointer()
{
	assert(this->next_type == 0 || (SCC_CONTROL_START <= this->next_type && this->next_type <= SCC_CONTROL_END));
	if (this->offset >= this->parameters.size()) {
		DEBUG(misc, 0, "Trying to read invalid string parameter");
		return nullptr;
	}

	auto &param = this->parameters[this->offset++];
	if (param.type != 0 && param.type != this->next_type) {
		DEBUG(misc, 0, "Trying to read string parameter with wrong type");
		this->next_type = 0;
		return nullptr;
	}
	param.type = this->next_type;
	this->next_type = 0;
	return &param;
}

/**
 * Set DParam n to some number that is suitable for string size computations.
 * @param n Index of the string parameter.
 * @param max_value The biggest value which shall be displayed.
 *                  For the result only the number of digits of \a max_value matter.
 * @param min_count Minimum number of digits independent of \a max.
 * @param size  Font of the number
 */
void SetDParamMaxValue(size_t n, uint64 max_value, uint min_count, FontSize size)
{
	uint num_digits = 1;
	while (max_value >= 10) {
		num_digits++;
		max_value /= 10;
	}
	SetDParamMaxDigits(n, std::max(min_count, num_digits), size);
}

/**
 * Set DParam n to some number that is suitable for string size computations.
 * @param n Index of the string parameter.
 * @param count Number of digits which shall be displayable.
 * @param size  Font of the number
 */
void SetDParamMaxDigits(size_t n, uint count, FontSize size)
{
	SetDParam(n, GetBroadestDigitsValue(count, size));
}

/**
 * Copy the parameters from the backup into the global string parameter array.
 * @param backup The backup to copy from.
 */
void CopyInDParam(const span<const StringParameterBackup> backup, uint offset)
{
	for (size_t i = 0; i < backup.size(); i++) {
		auto &value = backup[i];
		if (value.string.has_value()) {
			_global_string_params.SetParam(i + offset, value.string.value());
		} else {
			_global_string_params.SetParam(i + offset, value.data);
		}
	}
}

/**
 * Copy \a num string parameters from the global string parameter array to the \a backup.
 * @param backup The backup to write to.
 * @param num Number of string parameters to copy.
 */
void CopyOutDParam(std::vector<StringParameterBackup> &backup, size_t num)
{
	backup.resize(num);
	for (size_t i = 0; i < backup.size(); i++) {
		const char *str = _global_string_params.GetParamStr(i);
		if (str != nullptr) {
			backup[i] = str;
		} else {
			backup[i] = _global_string_params.GetParam(i);
		}
	}
}

/**
 * Checks whether the global string parameters have changed compared to the given backup.
 * @param backup The backup to check against.
 * @return True when the parameters have changed, otherwise false.
 */
bool HaveDParamChanged(const std::vector<StringParameterBackup> &backup)
{
	bool changed = false;
	for (size_t i = 0; !changed && i < backup.size(); i++) {
		bool global_has_string = _global_string_params.GetParamStr(i) != nullptr;
		if (global_has_string != backup[i].string.has_value()) return true;

		if (global_has_string) {
			changed = backup[i].string.value() != _global_string_params.GetParamStr(i);
		} else {
			changed = backup[i].data != _global_string_params.GetParam(i);
		}
	}
	return changed;
}

static char *StationGetSpecialString(char *buff, StationFacility x, const char *last);
static char *GetSpecialTownNameString(char *buff, int ind, uint32 seed, const char *last);
static char *GetSpecialNameString(char *buff, int ind, StringParameters &args, const char *last);

static char *FormatString(char *buff, const char *str, StringParameters &args, const char *last, uint case_index = 0, bool game_script = false, bool dry_run = false);

struct LanguagePack : public LanguagePackHeader {
	char data[]; // list of strings

	inline void operator delete(void *ptr) { ::operator delete (ptr); }
};

struct LanguagePackDeleter {
	void operator()(LanguagePack *langpack)
	{
		/* LanguagePack is in fact reinterpreted char[], we need to reinterpret it back to free it properly. */
		delete[] reinterpret_cast<char*>(langpack);
	}
};

struct LoadedLanguagePack {
	std::unique_ptr<LanguagePack, LanguagePackDeleter> langpack;

	std::vector<char *> offsets;

	std::array<uint, TEXT_TAB_END> langtab_num;   ///< Offset into langpack offs
	std::array<uint, TEXT_TAB_END> langtab_start; ///< Offset into langpack offs
};

static LoadedLanguagePack _langpack;

static bool _scan_for_gender_data = false;  ///< Are we scanning for the gender of the current string? (instead of formatting it)


const char *GetStringPtr(StringID string)
{
	switch (GetStringTab(string)) {
		case TEXT_TAB_GAMESCRIPT_START: return GetGameStringPtr(GetStringIndex(string));
		/* 0xD0xx and 0xD4xx IDs have been converted earlier. */
		case TEXT_TAB_OLD_NEWGRF: NOT_REACHED();
		case TEXT_TAB_NEWGRF_START: return GetGRFStringPtr(GetStringIndex(string));
		default: return _langpack.offsets[_langpack.langtab_start[GetStringTab(string)] + GetStringIndex(string)];
	}
}

/**
 * Get a parsed string with most special stringcodes replaced by the string parameters.
 * @param buffr  Pointer to a string buffer where the formatted string should be written to.
 * @param string
 * @param args   Arguments for the string.
 * @param last   Pointer just past the end of \a buffr.
 * @param case_index  The "case index". This will only be set when FormatString wants to print the string in a different case.
 * @param game_script The string is coming directly from a game script.
 * @return       Pointer to the final zero byte of the formatted string.
 */
char *GetStringWithArgs(char *buffr, StringID string, StringParameters &args, const char *last, uint case_index, bool game_script)
{
	if (string == 0) return GetStringWithArgs(buffr, STR_UNDEFINED, args, last);

	uint index = GetStringIndex(string);
	StringTab tab = GetStringTab(string);

	switch (tab) {
		case TEXT_TAB_TOWN:
			if (index >= 0xC0 && !game_script) {
				return GetSpecialTownNameString(buffr, index - 0xC0, args.GetNextParameter<uint32>(), last);
			}
			break;

		case TEXT_TAB_SPECIAL:
			if (index >= 0xE4 && !game_script) {
				return GetSpecialNameString(buffr, index - 0xE4, args, last);
			}
			if (index < lengthof(_temp_special_strings) && !game_script) {
				return FormatString(buffr, _temp_special_strings[index].c_str(), args, last, case_index);
			}
			break;

		case TEXT_TAB_OLD_CUSTOM:
			/* Old table for custom names. This is no longer used */
			if (!game_script) {
				error("Incorrect conversion of custom name string.");
			}
			break;

		case TEXT_TAB_GAMESCRIPT_START:
			return FormatString(buffr, GetGameStringPtr(index), args, last, case_index, true);

		case TEXT_TAB_OLD_NEWGRF:
			NOT_REACHED();

		case TEXT_TAB_NEWGRF_START:
			return FormatString(buffr, GetGRFStringPtr(index), args, last, case_index);

		default:
			break;
	}

	if (index >= _langpack.langtab_num[tab]) {
		if (game_script) {
			return GetStringWithArgs(buffr, STR_UNDEFINED, args, last);
		}
		error("String 0x%X is invalid. You are probably using an old version of the .lng file.\n", string);
	}

	return FormatString(buffr, GetStringPtr(string), args, last, case_index);
}

char *GetString(char *buffr, StringID string, const char *last)
{
	_global_string_params.PrepareForNextRun();
	return GetStringWithArgs(buffr, string, _global_string_params, last);
}

/**
 * Resolve the given StringID into a std::string with all the associated
 * DParam lookups and formatting.
 * @param string The unique identifier of the translatable string.
 * @return The std::string of the translated string.
 */
std::string GetString(StringID string)
{
	char buffer[DRAW_STRING_BUFFER];
	char *last = GetString(buffer, string, lastof(buffer));
	return { buffer, last };
}

/**
 * This function is used to "bind" a C string to a OpenTTD dparam slot.
 * @param n slot of the string
 * @param str string to bind
 */
void SetDParamStr(size_t n, const char *str)
{
	_global_string_params.SetParam(n, str);
}

/**
 * This function is used to "bind" the std::string to a OpenTTD dparam slot.
 * Contrary to the other \c SetDParamStr function, this moves the string into
 * the parameter slot.
 * @param n slot of the string
 * @param str string to bind
 */
void SetDParamStr(size_t n, std::string str)
{
	_global_string_params.SetParam(n, std::move(str));
}

/**
 * Format a number into a string.
 * @param buff      the buffer to write to
 * @param number    the number to write down
 * @param last      the last element in the buffer
 * @param separator the thousands-separator to use
 * @param zerofill  minimum number of digits to print for the integer part. The number will be filled with zeros at the front if necessary.
 * @param fractional_digits number of fractional digits to display after a decimal separator. The decimal separator is inserted
 *                          in front of the \a fractional_digits last digit of \a number.
 * @return till where we wrote
 */
static char *FormatNumber(char *buff, int64 number, const char *last, const char *separator, int zerofill = 1, int fractional_digits = 0)
{
	static const int max_digits = 20;
	uint64 divisor = 10000000000000000000ULL;
	zerofill += fractional_digits;
	int thousands_offset = (max_digits - fractional_digits - 1) % 3;

	if (number < 0) {
		if (buff != last) *buff++ = '-';
		number = -number;
	}

	uint64 num = number;
	uint64 tot = 0;
	for (int i = 0; i < max_digits; i++) {
		if (i == max_digits - fractional_digits) {
			const char *decimal_separator = _settings_game.locale.digit_decimal_separator.c_str();
			if (StrEmpty(decimal_separator)) decimal_separator = _langpack.langpack->digit_decimal_separator;
			buff = strecpy(buff, decimal_separator, last);
		}

		uint64 quot = 0;
		if (num >= divisor) {
			quot = num / divisor;
			num = num % divisor;
		}
		if ((tot |= quot) || i >= max_digits - zerofill) {
			if (buff != last) *buff++ = '0' + quot; // quot is a single digit
			if ((i % 3) == thousands_offset && i < max_digits - 1 - fractional_digits) buff = strecpy(buff, separator, last);
		}

		divisor /= 10;
	}

	*buff = '\0';

	return buff;
}

static char *FormatCommaNumber(char *buff, int64 number, const char *last, int fractional_digits = 0)
{
	const char *separator = _settings_game.locale.digit_group_separator.c_str();
	if (StrEmpty(separator)) separator = _langpack.langpack->digit_group_separator;
	return FormatNumber(buff, number, last, separator, 1, fractional_digits);
}

static char *FormatNoCommaNumber(char *buff, int64 number, const char *last)
{
	return FormatNumber(buff, number, last, "");
}

static char *FormatZerofillNumber(char *buff, int64 number, int count, const char *last)
{
	return FormatNumber(buff, number, last, "", count);
}

static char *FormatHexNumber(char *buff, uint64 number, const char *last)
{
	return buff + seprintf(buff, last, "0x" OTTD_PRINTFHEX64, number);
}

WChar GetDecimalSeparatorChar()
{
	WChar decimal_char = '.';
	const char *decimal_separator = _settings_game.locale.digit_decimal_separator.c_str();
	if (StrEmpty(decimal_separator)) decimal_separator = _langpack.langpack->digit_decimal_separator;
	if (!StrEmpty(decimal_separator)) Utf8Decode(&decimal_char, decimal_separator);
	return decimal_char;
}

/**
 * Format a given number as a number of bytes with the SI prefix.
 * @param buff   the buffer to write to
 * @param number the number of bytes to write down
 * @param last   the last element in the buffer
 * @return till where we wrote
 */
static char *FormatBytes(char *buff, int64 number, const char *last)
{
	assert(number >= 0);

	/*                                   1   2^10  2^20  2^30  2^40  2^50  2^60 */
	const char * const iec_prefixes[] = {"", "Ki", "Mi", "Gi", "Ti", "Pi", "Ei"};
	uint id = 1;
	while (number >= 1024 * 1024) {
		number /= 1024;
		id++;
	}

	const char *decimal_separator = _settings_game.locale.digit_decimal_separator.c_str();
	if (StrEmpty(decimal_separator)) decimal_separator = _langpack.langpack->digit_decimal_separator;

	if (number < 1024) {
		id = 0;
		buff += seprintf(buff, last, "%i", (int)number);
	} else if (number < 1024 * 10) {
		buff += seprintf(buff, last, "%i%s%02i", (int)number / 1024, decimal_separator, (int)(number % 1024) * 100 / 1024);
	} else if (number < 1024 * 100) {
		buff += seprintf(buff, last, "%i%s%01i", (int)number / 1024, decimal_separator, (int)(number % 1024) * 10 / 1024);
	} else {
		assert(number < 1024 * 1024);
		buff += seprintf(buff, last, "%i", (int)number / 1024);
	}

	assert(id < lengthof(iec_prefixes));
	buff += seprintf(buff, last, NBSP "%sB", iec_prefixes[id]);

	return buff;
}

static char *FormatWallClockString(char *buff, DateTicksScaled ticks, const char *last, bool show_date, uint case_index)
{
	Minutes minutes = ticks / _settings_time.ticks_per_minute + _settings_time.clock_offset;
	char hour[3], minute[3];
	seprintf(hour,   lastof(hour),   "%02i", (int) MINUTES_HOUR(minutes)  );
	seprintf(minute, lastof(minute), "%02i", (int) MINUTES_MINUTE(minutes));
	if (show_date) {
		int64 final_arg = ScaledDateTicksToDate(ticks);
		if (_settings_client.gui.date_with_time == 1) {
			YearMonthDay ymd;
			ConvertDateToYMD(final_arg, &ymd);
			final_arg = ymd.year;
		}
		auto tmp_params = MakeParameters(hour, minute, final_arg);
		return FormatString(buff, GetStringPtr(STR_FORMAT_DATE_MINUTES + _settings_client.gui.date_with_time), tmp_params, last, case_index);
	} else {
		auto tmp_params = MakeParameters(hour, minute);
		return FormatString(buff, GetStringPtr(STR_FORMAT_DATE_MINUTES), tmp_params, last, case_index);
	}
}

static char *FormatTimeHHMMString(char *buff, uint time, const char *last, uint case_index)
{
	char hour[9], minute[3];
	seprintf(hour,   lastof(hour),   "%02i", (int) time / 100);
	seprintf(minute, lastof(minute), "%02i", (int) time % 100);
	auto tmp_params = MakeParameters(hour, minute);
	return FormatString(buff, GetStringPtr(STR_FORMAT_DATE_MINUTES), tmp_params, last, case_index);
}

static char *FormatYmdString(char *buff, Date date, const char *last, uint case_index)
{
	YearMonthDay ymd;
	ConvertDateToYMD(date, &ymd);

	auto tmp_params = MakeParameters(ymd.day + STR_DAY_NUMBER_1ST - 1, STR_MONTH_ABBREV_JAN + ymd.month, ymd.year);
	return FormatString(buff, GetStringPtr(STR_FORMAT_DATE_LONG), tmp_params, last, case_index);
}

static char *FormatMonthAndYear(char *buff, Date date, const char *last, uint case_index)
{
	YearMonthDay ymd;
	ConvertDateToYMD(date, &ymd);

	auto tmp_params = MakeParameters(STR_MONTH_JAN + ymd.month, ymd.year);
	return FormatString(buff, GetStringPtr(STR_FORMAT_DATE_SHORT), tmp_params, last, case_index);
}

static char *FormatTinyOrISODate(char *buff, Date date, StringID str, const char *last)
{
	YearMonthDay ymd;
	ConvertDateToYMD(date, &ymd);

	/* Day and month are zero-padded with ZEROFILL_NUM, hence the two 2s. */
	auto tmp_params = MakeParameters(ymd.day, 2, ymd.month + 1, 2, ymd.year);
	return FormatString(buff, GetStringPtr(str), tmp_params, last);
}

static char *FormatGenericCurrency(char *buff, const CurrencySpec *spec, Money number, bool compact, const char *last)
{
	/* We are going to make number absolute for printing, so
	 * keep this piece of data as we need it later on */
	bool negative = number < 0;
	const char *multiplier = "";

	number *= spec->rate;

	/* convert from negative */
	if (number < 0) {
		if (buff + Utf8CharLen(SCC_PUSH_COLOUR) > last) return buff;
		buff += Utf8Encode(buff, SCC_PUSH_COLOUR);
		if (buff + Utf8CharLen(SCC_RED) > last) return buff;
		buff += Utf8Encode(buff, SCC_RED);
		buff = strecpy(buff, "-", last);
		number = -number;
	}

	/* Add prefix part, following symbol_pos specification.
	 * Here, it can can be either 0 (prefix) or 2 (both prefix and suffix).
	 * The only remaining value is 1 (suffix), so everything that is not 1 */
	if (spec->symbol_pos != 1) buff = strecpy(buff, spec->prefix.c_str(), last);

	/* for huge numbers, compact the number into k or M */
	if (compact) {
		/* Take care of the 'k' rounding. Having 1 000 000 k
		 * and 1 000 M is inconsistent, so always use 1 000 M. */
		if (number >= 1000000000 - 500) {
			number = (number + 500000) / 1000000;
			multiplier = NBSP "M";
		} else if (number >= 1000000) {
			number = (number + 500) / 1000;
			multiplier = NBSP "k";
		}
	}

	const char *separator = _settings_game.locale.digit_group_separator_currency.c_str();
	if (StrEmpty(separator)) separator = _currency->separator.c_str();
	if (StrEmpty(separator)) separator = _langpack.langpack->digit_group_separator_currency;
	buff = FormatNumber(buff, number, last, separator);
	buff = strecpy(buff, multiplier, last);

	/* Add suffix part, following symbol_pos specification.
	 * Here, it can can be either 1 (suffix) or 2 (both prefix and suffix).
	 * The only remaining value is 1 (prefix), so everything that is not 0 */
	if (spec->symbol_pos != 0) buff = strecpy(buff, spec->suffix.c_str(), last);

	if (negative) {
		if (buff + Utf8CharLen(SCC_POP_COLOUR) > last) return buff;
		buff += Utf8Encode(buff, SCC_POP_COLOUR);
		*buff = '\0';
	}

	return buff;
}

/**
 * Determine the "plural" index given a plural form and a number.
 * @param count       The number to get the plural index of.
 * @param plural_form The plural form we want an index for.
 * @return The plural index for the given form.
 */
static int DeterminePluralForm(int64 count, int plural_form)
{
	/* The absolute value determines plurality */
	uint64 n = abs(count);

	switch (plural_form) {
		default:
			NOT_REACHED();

		/* Two forms: singular used for one only.
		 * Used in:
		 *   Danish, Dutch, English, German, Norwegian, Swedish, Estonian, Finnish,
		 *   Greek, Hebrew, Italian, Portuguese, Spanish, Esperanto */
		case 0:
			return n != 1 ? 1 : 0;

		/* Only one form.
		 * Used in:
		 *   Hungarian, Japanese, Turkish */
		case 1:
			return 0;

		/* Two forms: singular used for 0 and 1.
		 * Used in:
		 *   French, Brazilian Portuguese */
		case 2:
			return n > 1 ? 1 : 0;

		/* Three forms: special cases for 0, and numbers ending in 1 except when ending in 11.
		 * Note: Cases are out of order for hysterical reasons. '0' is last.
		 * Used in:
		 *   Latvian */
		case 3:
			return n % 10 == 1 && n % 100 != 11 ? 0 : n != 0 ? 1 : 2;

		/* Five forms: special cases for 1, 2, 3 to 6, and 7 to 10.
		 * Used in:
		 *   Gaelige (Irish) */
		case 4:
			return n == 1 ? 0 : n == 2 ? 1 : n < 7 ? 2 : n < 11 ? 3 : 4;

		/* Three forms: special cases for numbers ending in 1 except when ending in 11, and 2 to 9 except when ending in 12 to 19.
		 * Used in:
		 *   Lithuanian */
		case 5:
			return n % 10 == 1 && n % 100 != 11 ? 0 : n % 10 >= 2 && (n % 100 < 10 || n % 100 >= 20) ? 1 : 2;

		/* Three forms: special cases for numbers ending in 1 except when ending in 11, and 2 to 4 except when ending in 12 to 14.
		 * Used in:
		 *   Croatian, Russian, Ukrainian */
		case 6:
			return n % 10 == 1 && n % 100 != 11 ? 0 : n % 10 >= 2 && n % 10 <= 4 && (n % 100 < 10 || n % 100 >= 20) ? 1 : 2;

		/* Three forms: special cases for 1, and numbers ending in 2 to 4 except when ending in 12 to 14.
		 * Used in:
		 *   Polish */
		case 7:
			return n == 1 ? 0 : n % 10 >= 2 && n % 10 <= 4 && (n % 100 < 10 || n % 100 >= 20) ? 1 : 2;

		/* Four forms: special cases for numbers ending in 01, 02, and 03 to 04.
		 * Used in:
		 *   Slovenian */
		case 8:
			return n % 100 == 1 ? 0 : n % 100 == 2 ? 1 : n % 100 == 3 || n % 100 == 4 ? 2 : 3;

		/* Two forms: singular used for numbers ending in 1 except when ending in 11.
		 * Used in:
		 *   Icelandic */
		case 9:
			return n % 10 == 1 && n % 100 != 11 ? 0 : 1;

		/* Three forms: special cases for 1, and 2 to 4
		 * Used in:
		 *   Czech, Slovak */
		case 10:
			return n == 1 ? 0 : n >= 2 && n <= 4 ? 1 : 2;

		/* Two forms: cases for numbers ending with a consonant, and with a vowel.
		 * Korean doesn't have the concept of plural, but depending on how a
		 * number is pronounced it needs another version of a particle.
		 * As such the plural system is misused to give this distinction.
		 */
		case 11:
			switch (n % 10) {
				case 0: // yeong
				case 1: // il
				case 3: // sam
				case 6: // yuk
				case 7: // chil
				case 8: // pal
					return 0;

				case 2: // i
				case 4: // sa
				case 5: // o
				case 9: // gu
					return 1;

				default:
					NOT_REACHED();
			}

		/* Four forms: special cases for 1, 0 and numbers ending in 02 to 10, and numbers ending in 11 to 19.
		 * Used in:
		 *  Maltese */
		case 12:
			return (n == 1 ? 0 : n == 0 || (n % 100 > 1 && n % 100 < 11) ? 1 : (n % 100 > 10 && n % 100 < 20) ? 2 : 3);
		/* Four forms: special cases for 1 and 11, 2 and 12, 3 .. 10 and 13 .. 19, other
		 * Used in:
		 *  Scottish Gaelic */
		case 13:
			return ((n == 1 || n == 11) ? 0 : (n == 2 || n == 12) ? 1 : ((n > 2 && n < 11) || (n > 12 && n < 20)) ? 2 : 3);

		/* Three forms: special cases for 1, 0 and numbers ending in 01 to 19.
		 * Used in:
		 *   Romanian */
		case 14:
			return n == 1 ? 0 : (n == 0 || (n % 100 > 0 && n % 100 < 20)) ? 1 : 2;
	}
}

static const char *ParseStringChoice(const char *b, uint form, char **dst, const char *last)
{
	/* <NUM> {Length of each string} {each string} */
	uint n = (byte)*b++;
	uint pos, i, mypos = 0;

	for (i = pos = 0; i != n; i++) {
		uint len = (byte)*b++;
		if (i == form) mypos = pos;
		pos += len;
	}

	*dst += seprintf(*dst, last, "%s", b + mypos);
	return b + pos;
}

/** Helper for unit conversion. */
struct UnitConversion {
	double factor; ///< Amount to multiply or divide upon conversion.

	/**
	 * Convert value from OpenTTD's internal unit into the displayed value.
	 * @param input The input to convert.
	 * @param round Whether to round the value or not.
	 * @return The converted value.
	 */
	int64 ToDisplay(int64 input, bool round = true) const
	{
		return round
			? (int64_t)std::round(input * this->factor)
			: (int64_t)(input * this->factor);
	}

	/**
	 * Convert the displayed value back into a value of OpenTTD's internal unit.
	 * @param input The input to convert.
	 * @param round Whether to round the value up or not.
	 * @param divider Divide the return value by this.
	 * @return The converted value.
	 */
	int64 FromDisplay(int64 input, bool round = true, int64 divider = 1) const
	{
		return round
			? (int64_t)std::round(input / this->factor / divider)
			: (int64_t)(input / this->factor / divider);
	}
};

/** Information about a specific unit system. */
struct Units {
	UnitConversion c; ///< Conversion
	StringID s;       ///< String for the unit
	unsigned int decimal_places; ///< Number of decimal places embedded in the value. For example, 1 if the value is in tenths, and 3 if the value is in thousandths.
};

/** Information about a specific unit system with a long variant. */
struct UnitsLong {
	UnitConversion c; ///< Conversion
	StringID s;       ///< String for the short variant of the unit
	StringID l;       ///< String for the long variant of the unit
	unsigned int decimal_places; ///< Number of decimal places embedded in the value. For example, 1 if the value is in tenths, and 3 if the value is in thousandths.
};

/** Unit conversions for velocity. */
static const Units _units_velocity[] = {
	{ { 1.0      }, STR_UNITS_VELOCITY_IMPERIAL,  0 },
	{ { 1.609344 }, STR_UNITS_VELOCITY_METRIC,    0 },
	{ { 0.44704  }, STR_UNITS_VELOCITY_SI,        0 },
	{ { 0.578125 }, STR_UNITS_VELOCITY_GAMEUNITS, 1 },
	{ { 0.868976 }, STR_UNITS_VELOCITY_KNOTS,     0 },
};

/** Unit conversions for power. */
static const Units _units_power[] = {
	{ { 1.0      }, STR_UNITS_POWER_IMPERIAL, 0 },
	{ { 1.01387  }, STR_UNITS_POWER_METRIC,   0 },
	{ { 0.745699 }, STR_UNITS_POWER_SI,       0 },
};

/** Unit conversions for power to weight. */
static const Units _units_power_to_weight[] = {
	{ { 0.907185 }, STR_UNITS_POWER_IMPERIAL_TO_WEIGHT_IMPERIAL, 1 },
	{ { 1.0      }, STR_UNITS_POWER_IMPERIAL_TO_WEIGHT_METRIC,   1 },
	{ { 1.0      }, STR_UNITS_POWER_IMPERIAL_TO_WEIGHT_SI,       1 },
	{ { 0.919768 }, STR_UNITS_POWER_METRIC_TO_WEIGHT_IMPERIAL,   1 },
	{ { 1.01387  }, STR_UNITS_POWER_METRIC_TO_WEIGHT_METRIC,     1 },
	{ { 1.01387  }, STR_UNITS_POWER_METRIC_TO_WEIGHT_SI,         1 },
	{ { 0.676487 }, STR_UNITS_POWER_SI_TO_WEIGHT_IMPERIAL,       1 },
	{ { 0.745699 }, STR_UNITS_POWER_SI_TO_WEIGHT_METRIC,         1 },
	{ { 0.745699 }, STR_UNITS_POWER_SI_TO_WEIGHT_SI,             1 },
};

/** Unit conversions for weight. */
static const UnitsLong _units_weight[] = {
	{ {    1.102311 }, STR_UNITS_WEIGHT_SHORT_IMPERIAL, STR_UNITS_WEIGHT_LONG_IMPERIAL, 0 },
	{ {    1.0      }, STR_UNITS_WEIGHT_SHORT_METRIC,   STR_UNITS_WEIGHT_LONG_METRIC,   0 },
	{ { 1000.0      }, STR_UNITS_WEIGHT_SHORT_SI,       STR_UNITS_WEIGHT_LONG_SI,       0 },
};

/** Unit conversions for volume. */
static const UnitsLong _units_volume[] = {
	{ {  264.172 }, STR_UNITS_VOLUME_SHORT_IMPERIAL, STR_UNITS_VOLUME_LONG_IMPERIAL, 0 },
	{ { 1000.0   }, STR_UNITS_VOLUME_SHORT_METRIC,   STR_UNITS_VOLUME_LONG_METRIC,   0 },
	{ {    1.0   }, STR_UNITS_VOLUME_SHORT_SI,       STR_UNITS_VOLUME_LONG_SI,       0 },
};

/** Unit conversions for force. */
static const Units _units_force[] = {
	{ { 0.224809 }, STR_UNITS_FORCE_IMPERIAL, 0 },
	{ { 0.101972 }, STR_UNITS_FORCE_METRIC,   0 },
	{ { 0.001    }, STR_UNITS_FORCE_SI,       0 },
};

/** Unit conversions for height. */
static const Units _units_height[] = {
	{ { 3.0 }, STR_UNITS_HEIGHT_IMPERIAL, 0 }, // "Wrong" conversion factor for more nicer GUI values
	{ { 1.0 }, STR_UNITS_HEIGHT_METRIC,   0 },
	{ { 1.0 }, STR_UNITS_HEIGHT_SI,       0 },
};

/**
 * Get index for velocity conversion units for a vehicle type.
 * @param type VehicleType to convert velocity for.
 * @return Index within velocity conversion units for vehicle type.
 */
static byte GetVelocityUnits(VehicleType type)
{
	if (type == VEH_SHIP || type == VEH_AIRCRAFT) return _settings_game.locale.units_velocity_nautical;

	return _settings_game.locale.units_velocity;
}

/**
 * Convert the given (internal) speed to the display speed.
 * @param speed the speed to convert
 * @return the converted speed.
 */
uint ConvertSpeedToDisplaySpeed(uint speed, VehicleType type)
{
	/* For historical reasons we don't want to mess with the
	 * conversion for speed. So, don't round it and keep the
	 * original conversion factors instead of the real ones. */
	return _units_velocity[GetVelocityUnits(type)].c.ToDisplay(speed, false);
}

/**
 * Convert the given (internal) speed to the display speed, in units (not decimal values).
 * @param speed the speed to convert
 * @return the converted speed.
 */
uint ConvertSpeedToUnitDisplaySpeed(uint speed, VehicleType type)
{
	uint result = ConvertSpeedToDisplaySpeed(speed, type);
	for (uint i = 0; i < _units_velocity[_settings_game.locale.units_velocity].decimal_places; i++) {
		result /= 10;
	}
	return result;
}

/**
 * Convert the given display speed to the (internal) speed.
 * @param speed the speed to convert
 * @return the converted speed.
 */
uint ConvertDisplaySpeedToSpeed(uint speed, VehicleType type)
{
	return _units_velocity[GetVelocityUnits(type)].c.FromDisplay(speed);
}

/**
 * Convert the given km/h-ish speed to the display speed.
 * @param speed the speed to convert
 * @return the converted speed.
 */
uint ConvertKmhishSpeedToDisplaySpeed(uint speed, VehicleType type)
{
	return _units_velocity[GetVelocityUnits(type)].c.ToDisplay(speed * 10, false) / 16;
}

/**
 * Convert the given display speed to the km/h-ish speed.
 * @param speed the speed to convert
 * @return the converted speed.
 */
uint ConvertDisplaySpeedToKmhishSpeed(uint speed, VehicleType type)
{
	return _units_velocity[GetVelocityUnits(type)].c.FromDisplay(speed * 16, true, 10);
}

/**
 * Convert the given internal weight to the display weight.
 * @param weight the weight to convert
 * @return the converted weight.
 */
uint ConvertWeightToDisplayWeight(uint weight)
{
	return _units_weight[_settings_game.locale.units_weight].c.ToDisplay(weight);
}

/**
 * Convert the given display weight to the (internal) weight.
 * @param weight the weight to convert
 * @return the converted weight.
 */
uint ConvertDisplayWeightToWeight(uint weight)
{
	return _units_weight[_settings_game.locale.units_weight].c.FromDisplay(weight);
}

/**
 * Convert the given internal power to the display power.
 * @param power the power to convert
 * @return the converted power.
 */
uint ConvertPowerToDisplayPower(uint power)
{
	return _units_power[_settings_game.locale.units_power].c.ToDisplay(power);
}

/**
 * Convert the given display power to the (internal) power.
 * @param power the power to convert
 * @return the converted power.
 */
uint ConvertDisplayPowerToPower(uint power)
{
	return _units_power[_settings_game.locale.units_power].c.FromDisplay(power);
}

/**
 * Convert the given internal force to the display force.
 * @param force the force to convert
 * @return the converted force.
 */
int64 ConvertForceToDisplayForce(int64 force)
{
	return _units_force[_settings_game.locale.units_force].c.ToDisplay(force);
}

/**
 * Convert the given display force to the (internal) force.
 * @param force the force to convert
 * @return the converted force.
 */
int64 ConvertDisplayForceToForce(int64 force)
{
	return _units_force[_settings_game.locale.units_force].c.FromDisplay(force);
}

static void ConvertWeightRatioToDisplay(const Units &unit, int64 ratio, int64 &value, int64 &decimals)
{
	int64 input = ratio;
	decimals = 2;
	if (_settings_game.locale.units_weight == 2) {
		input *= 1000;
		decimals += 3;
	}

	const UnitConversion &weight_conv = _units_weight[_settings_game.locale.units_weight].c;
	UnitConversion conv = unit.c;
	conv.factor /= weight_conv.factor;

	value = conv.ToDisplay(input);

	if (unit.c.factor > 100) {
		value /= 100;
		decimals -= 2;
	}
}

static uint ConvertDisplayToWeightRatio(const Units &unit, double in)
{
	const UnitConversion &weight_conv = _units_weight[_settings_game.locale.units_weight].c;
	UnitConversion conv = unit.c;
	conv.factor /= weight_conv.factor;
	int64 multiplier = _settings_game.locale.units_weight == 2 ? 1000 : 1;

	return conv.FromDisplay(in * 100 * multiplier, true, multiplier);
}

static char *FormatUnitWeightRatio(char *buff, const char *last, const Units &unit, int64 raw_value)
{
	const char *unit_str = GetStringPtr(unit.s);
	const char *weight_str = GetStringPtr(_units_weight[_settings_game.locale.units_weight].s);

	char tmp_buffer[128];
	char *insert_pt = strecpy(tmp_buffer, unit_str, lastof(tmp_buffer));
	strecpy(insert_pt, weight_str, lastof(tmp_buffer));
	str_replace_wchar(insert_pt, lastof(tmp_buffer), SCC_DECIMAL, '/');
	str_replace_wchar(insert_pt, lastof(tmp_buffer), 0xA0 /* NBSP */, 0);

	int64 value, decimals;
	ConvertWeightRatioToDisplay(unit, raw_value, value, decimals);

	auto tmp_params = MakeParameters(value, decimals);
	buff = FormatString(buff, tmp_buffer, tmp_params, last);
	return buff;
}

/**
 * Convert the given internal power / weight ratio to the display decimal.
 * @param ratio the power / weight ratio to convert
 * @param value the output value
 * @param decimals the output decimal offset
 */
void ConvertPowerWeightRatioToDisplay(int64 ratio, int64 &value, int64 &decimals)
{
	ConvertWeightRatioToDisplay(_units_power[_settings_game.locale.units_power], ratio, value, decimals);
}

/**
 * Convert the given internal force / weight ratio to the display decimal.
 * @param ratio the force / weight ratio to convert
 * @param value the output value
 * @param decimals the output decimal offset
 */
void ConvertForceWeightRatioToDisplay(int64 ratio, int64 &value, int64 &decimals)
{
	ConvertWeightRatioToDisplay(_units_force[_settings_game.locale.units_force], ratio, value, decimals);
}

/**
 * Convert the given display value to the internal power / weight ratio.
 * @param in the display value
 * @return the converted power / weight ratio.
 */
uint ConvertDisplayToPowerWeightRatio(double in)
{
	return ConvertDisplayToWeightRatio(_units_power[_settings_game.locale.units_power], in);
}

/**
 * Convert the given display value to the internal force / weight ratio.
 * @param in the display value
 * @return the converted force / weight ratio.
 */
uint ConvertDisplayToForceWeightRatio(double in)
{
	return ConvertDisplayToWeightRatio(_units_force[_settings_game.locale.units_force], in);
}

uint ConvertCargoQuantityToDisplayQuantity(CargoID cargo, uint quantity)
{
	switch (CargoSpec::Get(cargo)->units_volume) {
		case STR_TONS:
			return _units_weight[_settings_game.locale.units_weight].c.ToDisplay(quantity);

		case STR_LITERS:
			return _units_volume[_settings_game.locale.units_volume].c.ToDisplay(quantity);

		default:
			break;
	}
	return quantity;
}

uint ConvertDisplayQuantityToCargoQuantity(CargoID cargo, uint quantity)
{
	switch (CargoSpec::Get(cargo)->units_volume) {
		case STR_TONS:
			return _units_weight[_settings_game.locale.units_weight].c.FromDisplay(quantity);

		case STR_LITERS:
			return _units_volume[_settings_game.locale.units_volume].c.FromDisplay(quantity);

		default:
			break;
	}
	return quantity;
}

/**
 * Parse most format codes within a string and write the result to a buffer.
 * @param buff    The buffer to write the final string to.
 * @param str_arg The original string with format codes.
 * @param args    Pointer to extra arguments used by various string codes.
 * @param last    Pointer to just past the end of the buff array.
 * @param dry_run True when the argt array is not yet initialized.
 */
static char *FormatString(char *buff, const char *str_arg, StringParameters &args, const char *last, uint case_index, bool game_script, bool dry_run)
{
	size_t orig_offset = args.GetOffset();

	/* When there is no array with types there is no need to do a dry run. */
	if (!dry_run) {
		if (UsingNewGRFTextStack()) {
			/* Values from the NewGRF text stack are only copied to the normal
			 * argv array at the time they are encountered. That means that if
			 * another string command references a value later in the string it
			 * would fail. We solve that by running FormatString twice. The first
			 * pass makes sure the argv array is correctly filled and the second
			 * pass can reference later values without problems. */
			struct TextRefStack *backup = CreateTextRefStackBackup();
			FormatString(buff, str_arg, args, last, case_index, game_script, true);
			RestoreTextRefStackBackup(backup);
		} else {
			FormatString(buff, str_arg, args, last, case_index, game_script, true);
		}
		/* We have to restore the original offset here to to read the correct values. */
		args.SetOffset(orig_offset);
	}
	WChar b = '\0';
	uint next_substr_case_index = 0;
	char *buf_start = buff;
	std::stack<const char *, std::vector<const char *>> str_stack;
	str_stack.push(str_arg);

	for (;;) {
		while (!str_stack.empty() && (b = Utf8Consume(&str_stack.top())) == '\0') {
			str_stack.pop();
		}
		if (str_stack.empty()) break;
		const char *&str = str_stack.top();

		if (SCC_NEWGRF_FIRST <= b && b <= SCC_NEWGRF_LAST) {
			/* We need to pass some stuff as it might be modified. */
			StringParameters remaining = args.GetRemainingParameters();
			b = RemapNewGRFStringControlCode(b, buf_start, &buff, &str, remaining, dry_run);
			if (b == 0) continue;
		}

		if (b < SCC_CONTROL_START || b > SCC_CONTROL_END) {
			if (buff + Utf8CharLen(b) < last) buff += Utf8Encode(buff, b);
			continue;
		}

		args.SetTypeOfNextParameter(b);
		switch (b) {
			case SCC_ENCODED: {
				ArrayStringParameters<20> sub_args;

				char *p;
				uint32 stringid = std::strtoul(str, &p, 16);
				if (*p != ':' && *p != '\0') {
					while (*p != '\0') p++;
					str = p;
					buff = strecat(buff, "(invalid SCC_ENCODED)", last);
					break;
				}
				if (stringid >= TAB_SIZE_GAMESCRIPT) {
					while (*p != '\0') p++;
					str = p;
					buff = strecat(buff, "(invalid StringID)", last);
					break;
				}

				int i = 0;
				while (*p != '\0' && i < 20) {
					uint64 param;
					const char *s = ++p;

					/* Find the next value */
					bool instring = false;
					bool escape = false;
					for (;; p++) {
						if (*p == '\\') {
							escape = true;
							continue;
						}
						if (*p == '"' && escape) {
							escape = false;
							continue;
						}
						escape = false;

						if (*p == '"') {
							instring = !instring;
							continue;
						}
						if (instring) {
							continue;
						}

						if (*p == ':') break;
						if (*p == '\0') break;
					}

					if (*s != '"') {
						/* Check if we want to look up another string */
						WChar l;
						size_t len = Utf8Decode(&l, s);
						bool lookup = (l == SCC_ENCODED);
						if (lookup) s += len;

						param = std::strtoull(s, &p, 16);

						if (lookup) {
							if (param >= TAB_SIZE_GAMESCRIPT) {
								while (*p != '\0') p++;
								str = p;
								buff = strecat(buff, "(invalid sub-StringID)", last);
								break;
							}
							param = MakeStringID(TEXT_TAB_GAMESCRIPT_START, param);
						}

						sub_args.SetParam(i++, param);
					} else {
						s++; // skip the leading \"
						sub_args.SetParam(i++, std::string(s, p - s - 1)); // also skip the trailing \".
					}
				}
				/* If we didn't error out, we can actually print the string. */
				if (*str != '\0') {
					str = p;
					buff = GetStringWithArgs(buff, MakeStringID(TEXT_TAB_GAMESCRIPT_START, stringid), sub_args, last, true);
				}
				break;
			}

			case SCC_NEWGRF_STRINL: {
				StringID substr = Utf8Consume(&str);
				str_stack.push(GetStringPtr(substr));
				break;
			}

			case SCC_NEWGRF_PRINT_WORD_STRING_ID: {
				StringID substr = args.GetNextParameter<StringID>();
				str_stack.push(GetStringPtr(substr));
				case_index = next_substr_case_index;
				next_substr_case_index = 0;
				break;
			}


			case SCC_GENDER_LIST: { // {G 0 Der Die Das}
				/* First read the meta data from the language file. */
				size_t offset = orig_offset + (byte)*str++;
				int gender = 0;
				if (!dry_run && args.GetTypeAtOffset(offset) != 0) {
					/* Now we need to figure out what text to resolve, i.e.
					 * what do we need to draw? So get the actual raw string
					 * first using the control code to get said string. */
					char input[4 + 1];
					char *p = input + Utf8Encode(input, args.GetTypeAtOffset(offset));
					*p = '\0';

					/* Now do the string formatting. */
					char buf[256];
					bool old_sgd = _scan_for_gender_data;
					_scan_for_gender_data = true;
					StringParameters tmp_params = args.GetRemainingParameters(offset);
					p = FormatString(buf, input, tmp_params, lastof(buf));
					_scan_for_gender_data = old_sgd;
					*p = '\0';

					/* And determine the string. */
					const char *s = buf;
					WChar c = Utf8Consume(&s);
					/* Does this string have a gender, if so, set it */
					if (c == SCC_GENDER_INDEX) gender = (byte)s[0];
				}
				str = ParseStringChoice(str, gender, &buff, last);
				break;
			}

			/* This sets up the gender for the string.
			 * We just ignore this one. It's used in {G 0 Der Die Das} to determine the case. */
			case SCC_GENDER_INDEX: // {GENDER 0}
				if (_scan_for_gender_data) {
					buff += Utf8Encode(buff, SCC_GENDER_INDEX);
					*buff++ = *str++;
				} else {
					str++;
				}
				break;

			case SCC_PLURAL_LIST: { // {P}
				int plural_form = *str++;          // contains the plural form for this string
				size_t offset = orig_offset + (byte)*str++;
				int64 v = args.GetParam(offset); // contains the number that determines plural
				str = ParseStringChoice(str, DeterminePluralForm(v, plural_form), &buff, last);
				break;
			}

			case SCC_ARG_INDEX: { // Move argument pointer
				args.SetOffset(orig_offset + (byte)*str++);
				break;
			}

			case SCC_SET_CASE: { // {SET_CASE}
				/* This is a pseudo command, it's outputted when someone does {STRING.ack}
				 * The modifier is added to all subsequent GetStringWithArgs that accept the modifier. */
				next_substr_case_index = (byte)*str++;
				break;
			}

			case SCC_SWITCH_CASE: { // {Used to implement case switching}
				/* <0x9E> <NUM CASES> <CASE1> <LEN1> <STRING1> <CASE2> <LEN2> <STRING2> <CASE3> <LEN3> <STRING3> <STRINGDEFAULT>
				 * Each LEN is printed using 2 bytes in big endian order. */
				uint num = (byte)*str++;
				while (num) {
					if ((byte)str[0] == case_index) {
						/* Found the case, adjust str pointer and continue */
						str += 3;
						break;
					}
					/* Otherwise skip to the next case */
					str += 3 + (str[1] << 8) + str[2];
					num--;
				}
				break;
			}

			case SCC_REVISION: // {REV}
				buff = strecpy(buff, _openttd_revision, last);
				break;

			case SCC_RAW_STRING_POINTER: { // {RAW_STRING}
				const char *raw_string = args.GetNextParameterString();
				/* raw_string can be(come) nullptr when the parameter is out of range and 0 is returned instead. */
				if (raw_string == nullptr) {
					buff = strecat(buff, "(invalid RAW_STRING parameter)", last);
					break;
				}
				buff = FormatString(buff, raw_string, args, last);
				break;
			}

			case SCC_STRING: {// {STRING}
				StringID string_id = args.GetNextParameter<StringID>();
				if (game_script && GetStringTab(string_id) != TEXT_TAB_GAMESCRIPT_START) break;
				/* WARNING. It's prohibited for the included string to consume any arguments.
				 * For included strings that consume argument, you should use STRING1, STRING2 etc.
				 * To debug stuff you can set argv to nullptr and it will tell you */
				StringParameters tmp_params(args, 0);
				buff = GetStringWithArgs(buff, string_id, tmp_params, last, next_substr_case_index, game_script);
				next_substr_case_index = 0;
				break;
			}

			case SCC_STRING1:
			case SCC_STRING2:
			case SCC_STRING3:
			case SCC_STRING4:
			case SCC_STRING5:
			case SCC_STRING6:
			case SCC_STRING7:
			case SCC_STRING8: { // {STRING1..8}
				/* Strings that consume arguments */
				StringID string_id = args.GetNextParameter<StringID>();
				if (game_script && GetStringTab(string_id) != TEXT_TAB_GAMESCRIPT_START) break;
				uint size = b - SCC_STRING1 + 1;
				if (game_script && size > args.GetDataLeft()) {
					buff = strecat(buff, "(too many parameters)", last);
				} else {
					StringParameters sub_args(args, size);
					buff = GetStringWithArgs(buff, string_id, sub_args, last, next_substr_case_index, game_script);
				}
				next_substr_case_index = 0;
				break;
			}

			case SCC_COMMA: // {COMMA}
				buff = FormatCommaNumber(buff, args.GetNextParameter<int64>(), last);
				break;

			case SCC_DECIMAL: {// {DECIMAL}
				int64 number = args.GetNextParameter<int64>();
				int digits = args.GetNextParameter<int>();
				buff = FormatCommaNumber(buff, number, last, digits);
				break;
			}

			case SCC_DECIMAL1: {// {DECIMAL1}
				int64 number = args.GetNextParameter<int64>();
				buff = FormatCommaNumber(buff, number, last, 1);
				break;
			}

			case SCC_NUM: // {NUM}
				buff = FormatNoCommaNumber(buff, args.GetNextParameter<int64>(), last);
				break;

			case SCC_PLUS_NUM: { // {PLUS_NUM}
				int64 num = args.GetNextParameter<int64>();
				if (num > 0) {
					buff += seprintf(buff, last, "+");
				}
				buff = FormatNoCommaNumber(buff, num, last);
				break;
			}

			case SCC_ZEROFILL_NUM: { // {ZEROFILL_NUM}
				int64 num = args.GetNextParameter<int64>();
				buff = FormatZerofillNumber(buff, num, args.GetNextParameter<int>(), last);
				break;
			}

			case SCC_HEX: // {HEX}
				buff = FormatHexNumber(buff, args.GetNextParameter<uint64>(), last);
				break;

			case SCC_BYTES: // {BYTES}
				buff = FormatBytes(buff, args.GetNextParameter<int64>(), last);
				break;

			case SCC_CARGO_TINY: { // {CARGO_TINY}
				/* Tiny description of cargotypes. Layout:
				 * param 1: cargo type
				 * param 2: cargo count */
				CargoID cargo = args.GetNextParameter<CargoID>();
				if (cargo >= CargoSpec::GetArraySize()) break;

				StringID cargo_str = CargoSpec::Get(cargo)->units_volume;
				int64 amount = 0;
				switch (cargo_str) {
					case STR_TONS:
						amount = _units_weight[_settings_game.locale.units_weight].c.ToDisplay(args.GetNextParameter<int64>());
						break;

					case STR_LITERS:
						amount = _units_volume[_settings_game.locale.units_volume].c.ToDisplay(args.GetNextParameter<int64>());
						break;

					default: {
						amount = args.GetNextParameter<int64>();
						break;
					}
				}

				buff = FormatCommaNumber(buff, amount, last);
				break;
			}

			case SCC_CARGO_SHORT: { // {CARGO_SHORT}
				/* Short description of cargotypes. Layout:
				 * param 1: cargo type
				 * param 2: cargo count */
				CargoID cargo = args.GetNextParameter<CargoID>();
				if (cargo >= CargoSpec::GetArraySize()) break;

				StringID cargo_str = CargoSpec::Get(cargo)->units_volume;
				switch (cargo_str) {
					case STR_TONS: {
						assert(_settings_game.locale.units_weight < lengthof(_units_weight));
						const auto &x = _units_weight[_settings_game.locale.units_weight];
						auto tmp_params = MakeParameters(x.c.ToDisplay(args.GetNextParameter<int64>()), x.decimal_places);
						buff = FormatString(buff, GetStringPtr(x.l), tmp_params, last);
						break;
					}

					case STR_LITERS: {
						assert(_settings_game.locale.units_volume < lengthof(_units_volume));
						const auto &x = _units_volume[_settings_game.locale.units_volume];
						auto tmp_params = MakeParameters(x.c.ToDisplay(args.GetNextParameter<int64>()), x.decimal_places);
						buff = FormatString(buff, GetStringPtr(x.l), tmp_params, last);
						break;
					}

					default: {
						StringParameters tmp_params(args, 1);
						buff = GetStringWithArgs(buff, cargo_str, tmp_params, last);
						break;
					}
				}
				break;
			}

			case SCC_CARGO_LONG: { // {CARGO_LONG}
				/* First parameter is cargo type, second parameter is cargo count */
				CargoID cargo = args.GetNextParameter<CargoID>();
				if (cargo != CT_INVALID && cargo >= CargoSpec::GetArraySize()) break;

				StringID cargo_str = (cargo == CT_INVALID) ? STR_QUANTITY_N_A : CargoSpec::Get(cargo)->quantifier;
				StringParameters tmp_args(args, 1);
				buff = GetStringWithArgs(buff, cargo_str, tmp_args, last);
				break;
			}

			case SCC_CARGO_LIST: { // {CARGO_LIST}
				CargoTypes cmask = args.GetNextParameter<CargoTypes>();
				bool first = true;

				for (const auto &cs : _sorted_cargo_specs) {
					if (!HasBit(cmask, cs->Index())) continue;

					if (buff >= last - 2) break; // ',' and ' '

					if (first) {
						first = false;
					} else {
						/* Add a comma if this is not the first item */
						*buff++ = ',';
						*buff++ = ' ';
					}

					buff = GetStringWithArgs(buff, cs->name, args, last, next_substr_case_index, game_script);
				}

				/* If first is still true then no cargo is accepted */
				if (first) buff = GetStringWithArgs(buff, STR_JUST_NOTHING, args, last, next_substr_case_index, game_script);

				*buff = '\0';
				next_substr_case_index = 0;

				/* Make sure we detect any buffer overflow */
				assert(buff < last);
				break;
			}

			case SCC_CURRENCY_SHORT: // {CURRENCY_SHORT}
				buff = FormatGenericCurrency(buff, _currency, args.GetNextParameter<int64>(), true, last);
				break;

			case SCC_CURRENCY_LONG: // {CURRENCY_LONG}
				buff = FormatGenericCurrency(buff, _currency, args.GetNextParameter<int64>(), false, last);
				break;

			case SCC_DATE_TINY: // {DATE_TINY}
				buff = FormatTinyOrISODate(buff, args.GetNextParameter<Date>(), STR_FORMAT_DATE_TINY, last);
				break;

			case SCC_DATE_SHORT: // {DATE_SHORT}
				buff = FormatMonthAndYear(buff, args.GetNextParameter<Date>(), last, next_substr_case_index);
				next_substr_case_index = 0;
				break;

			case SCC_DATE_LONG: // {DATE_LONG}
				buff = FormatYmdString(buff, args.GetNextParameter<Date>(), last, next_substr_case_index);
				next_substr_case_index = 0;
				break;

			case SCC_DATE_WALLCLOCK_LONG: { // {DATE_WALLCLOCK_LONG}
				if (_settings_time.time_in_minutes) {
					buff = FormatWallClockString(buff, args.GetNextParameter<DateTicksScaled>(), last, _settings_client.gui.date_with_time, next_substr_case_index);
				} else {
					buff = FormatYmdString(buff, ScaledDateTicksToDate(args.GetNextParameter<DateTicksScaled>()), last, next_substr_case_index);
				}
				break;
			}

			case SCC_DATE_WALLCLOCK_SHORT: { // {DATE_WALLCLOCK_SHORT}
				if (_settings_time.time_in_minutes) {
					buff = FormatWallClockString(buff, args.GetNextParameter<DateTicksScaled>(), last, _settings_client.gui.date_with_time, next_substr_case_index);
				} else {
					buff = FormatYmdString(buff, ScaledDateTicksToDate(args.GetNextParameter<DateTicksScaled>()), last, next_substr_case_index);
				}
				break;
			}

			case SCC_DATE_WALLCLOCK_TINY: { // {DATE_WALLCLOCK_TINY}
				if (_settings_time.time_in_minutes) {
					buff = FormatWallClockString(buff, args.GetNextParameter<DateTicksScaled>(), last, false, next_substr_case_index);
				} else {
					buff = FormatTinyOrISODate(buff, ScaledDateTicksToDate(args.GetNextParameter<DateTicksScaled>()), STR_FORMAT_DATE_TINY, last);
				}
				break;
			}

			case SCC_DATE_WALLCLOCK_ISO: { // {DATE_WALLCLOCK_ISO}
				if (_settings_time.time_in_minutes) {
					buff = FormatWallClockString(buff, args.GetNextParameter<DateTicksScaled>(), last, false, next_substr_case_index);
				} else {
					buff = FormatTinyOrISODate(buff, ScaledDateTicksToDate(args.GetNextParameter<DateTicksScaled>()), STR_FORMAT_DATE_ISO, last);
				}
				break;
			}

			case SCC_DATE_ISO: // {DATE_ISO}
				buff = FormatTinyOrISODate(buff, args.GetNextParameter<Date>(), STR_FORMAT_DATE_ISO, last);
				break;

			case SCC_TIME_HHMM: // {TIME_HHMM}
				buff = FormatTimeHHMMString(buff, args.GetNextParameter<uint>(), last, next_substr_case_index);
				break;

			case SCC_TT_TICKS:      // {TT_TICKS}
			case SCC_TT_TICKS_LONG: // {TT_TICKS_LONG}
				if (_settings_client.gui.timetable_in_ticks) {
					auto tmp_params = MakeParameters(args.GetNextParameter<int64>());
					buff = FormatString(buff, GetStringPtr(STR_TIMETABLE_TICKS), tmp_params, last);
				} else {
					StringID str = _settings_time.time_in_minutes ? STR_TIMETABLE_MINUTES : STR_TIMETABLE_DAYS;
					int64 ticks = args.GetNextParameter<int64>();
					int64 ratio = DATE_UNIT_SIZE;
					int64 units = ticks / ratio;
					int64 leftover = _settings_client.gui.timetable_leftover_ticks ? ticks % ratio : 0;
					auto tmp_params = MakeParameters(units);
					buff = FormatString(buff, GetStringPtr(str), tmp_params, last);
					if (b == SCC_TT_TICKS_LONG && _settings_time.time_in_minutes && units > 59) {
						int64 hours = units / 60;
						int64 minutes = units % 60;
						auto tmp_params = MakeParameters(
							(minutes != 0) ? STR_TIMETABLE_HOURS_MINUTES : STR_TIMETABLE_HOURS,
							hours,
							minutes
						);
						buff = FormatString(buff, GetStringPtr(STR_TIMETABLE_MINUTES_SUFFIX), tmp_params, last);
					}
					if (leftover != 0) {
						auto tmp_params = MakeParameters(leftover);
						buff = FormatString(buff, GetStringPtr(STR_TIMETABLE_LEFTOVER_TICKS), tmp_params, last);
					}
				}
				break;

			case SCC_FORCE: { // {FORCE}
				assert(_settings_game.locale.units_force < lengthof(_units_force));
				const auto &x = _units_force[_settings_game.locale.units_force];
				auto tmp_params = MakeParameters(x.c.ToDisplay(args.GetNextParameter<int64>()), x.decimal_places);
				buff = FormatString(buff, GetStringPtr(x.s), tmp_params, last);
				break;
			}

			case SCC_HEIGHT: { // {HEIGHT}
				assert(_settings_game.locale.units_height < lengthof(_units_height));
				const auto &x = _units_height[_settings_game.locale.units_height];
				auto tmp_params = MakeParameters(x.c.ToDisplay(args.GetNextParameter<int64>()), x.decimal_places);
				buff = FormatString(buff, GetStringPtr(x.s), tmp_params, last);
				break;
			}

			case SCC_POWER: { // {POWER}
				assert(_settings_game.locale.units_power < lengthof(_units_power));
				const auto &x = _units_power[_settings_game.locale.units_power];
				auto tmp_params = MakeParameters(x.c.ToDisplay(args.GetNextParameter<int64>()), x.decimal_places);
				buff = FormatString(buff, GetStringPtr(x.s), tmp_params, last);
				break;
			}

			case SCC_POWER_TO_WEIGHT: { // {POWER_TO_WEIGHT}
				auto setting = _settings_game.locale.units_power * 3u + _settings_game.locale.units_weight;
				assert(setting < lengthof(_units_power_to_weight));
				const auto &x = _units_power_to_weight[setting];
				auto tmp_params = MakeParameters(x.c.ToDisplay(args.GetNextParameter<int64>()), x.decimal_places);
				buff = FormatString(buff, GetStringPtr(x.s), tmp_params, last);
				break;
			}

			case SCC_VELOCITY: { // {VELOCITY}
				int64 arg = args.GetNextParameter<int64>();
				// Unpack vehicle type from packed argument to get desired units.
				VehicleType vt = static_cast<VehicleType>(GB(arg, 56, 8));
				byte units = GetVelocityUnits(vt);
				assert(units < lengthof(_units_velocity));
				const auto &x = _units_velocity[units];
				auto tmp_params = MakeParameters(ConvertKmhishSpeedToDisplaySpeed(GB(arg, 0, 56), vt), x.decimal_places);
				buff = FormatString(buff, GetStringPtr(x.s), tmp_params, last);
				break;
			}

			case SCC_VOLUME_SHORT: { // {VOLUME_SHORT}
				assert(_settings_game.locale.units_volume < lengthof(_units_volume));
				const auto &x = _units_volume[_settings_game.locale.units_volume];
				auto tmp_params = MakeParameters(x.c.ToDisplay(args.GetNextParameter<int64>()), x.decimal_places);
				buff = FormatString(buff, GetStringPtr(x.s), tmp_params, last);
				break;
			}

			case SCC_VOLUME_LONG: { // {VOLUME_LONG}
				assert(_settings_game.locale.units_volume < lengthof(_units_volume));
				const auto &x = _units_volume[_settings_game.locale.units_volume];
				auto tmp_params = MakeParameters(x.c.ToDisplay(args.GetNextParameter<int64>()), x.decimal_places);
				buff = FormatString(buff, GetStringPtr(x.l), tmp_params, last);
				break;
			}

			case SCC_WEIGHT_SHORT: { // {WEIGHT_SHORT}
				assert(_settings_game.locale.units_weight < lengthof(_units_weight));
				const auto &x = _units_weight[_settings_game.locale.units_weight];
				auto tmp_params = MakeParameters(x.c.ToDisplay(args.GetNextParameter<int64>()), x.decimal_places);
				buff = FormatString(buff, GetStringPtr(x.s), tmp_params, last);
				break;
			}

			case SCC_WEIGHT_LONG: { // {WEIGHT_LONG}
				assert(_settings_game.locale.units_weight < lengthof(_units_weight));
				const auto &x = _units_weight[_settings_game.locale.units_weight];
				auto tmp_params = MakeParameters(x.c.ToDisplay(args.GetNextParameter<int64>()), x.decimal_places);
				buff = FormatString(buff, GetStringPtr(x.l), tmp_params, last);
				break;
			}

			case SCC_POWER_WEIGHT_RATIO: { // {POWER_WEIGHT_RATIO}
				assert(_settings_game.locale.units_power < lengthof(_units_power));
				assert(_settings_game.locale.units_weight < lengthof(_units_weight));

				buff = FormatUnitWeightRatio(buff, last, _units_power[_settings_game.locale.units_power], args.GetNextParameter<int64>());
				break;
			}

			case SCC_FORCE_WEIGHT_RATIO: { // {FORCE_WEIGHT_RATIO}
				assert(_settings_game.locale.units_force < lengthof(_units_force));
				assert(_settings_game.locale.units_weight < lengthof(_units_weight));

				buff = FormatUnitWeightRatio(buff, last, _units_force[_settings_game.locale.units_force], args.GetNextParameter<int64>());
				break;
			}

			case SCC_COMPANY_NAME: { // {COMPANY}
				const Company *c = Company::GetIfValid(args.GetNextParameter<CompanyID>());
				if (c == nullptr) break;

				if (!c->name.empty()) {
					auto tmp_params = MakeParameters(c->name.c_str());
					buff = GetStringWithArgs(buff, STR_JUST_RAW_STRING, tmp_params, last);
				} else {
					auto tmp_params = MakeParameters(c->name_2);
					buff = GetStringWithArgs(buff, c->name_1, tmp_params, last);
				}
				break;
			}

			case SCC_COMPANY_NUM: { // {COMPANY_NUM}
				CompanyID company = args.GetNextParameter<CompanyID>();

				/* Nothing is added for AI or inactive companies */
				if (Company::IsValidHumanID(company)) {
					auto tmp_params = MakeParameters(company + 1);
					buff = GetStringWithArgs(buff, STR_FORMAT_COMPANY_NUM, tmp_params, last);
				}
				break;
			}

			case SCC_DEPOT_NAME: { // {DEPOT}
				VehicleType vt = args.GetNextParameter<VehicleType>();
				if (vt == VEH_AIRCRAFT) {
					StringParameters tmp_params = StringParameters(args, 1);
					buff = GetStringWithArgs(buff, STR_FORMAT_DEPOT_NAME_AIRCRAFT, tmp_params, last);
					break;
				}

				const Depot *d = Depot::Get(args.GetNextParameter<DepotID>());
				if (!d->name.empty()) {
					auto tmp_params = MakeParameters(d->name.c_str());
					buff = GetStringWithArgs(buff, STR_JUST_RAW_STRING, tmp_params, last);
				} else {
					auto tmp_params = MakeParameters(d->town->index, d->town_cn + 1);
					buff = GetStringWithArgs(buff, STR_FORMAT_DEPOT_NAME_TRAIN + 2 * vt + (d->town_cn == 0 ? 0 : 1), tmp_params, last);
				}
				break;
			}

			case SCC_ENGINE_NAME: { // {ENGINE}
				int64 arg = args.GetNextParameter<int64>();
				const Engine *e = Engine::GetIfValid(static_cast<EngineID>(arg));
				if (e == nullptr) break;

				if (!e->name.empty() && e->IsEnabled()) {
					auto tmp_params = MakeParameters(e->name.c_str());
					buff = GetStringWithArgs(buff, STR_JUST_RAW_STRING, tmp_params, last);

					break;
				}

				if (HasBit(e->info.callback_mask, CBM_VEHICLE_NAME)) {
					uint16 callback = GetVehicleCallback(CBID_VEHICLE_NAME, static_cast<uint32>(arg >> 32), 0, e->index, nullptr);
					/* Not calling ErrorUnknownCallbackResult due to being inside string processing. */
					if (callback != CALLBACK_FAILED && callback < 0x400) {
						const GRFFile *grffile = e->GetGRF();
						assert(grffile != nullptr);

						StartTextRefStackUsage(grffile, 6);
						ArrayStringParameters<6> tmp_params;
						buff = GetStringWithArgs(buff, GetGRFStringID(grffile->grfid, 0xD000 + callback), tmp_params, last);
						StopTextRefStackUsage();

						break;
					}
				}

				auto tmp_params = MakeParameters();
				buff = GetStringWithArgs(buff, e->info.string_id, tmp_params, last);
				break;
			}

			case SCC_GROUP_NAME: { // {GROUP}
				uint32 id = args.GetNextParameter<uint32>();
				bool recurse = _settings_client.gui.show_group_hierarchy_name && (id & GROUP_NAME_HIERARCHY);
				id &= ~GROUP_NAME_HIERARCHY;
				const Group *group = Group::GetIfValid(id);
				if (group == nullptr) break;

				auto handle_group = y_combinator([&](auto handle_group, const Group *g) -> void {
					if (recurse && g->parent != INVALID_GROUP) {
						handle_group(Group::Get(g->parent));
						auto tmp_params = MakeParameters();
						buff = GetStringWithArgs(buff, STR_HIERARCHY_SEPARATOR, tmp_params, last);
					}
					if (!g->name.empty()) {
						auto tmp_params = MakeParameters(g->name.c_str());
						buff = GetStringWithArgs(buff, STR_JUST_RAW_STRING, tmp_params, last);
					} else {
						auto tmp_params = MakeParameters(g->index);

						buff = GetStringWithArgs(buff, STR_FORMAT_GROUP_NAME, tmp_params, last);
					}
				});
				handle_group(group);
				break;
			}

			case SCC_INDUSTRY_NAME: { // {INDUSTRY}
				const Industry *i = Industry::GetIfValid(args.GetNextParameter<IndustryID>());
				if (i == nullptr) break;

				static bool use_cache = true;
				if (use_cache) { // Use cached version if first call
					AutoRestoreBackup cache_backup(use_cache, false);
					buff = strecpy(buff, i->GetCachedName().c_str(), last);
				} else if (_scan_for_gender_data) {
					/* Gender is defined by the industry type.
					 * STR_FORMAT_INDUSTRY_NAME may have the town first, so it would result in the gender of the town name */
					auto tmp_params = MakeParameters();
					buff = FormatString(buff, GetStringPtr(GetIndustrySpec(i->type)->name), tmp_params, last, next_substr_case_index);
				} else {
					/* First print the town name and the industry type name. */
					auto tmp_params = MakeParameters(i->town->index, GetIndustrySpec(i->type)->name);

					buff = FormatString(buff, GetStringPtr(STR_FORMAT_INDUSTRY_NAME), tmp_params, last, next_substr_case_index);
				}
				next_substr_case_index = 0;
				break;
			}

			case SCC_PRESIDENT_NAME: { // {PRESIDENT_NAME}
				const Company *c = Company::GetIfValid(args.GetNextParameter<CompanyID>());
				if (c == nullptr) break;

				if (!c->president_name.empty()) {
					auto tmp_params = MakeParameters(c->president_name.c_str());
					buff = GetStringWithArgs(buff, STR_JUST_RAW_STRING, tmp_params, last);
				} else {
					auto tmp_params = MakeParameters(c->president_name_2);
					buff = GetStringWithArgs(buff, c->president_name_1, tmp_params, last);
				}
				break;
			}

			case SCC_STATION_NAME: { // {STATION}
				StationID sid = args.GetNextParameter<StationID>();
				const Station *st = Station::GetIfValid(sid);

				if (st == nullptr) {
					/* The station doesn't exist anymore. The only place where we might
					 * be "drawing" an invalid station is in the case of cargo that is
					 * in transit. */
					auto tmp_params = MakeParameters();
					buff = GetStringWithArgs(buff, STR_UNKNOWN_STATION, tmp_params, last);
					break;
				}

				static bool use_cache = true;
				if (use_cache) { // Use cached version if first call
					AutoRestoreBackup cache_backup(use_cache, false);
					buff = strecpy(buff, st->GetCachedName(), last);
				} else if (!st->name.empty()) {
					auto tmp_params = MakeParameters(st->name.c_str());
					buff = GetStringWithArgs(buff, STR_JUST_RAW_STRING, tmp_params, last);
				} else {
					StringID string_id = st->string_id;
					if (st->indtype != IT_INVALID) {
						/* Special case where the industry provides the name for the station */
						const IndustrySpec *indsp = GetIndustrySpec(st->indtype);

						/* Industry GRFs can change which might remove the station name and
						 * thus cause very strange things. Here we check for that before we
						 * actually set the station name. */
						if (indsp->station_name != STR_NULL && indsp->station_name != STR_UNDEFINED) {
							string_id = indsp->station_name;
						}
					}
					if (st->extra_name_index != UINT16_MAX && st->extra_name_index < _extra_station_names_used) {
						string_id = _extra_station_names[st->extra_name_index].str;
					}

					auto tmp_params = MakeParameters(STR_TOWN_NAME, st->town->index, st->index);
					buff = GetStringWithArgs(buff, string_id, tmp_params, last);
				}
				break;
			}

			case SCC_TOWN_NAME: { // {TOWN}
				const Town *t = Town::GetIfValid(args.GetNextParameter<TownID>());
				if (t == nullptr) break;

				static bool use_cache = true;
				if (use_cache) { // Use cached version if first call
					AutoRestoreBackup cache_backup(use_cache, false);
					buff = strecpy(buff, t->GetCachedName(), last);
				} else if (!t->name.empty()) {
					auto tmp_params = MakeParameters(t->name.c_str());
					buff = GetStringWithArgs(buff, STR_JUST_RAW_STRING, tmp_params, last);
				} else {
					buff = GetTownName(buff, t, last);
				}
				break;
			}

			case SCC_VIEWPORT_TOWN_LABEL1:
			case SCC_VIEWPORT_TOWN_LABEL2: { // {VIEWPORT_TOWN_LABEL1..2}
				int32 t = args.GetNextParameter<int32>();
				uint64 data = args.GetNextParameter<uint64>();

				bool tiny = (b == SCC_VIEWPORT_TOWN_LABEL2);
				StringID string_id = STR_VIEWPORT_TOWN_COLOUR;
				if (!tiny) string_id += GB(data, 40, 2);
				auto tmp_params = MakeParameters(t, GB(data, 32, 8), GB(data, 0, 32));
				buff = GetStringWithArgs(buff, string_id, tmp_params, last);
				break;
			}

			case SCC_WAYPOINT_NAME: { // {WAYPOINT}
				Waypoint *wp = Waypoint::GetIfValid(args.GetNextParameter<StationID>());
				if (wp == nullptr) break;

				if (!wp->name.empty()) {
					auto tmp_params = MakeParameters(wp->name.c_str());
					buff = GetStringWithArgs(buff, STR_JUST_RAW_STRING, tmp_params, last);
				} else {
					auto tmp_params = MakeParameters(wp->town->index, wp->town_cn + 1);
					StringID string_id = ((wp->string_id == STR_SV_STNAME_BUOY) ? STR_FORMAT_BUOY_NAME : STR_FORMAT_WAYPOINT_NAME);
					if (wp->town_cn != 0) string_id++;
					buff = GetStringWithArgs(buff, string_id, tmp_params, last);
				}
				break;
			}

			case SCC_VEHICLE_NAME: { // {VEHICLE}
				uint32 id = args.GetNextParameter<uint32>();
				uint8 vehicle_names = _settings_client.gui.vehicle_names;
				if (id & VEHICLE_NAME_NO_GROUP) {
					id &= ~VEHICLE_NAME_NO_GROUP;
					/* Change format from long to traditional */
					if (vehicle_names == 2) vehicle_names = 0;
				}

				const Vehicle *v = Vehicle::GetIfValid(id);
				if (v == nullptr) break;

				if (!v->name.empty()) {
					auto tmp_params = MakeParameters(v->name.c_str());
					buff = GetStringWithArgs(buff, STR_JUST_RAW_STRING, tmp_params, last);
				} else if (v->group_id != DEFAULT_GROUP && vehicle_names != 0 && v->type < VEH_COMPANY_END) {
					/* The vehicle has no name, but is member of a group, so print group name */
					uint32 group_name = v->group_id;
					if (_settings_client.gui.show_vehicle_group_hierarchy_name) group_name |= GROUP_NAME_HIERARCHY;
					if (vehicle_names == 1) {
						auto tmp_params = MakeParameters(group_name, v->unitnumber);
						buff = GetStringWithArgs(buff, STR_FORMAT_GROUP_VEHICLE_NAME, tmp_params, last);
					} else {
						auto tmp_params = MakeParameters(group_name, STR_TRADITIONAL_TRAIN_NAME + v->type, v->unitnumber);
						buff = GetStringWithArgs(buff, STR_FORMAT_GROUP_VEHICLE_NAME_LONG, tmp_params, last);
					}
				} else {
					auto tmp_params = MakeParameters(v->unitnumber);

					StringID string_id;
					if (v->type < VEH_COMPANY_END) {
						string_id = ((vehicle_names == 1) ? STR_SV_TRAIN_NAME : STR_TRADITIONAL_TRAIN_NAME) + v->type;
					} else {
						string_id = STR_INVALID_VEHICLE;
					}

					buff = GetStringWithArgs(buff, string_id, tmp_params, last);
				}
				break;
			}

			case SCC_SIGN_NAME: { // {SIGN}
				const Sign *si = Sign::GetIfValid(args.GetNextParameter<SignID>());
				if (si == nullptr) break;

				if (!si->name.empty()) {
					auto tmp_params = MakeParameters(si->name);
					buff = GetStringWithArgs(buff, STR_JUST_RAW_STRING, tmp_params, last);
				} else {
					auto tmp_params = MakeParameters();
					buff = GetStringWithArgs(buff, STR_DEFAULT_SIGN_NAME, tmp_params, last);
				}
				break;
			}

			case SCC_TR_SLOT_NAME: { // {TRSLOT}
				const TraceRestrictSlot *slot = TraceRestrictSlot::GetIfValid(args.GetNextParameter<uint32>());
				if (slot == nullptr) break;
				auto tmp_params = MakeParameters(slot->name.c_str());
				buff = GetStringWithArgs(buff, STR_JUST_RAW_STRING, tmp_params, last);
				break;
			}

			case SCC_TR_COUNTER_NAME: { // {TRCOUNTER}
				const TraceRestrictCounter *ctr = TraceRestrictCounter::GetIfValid(args.GetNextParameter<uint32>());
				if (ctr == nullptr) break;
				auto tmp_params = MakeParameters(ctr->name.c_str());
				buff = GetStringWithArgs(buff, STR_JUST_RAW_STRING, tmp_params, last);
				break;
			}

			case SCC_STATION_FEATURES: { // {STATIONFEATURES}
				buff = StationGetSpecialString(buff, args.GetNextParameter<StationFacility>(), last);
				break;
			}

			case SCC_COLOUR: {// {COLOUR}
				int64 tc = args.GetNextParameter<Colours>();
				if (tc >= 0 && tc < TC_END) {
					buff += Utf8Encode(buff, SCC_BLUE + tc);
				}
				break;
			}

			case SCC_CONSUME_ARG:
				// do nothing
				break;

			default:
				if (buff + Utf8CharLen(b) < last) buff += Utf8Encode(buff, b);
				break;
		}
	}
	*buff = '\0';
	return buff;
}


static char *StationGetSpecialString(char *buff, StationFacility x, const char *last)
{
	if ((x & FACIL_TRAIN)      && (buff + Utf8CharLen(SCC_TRAIN) < last)) buff += Utf8Encode(buff, SCC_TRAIN);
	if ((x & FACIL_TRUCK_STOP) && (buff + Utf8CharLen(SCC_LORRY) < last)) buff += Utf8Encode(buff, SCC_LORRY);
	if ((x & FACIL_BUS_STOP)   && (buff + Utf8CharLen(SCC_BUS)   < last)) buff += Utf8Encode(buff, SCC_BUS);
	if ((x & FACIL_DOCK)       && (buff + Utf8CharLen(SCC_SHIP)  < last)) buff += Utf8Encode(buff, SCC_SHIP);
	if ((x & FACIL_AIRPORT)    && (buff + Utf8CharLen(SCC_PLANE) < last)) buff += Utf8Encode(buff, SCC_PLANE);
	*buff = '\0';
	return buff;
}

static char *GetSpecialTownNameString(char *buff, int ind, uint32 seed, const char *last)
{
	return GenerateTownNameString(buff, last, ind, seed);
}

static const char * const _silly_company_names[] = {
	"Bloggs Brothers",
	"Tiny Transport Ltd.",
	"Express Travel",
	"Comfy-Coach & Co.",
	"Crush & Bump Ltd.",
	"Broken & Late Ltd.",
	"Sam Speedy & Son",
	"Supersonic Travel",
	"Mike's Motors",
	"Lightning International",
	"Pannik & Loozit Ltd.",
	"Inter-City Transport",
	"Getout & Pushit Ltd."
};

static const char * const _surname_list[] = {
	"Adams",
	"Allan",
	"Baker",
	"Bigwig",
	"Black",
	"Bloggs",
	"Brown",
	"Campbell",
	"Gordon",
	"Hamilton",
	"Hawthorn",
	"Higgins",
	"Green",
	"Gribble",
	"Jones",
	"McAlpine",
	"MacDonald",
	"McIntosh",
	"Muir",
	"Murphy",
	"Nelson",
	"O'Donnell",
	"Parker",
	"Phillips",
	"Pilkington",
	"Quigley",
	"Sharkey",
	"Thomson",
	"Watkins"
};

static const char * const _silly_surname_list[] = {
	"Grumpy",
	"Dozy",
	"Speedy",
	"Nosey",
	"Dribble",
	"Mushroom",
	"Cabbage",
	"Sniffle",
	"Fishy",
	"Swindle",
	"Sneaky",
	"Nutkins"
};

static const char _initial_name_letters[] = {
	'A', 'B', 'C', 'D', 'E', 'F', 'G', 'H', 'I', 'J',
	'K', 'L', 'M', 'N', 'P', 'R', 'S', 'T', 'W',
};

static char *GenAndCoName(char *buff, uint32 arg, const char *last)
{
	const char * const *base;
	uint num;

	if (_settings_game.game_creation.landscape == LT_TOYLAND) {
		base = _silly_surname_list;
		num  = lengthof(_silly_surname_list);
	} else {
		base = _surname_list;
		num  = lengthof(_surname_list);
	}

	buff = strecpy(buff, base[num * GB(arg, 16, 8) >> 8], last);
	buff = strecpy(buff, " & Co.", last);

	return buff;
}

static char *GenPresidentName(char *buff, uint32 x, const char *last)
{
	char initial[] = "?. ";
	const char * const *base;
	uint num;
	uint i;

	initial[0] = _initial_name_letters[sizeof(_initial_name_letters) * GB(x, 0, 8) >> 8];
	buff = strecpy(buff, initial, last);

	i = (sizeof(_initial_name_letters) + 35) * GB(x, 8, 8) >> 8;
	if (i < sizeof(_initial_name_letters)) {
		initial[0] = _initial_name_letters[i];
		buff = strecpy(buff, initial, last);
	}

	if (_settings_game.game_creation.landscape == LT_TOYLAND) {
		base = _silly_surname_list;
		num  = lengthof(_silly_surname_list);
	} else {
		base = _surname_list;
		num  = lengthof(_surname_list);
	}

	buff = strecpy(buff, base[num * GB(x, 16, 8) >> 8], last);

	return buff;
}

static char *GetSpecialNameString(char *buff, int ind, StringParameters &args, const char *last)
{
	switch (ind) {
		case 1: // not used
			return strecpy(buff, _silly_company_names[std::min<uint>(args.GetNextParameter<uint32>() & 0xFFFF, lengthof(_silly_company_names) - 1)], last);

		case 2: // used for Foobar & Co company names
			return GenAndCoName(buff, args.GetNextParameter<uint32>(), last);

		case 3: // President name
			return GenPresidentName(buff, args.GetNextParameter<uint32>(), last);
	}

	/* town name? */
	if (IsInsideMM(ind - 6, 0, SPECSTR_TOWNNAME_LAST - SPECSTR_TOWNNAME_START + 1)) {
		buff = GetSpecialTownNameString(buff, ind - 6, args.GetNextParameter<uint32>(), last);
		return strecpy(buff, " Transport", last);
	}

	NOT_REACHED();
}

/**
 * Check whether the header is a valid header for OpenTTD.
 * @return true iff the header is deemed valid.
 */
bool LanguagePackHeader::IsValid() const
{
	return this->ident        == TO_LE32(LanguagePackHeader::IDENT) &&
	       this->version      == TO_LE32(LANGUAGE_PACK_VERSION) &&
	       this->plural_form  <  LANGUAGE_MAX_PLURAL &&
	       this->text_dir     <= 1 &&
	       this->newgrflangid < MAX_LANG &&
	       this->num_genders  < MAX_NUM_GENDERS &&
	       this->num_cases    < MAX_NUM_CASES &&
	       StrValid(this->name,                           lastof(this->name)) &&
	       StrValid(this->own_name,                       lastof(this->own_name)) &&
	       StrValid(this->isocode,                        lastof(this->isocode)) &&
	       StrValid(this->digit_group_separator,          lastof(this->digit_group_separator)) &&
	       StrValid(this->digit_group_separator_currency, lastof(this->digit_group_separator_currency)) &&
	       StrValid(this->digit_decimal_separator,        lastof(this->digit_decimal_separator));
}

/**
 * Check whether a translation is sufficiently finished to offer it to the public.
 */
bool LanguagePackHeader::IsReasonablyFinished() const
{
	/* "Less than 25% missing" is "sufficiently finished". */
	return 4 * this->missing < LANGUAGE_TOTAL_STRINGS;
}

/**
 * Read a particular language.
 * @param lang The metadata about the language.
 * @return Whether the loading went okay or not.
 */
bool ReadLanguagePack(const LanguageMetadata *lang)
{
	/* Current language pack */
	size_t len = 0;
	std::unique_ptr<LanguagePack, LanguagePackDeleter> lang_pack(reinterpret_cast<LanguagePack *>(ReadFileToMem(lang->file, len, 1U << 20).release()));
	if (!lang_pack) return false;

	/* End of read data (+ terminating zero added in ReadFileToMem()) */
	const char *end = (char *)lang_pack.get() + len + 1;

	/* We need at least one byte of lang_pack->data */
	if (end <= lang_pack->data || !lang_pack->IsValid()) {
		return false;
	}

#if TTD_ENDIAN == TTD_BIG_ENDIAN
	for (uint i = 0; i < TEXT_TAB_END; i++) {
		lang_pack->offsets[i] = ReadLE16Aligned(&lang_pack->offsets[i]);
	}
#endif /* TTD_ENDIAN == TTD_BIG_ENDIAN */

	std::array<uint, TEXT_TAB_END> tab_start, tab_num;

	uint count = 0;
	for (uint i = 0; i < TEXT_TAB_END; i++) {
		uint16 num = lang_pack->offsets[i];
		if (num > TAB_SIZE) return false;

		tab_start[i] = count;
		tab_num[i] = num;
		count += num;
	}

	/* Allocate offsets */
	std::vector<char *> offs(count);

	/* Fill offsets */
	char *s = lang_pack->data;
	len = (byte)*s++;
	for (uint i = 0; i < count; i++) {
		if (s + len >= end) return false;

		if (len >= 0xC0) {
			len = ((len & 0x3F) << 8) + (byte)*s++;
			if (s + len >= end) return false;
		}
		offs[i] = s;
		s += len;
		len = (byte)*s;
		*s++ = '\0'; // zero terminate the string
	}

	_langpack.langpack = std::move(lang_pack);
	_langpack.offsets = std::move(offs);
	_langpack.langtab_num = tab_num;
	_langpack.langtab_start = tab_start;

	_current_language = lang;
	const TextDirection old_text_dir = _current_text_dir;
	_current_text_dir = (TextDirection)_current_language->text_dir;
	const char *c_file = strrchr(_current_language->file, PATHSEPCHAR) + 1;
	_config_language_file = c_file;
	SetCurrentGrfLangID(_current_language->newgrflangid);

#ifdef _WIN32
	extern void Win32SetCurrentLocaleName(std::string iso_code);
	Win32SetCurrentLocaleName(_current_language->isocode);
#endif

#ifdef WITH_COCOA
	extern void MacOSSetCurrentLocaleName(const char *iso_code);
	MacOSSetCurrentLocaleName(_current_language->isocode);
#endif

#ifdef WITH_ICU_I18N
	/* Create a collator instance for our current locale. */
	UErrorCode status = U_ZERO_ERROR;
	_current_collator.reset(icu::Collator::createInstance(icu::Locale(_current_language->isocode), status));
	/* Sort number substrings by their numerical value. */
	if (_current_collator) _current_collator->setAttribute(UCOL_NUMERIC_COLLATION, UCOL_ON, status);
	/* Avoid using the collator if it is not correctly set. */
	if (U_FAILURE(status)) {
		_current_collator.reset();
	}
#endif /* WITH_ICU_I18N */

	/* Some lists need to be sorted again after a language change. */
	ReconsiderGameScriptLanguage();
	InitializeSortedCargoSpecs();
	SortIndustryTypes();
	BuildIndustriesLegend();
	BuildContentTypeStringList();
	InvalidateWindowClassesData(WC_BUILD_VEHICLE);      // Build vehicle window.
	InvalidateWindowClassesData(WC_BUILD_VIRTUAL_TRAIN);// Build template trains window.
	InvalidateWindowClassesData(WC_TRAINS_LIST);        // Train group window.
	InvalidateWindowClassesData(WC_TRACE_RESTRICT_SLOTS);// Trace restrict slots window.
	InvalidateWindowClassesData(WC_ROADVEH_LIST);       // Road vehicle group window.
	InvalidateWindowClassesData(WC_SHIPS_LIST);         // Ship group window.
	InvalidateWindowClassesData(WC_AIRCRAFT_LIST);      // Aircraft group window.
	InvalidateWindowClassesData(WC_INDUSTRY_DIRECTORY); // Industry directory window.
	InvalidateWindowClassesData(WC_STATION_LIST);       // Station list window.

	if (old_text_dir != _current_text_dir) {
		InvalidateTemplateReplacementImages();
	}

	return true;
}

/* Win32 implementation in win32.cpp.
 * OS X implementation in os/macosx/macos.mm. */
#if !(defined(_WIN32) || defined(__APPLE__))
/**
 * Determine the current charset based on the environment
 * First check some default values, after this one we passed ourselves
 * and if none exist return the value for $LANG
 * @param param environment variable to check conditionally if default ones are not
 *        set. Pass nullptr if you don't want additional checks.
 * @return return string containing current charset, or nullptr if not-determinable
 */
const char *GetCurrentLocale(const char *param)
{
	const char *env;

	env = std::getenv("LANGUAGE");
	if (env != nullptr) return env;

	env = std::getenv("LC_ALL");
	if (env != nullptr) return env;

	if (param != nullptr) {
		env = std::getenv(param);
		if (env != nullptr) return env;
	}

	return std::getenv("LANG");
}
#else
const char *GetCurrentLocale(const char *param);
#endif /* !(defined(_WIN32) || defined(__APPLE__)) */

<<<<<<< HEAD
bool StringIDSorter(const StringID &a, const StringID &b)
{
	char stra[DRAW_STRING_BUFFER];
	char strb[DRAW_STRING_BUFFER];
	char *lasta = GetString(stra, a, lastof(stra));
	char *lastb = GetString(strb, b, lastof(strb));

	return StrNaturalCompare({ stra, (size_t)(lasta - stra) }, { strb, (size_t)(lastb - strb) }) < 0;
}

=======
>>>>>>> ab535c0a
/**
 * Get the language with the given NewGRF language ID.
 * @param newgrflangid NewGRF languages ID to check.
 * @return The language's metadata, or nullptr if it is not known.
 */
const LanguageMetadata *GetLanguage(byte newgrflangid)
{
	for (const LanguageMetadata &lang : _languages) {
		if (newgrflangid == lang.newgrflangid) return &lang;
	}

	return nullptr;
}

/**
 * Reads the language file header and checks compatibility.
 * @param file the file to read
 * @param hdr  the place to write the header information to
 * @return true if and only if the language file is of a compatible version
 */
static bool GetLanguageFileHeader(const char *file, LanguagePackHeader *hdr)
{
	FILE *f = fopen(file, "rb");
	if (f == nullptr) return false;

	size_t read = fread(hdr, sizeof(*hdr), 1, f);
	fclose(f);

	bool ret = read == 1 && hdr->IsValid();

	/* Convert endianness for the windows language ID */
	if (ret) {
		hdr->missing = FROM_LE16(hdr->missing);
		hdr->winlangid = FROM_LE16(hdr->winlangid);
	}
	return ret;
}

/**
 * Gets a list of languages from the given directory.
 * @param path  the base directory to search in
 */
static void GetLanguageList(const char *path)
{
	DIR *dir = ttd_opendir(path);
	if (dir != nullptr) {
		struct dirent *dirent;
		while ((dirent = readdir(dir)) != nullptr) {
			std::string d_name = FS2OTTD(dirent->d_name);
			const char *extension = strrchr(d_name.c_str(), '.');

			/* Not a language file */
			if (extension == nullptr || strcmp(extension, ".lng") != 0) continue;

			LanguageMetadata lmd;
			seprintf(lmd.file, lastof(lmd.file), "%s%s", path, d_name.c_str());

			/* Check whether the file is of the correct version */
			if (!GetLanguageFileHeader(lmd.file, &lmd)) {
				DEBUG(misc, 3, "%s is not a valid language file", lmd.file);
			} else if (GetLanguage(lmd.newgrflangid) != nullptr) {
				DEBUG(misc, 3, "%s's language ID is already known", lmd.file);
			} else {
				_languages.push_back(lmd);
			}
		}
		closedir(dir);
	}
}

/**
 * Make a list of the available language packs. Put the data in
 * #_languages list.
 */
void InitializeLanguagePacks()
{
	for (Searchpath sp : _valid_searchpaths) {
		std::string path = FioGetDirectory(sp, LANG_DIR);
		GetLanguageList(path.c_str());
	}
	if (_languages.empty()) usererror("No available language packs (invalid versions?)");

	/* Acquire the locale of the current system */
	const char *lang = GetCurrentLocale("LC_MESSAGES");
	if (lang == nullptr) lang = "en_GB";

	const LanguageMetadata *chosen_language   = nullptr; ///< Matching the language in the configuration file or the current locale
	const LanguageMetadata *language_fallback = nullptr; ///< Using pt_PT for pt_BR locale when pt_BR is not available
	const LanguageMetadata *en_GB_fallback    = _languages.data(); ///< Fallback when no locale-matching language has been found

	/* Find a proper language. */
	for (const LanguageMetadata &lng : _languages) {
		/* We are trying to find a default language. The priority is by
		 * configuration file, local environment and last, if nothing found,
		 * English. */
		const char *lang_file = strrchr(lng.file, PATHSEPCHAR) + 1;
		if (_config_language_file == lang_file) {
			chosen_language = &lng;
			break;
		}

		if (strcmp (lng.isocode, "en_GB") == 0) en_GB_fallback    = &lng;

		/* Only auto-pick finished translations */
		if (!lng.IsReasonablyFinished()) continue;

		if (strncmp(lng.isocode, lang, 5) == 0) chosen_language   = &lng;
		if (strncmp(lng.isocode, lang, 2) == 0) language_fallback = &lng;
	}

	/* We haven't found the language in the config nor the one in the locale.
	 * Now we set it to one of the fallback languages */
	if (chosen_language == nullptr) {
		chosen_language = (language_fallback != nullptr) ? language_fallback : en_GB_fallback;
	}

	if (!ReadLanguagePack(chosen_language)) usererror("Can't read language pack '%s'", chosen_language->file);
}

/**
 * Get the ISO language code of the currently loaded language.
 * @return the ISO code.
 */
const char *GetCurrentLanguageIsoCode()
{
	return _langpack.langpack->isocode;
}

/**
 * Check whether there are glyphs missing in the current language.
 * @return If glyphs are missing, return \c true, else return \c false.
 */
bool MissingGlyphSearcher::FindMissingGlyphs()
{
	InitFontCache(this->Monospace());
	const Sprite *question_mark[FS_END];

	for (FontSize size = this->Monospace() ? FS_MONO : FS_BEGIN; size < (this->Monospace() ? FS_END : FS_MONO); size++) {
		question_mark[size] = GetGlyph(size, '?');
	}

	this->Reset();
	for (auto text = this->NextString(); text.has_value(); text = this->NextString()) {
		auto src = text->cbegin();

		FontSize size = this->DefaultSize();
		while (src != text->cend()) {
			WChar c = Utf8Consume(src);

			if (c >= SCC_FIRST_FONT && c <= SCC_LAST_FONT) {
				size = (FontSize)(c - SCC_FIRST_FONT);
			} else if (!IsInsideMM(c, SCC_SPRITE_START, SCC_SPRITE_END) && IsPrintable(c) && !IsTextDirectionChar(c) && c != '?' && GetGlyph(size, c) == question_mark[size]) {
				/* The character is printable, but not in the normal font. This is the case we were testing for. */
				std::string size_name;

				switch (size) {
					case FS_NORMAL: size_name = "medium"; break;
					case FS_SMALL: size_name = "small"; break;
					case FS_LARGE: size_name = "large"; break;
					case FS_MONO: size_name = "mono"; break;
					default: NOT_REACHED();
				}

				DEBUG(fontcache, 0, "Font is missing glyphs to display char 0x%X in %s font size", c, size_name.c_str());
				return true;
			}
		}
	}
	return false;
}

/** Helper for searching through the language pack. */
class LanguagePackGlyphSearcher : public MissingGlyphSearcher {
	uint i; ///< Iterator for the primary language tables.
	uint j; ///< Iterator for the secondary language tables.

	void Reset() override
	{
		this->i = 0;
		this->j = 0;
	}

	FontSize DefaultSize() override
	{
		return FS_NORMAL;
	}

	std::optional<std::string_view> NextString() override
	{
		if (this->i >= TEXT_TAB_END) return std::nullopt;

		const char *ret = _langpack.offsets[_langpack.langtab_start[this->i] + this->j];

		this->j++;
		while (this->i < TEXT_TAB_END && this->j >= _langpack.langtab_num[this->i]) {
			this->i++;
			this->j = 0;
		}

		return ret;
	}

	bool Monospace() override
	{
		return false;
	}

	void SetFontNames([[maybe_unused]] FontCacheSettings *settings, [[maybe_unused]] const char *font_name, [[maybe_unused]] const void *os_data) override
	{
#if defined(WITH_FREETYPE) || defined(_WIN32) || defined(WITH_COCOA)
		settings->small.font = font_name;
		settings->medium.font = font_name;
		settings->large.font = font_name;

		settings->small.os_handle = os_data;
		settings->medium.os_handle = os_data;
		settings->large.os_handle = os_data;
#endif
	}
};

/**
 * Check whether the currently loaded language pack
 * uses characters that the currently loaded font
 * does not support. If this is the case an error
 * message will be shown in English. The error
 * message will not be localized because that would
 * mean it might use characters that are not in the
 * font, which is the whole reason this check has
 * been added.
 * @param base_font Whether to look at the base font as well.
 * @param searcher  The methods to use to search for strings to check.
 *                  If nullptr the loaded language pack searcher is used.
 */
void CheckForMissingGlyphs(bool base_font, MissingGlyphSearcher *searcher)
{
	static LanguagePackGlyphSearcher pack_searcher;
	if (searcher == nullptr) searcher = &pack_searcher;
	bool bad_font = !base_font || searcher->FindMissingGlyphs();
#if defined(WITH_FREETYPE) || defined(_WIN32) || defined(WITH_COCOA)
	if (bad_font) {
		/* We found an unprintable character... lets try whether we can find
		 * a fallback font that can print the characters in the current language. */
		bool any_font_configured = !_fcsettings.medium.font.empty();
		FontCacheSettings backup = _fcsettings;

		_fcsettings.mono.os_handle = nullptr;
		_fcsettings.medium.os_handle = nullptr;

		bad_font = !SetFallbackFont(&_fcsettings, _langpack.langpack->isocode, _langpack.langpack->winlangid, searcher);

		_fcsettings = backup;

		if (!bad_font && any_font_configured) {
			/* If the user configured a bad font, and we found a better one,
			 * show that we loaded the better font instead of the configured one.
			 * The colour 'character' might change in the
			 * future, so for safety we just Utf8 Encode it into the string,
			 * which takes exactly three characters, so it replaces the "XXX"
			 * with the colour marker. */
			static std::string err_str("XXXThe current font is missing some of the characters used in the texts for this language. Using system fallback font instead.");
			Utf8Encode(err_str.data(), SCC_YELLOW);
			SetDParamStr(0, err_str);
			ShowErrorMessage(STR_JUST_RAW_STRING, INVALID_STRING_ID, WL_WARNING);
		}

		if (bad_font && base_font) {
			/* Our fallback font does miss characters too, so keep the
			 * user chosen font as that is more likely to be any good than
			 * the wild guess we made */
			InitFontCache(searcher->Monospace());
		}
	}
#endif

	if (bad_font) {
		/* All attempts have failed. Display an error. As we do not want the string to be translated by
		 * the translators, we 'force' it into the binary and 'load' it via a BindCString. To do this
		 * properly we have to set the colour of the string, otherwise we end up with a lot of artifacts.
		 * The colour 'character' might change in the future, so for safety we just Utf8 Encode it into
		 * the string, which takes exactly three characters, so it replaces the "XXX" with the colour marker. */
		static std::string err_str("XXXThe current font is missing some of the characters used in the texts for this language. Read the readme to see how to solve this.");
		Utf8Encode(err_str.data(), SCC_YELLOW);
		SetDParamStr(0, err_str);
		ShowErrorMessage(STR_JUST_RAW_STRING, INVALID_STRING_ID, WL_WARNING);

		/* Reset the font width */
		LoadStringWidthTable(searcher->Monospace());
		ReInitAllWindows(false);
		return;
	}

	/* Update the font with cache */
	LoadStringWidthTable(searcher->Monospace());
	ReInitAllWindows(false);

#if !(defined(WITH_ICU_I18N) && defined(WITH_HARFBUZZ)) && !defined(WITH_UNISCRIBE) && !defined(WITH_COCOA)
	/*
	 * For right-to-left languages we need the ICU library. If
	 * we do not have support for that library we warn the user
	 * about it with a message. As we do not want the string to
	 * be translated by the translators, we 'force' it into the
	 * binary and 'load' it via a BindCString. To do this
	 * properly we have to set the colour of the string,
	 * otherwise we end up with a lot of artifacts. The colour
	 * 'character' might change in the future, so for safety
	 * we just Utf8 Encode it into the string, which takes
	 * exactly three characters, so it replaces the "XXX" with
	 * the colour marker.
	 */
	if (_current_text_dir != TD_LTR) {
		static std::string err_str("XXXThis version of OpenTTD does not support right-to-left languages. Recompile with ICU + Harfbuzz enabled.");
		Utf8Encode(err_str.data(), SCC_YELLOW);
		SetDParamStr(0, err_str);
		ShowErrorMessage(STR_JUST_RAW_STRING, INVALID_STRING_ID, WL_ERROR);
	}
#endif /* !(WITH_ICU_I18N && WITH_HARFBUZZ) && !WITH_UNISCRIBE && !WITH_COCOA */
}<|MERGE_RESOLUTION|>--- conflicted
+++ resolved
@@ -2341,19 +2341,6 @@
 const char *GetCurrentLocale(const char *param);
 #endif /* !(defined(_WIN32) || defined(__APPLE__)) */
 
-<<<<<<< HEAD
-bool StringIDSorter(const StringID &a, const StringID &b)
-{
-	char stra[DRAW_STRING_BUFFER];
-	char strb[DRAW_STRING_BUFFER];
-	char *lasta = GetString(stra, a, lastof(stra));
-	char *lastb = GetString(strb, b, lastof(strb));
-
-	return StrNaturalCompare({ stra, (size_t)(lasta - stra) }, { strb, (size_t)(lastb - strb) }) < 0;
-}
-
-=======
->>>>>>> ab535c0a
 /**
  * Get the language with the given NewGRF language ID.
  * @param newgrflangid NewGRF languages ID to check.
