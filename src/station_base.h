--- conflicted
+++ resolved
@@ -788,18 +788,15 @@
 	uint distance;
 	Industry *industry;
 
-	bool operator== (const IndustryListEntry &other) const { return this->distance == other.distance && this->industry == other.industry; };
+	bool operator==(const IndustryListEntry &other) const { return this->distance == other.distance && this->industry == other.industry; }
+	bool operator!=(const IndustryListEntry &other) const { return !(*this == other); }
 };
 
 struct IndustryCompare {
 	bool operator() (const IndustryListEntry &lhs, const IndustryListEntry &rhs) const;
 };
 
-<<<<<<< HEAD
-typedef btree::btree_set<Industry *, IndustryCompare> IndustryList;
-=======
-typedef std::set<IndustryListEntry, IndustryCompare> IndustryList;
->>>>>>> 0d8fbf64
+typedef btree::btree_set<IndustryListEntry, IndustryCompare> IndustryList;
 
 /** Station data structure */
 struct Station FINAL : SpecializedStation<Station, false> {
