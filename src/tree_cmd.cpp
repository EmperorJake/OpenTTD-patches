/* $Id$ */

/*
 * This file is part of OpenTTD.
 * OpenTTD is free software; you can redistribute it and/or modify it under the terms of the GNU General Public License as published by the Free Software Foundation, version 2.
 * OpenTTD is distributed in the hope that it will be useful, but WITHOUT ANY WARRANTY; without even the implied warranty of MERCHANTABILITY or FITNESS FOR A PARTICULAR PURPOSE.
 * See the GNU General Public License for more details. You should have received a copy of the GNU General Public License along with OpenTTD. If not, see <http://www.gnu.org/licenses/>.
 */

/** @file tree_cmd.cpp Handling of tree tiles. */

#include "stdafx.h"
#include "clear_map.h"
#include "landscape.h"
#include "tree_map.h"
#include "viewport_func.h"
#include "command_func.h"
#include "town.h"
#include "genworld.h"
#include "clear_func.h"
#include "company_func.h"
#include "sound_func.h"
#include "water.h"
#include "company_base.h"
#include "core/random_func.hpp"
#include "newgrf_generic.h"

#include "table/strings.h"
#include "table/tree_land.h"
#include "table/clear_land.h"

#include "safeguards.h"

/**
 * List of tree placer algorithm.
 *
 * This enumeration defines all possible tree placer algorithm in the game.
 */
enum TreePlacer {
	TP_NONE,     ///< No tree placer algorithm
	TP_ORIGINAL, ///< The original algorithm
	TP_IMPROVED, ///< A 'improved' algorithm
};

/** Where to place trees while in-game? */
enum ExtraTreePlacement {
	ETP_NONE,       ///< Place trees on no tiles
	ETP_RAINFOREST, ///< Place trees only on rainforest tiles
	ETP_ALL,        ///< Place trees on all tiles
};

/** Determines when to consider building more trees. */
byte _trees_tick_ctr;

static const uint16 DEFAULT_TREE_STEPS = 1000;             ///< Default number of attempts for placing trees.
static const uint16 DEFAULT_RAINFOREST_TREE_STEPS = 15000; ///< Default number of attempts for placing extra trees at rainforest in tropic.
static const uint16 EDITOR_TREE_DIV = 5;                   ///< Game editor tree generation divisor factor.

/**
 * Tests if a tile can be converted to MP_TREES
 * This is true for clear ground without farms or rocks.
 *
 * @param tile the tile of interest
 * @param allow_desert Allow planting trees on CLEAR_DESERT?
 * @return true if trees can be built.
 */
static bool CanPlantTreesOnTile(TileIndex tile, bool allow_desert)
{
	switch (GetTileType(tile)) {
		case MP_WATER:
			return !IsBridgeAbove(tile) && IsCoast(tile) && !IsSlopeWithOneCornerRaised(GetTileSlope(tile));

		case MP_CLEAR:
			return !IsBridgeAbove(tile) && !IsClearGround(tile, CLEAR_FIELDS) && GetRawClearGround(tile) != CLEAR_ROCKS &&
			       (allow_desert || !IsClearGround(tile, CLEAR_DESERT));

		default: return false;
	}
}

/**
 * Creates a tree tile
 * Ground type and density is preserved.
 *
 * @pre the tile must be suitable for trees.
 *
 * @param tile where to plant the trees.
 * @param treetype The type of the tree
 * @param count the number of trees (minus 1)
 * @param growth the growth status
 */
static void PlantTreesOnTile(TileIndex tile, TreeType treetype, uint count, uint growth)
{
	assert(treetype != TREE_INVALID);
	assert_tile(CanPlantTreesOnTile(tile, true), tile);

	TreeGround ground;
	uint density = 3;

	switch (GetTileType(tile)) {
		case MP_WATER:
			ground = TREE_GROUND_SHORE;
			break;

		case MP_CLEAR:
			switch (GetClearGround(tile)) {
				case CLEAR_GRASS:  ground = TREE_GROUND_GRASS;       break;
				case CLEAR_ROUGH:  ground = TREE_GROUND_ROUGH;       break;
				case CLEAR_SNOW:   ground = GetRawClearGround(tile) == CLEAR_ROUGH ? TREE_GROUND_ROUGH_SNOW : TREE_GROUND_SNOW_DESERT; break;
				default:           ground = TREE_GROUND_SNOW_DESERT; break;
			}
			if (GetClearGround(tile) != CLEAR_ROUGH) density = GetClearDensity(tile);
			break;

		default: NOT_REACHED();
	}

	MakeTree(tile, treetype, count, growth, ground, density);
}

/**
 * Previous value of _settings_game.construction.trees_around_snow_line_range
 * used to calculate _arctic_tree_occurance
 */
static uint8 _previous_trees_around_snow_line_range = 255;

/**
 * Array of probabilities for artic trees to appear,
 * by normalised distance from snow line
 */
static uint8 _arctic_tree_occurance[24];

/** Recalculate _arctic_tree_occurance */
static void RecalculateArcticTreeOccuranceArray()
{
	/*
	 * Approximate: 256 * exp(-3 * distance / range)
	 * By using:
	 * 256 * ((1 + (-3 * distance / range) / 6) ** 6)
	 * ((256 - (128 * distance / range)) ** 6) >> (5 * 8);
	 */
	uint8 range = _settings_game.construction.trees_around_snow_line_range;
	_previous_trees_around_snow_line_range = range;
	_arctic_tree_occurance[0] = 255;
	uint i = 1;
	for (; i < lengthof(_arctic_tree_occurance); i++) {
		if (range == 0) break;
		uint x = 256 - ((128 * i) / range);
		uint32 output = x;
		output *= x;
		output *= x;
		output *= x;
		output >>= 16;
		output *= x;
		output *= x;
		output >>= 24;
		if (output == 0) break;
		_arctic_tree_occurance[i] = output;
	}
	for (; i < lengthof(_arctic_tree_occurance); i++) {
		_arctic_tree_occurance[i] = 0;
	}
}

/**
 * Get a random TreeType for the given tile based on a given seed
 *
 * This function returns a random TreeType which can be placed on the given tile.
 * The seed for randomness must be less than 256, use #GB on the value of Random()
 * to get such a value.
 *
 * @param tile The tile to get a random TreeType from
 * @param seed The seed for randomness, must be less than 256
 * @return The random tree type
 */
static TreeType GetRandomTreeType(TileIndex tile, uint seed)
{
	switch (_settings_game.game_creation.landscape) {
		case LT_TEMPERATE:
			return (TreeType)(seed * TREE_COUNT_TEMPERATE / 256 + TREE_TEMPERATE);

		case LT_ARCTIC: {
			if (!_settings_game.construction.trees_around_snow_line_enabled) {
				return (TreeType)(seed * TREE_COUNT_SUB_ARCTIC / 256 + TREE_SUB_ARCTIC);
			}

			uint8 range = _settings_game.construction.trees_around_snow_line_range;
			if (range != _previous_trees_around_snow_line_range) RecalculateArcticTreeOccuranceArray();

			int z = GetTileZ(tile);
			int height_above_snow_line = z - _settings_game.game_creation.snow_line_height;
			uint normalised_distance = (height_above_snow_line < 0) ? -height_above_snow_line : height_above_snow_line + 1;
			bool arctic_tree = false;
			if (normalised_distance < lengthof(_arctic_tree_occurance)) {
				uint adjusted_seed = (seed ^ tile) & 0xFF;
				arctic_tree = adjusted_seed < _arctic_tree_occurance[normalised_distance];
			}
			if (height_above_snow_line < 0) {
				/* Below snow level mixed forest. */
				return (arctic_tree) ? (TreeType)(seed * TREE_COUNT_SUB_ARCTIC / 256 + TREE_SUB_ARCTIC) : (TreeType)(seed * TREE_COUNT_TEMPERATE / 256 + TREE_TEMPERATE);
			} else {
				/* Above is Arctic trees and thinning out. */
				return (arctic_tree) ? (TreeType)(seed * TREE_COUNT_SUB_ARCTIC / 256 + TREE_SUB_ARCTIC) : TREE_INVALID;
			}
		}
		case LT_TROPIC:
			switch (GetTropicZone(tile)) {
				case TROPICZONE_NORMAL:  return (TreeType)(seed * TREE_COUNT_SUB_TROPICAL / 256 + TREE_SUB_TROPICAL);
				case TROPICZONE_DESERT:  return (TreeType)((seed > 12) ? TREE_INVALID : TREE_CACTUS);
				default:                 return (TreeType)(seed * TREE_COUNT_RAINFOREST / 256 + TREE_RAINFOREST);
			}

		default:
			return (TreeType)(seed * TREE_COUNT_TOYLAND / 256 + TREE_TOYLAND);
	}
}

/**
 * Make a random tree tile of the given tile
 *
 * Create a new tree-tile for the given tile. The second parameter is used for
 * randomness like type and number of trees.
 *
 * @param tile The tile to make a tree-tile from
 * @param r The randomness value from a Random() value
 */
static void PlaceTree(TileIndex tile, uint32 r)
{
	TreeType tree = GetRandomTreeType(tile, GB(r, 24, 8));

	if (tree != TREE_INVALID) {
		PlantTreesOnTile(tile, tree, GB(r, 22, 2), min(GB(r, 16, 3), 6));

		/* Rerandomize ground, if neither snow nor shore */
		TreeGround ground = GetTreeGround(tile);
		if (ground != TREE_GROUND_SNOW_DESERT && ground != TREE_GROUND_ROUGH_SNOW && ground != TREE_GROUND_SHORE) {
			SetTreeGroundDensity(tile, (TreeGround)GB(r, 28, 1), 3);
		}

		/* Set the counter to a random start value */
		SetTreeCounter(tile, (TreeGround)GB(r, 24, 4));
	}
}

/**
 * Creates a number of tree groups.
 * The number of trees in each group depends on how many trees are actually placed around the given tile.
 *
 * @param num_groups Number of tree groups to place.
 */
static void PlaceTreeGroups(uint num_groups)
{
	do {
		TileIndex center_tile = RandomTile();

		for (uint i = 0; i < DEFAULT_TREE_STEPS; i++) {
			uint32 r = Random();
			int x = GB(r, 0, 5) - 16;
			int y = GB(r, 8, 5) - 16;
			uint dist = abs(x) + abs(y);
			TileIndex cur_tile = TileAddWrap(center_tile, x, y);

			IncreaseGeneratingWorldProgress(GWP_TREE);

			if (cur_tile != INVALID_TILE && dist <= 13 && CanPlantTreesOnTile(cur_tile, true)) {
				PlaceTree(cur_tile, r);
			}
		}

	} while (--num_groups);
}

/**
 * Place a tree at the same height as an existing tree.
 *
 * Add a new tree around the given tile which is at the same
 * height or at some offset (2 units) of it.
 *
 * @param tile The base tile to add a new tree somewhere around
 * @param height The height (like the one from the tile)
 */
static void PlaceTreeAtSameHeight(TileIndex tile, int height)
{
	for (uint i = 0; i < DEFAULT_TREE_STEPS; i++) {
		uint32 r = Random();
		int x = GB(r, 0, 5) - 16;
		int y = GB(r, 8, 5) - 16;
		TileIndex cur_tile = TileAddWrap(tile, x, y);
		if (cur_tile == INVALID_TILE) continue;

		/* Keep in range of the existing tree */
		if (abs(x) + abs(y) > 16) continue;

		/* Clear tile, no farm-tiles or rocks */
		if (!CanPlantTreesOnTile(cur_tile, true)) continue;

		/* Not too much height difference */
		if (Delta(GetTileZ(cur_tile), height) > 2) continue;

		/* Place one tree and quit */
		PlaceTree(cur_tile, r);
		break;
	}
}

/**
 * Place some trees randomly
 *
 * This function just place some trees randomly on the map.
 */
void PlaceTreesRandomly()
{
	int i, j, ht;

	i = ScaleByMapSize(DEFAULT_TREE_STEPS);
	if (_game_mode == GM_EDITOR) i /= EDITOR_TREE_DIV;
	do {
		uint32 r = Random();
		TileIndex tile = RandomTileSeed(r);

		IncreaseGeneratingWorldProgress(GWP_TREE);

		if (CanPlantTreesOnTile(tile, true)) {
			PlaceTree(tile, r);
			if (_settings_game.game_creation.tree_placer != TP_IMPROVED) continue;

			/* Place a number of trees based on the tile height.
			 *  This gives a cool effect of multiple trees close together.
			 *  It is almost real life ;) */
			ht = GetTileZ(tile);
			/* The higher we get, the more trees we plant */
			j = GetTileZ(tile) * 2;
			/* Above snowline more trees! */
			if (_settings_game.game_creation.landscape == LT_ARCTIC && ht > GetSnowLine()) j *= 3;
			while (j--) {
				PlaceTreeAtSameHeight(tile, ht);
			}
		}
	} while (--i);

	/* place extra trees at rainforest area */
	if (_settings_game.game_creation.landscape == LT_TROPIC) {
		i = ScaleByMapSize(DEFAULT_RAINFOREST_TREE_STEPS);
		if (_game_mode == GM_EDITOR) i /= EDITOR_TREE_DIV;

		do {
			uint32 r = Random();
			TileIndex tile = RandomTileSeed(r);

			IncreaseGeneratingWorldProgress(GWP_TREE);

			if (GetTropicZone(tile) == TROPICZONE_RAINFOREST && CanPlantTreesOnTile(tile, false)) {
				PlaceTree(tile, r);
			}
		} while (--i);
	}
}

/**
 * Remove all trees
 *
 * This function remove all trees on the map.
 */
void RemoveAllTrees()
{
	if (_game_mode != GM_EDITOR) return;

	for(uint i = 0; i < MapSizeX(); i++) {
		for(uint j = 0; j < MapSizeY(); j++) {
			TileIndex tile = TileXY(i, j);
			if(GetTileType(tile) == MP_TREES) {
				DoCommandP(tile, 0, 0, CMD_LANDSCAPE_CLEAR | CMD_MSG(STR_ERROR_CAN_T_CLEAR_THIS_AREA), CcPlaySound_EXPLOSION);
			}
		}
	}
}


/**
 * Place new trees.
 *
 * This function takes care of the selected tree placer algorithm and
 * place randomly the trees for a new game.
 */
void GenerateTrees()
{
	uint i, total;

	if (_settings_game.game_creation.tree_placer == TP_NONE) return;

	switch (_settings_game.game_creation.tree_placer) {
		case TP_ORIGINAL: i = _settings_game.game_creation.landscape == LT_ARCTIC ? 15 : 6; break;
		case TP_IMPROVED: i = _settings_game.game_creation.landscape == LT_ARCTIC ?  4 : 2; break;
		default: NOT_REACHED();
	}

	total = ScaleByMapSize(DEFAULT_TREE_STEPS);
	if (_settings_game.game_creation.landscape == LT_TROPIC) total += ScaleByMapSize(DEFAULT_RAINFOREST_TREE_STEPS);
	total *= i;
	uint num_groups = (_settings_game.game_creation.landscape != LT_TOYLAND) ? ScaleByMapSize(GB(Random(), 0, 5) + 25) : 0;
	total += num_groups * DEFAULT_TREE_STEPS;
	SetGeneratingWorldProgress(GWP_TREE, total);

	if (num_groups != 0) PlaceTreeGroups(num_groups);

	for (; i != 0; i--) {
		PlaceTreesRandomly();
	}
}

/**
 * Plant a tree.
 * @param tile end tile of area-drag
 * @param flags type of operation
 * @param p1 tree type, TREE_INVALID means random.
 * @param p2 start tile of area-drag of tree plantation
 * @param text unused
 * @return the cost of this operation or an error
 */
CommandCost CmdPlantTree(TileIndex tile, DoCommandFlag flags, uint32 p1, uint32 p2, const char *text)
{
	StringID msg = INVALID_STRING_ID;
	CommandCost cost(EXPENSES_OTHER);
	const byte tree_to_plant = GB(p1, 0, 8); // We cannot use Extract as min and max are climate specific.

	if (p2 >= MapSize()) return CMD_ERROR;
	/* Check the tree type within the current climate */
	if (tree_to_plant != TREE_INVALID && !IsInsideBS(tree_to_plant, _tree_base_by_landscape[_settings_game.game_creation.landscape], _tree_count_by_landscape[_settings_game.game_creation.landscape])) return CMD_ERROR;

	Company *c = (_game_mode != GM_EDITOR) ? Company::GetIfValid(_current_company) : nullptr;
	int limit = (c == nullptr ? INT32_MAX : GB(c->tree_limit, 16, 16));

	TileArea ta(tile, p2);
	TILE_AREA_LOOP(tile, ta) {
		switch (GetTileType(tile)) {
			case MP_TREES:
				/* no more space for trees? */
				if (_game_mode != GM_EDITOR && GetTreeCount(tile) == 4) {
					msg = STR_ERROR_TREE_ALREADY_HERE;
					continue;
				}

				/* Test tree limit. */
				if (--limit < 1) {
					msg = STR_ERROR_TREE_PLANT_LIMIT_REACHED;
					break;
				}

				if (flags & DC_EXEC) {
					AddTreeCount(tile, 1);
<<<<<<< HEAD
					MarkTileDirtyByTile(tile, ZOOM_LVL_DRAW_MAP);
					if (c != NULL) c->tree_limit -= 1 << 16;
=======
					MarkTileDirtyByTile(tile);
					if (c != nullptr) c->tree_limit -= 1 << 16;
>>>>>>> 7c8e7c6b
				}
				/* 2x as expensive to add more trees to an existing tile */
				cost.AddCost(_price[PR_BUILD_TREES] * 2);
				break;

			case MP_WATER:
				if (!IsCoast(tile) || IsSlopeWithOneCornerRaised(GetTileSlope(tile))) {
					msg = STR_ERROR_CAN_T_BUILD_ON_WATER;
					continue;
				}
				FALLTHROUGH;

			case MP_CLEAR: {
				if (IsBridgeAbove(tile)) {
					msg = STR_ERROR_SITE_UNSUITABLE;
					continue;
				}

				TreeType treetype = (TreeType)tree_to_plant;
				/* Be a bit picky about which trees go where. */
				if (_settings_game.game_creation.landscape == LT_TROPIC && treetype != TREE_INVALID && (
						/* No cacti outside the desert */
						(treetype == TREE_CACTUS && GetTropicZone(tile) != TROPICZONE_DESERT) ||
						/* No rain forest trees outside the rain forest, except in the editor mode where it makes those tiles rain forest tile */
						(IsInsideMM(treetype, TREE_RAINFOREST, TREE_CACTUS) && GetTropicZone(tile) != TROPICZONE_RAINFOREST && _game_mode != GM_EDITOR) ||
						/* And no subtropical trees in the desert/rain forest */
						(IsInsideMM(treetype, TREE_SUB_TROPICAL, TREE_TOYLAND) && GetTropicZone(tile) != TROPICZONE_NORMAL))) {
					msg = STR_ERROR_TREE_WRONG_TERRAIN_FOR_TREE_TYPE;
					continue;
				}

				/* Test tree limit. */
				if (--limit < 1) {
					msg = STR_ERROR_TREE_PLANT_LIMIT_REACHED;
					break;
				}

				if (IsTileType(tile, MP_CLEAR)) {
					/* Remove fields or rocks. Note that the ground will get barrened */
					switch (GetRawClearGround(tile)) {
						case CLEAR_FIELDS:
						case CLEAR_ROCKS: {
							CommandCost ret = DoCommand(tile, 0, 0, flags, CMD_LANDSCAPE_CLEAR);
							if (ret.Failed()) return ret;
							cost.AddCost(ret);
							break;
						}

						default: break;
					}
				}

				if (_game_mode != GM_EDITOR && Company::IsValidID(_current_company)) {
					Town *t = ClosestTownFromTile(tile, _settings_game.economy.dist_local_authority);
					if (t != nullptr) ChangeTownRating(t, RATING_TREE_UP_STEP, RATING_TREE_MAXIMUM, flags);
				}

				if (flags & DC_EXEC) {
					if (treetype == TREE_INVALID) {
						treetype = GetRandomTreeType(tile, GB(Random(), 24, 8));
						if (treetype == TREE_INVALID) {
							if (_settings_game.construction.trees_around_snow_line_enabled && _settings_game.game_creation.landscape == LT_ARCTIC) {
								if (GetTileZ(tile) <= (int)_settings_game.game_creation.snow_line_height) {
									treetype = (TreeType)(GB(Random(), 24, 8) * TREE_COUNT_TEMPERATE / 256 + TREE_TEMPERATE);
								} else {
									treetype = (TreeType)(GB(Random(), 24, 8) * TREE_COUNT_SUB_ARCTIC / 256 + TREE_SUB_ARCTIC);
								}
							} else {
								treetype = TREE_CACTUS;
							}
						}
					}

					/* Plant full grown trees in scenario editor */
					PlantTreesOnTile(tile, treetype, 0, _game_mode == GM_EDITOR ? 3 : 0);
<<<<<<< HEAD
					MarkTileDirtyByTile(tile, ZOOM_LVL_DRAW_MAP);
					if (c != NULL) c->tree_limit -= 1 << 16;
=======
					MarkTileDirtyByTile(tile);
					if (c != nullptr) c->tree_limit -= 1 << 16;
>>>>>>> 7c8e7c6b

					/* When planting rainforest-trees, set tropiczone to rainforest in editor. */
					if (_game_mode == GM_EDITOR && IsInsideMM(treetype, TREE_RAINFOREST, TREE_CACTUS)) {
						SetTropicZone(tile, TROPICZONE_RAINFOREST);
					}
				}
				cost.AddCost(_price[PR_BUILD_TREES]);
				break;
			}

			default:
				msg = STR_ERROR_SITE_UNSUITABLE;
				break;
		}

		/* Tree limit used up? No need to check more. */
		if (limit < 0) break;
	}

	if (cost.GetCost() == 0) {
		return_cmd_error(msg);
	} else {
		return cost;
	}
}

struct TreeListEnt : PalSpriteID {
	byte x, y;
};

static void DrawTile_Trees(TileInfo *ti)
{
	switch (GetTreeGround(ti->tile)) {
		case TREE_GROUND_SHORE: DrawShoreTile(ti->tileh); break;
		case TREE_GROUND_GRASS: DrawClearLandTile(ti, GetTreeDensity(ti->tile)); break;
		case TREE_GROUND_ROUGH: DrawHillyLandTile(ti); break;
		default: DrawGroundSprite(_clear_land_sprites_snow_desert[GetTreeDensity(ti->tile)] + SlopeToSpriteOffset(ti->tileh), PAL_NONE); break;
	}

	/* Do not draw trees when the invisible trees setting is set */
	if (IsInvisibilitySet(TO_TREES)) return;

	uint tmp = CountBits(ti->tile + ti->x + ti->y);
	uint index = GB(tmp, 0, 2) + (GetTreeType(ti->tile) << 2);

	/* different tree styles above one of the grounds */
	if ((GetTreeGround(ti->tile) == TREE_GROUND_SNOW_DESERT || GetTreeGround(ti->tile) == TREE_GROUND_ROUGH_SNOW) &&
			GetTreeDensity(ti->tile) >= 2 &&
			IsInsideMM(index, TREE_SUB_ARCTIC << 2, TREE_RAINFOREST << 2)) {
		index += 164 - (TREE_SUB_ARCTIC << 2);
	}

	assert(index < lengthof(_tree_layout_sprite));

	const PalSpriteID *s = _tree_layout_sprite[index];
	const TreePos *d = _tree_layout_xy[GB(tmp, 2, 2)];

	/* combine trees into one sprite object */
	StartSpriteCombine();

	TreeListEnt te[4];

	/* put the trees to draw in a list */
	uint trees = GetTreeCount(ti->tile);

	for (uint i = 0; i < trees; i++) {
		SpriteID sprite = s[0].sprite + (i == trees - 1 ? GetTreeGrowth(ti->tile) : 3);
		PaletteID pal = s[0].pal;

		te[i].sprite = sprite;
		te[i].pal    = pal;
		te[i].x = d->x;
		te[i].y = d->y;
		s++;
		d++;
	}

	/* draw them in a sorted way */
	int z = ti->z + GetSlopeMaxPixelZ(ti->tileh) / 2;

	for (; trees > 0; trees--) {
		uint min = te[0].x + te[0].y;
		uint mi = 0;

		for (uint i = 1; i < trees; i++) {
			if ((uint)(te[i].x + te[i].y) < min) {
				min = te[i].x + te[i].y;
				mi = i;
			}
		}

		AddSortableSpriteToDraw(te[mi].sprite, te[mi].pal, ti->x + te[mi].x, ti->y + te[mi].y, 16 - te[mi].x, 16 - te[mi].y, 0x30, z, IsTransparencySet(TO_TREES), -te[mi].x, -te[mi].y);

		/* replace the removed one with the last one */
		te[mi] = te[trees - 1];
	}

	EndSpriteCombine();
}


static int GetSlopePixelZ_Trees(TileIndex tile, uint x, uint y)
{
	int z;
	Slope tileh = GetTilePixelSlope(tile, &z);

	return z + GetPartialPixelZ(x & 0xF, y & 0xF, tileh);
}

static Foundation GetFoundation_Trees(TileIndex tile, Slope tileh)
{
	return FOUNDATION_NONE;
}

static CommandCost ClearTile_Trees(TileIndex tile, DoCommandFlag flags)
{
	uint num;

	if (Company::IsValidID(_current_company)) {
		Town *t = ClosestTownFromTile(tile, _settings_game.economy.dist_local_authority);
		if (t != nullptr) ChangeTownRating(t, RATING_TREE_DOWN_STEP, RATING_TREE_MINIMUM, flags);
	}

	num = GetTreeCount(tile);
	if (IsInsideMM(GetTreeType(tile), TREE_RAINFOREST, TREE_CACTUS)) num *= 4;

	if (flags & DC_EXEC) DoClearSquare(tile);

	return CommandCost(EXPENSES_CONSTRUCTION, num * _price[PR_CLEAR_TREES]);
}

static void GetTileDesc_Trees(TileIndex tile, TileDesc *td)
{
	TreeType tt = GetTreeType(tile);

	if (IsInsideMM(tt, TREE_RAINFOREST, TREE_CACTUS)) {
		td->str = STR_LAI_TREE_NAME_RAINFOREST;
	} else {
		td->str = tt == TREE_CACTUS ? STR_LAI_TREE_NAME_CACTUS_PLANTS : STR_LAI_TREE_NAME_TREES;
	}

	td->owner[0] = GetTileOwner(tile);
}

static void TileLoopTreesDesert(TileIndex tile)
{
	switch (GetTropicZone(tile)) {
		case TROPICZONE_DESERT:
			if (GetTreeGround(tile) != TREE_GROUND_SNOW_DESERT) {
				SetTreeGroundDensity(tile, TREE_GROUND_SNOW_DESERT, 3);
				MarkTileDirtyByTile(tile, ZOOM_LVL_DRAW_MAP);
			}
			break;

		case TROPICZONE_RAINFOREST: {
			static const SoundFx forest_sounds[] = {
				SND_42_LOON_BIRD,
				SND_43_LION,
				SND_44_MONKEYS,
				SND_48_DISTANT_BIRD
			};
			uint32 r = Random();

			if (Chance16I(1, 200, r) && _settings_client.sound.ambient) SndPlayTileFx(forest_sounds[GB(r, 16, 2)], tile);
			break;
		}

		default: break;
	}
}

static void TileLoopTreesAlps(TileIndex tile)
{
	int k = GetTileZ(tile) - GetSnowLine() + 1;

	if (k < 0) {
		switch (GetTreeGround(tile)) {
			case TREE_GROUND_SNOW_DESERT: SetTreeGroundDensity(tile, TREE_GROUND_GRASS, 3); break;
			case TREE_GROUND_ROUGH_SNOW:  SetTreeGroundDensity(tile, TREE_GROUND_ROUGH, 3); break;
			default: return;
		}
	} else {
		uint density = min<uint>(k, 3);

		if (GetTreeGround(tile) != TREE_GROUND_SNOW_DESERT && GetTreeGround(tile) != TREE_GROUND_ROUGH_SNOW) {
			TreeGround tg = GetTreeGround(tile) == TREE_GROUND_ROUGH ? TREE_GROUND_ROUGH_SNOW : TREE_GROUND_SNOW_DESERT;
			SetTreeGroundDensity(tile, tg, density);
		} else if (GetTreeDensity(tile) != density) {
			SetTreeGroundDensity(tile, GetTreeGround(tile), density);
		} else {
			if (GetTreeDensity(tile) == 3) {
				uint32 r = Random();
				if (Chance16I(1, 200, r) && _settings_client.sound.ambient) {
					SndPlayTileFx((r & 0x80000000) ? SND_39_HEAVY_WIND : SND_34_WIND, tile);
				}
			}
			return;
		}
	}
	MarkTileDirtyByTile(tile, ZOOM_LVL_DRAW_MAP);
}

static void TileLoop_Trees(TileIndex tile)
{
	if (GetTreeGround(tile) == TREE_GROUND_SHORE) {
		TileLoop_Water(tile);
	} else {
		switch (_settings_game.game_creation.landscape) {
			case LT_TROPIC: TileLoopTreesDesert(tile); break;
			case LT_ARCTIC: TileLoopTreesAlps(tile);   break;
		}
	}

	AmbientSoundEffect(tile);

	uint treeCounter = GetTreeCounter(tile);

	/* Handle growth of grass (under trees/on MP_TREES tiles) at every 8th processings, like it's done for grass on MP_CLEAR tiles. */
	if ((treeCounter & 7) == 7 && GetTreeGround(tile) == TREE_GROUND_GRASS) {
		uint density = GetTreeDensity(tile);
		if (density < 3) {
			SetTreeGroundDensity(tile, TREE_GROUND_GRASS, density + 1);
			MarkTileDirtyByTile(tile, ZOOM_LVL_DRAW_MAP);
		}
	}
	if (GetTreeCounter(tile) < 15) {
		if (_settings_game.construction.tree_growth_rate > 0) {
			/* slow, very slow, extremely slow */
			uint16 grow_slowing_values[3] = { 0x10000 / 5, 0x10000 / 20, 0x10000 / 120 };

			if (GB(Random(), 0, 16) < grow_slowing_values[_settings_game.construction.tree_growth_rate - 1]) {
				AddTreeCounter(tile, 1);
			}
		} else {
			AddTreeCounter(tile, 1);
		}
		return;
	}
	SetTreeCounter(tile, 0);

	switch (GetTreeGrowth(tile)) {
		case 3: // regular sized tree
			if (_settings_game.game_creation.landscape == LT_TROPIC &&
					GetTreeType(tile) != TREE_CACTUS &&
					GetTropicZone(tile) == TROPICZONE_DESERT) {
				AddTreeGrowth(tile, 1);
			} else {
				switch (GB(Random(), 0, 3)) {
					case 0: // start destructing
						AddTreeGrowth(tile, 1);
						break;

					case 1: // add a tree
						if (GetTreeCount(tile) < 4) {
							AddTreeCount(tile, 1);
							SetTreeGrowth(tile, 0);
							break;
						}
						FALLTHROUGH;

					case 2: { // add a neighbouring tree
						/* Don't plant extra trees if that's not allowed. */
						if ((_settings_game.game_creation.landscape == LT_TROPIC && GetTropicZone(tile) == TROPICZONE_RAINFOREST) ?
								_settings_game.construction.extra_tree_placement == ETP_NONE :
								_settings_game.construction.extra_tree_placement != ETP_ALL) {
							break;
						}

						TreeType treetype = GetTreeType(tile);

						tile += TileOffsByDir((Direction)(Random() & 7));

						/* Cacti don't spread */
						if (!CanPlantTreesOnTile(tile, false)) return;

						/* Don't plant trees, if ground was freshly cleared */
						if (IsTileType(tile, MP_CLEAR) && GetClearGround(tile) == CLEAR_GRASS && GetClearDensity(tile) != 3) return;

						PlantTreesOnTile(tile, treetype, 0, 0);

						break;
					}

					default:
						return;
				}
			}
			break;

		case 6: // final stage of tree destruction
			if (GetTreeCount(tile) > 1) {
				/* more than one tree, delete it */
				AddTreeCount(tile, -1);
				SetTreeGrowth(tile, 3);
			} else {
				/* just one tree, change type into MP_CLEAR */
				switch (GetTreeGround(tile)) {
					case TREE_GROUND_SHORE: MakeShore(tile); break;
					case TREE_GROUND_GRASS: MakeClear(tile, CLEAR_GRASS, GetTreeDensity(tile)); break;
					case TREE_GROUND_ROUGH: MakeClear(tile, CLEAR_ROUGH, 3); break;
					case TREE_GROUND_ROUGH_SNOW: {
						uint density = GetTreeDensity(tile);
						MakeClear(tile, CLEAR_ROUGH, 3);
						MakeSnow(tile, density);
						break;
					}
					default: // snow or desert
						if (_settings_game.game_creation.landscape == LT_TROPIC) {
							MakeClear(tile, CLEAR_DESERT, GetTreeDensity(tile));
						} else {
							uint density = GetTreeDensity(tile);
							MakeClear(tile, CLEAR_GRASS, 3);
							MakeSnow(tile, density);
						}
						break;
				}
			}
			break;

		default:
			AddTreeGrowth(tile, 1);
			break;
	}

	MarkTileDirtyByTile(tile, ZOOM_LVL_DRAW_MAP);
}

void OnTick_Trees()
{
	/* Don't place trees if that's not allowed */
	if (_settings_game.construction.extra_tree_placement == ETP_NONE) return;

	uint32 r;
	TileIndex tile;
	TreeType tree;

	/* place a tree at a random rainforest spot */
	if (_settings_game.game_creation.landscape == LT_TROPIC &&
			(r = Random(), tile = RandomTileSeed(r), GetTropicZone(tile) == TROPICZONE_RAINFOREST) &&
			CanPlantTreesOnTile(tile, false) &&
			(tree = GetRandomTreeType(tile, GB(r, 24, 8))) != TREE_INVALID) {
		PlantTreesOnTile(tile, tree, 0, 0);
	}

	/* byte underflow */
	if (--_trees_tick_ctr != 0 || _settings_game.construction.extra_tree_placement != ETP_ALL) return;

	/* place a tree at a random spot */
	r = Random();
	tile = RandomTileSeed(r);
	if (CanPlantTreesOnTile(tile, false) && (tree = GetRandomTreeType(tile, GB(r, 24, 8))) != TREE_INVALID) {
		PlantTreesOnTile(tile, tree, 0, 0);
	}
}

static TrackStatus GetTileTrackStatus_Trees(TileIndex tile, TransportType mode, uint sub_mode, DiagDirection side)
{
	return 0;
}

static void ChangeTileOwner_Trees(TileIndex tile, Owner old_owner, Owner new_owner)
{
	/* not used */
}

void InitializeTrees()
{
	_trees_tick_ctr = 0;
}

static CommandCost TerraformTile_Trees(TileIndex tile, DoCommandFlag flags, int z_new, Slope tileh_new)
{
	return DoCommand(tile, 0, 0, flags, CMD_LANDSCAPE_CLEAR);
}


extern const TileTypeProcs _tile_type_trees_procs = {
	DrawTile_Trees,           // draw_tile_proc
	GetSlopePixelZ_Trees,     // get_slope_z_proc
	ClearTile_Trees,          // clear_tile_proc
	nullptr,                     // add_accepted_cargo_proc
	GetTileDesc_Trees,        // get_tile_desc_proc
	GetTileTrackStatus_Trees, // get_tile_track_status_proc
	nullptr,                     // click_tile_proc
	nullptr,                     // animate_tile_proc
	TileLoop_Trees,           // tile_loop_proc
	ChangeTileOwner_Trees,    // change_tile_owner_proc
	nullptr,                     // add_produced_cargo_proc
	nullptr,                     // vehicle_enter_tile_proc
	GetFoundation_Trees,      // get_foundation_proc
	TerraformTile_Trees,      // terraform_tile_proc
};<|MERGE_RESOLUTION|>--- conflicted
+++ resolved
@@ -448,13 +448,8 @@
 
 				if (flags & DC_EXEC) {
 					AddTreeCount(tile, 1);
-<<<<<<< HEAD
 					MarkTileDirtyByTile(tile, ZOOM_LVL_DRAW_MAP);
-					if (c != NULL) c->tree_limit -= 1 << 16;
-=======
-					MarkTileDirtyByTile(tile);
 					if (c != nullptr) c->tree_limit -= 1 << 16;
->>>>>>> 7c8e7c6b
 				}
 				/* 2x as expensive to add more trees to an existing tile */
 				cost.AddCost(_price[PR_BUILD_TREES] * 2);
@@ -530,13 +525,8 @@
 
 					/* Plant full grown trees in scenario editor */
 					PlantTreesOnTile(tile, treetype, 0, _game_mode == GM_EDITOR ? 3 : 0);
-<<<<<<< HEAD
 					MarkTileDirtyByTile(tile, ZOOM_LVL_DRAW_MAP);
-					if (c != NULL) c->tree_limit -= 1 << 16;
-=======
-					MarkTileDirtyByTile(tile);
 					if (c != nullptr) c->tree_limit -= 1 << 16;
->>>>>>> 7c8e7c6b
 
 					/* When planting rainforest-trees, set tropiczone to rainforest in editor. */
 					if (_game_mode == GM_EDITOR && IsInsideMM(treetype, TREE_RAINFOREST, TREE_CACTUS)) {
