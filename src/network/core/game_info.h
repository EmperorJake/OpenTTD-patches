/*
 * This file is part of OpenTTD.
 * OpenTTD is free software; you can redistribute it and/or modify it under the terms of the GNU General Public License as published by the Free Software Foundation, version 2.
 * OpenTTD is distributed in the hope that it will be useful, but WITHOUT ANY WARRANTY; without even the implied warranty of MERCHANTABILITY or FITNESS FOR A PARTICULAR PURPOSE.
 * See the GNU General Public License for more details. You should have received a copy of the GNU General Public License along with OpenTTD. If not, see <http://www.gnu.org/licenses/>.
 */

/**
 * @file game_info.h Convert NetworkGameInfo to Packet and back.
 */

#ifndef NETWORK_CORE_GAME_INFO_H
#define NETWORK_CORE_GAME_INFO_H

#include "config.h"
#include "core.h"
#include "../../newgrf_config.h"
#include "../../date_type.h"

/*
 * NetworkGameInfo has several revisions which we still need to support on the
 * wire. The table below shows the version and size for each field of the
 * serialized NetworkGameInfo.
 *
 * Version: Bytes:  Description:
 *   all      1       the version of this packet's structure
 *
 *   4+       1       number of GRFs attached (n)
 *   4+       n * 20  unique identifier for GRF files. Consists of:
 *                     - one 4 byte variable with the GRF ID
 *                     - 16 bytes (sent sequentially) for the MD5 checksum
 *                       of the GRF
 *
 *   3+       4       current game date in days since 1-1-0 (DMY)
 *   3+       4       game introduction date in days since 1-1-0 (DMY)
 *
 *   2+       1       maximum number of companies allowed on the server
 *   2+       1       number of companies on the server
 *   2+       1       maximum number of spectators allowed on the server
 *
 *   1+       var     string with the name of the server
 *   1+       var     string with the revision of the server
 *   1+       1       the language run on the server
 *                    (0 = any, 1 = English, 2 = German, 3 = French)
 *   1+       1       whether the server uses a password (0 = no, 1 = yes)
 *   1+       1       maximum number of clients allowed on the server
 *   1+       1       number of clients on the server
 *   1+       1       number of spectators on the server
 *   1 & 2    2       current game date in days since 1-1-1920 (DMY)
 *   1 & 2    2       game introduction date in days since 1-1-1920 (DMY)
 *   1+       var     string with the name of the map
 *   1+       2       width of the map in tiles
 *   1+       2       height of the map in tiles
 *   1+       1       type of map:
 *                    (0 = temperate, 1 = arctic, 2 = desert, 3 = toyland)
 *   1+       1       whether the server is dedicated (0 = no, 1 = yes)
 */

/**
 * The game information that is sent from the server to the client.
 */
struct NetworkServerGameInfo {
	GRFConfig *grfconfig;        ///< List of NewGRF files used
	Date start_date;             ///< When the game started
	Date game_date;              ///< Current date
	uint16 map_width;            ///< Map width
	uint16 map_height;           ///< Map height
	std::string server_name;     ///< Server name
	std::string server_revision; ///< The version number the server is using (e.g.: 'r304' or 0.5.0)
	bool dedicated;              ///< Is this a dedicated server?
	bool use_password;           ///< Is this server passworded?
	byte clients_on;             ///< Current count of clients on server
	byte clients_max;            ///< Max clients allowed on server
	byte companies_on;           ///< How many started companies do we have
	byte companies_max;          ///< Max companies allowed on server
	byte spectators_on;          ///< How many spectators do we have?
	byte spectators_max;         ///< Max spectators allowed on server
	byte landscape;              ///< The used landscape
};

/**
 * The game information that is sent from the server to the clients
 * with extra information only required at the client side.
 */
struct NetworkGameInfo : NetworkServerGameInfo {
<<<<<<< HEAD
	GRFConfig *grfconfig;                           ///< List of NewGRF files used
	Date start_date;                                ///< When the game started
	Date game_date;                                 ///< Current date
	uint32 map_width;                               ///< Map width
	uint32 map_height;                              ///< Map height
	char server_name[NETWORK_NAME_LENGTH];          ///< Server name
	char short_server_revision[NETWORK_REVISION_LENGTH]; ///< The version number the server is using (e.g.: 'r304' or 0.5.0) (truncated)
	char server_revision[NETWORK_LONG_REVISION_LENGTH];  ///< The version number the server is using (e.g.: 'r304' or 0.5.0)
	bool dedicated;                                 ///< Is this a dedicated server?
=======
>>>>>>> f1dfa661
	bool version_compatible;                        ///< Can we connect to this server or not? (based on server_revision)
	bool compatible;                                ///< Can we connect to this server or not? (based on server_revision _and_ grf_match
};

extern NetworkServerGameInfo _network_game_info;

const char *GetNetworkRevisionString();
bool IsNetworkCompatibleVersion(const char *other, bool extended = false);
void CheckGameCompatibility(NetworkGameInfo &ngi, bool extended = false);

void FillStaticNetworkServerGameInfo();
const NetworkServerGameInfo *GetCurrentNetworkServerGameInfo();

void DeserializeGRFIdentifier(Packet *p, GRFIdentifier *grf);
void SerializeGRFIdentifier(Packet *p, const GRFIdentifier *grf);

void DeserializeNetworkGameInfo(Packet *p, NetworkGameInfo *info);
<<<<<<< HEAD
void DeserializeNetworkGameInfoExtended(Packet *p, NetworkGameInfo *info);
void SerializeNetworkGameInfo(Packet *p, const NetworkGameInfo *info);
void SerializeNetworkGameInfoExtended(Packet *p, const NetworkGameInfo *info, uint16 flags, uint16 version);
=======
void SerializeNetworkGameInfo(Packet *p, const NetworkServerGameInfo *info);
>>>>>>> f1dfa661

#endif /* NETWORK_CORE_GAME_INFO_H */<|MERGE_RESOLUTION|>--- conflicted
+++ resolved
@@ -63,8 +63,8 @@
 	GRFConfig *grfconfig;        ///< List of NewGRF files used
 	Date start_date;             ///< When the game started
 	Date game_date;              ///< Current date
-	uint16 map_width;            ///< Map width
-	uint16 map_height;           ///< Map height
+	uint32 map_width;            ///< Map width
+	uint32 map_height;           ///< Map height
 	std::string server_name;     ///< Server name
 	std::string server_revision; ///< The version number the server is using (e.g.: 'r304' or 0.5.0)
 	bool dedicated;              ///< Is this a dedicated server?
@@ -83,18 +83,6 @@
  * with extra information only required at the client side.
  */
 struct NetworkGameInfo : NetworkServerGameInfo {
-<<<<<<< HEAD
-	GRFConfig *grfconfig;                           ///< List of NewGRF files used
-	Date start_date;                                ///< When the game started
-	Date game_date;                                 ///< Current date
-	uint32 map_width;                               ///< Map width
-	uint32 map_height;                              ///< Map height
-	char server_name[NETWORK_NAME_LENGTH];          ///< Server name
-	char short_server_revision[NETWORK_REVISION_LENGTH]; ///< The version number the server is using (e.g.: 'r304' or 0.5.0) (truncated)
-	char server_revision[NETWORK_LONG_REVISION_LENGTH];  ///< The version number the server is using (e.g.: 'r304' or 0.5.0)
-	bool dedicated;                                 ///< Is this a dedicated server?
-=======
->>>>>>> f1dfa661
 	bool version_compatible;                        ///< Can we connect to this server or not? (based on server_revision)
 	bool compatible;                                ///< Can we connect to this server or not? (based on server_revision _and_ grf_match
 };
@@ -112,12 +100,8 @@
 void SerializeGRFIdentifier(Packet *p, const GRFIdentifier *grf);
 
 void DeserializeNetworkGameInfo(Packet *p, NetworkGameInfo *info);
-<<<<<<< HEAD
 void DeserializeNetworkGameInfoExtended(Packet *p, NetworkGameInfo *info);
-void SerializeNetworkGameInfo(Packet *p, const NetworkGameInfo *info);
-void SerializeNetworkGameInfoExtended(Packet *p, const NetworkGameInfo *info, uint16 flags, uint16 version);
-=======
 void SerializeNetworkGameInfo(Packet *p, const NetworkServerGameInfo *info);
->>>>>>> f1dfa661
+void SerializeNetworkGameInfoExtended(Packet *p, const NetworkServerGameInfo *info, uint16 flags, uint16 version);
 
 #endif /* NETWORK_CORE_GAME_INFO_H */