--- conflicted
+++ resolved
@@ -94,6 +94,18 @@
 	}
 }
 
+ /**
+  * Get the address as a string, e.g. 127.0.0.1:12345.
+  * @param with_family whether to add the family (e.g. IPvX).
+  * @return the address
+  */
+std::string NetworkAddress::GetAddressAsString(bool with_family)
+{
+	char buf[NETWORK_HOSTNAME_LENGTH + 6 + 7];
+	this->GetAddressAsString(buf, lastof(buf), with_family);
+	return buf;
+}
+
 /**
  * Get the address as a string, e.g. 127.0.0.1:12345.
  * @param with_family whether to add the family (e.g. IPvX).
@@ -101,15 +113,8 @@
  */
 const char *NetworkAddressDumper::GetAddressAsString(NetworkAddress *addr, bool with_family)
 {
-<<<<<<< HEAD
 	addr->GetAddressAsString(this->buf, lastof(this->buf), with_family);
 	return this->buf;
-=======
-	/* 7 extra are for with_family, which adds " (IPvX)". */
-	char buf[NETWORK_HOSTNAME_PORT_LENGTH + 7];
-	this->GetAddressAsString(buf, lastof(buf), with_family);
-	return buf;
->>>>>>> 8228021a
 }
 
 /**
