--- conflicted
+++ resolved
@@ -247,13 +247,8 @@
 
 	/* NETWORK_GAME_INFO_VERSION = 1 */
 	p->Send_string(info->server_name);
-<<<<<<< HEAD
 	p->Send_string(info->short_server_revision);
-	p->Send_uint8 (info->server_lang);
-=======
-	p->Send_string(info->server_revision);
 	p->Send_uint8 (0); // Used to be server-lang.
->>>>>>> fe3cd185
 	p->Send_bool  (info->use_password);
 	p->Send_uint8 (info->clients_max);
 	p->Send_uint8 (info->clients_on);
@@ -281,12 +276,12 @@
 	p->Send_uint8 (info->spectators_max);
 	p->Send_string(info->server_name);
 	p->Send_string(info->server_revision);
-	p->Send_uint8 (info->server_lang);
+	p->Send_uint8 (0); // Used to be server-lang.
 	p->Send_bool  (info->use_password);
 	p->Send_uint8 (info->clients_max);
 	p->Send_uint8 (info->clients_on);
 	p->Send_uint8 (info->spectators_on);
-	p->Send_string(info->map_name);
+	p->Send_string(""); // Used to be map-name.
 	p->Send_uint32(info->map_width);
 	p->Send_uint32(info->map_height);
 	p->Send_uint8 (info->map_set);
@@ -408,12 +403,12 @@
 	info->spectators_max = p->Recv_uint8 ();
 	p->Recv_string(info->server_name,     sizeof(info->server_name));
 	p->Recv_string(info->server_revision, sizeof(info->server_revision));
-	info->server_lang    = p->Recv_uint8 ();
+	p->Recv_uint8 (); // Used to contain server-lang.
 	info->use_password   = p->Recv_bool  ();
 	info->clients_max    = p->Recv_uint8 ();
 	info->clients_on     = p->Recv_uint8 ();
 	info->spectators_on  = p->Recv_uint8 ();
-	p->Recv_string(info->map_name, sizeof(info->map_name));
+	while (p->Recv_uint8() != 0) {} // Used to contain the map-name.
 	info->map_width      = p->Recv_uint32();
 	info->map_height     = p->Recv_uint32();
 	info->map_set        = p->Recv_uint8 ();
@@ -438,8 +433,7 @@
 		}
 	}
 
-	if (info->server_lang >= NETWORK_NUM_LANGUAGES)  info->server_lang = 0;
-	if (info->map_set     >= NETWORK_NUM_LANDSCAPES) info->map_set     = 0;
+	if (info->map_set     >= NETWORK_NUM_LANDSCAPES) info->map_set = 0;
 }
 
 /**
