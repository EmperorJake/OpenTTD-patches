/*
 * This file is part of OpenTTD.
 * OpenTTD is free software; you can redistribute it and/or modify it under the terms of the GNU General Public License as published by the Free Software Foundation, version 2.
 * OpenTTD is distributed in the hope that it will be useful, but WITHOUT ANY WARRANTY; without even the implied warranty of MERCHANTABILITY or FITNESS FOR A PARTICULAR PURPOSE.
 * See the GNU General Public License for more details. You should have received a copy of the GNU General Public License along with OpenTTD. If not, see <http://www.gnu.org/licenses/>.
 */

/** @file network_content_gui.cpp Implementation of the Network Content related GUIs. */

#include "../stdafx.h"
#include "../strings_func.h"
#include "../gfx_func.h"
#include "../window_func.h"
#include "../error.h"
#include "../ai/ai.hpp"
#include "../game/game.hpp"
#include "../base_media_base.h"
#include "../openttd.h"
#include "../sortlist_type.h"
#include "../stringfilter_type.h"
#include "../querystring_gui.h"
#include "../core/container_func.hpp"
#include "../core/geometry_func.hpp"
#include "../textfile_gui.h"
#include "../fios.h"
#include "network_content_gui.h"


#include "table/strings.h"
#include "../table/sprites.h"

#include <bitset>

#include "../safeguards.h"


/** Whether the user accepted to enter external websites during this session. */
static bool _accepted_external_search = false;


/** Window for displaying the textfile of an item in the content list. */
struct ContentTextfileWindow : public TextfileWindow {
	const ContentInfo *ci; ///< View the textfile of this ContentInfo.

	ContentTextfileWindow(TextfileType file_type, const ContentInfo *ci) : TextfileWindow(file_type), ci(ci)
	{
		const char *textfile = this->ci->GetTextfile(file_type);
		this->LoadTextfile(textfile, GetContentInfoSubDir(this->ci->type));
	}

	StringID GetTypeString() const
	{
		switch (this->ci->type) {
			case CONTENT_TYPE_NEWGRF:        return STR_CONTENT_TYPE_NEWGRF;
			case CONTENT_TYPE_BASE_GRAPHICS: return STR_CONTENT_TYPE_BASE_GRAPHICS;
			case CONTENT_TYPE_BASE_SOUNDS:   return STR_CONTENT_TYPE_BASE_SOUNDS;
			case CONTENT_TYPE_BASE_MUSIC:    return STR_CONTENT_TYPE_BASE_MUSIC;
			case CONTENT_TYPE_AI:            return STR_CONTENT_TYPE_AI;
			case CONTENT_TYPE_AI_LIBRARY:    return STR_CONTENT_TYPE_AI_LIBRARY;
			case CONTENT_TYPE_GAME:          return STR_CONTENT_TYPE_GAME_SCRIPT;
			case CONTENT_TYPE_GAME_LIBRARY:  return STR_CONTENT_TYPE_GS_LIBRARY;
			case CONTENT_TYPE_SCENARIO:      return STR_CONTENT_TYPE_SCENARIO;
			case CONTENT_TYPE_HEIGHTMAP:     return STR_CONTENT_TYPE_HEIGHTMAP;
			default: NOT_REACHED();
		}
	}

	void SetStringParameters(int widget) const override
	{
		if (widget == WID_TF_CAPTION) {
			SetDParam(0, this->GetTypeString());
			SetDParamStr(1, this->ci->name);
		}
	}
};

void ShowContentTextfileWindow(TextfileType file_type, const ContentInfo *ci)
{
	CloseWindowById(WC_TEXTFILE, file_type);
	new ContentTextfileWindow(file_type, ci);
}

/** Nested widgets for the download window. */
static const NWidgetPart _nested_network_content_download_status_window_widgets[] = {
	NWidget(WWT_CAPTION, COLOUR_GREY), SetDataTip(STR_CONTENT_DOWNLOAD_TITLE, STR_TOOLTIP_WINDOW_TITLE_DRAG_THIS),
	NWidget(WWT_PANEL, COLOUR_GREY),
		NWidget(NWID_VERTICAL), SetPIP(0, WidgetDimensions::unscaled.vsep_wide, 0), SetPadding(WidgetDimensions::unscaled.modalpopup),
			NWidget(WWT_EMPTY, INVALID_COLOUR, WID_NCDS_PROGRESS_BAR), SetFill(1, 0),
			NWidget(WWT_EMPTY, INVALID_COLOUR, WID_NCDS_PROGRESS_TEXT), SetFill(1, 0), SetMinimalSize(350, 0),
			NWidget(WWT_PUSHTXTBTN, COLOUR_WHITE, WID_NCDS_CANCELOK), SetDataTip(STR_BUTTON_CANCEL, STR_NULL), SetFill(1, 0),
		EndContainer(),
	EndContainer(),
};

/** Window description for the download window */
static WindowDesc _network_content_download_status_window_desc(
	WDP_CENTER, nullptr, 0, 0,
	WC_NETWORK_STATUS_WINDOW, WC_NONE,
	WDF_MODAL,
	std::begin(_nested_network_content_download_status_window_widgets), std::end(_nested_network_content_download_status_window_widgets)
);

BaseNetworkContentDownloadStatusWindow::BaseNetworkContentDownloadStatusWindow(WindowDesc *desc) :
		Window(desc), downloaded_bytes(0), downloaded_files(0), cur_id(UINT32_MAX)
{
	_network_content_client.AddCallback(this);
	_network_content_client.DownloadSelectedContent(this->total_files, this->total_bytes);

	this->InitNested(WN_NETWORK_STATUS_WINDOW_CONTENT_DOWNLOAD);
}

void BaseNetworkContentDownloadStatusWindow::Close()
{
	_network_content_client.RemoveCallback(this);
	this->Window::Close();
}

void BaseNetworkContentDownloadStatusWindow::UpdateWidgetSize(int widget, Dimension *size, [[maybe_unused]] const Dimension &padding, [[maybe_unused]] Dimension *fill, [[maybe_unused]] Dimension *resize)
{
	switch (widget) {
		case WID_NCDS_PROGRESS_BAR:
			SetDParamMaxDigits(0, 8);
			SetDParamMaxDigits(1, 8);
			SetDParamMaxDigits(2, 8);
			*size = GetStringBoundingBox(STR_CONTENT_DOWNLOAD_PROGRESS_SIZE);
			/* We need some spacing for the 'border' */
			size->height += WidgetDimensions::scaled.frametext.Horizontal();
			size->width  += WidgetDimensions::scaled.frametext.Vertical();
			break;

		case WID_NCDS_PROGRESS_TEXT:
			size->height = FONT_HEIGHT_NORMAL * 2 + WidgetDimensions::scaled.vsep_normal;
			break;
	}
}

void BaseNetworkContentDownloadStatusWindow::DrawWidget(const Rect &r, int widget) const
{
	switch (widget) {
		case WID_NCDS_PROGRESS_BAR: {
			/* Draw the % complete with a bar and a text */
			DrawFrameRect(r, COLOUR_GREY, FR_BORDERONLY | FR_LOWERED);
			Rect ir = r.Shrink(WidgetDimensions::scaled.bevel);
			DrawFrameRect(ir.WithWidth((uint64)ir.Width() * this->downloaded_bytes / this->total_bytes, false), COLOUR_MAUVE, FR_NONE);
			SetDParam(0, this->downloaded_bytes);
			SetDParam(1, this->total_bytes);
			SetDParam(2, this->downloaded_bytes * 100LL / this->total_bytes);
			DrawString(ir.left, ir.right, CenterBounds(ir.top, ir.bottom, FONT_HEIGHT_NORMAL), STR_CONTENT_DOWNLOAD_PROGRESS_SIZE, TC_FROMSTRING, SA_HOR_CENTER);
			break;
		}

		case WID_NCDS_PROGRESS_TEXT: {
			StringID str;
			if (this->downloaded_bytes == this->total_bytes) {
				str = STR_CONTENT_DOWNLOAD_COMPLETE;
			} else if (!this->name.empty()) {
				SetDParamStr(0, this->name);
				SetDParam(1, this->downloaded_files);
				SetDParam(2, this->total_files);
				str = STR_CONTENT_DOWNLOAD_FILE;
			} else {
				str = STR_CONTENT_DOWNLOAD_INITIALISE;
			}
			DrawStringMultiLine(r, str, TC_FROMSTRING, SA_CENTER);
			break;
		}
	}
}

void BaseNetworkContentDownloadStatusWindow::OnDownloadProgress(const ContentInfo *ci, int bytes)
{
	if (ci->id != this->cur_id) {
		this->name = ci->filename;
		this->cur_id = ci->id;
		this->downloaded_files++;
	}

	/* A negative value means we are resetting; for example, when retrying or using a fallback. */
	if (bytes < 0) {
		this->downloaded_bytes = 0;
	} else {
		this->downloaded_bytes += bytes;
	}

	this->SetDirty();
}


/** Window for showing the download status of content */
struct NetworkContentDownloadStatusWindow : public BaseNetworkContentDownloadStatusWindow {
private:
	std::vector<ContentType> receivedTypes;     ///< Types we received so we can update their cache

public:
	/**
	 * Create a new download window based on a list of content information
	 * with flags whether to download them or not.
	 */
	NetworkContentDownloadStatusWindow() : BaseNetworkContentDownloadStatusWindow(&_network_content_download_status_window_desc)
	{
		this->parent = FindWindowById(WC_NETWORK_WINDOW, WN_NETWORK_WINDOW_CONTENT_LIST);
	}

	void Close() override
	{
		TarScanner::Mode mode = TarScanner::NONE;
		for (auto ctype : this->receivedTypes) {
			switch (ctype) {
				case CONTENT_TYPE_AI:
				case CONTENT_TYPE_AI_LIBRARY:
					/* AI::Rescan calls the scanner. */
					break;
				case CONTENT_TYPE_GAME:
				case CONTENT_TYPE_GAME_LIBRARY:
					/* Game::Rescan calls the scanner. */
					break;

				case CONTENT_TYPE_BASE_GRAPHICS:
				case CONTENT_TYPE_BASE_SOUNDS:
				case CONTENT_TYPE_BASE_MUSIC:
					mode |= TarScanner::BASESET;
					break;

				case CONTENT_TYPE_NEWGRF:
					/* ScanNewGRFFiles calls the scanner. */
					break;

				case CONTENT_TYPE_SCENARIO:
				case CONTENT_TYPE_HEIGHTMAP:
					mode |= TarScanner::SCENARIO;
					break;

				default:
					break;
			}
		}

		TarScanner::DoScan(mode);

		/* Tell all the backends about what we've downloaded */
		for (auto ctype : this->receivedTypes) {
			switch (ctype) {
				case CONTENT_TYPE_AI:
				case CONTENT_TYPE_AI_LIBRARY:
					AI::Rescan();
					break;

				case CONTENT_TYPE_GAME:
				case CONTENT_TYPE_GAME_LIBRARY:
					Game::Rescan();
					break;

				case CONTENT_TYPE_BASE_GRAPHICS:
					BaseGraphics::FindSets();
					SetWindowDirty(WC_GAME_OPTIONS, WN_GAME_OPTIONS_GAME_OPTIONS);
					break;

				case CONTENT_TYPE_BASE_SOUNDS:
					BaseSounds::FindSets();
					SetWindowDirty(WC_GAME_OPTIONS, WN_GAME_OPTIONS_GAME_OPTIONS);
					break;

				case CONTENT_TYPE_BASE_MUSIC:
					BaseMusic::FindSets();
					SetWindowDirty(WC_GAME_OPTIONS, WN_GAME_OPTIONS_GAME_OPTIONS);
					break;

				case CONTENT_TYPE_NEWGRF:
					RequestNewGRFScan();
					break;

				case CONTENT_TYPE_SCENARIO:
				case CONTENT_TYPE_HEIGHTMAP:
					ScanScenarios();
					InvalidateWindowData(WC_SAVELOAD, 0, 0);
					break;

				default:
					break;
			}
		}

		/* Always invalidate the download window; tell it we are going to be gone */
		InvalidateWindowData(WC_NETWORK_WINDOW, WN_NETWORK_WINDOW_CONTENT_LIST, 2);

		this->BaseNetworkContentDownloadStatusWindow::Close();
	}

	void OnClick([[maybe_unused]] Point pt, int widget, [[maybe_unused]] int click_count) override
	{
		if (widget == WID_NCDS_CANCELOK) {
			if (this->downloaded_bytes != this->total_bytes) {
				_network_content_client.CloseConnection();
				this->Close();
			} else {
				/* If downloading succeeded, close the online content window. This will close
				 * the current window as well. */
				CloseWindowById(WC_NETWORK_WINDOW, WN_NETWORK_WINDOW_CONTENT_LIST);
			}
		}
	}

	void OnDownloadProgress(const ContentInfo *ci, int bytes) override
	{
		BaseNetworkContentDownloadStatusWindow::OnDownloadProgress(ci, bytes);
		include(this->receivedTypes, ci->type);

		/* When downloading is finished change cancel in ok */
		if (this->downloaded_bytes == this->total_bytes) {
			this->GetWidget<NWidgetCore>(WID_NCDS_CANCELOK)->widget_data = STR_BUTTON_OK;
		}
	}
};

/** Filter data for NetworkContentListWindow. */
struct ContentListFilterData {
	StringFilter string_filter; ///< Text filter of content list
	std::bitset<CONTENT_TYPE_END> types; ///< Content types displayed
};

/** Filter criteria for NetworkContentListWindow. */
enum ContentListFilterCriteria {
	CONTENT_FILTER_TEXT = 0,        ///< Filter by query sting
	CONTENT_FILTER_TYPE_OR_SELECTED,///< Filter by being of displayed type or selected for download
};

/** Window that lists the content that's at the content server */
class NetworkContentListWindow : public Window, ContentCallback {
	/** List with content infos. */
	typedef GUIList<const ContentInfo *, ContentListFilterData &> GUIContentList;

	static const uint EDITBOX_MAX_SIZE   =  50; ///< Maximum size of the editbox in characters.

	static Listing last_sorting;     ///< The last sorting setting.
	static Filtering last_filtering; ///< The last filtering setting.
	static GUIContentList::SortFunction * const sorter_funcs[];   ///< Sorter functions
	static GUIContentList::FilterFunction * const filter_funcs[]; ///< Filter functions.
	GUIContentList content;      ///< List with content
	bool auto_select;            ///< Automatically select all content when the meta-data becomes available
	ContentListFilterData filter_data; ///< Filter for content list
	QueryString filter_editbox;  ///< Filter editbox;
	Dimension checkbox_size;     ///< Size of checkbox/"blot" sprite

	const ContentInfo *selected; ///< The selected content info
	int list_pos;                ///< Our position in the list
	uint filesize_sum;           ///< The sum of all selected file sizes
	Scrollbar *vscroll;          ///< Cache of the vertical scrollbar

	static std::string content_type_strs[CONTENT_TYPE_END]; ///< Cached strings for all content types.

	/** Search external websites for content */
	void OpenExternalSearch()
	{
		char url[1024];
		const char *last = lastof(url);

		char *pos = strecpy(url, "https://grfsearch.openttd.org/?", last);

		if (this->auto_select) {
			pos = strecpy(pos, "do=searchgrfid&q=", last);

			bool first = true;
			for (const ContentInfo *ci : this->content) {
				if (ci->state != ContentInfo::DOES_NOT_EXIST) continue;

				if (!first) pos = strecpy(pos, ",", last);
				first = false;

				pos += seprintf(pos, last, "%08X", ci->unique_id);
				pos = strecpy(pos, ":", last);
				pos = md5sumToString(pos, last, ci->md5sum);
			}
		} else {
			pos = strecpy(pos, "do=searchtext&q=", last);

			/* Escape search term */
			for (const char *search = this->filter_editbox.text.buf; *search != '\0'; search++) {
				/* Remove quotes */
				if (*search == '\'' || *search == '"') continue;

				/* Escape special chars, such as &%,= */
				if (*search < 0x30) {
					pos += seprintf(pos, last, "%%%02X", *search);
				} else if (pos < last) {
					*pos = *search;
					*++pos = '\0';
				}
			}
		}

		OpenBrowser(url);
	}

	/**
	 * Callback function for disclaimer about entering external websites.
	 */
	static void ExternalSearchDisclaimerCallback(Window *w, bool accepted)
	{
		if (accepted) {
			_accepted_external_search = true;
			((NetworkContentListWindow*)w)->OpenExternalSearch();
		}
	}

	/**
	 * (Re)build the network game list as its amount has changed because
	 * an item has been added or deleted for example
	 */
	void BuildContentList()
	{
		if (!this->content.NeedRebuild()) return;

		/* Create temporary array of games to use for listing */
		this->content.clear();

		bool all_available = true;

		for (ConstContentIterator iter = _network_content_client.Begin(); iter != _network_content_client.End(); iter++) {
			if ((*iter)->state == ContentInfo::DOES_NOT_EXIST) all_available = false;
			this->content.push_back(*iter);
		}

		this->SetWidgetDisabledState(WID_NCL_SEARCH_EXTERNAL, this->auto_select && all_available);

		this->FilterContentList();
		this->content.shrink_to_fit();
		this->content.RebuildDone();
		this->SortContentList();

		this->vscroll->SetCount(this->content.size()); // Update the scrollbar
		this->ScrollToSelected();
	}

	/** Sort content by name. */
	static bool NameSorter(const ContentInfo * const &a, const ContentInfo * const &b)
	{
		return StrNaturalCompare(a->name, b->name, true) < 0; // Sort by name (natural sorting).
	}

	/** Sort content by type. */
	static bool TypeSorter(const ContentInfo * const &a, const ContentInfo * const &b)
	{
		int r = 0;
		if (a->type != b->type) {
			r = StrNaturalCompare(content_type_strs[a->type], content_type_strs[b->type]);
		}
		if (r == 0) return NameSorter(a, b);
		return r < 0;
	}

	/** Sort content by state. */
	static bool StateSorter(const ContentInfo * const &a, const ContentInfo * const &b)
	{
		int r = a->state - b->state;
		if (r == 0) return TypeSorter(a, b);
		return r < 0;
	}

	/** Sort the content list */
	void SortContentList()
	{
		if (!this->content.Sort()) return;

		int idx = find_index(this->content, this->selected);
		if (idx >= 0) this->list_pos = idx;
	}

	/** Filter content by tags/name */
	static bool TagNameFilter(const ContentInfo * const *a, ContentListFilterData &filter)
	{
		filter.string_filter.ResetState();
		for (auto &tag : (*a)->tags) filter.string_filter.AddLine(tag);

		filter.string_filter.AddLine((*a)->name);
		return filter.string_filter.GetState();
	}

	/** Filter content by type, but still show content selected for download. */
	static bool TypeOrSelectedFilter(const ContentInfo * const *a, ContentListFilterData &filter)
	{
		if (filter.types.none()) return true;
		if (filter.types[(*a)->type]) return true;
		return ((*a)->state == ContentInfo::SELECTED || (*a)->state == ContentInfo::AUTOSELECTED);
	}

	/** Filter the content list */
	void FilterContentList()
	{
		/* Apply filters. */
		bool changed = false;
		if (!this->filter_data.string_filter.IsEmpty()) {
			this->content.SetFilterType(CONTENT_FILTER_TEXT);
			changed |= this->content.Filter(this->filter_data);
		}
		if (this->filter_data.types.any()) {
			this->content.SetFilterType(CONTENT_FILTER_TYPE_OR_SELECTED);
			changed |= this->content.Filter(this->filter_data);
		}
		if (!changed) return;

		/* update list position */
		int idx = find_index(this->content, this->selected);
		if (idx >= 0) {
			this->list_pos = idx;
			return;
		}

		/* previously selected item not in list anymore */
		this->selected = nullptr;
		this->list_pos = 0;
	}

	/**
	 * Update filter state based on current window state.
	 * @return true if filter state was changed, otherwise false.
	 */
	bool UpdateFilterState()
	{
		Filtering old_params = this->content.GetFiltering();
		bool new_state = !this->filter_data.string_filter.IsEmpty() || this->filter_data.types.any();
		if (new_state != old_params.state) {
			this->content.SetFilterState(new_state);
		}
		return new_state != old_params.state;
	}

	/** Make sure that the currently selected content info is within the visible part of the matrix */
	void ScrollToSelected()
	{
		if (this->selected == nullptr) return;

		this->vscroll->ScrollTowards(this->list_pos);
	}

	friend void BuildContentTypeStringList();
public:
	/**
	 * Create the content list window.
	 * @param desc the window description to pass to Window's constructor.
	 * @param select_all Whether the select all button is allowed or not.
	 * @param types the main type of content to display or #CONTENT_TYPE_END.
	 *   When a type other than #CONTENT_TYPE_END is given, dependencies of
	 *   other types are only shown when content that depend on them are
	 *   selected.
	 */
	NetworkContentListWindow(WindowDesc *desc, bool select_all, const std::bitset<CONTENT_TYPE_END> &types) :
			Window(desc),
			auto_select(select_all),
			filter_editbox(EDITBOX_MAX_SIZE),
			selected(nullptr),
			list_pos(0)
	{
		this->CreateNestedTree();
		this->vscroll = this->GetScrollbar(WID_NCL_SCROLLBAR);
		this->FinishInitNested(WN_NETWORK_WINDOW_CONTENT_LIST);

		this->GetWidget<NWidgetStacked>(WID_NCL_SEL_ALL_UPDATE)->SetDisplayedPlane(select_all);

		this->querystrings[WID_NCL_FILTER] = &this->filter_editbox;
		this->filter_editbox.cancel_button = QueryString::ACTION_CLEAR;
		this->SetFocusedWidget(WID_NCL_FILTER);
		this->SetWidgetDisabledState(WID_NCL_SEARCH_EXTERNAL, this->auto_select);
		this->filter_data.types = types;

		_network_content_client.AddCallback(this);
		this->content.SetListing(this->last_sorting);
		this->content.SetFiltering(this->last_filtering);
		this->content.SetSortFuncs(this->sorter_funcs);
		this->content.SetFilterFuncs(this->filter_funcs);
		this->UpdateFilterState();
		this->content.ForceRebuild();
		this->FilterContentList();
		this->SortContentList();
		this->InvalidateData();
	}

	void Close() override
	{
		_network_content_client.RemoveCallback(this);
		this->Window::Close();
	}

	void OnInit() override
	{
		this->checkbox_size = maxdim(maxdim(GetSpriteSize(SPR_BOX_EMPTY), GetSpriteSize(SPR_BOX_CHECKED)), GetSpriteSize(SPR_BLOT));
	}

	void UpdateWidgetSize(int widget, Dimension *size, [[maybe_unused]] const Dimension &padding, [[maybe_unused]] Dimension *fill, [[maybe_unused]] Dimension *resize) override
	{
		switch (widget) {
			case WID_NCL_CHECKBOX:
				size->width = this->checkbox_size.width + padding.width;
				break;

			case WID_NCL_TYPE: {
				Dimension d = *size;
				for (int i = CONTENT_TYPE_BEGIN; i < CONTENT_TYPE_END; i++) {
					d = maxdim(d, GetStringBoundingBox(STR_CONTENT_TYPE_BASE_GRAPHICS + i - CONTENT_TYPE_BASE_GRAPHICS));
				}
				size->width = d.width + padding.width;
				break;
			}

			case WID_NCL_MATRIX:
				resize->height = std::max(this->checkbox_size.height, (uint)FONT_HEIGHT_NORMAL) + padding.height;
				size->height = 10 * resize->height;
				break;
		}
	}


	void DrawWidget(const Rect &r, int widget) const override
	{
		switch (widget) {
			case WID_NCL_DETAILS:
				this->DrawDetails(r);
				break;

			case WID_NCL_MATRIX:
				this->DrawMatrix(r);
				break;
		}
	}

	void OnPaint() override
	{
		const SortButtonState arrow = this->content.IsDescSortOrder() ? SBS_DOWN : SBS_UP;

		if (this->content.NeedRebuild()) {
			this->BuildContentList();
		}

		this->DrawWidgets();

		switch (this->content.SortType()) {
			case WID_NCL_CHECKBOX - WID_NCL_CHECKBOX: this->DrawSortButtonState(WID_NCL_CHECKBOX, arrow); break;
			case WID_NCL_TYPE     - WID_NCL_CHECKBOX: this->DrawSortButtonState(WID_NCL_TYPE,     arrow); break;
			case WID_NCL_NAME     - WID_NCL_CHECKBOX: this->DrawSortButtonState(WID_NCL_NAME,     arrow); break;
		}
	}

	/**
	 * Draw/fill the matrix with the list of content to download.
	 * @param r The boundaries of the matrix.
	 */
	void DrawMatrix(const Rect &r) const
	{
		Rect checkbox = this->GetWidget<NWidgetBase>(WID_NCL_CHECKBOX)->GetCurrentRect();
		Rect name = this->GetWidget<NWidgetBase>(WID_NCL_NAME)->GetCurrentRect().Shrink(WidgetDimensions::scaled.framerect);
		Rect type = this->GetWidget<NWidgetBase>(WID_NCL_TYPE)->GetCurrentRect();

		/* Fill the matrix with the information */
		int sprite_y_offset = (this->resize.step_height - this->checkbox_size.height) / 2;
		int text_y_offset   = (this->resize.step_height - FONT_HEIGHT_NORMAL) / 2;

		Rect mr = r.WithHeight(this->resize.step_height);
		auto iter = this->content.begin() + this->vscroll->GetPosition();
		size_t last = this->vscroll->GetPosition() + this->vscroll->GetCapacity();
		auto end = (last < this->content.size()) ? this->content.begin() + last : this->content.end();

		for (/**/; iter != end; iter++) {
			const ContentInfo *ci = *iter;

			if (ci == this->selected) GfxFillRect(mr.Shrink(WidgetDimensions::scaled.bevel), PC_GREY);

			SpriteID sprite;
			SpriteID pal = PAL_NONE;
			switch (ci->state) {
				case ContentInfo::UNSELECTED:     sprite = SPR_BOX_EMPTY;   break;
				case ContentInfo::SELECTED:       sprite = SPR_BOX_CHECKED; break;
				case ContentInfo::AUTOSELECTED:   sprite = SPR_BOX_CHECKED; break;
				case ContentInfo::ALREADY_HERE:   sprite = SPR_BLOT; pal = PALETTE_TO_GREEN; break;
				case ContentInfo::DOES_NOT_EXIST: sprite = SPR_BLOT; pal = PALETTE_TO_RED;   break;
				default: NOT_REACHED();
			}
			DrawSprite(sprite, pal, checkbox.left + (sprite == SPR_BLOT ? 3 : 2), mr.top + sprite_y_offset + (sprite == SPR_BLOT ? 0 : 1));

			StringID str = STR_CONTENT_TYPE_BASE_GRAPHICS + ci->type - CONTENT_TYPE_BASE_GRAPHICS;
			DrawString(type.left, type.right, mr.top + text_y_offset, str, TC_BLACK, SA_HOR_CENTER);

			DrawString(name.left, name.right, mr.top + text_y_offset, ci->name, TC_BLACK);
			mr = mr.Translate(0, this->resize.step_height);
		}
	}

	/**
	 * Helper function to draw the details part of this window.
	 * @param r the rectangle to stay within while drawing
	 */
	void DrawDetails(const Rect &r) const
	{
		/* Height for the title banner */
		int HEADER_HEIGHT = 3 * FONT_HEIGHT_NORMAL + WidgetDimensions::scaled.frametext.Vertical();

		Rect hr = r.WithHeight(HEADER_HEIGHT).Shrink(WidgetDimensions::scaled.frametext);
		Rect tr = r.Shrink(WidgetDimensions::scaled.frametext);
		tr.top += HEADER_HEIGHT;

		/* Create the nice grayish rectangle at the details top */
		GfxFillRect(r.WithHeight(HEADER_HEIGHT).Shrink(WidgetDimensions::scaled.bevel.left, WidgetDimensions::scaled.bevel.top, WidgetDimensions::scaled.bevel.right, 0), PC_DARK_BLUE);
		DrawString(hr.left, hr.right, hr.top, STR_CONTENT_DETAIL_TITLE, TC_FROMSTRING, SA_HOR_CENTER);

		/* Draw the total download size */
		SetDParam(0, this->filesize_sum);
		DrawString(tr.left, tr.right, tr.bottom - FONT_HEIGHT_NORMAL + 1, STR_CONTENT_TOTAL_DOWNLOAD_SIZE);

		if (this->selected == nullptr) return;

		/* And fill the rest of the details when there's information to place there */
		DrawStringMultiLine(hr.left, hr.right, hr.top + FONT_HEIGHT_NORMAL, hr.bottom, STR_CONTENT_DETAIL_SUBTITLE_UNSELECTED + this->selected->state, TC_FROMSTRING, SA_CENTER);

		/* Also show the total download size, so keep some space from the bottom */
		tr.bottom -= FONT_HEIGHT_NORMAL + WidgetDimensions::scaled.vsep_wide;

		if (this->selected->upgrade) {
			SetDParam(0, STR_CONTENT_TYPE_BASE_GRAPHICS + this->selected->type - CONTENT_TYPE_BASE_GRAPHICS);
			tr.top = DrawStringMultiLine(tr, STR_CONTENT_DETAIL_UPDATE);
			tr.top += WidgetDimensions::scaled.vsep_wide;
		}

		SetDParamStr(0, this->selected->name);
		tr.top = DrawStringMultiLine(tr, STR_CONTENT_DETAIL_NAME);

		if (!this->selected->version.empty()) {
			SetDParamStr(0, this->selected->version);
			tr.top = DrawStringMultiLine(tr, STR_CONTENT_DETAIL_VERSION);
		}

		if (!this->selected->description.empty()) {
			SetDParamStr(0, this->selected->description);
			tr.top = DrawStringMultiLine(tr, STR_CONTENT_DETAIL_DESCRIPTION);
		}

		if (!this->selected->url.empty()) {
			SetDParamStr(0, this->selected->url);
			tr.top = DrawStringMultiLine(tr, STR_CONTENT_DETAIL_URL);
		}

		SetDParam(0, STR_CONTENT_TYPE_BASE_GRAPHICS + this->selected->type - CONTENT_TYPE_BASE_GRAPHICS);
		tr.top = DrawStringMultiLine(tr, STR_CONTENT_DETAIL_TYPE);

		tr.top += WidgetDimensions::scaled.vsep_wide;
		SetDParam(0, this->selected->filesize);
		tr.top = DrawStringMultiLine(tr, STR_CONTENT_DETAIL_FILESIZE);

		if (!this->selected->dependencies.empty()) {
			/* List dependencies */
			char buf[DRAW_STRING_BUFFER] = "";
			char *p = buf;
			for (auto &cid : this->selected->dependencies) {
				/* Try to find the dependency */
				ConstContentIterator iter = _network_content_client.Begin();
				for (; iter != _network_content_client.End(); iter++) {
					const ContentInfo *ci = *iter;
					if (ci->id != cid) continue;

					p += seprintf(p, lastof(buf), p == buf ? "%s" : ", %s", (*iter)->name.c_str());
					break;
				}
			}
			SetDParamStr(0, buf);
			tr.top = DrawStringMultiLine(tr, STR_CONTENT_DETAIL_DEPENDENCIES);
		}

		if (!this->selected->tags.empty()) {
			/* List all tags */
			char buf[DRAW_STRING_BUFFER] = "";
			char *p = buf;
			for (auto &tag : this->selected->tags) {
				p += seprintf(p, lastof(buf), p == buf ? "%s" : ", %s", tag.c_str());
			}
			SetDParamStr(0, buf);
			tr.top = DrawStringMultiLine(tr, STR_CONTENT_DETAIL_TAGS);
		}

		if (this->selected->IsSelected()) {
			/* When selected show all manually selected content that depends on this */
			ConstContentVector tree;
			_network_content_client.ReverseLookupTreeDependency(tree, this->selected);

			char buf[DRAW_STRING_BUFFER] = "";
			char *p = buf;
			for (const ContentInfo *ci : tree) {
				if (ci == this->selected || ci->state != ContentInfo::SELECTED) continue;

				p += seprintf(p, lastof(buf), buf == p ? "%s" : ", %s", ci->name.c_str());
			}
			if (p != buf) {
				SetDParamStr(0, buf);
				tr.top = DrawStringMultiLine(tr, STR_CONTENT_DETAIL_SELECTED_BECAUSE_OF);
			}
		}
	}

	void OnClick([[maybe_unused]] Point pt, int widget, [[maybe_unused]] int click_count) override
	{
		if (widget >= WID_NCL_TEXTFILE && widget < WID_NCL_TEXTFILE + TFT_CONTENT_END) {
			if (this->selected == nullptr || this->selected->state != ContentInfo::ALREADY_HERE) return;

			ShowContentTextfileWindow((TextfileType)(widget - WID_NCL_TEXTFILE), this->selected);
			return;
		}

		switch (widget) {
			case WID_NCL_MATRIX: {
				auto it = this->vscroll->GetScrolledItemFromWidget(this->content, pt.y, this, WID_NCL_MATRIX);
				if (it == this->content.end()) return; // click out of bounds

				this->selected = *it;
				this->list_pos = it - this->content.begin();

				const NWidgetBase *checkbox = this->GetWidget<NWidgetBase>(WID_NCL_CHECKBOX);
				if (click_count > 1 || IsInsideBS(pt.x, checkbox->pos_x, checkbox->current_x)) {
					_network_content_client.ToggleSelectedState(this->selected);
					this->content.ForceResort();
				}

				if (this->filter_data.types.any()) {
					this->content.ForceRebuild();
				}

				this->InvalidateData();
				break;
			}

			case WID_NCL_CHECKBOX:
			case WID_NCL_TYPE:
			case WID_NCL_NAME:
				if (this->content.SortType() == widget - WID_NCL_CHECKBOX) {
					this->content.ToggleSortOrder();
					if (this->content.size() > 0) this->list_pos = (int)this->content.size() - this->list_pos - 1;
				} else {
					this->content.SetSortType(widget - WID_NCL_CHECKBOX);
					this->content.ForceResort();
					this->SortContentList();
				}
				this->ScrollToSelected();
				this->InvalidateData();
				break;

			case WID_NCL_SELECT_ALL:
				_network_content_client.SelectAll();
				this->InvalidateData();
				break;

			case WID_NCL_SELECT_UPDATE:
				_network_content_client.SelectUpgrade();
				this->InvalidateData();
				break;

			case WID_NCL_UNSELECT:
				_network_content_client.UnselectAll();
				this->InvalidateData();
				break;

			case WID_NCL_CANCEL:
				this->Close();
				break;

			case WID_NCL_OPEN_URL:
				if (this->selected != nullptr) {
					OpenBrowser(this->selected->url.c_str());
				}
				break;

			case WID_NCL_DOWNLOAD:
				if (BringWindowToFrontById(WC_NETWORK_STATUS_WINDOW, WN_NETWORK_STATUS_WINDOW_CONTENT_DOWNLOAD) == nullptr) new NetworkContentDownloadStatusWindow();
				break;

			case WID_NCL_SEARCH_EXTERNAL:
				if (_accepted_external_search) {
					this->OpenExternalSearch();
				} else {
					ShowQuery(STR_CONTENT_SEARCH_EXTERNAL_DISCLAIMER_CAPTION, STR_CONTENT_SEARCH_EXTERNAL_DISCLAIMER, this, ExternalSearchDisclaimerCallback);
				}
				break;
		}
	}

<<<<<<< HEAD
	EventState OnKeyPress(WChar key, uint16 keycode) override
=======
	EventState OnKeyPress([[maybe_unused]] char32_t key, uint16_t keycode) override
>>>>>>> 077b08bb
	{
		if (this->vscroll->UpdateListPositionOnKeyPress(this->list_pos, keycode) == ES_NOT_HANDLED) {
			switch (keycode) {
				case WKC_SPACE:
				case WKC_RETURN:
					if (keycode == WKC_RETURN || !IsWidgetFocused(WID_NCL_FILTER)) {
						if (this->selected != nullptr) {
							_network_content_client.ToggleSelectedState(this->selected);
							this->content.ForceResort();
							this->InvalidateData();
						}
						if (this->filter_data.types.any()) {
							this->content.ForceRebuild();
							this->InvalidateData();
						}
						return ES_HANDLED;
					}
					/* space is pressed and filter is focused. */
					FALLTHROUGH;

				default:
					return ES_NOT_HANDLED;
			}
		}

		if (this->content.size() == 0) {
			if (this->UpdateFilterState()) {
				this->content.ForceRebuild();
				this->InvalidateData();
			}
			return ES_HANDLED;
		}

		this->selected = this->content[this->list_pos];

		if (this->UpdateFilterState()) {
			this->content.ForceRebuild();
		} else {
			/* Scroll to the new content if it is outside the current range. */
			this->ScrollToSelected();
		}

		/* redraw window */
		this->InvalidateData();
		return ES_HANDLED;
	}

	void OnEditboxChanged(int wid) override
	{
		if (wid == WID_NCL_FILTER) {
			this->filter_data.string_filter.SetFilterTerm(this->filter_editbox.text.buf);
			this->UpdateFilterState();
			this->content.ForceRebuild();
			this->InvalidateData();
		}
	}

	void OnResize() override
	{
		this->vscroll->SetCapacityFromWidget(this, WID_NCL_MATRIX);
	}

	void OnReceiveContentInfo(const ContentInfo *rci) override
	{
		if (this->auto_select && !rci->IsSelected()) _network_content_client.ToggleSelectedState(rci);
		this->content.ForceRebuild();
		this->InvalidateData(0, false);
	}

	void OnDownloadComplete(ContentID) override
	{
		this->content.ForceResort();
		this->InvalidateData();
	}

	void OnConnect(bool success) override
	{
		if (!success) {
			ShowErrorMessage(STR_CONTENT_ERROR_COULD_NOT_CONNECT, INVALID_STRING_ID, WL_ERROR);
			this->Close();
			return;
		}

		this->InvalidateData();
	}

	/**
	 * Some data on this window has become invalid.
	 * @param data Information about the changed data.
	 * @param gui_scope Whether the call is done from GUI scope. You may not do everything when not in GUI scope. See #InvalidateWindowData() for details.
	 */
	void OnInvalidateData([[maybe_unused]] int data = 0, [[maybe_unused]] bool gui_scope = true) override
	{
		if (!gui_scope) return;
		if (this->content.NeedRebuild()) this->BuildContentList();

		/* To sum all the bytes we intend to download */
		this->filesize_sum = 0;
		bool show_select_all = false;
		bool show_select_upgrade = false;
		for (const ContentInfo *ci : this->content) {
			switch (ci->state) {
				case ContentInfo::SELECTED:
				case ContentInfo::AUTOSELECTED:
					this->filesize_sum += ci->filesize;
					break;

				case ContentInfo::UNSELECTED:
					show_select_all = true;
					show_select_upgrade |= ci->upgrade;
					break;

				default:
					break;
			}
		}

		/* If data == 2 then the status window caused this OnInvalidate */
		this->SetWidgetDisabledState(WID_NCL_DOWNLOAD, this->filesize_sum == 0 || (FindWindowById(WC_NETWORK_STATUS_WINDOW, WN_NETWORK_STATUS_WINDOW_CONTENT_DOWNLOAD) != nullptr && data != 2));
		this->SetWidgetDisabledState(WID_NCL_UNSELECT, this->filesize_sum == 0);
		this->SetWidgetDisabledState(WID_NCL_SELECT_ALL, !show_select_all);
		this->SetWidgetDisabledState(WID_NCL_SELECT_UPDATE, !show_select_upgrade);
		this->SetWidgetDisabledState(WID_NCL_OPEN_URL, this->selected == nullptr || this->selected->url.empty());
		for (TextfileType tft = TFT_CONTENT_BEGIN; tft < TFT_CONTENT_END; tft++) {
			this->SetWidgetDisabledState(WID_NCL_TEXTFILE + tft, this->selected == nullptr || this->selected->state != ContentInfo::ALREADY_HERE || this->selected->GetTextfile(tft) == nullptr);
		}

		this->GetWidget<NWidgetCore>(WID_NCL_CANCEL)->widget_data = this->filesize_sum == 0 ? STR_AI_SETTINGS_CLOSE : STR_AI_LIST_CANCEL;
	}
};

Listing NetworkContentListWindow::last_sorting = {false, 1};
Filtering NetworkContentListWindow::last_filtering = {false, 0};

NetworkContentListWindow::GUIContentList::SortFunction * const NetworkContentListWindow::sorter_funcs[] = {
	&StateSorter,
	&TypeSorter,
	&NameSorter,
};

NetworkContentListWindow::GUIContentList::FilterFunction * const NetworkContentListWindow::filter_funcs[] = {
	&TagNameFilter,
	&TypeOrSelectedFilter,
};

std::string NetworkContentListWindow::content_type_strs[CONTENT_TYPE_END];

/**
 * Build array of all strings corresponding to the content types.
 */
void BuildContentTypeStringList()
{
	for (int i = CONTENT_TYPE_BEGIN; i < CONTENT_TYPE_END; i++) {
		NetworkContentListWindow::content_type_strs[i] = GetString(STR_CONTENT_TYPE_BASE_GRAPHICS + i - CONTENT_TYPE_BASE_GRAPHICS);
	}
}

/** The widgets for the content list. */
static const NWidgetPart _nested_network_content_list_widgets[] = {
	NWidget(NWID_HORIZONTAL),
		NWidget(WWT_CLOSEBOX, COLOUR_LIGHT_BLUE),
		NWidget(WWT_CAPTION, COLOUR_LIGHT_BLUE), SetDataTip(STR_CONTENT_TITLE, STR_NULL),
		NWidget(WWT_DEFSIZEBOX, COLOUR_LIGHT_BLUE),
	EndContainer(),
	NWidget(WWT_PANEL, COLOUR_LIGHT_BLUE, WID_NCL_BACKGROUND),
		NWidget(NWID_SPACER), SetMinimalSize(0, 7), SetResize(1, 0),
		NWidget(NWID_HORIZONTAL, NC_EQUALSIZE), SetPIP(8, 8, 8),
			/* Top */
			NWidget(WWT_TEXT, COLOUR_LIGHT_BLUE, WID_NCL_FILTER_CAPT), SetFill(1, 0), SetResize(1, 0), SetDataTip(STR_CONTENT_FILTER_TITLE, STR_NULL), SetAlignment(SA_RIGHT),
			NWidget(WWT_EDITBOX, COLOUR_LIGHT_BLUE, WID_NCL_FILTER), SetFill(1, 0), SetResize(1, 0),
						SetDataTip(STR_LIST_FILTER_OSKTITLE, STR_LIST_FILTER_TOOLTIP),
		EndContainer(),
		NWidget(NWID_SPACER), SetMinimalSize(0, 7), SetResize(1, 0),
		NWidget(NWID_HORIZONTAL, NC_EQUALSIZE), SetPIP(8, 8, 8),
			/* Left side. */
			NWidget(NWID_VERTICAL), SetPIP(0, 4, 0),
				NWidget(NWID_HORIZONTAL),
					NWidget(NWID_VERTICAL),
						NWidget(NWID_HORIZONTAL),
							NWidget(WWT_PUSHTXTBTN, COLOUR_WHITE, WID_NCL_CHECKBOX), SetMinimalSize(13, 1), SetDataTip(STR_EMPTY, STR_NULL),
							NWidget(WWT_PUSHTXTBTN, COLOUR_WHITE, WID_NCL_TYPE),
											SetDataTip(STR_CONTENT_TYPE_CAPTION, STR_CONTENT_TYPE_CAPTION_TOOLTIP),
							NWidget(WWT_PUSHTXTBTN, COLOUR_WHITE, WID_NCL_NAME), SetResize(1, 0), SetFill(1, 0),
											SetDataTip(STR_CONTENT_NAME_CAPTION, STR_CONTENT_NAME_CAPTION_TOOLTIP),
						EndContainer(),
						NWidget(WWT_MATRIX, COLOUR_LIGHT_BLUE, WID_NCL_MATRIX), SetResize(1, 14), SetFill(1, 1), SetScrollbar(WID_NCL_SCROLLBAR), SetMatrixDataTip(1, 0, STR_CONTENT_MATRIX_TOOLTIP),
					EndContainer(),
					NWidget(NWID_VSCROLLBAR, COLOUR_LIGHT_BLUE, WID_NCL_SCROLLBAR),
				EndContainer(),
				NWidget(NWID_HORIZONTAL, NC_EQUALSIZE), SetPIP(0, 8, 0),
					NWidget(NWID_SELECTION, INVALID_COLOUR, WID_NCL_SEL_ALL_UPDATE), SetResize(1, 0), SetFill(1, 0),
						NWidget(WWT_PUSHTXTBTN, COLOUR_WHITE, WID_NCL_SELECT_UPDATE), SetResize(1, 0), SetFill(1, 0),
												SetDataTip(STR_CONTENT_SELECT_UPDATES_CAPTION, STR_CONTENT_SELECT_UPDATES_CAPTION_TOOLTIP),
						NWidget(WWT_PUSHTXTBTN, COLOUR_WHITE, WID_NCL_SELECT_ALL), SetResize(1, 0), SetFill(1, 0),
												SetDataTip(STR_CONTENT_SELECT_ALL_CAPTION, STR_CONTENT_SELECT_ALL_CAPTION_TOOLTIP),
					EndContainer(),
					NWidget(WWT_PUSHTXTBTN, COLOUR_WHITE, WID_NCL_UNSELECT), SetResize(1, 0), SetFill(1, 0),
												SetDataTip(STR_CONTENT_UNSELECT_ALL_CAPTION, STR_CONTENT_UNSELECT_ALL_CAPTION_TOOLTIP),
				EndContainer(),
			EndContainer(),
			/* Right side. */
			NWidget(NWID_VERTICAL), SetPIP(0, 4, 0),
				NWidget(WWT_PANEL, COLOUR_LIGHT_BLUE, WID_NCL_DETAILS), SetResize(1, 1), SetFill(1, 1), EndContainer(),
				NWidget(NWID_HORIZONTAL, NC_EQUALSIZE), SetPIP(0, 8, 0),
					NWidget(WWT_PUSHTXTBTN, COLOUR_WHITE, WID_NCL_TEXTFILE + TFT_README), SetFill(1, 0), SetResize(1, 0), SetDataTip(STR_TEXTFILE_VIEW_README, STR_NULL),
					NWidget(WWT_PUSHTXTBTN, COLOUR_WHITE, WID_NCL_TEXTFILE + TFT_CHANGELOG), SetFill(1, 0), SetResize(1, 0), SetDataTip(STR_TEXTFILE_VIEW_CHANGELOG, STR_NULL),
				EndContainer(),
				NWidget(NWID_HORIZONTAL, NC_EQUALSIZE), SetPIP(0, 8, 0),
					NWidget(WWT_PUSHTXTBTN, COLOUR_WHITE, WID_NCL_OPEN_URL), SetResize(1, 0), SetFill(1, 0), SetDataTip(STR_CONTENT_OPEN_URL, STR_CONTENT_OPEN_URL_TOOLTIP),
					NWidget(WWT_PUSHTXTBTN, COLOUR_WHITE, WID_NCL_TEXTFILE + TFT_LICENSE), SetFill(1, 0), SetResize(1, 0), SetDataTip(STR_TEXTFILE_VIEW_LICENCE, STR_NULL),
				EndContainer(),
			EndContainer(),
		EndContainer(),
		NWidget(NWID_SPACER), SetMinimalSize(0, 7), SetResize(1, 0),
		/* Bottom. */
		NWidget(NWID_HORIZONTAL, NC_EQUALSIZE), SetPIP(8, 8, 8),
			NWidget(WWT_PUSHTXTBTN, COLOUR_WHITE, WID_NCL_SEARCH_EXTERNAL), SetResize(1, 0), SetFill(1, 0),
										SetDataTip(STR_CONTENT_SEARCH_EXTERNAL, STR_CONTENT_SEARCH_EXTERNAL_TOOLTIP),
			NWidget(NWID_HORIZONTAL, NC_EQUALSIZE), SetPIP(0, 8, 0),
				NWidget(WWT_PUSHTXTBTN, COLOUR_WHITE, WID_NCL_CANCEL), SetResize(1, 0), SetFill(1, 0),
											SetDataTip(STR_BUTTON_CANCEL, STR_NULL),
				NWidget(WWT_PUSHTXTBTN, COLOUR_WHITE, WID_NCL_DOWNLOAD), SetResize(1, 0), SetFill(1, 0),
											SetDataTip(STR_CONTENT_DOWNLOAD_CAPTION, STR_CONTENT_DOWNLOAD_CAPTION_TOOLTIP),
			EndContainer(),
		EndContainer(),
		NWidget(NWID_SPACER), SetMinimalSize(0, 2), SetResize(1, 0),
		/* Resize button. */
		NWidget(NWID_HORIZONTAL),
			NWidget(NWID_SPACER), SetFill(1, 0), SetResize(1, 0),
			NWidget(WWT_RESIZEBOX, COLOUR_LIGHT_BLUE),
		EndContainer(),
	EndContainer(),
};

/** Window description of the content list */
static WindowDesc _network_content_list_desc(
	WDP_CENTER, "list_content", 630, 460,
	WC_NETWORK_WINDOW, WC_NONE,
	0,
	std::begin(_nested_network_content_list_widgets), std::end(_nested_network_content_list_widgets)
);

/**
 * Show the content list window with a given set of content
 * @param cv the content to show, or nullptr when it has to search for itself
 * @param type1 the first type to (only) show or #CONTENT_TYPE_END to show all.
 * @param type2 the second type to (only) show in addition to type1. If type2 is != #CONTENT_TYPE_END, then also type1 should be != #CONTENT_TYPE_END.
 *   If type2 != #CONTENT_TYPE_END, then type1 != type2 must be true.
 */
void ShowNetworkContentListWindow(ContentVector *cv, ContentType type1, ContentType type2)
{
#if defined(WITH_ZLIB)
	std::bitset<CONTENT_TYPE_END> types;
	_network_content_client.Clear();
	if (cv == nullptr) {
		assert(type1 != CONTENT_TYPE_END || type2 == CONTENT_TYPE_END);
		assert(type1 == CONTENT_TYPE_END || type1 != type2);
		_network_content_client.RequestContentList(type1);
		if (type2 != CONTENT_TYPE_END) _network_content_client.RequestContentList(type2);

		if (type1 != CONTENT_TYPE_END) types[type1] = true;
		if (type2 != CONTENT_TYPE_END) types[type2] = true;
	} else {
		_network_content_client.RequestContentList(cv, true);
	}

	CloseWindowById(WC_NETWORK_WINDOW, WN_NETWORK_WINDOW_CONTENT_LIST);
	new NetworkContentListWindow(&_network_content_list_desc, cv != nullptr, types);
#else
	ShowErrorMessage(STR_CONTENT_NO_ZLIB, STR_CONTENT_NO_ZLIB_SUB, WL_ERROR);
	/* Connection failed... clean up the mess */
	if (cv != nullptr) {
		for (ContentInfo *ci : *cv) delete ci;
	}
#endif /* WITH_ZLIB */
}<|MERGE_RESOLUTION|>--- conflicted
+++ resolved
@@ -877,11 +877,7 @@
 		}
 	}
 
-<<<<<<< HEAD
 	EventState OnKeyPress(WChar key, uint16 keycode) override
-=======
-	EventState OnKeyPress([[maybe_unused]] char32_t key, uint16_t keycode) override
->>>>>>> 077b08bb
 	{
 		if (this->vscroll->UpdateListPositionOnKeyPress(this->list_pos, keycode) == ES_NOT_HANDLED) {
 			switch (keycode) {
