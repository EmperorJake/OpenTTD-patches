--- conflicted
+++ resolved
@@ -65,11 +65,7 @@
  * the left and pixels from the bottom. The height is the maximum height.
  */
 static PointDimension _chatmsg_box;
-<<<<<<< HEAD
-static uint8 *_chatmessage_backup = nullptr; ///< Backup in case text is moved.
-=======
 static ReusableBuffer<uint8_t> _chatmessage_backup; ///< Backup in case text is moved.
->>>>>>> ab535c0a
 
 /**
  * Test if there are any chat messages to display.
