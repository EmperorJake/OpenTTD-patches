/*
 * This file is part of OpenTTD.
 * OpenTTD is free software; you can redistribute it and/or modify it under the terms of the GNU General Public License as published by the Free Software Foundation, version 2.
 * OpenTTD is distributed in the hope that it will be useful, but WITHOUT ANY WARRANTY; without even the implied warranty of MERCHANTABILITY or FITNESS FOR A PARTICULAR PURPOSE.
 * See the GNU General Public License for more details. You should have received a copy of the GNU General Public License along with OpenTTD. If not, see <http://www.gnu.org/licenses/>.
 */

/** @file network_gui.cpp Implementation of the Network related GUIs. */

#include "../stdafx.h"
#include "../strings_func.h"
#include "../date_func.h"
#include "../fios.h"
#include "network_client.h"
#include "network_gui.h"
#include "network_gamelist.h"
#include "network.h"
#include "network_base.h"
#include "network_content.h"
#include "network_server.h"
#include "network_coordinator.h"
#include "network_survey.h"
#include "../gui.h"
#include "network_udp.h"
#include "../window_func.h"
#include "../gfx_func.h"
#include "../widgets/dropdown_type.h"
#include "../widgets/dropdown_func.h"
#include "../querystring_gui.h"
#include "../sortlist_type.h"
#include "../company_func.h"
#include "../command_func.h"
#include "../core/geometry_func.hpp"
#include "../genworld.h"
#include "../map_type.h"
#include "../newgrf.h"
#include "../error.h"
#include "../guitimer_func.h"
#include "../zoom_func.h"
#include "../sprite.h"
#include "../settings_internal.h"
#include "../textfile_gui.h"

#include "../widgets/network_widget.h"

#include "table/strings.h"
#include "../table/sprites.h"

#include "../stringfilter_type.h"

#ifdef __EMSCRIPTEN__
#	include <emscripten.h>
#endif

#include <map>

#include "../safeguards.h"

static void ShowNetworkStartServerWindow();

static const int NETWORK_LIST_REFRESH_DELAY = 30; ///< Time, in seconds, between updates of the network list.

static ClientID _admin_client_id = INVALID_CLIENT_ID; ///< For what client a confirmation window is open.
static CompanyID _admin_company_id = INVALID_COMPANY; ///< For what company a confirmation window is open.

/**
 * Update the network new window because a new server is
 * found on the network.
 */
void UpdateNetworkGameWindow()
{
	InvalidateWindowData(WC_NETWORK_WINDOW, WN_NETWORK_WINDOW_GAME, 0);
}

static DropDownList BuildVisibilityDropDownList()
{
	DropDownList list;

	list.push_back(std::make_unique<DropDownListStringItem>(STR_NETWORK_SERVER_VISIBILITY_LOCAL, SERVER_GAME_TYPE_LOCAL, false));
	list.push_back(std::make_unique<DropDownListStringItem>(STR_NETWORK_SERVER_VISIBILITY_INVITE_ONLY, SERVER_GAME_TYPE_INVITE_ONLY, false));
	list.push_back(std::make_unique<DropDownListStringItem>(STR_NETWORK_SERVER_VISIBILITY_PUBLIC, SERVER_GAME_TYPE_PUBLIC, false));

	return list;
}

typedef GUIList<NetworkGameList*, std::nullptr_t, StringFilter&> GUIGameServerList;
typedef int ServerListPosition;
static const ServerListPosition SLP_INVALID = -1;

/** Full blown container to make it behave exactly as we want :) */
class NWidgetServerListHeader : public NWidgetContainer {
	static const uint MINIMUM_NAME_WIDTH_BEFORE_NEW_HEADER = 150; ///< Minimum width before adding a new header
public:
	NWidgetServerListHeader() : NWidgetContainer(NWID_HORIZONTAL)
	{
		NWidgetLeaf *leaf = new NWidgetLeaf(WWT_PUSHTXTBTN, COLOUR_WHITE, WID_NG_NAME, STR_NETWORK_SERVER_LIST_GAME_NAME, STR_NETWORK_SERVER_LIST_GAME_NAME_TOOLTIP);
		leaf->SetResize(1, 0);
		leaf->SetFill(1, 0);
		this->Add(leaf);

		this->Add(new NWidgetLeaf(WWT_PUSHTXTBTN, COLOUR_WHITE, WID_NG_CLIENTS, STR_NETWORK_SERVER_LIST_CLIENTS_CAPTION, STR_NETWORK_SERVER_LIST_CLIENTS_CAPTION_TOOLTIP));
		this->Add(new NWidgetLeaf(WWT_PUSHTXTBTN, COLOUR_WHITE, WID_NG_MAPSIZE, STR_NETWORK_SERVER_LIST_MAP_SIZE_CAPTION, STR_NETWORK_SERVER_LIST_MAP_SIZE_CAPTION_TOOLTIP));
		this->Add(new NWidgetLeaf(WWT_PUSHTXTBTN, COLOUR_WHITE, WID_NG_DATE, STR_NETWORK_SERVER_LIST_DATE_CAPTION, STR_NETWORK_SERVER_LIST_DATE_CAPTION_TOOLTIP));
		this->Add(new NWidgetLeaf(WWT_PUSHTXTBTN, COLOUR_WHITE, WID_NG_YEARS, STR_NETWORK_SERVER_LIST_YEARS_CAPTION, STR_NETWORK_SERVER_LIST_YEARS_CAPTION_TOOLTIP));

		leaf = new NWidgetLeaf(WWT_PUSHTXTBTN, COLOUR_WHITE, WID_NG_INFO, STR_EMPTY, STR_NETWORK_SERVER_LIST_INFO_ICONS_TOOLTIP);
		leaf->SetMinimalSize(14 + GetSpriteSize(SPR_LOCK, nullptr, ZOOM_LVL_OUT_4X).width
		                        + GetSpriteSize(SPR_BLOT, nullptr, ZOOM_LVL_OUT_4X).width, 12);
		leaf->SetFill(0, 1);
		this->Add(leaf);
	}

	void SetupSmallestSize(Window *w, bool init_array) override
	{
		this->smallest_y = 0; // Biggest child.
		this->fill_x = 1;
		this->fill_y = 0;
		this->resize_x = 1; // We only resize in this direction
		this->resize_y = 0; // We never resize in this direction

		/* First initialise some variables... */
		for (NWidgetBase *child_wid = this->head; child_wid != nullptr; child_wid = child_wid->next) {
			child_wid->SetupSmallestSize(w, init_array);
			this->smallest_y = std::max(this->smallest_y, child_wid->smallest_y + child_wid->padding.Vertical());
		}

		/* ... then in a second pass make sure the 'current' sizes are set. Won't change for most widgets. */
		for (NWidgetBase *child_wid = this->head; child_wid != nullptr; child_wid = child_wid->next) {
			child_wid->current_x = child_wid->smallest_x;
			child_wid->current_y = this->smallest_y;
		}

		this->smallest_x = this->head->smallest_x + this->tail->smallest_x; // First and last are always shown, rest not
	}

	void AssignSizePosition(SizingType sizing, int x, int y, uint given_width, uint given_height, bool rtl) override
	{
		assert(given_width >= this->smallest_x && given_height >= this->smallest_y);

		this->pos_x = x;
		this->pos_y = y;
		this->current_x = given_width;
		this->current_y = given_height;

		given_width -= this->tail->smallest_x;
		/* The first and last widget are always visible, determine which other should be visible */
		for (NWidgetBase *child_wid = this->head->next; child_wid->next != nullptr; child_wid = child_wid->next) {
			if (given_width > ScaleGUITrad(MINIMUM_NAME_WIDTH_BEFORE_NEW_HEADER) + child_wid->smallest_x && child_wid->prev->current_x != 0) {
				given_width -= child_wid->smallest_x;
				child_wid->current_x = child_wid->smallest_x; /* Make visible. */
			} else {
				child_wid->current_x = 0; /* Make invisible. */
			}
		}

		/* All remaining space goes to the first (name) widget */
		this->head->current_x = given_width;

		/* Now assign the widgets to their rightful place */
		uint position = 0; // Place to put next child relative to origin of the container.
		for (NWidgetBase *child_wid = rtl ? this->tail : this->head; child_wid != nullptr; child_wid = rtl ? child_wid->prev : child_wid->next) {
			if (child_wid->current_x != 0) {
				child_wid->AssignSizePosition(sizing, x + position, y, child_wid->current_x, this->current_y, rtl);
				position += child_wid->current_x;
			}
		}
	}
};

class NetworkGameWindow : public Window {
protected:
	/* Runtime saved values */
	static Listing last_sorting;

	/* Constants for sorting servers */
	static GUIGameServerList::SortFunction * const sorter_funcs[];
	static GUIGameServerList::FilterFunction * const filter_funcs[];

	NetworkGameList *server;        ///< Selected server.
	NetworkGameList *last_joined;   ///< The last joined server.
	GUIGameServerList servers;      ///< List with game servers.
	ServerListPosition list_pos;    ///< Position of the selected server.
	Scrollbar *vscroll;             ///< Vertical scrollbar of the list of servers.
	QueryString name_editbox;       ///< Client name editbox.
	QueryString filter_editbox;     ///< Editbox for filter on servers.
	GUITimer requery_timer;         ///< Timer for network requery.
	bool searched_internet = false; ///< Did we ever press "Search Internet" button?

	int lock_offset; ///< Left offset for lock icon.
	int blot_offset; ///< Left offset for green/yellow/red compatibility icon.
	int flag_offset; ///< Left offset for language flag icon.

	/**
	 * (Re)build the GUI network game list (a.k.a. this->servers) as some
	 * major change has occurred. It ensures appropriate filtering and
	 * sorting, if both or either one is enabled.
	 */
	void BuildGUINetworkGameList()
	{
		if (!this->servers.NeedRebuild()) return;

		/* Create temporary array of games to use for listing */
		this->servers.clear();

		bool found_current_server = false;
		bool found_last_joined = false;
		for (NetworkGameList *ngl = _network_game_list; ngl != nullptr; ngl = ngl->next) {
			this->servers.push_back(ngl);
			if (ngl == this->server) {
				found_current_server = true;
			}
			if (ngl == this->last_joined) {
				found_last_joined = true;
			}
		}
		/* A refresh can cause the current server to be delete; so unselect. */
		if (!found_last_joined) {
			this->last_joined = nullptr;
		}
		if (!found_current_server) {
			this->server = nullptr;
			this->list_pos = SLP_INVALID;
		}

		/* Apply the filter condition immediately, if a search string has been provided. */
		StringFilter sf;
		sf.SetFilterTerm(this->filter_editbox.text.buf);

		if (!sf.IsEmpty()) {
			this->servers.SetFilterState(true);
			this->servers.Filter(sf);
		} else {
			this->servers.SetFilterState(false);
		}

		this->servers.shrink_to_fit();
		this->servers.RebuildDone();
		this->vscroll->SetCount(this->servers.size());

		/* Sort the list of network games as requested. */
		this->servers.Sort();
		this->UpdateListPos();
	}

	/** Sort servers by name. */
	static bool NGameNameSorter(NetworkGameList * const &a, NetworkGameList * const &b)
	{
		int r = StrNaturalCompare(a->info.server_name, b->info.server_name, true); // Sort by name (natural sorting).
		if (r == 0) r = a->connection_string.compare(b->connection_string);

		return r < 0;
	}

	/**
	 * Sort servers by the amount of clients online on a
	 * server. If the two servers have the same amount, the one with the
	 * higher maximum is preferred.
	 */
	static bool NGameClientSorter(NetworkGameList * const &a, NetworkGameList * const &b)
	{
		/* Reverse as per default we are interested in most-clients first */
		int r = a->info.clients_on - b->info.clients_on;

		if (r == 0) r = a->info.clients_max - b->info.clients_max;
		if (r == 0) return NGameNameSorter(a, b);

		return r < 0;
	}

	/** Sort servers by map size */
	static bool NGameMapSizeSorter(NetworkGameList * const &a, NetworkGameList * const &b)
	{
		/* Sort by the area of the map. */
		int r = (a->info.map_height) * (a->info.map_width) - (b->info.map_height) * (b->info.map_width);

		if (r == 0) r = a->info.map_width - b->info.map_width;
		return (r != 0) ? r < 0 : NGameClientSorter(a, b);
	}

	/** Sort servers by current date */
	static bool NGameDateSorter(NetworkGameList * const &a, NetworkGameList * const &b)
	{
		auto r = a->info.game_date - b->info.game_date;
		return (r != 0) ? r < 0 : NGameClientSorter(a, b);
	}

	/** Sort servers by the number of days the game is running */
	static bool NGameYearsSorter(NetworkGameList * const &a, NetworkGameList * const &b)
	{
		auto r = a->info.game_date.base() - a->info.start_date.base() - b->info.game_date.base() + b->info.start_date.base();
		return (r != 0) ? r < 0: NGameDateSorter(a, b);
	}

	/**
	 * Sort servers by joinability. If both servers are the
	 * same, prefer the non-passworded server first.
	 */
	static bool NGameAllowedSorter(NetworkGameList * const &a, NetworkGameList * const &b)
	{
		/* The servers we do not know anything about (the ones that did not reply) should be at the bottom) */
		int r = a->info.server_revision.empty() - b->info.server_revision.empty();

		/* Reverse default as we are interested in version-compatible clients first */
		if (r == 0) r = b->info.version_compatible - a->info.version_compatible;
		/* The version-compatible ones are then sorted with NewGRF compatible first, incompatible last */
		if (r == 0) r = b->info.compatible - a->info.compatible;
		/* Passworded servers should be below unpassworded servers */
		if (r == 0) r = a->info.use_password - b->info.use_password;

		/* Finally sort on the number of clients of the server in reverse order. */
		return (r != 0) ? r < 0 : NGameClientSorter(b, a);
	}

	/** Sort the server list */
	void SortNetworkGameList()
	{
		if (this->servers.Sort()) this->UpdateListPos();
	}

	/** Set this->list_pos to match this->server */
	void UpdateListPos()
	{
		this->list_pos = SLP_INVALID;
		for (uint i = 0; i != this->servers.size(); i++) {
			if (this->servers[i] == this->server) {
				this->list_pos = i;
				break;
			}
		}
	}

	static bool NGameSearchFilter(NetworkGameList * const *item, StringFilter &sf)
	{
		assert(item != nullptr);
		assert((*item) != nullptr);

		sf.ResetState();
		sf.AddLine((*item)->info.server_name);
		return sf.GetState();
	}

	/**
	 * Draw a single server line.
	 * @param cur_item  the server to draw.
	 * @param y         from where to draw?
	 * @param highlight does the line need to be highlighted?
	 */
	void DrawServerLine(const NetworkGameList *cur_item, int y, bool highlight) const
	{
		Rect name = this->GetWidget<NWidgetBase>(WID_NG_NAME)->GetCurrentRect();
		Rect info = this->GetWidget<NWidgetBase>(WID_NG_INFO)->GetCurrentRect();

		/* show highlighted item with a different colour */
		if (highlight) {
			Rect r = {std::min(name.left, info.left), y, std::max(name.right, info.right), y + (int)this->resize.step_height - 1};
			GfxFillRect(r.Shrink(WidgetDimensions::scaled.bevel), PC_GREY);
		}

		/* offsets to vertically centre text and icons */
		int text_y_offset = (this->resize.step_height - GetCharacterHeight(FS_NORMAL)) / 2 + 1;
		int icon_y_offset = (this->resize.step_height - GetSpriteSize(SPR_BLOT).height) / 2;
		int lock_y_offset = (this->resize.step_height - GetSpriteSize(SPR_LOCK).height) / 2;

		name = name.Shrink(WidgetDimensions::scaled.framerect);
		DrawString(name.left, name.right, y + text_y_offset, cur_item->info.server_name, TC_BLACK);

		/* only draw details if the server is online */
		if (cur_item->status == NGLS_ONLINE) {
			if (const NWidgetBase *nwid = this->GetWidget<NWidgetBase>(WID_NG_CLIENTS); nwid->current_x != 0) {
				Rect clients = nwid->GetCurrentRect();
				SetDParam(0, cur_item->info.clients_on);
				SetDParam(1, cur_item->info.clients_max);
				SetDParam(2, cur_item->info.companies_on);
				SetDParam(3, cur_item->info.companies_max);
				DrawString(clients.left, clients.right, y + text_y_offset, STR_NETWORK_SERVER_LIST_GENERAL_ONLINE, TC_FROMSTRING, SA_HOR_CENTER);
			}

			if (const NWidgetBase *nwid = this->GetWidget<NWidgetBase>(WID_NG_MAPSIZE); nwid->current_x != 0) {
				/* map size */
				Rect mapsize = nwid->GetCurrentRect();
				SetDParam(0, cur_item->info.map_width);
				SetDParam(1, cur_item->info.map_height);
				DrawString(mapsize.left, mapsize.right, y + text_y_offset, STR_NETWORK_SERVER_LIST_MAP_SIZE_SHORT, TC_FROMSTRING, SA_HOR_CENTER);
			}

			if (const NWidgetBase *nwid = this->GetWidget<NWidgetBase>(WID_NG_DATE); nwid->current_x != 0) {
				/* current date */
				Rect date = nwid->GetCurrentRect();
<<<<<<< HEAD
				YearMonthDay ymd;
				ConvertDateToYMD(cur_item->info.game_date, &ymd);
=======
				TimerGameCalendar::YearMonthDay ymd = TimerGameCalendar::ConvertDateToYMD(cur_item->info.game_date);
>>>>>>> 5d2ed80c
				SetDParam(0, ymd.year);
				DrawString(date.left, date.right, y + text_y_offset, STR_JUST_INT, TC_BLACK, SA_HOR_CENTER);
			}

			if (const NWidgetBase *nwid = this->GetWidget<NWidgetBase>(WID_NG_YEARS); nwid->current_x != 0) {
				/* number of years the game is running */
				Rect years = nwid->GetCurrentRect();
<<<<<<< HEAD
				YearMonthDay ymd_cur, ymd_start;
				ConvertDateToYMD(cur_item->info.game_date, &ymd_cur);
				ConvertDateToYMD(cur_item->info.start_date, &ymd_start);
=======
				TimerGameCalendar::YearMonthDay ymd_cur = TimerGameCalendar::ConvertDateToYMD(cur_item->info.game_date);
				TimerGameCalendar::YearMonthDay ymd_start = TimerGameCalendar::ConvertDateToYMD(cur_item->info.start_date);
>>>>>>> 5d2ed80c
				SetDParam(0, ymd_cur.year - ymd_start.year);
				DrawString(years.left, years.right, y + text_y_offset, STR_JUST_INT, TC_BLACK, SA_HOR_CENTER);
			}

			/* draw a lock if the server is password protected */
			if (cur_item->info.use_password) DrawSprite(SPR_LOCK, PAL_NONE, info.left + this->lock_offset, y + lock_y_offset);

			/* draw red or green icon, depending on compatibility with server */
			DrawSprite(SPR_BLOT, (cur_item->info.compatible ? PALETTE_TO_GREEN : (cur_item->info.version_compatible ? PALETTE_TO_YELLOW : PALETTE_TO_RED)), info.left + this->blot_offset, y + icon_y_offset + 1);
		}
	}

	/**
	 * Scroll the list up or down to the currently selected server.
	 * If the server is below the currently displayed servers, it will
	 * scroll down an amount so that the server appears at the bottom.
	 * If the server is above the currently displayed servers, it will
	 * scroll up so that the server appears at the top.
	 */
	void ScrollToSelectedServer()
	{
		if (this->list_pos == SLP_INVALID) return; // no server selected
		this->vscroll->ScrollTowards(this->list_pos);
	}

public:
	NetworkGameWindow(WindowDesc *desc) : Window(desc), name_editbox(NETWORK_CLIENT_NAME_LENGTH), filter_editbox(120)
	{
		this->list_pos = SLP_INVALID;
		this->server = nullptr;

		this->CreateNestedTree();
		this->vscroll = this->GetScrollbar(WID_NG_SCROLLBAR);
		this->FinishInitNested(WN_NETWORK_WINDOW_GAME);

		this->querystrings[WID_NG_CLIENT] = &this->name_editbox;
		this->name_editbox.text.Assign(_settings_client.network.client_name);

		this->querystrings[WID_NG_FILTER] = &this->filter_editbox;
		this->filter_editbox.cancel_button = QueryString::ACTION_CLEAR;
		this->SetFocusedWidget(WID_NG_FILTER);

		/* As the Game Coordinator doesn't support "websocket" servers yet, we
		 * let "os/emscripten/pre.js" hardcode a list of servers people can
		 * join. This means the serverlist is curated for now, but it is the
		 * best we can offer. */
#ifdef __EMSCRIPTEN__
		EM_ASM(if (window["openttd_server_list"]) openttd_server_list());
#endif

		this->last_joined = NetworkAddServer(_settings_client.network.last_joined, false);
		this->server = this->last_joined;

		this->requery_timer.SetInterval(NETWORK_LIST_REFRESH_DELAY * 1000);

		this->servers.SetListing(this->last_sorting);
		this->servers.SetSortFuncs(this->sorter_funcs);
		this->servers.SetFilterFuncs(this->filter_funcs);
		this->servers.ForceRebuild();
	}

	void Close(int data = 0) override
	{
		this->last_sorting = this->servers.GetListing();
		this->Window::Close();
	}

	void OnInit() override
	{
		this->lock_offset = ScaleGUITrad(5);
		this->blot_offset = this->lock_offset + ScaleGUITrad(3) + GetSpriteSize(SPR_LOCK).width;
		this->flag_offset = this->blot_offset + ScaleGUITrad(2) + GetSpriteSize(SPR_BLOT).width;
	}

	void UpdateWidgetSize(int widget, Dimension *size, [[maybe_unused]] const Dimension &padding, [[maybe_unused]] Dimension *fill, [[maybe_unused]] Dimension *resize) override
	{
		switch (widget) {
			case WID_NG_MATRIX:
				resize->height = std::max(GetSpriteSize(SPR_BLOT).height, (uint)GetCharacterHeight(FS_NORMAL)) + padding.height;
				fill->height = resize->height;
				size->height = 12 * resize->height;
				break;

			case WID_NG_LASTJOINED:
				size->height = std::max(GetSpriteSize(SPR_BLOT).height, (uint)GetCharacterHeight(FS_NORMAL)) + WidgetDimensions::scaled.matrix.Vertical();
				break;

			case WID_NG_LASTJOINED_SPACER:
				size->width = NWidgetScrollbar::GetVerticalDimension().width;
				break;

			case WID_NG_NAME:
				size->width += 2 * Window::SortButtonWidth(); // Make space for the arrow
				break;

			case WID_NG_CLIENTS:
				size->width += 2 * Window::SortButtonWidth(); // Make space for the arrow
				SetDParamMaxValue(0, MAX_CLIENTS);
				SetDParamMaxValue(1, MAX_CLIENTS);
				SetDParamMaxValue(2, MAX_COMPANIES);
				SetDParamMaxValue(3, MAX_COMPANIES);
				*size = maxdim(*size, GetStringBoundingBox(STR_NETWORK_SERVER_LIST_GENERAL_ONLINE));
				break;

			case WID_NG_MAPSIZE:
				size->width += 2 * Window::SortButtonWidth(); // Make space for the arrow
				SetDParamMaxValue(0, MAX_MAP_SIZE);
				SetDParamMaxValue(1, MAX_MAP_SIZE);
				*size = maxdim(*size, GetStringBoundingBox(STR_NETWORK_SERVER_LIST_MAP_SIZE_SHORT));
				break;

			case WID_NG_DATE:
			case WID_NG_YEARS:
				size->width += 2 * Window::SortButtonWidth(); // Make space for the arrow
				SetDParamMaxValue(0, 5);
				*size = maxdim(*size, GetStringBoundingBox(STR_JUST_INT));
				break;
		}
	}

	void DrawWidget(const Rect &r, int widget) const override
	{
		switch (widget) {
			case WID_NG_MATRIX: {
				uint16 y = r.top;

				const int max = std::min(this->vscroll->GetPosition() + this->vscroll->GetCapacity(), (int)this->servers.size());

				for (int i = this->vscroll->GetPosition(); i < max; ++i) {
					const NetworkGameList *ngl = this->servers[i];
					this->DrawServerLine(ngl, y, ngl == this->server);
					y += this->resize.step_height;
				}
				break;
			}

			case WID_NG_LASTJOINED:
				/* Draw the last joined server, if any */
				if (this->last_joined != nullptr) this->DrawServerLine(this->last_joined, r.top, this->last_joined == this->server);
				break;

			case WID_NG_DETAILS:
				this->DrawDetails(r);
				break;

			case WID_NG_NAME:
			case WID_NG_CLIENTS:
			case WID_NG_MAPSIZE:
			case WID_NG_DATE:
			case WID_NG_YEARS:
			case WID_NG_INFO:
				if (widget - WID_NG_NAME == this->servers.SortType()) this->DrawSortButtonState(widget, this->servers.IsDescSortOrder() ? SBS_DOWN : SBS_UP);
				break;
		}
	}


	void OnPaint() override
	{
		if (this->servers.NeedRebuild()) {
			this->BuildGUINetworkGameList();
		}
		if (this->servers.NeedResort()) {
			this->SortNetworkGameList();
		}

		NetworkGameList *sel = this->server;
		/* 'Refresh' button invisible if no server selected */
		this->SetWidgetDisabledState(WID_NG_REFRESH, sel == nullptr);
		/* 'Join' button disabling conditions */
		this->SetWidgetDisabledState(WID_NG_JOIN, sel == nullptr || // no Selected Server
				sel->status != NGLS_ONLINE || // Server offline
				sel->info.clients_on >= sel->info.clients_max || // Server full
				!sel->info.compatible); // Revision mismatch

		this->SetWidgetLoweredState(WID_NG_REFRESH, sel != nullptr && sel->refreshing);

		/* 'NewGRF Settings' button invisible if no NewGRF is used */
		bool changed = false;
		changed |= this->GetWidget<NWidgetStacked>(WID_NG_NEWGRF_SEL)->SetDisplayedPlane(sel == nullptr || sel->status != NGLS_ONLINE || sel->info.grfconfig == nullptr ? SZSP_NONE : 0);
		changed |= this->GetWidget<NWidgetStacked>(WID_NG_NEWGRF_MISSING_SEL)->SetDisplayedPlane(sel == nullptr || sel->status != NGLS_ONLINE || sel->info.grfconfig == nullptr || !sel->info.version_compatible || sel->info.compatible ? SZSP_NONE : 0);
		if (changed) {
			this->ReInit();
			return;
		}

#ifdef __EMSCRIPTEN__
		this->SetWidgetDisabledState(WID_NG_SEARCH_INTERNET, true);
		this->SetWidgetDisabledState(WID_NG_SEARCH_LAN, true);
		this->SetWidgetDisabledState(WID_NG_ADD, true);
		this->SetWidgetDisabledState(WID_NG_START, true);
#endif

		this->DrawWidgets();
	}

	StringID GetHeaderString() const
	{
		if (this->server == nullptr) return STR_NETWORK_SERVER_LIST_GAME_INFO;
		switch (this->server->status) {
			case NGLS_OFFLINE: return STR_NETWORK_SERVER_LIST_SERVER_OFFLINE;
			case NGLS_ONLINE: return STR_NETWORK_SERVER_LIST_GAME_INFO;
			case NGLS_FULL: return STR_NETWORK_SERVER_LIST_SERVER_FULL;
			case NGLS_BANNED: return STR_NETWORK_SERVER_LIST_SERVER_BANNED;
			case NGLS_TOO_OLD: return STR_NETWORK_SERVER_LIST_SERVER_TOO_OLD;
			default: NOT_REACHED();
		}
	}

	void DrawDetails(const Rect &r) const
	{
		NetworkGameList *sel = this->server;

		Rect tr = r.Shrink(WidgetDimensions::scaled.frametext);
		StringID header_msg = this->GetHeaderString();
		int header_height = GetStringHeight(header_msg, tr.Width()) +
				(sel == nullptr ? 0 : GetStringHeight(sel->info.server_name, tr.Width())) +
				WidgetDimensions::scaled.frametext.Vertical();

		/* Height for the title banner */
		Rect hr = r.WithHeight(header_height).Shrink(WidgetDimensions::scaled.frametext);
		tr.top += header_height;

		/* Draw the right menu */
		/* Create the nice grayish rectangle at the details top */
		GfxFillRect(r.WithHeight(header_height).Shrink(WidgetDimensions::scaled.bevel), PC_DARK_BLUE);
		hr.top = DrawStringMultiLine(hr, header_msg, TC_FROMSTRING, SA_HOR_CENTER);
		if (sel == nullptr) return;

		hr.top = DrawStringMultiLine(hr, sel->info.server_name, TC_ORANGE, SA_HOR_CENTER); // game name
		if (sel->status != NGLS_ONLINE) {
			tr.top = DrawStringMultiLine(tr, header_msg, TC_FROMSTRING, SA_HOR_CENTER);
		} else { // show game info
			SetDParam(0, sel->info.clients_on);
			SetDParam(1, sel->info.clients_max);
			SetDParam(2, sel->info.companies_on);
			SetDParam(3, sel->info.companies_max);
			tr.top = DrawStringMultiLine(tr, STR_NETWORK_SERVER_LIST_CLIENTS);

			SetDParam(0, STR_CLIMATE_TEMPERATE_LANDSCAPE + sel->info.landscape);
			tr.top = DrawStringMultiLine(tr, STR_NETWORK_SERVER_LIST_LANDSCAPE); // landscape

			SetDParam(0, sel->info.map_width);
			SetDParam(1, sel->info.map_height);
			tr.top = DrawStringMultiLine(tr, STR_NETWORK_SERVER_LIST_MAP_SIZE); // map size

			SetDParamStr(0, sel->info.server_revision);
			tr.top = DrawStringMultiLine(tr, STR_NETWORK_SERVER_LIST_SERVER_VERSION); // server version

			SetDParamStr(0, sel->connection_string);
			StringID invite_or_address = StrStartsWith(sel->connection_string, "+") ? STR_NETWORK_SERVER_LIST_INVITE_CODE : STR_NETWORK_SERVER_LIST_SERVER_ADDRESS;
			tr.top = DrawStringMultiLine(tr, invite_or_address); // server address / invite code

			SetDParam(0, sel->info.start_date);
			tr.top = DrawStringMultiLine(tr, STR_NETWORK_SERVER_LIST_START_DATE); // start date

			SetDParam(0, sel->info.game_date);
			tr.top = DrawStringMultiLine(tr, STR_NETWORK_SERVER_LIST_CURRENT_DATE); // current date

			if (sel->info.gamescript_version != -1) {
				SetDParamStr(0, sel->info.gamescript_name);
				SetDParam(1, sel->info.gamescript_version);
				tr.top = DrawStringMultiLine(tr, STR_NETWORK_SERVER_LIST_GAMESCRIPT); // gamescript name and version
			}

			tr.top += WidgetDimensions::scaled.vsep_wide;

			if (!sel->info.compatible) {
				DrawStringMultiLine(tr, sel->info.version_compatible ? STR_NETWORK_SERVER_LIST_GRF_MISMATCH : STR_NETWORK_SERVER_LIST_VERSION_MISMATCH, TC_FROMSTRING, SA_HOR_CENTER); // server mismatch
			} else if (sel->info.clients_on == sel->info.clients_max) {
				/* Show: server full, when clients_on == max_clients */
				DrawStringMultiLine(tr, STR_NETWORK_SERVER_LIST_SERVER_FULL, TC_FROMSTRING, SA_HOR_CENTER); // server full
			} else if (sel->info.use_password) {
				DrawStringMultiLine(tr, STR_NETWORK_SERVER_LIST_PASSWORD, TC_FROMSTRING, SA_HOR_CENTER); // password warning
			}
		}
	}

	void OnClick([[maybe_unused]] Point pt, int widget, [[maybe_unused]] int click_count) override
	{
		switch (widget) {
			case WID_NG_CANCEL: // Cancel button
				CloseWindowById(WC_NETWORK_WINDOW, WN_NETWORK_WINDOW_GAME);
				break;

			case WID_NG_NAME:    // Sort by name
			case WID_NG_CLIENTS: // Sort by connected clients
			case WID_NG_MAPSIZE: // Sort by map size
			case WID_NG_DATE:    // Sort by date
			case WID_NG_YEARS:   // Sort by years
			case WID_NG_INFO:    // Connectivity (green dot)
				if (this->servers.SortType() == widget - WID_NG_NAME) {
					this->servers.ToggleSortOrder();
					if (this->list_pos != SLP_INVALID) this->list_pos = (ServerListPosition)this->servers.size() - this->list_pos - 1;
				} else {
					this->servers.SetSortType(widget - WID_NG_NAME);
					this->servers.ForceResort();
					this->SortNetworkGameList();
				}
				this->ScrollToSelectedServer();
				this->SetDirty();
				break;

			case WID_NG_MATRIX: { // Show available network games
				auto it = this->vscroll->GetScrolledItemFromWidget(this->servers, pt.y, this, WID_NG_MATRIX);
				this->server = (it != this->servers.end()) ? *it : nullptr;
				this->list_pos = (server == nullptr) ? SLP_INVALID : it - this->servers.begin();
				this->SetDirty();

				/* FIXME the disabling should go into some InvalidateData, which is called instead of the SetDirty */
				if (click_count > 1 && !this->IsWidgetDisabled(WID_NG_JOIN)) this->OnClick(pt, WID_NG_JOIN, 1);
				break;
			}

			case WID_NG_LASTJOINED: {
				if (this->last_joined != nullptr) {
					this->server = this->last_joined;

					/* search the position of the newly selected server */
					this->UpdateListPos();
					this->ScrollToSelectedServer();
					this->SetDirty();

					/* FIXME the disabling should go into some InvalidateData, which is called instead of the SetDirty */
					if (click_count > 1 && !this->IsWidgetDisabled(WID_NG_JOIN)) this->OnClick(pt, WID_NG_JOIN, 1);
				}
				break;
			}

			case WID_NG_SEARCH_INTERNET:
				_network_coordinator_client.GetListing();
				this->searched_internet = true;
				break;

			case WID_NG_SEARCH_LAN:
				NetworkUDPSearchGame();
				break;

			case WID_NG_ADD: // Add a server
				SetDParamStr(0, _settings_client.network.connect_to_ip);
				ShowQueryString(
					STR_JUST_RAW_STRING,
					STR_NETWORK_SERVER_LIST_ENTER_SERVER_ADDRESS,
					NETWORK_HOSTNAME_PORT_LENGTH,  // maximum number of characters including '\0'
					this, CS_ALPHANUMERAL, QSF_ACCEPT_UNCHANGED);
				break;

			case WID_NG_START: // Start server
				ShowNetworkStartServerWindow();
				break;

			case WID_NG_JOIN: // Join Game
				if (this->server != nullptr) {
					NetworkClientConnectGame(this->server->connection_string, COMPANY_SPECTATOR);
				}
				break;

			case WID_NG_REFRESH: // Refresh
				if (this->server != nullptr && !this->server->refreshing) NetworkQueryServer(this->server->connection_string);
				break;

			case WID_NG_NEWGRF: // NewGRF Settings
				if (this->server != nullptr) ShowNewGRFSettings(false, false, false, &this->server->info.grfconfig);
				break;

			case WID_NG_NEWGRF_MISSING: // Find missing content online
				if (this->server != nullptr) ShowMissingContentWindow(this->server->info.grfconfig);
				break;
		}
	}

	/**
	 * Some data on this window has become invalid.
	 * @param data Information about the changed data.
	 * @param gui_scope Whether the call is done from GUI scope. You may not do everything when not in GUI scope. See #InvalidateWindowData() for details.
	 */
	void OnInvalidateData([[maybe_unused]] int data = 0, [[maybe_unused]] bool gui_scope = true) override
	{
		this->servers.ForceRebuild();
		this->SetDirty();
	}

	EventState OnKeyPress(WChar key, uint16 keycode) override
	{
		EventState state = ES_NOT_HANDLED;

		/* handle up, down, pageup, pagedown, home and end */
		if (this->vscroll->UpdateListPositionOnKeyPress(this->list_pos, keycode) == ES_HANDLED) {
			if (this->list_pos == SLP_INVALID) return ES_HANDLED;

			this->server = this->servers[this->list_pos];

			/* Scroll to the new server if it is outside the current range. */
			this->ScrollToSelectedServer();

			/* redraw window */
			this->SetDirty();
			return ES_HANDLED;
		}

		if (this->server != nullptr) {
			if (keycode == WKC_DELETE) { // Press 'delete' to remove servers
				NetworkGameListRemoveItem(this->server);
				if (this->server == this->last_joined) this->last_joined = nullptr;
				this->server = nullptr;
				this->list_pos = SLP_INVALID;
			}
		}

		return state;
	}

	void OnEditboxChanged(int wid) override
	{
		switch (wid) {
			case WID_NG_FILTER: {
				this->servers.ForceRebuild();
				this->BuildGUINetworkGameList();
				this->ScrollToSelectedServer();
				this->SetDirty();
				break;
			}

			case WID_NG_CLIENT:
				/* Validation of the name will happen once the user tries to join or start a game, as getting
				 * error messages while typing (e.g. when you clear the name) defeats the purpose of the check. */
				_settings_client.network.client_name = this->name_editbox.text.buf;
				break;
		}
	}

	void OnQueryTextFinished(char *str) override
	{
		if (!StrEmpty(str)) {
			_settings_client.network.connect_to_ip = str;
			NetworkAddServer(str);
			NetworkRebuildHostList();
		}
	}

	void OnResize() override
	{
		this->vscroll->SetCapacityFromWidget(this, WID_NG_MATRIX);
	}

	void OnRealtimeTick(uint delta_ms) override
	{
		if (!this->searched_internet) return;
		if (!this->requery_timer.Elapsed(delta_ms)) return;
		this->requery_timer.SetInterval(NETWORK_LIST_REFRESH_DELAY * 1000);

		_network_coordinator_client.GetListing();
	}
};

Listing NetworkGameWindow::last_sorting = {false, 5};
GUIGameServerList::SortFunction * const NetworkGameWindow::sorter_funcs[] = {
	&NGameNameSorter,
	&NGameClientSorter,
	&NGameMapSizeSorter,
	&NGameDateSorter,
	&NGameYearsSorter,
	&NGameAllowedSorter
};

GUIGameServerList::FilterFunction * const NetworkGameWindow::filter_funcs[] = {
	&NGameSearchFilter
};

static NWidgetBase *MakeResizableHeader(int *biggest_index)
{
	*biggest_index = std::max<int>(*biggest_index, WID_NG_INFO);
	return new NWidgetServerListHeader();
}

static const NWidgetPart _nested_network_game_widgets[] = {
	/* TOP */
	NWidget(NWID_HORIZONTAL),
		NWidget(WWT_CLOSEBOX, COLOUR_LIGHT_BLUE),
		NWidget(WWT_CAPTION, COLOUR_LIGHT_BLUE), SetDataTip(STR_NETWORK_SERVER_LIST_CAPTION, STR_TOOLTIP_WINDOW_TITLE_DRAG_THIS),
		NWidget(WWT_DEFSIZEBOX, COLOUR_LIGHT_BLUE),
	EndContainer(),
	NWidget(WWT_PANEL, COLOUR_LIGHT_BLUE, WID_NG_MAIN),
		NWidget(NWID_VERTICAL), SetPIP(0, WidgetDimensions::unscaled.vsep_wide, 0), SetPadding(WidgetDimensions::unscaled.sparse_resize),
			NWidget(NWID_HORIZONTAL), SetPIP(0, WidgetDimensions::unscaled.hsep_wide, 0),
				/* LEFT SIDE */
				NWidget(NWID_VERTICAL), SetPIP(0, WidgetDimensions::unscaled.vsep_wide, 0),
					NWidget(NWID_HORIZONTAL), SetPIP(0, WidgetDimensions::unscaled.hsep_normal, 0),
						NWidget(WWT_TEXT, COLOUR_LIGHT_BLUE, WID_NG_FILTER_LABEL), SetDataTip(STR_LIST_FILTER_TITLE, STR_NULL),
						NWidget(WWT_EDITBOX, COLOUR_LIGHT_BLUE, WID_NG_FILTER), SetMinimalSize(251, 12), SetFill(1, 0), SetResize(1, 0),
											SetDataTip(STR_LIST_FILTER_OSKTITLE, STR_LIST_FILTER_TOOLTIP),
					EndContainer(),
					NWidget(NWID_HORIZONTAL),
						NWidget(NWID_VERTICAL),
							NWidgetFunction(MakeResizableHeader),
							NWidget(WWT_MATRIX, COLOUR_LIGHT_BLUE, WID_NG_MATRIX), SetResize(1, 1), SetFill(1, 0),
												SetMatrixDataTip(1, 0, STR_NETWORK_SERVER_LIST_CLICK_GAME_TO_SELECT), SetScrollbar(WID_NG_SCROLLBAR),
						EndContainer(),
						NWidget(NWID_VSCROLLBAR, COLOUR_LIGHT_BLUE, WID_NG_SCROLLBAR),
					EndContainer(),
					NWidget(NWID_VERTICAL),
						NWidget(WWT_TEXT, COLOUR_LIGHT_BLUE, WID_NG_LASTJOINED_LABEL), SetFill(1, 0),
											SetDataTip(STR_NETWORK_SERVER_LIST_LAST_JOINED_SERVER, STR_NULL), SetResize(1, 0),
						NWidget(NWID_HORIZONTAL),
							NWidget(WWT_PANEL, COLOUR_LIGHT_BLUE, WID_NG_LASTJOINED), SetFill(1, 0), SetResize(1, 0),
												SetDataTip(0x0, STR_NETWORK_SERVER_LIST_CLICK_TO_SELECT_LAST),
							EndContainer(),
							NWidget(WWT_EMPTY, INVALID_COLOUR, WID_NG_LASTJOINED_SPACER), SetFill(0, 0),
						EndContainer(),
					EndContainer(),
				EndContainer(),
				/* RIGHT SIDE */
				NWidget(NWID_VERTICAL), SetPIP(0, WidgetDimensions::unscaled.vsep_wide, 0),
					NWidget(NWID_HORIZONTAL), SetPIP(0, WidgetDimensions::unscaled.hsep_normal, 0),
						NWidget(WWT_TEXT, COLOUR_LIGHT_BLUE, WID_NG_CLIENT_LABEL), SetDataTip(STR_NETWORK_SERVER_LIST_PLAYER_NAME, STR_NULL),
						NWidget(WWT_EDITBOX, COLOUR_LIGHT_BLUE, WID_NG_CLIENT), SetMinimalSize(151, 12), SetFill(1, 0), SetResize(1, 0),
											SetDataTip(STR_NETWORK_SERVER_LIST_PLAYER_NAME_OSKTITLE, STR_NETWORK_SERVER_LIST_ENTER_NAME_TOOLTIP),
					EndContainer(),
					NWidget(NWID_VERTICAL, NC_EQUALSIZE), SetPIP(0, WidgetDimensions::unscaled.vsep_sparse, 0),
						NWidget(WWT_PANEL, COLOUR_LIGHT_BLUE, WID_NG_DETAILS), SetMinimalSize(140, 0), SetMinimalTextLines(15, 0), SetResize(0, 1),
						EndContainer(),
						NWidget(NWID_VERTICAL, NC_EQUALSIZE),
							NWidget(NWID_SELECTION, INVALID_COLOUR, WID_NG_NEWGRF_MISSING_SEL),
								NWidget(WWT_PUSHTXTBTN, COLOUR_WHITE, WID_NG_NEWGRF_MISSING), SetFill(1, 0), SetDataTip(STR_NEWGRF_SETTINGS_FIND_MISSING_CONTENT_BUTTON, STR_NEWGRF_SETTINGS_FIND_MISSING_CONTENT_TOOLTIP),
							EndContainer(),
							NWidget(NWID_SELECTION, INVALID_COLOUR, WID_NG_NEWGRF_SEL),
								NWidget(WWT_PUSHTXTBTN, COLOUR_WHITE, WID_NG_NEWGRF), SetFill(1, 0), SetDataTip(STR_INTRO_NEWGRF_SETTINGS, STR_NULL),
							EndContainer(),
							NWidget(NWID_HORIZONTAL, NC_EQUALSIZE),
								NWidget(WWT_PUSHTXTBTN, COLOUR_WHITE, WID_NG_JOIN), SetFill(1, 0), SetDataTip(STR_NETWORK_SERVER_LIST_JOIN_GAME, STR_NULL),
								NWidget(WWT_PUSHTXTBTN, COLOUR_WHITE, WID_NG_REFRESH), SetFill(1, 0), SetDataTip(STR_NETWORK_SERVER_LIST_REFRESH, STR_NETWORK_SERVER_LIST_REFRESH_TOOLTIP),
							EndContainer(),
						EndContainer(),
					EndContainer(),
				EndContainer(),
			EndContainer(),
			/* BOTTOM */
			NWidget(NWID_HORIZONTAL, NC_EQUALSIZE), SetPIP(0, WidgetDimensions::unscaled.hsep_wide, 0),
				NWidget(WWT_PUSHTXTBTN, COLOUR_WHITE, WID_NG_SEARCH_INTERNET), SetResize(1, 0), SetFill(1, 0), SetDataTip(STR_NETWORK_SERVER_LIST_SEARCH_SERVER_INTERNET, STR_NETWORK_SERVER_LIST_SEARCH_SERVER_INTERNET_TOOLTIP),
				NWidget(WWT_PUSHTXTBTN, COLOUR_WHITE, WID_NG_SEARCH_LAN), SetResize(1, 0), SetFill(1, 0), SetDataTip(STR_NETWORK_SERVER_LIST_SEARCH_SERVER_LAN, STR_NETWORK_SERVER_LIST_SEARCH_SERVER_LAN_TOOLTIP),
				NWidget(WWT_PUSHTXTBTN, COLOUR_WHITE, WID_NG_ADD), SetResize(1, 0), SetFill(1, 0), SetDataTip(STR_NETWORK_SERVER_LIST_ADD_SERVER, STR_NETWORK_SERVER_LIST_ADD_SERVER_TOOLTIP),
				NWidget(WWT_PUSHTXTBTN, COLOUR_WHITE, WID_NG_START), SetResize(1, 0), SetFill(1, 0), SetDataTip(STR_NETWORK_SERVER_LIST_START_SERVER, STR_NETWORK_SERVER_LIST_START_SERVER_TOOLTIP),
				NWidget(WWT_PUSHTXTBTN, COLOUR_WHITE, WID_NG_CANCEL), SetResize(1, 0), SetFill(1, 0), SetDataTip(STR_BUTTON_CANCEL, STR_NULL),
			EndContainer(),
		EndContainer(),
		/* Resize button. */
		NWidget(NWID_HORIZONTAL),
			NWidget(NWID_SPACER), SetFill(1, 0), SetResize(1, 0),
			NWidget(WWT_RESIZEBOX, COLOUR_LIGHT_BLUE), SetDataTip(RWV_HIDE_BEVEL, STR_TOOLTIP_RESIZE),
		EndContainer(),
	EndContainer(),
};

static WindowDesc _network_game_window_desc(__FILE__, __LINE__,
	WDP_CENTER, "list_servers", 1000, 730,
	WC_NETWORK_WINDOW, WC_NONE,
	WDF_NETWORK,
	std::begin(_nested_network_game_widgets), std::end(_nested_network_game_widgets)
);

void ShowNetworkGameWindow()
{
	static bool first = true;
	CloseWindowById(WC_NETWORK_WINDOW, WN_NETWORK_WINDOW_START);

	/* Only show once */
	if (first) {
		first = false;
		/* Add all servers from the config file to our list. */
		for (const auto &iter : _network_host_list) {
			NetworkAddServer(iter);
		}
	}

	new NetworkGameWindow(&_network_game_window_desc);
}

struct NetworkStartServerWindow : public Window {
	byte widget_id;              ///< The widget that has the pop-up input menu
	QueryString name_editbox;    ///< Server name editbox.

	NetworkStartServerWindow(WindowDesc *desc) : Window(desc), name_editbox(NETWORK_NAME_LENGTH)
	{
		this->InitNested(WN_NETWORK_WINDOW_START);

		this->querystrings[WID_NSS_GAMENAME] = &this->name_editbox;
		this->name_editbox.text.Assign(_settings_client.network.server_name);

		this->SetFocusedWidget(WID_NSS_GAMENAME);
	}

	void SetStringParameters(int widget) const override
	{
		switch (widget) {
			case WID_NSS_CONNTYPE_BTN:
				SetDParam(0, STR_NETWORK_SERVER_VISIBILITY_LOCAL + _settings_client.network.server_game_type);
				break;

			case WID_NSS_CLIENTS_TXT:
				SetDParam(0, _settings_client.network.max_clients);
				break;

			case WID_NSS_COMPANIES_TXT:
				SetDParam(0, _settings_client.network.max_companies);
				break;
		}
	}

	void UpdateWidgetSize(int widget, Dimension *size, [[maybe_unused]] const Dimension &padding, [[maybe_unused]] Dimension *fill, [[maybe_unused]] Dimension *resize) override
	{
		switch (widget) {
			case WID_NSS_CONNTYPE_BTN:
				*size = maxdim(maxdim(GetStringBoundingBox(STR_NETWORK_SERVER_VISIBILITY_LOCAL), GetStringBoundingBox(STR_NETWORK_SERVER_VISIBILITY_PUBLIC)), GetStringBoundingBox(STR_NETWORK_SERVER_VISIBILITY_INVITE_ONLY));
				size->width += padding.width;
				size->height += padding.height;
				break;
		}
	}

	void DrawWidget(const Rect &r, int widget) const override
	{
		switch (widget) {
			case WID_NSS_SETPWD:
				/* If password is set, draw red '*' next to 'Set password' button. */
				if (!_settings_client.network.server_password.empty()) DrawString(r.right + WidgetDimensions::scaled.framerect.left, this->width - WidgetDimensions::scaled.framerect.right, r.top, "*", TC_RED);
		}
	}

	void OnClick([[maybe_unused]] Point pt, int widget, [[maybe_unused]] int click_count) override
	{
		switch (widget) {
			case WID_NSS_CANCEL: // Cancel button
				ShowNetworkGameWindow();
				break;

			case WID_NSS_SETPWD: // Set password button
				this->widget_id = WID_NSS_SETPWD;
				SetDParamStr(0, _settings_client.network.server_password);
				ShowQueryString(STR_JUST_RAW_STRING, STR_NETWORK_START_SERVER_SET_PASSWORD, NETWORK_PASSWORD_LENGTH, this, CS_ALPHANUMERAL, QSF_NONE);
				break;

			case WID_NSS_CONNTYPE_BTN: // Connection type
				ShowDropDownList(this, BuildVisibilityDropDownList(), _settings_client.network.server_game_type, WID_NSS_CONNTYPE_BTN);
				break;

			case WID_NSS_CLIENTS_BTND:    case WID_NSS_CLIENTS_BTNU:    // Click on up/down button for number of clients
			case WID_NSS_COMPANIES_BTND:  case WID_NSS_COMPANIES_BTNU:  // Click on up/down button for number of companies
				/* Don't allow too fast scrolling. */
				if (!(this->flags & WF_TIMEOUT) || this->timeout_timer <= 1) {
					this->HandleButtonClick(widget);
					this->SetDirty();
					switch (widget) {
						default: NOT_REACHED();
						case WID_NSS_CLIENTS_BTND: case WID_NSS_CLIENTS_BTNU:
							_settings_client.network.max_clients    = Clamp(_settings_client.network.max_clients    + widget - WID_NSS_CLIENTS_TXT,    2, MAX_CLIENTS);
							break;
						case WID_NSS_COMPANIES_BTND: case WID_NSS_COMPANIES_BTNU:
							_settings_client.network.max_companies  = Clamp(_settings_client.network.max_companies  + widget - WID_NSS_COMPANIES_TXT,  1, MAX_COMPANIES);
							break;
					}
				}
				_left_button_clicked = false;
				break;

			case WID_NSS_CLIENTS_TXT:    // Click on number of clients
				this->widget_id = WID_NSS_CLIENTS_TXT;
				SetDParam(0, _settings_client.network.max_clients);
				ShowQueryString(STR_JUST_INT, STR_NETWORK_START_SERVER_NUMBER_OF_CLIENTS,    4, this, CS_NUMERAL, QSF_NONE);
				break;

			case WID_NSS_COMPANIES_TXT:  // Click on number of companies
				this->widget_id = WID_NSS_COMPANIES_TXT;
				SetDParam(0, _settings_client.network.max_companies);
				ShowQueryString(STR_JUST_INT, STR_NETWORK_START_SERVER_NUMBER_OF_COMPANIES,  3, this, CS_NUMERAL, QSF_NONE);
				break;

			case WID_NSS_GENERATE_GAME: // Start game
				if (!CheckServerName()) return;
				_is_network_server = true;
				if (_ctrl_pressed) {
					StartNewGameWithoutGUI(GENERATE_NEW_SEED);
				} else {
					ShowGenerateLandscape();
				}
				break;

			case WID_NSS_LOAD_GAME:
				if (!CheckServerName()) return;
				_is_network_server = true;
				ShowSaveLoadDialog(FT_SAVEGAME, SLO_LOAD);
				break;

			case WID_NSS_PLAY_SCENARIO:
				if (!CheckServerName()) return;
				_is_network_server = true;
				ShowSaveLoadDialog(FT_SCENARIO, SLO_LOAD);
				break;

			case WID_NSS_PLAY_HEIGHTMAP:
				if (!CheckServerName()) return;
				_is_network_server = true;
				ShowSaveLoadDialog(FT_HEIGHTMAP,SLO_LOAD);
				break;
		}
	}

	void OnDropdownSelect(int widget, int index) override
	{
		switch (widget) {
			case WID_NSS_CONNTYPE_BTN:
				_settings_client.network.server_game_type = (ServerGameType)index;
				break;
			default:
				NOT_REACHED();
		}

		this->SetDirty();
	}

	bool CheckServerName()
	{
		std::string str = this->name_editbox.text.buf;
		if (!NetworkValidateServerName(str)) return false;

		SetSettingValue(GetSettingFromName("network.server_name")->AsStringSetting(), str);
		return true;
	}

	void OnTimeout() override
	{
		this->RaiseWidgetsWhenLowered(WID_NSS_CLIENTS_BTND, WID_NSS_CLIENTS_BTNU, WID_NSS_COMPANIES_BTND, WID_NSS_COMPANIES_BTNU);
	}

	void OnQueryTextFinished(char *str) override
	{
		if (str == nullptr) return;

		if (this->widget_id == WID_NSS_SETPWD) {
			_settings_client.network.server_password = str;
		} else {
			int32 value = atoi(str);
			this->SetWidgetDirty(this->widget_id);
			switch (this->widget_id) {
				default: NOT_REACHED();
				case WID_NSS_CLIENTS_TXT:    _settings_client.network.max_clients    = Clamp(value, 2, MAX_CLIENTS); break;
				case WID_NSS_COMPANIES_TXT:  _settings_client.network.max_companies  = Clamp(value, 1, MAX_COMPANIES); break;
			}
		}

		this->SetDirty();
	}
};

static const NWidgetPart _nested_network_start_server_window_widgets[] = {
	NWidget(NWID_HORIZONTAL),
		NWidget(WWT_CLOSEBOX, COLOUR_LIGHT_BLUE),
		NWidget(WWT_CAPTION, COLOUR_LIGHT_BLUE), SetDataTip(STR_NETWORK_START_SERVER_CAPTION, STR_TOOLTIP_WINDOW_TITLE_DRAG_THIS),
	EndContainer(),
	NWidget(WWT_PANEL, COLOUR_LIGHT_BLUE, WID_NSS_BACKGROUND),
		NWidget(NWID_VERTICAL), SetPIP(0, WidgetDimensions::unscaled.vsep_wide, 0), SetPadding(WidgetDimensions::unscaled.sparse),
			NWidget(NWID_VERTICAL), SetPIP(0, WidgetDimensions::unscaled.vsep_sparse, 0),
				NWidget(NWID_VERTICAL), SetPIP(0, WidgetDimensions::unscaled.vsep_normal, 0),
					/* Game name widgets */
					NWidget(WWT_TEXT, COLOUR_LIGHT_BLUE, WID_NSS_GAMENAME_LABEL), SetFill(1, 0), SetDataTip(STR_NETWORK_START_SERVER_NEW_GAME_NAME, STR_NULL),
					NWidget(WWT_EDITBOX, COLOUR_LIGHT_BLUE, WID_NSS_GAMENAME), SetMinimalSize(10, 12), SetFill(1, 0), SetDataTip(STR_NETWORK_START_SERVER_NEW_GAME_NAME_OSKTITLE, STR_NETWORK_START_SERVER_NEW_GAME_NAME_TOOLTIP),
				EndContainer(),

				NWidget(NWID_HORIZONTAL, NC_EQUALSIZE), SetPIP(0, WidgetDimensions::unscaled.hsep_wide, 0),
					NWidget(NWID_VERTICAL), SetPIP(0, WidgetDimensions::unscaled.vsep_normal, 0),
						NWidget(WWT_TEXT, COLOUR_LIGHT_BLUE, WID_NSS_CONNTYPE_LABEL), SetFill(1, 0), SetDataTip(STR_NETWORK_START_SERVER_VISIBILITY_LABEL, STR_NULL),
						NWidget(WWT_DROPDOWN, COLOUR_LIGHT_BLUE, WID_NSS_CONNTYPE_BTN), SetFill(1, 0), SetDataTip(STR_JUST_STRING, STR_NETWORK_START_SERVER_VISIBILITY_TOOLTIP),
					EndContainer(),
					NWidget(NWID_VERTICAL), SetPIP(0, WidgetDimensions::unscaled.vsep_normal, 0),
						NWidget(NWID_SPACER), SetFill(1, 1),
						NWidget(WWT_PUSHTXTBTN, COLOUR_WHITE, WID_NSS_SETPWD), SetFill(1, 0), SetDataTip(STR_NETWORK_START_SERVER_SET_PASSWORD, STR_NETWORK_START_SERVER_PASSWORD_TOOLTIP),
					EndContainer(),
				EndContainer(),

				NWidget(NWID_HORIZONTAL, NC_EQUALSIZE), SetPIP(0, WidgetDimensions::unscaled.hsep_wide, 0),
					NWidget(NWID_VERTICAL), SetPIP(0, WidgetDimensions::unscaled.vsep_normal, 0),
						NWidget(WWT_TEXT, COLOUR_LIGHT_BLUE, WID_NSS_CLIENTS_LABEL), SetFill(1, 0), SetDataTip(STR_NETWORK_START_SERVER_NUMBER_OF_CLIENTS, STR_NULL),
						NWidget(NWID_HORIZONTAL),
							NWidget(WWT_IMGBTN, COLOUR_LIGHT_BLUE, WID_NSS_CLIENTS_BTND), SetMinimalSize(12, 12), SetFill(0, 1), SetDataTip(SPR_ARROW_DOWN, STR_NETWORK_START_SERVER_NUMBER_OF_CLIENTS_TOOLTIP),
							NWidget(WWT_PUSHTXTBTN, COLOUR_LIGHT_BLUE, WID_NSS_CLIENTS_TXT), SetFill(1, 0), SetDataTip(STR_NETWORK_START_SERVER_CLIENTS_SELECT, STR_NETWORK_START_SERVER_NUMBER_OF_CLIENTS_TOOLTIP),
							NWidget(WWT_IMGBTN, COLOUR_LIGHT_BLUE, WID_NSS_CLIENTS_BTNU), SetMinimalSize(12, 12), SetFill(0, 1), SetDataTip(SPR_ARROW_UP, STR_NETWORK_START_SERVER_NUMBER_OF_CLIENTS_TOOLTIP),
						EndContainer(),
					EndContainer(),

					NWidget(NWID_VERTICAL), SetPIP(0, WidgetDimensions::unscaled.vsep_normal, 0),
						NWidget(WWT_TEXT, COLOUR_LIGHT_BLUE, WID_NSS_COMPANIES_LABEL), SetFill(1, 0), SetDataTip(STR_NETWORK_START_SERVER_NUMBER_OF_COMPANIES, STR_NULL),
						NWidget(NWID_HORIZONTAL),
							NWidget(WWT_IMGBTN, COLOUR_LIGHT_BLUE, WID_NSS_COMPANIES_BTND), SetMinimalSize(12, 12), SetFill(0, 1), SetDataTip(SPR_ARROW_DOWN, STR_NETWORK_START_SERVER_NUMBER_OF_COMPANIES_TOOLTIP),
							NWidget(WWT_PUSHTXTBTN, COLOUR_LIGHT_BLUE, WID_NSS_COMPANIES_TXT), SetFill(1, 0), SetDataTip(STR_NETWORK_START_SERVER_COMPANIES_SELECT, STR_NETWORK_START_SERVER_NUMBER_OF_COMPANIES_TOOLTIP),
							NWidget(WWT_IMGBTN, COLOUR_LIGHT_BLUE, WID_NSS_COMPANIES_BTNU), SetMinimalSize(12, 12), SetFill(0, 1), SetDataTip(SPR_ARROW_UP, STR_NETWORK_START_SERVER_NUMBER_OF_COMPANIES_TOOLTIP),
						EndContainer(),
					EndContainer(),
				EndContainer(),
			EndContainer(),

			NWidget(NWID_VERTICAL), SetPIP(0, WidgetDimensions::unscaled.vsep_sparse, 0),
				/* 'generate game' and 'load game' buttons */
				NWidget(NWID_HORIZONTAL, NC_EQUALSIZE), SetPIP(0, WidgetDimensions::unscaled.hsep_wide, 0),
					NWidget(WWT_PUSHTXTBTN, COLOUR_WHITE, WID_NSS_GENERATE_GAME), SetDataTip(STR_INTRO_NEW_GAME, STR_INTRO_TOOLTIP_NEW_GAME), SetFill(1, 0),
					NWidget(WWT_PUSHTXTBTN, COLOUR_WHITE, WID_NSS_LOAD_GAME), SetDataTip(STR_INTRO_LOAD_GAME, STR_INTRO_TOOLTIP_LOAD_GAME), SetFill(1, 0),
				EndContainer(),

				/* 'play scenario' and 'play heightmap' buttons */
				NWidget(NWID_HORIZONTAL, NC_EQUALSIZE), SetPIP(0, WidgetDimensions::unscaled.hsep_wide, 0),
					NWidget(WWT_PUSHTXTBTN, COLOUR_WHITE, WID_NSS_PLAY_SCENARIO), SetDataTip(STR_INTRO_PLAY_SCENARIO, STR_INTRO_TOOLTIP_PLAY_SCENARIO), SetFill(1, 0),
					NWidget(WWT_PUSHTXTBTN, COLOUR_WHITE, WID_NSS_PLAY_HEIGHTMAP), SetDataTip(STR_INTRO_PLAY_HEIGHTMAP, STR_INTRO_TOOLTIP_PLAY_HEIGHTMAP), SetFill(1, 0),
				EndContainer(),
			EndContainer(),

			NWidget(NWID_HORIZONTAL), SetPIPRatio(1, 0, 1),
				NWidget(WWT_PUSHTXTBTN, COLOUR_WHITE, WID_NSS_CANCEL), SetDataTip(STR_BUTTON_CANCEL, STR_NULL), SetMinimalSize(128, 12),
			EndContainer(),
		EndContainer(),
	EndContainer(),
};

static WindowDesc _network_start_server_window_desc(__FILE__, __LINE__,
	WDP_CENTER, nullptr, 0, 0,
	WC_NETWORK_WINDOW, WC_NONE,
	WDF_NETWORK,
	std::begin(_nested_network_start_server_window_widgets), std::end(_nested_network_start_server_window_widgets)
);

static void ShowNetworkStartServerWindow()
{
	if (!NetworkValidateOurClientName()) return;

	CloseWindowById(WC_NETWORK_WINDOW, WN_NETWORK_WINDOW_GAME);

	new NetworkStartServerWindow(&_network_start_server_window_desc);
}

/* The window below gives information about the connected clients
 * and also makes able to kick them (if server) and stuff like that. */

extern void DrawCompanyIcon(CompanyID cid, int x, int y);

static const NWidgetPart _nested_client_list_widgets[] = {
	NWidget(NWID_HORIZONTAL),
		NWidget(WWT_CLOSEBOX, COLOUR_GREY),
		NWidget(WWT_CAPTION, COLOUR_GREY), SetDataTip(STR_NETWORK_CLIENT_LIST_CAPTION, STR_TOOLTIP_WINDOW_TITLE_DRAG_THIS),
		NWidget(WWT_DEFSIZEBOX, COLOUR_GREY),
		NWidget(WWT_STICKYBOX, COLOUR_GREY),
	EndContainer(),
	NWidget(WWT_PANEL, COLOUR_GREY),
		NWidget(WWT_FRAME, COLOUR_GREY), SetDataTip(STR_NETWORK_CLIENT_LIST_SERVER, STR_NULL), SetPadding(4, 4, 0, 4), SetPIP(0, 2, 0),
			NWidget(NWID_HORIZONTAL), SetPIP(0, 3, 0),
				NWidget(WWT_TEXT, COLOUR_GREY), SetDataTip(STR_NETWORK_CLIENT_LIST_SERVER_NAME, STR_NULL),
				NWidget(NWID_SPACER), SetMinimalSize(10, 0),
				NWidget(WWT_TEXT, COLOUR_GREY, WID_CL_SERVER_NAME), SetFill(1, 0), SetResize(1, 0), SetDataTip(STR_JUST_RAW_STRING, STR_NETWORK_CLIENT_LIST_SERVER_NAME_TOOLTIP), SetAlignment(SA_VERT_CENTER | SA_RIGHT),
				NWidget(WWT_PUSHIMGBTN, COLOUR_GREY, WID_CL_SERVER_NAME_EDIT), SetMinimalSize(12, 14), SetDataTip(SPR_RENAME, STR_NETWORK_CLIENT_LIST_SERVER_NAME_EDIT_TOOLTIP),
			EndContainer(),
			NWidget(NWID_SELECTION, INVALID_COLOUR, WID_CL_SERVER_SELECTOR),
				NWidget(NWID_VERTICAL),
					NWidget(NWID_HORIZONTAL), SetPIP(0, 3, 0),
						NWidget(WWT_TEXT, COLOUR_GREY), SetDataTip(STR_NETWORK_CLIENT_LIST_SERVER_VISIBILITY, STR_NULL),
						NWidget(NWID_SPACER), SetMinimalSize(10, 0), SetFill(1, 0), SetResize(1, 0),
						NWidget(WWT_DROPDOWN, COLOUR_GREY, WID_CL_SERVER_VISIBILITY), SetDataTip(STR_JUST_STRING, STR_NETWORK_CLIENT_LIST_SERVER_VISIBILITY_TOOLTIP),
					EndContainer(),
					NWidget(NWID_HORIZONTAL), SetPIP(0, 3, 0),
						NWidget(WWT_TEXT, COLOUR_GREY), SetDataTip(STR_NETWORK_CLIENT_LIST_SERVER_INVITE_CODE, STR_NULL),
						NWidget(NWID_SPACER), SetMinimalSize(10, 0),
						NWidget(WWT_TEXT, COLOUR_GREY, WID_CL_SERVER_INVITE_CODE), SetFill(1, 0), SetResize(1, 0), SetDataTip(STR_JUST_RAW_STRING, STR_NETWORK_CLIENT_LIST_SERVER_INVITE_CODE_TOOLTIP), SetAlignment(SA_VERT_CENTER | SA_RIGHT),
					EndContainer(),
					NWidget(NWID_HORIZONTAL), SetPIP(0, 3, 0),
						NWidget(WWT_TEXT, COLOUR_GREY), SetDataTip(STR_NETWORK_CLIENT_LIST_SERVER_CONNECTION_TYPE, STR_NULL),
						NWidget(NWID_SPACER), SetMinimalSize(10, 0),
						NWidget(WWT_TEXT, COLOUR_GREY, WID_CL_SERVER_CONNECTION_TYPE), SetFill(1, 0), SetResize(1, 0), SetDataTip(STR_JUST_STRING, STR_NETWORK_CLIENT_LIST_SERVER_CONNECTION_TYPE_TOOLTIP), SetAlignment(SA_VERT_CENTER | SA_RIGHT),
					EndContainer(),
				EndContainer(),
			EndContainer(),
		EndContainer(),
		NWidget(WWT_FRAME, COLOUR_GREY), SetDataTip(STR_NETWORK_CLIENT_LIST_PLAYER, STR_NULL), SetPadding(4, 4, 4, 4), SetPIP(0, 2, 0),
			NWidget(NWID_HORIZONTAL), SetPIP(0, 3, 0),
				NWidget(WWT_TEXT, COLOUR_GREY), SetDataTip(STR_NETWORK_CLIENT_LIST_PLAYER_NAME, STR_NULL),
				NWidget(NWID_SPACER), SetMinimalSize(10, 0),
				NWidget(WWT_TEXT, COLOUR_GREY, WID_CL_CLIENT_NAME), SetFill(1, 0), SetResize(1, 0), SetDataTip(STR_JUST_RAW_STRING, STR_NETWORK_CLIENT_LIST_PLAYER_NAME_TOOLTIP), SetAlignment(SA_VERT_CENTER | SA_RIGHT),
				NWidget(WWT_PUSHIMGBTN, COLOUR_GREY, WID_CL_CLIENT_NAME_EDIT), SetMinimalSize(12, 14), SetDataTip(SPR_RENAME, STR_NETWORK_CLIENT_LIST_PLAYER_NAME_EDIT_TOOLTIP),
			EndContainer(),
		EndContainer(),
	EndContainer(),
	NWidget(NWID_HORIZONTAL),
		NWidget(NWID_VERTICAL),
			NWidget(WWT_MATRIX, COLOUR_GREY, WID_CL_MATRIX), SetMinimalSize(180, 0), SetResize(1, 1), SetFill(1, 1), SetMatrixDataTip(1, 0, STR_NULL), SetScrollbar(WID_CL_SCROLLBAR),
			NWidget(WWT_PANEL, COLOUR_GREY),
				NWidget(WWT_TEXT, COLOUR_GREY, WID_CL_CLIENT_COMPANY_COUNT), SetFill(1, 0), SetResize(1, 0), SetPadding(2, 1, 2, 1), SetAlignment(SA_CENTER), SetDataTip(STR_NETWORK_CLIENT_LIST_CLIENT_COMPANY_COUNT, STR_NETWORK_CLIENT_LIST_CLIENT_COMPANY_COUNT_TOOLTIP),
			EndContainer(),
		EndContainer(),
		NWidget(NWID_VERTICAL),
			NWidget(NWID_VSCROLLBAR, COLOUR_GREY, WID_CL_SCROLLBAR),
			NWidget(WWT_RESIZEBOX, COLOUR_GREY),
		EndContainer(),
	EndContainer(),
};

static WindowDesc _client_list_desc(__FILE__, __LINE__,
	WDP_AUTO, "list_clients", 220, 300,
	WC_CLIENT_LIST, WC_NONE,
	WDF_NETWORK,
	std::begin(_nested_client_list_widgets), std::end(_nested_client_list_widgets)
);

/**
 * The possibly entries in a DropDown for an admin.
 * Client and companies are mixed; they just have to be unique.
 */
enum DropDownAdmin {
	DD_CLIENT_ADMIN_KICK,
	DD_CLIENT_ADMIN_BAN,
	DD_COMPANY_ADMIN_RESET,
	DD_COMPANY_ADMIN_UNLOCK,
};

/**
 * Callback function for admin command to kick client.
 * @param confirmed Iff the user pressed Yes.
 */
static void AdminClientKickCallback(Window *, bool confirmed)
{
	if (confirmed) NetworkServerKickClient(_admin_client_id, {});
}

/**
 * Callback function for admin command to ban client.
 * @param confirmed Iff the user pressed Yes.
 */
static void AdminClientBanCallback(Window *, bool confirmed)
{
	if (confirmed) NetworkServerKickOrBanIP(_admin_client_id, true, {});
}

/**
 * Callback function for admin command to reset company.
 * @param confirmed Iff the user pressed Yes.
 */
static void AdminCompanyResetCallback(Window *, bool confirmed)
{
	if (confirmed) {
		if (NetworkCompanyHasClients(_admin_company_id)) return;
		DoCommandP(0, CCA_DELETE | _admin_company_id << 16 | CRR_MANUAL << 24, 0, CMD_COMPANY_CTRL);
	}
}

/**
 * Callback function for admin command to unlock company.
 * @param confirmed Iff the user pressed Yes.
 */
static void AdminCompanyUnlockCallback(Window *, bool confirmed)
{
	if (confirmed) NetworkServerSetCompanyPassword(_admin_company_id, "", false);
}

/**
 * Button shown for either a company or client in the client-list.
 *
 * These buttons are dynamic and strongly depends on which company/client
 * what buttons are available. This class allows dynamically creating them
 * as the current Widget system does not.
 */
class ButtonCommon {
public:
	SpriteID sprite;   ///< The sprite to use on the button.
	StringID tooltip;  ///< The tooltip of the button.
	Colours colour;    ///< The colour of the button.
	bool disabled;     ///< Is the button disabled?
	uint height;       ///< Calculated height of the button.
	uint width;        ///< Calculated width of the button.

	ButtonCommon(SpriteID sprite, StringID tooltip, Colours colour, bool disabled = false) :
		sprite(sprite),
		tooltip(tooltip),
		colour(colour),
		disabled(disabled)
	{
		Dimension d = GetSpriteSize(sprite);
		this->height = d.height + WidgetDimensions::scaled.framerect.Vertical();
		this->width = d.width + WidgetDimensions::scaled.framerect.Horizontal();
	}
	virtual ~ButtonCommon() = default;

	/**
	 * OnClick handler for when the button is pressed.
	 */
	virtual void OnClick(struct NetworkClientListWindow *w, Point pt) = 0;
};

/**
 * Template version of Button, with callback support.
 */
template<typename T>
class Button : public ButtonCommon {
private:
	typedef void (*ButtonCallback)(struct NetworkClientListWindow *w, Point pt, T id); ///< Callback function to call on click.
	T id;                 ///< ID this button belongs to.
	ButtonCallback proc;  ///< Callback proc to call when button is pressed.

public:
	Button(SpriteID sprite, StringID tooltip, Colours colour, T id, ButtonCallback proc, bool disabled = false) :
		ButtonCommon(sprite, tooltip, colour, disabled),
		id(id),
		proc(proc)
	{
		assert(proc != nullptr);
	}

	void OnClick(struct NetworkClientListWindow *w, Point pt) override
	{
		if (this->disabled) return;

		this->proc(w, pt, this->id);
	}
};

using CompanyButton = Button<CompanyID>;
using ClientButton = Button<ClientID>;

/**
 * Main handle for clientlist
 */
struct NetworkClientListWindow : Window {
private:
	ClientListWidgets query_widget; ///< During a query this tracks what widget caused the query.
	CompanyID join_company; ///< During query for company password, this stores what company we wanted to join.

	ClientID dd_client_id; ///< During admin dropdown, track which client this was for.
	CompanyID dd_company_id; ///< During admin dropdown, track which company this was for.

	Scrollbar *vscroll; ///< Vertical scrollbar of this window.
	uint line_height; ///< Current lineheight of each entry in the matrix.
	uint line_count; ///< Amount of lines in the matrix.
	int hover_index; ///< Index of the current line we are hovering over, or -1 if none.
	int player_self_index; ///< The line the current player is on.
	int player_host_index; ///< The line the host is on.

	std::map<uint, std::vector<std::unique_ptr<ButtonCommon>>> buttons; ///< Per line which buttons are available.

	/**
	 * Chat button on a Company is clicked.
	 * @param w The instance of this window.
	 * @param pt The point where this button was clicked.
	 * @param company_id The company this button was assigned to.
	 */
	static void OnClickCompanyChat([[maybe_unused]] NetworkClientListWindow *w, [[maybe_unused]] Point pt, CompanyID company_id)
	{
		ShowNetworkChatQueryWindow(DESTTYPE_TEAM, company_id);
	}

	/**
	 * Join button on a Company is clicked.
	 * @param w The instance of this window.
	 * @param pt The point where this button was clicked.
	 * @param company_id The company this button was assigned to.
	 */
	static void OnClickCompanyJoin([[maybe_unused]] NetworkClientListWindow *w, [[maybe_unused]] Point pt, CompanyID company_id)
	{
		if (_network_server) {
			NetworkServerDoMove(CLIENT_ID_SERVER, company_id);
			MarkWholeScreenDirty();
		} else if (NetworkCompanyIsPassworded(company_id)) {
			w->query_widget = WID_CL_COMPANY_JOIN;
			w->join_company = company_id;
			ShowQueryString(STR_EMPTY, STR_NETWORK_NEED_COMPANY_PASSWORD_CAPTION, NETWORK_PASSWORD_LENGTH, w, CS_ALPHANUMERAL, QSF_PASSWORD);
		} else {
			NetworkClientRequestMove(company_id);
		}
	}

	/**
	 * Crete new company button is clicked.
	 * @param w The instance of this window.
	 * @param pt The point where this button was clicked.
	 */
	static void OnClickCompanyNew([[maybe_unused]] NetworkClientListWindow *w, [[maybe_unused]] Point pt, CompanyID)
	{
		if (_network_server) {
			DoCommandP(0, CCA_NEW, _network_own_client_id, CMD_COMPANY_CTRL);
		} else {
			NetworkSendCommand(0, CCA_NEW, 0, 0, CMD_COMPANY_CTRL, nullptr, nullptr, _local_company, nullptr);
		}
	}

	/**
	 * Admin button on a Client is clicked.
	 * @param w The instance of this window.
	 * @param pt The point where this button was clicked.
	 * @param client_id The client this button was assigned to.
	 */
	static void OnClickClientAdmin([[maybe_unused]] NetworkClientListWindow *w, [[maybe_unused]] Point pt, ClientID client_id)
	{
		DropDownList list;
		list.push_back(std::make_unique<DropDownListStringItem>(STR_NETWORK_CLIENT_LIST_ADMIN_CLIENT_KICK, DD_CLIENT_ADMIN_KICK, false));
		list.push_back(std::make_unique<DropDownListStringItem>(STR_NETWORK_CLIENT_LIST_ADMIN_CLIENT_BAN, DD_CLIENT_ADMIN_BAN, false));

		Rect wi_rect;
		wi_rect.left   = pt.x;
		wi_rect.right  = pt.x;
		wi_rect.top    = pt.y;
		wi_rect.bottom = pt.y;

		w->dd_client_id = client_id;
		ShowDropDownListAt(w, std::move(list), -1, WID_CL_MATRIX, wi_rect, COLOUR_GREY, true);
	}

	/**
	 * Admin button on a Company is clicked.
	 * @param w The instance of this window.
	 * @param pt The point where this button was clicked.
	 * @param company_id The company this button was assigned to.
	 */
	static void OnClickCompanyAdmin([[maybe_unused]] NetworkClientListWindow *w, [[maybe_unused]] Point pt, CompanyID company_id)
	{
		DropDownList list;
		list.push_back(std::make_unique<DropDownListStringItem>(STR_NETWORK_CLIENT_LIST_ADMIN_COMPANY_RESET, DD_COMPANY_ADMIN_RESET, NetworkCompanyHasClients(company_id)));
		list.push_back(std::make_unique<DropDownListStringItem>(STR_NETWORK_CLIENT_LIST_ADMIN_COMPANY_UNLOCK, DD_COMPANY_ADMIN_UNLOCK, !NetworkCompanyIsPassworded(company_id)));

		Rect wi_rect;
		wi_rect.left   = pt.x;
		wi_rect.right  = pt.x;
		wi_rect.top    = pt.y;
		wi_rect.bottom = pt.y;

		w->dd_company_id = company_id;
		ShowDropDownListAt(w, std::move(list), -1, WID_CL_MATRIX, wi_rect, COLOUR_GREY, true);
	}
	/**
	 * Chat button on a Client is clicked.
	 * @param w The instance of this window.
	 * @param pt The point where this button was clicked.
	 * @param client_id The client this button was assigned to.
	 */
	static void OnClickClientChat([[maybe_unused]] NetworkClientListWindow *w, [[maybe_unused]] Point pt, ClientID client_id)
	{
		ShowNetworkChatQueryWindow(DESTTYPE_CLIENT, client_id);
	}

	/**
	 * Part of RebuildList() to create the information for a single company.
	 * @param company_id The company to build the list for.
	 * @param client_playas The company the client is joined as.
	 */
	void RebuildListCompany(CompanyID company_id, CompanyID client_playas)
	{
		ButtonCommon *chat_button = new CompanyButton(SPR_CHAT, company_id == COMPANY_SPECTATOR ? STR_NETWORK_CLIENT_LIST_CHAT_SPECTATOR_TOOLTIP : STR_NETWORK_CLIENT_LIST_CHAT_COMPANY_TOOLTIP, COLOUR_ORANGE, company_id, &NetworkClientListWindow::OnClickCompanyChat);

		if (_network_server) this->buttons[line_count].push_back(std::make_unique<CompanyButton>(SPR_ADMIN, STR_NETWORK_CLIENT_LIST_ADMIN_COMPANY_TOOLTIP, COLOUR_RED, company_id, &NetworkClientListWindow::OnClickCompanyAdmin, company_id == COMPANY_SPECTATOR));
		this->buttons[line_count].emplace_back(chat_button);
		if (client_playas != company_id) this->buttons[line_count].push_back(std::make_unique<CompanyButton>(SPR_JOIN, STR_NETWORK_CLIENT_LIST_JOIN_TOOLTIP, COLOUR_ORANGE, company_id, &NetworkClientListWindow::OnClickCompanyJoin, company_id != COMPANY_SPECTATOR && Company::Get(company_id)->is_ai));

		this->line_count += 1;

		bool has_players = false;
		for (const NetworkClientInfo *ci : NetworkClientInfo::Iterate()) {
			if (ci->client_playas != company_id) continue;
			has_players = true;

			if (_network_server) this->buttons[line_count].push_back(std::make_unique<ClientButton>(SPR_ADMIN, STR_NETWORK_CLIENT_LIST_ADMIN_CLIENT_TOOLTIP, COLOUR_RED, ci->client_id, &NetworkClientListWindow::OnClickClientAdmin, _network_own_client_id == ci->client_id));
			if (_network_own_client_id != ci->client_id) this->buttons[line_count].push_back(std::make_unique<ClientButton>(SPR_CHAT, STR_NETWORK_CLIENT_LIST_CHAT_CLIENT_TOOLTIP, COLOUR_ORANGE, ci->client_id, &NetworkClientListWindow::OnClickClientChat));

			if (ci->client_id == _network_own_client_id) {
				this->player_self_index = this->line_count;
			} else if (ci->client_id == CLIENT_ID_SERVER) {
				this->player_host_index = this->line_count;
			}

			this->line_count += 1;
		}

		/* Disable the chat button when there are players in this company. */
		chat_button->disabled = !has_players;
	}

	/**
	 * Rebuild the list, meaning: calculate the lines needed and what buttons go on which line.
	 */
	void RebuildList()
	{
		const NetworkClientInfo *own_ci = NetworkClientInfo::GetByClientID(_network_own_client_id);
		CompanyID client_playas = own_ci == nullptr ? COMPANY_SPECTATOR : own_ci->client_playas;

		this->buttons.clear();
		this->line_count = 0;
		this->player_host_index = -1;
		this->player_self_index = -1;

		/* As spectator, show a line to create a new company. */
		if (client_playas == COMPANY_SPECTATOR && !NetworkMaxCompaniesReached()) {
			this->buttons[line_count].push_back(std::make_unique<CompanyButton>(SPR_JOIN, STR_NETWORK_CLIENT_LIST_NEW_COMPANY_TOOLTIP, COLOUR_ORANGE, COMPANY_SPECTATOR, &NetworkClientListWindow::OnClickCompanyNew));
			this->line_count += 1;
		}

		if (client_playas != COMPANY_SPECTATOR) {
			this->RebuildListCompany(client_playas, client_playas);
		}

		/* Companies */
		for (const Company *c : Company::Iterate()) {
			if (c->index == client_playas) continue;

			this->RebuildListCompany(c->index, client_playas);
		}

		/* Spectators */
		this->RebuildListCompany(COMPANY_SPECTATOR, client_playas);

		this->vscroll->SetCount(this->line_count);
	}

	/**
	 * Get the button at a specific point on the WID_CL_MATRIX.
	 * @param pt The point to look for a button.
	 * @return The button or a nullptr if there was none.
	 */
	ButtonCommon *GetButtonAtPoint(Point pt)
	{
		uint index = this->vscroll->GetScrolledRowFromWidget(pt.y, this, WID_CL_MATRIX);
		Rect matrix = this->GetWidget<NWidgetBase>(WID_CL_MATRIX)->GetCurrentRect().Shrink(WidgetDimensions::scaled.framerect);

		bool rtl = _current_text_dir == TD_RTL;
		uint x = rtl ? matrix.left : matrix.right;

		/* Find the buttons for this row. */
		auto button_find = this->buttons.find(index);
		if (button_find == this->buttons.end()) return nullptr;

		/* Check if we want to display a tooltip for any of the buttons. */
		for (auto &button : button_find->second) {
			uint left = rtl ? x : x - button->width;
			uint right = rtl ? x + button->width : x;

			if (IsInsideMM(pt.x, left, right)) {
				return button.get();
			}

			int width = button->width + WidgetDimensions::scaled.framerect.Horizontal();
			x += rtl ? width : -width;
		}

		return nullptr;
	}

public:
	NetworkClientListWindow(WindowDesc *desc, WindowNumber window_number) :
			Window(desc),
			hover_index(-1),
			player_self_index(-1),
			player_host_index(-1)
	{
		this->CreateNestedTree();
		this->vscroll = this->GetScrollbar(WID_CL_SCROLLBAR);
		this->OnInvalidateData();
		this->FinishInitNested(window_number);
	}

	void OnInit() override
	{
		RebuildList();
	}

	void OnInvalidateData([[maybe_unused]] int data = 0, [[maybe_unused]] bool gui_scope = true) override
	{
		this->RebuildList();

		/* Currently server information is not sync'd to clients, so we cannot show it on clients. */
		this->GetWidget<NWidgetStacked>(WID_CL_SERVER_SELECTOR)->SetDisplayedPlane(_network_server ? 0 : SZSP_HORIZONTAL);
		this->SetWidgetDisabledState(WID_CL_SERVER_NAME_EDIT, !_network_server);
	}

	void UpdateWidgetSize(int widget, Dimension *size, [[maybe_unused]] const Dimension &padding, [[maybe_unused]] Dimension *fill, [[maybe_unused]] Dimension *resize) override
	{
		switch (widget) {
			case WID_CL_SERVER_VISIBILITY:
				*size = maxdim(maxdim(GetStringBoundingBox(STR_NETWORK_SERVER_VISIBILITY_LOCAL), GetStringBoundingBox(STR_NETWORK_SERVER_VISIBILITY_PUBLIC)), GetStringBoundingBox(STR_NETWORK_SERVER_VISIBILITY_INVITE_ONLY));
				size->width += padding.width;
				size->height += padding.height;
				break;

			case WID_CL_MATRIX: {
				uint height = std::max({GetSpriteSize(SPR_COMPANY_ICON).height, GetSpriteSize(SPR_JOIN).height, GetSpriteSize(SPR_ADMIN).height, GetSpriteSize(SPR_CHAT).height});
				height += WidgetDimensions::scaled.framerect.Vertical();
				this->line_height = std::max(height, (uint)GetCharacterHeight(FS_NORMAL)) + padding.height;

				resize->width = 1;
				resize->height = this->line_height;
				fill->height = this->line_height;
				size->height = std::max(size->height, 5 * this->line_height);
				break;
			}
		}
	}

	void OnResize() override
	{
		this->vscroll->SetCapacityFromWidget(this, WID_CL_MATRIX);
	}

	void SetStringParameters(int widget) const override
	{
		switch (widget) {
			case WID_CL_SERVER_NAME:
				SetDParamStr(0, _network_server ? _settings_client.network.server_name : _network_server_name);
				break;

			case WID_CL_SERVER_VISIBILITY:
				SetDParam(0, STR_NETWORK_SERVER_VISIBILITY_LOCAL + _settings_client.network.server_game_type);
				break;

			case WID_CL_SERVER_INVITE_CODE: {
				static std::string empty = {};
				SetDParamStr(0, _network_server_connection_type == CONNECTION_TYPE_UNKNOWN ? empty : _network_server_invite_code);
				break;
			}

			case WID_CL_SERVER_CONNECTION_TYPE:
				SetDParam(0, STR_NETWORK_CLIENT_LIST_SERVER_CONNECTION_TYPE_UNKNOWN + _network_server_connection_type);
				break;

			case WID_CL_CLIENT_NAME: {
				const NetworkClientInfo *own_ci = NetworkClientInfo::GetByClientID(_network_own_client_id);
				SetDParamStr(0, own_ci != nullptr ? own_ci->client_name : _settings_client.network.client_name);
				break;
			}

			case WID_CL_CLIENT_COMPANY_COUNT:
				SetDParam(0, NetworkClientInfo::GetNumItems());
				SetDParam(1, Company::GetNumItems());
				SetDParam(2, NetworkMaxCompaniesAllowed());
				break;
		}
	}

	void OnClick([[maybe_unused]] Point pt, int widget, [[maybe_unused]] int click_count) override
	{
		switch (widget) {
			case WID_CL_SERVER_NAME_EDIT:
				if (!_network_server) break;

				this->query_widget = WID_CL_SERVER_NAME_EDIT;
				SetDParamStr(0, _settings_client.network.server_name);
				ShowQueryString(STR_JUST_RAW_STRING, STR_NETWORK_CLIENT_LIST_SERVER_NAME_QUERY_CAPTION, NETWORK_NAME_LENGTH, this, CS_ALPHANUMERAL, QSF_LEN_IN_CHARS);
				break;

			case WID_CL_CLIENT_NAME_EDIT: {
				const NetworkClientInfo *own_ci = NetworkClientInfo::GetByClientID(_network_own_client_id);
				this->query_widget = WID_CL_CLIENT_NAME_EDIT;
				SetDParamStr(0, own_ci != nullptr ? own_ci->client_name : _settings_client.network.client_name);
				ShowQueryString(STR_JUST_RAW_STRING, STR_NETWORK_CLIENT_LIST_PLAYER_NAME_QUERY_CAPTION, NETWORK_CLIENT_NAME_LENGTH, this, CS_ALPHANUMERAL, QSF_LEN_IN_CHARS);
				break;
			}
			case WID_CL_SERVER_VISIBILITY:
				if (!_network_server) break;

				ShowDropDownList(this, BuildVisibilityDropDownList(), _settings_client.network.server_game_type, WID_CL_SERVER_VISIBILITY);
				break;

			case WID_CL_MATRIX: {
				ButtonCommon *button = this->GetButtonAtPoint(pt);
				if (button == nullptr) break;

				button->OnClick(this, pt);
				break;
			}
		}
	}

	bool OnTooltip([[maybe_unused]] Point pt, int widget, TooltipCloseCondition close_cond) override
	{
		switch (widget) {
			case WID_CL_MATRIX: {
				int index = this->vscroll->GetScrolledRowFromWidget(pt.y, this, WID_CL_MATRIX);

				bool rtl = _current_text_dir == TD_RTL;
				Rect matrix = this->GetWidget<NWidgetBase>(WID_CL_MATRIX)->GetCurrentRect().Shrink(WidgetDimensions::scaled.framerect);

				Dimension d = GetSpriteSize(SPR_COMPANY_ICON);
				uint text_left  = matrix.left  + (rtl ? 0 : d.width + WidgetDimensions::scaled.hsep_wide);
				uint text_right = matrix.right - (rtl ? d.width + WidgetDimensions::scaled.hsep_wide : 0);

				Dimension d2 = GetSpriteSize(SPR_PLAYER_SELF);
				uint offset_x = WidgetDimensions::scaled.hsep_indent - d2.width - ScaleGUITrad(3);

				uint player_icon_x = rtl ? text_right - offset_x - d2.width : text_left + offset_x;

				if (IsInsideMM(pt.x, player_icon_x, player_icon_x + d2.width)) {
					if (index == this->player_self_index) {
						GuiShowTooltips(this, STR_NETWORK_CLIENT_LIST_PLAYER_ICON_SELF_TOOLTIP, close_cond);
						return true;
					} else if (index == this->player_host_index) {
						GuiShowTooltips(this, STR_NETWORK_CLIENT_LIST_PLAYER_ICON_HOST_TOOLTIP, close_cond);
						return true;
					}
				}

				ButtonCommon *button = this->GetButtonAtPoint(pt);
				if (button == nullptr) return false;

				GuiShowTooltips(this, button->tooltip, close_cond);
				return true;
			};
		}

		return false;
	}

	void OnDropdownClose(Point pt, int widget, int index, bool instant_close) override
	{
		/* If you close the dropdown outside the list, don't take any action. */
		if (widget == WID_CL_MATRIX) return;

		Window::OnDropdownClose(pt, widget, index, instant_close);
	}

	void OnDropdownSelect(int widget, int index) override
	{
		switch (widget) {
			case WID_CL_SERVER_VISIBILITY:
				if (!_network_server) break;

				_settings_client.network.server_game_type = (ServerGameType)index;
				NetworkUpdateServerGameType();
				break;

			case WID_CL_MATRIX: {
				StringID text = STR_NULL;
				QueryCallbackProc *callback = nullptr;

				switch (index) {
					case DD_CLIENT_ADMIN_KICK:
						_admin_client_id = this->dd_client_id;
						text = STR_NETWORK_CLIENT_LIST_ASK_CLIENT_KICK;
						callback = AdminClientKickCallback;
						SetDParamStr(0, NetworkClientInfo::GetByClientID(_admin_client_id)->client_name);
						break;

					case DD_CLIENT_ADMIN_BAN:
						_admin_client_id = this->dd_client_id;
						text = STR_NETWORK_CLIENT_LIST_ASK_CLIENT_BAN;
						callback = AdminClientBanCallback;
						SetDParamStr(0, NetworkClientInfo::GetByClientID(_admin_client_id)->client_name);
						break;

					case DD_COMPANY_ADMIN_RESET:
						_admin_company_id = this->dd_company_id;
						text = STR_NETWORK_CLIENT_LIST_ASK_COMPANY_RESET;
						callback = AdminCompanyResetCallback;
						SetDParam(0, _admin_company_id);
						break;

					case DD_COMPANY_ADMIN_UNLOCK:
						_admin_company_id = this->dd_company_id;
						text = STR_NETWORK_CLIENT_LIST_ASK_COMPANY_UNLOCK;
						callback = AdminCompanyUnlockCallback;
						SetDParam(0, _admin_company_id);
						break;

					default:
						NOT_REACHED();
				}

				assert(text != STR_NULL);
				assert(callback != nullptr);

				/* Always ask confirmation for all admin actions. */
				ShowQuery(STR_NETWORK_CLIENT_LIST_ASK_CAPTION, text, this, callback);

				break;
			}

			default:
				NOT_REACHED();
		}

		this->SetDirty();
	}

	void OnQueryTextFinished(char *str) override
	{
		if (str == nullptr) return;

		switch (this->query_widget) {
			default: NOT_REACHED();

			case WID_CL_SERVER_NAME_EDIT: {
				if (!_network_server) break;

				SetSettingValue(GetSettingFromName("network.server_name")->AsStringSetting(), str);
				this->InvalidateData();
				break;
			}

			case WID_CL_CLIENT_NAME_EDIT: {
				SetSettingValue(GetSettingFromName("network.client_name")->AsStringSetting(), str);
				this->InvalidateData();
				break;
			}

			case WID_CL_COMPANY_JOIN:
				NetworkClientRequestMove(this->join_company, str);
				break;
		}
	}

	/**
	 * Draw the buttons for a single line in the matrix.
	 *
	 * The x-position in RTL is the most left or otherwise the most right pixel
	 * we can draw the buttons from.
	 *
	 * @param x The x-position to start with the buttons. Updated during this function.
	 * @param y The y-position to start with the buttons.
	 * @param buttons The buttons to draw.
	 */
	void DrawButtons(int &x, uint y, const std::vector<std::unique_ptr<ButtonCommon>> &buttons) const
	{
		Rect r;

		for (auto &button : buttons) {
			bool rtl = _current_text_dir == TD_RTL;

			int offset = (this->line_height - button->height) / 2;
			r.left = rtl ? x : x - button->width + 1;
			r.right = rtl ? x + button->width - 1 : x;
			r.top = y + offset;
			r.bottom = r.top + button->height - 1;

			DrawFrameRect(r, button->colour, FR_NONE);
			DrawSprite(button->sprite, PAL_NONE, r.left + WidgetDimensions::scaled.framerect.left, r.top + WidgetDimensions::scaled.framerect.top);
			if (button->disabled) {
				GfxFillRect(r.Shrink(WidgetDimensions::scaled.bevel), _colour_gradient[button->colour & 0xF][2], FILLRECT_CHECKER);
			}

			int width = button->width + WidgetDimensions::scaled.hsep_normal;
			x += rtl ? width : -width;
		}
	}

	/**
	 * Draw a company and its clients on the matrix.
	 * @param company_id The company to draw.
	 * @param r The rect to draw within.
	 * @param line The Nth line we are drawing. Updated during this function.
	 */
	void DrawCompany(CompanyID company_id, const Rect &r, uint &line) const
	{
		bool rtl = _current_text_dir == TD_RTL;
		int text_y_offset = CenterBounds(0, this->line_height, GetCharacterHeight(FS_NORMAL));

		Dimension d = GetSpriteSize(SPR_COMPANY_ICON);
		int offset = CenterBounds(0, this->line_height, d.height);

		uint line_start = this->vscroll->GetPosition();
		uint line_end = line_start + this->vscroll->GetCapacity();

		uint y = r.top + (this->line_height * (line - line_start));

		/* Draw the company line (if in range of scrollbar). */
		if (IsInsideMM(line, line_start, line_end)) {
			int icon_left = r.WithWidth(d.width, rtl).left;
			Rect tr = r.Indent(d.width + WidgetDimensions::scaled.hsep_normal, rtl);
			int &x = rtl ? tr.left : tr.right;

			/* If there are buttons for this company, draw them. */
			auto button_find = this->buttons.find(line);
			if (button_find != this->buttons.end()) {
				this->DrawButtons(x, y, button_find->second);
			}

			if (company_id == COMPANY_SPECTATOR) {
				DrawSprite(SPR_COMPANY_ICON, PALETTE_TO_GREY, icon_left, y + offset);
				DrawString(tr.left, tr.right, y + text_y_offset, STR_NETWORK_CLIENT_LIST_SPECTATORS, TC_SILVER);
			} else if (company_id == COMPANY_NEW_COMPANY) {
				DrawSprite(SPR_COMPANY_ICON, PALETTE_TO_GREY, icon_left, y + offset);
				DrawString(tr.left, tr.right, y + text_y_offset, STR_NETWORK_CLIENT_LIST_NEW_COMPANY, TC_WHITE);
			} else {
				DrawCompanyIcon(company_id, icon_left, y + offset);

				SetDParam(0, company_id);
				SetDParam(1, company_id);
				DrawString(tr.left, tr.right, y + text_y_offset, STR_COMPANY_NAME, TC_SILVER);
			}
		}

		y += this->line_height;
		line++;

		for (const NetworkClientInfo *ci : NetworkClientInfo::Iterate()) {
			if (ci->client_playas != company_id) continue;

			/* Draw the player line (if in range of scrollbar). */
			if (IsInsideMM(line, line_start, line_end)) {
				Rect tr = r.Indent(WidgetDimensions::scaled.hsep_indent, rtl);

				/* If there are buttons for this client, draw them. */
				auto button_find = this->buttons.find(line);
				if (button_find != this->buttons.end()) {
					int &x = rtl ? tr.left : tr.right;
					this->DrawButtons(x, y, button_find->second);
				}

				SpriteID player_icon = 0;
				if (ci->client_id == _network_own_client_id) {
					player_icon = SPR_PLAYER_SELF;
				} else if (ci->client_id == CLIENT_ID_SERVER) {
					player_icon = SPR_PLAYER_HOST;
				}

				if (player_icon != 0) {
					Dimension d2 = GetSpriteSize(player_icon);
					int offset_y = CenterBounds(0, this->line_height, d2.height);
					DrawSprite(player_icon, PALETTE_TO_GREY, rtl ? tr.right - d2.width : tr.left, y + offset_y);
					tr = tr.Indent(d2.width + WidgetDimensions::scaled.hsep_normal, rtl);
				}

				SetDParamStr(0, ci->client_name);
				DrawString(tr.left, tr.right, y + text_y_offset, STR_JUST_RAW_STRING, TC_BLACK);
			}

			y += this->line_height;
			line++;
		}
	}

	void DrawWidget(const Rect &r, int widget) const override
	{
		switch (widget) {
			case WID_CL_MATRIX: {
				Rect ir = r.Shrink(WidgetDimensions::scaled.framerect, RectPadding::zero);
				uint line = 0;

				if (this->hover_index >= 0) {
					Rect br = r.WithHeight(this->line_height).Translate(0, this->hover_index * this->line_height);
					GfxFillRect(br.Shrink(WidgetDimensions::scaled.bevel), GREY_SCALE(9));
				}

				NetworkClientInfo *own_ci = NetworkClientInfo::GetByClientID(_network_own_client_id);
				CompanyID client_playas = own_ci == nullptr ? COMPANY_SPECTATOR : own_ci->client_playas;

				if (client_playas == COMPANY_SPECTATOR && !NetworkMaxCompaniesReached()) {
					this->DrawCompany(COMPANY_NEW_COMPANY, ir, line);
				}

				if (client_playas != COMPANY_SPECTATOR) {
					this->DrawCompany(client_playas, ir, line);
				}

				for (const Company *c : Company::Iterate()) {
					if (client_playas == c->index) continue;
					this->DrawCompany(c->index, ir, line);
				}

				/* Spectators */
				this->DrawCompany(COMPANY_SPECTATOR, ir, line);

				break;
			}
		}
	}

	void OnMouseOver([[maybe_unused]] Point pt, int widget) override
	{
		if (widget != WID_CL_MATRIX) {
			if (this->hover_index != -1) {
				this->hover_index = -1;
				this->SetWidgetDirty(WID_CL_MATRIX);
			}
		} else {
			int index = this->GetRowFromWidget(pt.y, widget, 0, -1);
			if (index != this->hover_index) {
				this->hover_index = index;
				this->SetWidgetDirty(WID_CL_MATRIX);
			}
		}
	}
};

void ShowClientList()
{
	AllocateWindowDescFront<NetworkClientListWindow>(&_client_list_desc, 0);
}

NetworkJoinStatus _network_join_status; ///< The status of joining.
uint8 _network_join_waiting;            ///< The number of clients waiting in front of us.
uint32 _network_join_bytes;             ///< The number of bytes we already downloaded.
uint32 _network_join_bytes_total;       ///< The total number of bytes to download.

struct NetworkJoinStatusWindow : Window {
	NetworkPasswordType password_type;

	NetworkJoinStatusWindow(WindowDesc *desc) : Window(desc)
	{
		this->parent = FindWindowById(WC_NETWORK_WINDOW, WN_NETWORK_WINDOW_GAME);
		this->InitNested(WN_NETWORK_STATUS_WINDOW_JOIN);
	}

	void DrawWidget(const Rect &r, int widget) const override
	{
		switch (widget) {
			case WID_NJS_PROGRESS_BAR: {
				/* Draw the % complete with a bar and a text */
				DrawFrameRect(r, COLOUR_GREY, FR_BORDERONLY | FR_LOWERED);
				Rect ir = r.Shrink(WidgetDimensions::scaled.bevel);
				uint8 progress; // used for progress bar
				switch (_network_join_status) {
					case NETWORK_JOIN_STATUS_CONNECTING:
					case NETWORK_JOIN_STATUS_AUTHORIZING:
					case NETWORK_JOIN_STATUS_GETTING_COMPANY_INFO:
						progress = 10; // first two stages 10%
						break;
					case NETWORK_JOIN_STATUS_WAITING:
						progress = 15; // third stage is 15%
						break;
					case NETWORK_JOIN_STATUS_DOWNLOADING:
						if (_network_join_bytes_total == 0) {
							progress = 15; // We don't have the final size yet; the server is still compressing!
							break;
						}
						FALLTHROUGH;

					default: // Waiting is 15%, so the resting receivement of map is maximum 70%
						progress = 15 + _network_join_bytes * (100 - 15) / _network_join_bytes_total;
						break;
				}
				DrawFrameRect(ir.WithWidth(ir.Width() * progress / 100, false), COLOUR_MAUVE, FR_NONE);
				DrawString(ir.left, ir.right, CenterBounds(ir.top, ir.bottom, GetCharacterHeight(FS_NORMAL)), STR_NETWORK_CONNECTING_1 + _network_join_status, TC_FROMSTRING, SA_HOR_CENTER);
				break;
			}

			case WID_NJS_PROGRESS_TEXT:
				switch (_network_join_status) {
					case NETWORK_JOIN_STATUS_WAITING:
						SetDParam(0, _network_join_waiting);
						DrawStringMultiLine(r, STR_NETWORK_CONNECTING_WAITING, TC_FROMSTRING, SA_CENTER);
						break;
					case NETWORK_JOIN_STATUS_DOWNLOADING:
						SetDParam(0, _network_join_bytes);
						SetDParam(1, _network_join_bytes_total);
						DrawStringMultiLine(r, _network_join_bytes_total == 0 ? STR_NETWORK_CONNECTING_DOWNLOADING_1 : STR_NETWORK_CONNECTING_DOWNLOADING_2, TC_FROMSTRING, SA_CENTER);
						break;
					default:
						break;
				}
				break;
		}
	}

	void UpdateWidgetSize(int widget, Dimension *size, [[maybe_unused]] const Dimension &padding, [[maybe_unused]] Dimension *fill, [[maybe_unused]] Dimension *resize) override
	{
		switch (widget) {
			case WID_NJS_PROGRESS_BAR:
				/* Account for the statuses */
				for (uint i = 0; i < NETWORK_JOIN_STATUS_END; i++) {
					*size = maxdim(*size, GetStringBoundingBox(STR_NETWORK_CONNECTING_1 + i));
				}
				/* For the number of waiting (other) players */
				SetDParamMaxValue(0, MAX_CLIENTS);
				*size = maxdim(*size, GetStringBoundingBox(STR_NETWORK_CONNECTING_WAITING));
				/* We need some spacing for the 'border' */
				size->height += WidgetDimensions::scaled.frametext.Horizontal();
				size->width  += WidgetDimensions::scaled.frametext.Vertical();
				break;

			case WID_NJS_PROGRESS_TEXT:
				/* Account for downloading ~ 10 MiB */
				SetDParamMaxDigits(0, 8);
				SetDParamMaxDigits(1, 8);
				*size = maxdim(*size, GetStringBoundingBox(STR_NETWORK_CONNECTING_DOWNLOADING_1));
				*size = maxdim(*size, GetStringBoundingBox(STR_NETWORK_CONNECTING_DOWNLOADING_1));
				break;
		}
	}

	void OnClick([[maybe_unused]] Point pt, int widget, [[maybe_unused]] int click_count) override
	{
		if (widget == WID_NJS_CANCELOK) { // Disconnect button
			NetworkDisconnect();
			SwitchToMode(SM_MENU);
			ShowNetworkGameWindow();
		}
	}

	void OnQueryTextFinished(char *str) override
	{
		if (StrEmpty(str)) {
			NetworkDisconnect();
			return;
		}

		switch (this->password_type) {
			case NETWORK_GAME_PASSWORD:    MyClient::SendGamePassword   (str); break;
			case NETWORK_COMPANY_PASSWORD: MyClient::SendCompanyPassword(str); break;
			default: NOT_REACHED();
		}
	}
};

static const NWidgetPart _nested_network_join_status_window_widgets[] = {
	NWidget(WWT_CAPTION, COLOUR_GREY), SetDataTip(STR_NETWORK_CONNECTING_CAPTION, STR_TOOLTIP_WINDOW_TITLE_DRAG_THIS),
	NWidget(WWT_PANEL, COLOUR_GREY),
		NWidget(NWID_VERTICAL), SetPIP(0, WidgetDimensions::unscaled.vsep_wide, 0), SetPadding(WidgetDimensions::unscaled.modalpopup),
			NWidget(WWT_EMPTY, INVALID_COLOUR, WID_NJS_PROGRESS_BAR), SetFill(1, 0),
			NWidget(WWT_EMPTY, INVALID_COLOUR, WID_NJS_PROGRESS_TEXT), SetFill(1, 0), SetMinimalSize(350, 0),
			NWidget(WWT_PUSHTXTBTN, COLOUR_WHITE, WID_NJS_CANCELOK), SetMinimalSize(101, 12), SetDataTip(STR_NETWORK_CONNECTION_DISCONNECT, STR_NULL), SetFill(1, 0),
		EndContainer(),
	EndContainer(),
};

static WindowDesc _network_join_status_window_desc(__FILE__, __LINE__,
	WDP_CENTER, nullptr, 0, 0,
	WC_NETWORK_STATUS_WINDOW, WC_NONE,
	WDF_MODAL | WDF_NETWORK,
	std::begin(_nested_network_join_status_window_widgets), std::end(_nested_network_join_status_window_widgets)
);

void ShowJoinStatusWindow()
{
	CloseWindowById(WC_NETWORK_STATUS_WINDOW, WN_NETWORK_STATUS_WINDOW_JOIN);
	new NetworkJoinStatusWindow(&_network_join_status_window_desc);
}

void ShowNetworkNeedPassword(NetworkPasswordType npt)
{
	NetworkJoinStatusWindow *w = (NetworkJoinStatusWindow *)FindWindowById(WC_NETWORK_STATUS_WINDOW, WN_NETWORK_STATUS_WINDOW_JOIN);
	if (w == nullptr) return;
	w->password_type = npt;

	StringID caption;
	switch (npt) {
		default: NOT_REACHED();
		case NETWORK_GAME_PASSWORD:    caption = STR_NETWORK_NEED_GAME_PASSWORD_CAPTION; break;
		case NETWORK_COMPANY_PASSWORD: caption = STR_NETWORK_NEED_COMPANY_PASSWORD_CAPTION; break;
	}
	ShowQueryString(STR_EMPTY, caption, NETWORK_PASSWORD_LENGTH, w, CS_ALPHANUMERAL, QSF_PASSWORD);
}

struct NetworkCompanyPasswordWindow : public Window {
	QueryString password_editbox; ///< Password editbox.
	Dimension warning_size;       ///< How much space to use for the warning text

	NetworkCompanyPasswordWindow(WindowDesc *desc, Window *parent) : Window(desc), password_editbox(lengthof(_settings_client.network.default_company_pass))
	{
		this->InitNested(0);
		this->UpdateWarningStringSize();

		this->parent = parent;
		this->querystrings[WID_NCP_PASSWORD] = &this->password_editbox;
		this->password_editbox.cancel_button = WID_NCP_CANCEL;
		this->password_editbox.ok_button = WID_NCP_OK;
		this->SetFocusedWidget(WID_NCP_PASSWORD);
	}

	void UpdateWarningStringSize()
	{
		assert(this->nested_root->smallest_x > 0);
		this->warning_size.width = this->nested_root->current_x - (WidgetDimensions::scaled.framerect.Horizontal()) * 2;
		this->warning_size.height = GetStringHeight(STR_WARNING_PASSWORD_SECURITY, this->warning_size.width);
		this->warning_size.height += (WidgetDimensions::scaled.framerect.Vertical()) * 2;

		this->ReInit();
	}

	void UpdateWidgetSize(int widget, Dimension *size, [[maybe_unused]] const Dimension &padding, [[maybe_unused]] Dimension *fill, [[maybe_unused]] Dimension *resize) override
	{
		if (widget == WID_NCP_WARNING) {
			*size = this->warning_size;
		}
	}

	void DrawWidget(const Rect &r, int widget) const override
	{
		if (widget != WID_NCP_WARNING) return;

		DrawStringMultiLine(r.Shrink(WidgetDimensions::scaled.framerect),
			STR_WARNING_PASSWORD_SECURITY, TC_FROMSTRING, SA_CENTER);
	}

	void OnOk()
	{
		if (this->IsWidgetLowered(WID_NCP_SAVE_AS_DEFAULT_PASSWORD)) {
			_settings_client.network.default_company_pass = this->password_editbox.text.buf;
		}

		NetworkChangeCompanyPassword(_local_company, this->password_editbox.text.buf);
	}

	void OnClick([[maybe_unused]] Point pt, int widget, [[maybe_unused]] int click_count) override
	{
		switch (widget) {
			case WID_NCP_OK:
				this->OnOk();
				FALLTHROUGH;

			case WID_NCP_CANCEL:
				this->Close();
				break;

			case WID_NCP_SAVE_AS_DEFAULT_PASSWORD:
				this->ToggleWidgetLoweredState(WID_NCP_SAVE_AS_DEFAULT_PASSWORD);
				this->SetDirty();
				break;
		}
	}
};

static const NWidgetPart _nested_network_company_password_window_widgets[] = {
	NWidget(NWID_HORIZONTAL),
		NWidget(WWT_CLOSEBOX, COLOUR_GREY),
		NWidget(WWT_CAPTION, COLOUR_GREY), SetDataTip(STR_COMPANY_PASSWORD_CAPTION, STR_TOOLTIP_WINDOW_TITLE_DRAG_THIS),
	EndContainer(),
	NWidget(WWT_PANEL, COLOUR_GREY, WID_NCP_BACKGROUND),
		NWidget(NWID_VERTICAL), SetPIP(5, 5, 5),
			NWidget(NWID_HORIZONTAL), SetPIP(5, 5, 5),
				NWidget(WWT_TEXT, COLOUR_GREY, WID_NCP_LABEL), SetDataTip(STR_COMPANY_VIEW_PASSWORD, STR_NULL),
				NWidget(WWT_EDITBOX, COLOUR_GREY, WID_NCP_PASSWORD), SetFill(1, 0), SetMinimalSize(194, 12), SetDataTip(STR_COMPANY_VIEW_SET_PASSWORD, STR_NULL),
			EndContainer(),
			NWidget(NWID_HORIZONTAL), SetPIP(5, 0, 5),
				NWidget(NWID_SPACER), SetFill(1, 0),
				NWidget(WWT_TEXTBTN, COLOUR_GREY, WID_NCP_SAVE_AS_DEFAULT_PASSWORD), SetMinimalSize(194, 12),
											SetDataTip(STR_COMPANY_PASSWORD_MAKE_DEFAULT, STR_COMPANY_PASSWORD_MAKE_DEFAULT_TOOLTIP),
			EndContainer(),
		EndContainer(),
	EndContainer(),
	NWidget(WWT_PANEL, COLOUR_GREY, WID_NCP_WARNING), EndContainer(),
	NWidget(NWID_HORIZONTAL, NC_EQUALSIZE),
		NWidget(WWT_PUSHTXTBTN, COLOUR_GREY, WID_NCP_CANCEL), SetFill(1, 0), SetDataTip(STR_BUTTON_CANCEL, STR_COMPANY_PASSWORD_CANCEL),
		NWidget(WWT_PUSHTXTBTN, COLOUR_GREY, WID_NCP_OK), SetFill(1, 0), SetDataTip(STR_BUTTON_OK, STR_COMPANY_PASSWORD_OK),
	EndContainer(),
};

static WindowDesc _network_company_password_window_desc(__FILE__, __LINE__,
	WDP_AUTO, nullptr, 0, 0,
	WC_COMPANY_PASSWORD_WINDOW, WC_NONE,
	WDF_NETWORK,
	std::begin(_nested_network_company_password_window_widgets), std::end(_nested_network_company_password_window_widgets)
);

void ShowNetworkCompanyPasswordWindow(Window *parent)
{
	CloseWindowById(WC_COMPANY_PASSWORD_WINDOW, 0);

	new NetworkCompanyPasswordWindow(&_network_company_password_window_desc, parent);
}

/**
 * Window used for asking the user if he is okay using a relay server.
 */
struct NetworkAskRelayWindow : public Window {
	std::string server_connection_string; ///< The game server we want to connect to.
	std::string relay_connection_string;  ///< The relay server we want to connect to.
	std::string token;                    ///< The token for this connection.

	NetworkAskRelayWindow(WindowDesc *desc, Window *parent, const std::string &server_connection_string, const std::string &relay_connection_string, const std::string &token) :
		Window(desc),
		server_connection_string(server_connection_string),
		relay_connection_string(relay_connection_string),
		token(token)
	{
		this->parent = parent;
		this->InitNested(0);
	}

	void Close(int data = 0) override
	{
		if (data == NRWCD_UNHANDLED) _network_coordinator_client.ConnectFailure(this->token, 0);
		this->Window::Close();
	}

	void UpdateWidgetSize(int widget, Dimension *size, [[maybe_unused]] const Dimension &padding, [[maybe_unused]] Dimension *fill, [[maybe_unused]] Dimension *resize) override
	{
		if (widget == WID_NAR_TEXT) {
			*size = GetStringBoundingBox(STR_NETWORK_ASK_RELAY_TEXT);
		}
	}

	void DrawWidget(const Rect &r, int widget) const override
	{
		if (widget == WID_NAR_TEXT) {
			DrawStringMultiLine(r, STR_NETWORK_ASK_RELAY_TEXT, TC_FROMSTRING, SA_CENTER);
		}
	}

	void FindWindowPlacementAndResize([[maybe_unused]] int def_width, [[maybe_unused]] int def_height) override
	{
		/* Position query window over the calling window, ensuring it's within screen bounds. */
		this->left = Clamp(parent->left + (parent->width / 2) - (this->width / 2), 0, _screen.width - this->width);
		this->top = Clamp(parent->top + (parent->height / 2) - (this->height / 2), 0, _screen.height - this->height);
		this->SetDirty();
	}

	void SetStringParameters(int widget) const override
	{
		switch (widget) {
			case WID_NAR_TEXT:
				SetDParamStr(0, this->server_connection_string);
				SetDParamStr(1, this->relay_connection_string);
				break;
		}
	}

	void OnClick([[maybe_unused]] Point pt, int widget, [[maybe_unused]] int click_count) override
	{
		switch (widget) {
			case WID_NAR_NO:
				_network_coordinator_client.ConnectFailure(this->token, 0);
				this->Close(NRWCD_HANDLED);
				break;

			case WID_NAR_YES_ONCE:
				_network_coordinator_client.StartTurnConnection(this->token);
				this->Close(NRWCD_HANDLED);
				break;

			case WID_NAR_YES_ALWAYS:
				_settings_client.network.use_relay_service = URS_ALLOW;
				_network_coordinator_client.StartTurnConnection(this->token);
				this->Close(NRWCD_HANDLED);
				break;
		}
	}
};

static const NWidgetPart _nested_network_ask_relay_widgets[] = {
	NWidget(NWID_HORIZONTAL),
		NWidget(WWT_CLOSEBOX, COLOUR_RED),
		NWidget(WWT_CAPTION, COLOUR_RED, WID_NAR_CAPTION), SetDataTip(STR_NETWORK_ASK_RELAY_CAPTION, STR_NULL),
	EndContainer(),
	NWidget(WWT_PANEL, COLOUR_RED),
		NWidget(NWID_VERTICAL), SetPIP(0, WidgetDimensions::unscaled.vsep_wide, 0), SetPadding(WidgetDimensions::unscaled.modalpopup),
			NWidget(WWT_TEXT, COLOUR_RED, WID_NAR_TEXT), SetAlignment(SA_HOR_CENTER), SetFill(1, 1),
			NWidget(NWID_HORIZONTAL, NC_EQUALSIZE), SetPIP(0, WidgetDimensions::unscaled.hsep_wide, 0),
				NWidget(WWT_PUSHTXTBTN, COLOUR_YELLOW, WID_NAR_NO), SetMinimalSize(71, 12), SetFill(1, 1), SetDataTip(STR_NETWORK_ASK_RELAY_NO, STR_NULL),
				NWidget(WWT_PUSHTXTBTN, COLOUR_YELLOW, WID_NAR_YES_ONCE), SetMinimalSize(71, 12), SetFill(1, 1), SetDataTip(STR_NETWORK_ASK_RELAY_YES_ONCE, STR_NULL),
				NWidget(WWT_PUSHTXTBTN, COLOUR_YELLOW, WID_NAR_YES_ALWAYS), SetMinimalSize(71, 12), SetFill(1, 1), SetDataTip(STR_NETWORK_ASK_RELAY_YES_ALWAYS, STR_NULL),
			EndContainer(),
		EndContainer(),
	EndContainer(),
};

static WindowDesc _network_ask_relay_desc(__FILE__, __LINE__,
	WDP_CENTER, nullptr, 0, 0,
	WC_NETWORK_ASK_RELAY, WC_NONE,
	WDF_MODAL | WDF_NETWORK,
	std::begin(_nested_network_ask_relay_widgets), std::end(_nested_network_ask_relay_widgets)
);

/**
 * Show a modal confirmation window with "no" / "yes, once" / "yes, always" buttons.
 * @param server_connection_string The game server we want to connect to.
 * @param relay_connection_string The relay server we want to connect to.
 * @param token The token for this connection.
 */
void ShowNetworkAskRelay(const std::string &server_connection_string, const std::string &relay_connection_string, const std::string &token)
{
	CloseWindowByClass(WC_NETWORK_ASK_RELAY, NRWCD_HANDLED);

	Window *parent = GetMainWindow();
	new NetworkAskRelayWindow(&_network_ask_relay_desc, parent, server_connection_string, relay_connection_string, token);
}

/**
 * Window used for asking if the user wants to participate in the automated survey.
 */
struct NetworkAskSurveyWindow : public Window {
	NetworkAskSurveyWindow(WindowDesc *desc, Window *parent) :
		Window(desc)
	{
		this->parent = parent;
		this->InitNested(0);
	}

	void UpdateWidgetSize(int widget, Dimension *size, [[maybe_unused]] const Dimension &padding, [[maybe_unused]] Dimension *fill, [[maybe_unused]] Dimension *resize) override
	{
		if (widget == WID_NAS_TEXT) {
			*size = GetStringBoundingBox(STR_NETWORK_ASK_SURVEY_TEXT);
		}
	}

	void DrawWidget(const Rect &r, int widget) const override
	{
		if (widget == WID_NAS_TEXT) {
			DrawStringMultiLine(r, STR_NETWORK_ASK_SURVEY_TEXT, TC_BLACK, SA_CENTER);
		}
	}

	void FindWindowPlacementAndResize([[maybe_unused]] int def_width, [[maybe_unused]] int def_height) override
	{
		/* Position query window over the calling window, ensuring it's within screen bounds. */
		this->left = Clamp(parent->left + (parent->width / 2) - (this->width / 2), 0, _screen.width - this->width);
		this->top = Clamp(parent->top + (parent->height / 2) - (this->height / 2), 0, _screen.height - this->height);
		this->SetDirty();
	}

	void OnClick([[maybe_unused]] Point pt, int widget, [[maybe_unused]] int click_count) override
	{
		switch (widget) {
			case WID_NAS_PREVIEW:
				ShowSurveyResultTextfileWindow();
				break;

			case WID_NAS_LINK:
				OpenBrowser(NETWORK_SURVEY_DETAILS_LINK);
				break;

			case WID_NAS_NO:
				_settings_client.network.participate_survey = PS_NO;
				this->Close();
				break;

			case WID_NAS_YES:
				_settings_client.network.participate_survey = PS_YES;
				this->Close();
				break;
		}
	}
};

static const NWidgetPart _nested_network_ask_survey_widgets[] = {
	NWidget(NWID_HORIZONTAL),
		NWidget(WWT_CLOSEBOX, COLOUR_GREY),
		NWidget(WWT_CAPTION, COLOUR_GREY, WID_NAS_CAPTION), SetDataTip(STR_NETWORK_ASK_SURVEY_CAPTION, STR_NULL),
	EndContainer(),
	NWidget(WWT_PANEL, COLOUR_GREY),
		NWidget(NWID_VERTICAL), SetPIP(0, WidgetDimensions::unscaled.vsep_wide, 0), SetPadding(WidgetDimensions::unscaled.modalpopup),
			NWidget(WWT_TEXT, COLOUR_GREY, WID_NAS_TEXT), SetAlignment(SA_HOR_CENTER), SetFill(1, 1),
			NWidget(NWID_HORIZONTAL, NC_EQUALSIZE), SetPIP(0, WidgetDimensions::unscaled.hsep_wide, 0),
				NWidget(WWT_PUSHTXTBTN, COLOUR_WHITE, WID_NAS_PREVIEW), SetMinimalSize(71, 12), SetFill(1, 1), SetDataTip(STR_NETWORK_ASK_SURVEY_PREVIEW, STR_NULL),
				NWidget(WWT_PUSHTXTBTN, COLOUR_WHITE, WID_NAS_LINK), SetMinimalSize(71, 12), SetFill(1, 1), SetDataTip(STR_NETWORK_ASK_SURVEY_LINK, STR_NULL),
			EndContainer(),
			NWidget(NWID_HORIZONTAL, NC_EQUALSIZE), SetPIP(0, WidgetDimensions::unscaled.hsep_wide, 0),
				NWidget(WWT_PUSHTXTBTN, COLOUR_GREY, WID_NAS_NO), SetMinimalSize(71, 12), SetFill(1, 1), SetDataTip(STR_NETWORK_ASK_SURVEY_NO, STR_NULL),
				NWidget(WWT_PUSHTXTBTN, COLOUR_GREY, WID_NAS_YES), SetMinimalSize(71, 12), SetFill(1, 1), SetDataTip(STR_NETWORK_ASK_SURVEY_YES, STR_NULL),
			EndContainer(),
		EndContainer(),
	EndContainer(),
};

static WindowDesc _network_ask_survey_desc(__FILE__, __LINE__,
	WDP_CENTER, nullptr, 0, 0,
	WC_NETWORK_ASK_SURVEY, WC_NONE,
	WDF_MODAL,
	std::begin(_nested_network_ask_survey_widgets), std::end(_nested_network_ask_survey_widgets)
);

/**
 * Show a modal confirmation window with "no" / "preview" / "yes" buttons.
 */
void ShowNetworkAskSurvey()
{
	/* If we can't send a survey, don't ask the question. */
	if constexpr (!NetworkSurveyHandler::IsSurveyPossible()) return;

	CloseWindowByClass(WC_NETWORK_ASK_SURVEY);

	Window *parent = GetMainWindow();
	new NetworkAskSurveyWindow(&_network_ask_survey_desc, parent);
}

/** Window for displaying the textfile of a survey result. */
struct SurveyResultTextfileWindow : public TextfileWindow {
	const GRFConfig *grf_config; ///< View the textfile of this GRFConfig.

	SurveyResultTextfileWindow(TextfileType file_type) : TextfileWindow(file_type)
	{
		auto result = _survey.CreatePayload(NetworkSurveyHandler::Reason::PREVIEW, true);
		this->LoadText(result);
		this->InvalidateData();
	}
};

void ShowSurveyResultTextfileWindow()
{
	CloseWindowById(WC_TEXTFILE, TFT_SURVEY_RESULT);
	new SurveyResultTextfileWindow(TFT_SURVEY_RESULT);
}<|MERGE_RESOLUTION|>--- conflicted
+++ resolved
@@ -386,12 +386,7 @@
 			if (const NWidgetBase *nwid = this->GetWidget<NWidgetBase>(WID_NG_DATE); nwid->current_x != 0) {
 				/* current date */
 				Rect date = nwid->GetCurrentRect();
-<<<<<<< HEAD
-				YearMonthDay ymd;
-				ConvertDateToYMD(cur_item->info.game_date, &ymd);
-=======
-				TimerGameCalendar::YearMonthDay ymd = TimerGameCalendar::ConvertDateToYMD(cur_item->info.game_date);
->>>>>>> 5d2ed80c
+				YearMonthDay ymd = ConvertDateToYMD(cur_item->info.game_date);
 				SetDParam(0, ymd.year);
 				DrawString(date.left, date.right, y + text_y_offset, STR_JUST_INT, TC_BLACK, SA_HOR_CENTER);
 			}
@@ -399,14 +394,8 @@
 			if (const NWidgetBase *nwid = this->GetWidget<NWidgetBase>(WID_NG_YEARS); nwid->current_x != 0) {
 				/* number of years the game is running */
 				Rect years = nwid->GetCurrentRect();
-<<<<<<< HEAD
-				YearMonthDay ymd_cur, ymd_start;
-				ConvertDateToYMD(cur_item->info.game_date, &ymd_cur);
-				ConvertDateToYMD(cur_item->info.start_date, &ymd_start);
-=======
-				TimerGameCalendar::YearMonthDay ymd_cur = TimerGameCalendar::ConvertDateToYMD(cur_item->info.game_date);
-				TimerGameCalendar::YearMonthDay ymd_start = TimerGameCalendar::ConvertDateToYMD(cur_item->info.start_date);
->>>>>>> 5d2ed80c
+				YearMonthDay ymd_cur = ConvertDateToYMD(cur_item->info.game_date);
+				YearMonthDay ymd_start = ConvertDateToYMD(cur_item->info.start_date);
 				SetDParam(0, ymd_cur.year - ymd_start.year);
 				DrawString(years.left, years.right, y + text_y_offset, STR_JUST_INT, TC_BLACK, SA_HOR_CENTER);
 			}
