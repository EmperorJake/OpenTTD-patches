/*
 * This file is part of OpenTTD.
 * OpenTTD is free software; you can redistribute it and/or modify it under the terms of the GNU General Public License as published by the Free Software Foundation, version 2.
 * OpenTTD is distributed in the hope that it will be useful, but WITHOUT ANY WARRANTY; without even the implied warranty of MERCHANTABILITY or FITNESS FOR A PARTICULAR PURPOSE.
 * See the GNU General Public License for more details. You should have received a copy of the GNU General Public License along with OpenTTD. If not, see <http://www.gnu.org/licenses/>.
 */

/** @file network_gui.cpp Implementation of the Network related GUIs. */

#include "../stdafx.h"
#include "../strings_func.h"
#include "../date_func.h"
#include "../fios.h"
#include "network_client.h"
#include "network_gui.h"
#include "network_gamelist.h"
#include "network.h"
#include "network_base.h"
#include "network_content.h"
#include "network_server.h"
#include "network_coordinator.h"
#include "network_survey.h"
#include "../gui.h"
#include "network_udp.h"
#include "../window_func.h"
#include "../gfx_func.h"
#include "../widgets/dropdown_type.h"
#include "../widgets/dropdown_func.h"
#include "../querystring_gui.h"
#include "../sortlist_type.h"
#include "../company_func.h"
#include "../command_func.h"
#include "../core/geometry_func.hpp"
#include "../genworld.h"
#include "../map_type.h"
#include "../newgrf.h"
#include "../error.h"
#include "../guitimer_func.h"
#include "../zoom_func.h"
#include "../sprite.h"
#include "../settings_internal.h"
#include "../textfile_gui.h"

#include "../widgets/network_widget.h"

#include "table/strings.h"
#include "../table/sprites.h"

#include "../stringfilter_type.h"

#ifdef __EMSCRIPTEN__
#	include <emscripten.h>
#endif

#include <map>

#include "../safeguards.h"

static void ShowNetworkStartServerWindow();

static const int NETWORK_LIST_REFRESH_DELAY = 30; ///< Time, in seconds, between updates of the network list.

static ClientID _admin_client_id = INVALID_CLIENT_ID; ///< For what client a confirmation window is open.
static CompanyID _admin_company_id = INVALID_COMPANY; ///< For what company a confirmation window is open.

/**
 * Update the network new window because a new server is
 * found on the network.
 */
void UpdateNetworkGameWindow()
{
	InvalidateWindowData(WC_NETWORK_WINDOW, WN_NETWORK_WINDOW_GAME, 0);
}

static DropDownList BuildVisibilityDropDownList()
{
	DropDownList list;

	list.push_back(std::make_unique<DropDownListStringItem>(STR_NETWORK_SERVER_VISIBILITY_LOCAL, SERVER_GAME_TYPE_LOCAL, false));
	list.push_back(std::make_unique<DropDownListStringItem>(STR_NETWORK_SERVER_VISIBILITY_INVITE_ONLY, SERVER_GAME_TYPE_INVITE_ONLY, false));
	list.push_back(std::make_unique<DropDownListStringItem>(STR_NETWORK_SERVER_VISIBILITY_PUBLIC, SERVER_GAME_TYPE_PUBLIC, false));

	return list;
}

typedef GUIList<NetworkGameList*, std::nullptr_t, StringFilter&> GUIGameServerList;
typedef int ServerListPosition;
static const ServerListPosition SLP_INVALID = -1;

/** Full blown container to make it behave exactly as we want :) */
class NWidgetServerListHeader : public NWidgetContainer {
	static const uint MINIMUM_NAME_WIDTH_BEFORE_NEW_HEADER = 150; ///< Minimum width before adding a new header
public:
	NWidgetServerListHeader() : NWidgetContainer(NWID_HORIZONTAL)
	{
		NWidgetLeaf *leaf = new NWidgetLeaf(WWT_PUSHTXTBTN, COLOUR_WHITE, WID_NG_NAME, STR_NETWORK_SERVER_LIST_GAME_NAME, STR_NETWORK_SERVER_LIST_GAME_NAME_TOOLTIP);
		leaf->SetResize(1, 0);
		leaf->SetFill(1, 0);
		this->Add(leaf);

		this->Add(new NWidgetLeaf(WWT_PUSHTXTBTN, COLOUR_WHITE, WID_NG_CLIENTS, STR_NETWORK_SERVER_LIST_CLIENTS_CAPTION, STR_NETWORK_SERVER_LIST_CLIENTS_CAPTION_TOOLTIP));
		this->Add(new NWidgetLeaf(WWT_PUSHTXTBTN, COLOUR_WHITE, WID_NG_MAPSIZE, STR_NETWORK_SERVER_LIST_MAP_SIZE_CAPTION, STR_NETWORK_SERVER_LIST_MAP_SIZE_CAPTION_TOOLTIP));
		this->Add(new NWidgetLeaf(WWT_PUSHTXTBTN, COLOUR_WHITE, WID_NG_DATE, STR_NETWORK_SERVER_LIST_DATE_CAPTION, STR_NETWORK_SERVER_LIST_DATE_CAPTION_TOOLTIP));
		this->Add(new NWidgetLeaf(WWT_PUSHTXTBTN, COLOUR_WHITE, WID_NG_YEARS, STR_NETWORK_SERVER_LIST_YEARS_CAPTION, STR_NETWORK_SERVER_LIST_YEARS_CAPTION_TOOLTIP));

		leaf = new NWidgetLeaf(WWT_PUSHTXTBTN, COLOUR_WHITE, WID_NG_INFO, STR_EMPTY, STR_NETWORK_SERVER_LIST_INFO_ICONS_TOOLTIP);
		leaf->SetMinimalSize(14 + GetSpriteSize(SPR_LOCK, nullptr, ZOOM_LVL_OUT_4X).width
		                        + GetSpriteSize(SPR_BLOT, nullptr, ZOOM_LVL_OUT_4X).width, 12);
		leaf->SetFill(0, 1);
		this->Add(leaf);
	}

	void SetupSmallestSize(Window *w, bool init_array) override
	{
		this->smallest_y = 0; // Biggest child.
		this->fill_x = 1;
		this->fill_y = 0;
		this->resize_x = 1; // We only resize in this direction
		this->resize_y = 0; // We never resize in this direction

		/* First initialise some variables... */
		for (NWidgetBase *child_wid = this->head; child_wid != nullptr; child_wid = child_wid->next) {
			child_wid->SetupSmallestSize(w, init_array);
			this->smallest_y = std::max(this->smallest_y, child_wid->smallest_y + child_wid->padding.Vertical());
		}

		/* ... then in a second pass make sure the 'current' sizes are set. Won't change for most widgets. */
		for (NWidgetBase *child_wid = this->head; child_wid != nullptr; child_wid = child_wid->next) {
			child_wid->current_x = child_wid->smallest_x;
			child_wid->current_y = this->smallest_y;
		}

		this->smallest_x = this->head->smallest_x + this->tail->smallest_x; // First and last are always shown, rest not
	}

	void AssignSizePosition(SizingType sizing, int x, int y, uint given_width, uint given_height, bool rtl) override
	{
		assert(given_width >= this->smallest_x && given_height >= this->smallest_y);

		this->pos_x = x;
		this->pos_y = y;
		this->current_x = given_width;
		this->current_y = given_height;

		given_width -= this->tail->smallest_x;
		/* The first and last widget are always visible, determine which other should be visible */
		for (NWidgetBase *child_wid = this->head->next; child_wid->next != nullptr; child_wid = child_wid->next) {
			if (given_width > ScaleGUITrad(MINIMUM_NAME_WIDTH_BEFORE_NEW_HEADER) + child_wid->smallest_x && child_wid->prev->current_x != 0) {
				given_width -= child_wid->smallest_x;
				child_wid->current_x = child_wid->smallest_x; /* Make visible. */
			} else {
				child_wid->current_x = 0; /* Make invisible. */
			}
		}

		/* All remaining space goes to the first (name) widget */
		this->head->current_x = given_width;

		/* Now assign the widgets to their rightful place */
		uint position = 0; // Place to put next child relative to origin of the container.
		for (NWidgetBase *child_wid = rtl ? this->tail : this->head; child_wid != nullptr; child_wid = rtl ? child_wid->prev : child_wid->next) {
			if (child_wid->current_x != 0) {
				child_wid->AssignSizePosition(sizing, x + position, y, child_wid->current_x, this->current_y, rtl);
				position += child_wid->current_x;
			}
		}
	}
};

class NetworkGameWindow : public Window {
protected:
	/* Runtime saved values */
	static Listing last_sorting;

	/* Constants for sorting servers */
	static GUIGameServerList::SortFunction * const sorter_funcs[];
	static GUIGameServerList::FilterFunction * const filter_funcs[];

	NetworkGameList *server;        ///< Selected server.
	NetworkGameList *last_joined;   ///< The last joined server.
	GUIGameServerList servers;      ///< List with game servers.
	ServerListPosition list_pos;    ///< Position of the selected server.
	Scrollbar *vscroll;             ///< Vertical scrollbar of the list of servers.
	QueryString name_editbox;       ///< Client name editbox.
	QueryString filter_editbox;     ///< Editbox for filter on servers.
	GUITimer requery_timer;         ///< Timer for network requery.
	bool searched_internet = false; ///< Did we ever press "Search Internet" button?

	int lock_offset; ///< Left offset for lock icon.
	int blot_offset; ///< Left offset for green/yellow/red compatibility icon.
	int flag_offset; ///< Left offset for language flag icon.

	/**
	 * (Re)build the GUI network game list (a.k.a. this->servers) as some
	 * major change has occurred. It ensures appropriate filtering and
	 * sorting, if both or either one is enabled.
	 */
	void BuildGUINetworkGameList()
	{
		if (!this->servers.NeedRebuild()) return;

		/* Create temporary array of games to use for listing */
		this->servers.clear();

		bool found_current_server = false;
		bool found_last_joined = false;
		for (NetworkGameList *ngl = _network_game_list; ngl != nullptr; ngl = ngl->next) {
			this->servers.push_back(ngl);
			if (ngl == this->server) {
				found_current_server = true;
			}
			if (ngl == this->last_joined) {
				found_last_joined = true;
			}
		}
		/* A refresh can cause the current server to be delete; so unselect. */
		if (!found_last_joined) {
			this->last_joined = nullptr;
		}
		if (!found_current_server) {
			this->server = nullptr;
			this->list_pos = SLP_INVALID;
		}

		/* Apply the filter condition immediately, if a search string has been provided. */
		StringFilter sf;
		sf.SetFilterTerm(this->filter_editbox.text.buf);

		if (!sf.IsEmpty()) {
			this->servers.SetFilterState(true);
			this->servers.Filter(sf);
		} else {
			this->servers.SetFilterState(false);
		}

		this->servers.shrink_to_fit();
		this->servers.RebuildDone();
		this->vscroll->SetCount(this->servers.size());

		/* Sort the list of network games as requested. */
		this->servers.Sort();
		this->UpdateListPos();
	}

	/** Sort servers by name. */
	static bool NGameNameSorter(NetworkGameList * const &a, NetworkGameList * const &b)
	{
		int r = StrNaturalCompare(a->info.server_name, b->info.server_name, true); // Sort by name (natural sorting).
		if (r == 0) r = a->connection_string.compare(b->connection_string);

		return r < 0;
	}

	/**
	 * Sort servers by the amount of clients online on a
	 * server. If the two servers have the same amount, the one with the
	 * higher maximum is preferred.
	 */
	static bool NGameClientSorter(NetworkGameList * const &a, NetworkGameList * const &b)
	{
		/* Reverse as per default we are interested in most-clients first */
		int r = a->info.clients_on - b->info.clients_on;

		if (r == 0) r = a->info.clients_max - b->info.clients_max;
		if (r == 0) return NGameNameSorter(a, b);

		return r < 0;
	}

	/** Sort servers by map size */
	static bool NGameMapSizeSorter(NetworkGameList * const &a, NetworkGameList * const &b)
	{
		/* Sort by the area of the map. */
		int r = (a->info.map_height) * (a->info.map_width) - (b->info.map_height) * (b->info.map_width);

		if (r == 0) r = a->info.map_width - b->info.map_width;
		return (r != 0) ? r < 0 : NGameClientSorter(a, b);
	}

	/** Sort servers by current date */
	static bool NGameDateSorter(NetworkGameList * const &a, NetworkGameList * const &b)
	{
		auto r = a->info.game_date - b->info.game_date;
		return (r != 0) ? r < 0 : NGameClientSorter(a, b);
	}

	/** Sort servers by the number of days the game is running */
	static bool NGameYearsSorter(NetworkGameList * const &a, NetworkGameList * const &b)
	{
		auto r = a->info.game_date.base() - a->info.start_date.base() - b->info.game_date.base() + b->info.start_date.base();
		return (r != 0) ? r < 0: NGameDateSorter(a, b);
	}

	/**
	 * Sort servers by joinability. If both servers are the
	 * same, prefer the non-passworded server first.
	 */
	static bool NGameAllowedSorter(NetworkGameList * const &a, NetworkGameList * const &b)
	{
		/* The servers we do not know anything about (the ones that did not reply) should be at the bottom) */
		int r = a->info.server_revision.empty() - b->info.server_revision.empty();

		/* Reverse default as we are interested in version-compatible clients first */
		if (r == 0) r = b->info.version_compatible - a->info.version_compatible;
		/* The version-compatible ones are then sorted with NewGRF compatible first, incompatible last */
		if (r == 0) r = b->info.compatible - a->info.compatible;
		/* Passworded servers should be below unpassworded servers */
		if (r == 0) r = a->info.use_password - b->info.use_password;

		/* Finally sort on the number of clients of the server in reverse order. */
		return (r != 0) ? r < 0 : NGameClientSorter(b, a);
	}

	/** Sort the server list */
	void SortNetworkGameList()
	{
		if (this->servers.Sort()) this->UpdateListPos();
	}

	/** Set this->list_pos to match this->server */
	void UpdateListPos()
	{
		this->list_pos = SLP_INVALID;
		for (uint i = 0; i != this->servers.size(); i++) {
			if (this->servers[i] == this->server) {
				this->list_pos = i;
				break;
			}
		}
	}

	static bool NGameSearchFilter(NetworkGameList * const *item, StringFilter &sf)
	{
		assert(item != nullptr);
		assert((*item) != nullptr);

		sf.ResetState();
		sf.AddLine((*item)->info.server_name);
		return sf.GetState();
	}

	/**
	 * Draw a single server line.
	 * @param cur_item  the server to draw.
	 * @param y         from where to draw?
	 * @param highlight does the line need to be highlighted?
	 */
	void DrawServerLine(const NetworkGameList *cur_item, int y, bool highlight) const
	{
		Rect name = this->GetWidget<NWidgetBase>(WID_NG_NAME)->GetCurrentRect();
		Rect info = this->GetWidget<NWidgetBase>(WID_NG_INFO)->GetCurrentRect();

		/* show highlighted item with a different colour */
		if (highlight) {
			Rect r = {std::min(name.left, info.left), y, std::max(name.right, info.right), y + (int)this->resize.step_height - 1};
			GfxFillRect(r.Shrink(WidgetDimensions::scaled.bevel), PC_GREY);
		}

		/* offsets to vertically centre text and icons */
		int text_y_offset = (this->resize.step_height - GetCharacterHeight(FS_NORMAL)) / 2 + 1;
		int icon_y_offset = (this->resize.step_height - GetSpriteSize(SPR_BLOT).height) / 2;
		int lock_y_offset = (this->resize.step_height - GetSpriteSize(SPR_LOCK).height) / 2;

		name = name.Shrink(WidgetDimensions::scaled.framerect);
		DrawString(name.left, name.right, y + text_y_offset, cur_item->info.server_name, TC_BLACK);

		/* only draw details if the server is online */
		if (cur_item->status == NGLS_ONLINE) {
			if (const NWidgetBase *nwid = this->GetWidget<NWidgetBase>(WID_NG_CLIENTS); nwid->current_x != 0) {
				Rect clients = nwid->GetCurrentRect();
				SetDParam(0, cur_item->info.clients_on);
				SetDParam(1, cur_item->info.clients_max);
				SetDParam(2, cur_item->info.companies_on);
				SetDParam(3, cur_item->info.companies_max);
				DrawString(clients.left, clients.right, y + text_y_offset, STR_NETWORK_SERVER_LIST_GENERAL_ONLINE, TC_FROMSTRING, SA_HOR_CENTER);
			}

			if (const NWidgetBase *nwid = this->GetWidget<NWidgetBase>(WID_NG_MAPSIZE); nwid->current_x != 0) {
				/* map size */
				Rect mapsize = nwid->GetCurrentRect();
				SetDParam(0, cur_item->info.map_width);
				SetDParam(1, cur_item->info.map_height);
				DrawString(mapsize.left, mapsize.right, y + text_y_offset, STR_NETWORK_SERVER_LIST_MAP_SIZE_SHORT, TC_FROMSTRING, SA_HOR_CENTER);
			}

			if (const NWidgetBase *nwid = this->GetWidget<NWidgetBase>(WID_NG_DATE); nwid->current_x != 0) {
				/* current date */
				Rect date = nwid->GetCurrentRect();
				YearMonthDay ymd;
				ConvertDateToYMD(cur_item->info.game_date, &ymd);
				SetDParam(0, ymd.year);
				DrawString(date.left, date.right, y + text_y_offset, STR_JUST_INT, TC_BLACK, SA_HOR_CENTER);
			}

			if (const NWidgetBase *nwid = this->GetWidget<NWidgetBase>(WID_NG_YEARS); nwid->current_x != 0) {
				/* number of years the game is running */
				Rect years = nwid->GetCurrentRect();
				YearMonthDay ymd_cur, ymd_start;
				ConvertDateToYMD(cur_item->info.game_date, &ymd_cur);
				ConvertDateToYMD(cur_item->info.start_date, &ymd_start);
				SetDParam(0, ymd_cur.year - ymd_start.year);
				DrawString(years.left, years.right, y + text_y_offset, STR_JUST_INT, TC_BLACK, SA_HOR_CENTER);
			}

			/* draw a lock if the server is password protected */
			if (cur_item->info.use_password) DrawSprite(SPR_LOCK, PAL_NONE, info.left + this->lock_offset, y + lock_y_offset);

			/* draw red or green icon, depending on compatibility with server */
			DrawSprite(SPR_BLOT, (cur_item->info.compatible ? PALETTE_TO_GREEN : (cur_item->info.version_compatible ? PALETTE_TO_YELLOW : PALETTE_TO_RED)), info.left + this->blot_offset, y + icon_y_offset + 1);
		}
	}

	/**
	 * Scroll the list up or down to the currently selected server.
	 * If the server is below the currently displayed servers, it will
	 * scroll down an amount so that the server appears at the bottom.
	 * If the server is above the currently displayed servers, it will
	 * scroll up so that the server appears at the top.
	 */
	void ScrollToSelectedServer()
	{
		if (this->list_pos == SLP_INVALID) return; // no server selected
		this->vscroll->ScrollTowards(this->list_pos);
	}

public:
	NetworkGameWindow(WindowDesc *desc) : Window(desc), name_editbox(NETWORK_CLIENT_NAME_LENGTH), filter_editbox(120)
	{
		this->list_pos = SLP_INVALID;
		this->server = nullptr;

		this->CreateNestedTree();
		this->vscroll = this->GetScrollbar(WID_NG_SCROLLBAR);
		this->FinishInitNested(WN_NETWORK_WINDOW_GAME);

		this->querystrings[WID_NG_CLIENT] = &this->name_editbox;
		this->name_editbox.text.Assign(_settings_client.network.client_name);

		this->querystrings[WID_NG_FILTER] = &this->filter_editbox;
		this->filter_editbox.cancel_button = QueryString::ACTION_CLEAR;
		this->SetFocusedWidget(WID_NG_FILTER);

		/* As the Game Coordinator doesn't support "websocket" servers yet, we
		 * let "os/emscripten/pre.js" hardcode a list of servers people can
		 * join. This means the serverlist is curated for now, but it is the
		 * best we can offer. */
#ifdef __EMSCRIPTEN__
		EM_ASM(if (window["openttd_server_list"]) openttd_server_list());
#endif

		this->last_joined = NetworkAddServer(_settings_client.network.last_joined, false);
		this->server = this->last_joined;

		this->requery_timer.SetInterval(NETWORK_LIST_REFRESH_DELAY * 1000);

		this->servers.SetListing(this->last_sorting);
		this->servers.SetSortFuncs(this->sorter_funcs);
		this->servers.SetFilterFuncs(this->filter_funcs);
		this->servers.ForceRebuild();
	}

	void Close(int data = 0) override
	{
		this->last_sorting = this->servers.GetListing();
		this->Window::Close();
	}

	void OnInit() override
	{
		this->lock_offset = ScaleGUITrad(5);
		this->blot_offset = this->lock_offset + ScaleGUITrad(3) + GetSpriteSize(SPR_LOCK).width;
		this->flag_offset = this->blot_offset + ScaleGUITrad(2) + GetSpriteSize(SPR_BLOT).width;
	}

	void UpdateWidgetSize(int widget, Dimension *size, [[maybe_unused]] const Dimension &padding, [[maybe_unused]] Dimension *fill, [[maybe_unused]] Dimension *resize) override
	{
		switch (widget) {
			case WID_NG_MATRIX:
				resize->height = std::max(GetSpriteSize(SPR_BLOT).height, (uint)GetCharacterHeight(FS_NORMAL)) + padding.height;
				fill->height = resize->height;
				size->height = 12 * resize->height;
				break;

			case WID_NG_LASTJOINED:
				size->height = std::max(GetSpriteSize(SPR_BLOT).height, (uint)GetCharacterHeight(FS_NORMAL)) + WidgetDimensions::scaled.matrix.Vertical();
				break;

			case WID_NG_LASTJOINED_SPACER:
				size->width = NWidgetScrollbar::GetVerticalDimension().width;
				break;

			case WID_NG_NAME:
				size->width += 2 * Window::SortButtonWidth(); // Make space for the arrow
				break;

			case WID_NG_CLIENTS:
				size->width += 2 * Window::SortButtonWidth(); // Make space for the arrow
				SetDParamMaxValue(0, MAX_CLIENTS);
				SetDParamMaxValue(1, MAX_CLIENTS);
				SetDParamMaxValue(2, MAX_COMPANIES);
				SetDParamMaxValue(3, MAX_COMPANIES);
				*size = maxdim(*size, GetStringBoundingBox(STR_NETWORK_SERVER_LIST_GENERAL_ONLINE));
				break;

			case WID_NG_MAPSIZE:
				size->width += 2 * Window::SortButtonWidth(); // Make space for the arrow
				SetDParamMaxValue(0, MAX_MAP_SIZE);
				SetDParamMaxValue(1, MAX_MAP_SIZE);
				*size = maxdim(*size, GetStringBoundingBox(STR_NETWORK_SERVER_LIST_MAP_SIZE_SHORT));
				break;

			case WID_NG_DATE:
			case WID_NG_YEARS:
				size->width += 2 * Window::SortButtonWidth(); // Make space for the arrow
				SetDParamMaxValue(0, 5);
				*size = maxdim(*size, GetStringBoundingBox(STR_JUST_INT));
				break;
		}
	}

	void DrawWidget(const Rect &r, int widget) const override
	{
		switch (widget) {
			case WID_NG_MATRIX: {
				uint16 y = r.top;

				const int max = std::min(this->vscroll->GetPosition() + this->vscroll->GetCapacity(), (int)this->servers.size());

				for (int i = this->vscroll->GetPosition(); i < max; ++i) {
					const NetworkGameList *ngl = this->servers[i];
					this->DrawServerLine(ngl, y, ngl == this->server);
					y += this->resize.step_height;
				}
				break;
			}

			case WID_NG_LASTJOINED:
				/* Draw the last joined server, if any */
				if (this->last_joined != nullptr) this->DrawServerLine(this->last_joined, r.top, this->last_joined == this->server);
				break;

			case WID_NG_DETAILS:
				this->DrawDetails(r);
				break;

			case WID_NG_NAME:
			case WID_NG_CLIENTS:
			case WID_NG_MAPSIZE:
			case WID_NG_DATE:
			case WID_NG_YEARS:
			case WID_NG_INFO:
				if (widget - WID_NG_NAME == this->servers.SortType()) this->DrawSortButtonState(widget, this->servers.IsDescSortOrder() ? SBS_DOWN : SBS_UP);
				break;
		}
	}


	void OnPaint() override
	{
		if (this->servers.NeedRebuild()) {
			this->BuildGUINetworkGameList();
		}
		if (this->servers.NeedResort()) {
			this->SortNetworkGameList();
		}

		NetworkGameList *sel = this->server;
		/* 'Refresh' button invisible if no server selected */
		this->SetWidgetDisabledState(WID_NG_REFRESH, sel == nullptr);
		/* 'Join' button disabling conditions */
		this->SetWidgetDisabledState(WID_NG_JOIN, sel == nullptr || // no Selected Server
				sel->status != NGLS_ONLINE || // Server offline
				sel->info.clients_on >= sel->info.clients_max || // Server full
				!sel->info.compatible); // Revision mismatch

		this->SetWidgetLoweredState(WID_NG_REFRESH, sel != nullptr && sel->refreshing);

		/* 'NewGRF Settings' button invisible if no NewGRF is used */
		bool changed = false;
		changed |= this->GetWidget<NWidgetStacked>(WID_NG_NEWGRF_SEL)->SetDisplayedPlane(sel == nullptr || sel->status != NGLS_ONLINE || sel->info.grfconfig == nullptr ? SZSP_NONE : 0);
		changed |= this->GetWidget<NWidgetStacked>(WID_NG_NEWGRF_MISSING_SEL)->SetDisplayedPlane(sel == nullptr || sel->status != NGLS_ONLINE || sel->info.grfconfig == nullptr || !sel->info.version_compatible || sel->info.compatible ? SZSP_NONE : 0);
		if (changed) {
			this->ReInit();
			return;
		}

#ifdef __EMSCRIPTEN__
		this->SetWidgetDisabledState(WID_NG_SEARCH_INTERNET, true);
		this->SetWidgetDisabledState(WID_NG_SEARCH_LAN, true);
		this->SetWidgetDisabledState(WID_NG_ADD, true);
		this->SetWidgetDisabledState(WID_NG_START, true);
#endif

		this->DrawWidgets();
	}

	StringID GetHeaderString() const
	{
		if (this->server == nullptr) return STR_NETWORK_SERVER_LIST_GAME_INFO;
		switch (this->server->status) {
			case NGLS_OFFLINE: return STR_NETWORK_SERVER_LIST_SERVER_OFFLINE;
			case NGLS_ONLINE: return STR_NETWORK_SERVER_LIST_GAME_INFO;
			case NGLS_FULL: return STR_NETWORK_SERVER_LIST_SERVER_FULL;
			case NGLS_BANNED: return STR_NETWORK_SERVER_LIST_SERVER_BANNED;
			case NGLS_TOO_OLD: return STR_NETWORK_SERVER_LIST_SERVER_TOO_OLD;
			default: NOT_REACHED();
		}
	}

	void DrawDetails(const Rect &r) const
	{
		NetworkGameList *sel = this->server;

		Rect tr = r.Shrink(WidgetDimensions::scaled.frametext);
		StringID header_msg = this->GetHeaderString();
		int header_height = GetStringHeight(header_msg, tr.Width()) +
				(sel == nullptr ? 0 : GetStringHeight(sel->info.server_name, tr.Width())) +
				WidgetDimensions::scaled.frametext.Vertical();

		/* Height for the title banner */
		Rect hr = r.WithHeight(header_height).Shrink(WidgetDimensions::scaled.frametext);
		tr.top += header_height;

		/* Draw the right menu */
		/* Create the nice grayish rectangle at the details top */
		GfxFillRect(r.WithHeight(header_height).Shrink(WidgetDimensions::scaled.bevel), PC_DARK_BLUE);
		hr.top = DrawStringMultiLine(hr, header_msg, TC_FROMSTRING, SA_HOR_CENTER);
		if (sel == nullptr) return;

		hr.top = DrawStringMultiLine(hr, sel->info.server_name, TC_ORANGE, SA_HOR_CENTER); // game name
		if (sel->status != NGLS_ONLINE) {
			tr.top = DrawStringMultiLine(tr, header_msg, TC_FROMSTRING, SA_HOR_CENTER);
		} else { // show game info
			SetDParam(0, sel->info.clients_on);
			SetDParam(1, sel->info.clients_max);
			SetDParam(2, sel->info.companies_on);
			SetDParam(3, sel->info.companies_max);
			tr.top = DrawStringMultiLine(tr, STR_NETWORK_SERVER_LIST_CLIENTS);

			SetDParam(0, STR_CLIMATE_TEMPERATE_LANDSCAPE + sel->info.landscape);
			tr.top = DrawStringMultiLine(tr, STR_NETWORK_SERVER_LIST_LANDSCAPE); // landscape

			SetDParam(0, sel->info.map_width);
			SetDParam(1, sel->info.map_height);
			tr.top = DrawStringMultiLine(tr, STR_NETWORK_SERVER_LIST_MAP_SIZE); // map size

			SetDParamStr(0, sel->info.server_revision);
			tr.top = DrawStringMultiLine(tr, STR_NETWORK_SERVER_LIST_SERVER_VERSION); // server version

			SetDParamStr(0, sel->connection_string);
			StringID invite_or_address = StrStartsWith(sel->connection_string, "+") ? STR_NETWORK_SERVER_LIST_INVITE_CODE : STR_NETWORK_SERVER_LIST_SERVER_ADDRESS;
			tr.top = DrawStringMultiLine(tr, invite_or_address); // server address / invite code

<<<<<<< HEAD
			SetDParam(0, sel->info.start_date.base());
			DrawString(tr, STR_NETWORK_SERVER_LIST_START_DATE); // start date
			tr.top += GetCharacterHeight(FS_NORMAL);

			SetDParam(0, sel->info.game_date.base());
			DrawString(tr, STR_NETWORK_SERVER_LIST_CURRENT_DATE); // current date
			tr.top += GetCharacterHeight(FS_NORMAL);
=======
			SetDParam(0, sel->info.start_date);
			tr.top = DrawStringMultiLine(tr, STR_NETWORK_SERVER_LIST_START_DATE); // start date

			SetDParam(0, sel->info.game_date);
			tr.top = DrawStringMultiLine(tr, STR_NETWORK_SERVER_LIST_CURRENT_DATE); // current date
>>>>>>> 5cb7a16e

			if (sel->info.gamescript_version != -1) {
				SetDParamStr(0, sel->info.gamescript_name);
				SetDParam(1, sel->info.gamescript_version);
				tr.top = DrawStringMultiLine(tr, STR_NETWORK_SERVER_LIST_GAMESCRIPT); // gamescript name and version
			}

			tr.top += WidgetDimensions::scaled.vsep_wide;

			if (!sel->info.compatible) {
				DrawStringMultiLine(tr, sel->info.version_compatible ? STR_NETWORK_SERVER_LIST_GRF_MISMATCH : STR_NETWORK_SERVER_LIST_VERSION_MISMATCH, TC_FROMSTRING, SA_HOR_CENTER); // server mismatch
			} else if (sel->info.clients_on == sel->info.clients_max) {
				/* Show: server full, when clients_on == max_clients */
				DrawStringMultiLine(tr, STR_NETWORK_SERVER_LIST_SERVER_FULL, TC_FROMSTRING, SA_HOR_CENTER); // server full
			} else if (sel->info.use_password) {
				DrawStringMultiLine(tr, STR_NETWORK_SERVER_LIST_PASSWORD, TC_FROMSTRING, SA_HOR_CENTER); // password warning
			}
		}
	}

	void OnClick([[maybe_unused]] Point pt, int widget, [[maybe_unused]] int click_count) override
	{
		switch (widget) {
			case WID_NG_CANCEL: // Cancel button
				CloseWindowById(WC_NETWORK_WINDOW, WN_NETWORK_WINDOW_GAME);
				break;

			case WID_NG_NAME:    // Sort by name
			case WID_NG_CLIENTS: // Sort by connected clients
			case WID_NG_MAPSIZE: // Sort by map size
			case WID_NG_DATE:    // Sort by date
			case WID_NG_YEARS:   // Sort by years
			case WID_NG_INFO:    // Connectivity (green dot)
				if (this->servers.SortType() == widget - WID_NG_NAME) {
					this->servers.ToggleSortOrder();
					if (this->list_pos != SLP_INVALID) this->list_pos = (ServerListPosition)this->servers.size() - this->list_pos - 1;
				} else {
					this->servers.SetSortType(widget - WID_NG_NAME);
					this->servers.ForceResort();
					this->SortNetworkGameList();
				}
				this->ScrollToSelectedServer();
				this->SetDirty();
				break;

			case WID_NG_MATRIX: { // Show available network games
				auto it = this->vscroll->GetScrolledItemFromWidget(this->servers, pt.y, this, WID_NG_MATRIX);
				this->server = (it != this->servers.end()) ? *it : nullptr;
				this->list_pos = (server == nullptr) ? SLP_INVALID : it - this->servers.begin();
				this->SetDirty();

				/* FIXME the disabling should go into some InvalidateData, which is called instead of the SetDirty */
				if (click_count > 1 && !this->IsWidgetDisabled(WID_NG_JOIN)) this->OnClick(pt, WID_NG_JOIN, 1);
				break;
			}

			case WID_NG_LASTJOINED: {
				if (this->last_joined != nullptr) {
					this->server = this->last_joined;

					/* search the position of the newly selected server */
					this->UpdateListPos();
					this->ScrollToSelectedServer();
					this->SetDirty();

					/* FIXME the disabling should go into some InvalidateData, which is called instead of the SetDirty */
					if (click_count > 1 && !this->IsWidgetDisabled(WID_NG_JOIN)) this->OnClick(pt, WID_NG_JOIN, 1);
				}
				break;
			}

			case WID_NG_SEARCH_INTERNET:
				_network_coordinator_client.GetListing();
				this->searched_internet = true;
				break;

			case WID_NG_SEARCH_LAN:
				NetworkUDPSearchGame();
				break;

			case WID_NG_ADD: // Add a server
				SetDParamStr(0, _settings_client.network.connect_to_ip);
				ShowQueryString(
					STR_JUST_RAW_STRING,
					STR_NETWORK_SERVER_LIST_ENTER_SERVER_ADDRESS,
					NETWORK_HOSTNAME_PORT_LENGTH,  // maximum number of characters including '\0'
					this, CS_ALPHANUMERAL, QSF_ACCEPT_UNCHANGED);
				break;

			case WID_NG_START: // Start server
				ShowNetworkStartServerWindow();
				break;

			case WID_NG_JOIN: // Join Game
				if (this->server != nullptr) {
					NetworkClientConnectGame(this->server->connection_string, COMPANY_SPECTATOR);
				}
				break;

			case WID_NG_REFRESH: // Refresh
				if (this->server != nullptr && !this->server->refreshing) NetworkQueryServer(this->server->connection_string);
				break;

			case WID_NG_NEWGRF: // NewGRF Settings
				if (this->server != nullptr) ShowNewGRFSettings(false, false, false, &this->server->info.grfconfig);
				break;

			case WID_NG_NEWGRF_MISSING: // Find missing content online
				if (this->server != nullptr) ShowMissingContentWindow(this->server->info.grfconfig);
				break;
		}
	}

	/**
	 * Some data on this window has become invalid.
	 * @param data Information about the changed data.
	 * @param gui_scope Whether the call is done from GUI scope. You may not do everything when not in GUI scope. See #InvalidateWindowData() for details.
	 */
	void OnInvalidateData([[maybe_unused]] int data = 0, [[maybe_unused]] bool gui_scope = true) override
	{
		this->servers.ForceRebuild();
		this->SetDirty();
	}

	EventState OnKeyPress(WChar key, uint16 keycode) override
	{
		EventState state = ES_NOT_HANDLED;

		/* handle up, down, pageup, pagedown, home and end */
		if (this->vscroll->UpdateListPositionOnKeyPress(this->list_pos, keycode) == ES_HANDLED) {
			if (this->list_pos == SLP_INVALID) return ES_HANDLED;

			this->server = this->servers[this->list_pos];

			/* Scroll to the new server if it is outside the current range. */
			this->ScrollToSelectedServer();

			/* redraw window */
			this->SetDirty();
			return ES_HANDLED;
		}

		if (this->server != nullptr) {
			if (keycode == WKC_DELETE) { // Press 'delete' to remove servers
				NetworkGameListRemoveItem(this->server);
				if (this->server == this->last_joined) this->last_joined = nullptr;
				this->server = nullptr;
				this->list_pos = SLP_INVALID;
			}
		}

		return state;
	}

	void OnEditboxChanged(int wid) override
	{
		switch (wid) {
			case WID_NG_FILTER: {
				this->servers.ForceRebuild();
				this->BuildGUINetworkGameList();
				this->ScrollToSelectedServer();
				this->SetDirty();
				break;
			}

			case WID_NG_CLIENT:
				/* Validation of the name will happen once the user tries to join or start a game, as getting
				 * error messages while typing (e.g. when you clear the name) defeats the purpose of the check. */
				_settings_client.network.client_name = this->name_editbox.text.buf;
				break;
		}
	}

	void OnQueryTextFinished(char *str) override
	{
		if (!StrEmpty(str)) {
			_settings_client.network.connect_to_ip = str;
			NetworkAddServer(str);
			NetworkRebuildHostList();
		}
	}

	void OnResize() override
	{
		this->vscroll->SetCapacityFromWidget(this, WID_NG_MATRIX);
	}

	void OnRealtimeTick(uint delta_ms) override
	{
		if (!this->searched_internet) return;
		if (!this->requery_timer.Elapsed(delta_ms)) return;
		this->requery_timer.SetInterval(NETWORK_LIST_REFRESH_DELAY * 1000);

		_network_coordinator_client.GetListing();
	}
};

Listing NetworkGameWindow::last_sorting = {false, 5};
GUIGameServerList::SortFunction * const NetworkGameWindow::sorter_funcs[] = {
	&NGameNameSorter,
	&NGameClientSorter,
	&NGameMapSizeSorter,
	&NGameDateSorter,
	&NGameYearsSorter,
	&NGameAllowedSorter
};

GUIGameServerList::FilterFunction * const NetworkGameWindow::filter_funcs[] = {
	&NGameSearchFilter
};

static NWidgetBase *MakeResizableHeader(int *biggest_index)
{
	*biggest_index = std::max<int>(*biggest_index, WID_NG_INFO);
	return new NWidgetServerListHeader();
}

static const NWidgetPart _nested_network_game_widgets[] = {
	/* TOP */
	NWidget(NWID_HORIZONTAL),
		NWidget(WWT_CLOSEBOX, COLOUR_LIGHT_BLUE),
		NWidget(WWT_CAPTION, COLOUR_LIGHT_BLUE), SetDataTip(STR_NETWORK_SERVER_LIST_CAPTION, STR_TOOLTIP_WINDOW_TITLE_DRAG_THIS),
		NWidget(WWT_DEFSIZEBOX, COLOUR_LIGHT_BLUE),
	EndContainer(),
	NWidget(WWT_PANEL, COLOUR_LIGHT_BLUE, WID_NG_MAIN),
		NWidget(NWID_VERTICAL), SetPIP(0, WidgetDimensions::unscaled.vsep_wide, 0), SetPadding(WidgetDimensions::unscaled.sparse_resize),
			NWidget(NWID_HORIZONTAL), SetPIP(0, WidgetDimensions::unscaled.hsep_wide, 0),
				/* LEFT SIDE */
				NWidget(NWID_VERTICAL), SetPIP(0, WidgetDimensions::unscaled.vsep_wide, 0),
					NWidget(NWID_HORIZONTAL), SetPIP(0, WidgetDimensions::unscaled.hsep_normal, 0),
						NWidget(WWT_TEXT, COLOUR_LIGHT_BLUE, WID_NG_FILTER_LABEL), SetDataTip(STR_LIST_FILTER_TITLE, STR_NULL),
						NWidget(WWT_EDITBOX, COLOUR_LIGHT_BLUE, WID_NG_FILTER), SetMinimalSize(251, 12), SetFill(1, 0), SetResize(1, 0),
											SetDataTip(STR_LIST_FILTER_OSKTITLE, STR_LIST_FILTER_TOOLTIP),
					EndContainer(),
					NWidget(NWID_HORIZONTAL),
						NWidget(NWID_VERTICAL),
							NWidgetFunction(MakeResizableHeader),
							NWidget(WWT_MATRIX, COLOUR_LIGHT_BLUE, WID_NG_MATRIX), SetResize(1, 1), SetFill(1, 0),
												SetMatrixDataTip(1, 0, STR_NETWORK_SERVER_LIST_CLICK_GAME_TO_SELECT), SetScrollbar(WID_NG_SCROLLBAR),
						EndContainer(),
						NWidget(NWID_VSCROLLBAR, COLOUR_LIGHT_BLUE, WID_NG_SCROLLBAR),
					EndContainer(),
					NWidget(NWID_VERTICAL),
						NWidget(WWT_TEXT, COLOUR_LIGHT_BLUE, WID_NG_LASTJOINED_LABEL), SetFill(1, 0),
											SetDataTip(STR_NETWORK_SERVER_LIST_LAST_JOINED_SERVER, STR_NULL), SetResize(1, 0),
						NWidget(NWID_HORIZONTAL),
							NWidget(WWT_PANEL, COLOUR_LIGHT_BLUE, WID_NG_LASTJOINED), SetFill(1, 0), SetResize(1, 0),
												SetDataTip(0x0, STR_NETWORK_SERVER_LIST_CLICK_TO_SELECT_LAST),
							EndContainer(),
							NWidget(WWT_EMPTY, INVALID_COLOUR, WID_NG_LASTJOINED_SPACER), SetFill(0, 0),
						EndContainer(),
					EndContainer(),
				EndContainer(),
				/* RIGHT SIDE */
				NWidget(NWID_VERTICAL), SetPIP(0, WidgetDimensions::unscaled.vsep_wide, 0),
					NWidget(NWID_HORIZONTAL), SetPIP(0, WidgetDimensions::unscaled.hsep_normal, 0),
						NWidget(WWT_TEXT, COLOUR_LIGHT_BLUE, WID_NG_CLIENT_LABEL), SetDataTip(STR_NETWORK_SERVER_LIST_PLAYER_NAME, STR_NULL),
						NWidget(WWT_EDITBOX, COLOUR_LIGHT_BLUE, WID_NG_CLIENT), SetMinimalSize(151, 12), SetFill(1, 0), SetResize(1, 0),
											SetDataTip(STR_NETWORK_SERVER_LIST_PLAYER_NAME_OSKTITLE, STR_NETWORK_SERVER_LIST_ENTER_NAME_TOOLTIP),
					EndContainer(),
					NWidget(NWID_VERTICAL, NC_EQUALSIZE), SetPIP(0, WidgetDimensions::unscaled.vsep_sparse, 0),
						NWidget(WWT_PANEL, COLOUR_LIGHT_BLUE, WID_NG_DETAILS), SetMinimalSize(140, 0), SetMinimalTextLines(15, 0), SetResize(0, 1),
						EndContainer(),
						NWidget(NWID_VERTICAL, NC_EQUALSIZE),
							NWidget(NWID_SELECTION, INVALID_COLOUR, WID_NG_NEWGRF_MISSING_SEL),
								NWidget(WWT_PUSHTXTBTN, COLOUR_WHITE, WID_NG_NEWGRF_MISSING), SetFill(1, 0), SetDataTip(STR_NEWGRF_SETTINGS_FIND_MISSING_CONTENT_BUTTON, STR_NEWGRF_SETTINGS_FIND_MISSING_CONTENT_TOOLTIP),
							EndContainer(),
							NWidget(NWID_SELECTION, INVALID_COLOUR, WID_NG_NEWGRF_SEL),
								NWidget(WWT_PUSHTXTBTN, COLOUR_WHITE, WID_NG_NEWGRF), SetFill(1, 0), SetDataTip(STR_INTRO_NEWGRF_SETTINGS, STR_NULL),
							EndContainer(),
							NWidget(NWID_HORIZONTAL, NC_EQUALSIZE),
								NWidget(WWT_PUSHTXTBTN, COLOUR_WHITE, WID_NG_JOIN), SetFill(1, 0), SetDataTip(STR_NETWORK_SERVER_LIST_JOIN_GAME, STR_NULL),
								NWidget(WWT_PUSHTXTBTN, COLOUR_WHITE, WID_NG_REFRESH), SetFill(1, 0), SetDataTip(STR_NETWORK_SERVER_LIST_REFRESH, STR_NETWORK_SERVER_LIST_REFRESH_TOOLTIP),
							EndContainer(),
						EndContainer(),
					EndContainer(),
				EndContainer(),
			EndContainer(),
			/* BOTTOM */
			NWidget(NWID_HORIZONTAL, NC_EQUALSIZE), SetPIP(0, WidgetDimensions::unscaled.hsep_wide, 0),
				NWidget(WWT_PUSHTXTBTN, COLOUR_WHITE, WID_NG_SEARCH_INTERNET), SetResize(1, 0), SetFill(1, 0), SetDataTip(STR_NETWORK_SERVER_LIST_SEARCH_SERVER_INTERNET, STR_NETWORK_SERVER_LIST_SEARCH_SERVER_INTERNET_TOOLTIP),
				NWidget(WWT_PUSHTXTBTN, COLOUR_WHITE, WID_NG_SEARCH_LAN), SetResize(1, 0), SetFill(1, 0), SetDataTip(STR_NETWORK_SERVER_LIST_SEARCH_SERVER_LAN, STR_NETWORK_SERVER_LIST_SEARCH_SERVER_LAN_TOOLTIP),
				NWidget(WWT_PUSHTXTBTN, COLOUR_WHITE, WID_NG_ADD), SetResize(1, 0), SetFill(1, 0), SetDataTip(STR_NETWORK_SERVER_LIST_ADD_SERVER, STR_NETWORK_SERVER_LIST_ADD_SERVER_TOOLTIP),
				NWidget(WWT_PUSHTXTBTN, COLOUR_WHITE, WID_NG_START), SetResize(1, 0), SetFill(1, 0), SetDataTip(STR_NETWORK_SERVER_LIST_START_SERVER, STR_NETWORK_SERVER_LIST_START_SERVER_TOOLTIP),
				NWidget(WWT_PUSHTXTBTN, COLOUR_WHITE, WID_NG_CANCEL), SetResize(1, 0), SetFill(1, 0), SetDataTip(STR_BUTTON_CANCEL, STR_NULL),
			EndContainer(),
		EndContainer(),
		/* Resize button. */
		NWidget(NWID_HORIZONTAL),
			NWidget(NWID_SPACER), SetFill(1, 0), SetResize(1, 0),
			NWidget(WWT_RESIZEBOX, COLOUR_LIGHT_BLUE), SetDataTip(RWV_HIDE_BEVEL, STR_TOOLTIP_RESIZE),
		EndContainer(),
	EndContainer(),
};

static WindowDesc _network_game_window_desc(__FILE__, __LINE__,
	WDP_CENTER, "list_servers", 1000, 730,
	WC_NETWORK_WINDOW, WC_NONE,
	WDF_NETWORK,
	std::begin(_nested_network_game_widgets), std::end(_nested_network_game_widgets)
);

void ShowNetworkGameWindow()
{
	static bool first = true;
	CloseWindowById(WC_NETWORK_WINDOW, WN_NETWORK_WINDOW_START);

	/* Only show once */
	if (first) {
		first = false;
		/* Add all servers from the config file to our list. */
		for (const auto &iter : _network_host_list) {
			NetworkAddServer(iter);
		}
	}

	new NetworkGameWindow(&_network_game_window_desc);
}

struct NetworkStartServerWindow : public Window {
	byte widget_id;              ///< The widget that has the pop-up input menu
	QueryString name_editbox;    ///< Server name editbox.

	NetworkStartServerWindow(WindowDesc *desc) : Window(desc), name_editbox(NETWORK_NAME_LENGTH)
	{
		this->InitNested(WN_NETWORK_WINDOW_START);

		this->querystrings[WID_NSS_GAMENAME] = &this->name_editbox;
		this->name_editbox.text.Assign(_settings_client.network.server_name);

		this->SetFocusedWidget(WID_NSS_GAMENAME);
	}

	void SetStringParameters(int widget) const override
	{
		switch (widget) {
			case WID_NSS_CONNTYPE_BTN:
				SetDParam(0, STR_NETWORK_SERVER_VISIBILITY_LOCAL + _settings_client.network.server_game_type);
				break;

			case WID_NSS_CLIENTS_TXT:
				SetDParam(0, _settings_client.network.max_clients);
				break;

			case WID_NSS_COMPANIES_TXT:
				SetDParam(0, _settings_client.network.max_companies);
				break;
		}
	}

	void UpdateWidgetSize(int widget, Dimension *size, [[maybe_unused]] const Dimension &padding, [[maybe_unused]] Dimension *fill, [[maybe_unused]] Dimension *resize) override
	{
		switch (widget) {
			case WID_NSS_CONNTYPE_BTN:
				*size = maxdim(maxdim(GetStringBoundingBox(STR_NETWORK_SERVER_VISIBILITY_LOCAL), GetStringBoundingBox(STR_NETWORK_SERVER_VISIBILITY_PUBLIC)), GetStringBoundingBox(STR_NETWORK_SERVER_VISIBILITY_INVITE_ONLY));
				size->width += padding.width;
				size->height += padding.height;
				break;
		}
	}

	void DrawWidget(const Rect &r, int widget) const override
	{
		switch (widget) {
			case WID_NSS_SETPWD:
				/* If password is set, draw red '*' next to 'Set password' button. */
				if (!_settings_client.network.server_password.empty()) DrawString(r.right + WidgetDimensions::scaled.framerect.left, this->width - WidgetDimensions::scaled.framerect.right, r.top, "*", TC_RED);
		}
	}

	void OnClick([[maybe_unused]] Point pt, int widget, [[maybe_unused]] int click_count) override
	{
		switch (widget) {
			case WID_NSS_CANCEL: // Cancel button
				ShowNetworkGameWindow();
				break;

			case WID_NSS_SETPWD: // Set password button
				this->widget_id = WID_NSS_SETPWD;
				SetDParamStr(0, _settings_client.network.server_password);
				ShowQueryString(STR_JUST_RAW_STRING, STR_NETWORK_START_SERVER_SET_PASSWORD, NETWORK_PASSWORD_LENGTH, this, CS_ALPHANUMERAL, QSF_NONE);
				break;

			case WID_NSS_CONNTYPE_BTN: // Connection type
				ShowDropDownList(this, BuildVisibilityDropDownList(), _settings_client.network.server_game_type, WID_NSS_CONNTYPE_BTN);
				break;

			case WID_NSS_CLIENTS_BTND:    case WID_NSS_CLIENTS_BTNU:    // Click on up/down button for number of clients
			case WID_NSS_COMPANIES_BTND:  case WID_NSS_COMPANIES_BTNU:  // Click on up/down button for number of companies
				/* Don't allow too fast scrolling. */
				if (!(this->flags & WF_TIMEOUT) || this->timeout_timer <= 1) {
					this->HandleButtonClick(widget);
					this->SetDirty();
					switch (widget) {
						default: NOT_REACHED();
						case WID_NSS_CLIENTS_BTND: case WID_NSS_CLIENTS_BTNU:
							_settings_client.network.max_clients    = Clamp(_settings_client.network.max_clients    + widget - WID_NSS_CLIENTS_TXT,    2, MAX_CLIENTS);
							break;
						case WID_NSS_COMPANIES_BTND: case WID_NSS_COMPANIES_BTNU:
							_settings_client.network.max_companies  = Clamp(_settings_client.network.max_companies  + widget - WID_NSS_COMPANIES_TXT,  1, MAX_COMPANIES);
							break;
					}
				}
				_left_button_clicked = false;
				break;

			case WID_NSS_CLIENTS_TXT:    // Click on number of clients
				this->widget_id = WID_NSS_CLIENTS_TXT;
				SetDParam(0, _settings_client.network.max_clients);
				ShowQueryString(STR_JUST_INT, STR_NETWORK_START_SERVER_NUMBER_OF_CLIENTS,    4, this, CS_NUMERAL, QSF_NONE);
				break;

			case WID_NSS_COMPANIES_TXT:  // Click on number of companies
				this->widget_id = WID_NSS_COMPANIES_TXT;
				SetDParam(0, _settings_client.network.max_companies);
				ShowQueryString(STR_JUST_INT, STR_NETWORK_START_SERVER_NUMBER_OF_COMPANIES,  3, this, CS_NUMERAL, QSF_NONE);
				break;

			case WID_NSS_GENERATE_GAME: // Start game
				if (!CheckServerName()) return;
				_is_network_server = true;
				if (_ctrl_pressed) {
					StartNewGameWithoutGUI(GENERATE_NEW_SEED);
				} else {
					ShowGenerateLandscape();
				}
				break;

			case WID_NSS_LOAD_GAME:
				if (!CheckServerName()) return;
				_is_network_server = true;
				ShowSaveLoadDialog(FT_SAVEGAME, SLO_LOAD);
				break;

			case WID_NSS_PLAY_SCENARIO:
				if (!CheckServerName()) return;
				_is_network_server = true;
				ShowSaveLoadDialog(FT_SCENARIO, SLO_LOAD);
				break;

			case WID_NSS_PLAY_HEIGHTMAP:
				if (!CheckServerName()) return;
				_is_network_server = true;
				ShowSaveLoadDialog(FT_HEIGHTMAP,SLO_LOAD);
				break;
		}
	}

	void OnDropdownSelect(int widget, int index) override
	{
		switch (widget) {
			case WID_NSS_CONNTYPE_BTN:
				_settings_client.network.server_game_type = (ServerGameType)index;
				break;
			default:
				NOT_REACHED();
		}

		this->SetDirty();
	}

	bool CheckServerName()
	{
		std::string str = this->name_editbox.text.buf;
		if (!NetworkValidateServerName(str)) return false;

		SetSettingValue(GetSettingFromName("network.server_name")->AsStringSetting(), str);
		return true;
	}

	void OnTimeout() override
	{
		this->RaiseWidgetsWhenLowered(WID_NSS_CLIENTS_BTND, WID_NSS_CLIENTS_BTNU, WID_NSS_COMPANIES_BTND, WID_NSS_COMPANIES_BTNU);
	}

	void OnQueryTextFinished(char *str) override
	{
		if (str == nullptr) return;

		if (this->widget_id == WID_NSS_SETPWD) {
			_settings_client.network.server_password = str;
		} else {
			int32 value = atoi(str);
			this->SetWidgetDirty(this->widget_id);
			switch (this->widget_id) {
				default: NOT_REACHED();
				case WID_NSS_CLIENTS_TXT:    _settings_client.network.max_clients    = Clamp(value, 2, MAX_CLIENTS); break;
				case WID_NSS_COMPANIES_TXT:  _settings_client.network.max_companies  = Clamp(value, 1, MAX_COMPANIES); break;
			}
		}

		this->SetDirty();
	}
};

static const NWidgetPart _nested_network_start_server_window_widgets[] = {
	NWidget(NWID_HORIZONTAL),
		NWidget(WWT_CLOSEBOX, COLOUR_LIGHT_BLUE),
		NWidget(WWT_CAPTION, COLOUR_LIGHT_BLUE), SetDataTip(STR_NETWORK_START_SERVER_CAPTION, STR_TOOLTIP_WINDOW_TITLE_DRAG_THIS),
	EndContainer(),
	NWidget(WWT_PANEL, COLOUR_LIGHT_BLUE, WID_NSS_BACKGROUND),
		NWidget(NWID_VERTICAL), SetPIP(0, WidgetDimensions::unscaled.vsep_wide, 0), SetPadding(WidgetDimensions::unscaled.sparse),
			NWidget(NWID_VERTICAL), SetPIP(0, WidgetDimensions::unscaled.vsep_sparse, 0),
				NWidget(NWID_VERTICAL), SetPIP(0, WidgetDimensions::unscaled.vsep_normal, 0),
					/* Game name widgets */
					NWidget(WWT_TEXT, COLOUR_LIGHT_BLUE, WID_NSS_GAMENAME_LABEL), SetFill(1, 0), SetDataTip(STR_NETWORK_START_SERVER_NEW_GAME_NAME, STR_NULL),
					NWidget(WWT_EDITBOX, COLOUR_LIGHT_BLUE, WID_NSS_GAMENAME), SetMinimalSize(10, 12), SetFill(1, 0), SetDataTip(STR_NETWORK_START_SERVER_NEW_GAME_NAME_OSKTITLE, STR_NETWORK_START_SERVER_NEW_GAME_NAME_TOOLTIP),
				EndContainer(),

				NWidget(NWID_HORIZONTAL, NC_EQUALSIZE), SetPIP(0, WidgetDimensions::unscaled.hsep_wide, 0),
					NWidget(NWID_VERTICAL), SetPIP(0, WidgetDimensions::unscaled.vsep_normal, 0),
						NWidget(WWT_TEXT, COLOUR_LIGHT_BLUE, WID_NSS_CONNTYPE_LABEL), SetFill(1, 0), SetDataTip(STR_NETWORK_START_SERVER_VISIBILITY_LABEL, STR_NULL),
						NWidget(WWT_DROPDOWN, COLOUR_LIGHT_BLUE, WID_NSS_CONNTYPE_BTN), SetFill(1, 0), SetDataTip(STR_JUST_STRING, STR_NETWORK_START_SERVER_VISIBILITY_TOOLTIP),
					EndContainer(),
					NWidget(NWID_VERTICAL), SetPIP(0, WidgetDimensions::unscaled.vsep_normal, 0),
						NWidget(NWID_SPACER), SetFill(1, 1),
						NWidget(WWT_PUSHTXTBTN, COLOUR_WHITE, WID_NSS_SETPWD), SetFill(1, 0), SetDataTip(STR_NETWORK_START_SERVER_SET_PASSWORD, STR_NETWORK_START_SERVER_PASSWORD_TOOLTIP),
					EndContainer(),
				EndContainer(),

				NWidget(NWID_HORIZONTAL, NC_EQUALSIZE), SetPIP(0, WidgetDimensions::unscaled.hsep_wide, 0),
					NWidget(NWID_VERTICAL), SetPIP(0, WidgetDimensions::unscaled.vsep_normal, 0),
						NWidget(WWT_TEXT, COLOUR_LIGHT_BLUE, WID_NSS_CLIENTS_LABEL), SetFill(1, 0), SetDataTip(STR_NETWORK_START_SERVER_NUMBER_OF_CLIENTS, STR_NULL),
						NWidget(NWID_HORIZONTAL),
							NWidget(WWT_IMGBTN, COLOUR_LIGHT_BLUE, WID_NSS_CLIENTS_BTND), SetMinimalSize(12, 12), SetFill(0, 1), SetDataTip(SPR_ARROW_DOWN, STR_NETWORK_START_SERVER_NUMBER_OF_CLIENTS_TOOLTIP),
							NWidget(WWT_PUSHTXTBTN, COLOUR_LIGHT_BLUE, WID_NSS_CLIENTS_TXT), SetFill(1, 0), SetDataTip(STR_NETWORK_START_SERVER_CLIENTS_SELECT, STR_NETWORK_START_SERVER_NUMBER_OF_CLIENTS_TOOLTIP),
							NWidget(WWT_IMGBTN, COLOUR_LIGHT_BLUE, WID_NSS_CLIENTS_BTNU), SetMinimalSize(12, 12), SetFill(0, 1), SetDataTip(SPR_ARROW_UP, STR_NETWORK_START_SERVER_NUMBER_OF_CLIENTS_TOOLTIP),
						EndContainer(),
					EndContainer(),

					NWidget(NWID_VERTICAL), SetPIP(0, WidgetDimensions::unscaled.vsep_normal, 0),
						NWidget(WWT_TEXT, COLOUR_LIGHT_BLUE, WID_NSS_COMPANIES_LABEL), SetFill(1, 0), SetDataTip(STR_NETWORK_START_SERVER_NUMBER_OF_COMPANIES, STR_NULL),
						NWidget(NWID_HORIZONTAL),
							NWidget(WWT_IMGBTN, COLOUR_LIGHT_BLUE, WID_NSS_COMPANIES_BTND), SetMinimalSize(12, 12), SetFill(0, 1), SetDataTip(SPR_ARROW_DOWN, STR_NETWORK_START_SERVER_NUMBER_OF_COMPANIES_TOOLTIP),
							NWidget(WWT_PUSHTXTBTN, COLOUR_LIGHT_BLUE, WID_NSS_COMPANIES_TXT), SetFill(1, 0), SetDataTip(STR_NETWORK_START_SERVER_COMPANIES_SELECT, STR_NETWORK_START_SERVER_NUMBER_OF_COMPANIES_TOOLTIP),
							NWidget(WWT_IMGBTN, COLOUR_LIGHT_BLUE, WID_NSS_COMPANIES_BTNU), SetMinimalSize(12, 12), SetFill(0, 1), SetDataTip(SPR_ARROW_UP, STR_NETWORK_START_SERVER_NUMBER_OF_COMPANIES_TOOLTIP),
						EndContainer(),
					EndContainer(),
				EndContainer(),
			EndContainer(),

			NWidget(NWID_VERTICAL), SetPIP(0, WidgetDimensions::unscaled.vsep_sparse, 0),
				/* 'generate game' and 'load game' buttons */
				NWidget(NWID_HORIZONTAL, NC_EQUALSIZE), SetPIP(0, WidgetDimensions::unscaled.hsep_wide, 0),
					NWidget(WWT_PUSHTXTBTN, COLOUR_WHITE, WID_NSS_GENERATE_GAME), SetDataTip(STR_INTRO_NEW_GAME, STR_INTRO_TOOLTIP_NEW_GAME), SetFill(1, 0),
					NWidget(WWT_PUSHTXTBTN, COLOUR_WHITE, WID_NSS_LOAD_GAME), SetDataTip(STR_INTRO_LOAD_GAME, STR_INTRO_TOOLTIP_LOAD_GAME), SetFill(1, 0),
				EndContainer(),

				/* 'play scenario' and 'play heightmap' buttons */
				NWidget(NWID_HORIZONTAL, NC_EQUALSIZE), SetPIP(0, WidgetDimensions::unscaled.hsep_wide, 0),
					NWidget(WWT_PUSHTXTBTN, COLOUR_WHITE, WID_NSS_PLAY_SCENARIO), SetDataTip(STR_INTRO_PLAY_SCENARIO, STR_INTRO_TOOLTIP_PLAY_SCENARIO), SetFill(1, 0),
					NWidget(WWT_PUSHTXTBTN, COLOUR_WHITE, WID_NSS_PLAY_HEIGHTMAP), SetDataTip(STR_INTRO_PLAY_HEIGHTMAP, STR_INTRO_TOOLTIP_PLAY_HEIGHTMAP), SetFill(1, 0),
				EndContainer(),
			EndContainer(),

			NWidget(NWID_HORIZONTAL), SetPIPRatio(1, 0, 1),
				NWidget(WWT_PUSHTXTBTN, COLOUR_WHITE, WID_NSS_CANCEL), SetDataTip(STR_BUTTON_CANCEL, STR_NULL), SetMinimalSize(128, 12),
			EndContainer(),
		EndContainer(),
	EndContainer(),
};

static WindowDesc _network_start_server_window_desc(__FILE__, __LINE__,
	WDP_CENTER, nullptr, 0, 0,
	WC_NETWORK_WINDOW, WC_NONE,
	WDF_NETWORK,
	std::begin(_nested_network_start_server_window_widgets), std::end(_nested_network_start_server_window_widgets)
);

static void ShowNetworkStartServerWindow()
{
	if (!NetworkValidateOurClientName()) return;

	CloseWindowById(WC_NETWORK_WINDOW, WN_NETWORK_WINDOW_GAME);

	new NetworkStartServerWindow(&_network_start_server_window_desc);
}

/* The window below gives information about the connected clients
 * and also makes able to kick them (if server) and stuff like that. */

extern void DrawCompanyIcon(CompanyID cid, int x, int y);

static const NWidgetPart _nested_client_list_widgets[] = {
	NWidget(NWID_HORIZONTAL),
		NWidget(WWT_CLOSEBOX, COLOUR_GREY),
		NWidget(WWT_CAPTION, COLOUR_GREY), SetDataTip(STR_NETWORK_CLIENT_LIST_CAPTION, STR_TOOLTIP_WINDOW_TITLE_DRAG_THIS),
		NWidget(WWT_DEFSIZEBOX, COLOUR_GREY),
		NWidget(WWT_STICKYBOX, COLOUR_GREY),
	EndContainer(),
	NWidget(WWT_PANEL, COLOUR_GREY),
		NWidget(WWT_FRAME, COLOUR_GREY), SetDataTip(STR_NETWORK_CLIENT_LIST_SERVER, STR_NULL), SetPadding(4, 4, 0, 4), SetPIP(0, 2, 0),
			NWidget(NWID_HORIZONTAL), SetPIP(0, 3, 0),
				NWidget(WWT_TEXT, COLOUR_GREY), SetDataTip(STR_NETWORK_CLIENT_LIST_SERVER_NAME, STR_NULL),
				NWidget(NWID_SPACER), SetMinimalSize(10, 0),
				NWidget(WWT_TEXT, COLOUR_GREY, WID_CL_SERVER_NAME), SetFill(1, 0), SetResize(1, 0), SetDataTip(STR_JUST_RAW_STRING, STR_NETWORK_CLIENT_LIST_SERVER_NAME_TOOLTIP), SetAlignment(SA_VERT_CENTER | SA_RIGHT),
				NWidget(WWT_PUSHIMGBTN, COLOUR_GREY, WID_CL_SERVER_NAME_EDIT), SetMinimalSize(12, 14), SetDataTip(SPR_RENAME, STR_NETWORK_CLIENT_LIST_SERVER_NAME_EDIT_TOOLTIP),
			EndContainer(),
			NWidget(NWID_SELECTION, INVALID_COLOUR, WID_CL_SERVER_SELECTOR),
				NWidget(NWID_VERTICAL),
					NWidget(NWID_HORIZONTAL), SetPIP(0, 3, 0),
						NWidget(WWT_TEXT, COLOUR_GREY), SetDataTip(STR_NETWORK_CLIENT_LIST_SERVER_VISIBILITY, STR_NULL),
						NWidget(NWID_SPACER), SetMinimalSize(10, 0), SetFill(1, 0), SetResize(1, 0),
						NWidget(WWT_DROPDOWN, COLOUR_GREY, WID_CL_SERVER_VISIBILITY), SetDataTip(STR_JUST_STRING, STR_NETWORK_CLIENT_LIST_SERVER_VISIBILITY_TOOLTIP),
					EndContainer(),
					NWidget(NWID_HORIZONTAL), SetPIP(0, 3, 0),
						NWidget(WWT_TEXT, COLOUR_GREY), SetDataTip(STR_NETWORK_CLIENT_LIST_SERVER_INVITE_CODE, STR_NULL),
						NWidget(NWID_SPACER), SetMinimalSize(10, 0),
						NWidget(WWT_TEXT, COLOUR_GREY, WID_CL_SERVER_INVITE_CODE), SetFill(1, 0), SetResize(1, 0), SetDataTip(STR_JUST_RAW_STRING, STR_NETWORK_CLIENT_LIST_SERVER_INVITE_CODE_TOOLTIP), SetAlignment(SA_VERT_CENTER | SA_RIGHT),
					EndContainer(),
					NWidget(NWID_HORIZONTAL), SetPIP(0, 3, 0),
						NWidget(WWT_TEXT, COLOUR_GREY), SetDataTip(STR_NETWORK_CLIENT_LIST_SERVER_CONNECTION_TYPE, STR_NULL),
						NWidget(NWID_SPACER), SetMinimalSize(10, 0),
						NWidget(WWT_TEXT, COLOUR_GREY, WID_CL_SERVER_CONNECTION_TYPE), SetFill(1, 0), SetResize(1, 0), SetDataTip(STR_JUST_STRING, STR_NETWORK_CLIENT_LIST_SERVER_CONNECTION_TYPE_TOOLTIP), SetAlignment(SA_VERT_CENTER | SA_RIGHT),
					EndContainer(),
				EndContainer(),
			EndContainer(),
		EndContainer(),
		NWidget(WWT_FRAME, COLOUR_GREY), SetDataTip(STR_NETWORK_CLIENT_LIST_PLAYER, STR_NULL), SetPadding(4, 4, 4, 4), SetPIP(0, 2, 0),
			NWidget(NWID_HORIZONTAL), SetPIP(0, 3, 0),
				NWidget(WWT_TEXT, COLOUR_GREY), SetDataTip(STR_NETWORK_CLIENT_LIST_PLAYER_NAME, STR_NULL),
				NWidget(NWID_SPACER), SetMinimalSize(10, 0),
				NWidget(WWT_TEXT, COLOUR_GREY, WID_CL_CLIENT_NAME), SetFill(1, 0), SetResize(1, 0), SetDataTip(STR_JUST_RAW_STRING, STR_NETWORK_CLIENT_LIST_PLAYER_NAME_TOOLTIP), SetAlignment(SA_VERT_CENTER | SA_RIGHT),
				NWidget(WWT_PUSHIMGBTN, COLOUR_GREY, WID_CL_CLIENT_NAME_EDIT), SetMinimalSize(12, 14), SetDataTip(SPR_RENAME, STR_NETWORK_CLIENT_LIST_PLAYER_NAME_EDIT_TOOLTIP),
			EndContainer(),
		EndContainer(),
	EndContainer(),
	NWidget(NWID_HORIZONTAL),
		NWidget(NWID_VERTICAL),
			NWidget(WWT_MATRIX, COLOUR_GREY, WID_CL_MATRIX), SetMinimalSize(180, 0), SetResize(1, 1), SetFill(1, 1), SetMatrixDataTip(1, 0, STR_NULL), SetScrollbar(WID_CL_SCROLLBAR),
			NWidget(WWT_PANEL, COLOUR_GREY),
				NWidget(WWT_TEXT, COLOUR_GREY, WID_CL_CLIENT_COMPANY_COUNT), SetFill(1, 0), SetResize(1, 0), SetPadding(2, 1, 2, 1), SetAlignment(SA_CENTER), SetDataTip(STR_NETWORK_CLIENT_LIST_CLIENT_COMPANY_COUNT, STR_NETWORK_CLIENT_LIST_CLIENT_COMPANY_COUNT_TOOLTIP),
			EndContainer(),
		EndContainer(),
		NWidget(NWID_VERTICAL),
			NWidget(NWID_VSCROLLBAR, COLOUR_GREY, WID_CL_SCROLLBAR),
			NWidget(WWT_RESIZEBOX, COLOUR_GREY),
		EndContainer(),
	EndContainer(),
};

static WindowDesc _client_list_desc(__FILE__, __LINE__,
	WDP_AUTO, "list_clients", 220, 300,
	WC_CLIENT_LIST, WC_NONE,
	WDF_NETWORK,
	std::begin(_nested_client_list_widgets), std::end(_nested_client_list_widgets)
);

/**
 * The possibly entries in a DropDown for an admin.
 * Client and companies are mixed; they just have to be unique.
 */
enum DropDownAdmin {
	DD_CLIENT_ADMIN_KICK,
	DD_CLIENT_ADMIN_BAN,
	DD_COMPANY_ADMIN_RESET,
	DD_COMPANY_ADMIN_UNLOCK,
};

/**
 * Callback function for admin command to kick client.
 * @param confirmed Iff the user pressed Yes.
 */
static void AdminClientKickCallback(Window *, bool confirmed)
{
	if (confirmed) NetworkServerKickClient(_admin_client_id, {});
}

/**
 * Callback function for admin command to ban client.
 * @param confirmed Iff the user pressed Yes.
 */
static void AdminClientBanCallback(Window *, bool confirmed)
{
	if (confirmed) NetworkServerKickOrBanIP(_admin_client_id, true, {});
}

/**
 * Callback function for admin command to reset company.
 * @param confirmed Iff the user pressed Yes.
 */
static void AdminCompanyResetCallback(Window *, bool confirmed)
{
	if (confirmed) {
		if (NetworkCompanyHasClients(_admin_company_id)) return;
		DoCommandP(0, CCA_DELETE | _admin_company_id << 16 | CRR_MANUAL << 24, 0, CMD_COMPANY_CTRL);
	}
}

/**
 * Callback function for admin command to unlock company.
 * @param confirmed Iff the user pressed Yes.
 */
static void AdminCompanyUnlockCallback(Window *, bool confirmed)
{
	if (confirmed) NetworkServerSetCompanyPassword(_admin_company_id, "", false);
}

/**
 * Button shown for either a company or client in the client-list.
 *
 * These buttons are dynamic and strongly depends on which company/client
 * what buttons are available. This class allows dynamically creating them
 * as the current Widget system does not.
 */
class ButtonCommon {
public:
	SpriteID sprite;   ///< The sprite to use on the button.
	StringID tooltip;  ///< The tooltip of the button.
	Colours colour;    ///< The colour of the button.
	bool disabled;     ///< Is the button disabled?
	uint height;       ///< Calculated height of the button.
	uint width;        ///< Calculated width of the button.

	ButtonCommon(SpriteID sprite, StringID tooltip, Colours colour, bool disabled = false) :
		sprite(sprite),
		tooltip(tooltip),
		colour(colour),
		disabled(disabled)
	{
		Dimension d = GetSpriteSize(sprite);
		this->height = d.height + WidgetDimensions::scaled.framerect.Vertical();
		this->width = d.width + WidgetDimensions::scaled.framerect.Horizontal();
	}
	virtual ~ButtonCommon() = default;

	/**
	 * OnClick handler for when the button is pressed.
	 */
	virtual void OnClick(struct NetworkClientListWindow *w, Point pt) = 0;
};

/**
 * Template version of Button, with callback support.
 */
template<typename T>
class Button : public ButtonCommon {
private:
	typedef void (*ButtonCallback)(struct NetworkClientListWindow *w, Point pt, T id); ///< Callback function to call on click.
	T id;                 ///< ID this button belongs to.
	ButtonCallback proc;  ///< Callback proc to call when button is pressed.

public:
	Button(SpriteID sprite, StringID tooltip, Colours colour, T id, ButtonCallback proc, bool disabled = false) :
		ButtonCommon(sprite, tooltip, colour, disabled),
		id(id),
		proc(proc)
	{
		assert(proc != nullptr);
	}

	void OnClick(struct NetworkClientListWindow *w, Point pt) override
	{
		if (this->disabled) return;

		this->proc(w, pt, this->id);
	}
};

using CompanyButton = Button<CompanyID>;
using ClientButton = Button<ClientID>;

/**
 * Main handle for clientlist
 */
struct NetworkClientListWindow : Window {
private:
	ClientListWidgets query_widget; ///< During a query this tracks what widget caused the query.
	CompanyID join_company; ///< During query for company password, this stores what company we wanted to join.

	ClientID dd_client_id; ///< During admin dropdown, track which client this was for.
	CompanyID dd_company_id; ///< During admin dropdown, track which company this was for.

	Scrollbar *vscroll; ///< Vertical scrollbar of this window.
	uint line_height; ///< Current lineheight of each entry in the matrix.
	uint line_count; ///< Amount of lines in the matrix.
	int hover_index; ///< Index of the current line we are hovering over, or -1 if none.
	int player_self_index; ///< The line the current player is on.
	int player_host_index; ///< The line the host is on.

	std::map<uint, std::vector<std::unique_ptr<ButtonCommon>>> buttons; ///< Per line which buttons are available.

	/**
	 * Chat button on a Company is clicked.
	 * @param w The instance of this window.
	 * @param pt The point where this button was clicked.
	 * @param company_id The company this button was assigned to.
	 */
	static void OnClickCompanyChat([[maybe_unused]] NetworkClientListWindow *w, [[maybe_unused]] Point pt, CompanyID company_id)
	{
		ShowNetworkChatQueryWindow(DESTTYPE_TEAM, company_id);
	}

	/**
	 * Join button on a Company is clicked.
	 * @param w The instance of this window.
	 * @param pt The point where this button was clicked.
	 * @param company_id The company this button was assigned to.
	 */
	static void OnClickCompanyJoin([[maybe_unused]] NetworkClientListWindow *w, [[maybe_unused]] Point pt, CompanyID company_id)
	{
		if (_network_server) {
			NetworkServerDoMove(CLIENT_ID_SERVER, company_id);
			MarkWholeScreenDirty();
		} else if (NetworkCompanyIsPassworded(company_id)) {
			w->query_widget = WID_CL_COMPANY_JOIN;
			w->join_company = company_id;
			ShowQueryString(STR_EMPTY, STR_NETWORK_NEED_COMPANY_PASSWORD_CAPTION, NETWORK_PASSWORD_LENGTH, w, CS_ALPHANUMERAL, QSF_PASSWORD);
		} else {
			NetworkClientRequestMove(company_id);
		}
	}

	/**
	 * Crete new company button is clicked.
	 * @param w The instance of this window.
	 * @param pt The point where this button was clicked.
	 */
	static void OnClickCompanyNew([[maybe_unused]] NetworkClientListWindow *w, [[maybe_unused]] Point pt, CompanyID)
	{
		if (_network_server) {
			DoCommandP(0, CCA_NEW, _network_own_client_id, CMD_COMPANY_CTRL);
		} else {
			NetworkSendCommand(0, CCA_NEW, 0, 0, CMD_COMPANY_CTRL, nullptr, nullptr, _local_company, nullptr);
		}
	}

	/**
	 * Admin button on a Client is clicked.
	 * @param w The instance of this window.
	 * @param pt The point where this button was clicked.
	 * @param client_id The client this button was assigned to.
	 */
	static void OnClickClientAdmin([[maybe_unused]] NetworkClientListWindow *w, [[maybe_unused]] Point pt, ClientID client_id)
	{
		DropDownList list;
		list.push_back(std::make_unique<DropDownListStringItem>(STR_NETWORK_CLIENT_LIST_ADMIN_CLIENT_KICK, DD_CLIENT_ADMIN_KICK, false));
		list.push_back(std::make_unique<DropDownListStringItem>(STR_NETWORK_CLIENT_LIST_ADMIN_CLIENT_BAN, DD_CLIENT_ADMIN_BAN, false));

		Rect wi_rect;
		wi_rect.left   = pt.x;
		wi_rect.right  = pt.x;
		wi_rect.top    = pt.y;
		wi_rect.bottom = pt.y;

		w->dd_client_id = client_id;
		ShowDropDownListAt(w, std::move(list), -1, WID_CL_MATRIX, wi_rect, COLOUR_GREY, true);
	}

	/**
	 * Admin button on a Company is clicked.
	 * @param w The instance of this window.
	 * @param pt The point where this button was clicked.
	 * @param company_id The company this button was assigned to.
	 */
	static void OnClickCompanyAdmin([[maybe_unused]] NetworkClientListWindow *w, [[maybe_unused]] Point pt, CompanyID company_id)
	{
		DropDownList list;
		list.push_back(std::make_unique<DropDownListStringItem>(STR_NETWORK_CLIENT_LIST_ADMIN_COMPANY_RESET, DD_COMPANY_ADMIN_RESET, NetworkCompanyHasClients(company_id)));
		list.push_back(std::make_unique<DropDownListStringItem>(STR_NETWORK_CLIENT_LIST_ADMIN_COMPANY_UNLOCK, DD_COMPANY_ADMIN_UNLOCK, !NetworkCompanyIsPassworded(company_id)));

		Rect wi_rect;
		wi_rect.left   = pt.x;
		wi_rect.right  = pt.x;
		wi_rect.top    = pt.y;
		wi_rect.bottom = pt.y;

		w->dd_company_id = company_id;
		ShowDropDownListAt(w, std::move(list), -1, WID_CL_MATRIX, wi_rect, COLOUR_GREY, true);
	}
	/**
	 * Chat button on a Client is clicked.
	 * @param w The instance of this window.
	 * @param pt The point where this button was clicked.
	 * @param client_id The client this button was assigned to.
	 */
	static void OnClickClientChat([[maybe_unused]] NetworkClientListWindow *w, [[maybe_unused]] Point pt, ClientID client_id)
	{
		ShowNetworkChatQueryWindow(DESTTYPE_CLIENT, client_id);
	}

	/**
	 * Part of RebuildList() to create the information for a single company.
	 * @param company_id The company to build the list for.
	 * @param client_playas The company the client is joined as.
	 */
	void RebuildListCompany(CompanyID company_id, CompanyID client_playas)
	{
		ButtonCommon *chat_button = new CompanyButton(SPR_CHAT, company_id == COMPANY_SPECTATOR ? STR_NETWORK_CLIENT_LIST_CHAT_SPECTATOR_TOOLTIP : STR_NETWORK_CLIENT_LIST_CHAT_COMPANY_TOOLTIP, COLOUR_ORANGE, company_id, &NetworkClientListWindow::OnClickCompanyChat);

		if (_network_server) this->buttons[line_count].push_back(std::make_unique<CompanyButton>(SPR_ADMIN, STR_NETWORK_CLIENT_LIST_ADMIN_COMPANY_TOOLTIP, COLOUR_RED, company_id, &NetworkClientListWindow::OnClickCompanyAdmin, company_id == COMPANY_SPECTATOR));
		this->buttons[line_count].emplace_back(chat_button);
		if (client_playas != company_id) this->buttons[line_count].push_back(std::make_unique<CompanyButton>(SPR_JOIN, STR_NETWORK_CLIENT_LIST_JOIN_TOOLTIP, COLOUR_ORANGE, company_id, &NetworkClientListWindow::OnClickCompanyJoin, company_id != COMPANY_SPECTATOR && Company::Get(company_id)->is_ai));

		this->line_count += 1;

		bool has_players = false;
		for (const NetworkClientInfo *ci : NetworkClientInfo::Iterate()) {
			if (ci->client_playas != company_id) continue;
			has_players = true;

			if (_network_server) this->buttons[line_count].push_back(std::make_unique<ClientButton>(SPR_ADMIN, STR_NETWORK_CLIENT_LIST_ADMIN_CLIENT_TOOLTIP, COLOUR_RED, ci->client_id, &NetworkClientListWindow::OnClickClientAdmin, _network_own_client_id == ci->client_id));
			if (_network_own_client_id != ci->client_id) this->buttons[line_count].push_back(std::make_unique<ClientButton>(SPR_CHAT, STR_NETWORK_CLIENT_LIST_CHAT_CLIENT_TOOLTIP, COLOUR_ORANGE, ci->client_id, &NetworkClientListWindow::OnClickClientChat));

			if (ci->client_id == _network_own_client_id) {
				this->player_self_index = this->line_count;
			} else if (ci->client_id == CLIENT_ID_SERVER) {
				this->player_host_index = this->line_count;
			}

			this->line_count += 1;
		}

		/* Disable the chat button when there are players in this company. */
		chat_button->disabled = !has_players;
	}

	/**
	 * Rebuild the list, meaning: calculate the lines needed and what buttons go on which line.
	 */
	void RebuildList()
	{
		const NetworkClientInfo *own_ci = NetworkClientInfo::GetByClientID(_network_own_client_id);
		CompanyID client_playas = own_ci == nullptr ? COMPANY_SPECTATOR : own_ci->client_playas;

		this->buttons.clear();
		this->line_count = 0;
		this->player_host_index = -1;
		this->player_self_index = -1;

		/* As spectator, show a line to create a new company. */
		if (client_playas == COMPANY_SPECTATOR && !NetworkMaxCompaniesReached()) {
			this->buttons[line_count].push_back(std::make_unique<CompanyButton>(SPR_JOIN, STR_NETWORK_CLIENT_LIST_NEW_COMPANY_TOOLTIP, COLOUR_ORANGE, COMPANY_SPECTATOR, &NetworkClientListWindow::OnClickCompanyNew));
			this->line_count += 1;
		}

		if (client_playas != COMPANY_SPECTATOR) {
			this->RebuildListCompany(client_playas, client_playas);
		}

		/* Companies */
		for (const Company *c : Company::Iterate()) {
			if (c->index == client_playas) continue;

			this->RebuildListCompany(c->index, client_playas);
		}

		/* Spectators */
		this->RebuildListCompany(COMPANY_SPECTATOR, client_playas);

		this->vscroll->SetCount(this->line_count);
	}

	/**
	 * Get the button at a specific point on the WID_CL_MATRIX.
	 * @param pt The point to look for a button.
	 * @return The button or a nullptr if there was none.
	 */
	ButtonCommon *GetButtonAtPoint(Point pt)
	{
		uint index = this->vscroll->GetScrolledRowFromWidget(pt.y, this, WID_CL_MATRIX);
		Rect matrix = this->GetWidget<NWidgetBase>(WID_CL_MATRIX)->GetCurrentRect().Shrink(WidgetDimensions::scaled.framerect);

		bool rtl = _current_text_dir == TD_RTL;
		uint x = rtl ? matrix.left : matrix.right;

		/* Find the buttons for this row. */
		auto button_find = this->buttons.find(index);
		if (button_find == this->buttons.end()) return nullptr;

		/* Check if we want to display a tooltip for any of the buttons. */
		for (auto &button : button_find->second) {
			uint left = rtl ? x : x - button->width;
			uint right = rtl ? x + button->width : x;

			if (IsInsideMM(pt.x, left, right)) {
				return button.get();
			}

			int width = button->width + WidgetDimensions::scaled.framerect.Horizontal();
			x += rtl ? width : -width;
		}

		return nullptr;
	}

public:
	NetworkClientListWindow(WindowDesc *desc, WindowNumber window_number) :
			Window(desc),
			hover_index(-1),
			player_self_index(-1),
			player_host_index(-1)
	{
		this->CreateNestedTree();
		this->vscroll = this->GetScrollbar(WID_CL_SCROLLBAR);
		this->OnInvalidateData();
		this->FinishInitNested(window_number);
	}

	void OnInit() override
	{
		RebuildList();
	}

	void OnInvalidateData([[maybe_unused]] int data = 0, [[maybe_unused]] bool gui_scope = true) override
	{
		this->RebuildList();

		/* Currently server information is not sync'd to clients, so we cannot show it on clients. */
		this->GetWidget<NWidgetStacked>(WID_CL_SERVER_SELECTOR)->SetDisplayedPlane(_network_server ? 0 : SZSP_HORIZONTAL);
		this->SetWidgetDisabledState(WID_CL_SERVER_NAME_EDIT, !_network_server);
	}

	void UpdateWidgetSize(int widget, Dimension *size, [[maybe_unused]] const Dimension &padding, [[maybe_unused]] Dimension *fill, [[maybe_unused]] Dimension *resize) override
	{
		switch (widget) {
			case WID_CL_SERVER_VISIBILITY:
				*size = maxdim(maxdim(GetStringBoundingBox(STR_NETWORK_SERVER_VISIBILITY_LOCAL), GetStringBoundingBox(STR_NETWORK_SERVER_VISIBILITY_PUBLIC)), GetStringBoundingBox(STR_NETWORK_SERVER_VISIBILITY_INVITE_ONLY));
				size->width += padding.width;
				size->height += padding.height;
				break;

			case WID_CL_MATRIX: {
				uint height = std::max({GetSpriteSize(SPR_COMPANY_ICON).height, GetSpriteSize(SPR_JOIN).height, GetSpriteSize(SPR_ADMIN).height, GetSpriteSize(SPR_CHAT).height});
				height += WidgetDimensions::scaled.framerect.Vertical();
				this->line_height = std::max(height, (uint)GetCharacterHeight(FS_NORMAL)) + padding.height;

				resize->width = 1;
				resize->height = this->line_height;
				fill->height = this->line_height;
				size->height = std::max(size->height, 5 * this->line_height);
				break;
			}
		}
	}

	void OnResize() override
	{
		this->vscroll->SetCapacityFromWidget(this, WID_CL_MATRIX);
	}

	void SetStringParameters(int widget) const override
	{
		switch (widget) {
			case WID_CL_SERVER_NAME:
				SetDParamStr(0, _network_server ? _settings_client.network.server_name : _network_server_name);
				break;

			case WID_CL_SERVER_VISIBILITY:
				SetDParam(0, STR_NETWORK_SERVER_VISIBILITY_LOCAL + _settings_client.network.server_game_type);
				break;

			case WID_CL_SERVER_INVITE_CODE: {
				static std::string empty = {};
				SetDParamStr(0, _network_server_connection_type == CONNECTION_TYPE_UNKNOWN ? empty : _network_server_invite_code);
				break;
			}

			case WID_CL_SERVER_CONNECTION_TYPE:
				SetDParam(0, STR_NETWORK_CLIENT_LIST_SERVER_CONNECTION_TYPE_UNKNOWN + _network_server_connection_type);
				break;

			case WID_CL_CLIENT_NAME: {
				const NetworkClientInfo *own_ci = NetworkClientInfo::GetByClientID(_network_own_client_id);
				SetDParamStr(0, own_ci != nullptr ? own_ci->client_name : _settings_client.network.client_name);
				break;
			}

			case WID_CL_CLIENT_COMPANY_COUNT:
				SetDParam(0, NetworkClientInfo::GetNumItems());
				SetDParam(1, Company::GetNumItems());
				SetDParam(2, NetworkMaxCompaniesAllowed());
				break;
		}
	}

	void OnClick([[maybe_unused]] Point pt, int widget, [[maybe_unused]] int click_count) override
	{
		switch (widget) {
			case WID_CL_SERVER_NAME_EDIT:
				if (!_network_server) break;

				this->query_widget = WID_CL_SERVER_NAME_EDIT;
				SetDParamStr(0, _settings_client.network.server_name);
				ShowQueryString(STR_JUST_RAW_STRING, STR_NETWORK_CLIENT_LIST_SERVER_NAME_QUERY_CAPTION, NETWORK_NAME_LENGTH, this, CS_ALPHANUMERAL, QSF_LEN_IN_CHARS);
				break;

			case WID_CL_CLIENT_NAME_EDIT: {
				const NetworkClientInfo *own_ci = NetworkClientInfo::GetByClientID(_network_own_client_id);
				this->query_widget = WID_CL_CLIENT_NAME_EDIT;
				SetDParamStr(0, own_ci != nullptr ? own_ci->client_name : _settings_client.network.client_name);
				ShowQueryString(STR_JUST_RAW_STRING, STR_NETWORK_CLIENT_LIST_PLAYER_NAME_QUERY_CAPTION, NETWORK_CLIENT_NAME_LENGTH, this, CS_ALPHANUMERAL, QSF_LEN_IN_CHARS);
				break;
			}
			case WID_CL_SERVER_VISIBILITY:
				if (!_network_server) break;

				ShowDropDownList(this, BuildVisibilityDropDownList(), _settings_client.network.server_game_type, WID_CL_SERVER_VISIBILITY);
				break;

			case WID_CL_MATRIX: {
				ButtonCommon *button = this->GetButtonAtPoint(pt);
				if (button == nullptr) break;

				button->OnClick(this, pt);
				break;
			}
		}
	}

	bool OnTooltip([[maybe_unused]] Point pt, int widget, TooltipCloseCondition close_cond) override
	{
		switch (widget) {
			case WID_CL_MATRIX: {
				int index = this->vscroll->GetScrolledRowFromWidget(pt.y, this, WID_CL_MATRIX);

				bool rtl = _current_text_dir == TD_RTL;
				Rect matrix = this->GetWidget<NWidgetBase>(WID_CL_MATRIX)->GetCurrentRect().Shrink(WidgetDimensions::scaled.framerect);

				Dimension d = GetSpriteSize(SPR_COMPANY_ICON);
				uint text_left  = matrix.left  + (rtl ? 0 : d.width + WidgetDimensions::scaled.hsep_wide);
				uint text_right = matrix.right - (rtl ? d.width + WidgetDimensions::scaled.hsep_wide : 0);

				Dimension d2 = GetSpriteSize(SPR_PLAYER_SELF);
				uint offset_x = WidgetDimensions::scaled.hsep_indent - d2.width - ScaleGUITrad(3);

				uint player_icon_x = rtl ? text_right - offset_x - d2.width : text_left + offset_x;

				if (IsInsideMM(pt.x, player_icon_x, player_icon_x + d2.width)) {
					if (index == this->player_self_index) {
						GuiShowTooltips(this, STR_NETWORK_CLIENT_LIST_PLAYER_ICON_SELF_TOOLTIP, close_cond);
						return true;
					} else if (index == this->player_host_index) {
						GuiShowTooltips(this, STR_NETWORK_CLIENT_LIST_PLAYER_ICON_HOST_TOOLTIP, close_cond);
						return true;
					}
				}

				ButtonCommon *button = this->GetButtonAtPoint(pt);
				if (button == nullptr) return false;

				GuiShowTooltips(this, button->tooltip, close_cond);
				return true;
			};
		}

		return false;
	}

	void OnDropdownClose(Point pt, int widget, int index, bool instant_close) override
	{
		/* If you close the dropdown outside the list, don't take any action. */
		if (widget == WID_CL_MATRIX) return;

		Window::OnDropdownClose(pt, widget, index, instant_close);
	}

	void OnDropdownSelect(int widget, int index) override
	{
		switch (widget) {
			case WID_CL_SERVER_VISIBILITY:
				if (!_network_server) break;

				_settings_client.network.server_game_type = (ServerGameType)index;
				NetworkUpdateServerGameType();
				break;

			case WID_CL_MATRIX: {
				StringID text = STR_NULL;
				QueryCallbackProc *callback = nullptr;

				switch (index) {
					case DD_CLIENT_ADMIN_KICK:
						_admin_client_id = this->dd_client_id;
						text = STR_NETWORK_CLIENT_LIST_ASK_CLIENT_KICK;
						callback = AdminClientKickCallback;
						SetDParamStr(0, NetworkClientInfo::GetByClientID(_admin_client_id)->client_name);
						break;

					case DD_CLIENT_ADMIN_BAN:
						_admin_client_id = this->dd_client_id;
						text = STR_NETWORK_CLIENT_LIST_ASK_CLIENT_BAN;
						callback = AdminClientBanCallback;
						SetDParamStr(0, NetworkClientInfo::GetByClientID(_admin_client_id)->client_name);
						break;

					case DD_COMPANY_ADMIN_RESET:
						_admin_company_id = this->dd_company_id;
						text = STR_NETWORK_CLIENT_LIST_ASK_COMPANY_RESET;
						callback = AdminCompanyResetCallback;
						SetDParam(0, _admin_company_id);
						break;

					case DD_COMPANY_ADMIN_UNLOCK:
						_admin_company_id = this->dd_company_id;
						text = STR_NETWORK_CLIENT_LIST_ASK_COMPANY_UNLOCK;
						callback = AdminCompanyUnlockCallback;
						SetDParam(0, _admin_company_id);
						break;

					default:
						NOT_REACHED();
				}

				assert(text != STR_NULL);
				assert(callback != nullptr);

				/* Always ask confirmation for all admin actions. */
				ShowQuery(STR_NETWORK_CLIENT_LIST_ASK_CAPTION, text, this, callback);

				break;
			}

			default:
				NOT_REACHED();
		}

		this->SetDirty();
	}

	void OnQueryTextFinished(char *str) override
	{
		if (str == nullptr) return;

		switch (this->query_widget) {
			default: NOT_REACHED();

			case WID_CL_SERVER_NAME_EDIT: {
				if (!_network_server) break;

				SetSettingValue(GetSettingFromName("network.server_name")->AsStringSetting(), str);
				this->InvalidateData();
				break;
			}

			case WID_CL_CLIENT_NAME_EDIT: {
				SetSettingValue(GetSettingFromName("network.client_name")->AsStringSetting(), str);
				this->InvalidateData();
				break;
			}

			case WID_CL_COMPANY_JOIN:
				NetworkClientRequestMove(this->join_company, str);
				break;
		}
	}

	/**
	 * Draw the buttons for a single line in the matrix.
	 *
	 * The x-position in RTL is the most left or otherwise the most right pixel
	 * we can draw the buttons from.
	 *
	 * @param x The x-position to start with the buttons. Updated during this function.
	 * @param y The y-position to start with the buttons.
	 * @param buttons The buttons to draw.
	 */
	void DrawButtons(int &x, uint y, const std::vector<std::unique_ptr<ButtonCommon>> &buttons) const
	{
		Rect r;

		for (auto &button : buttons) {
			bool rtl = _current_text_dir == TD_RTL;

			int offset = (this->line_height - button->height) / 2;
			r.left = rtl ? x : x - button->width + 1;
			r.right = rtl ? x + button->width - 1 : x;
			r.top = y + offset;
			r.bottom = r.top + button->height - 1;

			DrawFrameRect(r, button->colour, FR_NONE);
			DrawSprite(button->sprite, PAL_NONE, r.left + WidgetDimensions::scaled.framerect.left, r.top + WidgetDimensions::scaled.framerect.top);
			if (button->disabled) {
				GfxFillRect(r.Shrink(WidgetDimensions::scaled.bevel), _colour_gradient[button->colour & 0xF][2], FILLRECT_CHECKER);
			}

			int width = button->width + WidgetDimensions::scaled.hsep_normal;
			x += rtl ? width : -width;
		}
	}

	/**
	 * Draw a company and its clients on the matrix.
	 * @param company_id The company to draw.
	 * @param r The rect to draw within.
	 * @param line The Nth line we are drawing. Updated during this function.
	 */
	void DrawCompany(CompanyID company_id, const Rect &r, uint &line) const
	{
		bool rtl = _current_text_dir == TD_RTL;
		int text_y_offset = CenterBounds(0, this->line_height, GetCharacterHeight(FS_NORMAL));

		Dimension d = GetSpriteSize(SPR_COMPANY_ICON);
		int offset = CenterBounds(0, this->line_height, d.height);

		uint line_start = this->vscroll->GetPosition();
		uint line_end = line_start + this->vscroll->GetCapacity();

		uint y = r.top + (this->line_height * (line - line_start));

		/* Draw the company line (if in range of scrollbar). */
		if (IsInsideMM(line, line_start, line_end)) {
			int icon_left = r.WithWidth(d.width, rtl).left;
			Rect tr = r.Indent(d.width + WidgetDimensions::scaled.hsep_normal, rtl);
			int &x = rtl ? tr.left : tr.right;

			/* If there are buttons for this company, draw them. */
			auto button_find = this->buttons.find(line);
			if (button_find != this->buttons.end()) {
				this->DrawButtons(x, y, button_find->second);
			}

			if (company_id == COMPANY_SPECTATOR) {
				DrawSprite(SPR_COMPANY_ICON, PALETTE_TO_GREY, icon_left, y + offset);
				DrawString(tr.left, tr.right, y + text_y_offset, STR_NETWORK_CLIENT_LIST_SPECTATORS, TC_SILVER);
			} else if (company_id == COMPANY_NEW_COMPANY) {
				DrawSprite(SPR_COMPANY_ICON, PALETTE_TO_GREY, icon_left, y + offset);
				DrawString(tr.left, tr.right, y + text_y_offset, STR_NETWORK_CLIENT_LIST_NEW_COMPANY, TC_WHITE);
			} else {
				DrawCompanyIcon(company_id, icon_left, y + offset);

				SetDParam(0, company_id);
				SetDParam(1, company_id);
				DrawString(tr.left, tr.right, y + text_y_offset, STR_COMPANY_NAME, TC_SILVER);
			}
		}

		y += this->line_height;
		line++;

		for (const NetworkClientInfo *ci : NetworkClientInfo::Iterate()) {
			if (ci->client_playas != company_id) continue;

			/* Draw the player line (if in range of scrollbar). */
			if (IsInsideMM(line, line_start, line_end)) {
				Rect tr = r.Indent(WidgetDimensions::scaled.hsep_indent, rtl);

				/* If there are buttons for this client, draw them. */
				auto button_find = this->buttons.find(line);
				if (button_find != this->buttons.end()) {
					int &x = rtl ? tr.left : tr.right;
					this->DrawButtons(x, y, button_find->second);
				}

				SpriteID player_icon = 0;
				if (ci->client_id == _network_own_client_id) {
					player_icon = SPR_PLAYER_SELF;
				} else if (ci->client_id == CLIENT_ID_SERVER) {
					player_icon = SPR_PLAYER_HOST;
				}

				if (player_icon != 0) {
					Dimension d2 = GetSpriteSize(player_icon);
					int offset_y = CenterBounds(0, this->line_height, d2.height);
					DrawSprite(player_icon, PALETTE_TO_GREY, rtl ? tr.right - d2.width : tr.left, y + offset_y);
					tr = tr.Indent(d2.width + WidgetDimensions::scaled.hsep_normal, rtl);
				}

				SetDParamStr(0, ci->client_name);
				DrawString(tr.left, tr.right, y + text_y_offset, STR_JUST_RAW_STRING, TC_BLACK);
			}

			y += this->line_height;
			line++;
		}
	}

	void DrawWidget(const Rect &r, int widget) const override
	{
		switch (widget) {
			case WID_CL_MATRIX: {
				Rect ir = r.Shrink(WidgetDimensions::scaled.framerect, RectPadding::zero);
				uint line = 0;

				if (this->hover_index >= 0) {
					Rect br = r.WithHeight(this->line_height).Translate(0, this->hover_index * this->line_height);
					GfxFillRect(br.Shrink(WidgetDimensions::scaled.bevel), GREY_SCALE(9));
				}

				NetworkClientInfo *own_ci = NetworkClientInfo::GetByClientID(_network_own_client_id);
				CompanyID client_playas = own_ci == nullptr ? COMPANY_SPECTATOR : own_ci->client_playas;

				if (client_playas == COMPANY_SPECTATOR && !NetworkMaxCompaniesReached()) {
					this->DrawCompany(COMPANY_NEW_COMPANY, ir, line);
				}

				if (client_playas != COMPANY_SPECTATOR) {
					this->DrawCompany(client_playas, ir, line);
				}

				for (const Company *c : Company::Iterate()) {
					if (client_playas == c->index) continue;
					this->DrawCompany(c->index, ir, line);
				}

				/* Spectators */
				this->DrawCompany(COMPANY_SPECTATOR, ir, line);

				break;
			}
		}
	}

	void OnMouseOver([[maybe_unused]] Point pt, int widget) override
	{
		if (widget != WID_CL_MATRIX) {
			if (this->hover_index != -1) {
				this->hover_index = -1;
				this->SetWidgetDirty(WID_CL_MATRIX);
			}
		} else {
			int index = this->GetRowFromWidget(pt.y, widget, 0, -1);
			if (index != this->hover_index) {
				this->hover_index = index;
				this->SetWidgetDirty(WID_CL_MATRIX);
			}
		}
	}
};

void ShowClientList()
{
	AllocateWindowDescFront<NetworkClientListWindow>(&_client_list_desc, 0);
}

NetworkJoinStatus _network_join_status; ///< The status of joining.
uint8 _network_join_waiting;            ///< The number of clients waiting in front of us.
uint32 _network_join_bytes;             ///< The number of bytes we already downloaded.
uint32 _network_join_bytes_total;       ///< The total number of bytes to download.

struct NetworkJoinStatusWindow : Window {
	NetworkPasswordType password_type;

	NetworkJoinStatusWindow(WindowDesc *desc) : Window(desc)
	{
		this->parent = FindWindowById(WC_NETWORK_WINDOW, WN_NETWORK_WINDOW_GAME);
		this->InitNested(WN_NETWORK_STATUS_WINDOW_JOIN);
	}

	void DrawWidget(const Rect &r, int widget) const override
	{
		switch (widget) {
			case WID_NJS_PROGRESS_BAR: {
				/* Draw the % complete with a bar and a text */
				DrawFrameRect(r, COLOUR_GREY, FR_BORDERONLY | FR_LOWERED);
				Rect ir = r.Shrink(WidgetDimensions::scaled.bevel);
				uint8 progress; // used for progress bar
				switch (_network_join_status) {
					case NETWORK_JOIN_STATUS_CONNECTING:
					case NETWORK_JOIN_STATUS_AUTHORIZING:
					case NETWORK_JOIN_STATUS_GETTING_COMPANY_INFO:
						progress = 10; // first two stages 10%
						break;
					case NETWORK_JOIN_STATUS_WAITING:
						progress = 15; // third stage is 15%
						break;
					case NETWORK_JOIN_STATUS_DOWNLOADING:
						if (_network_join_bytes_total == 0) {
							progress = 15; // We don't have the final size yet; the server is still compressing!
							break;
						}
						FALLTHROUGH;

					default: // Waiting is 15%, so the resting receivement of map is maximum 70%
						progress = 15 + _network_join_bytes * (100 - 15) / _network_join_bytes_total;
						break;
				}
				DrawFrameRect(ir.WithWidth(ir.Width() * progress / 100, false), COLOUR_MAUVE, FR_NONE);
				DrawString(ir.left, ir.right, CenterBounds(ir.top, ir.bottom, GetCharacterHeight(FS_NORMAL)), STR_NETWORK_CONNECTING_1 + _network_join_status, TC_FROMSTRING, SA_HOR_CENTER);
				break;
			}

			case WID_NJS_PROGRESS_TEXT:
				switch (_network_join_status) {
					case NETWORK_JOIN_STATUS_WAITING:
						SetDParam(0, _network_join_waiting);
						DrawStringMultiLine(r, STR_NETWORK_CONNECTING_WAITING, TC_FROMSTRING, SA_CENTER);
						break;
					case NETWORK_JOIN_STATUS_DOWNLOADING:
						SetDParam(0, _network_join_bytes);
						SetDParam(1, _network_join_bytes_total);
						DrawStringMultiLine(r, _network_join_bytes_total == 0 ? STR_NETWORK_CONNECTING_DOWNLOADING_1 : STR_NETWORK_CONNECTING_DOWNLOADING_2, TC_FROMSTRING, SA_CENTER);
						break;
					default:
						break;
				}
				break;
		}
	}

	void UpdateWidgetSize(int widget, Dimension *size, [[maybe_unused]] const Dimension &padding, [[maybe_unused]] Dimension *fill, [[maybe_unused]] Dimension *resize) override
	{
		switch (widget) {
			case WID_NJS_PROGRESS_BAR:
				/* Account for the statuses */
				for (uint i = 0; i < NETWORK_JOIN_STATUS_END; i++) {
					*size = maxdim(*size, GetStringBoundingBox(STR_NETWORK_CONNECTING_1 + i));
				}
				/* For the number of waiting (other) players */
				SetDParamMaxValue(0, MAX_CLIENTS);
				*size = maxdim(*size, GetStringBoundingBox(STR_NETWORK_CONNECTING_WAITING));
				/* We need some spacing for the 'border' */
				size->height += WidgetDimensions::scaled.frametext.Horizontal();
				size->width  += WidgetDimensions::scaled.frametext.Vertical();
				break;

			case WID_NJS_PROGRESS_TEXT:
				/* Account for downloading ~ 10 MiB */
				SetDParamMaxDigits(0, 8);
				SetDParamMaxDigits(1, 8);
				*size = maxdim(*size, GetStringBoundingBox(STR_NETWORK_CONNECTING_DOWNLOADING_1));
				*size = maxdim(*size, GetStringBoundingBox(STR_NETWORK_CONNECTING_DOWNLOADING_1));
				break;
		}
	}

	void OnClick([[maybe_unused]] Point pt, int widget, [[maybe_unused]] int click_count) override
	{
		if (widget == WID_NJS_CANCELOK) { // Disconnect button
			NetworkDisconnect();
			SwitchToMode(SM_MENU);
			ShowNetworkGameWindow();
		}
	}

	void OnQueryTextFinished(char *str) override
	{
		if (StrEmpty(str)) {
			NetworkDisconnect();
			return;
		}

		switch (this->password_type) {
			case NETWORK_GAME_PASSWORD:    MyClient::SendGamePassword   (str); break;
			case NETWORK_COMPANY_PASSWORD: MyClient::SendCompanyPassword(str); break;
			default: NOT_REACHED();
		}
	}
};

static const NWidgetPart _nested_network_join_status_window_widgets[] = {
	NWidget(WWT_CAPTION, COLOUR_GREY), SetDataTip(STR_NETWORK_CONNECTING_CAPTION, STR_TOOLTIP_WINDOW_TITLE_DRAG_THIS),
	NWidget(WWT_PANEL, COLOUR_GREY),
		NWidget(NWID_VERTICAL), SetPIP(0, WidgetDimensions::unscaled.vsep_wide, 0), SetPadding(WidgetDimensions::unscaled.modalpopup),
			NWidget(WWT_EMPTY, INVALID_COLOUR, WID_NJS_PROGRESS_BAR), SetFill(1, 0),
			NWidget(WWT_EMPTY, INVALID_COLOUR, WID_NJS_PROGRESS_TEXT), SetFill(1, 0), SetMinimalSize(350, 0),
			NWidget(WWT_PUSHTXTBTN, COLOUR_WHITE, WID_NJS_CANCELOK), SetMinimalSize(101, 12), SetDataTip(STR_NETWORK_CONNECTION_DISCONNECT, STR_NULL), SetFill(1, 0),
		EndContainer(),
	EndContainer(),
};

static WindowDesc _network_join_status_window_desc(__FILE__, __LINE__,
	WDP_CENTER, nullptr, 0, 0,
	WC_NETWORK_STATUS_WINDOW, WC_NONE,
	WDF_MODAL | WDF_NETWORK,
	std::begin(_nested_network_join_status_window_widgets), std::end(_nested_network_join_status_window_widgets)
);

void ShowJoinStatusWindow()
{
	CloseWindowById(WC_NETWORK_STATUS_WINDOW, WN_NETWORK_STATUS_WINDOW_JOIN);
	new NetworkJoinStatusWindow(&_network_join_status_window_desc);
}

void ShowNetworkNeedPassword(NetworkPasswordType npt)
{
	NetworkJoinStatusWindow *w = (NetworkJoinStatusWindow *)FindWindowById(WC_NETWORK_STATUS_WINDOW, WN_NETWORK_STATUS_WINDOW_JOIN);
	if (w == nullptr) return;
	w->password_type = npt;

	StringID caption;
	switch (npt) {
		default: NOT_REACHED();
		case NETWORK_GAME_PASSWORD:    caption = STR_NETWORK_NEED_GAME_PASSWORD_CAPTION; break;
		case NETWORK_COMPANY_PASSWORD: caption = STR_NETWORK_NEED_COMPANY_PASSWORD_CAPTION; break;
	}
	ShowQueryString(STR_EMPTY, caption, NETWORK_PASSWORD_LENGTH, w, CS_ALPHANUMERAL, QSF_PASSWORD);
}

struct NetworkCompanyPasswordWindow : public Window {
	QueryString password_editbox; ///< Password editbox.
	Dimension warning_size;       ///< How much space to use for the warning text

	NetworkCompanyPasswordWindow(WindowDesc *desc, Window *parent) : Window(desc), password_editbox(lengthof(_settings_client.network.default_company_pass))
	{
		this->InitNested(0);
		this->UpdateWarningStringSize();

		this->parent = parent;
		this->querystrings[WID_NCP_PASSWORD] = &this->password_editbox;
		this->password_editbox.cancel_button = WID_NCP_CANCEL;
		this->password_editbox.ok_button = WID_NCP_OK;
		this->SetFocusedWidget(WID_NCP_PASSWORD);
	}

	void UpdateWarningStringSize()
	{
		assert(this->nested_root->smallest_x > 0);
		this->warning_size.width = this->nested_root->current_x - (WidgetDimensions::scaled.framerect.Horizontal()) * 2;
		this->warning_size.height = GetStringHeight(STR_WARNING_PASSWORD_SECURITY, this->warning_size.width);
		this->warning_size.height += (WidgetDimensions::scaled.framerect.Vertical()) * 2;

		this->ReInit();
	}

	void UpdateWidgetSize(int widget, Dimension *size, [[maybe_unused]] const Dimension &padding, [[maybe_unused]] Dimension *fill, [[maybe_unused]] Dimension *resize) override
	{
		if (widget == WID_NCP_WARNING) {
			*size = this->warning_size;
		}
	}

	void DrawWidget(const Rect &r, int widget) const override
	{
		if (widget != WID_NCP_WARNING) return;

		DrawStringMultiLine(r.Shrink(WidgetDimensions::scaled.framerect),
			STR_WARNING_PASSWORD_SECURITY, TC_FROMSTRING, SA_CENTER);
	}

	void OnOk()
	{
		if (this->IsWidgetLowered(WID_NCP_SAVE_AS_DEFAULT_PASSWORD)) {
			_settings_client.network.default_company_pass = this->password_editbox.text.buf;
		}

		NetworkChangeCompanyPassword(_local_company, this->password_editbox.text.buf);
	}

	void OnClick([[maybe_unused]] Point pt, int widget, [[maybe_unused]] int click_count) override
	{
		switch (widget) {
			case WID_NCP_OK:
				this->OnOk();
				FALLTHROUGH;

			case WID_NCP_CANCEL:
				this->Close();
				break;

			case WID_NCP_SAVE_AS_DEFAULT_PASSWORD:
				this->ToggleWidgetLoweredState(WID_NCP_SAVE_AS_DEFAULT_PASSWORD);
				this->SetDirty();
				break;
		}
	}
};

static const NWidgetPart _nested_network_company_password_window_widgets[] = {
	NWidget(NWID_HORIZONTAL),
		NWidget(WWT_CLOSEBOX, COLOUR_GREY),
		NWidget(WWT_CAPTION, COLOUR_GREY), SetDataTip(STR_COMPANY_PASSWORD_CAPTION, STR_TOOLTIP_WINDOW_TITLE_DRAG_THIS),
	EndContainer(),
	NWidget(WWT_PANEL, COLOUR_GREY, WID_NCP_BACKGROUND),
		NWidget(NWID_VERTICAL), SetPIP(5, 5, 5),
			NWidget(NWID_HORIZONTAL), SetPIP(5, 5, 5),
				NWidget(WWT_TEXT, COLOUR_GREY, WID_NCP_LABEL), SetDataTip(STR_COMPANY_VIEW_PASSWORD, STR_NULL),
				NWidget(WWT_EDITBOX, COLOUR_GREY, WID_NCP_PASSWORD), SetFill(1, 0), SetMinimalSize(194, 12), SetDataTip(STR_COMPANY_VIEW_SET_PASSWORD, STR_NULL),
			EndContainer(),
			NWidget(NWID_HORIZONTAL), SetPIP(5, 0, 5),
				NWidget(NWID_SPACER), SetFill(1, 0),
				NWidget(WWT_TEXTBTN, COLOUR_GREY, WID_NCP_SAVE_AS_DEFAULT_PASSWORD), SetMinimalSize(194, 12),
											SetDataTip(STR_COMPANY_PASSWORD_MAKE_DEFAULT, STR_COMPANY_PASSWORD_MAKE_DEFAULT_TOOLTIP),
			EndContainer(),
		EndContainer(),
	EndContainer(),
	NWidget(WWT_PANEL, COLOUR_GREY, WID_NCP_WARNING), EndContainer(),
	NWidget(NWID_HORIZONTAL, NC_EQUALSIZE),
		NWidget(WWT_PUSHTXTBTN, COLOUR_GREY, WID_NCP_CANCEL), SetFill(1, 0), SetDataTip(STR_BUTTON_CANCEL, STR_COMPANY_PASSWORD_CANCEL),
		NWidget(WWT_PUSHTXTBTN, COLOUR_GREY, WID_NCP_OK), SetFill(1, 0), SetDataTip(STR_BUTTON_OK, STR_COMPANY_PASSWORD_OK),
	EndContainer(),
};

static WindowDesc _network_company_password_window_desc(__FILE__, __LINE__,
	WDP_AUTO, nullptr, 0, 0,
	WC_COMPANY_PASSWORD_WINDOW, WC_NONE,
	WDF_NETWORK,
	std::begin(_nested_network_company_password_window_widgets), std::end(_nested_network_company_password_window_widgets)
);

void ShowNetworkCompanyPasswordWindow(Window *parent)
{
	CloseWindowById(WC_COMPANY_PASSWORD_WINDOW, 0);

	new NetworkCompanyPasswordWindow(&_network_company_password_window_desc, parent);
}

/**
 * Window used for asking the user if he is okay using a relay server.
 */
struct NetworkAskRelayWindow : public Window {
	std::string server_connection_string; ///< The game server we want to connect to.
	std::string relay_connection_string;  ///< The relay server we want to connect to.
	std::string token;                    ///< The token for this connection.

	NetworkAskRelayWindow(WindowDesc *desc, Window *parent, const std::string &server_connection_string, const std::string &relay_connection_string, const std::string &token) :
		Window(desc),
		server_connection_string(server_connection_string),
		relay_connection_string(relay_connection_string),
		token(token)
	{
		this->parent = parent;
		this->InitNested(0);
	}

	void Close(int data = 0) override
	{
		if (data == NRWCD_UNHANDLED) _network_coordinator_client.ConnectFailure(this->token, 0);
		this->Window::Close();
	}

	void UpdateWidgetSize(int widget, Dimension *size, [[maybe_unused]] const Dimension &padding, [[maybe_unused]] Dimension *fill, [[maybe_unused]] Dimension *resize) override
	{
		if (widget == WID_NAR_TEXT) {
			*size = GetStringBoundingBox(STR_NETWORK_ASK_RELAY_TEXT);
		}
	}

	void DrawWidget(const Rect &r, int widget) const override
	{
		if (widget == WID_NAR_TEXT) {
			DrawStringMultiLine(r, STR_NETWORK_ASK_RELAY_TEXT, TC_FROMSTRING, SA_CENTER);
		}
	}

	void FindWindowPlacementAndResize([[maybe_unused]] int def_width, [[maybe_unused]] int def_height) override
	{
		/* Position query window over the calling window, ensuring it's within screen bounds. */
		this->left = Clamp(parent->left + (parent->width / 2) - (this->width / 2), 0, _screen.width - this->width);
		this->top = Clamp(parent->top + (parent->height / 2) - (this->height / 2), 0, _screen.height - this->height);
		this->SetDirty();
	}

	void SetStringParameters(int widget) const override
	{
		switch (widget) {
			case WID_NAR_TEXT:
				SetDParamStr(0, this->server_connection_string);
				SetDParamStr(1, this->relay_connection_string);
				break;
		}
	}

	void OnClick([[maybe_unused]] Point pt, int widget, [[maybe_unused]] int click_count) override
	{
		switch (widget) {
			case WID_NAR_NO:
				_network_coordinator_client.ConnectFailure(this->token, 0);
				this->Close(NRWCD_HANDLED);
				break;

			case WID_NAR_YES_ONCE:
				_network_coordinator_client.StartTurnConnection(this->token);
				this->Close(NRWCD_HANDLED);
				break;

			case WID_NAR_YES_ALWAYS:
				_settings_client.network.use_relay_service = URS_ALLOW;
				_network_coordinator_client.StartTurnConnection(this->token);
				this->Close(NRWCD_HANDLED);
				break;
		}
	}
};

static const NWidgetPart _nested_network_ask_relay_widgets[] = {
	NWidget(NWID_HORIZONTAL),
		NWidget(WWT_CLOSEBOX, COLOUR_RED),
		NWidget(WWT_CAPTION, COLOUR_RED, WID_NAR_CAPTION), SetDataTip(STR_NETWORK_ASK_RELAY_CAPTION, STR_NULL),
	EndContainer(),
	NWidget(WWT_PANEL, COLOUR_RED),
		NWidget(NWID_VERTICAL), SetPIP(0, WidgetDimensions::unscaled.vsep_wide, 0), SetPadding(WidgetDimensions::unscaled.modalpopup),
			NWidget(WWT_TEXT, COLOUR_RED, WID_NAR_TEXT), SetAlignment(SA_HOR_CENTER), SetFill(1, 1),
			NWidget(NWID_HORIZONTAL, NC_EQUALSIZE), SetPIP(0, WidgetDimensions::unscaled.hsep_wide, 0),
				NWidget(WWT_PUSHTXTBTN, COLOUR_YELLOW, WID_NAR_NO), SetMinimalSize(71, 12), SetFill(1, 1), SetDataTip(STR_NETWORK_ASK_RELAY_NO, STR_NULL),
				NWidget(WWT_PUSHTXTBTN, COLOUR_YELLOW, WID_NAR_YES_ONCE), SetMinimalSize(71, 12), SetFill(1, 1), SetDataTip(STR_NETWORK_ASK_RELAY_YES_ONCE, STR_NULL),
				NWidget(WWT_PUSHTXTBTN, COLOUR_YELLOW, WID_NAR_YES_ALWAYS), SetMinimalSize(71, 12), SetFill(1, 1), SetDataTip(STR_NETWORK_ASK_RELAY_YES_ALWAYS, STR_NULL),
			EndContainer(),
		EndContainer(),
	EndContainer(),
};

static WindowDesc _network_ask_relay_desc(__FILE__, __LINE__,
	WDP_CENTER, nullptr, 0, 0,
	WC_NETWORK_ASK_RELAY, WC_NONE,
	WDF_MODAL | WDF_NETWORK,
	std::begin(_nested_network_ask_relay_widgets), std::end(_nested_network_ask_relay_widgets)
);

/**
 * Show a modal confirmation window with "no" / "yes, once" / "yes, always" buttons.
 * @param server_connection_string The game server we want to connect to.
 * @param relay_connection_string The relay server we want to connect to.
 * @param token The token for this connection.
 */
void ShowNetworkAskRelay(const std::string &server_connection_string, const std::string &relay_connection_string, const std::string &token)
{
	CloseWindowByClass(WC_NETWORK_ASK_RELAY, NRWCD_HANDLED);

	Window *parent = GetMainWindow();
	new NetworkAskRelayWindow(&_network_ask_relay_desc, parent, server_connection_string, relay_connection_string, token);
}

/**
 * Window used for asking if the user wants to participate in the automated survey.
 */
struct NetworkAskSurveyWindow : public Window {
	NetworkAskSurveyWindow(WindowDesc *desc, Window *parent) :
		Window(desc)
	{
		this->parent = parent;
		this->InitNested(0);
	}

	void UpdateWidgetSize(int widget, Dimension *size, [[maybe_unused]] const Dimension &padding, [[maybe_unused]] Dimension *fill, [[maybe_unused]] Dimension *resize) override
	{
		if (widget == WID_NAS_TEXT) {
			*size = GetStringBoundingBox(STR_NETWORK_ASK_SURVEY_TEXT);
		}
	}

	void DrawWidget(const Rect &r, int widget) const override
	{
		if (widget == WID_NAS_TEXT) {
			DrawStringMultiLine(r, STR_NETWORK_ASK_SURVEY_TEXT, TC_BLACK, SA_CENTER);
		}
	}

	void FindWindowPlacementAndResize([[maybe_unused]] int def_width, [[maybe_unused]] int def_height) override
	{
		/* Position query window over the calling window, ensuring it's within screen bounds. */
		this->left = Clamp(parent->left + (parent->width / 2) - (this->width / 2), 0, _screen.width - this->width);
		this->top = Clamp(parent->top + (parent->height / 2) - (this->height / 2), 0, _screen.height - this->height);
		this->SetDirty();
	}

	void OnClick([[maybe_unused]] Point pt, int widget, [[maybe_unused]] int click_count) override
	{
		switch (widget) {
			case WID_NAS_PREVIEW:
				ShowSurveyResultTextfileWindow();
				break;

			case WID_NAS_LINK:
				OpenBrowser(NETWORK_SURVEY_DETAILS_LINK);
				break;

			case WID_NAS_NO:
				_settings_client.network.participate_survey = PS_NO;
				this->Close();
				break;

			case WID_NAS_YES:
				_settings_client.network.participate_survey = PS_YES;
				this->Close();
				break;
		}
	}
};

static const NWidgetPart _nested_network_ask_survey_widgets[] = {
	NWidget(NWID_HORIZONTAL),
		NWidget(WWT_CLOSEBOX, COLOUR_GREY),
		NWidget(WWT_CAPTION, COLOUR_GREY, WID_NAS_CAPTION), SetDataTip(STR_NETWORK_ASK_SURVEY_CAPTION, STR_NULL),
	EndContainer(),
	NWidget(WWT_PANEL, COLOUR_GREY),
		NWidget(NWID_VERTICAL), SetPIP(0, WidgetDimensions::unscaled.vsep_wide, 0), SetPadding(WidgetDimensions::unscaled.modalpopup),
			NWidget(WWT_TEXT, COLOUR_GREY, WID_NAS_TEXT), SetAlignment(SA_HOR_CENTER), SetFill(1, 1),
			NWidget(NWID_HORIZONTAL, NC_EQUALSIZE), SetPIP(0, WidgetDimensions::unscaled.hsep_wide, 0),
				NWidget(WWT_PUSHTXTBTN, COLOUR_WHITE, WID_NAS_PREVIEW), SetMinimalSize(71, 12), SetFill(1, 1), SetDataTip(STR_NETWORK_ASK_SURVEY_PREVIEW, STR_NULL),
				NWidget(WWT_PUSHTXTBTN, COLOUR_WHITE, WID_NAS_LINK), SetMinimalSize(71, 12), SetFill(1, 1), SetDataTip(STR_NETWORK_ASK_SURVEY_LINK, STR_NULL),
			EndContainer(),
			NWidget(NWID_HORIZONTAL, NC_EQUALSIZE), SetPIP(0, WidgetDimensions::unscaled.hsep_wide, 0),
				NWidget(WWT_PUSHTXTBTN, COLOUR_GREY, WID_NAS_NO), SetMinimalSize(71, 12), SetFill(1, 1), SetDataTip(STR_NETWORK_ASK_SURVEY_NO, STR_NULL),
				NWidget(WWT_PUSHTXTBTN, COLOUR_GREY, WID_NAS_YES), SetMinimalSize(71, 12), SetFill(1, 1), SetDataTip(STR_NETWORK_ASK_SURVEY_YES, STR_NULL),
			EndContainer(),
		EndContainer(),
	EndContainer(),
};

static WindowDesc _network_ask_survey_desc(__FILE__, __LINE__,
	WDP_CENTER, nullptr, 0, 0,
	WC_NETWORK_ASK_SURVEY, WC_NONE,
	WDF_MODAL,
	std::begin(_nested_network_ask_survey_widgets), std::end(_nested_network_ask_survey_widgets)
);

/**
 * Show a modal confirmation window with "no" / "preview" / "yes" buttons.
 */
void ShowNetworkAskSurvey()
{
	/* If we can't send a survey, don't ask the question. */
	if constexpr (!NetworkSurveyHandler::IsSurveyPossible()) return;

	CloseWindowByClass(WC_NETWORK_ASK_SURVEY);

	Window *parent = GetMainWindow();
	new NetworkAskSurveyWindow(&_network_ask_survey_desc, parent);
}

/** Window for displaying the textfile of a survey result. */
struct SurveyResultTextfileWindow : public TextfileWindow {
	const GRFConfig *grf_config; ///< View the textfile of this GRFConfig.

	SurveyResultTextfileWindow(TextfileType file_type) : TextfileWindow(file_type)
	{
		auto result = _survey.CreatePayload(NetworkSurveyHandler::Reason::PREVIEW, true);
		this->LoadText(result);
		this->InvalidateData();
	}
};

void ShowSurveyResultTextfileWindow()
{
	CloseWindowById(WC_TEXTFILE, TFT_SURVEY_RESULT);
	new SurveyResultTextfileWindow(TFT_SURVEY_RESULT);
}<|MERGE_RESOLUTION|>--- conflicted
+++ resolved
@@ -651,21 +651,11 @@
 			StringID invite_or_address = StrStartsWith(sel->connection_string, "+") ? STR_NETWORK_SERVER_LIST_INVITE_CODE : STR_NETWORK_SERVER_LIST_SERVER_ADDRESS;
 			tr.top = DrawStringMultiLine(tr, invite_or_address); // server address / invite code
 
-<<<<<<< HEAD
-			SetDParam(0, sel->info.start_date.base());
-			DrawString(tr, STR_NETWORK_SERVER_LIST_START_DATE); // start date
-			tr.top += GetCharacterHeight(FS_NORMAL);
-
-			SetDParam(0, sel->info.game_date.base());
-			DrawString(tr, STR_NETWORK_SERVER_LIST_CURRENT_DATE); // current date
-			tr.top += GetCharacterHeight(FS_NORMAL);
-=======
 			SetDParam(0, sel->info.start_date);
 			tr.top = DrawStringMultiLine(tr, STR_NETWORK_SERVER_LIST_START_DATE); // start date
 
 			SetDParam(0, sel->info.game_date);
 			tr.top = DrawStringMultiLine(tr, STR_NETWORK_SERVER_LIST_CURRENT_DATE); // current date
->>>>>>> 5cb7a16e
 
 			if (sel->info.gamescript_version != -1) {
 				SetDParamStr(0, sel->info.gamescript_name);
