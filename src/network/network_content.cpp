--- conflicted
+++ resolved
@@ -245,35 +245,20 @@
 
 	this->Connect();
 
-<<<<<<< HEAD
 	const uint max_per_packet = min<uint>(255, (SEND_MTU - sizeof(PacketSize) - sizeof(byte) - sizeof(uint8)) /
 			(sizeof(uint8) + sizeof(uint32) + (send_md5sum ? /*sizeof(ContentInfo::md5sum)*/16 : 0))) - 1;
 
 	uint offset = 0;
 
-	while (cv->Length() > offset) {
+	while (cv->size() > offset) {
 		Packet *p = new Packet(send_md5sum ? PACKET_CONTENT_CLIENT_INFO_EXTID_MD5 : PACKET_CONTENT_CLIENT_INFO_EXTID);
-		const uint to_send = min<uint>(cv->Length() - offset, max_per_packet);
+		const uint to_send = min<uint>(cv->size() - offset, max_per_packet);
 		p->Send_uint8(to_send);
 
-		for (uint i = 0; i < to_send; i++) {
-			const ContentInfo *ci = (*cv)[offset + i];
+		for (const ContentInfo *ci : *cv) {
 			p->Send_uint8((byte)ci->type);
 			p->Send_uint32(ci->unique_id);
 			if (!send_md5sum) continue;
-=======
-	assert(cv->size() < 255);
-	assert(cv->size() < (SEND_MTU - sizeof(PacketSize) - sizeof(byte) - sizeof(uint8)) /
-			(sizeof(uint8) + sizeof(uint32) + (send_md5sum ? /*sizeof(ContentInfo::md5sum)*/16 : 0)));
-
-	Packet *p = new Packet(send_md5sum ? PACKET_CONTENT_CLIENT_INFO_EXTID_MD5 : PACKET_CONTENT_CLIENT_INFO_EXTID);
-	p->Send_uint8(cv->size());
-
-	for (const ContentInfo *ci : *cv) {
-		p->Send_uint8((byte)ci->type);
-		p->Send_uint32(ci->unique_id);
-		if (!send_md5sum) continue;
->>>>>>> fdaf67d9
 
 			for (uint j = 0; j < sizeof(ci->md5sum); j++) {
 				p->Send_uint8(ci->md5sum[j]);
