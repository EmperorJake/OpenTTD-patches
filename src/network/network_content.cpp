/* $Id$ */

/*
 * This file is part of OpenTTD.
 * OpenTTD is free software; you can redistribute it and/or modify it under the terms of the GNU General Public License as published by the Free Software Foundation, version 2.
 * OpenTTD is distributed in the hope that it will be useful, but WITHOUT ANY WARRANTY; without even the implied warranty of MERCHANTABILITY or FITNESS FOR A PARTICULAR PURPOSE.
 * See the GNU General Public License for more details. You should have received a copy of the GNU General Public License along with OpenTTD. If not, see <http://www.gnu.org/licenses/>.
 */

/** @file network_content.cpp Content sending/receiving part of the network protocol. */

#include "../stdafx.h"
#include "../rev.h"
#include "../ai/ai.hpp"
#include "../game/game.hpp"
#include "../window_func.h"
#include "../error.h"
#include "../base_media_base.h"
#include "../settings_type.h"
#include "network_content.h"

#include "table/strings.h"

#if defined(WITH_ZLIB)
#include <zlib.h>
#endif

#include "../safeguards.h"

extern bool HasScenario(const ContentInfo *ci, bool md5sum);

/** The client we use to connect to the server. */
ClientNetworkContentSocketHandler _network_content_client;

/** Wrapper function for the HasProc */
static bool HasGRFConfig(const ContentInfo *ci, bool md5sum)
{
	return FindGRFConfig(BSWAP32(ci->unique_id), md5sum ? FGCM_EXACT : FGCM_ANY, md5sum ? ci->md5sum : NULL) != NULL;
}

/**
 * Check whether a function piece of content is locally known.
 * Matches on the unique ID and possibly the MD5 checksum.
 * @param ci     the content info to search for
 * @param md5sum also match the MD5 checksum?
 * @return true iff it's known
 */
typedef bool (*HasProc)(const ContentInfo *ci, bool md5sum);

bool ClientNetworkContentSocketHandler::Receive_SERVER_INFO(Packet *p)
{
	ContentInfo *ci = new ContentInfo();
	ci->type     = (ContentType)p->Recv_uint8();
	ci->id       = (ContentID)p->Recv_uint32();
	ci->filesize = p->Recv_uint32();

	p->Recv_string(ci->name, lengthof(ci->name));
	p->Recv_string(ci->version, lengthof(ci->version));
	p->Recv_string(ci->url, lengthof(ci->url));
	p->Recv_string(ci->description, lengthof(ci->description), SVS_REPLACE_WITH_QUESTION_MARK | SVS_ALLOW_NEWLINE);

	ci->unique_id = p->Recv_uint32();
	for (uint j = 0; j < sizeof(ci->md5sum); j++) {
		ci->md5sum[j] = p->Recv_uint8();
	}

	ci->dependency_count = p->Recv_uint8();
	ci->dependencies = MallocT<ContentID>(ci->dependency_count);
	for (uint i = 0; i < ci->dependency_count; i++) ci->dependencies[i] = (ContentID)p->Recv_uint32();

	ci->tag_count = p->Recv_uint8();
	ci->tags = MallocT<char[32]>(ci->tag_count);
	for (uint i = 0; i < ci->tag_count; i++) p->Recv_string(ci->tags[i], lengthof(*ci->tags));

	if (!ci->IsValid()) {
		delete ci;
		this->Close();
		return false;
	}

	/* Find the appropriate check function */
	HasProc proc = NULL;
	switch (ci->type) {
		case CONTENT_TYPE_NEWGRF:
			proc = HasGRFConfig;
			break;

		case CONTENT_TYPE_BASE_GRAPHICS:
			proc = BaseGraphics::HasSet;
			break;

		case CONTENT_TYPE_BASE_MUSIC:
			proc = BaseMusic::HasSet;
			break;

		case CONTENT_TYPE_BASE_SOUNDS:
			proc = BaseSounds::HasSet;
			break;

		case CONTENT_TYPE_AI:
			proc = AI::HasAI; break;
			break;

		case CONTENT_TYPE_AI_LIBRARY:
			proc = AI::HasAILibrary; break;
			break;

		case CONTENT_TYPE_GAME:
			proc = Game::HasGame; break;
			break;

		case CONTENT_TYPE_GAME_LIBRARY:
			proc = Game::HasGameLibrary; break;
			break;

		case CONTENT_TYPE_SCENARIO:
		case CONTENT_TYPE_HEIGHTMAP:
			proc = HasScenario;
			break;

		default:
			break;
	}

	if (proc != NULL) {
		if (proc(ci, true)) {
			ci->state = ContentInfo::ALREADY_HERE;
		} else {
			ci->state = ContentInfo::UNSELECTED;
			if (proc(ci, false)) ci->upgrade = true;
		}
	} else {
		ci->state = ContentInfo::UNSELECTED;
	}

	/* Something we don't have and has filesize 0 does not exist in te system */
	if (ci->state == ContentInfo::UNSELECTED && ci->filesize == 0) ci->state = ContentInfo::DOES_NOT_EXIST;

	/* Do we already have a stub for this? */
	for (ContentInfo *ici : this->infos) {
		if (ici->type == ci->type && ici->unique_id == ci->unique_id &&
				memcmp(ci->md5sum, ici->md5sum, sizeof(ci->md5sum)) == 0) {
			/* Preserve the name if possible */
			if (StrEmpty(ci->name)) strecpy(ci->name, ici->name, lastof(ci->name));
			if (ici->IsSelected()) ci->state = ici->state;

			/*
			 * As ici might be selected by the content window we cannot delete that.
			 * However, we want to keep most of the values of ci, except the values
			 * we (just) already preserved.
			 * So transfer data and ownership of allocated memory from ci to ici.
			 */
			ici->TransferFrom(ci);
			delete ci;

			this->OnReceiveContentInfo(ici);
			return true;
		}
	}

	/* Missing content info? Don't list it */
	if (ci->filesize == 0) {
		delete ci;
		return true;
	}

	this->infos.push_back(ci);

	/* Incoming data means that we might need to reconsider dependencies */
	for (ContentInfo *ici : this->infos) {
		this->CheckDependencyState(ici);
	}

	this->OnReceiveContentInfo(ci);

	return true;
}

/**
 * Request the content list for the given type.
 * @param type The content type to request the list for.
 */
void ClientNetworkContentSocketHandler::RequestContentList(ContentType type)
{
	if (type == CONTENT_TYPE_END) {
		this->RequestContentList(CONTENT_TYPE_BASE_GRAPHICS);
		this->RequestContentList(CONTENT_TYPE_BASE_MUSIC);
		this->RequestContentList(CONTENT_TYPE_BASE_SOUNDS);
		this->RequestContentList(CONTENT_TYPE_SCENARIO);
		this->RequestContentList(CONTENT_TYPE_HEIGHTMAP);
		this->RequestContentList(CONTENT_TYPE_AI);
		this->RequestContentList(CONTENT_TYPE_AI_LIBRARY);
		this->RequestContentList(CONTENT_TYPE_GAME);
		this->RequestContentList(CONTENT_TYPE_GAME_LIBRARY);
		this->RequestContentList(CONTENT_TYPE_NEWGRF);
		return;
	}

	this->Connect();

	Packet *p = new Packet(PACKET_CONTENT_CLIENT_INFO_LIST);
	p->Send_uint8 ((byte)type);
	p->Send_uint32(_openttd_newgrf_version);

	this->SendPacket(p);
}

/**
 * Request the content list for a given number of content IDs.
 * @param count The number of IDs to request.
 * @param content_ids The unique identifiers of the content to request information about.
 */
void ClientNetworkContentSocketHandler::RequestContentList(uint count, const ContentID *content_ids)
{
	this->Connect();

	while (count > 0) {
		/* We can "only" send a limited number of IDs in a single packet.
		 * A packet begins with the packet size and a byte for the type.
		 * Then this packet adds a uint16 for the count in this packet.
		 * The rest of the packet can be used for the IDs. */
		uint p_count = min(count, (SEND_MTU - sizeof(PacketSize) - sizeof(byte) - sizeof(uint16)) / sizeof(uint32));

		Packet *p = new Packet(PACKET_CONTENT_CLIENT_INFO_ID);
		p->Send_uint16(p_count);

		for (uint i = 0; i < p_count; i++) {
			p->Send_uint32(content_ids[i]);
		}

		this->SendPacket(p);
		count -= p_count;
		content_ids += p_count;
	}
}

/**
 * Request the content list for a list of content.
 * @param cv List with unique IDs and MD5 checksums.
 * @param send_md5sum Whether we want a MD5 checksum matched set of files or not.
 */
void ClientNetworkContentSocketHandler::RequestContentList(ContentVector *cv, bool send_md5sum)
{
	if (cv == NULL) return;

	this->Connect();

	const uint max_per_packet = min<uint>(255, (SEND_MTU - sizeof(PacketSize) - sizeof(byte) - sizeof(uint8)) /
			(sizeof(uint8) + sizeof(uint32) + (send_md5sum ? /*sizeof(ContentInfo::md5sum)*/16 : 0))) - 1;

<<<<<<< HEAD
	uint offset = 0;
=======
	Packet *p = new Packet(send_md5sum ? PACKET_CONTENT_CLIENT_INFO_EXTID_MD5 : PACKET_CONTENT_CLIENT_INFO_EXTID);
	p->Send_uint8((uint8)cv->size());
>>>>>>> 0cf25e84

	while (cv->size() > offset) {
		Packet *p = new Packet(send_md5sum ? PACKET_CONTENT_CLIENT_INFO_EXTID_MD5 : PACKET_CONTENT_CLIENT_INFO_EXTID);
		const uint to_send = min<uint>(cv->size() - offset, max_per_packet);
		p->Send_uint8(to_send);

		for (const ContentInfo *ci : *cv) {
			p->Send_uint8((byte)ci->type);
			p->Send_uint32(ci->unique_id);
			if (!send_md5sum) continue;

			for (uint j = 0; j < sizeof(ci->md5sum); j++) {
				p->Send_uint8(ci->md5sum[j]);
			}
		}

		this->SendPacket(p);

		offset += to_send;
	}

	for (ContentInfo *ci : *cv) {
		bool found = false;
		for (ContentInfo *ci2 : this->infos) {
			if (ci->type == ci2->type && ci->unique_id == ci2->unique_id &&
					(!send_md5sum || memcmp(ci->md5sum, ci2->md5sum, sizeof(ci->md5sum)) == 0)) {
				found = true;
				break;
			}
		}
		if (!found) {
			this->infos.push_back(ci);
		} else {
			delete ci;
		}
	}
}

/**
 * Actually begin downloading the content we selected.
 * @param[out] files The number of files we are going to download.
 * @param[out] bytes The number of bytes we are going to download.
 * @param fallback Whether to use the fallback or not.
 */
void ClientNetworkContentSocketHandler::DownloadSelectedContent(uint &files, uint &bytes, bool fallback)
{
	bytes = 0;

	ContentIDList content;
	for (const ContentInfo *ci : this->infos) {
		if (!ci->IsSelected() || ci->state == ContentInfo::ALREADY_HERE) continue;

		content.push_back(ci->id);
		bytes += ci->filesize;
	}

	files = (uint)content.size();

	/* If there's nothing to download, do nothing. */
	if (files == 0) return;

	if (_settings_client.network.no_http_content_downloads || fallback) {
		this->DownloadSelectedContentFallback(content);
	} else {
		this->DownloadSelectedContentHTTP(content);
	}
}

/**
 * Initiate downloading the content over HTTP.
 * @param content The content to download.
 */
void ClientNetworkContentSocketHandler::DownloadSelectedContentHTTP(const ContentIDList &content)
{
	uint count = (uint)content.size();

	/* Allocate memory for the whole request.
	 * Requests are "id\nid\n..." (as strings), so assume the maximum ID,
	 * which is uint32 so 10 characters long. Then the newlines and
	 * multiply that all with the count and then add the '\0'. */
	uint bytes = (10 + 1) * count + 1;
	char *content_request = MallocT<char>(bytes);
	const char *lastof = content_request + bytes - 1;

	char *p = content_request;
	for (const ContentID &id : content) {
		p += seprintf(p, lastof, "%d\n", id);
	}

	this->http_response_index = -1;

	NetworkAddress address(NETWORK_CONTENT_MIRROR_HOST, NETWORK_CONTENT_MIRROR_PORT);
	new NetworkHTTPContentConnecter(address, this, NETWORK_CONTENT_MIRROR_URL, content_request);
	/* NetworkHTTPContentConnecter takes over freeing of content_request! */
}

/**
 * Initiate downloading the content over the fallback protocol.
 * @param content The content to download.
 */
void ClientNetworkContentSocketHandler::DownloadSelectedContentFallback(const ContentIDList &content)
{
	uint count = (uint)content.size();
	const ContentID *content_ids = content.data();
	this->Connect();

	while (count > 0) {
		/* We can "only" send a limited number of IDs in a single packet.
		 * A packet begins with the packet size and a byte for the type.
		 * Then this packet adds a uint16 for the count in this packet.
		 * The rest of the packet can be used for the IDs. */
		uint p_count = min(count, (SEND_MTU - sizeof(PacketSize) - sizeof(byte) - sizeof(uint16)) / sizeof(uint32));

		Packet *p = new Packet(PACKET_CONTENT_CLIENT_CONTENT);
		p->Send_uint16(p_count);

		for (uint i = 0; i < p_count; i++) {
			p->Send_uint32(content_ids[i]);
		}

		this->SendPacket(p);
		count -= p_count;
		content_ids += p_count;
	}
}

/**
 * Determine the full filename of a piece of content information
 * @param ci         the information to get the filename from
 * @param compressed should the filename end with .gz?
 * @return a statically allocated buffer with the filename or
 *         NULL when no filename could be made.
 */
static char *GetFullFilename(const ContentInfo *ci, bool compressed)
{
	Subdirectory dir = GetContentInfoSubDir(ci->type);
	if (dir == NO_DIRECTORY) return NULL;

	static char buf[MAX_PATH];
	FioGetFullPath(buf, lastof(buf), SP_AUTODOWNLOAD_DIR, dir, ci->filename);
	strecat(buf, compressed ? ".tar.gz" : ".tar", lastof(buf));

	return buf;
}

/**
 * Gunzip a given file and remove the .gz if successful.
 * @param ci container with filename
 * @return true if the gunzip completed
 */
static bool GunzipFile(const ContentInfo *ci)
{
#if defined(WITH_ZLIB)
	bool ret = true;

	/* Need to open the file with fopen() to support non-ASCII on Windows. */
	FILE *ftmp = fopen(GetFullFilename(ci, true), "rb");
	if (ftmp == NULL) return false;
	/* Duplicate the handle, and close the FILE*, to avoid double-closing the handle later. */
	gzFile fin = gzdopen(dup(fileno(ftmp)), "rb");
	fclose(ftmp);

	FILE *fout = fopen(GetFullFilename(ci, false), "wb");

	if (fin == NULL || fout == NULL) {
		ret = false;
	} else {
		byte buff[8192];
		for (;;) {
			int read = gzread(fin, buff, sizeof(buff));
			if (read == 0) {
				/* If gzread() returns 0, either the end-of-file has been
				 * reached or an underlying read error has occurred.
				 *
				 * gzeof() can't be used, because:
				 * 1.2.5 - it is safe, 1 means 'everything was OK'
				 * 1.2.3.5, 1.2.4 - 0 or 1 is returned 'randomly'
				 * 1.2.3.3 - 1 is returned for truncated archive
				 *
				 * So we use gzerror(). When proper end of archive
				 * has been reached, then:
				 * errnum == Z_STREAM_END in 1.2.3.3,
				 * errnum == 0 in 1.2.4 and 1.2.5 */
				int errnum;
				gzerror(fin, &errnum);
				if (errnum != 0 && errnum != Z_STREAM_END) ret = false;
				break;
			}
			if (read < 0 || (size_t)read != fwrite(buff, 1, read, fout)) {
				/* If gzread() returns -1, there was an error in archive */
				ret = false;
				break;
			}
			/* DO NOT DO THIS! It will fail to detect broken archive with 1.2.3.3!
			 * if (read < sizeof(buff)) break; */
		}
	}

	if (fin != NULL) gzclose(fin);
	if (fout != NULL) fclose(fout);

	return ret;
#else
	NOT_REACHED();
#endif /* defined(WITH_ZLIB) */
}

bool ClientNetworkContentSocketHandler::Receive_SERVER_CONTENT(Packet *p)
{
	if (this->curFile == NULL) {
		delete this->curInfo;
		/* When we haven't opened a file this must be our first packet with metadata. */
		this->curInfo = new ContentInfo;
		this->curInfo->type     = (ContentType)p->Recv_uint8();
		this->curInfo->id       = (ContentID)p->Recv_uint32();
		this->curInfo->filesize = p->Recv_uint32();
		p->Recv_string(this->curInfo->filename, lengthof(this->curInfo->filename));

		if (!this->BeforeDownload()) {
			this->Close();
			return false;
		}
	} else {
		/* We have a file opened, thus are downloading internal content */
		size_t toRead = (size_t)(p->size - p->pos);
		if (fwrite(p->buffer + p->pos, 1, toRead, this->curFile) != toRead) {
			DeleteWindowById(WC_NETWORK_STATUS_WINDOW, WN_NETWORK_STATUS_WINDOW_CONTENT_DOWNLOAD);
			ShowErrorMessage(STR_CONTENT_ERROR_COULD_NOT_DOWNLOAD, STR_CONTENT_ERROR_COULD_NOT_DOWNLOAD_FILE_NOT_WRITABLE, WL_ERROR);
			this->Close();
			fclose(this->curFile);
			this->curFile = NULL;

			return false;
		}

		this->OnDownloadProgress(this->curInfo, (int)toRead);

		if (toRead == 0) this->AfterDownload();
	}

	return true;
}

/**
 * Handle the opening of the file before downloading.
 * @return false on any error.
 */
bool ClientNetworkContentSocketHandler::BeforeDownload()
{
	if (!this->curInfo->IsValid()) {
		delete this->curInfo;
		this->curInfo = NULL;
		return false;
	}

	if (this->curInfo->filesize != 0) {
		/* The filesize is > 0, so we are going to download it */
		const char *filename = GetFullFilename(this->curInfo, true);
		if (filename == NULL || (this->curFile = fopen(filename, "wb")) == NULL) {
			/* Unless that fails of course... */
			DeleteWindowById(WC_NETWORK_STATUS_WINDOW, WN_NETWORK_STATUS_WINDOW_CONTENT_DOWNLOAD);
			ShowErrorMessage(STR_CONTENT_ERROR_COULD_NOT_DOWNLOAD, STR_CONTENT_ERROR_COULD_NOT_DOWNLOAD_FILE_NOT_WRITABLE, WL_ERROR);
			return false;
		}
	}
	return true;
}

/**
 * Handle the closing and extracting of a file after
 * downloading it has been done.
 */
void ClientNetworkContentSocketHandler::AfterDownload()
{
	/* We read nothing; that's our marker for end-of-stream.
	 * Now gunzip the tar and make it known. */
	fclose(this->curFile);
	this->curFile = NULL;

	if (GunzipFile(this->curInfo)) {
		unlink(GetFullFilename(this->curInfo, true));

		Subdirectory sd = GetContentInfoSubDir(this->curInfo->type);
		if (sd == NO_DIRECTORY) NOT_REACHED();

		TarScanner ts;
		ts.AddFile(sd, GetFullFilename(this->curInfo, false));

		if (this->curInfo->type == CONTENT_TYPE_BASE_MUSIC) {
			/* Music can't be in a tar. So extract the tar! */
			ExtractTar(GetFullFilename(this->curInfo, false), BASESET_DIR);
			unlink(GetFullFilename(this->curInfo, false));
		}

		this->OnDownloadComplete(this->curInfo->id);
	} else {
		ShowErrorMessage(STR_CONTENT_ERROR_COULD_NOT_EXTRACT, INVALID_STRING_ID, WL_ERROR);
	}
}

/* Also called to just clean up the mess. */
void ClientNetworkContentSocketHandler::OnFailure()
{
	/* If we fail, download the rest via the 'old' system. */
	uint files, bytes;
	this->DownloadSelectedContent(files, bytes, true);

	this->http_response.clear();
	this->http_response.shrink_to_fit();
	this->http_response_index = -2;

	if (this->curFile != NULL) {
		/* Revert the download progress when we are going for the old system. */
		long size = ftell(this->curFile);
		if (size > 0) this->OnDownloadProgress(this->curInfo, (int)-size);

		fclose(this->curFile);
		this->curFile = NULL;
	}
}

void ClientNetworkContentSocketHandler::OnReceiveData(const char *data, size_t length)
{
	assert(data == NULL || length != 0);

	/* Ignore any latent data coming from a connection we closed. */
	if (this->http_response_index == -2) return;

	if (this->http_response_index == -1) {
		if (data != NULL) {
			/* Append the rest of the response. */
			memcpy(grow(this->http_response, (uint)length), data, length);
			return;
		} else {
			/* Make sure the response is properly terminated. */
			this->http_response.push_back('\0');

			/* And prepare for receiving the rest of the data. */
			this->http_response_index = 0;
		}
	}

	if (data != NULL) {
		/* We have data, so write it to the file. */
		if (fwrite(data, 1, length, this->curFile) != length) {
			/* Writing failed somehow, let try via the old method. */
			this->OnFailure();
		} else {
			/* Just received the data. */
			this->OnDownloadProgress(this->curInfo, (int)length);
		}
		/* Nothing more to do now. */
		return;
	}

	if (this->curFile != NULL) {
		/* We've finished downloading a file. */
		this->AfterDownload();
	}

	if ((uint)this->http_response_index >= this->http_response.size()) {
		/* It's not a real failure, but if there's
		 * nothing more to download it helps with
		 * cleaning up the stuff we allocated. */
		this->OnFailure();
		return;
	}

	delete this->curInfo;
	/* When we haven't opened a file this must be our first packet with metadata. */
	this->curInfo = new ContentInfo;

/** Check p for not being null and return calling OnFailure if that's not the case. */
#define check_not_null(p) { if ((p) == NULL) { this->OnFailure(); return; } }
/** Check p for not being null and then terminate, or return calling OnFailure. */
#define check_and_terminate(p) { check_not_null(p); *(p) = '\0'; }

	for (;;) {
		char *str = this->http_response.data() + this->http_response_index;
		char *p = strchr(str, '\n');
		check_and_terminate(p);

		/* Update the index for the next one */
		this->http_response_index += (int)strlen(str) + 1;

		/* Read the ID */
		p = strchr(str, ',');
		check_and_terminate(p);
		this->curInfo->id = (ContentID)atoi(str);

		/* Read the type */
		str = p + 1;
		p = strchr(str, ',');
		check_and_terminate(p);
		this->curInfo->type = (ContentType)atoi(str);

		/* Read the file size */
		str = p + 1;
		p = strchr(str, ',');
		check_and_terminate(p);
		this->curInfo->filesize = atoi(str);

		/* Read the URL */
		str = p + 1;
		/* Is it a fallback URL? If so, just continue with the next one. */
		if (strncmp(str, "ottd", 4) == 0) {
			if ((uint)this->http_response_index >= this->http_response.size()) {
				/* Have we gone through all lines? */
				this->OnFailure();
				return;
			}
			continue;
		}

		p = strrchr(str, '/');
		check_not_null(p);
		p++; // Start after the '/'

		char tmp[MAX_PATH];
		if (strecpy(tmp, p, lastof(tmp)) == lastof(tmp)) {
			this->OnFailure();
			return;
		}
		/* Remove the extension from the string. */
		for (uint i = 0; i < 2; i++) {
			p = strrchr(tmp, '.');
			check_and_terminate(p);
		}

		/* Copy the string, without extension, to the filename. */
		strecpy(this->curInfo->filename, tmp, lastof(this->curInfo->filename));

		/* Request the next file. */
		if (!this->BeforeDownload()) {
			this->OnFailure();
			return;
		}

		NetworkHTTPSocketHandler::Connect(str, this);
		return;
	}

#undef check
#undef check_and_terminate
}

/**
 * Create a socket handler to handle the connection.
 */
ClientNetworkContentSocketHandler::ClientNetworkContentSocketHandler() :
	NetworkContentSocketHandler(),
	http_response_index(-2),
	curFile(NULL),
	curInfo(NULL),
	isConnecting(false),
	lastActivity(_realtime_tick)
{
}

/** Clear up the mess ;) */
ClientNetworkContentSocketHandler::~ClientNetworkContentSocketHandler()
{
	delete this->curInfo;
	if (this->curFile != NULL) fclose(this->curFile);

	for (ContentInfo *ci : this->infos) delete ci;
}

/** Connect to the content server. */
class NetworkContentConnecter : TCPConnecter {
public:
	/**
	 * Initiate the connecting.
	 * @param address The address of the server.
	 */
	NetworkContentConnecter(const NetworkAddress &address) : TCPConnecter(address) {}

	void OnFailure() override
	{
		_network_content_client.isConnecting = false;
		_network_content_client.OnConnect(false);
	}

	void OnConnect(SOCKET s) override
	{
		assert(_network_content_client.sock == INVALID_SOCKET);
		_network_content_client.isConnecting = false;
		_network_content_client.sock = s;
		_network_content_client.Reopen();
		_network_content_client.OnConnect(true);
	}
};

/**
 * Connect with the content server.
 */
void ClientNetworkContentSocketHandler::Connect()
{
	this->lastActivity = _realtime_tick;

	if (this->sock != INVALID_SOCKET || this->isConnecting) return;
	this->isConnecting = true;
	new NetworkContentConnecter(NetworkAddress(NETWORK_CONTENT_SERVER_HOST, NETWORK_CONTENT_SERVER_PORT, AF_UNSPEC));
}

/**
 * Disconnect from the content server.
 */
void ClientNetworkContentSocketHandler::Close()
{
	if (this->sock == INVALID_SOCKET) return;
	NetworkContentSocketHandler::Close();

	this->OnDisconnect();
}

/**
 * Check whether we received/can send some data from/to the content server and
 * when that's the case handle it appropriately
 */
void ClientNetworkContentSocketHandler::SendReceive()
{
	if (this->sock == INVALID_SOCKET || this->isConnecting) return;

	if (this->lastActivity + IDLE_TIMEOUT < _realtime_tick) {
		this->Close();
		return;
	}

	if (this->CanSendReceive()) {
		if (this->ReceivePackets()) {
			/* Only update activity once a packet is received, instead of everytime we try it. */
			this->lastActivity = _realtime_tick;
		}
	}

	this->SendPackets();
}

/**
 * Download information of a given Content ID if not already tried
 * @param cid the ID to try
 */
void ClientNetworkContentSocketHandler::DownloadContentInfo(ContentID cid)
{
	/* When we tried to download it already, don't try again */
	if (std::find(this->requested.begin(), this->requested.end(), cid) != this->requested.end()) return;

	this->requested.push_back(cid);
	this->RequestContentList(1, &cid);
}

/**
 * Get the content info based on a ContentID
 * @param cid the ContentID to search for
 * @return the ContentInfo or NULL if not found
 */
ContentInfo *ClientNetworkContentSocketHandler::GetContent(ContentID cid)
{
	for (ContentInfo *ci : this->infos) {
		if (ci->id == cid) return ci;
	}
	return NULL;
}


/**
 * Select a specific content id.
 * @param cid the content ID to select
 */
void ClientNetworkContentSocketHandler::Select(ContentID cid)
{
	ContentInfo *ci = this->GetContent(cid);
	if (ci == NULL || ci->state != ContentInfo::UNSELECTED) return;

	ci->state = ContentInfo::SELECTED;
	this->CheckDependencyState(ci);
}

/**
 * Unselect a specific content id.
 * @param cid the content ID to deselect
 */
void ClientNetworkContentSocketHandler::Unselect(ContentID cid)
{
	ContentInfo *ci = this->GetContent(cid);
	if (ci == NULL || !ci->IsSelected()) return;

	ci->state = ContentInfo::UNSELECTED;
	this->CheckDependencyState(ci);
}

/** Select everything we can select */
void ClientNetworkContentSocketHandler::SelectAll()
{
	for (ContentInfo *ci : this->infos) {
		if (ci->state == ContentInfo::UNSELECTED) {
			ci->state = ContentInfo::SELECTED;
			this->CheckDependencyState(ci);
		}
	}
}

/** Select everything that's an update for something we've got */
void ClientNetworkContentSocketHandler::SelectUpgrade()
{
	for (ContentInfo *ci : this->infos) {
		if (ci->state == ContentInfo::UNSELECTED && ci->upgrade) {
			ci->state = ContentInfo::SELECTED;
			this->CheckDependencyState(ci);
		}
	}
}

/** Unselect everything that we've not downloaded so far. */
void ClientNetworkContentSocketHandler::UnselectAll()
{
	for (ContentInfo *ci : this->infos) {
		if (ci->IsSelected() && ci->state != ContentInfo::ALREADY_HERE) ci->state = ContentInfo::UNSELECTED;
	}
}

/** Toggle the state of a content info and check its dependencies */
void ClientNetworkContentSocketHandler::ToggleSelectedState(const ContentInfo *ci)
{
	switch (ci->state) {
		case ContentInfo::SELECTED:
		case ContentInfo::AUTOSELECTED:
			this->Unselect(ci->id);
			break;

		case ContentInfo::UNSELECTED:
			this->Select(ci->id);
			break;

		default:
			break;
	}
}

/**
 * Reverse lookup the dependencies of (direct) parents over a given child.
 * @param parents list to store all parents in (is not cleared)
 * @param child   the child to search the parents' dependencies for
 */
void ClientNetworkContentSocketHandler::ReverseLookupDependency(ConstContentVector &parents, const ContentInfo *child) const
{
	for (const ContentInfo * const &ci : this->infos) {
		if (ci == child) continue;

		for (uint i = 0; i < ci->dependency_count; i++) {
			if (ci->dependencies[i] == child->id) {
				parents.push_back(ci);
				break;
			}
		}
	}
}

/**
 * Reverse lookup the dependencies of all parents over a given child.
 * @param tree  list to store all parents in (is not cleared)
 * @param child the child to search the parents' dependencies for
 */
void ClientNetworkContentSocketHandler::ReverseLookupTreeDependency(ConstContentVector &tree, const ContentInfo *child) const
{
	tree.push_back(child);

	/* First find all direct parents. We can't use the "normal" iterator as
	 * we are including stuff into the vector and as such the vector's data
	 * store can be reallocated (and thus move), which means out iterating
	 * pointer gets invalid. So fall back to the indices. */
	for (uint i = 0; i < tree.size(); i++) {
		ConstContentVector parents;
		this->ReverseLookupDependency(parents, tree[i]);

		for (const ContentInfo *ci : parents) {
			include(tree, ci);
		}
	}
}

/**
 * Check the dependencies (recursively) of this content info
 * @param ci the content info to check the dependencies of
 */
void ClientNetworkContentSocketHandler::CheckDependencyState(ContentInfo *ci)
{
	if (ci->IsSelected() || ci->state == ContentInfo::ALREADY_HERE) {
		/* Selection is easy; just walk all children and set the
		 * autoselected state. That way we can see what we automatically
		 * selected and thus can unselect when a dependency is removed. */
		for (uint i = 0; i < ci->dependency_count; i++) {
			ContentInfo *c = this->GetContent(ci->dependencies[i]);
			if (c == NULL) {
				this->DownloadContentInfo(ci->dependencies[i]);
			} else if (c->state == ContentInfo::UNSELECTED) {
				c->state = ContentInfo::AUTOSELECTED;
				this->CheckDependencyState(c);
			}
		}
		return;
	}

	if (ci->state != ContentInfo::UNSELECTED) return;

	/* For unselection we need to find the parents of us. We need to
	 * unselect them. After that we unselect all children that we
	 * depend on and are not used as dependency for us, but only when
	 * we automatically selected them. */
	ConstContentVector parents;
	this->ReverseLookupDependency(parents, ci);
	for (const ContentInfo *c : parents) {
		if (!c->IsSelected()) continue;

		this->Unselect(c->id);
	}

	for (uint i = 0; i < ci->dependency_count; i++) {
		const ContentInfo *c = this->GetContent(ci->dependencies[i]);
		if (c == NULL) {
			DownloadContentInfo(ci->dependencies[i]);
			continue;
		}
		if (c->state != ContentInfo::AUTOSELECTED) continue;

		/* Only unselect when WE are the only parent. */
		parents.clear();
		this->ReverseLookupDependency(parents, c);

		/* First check whether anything depends on us */
		int sel_count = 0;
		bool force_selection = false;
		for (const ContentInfo *ci : parents) {
			if (ci->IsSelected()) sel_count++;
			if (ci->state == ContentInfo::SELECTED) force_selection = true;
		}
		if (sel_count == 0) {
			/* Nothing depends on us */
			this->Unselect(c->id);
			continue;
		}
		/* Something manually selected depends directly on us */
		if (force_selection) continue;

		/* "Flood" search to find all items in the dependency graph*/
		parents.clear();
		this->ReverseLookupTreeDependency(parents, c);

		/* Is there anything that is "force" selected?, if so... we're done. */
		for (const ContentInfo *ci : parents) {
			if (ci->state != ContentInfo::SELECTED) continue;

			force_selection = true;
			break;
		}

		/* So something depended directly on us */
		if (force_selection) continue;

		/* Nothing depends on us, mark the whole graph as unselected.
		 * After that's done run over them once again to test their children
		 * to unselect. Don't do it immediately because it'll do exactly what
		 * we're doing now. */
		for (const ContentInfo *c : parents) {
			if (c->state == ContentInfo::AUTOSELECTED) this->Unselect(c->id);
		}
		for (const ContentInfo *c : parents) {
			this->CheckDependencyState(this->GetContent(c->id));
		}
	}
}

/** Clear all downloaded content information. */
void ClientNetworkContentSocketHandler::Clear()
{
	for (ContentInfo *c : this->infos) delete c;

	this->infos.clear();
	this->requested.clear();
}

/*** CALLBACK ***/

void ClientNetworkContentSocketHandler::OnConnect(bool success)
{
	for (auto iter = this->callbacks.begin(); iter != this->callbacks.end(); /* nothing */) {
		ContentCallback *cb = *iter;
		cb->OnConnect(success);
		if (iter != this->callbacks.end() && *iter == cb) iter++;
	}
}

void ClientNetworkContentSocketHandler::OnDisconnect()
{
	for (auto iter = this->callbacks.begin(); iter != this->callbacks.end(); /* nothing */) {
		ContentCallback *cb = *iter;
		cb->OnDisconnect();
		if (iter != this->callbacks.end() && *iter == cb) iter++;
	}
}

void ClientNetworkContentSocketHandler::OnReceiveContentInfo(const ContentInfo *ci)
{
	for (auto iter = this->callbacks.begin(); iter != this->callbacks.end(); /* nothing */) {
		ContentCallback *cb = *iter;
		cb->OnReceiveContentInfo(ci);
		if (iter != this->callbacks.end() && *iter == cb) iter++;
	}
}

void ClientNetworkContentSocketHandler::OnDownloadProgress(const ContentInfo *ci, int bytes)
{
	for (auto iter = this->callbacks.begin(); iter != this->callbacks.end(); /* nothing */) {
		ContentCallback *cb = *iter;
		cb->OnDownloadProgress(ci, bytes);
		if (iter != this->callbacks.end() && *iter == cb) iter++;
	}
}

void ClientNetworkContentSocketHandler::OnDownloadComplete(ContentID cid)
{
	ContentInfo *ci = this->GetContent(cid);
	if (ci != NULL) {
		ci->state = ContentInfo::ALREADY_HERE;
	}

	for (auto iter = this->callbacks.begin(); iter != this->callbacks.end(); /* nothing */) {
		ContentCallback *cb = *iter;
		cb->OnDownloadComplete(cid);
		if (iter != this->callbacks.end() && *iter == cb) iter++;
	}
}<|MERGE_RESOLUTION|>--- conflicted
+++ resolved
@@ -248,12 +248,7 @@
 	const uint max_per_packet = min<uint>(255, (SEND_MTU - sizeof(PacketSize) - sizeof(byte) - sizeof(uint8)) /
 			(sizeof(uint8) + sizeof(uint32) + (send_md5sum ? /*sizeof(ContentInfo::md5sum)*/16 : 0))) - 1;
 
-<<<<<<< HEAD
 	uint offset = 0;
-=======
-	Packet *p = new Packet(send_md5sum ? PACKET_CONTENT_CLIENT_INFO_EXTID_MD5 : PACKET_CONTENT_CLIENT_INFO_EXTID);
-	p->Send_uint8((uint8)cv->size());
->>>>>>> 0cf25e84
 
 	while (cv->size() > offset) {
 		Packet *p = new Packet(send_md5sum ? PACKET_CONTENT_CLIENT_INFO_EXTID_MD5 : PACKET_CONTENT_CLIENT_INFO_EXTID);
