--- conflicted
+++ resolved
@@ -986,15 +986,9 @@
 	/* Test if the server supports this option
 	 *  and if we are at the frame the server is */
 #ifdef NETWORK_SEND_DOUBLE_SEED
-<<<<<<< HEAD
 	if (p->CanReadFromPacket(4 + 4 + 8)) {
 #else
 	if (p->CanReadFromPacket(4 + 8)) {
-=======
-	if (p->CanReadFromPacket(sizeof(uint32) + sizeof(uint32))) {
-#else
-	if (p->CanReadFromPacket(sizeof(uint32))) {
->>>>>>> 9edb75ec
 #endif
 		_sync_frame = _frame_counter_server;
 		_sync_seed_1 = p->Recv_uint32();
@@ -1121,7 +1115,7 @@
 
 	if (!IsValidConsoleColour(colour)) return NETWORK_RECV_STATUS_MALFORMED_PACKET;
 
-	NetworkTextMessage(NETWORK_ACTION_EXTERNAL_CHAT, colour, false, user, msg, 0, source);
+	NetworkTextMessage(NETWORK_ACTION_EXTERNAL_CHAT, colour, false, user, msg, 0, source.c_str());
 
 	return NETWORK_RECV_STATUS_OKAY;
 }
