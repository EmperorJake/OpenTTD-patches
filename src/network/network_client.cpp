/*
 * This file is part of OpenTTD.
 * OpenTTD is free software; you can redistribute it and/or modify it under the terms of the GNU General Public License as published by the Free Software Foundation, version 2.
 * OpenTTD is distributed in the hope that it will be useful, but WITHOUT ANY WARRANTY; without even the implied warranty of MERCHANTABILITY or FITNESS FOR A PARTICULAR PURPOSE.
 * See the GNU General Public License for more details. You should have received a copy of the GNU General Public License along with OpenTTD. If not, see <http://www.gnu.org/licenses/>.
 */

/** @file network_client.cpp Client part of the network protocol. */

#include "../stdafx.h"
#include "network_gui.h"
#include "../saveload/saveload.h"
#include "../saveload/saveload_filter.h"
#include "../command_func.h"
#include "../console_func.h"
#include "../strings_func.h"
#include "../window_func.h"
#include "../company_func.h"
#include "../company_base.h"
#include "../company_gui.h"
#include "../core/random_func.hpp"
#include "../date_func.h"
#include "../gfx_func.h"
#include "../error.h"
#include "../rev.h"
#include "../fios.h"
#include "network.h"
#include "network_base.h"
#include "network_client.h"
#include "../core/backup_type.hpp"
#include "../thread.h"
#include "../crashlog.h"
#include "../core/checksum_func.hpp"
#include "../fileio_func.h"
#include "../debug_settings.h"

#include "table/strings.h"

#include "../safeguards.h"

/* This file handles all the client-commands */


/** Read some packets, and when do use that data as initial load filter. */
struct PacketReader : LoadFilter {
	static const size_t CHUNK = 32 * 1024;  ///< 32 KiB chunks of memory.

	std::vector<byte *> blocks;             ///< Buffer with blocks of allocated memory.
	byte *buf;                              ///< Buffer we're going to write to/read from.
	byte *bufe;                             ///< End of the buffer we write to/read from.
	byte **block;                           ///< The block we're reading from/writing to.
	size_t written_bytes;                   ///< The total number of bytes we've written.
	size_t read_bytes;                      ///< The total number of read bytes.

	/** Initialise everything. */
	PacketReader() : LoadFilter(nullptr), buf(nullptr), bufe(nullptr), block(nullptr), written_bytes(0), read_bytes(0)
	{
	}

	~PacketReader() override
	{
		for (auto p : this->blocks) {
			free(p);
		}
	}

	/**
	 * Add a packet to this buffer.
	 * @param p The packet to add.
	 */
	void AddPacket(const Packet *p)
	{
		assert(this->read_bytes == 0);

		size_t in_packet = p->size - p->pos;
		size_t to_write  = min((size_t)(this->bufe - this->buf), in_packet);
		const byte *pbuf = p->buffer + p->pos;

		this->written_bytes += in_packet;
		if (to_write != 0) {
			memcpy(this->buf, pbuf, to_write);
			this->buf += to_write;
		}

		/* Did everything fit in the current chunk, then we're done. */
		if (to_write == in_packet) return;

		/* Allocate a new chunk and add the remaining data. */
		pbuf += to_write;
		to_write   = in_packet - to_write;
		this->blocks.push_back(this->buf = CallocT<byte>(CHUNK));
		this->bufe = this->buf + CHUNK;

		memcpy(this->buf, pbuf, to_write);
		this->buf += to_write;
	}

	size_t Read(byte *rbuf, size_t size) override
	{
		/* Limit the amount to read to whatever we still have. */
		size_t ret_size = size = min(this->written_bytes - this->read_bytes, size);
		this->read_bytes += ret_size;
		const byte *rbufe = rbuf + ret_size;

		while (rbuf != rbufe) {
			if (this->buf == this->bufe) {
				this->buf = *this->block++;
				this->bufe = this->buf + CHUNK;
			}

			size_t to_write = min(this->bufe - this->buf, rbufe - rbuf);
			memcpy(rbuf, this->buf, to_write);
			rbuf += to_write;
			this->buf += to_write;
		}

		return ret_size;
	}

	void Reset() override
	{
		this->read_bytes = 0;

		this->block = this->blocks.data();
		this->buf   = *this->block++;
		this->bufe  = this->buf + CHUNK;
	}
};


/**
 * Create an emergency savegame when the network connection is lost.
 */
void ClientNetworkEmergencySave()
{
	if (!_settings_client.gui.autosave_on_network_disconnect) return;
	if (!_networking) return;
	if (!ClientNetworkGameSocketHandler::EmergencySavePossible()) return;

	const char *filename = "netsave.sav";
	DEBUG(net, 0, "Client: Performing emergency save (%s)", filename);
	SaveOrLoad(filename, SLO_SAVE, DFT_GAME_FILE, AUTOSAVE_DIR, false);
}


/**
 * Create a new socket for the client side of the game connection.
 * @param s The socket to connect with.
 */
ClientNetworkGameSocketHandler::ClientNetworkGameSocketHandler (SOCKET s)
	: NetworkGameSocketHandler (s),
	  savegame (nullptr), token (0), status (STATUS_INACTIVE)
{
	assert(ClientNetworkGameSocketHandler::my_client == nullptr);
	ClientNetworkGameSocketHandler::my_client = this;
}

/** Clear whatever we assigned. */
ClientNetworkGameSocketHandler::~ClientNetworkGameSocketHandler()
{
	assert(ClientNetworkGameSocketHandler::my_client == this);
	ClientNetworkGameSocketHandler::my_client = nullptr;
	_network_settings_access = false;

	delete this->savegame;

	if (this->desync_log_file) {
		if (!this->server_desync_log.empty()) {
			fwrite("\n", 1, 1, this->desync_log_file);
			fwrite(this->server_desync_log.data(), 1, this->server_desync_log.size(), this->desync_log_file);
		}
		FioFCloseFile(this->desync_log_file);
		this->desync_log_file = nullptr;
	}
}

NetworkRecvStatus ClientNetworkGameSocketHandler::CloseConnection(NetworkRecvStatus status)
{
	assert(status != NETWORK_RECV_STATUS_OKAY);
	/*
	 * Sending a message just before leaving the game calls cs->SendPackets.
	 * This might invoke this function, which means that when we close the
	 * connection after cs->SendPackets we will close an already closed
	 * connection. This handles that case gracefully without having to make
	 * that code any more complex or more aware of the validity of the socket.
	 */
	if (this->sock == INVALID_SOCKET) return status;
	if (this->status == STATUS_CLOSING) return status;

	DEBUG(net, 1, "Shutting down client connection %d", this->client_id);

	SetBlocking(this->sock);

	this->SendPackets(true);

	ShutdownSocket(this->sock, false, true, 2);

	/* Wait a number of ticks so our leave message can reach the server.
	 * This is especially needed for Windows servers as they seem to get
	 * the "socket is closed" message before receiving our leave message,
	 * which would trigger the server to close the connection as well. */
	CSleep(3 * MILLISECONDS_PER_TICK);

	DEBUG(net, 1, "Shutdown client connection %d", this->client_id);

	if (status == NETWORK_RECV_STATUS_DESYNC) {
		this->status = STATUS_CLOSING;
		this->ignore_close = true;
		this->ReceivePackets();
	}

	delete this->GetInfo();
	delete this;

	return status;
}

/**
 * Handle an error coming from the client side.
 * @param res The "error" that happened.
 */
void ClientNetworkGameSocketHandler::ClientError(NetworkRecvStatus res)
{
	/* First, send a CLIENT_ERROR to the server, so he knows we are
	 *  disconnection (and why!) */
	NetworkErrorCode errorno;

	/* We just want to close the connection.. */
	if (res == NETWORK_RECV_STATUS_CLOSE_QUERY) {
		this->NetworkSocketHandler::CloseConnection();
		this->CloseConnection(res);
		_networking = false;

		DeleteWindowById(WC_NETWORK_STATUS_WINDOW, WN_NETWORK_STATUS_WINDOW_JOIN);
		return;
	}

	switch (res) {
		case NETWORK_RECV_STATUS_DESYNC:          errorno = NETWORK_ERROR_DESYNC; break;
		case NETWORK_RECV_STATUS_SAVEGAME:        errorno = NETWORK_ERROR_SAVEGAME_FAILED; break;
		case NETWORK_RECV_STATUS_NEWGRF_MISMATCH: errorno = NETWORK_ERROR_NEWGRF_MISMATCH; break;
		default:                                  errorno = NETWORK_ERROR_GENERAL; break;
	}

	if (res == NETWORK_RECV_STATUS_SERVER_ERROR || res == NETWORK_RECV_STATUS_SERVER_FULL ||
			res == NETWORK_RECV_STATUS_SERVER_BANNED) {
		/* This means the server closed the connection. Emergency save is
		 * already created if this was appropriate during handling of the
		 * disconnect. */
		this->CloseConnection(res);
	} else {
		/* This means we as client made a boo-boo. */
		SendError(errorno);

<<<<<<< HEAD
	this->SendPackets();
	this->CloseConnection(res);

	ClientNetworkEmergencySave();
=======
		/* Close connection before we make an emergency save, as the save can
		 * take a bit of time; better that the server doesn't stall while we
		 * are doing the save, and already disconnects us. */
		this->CloseConnection(res);
		ClientNetworkEmergencySave();
	}
>>>>>>> 0f91cb04

	_switch_mode = SM_MENU;
	_networking = false;
}


/**
 * Check whether we received/can send some data from/to the server and
 * when that's the case handle it appropriately.
 * @return true when everything went okay.
 */
/* static */ bool ClientNetworkGameSocketHandler::Receive()
{
	if (my_client->CanSendReceive()) {
		NetworkRecvStatus res = my_client->ReceivePackets();
		if (res != NETWORK_RECV_STATUS_OKAY) {
			/* The client made an error of which we can not recover.
			 * Close the connection and drop back to the main menu. */
			my_client->ClientError(res);
			return false;
		}
	}
	return _networking;
}

/** Send the packets of this socket handler. */
/* static */ void ClientNetworkGameSocketHandler::Send()
{
	my_client->SendPackets();
	my_client->CheckConnection();
}

/**
 * Actual game loop for the client.
 * @return Whether everything went okay, or not.
 */
/* static */ bool ClientNetworkGameSocketHandler::GameLoop()
{
	_frame_counter++;

	NetworkExecuteLocalCommandQueue();

	extern void StateGameLoop();
	StateGameLoop();

	/* Check if we are in sync! */
	if (_sync_frame != 0) {
		if (_sync_frame == _frame_counter) {
#ifdef NETWORK_SEND_DOUBLE_SEED
			if (_sync_seed_1 != _random.state[0] || _sync_seed_2 != _random.state[1] || (_sync_state_checksum != _state_checksum.state && !HasChickenBit(DCBF_MP_NO_STATE_CSUM_CHECK))) {
#else
			if (_sync_seed_1 != _random.state[0] || (_sync_state_checksum != _state_checksum.state && !HasChickenBit(DCBF_MP_NO_STATE_CSUM_CHECK))) {
#endif
				DesyncExtraInfo info;
				if (_sync_seed_1 != _random.state[0]) info.flags |= DesyncExtraInfo::DEIF_RAND1;
#ifdef NETWORK_SEND_DOUBLE_SEED
				if (_sync_seed_2 != _random.state[1]) info.flags |= DesyncExtraInfo::DEIF_RAND2;
				info.flags |= DesyncExtraInfo::DEIF_DBL_RAND;
#endif
				if (_sync_state_checksum != _state_checksum.state) info.flags |= DesyncExtraInfo::DEIF_STATE;

				NetworkError(STR_NETWORK_ERROR_DESYNC);
				DEBUG(desync, 1, "sync_err: date{%08x; %02x; %02x} {%x, " OTTD_PRINTFHEX64 "} != {%x, " OTTD_PRINTFHEX64 "}"
						, _date, _date_fract, _tick_skip_counter, _sync_seed_1, _sync_state_checksum, _random.state[0], _state_checksum.state);
				DEBUG(net, 0, "Sync error detected!");

				std::string desync_log;
				info.log_file = &(my_client->desync_log_file);
				CrashLog::DesyncCrashLog(nullptr, &desync_log, info);
				my_client->SendDesyncLog(desync_log);
				my_client->ClientError(NETWORK_RECV_STATUS_DESYNC);
				return false;
			}

			/* If this is the first time we have a sync-frame, we
			 *   need to let the server know that we are ready and at the same
			 *   frame as he is.. so we can start playing! */
			if (_network_first_time) {
				_network_first_time = false;
				SendAck();
			}

			_sync_frame = 0;
		} else if (_sync_frame < _frame_counter) {
			DEBUG(net, 1, "Missed frame for sync-test (%d / %d)", _sync_frame, _frame_counter);
			_sync_frame = 0;
		}
	}

	return true;
}

/* static */ bool ClientNetworkGameSocketHandler::EmergencySavePossible()
{
	if (!my_client) return false;
	if (my_client->emergency_save_done) return false;
	my_client->emergency_save_done = true;
	return true;
}


/** Our client's connection. */
ClientNetworkGameSocketHandler * ClientNetworkGameSocketHandler::my_client = nullptr;

/** Last frame we performed an ack. */
static uint32 last_ack_frame;

/** One bit of 'entropy' used to generate a salt for the company passwords. */
static uint32 _company_password_game_seed;
/** One bit of 'entropy' used to generate a salt for the server passwords. */
static uint32 _server_password_game_seed;
/** One bit of 'entropy' used to generate a salt for the rcon passwords. */
static uint32 _rcon_password_game_seed;
/** One bit of 'entropy' used to generate a salt for the settings passwords. */
static uint32 _settings_password_game_seed;
/** The other bit of 'entropy' used to generate a salt for the company, server, rcon, and settings passwords. */
static char _password_server_id[NETWORK_SERVER_ID_LENGTH];

/** Maximum number of companies of the currently joined server. */
static uint8 _network_server_max_companies;
/** Maximum number of spectators of the currently joined server. */
static uint8 _network_server_max_spectators;

/** Who would we like to join as. */
CompanyID _network_join_as;

/** Login password from -p argument */
const char *_network_join_server_password = nullptr;
/** Company password from -P argument */
const char *_network_join_company_password = nullptr;

/** Make sure the server ID length is the same as a md5 hash. */
static_assert(NETWORK_SERVER_ID_LENGTH == 16 * 2 + 1);

/***********
 * Sending functions
 *   DEF_CLIENT_SEND_COMMAND has no parameters
 ************/

/** Query the server for company information. */
NetworkRecvStatus ClientNetworkGameSocketHandler::SendCompanyInformationQuery()
{
	my_client->status = STATUS_COMPANY_INFO;
	_network_join_status = NETWORK_JOIN_STATUS_GETTING_COMPANY_INFO;
	SetWindowDirty(WC_NETWORK_STATUS_WINDOW, WN_NETWORK_STATUS_WINDOW_JOIN);

	Packet *p = new Packet(PACKET_CLIENT_COMPANY_INFO);
	my_client->SendPacket(p);
	return NETWORK_RECV_STATUS_OKAY;
}

/** Tell the server we would like to join. */
NetworkRecvStatus ClientNetworkGameSocketHandler::SendJoin()
{
	my_client->status = STATUS_JOIN;
	_network_join_status = NETWORK_JOIN_STATUS_AUTHORIZING;
	SetWindowDirty(WC_NETWORK_STATUS_WINDOW, WN_NETWORK_STATUS_WINDOW_JOIN);

	Packet *p = new Packet(PACKET_CLIENT_JOIN);
	p->Send_string(_openttd_revision);
	p->Send_uint32(_openttd_newgrf_version);
	p->Send_string(_settings_client.network.client_name); // Client name
	p->Send_uint8 (_network_join_as);     // PlayAs
	p->Send_uint8 (NETLANG_ANY);          // Language
	my_client->SendPacket(p);
	return NETWORK_RECV_STATUS_OKAY;
}

/** Tell the server we got all the NewGRFs. */
NetworkRecvStatus ClientNetworkGameSocketHandler::SendNewGRFsOk()
{
	Packet *p = new Packet(PACKET_CLIENT_NEWGRFS_CHECKED);
	my_client->SendPacket(p);
	return NETWORK_RECV_STATUS_OKAY;
}

/**
 * Set the game password as requested.
 * @param password The game password.
 */
NetworkRecvStatus ClientNetworkGameSocketHandler::SendGamePassword(const char *password)
{
	Packet *p = new Packet(PACKET_CLIENT_GAME_PASSWORD);
	p->Send_string(GenerateCompanyPasswordHash(password, _password_server_id, _server_password_game_seed));
	my_client->SendPacket(p);
	return NETWORK_RECV_STATUS_OKAY;
}

/**
 * Set the company password as requested.
 * @param password The company password.
 */
NetworkRecvStatus ClientNetworkGameSocketHandler::SendCompanyPassword(const char *password)
{
	Packet *p = new Packet(PACKET_CLIENT_COMPANY_PASSWORD);
	p->Send_string(GenerateCompanyPasswordHash(password, _password_server_id, _company_password_game_seed));
	my_client->SendPacket(p);
	return NETWORK_RECV_STATUS_OKAY;
}

/**
 * Set the game password as requested.
 * @param password The game password.
 */
NetworkRecvStatus ClientNetworkGameSocketHandler::SendSettingsPassword(const char *password)
{
	Packet *p = new Packet(PACKET_CLIENT_SETTINGS_PASSWORD);
	if (StrEmpty(password)) {
		p->Send_string("");
	} else {
		p->Send_string(GenerateCompanyPasswordHash(password, _password_server_id, _settings_password_game_seed));
	}
	my_client->SendPacket(p);
	return NETWORK_RECV_STATUS_OKAY;
}

/** Request the map from the server. */
NetworkRecvStatus ClientNetworkGameSocketHandler::SendGetMap()
{
	my_client->status = STATUS_MAP_WAIT;

	Packet *p = new Packet(PACKET_CLIENT_GETMAP);
	my_client->SendPacket(p);
	return NETWORK_RECV_STATUS_OKAY;
}

/** Tell the server we received the complete map. */
NetworkRecvStatus ClientNetworkGameSocketHandler::SendMapOk()
{
	my_client->status = STATUS_ACTIVE;

	Packet *p = new Packet(PACKET_CLIENT_MAP_OK);
	my_client->SendPacket(p);
	return NETWORK_RECV_STATUS_OKAY;
}

/** Send an acknowledgement from the server's ticks. */
NetworkRecvStatus ClientNetworkGameSocketHandler::SendAck()
{
	Packet *p = new Packet(PACKET_CLIENT_ACK);

	p->Send_uint32(_frame_counter);
	p->Send_uint8 (my_client->token);
	my_client->SendPacket(p);
	return NETWORK_RECV_STATUS_OKAY;
}

/**
 * Send a command to the server.
 * @param cp The command to send.
 */
NetworkRecvStatus ClientNetworkGameSocketHandler::SendCommand(const CommandPacket *cp)
{
	Packet *p = new Packet(PACKET_CLIENT_COMMAND);
	my_client->NetworkGameSocketHandler::SendCommand(p, cp);

	my_client->SendPacket(p);
	return NETWORK_RECV_STATUS_OKAY;
}

/** Send a chat-packet over the network */
NetworkRecvStatus ClientNetworkGameSocketHandler::SendChat(NetworkAction action, DestType type, int dest, const char *msg, NetworkTextMessageData data)
{
	if (!my_client) return NETWORK_RECV_STATUS_CONN_LOST;
	Packet *p = new Packet(PACKET_CLIENT_CHAT);

	p->Send_uint8 (action);
	p->Send_uint8 (type);
	p->Send_uint32(dest);
	p->Send_string(msg);
	data.send(p);

	my_client->SendPacket(p);
	return NETWORK_RECV_STATUS_OKAY;
}

/** Send an error-packet over the network */
NetworkRecvStatus ClientNetworkGameSocketHandler::SendError(NetworkErrorCode errorno)
{
	Packet *p = new Packet(PACKET_CLIENT_ERROR);

	p->Send_uint8(errorno);
	my_client->SendPacket(p);
	return NETWORK_RECV_STATUS_OKAY;
}

/** Send an error-packet over the network */
NetworkRecvStatus ClientNetworkGameSocketHandler::SendDesyncLog(const std::string &log)
{
	for (size_t offset = 0; offset < log.size();) {
		Packet *p = new Packet(PACKET_CLIENT_DESYNC_LOG);
		size_t size = min<size_t>(log.size() - offset, SHRT_MAX - 2 - p->size);
		p->Send_uint16(size);
		p->Send_binary(log.data() + offset, size);
		my_client->SendPacket(p);

		offset += size;
	}
	return NETWORK_RECV_STATUS_OKAY;
}

/**
 * Tell the server that we like to change the password of the company.
 * @param password The new password.
 */
NetworkRecvStatus ClientNetworkGameSocketHandler::SendSetPassword(const char *password)
{
	Packet *p = new Packet(PACKET_CLIENT_SET_PASSWORD);

	p->Send_string(GenerateCompanyPasswordHash(password, _password_server_id, _company_password_game_seed));
	my_client->SendPacket(p);
	return NETWORK_RECV_STATUS_OKAY;
}

/**
 * Tell the server that we like to change the name of the client.
 * @param name The new name.
 */
NetworkRecvStatus ClientNetworkGameSocketHandler::SendSetName(const char *name)
{
	Packet *p = new Packet(PACKET_CLIENT_SET_NAME);

	p->Send_string(name);
	my_client->SendPacket(p);
	return NETWORK_RECV_STATUS_OKAY;
}

/**
 * Tell the server we would like to quit.
 */
NetworkRecvStatus ClientNetworkGameSocketHandler::SendQuit()
{
	Packet *p = new Packet(PACKET_CLIENT_QUIT);

	my_client->SendPacket(p);
	return NETWORK_RECV_STATUS_OKAY;
}

/**
 * Send a console command.
 * @param pass The password for the remote command.
 * @param command The actual command.
 */
NetworkRecvStatus ClientNetworkGameSocketHandler::SendRCon(const char *pass, const char *command)
{
	Packet *p = new Packet(PACKET_CLIENT_RCON);
	p->Send_string(GenerateCompanyPasswordHash(pass, _password_server_id, _rcon_password_game_seed));
	p->Send_string(command);
	my_client->SendPacket(p);
	return NETWORK_RECV_STATUS_OKAY;
}

/**
 * Ask the server to move us.
 * @param company The company to move to.
 * @param password The password of the company to move to.
 */
NetworkRecvStatus ClientNetworkGameSocketHandler::SendMove(CompanyID company, const char *password)
{
	Packet *p = new Packet(PACKET_CLIENT_MOVE);
	p->Send_uint8(company);
	p->Send_string(GenerateCompanyPasswordHash(password, _password_server_id, _company_password_game_seed));
	my_client->SendPacket(p);
	return NETWORK_RECV_STATUS_OKAY;
}

/**
 * Check whether the client is actually connected (and in the game).
 * @return True when the client is connected.
 */
bool ClientNetworkGameSocketHandler::IsConnected()
{
	return my_client != nullptr && my_client->status == STATUS_ACTIVE;
}


/***********
 * Receiving functions
 *   DEF_CLIENT_RECEIVE_COMMAND has parameter: Packet *p
 ************/

extern bool SafeLoad(const std::string &filename, SaveLoadOperation fop, DetailedFileType dft, GameMode newgm, Subdirectory subdir, struct LoadFilter *lf = nullptr);

NetworkRecvStatus ClientNetworkGameSocketHandler::Receive_SERVER_FULL(Packet *p)
{
	/* We try to join a server which is full */
	ShowErrorMessage(STR_NETWORK_ERROR_SERVER_FULL, INVALID_STRING_ID, WL_CRITICAL);
	DeleteWindowById(WC_NETWORK_STATUS_WINDOW, WN_NETWORK_STATUS_WINDOW_JOIN);

	return NETWORK_RECV_STATUS_SERVER_FULL;
}

NetworkRecvStatus ClientNetworkGameSocketHandler::Receive_SERVER_BANNED(Packet *p)
{
	/* We try to join a server where we are banned */
	ShowErrorMessage(STR_NETWORK_ERROR_SERVER_BANNED, INVALID_STRING_ID, WL_CRITICAL);
	DeleteWindowById(WC_NETWORK_STATUS_WINDOW, WN_NETWORK_STATUS_WINDOW_JOIN);

	return NETWORK_RECV_STATUS_SERVER_BANNED;
}

NetworkRecvStatus ClientNetworkGameSocketHandler::Receive_SERVER_COMPANY_INFO(Packet *p)
{
	if (this->status != STATUS_COMPANY_INFO) return NETWORK_RECV_STATUS_MALFORMED_PACKET;

	byte company_info_version = p->Recv_uint8();

	if (!this->HasClientQuit() && company_info_version == NETWORK_COMPANY_INFO_VERSION) {
		/* We have received all data... (there are no more packets coming) */
		if (!p->Recv_bool()) return NETWORK_RECV_STATUS_CLOSE_QUERY;

		CompanyID current = (Owner)p->Recv_uint8();
		if (current >= MAX_COMPANIES) return NETWORK_RECV_STATUS_CLOSE_QUERY;

		NetworkCompanyInfo *company_info = GetLobbyCompanyInfo(current);
		if (company_info == nullptr) return NETWORK_RECV_STATUS_CLOSE_QUERY;

		p->Recv_string(company_info->company_name, sizeof(company_info->company_name));
		company_info->inaugurated_year = p->Recv_uint32();
		company_info->company_value    = p->Recv_uint64();
		company_info->money            = p->Recv_uint64();
		company_info->income           = p->Recv_uint64();
		company_info->performance      = p->Recv_uint16();
		company_info->use_password     = p->Recv_bool();
		for (uint i = 0; i < NETWORK_VEH_END; i++) {
			company_info->num_vehicle[i] = p->Recv_uint16();
		}
		for (uint i = 0; i < NETWORK_VEH_END; i++) {
			company_info->num_station[i] = p->Recv_uint16();
		}
		company_info->ai               = p->Recv_bool();

		p->Recv_string(company_info->clients, sizeof(company_info->clients));

		SetWindowDirty(WC_NETWORK_WINDOW, WN_NETWORK_WINDOW_LOBBY);

		return NETWORK_RECV_STATUS_OKAY;
	}

	return NETWORK_RECV_STATUS_CLOSE_QUERY;
}

/* This packet contains info about the client (playas and name)
 *  as client we save this in NetworkClientInfo, linked via 'client_id'
 *  which is always an unique number on a server. */
NetworkRecvStatus ClientNetworkGameSocketHandler::Receive_SERVER_CLIENT_INFO(Packet *p)
{
	NetworkClientInfo *ci;
	ClientID client_id = (ClientID)p->Recv_uint32();
	CompanyID playas = (CompanyID)p->Recv_uint8();
	char name[NETWORK_NAME_LENGTH];

	p->Recv_string(name, sizeof(name));

	if (this->status < STATUS_AUTHORIZED) return NETWORK_RECV_STATUS_MALFORMED_PACKET;
	if (this->HasClientQuit()) return NETWORK_RECV_STATUS_CONN_LOST;

	ci = NetworkClientInfo::GetByClientID(client_id);
	if (ci != nullptr) {
		if (playas == ci->client_playas && strcmp(name, ci->client_name) != 0) {
			/* Client name changed, display the change */
			NetworkTextMessage(NETWORK_ACTION_NAME_CHANGE, CC_DEFAULT, false, ci->client_name, name);
		} else if (playas != ci->client_playas) {
			/* The client changed from client-player..
			 * Do not display that for now */
		}

		/* Make sure we're in the company the server tells us to be in,
		 * for the rare case that we get moved while joining. */
		if (client_id == _network_own_client_id) SetLocalCompany(!Company::IsValidID(playas) ? COMPANY_SPECTATOR : playas);

		ci->client_playas = playas;
		strecpy(ci->client_name, name, lastof(ci->client_name));

		SetWindowDirty(WC_CLIENT_LIST, 0);

		return NETWORK_RECV_STATUS_OKAY;
	}

	/* There are at most as many ClientInfo as ClientSocket objects in a
	 * server. Having more info than a server can have means something
	 * has gone wrong somewhere, i.e. the server has more info than it
	 * has actual clients. That means the server is feeding us an invalid
	 * state. So, bail out! This server is broken. */
	if (!NetworkClientInfo::CanAllocateItem()) return NETWORK_RECV_STATUS_MALFORMED_PACKET;

	/* We don't have this client_id yet, find an empty client_id, and put the data there */
	ci = new NetworkClientInfo(client_id);
	ci->client_playas = playas;
	if (client_id == _network_own_client_id) this->SetInfo(ci);

	strecpy(ci->client_name, name, lastof(ci->client_name));

	SetWindowDirty(WC_CLIENT_LIST, 0);

	return NETWORK_RECV_STATUS_OKAY;
}

NetworkRecvStatus ClientNetworkGameSocketHandler::Receive_SERVER_ERROR(Packet *p)
{
	static const StringID network_error_strings[] = {
		STR_NETWORK_ERROR_LOSTCONNECTION,    // NETWORK_ERROR_GENERAL
		STR_NETWORK_ERROR_LOSTCONNECTION,    // NETWORK_ERROR_DESYNC
		STR_NETWORK_ERROR_LOSTCONNECTION,    // NETWORK_ERROR_SAVEGAME_FAILED
		STR_NETWORK_ERROR_LOSTCONNECTION,    // NETWORK_ERROR_CONNECTION_LOST
		STR_NETWORK_ERROR_LOSTCONNECTION,    // NETWORK_ERROR_ILLEGAL_PACKET
		STR_NETWORK_ERROR_LOSTCONNECTION,    // NETWORK_ERROR_NEWGRF_MISMATCH
		STR_NETWORK_ERROR_SERVER_ERROR,      // NETWORK_ERROR_NOT_AUTHORIZED
		STR_NETWORK_ERROR_SERVER_ERROR,      // NETWORK_ERROR_NOT_EXPECTED
		STR_NETWORK_ERROR_WRONG_REVISION,    // NETWORK_ERROR_WRONG_REVISION
		STR_NETWORK_ERROR_LOSTCONNECTION,    // NETWORK_ERROR_NAME_IN_USE
		STR_NETWORK_ERROR_WRONG_PASSWORD,    // NETWORK_ERROR_WRONG_PASSWORD
		STR_NETWORK_ERROR_SERVER_ERROR,      // NETWORK_ERROR_COMPANY_MISMATCH
		STR_NETWORK_ERROR_KICKED,            // NETWORK_ERROR_KICKED
		STR_NETWORK_ERROR_CHEATER,           // NETWORK_ERROR_CHEATER
		STR_NETWORK_ERROR_SERVER_FULL,       // NETWORK_ERROR_FULL
		STR_NETWORK_ERROR_TOO_MANY_COMMANDS, // NETWORK_ERROR_TOO_MANY_COMMANDS
		STR_NETWORK_ERROR_TIMEOUT_PASSWORD,  // NETWORK_ERROR_TIMEOUT_PASSWORD
		STR_NETWORK_ERROR_TIMEOUT_COMPUTER,  // NETWORK_ERROR_TIMEOUT_COMPUTER
		STR_NETWORK_ERROR_TIMEOUT_MAP,       // NETWORK_ERROR_TIMEOUT_MAP
		STR_NETWORK_ERROR_TIMEOUT_JOIN,      // NETWORK_ERROR_TIMEOUT_JOIN
	};
	static_assert(lengthof(network_error_strings) == NETWORK_ERROR_END);

	NetworkErrorCode error = (NetworkErrorCode)p->Recv_uint8();

	StringID err = STR_NETWORK_ERROR_LOSTCONNECTION;
	if (error < (ptrdiff_t)lengthof(network_error_strings)) err = network_error_strings[error];
	/* In case of kicking a client, we assume there is a kick message in the packet if we can read one byte */
	if (error == NETWORK_ERROR_KICKED && p->CanReadFromPacket(1)) {
		char kick_msg[255];
		p->Recv_string(kick_msg, sizeof(kick_msg));
		SetDParamStr(0, kick_msg);
		ShowErrorMessage(err, STR_NETWORK_ERROR_KICK_MESSAGE, WL_CRITICAL);
	} else {
		ShowErrorMessage(err, INVALID_STRING_ID, WL_CRITICAL);
	}

	/* Perform an emergency save if we had already entered the game */
	if (this->status == STATUS_ACTIVE) ClientNetworkEmergencySave();

	DeleteWindowById(WC_NETWORK_STATUS_WINDOW, WN_NETWORK_STATUS_WINDOW_JOIN);

	return NETWORK_RECV_STATUS_SERVER_ERROR;
}

NetworkRecvStatus ClientNetworkGameSocketHandler::Receive_SERVER_CHECK_NEWGRFS(Packet *p)
{
	if (this->status != STATUS_JOIN) return NETWORK_RECV_STATUS_MALFORMED_PACKET;

	uint grf_count = p->Recv_uint32();
	if (grf_count > MAX_NEWGRFS) return NETWORK_RECV_STATUS_MALFORMED_PACKET;
	NetworkRecvStatus ret = NETWORK_RECV_STATUS_OKAY;

	/* Check all GRFs */
	for (; grf_count > 0; grf_count--) {
		GRFIdentifier c;
		this->ReceiveGRFIdentifier(p, &c);

		/* Check whether we know this GRF */
		const GRFConfig *f = FindGRFConfig(c.grfid, FGCM_EXACT, c.md5sum);
		if (f == nullptr) {
			/* We do not know this GRF, bail out of initialization */
			char buf[sizeof(c.md5sum) * 2 + 1];
			md5sumToString(buf, lastof(buf), c.md5sum);
			DEBUG(grf, 0, "NewGRF %08X not found; checksum %s", BSWAP32(c.grfid), buf);
			ret = NETWORK_RECV_STATUS_NEWGRF_MISMATCH;
		}
	}

	if (ret == NETWORK_RECV_STATUS_OKAY) {
		/* Start receiving the map */
		return SendNewGRFsOk();
	}

	/* NewGRF mismatch, bail out */
	ShowErrorMessage(STR_NETWORK_ERROR_NEWGRF_MISMATCH, INVALID_STRING_ID, WL_CRITICAL);
	return ret;
}

NetworkRecvStatus ClientNetworkGameSocketHandler::Receive_SERVER_NEED_GAME_PASSWORD(Packet *p)
{
	if (this->status < STATUS_JOIN || this->status >= STATUS_AUTH_GAME) return NETWORK_RECV_STATUS_MALFORMED_PACKET;
	this->status = STATUS_AUTH_GAME;

	_server_password_game_seed = p->Recv_uint32();
	p->Recv_string(_password_server_id, sizeof(_password_server_id));
	if (this->HasClientQuit()) return NETWORK_RECV_STATUS_MALFORMED_PACKET;

	const char *password = _network_join_server_password;
	if (!StrEmpty(password)) {
		return SendGamePassword(password);
	}

	ShowNetworkNeedPassword(NETWORK_GAME_PASSWORD);

	return NETWORK_RECV_STATUS_OKAY;
}

NetworkRecvStatus ClientNetworkGameSocketHandler::Receive_SERVER_NEED_COMPANY_PASSWORD(Packet *p)
{
	if (this->status < STATUS_JOIN || this->status >= STATUS_AUTH_COMPANY) return NETWORK_RECV_STATUS_MALFORMED_PACKET;
	this->status = STATUS_AUTH_COMPANY;

	_company_password_game_seed = p->Recv_uint32();
	p->Recv_string(_password_server_id, sizeof(_password_server_id));
	if (this->HasClientQuit()) return NETWORK_RECV_STATUS_MALFORMED_PACKET;

	const char *password = _network_join_company_password;
	if (!StrEmpty(password)) {
		return SendCompanyPassword(password);
	}

	ShowNetworkNeedPassword(NETWORK_COMPANY_PASSWORD);

	return NETWORK_RECV_STATUS_OKAY;
}

NetworkRecvStatus ClientNetworkGameSocketHandler::Receive_SERVER_WELCOME(Packet *p)
{
	if (this->status < STATUS_JOIN || this->status >= STATUS_AUTHORIZED) return NETWORK_RECV_STATUS_MALFORMED_PACKET;
	this->status = STATUS_AUTHORIZED;

	_network_own_client_id = (ClientID)p->Recv_uint32();

	/* Initialize the password hash salting variables, even if they were previously. */
	_company_password_game_seed = p->Recv_uint32();
	_server_password_game_seed = p->Recv_uint32();
	_rcon_password_game_seed = p->Recv_uint32();
	_settings_password_game_seed = p->Recv_uint32();
	p->Recv_string(_password_server_id, sizeof(_password_server_id));

	/* Start receiving the map */
	return SendGetMap();
}

NetworkRecvStatus ClientNetworkGameSocketHandler::Receive_SERVER_WAIT(Packet *p)
{
	/* We set the internal wait state when requesting the map. */
	if (this->status != STATUS_MAP_WAIT) return NETWORK_RECV_STATUS_MALFORMED_PACKET;

	/* But... only now we set the join status to waiting, instead of requesting. */
	_network_join_status = NETWORK_JOIN_STATUS_WAITING;
	_network_join_waiting = p->Recv_uint8();
	SetWindowDirty(WC_NETWORK_STATUS_WINDOW, WN_NETWORK_STATUS_WINDOW_JOIN);

	return NETWORK_RECV_STATUS_OKAY;
}

NetworkRecvStatus ClientNetworkGameSocketHandler::Receive_SERVER_MAP_BEGIN(Packet *p)
{
	if (this->status < STATUS_AUTHORIZED || this->status >= STATUS_MAP) return NETWORK_RECV_STATUS_MALFORMED_PACKET;
	this->status = STATUS_MAP;

	if (this->savegame != nullptr) return NETWORK_RECV_STATUS_MALFORMED_PACKET;

	this->savegame = new PacketReader();

	_frame_counter = _frame_counter_server = _frame_counter_max = p->Recv_uint32();

	_network_join_bytes = 0;
	_network_join_bytes_total = 0;

	_network_join_status = NETWORK_JOIN_STATUS_DOWNLOADING;
	SetWindowDirty(WC_NETWORK_STATUS_WINDOW, WN_NETWORK_STATUS_WINDOW_JOIN);

	return NETWORK_RECV_STATUS_OKAY;
}

NetworkRecvStatus ClientNetworkGameSocketHandler::Receive_SERVER_MAP_SIZE(Packet *p)
{
	if (this->status != STATUS_MAP) return NETWORK_RECV_STATUS_MALFORMED_PACKET;
	if (this->savegame == nullptr) return NETWORK_RECV_STATUS_MALFORMED_PACKET;

	_network_join_bytes_total = p->Recv_uint32();
	SetWindowDirty(WC_NETWORK_STATUS_WINDOW, WN_NETWORK_STATUS_WINDOW_JOIN);

	return NETWORK_RECV_STATUS_OKAY;
}

NetworkRecvStatus ClientNetworkGameSocketHandler::Receive_SERVER_MAP_DATA(Packet *p)
{
	if (this->status != STATUS_MAP) return NETWORK_RECV_STATUS_MALFORMED_PACKET;
	if (this->savegame == nullptr) return NETWORK_RECV_STATUS_MALFORMED_PACKET;

	/* We are still receiving data, put it to the file */
	this->savegame->AddPacket(p);

	_network_join_bytes = (uint32)this->savegame->written_bytes;
	SetWindowDirty(WC_NETWORK_STATUS_WINDOW, WN_NETWORK_STATUS_WINDOW_JOIN);

	return NETWORK_RECV_STATUS_OKAY;
}

NetworkRecvStatus ClientNetworkGameSocketHandler::Receive_SERVER_MAP_DONE(Packet *p)
{
	if (this->status != STATUS_MAP) return NETWORK_RECV_STATUS_MALFORMED_PACKET;
	if (this->savegame == nullptr) return NETWORK_RECV_STATUS_MALFORMED_PACKET;

	_network_join_status = NETWORK_JOIN_STATUS_PROCESSING;
	SetWindowDirty(WC_NETWORK_STATUS_WINDOW, WN_NETWORK_STATUS_WINDOW_JOIN);

	/*
	 * Make sure everything is set for reading.
	 *
	 * We need the local copy and reset this->savegame because when
	 * loading fails the network gets reset upon loading the intro
	 * game, which would cause us to free this->savegame twice.
	 */
	LoadFilter *lf = this->savegame;
	this->savegame = nullptr;
	lf->Reset();

	/* The map is done downloading, load it */
	ClearErrorMessages();
	bool load_success = SafeLoad({}, SLO_LOAD, DFT_GAME_FILE, GM_NORMAL, NO_DIRECTORY, lf);

	/* Long savegame loads shouldn't affect the lag calculation! */
	this->last_packet = _realtime_tick;

	if (!load_success) {
		DeleteWindowById(WC_NETWORK_STATUS_WINDOW, WN_NETWORK_STATUS_WINDOW_JOIN);
		ShowErrorMessage(STR_NETWORK_ERROR_SAVEGAMEERROR, INVALID_STRING_ID, WL_CRITICAL);
		return NETWORK_RECV_STATUS_SAVEGAME;
	}
	/* If the savegame has successfully loaded, ALL windows have been removed,
	 * only toolbar/statusbar and gamefield are visible */

	/* Say we received the map and loaded it correctly! */
	SendMapOk();

	/* New company/spectator (invalid company) or company we want to join is not active
	 * Switch local company to spectator and await the server's judgement */
	if (_network_join_as == COMPANY_NEW_COMPANY || !Company::IsValidID(_network_join_as)) {
		SetLocalCompany(COMPANY_SPECTATOR);

		if (_network_join_as != COMPANY_SPECTATOR) {
			/* We have arrived and ready to start playing; send a command to make a new company;
			 * the server will give us a client-id and let us in */
			_network_join_status = NETWORK_JOIN_STATUS_REGISTERING;
			ShowJoinStatusWindow();
			NetworkSendCommand(0, CCA_NEW, 0, 0, CMD_COMPANY_CTRL, nullptr, nullptr, _local_company, 0);
		}
	} else {
		/* take control over an existing company */
		SetLocalCompany(_network_join_as);
	}

	return NETWORK_RECV_STATUS_OKAY;
}

NetworkRecvStatus ClientNetworkGameSocketHandler::Receive_SERVER_FRAME(Packet *p)
{
	if (this->status == STATUS_CLOSING) return NETWORK_RECV_STATUS_OKAY;
	if (this->status != STATUS_ACTIVE) return NETWORK_RECV_STATUS_MALFORMED_PACKET;

	_frame_counter_server = p->Recv_uint32();
	_frame_counter_max = p->Recv_uint32();
#ifdef ENABLE_NETWORK_SYNC_EVERY_FRAME
	/* Test if the server supports this option
	 *  and if we are at the frame the server is */
	if (p->pos + 1 < p->size) {
		_sync_frame = _frame_counter_server;
		_sync_seed_1 = p->Recv_uint32();
#ifdef NETWORK_SEND_DOUBLE_SEED
		_sync_seed_2 = p->Recv_uint32();
#endif
		_sync_state_checksum = p->Recv_uint64();
	}
#endif
	/* Receive the token. */
	if (p->pos != p->size) this->token = p->Recv_uint8();

	DEBUG(net, 5, "Received FRAME %d", _frame_counter_server);

	/* Let the server know that we received this frame correctly
	 *  We do this only once per day, to save some bandwidth ;) */
	if (!_network_first_time && last_ack_frame < _frame_counter) {
		last_ack_frame = _frame_counter + DAY_TICKS;
		DEBUG(net, 4, "Sent ACK at %d", _frame_counter);
		SendAck();
	}

	return NETWORK_RECV_STATUS_OKAY;
}

NetworkRecvStatus ClientNetworkGameSocketHandler::Receive_SERVER_SYNC(Packet *p)
{
	if (this->status == STATUS_CLOSING) return NETWORK_RECV_STATUS_OKAY;
	if (this->status != STATUS_ACTIVE) return NETWORK_RECV_STATUS_MALFORMED_PACKET;

	_sync_frame = p->Recv_uint32();
	_sync_seed_1 = p->Recv_uint32();
#ifdef NETWORK_SEND_DOUBLE_SEED
	_sync_seed_2 = p->Recv_uint32();
#endif
	_sync_state_checksum = p->Recv_uint64();

	return NETWORK_RECV_STATUS_OKAY;
}

NetworkRecvStatus ClientNetworkGameSocketHandler::Receive_SERVER_COMMAND(Packet *p)
{
	if (this->status == STATUS_CLOSING) return NETWORK_RECV_STATUS_OKAY;
	if (this->status != STATUS_ACTIVE) return NETWORK_RECV_STATUS_MALFORMED_PACKET;

	CommandPacket cp;
	const char *err = this->ReceiveCommand(p, &cp);
	cp.frame    = p->Recv_uint32();
	cp.my_cmd   = p->Recv_bool();

	if (err != nullptr) {
		IConsolePrintF(CC_ERROR, "WARNING: %s from server, dropping...", err);
		return NETWORK_RECV_STATUS_MALFORMED_PACKET;
	}

	this->incoming_queue.Append(std::move(cp));

	return NETWORK_RECV_STATUS_OKAY;
}

NetworkRecvStatus ClientNetworkGameSocketHandler::Receive_SERVER_CHAT(Packet *p)
{
	if (this->status == STATUS_CLOSING) return NETWORK_RECV_STATUS_OKAY;
	if (this->status != STATUS_ACTIVE) return NETWORK_RECV_STATUS_MALFORMED_PACKET;

	char name[NETWORK_NAME_LENGTH], msg[NETWORK_CHAT_LENGTH];
	const NetworkClientInfo *ci = nullptr, *ci_to;

	NetworkAction action = (NetworkAction)p->Recv_uint8();
	ClientID client_id = (ClientID)p->Recv_uint32();
	bool self_send = p->Recv_bool();
	p->Recv_string(msg, NETWORK_CHAT_LENGTH);
	NetworkTextMessageData data;
	data.recv(p);

	ci_to = NetworkClientInfo::GetByClientID(client_id);
	if (ci_to == nullptr) return NETWORK_RECV_STATUS_OKAY;

	/* Did we initiate the action locally? */
	if (self_send) {
		switch (action) {
			case NETWORK_ACTION_CHAT_CLIENT:
				/* For speaking to client we need the client-name */
				seprintf(name, lastof(name), "%s", ci_to->client_name);
				ci = NetworkClientInfo::GetByClientID(_network_own_client_id);
				break;

			/* For speaking to company or giving money, we need the company-name */
			case NETWORK_ACTION_GIVE_MONEY:
				if (!Company::IsValidID(ci_to->client_playas)) return NETWORK_RECV_STATUS_OKAY;
				FALLTHROUGH;

			case NETWORK_ACTION_CHAT_COMPANY: {
				StringID str = Company::IsValidID(ci_to->client_playas) ? STR_COMPANY_NAME : STR_NETWORK_SPECTATORS;
				SetDParam(0, ci_to->client_playas);

				GetString(name, str, lastof(name));
				ci = NetworkClientInfo::GetByClientID(_network_own_client_id);
				break;
			}

			default: return NETWORK_RECV_STATUS_MALFORMED_PACKET;
		}
	} else {
		/* Display message from somebody else */
		seprintf(name, lastof(name), "%s", ci_to->client_name);
		ci = ci_to;
	}

	if (ci != nullptr) {
		NetworkTextMessage(action, GetDrawStringCompanyColour(ci->client_playas), self_send, name, msg, data);
	}
	return NETWORK_RECV_STATUS_OKAY;
}

NetworkRecvStatus ClientNetworkGameSocketHandler::Receive_SERVER_ERROR_QUIT(Packet *p)
{
	if (this->status < STATUS_AUTHORIZED) return NETWORK_RECV_STATUS_MALFORMED_PACKET;

	ClientID client_id = (ClientID)p->Recv_uint32();
	if (client_id == _network_own_client_id) return NETWORK_RECV_STATUS_OKAY; // do not try to clear our own client info

	NetworkClientInfo *ci = NetworkClientInfo::GetByClientID(client_id);
	if (ci != nullptr) {
		NetworkTextMessage(NETWORK_ACTION_LEAVE, CC_DEFAULT, false, ci->client_name, nullptr, GetNetworkErrorMsg((NetworkErrorCode)p->Recv_uint8()));
		delete ci;
	}

	SetWindowDirty(WC_CLIENT_LIST, 0);

	return NETWORK_RECV_STATUS_OKAY;
}

NetworkRecvStatus ClientNetworkGameSocketHandler::Receive_SERVER_DESYNC_LOG(Packet *p)
{
	uint size = p->Recv_uint16();
	this->server_desync_log.resize(this->server_desync_log.size() + size);
	p->Recv_binary(const_cast<char *>(this->server_desync_log.data() + this->server_desync_log.size() - size), size);
	DEBUG(net, 2, "Received %u bytes of server desync log", size);
	return NETWORK_RECV_STATUS_OKAY;
}

NetworkRecvStatus ClientNetworkGameSocketHandler::Receive_SERVER_QUIT(Packet *p)
{
	if (this->status < STATUS_AUTHORIZED) return NETWORK_RECV_STATUS_MALFORMED_PACKET;

	ClientID client_id = (ClientID)p->Recv_uint32();

	NetworkClientInfo *ci = NetworkClientInfo::GetByClientID(client_id);
	if (ci != nullptr) {
		NetworkTextMessage(NETWORK_ACTION_LEAVE, CC_DEFAULT, false, ci->client_name, nullptr, STR_NETWORK_MESSAGE_CLIENT_LEAVING);
		delete ci;
	} else {
		DEBUG(net, 0, "Unknown client (%d) is leaving the game", client_id);
	}

	SetWindowDirty(WC_CLIENT_LIST, 0);

	/* If we come here it means we could not locate the client.. strange :s */
	return NETWORK_RECV_STATUS_OKAY;
}

NetworkRecvStatus ClientNetworkGameSocketHandler::Receive_SERVER_JOIN(Packet *p)
{
	if (this->status < STATUS_AUTHORIZED) return NETWORK_RECV_STATUS_MALFORMED_PACKET;

	ClientID client_id = (ClientID)p->Recv_uint32();

	NetworkClientInfo *ci = NetworkClientInfo::GetByClientID(client_id);
	if (ci != nullptr) {
		NetworkTextMessage(NETWORK_ACTION_JOIN, CC_DEFAULT, false, ci->client_name);
	}

	SetWindowDirty(WC_CLIENT_LIST, 0);

	return NETWORK_RECV_STATUS_OKAY;
}

NetworkRecvStatus ClientNetworkGameSocketHandler::Receive_SERVER_SHUTDOWN(Packet *p)
{
	/* Only when we're trying to join we really
	 * care about the server shutting down. */
	if (this->status >= STATUS_JOIN) {
		ShowErrorMessage(STR_NETWORK_MESSAGE_SERVER_SHUTDOWN, INVALID_STRING_ID, WL_CRITICAL);
	}

	if (this->status == STATUS_ACTIVE) ClientNetworkEmergencySave();

	return NETWORK_RECV_STATUS_SERVER_ERROR;
}

NetworkRecvStatus ClientNetworkGameSocketHandler::Receive_SERVER_NEWGAME(Packet *p)
{
	/* Only when we're trying to join we really
	 * care about the server shutting down. */
	if (this->status >= STATUS_JOIN) {
		/* To throttle the reconnects a bit, every clients waits its
		 * Client ID modulo 16. This way reconnects should be spread
		 * out a bit. */
		_network_reconnect = _network_own_client_id % 16;
		ShowErrorMessage(STR_NETWORK_MESSAGE_SERVER_REBOOT, INVALID_STRING_ID, WL_CRITICAL);
	}

	if (this->status == STATUS_ACTIVE) ClientNetworkEmergencySave();

	return NETWORK_RECV_STATUS_SERVER_ERROR;
}

NetworkRecvStatus ClientNetworkGameSocketHandler::Receive_SERVER_RCON(Packet *p)
{
	if (this->status < STATUS_AUTHORIZED) return NETWORK_RECV_STATUS_MALFORMED_PACKET;

	TextColour colour_code = (TextColour)p->Recv_uint16();
	if (!IsValidConsoleColour(colour_code)) return NETWORK_RECV_STATUS_MALFORMED_PACKET;

	char rcon_out[NETWORK_RCONCOMMAND_LENGTH];
	p->Recv_string(rcon_out, sizeof(rcon_out));

	IConsolePrint(colour_code, rcon_out);

	return NETWORK_RECV_STATUS_OKAY;
}

NetworkRecvStatus ClientNetworkGameSocketHandler::Receive_SERVER_MOVE(Packet *p)
{
	if (this->status < STATUS_AUTHORIZED) return NETWORK_RECV_STATUS_MALFORMED_PACKET;

	/* Nothing more in this packet... */
	ClientID client_id   = (ClientID)p->Recv_uint32();
	CompanyID company_id = (CompanyID)p->Recv_uint8();

	if (client_id == 0) {
		/* definitely an invalid client id, debug message and do nothing. */
		DEBUG(net, 0, "[move] received invalid client index = 0");
		return NETWORK_RECV_STATUS_MALFORMED_PACKET;
	}

	const NetworkClientInfo *ci = NetworkClientInfo::GetByClientID(client_id);
	/* Just make sure we do not try to use a client_index that does not exist */
	if (ci == nullptr) return NETWORK_RECV_STATUS_OKAY;

	/* if not valid player, force spectator, else check player exists */
	if (!Company::IsValidID(company_id)) company_id = COMPANY_SPECTATOR;

	if (client_id == _network_own_client_id) {
		SetLocalCompany(company_id);
	}

	return NETWORK_RECV_STATUS_OKAY;
}

NetworkRecvStatus ClientNetworkGameSocketHandler::Receive_SERVER_CONFIG_UPDATE(Packet *p)
{
	if (this->status < STATUS_ACTIVE) return NETWORK_RECV_STATUS_MALFORMED_PACKET;

	_network_server_max_companies = p->Recv_uint8();
	_network_server_max_spectators = p->Recv_uint8();

	return NETWORK_RECV_STATUS_OKAY;
}

NetworkRecvStatus ClientNetworkGameSocketHandler::Receive_SERVER_COMPANY_UPDATE(Packet *p)
{
	if (this->status < STATUS_ACTIVE) return NETWORK_RECV_STATUS_MALFORMED_PACKET;

	_network_company_passworded = p->Recv_uint16();
	SetWindowClassesDirty(WC_COMPANY);

	return NETWORK_RECV_STATUS_OKAY;
}

NetworkRecvStatus ClientNetworkGameSocketHandler::Receive_SERVER_SETTINGS_ACCESS(Packet *p)
{
	if (this->status < STATUS_ACTIVE) return NETWORK_RECV_STATUS_MALFORMED_PACKET;

	_network_settings_access = p->Recv_bool();

	DeleteWindowById(WC_CHEATS, 0);
	ReInitAllWindows();

	return NETWORK_RECV_STATUS_OKAY;
}

/**
 * Check the connection's state, i.e. is the connection still up?
 */
void ClientNetworkGameSocketHandler::CheckConnection()
{
	/* Only once we're authorized we can expect a steady stream of packets. */
	if (this->status < STATUS_AUTHORIZED) return;

	/* It might... sometimes occur that the realtime ticker overflows. */
	if (_realtime_tick < this->last_packet) this->last_packet = _realtime_tick;

	/* Lag is in milliseconds; 5 seconds are roughly twice the
	 * server's "you're slow" threshold (1 game day). */
	uint lag = (_realtime_tick - this->last_packet) / 1000;
	if (lag < 5) return;

	/* 20 seconds are (way) more than 4 game days after which
	 * the server will forcefully disconnect you. */
	if (lag > 20) {
		this->NetworkGameSocketHandler::CloseConnection();
		return;
	}

	/* Prevent showing the lag message every tick; just update it when needed. */
	static uint last_lag = 0;
	if (last_lag == lag) return;

	last_lag = lag;
	SetDParam(0, lag);
	ShowErrorMessage(STR_NETWORK_ERROR_CLIENT_GUI_LOST_CONNECTION_CAPTION, STR_NETWORK_ERROR_CLIENT_GUI_LOST_CONNECTION, WL_INFO);
}


/** Is called after a client is connected to the server */
void NetworkClient_Connected()
{
	/* Set the frame-counter to 0 so nothing happens till we are ready */
	_frame_counter = 0;
	_frame_counter_server = 0;
	last_ack_frame = 0;
	/* Request the game-info */
	MyClient::SendJoin();
}

/**
 * Send a remote console command.
 * @param password The password.
 * @param command The command to execute.
 */
void NetworkClientSendRcon(const char *password, const char *command)
{
	MyClient::SendRCon(password, command);
}

/**
 * Send settings password.
 * @param password The password.
 * @param command The command to execute.
 */
void NetworkClientSendSettingsPassword(const char *password)
{
	MyClient::SendSettingsPassword(password);
}

/**
 * Notify the server of this client wanting to be moved to another company.
 * @param company_id id of the company the client wishes to be moved to.
 * @param pass the password, is only checked on the server end if a password is needed.
 * @return void
 */
void NetworkClientRequestMove(CompanyID company_id, const char *pass)
{
	MyClient::SendMove(company_id, pass);
}

/**
 * Move the clients of a company to the spectators.
 * @param cid The company to move the clients of.
 */
void NetworkClientsToSpectators(CompanyID cid)
{
	Backup<CompanyID> cur_company(_current_company, FILE_LINE);
	/* If our company is changing owner, go to spectators */
	if (cid == _local_company) SetLocalCompany(COMPANY_SPECTATOR);

	for (NetworkClientInfo *ci : NetworkClientInfo::Iterate()) {
		if (ci->client_playas != cid) continue;
		NetworkTextMessage(NETWORK_ACTION_COMPANY_SPECTATOR, CC_DEFAULT, false, ci->client_name);
		ci->client_playas = COMPANY_SPECTATOR;
	}

	cur_company.Restore();
}

/**
 * Send the server our name.
 */
void NetworkUpdateClientName()
{
	NetworkClientInfo *ci = NetworkClientInfo::GetByClientID(_network_own_client_id);

	if (ci == nullptr) return;

	/* Don't change the name if it is the same as the old name */
	if (strcmp(ci->client_name, _settings_client.network.client_name) != 0) {
		if (!_network_server) {
			MyClient::SendSetName(_settings_client.network.client_name);
		} else {
			if (NetworkFindName(_settings_client.network.client_name, lastof(_settings_client.network.client_name))) {
				NetworkTextMessage(NETWORK_ACTION_NAME_CHANGE, CC_DEFAULT, false, ci->client_name, _settings_client.network.client_name);
				strecpy(ci->client_name, _settings_client.network.client_name, lastof(ci->client_name));
				NetworkUpdateClientInfo(CLIENT_ID_SERVER);
			}
		}
	}
}

/**
 * Send a chat message.
 * @param action The action associated with the message.
 * @param type The destination type.
 * @param dest The destination index, be it a company index or client id.
 * @param msg The actual message.
 * @param data Arbitrary extra data.
 */
void NetworkClientSendChat(NetworkAction action, DestType type, int dest, const char *msg, NetworkTextMessageData data)
{
	MyClient::SendChat(action, type, dest, msg, data);
}

/**
 * Set/Reset company password on the client side.
 * @param password Password to be set.
 */
void NetworkClientSetCompanyPassword(const char *password)
{
	MyClient::SendSetPassword(password);
}

/**
 * Tell whether the client has team members where he/she can chat to.
 * @param cio client to check members of.
 * @return true if there is at least one team member.
 */
bool NetworkClientPreferTeamChat(const NetworkClientInfo *cio)
{
	/* Only companies actually playing can speak to team. Eg spectators cannot */
	if (!_settings_client.gui.prefer_teamchat || !Company::IsValidID(cio->client_playas)) return false;

	for (const NetworkClientInfo *ci : NetworkClientInfo::Iterate()) {
		if (ci->client_playas == cio->client_playas && ci != cio) return true;
	}

	return false;
}

/**
 * Check if max_companies has been reached on the server (local check only).
 * @return true if the max value has been reached or exceeded, false otherwise.
 */
bool NetworkMaxCompaniesReached()
{
	return Company::GetNumItems() >= (_network_server ? _settings_client.network.max_companies : _network_server_max_companies);
}

/**
 * Check if max_spectatos has been reached on the server (local check only).
 * @return true if the max value has been reached or exceeded, false otherwise.
 */
bool NetworkMaxSpectatorsReached()
{
	return NetworkSpectatorCount() >= (_network_server ? _settings_client.network.max_spectators : _network_server_max_spectators);
}<|MERGE_RESOLUTION|>--- conflicted
+++ resolved
@@ -247,24 +247,19 @@
 		/* This means the server closed the connection. Emergency save is
 		 * already created if this was appropriate during handling of the
 		 * disconnect. */
+		this->SendPackets();
 		this->CloseConnection(res);
 	} else {
 		/* This means we as client made a boo-boo. */
 		SendError(errorno);
 
-<<<<<<< HEAD
-	this->SendPackets();
-	this->CloseConnection(res);
-
-	ClientNetworkEmergencySave();
-=======
 		/* Close connection before we make an emergency save, as the save can
 		 * take a bit of time; better that the server doesn't stall while we
 		 * are doing the save, and already disconnects us. */
+		this->SendPackets();
 		this->CloseConnection(res);
 		ClientNetworkEmergencySave();
 	}
->>>>>>> 0f91cb04
 
 	_switch_mode = SM_MENU;
 	_networking = false;
