/*
 * This file is part of OpenTTD.
 * OpenTTD is free software; you can redistribute it and/or modify it under the terms of the GNU General Public License as published by the Free Software Foundation, version 2.
 * OpenTTD is distributed in the hope that it will be useful, but WITHOUT ANY WARRANTY; without even the implied warranty of MERCHANTABILITY or FITNESS FOR A PARTICULAR PURPOSE.
 * See the GNU General Public License for more details. You should have received a copy of the GNU General Public License along with OpenTTD. If not, see <http://www.gnu.org/licenses/>.
 */

/** @file network.cpp Base functions for networking support. */

#include "../stdafx.h"

#include "../strings_func.h"
#include "../command_func.h"
#include "../date_func.h"
#include "network_admin.h"
#include "network_client.h"
#include "network_server.h"
#include "network_content.h"
#include "network_udp.h"
#include "network_gamelist.h"
#include "network_base.h"
#include "core/udp.h"
#include "core/host.h"
#include "network_gui.h"
#include "../console_func.h"
#include "../3rdparty/md5/md5.h"
#include "../core/random_func.hpp"
#include "../window_func.h"
#include "../company_func.h"
#include "../company_base.h"
#include "../landscape_type.h"
#include "../rev.h"
#include "../core/pool_func.hpp"
#include "../gfx_func.h"
#include "../error.h"
#include "../core/checksum_func.hpp"

#include "../safeguards.h"

#ifdef DEBUG_DUMP_COMMANDS
#include "../fileio_func.h"
/** When running the server till the wait point, run as fast as we can! */
bool _ddc_fastforward = true;
#endif /* DEBUG_DUMP_COMMANDS */

/** Make sure both pools have the same size. */
static_assert(NetworkClientInfoPool::MAX_SIZE == NetworkClientSocketPool::MAX_SIZE);

/** The pool with client information. */
NetworkClientInfoPool _networkclientinfo_pool("NetworkClientInfo");
INSTANTIATE_POOL_METHODS(NetworkClientInfo)

bool _networking;         ///< are we in networking mode?
bool _network_server;     ///< network-server is active
bool _network_available;  ///< is network mode available?
bool _network_dedicated;  ///< are we a dedicated server?
bool _is_network_server;  ///< Does this client wants to be a network-server?
<<<<<<< HEAD
bool _network_settings_access; ///< Can this client change server settings?
NetworkServerGameInfo _network_game_info; ///< Information about our game.
=======
>>>>>>> 31f1db2d
NetworkCompanyState *_network_company_states = nullptr; ///< Statistics about some companies.
ClientID _network_own_client_id;      ///< Our client identifier.
ClientID _redirect_console_to_client; ///< If not invalid, redirect the console output to a client.
bool _network_need_advertise;         ///< Whether we need to advertise.
uint8 _network_reconnect;             ///< Reconnect timeout
StringList _network_bind_list;        ///< The addresses to bind on.
StringList _network_host_list;        ///< The servers we know.
StringList _network_ban_list;         ///< The banned clients.
uint32 _frame_counter_server;         ///< The frame_counter of the server, if in network-mode
uint32 _frame_counter_max;            ///< To where we may go with our clients
uint32 _frame_counter;                ///< The current frame.
uint32 _last_sync_frame;              ///< Used in the server to store the last time a sync packet was sent to clients.
NetworkAddressList _broadcast_list;   ///< List of broadcast addresses.
uint32 _sync_seed_1;                  ///< Seed to compare during sync checks.
#ifdef NETWORK_SEND_DOUBLE_SEED
uint32 _sync_seed_2;                  ///< Second part of the seed.
#endif
uint64 _sync_state_checksum;          ///< State checksum to compare during sync checks.
uint32 _sync_frame;                   ///< The frame to perform the sync check.
Date   _last_sync_date;               ///< The game date of the last successfully received sync frame
DateFract _last_sync_date_fract;      ///< "
uint8  _last_sync_tick_skip_counter;  ///< "
bool _network_first_time;             ///< Whether we have finished joining or not.
CompanyMask _network_company_passworded; ///< Bitmask of the password status of all companies.

/* Check whether NETWORK_NUM_LANDSCAPES is still in sync with NUM_LANDSCAPE */
static_assert((int)NETWORK_NUM_LANDSCAPES == (int)NUM_LANDSCAPE);
static_assert((int)NETWORK_COMPANY_NAME_LENGTH == MAX_LENGTH_COMPANY_NAME_CHARS * MAX_CHAR_LENGTH);

/** The amount of clients connected */
byte _network_clients_connected = 0;

/* Some externs / forwards */
extern void StateGameLoop();

/**
 * Return whether there is any client connected or trying to connect at all.
 * @return whether we have any client activity
 */
bool HasClients()
{
	return !NetworkClientSocket::Iterate().empty();
}

/**
 * Basically a client is leaving us right now.
 */
NetworkClientInfo::~NetworkClientInfo()
{
	/* Delete the chat window, if you were chatting with this client. */
	InvalidateWindowData(WC_SEND_NETWORK_MSG, DESTTYPE_CLIENT, this->client_id);
}

/**
 * Return the CI given it's client-identifier
 * @param client_id the ClientID to search for
 * @return return a pointer to the corresponding NetworkClientInfo struct or nullptr when not found
 */
/* static */ NetworkClientInfo *NetworkClientInfo::GetByClientID(ClientID client_id)
{
	for (NetworkClientInfo *ci : NetworkClientInfo::Iterate()) {
		if (ci->client_id == client_id) return ci;
	}

	return nullptr;
}

/**
 * Return the client state given it's client-identifier
 * @param client_id the ClientID to search for
 * @return return a pointer to the corresponding NetworkClientSocket struct or nullptr when not found
 */
/* static */ ServerNetworkGameSocketHandler *ServerNetworkGameSocketHandler::GetByClientID(ClientID client_id)
{
	for (NetworkClientSocket *cs : NetworkClientSocket::Iterate()) {
		if (cs->client_id == client_id) return cs;
	}

	return nullptr;
}

byte NetworkSpectatorCount()
{
	byte count = 0;

	for (const NetworkClientInfo *ci : NetworkClientInfo::Iterate()) {
		if (ci->client_playas == COMPANY_SPECTATOR) count++;
	}

	/* Don't count a dedicated server as spectator */
	if (_network_dedicated) count--;

	return count;
}

/**
 * Change the company password of a given company.
 * @param company_id ID of the company the password should be changed for.
 * @param password The unhashed password we like to set ('*' or '' resets the password)
 * @return The password.
 */
const char *NetworkChangeCompanyPassword(CompanyID company_id, const char *password)
{
	if (strcmp(password, "*") == 0) password = "";

	if (_network_server) {
		NetworkServerSetCompanyPassword(company_id, password, false);
	} else {
		NetworkClientSetCompanyPassword(password);
	}

	return password;
}

/**
 * Hash the given password using server ID and game seed.
 * @param password Password to hash.
 * @param password_server_id Server ID.
 * @param password_game_seed Game seed.
 * @return The hashed password.
 */
const char *GenerateCompanyPasswordHash(const char *password, const char *password_server_id, uint32 password_game_seed)
{
	if (StrEmpty(password)) return password;

	char salted_password[NETWORK_SERVER_ID_LENGTH];
	size_t password_length = strlen(password);
	size_t password_server_id_length = strlen(password_server_id);

	/* Add the game seed and the server's ID as the salt. */
	for (uint i = 0; i < NETWORK_SERVER_ID_LENGTH - 1; i++) {
		char password_char = (i < password_length ? password[i] : 0);
		char server_id_char = (i < password_server_id_length ? password_server_id[i] : 0);
		char seed_char = password_game_seed >> (i % 32);
		salted_password[i] = password_char ^ server_id_char ^ seed_char;
	}

	Md5 checksum;
	uint8 digest[16];
	static char hashed_password[NETWORK_SERVER_ID_LENGTH];

	/* Generate the MD5 hash */
	checksum.Append(salted_password, sizeof(salted_password) - 1);
	checksum.Finish(digest);

	for (int di = 0; di < 16; di++) seprintf(hashed_password + di * 2, lastof(hashed_password), "%02x", digest[di]);

	return hashed_password;
}

/**
 * Check if the company we want to join requires a password.
 * @param company_id id of the company we want to check the 'passworded' flag for.
 * @return true if the company requires a password.
 */
bool NetworkCompanyIsPassworded(CompanyID company_id)
{
	return HasBit(_network_company_passworded, company_id);
}

/* This puts a text-message to the console, or in the future, the chat-box,
 *  (to keep it all a bit more general)
 * If 'self_send' is true, this is the client who is sending the message */
void NetworkTextMessage(NetworkAction action, TextColour colour, bool self_send, const char *name, const char *str, NetworkTextMessageData data)
{
	char message_src[256];
	StringID strid;
	switch (action) {
		case NETWORK_ACTION_SERVER_MESSAGE:
			/* Ignore invalid messages */
			strid = STR_NETWORK_SERVER_MESSAGE;
			colour = CC_DEFAULT;
			break;
		case NETWORK_ACTION_COMPANY_SPECTATOR:
			colour = CC_DEFAULT;
			strid = STR_NETWORK_MESSAGE_CLIENT_COMPANY_SPECTATE;
			break;
		case NETWORK_ACTION_COMPANY_JOIN:
			colour = CC_DEFAULT;
			strid = STR_NETWORK_MESSAGE_CLIENT_COMPANY_JOIN;
			break;
		case NETWORK_ACTION_COMPANY_NEW:
			colour = CC_DEFAULT;
			strid = STR_NETWORK_MESSAGE_CLIENT_COMPANY_NEW;
			break;
		case NETWORK_ACTION_JOIN:
			/* Show the Client ID for the server but not for the client. */
			strid = _network_server ? STR_NETWORK_MESSAGE_CLIENT_JOINED_ID :  STR_NETWORK_MESSAGE_CLIENT_JOINED;
			break;
		case NETWORK_ACTION_LEAVE:          strid = STR_NETWORK_MESSAGE_CLIENT_LEFT; break;
		case NETWORK_ACTION_NAME_CHANGE:    strid = STR_NETWORK_MESSAGE_NAME_CHANGE; break;

		case NETWORK_ACTION_GIVE_MONEY: {
			SetDParamStr(0, name);
			SetDParam(1, data.auxdata >> 16);
			GetString(message_src, STR_NETWORK_MESSAGE_MONEY_GIVE_SRC_DESCRIPTION, lastof(message_src));
			name = message_src;

			extern byte GetCurrentGrfLangID();
			byte lang_id = GetCurrentGrfLangID();
			bool use_specific_string = lang_id <= 2 || lang_id == 0x15 || lang_id == 0x3A || lang_id == 0x3D; // English, German, Korean, Czech
			if (use_specific_string && self_send) {
				strid = STR_NETWORK_MESSAGE_GAVE_MONEY_AWAY;
			} else if (use_specific_string && (CompanyID) (data.auxdata & 0xFFFF) == _local_company) {
				strid = STR_NETWORK_MESSAGE_GIVE_MONEY_RECEIVE;
			} else {
				strid = STR_NETWORK_MESSAGE_GIVE_MONEY;
			}
			break;
		}

		case NETWORK_ACTION_CHAT_COMPANY:   strid = self_send ? STR_NETWORK_CHAT_TO_COMPANY : STR_NETWORK_CHAT_COMPANY; break;
		case NETWORK_ACTION_CHAT_CLIENT:    strid = self_send ? STR_NETWORK_CHAT_TO_CLIENT  : STR_NETWORK_CHAT_CLIENT;  break;
		case NETWORK_ACTION_KICKED:         strid = STR_NETWORK_MESSAGE_KICKED; break;
		default:                            strid = STR_NETWORK_CHAT_ALL; break;
	}

	char message[1024];
	SetDParamStr(0, name);
	SetDParamStr(1, str);
	SetDParam(2, data.data);

	/* All of these strings start with "***". These characters are interpreted as both left-to-right and
	 * right-to-left characters depending on the context. As the next text might be an user's name, the
	 * user name's characters will influence the direction of the "***" instead of the language setting
	 * of the game. Manually set the direction of the "***" by inserting a text-direction marker. */
	char *msg_ptr = message + Utf8Encode(message, _current_text_dir == TD_LTR ? CHAR_TD_LRM : CHAR_TD_RLM);
	GetString(msg_ptr, strid, lastof(message));

	DEBUG(desync, 1, "msg: date{%08x; %02x; %02x}; %s", _date, _date_fract, _tick_skip_counter, message);
	IConsolePrintF(colour, "%s", message);
	NetworkAddChatMessage((TextColour)colour, _settings_client.gui.network_chat_timeout, "%s", message);
}

/* Calculate the frame-lag of a client */
uint NetworkCalculateLag(const NetworkClientSocket *cs)
{
	int lag = cs->last_frame_server - cs->last_frame;
	/* This client has missed his ACK packet after 1 DAY_TICKS..
	 *  so we increase his lag for every frame that passes!
	 * The packet can be out by a max of _net_frame_freq */
	if (cs->last_frame_server + DAY_TICKS + _settings_client.network.frame_freq < _frame_counter) {
		lag += _frame_counter - (cs->last_frame_server + DAY_TICKS + _settings_client.network.frame_freq);
	}
	return lag;
}


/* There was a non-recoverable error, drop back to the main menu with a nice
 *  error */
void NetworkError(StringID error_string)
{
	_switch_mode = SM_MENU;
	ShowErrorMessage(error_string, INVALID_STRING_ID, WL_CRITICAL);
}

/**
 * Retrieve the string id of an internal error number
 * @param err NetworkErrorCode
 * @return the StringID
 */
StringID GetNetworkErrorMsg(NetworkErrorCode err)
{
	/* List of possible network errors, used by
	 * PACKET_SERVER_ERROR and PACKET_CLIENT_ERROR */
	static const StringID network_error_strings[] = {
		STR_NETWORK_ERROR_CLIENT_GENERAL,
		STR_NETWORK_ERROR_CLIENT_DESYNC,
		STR_NETWORK_ERROR_CLIENT_SAVEGAME,
		STR_NETWORK_ERROR_CLIENT_CONNECTION_LOST,
		STR_NETWORK_ERROR_CLIENT_PROTOCOL_ERROR,
		STR_NETWORK_ERROR_CLIENT_NEWGRF_MISMATCH,
		STR_NETWORK_ERROR_CLIENT_NOT_AUTHORIZED,
		STR_NETWORK_ERROR_CLIENT_NOT_EXPECTED,
		STR_NETWORK_ERROR_CLIENT_WRONG_REVISION,
		STR_NETWORK_ERROR_CLIENT_NAME_IN_USE,
		STR_NETWORK_ERROR_CLIENT_WRONG_PASSWORD,
		STR_NETWORK_ERROR_CLIENT_COMPANY_MISMATCH,
		STR_NETWORK_ERROR_CLIENT_KICKED,
		STR_NETWORK_ERROR_CLIENT_CHEATER,
		STR_NETWORK_ERROR_CLIENT_SERVER_FULL,
		STR_NETWORK_ERROR_CLIENT_TOO_MANY_COMMANDS,
		STR_NETWORK_ERROR_CLIENT_TIMEOUT_PASSWORD,
		STR_NETWORK_ERROR_CLIENT_TIMEOUT_COMPUTER,
		STR_NETWORK_ERROR_CLIENT_TIMEOUT_MAP,
		STR_NETWORK_ERROR_CLIENT_TIMEOUT_JOIN,
		STR_NETWORK_ERROR_CLIENT_INVALID_CLIENT_NAME,
	};
	static_assert(lengthof(network_error_strings) == NETWORK_ERROR_END);

	if (err >= (ptrdiff_t)lengthof(network_error_strings)) err = NETWORK_ERROR_GENERAL;

	return network_error_strings[err];
}

/**
 * Handle the pause mode change so we send the right messages to the chat.
 * @param prev_mode The previous pause mode.
 * @param changed_mode The pause mode that got changed.
 */
void NetworkHandlePauseChange(PauseMode prev_mode, PauseMode changed_mode)
{
	if (!_networking) return;

	switch (changed_mode) {
		case PM_PAUSED_NORMAL:
		case PM_PAUSED_JOIN:
		case PM_PAUSED_GAME_SCRIPT:
		case PM_PAUSED_ACTIVE_CLIENTS:
		case PM_PAUSED_LINK_GRAPH: {
			bool changed = ((_pause_mode == PM_UNPAUSED) != (prev_mode == PM_UNPAUSED));
			bool paused = (_pause_mode != PM_UNPAUSED);
			if (!paused && !changed) return;

			StringID str;
			if (!changed) {
				int i = -1;

				if ((_pause_mode & PM_PAUSED_NORMAL) != PM_UNPAUSED)         SetDParam(++i, STR_NETWORK_SERVER_MESSAGE_GAME_REASON_MANUAL);
				if ((_pause_mode & PM_PAUSED_JOIN) != PM_UNPAUSED)           SetDParam(++i, STR_NETWORK_SERVER_MESSAGE_GAME_REASON_CONNECTING_CLIENTS);
				if ((_pause_mode & PM_PAUSED_GAME_SCRIPT) != PM_UNPAUSED)    SetDParam(++i, STR_NETWORK_SERVER_MESSAGE_GAME_REASON_GAME_SCRIPT);
				if ((_pause_mode & PM_PAUSED_ACTIVE_CLIENTS) != PM_UNPAUSED) SetDParam(++i, STR_NETWORK_SERVER_MESSAGE_GAME_REASON_NOT_ENOUGH_PLAYERS);
				if ((_pause_mode & PM_PAUSED_LINK_GRAPH) != PM_UNPAUSED)     SetDParam(++i, STR_NETWORK_SERVER_MESSAGE_GAME_REASON_LINK_GRAPH);
				str = STR_NETWORK_SERVER_MESSAGE_GAME_STILL_PAUSED_1 + i;
			} else {
				switch (changed_mode) {
					case PM_PAUSED_NORMAL:         SetDParam(0, STR_NETWORK_SERVER_MESSAGE_GAME_REASON_MANUAL); break;
					case PM_PAUSED_JOIN:           SetDParam(0, STR_NETWORK_SERVER_MESSAGE_GAME_REASON_CONNECTING_CLIENTS); break;
					case PM_PAUSED_GAME_SCRIPT:    SetDParam(0, STR_NETWORK_SERVER_MESSAGE_GAME_REASON_GAME_SCRIPT); break;
					case PM_PAUSED_ACTIVE_CLIENTS: SetDParam(0, STR_NETWORK_SERVER_MESSAGE_GAME_REASON_NOT_ENOUGH_PLAYERS); break;
					case PM_PAUSED_LINK_GRAPH:     SetDParam(0, STR_NETWORK_SERVER_MESSAGE_GAME_REASON_LINK_GRAPH); break;
					default: NOT_REACHED();
				}
				str = paused ? STR_NETWORK_SERVER_MESSAGE_GAME_PAUSED : STR_NETWORK_SERVER_MESSAGE_GAME_UNPAUSED;
			}

			char buffer[DRAW_STRING_BUFFER];
			GetString(buffer, str, lastof(buffer));
			NetworkTextMessage(NETWORK_ACTION_SERVER_MESSAGE, CC_DEFAULT, false, nullptr, buffer);
			break;
		}

		default:
			return;
	}
}


/**
 * Helper function for the pause checkers. If pause is true and the
 * current pause mode isn't set the game will be paused, if it it false
 * and the pause mode is set the game will be unpaused. In the other
 * cases nothing happens to the pause state.
 * @param pause whether we'd like to pause
 * @param pm the mode which we would like to pause with
 */
static void CheckPauseHelper(bool pause, PauseMode pm)
{
	if (pause == ((_pause_mode & pm) != PM_UNPAUSED)) return;

	DoCommandP(0, pm, pause ? 1 : 0, CMD_PAUSE);
}

/**
 * Counts the number of active clients connected.
 * It has to be in STATUS_ACTIVE and not a spectator
 * @return number of active clients
 */
static uint NetworkCountActiveClients()
{
	uint count = 0;

	for (const NetworkClientSocket *cs : NetworkClientSocket::Iterate()) {
		if (cs->status != NetworkClientSocket::STATUS_ACTIVE) continue;
		if (!Company::IsValidID(cs->GetInfo()->client_playas)) continue;
		count++;
	}

	return count;
}

/**
 * Check if the minimum number of active clients has been reached and pause or unpause the game as appropriate
 */
static void CheckMinActiveClients()
{
	if ((_pause_mode & PM_PAUSED_ERROR) != PM_UNPAUSED ||
			!_network_dedicated ||
			(_settings_client.network.min_active_clients == 0 && (_pause_mode & PM_PAUSED_ACTIVE_CLIENTS) == PM_UNPAUSED)) {
		return;
	}
	CheckPauseHelper(NetworkCountActiveClients() < _settings_client.network.min_active_clients, PM_PAUSED_ACTIVE_CLIENTS);
}

/**
 * Checks whether there is a joining client
 * @return true iff one client is joining (but not authorizing)
 */
static bool NetworkHasJoiningClient()
{
	for (const NetworkClientSocket *cs : NetworkClientSocket::Iterate()) {
		if (cs->status >= NetworkClientSocket::STATUS_AUTHORIZED && cs->status < NetworkClientSocket::STATUS_ACTIVE) return true;
	}

	return false;
}

/**
 * Check whether we should pause on join
 */
static void CheckPauseOnJoin()
{
	if ((_pause_mode & PM_PAUSED_ERROR) != PM_UNPAUSED ||
			(!_settings_client.network.pause_on_join && (_pause_mode & PM_PAUSED_JOIN) == PM_UNPAUSED)) {
		return;
	}
	CheckPauseHelper(NetworkHasJoiningClient(), PM_PAUSED_JOIN);
}

/**
 * Converts a string to ip/port
 *  Format: IP:port
 *
 * connection_string will be re-terminated to separate out the hostname, port will
 * be set to the port strings given by the user, inside the memory area originally
 * occupied by connection_string.
 */
void ParseConnectionString(const char **port, char *connection_string)
{
	bool ipv6 = (strchr(connection_string, ':') != strrchr(connection_string, ':'));
	for (char *p = connection_string; *p != '\0'; p++) {
		switch (*p) {
			case '[':
				ipv6 = true;
				break;

			case ']':
				ipv6 = false;
				break;

			case ':':
				if (ipv6) break;
				*port = p + 1;
				*p = '\0';
				break;
		}
	}
}

/**
 * Converts a string to ip/port/company
 *  Format: IP:port#company
 *
 * connection_string will be re-terminated to separate out the hostname, and company and port will
 * be set to the company and port strings given by the user, inside the memory area originally
 * occupied by connection_string.
 */
void ParseGameConnectionString(const char **company, const char **port, char *connection_string)
{
	bool ipv6 = (strchr(connection_string, ':') != strrchr(connection_string, ':'));
	for (char *p = connection_string; *p != '\0'; p++) {
		switch (*p) {
			case '[':
				ipv6 = true;
				break;

			case ']':
				ipv6 = false;
				break;

			case '#':
				*company = p + 1;
				*p = '\0';
				break;

			case ':':
				if (ipv6) break;
				*port = p + 1;
				*p = '\0';
				break;
		}
	}
}

/**
 * Handle the accepting of a connection to the server.
 * @param s The socket of the new connection.
 * @param address The address of the peer.
 */
/* static */ void ServerNetworkGameSocketHandler::AcceptConnection(SOCKET s, const NetworkAddress &address)
{
	/* Register the login */
	_network_clients_connected++;

	ServerNetworkGameSocketHandler *cs = new ServerNetworkGameSocketHandler(s);
	cs->client_address = address; // Save the IP of the client

	InvalidateWindowData(WC_CLIENT_LIST, 0);
}

/**
 * Resets the pools used for network clients, and the admin pool if needed.
 * @param close_admins Whether the admin pool has to be cleared as well.
 */
static void InitializeNetworkPools(bool close_admins = true)
{
	PoolBase::Clean(PT_NCLIENT | (close_admins ? PT_NADMIN : PT_NONE));
}

/**
 * Close current connections.
 * @param close_admins Whether the admin connections have to be closed as well.
 */
void NetworkClose(bool close_admins)
{
	if (_network_server) {
		if (close_admins) {
			for (ServerNetworkAdminSocketHandler *as : ServerNetworkAdminSocketHandler::Iterate()) {
				as->CloseConnection(true);
			}
		}

		for (NetworkClientSocket *cs : NetworkClientSocket::Iterate()) {
			cs->CloseConnection(NETWORK_RECV_STATUS_CONN_LOST);
		}
		ServerNetworkGameSocketHandler::CloseListeners();
		ServerNetworkAdminSocketHandler::CloseListeners();
	} else if (MyClient::my_client != nullptr) {
		MyClient::SendQuit();
		MyClient::my_client->CloseConnection(NETWORK_RECV_STATUS_CONN_LOST);
	}

	TCPConnecter::KillAll();

	_networking = false;
	_network_server = false;

	NetworkFreeLocalCommandQueue();

	free(_network_company_states);
	_network_company_states = nullptr;

	InitializeNetworkPools(close_admins);
}

/* Initializes the network (cleans sockets and stuff) */
static void NetworkInitialize(bool close_admins = true)
{
	InitializeNetworkPools(close_admins);
	NetworkUDPInitialize();

	_sync_frame = 0;
	_network_first_time = true;

	_network_reconnect = 0;

	_last_sync_date = 0;
	_last_sync_date_fract = 0;
	_last_sync_tick_skip_counter = 0;
}

/** Non blocking connection create to query servers */
class TCPQueryConnecter : TCPConnecter {
public:
	TCPQueryConnecter(const NetworkAddress &address) : TCPConnecter(address) {}

	void OnFailure() override
	{
		NetworkDisconnect();
	}

	void OnConnect(SOCKET s) override
	{
		_networking = true;
		new ClientNetworkGameSocketHandler(s);
		MyClient::SendInformationQuery();
	}
};

/**
 * Query a server to fetch his game-info.
 * @param address the address to query.
 */
void NetworkTCPQueryServer(NetworkAddress address)
{
	if (!_network_available) return;

	NetworkDisconnect();
	NetworkInitialize();

	new TCPQueryConnecter(address);
}

/* Validates an address entered as a string and adds the server to
 * the list. If you use this function, the games will be marked
 * as manually added. */
void NetworkAddServer(const char *b)
{
	if (*b != '\0') {
		const char *port = nullptr;
		char host[NETWORK_HOSTNAME_LENGTH];
		uint16 rport;

		strecpy(host, b, lastof(host));

		strecpy(_settings_client.network.connect_to_ip, b, lastof(_settings_client.network.connect_to_ip));
		rport = NETWORK_DEFAULT_PORT;

		ParseConnectionString(&port, host);
		if (port != nullptr) rport = atoi(port);

		NetworkUDPQueryServer(NetworkAddress(host, rport), true);
	}
}

/**
 * Get the addresses to bind to.
 * @param addresses the list to write to.
 * @param port the port to bind to.
 */
void GetBindAddresses(NetworkAddressList *addresses, uint16 port)
{
	for (const auto &iter : _network_bind_list) {
		addresses->emplace_back(iter.c_str(), port);
	}

	/* No address, so bind to everything. */
	if (addresses->size() == 0) {
		addresses->emplace_back("", port);
	}
}

/* Generates the list of manually added hosts from NetworkGameList and
 * dumps them into the array _network_host_list. This array is needed
 * by the function that generates the config file. */
void NetworkRebuildHostList()
{
	_network_host_list.clear();

	for (NetworkGameList *item = _network_game_list; item != nullptr; item = item->next) {
		if (item->manually) _network_host_list.emplace_back(NetworkAddressDumper().GetAddressAsString(&(item->address), false));
	}
}

/** Non blocking connection create to actually connect to servers */
class TCPClientConnecter : TCPConnecter {
public:
	TCPClientConnecter(const NetworkAddress &address) : TCPConnecter(address) {}

	void OnFailure() override
	{
		NetworkError(STR_NETWORK_ERROR_NOCONNECTION);
	}

	void OnConnect(SOCKET s) override
	{
		_networking = true;
		new ClientNetworkGameSocketHandler(s);
		IConsoleCmdExec("exec scripts/on_client.scr 0");
		NetworkClient_Connected();
	}
};


/* Used by clients, to connect to a server */
void NetworkClientConnectGame(const char *hostname, uint16 port, CompanyID join_as, const char *join_server_password, const char *join_company_password)
{
	if (!_network_available) return;

	if (port == 0) return;

	if (!NetworkValidateClientName()) return;

	strecpy(_settings_client.network.last_host, hostname, lastof(_settings_client.network.last_host));
	_settings_client.network.last_port = port;
	_network_join_as = join_as;
	_network_join_server_password = join_server_password;
	_network_join_company_password = join_company_password;

	NetworkDisconnect();
	NetworkInitialize();

	_network_join_status = NETWORK_JOIN_STATUS_CONNECTING;
	ShowJoinStatusWindow();

	new TCPClientConnecter(NetworkAddress(hostname, port));
}

static void NetworkInitGameInfo()
{
	if (StrEmpty(_settings_client.network.server_name)) {
		strecpy(_settings_client.network.server_name, "Unnamed Server", lastof(_settings_client.network.server_name));
	}

	/* The server is a client too */
	_network_game_info.clients_on = _network_dedicated ? 0 : 1;

	/* There should be always space for the server. */
	assert(NetworkClientInfo::CanAllocateItem());
	NetworkClientInfo *ci = new NetworkClientInfo(CLIENT_ID_SERVER);
	ci->client_playas = _network_dedicated ? COMPANY_SPECTATOR : GetDefaultLocalCompany();

	strecpy(ci->client_name, _settings_client.network.client_name, lastof(ci->client_name));
}

/**
 * Check whether the client and server name are set, for a dedicated server and if not set them to some default
 * value and tell the user to change this as soon as possible.
 * If the saved name is the default value, then the user is told to override  this value too.
 * This is only meant dedicated servers, as for the other servers the GUI ensures a name has been entered.
 */
static void CheckClientAndServerName()
{
	static const char *fallback_client_name = "Unnamed Client";
	if (StrEmpty(_settings_client.network.client_name) || strcmp(_settings_client.network.client_name, fallback_client_name) == 0) {
		DEBUG(net, 0, "No \"client_name\" has been set, using \"%s\" instead. Please set this now using the \"name <new name>\" command.", fallback_client_name);
		strecpy(_settings_client.network.client_name, fallback_client_name, lastof(_settings_client.network.client_name));
	}

	static const char *fallback_server_name = "Unnamed Server";
	if (StrEmpty(_settings_client.network.server_name) || strcmp(_settings_client.network.server_name, fallback_server_name) == 0) {
		DEBUG(net, 0, "No \"server_name\" has been set, using \"%s\" instead. Please set this now using the \"server_name <new name>\" command.", fallback_server_name);
		strecpy(_settings_client.network.server_name, fallback_server_name, lastof(_settings_client.network.server_name));
	}
}

bool NetworkServerStart()
{
	if (!_network_available) return false;

	/* Call the pre-scripts */
	IConsoleCmdExec("exec scripts/pre_server.scr 0");
	if (_network_dedicated) IConsoleCmdExec("exec scripts/pre_dedicated.scr 0");

	/* Check for the client and server names to be set, but only after the scripts had a chance to set them.*/
	if (_network_dedicated) CheckClientAndServerName();

	NetworkDisconnect(false, false);
	NetworkInitialize(false);
	DEBUG(net, 1, "starting listeners for clients");
	if (!ServerNetworkGameSocketHandler::Listen(_settings_client.network.server_port)) return false;

	/* Only listen for admins when the password isn't empty. */
	if (!StrEmpty(_settings_client.network.admin_password)) {
		DEBUG(net, 1, "starting listeners for admins");
		if (!ServerNetworkAdminSocketHandler::Listen(_settings_client.network.server_admin_port)) return false;
	}

	/* Try to start UDP-server */
	DEBUG(net, 1, "starting listeners for incoming server queries");
	NetworkUDPServerListen();

	_network_company_states = CallocT<NetworkCompanyState>(MAX_COMPANIES);
	_network_server = true;
	_networking = true;
	_frame_counter = 0;
	_frame_counter_server = 0;
	_frame_counter_max = 0;
	_last_sync_frame = 0;
	_network_own_client_id = CLIENT_ID_SERVER;

	_network_clients_connected = 0;
	_network_company_passworded = 0;

	NetworkInitGameInfo();

	/* execute server initialization script */
	IConsoleCmdExec("exec scripts/on_server.scr 0");
	/* if the server is dedicated ... add some other script */
	if (_network_dedicated) IConsoleCmdExec("exec scripts/on_dedicated.scr 0");

	/* Try to register us to the master server */
	_network_need_advertise = true;
	NetworkUDPAdvertise();

	/* welcome possibly still connected admins - this can only happen on a dedicated server. */
	if (_network_dedicated) ServerNetworkAdminSocketHandler::WelcomeAll();

	return true;
}

/* The server is rebooting...
 * The only difference with NetworkDisconnect, is the packets that is sent */
void NetworkReboot()
{
	if (_network_server) {
		for (NetworkClientSocket *cs : NetworkClientSocket::Iterate()) {
			cs->SendNewGame();
			cs->SendPackets();
		}

		for (ServerNetworkAdminSocketHandler *as : ServerNetworkAdminSocketHandler::IterateActive()) {
			as->SendNewGame();
			as->SendPackets();
		}
	}

	/* For non-dedicated servers we have to kick the admins as we are not
	 * certain that we will end up in a new network game. */
	NetworkClose(!_network_dedicated);
}

/**
 * We want to disconnect from the host/clients.
 * @param blocking whether to wait till everything has been closed.
 * @param close_admins Whether the admin sockets need to be closed as well.
 */
void NetworkDisconnect(bool blocking, bool close_admins)
{
	if (_network_server) {
		for (NetworkClientSocket *cs : NetworkClientSocket::Iterate()) {
			cs->SendShutdown();
			cs->SendPackets();
		}

		if (close_admins) {
			for (ServerNetworkAdminSocketHandler *as : ServerNetworkAdminSocketHandler::IterateActive()) {
				as->SendShutdown();
				as->SendPackets();
			}
		}
	}

	if (_settings_client.network.server_advertise) NetworkUDPRemoveAdvertise(blocking);

	DeleteWindowById(WC_NETWORK_STATUS_WINDOW, WN_NETWORK_STATUS_WINDOW_JOIN);

	NetworkClose(close_admins);

	/* Reinitialize the UDP stack, i.e. close all existing connections. */
	NetworkUDPInitialize();
}

/**
 * Receives something from the network.
 * @return true if everything went fine, false when the connection got closed.
 */
static bool NetworkReceive()
{
	if (_network_server) {
		ServerNetworkAdminSocketHandler::Receive();
		return ServerNetworkGameSocketHandler::Receive();
	} else {
		return ClientNetworkGameSocketHandler::Receive();
	}
}

/* This sends all buffered commands (if possible) */
static void NetworkSend()
{
	if (_network_server) {
		ServerNetworkAdminSocketHandler::Send();
		ServerNetworkGameSocketHandler::Send();
	} else {
		ClientNetworkGameSocketHandler::Send();
	}
}

/**
 * We have to do some (simple) background stuff that runs normally,
 * even when we are not in multiplayer. For example stuff needed
 * for finding servers or downloading content.
 */
void NetworkBackgroundLoop()
{
	_network_content_client.SendReceive();
	TCPConnecter::CheckCallbacks();
	NetworkHTTPSocketHandler::HTTPReceive();

	NetworkBackgroundUDPLoop();
}

/* The main loop called from ttd.c
 *  Here we also have to do StateGameLoop if needed! */
void NetworkGameLoop()
{
	if (!_networking) return;

	if (!NetworkReceive()) return;

	if (_network_server) {
		/* Log the sync state to check for in-syncedness of replays. */
		if (_date_fract == 0 && _tick_skip_counter == 0) {
			/* We don't want to log multiple times if paused. */
			static Date last_log;
			if (last_log != _date) {
				DEBUG(desync, 2, "sync: date{%08x; %02x; %02x}; %08x; %08x", _date, _date_fract, _tick_skip_counter, _random.state[0], _random.state[1]);
				last_log = _date;
			}
		}

#ifdef DEBUG_DUMP_COMMANDS
		/* Loading of the debug commands from -ddesync>=1 */
		static FILE *f = FioFOpenFile("commands.log", "rb", SAVE_DIR);
		static Date next_date = 0;
		static uint32 next_date_fract;
		static uint8 next_tick_skip_counter;
		static std::unique_ptr<CommandPacket> cp;
		static bool check_sync_state = false;
		static uint32 sync_state[2];
		if (f == nullptr && next_date == 0) {
			DEBUG(net, 0, "Cannot open commands.log");
			next_date = 1;
		}

		while (f != nullptr && !feof(f)) {
			if (_date == next_date && _date_fract == next_date_fract) {
				if (cp != nullptr) {
					NetworkSendCommand(cp->tile, cp->p1, cp->p2, cp->p3, cp->cmd & ~CMD_FLAGS_MASK, nullptr, cp->text.c_str(), cp->company, cp->binary_length);
					DEBUG(net, 0, "injecting: date{%08x; %02x; %02x}; %02x; %06x; %08x; %08x; " OTTD_PRINTFHEX64PAD " %08x; \"%s\" (%x) (%s)", _date, _date_fract, _tick_skip_counter, (int)_current_company, cp->tile, cp->p1, cp->p2, cp->p3, cp->cmd, cp->text.c_str(), cp->binary_length, GetCommandName(cp->cmd));
					cp.reset();
				}
				if (check_sync_state) {
					if (sync_state[0] == _random.state[0] && sync_state[1] == _random.state[1]) {
						DEBUG(net, 0, "sync check: date{%08x; %02x; %02x}; match", _date, _date_fract, _tick_skip_counter);
					} else {
						DEBUG(net, 0, "sync check: date{%08x; %02x; %02x}; mismatch expected {%08x, %08x}, got {%08x, %08x}",
									_date, _date_fract, _tick_skip_counter, sync_state[0], sync_state[1], _random.state[0], _random.state[1]);
						NOT_REACHED();
					}
					check_sync_state = false;
				}
			}

			if (cp != nullptr || check_sync_state) break;

			char buff[4096];
			if (fgets(buff, lengthof(buff), f) == nullptr) break;

			char *p = buff;
			/* Ignore the "[date time] " part of the message */
			if (*p == '[') {
				p = strchr(p, ']');
				if (p == nullptr) break;
				p += 2;
			}

			if (strncmp(p, "cmd: ", 5) == 0
#ifdef DEBUG_FAILED_DUMP_COMMANDS
				|| strncmp(p, "cmdf: ", 6) == 0
#endif
				) {
				p += 5;
				if (*p == ' ') p++;
				cp.reset(new CommandPacket());
				int company;
				cp->text.resize(MAX_CMD_TEXT_LENGTH);
				static_assert(MAX_CMD_TEXT_LENGTH > 8192);
				int ret = sscanf(p, "date{%x; %x; %x}; company: %x; tile: %x (%*u x %*u); p1: %x; p2: %x; p3: " OTTD_PRINTFHEX64 "; cmd: %x; \"%8192[^\"]\"",
						&next_date, &next_date_fract, &next_tick_skip_counter, &company, &cp->tile, &cp->p1, &cp->p2, &cp->p3, &cp->cmd, cp->text.data());
				/* There are 10 pieces of data to read, however the last is a
				 * string that might or might not exist. Ignore it if that
				 * string misses because in 99% of the time it's not used. */
				assert(ret == 10 || ret == 9);
				cp->company = (CompanyID)company;
				cp->binary_length = 0;
			} else if (strncmp(p, "join: ", 6) == 0) {
				/* Manually insert a pause when joining; this way the client can join at the exact right time. */
				int ret = sscanf(p + 6, "date{%x; %x; %x}", &next_date, &next_date_fract, &next_tick_skip_counter);
				assert(ret == 3);
				DEBUG(net, 0, "injecting pause for join at date{%08x; %02x; %02x}; please join when paused", next_date, next_date_fract, next_tick_skip_counter);
				cp.reset(new CommandPacket());
				cp->tile = 0;
				cp->company = COMPANY_SPECTATOR;
				cp->cmd = CMD_PAUSE;
				cp->p1 = PM_PAUSED_NORMAL;
				cp->p2 = 1;
				cp->p3 = 0;
				cp->callback = nullptr;
				cp->binary_length = 0;
				_ddc_fastforward = false;
			} else if (strncmp(p, "sync: ", 6) == 0) {
				int ret = sscanf(p + 6, "date{%x; %x; %x}; %x; %x", &next_date, &next_date_fract, &next_tick_skip_counter, &sync_state[0], &sync_state[1]);
				assert(ret == 5);
				check_sync_state = true;
			} else if (strncmp(p, "msg: ", 5) == 0 || strncmp(p, "client: ", 8) == 0 ||
						strncmp(p, "load: ", 6) == 0 || strncmp(p, "save: ", 6) == 0 ||
						strncmp(p, "new_company: ", 13) == 0 || strncmp(p, "new_company_ai: ", 16) == 0 ||
						strncmp(p, "buy_company: ", 13) == 0 || strncmp(p, "delete_company: ", 16) == 0) {
				/* A message that is not very important to the log playback, but part of the log. */
#ifndef DEBUG_FAILED_DUMP_COMMANDS
			} else if (strncmp(p, "cmdf: ", 6) == 0) {
				DEBUG(net, 0, "Skipping replay of failed command: %s", p + 6);
#endif
			} else {
				/* Can't parse a line; what's wrong here? */
				DEBUG(net, 0, "trying to parse: %s", p);
				NOT_REACHED();
			}
		}
		if (f != nullptr && feof(f)) {
			DEBUG(net, 0, "End of commands.log");
			fclose(f);
			f = nullptr;
		}
#endif /* DEBUG_DUMP_COMMANDS */
		if (_frame_counter >= _frame_counter_max) {
			/* Only check for active clients just before we're going to send out
			 * the commands so we don't send multiple pause/unpause commands when
			 * the frame_freq is more than 1 tick. Same with distributing commands. */
			CheckPauseOnJoin();
			CheckMinActiveClients();
			NetworkDistributeCommands();
		}

		bool send_frame = false;

		/* We first increase the _frame_counter */
		_frame_counter++;
		/* Update max-frame-counter */
		if (_frame_counter > _frame_counter_max) {
			_frame_counter_max = _frame_counter + _settings_client.network.frame_freq;
			send_frame = true;
		}

		NetworkExecuteLocalCommandQueue();

		/* Then we make the frame */
		StateGameLoop();

		_sync_seed_1 = _random.state[0];
#ifdef NETWORK_SEND_DOUBLE_SEED
		_sync_seed_2 = _random.state[1];
#endif
		_sync_state_checksum = _state_checksum.state;

		NetworkServer_Tick(send_frame);
	} else {
		/* Client */

		/* Make sure we are at the frame were the server is (quick-frames) */
		if (_frame_counter_server > _frame_counter) {
			/* Run a number of frames; when things go bad, get out. */
			while (_frame_counter_server > _frame_counter) {
				if (!ClientNetworkGameSocketHandler::GameLoop()) return;
			}
		} else {
			/* Else, keep on going till _frame_counter_max */
			if (_frame_counter_max > _frame_counter) {
				/* Run one frame; if things went bad, get out. */
				if (!ClientNetworkGameSocketHandler::GameLoop()) return;
			}
		}
	}

	NetworkSend();
}

static void NetworkGenerateServerId()
{
	Md5 checksum;
	uint8 digest[16];
	char hex_output[16 * 2 + 1];
	char coding_string[NETWORK_NAME_LENGTH];
	int di;

	seprintf(coding_string, lastof(coding_string), "%d%s", (uint)Random(), "OpenTTD Server ID");

	/* Generate the MD5 hash */
	checksum.Append((const uint8*)coding_string, strlen(coding_string));
	checksum.Finish(digest);

	for (di = 0; di < 16; ++di) {
		seprintf(hex_output + di * 2, lastof(hex_output), "%02x", digest[di]);
	}

	/* _settings_client.network.network_id is our id */
	seprintf(_settings_client.network.network_id, lastof(_settings_client.network.network_id), "%s", hex_output);
}

void NetworkStartDebugLog(const char *hostname, uint16 port)
{
	extern SOCKET _debug_socket;  // Comes from debug.c

	DEBUG(net, 0, "Redirecting DEBUG() to %s:%d", hostname, port);

	NetworkAddress address(hostname, port);
	SOCKET s = address.Connect();
	if (s == INVALID_SOCKET) {
		DEBUG(net, 0, "Failed to open socket for redirection DEBUG()");
		return;
	}

	_debug_socket = s;

	DEBUG(net, 0, "DEBUG() is now redirected");
}

/** This tries to launch the network for a given OS */
void NetworkStartUp()
{
	DEBUG(net, 3, "[core] starting network...");

	/* Network is available */
	_network_available = NetworkCoreInitialize();
	_network_dedicated = false;
	_network_need_advertise = true;

	/* Generate an server id when there is none yet */
	if (StrEmpty(_settings_client.network.network_id)) NetworkGenerateServerId();

	memset(&_network_game_info, 0, sizeof(_network_game_info));

	NetworkInitialize();
	DEBUG(net, 3, "[core] network online, multiplayer available");
	NetworkFindBroadcastIPs(&_broadcast_list);
}

/** This shuts the network down */
void NetworkShutDown()
{
	NetworkDisconnect(true);
	NetworkUDPClose();

	DEBUG(net, 3, "[core] shutting down network");

	_network_available = false;

	NetworkCoreShutdown();
}

<<<<<<< HEAD
/**
 * Checks whether the given version string is compatible with our version.
 * @param other the version string to compare to
 */
bool IsNetworkCompatibleVersion(const char *other, bool extended)
{
	return strncmp(_openttd_revision, other, (extended ? NETWORK_LONG_REVISION_LENGTH : NETWORK_REVISION_LENGTH) - 1) == 0;
}

=======
>>>>>>> 31f1db2d
#ifdef __EMSCRIPTEN__
extern "C" {

void CDECL em_openttd_add_server(const char *host, int port)
{
	NetworkUDPQueryServer(NetworkAddress(host, port), true);
}

}
#endif<|MERGE_RESOLUTION|>--- conflicted
+++ resolved
@@ -55,11 +55,7 @@
 bool _network_available;  ///< is network mode available?
 bool _network_dedicated;  ///< are we a dedicated server?
 bool _is_network_server;  ///< Does this client wants to be a network-server?
-<<<<<<< HEAD
 bool _network_settings_access; ///< Can this client change server settings?
-NetworkServerGameInfo _network_game_info; ///< Information about our game.
-=======
->>>>>>> 31f1db2d
 NetworkCompanyState *_network_company_states = nullptr; ///< Statistics about some companies.
 ClientID _network_own_client_id;      ///< Our client identifier.
 ClientID _redirect_console_to_client; ///< If not invalid, redirect the console output to a client.
@@ -1181,18 +1177,6 @@
 	NetworkCoreShutdown();
 }
 
-<<<<<<< HEAD
-/**
- * Checks whether the given version string is compatible with our version.
- * @param other the version string to compare to
- */
-bool IsNetworkCompatibleVersion(const char *other, bool extended)
-{
-	return strncmp(_openttd_revision, other, (extended ? NETWORK_LONG_REVISION_LENGTH : NETWORK_REVISION_LENGTH) - 1) == 0;
-}
-
-=======
->>>>>>> 31f1db2d
 #ifdef __EMSCRIPTEN__
 extern "C" {
 
