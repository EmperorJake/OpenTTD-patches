--- conflicted
+++ resolved
@@ -20,7 +20,7 @@
 #include "linkgraph/linkgraph_type.h"
 #include "zoom_type.h"
 #include "openttd.h"
-#include "rail_gui.h"
+#include "rail_gui_type.h"
 
 /* Used to validate sizes of "max" value in settings. */
 const size_t MAX_SLE_UINT8 = UINT8_MAX;
@@ -347,11 +347,7 @@
 	std::string server_password;                          ///< password for joining this server
 	std::string rcon_password;                            ///< password for rconsole (server side)
 	std::string admin_password;                           ///< password for the admin network
-<<<<<<< HEAD
 	std::string settings_password;                        ///< password for game settings (server side)
-	bool        server_advertise;                         ///< Advertise the server to the game coordinator.
-=======
->>>>>>> 7469f00c
 	std::string client_name;                              ///< name of the player (as client)
 	std::string default_company_pass;                     ///< default password for new companies in encrypted form
 	std::string connect_to_ip;                            ///< default for the "Add server" query
