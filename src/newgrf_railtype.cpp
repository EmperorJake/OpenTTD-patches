--- conflicted
+++ resolved
@@ -96,14 +96,9 @@
  * @param z Signal pixel z.
  * @param prog Routing restriction program.
  */
-<<<<<<< HEAD
-RailTypeResolverObject::RailTypeResolverObject(const RailtypeInfo *rti, TileIndex tile, TileContext context, RailTypeSpriteGroup rtsg, uint32 param1, uint32 param2,
+RailTypeResolverObject::RailTypeResolverObject(const RailTypeInfo *rti, TileIndex tile, TileContext context, RailTypeSpriteGroup rtsg, uint32 param1, uint32 param2,
 		CustomSignalSpriteContext signal_context, const TraceRestrictProgram *prog, uint z)
 	: ResolverObject(rti != nullptr ? rti->grffile[rtsg] : nullptr, CBID_NO_CALLBACK, param1, param2), railtype_scope(*this, rti, tile, context, signal_context, prog, z)
-=======
-RailTypeResolverObject::RailTypeResolverObject(const RailTypeInfo *rti, TileIndex tile, TileContext context, RailTypeSpriteGroup rtsg, uint32_t param1, uint32_t param2)
-	: ResolverObject(rti != nullptr ? rti->grffile[rtsg] : nullptr, CBID_NO_CALLBACK, param1, param2), railtype_scope(*this, rti, tile, context)
->>>>>>> 30eba33f
 {
 	this->root_spritegroup = rti != nullptr ? rti->group[rtsg] : nullptr;
 }
@@ -146,7 +141,7 @@
 	return aspect + 1;
 }
 
-static PalSpriteID GetRailTypeCustomSignalSprite(const RailtypeInfo *rti, TileIndex tile, SignalType type, SignalVariant var, uint8 aspect,
+static PalSpriteID GetRailTypeCustomSignalSprite(const RailTypeInfo *rti, TileIndex tile, SignalType type, SignalVariant var, uint8 aspect,
 		CustomSignalSpriteContext context, const TraceRestrictProgram *prog, uint z)
 {
 	if (rti->group[RTSG_SIGNALS] == nullptr) return { 0, PAL_NONE };
@@ -175,12 +170,8 @@
  * @param gui Is the sprite being used on the map or in the GUI?
  * @return The sprite to draw.
  */
-<<<<<<< HEAD
-CustomSignalSpriteResult GetCustomSignalSprite(const RailtypeInfo *rti, TileIndex tile, SignalType type, SignalVariant var, uint8 aspect,
+CustomSignalSpriteResult GetCustomSignalSprite(const RailTypeInfo *rti, TileIndex tile, SignalType type, SignalVariant var, uint8 aspect,
 		CustomSignalSpriteContext context, uint8 style, const TraceRestrictProgram *prog, uint z)
-=======
-SpriteID GetCustomSignalSprite(const RailTypeInfo *rti, TileIndex tile, SignalType type, SignalVariant var, SignalState state, bool gui)
->>>>>>> 30eba33f
 {
 	if (_settings_client.gui.show_all_signal_default && style == 0) return { { 0, PAL_NONE }, false };
 
@@ -257,7 +248,7 @@
 void DumpRailTypeSpriteGroup(RailType rt, DumpSpriteGroupPrinter print)
 {
 	char buffer[64];
-	const RailtypeInfo *rti = GetRailTypeInfo(rt);
+	const RailTypeInfo *rti = GetRailTypeInfo(rt);
 
 	static const char *sprite_group_names[] =  {
 		"RTSG_CURSORS",
