--- conflicted
+++ resolved
@@ -213,13 +213,6 @@
  * @param widget Toolbar button
  * @param strings List of strings for each item in the menu
  */
-<<<<<<< HEAD
-static void PopupMainToolbMenu(Window *w, int widget, StringID string, int count, uint32 disabled = 0)
-{
-	DropDownList list;
-	for (int i = 0; i < count; i++) {
-		list.push_back(std::make_unique<DropDownListStringItem>(string + i, i, i < 32 && HasBit(disabled, i)));
-=======
 static void PopupMainToolbarMenu(Window *w, int widget, const std::initializer_list<StringID> &strings)
 {
 	DropDownList list;
@@ -231,7 +224,6 @@
 			list.push_back(std::make_unique<DropDownListStringItem>(string, i, false));
 			i++;
 		}
->>>>>>> 3902acb1
 	}
 	PopupMainToolbarMenu(w, widget, std::move(list), 0);
 }
@@ -516,12 +508,8 @@
 	list.push_back(std::make_unique<DropDownListStringItem>(STR_MAP_MENU_EXTRA_VIEWPORT,          MME_SHOW_EXTRAVIEWPORTS,    false));
 	list.push_back(std::make_unique<DropDownListStringItem>(STR_MAP_MENU_LINGRAPH_LEGEND,         MME_SHOW_LINKGRAPH,         false));
 	list.push_back(std::make_unique<DropDownListStringItem>(STR_MAP_MENU_SIGN_LIST,               MME_SHOW_SIGNLISTS,         false));
-<<<<<<< HEAD
 	list.push_back(std::make_unique<DropDownListStringItem>(STR_MAP_MENU_PLAN_LIST,               MME_SHOW_PLANS,             false));
-	PopupMainToolbMenu(w, WID_TN_SMALL_MAP, std::move(list), 0);
-=======
 	PopupMainToolbarMenu(w, WID_TN_SMALL_MAP, std::move(list), 0);
->>>>>>> 3902acb1
 	return CBF_NONE;
 }
 
@@ -1145,7 +1133,7 @@
 enum HelpMenuEntries {
 	HME_LANDINFO = 0,
 	HME_PICKER,
-	HME_SEPARATOR,
+
 	HME_HELP,
 	HME_CONSOLE,
 	HME_SCRIPT_DEBUG,
@@ -1260,13 +1248,12 @@
 
 static CallBackFunction ToolbarHelpClick(Window *w)
 {
-<<<<<<< HEAD
 	int widget = (_game_mode == GM_EDITOR) ? (int)WID_TE_HELP : (int)WID_TN_HELP;
 
 	DropDownList list;
 	list.emplace_back(new DropDownListStringItem(STR_ABOUT_MENU_LAND_BLOCK_INFO,           HME_LANDINFO,      false));
 	list.emplace_back(new DropDownListStringItem(STR_ABOUT_MENU_SHOW_PICKER_TOOL,          HME_PICKER,        _local_company == COMPANY_SPECTATOR));
-	list.emplace_back(new DropDownListStringItem(STR_ABOUT_MENU_SEPARATOR,                 HME_SEPARATOR,     false));
+	list.emplace_back(new DropDownListItem(-1, false));
 	list.emplace_back(new DropDownListStringItem(STR_ABOUT_MENU_HELP,                      HME_HELP,          false));
 	list.emplace_back(new DropDownListStringItem(STR_ABOUT_MENU_TOGGLE_CONSOLE,            HME_CONSOLE,       false));
 	list.emplace_back(new DropDownListStringItem(STR_ABOUT_MENU_AI_DEBUG,                  HME_SCRIPT_DEBUG,  false));
@@ -1280,21 +1267,8 @@
 		list.emplace_back(new DropDownListStringItem(STR_ABOUT_MENU_TOGGLE_DIRTY_BLOCKS,    HME_DIRTY_BLOCKS,         false));
 		list.emplace_back(new DropDownListStringItem(STR_ABOUT_MENU_TOGGLE_WIDGET_OUTLINES, HME_WIDGET_OUTLINES,      false));
 	}
-	PopupMainToolbMenu(w, widget, std::move(list), 0);
-
-=======
-	if (_settings_client.gui.newgrf_developer_tools) {
-		PopupMainToolbarMenu(w, _game_mode == GM_EDITOR ? (int)WID_TE_HELP : (int)WID_TN_HELP, {STR_ABOUT_MENU_LAND_BLOCK_INFO,
-				STR_ABOUT_MENU_HELP, STR_NULL, STR_ABOUT_MENU_TOGGLE_CONSOLE, STR_ABOUT_MENU_AI_DEBUG,
-				STR_ABOUT_MENU_SCREENSHOT, STR_ABOUT_MENU_SHOW_FRAMERATE, STR_ABOUT_MENU_ABOUT_OPENTTD,
-				STR_ABOUT_MENU_SPRITE_ALIGNER, STR_ABOUT_MENU_TOGGLE_BOUNDING_BOXES, STR_ABOUT_MENU_TOGGLE_DIRTY_BLOCKS,
-				STR_ABOUT_MENU_TOGGLE_WIDGET_OUTLINES});
-	} else {
-		PopupMainToolbarMenu(w, _game_mode == GM_EDITOR ? (int)WID_TE_HELP : (int)WID_TN_HELP, {STR_ABOUT_MENU_LAND_BLOCK_INFO,
-				STR_ABOUT_MENU_HELP, STR_NULL, STR_ABOUT_MENU_TOGGLE_CONSOLE, STR_ABOUT_MENU_AI_DEBUG,
-				STR_ABOUT_MENU_SCREENSHOT, STR_ABOUT_MENU_SHOW_FRAMERATE, STR_ABOUT_MENU_ABOUT_OPENTTD});
-	}
->>>>>>> 3902acb1
+	PopupMainToolbarMenu(w, widget, std::move(list), 0);
+
 	return CBF_NONE;
 }
 
@@ -1370,7 +1344,6 @@
 static CallBackFunction MenuClickHelp(int index)
 {
 	switch (index) {
-<<<<<<< HEAD
 		case HME_LANDINFO:       return PlaceLandBlockInfo();
 		case HME_PICKER:         return PlacePickerTool();
 		case HME_HELP:           ShowHelpWindow();                 break;
@@ -1384,19 +1357,6 @@
 		case HME_BOUNDING_BOXES: ToggleBoundingBoxes();            break;
 		case HME_DIRTY_BLOCKS:   ToggleDirtyBlocks();              break;
 		case HME_WIDGET_OUTLINES:ToggleWidgetOutlines();           break;
-=======
-		case  0: return PlaceLandBlockInfo();
-		case  1: ShowHelpWindow();                 break;
-		case  2: IConsoleSwitch();                 break;
-		case  3: ShowScriptDebugWindow();          break;
-		case  4: ShowScreenshotWindow();           break;
-		case  5: ShowFramerateWindow();            break;
-		case  6: ShowAboutWindow();                break;
-		case  7: ShowSpriteAlignerWindow();        break;
-		case  8: ToggleBoundingBoxes();            break;
-		case  9: ToggleDirtyBlocks();              break;
-		case 10: ToggleWidgetOutlines();           break;
->>>>>>> 3902acb1
 	}
 	return CBF_NONE;
 }
