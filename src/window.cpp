/*
 * This file is part of OpenTTD.
 * OpenTTD is free software; you can redistribute it and/or modify it under the terms of the GNU General Public License as published by the Free Software Foundation, version 2.
 * OpenTTD is distributed in the hope that it will be useful, but WITHOUT ANY WARRANTY; without even the implied warranty of MERCHANTABILITY or FITNESS FOR A PARTICULAR PURPOSE.
 * See the GNU General Public License for more details. You should have received a copy of the GNU General Public License along with OpenTTD. If not, see <http://www.gnu.org/licenses/>.
 */

/** @file window.cpp Windowing system, widgets and events */

#include "stdafx.h"
#include <stdarg.h>
#include "company_func.h"
#include "gfx_func.h"
#include "console_func.h"
#include "console_gui.h"
#include "viewport_func.h"
#include "progress.h"
#include "blitter/factory.hpp"
#include "zoom_func.h"
#include "vehicle_base.h"
#include "depot_func.h"
#include "window_func.h"
#include "tilehighlight_func.h"
#include "network/network.h"
#include "querystring_gui.h"
#include "widgets/dropdown_func.h"
#include "strings_func.h"
#include "settings_type.h"
#include "settings_func.h"
#include "ini_type.h"
#include "newgrf_debug.h"
#include "hotkeys.h"
#include "toolbar_gui.h"
#include "statusbar_gui.h"
#include "error.h"
#include "game/game.hpp"
#include "video/video_driver.hpp"
#include "framerate_type.h"
#include "network/network_func.h"
#include "guitimer_func.h"
#include "news_func.h"
#include "core/backup_type.hpp"

#include <bitset>

#include "safeguards.h"

/** Values for _settings_client.gui.auto_scrolling */
enum ViewportAutoscrolling {
	VA_DISABLED,                  //!< Do not autoscroll when mouse is at edge of viewport.
	VA_MAIN_VIEWPORT_FULLSCREEN,  //!< Scroll main viewport at edge when using fullscreen.
	VA_MAIN_VIEWPORT,             //!< Scroll main viewport at edge.
	VA_EVERY_VIEWPORT,            //!< Scroll all viewports at their edges.
};

static Point _drag_delta; ///< delta between mouse cursor and upper left corner of dragged window
static Window *_mouseover_last_w = nullptr; ///< Window of the last OnMouseOver event.
static Window *_last_scroll_window = nullptr; ///< Window of the last scroll event.

/** List of windows opened at the screen sorted from the front. */
Window *_z_front_window = nullptr;
/** List of windows opened at the screen sorted from the back. */
Window *_z_back_window  = nullptr;
/** List of windows in an arbitrary order, that is not instantaneously changed by bringing windows to the front. */
Window *_first_window  = nullptr;

/** If false, highlight is white, otherwise the by the widget defined colour. */
bool _window_highlight_colour = false;

uint64 _window_update_number = 1;

/*
 * Window that currently has focus. - The main purpose is to generate
 * #FocusLost events, not to give next window in z-order focus when a
 * window is closed.
 */
Window *_focused_window;

Point _cursorpos_drag_start;

int _scrollbar_start_pos;
int _scrollbar_size;
byte _scroller_click_timeout = 0;

Window *_scrolling_viewport; ///< A viewport is being scrolled with the mouse.
Rect _scrolling_viewport_bound; ///< A viewport is being scrolled with the mouse, the overlay currently covers this viewport rectangle.
bool _mouse_hovering;      ///< The mouse is hovering over the same point.

SpecialMouseMode _special_mouse_mode; ///< Mode of the mouse.

std::bitset<WC_END> _present_window_types;

/**
 * List of all WindowDescs.
 * This is a pointer to ensure initialisation order with the various static WindowDesc instances.
 */
static std::vector<WindowDesc*> *_window_descs = nullptr;

/** Config file to store WindowDesc */
std::string _windows_file;

/** Window description constructor. */
<<<<<<< HEAD
WindowDesc::WindowDesc(WindowPosition def_pos, const char *ini_key, int16 def_width_trad, int16 def_height_trad,
			WindowClass window_class, WindowClass parent_class, uint32 flags,
			const NWidgetPart *nwid_parts, int16 nwid_length, HotkeyList *hotkeys, WindowDesc *ini_parent) :
=======
WindowDesc::WindowDesc(WindowPosition def_pos, const char *ini_key, int16_t def_width_trad, int16_t def_height_trad,
			WindowClass window_class, WindowClass parent_class, uint32_t flags,
			const NWidgetPart *nwid_begin, const NWidgetPart *nwid_end, HotkeyList *hotkeys) :
>>>>>>> 30eba33f
	default_pos(def_pos),
	cls(window_class),
	parent_cls(parent_class),
	ini_key(ini_key),
	flags(flags),
	nwid_begin(nwid_begin),
	nwid_end(nwid_end),
	hotkeys(hotkeys),
	ini_parent(ini_parent),
	prefs({ false, 0, 0 }),
	default_width_trad(def_width_trad),
	default_height_trad(def_height_trad)
{
	if (_window_descs == nullptr) _window_descs = new std::vector<WindowDesc*>();
	_window_descs->push_back(this);
}

WindowDesc::~WindowDesc()
{
	_window_descs->erase(std::find(_window_descs->begin(), _window_descs->end(), this));
}

const WindowDescPreferences &WindowDesc::GetPreferences() const
{
	return this->ini_parent != nullptr ? this->ini_parent->prefs : this->prefs;
}

/**
 * Determine default width of window.
 * This is either a stored user preferred size, or the built-in default.
 * @return Width in pixels.
 */
int16 WindowDesc::GetDefaultWidth() const
{
	const WindowDescPreferences &prefs = this->GetPreferences();
	return prefs.pref_width != 0 ? prefs.pref_width : ScaleGUITrad(this->default_width_trad);
}

/**
 * Determine default height of window.
 * This is either a stored user preferred size, or the built-in default.
 * @return Height in pixels.
 */
int16 WindowDesc::GetDefaultHeight() const
{
	const WindowDescPreferences &prefs = this->GetPreferences();
	return prefs.pref_height != 0 ? prefs.pref_height : ScaleGUITrad(this->default_height_trad);
}

/**
 * Load all WindowDesc settings from _windows_file.
 */
void WindowDesc::LoadFromConfig()
{
	IniFile ini;
	ini.LoadFromDisk(_windows_file, NO_DIRECTORY);
	for (WindowDesc *wd : *_window_descs) {
		if (wd->ini_key == nullptr) continue;
		IniLoadWindowSettings(ini, wd->ini_key, &(wd->prefs));
	}
}

/**
 * Sort WindowDesc by ini_key.
 */
static bool DescSorter(WindowDesc* const &a, WindowDesc* const &b)
{
	if (a->ini_key != nullptr && b->ini_key != nullptr) return strcmp(a->ini_key, b->ini_key) < 0;
	return a->ini_key != nullptr;
}

/**
 * Save all WindowDesc settings to _windows_file.
 */
void WindowDesc::SaveToConfig()
{
	/* Sort the stuff to get a nice ini file on first write */
	std::sort(_window_descs->begin(), _window_descs->end(), DescSorter);

	IniFile ini;
	ini.LoadFromDisk(_windows_file, NO_DIRECTORY);
	for (WindowDesc *wd : *_window_descs) {
		if (wd->ini_key == nullptr) continue;
		IniSaveWindowSettings(ini, wd->ini_key, &(wd->prefs));
	}
	ini.SaveToDisk(_windows_file);
}

/**
 * Read default values from WindowDesc configuration an apply them to the window.
 */
void Window::ApplyDefaults()
{
	if (this->nested_root != nullptr && this->nested_root->GetWidgetOfType(WWT_STICKYBOX) != nullptr) {
		if (this->window_desc->GetPreferences().pref_sticky) this->flags |= WF_STICKY;
	} else {
		/* There is no stickybox; clear the preference in case someone tried to be funny */
		this->window_desc->prefs.pref_sticky = false;
	}
}

/**
 * Compute the row of a widget that a user clicked in.
 * @param clickpos    Vertical position of the mouse click.
 * @param widget      Widget number of the widget clicked in.
 * @param padding     Amount of empty space between the widget edge and the top of the first row.
 * @param line_height Height of a single row. A negative value means using the vertical resize step of the widget.
 * @return Row number clicked at. If clicked at a wrong position, #INT_MAX is returned.
 * @note The widget does not know where a list printed at the widget ends, so below a list is not a wrong position.
 */
int Window::GetRowFromWidget(int clickpos, int widget, int padding, int line_height) const
{
	const NWidgetBase *wid = this->GetWidget<NWidgetBase>(widget);
	if (line_height < 0) line_height = wid->resize_y;
	if (clickpos < wid->pos_y + padding) return INT_MAX;
	return (clickpos - wid->pos_y - padding) / line_height;
}

/**
 * Disable the highlighted status of all widgets.
 */
void Window::DisableAllWidgetHighlight()
{
	for (uint i = 0; i < this->nested_array_size; i++) {
		NWidgetBase *nwid = this->GetWidget<NWidgetBase>(i);
		if (nwid == nullptr) continue;

		if (nwid->IsHighlighted()) {
			nwid->SetHighlighted(TC_INVALID);
			this->SetWidgetDirty(i);
		}
	}

	CLRBITS(this->flags, WF_HIGHLIGHTED);
}

/**
 * Sets the highlighted status of a widget.
 * @param widget_index index of this widget in the window
 * @param highlighted_colour Colour of highlight, or TC_INVALID to disable.
 */
void Window::SetWidgetHighlight(byte widget_index, TextColour highlighted_colour)
{
	dbg_assert(widget_index < this->nested_array_size);

	NWidgetBase *nwid = this->GetWidget<NWidgetBase>(widget_index);
	if (nwid == nullptr) return;

	nwid->SetHighlighted(highlighted_colour);
	this->SetWidgetDirty(widget_index);

	if (highlighted_colour != TC_INVALID) {
		/* If we set a highlight, the window has a highlight */
		this->flags |= WF_HIGHLIGHTED;
	} else {
		/* If we disable a highlight, check all widgets if anyone still has a highlight */
		bool valid = false;
		for (uint i = 0; i < this->nested_array_size; i++) {
			NWidgetBase *child_nwid = this->GetWidget<NWidgetBase>(i);
			if (child_nwid == nullptr) continue;
			if (!child_nwid->IsHighlighted()) continue;

			valid = true;
		}
		/* If nobody has a highlight, disable the flag on the window */
		if (!valid) CLRBITS(this->flags, WF_HIGHLIGHTED);
	}
}

/**
 * Gets the highlighted status of a widget.
 * @param widget_index index of this widget in the window
 * @return status of the widget ie: highlighted = true, not highlighted = false
 */
bool Window::IsWidgetHighlighted(byte widget_index) const
{
	dbg_assert(widget_index < this->nested_array_size);

	const NWidgetBase *nwid = this->GetWidget<NWidgetBase>(widget_index);
	if (nwid == nullptr) return false;

	return nwid->IsHighlighted();
}

/**
 * A dropdown window associated to this window has been closed.
 * @param pt the point inside the window the mouse resides on after closure.
 * @param widget the widget (button) that the dropdown is associated with.
 * @param index the element in the dropdown that is selected.
 * @param instant_close whether the dropdown was configured to close on mouse up.
 */
void Window::OnDropdownClose(Point pt, int widget, int index, bool instant_close)
{
	if (widget < 0) return;

	if (instant_close) {
		/* Send event for selected option if we're still
		 * on the parent button of the dropdown (behaviour of the dropdowns in the main toolbar). */
		if (GetWidgetFromPos(this, pt.x, pt.y) == widget) {
			this->OnDropdownSelect(widget, index);
		}
	}

	/* Raise the dropdown button */
	NWidgetCore *nwi2 = this->GetWidget<NWidgetCore>(widget);
	if ((nwi2->type & WWT_MASK) == NWID_BUTTON_DROPDOWN) {
		nwi2->disp_flags &= ~ND_DROPDOWN_ACTIVE;
	} else {
		this->RaiseWidget(widget);
	}
	this->SetWidgetDirty(widget);
}

/**
 * Return the Scrollbar to a widget index.
 * @param widnum Scrollbar widget index
 * @return Scrollbar to the widget
 */
const Scrollbar *Window::GetScrollbar(uint widnum) const
{
	return this->GetWidget<NWidgetScrollbar>(widnum);
}

/**
 * Return the Scrollbar to a widget index.
 * @param widnum Scrollbar widget index
 * @return Scrollbar to the widget
 */
Scrollbar *Window::GetScrollbar(uint widnum)
{
	return this->GetWidget<NWidgetScrollbar>(widnum);
}

/**
 * Return the querystring associated to a editbox.
 * @param widnum Editbox widget index
 * @return QueryString or nullptr.
 */
const QueryString *Window::GetQueryString(uint widnum) const
{
	auto query = this->querystrings.find(widnum);
	return query != this->querystrings.end() ? query->second : nullptr;
}

/**
 * Return the querystring associated to a editbox.
 * @param widnum Editbox widget index
 * @return QueryString or nullptr.
 */
QueryString *Window::GetQueryString(uint widnum)
{
	auto query = this->querystrings.find(widnum);
	return query != this->querystrings.end() ? query->second : nullptr;
}

/**
 * Update size of all QueryStrings of this window.
 */
void Window::UpdateQueryStringSize()
{
	for (auto &qs : this->querystrings) {
		qs.second->text.UpdateSize();
	}
}

/**
 * Get the current input text buffer.
 * @return The currently focused input text buffer or nullptr if no input focused.
 */
/* virtual */ const Textbuf *Window::GetFocusedTextbuf() const
{
	if (this->nested_focus != nullptr && this->nested_focus->type == WWT_EDITBOX) {
		return &this->GetQueryString(this->nested_focus->index)->text;
	}

	return nullptr;
}

/**
 * Get the current caret position if an edit box has the focus.
 * @return Top-left location of the caret, relative to the window.
 */
/* virtual */ Point Window::GetCaretPosition() const
{
	if (this->nested_focus != nullptr && this->nested_focus->type == WWT_EDITBOX && !this->querystrings.empty()) {
		return this->GetQueryString(this->nested_focus->index)->GetCaretPosition(this, this->nested_focus->index);
	}

	Point pt = {0, 0};
	return pt;
}

/**
 * Get the bounding rectangle for a text range if an edit box has the focus.
 * @param from Start of the string range.
 * @param to End of the string range.
 * @return Rectangle encompassing the string range, relative to the window.
 */
/* virtual */ Rect Window::GetTextBoundingRect(const char *from, const char *to) const
{
	if (this->nested_focus != nullptr && this->nested_focus->type == WWT_EDITBOX) {
		return this->GetQueryString(this->nested_focus->index)->GetBoundingRect(this, this->nested_focus->index, from, to);
	}

	Rect r = {0, 0, 0, 0};
	return r;
}

/**
 * Get the character that is rendered at a position by the focused edit box.
 * @param pt The position to test.
 * @return Index of the character position or -1 if no character is at the position.
 */
/* virtual */ ptrdiff_t Window::GetTextCharacterAtPosition(const Point &pt) const
{
	if (this->nested_focus != nullptr && this->nested_focus->type == WWT_EDITBOX) {
		return this->GetQueryString(this->nested_focus->index)->GetCharAtPosition(this, this->nested_focus->index, pt);
	}

	return -1;
}

/**
 * Set the window that has the focus
 * @param w The window to set the focus on
 */
void SetFocusedWindow(Window *w)
{
	if (_focused_window == w) return;

	/* Invalidate focused widget */
	if (_focused_window != nullptr) {
		if (_focused_window->nested_focus != nullptr) _focused_window->nested_focus->SetDirty(_focused_window);
	}

	/* Remember which window was previously focused */
	Window *old_focused = _focused_window;
	_focused_window = w;

	/* So we can inform it that it lost focus */
	if (old_focused != nullptr) old_focused->OnFocusLost(false, w);
	if (_focused_window != nullptr) _focused_window->OnFocus(old_focused);
}

bool IsWindowFocused()
{
	return _focused_window != nullptr;
}

Point GetFocusedWindowCaret()
{
	return _focused_window->GetCaretPosition();
}

Point GetFocusedWindowTopLeft()
{
	return { _focused_window->left, _focused_window->top };
}

/**
 * Check if an edit box is in global focus. That is if focused window
 * has a edit box as focused widget, or if a console is focused.
 * @return returns true if an edit box is in global focus or if the focused window is a console, else false
 */
bool EditBoxInGlobalFocus()
{
	if (_focused_window == nullptr) return false;

	/* The console does not have an edit box so a special case is needed. */
	if (_focused_window->window_class == WC_CONSOLE) return true;

	return _focused_window->nested_focus != nullptr && _focused_window->nested_focus->type == WWT_EDITBOX;
}

/**
 * Check if a console is focused.
 * @return returns true if the focused window is a console, else false
 */
bool FocusedWindowIsConsole()
{
	return _focused_window && _focused_window->window_class == WC_CONSOLE;
}

/**
 * Makes no widget on this window have focus. The function however doesn't change which window has focus.
 */
void Window::UnfocusFocusedWidget()
{
	if (this->nested_focus != nullptr) {
		if (this->nested_focus->type == WWT_EDITBOX) VideoDriver::GetInstance()->EditBoxLostFocus();

		/* Repaint the widget that lost focus. A focused edit box may else leave the caret on the screen. */
		this->nested_focus->SetDirty(this);
		this->nested_focus = nullptr;
	}
}

/**
 * Set focus within this window to the given widget. The function however doesn't change which window has focus.
 * @param widget_index Index of the widget in the window to set the focus to.
 * @return Focus has changed.
 */
bool Window::SetFocusedWidget(int widget_index)
{
	/* Do nothing if widget_index is already focused, or if it wasn't a valid widget. */
	if ((uint)widget_index >= this->nested_array_size) return false;

	dbg_assert(this->nested_array[widget_index] != nullptr); // Setting focus to a non-existing widget is a bad idea.
	if (this->nested_focus != nullptr) {
		if (this->GetWidget<NWidgetCore>(widget_index) == this->nested_focus) return false;

		/* Repaint the widget that lost focus. A focused edit box may else leave the caret on the screen. */
		this->nested_focus->SetDirty(this);
		if (this->nested_focus->type == WWT_EDITBOX) VideoDriver::GetInstance()->EditBoxLostFocus();
	}
	this->nested_focus = this->GetWidget<NWidgetCore>(widget_index);
	if (_focused_window == this && this->nested_focus->type == WWT_EDITBOX) VideoDriver::GetInstance()->EditBoxGainedFocus();
	return true;
}

/**
 * Called when window gains focus
 */
void Window::OnFocus(Window *previously_focused_window)
{
	if (this->nested_focus != nullptr && this->nested_focus->type == WWT_EDITBOX) VideoDriver::GetInstance()->EditBoxGainedFocus();
}

/**
 * Called when window loses focus
 */
void Window::OnFocusLost(bool closing, Window *newly_focused_window)
{
	if (this->nested_focus != nullptr && this->nested_focus->type == WWT_EDITBOX) VideoDriver::GetInstance()->EditBoxLostFocus();
}

/**
 * Sets the enabled/disabled status of a list of widgets.
 * By default, widgets are enabled.
 * On certain conditions, they have to be disabled.
 * @param disab_stat status to use ie: disabled = true, enabled = false
 * @param widgets list of widgets ended by WIDGET_LIST_END
 */
void CDECL Window::SetWidgetsDisabledState(bool disab_stat, int widgets, ...)
{
	va_list wdg_list;

	va_start(wdg_list, widgets);

	while (widgets != WIDGET_LIST_END) {
		SetWidgetDisabledState(widgets, disab_stat);
		widgets = va_arg(wdg_list, int);
	}

	va_end(wdg_list);
}

/**
 * Sets the lowered/raised status of a list of widgets.
 * @param lowered_stat status to use ie: lowered = true, raised = false
 * @param widgets list of widgets ended by WIDGET_LIST_END
 */
void CDECL Window::SetWidgetsLoweredState(bool lowered_stat, int widgets, ...)
{
	va_list wdg_list;

	va_start(wdg_list, widgets);

	while (widgets != WIDGET_LIST_END) {
		SetWidgetLoweredState(widgets, lowered_stat);
		widgets = va_arg(wdg_list, int);
	}

	va_end(wdg_list);
}

/**
 * Raise the buttons of the window.
 * @param autoraise Raise only the push buttons of the window.
 */
void Window::RaiseButtons(bool autoraise)
{
	for (uint i = 0; i < this->nested_array_size; i++) {
		if (this->nested_array[i] == nullptr) continue;
		WidgetType type = this->nested_array[i]->type;
		if (((type & ~WWB_PUSHBUTTON) < WWT_LAST || type == NWID_PUSHBUTTON_DROPDOWN) &&
				(!autoraise || (type & WWB_PUSHBUTTON) || type == WWT_EDITBOX) && this->IsWidgetLowered(i)) {
			this->RaiseWidget(i);
			this->SetWidgetDirty(i);
		}
	}

	/* Special widgets without widget index */
	NWidgetCore *wid = this->nested_root != nullptr ? (NWidgetCore*)this->nested_root->GetWidgetOfType(WWT_DEFSIZEBOX) : nullptr;
	if (wid != nullptr) {
		wid->SetLowered(false);
		wid->SetDirty(this);
	}
}

/**
 * Invalidate a widget, i.e. mark it as being changed and in need of redraw.
 * @param widget_index the widget to redraw.
 */
void Window::SetWidgetDirty(byte widget_index)
{
	/* Sometimes this function is called before the window is even fully initialized */
	if (this->nested_array == nullptr) return;

	this->nested_array[widget_index]->SetDirty(this);
}

/**
 * A hotkey has been pressed.
 * @param hotkey  Hotkey index, by default a widget index of a button or editbox.
 * @return #ES_HANDLED if the key press has been handled, and the hotkey is not unavailable for some reason.
 */
EventState Window::OnHotkey(int hotkey)
{
	if (hotkey < 0) return ES_NOT_HANDLED;

	NWidgetCore *nw = this->GetWidget<NWidgetCore>(hotkey);
	if (nw == nullptr || nw->IsDisabled()) return ES_NOT_HANDLED;

	if (nw->type == WWT_EDITBOX) {
		if (this->IsShaded()) return ES_NOT_HANDLED;

		/* Focus editbox */
		this->SetFocusedWidget(hotkey);
		SetFocusedWindow(this);
	} else {
		/* Click button */
		this->OnClick(Point(), hotkey, 1);
	}
	return ES_HANDLED;
}

/**
 * Do all things to make a button look clicked and mark it to be
 * unclicked in a few ticks.
 * @param widget the widget to "click"
 */
void Window::HandleButtonClick(byte widget)
{
	this->LowerWidget(widget);
	this->SetTimeout();
	this->SetWidgetDirty(widget);
}

static void StartWindowDrag(Window *w);
static void StartWindowSizing(Window *w, bool to_left);

/**
 * Dispatch left mouse-button (possibly double) click in window.
 * @param w Window to dispatch event in
 * @param x X coordinate of the click
 * @param y Y coordinate of the click
 * @param click_count Number of fast consecutive clicks at same position
 */
static void DispatchLeftClickEvent(Window *w, int x, int y, int click_count)
{
	NWidgetCore *nw = w->nested_root->GetWidgetFromPos(x, y);
	WidgetType widget_type = (nw != nullptr) ? nw->type : WWT_EMPTY;

	bool focused_widget_changed = false;
	/* If clicked on a window that previously did not have focus */
	if (_focused_window != w &&                 // We already have focus, right?
			(w->window_desc->flags & WDF_NO_FOCUS) == 0 &&  // Don't lose focus to toolbars
			widget_type != WWT_CLOSEBOX) {          // Don't change focused window if 'X' (close button) was clicked
		focused_widget_changed = true;
		SetFocusedWindow(w);
	}

	if (nw == nullptr) return; // exit if clicked outside of widgets

	/* don't allow any interaction if the button has been disabled */
	if (nw->IsDisabled()) return;

	int widget_index = nw->index; ///< Index of the widget

	/* Clicked on a widget that is not disabled.
	 * So unless the clicked widget is the caption bar, change focus to this widget.
	 * Exception: In the OSK we always want the editbox to stay focused. */
	if (widget_type != WWT_CAPTION && w->window_class != WC_OSK) {
		/* focused_widget_changed is 'now' only true if the window this widget
		 * is in gained focus. In that case it must remain true, also if the
		 * local widget focus did not change. As such it's the logical-or of
		 * both changed states.
		 *
		 * If this is not preserved, then the OSK window would be opened when
		 * a user has the edit box focused and then click on another window and
		 * then back again on the edit box (to type some text).
		 */
		focused_widget_changed |= w->SetFocusedWidget(widget_index);
	}

	/* Close any child drop down menus. If the button pressed was the drop down
	 * list's own button, then we should not process the click any further. */
	if (HideDropDownMenu(w) == widget_index && widget_index >= 0) return;

	if ((widget_type & ~WWB_PUSHBUTTON) < WWT_LAST && (widget_type & WWB_PUSHBUTTON)) w->HandleButtonClick(widget_index);

	Point pt = { x, y };

	switch (widget_type) {
		case NWID_VSCROLLBAR:
		case NWID_HSCROLLBAR:
			ScrollbarClickHandler(w, nw, x, y);
			break;

		case WWT_EDITBOX: {
			QueryString *query = w->GetQueryString(widget_index);
			if (query != nullptr) query->ClickEditBox(w, pt, widget_index, click_count, focused_widget_changed);
			break;
		}

		case WWT_CLOSEBOX: // 'X'
			w->Close();
			return;

		case WWT_CAPTION: // 'Title bar'
			StartWindowDrag(w);
			return;

		case WWT_RESIZEBOX:
			/* When the resize widget is on the left size of the window
			 * we assume that that button is used to resize to the left. */
			StartWindowSizing(w, nw->pos_x < (w->width / 2));
			nw->SetDirty(w);
			return;

		case WWT_DEFSIZEBOX: {
			if (_ctrl_pressed) {
				w->window_desc->GetPreferences().pref_width = w->width;
				w->window_desc->GetPreferences().pref_height = w->height;
			} else {
				int16 def_width = std::max<int16>(std::min<int16>(w->window_desc->GetDefaultWidth(), _screen.width), w->nested_root->smallest_x);
				int16 def_height = std::max<int16>(std::min<int16>(w->window_desc->GetDefaultHeight(), _screen.height - 50), w->nested_root->smallest_y);

				int dx = (w->resize.step_width  == 0) ? 0 : def_width  - w->width;
				int dy = (w->resize.step_height == 0) ? 0 : def_height - w->height;
				/* dx and dy has to go by step.. calculate it.
				 * The cast to int is necessary else dx/dy are implicitly casted to unsigned int, which won't work. */
				if (w->resize.step_width  > 1) dx -= dx % (int)w->resize.step_width;
				if (w->resize.step_height > 1) dy -= dy % (int)w->resize.step_height;
				ResizeWindow(w, dx, dy, false);
			}

			nw->SetLowered(true);
			nw->SetDirty(w);
			w->SetTimeout();
			break;
		}

		case WWT_DEBUGBOX:
			w->ShowNewGRFInspectWindow();
			break;

		case WWT_SHADEBOX:
			nw->SetDirty(w);
			w->SetShaded(!w->IsShaded());
			return;

		case WWT_STICKYBOX:
			w->flags ^= WF_STICKY;
			nw->SetDirty(w);
			if (_ctrl_pressed) w->window_desc->GetPreferences().pref_sticky = (w->flags & WF_STICKY) != 0;
			return;

		default:
			break;
	}

	/* Widget has no index, so the window is not interested in it. */
	if (widget_index < 0) return;

	/* Check if the widget is highlighted; if so, disable highlight and dispatch an event to the GameScript */
	if (w->IsWidgetHighlighted(widget_index)) {
		w->SetWidgetHighlight(widget_index, TC_INVALID);
		Game::NewEvent(new ScriptEventWindowWidgetClick((ScriptWindow::WindowClass)w->window_class, w->window_number, widget_index));
	}

	w->OnClick(pt, widget_index, click_count);
}

/**
 * Dispatch right mouse-button click in window.
 * @param w Window to dispatch event in
 * @param x X coordinate of the click
 * @param y Y coordinate of the click
 */
static void DispatchRightClickEvent(Window *w, int x, int y)
{
	NWidgetCore *wid = w->nested_root->GetWidgetFromPos(x, y);
	if (wid == nullptr) return;

	Point pt = { x, y };

	/* No widget to handle, or the window is not interested in it. */
	if (wid->index >= 0) {
		if (w->OnRightClick(pt, wid->index)) return;
	}

	/* Right-click close is enabled and there is a closebox. */
	if (_settings_client.gui.right_click_wnd_close == RCC_YES && (w->window_desc->flags & WDF_NO_CLOSE) == 0) {
		w->Close();
	} else if (_settings_client.gui.right_click_wnd_close == RCC_YES_EXCEPT_STICKY && (w->flags & WF_STICKY) == 0 && (w->window_desc->flags & WDF_NO_CLOSE) == 0) {
		/* Right-click close is enabled, but excluding sticky windows. */
		w->Close();
	} else if (_settings_client.gui.hover_delay_ms == 0 && !w->OnTooltip(pt, wid->index, TCC_RIGHT_CLICK) && wid->tool_tip != 0) {
		GuiShowTooltips(w, wid->tool_tip, TCC_RIGHT_CLICK);
	}
}

/**
 * Dispatch hover of the mouse over a window.
 * @param w Window to dispatch event in.
 * @param x X coordinate of the click.
 * @param y Y coordinate of the click.
 */
static void DispatchHoverEvent(Window *w, int x, int y)
{
	NWidgetCore *wid = w->nested_root->GetWidgetFromPos(x, y);

	/* No widget to handle */
	if (wid == nullptr) return;

	Point pt = { x, y };

	/* Show the tooltip if there is any */
	if (!w->OnTooltip(pt, wid->index, TCC_HOVER) && wid->tool_tip != 0) {
		GuiShowTooltips(w, wid->tool_tip, TCC_HOVER);
		return;
	}

	/* Widget has no index, so the window is not interested in it. */
	if (wid->index < 0) return;

	w->OnHover(pt, wid->index);
}

/**
 * Dispatch the mousewheel-action to the window.
 * The window will scroll any compatible scrollbars if the mouse is pointed over the bar or its contents
 * @param w Window
 * @param nwid the widget where the scrollwheel was used
 * @param wheel scroll up or down
 */
static void DispatchMouseWheelEvent(Window *w, NWidgetCore *nwid, int wheel)
{
	if (nwid == nullptr) return;

	/* Using wheel on caption/shade-box shades or unshades the window. */
	if (nwid->type == WWT_CAPTION || nwid->type == WWT_SHADEBOX) {
		w->SetShaded(wheel < 0);
		return;
	}

	/* Wheeling a vertical scrollbar. */
	if (nwid->type == NWID_VSCROLLBAR) {
		NWidgetScrollbar *sb = static_cast<NWidgetScrollbar *>(nwid);
		if (sb->GetCount() > sb->GetCapacity()) {
			if (sb->UpdatePosition(wheel)) w->SetDirty();
		}
		return;
	}

	/* Scroll the widget attached to the scrollbar. */
	Scrollbar *sb = (nwid->scrollbar_index >= 0 ? w->GetScrollbar(nwid->scrollbar_index) : nullptr);
	if (sb != nullptr && sb->GetCount() > sb->GetCapacity()) {
		if (sb->UpdatePosition(wheel)) w->SetDirty();
	}
}

/**
 * Generate repaint events for the visible part of window w within the rectangle.
 *
 * The function goes recursively upwards in the window stack, and splits the rectangle
 * into multiple pieces at the window edges, so obscured parts are not redrawn.
 *
 * @param w Window that needs to be repainted
 * @param left Left edge of the rectangle that should be repainted
 * @param top Top edge of the rectangle that should be repainted
 * @param right Right edge of the rectangle that should be repainted
 * @param bottom Bottom edge of the rectangle that should be repainted
 * @param flags Whether to mark gfx dirty, etc.
 */
void DrawOverlappedWindow(Window *w, int left, int top, int right, int bottom, DrawOverlappedWindowFlags flags)
{
	for (const Window *v : Window::IterateFromBack(w->z_front)) {
		if (MayBeShown(v) &&
				right > v->left &&
				bottom > v->top &&
				left < v->left + v->width &&
				top < v->top + v->height) {
			/* v and rectangle intersect with each other */
			int x;

			if (left < (x = v->left)) {
				DrawOverlappedWindow(w, left, top, x, bottom, flags);
				DrawOverlappedWindow(w, x, top, right, bottom, flags);
				return;
			}

			if (right > (x = v->left + v->width)) {
				DrawOverlappedWindow(w, left, top, x, bottom, flags);
				DrawOverlappedWindow(w, x, top, right, bottom, flags);
				return;
			}

			if (top < (x = v->top)) {
				DrawOverlappedWindow(w, left, top, right, x, flags);
				DrawOverlappedWindow(w, left, x, right, bottom, flags);
				return;
			}

			if (bottom > (x = v->top + v->height)) {
				DrawOverlappedWindow(w, left, top, right, x, flags);
				DrawOverlappedWindow(w, left, x, right, bottom, flags);
				return;
			}

			return;
		}
	}

	/* Setup blitter, and dispatch a repaint event to window *wz */
	DrawPixelInfo *dp = _cur_dpi;
	dp->width = right - left;
	dp->height = bottom - top;
	dp->left = left - w->left;
	dp->top = top - w->top;
	dp->pitch = _screen.pitch;
	dp->dst_ptr = BlitterFactory::GetCurrentBlitter()->MoveTo(_screen.dst_ptr, left, top);
	dp->zoom = ZOOM_LVL_NORMAL;
	w->OnPaint();
	if (unlikely(flags & DOWF_SHOW_DEBUG)) {
		if (w->viewport != nullptr) ViewportDoDrawProcessAllPending();
		extern void ViewportDrawDirtyBlocks(const DrawPixelInfo *dpi, bool increment_colour);
		ViewportDrawDirtyBlocks(_cur_dpi, true);
	}
	if (flags & DOWF_MARK_DIRTY) {
		VideoDriver::GetInstance()->MakeDirty(left, top, right - left, bottom - top);
		UnsetDirtyBlocks(left, top, right, bottom);
	}
}

/**
 * From a rectangle that needs redrawing, find the windows that intersect with the rectangle.
 * These windows should be re-painted.
 * @param left Left edge of the rectangle that should be repainted
 * @param top Top edge of the rectangle that should be repainted
 * @param right Right edge of the rectangle that should be repainted
 * @param bottom Bottom edge of the rectangle that should be repainted
 */
void DrawOverlappedWindowForAll(int left, int top, int right, int bottom)
{
	DrawPixelInfo bk;
	AutoRestoreBackup dpi_backup(_cur_dpi, &bk);

	for (Window *w : Window::IterateFromBack()) {
		if (MayBeShown(w) &&
				right > w->left &&
				bottom > w->top &&
				left < w->left + w->width &&
				top < w->top + w->height) {
			/* Window w intersects with the rectangle => needs repaint */
			DrawOverlappedWindow(w, std::max(left, w->left), std::max(top, w->top), std::min(right, w->left + w->width), std::min(bottom, w->top + w->height), DOWF_NONE);
		}
	}
}

static void SetWindowDirtyPending(Window *w)
{
	SetPendingDirtyBlocks(w->left, w->top, w->left + w->width, w->top + w->height);
}

/**
 * Mark entire window as dirty (in need of re-paint)
 * @ingroup dirty
 */
void Window::SetDirty()
{
	this->flags |= WF_DIRTY;
}

/**
 * Mark entire window as dirty (in need of re-paint)
 * @ingroup dirty
 */
void Window::SetDirtyAsBlocks()
{
	extern bool _gfx_draw_active;
	if (_gfx_draw_active) {
		SetWindowDirtyPending(this);
	} else {
		SetDirtyBlocks(this->left, this->top, this->left + this->width, this->top + this->height);
	}
}

/**
 * Re-initialize a window, and optionally change its size.
 * @param rx Horizontal resize of the window.
 * @param ry Vertical resize of the window.
 * @param reposition If set, reposition the window to default location.
 * @note For just resizing the window, use #ResizeWindow instead.
 */
void Window::ReInit(int rx, int ry, bool reposition)
{
	this->SetDirtyAsBlocks(); // Mark whole current window as dirty.

	/* Save current size. */
	int window_width  = this->width;
	int window_height = this->height;

	this->OnInit();
	/* Re-initialize the window from the ground up. No need to change the nested_array, as all widgets stay where they are. */
	this->nested_root->SetupSmallestSize(this, false);
	this->nested_root->AssignSizePosition(ST_SMALLEST, 0, 0, this->nested_root->smallest_x, this->nested_root->smallest_y, _current_text_dir == TD_RTL);
	this->width  = this->nested_root->smallest_x;
	this->height = this->nested_root->smallest_y;
	this->resize.step_width  = this->nested_root->resize_x;
	this->resize.step_height = this->nested_root->resize_y;

	/* Resize as close to the original size + requested resize as possible. */
	window_width  = std::max(window_width  + rx, this->width);
	window_height = std::max(window_height + ry, this->height);
	int dx = (this->resize.step_width  == 0) ? 0 : window_width  - this->width;
	int dy = (this->resize.step_height == 0) ? 0 : window_height - this->height;
	/* dx and dy has to go by step.. calculate it.
	 * The cast to int is necessary else dx/dy are implicitly casted to unsigned int, which won't work. */
	if (this->resize.step_width  > 1) dx -= dx % (int)this->resize.step_width;
	if (this->resize.step_height > 1) dy -= dy % (int)this->resize.step_height;

	if (reposition) {
		Point pt = this->OnInitialPosition(this->nested_root->smallest_x, this->nested_root->smallest_y, window_number);
		this->InitializePositionSize(pt.x, pt.y, this->nested_root->smallest_x, this->nested_root->smallest_y);
		this->FindWindowPlacementAndResize(this->window_desc->GetDefaultWidth(), this->window_desc->GetDefaultHeight());
	}

	ResizeWindow(this, dx, dy);
	/* ResizeWindow() does this->SetDirty() already, no need to do it again here. */
}

/**
 * Set the shaded state of the window to \a make_shaded.
 * @param make_shaded If \c true, shade the window (roll up until just the title bar is visible), else unshade/unroll the window to its original size.
 * @note The method uses #Window::ReInit(), thus after the call, the whole window should be considered changed.
 */
void Window::SetShaded(bool make_shaded)
{
	if (this->shade_select == nullptr) return;

	int desired = make_shaded ? SZSP_HORIZONTAL : 0;
	if (this->shade_select->shown_plane != desired) {
		if (make_shaded) {
			if (this->nested_focus != nullptr) this->UnfocusFocusedWidget();
			this->unshaded_size.width  = this->width;
			this->unshaded_size.height = this->height;
			this->shade_select->SetDisplayedPlane(desired);
			this->ReInit(0, -this->height);
		} else {
			this->shade_select->SetDisplayedPlane(desired);
			int dx = ((int)this->unshaded_size.width  > this->width)  ? (int)this->unshaded_size.width  - this->width  : 0;
			int dy = ((int)this->unshaded_size.height > this->height) ? (int)this->unshaded_size.height - this->height : 0;
			this->ReInit(dx, dy);
		}
	}
}

/**
 * Find the Window whose parent pointer points to this window
 * @param w parent Window to find child of
 * @param wc Window class of the window to remove; #WC_INVALID if class does not matter
 * @return a Window pointer that is the child of \a w, or \c nullptr otherwise
 */
static Window *FindChildWindow(const Window *w, WindowClass wc)
{
	if (wc < WC_END && !_present_window_types[wc]) return nullptr;

	for (Window *v : Window::IterateFromBack()) {
		if ((wc == WC_INVALID || wc == v->window_class) && v->parent == w) return v;
	}

	return nullptr;
}

/**
 * Delete all children a window might have in a head-recursive manner
 * @param wc Window class of the window to remove; #WC_INVALID if class does not matter
 */
void Window::CloseChildWindows(WindowClass wc) const
{
	Window *child = FindChildWindow(this, wc);
	while (child != nullptr) {
		child->Close();
		child = FindChildWindow(this, wc);
	}
}

/**
 * Hide the window and all its child windows, and mark them for a later deletion.
 */
void Window::Close()
{
	if (_thd.window_class == this->window_class &&
			_thd.window_number == this->window_number) {
		ResetObjectToPlace();
	}

	/* Prevent Mouseover() from resetting mouse-over coordinates on a non-existing window */
	if (_mouseover_last_w == this) _mouseover_last_w = nullptr;

	/* We can't scroll the window when it's closed. */
	if (_last_scroll_window == this) _last_scroll_window = nullptr;

	/* Make sure we don't try to access non-existing query strings. */
	this->querystrings.clear();

	/* Make sure we don't try to access this window as the focused window when it doesn't exist anymore. */
	if (_focused_window == this) {
		_focused_window = nullptr;
		this->OnFocusLost(true, nullptr);
	}

	this->CloseChildWindows();

	this->SetDirtyAsBlocks();

	this->window_class = WC_INVALID;
}

/**
 * Remove window and all its child windows from the window stack.
 */
Window::~Window()
{
	assert(this->window_class == WC_INVALID);

	if (this->viewport != nullptr) DeleteWindowViewport(this);

	free(this->nested_array); // Contents is released through deletion of #nested_root.
	delete this->nested_root;
}

/**
 * Find a window by its class and window number
 * @param cls Window class
 * @param number Number of the window within the window class
 * @return Pointer to the found window, or \c nullptr if not available
 */
Window *FindWindowById(WindowClass cls, WindowNumber number)
{
	if (cls < WC_END && !_present_window_types[cls]) return nullptr;

	for (Window *w : Window::IterateFromBack()) {
		if (w->window_class == cls && w->window_number == number) return w;
	}

	return nullptr;
}

/**
 * Find any window by its class. Useful when searching for a window that uses
 * the window number as a #WindowClass, like #WC_SEND_NETWORK_MSG.
 * @param cls Window class
 * @return Pointer to the found window, or \c nullptr if not available
 */
Window *FindWindowByClass(WindowClass cls)
{
	if (cls < WC_END && !_present_window_types[cls]) return nullptr;

	for (Window *w : Window::IterateFromBack()) {
		if (w->window_class == cls) return w;
	}

	return nullptr;
}

/**
 * Get the main window, i.e. FindWindowById(WC_MAIN_WINDOW, 0).
 * If the main window is not available, this function will trigger an assert.
 * @return Pointer to the main window.
 */
Window *GetMainWindow()
{
	Window *w = FindWindowById(WC_MAIN_WINDOW, 0);
	assert(w != nullptr);
	return w;
}

/**
 * Delete a window by its class and window number (if it is open).
 * @param cls Window class
 * @param number Number of the window within the window class
 * @param force force deletion; if false don't delete when stickied
 */
void CloseWindowById(WindowClass cls, WindowNumber number, bool force)
{
	Window *w = FindWindowById(cls, number);
	if (w != nullptr && (force || (w->flags & WF_STICKY) == 0)) {
		w->Close();
	}
}

/**
 * Delete all windows of its class and window number (if open).
 * @param cls Window class
 * @param number Number of the window within the window class
 * @param force force deletion; if false don't delete when stickied
 */
void CloseAllWindowsById(WindowClass cls, WindowNumber number, bool force)
{
	if (cls < WC_END && !_present_window_types[cls]) return;

	/* Note: the container remains stable, even when deleting windows. */
	for (Window *w : Window::Iterate()) {
		if (w->window_class == cls && w->window_number == number && (force || (w->flags & WF_STICKY) == 0)) {
			w->Close();
		}
	}
}

/**
 * Delete all windows of a given class
 * @param cls Window class of windows to delete
 */
void CloseWindowByClass(WindowClass cls)
{
	if (cls < WC_END && !_present_window_types[cls]) return;

	/* Note: the container remains stable, even when deleting windows. */
	for (Window *w : Window::Iterate()) {
		if (w->window_class == cls) {
			w->Close();
		}
	}
}

/**
 * Delete all windows of a company. We identify windows of a company
 * by looking at the caption colour. If it is equal to the company ID
 * then we say the window belongs to the company and should be deleted
 * @param id company identifier
 */
void DeleteCompanyWindows(CompanyID id)
{
	/* Note: the container remains stable, even when deleting windows. */
	for (Window *w : Window::Iterate()) {
		if (w->owner == id) {
			w->Close();
		}
	}

	/* Also delete the company specific windows that don't have a company-colour. */
	CloseWindowById(WC_BUY_COMPANY, id);
}

/**
 * Change the owner of all the windows one company can take over from another
 * company in the case of a company merger. Do not change ownership of windows
 * that need to be deleted once takeover is complete
 * @param old_owner original owner of the window
 * @param new_owner the new owner of the window
 */
void ChangeWindowOwner(Owner old_owner, Owner new_owner)
{
	for (Window *w : Window::IterateFromBack()) {
		if (w->owner != old_owner) continue;

		switch (w->window_class) {
			case WC_COMPANY_COLOUR:
			case WC_FINANCES:
			case WC_STATION_LIST:
			case WC_TRAINS_LIST:
			case WC_TRACE_RESTRICT_SLOTS:
			case WC_ROADVEH_LIST:
			case WC_SHIPS_LIST:
			case WC_AIRCRAFT_LIST:
			case WC_BUY_COMPANY:
			case WC_COMPANY:
			case WC_COMPANY_INFRASTRUCTURE:
			case WC_VEHICLE_ORDERS: // Changing owner would also require changing WindowDesc, which is not possible; however keeping the old one crashes because of missing widgets etc.. See ShowOrdersWindow().
				continue;

			default:
				w->owner = new_owner;
				break;
		}
	}
}

static void BringWindowToFront(Window *w);

/**
 * Find a window and make it the relative top-window on the screen.
 * The window gets unshaded if it was shaded, and a white border is drawn at its edges for a brief period of time to visualize its "activation".
 * @param cls WindowClass of the window to activate
 * @param number WindowNumber of the window to activate
 * @return a pointer to the window thus activated
 */
Window *BringWindowToFrontById(WindowClass cls, WindowNumber number)
{
	Window *w = FindWindowById(cls, number);

	if (w != nullptr) {
		if (w->IsShaded()) w->SetShaded(false); // Restore original window size if it was shaded.

		w->SetWhiteBorder();
		BringWindowToFront(w);
		w->SetDirty();
	}

	return w;
}

static inline bool IsVitalWindow(const Window *w)
{
	switch (w->window_class) {
		case WC_MAIN_TOOLBAR:
		case WC_STATUS_BAR:
		case WC_NEWS_WINDOW:
		case WC_SEND_NETWORK_MSG:
			return true;

		default:
			return false;
	}
}

/**
 * Get the z-priority for a given window. This is used in comparison with other z-priority values;
 * a window with a given z-priority will appear above other windows with a lower value, and below
 * those with a higher one (the ordering within z-priorities is arbitrary).
 * @param wc The window class of window to get the z-priority for
 * @pre wc != WC_INVALID
 * @return The window's z-priority
 */
static uint GetWindowZPriority(WindowClass wc)
{
	assert(wc != WC_INVALID);

	uint z_priority = 0;

	switch (wc) {
		case WC_TOOLTIPS:
			++z_priority;
			FALLTHROUGH;

		case WC_ERRMSG:
		case WC_CONFIRM_POPUP_QUERY:
			++z_priority;
			FALLTHROUGH;

		case WC_ENDSCREEN:
			++z_priority;
			FALLTHROUGH;

		case WC_HIGHSCORE:
			++z_priority;
			FALLTHROUGH;

		case WC_DROPDOWN_MENU:
			++z_priority;
			FALLTHROUGH;

		case WC_MAIN_TOOLBAR:
		case WC_STATUS_BAR:
			++z_priority;
			FALLTHROUGH;

		case WC_OSK:
			++z_priority;
			FALLTHROUGH;

		case WC_QUERY_STRING:
		case WC_SEND_NETWORK_MSG:
			++z_priority;
			FALLTHROUGH;

		case WC_NETWORK_ASK_RELAY:
		case WC_MODAL_PROGRESS:
		case WC_NETWORK_STATUS_WINDOW:
		case WC_SAVE_PRESET:
			++z_priority;
			FALLTHROUGH;

		case WC_GENERATE_LANDSCAPE:
		case WC_SAVELOAD:
		case WC_GAME_OPTIONS:
		case WC_CUSTOM_CURRENCY:
		case WC_NETWORK_WINDOW:
		case WC_GRF_PARAMETERS:
		case WC_SCRIPT_LIST:
		case WC_SCRIPT_SETTINGS:
		case WC_TEXTFILE:
			++z_priority;
			FALLTHROUGH;

		case WC_CONSOLE:
			++z_priority;
			FALLTHROUGH;

		case WC_NEWS_WINDOW:
			++z_priority;
			FALLTHROUGH;

		default:
			++z_priority;
			FALLTHROUGH;

		case WC_MAIN_WINDOW:
			return z_priority;
	}
}

/**
 * Adds a window to the z-ordering, according to its z-priority.
 * @param w Window to add
 */
static void AddWindowToZOrdering(Window *w)
{
	dbg_assert(w->z_front == nullptr && w->z_back == nullptr);

	if (_z_front_window == nullptr) {
		/* It's the only window. */
		_z_front_window = _z_back_window = w;
		w->z_front = w->z_back = nullptr;
	} else {
		/* Search down the z-ordering for its location. */
		Window *v = _z_front_window;
		uint last_z_priority = UINT_MAX;
		(void)last_z_priority; // Unused without asserts
		while (v != nullptr && (v->window_class == WC_INVALID || GetWindowZPriority(v->window_class) > GetWindowZPriority(w->window_class))) {
			if (v->window_class != WC_INVALID) {
				/* Sanity check z-ordering, while we're at it. */
				dbg_assert(last_z_priority >= GetWindowZPriority(v->window_class));
				last_z_priority = GetWindowZPriority(v->window_class);
			}

			v = v->z_back;
		}

		if (v == nullptr) {
			/* It's the new back window. */
			w->z_front = _z_back_window;
			w->z_back = nullptr;
			_z_back_window->z_back = w;
			_z_back_window = w;
		} else if (v == _z_front_window) {
			/* It's the new front window. */
			w->z_front = nullptr;
			w->z_back = _z_front_window;
			_z_front_window->z_front = w;
			_z_front_window = w;
		} else {
			/* It's somewhere else in the z-ordering. */
			w->z_front = v->z_front;
			w->z_back = v;
			v->z_front->z_back = w;
			v->z_front = w;
		}
	}
}


/**
 * Removes a window from the z-ordering.
 * @param w Window to remove
 */
static void RemoveWindowFromZOrdering(Window *w)
{
	if (w->z_front == nullptr) {
		dbg_assert(_z_front_window == w);
		_z_front_window = w->z_back;
	} else {
		w->z_front->z_back = w->z_back;
	}

	if (w->z_back == nullptr) {
		dbg_assert(_z_back_window == w);
		_z_back_window = w->z_front;
	} else {
		w->z_back->z_front = w->z_front;
	}

	w->z_front = w->z_back = nullptr;
}

/**
 * On clicking on a window, make it the frontmost window of all windows with an equal
 * or lower z-priority. The window is marked dirty for a repaint
 * @param w window that is put into the relative foreground
 */
static void BringWindowToFront(Window *w)
{
	RemoveWindowFromZOrdering(w);
	AddWindowToZOrdering(w);
	SetFocusedWindow(w);

	w->SetDirty();
}

void Window::ChangeWindowClass(WindowClass cls)
{
	this->window_class = cls;
	if (this->window_class < WC_END) _present_window_types.set(this->window_class);
}

/**
 * Initializes the data (except the position and initial size) of a new Window.
 * @param window_number Number being assigned to the new window
 * @return Window pointer of the newly created window
 * @pre If nested widgets are used (\a widget is \c nullptr), #nested_root and #nested_array_size must be initialized.
 *      In addition, #nested_array is either \c nullptr, or already initialized.
 */
void Window::InitializeData(WindowNumber window_number)
{
	/* Set up window properties; some of them are needed to set up smallest size below */
	this->ChangeWindowClass(this->window_desc->cls);
	this->SetWhiteBorder();
	if (this->window_desc->default_pos == WDP_CENTER) this->flags |= WF_CENTERED;
	this->owner = INVALID_OWNER;
	this->nested_focus = nullptr;
	this->window_number = window_number;

	this->OnInit();
	/* Initialize nested widget tree. */
	if (this->nested_array == nullptr) {
		this->nested_array = CallocT<NWidgetBase *>(this->nested_array_size);
		this->nested_root->SetupSmallestSize(this, true);
	} else {
		this->nested_root->SetupSmallestSize(this, false);
	}
	/* Initialize to smallest size. */
	this->nested_root->AssignSizePosition(ST_SMALLEST, 0, 0, this->nested_root->smallest_x, this->nested_root->smallest_y, _current_text_dir == TD_RTL);

	/* Further set up window properties,
	 * this->left, this->top, this->width, this->height, this->resize.width, and this->resize.height are initialized later. */
	this->resize.step_width  = this->nested_root->resize_x;
	this->resize.step_height = this->nested_root->resize_y;

	/* Give focus to the opened window unless a text box
	 * of focused window has focus (so we don't interrupt typing). But if the new
	 * window has a text box, then take focus anyway.
	 * Do not give the focus while scrolling a viewport (like when the News pops up) */
	if (_scrolling_viewport == nullptr && this->window_class != WC_TOOLTIPS && this->window_class != WC_NEWS_WINDOW && this->window_class != WC_OSK && (!EditBoxInGlobalFocus() || this->nested_root->GetWidgetOfType(WWT_EDITBOX) != nullptr)) SetFocusedWindow(this);

	/* Insert the window into the correct location in the z-ordering. */
	AddWindowToZOrdering(this);
	this->next_window = _first_window;
	_first_window = this;
}

/**
 * Set the position and smallest size of the window.
 * @param x          Offset in pixels from the left of the screen of the new window.
 * @param y          Offset in pixels from the top of the screen of the new window.
 * @param sm_width   Smallest width in pixels of the window.
 * @param sm_height  Smallest height in pixels of the window.
 */
void Window::InitializePositionSize(int x, int y, int sm_width, int sm_height)
{
	this->left = x;
	this->top = y;
	this->width = sm_width;
	this->height = sm_height;
}

/**
 * Resize window towards the default size.
 * Prior to construction, a position for the new window (for its default size)
 * has been found with LocalGetWindowPlacement(). Initially, the window is
 * constructed with minimal size. Resizing the window to its default size is
 * done here.
 * @param def_width default width in pixels of the window
 * @param def_height default height in pixels of the window
 * @see Window::Window(), Window::InitializeData(), Window::InitializePositionSize()
 */
void Window::FindWindowPlacementAndResize(int def_width, int def_height)
{
	def_width  = std::max(def_width,  this->width); // Don't allow default size to be smaller than smallest size
	def_height = std::max(def_height, this->height);
	/* Try to make windows smaller when our window is too small.
	 * w->(width|height) is normally the same as min_(width|height),
	 * but this way the GUIs can be made a little more dynamic;
	 * one can use the same spec for multiple windows and those
	 * can then determine the real minimum size of the window. */
	if (this->width != def_width || this->height != def_height) {
		/* Think about the overlapping toolbars when determining the minimum window size */
		int free_height = _screen.height;
		const Window *wt = FindWindowById(WC_STATUS_BAR, 0);
		if (wt != nullptr) free_height -= wt->height;
		wt = FindWindowById(WC_MAIN_TOOLBAR, 0);
		if (wt != nullptr) free_height -= wt->height;

		int enlarge_x = std::max(std::min(def_width  - this->width,  _screen.width - this->width),  0);
		int enlarge_y = std::max(std::min(def_height - this->height, free_height   - this->height), 0);

		/* X and Y has to go by step.. calculate it.
		 * The cast to int is necessary else x/y are implicitly casted to
		 * unsigned int, which won't work. */
		if (this->resize.step_width  > 1) enlarge_x -= enlarge_x % (int)this->resize.step_width;
		if (this->resize.step_height > 1) enlarge_y -= enlarge_y % (int)this->resize.step_height;

		ResizeWindow(this, enlarge_x, enlarge_y);
		/* ResizeWindow() calls this->OnResize(). */
	} else {
		/* Always call OnResize; that way the scrollbars and matrices get initialized. */
		this->OnResize();
	}

	int nx = this->left;
	int ny = this->top;

	if (nx + this->width > _screen.width) nx -= (nx + this->width - _screen.width);

	const Window *wt = FindWindowById(WC_MAIN_TOOLBAR, 0);
	ny = std::max(ny, (wt == nullptr || this == wt || this->top == 0) ? 0 : wt->height);
	nx = std::max(nx, 0);

	if (this->viewport != nullptr) {
		this->viewport->left += nx - this->left;
		this->viewport->top  += ny - this->top;
	}
	this->left = nx;
	this->top = ny;

	this->SetDirty();
}

/**
 * Decide whether a given rectangle is a good place to open a completely visible new window.
 * The new window should be within screen borders, and not overlap with another already
 * existing window (except for the main window in the background).
 * @param left    Left edge of the rectangle
 * @param top     Top edge of the rectangle
 * @param width   Width of the rectangle
 * @param height  Height of the rectangle
 * @param toolbar_y Height of main toolbar
 * @param pos     If rectangle is good, use this parameter to return the top-left corner of the new window
 * @return Boolean indication that the rectangle is a good place for the new window
 */
static bool IsGoodAutoPlace1(int left, int top, int width, int height, int toolbar_y, Point &pos)
{
	int right  = width + left;
	int bottom = height + top;

	if (left < 0 || top < toolbar_y || right > _screen.width || bottom > _screen.height) return false;

	/* Make sure it is not obscured by any window. */
	for (const Window *w : Window::IterateFromBack()) {
		if (w->window_class == WC_MAIN_WINDOW) continue;

		if (right > w->left &&
				w->left + w->width > left &&
				bottom > w->top &&
				w->top + w->height > top) {
			return false;
		}
	}

	pos.x = left;
	pos.y = top;
	return true;
}

/**
 * Decide whether a given rectangle is a good place to open a mostly visible new window.
 * The new window should be mostly within screen borders, and not overlap with another already
 * existing window (except for the main window in the background).
 * @param left    Left edge of the rectangle
 * @param top     Top edge of the rectangle
 * @param width   Width of the rectangle
 * @param height  Height of the rectangle
 * @param toolbar_y Height of main toolbar
 * @param pos     If rectangle is good, use this parameter to return the top-left corner of the new window
 * @return Boolean indication that the rectangle is a good place for the new window
 */
static bool IsGoodAutoPlace2(int left, int top, int width, int height, int toolbar_y, Point &pos)
{
	bool rtl = _current_text_dir == TD_RTL;

	/* Left part of the rectangle may be at most 1/4 off-screen,
	 * right part of the rectangle may be at most 1/2 off-screen
	 */
	if (rtl) {
		if (left < -(width >> 1) || left > _screen.width - (width >> 2)) return false;
	} else {
		if (left < -(width >> 2) || left > _screen.width - (width >> 1)) return false;
	}

	/* Bottom part of the rectangle may be at most 1/4 off-screen */
	if (top < toolbar_y || top > _screen.height - (height >> 2)) return false;

	/* Make sure it is not obscured by any window. */
	for (const Window *w : Window::IterateFromBack()) {
		if (w->window_class == WC_MAIN_WINDOW) continue;

		if (left + width > w->left &&
				w->left + w->width > left &&
				top + height > w->top &&
				w->top + w->height > top) {
			return false;
		}
	}

	pos.x = left;
	pos.y = top;
	return true;
}

/**
 * Find a good place for opening a new window of a given width and height.
 * @param width  Width of the new window
 * @param height Height of the new window
 * @return Top-left coordinate of the new window
 */
static Point GetAutoPlacePosition(int width, int height)
{
	Point pt;

	bool rtl = _current_text_dir == TD_RTL;

	/* First attempt, try top-left of the screen */
	const Window *main_toolbar = FindWindowByClass(WC_MAIN_TOOLBAR);
	const int toolbar_y =  main_toolbar != nullptr ? main_toolbar->height : 0;
	if (IsGoodAutoPlace1(rtl ? _screen.width - width : 0, toolbar_y, width, height, toolbar_y, pt)) return pt;

	/* Second attempt, try around all existing windows.
	 * The new window must be entirely on-screen, and not overlap with an existing window.
	 * Eight starting points are tried, two at each corner.
	 */
	for (const Window *w : Window::IterateFromBack()) {
		if (w->window_class == WC_MAIN_WINDOW) continue;

		if (IsGoodAutoPlace1(w->left + w->width,         w->top,                      width, height, toolbar_y, pt)) return pt;
		if (IsGoodAutoPlace1(w->left            - width, w->top,                      width, height, toolbar_y, pt)) return pt;
		if (IsGoodAutoPlace1(w->left,                    w->top + w->height,          width, height, toolbar_y, pt)) return pt;
		if (IsGoodAutoPlace1(w->left,                    w->top             - height, width, height, toolbar_y, pt)) return pt;
		if (IsGoodAutoPlace1(w->left + w->width,         w->top + w->height - height, width, height, toolbar_y, pt)) return pt;
		if (IsGoodAutoPlace1(w->left            - width, w->top + w->height - height, width, height, toolbar_y, pt)) return pt;
		if (IsGoodAutoPlace1(w->left + w->width - width, w->top + w->height,          width, height, toolbar_y, pt)) return pt;
		if (IsGoodAutoPlace1(w->left + w->width - width, w->top             - height, width, height, toolbar_y, pt)) return pt;
	}

	/* Third attempt, try around all existing windows.
	 * The new window may be partly off-screen, and must not overlap with an existing window.
	 * Only four starting points are tried.
	 */
	for (const Window *w : Window::IterateFromBack()) {
		if (w->window_class == WC_MAIN_WINDOW) continue;

		if (IsGoodAutoPlace2(w->left + w->width, w->top,             width, height, toolbar_y, pt)) return pt;
		if (IsGoodAutoPlace2(w->left    - width, w->top,             width, height, toolbar_y, pt)) return pt;
		if (IsGoodAutoPlace2(w->left,            w->top + w->height, width, height, toolbar_y, pt)) return pt;
		if (IsGoodAutoPlace2(w->left,            w->top - height,    width, height, toolbar_y, pt)) return pt;
	}

	/* Fourth and final attempt, put window at diagonal starting from (0, toolbar_y), try multiples
	 * of the closebox
	 */
	int left = rtl ? _screen.width - width : 0, top = toolbar_y;
	const Dimension &closebox_dimension = NWidgetLeaf::GetCloseBoxDimension();
	int offset_x = rtl ? -(int)closebox_dimension.width : (int)closebox_dimension.width;
	int offset_y = std::max<int>(closebox_dimension.height, FONT_HEIGHT_NORMAL + WidgetDimensions::scaled.captiontext.Vertical());

restart:
	for (const Window *w : Window::IterateFromBack()) {
		if (w->left == left && w->top == top) {
			left += offset_x;
			top += offset_y;
			goto restart;
		}
	}

	pt.x = left;
	pt.y = top;
	return pt;
}

/**
 * Computer the position of the top-left corner of a window to be opened right
 * under the toolbar.
 * @param window_width the width of the window to get the position for
 * @return Coordinate of the top-left corner of the new window.
 */
Point GetToolbarAlignedWindowPosition(int window_width)
{
	const Window *w = FindWindowById(WC_MAIN_TOOLBAR, 0);
	dbg_assert(w != nullptr);
	Point pt = { _current_text_dir == TD_RTL ? w->left : (w->left + w->width) - window_width, w->top + w->height };
	return pt;
}

/**
 * Compute the position of the top-left corner of a new window that is opened.
 *
 * By default position a child window at an offset of 10/10 of its parent.
 * With the exception of WC_BUILD_TOOLBAR (build railway/roads/ship docks/airports)
 * and WC_SCEN_LAND_GEN (landscaping). Whose child window has an offset of 0/toolbar-height of
 * its parent. So it's exactly under the parent toolbar and no buttons will be covered.
 * However if it falls too extremely outside window positions, reposition
 * it to an automatic place.
 *
 * @param *desc         The pointer to the WindowDesc to be created.
 * @param sm_width      Smallest width of the window.
 * @param sm_height     Smallest height of the window.
 * @param window_number The window number of the new window.
 *
 * @return Coordinate of the top-left corner of the new window.
 */
static Point LocalGetWindowPlacement(const WindowDesc *desc, int16 sm_width, int16 sm_height, int window_number)
{
	Point pt;
	const Window *w;

	int16 default_width  = std::max(desc->GetDefaultWidth(),  sm_width);
	int16 default_height = std::max(desc->GetDefaultHeight(), sm_height);

	if (desc->parent_cls != WC_NONE && (w = FindWindowById(desc->parent_cls, window_number)) != nullptr) {
		bool rtl = _current_text_dir == TD_RTL;
		if (desc->parent_cls == WC_BUILD_TOOLBAR || desc->parent_cls == WC_SCEN_LAND_GEN) {
			pt.x = w->left + (rtl ? w->width - default_width : 0);
			pt.y = w->top + w->height;
			return pt;
		} else {
			/* Position child window with offset of closebox, but make sure that either closebox or resizebox is visible
			 *  - Y position: closebox of parent + closebox of child + statusbar
			 *  - X position: closebox on left/right, resizebox on right/left (depending on ltr/rtl)
			 */
			const Dimension &closebox_dimension = NWidgetLeaf::GetCloseBoxDimension();
			int indent_y = std::max<int>(closebox_dimension.height, FONT_HEIGHT_NORMAL + WidgetDimensions::scaled.captiontext.Vertical());
			if (w->top + 3 * indent_y < _screen.height) {
				pt.y = w->top + indent_y;
				int indent_close = closebox_dimension.width;
				int indent_resize = NWidgetLeaf::GetResizeBoxDimension().width;
				if (_current_text_dir == TD_RTL) {
					pt.x = std::max(w->left + w->width - default_width - indent_close, 0);
					if (pt.x + default_width >= indent_close && pt.x + indent_resize <= _screen.width) return pt;
				} else {
					pt.x = std::min(w->left + indent_close, _screen.width - default_width);
					if (pt.x + default_width >= indent_resize && pt.x + indent_close <= _screen.width) return pt;
				}
			}
		}
	}

	switch (desc->default_pos) {
		case WDP_ALIGN_TOOLBAR: // Align to the toolbar
			return GetToolbarAlignedWindowPosition(default_width);

		case WDP_AUTO: // Find a good automatic position for the window
			return GetAutoPlacePosition(default_width, default_height);

		case WDP_CENTER: // Centre the window horizontally
			pt.x = (_screen.width - default_width) / 2;
			pt.y = (_screen.height - default_height) / 2;
			break;

		case WDP_MANUAL:
			pt.x = 0;
			pt.y = 0;
			break;

		default:
			NOT_REACHED();
	}

	return pt;
}

/* virtual */ Point Window::OnInitialPosition(int16 sm_width, int16 sm_height, int window_number)
{
	return LocalGetWindowPlacement(this->window_desc, sm_width, sm_height, window_number);
}

/**
 * Perform the first part of the initialization of a nested widget tree.
 * Construct a nested widget tree in #nested_root, and optionally fill the #nested_array array to provide quick access to the uninitialized widgets.
 * This is mainly useful for setting very basic properties.
 * @param fill_nested Fill the #nested_array (enabling is expensive!).
 * @note Filling the nested array requires an additional traversal through the nested widget tree, and is best performed by #FinishInitNested rather than here.
 */
void Window::CreateNestedTree(bool fill_nested)
{
	int biggest_index = -1;
	this->nested_root = MakeWindowNWidgetTree(this->window_desc->nwid_begin, this->window_desc->nwid_end, &biggest_index, &this->shade_select);
	this->nested_array_size = (uint)(biggest_index + 1);

	if (fill_nested) {
		this->nested_array = CallocT<NWidgetBase *>(this->nested_array_size);
		this->nested_root->FillNestedArray(this->nested_array, this->nested_array_size);
	}
}

/**
 * Perform the second part of the initialization of a nested widget tree.
 * @param window_number Number of the new window.
 */
void Window::FinishInitNested(WindowNumber window_number)
{
	this->InitializeData(window_number);
	this->ApplyDefaults();
	Point pt = this->OnInitialPosition(this->nested_root->smallest_x, this->nested_root->smallest_y, window_number);
	this->InitializePositionSize(pt.x, pt.y, this->nested_root->smallest_x, this->nested_root->smallest_y);
	this->FindWindowPlacementAndResize(this->window_desc->GetDefaultWidth(), this->window_desc->GetDefaultHeight());
}

/**
 * Perform complete initialization of the #Window with nested widgets, to allow use.
 * @param window_number Number of the new window.
 */
void Window::InitNested(WindowNumber window_number)
{
	this->CreateNestedTree(false);
	this->FinishInitNested(window_number);
}

/**
 * Empty constructor, initialization has been moved to #InitNested() called from the constructor of the derived class.
 * @param desc The description of the window.
 */
Window::Window(WindowDesc *desc) : window_desc(desc), mouse_capture_widget(-1)
{
}

/**
 * Do a search for a window at specific coordinates. For this we start
 * at the topmost window, obviously and work our way down to the bottom
 * @param x position x to query
 * @param y position y to query
 * @return a pointer to the found window if any, nullptr otherwise
 */
Window *FindWindowFromPt(int x, int y)
{
	for (Window *w : Window::IterateFromFront()) {
		if (MayBeShown(w) && IsInsideBS(x, w->left, w->width) && IsInsideBS(y, w->top, w->height)) {
			return w;
		}
	}

	return nullptr;
}

/**
 * (re)initialize the windowing system
 */
void InitWindowSystem()
{
	IConsoleClose();

	_z_back_window = nullptr;
	_z_front_window = nullptr;
	_first_window = nullptr;
	_focused_window = nullptr;
	_mouseover_last_w = nullptr;
	_last_scroll_window = nullptr;
	_scrolling_viewport = nullptr;
	_scrolling_viewport_bound = { 0, 0, 0, 0 };
	_mouse_hovering = false;

	NWidgetLeaf::InvalidateDimensionCache(); // Reset cached sizes of several widgets.
	NWidgetScrollbar::InvalidateDimensionCache();

	ShowFirstError();
}

/**
 * Close down the windowing system
 */
void UnInitWindowSystem()
{
	UnshowCriticalError();

	for (Window *w : Window::Iterate()) w->Close();
	Window::DeleteClosedWindows();

	_z_front_window = nullptr;
	_z_back_window = nullptr;
	_first_window = nullptr;
}

/**
 * Reset the windowing system, by means of shutting it down followed by re-initialization
 */
void ResetWindowSystem()
{
	UnInitWindowSystem();
	InitWindowSystem();
	_thd.Reset();
}

static void DecreaseWindowCounters()
{
	static byte hundredth_tick_timeout = 100;

	if (_scroller_click_timeout != 0) _scroller_click_timeout--;
	if (hundredth_tick_timeout != 0) hundredth_tick_timeout--;

	for (Window *w : Window::IterateFromFront()) {
		if (!_network_dedicated && hundredth_tick_timeout == 0) w->OnHundredthTick();

		if (_scroller_click_timeout == 0) {
			/* Unclick scrollbar buttons if they are pressed. */
			for (uint i = 0; i < w->nested_array_size; i++) {
				NWidgetBase *nwid = w->nested_array[i];
				if (nwid != nullptr && (nwid->type == NWID_HSCROLLBAR || nwid->type == NWID_VSCROLLBAR)) {
					NWidgetScrollbar *sb = static_cast<NWidgetScrollbar*>(nwid);
					if (sb->disp_flags & (ND_SCROLLBAR_UP | ND_SCROLLBAR_DOWN)) {
						sb->disp_flags &= ~(ND_SCROLLBAR_UP | ND_SCROLLBAR_DOWN);
						w->mouse_capture_widget = -1;
						sb->SetDirty(w);
					}
				}
			}
		}

		/* Handle editboxes */
		for (auto &pair : w->querystrings) {
			pair.second->HandleEditBox(w, pair.first);
		}

		w->OnMouseLoop();
	}

	for (Window *w : Window::IterateFromFront()) {
		if ((w->flags & WF_TIMEOUT) && --w->timeout_timer == 0) {
			CLRBITS(w->flags, WF_TIMEOUT);

			w->OnTimeout();
			w->RaiseButtons(true);
		}
	}

	if (hundredth_tick_timeout == 0) hundredth_tick_timeout = 100;
}

static void HandlePlacePresize()
{
	if (_special_mouse_mode != WSM_PRESIZE) return;

	Window *w = _thd.GetCallbackWnd();
	if (w == nullptr) return;

	Point pt = GetTileBelowCursor();
	if (pt.x == -1) {
		_thd.selend.x = -1;
		return;
	}

	w->OnPlacePresize(pt, TileVirtXY(pt.x, pt.y));
}

/**
 * Handle dragging and dropping in mouse dragging mode (#WSM_DRAGDROP).
 * @return State of handling the event.
 */
static EventState HandleMouseDragDrop()
{
	if (_special_mouse_mode != WSM_DRAGDROP) return ES_NOT_HANDLED;

	if (_left_button_down && _cursor.delta.x == 0 && _cursor.delta.y == 0) return ES_HANDLED; // Dragging, but the mouse did not move.

	Window *w = _thd.GetCallbackWnd();
	if (w != nullptr) {
		/* Send an event in client coordinates. */
		Point pt;
		pt.x = _cursor.pos.x - w->left;
		pt.y = _cursor.pos.y - w->top;
		if (_left_button_down) {
			w->OnMouseDrag(pt, GetWidgetFromPos(w, pt.x, pt.y));
		} else {
			w->OnDragDrop(pt, GetWidgetFromPos(w, pt.x, pt.y));
		}
	}

	if (!_left_button_down) ResetObjectToPlace(); // Button released, finished dragging.
	return ES_HANDLED;
}

/** Report position of the mouse to the underlying window. */
static void HandleMouseOver()
{
	Window *w = FindWindowFromPt(_cursor.pos.x, _cursor.pos.y);

	/* We changed window, put an OnMouseOver event to the last window */
	if (_mouseover_last_w != nullptr && _mouseover_last_w != w) {
		/* Reset mouse-over coordinates of previous window */
		Point pt = { -1, -1 };
		_mouseover_last_w->OnMouseOver(pt, 0);
	}

	/* _mouseover_last_w will get reset when the window is deleted, see DeleteWindow() */
	_mouseover_last_w = w;

	if (w != nullptr) {
		/* send an event in client coordinates. */
		Point pt = { _cursor.pos.x - w->left, _cursor.pos.y - w->top };
		const NWidgetCore *widget = w->nested_root->GetWidgetFromPos(pt.x, pt.y);
		if (widget != nullptr) w->OnMouseOver(pt, widget->index);
	}
}

/** The minimum number of pixels of the title bar must be visible in both the X or Y direction */
static const int MIN_VISIBLE_TITLE_BAR = 13;

/** Direction for moving the window. */
enum PreventHideDirection {
	PHD_UP,   ///< Above v is a safe position.
	PHD_DOWN, ///< Below v is a safe position.
};

/**
 * Do not allow hiding of the rectangle with base coordinates \a nx and \a ny behind window \a v.
 * If needed, move the window base coordinates to keep it visible.
 * @param nx   Base horizontal coordinate of the rectangle.
 * @param ny   Base vertical coordinate of the rectangle.
 * @param rect Rectangle that must stay visible for #MIN_VISIBLE_TITLE_BAR pixels (horizontally, vertically, or both)
 * @param v    Window lying in front of the rectangle.
 * @param px   Previous horizontal base coordinate.
 * @param dir  If no room horizontally, move the rectangle to the indicated position.
 */
static void PreventHiding(int *nx, int *ny, const Rect &rect, const Window *v, int px, PreventHideDirection dir)
{
	if (v == nullptr) return;

	const int min_visible = ScaleGUITrad(MIN_VISIBLE_TITLE_BAR);

	int v_bottom = v->top + v->height;
	int v_right = v->left + v->width;
	int safe_y = (dir == PHD_UP) ? (v->top - min_visible - rect.top) : (v_bottom + min_visible - rect.bottom); // Compute safe vertical position.

	if (*ny + rect.top <= v->top - min_visible) return; // Above v is enough space
	if (*ny + rect.bottom >= v_bottom + min_visible) return; // Below v is enough space

	/* Vertically, the rectangle is hidden behind v. */
	if (*nx + rect.left + min_visible < v->left) { // At left of v.
		if (v->left < min_visible) *ny = safe_y; // But enough room, force it to a safe position.
		return;
	}
	if (*nx + rect.right - min_visible > v_right) { // At right of v.
		if (v_right > _screen.width - min_visible) *ny = safe_y; // Not enough room, force it to a safe position.
		return;
	}

	/* Horizontally also hidden, force movement to a safe area. */
	if (px + rect.left < v->left && v->left >= min_visible) { // Coming from the left, and enough room there.
		*nx = v->left - min_visible - rect.left;
	} else if (px + rect.right > v_right && v_right <= _screen.width - min_visible) { // Coming from the right, and enough room there.
		*nx = v_right + min_visible - rect.right;
	} else {
		*ny = safe_y;
	}
}

/**
 * Make sure at least a part of the caption bar is still visible by moving
 * the window if necessary.
 * @param w The window to check.
 * @param nx The proposed new x-location of the window.
 * @param ny The proposed new y-location of the window.
 */
static void EnsureVisibleCaption(Window *w, int nx, int ny)
{
	/* Search for the title bar rectangle. */
	Rect caption_rect;
	const NWidgetBase *caption = w->nested_root->GetWidgetOfType(WWT_CAPTION);
	if (caption != nullptr) {
		caption_rect = caption->GetCurrentRect();

		const int min_visible = ScaleGUITrad(MIN_VISIBLE_TITLE_BAR);

		/* Make sure the window doesn't leave the screen */
		nx = Clamp(nx, min_visible - caption_rect.right, _screen.width - min_visible - caption_rect.left);
		ny = Clamp(ny, 0, _screen.height - min_visible);

		/* Make sure the title bar isn't hidden behind the main tool bar or the status bar. */
		PreventHiding(&nx, &ny, caption_rect, FindWindowById(WC_MAIN_TOOLBAR, 0), w->left, PHD_DOWN);
		PreventHiding(&nx, &ny, caption_rect, FindWindowById(WC_STATUS_BAR,   0), w->left, PHD_UP);
	}

	if (w->viewport != nullptr) {
		w->viewport->left += nx - w->left;
		w->viewport->top  += ny - w->top;
	}

	w->left = nx;
	w->top  = ny;
}

/**
 * Resize the window.
 * Update all the widgets of a window based on their resize flags
 * Both the areas of the old window and the new sized window are set dirty
 * ensuring proper redrawal.
 * @param w       Window to resize
 * @param delta_x Delta x-size of changed window (positive if larger, etc.)
 * @param delta_y Delta y-size of changed window
 * @param clamp_to_screen Whether to make sure the whole window stays visible
 */
void ResizeWindow(Window *w, int delta_x, int delta_y, bool clamp_to_screen)
{
	if (delta_x != 0 || delta_y != 0) {
		if (clamp_to_screen) {
			/* Determine the new right/bottom position. If that is outside of the bounds of
			 * the resolution clamp it in such a manner that it stays within the bounds. */
			int new_right  = w->left + w->width  + delta_x;
			int new_bottom = w->top  + w->height + delta_y;
			if (new_right  >= (int)_screen.width)  delta_x -= Ceil(new_right  - _screen.width,  std::max(1U, w->nested_root->resize_x));
			if (new_bottom >= (int)_screen.height) delta_y -= Ceil(new_bottom - _screen.height, std::max(1U, w->nested_root->resize_y));
		}

		w->SetDirtyAsBlocks();

		uint new_xinc = std::max(0, (w->nested_root->resize_x == 0) ? 0 : (int)(w->nested_root->current_x - w->nested_root->smallest_x) + delta_x);
		uint new_yinc = std::max(0, (w->nested_root->resize_y == 0) ? 0 : (int)(w->nested_root->current_y - w->nested_root->smallest_y) + delta_y);
		assert(w->nested_root->resize_x == 0 || new_xinc % w->nested_root->resize_x == 0);
		assert(w->nested_root->resize_y == 0 || new_yinc % w->nested_root->resize_y == 0);

		w->nested_root->AssignSizePosition(ST_RESIZE, 0, 0, w->nested_root->smallest_x + new_xinc, w->nested_root->smallest_y + new_yinc, _current_text_dir == TD_RTL);
		w->width  = w->nested_root->current_x;
		w->height = w->nested_root->current_y;
	}

	EnsureVisibleCaption(w, w->left, w->top);

	/* Always call OnResize to make sure everything is initialised correctly if it needs to be. */
	w->OnResize();
	extern bool _gfx_draw_active;
	if (_gfx_draw_active) {
		SetWindowDirtyPending(w);
	} else {
		w->SetDirty();
	}
}

/**
 * Return the top of the main view available for general use.
 * @return Uppermost vertical coordinate available.
 * @note Above the upper y coordinate is often the main toolbar.
 */
int GetMainViewTop()
{
	Window *w = FindWindowById(WC_MAIN_TOOLBAR, 0);
	return (w == nullptr) ? 0 : w->top + w->height;
}

/**
 * Return the bottom of the main view available for general use.
 * @return The vertical coordinate of the first unusable row, so 'top + height <= bottom' gives the correct result.
 * @note At and below the bottom y coordinate is often the status bar.
 */
int GetMainViewBottom()
{
	Window *w = FindWindowById(WC_STATUS_BAR, 0);
	return (w == nullptr) ? _screen.height : w->top;
}

static bool _dragging_window; ///< A window is being dragged or resized.

/**
 * Handle dragging/resizing of a window.
 * @return State of handling the event.
 */
static EventState HandleWindowDragging()
{
	/* Get out immediately if no window is being dragged at all. */
	if (!_dragging_window) return ES_NOT_HANDLED;

	/* If button still down, but cursor hasn't moved, there is nothing to do. */
	if (_left_button_down && _cursor.delta.x == 0 && _cursor.delta.y == 0) return ES_HANDLED;

	/* Otherwise find the window... */
	for (Window *w : Window::IterateFromBack()) {
		if (w->flags & WF_DRAGGING) {
			/* Stop the dragging if the left mouse button was released */
			if (!_left_button_down) {
				w->flags &= ~WF_DRAGGING;
				break;
			}

			if (!(w->flags & WF_DRAG_DIRTIED)) {
				w->flags |= WF_DRAG_DIRTIED;
				w->SetDirtyAsBlocks();
			}

			int x = _cursor.pos.x + _drag_delta.x;
			int y = _cursor.pos.y + _drag_delta.y;
			int nx = x;
			int ny = y;

			if (_settings_client.gui.window_snap_radius != 0) {
				int hsnap = _settings_client.gui.window_snap_radius;
				int vsnap = _settings_client.gui.window_snap_radius;
				int delta;

				for (const Window *v : Window::IterateFromBack()) {
					if (v == w) continue; // Don't snap at yourself

					if (y + w->height > v->top && y < v->top + v->height) {
						/* Your left border <-> other right border */
						delta = abs(v->left + v->width - x);
						if (delta <= hsnap) {
							nx = v->left + v->width;
							hsnap = delta;
						}

						/* Your right border <-> other left border */
						delta = abs(v->left - x - w->width);
						if (delta <= hsnap) {
							nx = v->left - w->width;
							hsnap = delta;
						}
					}

					if (w->top + w->height >= v->top && w->top <= v->top + v->height) {
						/* Your left border <-> other left border */
						delta = abs(v->left - x);
						if (delta <= hsnap) {
							nx = v->left;
							hsnap = delta;
						}

						/* Your right border <-> other right border */
						delta = abs(v->left + v->width - x - w->width);
						if (delta <= hsnap) {
							nx = v->left + v->width - w->width;
							hsnap = delta;
						}
					}

					if (x + w->width > v->left && x < v->left + v->width) {
						/* Your top border <-> other bottom border */
						delta = abs(v->top + v->height - y);
						if (delta <= vsnap) {
							ny = v->top + v->height;
							vsnap = delta;
						}

						/* Your bottom border <-> other top border */
						delta = abs(v->top - y - w->height);
						if (delta <= vsnap) {
							ny = v->top - w->height;
							vsnap = delta;
						}
					}

					if (w->left + w->width >= v->left && w->left <= v->left + v->width) {
						/* Your top border <-> other top border */
						delta = abs(v->top - y);
						if (delta <= vsnap) {
							ny = v->top;
							vsnap = delta;
						}

						/* Your bottom border <-> other bottom border */
						delta = abs(v->top + v->height - y - w->height);
						if (delta <= vsnap) {
							ny = v->top + v->height - w->height;
							vsnap = delta;
						}
					}
				}
			}

			EnsureVisibleCaption(w, nx, ny);

			w->SetDirty();
			return ES_HANDLED;
		} else if (w->flags & WF_SIZING) {
			/* Stop the sizing if the left mouse button was released */
			if (!_left_button_down) {
				w->flags &= ~WF_SIZING;
				w->SetDirty();
				break;
			}

			/* Compute difference in pixels between cursor position and reference point in the window.
			 * If resizing the left edge of the window, moving to the left makes the window bigger not smaller.
			 */
			int x, y = _cursor.pos.y - _drag_delta.y;
			if (w->flags & WF_SIZING_LEFT) {
				x = _drag_delta.x - _cursor.pos.x;
			} else {
				x = _cursor.pos.x - _drag_delta.x;
			}

			/* resize.step_width and/or resize.step_height may be 0, which means no resize is possible. */
			if (w->resize.step_width  == 0) x = 0;
			if (w->resize.step_height == 0) y = 0;

			/* Check the resize button won't go past the bottom of the screen */
			if (w->top + w->height + y > _screen.height) {
				y = _screen.height - w->height - w->top;
			}

			/* X and Y has to go by step.. calculate it.
			 * The cast to int is necessary else x/y are implicitly casted to
			 * unsigned int, which won't work. */
			if (w->resize.step_width  > 1) x -= x % (int)w->resize.step_width;
			if (w->resize.step_height > 1) y -= y % (int)w->resize.step_height;

			/* Check that we don't go below the minimum set size */
			if ((int)w->width + x < (int)w->nested_root->smallest_x) {
				x = w->nested_root->smallest_x - w->width;
			}
			if ((int)w->height + y < (int)w->nested_root->smallest_y) {
				y = w->nested_root->smallest_y - w->height;
			}

			/* Window already on size */
			if (x == 0 && y == 0) return ES_HANDLED;

			/* Now find the new cursor pos.. this is NOT _cursor, because we move in steps. */
			_drag_delta.y += y;
			if ((w->flags & WF_SIZING_LEFT) && x != 0) {
				_drag_delta.x -= x; // x > 0 -> window gets longer -> left-edge moves to left -> subtract x to get new position.
				w->SetDirtyAsBlocks();
				w->left -= x;  // If dragging left edge, move left window edge in opposite direction by the same amount.
				/* ResizeWindow() below ensures marking new position as dirty. */
			} else {
				_drag_delta.x += x;
			}

			/* ResizeWindow sets both pre- and after-size to dirty for redrawal */
			ResizeWindow(w, x, y);
			return ES_HANDLED;
		}
	}

	_dragging_window = false;
	return ES_HANDLED;
}

/**
 * Start window dragging
 * @param w Window to start dragging
 */
static void StartWindowDrag(Window *w)
{
	w->flags |= WF_DRAGGING;
	w->flags &= ~WF_CENTERED;
	_dragging_window = true;

	_drag_delta.x = w->left - _cursor.pos.x;
	_drag_delta.y = w->top  - _cursor.pos.y;

	CloseWindowById(WC_DROPDOWN_MENU, 0);
	BringWindowToFront(w);
}

/**
 * Start resizing a window.
 * @param w       Window to start resizing.
 * @param to_left Whether to drag towards the left or not
 */
static void StartWindowSizing(Window *w, bool to_left)
{
	w->flags |= to_left ? WF_SIZING_LEFT : WF_SIZING_RIGHT;
	w->flags &= ~WF_CENTERED;
	_dragging_window = true;

	_drag_delta.x = _cursor.pos.x;
	_drag_delta.y = _cursor.pos.y;

	CloseWindowById(WC_DROPDOWN_MENU, 0);
	BringWindowToFront(w);
}

/**
 * Handle scrollbar scrolling with the mouse.
 * @param w window with active scrollbar.
 */
static void HandleScrollbarScrolling(Window *w)
{
	int i;
	NWidgetScrollbar *sb = w->GetWidget<NWidgetScrollbar>(w->mouse_capture_widget);
	bool rtl = false;

	if (sb->type == NWID_HSCROLLBAR) {
		i = _cursor.pos.x - _cursorpos_drag_start.x;
		rtl = _current_text_dir == TD_RTL;
	} else {
		i = _cursor.pos.y - _cursorpos_drag_start.y;
	}

	if (sb->disp_flags & ND_SCROLLBAR_BTN) {
		if (_scroller_click_timeout == 1) {
			_scroller_click_timeout = 3;
			if (sb->UpdatePosition(rtl == HasBit(sb->disp_flags, NDB_SCROLLBAR_UP) ? 1 : -1)) w->SetDirty();
		}
		return;
	}

	/* Find the item we want to move to. SetPosition will make sure it's inside bounds. */
	int pos = RoundDivSU((i + _scrollbar_start_pos) * sb->GetCount(), _scrollbar_size);
	if (rtl) pos = sb->GetCount() - sb->GetCapacity() - pos;
	if (sb->SetPosition(pos)) w->SetDirty();
}

/**
 * Handle active widget (mouse draggin on widget) with the mouse.
 * @return State of handling the event.
 */
static EventState HandleActiveWidget()
{
	for (Window *w : Window::IterateFromBack()) {
		if (w->mouse_capture_widget >= 0) {
			/* Abort if no button is clicked any more. */
			if (!_left_button_down) {
				w->SetWidgetDirty(w->mouse_capture_widget);
				w->mouse_capture_widget = -1;
				return ES_HANDLED;
			}

			/* Handle scrollbar internally, or dispatch click event */
			WidgetType type = w->GetWidget<NWidgetBase>(w->mouse_capture_widget)->type;
			if (type == NWID_VSCROLLBAR || type == NWID_HSCROLLBAR) {
				HandleScrollbarScrolling(w);
			} else {
				/* If cursor hasn't moved, there is nothing to do. */
				if (_cursor.delta.x == 0 && _cursor.delta.y == 0) return ES_HANDLED;

				Point pt = { _cursor.pos.x - w->left, _cursor.pos.y - w->top };
				w->OnClick(pt, w->mouse_capture_widget, 0);
			}
			return ES_HANDLED;
		}
	}

	return ES_NOT_HANDLED;
}

/**
 * Handle viewport scrolling with the mouse.
 * @return State of handling the event.
 */
static EventState HandleViewportScroll()
{
	bool scrollwheel_scrolling = _settings_client.gui.scrollwheel_scrolling == 1 && (_cursor.v_wheel != 0 || _cursor.h_wheel != 0);

	if (_scrolling_viewport == nullptr) return ES_NOT_HANDLED;

	/* When we don't have a last scroll window we are starting to scroll.
	 * When the last scroll window and this are not the same we went
	 * outside of the window and should not left-mouse scroll anymore. */
	if (_last_scroll_window == nullptr) _last_scroll_window = FindWindowFromPt(_cursor.pos.x, _cursor.pos.y);

	if (_last_scroll_window == nullptr || !((_settings_client.gui.scroll_mode != VSM_MAP_LMB && _right_button_down) || scrollwheel_scrolling || (_settings_client.gui.scroll_mode == VSM_MAP_LMB && _left_button_down))) {
		_cursor.fix_at = false;
		_scrolling_viewport = nullptr;
		_last_scroll_window = nullptr;
		UpdateActiveScrollingViewport(nullptr);
		return ES_NOT_HANDLED;
	}

	if (_last_scroll_window == GetMainWindow() && _last_scroll_window->viewport->follow_vehicle != INVALID_VEHICLE) {
		/* If the main window is following a vehicle, then first let go of it! */
		const Vehicle *veh = Vehicle::Get(_last_scroll_window->viewport->follow_vehicle);
		ScrollMainWindowTo(veh->x_pos, veh->y_pos, veh->z_pos, true); // This also resets follow_vehicle
		return ES_NOT_HANDLED;
	}

	Point delta;
	if (scrollwheel_scrolling) {
		/* We are using scrollwheels for scrolling */
		delta.x = _cursor.h_wheel;
		delta.y = _cursor.v_wheel;
		_cursor.v_wheel = 0;
		_cursor.h_wheel = 0;
	} else {
		if (_settings_client.gui.scroll_mode != VSM_VIEWPORT_RMB_FIXED) {
			delta.x = -_cursor.delta.x;
			delta.y = -_cursor.delta.y;
		} else {
			delta.x = _cursor.delta.x;
			delta.y = _cursor.delta.y;
		}
	}

	/* Create a scroll-event and send it to the window */
	if (delta.x != 0 || delta.y != 0) _last_scroll_window->OnScroll(delta);

	_cursor.delta.x = 0;
	_cursor.delta.y = 0;
	return ES_HANDLED;
}

/**
 * Check if a window can be made relative top-most window, and if so do
 * it. If a window does not obscure any other windows, it will not
 * be brought to the foreground. Also if the only obscuring windows
 * are so-called system-windows, the window will not be moved.
 * The function will return false when a child window of this window is a
 * modal-popup; function returns a false and child window gets a white border
 * @param w Window to bring relatively on-top
 * @return false if the window has an active modal child, true otherwise
 */
static bool MaybeBringWindowToFront(Window *w)
{
	bool bring_to_front = false;

	if (w->window_class == WC_MAIN_WINDOW ||
			IsVitalWindow(w) ||
			w->window_class == WC_TOOLTIPS ||
			w->window_class == WC_DROPDOWN_MENU) {
		return true;
	}

	/* Use unshaded window size rather than current size for shaded windows. */
	int w_width  = w->width;
	int w_height = w->height;
	if (w->IsShaded()) {
		w_width  = w->unshaded_size.width;
		w_height = w->unshaded_size.height;
	}

	for (Window *u : Window::IterateFromBack(w->z_front)) {
		/* A modal child will prevent the activation of the parent window */
		if (u->parent == w && (u->window_desc->flags & WDF_MODAL)) {
			u->SetWhiteBorder();
			u->SetDirty();
			return false;
		}

		if (u->window_class == WC_MAIN_WINDOW ||
				IsVitalWindow(u) ||
				u->window_class == WC_TOOLTIPS ||
				u->window_class == WC_DROPDOWN_MENU) {
			continue;
		}

		/* Window sizes don't interfere, leave z-order alone */
		if (w->left + w_width <= u->left ||
				u->left + u->width <= w->left ||
				w->top  + w_height <= u->top ||
				u->top + u->height <= w->top) {
			continue;
		}

		bring_to_front = true;
	}

	if (bring_to_front) BringWindowToFront(w);
	return true;
}

/**
 * Process keypress for editbox widget.
 * @param wid Editbox widget.
 * @param key     the Unicode value of the key.
 * @param keycode the untranslated key code including shift state.
 * @return #ES_HANDLED if the key press has been handled and no other
 *         window should receive the event.
 */
EventState Window::HandleEditBoxKey(int wid, WChar key, uint16 keycode)
{
	QueryString *query = this->GetQueryString(wid);
	if (query == nullptr) return ES_NOT_HANDLED;

	int action = QueryString::ACTION_NOTHING;

	switch (query->text.HandleKeyPress(key, keycode)) {
		case HKPR_EDITING:
			this->SetWidgetDirty(wid);
			this->OnEditboxChanged(wid);
			break;

		case HKPR_CURSOR:
			this->SetWidgetDirty(wid);
			/* For the OSK also invalidate the parent window */
			if (this->window_class == WC_OSK) this->InvalidateData();
			break;

		case HKPR_CONFIRM:
			if (this->window_class == WC_OSK) {
				this->OnClick(Point(), WID_OSK_OK, 1);
			} else if (query->ok_button >= 0) {
				this->OnClick(Point(), query->ok_button, 1);
			} else {
				action = query->ok_button;
			}
			break;

		case HKPR_CANCEL:
			if (this->window_class == WC_OSK) {
				this->OnClick(Point(), WID_OSK_CANCEL, 1);
			} else if (query->cancel_button >= 0) {
				this->OnClick(Point(), query->cancel_button, 1);
			} else {
				action = query->cancel_button;
			}
			break;

		case HKPR_NOT_HANDLED:
			return ES_NOT_HANDLED;

		default: break;
	}

	switch (action) {
		case QueryString::ACTION_DESELECT:
			this->UnfocusFocusedWidget();
			break;

		case QueryString::ACTION_CLEAR:
			if (query->text.bytes <= 1) {
				/* If already empty, unfocus instead */
				this->UnfocusFocusedWidget();
			} else {
				query->text.DeleteAll();
				this->SetWidgetDirty(wid);
				this->OnEditboxChanged(wid);
			}
			break;

		default:
			break;
	}

	return ES_HANDLED;
}

/**
 * Clear editbox widget.
 * @param wid Editbox widget.
 * @return if the Editbox was successfully cleared
 */
bool Window::ClearEditBox(int wid)
{
	QueryString *query = this->GetQueryString(wid);
	if (query == nullptr) return false;

	query->text.DeleteAll();
	this->SetWidgetDirty(wid);
	this->OnEditboxChanged(wid);
	return true;
}

/**
 * Focus a window by its class and window number (if it is open).
 * @param cls Window class.
 * @param number Number of the window within the window class.
 * @return True if a window answered to the criteria.
 */
bool FocusWindowById(WindowClass cls, WindowNumber number)
{
	Window *w = FindWindowById(cls, number);
	if (w) {
		MaybeBringWindowToFront(w);
		return true;
	}
	return false;
}

/**
 * Handle Toolbar hotkey events - can come from a source like the MacBook Touch Bar.
 * @param hotkey Hotkey code
 */
void HandleToolbarHotkey(int hotkey)
{
	assert(HasModalProgress() || IsLocalCompany());

	Window *w = FindWindowById(WC_MAIN_TOOLBAR, 0);
	if (w != nullptr) {
		if (w->window_desc->hotkeys != nullptr) {
			if (hotkey >= 0 && w->OnHotkey(hotkey) == ES_HANDLED) return;
		}
	}
}

/**
 * Handle keyboard input.
 * @param keycode Virtual keycode of the key.
 * @param key Unicode character of the key.
 */
void HandleKeypress(uint keycode, WChar key)
{
	/* World generation is multithreaded and messes with companies.
	 * But there is no company related window open anyway, so _current_company is not used. */
	assert(HasModalProgress() || IsLocalCompany());

	/*
	 * The Unicode standard defines an area called the private use area. Code points in this
	 * area are reserved for private use and thus not portable between systems. For instance,
	 * Apple defines code points for the arrow keys in this area, but these are only printable
	 * on a system running OS X. We don't want these keys to show up in text fields and such,
	 * and thus we have to clear the unicode character when we encounter such a key.
	 */
	if (key >= 0xE000 && key <= 0xF8FF) key = 0;

	/*
	 * If both key and keycode is zero, we don't bother to process the event.
	 */
	if (key == 0 && keycode == 0) return;

	/* Check if the focused window has a focused editbox */
	if (EditBoxInGlobalFocus()) {
		/* All input will in this case go to the focused editbox */
		if (_focused_window->window_class == WC_CONSOLE) {
			if (_focused_window->OnKeyPress(key, keycode) == ES_HANDLED) return;
		} else {
			if (_focused_window->HandleEditBoxKey(_focused_window->nested_focus->index, key, keycode) == ES_HANDLED) return;
		}
	}

	/* Call the event, start with the uppermost window, but ignore the toolbar. */
	for (Window *w : Window::IterateFromFront()) {
		if (w->window_class == WC_MAIN_TOOLBAR) continue;
		if (w->window_desc->hotkeys != nullptr) {
			int hotkey = w->window_desc->hotkeys->CheckMatch(keycode);
			if (hotkey >= 0 && w->OnHotkey(hotkey) == ES_HANDLED) return;
		}
		if (w->OnKeyPress(key, keycode) == ES_HANDLED) return;
	}

	Window *w = FindWindowById(WC_MAIN_TOOLBAR, 0);
	/* When there is no toolbar w is null, check for that */
	if (w != nullptr) {
		if (w->window_desc->hotkeys != nullptr) {
			int hotkey = w->window_desc->hotkeys->CheckMatch(keycode);
			if (hotkey >= 0 && w->OnHotkey(hotkey) == ES_HANDLED) return;
		}
		if (w->OnKeyPress(key, keycode) == ES_HANDLED) return;
	}

	HandleGlobalHotkeys(key, keycode);
}

/**
 * State of CONTROL key has changed
 */
void HandleCtrlChanged()
{
	/* Call the event, start with the uppermost window. */
	bool handled = false;
	for (Window *w : Window::IterateFromFront()) {
		if (!handled && w->OnCTRLStateChange() == ES_HANDLED) {
			handled = true;
		}
		w->OnCTRLStateChangeAlways();
	}
}

/**
 * State of SHIFT key has changed
 */
void HandleShiftChanged()
{
	for (Window *w : Window::IterateFromFront()) {
		w->OnShiftStateChange();
	}
}

/**
 * Insert a text string at the cursor position into the edit box widget.
 * @param wid Edit box widget.
 * @param str Text string to insert.
 */
/* virtual */ void Window::InsertTextString(int wid, const char *str, bool marked, const char *caret, const char *insert_location, const char *replacement_end)
{
	QueryString *query = this->GetQueryString(wid);
	if (query == nullptr) return;

	if (query->text.InsertString(str, marked, caret, insert_location, replacement_end) || marked) {
		this->SetWidgetDirty(wid);
		this->OnEditboxChanged(wid);
	}
}

/**
 * Handle text input.
 * @param str Text string to input.
 * @param marked Is the input a marked composition string from an IME?
 * @param caret Move the caret to this point in the insertion string.
 */
void HandleTextInput(const char *str, bool marked, const char *caret, const char *insert_location, const char *replacement_end)
{
	if (!EditBoxInGlobalFocus()) return;

	_focused_window->InsertTextString(_focused_window->window_class == WC_CONSOLE ? 0 : _focused_window->nested_focus->index, str, marked, caret, insert_location, replacement_end);
}

/**
 * Local counter that is incremented each time an mouse input event is detected.
 * The counter is used to stop auto-scrolling.
 * @see HandleAutoscroll()
 * @see HandleMouseEvents()
 */
static int _input_events_this_tick = 0;

/**
 * If needed and switched on, perform auto scrolling (automatically
 * moving window contents when mouse is near edge of the window).
 */
static void HandleAutoscroll()
{
	if (_game_mode == GM_MENU || _game_mode == GM_BOOTSTRAP || HasModalProgress()) return;
	if (_settings_client.gui.auto_scrolling == VA_DISABLED) return;
	if (_settings_client.gui.auto_scrolling == VA_MAIN_VIEWPORT_FULLSCREEN && !_fullscreen) return;

	int x = _cursor.pos.x;
	int y = _cursor.pos.y;
	Window *w = FindWindowFromPt(x, y);
	if (w == nullptr || w->flags & WF_DISABLE_VP_SCROLL) return;
	if (_settings_client.gui.auto_scrolling != VA_EVERY_VIEWPORT && w->window_class != WC_MAIN_WINDOW) return;

	Viewport *vp = IsPtInWindowViewport(w, x, y);
	if (vp == nullptr) return;

	x -= vp->left;
	y -= vp->top;

	/* here allows scrolling in both x and y axis */
	static const int SCROLLSPEED = 3;
	if (x - 15 < 0) {
		w->viewport->dest_scrollpos_x += ScaleByZoom((x - 15) * SCROLLSPEED, vp->zoom);
	} else if (15 - (vp->width - x) > 0) {
		w->viewport->dest_scrollpos_x += ScaleByZoom((15 - (vp->width - x)) * SCROLLSPEED, vp->zoom);
	}
	if (y - 15 < 0) {
		w->viewport->dest_scrollpos_y += ScaleByZoom((y - 15) * SCROLLSPEED, vp->zoom);
	} else if (15 - (vp->height - y) > 0) {
		w->viewport->dest_scrollpos_y += ScaleByZoom((15 - (vp->height - y)) * SCROLLSPEED, vp->zoom);
	}
}

enum MouseClick {
	MC_NONE = 0,
	MC_LEFT,
	MC_RIGHT,
	MC_DOUBLE_LEFT,
	MC_HOVER,

	MAX_OFFSET_DOUBLE_CLICK = 5,     ///< How much the mouse is allowed to move to call it a double click
	MAX_OFFSET_HOVER = 5,            ///< Maximum mouse movement before stopping a hover event.
};
extern EventState VpHandlePlaceSizingDrag();

const std::chrono::milliseconds TIME_BETWEEN_DOUBLE_CLICK(500); ///< Time between 2 left clicks before it becoming a double click.

static void ScrollMainViewport(int x, int y)
{
	if (_game_mode != GM_MENU && _game_mode != GM_BOOTSTRAP) {
		Window *w = GetMainWindow();
		assert(w);

		w->viewport->dest_scrollpos_x += ScaleByZoom(x, w->viewport->zoom);
		w->viewport->dest_scrollpos_y += ScaleByZoom(y, w->viewport->zoom);
	}
}

/**
 * Describes all the different arrow key combinations the game allows
 * when it is in scrolling mode.
 * The real arrow keys are bitwise numbered as
 * 1 = left
 * 2 = up
 * 4 = right
 * 8 = down
 */
static const int8 scrollamt[16][2] = {
	{ 0,  0}, ///<  no key specified
	{-2,  0}, ///<  1 : left
	{ 0, -2}, ///<  2 : up
	{-2, -1}, ///<  3 : left  + up
	{ 2,  0}, ///<  4 : right
	{ 0,  0}, ///<  5 : left  + right = nothing
	{ 2, -1}, ///<  6 : right + up
	{ 0, -2}, ///<  7 : right + left  + up = up
	{ 0,  2}, ///<  8 : down
	{-2,  1}, ///<  9 : down  + left
	{ 0,  0}, ///< 10 : down  + up    = nothing
	{-2,  0}, ///< 11 : left  + up    +  down = left
	{ 2,  1}, ///< 12 : down  + right
	{ 0,  2}, ///< 13 : left  + right +  down = down
	{ 2,  0}, ///< 14 : right + up    +  down = right
	{ 0,  0}, ///< 15 : left  + up    +  right + down  = nothing
};

static void HandleKeyScrolling()
{
	/*
	 * Check that any of the dirkeys is pressed and that the focused window
	 * doesn't have an edit-box as focused widget.
	 */
	if (_dirkeys && !EditBoxInGlobalFocus()) {
		int factor = _shift_pressed ? 50 : 10;
		ScrollMainViewport(scrollamt[_dirkeys][0] * factor, scrollamt[_dirkeys][1] * factor);
	}
}

static void MouseLoop(MouseClick click, int mousewheel)
{
	/* World generation is multithreaded and messes with companies.
	 * But there is no company related window open anyway, so _current_company is not used. */
	assert(HasModalProgress() || IsLocalCompany());

	HandlePlacePresize();
	UpdateTileSelection();

	if (VpHandlePlaceSizingDrag()  == ES_HANDLED) return;
	if (HandleMouseDragDrop()      == ES_HANDLED) return;
	if (HandleWindowDragging()     == ES_HANDLED) return;
	if (HandleActiveWidget()       == ES_HANDLED) return;
	if (HandleViewportScroll()     == ES_HANDLED) return;

	HandleMouseOver();

	bool scrollwheel_scrolling = _settings_client.gui.scrollwheel_scrolling == 1 && (_cursor.v_wheel != 0 || _cursor.h_wheel != 0);
	if (click == MC_NONE && mousewheel == 0 && !scrollwheel_scrolling) return;

	int x = _cursor.pos.x;
	int y = _cursor.pos.y;
	Window *w = FindWindowFromPt(x, y);
	if (w == nullptr) return;

	if (click != MC_HOVER && !MaybeBringWindowToFront(w)) return;
	Viewport *vp = IsPtInWindowViewport(w, x, y);

	/* Don't allow any action in a viewport if either in menu or when having a modal progress window */
	if (vp != nullptr && (_game_mode == GM_MENU || _game_mode == GM_BOOTSTRAP || HasModalProgress())) return;

	if (mousewheel != 0) {
		/* Send mousewheel event to window, unless we're scrolling a viewport or the map */
		if (!scrollwheel_scrolling || (vp == nullptr && w->window_class != WC_SMALLMAP)) w->OnMouseWheel(mousewheel);

		/* Dispatch a MouseWheelEvent for widgets if it is not a viewport */
		if (vp == nullptr) DispatchMouseWheelEvent(w, w->nested_root->GetWidgetFromPos(x - w->left, y - w->top), mousewheel);
	}

	if (vp != nullptr) {
		if (scrollwheel_scrolling && !(w->flags & WF_DISABLE_VP_SCROLL)) {
			_scrolling_viewport = w;
			_cursor.fix_at = true;
			return;
		}

		switch (click) {
			case MC_DOUBLE_LEFT:
				if (HandleViewportDoubleClicked(w, x, y)) break;
				/* FALL THROUGH */
			case MC_LEFT: {
				HandleViewportClickedResult result = HandleViewportClicked(vp, x, y, click == MC_DOUBLE_LEFT);
				if (result == HVCR_DENY) return;
				if (!(w->flags & WF_DISABLE_VP_SCROLL) &&
						_settings_client.gui.scroll_mode == VSM_MAP_LMB) {
					_scrolling_viewport = w;
					_cursor.fix_at = false;
					return;
				}
				if (result != HVCR_ALLOW) return;
				break;
			}

			case MC_RIGHT:
				if (!(w->flags & WF_DISABLE_VP_SCROLL) &&
						_settings_client.gui.scroll_mode != VSM_MAP_LMB) {
					_scrolling_viewport = w;
					_cursor.fix_at = (_settings_client.gui.scroll_mode == VSM_VIEWPORT_RMB_FIXED ||
							_settings_client.gui.scroll_mode == VSM_MAP_RMB_FIXED);
					DispatchRightClickEvent(w, x - w->left, y - w->top);
					return;
				}
				break;

			default:
				break;
		}
	}

	switch (click) {
		case MC_LEFT:
		case MC_DOUBLE_LEFT:
			DispatchLeftClickEvent(w, x - w->left, y - w->top, click == MC_DOUBLE_LEFT ? 2 : 1);
			return;

		default:
			if (!scrollwheel_scrolling || w == nullptr || w->window_class != WC_SMALLMAP) break;
			/* We try to use the scrollwheel to scroll since we didn't touch any of the buttons.
			 * Simulate a right button click so we can get started. */
			FALLTHROUGH;

		case MC_RIGHT:
			DispatchRightClickEvent(w, x - w->left, y - w->top);
			return;

		case MC_HOVER:
			DispatchHoverEvent(w, x - w->left, y - w->top);
			break;
	}

	/* We're not doing anything with 2D scrolling, so reset the value.  */
	_cursor.h_wheel = 0;
	_cursor.v_wheel = 0;
}

/**
 * Handle a mouse event from the video driver
 */
void HandleMouseEvents()
{
	/* World generation is multithreaded and messes with companies.
	 * But there is no company related window open anyway, so _current_company is not used. */
	assert(HasModalProgress() || IsLocalCompany());

	/* Handle sprite picker before any GUI interaction */
	if (_newgrf_debug_sprite_picker.mode == SPM_REDRAW && _input_events_this_tick == 0) {
		/* We are done with the last draw-frame, so we know what sprites we
		 * clicked on. Reset the picker mode and invalidate the window. */
		_newgrf_debug_sprite_picker.mode = SPM_NONE;
		InvalidateWindowData(WC_SPRITE_ALIGNER, 0, 1);
	}

	static std::chrono::steady_clock::time_point double_click_time = {};
	static Point double_click_pos = {0, 0};

	/* Mouse event? */
	MouseClick click = MC_NONE;
	if (_left_button_down && !_left_button_clicked) {
		click = MC_LEFT;
		if (std::chrono::steady_clock::now() <= double_click_time + TIME_BETWEEN_DOUBLE_CLICK &&
				double_click_pos.x != 0 && abs(_cursor.pos.x - double_click_pos.x) < MAX_OFFSET_DOUBLE_CLICK  &&
				double_click_pos.y != 0 && abs(_cursor.pos.y - double_click_pos.y) < MAX_OFFSET_DOUBLE_CLICK) {
			click = MC_DOUBLE_LEFT;
		}
		double_click_time = std::chrono::steady_clock::now();
		double_click_pos = _cursor.pos;
		_left_button_clicked = true;
		_input_events_this_tick++;
	} else if (_right_button_clicked) {
		_right_button_clicked = false;
		click = MC_RIGHT;
		_input_events_this_tick++;
	}

	int mousewheel = 0;
	if (_cursor.wheel) {
		mousewheel = _cursor.wheel;
		_cursor.wheel = 0;
		_input_events_this_tick++;
	}

	static std::chrono::steady_clock::time_point hover_time = {};
	static Point hover_pos = {0, 0};

	if (_settings_client.gui.hover_delay_ms > 0) {
		if (!_cursor.in_window || click != MC_NONE || mousewheel != 0 || _left_button_down || _right_button_down ||
				hover_pos.x == 0 || abs(_cursor.pos.x - hover_pos.x) >= MAX_OFFSET_HOVER  ||
				hover_pos.y == 0 || abs(_cursor.pos.y - hover_pos.y) >= MAX_OFFSET_HOVER) {
			hover_pos = _cursor.pos;
			hover_time = std::chrono::steady_clock::now();
			_mouse_hovering = false;
		} else if (!_mouse_hovering) {
			if (std::chrono::steady_clock::now() > hover_time + std::chrono::milliseconds(_settings_client.gui.hover_delay_ms)) {
				click = MC_HOVER;
				_input_events_this_tick++;
				_mouse_hovering = true;
				hover_time = std::chrono::steady_clock::now();
			}
		}
	} else {
		_mouse_hovering = false;
	}

	if (click == MC_LEFT && _newgrf_debug_sprite_picker.mode == SPM_WAIT_CLICK) {
		/* Mark whole screen dirty, and wait for the next realtime tick, when drawing is finished. */
		Blitter *blitter = BlitterFactory::GetCurrentBlitter();
		_newgrf_debug_sprite_picker.clicked_pixel = blitter->MoveTo(_screen.dst_ptr, _cursor.pos.x, _cursor.pos.y);
		_newgrf_debug_sprite_picker.sprites.clear();
		_newgrf_debug_sprite_picker.mode = SPM_REDRAW;
		MarkWholeScreenDirty();
	} else {
		MouseLoop(click, mousewheel);
	}

	/* We have moved the mouse the required distance,
	 * no need to move it at any later time. */
	_cursor.delta.x = 0;
	_cursor.delta.y = 0;
}

/**
 * Check the soft limit of deletable (non vital, non sticky) windows.
 */
static void CheckSoftLimit()
{
	if (_settings_client.gui.window_soft_limit == 0) return;

	for (;;) {
		uint deletable_count = 0;
		Window *last_deletable = nullptr;
		for (Window *w : Window::IterateFromFront()) {
			if (w->window_class == WC_MAIN_WINDOW || IsVitalWindow(w) || (w->flags & WF_STICKY)) continue;

			last_deletable = w;
			deletable_count++;
		}

		/* We've not reached the soft limit yet. */
		if (deletable_count <= _settings_client.gui.window_soft_limit) break;

		assert(last_deletable != nullptr);
		last_deletable->Close();
	}
}

/**
 * Delete all closed windows.
 */
/* static */ void Window::DeleteClosedWindows()
{
	bool reset_window_nexts = false;
	_present_window_types.reset();

	/* Do the actual free of the deleted windows. */
	for (Window *v = _z_front_window; v != nullptr; /* nothing */) {
		Window *w = v;
		v = v->z_back;

		if (w->window_class < WC_END) _present_window_types.set(w->window_class);

		if (w->window_class != WC_INVALID) continue;

		RemoveWindowFromZOrdering(w);
		delete w;
		reset_window_nexts = true;
	}

	if (reset_window_nexts) {
		_first_window = _z_front_window;
		for (Window *w = _z_front_window; w != nullptr; w = w->z_back) {
			w->next_window = w->z_back;
		}
	}
}

/**
 * Regular call from the global game loop
 */
void InputLoop()
{
	/* World generation is multithreaded and messes with companies.
	 * But there is no company related window open anyway, so _current_company is not used. */
	assert(HasModalProgress() || IsLocalCompany());

	CheckSoftLimit();

	Window::DeleteClosedWindows();

	if (_input_events_this_tick != 0) {
		/* The input loop is called only once per GameLoop() - so we can clear the counter here */
		_input_events_this_tick = 0;
		/* there were some inputs this tick, don't scroll ??? */
		return;
	}

	/* HandleMouseEvents was already called for this tick */
	HandleMouseEvents();
}

/**
 * Dispatch OnRealtimeTick event over all windows
 */
void CallWindowRealtimeTickEvent(uint delta_ms)
{
	for (Window *w : Window::Iterate()) {
		w->OnRealtimeTick(delta_ms);
	}
}

/**
 * Update the continuously changing contents of the windows, such as the viewports
 */
void UpdateWindows()
{
	static std::chrono::steady_clock::time_point last_time = std::chrono::steady_clock::now();
	uint delta_ms = std::chrono::duration_cast<std::chrono::milliseconds>(std::chrono::steady_clock::now() - last_time).count();

	if (delta_ms == 0) return;

	last_time = std::chrono::steady_clock::now();

	PerformanceMeasurer framerate(PFE_DRAWING);
	PerformanceAccumulator::Reset(PFE_DRAWWORLD);

	ProcessPendingPerformanceMeasurements();

	CallWindowRealtimeTickEvent(delta_ms);

	static GUITimer network_message_timer = GUITimer(1);
	if (network_message_timer.Elapsed(delta_ms)) {
		network_message_timer.SetInterval(1000);
		NetworkChatMessageLoop();
	}

	_window_update_number++;

	/* Process invalidations before anything else. */
	for (Window *w : Window::Iterate()) {
		w->ProcessScheduledInvalidations();
		w->ProcessHighlightedInvalidations();
	}

	static GUITimer window_timer = GUITimer(1);
	if (window_timer.Elapsed(delta_ms)) {
		if (_network_dedicated) window_timer.SetInterval(MILLISECONDS_PER_TICK);

		extern int _caret_timer;
		_caret_timer += 3;
		CursorTick();

		HandleKeyScrolling();
		HandleAutoscroll();
		DecreaseWindowCounters();
	}

	static GUITimer highlight_timer = GUITimer(1);
	if (highlight_timer.Elapsed(delta_ms)) {
		highlight_timer.SetInterval(450);
		_window_highlight_colour = !_window_highlight_colour;
	}

	if (!_pause_mode || _game_mode == GM_EDITOR || _settings_game.construction.command_pause_level > CMDPL_NO_CONSTRUCTION) MoveAllTextEffects(delta_ms);

	/* Skip the actual drawing on dedicated servers without screen.
	 * But still empty the invalidation queues above. */
	if (_network_dedicated) return;

	if (window_timer.HasElapsed()) {
		window_timer.SetInterval(MILLISECONDS_PER_TICK);

		for (Window *w : Window::Iterate()) {
			if ((w->flags & WF_WHITE_BORDER) && --w->white_border_timer == 0) {
				CLRBITS(w->flags, WF_WHITE_BORDER);
				w->SetDirty();
			}
		}
	}

	for (Window *w : Window::Iterate()) {
		/* Update viewport only if window is not shaded. */
		if (w->viewport != nullptr && !w->IsShaded()) UpdateNextViewportPosition(w);
	}

	DrawDirtyBlocks();

	for (Window *w : Window::Iterate()) {
		/* Update viewport only if window is not shaded. */
		if (w->viewport != nullptr && !w->IsShaded()) ApplyNextViewportPosition(w);
	}
	ViewportDoDrawProcessAllPending();
	NetworkDrawChatMessage();
	/* Redraw mouse cursor in case it was hidden */
	DrawMouseCursor();

	_window_update_number++;
}

/**
 * Mark window as dirty (in need of repainting)
 * @param cls Window class
 * @param number Window number in that class
 */
void SetWindowDirty(WindowClass cls, WindowNumber number)
{
	if (cls < WC_END && !_present_window_types[cls]) return;

	for (Window *w : Window::Iterate()) {
		if (w->window_class == cls && w->window_number == number) w->SetDirty();
	}
}

/**
 * Mark a particular widget in a particular window as dirty (in need of repainting)
 * @param cls Window class
 * @param number Window number in that class
 * @param widget_index Index number of the widget that needs repainting
 */
void SetWindowWidgetDirty(WindowClass cls, WindowNumber number, byte widget_index)
{
	if (cls < WC_END && !_present_window_types[cls]) return;

	for (Window *w : Window::Iterate()) {
		if (w->window_class == cls && w->window_number == number) {
			w->SetWidgetDirty(widget_index);
		}
	}
}

/**
 * Mark all windows of a particular class as dirty (in need of repainting)
 * @param cls Window class
 */
void SetWindowClassesDirty(WindowClass cls)
{
	if (cls < WC_END && !_present_window_types[cls]) return;

	for (Window *w : Window::Iterate()) {
		if (w->window_class == cls) w->SetDirty();
	}
}

/**
 * Mark this window's data as invalid (in need of re-computing)
 * @param data The data to invalidate with
 * @param gui_scope Whether the function is called from GUI scope.
 */
void Window::InvalidateData(int data, bool gui_scope)
{
	if (!gui_scope) {
		/* Schedule GUI-scope invalidation for next redraw. */
		this->scheduled_invalidation_data.push_back(data);
	} else {
		this->SetDirty();
	}
	this->OnInvalidateData(data, gui_scope);
}

/**
 * Process all scheduled invalidations.
 */
void Window::ProcessScheduledInvalidations()
{
	for (int data : this->scheduled_invalidation_data) {
		if (this->window_class == WC_INVALID) break;
		this->OnInvalidateData(data, true);
	}
	if (!this->scheduled_invalidation_data.empty()) this->SetDirty();
	this->scheduled_invalidation_data.clear();
}

/**
 * Process all invalidation of highlighted widgets.
 */
void Window::ProcessHighlightedInvalidations()
{
	if ((this->flags & WF_HIGHLIGHTED) == 0) return;

	for (uint i = 0; i < this->nested_array_size; i++) {
		if (this->IsWidgetHighlighted(i)) this->SetWidgetDirty(i);
	}
}

/**
 * Mark window data of the window of a given class and specific window number as invalid (in need of re-computing)
 *
 * Note that by default the invalidation is not considered to be called from GUI scope.
 * That means only a part of invalidation is executed immediately. The rest is scheduled for the next redraw.
 * The asynchronous execution is important to prevent GUI code being executed from command scope.
 * When not in GUI-scope:
 *  - OnInvalidateData() may not do test-runs on commands, as they might affect the execution of
 *    the command which triggered the invalidation. (town rating and such)
 *  - OnInvalidateData() may not rely on _current_company == _local_company.
 *    This implies that no NewGRF callbacks may be run.
 *
 * However, when invalidations are scheduled, then multiple calls may be scheduled before execution starts. Earlier scheduled
 * invalidations may be called with invalidation-data, which is already invalid at the point of execution.
 * That means some stuff requires to be executed immediately in command scope, while not everything may be executed in command
 * scope. While GUI-scope calls have no restrictions on what they may do, they cannot assume the game to still be in the state
 * when the invalidation was scheduled; passed IDs may have got invalid in the mean time.
 *
 * Finally, note that invalidations triggered from commands or the game loop result in OnInvalidateData() being called twice.
 * Once in command-scope, once in GUI-scope. So make sure to not process differential-changes twice.
 *
 * @param cls Window class
 * @param number Window number within the class
 * @param data The data to invalidate with
 * @param gui_scope Whether the call is done from GUI scope
 */
void InvalidateWindowData(WindowClass cls, WindowNumber number, int data, bool gui_scope)
{
	if (cls < WC_END && !_present_window_types[cls]) return;

	for (Window *w : Window::Iterate()) {
		if (w->window_class == cls && w->window_number == number) {
			w->InvalidateData(data, gui_scope);
		}
	}
}

/**
 * Mark window data of all windows of a given class as invalid (in need of re-computing)
 * Note that by default the invalidation is not considered to be called from GUI scope.
 * See InvalidateWindowData() for details on GUI-scope vs. command-scope.
 * @param cls Window class
 * @param data The data to invalidate with
 * @param gui_scope Whether the call is done from GUI scope
 */
void InvalidateWindowClassesData(WindowClass cls, int data, bool gui_scope)
{
	if (cls < WC_END && !_present_window_types[cls]) return;

	for (Window *w : Window::Iterate()) {
		if (w->window_class == cls) {
			w->InvalidateData(data, gui_scope);
		}
	}
}

/**
 * Dispatch OnGameTick event over all windows
 */
void CallWindowGameTickEvent()
{
	for (Window *w : Window::Iterate()) {
		w->OnGameTick();
	}
}

/**
 * Try to close a non-vital window.
 * Non-vital windows are windows other than the game selection, main toolbar,
 * status bar, toolbar menu, and tooltip windows. Stickied windows are also
 * considered vital.
 */
void CloseNonVitalWindows()
{
	/* Note: the container remains stable, even when deleting windows. */
	for (Window *w : Window::Iterate()) {
		if ((w->window_desc->flags & WDF_NO_CLOSE) == 0 &&
				(w->flags & WF_STICKY) == 0) { // do not delete windows which are 'pinned'

			w->Close();
		}
	}
}

/**
 * It is possible that a stickied window gets to a position where the
 * 'close' button is outside the gaming area. You cannot close it then; except
 * with this function. It closes all windows calling the standard function,
 * then, does a little hacked loop of closing all stickied windows. Note
 * that standard windows (status bar, etc.) are not stickied, so these aren't affected
 */
void CloseAllNonVitalWindows()
{
	/* Note: the container remains stable, even when closing windows. */
	for (Window *w : Window::Iterate()) {
		if ((w->window_desc->flags & WDF_NO_CLOSE) == 0) {
			w->Close();
		}
	}
}

/**
 * Delete all messages and their corresponding window (if any).
 */
void DeleteAllMessages()
{
	InitNewsItemStructs();
	InvalidateWindowData(WC_STATUS_BAR, 0, SBI_NEWS_DELETED); // invalidate the statusbar
	InvalidateWindowData(WC_MESSAGE_HISTORY, 0); // invalidate the message history
	CloseWindowById(WC_NEWS_WINDOW, 0); // close newspaper or general message window if shown
}

/**
 * Close all windows that are used for construction of vehicle etc.
 * Once done with that invalidate the others to ensure they get refreshed too.
 */
void CloseConstructionWindows()
{
	/* Note: the container remains stable, even when deleting windows. */
	for (Window *w : Window::Iterate()) {
		if (w->window_desc->flags & WDF_CONSTRUCTION) {
			w->Close();
		}
	}
}

/**
 * Close all windows that use network client functionality.
 */
void CloseNetworkClientWindows()
{
	/* Note: the container remains stable, even when deleting windows. */
	for (Window *w : Window::Iterate()) {
		if (w->window_desc->flags & WDF_NETWORK) {
			w->Close();
		}
	}
}

/** Delete all always on-top windows to get an empty screen */
void HideVitalWindows()
{
	CloseWindowById(WC_MAIN_TOOLBAR, 0);
	CloseWindowById(WC_STATUS_BAR, 0);
}

void ReInitWindow(Window *w, bool zoom_changed)
{
	if (w == nullptr) return;
	if (zoom_changed) {
		w->nested_root->AdjustPaddingForZoom();
		w->UpdateQueryStringSize();
	}
	w->ReInit();
}

/** Re-initialize all windows. */
void ReInitAllWindows(bool zoom_changed)
{
	SetupWidgetDimensions();
	NWidgetLeaf::InvalidateDimensionCache(); // Reset cached sizes of several widgets.
	NWidgetScrollbar::InvalidateDimensionCache();

	InitDepotWindowBlockSizes();

	/* When _gui_zoom has changed, we need to resize toolbar and statusbar first,
	 * so EnsureVisibleCaption uses the updated size information. */
	{
		MainToolbarScaleAdjuster toolbar_scale_adjuster;
		ReInitWindow(FindWindowById(WC_MAIN_TOOLBAR, 0), zoom_changed);
	}
	ReInitWindow(FindWindowById(WC_STATUS_BAR, 0), zoom_changed);
	for (Window *w : Window::IterateFromBack()) {
		if (w->window_class == WC_MAIN_TOOLBAR || w->window_class == WC_STATUS_BAR) continue;
		ReInitWindow(w, zoom_changed);
	}

	NetworkReInitChatBoxSize();

	/* Make sure essential parts of all windows are visible */
	RelocateAllWindows(_screen.width, _screen.height);
	MarkWholeScreenDirty();
}

/**
 * (Re)position a window at the screen.
 * @param w       Window structure of the window, may also be \c nullptr.
 * @param clss    The class of the window to position.
 * @param setting The actual setting used for the window's position.
 * @return X coordinate of left edge of the repositioned window.
 */
static int PositionWindow(Window *w, WindowClass clss, int setting)
{
	if (w == nullptr || w->window_class != clss) {
		w = FindWindowById(clss, 0);
	}
	if (w == nullptr) return 0;

	int old_left = w->left;
	switch (setting) {
		case 1:  w->left = (_screen.width - w->width) / 2; break;
		case 2:  w->left = _screen.width - w->width; break;
		default: w->left = 0; break;
	}
	if (w->viewport != nullptr) w->viewport->left += w->left - old_left;
	SetDirtyBlocks(0, w->top, _screen.width, w->top + w->height); // invalidate the whole row
	return w->left;
}

/**
 * (Re)position main toolbar window at the screen.
 * @param w Window structure of the main toolbar window, may also be \c nullptr.
 * @return X coordinate of left edge of the repositioned toolbar window.
 */
int PositionMainToolbar(Window *w)
{
	DEBUG(misc, 5, "Repositioning Main Toolbar...");
	return PositionWindow(w, WC_MAIN_TOOLBAR, _settings_client.gui.toolbar_pos);
}

/**
 * (Re)position statusbar window at the screen.
 * @param w Window structure of the statusbar window, may also be \c nullptr.
 * @return X coordinate of left edge of the repositioned statusbar.
 */
int PositionStatusbar(Window *w)
{
	DEBUG(misc, 5, "Repositioning statusbar...");
	return PositionWindow(w, WC_STATUS_BAR, _settings_client.gui.statusbar_pos);
}

/**
 * (Re)position news message window at the screen.
 * @param w Window structure of the news message window, may also be \c nullptr.
 * @return X coordinate of left edge of the repositioned news message.
 */
int PositionNewsMessage(Window *w)
{
	DEBUG(misc, 5, "Repositioning news message...");
	return PositionWindow(w, WC_NEWS_WINDOW, _settings_client.gui.statusbar_pos);
}

/**
 * (Re)position network chat window at the screen.
 * @param w Window structure of the network chat window, may also be \c nullptr.
 * @return X coordinate of left edge of the repositioned network chat window.
 */
int PositionNetworkChatWindow(Window *w)
{
	DEBUG(misc, 5, "Repositioning network chat window...");
	return PositionWindow(w, WC_SEND_NETWORK_MSG, _settings_client.gui.statusbar_pos);
}


/**
 * Switches viewports following vehicles, which get autoreplaced
 * @param from_index the old vehicle ID
 * @param to_index the new vehicle ID
 */
void ChangeVehicleViewports(VehicleID from_index, VehicleID to_index)
{
	for (Window *w : Window::Iterate()) {
		if (w->viewport != nullptr && w->viewport->follow_vehicle == from_index) {
			w->viewport->follow_vehicle = to_index;
			w->SetDirty();
		}
	}
}


/**
 * Relocate all windows to fit the new size of the game application screen
 * @param neww New width of the game application screen
 * @param newh New height of the game application screen.
 */
void RelocateAllWindows(int neww, int newh)
{
	CloseWindowById(WC_DROPDOWN_MENU, 0);

	for (Window *w : Window::IterateFromBack()) {
		int left, top;
		/* XXX - this probably needs something more sane. For example specifying
		 * in a 'backup'-desc that the window should always be centered. */
		switch (w->window_class) {
			case WC_MAIN_WINDOW:
			case WC_BOOTSTRAP:
				ResizeWindow(w, neww, newh);
				continue;

			case WC_MAIN_TOOLBAR:
				ResizeWindow(w, std::min<uint>(neww, _toolbar_width) - w->width, 0, false);

				top = w->top;
				left = PositionMainToolbar(w); // changes toolbar orientation
				break;

			case WC_NEWS_WINDOW:
				top = newh - w->height;
				left = PositionNewsMessage(w);
				break;

			case WC_STATUS_BAR:
				ResizeWindow(w, std::min<uint>(neww, _toolbar_width) - w->width, 0, false);

				top = newh - w->height;
				left = PositionStatusbar(w);
				break;

			case WC_SEND_NETWORK_MSG:
				ResizeWindow(w, std::min<uint>(neww, _toolbar_width) - w->width, 0, false);

				top = newh - w->height - FindWindowById(WC_STATUS_BAR, 0)->height;
				left = PositionNetworkChatWindow(w);
				break;

			case WC_CONSOLE:
				IConsoleResize(w);
				continue;

			default: {
				if (w->flags & WF_CENTERED) {
					top = (newh - w->height) >> 1;
					left = (neww - w->width) >> 1;
					break;
				}

				left = w->left;
				if (left + (w->width >> 1) >= neww) left = neww - w->width;
				if (left < 0) left = 0;

				top = w->top;
				if (top + (w->height >> 1) >= newh) top = newh - w->height;
				break;
			}
		}

		EnsureVisibleCaption(w, left, top);
	}
}

/**
 * Hide the window and all its child windows, and mark them for a later deletion.
 * Always call ResetObjectToPlace() when closing a PickerWindow.
 */
void PickerWindowBase::Close()
{
	ResetObjectToPlace();
	this->Window::Close();
}

char *DumpWindowInfo(char *b, const char *last, const Window *w)
{
	if (w == nullptr) {
		b += seprintf(b, last, "window: nullptr");
		return b;
	}
	b += seprintf(b, last, "window: class: %u, num: %u, flags: 0x%X, l: %d, t: %d, w: %d, h: %d, owner: %d",
			w->window_class, w->window_number, w->flags, w->left, w->top, w->width, w->height, w->owner);
	if (w->viewport != nullptr) {
		const ViewportData *vd = w->viewport;
		b += seprintf(b, last, ", viewport: (veh: 0x%X, x: (%d, %d), y: (%d, %d), z: %u, l: %d, t: %d, w: %d, h: %d, vl: %d, vt: %d, vw: %d, vh: %d, dbc: %u, dbr: %u, dblm: %u, db: %u)",
				vd->follow_vehicle, vd->scrollpos_x, vd->dest_scrollpos_x, vd->scrollpos_y, vd->dest_scrollpos_y, vd->zoom, vd->left, vd->top, vd->width, vd->height,
				vd->virtual_left, vd->virtual_top, vd->virtual_width, vd->virtual_height, vd->dirty_blocks_per_column, vd->dirty_blocks_per_row, vd->dirty_block_left_margin,
				(uint) vd->dirty_blocks.size());
	}
	if (w->parent != nullptr) {
		b += seprintf(b, last, ", parent ");
		b = DumpWindowInfo(b, last, w->parent);
	}
	return b;
}<|MERGE_RESOLUTION|>--- conflicted
+++ resolved
@@ -100,15 +100,9 @@
 std::string _windows_file;
 
 /** Window description constructor. */
-<<<<<<< HEAD
 WindowDesc::WindowDesc(WindowPosition def_pos, const char *ini_key, int16 def_width_trad, int16 def_height_trad,
 			WindowClass window_class, WindowClass parent_class, uint32 flags,
-			const NWidgetPart *nwid_parts, int16 nwid_length, HotkeyList *hotkeys, WindowDesc *ini_parent) :
-=======
-WindowDesc::WindowDesc(WindowPosition def_pos, const char *ini_key, int16_t def_width_trad, int16_t def_height_trad,
-			WindowClass window_class, WindowClass parent_class, uint32_t flags,
-			const NWidgetPart *nwid_begin, const NWidgetPart *nwid_end, HotkeyList *hotkeys) :
->>>>>>> 30eba33f
+			const NWidgetPart *nwid_begin, const NWidgetPart *nwid_end, HotkeyList *hotkeys, WindowDesc *ini_parent) :
 	default_pos(def_pos),
 	cls(window_class),
 	parent_cls(parent_class),
