--- conflicted
+++ resolved
@@ -1976,13 +1976,8 @@
 		const int width = (zoom >= small_from) ? this->width_small : this->width_normal ;
 		zoomlevels[zoom].left   = this->center - ScaleByZoom(width / 2 + 1, zoom);
 		zoomlevels[zoom].top    = this->top    - ScaleByZoom(1, zoom);
-<<<<<<< HEAD
 		zoomlevels[zoom].right  = this->center + ScaleByZoom(width / 2 + 1, zoom);
-		zoomlevels[zoom].bottom = this->top    + ScaleByZoom(WidgetDimensions::scaled.fullbevel.top + FONT_HEIGHT_NORMAL + WidgetDimensions::scaled.fullbevel.bottom + 1, zoom);
-=======
-		zoomlevels[zoom].right  = this->center + ScaleByZoom(this->width_normal / 2 + 1, zoom);
 		zoomlevels[zoom].bottom = this->top    + ScaleByZoom(WidgetDimensions::scaled.fullbevel.top + GetCharacterHeight(FS_NORMAL) + WidgetDimensions::scaled.fullbevel.bottom + 1, zoom);
->>>>>>> 3902acb1
 	}
 
 	for (Viewport *vp : _viewport_window_cache) {
@@ -2271,7 +2266,7 @@
 		int w = GB(ss.width, 0, 15);
 		int x = UnScaleByZoom(ss.x, zoom);
 		int y = UnScaleByZoom(ss.y, zoom);
-		int h = WidgetDimensions::scaled.fullbevel.Vertical() + (small ? FONT_HEIGHT_SMALL : FONT_HEIGHT_NORMAL);
+		int h = WidgetDimensions::scaled.fullbevel.Vertical() + (small ? GetCharacterHeight(FS_SMALL) : GetCharacterHeight(FS_NORMAL));
 
 		SetDParam(0, ss.params[0]);
 		SetDParam(1, ss.params[1]);
@@ -3674,20 +3669,8 @@
 				if (psd->left < split + margin) data2->psts.push_back(psd);
 			}
 
-<<<<<<< HEAD
 			ViewportProcessParentSprites(vdd, data_index_2);
 			data = &vdd->parent_sprite_sets[data_index];
-=======
-static void ViewportDrawStrings(ZoomLevel zoom, const StringSpriteToDrawVector *sstdv)
-{
-	for (const StringSpriteToDraw &ss : *sstdv) {
-		TextColour colour = TC_BLACK;
-		bool small = HasBit(ss.width, 15);
-		int w = GB(ss.width, 0, 15);
-		int x = UnScaleByZoom(ss.x, zoom);
-		int y = UnScaleByZoom(ss.y, zoom);
-		int h = WidgetDimensions::scaled.fullbevel.top + (small ? GetCharacterHeight(FS_SMALL) : GetCharacterHeight(FS_NORMAL)) + WidgetDimensions::scaled.fullbevel.bottom;
->>>>>>> 3902acb1
 
 			/* horizontal split: right half */
 			data->dpi.dst_ptr = BlitterFactory::GetCurrentBlitter()->MoveTo(data->dpi.dst_ptr, UnScaleByZoom(left_width, data->dpi.zoom), 0);
