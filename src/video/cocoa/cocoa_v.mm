--- conflicted
+++ resolved
@@ -623,9 +623,10 @@
 	NSUInteger cur_mods = [ NSEvent modifierFlags ];
 
 	bool old_ctrl_pressed = _ctrl_pressed;
-
-	_ctrl_pressed = (cur_mods & ( _settings_client.gui.right_mouse_btn_emulation != RMBE_CONTROL ? NSControlKeyMask : NSCommandKeyMask)) != 0;
-	_shift_pressed = (cur_mods & NSShiftKeyMask) != 0;
+	bool old_shift_pressed = _shift_pressed;
+
+	_ctrl_pressed = ((cur_mods & ( _settings_client.gui.right_mouse_btn_emulation != RMBE_CONTROL ? NSControlKeyMask : NSCommandKeyMask)) != 0) != _invert_ctrl;
+	_shift_pressed = ((cur_mods & NSShiftKeyMask) != 0) != _invert_shift;
 
 #if defined(_DEBUG)
 	if (_shift_pressed) {
@@ -638,6 +639,7 @@
 	}
 
 	if (old_ctrl_pressed != _ctrl_pressed) HandleCtrlChanged();
+	if (old_shift_pressed != _shift_pressed) HandleShiftChanged();
 }
 
 /** Main game loop. */
@@ -656,73 +658,8 @@
 				break;
 			}
 
-<<<<<<< HEAD
-			NSUInteger cur_mods = [ NSEvent modifierFlags ];
-
-#if defined(_DEBUG)
-			if (cur_mods & NSShiftKeyMask) {
-#else
-			if (_tab_is_down) {
-#endif
-				if (!_networking && _game_mode != GM_MENU) _fast_forward |= 2;
-			} else if (_fast_forward & 2) {
-				_fast_forward = 0;
-			}
-
-			cur_ticks = std::chrono::steady_clock::now();
-
-			/* If more than a millisecond has passed, increase the _realtime_tick. */
-			if (cur_ticks - last_realtime_tick > std::chrono::milliseconds(1)) {
-				auto delta = std::chrono::duration_cast<std::chrono::milliseconds>(cur_ticks - last_realtime_tick);
-				IncreaseRealtimeTick(delta.count());
-				last_realtime_tick += delta;
-			}
-
-			if (cur_ticks >= next_game_tick || (_fast_forward && !_pause_mode)) {
-				if (_fast_forward && !_pause_mode) {
-					next_game_tick = cur_ticks + this->GetGameInterval();
-				} else {
-					next_game_tick += this->GetGameInterval();
-					/* Avoid next_game_tick getting behind more and more if it cannot keep up. */
-					if (next_game_tick < cur_ticks - ALLOWED_DRIFT * this->GetGameInterval()) next_game_tick = cur_ticks;
-				}
-
-				::GameLoop();
-			}
-
-			/* Prevent drawing when switching mode, as windows can be removed when they should still appear. */
-			if (cur_ticks >= next_draw_tick && (_switch_mode == SM_NONE || HasModalProgress())) {
-				next_draw_tick += this->GetDrawInterval();
-				/* Avoid next_draw_tick getting behind more and more if it cannot keep up. */
-				if (next_draw_tick < cur_ticks - ALLOWED_DRIFT * this->GetDrawInterval()) next_draw_tick = cur_ticks;
-
-				bool old_ctrl_pressed = _ctrl_pressed;
-
-				_ctrl_pressed = (cur_mods & ( _settings_client.gui.right_mouse_btn_emulation != RMBE_CONTROL ? NSControlKeyMask : NSCommandKeyMask)) != 0;
-				_shift_pressed = (cur_mods & NSShiftKeyMask) != 0;
-
-				if (old_ctrl_pressed != _ctrl_pressed) HandleCtrlChanged();
-
-				InputLoop();
-				UpdateWindows();
-				this->CheckPaletteAnim();
-
-				this->Draw();
-			}
-
-			/* If we are not in fast-forward, create some time between calls to ease up CPU usage. */
-			if (!_fast_forward || _pause_mode) {
-				/* See how much time there is till we have to process the next event, and try to hit that as close as possible. */
-				auto next_tick = std::min(next_draw_tick, next_game_tick);
-				auto now = std::chrono::steady_clock::now();
-
-				if (next_tick > now) {
-					std::this_thread::sleep_for(next_tick - now);
-				}
-=======
 			if (this->Tick()) {
 				this->Paint();
->>>>>>> e1b1608d
 			}
 			this->SleepTillNextTick();
 		}
