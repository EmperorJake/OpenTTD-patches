/*
 * This file is part of OpenTTD.
 * OpenTTD is free software; you can redistribute it and/or modify it under the terms of the GNU General Public License as published by the Free Software Foundation, version 2.
 * OpenTTD is distributed in the hope that it will be useful, but WITHOUT ANY WARRANTY; without even the implied warranty of MERCHANTABILITY or FITNESS FOR A PARTICULAR PURPOSE.
 * See the GNU General Public License for more details. You should have received a copy of the GNU General Public License along with OpenTTD. If not, see <http://www.gnu.org/licenses/>.
 */

/** @file win32_v.h Base of the Windows video driver. */

#ifndef VIDEO_WIN32_H
#define VIDEO_WIN32_H

#include "video_driver.hpp"
#include <mutex>
#include <condition_variable>
<<<<<<< HEAD
#include <vector>
=======
#include <windows.h>
>>>>>>> 03df70ce

/** Base class for Windows video drivers. */
class VideoDriver_Win32Base : public VideoDriver {
public:
	VideoDriver_Win32Base() : main_wnd(nullptr), fullscreen(false), buffer_locked(false) {}

	void Stop() override;

	void MakeDirty(int left, int top, int width, int height) override;

	void MainLoop() override;

	bool ChangeResolution(int w, int h) override;

	bool ToggleFullscreen(bool fullscreen) override;

	bool ClaimMousePointer() override;

	void EditBoxLostFocus() override;

	std::vector<int> GetListOfMonitorRefreshRates() override;

protected:
	HWND main_wnd;          ///< Handle to system window.
	bool fullscreen;        ///< Whether to use (true) fullscreen mode.
	bool has_focus = false; ///< Does our window have system focus?
	Rect dirty_rect;        ///< Region of the screen that needs redrawing.
	int width = 0;          ///< Width in pixels of our display surface.
	int height = 0;         ///< Height in pixels of our display surface.
	int width_org = 0;      ///< Original monitor resolution width, before we changed it.
	int height_org = 0;     ///< Original monitor resolution height, before we changed it.

	bool buffer_locked;     ///< Video buffer was locked by the main thread.

	Dimension GetScreenSize() const override;
	float GetDPIScale() override;
	void InputLoop() override;
	bool LockVideoBuffer() override;
	void UnlockVideoBuffer() override;
	void CheckPaletteAnim() override;
	bool PollEvent() override;

	void Initialize();
	bool MakeWindow(bool full_screen, bool resize = true);
	void ClientSizeChanged(int w, int h, bool force = false);

	/** Get screen depth to use for fullscreen mode. */
	virtual uint8_t GetFullscreenBpp();
	/** (Re-)create the backing store. */
	virtual bool AllocateBackingStore(int w, int h, bool force = false) = 0;
	/** Get a pointer to the video buffer. */
	virtual void *GetVideoPointer() = 0;
	/** Hand video buffer back to the painting backend. */
	virtual void ReleaseVideoPointer() {}
	/** Palette of the window has changed. */
	virtual void PaletteChanged(HWND hWnd) = 0;

private:
	friend LRESULT CALLBACK WndProcGdi(HWND hwnd, UINT msg, WPARAM wParam, LPARAM lParam);
};
/** The GDI video driver for windows. */
class VideoDriver_Win32GDI : public VideoDriver_Win32Base {
public:
	VideoDriver_Win32GDI() : dib_sect(nullptr), gdi_palette(nullptr), buffer_bits(nullptr) {}

	const char *Start(const StringList &param) override;

	void Stop() override;

	bool AfterBlitterChange() override;

	const char *GetName() const override { return "win32"; }

protected:
	HBITMAP  dib_sect;      ///< System bitmap object referencing our rendering buffer.
	HPALETTE gdi_palette;   ///< Palette object for 8bpp blitter.
	void     *buffer_bits;  ///< Internal rendering buffer.

	void Paint() override;
	void *GetVideoPointer() override { return this->buffer_bits; }

	bool AllocateBackingStore(int w, int h, bool force = false) override;
	void PaletteChanged(HWND hWnd) override;
	void MakePalette();
	void UpdatePalette(HDC dc, uint start, uint count);

#ifdef _DEBUG
public:
	static int RedrawScreenDebug();
#endif
};

/** The factory for Windows' video driver. */
class FVideoDriver_Win32GDI : public DriverFactoryBase {
public:
	FVideoDriver_Win32GDI() : DriverFactoryBase(Driver::DT_VIDEO, 9, "win32", "Win32 GDI Video Driver") {}
	Driver *CreateInstance() const override { return new VideoDriver_Win32GDI(); }
};

#ifdef WITH_OPENGL

/** The OpenGL video driver for windows. */
class VideoDriver_Win32OpenGL : public VideoDriver_Win32Base {
public:
	VideoDriver_Win32OpenGL() : dc(nullptr), gl_rc(nullptr), driver_info(this->GetName()) {}

	const char *Start(const StringList &param) override;

	void Stop() override;

	bool ToggleFullscreen(bool fullscreen) override;

	bool AfterBlitterChange() override;

	bool HasEfficient8Bpp() const override { return true; }

	bool UseSystemCursor() override { return true; }

	void PopulateSystemSprites() override;

	void ClearSystemSprites() override;

	bool HasAnimBuffer() override { return true; }

	void ToggleVsync(bool vsync) override;

	const char *GetName() const override { return "win32-opengl"; }

	const char *GetInfoString() const override { return this->driver_info.c_str(); }

protected:
	HDC    dc;          ///< Window device context.
	HGLRC  gl_rc;       ///< OpenGL context.
	std::string driver_info; ///< Information string about selected driver.

	uint8_t GetFullscreenBpp() override { return 32; } // OpenGL is always 32 bpp.

	void Paint() override;

	bool AllocateBackingStore(int w, int h, bool force = false) override;
	void *GetVideoPointer() override;
	void ReleaseVideoPointer() override;
	void PaletteChanged(HWND) override {}

	const char *AllocateContext();
	void DestroyContext();
};

/** The factory for Windows' OpenGL video driver. */
class FVideoDriver_Win32OpenGL : public DriverFactoryBase {
public:
	FVideoDriver_Win32OpenGL() : DriverFactoryBase(Driver::DT_VIDEO, 10, "win32-opengl", "Win32 OpenGL Video Driver") {}
	/* virtual */ Driver *CreateInstance() const override { return new VideoDriver_Win32OpenGL(); }

protected:
	bool UsesHardwareAcceleration() const override { return true; }
};

#endif /* WITH_OPENGL */

#endif /* VIDEO_WIN32_H */<|MERGE_RESOLUTION|>--- conflicted
+++ resolved
@@ -13,11 +13,8 @@
 #include "video_driver.hpp"
 #include <mutex>
 #include <condition_variable>
-<<<<<<< HEAD
 #include <vector>
-=======
 #include <windows.h>
->>>>>>> 03df70ce
 
 /** Base class for Windows video drivers. */
 class VideoDriver_Win32Base : public VideoDriver {
