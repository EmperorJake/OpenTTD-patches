--- conflicted
+++ resolved
@@ -23,16 +23,11 @@
 #include "../scope.h"
 #include "sdl2_v.h"
 #include <SDL.h>
+#include <algorithm>
 #include <mutex>
-<<<<<<< HEAD
-#include <condition_variable>
-#include <algorithm>
 #if defined(__MINGW32__)
 #include "../3rdparty/mingw-std-threads/mingw.mutex.h"
-#include "../3rdparty/mingw-std-threads/mingw.condition_variable.h"
-#endif
-=======
->>>>>>> f30f4b68
+#endif
 #ifdef __EMSCRIPTEN__
 #	include <emscripten.h>
 #	include <emscripten/html5.h>
@@ -55,9 +50,6 @@
 static bool _cursor_new_in_window = false;
 #endif
 
-<<<<<<< HEAD
-static Rect _dirty_rect;
-
 static std::string _editing_text;
 
 static void SetTextInputRect();
@@ -69,6 +61,7 @@
 void InputLoop();
 
 #if defined(WITH_FCITX)
+static SDL_Window *_fcitx_sdl_window;
 static bool _fcitx_mode = false;
 static char _fcitx_service_name[64];
 static char _fcitx_ic_name[64];
@@ -257,10 +250,7 @@
 const static bool _suppress_text_event = false;
 #endif
 
-void VideoDriver_SDL::MakeDirty(int left, int top, int width, int height)
-=======
 void VideoDriver_SDL_Base::MakeDirty(int left, int top, int width, int height)
->>>>>>> f30f4b68
 {
 	Rect r = {left, top, left + width, top + height};
 	this->dirty_rect = BoundingRect(this->dirty_rect, r);
@@ -396,6 +386,9 @@
 		x, y,
 		w, h,
 		flags);
+#if defined(WITH_FCITX)
+	_fcitx_sdl_window = this->sdl_window;
+#endif
 
 	if (this->sdl_window == nullptr) {
 		DEBUG(driver, 0, "SDL2: Couldn't allocate a window to draw on: %s", SDL_GetError());
@@ -459,7 +452,7 @@
 	if (_fcitx_mode) {
 		SDL_SysWMinfo info;
 		SDL_VERSION(&info.version);
-		if (!SDL_GetWindowWMInfo(_sdl_window, &info)) {
+		if (!SDL_GetWindowWMInfo(_fcitx_sdl_window, &info)) {
 			return;
 		}
 		int x = 0;
@@ -472,7 +465,7 @@
 			Window unused;
 			XTranslateCoordinates(x_disp, x_win, attrib.root, 0, 0, &x, &y, &unused);
 		} else {
-			SDL_GetWindowPosition(_sdl_window, &x, &y);
+			SDL_GetWindowPosition(_fcitx_sdl_window, &x, &y);
 		}
 		x += winrect.x;
 		y += winrect.y;
@@ -655,12 +648,8 @@
 	if (_fcitx_mode) FcitxPoll();
 #endif
 
-<<<<<<< HEAD
 	SDL_Event ev;
-	if (!SDL_PollEvent(&ev)) return -2;
-=======
 	if (!SDL_PollEvent(&ev)) return false;
->>>>>>> f30f4b68
 
 	switch (ev.type) {
 		case SDL_MOUSEMOTION:
@@ -854,15 +843,10 @@
 
 static const char *InitializeSDL()
 {
-<<<<<<< HEAD
-	if (BlitterFactory::GetCurrentBlitter()->GetScreenDepth() == 0) return "Only real blitters supported";
-
 #if defined(WITH_FCITX)
 	FcitxInit();
 #endif
 
-=======
->>>>>>> f30f4b68
 	/* Explicitly disable hardware acceleration. Enabling this causes
 	 * UpdateWindowSurface() to update the window's texture instead of
 	 * its surface. */
