--- conflicted
+++ resolved
@@ -183,14 +183,9 @@
 #if defined(_WIN32)
 	if (strcmp(dbg, "desync") != 0) {
 		wchar_t system_buf[512];
-<<<<<<< HEAD
-		convert_to_fs(buffer, system_buf, lengthof(system_buf), true);
-		_fputts(system_buf, stderr);
-	}
-=======
 		convert_to_fs(buffer, system_buf, lengthof(system_buf));
 		fputws(system_buf, stderr);
->>>>>>> f9460c0c
+	}
 #else
 	fputs(buffer, stderr);
 #endif
