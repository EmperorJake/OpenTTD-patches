/*
 * This file is part of OpenTTD.
 * OpenTTD is free software; you can redistribute it and/or modify it under the terms of the GNU General Public License as published by the Free Software Foundation, version 2.
 * OpenTTD is distributed in the hope that it will be useful, but WITHOUT ANY WARRANTY; without even the implied warranty of MERCHANTABILITY or FITNESS FOR A PARTICULAR PURPOSE.
 * See the GNU General Public License for more details. You should have received a copy of the GNU General Public License along with OpenTTD. If not, see <http://www.gnu.org/licenses/>.
 */

/** @file clear_map.h Map accessors for 'clear' tiles */

#ifndef CLEAR_MAP_H
#define CLEAR_MAP_H

#include "bridge_map.h"
#include "industry_type.h"

/**
 * Ground types. Valid densities in comments after the enum.
 */
enum ClearGround {
	CLEAR_GRASS  = 0, ///< 0-3
	CLEAR_ROUGH  = 1, ///< 3
	CLEAR_ROCKS  = 2, ///< 3
	CLEAR_FIELDS = 3, ///< 3
	CLEAR_SNOW   = 4, ///< 0-3
	CLEAR_DESERT = 5, ///< 1,3
};


/**
 * Test if a tile is covered with snow.
 * @param t the tile to check
 * @pre IsTileType(t, MP_CLEAR)
 * @return whether the tile is covered with snow.
 */
<<<<<<< HEAD
static inline bool IsSnowTile(TileIndex t)
=======
inline bool IsSnowTile(Tile t)
>>>>>>> 1e56bd1e
{
	dbg_assert_tile(IsTileType(t, MP_CLEAR), t);
	return HasBit(_m[t].m3, 4);
}

/**
 * Get the type of clear tile but never return CLEAR_SNOW.
 * @param t the tile to get the clear ground type of
 * @pre IsTileType(t, MP_CLEAR)
 * @return the ground type
 */
<<<<<<< HEAD
static inline ClearGround GetRawClearGround(TileIndex t)
=======
inline ClearGround GetRawClearGround(Tile t)
>>>>>>> 1e56bd1e
{
	dbg_assert_tile(IsTileType(t, MP_CLEAR), t);
	return (ClearGround)GB(_m[t].m5, 2, 3);
}

/**
 * Get the type of clear tile.
 * @param t the tile to get the clear ground type of
 * @pre IsTileType(t, MP_CLEAR)
 * @return the ground type
 */
<<<<<<< HEAD
static inline ClearGround GetClearGround(TileIndex t)
=======
inline ClearGround GetClearGround(Tile t)
>>>>>>> 1e56bd1e
{
	if (IsSnowTile(t)) return CLEAR_SNOW;
	return GetRawClearGround(t);
}

/**
 * Set the type of clear tile.
 * @param t  the tile to set the clear ground type of
 * @param ct the ground type
 * @pre IsTileType(t, MP_CLEAR)
 */
<<<<<<< HEAD
static inline bool IsClearGround(TileIndex t, ClearGround ct)
=======
inline bool IsClearGround(Tile t, ClearGround ct)
>>>>>>> 1e56bd1e
{
	return GetClearGround(t) == ct;
}


/**
 * Get the density of a non-field clear tile.
 * @param t the tile to get the density of
 * @pre IsTileType(t, MP_CLEAR)
 * @return the density
 */
<<<<<<< HEAD
static inline uint GetClearDensity(TileIndex t)
=======
inline uint GetClearDensity(Tile t)
>>>>>>> 1e56bd1e
{
	dbg_assert_tile(IsTileType(t, MP_CLEAR), t);
	return GB(_m[t].m5, 0, 2);
}

/**
 * Increment the density of a non-field clear tile.
 * @param t the tile to increment the density of
 * @param d the amount to increment the density with
 * @pre IsTileType(t, MP_CLEAR)
 */
<<<<<<< HEAD
static inline void AddClearDensity(TileIndex t, int d)
=======
inline void AddClearDensity(Tile t, int d)
>>>>>>> 1e56bd1e
{
	dbg_assert_tile(IsTileType(t, MP_CLEAR), t); // XXX incomplete
	_m[t].m5 += d;
}

/**
 * Set the density of a non-field clear tile.
 * @param t the tile to set the density of
 * @param d the new density
 * @pre IsTileType(t, MP_CLEAR)
 */
<<<<<<< HEAD
static inline void SetClearDensity(TileIndex t, uint d)
=======
inline void SetClearDensity(Tile t, uint d)
>>>>>>> 1e56bd1e
{
	dbg_assert_tile(IsTileType(t, MP_CLEAR), t);
	SB(_m[t].m5, 0, 2, d);
}


/**
 * Get the counter used to advance to the next clear density/field type.
 * @param t the tile to get the counter of
 * @pre IsTileType(t, MP_CLEAR)
 * @return the value of the counter
 */
<<<<<<< HEAD
static inline uint GetClearCounter(TileIndex t)
=======
inline uint GetClearCounter(Tile t)
>>>>>>> 1e56bd1e
{
	dbg_assert_tile(IsTileType(t, MP_CLEAR), t);
	return GB(_m[t].m5, 5, 3);
}

/**
 * Increments the counter used to advance to the next clear density/field type.
 * @param t the tile to increment the counter of
 * @param c the amount to increment the counter with
 * @pre IsTileType(t, MP_CLEAR)
 */
<<<<<<< HEAD
static inline void AddClearCounter(TileIndex t, int c)
=======
inline void AddClearCounter(Tile t, int c)
>>>>>>> 1e56bd1e
{
	dbg_assert_tile(IsTileType(t, MP_CLEAR), t); // XXX incomplete
	_m[t].m5 += c << 5;
}

/**
 * Sets the counter used to advance to the next clear density/field type.
 * @param t the tile to set the counter of
 * @param c the amount to set the counter to
 * @pre IsTileType(t, MP_CLEAR)
 */
<<<<<<< HEAD
static inline void SetClearCounter(TileIndex t, uint c)
=======
inline void SetClearCounter(Tile t, uint c)
>>>>>>> 1e56bd1e
{
	dbg_assert_tile(IsTileType(t, MP_CLEAR), t); // XXX incomplete
	SB(_m[t].m5, 5, 3, c);
}


/**
 * Sets ground type and density in one go, also sets the counter to 0
 * @param t       the tile to set the ground type and density for
 * @param type    the new ground type of the tile
 * @param density the density of the ground tile
 * @pre IsTileType(t, MP_CLEAR)
 */
<<<<<<< HEAD
static inline void SetClearGroundDensity(TileIndex t, ClearGround type, uint density)
=======
inline void SetClearGroundDensity(Tile t, ClearGround type, uint density)
>>>>>>> 1e56bd1e
{
	dbg_assert_tile(IsTileType(t, MP_CLEAR), t); // XXX incomplete
	_m[t].m5 = 0 << 5 | type << 2 | density;
}


/**
 * Get the field type (production stage) of the field
 * @param t the field to get the type of
 * @pre GetClearGround(t) == CLEAR_FIELDS
 * @return the field type
 */
<<<<<<< HEAD
static inline uint GetFieldType(TileIndex t)
=======
inline uint GetFieldType(Tile t)
>>>>>>> 1e56bd1e
{
	dbg_assert_tile(GetClearGround(t) == CLEAR_FIELDS, t);
	return GB(_m[t].m3, 0, 4);
}

/**
 * Set the field type (production stage) of the field
 * @param t the field to get the type of
 * @param f the field type
 * @pre GetClearGround(t) == CLEAR_FIELDS
 */
<<<<<<< HEAD
static inline void SetFieldType(TileIndex t, uint f)
=======
inline void SetFieldType(Tile t, uint f)
>>>>>>> 1e56bd1e
{
	dbg_assert_tile(GetClearGround(t) == CLEAR_FIELDS, t); // XXX incomplete
	SB(_m[t].m3, 0, 4, f);
}

/**
 * Get the industry (farm) that made the field
 * @param t the field to get creating industry of
 * @pre GetClearGround(t) == CLEAR_FIELDS
 * @return the industry that made the field
 */
<<<<<<< HEAD
static inline IndustryID GetIndustryIndexOfField(TileIndex t)
=======
inline IndustryID GetIndustryIndexOfField(Tile t)
>>>>>>> 1e56bd1e
{
	dbg_assert_tile(GetClearGround(t) == CLEAR_FIELDS, t);
	return(IndustryID) _m[t].m2;
}

/**
 * Set the industry (farm) that made the field
 * @param t the field to get creating industry of
 * @param i the industry that made the field
 * @pre GetClearGround(t) == CLEAR_FIELDS
 */
<<<<<<< HEAD
static inline void SetIndustryIndexOfField(TileIndex t, IndustryID i)
=======
inline void SetIndustryIndexOfField(Tile t, IndustryID i)
>>>>>>> 1e56bd1e
{
	dbg_assert_tile(GetClearGround(t) == CLEAR_FIELDS, t);
	_m[t].m2 = i;
}


/**
 * Is there a fence at the given border?
 * @param t the tile to check for fences
 * @param side the border to check
 * @pre IsClearGround(t, CLEAR_FIELDS)
 * @return 0 if there is no fence, otherwise the fence type
 */
<<<<<<< HEAD
static inline uint GetFence(TileIndex t, DiagDirection side)
=======
inline uint GetFence(Tile t, DiagDirection side)
>>>>>>> 1e56bd1e
{
	dbg_assert_tile(IsClearGround(t, CLEAR_FIELDS), t);
	switch (side) {
		default: NOT_REACHED();
		case DIAGDIR_SE: return GB(_m[t].m4, 2, 3);
		case DIAGDIR_SW: return GB(_m[t].m4, 5, 3);
		case DIAGDIR_NE: return GB(_m[t].m3, 5, 3);
		case DIAGDIR_NW: return GB(_me[t].m6, 2, 3);
	}
}

/**
 * Sets the type of fence (and whether there is one) for the given border.
 * @param t the tile to check for fences
 * @param side the border to check
 * @param h 0 if there is no fence, otherwise the fence type
 * @pre IsClearGround(t, CLEAR_FIELDS)
 */
<<<<<<< HEAD
static inline void SetFence(TileIndex t, DiagDirection side, uint h)
=======
inline void SetFence(Tile t, DiagDirection side, uint h)
>>>>>>> 1e56bd1e
{
	dbg_assert_tile(IsClearGround(t, CLEAR_FIELDS), t);
	switch (side) {
		default: NOT_REACHED();
		case DIAGDIR_SE: SB(_m[t].m4, 2, 3, h); break;
		case DIAGDIR_SW: SB(_m[t].m4, 5, 3, h); break;
		case DIAGDIR_NE: SB(_m[t].m3, 5, 3, h); break;
		case DIAGDIR_NW: SB(_me[t].m6, 2, 3, h); break;
	}
}


/**
 * Make a clear tile.
 * @param t       the tile to make a clear tile
 * @param g       the type of ground
 * @param density the density of the grass/snow/desert etc
 */
<<<<<<< HEAD
static inline void MakeClear(TileIndex t, ClearGround g, uint density)
=======
inline void MakeClear(Tile t, ClearGround g, uint density)
>>>>>>> 1e56bd1e
{
	SetTileType(t, MP_CLEAR);
	_m[t].m1 = 0;
	SetTileOwner(t, OWNER_NONE);
	_m[t].m2 = 0;
	_m[t].m3 = 0;
	_m[t].m4 = 0 << 5 | 0 << 2;
	SetClearGroundDensity(t, g, density); // Sets m5
	_me[t].m6 = 0;
	_me[t].m7 = 0;
	_me[t].m8 = 0;
}


/**
 * Make a (farm) field tile.
 * @param t          the tile to make a farm field
 * @param field_type the 'growth' level of the field
 * @param industry   the industry this tile belongs to
 */
<<<<<<< HEAD
static inline void MakeField(TileIndex t, uint field_type, IndustryID industry)
=======
inline void MakeField(Tile t, uint field_type, IndustryID industry)
>>>>>>> 1e56bd1e
{
	SetTileType(t, MP_CLEAR);
	_m[t].m1 = 0;
	SetTileOwner(t, OWNER_NONE);
	_m[t].m2 = industry;
	_m[t].m3 = field_type;
	_m[t].m4 = 0 << 5 | 0 << 2;
	SetClearGroundDensity(t, CLEAR_FIELDS, 3);
	SB(_me[t].m6, 2, 4, 0);
	_me[t].m7 = 0;
	_me[t].m8 = 0;
}

/**
 * Make a snow tile.
 * @param t the tile to make snowy
 * @param density The density of snowiness.
 * @pre GetClearGround(t) != CLEAR_SNOW
 */
<<<<<<< HEAD
static inline void MakeSnow(TileIndex t, uint density = 0)
=======
inline void MakeSnow(Tile t, uint density = 0)
>>>>>>> 1e56bd1e
{
	dbg_assert_tile(GetClearGround(t) != CLEAR_SNOW, t);
	SetBit(_m[t].m3, 4);
	if (GetRawClearGround(t) == CLEAR_FIELDS) {
		SetClearGroundDensity(t, CLEAR_GRASS, density);
	} else {
		SetClearDensity(t, density);
	}
}

/**
 * Clear the snow from a tile and return it to its previous type.
 * @param t the tile to clear of snow
 * @pre GetClearGround(t) == CLEAR_SNOW
 */
<<<<<<< HEAD
static inline void ClearSnow(TileIndex t)
=======
inline void ClearSnow(Tile t)
>>>>>>> 1e56bd1e
{
	dbg_assert_tile(GetClearGround(t) == CLEAR_SNOW, t);
	ClrBit(_m[t].m3, 4);
	SetClearDensity(t, 3);
}

#endif /* CLEAR_MAP_H */<|MERGE_RESOLUTION|>--- conflicted
+++ resolved
@@ -32,11 +32,7 @@
  * @pre IsTileType(t, MP_CLEAR)
  * @return whether the tile is covered with snow.
  */
-<<<<<<< HEAD
-static inline bool IsSnowTile(TileIndex t)
-=======
-inline bool IsSnowTile(Tile t)
->>>>>>> 1e56bd1e
+inline bool IsSnowTile(TileIndex t)
 {
 	dbg_assert_tile(IsTileType(t, MP_CLEAR), t);
 	return HasBit(_m[t].m3, 4);
@@ -48,11 +44,7 @@
  * @pre IsTileType(t, MP_CLEAR)
  * @return the ground type
  */
-<<<<<<< HEAD
-static inline ClearGround GetRawClearGround(TileIndex t)
-=======
-inline ClearGround GetRawClearGround(Tile t)
->>>>>>> 1e56bd1e
+inline ClearGround GetRawClearGround(TileIndex t)
 {
 	dbg_assert_tile(IsTileType(t, MP_CLEAR), t);
 	return (ClearGround)GB(_m[t].m5, 2, 3);
@@ -64,11 +56,7 @@
  * @pre IsTileType(t, MP_CLEAR)
  * @return the ground type
  */
-<<<<<<< HEAD
-static inline ClearGround GetClearGround(TileIndex t)
-=======
-inline ClearGround GetClearGround(Tile t)
->>>>>>> 1e56bd1e
+inline ClearGround GetClearGround(TileIndex t)
 {
 	if (IsSnowTile(t)) return CLEAR_SNOW;
 	return GetRawClearGround(t);
@@ -80,11 +68,7 @@
  * @param ct the ground type
  * @pre IsTileType(t, MP_CLEAR)
  */
-<<<<<<< HEAD
-static inline bool IsClearGround(TileIndex t, ClearGround ct)
-=======
-inline bool IsClearGround(Tile t, ClearGround ct)
->>>>>>> 1e56bd1e
+inline bool IsClearGround(TileIndex t, ClearGround ct)
 {
 	return GetClearGround(t) == ct;
 }
@@ -96,11 +80,7 @@
  * @pre IsTileType(t, MP_CLEAR)
  * @return the density
  */
-<<<<<<< HEAD
-static inline uint GetClearDensity(TileIndex t)
-=======
-inline uint GetClearDensity(Tile t)
->>>>>>> 1e56bd1e
+inline uint GetClearDensity(TileIndex t)
 {
 	dbg_assert_tile(IsTileType(t, MP_CLEAR), t);
 	return GB(_m[t].m5, 0, 2);
@@ -112,11 +92,7 @@
  * @param d the amount to increment the density with
  * @pre IsTileType(t, MP_CLEAR)
  */
-<<<<<<< HEAD
-static inline void AddClearDensity(TileIndex t, int d)
-=======
-inline void AddClearDensity(Tile t, int d)
->>>>>>> 1e56bd1e
+inline void AddClearDensity(TileIndex t, int d)
 {
 	dbg_assert_tile(IsTileType(t, MP_CLEAR), t); // XXX incomplete
 	_m[t].m5 += d;
@@ -128,11 +104,7 @@
  * @param d the new density
  * @pre IsTileType(t, MP_CLEAR)
  */
-<<<<<<< HEAD
-static inline void SetClearDensity(TileIndex t, uint d)
-=======
-inline void SetClearDensity(Tile t, uint d)
->>>>>>> 1e56bd1e
+inline void SetClearDensity(TileIndex t, uint d)
 {
 	dbg_assert_tile(IsTileType(t, MP_CLEAR), t);
 	SB(_m[t].m5, 0, 2, d);
@@ -145,11 +117,7 @@
  * @pre IsTileType(t, MP_CLEAR)
  * @return the value of the counter
  */
-<<<<<<< HEAD
-static inline uint GetClearCounter(TileIndex t)
-=======
-inline uint GetClearCounter(Tile t)
->>>>>>> 1e56bd1e
+inline uint GetClearCounter(TileIndex t)
 {
 	dbg_assert_tile(IsTileType(t, MP_CLEAR), t);
 	return GB(_m[t].m5, 5, 3);
@@ -161,11 +129,7 @@
  * @param c the amount to increment the counter with
  * @pre IsTileType(t, MP_CLEAR)
  */
-<<<<<<< HEAD
-static inline void AddClearCounter(TileIndex t, int c)
-=======
-inline void AddClearCounter(Tile t, int c)
->>>>>>> 1e56bd1e
+inline void AddClearCounter(TileIndex t, int c)
 {
 	dbg_assert_tile(IsTileType(t, MP_CLEAR), t); // XXX incomplete
 	_m[t].m5 += c << 5;
@@ -177,11 +141,7 @@
  * @param c the amount to set the counter to
  * @pre IsTileType(t, MP_CLEAR)
  */
-<<<<<<< HEAD
-static inline void SetClearCounter(TileIndex t, uint c)
-=======
-inline void SetClearCounter(Tile t, uint c)
->>>>>>> 1e56bd1e
+inline void SetClearCounter(TileIndex t, uint c)
 {
 	dbg_assert_tile(IsTileType(t, MP_CLEAR), t); // XXX incomplete
 	SB(_m[t].m5, 5, 3, c);
@@ -195,11 +155,7 @@
  * @param density the density of the ground tile
  * @pre IsTileType(t, MP_CLEAR)
  */
-<<<<<<< HEAD
-static inline void SetClearGroundDensity(TileIndex t, ClearGround type, uint density)
-=======
-inline void SetClearGroundDensity(Tile t, ClearGround type, uint density)
->>>>>>> 1e56bd1e
+inline void SetClearGroundDensity(TileIndex t, ClearGround type, uint density)
 {
 	dbg_assert_tile(IsTileType(t, MP_CLEAR), t); // XXX incomplete
 	_m[t].m5 = 0 << 5 | type << 2 | density;
@@ -212,11 +168,7 @@
  * @pre GetClearGround(t) == CLEAR_FIELDS
  * @return the field type
  */
-<<<<<<< HEAD
-static inline uint GetFieldType(TileIndex t)
-=======
-inline uint GetFieldType(Tile t)
->>>>>>> 1e56bd1e
+inline uint GetFieldType(TileIndex t)
 {
 	dbg_assert_tile(GetClearGround(t) == CLEAR_FIELDS, t);
 	return GB(_m[t].m3, 0, 4);
@@ -228,11 +180,7 @@
  * @param f the field type
  * @pre GetClearGround(t) == CLEAR_FIELDS
  */
-<<<<<<< HEAD
-static inline void SetFieldType(TileIndex t, uint f)
-=======
-inline void SetFieldType(Tile t, uint f)
->>>>>>> 1e56bd1e
+inline void SetFieldType(TileIndex t, uint f)
 {
 	dbg_assert_tile(GetClearGround(t) == CLEAR_FIELDS, t); // XXX incomplete
 	SB(_m[t].m3, 0, 4, f);
@@ -244,11 +192,7 @@
  * @pre GetClearGround(t) == CLEAR_FIELDS
  * @return the industry that made the field
  */
-<<<<<<< HEAD
-static inline IndustryID GetIndustryIndexOfField(TileIndex t)
-=======
-inline IndustryID GetIndustryIndexOfField(Tile t)
->>>>>>> 1e56bd1e
+inline IndustryID GetIndustryIndexOfField(TileIndex t)
 {
 	dbg_assert_tile(GetClearGround(t) == CLEAR_FIELDS, t);
 	return(IndustryID) _m[t].m2;
@@ -260,11 +204,7 @@
  * @param i the industry that made the field
  * @pre GetClearGround(t) == CLEAR_FIELDS
  */
-<<<<<<< HEAD
-static inline void SetIndustryIndexOfField(TileIndex t, IndustryID i)
-=======
-inline void SetIndustryIndexOfField(Tile t, IndustryID i)
->>>>>>> 1e56bd1e
+inline void SetIndustryIndexOfField(TileIndex t, IndustryID i)
 {
 	dbg_assert_tile(GetClearGround(t) == CLEAR_FIELDS, t);
 	_m[t].m2 = i;
@@ -278,11 +218,7 @@
  * @pre IsClearGround(t, CLEAR_FIELDS)
  * @return 0 if there is no fence, otherwise the fence type
  */
-<<<<<<< HEAD
-static inline uint GetFence(TileIndex t, DiagDirection side)
-=======
-inline uint GetFence(Tile t, DiagDirection side)
->>>>>>> 1e56bd1e
+inline uint GetFence(TileIndex t, DiagDirection side)
 {
 	dbg_assert_tile(IsClearGround(t, CLEAR_FIELDS), t);
 	switch (side) {
@@ -301,11 +237,7 @@
  * @param h 0 if there is no fence, otherwise the fence type
  * @pre IsClearGround(t, CLEAR_FIELDS)
  */
-<<<<<<< HEAD
-static inline void SetFence(TileIndex t, DiagDirection side, uint h)
-=======
-inline void SetFence(Tile t, DiagDirection side, uint h)
->>>>>>> 1e56bd1e
+inline void SetFence(TileIndex t, DiagDirection side, uint h)
 {
 	dbg_assert_tile(IsClearGround(t, CLEAR_FIELDS), t);
 	switch (side) {
@@ -324,11 +256,7 @@
  * @param g       the type of ground
  * @param density the density of the grass/snow/desert etc
  */
-<<<<<<< HEAD
-static inline void MakeClear(TileIndex t, ClearGround g, uint density)
-=======
-inline void MakeClear(Tile t, ClearGround g, uint density)
->>>>>>> 1e56bd1e
+inline void MakeClear(TileIndex t, ClearGround g, uint density)
 {
 	SetTileType(t, MP_CLEAR);
 	_m[t].m1 = 0;
@@ -349,11 +277,7 @@
  * @param field_type the 'growth' level of the field
  * @param industry   the industry this tile belongs to
  */
-<<<<<<< HEAD
-static inline void MakeField(TileIndex t, uint field_type, IndustryID industry)
-=======
-inline void MakeField(Tile t, uint field_type, IndustryID industry)
->>>>>>> 1e56bd1e
+inline void MakeField(TileIndex t, uint field_type, IndustryID industry)
 {
 	SetTileType(t, MP_CLEAR);
 	_m[t].m1 = 0;
@@ -373,11 +297,7 @@
  * @param density The density of snowiness.
  * @pre GetClearGround(t) != CLEAR_SNOW
  */
-<<<<<<< HEAD
-static inline void MakeSnow(TileIndex t, uint density = 0)
-=======
-inline void MakeSnow(Tile t, uint density = 0)
->>>>>>> 1e56bd1e
+inline void MakeSnow(TileIndex t, uint density = 0)
 {
 	dbg_assert_tile(GetClearGround(t) != CLEAR_SNOW, t);
 	SetBit(_m[t].m3, 4);
@@ -393,11 +313,7 @@
  * @param t the tile to clear of snow
  * @pre GetClearGround(t) == CLEAR_SNOW
  */
-<<<<<<< HEAD
-static inline void ClearSnow(TileIndex t)
-=======
-inline void ClearSnow(Tile t)
->>>>>>> 1e56bd1e
+inline void ClearSnow(TileIndex t)
 {
 	dbg_assert_tile(GetClearGround(t) == CLEAR_SNOW, t);
 	ClrBit(_m[t].m3, 4);
