/* $Id$ */

/*
 * This file is part of OpenTTD.
 * OpenTTD is free software; you can redistribute it and/or modify it under the terms of the GNU General Public License as published by the Free Software Foundation, version 2.
 * OpenTTD is distributed in the hope that it will be useful, but WITHOUT ANY WARRANTY; without even the implied warranty of MERCHANTABILITY or FITNESS FOR A PARTICULAR PURPOSE.
 * See the GNU General Public License for more details. You should have received a copy of the GNU General Public License along with OpenTTD. If not, see <http://www.gnu.org/licenses/>.
 */

/** @file town_sl.cpp Code handling saving and loading of towns and houses */

#include "../stdafx.h"
#include "../newgrf_house.h"
#include "../town.h"
#include "../landscape.h"
#include "../subsidy_func.h"
#include "../strings_func.h"

#include "saveload.h"
#include "newgrf_sl.h"

#include "../safeguards.h"

/**
 * Rebuild all the cached variables of towns.
 */
void RebuildTownCaches()
{
	Town *town;
	InitializeBuildingCounts();

	/* Reset town population and num_houses */
	FOR_ALL_TOWNS(town) {
		town->cache.population = 0;
		town->cache.num_houses = 0;
	}

	for (TileIndex t = 0; t < MapSize(); t++) {
		if (!IsTileType(t, MP_HOUSE)) continue;

		HouseID house_id = GetHouseType(t);
		town = Town::GetByTile(t);
		IncreaseBuildingCount(town, house_id);
		if (IsHouseCompleted(t)) town->cache.population += HouseSpec::Get(house_id)->population;

		/* Increase the number of houses for every house, but only once. */
		if (GetHouseNorthPart(house_id) == 0) town->cache.num_houses++;
	}

	/* Update the population and num_house dependent values */
	FOR_ALL_TOWNS(town) {
		UpdateTownRadius(town);
		UpdateTownCargoes(town);
	}
	UpdateTownCargoBitmap();
}

/**
 * Check and update town and house values.
 *
 * Checked are the HouseIDs. Updated are the
 * town population the number of houses per
 * town, the town radius and the max passengers
 * of the town.
 */
void UpdateHousesAndTowns()
{
	for (TileIndex t = 0; t < MapSize(); t++) {
		if (!IsTileType(t, MP_HOUSE)) continue;

		HouseID house_id = GetCleanHouseType(t);
		if (!HouseSpec::Get(house_id)->enabled && house_id >= NEW_HOUSE_OFFSET) {
			/* The specs for this type of house are not available any more, so
			 * replace it with the substitute original house type. */
			house_id = _house_mngr.GetSubstituteID(house_id);
			SetHouseType(t, house_id);
		}
	}

	/* Check for cases when a NewGRF has set a wrong house substitute type. */
	for (TileIndex t = 0; t < MapSize(); t++) {
		if (!IsTileType(t, MP_HOUSE)) continue;

		HouseID house_type = GetCleanHouseType(t);
		TileIndex north_tile = t + GetHouseNorthPart(house_type); // modifies 'house_type'!
		if (t == north_tile) {
			const HouseSpec *hs = HouseSpec::Get(house_type);
			bool valid_house = true;
			if (hs->building_flags & TILE_SIZE_2x1) {
				TileIndex tile = t + TileDiffXY(1, 0);
				if (!IsTileType(tile, MP_HOUSE) || GetCleanHouseType(tile) != house_type + 1) valid_house = false;
			} else if (hs->building_flags & TILE_SIZE_1x2) {
				TileIndex tile = t + TileDiffXY(0, 1);
				if (!IsTileType(tile, MP_HOUSE) || GetCleanHouseType(tile) != house_type + 1) valid_house = false;
			} else if (hs->building_flags & TILE_SIZE_2x2) {
				TileIndex tile = t + TileDiffXY(0, 1);
				if (!IsTileType(tile, MP_HOUSE) || GetCleanHouseType(tile) != house_type + 1) valid_house = false;
				tile = t + TileDiffXY(1, 0);
				if (!IsTileType(tile, MP_HOUSE) || GetCleanHouseType(tile) != house_type + 2) valid_house = false;
				tile = t + TileDiffXY(1, 1);
				if (!IsTileType(tile, MP_HOUSE) || GetCleanHouseType(tile) != house_type + 3) valid_house = false;
			}
			/* If not all tiles of this house are present remove the house.
			 * The other tiles will get removed later in this loop because
			 * their north tile is not the correct type anymore. */
			if (!valid_house) DoClearSquare(t);
		} else if (!IsTileType(north_tile, MP_HOUSE) || GetCleanHouseType(north_tile) != house_type) {
			/* This tile should be part of a multi-tile building but the
			 * north tile of this house isn't on the map. */
			DoClearSquare(t);
		}
	}

	RebuildTownCaches();
}

/** Save and load of towns. */
static const SaveLoad _town_desc[] = {
	SLE_CONDVAR(Town, xy,                    SLE_FILE_U16 | SLE_VAR_U32, SL_MIN_VERSION, SLV_6),
	SLE_CONDVAR(Town, xy,                    SLE_UINT32,                 SLV_6, SL_MAX_VERSION),

	SLE_CONDNULL(2, SL_MIN_VERSION, SLV_3),                   ///< population, no longer in use
	SLE_CONDNULL(4, SLV_3, SLV_85),                  ///< population, no longer in use
	SLE_CONDNULL(2, SL_MIN_VERSION, SLV_92),                  ///< num_houses, no longer in use

	SLE_CONDVAR(Town, townnamegrfid,         SLE_UINT32, SLV_66, SL_MAX_VERSION),
	    SLE_VAR(Town, townnametype,          SLE_UINT16),
	    SLE_VAR(Town, townnameparts,         SLE_UINT32),
	SLE_CONDSTR(Town, name,                  SLE_STR | SLF_ALLOW_CONTROL, 0, SLV_84, SL_MAX_VERSION),

	    SLE_VAR(Town, flags,                 SLE_UINT8),
	SLE_CONDVAR(Town, statues,               SLE_FILE_U8  | SLE_VAR_U16, SL_MIN_VERSION, SLV_104),
	SLE_CONDVAR(Town, statues,               SLE_UINT16,               SLV_104, SL_MAX_VERSION),

	SLE_CONDNULL(1, SL_MIN_VERSION, SLV_2),                   ///< sort_index, no longer in use

<<<<<<< HEAD
	SLE_CONDVAR(Town, have_ratings,          SLE_FILE_U8  | SLE_VAR_U16, 0, 103),
	SLE_CONDVAR(Town, have_ratings,          SLE_UINT16,               104, SL_MAX_VERSION),
	SLE_CONDARR(Town, ratings,               SLE_INT16, 8,               0, 103),
	SLE_CONDARR(Town, ratings,               SLE_INT16, MAX_COMPANIES, 104, SL_MAX_VERSION),
	SLE_CONDNULL_X(MAX_COMPANIES, 0, SL_MAX_VERSION, SlXvFeatureTest(XSLFTO_AND, XSLFI_SPRINGPP)),
=======
	SLE_CONDVAR(Town, have_ratings,          SLE_FILE_U8  | SLE_VAR_U16, SL_MIN_VERSION, SLV_104),
	SLE_CONDVAR(Town, have_ratings,          SLE_UINT16,               SLV_104, SL_MAX_VERSION),
	SLE_CONDARR(Town, ratings,               SLE_INT16, 8,               SL_MIN_VERSION, SLV_104),
	SLE_CONDARR(Town, ratings,               SLE_INT16, MAX_COMPANIES, SLV_104, SL_MAX_VERSION),
>>>>>>> 46b5b015
	/* failed bribe attempts are stored since savegame format 4 */
	SLE_CONDARR(Town, unwanted,              SLE_INT8,  8,               SLV_4, SLV_104),
	SLE_CONDARR(Town, unwanted,              SLE_INT8,  MAX_COMPANIES, SLV_104, SL_MAX_VERSION),

	SLE_CONDVAR(Town, supplied[CT_PASSENGERS].old_max, SLE_FILE_U16 | SLE_VAR_U32, SL_MIN_VERSION, SLV_9),
	SLE_CONDVAR(Town, supplied[CT_MAIL].old_max,       SLE_FILE_U16 | SLE_VAR_U32, SL_MIN_VERSION, SLV_9),
	SLE_CONDVAR(Town, supplied[CT_PASSENGERS].new_max, SLE_FILE_U16 | SLE_VAR_U32, SL_MIN_VERSION, SLV_9),
	SLE_CONDVAR(Town, supplied[CT_MAIL].new_max,       SLE_FILE_U16 | SLE_VAR_U32, SL_MIN_VERSION, SLV_9),
	SLE_CONDVAR(Town, supplied[CT_PASSENGERS].old_act, SLE_FILE_U16 | SLE_VAR_U32, SL_MIN_VERSION, SLV_9),
	SLE_CONDVAR(Town, supplied[CT_MAIL].old_act,       SLE_FILE_U16 | SLE_VAR_U32, SL_MIN_VERSION, SLV_9),
	SLE_CONDVAR(Town, supplied[CT_PASSENGERS].new_act, SLE_FILE_U16 | SLE_VAR_U32, SL_MIN_VERSION, SLV_9),
	SLE_CONDVAR(Town, supplied[CT_MAIL].new_act,       SLE_FILE_U16 | SLE_VAR_U32, SL_MIN_VERSION, SLV_9),

	SLE_CONDVAR(Town, supplied[CT_PASSENGERS].old_max, SLE_UINT32,                 SLV_9, SLV_165),
	SLE_CONDVAR(Town, supplied[CT_MAIL].old_max,       SLE_UINT32,                 SLV_9, SLV_165),
	SLE_CONDVAR(Town, supplied[CT_PASSENGERS].new_max, SLE_UINT32,                 SLV_9, SLV_165),
	SLE_CONDVAR(Town, supplied[CT_MAIL].new_max,       SLE_UINT32,                 SLV_9, SLV_165),
	SLE_CONDVAR(Town, supplied[CT_PASSENGERS].old_act, SLE_UINT32,                 SLV_9, SLV_165),
	SLE_CONDVAR(Town, supplied[CT_MAIL].old_act,       SLE_UINT32,                 SLV_9, SLV_165),
	SLE_CONDVAR(Town, supplied[CT_PASSENGERS].new_act, SLE_UINT32,                 SLV_9, SLV_165),
	SLE_CONDVAR(Town, supplied[CT_MAIL].new_act,       SLE_UINT32,                 SLV_9, SLV_165),

	SLE_CONDNULL(2, SL_MIN_VERSION, SLV_164),                 ///< pct_pass_transported / pct_mail_transported, now computed on the fly

	SLE_CONDVAR(Town, received[TE_FOOD].old_act,       SLE_UINT16,                 SL_MIN_VERSION, SLV_165),
	SLE_CONDVAR(Town, received[TE_WATER].old_act,      SLE_UINT16,                 SL_MIN_VERSION, SLV_165),
	SLE_CONDVAR(Town, received[TE_FOOD].new_act,       SLE_UINT16,                 SL_MIN_VERSION, SLV_165),
	SLE_CONDVAR(Town, received[TE_WATER].new_act,      SLE_UINT16,                 SL_MIN_VERSION, SLV_165),

	SLE_CONDARR(Town, goal, SLE_UINT32, NUM_TE, SLV_165, SL_MAX_VERSION),

	SLE_CONDSTR(Town, text,                  SLE_STR | SLF_ALLOW_CONTROL, 0, SLV_168, SL_MAX_VERSION),

	SLE_CONDVAR(Town, time_until_rebuild,    SLE_FILE_U8 | SLE_VAR_U16,  SL_MIN_VERSION, SLV_54),
	SLE_CONDVAR(Town, grow_counter,          SLE_FILE_U8 | SLE_VAR_U16,  SL_MIN_VERSION, SLV_54),
	SLE_CONDVAR(Town, growth_rate,           SLE_FILE_U8 | SLE_VAR_I16,  SL_MIN_VERSION, SLV_54),

	SLE_CONDVAR(Town, time_until_rebuild,    SLE_UINT16,                SLV_54, SL_MAX_VERSION),
	SLE_CONDVAR(Town, grow_counter,          SLE_UINT16,                SLV_54, SL_MAX_VERSION),

	SLE_CONDVAR(Town, growth_rate,           SLE_FILE_I16 | SLE_VAR_U16, SLV_54, SLV_165),
	SLE_CONDVAR(Town, growth_rate,           SLE_UINT16,                 SLV_165, SL_MAX_VERSION),

	    SLE_VAR(Town, fund_buildings_months, SLE_UINT8),
	    SLE_VAR(Town, road_build_months,     SLE_UINT8),

	SLE_CONDVAR(Town, exclusivity,           SLE_UINT8,                  SLV_2, SL_MAX_VERSION),
	SLE_CONDVAR(Town, exclusive_counter,     SLE_UINT8,                  SLV_2, SL_MAX_VERSION),

	SLE_CONDVAR(Town, larger_town,           SLE_BOOL,                  SLV_56, SL_MAX_VERSION),
	SLE_CONDVAR(Town, layout,                SLE_UINT8,                SLV_113, SL_MAX_VERSION),

	SLE_CONDLST(Town, psa_list,            REF_STORAGE,                SLV_161, SL_MAX_VERSION),

	SLE_CONDVAR(Town, cargo_produced,        SLE_FILE_U32 | SLE_VAR_U64, SLV_166, SLV_EXTEND_CARGOTYPES),
	SLE_CONDVAR(Town, cargo_produced,        SLE_UINT64,                 SLV_EXTEND_CARGOTYPES, SL_MAX_VERSION),

	/* reserve extra space in savegame here. (currently 30 bytes) */
	SLE_CONDNULL(30, SLV_2, SL_MAX_VERSION),

	SLE_END()
};

static const SaveLoad _town_supplied_desc[] = {
	SLE_CONDVAR(TransportedCargoStat<uint32>, old_max, SLE_UINT32, SLV_165, SL_MAX_VERSION),
	SLE_CONDVAR(TransportedCargoStat<uint32>, new_max, SLE_UINT32, SLV_165, SL_MAX_VERSION),
	SLE_CONDVAR(TransportedCargoStat<uint32>, old_act, SLE_UINT32, SLV_165, SL_MAX_VERSION),
	SLE_CONDVAR(TransportedCargoStat<uint32>, new_act, SLE_UINT32, SLV_165, SL_MAX_VERSION),

	SLE_END()
};

static const SaveLoad _town_received_desc[] = {
	SLE_CONDVAR(TransportedCargoStat<uint16>, old_max, SLE_UINT16, SLV_165, SL_MAX_VERSION),
	SLE_CONDVAR(TransportedCargoStat<uint16>, new_max, SLE_UINT16, SLV_165, SL_MAX_VERSION),
	SLE_CONDVAR(TransportedCargoStat<uint16>, old_act, SLE_UINT16, SLV_165, SL_MAX_VERSION),
	SLE_CONDVAR(TransportedCargoStat<uint16>, new_act, SLE_UINT16, SLV_165, SL_MAX_VERSION),

	SLE_END()
};

static const SaveLoad _town_received_desc_spp[] = {
	SLE_CONDVAR(TransportedCargoStat<uint16>, old_max, SLE_FILE_U32 | SLE_VAR_U16, 165, SL_MAX_VERSION),
	SLE_CONDVAR(TransportedCargoStat<uint16>, new_max, SLE_FILE_U32 | SLE_VAR_U16, 165, SL_MAX_VERSION),
	SLE_CONDVAR(TransportedCargoStat<uint16>, old_act, SLE_FILE_U32 | SLE_VAR_U16, 165, SL_MAX_VERSION),
	SLE_CONDVAR(TransportedCargoStat<uint16>, new_act, SLE_FILE_U32 | SLE_VAR_U16, 165, SL_MAX_VERSION),

	SLE_END()
};

static void Save_HIDS()
{
	Save_NewGRFMapping(_house_mngr);
}

static void Load_HIDS()
{
	Load_NewGRFMapping(_house_mngr);
}

const SaveLoad *GetTileMatrixDesc()
{
	/* Here due to private member vars. */
	static const SaveLoad _tilematrix_desc[] = {
		SLE_VAR(AcceptanceMatrix, area.tile, SLE_UINT32),
		SLE_VAR(AcceptanceMatrix, area.w,    SLE_UINT16),
		SLE_VAR(AcceptanceMatrix, area.h,    SLE_UINT16),
		SLE_END()
	};

	return _tilematrix_desc;
}

static void RealSave_Town(Town *t)
{
	SlObject(t, _town_desc);

	for (CargoID i = 0; i < NUM_CARGO; i++) {
		SlObject(&t->supplied[i], _town_supplied_desc);
	}
	if (SlXvIsFeaturePresent(XSLFI_SPRINGPP)) {
		for (int i = TE_BEGIN; i < NUM_TE; i++) {
			SlObject(&t->received[i], _town_received_desc_spp);
		}
	} else {
		for (int i = TE_BEGIN; i < NUM_TE; i++) {
			SlObject(&t->received[i], _town_received_desc);
		}
	}

<<<<<<< HEAD
=======
	if (IsSavegameVersionBefore(SLV_166)) return;

>>>>>>> 46b5b015
	SlObject(&t->cargo_accepted, GetTileMatrixDesc());
	if (t->cargo_accepted.area.w != 0) {
		uint arr_len = t->cargo_accepted.area.w / AcceptanceMatrix::GRID * t->cargo_accepted.area.h / AcceptanceMatrix::GRID;
		SlArray(t->cargo_accepted.data, arr_len, SLE_UINT32);
	}
}

static void Save_TOWN()
{
	Town *t;

	FOR_ALL_TOWNS(t) {
		SlSetArrayIndex(t->index);
		SlAutolength((AutolengthProc*)RealSave_Town, t);
	}
}

static void Load_TOWN()
{
	int index;
	uint num_cargo = IsSavegameVersionBefore(SLV_EXTEND_CARGOTYPES) ? 32 : NUM_CARGO;

	while ((index = SlIterateArray()) != -1) {
		Town *t = new (index) Town();
		SlObject(t, _town_desc);

		for (CargoID i = 0; i < num_cargo; i++) {
			SlObject(&t->supplied[i], _town_supplied_desc);
		}
		if (SlXvIsFeaturePresent(XSLFI_SPRINGPP)) {
			for (int i = TE_BEGIN; i < NUM_TE; i++) {
				SlObject(&t->received[i], _town_received_desc_spp);
			}
		} else {
			for (int i = TE_BEGIN; i < NUM_TE; i++) {
				SlObject(&t->received[i], _town_received_desc);
			}
		}

		if (t->townnamegrfid == 0 && !IsInsideMM(t->townnametype, SPECSTR_TOWNNAME_START, SPECSTR_TOWNNAME_LAST + 1) && GetStringTab(t->townnametype) != TEXT_TAB_OLD_CUSTOM) {
			SlErrorCorrupt("Invalid town name generator");
		}

		if (IsSavegameVersionBefore(SLV_166)) continue;

		SlObject(&t->cargo_accepted, GetTileMatrixDesc());
		if (t->cargo_accepted.area.w != 0) {
			uint arr_len = t->cargo_accepted.area.w / AcceptanceMatrix::GRID * t->cargo_accepted.area.h / AcceptanceMatrix::GRID;
			t->cargo_accepted.data = MallocT<CargoTypes>(arr_len);
			SlArray(t->cargo_accepted.data, arr_len, SLE_UINT32);

			/* Rebuild total cargo acceptance. */
			UpdateTownCargoTotal(t);
		}
	}
}

/** Fix pointers when loading town data. */
static void Ptrs_TOWN()
{
	/* Don't run when savegame version lower than 161. */
	if (IsSavegameVersionBefore(SLV_161)) return;

	Town *t;
	FOR_ALL_TOWNS(t) {
		SlObject(t, _town_desc);
	}
}

/** Chunk handler for towns. */
extern const ChunkHandler _town_chunk_handlers[] = {
	{ 'HIDS', Save_HIDS, Load_HIDS,      NULL, NULL, CH_ARRAY },
	{ 'CITY', Save_TOWN, Load_TOWN, Ptrs_TOWN, NULL, CH_ARRAY | CH_LAST},
};<|MERGE_RESOLUTION|>--- conflicted
+++ resolved
@@ -134,18 +134,11 @@
 
 	SLE_CONDNULL(1, SL_MIN_VERSION, SLV_2),                   ///< sort_index, no longer in use
 
-<<<<<<< HEAD
-	SLE_CONDVAR(Town, have_ratings,          SLE_FILE_U8  | SLE_VAR_U16, 0, 103),
-	SLE_CONDVAR(Town, have_ratings,          SLE_UINT16,               104, SL_MAX_VERSION),
-	SLE_CONDARR(Town, ratings,               SLE_INT16, 8,               0, 103),
-	SLE_CONDARR(Town, ratings,               SLE_INT16, MAX_COMPANIES, 104, SL_MAX_VERSION),
-	SLE_CONDNULL_X(MAX_COMPANIES, 0, SL_MAX_VERSION, SlXvFeatureTest(XSLFTO_AND, XSLFI_SPRINGPP)),
-=======
 	SLE_CONDVAR(Town, have_ratings,          SLE_FILE_U8  | SLE_VAR_U16, SL_MIN_VERSION, SLV_104),
 	SLE_CONDVAR(Town, have_ratings,          SLE_UINT16,               SLV_104, SL_MAX_VERSION),
 	SLE_CONDARR(Town, ratings,               SLE_INT16, 8,               SL_MIN_VERSION, SLV_104),
 	SLE_CONDARR(Town, ratings,               SLE_INT16, MAX_COMPANIES, SLV_104, SL_MAX_VERSION),
->>>>>>> 46b5b015
+	SLE_CONDNULL_X(MAX_COMPANIES, SL_MIN_VERSION, SL_MAX_VERSION, SlXvFeatureTest(XSLFTO_AND, XSLFI_SPRINGPP)),
 	/* failed bribe attempts are stored since savegame format 4 */
 	SLE_CONDARR(Town, unwanted,              SLE_INT8,  8,               SLV_4, SLV_104),
 	SLE_CONDARR(Town, unwanted,              SLE_INT8,  MAX_COMPANIES, SLV_104, SL_MAX_VERSION),
@@ -228,10 +221,10 @@
 };
 
 static const SaveLoad _town_received_desc_spp[] = {
-	SLE_CONDVAR(TransportedCargoStat<uint16>, old_max, SLE_FILE_U32 | SLE_VAR_U16, 165, SL_MAX_VERSION),
-	SLE_CONDVAR(TransportedCargoStat<uint16>, new_max, SLE_FILE_U32 | SLE_VAR_U16, 165, SL_MAX_VERSION),
-	SLE_CONDVAR(TransportedCargoStat<uint16>, old_act, SLE_FILE_U32 | SLE_VAR_U16, 165, SL_MAX_VERSION),
-	SLE_CONDVAR(TransportedCargoStat<uint16>, new_act, SLE_FILE_U32 | SLE_VAR_U16, 165, SL_MAX_VERSION),
+	SLE_CONDVAR(TransportedCargoStat<uint16>, old_max, SLE_FILE_U32 | SLE_VAR_U16, SLV_165, SL_MAX_VERSION),
+	SLE_CONDVAR(TransportedCargoStat<uint16>, new_max, SLE_FILE_U32 | SLE_VAR_U16, SLV_165, SL_MAX_VERSION),
+	SLE_CONDVAR(TransportedCargoStat<uint16>, old_act, SLE_FILE_U32 | SLE_VAR_U16, SLV_165, SL_MAX_VERSION),
+	SLE_CONDVAR(TransportedCargoStat<uint16>, new_act, SLE_FILE_U32 | SLE_VAR_U16, SLV_165, SL_MAX_VERSION),
 
 	SLE_END()
 };
@@ -276,11 +269,6 @@
 		}
 	}
 
-<<<<<<< HEAD
-=======
-	if (IsSavegameVersionBefore(SLV_166)) return;
-
->>>>>>> 46b5b015
 	SlObject(&t->cargo_accepted, GetTileMatrixDesc());
 	if (t->cargo_accepted.area.w != 0) {
 		uint arr_len = t->cargo_accepted.area.w / AcceptanceMatrix::GRID * t->cargo_accepted.area.h / AcceptanceMatrix::GRID;
