--- conflicted
+++ resolved
@@ -12,14 +12,11 @@
 
 #include "../fileio_type.h"
 #include "../strings_type.h"
-<<<<<<< HEAD
 #include "extended_ver_sl.h"
 
 #include <stdarg.h>
 #include <vector>
-=======
 #include <string>
->>>>>>> 0f91cb04
 
 /** SaveLoad versions
  * Previous savegame versions, the trunk revision where they were
