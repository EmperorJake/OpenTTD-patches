/* $Id$ */

/*
 * This file is part of OpenTTD.
 * OpenTTD is free software; you can redistribute it and/or modify it under the terms of the GNU General Public License as published by the Free Software Foundation, version 2.
 * OpenTTD is distributed in the hope that it will be useful, but WITHOUT ANY WARRANTY; without even the implied warranty of MERCHANTABILITY or FITNESS FOR A PARTICULAR PURPOSE.
 * See the GNU General Public License for more details. You should have received a copy of the GNU General Public License along with OpenTTD. If not, see <http://www.gnu.org/licenses/>.
 */

/** @file saveload.h Functions/types related to saving and loading games. */

#ifndef SAVELOAD_H
#define SAVELOAD_H

#include "../fileio_type.h"
#include "../strings_type.h"
#include "extended_ver_sl.h"

#include <stdarg.h>

/** Save or load result codes. */
enum SaveOrLoadResult {
	SL_OK     = 0, ///< completed successfully
	SL_ERROR  = 1, ///< error that was caught before internal structures were modified
	SL_REINIT = 2, ///< error that was caught in the middle of updating game state, need to clear it. (can only happen during load)
};

/** Deals with the type of the savegame, independent of extension */
struct FileToSaveLoad {
	SaveLoadOperation file_op;           ///< File operation to perform.
	DetailedFileType detail_ftype;   ///< Concrete file type (PNG, BMP, old save, etc).
	AbstractFileType abstract_ftype; ///< Abstract type of file (scenario, heightmap, etc).
	char name[MAX_PATH];             ///< Name of the file.
	char title[255];                 ///< Internal name of the game.

	void SetMode(FiosType ft);
	void SetMode(SaveLoadOperation fop, AbstractFileType aft, DetailedFileType dft);
	void SetName(const char *name);
	void SetTitle(const char *title);
};

/** Types of save games. */
enum SavegameType {
	SGT_TTD,    ///< TTD  savegame (can be detected incorrectly)
	SGT_TTDP1,  ///< TTDP savegame ( -//- ) (data at NW border)
	SGT_TTDP2,  ///< TTDP savegame in new format (data at SE border)
	SGT_OTTD,   ///< OTTD savegame
	SGT_TTO,    ///< TTO savegame
	SGT_INVALID = 0xFF, ///< broken savegame (used internally)
};

extern FileToSaveLoad _file_to_saveload;

void GenerateDefaultSaveName(char *buf, const char *last);
void SetSaveLoadError(StringID str);
const char *GetSaveLoadErrorString();
SaveOrLoadResult SaveOrLoad(const char *filename, SaveLoadOperation fop, DetailedFileType dft, Subdirectory sb, bool threaded = true);
void WaitTillSaved();
void ProcessAsyncSaveFinish();
void DoExitSave();

SaveOrLoadResult SaveWithFilter(struct SaveFilter *writer, bool threaded);
SaveOrLoadResult LoadWithFilter(struct LoadFilter *reader);

typedef void ChunkSaveLoadProc();
typedef void AutolengthProc(void *arg);

/** Handlers and description of chunk. */
struct ChunkHandler {
	uint32 id;                          ///< Unique ID (4 letters).
	ChunkSaveLoadProc *save_proc;       ///< Save procedure of the chunk.
	ChunkSaveLoadProc *load_proc;       ///< Load procedure of the chunk.
	ChunkSaveLoadProc *ptrs_proc;       ///< Manipulate pointers in the chunk.
	ChunkSaveLoadProc *load_check_proc; ///< Load procedure for game preview.
	uint32 flags;                       ///< Flags of the chunk. @see ChunkType
};

struct NullStruct {
	byte null;
};

/** Type of reference (#SLE_REF, #SLE_CONDREF). */
enum SLRefType {
	REF_ORDER          =  0, ///< Load/save a reference to an order.
	REF_VEHICLE        =  1, ///< Load/save a reference to a vehicle.
	REF_STATION        =  2, ///< Load/save a reference to a station.
	REF_TOWN           =  3, ///< Load/save a reference to a town.
	REF_VEHICLE_OLD    =  4, ///< Load/save an old-style reference to a vehicle (for pre-4.4 savegames).
	REF_ROADSTOPS      =  5, ///< Load/save a reference to a bus/truck stop.
	REF_ENGINE_RENEWS  =  6, ///< Load/save a reference to an engine renewal (autoreplace).
	REF_CARGO_PACKET   =  7, ///< Load/save a reference to a cargo packet.
	REF_ORDERLIST      =  8, ///< Load/save a reference to an orderlist.
	REF_STORAGE        =  9, ///< Load/save a reference to a persistent storage.
	REF_LINK_GRAPH     = 10, ///< Load/save a reference to a link graph.
	REF_LINK_GRAPH_JOB = 11, ///< Load/save a reference to a link graph job.
};

/** Highest possible savegame version. */
#define SL_MAX_VERSION UINT16_MAX

/** Flags of a chunk. */
enum ChunkType {
	CH_RIFF         =  0,
	CH_ARRAY        =  1,
	CH_SPARSE_ARRAY =  2,
	CH_TYPE_MASK    =  3,
	CH_EXT_HDR      = 15, ///< Extended chunk header
	CH_LAST         =  8, ///< Last chunk in this array.
};

/** Flags for chunk extended headers */
enum SaveLoadChunkExtHeaderFlags {
	SLCEHF_BIG_RIFF           = 1 << 0,  ///< This block uses a 60-bit RIFF chunk size
};
DECLARE_ENUM_AS_BIT_SET(SaveLoadChunkExtHeaderFlags)

/**
 * VarTypes is the general bitmasked magic type that tells us
 * certain characteristics about the variable it refers to. For example
 * SLE_FILE_* gives the size(type) as it would be in the savegame and
 * SLE_VAR_* the size(type) as it is in memory during runtime. These are
 * the first 8 bits (0-3 SLE_FILE, 4-7 SLE_VAR).
 * Bits 8-15 are reserved for various flags as explained below
 */
enum VarTypes {
	/* 4 bits allocated a maximum of 16 types for NumberType */
	SLE_FILE_I8       = 0,
	SLE_FILE_U8       = 1,
	SLE_FILE_I16      = 2,
	SLE_FILE_U16      = 3,
	SLE_FILE_I32      = 4,
	SLE_FILE_U32      = 5,
	SLE_FILE_I64      = 6,
	SLE_FILE_U64      = 7,
	SLE_FILE_STRINGID = 8, ///< StringID offset into strings-array
	SLE_FILE_STRING   = 9,
	/* 6 more possible file-primitives */

	/* 4 bits allocated a maximum of 16 types for NumberType */
	SLE_VAR_BL    =  0 << 4,
	SLE_VAR_I8    =  1 << 4,
	SLE_VAR_U8    =  2 << 4,
	SLE_VAR_I16   =  3 << 4,
	SLE_VAR_U16   =  4 << 4,
	SLE_VAR_I32   =  5 << 4,
	SLE_VAR_U32   =  6 << 4,
	SLE_VAR_I64   =  7 << 4,
	SLE_VAR_U64   =  8 << 4,
	SLE_VAR_NULL  =  9 << 4, ///< useful to write zeros in savegame.
	SLE_VAR_STRB  = 10 << 4, ///< string (with pre-allocated buffer)
	SLE_VAR_STRBQ = 11 << 4, ///< string enclosed in quotes (with pre-allocated buffer)
	SLE_VAR_STR   = 12 << 4, ///< string pointer
	SLE_VAR_STRQ  = 13 << 4, ///< string pointer enclosed in quotes
	SLE_VAR_NAME  = 14 << 4, ///< old custom name to be converted to a char pointer
	/* 1 more possible memory-primitives */

	/* Shortcut values */
	SLE_VAR_CHAR = SLE_VAR_I8,

	/* Default combinations of variables. As savegames change, so can variables
	 * and thus it is possible that the saved value and internal size do not
	 * match and you need to specify custom combo. The defaults are listed here */
	SLE_BOOL         = SLE_FILE_I8  | SLE_VAR_BL,
	SLE_INT8         = SLE_FILE_I8  | SLE_VAR_I8,
	SLE_UINT8        = SLE_FILE_U8  | SLE_VAR_U8,
	SLE_INT16        = SLE_FILE_I16 | SLE_VAR_I16,
	SLE_UINT16       = SLE_FILE_U16 | SLE_VAR_U16,
	SLE_INT32        = SLE_FILE_I32 | SLE_VAR_I32,
	SLE_UINT32       = SLE_FILE_U32 | SLE_VAR_U32,
	SLE_INT64        = SLE_FILE_I64 | SLE_VAR_I64,
	SLE_UINT64       = SLE_FILE_U64 | SLE_VAR_U64,
	SLE_CHAR         = SLE_FILE_I8  | SLE_VAR_CHAR,
	SLE_STRINGID     = SLE_FILE_STRINGID | SLE_VAR_U32,
	SLE_STRINGBUF    = SLE_FILE_STRING   | SLE_VAR_STRB,
	SLE_STRINGBQUOTE = SLE_FILE_STRING   | SLE_VAR_STRBQ,
	SLE_STRING       = SLE_FILE_STRING   | SLE_VAR_STR,
	SLE_STRINGQUOTE  = SLE_FILE_STRING   | SLE_VAR_STRQ,
	SLE_NAME         = SLE_FILE_STRINGID | SLE_VAR_NAME,

	/* Shortcut values */
	SLE_UINT  = SLE_UINT32,
	SLE_INT   = SLE_INT32,
	SLE_STRB  = SLE_STRINGBUF,
	SLE_STRBQ = SLE_STRINGBQUOTE,
	SLE_STR   = SLE_STRING,
	SLE_STRQ  = SLE_STRINGQUOTE,

	/* 8 bits allocated for a maximum of 8 flags
	 * Flags directing saving/loading of a variable */
	SLF_NOT_IN_SAVE     = 1 <<  8, ///< do not save with savegame, basically client-based
	SLF_NOT_IN_CONFIG   = 1 <<  9, ///< do not save to config file
	SLF_NO_NETWORK_SYNC = 1 << 10, ///< do not synchronize over network (but it is saved if SLF_NOT_IN_SAVE is not set)
	SLF_ALLOW_CONTROL   = 1 << 11, ///< allow control codes in the strings
	SLF_ALLOW_NEWLINE   = 1 << 12, ///< allow new lines in the strings
	/* 3 more possible flags */
};

typedef uint32 VarType;

/** Type of data saved. */
enum SaveLoadTypes {
	SL_VAR         =  0, ///< Save/load a variable.
	SL_REF         =  1, ///< Save/load a reference.
	SL_ARR         =  2, ///< Save/load an array.
	SL_STR         =  3, ///< Save/load a string.
	SL_LST         =  4, ///< Save/load a list.
	SL_DEQ         =  5, ///< Save/load a deque.
	SL_VEC         =  6, ///< Save/load a vector.
	SL_STDSTR      =  7, ///< Save/load a std::string.
	/* non-normal save-load types */
	SL_WRITEBYTE   =  8,
	SL_VEH_INCLUDE =  9,
	SL_ST_INCLUDE  = 10,
	/* primitive type vector */
	SL_VARVEC      = 14,
	SL_END         = 15
};

typedef byte SaveLoadType; ///< Save/load type. @see SaveLoadTypes

/** SaveLoad type struct. Do NOT use this directly but use the SLE_ macros defined just below! */
struct SaveLoad {
	bool global;         ///< should we load a global variable or a non-global one
	SaveLoadType cmd;    ///< the action to take with the saved/loaded type, All types need different action
	VarType conv;        ///< type of the variable to be saved, int
	uint16 length;       ///< (conditional) length of the variable (eg. arrays) (max array size is 65536 elements)
	uint16 version_from; ///< save/load the variable starting from this savegame version
	uint16 version_to;   ///< save/load the variable until this savegame version
	/* NOTE: This element either denotes the address of the variable for a global
	 * variable, or the offset within a struct which is then bound to a variable
	 * during runtime. Decision on which one to use is controlled by the function
	 * that is called to save it. address: global=true, offset: global=false */
	void *address;       ///< address of variable OR offset of variable in the struct (max offset is 65536)
	size_t size;         ///< the sizeof size.
	SlXvFeatureTest ext_feature_test;  ///< extended feature test
};

/** Same as #SaveLoad but global variables are used (for better readability); */
typedef SaveLoad SaveLoadGlobVarList;

/**
 * Storage of simple variables, references (pointers), and arrays.
 * @param cmd      Load/save type. @see SaveLoadType
 * @param base     Name of the class or struct containing the variable.
 * @param variable Name of the variable in the class or struct referenced by \a base.
 * @param type     Storage of the data in memory and in the savegame.
 * @param from     First savegame version that has the field.
 * @param to       Last savegame version that has the field.
 * @param extver   SlXvFeatureTest to test (along with from and to) which savegames have the field
 * @note In general, it is better to use one of the SLE_* macros below.
 */
#define SLE_GENERAL_X(cmd, base, variable, type, length, from, to, extver) {false, cmd, type, length, from, to, (void*)cpp_offsetof(base, variable), cpp_sizeof(base, variable), extver}
#define SLE_GENERAL(cmd, base, variable, type, length, from, to) SLE_GENERAL_X(cmd, base, variable, type, length, from, to, SlXvFeatureTest())

/**
 * Storage of a variable in some savegame versions.
 * @param base     Name of the class or struct containing the variable.
 * @param variable Name of the variable in the class or struct referenced by \a base.
 * @param type     Storage of the data in memory and in the savegame.
 * @param from     First savegame version that has the field.
 * @param to       Last savegame version that has the field.
 * @param extver   SlXvFeatureTest to test (along with from and to) which savegames have the field
 */
#define SLE_CONDVAR_X(base, variable, type, from, to, extver) SLE_GENERAL_X(SL_VAR, base, variable, type, 0, from, to, extver)
#define SLE_CONDVAR(base, variable, type, from, to) SLE_CONDVAR_X(base, variable, type, from, to, SlXvFeatureTest())

/**
 * Storage of a reference in some savegame versions.
 * @param base     Name of the class or struct containing the variable.
 * @param variable Name of the variable in the class or struct referenced by \a base.
 * @param type     Type of the reference, a value from #SLRefType.
 * @param from     First savegame version that has the field.
 * @param to       Last savegame version that has the field.
 * @param extver   SlXvFeatureTest to test (along with from and to) which savegames have the field
 */
#define SLE_CONDREF_X(base, variable, type, from, to, extver) SLE_GENERAL_X(SL_REF, base, variable, type, 0, from, to, extver)
#define SLE_CONDREF(base, variable, type, from, to) SLE_CONDREF_X(base, variable, type, from, to, SlXvFeatureTest())

/**
 * Storage of an array in some savegame versions.
 * @param base     Name of the class or struct containing the array.
 * @param variable Name of the variable in the class or struct referenced by \a base.
 * @param type     Storage of the data in memory and in the savegame.
 * @param length   Number of elements in the array.
 * @param from     First savegame version that has the array.
 * @param to       Last savegame version that has the array.
 * @param extver   SlXvFeatureTest to test (along with from and to) which savegames have the field
 */
#define SLE_CONDARR_X(base, variable, type, length, from, to, extver) SLE_GENERAL_X(SL_ARR, base, variable, type, length, from, to, extver)
#define SLE_CONDARR(base, variable, type, length, from, to) SLE_CONDARR_X(base, variable, type, length, from, to, SlXvFeatureTest())

/**
 * Storage of a string in some savegame versions.
 * @param base     Name of the class or struct containing the string.
 * @param variable Name of the variable in the class or struct referenced by \a base.
 * @param type     Storage of the data in memory and in the savegame.
 * @param length   Number of elements in the string (only used for fixed size buffers).
 * @param from     First savegame version that has the string.
 * @param to       Last savegame version that has the string.
 * @param extver   SlXvFeatureTest to test (along with from and to) which savegames have the field
 */
#define SLE_CONDSTR_X(base, variable, type, length, from, to, extver) SLE_GENERAL_X(SL_STR, base, variable, type, length, from, to, extver)
#define SLE_CONDSTR(base, variable, type, length, from, to) SLE_CONDSTR_X(base, variable, type, length, from, to, SlXvFeatureTest())
<<<<<<< HEAD
=======

/**
 * Storage of a std::string in some savegame versions.
 * @param base     Name of the class or struct containing the string.
 * @param variable Name of the variable in the class or struct referenced by \a base.
 * @param type     Storage of the data in memory and in the savegame.
 * @param from     First savegame version that has the string.
 * @param to       Last savegame version that has the string.
 * @param extver   SlXvFeatureTest to test (along with from and to) which savegames have the field
 */
#define SLE_CONDSTDSTR_X(base, variable, type, from, to, extver) SLE_GENERAL_X(SL_STDSTR, base, variable, type, 0, from, to, extver)
#define SLE_CONDSTDSTR(base, variable, type, from, to) SLE_CONDSTDSTR_X(base, variable, type, from, to, SlXvFeatureTest())
>>>>>>> 0dba091d

/**
 * Storage of a list in some savegame versions.
 * @param base     Name of the class or struct containing the list.
 * @param variable Name of the variable in the class or struct referenced by \a base.
 * @param type     Storage of the data in memory and in the savegame.
 * @param from     First savegame version that has the list.
 * @param to       Last savegame version that has the list.
 * @param extver   SlXvFeatureTest to test (along with from and to) which savegames have the field
<<<<<<< HEAD
 */
#define SLE_CONDLST_X(base, variable, type, from, to, extver) SLE_GENERAL_X(SL_LST, base, variable, type, 0, from, to, extver)
#define SLE_CONDLST(base, variable, type, from, to) SLE_CONDLST_X(base, variable, type, from, to, SlXvFeatureTest())
=======
 */
#define SLE_CONDLST_X(base, variable, type, from, to, extver) SLE_GENERAL_X(SL_LST, base, variable, type, 0, from, to, extver)
#define SLE_CONDLST(base, variable, type, from, to) SLE_CONDLST_X(base, variable, type, from, to, SlXvFeatureTest())

/**
 * Storage of a deque in some savegame versions.
 * @param base     Name of the class or struct containing the list.
 * @param variable Name of the variable in the class or struct referenced by \a base.
 * @param type     Storage of the data in memory and in the savegame.
 * @param from     First savegame version that has the list.
 * @param to       Last savegame version that has the list.
 * @param extver   SlXvFeatureTest to test (along with from and to) which savegames have the field
 */
#define SLE_CONDDEQ_X(base, variable, type, from, to, extver) SLE_GENERAL_X(SL_DEQ, base, variable, type, 0, from, to, extver)
#define SLE_CONDDEQ(base, variable, type, from, to) SLE_CONDDEQ_X(base, variable, type, from, to, SlXvFeatureTest())

/**
 * Storage of a vector in some savegame versions.
 * @param base     Name of the class or struct containing the list.
 * @param variable Name of the variable in the class or struct referenced by \a base.
 * @param type     Storage of the data in memory and in the savegame.
 * @param from     First savegame version that has the list.
 * @param to       Last savegame version that has the list.
 * @param extver   SlXvFeatureTest to test (along with from and to) which savegames have the field
 */
#define SLE_CONDVEC_X(base, variable, type, from, to, extver) SLE_GENERAL_X(SL_VEC, base, variable, type, 0, from, to, extver)
#define SLE_CONDVEC(base, variable, type, from, to) SLE_CONDVEC_X(base, variable, type, from, to, SlXvFeatureTest())

/**
 * Storage of a variable vector in some savegame versions.
 * @param base     Name of the class or struct containing the list.
 * @param variable Name of the variable in the class or struct referenced by \a base.
 * @param type     Storage of the data in memory and in the savegame.
 * @param from     First savegame version that has the list.
 * @param to       Last savegame version that has the list.
 * @param extver   SlXvFeatureTest to test (along with from and to) which savegames have the field
 */
#define SLE_CONDVARVEC_X(base, variable, type, from, to, extver) SLE_GENERAL_X(SL_VARVEC, base, variable, type, 0, from, to, extver)
#define SLE_CONDVARVEC(base, variable, type, from, to) SLE_CONDVARVEC_X(base, variable, type, from, to, SlXvFeatureTest())
>>>>>>> 0dba091d

/**
 * Storage of a variable in every version of a savegame.
 * @param base     Name of the class or struct containing the variable.
 * @param variable Name of the variable in the class or struct referenced by \a base.
 * @param type     Storage of the data in memory and in the savegame.
 */
#define SLE_VAR(base, variable, type) SLE_CONDVAR(base, variable, type, 0, SL_MAX_VERSION)

/**
 * Storage of a reference in every version of a savegame.
 * @param base     Name of the class or struct containing the variable.
 * @param variable Name of the variable in the class or struct referenced by \a base.
 * @param type     Type of the reference, a value from #SLRefType.
 */
#define SLE_REF(base, variable, type) SLE_CONDREF(base, variable, type, 0, SL_MAX_VERSION)

/**
 * Storage of an array in every version of a savegame.
 * @param base     Name of the class or struct containing the array.
 * @param variable Name of the variable in the class or struct referenced by \a base.
 * @param type     Storage of the data in memory and in the savegame.
 * @param length   Number of elements in the array.
 */
#define SLE_ARR(base, variable, type, length) SLE_CONDARR(base, variable, type, length, 0, SL_MAX_VERSION)

/**
 * Storage of a string in every savegame version.
 * @param base     Name of the class or struct containing the string.
 * @param variable Name of the variable in the class or struct referenced by \a base.
 * @param type     Storage of the data in memory and in the savegame.
 * @param length   Number of elements in the string (only used for fixed size buffers).
 */
#define SLE_STR(base, variable, type, length) SLE_CONDSTR(base, variable, type, length, 0, SL_MAX_VERSION)

/**
 * Storage of a std::string in every savegame version.
 * @param base     Name of the class or struct containing the string.
 * @param variable Name of the variable in the class or struct referenced by \a base.
 * @param type     Storage of the data in memory and in the savegame.
 */
#define SLE_STDSTR(base, variable, type) SLE_CONDSTDSTR(base, variable, type, 0, SL_MAX_VERSION)

/**
 * Storage of a list in every savegame version.
 * @param base     Name of the class or struct containing the list.
 * @param variable Name of the variable in the class or struct referenced by \a base.
 * @param type     Storage of the data in memory and in the savegame.
 */
#define SLE_LST(base, variable, type) SLE_CONDLST(base, variable, type, 0, SL_MAX_VERSION)

/**
 * Storage of a deque in every savegame version.
 * @param base     Name of the class or struct containing the list.
 * @param variable Name of the variable in the class or struct referenced by \a base.
 * @param type     Storage of the data in memory and in the savegame.
 */
#define SLE_DEQ(base, variable, type) SLE_CONDDEQ(base, variable, type, 0, SL_MAX_VERSION)

/**
 * Storage of a vector in every savegame version.
 * @param base     Name of the class or struct containing the list.
 * @param variable Name of the variable in the class or struct referenced by \a base.
 * @param type     Storage of the data in memory and in the savegame.
 */
#define SLE_VEC(base, variable, type) SLE_CONDVEC(base, variable, type, 0, SL_MAX_VERSION)

/**
 * Empty space in every savegame version.
 * @param length Length of the empty space.
 */
#define SLE_NULL(length) SLE_CONDNULL(length, 0, SL_MAX_VERSION)

/**
 * Empty space in some savegame versions.
 * @param length Length of the empty space.
 * @param from   First savegame version that has the empty space.
 * @param to     Last savegame version that has the empty space.
 * @param extver SlXvFeatureTest to test (along with from and to) which savegames have empty space
 */
#define SLE_CONDNULL_X(length, from, to, extver) SLE_CONDARR_X(NullStruct, null, SLE_FILE_U8 | SLE_VAR_NULL | SLF_NOT_IN_CONFIG, length, from, to, extver)
#define SLE_CONDNULL(length, from, to) SLE_CONDNULL_X(length, from, to, SlXvFeatureTest())

/** Translate values ingame to different values in the savegame and vv. */
#define SLE_WRITEBYTE(base, variable, value) SLE_GENERAL(SL_WRITEBYTE, base, variable, 0, 0, value, value)

#define SLE_VEH_INCLUDE() {false, SL_VEH_INCLUDE, 0, 0, 0, SL_MAX_VERSION, NULL, 0, SlXvFeatureTest()}
#define SLE_ST_INCLUDE() {false, SL_ST_INCLUDE, 0, 0, 0, SL_MAX_VERSION, NULL, 0, SlXvFeatureTest()}

/** End marker of a struct/class save or load. */
#define SLE_END() {false, SL_END, 0, 0, 0, 0, NULL, 0, SlXvFeatureTest()}

/**
 * Storage of global simple variables, references (pointers), and arrays.
 * @param cmd      Load/save type. @see SaveLoadType
 * @param variable Name of the global variable.
 * @param type     Storage of the data in memory and in the savegame.
 * @param from     First savegame version that has the field.
 * @param to       Last savegame version that has the field.
 * @param extver   SlXvFeatureTest to test (along with from and to) which savegames have the field
 * @note In general, it is better to use one of the SLEG_* macros below.
 */
#define SLEG_GENERAL_X(cmd, variable, type, length, from, to, extver) {true, cmd, type, length, from, to, (void*)&variable, sizeof(variable), extver}
#define SLEG_GENERAL(cmd, variable, type, length, from, to) SLEG_GENERAL_X(cmd, variable, type, length, from, to, SlXvFeatureTest())

/**
 * Storage of a global variable in some savegame versions.
 * @param variable Name of the global variable.
 * @param type     Storage of the data in memory and in the savegame.
 * @param from     First savegame version that has the field.
 * @param to       Last savegame version that has the field.
 * @param extver   SlXvFeatureTest to test (along with from and to) which savegames have the field
 */
#define SLEG_CONDVAR_X(variable, type, from, to, extver) SLEG_GENERAL_X(SL_VAR, variable, type, 0, from, to, extver)
#define SLEG_CONDVAR(variable, type, from, to) SLEG_CONDVAR_X(variable, type, from, to, SlXvFeatureTest())

/**
 * Storage of a global reference in some savegame versions.
 * @param variable Name of the global variable.
 * @param type     Storage of the data in memory and in the savegame.
 * @param from     First savegame version that has the field.
 * @param to       Last savegame version that has the field.
 * @param extver   SlXvFeatureTest to test (along with from and to) which savegames have the field
 */
#define SLEG_CONDREF_X(variable, type, from, to, extver) SLEG_GENERAL_X(SL_REF, variable, type, 0, from, to, extver)
#define SLEG_CONDREF(variable, type, from, to) SLEG_CONDREF_X(variable, type, from, to, SlXvFeatureTest())

/**
 * Storage of a global array in some savegame versions.
 * @param variable Name of the global variable.
 * @param type     Storage of the data in memory and in the savegame.
 * @param length   Number of elements in the array.
 * @param from     First savegame version that has the array.
 * @param to       Last savegame version that has the array.
 * @param extver   SlXvFeatureTest to test (along with from and to) which savegames have the field
 */
#define SLEG_CONDARR_X(variable, type, length, from, to, extver) SLEG_GENERAL_X(SL_ARR, variable, type, length, from, to, extver)
#define SLEG_CONDARR(variable, type, length, from, to) SLEG_CONDARR_X(variable, type, length, from, to, SlXvFeatureTest())

/**
 * Storage of a global string in some savegame versions.
 * @param variable Name of the global variable.
 * @param type     Storage of the data in memory and in the savegame.
 * @param length   Number of elements in the string (only used for fixed size buffers).
 * @param from     First savegame version that has the string.
 * @param to       Last savegame version that has the string.
 * @param extver   SlXvFeatureTest to test (along with from and to) which savegames have the field
 */
#define SLEG_CONDSTR_X(variable, type, length, from, to, extver) SLEG_GENERAL_X(SL_STR, variable, type, length, from, to, extver)
#define SLEG_CONDSTR(variable, type, length, from, to) SLEG_CONDSTR_X(variable, type, length, from, to, SlXvFeatureTest())

/**
 * Storage of a global list in some savegame versions.
 * @param variable Name of the global variable.
 * @param type     Storage of the data in memory and in the savegame.
 * @param from     First savegame version that has the list.
 * @param to       Last savegame version that has the list.
 * @param extver   SlXvFeatureTest to test (along with from and to) which savegames have the field
<<<<<<< HEAD
 */
#define SLEG_CONDLST_X(variable, type, from, to, extver) SLEG_GENERAL_X(SL_LST, variable, type, 0, from, to, extver)
#define SLEG_CONDLST(variable, type, from, to) SLEG_CONDLST_X(variable, type, from, to, SlXvFeatureTest())
=======
 */
#define SLEG_CONDLST_X(variable, type, from, to, extver) SLEG_GENERAL_X(SL_LST, variable, type, 0, from, to, extver)
#define SLEG_CONDLST(variable, type, from, to) SLEG_CONDLST_X(variable, type, from, to, SlXvFeatureTest())

/**
 * Storage of a global deque in some savegame versions.
 * @param variable Name of the global variable.
 * @param type     Storage of the data in memory and in the savegame.
 * @param from     First savegame version that has the list.
 * @param to       Last savegame version that has the list.
 * @param extver   SlXvFeatureTest to test (along with from and to) which savegames have the field
 */
#define SLEG_CONDDEQ_X(variable, type, from, to, extver) SLEG_GENERAL_X(SL_DEQ, variable, type, 0, from, to, extver)
#define SLEG_CONDDEQ(variable, type, from, to) SLEG_CONDDEQ_X(variable, type, from, to, SlXvFeatureTest())

/**
 * Storage of a global vector in some savegame versions.
 * @param variable Name of the global variable.
 * @param type     Storage of the data in memory and in the savegame.
 * @param from     First savegame version that has the list.
 * @param to       Last savegame version that has the list.
 * @param extver   SlXvFeatureTest to test (along with from and to) which savegames have the field
 */
#define SLEG_CONDVEC_X(variable, type, from, to, extver) SLEG_GENERAL_X(SL_VEC, variable, type, 0, from, to, extver)
#define SLEG_CONDVEC(variable, type, from, to) SLEG_CONDVEC_X(variable, type, from, to, SlXvFeatureTest())
>>>>>>> 0dba091d

/**
 * Storage of a global variable in every savegame version.
 * @param variable Name of the global variable.
 * @param type     Storage of the data in memory and in the savegame.
 */
#define SLEG_VAR(variable, type) SLEG_CONDVAR(variable, type, 0, SL_MAX_VERSION)

/**
 * Storage of a global reference in every savegame version.
 * @param variable Name of the global variable.
 * @param type     Storage of the data in memory and in the savegame.
 */
#define SLEG_REF(variable, type) SLEG_CONDREF(variable, type, 0, SL_MAX_VERSION)

/**
 * Storage of a global array in every savegame version.
 * @param variable Name of the global variable.
 * @param type     Storage of the data in memory and in the savegame.
 */
#define SLEG_ARR(variable, type) SLEG_CONDARR(variable, type, lengthof(variable), 0, SL_MAX_VERSION)

/**
 * Storage of a global string in every savegame version.
 * @param variable Name of the global variable.
 * @param type     Storage of the data in memory and in the savegame.
 */
#define SLEG_STR(variable, type) SLEG_CONDSTR(variable, type, sizeof(variable), 0, SL_MAX_VERSION)

/**
 * Storage of a global list in every savegame version.
 * @param variable Name of the global variable.
 * @param type     Storage of the data in memory and in the savegame.
 */
#define SLEG_LST(variable, type) SLEG_CONDLST(variable, type, 0, SL_MAX_VERSION)

/**
 * Storage of a global deque in every savegame version.
 * @param variable Name of the global variable.
 * @param type     Storage of the data in memory and in the savegame.
 */
#define SLEG_DEQ(variable, type) SLEG_CONDDEQ(variable, type, 0, SL_MAX_VERSION)

/**
 * Storage of a global vector in every savegame version.
 * @param variable Name of the global variable.
 * @param type     Storage of the data in memory and in the savegame.
 */
#define SLEG_VEC(variable, type) SLEG_CONDVEC(variable, type, 0, SL_MAX_VERSION)

/**
 * Empty global space in some savegame versions.
 * @param length Length of the empty space.
 * @param from   First savegame version that has the empty space.
 * @param to     Last savegame version that has the empty space.
 * @param extver SlXvFeatureTest to test (along with from and to) which savegames have empty space
 */
#define SLEG_CONDNULL(length, from, to) {true, SL_ARR, SLE_FILE_U8 | SLE_VAR_NULL | SLF_NOT_IN_CONFIG, length, from, to, (void*)NULL, SlXvFeatureTest()}

/** End marker of global variables save or load. */
#define SLEG_END() {true, SL_END, 0, 0, 0, 0, NULL, 0, SlXvFeatureTest()}

/**
 * Checks whether the savegame is below \a major.\a minor.
 * @param major Major number of the version to check against.
 * @param minor Minor number of the version to check against. If \a minor is 0 or not specified, only the major number is checked.
 * @return Savegame version is earlier than the specified version.
 */
static inline bool IsSavegameVersionBefore(uint16 major, byte minor = 0)
{
	extern uint16 _sl_version;
	extern byte   _sl_minor_version;
	return _sl_version < major || (minor > 0 && _sl_version == major && _sl_minor_version < minor);
}

/**
 * Checks if some version from/to combination falls within the range of the
 * active savegame version.
 * @param version_from Lowest version number that falls within the range.
 * @param version_to   Highest version number that falls within the range.
 * @return Active savegame version falls within the given range.
 */
static inline bool SlIsObjectCurrentlyValid(uint16 version_from, uint16 version_to, SlXvFeatureTest ext_feature_test)
{
	extern const uint16 SAVEGAME_VERSION;
	if (!ext_feature_test.IsFeaturePresent(SAVEGAME_VERSION, version_from, version_to)) return false;

	return true;
}

/**
 * Get the NumberType of a setting. This describes the integer type
 * as it is represented in memory
 * @param type VarType holding information about the variable-type
 * @return the SLE_VAR_* part of a variable-type description
 */
static inline VarType GetVarMemType(VarType type)
{
	return type & 0xF0; // GB(type, 4, 4) << 4;
}

/**
 * Get the FileType of a setting. This describes the integer type
 * as it is represented in a savegame/file
 * @param type VarType holding information about the file-type
 * @return the SLE_FILE_* part of a variable-type description
 */
static inline VarType GetVarFileType(VarType type)
{
	return type & 0xF; // GB(type, 0, 4);
}

/**
 * Check if the given saveload type is a numeric type.
 * @param conv the type to check
 * @return True if it's a numeric type.
 */
static inline bool IsNumericType(VarType conv)
{
	return GetVarMemType(conv) <= SLE_VAR_U64;
}

/**
 * Get the address of the variable. Which one to pick depends on the object
 * pointer. If it is NULL we are dealing with global variables so the address
 * is taken. If non-null only the offset is stored in the union and we need
 * to add this to the address of the object
 */
static inline void *GetVariableAddress(const void *object, const SaveLoad *sld)
{
	return const_cast<byte *>((const byte*)(sld->global ? NULL : object) + (ptrdiff_t)sld->address);
}

int64 ReadValue(const void *ptr, VarType conv);
void WriteValue(void *ptr, VarType conv, int64 val);

void SlSetArrayIndex(uint index);
int SlIterateArray();

void SlAutolength(AutolengthProc *proc, void *arg);
size_t SlGetFieldLength();
void SlSetLength(size_t length);
size_t SlCalcObjMemberLength(const void *object, const SaveLoad *sld);
size_t SlCalcObjLength(const void *object, const SaveLoad *sld);

byte SlReadByte();
void SlWriteByte(byte b);

<<<<<<< HEAD
static inline int SlReadUint16()
{
	int x = SlReadByte() << 8;
	return x | SlReadByte();
}

static inline uint32 SlReadUint32()
{
	uint32 x = SlReadUint16() << 16;
	return x | SlReadUint16();
}

static inline uint64 SlReadUint64()
{
	uint32 x = SlReadUint32();
	uint32 y = SlReadUint32();
	return (uint64)x << 32 | y;
}

static inline void SlWriteUint16(uint16 v)
{
	SlWriteByte(GB(v, 8, 8));
	SlWriteByte(GB(v, 0, 8));
}

static inline void SlWriteUint32(uint32 v)
{
	SlWriteUint16(GB(v, 16, 16));
	SlWriteUint16(GB(v,  0, 16));
}

static inline void SlWriteUint64(uint64 x)
{
	SlWriteUint32((uint32)(x >> 32));
	SlWriteUint32((uint32)x);
}

/**
 * Read in bytes from the file/data structure but don't do
 * anything with them, discarding them in effect
 * @param length The amount of bytes that is being treated this way
 */
static inline void SlSkipBytes(size_t length)
{
	for (; length != 0; length--) SlReadByte();
}
=======
int SlReadUint16();
uint32 SlReadUint32();
uint64 SlReadUint64();

void SlWriteUint16(uint16 v);
void SlWriteUint32(uint32 v);
void SlWriteUint64(uint64 v);

void SlSkipBytes(size_t length);
>>>>>>> 0dba091d

size_t SlGetBytesRead();
size_t SlGetBytesWritten();

void SlGlobList(const SaveLoadGlobVarList *sldg);
void SlArray(void *array, size_t length, VarType conv);
void SlObject(void *object, const SaveLoad *sld);
bool SlObjectMember(void *object, const SaveLoad *sld);
void NORETURN SlError(StringID string, const char *extra_msg = NULL, bool already_malloced = false);
void NORETURN SlErrorCorrupt(const char *msg, bool already_malloced = false);
<<<<<<< HEAD
void CDECL NORETURN SlErrorFmt(StringID string, const char *msg, ...) WARN_FORMAT(2, 3);
void CDECL NORETURN SlErrorCorruptFmt(const char *msg, ...) WARN_FORMAT(1, 2);
=======
void NORETURN CDECL SlErrorFmt(StringID string, const char *msg, ...) WARN_FORMAT(2, 3);
void NORETURN CDECL SlErrorCorruptFmt(const char *msg, ...) WARN_FORMAT(1, 2);
>>>>>>> 0dba091d

bool SaveloadCrashWithMissingNewGRFs();

extern char _savegame_format[8];
extern bool _do_autosave;

#endif /* SAVELOAD_H */<|MERGE_RESOLUTION|>--- conflicted
+++ resolved
@@ -301,8 +301,6 @@
  */
 #define SLE_CONDSTR_X(base, variable, type, length, from, to, extver) SLE_GENERAL_X(SL_STR, base, variable, type, length, from, to, extver)
 #define SLE_CONDSTR(base, variable, type, length, from, to) SLE_CONDSTR_X(base, variable, type, length, from, to, SlXvFeatureTest())
-<<<<<<< HEAD
-=======
 
 /**
  * Storage of a std::string in some savegame versions.
@@ -315,7 +313,6 @@
  */
 #define SLE_CONDSTDSTR_X(base, variable, type, from, to, extver) SLE_GENERAL_X(SL_STDSTR, base, variable, type, 0, from, to, extver)
 #define SLE_CONDSTDSTR(base, variable, type, from, to) SLE_CONDSTDSTR_X(base, variable, type, from, to, SlXvFeatureTest())
->>>>>>> 0dba091d
 
 /**
  * Storage of a list in some savegame versions.
@@ -325,14 +322,9 @@
  * @param from     First savegame version that has the list.
  * @param to       Last savegame version that has the list.
  * @param extver   SlXvFeatureTest to test (along with from and to) which savegames have the field
-<<<<<<< HEAD
  */
 #define SLE_CONDLST_X(base, variable, type, from, to, extver) SLE_GENERAL_X(SL_LST, base, variable, type, 0, from, to, extver)
 #define SLE_CONDLST(base, variable, type, from, to) SLE_CONDLST_X(base, variable, type, from, to, SlXvFeatureTest())
-=======
- */
-#define SLE_CONDLST_X(base, variable, type, from, to, extver) SLE_GENERAL_X(SL_LST, base, variable, type, 0, from, to, extver)
-#define SLE_CONDLST(base, variable, type, from, to) SLE_CONDLST_X(base, variable, type, from, to, SlXvFeatureTest())
 
 /**
  * Storage of a deque in some savegame versions.
@@ -369,7 +361,6 @@
  */
 #define SLE_CONDVARVEC_X(base, variable, type, from, to, extver) SLE_GENERAL_X(SL_VARVEC, base, variable, type, 0, from, to, extver)
 #define SLE_CONDVARVEC(base, variable, type, from, to) SLE_CONDVARVEC_X(base, variable, type, from, to, SlXvFeatureTest())
->>>>>>> 0dba091d
 
 /**
  * Storage of a variable in every version of a savegame.
@@ -528,14 +519,9 @@
  * @param from     First savegame version that has the list.
  * @param to       Last savegame version that has the list.
  * @param extver   SlXvFeatureTest to test (along with from and to) which savegames have the field
-<<<<<<< HEAD
  */
 #define SLEG_CONDLST_X(variable, type, from, to, extver) SLEG_GENERAL_X(SL_LST, variable, type, 0, from, to, extver)
 #define SLEG_CONDLST(variable, type, from, to) SLEG_CONDLST_X(variable, type, from, to, SlXvFeatureTest())
-=======
- */
-#define SLEG_CONDLST_X(variable, type, from, to, extver) SLEG_GENERAL_X(SL_LST, variable, type, 0, from, to, extver)
-#define SLEG_CONDLST(variable, type, from, to) SLEG_CONDLST_X(variable, type, from, to, SlXvFeatureTest())
 
 /**
  * Storage of a global deque in some savegame versions.
@@ -558,7 +544,6 @@
  */
 #define SLEG_CONDVEC_X(variable, type, from, to, extver) SLEG_GENERAL_X(SL_VEC, variable, type, 0, from, to, extver)
 #define SLEG_CONDVEC(variable, type, from, to) SLEG_CONDVEC_X(variable, type, from, to, SlXvFeatureTest())
->>>>>>> 0dba091d
 
 /**
  * Storage of a global variable in every savegame version.
@@ -707,54 +692,6 @@
 byte SlReadByte();
 void SlWriteByte(byte b);
 
-<<<<<<< HEAD
-static inline int SlReadUint16()
-{
-	int x = SlReadByte() << 8;
-	return x | SlReadByte();
-}
-
-static inline uint32 SlReadUint32()
-{
-	uint32 x = SlReadUint16() << 16;
-	return x | SlReadUint16();
-}
-
-static inline uint64 SlReadUint64()
-{
-	uint32 x = SlReadUint32();
-	uint32 y = SlReadUint32();
-	return (uint64)x << 32 | y;
-}
-
-static inline void SlWriteUint16(uint16 v)
-{
-	SlWriteByte(GB(v, 8, 8));
-	SlWriteByte(GB(v, 0, 8));
-}
-
-static inline void SlWriteUint32(uint32 v)
-{
-	SlWriteUint16(GB(v, 16, 16));
-	SlWriteUint16(GB(v,  0, 16));
-}
-
-static inline void SlWriteUint64(uint64 x)
-{
-	SlWriteUint32((uint32)(x >> 32));
-	SlWriteUint32((uint32)x);
-}
-
-/**
- * Read in bytes from the file/data structure but don't do
- * anything with them, discarding them in effect
- * @param length The amount of bytes that is being treated this way
- */
-static inline void SlSkipBytes(size_t length)
-{
-	for (; length != 0; length--) SlReadByte();
-}
-=======
 int SlReadUint16();
 uint32 SlReadUint32();
 uint64 SlReadUint64();
@@ -764,7 +701,6 @@
 void SlWriteUint64(uint64 v);
 
 void SlSkipBytes(size_t length);
->>>>>>> 0dba091d
 
 size_t SlGetBytesRead();
 size_t SlGetBytesWritten();
@@ -775,13 +711,8 @@
 bool SlObjectMember(void *object, const SaveLoad *sld);
 void NORETURN SlError(StringID string, const char *extra_msg = NULL, bool already_malloced = false);
 void NORETURN SlErrorCorrupt(const char *msg, bool already_malloced = false);
-<<<<<<< HEAD
-void CDECL NORETURN SlErrorFmt(StringID string, const char *msg, ...) WARN_FORMAT(2, 3);
-void CDECL NORETURN SlErrorCorruptFmt(const char *msg, ...) WARN_FORMAT(1, 2);
-=======
 void NORETURN CDECL SlErrorFmt(StringID string, const char *msg, ...) WARN_FORMAT(2, 3);
 void NORETURN CDECL SlErrorCorruptFmt(const char *msg, ...) WARN_FORMAT(1, 2);
->>>>>>> 0dba091d
 
 bool SaveloadCrashWithMissingNewGRFs();
 
