--- conflicted
+++ resolved
@@ -184,17 +184,6 @@
 };
 
 static const SaveLoad _old_station_desc[] = {
-<<<<<<< HEAD
-	SLE_CONDVAR(Station, xy,                         SLE_FILE_U16 | SLE_VAR_U32,  0, 5),
-	SLE_CONDVAR(Station, xy,                         SLE_UINT32,                  6, SL_MAX_VERSION),
-	SLE_CONDNULL(4, 0, 5),  ///< bus/lorry tile
-	SLE_CONDVAR(Station, train_station.tile,         SLE_FILE_U16 | SLE_VAR_U32,  0, 5),
-	SLE_CONDVAR(Station, train_station.tile,         SLE_UINT32,                  6, SL_MAX_VERSION),
-	SLE_CONDVAR(Station, airport.tile,               SLE_FILE_U16 | SLE_VAR_U32,  0, 5),
-	SLE_CONDVAR(Station, airport.tile,               SLE_UINT32,                  6, SL_MAX_VERSION),
-	SLE_CONDVAR(Station, dock_station.tile,          SLE_FILE_U16 | SLE_VAR_U32,  0, 5),
-	SLE_CONDVAR(Station, dock_station.tile,          SLE_UINT32,                  6, SL_MAX_VERSION),
-=======
 	SLE_CONDVAR(Station, xy,                         SLE_FILE_U16 | SLE_VAR_U32,  SL_MIN_VERSION, SLV_6),
 	SLE_CONDVAR(Station, xy,                         SLE_UINT32,                  SLV_6, SL_MAX_VERSION),
 	SLE_CONDNULL(4, SL_MIN_VERSION, SLV_6),  ///< bus/lorry tile
@@ -202,9 +191,8 @@
 	SLE_CONDVAR(Station, train_station.tile,         SLE_UINT32,                  SLV_6, SL_MAX_VERSION),
 	SLE_CONDVAR(Station, airport.tile,               SLE_FILE_U16 | SLE_VAR_U32,  SL_MIN_VERSION, SLV_6),
 	SLE_CONDVAR(Station, airport.tile,               SLE_UINT32,                  SLV_6, SL_MAX_VERSION),
-	SLE_CONDVAR(Station, dock_tile,                  SLE_FILE_U16 | SLE_VAR_U32,  SL_MIN_VERSION, SLV_6),
-	SLE_CONDVAR(Station, dock_tile,                  SLE_UINT32,                  SLV_6, SL_MAX_VERSION),
->>>>>>> 46b5b015
+	SLE_CONDVAR(Station, dock_station.tile,          SLE_FILE_U16 | SLE_VAR_U32,  SL_MIN_VERSION, SLV_6),
+	SLE_CONDVAR(Station, dock_station.tile,          SLE_UINT32,                  SLV_6, SL_MAX_VERSION),
 	    SLE_REF(Station, town,                       REF_TOWN),
 	    SLE_VAR(Station, train_station.w,            SLE_FILE_U8 | SLE_VAR_U16),
 	SLE_CONDVAR(Station, train_station.h,            SLE_FILE_U8 | SLE_VAR_U16,   SLV_2, SL_MAX_VERSION),
@@ -219,8 +207,8 @@
 
 	    SLE_VAR(Station, time_since_load,            SLE_UINT8),
 	    SLE_VAR(Station, time_since_unload,          SLE_UINT8),
-	SLE_CONDVAR_X(Station, delete_ctr,               SLE_UINT8,                   0, SL_MAX_VERSION, SlXvFeatureTest(XSLFTO_AND, XSLFI_SPRINGPP, 0, 3)),
-	SLE_CONDVAR_X(Station, delete_ctr,               SLE_FILE_U16  | SLE_VAR_U8,  0, SL_MAX_VERSION, SlXvFeatureTest(XSLFTO_AND, XSLFI_SPRINGPP, 4)),
+	SLE_CONDVAR_X(Station, delete_ctr,               SLE_UINT8,                   SL_MIN_VERSION, SL_MAX_VERSION, SlXvFeatureTest(XSLFTO_AND, XSLFI_SPRINGPP, 0, 3)),
+	SLE_CONDVAR_X(Station, delete_ctr,               SLE_FILE_U16  | SLE_VAR_U8,  SL_MIN_VERSION, SL_MAX_VERSION, SlXvFeatureTest(XSLFTO_AND, XSLFI_SPRINGPP, 4)),
 	    SLE_VAR(Station, owner,                      SLE_UINT8),
 	    SLE_VAR(Station, facilities,                 SLE_UINT8),
 	    SLE_VAR(Station, airport.type,               SLE_UINT8),
@@ -232,13 +220,8 @@
 	SLE_CONDVAR(Station, airport.flags,              SLE_VAR_U64 | SLE_FILE_U32,  SLV_3, SLV_46),
 	SLE_CONDVAR(Station, airport.flags,              SLE_UINT64,                 SLV_46, SL_MAX_VERSION),
 
-<<<<<<< HEAD
-	SLE_CONDNULL(2, 0, 25), ///< last-vehicle
-	SLEG_CONDVAR_X(_old_last_vehicle_type,           SLE_UINT8,                  26, SL_MAX_VERSION, SlXvFeatureTest(XSLFTO_AND, XSLFI_ST_LAST_VEH_TYPE, 0, 0)),
-=======
 	SLE_CONDNULL(2, SL_MIN_VERSION, SLV_26), ///< last-vehicle
-	SLE_CONDVAR(Station, last_vehicle_type,          SLE_UINT8,                  SLV_26, SL_MAX_VERSION),
->>>>>>> 46b5b015
+	SLEG_CONDVAR_X(_old_last_vehicle_type,           SLE_UINT8,                  SLV_26, SL_MAX_VERSION, SlXvFeatureTest(XSLFTO_AND, XSLFI_ST_LAST_VEH_TYPE, 0, 0)),
 
 	SLE_CONDNULL(2, SLV_3, SLV_26), ///< custom station class and id
 	SLE_CONDVAR(Station, build_date,                 SLE_FILE_U16 | SLE_VAR_I32,  SLV_3, SLV_31),
@@ -252,11 +235,7 @@
 	SLE_CONDVAR(Station, waiting_triggers,           SLE_UINT8,                  SLV_27, SL_MAX_VERSION),
 	SLE_CONDVAR(Station, num_specs,                  SLE_UINT8,                  SLV_27, SL_MAX_VERSION),
 
-<<<<<<< HEAD
-	SLE_CONDVEC(Station, loading_vehicles,           REF_VEHICLE,                57, SL_MAX_VERSION),
-=======
-	SLE_CONDLST(Station, loading_vehicles,           REF_VEHICLE,                SLV_57, SL_MAX_VERSION),
->>>>>>> 46b5b015
+	SLE_CONDVEC(Station, loading_vehicles,           REF_VEHICLE,                SLV_57, SL_MAX_VERSION),
 
 	/* reserve extra space in savegame here. (currently 32 bytes) */
 	SLE_CONDNULL(32, SLV_2, SL_MAX_VERSION),
@@ -311,7 +290,7 @@
 		 SLE_CONDVAR(GoodsEntry, status,               SLE_UINT8,                  SLV_68, SL_MAX_VERSION),
 		SLE_CONDNULL(2,                                                            SLV_51, SLV_68),
 		     SLE_VAR(GoodsEntry, time_since_pickup,    SLE_UINT8),
-		 SLE_CONDNULL_X(6,                                                          0, SL_MAX_VERSION, SlXvFeatureTest(XSLFTO_AND, XSLFI_SPRINGPP, 4)),
+		 SLE_CONDNULL_X(6,                                                 SL_MIN_VERSION, SL_MAX_VERSION, SlXvFeatureTest(XSLFTO_AND, XSLFI_SPRINGPP, 4)),
 		     SLE_VAR(GoodsEntry, rating,               SLE_UINT8),
 		SLEG_CONDVAR(            _cargo_source,        SLE_FILE_U8 | SLE_VAR_U16,   SL_MIN_VERSION, SLV_7),
 		SLEG_CONDVAR(            _cargo_source,        SLE_UINT16,                  SLV_7, SLV_68),
@@ -319,30 +298,17 @@
 		SLEG_CONDVAR(            _cargo_days,          SLE_UINT8,                   SL_MIN_VERSION, SLV_68),
 		     SLE_VAR(GoodsEntry, last_speed,           SLE_UINT8),
 		     SLE_VAR(GoodsEntry, last_age,             SLE_UINT8),
-<<<<<<< HEAD
-		SLEG_CONDVAR(            _cargo_feeder_share,  SLE_FILE_U32 | SLE_VAR_I64, 14, 64),
-		SLEG_CONDVAR(            _cargo_feeder_share,  SLE_INT64,                  65, 67),
-		 SLE_CONDVAR(GoodsEntry, amount_fract,         SLE_UINT8,                 150, SL_MAX_VERSION),
-		SLEG_CONDPTRDEQ(         _packets,             REF_CARGO_PACKET,           68, 182),
-		SLEG_CONDVAR(            _num_dests,           SLE_UINT32,                183, SL_MAX_VERSION),
-		 SLE_CONDVAR(GoodsEntry, cargo.reserved_count, SLE_UINT,                  181, SL_MAX_VERSION),
-		 SLE_CONDVAR(GoodsEntry, link_graph,           SLE_UINT16,                183, SL_MAX_VERSION),
-		 SLE_CONDVAR(GoodsEntry, node,                 SLE_UINT16,                183, SL_MAX_VERSION),
-		SLEG_CONDVAR(            _num_flows,           SLE_UINT32,                183, SL_MAX_VERSION),
-		 SLE_CONDVAR(GoodsEntry, max_waiting_cargo,    SLE_UINT32,                183, SL_MAX_VERSION),
-		SLE_CONDVAR_X(GoodsEntry, last_vehicle_type,   SLE_UINT8,                   0, SL_MAX_VERSION, SlXvFeatureTest(XSLFTO_AND, XSLFI_ST_LAST_VEH_TYPE, 1)),
-=======
 		SLEG_CONDVAR(            _cargo_feeder_share,  SLE_FILE_U32 | SLE_VAR_I64, SLV_14, SLV_65),
 		SLEG_CONDVAR(            _cargo_feeder_share,  SLE_INT64,                  SLV_65, SLV_68),
 		 SLE_CONDVAR(GoodsEntry, amount_fract,         SLE_UINT8,                 SLV_150, SL_MAX_VERSION),
-		SLEG_CONDLST(            _packets,             REF_CARGO_PACKET,           SLV_68, SLV_183),
+		SLEG_CONDPTRDEQ(         _packets,             REF_CARGO_PACKET,           SLV_68, SLV_183),
 		SLEG_CONDVAR(            _num_dests,           SLE_UINT32,                SLV_183, SL_MAX_VERSION),
 		 SLE_CONDVAR(GoodsEntry, cargo.reserved_count, SLE_UINT,                  SLV_181, SL_MAX_VERSION),
 		 SLE_CONDVAR(GoodsEntry, link_graph,           SLE_UINT16,                SLV_183, SL_MAX_VERSION),
 		 SLE_CONDVAR(GoodsEntry, node,                 SLE_UINT16,                SLV_183, SL_MAX_VERSION),
 		SLEG_CONDVAR(            _num_flows,           SLE_UINT32,                SLV_183, SL_MAX_VERSION),
 		 SLE_CONDVAR(GoodsEntry, max_waiting_cargo,    SLE_UINT32,                SLV_183, SL_MAX_VERSION),
->>>>>>> 46b5b015
+		SLE_CONDVAR_X(GoodsEntry, last_vehicle_type,   SLE_UINT8,          SL_MIN_VERSION, SL_MAX_VERSION, SlXvFeatureTest(XSLFTO_AND, XSLFI_ST_LAST_VEH_TYPE, 1)),
 		SLE_END()
 	};
 
@@ -455,8 +421,8 @@
 	      SLE_REF(BaseStation, town,                   REF_TOWN),
 	      SLE_VAR(BaseStation, string_id,              SLE_STRINGID),
 	      SLE_STR(BaseStation, name,                   SLE_STR | SLF_ALLOW_CONTROL, 0),
-	SLE_CONDVAR_X(Station,     delete_ctr,             SLE_UINT8,                   0, SL_MAX_VERSION, SlXvFeatureTest(XSLFTO_AND, XSLFI_SPRINGPP, 0, 3)),
-	SLE_CONDVAR_X(Station,     delete_ctr,             SLE_FILE_U16  | SLE_VAR_U8,  0, SL_MAX_VERSION, SlXvFeatureTest(XSLFTO_AND, XSLFI_SPRINGPP, 4)),
+	SLE_CONDVAR_X(Station,     delete_ctr,             SLE_UINT8,                   SL_MIN_VERSION, SL_MAX_VERSION, SlXvFeatureTest(XSLFTO_AND, XSLFI_SPRINGPP, 0, 3)),
+	SLE_CONDVAR_X(Station,     delete_ctr,             SLE_FILE_U16  | SLE_VAR_U8,  SL_MIN_VERSION, SL_MAX_VERSION, SlXvFeatureTest(XSLFTO_AND, XSLFI_SPRINGPP, 4)),
 	      SLE_VAR(BaseStation, owner,                  SLE_UINT8),
 	      SLE_VAR(BaseStation, facilities,             SLE_UINT8),
 	      SLE_VAR(BaseStation, build_date,             SLE_INT32),
@@ -481,43 +447,29 @@
 
 	      SLE_REF(Station, bus_stops,                  REF_ROADSTOPS),
 	      SLE_REF(Station, truck_stops,                REF_ROADSTOPS),
-    SLE_CONDVAR_X(Station, dock_station.tile,          SLE_UINT32,                  0, SL_MAX_VERSION, SlXvFeatureTest(XSLFTO_AND, XSLFI_MULTIPLE_DOCKS, 0, 0)),
-    SLE_CONDREF_X(Station, docks,                      REF_DOCKS,                   0, SL_MAX_VERSION, SlXvFeatureTest(XSLFTO_AND, XSLFI_MULTIPLE_DOCKS, 1)),
+    SLE_CONDVAR_X(Station, dock_station.tile,          SLE_UINT32,                  SL_MIN_VERSION, SL_MAX_VERSION, SlXvFeatureTest(XSLFTO_AND, XSLFI_MULTIPLE_DOCKS, 0, 0)),
+    SLE_CONDREF_X(Station, docks,                      REF_DOCKS,                   SL_MIN_VERSION, SL_MAX_VERSION, SlXvFeatureTest(XSLFTO_AND, XSLFI_MULTIPLE_DOCKS, 1)),
 	      SLE_VAR(Station, airport.tile,               SLE_UINT32),
 	  SLE_CONDVAR(Station, airport.w,                  SLE_FILE_U8 | SLE_VAR_U16, SLV_140, SL_MAX_VERSION),
 	  SLE_CONDVAR(Station, airport.h,                  SLE_FILE_U8 | SLE_VAR_U16, SLV_140, SL_MAX_VERSION),
 	      SLE_VAR(Station, airport.type,               SLE_UINT8),
-<<<<<<< HEAD
-	  SLE_CONDVAR(Station, airport.layout,             SLE_UINT8,                 145, SL_MAX_VERSION),
-	SLE_CONDNULL_X(1, 0, SL_MAX_VERSION, SlXvFeatureTest(XSLFTO_AND, XSLFI_SPRINGPP, 1, 6)),
+	  SLE_CONDVAR(Station, airport.layout,             SLE_UINT8,                 SLV_145, SL_MAX_VERSION),
+	SLE_CONDNULL_X(1, SL_MIN_VERSION, SL_MAX_VERSION, SlXvFeatureTest(XSLFTO_AND, XSLFI_SPRINGPP, 1, 6)),
 	      SLE_VAR(Station, airport.flags,              SLE_UINT64),
-	SLE_CONDNULL_X(8, 0, SL_MAX_VERSION, SlXvFeatureTest(XSLFTO_AND, XSLFI_SPRINGPP, 1, 6)),
-	  SLE_CONDVAR(Station, airport.rotation,           SLE_UINT8,                 145, SL_MAX_VERSION),
-	 SLEG_CONDARR(_old_st_persistent_storage.storage,  SLE_UINT32, 16,            145, 160),
-	  SLE_CONDREF(Station, airport.psa,                REF_STORAGE,               161, SL_MAX_VERSION),
-=======
-	  SLE_CONDVAR(Station, airport.layout,             SLE_UINT8,                 SLV_145, SL_MAX_VERSION),
-	      SLE_VAR(Station, airport.flags,              SLE_UINT64),
+	SLE_CONDNULL_X(8, SL_MIN_VERSION, SL_MAX_VERSION, SlXvFeatureTest(XSLFTO_AND, XSLFI_SPRINGPP, 1, 6)),
 	  SLE_CONDVAR(Station, airport.rotation,           SLE_UINT8,                 SLV_145, SL_MAX_VERSION),
 	 SLEG_CONDARR(_old_st_persistent_storage.storage,  SLE_UINT32, 16,            SLV_145, SLV_161),
 	  SLE_CONDREF(Station, airport.psa,                REF_STORAGE,               SLV_161, SL_MAX_VERSION),
->>>>>>> 46b5b015
 
 	      SLE_VAR(Station, indtype,                    SLE_UINT8),
 
 	      SLE_VAR(Station, time_since_load,            SLE_UINT8),
 	      SLE_VAR(Station, time_since_unload,          SLE_UINT8),
-	SLEG_CONDVAR_X(_old_last_vehicle_type,             SLE_UINT8,                   0, SL_MAX_VERSION, SlXvFeatureTest(XSLFTO_AND, XSLFI_ST_LAST_VEH_TYPE, 0, 0)),
+	SLEG_CONDVAR_X(_old_last_vehicle_type,             SLE_UINT8,           SL_MIN_VERSION, SL_MAX_VERSION, SlXvFeatureTest(XSLFTO_AND, XSLFI_ST_LAST_VEH_TYPE, 0, 0)),
 	      SLE_VAR(Station, had_vehicle_of_type,        SLE_UINT8),
-<<<<<<< HEAD
 	      SLE_VEC(Station, loading_vehicles,           REF_VEHICLE),
-	  SLE_CONDVAR(Station, always_accepted,            SLE_FILE_U32 | SLE_VAR_U64, 127, 198),
-	  SLE_CONDVAR(Station, always_accepted,            SLE_UINT64,                 199, SL_MAX_VERSION),
-=======
-	      SLE_LST(Station, loading_vehicles,           REF_VEHICLE),
 	  SLE_CONDVAR(Station, always_accepted,            SLE_FILE_U32 | SLE_VAR_U64, SLV_127, SLV_EXTEND_CARGOTYPES),
 	  SLE_CONDVAR(Station, always_accepted,            SLE_UINT64,                 SLV_EXTEND_CARGOTYPES, SL_MAX_VERSION),
->>>>>>> 46b5b015
 
 	      SLE_END()
 };
@@ -605,13 +557,9 @@
 {
 	_num_flows = 0;
 
-<<<<<<< HEAD
-	const uint num_cargo = IsSavegameVersionBefore(199) ? 32 : NUM_CARGO;
+	const uint num_cargo = IsSavegameVersionBefore(SLV_EXTEND_CARGOTYPES) ? 32 : NUM_CARGO;
 	ReadBuffer *buffer = ReadBuffer::GetCurrent();
 
-=======
-	uint num_cargo = IsSavegameVersionBefore(SLV_EXTEND_CARGOTYPES) ? 32 : NUM_CARGO;
->>>>>>> 46b5b015
 	int index;
 	while ((index = SlIterateArray()) != -1) {
 		bool waypoint = (SlReadByte() & FACIL_WAYPOINT) != 0;
@@ -641,7 +589,7 @@
 					flow.source = buffer->RawReadUint16();
 					flow.via = buffer->RawReadUint16();
 					flow.share = buffer->RawReadUint32();
-					if (!IsSavegameVersionBefore(187)) flow.restricted = (buffer->ReadByte() != 0);
+					if (!IsSavegameVersionBefore(SLV_187)) flow.restricted = (buffer->ReadByte() != 0);
 
 					if (fs == NULL || prev_source != flow.source) {
 						fs = &(st->goods[i].flows.insert(std::make_pair(flow.source, FlowStat(flow.via, flow.share, flow.restricted))).first->second);
