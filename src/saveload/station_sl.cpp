--- conflicted
+++ resolved
@@ -23,6 +23,8 @@
 #include "../safeguards.h"
 
 static byte _old_last_vehicle_type;
+static uint8 _num_specs;
+static uint8 _num_roadstop_specs;
 
 /**
  * Update the buoy orders to be waypoint orders.
@@ -116,7 +118,7 @@
 
 			st->speclist[i].spec = StationClass::GetByGrf(st->speclist[i].grfid, st->speclist[i].localidx, nullptr);
 		}
-		for (uint i = 0; i < st->num_roadstop_specs; i++) {
+		for (uint i = 0; i < st->roadstop_speclist.size(); i++) {
 			if (st->roadstop_speclist[i].grfid == 0) continue;
 
 			st->roadstop_speclist[i].spec = RoadStopClass::GetByGrf(st->roadstop_speclist[i].grfid, st->roadstop_speclist[i].localidx, nullptr);
@@ -218,7 +220,7 @@
 	/* Used by newstations for graphic variations */
 	SLE_CONDVAR(Station, random_bits,                SLE_UINT16,                 SLV_27, SL_MAX_VERSION),
 	SLE_CONDVAR(Station, waiting_triggers,           SLE_UINT8,                  SLV_27, SL_MAX_VERSION),
-	SLE_CONDVAR(Station, num_specs,                  SLE_UINT8,                  SLV_27, SL_MAX_VERSION),
+	SLEG_CONDVAR(_num_specs,                         SLE_UINT8,                  SLV_27, SL_MAX_VERSION),
 
 	SLE_CONDVEC(Station, loading_vehicles,           REF_VEHICLE,                SLV_57, SL_MAX_VERSION),
 
@@ -324,194 +326,12 @@
 	}
 }
 
-<<<<<<< HEAD
 static void Load_STNS()
 {
 	_cargo_source_xy = 0;
 	_cargo_days = 0;
 	_cargo_feeder_share = 0;
-=======
-class SlStationSpecList : public DefaultSaveLoadHandler<SlStationSpecList, BaseStation> {
-public:
-	inline static const SaveLoad description[] = {
-		SLE_CONDVAR(StationSpecList, grfid,    SLE_UINT32, SLV_27, SL_MAX_VERSION),
-		SLE_CONDVAR(StationSpecList, localidx, SLE_UINT8,  SLV_27, SL_MAX_VERSION),
-	};
-	inline const static SaveLoadCompatTable compat_description = _station_spec_list_sl_compat;
-
-	static uint8 last_num_specs; ///< Number of specs of the last loaded station.
-
-	void Save(BaseStation *bst) const override
-	{
-		SlSetStructListLength(bst->speclist.size());
-		for (uint i = 0; i < bst->speclist.size(); i++) {
-			SlObject(&bst->speclist[i], this->GetDescription());
-		}
-	}
-
-	void Load(BaseStation *bst) const override
-	{
-		uint8 num_specs = IsSavegameVersionBefore(SLV_SAVELOAD_LIST_LENGTH) ? last_num_specs : (uint8)SlGetStructListLength(UINT8_MAX);
-
-		bst->speclist.resize(num_specs);
-		for (uint i = 0; i < num_specs; i++) {
-			SlObject(&bst->speclist[i], this->GetLoadDescription());
-		}
-	}
-};
-
-uint8 SlStationSpecList::last_num_specs;
-
-class SlStationCargo : public DefaultSaveLoadHandler<SlStationCargo, GoodsEntry> {
-public:
-	inline static const SaveLoad description[] = {
-		    SLE_VAR(StationCargoPair, first,  SLE_UINT16),
-		SLE_REFLIST(StationCargoPair, second, REF_CARGO_PACKET),
-	};
-	inline const static SaveLoadCompatTable compat_description = _station_cargo_sl_compat;
-
-	void Save(GoodsEntry *ge) const override
-	{
-		SlSetStructListLength(ge->cargo.Packets()->MapSize());
-		for (StationCargoPacketMap::ConstMapIterator it(ge->cargo.Packets()->begin()); it != ge->cargo.Packets()->end(); ++it) {
-			SlObject(const_cast<StationCargoPacketMap::value_type *>(&(*it)), this->GetDescription());
-		}
-	}
-
-	void Load(GoodsEntry *ge) const override
-	{
-		size_t num_dests = IsSavegameVersionBefore(SLV_SAVELOAD_LIST_LENGTH) ? _old_num_dests : SlGetStructListLength(UINT32_MAX);
-
-		StationCargoPair pair;
-		for (uint j = 0; j < num_dests; ++j) {
-			SlObject(&pair, this->GetLoadDescription());
-			const_cast<StationCargoPacketMap &>(*(ge->cargo.Packets()))[pair.first].swap(pair.second);
-			assert(pair.second.empty());
-		}
-	}
-
-	void FixPointers(GoodsEntry *ge) const override
-	{
-		for (StationCargoPacketMap::ConstMapIterator it = ge->cargo.Packets()->begin(); it != ge->cargo.Packets()->end(); ++it) {
-			SlObject(const_cast<StationCargoPair *>(&(*it)), this->GetDescription());
-		}
-	}
-};
-
-class SlStationFlow : public DefaultSaveLoadHandler<SlStationFlow, GoodsEntry> {
-public:
-	inline static const SaveLoad description[] = {
-		    SLE_VAR(FlowSaveLoad, source,     SLE_UINT16),
-		    SLE_VAR(FlowSaveLoad, via,        SLE_UINT16),
-		    SLE_VAR(FlowSaveLoad, share,      SLE_UINT32),
-		SLE_CONDVAR(FlowSaveLoad, restricted, SLE_BOOL, SLV_187, SL_MAX_VERSION),
-	};
-	inline const static SaveLoadCompatTable compat_description = _station_flow_sl_compat;
-
-	void Save(GoodsEntry *ge) const override
-	{
-		uint32 num_flows = 0;
-		for (FlowStatMap::const_iterator it(ge->flows.begin()); it != ge->flows.end(); ++it) {
-			num_flows += (uint32)it->second.GetShares()->size();
-		}
-		SlSetStructListLength(num_flows);
-
-		for (FlowStatMap::const_iterator outer_it(ge->flows.begin()); outer_it != ge->flows.end(); ++outer_it) {
-			const FlowStat::SharesMap *shares = outer_it->second.GetShares();
-			uint32 sum_shares = 0;
-			FlowSaveLoad flow;
-			flow.source = outer_it->first;
-			for (FlowStat::SharesMap::const_iterator inner_it(shares->begin()); inner_it != shares->end(); ++inner_it) {
-				flow.via = inner_it->second;
-				flow.share = inner_it->first - sum_shares;
-				flow.restricted = inner_it->first > outer_it->second.GetUnrestricted();
-				sum_shares = inner_it->first;
-				assert(flow.share > 0);
-				SlObject(&flow, this->GetDescription());
-			}
-		}
-	}
-
-	void Load(GoodsEntry *ge) const override
-	{
-		size_t num_flows = IsSavegameVersionBefore(SLV_SAVELOAD_LIST_LENGTH) ? _old_num_flows : SlGetStructListLength(UINT32_MAX);
-
-		FlowSaveLoad flow;
-		FlowStat *fs = nullptr;
-		StationID prev_source = INVALID_STATION;
-		for (uint32 j = 0; j < num_flows; ++j) {
-			SlObject(&flow, this->GetLoadDescription());
-			if (fs == nullptr || prev_source != flow.source) {
-				fs = &(ge->flows.insert(std::make_pair(flow.source, FlowStat(flow.via, flow.share, flow.restricted))).first->second);
-			} else {
-				fs->AppendShare(flow.via, flow.share, flow.restricted);
-			}
-			prev_source = flow.source;
-		}
-	}
-};
-
-class SlStationGoods : public DefaultSaveLoadHandler<SlStationGoods, BaseStation> {
-public:
-#if defined(_MSC_VER) && (_MSC_VER == 1915 || _MSC_VER == 1916)
-	/* This table access private members of other classes; they have this
-	 * class as friend. For MSVC CL 19.15 and 19.16 this doesn't work for
-	 * "inline static const", so we are forced to wrap the table in a
-	 * function. CL 19.16 is the latest for VS2017. */
-	inline static const SaveLoad description[] = {{}};
-	SaveLoadTable GetDescription() const override {
-#else
-	inline
-#endif
-	static const SaveLoad description[] = {
-		SLEG_CONDVAR("waiting_acceptance", _waiting_acceptance, SLE_UINT16,        SL_MIN_VERSION, SLV_68),
-		 SLE_CONDVAR(GoodsEntry, status,               SLE_UINT8,                  SLV_68, SL_MAX_VERSION),
-		     SLE_VAR(GoodsEntry, time_since_pickup,    SLE_UINT8),
-		     SLE_VAR(GoodsEntry, rating,               SLE_UINT8),
-		SLEG_CONDVAR("cargo_source", _cargo_source,    SLE_FILE_U8 | SLE_VAR_U16,   SL_MIN_VERSION, SLV_7),
-		SLEG_CONDVAR("cargo_source", _cargo_source,    SLE_UINT16,                  SLV_7, SLV_68),
-		SLEG_CONDVAR("cargo_source_xy", _cargo_source_xy, SLE_UINT32,               SLV_44, SLV_68),
-		SLEG_CONDVAR("cargo_days", _cargo_days,        SLE_UINT8,                   SL_MIN_VERSION, SLV_68),
-		     SLE_VAR(GoodsEntry, last_speed,           SLE_UINT8),
-		     SLE_VAR(GoodsEntry, last_age,             SLE_UINT8),
-		SLEG_CONDVAR("cargo_feeder_share", _cargo_feeder_share,  SLE_FILE_U32 | SLE_VAR_I64, SLV_14, SLV_65),
-		SLEG_CONDVAR("cargo_feeder_share", _cargo_feeder_share,  SLE_INT64,                  SLV_65, SLV_68),
-		 SLE_CONDVAR(GoodsEntry, amount_fract,         SLE_UINT8,                 SLV_150, SL_MAX_VERSION),
-		SLEG_CONDREFLIST("packets", _packets,          REF_CARGO_PACKET,           SLV_68, SLV_183),
-		SLEG_CONDVAR("old_num_dests", _old_num_dests,  SLE_UINT32,                SLV_183, SLV_SAVELOAD_LIST_LENGTH),
-		 SLE_CONDVAR(GoodsEntry, cargo.reserved_count, SLE_UINT,                  SLV_181, SL_MAX_VERSION),
-		 SLE_CONDVAR(GoodsEntry, link_graph,           SLE_UINT16,                SLV_183, SL_MAX_VERSION),
-		 SLE_CONDVAR(GoodsEntry, node,                 SLE_UINT16,                SLV_183, SL_MAX_VERSION),
-		SLEG_CONDVAR("old_num_flows", _old_num_flows,  SLE_UINT32,                SLV_183, SLV_SAVELOAD_LIST_LENGTH),
-		 SLE_CONDVAR(GoodsEntry, max_waiting_cargo,    SLE_UINT32,                SLV_183, SL_MAX_VERSION),
-		SLEG_CONDSTRUCTLIST("flow", SlStationFlow,                                SLV_183, SL_MAX_VERSION),
-		SLEG_CONDSTRUCTLIST("cargo", SlStationCargo,                              SLV_183, SL_MAX_VERSION),
-	};
-#if defined(_MSC_VER) && (_MSC_VER == 1915 || _MSC_VER == 1916)
-		return description;
-	}
-#endif
-	inline const static SaveLoadCompatTable compat_description = _station_goods_sl_compat;
-
-	/**
-	 * Get the number of cargoes used by this savegame version.
-	 * @return The number of cargoes used by this savegame version.
-	 */
-	size_t GetNumCargo() const
-	{
-		if (IsSavegameVersionBefore(SLV_55)) return 12;
-		if (IsSavegameVersionBefore(SLV_EXTEND_CARGOTYPES)) return 32;
-		if (IsSavegameVersionBefore(SLV_SAVELOAD_LIST_LENGTH)) return NUM_CARGO;
-		/* Read from the savegame how long the list is. */
-		return SlGetStructListLength(NUM_CARGO);
-	}
-
-	void Save(BaseStation *bst) const override
-	{
-		Station *st = Station::From(bst);
-
-		SlSetStructListLength(NUM_CARGO);
->>>>>>> 7711907a
+	_num_specs = 0;
 
 	uint num_cargo = IsSavegameVersionBefore(SLV_55) ? 12 : IsSavegameVersionBefore(SLV_EXTEND_CARGOTYPES) ? 32 : NUM_CARGO;
 	int index;
@@ -547,10 +367,10 @@
 			if (SlXvIsFeatureMissing(XSLFI_ST_LAST_VEH_TYPE)) ge->last_vehicle_type = _old_last_vehicle_type;
 		}
 
-		if (st->num_specs != 0) {
+		if (_num_specs != 0) {
 			/* Allocate speclist memory when loading a game */
-			st->speclist = CallocT<StationSpecList>(st->num_specs);
-			for (uint i = 0; i < st->num_specs; i++) {
+			st->speclist.resize(_num_specs);
+			for (uint i = 0; i < st->speclist.size(); i++) {
 				SlObject(&st->speclist[i], _station_speclist_desc);
 			}
 		}
@@ -590,23 +410,12 @@
 	      SLE_VAR(BaseStation, build_date,             SLE_INT32),
 
 	/* Used by newstations for graphic variations */
-<<<<<<< HEAD
 	      SLE_VAR(BaseStation, random_bits,            SLE_UINT16),
 	      SLE_VAR(BaseStation, waiting_triggers,       SLE_UINT8),
-	      SLE_VAR(BaseStation, num_specs,              SLE_UINT8),
-	SLE_CONDVAR_X(BaseStation, num_roadstop_specs,     SLE_UINT8,                   SL_MIN_VERSION, SL_MAX_VERSION, SlXvFeatureTest(XSLFTO_AND, XSLFI_GRF_ROADSTOPS)),
+	      SLEG_VAR(_num_specs,                         SLE_UINT8),
+	SLEG_CONDVAR_X(_num_roadstop_specs,                SLE_UINT8,                   SL_MIN_VERSION, SL_MAX_VERSION, SlXvFeatureTest(XSLFTO_AND, XSLFI_GRF_ROADSTOPS)),
 	SLE_CONDVARVEC_X(BaseStation, custom_road_stop_tiles,  SLE_UINT32,              SL_MIN_VERSION, SL_MAX_VERSION, SlXvFeatureTest(XSLFTO_AND, XSLFI_GRF_ROADSTOPS)),
 	SLE_CONDVARVEC_X(BaseStation, custom_road_stop_data,   SLE_UINT16,              SL_MIN_VERSION, SL_MAX_VERSION, SlXvFeatureTest(XSLFTO_AND, XSLFI_GRF_ROADSTOPS)),
-=======
-	SLE_CONDVAR(Station, random_bits,                SLE_UINT16,                 SLV_27, SL_MAX_VERSION),
-	SLE_CONDVAR(Station, waiting_triggers,           SLE_UINT8,                  SLV_27, SL_MAX_VERSION),
-	SLEG_CONDVAR("num_specs", SlStationSpecList::last_num_specs, SLE_UINT8,      SLV_27, SL_MAX_VERSION),
-
-	SLE_CONDREFLIST(Station, loading_vehicles,       REF_VEHICLE,                SLV_57, SL_MAX_VERSION),
-
-	SLEG_STRUCTLIST("goods", SlStationGoods),
-	SLEG_CONDSTRUCTLIST("speclist", SlStationSpecList,                           SLV_27, SL_MAX_VERSION),
->>>>>>> 7711907a
 };
 
 static OldPersistentStorage _old_st_persistent_storage;
@@ -676,31 +485,10 @@
  * Get the base station description to be used for SL_ST_INCLUDE
  * @return the base station description.
  */
-<<<<<<< HEAD
 SaveLoadTable GetBaseStationDescription()
 {
 	return _base_station_desc;
 }
-=======
-class SlStationBase : public DefaultSaveLoadHandler<SlStationBase, BaseStation> {
-public:
-	inline static const SaveLoad description[] = {
-		    SLE_VAR(BaseStation, xy,                     SLE_UINT32),
-		    SLE_REF(BaseStation, town,                   REF_TOWN),
-		    SLE_VAR(BaseStation, string_id,              SLE_STRINGID),
-		   SLE_SSTR(BaseStation, name,                   SLE_STR | SLF_ALLOW_CONTROL),
-		    SLE_VAR(BaseStation, delete_ctr,             SLE_UINT8),
-		    SLE_VAR(BaseStation, owner,                  SLE_UINT8),
-		    SLE_VAR(BaseStation, facilities,             SLE_UINT8),
-		    SLE_VAR(BaseStation, build_date,             SLE_INT32),
-
-		/* Used by newstations for graphic variations */
-		    SLE_VAR(BaseStation, random_bits,            SLE_UINT16),
-		    SLE_VAR(BaseStation, waiting_triggers,       SLE_UINT8),
-	   SLEG_CONDVAR("num_specs", SlStationSpecList::last_num_specs, SLE_UINT8,            SL_MIN_VERSION, SLV_SAVELOAD_LIST_LENGTH),
-	};
-	inline const static SaveLoadCompatTable compat_description = _station_base_sl_compat;
->>>>>>> 7711907a
 
 std::vector<SaveLoad> _filtered_station_desc;
 std::vector<SaveLoad> _filtered_waypoint_desc;
@@ -725,6 +513,9 @@
 
 static void RealSave_STNN(BaseStation *bst)
 {
+	_num_specs = (uint8)bst->speclist.size();
+	_num_roadstop_specs = (uint8)bst->roadstop_speclist.size();
+
 	bool waypoint = (bst->facilities & FACIL_WAYPOINT) != 0;
 	SlObjectSaveFiltered(bst, waypoint ? SaveLoadTable(_filtered_waypoint_desc) : SaveLoadTable(_filtered_station_desc));
 
@@ -777,11 +568,11 @@
 		}
 	}
 
-	for (uint i = 0; i < bst->num_specs; i++) {
+	for (uint i = 0; i < bst->speclist.size(); i++) {
 		SlObjectSaveFiltered(&bst->speclist[i], _filtered_station_speclist_desc);
 	}
 
-	for (uint i = 0; i < bst->num_roadstop_specs; i++) {
+	for (uint i = 0; i < bst->roadstop_speclist.size(); i++) {
 		SlObjectSaveFiltered(&bst->roadstop_speclist[i], _filtered_station_speclist_desc);
 	}
 }
@@ -802,6 +593,8 @@
 	SetupDescs_STNN();
 
 	_num_flows = 0;
+	_num_specs = 0;
+	_num_roadstop_specs = 0;
 
 	const uint num_cargo = IsSavegameVersionBefore(SLV_EXTEND_CARGOTYPES) ? 32 : NUM_CARGO;
 	ReadBuffer *buffer = ReadBuffer::GetCurrent();
@@ -906,18 +699,18 @@
 			st->station_cargo_history_offset = 0;
 		}
 
-		if (bst->num_specs != 0) {
+		if (_num_specs != 0) {
 			/* Allocate speclist memory when loading a game */
-			bst->speclist = CallocT<StationSpecList>(bst->num_specs);
-			for (uint i = 0; i < bst->num_specs; i++) {
+			bst->speclist.resize(_num_specs);
+			for (uint i = 0; i < bst->speclist.size(); i++) {
 				SlObjectLoadFiltered(&bst->speclist[i], _filtered_station_speclist_desc);
 			}
 		}
 
-		if (bst->num_roadstop_specs != 0) {
+		if (_num_roadstop_specs != 0) {
 			/* Allocate speclist memory when loading a game */
-			bst->roadstop_speclist = CallocT<RoadStopSpecList>(bst->num_roadstop_specs);
-			for (uint i = 0; i < bst->num_roadstop_specs; i++) {
+			bst->roadstop_speclist.resize(_num_roadstop_specs);
+			for (uint i = 0; i < bst->roadstop_speclist.size(); i++) {
 				SlObjectLoadFiltered(&bst->roadstop_speclist[i], _filtered_station_speclist_desc);
 			}
 		}
