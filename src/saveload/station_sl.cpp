/*
 * This file is part of OpenTTD.
 * OpenTTD is free software; you can redistribute it and/or modify it under the terms of the GNU General Public License as published by the Free Software Foundation, version 2.
 * OpenTTD is distributed in the hope that it will be useful, but WITHOUT ANY WARRANTY; without even the implied warranty of MERCHANTABILITY or FITNESS FOR A PARTICULAR PURPOSE.
 * See the GNU General Public License for more details. You should have received a copy of the GNU General Public License along with OpenTTD. If not, see <http://www.gnu.org/licenses/>.
 */

/** @file station_sl.cpp Code handling saving and loading of stations. */

#include "../stdafx.h"
#include "../station_base.h"
#include "../waypoint_base.h"
#include "../roadstop_base.h"
#include "../vehicle_base.h"
#include "../newgrf_station.h"

#include "saveload.h"
#include "saveload_buffer.h"
#include "table/strings.h"

#include "../safeguards.h"

static byte _old_last_vehicle_type;

/**
 * Update the buoy orders to be waypoint orders.
 * @param o the order 'list' to check.
 */
static void UpdateWaypointOrder(Order *o)
{
	if (!o->IsType(OT_GOTO_STATION)) return;

	const Station *st = Station::Get(o->GetDestination());
	if ((st->had_vehicle_of_type & HVOT_WAYPOINT) == 0) return;

	o->MakeGoToWaypoint(o->GetDestination());
}

/**
 * Perform all steps to upgrade from the old station buoys to the new version
 * that uses waypoints. This includes some old saveload mechanics.
 */
void MoveBuoysToWaypoints()
{
	/* Buoy orders become waypoint orders */
	for (OrderList *ol : OrderList::Iterate()) {
		VehicleType vt = ol->GetFirstSharedVehicle()->type;
		if (vt != VEH_SHIP && vt != VEH_TRAIN) continue;

		for (Order *o = ol->GetFirstOrder(); o != nullptr; o = o->next) UpdateWaypointOrder(o);
	}

	for (Vehicle *v : Vehicle::Iterate()) {
		VehicleType vt = v->type;
		if (vt != VEH_SHIP && vt != VEH_TRAIN) continue;

		UpdateWaypointOrder(&v->current_order);
	}

	/* Now make the stations waypoints */
	for (Station *st : Station::Iterate()) {
		if ((st->had_vehicle_of_type & HVOT_WAYPOINT) == 0) continue;

		StationID index    = st->index;
		TileIndex xy       = st->xy;
		Town *town         = st->town;
		StringID string_id = st->string_id;
		TinyString name    = std::move(st->name);
		Date build_date    = st->build_date;
		/* TTDPatch could use "buoys with rail station" for rail waypoints */
		bool train         = st->train_station.tile != INVALID_TILE;
		TileArea train_st  = st->train_station;

		/* Delete the station, so we can make it a real waypoint. */
		delete st;

		/* Stations and waypoints are in the same pool, so if a station
		 * is deleted there must be place for a Waypoint. */
		assert(Waypoint::CanAllocateItem());
		Waypoint *wp   = new (index) Waypoint(xy);
		wp->town       = town;
		wp->string_id  = train ? STR_SV_STNAME_WAYPOINT : STR_SV_STNAME_BUOY;
		wp->name       = std::move(name);
		wp->delete_ctr = 0; // Just reset delete counter for once.
		wp->build_date = build_date;
		wp->owner      = train ? GetTileOwner(xy) : OWNER_NONE;

		if (IsInsideBS(string_id, STR_SV_STNAME_BUOY, 9)) wp->town_cn = string_id - STR_SV_STNAME_BUOY;

		if (train) {
			/* When we make a rail waypoint of the station, convert the map as well. */
			for (TileIndex t : train_st) {
				if (!IsTileType(t, MP_STATION) || GetStationIndex(t) != index) continue;

				SB(_me[t].m6, 3, 3, STATION_WAYPOINT);
				wp->rect.BeforeAddTile(t, StationRect::ADD_FORCE);
			}

			wp->train_station = train_st;
			wp->facilities |= FACIL_TRAIN;
		} else if (IsBuoyTile(xy) && GetStationIndex(xy) == index) {
			wp->rect.BeforeAddTile(xy, StationRect::ADD_FORCE);
			wp->facilities |= FACIL_DOCK;
		}
	}
}

void AfterLoadStations()
{
	/* Update the speclists of all stations to point to the currently loaded custom stations. */
	for (BaseStation *st : BaseStation::Iterate()) {
		for (uint i = 0; i < st->num_specs; i++) {
			if (st->speclist[i].grfid == 0) continue;

			st->speclist[i].spec = StationClass::GetByGrf(st->speclist[i].grfid, st->speclist[i].localidx, nullptr);
		}

		if (Station::IsExpected(st)) {
			Station *sta = Station::From(st);
			for (const RoadStop *rs = sta->bus_stops; rs != nullptr; rs = rs->next) sta->bus_station.Add(rs->xy);
			for (const RoadStop *rs = sta->truck_stops; rs != nullptr; rs = rs->next) sta->truck_station.Add(rs->xy);
		}

		StationUpdateCachedTriggers(st);
	}
}

/**
 * (Re)building of road stop caches after loading a savegame.
 */
void AfterLoadRoadStops()
{
	/* First construct the drive through entries */
	for (RoadStop *rs : RoadStop::Iterate()) {
		if (IsDriveThroughStopTile(rs->xy)) rs->MakeDriveThrough();
	}
	/* And then rebuild the data in those entries */
	for (RoadStop *rs : RoadStop::Iterate()) {
		if (!HasBit(rs->status, RoadStop::RSSFB_BASE_ENTRY)) continue;

		rs->GetEntry(DIAGDIR_NE)->Rebuild(rs);
		rs->GetEntry(DIAGDIR_NW)->Rebuild(rs);
	}
}

static const SaveLoad _roadstop_desc[] = {
	SLE_VAR(RoadStop, xy,           SLE_UINT32),
	SLE_CONDNULL(1, SL_MIN_VERSION, SLV_45),
	SLE_VAR(RoadStop, status,       SLE_UINT8),
	/* Index was saved in some versions, but this is not needed */
	SLE_CONDNULL(4, SL_MIN_VERSION, SLV_9),
	SLE_CONDNULL(2, SL_MIN_VERSION, SLV_45),
	SLE_CONDNULL(1, SL_MIN_VERSION, SLV_26),

	SLE_REF(RoadStop, next,         REF_ROADSTOPS),
	SLE_CONDNULL(2, SL_MIN_VERSION, SLV_45),

	SLE_CONDNULL(4, SL_MIN_VERSION, SLV_25),
	SLE_CONDNULL(1, SLV_25, SLV_26),
};

static const SaveLoad _old_station_desc[] = {
	SLE_CONDVAR(Station, xy,                         SLE_FILE_U16 | SLE_VAR_U32,  SL_MIN_VERSION, SLV_6),
	SLE_CONDVAR(Station, xy,                         SLE_UINT32,                  SLV_6, SL_MAX_VERSION),
	SLE_CONDNULL(4, SL_MIN_VERSION, SLV_6),  ///< bus/lorry tile
	SLE_CONDVAR(Station, train_station.tile,         SLE_FILE_U16 | SLE_VAR_U32,  SL_MIN_VERSION, SLV_6),
	SLE_CONDVAR(Station, train_station.tile,         SLE_UINT32,                  SLV_6, SL_MAX_VERSION),
	SLE_CONDVAR(Station, airport.tile,               SLE_FILE_U16 | SLE_VAR_U32,  SL_MIN_VERSION, SLV_6),
	SLE_CONDVAR(Station, airport.tile,               SLE_UINT32,                  SLV_6, SL_MAX_VERSION),
	SLE_CONDNULL(2, SL_MIN_VERSION, SLV_6),
	SLE_CONDNULL(4, SLV_6, SLV_MULTITILE_DOCKS),
	    SLE_REF(Station, town,                       REF_TOWN),
	    SLE_VAR(Station, train_station.w,            SLE_FILE_U8 | SLE_VAR_U16),
	SLE_CONDVAR(Station, train_station.h,            SLE_FILE_U8 | SLE_VAR_U16,   SLV_2, SL_MAX_VERSION),

	SLE_CONDNULL(1, SL_MIN_VERSION, SLV_4),  ///< alpha_order

	    SLE_VAR(Station, string_id,                  SLE_STRINGID),
	SLE_CONDSTR(Station, name,                       SLE_STR | SLF_ALLOW_CONTROL, 0, SLV_84, SL_MAX_VERSION),
	SLE_CONDVAR(Station, indtype,                    SLE_UINT8,                 SLV_103, SL_MAX_VERSION),
	SLE_CONDVAR(Station, had_vehicle_of_type,        SLE_FILE_U16 | SLE_VAR_U8,   SL_MIN_VERSION, SLV_122),
	SLE_CONDVAR(Station, had_vehicle_of_type,        SLE_UINT8,                 SLV_122, SL_MAX_VERSION),

	    SLE_VAR(Station, time_since_load,            SLE_UINT8),
	    SLE_VAR(Station, time_since_unload,          SLE_UINT8),
	SLE_CONDVAR_X(Station, delete_ctr,               SLE_UINT8,                   SL_MIN_VERSION, SL_MAX_VERSION, SlXvFeatureTest(XSLFTO_AND, XSLFI_SPRINGPP, 0, 3)),
	SLE_CONDVAR_X(Station, delete_ctr,               SLE_FILE_U16  | SLE_VAR_U8,  SL_MIN_VERSION, SL_MAX_VERSION, SlXvFeatureTest(XSLFTO_AND, XSLFI_SPRINGPP, 4)),
	    SLE_VAR(Station, owner,                      SLE_UINT8),
	    SLE_VAR(Station, facilities,                 SLE_UINT8),
	    SLE_VAR(Station, airport.type,               SLE_UINT8),

	SLE_CONDNULL(2, SL_MIN_VERSION, SLV_6),  ///< Truck/bus stop status
	SLE_CONDNULL(1, SL_MIN_VERSION, SLV_5),  ///< Blocked months

	SLE_CONDVAR(Station, airport.flags,              SLE_VAR_U64 | SLE_FILE_U16,  SL_MIN_VERSION,  SLV_3),
	SLE_CONDVAR(Station, airport.flags,              SLE_VAR_U64 | SLE_FILE_U32,  SLV_3, SLV_46),
	SLE_CONDVAR(Station, airport.flags,              SLE_UINT64,                 SLV_46, SL_MAX_VERSION),

	SLE_CONDNULL(2, SL_MIN_VERSION, SLV_26), ///< last-vehicle
	SLEG_CONDVAR_X(_old_last_vehicle_type,           SLE_UINT8,                  SLV_26, SL_MAX_VERSION, SlXvFeatureTest(XSLFTO_AND, XSLFI_ST_LAST_VEH_TYPE, 0, 0)),
	SLE_CONDNULL_X(1, SL_MIN_VERSION, SL_MAX_VERSION, SlXvFeatureTest(XSLFTO_AND, XSLFI_JOKERPP)),

	SLE_CONDNULL(2, SLV_3, SLV_26), ///< custom station class and id
	SLE_CONDVAR(Station, build_date,                 SLE_FILE_U16 | SLE_VAR_I32,  SLV_3, SLV_31),
	SLE_CONDVAR(Station, build_date,                 SLE_INT32,                  SLV_31, SL_MAX_VERSION),

	SLE_CONDREF(Station, bus_stops,                  REF_ROADSTOPS,               SLV_6, SL_MAX_VERSION),
	SLE_CONDREF(Station, truck_stops,                REF_ROADSTOPS,               SLV_6, SL_MAX_VERSION),

	/* Used by newstations for graphic variations */
	SLE_CONDVAR(Station, random_bits,                SLE_UINT16,                 SLV_27, SL_MAX_VERSION),
	SLE_CONDVAR(Station, waiting_triggers,           SLE_UINT8,                  SLV_27, SL_MAX_VERSION),
	SLE_CONDVAR(Station, num_specs,                  SLE_UINT8,                  SLV_27, SL_MAX_VERSION),

	SLE_CONDVEC(Station, loading_vehicles,           REF_VEHICLE,                SLV_57, SL_MAX_VERSION),

	/* reserve extra space in savegame here. (currently 32 bytes) */
	SLE_CONDNULL(32, SLV_2, SL_MAX_VERSION),
};

static uint16 _waiting_acceptance;
static uint32 _num_flows;
static uint16 _cargo_source;
static uint32 _cargo_source_xy;
static uint8  _cargo_days;
static Money  _cargo_feeder_share;

static const SaveLoad _station_speclist_desc[] = {
	SLE_CONDVAR(StationSpecList, grfid,    SLE_UINT32, SLV_27, SL_MAX_VERSION),
	SLE_CONDVAR(StationSpecList, localidx, SLE_UINT8,  SLV_27, SL_MAX_VERSION),
};

CargoPacketList _packets;
uint32 _num_dests;

struct FlowSaveLoad {
	FlowSaveLoad() : source(0), via(0), share(0), restricted(false) {}
	StationID source;
	StationID via;
	uint32 share;
	bool restricted;
};

#if 0
static const SaveLoad _flow_desc[] = {
	    SLE_VAR(FlowSaveLoad, source,     SLE_UINT16),
	    SLE_VAR(FlowSaveLoad, via,        SLE_UINT16),
	    SLE_VAR(FlowSaveLoad, share,      SLE_UINT32),
	SLE_CONDVAR(FlowSaveLoad, restricted, SLE_BOOL, SLV_187, SL_MAX_VERSION),
};
#endif

/**
 * Wrapper function to get the GoodsEntry's internal structure while
 * some of the variables itself are private.
 * @return the saveload description for GoodsEntry.
 */
SaveLoadTable GetGoodsDesc()
{
	static const SaveLoad goods_desc[] = {
		SLEG_CONDVAR(            _waiting_acceptance,  SLE_UINT16,                  SL_MIN_VERSION, SLV_68),
		 SLE_CONDVAR(GoodsEntry, status,               SLE_UINT8,                  SLV_68, SL_MAX_VERSION),
		SLE_CONDNULL(2,                                                            SLV_51, SLV_68),
		     SLE_VAR(GoodsEntry, time_since_pickup,    SLE_UINT8),
		 SLE_CONDNULL_X(6,                                                 SL_MIN_VERSION, SL_MAX_VERSION, SlXvFeatureTest(XSLFTO_AND, XSLFI_SPRINGPP, 4)),
		     SLE_VAR(GoodsEntry, rating,               SLE_UINT8),
		SLEG_CONDVAR(            _cargo_source,        SLE_FILE_U8 | SLE_VAR_U16,   SL_MIN_VERSION, SLV_7),
		SLEG_CONDVAR(            _cargo_source,        SLE_UINT16,                  SLV_7, SLV_68),
		SLEG_CONDVAR(            _cargo_source_xy,     SLE_UINT32,                 SLV_44, SLV_68),
		SLEG_CONDVAR(            _cargo_days,          SLE_UINT8,                   SL_MIN_VERSION, SLV_68),
		     SLE_VAR(GoodsEntry, last_speed,           SLE_UINT8),
		     SLE_VAR(GoodsEntry, last_age,             SLE_UINT8),
		SLEG_CONDVAR(            _cargo_feeder_share,  SLE_FILE_U32 | SLE_VAR_I64, SLV_14, SLV_65),
		SLEG_CONDVAR(            _cargo_feeder_share,  SLE_INT64,                  SLV_65, SLV_68),
		 SLE_CONDVAR(GoodsEntry, amount_fract,         SLE_UINT8,                 SLV_150, SL_MAX_VERSION),
		SLEG_CONDPTRDEQ_X(       _packets,             REF_CARGO_PACKET,           SLV_68, SLV_183, SlXvFeatureTest(XSLFTO_AND, XSLFI_CHILLPP, 0, 0)),
		SLEG_CONDVAR_X(          _num_dests,           SLE_UINT32,                SLV_183, SL_MAX_VERSION, SlXvFeatureTest(XSLFTO_OR, XSLFI_CHILLPP)),
		 SLE_CONDVAR(GoodsEntry, cargo.reserved_count, SLE_UINT,                  SLV_181, SL_MAX_VERSION),
		 SLE_CONDVAR(GoodsEntry, link_graph,           SLE_UINT16,                SLV_183, SL_MAX_VERSION),
		 SLE_CONDVAR(GoodsEntry, node,                 SLE_UINT16,                SLV_183, SL_MAX_VERSION),
		SLEG_CONDVAR(            _num_flows,           SLE_UINT32,                SLV_183, SL_MAX_VERSION),
		 SLE_CONDVAR(GoodsEntry, max_waiting_cargo,    SLE_UINT32,                SLV_183, SL_MAX_VERSION),
		 SLE_CONDNULL_X(4, SL_MIN_VERSION, SL_MAX_VERSION, SlXvFeatureTest(XSLFTO_AND, XSLFI_JOKERPP)),
		SLE_CONDVAR_X(GoodsEntry, last_vehicle_type,   SLE_UINT8,          SL_MIN_VERSION, SL_MAX_VERSION, SlXvFeatureTest(XSLFTO_AND, XSLFI_ST_LAST_VEH_TYPE, 1)),
	};

	return goods_desc;
}

typedef std::pair<const StationID, CargoPacketList> StationCargoPair;

static const SaveLoad _cargo_list_desc[] = {
	SLE_VAR(StationCargoPair, first,  SLE_UINT16),
	SLE_PTRDEQ(StationCargoPair, second, REF_CARGO_PACKET),
};

/**
 * Swap the temporary packets with the packets without specific destination in
 * the given goods entry. Assert that at least one of those is empty.
 * @param ge Goods entry to swap with.
 */
static void SwapPackets(GoodsEntry *ge)
{
	StationCargoPacketMap &ge_packets = const_cast<StationCargoPacketMap &>(*ge->cargo.Packets());

	if (_packets.empty()) {
		std::map<StationID, CargoPacketList>::iterator it(ge_packets.find(INVALID_STATION));
		if (it == ge_packets.end()) {
			return;
		} else {
			it->second.swap(_packets);
		}
	} else {
		assert(ge_packets[INVALID_STATION].empty());
		ge_packets[INVALID_STATION].swap(_packets);
	}
}

static void Load_STNS()
{
	_cargo_source_xy = 0;
	_cargo_days = 0;
	_cargo_feeder_share = 0;

	uint num_cargo = IsSavegameVersionBefore(SLV_55) ? 12 : IsSavegameVersionBefore(SLV_EXTEND_CARGOTYPES) ? 32 : NUM_CARGO;
	int index;
	while ((index = SlIterateArray()) != -1) {
		Station *st = new (index) Station();

		SlObject(st, _old_station_desc);

		_waiting_acceptance = 0;

		for (CargoID i = 0; i < num_cargo; i++) {
			GoodsEntry *ge = &st->goods[i];
			SlObject(ge, GetGoodsDesc());
			SwapPackets(ge);
			if (IsSavegameVersionBefore(SLV_68)) {
				SB(ge->status, GoodsEntry::GES_ACCEPTANCE, 1, HasBit(_waiting_acceptance, 15));
				if (GB(_waiting_acceptance, 0, 12) != 0) {
					/* In old versions, enroute_from used 0xFF as INVALID_STATION */
					StationID source = (IsSavegameVersionBefore(SLV_7) && _cargo_source == 0xFF) ? INVALID_STATION : _cargo_source;

					/* Make sure we can allocate the CargoPacket. This is safe
					 * as there can only be ~64k stations and 32 cargoes in these
					 * savegame versions. As the CargoPacketPool has more than
					 * 16 million entries; it fits by an order of magnitude. */
					assert(CargoPacket::CanAllocateItem());

					/* Don't construct the packet with station here, because that'll fail with old savegames */
					CargoPacket *cp = new CargoPacket(GB(_waiting_acceptance, 0, 12), _cargo_days, source, _cargo_source_xy, _cargo_source_xy, _cargo_feeder_share);
					ge->cargo.Append(cp, INVALID_STATION);
					SB(ge->status, GoodsEntry::GES_RATING, 1, 1);
				}
			}
			if (SlXvIsFeatureMissing(XSLFI_ST_LAST_VEH_TYPE)) ge->last_vehicle_type = _old_last_vehicle_type;
		}

		if (st->num_specs != 0) {
			/* Allocate speclist memory when loading a game */
			st->speclist = CallocT<StationSpecList>(st->num_specs);
			for (uint i = 0; i < st->num_specs; i++) {
				SlObject(&st->speclist[i], _station_speclist_desc);
			}
		}
	}
}

static void Ptrs_STNS()
{
	/* Don't run when savegame version is higher than or equal to 123. */
	if (!IsSavegameVersionBefore(SLV_123)) return;

	uint num_cargo = IsSavegameVersionBefore(SLV_EXTEND_CARGOTYPES) ? 32 : NUM_CARGO;
	for (Station *st : Station::Iterate()) {
		if (!IsSavegameVersionBefore(SLV_68)) {
			for (CargoID i = 0; i < num_cargo; i++) {
				GoodsEntry *ge = &st->goods[i];
				SwapPackets(ge);
				SlObject(ge, GetGoodsDesc());
				SwapPackets(ge);
			}
		}
		SlObject(st, _old_station_desc);
	}
}


static const SaveLoad _base_station_desc[] = {
	      SLE_VAR(BaseStation, xy,                     SLE_UINT32),
	      SLE_REF(BaseStation, town,                   REF_TOWN),
	      SLE_VAR(BaseStation, string_id,              SLE_STRINGID),
	      SLE_STR(BaseStation, name,                   SLE_STR | SLF_ALLOW_CONTROL, 0),

	SLE_CONDVAR_X(Station,     delete_ctr,             SLE_UINT8,                   SL_MIN_VERSION, SL_MAX_VERSION, SlXvFeatureTest(XSLFTO_AND, XSLFI_SPRINGPP, 0, 3)),
	SLE_CONDVAR_X(Station,     delete_ctr,             SLE_FILE_U16  | SLE_VAR_U8,  SL_MIN_VERSION, SL_MAX_VERSION, SlXvFeatureTest(XSLFTO_AND, XSLFI_SPRINGPP, 4)),
	      SLE_VAR(BaseStation, owner,                  SLE_UINT8),
	      SLE_VAR(BaseStation, facilities,             SLE_UINT8),
	      SLE_VAR(BaseStation, build_date,             SLE_INT32),

	/* Used by newstations for graphic variations */
	      SLE_VAR(BaseStation, random_bits,            SLE_UINT16),
	      SLE_VAR(BaseStation, waiting_triggers,       SLE_UINT8),
	      SLE_VAR(BaseStation, num_specs,              SLE_UINT8),
};

static OldPersistentStorage _old_st_persistent_storage;

static const SaveLoad _station_desc[] = {
	SLE_WRITEBYTE(Station, facilities),
	SLE_ST_INCLUDE(),

	      SLE_VAR(Station, train_station.tile,         SLE_UINT32),
	      SLE_VAR(Station, train_station.w,            SLE_FILE_U8 | SLE_VAR_U16),
	      SLE_VAR(Station, train_station.h,            SLE_FILE_U8 | SLE_VAR_U16),

	      SLE_REF(Station, bus_stops,                  REF_ROADSTOPS),
	      SLE_REF(Station, truck_stops,                REF_ROADSTOPS),
	SLE_CONDVAR_X(Station, ship_station.tile,          SLE_UINT32,                SL_MIN_VERSION,      SLV_MULTITILE_DOCKS, SlXvFeatureTest(XSLFTO_AND, XSLFI_MULTIPLE_DOCKS, 0, 0)),
	SLE_CONDNULL_X(4, SL_MIN_VERSION, SL_MAX_VERSION, SlXvFeatureTest(XSLFTO_AND, XSLFI_MULTIPLE_DOCKS, 1, 1)),
	  SLE_CONDVAR(Station, ship_station.tile,          SLE_UINT32,                SLV_MULTITILE_DOCKS, SL_MAX_VERSION),
	  SLE_CONDVAR(Station, ship_station.w,             SLE_FILE_U8 | SLE_VAR_U16, SLV_MULTITILE_DOCKS, SL_MAX_VERSION),
	  SLE_CONDVAR(Station, ship_station.h,             SLE_FILE_U8 | SLE_VAR_U16, SLV_MULTITILE_DOCKS, SL_MAX_VERSION),
	  SLE_CONDVAR(Station, docking_station.tile,       SLE_UINT32,                SLV_MULTITILE_DOCKS, SL_MAX_VERSION),
	  SLE_CONDVAR(Station, docking_station.w,          SLE_FILE_U8 | SLE_VAR_U16, SLV_MULTITILE_DOCKS, SL_MAX_VERSION),
	  SLE_CONDVAR(Station, docking_station.h,          SLE_FILE_U8 | SLE_VAR_U16, SLV_MULTITILE_DOCKS, SL_MAX_VERSION),
	SLE_CONDVARVEC_X(Station, docking_tiles,           SLE_UINT32,                     SL_MIN_VERSION, SL_MAX_VERSION, SlXvFeatureTest(XSLFTO_AND, XSLFI_MULTIPLE_DOCKS, 2)),
	      SLE_VAR(Station, airport.tile,               SLE_UINT32),
	  SLE_CONDVAR(Station, airport.w,                  SLE_FILE_U8 | SLE_VAR_U16, SLV_140, SL_MAX_VERSION),
	  SLE_CONDVAR(Station, airport.h,                  SLE_FILE_U8 | SLE_VAR_U16, SLV_140, SL_MAX_VERSION),
	      SLE_VAR(Station, airport.type,               SLE_UINT8),
	  SLE_CONDVAR(Station, airport.layout,             SLE_UINT8,                 SLV_145, SL_MAX_VERSION),
	SLE_CONDNULL_X(1, SL_MIN_VERSION, SL_MAX_VERSION, SlXvFeatureTest(XSLFTO_AND, XSLFI_SPRINGPP, 1, 6)),
	      SLE_VAR(Station, airport.flags,              SLE_UINT64),
	SLE_CONDNULL_X(8, SL_MIN_VERSION, SL_MAX_VERSION, SlXvFeatureTest(XSLFTO_AND, XSLFI_SPRINGPP, 1, 6)),
	  SLE_CONDVAR(Station, airport.rotation,           SLE_UINT8,                 SLV_145, SL_MAX_VERSION),
	 SLEG_CONDARR(_old_st_persistent_storage.storage,  SLE_UINT32, 16,            SLV_145, SLV_161),
	  SLE_CONDREF(Station, airport.psa,                REF_STORAGE,               SLV_161, SL_MAX_VERSION),

	      SLE_VAR(Station, indtype,                    SLE_UINT8),
	SLE_CONDVAR_X(Station, extra_name_index,           SLE_UINT16,          SL_MIN_VERSION, SL_MAX_VERSION, SlXvFeatureTest(XSLFTO_AND, XSLFI_EXTRA_STATION_NAMES)),

	      SLE_VAR(Station, time_since_load,            SLE_UINT8),
	      SLE_VAR(Station, time_since_unload,          SLE_UINT8),
	SLEG_CONDVAR_X(_old_last_vehicle_type,             SLE_UINT8,           SL_MIN_VERSION, SL_MAX_VERSION, SlXvFeatureTest(XSLFTO_AND, XSLFI_ST_LAST_VEH_TYPE, 0, 0)),
	SLE_CONDNULL_X(1, SL_MIN_VERSION, SL_MAX_VERSION, SlXvFeatureTest(XSLFTO_AND, XSLFI_JOKERPP)),
	      SLE_VAR(Station, had_vehicle_of_type,        SLE_UINT8),
	      SLE_VEC(Station, loading_vehicles,           REF_VEHICLE),
	  SLE_CONDVAR(Station, always_accepted,            SLE_FILE_U32 | SLE_VAR_U64, SLV_127, SLV_EXTEND_CARGOTYPES),
	  SLE_CONDVAR(Station, always_accepted,            SLE_UINT64,                 SLV_EXTEND_CARGOTYPES, SL_MAX_VERSION),
	  SLE_CONDNULL_X(32 * 24, SL_MIN_VERSION, SL_MAX_VERSION, SlXvFeatureTest(XSLFTO_AND, XSLFI_JOKERPP, SL_JOKER_1_22)),
	SLE_CONDVAR_X(Station, station_cargo_history_cargoes, SLE_UINT64,                  SL_MIN_VERSION, SL_MAX_VERSION, SlXvFeatureTest(XSLFTO_AND, XSLFI_STATION_CARGO_HISTORY)),
};

static const SaveLoad _waypoint_desc[] = {
	SLE_WRITEBYTE(Waypoint, facilities),
	SLE_ST_INCLUDE(),

	      SLE_VAR(Waypoint, town_cn,                   SLE_UINT16),

	  SLE_CONDVAR(Waypoint, train_station.tile,        SLE_UINT32,                  SLV_124, SL_MAX_VERSION),
	  SLE_CONDVAR(Waypoint, train_station.w,           SLE_FILE_U8 | SLE_VAR_U16,   SLV_124, SL_MAX_VERSION),
	  SLE_CONDVAR(Waypoint, train_station.h,           SLE_FILE_U8 | SLE_VAR_U16,   SLV_124, SL_MAX_VERSION),
};

/**
 * Get the base station description to be used for SL_ST_INCLUDE
 * @return the base station description.
 */
SaveLoadTable GetBaseStationDescription()
{
	return _base_station_desc;
}

std::vector<SaveLoad> _filtered_station_desc;
std::vector<SaveLoad> _filtered_waypoint_desc;
std::vector<SaveLoad> _filtered_goods_desc;
std::vector<SaveLoad> _filtered_station_speclist_desc;

static void SetupDescs_STNN()
{
	_filtered_station_desc = SlFilterObject(_station_desc);
	_filtered_waypoint_desc = SlFilterObject(_waypoint_desc);
	_filtered_goods_desc = SlFilterObject(GetGoodsDesc());
	_filtered_station_speclist_desc = SlFilterObject(_station_speclist_desc);
}

std::vector<SaveLoad> _filtered_roadstop_desc;

static void SetupDescs_ROADSTOP()
{
	_filtered_roadstop_desc = SlFilterObject(_roadstop_desc);
}


static void RealSave_STNN(BaseStation *bst)
{
	bool waypoint = (bst->facilities & FACIL_WAYPOINT) != 0;
	SlObjectSaveFiltered(bst, waypoint ? SaveLoadTable(_filtered_waypoint_desc) : SaveLoadTable(_filtered_station_desc));

	MemoryDumper *dumper = MemoryDumper::GetCurrent();

	if (!waypoint) {
		Station *st = Station::From(bst);
		for (CargoID i = 0; i < NUM_CARGO; i++) {
			_num_dests = (uint32)st->goods[i].cargo.Packets()->MapSize();
			_num_flows = (uint32)st->goods[i].flows.size();
			SlObjectSaveFiltered(&st->goods[i], _filtered_goods_desc);
			for (FlowStatMap::const_iterator outer_it(st->goods[i].flows.begin()); outer_it != st->goods[i].flows.end(); ++outer_it) {
				uint32 sum_shares = 0;
				FlowSaveLoad flow;
				flow.source = outer_it->GetOrigin();
				dumper->CheckBytes(2 + 4);
				dumper->RawWriteUint16(flow.source);
				dumper->RawWriteUint32((uint32)outer_it->size());
				FlowStat::const_iterator inner_it(outer_it->begin());
				const FlowStat::const_iterator end(outer_it->end());
				for (; inner_it != end; ++inner_it) {
					flow.via = inner_it->second;
					flow.share = inner_it->first - sum_shares;
					flow.restricted = inner_it->first > outer_it->GetUnrestricted();
					sum_shares = inner_it->first;
					assert(flow.share > 0);

					// SlObject(&flow, _flow_desc); /* this is highly performance-sensitive, manually unroll */
					dumper->CheckBytes(2 + 4 + 1);
					dumper->RawWriteUint16(flow.via);
					dumper->RawWriteUint32(flow.share);
					dumper->RawWriteByte(flow.restricted != 0);
				}
				SlWriteUint16(outer_it->GetRawFlags());
			}
			for (StationCargoPacketMap::ConstMapIterator it(st->goods[i].cargo.Packets()->begin()); it != st->goods[i].cargo.Packets()->end(); ++it) {
				SlObjectSaveFiltered(const_cast<StationCargoPacketMap::value_type *>(&(*it)), _cargo_list_desc); // _cargo_list_desc has no conditionals
			}
		}

		assert(st->station_cargo_history.size() == CountBits(st->station_cargo_history_cargoes));
		dumper->CheckBytes(st->station_cargo_history.size() * MAX_STATION_CARGO_HISTORY_DAYS * 2);
		for (const auto &history : st->station_cargo_history) {
			uint i = st->station_cargo_history_offset;
			do {
				dumper->RawWriteUint16(history[i]);
				i++;
				if (i == MAX_STATION_CARGO_HISTORY_DAYS) i = 0;
			} while (i != st->station_cargo_history_offset);
		}
	}

	for (uint i = 0; i < bst->num_specs; i++) {
		SlObjectSaveFiltered(&bst->speclist[i], _filtered_station_speclist_desc);
	}
}

static void Save_STNN()
{
	SetupDescs_STNN();

	/* Write the stations */
	for (BaseStation *st : BaseStation::Iterate()) {
		SlSetArrayIndex(st->index);
		SlAutolength((AutolengthProc*)RealSave_STNN, st);
	}
}

static void Load_STNN()
{
	SetupDescs_STNN();

	_num_flows = 0;

	const uint num_cargo = IsSavegameVersionBefore(SLV_EXTEND_CARGOTYPES) ? 32 : NUM_CARGO;
	ReadBuffer *buffer = ReadBuffer::GetCurrent();

	int index;
	while ((index = SlIterateArray()) != -1) {
		bool waypoint = (SlReadByte() & FACIL_WAYPOINT) != 0;

		BaseStation *bst = waypoint ? (BaseStation *)new (index) Waypoint() : new (index) Station();
		SlObjectLoadFiltered(bst, waypoint ? SaveLoadTable(_filtered_waypoint_desc) : SaveLoadTable(_filtered_station_desc));

		if (!waypoint) {
			Station *st = Station::From(bst);

			/* Before savegame version 161, persistent storages were not stored in a pool. */
			if (IsSavegameVersionBefore(SLV_161) && !IsSavegameVersionBefore(SLV_145) && st->facilities & FACIL_AIRPORT) {
				/* Store the old persistent storage. The GRFID will be added later. */
				assert(PersistentStorage::CanAllocateItem());
				st->airport.psa = new PersistentStorage(0, 0, 0);
				memcpy(st->airport.psa->storage, _old_st_persistent_storage.storage, sizeof(_old_st_persistent_storage.storage));
			}

			for (CargoID i = 0; i < num_cargo; i++) {
				SlObjectLoadFiltered(&st->goods[i], _filtered_goods_desc);
				StationID prev_source = INVALID_STATION;
				if (SlXvIsFeaturePresent(XSLFI_FLOW_STAT_FLAGS)) {
					for (uint32 j = 0; j < _num_flows; ++j) {
						FlowSaveLoad flow;
						buffer->CheckBytes(2 + 4);
						flow.source = buffer->RawReadUint16();
						uint32 flow_count = buffer->RawReadUint32();

						buffer->CheckBytes(2 + 4 + 1);
						flow.via = buffer->RawReadUint16();
						flow.share = buffer->RawReadUint32();
						flow.restricted = (buffer->RawReadByte() != 0);
						FlowStat *fs = &(*(st->goods[i].flows.insert(st->goods[i].flows.end(), FlowStat(flow.source, flow.via, flow.share, flow.restricted))));
						for (uint32 k = 1; k < flow_count; ++k) {
							buffer->CheckBytes(2 + 4 + 1);
							flow.via = buffer->RawReadUint16();
							flow.share = buffer->RawReadUint32();
							flow.restricted = (buffer->RawReadByte() != 0);
							fs->AppendShare(flow.via, flow.share, flow.restricted);
						}
						fs->SetRawFlags(SlReadUint16());
					}
				} else if (SlXvIsFeatureMissing(XSLFI_CHILLPP)) {
					FlowSaveLoad flow;
					FlowStat *fs = nullptr;
					for (uint32 j = 0; j < _num_flows; ++j) {
						// SlObject(&flow, _flow_desc); /* this is highly performance-sensitive, manually unroll */
						buffer->CheckBytes(2 + 2 + 4);
						flow.source = buffer->RawReadUint16();
						flow.via = buffer->RawReadUint16();
						flow.share = buffer->RawReadUint32();
						if (!IsSavegameVersionBefore(SLV_187)) flow.restricted = (buffer->ReadByte() != 0);

						if (fs == nullptr || prev_source != flow.source) {
							fs = &(*(st->goods[i].flows.insert(st->goods[i].flows.end(), FlowStat(flow.source, flow.via, flow.share, flow.restricted))));
						} else {
							fs->AppendShare(flow.via, flow.share, flow.restricted);
						}
						prev_source = flow.source;
					}
				}
				if (IsSavegameVersionBefore(SLV_183) && SlXvIsFeatureMissing(XSLFI_CHILLPP)) {
					SwapPackets(&st->goods[i]);
				} else {
					if (SlXvIsFeaturePresent(XSLFI_CHILLPP)) {
						SlSkipBytes(8);
						uint num_links = SlReadUint16();
						uint num_flows = SlReadUint32();
						SlSkipBytes(6);
						SlSkipBytes(18 * num_links);
						SlSkipBytes(16 * num_flows);
					}

					StationCargoPair pair;
					for (uint j = 0; j < _num_dests; ++j) {
						SlObjectLoadFiltered(&pair, _cargo_list_desc); // _cargo_list_desc has no conditionals
						const_cast<StationCargoPacketMap &>(*(st->goods[i].cargo.Packets()))[pair.first].swap(pair.second);
						assert(pair.second.empty());
					}
				}
				if (SlXvIsFeatureMissing(XSLFI_ST_LAST_VEH_TYPE)) st->goods[i].last_vehicle_type = _old_last_vehicle_type;
			}

			st->station_cargo_history.resize(CountBits(st->station_cargo_history_cargoes));
			buffer->CheckBytes(st->station_cargo_history.size() * MAX_STATION_CARGO_HISTORY_DAYS * 2);
			for (auto &history : st->station_cargo_history) {
				for (uint16 &amount : history) {
					amount = buffer->RawReadUint16();
				}
			}
			st->station_cargo_history_offset = 0;
		}

		if (bst->num_specs != 0) {
			/* Allocate speclist memory when loading a game */
			bst->speclist = CallocT<StationSpecList>(bst->num_specs);
			for (uint i = 0; i < bst->num_specs; i++) {
				SlObjectLoadFiltered(&bst->speclist[i], _filtered_station_speclist_desc);
			}
		}
	}
}

static void Ptrs_STNN()
{
	/* Don't run when savegame version lower than 123. */
	if (IsSavegameVersionBefore(SLV_123)) return;

	SetupDescs_STNN();

	if (!IsSavegameVersionBefore(SLV_183)) {
		assert(_filtered_goods_desc.size() == 0);
	}

	uint num_cargo = IsSavegameVersionBefore(SLV_EXTEND_CARGOTYPES) ? 32 : NUM_CARGO;
	for (Station *st : Station::Iterate()) {
		for (CargoID i = 0; i < num_cargo; i++) {
			GoodsEntry *ge = &st->goods[i];
			if (IsSavegameVersionBefore(SLV_183) && SlXvIsFeatureMissing(XSLFI_CHILLPP)) {
				SwapPackets(ge);
				SlObjectPtrOrNullFiltered(ge, _filtered_goods_desc);
				SwapPackets(ge);
			} else {
				//SlObject(ge, GetGoodsDesc());
				for (StationCargoPacketMap::ConstMapIterator it = ge->cargo.Packets()->begin(); it != ge->cargo.Packets()->end(); ++it) {
					SlObjectPtrOrNullFiltered(const_cast<StationCargoPair *>(&(*it)), _cargo_list_desc); // _cargo_list_desc has no conditionals
				}
			}
		}
		SlObjectPtrOrNullFiltered(st, _filtered_station_desc);
	}

	for (Waypoint *wp : Waypoint::Iterate()) {
		SlObjectPtrOrNullFiltered(wp, _filtered_waypoint_desc);
	}
}

static void Save_ROADSTOP()
{
	SetupDescs_ROADSTOP();
	for (RoadStop *rs : RoadStop::Iterate()) {
		SlSetArrayIndex(rs->index);
		SlObjectSaveFiltered(rs, _filtered_roadstop_desc);
	}
}

static void Load_ROADSTOP()
{
	SetupDescs_ROADSTOP();
	int index;
	while ((index = SlIterateArray()) != -1) {
		RoadStop *rs = new (index) RoadStop(INVALID_TILE);

		SlObjectLoadFiltered(rs, _filtered_roadstop_desc);
	}
}

static void Ptrs_ROADSTOP()
{
	SetupDescs_ROADSTOP();
	for (RoadStop *rs : RoadStop::Iterate()) {
		SlObjectPtrOrNullFiltered(rs, _filtered_roadstop_desc);
	}
}

<<<<<<< HEAD
static void Load_DOCK()
{
	extern void SlSkipArray();
	SlSkipArray();
}

extern const ChunkHandler _station_chunk_handlers[] = {
	{ 'STNS', nullptr,       Load_STNS,     Ptrs_STNS,     nullptr, CH_ARRAY },
	{ 'STNN', Save_STNN,     Load_STNN,     Ptrs_STNN,     nullptr, CH_ARRAY },
	{ 'ROAD', Save_ROADSTOP, Load_ROADSTOP, Ptrs_ROADSTOP, nullptr, CH_ARRAY},
	{ 'DOCK', nullptr,       Load_DOCK,     nullptr,       nullptr, CH_ARRAY | CH_LAST},
};
=======
static const ChunkHandler station_chunk_handlers[] = {
	{ 'STNS', nullptr,       Load_STNS,     Ptrs_STNS,     nullptr, CH_ARRAY },
	{ 'STNN', Save_STNN,     Load_STNN,     Ptrs_STNN,     nullptr, CH_ARRAY },
	{ 'ROAD', Save_ROADSTOP, Load_ROADSTOP, Ptrs_ROADSTOP, nullptr, CH_ARRAY },
};

extern const ChunkHandlerTable _station_chunk_handlers(station_chunk_handlers);
>>>>>>> 7572603c
<|MERGE_RESOLUTION|>--- conflicted
+++ resolved
@@ -737,25 +737,17 @@
 	}
 }
 
-<<<<<<< HEAD
 static void Load_DOCK()
 {
 	extern void SlSkipArray();
 	SlSkipArray();
 }
 
-extern const ChunkHandler _station_chunk_handlers[] = {
-	{ 'STNS', nullptr,       Load_STNS,     Ptrs_STNS,     nullptr, CH_ARRAY },
-	{ 'STNN', Save_STNN,     Load_STNN,     Ptrs_STNN,     nullptr, CH_ARRAY },
-	{ 'ROAD', Save_ROADSTOP, Load_ROADSTOP, Ptrs_ROADSTOP, nullptr, CH_ARRAY},
-	{ 'DOCK', nullptr,       Load_DOCK,     nullptr,       nullptr, CH_ARRAY | CH_LAST},
-};
-=======
 static const ChunkHandler station_chunk_handlers[] = {
 	{ 'STNS', nullptr,       Load_STNS,     Ptrs_STNS,     nullptr, CH_ARRAY },
 	{ 'STNN', Save_STNN,     Load_STNN,     Ptrs_STNN,     nullptr, CH_ARRAY },
 	{ 'ROAD', Save_ROADSTOP, Load_ROADSTOP, Ptrs_ROADSTOP, nullptr, CH_ARRAY },
-};
-
-extern const ChunkHandlerTable _station_chunk_handlers(station_chunk_handlers);
->>>>>>> 7572603c
+	{ 'DOCK', nullptr,       Load_DOCK,     nullptr,       nullptr, CH_ARRAY },
+};
+
+extern const ChunkHandlerTable _station_chunk_handlers(station_chunk_handlers);