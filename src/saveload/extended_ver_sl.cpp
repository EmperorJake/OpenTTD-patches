--- conflicted
+++ resolved
@@ -47,7 +47,6 @@
 static const uint32 _sl_xv_slxi_chunk_version = 0;          ///< current version os SLXI chunk
 
 const SlxiSubChunkInfo _sl_xv_sub_chunk_infos[] = {
-<<<<<<< HEAD
 	{ XSLFI_TRACE_RESTRICT,         XSCF_NULL,                8,   8, "tracerestrict",             NULL, NULL, "TRRM,TRRP,TRRS" },
 	{ XSLFI_TRACE_RESTRICT_OWNER,   XSCF_NULL,                1,   1, "tracerestrict_owner",       NULL, NULL, NULL        },
 	{ XSLFI_TRACE_RESTRICT_ORDRCND, XSCF_NULL,                1,   1, "tracerestrict_order_cond",  NULL, NULL, NULL        },
@@ -71,7 +70,7 @@
 	{ XSLFI_REVERSE_AT_WAYPOINT,    XSCF_NULL,                1,   1, "reverse_at_waypoint",       NULL, NULL, NULL        },
 	{ XSLFI_VEH_LIFETIME_PROFIT,    XSCF_NULL,                1,   1, "veh_lifetime_profit",       NULL, NULL, NULL        },
 	{ XSLFI_LINKGRAPH_DAY_SCALE,    XSCF_NULL,                1,   1, "linkgraph_day_scale",       NULL, NULL, NULL        },
-	{ XSLFI_TEMPLATE_REPLACEMENT,   XSCF_NULL,                3,   3, "template_replacement",      NULL, NULL, "TRPL,TMPL" },
+	{ XSLFI_TEMPLATE_REPLACEMENT,   XSCF_NULL,                4,   4, "template_replacement",      NULL, NULL, "TRPL,TMPL" },
 	{ XSLFI_MORE_RAIL_TYPES,        XSCF_NULL,                1,   1, "more_rail_types",           NULL, NULL, NULL        },
 	{ XSLFI_CARGO_TYPE_ORDERS,      XSCF_NULL,                2,   2, "cargo_type_orders",         NULL, NULL, "ORDX,VEOX" },
 	{ XSLFI_EXTENDED_GAMELOG,       XSCF_NULL,                1,   1, "extended_gamelog",          NULL, NULL, NULL        },
@@ -85,9 +84,6 @@
 	{ XSLFI_TRAIN_FLAGS_EXTRA,      XSCF_NULL,                1,   1, "train_flags_extra",         NULL, NULL, NULL        },
 	{ XSLFI_TRAIN_THROUGH_LOAD,     XSCF_NULL,                1,   1, "train_through_load",        NULL, NULL, NULL        },
 	{ XSLFI_ORDER_EXTRA_DATA,       XSCF_NULL,                1,   1, "order_extra_data",          NULL, NULL, NULL        },
-=======
-	{ XSLFI_TEMPLATE_REPLACEMENT,   XSCF_NULL,                4,   4, "template_replacement",      NULL, NULL, "TRPL,TMPL" },
->>>>>>> 5877cd0f
 	{ XSLFI_NULL, XSCF_NULL, 0, 0, NULL, NULL, NULL, NULL },// This is the end marker
 };
 
