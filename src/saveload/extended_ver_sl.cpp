/* $Id$ */

/*
 * This file is part of OpenTTD.
 * OpenTTD is free software; you can redistribute it and/or modify it under the terms of the GNU General Public License as published by the Free Software Foundation, version 2.
 * OpenTTD is distributed in the hope that it will be useful, but WITHOUT ANY WARRANTY; without even the implied warranty of MERCHANTABILITY or FITNESS FOR A PARTICULAR PURPOSE.
 * See the GNU General Public License for more details. You should have received a copy of the GNU General Public License along with OpenTTD. If not, see <http://www.gnu.org/licenses/>.
 */

/** @file extended_ver_sl.cpp Functions related to handling save/load extended version info.
 *
 * Known extended features are stored in _sl_xv_feature_versions, features which are currently enabled/in use and their versions are stored in the savegame.
 * On load, the list of features and their versions are loaded from the savegame. If the savegame contains a feature which is either unknown, or has too high a version,
 * loading can be either aborted, or the feature can be ignored if the the feature flags in the savegame indicate that it can be ignored. The savegame may also list any additional
 * chunk IDs which are associated with an extended feature, these can be discarded if the feature is discarded.
 * This information is stored in the SLXI chunk, the contents of which has the following format:
 *
 * uint32                               chunk version
 * uint32                               chunk flags
 * uint32                               number of sub chunks/features
 *     For each of N sub chunk/feature:
 *     uint32                           feature flags (SlxiSubChunkFlags)
 *     uint16                           feature version
 *     SLE_STR                          feature name
 *     uint32*                          extra data length [only present iff feature flags & XSCF_EXTRA_DATA_PRESENT]
 *         N bytes                      extra data
 *     uint32*                          chunk ID list count [only present iff feature flags & XSCF_CHUNK_ID_LIST_PRESENT]
 *         N x uint32                   chunk ID list
 */

#include "../stdafx.h"
#include "../debug.h"
#include "saveload.h"
#include "extended_ver_sl.h"
#include "../timetable.h"

#include <vector>

#include "../safeguards.h"

uint16 _sl_xv_feature_versions[XSLFI_SIZE];                 ///< array of all known feature types and their current versions
bool _sl_is_ext_version;                                    ///< is this an extended savegame version, with more info in the SLXI chunk?
bool _sl_is_faked_ext;                                      ///< is this a faked extended savegame version, with no SLXI chunk?
std::vector<uint32> _sl_xv_discardable_chunk_ids;           ///< list of chunks IDs which we can discard if no chunk loader exists

static const uint32 _sl_xv_slxi_chunk_version = 0;          ///< current version os SLXI chunk

const SlxiSubChunkInfo _sl_xv_sub_chunk_infos[] = {
<<<<<<< HEAD
	{ XSLFI_TRACE_RESTRICT,         XSCF_NULL,              1,                                    1, "tracerestrict",         NULL, NULL, "TRRM,TRRP" },
	{ XSLFI_PROG_SIGS,              XSCF_NULL,              1,                                    1, "programmable_signals",  NULL, NULL, "SPRG"      },
	{ XSLFI_ADJACENT_CROSSINGS,     XSCF_NULL,              1,                                    1, "adjacent_crossings",    NULL, NULL, NULL        },
	{ XSLFI_DEPARTURE_BOARDS,       XSCF_IGNORABLE_UNKNOWN, 1,                                    1, "departure_boards",      NULL, NULL, NULL        },
	{ XSLFI_TIMETABLES_START_TICKS, XSCF_NULL,              WALLCLOCK_NETWORK_COMPATIBLE ? 0 : 1, 1, "timetable_start_ticks", NULL, NULL, NULL        },
	{ XSLFI_TOWN_CARGO_ADJ,         XSCF_IGNORABLE_UNKNOWN, 1,                                    1, "town_cargo_adj",        NULL, NULL, NULL        },
	{ XSLFI_SIG_TUNNEL_BRIDGE,      XSCF_NULL,              1,                                    1, "signal_tunnel_bridge",  NULL, NULL, NULL        },
=======
	{ XLSFI_IMPROVED_BREAKDOWNS, XSCF_NULL, 1, 1, "improved_breakdowns", NULL, NULL, NULL },
>>>>>>> a8a72646
	{ XSLFI_NULL, XSCF_NULL, 0, 0, NULL, NULL, NULL, NULL },// This is the end marker
};

/**
 * Extended save/load feature test
 *
 * First performs a tradional check on the provided @p savegame_version against @p savegame_version_from and @p savegame_version_to.
 * Then, if the feature set in the constructor is not XSLFI_NULL, also check than the feature version is inclusively bounded by @p min_version and @p max_version,
 * and return the combination of the two tests using the operator defined in the constructor.
 * Otherwise just returns the result of the savegame version test
 */
bool SlXvFeatureTest::IsFeaturePresent(uint16 savegame_version, uint16 savegame_version_from, uint16 savegame_version_to) const
{
	bool savegame_version_ok = savegame_version >= savegame_version_from && savegame_version <= savegame_version_to;

	if (this->feature == XSLFI_NULL) return savegame_version_ok;

	bool feature_ok = SlXvIsFeaturePresent(this->feature, this->min_version, this->max_version);

	switch (op) {
		case XSLFTO_OR:
			return savegame_version_ok || feature_ok;

		case XSLFTO_AND:
			return savegame_version_ok && feature_ok;

		default:
			NOT_REACHED();
			return false;
	}
}

/**
 * Returns true if @p feature is present and has a version inclusively bounded by @p min_version and @p max_version
 */
bool SlXvIsFeaturePresent(SlXvFeatureIndex feature, uint16 min_version, uint16 max_version)
{
	assert(feature < XSLFI_SIZE);
	return _sl_xv_feature_versions[feature] >= min_version && _sl_xv_feature_versions[feature] <= max_version;
}

/**
 * Resets all extended feature versions to 0
 */
void SlXvResetState()
{
	_sl_is_ext_version = false;
	_sl_is_faked_ext = false;
	memset(_sl_xv_feature_versions, 0, sizeof(_sl_xv_feature_versions));
}

/**
 * Resets all extended feature versions to their currently enabled versions, i.e. versions suitable for saving
 */
void SlXvSetCurrentState()
{
	SlXvResetState();
	_sl_is_ext_version = true;

	const SlxiSubChunkInfo *info = _sl_xv_sub_chunk_infos;
	for (; info->index != XSLFI_NULL; ++info) {
		_sl_xv_feature_versions[info->index] = info->save_version;
	}
}

/**
 * Check for "special" savegame versions (i.e. known patchpacks) and set correct savegame version, settings, etc.
 */
void SlXvCheckSpecialSavegameVersions()
{
	extern uint16 _sl_version;

	if (_sl_version == 2000) {
		DEBUG(sl, 1, "Loading a trace restrict patch savegame version %d as version 194", _sl_version);
		_sl_version = 194;
		_sl_is_faked_ext = true;
		_sl_xv_feature_versions[XSLFI_TRACE_RESTRICT] = 1;
	}
}

/**
 * Return true if this chunk has been marked as discardable
 */
bool SlXvIsChunkDiscardable(uint32 id)
{
	for(size_t i = 0; i < _sl_xv_discardable_chunk_ids.size(); i++) {
		if (_sl_xv_discardable_chunk_ids[i] == id) {
			return true;
		}
	}
	return false;
}

/**
 * Writes a chunk ID list string to the savegame, returns the number of chunks written
 * In dry run mode, only returns the number of chunk which would have been written
 */
static uint32 WriteChunkIdList(const char *chunk_list, bool dry_run)
{
	unsigned int chunk_count = 0;  // number of chunks output
	unsigned int id_offset = 0;    // how far are we into the ID
	for (; *chunk_list != 0; chunk_list++) {
		if (id_offset == 4) {
			assert(*chunk_list == ',');
			id_offset = 0;
		} else {
			if (!dry_run) {
				SlWriteByte(*chunk_list);
			}
			if (id_offset == 3) {
				chunk_count++;
			}
			id_offset++;
		}
	}
	assert(id_offset == 4);
	return chunk_count;
}

static void Save_SLXI()
{
	SlXvSetCurrentState();

	static const SaveLoad _xlsi_sub_chunk_desc[] = {
		SLE_VAR(SlxiSubChunkInfo, save_version,   SLE_UINT16),
		SLE_STR(SlxiSubChunkInfo, name,           SLE_STR, 0),
		SLE_END()
	};

	// calculate lengths
	uint32 item_count = 0;
	uint32 length = 12;
	std::vector<uint32> extra_data_lengths;
	std::vector<uint32> chunk_counts;
	extra_data_lengths.resize(XSLFI_SIZE);
	chunk_counts.resize(XSLFI_SIZE);
	const SlxiSubChunkInfo *info = _sl_xv_sub_chunk_infos;
	for (; info->index != XSLFI_NULL; ++info) {
		if (info->save_version > 0) {
			item_count++;
			length += 4;
			length += SlCalcObjLength(info, _xlsi_sub_chunk_desc);
			if (info->save_proc) {
				uint32 extra_data_length = info->save_proc(info, true);
				if (extra_data_length) {
					extra_data_lengths[info->index] = extra_data_length;
					length += 4 + extra_data_length;
				}
			}
			if (info->chunk_list) {
				uint32 chunk_count = WriteChunkIdList(info->chunk_list, true);
				if (chunk_count) {
					chunk_counts[info->index] = chunk_count;
					length += 4 * (1 + chunk_count);
				}
			}
		}
	}

	// write header
	SlSetLength(length);
	SlWriteUint32(_sl_xv_slxi_chunk_version);               // chunk version
	SlWriteUint32(0);                                       // flags
	SlWriteUint32(item_count);                              // item count

	// write data
	info = _sl_xv_sub_chunk_infos;
	for (; info->index != XSLFI_NULL; ++info) {
		if (info->save_version > 0) {
			SlxiSubChunkFlags flags = info->flags;
			assert(!(flags & (XSCF_EXTRA_DATA_PRESENT | XSCF_CHUNK_ID_LIST_PRESENT)));
			uint32 extra_data_length = extra_data_lengths[info->index];
			uint32 chunk_count = chunk_counts[info->index];
			if (extra_data_length > 0) flags |= XSCF_EXTRA_DATA_PRESENT;
			if (chunk_count > 0) flags |= XSCF_CHUNK_ID_LIST_PRESENT;
			SlWriteUint32(flags);
			SlObject(const_cast<SlxiSubChunkInfo *>(info), _xlsi_sub_chunk_desc);

			if (extra_data_length > 0) {
				SlWriteUint32(extra_data_length);
				size_t written = SlGetBytesWritten();
				info->save_proc(info, false);
				assert(SlGetBytesWritten() == written + extra_data_length);
			}
			if (chunk_count > 0) {
				SlWriteUint32(chunk_count);
				size_t written = SlGetBytesWritten();
				WriteChunkIdList(info->chunk_list, false);
				assert(SlGetBytesWritten() == written + (chunk_count * 4));
			}
		}
	}
}

static void Load_SLXI()
{
	if (_sl_is_faked_ext || !_sl_is_ext_version) {
		SlErrorCorrupt("SXLI chunk is unexpectedly present");
	}

	SlXvResetState();
	_sl_is_ext_version = true;

	uint32 version = SlReadUint32();
	if (version > _sl_xv_slxi_chunk_version) SlErrorCorruptFmt("SLXI chunk: version: %u is too new (expected max: %u)", version, _sl_xv_slxi_chunk_version);

	uint32 chunk_flags = SlReadUint32();
	// flags are not in use yet, reserve for future expansion
	if (chunk_flags != 0) SlErrorCorruptFmt("SLXI chunk: unknown chunk header flags: 0x%X", chunk_flags);

	char name_buffer[256];
	const SaveLoadGlobVarList xlsi_sub_chunk_name_desc[] = {
		SLEG_STR(name_buffer, SLE_STRB),
		SLEG_END()
	};

	uint32 item_count = SlReadUint32();
	for (uint32 i = 0; i < item_count; i++) {
		SlxiSubChunkFlags flags = static_cast<SlxiSubChunkFlags>(SlReadUint32());
		uint16 version = SlReadUint16();
		SlGlobList(xlsi_sub_chunk_name_desc);

		// linearly scan through feature list until found name match
		bool found = false;
		const SlxiSubChunkInfo *info = _sl_xv_sub_chunk_infos;
		for (; info->index != XSLFI_NULL; ++info) {
			if (strcmp(name_buffer, info->name) == 0) {
				found = true;
				break;
			}
		}

		bool discard_chunks = false;
		if (found) {
			if (version > info->max_version) {
				if (flags & XSCF_IGNORABLE_VERSION) {
					// version too large but carry on regardless
					discard_chunks = true;
					if (flags & XSCF_EXTRA_DATA_PRESENT) {
						SlSkipBytes(SlReadUint32()); // skip extra data field
					}
					DEBUG(sl, 1, "SLXI chunk: too large version for feature: '%s', version: %d, max version: %d, ignoring", name_buffer, version, info->max_version);
				} else {
					SlErrorCorruptFmt("SLXI chunk: too large version for feature: '%s', version: %d, max version: %d", name_buffer, version, info->max_version);
				}
			} else {
				// success path :)

				_sl_xv_feature_versions[info->index] = version;
				if (flags & XSCF_EXTRA_DATA_PRESENT) {
					uint32 extra_data_size = SlReadUint32();
					if (extra_data_size) {
						if (info->load_proc) {
							size_t read = SlGetBytesRead();
							info->load_proc(info, extra_data_size);
							if (SlGetBytesRead() != read + extra_data_size) {
								SlErrorCorruptFmt("SLXI chunk: feature: %s, version: %d, extra data length mismatch", name_buffer, version);
							}
						} else {
							SlErrorCorruptFmt("SLXI chunk: feature: %s, version: %d, unexpectedly includes extra data", name_buffer, version);
						}
					}
				}

				DEBUG(sl, 1, "SLXI chunk: found known feature: '%s', version: %d, max version: %d", name_buffer, version, info->max_version);
			}
		} else {
			if (flags & XSCF_IGNORABLE_UNKNOWN) {
				// not found but carry on regardless
				discard_chunks = true;
				if (flags & XSCF_EXTRA_DATA_PRESENT) {
					SlSkipBytes(SlReadUint32()); // skip extra data field
				}
				DEBUG(sl, 1, "SLXI chunk: unknown feature: '%s', version: %d, ignoring", name_buffer, version);
			} else {
				SlErrorCorruptFmt("SLXI chunk: unknown feature: %s, version: %d", name_buffer, version);
			}
		}

		// at this point the extra data field should have been consumed
		// handle chunk ID list field
		if (flags & XSCF_CHUNK_ID_LIST_PRESENT) {
			uint32 chunk_count = SlReadUint32();
			for (uint32 j = 0; j < chunk_count; j++) {
				uint32 chunk_id = SlReadUint32();
				if (discard_chunks) {
					_sl_xv_discardable_chunk_ids.push_back(chunk_id);
					DEBUG(sl, 2, "SLXI chunk: unknown feature: '%s', discarding chunk: %c%c%c%c", name_buffer, chunk_id >> 24, chunk_id >> 16, chunk_id >> 8, chunk_id);
				}
			}
		}
	}
}

extern const ChunkHandler _version_ext_chunk_handlers[] = {
	{ 'SLXI', Save_SLXI, Load_SLXI, NULL, Load_SLXI, CH_RIFF | CH_LAST},
};<|MERGE_RESOLUTION|>--- conflicted
+++ resolved
@@ -46,7 +46,6 @@
 static const uint32 _sl_xv_slxi_chunk_version = 0;          ///< current version os SLXI chunk
 
 const SlxiSubChunkInfo _sl_xv_sub_chunk_infos[] = {
-<<<<<<< HEAD
 	{ XSLFI_TRACE_RESTRICT,         XSCF_NULL,              1,                                    1, "tracerestrict",         NULL, NULL, "TRRM,TRRP" },
 	{ XSLFI_PROG_SIGS,              XSCF_NULL,              1,                                    1, "programmable_signals",  NULL, NULL, "SPRG"      },
 	{ XSLFI_ADJACENT_CROSSINGS,     XSCF_NULL,              1,                                    1, "adjacent_crossings",    NULL, NULL, NULL        },
@@ -54,9 +53,7 @@
 	{ XSLFI_TIMETABLES_START_TICKS, XSCF_NULL,              WALLCLOCK_NETWORK_COMPATIBLE ? 0 : 1, 1, "timetable_start_ticks", NULL, NULL, NULL        },
 	{ XSLFI_TOWN_CARGO_ADJ,         XSCF_IGNORABLE_UNKNOWN, 1,                                    1, "town_cargo_adj",        NULL, NULL, NULL        },
 	{ XSLFI_SIG_TUNNEL_BRIDGE,      XSCF_NULL,              1,                                    1, "signal_tunnel_bridge",  NULL, NULL, NULL        },
-=======
-	{ XLSFI_IMPROVED_BREAKDOWNS, XSCF_NULL, 1, 1, "improved_breakdowns", NULL, NULL, NULL },
->>>>>>> a8a72646
+	{ XLSFI_IMPROVED_BREAKDOWNS,    XSCF_NULL,              1,                                    1, "improved_breakdowns",   NULL, NULL, NULL        },
 	{ XSLFI_NULL, XSCF_NULL, 0, 0, NULL, NULL, NULL, NULL },// This is the end marker
 };
 
