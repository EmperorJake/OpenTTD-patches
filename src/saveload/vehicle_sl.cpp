/* $Id$ */

/*
 * This file is part of OpenTTD.
 * OpenTTD is free software; you can redistribute it and/or modify it under the terms of the GNU General Public License as published by the Free Software Foundation, version 2.
 * OpenTTD is distributed in the hope that it will be useful, but WITHOUT ANY WARRANTY; without even the implied warranty of MERCHANTABILITY or FITNESS FOR A PARTICULAR PURPOSE.
 * See the GNU General Public License for more details. You should have received a copy of the GNU General Public License along with OpenTTD. If not, see <http://www.gnu.org/licenses/>.
 */

/** @file vehicle_sl.cpp Code handling saving and loading of vehicles */

#include "../stdafx.h"
#include "../vehicle_func.h"
#include "../train.h"
#include "../roadveh.h"
#include "../ship.h"
#include "../aircraft.h"
#include "../station_base.h"
#include "../effectvehicle_base.h"
#include "../company_base.h"
#include "../company_func.h"
#include "../disaster_vehicle.h"

#include "saveload.h"

#include <map>

#include "../safeguards.h"

/**
 * Link front and rear multiheaded engines to each other
 * This is done when loading a savegame
 */
void ConnectMultiheadedTrains()
{
	Train *v;

	FOR_ALL_TRAINS(v) {
		v->other_multiheaded_part = NULL;
	}

	FOR_ALL_TRAINS(v) {
		if (v->IsFrontEngine() || v->IsFreeWagon()) {
			/* Two ways to associate multiheaded parts to each other:
			 * sequential-matching: Trains shall be arranged to look like <..>..<..>..<..>..
			 * bracket-matching:    Free vehicle chains shall be arranged to look like ..<..<..>..<..>..>..
			 *
			 * Note: Old savegames might contain chains which do not comply with these rules, e.g.
			 *   - the front and read parts have invalid orders
			 *   - different engine types might be combined
			 *   - there might be different amounts of front and rear parts.
			 *
			 * Note: The multiheaded parts need to be matched exactly like they are matched on the server, else desyncs will occur.
			 *   This is why two matching strategies are needed.
			 */

			bool sequential_matching = v->IsFrontEngine();

			for (Train *u = v; u != NULL; u = u->GetNextVehicle()) {
				if (u->other_multiheaded_part != NULL) continue; // we already linked this one

				if (u->IsMultiheaded()) {
					if (!u->IsEngine()) {
						/* we got a rear car without a front car. We will convert it to a front one */
						u->SetEngine();
						u->spritenum--;
					}

					/* Find a matching back part */
					EngineID eid = u->engine_type;
					Train *w;
					if (sequential_matching) {
						for (w = u->GetNextVehicle(); w != NULL; w = w->GetNextVehicle()) {
							if (w->engine_type != eid || w->other_multiheaded_part != NULL || !w->IsMultiheaded()) continue;

							/* we found a car to partner with this engine. Now we will make sure it face the right way */
							if (w->IsEngine()) {
								w->ClearEngine();
								w->spritenum++;
							}
							break;
						}
					} else {
						uint stack_pos = 0;
						for (w = u->GetNextVehicle(); w != NULL; w = w->GetNextVehicle()) {
							if (w->engine_type != eid || w->other_multiheaded_part != NULL || !w->IsMultiheaded()) continue;

							if (w->IsEngine()) {
								stack_pos++;
							} else {
								if (stack_pos == 0) break;
								stack_pos--;
							}
						}
					}

					if (w != NULL) {
						w->other_multiheaded_part = u;
						u->other_multiheaded_part = w;
					} else {
						/* we got a front car and no rear cars. We will fake this one for forget that it should have been multiheaded */
						u->ClearMultiheaded();
					}
				}
			}
		}
	}
}

/**
 *  Converts all trains to the new subtype format introduced in savegame 16.2
 *  It also links multiheaded engines or make them forget they are multiheaded if no suitable partner is found
 */
void ConvertOldMultiheadToNew()
{
	Train *t;
	FOR_ALL_TRAINS(t) SetBit(t->subtype, 7); // indicates that it's the old format and needs to be converted in the next loop

	FOR_ALL_TRAINS(t) {
		if (HasBit(t->subtype, 7) && ((t->subtype & ~0x80) == 0 || (t->subtype & ~0x80) == 4)) {
			for (Train *u = t; u != NULL; u = u->Next()) {
				const RailVehicleInfo *rvi = RailVehInfo(u->engine_type);

				ClrBit(u->subtype, 7);
				switch (u->subtype) {
					case 0: // TS_Front_Engine
						if (rvi->railveh_type == RAILVEH_MULTIHEAD) u->SetMultiheaded();
						u->SetFrontEngine();
						u->SetEngine();
						break;

					case 1: // TS_Artic_Part
						u->subtype = 0;
						u->SetArticulatedPart();
						break;

					case 2: // TS_Not_First
						u->subtype = 0;
						if (rvi->railveh_type == RAILVEH_WAGON) {
							/* normal wagon */
							u->SetWagon();
							break;
						}
						if (rvi->railveh_type == RAILVEH_MULTIHEAD && rvi->image_index == u->spritenum - 1) {
							/* rear end of a multiheaded engine */
							u->SetMultiheaded();
							break;
						}
						if (rvi->railveh_type == RAILVEH_MULTIHEAD) u->SetMultiheaded();
						u->SetEngine();
						break;

					case 4: // TS_Free_Car
						u->subtype = 0;
						u->SetWagon();
						u->SetFreeWagon();
						break;
					default: SlErrorCorrupt("Invalid train subtype");
				}
			}
		}
	}
}


/** need to be called to load aircraft from old version */
void UpdateOldAircraft()
{
	/* set airport_flags to 0 for all airports just to be sure */
	Station *st;
	FOR_ALL_STATIONS(st) {
		st->airport.flags = 0; // reset airport
	}

	Aircraft *a;
	FOR_ALL_AIRCRAFT(a) {
		/* airplane has another vehicle with subtype 4 (shadow), helicopter also has 3 (rotor)
		 * skip those */
		if (a->IsNormalAircraft()) {
			/* airplane in terminal stopped doesn't hurt anyone, so goto next */
			if ((a->vehstatus & VS_STOPPED) && a->state == 0) {
				a->state = HANGAR;
				continue;
			}

			AircraftLeaveHangar(a, a->direction); // make airplane visible if it was in a depot for example
			a->vehstatus &= ~VS_STOPPED; // make airplane moving
			UpdateAircraftCache(a);
			a->cur_speed = a->vcache.cached_max_speed; // so aircraft don't have zero speed while in air
			if (!a->current_order.IsType(OT_GOTO_STATION) && !a->current_order.IsType(OT_GOTO_DEPOT)) {
				/* reset current order so aircraft doesn't have invalid "station-only" order */
				a->current_order.MakeDummy();
			}
			a->state = FLYING;
			AircraftNextAirportPos_and_Order(a); // move it to the entry point of the airport
			GetNewVehiclePosResult gp = GetNewVehiclePos(a);
			a->tile = 0; // aircraft in air is tile=0

			/* correct speed of helicopter-rotors */
			if (a->subtype == AIR_HELICOPTER) a->Next()->Next()->cur_speed = 32;

			/* set new position x,y,z */
			GetAircraftFlightLevelBounds(a, &a->z_pos, NULL);
			SetAircraftPosition(a, gp.x, gp.y, GetAircraftFlightLevel(a));
		}
	}
}

/**
 * Check all vehicles to ensure their engine type is valid
 * for the currently loaded NewGRFs (that includes none...)
 * This only makes a difference if NewGRFs are missing, otherwise
 * all vehicles will be valid. This does not make such a game
 * playable, it only prevents crash.
 */
static void CheckValidVehicles()
{
	size_t total_engines = Engine::GetPoolSize();
	EngineID first_engine[4] = { INVALID_ENGINE, INVALID_ENGINE, INVALID_ENGINE, INVALID_ENGINE };

	Engine *e;
	FOR_ALL_ENGINES_OF_TYPE(e, VEH_TRAIN) { first_engine[VEH_TRAIN] = e->index; break; }
	FOR_ALL_ENGINES_OF_TYPE(e, VEH_ROAD) { first_engine[VEH_ROAD] = e->index; break; }
	FOR_ALL_ENGINES_OF_TYPE(e, VEH_SHIP) { first_engine[VEH_SHIP] = e->index; break; }
	FOR_ALL_ENGINES_OF_TYPE(e, VEH_AIRCRAFT) { first_engine[VEH_AIRCRAFT] = e->index; break; }

	Vehicle *v;
	FOR_ALL_VEHICLES(v) {
		/* Test if engine types match */
		switch (v->type) {
			case VEH_TRAIN:
			case VEH_ROAD:
			case VEH_SHIP:
			case VEH_AIRCRAFT:
				if (v->engine_type >= total_engines || v->type != v->GetEngine()->type) {
					v->engine_type = first_engine[v->type];
				}
				break;

			default:
				break;
		}
	}
}

extern byte _age_cargo_skip_counter; // From misc_sl.cpp

/** Called after load to update coordinates */
void AfterLoadVehicles(bool part_of_load)
{
	Vehicle *v;

	FOR_ALL_VEHICLES(v) {
		/* Reinstate the previous pointer */
		if (v->Next() != NULL) v->Next()->previous = v;
		if (v->NextShared() != NULL) v->NextShared()->previous_shared = v;

		if (part_of_load) v->fill_percent_te_id = INVALID_TE_ID;
		v->first = NULL;
		if (v->IsGroundVehicle()) v->GetGroundVehicleCache()->first_engine = INVALID_ENGINE;
	}

	/* AfterLoadVehicles may also be called in case of NewGRF reload, in this
	 * case we may not convert orders again. */
	if (part_of_load) {
		/* Create shared vehicle chain for very old games (pre 5,2) and create
		 * OrderList from shared vehicle chains. For this to work correctly, the
		 * following conditions must be fulfilled:
		 * a) both next_shared and previous_shared are not set for pre 5,2 games
		 * b) both next_shared and previous_shared are set for later games
		 */
		std::map<Order*, OrderList*> mapping;

		FOR_ALL_VEHICLES(v) {
			if (v->orders.old != NULL) {
				if (IsSavegameVersionBefore(105)) { // Pre-105 didn't save an OrderList
					if (mapping[v->orders.old] == NULL) {
						/* This adds the whole shared vehicle chain for case b */

						/* Creating an OrderList here is safe because the number of vehicles
						 * allowed in these savegames matches the number of OrderLists. As
						 * such each vehicle can get an OrderList and it will (still) fit. */
						assert(OrderList::CanAllocateItem());
						v->orders.list = mapping[v->orders.old] = new OrderList(v->orders.old, v);
					} else {
						v->orders.list = mapping[v->orders.old];
						/* For old games (case a) we must create the shared vehicle chain */
						if (IsSavegameVersionBefore(5, 2)) {
							v->AddToShared(v->orders.list->GetFirstSharedVehicle());
						}
					}
				} else { // OrderList was saved as such, only recalculate not saved values
					if (v->PreviousShared() == NULL) {
						v->orders.list->Initialize(v->orders.list->first, v);
					}
				}
			}
		}
	}

	FOR_ALL_VEHICLES(v) {
		/* Fill the first pointers */
		if (v->Previous() == NULL) {
			for (Vehicle *u = v; u != NULL; u = u->Next()) {
				u->first = v;
			}
		}
	}

	if (part_of_load) {
		if (IsSavegameVersionBefore(105)) {
			/* Before 105 there was no order for shared orders, thus it messed up horribly */
			FOR_ALL_VEHICLES(v) {
				if (v->First() != v || v->orders.list != NULL || v->previous_shared != NULL || v->next_shared == NULL) continue;

				/* As above, allocating OrderList here is safe. */
				assert(OrderList::CanAllocateItem());
				v->orders.list = new OrderList(NULL, v);
				for (Vehicle *u = v; u != NULL; u = u->next_shared) {
					u->orders.list = v->orders.list;
				}
			}
		}

		if (IsSavegameVersionBefore(157)) {
			/* The road vehicle subtype was converted to a flag. */
			RoadVehicle *rv;
			FOR_ALL_ROADVEHICLES(rv) {
				if (rv->subtype == 0) {
					/* The road vehicle is at the front. */
					rv->SetFrontEngine();
				} else if (rv->subtype == 1) {
					/* The road vehicle is an articulated part. */
					rv->subtype = 0;
					rv->SetArticulatedPart();
				} else {
					SlErrorCorrupt("Invalid road vehicle subtype");
				}
			}
		}

		if (IsSavegameVersionBefore(160)) {
			/* In some old savegames there might be some "crap" stored. */
			FOR_ALL_VEHICLES(v) {
				if (!v->IsPrimaryVehicle() && v->type != VEH_DISASTER) {
					v->current_order.Free();
					v->unitnumber = 0;
				}
			}
		}

		if (IsSavegameVersionBefore(162)) {
			/* Set the vehicle-local cargo age counter from the old global counter. */
			FOR_ALL_VEHICLES(v) {
				v->cargo_age_counter = _age_cargo_skip_counter;
			}
		}

		if (IsSavegameVersionBefore(180)) {
			/* Set service interval flags */
			FOR_ALL_VEHICLES(v) {
				if (!v->IsPrimaryVehicle()) continue;

				const Company *c = Company::Get(v->owner);
				int interval = CompanyServiceInterval(c, v->type);

				v->SetServiceIntervalIsCustom(v->GetServiceInterval() != interval);
				v->SetServiceIntervalIsPercent(c->settings.vehicle.servint_ispercent);
			}
		}
	}

	CheckValidVehicles();

	FOR_ALL_VEHICLES(v) {
		assert(v->first != NULL);

		v->trip_occupancy = CalcPercentVehicleFilled(v, NULL);

		switch (v->type) {
			case VEH_TRAIN: {
				Train *t = Train::From(v);
				if (t->IsFrontEngine() || t->IsFreeWagon()) {
					t->gcache.last_speed = t->cur_speed; // update displayed train speed
					t->ConsistChanged(CCF_SAVELOAD);
				}
				break;
			}

			case VEH_ROAD: {
				RoadVehicle *rv = RoadVehicle::From(v);
				if (rv->IsFrontEngine()) {
					rv->gcache.last_speed = rv->cur_speed; // update displayed road vehicle speed
					RoadVehUpdateCache(rv);
					if (_settings_game.vehicle.roadveh_acceleration_model != AM_ORIGINAL) {
						rv->CargoChanged();
					}
				}
				break;
			}

			case VEH_SHIP:
				Ship::From(v)->UpdateCache();
				break;

			default: break;
		}
	}

	/* Stop non-front engines */
	if (part_of_load && IsSavegameVersionBefore(112)) {
		FOR_ALL_VEHICLES(v) {
			if (v->type == VEH_TRAIN) {
				Train *t = Train::From(v);
				if (!t->IsFrontEngine()) {
					if (t->IsEngine()) t->vehstatus |= VS_STOPPED;
					/* cur_speed is now relevant for non-front parts - nonzero breaks
					 * moving-wagons-inside-depot- and autoreplace- code */
					t->cur_speed = 0;
				}
			}
			/* trains weren't stopping gradually in old OTTD versions (and TTO/TTD)
			 * other vehicle types didn't have zero speed while stopped (even in 'recent' OTTD versions) */
			if ((v->vehstatus & VS_STOPPED) && (v->type != VEH_TRAIN || IsSavegameVersionBefore(2, 1))) {
				v->cur_speed = 0;
			}
		}
	}

	FOR_ALL_VEHICLES(v) {
		switch (v->type) {
			case VEH_ROAD: {
				RoadVehicle *rv = RoadVehicle::From(v);
				rv->roadtype = HasBit(EngInfo(v->First()->engine_type)->misc_flags, EF_ROAD_TRAM) ? ROADTYPE_TRAM : ROADTYPE_ROAD;
				rv->compatible_roadtypes = RoadTypeToRoadTypes(rv->roadtype);
			}
			FALLTHROUGH;

			case VEH_TRAIN:
			case VEH_SHIP:
				v->GetImage(v->direction, EIT_ON_MAP, &v->sprite_seq);
				break;

			case VEH_AIRCRAFT:
				if (Aircraft::From(v)->IsNormalAircraft()) {
					v->GetImage(v->direction, EIT_ON_MAP, &v->sprite_seq);

					/* The plane's shadow will have the same image as the plane, but no colour */
					Vehicle *shadow = v->Next();
					shadow->sprite_seq.CopyWithoutPalette(v->sprite_seq);

					/* In the case of a helicopter we will update the rotor sprites */
					if (v->subtype == AIR_HELICOPTER) {
						Vehicle *rotor = shadow->Next();
						GetRotorImage(Aircraft::From(v), EIT_ON_MAP, &rotor->sprite_seq);
					}

					UpdateAircraftCache(Aircraft::From(v), true);
				}
				break;
			default: break;
		}

		v->UpdateDeltaXY(v->direction);
		v->coord.left = INVALID_COORD;
		v->UpdatePosition();
		v->UpdateViewport(false);
	}
}

bool TrainController(Train *v, Vehicle *nomove, bool reverse = true); // From train_cmd.cpp
void ReverseTrainDirection(Train *v);
void ReverseTrainSwapVeh(Train *v, int l, int r);

/** Fixup old train spacing. */
void FixupTrainLengths()
{
	/* Vehicle center was moved from 4 units behind the front to half the length
	 * behind the front. Move vehicles so they end up on the same spot. */
	Vehicle *v;
	FOR_ALL_VEHICLES(v) {
		if (v->type == VEH_TRAIN && v->IsPrimaryVehicle()) {
			/* The vehicle center is now more to the front depending on vehicle length,
			 * so we need to move all vehicles forward to cover the difference to the
			 * old center, otherwise wagon spacing in trains would be broken upon load. */
			for (Train *u = Train::From(v); u != NULL; u = u->Next()) {
				if (u->track == TRACK_BIT_DEPOT || (u->vehstatus & VS_CRASHED)) continue;

				Train *next = u->Next();

				/* Try to pull the vehicle half its length forward. */
				int diff = (VEHICLE_LENGTH - u->gcache.cached_veh_length) / 2;
				int done;
				for (done = 0; done < diff; done++) {
					if (!TrainController(u, next, false)) break;
				}

				if (next != NULL && done < diff && u->IsFrontEngine()) {
					/* Pulling the front vehicle forwards failed, we either encountered a dead-end
					 * or a red signal. To fix this, we try to move the whole train the required
					 * space backwards and re-do the fix up of the front vehicle. */

					/* Ignore any signals when backtracking. */
					TrainForceProceeding old_tfp = u->force_proceed;
					u->force_proceed = TFP_SIGNAL;

					/* Swap start<>end, start+1<>end-1, ... */
					int r = CountVehiclesInChain(u) - 1; // number of vehicles - 1
					int l = 0;
					do ReverseTrainSwapVeh(u, l++, r--); while (l <= r);

					/* We moved the first vehicle which is now the last. Move it back to the
					 * original position as we will fix up the last vehicle later in the loop. */
					for (int i = 0; i < done; i++) TrainController(u->Last(), NULL);

					/* Move the train backwards to get space for the first vehicle. As the stopping
					 * distance from a line end is rounded up, move the train one unit more to cater
					 * for front vehicles with odd lengths. */
					int moved;
					for (moved = 0; moved < diff + 1; moved++) {
						if (!TrainController(u, NULL, false)) break;
					}

					/* Swap start<>end, start+1<>end-1, ... again. */
					r = CountVehiclesInChain(u) - 1; // number of vehicles - 1
					l = 0;
					do ReverseTrainSwapVeh(u, l++, r--); while (l <= r);

					u->force_proceed = old_tfp;

					/* Tracks are too short to fix the train length. The player has to fix the
					 * train in a depot. Bail out so we don't damage the vehicle chain any more. */
					if (moved < diff + 1) break;

					/* Re-do the correction for the first vehicle. */
					for (done = 0; done < diff; done++) TrainController(u, next, false);

					/* We moved one unit more backwards than needed for even-length front vehicles,
					 * try to move that unit forward again. We don't care if this step fails. */
					TrainController(u, NULL, false);
				}

				/* If the next wagon is still in a depot, check if it shouldn't be outside already. */
				if (next != NULL && next->track == TRACK_BIT_DEPOT) {
					int d = TicksToLeaveDepot(u);
					if (d <= 0) {
						/* Next vehicle should have left the depot already, show it and pull forward. */
						next->vehstatus &= ~VS_HIDDEN;
						next->track = TrackToTrackBits(GetRailDepotTrack(next->tile));
						for (int i = 0; i >= d; i--) TrainController(next, NULL);
					}
				}
			}

			/* Update all cached properties after moving the vehicle chain around. */
			Train::From(v)->ConsistChanged(CCF_TRACK);
		}
	}
}

static uint8  _cargo_days;
static uint16 _cargo_source;
static uint32 _cargo_source_xy;
static uint16 _cargo_count;
static uint16 _cargo_paid_for;
static Money  _cargo_feeder_share;
static uint32 _cargo_loaded_at_xy;

/**
 * Make it possible to make the saveload tables "friends" of other classes.
 * @param vt the vehicle type. Can be VEH_END for the common vehicle description data
 * @return the saveload description
 */
const SaveLoad *GetVehicleDescription(VehicleType vt)
{
	/** Save and load of vehicles */
	static const SaveLoad _common_veh_desc[] = {
		     SLE_VAR(Vehicle, subtype,               SLE_UINT8),

		     SLE_REF(Vehicle, next,                  REF_VEHICLE_OLD),
		 SLE_CONDVAR(Vehicle, name,                  SLE_NAME,                     0,  83),
		 SLE_CONDSTR(Vehicle, name,                  SLE_STR | SLF_ALLOW_CONTROL, 0, 84, SL_MAX_VERSION),
		 SLE_CONDVAR(Vehicle, unitnumber,            SLE_FILE_U8  | SLE_VAR_U16,   0,   7),
		 SLE_CONDVAR(Vehicle, unitnumber,            SLE_UINT16,                   8, SL_MAX_VERSION),
		     SLE_VAR(Vehicle, owner,                 SLE_UINT8),
		 SLE_CONDVAR(Vehicle, tile,                  SLE_FILE_U16 | SLE_VAR_U32,   0,   5),
		 SLE_CONDVAR(Vehicle, tile,                  SLE_UINT32,                   6, SL_MAX_VERSION),
		 SLE_CONDVAR(Vehicle, dest_tile,             SLE_FILE_U16 | SLE_VAR_U32,   0,   5),
		 SLE_CONDVAR(Vehicle, dest_tile,             SLE_UINT32,                   6, SL_MAX_VERSION),

		 SLE_CONDVAR(Vehicle, x_pos,                 SLE_FILE_U16 | SLE_VAR_U32,   0,   5),
		 SLE_CONDVAR(Vehicle, x_pos,                 SLE_UINT32,                   6, SL_MAX_VERSION),
		 SLE_CONDVAR(Vehicle, y_pos,                 SLE_FILE_U16 | SLE_VAR_U32,   0,   5),
		 SLE_CONDVAR(Vehicle, y_pos,                 SLE_UINT32,                   6, SL_MAX_VERSION),
		 SLE_CONDVAR(Vehicle, z_pos,                 SLE_FILE_U8  | SLE_VAR_I32,   0, 163),
		 SLE_CONDVAR(Vehicle, z_pos,                 SLE_INT32,                  164, SL_MAX_VERSION),
		     SLE_VAR(Vehicle, direction,             SLE_UINT8),

		SLE_CONDNULL(2,                                                            0,  57),
		     SLE_VAR(Vehicle, spritenum,             SLE_UINT8),
		SLE_CONDNULL(5,                                                            0,  57),
		     SLE_VAR(Vehicle, engine_type,           SLE_UINT16),

		SLE_CONDNULL(2,                                                            0,  151),
		     SLE_VAR(Vehicle, cur_speed,             SLE_UINT16),
		     SLE_VAR(Vehicle, subspeed,              SLE_UINT8),
		     SLE_VAR(Vehicle, acceleration,          SLE_UINT8),
		     SLE_VAR(Vehicle, progress,              SLE_UINT8),

		     SLE_VAR(Vehicle, vehstatus,             SLE_UINT8),
		 SLE_CONDVAR(Vehicle, last_station_visited,  SLE_FILE_U8  | SLE_VAR_U16,   0,   4),
		 SLE_CONDVAR(Vehicle, last_station_visited,  SLE_UINT16,                   5, SL_MAX_VERSION),
		 SLE_CONDVAR(Vehicle, last_loading_station,  SLE_UINT16,                 182, SL_MAX_VERSION),

		     SLE_VAR(Vehicle, cargo_type,            SLE_UINT8),
		 SLE_CONDVAR(Vehicle, cargo_subtype,         SLE_UINT8,                   35, SL_MAX_VERSION),
		SLEG_CONDVAR(         _cargo_days,           SLE_UINT8,                    0,  67),
		SLEG_CONDVAR(         _cargo_source,         SLE_FILE_U8  | SLE_VAR_U16,   0,   6),
		SLEG_CONDVAR(         _cargo_source,         SLE_UINT16,                   7,  67),
		SLEG_CONDVAR(         _cargo_source_xy,      SLE_UINT32,                  44,  67),
		     SLE_VAR(Vehicle, cargo_cap,             SLE_UINT16),
		 SLE_CONDVAR(Vehicle, refit_cap,             SLE_UINT16,                 182, SL_MAX_VERSION),
		SLEG_CONDVAR(         _cargo_count,          SLE_UINT16,                   0,  67),
		 SLE_CONDDEQ(Vehicle, cargo.packets,         REF_CARGO_PACKET,            68, SL_MAX_VERSION),
		 SLE_CONDARR(Vehicle, cargo.action_counts,   SLE_UINT, VehicleCargoList::NUM_MOVE_TO_ACTION, 181, SL_MAX_VERSION),
		 SLE_CONDVAR(Vehicle, cargo_age_counter,     SLE_UINT16,                 162, SL_MAX_VERSION),

		     SLE_VAR(Vehicle, day_counter,           SLE_UINT8),
		     SLE_VAR(Vehicle, tick_counter,          SLE_UINT8),
<<<<<<< HEAD
		SLE_CONDVAR_X(Vehicle, running_ticks,        SLE_UINT8,                   88, SL_MAX_VERSION, SlXvFeatureTest(XSLFTO_AND, XSLFI_SPRINGPP, 0, 2)),
		SLE_CONDVAR_X(Vehicle, running_ticks,        SLE_FILE_U16  | SLE_VAR_U8,  88, SL_MAX_VERSION, SlXvFeatureTest(XSLFTO_AND, XSLFI_SPRINGPP, 2)),
=======
		SLE_CONDVAR_X(Vehicle, running_ticks,        SLE_FILE_U8  | SLE_VAR_U16,  88, SL_MAX_VERSION, SlXvFeatureTest(XSLFTO_AND, XSLFI_VARIABLE_DAY_LENGTH, 0, 1)),
		SLE_CONDVAR_X(Vehicle, running_ticks,        SLE_UINT16,                  88, SL_MAX_VERSION, SlXvFeatureTest(XSLFTO_AND, XSLFI_VARIABLE_DAY_LENGTH, 2)),
>>>>>>> 7b567c9d

		     SLE_VAR(Vehicle, cur_implicit_order_index,  SLE_UINT8),
		 SLE_CONDVAR(Vehicle, cur_real_order_index,  SLE_UINT8,                  158, SL_MAX_VERSION),
		SLE_CONDVAR_X(Vehicle, cur_timetable_order_index, SLE_UINT8,               0, SL_MAX_VERSION, SlXvFeatureTest(XSLFTO_AND, XSLFI_TIMETABLE_EXTRA)),
		/* num_orders is now part of OrderList and is not saved but counted */
		SLE_CONDNULL(1,                                                            0, 104),

		/* This next line is for version 4 and prior compatibility.. it temporarily reads
		 type and flags (which were both 4 bits) into type. Later on this is
		 converted correctly */
		 SLE_CONDVAR(Vehicle, current_order.type,    SLE_UINT8,                    0,   4),
		 SLE_CONDVAR(Vehicle, current_order.dest,    SLE_FILE_U8  | SLE_VAR_U16,   0,   4),

		/* Orders for version 5 and on */
		 SLE_CONDVAR(Vehicle, current_order.type,    SLE_UINT8,                    5, SL_MAX_VERSION),
		 SLE_CONDVAR(Vehicle, current_order.flags,   SLE_UINT8,                    5, SL_MAX_VERSION),
		 SLE_CONDVAR(Vehicle, current_order.dest,    SLE_UINT16,                   5, SL_MAX_VERSION),

		/* Refit in current order */
		 SLE_CONDVAR(Vehicle, current_order.refit_cargo,   SLE_UINT8,             36, SL_MAX_VERSION),
		SLE_CONDNULL(1,                                                           36, 181), // refit_subtype

		/* Timetable in current order */
		 SLE_CONDVAR(Vehicle, current_order.wait_time,     SLE_UINT16,            67, SL_MAX_VERSION),
		 SLE_CONDVAR(Vehicle, current_order.travel_time,   SLE_UINT16,            67, SL_MAX_VERSION),
		 SLE_CONDVAR(Vehicle, current_order.max_speed,     SLE_UINT16,           174, SL_MAX_VERSION),
		 SLE_CONDVAR(Vehicle, timetable_start,       SLE_INT32,                  129, SL_MAX_VERSION),
		SLE_CONDVAR_X(Vehicle, timetable_start_subticks,   SLE_UINT16,             0, SL_MAX_VERSION, SlXvFeatureTest(XSLFTO_AND, XSLFI_TIMETABLES_START_TICKS, 2)),

		 SLE_CONDREF(Vehicle, orders,                REF_ORDER,                    0, 104),
		 SLE_CONDREF(Vehicle, orders,                REF_ORDERLIST,              105, SL_MAX_VERSION),

		 SLE_CONDVAR(Vehicle, age,                   SLE_FILE_U16 | SLE_VAR_I32,   0,  30),
		 SLE_CONDVAR(Vehicle, age,                   SLE_INT32,                   31, SL_MAX_VERSION),
		 SLE_CONDVAR(Vehicle, max_age,               SLE_FILE_U16 | SLE_VAR_I32,   0,  30),
		 SLE_CONDVAR(Vehicle, max_age,               SLE_INT32,                   31, SL_MAX_VERSION),
		 SLE_CONDVAR(Vehicle, date_of_last_service,  SLE_FILE_U16 | SLE_VAR_I32,   0,  30),
		 SLE_CONDVAR(Vehicle, date_of_last_service,  SLE_INT32,                   31, SL_MAX_VERSION),
		 SLE_CONDVAR(Vehicle, service_interval,      SLE_UINT16,                   0,  30),
		 SLE_CONDVAR(Vehicle, service_interval,      SLE_FILE_U32 | SLE_VAR_U16,  31, 179),
		 SLE_CONDVAR(Vehicle, service_interval,      SLE_UINT16,                 180, SL_MAX_VERSION),
		     SLE_VAR(Vehicle, reliability,           SLE_UINT16),
		     SLE_VAR(Vehicle, reliability_spd_dec,   SLE_UINT16),
		     SLE_VAR(Vehicle, breakdown_ctr,         SLE_UINT8),
		     SLE_VAR(Vehicle, breakdown_delay,       SLE_UINT8),
		     SLE_VAR(Vehicle, breakdowns_since_last_service, SLE_UINT8),
		     SLE_VAR(Vehicle, breakdown_chance,      SLE_UINT8),
		SLE_CONDVAR_X(Vehicle, breakdown_chance_factor, SLE_UINT8,                 0, SL_MAX_VERSION, SlXvFeatureTest(XSLFTO_AND, XSLFI_IMPROVED_BREAKDOWNS, 3)),
		SLE_CONDVAR_X(Vehicle, breakdown_type,       SLE_UINT8,                    0, SL_MAX_VERSION, SlXvFeatureTest(XSLFTO_AND, XSLFI_IMPROVED_BREAKDOWNS)),
		SLE_CONDVAR_X(Vehicle, breakdown_severity,   SLE_UINT8,                    0, SL_MAX_VERSION, SlXvFeatureTest(XSLFTO_AND, XSLFI_IMPROVED_BREAKDOWNS)),
		 SLE_CONDVAR(Vehicle, build_year,            SLE_FILE_U8 | SLE_VAR_I32,    0,  30),
		 SLE_CONDVAR(Vehicle, build_year,            SLE_INT32,                   31, SL_MAX_VERSION),

		     SLE_VAR(Vehicle, load_unload_ticks,     SLE_UINT16),
		SLEG_CONDVAR(         _cargo_paid_for,       SLE_UINT16,                  45, SL_MAX_VERSION),
		 SLE_CONDVAR(Vehicle, vehicle_flags,         SLE_FILE_U8 | SLE_VAR_U16,   40, 179),
		 SLE_CONDVAR(Vehicle, vehicle_flags,         SLE_UINT16,                 180, SL_MAX_VERSION),

		 SLE_CONDVAR(Vehicle, profit_this_year,      SLE_FILE_I32 | SLE_VAR_I64,   0,  64),
		 SLE_CONDVAR(Vehicle, profit_this_year,      SLE_INT64,                   65, SL_MAX_VERSION),
		 SLE_CONDVAR(Vehicle, profit_last_year,      SLE_FILE_I32 | SLE_VAR_I64,   0,  64),
		 SLE_CONDVAR(Vehicle, profit_last_year,      SLE_INT64,                   65, SL_MAX_VERSION),
		SLE_CONDVAR_X(Vehicle,profit_lifetime,       SLE_INT64,                    0, SL_MAX_VERSION, SlXvFeatureTest(XSLFTO_AND, XSLFI_VEH_LIFETIME_PROFIT)),
		SLEG_CONDVAR(         _cargo_feeder_share,   SLE_FILE_I32 | SLE_VAR_I64,  51,  64),
		SLEG_CONDVAR(         _cargo_feeder_share,   SLE_INT64,                   65,  67),
		SLEG_CONDVAR(         _cargo_loaded_at_xy,   SLE_UINT32,                  51,  67),
		 SLE_CONDVAR(Vehicle, value,                 SLE_FILE_I32 | SLE_VAR_I64,   0,  64),
		 SLE_CONDVAR(Vehicle, value,                 SLE_INT64,                   65, SL_MAX_VERSION),
		SLE_CONDNULL_X(8,                                                          0, SL_MAX_VERSION, SlXvFeatureTest(XSLFTO_AND, XSLFI_VEHICLE_REPAIR_COST, 1, 1)),

		 SLE_CONDVAR(Vehicle, random_bits,           SLE_UINT8,                    2, SL_MAX_VERSION),
		 SLE_CONDVAR(Vehicle, waiting_triggers,      SLE_UINT8,                    2, SL_MAX_VERSION),

		SLE_CONDREF_X(Vehicle, ahead_separation,     REF_VEHICLE,                  0, SL_MAX_VERSION, SlXvFeatureTest(XSLFTO_AND, XSLFI_AUTO_TIMETABLE)),
		SLE_CONDREF_X(Vehicle, behind_separation,    REF_VEHICLE,                  0, SL_MAX_VERSION, SlXvFeatureTest(XSLFTO_AND, XSLFI_AUTO_TIMETABLE)),

		 SLE_CONDREF(Vehicle, next_shared,           REF_VEHICLE,                  2, SL_MAX_VERSION),
		SLE_CONDNULL(2,                                                            2,  68),
		SLE_CONDNULL(4,                                                           69, 100),

		 SLE_CONDVAR(Vehicle, group_id,              SLE_UINT16,                  60, SL_MAX_VERSION),

		 SLE_CONDVAR(Vehicle, current_order_time,    SLE_UINT32,                  67, SL_MAX_VERSION),
		SLE_CONDVAR_X(Vehicle, current_loading_time, SLE_UINT32,                   0, SL_MAX_VERSION, SlXvFeatureTest(XSLFTO_AND, XSLFI_AUTO_TIMETABLE)),
		SLE_CONDNULL_X(4, 0, SL_MAX_VERSION, SlXvFeatureTest(XSLFTO_AND, XSLFI_SPRINGPP)),
		 SLE_CONDVAR(Vehicle, lateness_counter,      SLE_INT32,                   67, SL_MAX_VERSION),

		SLE_CONDNULL(10,                                                           2, 143), // old reserved space

		SLE_CONDNULL_X((8 + 8 + 2 + 2 + 4 + 4 + 1 + 1) * 30, 0, SL_MAX_VERSION, SlXvFeatureTest(XSLFTO_AND, XSLFI_SPRINGPP)),
		SLE_CONDNULL_X((8 + 8 + 2 + 2 + 4 + 4 + 1 + 1) * 70, 0, SL_MAX_VERSION, SlXvFeatureTest(XSLFTO_AND, XSLFI_SPRINGPP, 4)),
		SLE_CONDNULL_X(1, 0, SL_MAX_VERSION, SlXvFeatureTest(XSLFTO_AND, XSLFI_SPRINGPP)),
		SLE_CONDNULL_X(1, 0, SL_MAX_VERSION, SlXvFeatureTest(XSLFTO_AND, XSLFI_SPRINGPP)),
		SLE_CONDNULL_X(2, 0, SL_MAX_VERSION, SlXvFeatureTest(XSLFTO_AND, XSLFI_SPRINGPP)),

		     SLE_END()
	};


	static const SaveLoad _train_desc[] = {
		SLE_WRITEBYTE(Vehicle, type, VEH_TRAIN),
		SLE_VEH_INCLUDE(),
		     SLE_VAR(Train, crash_anim_pos,      SLE_UINT16),
		     SLE_VAR(Train, force_proceed,       SLE_UINT8),
		     SLE_VAR(Train, railtype,            SLE_UINT8),
		     SLE_VAR(Train, track,               SLE_UINT8),

		 SLE_CONDVAR(Train, flags,               SLE_FILE_U8  | SLE_VAR_U16,   2,  99),
		 SLE_CONDVAR(Train, flags,               SLE_UINT16,                 100, SL_MAX_VERSION),
		SLE_CONDNULL(2, 2, 59),

		 SLE_CONDVAR(Train, wait_counter,        SLE_UINT16,                 136, SL_MAX_VERSION),

		SLE_CONDNULL(2, 2, 19),
		 SLE_CONDVAR(Train, gv_flags,            SLE_UINT16,                 139, SL_MAX_VERSION),
		SLE_CONDNULL(11, 2, 143), // old reserved space
		SLE_CONDVAR_X(Train, reverse_distance,    SLE_UINT16,                  0, SL_MAX_VERSION, SlXvFeatureTest(XSLFTO_AND, XSLFI_REVERSE_AT_WAYPOINT)),
		SLE_CONDVAR_X(Train, critical_breakdown_count, SLE_UINT8,              0, SL_MAX_VERSION, SlXvFeatureTest(XSLFTO_AND, XSLFI_IMPROVED_BREAKDOWNS, 2)),

		     SLE_END()
	};

	static const SaveLoad _roadveh_desc[] = {
		SLE_WRITEBYTE(Vehicle, type, VEH_ROAD),
		SLE_VEH_INCLUDE(),
		     SLE_VAR(RoadVehicle, state,                SLE_UINT8),
		     SLE_VAR(RoadVehicle, frame,                SLE_UINT8),
		     SLE_VAR(RoadVehicle, blocked_ctr,          SLE_UINT16),
		     SLE_VAR(RoadVehicle, overtaking,           SLE_UINT8),
		     SLE_VAR(RoadVehicle, overtaking_ctr,       SLE_UINT8),
		     SLE_VAR(RoadVehicle, crashed_ctr,          SLE_UINT16),
		     SLE_VAR(RoadVehicle, reverse_ctr,          SLE_UINT8),

		SLE_CONDNULL(2,                                                               6,  68),
		 SLE_CONDVAR(RoadVehicle, gv_flags,             SLE_UINT16,                 139, SL_MAX_VERSION),
		SLE_CONDNULL(4,                                                              69, 130),
		SLE_CONDNULL(2,                                                               6, 130),
		SLE_CONDNULL(16,                                                              2, 143), // old reserved space
		SLE_CONDVAR_X(RoadVehicle, critical_breakdown_count, SLE_UINT8,               0, SL_MAX_VERSION, SlXvFeatureTest(XSLFTO_AND, XSLFI_IMPROVED_BREAKDOWNS, 6)),

		     SLE_END()
	};

	static const SaveLoad _ship_desc[] = {
		SLE_WRITEBYTE(Vehicle, type, VEH_SHIP),
		SLE_VEH_INCLUDE(),
		     SLE_VAR(Ship, state, SLE_UINT8),

		SLE_CONDNULL(16, 2, 143), // old reserved space

		     SLE_END()
	};

	static const SaveLoad _aircraft_desc[] = {
		SLE_WRITEBYTE(Vehicle, type, VEH_AIRCRAFT),
		SLE_VEH_INCLUDE(),
		     SLE_VAR(Aircraft, crashed_counter,       SLE_UINT16),
		     SLE_VAR(Aircraft, pos,                   SLE_UINT8),

		 SLE_CONDVAR(Aircraft, targetairport,         SLE_FILE_U8  | SLE_VAR_U16,   0, 4),
		 SLE_CONDVAR(Aircraft, targetairport,         SLE_UINT16,                   5, SL_MAX_VERSION),

		     SLE_VAR(Aircraft, state,                 SLE_UINT8),

		 SLE_CONDVAR(Aircraft, previous_pos,          SLE_UINT8,                    2, SL_MAX_VERSION),
		 SLE_CONDVAR(Aircraft, last_direction,        SLE_UINT8,                    2, SL_MAX_VERSION),
		 SLE_CONDVAR(Aircraft, number_consecutive_turns, SLE_UINT8,                 2, SL_MAX_VERSION),
		 SLE_CONDNULL_X(2, 0, SL_MAX_VERSION, SlXvFeatureTest(XSLFTO_AND, XSLFI_SPRINGPP)),

		 SLE_CONDVAR(Aircraft, turn_counter,          SLE_UINT8,                  136, SL_MAX_VERSION),
		 SLE_CONDVAR(Aircraft, flags,                 SLE_UINT8,                  167, SL_MAX_VERSION),

		SLE_CONDNULL(13,                                                           2, 143), // old reserved space

		     SLE_END()
	};

	static const SaveLoad _special_desc[] = {
		SLE_WRITEBYTE(Vehicle, type, VEH_EFFECT),

		     SLE_VAR(Vehicle, subtype,               SLE_UINT8),

		SLE_CONDNULL_X(5, 0, SL_MAX_VERSION, SlXvFeatureTest(XSLFTO_AND, XSLFI_SPRINGPP)),

		 SLE_CONDVAR(Vehicle, tile,                  SLE_FILE_U16 | SLE_VAR_U32,   0,   5),
		 SLE_CONDVAR(Vehicle, tile,                  SLE_UINT32,                   6, SL_MAX_VERSION),

		 SLE_CONDVAR(Vehicle, x_pos,                 SLE_FILE_I16 | SLE_VAR_I32,   0,   5),
		 SLE_CONDVAR(Vehicle, x_pos,                 SLE_INT32,                    6, SL_MAX_VERSION),
		 SLE_CONDVAR(Vehicle, y_pos,                 SLE_FILE_I16 | SLE_VAR_I32,   0,   5),
		 SLE_CONDVAR(Vehicle, y_pos,                 SLE_INT32,                    6, SL_MAX_VERSION),
		 SLE_CONDVAR(Vehicle, z_pos,                 SLE_FILE_U8  | SLE_VAR_I32,   0, 163),
		 SLE_CONDVAR(Vehicle, z_pos,                 SLE_INT32,                  164, SL_MAX_VERSION),

		     SLE_VAR(Vehicle, sprite_seq.seq[0].sprite, SLE_FILE_U16 | SLE_VAR_U32),
		SLE_CONDNULL(5,                                                            0,  57),
		     SLE_VAR(Vehicle, progress,              SLE_UINT8),
		     SLE_VAR(Vehicle, vehstatus,             SLE_UINT8),

		     SLE_VAR(EffectVehicle, animation_state,    SLE_UINT16),
		     SLE_VAR(EffectVehicle, animation_substate, SLE_UINT8),

		 SLE_CONDVAR(Vehicle, spritenum,             SLE_UINT8,                    2, SL_MAX_VERSION),

		SLE_CONDNULL(15,                                                           2, 143), // old reserved space

		     SLE_END()
	};

	static const SaveLoad _disaster_desc[] = {
		SLE_WRITEBYTE(Vehicle, type, VEH_DISASTER),

		     SLE_REF(Vehicle, next,                  REF_VEHICLE_OLD),

		     SLE_VAR(Vehicle, subtype,               SLE_UINT8),
		 SLE_CONDVAR(Vehicle, tile,                  SLE_FILE_U16 | SLE_VAR_U32,   0,   5),
		 SLE_CONDVAR(Vehicle, tile,                  SLE_UINT32,                   6, SL_MAX_VERSION),
		 SLE_CONDVAR(Vehicle, dest_tile,             SLE_FILE_U16 | SLE_VAR_U32,   0,   5),
		 SLE_CONDVAR(Vehicle, dest_tile,             SLE_UINT32,                   6, SL_MAX_VERSION),

		 SLE_CONDVAR(Vehicle, x_pos,                 SLE_FILE_I16 | SLE_VAR_I32,   0,   5),
		 SLE_CONDVAR(Vehicle, x_pos,                 SLE_INT32,                    6, SL_MAX_VERSION),
		 SLE_CONDVAR(Vehicle, y_pos,                 SLE_FILE_I16 | SLE_VAR_I32,   0,   5),
		 SLE_CONDVAR(Vehicle, y_pos,                 SLE_INT32,                    6, SL_MAX_VERSION),
		 SLE_CONDVAR(Vehicle, z_pos,                 SLE_FILE_U8  | SLE_VAR_I32,   0, 163),
		 SLE_CONDVAR(Vehicle, z_pos,                 SLE_INT32,                  164, SL_MAX_VERSION),
		     SLE_VAR(Vehicle, direction,             SLE_UINT8),

		SLE_CONDNULL(5,                                                            0,  57),
		     SLE_VAR(Vehicle, owner,                 SLE_UINT8),
		     SLE_VAR(Vehicle, vehstatus,             SLE_UINT8),
		 SLE_CONDVAR(Vehicle, current_order.dest,    SLE_FILE_U8 | SLE_VAR_U16,    0,   4),
		 SLE_CONDVAR(Vehicle, current_order.dest,    SLE_UINT16,                   5, SL_MAX_VERSION),

		     SLE_VAR(Vehicle, sprite_seq.seq[0].sprite, SLE_FILE_U16 | SLE_VAR_U32),
		 SLE_CONDVAR(Vehicle, age,                   SLE_FILE_U16 | SLE_VAR_I32,   0,  30),
		 SLE_CONDVAR(Vehicle, age,                   SLE_INT32,                   31, SL_MAX_VERSION),
		     SLE_VAR(Vehicle, tick_counter,          SLE_UINT8),

		 SLE_CONDVAR(DisasterVehicle, image_override,            SLE_FILE_U16 | SLE_VAR_U32,   0, 190),
		 SLE_CONDVAR(DisasterVehicle, image_override,            SLE_UINT32,                 191, SL_MAX_VERSION),
		 SLE_CONDVAR(DisasterVehicle, big_ufo_destroyer_target,  SLE_FILE_U16 | SLE_VAR_U32,   0, 190),
		 SLE_CONDVAR(DisasterVehicle, big_ufo_destroyer_target,  SLE_UINT32,                 191, SL_MAX_VERSION),
		 SLE_CONDNULL_X(2, 0, SL_MAX_VERSION, SlXvFeatureTest(XSLFTO_AND, XSLFI_SPRINGPP)),
		 SLE_CONDVAR(DisasterVehicle, flags,                     SLE_UINT8,                  194, SL_MAX_VERSION),

		SLE_CONDNULL(16,                                                           2, 143), // old reserved space

		     SLE_END()
	};


	static const SaveLoad * const _veh_descs[] = {
		_train_desc,
		_roadveh_desc,
		_ship_desc,
		_aircraft_desc,
		_special_desc,
		_disaster_desc,
		_common_veh_desc,
	};

	return _veh_descs[vt];
}

/** Will be called when the vehicles need to be saved. */
static void Save_VEHS()
{
	Vehicle *v;
	/* Write the vehicles */
	FOR_ALL_VEHICLES(v) {
		SlSetArrayIndex(v->index);
		SlObject(v, GetVehicleDescription(v->type));
	}
}

/** Will be called when vehicles need to be loaded. */
void Load_VEHS()
{
	int index;

	_cargo_count = 0;

	while ((index = SlIterateArray()) != -1) {
		Vehicle *v;
		VehicleType vtype = (VehicleType)SlReadByte();

		switch (vtype) {
			case VEH_TRAIN:    v = new (index) Train();           break;
			case VEH_ROAD:     v = new (index) RoadVehicle();     break;
			case VEH_SHIP:     v = new (index) Ship();            break;
			case VEH_AIRCRAFT: v = new (index) Aircraft();        break;
			case VEH_EFFECT:   v = new (index) EffectVehicle();   break;
			case VEH_DISASTER: v = new (index) DisasterVehicle(); break;
			case VEH_INVALID: // Savegame shouldn't contain invalid vehicles
			default: SlErrorCorrupt("Invalid vehicle type");
		}

		SlObject(v, GetVehicleDescription(vtype));

		if (_cargo_count != 0 && IsCompanyBuildableVehicleType(v) && CargoPacket::CanAllocateItem()) {
			/* Don't construct the packet with station here, because that'll fail with old savegames */
			CargoPacket *cp = new CargoPacket(_cargo_count, _cargo_days, _cargo_source, _cargo_source_xy, _cargo_loaded_at_xy, _cargo_feeder_share);
			v->cargo.Append(cp);
		}

		/* Old savegames used 'last_station_visited = 0xFF' */
		if (IsSavegameVersionBefore(5) && v->last_station_visited == 0xFF) {
			v->last_station_visited = INVALID_STATION;
		}

		if (IsSavegameVersionBefore(182)) v->last_loading_station = INVALID_STATION;

		if (IsSavegameVersionBefore(5)) {
			/* Convert the current_order.type (which is a mix of type and flags, because
			 *  in those versions, they both were 4 bits big) to type and flags */
			v->current_order.flags = GB(v->current_order.type, 4, 4);
			v->current_order.type &= 0x0F;
		}

		/* Advanced vehicle lists got added */
		if (IsSavegameVersionBefore(60)) v->group_id = DEFAULT_GROUP;
	}
}

static void Ptrs_VEHS()
{
	Vehicle *v;
	FOR_ALL_VEHICLES(v) {
		SlObject(v, GetVehicleDescription(v->type));
	}
}

const SaveLoad *GetOrderExtraInfoDescription();

void Save_VEOX()
{
	/* save extended order info for vehicle current order */
	Vehicle *v;
	FOR_ALL_VEHICLES(v) {
		if (v->current_order.extra) {
			SlSetArrayIndex(v->index);
			SlObject(v->current_order.extra.get(), GetOrderExtraInfoDescription());
		}
	}
}

void Load_VEOX()
{
	/* load extended order info for vehicle current order */
	int index;
	while ((index = SlIterateArray()) != -1) {
		Vehicle *v = Vehicle::GetIfValid(index);
		assert(v != NULL);
		v->current_order.AllocExtraInfo();
		SlObject(v->current_order.extra.get(), GetOrderExtraInfoDescription());
	}
}

extern const ChunkHandler _veh_chunk_handlers[] = {
	{ 'VEHS', Save_VEHS, Load_VEHS, Ptrs_VEHS, NULL, CH_SPARSE_ARRAY},
	{ 'VEOX', Save_VEOX, Load_VEOX, NULL,      NULL, CH_SPARSE_ARRAY | CH_LAST},
};<|MERGE_RESOLUTION|>--- conflicted
+++ resolved
@@ -627,13 +627,12 @@
 
 		     SLE_VAR(Vehicle, day_counter,           SLE_UINT8),
 		     SLE_VAR(Vehicle, tick_counter,          SLE_UINT8),
-<<<<<<< HEAD
-		SLE_CONDVAR_X(Vehicle, running_ticks,        SLE_UINT8,                   88, SL_MAX_VERSION, SlXvFeatureTest(XSLFTO_AND, XSLFI_SPRINGPP, 0, 2)),
-		SLE_CONDVAR_X(Vehicle, running_ticks,        SLE_FILE_U16  | SLE_VAR_U8,  88, SL_MAX_VERSION, SlXvFeatureTest(XSLFTO_AND, XSLFI_SPRINGPP, 2)),
-=======
-		SLE_CONDVAR_X(Vehicle, running_ticks,        SLE_FILE_U8  | SLE_VAR_U16,  88, SL_MAX_VERSION, SlXvFeatureTest(XSLFTO_AND, XSLFI_VARIABLE_DAY_LENGTH, 0, 1)),
-		SLE_CONDVAR_X(Vehicle, running_ticks,        SLE_UINT16,                  88, SL_MAX_VERSION, SlXvFeatureTest(XSLFTO_AND, XSLFI_VARIABLE_DAY_LENGTH, 2)),
->>>>>>> 7b567c9d
+		SLE_CONDVAR_X(Vehicle, running_ticks,        SLE_FILE_U8  | SLE_VAR_U16,  88, SL_MAX_VERSION, SlXvFeatureTest([](uint16 version, bool version_in_range) -> bool {
+			return version_in_range && !(SlXvIsFeaturePresent(XSLFI_SPRINGPP, 3) || SlXvIsFeaturePresent(XSLFI_VARIABLE_DAY_LENGTH, 2));
+		})),
+		SLE_CONDVAR_X(Vehicle, running_ticks,        SLE_UINT16,                  88, SL_MAX_VERSION, SlXvFeatureTest([](uint16 version, bool version_in_range) -> bool {
+			return version_in_range && (SlXvIsFeaturePresent(XSLFI_SPRINGPP, 2) || SlXvIsFeaturePresent(XSLFI_VARIABLE_DAY_LENGTH, 2));
+		})),
 
 		     SLE_VAR(Vehicle, cur_implicit_order_index,  SLE_UINT8),
 		 SLE_CONDVAR(Vehicle, cur_real_order_index,  SLE_UINT8,                  158, SL_MAX_VERSION),
