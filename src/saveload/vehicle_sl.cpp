/* $Id$ */

/*
 * This file is part of OpenTTD.
 * OpenTTD is free software; you can redistribute it and/or modify it under the terms of the GNU General Public License as published by the Free Software Foundation, version 2.
 * OpenTTD is distributed in the hope that it will be useful, but WITHOUT ANY WARRANTY; without even the implied warranty of MERCHANTABILITY or FITNESS FOR A PARTICULAR PURPOSE.
 * See the GNU General Public License for more details. You should have received a copy of the GNU General Public License along with OpenTTD. If not, see <http://www.gnu.org/licenses/>.
 */

/** @file vehicle_sl.cpp Code handling saving and loading of vehicles */

#include "../stdafx.h"
#include "../vehicle_func.h"
#include "../train.h"
#include "../roadveh.h"
#include "../ship.h"
#include "../aircraft.h"
#include "../station_base.h"
#include "../effectvehicle_base.h"
#include "../company_base.h"
#include "../company_func.h"
#include "../disaster_vehicle.h"
#include "../scope_info.h"
#include "../string_func.h"

#include "saveload.h"

#include <map>

#include "../safeguards.h"

/**
 * Link front and rear multiheaded engines to each other
 * This is done when loading a savegame
 */
void ConnectMultiheadedTrains()
{
	Train *v;

	FOR_ALL_TRAINS(v) {
		v->other_multiheaded_part = nullptr;
	}

	FOR_ALL_TRAINS(v) {
		if (v->IsFrontEngine() || v->IsFreeWagon()) {
			/* Two ways to associate multiheaded parts to each other:
			 * sequential-matching: Trains shall be arranged to look like <..>..<..>..<..>..
			 * bracket-matching:    Free vehicle chains shall be arranged to look like ..<..<..>..<..>..>..
			 *
			 * Note: Old savegames might contain chains which do not comply with these rules, e.g.
			 *   - the front and read parts have invalid orders
			 *   - different engine types might be combined
			 *   - there might be different amounts of front and rear parts.
			 *
			 * Note: The multiheaded parts need to be matched exactly like they are matched on the server, else desyncs will occur.
			 *   This is why two matching strategies are needed.
			 */

			bool sequential_matching = v->IsFrontEngine();

			for (Train *u = v; u != nullptr; u = u->GetNextVehicle()) {
				if (u->other_multiheaded_part != nullptr) continue; // we already linked this one

				if (u->IsMultiheaded()) {
					if (!u->IsEngine()) {
						/* we got a rear car without a front car. We will convert it to a front one */
						u->SetEngine();
						u->spritenum--;
					}

					/* Find a matching back part */
					EngineID eid = u->engine_type;
					Train *w;
					if (sequential_matching) {
						for (w = u->GetNextVehicle(); w != nullptr; w = w->GetNextVehicle()) {
							if (w->engine_type != eid || w->other_multiheaded_part != nullptr || !w->IsMultiheaded()) continue;

							/* we found a car to partner with this engine. Now we will make sure it face the right way */
							if (w->IsEngine()) {
								w->ClearEngine();
								w->spritenum++;
							}
							break;
						}
					} else {
						uint stack_pos = 0;
						for (w = u->GetNextVehicle(); w != nullptr; w = w->GetNextVehicle()) {
							if (w->engine_type != eid || w->other_multiheaded_part != nullptr || !w->IsMultiheaded()) continue;

							if (w->IsEngine()) {
								stack_pos++;
							} else {
								if (stack_pos == 0) break;
								stack_pos--;
							}
						}
					}

					if (w != nullptr) {
						w->other_multiheaded_part = u;
						u->other_multiheaded_part = w;
					} else {
						/* we got a front car and no rear cars. We will fake this one for forget that it should have been multiheaded */
						u->ClearMultiheaded();
					}
				}
			}
		}
	}
}

/**
 *  Converts all trains to the new subtype format introduced in savegame 16.2
 *  It also links multiheaded engines or make them forget they are multiheaded if no suitable partner is found
 */
void ConvertOldMultiheadToNew()
{
	Train *t;
	FOR_ALL_TRAINS(t) SetBit(t->subtype, 7); // indicates that it's the old format and needs to be converted in the next loop

	FOR_ALL_TRAINS(t) {
		if (HasBit(t->subtype, 7) && ((t->subtype & ~0x80) == 0 || (t->subtype & ~0x80) == 4)) {
			for (Train *u = t; u != nullptr; u = u->Next()) {
				const RailVehicleInfo *rvi = RailVehInfo(u->engine_type);

				ClrBit(u->subtype, 7);
				switch (u->subtype) {
					case 0: // TS_Front_Engine
						if (rvi->railveh_type == RAILVEH_MULTIHEAD) u->SetMultiheaded();
						u->SetFrontEngine();
						u->SetEngine();
						break;

					case 1: // TS_Artic_Part
						u->subtype = 0;
						u->SetArticulatedPart();
						break;

					case 2: // TS_Not_First
						u->subtype = 0;
						if (rvi->railveh_type == RAILVEH_WAGON) {
							/* normal wagon */
							u->SetWagon();
							break;
						}
						if (rvi->railveh_type == RAILVEH_MULTIHEAD && rvi->image_index == u->spritenum - 1) {
							/* rear end of a multiheaded engine */
							u->SetMultiheaded();
							break;
						}
						if (rvi->railveh_type == RAILVEH_MULTIHEAD) u->SetMultiheaded();
						u->SetEngine();
						break;

					case 4: // TS_Free_Car
						u->subtype = 0;
						u->SetWagon();
						u->SetFreeWagon();
						break;
					default: SlErrorCorrupt("Invalid train subtype");
				}
			}
		}
	}
}


/** need to be called to load aircraft from old version */
void UpdateOldAircraft()
{
	/* set airport_flags to 0 for all airports just to be sure */
	Station *st;
	FOR_ALL_STATIONS(st) {
		st->airport.flags = 0; // reset airport
	}

	Aircraft *a;
	FOR_ALL_AIRCRAFT(a) {
		/* airplane has another vehicle with subtype 4 (shadow), helicopter also has 3 (rotor)
		 * skip those */
		if (a->IsNormalAircraft()) {
			/* airplane in terminal stopped doesn't hurt anyone, so goto next */
			if ((a->vehstatus & VS_STOPPED) && a->state == 0) {
				a->state = HANGAR;
				continue;
			}

			AircraftLeaveHangar(a, a->direction); // make airplane visible if it was in a depot for example
			a->vehstatus &= ~VS_STOPPED; // make airplane moving
			UpdateAircraftCache(a);
			a->cur_speed = a->vcache.cached_max_speed; // so aircraft don't have zero speed while in air
			if (!a->current_order.IsType(OT_GOTO_STATION) && !a->current_order.IsType(OT_GOTO_DEPOT)) {
				/* reset current order so aircraft doesn't have invalid "station-only" order */
				a->current_order.MakeDummy();
			}
			a->state = FLYING;
			AircraftNextAirportPos_and_Order(a); // move it to the entry point of the airport
			GetNewVehiclePosResult gp = GetNewVehiclePos(a);
			a->tile = 0; // aircraft in air is tile=0

			/* correct speed of helicopter-rotors */
			if (a->subtype == AIR_HELICOPTER) a->Next()->Next()->cur_speed = 32;

			/* set new position x,y,z */
			GetAircraftFlightLevelBounds(a, &a->z_pos, nullptr);
			SetAircraftPosition(a, gp.x, gp.y, GetAircraftFlightLevel(a));
		}
	}
}

/**
 * Check all vehicles to ensure their engine type is valid
 * for the currently loaded NewGRFs (that includes none...)
 * This only makes a difference if NewGRFs are missing, otherwise
 * all vehicles will be valid. This does not make such a game
 * playable, it only prevents crash.
 */
static void CheckValidVehicles()
{
	size_t total_engines = Engine::GetPoolSize();
	EngineID first_engine[4] = { INVALID_ENGINE, INVALID_ENGINE, INVALID_ENGINE, INVALID_ENGINE };

	Engine *e;
	FOR_ALL_ENGINES_OF_TYPE(e, VEH_TRAIN) { first_engine[VEH_TRAIN] = e->index; break; }
	FOR_ALL_ENGINES_OF_TYPE(e, VEH_ROAD) { first_engine[VEH_ROAD] = e->index; break; }
	FOR_ALL_ENGINES_OF_TYPE(e, VEH_SHIP) { first_engine[VEH_SHIP] = e->index; break; }
	FOR_ALL_ENGINES_OF_TYPE(e, VEH_AIRCRAFT) { first_engine[VEH_AIRCRAFT] = e->index; break; }

	Vehicle *v;
	FOR_ALL_VEHICLES(v) {
		/* Test if engine types match */
		switch (v->type) {
			case VEH_TRAIN:
			case VEH_ROAD:
			case VEH_SHIP:
			case VEH_AIRCRAFT:
				if (v->engine_type >= total_engines || v->type != v->GetEngine()->type) {
					v->engine_type = first_engine[v->type];
				}
				break;

			default:
				break;
		}
	}
}

extern byte _age_cargo_skip_counter; // From misc_sl.cpp

/** Called after load to update coordinates */
void AfterLoadVehicles(bool part_of_load)
{
	Vehicle *v = nullptr;
	SCOPE_INFO_FMT([&v], "AfterLoadVehicles: %s", scope_dumper().VehicleInfo(v));
	FOR_ALL_VEHICLES(v) {
		/* Reinstate the previous pointer */
		if (v->Next() != nullptr) v->Next()->previous = v;
		if (v->NextShared() != nullptr) v->NextShared()->previous_shared = v;

		if (part_of_load) v->fill_percent_te_id = INVALID_TE_ID;
		v->first = nullptr;
		if (v->IsGroundVehicle()) v->GetGroundVehicleCache()->first_engine = INVALID_ENGINE;
	}

	/* AfterLoadVehicles may also be called in case of NewGRF reload, in this
	 * case we may not convert orders again. */
	if (part_of_load) {
		/* Create shared vehicle chain for very old games (pre 5,2) and create
		 * OrderList from shared vehicle chains. For this to work correctly, the
		 * following conditions must be fulfilled:
		 * a) both next_shared and previous_shared are not set for pre 5,2 games
		 * b) both next_shared and previous_shared are set for later games
		 */
		std::map<Order*, OrderList*> mapping;

		FOR_ALL_VEHICLES(v) {
			if (v->orders.old != nullptr) {
				if (IsSavegameVersionBefore(SLV_105)) { // Pre-105 didn't save an OrderList
					if (mapping[v->orders.old] == nullptr) {
						/* This adds the whole shared vehicle chain for case b */

						/* Creating an OrderList here is safe because the number of vehicles
						 * allowed in these savegames matches the number of OrderLists. As
						 * such each vehicle can get an OrderList and it will (still) fit. */
						assert(OrderList::CanAllocateItem());
						v->orders.list = mapping[v->orders.old] = new OrderList(v->orders.old, v);
					} else {
						v->orders.list = mapping[v->orders.old];
						/* For old games (case a) we must create the shared vehicle chain */
						if (IsSavegameVersionBefore(SLV_5, 2)) {
							v->AddToShared(v->orders.list->GetFirstSharedVehicle());
						}
					}
				} else { // OrderList was saved as such, only recalculate not saved values
					if (v->PreviousShared() == nullptr) {
						v->orders.list->Initialize(v->orders.list->first, v);
					}
				}
			}
		}
	}

	FOR_ALL_VEHICLES(v) {
		/* Fill the first pointers */
		if (v->Previous() == nullptr) {
			for (Vehicle *u = v; u != nullptr; u = u->Next()) {
				u->first = v;
			}
		}
	}

	if (part_of_load) {
		if (IsSavegameVersionBefore(SLV_105)) {
			/* Before 105 there was no order for shared orders, thus it messed up horribly */
			FOR_ALL_VEHICLES(v) {
				if (v->First() != v || v->orders.list != nullptr || v->previous_shared != nullptr || v->next_shared == nullptr) continue;

				/* As above, allocating OrderList here is safe. */
				assert(OrderList::CanAllocateItem());
				v->orders.list = new OrderList(nullptr, v);
				for (Vehicle *u = v; u != nullptr; u = u->next_shared) {
					u->orders.list = v->orders.list;
				}
			}
		}

		if (IsSavegameVersionBefore(SLV_157)) {
			/* The road vehicle subtype was converted to a flag. */
			RoadVehicle *rv;
			FOR_ALL_ROADVEHICLES(rv) {
				v = rv;
				if (rv->subtype == 0) {
					/* The road vehicle is at the front. */
					rv->SetFrontEngine();
				} else if (rv->subtype == 1) {
					/* The road vehicle is an articulated part. */
					rv->subtype = 0;
					rv->SetArticulatedPart();
				} else {
					SlErrorCorrupt("Invalid road vehicle subtype");
				}
			}
		}

		if (IsSavegameVersionBefore(SLV_160)) {
			/* In some old savegames there might be some "crap" stored. */
			FOR_ALL_VEHICLES(v) {
				if (!v->IsPrimaryVehicle() && v->type != VEH_DISASTER) {
					v->current_order.Free();
					v->unitnumber = 0;
				}
			}
		}

		if (IsSavegameVersionBefore(SLV_162)) {
			/* Set the vehicle-local cargo age counter from the old global counter. */
			FOR_ALL_VEHICLES(v) {
				v->cargo_age_counter = _age_cargo_skip_counter;
			}
		}

		if (IsSavegameVersionBefore(SLV_180)) {
			/* Set service interval flags */
			FOR_ALL_VEHICLES(v) {
				if (!v->IsPrimaryVehicle()) continue;

				const Company *c = Company::Get(v->owner);
				int interval = CompanyServiceInterval(c, v->type);

				v->SetServiceIntervalIsCustom(v->GetServiceInterval() != interval);
				v->SetServiceIntervalIsPercent(c->settings.vehicle.servint_ispercent);
			}
		}

		if (IsSavegameVersionBefore(SLV_SHIP_ROTATION)) {
			/* Ship rotation added */
			Ship *s;
			FOR_ALL_SHIPS(s) {
				s->rotation = s->direction;
			}
		} else {
			Ship *s;
			FOR_ALL_SHIPS(s) {
				if (s->rotation == s->direction) continue;
				/* In case we are rotating on gameload, set the rotation position to
				 * the current position, otherwise the applied workaround offset would
				 * be with respect to 0,0.
				 */
				s->rotation_x_pos = s->x_pos;
				s->rotation_y_pos = s->y_pos;
			}
		}
	}
	v = nullptr;

	CheckValidVehicles();

	FOR_ALL_VEHICLES(v) {
		assert(v->first != nullptr);

		v->trip_occupancy = CalcPercentVehicleFilled(v, nullptr);

		switch (v->type) {
			case VEH_TRAIN: {
				Train *t = Train::From(v);
				if (t->IsFrontEngine() || t->IsFreeWagon()) {
					t->gcache.last_speed = t->cur_speed; // update displayed train speed
					t->ConsistChanged(CCF_SAVELOAD);
				}
				break;
			}

			case VEH_ROAD: {
				RoadVehicle *rv = RoadVehicle::From(v);
				if (rv->IsFrontEngine()) {
					rv->gcache.last_speed = rv->cur_speed; // update displayed road vehicle speed
					RoadVehUpdateCache(rv);
					if (_settings_game.vehicle.roadveh_acceleration_model != AM_ORIGINAL) {
						rv->CargoChanged();
					}
				}
				break;
			}

			case VEH_SHIP:
				Ship::From(v)->UpdateCache();
				break;

			default: break;
		}
	}

	/* Stop non-front engines */
	if (part_of_load && IsSavegameVersionBefore(SLV_112)) {
		FOR_ALL_VEHICLES(v) {
			if (v->type == VEH_TRAIN) {
				Train *t = Train::From(v);
				if (!t->IsFrontEngine()) {
					if (t->IsEngine()) t->vehstatus |= VS_STOPPED;
					/* cur_speed is now relevant for non-front parts - nonzero breaks
					 * moving-wagons-inside-depot- and autoreplace- code */
					t->cur_speed = 0;
				}
			}
			/* trains weren't stopping gradually in old OTTD versions (and TTO/TTD)
			 * other vehicle types didn't have zero speed while stopped (even in 'recent' OTTD versions) */
			if ((v->vehstatus & VS_STOPPED) && (v->type != VEH_TRAIN || IsSavegameVersionBefore(SLV_2, 1))) {
				v->cur_speed = 0;
			}
		}
	}

	FOR_ALL_VEHICLES(v) {
		switch (v->type) {
			case VEH_ROAD: {
				RoadVehicle *rv = RoadVehicle::From(v);
				rv->roadtype = HasBit(EngInfo(v->First()->engine_type)->misc_flags, EF_ROAD_TRAM) ? ROADTYPE_TRAM : ROADTYPE_ROAD;
				rv->compatible_roadtypes = RoadTypeToRoadTypes(rv->roadtype);
				FALLTHROUGH;
			}

			case VEH_TRAIN:
			case VEH_SHIP:
				v->GetImage(v->direction, EIT_ON_MAP, &v->sprite_seq);
				v->UpdateSpriteSeqBound();
				break;

			case VEH_AIRCRAFT:
				if (Aircraft::From(v)->IsNormalAircraft()) {
					v->GetImage(v->direction, EIT_ON_MAP, &v->sprite_seq);
					v->UpdateSpriteSeqBound();

					/* The plane's shadow will have the same image as the plane, but no colour */
					Vehicle *shadow = v->Next();
					shadow->sprite_seq.CopyWithoutPalette(v->sprite_seq);
					shadow->sprite_seq_bounds = v->sprite_seq_bounds;

					/* In the case of a helicopter we will update the rotor sprites */
					if (v->subtype == AIR_HELICOPTER) {
						Vehicle *rotor = shadow->Next();
						GetRotorImage(Aircraft::From(v), EIT_ON_MAP, &rotor->sprite_seq);
						rotor->UpdateSpriteSeqBound();
					}

					UpdateAircraftCache(Aircraft::From(v), true);
				}
				break;
			default: break;
		}

		v->UpdateDeltaXY();
		v->coord.left = INVALID_COORD;
		v->UpdatePosition();
		v->UpdateViewport(false);
		v->cargo.AssertCountConsistency();
	}
}

bool TrainController(Train *v, Vehicle *nomove, bool reverse = true); // From train_cmd.cpp
void ReverseTrainDirection(Train *v);
void ReverseTrainSwapVeh(Train *v, int l, int r);

/** Fixup old train spacing. */
void FixupTrainLengths()
{
	/* Vehicle center was moved from 4 units behind the front to half the length
	 * behind the front. Move vehicles so they end up on the same spot. */
	Vehicle *v;
	FOR_ALL_VEHICLES(v) {
		if (v->type == VEH_TRAIN && v->IsPrimaryVehicle()) {
			/* The vehicle center is now more to the front depending on vehicle length,
			 * so we need to move all vehicles forward to cover the difference to the
			 * old center, otherwise wagon spacing in trains would be broken upon load. */
			for (Train *u = Train::From(v); u != nullptr; u = u->Next()) {
				if (u->track == TRACK_BIT_DEPOT || (u->vehstatus & VS_CRASHED)) continue;

				Train *next = u->Next();

				/* Try to pull the vehicle half its length forward. */
				int diff = (VEHICLE_LENGTH - u->gcache.cached_veh_length) / 2;
				int done;
				for (done = 0; done < diff; done++) {
					if (!TrainController(u, next, false)) break;
				}

				if (next != nullptr && done < diff && u->IsFrontEngine()) {
					/* Pulling the front vehicle forwards failed, we either encountered a dead-end
					 * or a red signal. To fix this, we try to move the whole train the required
					 * space backwards and re-do the fix up of the front vehicle. */

					/* Ignore any signals when backtracking. */
					TrainForceProceeding old_tfp = u->force_proceed;
					u->force_proceed = TFP_SIGNAL;

					/* Swap start<>end, start+1<>end-1, ... */
					int r = CountVehiclesInChain(u) - 1; // number of vehicles - 1
					int l = 0;
					do ReverseTrainSwapVeh(u, l++, r--); while (l <= r);

					/* We moved the first vehicle which is now the last. Move it back to the
					 * original position as we will fix up the last vehicle later in the loop. */
					for (int i = 0; i < done; i++) TrainController(u->Last(), nullptr);

					/* Move the train backwards to get space for the first vehicle. As the stopping
					 * distance from a line end is rounded up, move the train one unit more to cater
					 * for front vehicles with odd lengths. */
					int moved;
					for (moved = 0; moved < diff + 1; moved++) {
						if (!TrainController(u, nullptr, false)) break;
					}

					/* Swap start<>end, start+1<>end-1, ... again. */
					r = CountVehiclesInChain(u) - 1; // number of vehicles - 1
					l = 0;
					do ReverseTrainSwapVeh(u, l++, r--); while (l <= r);

					u->force_proceed = old_tfp;

					/* Tracks are too short to fix the train length. The player has to fix the
					 * train in a depot. Bail out so we don't damage the vehicle chain any more. */
					if (moved < diff + 1) break;

					/* Re-do the correction for the first vehicle. */
					for (done = 0; done < diff; done++) TrainController(u, next, false);

					/* We moved one unit more backwards than needed for even-length front vehicles,
					 * try to move that unit forward again. We don't care if this step fails. */
					TrainController(u, nullptr, false);
				}

				/* If the next wagon is still in a depot, check if it shouldn't be outside already. */
				if (next != nullptr && next->track == TRACK_BIT_DEPOT) {
					int d = TicksToLeaveDepot(u);
					if (d <= 0) {
						/* Next vehicle should have left the depot already, show it and pull forward. */
						next->vehstatus &= ~VS_HIDDEN;
						next->track = TrackToTrackBits(GetRailDepotTrack(next->tile));
						for (int i = 0; i >= d; i--) TrainController(next, nullptr);
					}
				}
			}

			/* Update all cached properties after moving the vehicle chain around. */
			Train::From(v)->ConsistChanged(CCF_TRACK);
		}
	}
}

static uint8  _cargo_days;
static uint16 _cargo_source;
static uint32 _cargo_source_xy;
static uint16 _cargo_count;
static uint16 _cargo_paid_for;
static Money  _cargo_feeder_share;
static uint32 _cargo_loaded_at_xy;

/**
 * Make it possible to make the saveload tables "friends" of other classes.
 * @param vt the vehicle type. Can be VEH_END for the common vehicle description data
 * @return the saveload description
 */
const SaveLoad *GetVehicleDescription(VehicleType vt)
{
	/** Save and load of vehicles */
	static const SaveLoad _common_veh_desc[] = {
		     SLE_VAR(Vehicle, subtype,               SLE_UINT8),

		     SLE_REF(Vehicle, next,                  REF_VEHICLE_OLD),
		 SLE_CONDVAR(Vehicle, name,                  SLE_NAME,                     SL_MIN_VERSION,  SLV_84),
		 SLE_CONDSTR(Vehicle, name,                  SLE_STR | SLF_ALLOW_CONTROL, 0, SLV_84, SL_MAX_VERSION),
		 SLE_CONDVAR(Vehicle, unitnumber,            SLE_FILE_U8  | SLE_VAR_U16,   SL_MIN_VERSION,   SLV_8),
		 SLE_CONDVAR(Vehicle, unitnumber,            SLE_UINT16,                   SLV_8, SL_MAX_VERSION),
		     SLE_VAR(Vehicle, owner,                 SLE_UINT8),
		 SLE_CONDVAR(Vehicle, tile,                  SLE_FILE_U16 | SLE_VAR_U32,   SL_MIN_VERSION,   SLV_6),
		 SLE_CONDVAR(Vehicle, tile,                  SLE_UINT32,                   SLV_6, SL_MAX_VERSION),
		 SLE_CONDVAR(Vehicle, dest_tile,             SLE_FILE_U16 | SLE_VAR_U32,   SL_MIN_VERSION,   SLV_6),
		 SLE_CONDVAR(Vehicle, dest_tile,             SLE_UINT32,                   SLV_6, SL_MAX_VERSION),

		 SLE_CONDVAR(Vehicle, x_pos,                 SLE_FILE_U16 | SLE_VAR_U32,   SL_MIN_VERSION,   SLV_6),
		 SLE_CONDVAR(Vehicle, x_pos,                 SLE_UINT32,                   SLV_6, SL_MAX_VERSION),
		 SLE_CONDVAR(Vehicle, y_pos,                 SLE_FILE_U16 | SLE_VAR_U32,   SL_MIN_VERSION,   SLV_6),
		 SLE_CONDVAR(Vehicle, y_pos,                 SLE_UINT32,                   SLV_6, SL_MAX_VERSION),
		 SLE_CONDVAR(Vehicle, z_pos,                 SLE_FILE_U8  | SLE_VAR_I32,   SL_MIN_VERSION, SLV_164),
		 SLE_CONDVAR(Vehicle, z_pos,                 SLE_INT32,                  SLV_164, SL_MAX_VERSION),
		     SLE_VAR(Vehicle, direction,             SLE_UINT8),

		SLE_CONDNULL(2,                                                            SL_MIN_VERSION,  SLV_58),
		     SLE_VAR(Vehicle, spritenum,             SLE_UINT8),
		SLE_CONDNULL(5,                                                            SL_MIN_VERSION,  SLV_58),
		     SLE_VAR(Vehicle, engine_type,           SLE_UINT16),

		SLE_CONDNULL(2,                                                            SL_MIN_VERSION,  SLV_152),
		     SLE_VAR(Vehicle, cur_speed,             SLE_UINT16),
		     SLE_VAR(Vehicle, subspeed,              SLE_UINT8),
		     SLE_VAR(Vehicle, acceleration,          SLE_UINT8),
		     SLE_VAR(Vehicle, progress,              SLE_UINT8),

		     SLE_VAR(Vehicle, vehstatus,             SLE_UINT8),
		 SLE_CONDVAR(Vehicle, last_station_visited,  SLE_FILE_U8  | SLE_VAR_U16,   SL_MIN_VERSION,   SLV_5),
		 SLE_CONDVAR(Vehicle, last_station_visited,  SLE_UINT16,                   SLV_5, SL_MAX_VERSION),
		 SLE_CONDVAR(Vehicle, last_loading_station,  SLE_UINT16,                 SLV_182, SL_MAX_VERSION),

		     SLE_VAR(Vehicle, cargo_type,            SLE_UINT8),
		 SLE_CONDVAR(Vehicle, cargo_subtype,         SLE_UINT8,                   SLV_35, SL_MAX_VERSION),
		SLEG_CONDVAR(         _cargo_days,           SLE_UINT8,                    SL_MIN_VERSION,  SLV_68),
		SLEG_CONDVAR(         _cargo_source,         SLE_FILE_U8  | SLE_VAR_U16,   SL_MIN_VERSION,   SLV_7),
		SLEG_CONDVAR(         _cargo_source,         SLE_UINT16,                   SLV_7,  SLV_68),
		SLEG_CONDVAR(         _cargo_source_xy,      SLE_UINT32,                  SLV_44,  SLV_68),
		     SLE_VAR(Vehicle, cargo_cap,             SLE_UINT16),
		 SLE_CONDVAR(Vehicle, refit_cap,             SLE_UINT16,                 SLV_182, SL_MAX_VERSION),
		SLEG_CONDVAR(         _cargo_count,          SLE_UINT16,                   SL_MIN_VERSION,  SLV_68),
		SLE_CONDPTRDEQ(Vehicle, cargo.packets,         REF_CARGO_PACKET,            SLV_68, SL_MAX_VERSION),
		 SLE_CONDARR(Vehicle, cargo.action_counts,   SLE_UINT, VehicleCargoList::NUM_MOVE_TO_ACTION, SLV_181, SL_MAX_VERSION),
		 SLE_CONDVAR(Vehicle, cargo_age_counter,     SLE_UINT16,                 SLV_162, SL_MAX_VERSION),

		     SLE_VAR(Vehicle, day_counter,           SLE_UINT8),
		     SLE_VAR(Vehicle, tick_counter,          SLE_UINT8),
		SLE_CONDVAR_X(Vehicle, running_ticks,        SLE_FILE_U8  | SLE_VAR_U16,  SLV_88, SL_MAX_VERSION, SlXvFeatureTest([](uint16 version, bool version_in_range) -> bool {
			return version_in_range && !(SlXvIsFeaturePresent(XSLFI_SPRINGPP, 3) || SlXvIsFeaturePresent(XSLFI_VARIABLE_DAY_LENGTH, 2));
		})),
		SLE_CONDVAR_X(Vehicle, running_ticks,        SLE_UINT16,                  SLV_88, SL_MAX_VERSION, SlXvFeatureTest([](uint16 version, bool version_in_range) -> bool {
			return version_in_range && (SlXvIsFeaturePresent(XSLFI_SPRINGPP, 2) || SlXvIsFeaturePresent(XSLFI_VARIABLE_DAY_LENGTH, 2));
		})),

		     SLE_VAR(Vehicle, cur_implicit_order_index,  SLE_UINT8),
		 SLE_CONDVAR(Vehicle, cur_real_order_index,  SLE_UINT8,                  SLV_158, SL_MAX_VERSION),
		SLE_CONDVAR_X(Vehicle, cur_timetable_order_index, SLE_UINT8,      SL_MIN_VERSION, SL_MAX_VERSION, SlXvFeatureTest(XSLFTO_AND, XSLFI_TIMETABLE_EXTRA)),
		/* num_orders is now part of OrderList and is not saved but counted */
		SLE_CONDNULL(1,                                                            SL_MIN_VERSION, SLV_105),

		/* This next line is for version 4 and prior compatibility.. it temporarily reads
		 type and flags (which were both 4 bits) into type. Later on this is
		 converted correctly */
		 SLE_CONDVAR(Vehicle, current_order.type,    SLE_UINT8,                    SL_MIN_VERSION,   SLV_5),
		 SLE_CONDVAR(Vehicle, current_order.dest,    SLE_FILE_U8  | SLE_VAR_U16,   SL_MIN_VERSION,   SLV_5),

		/* Orders for version 5 and on */
		 SLE_CONDVAR(Vehicle, current_order.type,    SLE_UINT8,                    SLV_5, SL_MAX_VERSION),
		 SLE_CONDVAR(Vehicle, current_order.flags,   SLE_UINT8,                    SLV_5, SL_MAX_VERSION),
		 SLE_CONDVAR(Vehicle, current_order.dest,    SLE_UINT16,                   SLV_5, SL_MAX_VERSION),

		/* Refit in current order */
		 SLE_CONDVAR(Vehicle, current_order.refit_cargo,   SLE_UINT8,             SLV_36, SL_MAX_VERSION),
		SLE_CONDNULL(1,                                                           SLV_36, SLV_182), // refit_subtype

		/* Timetable in current order */
		SLE_CONDVAR_X(Vehicle, current_order.wait_time,    SLE_FILE_U16 | SLE_VAR_U32, SLV_67, SL_MAX_VERSION, SlXvFeatureTest(XSLFTO_AND, XSLFI_TIMETABLE_EXTRA, 0, 5)),
		SLE_CONDVAR_X(Vehicle, current_order.wait_time,    SLE_UINT32,                 SLV_67, SL_MAX_VERSION, SlXvFeatureTest(XSLFTO_AND, XSLFI_TIMETABLE_EXTRA, 6)),
		SLE_CONDVAR_X(Vehicle, current_order.travel_time,  SLE_FILE_U16 | SLE_VAR_U32, SLV_67, SL_MAX_VERSION, SlXvFeatureTest(XSLFTO_AND, XSLFI_TIMETABLE_EXTRA, 0, 5)),
		SLE_CONDVAR_X(Vehicle, current_order.travel_time,  SLE_UINT32,                 SLV_67, SL_MAX_VERSION, SlXvFeatureTest(XSLFTO_AND, XSLFI_TIMETABLE_EXTRA, 6)),
		 SLE_CONDVAR(Vehicle, current_order.max_speed,     SLE_UINT16,           SLV_174, SL_MAX_VERSION),
		 SLE_CONDVAR(Vehicle, timetable_start,       SLE_INT32,                  SLV_129, SL_MAX_VERSION),
		SLE_CONDVAR_X(Vehicle, timetable_start_subticks,   SLE_UINT16,    SL_MIN_VERSION, SL_MAX_VERSION, SlXvFeatureTest(XSLFTO_AND, XSLFI_TIMETABLES_START_TICKS, 2)),

		 SLE_CONDREF(Vehicle, orders,                REF_ORDER,                    SL_MIN_VERSION, SLV_105),
		 SLE_CONDREF(Vehicle, orders,                REF_ORDERLIST,              SLV_105, SL_MAX_VERSION),

		 SLE_CONDVAR(Vehicle, age,                   SLE_FILE_U16 | SLE_VAR_I32,   SL_MIN_VERSION,  SLV_31),
		 SLE_CONDVAR(Vehicle, age,                   SLE_INT32,                   SLV_31, SL_MAX_VERSION),
		 SLE_CONDVAR(Vehicle, max_age,               SLE_FILE_U16 | SLE_VAR_I32,   SL_MIN_VERSION,  SLV_31),
		 SLE_CONDVAR(Vehicle, max_age,               SLE_INT32,                   SLV_31, SL_MAX_VERSION),
		 SLE_CONDVAR(Vehicle, date_of_last_service,  SLE_FILE_U16 | SLE_VAR_I32,   SL_MIN_VERSION,  SLV_31),
		 SLE_CONDVAR(Vehicle, date_of_last_service,  SLE_INT32,                   SLV_31, SL_MAX_VERSION),
		 SLE_CONDVAR(Vehicle, service_interval,      SLE_UINT16,                   SL_MIN_VERSION,  SLV_31),
		 SLE_CONDVAR(Vehicle, service_interval,      SLE_FILE_U32 | SLE_VAR_U16,  SLV_31, SLV_180),
		 SLE_CONDVAR(Vehicle, service_interval,      SLE_UINT16,                 SLV_180, SL_MAX_VERSION),
		     SLE_VAR(Vehicle, reliability,           SLE_UINT16),
		     SLE_VAR(Vehicle, reliability_spd_dec,   SLE_UINT16),
		     SLE_VAR(Vehicle, breakdown_ctr,         SLE_UINT8),
		     SLE_VAR(Vehicle, breakdown_delay,       SLE_UINT8),
		     SLE_VAR(Vehicle, breakdowns_since_last_service, SLE_UINT8),
		     SLE_VAR(Vehicle, breakdown_chance,      SLE_UINT8),
		SLE_CONDVAR_X(Vehicle, breakdown_chance_factor, SLE_UINT8,                 SL_MIN_VERSION, SL_MAX_VERSION, SlXvFeatureTest(XSLFTO_AND, XSLFI_IMPROVED_BREAKDOWNS, 3)),
		SLE_CONDVAR_X(Vehicle, breakdown_type,       SLE_UINT8,                    SL_MIN_VERSION, SL_MAX_VERSION, SlXvFeatureTest(XSLFTO_AND, XSLFI_IMPROVED_BREAKDOWNS)),
		SLE_CONDVAR_X(Vehicle, breakdown_severity,   SLE_UINT8,                    SL_MIN_VERSION, SL_MAX_VERSION, SlXvFeatureTest(XSLFTO_AND, XSLFI_IMPROVED_BREAKDOWNS)),
		 SLE_CONDVAR(Vehicle, build_year,            SLE_FILE_U8 | SLE_VAR_I32,    SL_MIN_VERSION,  SLV_31),
		 SLE_CONDVAR(Vehicle, build_year,            SLE_INT32,                   SLV_31, SL_MAX_VERSION),

		     SLE_VAR(Vehicle, load_unload_ticks,     SLE_UINT16),
		SLEG_CONDVAR(         _cargo_paid_for,       SLE_UINT16,                  SLV_45, SL_MAX_VERSION),
		 SLE_CONDVAR(Vehicle, vehicle_flags,         SLE_FILE_U8 | SLE_VAR_U16,   SLV_40, SLV_180),
		 SLE_CONDVAR(Vehicle, vehicle_flags,         SLE_UINT16,                 SLV_180, SL_MAX_VERSION),

		 SLE_CONDVAR(Vehicle, profit_this_year,      SLE_FILE_I32 | SLE_VAR_I64,   SL_MIN_VERSION,  SLV_65),
		 SLE_CONDVAR(Vehicle, profit_this_year,      SLE_INT64,                   SLV_65, SL_MAX_VERSION),
		 SLE_CONDVAR(Vehicle, profit_last_year,      SLE_FILE_I32 | SLE_VAR_I64,   SL_MIN_VERSION,  SLV_65),
		 SLE_CONDVAR(Vehicle, profit_last_year,      SLE_INT64,                   SLV_65, SL_MAX_VERSION),
		SLE_CONDVAR_X(Vehicle,profit_lifetime,       SLE_INT64,                    SL_MIN_VERSION, SL_MAX_VERSION, SlXvFeatureTest(XSLFTO_AND, XSLFI_VEH_LIFETIME_PROFIT)),
		SLEG_CONDVAR(         _cargo_feeder_share,   SLE_FILE_I32 | SLE_VAR_I64,  SLV_51,  SLV_65),
		SLEG_CONDVAR(         _cargo_feeder_share,   SLE_INT64,                   SLV_65,  SLV_68),
		SLEG_CONDVAR(         _cargo_loaded_at_xy,   SLE_UINT32,                  SLV_51,  SLV_68),
		 SLE_CONDVAR(Vehicle, value,                 SLE_FILE_I32 | SLE_VAR_I64,   SL_MIN_VERSION,  SLV_65),
		 SLE_CONDVAR(Vehicle, value,                 SLE_INT64,                   SLV_65, SL_MAX_VERSION),
		SLE_CONDNULL_X(8,                                                          SL_MIN_VERSION, SL_MAX_VERSION, SlXvFeatureTest(XSLFTO_AND, XSLFI_VEHICLE_REPAIR_COST, 1, 1)),

		 SLE_CONDVAR(Vehicle, random_bits,           SLE_UINT8,                    SLV_2, SL_MAX_VERSION),
		 SLE_CONDVAR(Vehicle, waiting_triggers,      SLE_UINT8,                    SLV_2, SL_MAX_VERSION),

		SLE_CONDREF_X(Vehicle, ahead_separation,     REF_VEHICLE,                  SL_MIN_VERSION, SL_MAX_VERSION, SlXvFeatureTest(XSLFTO_AND, XSLFI_AUTO_TIMETABLE)),
		SLE_CONDREF_X(Vehicle, behind_separation,    REF_VEHICLE,                  SL_MIN_VERSION, SL_MAX_VERSION, SlXvFeatureTest(XSLFTO_AND, XSLFI_AUTO_TIMETABLE)),

		 SLE_CONDREF(Vehicle, next_shared,           REF_VEHICLE,                  SLV_2, SL_MAX_VERSION),
		SLE_CONDNULL(2,                                                            SLV_2,  SLV_69),
		SLE_CONDNULL(4,                                                           SLV_69, SLV_101),

		 SLE_CONDVAR(Vehicle, group_id,              SLE_UINT16,                  SLV_60, SL_MAX_VERSION),

		 SLE_CONDVAR(Vehicle, current_order_time,    SLE_UINT32,                  SLV_67, SL_MAX_VERSION),
		SLE_CONDVAR_X(Vehicle, current_loading_time, SLE_UINT32,                   SL_MIN_VERSION, SL_MAX_VERSION, SlXvFeatureTest(XSLFTO_AND, XSLFI_AUTO_TIMETABLE)),
		SLE_CONDNULL_X(4, SL_MIN_VERSION, SL_MAX_VERSION, SlXvFeatureTest(XSLFTO_AND, XSLFI_SPRINGPP)),
		 SLE_CONDVAR(Vehicle, lateness_counter,      SLE_INT32,                   SLV_67, SL_MAX_VERSION),

		SLE_CONDNULL(10,                                                           SLV_2, SLV_144), // old reserved space

		SLE_CONDNULL_X((8 + 8 + 2 + 2 + 4 + 4 + 1 + 1) * 30, SL_MIN_VERSION, SL_MAX_VERSION, SlXvFeatureTest(XSLFTO_AND, XSLFI_SPRINGPP)),
		SLE_CONDNULL_X((8 + 8 + 2 + 2 + 4 + 4 + 1 + 1) * 70, SL_MIN_VERSION, SL_MAX_VERSION, SlXvFeatureTest(XSLFTO_AND, XSLFI_SPRINGPP, 4)),
		SLE_CONDNULL_X(1, SL_MIN_VERSION, SL_MAX_VERSION, SlXvFeatureTest(XSLFTO_AND, XSLFI_SPRINGPP)),
		SLE_CONDNULL_X(1, SL_MIN_VERSION, SL_MAX_VERSION, SlXvFeatureTest(XSLFTO_AND, XSLFI_SPRINGPP)),
		SLE_CONDNULL_X(2, SL_MIN_VERSION, SL_MAX_VERSION, SlXvFeatureTest(XSLFTO_AND, XSLFI_SPRINGPP)),

		     SLE_END()
	};


	static const SaveLoad _train_desc[] = {
		SLE_WRITEBYTE(Vehicle, type),
		SLE_VEH_INCLUDE(),
		     SLE_VAR(Train, crash_anim_pos,      SLE_UINT16),
		     SLE_VAR(Train, force_proceed,       SLE_UINT8),
		     SLE_VAR(Train, railtype,            SLE_UINT8),
		     SLE_VAR(Train, track,               SLE_UINT8),

		 SLE_CONDVAR(Train, flags,               SLE_FILE_U8  | SLE_VAR_U32,            SLV_2, SLV_100),
		SLE_CONDVAR_X(Train, flags,              SLE_FILE_U16 | SLE_VAR_U32,          SLV_100, SL_MAX_VERSION, SlXvFeatureTest(XSLFTO_AND, XSLFI_TRAIN_FLAGS_EXTRA, 0, 0)),
		SLE_CONDVAR_X(Train, flags,              SLE_UINT32,                   SL_MIN_VERSION, SL_MAX_VERSION, SlXvFeatureTest(XSLFTO_AND, XSLFI_TRAIN_FLAGS_EXTRA, 1)),
		SLE_CONDNULL(2, SLV_2, SLV_60),

		 SLE_CONDVAR(Train, wait_counter,        SLE_UINT16,                 SLV_136, SL_MAX_VERSION),
		 SLE_CONDVAR_X(Train, tunnel_bridge_signal_num, SLE_UINT16,   SL_MIN_VERSION, SL_MAX_VERSION, SlXvFeatureTest(XSLFTO_AND, XSLFI_SIG_TUNNEL_BRIDGE, 5)),

		SLE_CONDNULL(2, SLV_2, SLV_20),
		 SLE_CONDVAR(Train, gv_flags,            SLE_UINT16,                 SLV_139, SL_MAX_VERSION),
		SLE_CONDNULL(11, SLV_2, SLV_144), // old reserved space
		SLE_CONDVAR_X(Train, reverse_distance,    SLE_UINT16,         SL_MIN_VERSION, SL_MAX_VERSION, SlXvFeatureTest(XSLFTO_AND, XSLFI_REVERSE_AT_WAYPOINT)),
		SLE_CONDVAR_X(Train, critical_breakdown_count, SLE_UINT8,     SL_MIN_VERSION, SL_MAX_VERSION, SlXvFeatureTest(XSLFTO_AND, XSLFI_IMPROVED_BREAKDOWNS, 2)),

		     SLE_END()
	};

	static const SaveLoad _roadveh_desc[] = {
		SLE_WRITEBYTE(Vehicle, type),
		SLE_VEH_INCLUDE(),
		      SLE_VAR(RoadVehicle, state,                SLE_UINT8),
		      SLE_VAR(RoadVehicle, frame,                SLE_UINT8),
		      SLE_VAR(RoadVehicle, blocked_ctr,          SLE_UINT16),
		      SLE_VAR(RoadVehicle, overtaking,           SLE_UINT8),
		      SLE_VAR(RoadVehicle, overtaking_ctr,       SLE_UINT8),
		      SLE_VAR(RoadVehicle, crashed_ctr,          SLE_UINT16),
		      SLE_VAR(RoadVehicle, reverse_ctr,          SLE_UINT8),
		SLE_CONDDEQUE(RoadVehicle, path.td,              SLE_UINT8,                  SLV_ROADVEH_PATH_CACHE, SL_MAX_VERSION),
		SLE_CONDDEQUE(RoadVehicle, path.tile,            SLE_UINT32,                 SLV_ROADVEH_PATH_CACHE, SL_MAX_VERSION),

		 SLE_CONDNULL(2,                                                               SLV_6,  SLV_69),
		  SLE_CONDVAR(RoadVehicle, gv_flags,             SLE_UINT16,                 SLV_139, SL_MAX_VERSION),
		 SLE_CONDNULL(4,                                                              SLV_69, SLV_131),
		 SLE_CONDNULL(2,                                                               SLV_6, SLV_131),
		 SLE_CONDNULL(16,                                                              SLV_2, SLV_144), // old reserved space
		SLE_CONDVAR_X(RoadVehicle, critical_breakdown_count, SLE_UINT8,       SL_MIN_VERSION, SL_MAX_VERSION, SlXvFeatureTest(XSLFTO_AND, XSLFI_IMPROVED_BREAKDOWNS, 6)),

		      SLE_END()
	};

	static const SaveLoad _ship_desc[] = {
		SLE_WRITEBYTE(Vehicle, type),
		SLE_VEH_INCLUDE(),
		      SLE_VAR(Ship, state,                     SLE_UINT8),
		SLE_CONDDEQUE(Ship, path,                      SLE_UINT8,                  SLV_SHIP_PATH_CACHE, SL_MAX_VERSION),
		  SLE_CONDVAR(Ship, rotation,                  SLE_UINT8,                  SLV_SHIP_ROTATION, SL_MAX_VERSION),

		SLE_CONDNULL(16, SLV_2, SLV_144), // old reserved space

		     SLE_END()
	};

	static const SaveLoad _aircraft_desc[] = {
		SLE_WRITEBYTE(Vehicle, type),
		SLE_VEH_INCLUDE(),
		     SLE_VAR(Aircraft, crashed_counter,       SLE_UINT16),
		     SLE_VAR(Aircraft, pos,                   SLE_UINT8),

		 SLE_CONDVAR(Aircraft, targetairport,         SLE_FILE_U8  | SLE_VAR_U16,   SL_MIN_VERSION, SLV_5),
		 SLE_CONDVAR(Aircraft, targetairport,         SLE_UINT16,                   SLV_5, SL_MAX_VERSION),

		     SLE_VAR(Aircraft, state,                 SLE_UINT8),

		 SLE_CONDVAR(Aircraft, previous_pos,          SLE_UINT8,                    SLV_2, SL_MAX_VERSION),
		 SLE_CONDVAR(Aircraft, last_direction,        SLE_UINT8,                    SLV_2, SL_MAX_VERSION),
		 SLE_CONDVAR(Aircraft, number_consecutive_turns, SLE_UINT8,                 SLV_2, SL_MAX_VERSION),
		 SLE_CONDNULL_X(2, SL_MIN_VERSION, SL_MAX_VERSION, SlXvFeatureTest(XSLFTO_AND, XSLFI_SPRINGPP)),

		 SLE_CONDVAR(Aircraft, turn_counter,          SLE_UINT8,                  SLV_136, SL_MAX_VERSION),
		 SLE_CONDVAR(Aircraft, flags,                 SLE_UINT8,                  SLV_167, SL_MAX_VERSION),

		SLE_CONDNULL(13,                                                           SLV_2, SLV_144), // old reserved space

		     SLE_END()
	};

	static const SaveLoad _special_desc[] = {
		SLE_WRITEBYTE(Vehicle, type),

		     SLE_VAR(Vehicle, subtype,               SLE_UINT8),

		SLE_CONDNULL_X(5, SL_MIN_VERSION, SL_MAX_VERSION, SlXvFeatureTest(XSLFTO_AND, XSLFI_SPRINGPP)),

		 SLE_CONDVAR(Vehicle, tile,                  SLE_FILE_U16 | SLE_VAR_U32,   SL_MIN_VERSION,   SLV_6),
		 SLE_CONDVAR(Vehicle, tile,                  SLE_UINT32,                   SLV_6, SL_MAX_VERSION),

		 SLE_CONDVAR(Vehicle, x_pos,                 SLE_FILE_I16 | SLE_VAR_I32,   SL_MIN_VERSION,   SLV_6),
		 SLE_CONDVAR(Vehicle, x_pos,                 SLE_INT32,                    SLV_6, SL_MAX_VERSION),
		 SLE_CONDVAR(Vehicle, y_pos,                 SLE_FILE_I16 | SLE_VAR_I32,   SL_MIN_VERSION,   SLV_6),
		 SLE_CONDVAR(Vehicle, y_pos,                 SLE_INT32,                    SLV_6, SL_MAX_VERSION),
		 SLE_CONDVAR(Vehicle, z_pos,                 SLE_FILE_U8  | SLE_VAR_I32,   SL_MIN_VERSION, SLV_164),
		 SLE_CONDVAR(Vehicle, z_pos,                 SLE_INT32,                  SLV_164, SL_MAX_VERSION),

		     SLE_VAR(Vehicle, sprite_seq.seq[0].sprite, SLE_FILE_U16 | SLE_VAR_U32),
		SLE_CONDNULL(5,                                                            SL_MIN_VERSION,  SLV_59),
		     SLE_VAR(Vehicle, progress,              SLE_UINT8),
		     SLE_VAR(Vehicle, vehstatus,             SLE_UINT8),

		     SLE_VAR(EffectVehicle, animation_state,    SLE_UINT16),
		     SLE_VAR(EffectVehicle, animation_substate, SLE_UINT8),

		 SLE_CONDVAR(Vehicle, spritenum,             SLE_UINT8,                    SLV_2, SL_MAX_VERSION),

		SLE_CONDNULL(15,                                                           SLV_2, SLV_144), // old reserved space

		     SLE_END()
	};

	static const SaveLoad _disaster_desc[] = {
		SLE_WRITEBYTE(Vehicle, type),

		     SLE_REF(Vehicle, next,                  REF_VEHICLE_OLD),

		     SLE_VAR(Vehicle, subtype,               SLE_UINT8),
		 SLE_CONDVAR(Vehicle, tile,                  SLE_FILE_U16 | SLE_VAR_U32,   SL_MIN_VERSION,   SLV_6),
		 SLE_CONDVAR(Vehicle, tile,                  SLE_UINT32,                   SLV_6, SL_MAX_VERSION),
		 SLE_CONDVAR(Vehicle, dest_tile,             SLE_FILE_U16 | SLE_VAR_U32,   SL_MIN_VERSION,   SLV_6),
		 SLE_CONDVAR(Vehicle, dest_tile,             SLE_UINT32,                   SLV_6, SL_MAX_VERSION),

		 SLE_CONDVAR(Vehicle, x_pos,                 SLE_FILE_I16 | SLE_VAR_I32,   SL_MIN_VERSION,   SLV_6),
		 SLE_CONDVAR(Vehicle, x_pos,                 SLE_INT32,                    SLV_6, SL_MAX_VERSION),
		 SLE_CONDVAR(Vehicle, y_pos,                 SLE_FILE_I16 | SLE_VAR_I32,   SL_MIN_VERSION,   SLV_6),
		 SLE_CONDVAR(Vehicle, y_pos,                 SLE_INT32,                    SLV_6, SL_MAX_VERSION),
		 SLE_CONDVAR(Vehicle, z_pos,                 SLE_FILE_U8  | SLE_VAR_I32,   SL_MIN_VERSION, SLV_164),
		 SLE_CONDVAR(Vehicle, z_pos,                 SLE_INT32,                  SLV_164, SL_MAX_VERSION),
		     SLE_VAR(Vehicle, direction,             SLE_UINT8),

		SLE_CONDNULL(5,                                                            SL_MIN_VERSION,  SLV_58),
		     SLE_VAR(Vehicle, owner,                 SLE_UINT8),
		     SLE_VAR(Vehicle, vehstatus,             SLE_UINT8),
		 SLE_CONDVAR(Vehicle, current_order.dest,    SLE_FILE_U8 | SLE_VAR_U16,    SL_MIN_VERSION,   SLV_5),
		 SLE_CONDVAR(Vehicle, current_order.dest,    SLE_UINT16,                   SLV_5, SL_MAX_VERSION),

		     SLE_VAR(Vehicle, sprite_seq.seq[0].sprite, SLE_FILE_U16 | SLE_VAR_U32),
		 SLE_CONDVAR(Vehicle, age,                   SLE_FILE_U16 | SLE_VAR_I32,   SL_MIN_VERSION,  SLV_31),
		 SLE_CONDVAR(Vehicle, age,                   SLE_INT32,                   SLV_31, SL_MAX_VERSION),
		     SLE_VAR(Vehicle, tick_counter,          SLE_UINT8),

		 SLE_CONDVAR(DisasterVehicle, image_override,            SLE_FILE_U16 | SLE_VAR_U32,   SL_MIN_VERSION, SLV_191),
		 SLE_CONDVAR(DisasterVehicle, image_override,            SLE_UINT32,                 SLV_191, SL_MAX_VERSION),
		 SLE_CONDVAR(DisasterVehicle, big_ufo_destroyer_target,  SLE_FILE_U16 | SLE_VAR_U32,   SL_MIN_VERSION, SLV_191),
		 SLE_CONDVAR(DisasterVehicle, big_ufo_destroyer_target,  SLE_UINT32,                 SLV_191, SL_MAX_VERSION),
		 SLE_CONDNULL_X(2, SL_MIN_VERSION, SL_MAX_VERSION, SlXvFeatureTest(XSLFTO_AND, XSLFI_SPRINGPP)),
		 SLE_CONDVAR(DisasterVehicle, flags,                     SLE_UINT8,                  SLV_194, SL_MAX_VERSION),

		SLE_CONDNULL(16,                                                           SLV_2, SLV_144), // old reserved space

		     SLE_END()
	};


	static const SaveLoad * const _veh_descs[] = {
		_train_desc,
		_roadveh_desc,
		_ship_desc,
		_aircraft_desc,
		_special_desc,
		_disaster_desc,
		_common_veh_desc,
	};

	return _veh_descs[vt];
}

/** Will be called when the vehicles need to be saved. */
static void Save_VEHS()
{
	Vehicle *v;
	/* Write the vehicles */
	FOR_ALL_VEHICLES(v) {
		SlSetArrayIndex(v->index);
		SlObject(v, GetVehicleDescription(v->type));
	}
}

/** Will be called when vehicles need to be loaded. */
void Load_VEHS()
{
	int index;

	_cargo_count = 0;

	while ((index = SlIterateArray()) != -1) {
		Vehicle *v;
		VehicleType vtype = (VehicleType)SlReadByte();

		switch (vtype) {
			case VEH_TRAIN:    v = new (index) Train();           break;
			case VEH_ROAD:     v = new (index) RoadVehicle();     break;
			case VEH_SHIP:     v = new (index) Ship();            break;
			case VEH_AIRCRAFT: v = new (index) Aircraft();        break;
			case VEH_EFFECT:   v = new (index) EffectVehicle();   break;
			case VEH_DISASTER: v = new (index) DisasterVehicle(); break;
			case VEH_INVALID: // Savegame shouldn't contain invalid vehicles
			default: SlErrorCorrupt("Invalid vehicle type");
		}

		SlObject(v, GetVehicleDescription(vtype));

		if (_cargo_count != 0 && IsCompanyBuildableVehicleType(v) && CargoPacket::CanAllocateItem()) {
			/* Don't construct the packet with station here, because that'll fail with old savegames */
			CargoPacket *cp = new CargoPacket(_cargo_count, _cargo_days, _cargo_source, _cargo_source_xy, _cargo_loaded_at_xy, _cargo_feeder_share);
			v->cargo.Append(cp);
		}

		/* Old savegames used 'last_station_visited = 0xFF' */
		if (IsSavegameVersionBefore(SLV_5) && v->last_station_visited == 0xFF) {
			v->last_station_visited = INVALID_STATION;
		}

		if (IsSavegameVersionBefore(SLV_182)) v->last_loading_station = INVALID_STATION;

		if (IsSavegameVersionBefore(SLV_5)) {
			/* Convert the current_order.type (which is a mix of type and flags, because
			 *  in those versions, they both were 4 bits big) to type and flags */
			v->current_order.flags = GB(v->current_order.type, 4, 4);
			v->current_order.type &= 0x0F;
		}

		/* Advanced vehicle lists got added */
		if (IsSavegameVersionBefore(SLV_60)) v->group_id = DEFAULT_GROUP;
	}
}

static void Ptrs_VEHS()
{
	Vehicle *v;
	FOR_ALL_VEHICLES(v) {
		SlObject(v, GetVehicleDescription(v->type));
	}
}

const SaveLoad *GetOrderExtraInfoDescription();

void Save_VEOX()
{
	/* save extended order info for vehicle current order */
	Vehicle *v;
	FOR_ALL_VEHICLES(v) {
		if (v->current_order.extra) {
			SlSetArrayIndex(v->index);
			SlObject(v->current_order.extra.get(), GetOrderExtraInfoDescription());
		}
	}
}

void Load_VEOX()
{
	/* load extended order info for vehicle current order */
	int index;
	while ((index = SlIterateArray()) != -1) {
		Vehicle *v = Vehicle::GetIfValid(index);
		assert(v != NULL);
		v->current_order.AllocExtraInfo();
		SlObject(v->current_order.extra.get(), GetOrderExtraInfoDescription());
	}
}

extern const ChunkHandler _veh_chunk_handlers[] = {
<<<<<<< HEAD
	{ 'VEHS', Save_VEHS, Load_VEHS, Ptrs_VEHS, NULL, CH_SPARSE_ARRAY},
	{ 'VEOX', Save_VEOX, Load_VEOX, NULL,      NULL, CH_SPARSE_ARRAY | CH_LAST},
=======
	{ 'VEHS', Save_VEHS, Load_VEHS, Ptrs_VEHS, nullptr, CH_SPARSE_ARRAY | CH_LAST},
>>>>>>> 7c8e7c6b
};<|MERGE_RESOLUTION|>--- conflicted
+++ resolved
@@ -1022,17 +1022,13 @@
 	int index;
 	while ((index = SlIterateArray()) != -1) {
 		Vehicle *v = Vehicle::GetIfValid(index);
-		assert(v != NULL);
+		assert(v != nullptr);
 		v->current_order.AllocExtraInfo();
 		SlObject(v->current_order.extra.get(), GetOrderExtraInfoDescription());
 	}
 }
 
 extern const ChunkHandler _veh_chunk_handlers[] = {
-<<<<<<< HEAD
-	{ 'VEHS', Save_VEHS, Load_VEHS, Ptrs_VEHS, NULL, CH_SPARSE_ARRAY},
-	{ 'VEOX', Save_VEOX, Load_VEOX, NULL,      NULL, CH_SPARSE_ARRAY | CH_LAST},
-=======
-	{ 'VEHS', Save_VEHS, Load_VEHS, Ptrs_VEHS, nullptr, CH_SPARSE_ARRAY | CH_LAST},
->>>>>>> 7c8e7c6b
+	{ 'VEHS', Save_VEHS, Load_VEHS, Ptrs_VEHS, nullptr, CH_SPARSE_ARRAY},
+	{ 'VEOX', Save_VEOX, Load_VEOX, nullptr,      nullptr, CH_SPARSE_ARRAY | CH_LAST},
 };