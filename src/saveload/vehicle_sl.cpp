--- conflicted
+++ resolved
@@ -499,26 +499,16 @@
 
 					/* The aircraft's shadow will have the same image as the aircraft, but no colour */
 					Vehicle *shadow = v->Next();
-<<<<<<< HEAD
+					if (shadow == nullptr) SlErrorCorrupt("Missing shadow for aircraft");
 					shadow->sprite_seq.CopyWithoutPalette(v->sprite_seq);
 					shadow->sprite_seq_bounds = v->sprite_seq_bounds;
-=======
-					if (shadow == nullptr) SlErrorCorrupt("Missing shadow for aircraft");
-
-					shadow->sprite_cache.sprite_seq.CopyWithoutPalette(v->sprite_cache.sprite_seq);
->>>>>>> a4a819c9
 
 					/* In the case of a helicopter we will update the rotor sprites */
 					if (v->subtype == AIR_HELICOPTER) {
 						Vehicle *rotor = shadow->Next();
-<<<<<<< HEAD
+						if (rotor == nullptr) SlErrorCorrupt("Missing rotor for helicopter");
 						GetRotorImage(Aircraft::From(v), EIT_ON_MAP, &rotor->sprite_seq);
 						rotor->UpdateSpriteSeqBound();
-=======
-						if (rotor == nullptr) SlErrorCorrupt("Missing rotor for helicopter");
-
-						GetRotorImage(Aircraft::From(v), EIT_ON_MAP, &rotor->sprite_cache.sprite_seq);
->>>>>>> a4a819c9
 					}
 
 					UpdateAircraftCache(Aircraft::From(v), true);
