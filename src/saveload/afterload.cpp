/*
 * This file is part of OpenTTD.
 * OpenTTD is free software; you can redistribute it and/or modify it under the terms of the GNU General Public License as published by the Free Software Foundation, version 2.
 * OpenTTD is distributed in the hope that it will be useful, but WITHOUT ANY WARRANTY; without even the implied warranty of MERCHANTABILITY or FITNESS FOR A PARTICULAR PURPOSE.
 * See the GNU General Public License for more details. You should have received a copy of the GNU General Public License along with OpenTTD. If not, see <http://www.gnu.org/licenses/>.
 */

/** @file afterload.cpp Code updating data after game load */

#include "../stdafx.h"
#include "../void_map.h"
#include "../signs_base.h"
#include "../depot_base.h"
#include "../tunnel_base.h"
#include "../fios.h"
#include "../gamelog_internal.h"
#include "../network/network.h"
#include "../network/network_func.h"
#include "../gfxinit.h"
#include "../viewport_func.h"
#include "../viewport_kdtree.h"
#include "../industry.h"
#include "../clear_map.h"
#include "../vehicle_func.h"
#include "../string_func.h"
#include "../date_func.h"
#include "../roadveh.h"
#include "../train.h"
#include "../station_base.h"
#include "../waypoint_base.h"
#include "../roadstop_base.h"
#include "../tunnelbridge_map.h"
#include "../pathfinder/yapf/yapf_cache.h"
#include "../elrail_func.h"
#include "../signs_func.h"
#include "../aircraft.h"
#include "../object_map.h"
#include "../object_base.h"
#include "../tree_map.h"
#include "../company_func.h"
#include "../road_cmd.h"
#include "../ai/ai.hpp"
#include "../ai/ai_gui.hpp"
#include "../town.h"
#include "../economy_base.h"
#include "../animated_tile_func.h"
#include "../subsidy_base.h"
#include "../subsidy_func.h"
#include "../newgrf.h"
#include "../engine_func.h"
#include "../rail_gui.h"
#include "../road_gui.h"
#include "../core/backup_type.hpp"
#include "../core/mem_func.hpp"
#include "../smallmap_gui.h"
#include "../news_func.h"
#include "../order_backup.h"
#include "../error.h"
#include "../disaster_vehicle.h"
#include "../ship.h"
#include "../tracerestrict.h"
#include "../tunnel_map.h"
#include "../bridge_signal_map.h"
#include "../water.h"
#include "../settings_func.h"
#include "../animated_tile.h"
#include "../company_func.h"


#include "saveload_internal.h"

#include <signal.h>
#include <algorithm>

#include "../safeguards.h"

/**
 * Makes a tile canal or water depending on the surroundings.
 *
 * Must only be used for converting old savegames. Use WaterClass now.
 *
 * This as for example docks and shipdepots do not store
 * whether the tile used to be canal or 'normal' water.
 * @param t the tile to change.
 * @param include_invalid_water_class Also consider WATER_CLASS_INVALID, i.e. industry tiles on land
 */
void SetWaterClassDependingOnSurroundings(TileIndex t, bool include_invalid_water_class)
{
	/* If the slope is not flat, we always assume 'land' (if allowed). Also for one-corner-raised-shores.
	 * Note: Wrt. autosloping under industry tiles this is the most fool-proof behaviour. */
	if (!IsTileFlat(t)) {
		if (include_invalid_water_class) {
			SetWaterClass(t, WATER_CLASS_INVALID);
			return;
		} else {
			SlErrorCorrupt("Invalid water class for dry tile");
		}
	}

	/* Mark tile dirty in all cases */
	MarkTileDirtyByTile(t);

	if (TileX(t) == 0 || TileY(t) == 0 || TileX(t) == MapMaxX() - 1 || TileY(t) == MapMaxY() - 1) {
		/* tiles at map borders are always WATER_CLASS_SEA */
		SetWaterClass(t, WATER_CLASS_SEA);
		return;
	}

	bool has_water = false;
	bool has_canal = false;
	bool has_river = false;

	for (DiagDirection dir = DIAGDIR_BEGIN; dir < DIAGDIR_END; dir++) {
		TileIndex neighbour = TileAddByDiagDir(t, dir);
		switch (GetTileType(neighbour)) {
			case MP_WATER:
				/* clear water and shipdepots have already a WaterClass associated */
				if (IsCoast(neighbour)) {
					has_water = true;
				} else if (!IsLock(neighbour)) {
					switch (GetWaterClass(neighbour)) {
						case WATER_CLASS_SEA:   has_water = true; break;
						case WATER_CLASS_CANAL: has_canal = true; break;
						case WATER_CLASS_RIVER: has_river = true; break;
						default: SlErrorCorrupt("Invalid water class for tile");
					}
				}
				break;

			case MP_RAILWAY:
				/* Shore or flooded halftile */
				has_water |= (GetRailGroundType(neighbour) == RAIL_GROUND_WATER);
				break;

			case MP_TREES:
				/* trees on shore */
				has_water |= (GB(_m[neighbour].m2, 4, 2) == TREE_GROUND_SHORE);
				break;

			default: break;
		}
	}

	if (!has_water && !has_canal && !has_river && include_invalid_water_class) {
		SetWaterClass(t, WATER_CLASS_INVALID);
		return;
	}

	if (has_river && !has_canal) {
		SetWaterClass(t, WATER_CLASS_RIVER);
	} else if (has_canal || !has_water) {
		SetWaterClass(t, WATER_CLASS_CANAL);
	} else {
		SetWaterClass(t, WATER_CLASS_SEA);
	}
}

static void ConvertTownOwner()
{
	for (TileIndex tile = 0; tile != MapSize(); tile++) {
		switch (GetTileType(tile)) {
			case MP_ROAD:
				if (GB(_m[tile].m5, 4, 2) == ROAD_TILE_CROSSING && HasBit(_m[tile].m3, 7)) {
					_m[tile].m3 = OWNER_TOWN;
				}
				FALLTHROUGH;

			case MP_TUNNELBRIDGE:
				if (_m[tile].m1 & 0x80) SetTileOwner(tile, OWNER_TOWN);
				break;

			default: break;
		}
	}
}

/* since savegame version 4.1, exclusive transport rights are stored at towns */
static void UpdateExclusiveRights()
{
	for (Town *t : Town::Iterate()) {
		t->exclusivity = INVALID_COMPANY;
	}

	/* FIXME old exclusive rights status is not being imported (stored in s->blocked_months_obsolete)
	 *   could be implemented this way:
	 * 1.) Go through all stations
	 *     Build an array town_blocked[ town_id ][ company_id ]
	 *     that stores if at least one station in that town is blocked for a company
	 * 2.) Go through that array, if you find a town that is not blocked for
	 *     one company, but for all others, then give him exclusivity.
	 */
}

static const byte convert_currency[] = {
	 0,  1, 12,  8,  3,
	10, 14, 19,  4,  5,
	 9, 11, 13,  6, 17,
	16, 22, 21,  7, 15,
	18,  2, 20,
};

/* since savegame version 4.2 the currencies are arranged differently */
static void UpdateCurrencies()
{
	_settings_game.locale.currency = convert_currency[_settings_game.locale.currency];
}

/* Up to revision 1413 the invisible tiles at the southern border have not been
 * MP_VOID, even though they should have. This is fixed by this function
 */
static void UpdateVoidTiles()
{
	for (uint x = 0; x < MapSizeX(); x++) MakeVoid(TileXY(x, MapMaxY()));
	for (uint y = 0; y < MapSizeY(); y++) MakeVoid(TileXY(MapMaxX(), y));
}

static inline RailType UpdateRailType(RailType rt, RailType min)
{
	return rt >= min ? (RailType)(rt + 1): rt;
}

/**
 * Update the viewport coordinates of all signs.
 */
void UpdateAllVirtCoords()
{
	UpdateAllStationVirtCoords();
	UpdateAllSignVirtCoords();
	UpdateAllTownVirtCoords();
	RebuildViewportKdtree();
}

void ClearAllCachedNames()
{
	ClearAllStationCachedNames();
	ClearAllTownCachedNames();
	ClearAllIndustryCachedNames();
}

/**
 * Initialization of the windows and several kinds of caches.
 * This is not done directly in AfterLoadGame because these
 * functions require that all saveload conversions have been
 * done. As people tend to add savegame conversion stuff after
 * the initialization of the windows and caches quite some bugs
 * had been made.
 * Moving this out of there is both cleaner and less bug-prone.
 */
static void InitializeWindowsAndCaches()
{
	SetupTimeSettings();

	/* Initialize windows */
	ResetWindowSystem();
	SetupColoursAndInitialWindow();

	/* Update coordinates of the signs. */
	ClearAllCachedNames();
	UpdateAllVirtCoords();
	ResetViewportAfterLoadGame();

	for (Company *c : Company::Iterate()) {
		/* For each company, verify (while loading a scenario) that the inauguration date is the current year and set it
		 * accordingly if it is not the case.  No need to set it on companies that are not been used already,
		 * thus the MIN_YEAR (which is really nothing more than Zero, initialized value) test */
		if (_file_to_saveload.abstract_ftype == FT_SCENARIO && c->inaugurated_year != MIN_YEAR) {
			c->inaugurated_year = _cur_year;
		}
	}

	/* Count number of objects per type */
	for (Object *o : Object::Iterate()) {
		Object::IncTypeCount(o->type);
	}

	/* Identify owners of persistent storage arrays */
	for (Industry *i : Industry::Iterate()) {
		if (i->psa != nullptr) {
			i->psa->feature = GSF_INDUSTRIES;
			i->psa->tile = i->location.tile;
		}
	}
	for (Station *s : Station::Iterate()) {
		if (s->airport.psa != nullptr) {
			s->airport.psa->feature = GSF_AIRPORTS;
			s->airport.psa->tile = s->airport.tile;
		}
	}
	for (Town *t : Town::Iterate()) {
		for (std::list<PersistentStorage *>::iterator it = t->psa_list.begin(); it != t->psa_list.end(); ++it) {
			(*it)->feature = GSF_FAKE_TOWNS;
			(*it)->tile = t->xy;
		}
	}
	for (RoadVehicle *rv : RoadVehicle::Iterate()) {
		if (rv->IsFrontEngine()) {
			rv->CargoChanged();
		}
	}

	RecomputePrices();

	GroupStatistics::UpdateAfterLoad();

	RebuildSubsidisedSourceAndDestinationCache();

	/* Towns have a noise controlled number of airports system
	 * So each airport's noise value must be added to the town->noise_reached value
	 * Reset each town's noise_reached value to '0' before. */
	UpdateAirportsNoise();

	CheckTrainsLengths();
	ShowNewGRFError();
	ShowAIDebugWindowIfAIError();

	/* Rebuild the smallmap list of owners. */
	BuildOwnerLegend();
}

#ifdef WITH_SIGACTION
static struct sigaction _prev_segfault;
static struct sigaction _prev_abort;
static struct sigaction _prev_fpe;

static void CDECL HandleSavegameLoadCrash(int signum, siginfo_t *si, void *context);
#else
typedef void (CDECL *SignalHandlerPointer)(int);
static SignalHandlerPointer _prev_segfault = nullptr;
static SignalHandlerPointer _prev_abort    = nullptr;
static SignalHandlerPointer _prev_fpe      = nullptr;

static void CDECL HandleSavegameLoadCrash(int signum);
#endif

/**
 * Replaces signal handlers of SIGSEGV and SIGABRT
 * and stores pointers to original handlers in memory.
 */
static void SetSignalHandlers()
{
#ifdef WITH_SIGACTION
	struct sigaction sa;
	memset(&sa, 0, sizeof(sa));
	sa.sa_flags = SA_SIGINFO | SA_RESTART;
	sigemptyset(&sa.sa_mask);
	sa.sa_sigaction = HandleSavegameLoadCrash;
	sigaction(SIGSEGV, &sa, &_prev_segfault);
	sigaction(SIGABRT, &sa, &_prev_abort);
	sigaction(SIGFPE,  &sa, &_prev_fpe);
#else
	_prev_segfault = signal(SIGSEGV, HandleSavegameLoadCrash);
	_prev_abort    = signal(SIGABRT, HandleSavegameLoadCrash);
	_prev_fpe      = signal(SIGFPE,  HandleSavegameLoadCrash);
#endif
}

/**
 * Resets signal handlers back to original handlers.
 */
static void ResetSignalHandlers()
{
#ifdef WITH_SIGACTION
	sigaction(SIGSEGV, &_prev_segfault, nullptr);
	sigaction(SIGABRT, &_prev_abort, nullptr);
	sigaction(SIGFPE,  &_prev_fpe, nullptr);
#else
	signal(SIGSEGV, _prev_segfault);
	signal(SIGABRT, _prev_abort);
	signal(SIGFPE,  _prev_fpe);
#endif
}

/**
 * Try to find the overridden GRF identifier of the given GRF.
 * @param c the GRF to get the 'previous' version of.
 * @return the GRF identifier or \a c if none could be found.
 */
static const GRFIdentifier *GetOverriddenIdentifier(const GRFConfig *c)
{
	const LoggedAction *la = &_gamelog_action[_gamelog_actions - 1];
	if (la->at != GLAT_LOAD) return &c->ident;

	const LoggedChange *lcend = &la->change[la->changes];
	for (const LoggedChange *lc = la->change; lc != lcend; lc++) {
		if (lc->ct == GLCT_GRFCOMPAT && lc->grfcompat.grfid == c->ident.grfid) return &lc->grfcompat;
	}

	return &c->ident;
}

/** Was the saveload crash because of missing NewGRFs? */
static bool _saveload_crash_with_missing_newgrfs = false;

/**
 * Did loading the savegame cause a crash? If so,
 * were NewGRFs missing?
 * @return when the saveload crashed due to missing NewGRFs.
 */
bool SaveloadCrashWithMissingNewGRFs()
{
	return _saveload_crash_with_missing_newgrfs;
}

/**
 * Signal handler used to give a user a more useful report for crashes during
 * the savegame loading process; especially when there's problems with the
 * NewGRFs that are required by the savegame.
 * @param signum received signal
 */
#ifdef WITH_SIGACTION
static void CDECL HandleSavegameLoadCrash(int signum, siginfo_t *si, void *context)
#else
static void CDECL HandleSavegameLoadCrash(int signum)
#endif
{
	ResetSignalHandlers();

	char buffer[8192];
	char *p = buffer;
	p += seprintf(p, lastof(buffer), "Loading your savegame caused OpenTTD to crash.\n");

	for (const GRFConfig *c = _grfconfig; !_saveload_crash_with_missing_newgrfs && c != nullptr; c = c->next) {
		_saveload_crash_with_missing_newgrfs = HasBit(c->flags, GCF_COMPATIBLE) || c->status == GCS_NOT_FOUND;
	}

	if (_saveload_crash_with_missing_newgrfs) {
		p += seprintf(p, lastof(buffer),
			"This is most likely caused by a missing NewGRF or a NewGRF that\n"
			"has been loaded as replacement for a missing NewGRF. OpenTTD\n"
			"cannot easily determine whether a replacement NewGRF is of a newer\n"
			"or older version.\n"
			"It will load a NewGRF with the same GRF ID as the missing NewGRF.\n"
			"This means that if the author makes incompatible NewGRFs with the\n"
			"same GRF ID OpenTTD cannot magically do the right thing. In most\n"
			"cases OpenTTD will load the savegame and not crash, but this is an\n"
			"exception.\n"
			"Please load the savegame with the appropriate NewGRFs installed.\n"
			"The missing/compatible NewGRFs are:\n");

		for (const GRFConfig *c = _grfconfig; c != nullptr; c = c->next) {
			if (HasBit(c->flags, GCF_COMPATIBLE)) {
				const GRFIdentifier *replaced = GetOverriddenIdentifier(c);
				char buf[40];
				md5sumToString(buf, lastof(buf), replaced->md5sum);
				p += seprintf(p, lastof(buffer), "NewGRF %08X (checksum %s) not found.\n  Loaded NewGRF \"%s\" with same GRF ID instead.\n", BSWAP32(c->ident.grfid), buf, c->filename);
			}
			if (c->status == GCS_NOT_FOUND) {
				char buf[40];
				md5sumToString(buf, lastof(buf), c->ident.md5sum);
				p += seprintf(p, lastof(buffer), "NewGRF %08X (%s) not found; checksum %s.\n", BSWAP32(c->ident.grfid), c->filename, buf);
			}
		}
	} else {
		p += seprintf(p, lastof(buffer),
			"This is probably caused by a corruption in the savegame.\n"
			"Please file a bug report and attach this savegame.\n");
	}

	ShowInfo(buffer);

#ifdef WITH_SIGACTION
	struct sigaction call;
#else
	SignalHandlerPointer call = nullptr;
#endif
	switch (signum) {
		case SIGSEGV: call = _prev_segfault; break;
		case SIGABRT: call = _prev_abort; break;
		case SIGFPE:  call = _prev_fpe; break;
		default: NOT_REACHED();
	}
#ifdef WITH_SIGACTION
	if (call.sa_flags & SA_SIGINFO) {
		if (call.sa_sigaction != nullptr) call.sa_sigaction(signum, si, context);
	} else {
		if (call.sa_handler != nullptr) call.sa_handler(signum);
	}
#else
	if (call != nullptr) call(signum);
#endif

}

/**
 * Tries to change owner of this rail tile to a valid owner. In very old versions it could happen that
 * a rail track had an invalid owner. When conversion isn't possible, track is removed.
 * @param t tile to update
 */
static void FixOwnerOfRailTrack(TileIndex t)
{
	assert(!Company::IsValidID(GetTileOwner(t)) && (IsLevelCrossingTile(t) || IsPlainRailTile(t)));

	/* remove leftover rail piece from crossing (from very old savegames) */
	Train *v = nullptr;
	for (Train *w : Train::Iterate()) {
		if (w->tile == t) {
			v = w;
			break;
		}
	}

	if (v != nullptr) {
		/* when there is a train on crossing (it could happen in TTD), set owner of crossing to train owner */
		SetTileOwner(t, v->owner);
		return;
	}

	/* try to find any connected rail */
	for (DiagDirection dd = DIAGDIR_BEGIN; dd < DIAGDIR_END; dd++) {
		TileIndex tt = t + TileOffsByDiagDir(dd);
		if (GetTileTrackStatus(t, TRANSPORT_RAIL, 0, dd) != 0 &&
				GetTileTrackStatus(tt, TRANSPORT_RAIL, 0, ReverseDiagDir(dd)) != 0 &&
				Company::IsValidID(GetTileOwner(tt))) {
			SetTileOwner(t, GetTileOwner(tt));
			return;
		}
	}

	if (IsLevelCrossingTile(t)) {
		/* else change the crossing to normal road (road vehicles won't care) */
		Owner road = GetRoadOwner(t, RTT_ROAD);
		Owner tram = GetRoadOwner(t, RTT_TRAM);
		RoadBits bits = GetCrossingRoadBits(t);
		bool hasroad = HasBit(_me[t].m7, 6);
		bool hastram = HasBit(_me[t].m7, 7);

		/* MakeRoadNormal */
		SetTileType(t, MP_ROAD);
		SetTileOwner(t, road);
		_m[t].m3 = (hasroad ? bits : 0);
		_m[t].m5 = (hastram ? bits : 0) | ROAD_TILE_NORMAL << 6;
		SB(_me[t].m6, 2, 4, 0);
		SetRoadOwner(t, RTT_TRAM, tram);
		return;
	}

	/* if it's not a crossing, make it clean land */
	MakeClear(t, CLEAR_GRASS, 0);
}

/**
 * Fixes inclination of a vehicle. Older OpenTTD versions didn't update the bits correctly.
 * @param v vehicle
 * @param dir vehicle's direction, or # INVALID_DIR if it can be ignored
 * @return inclination bits to set
 */
static uint FixVehicleInclination(Vehicle *v, Direction dir)
{
	/* Compute place where this vehicle entered the tile */
	int entry_x = v->x_pos;
	int entry_y = v->y_pos;
	switch (dir) {
		case DIR_NE: entry_x |= TILE_UNIT_MASK; break;
		case DIR_NW: entry_y |= TILE_UNIT_MASK; break;
		case DIR_SW: entry_x &= ~TILE_UNIT_MASK; break;
		case DIR_SE: entry_y &= ~TILE_UNIT_MASK; break;
		case INVALID_DIR: break;
		default: NOT_REACHED();
	}
	byte entry_z = GetSlopePixelZ(entry_x, entry_y);

	/* Compute middle of the tile. */
	int middle_x = (v->x_pos & ~TILE_UNIT_MASK) + TILE_SIZE / 2;
	int middle_y = (v->y_pos & ~TILE_UNIT_MASK) + TILE_SIZE / 2;
	byte middle_z = GetSlopePixelZ(middle_x, middle_y);

	/* middle_z == entry_z, no height change. */
	if (middle_z == entry_z) return 0;

	/* middle_z < entry_z, we are going downwards. */
	if (middle_z < entry_z) return 1U << GVF_GOINGDOWN_BIT;

	/* middle_z > entry_z, we are going upwards. */
	return 1U << GVF_GOINGUP_BIT;
}

/**
 * Checks for the possibility that a bridge may be on this tile
 * These are in fact all the tile types on which a bridge can be found
 * @param t The tile to analyze
 * @return True if a bridge might have been present prior to savegame 194.
 */
static inline bool MayHaveBridgeAbove(TileIndex t)
{
	return IsTileType(t, MP_CLEAR) || IsTileType(t, MP_RAILWAY) || IsTileType(t, MP_ROAD) ||
			IsTileType(t, MP_WATER) || IsTileType(t, MP_TUNNELBRIDGE) || IsTileType(t, MP_OBJECT);
}

TileIndex GetOtherTunnelBridgeEndOld(TileIndex tile)
{
	DiagDirection dir = GetTunnelBridgeDirection(tile);
	TileIndexDiff delta = TileOffsByDiagDir(dir);
	int z = GetTileZ(tile);

	dir = ReverseDiagDir(dir);
	do {
		tile += delta;
	} while (
		!IsTunnelTile(tile) ||
		GetTunnelBridgeDirection(tile) != dir ||
		GetTileZ(tile) != z
	);

	return tile;
}


/**
 * Perform a (large) amount of savegame conversion *magic* in order to
 * load older savegames and to fill the caches for various purposes.
 * @return True iff conversion went without a problem.
 */
bool AfterLoadGame()
{
	SetSignalHandlers();

	TileIndex map_size = MapSize();

	extern TileIndex _cur_tileloop_tile; // From landscape.cpp.
	/* The LFSR used in RunTileLoop iteration cannot have a zeroed state, make it non-zeroed. */
	if (_cur_tileloop_tile == 0) _cur_tileloop_tile = 1;

	if (IsSavegameVersionBefore(SLV_98)) GamelogOldver();

	GamelogTestRevision();
	GamelogTestMode();

	RebuildTownKdtree();
	RebuildStationKdtree();
	UpdateCachedSnowLine();

	_viewport_sign_kdtree_valid = false;

	if (IsSavegameVersionBefore(SLV_98)) GamelogGRFAddList(_grfconfig);

	if (IsSavegameVersionBefore(SLV_119)) {
		_pause_mode = (_pause_mode == 2) ? PM_PAUSED_NORMAL : PM_UNPAUSED;
	} else if (_network_dedicated && (_pause_mode & PM_PAUSED_ERROR) != 0) {
		DEBUG(net, 0, "The loading savegame was paused due to an error state.");
		DEBUG(net, 0, "  The savegame cannot be used for multiplayer!");
		/* Restore the signals */
		ResetSignalHandlers();
		return false;
	} else if (!_networking || _network_server) {
		/* If we are in singleplayer mode, i.e. not networking, and loading the
		 * savegame or we are loading the savegame as network server we do
		 * not want to be bothered by being paused because of the automatic
		 * reason of a network server, e.g. joining clients or too few
		 * active clients. Note that resetting these values for a network
		 * client are very bad because then the client is going to execute
		 * the game loop when the server is not, i.e. it desyncs. */
		_pause_mode &= ~PMB_PAUSED_NETWORK;
	}

	/* In very old versions, size of train stations was stored differently.
	 * They had swapped width and height if station was built along the Y axis.
	 * TTO and TTD used 3 bits for width/height, while OpenTTD used 4.
	 * Because the data stored by TTDPatch are unusable for rail stations > 7x7,
	 * recompute the width and height. Doing this unconditionally for all old
	 * savegames simplifies the code. */
	if (IsSavegameVersionBefore(SLV_2)) {
		for (Station *st : Station::Iterate()) {
			st->train_station.w = st->train_station.h = 0;
		}
		for (TileIndex t = 0; t < map_size; t++) {
			if (!IsTileType(t, MP_STATION)) continue;
			if (_m[t].m5 > 7) continue; // is it a rail station tile?
			Station *st = Station::Get(_m[t].m2);
			assert(st->train_station.tile != 0);
			int dx = TileX(t) - TileX(st->train_station.tile);
			int dy = TileY(t) - TileY(st->train_station.tile);
			assert(dx >= 0 && dy >= 0);
			st->train_station.w = std::max<uint>(st->train_station.w, dx + 1);
			st->train_station.h = std::max<uint>(st->train_station.h, dy + 1);
		}
	}

<<<<<<< HEAD
	if (IsSavegameVersionBefore(SLV_194) && SlXvIsFeatureMissing(XSLFI_HEIGHT_8_BIT)) {
		_settings_game.construction.max_heightlevel = 15;
=======
	if (IsSavegameVersionBefore(SLV_194)) {
		_settings_game.construction.map_height_limit = 15;
>>>>>>> 76e92f67

		/* In old savegame versions, the heightlevel was coded in bits 0..3 of the type field */
		for (TileIndex t = 0; t < map_size; t++) {
			_m[t].height = GB(_m[t].type, 0, 4);
			SB(_m[t].type, 0, 2, GB(_me[t].m6, 0, 2));
			SB(_me[t].m6, 0, 2, 0);
			if (MayHaveBridgeAbove(t)) {
				SB(_m[t].type, 2, 2, GB(_me[t].m6, 6, 2));
				SB(_me[t].m6, 6, 2, 0);
			} else {
				SB(_m[t].type, 2, 2, 0);
			}
		}
	} else if (IsSavegameVersionBefore(SLV_194) && SlXvIsFeaturePresent(XSLFI_HEIGHT_8_BIT)) {
		for (TileIndex t = 0; t < map_size; t++) {
			SB(_m[t].type, 0, 2, GB(_me[t].m6, 0, 2));
			SB(_me[t].m6, 0, 2, 0);
			if (MayHaveBridgeAbove(t)) {
				SB(_m[t].type, 2, 2, GB(_me[t].m6, 6, 2));
				SB(_me[t].m6, 6, 2, 0);
			} else {
				SB(_m[t].type, 2, 2, 0);
			}
		}
	}

	/* in version 2.1 of the savegame, town owner was unified. */
	if (IsSavegameVersionBefore(SLV_2, 1)) ConvertTownOwner();

	/* from version 4.1 of the savegame, exclusive rights are stored at towns */
	if (IsSavegameVersionBefore(SLV_4, 1)) UpdateExclusiveRights();

	/* from version 4.2 of the savegame, currencies are in a different order */
	if (IsSavegameVersionBefore(SLV_4, 2)) UpdateCurrencies();

	/* In old version there seems to be a problem that water is owned by
	 * OWNER_NONE, not OWNER_WATER.. I can't replicate it for the current
	 * (4.3) version, so I just check when versions are older, and then
	 * walk through the whole map.. */
	if (IsSavegameVersionBefore(SLV_4, 3)) {
		for (TileIndex t = 0; t < map_size; t++) {
			if (IsTileType(t, MP_WATER) && GetTileOwner(t) >= MAX_COMPANIES) {
				SetTileOwner(t, OWNER_WATER);
			}
		}
	}

	if (IsSavegameVersionBefore(SLV_84)) {
		for (Company *c : Company::Iterate()) {
			c->name = CopyFromOldName(c->name_1);
			if (!c->name.empty()) c->name_1 = STR_SV_UNNAMED;
			c->president_name = CopyFromOldName(c->president_name_1);
			if (!c->president_name.empty()) c->president_name_1 = SPECSTR_PRESIDENT_NAME;
		}

		for (Station *st : Station::Iterate()) {
			st->name = CopyFromOldName(st->string_id);
			/* generating new name would be too much work for little effect, use the station name fallback */
			if (!st->name.empty()) st->string_id = STR_SV_STNAME_FALLBACK;
		}

		for (Town *t : Town::Iterate()) {
			t->name = CopyFromOldName(t->townnametype);
			if (!t->name.empty()) t->townnametype = SPECSTR_TOWNNAME_START + _settings_game.game_creation.town_name;
		}
	}

	/* From this point the old names array is cleared. */
	ResetOldNames();

	if (IsSavegameVersionBefore(SLV_106)) {
		/* no station is determined by 'tile == INVALID_TILE' now (instead of '0') */
		for (Station *st : Station::Iterate()) {
			if (st->airport.tile       == 0) st->airport.tile       = INVALID_TILE;
			if (st->train_station.tile == 0) st->train_station.tile = INVALID_TILE;
		}

		/* the same applies to Company::location_of_HQ */
		for (Company *c : Company::Iterate()) {
			if (c->location_of_HQ == 0 || (IsSavegameVersionBefore(SLV_4) && c->location_of_HQ == 0xFFFF)) {
				c->location_of_HQ = INVALID_TILE;
			}
		}
	}

	/* convert road side to my format. */
	if (_settings_game.vehicle.road_side) _settings_game.vehicle.road_side = 1;

	/* Check if all NewGRFs are present, we are very strict in MP mode */
	GRFListCompatibility gcf_res = IsGoodGRFConfigList(_grfconfig);
	for (GRFConfig *c = _grfconfig; c != nullptr; c = c->next) {
		if (c->status == GCS_NOT_FOUND) {
			GamelogGRFRemove(c->ident.grfid);
		} else if (HasBit(c->flags, GCF_COMPATIBLE)) {
			GamelogGRFCompatible(&c->ident);
		}
	}

	if (_networking && gcf_res != GLC_ALL_GOOD) {
		SetSaveLoadError(STR_NETWORK_ERROR_CLIENT_NEWGRF_MISMATCH);
		/* Restore the signals */
		ResetSignalHandlers();
		return false;
	}

	/* The value of _date_fract got divided, so make sure that old games are converted correctly. */
	if (IsSavegameVersionBefore(SLV_11, 1) || (IsSavegameVersionBefore(SLV_147) && _date_fract > DAY_TICKS)) _date_fract /= 885;

	if (SlXvIsFeaturePresent(XSLFI_SPRINGPP) || SlXvIsFeaturePresent(XSLFI_JOKERPP) || SlXvIsFeaturePresent(XSLFI_CHILLPP)) {
		assert(_settings_game.economy.day_length_factor >= 1);
		_tick_skip_counter = _date_fract % _settings_game.economy.day_length_factor;
		_date_fract /= _settings_game.economy.day_length_factor;
		assert(_date_fract < DAY_TICKS);
		assert(_tick_skip_counter < _settings_game.economy.day_length_factor);
	}

	/* Set day length factor to 1 if loading a pre day length savegame */
	if (SlXvIsFeatureMissing(XSLFI_VARIABLE_DAY_LENGTH) && SlXvIsFeatureMissing(XSLFI_SPRINGPP) && SlXvIsFeatureMissing(XSLFI_JOKERPP) && SlXvIsFeatureMissing(XSLFI_CHILLPP)) {
		_settings_game.economy.day_length_factor = 1;
	}

	/* Update current year
	 * must be done before loading sprites as some newgrfs check it */
	SetDate(_date, _date_fract);

	/*
	 * Force the old behaviour for compatibility reasons with old savegames. As new
	 * settings can only be loaded from new savegames loading old savegames with new
	 * versions of OpenTTD will normally initialize settings newer than the savegame
	 * version with "new game" defaults which the player can define to their liking.
	 * For some settings we override that to keep the behaviour the same as when the
	 * game was saved.
	 *
	 * Note that there is no non-stop in here. This is because the setting could have
	 * either value in TTDPatch. To convert it properly the user has to make sure the
	 * right value has been chosen in the settings. Otherwise we will be converting
	 * it incorrectly in half of the times without a means to correct that.
	 */
	if (IsSavegameVersionBefore(SLV_4, 2)) _settings_game.station.modified_catchment = false;
	if (IsSavegameVersionBefore(SLV_6, 1)) _settings_game.pf.forbid_90_deg = false;
	if (IsSavegameVersionBefore(SLV_21))   _settings_game.vehicle.train_acceleration_model = 0;
	if (IsSavegameVersionBefore(SLV_90))   _settings_game.vehicle.plane_speed = 4;
	if (IsSavegameVersionBefore(SLV_95))   _settings_game.vehicle.dynamic_engines = 0;
	if (IsSavegameVersionBefore(SLV_96))   _settings_game.economy.station_noise_level = false;
	if (IsSavegameVersionBefore(SLV_133)) {
		_settings_game.vehicle.train_slope_steepness = 3;
	}
	if (IsSavegameVersionBefore(SLV_134))  _settings_game.economy.feeder_payment_share = 75;
	if (IsSavegameVersionBefore(SLV_138))  _settings_game.vehicle.plane_crashes = 2;
	if (IsSavegameVersionBefore(SLV_139)) {
		_settings_game.vehicle.roadveh_acceleration_model = 0;
		_settings_game.vehicle.roadveh_slope_steepness = 7;
	}
	if (IsSavegameVersionBefore(SLV_143))  _settings_game.economy.allow_town_level_crossings = true;
	if (IsSavegameVersionBefore(SLV_159)) {
		_settings_game.vehicle.max_train_length = 50;
		_settings_game.construction.max_bridge_length = 64;
		_settings_game.construction.max_tunnel_length = 64;
	}
	if (IsSavegameVersionBefore(SLV_166))  _settings_game.economy.infrastructure_maintenance = false;
	if (IsSavegameVersionBefore(SLV_183) && SlXvIsFeatureMissing(XSLFI_CHILLPP)) {
		_settings_game.linkgraph.distribution_pax = DT_MANUAL;
		_settings_game.linkgraph.distribution_mail = DT_MANUAL;
		_settings_game.linkgraph.distribution_armoured = DT_MANUAL;
		_settings_game.linkgraph.distribution_default = DT_MANUAL;
	}

	if (IsSavegameVersionBefore(SLV_ENDING_YEAR)) {
		_settings_game.game_creation.ending_year = DEF_END_YEAR;
	}

	/* Load the sprites */
	GfxLoadSprites();
	LoadStringWidthTable();

	/* Copy temporary data to Engine pool */
	CopyTempEngineData();

	/* Connect front and rear engines of multiheaded trains and converts
	 * subtype to the new format */
	if (IsSavegameVersionBefore(SLV_17, 1)) ConvertOldMultiheadToNew();

	/* Connect front and rear engines of multiheaded trains */
	ConnectMultiheadedTrains();

	/* Fix the CargoPackets *and* fix the caches of CargoLists.
	 * If this isn't done before Stations and especially Vehicles are
	 * running their AfterLoad we might get in trouble. In the case of
	 * vehicles we could give the wrong (cached) count of items in a
	 * vehicle which causes different results when getting their caches
	 * filled; and that could eventually lead to desyncs. */
	CargoPacket::AfterLoad();

	/* Oilrig was moved from id 15 to 9. We have to do this conversion
	 * here as AfterLoadVehicles can check it indirectly via the newgrf
	 * code. */
	if (IsSavegameVersionBefore(SLV_139)) {
		for (Station *st : Station::Iterate()) {
			if (st->airport.tile != INVALID_TILE && st->airport.type == 15) {
				st->airport.type = AT_OILRIG;
			}
		}
	}

	if (SlXvIsFeaturePresent(XSLFI_SPRINGPP)) {
		/*
		 * Reject huge airports
		 * Annoyingly SpringPP v2.0.102 has a bug where it uses the same ID for AT_INTERCONTINENTAL2 and AT_OILRIG.
		 * Do this here as AfterLoadVehicles might also check it indirectly via the newgrf code.
		 */
		for (Station *st : Station::Iterate()) {
			if (st->airport.tile == INVALID_TILE) continue;
			StringID err = INVALID_STRING_ID;
			if (st->airport.type == 9) {
				if (st->ship_station.tile != INVALID_TILE && IsOilRig(st->ship_station.tile)) {
					/* this airport is probably an oil rig, not a huge airport */
				} else {
					err = STR_GAME_SAVELOAD_ERROR_HUGE_AIRPORTS_PRESENT;
				}
				st->airport.type = AT_OILRIG;
			} else if (st->airport.type == 10) {
				err = STR_GAME_SAVELOAD_ERROR_HUGE_AIRPORTS_PRESENT;
			}
			if (err != INVALID_STRING_ID) {
				SetSaveLoadError(err);
				/* Restore the signals */
				ResetSignalHandlers();
				return false;
			}
		}
	}

	if (SlXvIsFeaturePresent(XSLFI_SPRINGPP, 1, 1)) {
		/*
		 * Reject helicopters aproaching oil rigs using the wrong aircraft movement data
		 * Annoyingly SpringPP v2.0.102 has a bug where it uses the same ID for AT_INTERCONTINENTAL2 and AT_OILRIG
		 * Do this here as AfterLoadVehicles can also check it indirectly via the newgrf code.
		 */
		for (Aircraft *v : Aircraft::Iterate()) {
			Station *st = GetTargetAirportIfValid(v);
			if (st != nullptr && ((st->ship_station.tile != INVALID_TILE && IsOilRig(st->ship_station.tile)) || st->airport.type == AT_OILRIG)) {
				/* aircraft is on approach to an oil rig, bail out now */
				SetSaveLoadError(STR_GAME_SAVELOAD_ERROR_HELI_OILRIG_BUG);
				/* Restore the signals */
				ResetSignalHandlers();
				return false;
			}
		}
	}

	if (IsSavegameVersionBefore(SLV_MULTITILE_DOCKS)) {
		for (Station *st : Station::Iterate()) {
			st->ship_station.tile = INVALID_TILE;
		}
	}

	/* Update all vehicles */
	AfterLoadVehicles(true);

	CargoPacket::PostVehiclesAfterLoad();

	/* Update template vehicles */
	AfterLoadTemplateVehicles();

	/* Make sure there is an AI attached to an AI company */
	{
		for (const Company *c : Company::Iterate()) {
			if (c->is_ai && c->ai_instance == nullptr) AI::StartNew(c->index);
		}
	}

	/* make sure there is a town in the game */
	if (_game_mode == GM_NORMAL && Town::GetNumItems() == 0) {
		SetSaveLoadError(STR_ERROR_NO_TOWN_IN_SCENARIO);
		/* Restore the signals */
		ResetSignalHandlers();
		return false;
	}

	/* The void tiles on the southern border used to belong to a wrong class (pre 4.3).
	 * This problem appears in savegame version 21 too, see r3455. But after loading the
	 * savegame and saving again, the buggy map array could be converted to new savegame
	 * version. It didn't show up before r12070. */
	if (IsSavegameVersionBefore(SLV_87)) UpdateVoidTiles();

	/* If Load Scenario / New (Scenario) Game is used,
	 *  a company does not exist yet. So create one here.
	 * 1 exception: network-games. Those can have 0 companies
	 *   But this exception is not true for non-dedicated network servers! */
	if (!Company::IsValidID(GetDefaultLocalCompany()) && (!_networking || (_networking && _network_server && !_network_dedicated))) {
		Company *c = DoStartupNewCompany(DSNC_DURING_LOAD);
		c->settings = _settings_client.company;
	}

	/* Fix the cache for cargo payments. */
	for (CargoPayment *cp : CargoPayment::Iterate()) {
		cp->front->cargo_payment = cp;
		cp->current_station = cp->front->last_station_visited;
	}

	if (IsSavegameVersionBefore(SLV_72)) {
		/* Locks in very old savegames had OWNER_WATER as owner */
		for (TileIndex t = 0; t < MapSize(); t++) {
			switch (GetTileType(t)) {
				default: break;

				case MP_WATER:
					if (GetWaterTileType(t) == WATER_TILE_LOCK && GetTileOwner(t) == OWNER_WATER) SetTileOwner(t, OWNER_NONE);
					break;

				case MP_STATION: {
					if (HasBit(_me[t].m6, 3)) SetBit(_me[t].m6, 2);
					StationGfx gfx = GetStationGfx(t);
					StationType st;
					if (       IsInsideMM(gfx,   0,   8)) { // Rail station
						st = STATION_RAIL;
						SetStationGfx(t, gfx - 0);
					} else if (IsInsideMM(gfx,   8,  67)) { // Airport
						st = STATION_AIRPORT;
						SetStationGfx(t, gfx - 8);
					} else if (IsInsideMM(gfx,  67,  71)) { // Truck
						st = STATION_TRUCK;
						SetStationGfx(t, gfx - 67);
					} else if (IsInsideMM(gfx,  71,  75)) { // Bus
						st = STATION_BUS;
						SetStationGfx(t, gfx - 71);
					} else if (gfx == 75) {                 // Oil rig
						st = STATION_OILRIG;
						SetStationGfx(t, gfx - 75);
					} else if (IsInsideMM(gfx,  76,  82)) { // Dock
						st = STATION_DOCK;
						SetStationGfx(t, gfx - 76);
					} else if (gfx == 82) {                 // Buoy
						st = STATION_BUOY;
						SetStationGfx(t, gfx - 82);
					} else if (IsInsideMM(gfx,  83, 168)) { // Extended airport
						st = STATION_AIRPORT;
						SetStationGfx(t, gfx - 83 + 67 - 8);
					} else if (IsInsideMM(gfx, 168, 170)) { // Drive through truck
						st = STATION_TRUCK;
						SetStationGfx(t, gfx - 168 + GFX_TRUCK_BUS_DRIVETHROUGH_OFFSET);
					} else if (IsInsideMM(gfx, 170, 172)) { // Drive through bus
						st = STATION_BUS;
						SetStationGfx(t, gfx - 170 + GFX_TRUCK_BUS_DRIVETHROUGH_OFFSET);
					} else {
						/* Restore the signals */
						ResetSignalHandlers();
						return false;
					}
					SB(_me[t].m6, 3, 3, st);
					break;
				}
			}
		}
	}

	for (TileIndex t = 0; t < map_size; t++) {
		switch (GetTileType(t)) {
			case MP_STATION: {
				BaseStation *bst = BaseStation::GetByTile(t);

				/* Sanity check */
				if (!IsBuoy(t) && bst->owner != GetTileOwner(t)) SlErrorCorrupt("Wrong owner for station tile");

				/* Set up station spread */
				bst->rect.BeforeAddTile(t, StationRect::ADD_FORCE);

				/* Waypoints don't have road stops/oil rigs in the old format */
				if (!Station::IsExpected(bst)) break;
				Station *st = Station::From(bst);

				switch (GetStationType(t)) {
					case STATION_TRUCK:
					case STATION_BUS:
						if (IsSavegameVersionBefore(SLV_6)) {
							/* Before version 5 you could not have more than 250 stations.
							 * Version 6 adds large maps, so you could only place 253*253
							 * road stops on a map (no freeform edges) = 64009. So, yes
							 * someone could in theory create such a full map to trigger
							 * this assertion, it's safe to assume that's only something
							 * theoretical and does not happen in normal games. */
							assert(RoadStop::CanAllocateItem());

							/* From this version on there can be multiple road stops of the
							 * same type per station. Convert the existing stops to the new
							 * internal data structure. */
							RoadStop *rs = new RoadStop(t);

							RoadStop **head =
								IsTruckStop(t) ? &st->truck_stops : &st->bus_stops;
							*head = rs;
						}
						break;

					case STATION_OILRIG: {
						/* The internal encoding of oil rigs was changed twice.
						 * It was 3 (till 2.2) and later 5 (till 5.1).
						 * DeleteOilRig asserts on the correct type, and
						 * setting it unconditionally does not hurt.
						 */
						Station::GetByTile(t)->airport.type = AT_OILRIG;

						/* Very old savegames sometimes have phantom oil rigs, i.e.
						 * an oil rig which got shut down, but not completely removed from
						 * the map
						 */
						TileIndex t1 = TILE_ADDXY(t, 0, 1);
						if (!IsTileType(t1, MP_INDUSTRY) || GetIndustryGfx(t1) != GFX_OILRIG_1) {
							DeleteOilRig(t);
						}
						break;
					}

					default: break;
				}
				break;
			}

			default: break;
		}
	}

	/* In version 2.2 of the savegame, we have new airports, so status of all aircraft is reset.
	 * This has to be called after the oilrig airport_type update above ^^^ ! */
	if (IsSavegameVersionBefore(SLV_2, 2)) UpdateOldAircraft();

	/* In version 6.1 we put the town index in the map-array. To do this, we need
	 *  to use m2 (16bit big), so we need to clean m2, and that is where this is
	 *  all about ;) */
	if (IsSavegameVersionBefore(SLV_6, 1)) {
		for (TileIndex t = 0; t < map_size; t++) {
			switch (GetTileType(t)) {
				case MP_HOUSE:
					_m[t].m4 = _m[t].m2;
					SetTownIndex(t, CalcClosestTownFromTile(t)->index);
					break;

				case MP_ROAD:
					_m[t].m4 |= (_m[t].m2 << 4);
					if ((GB(_m[t].m5, 4, 2) == ROAD_TILE_CROSSING ? (Owner)_m[t].m3 : GetTileOwner(t)) == OWNER_TOWN) {
						SetTownIndex(t, CalcClosestTownFromTile(t)->index);
					} else {
						SetTownIndex(t, 0);
					}
					break;

				default: break;
			}
		}
	}

	/* Force the freeform edges to false for old savegames. */
	if (IsSavegameVersionBefore(SLV_111)) {
		_settings_game.construction.freeform_edges = false;
	}

	/* From version 9.0, we update the max passengers of a town (was sometimes negative
	 *  before that. */
	if (IsSavegameVersionBefore(SLV_9)) {
		for (Town *t : Town::Iterate()) UpdateTownMaxPass(t);
	}

	/* From version 16.0, we included autorenew on engines, which are now saved, but
	 *  of course, we do need to initialize them for older savegames. */
	if (IsSavegameVersionBefore(SLV_16)) {
		for (Company *c : Company::Iterate()) {
			c->engine_renew_list            = nullptr;
			c->settings.engine_renew        = false;
			c->settings.engine_renew_months = 6;
			c->settings.engine_renew_money  = 100000;
		}

		/* When loading a game, _local_company is not yet set to the correct value.
		 * However, in a dedicated server we are a spectator, so nothing needs to
		 * happen. In case we are not a dedicated server, the local company always
		 * becomes company 0, unless we are in the scenario editor where all the
		 * companies are 'invalid'.
		 */
		Company *c = Company::GetIfValid(COMPANY_FIRST);
		if (!_network_dedicated && c != nullptr) {
			c->settings = _settings_client.company;
		}
	}

	if (IsSavegameVersionBefore(SLV_48)) {
		for (TileIndex t = 0; t < map_size; t++) {
			switch (GetTileType(t)) {
				case MP_RAILWAY:
					if (IsPlainRail(t)) {
						/* Swap ground type and signal type for plain rail tiles, so the
						 * ground type uses the same bits as for depots and waypoints. */
						uint tmp = GB(_m[t].m4, 0, 4);
						SB(_m[t].m4, 0, 4, GB(_m[t].m2, 0, 4));
						SB(_m[t].m2, 0, 4, tmp);
					} else if (HasBit(_m[t].m5, 2)) {
						/* Split waypoint and depot rail type and remove the subtype. */
						ClrBit(_m[t].m5, 2);
						ClrBit(_m[t].m5, 6);
					}
					break;

				case MP_ROAD:
					/* Swap m3 and m4, so the track type for rail crossings is the
					 * same as for normal rail. */
					Swap(_m[t].m3, _m[t].m4);
					break;

				default: break;
			}
		}
	}

	if (IsSavegameVersionBefore(SLV_61)) {
		/* Added the RoadType */
		bool old_bridge = IsSavegameVersionBefore(SLV_42);
		for (TileIndex t = 0; t < map_size; t++) {
			switch (GetTileType(t)) {
				case MP_ROAD:
					SB(_m[t].m5, 6, 2, GB(_m[t].m5, 4, 2));
					switch (GetRoadTileType(t)) {
						default: SlErrorCorrupt("Invalid road tile type");
						case ROAD_TILE_NORMAL:
							SB(_m[t].m4, 0, 4, GB(_m[t].m5, 0, 4));
							SB(_m[t].m4, 4, 4, 0);
							SB(_me[t].m6, 2, 4, 0);
							break;
						case ROAD_TILE_CROSSING:
							SB(_m[t].m4, 5, 2, GB(_m[t].m5, 2, 2));
							break;
						case ROAD_TILE_DEPOT:    break;
					}
					SB(_me[t].m7, 6, 2, 1); // Set pre-NRT road type bits for conversion later.
					break;

				case MP_STATION:
					if (IsRoadStop(t)) SB(_me[t].m7, 6, 2, 1);
					break;

				case MP_TUNNELBRIDGE:
					/* Middle part of "old" bridges */
					if (old_bridge && IsBridge(t) && HasBit(_m[t].m5, 6)) break;
					if (((old_bridge && IsBridge(t)) ? (TransportType)GB(_m[t].m5, 1, 2) : GetTunnelBridgeTransportType(t)) == TRANSPORT_ROAD) {
						SB(_me[t].m7, 6, 2, 1); // Set pre-NRT road type bits for conversion later.
					}
					break;

				default: break;
			}
		}
	}

	if (IsSavegameVersionBefore(SLV_114)) {
		bool fix_roadtypes = !IsSavegameVersionBefore(SLV_61);
		bool old_bridge = IsSavegameVersionBefore(SLV_42);

		for (TileIndex t = 0; t < map_size; t++) {
			switch (GetTileType(t)) {
				case MP_ROAD:
					if (fix_roadtypes) SB(_me[t].m7, 6, 2, (RoadTypes)GB(_me[t].m7, 5, 3));
					SB(_me[t].m7, 5, 1, GB(_m[t].m3, 7, 1)); // snow/desert
					switch (GetRoadTileType(t)) {
						default: SlErrorCorrupt("Invalid road tile type");
						case ROAD_TILE_NORMAL:
							SB(_me[t].m7, 0, 4, GB(_m[t].m3, 0, 4));  // road works
							SB(_me[t].m6, 3, 3, GB(_m[t].m3, 4, 3));  // ground
							SB(_m[t].m3, 0, 4, GB(_m[t].m4, 4, 4));   // tram bits
							SB(_m[t].m3, 4, 4, GB(_m[t].m5, 0, 4));   // tram owner
							SB(_m[t].m5, 0, 4, GB(_m[t].m4, 0, 4));   // road bits
							break;

						case ROAD_TILE_CROSSING:
							SB(_me[t].m7, 0, 5, GB(_m[t].m4, 0, 5));  // road owner
							SB(_me[t].m6, 3, 3, GB(_m[t].m3, 4, 3));  // ground
							SB(_m[t].m3, 4, 4, GB(_m[t].m5, 0, 4));   // tram owner
							SB(_m[t].m5, 0, 1, GB(_m[t].m4, 6, 1));   // road axis
							SB(_m[t].m5, 5, 1, GB(_m[t].m4, 5, 1));   // crossing state
							break;

						case ROAD_TILE_DEPOT:
							break;
					}
					if (!IsRoadDepot(t) && !HasTownOwnedRoad(t)) {
						const Town *town = CalcClosestTownFromTile(t);
						if (town != nullptr) SetTownIndex(t, town->index);
					}
					_m[t].m4 = 0;
					break;

				case MP_STATION:
					if (!IsRoadStop(t)) break;

					if (fix_roadtypes) SB(_me[t].m7, 6, 2, (RoadTypes)GB(_m[t].m3, 0, 3));
					SB(_me[t].m7, 0, 5, HasBit(_me[t].m6, 2) ? OWNER_TOWN : GetTileOwner(t));
					SB(_m[t].m3, 4, 4, _m[t].m1);
					_m[t].m4 = 0;
					break;

				case MP_TUNNELBRIDGE:
					if (old_bridge && IsBridge(t) && HasBit(_m[t].m5, 6)) break;
					if (((old_bridge && IsBridge(t)) ? (TransportType)GB(_m[t].m5, 1, 2) : GetTunnelBridgeTransportType(t)) == TRANSPORT_ROAD) {
						if (fix_roadtypes) SB(_me[t].m7, 6, 2, (RoadTypes)GB(_m[t].m3, 0, 3));

						Owner o = GetTileOwner(t);
						SB(_me[t].m7, 0, 5, o); // road owner
						SB(_m[t].m3, 4, 4, o == OWNER_NONE ? OWNER_TOWN : o); // tram owner
					}
					SB(_me[t].m6, 2, 4, GB(_m[t].m2, 4, 4)); // bridge type
					SB(_me[t].m7, 5, 1, GB(_m[t].m4, 7, 1)); // snow/desert

					_m[t].m2 = 0;
					_m[t].m4 = 0;
					break;

				default: break;
			}
		}
	}

	/* Railtype moved from m3 to m8 in version SLV_EXTEND_RAILTYPES. */
	if (IsSavegameVersionBefore(SLV_EXTEND_RAILTYPES)) {
		const bool has_extra_bit = SlXvIsFeaturePresent(XSLFI_MORE_RAIL_TYPES, 1, 1);
		auto update_railtype = [&](TileIndex t) {
			uint rt = GB(_m[t].m3, 0, 4);
			if (has_extra_bit) rt |= (GB(_m[t].m1, 7, 1) << 4);
			SetRailType(t, (RailType)rt);
		};
		for (TileIndex t = 0; t < map_size; t++) {
			switch (GetTileType(t)) {
				case MP_RAILWAY:
					update_railtype(t);
					break;

				case MP_ROAD:
					if (IsLevelCrossing(t)) {
						update_railtype(t);
					}
					break;

				case MP_STATION:
					if (HasStationRail(t)) {
						update_railtype(t);
					}
					break;

				case MP_TUNNELBRIDGE:
					if (GetTunnelBridgeTransportType(t) == TRANSPORT_RAIL) {
						update_railtype(t);
					}
					break;

				default:
					break;
			}
		}
	}

	if (IsSavegameVersionBefore(SLV_42)) {
		for (TileIndex t = 0; t < map_size; t++) {
			if (MayHaveBridgeAbove(t)) ClearBridgeMiddle(t);
			if (IsBridgeTile(t)) {
				if (HasBit(_m[t].m5, 6)) { // middle part
					Axis axis = (Axis)GB(_m[t].m5, 0, 1);

					if (HasBit(_m[t].m5, 5)) { // transport route under bridge?
						if (GB(_m[t].m5, 3, 2) == TRANSPORT_RAIL) {
							MakeRailNormal(
								t,
								GetTileOwner(t),
								axis == AXIS_X ? TRACK_BIT_Y : TRACK_BIT_X,
								GetRailType(t)
							);
						} else {
							TownID town = IsTileOwner(t, OWNER_TOWN) ? ClosestTownFromTile(t, UINT_MAX)->index : 0;

							/* MakeRoadNormal */
							SetTileType(t, MP_ROAD);
							_m[t].m2 = town;
							_m[t].m3 = 0;
							_m[t].m5 = (axis == AXIS_X ? ROAD_Y : ROAD_X) | ROAD_TILE_NORMAL << 6;
							SB(_me[t].m6, 2, 4, 0);
							_me[t].m7 = 1 << 6;
							SetRoadOwner(t, RTT_TRAM, OWNER_NONE);
						}
					} else {
						if (GB(_m[t].m5, 3, 2) == 0) {
							MakeClear(t, CLEAR_GRASS, 3);
						} else {
							if (!IsTileFlat(t)) {
								MakeShore(t);
							} else {
								if (GetTileOwner(t) == OWNER_WATER) {
									MakeSea(t);
								} else {
									MakeCanal(t, GetTileOwner(t), Random());
								}
							}
						}
					}
					SetBridgeMiddle(t, axis);
				} else { // ramp
					Axis axis = (Axis)GB(_m[t].m5, 0, 1);
					uint north_south = GB(_m[t].m5, 5, 1);
					DiagDirection dir = ReverseDiagDir(XYNSToDiagDir(axis, north_south));
					TransportType type = (TransportType)GB(_m[t].m5, 1, 2);

					_m[t].m5 = 1 << 7 | type << 2 | dir;
				}
			}
		}

		for (Vehicle* v : Vehicle::Iterate()) {
			if (!v->IsGroundVehicle()) continue;
			if (IsBridgeTile(v->tile)) {
				DiagDirection dir = GetTunnelBridgeDirection(v->tile);

				if (dir != DirToDiagDir(v->direction)) continue;
				switch (dir) {
					default: SlErrorCorrupt("Invalid vehicle direction");
					case DIAGDIR_NE: if ((v->x_pos & 0xF) !=  0)            continue; break;
					case DIAGDIR_SE: if ((v->y_pos & 0xF) != TILE_SIZE - 1) continue; break;
					case DIAGDIR_SW: if ((v->x_pos & 0xF) != TILE_SIZE - 1) continue; break;
					case DIAGDIR_NW: if ((v->y_pos & 0xF) !=  0)            continue; break;
				}
			} else if (v->z_pos > GetSlopePixelZ(v->x_pos, v->y_pos)) {
				v->tile = GetNorthernBridgeEnd(v->tile);
				v->UpdatePosition();
			} else {
				continue;
			}
			if (v->type == VEH_TRAIN) {
				Train::From(v)->track = TRACK_BIT_WORMHOLE;
			} else {
				RoadVehicle::From(v)->state = RVSB_WORMHOLE;
			}
		}
	}

	if (IsSavegameVersionBefore(SLV_ROAD_TYPES) && !SlXvIsFeaturePresent(XSLFI_JOKERPP, SL_JOKER_1_27)) {
		/* Add road subtypes */
		for (TileIndex t = 0; t < map_size; t++) {
			bool has_road = false;
			switch (GetTileType(t)) {
				case MP_ROAD:
					has_road = true;
					break;
				case MP_STATION:
					has_road = IsRoadStop(t);
					break;
				case MP_TUNNELBRIDGE:
					has_road = GetTunnelBridgeTransportType(t) == TRANSPORT_ROAD;
					break;
				default:
					break;
			}

			if (has_road) {
				RoadType road_rt = HasBit(_me[t].m7, 6) ? ROADTYPE_ROAD : INVALID_ROADTYPE;
				RoadType tram_rt = HasBit(_me[t].m7, 7) ? ROADTYPE_TRAM : INVALID_ROADTYPE;

				assert(road_rt != INVALID_ROADTYPE || tram_rt != INVALID_ROADTYPE);
				SetRoadTypes(t, road_rt, tram_rt);
				SB(_me[t].m7, 6, 2, 0); // Clear pre-NRT road type bits.
			}
		}
	} else if (SlXvIsFeaturePresent(XSLFI_JOKERPP, SL_JOKER_1_27)) {
		uint next_road_type = 2;
		uint next_tram_type = 2;
		RoadType road_types[32];
		RoadType tram_types[32];
		MemSetT(road_types, ROADTYPE_ROAD, 31);
		MemSetT(tram_types, ROADTYPE_TRAM, 31);
		road_types[31] = INVALID_ROADTYPE;
		tram_types[31] = INVALID_ROADTYPE;
		for (RoadType rt = ROADTYPE_BEGIN; rt < ROADTYPE_END; rt++) {
			const RoadTypeInfo *rti = GetRoadTypeInfo(rt);
			if (RoadTypeIsRoad(rt)) {
				if (rti->label == 'ROAD') {
					road_types[0] = rt;
				} else if (rti->label == 'ELRD') {
					road_types[1] = rt;
				} else if (next_road_type < 31) {
					road_types[next_road_type++] = rt;
				}
			} else {
				if (rti->label == 'RAIL') {
					tram_types[0] = rt;
				} else if (rti->label == 'ELRL') {
					tram_types[1] = rt;
				} else if (next_tram_type < 31) {
					tram_types[next_tram_type++] = rt;
				}
			}
		}
		for (TileIndex t = 0; t < map_size; t++) {
			bool has_road = false;
			switch (GetTileType(t)) {
				case MP_ROAD:
					has_road = true;
					break;
				case MP_STATION:
					has_road = IsRoadStop(t);
					break;
				case MP_TUNNELBRIDGE:
					has_road = GetTunnelBridgeTransportType(t) == TRANSPORT_ROAD;
					break;
				default:
					break;
			}
			if (has_road) {
				RoadType road_rt = road_types[(GB(_me[t].m7, 6, 1) << 4) | GB(_m[t].m4, 0, 4)];
				RoadType tram_rt = tram_types[(GB(_me[t].m7, 7, 1) << 4) | GB(_m[t].m4, 4, 4)];
				SetRoadTypes(t, road_rt, tram_rt);
				SB(_me[t].m7, 6, 2, 0);
			}
		}
	}

	if (SlXvIsFeatureMissing(XSLFI_DUAL_RAIL_TYPES)) {
		/* Introduced dual rail types. */
		for (TileIndex t = 0; t < map_size; t++) {
			if (IsPlainRailTile(t) || (IsRailTunnelBridgeTile(t) && IsBridge(t))) {
				SetSecondaryRailType(t, GetRailType(t));
			}
		}
	}

	if (SlXvIsFeaturePresent(XSLFI_SIG_TUNNEL_BRIDGE, 1, 6)) {
		/* m2 signal state bit allocation has shrunk */
		for (TileIndex t = 0; t < map_size; t++) {
			if (IsTileType(t, MP_TUNNELBRIDGE) && GetTunnelBridgeTransportType(t) == TRANSPORT_RAIL && IsBridge(t) && IsTunnelBridgeSignalSimulationEntrance(t)) {
				extern void ShiftBridgeEntranceSimulatedSignalsExtended(TileIndex t, int shift, uint64 in);
				const uint shift = 15 - BRIDGE_M2_SIGNAL_STATE_COUNT;
				ShiftBridgeEntranceSimulatedSignalsExtended(t, shift, GB(_m[t].m2, BRIDGE_M2_SIGNAL_STATE_COUNT, shift));
				SB(_m[t].m2, 0, 15, GB(_m[t].m2, 0, 15) << shift);
			}
		}
	}

	if (SlXvIsFeaturePresent(XSLFI_CHILLPP)) {
		/* fix signal tunnel/bridge PBS */
		for (TileIndex t = 0; t < map_size; t++) {
			if (IsTileType(t, MP_TUNNELBRIDGE) && GetTunnelBridgeTransportType(t) == TRANSPORT_RAIL && IsTunnelBridgeSignalSimulationEntrance(t)) {
				UnreserveAcrossRailTunnelBridge(t);
			}
		}
	}

	if (!SlXvIsFeaturePresent(XSLFI_CUSTOM_BRIDGE_HEADS, 2)) {
		/* change map bits for rail bridge heads */
		for (TileIndex t = 0; t < map_size; t++) {
			if (IsBridgeTile(t) && GetTunnelBridgeTransportType(t) == TRANSPORT_RAIL) {
				SetCustomBridgeHeadTrackBits(t, DiagDirToDiagTrackBits(GetTunnelBridgeDirection(t)));
				SetBridgeReservationTrackBits(t, HasBit(_m[t].m5, 4) ? DiagDirToDiagTrackBits(GetTunnelBridgeDirection(t)) : TRACK_BIT_NONE);
				ClrBit(_m[t].m5, 4);
			}
		}
	}

	if (!SlXvIsFeaturePresent(XSLFI_CUSTOM_BRIDGE_HEADS, 3)) {
		/* fence/ground type support for custom rail bridges */
		for (TileIndex t = 0; t < map_size; t++) {
			if (IsTileType(t, MP_TUNNELBRIDGE)) SB(_me[t].m7, 6, 2, 0);
		}
	}

	if (SlXvIsFeaturePresent(XSLFI_CUSTOM_BRIDGE_HEADS, 1, 3)) {
		/* fix any mismatched road/tram bits */
		for (TileIndex t = 0; t < map_size; t++) {
			if (IsBridgeTile(t) && GetTunnelBridgeTransportType(t) == TRANSPORT_ROAD) {
				for (RoadTramType rtt : { RTT_TRAM, RTT_ROAD }) {
					RoadType rt = GetRoadType(t, rtt);
					if (rt == INVALID_ROADTYPE) continue;
					RoadBits rb = GetCustomBridgeHeadRoadBits(t, rtt);
					DiagDirection dir = GetTunnelBridgeDirection(t);
					if (!(rb & DiagDirToRoadBits(dir))) continue;

					if (HasAtMostOneBit(rb)) {
						DEBUG(misc, 0, "Fixing road bridge head state (case A) at tile 0x%X", t);
						rb |= DiagDirToRoadBits(ReverseDiagDir(dir));
						SetCustomBridgeHeadRoadBits(t, rtt, rb);
					}

					TileIndex end = GetOtherBridgeEnd(t);
					if (GetRoadType(end, rtt) == INVALID_ROADTYPE) {
						DEBUG(misc, 0, "Fixing road bridge head state (case B) at tile 0x%X -> 0x%X", t, end);
						SetRoadType(end, rtt, rt);
						SetCustomBridgeHeadRoadBits(end, rtt, AxisToRoadBits(DiagDirToAxis(dir)));
						continue;
					}

					if (GetRoadType(end, rtt) != rt) {
						DEBUG(misc, 0, "Fixing road bridge head state (case C) at tile 0x%X -> 0x%X", t, end);
						SetRoadType(end, rtt, rt);
					}

					RoadBits end_rb = GetCustomBridgeHeadRoadBits(end, rtt);
					if (!(end_rb & DiagDirToRoadBits(ReverseDiagDir(dir)))) {
						DEBUG(misc, 0, "Fixing road bridge head state (case D) at tile 0x%X -> 0x%X", t, end);
						end_rb |= DiagDirToRoadBits(ReverseDiagDir(dir));
						if (HasAtMostOneBit(end_rb)) end_rb |= DiagDirToRoadBits(dir);
						SetCustomBridgeHeadRoadBits(end, rtt, end_rb);
					}
				}
			}
		}
	}

	/* Elrails got added in rev 24 */
	if (IsSavegameVersionBefore(SLV_24)) {
		RailType min_rail = RAILTYPE_ELECTRIC;

		for (Train *v : Train::Iterate()) {
			RailType rt = RailVehInfo(v->engine_type)->railtype;

			v->railtype = rt;
			if (rt == RAILTYPE_ELECTRIC) min_rail = RAILTYPE_RAIL;
		}

		/* .. so we convert the entire map from normal to elrail (so maintain "fairness") */
		for (TileIndex t = 0; t < map_size; t++) {
			switch (GetTileType(t)) {
				case MP_RAILWAY:
					SetRailType(t, UpdateRailType(GetRailType(t), min_rail));
					break;

				case MP_ROAD:
					if (IsLevelCrossing(t)) {
						SetRailType(t, UpdateRailType(GetRailType(t), min_rail));
					}
					break;

				case MP_STATION:
					if (HasStationRail(t)) {
						SetRailType(t, UpdateRailType(GetRailType(t), min_rail));
					}
					break;

				case MP_TUNNELBRIDGE:
					if (GetTunnelBridgeTransportType(t) == TRANSPORT_RAIL) {
						SetRailType(t, UpdateRailType(GetRailType(t), min_rail));
					}
					break;

				default:
					break;
			}
		}

		for (Train *v : Train::Iterate()) {
			if (v->IsFrontEngine() || v->IsFreeWagon()) v->ConsistChanged(CCF_TRACK);
		}

	}

	/* In version 16.1 of the savegame a company can decide if trains, which get
	 * replaced, shall keep their old length. In all prior versions, just default
	 * to false */
	if (IsSavegameVersionBefore(SLV_16, 1)) {
		for (Company *c : Company::Iterate()) c->settings.renew_keep_length = false;
	}

	if (IsSavegameVersionBefore(SLV_123)) {
		/* Waypoints became subclasses of stations ... */
		MoveWaypointsToBaseStations();
		/* ... and buoys were moved to waypoints. */
		MoveBuoysToWaypoints();
	}

	/* From version 15, we moved a semaphore bit from bit 2 to bit 3 in m4, making
	 *  room for PBS. Now in version 21 move it back :P. */
	if (IsSavegameVersionBefore(SLV_21) && !IsSavegameVersionBefore(SLV_15)) {
		for (TileIndex t = 0; t < map_size; t++) {
			switch (GetTileType(t)) {
				case MP_RAILWAY:
					if (HasSignals(t)) {
						/* Original signal type/variant was stored in m4 but since saveload
						 * version 48 they are in m2. The bits has been already moved to m2
						 * (see the code somewhere above) so don't use m4, use m2 instead. */

						/* convert PBS signals to combo-signals */
						if (HasBit(_m[t].m2, 2)) SB(_m[t].m2, 0, 2, SIGTYPE_COMBO);

						/* move the signal variant back */
						SB(_m[t].m2, 2, 1, HasBit(_m[t].m2, 3) ? SIG_SEMAPHORE : SIG_ELECTRIC);
						ClrBit(_m[t].m2, 3);
					}

					/* Clear PBS reservation on track */
					if (!IsRailDepotTile(t)) {
						SB(_m[t].m4, 4, 4, 0);
					} else {
						ClrBit(_m[t].m3, 6);
					}
					break;

				case MP_STATION: // Clear PBS reservation on station
					ClrBit(_m[t].m3, 6);
					break;

				default: break;
			}
		}
	}

	if (IsSavegameVersionBefore(SLV_25)) {
		for (RoadVehicle *rv : RoadVehicle::Iterate()) {
			rv->vehstatus &= ~0x40;
		}
	}

	if (IsSavegameVersionBefore(SLV_26)) {
		for (Station *st : Station::Iterate()) {
			for (CargoID c = 0; c < NUM_CARGO; c++) {
				st->goods[c].last_vehicle_type = VEH_INVALID;
			}
		}
	}

	YapfNotifyTrackLayoutChange(INVALID_TILE, INVALID_TRACK);

	if (IsSavegameVersionBefore(SLV_34)) {
		for (Company *c : Company::Iterate()) ResetCompanyLivery(c);
	}

	for (Company *c : Company::Iterate()) {
		c->avail_railtypes = GetCompanyRailtypes(c->index);
		c->avail_roadtypes = GetCompanyRoadTypes(c->index);
	}

	if (!IsSavegameVersionBefore(SLV_27)) AfterLoadStations();

	/* Time starts at 0 instead of 1920.
	 * Account for this in older games by adding an offset */
	if (IsSavegameVersionBefore(SLV_31)) {
		_date += DAYS_TILL_ORIGINAL_BASE_YEAR;
		SetScaledTickVariables();
		ConvertDateToYMD(_date, &_cur_date_ymd);
		UpdateCachedSnowLine();

		for (Station *st : Station::Iterate())   st->build_date      += DAYS_TILL_ORIGINAL_BASE_YEAR;
		for (Waypoint *wp : Waypoint::Iterate()) wp->build_date      += DAYS_TILL_ORIGINAL_BASE_YEAR;
		for (Engine *e : Engine::Iterate())      e->intro_date       += DAYS_TILL_ORIGINAL_BASE_YEAR;
		for (Company *c : Company::Iterate()) c->inaugurated_year += ORIGINAL_BASE_YEAR;
		for (Industry *i : Industry::Iterate())  i->last_prod_year   += ORIGINAL_BASE_YEAR;

		for (Vehicle *v : Vehicle::Iterate()) {
			v->date_of_last_service += DAYS_TILL_ORIGINAL_BASE_YEAR;
			v->build_year += ORIGINAL_BASE_YEAR;
		}
	}

	/* From 32 on we save the industry who made the farmland.
	 *  To give this prettiness to old savegames, we remove all farmfields and
	 *  plant new ones. */
	if (IsSavegameVersionBefore(SLV_32)) {
		for (TileIndex t = 0; t < map_size; t++) {
			if (IsTileType(t, MP_CLEAR) && IsClearGround(t, CLEAR_FIELDS)) {
				/* remove fields */
				MakeClear(t, CLEAR_GRASS, 3);
			}
		}

		for (Industry *i : Industry::Iterate()) {
			uint j;

			if (GetIndustrySpec(i->type)->behaviour & INDUSTRYBEH_PLANT_ON_BUILT) {
				for (j = 0; j != 50; j++) PlantRandomFarmField(i);
			}
		}
	}

	/* Setting no refit flags to all orders in savegames from before refit in orders were added */
	if (IsSavegameVersionBefore(SLV_36)) {
		for (Order *order : Order::Iterate()) {
			order->SetRefit(CT_NO_REFIT);
		}

		for (Vehicle *v : Vehicle::Iterate()) {
			v->current_order.SetRefit(CT_NO_REFIT);
		}
	}

	/* from version 38 we have optional elrails, since we cannot know the
	 * preference of a user, let elrails enabled; it can be disabled manually */
	if (IsSavegameVersionBefore(SLV_38)) _settings_game.vehicle.disable_elrails = false;
	/* do the same as when elrails were enabled/disabled manually just now */
	SettingsDisableElrail(_settings_game.vehicle.disable_elrails);
	InitializeRailGUI();

	/* From version 53, the map array was changed for house tiles to allow
	 * space for newhouses grf features. A new byte, m7, was also added. */
	if (IsSavegameVersionBefore(SLV_53)) {
		for (TileIndex t = 0; t < map_size; t++) {
			if (IsTileType(t, MP_HOUSE)) {
				if (GB(_m[t].m3, 6, 2) != TOWN_HOUSE_COMPLETED) {
					/* Move the construction stage from m3[7..6] to m5[5..4].
					 * The construction counter does not have to move. */
					SB(_m[t].m5, 3, 2, GB(_m[t].m3, 6, 2));
					SB(_m[t].m3, 6, 2, 0);

					/* The "house is completed" bit is now in m6[2]. */
					SetHouseCompleted(t, false);
				} else {
					/* The "lift has destination" bit has been moved from
					 * m5[7] to m7[0]. */
					SB(_me[t].m7, 0, 1, HasBit(_m[t].m5, 7));
					ClrBit(_m[t].m5, 7);

					/* The "lift is moving" bit has been removed, as it does
					 * the same job as the "lift has destination" bit. */
					ClrBit(_m[t].m1, 7);

					/* The position of the lift goes from m1[7..0] to m6[7..2],
					 * making m1 totally free, now. The lift position does not
					 * have to be a full byte since the maximum value is 36. */
					SetLiftPosition(t, GB(_m[t].m1, 0, 6 ));

					_m[t].m1 = 0;
					_m[t].m3 = 0;
					SetHouseCompleted(t, true);
				}
			}
		}
	}

	/* Check and update house and town values */
	UpdateHousesAndTowns(gcf_res != GLC_ALL_GOOD);

	if (IsSavegameVersionBefore(SLV_43)) {
		for (TileIndex t = 0; t < map_size; t++) {
			if (IsTileType(t, MP_INDUSTRY)) {
				switch (GetIndustryGfx(t)) {
					case GFX_POWERPLANT_SPARKS:
						_m[t].m3 = GB(_m[t].m1, 2, 5);
						break;

					case GFX_OILWELL_ANIMATED_1:
					case GFX_OILWELL_ANIMATED_2:
					case GFX_OILWELL_ANIMATED_3:
						_m[t].m3 = GB(_m[t].m1, 0, 2);
						break;

					case GFX_COAL_MINE_TOWER_ANIMATED:
					case GFX_COPPER_MINE_TOWER_ANIMATED:
					case GFX_GOLD_MINE_TOWER_ANIMATED:
						 _m[t].m3 = _m[t].m1;
						 break;

					default: // No animation states to change
						break;
				}
			}
		}
	}

	if (IsSavegameVersionBefore(SLV_45)) {
		/* Originally just the fact that some cargo had been paid for was
		 * stored to stop people cheating and cashing in several times. This
		 * wasn't enough though as it was cleared when the vehicle started
		 * loading again, even if it didn't actually load anything, so now the
		 * amount that has been paid is stored. */
		for (Vehicle *v : Vehicle::Iterate()) {
			ClrBit(v->vehicle_flags, 2);
		}
	}

	/* Buoys do now store the owner of the previous water tile, which can never
	 * be OWNER_NONE. So replace OWNER_NONE with OWNER_WATER. */
	if (IsSavegameVersionBefore(SLV_46)) {
		for (Waypoint *wp : Waypoint::Iterate()) {
			if ((wp->facilities & FACIL_DOCK) != 0 && IsTileOwner(wp->xy, OWNER_NONE) && TileHeight(wp->xy) == 0) SetTileOwner(wp->xy, OWNER_WATER);
		}
	}

	if (IsSavegameVersionBefore(SLV_50)) {
		/* Aircraft units changed from 8 mph to 1 km-ish/h */
		for (Aircraft *v : Aircraft::Iterate()) {
			if (v->subtype <= AIR_AIRCRAFT) {
				const AircraftVehicleInfo *avi = AircraftVehInfo(v->engine_type);
				v->cur_speed *= 128;
				v->cur_speed /= 10;
				v->acceleration = avi->acceleration;
			}
		}
	}

	if (IsSavegameVersionBefore(SLV_49)) for (Company *c : Company::Iterate()) c->face = ConvertFromOldCompanyManagerFace(c->face);

	if (IsSavegameVersionBefore(SLV_52)) {
		for (TileIndex t = 0; t < map_size; t++) {
			if (IsTileType(t, MP_OBJECT) && _m[t].m5 == OBJECT_STATUE) {
				_m[t].m2 = CalcClosestTownFromTile(t)->index;
			}
		}
	}

	/* A setting containing the proportion of towns that grow twice as
	 * fast was added in version 54. From version 56 this is now saved in the
	 * town as cities can be built specifically in the scenario editor. */
	if (IsSavegameVersionBefore(SLV_56)) {
		for (Town *t : Town::Iterate()) {
			if (_settings_game.economy.larger_towns != 0 && (t->index % _settings_game.economy.larger_towns) == 0) {
				t->larger_town = true;
			}
		}
	}

	if (IsSavegameVersionBefore(SLV_57)) {
		/* Added a FIFO queue of vehicles loading at stations */
		for (Vehicle *v : Vehicle::Iterate()) {
			if ((v->type != VEH_TRAIN || Train::From(v)->IsFrontEngine()) &&  // for all locs
					!(v->vehstatus & (VS_STOPPED | VS_CRASHED)) && // not stopped or crashed
					v->current_order.IsType(OT_LOADING)) {         // loading
				Station::Get(v->last_station_visited)->loading_vehicles.push_back(v);

				/* The loading finished flag is *only* set when actually completely
				 * finished. Because the vehicle is loading, it is not finished. */
				ClrBit(v->vehicle_flags, VF_LOADING_FINISHED);
			}
		}
	} else if (IsSavegameVersionBefore(SLV_59)) {
		/* For some reason non-loading vehicles could be in the station's loading vehicle list */

		for (Station *st : Station::Iterate()) {
			st->loading_vehicles.erase(std::remove_if(st->loading_vehicles.begin(), st->loading_vehicles.end(),
				[](Vehicle *v) {
					return !v->current_order.IsType(OT_LOADING);
				}), st->loading_vehicles.end());
		}
	}

	if (IsSavegameVersionBefore(SLV_58)) {
		/* Setting difficulty industry_density other than zero get bumped to +1
		 * since a new option (very low at position 1) has been added */
		if (_settings_game.difficulty.industry_density > 0) {
			_settings_game.difficulty.industry_density++;
		}

		/* Same goes for number of towns, although no test is needed, just an increment */
		_settings_game.difficulty.number_towns++;
	}

	if (IsSavegameVersionBefore(SLV_64)) {
		/* Since now we allow different signal types and variants on a single tile.
		 * Move signal states to m4 to make room and clone the signal type/variant. */
		for (TileIndex t = 0; t < map_size; t++) {
			if (IsTileType(t, MP_RAILWAY) && HasSignals(t)) {
				/* move signal states */
				SetSignalStates(t, GB(_m[t].m2, 4, 4));
				SB(_m[t].m2, 4, 4, 0);
				/* clone signal type and variant */
				SB(_m[t].m2, 4, 3, GB(_m[t].m2, 0, 3));
			}
		}
	}

	if (IsSavegameVersionBefore(SLV_69)) {
		/* In some old savegames a bit was cleared when it should not be cleared */
		for (RoadVehicle *rv : RoadVehicle::Iterate()) {
			if (rv->state == 250 || rv->state == 251) {
				SetBit(rv->state, 2);
			}
		}
	}

	if (IsSavegameVersionBefore(SLV_70)) {
		/* Added variables to support newindustries */
		for (Industry *i : Industry::Iterate()) i->founder = OWNER_NONE;
	}

	/* From version 82, old style canals (above sealevel (0), WATER owner) are no longer supported.
	    Replace the owner for those by OWNER_NONE. */
	if (IsSavegameVersionBefore(SLV_82)) {
		for (TileIndex t = 0; t < map_size; t++) {
			if (IsTileType(t, MP_WATER) &&
					GetWaterTileType(t) == WATER_TILE_CLEAR &&
					GetTileOwner(t) == OWNER_WATER &&
					TileHeight(t) != 0) {
				SetTileOwner(t, OWNER_NONE);
			}
		}
	}

	/*
	 * Add the 'previous' owner to the ship depots so we can reset it with
	 * the correct values when it gets destroyed. This prevents that
	 * someone can remove canals owned by somebody else and it prevents
	 * making floods using the removal of ship depots.
	 */
	if (IsSavegameVersionBefore(SLV_83)) {
		for (TileIndex t = 0; t < map_size; t++) {
			if (IsShipDepotTile(t)) {
				_m[t].m4 = (TileHeight(t) == 0) ? OWNER_WATER : OWNER_NONE;
			}
		}
	}

	if (IsSavegameVersionBefore(SLV_74)) {
		for (Station *st : Station::Iterate()) {
			for (CargoID c = 0; c < NUM_CARGO; c++) {
				st->goods[c].last_speed = 0;
				if (st->goods[c].cargo.AvailableCount() != 0) SetBit(st->goods[c].status, GoodsEntry::GES_RATING);
			}
		}
	}

	if (IsSavegameVersionBefore(SLV_78)) {
		uint j;
		for (Industry * i : Industry::Iterate()) {
			const IndustrySpec *indsp = GetIndustrySpec(i->type);
			for (j = 0; j < lengthof(i->produced_cargo); j++) {
				i->produced_cargo[j] = indsp->produced_cargo[j];
			}
			for (j = 0; j < lengthof(i->accepts_cargo); j++) {
				i->accepts_cargo[j] = indsp->accepts_cargo[j];
			}
		}
	}

	/* Before version 81, the density of grass was always stored as zero, and
	 * grassy trees were always drawn fully grassy. Furthermore, trees on rough
	 * land used to have zero density, now they have full density. Therefore,
	 * make all grassy/rough land trees have a density of 3. */
	if (IsSavegameVersionBefore(SLV_81)) {
		for (TileIndex t = 0; t < map_size; t++) {
			if (GetTileType(t) == MP_TREES) {
				TreeGround groundType = (TreeGround)GB(_m[t].m2, 4, 2);
				if (groundType != TREE_GROUND_SNOW_DESERT) SB(_m[t].m2, 6, 2, 3);
			}
		}
	}


	if (IsSavegameVersionBefore(SLV_93)) {
		/* Rework of orders. */
		for (Order *order : Order::Iterate()) order->ConvertFromOldSavegame();

		for (Vehicle *v : Vehicle::Iterate()) {
			if (v->orders.list != nullptr && v->orders.list->GetFirstOrder() != nullptr && v->orders.list->GetFirstOrder()->IsType(OT_NOTHING)) {
				v->orders.list->FreeChain();
				v->orders.list = nullptr;
			}

			v->current_order.ConvertFromOldSavegame();
			if (v->type == VEH_ROAD && v->IsPrimaryVehicle() && v->FirstShared() == v) {
				for (Order *order : v->Orders()) order->SetNonStopType(ONSF_NO_STOP_AT_INTERMEDIATE_STATIONS);
			}
		}
	} else if (IsSavegameVersionBefore(SLV_94)) {
		/* Unload and transfer are now mutual exclusive. */
		for (Order *order : Order::Iterate()) {
			if ((order->GetUnloadType() & (OUFB_UNLOAD | OUFB_TRANSFER)) == (OUFB_UNLOAD | OUFB_TRANSFER)) {
				order->SetUnloadType(OUFB_TRANSFER);
				order->SetLoadType(OLFB_NO_LOAD);
			}
		}

		for (Vehicle *v : Vehicle::Iterate()) {
			if ((v->current_order.GetUnloadType() & (OUFB_UNLOAD | OUFB_TRANSFER)) == (OUFB_UNLOAD | OUFB_TRANSFER)) {
				v->current_order.SetUnloadType(OUFB_TRANSFER);
				v->current_order.SetLoadType(OLFB_NO_LOAD);
			}
		}
	} else if (SlXvIsFeaturePresent(XSLFI_JOKERPP, 1, SL_JOKER_1_23)) {
		for (Order *order : Order::Iterate()) {
			if (order->IsType(OT_CONDITIONAL) && order->GetConditionVariable() == OCV_SLOT_OCCUPANCY) {
				order->GetXDataRef() = order->GetConditionValue();
			}
		}
	}

	if (IsSavegameVersionBefore(SLV_84)) {
		/* Set all share owners to INVALID_COMPANY for
		 * 1) all inactive companies
		 *     (when inactive companies were stored in the savegame - TTD, TTDP and some
		 *      *really* old revisions of OTTD; else it is already set in InitializeCompanies())
		 * 2) shares that are owned by inactive companies or self
		 *     (caused by cheating clients in earlier revisions) */
		for (Company *c : Company::Iterate()) {
			for (uint i = 0; i < 4; i++) {
				CompanyID company = c->share_owners[i];
				if (company == INVALID_COMPANY) continue;
				if (!Company::IsValidID(company) || company == c->index) c->share_owners[i] = INVALID_COMPANY;
			}
		}
	}

	/* The water class was moved/unified. */
	if (IsSavegameVersionBefore(SLV_146)) {
		for (TileIndex t = 0; t < map_size; t++) {
			switch (GetTileType(t)) {
				case MP_STATION:
					switch (GetStationType(t)) {
						case STATION_OILRIG:
						case STATION_DOCK:
						case STATION_BUOY:
							SetWaterClass(t, (WaterClass)GB(_m[t].m3, 0, 2));
							SB(_m[t].m3, 0, 2, 0);
							break;

						default:
							SetWaterClass(t, WATER_CLASS_INVALID);
							break;
					}
					break;

				case MP_WATER:
					SetWaterClass(t, (WaterClass)GB(_m[t].m3, 0, 2));
					SB(_m[t].m3, 0, 2, 0);
					break;

				case MP_OBJECT:
					SetWaterClass(t, WATER_CLASS_INVALID);
					break;

				default:
					/* No water class. */
					break;
			}
		}
	}

	if (IsSavegameVersionBefore(SLV_86)) {
		for (TileIndex t = 0; t < map_size; t++) {
			/* Move river flag and update canals to use water class */
			if (IsTileType(t, MP_WATER)) {
				if (GetWaterClass(t) != WATER_CLASS_RIVER) {
					if (IsWater(t)) {
						Owner o = GetTileOwner(t);
						if (o == OWNER_WATER) {
							MakeSea(t);
						} else {
							MakeCanal(t, o, Random());
						}
					} else if (IsShipDepot(t)) {
						Owner o = (Owner)_m[t].m4; // Original water owner
						SetWaterClass(t, o == OWNER_WATER ? WATER_CLASS_SEA : WATER_CLASS_CANAL);
					}
				}
			}
		}

		/* Update locks, depots, docks and buoys to have a water class based
		 * on its neighbouring tiles. Done after river and canal updates to
		 * ensure neighbours are correct. */
		for (TileIndex t = 0; t < map_size; t++) {
			if (!IsTileFlat(t)) continue;

			if (IsTileType(t, MP_WATER) && IsLock(t)) SetWaterClassDependingOnSurroundings(t, false);
			if (IsTileType(t, MP_STATION) && (IsDock(t) || IsBuoy(t))) SetWaterClassDependingOnSurroundings(t, false);
		}
	}

	if (IsSavegameVersionBefore(SLV_87)) {
		for (TileIndex t = 0; t < map_size; t++) {
			/* skip oil rigs at borders! */
			if ((IsTileType(t, MP_WATER) || IsBuoyTile(t)) &&
					(TileX(t) == 0 || TileY(t) == 0 || TileX(t) == MapMaxX() - 1 || TileY(t) == MapMaxY() - 1)) {
				/* Some version 86 savegames have wrong water class at map borders (under buoy, or after removing buoy).
				 * This conversion has to be done before buoys with invalid owner are removed. */
				SetWaterClass(t, WATER_CLASS_SEA);
			}

			if (IsBuoyTile(t) || IsDriveThroughStopTile(t) || IsTileType(t, MP_WATER)) {
				Owner o = GetTileOwner(t);
				if (o < MAX_COMPANIES && !Company::IsValidID(o)) {
					Backup<CompanyID> cur_company(_current_company, o, FILE_LINE);
					ChangeTileOwner(t, o, INVALID_OWNER);
					cur_company.Restore();
				}
				if (IsBuoyTile(t)) {
					/* reset buoy owner to OWNER_NONE in the station struct
					 * (even if it is owned by active company) */
					Waypoint::GetByTile(t)->owner = OWNER_NONE;
				}
			} else if (IsTileType(t, MP_ROAD)) {
				/* works for all RoadTileType */
				FOR_ALL_ROADTRAMTYPES(rtt) {
					/* update even non-existing road types to update tile owner too */
					Owner o = GetRoadOwner(t, rtt);
					if (o < MAX_COMPANIES && !Company::IsValidID(o)) SetRoadOwner(t, rtt, OWNER_NONE);
				}
				if (IsLevelCrossing(t)) {
					if (!Company::IsValidID(GetTileOwner(t))) FixOwnerOfRailTrack(t);
				}
			} else if (IsPlainRailTile(t)) {
				if (!Company::IsValidID(GetTileOwner(t))) FixOwnerOfRailTrack(t);
			}
		}

		/* Convert old PF settings to new */
		if (_settings_game.pf.yapf.rail_use_yapf || IsSavegameVersionBefore(SLV_28)) {
			_settings_game.pf.pathfinder_for_trains = VPF_YAPF;
		} else {
			_settings_game.pf.pathfinder_for_trains = VPF_NPF;
		}

		if (_settings_game.pf.yapf.road_use_yapf || IsSavegameVersionBefore(SLV_28)) {
			_settings_game.pf.pathfinder_for_roadvehs = VPF_YAPF;
		} else {
			_settings_game.pf.pathfinder_for_roadvehs = VPF_NPF;
		}

		if (_settings_game.pf.yapf.ship_use_yapf) {
			_settings_game.pf.pathfinder_for_ships = VPF_YAPF;
		} else {
			_settings_game.pf.pathfinder_for_ships = VPF_NPF;
		}
	}

	if (IsSavegameVersionBefore(SLV_88)) {
		/* Profits are now with 8 bit fract */
		for (Vehicle *v : Vehicle::Iterate()) {
			v->profit_this_year <<= 8;
			v->profit_last_year <<= 8;
			v->running_ticks = 0;
		}
	}

	if (IsSavegameVersionBefore(SLV_91)) {
		/* Increase HouseAnimationFrame from 5 to 7 bits */
		for (TileIndex t = 0; t < map_size; t++) {
			if (IsTileType(t, MP_HOUSE) && GetHouseType(t) >= NEW_HOUSE_OFFSET) {
				SB(_me[t].m6, 2, 6, GB(_me[t].m6, 3, 5));
				SB(_m[t].m3, 5, 1, 0);
			}
		}
	}

	if (IsSavegameVersionBefore(SLV_62)) {
		GroupStatistics::UpdateAfterLoad(); // Ensure statistics pool is initialised before trying to delete vehicles
		/* Remove all trams from savegames without tram support.
		 * There would be trams without tram track under causing crashes sooner or later. */
		for (RoadVehicle *v : RoadVehicle::Iterate()) {
			if (v->First() == v && HasBit(EngInfo(v->engine_type)->misc_flags, EF_ROAD_TRAM)) {
				ShowErrorMessage(STR_WARNING_LOADGAME_REMOVED_TRAMS, INVALID_STRING_ID, WL_CRITICAL);
				delete v;
			}
		}
	}

	if (IsSavegameVersionBefore(SLV_99)) {
		for (TileIndex t = 0; t < map_size; t++) {
			/* Set newly introduced WaterClass of industry tiles */
			if (IsTileType(t, MP_STATION) && IsOilRig(t)) {
				SetWaterClassDependingOnSurroundings(t, true);
			}
			if (IsTileType(t, MP_INDUSTRY)) {
				if ((GetIndustrySpec(GetIndustryType(t))->behaviour & INDUSTRYBEH_BUILT_ONWATER) != 0) {
					SetWaterClassDependingOnSurroundings(t, true);
				} else {
					SetWaterClass(t, WATER_CLASS_INVALID);
				}
			}

			/* Replace "house construction year" with "house age" */
			if (IsTileType(t, MP_HOUSE) && IsHouseCompleted(t)) {
				_m[t].m5 = Clamp(_cur_year - (_m[t].m5 + ORIGINAL_BASE_YEAR), 0, 0xFF);
			}
		}
	}

	/* Tunnel pool has to be initiated before reservations. */
	if (SlXvIsFeatureMissing(XSLFI_CHUNNEL)) {
		for (TileIndex t = 0; t < map_size; t++) {
			if (IsTunnelTile(t)) {
				DiagDirection dir = GetTunnelBridgeDirection(t);
				if (dir == DIAGDIR_SE || dir == DIAGDIR_SW) {
					TileIndex start_tile = t;
					TileIndex end_tile = GetOtherTunnelBridgeEndOld(start_tile);

					if (!Tunnel::CanAllocateItem()) {
						SetSaveLoadError(STR_ERROR_TUNNEL_TOO_MANY);
						/* Restore the signals */
						ResetSignalHandlers();
						return false;
					}

					const Tunnel *t = new Tunnel(start_tile, end_tile, TileHeight(start_tile), false);

					SetTunnelIndex(start_tile, t->index);
					SetTunnelIndex(end_tile, t->index);
				}
			}
		}
	}

	/* Move the signal variant back up one bit for PBS. We don't convert the old PBS
	 * format here, as an old layout wouldn't work properly anyway. To be safe, we
	 * clear any possible PBS reservations as well. */
	if (IsSavegameVersionBefore(SLV_100)) {
		for (TileIndex t = 0; t < map_size; t++) {
			switch (GetTileType(t)) {
				case MP_RAILWAY:
					if (HasSignals(t)) {
						/* move the signal variant */
						SetSignalVariant(t, TRACK_UPPER, HasBit(_m[t].m2, 2) ? SIG_SEMAPHORE : SIG_ELECTRIC);
						SetSignalVariant(t, TRACK_LOWER, HasBit(_m[t].m2, 6) ? SIG_SEMAPHORE : SIG_ELECTRIC);
						ClrBit(_m[t].m2, 2);
						ClrBit(_m[t].m2, 6);
					}

					/* Clear PBS reservation on track */
					if (IsRailDepot(t)) {
						SetDepotReservation(t, false);
					} else {
						SetTrackReservation(t, TRACK_BIT_NONE);
					}
					break;

				case MP_ROAD: // Clear PBS reservation on crossing
					if (IsLevelCrossing(t)) SetCrossingReservation(t, false);
					break;

				case MP_STATION: // Clear PBS reservation on station
					if (HasStationRail(t)) SetRailStationReservation(t, false);
					break;

				case MP_TUNNELBRIDGE: // Clear PBS reservation on tunnels/bridges
					if (GetTunnelBridgeTransportType(t) == TRANSPORT_RAIL) UnreserveAcrossRailTunnelBridge(t);
					break;

				default: break;
			}
		}
	}

	/* Reserve all tracks trains are currently on. */
	if (IsSavegameVersionBefore(SLV_101)) {
		for (const Train *t : Train::Iterate()) {
			if (t->First() == t) t->ReserveTrackUnderConsist();
		}
	}

	if (IsSavegameVersionBefore(SLV_102)) {
		for (TileIndex t = 0; t < map_size; t++) {
			/* Now all crossings should be in correct state */
			if (IsLevelCrossingTile(t)) UpdateLevelCrossing(t, false);
		}
	}

	if (IsSavegameVersionBefore(SLV_103)) {
		/* Non-town-owned roads now store the closest town */
		UpdateNearestTownForRoadTiles(false);

		/* signs with invalid owner left from older savegames */
		for (Sign *si : Sign::Iterate()) {
			if (si->owner != OWNER_NONE && !Company::IsValidID(si->owner)) si->owner = OWNER_NONE;
		}

		/* Station can get named based on an industry type, but the current ones
		 * are not, so mark them as if they are not named by an industry. */
		for (Station *st : Station::Iterate()) {
			st->indtype = IT_INVALID;
		}
	}

	if (IsSavegameVersionBefore(SLV_104)) {
		for (Aircraft *a : Aircraft::Iterate()) {
			/* Set engine_type of shadow and rotor */
			if (!a->IsNormalAircraft()) {
				a->engine_type = a->First()->engine_type;
			}
		}

		/* More companies ... */
		for (Company *c : Company::Iterate()) {
			if (c->bankrupt_asked == 0xFF) c->bankrupt_asked = 0xFFFF;
		}

		for (Engine *e : Engine::Iterate()) {
			if (e->company_avail == 0xFF) e->company_avail = 0xFFFF;
		}

		for (Town *t : Town::Iterate()) {
			if (t->have_ratings == 0xFF) t->have_ratings = 0xFFFF;
			for (uint i = 8; i != MAX_COMPANIES; i++) t->ratings[i] = RATING_INITIAL;
		}
	}

	if (IsSavegameVersionBefore(SLV_112)) {
		for (TileIndex t = 0; t < map_size; t++) {
			/* Check for HQ bit being set, instead of using map accessor,
			 * since we've already changed it code-wise */
			if (IsTileType(t, MP_OBJECT) && HasBit(_m[t].m5, 7)) {
				/* Move size and part identification of HQ out of the m5 attribute,
				 * on new locations */
				_m[t].m3 = GB(_m[t].m5, 0, 5);
				_m[t].m5 = OBJECT_HQ;
			}
		}
	}
	if (IsSavegameVersionBefore(SLV_144)) {
		for (TileIndex t = 0; t < map_size; t++) {
			if (!IsTileType(t, MP_OBJECT)) continue;

			/* Reordering/generalisation of the object bits. */
			ObjectType type = _m[t].m5;
			SB(_me[t].m6, 2, 4, type == OBJECT_HQ ? GB(_m[t].m3, 2, 3) : 0);
			_m[t].m3 = type == OBJECT_HQ ? GB(_m[t].m3, 1, 1) | GB(_m[t].m3, 0, 1) << 4 : 0;

			/* Make sure those bits are clear as well! */
			_m[t].m4 = 0;
			_me[t].m7 = 0;
		}
	}

	if (IsSavegameVersionBefore(SLV_147) && Object::GetNumItems() == 0) {
		/* Make real objects for object tiles. */
		for (TileIndex t = 0; t < map_size; t++) {
			if (!IsTileType(t, MP_OBJECT)) continue;

			if (Town::GetNumItems() == 0) {
				/* No towns, so remove all objects! */
				DoClearSquare(t);
			} else {
				uint offset = _m[t].m3;

				/* Also move the animation state. */
				_m[t].m3 = GB(_me[t].m6, 2, 4);
				SB(_me[t].m6, 2, 4, 0);

				if (offset == 0) {
					/* No offset, so make the object. */
					ObjectType type = _m[t].m5;
					int size = type == OBJECT_HQ ? 2 : 1;

					if (!Object::CanAllocateItem()) {
						/* Nice... you managed to place 64k lighthouses and
						 * antennae on the map... boohoo. */
						SlError(STR_ERROR_TOO_MANY_OBJECTS);
					}

					Object *o = new Object();
					o->location.tile = t;
					o->location.w    = size;
					o->location.h    = size;
					o->build_date    = _date;
					o->town          = type == OBJECT_STATUE ? Town::Get(_m[t].m2) : CalcClosestTownFromTile(t, UINT_MAX);
					_m[t].m2 = o->index;
					Object::IncTypeCount(type);
				} else {
					/* We're at an offset, so get the ID from our "root". */
					TileIndex northern_tile = t - TileXY(GB(offset, 0, 4), GB(offset, 4, 4));
					assert_tile(IsTileType(northern_tile, MP_OBJECT), northern_tile);
					_m[t].m2 = _m[northern_tile].m2;
				}
			}
		}
	}

	if (IsSavegameVersionBefore(SLV_113)) {
		/* allow_town_roads is added, set it if town_layout wasn't TL_NO_ROADS */
		if (_settings_game.economy.town_layout == 0) { // was TL_NO_ROADS
			_settings_game.economy.allow_town_roads = false;
			_settings_game.economy.town_layout = TL_BETTER_ROADS;
		} else {
			_settings_game.economy.allow_town_roads = true;
			_settings_game.economy.town_layout = static_cast<TownLayout>(_settings_game.economy.town_layout - 1);
		}

		/* Initialize layout of all towns. Older versions were using different
		 * generator for random town layout, use it if needed. */
		for (Town *t : Town::Iterate()) {
			if (_settings_game.economy.town_layout != TL_RANDOM) {
				t->layout = _settings_game.economy.town_layout;
				continue;
			}

			/* Use old layout randomizer code */
			byte layout = TileHash(TileX(t->xy), TileY(t->xy)) % 6;
			switch (layout) {
				default: break;
				case 5: layout = 1; break;
				case 0: layout = 2; break;
			}
			t->layout = static_cast<TownLayout>(layout - 1);
		}
	}

	if (IsSavegameVersionBefore(SLV_114)) {
		/* There could be (deleted) stations with invalid owner, set owner to OWNER NONE.
		 * The conversion affects oil rigs and buoys too, but it doesn't matter as
		 * they have st->owner == OWNER_NONE already. */
		for (Station *st : Station::Iterate()) {
			if (!Company::IsValidID(st->owner)) st->owner = OWNER_NONE;
		}
	}

	/* Trains could now stop in a specific location. */
	if (IsSavegameVersionBefore(SLV_117)) {
		for (Order *o : Order::Iterate()) {
			if (o->IsType(OT_GOTO_STATION)) o->SetStopLocation(OSL_PLATFORM_FAR_END);
		}
	}

	if (IsSavegameVersionBefore(SLV_120)) {
		extern VehicleDefaultSettings _old_vds;
		for (Company *c : Company::Iterate()) {
			c->settings.vehicle = _old_vds;
		}
	}

	if (IsSavegameVersionBefore(SLV_121)) {
		/* Delete small ufos heading for non-existing vehicles */
		for (Vehicle *v : DisasterVehicle::Iterate()) {
			if (v->subtype == 2 /* ST_SMALL_UFO */ && v->current_order.GetDestination() != 0) {
				const Vehicle *u = Vehicle::GetIfValid(v->dest_tile);
				if (u == nullptr || u->type != VEH_ROAD || !RoadVehicle::From(u)->IsFrontEngine()) {
					delete v;
				}
			}
		}

		/* We didn't store cargo payment yet, so make them for vehicles that are
		 * currently at a station and loading/unloading. If they don't get any
		 * payment anymore they just removed in the next load/unload cycle.
		 * However, some 0.7 versions might have cargo payment. For those we just
		 * add cargopayment for the vehicles that don't have it.
		 */
		for (Station *st : Station::Iterate()) {
			for (Vehicle *v : st->loading_vehicles) {
				/* There are always as many CargoPayments as Vehicles. We need to make the
				 * assert() in Pool::GetNew() happy by calling CanAllocateItem(). */
				static_assert(CargoPaymentPool::MAX_SIZE == VehiclePool::MAX_SIZE);
				assert(CargoPayment::CanAllocateItem());
				if (v->cargo_payment == nullptr) v->cargo_payment = new CargoPayment(v);
			}
		}
	}

	if (IsSavegameVersionBefore(SLV_122)) {
		/* Animated tiles would sometimes not be actually animated or
		 * in case of old savegames duplicate. */

		for (auto tile = _animated_tiles.begin(); tile != _animated_tiles.end(); /* Nothing */) {
			/* Remove if tile is not animated */
			bool remove = _tile_type_procs[GetTileType(tile->first)]->animate_tile_proc == nullptr;

			if (remove) {
				tile = _animated_tiles.erase(tile);
			} else {
				tile++;
			}
		}
	}

	if (IsSavegameVersionBefore(SLV_124) && !IsSavegameVersionBefore(SLV_1)) {
		/* The train station tile area was added, but for really old (TTDPatch) it's already valid. */
		for (Waypoint *wp : Waypoint::Iterate()) {
			if (wp->facilities & FACIL_TRAIN) {
				wp->train_station.tile = wp->xy;
				wp->train_station.w = 1;
				wp->train_station.h = 1;
			} else {
				wp->train_station.tile = INVALID_TILE;
				wp->train_station.w = 0;
				wp->train_station.h = 0;
			}
		}
	}

	if (IsSavegameVersionBefore(SLV_125)) {
		/* Convert old subsidies */
		for (Subsidy *s : Subsidy::Iterate()) {
			if (s->remaining < 12) {
				/* Converting nonawarded subsidy */
				s->remaining = 12 - s->remaining; // convert "age" to "remaining"
				s->awarded = INVALID_COMPANY; // not awarded to anyone
				const CargoSpec *cs = CargoSpec::Get(s->cargo_type);
				switch (cs->town_effect) {
					case TE_PASSENGERS:
					case TE_MAIL:
						/* Town -> Town */
						s->src_type = s->dst_type = ST_TOWN;
						if (Town::IsValidID(s->src) && Town::IsValidID(s->dst)) continue;
						break;
					case TE_GOODS:
					case TE_FOOD:
						/* Industry -> Town */
						s->src_type = ST_INDUSTRY;
						s->dst_type = ST_TOWN;
						if (Industry::IsValidID(s->src) && Town::IsValidID(s->dst)) continue;
						break;
					default:
						/* Industry -> Industry */
						s->src_type = s->dst_type = ST_INDUSTRY;
						if (Industry::IsValidID(s->src) && Industry::IsValidID(s->dst)) continue;
						break;
				}
			} else {
				/* Do our best for awarded subsidies. The original source or destination industry
				 * can't be determined anymore for awarded subsidies, so invalidate them.
				 * Town -> Town subsidies are converted using simple heuristic */
				s->remaining = 24 - s->remaining; // convert "age of awarded subsidy" to "remaining"
				const CargoSpec *cs = CargoSpec::Get(s->cargo_type);
				switch (cs->town_effect) {
					case TE_PASSENGERS:
					case TE_MAIL: {
						/* Town -> Town */
						const Station *ss = Station::GetIfValid(s->src);
						const Station *sd = Station::GetIfValid(s->dst);
						if (ss != nullptr && sd != nullptr && ss->owner == sd->owner &&
								Company::IsValidID(ss->owner)) {
							s->src_type = s->dst_type = ST_TOWN;
							s->src = ss->town->index;
							s->dst = sd->town->index;
							s->awarded = ss->owner;
							continue;
						}
						break;
					}
					default:
						break;
				}
			}
			/* Awarded non-town subsidy or invalid source/destination, invalidate */
			delete s;
		}
	}

	if (IsSavegameVersionBefore(SLV_126)) {
		/* Recompute inflation based on old unround loan limit
		 * Note: Max loan is 500000. With an inflation of 4% across 170 years
		 *       that results in a max loan of about 0.7 * 2^31.
		 *       So taking the 16 bit fractional part into account there are plenty of bits left
		 *       for unmodified savegames ...
		 */
		uint64 aimed_inflation = (_economy.old_max_loan_unround << 16 | _economy.old_max_loan_unround_fract) / _settings_game.difficulty.max_loan;

		/* ... well, just clamp it then. */
		if (aimed_inflation > MAX_INFLATION) aimed_inflation = MAX_INFLATION;

		/* Simulate the inflation, so we also get the payment inflation */
		while (_economy.inflation_prices < aimed_inflation) {
			if (AddInflation(false)) break;
		}
	}

	if (IsSavegameVersionBefore(SLV_128)) {
		for (const Depot *d : Depot::Iterate()) {
			/* At some point, invalid depots were saved into the game (possibly those removed in the past?)
			 * Remove them here, so they don't cause issues further down the line */
			if (!IsDepotTile(d->xy)) {
				DEBUG(sl, 0, "Removing invalid depot %d at %d, %d", d->index, TileX(d->xy), TileY(d->xy));
				delete d;
				d = nullptr;
				continue;
			}
			_m[d->xy].m2 = d->index;
			if (IsTileType(d->xy, MP_WATER)) _m[GetOtherShipDepotTile(d->xy)].m2 = d->index;
		}
	}

	/* The behaviour of force_proceed has been changed. Now
	 * it counts signals instead of some random time out. */
	if (IsSavegameVersionBefore(SLV_131)) {
		for (Train *t : Train::Iterate()) {
			if (t->force_proceed != TFP_NONE) {
				t->force_proceed = TFP_STUCK;
			}
		}
	}

	/* The bits for the tree ground and tree density have
	 * been swapped (m2 bits 7..6 and 5..4. */
	if (IsSavegameVersionBefore(SLV_135)) {
		for (TileIndex t = 0; t < map_size; t++) {
			if (IsTileType(t, MP_CLEAR)) {
				if (GetRawClearGround(t) == CLEAR_SNOW) {
					SetClearGroundDensity(t, CLEAR_GRASS, GetClearDensity(t));
					SetBit(_m[t].m3, 4);
				} else {
					ClrBit(_m[t].m3, 4);
				}
			}
			if (IsTileType(t, MP_TREES)) {
				uint density = GB(_m[t].m2, 6, 2);
				uint ground = GB(_m[t].m2, 4, 2);
				uint counter = GB(_m[t].m2, 0, 4);
				_m[t].m2 = ground << 6 | density << 4 | counter;
			}
		}
	}

	/* Wait counter and load/unload ticks got split. */
	if (IsSavegameVersionBefore(SLV_136)) {
		for (Aircraft *a : Aircraft::Iterate()) {
			a->turn_counter = a->current_order.IsType(OT_LOADING) ? 0 : a->load_unload_ticks;
		}

		for (Train *t : Train::Iterate()) {
			t->wait_counter = t->current_order.IsType(OT_LOADING) ? 0 : t->load_unload_ticks;
		}
	}

	/* Airport tile animation uses animation frame instead of other graphics id */
	if (IsSavegameVersionBefore(SLV_137)) {
		struct AirportTileConversion {
			byte old_start;
			byte num_frames;
		};
		static const AirportTileConversion atc[] = {
			{31,  12}, // APT_RADAR_GRASS_FENCE_SW
			{50,   4}, // APT_GRASS_FENCE_NE_FLAG
			{62,   2}, // 1 unused tile
			{66,  12}, // APT_RADAR_FENCE_SW
			{78,  12}, // APT_RADAR_FENCE_NE
			{101, 10}, // 9 unused tiles
			{111,  8}, // 7 unused tiles
			{119, 15}, // 14 unused tiles (radar)
			{140,  4}, // APT_GRASS_FENCE_NE_FLAG_2
		};
		for (TileIndex t = 0; t < map_size; t++) {
			if (IsAirportTile(t)) {
				StationGfx old_gfx = GetStationGfx(t);
				byte offset = 0;
				for (uint i = 0; i < lengthof(atc); i++) {
					if (old_gfx < atc[i].old_start) {
						SetStationGfx(t, old_gfx - offset);
						break;
					}
					if (old_gfx < atc[i].old_start + atc[i].num_frames) {
						SetAnimationFrame(t, old_gfx - atc[i].old_start);
						SetStationGfx(t, atc[i].old_start - offset);
						break;
					}
					offset += atc[i].num_frames - 1;
				}
			}
		}
	}

	if (IsSavegameVersionBefore(SLV_140)) {
		for (Station *st : Station::Iterate()) {
			if (st->airport.tile != INVALID_TILE) {
				st->airport.w = st->airport.GetSpec()->size_x;
				st->airport.h = st->airport.GetSpec()->size_y;
			}
		}
	}

	if (IsSavegameVersionBefore(SLV_141)) {
		for (TileIndex t = 0; t < map_size; t++) {
			/* Reset tropic zone for VOID tiles, they shall not have any. */
			if (IsTileType(t, MP_VOID)) SetTropicZone(t, TROPICZONE_NORMAL);
		}

		/* We need to properly number/name the depots.
		 * The first step is making sure none of the depots uses the
		 * 'default' names, after that we can assign the names. */
		for (Depot *d : Depot::Iterate()) d->town_cn = UINT16_MAX;

		for (Depot* d : Depot::Iterate()) MakeDefaultName(d);
	}

	if (IsSavegameVersionBefore(SLV_142)) {
		for (Depot *d : Depot::Iterate()) d->build_date = _date;
	}

	if (SlXvIsFeatureMissing(XSLFI_INFRA_SHARING)) {
		for (Company *c : Company::Iterate()) {
			/* yearly_expenses has 3*15 entries now, saveload code gave us 3*13.
			 * Move the old data to the right place in the new array and clear the new data.
			 * The move has to be done in reverse order (first 2, then 1). */
			// MemMoveT(&c->yearly_expenses[2][0], &c->yearly_expenses[1][11], 13);
			// MemMoveT(&c->yearly_expenses[1][0], &c->yearly_expenses[0][13], 13);
			// The below are equivalent to the MemMoveT calls above
			std::copy_backward(&c->yearly_expenses[1][11], &c->yearly_expenses[1][11] + 13, &c->yearly_expenses[2][0] + 13);
			std::copy_backward(&c->yearly_expenses[0][13], &c->yearly_expenses[0][13] + 13, &c->yearly_expenses[1][0] + 13);
			/* Clear the old location of just-moved data, so sharing income/expenses is set to 0 */
			std::fill_n(&c->yearly_expenses[0][13], 2, 0);
			std::fill_n(&c->yearly_expenses[1][13], 2, 0);
		}
	}

	/* In old versions it was possible to remove an airport while a plane was
	 * taking off or landing. This gives all kind of problems when building
	 * another airport in the same station so we don't allow that anymore.
	 * For old savegames with such aircraft we just throw them in the air and
	 * treat the aircraft like they were flying already. */
	if (IsSavegameVersionBefore(SLV_146)) {
		for (Aircraft *v : Aircraft::Iterate()) {
			if (!v->IsNormalAircraft()) continue;
			Station *st = GetTargetAirportIfValid(v);
			if (st == nullptr && v->state != FLYING) {
				v->state = FLYING;
				UpdateAircraftCache(v);
				AircraftNextAirportPos_and_Order(v);
				/* get aircraft back on running altitude */
				if ((v->vehstatus & VS_CRASHED) == 0) {
					GetAircraftFlightLevelBounds(v, &v->z_pos, nullptr);
					SetAircraftPosition(v, v->x_pos, v->y_pos, GetAircraftFlightLevel(v));
				}
			}
		}
	}

	/* Move the animation frame to the same location (m7) for all objects. */
	if (IsSavegameVersionBefore(SLV_147)) {
		for (TileIndex t = 0; t < map_size; t++) {
			switch (GetTileType(t)) {
				case MP_HOUSE:
					if (GetHouseType(t) >= NEW_HOUSE_OFFSET) {
						uint per_proc = _me[t].m7;
						_me[t].m7 = GB(_me[t].m6, 2, 6) | (GB(_m[t].m3, 5, 1) << 6);
						SB(_m[t].m3, 5, 1, 0);
						SB(_me[t].m6, 2, 6, std::min(per_proc, 63U));
					}
					break;

				case MP_INDUSTRY: {
					uint rand = _me[t].m7;
					_me[t].m7 = _m[t].m3;
					_m[t].m3 = rand;
					break;
				}

				case MP_OBJECT:
					_me[t].m7 = _m[t].m3;
					_m[t].m3 = 0;
					break;

				default:
					/* For stations/airports it's already at m7 */
					break;
			}
		}
	}

	/* Add (random) colour to all objects. */
	if (IsSavegameVersionBefore(SLV_148)) {
		for (Object *o : Object::Iterate()) {
			Owner owner = GetTileOwner(o->location.tile);
			o->colour = (owner == OWNER_NONE) ? Random() & 0xF : Company::Get(owner)->livery->colour1;
		}
	}

	if (IsSavegameVersionBefore(SLV_149)) {
		for (TileIndex t = 0; t < map_size; t++) {
			if (!IsTileType(t, MP_STATION)) continue;
			if (!IsBuoy(t) && !IsOilRig(t) && !(IsDock(t) && IsTileFlat(t))) {
				SetWaterClass(t, WATER_CLASS_INVALID);
			}
		}

		/* Waypoints with custom name may have a non-unique town_cn,
		 * renumber those. First set all affected waypoints to the
		 * highest possible number to get them numbered in the
		 * order they have in the pool. */
		for (Waypoint *wp : Waypoint::Iterate()) {
			if (!wp->name.empty()) wp->town_cn = UINT16_MAX;
		}

		for (Waypoint* wp : Waypoint::Iterate()) {
			if (!wp->name.empty()) MakeDefaultName(wp);
		}
	}

	if (IsSavegameVersionBefore(SLV_152)) {
		_industry_builder.Reset(); // Initialize industry build data.

		/* The moment vehicles go from hidden to visible changed. This means
		 * that vehicles don't always get visible anymore causing things to
		 * get messed up just after loading the savegame. This fixes that. */
		for (Vehicle *v : Vehicle::Iterate()) {
			/* Not all vehicle types can be inside a tunnel. Furthermore,
			 * testing IsTunnelTile() for invalid tiles causes a crash. */
			if (!v->IsGroundVehicle()) continue;

			/* Is the vehicle in a tunnel? */
			if (!IsTunnelTile(v->tile)) continue;

			/* Is the vehicle actually at a tunnel entrance/exit? */
			TileIndex vtile = TileVirtXY(v->x_pos, v->y_pos);
			if (!IsTunnelTile(vtile)) continue;

			/* Are we actually in this tunnel? Or maybe a lower tunnel? */
			if (GetSlopePixelZ(v->x_pos, v->y_pos) != v->z_pos) continue;

			/* What way are we going? */
			const DiagDirection dir = GetTunnelBridgeDirection(vtile);
			const DiagDirection vdir = DirToDiagDir(v->direction);

			/* Have we passed the visibility "switch" state already? */
			byte pos = (DiagDirToAxis(vdir) == AXIS_X ? v->x_pos : v->y_pos) & TILE_UNIT_MASK;
			byte frame = (vdir == DIAGDIR_NE || vdir == DIAGDIR_NW) ? TILE_SIZE - 1 - pos : pos;
			extern const byte _tunnel_visibility_frame[DIAGDIR_END];

			/* Should the vehicle be hidden or not? */
			bool hidden;
			if (dir == vdir) { // Entering tunnel
				hidden = frame >= _tunnel_visibility_frame[dir];
				v->tile = vtile;
			} else if (dir == ReverseDiagDir(vdir)) { // Leaving tunnel
				hidden = frame < TILE_SIZE - _tunnel_visibility_frame[dir];
				/* v->tile changes at the moment when the vehicle leaves the tunnel. */
				v->tile = hidden ? GetOtherTunnelBridgeEndOld(vtile) : vtile;
			} else {
				/* We could get here in two cases:
				 * - for road vehicles, it is reversing at the end of the tunnel
				 * - it is crashed in the tunnel entry (both train or RV destroyed by UFO)
				 * Whatever case it is, do not change anything and use the old values.
				 * Especially changing RV's state would break its reversing in the middle. */
				continue;
			}

			if (hidden) {
				v->vehstatus |= VS_HIDDEN;

				switch (v->type) {
					case VEH_TRAIN: Train::From(v)->track       = TRACK_BIT_WORMHOLE; break;
					case VEH_ROAD:  RoadVehicle::From(v)->state = RVSB_WORMHOLE;      break;
					default: NOT_REACHED();
				}
			} else {
				v->vehstatus &= ~VS_HIDDEN;

				switch (v->type) {
					case VEH_TRAIN: Train::From(v)->track       = DiagDirToDiagTrackBits(vdir); break;
					case VEH_ROAD:  RoadVehicle::From(v)->state = DiagDirToDiagTrackdir(vdir); RoadVehicle::From(v)->frame = frame; break;
					default: NOT_REACHED();
				}
			}
		}
	}

	if (IsSavegameVersionBefore(SLV_153)) {
		for (RoadVehicle *rv : RoadVehicle::Iterate()) {
			if (rv->state == RVSB_IN_DEPOT || rv->state == RVSB_WORMHOLE) continue;

			bool loading = rv->current_order.IsType(OT_LOADING) || rv->current_order.IsType(OT_LEAVESTATION);
			if (HasBit(rv->state, RVS_IN_ROAD_STOP)) {
				extern const byte _road_stop_stop_frame[];
				SB(rv->state, RVS_ENTERED_STOP, 1, loading || rv->frame > _road_stop_stop_frame[rv->state - RVSB_IN_ROAD_STOP + (_settings_game.vehicle.road_side << RVS_DRIVE_SIDE)]);
			} else if (HasBit(rv->state, RVS_IN_DT_ROAD_STOP)) {
				SB(rv->state, RVS_ENTERED_STOP, 1, loading || rv->frame > RVC_DRIVE_THROUGH_STOP_FRAME);
			}
		}
	}

	if (IsSavegameVersionBefore(SLV_156)) {
		/* The train's pathfinder lost flag got moved. */
		for (Train *t : Train::Iterate()) {
			if (!HasBit(t->flags, 5)) continue;

			ClrBit(t->flags, 5);
			SetBit(t->vehicle_flags, VF_PATHFINDER_LOST);
		}

		/* Introduced terraform/clear limits. */
		for (Company *c : Company::Iterate()) {
			c->terraform_limit = _settings_game.construction.terraform_frame_burst << 16;
			c->clear_limit     = _settings_game.construction.clear_frame_burst << 16;
		}
	}

	if (IsSavegameVersionBefore(SLV_158)) {
		for (Vehicle *v : Vehicle::Iterate()) {
			switch (v->type) {
				case VEH_TRAIN: {
					Train *t = Train::From(v);

					/* Clear old GOINGUP / GOINGDOWN flags.
					 * It was changed in savegame version 139, but savegame
					 * version 158 doesn't use these bits, so it doesn't hurt
					 * to clear them unconditionally. */
					ClrBit(t->flags, 1);
					ClrBit(t->flags, 2);

					/* Clear both bits first. */
					ClrBit(t->gv_flags, GVF_GOINGUP_BIT);
					ClrBit(t->gv_flags, GVF_GOINGDOWN_BIT);

					/* Crashed vehicles can't be going up/down. */
					if (t->vehstatus & VS_CRASHED) break;

					/* Only X/Y tracks can be sloped. */
					if (t->track != TRACK_BIT_X && t->track != TRACK_BIT_Y) break;

					t->gv_flags |= FixVehicleInclination(t, t->direction);
					break;
				}
				case VEH_ROAD: {
					RoadVehicle *rv = RoadVehicle::From(v);
					ClrBit(rv->gv_flags, GVF_GOINGUP_BIT);
					ClrBit(rv->gv_flags, GVF_GOINGDOWN_BIT);

					/* Crashed vehicles can't be going up/down. */
					if (rv->vehstatus & VS_CRASHED) break;

					if (rv->state == RVSB_IN_DEPOT || rv->state == RVSB_WORMHOLE) break;

					TrackStatus ts = GetTileTrackStatus(rv->tile, TRANSPORT_ROAD, GetRoadTramType(rv->roadtype));
					TrackBits trackbits = TrackStatusToTrackBits(ts);

					/* Only X/Y tracks can be sloped. */
					if (trackbits != TRACK_BIT_X && trackbits != TRACK_BIT_Y) break;

					Direction dir = rv->direction;

					/* Test if we are reversing. */
					Axis a = trackbits == TRACK_BIT_X ? AXIS_X : AXIS_Y;
					if (AxisToDirection(a) != dir &&
							AxisToDirection(a) != ReverseDir(dir)) {
						/* When reversing, the road vehicle is on the edge of the tile,
						 * so it can be safely compared to the middle of the tile. */
						dir = INVALID_DIR;
					}

					rv->gv_flags |= FixVehicleInclination(rv, dir);
					break;
				}
				case VEH_SHIP:
					break;

				default:
					continue;
			}

			if (IsBridgeTile(v->tile) && TileVirtXY(v->x_pos, v->y_pos) == v->tile) {
				/* In old versions, z_pos was 1 unit lower on bridge heads.
				 * However, this invalid state could be converted to new savegames
				 * by loading and saving the game in a new version. */
				v->z_pos = GetSlopePixelZ(v->x_pos, v->y_pos);
				DiagDirection dir = GetTunnelBridgeDirection(v->tile);
				if (v->type == VEH_TRAIN && !(v->vehstatus & VS_CRASHED) &&
						v->direction != DiagDirToDir(dir)) {
					/* If the train has left the bridge, it shouldn't have
					 * track == TRACK_BIT_WORMHOLE - this could happen
					 * when the train was reversed while on the last "tick"
					 * on the ramp before leaving the ramp to the bridge. */
					Train::From(v)->track = DiagDirToDiagTrackBits(dir);
				}
			}

			/* If the vehicle is really above v->tile (not in a wormhole),
			 * it should have set v->z_pos correctly. */
			assert(v->tile != TileVirtXY(v->x_pos, v->y_pos) || v->z_pos == GetSlopePixelZ(v->x_pos, v->y_pos));
		}

		/* Fill Vehicle::cur_real_order_index */
		for (Vehicle *v : Vehicle::Iterate()) {
			if (!v->IsPrimaryVehicle()) continue;

			/* Older versions are less strict with indices being in range and fix them on the fly */
			if (v->cur_implicit_order_index >= v->GetNumOrders()) v->cur_implicit_order_index = 0;

			v->cur_real_order_index = v->cur_implicit_order_index;
			v->UpdateRealOrderIndex();
		}
	}

	if (IsSavegameVersionBefore(SLV_159)) {
		/* If the savegame is old (before version 100), then the value of 255
		 * for these settings did not mean "disabled". As such everything
		 * before then did reverse.
		 * To simplify stuff we disable all turning around or we do not
		 * disable anything at all. So, if some reversing was disabled we
		 * will keep reversing disabled, otherwise it'll be turned on. */
		_settings_game.pf.reverse_at_signals = IsSavegameVersionBefore(SLV_100) || (_settings_game.pf.wait_oneway_signal != 255 && _settings_game.pf.wait_twoway_signal != 255 && _settings_game.pf.wait_for_pbs_path != 255);

		for (Train *t : Train::Iterate()) {
			_settings_game.vehicle.max_train_length = std::max<uint8>(_settings_game.vehicle.max_train_length, CeilDiv(t->gcache.cached_total_length, TILE_SIZE));
		}
	}

	if (IsSavegameVersionBefore(SLV_160)) {
		/* Setting difficulty industry_density other than zero get bumped to +1
		 * since a new option (minimal at position 1) has been added */
		if (_settings_game.difficulty.industry_density > 0) {
			_settings_game.difficulty.industry_density++;
		}
	}

	if (IsSavegameVersionBefore(SLV_161)) {
		/* Before savegame version 161, persistent storages were not stored in a pool. */

		if (!IsSavegameVersionBefore(SLV_76)) {
			for (Industry *ind : Industry::Iterate()) {
				assert(ind->psa != nullptr);

				/* Check if the old storage was empty. */
				bool is_empty = true;
				for (uint i = 0; i < sizeof(ind->psa->storage); i++) {
					if (ind->psa->GetValue(i) != 0) {
						is_empty = false;
						break;
					}
				}

				if (!is_empty) {
					ind->psa->grfid = _industry_mngr.GetGRFID(ind->type);
				} else {
					delete ind->psa;
					ind->psa = nullptr;
				}
			}
		}

		if (!IsSavegameVersionBefore(SLV_145)) {
			for (Station *st : Station::Iterate()) {
				if (!(st->facilities & FACIL_AIRPORT)) continue;
				assert(st->airport.psa != nullptr);

				/* Check if the old storage was empty. */
				bool is_empty = true;
				for (uint i = 0; i < sizeof(st->airport.psa->storage); i++) {
					if (st->airport.psa->GetValue(i) != 0) {
						is_empty = false;
						break;
					}
				}

				if (!is_empty) {
					st->airport.psa->grfid = _airport_mngr.GetGRFID(st->airport.type);
				} else {
					delete st->airport.psa;
					st->airport.psa = nullptr;

				}
			}
		}
	}

	/* This triggers only when old snow_lines were copied into the snow_line_height. */
	if (IsSavegameVersionBefore(SLV_164) && _settings_game.game_creation.snow_line_height >= MIN_SNOWLINE_HEIGHT * TILE_HEIGHT && SlXvIsFeatureMissing(XSLFI_CHILLPP)) {
		_settings_game.game_creation.snow_line_height /= TILE_HEIGHT;
		UpdateCachedSnowLine();
	}

	if (IsSavegameVersionBefore(SLV_164) && !IsSavegameVersionBefore(SLV_32)) {
		/* We store 4 fences in the field tiles instead of only SE and SW. */
		for (TileIndex t = 0; t < map_size; t++) {
			if (!IsTileType(t, MP_CLEAR) && !IsTileType(t, MP_TREES)) continue;
			if (IsTileType(t, MP_CLEAR) && IsClearGround(t, CLEAR_FIELDS)) continue;
			uint fence = GB(_m[t].m4, 5, 3);
			if (fence != 0 && IsTileType(TILE_ADDXY(t, 1, 0), MP_CLEAR) && IsClearGround(TILE_ADDXY(t, 1, 0), CLEAR_FIELDS)) {
				SetFence(TILE_ADDXY(t, 1, 0), DIAGDIR_NE, fence);
			}
			fence = GB(_m[t].m4, 2, 3);
			if (fence != 0 && IsTileType(TILE_ADDXY(t, 0, 1), MP_CLEAR) && IsClearGround(TILE_ADDXY(t, 0, 1), CLEAR_FIELDS)) {
				SetFence(TILE_ADDXY(t, 0, 1), DIAGDIR_NW, fence);
			}
			SB(_m[t].m4, 2, 3, 0);
			SB(_m[t].m4, 5, 3, 0);
		}
	}

	/* The center of train vehicles was changed, fix up spacing. */
	if (IsSavegameVersionBefore(SLV_164)) FixupTrainLengths();

	if (IsSavegameVersionBefore(SLV_165)) {
		for (Town *t : Town::Iterate()) {
			/* Set the default cargo requirement for town growth */
			switch (_settings_game.game_creation.landscape) {
				case LT_ARCTIC:
					if (FindFirstCargoWithTownEffect(TE_FOOD) != nullptr) t->goal[TE_FOOD] = TOWN_GROWTH_WINTER;
					break;

				case LT_TROPIC:
					if (FindFirstCargoWithTownEffect(TE_FOOD) != nullptr) t->goal[TE_FOOD] = TOWN_GROWTH_DESERT;
					if (FindFirstCargoWithTownEffect(TE_WATER) != nullptr) t->goal[TE_WATER] = TOWN_GROWTH_DESERT;
					break;
			}
		}
	}

	if (IsSavegameVersionBefore(SLV_165)) {
		/* Adjust zoom level to account for new levels */
		_saved_scrollpos_zoom = static_cast<ZoomLevel>(_saved_scrollpos_zoom + ZOOM_LVL_SHIFT);
		_saved_scrollpos_x *= ZOOM_LVL_BASE;
		_saved_scrollpos_y *= ZOOM_LVL_BASE;
	}

	/* When any NewGRF has been changed the availability of some vehicles might
	 * have been changed too. e->company_avail must be set to 0 in that case
	 * which is done by StartupEngines(). */
	if (gcf_res != GLC_ALL_GOOD) StartupEngines();

	/* Set some breakdown-related variables to the correct values. */
	if (SlXvIsFeatureMissing(XSLFI_IMPROVED_BREAKDOWNS)) {
		for (Train *v : Train::Iterate()) {
			if (v->IsFrontEngine()) {
				if (v->breakdown_ctr == 1) SetBit(v->flags, VRF_BREAKDOWN_STOPPED);
			} else if (v->IsEngine() || v->IsMultiheaded()) {
				/** Non-front engines could have a reliability of 0.
				 * Set it to the reliability of the front engine or the maximum, whichever is lower. */
				const Engine *e = Engine::Get(v->engine_type);
				v->reliability_spd_dec = e->reliability_spd_dec;
				v->reliability = std::min(v->First()->reliability, e->reliability);
			}
		}
	}
	if (!SlXvIsFeaturePresent(XSLFI_IMPROVED_BREAKDOWNS, 3)) {
		for (Vehicle *v : Vehicle::Iterate()) {
			switch(v->type) {
				case VEH_TRAIN:
				case VEH_ROAD:
					v->breakdown_chance_factor = 128;
					break;

				case VEH_SHIP:
					v->breakdown_chance_factor = 64;
					break;

				case VEH_AIRCRAFT:
					v->breakdown_chance_factor = Clamp(64 + (AircraftVehInfo(v->engine_type)->max_speed >> 3), 0, 255);
					v->breakdown_severity = 40;
					break;

				default:
					break;
			}
		}
	}
	if (!SlXvIsFeaturePresent(XSLFI_IMPROVED_BREAKDOWNS, 4)) {
		for (Vehicle *v : Vehicle::Iterate()) {
			switch(v->type) {
				case VEH_AIRCRAFT:
					if (v->breakdown_type == BREAKDOWN_AIRCRAFT_SPEED && v->breakdown_severity == 0) {
						v->breakdown_severity = std::max(1, std::min(v->vcache.cached_max_speed >> 4, 255));
					}
					break;

				default:
					break;
			}
		}
	}
	if (SlXvIsFeatureMissing(XSLFI_CONSIST_BREAKDOWN_FLAG)) {
		for (Train *v : Train::Iterate()) {
			if (v->breakdown_ctr != 0 && (v->IsEngine() || v->IsMultiheaded())) {
				SetBit(v->First()->flags, VRF_CONSIST_BREAKDOWN);
			}
		}
	}

	/* The road owner of standard road stops was not properly accounted for. */
	if (IsSavegameVersionBefore(SLV_172)) {
		for (TileIndex t = 0; t < map_size; t++) {
			if (!IsStandardRoadStopTile(t)) continue;
			Owner o = GetTileOwner(t);
			SetRoadOwner(t, RTT_ROAD, o);
			SetRoadOwner(t, RTT_TRAM, o);
		}
	}

	if (IsSavegameVersionBefore(SLV_175)) {
		/* Introduced tree planting limit. */
		for (Company *c : Company::Iterate()) c->tree_limit = _settings_game.construction.tree_frame_burst << 16;
	}

	if (IsSavegameVersionBefore(SLV_177)) {
		/* Fix too high inflation rates */
		if (_economy.inflation_prices > MAX_INFLATION) _economy.inflation_prices = MAX_INFLATION;
		if (_economy.inflation_payment > MAX_INFLATION) _economy.inflation_payment = MAX_INFLATION;

		/* We have to convert the quarters of bankruptcy into months of bankruptcy */
		for (Company *c : Company::Iterate()) {
			c->months_of_bankruptcy = 3 * c->months_of_bankruptcy;
		}
	}

	if (IsSavegameVersionBefore(SLV_178)) {
		extern uint8 _old_diff_level;
		/* Initialise script settings profile */
		_settings_game.script.settings_profile = IsInsideMM(_old_diff_level, SP_BEGIN, SP_END) ? _old_diff_level : (uint)SP_MEDIUM;
	}

	if (IsSavegameVersionBefore(SLV_182)) {
		/* Aircraft acceleration variable was bonkers */
		for (Aircraft *v : Aircraft::Iterate()) {
			if (v->subtype <= AIR_AIRCRAFT) {
				const AircraftVehicleInfo *avi = AircraftVehInfo(v->engine_type);
				v->acceleration = avi->acceleration;
			}
		}

		/* Blocked tiles could be reserved due to a bug, which causes
		 * other places to assert upon e.g. station reconstruction. */
		for (TileIndex t = 0; t < map_size; t++) {
			if (HasStationTileRail(t) && IsStationTileBlocked(t)) {
				SetRailStationReservation(t, false);
			}
		}
	}

	if (IsSavegameVersionBefore(SLV_184)) {
		/* The global units configuration is split up in multiple configurations. */
		extern uint8 _old_units;
		_settings_game.locale.units_velocity = Clamp(_old_units, 0, 2);
		_settings_game.locale.units_power    = Clamp(_old_units, 0, 2);
		_settings_game.locale.units_weight   = Clamp(_old_units, 1, 2);
		_settings_game.locale.units_volume   = Clamp(_old_units, 1, 2);
		_settings_game.locale.units_force    = 2;
		_settings_game.locale.units_height   = Clamp(_old_units, 0, 2);
	}

	if (IsSavegameVersionBefore(SLV_186)) {
		/* Move ObjectType from map to pool */
		for (TileIndex t = 0; t < map_size; t++) {
			if (IsTileType(t, MP_OBJECT)) {
				Object *o = Object::Get(_m[t].m2);
				o->type = _m[t].m5;
				_m[t].m5 = 0; // zero upper bits of (now bigger) ObjectID
			}
		}
	}

	if (SlXvIsFeaturePresent(XSLFI_SPRINGPP)) {
		// re-arrange vehicle_flags
		for (Vehicle *v : Vehicle::Iterate()) {
			SB(v->vehicle_flags, VF_AUTOMATE_TIMETABLE, 1, GB(v->vehicle_flags, 6, 1));
			SB(v->vehicle_flags, VF_STOP_LOADING, 4, GB(v->vehicle_flags, 7, 4));
		}
	}

	if (SlXvIsFeaturePresent(XSLFI_CHILLPP, SL_CHILLPP_232)) {
		// re-arrange vehicle_flags
		for (Vehicle *v : Vehicle::Iterate()) {
			SB(v->vehicle_flags, VF_AUTOMATE_TIMETABLE, 1, GB(v->vehicle_flags, 7, 1));
			SB(v->vehicle_flags, VF_PATHFINDER_LOST, 1, GB(v->vehicle_flags, 8, 1));
			SB(v->vehicle_flags, VF_SERVINT_IS_CUSTOM, 7, 0);
		}
	} else if (SlXvIsFeaturePresent(XSLFI_CHILLPP)) {
		// re-arrange vehicle_flags
		for (Vehicle *v : Vehicle::Iterate()) {
			SB(v->vehicle_flags, VF_AUTOMATE_TIMETABLE, 1, GB(v->vehicle_flags, 6, 1));
			SB(v->vehicle_flags, VF_STOP_LOADING, 9, 0);
		}
	}

	if (IsSavegameVersionBefore(SLV_188)) {
		/* Fix articulated road vehicles.
		 * Some curves were shorter than other curves.
		 * Now they have the same length, but that means that trailing articulated parts will
		 * take longer to go through the curve than the parts in front which already left the courve.
		 * So, make articulated parts catch up. */
		bool roadside = _settings_game.vehicle.road_side == 1;
		std::vector<uint> skip_frames;
		for (RoadVehicle *v : RoadVehicle::Iterate()) {
			if (!v->IsFrontEngine()) continue;
			skip_frames.clear();
			TileIndex prev_tile = v->tile;
			uint prev_tile_skip = 0;
			uint cur_skip = 0;
			for (RoadVehicle *u = v; u != nullptr; u = u->Next()) {
				if (u->tile != prev_tile) {
					prev_tile_skip = cur_skip;
					prev_tile = u->tile;
				} else {
					cur_skip = prev_tile_skip;
				}

				uint &this_skip = skip_frames.emplace_back(prev_tile_skip);

				/* The following 3 curves now take longer than before */
				switch (u->state) {
					case 2:
						cur_skip++;
						if (u->frame <= (roadside ? 9 : 5)) this_skip = cur_skip;
						break;

					case 4:
						cur_skip++;
						if (u->frame <= (roadside ? 5 : 9)) this_skip = cur_skip;
						break;

					case 5:
						cur_skip++;
						if (u->frame <= (roadside ? 4 : 2)) this_skip = cur_skip;
						break;

					default:
						break;
				}
			}
			while (cur_skip > skip_frames[0]) {
				RoadVehicle *u = v;
				RoadVehicle *prev = nullptr;
				for (uint sf : skip_frames) {
					extern bool IndividualRoadVehicleController(RoadVehicle *v, const RoadVehicle *prev);
					if (sf >= cur_skip) IndividualRoadVehicleController(u, prev);

					prev = u;
					u = u->Next();
				}
				cur_skip--;
			}
		}
	}

	if (IsSavegameVersionBefore(SLV_190)) {
		for (Order *order : Order::Iterate()) {
			order->SetTravelTimetabled(order->GetTravelTime() > 0);
			order->SetWaitTimetabled(order->GetWaitTime() > 0);
		}
		for (OrderList *orderlist : OrderList::Iterate()) {
			orderlist->RecalculateTimetableDuration();
		}
	} else if (SlXvIsFeatureMissing(XSLFI_TIMETABLE_EXTRA)) {
		for (Order *order : Order::Iterate()) {
			if (order->IsType(OT_CONDITIONAL)) {
				order->SetWaitTimetabled(order->GetWaitTime() > 0);
			}
		}
	}

	if (SlXvIsFeatureMissing(XSLFI_REVERSE_AT_WAYPOINT)) {
		for (Train *t : Train::Iterate()) {
			t->reverse_distance = 0;
		}
	}

	if (SlXvIsFeatureMissing(XSLFI_SPEED_RESTRICTION)) {
		for (Train *t : Train::Iterate()) {
			t->speed_restriction = 0;
		}
	}

	if (SlXvIsFeaturePresent(XSLFI_JOKERPP)) {
		for (TileIndex t = 0; t < map_size; t++) {
			if (IsTileType(t, MP_RAILWAY) && HasSignals(t)) {
				if (GetSignalType(t, TRACK_LOWER) == SIGTYPE_PROG) SetSignalType(t, TRACK_LOWER, SIGTYPE_NORMAL);
				if (GetSignalType(t, TRACK_UPPER) == SIGTYPE_PROG) SetSignalType(t, TRACK_UPPER, SIGTYPE_NORMAL);
			}
		}
		for (Vehicle *v : Vehicle::Iterate()) {
			SB(v->vehicle_flags, 10, 2, 0);
		}
		extern std::vector<OrderList *> _jokerpp_auto_separation;
		extern std::vector<OrderList *> _jokerpp_non_auto_separation;
		for (OrderList *list : _jokerpp_auto_separation) {
			for (Vehicle *w = list->GetFirstSharedVehicle(); w != nullptr; w = w->NextShared()) {
				SetBit(w->vehicle_flags, VF_TIMETABLE_SEPARATION);
				w->ClearSeparation();
			}
		}
		for (OrderList *list : _jokerpp_non_auto_separation) {
			for (Vehicle *w = list->GetFirstSharedVehicle(); w != nullptr; w = w->NextShared()) {
				ClrBit(w->vehicle_flags, VF_TIMETABLE_SEPARATION);
				w->ClearSeparation();
			}
		}
		_jokerpp_auto_separation.clear();
		_jokerpp_non_auto_separation.clear();
	}
	if (SlXvIsFeaturePresent(XSLFI_CHILLPP, SL_CHILLPP_232)) {
		for (TileIndex t = 0; t < map_size; t++) {
			if (IsTileType(t, MP_RAILWAY) && HasSignals(t)) {
				if (GetSignalType(t, TRACK_LOWER) == 7) SetSignalType(t, TRACK_LOWER, SIGTYPE_NORMAL);
				if (GetSignalType(t, TRACK_UPPER) == 7) SetSignalType(t, TRACK_UPPER, SIGTYPE_NORMAL);
			}
		}
	}

	/*
	 * Only keep order-backups for network clients (and when replaying).
	 * If we are a network server or not networking, then we just loaded a previously
	 * saved-by-server savegame. There are no clients with a backup, so clear it.
	 * Furthermore before savegame version SLV_192 the actual content was always corrupt.
	 */
	if (!_networking || _network_server || IsSavegameVersionBefore(SLV_192)) {
#ifndef DEBUG_DUMP_COMMANDS
		/* Note: We cannot use CleanPool since that skips part of the destructor
		 * and then leaks un-reachable Orders in the order pool. */
		for (OrderBackup *ob : OrderBackup::Iterate()) {
			delete ob;
		}
#endif
	}

	if (IsSavegameVersionBefore(SLV_198) && !SlXvIsFeaturePresent(XSLFI_JOKERPP, SL_JOKER_1_27)) {
		/* Convert towns growth_rate and grow_counter to ticks */
		for (Town *t : Town::Iterate()) {
			/* 0x8000 = TOWN_GROWTH_RATE_CUSTOM previously */
			if (t->growth_rate & 0x8000) SetBit(t->flags, TOWN_CUSTOM_GROWTH);
			if (t->growth_rate != TOWN_GROWTH_RATE_NONE) {
				t->growth_rate = TownTicksToGameTicks(t->growth_rate & ~0x8000);
			}
			/* Add t->index % TOWN_GROWTH_TICKS to spread growth across ticks. */
			t->grow_counter = TownTicksToGameTicks(t->grow_counter) + t->index % TOWN_GROWTH_TICKS;
		}
	}

	if (IsSavegameVersionBefore(SLV_EXTEND_INDUSTRY_CARGO_SLOTS)) {
		/* Make sure added industry cargo slots are cleared */
		for (Industry *i : Industry::Iterate()) {
			for (size_t ci = 2; ci < lengthof(i->produced_cargo); ci++) {
				i->produced_cargo[ci] = CT_INVALID;
				i->produced_cargo_waiting[ci] = 0;
				i->production_rate[ci] = 0;
				i->last_month_production[ci] = 0;
				i->last_month_transported[ci] = 0;
				i->last_month_pct_transported[ci] = 0;
				i->this_month_production[ci] = 0;
				i->this_month_transported[ci] = 0;
			}
			for (size_t ci = 3; ci < lengthof(i->accepts_cargo); ci++) {
				i->accepts_cargo[ci] = CT_INVALID;
				i->incoming_cargo_waiting[ci] = 0;
			}
			/* Make sure last_cargo_accepted_at is copied to elements for every valid input cargo.
			 * The loading routine should put the original singular value into the first array element. */
			for (size_t ci = 0; ci < lengthof(i->accepts_cargo); ci++) {
				if (i->accepts_cargo[ci] != CT_INVALID) {
					i->last_cargo_accepted_at[ci] = i->last_cargo_accepted_at[0];
				} else {
					i->last_cargo_accepted_at[ci] = 0;
				}
			}
		}
	}

	if (SlXvIsFeatureMissing(XSLFI_TIMETABLES_START_TICKS)) {
		// savegame timetable start is in days, but we want it in ticks, fix it up
		for (Vehicle *v : Vehicle::Iterate()) {
			if (v->timetable_start != 0) {
				v->timetable_start *= DAY_TICKS;
			}
		}
	}
	if (!SlXvIsFeaturePresent(XSLFI_TIMETABLES_START_TICKS, 2)) {
		for (Vehicle *v : Vehicle::Iterate()) {
			v->timetable_start_subticks = 0;
		}
	}

	if (SlXvIsFeaturePresent(XSLFI_SPRINGPP, 1, 1)) {
		/*
		 * Cost scaling changes:
		 * SpringPP v2.0.102 divides all prices by the difficulty factor, effectively making things about 8 times cheaper.
		 * Adjust the inflation factor to compensate for this, as otherwise the game is unplayable on load if inflation has been running for a while.
		 * To avoid making things too cheap, clamp the price inflation factor to no lower than the payment inflation factor.
		 */

		DEBUG(sl, 3, "Inflation prices: %f", _economy.inflation_prices / 65536.0);
		DEBUG(sl, 3, "Inflation payments: %f", _economy.inflation_payment / 65536.0);

		_economy.inflation_prices >>= 3;
		if (_economy.inflation_prices < _economy.inflation_payment) {
			_economy.inflation_prices = _economy.inflation_payment;
		}

		DEBUG(sl, 3, "New inflation prices: %f", _economy.inflation_prices / 65536.0);
	}

	if (SlXvIsFeaturePresent(XSLFI_MIGHT_USE_PAX_SIGNALS) || SlXvIsFeatureMissing(XSLFI_TRACE_RESTRICT)) {
		for (TileIndex t = 0; t < map_size; t++) {
			if (HasStationTileRail(t)) {
				/* clear station PAX bit */
				ClrBit(_me[t].m6, 6);
			}
			if (IsTileType(t, MP_RAILWAY) && HasSignals(t)) {
				/*
				 * tracerestrict uses same bit as 1st PAX signals bit
				 * only conditionally clear the bit, don't bother checking for whether to set it
				 */
				if (IsRestrictedSignal(t)) {
					TraceRestrictSetIsSignalRestrictedBit(t);
				}

				/* clear 2nd signal PAX bit */
				ClrBit(_m[t].m2, 13);
			}
		}
	}

	if (SlXvIsFeaturePresent(XSLFI_TRAFFIC_LIGHTS)) {
		/* remove traffic lights */
		for (TileIndex t = 0; t < map_size; t++) {
			if (IsTileType(t, MP_ROAD) && (GetRoadTileType(t) == ROAD_TILE_NORMAL)) {
				DeleteAnimatedTile(t);
				ClrBit(_me[t].m7, 4);
			}
		}
	}

	if (SlXvIsFeaturePresent(XSLFI_RAIL_AGEING)) {
		/* remove rail aging data */
		for (TileIndex t = 0; t < map_size; t++) {
			if (IsPlainRailTile(t)) {
				SB(_me[t].m7, 0, 8, 0);
			}
		}
	}

	if (SlXvIsFeaturePresent(XSLFI_SPRINGPP)) {
		/* convert wait for cargo orders to ordinary load if possible */
		for (Order *order : Order::Iterate()) {
			if ((order->IsType(OT_GOTO_STATION) || order->IsType(OT_LOADING) || order->IsType(OT_IMPLICIT)) && order->GetLoadType() == static_cast<OrderLoadFlags>(1)) {
				order->SetLoadType(OLF_LOAD_IF_POSSIBLE);
			}
		}
	}

	if (SlXvIsFeaturePresent(XSLFI_SIG_TUNNEL_BRIDGE, 1, 1)) {
		/* set the semaphore bit to match what it would have been in v1 */
		/* clear the PBS bit, update the end signal state */
		for (TileIndex t = 0; t < map_size; t++) {
			if (IsTileType(t, MP_TUNNELBRIDGE) && GetTunnelBridgeTransportType(t) == TRANSPORT_RAIL && IsTunnelBridgeWithSignalSimulation(t)) {
				SetTunnelBridgeSemaphore(t, _cur_year < _settings_client.gui.semaphore_build_before);
				SetTunnelBridgePBS(t, false);
				UpdateSignalsOnSegment(t, INVALID_DIAGDIR, GetTileOwner(t));
			}
		}
	}
	if (SlXvIsFeaturePresent(XSLFI_SIG_TUNNEL_BRIDGE, 1, 2)) {
		/* red/green signal state bit for tunnel entrances moved
		 * to no longer re-use signalled tunnel exit bit
		 */
		for (TileIndex t = 0; t < map_size; t++) {
			if (IsTileType(t, MP_TUNNELBRIDGE) && GetTunnelBridgeTransportType(t) == TRANSPORT_RAIL && IsTunnelBridgeWithSignalSimulation(t)) {
				if (HasBit(_m[t].m5, 5)) {
					/* signalled tunnel entrance */
					SignalState state = HasBit(_m[t].m5, 6) ? SIGNAL_STATE_RED : SIGNAL_STATE_GREEN;
					ClrBit(_m[t].m5, 6);
					SetTunnelBridgeEntranceSignalState(t, state);
				}
			}
		}
	}
	if (SlXvIsFeaturePresent(XSLFI_SIG_TUNNEL_BRIDGE, 1, 4)) {
		/* load_unload_ticks --> tunnel_bridge_signal_num */
		for (Train *t : Train::Iterate()) {
			TileIndex tile = t->tile;
			if (IsTileType(tile, MP_TUNNELBRIDGE) && GetTunnelBridgeTransportType(tile) == TRANSPORT_RAIL && IsTunnelBridgeWithSignalSimulation(tile)) {
				t->tunnel_bridge_signal_num = t->load_unload_ticks;
				t->load_unload_ticks = 0;
			}
		}
	}
	if (SlXvIsFeaturePresent(XSLFI_SIG_TUNNEL_BRIDGE, 1, 5)) {
		/* entrance and exit signal red/green states now have separate bits */
		for (TileIndex t = 0; t < map_size; t++) {
			if (IsTileType(t, MP_TUNNELBRIDGE) && GetTunnelBridgeTransportType(t) == TRANSPORT_RAIL && IsTunnelBridgeSignalSimulationExit(t)) {
				SetTunnelBridgeExitSignalState(t, HasBit(_me[t].m6, 0) ? SIGNAL_STATE_GREEN : SIGNAL_STATE_RED);
			}
		}
	}
	if (SlXvIsFeaturePresent(XSLFI_SIG_TUNNEL_BRIDGE, 1, 7)) {
		/* spacing setting moved to company settings */
		for (Company *c : Company::Iterate()) {
			c->settings.simulated_wormhole_signals = _settings_game.construction.old_simulated_wormhole_signals;
		}
	}

	if (SlXvIsFeatureMissing(XSLFI_CUSTOM_BRIDGE_HEADS)) {
		/* ensure that previously unused custom bridge-head bits are cleared */
		for (TileIndex t = 0; t < map_size; t++) {
			if (IsBridgeTile(t) && GetTunnelBridgeTransportType(t) == TRANSPORT_ROAD) {
				SB(_m[t].m2, 0, 8, 0);
			}
		}
	}

	if (IsSavegameVersionBefore(SLV_SHIPS_STOP_IN_LOCKS)) {
		/* Move ships from lock slope to upper or lower position. */
		for (Ship *s : Ship::Iterate()) {
			/* Suitable tile? */
			if (!IsTileType(s->tile, MP_WATER) || !IsLock(s->tile) || GetLockPart(s->tile) != LOCK_PART_MIDDLE) continue;

			/* We don't need to adjust position when at the tile centre */
			int x = s->x_pos & 0xF;
			int y = s->y_pos & 0xF;
			if (x == 8 && y == 8) continue;

			/* Test if ship is on the second half of the tile */
			bool second_half;
			DiagDirection shipdiagdir = DirToDiagDir(s->direction);
			switch (shipdiagdir) {
				default: NOT_REACHED();
				case DIAGDIR_NE: second_half = x < 8; break;
				case DIAGDIR_NW: second_half = y < 8; break;
				case DIAGDIR_SW: second_half = x > 8; break;
				case DIAGDIR_SE: second_half = y > 8; break;
			}

			DiagDirection slopediagdir = GetInclinedSlopeDirection(GetTileSlope(s->tile));

			/* Heading up slope == passed half way */
			if ((shipdiagdir == slopediagdir) == second_half) {
				/* On top half of lock */
				s->z_pos = GetTileMaxZ(s->tile) * (int)TILE_HEIGHT;
			} else {
				/* On lower half of lock */
				s->z_pos = GetTileZ(s->tile) * (int)TILE_HEIGHT;
			}
		}
	}

	if (IsSavegameVersionBefore(SLV_TOWN_CARGOGEN)) {
		/* Ensure the original cargo generation mode is used */
		_settings_game.economy.town_cargogen_mode = TCGM_ORIGINAL;
	}

	if (IsSavegameVersionBefore(SLV_SERVE_NEUTRAL_INDUSTRIES)) {
		/* Ensure the original neutral industry/station behaviour is used */
		_settings_game.station.serve_neutral_industries = true;

		/* Link oil rigs to their industry and back. */
		for (Station *st : Station::Iterate()) {
			if (IsTileType(st->xy, MP_STATION) && IsOilRig(st->xy)) {
				/* Industry tile is always adjacent during construction by TileDiffXY(0, 1) */
				st->industry = Industry::GetByTile(st->xy + TileDiffXY(0, 1));
				st->industry->neutral_station = st;
			}
		}
	} else {
		/* Link neutral station back to industry, as this is not saved. */
		for (Industry *ind : Industry::Iterate()) if (ind->neutral_station != nullptr) ind->neutral_station->industry = ind;
	}

	if (IsSavegameVersionBefore(SLV_TREES_WATER_CLASS) && !SlXvIsFeaturePresent(XSLFI_CHUNNEL, 2)) {
		/* Update water class for trees. */
		for (TileIndex t = 0; t < map_size; t++) {
			if (IsTileType(t, MP_TREES)) SetWaterClass(t, GetTreeGround(t) == TREE_GROUND_SHORE ? WATER_CLASS_SEA : WATER_CLASS_INVALID);
		}
	}

	/* Update structures for multitile docks */
	if (IsSavegameVersionBefore(SLV_MULTITILE_DOCKS)) {
		for (TileIndex t = 0; t < map_size; t++) {
			/* Clear docking tile flag from relevant tiles as it
			 * was not previously cleared. */
			if (IsTileType(t, MP_WATER) || IsTileType(t, MP_RAILWAY) || IsTileType(t, MP_STATION) || IsTileType(t, MP_TUNNELBRIDGE)) {
				SetDockingTile(t, false);
			}
			/* Add docks and oilrigs to Station::ship_station. */
			if (IsTileType(t, MP_STATION)) {
				if (IsDock(t) || IsOilRig(t)) Station::GetByTile(t)->ship_station.Add(t);
			}
		}
	}

	if (IsSavegameVersionUntil(SLV_ENDING_YEAR) || !SlXvIsFeaturePresent(XSLFI_MULTIPLE_DOCKS, 2) || !SlXvIsFeaturePresent(XSLFI_DOCKING_CACHE_VER, 1)) {
		/* Update station docking tiles. Was only needed for pre-SLV_MULTITLE_DOCKS
		 * savegames, but a bug in docking tiles touched all savegames between
		 * SLV_MULTITILE_DOCKS and SLV_ENDING_YEAR. */
		for (Station *st : Station::Iterate()) {
			if (st->ship_station.tile != INVALID_TILE) UpdateStationDockingTiles(st);
		}
	}

	/* Make sure all industries exclusive supplier/consumer set correctly. */
	if (IsSavegameVersionBefore(SLV_GS_INDUSTRY_CONTROL)) {
		for (Industry *i : Industry::Iterate()) {
			i->exclusive_supplier = INVALID_OWNER;
			i->exclusive_consumer = INVALID_OWNER;
		}
	}

	/* Make sure all industries exclusive supplier/consumer set correctly. */
	if (IsSavegameVersionBefore(SLV_GS_INDUSTRY_CONTROL)) {
		for (Industry *i : Industry::Iterate()) {
			i->exclusive_supplier = INVALID_OWNER;
			i->exclusive_consumer = INVALID_OWNER;
		}
	}

	/* Compute station catchment areas. This is needed here in case UpdateStationAcceptance is called below. */
	Station::RecomputeCatchmentForAll();

	/* Station acceptance is some kind of cache */
	if (IsSavegameVersionBefore(SLV_127)) {
		for (Station *st : Station::Iterate()) UpdateStationAcceptance(st, false);
	}

	// setting moved from game settings to company settings
	if (SlXvIsFeaturePresent(XSLFI_ORDER_OCCUPANCY, 1, 1)) {
		for (Company *c : Company::Iterate()) {
			c->settings.order_occupancy_smoothness = _settings_game.order.old_occupancy_smoothness;
		}
	}

	/* Set lifetime vehicle profit to 0 if lifetime profit feature is missing */
	if (SlXvIsFeatureMissing(XSLFI_VEH_LIFETIME_PROFIT)) {
		for (Vehicle *v : Vehicle::Iterate()) {
			v->profit_lifetime = 0;
		}
	}

	if (SlXvIsFeaturePresent(XSLFI_AUTO_TIMETABLE, 1, 3)) {
		for (Vehicle *v : Vehicle::Iterate()) {
			SB(v->vehicle_flags, VF_TIMETABLE_SEPARATION, 1, _settings_game.order.old_timetable_separation);
		}
	}

	/* Set 0.1 increment town cargo scale factor setting from old 1 increment setting */
	if (!SlXvIsFeaturePresent(XSLFI_TOWN_CARGO_ADJ, 2)) {
		_settings_game.economy.town_cargo_scale_factor = _settings_game.economy.old_town_cargo_factor * 10;
	}

	if (SlXvIsFeatureMissing(XSLFI_SAFER_CROSSINGS)) {
		for (TileIndex t = 0; t < map_size; t++) {
			if (IsLevelCrossingTile(t)) {
				SetCrossingOccupiedByRoadVehicle(t, EnsureNoRoadVehicleOnGround(t).Failed());
			}
		}
	}

	if (SlXvIsFeatureMissing(XSLFI_TIMETABLE_EXTRA)) {
		for (Vehicle *v : Vehicle::Iterate()) {
			v->cur_timetable_order_index = v->GetNumManualOrders() > 0 ? v->cur_real_order_index : INVALID_VEH_ORDER_ID;
		}
		for (OrderBackup *bckup : OrderBackup::Iterate()) {
			bckup->cur_timetable_order_index = INVALID_VEH_ORDER_ID;
		}
		for (Order *order : Order::Iterate()) {
			if (order->IsType(OT_CONDITIONAL)) {
				if (order->GetTravelTime() != 0) {
					DEBUG(sl, 1, "Fixing: order->GetTravelTime() != 0, %u", order->GetTravelTime());
					order->SetTravelTime(0);
				}
			}
		}
		for (OrderList *order_list : OrderList::Iterate()) {
			order_list->DebugCheckSanity();
		}
	}

	if (SlXvIsFeaturePresent(XSLFI_TRAIN_THROUGH_LOAD, 0, 1)) {
		for (Vehicle *v : Vehicle::Iterate()) {
			if (v->cargo_payment == nullptr) {
				for (Vehicle *u = v; u != nullptr; u = u->Next()) {
					if (HasBit(v->vehicle_flags, VF_CARGO_UNLOADING)) ClrBit(v->vehicle_flags, VF_CARGO_UNLOADING);
				}
			}
		}
	}

	if (SlXvIsFeatureMissing(XSLFI_BUY_LAND_RATE_LIMIT)) {
		/* Introduced land purchasing limit. */
		for (Company *c : Company::Iterate()) {
			c->purchase_land_limit = _settings_game.construction.purchase_land_frame_burst << 16;
		}
	}

	if (SlXvIsFeatureMissing(XSLFI_BUILD_OBJECT_RATE_LIMIT)) {
		/* Introduced build object limit. */
		for (Company *c : Company::Iterate()) {
			c->build_object_limit = _settings_game.construction.build_object_frame_burst << 16;
		}
	}

	if (SlXvIsFeaturePresent(XSLFI_MORE_COND_ORDERS, 1, 1)) {
		for (Order *order : Order::Iterate()) {
			// Insertion of OCV_MAX_RELIABILITY between OCV_REMAINING_LIFETIME and OCV_CARGO_WAITING
			if (order->IsType(OT_CONDITIONAL) && order->GetConditionVariable() > OCV_REMAINING_LIFETIME) {
				order->SetConditionVariable(static_cast<OrderConditionVariable>((uint)order->GetConditionVariable() + 1));
			}
		}
	}

	if (SlXvIsFeatureMissing(XSLFI_CONSIST_SPEED_RD_FLAG)) {
		for (Train *t : Train::Iterate()) {
			if ((t->track & TRACK_BIT_WORMHOLE && !(t->vehstatus & VS_HIDDEN)) || t->track == TRACK_BIT_DEPOT) {
				SetBit(t->First()->flags, VRF_CONSIST_SPEED_REDUCTION);
			}
		}
	}

	if (SlXvIsFeatureMissing(XSLFI_SAVEGAME_UNIQUE_ID)) {
		/* Generate a random id for savegames that didn't have one */
		/* We keep id 0 for old savegames that don't have an id */
		_settings_game.game_creation.generation_unique_id = _interactive_random.Next(UINT32_MAX-1) + 1; /* Generates between [1;UINT32_MAX] */
	}

	if (SlXvIsFeatureMissing(XSLFI_TOWN_MULTI_BUILDING)) {
		for (Town *t : Town::Iterate()) {
			t->church_count = HasBit(t->flags, 1) ? 1 : 0;
			t->stadium_count = HasBit(t->flags, 2) ? 1 : 0;
		}
	}

	if (SlXvIsFeatureMissing(XSLFI_ONE_WAY_DT_ROAD_STOP)) {
		for (TileIndex t = 0; t < map_size; t++) {
			if (IsDriveThroughStopTile(t)) {
				SetDriveThroughStopDisallowedRoadDirections(t, DRD_NONE);
			}
		}
	}

	if (SlXvIsFeatureMissing(XSLFI_ONE_WAY_ROAD_STATE)) {
		extern void RecalculateRoadCachedOneWayStates();
		RecalculateRoadCachedOneWayStates();
	}

	if (SlXvIsFeatureMissing(XSLFI_ANIMATED_TILE_EXTRA)) {
		UpdateAllAnimatedTileSpeeds();
	}

	if (SlXvIsFeatureMissing(XSLFI_REALISTIC_TRAIN_BRAKING)) {
		_settings_game.vehicle.train_braking_model = TBM_ORIGINAL;
	}

	if (SlXvIsFeatureMissing(XSLFI_INFLATION_FIXED_DATES)) {
		_settings_game.economy.inflation_fixed_dates = !IsSavegameVersionBefore(SLV_GS_INDUSTRY_CONTROL);
	}

	InitializeRoadGUI();

	/* This needs to be done after conversion. */
	RebuildViewportKdtree();
	ViewportMapBuildTunnelCache();

	/* Road stops is 'only' updating some caches */
	AfterLoadRoadStops();
	AfterLoadLabelMaps();
	AfterLoadCompanyStats();
	AfterLoadStoryBook();

	GamelogPrintDebug(1);

	InitializeWindowsAndCaches();
	/* Restore the signals */
	ResetSignalHandlers();

	AfterLoadLinkGraphs();

	AfterLoadTraceRestrict();
	AfterLoadTemplateVehiclesUpdate();
	if (SlXvIsFeaturePresent(XSLFI_TEMPLATE_REPLACEMENT, 1, 5)) {
		AfterLoadTemplateVehiclesUpdateProperties();
	}

	InvalidateVehicleTickCaches();
	ClearVehicleTickCaches();

	UpdateAllVehiclesIsDrawn();

	extern void YapfCheckRailSignalPenalties();
	YapfCheckRailSignalPenalties();

	if (_networking && !_network_server) {
		SlProcessVENC();
	}

	/* Show this message last to avoid covering up an error message if we bail out part way */
	switch (gcf_res) {
		case GLC_COMPATIBLE: ShowErrorMessage(STR_NEWGRF_COMPATIBLE_LOAD_WARNING, INVALID_STRING_ID, WL_CRITICAL); break;
		case GLC_NOT_FOUND:  ShowErrorMessage(STR_NEWGRF_DISABLED_WARNING, INVALID_STRING_ID, WL_CRITICAL); _pause_mode = PM_PAUSED_ERROR; break;
		default: break;
	}

	if (!_networking || _network_server) {
		extern void AfterLoad_LinkGraphPauseControl();
		AfterLoad_LinkGraphPauseControl();
	}

	_game_load_cur_date_ymd = _cur_date_ymd;
	_game_load_date_fract = _date_fract;
	_game_load_tick_skip_counter = _tick_skip_counter;
	_game_load_time = time(nullptr);

	return true;
}

/**
 * Reload all NewGRF files during a running game. This is a cut-down
 * version of AfterLoadGame().
 * XXX - We need to reset the vehicle position hash because with a non-empty
 * hash AfterLoadVehicles() will loop infinitely. We need AfterLoadVehicles()
 * to recalculate vehicle data as some NewGRF vehicle sets could have been
 * removed or added and changed statistics
 */
void ReloadNewGRFData()
{
	RegisterGameEvents(GEF_RELOAD_NEWGRF);

	RailTypeLabel rail_type_label_map[RAILTYPE_END];
	for (RailType rt = RAILTYPE_BEGIN; rt != RAILTYPE_END; rt++) {
		rail_type_label_map[rt] = GetRailTypeInfo(rt)->label;
	}

	/* reload grf data */
	GfxLoadSprites();
	LoadStringWidthTable();
	RecomputePrices();
	/* reload vehicles */
	ResetVehicleHash();
	AfterLoadVehicles(false);
	StartupEngines();
	GroupStatistics::UpdateAfterLoad();
	/* update station graphics */
	AfterLoadStations();

	RailType rail_type_translate_map[RAILTYPE_END];
	for (RailType old_type = RAILTYPE_BEGIN; old_type != RAILTYPE_END; old_type++) {
		RailType new_type = GetRailTypeByLabel(rail_type_label_map[old_type]);
		rail_type_translate_map[old_type] = (new_type == INVALID_RAILTYPE) ? RAILTYPE_RAIL : new_type;
	}

	/* Restore correct railtype for all rail tiles.*/
	const TileIndex map_size = MapSize();
	for (TileIndex t = 0; t < map_size; t++) {
		if (GetTileType(t) == MP_RAILWAY ||
				IsLevelCrossingTile(t) ||
				IsRailStationTile(t) ||
				IsRailWaypointTile(t) ||
				IsRailTunnelBridgeTile(t)) {
			SetRailType(t, rail_type_translate_map[GetRailType(t)]);
			RailType secondary = GetTileSecondaryRailTypeIfValid(t);
			if (secondary != INVALID_RAILTYPE) SetSecondaryRailType(t, rail_type_translate_map[secondary]);
		}
	}

	/* Update company statistics. */
	AfterLoadCompanyStats();
	/* Check and update house and town values */
	UpdateHousesAndTowns(true);
	/* Delete news referring to no longer existing entities */
	DeleteInvalidEngineNews();
	/* Update livery selection windows */
	for (CompanyID i = COMPANY_FIRST; i < MAX_COMPANIES; i++) InvalidateWindowData(WC_COMPANY_COLOUR, i);
	/* Update company infrastructure counts. */
	InvalidateWindowClassesData(WC_COMPANY_INFRASTRUCTURE);
	/* redraw the whole screen */
	MarkWholeScreenDirty();
	CheckTrainsLengths();
	AfterLoadTemplateVehiclesUpdateImages();
	AfterLoadTemplateVehiclesUpdateProperties();
	UpdateAllAnimatedTileSpeeds();
}<|MERGE_RESOLUTION|>--- conflicted
+++ resolved
@@ -675,13 +675,8 @@
 		}
 	}
 
-<<<<<<< HEAD
 	if (IsSavegameVersionBefore(SLV_194) && SlXvIsFeatureMissing(XSLFI_HEIGHT_8_BIT)) {
-		_settings_game.construction.max_heightlevel = 15;
-=======
-	if (IsSavegameVersionBefore(SLV_194)) {
 		_settings_game.construction.map_height_limit = 15;
->>>>>>> 76e92f67
 
 		/* In old savegame versions, the heightlevel was coded in bits 0..3 of the type field */
 		for (TileIndex t = 0; t < map_size; t++) {
