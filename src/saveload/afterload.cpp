--- conflicted
+++ resolved
@@ -58,13 +58,10 @@
 #include "../order_backup.h"
 #include "../error.h"
 #include "../disaster_vehicle.h"
-<<<<<<< HEAD
+#include "../ship.h"
 #include "../tracerestrict.h"
 #include "../tunnel_map.h"
 #include "../bridge_signal_map.h"
-=======
-#include "../ship.h"
->>>>>>> 1db19208
 
 
 #include "saveload_internal.h"
@@ -3358,7 +3355,6 @@
 		}
 	}
 
-<<<<<<< HEAD
 	if (SlXvIsFeatureMissing(XSLFI_TIMETABLES_START_TICKS)) {
 		// savegame timetable start is in days, but we want it in ticks, fix it up
 		Vehicle *v;
@@ -3493,7 +3489,10 @@
 		for (TileIndex t = 0; t < map_size; t++) {
 			if (IsBridgeTile(t) && GetTunnelBridgeTransportType(t) == TRANSPORT_ROAD) {
 				SB(_m[t].m2, 0, 8, 0);
-=======
+			}
+		}
+	}
+
 	if (IsSavegameVersionBefore(SLV_SHIPS_STOP_IN_LOCKS)) {
 		/* Move ships from lock slope to upper or lower position. */
 		Ship *s;
@@ -3526,7 +3525,6 @@
 			} else {
 				/* On lower half of lock */
 				s->z_pos = GetTileZ(s->tile) * (int)TILE_HEIGHT;
->>>>>>> 1db19208
 			}
 		}
 	}
