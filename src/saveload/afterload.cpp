/*
 * This file is part of OpenTTD.
 * OpenTTD is free software; you can redistribute it and/or modify it under the terms of the GNU General Public License as published by the Free Software Foundation, version 2.
 * OpenTTD is distributed in the hope that it will be useful, but WITHOUT ANY WARRANTY; without even the implied warranty of MERCHANTABILITY or FITNESS FOR A PARTICULAR PURPOSE.
 * See the GNU General Public License for more details. You should have received a copy of the GNU General Public License along with OpenTTD. If not, see <http://www.gnu.org/licenses/>.
 */

/** @file afterload.cpp Code updating data after game load */

#include "../stdafx.h"
#include "../void_map.h"
#include "../signs_base.h"
#include "../depot_base.h"
#include "../tunnel_base.h"
#include "../fios.h"
#include "../gamelog_internal.h"
#include "../network/network.h"
#include "../network/network_func.h"
#include "../gfxinit.h"
#include "../viewport_func.h"
#include "../viewport_kdtree.h"
#include "../industry.h"
#include "../clear_map.h"
#include "../vehicle_func.h"
#include "../string_func.h"
#include "../date_func.h"
#include "../roadveh.h"
#include "../train.h"
#include "../station_base.h"
#include "../waypoint_base.h"
#include "../roadstop_base.h"
#include "../tunnelbridge.h"
#include "../tunnelbridge_map.h"
#include "../pathfinder/yapf/yapf_cache.h"
#include "../elrail_func.h"
#include "../signs_func.h"
#include "../aircraft.h"
#include "../object_map.h"
#include "../object_base.h"
#include "../tree_map.h"
#include "../company_func.h"
#include "../road_cmd.h"
#include "../ai/ai.hpp"
#include "../script/script_gui.h"
#include "../game/game.hpp"
#include "../town.h"
#include "../economy_base.h"
#include "../animated_tile_func.h"
#include "../subsidy_base.h"
#include "../subsidy_func.h"
#include "../newgrf.h"
#include "../newgrf_station.h"
#include "../engine_func.h"
#include "../rail_gui.h"
#include "../road_gui.h"
#include "../core/backup_type.hpp"
#include "../core/mem_func.hpp"
#include "../smallmap_gui.h"
#include "../news_func.h"
#include "../order_backup.h"
#include "../error.h"
#include "../disaster_vehicle.h"
#include "../ship.h"
#include "../tracerestrict.h"
#include "../tunnel_map.h"
#include "../bridge_signal_map.h"
#include "../water.h"
#include "../settings_func.h"
#include "../animated_tile.h"
#include "../company_func.h"
#include "../infrastructure_func.h"
#include "../event_logs.h"
#include "../newgrf_object.h"
#include "../newgrf_industrytiles.h"
#include "../timer/timer.h"
#include "../timer/timer_game_tick.h"


#include "../sl/saveload_internal.h"

#include <signal.h>
#include <algorithm>

#include "../safeguards.h"

extern bool IndividualRoadVehicleController(RoadVehicle *v, const RoadVehicle *prev);

/**
 * Makes a tile canal or water depending on the surroundings.
 *
 * Must only be used for converting old savegames. Use WaterClass now.
 *
 * This as for example docks and shipdepots do not store
 * whether the tile used to be canal or 'normal' water.
 * @param t the tile to change.
 * @param include_invalid_water_class Also consider WATER_CLASS_INVALID, i.e. industry tiles on land
 */
void SetWaterClassDependingOnSurroundings(TileIndex t, bool include_invalid_water_class)
{
	/* If the slope is not flat, we always assume 'land' (if allowed). Also for one-corner-raised-shores.
	 * Note: Wrt. autosloping under industry tiles this is the most fool-proof behaviour. */
	if (!IsTileFlat(t)) {
		if (include_invalid_water_class) {
			SetWaterClass(t, WATER_CLASS_INVALID);
			return;
		} else {
			SlErrorCorrupt("Invalid water class for dry tile");
		}
	}

	/* Mark tile dirty in all cases */
	MarkTileDirtyByTile(t);

	if (TileX(t) == 0 || TileY(t) == 0 || TileX(t) == MapMaxX() - 1 || TileY(t) == MapMaxY() - 1) {
		/* tiles at map borders are always WATER_CLASS_SEA */
		SetWaterClass(t, WATER_CLASS_SEA);
		return;
	}

	bool has_water = false;
	bool has_canal = false;
	bool has_river = false;

	for (DiagDirection dir = DIAGDIR_BEGIN; dir < DIAGDIR_END; dir++) {
		TileIndex neighbour = TileAddByDiagDir(t, dir);
		switch (GetTileType(neighbour)) {
			case MP_WATER:
				/* clear water and shipdepots have already a WaterClass associated */
				if (IsCoast(neighbour)) {
					has_water = true;
				} else if (!IsLock(neighbour)) {
					switch (GetWaterClass(neighbour)) {
						case WATER_CLASS_SEA:   has_water = true; break;
						case WATER_CLASS_CANAL: has_canal = true; break;
						case WATER_CLASS_RIVER: has_river = true; break;
						default: SlErrorCorrupt("Invalid water class for tile");
					}
				}
				break;

			case MP_RAILWAY:
				/* Shore or flooded halftile */
				has_water |= (GetRailGroundType(neighbour) == RAIL_GROUND_WATER);
				break;

			case MP_TREES:
				/* trees on shore */
				has_water |= (GB(_m[neighbour].m2, 4, 2) == TREE_GROUND_SHORE);
				break;

			default: break;
		}
	}

	if (!has_water && !has_canal && !has_river && include_invalid_water_class) {
		SetWaterClass(t, WATER_CLASS_INVALID);
		return;
	}

	if (has_river && !has_canal) {
		SetWaterClass(t, WATER_CLASS_RIVER);
	} else if (has_canal || !has_water) {
		SetWaterClass(t, WATER_CLASS_CANAL);
	} else {
		SetWaterClass(t, WATER_CLASS_SEA);
	}
}

static void ConvertTownOwner()
{
	for (TileIndex tile = 0; tile != MapSize(); tile++) {
		switch (GetTileType(tile)) {
			case MP_ROAD:
				if (GB(_m[tile].m5, 4, 2) == ROAD_TILE_CROSSING && HasBit(_m[tile].m3, 7)) {
					_m[tile].m3 = OWNER_TOWN;
				}
				FALLTHROUGH;

			case MP_TUNNELBRIDGE:
				if (_m[tile].m1 & 0x80) SetTileOwner(tile, OWNER_TOWN);
				break;

			default: break;
		}
	}
}

/* since savegame version 4.1, exclusive transport rights are stored at towns */
static void UpdateExclusiveRights()
{
	for (Town *t : Town::Iterate()) {
		t->exclusivity = INVALID_COMPANY;
	}

	/* FIXME old exclusive rights status is not being imported (stored in s->blocked_months_obsolete)
	 *   could be implemented this way:
	 * 1.) Go through all stations
	 *     Build an array town_blocked[ town_id ][ company_id ]
	 *     that stores if at least one station in that town is blocked for a company
	 * 2.) Go through that array, if you find a town that is not blocked for
	 *     one company, but for all others, then give it exclusivity.
	 */
}

static const byte convert_currency[] = {
	 0,  1, 12,  8,  3,
	10, 14, 19,  4,  5,
	 9, 11, 13,  6, 17,
	16, 22, 21,  7, 15,
	18,  2, 20,
};

/* since savegame version 4.2 the currencies are arranged differently */
static void UpdateCurrencies()
{
	_settings_game.locale.currency = convert_currency[_settings_game.locale.currency];
}

/* Up to revision 1413 the invisible tiles at the southern border have not been
 * MP_VOID, even though they should have. This is fixed by this function
 */
static void UpdateVoidTiles()
{
	for (uint x = 0; x < MapSizeX(); x++) MakeVoid(TileXY(x, MapMaxY()));
	for (uint y = 0; y < MapSizeY(); y++) MakeVoid(TileXY(MapMaxX(), y));
}

static inline RailType UpdateRailType(RailType rt, RailType min)
{
	return rt >= min ? (RailType)(rt + 1): rt;
}

/**
 * Update the viewport coordinates of all signs.
 */
void UpdateAllVirtCoords()
{
	UpdateAllStationVirtCoords();
	UpdateAllSignVirtCoords();
	UpdateAllTownVirtCoords();
	UpdateAllTextEffectVirtCoords();
	RebuildViewportKdtree();
}

void ClearAllCachedNames()
{
	ClearAllStationCachedNames();
	ClearAllTownCachedNames();
	ClearAllIndustryCachedNames();
}

/**
 * Initialization of the windows and several kinds of caches.
 * This is not done directly in AfterLoadGame because these
 * functions require that all saveload conversions have been
 * done. As people tend to add savegame conversion stuff after
 * the initialization of the windows and caches quite some bugs
 * had been made.
 * Moving this out of there is both cleaner and less bug-prone.
 */
static void InitializeWindowsAndCaches()
{
	SetupTimeSettings();

	/* Initialize windows */
	ResetWindowSystem();
	SetupColoursAndInitialWindow();

	/* Update coordinates of the signs. */
	ClearAllCachedNames();
	UpdateAllVirtCoords();
	ResetViewportAfterLoadGame();

	ScriptObject::InitializeRandomizers();

	for (Company *c : Company::Iterate()) {
		/* For each company, verify (while loading a scenario) that the inauguration date is the current year and set it
		 * accordingly if it is not the case.  No need to set it on companies that are not been used already,
		 * thus the MIN_YEAR (which is really nothing more than Zero, initialized value) test */
		if (_file_to_saveload.abstract_ftype == FT_SCENARIO && c->inaugurated_year != MIN_YEAR) {
			c->inaugurated_year = _cur_year;
		}
	}

	/* Count number of objects per type */
	for (Object *o : Object::Iterate()) {
		Object::IncTypeCount(o->type);
	}

	/* Identify owners of persistent storage arrays */
	for (Industry *i : Industry::Iterate()) {
		if (i->psa != nullptr) {
			i->psa->feature = GSF_INDUSTRIES;
			i->psa->tile = i->location.tile;
		}
	}
	for (Station *s : Station::Iterate()) {
		if (s->airport.psa != nullptr) {
			s->airport.psa->feature = GSF_AIRPORTS;
			s->airport.psa->tile = s->airport.tile;
		}
	}
	for (Town *t : Town::Iterate()) {
		for (auto &it : t->psa_list) {
			it->feature = GSF_FAKE_TOWNS;
			it->tile = t->xy;
		}
	}
	for (RoadVehicle *rv : RoadVehicle::Iterate()) {
		if (rv->IsFrontEngine()) {
			rv->CargoChanged();
		}
	}

	RecomputePrices();

	GroupStatistics::UpdateAfterLoad();

	RebuildSubsidisedSourceAndDestinationCache();

	/* Towns have a noise controlled number of airports system
	 * So each airport's noise value must be added to the town->noise_reached value
	 * Reset each town's noise_reached value to '0' before. */
	UpdateAirportsNoise();

	CheckTrainsLengths();
	ShowNewGRFError();

	/* Rebuild the smallmap list of owners. */
	BuildOwnerLegend();
}

#ifdef WITH_SIGACTION
static struct sigaction _prev_segfault;
static struct sigaction _prev_abort;
static struct sigaction _prev_fpe;

static void CDECL HandleSavegameLoadCrash(int signum, siginfo_t *si, void *context);
#else
typedef void (CDECL *SignalHandlerPointer)(int);
static SignalHandlerPointer _prev_segfault = nullptr;
static SignalHandlerPointer _prev_abort    = nullptr;
static SignalHandlerPointer _prev_fpe      = nullptr;

static void CDECL HandleSavegameLoadCrash(int signum);
#endif

/**
 * Replaces signal handlers of SIGSEGV and SIGABRT
 * and stores pointers to original handlers in memory.
 */
static void SetSignalHandlers()
{
#ifdef WITH_SIGACTION
	struct sigaction sa;
	memset(&sa, 0, sizeof(sa));
	sa.sa_flags = SA_SIGINFO | SA_RESTART;
	sigemptyset(&sa.sa_mask);
	sa.sa_sigaction = HandleSavegameLoadCrash;
	sigaction(SIGSEGV, &sa, &_prev_segfault);
	sigaction(SIGABRT, &sa, &_prev_abort);
	sigaction(SIGFPE,  &sa, &_prev_fpe);
#else
	_prev_segfault = signal(SIGSEGV, HandleSavegameLoadCrash);
	_prev_abort    = signal(SIGABRT, HandleSavegameLoadCrash);
	_prev_fpe      = signal(SIGFPE,  HandleSavegameLoadCrash);
#endif
}

/**
 * Resets signal handlers back to original handlers.
 */
static void ResetSignalHandlers()
{
#ifdef WITH_SIGACTION
	sigaction(SIGSEGV, &_prev_segfault, nullptr);
	sigaction(SIGABRT, &_prev_abort, nullptr);
	sigaction(SIGFPE,  &_prev_fpe, nullptr);
#else
	signal(SIGSEGV, _prev_segfault);
	signal(SIGABRT, _prev_abort);
	signal(SIGFPE,  _prev_fpe);
#endif
}

/**
 * Try to find the overridden GRF identifier of the given GRF.
 * @param c the GRF to get the 'previous' version of.
 * @return the GRF identifier or \a c if none could be found.
 */
static const GRFIdentifier *GetOverriddenIdentifier(const GRFConfig *c)
{
	const LoggedAction &la = _gamelog_actions.back();
	if (la.at != GLAT_LOAD) return &c->ident;

	for (const LoggedChange &lc : la.changes) {
		if (lc.ct == GLCT_GRFCOMPAT && lc.grfcompat.grfid == c->ident.grfid) return &lc.grfcompat;
	}

	return &c->ident;
}

/** Was the saveload crash because of missing NewGRFs? */
static bool _saveload_crash_with_missing_newgrfs = false;

/**
 * Did loading the savegame cause a crash? If so,
 * were NewGRFs missing?
 * @return when the saveload crashed due to missing NewGRFs.
 */
bool SaveloadCrashWithMissingNewGRFs()
{
	return _saveload_crash_with_missing_newgrfs;
}

/**
 * Signal handler used to give a user a more useful report for crashes during
 * the savegame loading process; especially when there's problems with the
 * NewGRFs that are required by the savegame.
 * @param signum received signal
 */
#ifdef WITH_SIGACTION
static void CDECL HandleSavegameLoadCrash(int signum, siginfo_t *si, void *context)
#else
static void CDECL HandleSavegameLoadCrash(int signum)
#endif
{
	ResetSignalHandlers();

	char buffer[8192];
	char *p = buffer;
	p += seprintf(p, lastof(buffer), "Loading your savegame caused OpenTTD to crash.\n");

	for (const GRFConfig *c = _grfconfig; !_saveload_crash_with_missing_newgrfs && c != nullptr; c = c->next) {
		_saveload_crash_with_missing_newgrfs = HasBit(c->flags, GCF_COMPATIBLE) || c->status == GCS_NOT_FOUND;
	}

	if (_saveload_crash_with_missing_newgrfs) {
		p += seprintf(p, lastof(buffer),
			"This is most likely caused by a missing NewGRF or a NewGRF that\n"
			"has been loaded as replacement for a missing NewGRF. OpenTTD\n"
			"cannot easily determine whether a replacement NewGRF is of a newer\n"
			"or older version.\n"
			"It will load a NewGRF with the same GRF ID as the missing NewGRF.\n"
			"This means that if the author makes incompatible NewGRFs with the\n"
			"same GRF ID, OpenTTD cannot magically do the right thing. In most\n"
			"cases, OpenTTD will load the savegame and not crash, but this is an\n"
			"exception.\n"
			"Please load the savegame with the appropriate NewGRFs installed.\n"
			"The missing/compatible NewGRFs are:\n");

		for (const GRFConfig *c = _grfconfig; c != nullptr; c = c->next) {
			if (HasBit(c->flags, GCF_COMPATIBLE)) {
				const GRFIdentifier *replaced = GetOverriddenIdentifier(c);
				char original_md5[40];
				char replaced_md5[40];
				md5sumToString(original_md5, lastof(original_md5), c->original_md5sum);
				md5sumToString(replaced_md5, lastof(replaced_md5), replaced->md5sum);
				p += seprintf(p, lastof(buffer), "NewGRF %08X (checksum %s) not found.\n  Loaded NewGRF \"%s\" (checksum %s) with same GRF ID instead.\n", BSWAP32(c->ident.grfid), original_md5, c->filename.c_str(), replaced_md5);
			}
			if (c->status == GCS_NOT_FOUND) {
				char buf[40];
				md5sumToString(buf, lastof(buf), c->ident.md5sum);
				p += seprintf(p, lastof(buffer), "NewGRF %08X (%s) not found; checksum %s.\n", BSWAP32(c->ident.grfid), c->filename.c_str(), buf);
			}
		}
	} else {
		p += seprintf(p, lastof(buffer),
			"This is probably caused by a corruption in the savegame.\n"
			"Please file a bug report and attach this savegame.\n");
	}

	ShowInfo(buffer);

#ifdef WITH_SIGACTION
	struct sigaction call;
#else
	SignalHandlerPointer call = nullptr;
#endif
	switch (signum) {
		case SIGSEGV: call = _prev_segfault; break;
		case SIGABRT: call = _prev_abort; break;
		case SIGFPE:  call = _prev_fpe; break;
		default: NOT_REACHED();
	}
#ifdef WITH_SIGACTION
	if (call.sa_flags & SA_SIGINFO) {
		if (call.sa_sigaction != nullptr) call.sa_sigaction(signum, si, context);
	} else {
		if (call.sa_handler != nullptr) call.sa_handler(signum);
	}
#else
	if (call != nullptr) call(signum);
#endif

}

/**
 * Tries to change owner of this rail tile to a valid owner. In very old versions it could happen that
 * a rail track had an invalid owner. When conversion isn't possible, track is removed.
 * @param t tile to update
 */
static void FixOwnerOfRailTrack(TileIndex t)
{
	assert(!Company::IsValidID(GetTileOwner(t)) && (IsLevelCrossingTile(t) || IsPlainRailTile(t)));

	/* remove leftover rail piece from crossing (from very old savegames) */
	Train *v = nullptr;
	for (Train *w : Train::Iterate()) {
		if (w->tile == t) {
			v = w;
			break;
		}
	}

	if (v != nullptr) {
		/* when there is a train on crossing (it could happen in TTD), set owner of crossing to train owner */
		SetTileOwner(t, v->owner);
		return;
	}

	/* try to find any connected rail */
	for (DiagDirection dd = DIAGDIR_BEGIN; dd < DIAGDIR_END; dd++) {
		TileIndex tt = t + TileOffsByDiagDir(dd);
		if (GetTileTrackStatus(t, TRANSPORT_RAIL, 0, dd) != 0 &&
				GetTileTrackStatus(tt, TRANSPORT_RAIL, 0, ReverseDiagDir(dd)) != 0 &&
				Company::IsValidID(GetTileOwner(tt))) {
			SetTileOwner(t, GetTileOwner(tt));
			return;
		}
	}

	if (IsLevelCrossingTile(t)) {
		/* else change the crossing to normal road (road vehicles won't care) */
		Owner road = GetRoadOwner(t, RTT_ROAD);
		Owner tram = GetRoadOwner(t, RTT_TRAM);
		RoadBits bits = GetCrossingRoadBits(t);
		bool hasroad = HasBit(_me[t].m7, 6);
		bool hastram = HasBit(_me[t].m7, 7);

		/* MakeRoadNormal */
		SetTileType(t, MP_ROAD);
		SetTileOwner(t, road);
		_m[t].m3 = (hasroad ? bits : 0);
		_m[t].m5 = (hastram ? bits : 0) | ROAD_TILE_NORMAL << 6;
		SB(_me[t].m6, 2, 4, 0);
		SetRoadOwner(t, RTT_TRAM, tram);
		return;
	}

	/* if it's not a crossing, make it clean land */
	MakeClear(t, CLEAR_GRASS, 0);
}

/**
 * Fixes inclination of a vehicle. Older OpenTTD versions didn't update the bits correctly.
 * @param v vehicle
 * @param dir vehicle's direction, or # INVALID_DIR if it can be ignored
 * @return inclination bits to set
 */
static uint FixVehicleInclination(Vehicle *v, Direction dir)
{
	/* Compute place where this vehicle entered the tile */
	int entry_x = v->x_pos;
	int entry_y = v->y_pos;
	switch (dir) {
		case DIR_NE: entry_x |= TILE_UNIT_MASK; break;
		case DIR_NW: entry_y |= TILE_UNIT_MASK; break;
		case DIR_SW: entry_x &= ~TILE_UNIT_MASK; break;
		case DIR_SE: entry_y &= ~TILE_UNIT_MASK; break;
		case INVALID_DIR: break;
		default: NOT_REACHED();
	}
	byte entry_z = GetSlopePixelZ(entry_x, entry_y, true);

	/* Compute middle of the tile. */
	int middle_x = (v->x_pos & ~TILE_UNIT_MASK) + TILE_SIZE / 2;
	int middle_y = (v->y_pos & ~TILE_UNIT_MASK) + TILE_SIZE / 2;
	byte middle_z = GetSlopePixelZ(middle_x, middle_y, true);

	/* middle_z == entry_z, no height change. */
	if (middle_z == entry_z) return 0;

	/* middle_z < entry_z, we are going downwards. */
	if (middle_z < entry_z) return 1U << GVF_GOINGDOWN_BIT;

	/* middle_z > entry_z, we are going upwards. */
	return 1U << GVF_GOINGUP_BIT;
}

/**
 * Check whether the ground vehicles are at the correct Z-coordinate. When they
 * are not, this will cause all kinds of problems later on as the vehicle might
 * not get onto bridges and so on.
 */
static void CheckGroundVehiclesAtCorrectZ()
{
	for (Vehicle *v : Vehicle::Iterate()) {
		if (v->IsGroundVehicle()) {
			/*
			 * Either the vehicle is not actually on the given tile, i.e. it is
			 * in the wormhole of a bridge or a tunnel, or the Z-coordinate must
			 * be the same as when it would be recalculated right now.
			 */
			assert(v->tile != TileVirtXY(v->x_pos, v->y_pos) || v->z_pos == GetSlopePixelZ(v->x_pos, v->y_pos, true));
		}
	}
}

/**
 * Checks for the possibility that a bridge may be on this tile
 * These are in fact all the tile types on which a bridge can be found
 * @param t The tile to analyze
 * @return True if a bridge might have been present prior to savegame 194.
 */
static inline bool MayHaveBridgeAbove(TileIndex t)
{
	return IsTileType(t, MP_CLEAR) || IsTileType(t, MP_RAILWAY) || IsTileType(t, MP_ROAD) ||
			IsTileType(t, MP_WATER) || IsTileType(t, MP_TUNNELBRIDGE) || IsTileType(t, MP_OBJECT);
}

TileIndex GetOtherTunnelBridgeEndOld(TileIndex tile)
{
	DiagDirection dir = GetTunnelBridgeDirection(tile);
	TileIndexDiff delta = TileOffsByDiagDir(dir);
	int z = GetTileZ(tile);

	dir = ReverseDiagDir(dir);
	do {
		tile += delta;
	} while (
		!IsTunnelTile(tile) ||
		GetTunnelBridgeDirection(tile) != dir ||
		GetTileZ(tile) != z
	);

	return tile;
}


/**
 * Start the scripts.
 */
static void StartScripts()
{
	/* Script debug window requires AIs to be started before trying to start GameScript. */

	/* Start the AIs. */
	for (const Company *c : Company::Iterate()) {
		if (Company::IsValidAiID(c->index)) AI::StartNew(c->index, false);
	}

	/* Start the GameScript. */
	Game::StartNew();

	ShowScriptDebugWindowIfScriptError();
}

/**
 * Perform a (large) amount of savegame conversion *magic* in order to
 * load older savegames and to fill the caches for various purposes.
 * @return True iff conversion went without a problem.
 */
bool AfterLoadGame()
{
	SetSignalHandlers();

	TileIndex map_size = MapSize();

	extern TileIndex _cur_tileloop_tile; // From landscape.cpp.
	/* The LFSR used in RunTileLoop iteration cannot have a zeroed state, make it non-zeroed. */
	if (_cur_tileloop_tile == 0) _cur_tileloop_tile = 1;

	extern TileIndex _aux_tileloop_tile;
	if (_aux_tileloop_tile == 0) _aux_tileloop_tile = 1;

	if (IsSavegameVersionBefore(SLV_98)) GamelogOldver();

	GamelogTestRevision();
	GamelogTestMode();

	RebuildTownKdtree();
	RebuildStationKdtree();
	UpdateCachedSnowLine();
	UpdateCachedSnowLineBounds();

	_viewport_sign_kdtree_valid = false;

	if (IsSavegameVersionBefore(SLV_98)) GamelogGRFAddList(_grfconfig);

	if (IsSavegameVersionBefore(SLV_119)) {
		_pause_mode = (_pause_mode == 2) ? PM_PAUSED_NORMAL : PM_UNPAUSED;
	} else if (_network_dedicated && (_pause_mode & PM_PAUSED_ERROR) != 0) {
		DEBUG(net, 0, "The loading savegame was paused due to an error state");
		DEBUG(net, 0, "  This savegame cannot be used for multiplayer");
		/* Restore the signals */
		ResetSignalHandlers();
		return false;
	} else if (!_networking || _network_server) {
		/* If we are in singleplayer mode, i.e. not networking, and loading the
		 * savegame or we are loading the savegame as network server we do
		 * not want to be bothered by being paused because of the automatic
		 * reason of a network server, e.g. joining clients or too few
		 * active clients. Note that resetting these values for a network
		 * client are very bad because then the client is going to execute
		 * the game loop when the server is not, i.e. it desyncs. */
		_pause_mode &= ~PMB_PAUSED_NETWORK;
	}

	/* In very old versions, size of train stations was stored differently.
	 * They had swapped width and height if station was built along the Y axis.
	 * TTO and TTD used 3 bits for width/height, while OpenTTD used 4.
	 * Because the data stored by TTDPatch are unusable for rail stations > 7x7,
	 * recompute the width and height. Doing this unconditionally for all old
	 * savegames simplifies the code. */
	if (IsSavegameVersionBefore(SLV_2)) {
		for (Station *st : Station::Iterate()) {
			st->train_station.w = st->train_station.h = 0;
		}
		for (TileIndex t = 0; t < map_size; t++) {
			if (!IsTileType(t, MP_STATION)) continue;
			if (_m[t].m5 > 7) continue; // is it a rail station tile?
			Station *st = Station::Get(_m[t].m2);
			assert(st->train_station.tile != 0);
			int dx = TileX(t) - TileX(st->train_station.tile);
			int dy = TileY(t) - TileY(st->train_station.tile);
			assert(dx >= 0 && dy >= 0);
			st->train_station.w = std::max<uint>(st->train_station.w, dx + 1);
			st->train_station.h = std::max<uint>(st->train_station.h, dy + 1);
		}
	}

	if (IsSavegameVersionBefore(SLV_194) && SlXvIsFeatureMissing(XSLFI_HEIGHT_8_BIT)) {
		_settings_game.construction.map_height_limit = 15;

		/* In old savegame versions, the heightlevel was coded in bits 0..3 of the type field */
		for (TileIndex t = 0; t < map_size; t++) {
			_m[t].height = GB(_m[t].type, 0, 4);
			SB(_m[t].type, 0, 2, GB(_me[t].m6, 0, 2));
			SB(_me[t].m6, 0, 2, 0);
			if (MayHaveBridgeAbove(t)) {
				SB(_m[t].type, 2, 2, GB(_me[t].m6, 6, 2));
				SB(_me[t].m6, 6, 2, 0);
			} else {
				SB(_m[t].type, 2, 2, 0);
			}
		}
	} else if (IsSavegameVersionBefore(SLV_194) && SlXvIsFeaturePresent(XSLFI_HEIGHT_8_BIT)) {
		for (TileIndex t = 0; t < map_size; t++) {
			SB(_m[t].type, 0, 2, GB(_me[t].m6, 0, 2));
			SB(_me[t].m6, 0, 2, 0);
			if (MayHaveBridgeAbove(t)) {
				SB(_m[t].type, 2, 2, GB(_me[t].m6, 6, 2));
				SB(_me[t].m6, 6, 2, 0);
			} else {
				SB(_m[t].type, 2, 2, 0);
			}
		}
	}

	/* in version 2.1 of the savegame, town owner was unified. */
	if (IsSavegameVersionBefore(SLV_2, 1)) ConvertTownOwner();

	/* from version 4.1 of the savegame, exclusive rights are stored at towns */
	if (IsSavegameVersionBefore(SLV_4, 1)) UpdateExclusiveRights();

	/* from version 4.2 of the savegame, currencies are in a different order */
	if (IsSavegameVersionBefore(SLV_4, 2)) UpdateCurrencies();

	/* In old version there seems to be a problem that water is owned by
	 * OWNER_NONE, not OWNER_WATER.. I can't replicate it for the current
	 * (4.3) version, so I just check when versions are older, and then
	 * walk through the whole map.. */
	if (IsSavegameVersionBefore(SLV_4, 3)) {
		for (TileIndex t = 0; t < map_size; t++) {
			if (IsTileType(t, MP_WATER) && GetTileOwner(t) >= MAX_COMPANIES) {
				SetTileOwner(t, OWNER_WATER);
			}
		}
	}

	if (IsSavegameVersionBefore(SLV_84)) {
		for (Company *c : Company::Iterate()) {
			c->name = CopyFromOldName(c->name_1);
			if (!c->name.empty()) c->name_1 = STR_SV_UNNAMED;
			c->president_name = CopyFromOldName(c->president_name_1);
			if (!c->president_name.empty()) c->president_name_1 = SPECSTR_PRESIDENT_NAME;
		}

		for (Station *st : Station::Iterate()) {
			st->name = CopyFromOldName(st->string_id);
			/* generating new name would be too much work for little effect, use the station name fallback */
			if (!st->name.empty()) st->string_id = STR_SV_STNAME_FALLBACK;
		}

		for (Town *t : Town::Iterate()) {
			t->name = CopyFromOldName(t->townnametype);
			if (!t->name.empty()) t->townnametype = SPECSTR_TOWNNAME_START + _settings_game.game_creation.town_name;
		}
	}

	/* From this point the old names array is cleared. */
	ResetOldNames();

	if (IsSavegameVersionBefore(SLV_106)) {
		/* no station is determined by 'tile == INVALID_TILE' now (instead of '0') */
		for (Station *st : Station::Iterate()) {
			if (st->airport.tile       == 0) st->airport.tile       = INVALID_TILE;
			if (st->train_station.tile == 0) st->train_station.tile = INVALID_TILE;
		}

		/* the same applies to Company::location_of_HQ */
		for (Company *c : Company::Iterate()) {
			if (c->location_of_HQ == 0 || (IsSavegameVersionBefore(SLV_4) && c->location_of_HQ == 0xFFFF)) {
				c->location_of_HQ = INVALID_TILE;
			}
		}
	}

	/* convert road side to my format. */
	if (_settings_game.vehicle.road_side) _settings_game.vehicle.road_side = 1;

	/* Check if all NewGRFs are present, we are very strict in MP mode */
	GRFListCompatibility gcf_res = IsGoodGRFConfigList(_grfconfig);
	for (GRFConfig *c = _grfconfig; c != nullptr; c = c->next) {
		if (c->status == GCS_NOT_FOUND) {
			GamelogGRFRemove(c->ident.grfid);
		} else if (HasBit(c->flags, GCF_COMPATIBLE)) {
			GamelogGRFCompatible(&c->ident);
		}
	}

	if (_networking && gcf_res != GLC_ALL_GOOD) {
		SetSaveLoadError(STR_NETWORK_ERROR_CLIENT_NEWGRF_MISMATCH);
		/* Restore the signals */
		ResetSignalHandlers();
		return false;
	}

	/* The value of _date_fract got divided, so make sure that old games are converted correctly. */
	if (IsSavegameVersionBefore(SLV_11, 1) || (IsSavegameVersionBefore(SLV_147) && _date_fract > DAY_TICKS)) _date_fract /= 885;

	if (SlXvIsFeaturePresent(XSLFI_SPRINGPP) || SlXvIsFeaturePresent(XSLFI_JOKERPP) || SlXvIsFeaturePresent(XSLFI_CHILLPP)) {
		assert(_settings_game.economy.day_length_factor >= 1);
		_tick_skip_counter = _date_fract % _settings_game.economy.day_length_factor;
		_date_fract /= _settings_game.economy.day_length_factor;
		assert(_date_fract < DAY_TICKS);
		assert(_tick_skip_counter < _settings_game.economy.day_length_factor);
	}

	/* Set day length factor to 1 if loading a pre day length savegame */
	if (SlXvIsFeatureMissing(XSLFI_VARIABLE_DAY_LENGTH) && SlXvIsFeatureMissing(XSLFI_SPRINGPP) && SlXvIsFeatureMissing(XSLFI_JOKERPP) && SlXvIsFeatureMissing(XSLFI_CHILLPP)) {
		_settings_game.economy.day_length_factor = 1;
		if (_file_to_saveload.abstract_ftype != FT_SCENARIO) {
			/* If this is obviously a vanilla/non-patchpack savegame (and not a scenario),
			 * set the savegame time units to be in days, as they would have been previously. */
			_settings_game.game_time.time_in_minutes = false;
		}
	}
	if (SlXvIsFeatureMissing(XSLFI_VARIABLE_DAY_LENGTH, 3)) {
		_scaled_tick_counter = (uint64)((_tick_counter * _settings_game.economy.day_length_factor) + _tick_skip_counter);
	}

	/* Update current year
	 * must be done before loading sprites as some newgrfs check it */
	SetDate(_date, _date_fract, false);
	SetupTileLoopCounts();

	/*
	 * Force the old behaviour for compatibility reasons with old savegames. As new
	 * settings can only be loaded from new savegames loading old savegames with new
	 * versions of OpenTTD will normally initialize settings newer than the savegame
	 * version with "new game" defaults which the player can define to their liking.
	 * For some settings we override that to keep the behaviour the same as when the
	 * game was saved.
	 *
	 * Note that there is no non-stop in here. This is because the setting could have
	 * either value in TTDPatch. To convert it properly the user has to make sure the
	 * right value has been chosen in the settings. Otherwise we will be converting
	 * it incorrectly in half of the times without a means to correct that.
	 */
	if (IsSavegameVersionBefore(SLV_4, 2)) _settings_game.station.modified_catchment = false;
	if (IsSavegameVersionBefore(SLV_6, 1)) _settings_game.pf.forbid_90_deg = false;
	if (IsSavegameVersionBefore(SLV_21))   _settings_game.vehicle.train_acceleration_model = 0;
	if (IsSavegameVersionBefore(SLV_90))   _settings_game.vehicle.plane_speed = 4;
	if (IsSavegameVersionBefore(SLV_95))   _settings_game.vehicle.dynamic_engines = false;
	if (IsSavegameVersionBefore(SLV_96))   _settings_game.economy.station_noise_level = false;
	if (IsSavegameVersionBefore(SLV_133)) {
		_settings_game.vehicle.train_slope_steepness = 3;
	}
	if (IsSavegameVersionBefore(SLV_134))  _settings_game.economy.feeder_payment_share = 75;
	if (IsSavegameVersionBefore(SLV_138))  _settings_game.vehicle.plane_crashes = 2;
	if (IsSavegameVersionBefore(SLV_139)) {
		_settings_game.vehicle.roadveh_acceleration_model = 0;
		_settings_game.vehicle.roadveh_slope_steepness = 7;
	}
	if (IsSavegameVersionBefore(SLV_143))  _settings_game.economy.allow_town_level_crossings = true;
	if (IsSavegameVersionBefore(SLV_159)) {
		_settings_game.vehicle.max_train_length = 50;
		_settings_game.construction.max_bridge_length = 64;
		_settings_game.construction.max_tunnel_length = 64;
	}
	if (IsSavegameVersionBefore(SLV_166))  _settings_game.economy.infrastructure_maintenance = false;
	if (IsSavegameVersionBefore(SLV_183) && SlXvIsFeatureMissing(XSLFI_CHILLPP)) {
		_settings_game.linkgraph.distribution_pax = DT_MANUAL;
		_settings_game.linkgraph.distribution_mail = DT_MANUAL;
		_settings_game.linkgraph.distribution_armoured = DT_MANUAL;
		_settings_game.linkgraph.distribution_default = DT_MANUAL;
	}

	if (IsSavegameVersionBefore(SLV_ENDING_YEAR)) {
		_settings_game.game_creation.ending_year = DEF_END_YEAR;
	}

	/* Convert linkgraph update settings from days to seconds. */
	if (IsSavegameVersionBefore(SLV_LINKGRAPH_SECONDS) && SlXvIsFeatureMissing(XSLFI_LINKGRAPH_DAY_SCALE, 3)) {
		_settings_game.linkgraph.recalc_interval *= SECONDS_PER_DAY;
		_settings_game.linkgraph.recalc_time     *= SECONDS_PER_DAY;
	}

	/* Convert link graph last compression from date to scaled ticks. */
	if (SlXvIsFeatureMissing(XSLFI_LINKGRAPH_DAY_SCALE, 4)) {
		extern void LinkGraphFixupLastCompressionAfterLoad();
		LinkGraphFixupLastCompressionAfterLoad();
	}

	/* Load the sprites */
	GfxLoadSprites();
	LoadStringWidthTable();
	ReInitAllWindows(false);

	/* Copy temporary data to Engine pool */
	CopyTempEngineData();

	/* Connect front and rear engines of multiheaded trains and converts
	 * subtype to the new format */
	if (IsSavegameVersionBefore(SLV_17, 1)) ConvertOldMultiheadToNew();

	/* Connect front and rear engines of multiheaded trains */
	ConnectMultiheadedTrains();

	/* Fix the CargoPackets *and* fix the caches of CargoLists.
	 * If this isn't done before Stations and especially Vehicles are
	 * running their AfterLoad we might get in trouble. In the case of
	 * vehicles we could give the wrong (cached) count of items in a
	 * vehicle which causes different results when getting their caches
	 * filled; and that could eventually lead to desyncs. */
	CargoPacket::AfterLoad();

	/* Oilrig was moved from id 15 to 9. We have to do this conversion
	 * here as AfterLoadVehicles can check it indirectly via the newgrf
	 * code. */
	if (IsSavegameVersionBefore(SLV_139)) {
		for (Station *st : Station::Iterate()) {
			if (st->airport.tile != INVALID_TILE && st->airport.type == 15) {
				st->airport.type = AT_OILRIG;
			}
		}
	}

	if (SlXvIsFeaturePresent(XSLFI_SPRINGPP)) {
		/*
		 * Reject huge airports
		 * Annoyingly SpringPP v2.0.102 has a bug where it uses the same ID for AT_INTERCONTINENTAL2 and AT_OILRIG.
		 * Do this here as AfterLoadVehicles might also check it indirectly via the newgrf code.
		 */
		for (Station *st : Station::Iterate()) {
			if (st->airport.tile == INVALID_TILE) continue;
			StringID err = INVALID_STRING_ID;
			if (st->airport.type == 9) {
				if (st->ship_station.tile != INVALID_TILE && IsOilRig(st->ship_station.tile)) {
					/* this airport is probably an oil rig, not a huge airport */
				} else {
					err = STR_GAME_SAVELOAD_ERROR_HUGE_AIRPORTS_PRESENT;
				}
				st->airport.type = AT_OILRIG;
			} else if (st->airport.type == 10) {
				err = STR_GAME_SAVELOAD_ERROR_HUGE_AIRPORTS_PRESENT;
			}
			if (err != INVALID_STRING_ID) {
				SetSaveLoadError(err);
				/* Restore the signals */
				ResetSignalHandlers();
				return false;
			}
		}
	}

	if (SlXvIsFeaturePresent(XSLFI_SPRINGPP, 1, 1)) {
		/*
		 * Reject helicopters aproaching oil rigs using the wrong aircraft movement data
		 * Annoyingly SpringPP v2.0.102 has a bug where it uses the same ID for AT_INTERCONTINENTAL2 and AT_OILRIG
		 * Do this here as AfterLoadVehicles can also check it indirectly via the newgrf code.
		 */
		for (Aircraft *v : Aircraft::Iterate()) {
			Station *st = GetTargetAirportIfValid(v);
			if (st != nullptr && ((st->ship_station.tile != INVALID_TILE && IsOilRig(st->ship_station.tile)) || st->airport.type == AT_OILRIG)) {
				/* aircraft is on approach to an oil rig, bail out now */
				SetSaveLoadError(STR_GAME_SAVELOAD_ERROR_HELI_OILRIG_BUG);
				/* Restore the signals */
				ResetSignalHandlers();
				return false;
			}
		}
	}

	if (IsSavegameVersionBefore(SLV_MULTITILE_DOCKS)) {
		for (Station *st : Station::Iterate()) {
			st->ship_station.tile = INVALID_TILE;
		}
	}

	if (SlXvIsFeatureMissing(XSLFI_REALISTIC_TRAIN_BRAKING)) {
		_settings_game.vehicle.train_braking_model = TBM_ORIGINAL;
	}

	if (SlXvIsFeatureMissing(XSLFI_TRAIN_SPEED_ADAPTATION)) {
		_settings_game.vehicle.train_speed_adaptation = false;
	}

	AfterLoadEngines();
	AnalyseIndustryTileSpriteGroups();
	extern void AnalyseHouseSpriteGroups();
	AnalyseHouseSpriteGroups();

	/* Update all vehicles */
	AfterLoadVehicles(true);

	CargoPacket::PostVehiclesAfterLoad();

	/* Update template vehicles */
	AfterLoadTemplateVehicles();

	/* make sure there is a town in the game */
	if (_game_mode == GM_NORMAL && Town::GetNumItems() == 0) {
		SetSaveLoadError(STR_ERROR_NO_TOWN_IN_SCENARIO);
		/* Restore the signals */
		ResetSignalHandlers();
		return false;
	}

	/* The void tiles on the southern border used to belong to a wrong class (pre 4.3).
	 * This problem appears in savegame version 21 too, see r3455. But after loading the
	 * savegame and saving again, the buggy map array could be converted to new savegame
	 * version. It didn't show up before r12070. */
	if (IsSavegameVersionBefore(SLV_87)) UpdateVoidTiles();

	/* Fix the cache for cargo payments. */
	for (CargoPayment *cp : CargoPayment::Iterate()) {
		cp->front->cargo_payment = cp;
		cp->current_station = cp->front->last_station_visited;
	}

	if (IsSavegameVersionBefore(SLV_72)) {
		/* Locks in very old savegames had OWNER_WATER as owner */
		for (TileIndex t = 0; t < MapSize(); t++) {
			switch (GetTileType(t)) {
				default: break;

				case MP_WATER:
					if (GetWaterTileType(t) == WATER_TILE_LOCK && GetTileOwner(t) == OWNER_WATER) SetTileOwner(t, OWNER_NONE);
					break;

				case MP_STATION: {
					if (HasBit(_me[t].m6, 3)) SetBit(_me[t].m6, 2);
					StationGfx gfx = GetStationGfx(t);
					StationType st;
					if (       IsInsideMM(gfx,   0,   8)) { // Rail station
						st = STATION_RAIL;
						SetStationGfx(t, gfx - 0);
					} else if (IsInsideMM(gfx,   8,  67)) { // Airport
						st = STATION_AIRPORT;
						SetStationGfx(t, gfx - 8);
					} else if (IsInsideMM(gfx,  67,  71)) { // Truck
						st = STATION_TRUCK;
						SetStationGfx(t, gfx - 67);
					} else if (IsInsideMM(gfx,  71,  75)) { // Bus
						st = STATION_BUS;
						SetStationGfx(t, gfx - 71);
					} else if (gfx == 75) {                 // Oil rig
						st = STATION_OILRIG;
						SetStationGfx(t, gfx - 75);
					} else if (IsInsideMM(gfx,  76,  82)) { // Dock
						st = STATION_DOCK;
						SetStationGfx(t, gfx - 76);
					} else if (gfx == 82) {                 // Buoy
						st = STATION_BUOY;
						SetStationGfx(t, gfx - 82);
					} else if (IsInsideMM(gfx,  83, 168)) { // Extended airport
						st = STATION_AIRPORT;
						SetStationGfx(t, gfx - 83 + 67 - 8);
					} else if (IsInsideMM(gfx, 168, 170)) { // Drive through truck
						st = STATION_TRUCK;
						SetStationGfx(t, gfx - 168 + GFX_TRUCK_BUS_DRIVETHROUGH_OFFSET);
					} else if (IsInsideMM(gfx, 170, 172)) { // Drive through bus
						st = STATION_BUS;
						SetStationGfx(t, gfx - 170 + GFX_TRUCK_BUS_DRIVETHROUGH_OFFSET);
					} else {
						/* Restore the signals */
						ResetSignalHandlers();
						return false;
					}
					SB(_me[t].m6, 3, 3, st);
					break;
				}
			}
		}
	}

	if (SlXvIsFeatureMissing(XSLFI_MORE_STATION_TYPES)) {
		/* Expansion of station type field in m6 */
		for (TileIndex t = 0; t < MapSize(); t++) {
			if (IsTileType(t, MP_STATION)) {
				ClrBit(_me[t].m6, 6);
			}
		}
	}

	for (TileIndex t = 0; t < map_size; t++) {
		switch (GetTileType(t)) {
			case MP_STATION: {
				BaseStation *bst = BaseStation::GetByTile(t);

				/* Sanity check */
				if (!IsBuoy(t) && bst->owner != GetTileOwner(t)) SlErrorCorrupt("Wrong owner for station tile");

				/* Set up station spread */
				bst->rect.BeforeAddTile(t, StationRect::ADD_FORCE);

				/* Waypoints don't have road stops/oil rigs in the old format */
				if (!Station::IsExpected(bst)) break;
				Station *st = Station::From(bst);

				switch (GetStationType(t)) {
					case STATION_TRUCK:
					case STATION_BUS:
						if (IsSavegameVersionBefore(SLV_6)) {
							/* Before version 5 you could not have more than 250 stations.
							 * Version 6 adds large maps, so you could only place 253*253
							 * road stops on a map (no freeform edges) = 64009. So, yes
							 * someone could in theory create such a full map to trigger
							 * this assertion, it's safe to assume that's only something
							 * theoretical and does not happen in normal games. */
							assert(RoadStop::CanAllocateItem());

							/* From this version on there can be multiple road stops of the
							 * same type per station. Convert the existing stops to the new
							 * internal data structure. */
							RoadStop *rs = new RoadStop(t);

							RoadStop **head =
								IsTruckStop(t) ? &st->truck_stops : &st->bus_stops;
							*head = rs;
						}
						break;

					case STATION_OILRIG: {
						/* The internal encoding of oil rigs was changed twice.
						 * It was 3 (till 2.2) and later 5 (till 5.1).
						 * DeleteOilRig asserts on the correct type, and
						 * setting it unconditionally does not hurt.
						 */
						Station::GetByTile(t)->airport.type = AT_OILRIG;

						/* Very old savegames sometimes have phantom oil rigs, i.e.
						 * an oil rig which got shut down, but not completely removed from
						 * the map
						 */
						TileIndex t1 = TILE_ADDXY(t, 0, 1);
						if (!IsTileType(t1, MP_INDUSTRY) || GetIndustryGfx(t1) != GFX_OILRIG_1) {
							DeleteOilRig(t);
						}
						break;
					}

					default: break;
				}
				break;
			}

			default: break;
		}
	}

	/* In version 6.1 we put the town index in the map-array. To do this, we need
	 *  to use m2 (16bit big), so we need to clean m2, and that is where this is
	 *  all about ;) */
	if (IsSavegameVersionBefore(SLV_6, 1)) {
		for (TileIndex t = 0; t < map_size; t++) {
			switch (GetTileType(t)) {
				case MP_HOUSE:
					_m[t].m4 = _m[t].m2;
					SetTownIndex(t, CalcClosestTownFromTile(t)->index);
					break;

				case MP_ROAD:
					_m[t].m4 |= (_m[t].m2 << 4);
					if ((GB(_m[t].m5, 4, 2) == ROAD_TILE_CROSSING ? (Owner)_m[t].m3 : GetTileOwner(t)) == OWNER_TOWN) {
						SetTownIndex(t, CalcClosestTownFromTile(t)->index);
					} else {
						SetTownIndex(t, 0);
					}
					break;

				default: break;
			}
		}
	}

	/* Force the freeform edges to false for old savegames. */
	if (IsSavegameVersionBefore(SLV_111)) {
		_settings_game.construction.freeform_edges = false;
	}

	/* From version 9.0, we update the max passengers of a town (was sometimes negative
	 *  before that. */
	if (IsSavegameVersionBefore(SLV_9)) {
		for (Town *t : Town::Iterate()) UpdateTownMaxPass(t);
	}

	/* From version 16.0, we included autorenew on engines, which are now saved, but
	 *  of course, we do need to initialize them for older savegames. */
	if (IsSavegameVersionBefore(SLV_16)) {
		for (Company *c : Company::Iterate()) {
			c->engine_renew_list            = nullptr;
			c->settings.engine_renew        = false;
			c->settings.engine_renew_months = 6;
			c->settings.engine_renew_money  = 100000;
		}

		/* When loading a game, _local_company is not yet set to the correct value.
		 * However, in a dedicated server we are a spectator, so nothing needs to
		 * happen. In case we are not a dedicated server, the local company always
		 * becomes company 0, unless we are in the scenario editor where all the
		 * companies are 'invalid'.
		 */
		Company *c = Company::GetIfValid(COMPANY_FIRST);
		if (!_network_dedicated && c != nullptr) {
			c->settings = _settings_client.company;
		}
	}

	if (IsSavegameVersionBefore(SLV_48)) {
		for (TileIndex t = 0; t < map_size; t++) {
			switch (GetTileType(t)) {
				case MP_RAILWAY:
					if (IsPlainRail(t)) {
						/* Swap ground type and signal type for plain rail tiles, so the
						 * ground type uses the same bits as for depots and waypoints. */
						uint tmp = GB(_m[t].m4, 0, 4);
						SB(_m[t].m4, 0, 4, GB(_m[t].m2, 0, 4));
						SB(_m[t].m2, 0, 4, tmp);
					} else if (HasBit(_m[t].m5, 2)) {
						/* Split waypoint and depot rail type and remove the subtype. */
						ClrBit(_m[t].m5, 2);
						ClrBit(_m[t].m5, 6);
					}
					break;

				case MP_ROAD:
					/* Swap m3 and m4, so the track type for rail crossings is the
					 * same as for normal rail. */
					Swap(_m[t].m3, _m[t].m4);
					break;

				default: break;
			}
		}
	}

	if (IsSavegameVersionBefore(SLV_61)) {
		/* Added the RoadType */
		bool old_bridge = IsSavegameVersionBefore(SLV_42);
		for (TileIndex t = 0; t < map_size; t++) {
			switch (GetTileType(t)) {
				case MP_ROAD:
					SB(_m[t].m5, 6, 2, GB(_m[t].m5, 4, 2));
					switch (GetRoadTileType(t)) {
						default: SlErrorCorrupt("Invalid road tile type");
						case ROAD_TILE_NORMAL:
							SB(_m[t].m4, 0, 4, GB(_m[t].m5, 0, 4));
							SB(_m[t].m4, 4, 4, 0);
							SB(_me[t].m6, 2, 4, 0);
							break;
						case ROAD_TILE_CROSSING:
							SB(_m[t].m4, 5, 2, GB(_m[t].m5, 2, 2));
							break;
						case ROAD_TILE_DEPOT:    break;
					}
					SB(_me[t].m7, 6, 2, 1); // Set pre-NRT road type bits for conversion later.
					break;

				case MP_STATION:
					if (IsStationRoadStop(t)) SB(_me[t].m7, 6, 2, 1);
					break;

				case MP_TUNNELBRIDGE:
					/* Middle part of "old" bridges */
					if (old_bridge && IsBridge(t) && HasBit(_m[t].m5, 6)) break;
					if (((old_bridge && IsBridge(t)) ? (TransportType)GB(_m[t].m5, 1, 2) : GetTunnelBridgeTransportType(t)) == TRANSPORT_ROAD) {
						SB(_me[t].m7, 6, 2, 1); // Set pre-NRT road type bits for conversion later.
					}
					break;

				default: break;
			}
		}
	}

	if (IsSavegameVersionBefore(SLV_114)) {
		bool fix_roadtypes = !IsSavegameVersionBefore(SLV_61);
		bool old_bridge = IsSavegameVersionBefore(SLV_42);

		for (TileIndex t = 0; t < map_size; t++) {
			switch (GetTileType(t)) {
				case MP_ROAD:
					if (fix_roadtypes) SB(_me[t].m7, 6, 2, (RoadTypes)GB(_me[t].m7, 5, 3));
					SB(_me[t].m7, 5, 1, GB(_m[t].m3, 7, 1)); // snow/desert
					switch (GetRoadTileType(t)) {
						default: SlErrorCorrupt("Invalid road tile type");
						case ROAD_TILE_NORMAL:
							SB(_me[t].m7, 0, 4, GB(_m[t].m3, 0, 4));  // road works
							SB(_me[t].m6, 3, 3, GB(_m[t].m3, 4, 3));  // ground
							SB(_m[t].m3, 0, 4, GB(_m[t].m4, 4, 4));   // tram bits
							SB(_m[t].m3, 4, 4, GB(_m[t].m5, 0, 4));   // tram owner
							SB(_m[t].m5, 0, 4, GB(_m[t].m4, 0, 4));   // road bits
							break;

						case ROAD_TILE_CROSSING:
							SB(_me[t].m7, 0, 5, GB(_m[t].m4, 0, 5));  // road owner
							SB(_me[t].m6, 3, 3, GB(_m[t].m3, 4, 3));  // ground
							SB(_m[t].m3, 4, 4, GB(_m[t].m5, 0, 4));   // tram owner
							SB(_m[t].m5, 0, 1, GB(_m[t].m4, 6, 1));   // road axis
							SB(_m[t].m5, 5, 1, GB(_m[t].m4, 5, 1));   // crossing state
							break;

						case ROAD_TILE_DEPOT:
							break;
					}
					if (!IsRoadDepot(t) && !HasTownOwnedRoad(t)) {
						const Town *town = CalcClosestTownFromTile(t);
						if (town != nullptr) SetTownIndex(t, town->index);
					}
					_m[t].m4 = 0;
					break;

				case MP_STATION:
					if (!IsStationRoadStop(t)) break;

					if (fix_roadtypes) SB(_me[t].m7, 6, 2, (RoadTypes)GB(_m[t].m3, 0, 3));
					SB(_me[t].m7, 0, 5, HasBit(_me[t].m6, 2) ? OWNER_TOWN : GetTileOwner(t));
					SB(_m[t].m3, 4, 4, _m[t].m1);
					_m[t].m4 = 0;
					break;

				case MP_TUNNELBRIDGE:
					if (old_bridge && IsBridge(t) && HasBit(_m[t].m5, 6)) break;
					if (((old_bridge && IsBridge(t)) ? (TransportType)GB(_m[t].m5, 1, 2) : GetTunnelBridgeTransportType(t)) == TRANSPORT_ROAD) {
						if (fix_roadtypes) SB(_me[t].m7, 6, 2, (RoadTypes)GB(_m[t].m3, 0, 3));

						Owner o = GetTileOwner(t);
						SB(_me[t].m7, 0, 5, o); // road owner
						SB(_m[t].m3, 4, 4, o == OWNER_NONE ? OWNER_TOWN : o); // tram owner
					}
					SB(_me[t].m6, 2, 4, GB(_m[t].m2, 4, 4)); // bridge type
					SB(_me[t].m7, 5, 1, GB(_m[t].m4, 7, 1)); // snow/desert

					_m[t].m2 = 0;
					_m[t].m4 = 0;
					break;

				default: break;
			}
		}
	}

	/* Railtype moved from m3 to m8 in version SLV_EXTEND_RAILTYPES. */
	if (IsSavegameVersionBefore(SLV_EXTEND_RAILTYPES)) {
		const bool has_extra_bit = SlXvIsFeaturePresent(XSLFI_MORE_RAIL_TYPES, 1, 1);
		auto update_railtype = [&](TileIndex t) {
			uint rt = GB(_m[t].m3, 0, 4);
			if (has_extra_bit) rt |= (GB(_m[t].m1, 7, 1) << 4);
			SetRailType(t, (RailType)rt);
		};
		for (TileIndex t = 0; t < map_size; t++) {
			switch (GetTileType(t)) {
				case MP_RAILWAY:
					update_railtype(t);
					break;

				case MP_ROAD:
					if (IsLevelCrossing(t)) {
						update_railtype(t);
					}
					break;

				case MP_STATION:
					if (HasStationRail(t)) {
						update_railtype(t);
					}
					break;

				case MP_TUNNELBRIDGE:
					if (GetTunnelBridgeTransportType(t) == TRANSPORT_RAIL) {
						update_railtype(t);
					}
					break;

				default:
					break;
			}
		}
	}

	if (IsSavegameVersionBefore(SLV_42)) {
		for (TileIndex t = 0; t < map_size; t++) {
			if (MayHaveBridgeAbove(t)) ClearBridgeMiddle(t);
			if (IsBridgeTile(t)) {
				if (HasBit(_m[t].m5, 6)) { // middle part
					Axis axis = (Axis)GB(_m[t].m5, 0, 1);

					if (HasBit(_m[t].m5, 5)) { // transport route under bridge?
						if (GB(_m[t].m5, 3, 2) == TRANSPORT_RAIL) {
							MakeRailNormal(
								t,
								GetTileOwner(t),
								axis == AXIS_X ? TRACK_BIT_Y : TRACK_BIT_X,
								GetRailType(t)
							);
						} else {
							TownID town = IsTileOwner(t, OWNER_TOWN) ? ClosestTownFromTile(t, UINT_MAX)->index : 0;

							/* MakeRoadNormal */
							SetTileType(t, MP_ROAD);
							_m[t].m2 = town;
							_m[t].m3 = 0;
							_m[t].m5 = (axis == AXIS_X ? ROAD_Y : ROAD_X) | ROAD_TILE_NORMAL << 6;
							SB(_me[t].m6, 2, 4, 0);
							_me[t].m7 = 1 << 6;
							SetRoadOwner(t, RTT_TRAM, OWNER_NONE);
						}
					} else {
						if (GB(_m[t].m5, 3, 2) == 0) {
							MakeClear(t, CLEAR_GRASS, 3);
						} else {
							if (!IsTileFlat(t)) {
								MakeShore(t);
							} else {
								if (GetTileOwner(t) == OWNER_WATER) {
									MakeSea(t);
								} else {
									MakeCanal(t, GetTileOwner(t), Random());
								}
							}
						}
					}
					SetBridgeMiddle(t, axis);
				} else { // ramp
					Axis axis = (Axis)GB(_m[t].m5, 0, 1);
					uint north_south = GB(_m[t].m5, 5, 1);
					DiagDirection dir = ReverseDiagDir(XYNSToDiagDir(axis, north_south));
					TransportType type = (TransportType)GB(_m[t].m5, 1, 2);

					_m[t].m5 = 1 << 7 | type << 2 | dir;
				}
			}
		}

		for (Vehicle* v : Vehicle::Iterate()) {
			if (!v->IsGroundVehicle()) continue;
			if (IsBridgeTile(v->tile)) {
				DiagDirection dir = GetTunnelBridgeDirection(v->tile);

				if (dir != DirToDiagDir(v->direction)) continue;
				switch (dir) {
					default: SlErrorCorrupt("Invalid vehicle direction");
					case DIAGDIR_NE: if ((v->x_pos & 0xF) !=  0)            continue; break;
					case DIAGDIR_SE: if ((v->y_pos & 0xF) != TILE_SIZE - 1) continue; break;
					case DIAGDIR_SW: if ((v->x_pos & 0xF) != TILE_SIZE - 1) continue; break;
					case DIAGDIR_NW: if ((v->y_pos & 0xF) !=  0)            continue; break;
				}
			} else if (v->z_pos > GetTileMaxPixelZ(TileVirtXY(v->x_pos, v->y_pos))) {
				v->tile = GetNorthernBridgeEnd(v->tile);
				v->UpdatePosition();
			} else {
				continue;
			}
			if (v->type == VEH_TRAIN) {
				Train::From(v)->track = TRACK_BIT_WORMHOLE;
			} else {
				RoadVehicle::From(v)->state = RVSB_WORMHOLE;
			}
		}
	}

	if (IsSavegameVersionBefore(SLV_ROAD_TYPES) && !SlXvIsFeaturePresent(XSLFI_JOKERPP, SL_JOKER_1_27)) {
		/* Add road subtypes */
		for (TileIndex t = 0; t < map_size; t++) {
			bool has_road = false;
			switch (GetTileType(t)) {
				case MP_ROAD:
					has_road = true;
					break;
				case MP_STATION:
					has_road = IsAnyRoadStop(t);
					break;
				case MP_TUNNELBRIDGE:
					has_road = GetTunnelBridgeTransportType(t) == TRANSPORT_ROAD;
					break;
				default:
					break;
			}

			if (has_road) {
				RoadType road_rt = HasBit(_me[t].m7, 6) ? ROADTYPE_ROAD : INVALID_ROADTYPE;
				RoadType tram_rt = HasBit(_me[t].m7, 7) ? ROADTYPE_TRAM : INVALID_ROADTYPE;

				assert(road_rt != INVALID_ROADTYPE || tram_rt != INVALID_ROADTYPE);
				SetRoadTypes(t, road_rt, tram_rt);
				SB(_me[t].m7, 6, 2, 0); // Clear pre-NRT road type bits.
			}
		}
	} else if (SlXvIsFeaturePresent(XSLFI_JOKERPP, SL_JOKER_1_27)) {
		uint next_road_type = 2;
		uint next_tram_type = 2;
		RoadType road_types[32];
		RoadType tram_types[32];
		MemSetT(road_types, ROADTYPE_ROAD, 31);
		MemSetT(tram_types, ROADTYPE_TRAM, 31);
		road_types[31] = INVALID_ROADTYPE;
		tram_types[31] = INVALID_ROADTYPE;
		for (RoadType rt = ROADTYPE_BEGIN; rt < ROADTYPE_END; rt++) {
			const RoadTypeInfo *rti = GetRoadTypeInfo(rt);
			if (RoadTypeIsRoad(rt)) {
				if (rti->label == 'ROAD') {
					road_types[0] = rt;
				} else if (rti->label == 'ELRD') {
					road_types[1] = rt;
				} else if (next_road_type < 31) {
					road_types[next_road_type++] = rt;
				}
			} else {
				if (rti->label == 'RAIL') {
					tram_types[0] = rt;
				} else if (rti->label == 'ELRL') {
					tram_types[1] = rt;
				} else if (next_tram_type < 31) {
					tram_types[next_tram_type++] = rt;
				}
			}
		}
		for (TileIndex t = 0; t < map_size; t++) {
			bool has_road = false;
			switch (GetTileType(t)) {
				case MP_ROAD:
					has_road = true;
					break;
				case MP_STATION:
					has_road = IsAnyRoadStop(t);
					break;
				case MP_TUNNELBRIDGE:
					has_road = GetTunnelBridgeTransportType(t) == TRANSPORT_ROAD;
					break;
				default:
					break;
			}
			if (has_road) {
				RoadType road_rt = road_types[(GB(_me[t].m7, 6, 1) << 4) | GB(_m[t].m4, 0, 4)];
				RoadType tram_rt = tram_types[(GB(_me[t].m7, 7, 1) << 4) | GB(_m[t].m4, 4, 4)];
				SetRoadTypes(t, road_rt, tram_rt);
				SB(_me[t].m7, 6, 2, 0);
			}
		}
	}

	if (SlXvIsFeatureMissing(XSLFI_DUAL_RAIL_TYPES)) {
		/* Introduced dual rail types. */
		for (TileIndex t = 0; t < map_size; t++) {
			if (IsPlainRailTile(t) || (IsRailTunnelBridgeTile(t) && IsBridge(t))) {
				SetSecondaryRailType(t, GetRailType(t));
			}
		}
	}

	if (SlXvIsFeaturePresent(XSLFI_SIG_TUNNEL_BRIDGE, 1, 6)) {
		/* m2 signal state bit allocation has shrunk */
		for (TileIndex t = 0; t < map_size; t++) {
			if (IsTileType(t, MP_TUNNELBRIDGE) && GetTunnelBridgeTransportType(t) == TRANSPORT_RAIL && IsBridge(t) && IsTunnelBridgeSignalSimulationEntrance(t)) {
				extern void ShiftBridgeEntranceSimulatedSignalsExtended(TileIndex t, int shift, uint64 in);
				const uint shift = 15 - BRIDGE_M2_SIGNAL_STATE_COUNT;
				ShiftBridgeEntranceSimulatedSignalsExtended(t, shift, GB(_m[t].m2, BRIDGE_M2_SIGNAL_STATE_COUNT, shift));
				SB(_m[t].m2, 0, 15, GB(_m[t].m2, 0, 15) << shift);
			}
		}
	}

	if (SlXvIsFeaturePresent(XSLFI_CHILLPP)) {
		/* fix signal tunnel/bridge PBS */
		for (TileIndex t = 0; t < map_size; t++) {
			if (IsTileType(t, MP_TUNNELBRIDGE) && GetTunnelBridgeTransportType(t) == TRANSPORT_RAIL && IsTunnelBridgeSignalSimulationEntrance(t)) {
				UnreserveAcrossRailTunnelBridge(t);
			}
		}
	}

	if (!SlXvIsFeaturePresent(XSLFI_CUSTOM_BRIDGE_HEADS, 2)) {
		/* change map bits for rail bridge heads */
		for (TileIndex t = 0; t < map_size; t++) {
			if (IsBridgeTile(t) && GetTunnelBridgeTransportType(t) == TRANSPORT_RAIL) {
				SetCustomBridgeHeadTrackBits(t, DiagDirToDiagTrackBits(GetTunnelBridgeDirection(t)));
				SetBridgeReservationTrackBits(t, HasBit(_m[t].m5, 4) ? DiagDirToDiagTrackBits(GetTunnelBridgeDirection(t)) : TRACK_BIT_NONE);
				ClrBit(_m[t].m5, 4);
			}
		}
	}

	if (!SlXvIsFeaturePresent(XSLFI_CUSTOM_BRIDGE_HEADS, 3)) {
		/* fence/ground type support for custom rail bridges */
		for (TileIndex t = 0; t < map_size; t++) {
			if (IsTileType(t, MP_TUNNELBRIDGE)) SB(_me[t].m7, 6, 2, 0);
		}
	}

	if (SlXvIsFeaturePresent(XSLFI_CUSTOM_BRIDGE_HEADS, 1, 3)) {
		/* fix any mismatched road/tram bits */
		for (TileIndex t = 0; t < map_size; t++) {
			if (IsBridgeTile(t) && GetTunnelBridgeTransportType(t) == TRANSPORT_ROAD) {
				for (RoadTramType rtt : { RTT_TRAM, RTT_ROAD }) {
					RoadType rt = GetRoadType(t, rtt);
					if (rt == INVALID_ROADTYPE) continue;
					RoadBits rb = GetCustomBridgeHeadRoadBits(t, rtt);
					DiagDirection dir = GetTunnelBridgeDirection(t);
					if (!(rb & DiagDirToRoadBits(dir))) continue;

					if (HasAtMostOneBit(rb)) {
						DEBUG(misc, 0, "Fixing road bridge head state (case A) at tile 0x%X", t);
						rb |= DiagDirToRoadBits(ReverseDiagDir(dir));
						SetCustomBridgeHeadRoadBits(t, rtt, rb);
					}

					TileIndex end = GetOtherBridgeEnd(t);
					if (GetRoadType(end, rtt) == INVALID_ROADTYPE) {
						DEBUG(misc, 0, "Fixing road bridge head state (case B) at tile 0x%X -> 0x%X", t, end);
						SetRoadType(end, rtt, rt);
						SetCustomBridgeHeadRoadBits(end, rtt, AxisToRoadBits(DiagDirToAxis(dir)));
						continue;
					}

					if (GetRoadType(end, rtt) != rt) {
						DEBUG(misc, 0, "Fixing road bridge head state (case C) at tile 0x%X -> 0x%X", t, end);
						SetRoadType(end, rtt, rt);
					}

					RoadBits end_rb = GetCustomBridgeHeadRoadBits(end, rtt);
					if (!(end_rb & DiagDirToRoadBits(ReverseDiagDir(dir)))) {
						DEBUG(misc, 0, "Fixing road bridge head state (case D) at tile 0x%X -> 0x%X", t, end);
						end_rb |= DiagDirToRoadBits(ReverseDiagDir(dir));
						if (HasAtMostOneBit(end_rb)) end_rb |= DiagDirToRoadBits(dir);
						SetCustomBridgeHeadRoadBits(end, rtt, end_rb);
					}
				}
			}
		}
	}

	/* Elrails got added in rev 24 */
	if (IsSavegameVersionBefore(SLV_24)) {
		RailType min_rail = RAILTYPE_ELECTRIC;

		for (Train *v : Train::Iterate()) {
			RailType rt = RailVehInfo(v->engine_type)->railtype;

			v->railtype = rt;
			if (rt == RAILTYPE_ELECTRIC) min_rail = RAILTYPE_RAIL;
		}

		/* .. so we convert the entire map from normal to elrail (so maintain "fairness") */
		for (TileIndex t = 0; t < map_size; t++) {
			switch (GetTileType(t)) {
				case MP_RAILWAY:
					SetRailType(t, UpdateRailType(GetRailType(t), min_rail));
					break;

				case MP_ROAD:
					if (IsLevelCrossing(t)) {
						SetRailType(t, UpdateRailType(GetRailType(t), min_rail));
					}
					break;

				case MP_STATION:
					if (HasStationRail(t)) {
						SetRailType(t, UpdateRailType(GetRailType(t), min_rail));
					}
					break;

				case MP_TUNNELBRIDGE:
					if (GetTunnelBridgeTransportType(t) == TRANSPORT_RAIL) {
						SetRailType(t, UpdateRailType(GetRailType(t), min_rail));
					}
					break;

				default:
					break;
			}
		}

		for (Train *v : Train::Iterate()) {
			if (v->IsFrontEngine() || v->IsFreeWagon()) v->ConsistChanged(CCF_TRACK);
		}

	}

	/* In version 16.1 of the savegame a company can decide if trains, which get
	 * replaced, shall keep their old length. In all prior versions, just default
	 * to false */
	if (IsSavegameVersionBefore(SLV_16, 1)) {
		for (Company *c : Company::Iterate()) c->settings.renew_keep_length = false;
	}

	if (IsSavegameVersionBefore(SLV_123)) {
		/* Waypoints became subclasses of stations ... */
		MoveWaypointsToBaseStations();
		/* ... and buoys were moved to waypoints. */
		MoveBuoysToWaypoints();
	}

	/* From version 15, we moved a semaphore bit from bit 2 to bit 3 in m4, making
	 *  room for PBS. Now in version 21 move it back :P. */
	if (IsSavegameVersionBefore(SLV_21) && !IsSavegameVersionBefore(SLV_15)) {
		for (TileIndex t = 0; t < map_size; t++) {
			switch (GetTileType(t)) {
				case MP_RAILWAY:
					if (HasSignals(t)) {
						/* Original signal type/variant was stored in m4 but since saveload
						 * version 48 they are in m2. The bits has been already moved to m2
						 * (see the code somewhere above) so don't use m4, use m2 instead. */

						/* convert PBS signals to combo-signals */
						if (HasBit(_m[t].m2, 2)) SB(_m[t].m2, 0, 2, SIGTYPE_COMBO);

						/* move the signal variant back */
						SB(_m[t].m2, 2, 1, HasBit(_m[t].m2, 3) ? SIG_SEMAPHORE : SIG_ELECTRIC);
						ClrBit(_m[t].m2, 3);
					}

					/* Clear PBS reservation on track */
					if (!IsRailDepotTile(t)) {
						SB(_m[t].m4, 4, 4, 0);
					} else {
						ClrBit(_m[t].m3, 6);
					}
					break;

				case MP_STATION: // Clear PBS reservation on station
					ClrBit(_m[t].m3, 6);
					break;

				default: break;
			}
		}
	}

	if (IsSavegameVersionBefore(SLV_25)) {
		for (RoadVehicle *rv : RoadVehicle::Iterate()) {
			rv->vehstatus &= ~0x40;
		}
	}

	if (IsSavegameVersionBefore(SLV_26)) {
		for (Station *st : Station::Iterate()) {
			for (CargoID c = 0; c < NUM_CARGO; c++) {
				st->goods[c].last_vehicle_type = VEH_INVALID;
			}
		}
	}

	YapfNotifyTrackLayoutChange(INVALID_TILE, INVALID_TRACK);

	if (IsSavegameVersionBefore(SLV_34)) {
		for (Company *c : Company::Iterate()) ResetCompanyLivery(c);
	}

	for (Company *c : Company::Iterate()) {
		c->avail_railtypes = GetCompanyRailTypes(c->index);
		c->avail_roadtypes = GetCompanyRoadTypes(c->index);
	}

	AfterLoadStations();

	/* Time starts at 0 instead of 1920.
	 * Account for this in older games by adding an offset */
	if (IsSavegameVersionBefore(SLV_31)) {
		_date += DAYS_TILL_ORIGINAL_BASE_YEAR.AsDelta();
		SetScaledTickVariables();
		ConvertDateToYMD(_date, &_cur_date_ymd);
		UpdateCachedSnowLine();

		for (Station *st : Station::Iterate())   st->build_date      += DAYS_TILL_ORIGINAL_BASE_YEAR.AsDelta();
		for (Waypoint *wp : Waypoint::Iterate()) wp->build_date      += DAYS_TILL_ORIGINAL_BASE_YEAR.AsDelta();
		for (Engine *e : Engine::Iterate())      e->intro_date       += DAYS_TILL_ORIGINAL_BASE_YEAR.AsDelta();
		for (Company *c : Company::Iterate()) c->inaugurated_year += ORIGINAL_BASE_YEAR;
		for (Industry *i : Industry::Iterate())  i->last_prod_year   += ORIGINAL_BASE_YEAR;

		for (Vehicle *v : Vehicle::Iterate()) {
			v->date_of_last_service += DAYS_TILL_ORIGINAL_BASE_YEAR.AsDelta();
			v->build_year += ORIGINAL_BASE_YEAR;
		}
	}

	/* From 32 on we save the industry who made the farmland.
	 *  To give this prettiness to old savegames, we remove all farmfields and
	 *  plant new ones. */
	if (IsSavegameVersionBefore(SLV_32)) {
		for (TileIndex t = 0; t < map_size; t++) {
			if (IsTileType(t, MP_CLEAR) && IsClearGround(t, CLEAR_FIELDS)) {
				/* remove fields */
				MakeClear(t, CLEAR_GRASS, 3);
			}
		}

		for (Industry *i : Industry::Iterate()) {
			uint j;

			if (GetIndustrySpec(i->type)->behaviour & INDUSTRYBEH_PLANT_ON_BUILT) {
				for (j = 0; j != 50; j++) PlantRandomFarmField(i);
			}
		}
	}

	/* Setting no refit flags to all orders in savegames from before refit in orders were added */
	if (IsSavegameVersionBefore(SLV_36)) {
		for (Order *order : Order::Iterate()) {
			order->SetRefit(CT_NO_REFIT);
		}

		for (Vehicle *v : Vehicle::Iterate()) {
			v->current_order.SetRefit(CT_NO_REFIT);
		}
	}

	/* from version 38 we have optional elrails, since we cannot know the
	 * preference of a user, let elrails enabled; it can be disabled manually */
	if (IsSavegameVersionBefore(SLV_38)) _settings_game.vehicle.disable_elrails = false;
	/* do the same as when elrails were enabled/disabled manually just now */
	SettingsDisableElrail(_settings_game.vehicle.disable_elrails);
	InitializeRailGUI();

	/* From version 53, the map array was changed for house tiles to allow
	 * space for newhouses grf features. A new byte, m7, was also added. */
	if (IsSavegameVersionBefore(SLV_53)) {
		for (TileIndex t = 0; t < map_size; t++) {
			if (IsTileType(t, MP_HOUSE)) {
				if (GB(_m[t].m3, 6, 2) != TOWN_HOUSE_COMPLETED) {
					/* Move the construction stage from m3[7..6] to m5[5..4].
					 * The construction counter does not have to move. */
					SB(_m[t].m5, 3, 2, GB(_m[t].m3, 6, 2));
					SB(_m[t].m3, 6, 2, 0);

					/* The "house is completed" bit is now in m6[2]. */
					SetHouseCompleted(t, false);
				} else {
					/* The "lift has destination" bit has been moved from
					 * m5[7] to m7[0]. */
					SB(_me[t].m7, 0, 1, HasBit(_m[t].m5, 7));
					ClrBit(_m[t].m5, 7);

					/* The "lift is moving" bit has been removed, as it does
					 * the same job as the "lift has destination" bit. */
					ClrBit(_m[t].m1, 7);

					/* The position of the lift goes from m1[7..0] to m6[7..2],
					 * making m1 totally free, now. The lift position does not
					 * have to be a full byte since the maximum value is 36. */
					SetLiftPosition(t, GB(_m[t].m1, 0, 6 ));

					_m[t].m1 = 0;
					_m[t].m3 = 0;
					SetHouseCompleted(t, true);
				}
			}
		}
	}

	/* Check and update house and town values */
	UpdateHousesAndTowns(gcf_res != GLC_ALL_GOOD, true);

	if (IsSavegameVersionBefore(SLV_43)) {
		for (TileIndex t = 0; t < map_size; t++) {
			if (IsTileType(t, MP_INDUSTRY)) {
				switch (GetIndustryGfx(t)) {
					case GFX_POWERPLANT_SPARKS:
						_m[t].m3 = GB(_m[t].m1, 2, 5);
						break;

					case GFX_OILWELL_ANIMATED_1:
					case GFX_OILWELL_ANIMATED_2:
					case GFX_OILWELL_ANIMATED_3:
						_m[t].m3 = GB(_m[t].m1, 0, 2);
						break;

					case GFX_COAL_MINE_TOWER_ANIMATED:
					case GFX_COPPER_MINE_TOWER_ANIMATED:
					case GFX_GOLD_MINE_TOWER_ANIMATED:
						 _m[t].m3 = _m[t].m1;
						 break;

					default: // No animation states to change
						break;
				}
			}
		}
	}

	if (IsSavegameVersionBefore(SLV_45)) {
		/* Originally just the fact that some cargo had been paid for was
		 * stored to stop people cheating and cashing in several times. This
		 * wasn't enough though as it was cleared when the vehicle started
		 * loading again, even if it didn't actually load anything, so now the
		 * amount that has been paid is stored. */
		for (Vehicle *v : Vehicle::Iterate()) {
			ClrBit(v->vehicle_flags, 2);
		}
	}

	/* Buoys do now store the owner of the previous water tile, which can never
	 * be OWNER_NONE. So replace OWNER_NONE with OWNER_WATER. */
	if (IsSavegameVersionBefore(SLV_46)) {
		for (Waypoint *wp : Waypoint::Iterate()) {
			if ((wp->facilities & FACIL_DOCK) != 0 && IsTileOwner(wp->xy, OWNER_NONE) && TileHeight(wp->xy) == 0) SetTileOwner(wp->xy, OWNER_WATER);
		}
	}

	if (IsSavegameVersionBefore(SLV_50)) {
		/* Aircraft units changed from 8 mph to 1 km-ish/h */
		for (Aircraft *v : Aircraft::Iterate()) {
			if (v->subtype <= AIR_AIRCRAFT) {
				const AircraftVehicleInfo *avi = AircraftVehInfo(v->engine_type);
				v->cur_speed *= 128;
				v->cur_speed /= 10;
				v->acceleration = avi->acceleration;
			}
		}
	}

	if (IsSavegameVersionBefore(SLV_49)) for (Company *c : Company::Iterate()) c->face = ConvertFromOldCompanyManagerFace(c->face);

	if (IsSavegameVersionBefore(SLV_52)) {
		for (TileIndex t = 0; t < map_size; t++) {
			if (IsTileType(t, MP_OBJECT) && _m[t].m5 == OBJECT_STATUE) {
				_m[t].m2 = CalcClosestTownFromTile(t)->index;
			}
		}
	}

	/* A setting containing the proportion of towns that grow twice as
	 * fast was added in version 54. From version 56 this is now saved in the
	 * town as cities can be built specifically in the scenario editor. */
	if (IsSavegameVersionBefore(SLV_56)) {
		for (Town *t : Town::Iterate()) {
			if (_settings_game.economy.larger_towns != 0 && (t->index % _settings_game.economy.larger_towns) == 0) {
				t->larger_town = true;
			}
		}
	}

	if (IsSavegameVersionBefore(SLV_57)) {
		/* Added a FIFO queue of vehicles loading at stations */
		for (Vehicle *v : Vehicle::Iterate()) {
			if ((v->type != VEH_TRAIN || Train::From(v)->IsFrontEngine()) &&  // for all locs
					!(v->vehstatus & (VS_STOPPED | VS_CRASHED)) && // not stopped or crashed
					v->current_order.IsType(OT_LOADING)) {         // loading
				Station::Get(v->last_station_visited)->loading_vehicles.push_back(v);

				/* The loading finished flag is *only* set when actually completely
				 * finished. Because the vehicle is loading, it is not finished. */
				ClrBit(v->vehicle_flags, VF_LOADING_FINISHED);
			}
		}
	} else if (IsSavegameVersionBefore(SLV_59)) {
		/* For some reason non-loading vehicles could be in the station's loading vehicle list */

		for (Station *st : Station::Iterate()) {
			st->loading_vehicles.erase(std::remove_if(st->loading_vehicles.begin(), st->loading_vehicles.end(),
				[](Vehicle *v) {
					return !v->current_order.IsType(OT_LOADING);
				}), st->loading_vehicles.end());
		}
	}

	if (IsSavegameVersionBefore(SLV_58)) {
		/* Setting difficulty industry_density other than zero get bumped to +1
		 * since a new option (very low at position 1) has been added */
		if (_settings_game.difficulty.industry_density > 0) {
			_settings_game.difficulty.industry_density++;
		}

		/* Same goes for number of towns, although no test is needed, just an increment */
		_settings_game.difficulty.number_towns++;
	}

	if (IsSavegameVersionBefore(SLV_64)) {
		/* Since now we allow different signal types and variants on a single tile.
		 * Move signal states to m4 to make room and clone the signal type/variant. */
		for (TileIndex t = 0; t < map_size; t++) {
			if (IsTileType(t, MP_RAILWAY) && HasSignals(t)) {
				/* move signal states */
				SetSignalStates(t, GB(_m[t].m2, 4, 4));
				SB(_m[t].m2, 4, 4, 0);
				/* clone signal type and variant */
				SB(_m[t].m2, 4, 3, GB(_m[t].m2, 0, 3));
			}
		}
	}

	if (IsSavegameVersionBefore(SLV_69)) {
		/* In some old savegames a bit was cleared when it should not be cleared */
		for (RoadVehicle *rv : RoadVehicle::Iterate()) {
			if (rv->state == 250 || rv->state == 251) {
				SetBit(rv->state, 2);
			}
		}
	}

	if (IsSavegameVersionBefore(SLV_70)) {
		/* Added variables to support newindustries */
		for (Industry *i : Industry::Iterate()) i->founder = OWNER_NONE;
	}

	/* From version 82, old style canals (above sealevel (0), WATER owner) are no longer supported.
	    Replace the owner for those by OWNER_NONE. */
	if (IsSavegameVersionBefore(SLV_82)) {
		for (TileIndex t = 0; t < map_size; t++) {
			if (IsTileType(t, MP_WATER) &&
					GetWaterTileType(t) == WATER_TILE_CLEAR &&
					GetTileOwner(t) == OWNER_WATER &&
					TileHeight(t) != 0) {
				SetTileOwner(t, OWNER_NONE);
			}
		}
	}

	/*
	 * Add the 'previous' owner to the ship depots so we can reset it with
	 * the correct values when it gets destroyed. This prevents that
	 * someone can remove canals owned by somebody else and it prevents
	 * making floods using the removal of ship depots.
	 */
	if (IsSavegameVersionBefore(SLV_83)) {
		for (TileIndex t = 0; t < map_size; t++) {
			if (IsShipDepotTile(t)) {
				_m[t].m4 = (TileHeight(t) == 0) ? OWNER_WATER : OWNER_NONE;
			}
		}
	}

	if (IsSavegameVersionBefore(SLV_74)) {
		for (Station *st : Station::Iterate()) {
			for (GoodsEntry &ge : st->goods) {
				ge.last_speed = 0;
				if (ge.CargoAvailableCount() != 0) SetBit(ge.status, GoodsEntry::GES_RATING);
			}
		}
	}

	if (IsSavegameVersionBefore(SLV_78)) {
		uint j;
		for (Industry * i : Industry::Iterate()) {
			const IndustrySpec *indsp = GetIndustrySpec(i->type);
			for (j = 0; j < lengthof(i->produced_cargo); j++) {
				i->produced_cargo[j] = indsp->produced_cargo[j];
			}
			for (j = 0; j < lengthof(i->accepts_cargo); j++) {
				i->accepts_cargo[j] = indsp->accepts_cargo[j];
			}
		}
	}

	/* Before version 81, the density of grass was always stored as zero, and
	 * grassy trees were always drawn fully grassy. Furthermore, trees on rough
	 * land used to have zero density, now they have full density. Therefore,
	 * make all grassy/rough land trees have a density of 3. */
	if (IsSavegameVersionBefore(SLV_81)) {
		for (TileIndex t = 0; t < map_size; t++) {
			if (GetTileType(t) == MP_TREES) {
				TreeGround groundType = (TreeGround)GB(_m[t].m2, 4, 2);
				if (groundType != TREE_GROUND_SNOW_DESERT) SB(_m[t].m2, 6, 2, 3);
			}
		}
	}


	if (IsSavegameVersionBefore(SLV_93)) {
		/* Rework of orders. */
		for (Order *order : Order::Iterate()) order->ConvertFromOldSavegame();

		for (Vehicle *v : Vehicle::Iterate()) {
			if (v->orders != nullptr && v->orders->GetFirstOrder() != nullptr && v->orders->GetFirstOrder()->IsType(OT_NOTHING)) {
				v->orders->FreeChain();
				v->orders = nullptr;
			}

			v->current_order.ConvertFromOldSavegame();
			if (v->type == VEH_ROAD && v->IsPrimaryVehicle() && v->FirstShared() == v) {
				for (Order *order : v->Orders()) order->SetNonStopType(ONSF_NO_STOP_AT_INTERMEDIATE_STATIONS);
			}
		}
		IntialiseOrderDestinationRefcountMap();
	} else if (IsSavegameVersionBefore(SLV_94)) {
		/* Unload and transfer are now mutual exclusive. */
		for (Order *order : Order::Iterate()) {
			if ((order->GetUnloadType() & (OUFB_UNLOAD | OUFB_TRANSFER)) == (OUFB_UNLOAD | OUFB_TRANSFER)) {
				order->SetUnloadType(OUFB_TRANSFER);
				order->SetLoadType(OLFB_NO_LOAD);
			}
		}

		for (Vehicle *v : Vehicle::Iterate()) {
			if ((v->current_order.GetUnloadType() & (OUFB_UNLOAD | OUFB_TRANSFER)) == (OUFB_UNLOAD | OUFB_TRANSFER)) {
				v->current_order.SetUnloadType(OUFB_TRANSFER);
				v->current_order.SetLoadType(OLFB_NO_LOAD);
			}
		}
	} else if (SlXvIsFeaturePresent(XSLFI_JOKERPP, 1, SL_JOKER_1_23)) {
		for (Order *order : Order::Iterate()) {
			if (order->IsType(OT_CONDITIONAL) && order->GetConditionVariable() == OCV_SLOT_OCCUPANCY) {
				order->GetXDataRef() = order->GetConditionValue();
			}
		}
	}

	if (IsSavegameVersionBefore(SLV_84)) {
		/* Set all share owners to INVALID_COMPANY for
		 * 1) all inactive companies
		 *     (when inactive companies were stored in the savegame - TTD, TTDP and some
		 *      *really* old revisions of OTTD; else it is already set in InitializeCompanies())
		 * 2) shares that are owned by inactive companies or self
		 *     (caused by cheating clients in earlier revisions) */
		for (Company *c : Company::Iterate()) {
			for (auto &share_owner : c->share_owners) {
				if (share_owner == INVALID_COMPANY) continue;
				if (!Company::IsValidID(share_owner) || share_owner == c->index) share_owner = INVALID_COMPANY;
			}
		}
	}

	/* The water class was moved/unified. */
	if (IsSavegameVersionBefore(SLV_146)) {
		for (TileIndex t = 0; t < map_size; t++) {
			switch (GetTileType(t)) {
				case MP_STATION:
					switch (GetStationType(t)) {
						case STATION_OILRIG:
						case STATION_DOCK:
						case STATION_BUOY:
							SetWaterClass(t, (WaterClass)GB(_m[t].m3, 0, 2));
							SB(_m[t].m3, 0, 2, 0);
							break;

						default:
							SetWaterClass(t, WATER_CLASS_INVALID);
							break;
					}
					break;

				case MP_WATER:
					SetWaterClass(t, (WaterClass)GB(_m[t].m3, 0, 2));
					SB(_m[t].m3, 0, 2, 0);
					break;

				case MP_OBJECT:
					SetWaterClass(t, WATER_CLASS_INVALID);
					break;

				default:
					/* No water class. */
					break;
			}
		}
	}

	if (IsSavegameVersionBefore(SLV_86)) {
		for (TileIndex t = 0; t < map_size; t++) {
			/* Move river flag and update canals to use water class */
			if (IsTileType(t, MP_WATER)) {
				if (GetWaterClass(t) != WATER_CLASS_RIVER) {
					if (IsWater(t)) {
						Owner o = GetTileOwner(t);
						if (o == OWNER_WATER) {
							MakeSea(t);
						} else {
							MakeCanal(t, o, Random());
						}
					} else if (IsShipDepot(t)) {
						Owner o = (Owner)_m[t].m4; // Original water owner
						SetWaterClass(t, o == OWNER_WATER ? WATER_CLASS_SEA : WATER_CLASS_CANAL);
					}
				}
			}
		}

		/* Update locks, depots, docks and buoys to have a water class based
		 * on its neighbouring tiles. Done after river and canal updates to
		 * ensure neighbours are correct. */
		for (TileIndex t = 0; t < map_size; t++) {
			if (!IsTileFlat(t)) continue;

			if (IsTileType(t, MP_WATER) && IsLock(t)) SetWaterClassDependingOnSurroundings(t, false);
			if (IsTileType(t, MP_STATION) && (IsDock(t) || IsBuoy(t))) SetWaterClassDependingOnSurroundings(t, false);
		}
	}

	if (IsSavegameVersionBefore(SLV_87)) {
		for (TileIndex t = 0; t < map_size; t++) {
			/* skip oil rigs at borders! */
			if ((IsTileType(t, MP_WATER) || IsBuoyTile(t)) &&
					(TileX(t) == 0 || TileY(t) == 0 || TileX(t) == MapMaxX() - 1 || TileY(t) == MapMaxY() - 1)) {
				/* Some version 86 savegames have wrong water class at map borders (under buoy, or after removing buoy).
				 * This conversion has to be done before buoys with invalid owner are removed. */
				SetWaterClass(t, WATER_CLASS_SEA);
			}

			if (IsBuoyTile(t) || IsDriveThroughStopTile(t) || IsTileType(t, MP_WATER)) {
				Owner o = GetTileOwner(t);
				if (o < MAX_COMPANIES && !Company::IsValidID(o)) {
					Backup<CompanyID> cur_company(_current_company, o, FILE_LINE);
					ChangeTileOwner(t, o, INVALID_OWNER);
					cur_company.Restore();
				}
				if (IsBuoyTile(t)) {
					/* reset buoy owner to OWNER_NONE in the station struct
					 * (even if it is owned by active company) */
					Waypoint::GetByTile(t)->owner = OWNER_NONE;
				}
			} else if (IsTileType(t, MP_ROAD)) {
				/* works for all RoadTileType */
				for (RoadTramType rtt : _roadtramtypes) {
					/* update even non-existing road types to update tile owner too */
					Owner o = GetRoadOwner(t, rtt);
					if (o < MAX_COMPANIES && !Company::IsValidID(o)) SetRoadOwner(t, rtt, OWNER_NONE);
				}
				if (IsLevelCrossing(t)) {
					if (!Company::IsValidID(GetTileOwner(t))) FixOwnerOfRailTrack(t);
				}
			} else if (IsPlainRailTile(t)) {
				if (!Company::IsValidID(GetTileOwner(t))) FixOwnerOfRailTrack(t);
			}
		}

		/* Convert old PF settings to new */
		if (_settings_game.pf.yapf.rail_use_yapf || IsSavegameVersionBefore(SLV_28)) {
			_settings_game.pf.pathfinder_for_trains = VPF_YAPF;
		} else {
			_settings_game.pf.pathfinder_for_trains = VPF_NPF;
		}

		if (_settings_game.pf.yapf.road_use_yapf || IsSavegameVersionBefore(SLV_28)) {
			_settings_game.pf.pathfinder_for_roadvehs = VPF_YAPF;
		} else {
			_settings_game.pf.pathfinder_for_roadvehs = VPF_NPF;
		}

		if (_settings_game.pf.yapf.ship_use_yapf) {
			_settings_game.pf.pathfinder_for_ships = VPF_YAPF;
		} else {
			_settings_game.pf.pathfinder_for_ships = VPF_NPF;
		}
	}

	if (IsSavegameVersionBefore(SLV_88)) {
		/* Profits are now with 8 bit fract */
		for (Vehicle *v : Vehicle::Iterate()) {
			v->profit_this_year <<= 8;
			v->profit_last_year <<= 8;
			v->running_ticks = 0;
		}
	}

	if (IsSavegameVersionBefore(SLV_91)) {
		/* Increase HouseAnimationFrame from 5 to 7 bits */
		for (TileIndex t = 0; t < map_size; t++) {
			if (IsTileType(t, MP_HOUSE) && GetHouseType(t) >= NEW_HOUSE_OFFSET) {
				SB(_me[t].m6, 2, 6, GB(_me[t].m6, 3, 5));
				SB(_m[t].m3, 5, 1, 0);
			}
		}
	}

	if (IsSavegameVersionBefore(SLV_62)) {
		GroupStatistics::UpdateAfterLoad(); // Ensure statistics pool is initialised before trying to delete vehicles
		/* Remove all trams from savegames without tram support.
		 * There would be trams without tram track under causing crashes sooner or later. */
		for (RoadVehicle *v : RoadVehicle::Iterate()) {
			if (v->First() == v && HasBit(EngInfo(v->engine_type)->misc_flags, EF_ROAD_TRAM)) {
				ShowErrorMessage(STR_WARNING_LOADGAME_REMOVED_TRAMS, INVALID_STRING_ID, WL_CRITICAL);
				delete v;
			}
		}
	}

	if (IsSavegameVersionBefore(SLV_99)) {
		for (TileIndex t = 0; t < map_size; t++) {
			/* Set newly introduced WaterClass of industry tiles */
			if (IsTileType(t, MP_STATION) && IsOilRig(t)) {
				SetWaterClassDependingOnSurroundings(t, true);
			}
			if (IsTileType(t, MP_INDUSTRY)) {
				if ((GetIndustrySpec(GetIndustryType(t))->behaviour & INDUSTRYBEH_BUILT_ONWATER) != 0) {
					SetWaterClassDependingOnSurroundings(t, true);
				} else {
					SetWaterClass(t, WATER_CLASS_INVALID);
				}
			}

			/* Replace "house construction year" with "house age" */
			if (IsTileType(t, MP_HOUSE) && IsHouseCompleted(t)) {
				_m[t].m5 = ClampTo<uint8>(_cur_year - (_m[t].m5 + ORIGINAL_BASE_YEAR));
			}
		}
	}

	/* Tunnel pool has to be initiated before reservations. */
	if (SlXvIsFeatureMissing(XSLFI_CHUNNEL)) {
		for (TileIndex t = 0; t < map_size; t++) {
			if (IsTunnelTile(t)) {
				DiagDirection dir = GetTunnelBridgeDirection(t);
				if (dir == DIAGDIR_SE || dir == DIAGDIR_SW) {
					TileIndex start_tile = t;
					TileIndex end_tile = GetOtherTunnelBridgeEndOld(start_tile);

					if (!Tunnel::CanAllocateItem()) {
						SetSaveLoadError(STR_ERROR_TUNNEL_TOO_MANY);
						/* Restore the signals */
						ResetSignalHandlers();
						return false;
					}

					const Tunnel *t = new Tunnel(start_tile, end_tile, TileHeight(start_tile), false);

					SetTunnelIndex(start_tile, t->index);
					SetTunnelIndex(end_tile, t->index);
				}
			}
		}
	}

	/* Move the signal variant back up one bit for PBS. We don't convert the old PBS
	 * format here, as an old layout wouldn't work properly anyway. To be safe, we
	 * clear any possible PBS reservations as well. */
	if (IsSavegameVersionBefore(SLV_100)) {
		for (TileIndex t = 0; t < map_size; t++) {
			switch (GetTileType(t)) {
				case MP_RAILWAY:
					if (HasSignals(t)) {
						/* move the signal variant */
						SetSignalVariant(t, TRACK_UPPER, HasBit(_m[t].m2, 2) ? SIG_SEMAPHORE : SIG_ELECTRIC);
						SetSignalVariant(t, TRACK_LOWER, HasBit(_m[t].m2, 6) ? SIG_SEMAPHORE : SIG_ELECTRIC);
						ClrBit(_m[t].m2, 2);
						ClrBit(_m[t].m2, 6);
					}

					/* Clear PBS reservation on track */
					if (IsRailDepot(t)) {
						SetDepotReservation(t, false);
					} else {
						SetTrackReservation(t, TRACK_BIT_NONE);
					}
					break;

				case MP_ROAD: // Clear PBS reservation on crossing
					if (IsLevelCrossing(t)) SetCrossingReservation(t, false);
					break;

				case MP_STATION: // Clear PBS reservation on station
					if (HasStationRail(t)) SetRailStationReservation(t, false);
					break;

				case MP_TUNNELBRIDGE: // Clear PBS reservation on tunnels/bridges
					if (GetTunnelBridgeTransportType(t) == TRANSPORT_RAIL) UnreserveAcrossRailTunnelBridge(t);
					break;

				default: break;
			}
		}
	}

	/* Reserve all tracks trains are currently on. */
	if (IsSavegameVersionBefore(SLV_101)) {
		for (const Train *t : Train::Iterate()) {
			if (t->First() == t) t->ReserveTrackUnderConsist();
		}
	}

	if (IsSavegameVersionBefore(SLV_102)) {
		for (TileIndex t = 0; t < map_size; t++) {
			/* Now all crossings should be in correct state */
			if (IsLevelCrossingTile(t)) UpdateLevelCrossing(t, false);
		}
	}

	if (IsSavegameVersionBefore(SLV_103)) {
		/* Non-town-owned roads now store the closest town */
		UpdateNearestTownForRoadTiles(false);

		/* signs with invalid owner left from older savegames */
		for (Sign *si : Sign::Iterate()) {
			if (si->owner != OWNER_NONE && !Company::IsValidID(si->owner)) si->owner = OWNER_NONE;
		}

		/* Station can get named based on an industry type, but the current ones
		 * are not, so mark them as if they are not named by an industry. */
		for (Station *st : Station::Iterate()) {
			st->indtype = IT_INVALID;
		}
	}

	if (IsSavegameVersionBefore(SLV_104)) {
		for (Aircraft *a : Aircraft::Iterate()) {
			/* Set engine_type of shadow and rotor */
			if (!a->IsNormalAircraft()) {
				a->engine_type = a->First()->engine_type;
			}
		}

		/* More companies ... */
		for (Company *c : Company::Iterate()) {
			if (c->bankrupt_asked == 0xFF) c->bankrupt_asked = MAX_UVALUE(CompanyMask);
		}

		for (Engine *e : Engine::Iterate()) {
			if (e->company_avail == 0xFF) e->company_avail = MAX_UVALUE(CompanyMask);
		}

		for (Town *t : Town::Iterate()) {
			if (t->have_ratings == 0xFF) t->have_ratings = MAX_UVALUE(CompanyMask);
			for (uint i = 8; i != MAX_COMPANIES; i++) t->ratings[i] = RATING_INITIAL;
		}
	}

	if (IsSavegameVersionBefore(SLV_112)) {
		for (TileIndex t = 0; t < map_size; t++) {
			/* Check for HQ bit being set, instead of using map accessor,
			 * since we've already changed it code-wise */
			if (IsTileType(t, MP_OBJECT) && HasBit(_m[t].m5, 7)) {
				/* Move size and part identification of HQ out of the m5 attribute,
				 * on new locations */
				_m[t].m3 = GB(_m[t].m5, 0, 5);
				_m[t].m5 = OBJECT_HQ;
			}
		}
	}
	if (IsSavegameVersionBefore(SLV_144)) {
		for (TileIndex t = 0; t < map_size; t++) {
			if (!IsTileType(t, MP_OBJECT)) continue;

			/* Reordering/generalisation of the object bits. */
			ObjectType type = _m[t].m5;
			SB(_me[t].m6, 2, 4, type == OBJECT_HQ ? GB(_m[t].m3, 2, 3) : 0);
			_m[t].m3 = type == OBJECT_HQ ? GB(_m[t].m3, 1, 1) | GB(_m[t].m3, 0, 1) << 4 : 0;

			/* Make sure those bits are clear as well! */
			_m[t].m4 = 0;
			_me[t].m7 = 0;
		}
	}

	if (IsSavegameVersionBefore(SLV_147) && Object::GetNumItems() == 0) {
		/* Make real objects for object tiles. */
		for (TileIndex t = 0; t < map_size; t++) {
			if (!IsTileType(t, MP_OBJECT)) continue;

			if (Town::GetNumItems() == 0) {
				/* No towns, so remove all objects! */
				DoClearSquare(t);
			} else {
				uint offset = _m[t].m3;

				/* Also move the animation state. */
				_m[t].m3 = GB(_me[t].m6, 2, 4);
				SB(_me[t].m6, 2, 4, 0);

				if (offset == 0) {
					/* No offset, so make the object. */
					ObjectType type = _m[t].m5;
					int size = type == OBJECT_HQ ? 2 : 1;

					if (!Object::CanAllocateItem()) {
						/* Nice... you managed to place 64k lighthouses and
						 * antennae on the map... boohoo. */
						SlError(STR_ERROR_TOO_MANY_OBJECTS);
					}

					Object *o = new Object();
					o->location.tile = t;
					o->location.w    = size;
					o->location.h    = size;
					o->build_date    = _date;
					o->town          = type == OBJECT_STATUE ? Town::Get(_m[t].m2) : CalcClosestTownFromTile(t, UINT_MAX);
					_m[t].m2 = o->index;
					Object::IncTypeCount(type);
				} else {
					/* We're at an offset, so get the ID from our "root". */
					TileIndex northern_tile = t - TileXY(GB(offset, 0, 4), GB(offset, 4, 4));
					assert_tile(IsTileType(northern_tile, MP_OBJECT), northern_tile);
					_m[t].m2 = _m[northern_tile].m2;
				}
			}
		}
	}

	if (IsSavegameVersionBefore(SLV_113)) {
		/* allow_town_roads is added, set it if town_layout wasn't TL_NO_ROADS */
		if (_settings_game.economy.town_layout == 0) { // was TL_NO_ROADS
			_settings_game.economy.allow_town_roads = false;
			_settings_game.economy.town_layout = TL_BETTER_ROADS;
		} else {
			_settings_game.economy.allow_town_roads = true;
			_settings_game.economy.town_layout = static_cast<TownLayout>(_settings_game.economy.town_layout - 1);
		}

		/* Initialize layout of all towns. Older versions were using different
		 * generator for random town layout, use it if needed. */
		for (Town *t : Town::Iterate()) {
			if (_settings_game.economy.town_layout != TL_RANDOM) {
				t->layout = _settings_game.economy.town_layout;
				continue;
			}

			/* Use old layout randomizer code */
			byte layout = TileHash(TileX(t->xy), TileY(t->xy)) % 6;
			switch (layout) {
				default: break;
				case 5: layout = 1; break;
				case 0: layout = 2; break;
			}
			t->layout = static_cast<TownLayout>(layout - 1);
		}
	}

	if (IsSavegameVersionBefore(SLV_114)) {
		/* There could be (deleted) stations with invalid owner, set owner to OWNER NONE.
		 * The conversion affects oil rigs and buoys too, but it doesn't matter as
		 * they have st->owner == OWNER_NONE already. */
		for (Station *st : Station::Iterate()) {
			if (!Company::IsValidID(st->owner)) st->owner = OWNER_NONE;
		}
	}

	/* Trains could now stop in a specific location. */
	if (IsSavegameVersionBefore(SLV_117)) {
		for (Order *o : Order::Iterate()) {
			if (o->IsType(OT_GOTO_STATION)) o->SetStopLocation(OSL_PLATFORM_FAR_END);
		}
	}

	if (IsSavegameVersionBefore(SLV_120)) {
		extern VehicleDefaultSettings _old_vds;
		for (Company *c : Company::Iterate()) {
			c->settings.vehicle = _old_vds;
		}
	}

	if (IsSavegameVersionBefore(SLV_121)) {
		/* Delete small ufos heading for non-existing vehicles */
		for (DisasterVehicle *v : DisasterVehicle::Iterate()) {
			if (v->subtype == 2 /* ST_SMALL_UFO */ && v->state != 0) {
				const Vehicle *u = Vehicle::GetIfValid(v->dest_tile);
				if (u == nullptr || u->type != VEH_ROAD || !RoadVehicle::From(u)->IsFrontEngine()) {
					delete v;
				}
			}
		}

		/* We didn't store cargo payment yet, so make them for vehicles that are
		 * currently at a station and loading/unloading. If they don't get any
		 * payment anymore they just removed in the next load/unload cycle.
		 * However, some 0.7 versions might have cargo payment. For those we just
		 * add cargopayment for the vehicles that don't have it.
		 */
		for (Station *st : Station::Iterate()) {
			for (Vehicle *v : st->loading_vehicles) {
				/* There are always as many CargoPayments as Vehicles. We need to make the
				 * assert() in Pool::GetNew() happy by calling CanAllocateItem(). */
				static_assert(CargoPaymentPool::MAX_SIZE == VehiclePool::MAX_SIZE);
				assert(CargoPayment::CanAllocateItem());
				if (v->cargo_payment == nullptr) v->cargo_payment = new CargoPayment(v);
			}
		}
	}

	if (IsSavegameVersionBefore(SLV_122)) {
		/* Animated tiles would sometimes not be actually animated or
		 * in case of old savegames duplicate. */

		for (auto tile = _animated_tiles.begin(); tile != _animated_tiles.end(); /* Nothing */) {
			/* Remove if tile is not animated */
			bool remove = _tile_type_procs[GetTileType(tile->first)]->animate_tile_proc == nullptr;

			if (remove) {
				tile = _animated_tiles.erase(tile);
			} else {
				tile++;
			}
		}
	}

	if (IsSavegameVersionBefore(SLV_124) && !IsSavegameVersionBefore(SLV_1)) {
		/* The train station tile area was added, but for really old (TTDPatch) it's already valid. */
		for (Waypoint *wp : Waypoint::Iterate()) {
			if (wp->facilities & FACIL_TRAIN) {
				wp->train_station.tile = wp->xy;
				wp->train_station.w = 1;
				wp->train_station.h = 1;
			} else {
				wp->train_station.tile = INVALID_TILE;
				wp->train_station.w = 0;
				wp->train_station.h = 0;
			}
		}
	}

	if (IsSavegameVersionBefore(SLV_125)) {
		/* Convert old subsidies */
		for (Subsidy *s : Subsidy::Iterate()) {
			if (s->remaining < 12) {
				/* Converting nonawarded subsidy */
				s->remaining = 12 - s->remaining; // convert "age" to "remaining"
				s->awarded = INVALID_COMPANY; // not awarded to anyone
				const CargoSpec *cs = CargoSpec::Get(s->cargo_type);
				switch (cs->town_effect) {
					case TE_PASSENGERS:
					case TE_MAIL:
						/* Town -> Town */
						s->src_type = s->dst_type = SourceType::Town;
						if (Town::IsValidID(s->src) && Town::IsValidID(s->dst)) continue;
						break;
					case TE_GOODS:
					case TE_FOOD:
						/* Industry -> Town */
						s->src_type = SourceType::Industry;
						s->dst_type = SourceType::Town;
						if (Industry::IsValidID(s->src) && Town::IsValidID(s->dst)) continue;
						break;
					default:
						/* Industry -> Industry */
						s->src_type = s->dst_type = SourceType::Industry;
						if (Industry::IsValidID(s->src) && Industry::IsValidID(s->dst)) continue;
						break;
				}
			} else {
				/* Do our best for awarded subsidies. The original source or destination industry
				 * can't be determined anymore for awarded subsidies, so invalidate them.
				 * Town -> Town subsidies are converted using simple heuristic */
				s->remaining = 24 - s->remaining; // convert "age of awarded subsidy" to "remaining"
				const CargoSpec *cs = CargoSpec::Get(s->cargo_type);
				switch (cs->town_effect) {
					case TE_PASSENGERS:
					case TE_MAIL: {
						/* Town -> Town */
						const Station *ss = Station::GetIfValid(s->src);
						const Station *sd = Station::GetIfValid(s->dst);
						if (ss != nullptr && sd != nullptr && ss->owner == sd->owner &&
								Company::IsValidID(ss->owner)) {
							s->src_type = s->dst_type = SourceType::Town;
							s->src = ss->town->index;
							s->dst = sd->town->index;
							s->awarded = ss->owner;
							continue;
						}
						break;
					}
					default:
						break;
				}
			}
			/* Awarded non-town subsidy or invalid source/destination, invalidate */
			delete s;
		}
	}

	if (IsSavegameVersionBefore(SLV_126)) {
		/* Recompute inflation based on old unround loan limit
		 * Note: Max loan is 500000. With an inflation of 4% across 170 years
		 *       that results in a max loan of about 0.7 * 2^31.
		 *       So taking the 16 bit fractional part into account there are plenty of bits left
		 *       for unmodified savegames ...
		 */
		uint64 aimed_inflation = (_economy.old_max_loan_unround << 16 | _economy.old_max_loan_unround_fract) / _settings_game.difficulty.max_loan;

		/* ... well, just clamp it then. */
		if (aimed_inflation > MAX_INFLATION) aimed_inflation = MAX_INFLATION;

		/* Simulate the inflation, so we also get the payment inflation */
		while (_economy.inflation_prices < aimed_inflation) {
			if (AddInflation(false)) break;
		}
	}

	if (IsSavegameVersionBefore(SLV_128)) {
		for (const Depot *d : Depot::Iterate()) {
			/* At some point, invalid depots were saved into the game (possibly those removed in the past?)
			 * Remove them here, so they don't cause issues further down the line */
			if (!IsDepotTile(d->xy)) {
				DEBUG(sl, 0, "Removing invalid depot %d at %d, %d", d->index, TileX(d->xy), TileY(d->xy));
				delete d;
				d = nullptr;
				continue;
			}
			_m[d->xy].m2 = d->index;
			if (IsTileType(d->xy, MP_WATER)) _m[GetOtherShipDepotTile(d->xy)].m2 = d->index;
		}
	}

	/* The behaviour of force_proceed has been changed. Now
	 * it counts signals instead of some random time out. */
	if (IsSavegameVersionBefore(SLV_131)) {
		for (Train *t : Train::Iterate()) {
			if (t->force_proceed != TFP_NONE) {
				t->force_proceed = TFP_STUCK;
			}
		}
	}

	/* The bits for the tree ground and tree density have
	 * been swapped (m2 bits 7..6 and 5..4. */
	if (IsSavegameVersionBefore(SLV_135)) {
		for (TileIndex t = 0; t < map_size; t++) {
			if (IsTileType(t, MP_CLEAR)) {
				if (GetRawClearGround(t) == CLEAR_SNOW) {
					SetClearGroundDensity(t, CLEAR_GRASS, GetClearDensity(t));
					SetBit(_m[t].m3, 4);
				} else {
					ClrBit(_m[t].m3, 4);
				}
			}
			if (IsTileType(t, MP_TREES)) {
				uint density = GB(_m[t].m2, 6, 2);
				uint ground = GB(_m[t].m2, 4, 2);
				_m[t].m2 = ground << 6 | density << 4;
			}
		}
	}

	/* Wait counter and load/unload ticks got split. */
	if (IsSavegameVersionBefore(SLV_136)) {
		for (Aircraft *a : Aircraft::Iterate()) {
			a->turn_counter = a->current_order.IsType(OT_LOADING) ? 0 : a->load_unload_ticks;
		}

		for (Train *t : Train::Iterate()) {
			t->wait_counter = t->current_order.IsType(OT_LOADING) ? 0 : t->load_unload_ticks;
		}
	}

	/* Airport tile animation uses animation frame instead of other graphics id */
	if (IsSavegameVersionBefore(SLV_137)) {
		struct AirportTileConversion {
			byte old_start;
			byte num_frames;
		};
		static const AirportTileConversion atc[] = {
			{31,  12}, // APT_RADAR_GRASS_FENCE_SW
			{50,   4}, // APT_GRASS_FENCE_NE_FLAG
			{62,   2}, // 1 unused tile
			{66,  12}, // APT_RADAR_FENCE_SW
			{78,  12}, // APT_RADAR_FENCE_NE
			{101, 10}, // 9 unused tiles
			{111,  8}, // 7 unused tiles
			{119, 15}, // 14 unused tiles (radar)
			{140,  4}, // APT_GRASS_FENCE_NE_FLAG_2
		};
		for (TileIndex t = 0; t < map_size; t++) {
			if (IsAirportTile(t)) {
				StationGfx old_gfx = GetStationGfx(t);
				byte offset = 0;
				for (uint i = 0; i < lengthof(atc); i++) {
					if (old_gfx < atc[i].old_start) {
						SetStationGfx(t, old_gfx - offset);
						break;
					}
					if (old_gfx < atc[i].old_start + atc[i].num_frames) {
						SetAnimationFrame(t, old_gfx - atc[i].old_start);
						SetStationGfx(t, atc[i].old_start - offset);
						break;
					}
					offset += atc[i].num_frames - 1;
				}
			}
		}
	}

	if (IsSavegameVersionBefore(SLV_140)) {
		for (Station *st : Station::Iterate()) {
			if (st->airport.tile != INVALID_TILE) {
				st->airport.w = st->airport.GetSpec()->size_x;
				st->airport.h = st->airport.GetSpec()->size_y;
			}
		}
	}

	if (IsSavegameVersionBefore(SLV_141)) {
		for (TileIndex t = 0; t < map_size; t++) {
			/* Reset tropic zone for VOID tiles, they shall not have any. */
			if (IsTileType(t, MP_VOID)) SetTropicZone(t, TROPICZONE_NORMAL);
		}

		/* We need to properly number/name the depots.
		 * The first step is making sure none of the depots uses the
		 * 'default' names, after that we can assign the names. */
		for (Depot *d : Depot::Iterate()) d->town_cn = UINT16_MAX;

		for (Depot* d : Depot::Iterate()) MakeDefaultName(d);
	}

	if (IsSavegameVersionBefore(SLV_142)) {
		for (Depot *d : Depot::Iterate()) d->build_date = _date;
	}

	if (SlXvIsFeatureMissing(XSLFI_INFRA_SHARING)) {
		for (Company *c : Company::Iterate()) {
			/* yearly_expenses has 3*15 entries now, saveload code gave us 3*13.
			 * Move the old data to the right place in the new array and clear the new data.
			 * The move has to be done in reverse order (first 2, then 1). */
			// MemMoveT(&c->yearly_expenses[2][0], &c->yearly_expenses[1][11], 13);
			// MemMoveT(&c->yearly_expenses[1][0], &c->yearly_expenses[0][13], 13);
			// The below are equivalent to the MemMoveT calls above
			std::copy_backward(&c->yearly_expenses[1][11], &c->yearly_expenses[1][11] + 13, &c->yearly_expenses[2][0] + 13);
			std::copy_backward(&c->yearly_expenses[0][13], &c->yearly_expenses[0][13] + 13, &c->yearly_expenses[1][0] + 13);
			/* Clear the old location of just-moved data, so sharing income/expenses is set to 0 */
			std::fill_n(&c->yearly_expenses[0][13], 2, 0);
			std::fill_n(&c->yearly_expenses[1][13], 2, 0);
		}
	}

	/* In old versions it was possible to remove an airport while a plane was
	 * taking off or landing. This gives all kind of problems when building
	 * another airport in the same station so we don't allow that anymore.
	 * For old savegames with such aircraft we just throw them in the air and
	 * treat the aircraft like they were flying already. */
	if (IsSavegameVersionBefore(SLV_146)) {
		for (Aircraft *v : Aircraft::Iterate()) {
			if (!v->IsNormalAircraft()) continue;
			Station *st = GetTargetAirportIfValid(v);
			if (st == nullptr && v->state != FLYING) {
				v->state = FLYING;
				UpdateAircraftCache(v);
				AircraftNextAirportPos_and_Order(v);
				/* get aircraft back on running altitude */
				if ((v->vehstatus & VS_CRASHED) == 0) {
					GetAircraftFlightLevelBounds(v, &v->z_pos, nullptr);
					SetAircraftPosition(v, v->x_pos, v->y_pos, GetAircraftFlightLevel(v));
				}
			}
		}
	}

	/* Move the animation frame to the same location (m7) for all objects. */
	if (IsSavegameVersionBefore(SLV_147)) {
		for (TileIndex t = 0; t < map_size; t++) {
			switch (GetTileType(t)) {
				case MP_HOUSE:
					if (GetHouseType(t) >= NEW_HOUSE_OFFSET) {
						uint per_proc = _me[t].m7;
						_me[t].m7 = GB(_me[t].m6, 2, 6) | (GB(_m[t].m3, 5, 1) << 6);
						SB(_m[t].m3, 5, 1, 0);
						SB(_me[t].m6, 2, 6, std::min(per_proc, 63U));
					}
					break;

				case MP_INDUSTRY: {
					uint rand = _me[t].m7;
					_me[t].m7 = _m[t].m3;
					_m[t].m3 = rand;
					break;
				}

				case MP_OBJECT:
					_me[t].m7 = _m[t].m3;
					_m[t].m3 = 0;
					break;

				default:
					/* For stations/airports it's already at m7 */
					break;
			}
		}
	}

	/* Add (random) colour to all objects. */
	if (IsSavegameVersionBefore(SLV_148)) {
		for (Object *o : Object::Iterate()) {
			Owner owner = GetTileOwner(o->location.tile);
			o->colour = (owner == OWNER_NONE) ? Random() & 0xF : Company::Get(owner)->livery->colour1;
		}
	}

	if (IsSavegameVersionBefore(SLV_149)) {
		for (TileIndex t = 0; t < map_size; t++) {
			if (!IsTileType(t, MP_STATION)) continue;
			if (!IsBuoy(t) && !IsOilRig(t) && !(IsDock(t) && IsTileFlat(t))) {
				SetWaterClass(t, WATER_CLASS_INVALID);
			}
		}

		/* Waypoints with custom name may have a non-unique town_cn,
		 * renumber those. First set all affected waypoints to the
		 * highest possible number to get them numbered in the
		 * order they have in the pool. */
		for (Waypoint *wp : Waypoint::Iterate()) {
			if (!wp->name.empty()) wp->town_cn = UINT16_MAX;
		}

		for (Waypoint* wp : Waypoint::Iterate()) {
			if (!wp->name.empty()) MakeDefaultName(wp);
		}
	}

	if (IsSavegameVersionBefore(SLV_152)) {
		_industry_builder.Reset(); // Initialize industry build data.

		/* The moment vehicles go from hidden to visible changed. This means
		 * that vehicles don't always get visible anymore causing things to
		 * get messed up just after loading the savegame. This fixes that. */
		for (Vehicle *v : Vehicle::Iterate()) {
			/* Not all vehicle types can be inside a tunnel. Furthermore,
			 * testing IsTunnelTile() for invalid tiles causes a crash. */
			if (!v->IsGroundVehicle()) continue;

			/* Is the vehicle in a tunnel? */
			if (!IsTunnelTile(v->tile)) continue;

			/* Is the vehicle actually at a tunnel entrance/exit? */
			TileIndex vtile = TileVirtXY(v->x_pos, v->y_pos);
			if (!IsTunnelTile(vtile)) continue;

			/* Are we actually in this tunnel? Or maybe a lower tunnel? */
			if (GetSlopePixelZ(v->x_pos, v->y_pos, true) != v->z_pos) continue;

			/* What way are we going? */
			const DiagDirection dir = GetTunnelBridgeDirection(vtile);
			const DiagDirection vdir = DirToDiagDir(v->direction);

			/* Have we passed the visibility "switch" state already? */
			byte pos = (DiagDirToAxis(vdir) == AXIS_X ? v->x_pos : v->y_pos) & TILE_UNIT_MASK;
			byte frame = (vdir == DIAGDIR_NE || vdir == DIAGDIR_NW) ? TILE_SIZE - 1 - pos : pos;
			extern const byte _tunnel_visibility_frame[DIAGDIR_END];

			/* Should the vehicle be hidden or not? */
			bool hidden;
			if (dir == vdir) { // Entering tunnel
				hidden = frame >= _tunnel_visibility_frame[dir];
				v->tile = vtile;
			} else if (dir == ReverseDiagDir(vdir)) { // Leaving tunnel
				hidden = frame < TILE_SIZE - _tunnel_visibility_frame[dir];
				/* v->tile changes at the moment when the vehicle leaves the tunnel. */
				v->tile = hidden ? GetOtherTunnelBridgeEndOld(vtile) : vtile;
			} else {
				/* We could get here in two cases:
				 * - for road vehicles, it is reversing at the end of the tunnel
				 * - it is crashed in the tunnel entry (both train or RV destroyed by UFO)
				 * Whatever case it is, do not change anything and use the old values.
				 * Especially changing RV's state would break its reversing in the middle. */
				continue;
			}

			if (hidden) {
				v->vehstatus |= VS_HIDDEN;

				switch (v->type) {
					case VEH_TRAIN: Train::From(v)->track       = TRACK_BIT_WORMHOLE; break;
					case VEH_ROAD:  RoadVehicle::From(v)->state = RVSB_WORMHOLE;      break;
					default: NOT_REACHED();
				}
			} else {
				v->vehstatus &= ~VS_HIDDEN;

				switch (v->type) {
					case VEH_TRAIN: Train::From(v)->track       = DiagDirToDiagTrackBits(vdir); break;
					case VEH_ROAD:  RoadVehicle::From(v)->state = DiagDirToDiagTrackdir(vdir); RoadVehicle::From(v)->frame = frame; break;
					default: NOT_REACHED();
				}
			}
		}
	}

	if (IsSavegameVersionBefore(SLV_153)) {
		for (RoadVehicle *rv : RoadVehicle::Iterate()) {
			if (rv->state == RVSB_IN_DEPOT || rv->state == RVSB_WORMHOLE) continue;

			bool loading = rv->current_order.IsType(OT_LOADING) || rv->current_order.IsType(OT_LEAVESTATION);
			if (HasBit(rv->state, RVS_IN_ROAD_STOP)) {
				extern const byte _road_stop_stop_frame[];
				SB(rv->state, RVS_ENTERED_STOP, 1, loading || rv->frame > _road_stop_stop_frame[rv->state - RVSB_IN_ROAD_STOP + (_settings_game.vehicle.road_side << RVS_DRIVE_SIDE)]);
			} else if (HasBit(rv->state, RVS_IN_DT_ROAD_STOP)) {
				SB(rv->state, RVS_ENTERED_STOP, 1, loading || rv->frame > RVC_DRIVE_THROUGH_STOP_FRAME);
			}
		}
	}

	if (IsSavegameVersionBefore(SLV_156)) {
		/* The train's pathfinder lost flag got moved. */
		for (Train *t : Train::Iterate()) {
			if (!HasBit(t->flags, 5)) continue;

			ClrBit(t->flags, 5);
			SetBit(t->vehicle_flags, VF_PATHFINDER_LOST);
		}

		/* Introduced terraform/clear limits. */
		for (Company *c : Company::Iterate()) {
			c->terraform_limit = _settings_game.construction.terraform_frame_burst << 16;
			c->clear_limit     = _settings_game.construction.clear_frame_burst << 16;
		}
	}

	if (IsSavegameVersionBefore(SLV_CONSISTENT_PARTIAL_Z) && SlXvIsFeatureMissing(XSLFI_CONSISTENT_PARTIAL_Z)) {
		/*
		 * The logic of GetPartialPixelZ has been changed, so the resulting Zs on
		 * the map are consistent. This requires that the Z position of some
		 * vehicles is updated to reflect this new situation.
		 *
		 * This needs to be before SLV_158, because that performs asserts using
		 * GetSlopePixelZ which internally uses GetPartialPixelZ.
		 */
		for (Vehicle *v : Vehicle::Iterate()) {
			if (v->IsGroundVehicle() && TileVirtXY(v->x_pos, v->y_pos) == v->tile) {
				/* Vehicle is on the ground, and not in a wormhole. */
				v->z_pos = GetSlopePixelZ(v->x_pos, v->y_pos, true);
			}
		}
	}

	if (IsSavegameVersionBefore(SLV_158)) {
		for (Vehicle *v : Vehicle::Iterate()) {
			switch (v->type) {
				case VEH_TRAIN: {
					Train *t = Train::From(v);

					/* Clear old GOINGUP / GOINGDOWN flags.
					 * It was changed in savegame version 139, but savegame
					 * version 158 doesn't use these bits, so it doesn't hurt
					 * to clear them unconditionally. */
					ClrBit(t->flags, 1);
					ClrBit(t->flags, 2);

					/* Clear both bits first. */
					ClrBit(t->gv_flags, GVF_GOINGUP_BIT);
					ClrBit(t->gv_flags, GVF_GOINGDOWN_BIT);

					/* Crashed vehicles can't be going up/down. */
					if (t->vehstatus & VS_CRASHED) break;

					/* Only X/Y tracks can be sloped. */
					if (t->track != TRACK_BIT_X && t->track != TRACK_BIT_Y) break;

					t->gv_flags |= FixVehicleInclination(t, t->direction);
					break;
				}
				case VEH_ROAD: {
					RoadVehicle *rv = RoadVehicle::From(v);
					ClrBit(rv->gv_flags, GVF_GOINGUP_BIT);
					ClrBit(rv->gv_flags, GVF_GOINGDOWN_BIT);

					/* Crashed vehicles can't be going up/down. */
					if (rv->vehstatus & VS_CRASHED) break;

					if (rv->state == RVSB_IN_DEPOT || rv->state == RVSB_WORMHOLE) break;

					TrackBits trackbits = TrackdirBitsToTrackBits(GetTileTrackdirBits(rv->tile, TRANSPORT_ROAD, GetRoadTramType(rv->roadtype)));

					/* Only X/Y tracks can be sloped. */
					if (trackbits != TRACK_BIT_X && trackbits != TRACK_BIT_Y) break;

					Direction dir = rv->direction;

					/* Test if we are reversing. */
					Axis a = trackbits == TRACK_BIT_X ? AXIS_X : AXIS_Y;
					if (AxisToDirection(a) != dir &&
							AxisToDirection(a) != ReverseDir(dir)) {
						/* When reversing, the road vehicle is on the edge of the tile,
						 * so it can be safely compared to the middle of the tile. */
						dir = INVALID_DIR;
					}

					rv->gv_flags |= FixVehicleInclination(rv, dir);
					break;
				}
				case VEH_SHIP:
					break;

				default:
					continue;
			}

			if (IsBridgeTile(v->tile) && TileVirtXY(v->x_pos, v->y_pos) == v->tile) {
				/* In old versions, z_pos was 1 unit lower on bridge heads.
				 * However, this invalid state could be converted to new savegames
				 * by loading and saving the game in a new version. */
				v->z_pos = GetSlopePixelZ(v->x_pos, v->y_pos, true);
				DiagDirection dir = GetTunnelBridgeDirection(v->tile);
				if (v->type == VEH_TRAIN && !(v->vehstatus & VS_CRASHED) &&
						v->direction != DiagDirToDir(dir)) {
					/* If the train has left the bridge, it shouldn't have
					 * track == TRACK_BIT_WORMHOLE - this could happen
					 * when the train was reversed while on the last "tick"
					 * on the ramp before leaving the ramp to the bridge. */
					Train::From(v)->track = DiagDirToDiagTrackBits(dir);
				}
			}

			/* If the vehicle is really above v->tile (not in a wormhole),
			 * it should have set v->z_pos correctly. */
			assert(v->tile != TileVirtXY(v->x_pos, v->y_pos) || v->z_pos == GetSlopePixelZ(v->x_pos, v->y_pos, true));
		}

		/* Fill Vehicle::cur_real_order_index */
		for (Vehicle *v : Vehicle::Iterate()) {
			if (!v->IsPrimaryVehicle()) continue;

			/* Older versions are less strict with indices being in range and fix them on the fly */
			if (v->cur_implicit_order_index >= v->GetNumOrders()) v->cur_implicit_order_index = 0;

			v->cur_real_order_index = v->cur_implicit_order_index;
			v->UpdateRealOrderIndex();
		}
	}

	if (IsSavegameVersionBefore(SLV_159)) {
		/* If the savegame is old (before version 100), then the value of 255
		 * for these settings did not mean "disabled". As such everything
		 * before then did reverse.
		 * To simplify stuff we disable all turning around or we do not
		 * disable anything at all. So, if some reversing was disabled we
		 * will keep reversing disabled, otherwise it'll be turned on. */
		_settings_game.pf.reverse_at_signals = IsSavegameVersionBefore(SLV_100) || (_settings_game.pf.wait_oneway_signal != 255 && _settings_game.pf.wait_twoway_signal != 255 && _settings_game.pf.wait_for_pbs_path != 255);

		for (Train *t : Train::Iterate()) {
			_settings_game.vehicle.max_train_length = std::max<uint8>(_settings_game.vehicle.max_train_length, CeilDiv(t->gcache.cached_total_length, TILE_SIZE));
		}
	}

	if (IsSavegameVersionBefore(SLV_160)) {
		/* Setting difficulty industry_density other than zero get bumped to +1
		 * since a new option (minimal at position 1) has been added */
		if (_settings_game.difficulty.industry_density > 0) {
			_settings_game.difficulty.industry_density++;
		}
	}

	if (IsSavegameVersionBefore(SLV_161)) {
		/* Before savegame version 161, persistent storages were not stored in a pool. */

		if (!IsSavegameVersionBefore(SLV_76)) {
			for (Industry *ind : Industry::Iterate()) {
				assert(ind->psa != nullptr);

				/* Check if the old storage was empty. */
				bool is_empty = true;
				for (uint i = 0; i < sizeof(ind->psa->storage); i++) {
					if (ind->psa->GetValue(i) != 0) {
						is_empty = false;
						break;
					}
				}

				if (!is_empty) {
					ind->psa->grfid = _industry_mngr.GetGRFID(ind->type);
				} else {
					delete ind->psa;
					ind->psa = nullptr;
				}
			}
		}

		if (!IsSavegameVersionBefore(SLV_145)) {
			for (Station *st : Station::Iterate()) {
				if (!(st->facilities & FACIL_AIRPORT)) continue;
				assert(st->airport.psa != nullptr);

				/* Check if the old storage was empty. */
				bool is_empty = true;
				for (uint i = 0; i < sizeof(st->airport.psa->storage); i++) {
					if (st->airport.psa->GetValue(i) != 0) {
						is_empty = false;
						break;
					}
				}

				if (!is_empty) {
					st->airport.psa->grfid = _airport_mngr.GetGRFID(st->airport.type);
				} else {
					delete st->airport.psa;
					st->airport.psa = nullptr;

				}
			}
		}
	}

	/* This triggers only when old snow_lines were copied into the snow_line_height. */
	if (IsSavegameVersionBefore(SLV_164) && _settings_game.game_creation.snow_line_height >= MIN_SNOWLINE_HEIGHT * TILE_HEIGHT && SlXvIsFeatureMissing(XSLFI_CHILLPP)) {
		_settings_game.game_creation.snow_line_height /= TILE_HEIGHT;
		UpdateCachedSnowLine();
		UpdateCachedSnowLineBounds();
	}

	if (IsSavegameVersionBefore(SLV_164) && !IsSavegameVersionBefore(SLV_32)) {
		/* We store 4 fences in the field tiles instead of only SE and SW. */
		for (TileIndex t = 0; t < map_size; t++) {
			if (!IsTileType(t, MP_CLEAR) && !IsTileType(t, MP_TREES)) continue;
			if (IsTileType(t, MP_CLEAR) && IsClearGround(t, CLEAR_FIELDS)) continue;
			uint fence = GB(_m[t].m4, 5, 3);
			if (fence != 0 && IsTileType(TILE_ADDXY(t, 1, 0), MP_CLEAR) && IsClearGround(TILE_ADDXY(t, 1, 0), CLEAR_FIELDS)) {
				SetFence(TILE_ADDXY(t, 1, 0), DIAGDIR_NE, fence);
			}
			fence = GB(_m[t].m4, 2, 3);
			if (fence != 0 && IsTileType(TILE_ADDXY(t, 0, 1), MP_CLEAR) && IsClearGround(TILE_ADDXY(t, 0, 1), CLEAR_FIELDS)) {
				SetFence(TILE_ADDXY(t, 0, 1), DIAGDIR_NW, fence);
			}
			SB(_m[t].m4, 2, 3, 0);
			SB(_m[t].m4, 5, 3, 0);
		}
	}

	if (IsSavegameVersionBefore(SLV_165)) {
		for (Town *t : Town::Iterate()) {
			/* Set the default cargo requirement for town growth */
			switch (_settings_game.game_creation.landscape) {
				case LT_ARCTIC:
					if (FindFirstCargoWithTownEffect(TE_FOOD) != nullptr) t->goal[TE_FOOD] = TOWN_GROWTH_WINTER;
					break;

				case LT_TROPIC:
					if (FindFirstCargoWithTownEffect(TE_FOOD) != nullptr) t->goal[TE_FOOD] = TOWN_GROWTH_DESERT;
					if (FindFirstCargoWithTownEffect(TE_WATER) != nullptr) t->goal[TE_WATER] = TOWN_GROWTH_DESERT;
					break;
			}
		}
	}

	if (IsSavegameVersionBefore(SLV_165)) {
		/* Adjust zoom level to account for new levels */
		_saved_scrollpos_zoom = static_cast<ZoomLevel>(_saved_scrollpos_zoom + ZOOM_LVL_SHIFT);
		_saved_scrollpos_x *= ZOOM_LVL_BASE;
		_saved_scrollpos_y *= ZOOM_LVL_BASE;
	}

	/* When any NewGRF has been changed the availability of some vehicles might
	 * have been changed too. e->company_avail must be set to 0 in that case
	 * which is done by StartupEngines(). */
	if (gcf_res != GLC_ALL_GOOD) StartupEngines();

	/* Set some breakdown-related variables to the correct values. */
	if (SlXvIsFeatureMissing(XSLFI_IMPROVED_BREAKDOWNS)) {
		_settings_game.vehicle.improved_breakdowns = false;
		for (Train *v : Train::Iterate()) {
			if (v->IsFrontEngine()) {
				if (v->breakdown_ctr == 1) SetBit(v->flags, VRF_BREAKDOWN_STOPPED);
			} else if (v->IsEngine() || v->IsMultiheaded()) {
				/** Non-front engines could have a reliability of 0.
				 * Set it to the reliability of the front engine or the maximum, whichever is lower. */
				const Engine *e = Engine::Get(v->engine_type);
				v->reliability_spd_dec = e->reliability_spd_dec;
				v->reliability = std::min(v->First()->reliability, e->reliability);
			}
		}
	}
	if (!SlXvIsFeaturePresent(XSLFI_IMPROVED_BREAKDOWNS, 3)) {
		for (Vehicle *v : Vehicle::Iterate()) {
			switch(v->type) {
				case VEH_TRAIN:
				case VEH_ROAD:
					v->breakdown_chance_factor = 128;
					break;

				case VEH_SHIP:
					v->breakdown_chance_factor = 64;
					break;

				case VEH_AIRCRAFT:
					v->breakdown_chance_factor = Clamp(64 + (AircraftVehInfo(v->engine_type)->max_speed >> 3), 0, 255);
					v->breakdown_severity = 40;
					break;

				default:
					break;
			}
		}
	}
	if (!SlXvIsFeaturePresent(XSLFI_IMPROVED_BREAKDOWNS, 4)) {
		for (Vehicle *v : Vehicle::Iterate()) {
			switch(v->type) {
				case VEH_AIRCRAFT:
					if (v->breakdown_type == BREAKDOWN_AIRCRAFT_SPEED && v->breakdown_severity == 0) {
						v->breakdown_severity = std::max(1, std::min(v->vcache.cached_max_speed >> 4, 255));
					}
					break;

				default:
					break;
			}
		}
	}
	if (SlXvIsFeatureMissing(XSLFI_CONSIST_BREAKDOWN_FLAG)) {
		for (Train *v : Train::Iterate()) {
			if (v->breakdown_ctr != 0 && (v->IsEngine() || v->IsMultiheaded())) {
				SetBit(v->First()->flags, VRF_CONSIST_BREAKDOWN);
			}
		}
	}

	/* The road owner of standard road stops was not properly accounted for. */
	if (IsSavegameVersionBefore(SLV_172)) {
		for (TileIndex t = 0; t < map_size; t++) {
			if (!IsBayRoadStopTile(t)) continue;
			Owner o = GetTileOwner(t);
			SetRoadOwner(t, RTT_ROAD, o);
			SetRoadOwner(t, RTT_TRAM, o);
		}
	}

	if (IsSavegameVersionBefore(SLV_175)) {
		/* Introduced tree planting limit. */
		for (Company *c : Company::Iterate()) c->tree_limit = _settings_game.construction.tree_frame_burst << 16;
	}

	if (IsSavegameVersionBefore(SLV_177)) {
		/* Fix too high inflation rates */
		if (_economy.inflation_prices > MAX_INFLATION) _economy.inflation_prices = MAX_INFLATION;
		if (_economy.inflation_payment > MAX_INFLATION) _economy.inflation_payment = MAX_INFLATION;

		/* We have to convert the quarters of bankruptcy into months of bankruptcy */
		for (Company *c : Company::Iterate()) {
			c->months_of_bankruptcy = 3 * c->months_of_bankruptcy;
		}
	}

	if (IsSavegameVersionBefore(SLV_178)) {
		extern uint8 _old_diff_level;
		/* Initialise script settings profile */
		_settings_game.script.settings_profile = IsInsideMM(_old_diff_level, SP_BEGIN, SP_END) ? _old_diff_level : (uint)SP_MEDIUM;
	}

	/* Station blocked, wires and pylon flags need to be stored in the map.
	 * This is done here as the SLV_182 check below needs the blocked status. */
	UpdateStationTileCacheFlags(SlXvIsFeatureMissing(XSLFI_STATION_TILE_CACHE_FLAGS));

	if (IsSavegameVersionBefore(SLV_182)) {
		/* Aircraft acceleration variable was bonkers */
		for (Aircraft *v : Aircraft::Iterate()) {
			if (v->subtype <= AIR_AIRCRAFT) {
				const AircraftVehicleInfo *avi = AircraftVehInfo(v->engine_type);
				v->acceleration = avi->acceleration;
			}
		}

		/* Blocked tiles could be reserved due to a bug, which causes
		 * other places to assert upon e.g. station reconstruction. */
		for (TileIndex t = 0; t < map_size; t++) {
			if (HasStationTileRail(t) && IsStationTileBlocked(t)) {
				SetRailStationReservation(t, false);
			}
		}
	}

	if (IsSavegameVersionBefore(SLV_184)) {
		/* The global units configuration is split up in multiple configurations. */
		extern uint8 _old_units;
		_settings_game.locale.units_velocity = Clamp(_old_units, 0, 2);
		_settings_game.locale.units_power    = Clamp(_old_units, 0, 2);
		_settings_game.locale.units_weight   = Clamp(_old_units, 1, 2);
		_settings_game.locale.units_volume   = Clamp(_old_units, 1, 2);
		_settings_game.locale.units_force    = 2;
		_settings_game.locale.units_height   = Clamp(_old_units, 0, 2);
	}

	if (IsSavegameVersionBefore(SLV_VELOCITY_NAUTICAL)) {
		/* Match nautical velocity with land velocity units. */
		_settings_game.locale.units_velocity_nautical = _settings_game.locale.units_velocity;
	}

	if (IsSavegameVersionBefore(SLV_186)) {
		/* Move ObjectType from map to pool */
		for (TileIndex t = 0; t < map_size; t++) {
			if (IsTileType(t, MP_OBJECT)) {
				Object *o = Object::Get(_m[t].m2);
				o->type = _m[t].m5;
				_m[t].m5 = 0; // zero upper bits of (now bigger) ObjectID
			}
		}
	}

	/* In version 2.2 of the savegame, we have new airports, so status of all aircraft is reset.
	 * This has to be called after all map array updates */
	if (IsSavegameVersionBefore(SLV_2, 2)) UpdateOldAircraft();

	if (SlXvIsFeaturePresent(XSLFI_SPRINGPP)) {
		// re-arrange vehicle_flags
		for (Vehicle *v : Vehicle::Iterate()) {
			SB(v->vehicle_flags, VF_AUTOMATE_TIMETABLE, 1, GB(v->vehicle_flags, 6, 1));
			SB(v->vehicle_flags, VF_STOP_LOADING, 4, GB(v->vehicle_flags, 7, 4));
		}
	}

	if (SlXvIsFeaturePresent(XSLFI_CHILLPP, SL_CHILLPP_232)) {
		// re-arrange vehicle_flags
		for (Vehicle *v : Vehicle::Iterate()) {
			SB(v->vehicle_flags, VF_AUTOMATE_TIMETABLE, 1, GB(v->vehicle_flags, 7, 1));
			SB(v->vehicle_flags, VF_PATHFINDER_LOST, 1, GB(v->vehicle_flags, 8, 1));
			SB(v->vehicle_flags, VF_SERVINT_IS_CUSTOM, 7, 0);
		}
	} else if (SlXvIsFeaturePresent(XSLFI_CHILLPP)) {
		// re-arrange vehicle_flags
		for (Vehicle *v : Vehicle::Iterate()) {
			SB(v->vehicle_flags, VF_AUTOMATE_TIMETABLE, 1, GB(v->vehicle_flags, 6, 1));
			SB(v->vehicle_flags, VF_STOP_LOADING, 9, 0);
		}
	}

	if (IsSavegameVersionBefore(SLV_188)) {
		/* Fix articulated road vehicles.
		 * Some curves were shorter than other curves.
		 * Now they have the same length, but that means that trailing articulated parts will
		 * take longer to go through the curve than the parts in front which already left the courve.
		 * So, make articulated parts catch up. */
		bool roadside = _settings_game.vehicle.road_side == 1;
		std::vector<uint> skip_frames;
		for (RoadVehicle *v : RoadVehicle::Iterate()) {
			if (!v->IsFrontEngine()) continue;
			skip_frames.clear();
			TileIndex prev_tile = v->tile;
			uint prev_tile_skip = 0;
			uint cur_skip = 0;
			for (RoadVehicle *u = v; u != nullptr; u = u->Next()) {
				if (u->tile != prev_tile) {
					prev_tile_skip = cur_skip;
					prev_tile = u->tile;
				} else {
					cur_skip = prev_tile_skip;
				}

				uint &this_skip = skip_frames.emplace_back(prev_tile_skip);

				/* The following 3 curves now take longer than before */
				switch (u->state) {
					case 2:
						cur_skip++;
						if (u->frame <= (roadside ? 9 : 5)) this_skip = cur_skip;
						break;

					case 4:
						cur_skip++;
						if (u->frame <= (roadside ? 5 : 9)) this_skip = cur_skip;
						break;

					case 5:
						cur_skip++;
						if (u->frame <= (roadside ? 4 : 2)) this_skip = cur_skip;
						break;

					default:
						break;
				}
			}
			while (cur_skip > skip_frames[0]) {
				RoadVehicle *u = v;
				RoadVehicle *prev = nullptr;
				for (uint sf : skip_frames) {
					if (sf >= cur_skip) IndividualRoadVehicleController(u, prev);

					prev = u;
					u = u->Next();
				}
				cur_skip--;
			}
		}
	}

	if (IsSavegameVersionBefore(SLV_190)) {
		for (Order *order : Order::Iterate()) {
			order->SetTravelTimetabled(order->GetTravelTime() > 0);
			order->SetWaitTimetabled(order->GetWaitTime() > 0);
		}
		for (OrderList *orderlist : OrderList::Iterate()) {
			orderlist->RecalculateTimetableDuration();
		}
	} else if (SlXvIsFeatureMissing(XSLFI_TIMETABLE_EXTRA)) {
		for (Order *order : Order::Iterate()) {
			if (order->IsType(OT_CONDITIONAL)) {
				order->SetWaitTimetabled(order->GetWaitTime() > 0);
			}
		}
	}

	if (SlXvIsFeatureMissing(XSLFI_REVERSE_AT_WAYPOINT)) {
		for (Train *t : Train::Iterate()) {
			t->reverse_distance = 0;
		}
	}

	if (SlXvIsFeatureMissing(XSLFI_SPEED_RESTRICTION)) {
		for (Train *t : Train::Iterate()) {
			t->speed_restriction = 0;
		}
	}

	if (SlXvIsFeaturePresent(XSLFI_JOKERPP)) {
		for (TileIndex t = 0; t < map_size; t++) {
			if (IsTileType(t, MP_RAILWAY) && HasSignals(t)) {
				if (GetSignalType(t, TRACK_LOWER) == SIGTYPE_PROG) SetSignalType(t, TRACK_LOWER, SIGTYPE_NORMAL);
				if (GetSignalType(t, TRACK_UPPER) == SIGTYPE_PROG) SetSignalType(t, TRACK_UPPER, SIGTYPE_NORMAL);
			}
		}
		for (Vehicle *v : Vehicle::Iterate()) {
			SB(v->vehicle_flags, 10, 2, 0);
		}
		extern std::vector<OrderList *> _jokerpp_auto_separation;
		extern std::vector<OrderList *> _jokerpp_non_auto_separation;
		for (OrderList *list : _jokerpp_auto_separation) {
			for (Vehicle *w = list->GetFirstSharedVehicle(); w != nullptr; w = w->NextShared()) {
				SetBit(w->vehicle_flags, VF_TIMETABLE_SEPARATION);
				w->ClearSeparation();
			}
		}
		for (OrderList *list : _jokerpp_non_auto_separation) {
			for (Vehicle *w = list->GetFirstSharedVehicle(); w != nullptr; w = w->NextShared()) {
				ClrBit(w->vehicle_flags, VF_TIMETABLE_SEPARATION);
				w->ClearSeparation();
			}
		}
		_jokerpp_auto_separation.clear();
		_jokerpp_non_auto_separation.clear();
	}
	if (SlXvIsFeaturePresent(XSLFI_CHILLPP, SL_CHILLPP_232)) {
		for (TileIndex t = 0; t < map_size; t++) {
			if (IsTileType(t, MP_RAILWAY) && HasSignals(t)) {
				if (GetSignalType(t, TRACK_LOWER) == 7) SetSignalType(t, TRACK_LOWER, SIGTYPE_NORMAL);
				if (GetSignalType(t, TRACK_UPPER) == 7) SetSignalType(t, TRACK_UPPER, SIGTYPE_NORMAL);
			}
		}
	}

	/*
	 * Only keep order-backups for network clients (and when replaying).
	 * If we are a network server or not networking, then we just loaded a previously
	 * saved-by-server savegame. There are no clients with a backup, so clear it.
	 * Furthermore before savegame version SLV_192 the actual content was always corrupt.
	 */
	if (!_networking || _network_server || IsSavegameVersionBefore(SLV_192)) {
#ifndef DEBUG_DUMP_COMMANDS
		/* Note: We cannot use CleanPool since that skips part of the destructor
		 * and then leaks un-reachable Orders in the order pool. */
		for (OrderBackup *ob : OrderBackup::Iterate()) {
			delete ob;
		}
#endif
	}

	if (IsSavegameVersionBefore(SLV_198) && !SlXvIsFeaturePresent(XSLFI_JOKERPP, SL_JOKER_1_27)) {
		/* Convert towns growth_rate and grow_counter to ticks */
		for (Town *t : Town::Iterate()) {
			/* 0x8000 = TOWN_GROWTH_RATE_CUSTOM previously */
			if (t->growth_rate & 0x8000) SetBit(t->flags, TOWN_CUSTOM_GROWTH);
			if (t->growth_rate != TOWN_GROWTH_RATE_NONE) {
				t->growth_rate = TownTicksToGameTicks(t->growth_rate & ~0x8000);
			}
			/* Add t->index % TOWN_GROWTH_TICKS to spread growth across ticks. */
			t->grow_counter = TownTicksToGameTicks(t->grow_counter) + t->index % TOWN_GROWTH_TICKS;
		}
	}

	if (IsSavegameVersionBefore(SLV_EXTEND_INDUSTRY_CARGO_SLOTS)) {
		/* Make sure added industry cargo slots are cleared */
		for (Industry *i : Industry::Iterate()) {
			for (size_t ci = 2; ci < lengthof(i->produced_cargo); ci++) {
				i->produced_cargo[ci] = CT_INVALID;
				i->produced_cargo_waiting[ci] = 0;
				i->production_rate[ci] = 0;
				i->last_month_production[ci] = 0;
				i->last_month_transported[ci] = 0;
				i->last_month_pct_transported[ci] = 0;
				i->this_month_production[ci] = 0;
				i->this_month_transported[ci] = 0;
			}
			for (size_t ci = 3; ci < lengthof(i->accepts_cargo); ci++) {
				i->accepts_cargo[ci] = CT_INVALID;
				i->incoming_cargo_waiting[ci] = 0;
			}
			/* Make sure last_cargo_accepted_at is copied to elements for every valid input cargo.
			 * The loading routine should put the original singular value into the first array element. */
			for (size_t ci = 0; ci < lengthof(i->accepts_cargo); ci++) {
				if (i->accepts_cargo[ci] != CT_INVALID) {
					i->last_cargo_accepted_at[ci] = i->last_cargo_accepted_at[0];
				} else {
					i->last_cargo_accepted_at[ci] = 0;
				}
			}
		}
	}

	if (!IsSavegameVersionBefore(SLV_TIMETABLE_START_TICKS)) {
		/* Convert timetable start from a date to an absolute tick in TimerGameTick::counter. */
		for (Vehicle *v : Vehicle::Iterate()) {
			/* If the start date is 0, the vehicle is not waiting to start and can be ignored. */
			if (v->timetable_start == 0) continue;

			v->timetable_start += _scaled_date_ticks.base() - _tick_counter;
		}
	} else if (!SlXvIsFeaturePresent(XSLFI_TIMETABLES_START_TICKS, 3)) {
		extern btree::btree_map<VehicleID, uint16> _old_timetable_start_subticks_map;

		for (Vehicle *v : Vehicle::Iterate()) {
			if (v->timetable_start == 0) continue;

			if (SlXvIsFeatureMissing(XSLFI_TIMETABLES_START_TICKS)) {
				v->timetable_start.edit_base() *= DAY_TICKS;
			}

			v->timetable_start = DateTicksToScaledDateTicks(v->timetable_start.base());

			if (SlXvIsFeaturePresent(XSLFI_TIMETABLES_START_TICKS, 2, 2)) {
				v->timetable_start += _old_timetable_start_subticks_map[v->index];
			}
		}

		_old_timetable_start_subticks_map.clear();
	}

	if (SlXvIsFeaturePresent(XSLFI_SPRINGPP, 1, 1)) {
		/*
		 * Cost scaling changes:
		 * SpringPP v2.0.102 divides all prices by the difficulty factor, effectively making things about 8 times cheaper.
		 * Adjust the inflation factor to compensate for this, as otherwise the game is unplayable on load if inflation has been running for a while.
		 * To avoid making things too cheap, clamp the price inflation factor to no lower than the payment inflation factor.
		 */

		DEBUG(sl, 3, "Inflation prices: %f", _economy.inflation_prices / 65536.0);
		DEBUG(sl, 3, "Inflation payments: %f", _economy.inflation_payment / 65536.0);

		_economy.inflation_prices >>= 3;
		if (_economy.inflation_prices < _economy.inflation_payment) {
			_economy.inflation_prices = _economy.inflation_payment;
		}

		DEBUG(sl, 3, "New inflation prices: %f", _economy.inflation_prices / 65536.0);
	}

	if (SlXvIsFeaturePresent(XSLFI_MIGHT_USE_PAX_SIGNALS) || SlXvIsFeatureMissing(XSLFI_TRACE_RESTRICT)) {
		for (TileIndex t = 0; t < map_size; t++) {
			if (HasStationTileRail(t)) {
				/* clear station PAX bit */
				ClrBit(_me[t].m6, 6);
			}
			if (IsTileType(t, MP_RAILWAY) && HasSignals(t)) {
				/*
				 * tracerestrict uses same bit as 1st PAX signals bit
				 * only conditionally clear the bit, don't bother checking for whether to set it
				 */
				if (IsRestrictedSignal(t)) {
					TraceRestrictSetIsSignalRestrictedBit(t);
				}

				/* clear 2nd signal PAX bit */
				ClrBit(_m[t].m2, 13);
			}
		}
	}

	if (SlXvIsFeaturePresent(XSLFI_TRAFFIC_LIGHTS)) {
		/* remove traffic lights */
		for (TileIndex t = 0; t < map_size; t++) {
			if (IsTileType(t, MP_ROAD) && (GetRoadTileType(t) == ROAD_TILE_NORMAL)) {
				DeleteAnimatedTile(t);
				ClrBit(_me[t].m7, 4);
			}
		}
	}

	if (SlXvIsFeaturePresent(XSLFI_RAIL_AGEING)) {
		/* remove rail aging data */
		for (TileIndex t = 0; t < map_size; t++) {
			if (IsPlainRailTile(t)) {
				SB(_me[t].m7, 0, 8, 0);
			}
		}
	}

	if (SlXvIsFeaturePresent(XSLFI_SPRINGPP)) {
		/* convert wait for cargo orders to ordinary load if possible */
		for (Order *order : Order::Iterate()) {
			if ((order->IsType(OT_GOTO_STATION) || order->IsType(OT_LOADING) || order->IsType(OT_IMPLICIT)) && order->GetLoadType() == static_cast<OrderLoadFlags>(1)) {
				order->SetLoadType(OLF_LOAD_IF_POSSIBLE);
			}
		}
	}

	if (SlXvIsFeaturePresent(XSLFI_SIG_TUNNEL_BRIDGE, 1, 1)) {
		/* set the semaphore bit to match what it would have been in v1 */
		/* clear the PBS bit, update the end signal state */
		for (TileIndex t = 0; t < map_size; t++) {
			if (IsTileType(t, MP_TUNNELBRIDGE) && GetTunnelBridgeTransportType(t) == TRANSPORT_RAIL && IsTunnelBridgeWithSignalSimulation(t)) {
				SetTunnelBridgeSemaphore(t, _cur_year < _settings_client.gui.semaphore_build_before);
				SetTunnelBridgePBS(t, false);
				UpdateSignalsOnSegment(t, INVALID_DIAGDIR, GetTileOwner(t));
			}
		}
	}
	if (SlXvIsFeaturePresent(XSLFI_SIG_TUNNEL_BRIDGE, 1, 2)) {
		/* red/green signal state bit for tunnel entrances moved
		 * to no longer re-use signalled tunnel exit bit
		 */
		for (TileIndex t = 0; t < map_size; t++) {
			if (IsTileType(t, MP_TUNNELBRIDGE) && GetTunnelBridgeTransportType(t) == TRANSPORT_RAIL && IsTunnelBridgeWithSignalSimulation(t)) {
				if (HasBit(_m[t].m5, 5)) {
					/* signalled tunnel entrance */
					SignalState state = HasBit(_m[t].m5, 6) ? SIGNAL_STATE_RED : SIGNAL_STATE_GREEN;
					ClrBit(_m[t].m5, 6);
					SetTunnelBridgeEntranceSignalState(t, state);
				}
			}
		}
	}
	if (SlXvIsFeaturePresent(XSLFI_SIG_TUNNEL_BRIDGE, 1, 4)) {
		/* load_unload_ticks --> tunnel_bridge_signal_num */
		for (Train *t : Train::Iterate()) {
			TileIndex tile = t->tile;
			if (IsTileType(tile, MP_TUNNELBRIDGE) && GetTunnelBridgeTransportType(tile) == TRANSPORT_RAIL && IsTunnelBridgeWithSignalSimulation(tile)) {
				t->tunnel_bridge_signal_num = t->load_unload_ticks;
				t->load_unload_ticks = 0;
			}
		}
	}
	if (SlXvIsFeaturePresent(XSLFI_SIG_TUNNEL_BRIDGE, 1, 5)) {
		/* entrance and exit signal red/green states now have separate bits */
		for (TileIndex t = 0; t < map_size; t++) {
			if (IsTileType(t, MP_TUNNELBRIDGE) && GetTunnelBridgeTransportType(t) == TRANSPORT_RAIL && IsTunnelBridgeSignalSimulationExit(t)) {
				SetTunnelBridgeExitSignalState(t, HasBit(_me[t].m6, 0) ? SIGNAL_STATE_GREEN : SIGNAL_STATE_RED);
			}
		}
	}
	if (SlXvIsFeaturePresent(XSLFI_SIG_TUNNEL_BRIDGE, 1, 7)) {
		/* spacing setting moved to company settings */
		for (Company *c : Company::Iterate()) {
			c->settings.old_simulated_wormhole_signals = _settings_game.construction.old_simulated_wormhole_signals;
		}
	}
	if (SlXvIsFeaturePresent(XSLFI_SIG_TUNNEL_BRIDGE, 1, 8)) {
		/* spacing made per tunnel/bridge */
		for (TileIndex t = 0; t < map_size; t++) {
			if (IsTileType(t, MP_TUNNELBRIDGE) && GetTunnelBridgeTransportType(t) == TRANSPORT_RAIL && IsTunnelBridgeWithSignalSimulation(t)) {
				DiagDirection dir = GetTunnelBridgeDirection(t);
				if (dir == DIAGDIR_NE || dir == DIAGDIR_SE) {
					TileIndex other = GetOtherTunnelBridgeEnd(t);
					Owner owner = GetTileOwner(t);
					int target;
					if (Company::IsValidID(owner)) {
						target = Company::Get(owner)->settings.old_simulated_wormhole_signals;
					} else {
						target = 4;
					}
					uint spacing = GetBestTunnelBridgeSignalSimulationSpacing(t, other, target);
					SetTunnelBridgeSignalSimulationSpacing(t, spacing);
					SetTunnelBridgeSignalSimulationSpacing(other, spacing);
				}
			}
		}
		/* force aspect re-calculation */
		_extra_aspects = 0;
		_aspect_cfg_hash = 0;
	}

	if (SlXvIsFeatureMissing(XSLFI_CUSTOM_BRIDGE_HEADS)) {
		/* ensure that previously unused custom bridge-head bits are cleared */
		for (TileIndex t = 0; t < map_size; t++) {
			if (IsBridgeTile(t) && GetTunnelBridgeTransportType(t) == TRANSPORT_ROAD) {
				SB(_m[t].m2, 0, 8, 0);
			}
		}
	}

	if (IsSavegameVersionBefore(SLV_SHIPS_STOP_IN_LOCKS)) {
		/* Move ships from lock slope to upper or lower position. */
		for (Ship *s : Ship::Iterate()) {
			/* Suitable tile? */
			if (!IsTileType(s->tile, MP_WATER) || !IsLock(s->tile) || GetLockPart(s->tile) != LOCK_PART_MIDDLE) continue;

			/* We don't need to adjust position when at the tile centre */
			int x = s->x_pos & 0xF;
			int y = s->y_pos & 0xF;
			if (x == 8 && y == 8) continue;

			/* Test if ship is on the second half of the tile */
			bool second_half;
			DiagDirection shipdiagdir = DirToDiagDir(s->direction);
			switch (shipdiagdir) {
				default: NOT_REACHED();
				case DIAGDIR_NE: second_half = x < 8; break;
				case DIAGDIR_NW: second_half = y < 8; break;
				case DIAGDIR_SW: second_half = x > 8; break;
				case DIAGDIR_SE: second_half = y > 8; break;
			}

			DiagDirection slopediagdir = GetInclinedSlopeDirection(GetTileSlope(s->tile));

			/* Heading up slope == passed half way */
			if ((shipdiagdir == slopediagdir) == second_half) {
				/* On top half of lock */
				s->z_pos = GetTileMaxZ(s->tile) * (int)TILE_HEIGHT;
			} else {
				/* On lower half of lock */
				s->z_pos = GetTileZ(s->tile) * (int)TILE_HEIGHT;
			}
		}
	}

	if (IsSavegameVersionBefore(SLV_TOWN_CARGOGEN)) {
		/* Ensure the original cargo generation mode is used */
		_settings_game.economy.town_cargogen_mode = TCGM_ORIGINAL;
	}

	if (IsSavegameVersionBefore(SLV_SERVE_NEUTRAL_INDUSTRIES)) {
		/* Ensure the original neutral industry/station behaviour is used */
		_settings_game.station.serve_neutral_industries = true;

		/* Link oil rigs to their industry and back. */
		for (Station *st : Station::Iterate()) {
			if (IsTileType(st->xy, MP_STATION) && IsOilRig(st->xy)) {
				/* Industry tile is always adjacent during construction by TileDiffXY(0, 1) */
				st->industry = Industry::GetByTile(st->xy + TileDiffXY(0, 1));
				st->industry->neutral_station = st;
			}
		}
	} else {
		/* Link neutral station back to industry, as this is not saved. */
		for (Industry *ind : Industry::Iterate()) if (ind->neutral_station != nullptr) ind->neutral_station->industry = ind;
	}

	if (IsSavegameVersionBefore(SLV_TREES_WATER_CLASS) && !SlXvIsFeaturePresent(XSLFI_CHUNNEL, 2)) {
		/* Update water class for trees. */
		for (TileIndex t = 0; t < map_size; t++) {
			if (IsTileType(t, MP_TREES)) SetWaterClass(t, GetTreeGround(t) == TREE_GROUND_SHORE ? WATER_CLASS_SEA : WATER_CLASS_INVALID);
		}
	}

	/* Update structures for multitile docks */
	if (IsSavegameVersionBefore(SLV_MULTITILE_DOCKS)) {
		for (TileIndex t = 0; t < map_size; t++) {
			/* Clear docking tile flag from relevant tiles as it
			 * was not previously cleared. */
			if (IsTileType(t, MP_WATER) || IsTileType(t, MP_RAILWAY) || IsTileType(t, MP_STATION) || IsTileType(t, MP_TUNNELBRIDGE)) {
				SetDockingTile(t, false);
			}
			/* Add docks and oilrigs to Station::ship_station. */
			if (IsTileType(t, MP_STATION)) {
				if (IsDock(t) || IsOilRig(t)) Station::GetByTile(t)->ship_station.Add(t);
			}
		}
	}

	if (IsSavegameVersionUntil(SLV_ENDING_YEAR) || !SlXvIsFeaturePresent(XSLFI_MULTIPLE_DOCKS, 2) || !SlXvIsFeaturePresent(XSLFI_DOCKING_CACHE_VER, 3)) {
		/* Update station docking tiles. Was only needed for pre-SLV_MULTITLE_DOCKS
		 * savegames, but a bug in docking tiles touched all savegames between
		 * SLV_MULTITILE_DOCKS and SLV_ENDING_YEAR. */
		/* Placing objects on docking tiles was not updating adjacent station's docking tiles. */
		for (Station *st : Station::Iterate()) {
			if (st->ship_station.tile != INVALID_TILE) UpdateStationDockingTiles(st);
		}
	}

	/* Make sure all industries exclusive supplier/consumer set correctly. */
	if (IsSavegameVersionBefore(SLV_GS_INDUSTRY_CONTROL)) {
		for (Industry *i : Industry::Iterate()) {
			i->exclusive_supplier = INVALID_OWNER;
			i->exclusive_consumer = INVALID_OWNER;
		}
	}

	/* Make sure all industries exclusive supplier/consumer set correctly. */
	if (IsSavegameVersionBefore(SLV_GS_INDUSTRY_CONTROL)) {
		for (Industry *i : Industry::Iterate()) {
			i->exclusive_supplier = INVALID_OWNER;
			i->exclusive_consumer = INVALID_OWNER;
		}
	}

	if (IsSavegameVersionBefore(SLV_GROUP_REPLACE_WAGON_REMOVAL)) {
		/* Propagate wagon removal flag for compatibility */
		/* Temporary bitmask of company wagon removal setting */
		uint16 wagon_removal = 0;
		for (const Company *c : Company::Iterate()) {
			if (c->settings.renew_keep_length) SetBit(wagon_removal, c->index);
		}
		for (Group *g : Group::Iterate()) {
			if (g->flags != 0) {
				/* Convert old replace_protection value to flag. */
				g->flags = 0;
				SetBit(g->flags, GroupFlags::GF_REPLACE_PROTECTION);
			}
			if (HasBit(wagon_removal, g->owner)) SetBit(g->flags, GroupFlags::GF_REPLACE_WAGON_REMOVAL);
		}
	}

	/* Use current order time to approximate last loading time */
	if (IsSavegameVersionBefore(SLV_LAST_LOADING_TICK) && SlXvIsFeatureMissing(XSLFI_LAST_LOADING_TICK)) {
		for (Vehicle *v : Vehicle::Iterate()) {
			v->last_loading_tick = std::max(_scaled_tick_counter, static_cast<uint64>(v->current_order_time)) - v->current_order_time;
		}
	} else if (SlXvIsFeaturePresent(XSLFI_LAST_LOADING_TICK, 1, 1)) {
		for (Vehicle *v : Vehicle::Iterate()) {
			v->last_loading_tick *= _settings_game.economy.day_length_factor;
		}
	}

	if (!IsSavegameVersionBefore(SLV_MULTITRACK_LEVEL_CROSSINGS)) {
		_settings_game.vehicle.adjacent_crossings = true;
	} else if (SlXvIsFeatureMissing(XSLFI_ADJACENT_CROSSINGS)) {
		_settings_game.vehicle.adjacent_crossings = false;
	}

	/* Compute station catchment areas. This is needed here in case UpdateStationAcceptance is called below. */
	Station::RecomputeCatchmentForAll();

	/* Station acceptance is some kind of cache */
	if (IsSavegameVersionBefore(SLV_127)) {
		for (Station *st : Station::Iterate()) UpdateStationAcceptance(st, false);
	}

	// setting moved from game settings to company settings
	if (SlXvIsFeaturePresent(XSLFI_ORDER_OCCUPANCY, 1, 1)) {
		for (Company *c : Company::Iterate()) {
			c->settings.order_occupancy_smoothness = _settings_game.order.old_occupancy_smoothness;
		}
	}

	/* Set lifetime vehicle profit to 0 if lifetime profit feature is missing */
	if (SlXvIsFeatureMissing(XSLFI_VEH_LIFETIME_PROFIT)) {
		for (Vehicle *v : Vehicle::Iterate()) {
			v->profit_lifetime = 0;
		}
	}

	if (SlXvIsFeaturePresent(XSLFI_AUTO_TIMETABLE, 1, 3)) {
		for (Vehicle *v : Vehicle::Iterate()) {
			SB(v->vehicle_flags, VF_TIMETABLE_SEPARATION, 1, _settings_game.order.old_timetable_separation);
		}
	}

	/* Set 0.1 increment town cargo scale factor setting from old 1 increment setting */
	if (!SlXvIsFeaturePresent(XSLFI_TOWN_CARGO_ADJ, 2)) {
		_settings_game.economy.town_cargo_scale_factor = _settings_game.economy.old_town_cargo_factor * 10;
	}

	if (SlXvIsFeatureMissing(XSLFI_SAFER_CROSSINGS)) {
		for (TileIndex t = 0; t < map_size; t++) {
			if (IsLevelCrossingTile(t)) {
				SetCrossingOccupiedByRoadVehicle(t, IsTrainCollidableRoadVehicleOnGround(t));
			}
		}
	}

	if (SlXvIsFeatureMissing(XSLFI_TIMETABLE_EXTRA)) {
		for (Vehicle *v : Vehicle::Iterate()) {
			v->cur_timetable_order_index = v->GetNumManualOrders() > 0 ? v->cur_real_order_index : INVALID_VEH_ORDER_ID;
		}
		for (OrderBackup *bckup : OrderBackup::Iterate()) {
			bckup->cur_timetable_order_index = INVALID_VEH_ORDER_ID;
		}
		for (Order *order : Order::Iterate()) {
			if (order->IsType(OT_CONDITIONAL)) {
				if (order->GetTravelTime() != 0) {
					DEBUG(sl, 1, "Fixing: order->GetTravelTime() != 0, %u", order->GetTravelTime());
					order->SetTravelTime(0);
				}
			}
		}
		for (OrderList *order_list : OrderList::Iterate()) {
			order_list->DebugCheckSanity();
		}
	}

	if (SlXvIsFeaturePresent(XSLFI_TRAIN_THROUGH_LOAD, 0, 1)) {
		for (Vehicle *v : Vehicle::Iterate()) {
			if (v->cargo_payment == nullptr) {
				for (Vehicle *u = v; u != nullptr; u = u->Next()) {
					if (HasBit(v->vehicle_flags, VF_CARGO_UNLOADING)) ClrBit(v->vehicle_flags, VF_CARGO_UNLOADING);
				}
			}
		}
	}

	if (SlXvIsFeatureMissing(XSLFI_BUY_LAND_RATE_LIMIT)) {
		/* Introduced land purchasing limit. */
		for (Company *c : Company::Iterate()) {
			c->purchase_land_limit = _settings_game.construction.purchase_land_frame_burst << 16;
		}
	}

	if (SlXvIsFeatureMissing(XSLFI_BUILD_OBJECT_RATE_LIMIT)) {
		/* Introduced build object limit. */
		for (Company *c : Company::Iterate()) {
			c->build_object_limit = _settings_game.construction.build_object_frame_burst << 16;
		}
	}

	if (SlXvIsFeaturePresent(XSLFI_MORE_COND_ORDERS, 1, 1)) {
		for (Order *order : Order::Iterate()) {
			/* Insertion of OCV_MAX_RELIABILITY between OCV_REMAINING_LIFETIME and OCV_CARGO_WAITING */
			if (order->IsType(OT_CONDITIONAL) && order->GetConditionVariable() > OCV_REMAINING_LIFETIME) {
				order->SetConditionVariable(static_cast<OrderConditionVariable>((uint)order->GetConditionVariable() + 1));
			}
		}
	}
	if (SlXvIsFeaturePresent(XSLFI_MORE_COND_ORDERS, 1, 14)) {
		for (OrderList *order_list : OrderList::Iterate()) {
			auto get_real_station = [&order_list](const Order *order) -> StationID {
				const uint max = std::min<uint>(64, order_list->GetNumOrders());
				for (uint i = 0; i < max; i++) {
					if (order->IsType(OT_GOTO_STATION) && Station::IsValidID(order->GetDestination())) return order->GetDestination();

					order = (order->next != nullptr) ? order->next : order_list->GetFirstOrder();
				}
				return INVALID_STATION;
			};

			for (Order *order = order_list->GetFirstOrder(); order != nullptr; order = order->next) {
				/* Fixup station ID for OCV_CARGO_WAITING, OCV_CARGO_ACCEPTANCE, OCV_FREE_PLATFORMS, OCV_CARGO_WAITING_AMOUNT */
				if (order->IsType(OT_CONDITIONAL) && ConditionVariableHasStationID(order->GetConditionVariable())) {
					StationID next_id =  get_real_station(order);
					SB(order->GetXData2Ref(), 0, 16, next_id + 1);
					if (next_id != INVALID_STATION && GB(order->GetXData(), 16, 16) - 2 == next_id) {
						/* Duplicate next and via, remove via */
						SB(order->GetXDataRef(), 16, 16, 0);
					}
					if (GB(order->GetXData(), 16, 16) != 0 && !Station::IsValidID(GB(order->GetXData(), 16, 16) - 2)) {
						/* Via station is invalid */
						SB(order->GetXDataRef(), 16, 16, INVALID_STATION + 2);
					}
				}
			}
		}
	}

	if (SlXvIsFeatureMissing(XSLFI_CONSIST_SPEED_RD_FLAG)) {
		for (Train *t : Train::Iterate()) {
			if ((t->track & TRACK_BIT_WORMHOLE && !(t->vehstatus & VS_HIDDEN)) || t->track == TRACK_BIT_DEPOT) {
				SetBit(t->First()->flags, VRF_CONSIST_SPEED_REDUCTION);
			}
		}
	}

	if (SlXvIsFeatureMissing(XSLFI_SAVEGAME_UNIQUE_ID)) {
		/* Generate a random id for savegames that didn't have one */
		/* We keep id 0 for old savegames that don't have an id */
		_settings_game.game_creation.generation_unique_id = _interactive_random.Next(UINT32_MAX-1) + 1; /* Generates between [1;UINT32_MAX] */
	}

	if (SlXvIsFeatureMissing(XSLFI_TOWN_MULTI_BUILDING)) {
		for (Town *t : Town::Iterate()) {
			t->church_count = HasBit(t->flags, 1) ? 1 : 0;
			t->stadium_count = HasBit(t->flags, 2) ? 1 : 0;
		}
	}

	if (SlXvIsFeatureMissing(XSLFI_ONE_WAY_DT_ROAD_STOP)) {
		for (TileIndex t = 0; t < map_size; t++) {
			if (IsDriveThroughStopTile(t)) {
				SetDriveThroughStopDisallowedRoadDirections(t, DRD_NONE);
			}
		}
	}

	if (SlXvIsFeatureMissing(XSLFI_ONE_WAY_ROAD_STATE)) {
		extern void RecalculateRoadCachedOneWayStates();
		RecalculateRoadCachedOneWayStates();
	}

	if (SlXvIsFeatureMissing(XSLFI_ANIMATED_TILE_EXTRA)) {
		UpdateAllAnimatedTileSpeeds();
	}

	if (!SlXvIsFeaturePresent(XSLFI_REALISTIC_TRAIN_BRAKING, 2)) {
		for (Train *t : Train::Iterate()) {
			if (!(t->vehstatus & VS_CRASHED)) {
				t->crash_anim_pos = 0;
			}
			if (t->lookahead != nullptr) SetBit(t->lookahead->flags, TRLF_APPLY_ADVISORY);
		}
	}

	if (!SlXvIsFeaturePresent(XSLFI_REALISTIC_TRAIN_BRAKING, 3) && _settings_game.vehicle.train_braking_model == TBM_REALISTIC) {
		UpdateAllBlockSignals();
	}

	if (!SlXvIsFeaturePresent(XSLFI_REALISTIC_TRAIN_BRAKING, 5) && _settings_game.vehicle.train_braking_model == TBM_REALISTIC) {
		for (Train *t : Train::Iterate()) {
			if (t->lookahead != nullptr) {
				t->lookahead->SetNextExtendPosition();
			}
		}
	}

	if (!SlXvIsFeaturePresent(XSLFI_REALISTIC_TRAIN_BRAKING, 6) && _settings_game.vehicle.train_braking_model == TBM_REALISTIC) {
		for (Train *t : Train::Iterate()) {
			if (t->lookahead != nullptr) {
				t->lookahead->cached_zpos = t->CalculateOverallZPos();
				t->lookahead->zpos_refresh_remaining = t->GetZPosCacheUpdateInterval();
			}
		}
	}

	if (SlXvIsFeatureMissing(XSLFI_INFLATION_FIXED_DATES)) {
		_settings_game.economy.inflation_fixed_dates = !IsSavegameVersionBefore(SLV_GS_INDUSTRY_CONTROL);
	}

	if (SlXvIsFeatureMissing(XSLFI_MORE_HOUSES)) {
		for (TileIndex t = 0; t < map_size; t++) {
			if (IsTileType(t, MP_HOUSE)) {
				/* Move upper bit of house ID from bit 6 of m3 to bits 6..5 of m3. */
				SB(_m[t].m3, 5, 2, GB(_m[t].m3, 6, 1));
			}
		}
	}

	if (SlXvIsFeatureMissing(XSLFI_CUSTOM_TOWN_ZONE)) {
		_settings_game.economy.city_zone_0_mult = _settings_game.economy.town_zone_0_mult;
		_settings_game.economy.city_zone_1_mult = _settings_game.economy.town_zone_1_mult;
		_settings_game.economy.city_zone_2_mult = _settings_game.economy.town_zone_2_mult;
		_settings_game.economy.city_zone_3_mult = _settings_game.economy.town_zone_3_mult;
		_settings_game.economy.city_zone_4_mult = _settings_game.economy.town_zone_4_mult;
	}

	if (!SlXvIsFeaturePresent(XSLFI_WATER_FLOODING, 2)) {
		for (TileIndex t = 0; t < map_size; t++) {
			if (IsTileType(t, MP_WATER)) {
				SetNonFloodingWaterTile(t, false);
			}
		}
	}

	if (SlXvIsFeatureMissing(XSLFI_TRACE_RESTRICT_TUNBRIDGE)) {
		for (TileIndex t = 0; t < map_size; t++) {
			if (IsTileType(t, MP_TUNNELBRIDGE) && GetTunnelBridgeTransportType(t) == TRANSPORT_RAIL && IsTunnelBridgeWithSignalSimulation(t)) {
				SetTunnelBridgeRestrictedSignal(t, false);
			}
		}
	}

	if (SlXvIsFeatureMissing(XSLFI_OBJECT_GROUND_TYPES, 3)) {
		for (TileIndex t = 0; t < map_size; t++) {
			if (IsTileType(t, MP_OBJECT)) {
				if (SlXvIsFeatureMissing(XSLFI_OBJECT_GROUND_TYPES)) _m[t].m4 = 0;
				if (SlXvIsFeatureMissing(XSLFI_OBJECT_GROUND_TYPES, 2)) {
					ObjectType type = GetObjectType(t);
					extern void SetObjectFoundationType(TileIndex tile, Slope tileh, ObjectType type, const ObjectSpec *spec);
					SetObjectFoundationType(t, SLOPE_ELEVATED, type, ObjectSpec::Get(type));
				}
				if (SlXvIsFeatureMissing(XSLFI_OBJECT_GROUND_TYPES, 3)) {
					if (ObjectSpec::GetByTile(t)->ctrl_flags & OBJECT_CTRL_FLAG_VPORT_MAP_TYPE) {
						SetObjectHasViewportMapViewOverride(t, true);
					}
				}
			}
		}
	}

	if (SlXvIsFeatureMissing(XSLFI_ST_INDUSTRY_CARGO_MODE)) {
		_settings_game.station.station_delivery_mode = SD_NEAREST_FIRST;
	}

	if (SlXvIsFeatureMissing(XSLFI_TL_SPEED_LIMIT)) {
		_settings_game.vehicle.through_load_speed_limit = 15;
	}

	if (SlXvIsFeatureMissing(XSLFI_RAIL_DEPOT_SPEED_LIMIT)) {
		_settings_game.vehicle.rail_depot_speed_limit = 61;
	}

	if (SlXvIsFeaturePresent(XSLFI_SCHEDULED_DISPATCH, 1, 2)) {
		for (OrderList *order_list : OrderList::Iterate()) {
			if (order_list->GetScheduledDispatchScheduleCount() == 1) {
				const DispatchSchedule &ds = order_list->GetDispatchScheduleByIndex(0);
				if (!(ds.GetScheduledDispatchStartTick() >= 0 && ds.IsScheduledDispatchValid()) && ds.GetScheduledDispatch().empty()) {
					order_list->GetScheduledDispatchScheduleSet().clear();
				} else {
					VehicleOrderID idx = order_list->GetFirstSharedVehicle()->GetFirstWaitingLocation(false);
					if (idx != INVALID_VEH_ORDER_ID) {
						order_list->GetOrderAt(idx)->SetDispatchScheduleIndex(0);
					}
				}
			}
		}
	}
	if (SlXvIsFeaturePresent(XSLFI_SCHEDULED_DISPATCH, 1, 4)) {
		extern btree::btree_map<DispatchSchedule *, uint16> _old_scheduled_dispatch_start_full_date_fract_map;

		for (OrderList *order_list : OrderList::Iterate()) {
			for (DispatchSchedule &ds : order_list->GetScheduledDispatchScheduleSet()) {
				DateTicksScaled start_tick = DateToScaledDateTicks(ds.GetScheduledDispatchStartTick().base()) + _old_scheduled_dispatch_start_full_date_fract_map[&ds];
				ds.SetScheduledDispatchStartTick(start_tick);
			}
		}

		_old_scheduled_dispatch_start_full_date_fract_map.clear();
	}

	if (SlXvIsFeaturePresent(XSLFI_TRACE_RESTRICT, 7, 12)) {
		/* Move vehicle in slot flag */
		for (Vehicle *v : Vehicle::Iterate()) {
			if (v->type == VEH_TRAIN && HasBit(Train::From(v)->flags, 2)) { /* was VRF_HAVE_SLOT */
				SetBit(v->vehicle_flags, VF_HAVE_SLOT);
				ClrBit(Train::From(v)->flags, 2);
			} else {
				ClrBit(v->vehicle_flags, VF_HAVE_SLOT);
			}
		}
	} else if (SlXvIsFeatureMissing(XSLFI_TRACE_RESTRICT)) {
		for (Vehicle *v : Vehicle::Iterate()) {
			ClrBit(v->vehicle_flags, VF_HAVE_SLOT);
		}
	}

	if (SlXvIsFeatureMissing(XSLFI_INDUSTRY_ANIM_MASK)) {
		ApplyIndustryTileAnimMasking();
	}

	if (SlXvIsFeatureMissing(XSLFI_NEW_SIGNAL_STYLES)) {
		for (TileIndex t = 0; t < map_size; t++) {
			if (IsTileType(t, MP_RAILWAY) && HasSignals(t)) {
				/* clear signal style field */
				_me[t].m6 = 0;
			}
			if (IsRailTunnelBridgeTile(t)) {
				/* Clear signal style is non-zero flag */
				ClrBit(_m[t].m3, 7);
			}
		}
	}

	if (SlXvIsFeatureMissing(XSLFI_REALISTIC_TRAIN_BRAKING, 8)) {
		_aspect_cfg_hash = 0;
	}

	if (!SlXvIsFeaturePresent(XSLFI_REALISTIC_TRAIN_BRAKING, 9) && _settings_game.vehicle.train_braking_model == TBM_REALISTIC) {
		for (Train *t : Train::Iterate()) {
			if (t->lookahead != nullptr) {
				t->lookahead->lookahead_end_position = t->lookahead->reservation_end_position + 1;
			}
		}
	}

	if (SlXvIsFeatureMissing(XSLFI_NO_TREE_COUNTER)) {
		for (TileIndex t = 0; t < map_size; t++) {
			if (IsTileType(t, MP_TREES)) {
				ClearOldTreeCounter(t);
			}
		}
	}

	if (SlXvIsFeatureMissing(XSLFI_REMAIN_NEXT_ORDER_STATION)) {
		for (Company *c : Company::Iterate()) {
			/* Approximately the same time as when this was feature was added and unconditionally enabled */
			c->settings.remain_if_next_order_same_station = SlXvIsFeaturePresent(XSLFI_TRACE_RESTRICT_TUNBRIDGE);
		}
	}

	if (SlXvIsFeatureMissing(XSLFI_MORE_CARGO_AGE)) {
		_settings_game.economy.payment_algorithm = IsSavegameVersionBefore(SLV_MORE_CARGO_AGE) ? CPA_TRADITIONAL : CPA_MODERN;
	}

	if (SlXvIsFeatureMissing(XSLFI_VARIABLE_TICK_RATE)) {
		_settings_game.economy.tick_rate = IsSavegameVersionUntil(SLV_MORE_CARGO_AGE) ? TRM_TRADITIONAL : TRM_MODERN;
	}

	if (SlXvIsFeatureMissing(XSLFI_ROAD_VEH_FLAGS)) {
		for (RoadVehicle *rv : RoadVehicle::Iterate()) {
			if (IsLevelCrossingTile(rv->tile)) {
				SetBit(rv->First()->rvflags, RVF_ON_LEVEL_CROSSING);
			}
		}
	}

	if (SlXvIsFeatureMissing(XSLFI_AI_START_DATE) && IsSavegameVersionBefore(SLV_AI_START_DATE)) {
		/* For older savegames, we don't now the actual interval; so set it to the newgame value. */
		_settings_game.difficulty.competitors_interval = _settings_newgame.difficulty.competitors_interval;

		/* We did load the "period" of the timer, but not the fired/elapsed. We can deduce that here. */
		extern TimeoutTimer<TimerGameTick> _new_competitor_timeout;
		_new_competitor_timeout.storage.elapsed = 0;
		_new_competitor_timeout.fired = _new_competitor_timeout.period == 0;
	}

	if (SlXvIsFeatureMissing(XSLFI_SAVEGAME_ID) && IsSavegameVersionBefore(SLV_SAVEGAME_ID)) {
		GenerateSavegameId();
	}

	if (IsSavegameVersionBefore(SLV_NEWGRF_LAST_SERVICE) && SlXvIsFeatureMissing(XSLFI_NEWGRF_LAST_SERVICE)) {
		/* Set service date provided to NewGRF. */
		for (Vehicle *v : Vehicle::Iterate()) {
			v->date_of_last_service_newgrf = v->date_of_last_service;
		}
	}

<<<<<<< HEAD
	/*
	 * The center of train vehicles was changed, fix up spacing.
	 * Delay this until all train and track updates have been performed.
	 */
	if (IsSavegameVersionBefore(SLV_164)) FixupTrainLengths();

	InitializeRoadGUI();

	/* This needs to be done after conversion. */
	RebuildViewportKdtree();
	ViewportMapBuildTunnelCache();

	/* Road stops is 'only' updating some caches */
	AfterLoadRoadStops();
=======
	for (Company *c : Company::Iterate()) {
		UpdateCompanyLiveries(c);
	}

>>>>>>> 5d2ed80c
	AfterLoadLabelMaps();
	AfterLoadCompanyStats();
	AfterLoadStoryBook();

	AfterLoadVehiclesRemoveAnyFoundInvalid();

	GamelogPrintDebug(1);

	SetupTickRate();

	InitializeWindowsAndCaches();
	/* Restore the signals */
	ResetSignalHandlers();

	AfterLoadLinkGraphs();

	AfterLoadTraceRestrict();
	AfterLoadTemplateVehiclesUpdate();
	if (SlXvIsFeaturePresent(XSLFI_TEMPLATE_REPLACEMENT, 1, 7)) {
		AfterLoadTemplateVehiclesUpdateProperties();
	}

	InvalidateVehicleTickCaches();
	ClearVehicleTickCaches();

	UpdateAllVehiclesIsDrawn();

	extern void YapfCheckRailSignalPenalties();
	YapfCheckRailSignalPenalties();

	UpdateExtraAspectsVariable();

	if (_networking && !_network_server) {
		SlProcessVENC();

		if (!_settings_client.client_locale.sync_locale_network_server) {
			_settings_game.locale = _settings_newgame.locale;
		}
	}

	/* Show this message last to avoid covering up an error message if we bail out part way */
	switch (gcf_res) {
		case GLC_COMPATIBLE: ShowErrorMessage(STR_NEWGRF_COMPATIBLE_LOAD_WARNING, INVALID_STRING_ID, WL_CRITICAL); break;
		case GLC_NOT_FOUND:  ShowErrorMessage(STR_NEWGRF_DISABLED_WARNING, INVALID_STRING_ID, WL_CRITICAL); _pause_mode = PM_PAUSED_ERROR; break;
		default: break;
	}

	if (!_networking || _network_server) {
		extern void AfterLoad_LinkGraphPauseControl();
		AfterLoad_LinkGraphPauseControl();
	}

	if (SlXvIsFeatureMissing(XSLFI_CONSISTENT_PARTIAL_Z)) {
		CheckGroundVehiclesAtCorrectZ();
	} else {
#ifdef _DEBUG
		CheckGroundVehiclesAtCorrectZ();
#endif
	}

	_game_load_cur_date_ymd = _cur_date_ymd;
	_game_load_date_fract = _date_fract;
	_game_load_tick_skip_counter = _tick_skip_counter;
	_game_load_time = time(nullptr);

	/* Start the scripts. This MUST happen after everything else except
	 * starting a new company. */
	StartScripts();

	/* If Load Scenario / New (Scenario) Game is used,
	 *  a company does not exist yet. So create one here.
	 * 1 exception: network-games. Those can have 0 companies
	 *   But this exception is not true for non-dedicated network servers! */
	if (!Company::IsValidID(GetDefaultLocalCompany()) && (!_networking || (_networking && _network_server && !_network_dedicated))) {
		Company *c = DoStartupNewCompany(DSNC_DURING_LOAD);
		c->settings = _settings_client.company;
	}

	return true;
}

/**
 * Reload all NewGRF files during a running game. This is a cut-down
 * version of AfterLoadGame().
 * XXX - We need to reset the vehicle position hash because with a non-empty
 * hash AfterLoadVehicles() will loop infinitely. We need AfterLoadVehicles()
 * to recalculate vehicle data as some NewGRF vehicle sets could have been
 * removed or added and changed statistics
 */
void ReloadNewGRFData()
{
	RegisterGameEvents(GEF_RELOAD_NEWGRF);
	AppendSpecialEventsLogEntry("NewGRF reload");

	RailTypeLabel rail_type_label_map[RAILTYPE_END];
	for (RailType rt = RAILTYPE_BEGIN; rt != RAILTYPE_END; rt++) {
		rail_type_label_map[rt] = GetRailTypeInfo(rt)->label;
	}

	/* reload grf data */
	GfxLoadSprites();
	RecomputePrices();
	LoadStringWidthTable();
	/* reload vehicles */
	ResetVehicleHash();
	AfterLoadEngines();
	AnalyseIndustryTileSpriteGroups();
	extern void AnalyseHouseSpriteGroups();
	AnalyseHouseSpriteGroups();
	AfterLoadVehicles(false);
	StartupEngines();
	GroupStatistics::UpdateAfterLoad();
	/* update station graphics */
	AfterLoadStations();
	UpdateStationTileCacheFlags(false);

	RailType rail_type_translate_map[RAILTYPE_END];
	for (RailType old_type = RAILTYPE_BEGIN; old_type != RAILTYPE_END; old_type++) {
		RailType new_type = GetRailTypeByLabel(rail_type_label_map[old_type]);
		rail_type_translate_map[old_type] = (new_type == INVALID_RAILTYPE) ? RAILTYPE_RAIL : new_type;
	}

	/* Restore correct railtype for all rail tiles.*/
	const TileIndex map_size = MapSize();
	for (TileIndex t = 0; t < map_size; t++) {
		if (GetTileType(t) == MP_RAILWAY ||
				IsLevelCrossingTile(t) ||
				IsRailStationTile(t) ||
				IsRailWaypointTile(t) ||
				IsRailTunnelBridgeTile(t)) {
			SetRailType(t, rail_type_translate_map[GetRailType(t)]);
			RailType secondary = GetTileSecondaryRailTypeIfValid(t);
			if (secondary != INVALID_RAILTYPE) SetSecondaryRailType(t, rail_type_translate_map[secondary]);
		}
	}

	UpdateExtraAspectsVariable();

	InitRoadTypesCaches();

	ReInitAllWindows(false);

	/* Update company statistics. */
	AfterLoadCompanyStats();
	/* Check and update house and town values */
	UpdateHousesAndTowns(true, false);
	/* Delete news referring to no longer existing entities */
	DeleteInvalidEngineNews();
	/* Update livery selection windows */
	for (CompanyID i = COMPANY_FIRST; i < MAX_COMPANIES; i++) InvalidateWindowData(WC_COMPANY_COLOUR, i);
	/* Update company infrastructure counts. */
	InvalidateWindowClassesData(WC_COMPANY_INFRASTRUCTURE);
	/* redraw the whole screen */
	MarkWholeScreenDirty();
	CheckTrainsLengths();
	AfterLoadTemplateVehiclesUpdateImages();
	AfterLoadTemplateVehiclesUpdateProperties();
	UpdateAllAnimatedTileSpeeds();

	InvalidateWindowData(WC_BUILD_SIGNAL, 0);
}<|MERGE_RESOLUTION|>--- conflicted
+++ resolved
@@ -1792,7 +1792,7 @@
 	if (IsSavegameVersionBefore(SLV_31)) {
 		_date += DAYS_TILL_ORIGINAL_BASE_YEAR.AsDelta();
 		SetScaledTickVariables();
-		ConvertDateToYMD(_date, &_cur_date_ymd);
+		_cur_date_ymd = ConvertDateToYMD(_date);
 		UpdateCachedSnowLine();
 
 		for (Station *st : Station::Iterate())   st->build_date      += DAYS_TILL_ORIGINAL_BASE_YEAR.AsDelta();
@@ -4299,7 +4299,10 @@
 		}
 	}
 
-<<<<<<< HEAD
+	for (Company *c : Company::Iterate()) {
+		UpdateCompanyLiveries(c);
+	}
+
 	/*
 	 * The center of train vehicles was changed, fix up spacing.
 	 * Delay this until all train and track updates have been performed.
@@ -4314,12 +4317,6 @@
 
 	/* Road stops is 'only' updating some caches */
 	AfterLoadRoadStops();
-=======
-	for (Company *c : Company::Iterate()) {
-		UpdateCompanyLiveries(c);
-	}
-
->>>>>>> 5d2ed80c
 	AfterLoadLabelMaps();
 	AfterLoadCompanyStats();
 	AfterLoadStoryBook();
