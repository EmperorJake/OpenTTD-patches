/*
 * This file is part of OpenTTD.
 * OpenTTD is free software; you can redistribute it and/or modify it under the terms of the GNU General Public License as published by the Free Software Foundation, version 2.
 * OpenTTD is distributed in the hope that it will be useful, but WITHOUT ANY WARRANTY; without even the implied warranty of MERCHANTABILITY or FITNESS FOR A PARTICULAR PURPOSE.
 * See the GNU General Public License for more details. You should have received a copy of the GNU General Public License along with OpenTTD. If not, see <http://www.gnu.org/licenses/>.
 */

/** @file afterload.cpp Code updating data after game load */

#include "../stdafx.h"
#include "../void_map.h"
#include "../signs_base.h"
#include "../depot_base.h"
#include "../tunnel_base.h"
#include "../fios.h"
#include "../gamelog_internal.h"
#include "../network/network.h"
#include "../network/network_func.h"
#include "../gfxinit.h"
#include "../viewport_func.h"
#include "../viewport_kdtree.h"
#include "../industry.h"
#include "../clear_map.h"
#include "../vehicle_func.h"
#include "../string_func.h"
#include "../roadveh.h"
#include "../train.h"
#include "../station_base.h"
#include "../waypoint_base.h"
#include "../roadstop_base.h"
#include "../tunnelbridge.h"
#include "../tunnelbridge_map.h"
#include "../pathfinder/yapf/yapf_cache.h"
#include "../elrail_func.h"
#include "../signs_func.h"
#include "../aircraft.h"
#include "../object_map.h"
#include "../object_base.h"
#include "../tree_map.h"
#include "../company_func.h"
#include "../road_cmd.h"
#include "../ai/ai.hpp"
#include "../script/script_gui.h"
#include "../game/game.hpp"
#include "../town.h"
#include "../economy_base.h"
#include "../animated_tile_func.h"
#include "../subsidy_base.h"
#include "../subsidy_func.h"
#include "../newgrf.h"
#include "../engine_func.h"
#include "../rail_gui.h"
#include "../road_gui.h"
#include "../core/backup_type.hpp"
#include "../core/mem_func.hpp"
#include "../smallmap_gui.h"
#include "../news_func.h"
#include "../order_backup.h"
#include "../error.h"
#include "../disaster_vehicle.h"
#include "../ship.h"
#include "../tracerestrict.h"
#include "../tunnel_map.h"
#include "../bridge_signal_map.h"
#include "../water.h"
#include "../settings_func.h"
#include "../animated_tile.h"
#include "../company_func.h"
#include "../infrastructure_func.h"
#include "../event_logs.h"
#include "../newgrf_object.h"
#include "../newgrf_industrytiles.h"
#include "../timer/timer.h"
#include "../timer/timer_game_calendar.h"
#include "../timer/timer_game_tick.h"


#include "saveload_internal.h"

#include <signal.h>
#include <algorithm>

#include "../safeguards.h"

extern bool IndividualRoadVehicleController(RoadVehicle *v, const RoadVehicle *prev);

/**
 * Makes a tile canal or water depending on the surroundings.
 *
 * Must only be used for converting old savegames. Use WaterClass now.
 *
 * This as for example docks and shipdepots do not store
 * whether the tile used to be canal or 'normal' water.
 * @param t the tile to change.
 * @param include_invalid_water_class Also consider WATER_CLASS_INVALID, i.e. industry tiles on land
 */
void SetWaterClassDependingOnSurroundings(TileIndex t, bool include_invalid_water_class)
{
	/* If the slope is not flat, we always assume 'land' (if allowed). Also for one-corner-raised-shores.
	 * Note: Wrt. autosloping under industry tiles this is the most fool-proof behaviour. */
	if (!IsTileFlat(t)) {
		if (include_invalid_water_class) {
			SetWaterClass(t, WATER_CLASS_INVALID);
			return;
		} else {
			SlErrorCorrupt("Invalid water class for dry tile");
		}
	}

	/* Mark tile dirty in all cases */
	MarkTileDirtyByTile(t);

	if (TileX(t) == 0 || TileY(t) == 0 || TileX(t) == MapMaxX() - 1 || TileY(t) == MapMaxY() - 1) {
		/* tiles at map borders are always WATER_CLASS_SEA */
		SetWaterClass(t, WATER_CLASS_SEA);
		return;
	}

	bool has_water = false;
	bool has_canal = false;
	bool has_river = false;

	for (DiagDirection dir = DIAGDIR_BEGIN; dir < DIAGDIR_END; dir++) {
		TileIndex neighbour = TileAddByDiagDir(t, dir);
		switch (GetTileType(neighbour)) {
			case MP_WATER:
				/* clear water and shipdepots have already a WaterClass associated */
				if (IsCoast(neighbour)) {
					has_water = true;
				} else if (!IsLock(neighbour)) {
					switch (GetWaterClass(neighbour)) {
						case WATER_CLASS_SEA:   has_water = true; break;
						case WATER_CLASS_CANAL: has_canal = true; break;
						case WATER_CLASS_RIVER: has_river = true; break;
						default: SlErrorCorrupt("Invalid water class for tile");
					}
				}
				break;

			case MP_RAILWAY:
				/* Shore or flooded halftile */
				has_water |= (GetRailGroundType(neighbour) == RAIL_GROUND_WATER);
				break;

			case MP_TREES:
				/* trees on shore */
				has_water |= (GB(_m[neighbour].m2, 4, 2) == TREE_GROUND_SHORE);
				break;

			default: break;
		}
	}

	if (!has_water && !has_canal && !has_river && include_invalid_water_class) {
		SetWaterClass(t, WATER_CLASS_INVALID);
		return;
	}

	if (has_river && !has_canal) {
		SetWaterClass(t, WATER_CLASS_RIVER);
	} else if (has_canal || !has_water) {
		SetWaterClass(t, WATER_CLASS_CANAL);
	} else {
		SetWaterClass(t, WATER_CLASS_SEA);
	}
}

static void ConvertTownOwner()
{
	for (TileIndex tile = 0; tile != MapSize(); tile++) {
		switch (GetTileType(tile)) {
			case MP_ROAD:
				if (GB(_m[tile].m5, 4, 2) == ROAD_TILE_CROSSING && HasBit(_m[tile].m3, 7)) {
					_m[tile].m3 = OWNER_TOWN;
				}
				FALLTHROUGH;

			case MP_TUNNELBRIDGE:
				if (_m[tile].m1 & 0x80) SetTileOwner(tile, OWNER_TOWN);
				break;

			default: break;
		}
	}
}

/* since savegame version 4.1, exclusive transport rights are stored at towns */
static void UpdateExclusiveRights()
{
	for (Town *t : Town::Iterate()) {
		t->exclusivity = INVALID_COMPANY;
	}

	/* FIXME old exclusive rights status is not being imported (stored in s->blocked_months_obsolete)
	 *   could be implemented this way:
	 * 1.) Go through all stations
	 *     Build an array town_blocked[ town_id ][ company_id ]
	 *     that stores if at least one station in that town is blocked for a company
	 * 2.) Go through that array, if you find a town that is not blocked for
	 *     one company, but for all others, then give it exclusivity.
	 */
}

static const byte convert_currency[] = {
	 0,  1, 12,  8,  3,
	10, 14, 19,  4,  5,
	 9, 11, 13,  6, 17,
	16, 22, 21,  7, 15,
	18,  2, 20,
};

/* since savegame version 4.2 the currencies are arranged differently */
static void UpdateCurrencies()
{
	_settings_game.locale.currency = convert_currency[_settings_game.locale.currency];
}

/* Up to revision 1413 the invisible tiles at the southern border have not been
 * MP_VOID, even though they should have. This is fixed by this function
 */
static void UpdateVoidTiles()
{
	for (uint x = 0; x < MapSizeX(); x++) MakeVoid(TileXY(x, MapMaxY()));
	for (uint y = 0; y < MapSizeY(); y++) MakeVoid(TileXY(MapMaxX(), y));
}

static inline RailType UpdateRailType(RailType rt, RailType min)
{
	return rt >= min ? (RailType)(rt + 1): rt;
}

/**
 * Update the viewport coordinates of all signs.
 */
void UpdateAllVirtCoords()
{
	UpdateAllStationVirtCoords();
	UpdateAllSignVirtCoords();
	UpdateAllTownVirtCoords();
	UpdateAllTextEffectVirtCoords();
	RebuildViewportKdtree();
}

void ClearAllCachedNames()
{
	ClearAllStationCachedNames();
	ClearAllTownCachedNames();
	ClearAllIndustryCachedNames();
}

/**
 * Initialization of the windows and several kinds of caches.
 * This is not done directly in AfterLoadGame because these
 * functions require that all saveload conversions have been
 * done. As people tend to add savegame conversion stuff after
 * the initialization of the windows and caches quite some bugs
 * had been made.
 * Moving this out of there is both cleaner and less bug-prone.
 */
static void InitializeWindowsAndCaches()
{
	SetupTimeSettings();

	/* Initialize windows */
	ResetWindowSystem();
	SetupColoursAndInitialWindow();

	/* Update coordinates of the signs. */
	ClearAllCachedNames();
	UpdateAllVirtCoords();
	ResetViewportAfterLoadGame();

	ScriptObject::InitializeRandomizers();

	for (Company *c : Company::Iterate()) {
		/* For each company, verify (while loading a scenario) that the inauguration date is the current year and set it
		 * accordingly if it is not the case.  No need to set it on companies that are not been used already,
		 * thus the MIN_YEAR (which is really nothing more than Zero, initialized value) test */
		if (_file_to_saveload.abstract_ftype == FT_SCENARIO && c->inaugurated_year != MIN_YEAR) {
			c->inaugurated_year = _cur_year;
		}
	}

	/* Count number of objects per type */
	for (Object *o : Object::Iterate()) {
		Object::IncTypeCount(o->type);
	}

	/* Identify owners of persistent storage arrays */
	for (Industry *i : Industry::Iterate()) {
		if (i->psa != nullptr) {
			i->psa->feature = GSF_INDUSTRIES;
			i->psa->tile = i->location.tile;
		}
	}
	for (Station *s : Station::Iterate()) {
		if (s->airport.psa != nullptr) {
			s->airport.psa->feature = GSF_AIRPORTS;
			s->airport.psa->tile = s->airport.tile;
		}
	}
	for (Town *t : Town::Iterate()) {
		for (std::list<PersistentStorage *>::iterator it = t->psa_list.begin(); it != t->psa_list.end(); ++it) {
			(*it)->feature = GSF_FAKE_TOWNS;
			(*it)->tile = t->xy;
		}
	}
	for (RoadVehicle *rv : RoadVehicle::Iterate()) {
		if (rv->IsFrontEngine()) {
			rv->CargoChanged();
		}
	}

	RecomputePrices();

	GroupStatistics::UpdateAfterLoad();

	RebuildSubsidisedSourceAndDestinationCache();

	/* Towns have a noise controlled number of airports system
	 * So each airport's noise value must be added to the town->noise_reached value
	 * Reset each town's noise_reached value to '0' before. */
	UpdateAirportsNoise();

	CheckTrainsLengths();
	ShowNewGRFError();

	/* Rebuild the smallmap list of owners. */
	BuildOwnerLegend();
}

#ifdef WITH_SIGACTION
static struct sigaction _prev_segfault;
static struct sigaction _prev_abort;
static struct sigaction _prev_fpe;

static void CDECL HandleSavegameLoadCrash(int signum, siginfo_t *si, void *context);
#else
typedef void (CDECL *SignalHandlerPointer)(int);
static SignalHandlerPointer _prev_segfault = nullptr;
static SignalHandlerPointer _prev_abort    = nullptr;
static SignalHandlerPointer _prev_fpe      = nullptr;

static void CDECL HandleSavegameLoadCrash(int signum);
#endif

/**
 * Replaces signal handlers of SIGSEGV and SIGABRT
 * and stores pointers to original handlers in memory.
 */
static void SetSignalHandlers()
{
#ifdef WITH_SIGACTION
	struct sigaction sa;
	memset(&sa, 0, sizeof(sa));
	sa.sa_flags = SA_SIGINFO | SA_RESTART;
	sigemptyset(&sa.sa_mask);
	sa.sa_sigaction = HandleSavegameLoadCrash;
	sigaction(SIGSEGV, &sa, &_prev_segfault);
	sigaction(SIGABRT, &sa, &_prev_abort);
	sigaction(SIGFPE,  &sa, &_prev_fpe);
#else
	_prev_segfault = signal(SIGSEGV, HandleSavegameLoadCrash);
	_prev_abort    = signal(SIGABRT, HandleSavegameLoadCrash);
	_prev_fpe      = signal(SIGFPE,  HandleSavegameLoadCrash);
#endif
}

/**
 * Resets signal handlers back to original handlers.
 */
static void ResetSignalHandlers()
{
#ifdef WITH_SIGACTION
	sigaction(SIGSEGV, &_prev_segfault, nullptr);
	sigaction(SIGABRT, &_prev_abort, nullptr);
	sigaction(SIGFPE,  &_prev_fpe, nullptr);
#else
	signal(SIGSEGV, _prev_segfault);
	signal(SIGABRT, _prev_abort);
	signal(SIGFPE,  _prev_fpe);
#endif
}

/** Was the saveload crash because of missing NewGRFs? */
static bool _saveload_crash_with_missing_newgrfs = false;

/**
 * Did loading the savegame cause a crash? If so,
 * were NewGRFs missing?
 * @return when the saveload crashed due to missing NewGRFs.
 */
bool SaveloadCrashWithMissingNewGRFs()
{
	return _saveload_crash_with_missing_newgrfs;
}

/**
 * Signal handler used to give a user a more useful report for crashes during
 * the savegame loading process; especially when there's problems with the
 * NewGRFs that are required by the savegame.
 * @param signum received signal
 */
#ifdef WITH_SIGACTION
static void CDECL HandleSavegameLoadCrash(int signum, siginfo_t *si, void *context)
#else
static void CDECL HandleSavegameLoadCrash(int signum)
#endif
{
	ResetSignalHandlers();

	char buffer[8192];
	char *p = buffer;
	p += seprintf(p, lastof(buffer), "Loading your savegame caused OpenTTD to crash.\n");

	for (const GRFConfig *c = _grfconfig; !_saveload_crash_with_missing_newgrfs && c != nullptr; c = c->next) {
		_saveload_crash_with_missing_newgrfs = HasBit(c->flags, GCF_COMPATIBLE) || c->status == GCS_NOT_FOUND;
	}

	if (_saveload_crash_with_missing_newgrfs) {
		p += seprintf(p, lastof(buffer),
			"This is most likely caused by a missing NewGRF or a NewGRF that\n"
			"has been loaded as replacement for a missing NewGRF. OpenTTD\n"
			"cannot easily determine whether a replacement NewGRF is of a newer\n"
			"or older version.\n"
			"It will load a NewGRF with the same GRF ID as the missing NewGRF.\n"
			"This means that if the author makes incompatible NewGRFs with the\n"
			"same GRF ID, OpenTTD cannot magically do the right thing. In most\n"
			"cases, OpenTTD will load the savegame and not crash, but this is an\n"
			"exception.\n"
			"Please load the savegame with the appropriate NewGRFs installed.\n"
			"The missing/compatible NewGRFs are:\n");

		for (const GRFConfig *c = _grfconfig; c != nullptr; c = c->next) {
			if (HasBit(c->flags, GCF_COMPATIBLE)) {
<<<<<<< HEAD
				const GRFIdentifier *replaced = GetOverriddenIdentifier(c);
				char original_md5[40];
				char replaced_md5[40];
				md5sumToString(original_md5, lastof(original_md5), c->original_md5sum);
				md5sumToString(replaced_md5, lastof(replaced_md5), replaced->md5sum);
				p += seprintf(p, lastof(buffer), "NewGRF %08X (checksum %s) not found.\n  Loaded NewGRF \"%s\" (checksum %s) with same GRF ID instead.\n", BSWAP32(c->ident.grfid), original_md5, c->filename, replaced_md5);
			}
			if (c->status == GCS_NOT_FOUND) {
				char buf[40];
				md5sumToString(buf, lastof(buf), c->ident.md5sum);
				p += seprintf(p, lastof(buffer), "NewGRF %08X (%s) not found; checksum %s.\n", BSWAP32(c->ident.grfid), c->filename, buf);
=======
				const GRFIdentifier *replaced = _gamelog.GetOverriddenIdentifier(c);
				fmt::format_to(std::back_inserter(message), "NewGRF {:08X} (checksum {}) not found.\n  Loaded NewGRF \"{}\" (checksum {}) with same GRF ID instead.\n",
						BSWAP32(c->ident.grfid), MD5SumToString(c->original_md5sum), c->filename, MD5SumToString(replaced->md5sum));
			}
			if (c->status == GCS_NOT_FOUND) {
				fmt::format_to(std::back_inserter(message), "NewGRF {:08X} ({}) not found; checksum {}.\n",
						BSWAP32(c->ident.grfid), c->filename, MD5SumToString(c->ident.md5sum));
>>>>>>> 045a99dd
			}
		}
	} else {
		p += seprintf(p, lastof(buffer),
			"This is probably caused by a corruption in the savegame.\n"
			"Please file a bug report and attach this savegame.\n");
	}

	ShowInfo(buffer);

#ifdef WITH_SIGACTION
	struct sigaction call;
#else
	SignalHandlerPointer call = nullptr;
#endif
	switch (signum) {
		case SIGSEGV: call = _prev_segfault; break;
		case SIGABRT: call = _prev_abort; break;
		case SIGFPE:  call = _prev_fpe; break;
		default: NOT_REACHED();
	}
#ifdef WITH_SIGACTION
	if (call.sa_flags & SA_SIGINFO) {
		if (call.sa_sigaction != nullptr) call.sa_sigaction(signum, si, context);
	} else {
		if (call.sa_handler != nullptr) call.sa_handler(signum);
	}
#else
	if (call != nullptr) call(signum);
#endif

}

/**
 * Tries to change owner of this rail tile to a valid owner. In very old versions it could happen that
 * a rail track had an invalid owner. When conversion isn't possible, track is removed.
 * @param t tile to update
 */
static void FixOwnerOfRailTrack(TileIndex t)
{
	assert(!Company::IsValidID(GetTileOwner(t)) && (IsLevelCrossingTile(t) || IsPlainRailTile(t)));

	/* remove leftover rail piece from crossing (from very old savegames) */
	Train *v = nullptr;
	for (Train *w : Train::Iterate()) {
		if (w->tile == t) {
			v = w;
			break;
		}
	}

	if (v != nullptr) {
		/* when there is a train on crossing (it could happen in TTD), set owner of crossing to train owner */
		SetTileOwner(t, v->owner);
		return;
	}

	/* try to find any connected rail */
	for (DiagDirection dd = DIAGDIR_BEGIN; dd < DIAGDIR_END; dd++) {
		TileIndex tt = t + TileOffsByDiagDir(dd);
		if (GetTileTrackStatus(t, TRANSPORT_RAIL, 0, dd) != 0 &&
				GetTileTrackStatus(tt, TRANSPORT_RAIL, 0, ReverseDiagDir(dd)) != 0 &&
				Company::IsValidID(GetTileOwner(tt))) {
			SetTileOwner(t, GetTileOwner(tt));
			return;
		}
	}

	if (IsLevelCrossingTile(t)) {
		/* else change the crossing to normal road (road vehicles won't care) */
		Owner road = GetRoadOwner(t, RTT_ROAD);
		Owner tram = GetRoadOwner(t, RTT_TRAM);
		RoadBits bits = GetCrossingRoadBits(t);
		bool hasroad = HasBit(_me[t].m7, 6);
		bool hastram = HasBit(_me[t].m7, 7);

		/* MakeRoadNormal */
		SetTileType(t, MP_ROAD);
		SetTileOwner(t, road);
		_m[t].m3 = (hasroad ? bits : 0);
		_m[t].m5 = (hastram ? bits : 0) | ROAD_TILE_NORMAL << 6;
		SB(_me[t].m6, 2, 4, 0);
		SetRoadOwner(t, RTT_TRAM, tram);
		return;
	}

	/* if it's not a crossing, make it clean land */
	MakeClear(t, CLEAR_GRASS, 0);
}

/**
 * Fixes inclination of a vehicle. Older OpenTTD versions didn't update the bits correctly.
 * @param v vehicle
 * @param dir vehicle's direction, or # INVALID_DIR if it can be ignored
 * @return inclination bits to set
 */
static uint FixVehicleInclination(Vehicle *v, Direction dir)
{
	/* Compute place where this vehicle entered the tile */
	int entry_x = v->x_pos;
	int entry_y = v->y_pos;
	switch (dir) {
		case DIR_NE: entry_x |= TILE_UNIT_MASK; break;
		case DIR_NW: entry_y |= TILE_UNIT_MASK; break;
		case DIR_SW: entry_x &= ~TILE_UNIT_MASK; break;
		case DIR_SE: entry_y &= ~TILE_UNIT_MASK; break;
		case INVALID_DIR: break;
		default: NOT_REACHED();
	}
	byte entry_z = GetSlopePixelZ(entry_x, entry_y, true);

	/* Compute middle of the tile. */
	int middle_x = (v->x_pos & ~TILE_UNIT_MASK) + TILE_SIZE / 2;
	int middle_y = (v->y_pos & ~TILE_UNIT_MASK) + TILE_SIZE / 2;
	byte middle_z = GetSlopePixelZ(middle_x, middle_y, true);

	/* middle_z == entry_z, no height change. */
	if (middle_z == entry_z) return 0;

	/* middle_z < entry_z, we are going downwards. */
	if (middle_z < entry_z) return 1U << GVF_GOINGDOWN_BIT;

	/* middle_z > entry_z, we are going upwards. */
	return 1U << GVF_GOINGUP_BIT;
}

/**
 * Check whether the ground vehicles are at the correct Z-coordinate. When they
 * are not, this will cause all kinds of problems later on as the vehicle might
 * not get onto bridges and so on.
 */
static void CheckGroundVehiclesAtCorrectZ()
{
	for (Vehicle *v : Vehicle::Iterate()) {
		if (v->IsGroundVehicle()) {
			/*
			 * Either the vehicle is not actually on the given tile, i.e. it is
			 * in the wormhole of a bridge or a tunnel, or the Z-coordinate must
			 * be the same as when it would be recalculated right now.
			 */
			assert(v->tile != TileVirtXY(v->x_pos, v->y_pos) || v->z_pos == GetSlopePixelZ(v->x_pos, v->y_pos, true));
		}
	}
}

/**
 * Checks for the possibility that a bridge may be on this tile
 * These are in fact all the tile types on which a bridge can be found
 * @param t The tile to analyze
 * @return True if a bridge might have been present prior to savegame 194.
 */
static inline bool MayHaveBridgeAbove(TileIndex t)
{
	return IsTileType(t, MP_CLEAR) || IsTileType(t, MP_RAILWAY) || IsTileType(t, MP_ROAD) ||
			IsTileType(t, MP_WATER) || IsTileType(t, MP_TUNNELBRIDGE) || IsTileType(t, MP_OBJECT);
}

TileIndex GetOtherTunnelBridgeEndOld(TileIndex tile)
{
	DiagDirection dir = GetTunnelBridgeDirection(tile);
	TileIndexDiff delta = TileOffsByDiagDir(dir);
	int z = GetTileZ(tile);

	dir = ReverseDiagDir(dir);
	do {
		tile += delta;
	} while (
		!IsTunnelTile(tile) ||
		GetTunnelBridgeDirection(tile) != dir ||
		GetTileZ(tile) != z
	);

	return tile;
}


/**
 * Start the scripts.
 */
static void StartScripts()
{
	/* Script debug window requires AIs to be started before trying to start GameScript. */

	/* Start the AIs. */
	for (const Company *c : Company::Iterate()) {
		if (Company::IsValidAiID(c->index)) AI::StartNew(c->index, false);
	}

	/* Start the GameScript. */
	Game::StartNew();

	ShowScriptDebugWindowIfScriptError();
}

/**
 * Perform a (large) amount of savegame conversion *magic* in order to
 * load older savegames and to fill the caches for various purposes.
 * @return True iff conversion went without a problem.
 */
bool AfterLoadGame()
{
	SetSignalHandlers();

	TileIndex map_size = MapSize();

	extern TileIndex _cur_tileloop_tile; // From landscape.cpp.
	/* The LFSR used in RunTileLoop iteration cannot have a zeroed state, make it non-zeroed. */
	if (_cur_tileloop_tile == 0) _cur_tileloop_tile = 1;

<<<<<<< HEAD
	extern TileIndex _aux_tileloop_tile;
	if (_aux_tileloop_tile == 0) _aux_tileloop_tile = 1;

	if (IsSavegameVersionBefore(SLV_98)) GamelogOldver();
=======
	if (IsSavegameVersionBefore(SLV_98)) _gamelog.Oldver();
>>>>>>> 045a99dd

	_gamelog.TestRevision();
	_gamelog.TestMode();

	RebuildTownKdtree();
	RebuildStationKdtree();
	UpdateCachedSnowLine();
	UpdateCachedSnowLineBounds();

	_viewport_sign_kdtree_valid = false;

	if (IsSavegameVersionBefore(SLV_98)) _gamelog.GRFAddList(_grfconfig);

	if (IsSavegameVersionBefore(SLV_119)) {
		_pause_mode = (_pause_mode == 2) ? PM_PAUSED_NORMAL : PM_UNPAUSED;
	} else if (_network_dedicated && (_pause_mode & PM_PAUSED_ERROR) != 0) {
		DEBUG(net, 0, "The loading savegame was paused due to an error state");
		DEBUG(net, 0, "  This savegame cannot be used for multiplayer");
		/* Restore the signals */
		ResetSignalHandlers();
		return false;
	} else if (!_networking || _network_server) {
		/* If we are in singleplayer mode, i.e. not networking, and loading the
		 * savegame or we are loading the savegame as network server we do
		 * not want to be bothered by being paused because of the automatic
		 * reason of a network server, e.g. joining clients or too few
		 * active clients. Note that resetting these values for a network
		 * client are very bad because then the client is going to execute
		 * the game loop when the server is not, i.e. it desyncs. */
		_pause_mode &= ~PMB_PAUSED_NETWORK;
	}

	/* In very old versions, size of train stations was stored differently.
	 * They had swapped width and height if station was built along the Y axis.
	 * TTO and TTD used 3 bits for width/height, while OpenTTD used 4.
	 * Because the data stored by TTDPatch are unusable for rail stations > 7x7,
	 * recompute the width and height. Doing this unconditionally for all old
	 * savegames simplifies the code. */
	if (IsSavegameVersionBefore(SLV_2)) {
		for (Station *st : Station::Iterate()) {
			st->train_station.w = st->train_station.h = 0;
		}
		for (TileIndex t = 0; t < map_size; t++) {
			if (!IsTileType(t, MP_STATION)) continue;
			if (_m[t].m5 > 7) continue; // is it a rail station tile?
			Station *st = Station::Get(_m[t].m2);
			assert(st->train_station.tile != 0);
			int dx = TileX(t) - TileX(st->train_station.tile);
			int dy = TileY(t) - TileY(st->train_station.tile);
			assert(dx >= 0 && dy >= 0);
			st->train_station.w = std::max<uint>(st->train_station.w, dx + 1);
			st->train_station.h = std::max<uint>(st->train_station.h, dy + 1);
		}
	}

	if (IsSavegameVersionBefore(SLV_194) && SlXvIsFeatureMissing(XSLFI_HEIGHT_8_BIT)) {
		_settings_game.construction.map_height_limit = 15;

		/* In old savegame versions, the heightlevel was coded in bits 0..3 of the type field */
		for (TileIndex t = 0; t < map_size; t++) {
			_m[t].height = GB(_m[t].type, 0, 4);
			SB(_m[t].type, 0, 2, GB(_me[t].m6, 0, 2));
			SB(_me[t].m6, 0, 2, 0);
			if (MayHaveBridgeAbove(t)) {
				SB(_m[t].type, 2, 2, GB(_me[t].m6, 6, 2));
				SB(_me[t].m6, 6, 2, 0);
			} else {
				SB(_m[t].type, 2, 2, 0);
			}
		}
	} else if (IsSavegameVersionBefore(SLV_194) && SlXvIsFeaturePresent(XSLFI_HEIGHT_8_BIT)) {
		for (TileIndex t = 0; t < map_size; t++) {
			SB(_m[t].type, 0, 2, GB(_me[t].m6, 0, 2));
			SB(_me[t].m6, 0, 2, 0);
			if (MayHaveBridgeAbove(t)) {
				SB(_m[t].type, 2, 2, GB(_me[t].m6, 6, 2));
				SB(_me[t].m6, 6, 2, 0);
			} else {
				SB(_m[t].type, 2, 2, 0);
			}
		}
	}

	/* in version 2.1 of the savegame, town owner was unified. */
	if (IsSavegameVersionBefore(SLV_2, 1)) ConvertTownOwner();

	/* from version 4.1 of the savegame, exclusive rights are stored at towns */
	if (IsSavegameVersionBefore(SLV_4, 1)) UpdateExclusiveRights();

	/* from version 4.2 of the savegame, currencies are in a different order */
	if (IsSavegameVersionBefore(SLV_4, 2)) UpdateCurrencies();

	/* In old version there seems to be a problem that water is owned by
	 * OWNER_NONE, not OWNER_WATER.. I can't replicate it for the current
	 * (4.3) version, so I just check when versions are older, and then
	 * walk through the whole map.. */
	if (IsSavegameVersionBefore(SLV_4, 3)) {
		for (TileIndex t = 0; t < map_size; t++) {
			if (IsTileType(t, MP_WATER) && GetTileOwner(t) >= MAX_COMPANIES) {
				SetTileOwner(t, OWNER_WATER);
			}
		}
	}

	if (IsSavegameVersionBefore(SLV_84)) {
		for (Company *c : Company::Iterate()) {
			c->name = CopyFromOldName(c->name_1);
			if (!c->name.empty()) c->name_1 = STR_SV_UNNAMED;
			c->president_name = CopyFromOldName(c->president_name_1);
			if (!c->president_name.empty()) c->president_name_1 = SPECSTR_PRESIDENT_NAME;
		}

		for (Station *st : Station::Iterate()) {
			st->name = CopyFromOldName(st->string_id);
			/* generating new name would be too much work for little effect, use the station name fallback */
			if (!st->name.empty()) st->string_id = STR_SV_STNAME_FALLBACK;
		}

		for (Town *t : Town::Iterate()) {
			t->name = CopyFromOldName(t->townnametype);
			if (!t->name.empty()) t->townnametype = SPECSTR_TOWNNAME_START + _settings_game.game_creation.town_name;
		}
	}

	/* From this point the old names array is cleared. */
	ResetOldNames();

	if (IsSavegameVersionBefore(SLV_106)) {
		/* no station is determined by 'tile == INVALID_TILE' now (instead of '0') */
		for (Station *st : Station::Iterate()) {
			if (st->airport.tile       == 0) st->airport.tile       = INVALID_TILE;
			if (st->train_station.tile == 0) st->train_station.tile = INVALID_TILE;
		}

		/* the same applies to Company::location_of_HQ */
		for (Company *c : Company::Iterate()) {
			if (c->location_of_HQ == 0 || (IsSavegameVersionBefore(SLV_4) && c->location_of_HQ == 0xFFFF)) {
				c->location_of_HQ = INVALID_TILE;
			}
		}
	}

	/* convert road side to my format. */
	if (_settings_game.vehicle.road_side) _settings_game.vehicle.road_side = 1;

	/* Check if all NewGRFs are present, we are very strict in MP mode */
	GRFListCompatibility gcf_res = IsGoodGRFConfigList(_grfconfig);
	for (GRFConfig *c = _grfconfig; c != nullptr; c = c->next) {
		if (c->status == GCS_NOT_FOUND) {
			_gamelog.GRFRemove(c->ident.grfid);
		} else if (HasBit(c->flags, GCF_COMPATIBLE)) {
			_gamelog.GRFCompatible(&c->ident);
		}
	}

	if (_networking && gcf_res != GLC_ALL_GOOD) {
		SetSaveLoadError(STR_NETWORK_ERROR_CLIENT_NEWGRF_MISMATCH);
		/* Restore the signals */
		ResetSignalHandlers();
		return false;
	}

	/* The value of _date_fract got divided, so make sure that old games are converted correctly. */
	if (IsSavegameVersionBefore(SLV_11, 1) || (IsSavegameVersionBefore(SLV_147) && _date_fract > DAY_TICKS)) _date_fract /= 885;

	if (SlXvIsFeaturePresent(XSLFI_SPRINGPP) || SlXvIsFeaturePresent(XSLFI_JOKERPP) || SlXvIsFeaturePresent(XSLFI_CHILLPP)) {
		assert(_settings_game.economy.day_length_factor >= 1);
		_tick_skip_counter = _date_fract % _settings_game.economy.day_length_factor;
		_date_fract /= _settings_game.economy.day_length_factor;
		assert(_date_fract < DAY_TICKS);
		assert(_tick_skip_counter < _settings_game.economy.day_length_factor);
	}

	/* Set day length factor to 1 if loading a pre day length savegame */
	if (SlXvIsFeatureMissing(XSLFI_VARIABLE_DAY_LENGTH) && SlXvIsFeatureMissing(XSLFI_SPRINGPP) && SlXvIsFeatureMissing(XSLFI_JOKERPP) && SlXvIsFeatureMissing(XSLFI_CHILLPP)) {
		_settings_game.economy.day_length_factor = 1;
	}
	if (SlXvIsFeatureMissing(XSLFI_VARIABLE_DAY_LENGTH, 3)) {
		_scaled_tick_counter = (uint64)((_tick_counter * _settings_game.economy.day_length_factor) + _tick_skip_counter);
	}

	/* Update current year
	 * must be done before loading sprites as some newgrfs check it */
	SetDate(_date, _date_fract, false);

	/*
	 * Force the old behaviour for compatibility reasons with old savegames. As new
	 * settings can only be loaded from new savegames loading old savegames with new
	 * versions of OpenTTD will normally initialize settings newer than the savegame
	 * version with "new game" defaults which the player can define to their liking.
	 * For some settings we override that to keep the behaviour the same as when the
	 * game was saved.
	 *
	 * Note that there is no non-stop in here. This is because the setting could have
	 * either value in TTDPatch. To convert it properly the user has to make sure the
	 * right value has been chosen in the settings. Otherwise we will be converting
	 * it incorrectly in half of the times without a means to correct that.
	 */
	if (IsSavegameVersionBefore(SLV_4, 2)) _settings_game.station.modified_catchment = false;
	if (IsSavegameVersionBefore(SLV_6, 1)) _settings_game.pf.forbid_90_deg = false;
	if (IsSavegameVersionBefore(SLV_21))   _settings_game.vehicle.train_acceleration_model = 0;
	if (IsSavegameVersionBefore(SLV_90))   _settings_game.vehicle.plane_speed = 4;
	if (IsSavegameVersionBefore(SLV_95))   _settings_game.vehicle.dynamic_engines = false;
	if (IsSavegameVersionBefore(SLV_96))   _settings_game.economy.station_noise_level = false;
	if (IsSavegameVersionBefore(SLV_133)) {
		_settings_game.vehicle.train_slope_steepness = 3;
	}
	if (IsSavegameVersionBefore(SLV_134))  _settings_game.economy.feeder_payment_share = 75;
	if (IsSavegameVersionBefore(SLV_138))  _settings_game.vehicle.plane_crashes = 2;
	if (IsSavegameVersionBefore(SLV_139)) {
		_settings_game.vehicle.roadveh_acceleration_model = 0;
		_settings_game.vehicle.roadveh_slope_steepness = 7;
	}
	if (IsSavegameVersionBefore(SLV_143))  _settings_game.economy.allow_town_level_crossings = true;
	if (IsSavegameVersionBefore(SLV_159)) {
		_settings_game.vehicle.max_train_length = 50;
		_settings_game.construction.max_bridge_length = 64;
		_settings_game.construction.max_tunnel_length = 64;
	}
	if (IsSavegameVersionBefore(SLV_166))  _settings_game.economy.infrastructure_maintenance = false;
	if (IsSavegameVersionBefore(SLV_183) && SlXvIsFeatureMissing(XSLFI_CHILLPP)) {
		_settings_game.linkgraph.distribution_pax = DT_MANUAL;
		_settings_game.linkgraph.distribution_mail = DT_MANUAL;
		_settings_game.linkgraph.distribution_armoured = DT_MANUAL;
		_settings_game.linkgraph.distribution_default = DT_MANUAL;
	}

	if (IsSavegameVersionBefore(SLV_ENDING_YEAR)) {
		_settings_game.game_creation.ending_year = DEF_END_YEAR;
	}

	/* Convert linkgraph update settings from days to seconds. */
	if (IsSavegameVersionBefore(SLV_LINKGRAPH_SECONDS) && SlXvIsFeatureMissing(XSLFI_LINKGRAPH_DAY_SCALE, 3)) {
		_settings_game.linkgraph.recalc_interval *= SECONDS_PER_DAY;
		_settings_game.linkgraph.recalc_time     *= SECONDS_PER_DAY;
	}

	/* Load the sprites */
	GfxLoadSprites();
	LoadStringWidthTable();
	ReInitAllWindows(false);

	/* Copy temporary data to Engine pool */
	CopyTempEngineData();

	/* Connect front and rear engines of multiheaded trains and converts
	 * subtype to the new format */
	if (IsSavegameVersionBefore(SLV_17, 1)) ConvertOldMultiheadToNew();

	/* Connect front and rear engines of multiheaded trains */
	ConnectMultiheadedTrains();

	/* Fix the CargoPackets *and* fix the caches of CargoLists.
	 * If this isn't done before Stations and especially Vehicles are
	 * running their AfterLoad we might get in trouble. In the case of
	 * vehicles we could give the wrong (cached) count of items in a
	 * vehicle which causes different results when getting their caches
	 * filled; and that could eventually lead to desyncs. */
	CargoPacket::AfterLoad();

	/* Oilrig was moved from id 15 to 9. We have to do this conversion
	 * here as AfterLoadVehicles can check it indirectly via the newgrf
	 * code. */
	if (IsSavegameVersionBefore(SLV_139)) {
		for (Station *st : Station::Iterate()) {
			if (st->airport.tile != INVALID_TILE && st->airport.type == 15) {
				st->airport.type = AT_OILRIG;
			}
		}
	}

	if (SlXvIsFeaturePresent(XSLFI_SPRINGPP)) {
		/*
		 * Reject huge airports
		 * Annoyingly SpringPP v2.0.102 has a bug where it uses the same ID for AT_INTERCONTINENTAL2 and AT_OILRIG.
		 * Do this here as AfterLoadVehicles might also check it indirectly via the newgrf code.
		 */
		for (Station *st : Station::Iterate()) {
			if (st->airport.tile == INVALID_TILE) continue;
			StringID err = INVALID_STRING_ID;
			if (st->airport.type == 9) {
				if (st->ship_station.tile != INVALID_TILE && IsOilRig(st->ship_station.tile)) {
					/* this airport is probably an oil rig, not a huge airport */
				} else {
					err = STR_GAME_SAVELOAD_ERROR_HUGE_AIRPORTS_PRESENT;
				}
				st->airport.type = AT_OILRIG;
			} else if (st->airport.type == 10) {
				err = STR_GAME_SAVELOAD_ERROR_HUGE_AIRPORTS_PRESENT;
			}
			if (err != INVALID_STRING_ID) {
				SetSaveLoadError(err);
				/* Restore the signals */
				ResetSignalHandlers();
				return false;
			}
		}
	}

	if (SlXvIsFeaturePresent(XSLFI_SPRINGPP, 1, 1)) {
		/*
		 * Reject helicopters aproaching oil rigs using the wrong aircraft movement data
		 * Annoyingly SpringPP v2.0.102 has a bug where it uses the same ID for AT_INTERCONTINENTAL2 and AT_OILRIG
		 * Do this here as AfterLoadVehicles can also check it indirectly via the newgrf code.
		 */
		for (Aircraft *v : Aircraft::Iterate()) {
			Station *st = GetTargetAirportIfValid(v);
			if (st != nullptr && ((st->ship_station.tile != INVALID_TILE && IsOilRig(st->ship_station.tile)) || st->airport.type == AT_OILRIG)) {
				/* aircraft is on approach to an oil rig, bail out now */
				SetSaveLoadError(STR_GAME_SAVELOAD_ERROR_HELI_OILRIG_BUG);
				/* Restore the signals */
				ResetSignalHandlers();
				return false;
			}
		}
	}

	if (IsSavegameVersionBefore(SLV_MULTITILE_DOCKS)) {
		for (Station *st : Station::Iterate()) {
			st->ship_station.tile = INVALID_TILE;
		}
	}

	if (SlXvIsFeatureMissing(XSLFI_REALISTIC_TRAIN_BRAKING)) {
		_settings_game.vehicle.train_braking_model = TBM_ORIGINAL;
	}

	if (SlXvIsFeatureMissing(XSLFI_TRAIN_SPEED_ADAPTATION)) {
		_settings_game.vehicle.train_speed_adaptation = false;
	}

	AfterLoadEngines();
	AnalyseIndustryTileSpriteGroups();
	extern void AnalyseHouseSpriteGroups();
	AnalyseHouseSpriteGroups();

	/* Update all vehicles */
	AfterLoadVehicles(true);

	CargoPacket::PostVehiclesAfterLoad();

	/* Update template vehicles */
	AfterLoadTemplateVehicles();

	/* make sure there is a town in the game */
	if (_game_mode == GM_NORMAL && Town::GetNumItems() == 0) {
		SetSaveLoadError(STR_ERROR_NO_TOWN_IN_SCENARIO);
		/* Restore the signals */
		ResetSignalHandlers();
		return false;
	}

	/* The void tiles on the southern border used to belong to a wrong class (pre 4.3).
	 * This problem appears in savegame version 21 too, see r3455. But after loading the
	 * savegame and saving again, the buggy map array could be converted to new savegame
	 * version. It didn't show up before r12070. */
	if (IsSavegameVersionBefore(SLV_87)) UpdateVoidTiles();

	/* Fix the cache for cargo payments. */
	for (CargoPayment *cp : CargoPayment::Iterate()) {
		cp->front->cargo_payment = cp;
		cp->current_station = cp->front->last_station_visited;
	}

	if (IsSavegameVersionBefore(SLV_72)) {
		/* Locks in very old savegames had OWNER_WATER as owner */
		for (TileIndex t = 0; t < MapSize(); t++) {
			switch (GetTileType(t)) {
				default: break;

				case MP_WATER:
					if (GetWaterTileType(t) == WATER_TILE_LOCK && GetTileOwner(t) == OWNER_WATER) SetTileOwner(t, OWNER_NONE);
					break;

				case MP_STATION: {
					if (HasBit(_me[t].m6, 3)) SetBit(_me[t].m6, 2);
					StationGfx gfx = GetStationGfx(t);
					StationType st;
					if (       IsInsideMM(gfx,   0,   8)) { // Rail station
						st = STATION_RAIL;
						SetStationGfx(t, gfx - 0);
					} else if (IsInsideMM(gfx,   8,  67)) { // Airport
						st = STATION_AIRPORT;
						SetStationGfx(t, gfx - 8);
					} else if (IsInsideMM(gfx,  67,  71)) { // Truck
						st = STATION_TRUCK;
						SetStationGfx(t, gfx - 67);
					} else if (IsInsideMM(gfx,  71,  75)) { // Bus
						st = STATION_BUS;
						SetStationGfx(t, gfx - 71);
					} else if (gfx == 75) {                 // Oil rig
						st = STATION_OILRIG;
						SetStationGfx(t, gfx - 75);
					} else if (IsInsideMM(gfx,  76,  82)) { // Dock
						st = STATION_DOCK;
						SetStationGfx(t, gfx - 76);
					} else if (gfx == 82) {                 // Buoy
						st = STATION_BUOY;
						SetStationGfx(t, gfx - 82);
					} else if (IsInsideMM(gfx,  83, 168)) { // Extended airport
						st = STATION_AIRPORT;
						SetStationGfx(t, gfx - 83 + 67 - 8);
					} else if (IsInsideMM(gfx, 168, 170)) { // Drive through truck
						st = STATION_TRUCK;
						SetStationGfx(t, gfx - 168 + GFX_TRUCK_BUS_DRIVETHROUGH_OFFSET);
					} else if (IsInsideMM(gfx, 170, 172)) { // Drive through bus
						st = STATION_BUS;
						SetStationGfx(t, gfx - 170 + GFX_TRUCK_BUS_DRIVETHROUGH_OFFSET);
					} else {
						/* Restore the signals */
						ResetSignalHandlers();
						return false;
					}
					SB(_me[t].m6, 3, 3, st);
					break;
				}
			}
		}
	}

	if (SlXvIsFeatureMissing(XSLFI_MORE_STATION_TYPES)) {
		/* Expansion of station type field in m6 */
		for (TileIndex t = 0; t < MapSize(); t++) {
			if (IsTileType(t, MP_STATION)) {
				ClrBit(_me[t].m6, 6);
			}
		}
	}

	for (TileIndex t = 0; t < map_size; t++) {
		switch (GetTileType(t)) {
			case MP_STATION: {
				BaseStation *bst = BaseStation::GetByTile(t);

				/* Sanity check */
				if (!IsBuoy(t) && bst->owner != GetTileOwner(t)) SlErrorCorrupt("Wrong owner for station tile");

				/* Set up station spread */
				bst->rect.BeforeAddTile(t, StationRect::ADD_FORCE);

				/* Waypoints don't have road stops/oil rigs in the old format */
				if (!Station::IsExpected(bst)) break;
				Station *st = Station::From(bst);

				switch (GetStationType(t)) {
					case STATION_TRUCK:
					case STATION_BUS:
						if (IsSavegameVersionBefore(SLV_6)) {
							/* Before version 5 you could not have more than 250 stations.
							 * Version 6 adds large maps, so you could only place 253*253
							 * road stops on a map (no freeform edges) = 64009. So, yes
							 * someone could in theory create such a full map to trigger
							 * this assertion, it's safe to assume that's only something
							 * theoretical and does not happen in normal games. */
							assert(RoadStop::CanAllocateItem());

							/* From this version on there can be multiple road stops of the
							 * same type per station. Convert the existing stops to the new
							 * internal data structure. */
							RoadStop *rs = new RoadStop(t);

							RoadStop **head =
								IsTruckStop(t) ? &st->truck_stops : &st->bus_stops;
							*head = rs;
						}
						break;

					case STATION_OILRIG: {
						/* The internal encoding of oil rigs was changed twice.
						 * It was 3 (till 2.2) and later 5 (till 5.1).
						 * DeleteOilRig asserts on the correct type, and
						 * setting it unconditionally does not hurt.
						 */
						Station::GetByTile(t)->airport.type = AT_OILRIG;

						/* Very old savegames sometimes have phantom oil rigs, i.e.
						 * an oil rig which got shut down, but not completely removed from
						 * the map
						 */
						TileIndex t1 = TILE_ADDXY(t, 0, 1);
						if (!IsTileType(t1, MP_INDUSTRY) || GetIndustryGfx(t1) != GFX_OILRIG_1) {
							DeleteOilRig(t);
						}
						break;
					}

					default: break;
				}
				break;
			}

			default: break;
		}
	}

	/* In version 6.1 we put the town index in the map-array. To do this, we need
	 *  to use m2 (16bit big), so we need to clean m2, and that is where this is
	 *  all about ;) */
	if (IsSavegameVersionBefore(SLV_6, 1)) {
		for (TileIndex t = 0; t < map_size; t++) {
			switch (GetTileType(t)) {
				case MP_HOUSE:
					_m[t].m4 = _m[t].m2;
					SetTownIndex(t, CalcClosestTownFromTile(t)->index);
					break;

				case MP_ROAD:
					_m[t].m4 |= (_m[t].m2 << 4);
					if ((GB(_m[t].m5, 4, 2) == ROAD_TILE_CROSSING ? (Owner)_m[t].m3 : GetTileOwner(t)) == OWNER_TOWN) {
						SetTownIndex(t, CalcClosestTownFromTile(t)->index);
					} else {
						SetTownIndex(t, 0);
					}
					break;

				default: break;
			}
		}
	}

	/* Force the freeform edges to false for old savegames. */
	if (IsSavegameVersionBefore(SLV_111)) {
		_settings_game.construction.freeform_edges = false;
	}

	/* From version 9.0, we update the max passengers of a town (was sometimes negative
	 *  before that. */
	if (IsSavegameVersionBefore(SLV_9)) {
		for (Town *t : Town::Iterate()) UpdateTownMaxPass(t);
	}

	/* From version 16.0, we included autorenew on engines, which are now saved, but
	 *  of course, we do need to initialize them for older savegames. */
	if (IsSavegameVersionBefore(SLV_16)) {
		for (Company *c : Company::Iterate()) {
			c->engine_renew_list            = nullptr;
			c->settings.engine_renew        = false;
			c->settings.engine_renew_months = 6;
			c->settings.engine_renew_money  = 100000;
		}

		/* When loading a game, _local_company is not yet set to the correct value.
		 * However, in a dedicated server we are a spectator, so nothing needs to
		 * happen. In case we are not a dedicated server, the local company always
		 * becomes company 0, unless we are in the scenario editor where all the
		 * companies are 'invalid'.
		 */
		Company *c = Company::GetIfValid(COMPANY_FIRST);
		if (!_network_dedicated && c != nullptr) {
			c->settings = _settings_client.company;
		}
	}

	if (IsSavegameVersionBefore(SLV_48)) {
		for (TileIndex t = 0; t < map_size; t++) {
			switch (GetTileType(t)) {
				case MP_RAILWAY:
					if (IsPlainRail(t)) {
						/* Swap ground type and signal type for plain rail tiles, so the
						 * ground type uses the same bits as for depots and waypoints. */
						uint tmp = GB(_m[t].m4, 0, 4);
						SB(_m[t].m4, 0, 4, GB(_m[t].m2, 0, 4));
						SB(_m[t].m2, 0, 4, tmp);
					} else if (HasBit(_m[t].m5, 2)) {
						/* Split waypoint and depot rail type and remove the subtype. */
						ClrBit(_m[t].m5, 2);
						ClrBit(_m[t].m5, 6);
					}
					break;

				case MP_ROAD:
					/* Swap m3 and m4, so the track type for rail crossings is the
					 * same as for normal rail. */
					Swap(_m[t].m3, _m[t].m4);
					break;

				default: break;
			}
		}
	}

	if (IsSavegameVersionBefore(SLV_61)) {
		/* Added the RoadType */
		bool old_bridge = IsSavegameVersionBefore(SLV_42);
		for (TileIndex t = 0; t < map_size; t++) {
			switch (GetTileType(t)) {
				case MP_ROAD:
					SB(_m[t].m5, 6, 2, GB(_m[t].m5, 4, 2));
					switch (GetRoadTileType(t)) {
						default: SlErrorCorrupt("Invalid road tile type");
						case ROAD_TILE_NORMAL:
							SB(_m[t].m4, 0, 4, GB(_m[t].m5, 0, 4));
							SB(_m[t].m4, 4, 4, 0);
							SB(_me[t].m6, 2, 4, 0);
							break;
						case ROAD_TILE_CROSSING:
							SB(_m[t].m4, 5, 2, GB(_m[t].m5, 2, 2));
							break;
						case ROAD_TILE_DEPOT:    break;
					}
					SB(_me[t].m7, 6, 2, 1); // Set pre-NRT road type bits for conversion later.
					break;

				case MP_STATION:
					if (IsStationRoadStop(t)) SB(_me[t].m7, 6, 2, 1);
					break;

				case MP_TUNNELBRIDGE:
					/* Middle part of "old" bridges */
					if (old_bridge && IsBridge(t) && HasBit(_m[t].m5, 6)) break;
					if (((old_bridge && IsBridge(t)) ? (TransportType)GB(_m[t].m5, 1, 2) : GetTunnelBridgeTransportType(t)) == TRANSPORT_ROAD) {
						SB(_me[t].m7, 6, 2, 1); // Set pre-NRT road type bits for conversion later.
					}
					break;

				default: break;
			}
		}
	}

	if (IsSavegameVersionBefore(SLV_114)) {
		bool fix_roadtypes = !IsSavegameVersionBefore(SLV_61);
		bool old_bridge = IsSavegameVersionBefore(SLV_42);

		for (TileIndex t = 0; t < map_size; t++) {
			switch (GetTileType(t)) {
				case MP_ROAD:
					if (fix_roadtypes) SB(_me[t].m7, 6, 2, (RoadTypes)GB(_me[t].m7, 5, 3));
					SB(_me[t].m7, 5, 1, GB(_m[t].m3, 7, 1)); // snow/desert
					switch (GetRoadTileType(t)) {
						default: SlErrorCorrupt("Invalid road tile type");
						case ROAD_TILE_NORMAL:
							SB(_me[t].m7, 0, 4, GB(_m[t].m3, 0, 4));  // road works
							SB(_me[t].m6, 3, 3, GB(_m[t].m3, 4, 3));  // ground
							SB(_m[t].m3, 0, 4, GB(_m[t].m4, 4, 4));   // tram bits
							SB(_m[t].m3, 4, 4, GB(_m[t].m5, 0, 4));   // tram owner
							SB(_m[t].m5, 0, 4, GB(_m[t].m4, 0, 4));   // road bits
							break;

						case ROAD_TILE_CROSSING:
							SB(_me[t].m7, 0, 5, GB(_m[t].m4, 0, 5));  // road owner
							SB(_me[t].m6, 3, 3, GB(_m[t].m3, 4, 3));  // ground
							SB(_m[t].m3, 4, 4, GB(_m[t].m5, 0, 4));   // tram owner
							SB(_m[t].m5, 0, 1, GB(_m[t].m4, 6, 1));   // road axis
							SB(_m[t].m5, 5, 1, GB(_m[t].m4, 5, 1));   // crossing state
							break;

						case ROAD_TILE_DEPOT:
							break;
					}
					if (!IsRoadDepot(t) && !HasTownOwnedRoad(t)) {
						const Town *town = CalcClosestTownFromTile(t);
						if (town != nullptr) SetTownIndex(t, town->index);
					}
					_m[t].m4 = 0;
					break;

				case MP_STATION:
					if (!IsStationRoadStop(t)) break;

					if (fix_roadtypes) SB(_me[t].m7, 6, 2, (RoadTypes)GB(_m[t].m3, 0, 3));
					SB(_me[t].m7, 0, 5, HasBit(_me[t].m6, 2) ? OWNER_TOWN : GetTileOwner(t));
					SB(_m[t].m3, 4, 4, _m[t].m1);
					_m[t].m4 = 0;
					break;

				case MP_TUNNELBRIDGE:
					if (old_bridge && IsBridge(t) && HasBit(_m[t].m5, 6)) break;
					if (((old_bridge && IsBridge(t)) ? (TransportType)GB(_m[t].m5, 1, 2) : GetTunnelBridgeTransportType(t)) == TRANSPORT_ROAD) {
						if (fix_roadtypes) SB(_me[t].m7, 6, 2, (RoadTypes)GB(_m[t].m3, 0, 3));

						Owner o = GetTileOwner(t);
						SB(_me[t].m7, 0, 5, o); // road owner
						SB(_m[t].m3, 4, 4, o == OWNER_NONE ? OWNER_TOWN : o); // tram owner
					}
					SB(_me[t].m6, 2, 4, GB(_m[t].m2, 4, 4)); // bridge type
					SB(_me[t].m7, 5, 1, GB(_m[t].m4, 7, 1)); // snow/desert

					_m[t].m2 = 0;
					_m[t].m4 = 0;
					break;

				default: break;
			}
		}
	}

	/* Railtype moved from m3 to m8 in version SLV_EXTEND_RAILTYPES. */
	if (IsSavegameVersionBefore(SLV_EXTEND_RAILTYPES)) {
		const bool has_extra_bit = SlXvIsFeaturePresent(XSLFI_MORE_RAIL_TYPES, 1, 1);
		auto update_railtype = [&](TileIndex t) {
			uint rt = GB(_m[t].m3, 0, 4);
			if (has_extra_bit) rt |= (GB(_m[t].m1, 7, 1) << 4);
			SetRailType(t, (RailType)rt);
		};
		for (TileIndex t = 0; t < map_size; t++) {
			switch (GetTileType(t)) {
				case MP_RAILWAY:
					update_railtype(t);
					break;

				case MP_ROAD:
					if (IsLevelCrossing(t)) {
						update_railtype(t);
					}
					break;

				case MP_STATION:
					if (HasStationRail(t)) {
						update_railtype(t);
					}
					break;

				case MP_TUNNELBRIDGE:
					if (GetTunnelBridgeTransportType(t) == TRANSPORT_RAIL) {
						update_railtype(t);
					}
					break;

				default:
					break;
			}
		}
	}

	if (IsSavegameVersionBefore(SLV_42)) {
		for (TileIndex t = 0; t < map_size; t++) {
			if (MayHaveBridgeAbove(t)) ClearBridgeMiddle(t);
			if (IsBridgeTile(t)) {
				if (HasBit(_m[t].m5, 6)) { // middle part
					Axis axis = (Axis)GB(_m[t].m5, 0, 1);

					if (HasBit(_m[t].m5, 5)) { // transport route under bridge?
						if (GB(_m[t].m5, 3, 2) == TRANSPORT_RAIL) {
							MakeRailNormal(
								t,
								GetTileOwner(t),
								axis == AXIS_X ? TRACK_BIT_Y : TRACK_BIT_X,
								GetRailType(t)
							);
						} else {
							TownID town = IsTileOwner(t, OWNER_TOWN) ? ClosestTownFromTile(t, UINT_MAX)->index : 0;

							/* MakeRoadNormal */
							SetTileType(t, MP_ROAD);
							_m[t].m2 = town;
							_m[t].m3 = 0;
							_m[t].m5 = (axis == AXIS_X ? ROAD_Y : ROAD_X) | ROAD_TILE_NORMAL << 6;
							SB(_me[t].m6, 2, 4, 0);
							_me[t].m7 = 1 << 6;
							SetRoadOwner(t, RTT_TRAM, OWNER_NONE);
						}
					} else {
						if (GB(_m[t].m5, 3, 2) == 0) {
							MakeClear(t, CLEAR_GRASS, 3);
						} else {
							if (!IsTileFlat(t)) {
								MakeShore(t);
							} else {
								if (GetTileOwner(t) == OWNER_WATER) {
									MakeSea(t);
								} else {
									MakeCanal(t, GetTileOwner(t), Random());
								}
							}
						}
					}
					SetBridgeMiddle(t, axis);
				} else { // ramp
					Axis axis = (Axis)GB(_m[t].m5, 0, 1);
					uint north_south = GB(_m[t].m5, 5, 1);
					DiagDirection dir = ReverseDiagDir(XYNSToDiagDir(axis, north_south));
					TransportType type = (TransportType)GB(_m[t].m5, 1, 2);

					_m[t].m5 = 1 << 7 | type << 2 | dir;
				}
			}
		}

		for (Vehicle* v : Vehicle::Iterate()) {
			if (!v->IsGroundVehicle()) continue;
			if (IsBridgeTile(v->tile)) {
				DiagDirection dir = GetTunnelBridgeDirection(v->tile);

				if (dir != DirToDiagDir(v->direction)) continue;
				switch (dir) {
					default: SlErrorCorrupt("Invalid vehicle direction");
					case DIAGDIR_NE: if ((v->x_pos & 0xF) !=  0)            continue; break;
					case DIAGDIR_SE: if ((v->y_pos & 0xF) != TILE_SIZE - 1) continue; break;
					case DIAGDIR_SW: if ((v->x_pos & 0xF) != TILE_SIZE - 1) continue; break;
					case DIAGDIR_NW: if ((v->y_pos & 0xF) !=  0)            continue; break;
				}
			} else if (v->z_pos > GetTileMaxPixelZ(TileVirtXY(v->x_pos, v->y_pos))) {
				v->tile = GetNorthernBridgeEnd(v->tile);
				v->UpdatePosition();
			} else {
				continue;
			}
			if (v->type == VEH_TRAIN) {
				Train::From(v)->track = TRACK_BIT_WORMHOLE;
			} else {
				RoadVehicle::From(v)->state = RVSB_WORMHOLE;
			}
		}
	}

	if (IsSavegameVersionBefore(SLV_ROAD_TYPES) && !SlXvIsFeaturePresent(XSLFI_JOKERPP, SL_JOKER_1_27)) {
		/* Add road subtypes */
		for (TileIndex t = 0; t < map_size; t++) {
			bool has_road = false;
			switch (GetTileType(t)) {
				case MP_ROAD:
					has_road = true;
					break;
				case MP_STATION:
					has_road = IsAnyRoadStop(t);
					break;
				case MP_TUNNELBRIDGE:
					has_road = GetTunnelBridgeTransportType(t) == TRANSPORT_ROAD;
					break;
				default:
					break;
			}

			if (has_road) {
				RoadType road_rt = HasBit(_me[t].m7, 6) ? ROADTYPE_ROAD : INVALID_ROADTYPE;
				RoadType tram_rt = HasBit(_me[t].m7, 7) ? ROADTYPE_TRAM : INVALID_ROADTYPE;

				assert(road_rt != INVALID_ROADTYPE || tram_rt != INVALID_ROADTYPE);
				SetRoadTypes(t, road_rt, tram_rt);
				SB(_me[t].m7, 6, 2, 0); // Clear pre-NRT road type bits.
			}
		}
	} else if (SlXvIsFeaturePresent(XSLFI_JOKERPP, SL_JOKER_1_27)) {
		uint next_road_type = 2;
		uint next_tram_type = 2;
		RoadType road_types[32];
		RoadType tram_types[32];
		MemSetT(road_types, ROADTYPE_ROAD, 31);
		MemSetT(tram_types, ROADTYPE_TRAM, 31);
		road_types[31] = INVALID_ROADTYPE;
		tram_types[31] = INVALID_ROADTYPE;
		for (RoadType rt = ROADTYPE_BEGIN; rt < ROADTYPE_END; rt++) {
			const RoadTypeInfo *rti = GetRoadTypeInfo(rt);
			if (RoadTypeIsRoad(rt)) {
				if (rti->label == 'ROAD') {
					road_types[0] = rt;
				} else if (rti->label == 'ELRD') {
					road_types[1] = rt;
				} else if (next_road_type < 31) {
					road_types[next_road_type++] = rt;
				}
			} else {
				if (rti->label == 'RAIL') {
					tram_types[0] = rt;
				} else if (rti->label == 'ELRL') {
					tram_types[1] = rt;
				} else if (next_tram_type < 31) {
					tram_types[next_tram_type++] = rt;
				}
			}
		}
		for (TileIndex t = 0; t < map_size; t++) {
			bool has_road = false;
			switch (GetTileType(t)) {
				case MP_ROAD:
					has_road = true;
					break;
				case MP_STATION:
					has_road = IsAnyRoadStop(t);
					break;
				case MP_TUNNELBRIDGE:
					has_road = GetTunnelBridgeTransportType(t) == TRANSPORT_ROAD;
					break;
				default:
					break;
			}
			if (has_road) {
				RoadType road_rt = road_types[(GB(_me[t].m7, 6, 1) << 4) | GB(_m[t].m4, 0, 4)];
				RoadType tram_rt = tram_types[(GB(_me[t].m7, 7, 1) << 4) | GB(_m[t].m4, 4, 4)];
				SetRoadTypes(t, road_rt, tram_rt);
				SB(_me[t].m7, 6, 2, 0);
			}
		}
	}

	if (SlXvIsFeatureMissing(XSLFI_DUAL_RAIL_TYPES)) {
		/* Introduced dual rail types. */
		for (TileIndex t = 0; t < map_size; t++) {
			if (IsPlainRailTile(t) || (IsRailTunnelBridgeTile(t) && IsBridge(t))) {
				SetSecondaryRailType(t, GetRailType(t));
			}
		}
	}

	if (SlXvIsFeaturePresent(XSLFI_SIG_TUNNEL_BRIDGE, 1, 6)) {
		/* m2 signal state bit allocation has shrunk */
		for (TileIndex t = 0; t < map_size; t++) {
			if (IsTileType(t, MP_TUNNELBRIDGE) && GetTunnelBridgeTransportType(t) == TRANSPORT_RAIL && IsBridge(t) && IsTunnelBridgeSignalSimulationEntrance(t)) {
				extern void ShiftBridgeEntranceSimulatedSignalsExtended(TileIndex t, int shift, uint64 in);
				const uint shift = 15 - BRIDGE_M2_SIGNAL_STATE_COUNT;
				ShiftBridgeEntranceSimulatedSignalsExtended(t, shift, GB(_m[t].m2, BRIDGE_M2_SIGNAL_STATE_COUNT, shift));
				SB(_m[t].m2, 0, 15, GB(_m[t].m2, 0, 15) << shift);
			}
		}
	}

	if (SlXvIsFeaturePresent(XSLFI_CHILLPP)) {
		/* fix signal tunnel/bridge PBS */
		for (TileIndex t = 0; t < map_size; t++) {
			if (IsTileType(t, MP_TUNNELBRIDGE) && GetTunnelBridgeTransportType(t) == TRANSPORT_RAIL && IsTunnelBridgeSignalSimulationEntrance(t)) {
				UnreserveAcrossRailTunnelBridge(t);
			}
		}
	}

	if (!SlXvIsFeaturePresent(XSLFI_CUSTOM_BRIDGE_HEADS, 2)) {
		/* change map bits for rail bridge heads */
		for (TileIndex t = 0; t < map_size; t++) {
			if (IsBridgeTile(t) && GetTunnelBridgeTransportType(t) == TRANSPORT_RAIL) {
				SetCustomBridgeHeadTrackBits(t, DiagDirToDiagTrackBits(GetTunnelBridgeDirection(t)));
				SetBridgeReservationTrackBits(t, HasBit(_m[t].m5, 4) ? DiagDirToDiagTrackBits(GetTunnelBridgeDirection(t)) : TRACK_BIT_NONE);
				ClrBit(_m[t].m5, 4);
			}
		}
	}

	if (!SlXvIsFeaturePresent(XSLFI_CUSTOM_BRIDGE_HEADS, 3)) {
		/* fence/ground type support for custom rail bridges */
		for (TileIndex t = 0; t < map_size; t++) {
			if (IsTileType(t, MP_TUNNELBRIDGE)) SB(_me[t].m7, 6, 2, 0);
		}
	}

	if (SlXvIsFeaturePresent(XSLFI_CUSTOM_BRIDGE_HEADS, 1, 3)) {
		/* fix any mismatched road/tram bits */
		for (TileIndex t = 0; t < map_size; t++) {
			if (IsBridgeTile(t) && GetTunnelBridgeTransportType(t) == TRANSPORT_ROAD) {
				for (RoadTramType rtt : { RTT_TRAM, RTT_ROAD }) {
					RoadType rt = GetRoadType(t, rtt);
					if (rt == INVALID_ROADTYPE) continue;
					RoadBits rb = GetCustomBridgeHeadRoadBits(t, rtt);
					DiagDirection dir = GetTunnelBridgeDirection(t);
					if (!(rb & DiagDirToRoadBits(dir))) continue;

					if (HasAtMostOneBit(rb)) {
						DEBUG(misc, 0, "Fixing road bridge head state (case A) at tile 0x%X", t);
						rb |= DiagDirToRoadBits(ReverseDiagDir(dir));
						SetCustomBridgeHeadRoadBits(t, rtt, rb);
					}

					TileIndex end = GetOtherBridgeEnd(t);
					if (GetRoadType(end, rtt) == INVALID_ROADTYPE) {
						DEBUG(misc, 0, "Fixing road bridge head state (case B) at tile 0x%X -> 0x%X", t, end);
						SetRoadType(end, rtt, rt);
						SetCustomBridgeHeadRoadBits(end, rtt, AxisToRoadBits(DiagDirToAxis(dir)));
						continue;
					}

					if (GetRoadType(end, rtt) != rt) {
						DEBUG(misc, 0, "Fixing road bridge head state (case C) at tile 0x%X -> 0x%X", t, end);
						SetRoadType(end, rtt, rt);
					}

					RoadBits end_rb = GetCustomBridgeHeadRoadBits(end, rtt);
					if (!(end_rb & DiagDirToRoadBits(ReverseDiagDir(dir)))) {
						DEBUG(misc, 0, "Fixing road bridge head state (case D) at tile 0x%X -> 0x%X", t, end);
						end_rb |= DiagDirToRoadBits(ReverseDiagDir(dir));
						if (HasAtMostOneBit(end_rb)) end_rb |= DiagDirToRoadBits(dir);
						SetCustomBridgeHeadRoadBits(end, rtt, end_rb);
					}
				}
			}
		}
	}

	/* Elrails got added in rev 24 */
	if (IsSavegameVersionBefore(SLV_24)) {
		RailType min_rail = RAILTYPE_ELECTRIC;

		for (Train *v : Train::Iterate()) {
			RailType rt = RailVehInfo(v->engine_type)->railtype;

			v->railtype = rt;
			if (rt == RAILTYPE_ELECTRIC) min_rail = RAILTYPE_RAIL;
		}

		/* .. so we convert the entire map from normal to elrail (so maintain "fairness") */
		for (TileIndex t = 0; t < map_size; t++) {
			switch (GetTileType(t)) {
				case MP_RAILWAY:
					SetRailType(t, UpdateRailType(GetRailType(t), min_rail));
					break;

				case MP_ROAD:
					if (IsLevelCrossing(t)) {
						SetRailType(t, UpdateRailType(GetRailType(t), min_rail));
					}
					break;

				case MP_STATION:
					if (HasStationRail(t)) {
						SetRailType(t, UpdateRailType(GetRailType(t), min_rail));
					}
					break;

				case MP_TUNNELBRIDGE:
					if (GetTunnelBridgeTransportType(t) == TRANSPORT_RAIL) {
						SetRailType(t, UpdateRailType(GetRailType(t), min_rail));
					}
					break;

				default:
					break;
			}
		}

		for (Train *v : Train::Iterate()) {
			if (v->IsFrontEngine() || v->IsFreeWagon()) v->ConsistChanged(CCF_TRACK);
		}

	}

	/* In version 16.1 of the savegame a company can decide if trains, which get
	 * replaced, shall keep their old length. In all prior versions, just default
	 * to false */
	if (IsSavegameVersionBefore(SLV_16, 1)) {
		for (Company *c : Company::Iterate()) c->settings.renew_keep_length = false;
	}

	if (IsSavegameVersionBefore(SLV_123)) {
		/* Waypoints became subclasses of stations ... */
		MoveWaypointsToBaseStations();
		/* ... and buoys were moved to waypoints. */
		MoveBuoysToWaypoints();
	}

	/* From version 15, we moved a semaphore bit from bit 2 to bit 3 in m4, making
	 *  room for PBS. Now in version 21 move it back :P. */
	if (IsSavegameVersionBefore(SLV_21) && !IsSavegameVersionBefore(SLV_15)) {
		for (TileIndex t = 0; t < map_size; t++) {
			switch (GetTileType(t)) {
				case MP_RAILWAY:
					if (HasSignals(t)) {
						/* Original signal type/variant was stored in m4 but since saveload
						 * version 48 they are in m2. The bits has been already moved to m2
						 * (see the code somewhere above) so don't use m4, use m2 instead. */

						/* convert PBS signals to combo-signals */
						if (HasBit(_m[t].m2, 2)) SB(_m[t].m2, 0, 2, SIGTYPE_COMBO);

						/* move the signal variant back */
						SB(_m[t].m2, 2, 1, HasBit(_m[t].m2, 3) ? SIG_SEMAPHORE : SIG_ELECTRIC);
						ClrBit(_m[t].m2, 3);
					}

					/* Clear PBS reservation on track */
					if (!IsRailDepotTile(t)) {
						SB(_m[t].m4, 4, 4, 0);
					} else {
						ClrBit(_m[t].m3, 6);
					}
					break;

				case MP_STATION: // Clear PBS reservation on station
					ClrBit(_m[t].m3, 6);
					break;

				default: break;
			}
		}
	}

	if (IsSavegameVersionBefore(SLV_25)) {
		for (RoadVehicle *rv : RoadVehicle::Iterate()) {
			rv->vehstatus &= ~0x40;
		}
	}

	if (IsSavegameVersionBefore(SLV_26)) {
		for (Station *st : Station::Iterate()) {
			for (CargoID c = 0; c < NUM_CARGO; c++) {
				st->goods[c].last_vehicle_type = VEH_INVALID;
			}
		}
	}

	YapfNotifyTrackLayoutChange(INVALID_TILE, INVALID_TRACK);

	if (IsSavegameVersionBefore(SLV_34)) {
		for (Company *c : Company::Iterate()) ResetCompanyLivery(c);
	}

	for (Company *c : Company::Iterate()) {
		c->avail_railtypes = GetCompanyRailtypes(c->index);
		c->avail_roadtypes = GetCompanyRoadTypes(c->index);
	}

	AfterLoadStations();

	/* Time starts at 0 instead of 1920.
	 * Account for this in older games by adding an offset */
	if (IsSavegameVersionBefore(SLV_31)) {
		_date += DAYS_TILL_ORIGINAL_BASE_YEAR;
		SetScaledTickVariables();
		ConvertDateToYMD(_date, &_cur_date_ymd);
		UpdateCachedSnowLine();

		for (Station *st : Station::Iterate())   st->build_date      += DAYS_TILL_ORIGINAL_BASE_YEAR;
		for (Waypoint *wp : Waypoint::Iterate()) wp->build_date      += DAYS_TILL_ORIGINAL_BASE_YEAR;
		for (Engine *e : Engine::Iterate())      e->intro_date       += DAYS_TILL_ORIGINAL_BASE_YEAR;
		for (Company *c : Company::Iterate()) c->inaugurated_year += ORIGINAL_BASE_YEAR;
		for (Industry *i : Industry::Iterate())  i->last_prod_year   += ORIGINAL_BASE_YEAR;

		for (Vehicle *v : Vehicle::Iterate()) {
			v->date_of_last_service += DAYS_TILL_ORIGINAL_BASE_YEAR;
			v->build_year += ORIGINAL_BASE_YEAR;
		}
	}

	/* From 32 on we save the industry who made the farmland.
	 *  To give this prettiness to old savegames, we remove all farmfields and
	 *  plant new ones. */
	if (IsSavegameVersionBefore(SLV_32)) {
		for (TileIndex t = 0; t < map_size; t++) {
			if (IsTileType(t, MP_CLEAR) && IsClearGround(t, CLEAR_FIELDS)) {
				/* remove fields */
				MakeClear(t, CLEAR_GRASS, 3);
			}
		}

		for (Industry *i : Industry::Iterate()) {
			uint j;

			if (GetIndustrySpec(i->type)->behaviour & INDUSTRYBEH_PLANT_ON_BUILT) {
				for (j = 0; j != 50; j++) PlantRandomFarmField(i);
			}
		}
	}

	/* Setting no refit flags to all orders in savegames from before refit in orders were added */
	if (IsSavegameVersionBefore(SLV_36)) {
		for (Order *order : Order::Iterate()) {
			order->SetRefit(CT_NO_REFIT);
		}

		for (Vehicle *v : Vehicle::Iterate()) {
			v->current_order.SetRefit(CT_NO_REFIT);
		}
	}

	/* from version 38 we have optional elrails, since we cannot know the
	 * preference of a user, let elrails enabled; it can be disabled manually */
	if (IsSavegameVersionBefore(SLV_38)) _settings_game.vehicle.disable_elrails = false;
	/* do the same as when elrails were enabled/disabled manually just now */
	SettingsDisableElrail(_settings_game.vehicle.disable_elrails);
	InitializeRailGUI();

	/* From version 53, the map array was changed for house tiles to allow
	 * space for newhouses grf features. A new byte, m7, was also added. */
	if (IsSavegameVersionBefore(SLV_53)) {
		for (TileIndex t = 0; t < map_size; t++) {
			if (IsTileType(t, MP_HOUSE)) {
				if (GB(_m[t].m3, 6, 2) != TOWN_HOUSE_COMPLETED) {
					/* Move the construction stage from m3[7..6] to m5[5..4].
					 * The construction counter does not have to move. */
					SB(_m[t].m5, 3, 2, GB(_m[t].m3, 6, 2));
					SB(_m[t].m3, 6, 2, 0);

					/* The "house is completed" bit is now in m6[2]. */
					SetHouseCompleted(t, false);
				} else {
					/* The "lift has destination" bit has been moved from
					 * m5[7] to m7[0]. */
					SB(_me[t].m7, 0, 1, HasBit(_m[t].m5, 7));
					ClrBit(_m[t].m5, 7);

					/* The "lift is moving" bit has been removed, as it does
					 * the same job as the "lift has destination" bit. */
					ClrBit(_m[t].m1, 7);

					/* The position of the lift goes from m1[7..0] to m6[7..2],
					 * making m1 totally free, now. The lift position does not
					 * have to be a full byte since the maximum value is 36. */
					SetLiftPosition(t, GB(_m[t].m1, 0, 6 ));

					_m[t].m1 = 0;
					_m[t].m3 = 0;
					SetHouseCompleted(t, true);
				}
			}
		}
	}

	/* Check and update house and town values */
	UpdateHousesAndTowns(gcf_res != GLC_ALL_GOOD, true);

	if (IsSavegameVersionBefore(SLV_43)) {
		for (TileIndex t = 0; t < map_size; t++) {
			if (IsTileType(t, MP_INDUSTRY)) {
				switch (GetIndustryGfx(t)) {
					case GFX_POWERPLANT_SPARKS:
						_m[t].m3 = GB(_m[t].m1, 2, 5);
						break;

					case GFX_OILWELL_ANIMATED_1:
					case GFX_OILWELL_ANIMATED_2:
					case GFX_OILWELL_ANIMATED_3:
						_m[t].m3 = GB(_m[t].m1, 0, 2);
						break;

					case GFX_COAL_MINE_TOWER_ANIMATED:
					case GFX_COPPER_MINE_TOWER_ANIMATED:
					case GFX_GOLD_MINE_TOWER_ANIMATED:
						 _m[t].m3 = _m[t].m1;
						 break;

					default: // No animation states to change
						break;
				}
			}
		}
	}

	if (IsSavegameVersionBefore(SLV_45)) {
		/* Originally just the fact that some cargo had been paid for was
		 * stored to stop people cheating and cashing in several times. This
		 * wasn't enough though as it was cleared when the vehicle started
		 * loading again, even if it didn't actually load anything, so now the
		 * amount that has been paid is stored. */
		for (Vehicle *v : Vehicle::Iterate()) {
			ClrBit(v->vehicle_flags, 2);
		}
	}

	/* Buoys do now store the owner of the previous water tile, which can never
	 * be OWNER_NONE. So replace OWNER_NONE with OWNER_WATER. */
	if (IsSavegameVersionBefore(SLV_46)) {
		for (Waypoint *wp : Waypoint::Iterate()) {
			if ((wp->facilities & FACIL_DOCK) != 0 && IsTileOwner(wp->xy, OWNER_NONE) && TileHeight(wp->xy) == 0) SetTileOwner(wp->xy, OWNER_WATER);
		}
	}

	if (IsSavegameVersionBefore(SLV_50)) {
		/* Aircraft units changed from 8 mph to 1 km-ish/h */
		for (Aircraft *v : Aircraft::Iterate()) {
			if (v->subtype <= AIR_AIRCRAFT) {
				const AircraftVehicleInfo *avi = AircraftVehInfo(v->engine_type);
				v->cur_speed *= 128;
				v->cur_speed /= 10;
				v->acceleration = avi->acceleration;
			}
		}
	}

	if (IsSavegameVersionBefore(SLV_49)) for (Company *c : Company::Iterate()) c->face = ConvertFromOldCompanyManagerFace(c->face);

	if (IsSavegameVersionBefore(SLV_52)) {
		for (TileIndex t = 0; t < map_size; t++) {
			if (IsTileType(t, MP_OBJECT) && _m[t].m5 == OBJECT_STATUE) {
				_m[t].m2 = CalcClosestTownFromTile(t)->index;
			}
		}
	}

	/* A setting containing the proportion of towns that grow twice as
	 * fast was added in version 54. From version 56 this is now saved in the
	 * town as cities can be built specifically in the scenario editor. */
	if (IsSavegameVersionBefore(SLV_56)) {
		for (Town *t : Town::Iterate()) {
			if (_settings_game.economy.larger_towns != 0 && (t->index % _settings_game.economy.larger_towns) == 0) {
				t->larger_town = true;
			}
		}
	}

	if (IsSavegameVersionBefore(SLV_57)) {
		/* Added a FIFO queue of vehicles loading at stations */
		for (Vehicle *v : Vehicle::Iterate()) {
			if ((v->type != VEH_TRAIN || Train::From(v)->IsFrontEngine()) &&  // for all locs
					!(v->vehstatus & (VS_STOPPED | VS_CRASHED)) && // not stopped or crashed
					v->current_order.IsType(OT_LOADING)) {         // loading
				Station::Get(v->last_station_visited)->loading_vehicles.push_back(v);

				/* The loading finished flag is *only* set when actually completely
				 * finished. Because the vehicle is loading, it is not finished. */
				ClrBit(v->vehicle_flags, VF_LOADING_FINISHED);
			}
		}
	} else if (IsSavegameVersionBefore(SLV_59)) {
		/* For some reason non-loading vehicles could be in the station's loading vehicle list */

		for (Station *st : Station::Iterate()) {
			st->loading_vehicles.erase(std::remove_if(st->loading_vehicles.begin(), st->loading_vehicles.end(),
				[](Vehicle *v) {
					return !v->current_order.IsType(OT_LOADING);
				}), st->loading_vehicles.end());
		}
	}

	if (IsSavegameVersionBefore(SLV_58)) {
		/* Setting difficulty industry_density other than zero get bumped to +1
		 * since a new option (very low at position 1) has been added */
		if (_settings_game.difficulty.industry_density > 0) {
			_settings_game.difficulty.industry_density++;
		}

		/* Same goes for number of towns, although no test is needed, just an increment */
		_settings_game.difficulty.number_towns++;
	}

	if (IsSavegameVersionBefore(SLV_64)) {
		/* Since now we allow different signal types and variants on a single tile.
		 * Move signal states to m4 to make room and clone the signal type/variant. */
		for (TileIndex t = 0; t < map_size; t++) {
			if (IsTileType(t, MP_RAILWAY) && HasSignals(t)) {
				/* move signal states */
				SetSignalStates(t, GB(_m[t].m2, 4, 4));
				SB(_m[t].m2, 4, 4, 0);
				/* clone signal type and variant */
				SB(_m[t].m2, 4, 3, GB(_m[t].m2, 0, 3));
			}
		}
	}

	if (IsSavegameVersionBefore(SLV_69)) {
		/* In some old savegames a bit was cleared when it should not be cleared */
		for (RoadVehicle *rv : RoadVehicle::Iterate()) {
			if (rv->state == 250 || rv->state == 251) {
				SetBit(rv->state, 2);
			}
		}
	}

	if (IsSavegameVersionBefore(SLV_70)) {
		/* Added variables to support newindustries */
		for (Industry *i : Industry::Iterate()) i->founder = OWNER_NONE;
	}

	/* From version 82, old style canals (above sealevel (0), WATER owner) are no longer supported.
	    Replace the owner for those by OWNER_NONE. */
	if (IsSavegameVersionBefore(SLV_82)) {
		for (TileIndex t = 0; t < map_size; t++) {
			if (IsTileType(t, MP_WATER) &&
					GetWaterTileType(t) == WATER_TILE_CLEAR &&
					GetTileOwner(t) == OWNER_WATER &&
					TileHeight(t) != 0) {
				SetTileOwner(t, OWNER_NONE);
			}
		}
	}

	/*
	 * Add the 'previous' owner to the ship depots so we can reset it with
	 * the correct values when it gets destroyed. This prevents that
	 * someone can remove canals owned by somebody else and it prevents
	 * making floods using the removal of ship depots.
	 */
	if (IsSavegameVersionBefore(SLV_83)) {
		for (TileIndex t = 0; t < map_size; t++) {
			if (IsShipDepotTile(t)) {
				_m[t].m4 = (TileHeight(t) == 0) ? OWNER_WATER : OWNER_NONE;
			}
		}
	}

	if (IsSavegameVersionBefore(SLV_74)) {
		for (Station *st : Station::Iterate()) {
			for (CargoID c = 0; c < NUM_CARGO; c++) {
				st->goods[c].last_speed = 0;
				if (st->goods[c].cargo.AvailableCount() != 0) SetBit(st->goods[c].status, GoodsEntry::GES_RATING);
			}
		}
	}

	if (IsSavegameVersionBefore(SLV_78)) {
		uint j;
		for (Industry * i : Industry::Iterate()) {
			const IndustrySpec *indsp = GetIndustrySpec(i->type);
			for (j = 0; j < lengthof(i->produced_cargo); j++) {
				i->produced_cargo[j] = indsp->produced_cargo[j];
			}
			for (j = 0; j < lengthof(i->accepts_cargo); j++) {
				i->accepts_cargo[j] = indsp->accepts_cargo[j];
			}
		}
	}

	/* Before version 81, the density of grass was always stored as zero, and
	 * grassy trees were always drawn fully grassy. Furthermore, trees on rough
	 * land used to have zero density, now they have full density. Therefore,
	 * make all grassy/rough land trees have a density of 3. */
	if (IsSavegameVersionBefore(SLV_81)) {
		for (TileIndex t = 0; t < map_size; t++) {
			if (GetTileType(t) == MP_TREES) {
				TreeGround groundType = (TreeGround)GB(_m[t].m2, 4, 2);
				if (groundType != TREE_GROUND_SNOW_DESERT) SB(_m[t].m2, 6, 2, 3);
			}
		}
	}


	if (IsSavegameVersionBefore(SLV_93)) {
		/* Rework of orders. */
		for (Order *order : Order::Iterate()) order->ConvertFromOldSavegame();

		for (Vehicle *v : Vehicle::Iterate()) {
			if (v->orders != nullptr && v->orders->GetFirstOrder() != nullptr && v->orders->GetFirstOrder()->IsType(OT_NOTHING)) {
				v->orders->FreeChain();
				v->orders = nullptr;
			}

			v->current_order.ConvertFromOldSavegame();
			if (v->type == VEH_ROAD && v->IsPrimaryVehicle() && v->FirstShared() == v) {
				for (Order *order : v->Orders()) order->SetNonStopType(ONSF_NO_STOP_AT_INTERMEDIATE_STATIONS);
			}
		}
		IntialiseOrderDestinationRefcountMap();
	} else if (IsSavegameVersionBefore(SLV_94)) {
		/* Unload and transfer are now mutual exclusive. */
		for (Order *order : Order::Iterate()) {
			if ((order->GetUnloadType() & (OUFB_UNLOAD | OUFB_TRANSFER)) == (OUFB_UNLOAD | OUFB_TRANSFER)) {
				order->SetUnloadType(OUFB_TRANSFER);
				order->SetLoadType(OLFB_NO_LOAD);
			}
		}

		for (Vehicle *v : Vehicle::Iterate()) {
			if ((v->current_order.GetUnloadType() & (OUFB_UNLOAD | OUFB_TRANSFER)) == (OUFB_UNLOAD | OUFB_TRANSFER)) {
				v->current_order.SetUnloadType(OUFB_TRANSFER);
				v->current_order.SetLoadType(OLFB_NO_LOAD);
			}
		}
	} else if (SlXvIsFeaturePresent(XSLFI_JOKERPP, 1, SL_JOKER_1_23)) {
		for (Order *order : Order::Iterate()) {
			if (order->IsType(OT_CONDITIONAL) && order->GetConditionVariable() == OCV_SLOT_OCCUPANCY) {
				order->GetXDataRef() = order->GetConditionValue();
			}
		}
	}

	if (IsSavegameVersionBefore(SLV_84)) {
		/* Set all share owners to INVALID_COMPANY for
		 * 1) all inactive companies
		 *     (when inactive companies were stored in the savegame - TTD, TTDP and some
		 *      *really* old revisions of OTTD; else it is already set in InitializeCompanies())
		 * 2) shares that are owned by inactive companies or self
		 *     (caused by cheating clients in earlier revisions) */
		for (Company *c : Company::Iterate()) {
			for (auto &share_owner : c->share_owners) {
				if (share_owner == INVALID_COMPANY) continue;
				if (!Company::IsValidID(share_owner) || share_owner == c->index) share_owner = INVALID_COMPANY;
			}
		}
	}

	/* The water class was moved/unified. */
	if (IsSavegameVersionBefore(SLV_146)) {
		for (TileIndex t = 0; t < map_size; t++) {
			switch (GetTileType(t)) {
				case MP_STATION:
					switch (GetStationType(t)) {
						case STATION_OILRIG:
						case STATION_DOCK:
						case STATION_BUOY:
							SetWaterClass(t, (WaterClass)GB(_m[t].m3, 0, 2));
							SB(_m[t].m3, 0, 2, 0);
							break;

						default:
							SetWaterClass(t, WATER_CLASS_INVALID);
							break;
					}
					break;

				case MP_WATER:
					SetWaterClass(t, (WaterClass)GB(_m[t].m3, 0, 2));
					SB(_m[t].m3, 0, 2, 0);
					break;

				case MP_OBJECT:
					SetWaterClass(t, WATER_CLASS_INVALID);
					break;

				default:
					/* No water class. */
					break;
			}
		}
	}

	if (IsSavegameVersionBefore(SLV_86)) {
		for (TileIndex t = 0; t < map_size; t++) {
			/* Move river flag and update canals to use water class */
			if (IsTileType(t, MP_WATER)) {
				if (GetWaterClass(t) != WATER_CLASS_RIVER) {
					if (IsWater(t)) {
						Owner o = GetTileOwner(t);
						if (o == OWNER_WATER) {
							MakeSea(t);
						} else {
							MakeCanal(t, o, Random());
						}
					} else if (IsShipDepot(t)) {
						Owner o = (Owner)_m[t].m4; // Original water owner
						SetWaterClass(t, o == OWNER_WATER ? WATER_CLASS_SEA : WATER_CLASS_CANAL);
					}
				}
			}
		}

		/* Update locks, depots, docks and buoys to have a water class based
		 * on its neighbouring tiles. Done after river and canal updates to
		 * ensure neighbours are correct. */
		for (TileIndex t = 0; t < map_size; t++) {
			if (!IsTileFlat(t)) continue;

			if (IsTileType(t, MP_WATER) && IsLock(t)) SetWaterClassDependingOnSurroundings(t, false);
			if (IsTileType(t, MP_STATION) && (IsDock(t) || IsBuoy(t))) SetWaterClassDependingOnSurroundings(t, false);
		}
	}

	if (IsSavegameVersionBefore(SLV_87)) {
		for (TileIndex t = 0; t < map_size; t++) {
			/* skip oil rigs at borders! */
			if ((IsTileType(t, MP_WATER) || IsBuoyTile(t)) &&
					(TileX(t) == 0 || TileY(t) == 0 || TileX(t) == MapMaxX() - 1 || TileY(t) == MapMaxY() - 1)) {
				/* Some version 86 savegames have wrong water class at map borders (under buoy, or after removing buoy).
				 * This conversion has to be done before buoys with invalid owner are removed. */
				SetWaterClass(t, WATER_CLASS_SEA);
			}

			if (IsBuoyTile(t) || IsDriveThroughStopTile(t) || IsTileType(t, MP_WATER)) {
				Owner o = GetTileOwner(t);
				if (o < MAX_COMPANIES && !Company::IsValidID(o)) {
					Backup<CompanyID> cur_company(_current_company, o, FILE_LINE);
					ChangeTileOwner(t, o, INVALID_OWNER);
					cur_company.Restore();
				}
				if (IsBuoyTile(t)) {
					/* reset buoy owner to OWNER_NONE in the station struct
					 * (even if it is owned by active company) */
					Waypoint::GetByTile(t)->owner = OWNER_NONE;
				}
			} else if (IsTileType(t, MP_ROAD)) {
				/* works for all RoadTileType */
				for (RoadTramType rtt : _roadtramtypes) {
					/* update even non-existing road types to update tile owner too */
					Owner o = GetRoadOwner(t, rtt);
					if (o < MAX_COMPANIES && !Company::IsValidID(o)) SetRoadOwner(t, rtt, OWNER_NONE);
				}
				if (IsLevelCrossing(t)) {
					if (!Company::IsValidID(GetTileOwner(t))) FixOwnerOfRailTrack(t);
				}
			} else if (IsPlainRailTile(t)) {
				if (!Company::IsValidID(GetTileOwner(t))) FixOwnerOfRailTrack(t);
			}
		}

		/* Convert old PF settings to new */
		if (_settings_game.pf.yapf.rail_use_yapf || IsSavegameVersionBefore(SLV_28)) {
			_settings_game.pf.pathfinder_for_trains = VPF_YAPF;
		} else {
			_settings_game.pf.pathfinder_for_trains = VPF_NPF;
		}

		if (_settings_game.pf.yapf.road_use_yapf || IsSavegameVersionBefore(SLV_28)) {
			_settings_game.pf.pathfinder_for_roadvehs = VPF_YAPF;
		} else {
			_settings_game.pf.pathfinder_for_roadvehs = VPF_NPF;
		}

		if (_settings_game.pf.yapf.ship_use_yapf) {
			_settings_game.pf.pathfinder_for_ships = VPF_YAPF;
		} else {
			_settings_game.pf.pathfinder_for_ships = VPF_NPF;
		}
	}

	if (IsSavegameVersionBefore(SLV_88)) {
		/* Profits are now with 8 bit fract */
		for (Vehicle *v : Vehicle::Iterate()) {
			v->profit_this_year <<= 8;
			v->profit_last_year <<= 8;
			v->running_ticks = 0;
		}
	}

	if (IsSavegameVersionBefore(SLV_91)) {
		/* Increase HouseAnimationFrame from 5 to 7 bits */
		for (TileIndex t = 0; t < map_size; t++) {
			if (IsTileType(t, MP_HOUSE) && GetHouseType(t) >= NEW_HOUSE_OFFSET) {
				SB(_me[t].m6, 2, 6, GB(_me[t].m6, 3, 5));
				SB(_m[t].m3, 5, 1, 0);
			}
		}
	}

	if (IsSavegameVersionBefore(SLV_62)) {
		GroupStatistics::UpdateAfterLoad(); // Ensure statistics pool is initialised before trying to delete vehicles
		/* Remove all trams from savegames without tram support.
		 * There would be trams without tram track under causing crashes sooner or later. */
		for (RoadVehicle *v : RoadVehicle::Iterate()) {
			if (v->First() == v && HasBit(EngInfo(v->engine_type)->misc_flags, EF_ROAD_TRAM)) {
				ShowErrorMessage(STR_WARNING_LOADGAME_REMOVED_TRAMS, INVALID_STRING_ID, WL_CRITICAL);
				delete v;
			}
		}
	}

	if (IsSavegameVersionBefore(SLV_99)) {
		for (TileIndex t = 0; t < map_size; t++) {
			/* Set newly introduced WaterClass of industry tiles */
			if (IsTileType(t, MP_STATION) && IsOilRig(t)) {
				SetWaterClassDependingOnSurroundings(t, true);
			}
			if (IsTileType(t, MP_INDUSTRY)) {
				if ((GetIndustrySpec(GetIndustryType(t))->behaviour & INDUSTRYBEH_BUILT_ONWATER) != 0) {
					SetWaterClassDependingOnSurroundings(t, true);
				} else {
					SetWaterClass(t, WATER_CLASS_INVALID);
				}
			}

			/* Replace "house construction year" with "house age" */
			if (IsTileType(t, MP_HOUSE) && IsHouseCompleted(t)) {
				_m[t].m5 = Clamp(_cur_year - (_m[t].m5 + ORIGINAL_BASE_YEAR), 0, 0xFF);
			}
		}
	}

	/* Tunnel pool has to be initiated before reservations. */
	if (SlXvIsFeatureMissing(XSLFI_CHUNNEL)) {
		for (TileIndex t = 0; t < map_size; t++) {
			if (IsTunnelTile(t)) {
				DiagDirection dir = GetTunnelBridgeDirection(t);
				if (dir == DIAGDIR_SE || dir == DIAGDIR_SW) {
					TileIndex start_tile = t;
					TileIndex end_tile = GetOtherTunnelBridgeEndOld(start_tile);

					if (!Tunnel::CanAllocateItem()) {
						SetSaveLoadError(STR_ERROR_TUNNEL_TOO_MANY);
						/* Restore the signals */
						ResetSignalHandlers();
						return false;
					}

					const Tunnel *t = new Tunnel(start_tile, end_tile, TileHeight(start_tile), false);

					SetTunnelIndex(start_tile, t->index);
					SetTunnelIndex(end_tile, t->index);
				}
			}
		}
	}

	/* Move the signal variant back up one bit for PBS. We don't convert the old PBS
	 * format here, as an old layout wouldn't work properly anyway. To be safe, we
	 * clear any possible PBS reservations as well. */
	if (IsSavegameVersionBefore(SLV_100)) {
		for (TileIndex t = 0; t < map_size; t++) {
			switch (GetTileType(t)) {
				case MP_RAILWAY:
					if (HasSignals(t)) {
						/* move the signal variant */
						SetSignalVariant(t, TRACK_UPPER, HasBit(_m[t].m2, 2) ? SIG_SEMAPHORE : SIG_ELECTRIC);
						SetSignalVariant(t, TRACK_LOWER, HasBit(_m[t].m2, 6) ? SIG_SEMAPHORE : SIG_ELECTRIC);
						ClrBit(_m[t].m2, 2);
						ClrBit(_m[t].m2, 6);
					}

					/* Clear PBS reservation on track */
					if (IsRailDepot(t)) {
						SetDepotReservation(t, false);
					} else {
						SetTrackReservation(t, TRACK_BIT_NONE);
					}
					break;

				case MP_ROAD: // Clear PBS reservation on crossing
					if (IsLevelCrossing(t)) SetCrossingReservation(t, false);
					break;

				case MP_STATION: // Clear PBS reservation on station
					if (HasStationRail(t)) SetRailStationReservation(t, false);
					break;

				case MP_TUNNELBRIDGE: // Clear PBS reservation on tunnels/bridges
					if (GetTunnelBridgeTransportType(t) == TRANSPORT_RAIL) UnreserveAcrossRailTunnelBridge(t);
					break;

				default: break;
			}
		}
	}

	/* Reserve all tracks trains are currently on. */
	if (IsSavegameVersionBefore(SLV_101)) {
		for (const Train *t : Train::Iterate()) {
			if (t->First() == t) t->ReserveTrackUnderConsist();
		}
	}

	if (IsSavegameVersionBefore(SLV_102)) {
		for (TileIndex t = 0; t < map_size; t++) {
			/* Now all crossings should be in correct state */
			if (IsLevelCrossingTile(t)) UpdateLevelCrossing(t, false);
		}
	}

	if (IsSavegameVersionBefore(SLV_103)) {
		/* Non-town-owned roads now store the closest town */
		UpdateNearestTownForRoadTiles(false);

		/* signs with invalid owner left from older savegames */
		for (Sign *si : Sign::Iterate()) {
			if (si->owner != OWNER_NONE && !Company::IsValidID(si->owner)) si->owner = OWNER_NONE;
		}

		/* Station can get named based on an industry type, but the current ones
		 * are not, so mark them as if they are not named by an industry. */
		for (Station *st : Station::Iterate()) {
			st->indtype = IT_INVALID;
		}
	}

	if (IsSavegameVersionBefore(SLV_104)) {
		for (Aircraft *a : Aircraft::Iterate()) {
			/* Set engine_type of shadow and rotor */
			if (!a->IsNormalAircraft()) {
				a->engine_type = a->First()->engine_type;
			}
		}

		/* More companies ... */
		for (Company *c : Company::Iterate()) {
			if (c->bankrupt_asked == 0xFF) c->bankrupt_asked = MAX_UVALUE(CompanyMask);
		}

		for (Engine *e : Engine::Iterate()) {
			if (e->company_avail == 0xFF) e->company_avail = MAX_UVALUE(CompanyMask);
		}

		for (Town *t : Town::Iterate()) {
			if (t->have_ratings == 0xFF) t->have_ratings = MAX_UVALUE(CompanyMask);
			for (uint i = 8; i != MAX_COMPANIES; i++) t->ratings[i] = RATING_INITIAL;
		}
	}

	if (IsSavegameVersionBefore(SLV_112)) {
		for (TileIndex t = 0; t < map_size; t++) {
			/* Check for HQ bit being set, instead of using map accessor,
			 * since we've already changed it code-wise */
			if (IsTileType(t, MP_OBJECT) && HasBit(_m[t].m5, 7)) {
				/* Move size and part identification of HQ out of the m5 attribute,
				 * on new locations */
				_m[t].m3 = GB(_m[t].m5, 0, 5);
				_m[t].m5 = OBJECT_HQ;
			}
		}
	}
	if (IsSavegameVersionBefore(SLV_144)) {
		for (TileIndex t = 0; t < map_size; t++) {
			if (!IsTileType(t, MP_OBJECT)) continue;

			/* Reordering/generalisation of the object bits. */
			ObjectType type = _m[t].m5;
			SB(_me[t].m6, 2, 4, type == OBJECT_HQ ? GB(_m[t].m3, 2, 3) : 0);
			_m[t].m3 = type == OBJECT_HQ ? GB(_m[t].m3, 1, 1) | GB(_m[t].m3, 0, 1) << 4 : 0;

			/* Make sure those bits are clear as well! */
			_m[t].m4 = 0;
			_me[t].m7 = 0;
		}
	}

	if (IsSavegameVersionBefore(SLV_147) && Object::GetNumItems() == 0) {
		/* Make real objects for object tiles. */
		for (TileIndex t = 0; t < map_size; t++) {
			if (!IsTileType(t, MP_OBJECT)) continue;

			if (Town::GetNumItems() == 0) {
				/* No towns, so remove all objects! */
				DoClearSquare(t);
			} else {
				uint offset = _m[t].m3;

				/* Also move the animation state. */
				_m[t].m3 = GB(_me[t].m6, 2, 4);
				SB(_me[t].m6, 2, 4, 0);

				if (offset == 0) {
					/* No offset, so make the object. */
					ObjectType type = _m[t].m5;
					int size = type == OBJECT_HQ ? 2 : 1;

					if (!Object::CanAllocateItem()) {
						/* Nice... you managed to place 64k lighthouses and
						 * antennae on the map... boohoo. */
						SlError(STR_ERROR_TOO_MANY_OBJECTS);
					}

					Object *o = new Object();
					o->location.tile = t;
					o->location.w    = size;
					o->location.h    = size;
					o->build_date    = _date;
					o->town          = type == OBJECT_STATUE ? Town::Get(_m[t].m2) : CalcClosestTownFromTile(t, UINT_MAX);
					_m[t].m2 = o->index;
					Object::IncTypeCount(type);
				} else {
					/* We're at an offset, so get the ID from our "root". */
					TileIndex northern_tile = t - TileXY(GB(offset, 0, 4), GB(offset, 4, 4));
					assert_tile(IsTileType(northern_tile, MP_OBJECT), northern_tile);
					_m[t].m2 = _m[northern_tile].m2;
				}
			}
		}
	}

	if (IsSavegameVersionBefore(SLV_113)) {
		/* allow_town_roads is added, set it if town_layout wasn't TL_NO_ROADS */
		if (_settings_game.economy.town_layout == 0) { // was TL_NO_ROADS
			_settings_game.economy.allow_town_roads = false;
			_settings_game.economy.town_layout = TL_BETTER_ROADS;
		} else {
			_settings_game.economy.allow_town_roads = true;
			_settings_game.economy.town_layout = static_cast<TownLayout>(_settings_game.economy.town_layout - 1);
		}

		/* Initialize layout of all towns. Older versions were using different
		 * generator for random town layout, use it if needed. */
		for (Town *t : Town::Iterate()) {
			if (_settings_game.economy.town_layout != TL_RANDOM) {
				t->layout = _settings_game.economy.town_layout;
				continue;
			}

			/* Use old layout randomizer code */
			byte layout = TileHash(TileX(t->xy), TileY(t->xy)) % 6;
			switch (layout) {
				default: break;
				case 5: layout = 1; break;
				case 0: layout = 2; break;
			}
			t->layout = static_cast<TownLayout>(layout - 1);
		}
	}

	if (IsSavegameVersionBefore(SLV_114)) {
		/* There could be (deleted) stations with invalid owner, set owner to OWNER NONE.
		 * The conversion affects oil rigs and buoys too, but it doesn't matter as
		 * they have st->owner == OWNER_NONE already. */
		for (Station *st : Station::Iterate()) {
			if (!Company::IsValidID(st->owner)) st->owner = OWNER_NONE;
		}
	}

	/* Trains could now stop in a specific location. */
	if (IsSavegameVersionBefore(SLV_117)) {
		for (Order *o : Order::Iterate()) {
			if (o->IsType(OT_GOTO_STATION)) o->SetStopLocation(OSL_PLATFORM_FAR_END);
		}
	}

	if (IsSavegameVersionBefore(SLV_120)) {
		extern VehicleDefaultSettings _old_vds;
		for (Company *c : Company::Iterate()) {
			c->settings.vehicle = _old_vds;
		}
	}

	if (IsSavegameVersionBefore(SLV_121)) {
		/* Delete small ufos heading for non-existing vehicles */
		for (Vehicle *v : DisasterVehicle::Iterate()) {
			if (v->subtype == 2 /* ST_SMALL_UFO */ && v->current_order.GetDestination() != 0) {
				const Vehicle *u = Vehicle::GetIfValid(v->dest_tile);
				if (u == nullptr || u->type != VEH_ROAD || !RoadVehicle::From(u)->IsFrontEngine()) {
					delete v;
				}
			}
		}

		/* We didn't store cargo payment yet, so make them for vehicles that are
		 * currently at a station and loading/unloading. If they don't get any
		 * payment anymore they just removed in the next load/unload cycle.
		 * However, some 0.7 versions might have cargo payment. For those we just
		 * add cargopayment for the vehicles that don't have it.
		 */
		for (Station *st : Station::Iterate()) {
			for (Vehicle *v : st->loading_vehicles) {
				/* There are always as many CargoPayments as Vehicles. We need to make the
				 * assert() in Pool::GetNew() happy by calling CanAllocateItem(). */
				static_assert(CargoPaymentPool::MAX_SIZE == VehiclePool::MAX_SIZE);
				assert(CargoPayment::CanAllocateItem());
				if (v->cargo_payment == nullptr) v->cargo_payment = new CargoPayment(v);
			}
		}
	}

	if (IsSavegameVersionBefore(SLV_122)) {
		/* Animated tiles would sometimes not be actually animated or
		 * in case of old savegames duplicate. */

		for (auto tile = _animated_tiles.begin(); tile != _animated_tiles.end(); /* Nothing */) {
			/* Remove if tile is not animated */
			bool remove = _tile_type_procs[GetTileType(tile->first)]->animate_tile_proc == nullptr;

			if (remove) {
				tile = _animated_tiles.erase(tile);
			} else {
				tile++;
			}
		}
	}

	if (IsSavegameVersionBefore(SLV_124) && !IsSavegameVersionBefore(SLV_1)) {
		/* The train station tile area was added, but for really old (TTDPatch) it's already valid. */
		for (Waypoint *wp : Waypoint::Iterate()) {
			if (wp->facilities & FACIL_TRAIN) {
				wp->train_station.tile = wp->xy;
				wp->train_station.w = 1;
				wp->train_station.h = 1;
			} else {
				wp->train_station.tile = INVALID_TILE;
				wp->train_station.w = 0;
				wp->train_station.h = 0;
			}
		}
	}

	if (IsSavegameVersionBefore(SLV_125)) {
		/* Convert old subsidies */
		for (Subsidy *s : Subsidy::Iterate()) {
			if (s->remaining < 12) {
				/* Converting nonawarded subsidy */
				s->remaining = 12 - s->remaining; // convert "age" to "remaining"
				s->awarded = INVALID_COMPANY; // not awarded to anyone
				const CargoSpec *cs = CargoSpec::Get(s->cargo_type);
				switch (cs->town_effect) {
					case TE_PASSENGERS:
					case TE_MAIL:
						/* Town -> Town */
						s->src_type = s->dst_type = SourceType::Town;
						if (Town::IsValidID(s->src) && Town::IsValidID(s->dst)) continue;
						break;
					case TE_GOODS:
					case TE_FOOD:
						/* Industry -> Town */
						s->src_type = SourceType::Industry;
						s->dst_type = SourceType::Town;
						if (Industry::IsValidID(s->src) && Town::IsValidID(s->dst)) continue;
						break;
					default:
						/* Industry -> Industry */
						s->src_type = s->dst_type = SourceType::Industry;
						if (Industry::IsValidID(s->src) && Industry::IsValidID(s->dst)) continue;
						break;
				}
			} else {
				/* Do our best for awarded subsidies. The original source or destination industry
				 * can't be determined anymore for awarded subsidies, so invalidate them.
				 * Town -> Town subsidies are converted using simple heuristic */
				s->remaining = 24 - s->remaining; // convert "age of awarded subsidy" to "remaining"
				const CargoSpec *cs = CargoSpec::Get(s->cargo_type);
				switch (cs->town_effect) {
					case TE_PASSENGERS:
					case TE_MAIL: {
						/* Town -> Town */
						const Station *ss = Station::GetIfValid(s->src);
						const Station *sd = Station::GetIfValid(s->dst);
						if (ss != nullptr && sd != nullptr && ss->owner == sd->owner &&
								Company::IsValidID(ss->owner)) {
							s->src_type = s->dst_type = SourceType::Town;
							s->src = ss->town->index;
							s->dst = sd->town->index;
							s->awarded = ss->owner;
							continue;
						}
						break;
					}
					default:
						break;
				}
			}
			/* Awarded non-town subsidy or invalid source/destination, invalidate */
			delete s;
		}
	}

	if (IsSavegameVersionBefore(SLV_126)) {
		/* Recompute inflation based on old unround loan limit
		 * Note: Max loan is 500000. With an inflation of 4% across 170 years
		 *       that results in a max loan of about 0.7 * 2^31.
		 *       So taking the 16 bit fractional part into account there are plenty of bits left
		 *       for unmodified savegames ...
		 */
		uint64 aimed_inflation = (_economy.old_max_loan_unround << 16 | _economy.old_max_loan_unround_fract) / _settings_game.difficulty.max_loan;

		/* ... well, just clamp it then. */
		if (aimed_inflation > MAX_INFLATION) aimed_inflation = MAX_INFLATION;

		/* Simulate the inflation, so we also get the payment inflation */
		while (_economy.inflation_prices < aimed_inflation) {
			if (AddInflation(false)) break;
		}
	}

	if (IsSavegameVersionBefore(SLV_128)) {
		for (const Depot *d : Depot::Iterate()) {
			/* At some point, invalid depots were saved into the game (possibly those removed in the past?)
			 * Remove them here, so they don't cause issues further down the line */
			if (!IsDepotTile(d->xy)) {
				DEBUG(sl, 0, "Removing invalid depot %d at %d, %d", d->index, TileX(d->xy), TileY(d->xy));
				delete d;
				d = nullptr;
				continue;
			}
			_m[d->xy].m2 = d->index;
			if (IsTileType(d->xy, MP_WATER)) _m[GetOtherShipDepotTile(d->xy)].m2 = d->index;
		}
	}

	/* The behaviour of force_proceed has been changed. Now
	 * it counts signals instead of some random time out. */
	if (IsSavegameVersionBefore(SLV_131)) {
		for (Train *t : Train::Iterate()) {
			if (t->force_proceed != TFP_NONE) {
				t->force_proceed = TFP_STUCK;
			}
		}
	}

	/* The bits for the tree ground and tree density have
	 * been swapped (m2 bits 7..6 and 5..4. */
	if (IsSavegameVersionBefore(SLV_135)) {
		for (TileIndex t = 0; t < map_size; t++) {
			if (IsTileType(t, MP_CLEAR)) {
				if (GetRawClearGround(t) == CLEAR_SNOW) {
					SetClearGroundDensity(t, CLEAR_GRASS, GetClearDensity(t));
					SetBit(_m[t].m3, 4);
				} else {
					ClrBit(_m[t].m3, 4);
				}
			}
			if (IsTileType(t, MP_TREES)) {
				uint density = GB(_m[t].m2, 6, 2);
				uint ground = GB(_m[t].m2, 4, 2);
				_m[t].m2 = ground << 6 | density << 4;
			}
		}
	}

	/* Wait counter and load/unload ticks got split. */
	if (IsSavegameVersionBefore(SLV_136)) {
		for (Aircraft *a : Aircraft::Iterate()) {
			a->turn_counter = a->current_order.IsType(OT_LOADING) ? 0 : a->load_unload_ticks;
		}

		for (Train *t : Train::Iterate()) {
			t->wait_counter = t->current_order.IsType(OT_LOADING) ? 0 : t->load_unload_ticks;
		}
	}

	/* Airport tile animation uses animation frame instead of other graphics id */
	if (IsSavegameVersionBefore(SLV_137)) {
		struct AirportTileConversion {
			byte old_start;
			byte num_frames;
		};
		static const AirportTileConversion atc[] = {
			{31,  12}, // APT_RADAR_GRASS_FENCE_SW
			{50,   4}, // APT_GRASS_FENCE_NE_FLAG
			{62,   2}, // 1 unused tile
			{66,  12}, // APT_RADAR_FENCE_SW
			{78,  12}, // APT_RADAR_FENCE_NE
			{101, 10}, // 9 unused tiles
			{111,  8}, // 7 unused tiles
			{119, 15}, // 14 unused tiles (radar)
			{140,  4}, // APT_GRASS_FENCE_NE_FLAG_2
		};
		for (TileIndex t = 0; t < map_size; t++) {
			if (IsAirportTile(t)) {
				StationGfx old_gfx = GetStationGfx(t);
				byte offset = 0;
				for (uint i = 0; i < lengthof(atc); i++) {
					if (old_gfx < atc[i].old_start) {
						SetStationGfx(t, old_gfx - offset);
						break;
					}
					if (old_gfx < atc[i].old_start + atc[i].num_frames) {
						SetAnimationFrame(t, old_gfx - atc[i].old_start);
						SetStationGfx(t, atc[i].old_start - offset);
						break;
					}
					offset += atc[i].num_frames - 1;
				}
			}
		}
	}

	if (IsSavegameVersionBefore(SLV_140)) {
		for (Station *st : Station::Iterate()) {
			if (st->airport.tile != INVALID_TILE) {
				st->airport.w = st->airport.GetSpec()->size_x;
				st->airport.h = st->airport.GetSpec()->size_y;
			}
		}
	}

	if (IsSavegameVersionBefore(SLV_141)) {
		for (TileIndex t = 0; t < map_size; t++) {
			/* Reset tropic zone for VOID tiles, they shall not have any. */
			if (IsTileType(t, MP_VOID)) SetTropicZone(t, TROPICZONE_NORMAL);
		}

		/* We need to properly number/name the depots.
		 * The first step is making sure none of the depots uses the
		 * 'default' names, after that we can assign the names. */
		for (Depot *d : Depot::Iterate()) d->town_cn = UINT16_MAX;

		for (Depot* d : Depot::Iterate()) MakeDefaultName(d);
	}

	if (IsSavegameVersionBefore(SLV_142)) {
		for (Depot *d : Depot::Iterate()) d->build_date = _date;
	}

	if (SlXvIsFeatureMissing(XSLFI_INFRA_SHARING)) {
		for (Company *c : Company::Iterate()) {
			/* yearly_expenses has 3*15 entries now, saveload code gave us 3*13.
			 * Move the old data to the right place in the new array and clear the new data.
			 * The move has to be done in reverse order (first 2, then 1). */
			// MemMoveT(&c->yearly_expenses[2][0], &c->yearly_expenses[1][11], 13);
			// MemMoveT(&c->yearly_expenses[1][0], &c->yearly_expenses[0][13], 13);
			// The below are equivalent to the MemMoveT calls above
			std::copy_backward(&c->yearly_expenses[1][11], &c->yearly_expenses[1][11] + 13, &c->yearly_expenses[2][0] + 13);
			std::copy_backward(&c->yearly_expenses[0][13], &c->yearly_expenses[0][13] + 13, &c->yearly_expenses[1][0] + 13);
			/* Clear the old location of just-moved data, so sharing income/expenses is set to 0 */
			std::fill_n(&c->yearly_expenses[0][13], 2, 0);
			std::fill_n(&c->yearly_expenses[1][13], 2, 0);
		}
	}

	/* In old versions it was possible to remove an airport while a plane was
	 * taking off or landing. This gives all kind of problems when building
	 * another airport in the same station so we don't allow that anymore.
	 * For old savegames with such aircraft we just throw them in the air and
	 * treat the aircraft like they were flying already. */
	if (IsSavegameVersionBefore(SLV_146)) {
		for (Aircraft *v : Aircraft::Iterate()) {
			if (!v->IsNormalAircraft()) continue;
			Station *st = GetTargetAirportIfValid(v);
			if (st == nullptr && v->state != FLYING) {
				v->state = FLYING;
				UpdateAircraftCache(v);
				AircraftNextAirportPos_and_Order(v);
				/* get aircraft back on running altitude */
				if ((v->vehstatus & VS_CRASHED) == 0) {
					GetAircraftFlightLevelBounds(v, &v->z_pos, nullptr);
					SetAircraftPosition(v, v->x_pos, v->y_pos, GetAircraftFlightLevel(v));
				}
			}
		}
	}

	/* Move the animation frame to the same location (m7) for all objects. */
	if (IsSavegameVersionBefore(SLV_147)) {
		for (TileIndex t = 0; t < map_size; t++) {
			switch (GetTileType(t)) {
				case MP_HOUSE:
					if (GetHouseType(t) >= NEW_HOUSE_OFFSET) {
						uint per_proc = _me[t].m7;
						_me[t].m7 = GB(_me[t].m6, 2, 6) | (GB(_m[t].m3, 5, 1) << 6);
						SB(_m[t].m3, 5, 1, 0);
						SB(_me[t].m6, 2, 6, std::min(per_proc, 63U));
					}
					break;

				case MP_INDUSTRY: {
					uint rand = _me[t].m7;
					_me[t].m7 = _m[t].m3;
					_m[t].m3 = rand;
					break;
				}

				case MP_OBJECT:
					_me[t].m7 = _m[t].m3;
					_m[t].m3 = 0;
					break;

				default:
					/* For stations/airports it's already at m7 */
					break;
			}
		}
	}

	/* Add (random) colour to all objects. */
	if (IsSavegameVersionBefore(SLV_148)) {
		for (Object *o : Object::Iterate()) {
			Owner owner = GetTileOwner(o->location.tile);
			o->colour = (owner == OWNER_NONE) ? Random() & 0xF : Company::Get(owner)->livery->colour1;
		}
	}

	if (IsSavegameVersionBefore(SLV_149)) {
		for (TileIndex t = 0; t < map_size; t++) {
			if (!IsTileType(t, MP_STATION)) continue;
			if (!IsBuoy(t) && !IsOilRig(t) && !(IsDock(t) && IsTileFlat(t))) {
				SetWaterClass(t, WATER_CLASS_INVALID);
			}
		}

		/* Waypoints with custom name may have a non-unique town_cn,
		 * renumber those. First set all affected waypoints to the
		 * highest possible number to get them numbered in the
		 * order they have in the pool. */
		for (Waypoint *wp : Waypoint::Iterate()) {
			if (!wp->name.empty()) wp->town_cn = UINT16_MAX;
		}

		for (Waypoint* wp : Waypoint::Iterate()) {
			if (!wp->name.empty()) MakeDefaultName(wp);
		}
	}

	if (IsSavegameVersionBefore(SLV_152)) {
		_industry_builder.Reset(); // Initialize industry build data.

		/* The moment vehicles go from hidden to visible changed. This means
		 * that vehicles don't always get visible anymore causing things to
		 * get messed up just after loading the savegame. This fixes that. */
		for (Vehicle *v : Vehicle::Iterate()) {
			/* Not all vehicle types can be inside a tunnel. Furthermore,
			 * testing IsTunnelTile() for invalid tiles causes a crash. */
			if (!v->IsGroundVehicle()) continue;

			/* Is the vehicle in a tunnel? */
			if (!IsTunnelTile(v->tile)) continue;

			/* Is the vehicle actually at a tunnel entrance/exit? */
			TileIndex vtile = TileVirtXY(v->x_pos, v->y_pos);
			if (!IsTunnelTile(vtile)) continue;

			/* Are we actually in this tunnel? Or maybe a lower tunnel? */
			if (GetSlopePixelZ(v->x_pos, v->y_pos, true) != v->z_pos) continue;

			/* What way are we going? */
			const DiagDirection dir = GetTunnelBridgeDirection(vtile);
			const DiagDirection vdir = DirToDiagDir(v->direction);

			/* Have we passed the visibility "switch" state already? */
			byte pos = (DiagDirToAxis(vdir) == AXIS_X ? v->x_pos : v->y_pos) & TILE_UNIT_MASK;
			byte frame = (vdir == DIAGDIR_NE || vdir == DIAGDIR_NW) ? TILE_SIZE - 1 - pos : pos;
			extern const byte _tunnel_visibility_frame[DIAGDIR_END];

			/* Should the vehicle be hidden or not? */
			bool hidden;
			if (dir == vdir) { // Entering tunnel
				hidden = frame >= _tunnel_visibility_frame[dir];
				v->tile = vtile;
			} else if (dir == ReverseDiagDir(vdir)) { // Leaving tunnel
				hidden = frame < TILE_SIZE - _tunnel_visibility_frame[dir];
				/* v->tile changes at the moment when the vehicle leaves the tunnel. */
				v->tile = hidden ? GetOtherTunnelBridgeEndOld(vtile) : vtile;
			} else {
				/* We could get here in two cases:
				 * - for road vehicles, it is reversing at the end of the tunnel
				 * - it is crashed in the tunnel entry (both train or RV destroyed by UFO)
				 * Whatever case it is, do not change anything and use the old values.
				 * Especially changing RV's state would break its reversing in the middle. */
				continue;
			}

			if (hidden) {
				v->vehstatus |= VS_HIDDEN;

				switch (v->type) {
					case VEH_TRAIN: Train::From(v)->track       = TRACK_BIT_WORMHOLE; break;
					case VEH_ROAD:  RoadVehicle::From(v)->state = RVSB_WORMHOLE;      break;
					default: NOT_REACHED();
				}
			} else {
				v->vehstatus &= ~VS_HIDDEN;

				switch (v->type) {
					case VEH_TRAIN: Train::From(v)->track       = DiagDirToDiagTrackBits(vdir); break;
					case VEH_ROAD:  RoadVehicle::From(v)->state = DiagDirToDiagTrackdir(vdir); RoadVehicle::From(v)->frame = frame; break;
					default: NOT_REACHED();
				}
			}
		}
	}

	if (IsSavegameVersionBefore(SLV_153)) {
		for (RoadVehicle *rv : RoadVehicle::Iterate()) {
			if (rv->state == RVSB_IN_DEPOT || rv->state == RVSB_WORMHOLE) continue;

			bool loading = rv->current_order.IsType(OT_LOADING) || rv->current_order.IsType(OT_LEAVESTATION);
			if (HasBit(rv->state, RVS_IN_ROAD_STOP)) {
				extern const byte _road_stop_stop_frame[];
				SB(rv->state, RVS_ENTERED_STOP, 1, loading || rv->frame > _road_stop_stop_frame[rv->state - RVSB_IN_ROAD_STOP + (_settings_game.vehicle.road_side << RVS_DRIVE_SIDE)]);
			} else if (HasBit(rv->state, RVS_IN_DT_ROAD_STOP)) {
				SB(rv->state, RVS_ENTERED_STOP, 1, loading || rv->frame > RVC_DRIVE_THROUGH_STOP_FRAME);
			}
		}
	}

	if (IsSavegameVersionBefore(SLV_156)) {
		/* The train's pathfinder lost flag got moved. */
		for (Train *t : Train::Iterate()) {
			if (!HasBit(t->flags, 5)) continue;

			ClrBit(t->flags, 5);
			SetBit(t->vehicle_flags, VF_PATHFINDER_LOST);
		}

		/* Introduced terraform/clear limits. */
		for (Company *c : Company::Iterate()) {
			c->terraform_limit = _settings_game.construction.terraform_frame_burst << 16;
			c->clear_limit     = _settings_game.construction.clear_frame_burst << 16;
		}
	}

	if (IsSavegameVersionBefore(SLV_CONSISTENT_PARTIAL_Z) && SlXvIsFeatureMissing(XSLFI_CONSISTENT_PARTIAL_Z)) {
		/*
		 * The logic of GetPartialPixelZ has been changed, so the resulting Zs on
		 * the map are consistent. This requires that the Z position of some
		 * vehicles is updated to reflect this new situation.
		 *
		 * This needs to be before SLV_158, because that performs asserts using
		 * GetSlopePixelZ which internally uses GetPartialPixelZ.
		 */
		for (Vehicle *v : Vehicle::Iterate()) {
			if (v->IsGroundVehicle() && TileVirtXY(v->x_pos, v->y_pos) == v->tile) {
				/* Vehicle is on the ground, and not in a wormhole. */
				v->z_pos = GetSlopePixelZ(v->x_pos, v->y_pos, true);
			}
		}
	}

	if (IsSavegameVersionBefore(SLV_158)) {
		for (Vehicle *v : Vehicle::Iterate()) {
			switch (v->type) {
				case VEH_TRAIN: {
					Train *t = Train::From(v);

					/* Clear old GOINGUP / GOINGDOWN flags.
					 * It was changed in savegame version 139, but savegame
					 * version 158 doesn't use these bits, so it doesn't hurt
					 * to clear them unconditionally. */
					ClrBit(t->flags, 1);
					ClrBit(t->flags, 2);

					/* Clear both bits first. */
					ClrBit(t->gv_flags, GVF_GOINGUP_BIT);
					ClrBit(t->gv_flags, GVF_GOINGDOWN_BIT);

					/* Crashed vehicles can't be going up/down. */
					if (t->vehstatus & VS_CRASHED) break;

					/* Only X/Y tracks can be sloped. */
					if (t->track != TRACK_BIT_X && t->track != TRACK_BIT_Y) break;

					t->gv_flags |= FixVehicleInclination(t, t->direction);
					break;
				}
				case VEH_ROAD: {
					RoadVehicle *rv = RoadVehicle::From(v);
					ClrBit(rv->gv_flags, GVF_GOINGUP_BIT);
					ClrBit(rv->gv_flags, GVF_GOINGDOWN_BIT);

					/* Crashed vehicles can't be going up/down. */
					if (rv->vehstatus & VS_CRASHED) break;

					if (rv->state == RVSB_IN_DEPOT || rv->state == RVSB_WORMHOLE) break;

					TrackBits trackbits = TrackdirBitsToTrackBits(GetTileTrackdirBits(rv->tile, TRANSPORT_ROAD, GetRoadTramType(rv->roadtype)));

					/* Only X/Y tracks can be sloped. */
					if (trackbits != TRACK_BIT_X && trackbits != TRACK_BIT_Y) break;

					Direction dir = rv->direction;

					/* Test if we are reversing. */
					Axis a = trackbits == TRACK_BIT_X ? AXIS_X : AXIS_Y;
					if (AxisToDirection(a) != dir &&
							AxisToDirection(a) != ReverseDir(dir)) {
						/* When reversing, the road vehicle is on the edge of the tile,
						 * so it can be safely compared to the middle of the tile. */
						dir = INVALID_DIR;
					}

					rv->gv_flags |= FixVehicleInclination(rv, dir);
					break;
				}
				case VEH_SHIP:
					break;

				default:
					continue;
			}

			if (IsBridgeTile(v->tile) && TileVirtXY(v->x_pos, v->y_pos) == v->tile) {
				/* In old versions, z_pos was 1 unit lower on bridge heads.
				 * However, this invalid state could be converted to new savegames
				 * by loading and saving the game in a new version. */
				v->z_pos = GetSlopePixelZ(v->x_pos, v->y_pos, true);
				DiagDirection dir = GetTunnelBridgeDirection(v->tile);
				if (v->type == VEH_TRAIN && !(v->vehstatus & VS_CRASHED) &&
						v->direction != DiagDirToDir(dir)) {
					/* If the train has left the bridge, it shouldn't have
					 * track == TRACK_BIT_WORMHOLE - this could happen
					 * when the train was reversed while on the last "tick"
					 * on the ramp before leaving the ramp to the bridge. */
					Train::From(v)->track = DiagDirToDiagTrackBits(dir);
				}
			}

			/* If the vehicle is really above v->tile (not in a wormhole),
			 * it should have set v->z_pos correctly. */
			assert(v->tile != TileVirtXY(v->x_pos, v->y_pos) || v->z_pos == GetSlopePixelZ(v->x_pos, v->y_pos, true));
		}

		/* Fill Vehicle::cur_real_order_index */
		for (Vehicle *v : Vehicle::Iterate()) {
			if (!v->IsPrimaryVehicle()) continue;

			/* Older versions are less strict with indices being in range and fix them on the fly */
			if (v->cur_implicit_order_index >= v->GetNumOrders()) v->cur_implicit_order_index = 0;

			v->cur_real_order_index = v->cur_implicit_order_index;
			v->UpdateRealOrderIndex();
		}
	}

	if (IsSavegameVersionBefore(SLV_159)) {
		/* If the savegame is old (before version 100), then the value of 255
		 * for these settings did not mean "disabled". As such everything
		 * before then did reverse.
		 * To simplify stuff we disable all turning around or we do not
		 * disable anything at all. So, if some reversing was disabled we
		 * will keep reversing disabled, otherwise it'll be turned on. */
		_settings_game.pf.reverse_at_signals = IsSavegameVersionBefore(SLV_100) || (_settings_game.pf.wait_oneway_signal != 255 && _settings_game.pf.wait_twoway_signal != 255 && _settings_game.pf.wait_for_pbs_path != 255);

		for (Train *t : Train::Iterate()) {
			_settings_game.vehicle.max_train_length = std::max<uint8>(_settings_game.vehicle.max_train_length, CeilDiv(t->gcache.cached_total_length, TILE_SIZE));
		}
	}

	if (IsSavegameVersionBefore(SLV_160)) {
		/* Setting difficulty industry_density other than zero get bumped to +1
		 * since a new option (minimal at position 1) has been added */
		if (_settings_game.difficulty.industry_density > 0) {
			_settings_game.difficulty.industry_density++;
		}
	}

	if (IsSavegameVersionBefore(SLV_161)) {
		/* Before savegame version 161, persistent storages were not stored in a pool. */

		if (!IsSavegameVersionBefore(SLV_76)) {
			for (Industry *ind : Industry::Iterate()) {
				assert(ind->psa != nullptr);

				/* Check if the old storage was empty. */
				bool is_empty = true;
				for (uint i = 0; i < sizeof(ind->psa->storage); i++) {
					if (ind->psa->GetValue(i) != 0) {
						is_empty = false;
						break;
					}
				}

				if (!is_empty) {
					ind->psa->grfid = _industry_mngr.GetGRFID(ind->type);
				} else {
					delete ind->psa;
					ind->psa = nullptr;
				}
			}
		}

		if (!IsSavegameVersionBefore(SLV_145)) {
			for (Station *st : Station::Iterate()) {
				if (!(st->facilities & FACIL_AIRPORT)) continue;
				assert(st->airport.psa != nullptr);

				/* Check if the old storage was empty. */
				bool is_empty = true;
				for (uint i = 0; i < sizeof(st->airport.psa->storage); i++) {
					if (st->airport.psa->GetValue(i) != 0) {
						is_empty = false;
						break;
					}
				}

				if (!is_empty) {
					st->airport.psa->grfid = _airport_mngr.GetGRFID(st->airport.type);
				} else {
					delete st->airport.psa;
					st->airport.psa = nullptr;

				}
			}
		}
	}

	/* This triggers only when old snow_lines were copied into the snow_line_height. */
	if (IsSavegameVersionBefore(SLV_164) && _settings_game.game_creation.snow_line_height >= MIN_SNOWLINE_HEIGHT * TILE_HEIGHT && SlXvIsFeatureMissing(XSLFI_CHILLPP)) {
		_settings_game.game_creation.snow_line_height /= TILE_HEIGHT;
		UpdateCachedSnowLine();
		UpdateCachedSnowLineBounds();
	}

	if (IsSavegameVersionBefore(SLV_164) && !IsSavegameVersionBefore(SLV_32)) {
		/* We store 4 fences in the field tiles instead of only SE and SW. */
		for (TileIndex t = 0; t < map_size; t++) {
			if (!IsTileType(t, MP_CLEAR) && !IsTileType(t, MP_TREES)) continue;
			if (IsTileType(t, MP_CLEAR) && IsClearGround(t, CLEAR_FIELDS)) continue;
			uint fence = GB(_m[t].m4, 5, 3);
			if (fence != 0 && IsTileType(TILE_ADDXY(t, 1, 0), MP_CLEAR) && IsClearGround(TILE_ADDXY(t, 1, 0), CLEAR_FIELDS)) {
				SetFence(TILE_ADDXY(t, 1, 0), DIAGDIR_NE, fence);
			}
			fence = GB(_m[t].m4, 2, 3);
			if (fence != 0 && IsTileType(TILE_ADDXY(t, 0, 1), MP_CLEAR) && IsClearGround(TILE_ADDXY(t, 0, 1), CLEAR_FIELDS)) {
				SetFence(TILE_ADDXY(t, 0, 1), DIAGDIR_NW, fence);
			}
			SB(_m[t].m4, 2, 3, 0);
			SB(_m[t].m4, 5, 3, 0);
		}
	}

	/* The center of train vehicles was changed, fix up spacing. */
	if (IsSavegameVersionBefore(SLV_164)) FixupTrainLengths();

	if (IsSavegameVersionBefore(SLV_165)) {
		for (Town *t : Town::Iterate()) {
			/* Set the default cargo requirement for town growth */
			switch (_settings_game.game_creation.landscape) {
				case LT_ARCTIC:
					if (FindFirstCargoWithTownEffect(TE_FOOD) != nullptr) t->goal[TE_FOOD] = TOWN_GROWTH_WINTER;
					break;

				case LT_TROPIC:
					if (FindFirstCargoWithTownEffect(TE_FOOD) != nullptr) t->goal[TE_FOOD] = TOWN_GROWTH_DESERT;
					if (FindFirstCargoWithTownEffect(TE_WATER) != nullptr) t->goal[TE_WATER] = TOWN_GROWTH_DESERT;
					break;
			}
		}
	}

	if (IsSavegameVersionBefore(SLV_165)) {
		/* Adjust zoom level to account for new levels */
		_saved_scrollpos_zoom = static_cast<ZoomLevel>(_saved_scrollpos_zoom + ZOOM_LVL_SHIFT);
		_saved_scrollpos_x *= ZOOM_LVL_BASE;
		_saved_scrollpos_y *= ZOOM_LVL_BASE;
	}

	/* When any NewGRF has been changed the availability of some vehicles might
	 * have been changed too. e->company_avail must be set to 0 in that case
	 * which is done by StartupEngines(). */
	if (gcf_res != GLC_ALL_GOOD) StartupEngines();

	/* Set some breakdown-related variables to the correct values. */
	if (SlXvIsFeatureMissing(XSLFI_IMPROVED_BREAKDOWNS)) {
		_settings_game.vehicle.improved_breakdowns = false;
		for (Train *v : Train::Iterate()) {
			if (v->IsFrontEngine()) {
				if (v->breakdown_ctr == 1) SetBit(v->flags, VRF_BREAKDOWN_STOPPED);
			} else if (v->IsEngine() || v->IsMultiheaded()) {
				/** Non-front engines could have a reliability of 0.
				 * Set it to the reliability of the front engine or the maximum, whichever is lower. */
				const Engine *e = Engine::Get(v->engine_type);
				v->reliability_spd_dec = e->reliability_spd_dec;
				v->reliability = std::min(v->First()->reliability, e->reliability);
			}
		}
	}
	if (!SlXvIsFeaturePresent(XSLFI_IMPROVED_BREAKDOWNS, 3)) {
		for (Vehicle *v : Vehicle::Iterate()) {
			switch(v->type) {
				case VEH_TRAIN:
				case VEH_ROAD:
					v->breakdown_chance_factor = 128;
					break;

				case VEH_SHIP:
					v->breakdown_chance_factor = 64;
					break;

				case VEH_AIRCRAFT:
					v->breakdown_chance_factor = Clamp(64 + (AircraftVehInfo(v->engine_type)->max_speed >> 3), 0, 255);
					v->breakdown_severity = 40;
					break;

				default:
					break;
			}
		}
	}
	if (!SlXvIsFeaturePresent(XSLFI_IMPROVED_BREAKDOWNS, 4)) {
		for (Vehicle *v : Vehicle::Iterate()) {
			switch(v->type) {
				case VEH_AIRCRAFT:
					if (v->breakdown_type == BREAKDOWN_AIRCRAFT_SPEED && v->breakdown_severity == 0) {
						v->breakdown_severity = std::max(1, std::min(v->vcache.cached_max_speed >> 4, 255));
					}
					break;

				default:
					break;
			}
		}
	}
	if (SlXvIsFeatureMissing(XSLFI_CONSIST_BREAKDOWN_FLAG)) {
		for (Train *v : Train::Iterate()) {
			if (v->breakdown_ctr != 0 && (v->IsEngine() || v->IsMultiheaded())) {
				SetBit(v->First()->flags, VRF_CONSIST_BREAKDOWN);
			}
		}
	}

	/* The road owner of standard road stops was not properly accounted for. */
	if (IsSavegameVersionBefore(SLV_172)) {
		for (TileIndex t = 0; t < map_size; t++) {
			if (!IsStandardRoadStopTile(t)) continue;
			Owner o = GetTileOwner(t);
			SetRoadOwner(t, RTT_ROAD, o);
			SetRoadOwner(t, RTT_TRAM, o);
		}
	}

	if (IsSavegameVersionBefore(SLV_175)) {
		/* Introduced tree planting limit. */
		for (Company *c : Company::Iterate()) c->tree_limit = _settings_game.construction.tree_frame_burst << 16;
	}

	if (IsSavegameVersionBefore(SLV_177)) {
		/* Fix too high inflation rates */
		if (_economy.inflation_prices > MAX_INFLATION) _economy.inflation_prices = MAX_INFLATION;
		if (_economy.inflation_payment > MAX_INFLATION) _economy.inflation_payment = MAX_INFLATION;

		/* We have to convert the quarters of bankruptcy into months of bankruptcy */
		for (Company *c : Company::Iterate()) {
			c->months_of_bankruptcy = 3 * c->months_of_bankruptcy;
		}
	}

	if (IsSavegameVersionBefore(SLV_178)) {
		extern uint8 _old_diff_level;
		/* Initialise script settings profile */
		_settings_game.script.settings_profile = IsInsideMM(_old_diff_level, SP_BEGIN, SP_END) ? _old_diff_level : (uint)SP_MEDIUM;
	}

	if (IsSavegameVersionBefore(SLV_182)) {
		/* Aircraft acceleration variable was bonkers */
		for (Aircraft *v : Aircraft::Iterate()) {
			if (v->subtype <= AIR_AIRCRAFT) {
				const AircraftVehicleInfo *avi = AircraftVehInfo(v->engine_type);
				v->acceleration = avi->acceleration;
			}
		}

		/* Blocked tiles could be reserved due to a bug, which causes
		 * other places to assert upon e.g. station reconstruction. */
		for (TileIndex t = 0; t < map_size; t++) {
			if (HasStationTileRail(t) && IsStationTileBlocked(t)) {
				SetRailStationReservation(t, false);
			}
		}
	}

	if (IsSavegameVersionBefore(SLV_184)) {
		/* The global units configuration is split up in multiple configurations. */
		extern uint8 _old_units;
		_settings_game.locale.units_velocity = Clamp(_old_units, 0, 2);
		_settings_game.locale.units_power    = Clamp(_old_units, 0, 2);
		_settings_game.locale.units_weight   = Clamp(_old_units, 1, 2);
		_settings_game.locale.units_volume   = Clamp(_old_units, 1, 2);
		_settings_game.locale.units_force    = 2;
		_settings_game.locale.units_height   = Clamp(_old_units, 0, 2);
	}

	if (IsSavegameVersionBefore(SLV_VELOCITY_NAUTICAL)) {
		/* Match nautical velocity with land velocity units. */
		_settings_game.locale.units_velocity_nautical = _settings_game.locale.units_velocity;
	}

	if (IsSavegameVersionBefore(SLV_186)) {
		/* Move ObjectType from map to pool */
		for (TileIndex t = 0; t < map_size; t++) {
			if (IsTileType(t, MP_OBJECT)) {
				Object *o = Object::Get(_m[t].m2);
				o->type = _m[t].m5;
				_m[t].m5 = 0; // zero upper bits of (now bigger) ObjectID
			}
		}
	}

	/* In version 2.2 of the savegame, we have new airports, so status of all aircraft is reset.
	 * This has to be called after all map array updates */
	if (IsSavegameVersionBefore(SLV_2, 2)) UpdateOldAircraft();

	if (SlXvIsFeaturePresent(XSLFI_SPRINGPP)) {
		// re-arrange vehicle_flags
		for (Vehicle *v : Vehicle::Iterate()) {
			SB(v->vehicle_flags, VF_AUTOMATE_TIMETABLE, 1, GB(v->vehicle_flags, 6, 1));
			SB(v->vehicle_flags, VF_STOP_LOADING, 4, GB(v->vehicle_flags, 7, 4));
		}
	}

	if (SlXvIsFeaturePresent(XSLFI_CHILLPP, SL_CHILLPP_232)) {
		// re-arrange vehicle_flags
		for (Vehicle *v : Vehicle::Iterate()) {
			SB(v->vehicle_flags, VF_AUTOMATE_TIMETABLE, 1, GB(v->vehicle_flags, 7, 1));
			SB(v->vehicle_flags, VF_PATHFINDER_LOST, 1, GB(v->vehicle_flags, 8, 1));
			SB(v->vehicle_flags, VF_SERVINT_IS_CUSTOM, 7, 0);
		}
	} else if (SlXvIsFeaturePresent(XSLFI_CHILLPP)) {
		// re-arrange vehicle_flags
		for (Vehicle *v : Vehicle::Iterate()) {
			SB(v->vehicle_flags, VF_AUTOMATE_TIMETABLE, 1, GB(v->vehicle_flags, 6, 1));
			SB(v->vehicle_flags, VF_STOP_LOADING, 9, 0);
		}
	}

	if (IsSavegameVersionBefore(SLV_188)) {
		/* Fix articulated road vehicles.
		 * Some curves were shorter than other curves.
		 * Now they have the same length, but that means that trailing articulated parts will
		 * take longer to go through the curve than the parts in front which already left the courve.
		 * So, make articulated parts catch up. */
		bool roadside = _settings_game.vehicle.road_side == 1;
		std::vector<uint> skip_frames;
		for (RoadVehicle *v : RoadVehicle::Iterate()) {
			if (!v->IsFrontEngine()) continue;
			skip_frames.clear();
			TileIndex prev_tile = v->tile;
			uint prev_tile_skip = 0;
			uint cur_skip = 0;
			for (RoadVehicle *u = v; u != nullptr; u = u->Next()) {
				if (u->tile != prev_tile) {
					prev_tile_skip = cur_skip;
					prev_tile = u->tile;
				} else {
					cur_skip = prev_tile_skip;
				}

				uint &this_skip = skip_frames.emplace_back(prev_tile_skip);

				/* The following 3 curves now take longer than before */
				switch (u->state) {
					case 2:
						cur_skip++;
						if (u->frame <= (roadside ? 9 : 5)) this_skip = cur_skip;
						break;

					case 4:
						cur_skip++;
						if (u->frame <= (roadside ? 5 : 9)) this_skip = cur_skip;
						break;

					case 5:
						cur_skip++;
						if (u->frame <= (roadside ? 4 : 2)) this_skip = cur_skip;
						break;

					default:
						break;
				}
			}
			while (cur_skip > skip_frames[0]) {
				RoadVehicle *u = v;
				RoadVehicle *prev = nullptr;
				for (uint sf : skip_frames) {
					if (sf >= cur_skip) IndividualRoadVehicleController(u, prev);

					prev = u;
					u = u->Next();
				}
				cur_skip--;
			}
		}
	}

	if (IsSavegameVersionBefore(SLV_190)) {
		for (Order *order : Order::Iterate()) {
			order->SetTravelTimetabled(order->GetTravelTime() > 0);
			order->SetWaitTimetabled(order->GetWaitTime() > 0);
		}
		for (OrderList *orderlist : OrderList::Iterate()) {
			orderlist->RecalculateTimetableDuration();
		}
	} else if (SlXvIsFeatureMissing(XSLFI_TIMETABLE_EXTRA)) {
		for (Order *order : Order::Iterate()) {
			if (order->IsType(OT_CONDITIONAL)) {
				order->SetWaitTimetabled(order->GetWaitTime() > 0);
			}
		}
	}

	if (SlXvIsFeatureMissing(XSLFI_REVERSE_AT_WAYPOINT)) {
		for (Train *t : Train::Iterate()) {
			t->reverse_distance = 0;
		}
	}

	if (SlXvIsFeatureMissing(XSLFI_SPEED_RESTRICTION)) {
		for (Train *t : Train::Iterate()) {
			t->speed_restriction = 0;
		}
	}

	if (SlXvIsFeaturePresent(XSLFI_JOKERPP)) {
		for (TileIndex t = 0; t < map_size; t++) {
			if (IsTileType(t, MP_RAILWAY) && HasSignals(t)) {
				if (GetSignalType(t, TRACK_LOWER) == SIGTYPE_PROG) SetSignalType(t, TRACK_LOWER, SIGTYPE_NORMAL);
				if (GetSignalType(t, TRACK_UPPER) == SIGTYPE_PROG) SetSignalType(t, TRACK_UPPER, SIGTYPE_NORMAL);
			}
		}
		for (Vehicle *v : Vehicle::Iterate()) {
			SB(v->vehicle_flags, 10, 2, 0);
		}
		extern std::vector<OrderList *> _jokerpp_auto_separation;
		extern std::vector<OrderList *> _jokerpp_non_auto_separation;
		for (OrderList *list : _jokerpp_auto_separation) {
			for (Vehicle *w = list->GetFirstSharedVehicle(); w != nullptr; w = w->NextShared()) {
				SetBit(w->vehicle_flags, VF_TIMETABLE_SEPARATION);
				w->ClearSeparation();
			}
		}
		for (OrderList *list : _jokerpp_non_auto_separation) {
			for (Vehicle *w = list->GetFirstSharedVehicle(); w != nullptr; w = w->NextShared()) {
				ClrBit(w->vehicle_flags, VF_TIMETABLE_SEPARATION);
				w->ClearSeparation();
			}
		}
		_jokerpp_auto_separation.clear();
		_jokerpp_non_auto_separation.clear();
	}
	if (SlXvIsFeaturePresent(XSLFI_CHILLPP, SL_CHILLPP_232)) {
		for (TileIndex t = 0; t < map_size; t++) {
			if (IsTileType(t, MP_RAILWAY) && HasSignals(t)) {
				if (GetSignalType(t, TRACK_LOWER) == 7) SetSignalType(t, TRACK_LOWER, SIGTYPE_NORMAL);
				if (GetSignalType(t, TRACK_UPPER) == 7) SetSignalType(t, TRACK_UPPER, SIGTYPE_NORMAL);
			}
		}
	}

	/*
	 * Only keep order-backups for network clients (and when replaying).
	 * If we are a network server or not networking, then we just loaded a previously
	 * saved-by-server savegame. There are no clients with a backup, so clear it.
	 * Furthermore before savegame version SLV_192 the actual content was always corrupt.
	 */
	if (!_networking || _network_server || IsSavegameVersionBefore(SLV_192)) {
#ifndef DEBUG_DUMP_COMMANDS
		/* Note: We cannot use CleanPool since that skips part of the destructor
		 * and then leaks un-reachable Orders in the order pool. */
		for (OrderBackup *ob : OrderBackup::Iterate()) {
			delete ob;
		}
#endif
	}

	if (IsSavegameVersionBefore(SLV_198) && !SlXvIsFeaturePresent(XSLFI_JOKERPP, SL_JOKER_1_27)) {
		/* Convert towns growth_rate and grow_counter to ticks */
		for (Town *t : Town::Iterate()) {
			/* 0x8000 = TOWN_GROWTH_RATE_CUSTOM previously */
			if (t->growth_rate & 0x8000) SetBit(t->flags, TOWN_CUSTOM_GROWTH);
			if (t->growth_rate != TOWN_GROWTH_RATE_NONE) {
				t->growth_rate = TownTicksToGameTicks(t->growth_rate & ~0x8000);
			}
			/* Add t->index % TOWN_GROWTH_TICKS to spread growth across ticks. */
			t->grow_counter = TownTicksToGameTicks(t->grow_counter) + t->index % TOWN_GROWTH_TICKS;
		}
	}

	if (IsSavegameVersionBefore(SLV_EXTEND_INDUSTRY_CARGO_SLOTS)) {
		/* Make sure added industry cargo slots are cleared */
		for (Industry *i : Industry::Iterate()) {
			for (size_t ci = 2; ci < lengthof(i->produced_cargo); ci++) {
				i->produced_cargo[ci] = CT_INVALID;
				i->produced_cargo_waiting[ci] = 0;
				i->production_rate[ci] = 0;
				i->last_month_production[ci] = 0;
				i->last_month_transported[ci] = 0;
				i->last_month_pct_transported[ci] = 0;
				i->this_month_production[ci] = 0;
				i->this_month_transported[ci] = 0;
			}
			for (size_t ci = 3; ci < lengthof(i->accepts_cargo); ci++) {
				i->accepts_cargo[ci] = CT_INVALID;
				i->incoming_cargo_waiting[ci] = 0;
			}
			/* Make sure last_cargo_accepted_at is copied to elements for every valid input cargo.
			 * The loading routine should put the original singular value into the first array element. */
			for (size_t ci = 0; ci < lengthof(i->accepts_cargo); ci++) {
				if (i->accepts_cargo[ci] != CT_INVALID) {
					i->last_cargo_accepted_at[ci] = i->last_cargo_accepted_at[0];
				} else {
					i->last_cargo_accepted_at[ci] = 0;
				}
			}
		}
	}

	if (SlXvIsFeatureMissing(XSLFI_TIMETABLES_START_TICKS)) {
		// savegame timetable start is in days, but we want it in ticks, fix it up
		for (Vehicle *v : Vehicle::Iterate()) {
			if (v->timetable_start != 0) {
				v->timetable_start *= DAY_TICKS;
			}
		}
	}
	if (!SlXvIsFeaturePresent(XSLFI_TIMETABLES_START_TICKS, 2)) {
		for (Vehicle *v : Vehicle::Iterate()) {
			v->timetable_start_subticks = 0;
		}
	}

	if (SlXvIsFeaturePresent(XSLFI_SPRINGPP, 1, 1)) {
		/*
		 * Cost scaling changes:
		 * SpringPP v2.0.102 divides all prices by the difficulty factor, effectively making things about 8 times cheaper.
		 * Adjust the inflation factor to compensate for this, as otherwise the game is unplayable on load if inflation has been running for a while.
		 * To avoid making things too cheap, clamp the price inflation factor to no lower than the payment inflation factor.
		 */

		DEBUG(sl, 3, "Inflation prices: %f", _economy.inflation_prices / 65536.0);
		DEBUG(sl, 3, "Inflation payments: %f", _economy.inflation_payment / 65536.0);

		_economy.inflation_prices >>= 3;
		if (_economy.inflation_prices < _economy.inflation_payment) {
			_economy.inflation_prices = _economy.inflation_payment;
		}

		DEBUG(sl, 3, "New inflation prices: %f", _economy.inflation_prices / 65536.0);
	}

	if (SlXvIsFeaturePresent(XSLFI_MIGHT_USE_PAX_SIGNALS) || SlXvIsFeatureMissing(XSLFI_TRACE_RESTRICT)) {
		for (TileIndex t = 0; t < map_size; t++) {
			if (HasStationTileRail(t)) {
				/* clear station PAX bit */
				ClrBit(_me[t].m6, 6);
			}
			if (IsTileType(t, MP_RAILWAY) && HasSignals(t)) {
				/*
				 * tracerestrict uses same bit as 1st PAX signals bit
				 * only conditionally clear the bit, don't bother checking for whether to set it
				 */
				if (IsRestrictedSignal(t)) {
					TraceRestrictSetIsSignalRestrictedBit(t);
				}

				/* clear 2nd signal PAX bit */
				ClrBit(_m[t].m2, 13);
			}
		}
	}

	if (SlXvIsFeaturePresent(XSLFI_TRAFFIC_LIGHTS)) {
		/* remove traffic lights */
		for (TileIndex t = 0; t < map_size; t++) {
			if (IsTileType(t, MP_ROAD) && (GetRoadTileType(t) == ROAD_TILE_NORMAL)) {
				DeleteAnimatedTile(t);
				ClrBit(_me[t].m7, 4);
			}
		}
	}

	if (SlXvIsFeaturePresent(XSLFI_RAIL_AGEING)) {
		/* remove rail aging data */
		for (TileIndex t = 0; t < map_size; t++) {
			if (IsPlainRailTile(t)) {
				SB(_me[t].m7, 0, 8, 0);
			}
		}
	}

	if (SlXvIsFeaturePresent(XSLFI_SPRINGPP)) {
		/* convert wait for cargo orders to ordinary load if possible */
		for (Order *order : Order::Iterate()) {
			if ((order->IsType(OT_GOTO_STATION) || order->IsType(OT_LOADING) || order->IsType(OT_IMPLICIT)) && order->GetLoadType() == static_cast<OrderLoadFlags>(1)) {
				order->SetLoadType(OLF_LOAD_IF_POSSIBLE);
			}
		}
	}

	if (SlXvIsFeaturePresent(XSLFI_SIG_TUNNEL_BRIDGE, 1, 1)) {
		/* set the semaphore bit to match what it would have been in v1 */
		/* clear the PBS bit, update the end signal state */
		for (TileIndex t = 0; t < map_size; t++) {
			if (IsTileType(t, MP_TUNNELBRIDGE) && GetTunnelBridgeTransportType(t) == TRANSPORT_RAIL && IsTunnelBridgeWithSignalSimulation(t)) {
				SetTunnelBridgeSemaphore(t, _cur_year < _settings_client.gui.semaphore_build_before);
				SetTunnelBridgePBS(t, false);
				UpdateSignalsOnSegment(t, INVALID_DIAGDIR, GetTileOwner(t));
			}
		}
	}
	if (SlXvIsFeaturePresent(XSLFI_SIG_TUNNEL_BRIDGE, 1, 2)) {
		/* red/green signal state bit for tunnel entrances moved
		 * to no longer re-use signalled tunnel exit bit
		 */
		for (TileIndex t = 0; t < map_size; t++) {
			if (IsTileType(t, MP_TUNNELBRIDGE) && GetTunnelBridgeTransportType(t) == TRANSPORT_RAIL && IsTunnelBridgeWithSignalSimulation(t)) {
				if (HasBit(_m[t].m5, 5)) {
					/* signalled tunnel entrance */
					SignalState state = HasBit(_m[t].m5, 6) ? SIGNAL_STATE_RED : SIGNAL_STATE_GREEN;
					ClrBit(_m[t].m5, 6);
					SetTunnelBridgeEntranceSignalState(t, state);
				}
			}
		}
	}
	if (SlXvIsFeaturePresent(XSLFI_SIG_TUNNEL_BRIDGE, 1, 4)) {
		/* load_unload_ticks --> tunnel_bridge_signal_num */
		for (Train *t : Train::Iterate()) {
			TileIndex tile = t->tile;
			if (IsTileType(tile, MP_TUNNELBRIDGE) && GetTunnelBridgeTransportType(tile) == TRANSPORT_RAIL && IsTunnelBridgeWithSignalSimulation(tile)) {
				t->tunnel_bridge_signal_num = t->load_unload_ticks;
				t->load_unload_ticks = 0;
			}
		}
	}
	if (SlXvIsFeaturePresent(XSLFI_SIG_TUNNEL_BRIDGE, 1, 5)) {
		/* entrance and exit signal red/green states now have separate bits */
		for (TileIndex t = 0; t < map_size; t++) {
			if (IsTileType(t, MP_TUNNELBRIDGE) && GetTunnelBridgeTransportType(t) == TRANSPORT_RAIL && IsTunnelBridgeSignalSimulationExit(t)) {
				SetTunnelBridgeExitSignalState(t, HasBit(_me[t].m6, 0) ? SIGNAL_STATE_GREEN : SIGNAL_STATE_RED);
			}
		}
	}
	if (SlXvIsFeaturePresent(XSLFI_SIG_TUNNEL_BRIDGE, 1, 7)) {
		/* spacing setting moved to company settings */
		for (Company *c : Company::Iterate()) {
			c->settings.old_simulated_wormhole_signals = _settings_game.construction.old_simulated_wormhole_signals;
		}
	}
	if (SlXvIsFeaturePresent(XSLFI_SIG_TUNNEL_BRIDGE, 1, 8)) {
		/* spacing made per tunnel/bridge */
		for (TileIndex t = 0; t < map_size; t++) {
			if (IsTileType(t, MP_TUNNELBRIDGE) && GetTunnelBridgeTransportType(t) == TRANSPORT_RAIL && IsTunnelBridgeWithSignalSimulation(t)) {
				DiagDirection dir = GetTunnelBridgeDirection(t);
				if (dir == DIAGDIR_NE || dir == DIAGDIR_SE) {
					TileIndex other = GetOtherTunnelBridgeEnd(t);
					Owner owner = GetTileOwner(t);
					int target;
					if (Company::IsValidID(owner)) {
						target = Company::Get(owner)->settings.old_simulated_wormhole_signals;
					} else {
						target = 4;
					}
					uint spacing = GetBestTunnelBridgeSignalSimulationSpacing(t, other, target);
					SetTunnelBridgeSignalSimulationSpacing(t, spacing);
					SetTunnelBridgeSignalSimulationSpacing(other, spacing);
				}
			}
		}
		/* force aspect re-calculation */
		_extra_aspects = 0;
		_aspect_cfg_hash = 0;
	}

	if (SlXvIsFeatureMissing(XSLFI_CUSTOM_BRIDGE_HEADS)) {
		/* ensure that previously unused custom bridge-head bits are cleared */
		for (TileIndex t = 0; t < map_size; t++) {
			if (IsBridgeTile(t) && GetTunnelBridgeTransportType(t) == TRANSPORT_ROAD) {
				SB(_m[t].m2, 0, 8, 0);
			}
		}
	}

	if (IsSavegameVersionBefore(SLV_SHIPS_STOP_IN_LOCKS)) {
		/* Move ships from lock slope to upper or lower position. */
		for (Ship *s : Ship::Iterate()) {
			/* Suitable tile? */
			if (!IsTileType(s->tile, MP_WATER) || !IsLock(s->tile) || GetLockPart(s->tile) != LOCK_PART_MIDDLE) continue;

			/* We don't need to adjust position when at the tile centre */
			int x = s->x_pos & 0xF;
			int y = s->y_pos & 0xF;
			if (x == 8 && y == 8) continue;

			/* Test if ship is on the second half of the tile */
			bool second_half;
			DiagDirection shipdiagdir = DirToDiagDir(s->direction);
			switch (shipdiagdir) {
				default: NOT_REACHED();
				case DIAGDIR_NE: second_half = x < 8; break;
				case DIAGDIR_NW: second_half = y < 8; break;
				case DIAGDIR_SW: second_half = x > 8; break;
				case DIAGDIR_SE: second_half = y > 8; break;
			}

			DiagDirection slopediagdir = GetInclinedSlopeDirection(GetTileSlope(s->tile));

			/* Heading up slope == passed half way */
			if ((shipdiagdir == slopediagdir) == second_half) {
				/* On top half of lock */
				s->z_pos = GetTileMaxZ(s->tile) * (int)TILE_HEIGHT;
			} else {
				/* On lower half of lock */
				s->z_pos = GetTileZ(s->tile) * (int)TILE_HEIGHT;
			}
		}
	}

	if (IsSavegameVersionBefore(SLV_TOWN_CARGOGEN)) {
		/* Ensure the original cargo generation mode is used */
		_settings_game.economy.town_cargogen_mode = TCGM_ORIGINAL;
	}

	if (IsSavegameVersionBefore(SLV_SERVE_NEUTRAL_INDUSTRIES)) {
		/* Ensure the original neutral industry/station behaviour is used */
		_settings_game.station.serve_neutral_industries = true;

		/* Link oil rigs to their industry and back. */
		for (Station *st : Station::Iterate()) {
			if (IsTileType(st->xy, MP_STATION) && IsOilRig(st->xy)) {
				/* Industry tile is always adjacent during construction by TileDiffXY(0, 1) */
				st->industry = Industry::GetByTile(st->xy + TileDiffXY(0, 1));
				st->industry->neutral_station = st;
			}
		}
	} else {
		/* Link neutral station back to industry, as this is not saved. */
		for (Industry *ind : Industry::Iterate()) if (ind->neutral_station != nullptr) ind->neutral_station->industry = ind;
	}

	if (IsSavegameVersionBefore(SLV_TREES_WATER_CLASS) && !SlXvIsFeaturePresent(XSLFI_CHUNNEL, 2)) {
		/* Update water class for trees. */
		for (TileIndex t = 0; t < map_size; t++) {
			if (IsTileType(t, MP_TREES)) SetWaterClass(t, GetTreeGround(t) == TREE_GROUND_SHORE ? WATER_CLASS_SEA : WATER_CLASS_INVALID);
		}
	}

	/* Update structures for multitile docks */
	if (IsSavegameVersionBefore(SLV_MULTITILE_DOCKS)) {
		for (TileIndex t = 0; t < map_size; t++) {
			/* Clear docking tile flag from relevant tiles as it
			 * was not previously cleared. */
			if (IsTileType(t, MP_WATER) || IsTileType(t, MP_RAILWAY) || IsTileType(t, MP_STATION) || IsTileType(t, MP_TUNNELBRIDGE)) {
				SetDockingTile(t, false);
			}
			/* Add docks and oilrigs to Station::ship_station. */
			if (IsTileType(t, MP_STATION)) {
				if (IsDock(t) || IsOilRig(t)) Station::GetByTile(t)->ship_station.Add(t);
			}
		}
	}

	if (IsSavegameVersionUntil(SLV_ENDING_YEAR) || !SlXvIsFeaturePresent(XSLFI_MULTIPLE_DOCKS, 2) || !SlXvIsFeaturePresent(XSLFI_DOCKING_CACHE_VER, 3)) {
		/* Update station docking tiles. Was only needed for pre-SLV_MULTITLE_DOCKS
		 * savegames, but a bug in docking tiles touched all savegames between
		 * SLV_MULTITILE_DOCKS and SLV_ENDING_YEAR. */
		/* Placing objects on docking tiles was not updating adjacent station's docking tiles. */
		for (Station *st : Station::Iterate()) {
			if (st->ship_station.tile != INVALID_TILE) UpdateStationDockingTiles(st);
		}
	}

	/* Make sure all industries exclusive supplier/consumer set correctly. */
	if (IsSavegameVersionBefore(SLV_GS_INDUSTRY_CONTROL)) {
		for (Industry *i : Industry::Iterate()) {
			i->exclusive_supplier = INVALID_OWNER;
			i->exclusive_consumer = INVALID_OWNER;
		}
	}

	/* Make sure all industries exclusive supplier/consumer set correctly. */
	if (IsSavegameVersionBefore(SLV_GS_INDUSTRY_CONTROL)) {
		for (Industry *i : Industry::Iterate()) {
			i->exclusive_supplier = INVALID_OWNER;
			i->exclusive_consumer = INVALID_OWNER;
		}
	}

	if (IsSavegameVersionBefore(SLV_GROUP_REPLACE_WAGON_REMOVAL)) {
		/* Propagate wagon removal flag for compatibility */
		/* Temporary bitmask of company wagon removal setting */
		uint16 wagon_removal = 0;
		for (const Company *c : Company::Iterate()) {
			if (c->settings.renew_keep_length) SetBit(wagon_removal, c->index);
		}
		for (Group *g : Group::Iterate()) {
			if (g->flags != 0) {
				/* Convert old replace_protection value to flag. */
				g->flags = 0;
				SetBit(g->flags, GroupFlags::GF_REPLACE_PROTECTION);
			}
			if (HasBit(wagon_removal, g->owner)) SetBit(g->flags, GroupFlags::GF_REPLACE_WAGON_REMOVAL);
		}
	}

	/* Use current order time to approximate last loading time */
	if (IsSavegameVersionBefore(SLV_LAST_LOADING_TICK) && SlXvIsFeatureMissing(XSLFI_LAST_LOADING_TICK)) {
		for (Vehicle *v : Vehicle::Iterate()) {
			v->last_loading_tick = std::max(_scaled_tick_counter, static_cast<uint64>(v->current_order_time)) - v->current_order_time;
		}
	} else if (SlXvIsFeaturePresent(XSLFI_LAST_LOADING_TICK, 1, 1)) {
		for (Vehicle *v : Vehicle::Iterate()) {
			v->last_loading_tick *= _settings_game.economy.day_length_factor;
		}
	}

	if (!IsSavegameVersionBefore(SLV_MULTITRACK_LEVEL_CROSSINGS)) {
		_settings_game.vehicle.adjacent_crossings = true;
	} else if (SlXvIsFeatureMissing(XSLFI_ADJACENT_CROSSINGS)) {
		_settings_game.vehicle.adjacent_crossings = false;
	}

	/* Compute station catchment areas. This is needed here in case UpdateStationAcceptance is called below. */
	Station::RecomputeCatchmentForAll();

	/* Station acceptance is some kind of cache */
	if (IsSavegameVersionBefore(SLV_127)) {
		for (Station *st : Station::Iterate()) UpdateStationAcceptance(st, false);
	}

	// setting moved from game settings to company settings
	if (SlXvIsFeaturePresent(XSLFI_ORDER_OCCUPANCY, 1, 1)) {
		for (Company *c : Company::Iterate()) {
			c->settings.order_occupancy_smoothness = _settings_game.order.old_occupancy_smoothness;
		}
	}

	/* Set lifetime vehicle profit to 0 if lifetime profit feature is missing */
	if (SlXvIsFeatureMissing(XSLFI_VEH_LIFETIME_PROFIT)) {
		for (Vehicle *v : Vehicle::Iterate()) {
			v->profit_lifetime = 0;
		}
	}

	if (SlXvIsFeaturePresent(XSLFI_AUTO_TIMETABLE, 1, 3)) {
		for (Vehicle *v : Vehicle::Iterate()) {
			SB(v->vehicle_flags, VF_TIMETABLE_SEPARATION, 1, _settings_game.order.old_timetable_separation);
		}
	}

	/* Set 0.1 increment town cargo scale factor setting from old 1 increment setting */
	if (!SlXvIsFeaturePresent(XSLFI_TOWN_CARGO_ADJ, 2)) {
		_settings_game.economy.town_cargo_scale_factor = _settings_game.economy.old_town_cargo_factor * 10;
	}

	if (SlXvIsFeatureMissing(XSLFI_SAFER_CROSSINGS)) {
		for (TileIndex t = 0; t < map_size; t++) {
			if (IsLevelCrossingTile(t)) {
				SetCrossingOccupiedByRoadVehicle(t, IsTrainCollidableRoadVehicleOnGround(t));
			}
		}
	}

	if (SlXvIsFeatureMissing(XSLFI_TIMETABLE_EXTRA)) {
		for (Vehicle *v : Vehicle::Iterate()) {
			v->cur_timetable_order_index = v->GetNumManualOrders() > 0 ? v->cur_real_order_index : INVALID_VEH_ORDER_ID;
		}
		for (OrderBackup *bckup : OrderBackup::Iterate()) {
			bckup->cur_timetable_order_index = INVALID_VEH_ORDER_ID;
		}
		for (Order *order : Order::Iterate()) {
			if (order->IsType(OT_CONDITIONAL)) {
				if (order->GetTravelTime() != 0) {
					DEBUG(sl, 1, "Fixing: order->GetTravelTime() != 0, %u", order->GetTravelTime());
					order->SetTravelTime(0);
				}
			}
		}
		for (OrderList *order_list : OrderList::Iterate()) {
			order_list->DebugCheckSanity();
		}
	}

	if (SlXvIsFeaturePresent(XSLFI_TRAIN_THROUGH_LOAD, 0, 1)) {
		for (Vehicle *v : Vehicle::Iterate()) {
			if (v->cargo_payment == nullptr) {
				for (Vehicle *u = v; u != nullptr; u = u->Next()) {
					if (HasBit(v->vehicle_flags, VF_CARGO_UNLOADING)) ClrBit(v->vehicle_flags, VF_CARGO_UNLOADING);
				}
			}
		}
	}

	if (SlXvIsFeatureMissing(XSLFI_BUY_LAND_RATE_LIMIT)) {
		/* Introduced land purchasing limit. */
		for (Company *c : Company::Iterate()) {
			c->purchase_land_limit = _settings_game.construction.purchase_land_frame_burst << 16;
		}
	}

	if (SlXvIsFeatureMissing(XSLFI_BUILD_OBJECT_RATE_LIMIT)) {
		/* Introduced build object limit. */
		for (Company *c : Company::Iterate()) {
			c->build_object_limit = _settings_game.construction.build_object_frame_burst << 16;
		}
	}

	if (SlXvIsFeaturePresent(XSLFI_MORE_COND_ORDERS, 1, 1)) {
		for (Order *order : Order::Iterate()) {
			// Insertion of OCV_MAX_RELIABILITY between OCV_REMAINING_LIFETIME and OCV_CARGO_WAITING
			if (order->IsType(OT_CONDITIONAL) && order->GetConditionVariable() > OCV_REMAINING_LIFETIME) {
				order->SetConditionVariable(static_cast<OrderConditionVariable>((uint)order->GetConditionVariable() + 1));
			}
		}
	}

	if (SlXvIsFeatureMissing(XSLFI_CONSIST_SPEED_RD_FLAG)) {
		for (Train *t : Train::Iterate()) {
			if ((t->track & TRACK_BIT_WORMHOLE && !(t->vehstatus & VS_HIDDEN)) || t->track == TRACK_BIT_DEPOT) {
				SetBit(t->First()->flags, VRF_CONSIST_SPEED_REDUCTION);
			}
		}
	}

	if (SlXvIsFeatureMissing(XSLFI_SAVEGAME_UNIQUE_ID)) {
		/* Generate a random id for savegames that didn't have one */
		/* We keep id 0 for old savegames that don't have an id */
		_settings_game.game_creation.generation_unique_id = _interactive_random.Next(UINT32_MAX-1) + 1; /* Generates between [1;UINT32_MAX] */
	}

	if (SlXvIsFeatureMissing(XSLFI_TOWN_MULTI_BUILDING)) {
		for (Town *t : Town::Iterate()) {
			t->church_count = HasBit(t->flags, 1) ? 1 : 0;
			t->stadium_count = HasBit(t->flags, 2) ? 1 : 0;
		}
	}

	if (SlXvIsFeatureMissing(XSLFI_ONE_WAY_DT_ROAD_STOP)) {
		for (TileIndex t = 0; t < map_size; t++) {
			if (IsDriveThroughStopTile(t)) {
				SetDriveThroughStopDisallowedRoadDirections(t, DRD_NONE);
			}
		}
	}

	if (SlXvIsFeatureMissing(XSLFI_ONE_WAY_ROAD_STATE)) {
		extern void RecalculateRoadCachedOneWayStates();
		RecalculateRoadCachedOneWayStates();
	}

	if (SlXvIsFeatureMissing(XSLFI_ANIMATED_TILE_EXTRA)) {
		UpdateAllAnimatedTileSpeeds();
	}

	if (!SlXvIsFeaturePresent(XSLFI_REALISTIC_TRAIN_BRAKING, 2)) {
		for (Train *t : Train::Iterate()) {
			if (!(t->vehstatus & VS_CRASHED)) {
				t->crash_anim_pos = 0;
			}
			if (t->lookahead != nullptr) SetBit(t->lookahead->flags, TRLF_APPLY_ADVISORY);
		}
	}

	if (!SlXvIsFeaturePresent(XSLFI_REALISTIC_TRAIN_BRAKING, 3) && _settings_game.vehicle.train_braking_model == TBM_REALISTIC) {
		UpdateAllBlockSignals();
	}

	if (!SlXvIsFeaturePresent(XSLFI_REALISTIC_TRAIN_BRAKING, 5) && _settings_game.vehicle.train_braking_model == TBM_REALISTIC) {
		for (Train *t : Train::Iterate()) {
			if (t->lookahead != nullptr) {
				t->lookahead->SetNextExtendPosition();
			}
		}
	}

	if (!SlXvIsFeaturePresent(XSLFI_REALISTIC_TRAIN_BRAKING, 6) && _settings_game.vehicle.train_braking_model == TBM_REALISTIC) {
		for (Train *t : Train::Iterate()) {
			if (t->lookahead != nullptr) {
				t->lookahead->cached_zpos = t->CalculateOverallZPos();
				t->lookahead->zpos_refresh_remaining = t->GetZPosCacheUpdateInterval();
			}
		}
	}

	if (SlXvIsFeatureMissing(XSLFI_INFLATION_FIXED_DATES)) {
		_settings_game.economy.inflation_fixed_dates = !IsSavegameVersionBefore(SLV_GS_INDUSTRY_CONTROL);
	}

	if (SlXvIsFeatureMissing(XSLFI_MORE_HOUSES)) {
		for (TileIndex t = 0; t < map_size; t++) {
			if (IsTileType(t, MP_HOUSE)) {
				/* Move upper bit of house ID from bit 6 of m3 to bits 6..5 of m3. */
				SB(_m[t].m3, 5, 2, GB(_m[t].m3, 6, 1));
			}
		}
	}

	if (SlXvIsFeatureMissing(XSLFI_CUSTOM_TOWN_ZONE)) {
		_settings_game.economy.city_zone_0_mult = _settings_game.economy.town_zone_0_mult;
		_settings_game.economy.city_zone_1_mult = _settings_game.economy.town_zone_1_mult;
		_settings_game.economy.city_zone_2_mult = _settings_game.economy.town_zone_2_mult;
		_settings_game.economy.city_zone_3_mult = _settings_game.economy.town_zone_3_mult;
		_settings_game.economy.city_zone_4_mult = _settings_game.economy.town_zone_4_mult;
	}

	if (!SlXvIsFeaturePresent(XSLFI_WATER_FLOODING, 2)) {
		for (TileIndex t = 0; t < map_size; t++) {
			if (IsTileType(t, MP_WATER)) {
				SetNonFloodingWaterTile(t, false);
			}
		}
	}

	if (SlXvIsFeatureMissing(XSLFI_TRACE_RESTRICT_TUNBRIDGE)) {
		for (TileIndex t = 0; t < map_size; t++) {
			if (IsTileType(t, MP_TUNNELBRIDGE) && GetTunnelBridgeTransportType(t) == TRANSPORT_RAIL && IsTunnelBridgeWithSignalSimulation(t)) {
				SetTunnelBridgeRestrictedSignal(t, false);
			}
		}
	}

	if (SlXvIsFeatureMissing(XSLFI_OBJECT_GROUND_TYPES, 3)) {
		for (TileIndex t = 0; t < map_size; t++) {
			if (IsTileType(t, MP_OBJECT)) {
				if (SlXvIsFeatureMissing(XSLFI_OBJECT_GROUND_TYPES)) _m[t].m4 = 0;
				if (SlXvIsFeatureMissing(XSLFI_OBJECT_GROUND_TYPES, 2)) {
					ObjectType type = GetObjectType(t);
					extern void SetObjectFoundationType(TileIndex tile, Slope tileh, ObjectType type, const ObjectSpec *spec);
					SetObjectFoundationType(t, SLOPE_ELEVATED, type, ObjectSpec::Get(type));
				}
				if (SlXvIsFeatureMissing(XSLFI_OBJECT_GROUND_TYPES, 3)) {
					if (ObjectSpec::GetByTile(t)->ctrl_flags & OBJECT_CTRL_FLAG_VPORT_MAP_TYPE) {
						SetObjectHasViewportMapViewOverride(t, true);
					}
				}
			}
		}
	}

	if (SlXvIsFeatureMissing(XSLFI_ST_INDUSTRY_CARGO_MODE)) {
		_settings_game.station.station_delivery_mode = SD_NEAREST_FIRST;
	}

	if (SlXvIsFeatureMissing(XSLFI_TL_SPEED_LIMIT)) {
		_settings_game.vehicle.through_load_speed_limit = 15;
	}

	if (SlXvIsFeatureMissing(XSLFI_RAIL_DEPOT_SPEED_LIMIT)) {
		_settings_game.vehicle.rail_depot_speed_limit = 61;
	}

	if (SlXvIsFeaturePresent(XSLFI_SCHEDULED_DISPATCH, 1, 2)) {
		for (OrderList *order_list : OrderList::Iterate()) {
			if (order_list->GetScheduledDispatchScheduleCount() == 1) {
				const DispatchSchedule &ds = order_list->GetDispatchScheduleByIndex(0);
				if (!ds.IsScheduledDispatchValid() && ds.GetScheduledDispatch().empty()) {
					order_list->GetScheduledDispatchScheduleSet().clear();
				} else {
					VehicleOrderID idx = order_list->GetFirstSharedVehicle()->GetFirstWaitingLocation(false);
					if (idx != INVALID_VEH_ORDER_ID) {
						order_list->GetOrderAt(idx)->SetDispatchScheduleIndex(0);
					}
				}
			}
		}
	}

	if (SlXvIsFeaturePresent(XSLFI_TRACE_RESTRICT, 7, 12)) {
		/* Move vehicle in slot flag */
		for (Vehicle *v : Vehicle::Iterate()) {
			if (v->type == VEH_TRAIN && HasBit(Train::From(v)->flags, 2)) { /* was VRF_HAVE_SLOT */
				SetBit(v->vehicle_flags, VF_HAVE_SLOT);
				ClrBit(Train::From(v)->flags, 2);
			} else {
				ClrBit(v->vehicle_flags, VF_HAVE_SLOT);
			}
		}
	} else if (SlXvIsFeatureMissing(XSLFI_TRACE_RESTRICT)) {
		for (Vehicle *v : Vehicle::Iterate()) {
			ClrBit(v->vehicle_flags, VF_HAVE_SLOT);
		}
	}

	if (SlXvIsFeatureMissing(XSLFI_INDUSTRY_ANIM_MASK)) {
		ApplyIndustryTileAnimMasking();
	}

	if (SlXvIsFeatureMissing(XSLFI_NEW_SIGNAL_STYLES)) {
		for (TileIndex t = 0; t < map_size; t++) {
			if (IsTileType(t, MP_RAILWAY) && HasSignals(t)) {
				/* clear signal style field */
				_me[t].m6 = 0;
			}
			if (IsRailTunnelBridgeTile(t)) {
				/* Clear signal style is non-zero flag */
				ClrBit(_m[t].m3, 7);
			}
		}
	}

	if (SlXvIsFeatureMissing(XSLFI_REALISTIC_TRAIN_BRAKING, 8)) {
		_aspect_cfg_hash = 0;
	}

	if (!SlXvIsFeaturePresent(XSLFI_REALISTIC_TRAIN_BRAKING, 9) && _settings_game.vehicle.train_braking_model == TBM_REALISTIC) {
		for (Train *t : Train::Iterate()) {
			if (t->lookahead != nullptr) {
				t->lookahead->lookahead_end_position = t->lookahead->reservation_end_position + 1;
			}
		}
	}

	if (SlXvIsFeatureMissing(XSLFI_NO_TREE_COUNTER)) {
		for (TileIndex t = 0; t < map_size; t++) {
			if (IsTileType(t, MP_TREES)) {
				ClearOldTreeCounter(t);
			}
		}
	}

	if (SlXvIsFeatureMissing(XSLFI_REMAIN_NEXT_ORDER_STATION)) {
		for (Company *c : Company::Iterate()) {
			/* Approximately the same time as when this was feature was added and unconditionally enabled */
			c->settings.remain_if_next_order_same_station = SlXvIsFeaturePresent(XSLFI_TRACE_RESTRICT_TUNBRIDGE);
		}
	}

	if (SlXvIsFeatureMissing(XSLFI_MORE_CARGO_AGE)) {
		_settings_game.economy.payment_algorithm = IsSavegameVersionBefore(SLV_MORE_CARGO_AGE) ? CPA_TRADITIONAL : CPA_MODERN;
	}

	if (SlXvIsFeatureMissing(XSLFI_VARIABLE_TICK_RATE)) {
		_settings_game.economy.tick_rate = IsSavegameVersionUntil(SLV_MORE_CARGO_AGE) ? TRM_TRADITIONAL : TRM_MODERN;
	}

	if (SlXvIsFeatureMissing(XSLFI_AI_START_DATE) && IsSavegameVersionBefore(SLV_AI_START_DATE)) {
		/* For older savegames, we don't now the actual interval; so set it to the newgame value. */
		_settings_game.difficulty.competitors_interval = _settings_newgame.difficulty.competitors_interval;

		/* We did load the "period" of the timer, but not the fired/elapsed. We can deduce that here. */
		extern TimeoutTimer<TimerGameTick> _new_competitor_timeout;
		_new_competitor_timeout.storage.elapsed = 0;
		_new_competitor_timeout.fired = _new_competitor_timeout.period == 0;
	}

	InitializeRoadGUI();

	/* This needs to be done after conversion. */
	RebuildViewportKdtree();
	ViewportMapBuildTunnelCache();

	/* Road stops is 'only' updating some caches */
	AfterLoadRoadStops();
	AfterLoadLabelMaps();
	AfterLoadCompanyStats();
	AfterLoadStoryBook();

<<<<<<< HEAD
	AfterLoadVehiclesRemoveAnyFoundInvalid();

	GamelogPrintDebug(1);
=======
	_gamelog.PrintDebug(1);
>>>>>>> 045a99dd

	SetupTickRate();

	InitializeWindowsAndCaches();
	/* Restore the signals */
	ResetSignalHandlers();

	AfterLoadLinkGraphs();

	AfterLoadTraceRestrict();
	AfterLoadTemplateVehiclesUpdate();
	if (SlXvIsFeaturePresent(XSLFI_TEMPLATE_REPLACEMENT, 1, 7)) {
		AfterLoadTemplateVehiclesUpdateProperties();
	}

	InvalidateVehicleTickCaches();
	ClearVehicleTickCaches();

	UpdateAllVehiclesIsDrawn();

	extern void YapfCheckRailSignalPenalties();
	YapfCheckRailSignalPenalties();

	UpdateExtraAspectsVariable();

	if (_networking && !_network_server) {
		SlProcessVENC();

		if (!_settings_client.client_locale.sync_locale_network_server) {
			_settings_game.locale = _settings_newgame.locale;
		}
	}

	/* Show this message last to avoid covering up an error message if we bail out part way */
	switch (gcf_res) {
		case GLC_COMPATIBLE: ShowErrorMessage(STR_NEWGRF_COMPATIBLE_LOAD_WARNING, INVALID_STRING_ID, WL_CRITICAL); break;
		case GLC_NOT_FOUND:  ShowErrorMessage(STR_NEWGRF_DISABLED_WARNING, INVALID_STRING_ID, WL_CRITICAL); _pause_mode = PM_PAUSED_ERROR; break;
		default: break;
	}

	if (!_networking || _network_server) {
		extern void AfterLoad_LinkGraphPauseControl();
		AfterLoad_LinkGraphPauseControl();
	}

	if (SlXvIsFeatureMissing(XSLFI_CONSISTENT_PARTIAL_Z)) {
		CheckGroundVehiclesAtCorrectZ();
	} else {
#ifdef _DEBUG
		CheckGroundVehiclesAtCorrectZ();
#endif
	}

	_game_load_cur_date_ymd = _cur_date_ymd;
	_game_load_date_fract = _date_fract;
	_game_load_tick_skip_counter = _tick_skip_counter;
	_game_load_time = time(nullptr);

	/* Start the scripts. This MUST happen after everything else except
	 * starting a new company. */
	StartScripts();

	/* If Load Scenario / New (Scenario) Game is used,
	 *  a company does not exist yet. So create one here.
	 * 1 exception: network-games. Those can have 0 companies
	 *   But this exception is not true for non-dedicated network servers! */
	if (!Company::IsValidID(GetDefaultLocalCompany()) && (!_networking || (_networking && _network_server && !_network_dedicated))) {
		Company *c = DoStartupNewCompany(DSNC_DURING_LOAD);
		c->settings = _settings_client.company;
	}

	return true;
}

/**
 * Reload all NewGRF files during a running game. This is a cut-down
 * version of AfterLoadGame().
 * XXX - We need to reset the vehicle position hash because with a non-empty
 * hash AfterLoadVehicles() will loop infinitely. We need AfterLoadVehicles()
 * to recalculate vehicle data as some NewGRF vehicle sets could have been
 * removed or added and changed statistics
 */
void ReloadNewGRFData()
{
	RegisterGameEvents(GEF_RELOAD_NEWGRF);
	AppendSpecialEventsLogEntry("NewGRF reload");

	RailTypeLabel rail_type_label_map[RAILTYPE_END];
	for (RailType rt = RAILTYPE_BEGIN; rt != RAILTYPE_END; rt++) {
		rail_type_label_map[rt] = GetRailTypeInfo(rt)->label;
	}

	/* reload grf data */
	GfxLoadSprites();
	RecomputePrices();
	LoadStringWidthTable();
	/* reload vehicles */
	ResetVehicleHash();
	AfterLoadEngines();
	AnalyseIndustryTileSpriteGroups();
	extern void AnalyseHouseSpriteGroups();
	AnalyseHouseSpriteGroups();
	AfterLoadVehicles(false);
	StartupEngines();
	GroupStatistics::UpdateAfterLoad();
	/* update station graphics */
	AfterLoadStations();

	RailType rail_type_translate_map[RAILTYPE_END];
	for (RailType old_type = RAILTYPE_BEGIN; old_type != RAILTYPE_END; old_type++) {
		RailType new_type = GetRailTypeByLabel(rail_type_label_map[old_type]);
		rail_type_translate_map[old_type] = (new_type == INVALID_RAILTYPE) ? RAILTYPE_RAIL : new_type;
	}

	/* Restore correct railtype for all rail tiles.*/
	const TileIndex map_size = MapSize();
	for (TileIndex t = 0; t < map_size; t++) {
		if (GetTileType(t) == MP_RAILWAY ||
				IsLevelCrossingTile(t) ||
				IsRailStationTile(t) ||
				IsRailWaypointTile(t) ||
				IsRailTunnelBridgeTile(t)) {
			SetRailType(t, rail_type_translate_map[GetRailType(t)]);
			RailType secondary = GetTileSecondaryRailTypeIfValid(t);
			if (secondary != INVALID_RAILTYPE) SetSecondaryRailType(t, rail_type_translate_map[secondary]);
		}
	}

	UpdateExtraAspectsVariable();

	InitRoadTypesCaches();

	ReInitAllWindows(false);

	/* Update company statistics. */
	AfterLoadCompanyStats();
	/* Check and update house and town values */
	UpdateHousesAndTowns(true, false);
	/* Delete news referring to no longer existing entities */
	DeleteInvalidEngineNews();
	/* Update livery selection windows */
	for (CompanyID i = COMPANY_FIRST; i < MAX_COMPANIES; i++) InvalidateWindowData(WC_COMPANY_COLOUR, i);
	/* Update company infrastructure counts. */
	InvalidateWindowClassesData(WC_COMPANY_INFRASTRUCTURE);
	/* redraw the whole screen */
	MarkWholeScreenDirty();
	CheckTrainsLengths();
	AfterLoadTemplateVehiclesUpdateImages();
	AfterLoadTemplateVehiclesUpdateProperties();
	UpdateAllAnimatedTileSpeeds();

	InvalidateWindowData(WC_BUILD_SIGNAL, 0);
}<|MERGE_RESOLUTION|>--- conflicted
+++ resolved
@@ -23,6 +23,7 @@
 #include "../clear_map.h"
 #include "../vehicle_func.h"
 #include "../string_func.h"
+#include "../date_func.h"
 #include "../roadveh.h"
 #include "../train.h"
 #include "../station_base.h"
@@ -71,7 +72,6 @@
 #include "../newgrf_object.h"
 #include "../newgrf_industrytiles.h"
 #include "../timer/timer.h"
-#include "../timer/timer_game_calendar.h"
 #include "../timer/timer_game_tick.h"
 
 
@@ -382,6 +382,24 @@
 #endif
 }
 
+/**
+ * Try to find the overridden GRF identifier of the given GRF.
+ * @param c the GRF to get the 'previous' version of.
+ * @return the GRF identifier or \a c if none could be found.
+ */
+static const GRFIdentifier *GetOverriddenIdentifier(const GRFConfig *c)
+{
+	const LoggedAction *la = &_gamelog_action[_gamelog_actions - 1];
+	if (la->at != GLAT_LOAD) return &c->ident;
+
+	const LoggedChange *lcend = &la->change[la->changes];
+	for (const LoggedChange *lc = la->change; lc != lcend; lc++) {
+		if (lc->ct == GLCT_GRFCOMPAT && lc->grfcompat.grfid == c->ident.grfid) return &lc->grfcompat;
+	}
+
+	return &c->ident;
+}
+
 /** Was the saveload crash because of missing NewGRFs? */
 static bool _saveload_crash_with_missing_newgrfs = false;
 
@@ -433,27 +451,17 @@
 
 		for (const GRFConfig *c = _grfconfig; c != nullptr; c = c->next) {
 			if (HasBit(c->flags, GCF_COMPATIBLE)) {
-<<<<<<< HEAD
 				const GRFIdentifier *replaced = GetOverriddenIdentifier(c);
 				char original_md5[40];
 				char replaced_md5[40];
 				md5sumToString(original_md5, lastof(original_md5), c->original_md5sum);
 				md5sumToString(replaced_md5, lastof(replaced_md5), replaced->md5sum);
-				p += seprintf(p, lastof(buffer), "NewGRF %08X (checksum %s) not found.\n  Loaded NewGRF \"%s\" (checksum %s) with same GRF ID instead.\n", BSWAP32(c->ident.grfid), original_md5, c->filename, replaced_md5);
+				p += seprintf(p, lastof(buffer), "NewGRF %08X (checksum %s) not found.\n  Loaded NewGRF \"%s\" (checksum %s) with same GRF ID instead.\n", BSWAP32(c->ident.grfid), original_md5, c->filename.c_str(), replaced_md5);
 			}
 			if (c->status == GCS_NOT_FOUND) {
 				char buf[40];
 				md5sumToString(buf, lastof(buf), c->ident.md5sum);
-				p += seprintf(p, lastof(buffer), "NewGRF %08X (%s) not found; checksum %s.\n", BSWAP32(c->ident.grfid), c->filename, buf);
-=======
-				const GRFIdentifier *replaced = _gamelog.GetOverriddenIdentifier(c);
-				fmt::format_to(std::back_inserter(message), "NewGRF {:08X} (checksum {}) not found.\n  Loaded NewGRF \"{}\" (checksum {}) with same GRF ID instead.\n",
-						BSWAP32(c->ident.grfid), MD5SumToString(c->original_md5sum), c->filename, MD5SumToString(replaced->md5sum));
-			}
-			if (c->status == GCS_NOT_FOUND) {
-				fmt::format_to(std::back_inserter(message), "NewGRF {:08X} ({}) not found; checksum {}.\n",
-						BSWAP32(c->ident.grfid), c->filename, MD5SumToString(c->ident.md5sum));
->>>>>>> 045a99dd
+				p += seprintf(p, lastof(buffer), "NewGRF %08X (%s) not found; checksum %s.\n", BSWAP32(c->ident.grfid), c->filename.c_str(), buf);
 			}
 		}
 	} else {
@@ -663,17 +671,13 @@
 	/* The LFSR used in RunTileLoop iteration cannot have a zeroed state, make it non-zeroed. */
 	if (_cur_tileloop_tile == 0) _cur_tileloop_tile = 1;
 
-<<<<<<< HEAD
 	extern TileIndex _aux_tileloop_tile;
 	if (_aux_tileloop_tile == 0) _aux_tileloop_tile = 1;
 
 	if (IsSavegameVersionBefore(SLV_98)) GamelogOldver();
-=======
-	if (IsSavegameVersionBefore(SLV_98)) _gamelog.Oldver();
->>>>>>> 045a99dd
-
-	_gamelog.TestRevision();
-	_gamelog.TestMode();
+
+	GamelogTestRevision();
+	GamelogTestMode();
 
 	RebuildTownKdtree();
 	RebuildStationKdtree();
@@ -682,7 +686,7 @@
 
 	_viewport_sign_kdtree_valid = false;
 
-	if (IsSavegameVersionBefore(SLV_98)) _gamelog.GRFAddList(_grfconfig);
+	if (IsSavegameVersionBefore(SLV_98)) GamelogGRFAddList(_grfconfig);
 
 	if (IsSavegameVersionBefore(SLV_119)) {
 		_pause_mode = (_pause_mode == 2) ? PM_PAUSED_NORMAL : PM_UNPAUSED;
@@ -820,9 +824,9 @@
 	GRFListCompatibility gcf_res = IsGoodGRFConfigList(_grfconfig);
 	for (GRFConfig *c = _grfconfig; c != nullptr; c = c->next) {
 		if (c->status == GCS_NOT_FOUND) {
-			_gamelog.GRFRemove(c->ident.grfid);
+			GamelogGRFRemove(c->ident.grfid);
 		} else if (HasBit(c->flags, GCF_COMPATIBLE)) {
-			_gamelog.GRFCompatible(&c->ident);
+			GamelogGRFCompatible(&c->ident);
 		}
 	}
 
@@ -4220,13 +4224,9 @@
 	AfterLoadCompanyStats();
 	AfterLoadStoryBook();
 
-<<<<<<< HEAD
 	AfterLoadVehiclesRemoveAnyFoundInvalid();
 
 	GamelogPrintDebug(1);
-=======
-	_gamelog.PrintDebug(1);
->>>>>>> 045a99dd
 
 	SetupTickRate();
 
