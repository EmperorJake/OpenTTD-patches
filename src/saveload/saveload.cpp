--- conflicted
+++ resolved
@@ -53,8 +53,6 @@
 #include "../safeguards.h"
 
 #include <vector>
-
-#include "../safeguards.h"
 
 /*
  * Previous savegame versions, the trunk revision where they were
@@ -269,10 +267,7 @@
  *  194   26881   1.5.x
  */
 extern const uint16 SAVEGAME_VERSION = 194; ///< Current savegame version of OpenTTD.
-<<<<<<< HEAD
 const uint16 SAVEGAME_VERSION_EXT = 0x8000; ///< Savegame extension indicator mask
-=======
->>>>>>> bde8f04f
 
 SavegameType _savegame_type; ///< type of savegame we are loading
 
@@ -557,19 +552,11 @@
 	if (_sl.action == SLA_LOAD_CHECK) {
 		_load_check_data.error = string;
 		free(_load_check_data.error_data);
-<<<<<<< HEAD
 		_load_check_data.error_data = str;
 	} else {
 		_sl.error_str = string;
 		free(_sl.extra_msg);
 		_sl.extra_msg = str;
-=======
-		_load_check_data.error_data = (extra_msg == NULL) ? NULL : stredup(extra_msg);
-	} else {
-		_sl.error_str = string;
-		free(_sl.extra_msg);
-		_sl.extra_msg = (extra_msg == NULL) ? NULL : stredup(extra_msg);
->>>>>>> bde8f04f
 	}
 
 	/* We have to NULL all pointers here; we might be in a state where
@@ -2486,8 +2473,6 @@
 
 	delete _sl.lf;
 	_sl.lf = NULL;
-
-	SlXvSetCurrentState();
 }
 
 /**
@@ -2799,6 +2784,8 @@
 		GamelogStopAction();
 	}
 
+	SlXvSetCurrentState();
+
 	return SL_OK;
 }
 
@@ -2858,6 +2845,7 @@
 				return SL_REINIT;
 			}
 			GamelogStopAction();
+			SlXvSetCurrentState();
 			return SL_OK;
 		}
 
