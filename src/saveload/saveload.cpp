/* $Id$ */

/*
 * This file is part of OpenTTD.
 * OpenTTD is free software; you can redistribute it and/or modify it under the terms of the GNU General Public License as published by the Free Software Foundation, version 2.
 * OpenTTD is distributed in the hope that it will be useful, but WITHOUT ANY WARRANTY; without even the implied warranty of MERCHANTABILITY or FITNESS FOR A PARTICULAR PURPOSE.
 * See the GNU General Public License for more details. You should have received a copy of the GNU General Public License along with OpenTTD. If not, see <http://www.gnu.org/licenses/>.
 */

/**
 * @file saveload.cpp
 * All actions handling saving and loading goes on in this file. The general actions
 * are as follows for saving a game (loading is analogous):
 * <ol>
 * <li>initialize the writer by creating a temporary memory-buffer for it
 * <li>go through all to-be saved elements, each 'chunk' (#ChunkHandler) prefixed by a label
 * <li>use their description array (#SaveLoad) to know what elements to save and in what version
 *    of the game it was active (used when loading)
 * <li>write all data byte-by-byte to the temporary buffer so it is endian-safe
 * <li>when the buffer is full; flush it to the output (eg save to file) (_sl.buf, _sl.bufp, _sl.bufe)
 * <li>repeat this until everything is done, and flush any remaining output to file
 * </ol>
 */
#include <deque>

#include "../stdafx.h"
#include "../debug.h"
#include "../station_base.h"
#include "../thread/thread.h"
#include "../town.h"
#include "../network/network.h"
#include "../window_func.h"
#include "../strings_func.h"
#include "../core/endian_func.hpp"
#include "../vehicle_base.h"
#include "../company_func.h"
#include "../date_func.h"
#include "../autoreplace_base.h"
#include "../roadstop_base.h"
#include "../linkgraph/linkgraph.h"
#include "../linkgraph/linkgraphjob.h"
#include "../statusbar_gui.h"
#include "../fileio_func.h"
#include "../gamelog.h"
#include "../string_func.h"
#include "../string_func_extra.h"
#include "../fios.h"
#include "../error.h"

#include "table/strings.h"

#include "saveload_internal.h"
#include "saveload_filter.h"
#include "saveload_buffer.h"
#include "extended_ver_sl.h"

#include "../safeguards.h"

#include <deque>
#include <vector>

/*
 * Previous savegame versions, the trunk revision where they were
 * introduced and the released version that had that particular
 * savegame version.
 * Up to savegame version 18 there is a minor version as well.
 *
 *    1.0         0.1.x, 0.2.x
 *    2.0         0.3.0
 *    2.1         0.3.1, 0.3.2
 *    3.x         lost
 *    4.0     1
 *    4.1   122   0.3.3, 0.3.4
 *    4.2  1222   0.3.5
 *    4.3  1417
 *    4.4  1426
 *    5.0  1429
 *    5.1  1440
 *    5.2  1525   0.3.6
 *    6.0  1721
 *    6.1  1768
 *    7.0  1770
 *    8.0  1786
 *    9.0  1909
 *   10.0  2030
 *   11.0  2033
 *   11.1  2041
 *   12.1  2046
 *   13.1  2080   0.4.0, 0.4.0.1
 *   14.0  2441
 *   15.0  2499
 *   16.0  2817
 *   16.1  3155
 *   17.0  3212
 *   17.1  3218
 *   18    3227
 *   19    3396
 *   20    3403
 *   21    3472   0.4.x
 *   22    3726
 *   23    3915
 *   24    4150
 *   25    4259
 *   26    4466
 *   27    4757
 *   28    4987
 *   29    5070
 *   30    5946
 *   31    5999
 *   32    6001
 *   33    6440
 *   34    6455
 *   35    6602
 *   36    6624
 *   37    7182
 *   38    7195
 *   39    7269
 *   40    7326
 *   41    7348   0.5.x
 *   42    7573
 *   43    7642
 *   44    8144
 *   45    8501
 *   46    8705
 *   47    8735
 *   48    8935
 *   49    8969
 *   50    8973
 *   51    8978
 *   52    9066
 *   53    9316
 *   54    9613
 *   55    9638
 *   56    9667
 *   57    9691
 *   58    9762
 *   59    9779
 *   60    9874
 *   61    9892
 *   62    9905
 *   63    9956
 *   64   10006
 *   65   10210
 *   66   10211
 *   67   10236
 *   68   10266
 *   69   10319
 *   70   10541
 *   71   10567
 *   72   10601
 *   73   10903
 *   74   11030
 *   75   11107
 *   76   11139
 *   77   11172
 *   78   11176
 *   79   11188
 *   80   11228
 *   81   11244
 *   82   11410
 *   83   11589
 *   84   11822
 *   85   11874
 *   86   12042
 *   87   12129
 *   88   12134
 *   89   12160
 *   90   12293
 *   91   12347
 *   92   12381   0.6.x
 *   93   12648
 *   94   12816
 *   95   12924
 *   96   13226
 *   97   13256
 *   98   13375
 *   99   13838
 *  100   13952
 *  101   14233
 *  102   14332
 *  103   14598
 *  104   14735
 *  105   14803
 *  106   14919
 *  107   15027
 *  108   15045
 *  109   15075
 *  110   15148
 *  111   15190
 *  112   15290
 *  113   15340
 *  114   15601
 *  115   15695
 *  116   15893   0.7.x
 *  117   16037
 *  118   16129
 *  119   16242
 *  120   16439
 *  121   16694
 *  122   16855
 *  123   16909
 *  124   16993
 *  125   17113
 *  126   17433
 *  127   17439
 *  128   18281
 *  129   18292
 *  130   18404
 *  131   18481
 *  132   18522
 *  133   18674
 *  134   18703
 *  135   18719
 *  136   18764
 *  137   18912
 *  138   18942   1.0.x
 *  139   19346
 *  140   19382
 *  141   19799
 *  142   20003
 *  143   20048
 *  144   20334
 *  145   20376
 *  146   20446
 *  147   20621
 *  148   20659
 *  149   20832
 *  150   20857
 *  151   20918
 *  152   21171
 *  153   21263
 *  154   21426
 *  155   21453
 *  156   21728
 *  157   21862
 *  158   21933
 *  159   21962
 *  160   21974   1.1.x
 *  161   22567
 *  162   22713
 *  163   22767
 *  164   23290
 *  165   23304
 *  166   23415
 *  167   23504
 *  168   23637
 *  169   23816
 *  170   23826
 *  171   23835
 *  172   23947
 *  173   23967   1.2.0-RC1
 *  174   23973   1.2.x
 *  175   24136
 *  176   24446
 *  177   24619
 *  178   24789
 *  179   24810
 *  180   24998   1.3.x
 *  181   25012
 *  182   25296
 *  183   25363
 *  184   25508
 *  185   25620
 *  186   25833
 *  187   25899
 *  188   26169   1.4.x
 *  189   26450
 *  190   26547
 *  191   26646
 *  192   26700
 *  193   26802
 *  194   26881   1.5.x, 1.6.0
 *  195   27572   1.6.x
 *  196   27778   1.7.x
 *  197   27978   1.8.x
 *  198
 *  199
 *  200   #6805   Extend railtypes to 64, adding uint16 to map array.
 *  201   #6885   Extend NewGRF persistant storages.
 *  202   #6867   Increase industry cargo slots to 16 in, 16 out
 *  203   #7072   Add path cache for ships
 */
<<<<<<< HEAD
extern const uint16 SAVEGAME_VERSION = 202; ///< Current savegame version of OpenTTD.
const uint16 SAVEGAME_VERSION_EXT = 0x8000; ///< Savegame extension indicator mask
=======
extern const uint16 SAVEGAME_VERSION = 203; ///< Current savegame version of OpenTTD.
>>>>>>> 9ce92521

SavegameType _savegame_type; ///< type of savegame we are loading
FileToSaveLoad _file_to_saveload; ///< File to save or load in the openttd loop.

uint32 _ttdp_version;     ///< version of TTDP savegame (if applicable)
uint16 _sl_version;       ///< the major savegame version identifier
byte   _sl_minor_version; ///< the minor savegame version, DO NOT USE!
char _savegame_format[8]; ///< how to compress savegames
bool _do_autosave;        ///< are we doing an autosave at the moment?

extern bool _sl_is_ext_version;

/** What are we currently doing? */
enum SaveLoadAction {
	SLA_LOAD,        ///< loading
	SLA_SAVE,        ///< saving
	SLA_PTRS,        ///< fixing pointers
	SLA_NULL,        ///< null all pointers (on loading error)
	SLA_LOAD_CHECK,  ///< partial loading into #_load_check_data
};

enum NeedLength {
	NL_NONE = 0,       ///< not working in NeedLength mode
	NL_WANTLENGTH = 1, ///< writing length and data
};

void ReadBuffer::SkipBytesSlowPath(size_t bytes)
{
	bytes -= (this->bufe - this->bufp);
	while (true) {
		size_t len = this->reader->Read(this->buf, lengthof(this->buf));
		if (len == 0) SlErrorCorrupt("Unexpected end of chunk");
		this->read += len;
		if (len >= bytes) {
			this->bufp = this->buf + bytes;
			this->bufe = this->buf + len;
			return;
		} else {
			bytes -= len;
		}
	}
}

void ReadBuffer::AcquireBytes()
{
	size_t remainder = this->bufe - this->bufp;
	if (remainder) {
		memmove(this->buf, this->bufp, remainder);
	}
	size_t len = this->reader->Read(this->buf + remainder, lengthof(this->buf) - remainder);
	if (len == 0) SlErrorCorrupt("Unexpected end of chunk");

	this->read += len;
	this->bufp = this->buf;
	this->bufe = this->buf + remainder + len;
}

void MemoryDumper::FinaliseBlock()
{
	assert(this->saved_buf == nullptr);
	if (!this->blocks.empty()) {
		size_t s = MEMORY_CHUNK_SIZE - (this->bufe - this->buf);
		this->blocks.back().size = s;
		this->completed_block_bytes += s;
	}
	this->buf = this->bufe = nullptr;
}

void MemoryDumper::AllocateBuffer()
{
	if (this->saved_buf) {
		const size_t offset = this->buf - this->autolen_buf;
		const size_t size = (this->autolen_buf_end - this->autolen_buf) * 2;
		this->autolen_buf = ReallocT<byte>(this->autolen_buf, size);
		this->autolen_buf_end = this->autolen_buf + size;
		this->buf = this->autolen_buf + offset;
		this->bufe = this->autolen_buf_end;
		return;
	}
	this->FinaliseBlock();
	this->buf = CallocT<byte>(MEMORY_CHUNK_SIZE);
	this->blocks.emplace_back(this->buf);
	this->bufe = this->buf + MEMORY_CHUNK_SIZE;
}

/**
 * Flush this dumper into a writer.
 * @param writer The filter we want to use.
 */
void MemoryDumper::Flush(SaveFilter *writer)
{
	this->FinaliseBlock();

	uint block_count = this->blocks.size();
	for (uint i = 0; i < block_count; i++) {
		writer->Write(this->blocks[i].data, this->blocks[i].size);
	}

	writer->Finish();
}

void MemoryDumper::StartAutoLength()
{
	assert(this->saved_buf == nullptr);

	this->saved_buf = this->buf;
	this->saved_bufe = this->bufe;
	this->buf = this->autolen_buf;
	this->bufe = this->autolen_buf_end;
}

std::pair<byte *, size_t> MemoryDumper::StopAutoLength()
{
	assert(this->saved_buf != nullptr);
	auto res = std::make_pair(this->autolen_buf, this->buf - this->autolen_buf);

	this->buf = this->saved_buf;
	this->bufe = this->saved_bufe;
	this->saved_buf = this->saved_bufe = nullptr;
	return res;
}

/**
 * Get the size of the memory dump made so far.
 * @return The size.
 */
size_t MemoryDumper::GetSize() const
{
	assert(this->saved_buf == nullptr);
	return this->completed_block_bytes + (this->bufe ? (MEMORY_CHUNK_SIZE - (this->bufe - this->buf)) : 0);
}

/** The saveload struct, containing reader-writer functions, buffer, version, etc. */
struct SaveLoadParams {
	SaveLoadAction action;               ///< are we doing a save or a load atm.
	NeedLength need_length;              ///< working in NeedLength (Autolength) mode?
	byte block_mode;                     ///< ???
	bool error;                          ///< did an error occur or not

	size_t obj_len;                      ///< the length of the current object we are busy with
	int array_index, last_array_index;   ///< in the case of an array, the current and last positions

	MemoryDumper *dumper;                ///< Memory dumper to write the savegame to.
	SaveFilter *sf;                      ///< Filter to write the savegame to.

	ReadBuffer *reader;                  ///< Savegame reading buffer.
	LoadFilter *lf;                      ///< Filter to read the savegame from.

	StringID error_str;                  ///< the translatable error message to show
	char *extra_msg;                     ///< the error message

	byte ff_state;                       ///< The state of fast-forward when saving started.
	bool saveinprogress;                 ///< Whether there is currently a save in progress.
};

static SaveLoadParams _sl; ///< Parameters used for/at saveload.

ReadBuffer *ReadBuffer::GetCurrent()
{
	return _sl.reader;
}

MemoryDumper *MemoryDumper::GetCurrent()
{
	return _sl.dumper;
}

/* these define the chunks */
extern const ChunkHandler _version_ext_chunk_handlers[];
extern const ChunkHandler _gamelog_chunk_handlers[];
extern const ChunkHandler _map_chunk_handlers[];
extern const ChunkHandler _misc_chunk_handlers[];
extern const ChunkHandler _name_chunk_handlers[];
extern const ChunkHandler _cheat_chunk_handlers[] ;
extern const ChunkHandler _setting_chunk_handlers[];
extern const ChunkHandler _company_chunk_handlers[];
extern const ChunkHandler _engine_chunk_handlers[];
extern const ChunkHandler _veh_chunk_handlers[];
extern const ChunkHandler _waypoint_chunk_handlers[];
extern const ChunkHandler _depot_chunk_handlers[];
extern const ChunkHandler _order_chunk_handlers[];
extern const ChunkHandler _town_chunk_handlers[];
extern const ChunkHandler _sign_chunk_handlers[];
extern const ChunkHandler _station_chunk_handlers[];
extern const ChunkHandler _industry_chunk_handlers[];
extern const ChunkHandler _economy_chunk_handlers[];
extern const ChunkHandler _subsidy_chunk_handlers[];
extern const ChunkHandler _cargomonitor_chunk_handlers[];
extern const ChunkHandler _goal_chunk_handlers[];
extern const ChunkHandler _story_page_chunk_handlers[];
extern const ChunkHandler _ai_chunk_handlers[];
extern const ChunkHandler _game_chunk_handlers[];
extern const ChunkHandler _animated_tile_chunk_handlers[];
extern const ChunkHandler _newgrf_chunk_handlers[];
extern const ChunkHandler _group_chunk_handlers[];
extern const ChunkHandler _cargopacket_chunk_handlers[];
extern const ChunkHandler _autoreplace_chunk_handlers[];
extern const ChunkHandler _labelmaps_chunk_handlers[];
extern const ChunkHandler _linkgraph_chunk_handlers[];
extern const ChunkHandler _airport_chunk_handlers[];
extern const ChunkHandler _object_chunk_handlers[];
extern const ChunkHandler _persistent_storage_chunk_handlers[];

/** Array of all chunks in a savegame, \c NULL terminated. */
static const ChunkHandler * const _chunk_handlers[] = {
	_version_ext_chunk_handlers,            // this should be first, such that it is saved first, as when loading it affects the loading of subsequent chunks
	_gamelog_chunk_handlers,
	_map_chunk_handlers,
	_misc_chunk_handlers,
	_name_chunk_handlers,
	_cheat_chunk_handlers,
	_setting_chunk_handlers,
	_veh_chunk_handlers,
	_waypoint_chunk_handlers,
	_depot_chunk_handlers,
	_order_chunk_handlers,
	_industry_chunk_handlers,
	_economy_chunk_handlers,
	_subsidy_chunk_handlers,
	_cargomonitor_chunk_handlers,
	_goal_chunk_handlers,
	_story_page_chunk_handlers,
	_engine_chunk_handlers,
	_town_chunk_handlers,
	_sign_chunk_handlers,
	_station_chunk_handlers,
	_company_chunk_handlers,
	_ai_chunk_handlers,
	_game_chunk_handlers,
	_animated_tile_chunk_handlers,
	_newgrf_chunk_handlers,
	_group_chunk_handlers,
	_cargopacket_chunk_handlers,
	_autoreplace_chunk_handlers,
	_labelmaps_chunk_handlers,
	_linkgraph_chunk_handlers,
	_airport_chunk_handlers,
	_object_chunk_handlers,
	_persistent_storage_chunk_handlers,
	NULL,
};

/**
 * Iterate over all chunk handlers.
 * @param ch the chunk handler iterator
 */
#define FOR_ALL_CHUNK_HANDLERS(ch) \
	for (const ChunkHandler * const *chsc = _chunk_handlers; *chsc != NULL; chsc++) \
		for (const ChunkHandler *ch = *chsc; ch != NULL; ch = (ch->flags & CH_LAST) ? NULL : ch + 1)

/** Null all pointers (convert index -> NULL) */
static void SlNullPointers()
{
	_sl.action = SLA_NULL;

	/* We don't want any savegame conversion code to run
	 * during NULLing; especially those that try to get
	 * pointers from other pools. */
	_sl_version = SAVEGAME_VERSION;
	SlXvSetCurrentState();

	DEBUG(sl, 1, "Nulling pointers");

	FOR_ALL_CHUNK_HANDLERS(ch) {
		if (ch->ptrs_proc != NULL) {
			DEBUG(sl, 2, "Nulling pointers for %c%c%c%c", ch->id >> 24, ch->id >> 16, ch->id >> 8, ch->id);
			ch->ptrs_proc();
		}
	}

	DEBUG(sl, 1, "All pointers nulled");

	assert(_sl.action == SLA_NULL);
}

/**
 * Error handler. Sets everything up to show an error message and to clean
 * up the mess of a partial savegame load.
 * @param string The translatable error message to show.
 * @param extra_msg An extra error message coming from one of the APIs.
 * @note This function does never return as it throws an exception to
 *       break out of all the saveload code.
 */
void NORETURN SlError(StringID string, const char *extra_msg, bool already_malloced)
{
	char *str = NULL;
	if (extra_msg != NULL) {
		str = already_malloced ? const_cast<char *>(extra_msg) : stredup(extra_msg);
	}

	/* Distinguish between loading into _load_check_data vs. normal save/load. */
	if (_sl.action == SLA_LOAD_CHECK) {
		_load_check_data.error = string;
		free(_load_check_data.error_data);
		_load_check_data.error_data = str;
	} else {
		_sl.error_str = string;
		free(_sl.extra_msg);
		_sl.extra_msg = str;
	}

	/* We have to NULL all pointers here; we might be in a state where
	 * the pointers are actually filled with indices, which means that
	 * when we access them during cleaning the pool dereferences of
	 * those indices will be made with segmentation faults as result. */
	if (_sl.action == SLA_LOAD || _sl.action == SLA_PTRS) SlNullPointers();
	throw std::exception();
}

/**
 * As SlError, except that it takes a format string and additional parameters
 */
void NORETURN CDECL SlErrorFmt(StringID string, const char *msg, ...)
{
	va_list va;
	va_start(va, msg);
	char *str = str_vfmt(msg, va);
	va_end(va);
	SlError(string, str, true);
}

/**
 * Error handler for corrupt savegames. Sets everything up to show the
 * error message and to clean up the mess of a partial savegame load.
 * @param msg Location the corruption has been spotted.
 * @note This function does never return as it throws an exception to
 *       break out of all the saveload code.
 */
void NORETURN SlErrorCorrupt(const char *msg, bool already_malloced)
{
	SlError(STR_GAME_SAVELOAD_ERROR_BROKEN_SAVEGAME, msg, already_malloced);
}

/**
 * As SlErrorCorruptFmt, except that it takes a format string and additional parameters
 */
void NORETURN CDECL SlErrorCorruptFmt(const char *msg, ...)
{
	va_list va;
	va_start(va, msg);
	char *str = str_vfmt(msg, va);
	va_end(va);
	SlError(STR_GAME_SAVELOAD_ERROR_BROKEN_SAVEGAME, str, true);
}


typedef void (*AsyncSaveFinishProc)();                ///< Callback for when the savegame loading is finished.
static AsyncSaveFinishProc _async_save_finish = NULL; ///< Callback to call when the savegame loading is finished.
static ThreadObject *_save_thread;                    ///< The thread we're using to compress and write a savegame

/**
 * Called by save thread to tell we finished saving.
 * @param proc The callback to call when saving is done.
 */
static void SetAsyncSaveFinish(AsyncSaveFinishProc proc)
{
	if (_exit_game) return;
	while (_async_save_finish != NULL) CSleep(10);

	_async_save_finish = proc;
}

/**
 * Handle async save finishes.
 */
void ProcessAsyncSaveFinish()
{
	if (_async_save_finish == NULL) return;

	_async_save_finish();

	_async_save_finish = NULL;

	if (_save_thread != NULL) {
		_save_thread->Join();
		delete _save_thread;
		_save_thread = NULL;
	}
}

/**
 * Wrapper for reading a byte from the buffer.
 * @return The read byte.
 */
byte SlReadByte()
{
	return _sl.reader->ReadByte();
}

/**
 * Read in bytes from the file/data structure but don't do
 * anything with them, discarding them in effect
 * @param length The amount of bytes that is being treated this way
 */
void SlSkipBytes(size_t length)
{
	return _sl.reader->SkipBytes(length);
}

int SlReadUint16()
{
	_sl.reader->CheckBytes(2);
	return _sl.reader->RawReadUint16();
}

uint32 SlReadUint32()
{
	_sl.reader->CheckBytes(4);
	return _sl.reader->RawReadUint32();
}

uint64 SlReadUint64()
{
	_sl.reader->CheckBytes(8);
	return _sl.reader->RawReadUint64();
}

/**
 * Wrapper for writing a byte to the dumper.
 * @param b The byte to write.
 */
void SlWriteByte(byte b)
{
	_sl.dumper->WriteByte(b);
}

void SlWriteUint16(uint16 v)
{
	_sl.dumper->CheckBytes(2);
	_sl.dumper->RawWriteUint16(v);
}

void SlWriteUint32(uint32 v)
{
	_sl.dumper->CheckBytes(4);
	_sl.dumper->RawWriteUint32(v);
}

void SlWriteUint64(uint64 v)
{
	_sl.dumper->CheckBytes(8);
	_sl.dumper->RawWriteUint64(v);
}

/**
 * Returns number of bytes read so far
 * May only be called during a load/load check action
 */
size_t SlGetBytesRead()
{
	assert(_sl.action == SLA_LOAD || _sl.action == SLA_LOAD_CHECK);
	return _sl.reader->GetSize();
}

/**
 * Returns number of bytes written so far
 * May only be called during a save action
 */
size_t SlGetBytesWritten()
{
	assert(_sl.action == SLA_SAVE);
	return _sl.dumper->GetSize();
}

/**
 * Read in the header descriptor of an object or an array.
 * If the highest bit is set (7), then the index is bigger than 127
 * elements, so use the next byte to read in the real value.
 * The actual value is then both bytes added with the first shifted
 * 8 bits to the left, and dropping the highest bit (which only indicated a big index).
 * x = ((x & 0x7F) << 8) + SlReadByte();
 * @return Return the value of the index
 */
static uint SlReadSimpleGamma()
{
	uint i = SlReadByte();
	if (HasBit(i, 7)) {
		i &= ~0x80;
		if (HasBit(i, 6)) {
			i &= ~0x40;
			if (HasBit(i, 5)) {
				i &= ~0x20;
				if (HasBit(i, 4)) {
					i &= ~0x10;
					if (HasBit(i, 3)) {
						SlErrorCorrupt("Unsupported gamma");
					}
					i = SlReadByte(); // 32 bits only.
				}
				i = (i << 8) | SlReadByte();
			}
			i = (i << 8) | SlReadByte();
		}
		i = (i << 8) | SlReadByte();
	}
	return i;
}

/**
 * Write the header descriptor of an object or an array.
 * If the element is bigger than 127, use 2 bytes for saving
 * and use the highest byte of the first written one as a notice
 * that the length consists of 2 bytes, etc.. like this:
 * 0xxxxxxx
 * 10xxxxxx xxxxxxxx
 * 110xxxxx xxxxxxxx xxxxxxxx
 * 1110xxxx xxxxxxxx xxxxxxxx xxxxxxxx
 * 11110--- xxxxxxxx xxxxxxxx xxxxxxxx xxxxxxxx
 * We could extend the scheme ad infinum to support arbitrarily
 * large chunks, but as sizeof(size_t) == 4 is still very common
 * we don't support anything above 32 bits. That's why in the last
 * case the 3 most significant bits are unused.
 * @param i Index being written
 */

static void SlWriteSimpleGamma(size_t i)
{
	if (i >= (1 << 7)) {
		if (i >= (1 << 14)) {
			if (i >= (1 << 21)) {
				if (i >= (1 << 28)) {
					assert(i <= UINT32_MAX); // We can only support 32 bits for now.
					SlWriteByte((byte)(0xF0));
					SlWriteByte((byte)(i >> 24));
				} else {
					SlWriteByte((byte)(0xE0 | (i >> 24)));
				}
				SlWriteByte((byte)(i >> 16));
			} else {
				SlWriteByte((byte)(0xC0 | (i >> 16)));
			}
			SlWriteByte((byte)(i >> 8));
		} else {
			SlWriteByte((byte)(0x80 | (i >> 8)));
		}
	}
	SlWriteByte((byte)i);
}

/** Return how many bytes used to encode a gamma value */
static inline uint SlGetGammaLength(size_t i)
{
	return 1 + (i >= (1 << 7)) + (i >= (1 << 14)) + (i >= (1 << 21)) + (i >= (1 << 28));
}

static inline uint SlReadSparseIndex()
{
	return SlReadSimpleGamma();
}

static inline void SlWriteSparseIndex(uint index)
{
	SlWriteSimpleGamma(index);
}

static inline uint SlReadArrayLength()
{
	return SlReadSimpleGamma();
}

static inline void SlWriteArrayLength(size_t length)
{
	SlWriteSimpleGamma(length);
}

static inline uint SlGetArrayLength(size_t length)
{
	return SlGetGammaLength(length);
}

/**
 * Return the size in bytes of a certain type of normal/atomic variable
 * as it appears in memory. See VarTypes
 * @param conv VarType type of variable that is used for calculating the size
 * @return Return the size of this type in bytes
 */
static inline uint SlCalcConvMemLen(VarType conv)
{
	static const byte conv_mem_size[] = {1, 1, 1, 2, 2, 4, 4, 8, 8, 0};
	byte length = GB(conv, 4, 4);

	switch (length << 4) {
		case SLE_VAR_STRB:
		case SLE_VAR_STRBQ:
		case SLE_VAR_STR:
		case SLE_VAR_STRQ:
			return SlReadArrayLength();

		default:
			assert(length < lengthof(conv_mem_size));
			return conv_mem_size[length];
	}
}

/**
 * Return the size in bytes of a certain type of normal/atomic variable
 * as it appears in a saved game. See VarTypes
 * @param conv VarType type of variable that is used for calculating the size
 * @return Return the size of this type in bytes
 */
static inline byte SlCalcConvFileLen(VarType conv)
{
	static const byte conv_file_size[] = {1, 1, 2, 2, 4, 4, 8, 8, 2};
	byte length = GB(conv, 0, 4);
	assert(length < lengthof(conv_file_size));
	return conv_file_size[length];
}

/** Return the size in bytes of a reference (pointer) */
static inline size_t SlCalcRefLen()
{
	return IsSavegameVersionBefore(69) ? 2 : 4;
}

void SlSetArrayIndex(uint index)
{
	_sl.need_length = NL_WANTLENGTH;
	_sl.array_index = index;
}

static size_t _next_offs;

/**
 * Iterate through the elements of an array and read the whole thing
 * @return The index of the object, or -1 if we have reached the end of current block
 */
int SlIterateArray()
{
	int index;

	/* After reading in the whole array inside the loop
	 * we must have read in all the data, so we must be at end of current block. */
	if (_next_offs != 0 && _sl.reader->GetSize() != _next_offs) SlErrorCorrupt("Invalid chunk size");

	for (;;) {
		uint length = SlReadArrayLength();
		if (length == 0) {
			_next_offs = 0;
			return -1;
		}

		_sl.obj_len = --length;
		_next_offs = _sl.reader->GetSize() + length;

		switch (_sl.block_mode) {
			case CH_SPARSE_ARRAY: index = (int)SlReadSparseIndex(); break;
			case CH_ARRAY:        index = _sl.array_index++; break;
			default:
				DEBUG(sl, 0, "SlIterateArray error");
				return -1; // error
		}

		if (length != 0) return index;
	}
}

/**
 * Skip an array or sparse array
 */
void SlSkipArray()
{
	while (SlIterateArray() != -1) {
		SlSkipBytes(_next_offs - _sl.reader->GetSize());
	}
}

/**
 * Sets the length of either a RIFF object or the number of items in an array.
 * This lets us load an object or an array of arbitrary size
 * @param length The length of the sought object/array
 */
void SlSetLength(size_t length)
{
	assert(_sl.action == SLA_SAVE);

	switch (_sl.need_length) {
		case NL_WANTLENGTH:
			_sl.need_length = NL_NONE;
			switch (_sl.block_mode) {
				case CH_RIFF:
					/* Ugly encoding of >16M RIFF chunks
					 * The lower 24 bits are normal
					 * The uppermost 4 bits are bits 24:27
					 *
					 * If we have more than 28 bits, use an extra uint32 and
					 * signal this using the extended chunk header */
					assert(length < (1LL << 32));
					if (length >= (1 << 28)) {
						/* write out extended chunk header */
						SlWriteByte(CH_EXT_HDR);
						SlWriteUint32(static_cast<uint32>(SLCEHF_BIG_RIFF));
					}
					SlWriteUint32((uint32)((length & 0xFFFFFF) | ((length >> 24) << 28)));
					if (length >= (1 << 28)) {
						SlWriteUint32(length >> 28);
					}
					break;
				case CH_ARRAY:
					assert(_sl.last_array_index <= _sl.array_index);
					while (++_sl.last_array_index <= _sl.array_index) {
						SlWriteArrayLength(1);
					}
					SlWriteArrayLength(length + 1);
					break;
				case CH_SPARSE_ARRAY:
					SlWriteArrayLength(length + 1 + SlGetArrayLength(_sl.array_index)); // Also include length of sparse index.
					SlWriteSparseIndex(_sl.array_index);
					break;
				default: NOT_REACHED();
			}
			break;

		default: NOT_REACHED();
	}
}

/**
 * Save/Load bytes. These do not need to be converted to Little/Big Endian
 * so directly write them or read them to/from file
 * @param ptr The source or destination of the object being manipulated
 * @param length number of bytes this fast CopyBytes lasts
 */
static void SlCopyBytes(void *ptr, size_t length)
{
	byte *p = (byte *)ptr;

	switch (_sl.action) {
		case SLA_LOAD_CHECK:
		case SLA_LOAD:
			_sl.reader->CopyBytes(p, length);
			break;
		case SLA_SAVE:
			_sl.dumper->CopyBytes(p, length);
			break;
		default: NOT_REACHED();
	}
}

/** Get the length of the current object */
size_t SlGetFieldLength()
{
	return _sl.obj_len;
}

/**
 * Return a signed-long version of the value of a setting
 * @param ptr pointer to the variable
 * @param conv type of variable, can be a non-clean
 * type, eg one with other flags because it is parsed
 * @return returns the value of the pointer-setting
 */
int64 ReadValue(const void *ptr, VarType conv)
{
	switch (GetVarMemType(conv)) {
		case SLE_VAR_BL:  return (*(const bool *)ptr != 0);
		case SLE_VAR_I8:  return *(const int8  *)ptr;
		case SLE_VAR_U8:  return *(const byte  *)ptr;
		case SLE_VAR_I16: return *(const int16 *)ptr;
		case SLE_VAR_U16: return *(const uint16*)ptr;
		case SLE_VAR_I32: return *(const int32 *)ptr;
		case SLE_VAR_U32: return *(const uint32*)ptr;
		case SLE_VAR_I64: return *(const int64 *)ptr;
		case SLE_VAR_U64: return *(const uint64*)ptr;
		case SLE_VAR_NULL:return 0;
		default: NOT_REACHED();
	}
}

/**
 * Write the value of a setting
 * @param ptr pointer to the variable
 * @param conv type of variable, can be a non-clean type, eg
 *             with other flags. It is parsed upon read
 * @param val the new value being given to the variable
 */
void WriteValue(void *ptr, VarType conv, int64 val)
{
	switch (GetVarMemType(conv)) {
		case SLE_VAR_BL:  *(bool  *)ptr = (val != 0);  break;
		case SLE_VAR_I8:  *(int8  *)ptr = val; break;
		case SLE_VAR_U8:  *(byte  *)ptr = val; break;
		case SLE_VAR_I16: *(int16 *)ptr = val; break;
		case SLE_VAR_U16: *(uint16*)ptr = val; break;
		case SLE_VAR_I32: *(int32 *)ptr = val; break;
		case SLE_VAR_U32: *(uint32*)ptr = val; break;
		case SLE_VAR_I64: *(int64 *)ptr = val; break;
		case SLE_VAR_U64: *(uint64*)ptr = val; break;
		case SLE_VAR_NAME: *(char**)ptr = CopyFromOldName(val); break;
		case SLE_VAR_NULL: break;
		default: NOT_REACHED();
	}
}

/**
 * Handle all conversion and typechecking of variables here.
 * In the case of saving, read in the actual value from the struct
 * and then write them to file, endian safely. Loading a value
 * goes exactly the opposite way
 * @param ptr The object being filled/read
 * @param conv VarType type of the current element of the struct
 */
static void SlSaveLoadConv(void *ptr, VarType conv)
{
	switch (_sl.action) {
		case SLA_SAVE: {
			int64 x = ReadValue(ptr, conv);

			/* Write the value to the file and check if its value is in the desired range */
			switch (GetVarFileType(conv)) {
				case SLE_FILE_I8: assert(x >= -128 && x <= 127);     SlWriteByte(x);break;
				case SLE_FILE_U8: assert(x >= 0 && x <= 255);        SlWriteByte(x);break;
				case SLE_FILE_I16:assert(x >= -32768 && x <= 32767); SlWriteUint16(x);break;
				case SLE_FILE_STRINGID:
				case SLE_FILE_U16:assert(x >= 0 && x <= 65535);      SlWriteUint16(x);break;
				case SLE_FILE_I32:
				case SLE_FILE_U32:                                   SlWriteUint32((uint32)x);break;
				case SLE_FILE_I64:
				case SLE_FILE_U64:                                   SlWriteUint64(x);break;
				default: NOT_REACHED();
			}
			break;
		}
		case SLA_LOAD_CHECK:
		case SLA_LOAD: {
			int64 x;
			/* Read a value from the file */
			switch (GetVarFileType(conv)) {
				case SLE_FILE_I8:  x = (int8  )SlReadByte();   break;
				case SLE_FILE_U8:  x = (byte  )SlReadByte();   break;
				case SLE_FILE_I16: x = (int16 )SlReadUint16(); break;
				case SLE_FILE_U16: x = (uint16)SlReadUint16(); break;
				case SLE_FILE_I32: x = (int32 )SlReadUint32(); break;
				case SLE_FILE_U32: x = (uint32)SlReadUint32(); break;
				case SLE_FILE_I64: x = (int64 )SlReadUint64(); break;
				case SLE_FILE_U64: x = (uint64)SlReadUint64(); break;
				case SLE_FILE_STRINGID: x = RemapOldStringID((uint16)SlReadUint16()); break;
				default: NOT_REACHED();
			}

			/* Write The value to the struct. These ARE endian safe. */
			WriteValue(ptr, conv, x);
			break;
		}
		case SLA_PTRS: break;
		case SLA_NULL: break;
		default: NOT_REACHED();
	}
}

/**
 * Calculate the net length of a string. This is in almost all cases
 * just strlen(), but if the string is not properly terminated, we'll
 * resort to the maximum length of the buffer.
 * @param ptr pointer to the stringbuffer
 * @param length maximum length of the string (buffer). If -1 we don't care
 * about a maximum length, but take string length as it is.
 * @return return the net length of the string
 */
static inline size_t SlCalcNetStringLen(const char *ptr, size_t length)
{
	if (ptr == NULL) return 0;
	return min(strlen(ptr), length - 1);
}

/**
 * Calculate the gross length of the std::string that it
 * will occupy in the savegame. This includes the real length,
 * and the length that the index will occupy.
 * @param str reference to the std::string
 * @return return the gross length of the string
 */
static inline size_t SlCalcStdStrLen(const std::string &str)
{
	return str.size() + SlGetArrayLength(str.size()); // also include the length of the index
}

/**
 * Calculate the gross length of the string that it
 * will occupy in the savegame. This includes the real length, returned
 * by SlCalcNetStringLen and the length that the index will occupy.
 * @param ptr pointer to the stringbuffer
 * @param length maximum length of the string (buffer size, etc.)
 * @param conv type of data been used
 * @return return the gross length of the string
 */
static inline size_t SlCalcStringLen(const void *ptr, size_t length, VarType conv)
{
	size_t len;
	const char *str;

	switch (GetVarMemType(conv)) {
		default: NOT_REACHED();
		case SLE_VAR_STR:
		case SLE_VAR_STRQ:
			str = *(const char * const *)ptr;
			len = SIZE_MAX;
			break;
		case SLE_VAR_STRB:
		case SLE_VAR_STRBQ:
			str = (const char *)ptr;
			len = length;
			break;
	}

	len = SlCalcNetStringLen(str, len);
	return len + SlGetArrayLength(len); // also include the length of the index
}

/**
 * Save/Load a string.
 * @param ptr the string being manipulated
 * @param length of the string (full length)
 * @param conv must be SLE_FILE_STRING
 */
static void SlString(void *ptr, size_t length, VarType conv)
{
	switch (_sl.action) {
		case SLA_SAVE: {
			size_t len;
			switch (GetVarMemType(conv)) {
				default: NOT_REACHED();
				case SLE_VAR_STRB:
				case SLE_VAR_STRBQ:
					len = SlCalcNetStringLen((char *)ptr, length);
					break;
				case SLE_VAR_STR:
				case SLE_VAR_STRQ:
					ptr = *(char **)ptr;
					len = SlCalcNetStringLen((char *)ptr, SIZE_MAX);
					break;
			}

			SlWriteArrayLength(len);
			SlCopyBytes(ptr, len);
			break;
		}
		case SLA_LOAD_CHECK:
		case SLA_LOAD: {
			size_t len = SlReadArrayLength();

			switch (GetVarMemType(conv)) {
				default: NOT_REACHED();
				case SLE_VAR_STRB:
				case SLE_VAR_STRBQ:
					if (len >= length) {
						DEBUG(sl, 1, "String length in savegame is bigger than buffer, truncating");
						SlCopyBytes(ptr, length);
						SlSkipBytes(len - length);
						len = length - 1;
					} else {
						SlCopyBytes(ptr, len);
					}
					break;
				case SLE_VAR_STR:
				case SLE_VAR_STRQ: // Malloc'd string, free previous incarnation, and allocate
					free(*(char **)ptr);
					if (len == 0) {
						*(char **)ptr = NULL;
						return;
					} else {
						*(char **)ptr = MallocT<char>(len + 1); // terminating '\0'
						ptr = *(char **)ptr;
						SlCopyBytes(ptr, len);
					}
					break;
			}

			((char *)ptr)[len] = '\0'; // properly terminate the string
			StringValidationSettings settings = SVS_REPLACE_WITH_QUESTION_MARK;
			if ((conv & SLF_ALLOW_CONTROL) != 0) {
				settings = settings | SVS_ALLOW_CONTROL_CODE;
				if (IsSavegameVersionBefore(169)) {
					str_fix_scc_encoded((char *)ptr, (char *)ptr + len);
				}
			}
			if ((conv & SLF_ALLOW_NEWLINE) != 0) {
				settings = settings | SVS_ALLOW_NEWLINE;
			}
			str_validate((char *)ptr, (char *)ptr + len, settings);
			break;
		}
		case SLA_PTRS: break;
		case SLA_NULL: break;
		default: NOT_REACHED();
	}
}

/**
 * Save/Load a std::string.
 * @param ptr the std::string being manipulated
 * @param conv must be SLE_FILE_STRING
 */
static void SlStdString(std::string &str, VarType conv)
{
	switch (_sl.action) {
		case SLA_SAVE: {
			SlWriteArrayLength(str.size());
			SlCopyBytes(const_cast<char *>(str.data()), str.size());
			break;
		}
		case SLA_LOAD_CHECK:
		case SLA_LOAD: {
			size_t len = SlReadArrayLength();
			str.resize(len);
			SlCopyBytes(const_cast<char *>(str.c_str()), len);

			StringValidationSettings settings = SVS_REPLACE_WITH_QUESTION_MARK;
			if ((conv & SLF_ALLOW_CONTROL) != 0) {
				settings = settings | SVS_ALLOW_CONTROL_CODE;
			}
			if ((conv & SLF_ALLOW_NEWLINE) != 0) {
				settings = settings | SVS_ALLOW_NEWLINE;
			}
			str_validate(str, settings);
			break;
		}
		case SLA_PTRS: break;
		case SLA_NULL: break;
		default: NOT_REACHED();
	}
}

/**
 * Return the size in bytes of a certain type of atomic array
 * @param length The length of the array counted in elements
 * @param conv VarType type of the variable that is used in calculating the size
 */
static inline size_t SlCalcArrayLen(size_t length, VarType conv)
{
	return SlCalcConvFileLen(conv) * length;
}

/**
 * Save/Load an array.
 * @param array The array being manipulated
 * @param length The length of the array in elements
 * @param conv VarType type of the atomic array (int, byte, uint64, etc.)
 */
void SlArray(void *array, size_t length, VarType conv)
{
	if (_sl.action == SLA_PTRS || _sl.action == SLA_NULL) return;

	/* Automatically calculate the length? */
	if (_sl.need_length != NL_NONE) {
		SlSetLength(SlCalcArrayLen(length, conv));
	}

	/* NOTICE - handle some buggy stuff, in really old versions everything was saved
	 * as a byte-type. So detect this, and adjust array size accordingly */
	if (_sl.action != SLA_SAVE && _sl_version == 0) {
		/* all arrays except difficulty settings */
		if (conv == SLE_INT16 || conv == SLE_UINT16 || conv == SLE_STRINGID ||
				conv == SLE_INT32 || conv == SLE_UINT32) {
			SlCopyBytes(array, length * SlCalcConvFileLen(conv));
			return;
		}
		/* used for conversion of Money 32bit->64bit */
		if (conv == (SLE_FILE_I32 | SLE_VAR_I64)) {
			for (uint i = 0; i < length; i++) {
				((int64*)array)[i] = (int32)BSWAP32(SlReadUint32());
			}
			return;
		}
	}

	/* If the size of elements is 1 byte both in file and memory, no special
	 * conversion is needed, use specialized copy-copy function to speed up things */
	if (conv == SLE_INT8 || conv == SLE_UINT8) {
		SlCopyBytes(array, length);
	} else {
		byte *a = (byte*)array;
		byte mem_size = SlCalcConvMemLen(conv);

		for (; length != 0; length --) {
			SlSaveLoadConv(a, conv);
			a += mem_size; // get size
		}
	}
}


/**
 * Pointers cannot be saved to a savegame, so this functions gets
 * the index of the item, and if not available, it hussles with
 * pointers (looks really bad :()
 * Remember that a NULL item has value 0, and all
 * indices have +1, so vehicle 0 is saved as index 1.
 * @param obj The object that we want to get the index of
 * @param rt SLRefType type of the object the index is being sought of
 * @return Return the pointer converted to an index of the type pointed to
 */
static size_t ReferenceToInt(const void *obj, SLRefType rt)
{
	assert(_sl.action == SLA_SAVE);

	if (obj == NULL) return 0;

	switch (rt) {
		case REF_VEHICLE_OLD: // Old vehicles we save as new ones
		case REF_VEHICLE:   return ((const  Vehicle*)obj)->index + 1;
		case REF_STATION:   return ((const  Station*)obj)->index + 1;
		case REF_TOWN:      return ((const     Town*)obj)->index + 1;
		case REF_ORDER:     return ((const    Order*)obj)->index + 1;
		case REF_ROADSTOPS: return ((const RoadStop*)obj)->index + 1;
		case REF_ENGINE_RENEWS:  return ((const       EngineRenew*)obj)->index + 1;
		case REF_CARGO_PACKET:   return ((const       CargoPacket*)obj)->index + 1;
		case REF_ORDERLIST:      return ((const         OrderList*)obj)->index + 1;
		case REF_STORAGE:        return ((const PersistentStorage*)obj)->index + 1;
		case REF_LINK_GRAPH:     return ((const         LinkGraph*)obj)->index + 1;
		case REF_LINK_GRAPH_JOB: return ((const      LinkGraphJob*)obj)->index + 1;
		default: NOT_REACHED();
	}
}

/**
 * Pointers cannot be loaded from a savegame, so this function
 * gets the index from the savegame and returns the appropriate
 * pointer from the already loaded base.
 * Remember that an index of 0 is a NULL pointer so all indices
 * are +1 so vehicle 0 is saved as 1.
 * @param index The index that is being converted to a pointer
 * @param rt SLRefType type of the object the pointer is sought of
 * @return Return the index converted to a pointer of any type
 */
static void *IntToReference(size_t index, SLRefType rt)
{
	assert_compile(sizeof(size_t) <= sizeof(void *));

	assert(_sl.action == SLA_PTRS);

	/* After version 4.3 REF_VEHICLE_OLD is saved as REF_VEHICLE,
	 * and should be loaded like that */
	if (rt == REF_VEHICLE_OLD && !IsSavegameVersionBefore(4, 4)) {
		rt = REF_VEHICLE;
	}

	/* No need to look up NULL pointers, just return immediately */
	if (index == (rt == REF_VEHICLE_OLD ? 0xFFFF : 0)) return NULL;

	/* Correct index. Old vehicles were saved differently:
	 * invalid vehicle was 0xFFFF, now we use 0x0000 for everything invalid. */
	if (rt != REF_VEHICLE_OLD) index--;

	switch (rt) {
		case REF_ORDERLIST:
			if (OrderList::IsValidID(index)) return OrderList::Get(index);
			SlErrorCorrupt("Referencing invalid OrderList");

		case REF_ORDER:
			if (Order::IsValidID(index)) return Order::Get(index);
			/* in old versions, invalid order was used to mark end of order list */
			if (IsSavegameVersionBefore(5, 2)) return NULL;
			SlErrorCorrupt("Referencing invalid Order");

		case REF_VEHICLE_OLD:
		case REF_VEHICLE:
			if (Vehicle::IsValidID(index)) return Vehicle::Get(index);
			SlErrorCorrupt("Referencing invalid Vehicle");

		case REF_STATION:
			if (Station::IsValidID(index)) return Station::Get(index);
			SlErrorCorrupt("Referencing invalid Station");

		case REF_TOWN:
			if (Town::IsValidID(index)) return Town::Get(index);
			SlErrorCorrupt("Referencing invalid Town");

		case REF_ROADSTOPS:
			if (RoadStop::IsValidID(index)) return RoadStop::Get(index);
			SlErrorCorrupt("Referencing invalid RoadStop");

		case REF_ENGINE_RENEWS:
			if (EngineRenew::IsValidID(index)) return EngineRenew::Get(index);
			SlErrorCorrupt("Referencing invalid EngineRenew");

		case REF_CARGO_PACKET:
			if (CargoPacket::IsValidID(index)) return CargoPacket::Get(index);
			SlErrorCorrupt("Referencing invalid CargoPacket");

		case REF_STORAGE:
			if (PersistentStorage::IsValidID(index)) return PersistentStorage::Get(index);
			SlErrorCorrupt("Referencing invalid PersistentStorage");

		case REF_LINK_GRAPH:
			if (LinkGraph::IsValidID(index)) return LinkGraph::Get(index);
			SlErrorCorrupt("Referencing invalid LinkGraph");

		case REF_LINK_GRAPH_JOB:
			if (LinkGraphJob::IsValidID(index)) return LinkGraphJob::Get(index);
			SlErrorCorrupt("Referencing invalid LinkGraphJob");

		default: NOT_REACHED();
	}
}

/**
 * Return the size in bytes of a list
 * @param list The std::list to find the size of
 */
 template<typename PtrList>
static inline size_t SlCalcListLen(const void *list)
{
	const PtrList *l = (const PtrList *) list;

	int type_size = IsSavegameVersionBefore(69) ? 2 : 4;
	/* Each entry is saved as type_size bytes, plus type_size bytes are used for the length
	 * of the list */
	return l->size() * type_size + type_size;
}

/**
 * Return the size in bytes of a list
 * @param list The std::list to find the size of
 */
 template<typename PtrList>
static inline size_t SlCalcVarListLen(const void *list, size_t item_size)
{
	const PtrList *l = (const PtrList *) list;
	/* Each entry is saved as item_size bytes, plus 4 bytes are used for the length
	 * of the list */
	return l->size() * item_size + 4;
}

/**
 * Save/Load a list.
 * @param list The list being manipulated
 * @param conv SLRefType type of the list (Vehicle *, Station *, etc)
 */
template<typename PtrList>
static void SlList(void *list, SLRefType conv)
{
	/* Automatically calculate the length? */
	if (_sl.need_length != NL_NONE) {
		SlSetLength(SlCalcListLen<PtrList>(list));
	}

	PtrList *l = (PtrList *)list;

	switch (_sl.action) {
		case SLA_SAVE: {
			SlWriteUint32((uint32)l->size());

			typename PtrList::iterator iter;
			for (iter = l->begin(); iter != l->end(); ++iter) {
				void *ptr = *iter;
				SlWriteUint32((uint32)ReferenceToInt(ptr, conv));
			}
			break;
		}
		case SLA_LOAD_CHECK:
		case SLA_LOAD: {
			size_t length = IsSavegameVersionBefore(69) ? SlReadUint16() : SlReadUint32();

			/* Load each reference and push to the end of the list */
			for (size_t i = 0; i < length; i++) {
				size_t data = IsSavegameVersionBefore(69) ? SlReadUint16() : SlReadUint32();
				l->push_back((void *)data);
			}
			break;
		}
		case SLA_PTRS: {
			PtrList temp = *l;

			l->clear();
			typename PtrList::iterator iter;
			for (iter = temp.begin(); iter != temp.end(); ++iter) {
				void *ptr = IntToReference((size_t)*iter, conv);
				l->push_back(ptr);
			}
			break;
		}
		case SLA_NULL:
			l->clear();
			break;
		default: NOT_REACHED();
	}
}

/**
 * Save/Load a list.
 * @param list The list being manipulated
 * @param conv VarType type of the list
 */
template<typename PtrList>
static void SlVarList(void *list, VarType conv)
{
	const size_t size_len = SlCalcConvMemLen(conv);
	/* Automatically calculate the length? */
	if (_sl.need_length != NL_NONE) {
		SlSetLength(SlCalcVarListLen<PtrList>(list, size_len));
	}

	PtrList *l = (PtrList *)list;

	switch (_sl.action) {
		case SLA_SAVE: {
			SlWriteUint32((uint32)l->size());

			typename PtrList::iterator iter;
			for (iter = l->begin(); iter != l->end(); ++iter) {
				SlSaveLoadConv(&(*iter), conv);
			}
			break;
		}
		case SLA_LOAD_CHECK:
		case SLA_LOAD: {
			size_t length = SlReadUint32();
			l->resize(length);

			typename PtrList::iterator iter;
			iter = l->begin();

			for (size_t i = 0; i < length; i++) {
				SlSaveLoadConv(&(*iter), conv);
				++iter;
			}
			break;
		}
		case SLA_PTRS: break;
		case SLA_NULL:
			l->clear();
			break;
		default: NOT_REACHED();
	}
}

/**
 * Template class to help with std::deque.
 */
template <typename T>
class SlDequeHelper {
	typedef std::deque<T> SlDequeT;
public:
	/**
	 * Internal templated helper to return the size in bytes of a std::deque.
	 * @param deque The std::deque to find the size of
	 * @param conv VarType type of variable that is used for calculating the size
	 */
	static size_t SlCalcDequeLen(const void *deque, VarType conv)
	{
		const SlDequeT *l = (const SlDequeT *)deque;

		int type_size = 4;
		/* Each entry is saved as type_size bytes, plus type_size bytes are used for the length
		 * of the list */
		return l->size() * SlCalcConvFileLen(conv) + type_size;
	}

	/**
	 * Internal templated helper to save/load a std::deque.
	 * @param deque The std::deque being manipulated
	 * @param conv VarType type of variable that is used for calculating the size
	*/
	static void SlDeque(void *deque, VarType conv)
	{
		SlDequeT *l = (SlDequeT *)deque;

		switch (_sl.action) {
			case SLA_SAVE: {
				SlWriteUint32((uint32)l->size());

				typename SlDequeT::iterator iter;
				for (iter = l->begin(); iter != l->end(); ++iter) {
					SlSaveLoadConv(&(*iter), conv);
				}
				break;
			}
			case SLA_LOAD_CHECK:
			case SLA_LOAD: {
				size_t length = SlReadUint32();

				/* Load each value and push to the end of the deque */
				for (size_t i = 0; i < length; i++) {
					T data;
					SlSaveLoadConv(&data, conv);
					l->push_back(data);
				}
				break;
			}
			case SLA_PTRS:
				break;
			case SLA_NULL:
				l->clear();
				break;
			default: NOT_REACHED();
		}
	}
};


/**
 * Return the size in bytes of a std::deque.
 * @param deque The std::deque to find the size of
 * @param conv VarType type of variable that is used for calculating the size
 */
static inline size_t SlCalcDequeLen(const void *deque, VarType conv)
{
	switch (GetVarMemType(conv)) {
		case SLE_VAR_BL:
			return SlDequeHelper<bool>::SlCalcDequeLen(deque, conv);
		case SLE_VAR_I8:
		case SLE_VAR_U8:
			return SlDequeHelper<uint8>::SlCalcDequeLen(deque, conv);
		case SLE_VAR_I16:
		case SLE_VAR_U16:
			return SlDequeHelper<uint16>::SlCalcDequeLen(deque, conv);
		case SLE_VAR_I32:
		case SLE_VAR_U32:
			return SlDequeHelper<uint32>::SlCalcDequeLen(deque, conv);
		case SLE_VAR_I64:
		case SLE_VAR_U64:
			return SlDequeHelper<uint64>::SlCalcDequeLen(deque, conv);
		default: NOT_REACHED();
	}
}


/**
 * Save/load a std::deque.
 * @param deque The std::deque being manipulated
 * @param conv VarType type of variable that is used for calculating the size
 */
static void SlDeque(void *deque, VarType conv)
{
	switch (GetVarMemType(conv)) {
		case SLE_VAR_BL:
			SlDequeHelper<bool>::SlDeque(deque, conv);
			break;
		case SLE_VAR_I8:
		case SLE_VAR_U8:
			SlDequeHelper<uint8>::SlDeque(deque, conv);
			break;
		case SLE_VAR_I16:
		case SLE_VAR_U16:
			SlDequeHelper<uint16>::SlDeque(deque, conv);
			break;
		case SLE_VAR_I32:
		case SLE_VAR_U32:
			SlDequeHelper<uint32>::SlDeque(deque, conv);
			break;
		case SLE_VAR_I64:
		case SLE_VAR_U64:
			SlDequeHelper<uint64>::SlDeque(deque, conv);
			break;
		default: NOT_REACHED();
	}
}


/** Are we going to save this object or not? */
static inline bool SlIsObjectValidInSavegame(const SaveLoad *sld)
{
	if (!sld->ext_feature_test.IsFeaturePresent(_sl_version, sld->version_from, sld->version_to)) return false;
	if (sld->conv & SLF_NOT_IN_SAVE) return false;

	return true;
}

/**
 * Are we going to load this variable when loading a savegame or not?
 * @note If the variable is skipped it is skipped in the savegame
 * bytestream itself as well, so there is no need to skip it somewhere else
 */
static inline bool SlSkipVariableOnLoad(const SaveLoad *sld)
{
	if ((sld->conv & SLF_NO_NETWORK_SYNC) && _sl.action != SLA_SAVE && _networking && !_network_server) {
		SlSkipBytes(SlCalcConvMemLen(sld->conv) * sld->length);
		return true;
	}

	return false;
}

/**
 * Calculate the size of an object.
 * @param object to be measured
 * @param sld The SaveLoad description of the object so we know how to manipulate it
 * @return size of given object
 */
size_t SlCalcObjLength(const void *object, const SaveLoad *sld)
{
	size_t length = 0;

	/* Need to determine the length and write a length tag. */
	for (; sld->cmd != SL_END; sld++) {
		length += SlCalcObjMemberLength(object, sld);
	}
	return length;
}

size_t SlCalcObjMemberLength(const void *object, const SaveLoad *sld)
{
	assert(_sl.action == SLA_SAVE);

	switch (sld->cmd) {
		case SL_VAR:
		case SL_REF:
		case SL_ARR:
		case SL_STR:
		case SL_LST:
<<<<<<< HEAD
		case SL_DEQ:
		case SL_VEC:
		case SL_STDSTR:
		case SL_VARVEC:
=======
		case SL_DEQUE:
>>>>>>> 9ce92521
			/* CONDITIONAL saveload types depend on the savegame version */
			if (!SlIsObjectValidInSavegame(sld)) break;

			switch (sld->cmd) {
				case SL_VAR: return SlCalcConvFileLen(sld->conv);
				case SL_REF: return SlCalcRefLen();
				case SL_ARR: return SlCalcArrayLen(sld->length, sld->conv);
				case SL_STR: return SlCalcStringLen(GetVariableAddress(object, sld), sld->length, sld->conv);
<<<<<<< HEAD
				case SL_LST: return SlCalcListLen<std::list<void *>>(GetVariableAddress(object, sld));
				case SL_DEQ: return SlCalcListLen<std::deque<void *>>(GetVariableAddress(object, sld));
				case SL_VEC: return SlCalcListLen<std::vector<void *>>(GetVariableAddress(object, sld));
				case SL_VARVEC: {
					const size_t size_len = SlCalcConvMemLen(sld->conv);
					switch (size_len) {
						case 1: return SlCalcVarListLen<std::vector<byte>>(GetVariableAddress(object, sld), 1);
						case 2: return SlCalcVarListLen<std::vector<uint16>>(GetVariableAddress(object, sld), 2);
						case 4: return SlCalcVarListLen<std::vector<uint32>>(GetVariableAddress(object, sld), 4);
						case 8: return SlCalcVarListLen<std::vector<uint64>>(GetVariableAddress(object, sld), 8);
						default: NOT_REACHED();
					}
				}
				case SL_STDSTR: return SlCalcStdStrLen(*static_cast<std::string *>(GetVariableAddress(object, sld)));
=======
				case SL_LST: return SlCalcListLen(GetVariableAddress(object, sld));
				case SL_DEQUE: return SlCalcDequeLen(GetVariableAddress(object, sld), sld->conv);
>>>>>>> 9ce92521
				default: NOT_REACHED();
			}
			break;
		case SL_WRITEBYTE: return 1; // a byte is logically of size 1
		case SL_VEH_INCLUDE: return SlCalcObjLength(object, GetVehicleDescription(VEH_END));
		case SL_ST_INCLUDE: return SlCalcObjLength(object, GetBaseStationDescription());
		default: NOT_REACHED();
	}
	return 0;
}

#ifdef OTTD_ASSERT

/**
 * Check whether the variable size of the variable in the saveload configuration
 * matches with the actual variable size.
 * @param sld The saveload configuration to test.
 */
static bool IsVariableSizeRight(const SaveLoad *sld)
{
	switch (sld->cmd) {
		case SL_VAR:
			switch (GetVarMemType(sld->conv)) {
				case SLE_VAR_BL:
					return sld->size == sizeof(bool);
				case SLE_VAR_I8:
				case SLE_VAR_U8:
					return sld->size == sizeof(int8);
				case SLE_VAR_I16:
				case SLE_VAR_U16:
					return sld->size == sizeof(int16);
				case SLE_VAR_I32:
				case SLE_VAR_U32:
					return sld->size == sizeof(int32);
				case SLE_VAR_I64:
				case SLE_VAR_U64:
					return sld->size == sizeof(int64);
				default:
					return sld->size == sizeof(void *);
			}
		case SL_REF:
			/* These should all be pointer sized. */
			return sld->size == sizeof(void *);

		case SL_STR:
			/* These should be pointer sized, or fixed array. */
			return sld->size == sizeof(void *) || sld->size == sld->length;

		case SL_STDSTR:
			return sld->size == sizeof(std::string);

		default:
			return true;
	}
}

#endif /* OTTD_ASSERT */

bool SlObjectMember(void *ptr, const SaveLoad *sld)
{
#ifdef OTTD_ASSERT
	assert(IsVariableSizeRight(sld));
#endif

	VarType conv = GB(sld->conv, 0, 8);
	switch (sld->cmd) {
		case SL_VAR:
		case SL_REF:
		case SL_ARR:
		case SL_STR:
		case SL_LST:
<<<<<<< HEAD
		case SL_DEQ:
		case SL_VEC:
		case SL_STDSTR:
		case SL_VARVEC:
=======
		case SL_DEQUE:
>>>>>>> 9ce92521
			/* CONDITIONAL saveload types depend on the savegame version */
			if (!SlIsObjectValidInSavegame(sld)) return false;
			if (SlSkipVariableOnLoad(sld)) return false;

			switch (sld->cmd) {
				case SL_VAR: SlSaveLoadConv(ptr, conv); break;
				case SL_REF: // Reference variable, translate
					switch (_sl.action) {
						case SLA_SAVE:
							SlWriteUint32((uint32)ReferenceToInt(*(void **)ptr, (SLRefType)conv));
							break;
						case SLA_LOAD_CHECK:
						case SLA_LOAD:
							*(size_t *)ptr = IsSavegameVersionBefore(69) ? SlReadUint16() : SlReadUint32();
							break;
						case SLA_PTRS:
							*(void **)ptr = IntToReference(*(size_t *)ptr, (SLRefType)conv);
							break;
						case SLA_NULL:
							*(void **)ptr = NULL;
							break;
						default: NOT_REACHED();
					}
					break;
				case SL_ARR: SlArray(ptr, sld->length, conv); break;
				case SL_STR: SlString(ptr, sld->length, sld->conv); break;
<<<<<<< HEAD
				case SL_LST: SlList<std::list<void *>>(ptr, (SLRefType)conv); break;
				case SL_DEQ: SlList<std::deque<void *>>(ptr, (SLRefType)conv); break;
				case SL_VEC: SlList<std::vector<void *>>(ptr, (SLRefType)conv); break;
				case SL_VARVEC: {
					const size_t size_len = SlCalcConvMemLen(sld->conv);
					switch (size_len) {
						case 1: SlVarList<std::vector<byte>>(ptr, conv); break;
						case 2: SlVarList<std::vector<uint16>>(ptr, conv); break;
						case 4: SlVarList<std::vector<uint32>>(ptr, conv); break;
						case 8: SlVarList<std::vector<uint64>>(ptr, conv); break;
						default: NOT_REACHED();
					}
					break;
				}
				case SL_STDSTR: SlStdString(*static_cast<std::string *>(ptr), sld->conv); break;
=======
				case SL_LST: SlList(ptr, (SLRefType)conv); break;
				case SL_DEQUE: SlDeque(ptr, conv); break;
>>>>>>> 9ce92521
				default: NOT_REACHED();
			}
			break;

		/* SL_WRITEBYTE translates a value of a variable to another one upon
		 * saving or loading.
		 * XXX - variable renaming abuse
		 * game_value: the value of the variable ingame is abused by sld->version_from
		 * file_value: the value of the variable in the savegame is abused by sld->version_to */
		case SL_WRITEBYTE:
			switch (_sl.action) {
				case SLA_SAVE: SlWriteByte(sld->version_to); break;
				case SLA_LOAD_CHECK:
				case SLA_LOAD: *(byte *)ptr = sld->version_from; break;
				case SLA_PTRS: break;
				case SLA_NULL: break;
				default: NOT_REACHED();
			}
			break;

		/* SL_VEH_INCLUDE loads common code for vehicles */
		case SL_VEH_INCLUDE:
			SlObject(ptr, GetVehicleDescription(VEH_END));
			break;

		case SL_ST_INCLUDE:
			SlObject(ptr, GetBaseStationDescription());
			break;

		default: NOT_REACHED();
	}
	return true;
}

/**
 * Main SaveLoad function.
 * @param object The object that is being saved or loaded
 * @param sld The SaveLoad description of the object so we know how to manipulate it
 */
void SlObject(void *object, const SaveLoad *sld)
{
	/* Automatically calculate the length? */
	if (_sl.need_length != NL_NONE) {
		SlSetLength(SlCalcObjLength(object, sld));
	}

	for (; sld->cmd != SL_END; sld++) {
		void *ptr = sld->global ? sld->address : GetVariableAddress(object, sld);
		SlObjectMember(ptr, sld);
	}
}

/**
 * Save or Load (a list of) global variables
 * @param sldg The global variable that is being loaded or saved
 */
void SlGlobList(const SaveLoadGlobVarList *sldg)
{
	SlObject(NULL, (const SaveLoad*)sldg);
}

/**
 * Do something of which I have no idea what it is :P
 * @param proc The callback procedure that is called
 * @param arg The variable that will be used for the callback procedure
 */
void SlAutolength(AutolengthProc *proc, void *arg)
{
	assert(_sl.action == SLA_SAVE);
	assert(_sl.need_length == NL_WANTLENGTH);

	_sl.need_length = NL_NONE;
	_sl.dumper->StartAutoLength();
	proc(arg);
	auto result = _sl.dumper->StopAutoLength();
	/* Setup length */
	_sl.need_length = NL_WANTLENGTH;
	SlSetLength(result.second);
	_sl.dumper->CopyBytes(result.first, result.second);
}

/*
 * Notes on extended chunk header:
 *
 * If the chunk type is CH_EXT_HDR (15), then a u32 flags field follows.
 * This flag field may define additional fields which follow the flags field in future.
 * The standard chunk header follows, though it my be modified by the flags field.
 * At present SLCEHF_BIG_RIFF increases the RIFF size limit to a theoretical 60 bits,
 * by adding a further u32 field for the high bits after the existing RIFF size field.
 */

/**
 * Load a chunk of data (eg vehicles, stations, etc.)
 * @param ch The chunkhandler that will be used for the operation
 */
static void SlLoadChunk(const ChunkHandler *ch)
{
	byte m = SlReadByte();
	size_t len;
	size_t endoffs;

	_sl.block_mode = m;
	_sl.obj_len = 0;

	SaveLoadChunkExtHeaderFlags ext_flags = static_cast<SaveLoadChunkExtHeaderFlags>(0);
	if ((m & 0xF) == CH_EXT_HDR) {
		ext_flags = static_cast<SaveLoadChunkExtHeaderFlags>(SlReadUint32());

		/* read in real header */
		m = SlReadByte();
		_sl.block_mode = m;
	}

	switch (m) {
		case CH_ARRAY:
			_sl.array_index = 0;
			ch->load_proc();
			if (_next_offs != 0) SlErrorCorrupt("Invalid array length");
			break;
		case CH_SPARSE_ARRAY:
			ch->load_proc();
			if (_next_offs != 0) SlErrorCorrupt("Invalid array length");
			break;
		default:
			if ((m & 0xF) == CH_RIFF) {
				/* Read length */
				len = (SlReadByte() << 16) | ((m >> 4) << 24);
				len += SlReadUint16();
				if (ext_flags & SLCEHF_BIG_RIFF) {
					len |= SlReadUint32() << 28;
				}

				_sl.obj_len = len;
				endoffs = _sl.reader->GetSize() + len;
				ch->load_proc();
				if (_sl.reader->GetSize() != endoffs) SlErrorCorrupt("Invalid chunk size");
			} else {
				SlErrorCorrupt("Invalid chunk type");
			}
			break;
	}
}

/**
 * Load a chunk of data for checking savegames.
 * If the chunkhandler is NULL, the chunk is skipped.
 * @param ch The chunkhandler that will be used for the operation, this may be NULL
 */
static void SlLoadCheckChunk(const ChunkHandler *ch)
{
	byte m = SlReadByte();
	size_t len;
	size_t endoffs;

	_sl.block_mode = m;
	_sl.obj_len = 0;

	SaveLoadChunkExtHeaderFlags ext_flags = static_cast<SaveLoadChunkExtHeaderFlags>(0);
	if ((m & 0xF) == CH_EXT_HDR) {
		ext_flags = static_cast<SaveLoadChunkExtHeaderFlags>(SlReadUint32());

		/* read in real header */
		m = SlReadByte();
		_sl.block_mode = m;
	}

	switch (m) {
		case CH_ARRAY:
			_sl.array_index = 0;
			if (ext_flags) {
				SlErrorCorruptFmt("CH_ARRAY does not take chunk header extension flags: 0x%X", ext_flags);
			}
			if (ch && ch->load_check_proc) {
				ch->load_check_proc();
			} else {
				SlSkipArray();
			}
			break;
		case CH_SPARSE_ARRAY:
			if (ext_flags) {
				SlErrorCorruptFmt("CH_SPARSE_ARRAY does not take chunk header extension flags: 0x%X", ext_flags);
			}
			if (ch && ch->load_check_proc) {
				ch->load_check_proc();
			} else {
				SlSkipArray();
			}
			break;
		default:
			if ((m & 0xF) == CH_RIFF) {
				if (ext_flags != (ext_flags & SLCEHF_BIG_RIFF)) {
					SlErrorCorruptFmt("Unknown chunk header extension flags for CH_RIFF: 0x%X", ext_flags);
				}
				/* Read length */
				len = (SlReadByte() << 16) | ((m >> 4) << 24);
				len += SlReadUint16();
				if (ext_flags & SLCEHF_BIG_RIFF) {
					uint64 full_len = len | (static_cast<uint64>(SlReadUint32()) << 28);
					if (full_len >= (1LL << 32)) {
						SlErrorCorrupt("Chunk size too large: " OTTD_PRINTFHEX64, full_len);
					}
					len = static_cast<size_t>(full_len);
				}
				_sl.obj_len = len;
				endoffs = _sl.reader->GetSize() + len;
				if (ch && ch->load_check_proc) {
					ch->load_check_proc();
				} else {
					SlSkipBytes(len);
				}
				if (_sl.reader->GetSize() != endoffs) SlErrorCorrupt("Invalid chunk size");
			} else {
				SlErrorCorrupt("Invalid chunk type");
			}
			break;
	}
}

/**
 * Save a chunk of data (eg. vehicles, stations, etc.). Each chunk is
 * prefixed by an ID identifying it, followed by data, and terminator where appropriate
 * @param ch The chunkhandler that will be used for the operation
 */
static void SlSaveChunk(const ChunkHandler *ch)
{
	ChunkSaveLoadProc *proc = ch->save_proc;

	/* Don't save any chunk information if there is no save handler. */
	if (proc == NULL) return;

	SlWriteUint32(ch->id);
	DEBUG(sl, 2, "Saving chunk %c%c%c%c", ch->id >> 24, ch->id >> 16, ch->id >> 8, ch->id);

	size_t written = 0;
	if (_debug_sl_level >= 3) written = SlGetBytesWritten();

	_sl.block_mode = ch->flags & CH_TYPE_MASK;
	switch (ch->flags & CH_TYPE_MASK) {
		case CH_RIFF:
			_sl.need_length = NL_WANTLENGTH;
			proc();
			break;
		case CH_ARRAY:
			_sl.last_array_index = 0;
			SlWriteByte(CH_ARRAY);
			proc();
			SlWriteArrayLength(0); // Terminate arrays
			break;
		case CH_SPARSE_ARRAY:
			SlWriteByte(CH_SPARSE_ARRAY);
			proc();
			SlWriteArrayLength(0); // Terminate arrays
			break;
		default: NOT_REACHED();
	}

	DEBUG(sl, 3, "Saved chunk %c%c%c%c (" PRINTF_SIZE " bytes)", ch->id >> 24, ch->id >> 16, ch->id >> 8, ch->id, SlGetBytesWritten() - written);
}

/** Save all chunks */
static void SlSaveChunks()
{
	FOR_ALL_CHUNK_HANDLERS(ch) {
		SlSaveChunk(ch);
	}

	/* Terminator */
	SlWriteUint32(0);
}

/**
 * Find the ChunkHandler that will be used for processing the found
 * chunk in the savegame or in memory
 * @param id the chunk in question
 * @return returns the appropriate chunkhandler
 */
static const ChunkHandler *SlFindChunkHandler(uint32 id)
{
	FOR_ALL_CHUNK_HANDLERS(ch) if (ch->id == id) return ch;
	return NULL;
}

/** Load all chunks */
static void SlLoadChunks()
{
	uint32 id;
	const ChunkHandler *ch;

	for (id = SlReadUint32(); id != 0; id = SlReadUint32()) {
		DEBUG(sl, 2, "Loading chunk %c%c%c%c", id >> 24, id >> 16, id >> 8, id);
		size_t read = 0;
		if (_debug_sl_level >= 3) read = SlGetBytesRead();

		ch = SlFindChunkHandler(id);
		if (ch == NULL) {
			if (SlXvIsChunkDiscardable(id)) {
				DEBUG(sl, 1, "Discarding chunk %c%c%c%c", id >> 24, id >> 16, id >> 8, id);
				SlLoadCheckChunk(NULL);
			} else {
				SlErrorCorrupt("Unknown chunk type");
			}
		} else {
			SlLoadChunk(ch);
		}
		DEBUG(sl, 3, "Loaded chunk %c%c%c%c (" PRINTF_SIZE " bytes)", id >> 24, id >> 16, id >> 8, id, SlGetBytesRead() - read);
	}
}

/** Load all chunks for savegame checking */
static void SlLoadCheckChunks()
{
	uint32 id;
	const ChunkHandler *ch;

	for (id = SlReadUint32(); id != 0; id = SlReadUint32()) {
		DEBUG(sl, 2, "Loading chunk %c%c%c%c", id >> 24, id >> 16, id >> 8, id);
		size_t read = 0;
		if (_debug_sl_level >= 3) read = SlGetBytesRead();

		ch = SlFindChunkHandler(id);
		if (ch == NULL && !SlXvIsChunkDiscardable(id)) SlErrorCorrupt("Unknown chunk type");
		SlLoadCheckChunk(ch);
		DEBUG(sl, 3, "Loaded chunk %c%c%c%c (" PRINTF_SIZE " bytes)", id >> 24, id >> 16, id >> 8, id, SlGetBytesRead() - read);
	}
}

/** Fix all pointers (convert index -> pointer) */
static void SlFixPointers()
{
	_sl.action = SLA_PTRS;

	DEBUG(sl, 1, "Fixing pointers");

	FOR_ALL_CHUNK_HANDLERS(ch) {
		if (ch->ptrs_proc != NULL) {
			DEBUG(sl, 2, "Fixing pointers for %c%c%c%c", ch->id >> 24, ch->id >> 16, ch->id >> 8, ch->id);
			ch->ptrs_proc();
		}
	}

	DEBUG(sl, 1, "All pointers fixed");

	assert(_sl.action == SLA_PTRS);
}


/** Yes, simply reading from a file. */
struct FileReader : LoadFilter {
	FILE *file; ///< The file to read from.
	long begin; ///< The begin of the file.

	/**
	 * Create the file reader, so it reads from a specific file.
	 * @param file The file to read from.
	 */
	FileReader(FILE *file) : LoadFilter(NULL), file(file), begin(ftell(file))
	{
	}

	/** Make sure everything is cleaned up. */
	~FileReader()
	{
		if (this->file != NULL) fclose(this->file);
		this->file = NULL;

		/* Make sure we don't double free. */
		_sl.sf = NULL;
	}

	/* virtual */ size_t Read(byte *buf, size_t size)
	{
		/* We're in the process of shutting down, i.e. in "failure" mode. */
		if (this->file == NULL) return 0;

		return fread(buf, 1, size, this->file);
	}

	/* virtual */ void Reset()
	{
		clearerr(this->file);
		if (fseek(this->file, this->begin, SEEK_SET)) {
			DEBUG(sl, 1, "Could not reset the file reading");
		}
	}
};

/** Yes, simply writing to a file. */
struct FileWriter : SaveFilter {
	FILE *file; ///< The file to write to.

	/**
	 * Create the file writer, so it writes to a specific file.
	 * @param file The file to write to.
	 */
	FileWriter(FILE *file) : SaveFilter(NULL), file(file)
	{
	}

	/** Make sure everything is cleaned up. */
	~FileWriter()
	{
		this->Finish();

		/* Make sure we don't double free. */
		_sl.sf = NULL;
	}

	/* virtual */ void Write(byte *buf, size_t size)
	{
		/* We're in the process of shutting down, i.e. in "failure" mode. */
		if (this->file == NULL) return;

		if (fwrite(buf, 1, size, this->file) != size) SlError(STR_GAME_SAVELOAD_ERROR_FILE_NOT_WRITEABLE);
	}

	/* virtual */ void Finish()
	{
		if (this->file != NULL) fclose(this->file);
		this->file = NULL;
	}
};

/*******************************************
 ********** START OF LZO CODE **************
 *******************************************/

#ifdef WITH_LZO
#include <lzo/lzo1x.h>

/** Buffer size for the LZO compressor */
static const uint LZO_BUFFER_SIZE = 8192;

/** Filter using LZO compression. */
struct LZOLoadFilter : LoadFilter {
	/**
	 * Initialise this filter.
	 * @param chain The next filter in this chain.
	 */
	LZOLoadFilter(LoadFilter *chain) : LoadFilter(chain)
	{
		if (lzo_init() != LZO_E_OK) SlError(STR_GAME_SAVELOAD_ERROR_BROKEN_INTERNAL_ERROR, "cannot initialize decompressor");
	}

	/* virtual */ size_t Read(byte *buf, size_t ssize)
	{
		assert(ssize >= LZO_BUFFER_SIZE);

		/* Buffer size is from the LZO docs plus the chunk header size. */
		byte out[LZO_BUFFER_SIZE + LZO_BUFFER_SIZE / 16 + 64 + 3 + sizeof(uint32) * 2];
		uint32 tmp[2];
		uint32 size;
		lzo_uint len = ssize;

		/* Read header*/
		if (this->chain->Read((byte*)tmp, sizeof(tmp)) != sizeof(tmp)) SlError(STR_GAME_SAVELOAD_ERROR_FILE_NOT_READABLE, "File read failed");

		/* Check if size is bad */
		((uint32*)out)[0] = size = tmp[1];

		if (_sl_version != 0) {
			tmp[0] = TO_BE32(tmp[0]);
			size = TO_BE32(size);
		}

		if (size >= sizeof(out)) SlErrorCorrupt("Inconsistent size");

		/* Read block */
		if (this->chain->Read(out + sizeof(uint32), size) != size) SlError(STR_GAME_SAVELOAD_ERROR_FILE_NOT_READABLE);

		/* Verify checksum */
		if (tmp[0] != lzo_adler32(0, out, size + sizeof(uint32))) SlErrorCorrupt("Bad checksum");

		/* Decompress */
		int ret = lzo1x_decompress_safe(out + sizeof(uint32) * 1, size, buf, &len, NULL);
		if (ret != LZO_E_OK) SlError(STR_GAME_SAVELOAD_ERROR_FILE_NOT_READABLE);
		return len;
	}
};

/** Filter using LZO compression. */
struct LZOSaveFilter : SaveFilter {
	/**
	 * Initialise this filter.
	 * @param chain             The next filter in this chain.
	 * @param compression_level The requested level of compression.
	 */
	LZOSaveFilter(SaveFilter *chain, byte compression_level) : SaveFilter(chain)
	{
		if (lzo_init() != LZO_E_OK) SlError(STR_GAME_SAVELOAD_ERROR_BROKEN_INTERNAL_ERROR, "cannot initialize compressor");
	}

	/* virtual */ void Write(byte *buf, size_t size)
	{
		const lzo_bytep in = buf;
		/* Buffer size is from the LZO docs plus the chunk header size. */
		byte out[LZO_BUFFER_SIZE + LZO_BUFFER_SIZE / 16 + 64 + 3 + sizeof(uint32) * 2];
		byte wrkmem[LZO1X_1_MEM_COMPRESS];
		lzo_uint outlen;

		do {
			/* Compress up to LZO_BUFFER_SIZE bytes at once. */
			lzo_uint len = size > LZO_BUFFER_SIZE ? LZO_BUFFER_SIZE : (lzo_uint)size;
			lzo1x_1_compress(in, len, out + sizeof(uint32) * 2, &outlen, wrkmem);
			((uint32*)out)[1] = TO_BE32((uint32)outlen);
			((uint32*)out)[0] = TO_BE32(lzo_adler32(0, out + sizeof(uint32), outlen + sizeof(uint32)));
			this->chain->Write(out, outlen + sizeof(uint32) * 2);

			/* Move to next data chunk. */
			size -= len;
			in += len;
		} while (size > 0);
	}
};

#endif /* WITH_LZO */

/*********************************************
 ******** START OF NOCOMP CODE (uncompressed)*
 *********************************************/

/** Filter without any compression. */
struct NoCompLoadFilter : LoadFilter {
	/**
	 * Initialise this filter.
	 * @param chain The next filter in this chain.
	 */
	NoCompLoadFilter(LoadFilter *chain) : LoadFilter(chain)
	{
	}

	/* virtual */ size_t Read(byte *buf, size_t size)
	{
		return this->chain->Read(buf, size);
	}
};

/** Filter without any compression. */
struct NoCompSaveFilter : SaveFilter {
	/**
	 * Initialise this filter.
	 * @param chain             The next filter in this chain.
	 * @param compression_level The requested level of compression.
	 */
	NoCompSaveFilter(SaveFilter *chain, byte compression_level) : SaveFilter(chain)
	{
	}

	/* virtual */ void Write(byte *buf, size_t size)
	{
		this->chain->Write(buf, size);
	}
};

/********************************************
 ********** START OF ZLIB CODE **************
 ********************************************/

#if defined(WITH_ZLIB)
#include <zlib.h>

/** Filter using Zlib compression. */
struct ZlibLoadFilter : LoadFilter {
	z_stream z;                        ///< Stream state we are reading from.
	byte fread_buf[MEMORY_CHUNK_SIZE]; ///< Buffer for reading from the file.

	/**
	 * Initialise this filter.
	 * @param chain The next filter in this chain.
	 */
	ZlibLoadFilter(LoadFilter *chain) : LoadFilter(chain)
	{
		memset(&this->z, 0, sizeof(this->z));
		if (inflateInit(&this->z) != Z_OK) SlError(STR_GAME_SAVELOAD_ERROR_BROKEN_INTERNAL_ERROR, "cannot initialize decompressor");
	}

	/** Clean everything up. */
	~ZlibLoadFilter()
	{
		inflateEnd(&this->z);
	}

	/* virtual */ size_t Read(byte *buf, size_t size)
	{
		this->z.next_out  = buf;
		this->z.avail_out = (uint)size;

		do {
			/* read more bytes from the file? */
			if (this->z.avail_in == 0) {
				this->z.next_in = this->fread_buf;
				this->z.avail_in = (uint)this->chain->Read(this->fread_buf, sizeof(this->fread_buf));
			}

			/* inflate the data */
			int r = inflate(&this->z, 0);
			if (r == Z_STREAM_END) break;

			if (r != Z_OK) SlError(STR_GAME_SAVELOAD_ERROR_BROKEN_INTERNAL_ERROR, "inflate() failed");
		} while (this->z.avail_out != 0);

		return size - this->z.avail_out;
	}
};

/** Filter using Zlib compression. */
struct ZlibSaveFilter : SaveFilter {
	z_stream z; ///< Stream state we are writing to.

	/**
	 * Initialise this filter.
	 * @param chain             The next filter in this chain.
	 * @param compression_level The requested level of compression.
	 */
	ZlibSaveFilter(SaveFilter *chain, byte compression_level) : SaveFilter(chain)
	{
		memset(&this->z, 0, sizeof(this->z));
		if (deflateInit(&this->z, compression_level) != Z_OK) SlError(STR_GAME_SAVELOAD_ERROR_BROKEN_INTERNAL_ERROR, "cannot initialize compressor");
	}

	/** Clean up what we allocated. */
	~ZlibSaveFilter()
	{
		deflateEnd(&this->z);
	}

	/**
	 * Helper loop for writing the data.
	 * @param p    The bytes to write.
	 * @param len  Amount of bytes to write.
	 * @param mode Mode for deflate.
	 */
	void WriteLoop(byte *p, size_t len, int mode)
	{
		byte buf[MEMORY_CHUNK_SIZE]; // output buffer
		uint n;
		this->z.next_in = p;
		this->z.avail_in = (uInt)len;
		do {
			this->z.next_out = buf;
			this->z.avail_out = sizeof(buf);

			/**
			 * For the poor next soul who sees many valgrind warnings of the
			 * "Conditional jump or move depends on uninitialised value(s)" kind:
			 * According to the author of zlib it is not a bug and it won't be fixed.
			 * http://groups.google.com/group/comp.compression/browse_thread/thread/b154b8def8c2a3ef/cdf9b8729ce17ee2
			 * [Mark Adler, Feb 24 2004, 'zlib-1.2.1 valgrind warnings' in the newsgroup comp.compression]
			 */
			int r = deflate(&this->z, mode);

			/* bytes were emitted? */
			if ((n = sizeof(buf) - this->z.avail_out) != 0) {
				this->chain->Write(buf, n);
			}
			if (r == Z_STREAM_END) break;

			if (r != Z_OK) SlError(STR_GAME_SAVELOAD_ERROR_BROKEN_INTERNAL_ERROR, "zlib returned error code");
		} while (this->z.avail_in || !this->z.avail_out);
	}

	/* virtual */ void Write(byte *buf, size_t size)
	{
		this->WriteLoop(buf, size, 0);
	}

	/* virtual */ void Finish()
	{
		this->WriteLoop(NULL, 0, Z_FINISH);
		this->chain->Finish();
	}
};

#endif /* WITH_ZLIB */

/********************************************
 ********** START OF LZMA CODE **************
 ********************************************/

#if defined(WITH_LZMA)
#include <lzma.h>

/**
 * Have a copy of an initialised LZMA stream. We need this as it's
 * impossible to "re"-assign LZMA_STREAM_INIT to a variable in some
 * compilers, i.e. LZMA_STREAM_INIT can't be used to set something.
 * This var has to be used instead.
 */
static const lzma_stream _lzma_init = LZMA_STREAM_INIT;

/** Filter without any compression. */
struct LZMALoadFilter : LoadFilter {
	lzma_stream lzma;                  ///< Stream state that we are reading from.
	byte fread_buf[MEMORY_CHUNK_SIZE]; ///< Buffer for reading from the file.

	/**
	 * Initialise this filter.
	 * @param chain The next filter in this chain.
	 */
	LZMALoadFilter(LoadFilter *chain) : LoadFilter(chain), lzma(_lzma_init)
	{
		/* Allow saves up to 256 MB uncompressed */
		if (lzma_auto_decoder(&this->lzma, 1 << 28, 0) != LZMA_OK) SlError(STR_GAME_SAVELOAD_ERROR_BROKEN_INTERNAL_ERROR, "cannot initialize decompressor");
	}

	/** Clean everything up. */
	~LZMALoadFilter()
	{
		lzma_end(&this->lzma);
	}

	/* virtual */ size_t Read(byte *buf, size_t size)
	{
		this->lzma.next_out  = buf;
		this->lzma.avail_out = size;

		do {
			/* read more bytes from the file? */
			if (this->lzma.avail_in == 0) {
				this->lzma.next_in  = this->fread_buf;
				this->lzma.avail_in = this->chain->Read(this->fread_buf, sizeof(this->fread_buf));
			}

			/* inflate the data */
			lzma_ret r = lzma_code(&this->lzma, LZMA_RUN);
			if (r == LZMA_STREAM_END) break;
			if (r != LZMA_OK) SlError(STR_GAME_SAVELOAD_ERROR_BROKEN_INTERNAL_ERROR, "liblzma returned error code");
		} while (this->lzma.avail_out != 0);

		return size - this->lzma.avail_out;
	}
};

/** Filter using LZMA compression. */
struct LZMASaveFilter : SaveFilter {
	lzma_stream lzma; ///< Stream state that we are writing to.

	/**
	 * Initialise this filter.
	 * @param chain             The next filter in this chain.
	 * @param compression_level The requested level of compression.
	 */
	LZMASaveFilter(SaveFilter *chain, byte compression_level) : SaveFilter(chain), lzma(_lzma_init)
	{
		if (lzma_easy_encoder(&this->lzma, compression_level, LZMA_CHECK_CRC32) != LZMA_OK) SlError(STR_GAME_SAVELOAD_ERROR_BROKEN_INTERNAL_ERROR, "cannot initialize compressor");
	}

	/** Clean up what we allocated. */
	~LZMASaveFilter()
	{
		lzma_end(&this->lzma);
	}

	/**
	 * Helper loop for writing the data.
	 * @param p      The bytes to write.
	 * @param len    Amount of bytes to write.
	 * @param action Action for lzma_code.
	 */
	void WriteLoop(byte *p, size_t len, lzma_action action)
	{
		byte buf[MEMORY_CHUNK_SIZE]; // output buffer
		size_t n;
		this->lzma.next_in = p;
		this->lzma.avail_in = len;
		do {
			this->lzma.next_out = buf;
			this->lzma.avail_out = sizeof(buf);

			lzma_ret r = lzma_code(&this->lzma, action);

			/* bytes were emitted? */
			if ((n = sizeof(buf) - this->lzma.avail_out) != 0) {
				this->chain->Write(buf, n);
			}
			if (r == LZMA_STREAM_END) break;
			if (r != LZMA_OK) SlError(STR_GAME_SAVELOAD_ERROR_BROKEN_INTERNAL_ERROR, "liblzma returned error code");
		} while (this->lzma.avail_in || !this->lzma.avail_out);
	}

	/* virtual */ void Write(byte *buf, size_t size)
	{
		this->WriteLoop(buf, size, LZMA_RUN);
	}

	/* virtual */ void Finish()
	{
		this->WriteLoop(NULL, 0, LZMA_FINISH);
		this->chain->Finish();
	}
};

#endif /* WITH_LZMA */

/*******************************************
 ************* END OF CODE *****************
 *******************************************/

/** The format for a reader/writer type of a savegame */
struct SaveLoadFormat {
	const char *name;                     ///< name of the compressor/decompressor (debug-only)
	uint32 tag;                           ///< the 4-letter tag by which it is identified in the savegame

	LoadFilter *(*init_load)(LoadFilter *chain);                    ///< Constructor for the load filter.
	SaveFilter *(*init_write)(SaveFilter *chain, byte compression); ///< Constructor for the save filter.

	byte min_compression;                 ///< the minimum compression level of this format
	byte default_compression;             ///< the default compression level of this format
	byte max_compression;                 ///< the maximum compression level of this format
};

/** The different saveload formats known/understood by OpenTTD. */
static const SaveLoadFormat _saveload_formats[] = {
#if defined(WITH_LZO)
	/* Roughly 75% larger than zlib level 6 at only ~7% of the CPU usage. */
	{"lzo",    TO_BE32X('OTTD'), CreateLoadFilter<LZOLoadFilter>,    CreateSaveFilter<LZOSaveFilter>,    0, 0, 0},
#else
	{"lzo",    TO_BE32X('OTTD'), NULL,                               NULL,                               0, 0, 0},
#endif
	/* Roughly 5 times larger at only 1% of the CPU usage over zlib level 6. */
	{"none",   TO_BE32X('OTTN'), CreateLoadFilter<NoCompLoadFilter>, CreateSaveFilter<NoCompSaveFilter>, 0, 0, 0},
#if defined(WITH_ZLIB)
	/* After level 6 the speed reduction is significant (1.5x to 2.5x slower per level), but the reduction in filesize is
	 * fairly insignificant (~1% for each step). Lower levels become ~5-10% bigger by each level than level 6 while level
	 * 1 is "only" 3 times as fast. Level 0 results in uncompressed savegames at about 8 times the cost of "none". */
	{"zlib",   TO_BE32X('OTTZ'), CreateLoadFilter<ZlibLoadFilter>,   CreateSaveFilter<ZlibSaveFilter>,   0, 6, 9},
#else
	{"zlib",   TO_BE32X('OTTZ'), NULL,                               NULL,                               0, 0, 0},
#endif
#if defined(WITH_LZMA)
	/* Level 2 compression is speed wise as fast as zlib level 6 compression (old default), but results in ~10% smaller saves.
	 * Higher compression levels are possible, and might improve savegame size by up to 25%, but are also up to 10 times slower.
	 * The next significant reduction in file size is at level 4, but that is already 4 times slower. Level 3 is primarily 50%
	 * slower while not improving the filesize, while level 0 and 1 are faster, but don't reduce savegame size much.
	 * It's OTTX and not e.g. OTTL because liblzma is part of xz-utils and .tar.xz is preferred over .tar.lzma. */
	{"lzma",   TO_BE32X('OTTX'), CreateLoadFilter<LZMALoadFilter>,   CreateSaveFilter<LZMASaveFilter>,   0, 2, 9},
#else
	{"lzma",   TO_BE32X('OTTX'), NULL,                               NULL,                               0, 0, 0},
#endif
};

/**
 * Return the savegameformat of the game. Whether it was created with ZLIB compression
 * uncompressed, or another type
 * @param s Name of the savegame format. If NULL it picks the first available one
 * @param compression_level Output for telling what compression level we want.
 * @return Pointer to SaveLoadFormat struct giving all characteristics of this type of savegame
 */
static const SaveLoadFormat *GetSavegameFormat(char *s, byte *compression_level)
{
	const SaveLoadFormat *def = lastof(_saveload_formats);

	/* find default savegame format, the highest one with which files can be written */
	while (!def->init_write) def--;

	if (!StrEmpty(s)) {
		/* Get the ":..." of the compression level out of the way */
		char *complevel = strrchr(s, ':');
		if (complevel != NULL) *complevel = '\0';

		for (const SaveLoadFormat *slf = &_saveload_formats[0]; slf != endof(_saveload_formats); slf++) {
			if (slf->init_write != NULL && strcmp(s, slf->name) == 0) {
				*compression_level = slf->default_compression;
				if (complevel != NULL) {
					/* There is a compression level in the string.
					 * First restore the : we removed to do proper name matching,
					 * then move the the begin of the actual version. */
					*complevel = ':';
					complevel++;

					/* Get the version and determine whether all went fine. */
					char *end;
					long level = strtol(complevel, &end, 10);
					if (end == complevel || level != Clamp(level, slf->min_compression, slf->max_compression)) {
						SetDParamStr(0, complevel);
						ShowErrorMessage(STR_CONFIG_ERROR, STR_CONFIG_ERROR_INVALID_SAVEGAME_COMPRESSION_LEVEL, WL_CRITICAL);
					} else {
						*compression_level = level;
					}
				}
				return slf;
			}
		}

		SetDParamStr(0, s);
		SetDParamStr(1, def->name);
		ShowErrorMessage(STR_CONFIG_ERROR, STR_CONFIG_ERROR_INVALID_SAVEGAME_COMPRESSION_ALGORITHM, WL_CRITICAL);

		/* Restore the string by adding the : back */
		if (complevel != NULL) *complevel = ':';
	}
	*compression_level = def->default_compression;
	return def;
}

/* actual loader/saver function */
void InitializeGame(uint size_x, uint size_y, bool reset_date, bool reset_settings);
extern bool AfterLoadGame();
extern bool LoadOldSaveGame(const char *file);

/**
 * Clear/free saveload state.
 */
static inline void ClearSaveLoadState()
{
	delete _sl.dumper;
	_sl.dumper = NULL;

	delete _sl.sf;
	_sl.sf = NULL;

	delete _sl.reader;
	_sl.reader = NULL;

	delete _sl.lf;
	_sl.lf = NULL;
}

/**
 * Update the gui accordingly when starting saving
 * and set locks on saveload. Also turn off fast-forward cause with that
 * saving takes Aaaaages
 */
static void SaveFileStart()
{
	_sl.ff_state = _fast_forward;
	_fast_forward = 0;
	SetMouseCursorBusy(true);

	InvalidateWindowData(WC_STATUS_BAR, 0, SBI_SAVELOAD_START);
	_sl.saveinprogress = true;
}

/** Update the gui accordingly when saving is done and release locks on saveload. */
static void SaveFileDone()
{
	if (_game_mode != GM_MENU) _fast_forward = _sl.ff_state;
	SetMouseCursorBusy(false);

	InvalidateWindowData(WC_STATUS_BAR, 0, SBI_SAVELOAD_FINISH);
	_sl.saveinprogress = false;
}

/** Set the error message from outside of the actual loading/saving of the game (AfterLoadGame and friends) */
void SetSaveLoadError(StringID str)
{
	_sl.error_str = str;
}

/** Get the string representation of the error message */
const char *GetSaveLoadErrorString()
{
	SetDParam(0, _sl.error_str);
	SetDParamStr(1, _sl.extra_msg);

	static char err_str[512];
	GetString(err_str, _sl.action == SLA_SAVE ? STR_ERROR_GAME_SAVE_FAILED : STR_ERROR_GAME_LOAD_FAILED, lastof(err_str));
	return err_str;
}

/** Show a gui message when saving has failed */
static void SaveFileError()
{
	SetDParamStr(0, GetSaveLoadErrorString());
	ShowErrorMessage(STR_JUST_RAW_STRING, INVALID_STRING_ID, WL_ERROR);
	SaveFileDone();
}

/**
 * We have written the whole game into memory, _memory_savegame, now find
 * and appropriate compressor and start writing to file.
 */
static SaveOrLoadResult SaveFileToDisk(bool threaded)
{
	try {
		byte compression;
		const SaveLoadFormat *fmt = GetSavegameFormat(_savegame_format, &compression);

		/* We have written our stuff to memory, now write it to file! */
		uint32 hdr[2] = { fmt->tag, TO_BE32((uint32) (SAVEGAME_VERSION | SAVEGAME_VERSION_EXT) << 16) };
		_sl.sf->Write((byte*)hdr, sizeof(hdr));

		_sl.sf = fmt->init_write(_sl.sf, compression);
		_sl.dumper->Flush(_sl.sf);

		ClearSaveLoadState();

		if (threaded) SetAsyncSaveFinish(SaveFileDone);

		return SL_OK;
	} catch (...) {
		ClearSaveLoadState();

		AsyncSaveFinishProc asfp = SaveFileDone;

		/* We don't want to shout when saving is just
		 * cancelled due to a client disconnecting. */
		if (_sl.error_str != STR_NETWORK_ERROR_LOSTCONNECTION) {
			/* Skip the "colour" character */
			DEBUG(sl, 0, "%s", GetSaveLoadErrorString() + 3);
			asfp = SaveFileError;
		}

		if (threaded) {
			SetAsyncSaveFinish(asfp);
		} else {
			asfp();
		}
		return SL_ERROR;
	}
}

/** Thread run function for saving the file to disk. */
static void SaveFileToDiskThread(void *arg)
{
	SaveFileToDisk(true);
}

void WaitTillSaved()
{
	if (_save_thread == NULL) return;

	_save_thread->Join();
	delete _save_thread;
	_save_thread = NULL;

	/* Make sure every other state is handled properly as well. */
	ProcessAsyncSaveFinish();
}

/**
 * Actually perform the saving of the savegame.
 * General tactics is to first save the game to memory, then write it to file
 * using the writer, either in threaded mode if possible, or single-threaded.
 * @param writer   The filter to write the savegame to.
 * @param threaded Whether to try to perform the saving asynchronously.
 * @return Return the result of the action. #SL_OK or #SL_ERROR
 */
static SaveOrLoadResult DoSave(SaveFilter *writer, bool threaded)
{
	assert(!_sl.saveinprogress);

	_sl.dumper = new MemoryDumper();
	_sl.sf = writer;

	_sl_version = SAVEGAME_VERSION;
	SlXvSetCurrentState();

	SaveViewportBeforeSaveGame();
	SlSaveChunks();

	SaveFileStart();
	if (!threaded || !ThreadObject::New(&SaveFileToDiskThread, NULL, &_save_thread, "ottd:savegame")) {
		if (threaded) DEBUG(sl, 1, "Cannot create savegame thread, reverting to single-threaded mode...");

		SaveOrLoadResult result = SaveFileToDisk(false);
		SaveFileDone();

		return result;
	}

	return SL_OK;
}

/**
 * Save the game using a (writer) filter.
 * @param writer   The filter to write the savegame to.
 * @param threaded Whether to try to perform the saving asynchronously.
 * @return Return the result of the action. #SL_OK or #SL_ERROR
 */
SaveOrLoadResult SaveWithFilter(SaveFilter *writer, bool threaded)
{
	try {
		_sl.action = SLA_SAVE;
		return DoSave(writer, threaded);
	} catch (...) {
		ClearSaveLoadState();
		return SL_ERROR;
	}
}

/**
 * Actually perform the loading of a "non-old" savegame.
 * @param reader     The filter to read the savegame from.
 * @param load_check Whether to perform the checking ("preview") or actually load the game.
 * @return Return the result of the action. #SL_OK or #SL_REINIT ("unload" the game)
 */
static SaveOrLoadResult DoLoad(LoadFilter *reader, bool load_check)
{
	_sl.lf = reader;

	if (load_check) {
		/* Clear previous check data */
		_load_check_data.Clear();
		/* Mark SL_LOAD_CHECK as supported for this savegame. */
		_load_check_data.checkable = true;
	}

	SlXvResetState();

	uint32 hdr[2];
	if (_sl.lf->Read((byte*)hdr, sizeof(hdr)) != sizeof(hdr)) SlError(STR_GAME_SAVELOAD_ERROR_FILE_NOT_READABLE);

	/* see if we have any loader for this type. */
	const SaveLoadFormat *fmt = _saveload_formats;
	for (;;) {
		/* No loader found, treat as version 0 and use LZO format */
		if (fmt == endof(_saveload_formats)) {
			DEBUG(sl, 0, "Unknown savegame type, trying to load it as the buggy format");
			_sl.lf->Reset();
			_sl_version = 0;
			_sl_minor_version = 0;
			SlXvResetState();

			/* Try to find the LZO savegame format; it uses 'OTTD' as tag. */
			fmt = _saveload_formats;
			for (;;) {
				if (fmt == endof(_saveload_formats)) {
					/* Who removed LZO support? Bad bad boy! */
					NOT_REACHED();
				}
				if (fmt->tag == TO_BE32X('OTTD')) break;
				fmt++;
			}
			break;
		}

		if (fmt->tag == hdr[0]) {
			/* check version number */
			_sl_version = TO_BE32(hdr[1]) >> 16;
			/* Minor is not used anymore from version 18.0, but it is still needed
			 * in versions before that (4 cases) which can't be removed easy.
			 * Therefore it is loaded, but never saved (or, it saves a 0 in any scenario). */
			_sl_minor_version = (TO_BE32(hdr[1]) >> 8) & 0xFF;

			if (_sl_version & SAVEGAME_VERSION_EXT) {
				_sl_version &= ~SAVEGAME_VERSION_EXT;
				_sl_is_ext_version = true;
			} else {
				SlXvCheckSpecialSavegameVersions();
			}

			DEBUG(sl, 1, "Loading savegame version %d%s", _sl_version, _sl_is_ext_version ? " (extended)" : "");

			/* Is the version higher than the current? */
			if (_sl_version > SAVEGAME_VERSION) SlError(STR_GAME_SAVELOAD_ERROR_TOO_NEW_SAVEGAME);
			break;
		}

		fmt++;
	}

	/* loader for this savegame type is not implemented? */
	if (fmt->init_load == NULL) {
		char err_str[64];
		seprintf(err_str, lastof(err_str), "Loader for '%s' is not available.", fmt->name);
		SlError(STR_GAME_SAVELOAD_ERROR_BROKEN_INTERNAL_ERROR, err_str);
	}

	_sl.lf = fmt->init_load(_sl.lf);
	_sl.reader = new ReadBuffer(_sl.lf);
	_next_offs = 0;

	if (!load_check) {
		/* Old maps were hardcoded to 256x256 and thus did not contain
		 * any mapsize information. Pre-initialize to 256x256 to not to
		 * confuse old games */
		InitializeGame(256, 256, true, true);

		GamelogReset();

		if (IsSavegameVersionBefore(4)) {
			/*
			 * NewGRFs were introduced between 0.3,4 and 0.3.5, which both
			 * shared savegame version 4. Anything before that 'obviously'
			 * does not have any NewGRFs. Between the introduction and
			 * savegame version 41 (just before 0.5) the NewGRF settings
			 * were not stored in the savegame and they were loaded by
			 * using the settings from the main menu.
			 * So, to recap:
			 * - savegame version  <  4:  do not load any NewGRFs.
			 * - savegame version >= 41:  load NewGRFs from savegame, which is
			 *                            already done at this stage by
			 *                            overwriting the main menu settings.
			 * - other savegame versions: use main menu settings.
			 *
			 * This means that users *can* crash savegame version 4..40
			 * savegames if they set incompatible NewGRFs in the main menu,
			 * but can't crash anymore for savegame version < 4 savegames.
			 *
			 * Note: this is done here because AfterLoadGame is also called
			 * for TTO/TTD/TTDP savegames which have their own NewGRF logic.
			 */
			ClearGRFConfigList(&_grfconfig);
		}
	}

	if (load_check) {
		/* Load chunks into _load_check_data.
		 * No pools are loaded. References are not possible, and thus do not need resolving. */
		SlLoadCheckChunks();
	} else {
		/* Load chunks and resolve references */
		SlLoadChunks();
		SlFixPointers();
	}

	ClearSaveLoadState();

	_savegame_type = SGT_OTTD;

	if (load_check) {
		/* The only part from AfterLoadGame() we need */
		_load_check_data.grf_compatibility = IsGoodGRFConfigList(_load_check_data.grfconfig);
	} else {
		GamelogStartAction(GLAT_LOAD);

		/* After loading fix up savegame for any internal changes that
		 * might have occurred since then. If it fails, load back the old game. */
		if (!AfterLoadGame()) {
			GamelogStopAction();
			return SL_REINIT;
		}

		GamelogStopAction();
		SlXvSetCurrentState();
	}

	return SL_OK;
}

/**
 * Load the game using a (reader) filter.
 * @param reader   The filter to read the savegame from.
 * @return Return the result of the action. #SL_OK or #SL_REINIT ("unload" the game)
 */
SaveOrLoadResult LoadWithFilter(LoadFilter *reader)
{
	try {
		_sl.action = SLA_LOAD;
		return DoLoad(reader, false);
	} catch (...) {
		ClearSaveLoadState();
		return SL_REINIT;
	}
}

/**
 * Main Save or Load function where the high-level saveload functions are
 * handled. It opens the savegame, selects format and checks versions
 * @param filename The name of the savegame being created/loaded
 * @param fop Save or load mode. Load can also be a TTD(Patch) game.
 * @param sb The sub directory to save the savegame in
 * @param threaded True when threaded saving is allowed
 * @return Return the result of the action. #SL_OK, #SL_ERROR, or #SL_REINIT ("unload" the game)
 */
SaveOrLoadResult SaveOrLoad(const char *filename, SaveLoadOperation fop, DetailedFileType dft, Subdirectory sb, bool threaded)
{
	/* An instance of saving is already active, so don't go saving again */
	if (_sl.saveinprogress && fop == SLO_SAVE && dft == DFT_GAME_FILE && threaded) {
		/* if not an autosave, but a user action, show error message */
		if (!_do_autosave) ShowErrorMessage(STR_ERROR_SAVE_STILL_IN_PROGRESS, INVALID_STRING_ID, WL_ERROR);
		return SL_OK;
	}
	WaitTillSaved();

	try {
		/* Load a TTDLX or TTDPatch game */
		if (fop == SLO_LOAD && dft == DFT_OLD_GAME_FILE) {
			InitializeGame(256, 256, true, true); // set a mapsize of 256x256 for TTDPatch games or it might get confused

			/* TTD/TTO savegames have no NewGRFs, TTDP savegame have them
			 * and if so a new NewGRF list will be made in LoadOldSaveGame.
			 * Note: this is done here because AfterLoadGame is also called
			 * for OTTD savegames which have their own NewGRF logic. */
			ClearGRFConfigList(&_grfconfig);
			GamelogReset();
			if (!LoadOldSaveGame(filename)) return SL_REINIT;
			_sl_version = 0;
			_sl_minor_version = 0;
			SlXvResetState();
			GamelogStartAction(GLAT_LOAD);
			if (!AfterLoadGame()) {
				GamelogStopAction();
				return SL_REINIT;
			}
			GamelogStopAction();
			SlXvSetCurrentState();
			return SL_OK;
		}

		assert(dft == DFT_GAME_FILE);
		switch (fop) {
			case SLO_CHECK:
				_sl.action = SLA_LOAD_CHECK;
				break;

			case SLO_LOAD:
				_sl.action = SLA_LOAD;
				break;

			case SLO_SAVE:
				_sl.action = SLA_SAVE;
				break;

			default: NOT_REACHED();
		}

		FILE *fh = (fop == SLO_SAVE) ? FioFOpenFile(filename, "wb", sb) : FioFOpenFile(filename, "rb", sb);

		/* Make it a little easier to load savegames from the console */
		if (fh == NULL && fop != SLO_SAVE) fh = FioFOpenFile(filename, "rb", SAVE_DIR);
		if (fh == NULL && fop != SLO_SAVE) fh = FioFOpenFile(filename, "rb", BASE_DIR);
		if (fh == NULL && fop != SLO_SAVE) fh = FioFOpenFile(filename, "rb", SCENARIO_DIR);

		if (fh == NULL) {
			SlError(fop == SLO_SAVE ? STR_GAME_SAVELOAD_ERROR_FILE_NOT_WRITEABLE : STR_GAME_SAVELOAD_ERROR_FILE_NOT_READABLE);
		}

		if (fop == SLO_SAVE) { // SAVE game
			DEBUG(desync, 1, "save: %08x; %02x; %s", _date, _date_fract, filename);
			if (_network_server || !_settings_client.gui.threaded_saves) threaded = false;

			return DoSave(new FileWriter(fh), threaded);
		}

		/* LOAD game */
		assert(fop == SLO_LOAD || fop == SLO_CHECK);
		DEBUG(desync, 1, "load: %s", filename);
		return DoLoad(new FileReader(fh), fop == SLO_CHECK);
	} catch (...) {
		/* This code may be executed both for old and new save games. */
		ClearSaveLoadState();

		/* Skip the "colour" character */
		if (fop != SLO_CHECK) DEBUG(sl, 0, "%s", GetSaveLoadErrorString() + 3);

		/* A saver/loader exception!! reinitialize all variables to prevent crash! */
		return (fop == SLO_LOAD) ? SL_REINIT : SL_ERROR;
	}
}

/** Do a save when exiting the game (_settings_client.gui.autosave_on_exit) */
void DoExitSave()
{
	SaveOrLoad("exit.sav", SLO_SAVE, DFT_GAME_FILE, AUTOSAVE_DIR);
}

/**
 * Fill the buffer with the default name for a savegame *or* screenshot.
 * @param buf the buffer to write to.
 * @param last the last element in the buffer.
 */
void GenerateDefaultSaveName(char *buf, const char *last)
{
	/* Check if we have a name for this map, which is the name of the first
	 * available company. When there's no company available we'll use
	 * 'Spectator' as "company" name. */
	CompanyID cid = _local_company;
	if (!Company::IsValidID(cid)) {
		const Company *c;
		FOR_ALL_COMPANIES(c) {
			cid = c->index;
			break;
		}
	}

	SetDParam(0, cid);

	/* Insert current date */
	switch (_settings_client.gui.date_format_in_default_names) {
		case 0: SetDParam(1, STR_JUST_DATE_LONG); break;
		case 1: SetDParam(1, STR_JUST_DATE_TINY); break;
		case 2: SetDParam(1, STR_JUST_DATE_ISO); break;
		default: NOT_REACHED();
	}
	SetDParam(2, _date);

	/* Get the correct string (special string for when there's not company) */
	GetString(buf, !Company::IsValidID(cid) ? STR_SAVEGAME_NAME_SPECTATOR : STR_SAVEGAME_NAME_DEFAULT, last);
	SanitizeFilename(buf);
}

/**
 * Set the mode and file type of the file to save or load based on the type of file entry at the file system.
 * @param ft Type of file entry of the file system.
 */
void FileToSaveLoad::SetMode(FiosType ft)
{
	this->SetMode(SLO_LOAD, GetAbstractFileType(ft), GetDetailedFileType(ft));
}

/**
 * Set the mode and file type of the file to save or load.
 * @param fop File operation being performed.
 * @param aft Abstract file type.
 * @param dft Detailed file type.
 */
void FileToSaveLoad::SetMode(SaveLoadOperation fop, AbstractFileType aft, DetailedFileType dft)
{
	if (aft == FT_INVALID || aft == FT_NONE) {
		this->file_op = SLO_INVALID;
		this->detail_ftype = DFT_INVALID;
		this->abstract_ftype = FT_INVALID;
		return;
	}

	this->file_op = fop;
	this->detail_ftype = dft;
	this->abstract_ftype = aft;
}

/**
 * Set the name of the file.
 * @param name Name of the file.
 */
void FileToSaveLoad::SetName(const char *name)
{
	strecpy(this->name, name, lastof(this->name));
}

/**
 * Set the title of the file.
 * @param title Title of the file.
 */
void FileToSaveLoad::SetTitle(const char *title)
{
	strecpy(this->title, title, lastof(this->title));
}

#if 0
/**
 * Function to get the type of the savegame by looking at the file header.
 * NOTICE: Not used right now, but could be used if extensions of savegames are garbled
 * @param file Savegame to be checked
 * @return SL_OLD_LOAD or SL_LOAD of the file
 */
int GetSavegameType(char *file)
{
	const SaveLoadFormat *fmt;
	uint32 hdr;
	FILE *f;
	int mode = SL_OLD_LOAD;

	f = fopen(file, "rb");
	if (fread(&hdr, sizeof(hdr), 1, f) != 1) {
		DEBUG(sl, 0, "Savegame is obsolete or invalid format");
		mode = SL_LOAD; // don't try to get filename, just show name as it is written
	} else {
		/* see if we have any loader for this type. */
		for (fmt = _saveload_formats; fmt != endof(_saveload_formats); fmt++) {
			if (fmt->tag == hdr) {
				mode = SL_LOAD; // new type of savegame
				break;
			}
		}
	}

	fclose(f);
	return mode;
}
#endif<|MERGE_RESOLUTION|>--- conflicted
+++ resolved
@@ -280,12 +280,8 @@
  *  202   #6867   Increase industry cargo slots to 16 in, 16 out
  *  203   #7072   Add path cache for ships
  */
-<<<<<<< HEAD
-extern const uint16 SAVEGAME_VERSION = 202; ///< Current savegame version of OpenTTD.
+extern const uint16 SAVEGAME_VERSION = 203; ///< Current savegame version of OpenTTD.
 const uint16 SAVEGAME_VERSION_EXT = 0x8000; ///< Savegame extension indicator mask
-=======
-extern const uint16 SAVEGAME_VERSION = 203; ///< Current savegame version of OpenTTD.
->>>>>>> 9ce92521
 
 SavegameType _savegame_type; ///< type of savegame we are loading
 FileToSaveLoad _file_to_saveload; ///< File to save or load in the openttd loop.
@@ -1786,14 +1782,10 @@
 		case SL_ARR:
 		case SL_STR:
 		case SL_LST:
-<<<<<<< HEAD
-		case SL_DEQ:
 		case SL_VEC:
+		case SL_DEQUE:
 		case SL_STDSTR:
 		case SL_VARVEC:
-=======
-		case SL_DEQUE:
->>>>>>> 9ce92521
 			/* CONDITIONAL saveload types depend on the savegame version */
 			if (!SlIsObjectValidInSavegame(sld)) break;
 
@@ -1802,10 +1794,10 @@
 				case SL_REF: return SlCalcRefLen();
 				case SL_ARR: return SlCalcArrayLen(sld->length, sld->conv);
 				case SL_STR: return SlCalcStringLen(GetVariableAddress(object, sld), sld->length, sld->conv);
-<<<<<<< HEAD
 				case SL_LST: return SlCalcListLen<std::list<void *>>(GetVariableAddress(object, sld));
-				case SL_DEQ: return SlCalcListLen<std::deque<void *>>(GetVariableAddress(object, sld));
+				case SL_PTRDEQ: return SlCalcListLen<std::deque<void *>>(GetVariableAddress(object, sld));
 				case SL_VEC: return SlCalcListLen<std::vector<void *>>(GetVariableAddress(object, sld));
+				case SL_DEQUE: return SlCalcDequeLen(GetVariableAddress(object, sld), sld->conv);
 				case SL_VARVEC: {
 					const size_t size_len = SlCalcConvMemLen(sld->conv);
 					switch (size_len) {
@@ -1817,10 +1809,6 @@
 					}
 				}
 				case SL_STDSTR: return SlCalcStdStrLen(*static_cast<std::string *>(GetVariableAddress(object, sld)));
-=======
-				case SL_LST: return SlCalcListLen(GetVariableAddress(object, sld));
-				case SL_DEQUE: return SlCalcDequeLen(GetVariableAddress(object, sld), sld->conv);
->>>>>>> 9ce92521
 				default: NOT_REACHED();
 			}
 			break;
@@ -1892,14 +1880,11 @@
 		case SL_ARR:
 		case SL_STR:
 		case SL_LST:
-<<<<<<< HEAD
-		case SL_DEQ:
+		case SL_PTRDEQ:
 		case SL_VEC:
+		case SL_DEQUE:
 		case SL_STDSTR:
 		case SL_VARVEC:
-=======
-		case SL_DEQUE:
->>>>>>> 9ce92521
 			/* CONDITIONAL saveload types depend on the savegame version */
 			if (!SlIsObjectValidInSavegame(sld)) return false;
 			if (SlSkipVariableOnLoad(sld)) return false;
@@ -1926,10 +1911,10 @@
 					break;
 				case SL_ARR: SlArray(ptr, sld->length, conv); break;
 				case SL_STR: SlString(ptr, sld->length, sld->conv); break;
-<<<<<<< HEAD
 				case SL_LST: SlList<std::list<void *>>(ptr, (SLRefType)conv); break;
-				case SL_DEQ: SlList<std::deque<void *>>(ptr, (SLRefType)conv); break;
+				case SL_PTRDEQ: SlList<std::deque<void *>>(ptr, (SLRefType)conv); break;
 				case SL_VEC: SlList<std::vector<void *>>(ptr, (SLRefType)conv); break;
+				case SL_DEQUE: SlDeque(ptr, conv); break;
 				case SL_VARVEC: {
 					const size_t size_len = SlCalcConvMemLen(sld->conv);
 					switch (size_len) {
@@ -1942,10 +1927,6 @@
 					break;
 				}
 				case SL_STDSTR: SlStdString(*static_cast<std::string *>(ptr), sld->conv); break;
-=======
-				case SL_LST: SlList(ptr, (SLRefType)conv); break;
-				case SL_DEQUE: SlDeque(ptr, conv); break;
->>>>>>> 9ce92521
 				default: NOT_REACHED();
 			}
 			break;
