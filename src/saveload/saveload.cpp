--- conflicted
+++ resolved
@@ -2947,11 +2947,7 @@
  * @param compression_level Output for telling what compression level we want.
  * @return Pointer to SaveLoadFormat struct giving all characteristics of this type of savegame
  */
-<<<<<<< HEAD
-static const SaveLoadFormat *GetSavegameFormat(char *s, byte *compression_level, SaveModeFlags flags)
-=======
-static const SaveLoadFormat *GetSavegameFormat(const std::string &full_name, byte *compression_level)
->>>>>>> ac99a381
+static const SaveLoadFormat *GetSavegameFormat(const std::string &full_name, byte *compression_level, SaveModeFlags flags)
 {
 	const SaveLoadFormat *def = lastof(_saveload_formats);
 
