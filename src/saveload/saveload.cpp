/* $Id$ */

/*
 * This file is part of OpenTTD.
 * OpenTTD is free software; you can redistribute it and/or modify it under the terms of the GNU General Public License as published by the Free Software Foundation, version 2.
 * OpenTTD is distributed in the hope that it will be useful, but WITHOUT ANY WARRANTY; without even the implied warranty of MERCHANTABILITY or FITNESS FOR A PARTICULAR PURPOSE.
 * See the GNU General Public License for more details. You should have received a copy of the GNU General Public License along with OpenTTD. If not, see <http://www.gnu.org/licenses/>.
 */

/**
 * @file saveload.cpp
 * All actions handling saving and loading goes on in this file. The general actions
 * are as follows for saving a game (loading is analogous):
 * <ol>
 * <li>initialize the writer by creating a temporary memory-buffer for it
 * <li>go through all to-be saved elements, each 'chunk' (#ChunkHandler) prefixed by a label
 * <li>use their description array (#SaveLoad) to know what elements to save and in what version
 *    of the game it was active (used when loading)
 * <li>write all data byte-by-byte to the temporary buffer so it is endian-safe
 * <li>when the buffer is full; flush it to the output (eg save to file) (_sl.buf, _sl.bufp, _sl.bufe)
 * <li>repeat this until everything is done, and flush any remaining output to file
 * </ol>
 */
#include "../stdafx.h"
#include "../debug.h"
#include "../station_base.h"
#include "../thread/thread.h"
#include "../town.h"
#include "../network/network.h"
#include "../window_func.h"
#include "../strings_func.h"
#include "../core/endian_func.hpp"
#include "../vehicle_base.h"
#include "../company_func.h"
#include "../date_func.h"
#include "../autoreplace_base.h"
#include "../roadstop_base.h"
#include "../linkgraph/linkgraph.h"
#include "../linkgraph/linkgraphjob.h"
#include "../statusbar_gui.h"
#include "../fileio_func.h"
#include "../gamelog.h"
#include "../string_func.h"
#include "../fios.h"
#include "../error.h"

#include "table/strings.h"

#include "saveload_internal.h"
#include "saveload_filter.h"
#include "extended_ver_sl.h"

#include "../safeguards.h"

#include <vector>

/*
 * Previous savegame versions, the trunk revision where they were
 * introduced and the released version that had that particular
 * savegame version.
 * Up to savegame version 18 there is a minor version as well.
 *
 *    1.0         0.1.x, 0.2.x
 *    2.0         0.3.0
 *    2.1         0.3.1, 0.3.2
 *    3.x         lost
 *    4.0     1
 *    4.1   122   0.3.3, 0.3.4
 *    4.2  1222   0.3.5
 *    4.3  1417
 *    4.4  1426
 *    5.0  1429
 *    5.1  1440
 *    5.2  1525   0.3.6
 *    6.0  1721
 *    6.1  1768
 *    7.0  1770
 *    8.0  1786
 *    9.0  1909
 *   10.0  2030
 *   11.0  2033
 *   11.1  2041
 *   12.1  2046
 *   13.1  2080   0.4.0, 0.4.0.1
 *   14.0  2441
 *   15.0  2499
 *   16.0  2817
 *   16.1  3155
 *   17.0  3212
 *   17.1  3218
 *   18    3227
 *   19    3396
 *   20    3403
 *   21    3472   0.4.x
 *   22    3726
 *   23    3915
 *   24    4150
 *   25    4259
 *   26    4466
 *   27    4757
 *   28    4987
 *   29    5070
 *   30    5946
 *   31    5999
 *   32    6001
 *   33    6440
 *   34    6455
 *   35    6602
 *   36    6624
 *   37    7182
 *   38    7195
 *   39    7269
 *   40    7326
 *   41    7348   0.5.x
 *   42    7573
 *   43    7642
 *   44    8144
 *   45    8501
 *   46    8705
 *   47    8735
 *   48    8935
 *   49    8969
 *   50    8973
 *   51    8978
 *   52    9066
 *   53    9316
 *   54    9613
 *   55    9638
 *   56    9667
 *   57    9691
 *   58    9762
 *   59    9779
 *   60    9874
 *   61    9892
 *   62    9905
 *   63    9956
 *   64   10006
 *   65   10210
 *   66   10211
 *   67   10236
 *   68   10266
 *   69   10319
 *   70   10541
 *   71   10567
 *   72   10601
 *   73   10903
 *   74   11030
 *   75   11107
 *   76   11139
 *   77   11172
 *   78   11176
 *   79   11188
 *   80   11228
 *   81   11244
 *   82   11410
 *   83   11589
 *   84   11822
 *   85   11874
 *   86   12042
 *   87   12129
 *   88   12134
 *   89   12160
 *   90   12293
 *   91   12347
 *   92   12381   0.6.x
 *   93   12648
 *   94   12816
 *   95   12924
 *   96   13226
 *   97   13256
 *   98   13375
 *   99   13838
 *  100   13952
 *  101   14233
 *  102   14332
 *  103   14598
 *  104   14735
 *  105   14803
 *  106   14919
 *  107   15027
 *  108   15045
 *  109   15075
 *  110   15148
 *  111   15190
 *  112   15290
 *  113   15340
 *  114   15601
 *  115   15695
 *  116   15893   0.7.x
 *  117   16037
 *  118   16129
 *  119   16242
 *  120   16439
 *  121   16694
 *  122   16855
 *  123   16909
 *  124   16993
 *  125   17113
 *  126   17433
 *  127   17439
 *  128   18281
 *  129   18292
 *  130   18404
 *  131   18481
 *  132   18522
 *  133   18674
 *  134   18703
 *  135   18719
 *  136   18764
 *  137   18912
 *  138   18942   1.0.x
 *  139   19346
 *  140   19382
 *  141   19799
 *  142   20003
 *  143   20048
 *  144   20334
 *  145   20376
 *  146   20446
 *  147   20621
 *  148   20659
 *  149   20832
 *  150   20857
 *  151   20918
 *  152   21171
 *  153   21263
 *  154   21426
 *  155   21453
 *  156   21728
 *  157   21862
 *  158   21933
 *  159   21962
 *  160   21974   1.1.x
 *  161   22567
 *  162   22713
 *  163   22767
 *  164   23290
 *  165   23304
 *  166   23415
 *  167   23504
 *  168   23637
 *  169   23816
 *  170   23826
 *  171   23835
 *  172   23947
 *  173   23967   1.2.0-RC1
 *  174   23973   1.2.x
 *  175   24136
 *  176   24446
 *  177   24619
 *  178   24789
 *  179   24810
 *  180   24998   1.3.x
 *  181   25012
 *  182   25296
 *  183   25363
 *  184   25508
 *  185   25620
 *  186   25833
 *  187   25899
 *  188   26169   1.4.x
 *  189   26450
 *  190   26547
 *  191   26646
 *  192   26700
 *  193   26802
 *  194   26881   1.5.x, 1.6.0
 *  195   27572   1.6.x
 */
extern const uint16 SAVEGAME_VERSION = 195; ///< Current savegame version of OpenTTD.
const uint16 SAVEGAME_VERSION_EXT = 0x8000; ///< Savegame extension indicator mask

SavegameType _savegame_type; ///< type of savegame we are loading
FileToSaveLoad _file_to_saveload; ///< File to save or load in the openttd loop.

uint32 _ttdp_version;     ///< version of TTDP savegame (if applicable)
uint16 _sl_version;       ///< the major savegame version identifier
byte   _sl_minor_version; ///< the minor savegame version, DO NOT USE!
char _savegame_format[8]; ///< how to compress savegames
bool _do_autosave;        ///< are we doing an autosave at the moment?

extern bool _sl_is_ext_version;

/** What are we currently doing? */
enum SaveLoadAction {
	SLA_LOAD,        ///< loading
	SLA_SAVE,        ///< saving
	SLA_PTRS,        ///< fixing pointers
	SLA_NULL,        ///< null all pointers (on loading error)
	SLA_LOAD_CHECK,  ///< partial loading into #_load_check_data
};

enum NeedLength {
	NL_NONE = 0,       ///< not working in NeedLength mode
	NL_WANTLENGTH = 1, ///< writing length and data
	NL_CALCLENGTH = 2, ///< need to calculate the length
};

/** Save in chunks of 128 KiB. */
static const size_t MEMORY_CHUNK_SIZE = 128 * 1024;

/** A buffer for reading (and buffering) savegame data. */
struct ReadBuffer {
	byte buf[MEMORY_CHUNK_SIZE]; ///< Buffer we're going to read from.
	byte *bufp;                  ///< Location we're at reading the buffer.
	byte *bufe;                  ///< End of the buffer we can read from.
	LoadFilter *reader;          ///< The filter used to actually read.
	size_t read;                 ///< The amount of read bytes so far from the filter.

	/**
	 * Initialise our variables.
	 * @param reader The filter to actually read data.
	 */
	ReadBuffer(LoadFilter *reader) : bufp(NULL), bufe(NULL), reader(reader), read(0)
	{
	}

	inline byte ReadByte()
	{
		if (this->bufp == this->bufe) {
			size_t len = this->reader->Read(this->buf, lengthof(this->buf));
			if (len == 0) SlErrorCorrupt("Unexpected end of chunk");

			this->read += len;
			this->bufp = this->buf;
			this->bufe = this->buf + len;
		}

		return *this->bufp++;
	}

	/**
	 * Get the size of the memory dump made so far.
	 * @return The size.
	 */
	size_t GetSize() const
	{
		return this->read - (this->bufe - this->bufp);
	}
};


/** Container for dumping the savegame (quickly) to memory. */
struct MemoryDumper {
	AutoFreeSmallVector<byte *, 16> blocks; ///< Buffer with blocks of allocated memory.
	byte *buf;                              ///< Buffer we're going to write to.
	byte *bufe;                             ///< End of the buffer we write to.

	/** Initialise our variables. */
	MemoryDumper() : buf(NULL), bufe(NULL)
	{
	}

	/**
	 * Write a single byte into the dumper.
	 * @param b The byte to write.
	 */
	inline void WriteByte(byte b)
	{
		/* Are we at the end of this chunk? */
		if (this->buf == this->bufe) {
			this->buf = CallocT<byte>(MEMORY_CHUNK_SIZE);
			*this->blocks.Append() = this->buf;
			this->bufe = this->buf + MEMORY_CHUNK_SIZE;
		}

		*this->buf++ = b;
	}

	/**
	 * Flush this dumper into a writer.
	 * @param writer The filter we want to use.
	 */
	void Flush(SaveFilter *writer)
	{
		uint i = 0;
		size_t t = this->GetSize();

		while (t > 0) {
			size_t to_write = min(MEMORY_CHUNK_SIZE, t);

			writer->Write(this->blocks[i++], to_write);
			t -= to_write;
		}

		writer->Finish();
	}

	/**
	 * Get the size of the memory dump made so far.
	 * @return The size.
	 */
	size_t GetSize() const
	{
		return this->blocks.Length() * MEMORY_CHUNK_SIZE - (this->bufe - this->buf);
	}
};

/** The saveload struct, containing reader-writer functions, buffer, version, etc. */
struct SaveLoadParams {
	SaveLoadAction action;               ///< are we doing a save or a load atm.
	NeedLength need_length;              ///< working in NeedLength (Autolength) mode?
	byte block_mode;                     ///< ???
	bool error;                          ///< did an error occur or not

	size_t obj_len;                      ///< the length of the current object we are busy with
	int array_index, last_array_index;   ///< in the case of an array, the current and last positions

	MemoryDumper *dumper;                ///< Memory dumper to write the savegame to.
	SaveFilter *sf;                      ///< Filter to write the savegame to.

	ReadBuffer *reader;                  ///< Savegame reading buffer.
	LoadFilter *lf;                      ///< Filter to read the savegame from.

	StringID error_str;                  ///< the translatable error message to show
	char *extra_msg;                     ///< the error message

	byte ff_state;                       ///< The state of fast-forward when saving started.
	bool saveinprogress;                 ///< Whether there is currently a save in progress.
};

static SaveLoadParams _sl; ///< Parameters used for/at saveload.

/* these define the chunks */
extern const ChunkHandler _version_ext_chunk_handlers[];
extern const ChunkHandler _gamelog_chunk_handlers[];
extern const ChunkHandler _map_chunk_handlers[];
extern const ChunkHandler _misc_chunk_handlers[];
extern const ChunkHandler _name_chunk_handlers[];
extern const ChunkHandler _cheat_chunk_handlers[] ;
extern const ChunkHandler _setting_chunk_handlers[];
extern const ChunkHandler _company_chunk_handlers[];
extern const ChunkHandler _engine_chunk_handlers[];
extern const ChunkHandler _veh_chunk_handlers[];
extern const ChunkHandler _waypoint_chunk_handlers[];
extern const ChunkHandler _depot_chunk_handlers[];
extern const ChunkHandler _order_chunk_handlers[];
extern const ChunkHandler _town_chunk_handlers[];
extern const ChunkHandler _sign_chunk_handlers[];
extern const ChunkHandler _station_chunk_handlers[];
extern const ChunkHandler _industry_chunk_handlers[];
extern const ChunkHandler _economy_chunk_handlers[];
extern const ChunkHandler _subsidy_chunk_handlers[];
extern const ChunkHandler _cargomonitor_chunk_handlers[];
extern const ChunkHandler _goal_chunk_handlers[];
extern const ChunkHandler _story_page_chunk_handlers[];
extern const ChunkHandler _ai_chunk_handlers[];
extern const ChunkHandler _game_chunk_handlers[];
extern const ChunkHandler _animated_tile_chunk_handlers[];
extern const ChunkHandler _newgrf_chunk_handlers[];
extern const ChunkHandler _group_chunk_handlers[];
extern const ChunkHandler _cargopacket_chunk_handlers[];
extern const ChunkHandler _autoreplace_chunk_handlers[];
extern const ChunkHandler _labelmaps_chunk_handlers[];
extern const ChunkHandler _linkgraph_chunk_handlers[];
extern const ChunkHandler _airport_chunk_handlers[];
extern const ChunkHandler _object_chunk_handlers[];
extern const ChunkHandler _persistent_storage_chunk_handlers[];

/** Array of all chunks in a savegame, \c NULL terminated. */
static const ChunkHandler * const _chunk_handlers[] = {
	_version_ext_chunk_handlers,            // this should be first, such that it is saved first, as when loading it affects the loading of subsequent chunks
	_gamelog_chunk_handlers,
	_map_chunk_handlers,
	_misc_chunk_handlers,
	_name_chunk_handlers,
	_cheat_chunk_handlers,
	_setting_chunk_handlers,
	_veh_chunk_handlers,
	_waypoint_chunk_handlers,
	_depot_chunk_handlers,
	_order_chunk_handlers,
	_industry_chunk_handlers,
	_economy_chunk_handlers,
	_subsidy_chunk_handlers,
	_cargomonitor_chunk_handlers,
	_goal_chunk_handlers,
	_story_page_chunk_handlers,
	_engine_chunk_handlers,
	_town_chunk_handlers,
	_sign_chunk_handlers,
	_station_chunk_handlers,
	_company_chunk_handlers,
	_ai_chunk_handlers,
	_game_chunk_handlers,
	_animated_tile_chunk_handlers,
	_newgrf_chunk_handlers,
	_group_chunk_handlers,
	_cargopacket_chunk_handlers,
	_autoreplace_chunk_handlers,
	_labelmaps_chunk_handlers,
	_linkgraph_chunk_handlers,
	_airport_chunk_handlers,
	_object_chunk_handlers,
	_persistent_storage_chunk_handlers,
	NULL,
};

/**
 * Iterate over all chunk handlers.
 * @param ch the chunk handler iterator
 */
#define FOR_ALL_CHUNK_HANDLERS(ch) \
	for (const ChunkHandler * const *chsc = _chunk_handlers; *chsc != NULL; chsc++) \
		for (const ChunkHandler *ch = *chsc; ch != NULL; ch = (ch->flags & CH_LAST) ? NULL : ch + 1)

/** Null all pointers (convert index -> NULL) */
static void SlNullPointers()
{
	_sl.action = SLA_NULL;

	/* We don't want any savegame conversion code to run
	 * during NULLing; especially those that try to get
	 * pointers from other pools. */
	_sl_version = SAVEGAME_VERSION;
	SlXvSetCurrentState();

	DEBUG(sl, 1, "Nulling pointers");

	FOR_ALL_CHUNK_HANDLERS(ch) {
		if (ch->ptrs_proc != NULL) {
			DEBUG(sl, 2, "Nulling pointers for %c%c%c%c", ch->id >> 24, ch->id >> 16, ch->id >> 8, ch->id);
			ch->ptrs_proc();
		}
	}

	DEBUG(sl, 1, "All pointers nulled");

	assert(_sl.action == SLA_NULL);
}

/**
 * Error handler. Sets everything up to show an error message and to clean
 * up the mess of a partial savegame load.
 * @param string The translatable error message to show.
 * @param extra_msg An extra error message coming from one of the APIs.
 * @note This function does never return as it throws an exception to
 *       break out of all the saveload code.
 */
void NORETURN SlError(StringID string, const char *extra_msg, bool already_malloced)
{
	char *str = NULL;
	if (extra_msg != NULL) {
		str = already_malloced ? const_cast<char *>(extra_msg) : stredup(extra_msg);
	}

	/* Distinguish between loading into _load_check_data vs. normal save/load. */
	if (_sl.action == SLA_LOAD_CHECK) {
		_load_check_data.error = string;
		free(_load_check_data.error_data);
		_load_check_data.error_data = str;
	} else {
		_sl.error_str = string;
		free(_sl.extra_msg);
		_sl.extra_msg = str;
	}

	/* We have to NULL all pointers here; we might be in a state where
	 * the pointers are actually filled with indices, which means that
	 * when we access them during cleaning the pool dereferences of
	 * those indices will be made with segmentation faults as result. */
	if (_sl.action == SLA_LOAD || _sl.action == SLA_PTRS) SlNullPointers();
	throw std::exception();
}

/**
 * As SlError, except that it takes a format string and additional parameters
 */
void NORETURN CDECL SlErrorFmt(StringID string, const char *msg, ...)
{
	va_list va;
	va_start(va, msg);
	char *str = str_vfmt(msg, va);
	va_end(va);
	SlError(string, str, true);
}

/**
 * Error handler for corrupt savegames. Sets everything up to show the
 * error message and to clean up the mess of a partial savegame load.
 * @param msg Location the corruption has been spotted.
 * @note This function does never return as it throws an exception to
 *       break out of all the saveload code.
 */
void NORETURN SlErrorCorrupt(const char *msg, bool already_malloced)
{
	SlError(STR_GAME_SAVELOAD_ERROR_BROKEN_SAVEGAME, msg, already_malloced);
}

/**
 * As SlErrorCorruptFmt, except that it takes a format string and additional parameters
 */
void NORETURN CDECL SlErrorCorruptFmt(const char *msg, ...)
{
	va_list va;
	va_start(va, msg);
	char *str = str_vfmt(msg, va);
	va_end(va);
	SlError(STR_GAME_SAVELOAD_ERROR_BROKEN_SAVEGAME, str, true);
}


typedef void (*AsyncSaveFinishProc)();                ///< Callback for when the savegame loading is finished.
static AsyncSaveFinishProc _async_save_finish = NULL; ///< Callback to call when the savegame loading is finished.
static ThreadObject *_save_thread;                    ///< The thread we're using to compress and write a savegame

/**
 * Called by save thread to tell we finished saving.
 * @param proc The callback to call when saving is done.
 */
static void SetAsyncSaveFinish(AsyncSaveFinishProc proc)
{
	if (_exit_game) return;
	while (_async_save_finish != NULL) CSleep(10);

	_async_save_finish = proc;
}

/**
 * Handle async save finishes.
 */
void ProcessAsyncSaveFinish()
{
	if (_async_save_finish == NULL) return;

	_async_save_finish();

	_async_save_finish = NULL;

	if (_save_thread != NULL) {
		_save_thread->Join();
		delete _save_thread;
		_save_thread = NULL;
	}
}

/**
 * Wrapper for reading a byte from the buffer.
 * @return The read byte.
 */
byte SlReadByte()
{
	return _sl.reader->ReadByte();
}

/**
 * Wrapper for writing a byte to the dumper.
 * @param b The byte to write.
 */
void SlWriteByte(byte b)
{
	_sl.dumper->WriteByte(b);
}

/**
 * Returns number of bytes read so far
 * May only be called during a load/load check action
 */
size_t SlGetBytesRead()
{
	assert(_sl.action == SLA_LOAD || _sl.action == SLA_LOAD_CHECK);
	return _sl.reader->GetSize();
}

/**
 * Returns number of bytes written so far
 * May only be called during a save action
 */
size_t SlGetBytesWritten()
{
	assert(_sl.action == SLA_SAVE);
	return _sl.dumper->GetSize();
}

/**
 * Read in the header descriptor of an object or an array.
 * If the highest bit is set (7), then the index is bigger than 127
 * elements, so use the next byte to read in the real value.
 * The actual value is then both bytes added with the first shifted
 * 8 bits to the left, and dropping the highest bit (which only indicated a big index).
 * x = ((x & 0x7F) << 8) + SlReadByte();
 * @return Return the value of the index
 */
static uint SlReadSimpleGamma()
{
	uint i = SlReadByte();
	if (HasBit(i, 7)) {
		i &= ~0x80;
		if (HasBit(i, 6)) {
			i &= ~0x40;
			if (HasBit(i, 5)) {
				i &= ~0x20;
				if (HasBit(i, 4)) {
					i &= ~0x10;
					if (HasBit(i, 3)) {
						SlErrorCorrupt("Unsupported gamma");
					}
					i = SlReadByte(); // 32 bits only.
				}
				i = (i << 8) | SlReadByte();
			}
			i = (i << 8) | SlReadByte();
		}
		i = (i << 8) | SlReadByte();
	}
	return i;
}

/**
 * Write the header descriptor of an object or an array.
 * If the element is bigger than 127, use 2 bytes for saving
 * and use the highest byte of the first written one as a notice
 * that the length consists of 2 bytes, etc.. like this:
 * 0xxxxxxx
 * 10xxxxxx xxxxxxxx
 * 110xxxxx xxxxxxxx xxxxxxxx
 * 1110xxxx xxxxxxxx xxxxxxxx xxxxxxxx
 * 11110--- xxxxxxxx xxxxxxxx xxxxxxxx xxxxxxxx
 * We could extend the scheme ad infinum to support arbitrarily
 * large chunks, but as sizeof(size_t) == 4 is still very common
 * we don't support anything above 32 bits. That's why in the last
 * case the 3 most significant bits are unused.
 * @param i Index being written
 */

static void SlWriteSimpleGamma(size_t i)
{
	if (i >= (1 << 7)) {
		if (i >= (1 << 14)) {
			if (i >= (1 << 21)) {
				if (i >= (1 << 28)) {
					assert(i <= UINT32_MAX); // We can only support 32 bits for now.
					SlWriteByte((byte)(0xF0));
					SlWriteByte((byte)(i >> 24));
				} else {
					SlWriteByte((byte)(0xE0 | (i >> 24)));
				}
				SlWriteByte((byte)(i >> 16));
			} else {
				SlWriteByte((byte)(0xC0 | (i >> 16)));
			}
			SlWriteByte((byte)(i >> 8));
		} else {
			SlWriteByte((byte)(0x80 | (i >> 8)));
		}
	}
	SlWriteByte((byte)i);
}

/** Return how many bytes used to encode a gamma value */
static inline uint SlGetGammaLength(size_t i)
{
	return 1 + (i >= (1 << 7)) + (i >= (1 << 14)) + (i >= (1 << 21)) + (i >= (1 << 28));
}

static inline uint SlReadSparseIndex()
{
	return SlReadSimpleGamma();
}

static inline void SlWriteSparseIndex(uint index)
{
	SlWriteSimpleGamma(index);
}

static inline uint SlReadArrayLength()
{
	return SlReadSimpleGamma();
}

static inline void SlWriteArrayLength(size_t length)
{
	SlWriteSimpleGamma(length);
}

static inline uint SlGetArrayLength(size_t length)
{
	return SlGetGammaLength(length);
}

/**
 * Return the size in bytes of a certain type of normal/atomic variable
 * as it appears in memory. See VarTypes
 * @param conv VarType type of variable that is used for calculating the size
 * @return Return the size of this type in bytes
 */
static inline uint SlCalcConvMemLen(VarType conv)
{
	static const byte conv_mem_size[] = {1, 1, 1, 2, 2, 4, 4, 8, 8, 0};
	byte length = GB(conv, 4, 4);

	switch (length << 4) {
		case SLE_VAR_STRB:
		case SLE_VAR_STRBQ:
		case SLE_VAR_STR:
		case SLE_VAR_STRQ:
			return SlReadArrayLength();

		default:
			assert(length < lengthof(conv_mem_size));
			return conv_mem_size[length];
	}
}

/**
 * Return the size in bytes of a certain type of normal/atomic variable
 * as it appears in a saved game. See VarTypes
 * @param conv VarType type of variable that is used for calculating the size
 * @return Return the size of this type in bytes
 */
static inline byte SlCalcConvFileLen(VarType conv)
{
	static const byte conv_file_size[] = {1, 1, 2, 2, 4, 4, 8, 8, 2};
	byte length = GB(conv, 0, 4);
	assert(length < lengthof(conv_file_size));
	return conv_file_size[length];
}

/** Return the size in bytes of a reference (pointer) */
static inline size_t SlCalcRefLen()
{
	return IsSavegameVersionBefore(69) ? 2 : 4;
}

void SlSetArrayIndex(uint index)
{
	_sl.need_length = NL_WANTLENGTH;
	_sl.array_index = index;
}

static size_t _next_offs;

/**
 * Iterate through the elements of an array and read the whole thing
 * @return The index of the object, or -1 if we have reached the end of current block
 */
int SlIterateArray()
{
	int index;

	/* After reading in the whole array inside the loop
	 * we must have read in all the data, so we must be at end of current block. */
	if (_next_offs != 0 && _sl.reader->GetSize() != _next_offs) SlErrorCorrupt("Invalid chunk size");

	for (;;) {
		uint length = SlReadArrayLength();
		if (length == 0) {
			_next_offs = 0;
			return -1;
		}

		_sl.obj_len = --length;
		_next_offs = _sl.reader->GetSize() + length;

		switch (_sl.block_mode) {
			case CH_SPARSE_ARRAY: index = (int)SlReadSparseIndex(); break;
			case CH_ARRAY:        index = _sl.array_index++; break;
			default:
				DEBUG(sl, 0, "SlIterateArray error");
				return -1; // error
		}

		if (length != 0) return index;
	}
}

/**
 * Skip an array or sparse array
 */
void SlSkipArray()
{
	while (SlIterateArray() != -1) {
		SlSkipBytes(_next_offs - _sl.reader->GetSize());
	}
}

/**
 * Sets the length of either a RIFF object or the number of items in an array.
 * This lets us load an object or an array of arbitrary size
 * @param length The length of the sought object/array
 */
void SlSetLength(size_t length)
{
	assert(_sl.action == SLA_SAVE);

	switch (_sl.need_length) {
		case NL_WANTLENGTH:
			_sl.need_length = NL_NONE;
			switch (_sl.block_mode) {
				case CH_RIFF:
					/* Ugly encoding of >16M RIFF chunks
					 * The lower 24 bits are normal
					 * The uppermost 4 bits are bits 24:27
					 *
					 * If we have more than 28 bits, use an extra uint32 and
					 * signal this using the extended chunk header */
					assert(length < (1LL << 32));
					if (length >= (1 << 28)) {
						/* write out extended chunk header */
						SlWriteByte(CH_EXT_HDR);
						SlWriteUint32(static_cast<uint32>(SLCEHF_BIG_RIFF));
					}
					SlWriteUint32((uint32)((length & 0xFFFFFF) | ((length >> 24) << 28)));
					if (length >= (1 << 28)) {
						SlWriteUint32(length >> 28);
					}
					break;
				case CH_ARRAY:
					assert(_sl.last_array_index <= _sl.array_index);
					while (++_sl.last_array_index <= _sl.array_index) {
						SlWriteArrayLength(1);
					}
					SlWriteArrayLength(length + 1);
					break;
				case CH_SPARSE_ARRAY:
					SlWriteArrayLength(length + 1 + SlGetArrayLength(_sl.array_index)); // Also include length of sparse index.
					SlWriteSparseIndex(_sl.array_index);
					break;
				default: NOT_REACHED();
			}
			break;

		case NL_CALCLENGTH:
			_sl.obj_len += (int)length;
			break;

		default: NOT_REACHED();
	}
}

/**
 * Save/Load bytes. These do not need to be converted to Little/Big Endian
 * so directly write them or read them to/from file
 * @param ptr The source or destination of the object being manipulated
 * @param length number of bytes this fast CopyBytes lasts
 */
static void SlCopyBytes(void *ptr, size_t length)
{
	byte *p = (byte *)ptr;

	switch (_sl.action) {
		case SLA_LOAD_CHECK:
		case SLA_LOAD:
			for (; length != 0; length--) *p++ = SlReadByte();
			break;
		case SLA_SAVE:
			for (; length != 0; length--) SlWriteByte(*p++);
			break;
		default: NOT_REACHED();
	}
}

/** Get the length of the current object */
size_t SlGetFieldLength()
{
	return _sl.obj_len;
}

/**
 * Return a signed-long version of the value of a setting
 * @param ptr pointer to the variable
 * @param conv type of variable, can be a non-clean
 * type, eg one with other flags because it is parsed
 * @return returns the value of the pointer-setting
 */
int64 ReadValue(const void *ptr, VarType conv)
{
	switch (GetVarMemType(conv)) {
		case SLE_VAR_BL:  return (*(const bool *)ptr != 0);
		case SLE_VAR_I8:  return *(const int8  *)ptr;
		case SLE_VAR_U8:  return *(const byte  *)ptr;
		case SLE_VAR_I16: return *(const int16 *)ptr;
		case SLE_VAR_U16: return *(const uint16*)ptr;
		case SLE_VAR_I32: return *(const int32 *)ptr;
		case SLE_VAR_U32: return *(const uint32*)ptr;
		case SLE_VAR_I64: return *(const int64 *)ptr;
		case SLE_VAR_U64: return *(const uint64*)ptr;
		case SLE_VAR_NULL:return 0;
		default: NOT_REACHED();
	}
}

/**
 * Write the value of a setting
 * @param ptr pointer to the variable
 * @param conv type of variable, can be a non-clean type, eg
 *             with other flags. It is parsed upon read
 * @param val the new value being given to the variable
 */
void WriteValue(void *ptr, VarType conv, int64 val)
{
	switch (GetVarMemType(conv)) {
		case SLE_VAR_BL:  *(bool  *)ptr = (val != 0);  break;
		case SLE_VAR_I8:  *(int8  *)ptr = val; break;
		case SLE_VAR_U8:  *(byte  *)ptr = val; break;
		case SLE_VAR_I16: *(int16 *)ptr = val; break;
		case SLE_VAR_U16: *(uint16*)ptr = val; break;
		case SLE_VAR_I32: *(int32 *)ptr = val; break;
		case SLE_VAR_U32: *(uint32*)ptr = val; break;
		case SLE_VAR_I64: *(int64 *)ptr = val; break;
		case SLE_VAR_U64: *(uint64*)ptr = val; break;
		case SLE_VAR_NAME: *(char**)ptr = CopyFromOldName(val); break;
		case SLE_VAR_NULL: break;
		default: NOT_REACHED();
	}
}

/**
 * Handle all conversion and typechecking of variables here.
 * In the case of saving, read in the actual value from the struct
 * and then write them to file, endian safely. Loading a value
 * goes exactly the opposite way
 * @param ptr The object being filled/read
 * @param conv VarType type of the current element of the struct
 */
static void SlSaveLoadConv(void *ptr, VarType conv)
{
	switch (_sl.action) {
		case SLA_SAVE: {
			int64 x = ReadValue(ptr, conv);

			/* Write the value to the file and check if its value is in the desired range */
			switch (GetVarFileType(conv)) {
				case SLE_FILE_I8: assert(x >= -128 && x <= 127);     SlWriteByte(x);break;
				case SLE_FILE_U8: assert(x >= 0 && x <= 255);        SlWriteByte(x);break;
				case SLE_FILE_I16:assert(x >= -32768 && x <= 32767); SlWriteUint16(x);break;
				case SLE_FILE_STRINGID:
				case SLE_FILE_U16:assert(x >= 0 && x <= 65535);      SlWriteUint16(x);break;
				case SLE_FILE_I32:
				case SLE_FILE_U32:                                   SlWriteUint32((uint32)x);break;
				case SLE_FILE_I64:
				case SLE_FILE_U64:                                   SlWriteUint64(x);break;
				default: NOT_REACHED();
			}
			break;
		}
		case SLA_LOAD_CHECK:
		case SLA_LOAD: {
			int64 x;
			/* Read a value from the file */
			switch (GetVarFileType(conv)) {
				case SLE_FILE_I8:  x = (int8  )SlReadByte();   break;
				case SLE_FILE_U8:  x = (byte  )SlReadByte();   break;
				case SLE_FILE_I16: x = (int16 )SlReadUint16(); break;
				case SLE_FILE_U16: x = (uint16)SlReadUint16(); break;
				case SLE_FILE_I32: x = (int32 )SlReadUint32(); break;
				case SLE_FILE_U32: x = (uint32)SlReadUint32(); break;
				case SLE_FILE_I64: x = (int64 )SlReadUint64(); break;
				case SLE_FILE_U64: x = (uint64)SlReadUint64(); break;
				case SLE_FILE_STRINGID: x = RemapOldStringID((uint16)SlReadUint16()); break;
				default: NOT_REACHED();
			}

			/* Write The value to the struct. These ARE endian safe. */
			WriteValue(ptr, conv, x);
			break;
		}
		case SLA_PTRS: break;
		case SLA_NULL: break;
		default: NOT_REACHED();
	}
}

/**
 * Calculate the net length of a string. This is in almost all cases
 * just strlen(), but if the string is not properly terminated, we'll
 * resort to the maximum length of the buffer.
 * @param ptr pointer to the stringbuffer
 * @param length maximum length of the string (buffer). If -1 we don't care
 * about a maximum length, but take string length as it is.
 * @return return the net length of the string
 */
static inline size_t SlCalcNetStringLen(const char *ptr, size_t length)
{
	if (ptr == NULL) return 0;
	return min(strlen(ptr), length - 1);
}

/**
 * Calculate the gross length of the string that it
 * will occupy in the savegame. This includes the real length, returned
 * by SlCalcNetStringLen and the length that the index will occupy.
 * @param ptr pointer to the stringbuffer
 * @param length maximum length of the string (buffer size, etc.)
 * @param conv type of data been used
 * @return return the gross length of the string
 */
static inline size_t SlCalcStringLen(const void *ptr, size_t length, VarType conv)
{
	size_t len;
	const char *str;

	switch (GetVarMemType(conv)) {
		default: NOT_REACHED();
		case SLE_VAR_STR:
		case SLE_VAR_STRQ:
			str = *(const char * const *)ptr;
			len = SIZE_MAX;
			break;
		case SLE_VAR_STRB:
		case SLE_VAR_STRBQ:
			str = (const char *)ptr;
			len = length;
			break;
	}

	len = SlCalcNetStringLen(str, len);
	return len + SlGetArrayLength(len); // also include the length of the index
}

/**
 * Save/Load a string.
 * @param ptr the string being manipulated
 * @param length of the string (full length)
 * @param conv must be SLE_FILE_STRING
 */
static void SlString(void *ptr, size_t length, VarType conv)
{
	switch (_sl.action) {
		case SLA_SAVE: {
			size_t len;
			switch (GetVarMemType(conv)) {
				default: NOT_REACHED();
				case SLE_VAR_STRB:
				case SLE_VAR_STRBQ:
					len = SlCalcNetStringLen((char *)ptr, length);
					break;
				case SLE_VAR_STR:
				case SLE_VAR_STRQ:
					ptr = *(char **)ptr;
					len = SlCalcNetStringLen((char *)ptr, SIZE_MAX);
					break;
			}

			SlWriteArrayLength(len);
			SlCopyBytes(ptr, len);
			break;
		}
		case SLA_LOAD_CHECK:
		case SLA_LOAD: {
			size_t len = SlReadArrayLength();

			switch (GetVarMemType(conv)) {
				default: NOT_REACHED();
				case SLE_VAR_STRB:
				case SLE_VAR_STRBQ:
					if (len >= length) {
						DEBUG(sl, 1, "String length in savegame is bigger than buffer, truncating");
						SlCopyBytes(ptr, length);
						SlSkipBytes(len - length);
						len = length - 1;
					} else {
						SlCopyBytes(ptr, len);
					}
					break;
				case SLE_VAR_STR:
				case SLE_VAR_STRQ: // Malloc'd string, free previous incarnation, and allocate
					free(*(char **)ptr);
					if (len == 0) {
						*(char **)ptr = NULL;
						return;
					} else {
						*(char **)ptr = MallocT<char>(len + 1); // terminating '\0'
						ptr = *(char **)ptr;
						SlCopyBytes(ptr, len);
					}
					break;
			}

			((char *)ptr)[len] = '\0'; // properly terminate the string
			StringValidationSettings settings = SVS_REPLACE_WITH_QUESTION_MARK;
			if ((conv & SLF_ALLOW_CONTROL) != 0) {
				settings = settings | SVS_ALLOW_CONTROL_CODE;
				if (IsSavegameVersionBefore(169)) {
					str_fix_scc_encoded((char *)ptr, (char *)ptr + len);
				}
			}
			if ((conv & SLF_ALLOW_NEWLINE) != 0) {
				settings = settings | SVS_ALLOW_NEWLINE;
			}
			str_validate((char *)ptr, (char *)ptr + len, settings);
			break;
		}
		case SLA_PTRS: break;
		case SLA_NULL: break;
		default: NOT_REACHED();
	}
}

/**
 * Return the size in bytes of a certain type of atomic array
 * @param length The length of the array counted in elements
 * @param conv VarType type of the variable that is used in calculating the size
 */
static inline size_t SlCalcArrayLen(size_t length, VarType conv)
{
	return SlCalcConvFileLen(conv) * length;
}

/**
 * Save/Load an array.
 * @param array The array being manipulated
 * @param length The length of the array in elements
 * @param conv VarType type of the atomic array (int, byte, uint64, etc.)
 */
void SlArray(void *array, size_t length, VarType conv)
{
	if (_sl.action == SLA_PTRS || _sl.action == SLA_NULL) return;

	/* Automatically calculate the length? */
	if (_sl.need_length != NL_NONE) {
		SlSetLength(SlCalcArrayLen(length, conv));
		/* Determine length only? */
		if (_sl.need_length == NL_CALCLENGTH) return;
	}

	/* NOTICE - handle some buggy stuff, in really old versions everything was saved
	 * as a byte-type. So detect this, and adjust array size accordingly */
	if (_sl.action != SLA_SAVE && _sl_version == 0) {
		/* all arrays except difficulty settings */
		if (conv == SLE_INT16 || conv == SLE_UINT16 || conv == SLE_STRINGID ||
				conv == SLE_INT32 || conv == SLE_UINT32) {
			SlCopyBytes(array, length * SlCalcConvFileLen(conv));
			return;
		}
		/* used for conversion of Money 32bit->64bit */
		if (conv == (SLE_FILE_I32 | SLE_VAR_I64)) {
			for (uint i = 0; i < length; i++) {
				((int64*)array)[i] = (int32)BSWAP32(SlReadUint32());
			}
			return;
		}
	}

	/* If the size of elements is 1 byte both in file and memory, no special
	 * conversion is needed, use specialized copy-copy function to speed up things */
	if (conv == SLE_INT8 || conv == SLE_UINT8) {
		SlCopyBytes(array, length);
	} else {
		byte *a = (byte*)array;
		byte mem_size = SlCalcConvMemLen(conv);

		for (; length != 0; length --) {
			SlSaveLoadConv(a, conv);
			a += mem_size; // get size
		}
	}
}


/**
 * Pointers cannot be saved to a savegame, so this functions gets
 * the index of the item, and if not available, it hussles with
 * pointers (looks really bad :()
 * Remember that a NULL item has value 0, and all
 * indices have +1, so vehicle 0 is saved as index 1.
 * @param obj The object that we want to get the index of
 * @param rt SLRefType type of the object the index is being sought of
 * @return Return the pointer converted to an index of the type pointed to
 */
static size_t ReferenceToInt(const void *obj, SLRefType rt)
{
	assert(_sl.action == SLA_SAVE);

	if (obj == NULL) return 0;

	switch (rt) {
		case REF_VEHICLE_OLD: // Old vehicles we save as new ones
		case REF_VEHICLE:   return ((const  Vehicle*)obj)->index + 1;
		case REF_STATION:   return ((const  Station*)obj)->index + 1;
		case REF_TOWN:      return ((const     Town*)obj)->index + 1;
		case REF_ORDER:     return ((const    Order*)obj)->index + 1;
		case REF_ROADSTOPS: return ((const RoadStop*)obj)->index + 1;
		case REF_ENGINE_RENEWS:  return ((const       EngineRenew*)obj)->index + 1;
		case REF_CARGO_PACKET:   return ((const       CargoPacket*)obj)->index + 1;
		case REF_ORDERLIST:      return ((const         OrderList*)obj)->index + 1;
		case REF_STORAGE:        return ((const PersistentStorage*)obj)->index + 1;
		case REF_LINK_GRAPH:     return ((const         LinkGraph*)obj)->index + 1;
		case REF_LINK_GRAPH_JOB: return ((const      LinkGraphJob*)obj)->index + 1;
		default: NOT_REACHED();
	}
}

/**
 * Pointers cannot be loaded from a savegame, so this function
 * gets the index from the savegame and returns the appropriate
 * pointer from the already loaded base.
 * Remember that an index of 0 is a NULL pointer so all indices
 * are +1 so vehicle 0 is saved as 1.
 * @param index The index that is being converted to a pointer
 * @param rt SLRefType type of the object the pointer is sought of
 * @return Return the index converted to a pointer of any type
 */
static void *IntToReference(size_t index, SLRefType rt)
{
	assert_compile(sizeof(size_t) <= sizeof(void *));

	assert(_sl.action == SLA_PTRS);

	/* After version 4.3 REF_VEHICLE_OLD is saved as REF_VEHICLE,
	 * and should be loaded like that */
	if (rt == REF_VEHICLE_OLD && !IsSavegameVersionBefore(4, 4)) {
		rt = REF_VEHICLE;
	}

	/* No need to look up NULL pointers, just return immediately */
	if (index == (rt == REF_VEHICLE_OLD ? 0xFFFF : 0)) return NULL;

	/* Correct index. Old vehicles were saved differently:
	 * invalid vehicle was 0xFFFF, now we use 0x0000 for everything invalid. */
	if (rt != REF_VEHICLE_OLD) index--;

	switch (rt) {
		case REF_ORDERLIST:
			if (OrderList::IsValidID(index)) return OrderList::Get(index);
			SlErrorCorrupt("Referencing invalid OrderList");

		case REF_ORDER:
			if (Order::IsValidID(index)) return Order::Get(index);
			/* in old versions, invalid order was used to mark end of order list */
			if (IsSavegameVersionBefore(5, 2)) return NULL;
			SlErrorCorrupt("Referencing invalid Order");

		case REF_VEHICLE_OLD:
		case REF_VEHICLE:
			if (Vehicle::IsValidID(index)) return Vehicle::Get(index);
			SlErrorCorrupt("Referencing invalid Vehicle");

		case REF_STATION:
			if (Station::IsValidID(index)) return Station::Get(index);
			SlErrorCorrupt("Referencing invalid Station");

		case REF_TOWN:
			if (Town::IsValidID(index)) return Town::Get(index);
			SlErrorCorrupt("Referencing invalid Town");

		case REF_ROADSTOPS:
			if (RoadStop::IsValidID(index)) return RoadStop::Get(index);
			SlErrorCorrupt("Referencing invalid RoadStop");

		case REF_ENGINE_RENEWS:
			if (EngineRenew::IsValidID(index)) return EngineRenew::Get(index);
			SlErrorCorrupt("Referencing invalid EngineRenew");

		case REF_CARGO_PACKET:
			if (CargoPacket::IsValidID(index)) return CargoPacket::Get(index);
			SlErrorCorrupt("Referencing invalid CargoPacket");

		case REF_STORAGE:
			if (PersistentStorage::IsValidID(index)) return PersistentStorage::Get(index);
			SlErrorCorrupt("Referencing invalid PersistentStorage");

		case REF_LINK_GRAPH:
			if (LinkGraph::IsValidID(index)) return LinkGraph::Get(index);
			SlErrorCorrupt("Referencing invalid LinkGraph");

		case REF_LINK_GRAPH_JOB:
			if (LinkGraphJob::IsValidID(index)) return LinkGraphJob::Get(index);
			SlErrorCorrupt("Referencing invalid LinkGraphJob");

		default: NOT_REACHED();
	}
}

/**
 * Return the size in bytes of a list
 * @param list The std::list to find the size of
 */
static inline size_t SlCalcListLen(const void *list)
{
	const std::list<void *> *l = (const std::list<void *> *) list;

	int type_size = IsSavegameVersionBefore(69) ? 2 : 4;
	/* Each entry is saved as type_size bytes, plus type_size bytes are used for the length
	 * of the list */
	return l->size() * type_size + type_size;
}


/**
 * Save/Load a list.
 * @param list The list being manipulated
 * @param conv SLRefType type of the list (Vehicle *, Station *, etc)
 */
static void SlList(void *list, SLRefType conv)
{
	/* Automatically calculate the length? */
	if (_sl.need_length != NL_NONE) {
		SlSetLength(SlCalcListLen(list));
		/* Determine length only? */
		if (_sl.need_length == NL_CALCLENGTH) return;
	}

	typedef std::list<void *> PtrList;
	PtrList *l = (PtrList *)list;

	switch (_sl.action) {
		case SLA_SAVE: {
			SlWriteUint32((uint32)l->size());

			PtrList::iterator iter;
			for (iter = l->begin(); iter != l->end(); ++iter) {
				void *ptr = *iter;
				SlWriteUint32((uint32)ReferenceToInt(ptr, conv));
			}
			break;
		}
		case SLA_LOAD_CHECK:
		case SLA_LOAD: {
			size_t length = IsSavegameVersionBefore(69) ? SlReadUint16() : SlReadUint32();

			/* Load each reference and push to the end of the list */
			for (size_t i = 0; i < length; i++) {
				size_t data = IsSavegameVersionBefore(69) ? SlReadUint16() : SlReadUint32();
				l->push_back((void *)data);
			}
			break;
		}
		case SLA_PTRS: {
			PtrList temp = *l;

			l->clear();
			PtrList::iterator iter;
			for (iter = temp.begin(); iter != temp.end(); ++iter) {
				void *ptr = IntToReference((size_t)*iter, conv);
				l->push_back(ptr);
			}
			break;
		}
		case SLA_NULL:
			l->clear();
			break;
		default: NOT_REACHED();
	}
}


/** Are we going to save this object or not? */
static inline bool SlIsObjectValidInSavegame(const SaveLoad *sld)
{
	if (!sld->ext_feature_test.IsFeaturePresent(_sl_version, sld->version_from, sld->version_to)) return false;
	if (sld->conv & SLF_NOT_IN_SAVE) return false;

	return true;
}

/**
 * Are we going to load this variable when loading a savegame or not?
 * @note If the variable is skipped it is skipped in the savegame
 * bytestream itself as well, so there is no need to skip it somewhere else
 */
static inline bool SlSkipVariableOnLoad(const SaveLoad *sld)
{
	if ((sld->conv & SLF_NO_NETWORK_SYNC) && _sl.action != SLA_SAVE && _networking && !_network_server) {
		SlSkipBytes(SlCalcConvMemLen(sld->conv) * sld->length);
		return true;
	}

	return false;
}

/**
 * Calculate the size of an object.
 * @param object to be measured
 * @param sld The SaveLoad description of the object so we know how to manipulate it
 * @return size of given object
 */
size_t SlCalcObjLength(const void *object, const SaveLoad *sld)
{
	size_t length = 0;

	/* Need to determine the length and write a length tag. */
	for (; sld->cmd != SL_END; sld++) {
		length += SlCalcObjMemberLength(object, sld);
	}
	return length;
}

size_t SlCalcObjMemberLength(const void *object, const SaveLoad *sld)
{
	assert(_sl.action == SLA_SAVE);

	switch (sld->cmd) {
		case SL_VAR:
		case SL_REF:
		case SL_ARR:
		case SL_STR:
		case SL_LST:
			/* CONDITIONAL saveload types depend on the savegame version */
			if (!SlIsObjectValidInSavegame(sld)) break;

			switch (sld->cmd) {
				case SL_VAR: return SlCalcConvFileLen(sld->conv);
				case SL_REF: return SlCalcRefLen();
				case SL_ARR: return SlCalcArrayLen(sld->length, sld->conv);
				case SL_STR: return SlCalcStringLen(GetVariableAddress(object, sld), sld->length, sld->conv);
				case SL_LST: return SlCalcListLen(GetVariableAddress(object, sld));
				default: NOT_REACHED();
			}
			break;
		case SL_WRITEBYTE: return 1; // a byte is logically of size 1
		case SL_VEH_INCLUDE: return SlCalcObjLength(object, GetVehicleDescription(VEH_END));
		case SL_ST_INCLUDE: return SlCalcObjLength(object, GetBaseStationDescription());
		default: NOT_REACHED();
	}
	return 0;
}

/**
 * Check whether the variable size of the variable in the saveload configuration
 * matches with the actual variable size.
 * @param sld The saveload configuration to test.
 */
static bool IsVariableSizeRight(const SaveLoad *sld)
{
	switch (sld->cmd) {
		case SL_VAR:
			switch (GetVarMemType(sld->conv)) {
				case SLE_VAR_BL:
					return sld->size == sizeof(bool);
				case SLE_VAR_I8:
				case SLE_VAR_U8:
					return sld->size == sizeof(int8);
				case SLE_VAR_I16:
				case SLE_VAR_U16:
					return sld->size == sizeof(int16);
				case SLE_VAR_I32:
				case SLE_VAR_U32:
					return sld->size == sizeof(int32);
				case SLE_VAR_I64:
				case SLE_VAR_U64:
					return sld->size == sizeof(int64);
				default:
					return sld->size == sizeof(void *);
			}
		case SL_REF:
			/* These should all be pointer sized. */
			return sld->size == sizeof(void *);

		case SL_STR:
			/* These should be pointer sized, or fixed array. */
			return sld->size == sizeof(void *) || sld->size == sld->length;

		default:
			return true;
	}
}

bool SlObjectMember(void *ptr, const SaveLoad *sld)
{
	assert(IsVariableSizeRight(sld));

	VarType conv = GB(sld->conv, 0, 8);
	switch (sld->cmd) {
		case SL_VAR:
		case SL_REF:
		case SL_ARR:
		case SL_STR:
		case SL_LST:
			/* CONDITIONAL saveload types depend on the savegame version */
			if (!SlIsObjectValidInSavegame(sld)) return false;
			if (SlSkipVariableOnLoad(sld)) return false;

			switch (sld->cmd) {
				case SL_VAR: SlSaveLoadConv(ptr, conv); break;
				case SL_REF: // Reference variable, translate
					switch (_sl.action) {
						case SLA_SAVE:
							SlWriteUint32((uint32)ReferenceToInt(*(void **)ptr, (SLRefType)conv));
							break;
						case SLA_LOAD_CHECK:
						case SLA_LOAD:
							*(size_t *)ptr = IsSavegameVersionBefore(69) ? SlReadUint16() : SlReadUint32();
							break;
						case SLA_PTRS:
							*(void **)ptr = IntToReference(*(size_t *)ptr, (SLRefType)conv);
							break;
						case SLA_NULL:
							*(void **)ptr = NULL;
							break;
						default: NOT_REACHED();
					}
					break;
				case SL_ARR: SlArray(ptr, sld->length, conv); break;
				case SL_STR: SlString(ptr, sld->length, sld->conv); break;
				case SL_LST: SlList(ptr, (SLRefType)conv); break;
				default: NOT_REACHED();
			}
			break;

		/* SL_WRITEBYTE translates a value of a variable to another one upon
		 * saving or loading.
		 * XXX - variable renaming abuse
		 * game_value: the value of the variable ingame is abused by sld->version_from
		 * file_value: the value of the variable in the savegame is abused by sld->version_to */
		case SL_WRITEBYTE:
			switch (_sl.action) {
				case SLA_SAVE: SlWriteByte(sld->version_to); break;
				case SLA_LOAD_CHECK:
				case SLA_LOAD: *(byte *)ptr = sld->version_from; break;
				case SLA_PTRS: break;
				case SLA_NULL: break;
				default: NOT_REACHED();
			}
			break;

		/* SL_VEH_INCLUDE loads common code for vehicles */
		case SL_VEH_INCLUDE:
			SlObject(ptr, GetVehicleDescription(VEH_END));
			break;

		case SL_ST_INCLUDE:
			SlObject(ptr, GetBaseStationDescription());
			break;

		default: NOT_REACHED();
	}
	return true;
}

/**
 * Main SaveLoad function.
 * @param object The object that is being saved or loaded
 * @param sld The SaveLoad description of the object so we know how to manipulate it
 */
void SlObject(void *object, const SaveLoad *sld)
{
	/* Automatically calculate the length? */
	if (_sl.need_length != NL_NONE) {
		SlSetLength(SlCalcObjLength(object, sld));
		if (_sl.need_length == NL_CALCLENGTH) return;
	}

	for (; sld->cmd != SL_END; sld++) {
		void *ptr = sld->global ? sld->address : GetVariableAddress(object, sld);
		SlObjectMember(ptr, sld);
	}
}

/**
 * Save or Load (a list of) global variables
 * @param sldg The global variable that is being loaded or saved
 */
void SlGlobList(const SaveLoadGlobVarList *sldg)
{
	SlObject(NULL, (const SaveLoad*)sldg);
}

/**
 * Do something of which I have no idea what it is :P
 * @param proc The callback procedure that is called
 * @param arg The variable that will be used for the callback procedure
 */
void SlAutolength(AutolengthProc *proc, void *arg)
{
	size_t offs;

	assert(_sl.action == SLA_SAVE);

	/* Tell it to calculate the length */
	_sl.need_length = NL_CALCLENGTH;
	_sl.obj_len = 0;
	proc(arg);

	/* Setup length */
	_sl.need_length = NL_WANTLENGTH;
	SlSetLength(_sl.obj_len);

	offs = _sl.dumper->GetSize() + _sl.obj_len;

	/* And write the stuff */
	proc(arg);

	if (offs != _sl.dumper->GetSize()) SlErrorCorrupt("Invalid chunk size");
}

/*
 * Notes on extended chunk header:
 *
 * If the chunk type is CH_EXT_HDR (15), then a u32 flags field follows.
 * This flag field may define additional fields which follow the flags field in future.
 * The standard chunk header follows, though it my be modified by the flags field.
 * At present SLCEHF_BIG_RIFF increases the RIFF size limit to a theoretical 60 bits,
 * by adding a further u32 field for the high bits after the existing RIFF size field.
 */

/**
 * Load a chunk of data (eg vehicles, stations, etc.)
 * @param ch The chunkhandler that will be used for the operation
 */
static void SlLoadChunk(const ChunkHandler *ch)
{
	byte m = SlReadByte();
	size_t len;
	size_t endoffs;

	_sl.block_mode = m;
	_sl.obj_len = 0;

	SaveLoadChunkExtHeaderFlags ext_flags = static_cast<SaveLoadChunkExtHeaderFlags>(0);
	if ((m & 0xF) == CH_EXT_HDR) {
		ext_flags = static_cast<SaveLoadChunkExtHeaderFlags>(SlReadUint32());

		/* read in real header */
		m = SlReadByte();
		_sl.block_mode = m;
	}

	switch (m) {
		case CH_ARRAY:
			_sl.array_index = 0;
			ch->load_proc();
			if (_next_offs != 0) SlErrorCorrupt("Invalid array length");
			break;
		case CH_SPARSE_ARRAY:
			ch->load_proc();
			if (_next_offs != 0) SlErrorCorrupt("Invalid array length");
			break;
		default:
			if ((m & 0xF) == CH_RIFF) {
				/* Read length */
				len = (SlReadByte() << 16) | ((m >> 4) << 24);
				len += SlReadUint16();
				if (ext_flags & SLCEHF_BIG_RIFF) {
					len |= SlReadUint32() << 28;
				}

				_sl.obj_len = len;
				endoffs = _sl.reader->GetSize() + len;
				ch->load_proc();
				if (_sl.reader->GetSize() != endoffs) SlErrorCorrupt("Invalid chunk size");
			} else {
				SlErrorCorrupt("Invalid chunk type");
			}
			break;
	}
}

/**
 * Load a chunk of data for checking savegames.
 * If the chunkhandler is NULL, the chunk is skipped.
 * @param ch The chunkhandler that will be used for the operation, this may be NULL
 */
static void SlLoadCheckChunk(const ChunkHandler *ch)
{
	byte m = SlReadByte();
	size_t len;
	size_t endoffs;

	_sl.block_mode = m;
	_sl.obj_len = 0;

	SaveLoadChunkExtHeaderFlags ext_flags = static_cast<SaveLoadChunkExtHeaderFlags>(0);
	if ((m & 0xF) == CH_EXT_HDR) {
		ext_flags = static_cast<SaveLoadChunkExtHeaderFlags>(SlReadUint32());

		/* read in real header */
		m = SlReadByte();
		_sl.block_mode = m;
	}

	switch (m) {
		case CH_ARRAY:
			_sl.array_index = 0;
			if (ext_flags) {
				SlErrorCorruptFmt("CH_ARRAY does not take chunk header extension flags: 0x%X", ext_flags);
			}
			if (ch && ch->load_check_proc) {
				ch->load_check_proc();
			} else {
				SlSkipArray();
			}
			break;
		case CH_SPARSE_ARRAY:
			if (ext_flags) {
				SlErrorCorruptFmt("CH_SPARSE_ARRAY does not take chunk header extension flags: 0x%X", ext_flags);
			}
			if (ch && ch->load_check_proc) {
				ch->load_check_proc();
			} else {
				SlSkipArray();
			}
			break;
		default:
			if ((m & 0xF) == CH_RIFF) {
				if (ext_flags != (ext_flags & SLCEHF_BIG_RIFF)) {
					SlErrorCorruptFmt("Unknown chunk header extension flags for CH_RIFF: 0x%X", ext_flags);
				}
				/* Read length */
				len = (SlReadByte() << 16) | ((m >> 4) << 24);
				len += SlReadUint16();
				if (ext_flags & SLCEHF_BIG_RIFF) {
					uint64 full_len = len | (static_cast<uint64>(SlReadUint32()) << 28);
					if (full_len >= (1LL << 32)) {
						SlErrorCorrupt("Chunk size too large: " OTTD_PRINTFHEX64, full_len);
					}
					len = static_cast<size_t>(full_len);
				}
				_sl.obj_len = len;
				endoffs = _sl.reader->GetSize() + len;
				if (ch && ch->load_check_proc) {
					ch->load_check_proc();
				} else {
					SlSkipBytes(len);
				}
				if (_sl.reader->GetSize() != endoffs) SlErrorCorrupt("Invalid chunk size");
			} else {
				SlErrorCorrupt("Invalid chunk type");
			}
			break;
	}
}

/**
 * Stub Chunk handlers to only calculate length and do nothing else.
 * The intended chunk handler that should be called.
 */
static ChunkSaveLoadProc *_stub_save_proc;

/**
 * Stub Chunk handlers to only calculate length and do nothing else.
 * Actually call the intended chunk handler.
 * @param arg ignored parameter.
 */
static inline void SlStubSaveProc2(void *arg)
{
	_stub_save_proc();
}

/**
 * Stub Chunk handlers to only calculate length and do nothing else.
 * Call SlAutoLenth with our stub save proc that will eventually
 * call the intended chunk handler.
 */
static void SlStubSaveProc()
{
	SlAutolength(SlStubSaveProc2, NULL);
}

/**
 * Save a chunk of data (eg. vehicles, stations, etc.). Each chunk is
 * prefixed by an ID identifying it, followed by data, and terminator where appropriate
 * @param ch The chunkhandler that will be used for the operation
 */
static void SlSaveChunk(const ChunkHandler *ch)
{
	ChunkSaveLoadProc *proc = ch->save_proc;

	/* Don't save any chunk information if there is no save handler. */
	if (proc == NULL) return;

	SlWriteUint32(ch->id);
	DEBUG(sl, 2, "Saving chunk %c%c%c%c", ch->id >> 24, ch->id >> 16, ch->id >> 8, ch->id);

	if (ch->flags & CH_AUTO_LENGTH) {
		/* Need to calculate the length. Solve that by calling SlAutoLength in the save_proc. */
		_stub_save_proc = proc;
		proc = SlStubSaveProc;
	}

	_sl.block_mode = ch->flags & CH_TYPE_MASK;
	switch (ch->flags & CH_TYPE_MASK) {
		case CH_RIFF:
			_sl.need_length = NL_WANTLENGTH;
			proc();
			break;
		case CH_ARRAY:
			_sl.last_array_index = 0;
			SlWriteByte(CH_ARRAY);
			proc();
			SlWriteArrayLength(0); // Terminate arrays
			break;
		case CH_SPARSE_ARRAY:
			SlWriteByte(CH_SPARSE_ARRAY);
			proc();
			SlWriteArrayLength(0); // Terminate arrays
			break;
		default: NOT_REACHED();
	}
}

/** Save all chunks */
static void SlSaveChunks()
{
	FOR_ALL_CHUNK_HANDLERS(ch) {
		SlSaveChunk(ch);
	}

	/* Terminator */
	SlWriteUint32(0);
}

/**
 * Find the ChunkHandler that will be used for processing the found
 * chunk in the savegame or in memory
 * @param id the chunk in question
 * @return returns the appropriate chunkhandler
 */
static const ChunkHandler *SlFindChunkHandler(uint32 id)
{
	FOR_ALL_CHUNK_HANDLERS(ch) if (ch->id == id) return ch;
	return NULL;
}

/** Load all chunks */
static void SlLoadChunks()
{
	uint32 id;
	const ChunkHandler *ch;

	for (id = SlReadUint32(); id != 0; id = SlReadUint32()) {
		DEBUG(sl, 2, "Loading chunk %c%c%c%c", id >> 24, id >> 16, id >> 8, id);

		ch = SlFindChunkHandler(id);
		if (ch == NULL) {
			if (SlXvIsChunkDiscardable(id)) {
				DEBUG(sl, 1, "Discarding chunk %c%c%c%c", id >> 24, id >> 16, id >> 8, id);
				SlLoadCheckChunk(NULL);
			} else {
				SlErrorCorrupt("Unknown chunk type");
			}
		} else {
			SlLoadChunk(ch);
		}
	}
}

/** Load all chunks for savegame checking */
static void SlLoadCheckChunks()
{
	uint32 id;
	const ChunkHandler *ch;

	for (id = SlReadUint32(); id != 0; id = SlReadUint32()) {
		DEBUG(sl, 2, "Loading chunk %c%c%c%c", id >> 24, id >> 16, id >> 8, id);

		ch = SlFindChunkHandler(id);
		if (ch == NULL && !SlXvIsChunkDiscardable(id)) SlErrorCorrupt("Unknown chunk type");
		SlLoadCheckChunk(ch);
	}
}

/** Fix all pointers (convert index -> pointer) */
static void SlFixPointers()
{
	_sl.action = SLA_PTRS;

	DEBUG(sl, 1, "Fixing pointers");

	FOR_ALL_CHUNK_HANDLERS(ch) {
		if (ch->ptrs_proc != NULL) {
			DEBUG(sl, 2, "Fixing pointers for %c%c%c%c", ch->id >> 24, ch->id >> 16, ch->id >> 8, ch->id);
			ch->ptrs_proc();
		}
	}

	DEBUG(sl, 1, "All pointers fixed");

	assert(_sl.action == SLA_PTRS);
}


/** Yes, simply reading from a file. */
struct FileReader : LoadFilter {
	FILE *file; ///< The file to read from.
	long begin; ///< The begin of the file.

	/**
	 * Create the file reader, so it reads from a specific file.
	 * @param file The file to read from.
	 */
	FileReader(FILE *file) : LoadFilter(NULL), file(file), begin(ftell(file))
	{
	}

	/** Make sure everything is cleaned up. */
	~FileReader()
	{
		if (this->file != NULL) fclose(this->file);
		this->file = NULL;

		/* Make sure we don't double free. */
		_sl.sf = NULL;
	}

	/* virtual */ size_t Read(byte *buf, size_t size)
	{
		/* We're in the process of shutting down, i.e. in "failure" mode. */
		if (this->file == NULL) return 0;

		return fread(buf, 1, size, this->file);
	}

	/* virtual */ void Reset()
	{
		clearerr(this->file);
		if (fseek(this->file, this->begin, SEEK_SET)) {
			DEBUG(sl, 1, "Could not reset the file reading");
		}
	}
};

/** Yes, simply writing to a file. */
struct FileWriter : SaveFilter {
	FILE *file; ///< The file to write to.

	/**
	 * Create the file writer, so it writes to a specific file.
	 * @param file The file to write to.
	 */
	FileWriter(FILE *file) : SaveFilter(NULL), file(file)
	{
	}

	/** Make sure everything is cleaned up. */
	~FileWriter()
	{
		this->Finish();

		/* Make sure we don't double free. */
		_sl.sf = NULL;
	}

	/* virtual */ void Write(byte *buf, size_t size)
	{
		/* We're in the process of shutting down, i.e. in "failure" mode. */
		if (this->file == NULL) return;

		if (fwrite(buf, 1, size, this->file) != size) SlError(STR_GAME_SAVELOAD_ERROR_FILE_NOT_WRITEABLE);
	}

	/* virtual */ void Finish()
	{
		if (this->file != NULL) fclose(this->file);
		this->file = NULL;
	}
};

/*******************************************
 ********** START OF LZO CODE **************
 *******************************************/

#ifdef WITH_LZO
#include <lzo/lzo1x.h>

/** Buffer size for the LZO compressor */
static const uint LZO_BUFFER_SIZE = 8192;

/** Filter using LZO compression. */
struct LZOLoadFilter : LoadFilter {
	/**
	 * Initialise this filter.
	 * @param chain The next filter in this chain.
	 */
	LZOLoadFilter(LoadFilter *chain) : LoadFilter(chain)
	{
		if (lzo_init() != LZO_E_OK) SlError(STR_GAME_SAVELOAD_ERROR_BROKEN_INTERNAL_ERROR, "cannot initialize decompressor");
	}

	/* virtual */ size_t Read(byte *buf, size_t ssize)
	{
		assert(ssize >= LZO_BUFFER_SIZE);

		/* Buffer size is from the LZO docs plus the chunk header size. */
		byte out[LZO_BUFFER_SIZE + LZO_BUFFER_SIZE / 16 + 64 + 3 + sizeof(uint32) * 2];
		uint32 tmp[2];
		uint32 size;
		lzo_uint len;

		/* Read header*/
		if (this->chain->Read((byte*)tmp, sizeof(tmp)) != sizeof(tmp)) SlError(STR_GAME_SAVELOAD_ERROR_FILE_NOT_READABLE, "File read failed");

		/* Check if size is bad */
		((uint32*)out)[0] = size = tmp[1];

		if (_sl_version != 0) {
			tmp[0] = TO_BE32(tmp[0]);
			size = TO_BE32(size);
		}

		if (size >= sizeof(out)) SlErrorCorrupt("Inconsistent size");

		/* Read block */
		if (this->chain->Read(out + sizeof(uint32), size) != size) SlError(STR_GAME_SAVELOAD_ERROR_FILE_NOT_READABLE);

		/* Verify checksum */
		if (tmp[0] != lzo_adler32(0, out, size + sizeof(uint32))) SlErrorCorrupt("Bad checksum");

		/* Decompress */
		lzo1x_decompress_safe(out + sizeof(uint32) * 1, size, buf, &len, NULL);
		return len;
	}
};

/** Filter using LZO compression. */
struct LZOSaveFilter : SaveFilter {
	/**
	 * Initialise this filter.
	 * @param chain             The next filter in this chain.
	 * @param compression_level The requested level of compression.
	 */
	LZOSaveFilter(SaveFilter *chain, byte compression_level) : SaveFilter(chain)
	{
		if (lzo_init() != LZO_E_OK) SlError(STR_GAME_SAVELOAD_ERROR_BROKEN_INTERNAL_ERROR, "cannot initialize compressor");
	}

	/* virtual */ void Write(byte *buf, size_t size)
	{
		const lzo_bytep in = buf;
		/* Buffer size is from the LZO docs plus the chunk header size. */
		byte out[LZO_BUFFER_SIZE + LZO_BUFFER_SIZE / 16 + 64 + 3 + sizeof(uint32) * 2];
		byte wrkmem[LZO1X_1_MEM_COMPRESS];
		lzo_uint outlen;

		do {
			/* Compress up to LZO_BUFFER_SIZE bytes at once. */
			lzo_uint len = size > LZO_BUFFER_SIZE ? LZO_BUFFER_SIZE : (lzo_uint)size;
			lzo1x_1_compress(in, len, out + sizeof(uint32) * 2, &outlen, wrkmem);
			((uint32*)out)[1] = TO_BE32((uint32)outlen);
			((uint32*)out)[0] = TO_BE32(lzo_adler32(0, out + sizeof(uint32), outlen + sizeof(uint32)));
			this->chain->Write(out, outlen + sizeof(uint32) * 2);

			/* Move to next data chunk. */
			size -= len;
			in += len;
		} while (size > 0);
	}
};

#endif /* WITH_LZO */

/*********************************************
 ******** START OF NOCOMP CODE (uncompressed)*
 *********************************************/

/** Filter without any compression. */
struct NoCompLoadFilter : LoadFilter {
	/**
	 * Initialise this filter.
	 * @param chain The next filter in this chain.
	 */
	NoCompLoadFilter(LoadFilter *chain) : LoadFilter(chain)
	{
	}

	/* virtual */ size_t Read(byte *buf, size_t size)
	{
		return this->chain->Read(buf, size);
	}
};

/** Filter without any compression. */
struct NoCompSaveFilter : SaveFilter {
	/**
	 * Initialise this filter.
	 * @param chain             The next filter in this chain.
	 * @param compression_level The requested level of compression.
	 */
	NoCompSaveFilter(SaveFilter *chain, byte compression_level) : SaveFilter(chain)
	{
	}

	/* virtual */ void Write(byte *buf, size_t size)
	{
		this->chain->Write(buf, size);
	}
};

/********************************************
 ********** START OF ZLIB CODE **************
 ********************************************/

#if defined(WITH_ZLIB)
#include <zlib.h>

/** Filter using Zlib compression. */
struct ZlibLoadFilter : LoadFilter {
	z_stream z;                        ///< Stream state we are reading from.
	byte fread_buf[MEMORY_CHUNK_SIZE]; ///< Buffer for reading from the file.

	/**
	 * Initialise this filter.
	 * @param chain The next filter in this chain.
	 */
	ZlibLoadFilter(LoadFilter *chain) : LoadFilter(chain)
	{
		memset(&this->z, 0, sizeof(this->z));
		if (inflateInit(&this->z) != Z_OK) SlError(STR_GAME_SAVELOAD_ERROR_BROKEN_INTERNAL_ERROR, "cannot initialize decompressor");
	}

	/** Clean everything up. */
	~ZlibLoadFilter()
	{
		inflateEnd(&this->z);
	}

	/* virtual */ size_t Read(byte *buf, size_t size)
	{
		this->z.next_out  = buf;
		this->z.avail_out = (uint)size;

		do {
			/* read more bytes from the file? */
			if (this->z.avail_in == 0) {
				this->z.next_in = this->fread_buf;
				this->z.avail_in = (uint)this->chain->Read(this->fread_buf, sizeof(this->fread_buf));
			}

			/* inflate the data */
			int r = inflate(&this->z, 0);
			if (r == Z_STREAM_END) break;

			if (r != Z_OK) SlError(STR_GAME_SAVELOAD_ERROR_BROKEN_INTERNAL_ERROR, "inflate() failed");
		} while (this->z.avail_out != 0);

		return size - this->z.avail_out;
	}
};

/** Filter using Zlib compression. */
struct ZlibSaveFilter : SaveFilter {
	z_stream z; ///< Stream state we are writing to.

	/**
	 * Initialise this filter.
	 * @param chain             The next filter in this chain.
	 * @param compression_level The requested level of compression.
	 */
	ZlibSaveFilter(SaveFilter *chain, byte compression_level) : SaveFilter(chain)
	{
		memset(&this->z, 0, sizeof(this->z));
		if (deflateInit(&this->z, compression_level) != Z_OK) SlError(STR_GAME_SAVELOAD_ERROR_BROKEN_INTERNAL_ERROR, "cannot initialize compressor");
	}

	/** Clean up what we allocated. */
	~ZlibSaveFilter()
	{
		deflateEnd(&this->z);
	}

	/**
	 * Helper loop for writing the data.
	 * @param p    The bytes to write.
	 * @param len  Amount of bytes to write.
	 * @param mode Mode for deflate.
	 */
	void WriteLoop(byte *p, size_t len, int mode)
	{
		byte buf[MEMORY_CHUNK_SIZE]; // output buffer
		uint n;
		this->z.next_in = p;
		this->z.avail_in = (uInt)len;
		do {
			this->z.next_out = buf;
			this->z.avail_out = sizeof(buf);

			/**
			 * For the poor next soul who sees many valgrind warnings of the
			 * "Conditional jump or move depends on uninitialised value(s)" kind:
			 * According to the author of zlib it is not a bug and it won't be fixed.
			 * http://groups.google.com/group/comp.compression/browse_thread/thread/b154b8def8c2a3ef/cdf9b8729ce17ee2
			 * [Mark Adler, Feb 24 2004, 'zlib-1.2.1 valgrind warnings' in the newsgroup comp.compression]
			 */
			int r = deflate(&this->z, mode);

			/* bytes were emitted? */
			if ((n = sizeof(buf) - this->z.avail_out) != 0) {
				this->chain->Write(buf, n);
			}
			if (r == Z_STREAM_END) break;

			if (r != Z_OK) SlError(STR_GAME_SAVELOAD_ERROR_BROKEN_INTERNAL_ERROR, "zlib returned error code");
		} while (this->z.avail_in || !this->z.avail_out);
	}

	/* virtual */ void Write(byte *buf, size_t size)
	{
		this->WriteLoop(buf, size, 0);
	}

	/* virtual */ void Finish()
	{
		this->WriteLoop(NULL, 0, Z_FINISH);
		this->chain->Finish();
	}
};

#endif /* WITH_ZLIB */

/********************************************
 ********** START OF LZMA CODE **************
 ********************************************/

#if defined(WITH_LZMA)
#include <lzma.h>

/**
 * Have a copy of an initialised LZMA stream. We need this as it's
 * impossible to "re"-assign LZMA_STREAM_INIT to a variable in some
 * compilers, i.e. LZMA_STREAM_INIT can't be used to set something.
 * This var has to be used instead.
 */
static const lzma_stream _lzma_init = LZMA_STREAM_INIT;

/** Filter without any compression. */
struct LZMALoadFilter : LoadFilter {
	lzma_stream lzma;                  ///< Stream state that we are reading from.
	byte fread_buf[MEMORY_CHUNK_SIZE]; ///< Buffer for reading from the file.

	/**
	 * Initialise this filter.
	 * @param chain The next filter in this chain.
	 */
	LZMALoadFilter(LoadFilter *chain) : LoadFilter(chain), lzma(_lzma_init)
	{
		/* Allow saves up to 256 MB uncompressed */
		if (lzma_auto_decoder(&this->lzma, 1 << 28, 0) != LZMA_OK) SlError(STR_GAME_SAVELOAD_ERROR_BROKEN_INTERNAL_ERROR, "cannot initialize decompressor");
	}

	/** Clean everything up. */
	~LZMALoadFilter()
	{
		lzma_end(&this->lzma);
	}

	/* virtual */ size_t Read(byte *buf, size_t size)
	{
		this->lzma.next_out  = buf;
		this->lzma.avail_out = size;

		do {
			/* read more bytes from the file? */
			if (this->lzma.avail_in == 0) {
				this->lzma.next_in  = this->fread_buf;
				this->lzma.avail_in = this->chain->Read(this->fread_buf, sizeof(this->fread_buf));
			}

			/* inflate the data */
			lzma_ret r = lzma_code(&this->lzma, LZMA_RUN);
			if (r == LZMA_STREAM_END) break;
			if (r != LZMA_OK) SlError(STR_GAME_SAVELOAD_ERROR_BROKEN_INTERNAL_ERROR, "liblzma returned error code");
		} while (this->lzma.avail_out != 0);

		return size - this->lzma.avail_out;
	}
};

/** Filter using LZMA compression. */
struct LZMASaveFilter : SaveFilter {
	lzma_stream lzma; ///< Stream state that we are writing to.

	/**
	 * Initialise this filter.
	 * @param chain             The next filter in this chain.
	 * @param compression_level The requested level of compression.
	 */
	LZMASaveFilter(SaveFilter *chain, byte compression_level) : SaveFilter(chain), lzma(_lzma_init)
	{
		if (lzma_easy_encoder(&this->lzma, compression_level, LZMA_CHECK_CRC32) != LZMA_OK) SlError(STR_GAME_SAVELOAD_ERROR_BROKEN_INTERNAL_ERROR, "cannot initialize compressor");
	}

	/** Clean up what we allocated. */
	~LZMASaveFilter()
	{
		lzma_end(&this->lzma);
	}

	/**
	 * Helper loop for writing the data.
	 * @param p      The bytes to write.
	 * @param len    Amount of bytes to write.
	 * @param action Action for lzma_code.
	 */
	void WriteLoop(byte *p, size_t len, lzma_action action)
	{
		byte buf[MEMORY_CHUNK_SIZE]; // output buffer
		size_t n;
		this->lzma.next_in = p;
		this->lzma.avail_in = len;
		do {
			this->lzma.next_out = buf;
			this->lzma.avail_out = sizeof(buf);

			lzma_ret r = lzma_code(&this->lzma, action);

			/* bytes were emitted? */
			if ((n = sizeof(buf) - this->lzma.avail_out) != 0) {
				this->chain->Write(buf, n);
			}
			if (r == LZMA_STREAM_END) break;
			if (r != LZMA_OK) SlError(STR_GAME_SAVELOAD_ERROR_BROKEN_INTERNAL_ERROR, "liblzma returned error code");
		} while (this->lzma.avail_in || !this->lzma.avail_out);
	}

	/* virtual */ void Write(byte *buf, size_t size)
	{
		this->WriteLoop(buf, size, LZMA_RUN);
	}

	/* virtual */ void Finish()
	{
		this->WriteLoop(NULL, 0, LZMA_FINISH);
		this->chain->Finish();
	}
};

#endif /* WITH_LZMA */

/*******************************************
 ************* END OF CODE *****************
 *******************************************/

/** The format for a reader/writer type of a savegame */
struct SaveLoadFormat {
	const char *name;                     ///< name of the compressor/decompressor (debug-only)
	uint32 tag;                           ///< the 4-letter tag by which it is identified in the savegame

	LoadFilter *(*init_load)(LoadFilter *chain);                    ///< Constructor for the load filter.
	SaveFilter *(*init_write)(SaveFilter *chain, byte compression); ///< Constructor for the save filter.

	byte min_compression;                 ///< the minimum compression level of this format
	byte default_compression;             ///< the default compression level of this format
	byte max_compression;                 ///< the maximum compression level of this format
};

/** The different saveload formats known/understood by OpenTTD. */
static const SaveLoadFormat _saveload_formats[] = {
#if defined(WITH_LZO)
	/* Roughly 75% larger than zlib level 6 at only ~7% of the CPU usage. */
	{"lzo",    TO_BE32X('OTTD'), CreateLoadFilter<LZOLoadFilter>,    CreateSaveFilter<LZOSaveFilter>,    0, 0, 0},
#else
	{"lzo",    TO_BE32X('OTTD'), NULL,                               NULL,                               0, 0, 0},
#endif
	/* Roughly 5 times larger at only 1% of the CPU usage over zlib level 6. */
	{"none",   TO_BE32X('OTTN'), CreateLoadFilter<NoCompLoadFilter>, CreateSaveFilter<NoCompSaveFilter>, 0, 0, 0},
#if defined(WITH_ZLIB)
	/* After level 6 the speed reduction is significant (1.5x to 2.5x slower per level), but the reduction in filesize is
	 * fairly insignificant (~1% for each step). Lower levels become ~5-10% bigger by each level than level 6 while level
	 * 1 is "only" 3 times as fast. Level 0 results in uncompressed savegames at about 8 times the cost of "none". */
	{"zlib",   TO_BE32X('OTTZ'), CreateLoadFilter<ZlibLoadFilter>,   CreateSaveFilter<ZlibSaveFilter>,   0, 6, 9},
#else
	{"zlib",   TO_BE32X('OTTZ'), NULL,                               NULL,                               0, 0, 0},
#endif
#if defined(WITH_LZMA)
	/* Level 2 compression is speed wise as fast as zlib level 6 compression (old default), but results in ~10% smaller saves.
	 * Higher compression levels are possible, and might improve savegame size by up to 25%, but are also up to 10 times slower.
	 * The next significant reduction in file size is at level 4, but that is already 4 times slower. Level 3 is primarily 50%
	 * slower while not improving the filesize, while level 0 and 1 are faster, but don't reduce savegame size much.
	 * It's OTTX and not e.g. OTTL because liblzma is part of xz-utils and .tar.xz is preferred over .tar.lzma. */
	{"lzma",   TO_BE32X('OTTX'), CreateLoadFilter<LZMALoadFilter>,   CreateSaveFilter<LZMASaveFilter>,   0, 2, 9},
#else
	{"lzma",   TO_BE32X('OTTX'), NULL,                               NULL,                               0, 0, 0},
#endif
};

/**
 * Return the savegameformat of the game. Whether it was created with ZLIB compression
 * uncompressed, or another type
 * @param s Name of the savegame format. If NULL it picks the first available one
 * @param compression_level Output for telling what compression level we want.
 * @return Pointer to SaveLoadFormat struct giving all characteristics of this type of savegame
 */
static const SaveLoadFormat *GetSavegameFormat(char *s, byte *compression_level)
{
	const SaveLoadFormat *def = lastof(_saveload_formats);

	/* find default savegame format, the highest one with which files can be written */
	while (!def->init_write) def--;

	if (!StrEmpty(s)) {
		/* Get the ":..." of the compression level out of the way */
		char *complevel = strrchr(s, ':');
		if (complevel != NULL) *complevel = '\0';

		for (const SaveLoadFormat *slf = &_saveload_formats[0]; slf != endof(_saveload_formats); slf++) {
			if (slf->init_write != NULL && strcmp(s, slf->name) == 0) {
				*compression_level = slf->default_compression;
				if (complevel != NULL) {
					/* There is a compression level in the string.
					 * First restore the : we removed to do proper name matching,
					 * then move the the begin of the actual version. */
					*complevel = ':';
					complevel++;

					/* Get the version and determine whether all went fine. */
					char *end;
					long level = strtol(complevel, &end, 10);
					if (end == complevel || level != Clamp(level, slf->min_compression, slf->max_compression)) {
						SetDParamStr(0, complevel);
						ShowErrorMessage(STR_CONFIG_ERROR, STR_CONFIG_ERROR_INVALID_SAVEGAME_COMPRESSION_LEVEL, WL_CRITICAL);
					} else {
						*compression_level = level;
					}
				}
				return slf;
			}
		}

		SetDParamStr(0, s);
		SetDParamStr(1, def->name);
		ShowErrorMessage(STR_CONFIG_ERROR, STR_CONFIG_ERROR_INVALID_SAVEGAME_COMPRESSION_ALGORITHM, WL_CRITICAL);

		/* Restore the string by adding the : back */
		if (complevel != NULL) *complevel = ':';
	}
	*compression_level = def->default_compression;
	return def;
}

/* actual loader/saver function */
void InitializeGame(uint size_x, uint size_y, bool reset_date, bool reset_settings);
extern bool AfterLoadGame();
extern bool LoadOldSaveGame(const char *file);

/**
 * Clear/free saveload state.
 */
static inline void ClearSaveLoadState()
{
	delete _sl.dumper;
	_sl.dumper = NULL;

	delete _sl.sf;
	_sl.sf = NULL;

	delete _sl.reader;
	_sl.reader = NULL;

	delete _sl.lf;
	_sl.lf = NULL;
}

/**
 * Update the gui accordingly when starting saving
 * and set locks on saveload. Also turn off fast-forward cause with that
 * saving takes Aaaaages
 */
static void SaveFileStart()
{
	_sl.ff_state = _fast_forward;
	_fast_forward = 0;
	SetMouseCursorBusy(true);

	InvalidateWindowData(WC_STATUS_BAR, 0, SBI_SAVELOAD_START);
	_sl.saveinprogress = true;
}

/** Update the gui accordingly when saving is done and release locks on saveload. */
static void SaveFileDone()
{
	if (_game_mode != GM_MENU) _fast_forward = _sl.ff_state;
	SetMouseCursorBusy(false);

	InvalidateWindowData(WC_STATUS_BAR, 0, SBI_SAVELOAD_FINISH);
	_sl.saveinprogress = false;
}

/** Set the error message from outside of the actual loading/saving of the game (AfterLoadGame and friends) */
void SetSaveLoadError(StringID str)
{
	_sl.error_str = str;
}

/** Get the string representation of the error message */
const char *GetSaveLoadErrorString()
{
	SetDParam(0, _sl.error_str);
	SetDParamStr(1, _sl.extra_msg);

	static char err_str[512];
	GetString(err_str, _sl.action == SLA_SAVE ? STR_ERROR_GAME_SAVE_FAILED : STR_ERROR_GAME_LOAD_FAILED, lastof(err_str));
	return err_str;
}

/** Show a gui message when saving has failed */
static void SaveFileError()
{
	SetDParamStr(0, GetSaveLoadErrorString());
	ShowErrorMessage(STR_JUST_RAW_STRING, INVALID_STRING_ID, WL_ERROR);
	SaveFileDone();
}

/**
 * We have written the whole game into memory, _memory_savegame, now find
 * and appropriate compressor and start writing to file.
 */
static SaveOrLoadResult SaveFileToDisk(bool threaded)
{
	try {
		byte compression;
		const SaveLoadFormat *fmt = GetSavegameFormat(_savegame_format, &compression);

		/* We have written our stuff to memory, now write it to file! */
		uint32 hdr[2] = { fmt->tag, TO_BE32((SAVEGAME_VERSION | SAVEGAME_VERSION_EXT) << 16) };
		_sl.sf->Write((byte*)hdr, sizeof(hdr));

		_sl.sf = fmt->init_write(_sl.sf, compression);
		_sl.dumper->Flush(_sl.sf);

		ClearSaveLoadState();

		if (threaded) SetAsyncSaveFinish(SaveFileDone);

		return SL_OK;
	} catch (...) {
		ClearSaveLoadState();

		AsyncSaveFinishProc asfp = SaveFileDone;

		/* We don't want to shout when saving is just
		 * cancelled due to a client disconnecting. */
		if (_sl.error_str != STR_NETWORK_ERROR_LOSTCONNECTION) {
			/* Skip the "colour" character */
			DEBUG(sl, 0, "%s", GetSaveLoadErrorString() + 3);
			asfp = SaveFileError;
		}

		if (threaded) {
			SetAsyncSaveFinish(asfp);
		} else {
			asfp();
		}
		return SL_ERROR;
	}
}

/** Thread run function for saving the file to disk. */
static void SaveFileToDiskThread(void *arg)
{
	SaveFileToDisk(true);
}

void WaitTillSaved()
{
	if (_save_thread == NULL) return;

	_save_thread->Join();
	delete _save_thread;
	_save_thread = NULL;

	/* Make sure every other state is handled properly as well. */
	ProcessAsyncSaveFinish();
}

/**
 * Actually perform the saving of the savegame.
 * General tactics is to first save the game to memory, then write it to file
 * using the writer, either in threaded mode if possible, or single-threaded.
 * @param writer   The filter to write the savegame to.
 * @param threaded Whether to try to perform the saving asynchronously.
 * @return Return the result of the action. #SL_OK or #SL_ERROR
 */
static SaveOrLoadResult DoSave(SaveFilter *writer, bool threaded)
{
	assert(!_sl.saveinprogress);

	_sl.dumper = new MemoryDumper();
	_sl.sf = writer;

	_sl_version = SAVEGAME_VERSION;
	SlXvSetCurrentState();

	SaveViewportBeforeSaveGame();
	SlSaveChunks();

	SaveFileStart();
	if (!threaded || !ThreadObject::New(&SaveFileToDiskThread, NULL, &_save_thread)) {
		if (threaded) DEBUG(sl, 1, "Cannot create savegame thread, reverting to single-threaded mode...");

		SaveOrLoadResult result = SaveFileToDisk(false);
		SaveFileDone();

		return result;
	}

	return SL_OK;
}

/**
 * Save the game using a (writer) filter.
 * @param writer   The filter to write the savegame to.
 * @param threaded Whether to try to perform the saving asynchronously.
 * @return Return the result of the action. #SL_OK or #SL_ERROR
 */
SaveOrLoadResult SaveWithFilter(SaveFilter *writer, bool threaded)
{
	try {
		_sl.action = SLA_SAVE;
		return DoSave(writer, threaded);
	} catch (...) {
		ClearSaveLoadState();
		return SL_ERROR;
	}
}

/**
 * Actually perform the loading of a "non-old" savegame.
 * @param reader     The filter to read the savegame from.
 * @param load_check Whether to perform the checking ("preview") or actually load the game.
 * @return Return the result of the action. #SL_OK or #SL_REINIT ("unload" the game)
 */
static SaveOrLoadResult DoLoad(LoadFilter *reader, bool load_check)
{
	_sl.lf = reader;

	if (load_check) {
		/* Clear previous check data */
		_load_check_data.Clear();
		/* Mark SL_LOAD_CHECK as supported for this savegame. */
		_load_check_data.checkable = true;
	}

	SlXvResetState();

	uint32 hdr[2];
	if (_sl.lf->Read((byte*)hdr, sizeof(hdr)) != sizeof(hdr)) SlError(STR_GAME_SAVELOAD_ERROR_FILE_NOT_READABLE);

	/* see if we have any loader for this type. */
	const SaveLoadFormat *fmt = _saveload_formats;
	for (;;) {
		/* No loader found, treat as version 0 and use LZO format */
		if (fmt == endof(_saveload_formats)) {
			DEBUG(sl, 0, "Unknown savegame type, trying to load it as the buggy format");
			_sl.lf->Reset();
			_sl_version = 0;
			_sl_minor_version = 0;
			SlXvResetState();

			/* Try to find the LZO savegame format; it uses 'OTTD' as tag. */
			fmt = _saveload_formats;
			for (;;) {
				if (fmt == endof(_saveload_formats)) {
					/* Who removed LZO support? Bad bad boy! */
					NOT_REACHED();
				}
				if (fmt->tag == TO_BE32X('OTTD')) break;
				fmt++;
			}
			break;
		}

		if (fmt->tag == hdr[0]) {
			/* check version number */
			_sl_version = TO_BE32(hdr[1]) >> 16;
			/* Minor is not used anymore from version 18.0, but it is still needed
			 * in versions before that (4 cases) which can't be removed easy.
			 * Therefore it is loaded, but never saved (or, it saves a 0 in any scenario). */
			_sl_minor_version = (TO_BE32(hdr[1]) >> 8) & 0xFF;

			if (_sl_version & SAVEGAME_VERSION_EXT) {
				_sl_version &= ~SAVEGAME_VERSION_EXT;
				_sl_is_ext_version = true;
			} else {
				SlXvCheckSpecialSavegameVersions();
			}

			DEBUG(sl, 1, "Loading savegame version %d%s", _sl_version, _sl_is_ext_version ? " (extended)" : "");

			/* Is the version higher than the current? */
			if (_sl_version > SAVEGAME_VERSION) SlError(STR_GAME_SAVELOAD_ERROR_TOO_NEW_SAVEGAME);
			break;
		}

		fmt++;
	}

	/* loader for this savegame type is not implemented? */
	if (fmt->init_load == NULL) {
		char err_str[64];
		seprintf(err_str, lastof(err_str), "Loader for '%s' is not available.", fmt->name);
		SlError(STR_GAME_SAVELOAD_ERROR_BROKEN_INTERNAL_ERROR, err_str);
	}

	_sl.lf = fmt->init_load(_sl.lf);
	_sl.reader = new ReadBuffer(_sl.lf);
	_next_offs = 0;

	if (!load_check) {
		/* Old maps were hardcoded to 256x256 and thus did not contain
		 * any mapsize information. Pre-initialize to 256x256 to not to
		 * confuse old games */
		InitializeGame(256, 256, true, true);

		GamelogReset();

		if (IsSavegameVersionBefore(4)) {
			/*
			 * NewGRFs were introduced between 0.3,4 and 0.3.5, which both
			 * shared savegame version 4. Anything before that 'obviously'
			 * does not have any NewGRFs. Between the introduction and
			 * savegame version 41 (just before 0.5) the NewGRF settings
			 * were not stored in the savegame and they were loaded by
			 * using the settings from the main menu.
			 * So, to recap:
			 * - savegame version  <  4:  do not load any NewGRFs.
			 * - savegame version >= 41:  load NewGRFs from savegame, which is
			 *                            already done at this stage by
			 *                            overwriting the main menu settings.
			 * - other savegame versions: use main menu settings.
			 *
			 * This means that users *can* crash savegame version 4..40
			 * savegames if they set incompatible NewGRFs in the main menu,
			 * but can't crash anymore for savegame version < 4 savegames.
			 *
			 * Note: this is done here because AfterLoadGame is also called
			 * for TTO/TTD/TTDP savegames which have their own NewGRF logic.
			 */
			ClearGRFConfigList(&_grfconfig);
		}
	}

	if (load_check) {
		/* Load chunks into _load_check_data.
		 * No pools are loaded. References are not possible, and thus do not need resolving. */
		SlLoadCheckChunks();
	} else {
		/* Load chunks and resolve references */
		SlLoadChunks();
		SlFixPointers();
	}

	ClearSaveLoadState();

	_savegame_type = SGT_OTTD;

	if (load_check) {
		/* The only part from AfterLoadGame() we need */
		_load_check_data.grf_compatibility = IsGoodGRFConfigList(_load_check_data.grfconfig);
	} else {
		GamelogStartAction(GLAT_LOAD);

		/* After loading fix up savegame for any internal changes that
		 * might have occurred since then. If it fails, load back the old game. */
		if (!AfterLoadGame()) {
			GamelogStopAction();
			return SL_REINIT;
		}

		GamelogStopAction();
	}

	SlXvSetCurrentState();

	return SL_OK;
}

/**
 * Load the game using a (reader) filter.
 * @param reader   The filter to read the savegame from.
 * @return Return the result of the action. #SL_OK or #SL_REINIT ("unload" the game)
 */
SaveOrLoadResult LoadWithFilter(LoadFilter *reader)
{
	try {
		_sl.action = SLA_LOAD;
		return DoLoad(reader, false);
	} catch (...) {
		ClearSaveLoadState();
		return SL_REINIT;
	}
}

/**
 * Main Save or Load function where the high-level saveload functions are
 * handled. It opens the savegame, selects format and checks versions
 * @param filename The name of the savegame being created/loaded
 * @param mode Save or load mode. Load can also be a TTD(Patch) game. Use #SL_LOAD, #SL_OLD_LOAD, #SL_LOAD_CHECK, or #SL_SAVE.
 * @param sb The sub directory to save the savegame in
 * @param threaded True when threaded saving is allowed
 * @return Return the result of the action. #SL_OK, #SL_ERROR, or #SL_REINIT ("unload" the game)
 */
SaveOrLoadResult SaveOrLoad(const char *filename, SaveLoadOperation fop, DetailedFileType dft, Subdirectory sb, bool threaded)
{
	/* An instance of saving is already active, so don't go saving again */
	if (_sl.saveinprogress && fop == SLO_SAVE && dft == DFT_GAME_FILE && threaded) {
		/* if not an autosave, but a user action, show error message */
		if (!_do_autosave) ShowErrorMessage(STR_ERROR_SAVE_STILL_IN_PROGRESS, INVALID_STRING_ID, WL_ERROR);
		return SL_OK;
	}
	WaitTillSaved();

	try {
		/* Load a TTDLX or TTDPatch game */
		if (fop == SLO_LOAD && dft == DFT_OLD_GAME_FILE) {
			InitializeGame(256, 256, true, true); // set a mapsize of 256x256 for TTDPatch games or it might get confused

			/* TTD/TTO savegames have no NewGRFs, TTDP savegame have them
			 * and if so a new NewGRF list will be made in LoadOldSaveGame.
			 * Note: this is done here because AfterLoadGame is also called
			 * for OTTD savegames which have their own NewGRF logic. */
			ClearGRFConfigList(&_grfconfig);
			GamelogReset();
			if (!LoadOldSaveGame(filename)) return SL_REINIT;
			_sl_version = 0;
			_sl_minor_version = 0;
			SlXvResetState();
			GamelogStartAction(GLAT_LOAD);
			if (!AfterLoadGame()) {
				GamelogStopAction();
				return SL_REINIT;
			}
			GamelogStopAction();
			SlXvSetCurrentState();
			return SL_OK;
		}

		assert(dft == DFT_GAME_FILE);
		switch (fop) {
			case SLO_CHECK:
				_sl.action = SLA_LOAD_CHECK;
				break;

			case SLO_LOAD:
				_sl.action = SLA_LOAD;
				break;

			case SLO_SAVE:
				_sl.action = SLA_SAVE;
				break;

			default: NOT_REACHED();
		}

		FILE *fh = (fop == SLO_SAVE) ? FioFOpenFile(filename, "wb", sb) : FioFOpenFile(filename, "rb", sb);

		/* Make it a little easier to load savegames from the console */
		if (fh == NULL && fop != SLO_SAVE) fh = FioFOpenFile(filename, "rb", SAVE_DIR);
		if (fh == NULL && fop != SLO_SAVE) fh = FioFOpenFile(filename, "rb", BASE_DIR);
		if (fh == NULL && fop != SLO_SAVE) fh = FioFOpenFile(filename, "rb", SCENARIO_DIR);

		if (fh == NULL) {
			SlError(fop == SLO_SAVE ? STR_GAME_SAVELOAD_ERROR_FILE_NOT_WRITEABLE : STR_GAME_SAVELOAD_ERROR_FILE_NOT_READABLE);
		}

<<<<<<< HEAD
		if (mode == SL_SAVE) { // SAVE game
			DEBUG(desync, 1, "save: %08x; %02x; %02X; %s", _date, _date_fract, _tick_skip_counter, filename);
=======
		if (fop == SLO_SAVE) { // SAVE game
			DEBUG(desync, 1, "save: %08x; %02x; %s", _date, _date_fract, filename);
>>>>>>> a3d0fc58
			if (_network_server || !_settings_client.gui.threaded_saves) threaded = false;

			return DoSave(new FileWriter(fh), threaded);
		}

		/* LOAD game */
		assert(fop == SLO_LOAD || fop == SLO_CHECK);
		DEBUG(desync, 1, "load: %s", filename);
		return DoLoad(new FileReader(fh), fop == SLO_CHECK);
	} catch (...) {
		/* This code may be executed both for old and new save games. */
		ClearSaveLoadState();

		/* Skip the "colour" character */
		if (fop != SLO_CHECK) DEBUG(sl, 0, "%s", GetSaveLoadErrorString() + 3);

		/* A saver/loader exception!! reinitialize all variables to prevent crash! */
		return (fop == SLO_LOAD) ? SL_REINIT : SL_ERROR;
	}
}

/** Do a save when exiting the game (_settings_client.gui.autosave_on_exit) */
void DoExitSave()
{
	SaveOrLoad("exit.sav", SLO_SAVE, DFT_GAME_FILE, AUTOSAVE_DIR);
}

/**
 * Fill the buffer with the default name for a savegame *or* screenshot.
 * @param buf the buffer to write to.
 * @param last the last element in the buffer.
 */
void GenerateDefaultSaveName(char *buf, const char *last)
{
	/* Check if we have a name for this map, which is the name of the first
	 * available company. When there's no company available we'll use
	 * 'Spectator' as "company" name. */
	CompanyID cid = _local_company;
	if (!Company::IsValidID(cid)) {
		const Company *c;
		FOR_ALL_COMPANIES(c) {
			cid = c->index;
			break;
		}
	}

	SetDParam(0, cid);

	/* Insert current date */
	switch (_settings_client.gui.date_format_in_default_names) {
		case 0: SetDParam(1, STR_JUST_DATE_LONG); break;
		case 1: SetDParam(1, STR_JUST_DATE_TINY); break;
		case 2: SetDParam(1, STR_JUST_DATE_ISO); break;
		default: NOT_REACHED();
	}
	SetDParam(2, _date);

	/* Get the correct string (special string for when there's not company) */
	GetString(buf, !Company::IsValidID(cid) ? STR_SAVEGAME_NAME_SPECTATOR : STR_SAVEGAME_NAME_DEFAULT, last);
	SanitizeFilename(buf);
}

/**
 * Set the mode and file type of the file to save or load based on the type of file entry at the file system.
 * @param ft Type of file entry of the file system.
 */
void FileToSaveLoad::SetMode(FiosType ft)
{
	this->SetMode(SLO_LOAD, GetAbstractFileType(ft), GetDetailedFileType(ft));
}

/**
 * Set the mode and file type of the file to save or load.
 * @param fop File operation being performed.
 * @param aft Abstract file type.
 * @param dft Detailed file type.
 */
void FileToSaveLoad::SetMode(SaveLoadOperation fop, AbstractFileType aft, DetailedFileType dft)
{
	if (aft == FT_INVALID || aft == FT_NONE) {
		this->file_op = SLO_INVALID;
		this->detail_ftype = DFT_INVALID;
		this->abstract_ftype = FT_INVALID;
		return;
	}

	this->file_op = fop;
	this->detail_ftype = dft;
	this->abstract_ftype = aft;
}

/**
 * Set the name of the file.
 * @param name Name of the file.
 */
void FileToSaveLoad::SetName(const char *name)
{
	strecpy(this->name, name, lastof(this->name));
}

/**
 * Set the title of the file.
 * @param title Title of the file.
 */
void FileToSaveLoad::SetTitle(const char *title)
{
	strecpy(this->title, title, lastof(this->title));
}

#if 0
/**
 * Function to get the type of the savegame by looking at the file header.
 * NOTICE: Not used right now, but could be used if extensions of savegames are garbled
 * @param file Savegame to be checked
 * @return SL_OLD_LOAD or SL_LOAD of the file
 */
int GetSavegameType(char *file)
{
	const SaveLoadFormat *fmt;
	uint32 hdr;
	FILE *f;
	int mode = SL_OLD_LOAD;

	f = fopen(file, "rb");
	if (fread(&hdr, sizeof(hdr), 1, f) != 1) {
		DEBUG(sl, 0, "Savegame is obsolete or invalid format");
		mode = SL_LOAD; // don't try to get filename, just show name as it is written
	} else {
		/* see if we have any loader for this type. */
		for (fmt = _saveload_formats; fmt != endof(_saveload_formats); fmt++) {
			if (fmt->tag == hdr) {
				mode = SL_LOAD; // new type of savegame
				break;
			}
		}
	}

	fclose(f);
	return mode;
}
#endif<|MERGE_RESOLUTION|>--- conflicted
+++ resolved
@@ -2932,13 +2932,8 @@
 			SlError(fop == SLO_SAVE ? STR_GAME_SAVELOAD_ERROR_FILE_NOT_WRITEABLE : STR_GAME_SAVELOAD_ERROR_FILE_NOT_READABLE);
 		}
 
-<<<<<<< HEAD
-		if (mode == SL_SAVE) { // SAVE game
+		if (fop == SLO_SAVE) { // SAVE game
 			DEBUG(desync, 1, "save: %08x; %02x; %02X; %s", _date, _date_fract, _tick_skip_counter, filename);
-=======
-		if (fop == SLO_SAVE) { // SAVE game
-			DEBUG(desync, 1, "save: %08x; %02x; %s", _date, _date_fract, filename);
->>>>>>> a3d0fc58
 			if (_network_server || !_settings_client.gui.threaded_saves) threaded = false;
 
 			return DoSave(new FileWriter(fh), threaded);
