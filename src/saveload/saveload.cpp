/* $Id$ */

/*
 * This file is part of OpenTTD.
 * OpenTTD is free software; you can redistribute it and/or modify it under the terms of the GNU General Public License as published by the Free Software Foundation, version 2.
 * OpenTTD is distributed in the hope that it will be useful, but WITHOUT ANY WARRANTY; without even the implied warranty of MERCHANTABILITY or FITNESS FOR A PARTICULAR PURPOSE.
 * See the GNU General Public License for more details. You should have received a copy of the GNU General Public License along with OpenTTD. If not, see <http://www.gnu.org/licenses/>.
 */

/**
 * @file saveload.cpp
 * All actions handling saving and loading goes on in this file. The general actions
 * are as follows for saving a game (loading is analogous):
 * <ol>
 * <li>initialize the writer by creating a temporary memory-buffer for it
 * <li>go through all to-be saved elements, each 'chunk' (#ChunkHandler) prefixed by a label
 * <li>use their description array (#SaveLoad) to know what elements to save and in what version
 *    of the game it was active (used when loading)
 * <li>write all data byte-by-byte to the temporary buffer so it is endian-safe
 * <li>when the buffer is full; flush it to the output (eg save to file) (_sl.buf, _sl.bufp, _sl.bufe)
 * <li>repeat this until everything is done, and flush any remaining output to file
 * </ol>
 */
#include "../stdafx.h"
#include "../debug.h"
#include "../station_base.h"
#include "../thread/thread.h"
#include "../town.h"
#include "../network/network.h"
#include "../window_func.h"
#include "../strings_func.h"
#include "../core/endian_func.hpp"
#include "../vehicle_base.h"
#include "../company_func.h"
#include "../date_func.h"
#include "../autoreplace_base.h"
#include "../roadstop_base.h"
#include "../linkgraph/linkgraph.h"
#include "../linkgraph/linkgraphjob.h"
#include "../statusbar_gui.h"
#include "../fileio_func.h"
#include "../gamelog.h"
#include "../string_func.h"
#include "../fios.h"
#include "../error.h"

#include "table/strings.h"

#include "saveload_internal.h"
#include "saveload_filter.h"
#include "extended_ver_sl.h"

#include "../safeguards.h"

#include <vector>

/*
 * Previous savegame versions, the trunk revision where they were
 * introduced and the released version that had that particular
 * savegame version.
 * Up to savegame version 18 there is a minor version as well.
 *
 *    1.0         0.1.x, 0.2.x
 *    2.0         0.3.0
 *    2.1         0.3.1, 0.3.2
 *    3.x         lost
 *    4.0     1
 *    4.1   122   0.3.3, 0.3.4
 *    4.2  1222   0.3.5
 *    4.3  1417
 *    4.4  1426
 *    5.0  1429
 *    5.1  1440
 *    5.2  1525   0.3.6
 *    6.0  1721
 *    6.1  1768
 *    7.0  1770
 *    8.0  1786
 *    9.0  1909
 *   10.0  2030
 *   11.0  2033
 *   11.1  2041
 *   12.1  2046
 *   13.1  2080   0.4.0, 0.4.0.1
 *   14.0  2441
 *   15.0  2499
 *   16.0  2817
 *   16.1  3155
 *   17.0  3212
 *   17.1  3218
 *   18    3227
 *   19    3396
 *   20    3403
 *   21    3472   0.4.x
 *   22    3726
 *   23    3915
 *   24    4150
 *   25    4259
 *   26    4466
 *   27    4757
 *   28    4987
 *   29    5070
 *   30    5946
 *   31    5999
 *   32    6001
 *   33    6440
 *   34    6455
 *   35    6602
 *   36    6624
 *   37    7182
 *   38    7195
 *   39    7269
 *   40    7326
 *   41    7348   0.5.x
 *   42    7573
 *   43    7642
 *   44    8144
 *   45    8501
 *   46    8705
 *   47    8735
 *   48    8935
 *   49    8969
 *   50    8973
 *   51    8978
 *   52    9066
 *   53    9316
 *   54    9613
 *   55    9638
 *   56    9667
 *   57    9691
 *   58    9762
 *   59    9779
 *   60    9874
 *   61    9892
 *   62    9905
 *   63    9956
 *   64   10006
 *   65   10210
 *   66   10211
 *   67   10236
 *   68   10266
 *   69   10319
 *   70   10541
 *   71   10567
 *   72   10601
 *   73   10903
 *   74   11030
 *   75   11107
 *   76   11139
 *   77   11172
 *   78   11176
 *   79   11188
 *   80   11228
 *   81   11244
 *   82   11410
 *   83   11589
 *   84   11822
 *   85   11874
 *   86   12042
 *   87   12129
 *   88   12134
 *   89   12160
 *   90   12293
 *   91   12347
 *   92   12381   0.6.x
 *   93   12648
 *   94   12816
 *   95   12924
 *   96   13226
 *   97   13256
 *   98   13375
 *   99   13838
 *  100   13952
 *  101   14233
 *  102   14332
 *  103   14598
 *  104   14735
 *  105   14803
 *  106   14919
 *  107   15027
 *  108   15045
 *  109   15075
 *  110   15148
 *  111   15190
 *  112   15290
 *  113   15340
 *  114   15601
 *  115   15695
 *  116   15893   0.7.x
 *  117   16037
 *  118   16129
 *  119   16242
 *  120   16439
 *  121   16694
 *  122   16855
 *  123   16909
 *  124   16993
 *  125   17113
 *  126   17433
 *  127   17439
 *  128   18281
 *  129   18292
 *  130   18404
 *  131   18481
 *  132   18522
 *  133   18674
 *  134   18703
 *  135   18719
 *  136   18764
 *  137   18912
 *  138   18942   1.0.x
 *  139   19346
 *  140   19382
 *  141   19799
 *  142   20003
 *  143   20048
 *  144   20334
 *  145   20376
 *  146   20446
 *  147   20621
 *  148   20659
 *  149   20832
 *  150   20857
 *  151   20918
 *  152   21171
 *  153   21263
 *  154   21426
 *  155   21453
 *  156   21728
 *  157   21862
 *  158   21933
 *  159   21962
 *  160   21974   1.1.x
 *  161   22567
 *  162   22713
 *  163   22767
 *  164   23290
 *  165   23304
 *  166   23415
 *  167   23504
 *  168   23637
 *  169   23816
 *  170   23826
 *  171   23835
 *  172   23947
 *  173   23967   1.2.0-RC1
 *  174   23973   1.2.x
 *  175   24136
 *  176   24446
 *  177   24619
 *  178   24789
 *  179   24810
 *  180   24998   1.3.x
 *  181   25012
 *  182   25296
 *  183   25363
 *  184   25508
 *  185   25620
 *  186   25833
 *  187   25899
 *  188   26169   1.4.x
 *  189   26450
 *  190   26547
 *  191   26646
 *  192   26700
 *  193   26802
 *  194   26881   1.5.x
 */
extern const uint16 SAVEGAME_VERSION = 194; ///< Current savegame version of OpenTTD.
const uint16 SAVEGAME_VERSION_EXT = 0x8000; ///< Savegame extension indicator mask

SavegameType _savegame_type; ///< type of savegame we are loading

uint32 _ttdp_version;     ///< version of TTDP savegame (if applicable)
uint16 _sl_version;       ///< the major savegame version identifier
byte   _sl_minor_version; ///< the minor savegame version, DO NOT USE!
char _savegame_format[8]; ///< how to compress savegames
bool _do_autosave;        ///< are we doing an autosave at the moment?

extern bool _sl_is_ext_version;

/** What are we currently doing? */
enum SaveLoadAction {
	SLA_LOAD,        ///< loading
	SLA_SAVE,        ///< saving
	SLA_PTRS,        ///< fixing pointers
	SLA_NULL,        ///< null all pointers (on loading error)
	SLA_LOAD_CHECK,  ///< partial loading into #_load_check_data
};

enum NeedLength {
	NL_NONE = 0,       ///< not working in NeedLength mode
	NL_WANTLENGTH = 1, ///< writing length and data
	NL_CALCLENGTH = 2, ///< need to calculate the length
};

/** Save in chunks of 128 KiB. */
static const size_t MEMORY_CHUNK_SIZE = 128 * 1024;

/** A buffer for reading (and buffering) savegame data. */
struct ReadBuffer {
	byte buf[MEMORY_CHUNK_SIZE]; ///< Buffer we're going to read from.
	byte *bufp;                  ///< Location we're at reading the buffer.
	byte *bufe;                  ///< End of the buffer we can read from.
	LoadFilter *reader;          ///< The filter used to actually read.
	size_t read;                 ///< The amount of read bytes so far from the filter.

	/**
	 * Initialise our variables.
	 * @param reader The filter to actually read data.
	 */
	ReadBuffer(LoadFilter *reader) : bufp(NULL), bufe(NULL), reader(reader), read(0)
	{
	}

	inline byte ReadByte()
	{
		if (this->bufp == this->bufe) {
			size_t len = this->reader->Read(this->buf, lengthof(this->buf));
			if (len == 0) SlErrorCorrupt("Unexpected end of chunk");

			this->read += len;
			this->bufp = this->buf;
			this->bufe = this->buf + len;
		}

		return *this->bufp++;
	}

	/**
	 * Get the size of the memory dump made so far.
	 * @return The size.
	 */
	size_t GetSize() const
	{
		return this->read - (this->bufe - this->bufp);
	}
};


/** Container for dumping the savegame (quickly) to memory. */
struct MemoryDumper {
	AutoFreeSmallVector<byte *, 16> blocks; ///< Buffer with blocks of allocated memory.
	byte *buf;                              ///< Buffer we're going to write to.
	byte *bufe;                             ///< End of the buffer we write to.

	/** Initialise our variables. */
	MemoryDumper() : buf(NULL), bufe(NULL)
	{
	}

	/**
	 * Write a single byte into the dumper.
	 * @param b The byte to write.
	 */
	inline void WriteByte(byte b)
	{
		/* Are we at the end of this chunk? */
		if (this->buf == this->bufe) {
			this->buf = CallocT<byte>(MEMORY_CHUNK_SIZE);
			*this->blocks.Append() = this->buf;
			this->bufe = this->buf + MEMORY_CHUNK_SIZE;
		}

		*this->buf++ = b;
	}

	/**
	 * Flush this dumper into a writer.
	 * @param writer The filter we want to use.
	 */
	void Flush(SaveFilter *writer)
	{
		uint i = 0;
		size_t t = this->GetSize();

		while (t > 0) {
			size_t to_write = min(MEMORY_CHUNK_SIZE, t);

			writer->Write(this->blocks[i++], to_write);
			t -= to_write;
		}

		writer->Finish();
	}

	/**
	 * Get the size of the memory dump made so far.
	 * @return The size.
	 */
	size_t GetSize() const
	{
		return this->blocks.Length() * MEMORY_CHUNK_SIZE - (this->bufe - this->buf);
	}
};

/** The saveload struct, containing reader-writer functions, buffer, version, etc. */
struct SaveLoadParams {
	SaveLoadAction action;               ///< are we doing a save or a load atm.
	NeedLength need_length;              ///< working in NeedLength (Autolength) mode?
	byte block_mode;                     ///< ???
	bool error;                          ///< did an error occur or not

	size_t obj_len;                      ///< the length of the current object we are busy with
	int array_index, last_array_index;   ///< in the case of an array, the current and last positions

	MemoryDumper *dumper;                ///< Memory dumper to write the savegame to.
	SaveFilter *sf;                      ///< Filter to write the savegame to.

	ReadBuffer *reader;                  ///< Savegame reading buffer.
	LoadFilter *lf;                      ///< Filter to read the savegame from.

	StringID error_str;                  ///< the translatable error message to show
	char *extra_msg;                     ///< the error message

	byte ff_state;                       ///< The state of fast-forward when saving started.
	bool saveinprogress;                 ///< Whether there is currently a save in progress.
};

static SaveLoadParams _sl; ///< Parameters used for/at saveload.

/* these define the chunks */
extern const ChunkHandler _version_ext_chunk_handlers[];
extern const ChunkHandler _gamelog_chunk_handlers[];
extern const ChunkHandler _map_chunk_handlers[];
extern const ChunkHandler _misc_chunk_handlers[];
extern const ChunkHandler _name_chunk_handlers[];
extern const ChunkHandler _cheat_chunk_handlers[] ;
extern const ChunkHandler _setting_chunk_handlers[];
extern const ChunkHandler _company_chunk_handlers[];
extern const ChunkHandler _engine_chunk_handlers[];
extern const ChunkHandler _veh_chunk_handlers[];
extern const ChunkHandler _waypoint_chunk_handlers[];
extern const ChunkHandler _depot_chunk_handlers[];
extern const ChunkHandler _order_chunk_handlers[];
extern const ChunkHandler _town_chunk_handlers[];
extern const ChunkHandler _sign_chunk_handlers[];
extern const ChunkHandler _station_chunk_handlers[];
extern const ChunkHandler _industry_chunk_handlers[];
extern const ChunkHandler _economy_chunk_handlers[];
extern const ChunkHandler _subsidy_chunk_handlers[];
extern const ChunkHandler _cargomonitor_chunk_handlers[];
extern const ChunkHandler _goal_chunk_handlers[];
extern const ChunkHandler _story_page_chunk_handlers[];
extern const ChunkHandler _ai_chunk_handlers[];
extern const ChunkHandler _game_chunk_handlers[];
extern const ChunkHandler _animated_tile_chunk_handlers[];
extern const ChunkHandler _newgrf_chunk_handlers[];
extern const ChunkHandler _group_chunk_handlers[];
extern const ChunkHandler _cargopacket_chunk_handlers[];
extern const ChunkHandler _autoreplace_chunk_handlers[];
extern const ChunkHandler _labelmaps_chunk_handlers[];
extern const ChunkHandler _linkgraph_chunk_handlers[];
extern const ChunkHandler _airport_chunk_handlers[];
extern const ChunkHandler _object_chunk_handlers[];
extern const ChunkHandler _persistent_storage_chunk_handlers[];

/** Array of all chunks in a savegame, \c NULL terminated. */
static const ChunkHandler * const _chunk_handlers[] = {
	_version_ext_chunk_handlers,            // this should be first, such that it is saved first, as when loading it affects the loading of subsequent chunks
	_gamelog_chunk_handlers,
	_map_chunk_handlers,
	_misc_chunk_handlers,
	_name_chunk_handlers,
	_cheat_chunk_handlers,
	_setting_chunk_handlers,
	_veh_chunk_handlers,
	_waypoint_chunk_handlers,
	_depot_chunk_handlers,
	_order_chunk_handlers,
	_industry_chunk_handlers,
	_economy_chunk_handlers,
	_subsidy_chunk_handlers,
	_cargomonitor_chunk_handlers,
	_goal_chunk_handlers,
	_story_page_chunk_handlers,
	_engine_chunk_handlers,
	_town_chunk_handlers,
	_sign_chunk_handlers,
	_station_chunk_handlers,
	_company_chunk_handlers,
	_ai_chunk_handlers,
	_game_chunk_handlers,
	_animated_tile_chunk_handlers,
	_newgrf_chunk_handlers,
	_group_chunk_handlers,
	_cargopacket_chunk_handlers,
	_autoreplace_chunk_handlers,
	_labelmaps_chunk_handlers,
	_linkgraph_chunk_handlers,
	_airport_chunk_handlers,
	_object_chunk_handlers,
	_persistent_storage_chunk_handlers,
	NULL,
};

/**
 * Iterate over all chunk handlers.
 * @param ch the chunk handler iterator
 */
#define FOR_ALL_CHUNK_HANDLERS(ch) \
	for (const ChunkHandler * const *chsc = _chunk_handlers; *chsc != NULL; chsc++) \
		for (const ChunkHandler *ch = *chsc; ch != NULL; ch = (ch->flags & CH_LAST) ? NULL : ch + 1)

/** Null all pointers (convert index -> NULL) */
static void SlNullPointers()
{
	_sl.action = SLA_NULL;

	/* We don't want any savegame conversion code to run
	 * during NULLing; especially those that try to get
	 * pointers from other pools. */
	_sl_version = SAVEGAME_VERSION;
	SlXvSetCurrentState();

	DEBUG(sl, 1, "Nulling pointers");

	FOR_ALL_CHUNK_HANDLERS(ch) {
		if (ch->ptrs_proc != NULL) {
			DEBUG(sl, 2, "Nulling pointers for %c%c%c%c", ch->id >> 24, ch->id >> 16, ch->id >> 8, ch->id);
			ch->ptrs_proc();
		}
	}

	DEBUG(sl, 1, "All pointers nulled");

	assert(_sl.action == SLA_NULL);
}

/**
 * Error handler. Sets everything up to show an error message and to clean
 * up the mess of a partial savegame load.
 * @param string The translatable error message to show.
 * @param extra_msg An extra error message coming from one of the APIs.
 * @note This function does never return as it throws an exception to
 *       break out of all the saveload code.
 */
void NORETURN SlError(StringID string, const char *extra_msg, bool already_malloced)
{
	char *str = NULL;
	if (extra_msg != NULL) {
		str = already_malloced ? const_cast<char *>(extra_msg) : stredup(extra_msg);
	}

	/* Distinguish between loading into _load_check_data vs. normal save/load. */
	if (_sl.action == SLA_LOAD_CHECK) {
		_load_check_data.error = string;
		free(_load_check_data.error_data);
		_load_check_data.error_data = str;
	} else {
		_sl.error_str = string;
		free(_sl.extra_msg);
		_sl.extra_msg = str;
	}

	/* We have to NULL all pointers here; we might be in a state where
	 * the pointers are actually filled with indices, which means that
	 * when we access them during cleaning the pool dereferences of
	 * those indices will be made with segmentation faults as result. */
	if (_sl.action == SLA_LOAD || _sl.action == SLA_PTRS) SlNullPointers();
	throw std::exception();
}

/**
 * As SlError, except that it takes a format string and additional parameters
 */
void CDECL NORETURN SlErrorFmt(StringID string, const char *msg, ...)
{
	va_list va;
	va_start(va, msg);
	char *str = str_vfmt(msg, va);
	va_end(va);
	SlError(string, str, true);
}

/**
 * Error handler for corrupt savegames. Sets everything up to show the
 * error message and to clean up the mess of a partial savegame load.
 * @param msg Location the corruption has been spotted.
 * @note This function does never return as it throws an exception to
 *       break out of all the saveload code.
 */
void NORETURN SlErrorCorrupt(const char *msg, bool already_malloced)
<<<<<<< HEAD
{
	SlError(STR_GAME_SAVELOAD_ERROR_BROKEN_SAVEGAME, msg, already_malloced);
}

/**
 * As SlErrorCorruptFmt, except that it takes a format string and additional parameters
 */
void CDECL NORETURN SlErrorCorruptFmt(const char *msg, ...)
{
=======
{
	SlError(STR_GAME_SAVELOAD_ERROR_BROKEN_SAVEGAME, msg, already_malloced);
}

/**
 * As SlErrorCorruptFmt, except that it takes a format string and additional parameters
 */
void CDECL NORETURN SlErrorCorruptFmt(const char *msg, ...)
{
>>>>>>> e606a847
	va_list va;
	va_start(va, msg);
	char *str = str_vfmt(msg, va);
	va_end(va);
	SlError(STR_GAME_SAVELOAD_ERROR_BROKEN_SAVEGAME, str, true);
}


typedef void (*AsyncSaveFinishProc)();                ///< Callback for when the savegame loading is finished.
static AsyncSaveFinishProc _async_save_finish = NULL; ///< Callback to call when the savegame loading is finished.
static ThreadObject *_save_thread;                    ///< The thread we're using to compress and write a savegame

/**
 * Called by save thread to tell we finished saving.
 * @param proc The callback to call when saving is done.
 */
static void SetAsyncSaveFinish(AsyncSaveFinishProc proc)
{
	if (_exit_game) return;
	while (_async_save_finish != NULL) CSleep(10);

	_async_save_finish = proc;
}

/**
 * Handle async save finishes.
 */
void ProcessAsyncSaveFinish()
{
	if (_async_save_finish == NULL) return;

	_async_save_finish();

	_async_save_finish = NULL;

	if (_save_thread != NULL) {
		_save_thread->Join();
		delete _save_thread;
		_save_thread = NULL;
	}
}

/**
 * Wrapper for reading a byte from the buffer.
 * @return The read byte.
 */
byte SlReadByte()
{
	return _sl.reader->ReadByte();
}

/**
 * Wrapper for writing a byte to the dumper.
 * @param b The byte to write.
 */
void SlWriteByte(byte b)
{
	_sl.dumper->WriteByte(b);
}

/**
 * Returns number of bytes read so far
 * May only be called during a load/load check action
 */
size_t SlGetBytesRead()
{
	assert(_sl.action == SLA_LOAD || _sl.action == SLA_LOAD_CHECK);
	return _sl.reader->GetSize();
}

/**
 * Returns number of bytes written so far
 * May only be called during a save action
 */
size_t SlGetBytesWritten()
{
	assert(_sl.action == SLA_SAVE);
	return _sl.dumper->GetSize();
}

/**
 * Read in the header descriptor of an object or an array.
 * If the highest bit is set (7), then the index is bigger than 127
 * elements, so use the next byte to read in the real value.
 * The actual value is then both bytes added with the first shifted
 * 8 bits to the left, and dropping the highest bit (which only indicated a big index).
 * x = ((x & 0x7F) << 8) + SlReadByte();
 * @return Return the value of the index
 */
static uint SlReadSimpleGamma()
{
	uint i = SlReadByte();
	if (HasBit(i, 7)) {
		i &= ~0x80;
		if (HasBit(i, 6)) {
			i &= ~0x40;
			if (HasBit(i, 5)) {
				i &= ~0x20;
				if (HasBit(i, 4)) {
					i &= ~0x10;
					if (HasBit(i, 3)) {
						SlErrorCorrupt("Unsupported gamma");
					}
					i = SlReadByte(); // 32 bits only.
				}
				i = (i << 8) | SlReadByte();
			}
			i = (i << 8) | SlReadByte();
		}
		i = (i << 8) | SlReadByte();
	}
	return i;
}

/**
 * Write the header descriptor of an object or an array.
 * If the element is bigger than 127, use 2 bytes for saving
 * and use the highest byte of the first written one as a notice
 * that the length consists of 2 bytes, etc.. like this:
 * 0xxxxxxx
 * 10xxxxxx xxxxxxxx
 * 110xxxxx xxxxxxxx xxxxxxxx
 * 1110xxxx xxxxxxxx xxxxxxxx xxxxxxxx
 * 11110--- xxxxxxxx xxxxxxxx xxxxxxxx xxxxxxxx
 * We could extend the scheme ad infinum to support arbitrarily
 * large chunks, but as sizeof(size_t) == 4 is still very common
 * we don't support anything above 32 bits. That's why in the last
 * case the 3 most significant bits are unused.
 * @param i Index being written
 */

static void SlWriteSimpleGamma(size_t i)
{
	if (i >= (1 << 7)) {
		if (i >= (1 << 14)) {
			if (i >= (1 << 21)) {
				if (i >= (1 << 28)) {
					assert(i <= UINT32_MAX); // We can only support 32 bits for now.
					SlWriteByte((byte)(0xF0));
					SlWriteByte((byte)(i >> 24));
				} else {
					SlWriteByte((byte)(0xE0 | (i >> 24)));
				}
				SlWriteByte((byte)(i >> 16));
			} else {
				SlWriteByte((byte)(0xC0 | (i >> 16)));
			}
			SlWriteByte((byte)(i >> 8));
		} else {
			SlWriteByte((byte)(0x80 | (i >> 8)));
		}
	}
	SlWriteByte((byte)i);
}

/** Return how many bytes used to encode a gamma value */
static inline uint SlGetGammaLength(size_t i)
{
	return 1 + (i >= (1 << 7)) + (i >= (1 << 14)) + (i >= (1 << 21)) + (i >= (1 << 28));
}

static inline uint SlReadSparseIndex()
{
	return SlReadSimpleGamma();
}

static inline void SlWriteSparseIndex(uint index)
{
	SlWriteSimpleGamma(index);
}

static inline uint SlReadArrayLength()
{
	return SlReadSimpleGamma();
}

static inline void SlWriteArrayLength(size_t length)
{
	SlWriteSimpleGamma(length);
}

static inline uint SlGetArrayLength(size_t length)
{
	return SlGetGammaLength(length);
}

/**
 * Return the size in bytes of a certain type of normal/atomic variable
 * as it appears in memory. See VarTypes
 * @param conv VarType type of variable that is used for calculating the size
 * @return Return the size of this type in bytes
 */
static inline uint SlCalcConvMemLen(VarType conv)
{
	static const byte conv_mem_size[] = {1, 1, 1, 2, 2, 4, 4, 8, 8, 0};
	byte length = GB(conv, 4, 4);

	switch (length << 4) {
		case SLE_VAR_STRB:
		case SLE_VAR_STRBQ:
		case SLE_VAR_STR:
		case SLE_VAR_STRQ:
			return SlReadArrayLength();

		default:
			assert(length < lengthof(conv_mem_size));
			return conv_mem_size[length];
	}
}

/**
 * Return the size in bytes of a certain type of normal/atomic variable
 * as it appears in a saved game. See VarTypes
 * @param conv VarType type of variable that is used for calculating the size
 * @return Return the size of this type in bytes
 */
static inline byte SlCalcConvFileLen(VarType conv)
{
	static const byte conv_file_size[] = {1, 1, 2, 2, 4, 4, 8, 8, 2};
	byte length = GB(conv, 0, 4);
	assert(length < lengthof(conv_file_size));
	return conv_file_size[length];
}

/** Return the size in bytes of a reference (pointer) */
static inline size_t SlCalcRefLen()
{
	return IsSavegameVersionBefore(69) ? 2 : 4;
}

void SlSetArrayIndex(uint index)
{
	_sl.need_length = NL_WANTLENGTH;
	_sl.array_index = index;
}

static size_t _next_offs;

/**
 * Iterate through the elements of an array and read the whole thing
 * @return The index of the object, or -1 if we have reached the end of current block
 */
int SlIterateArray()
{
	int index;

	/* After reading in the whole array inside the loop
	 * we must have read in all the data, so we must be at end of current block. */
	if (_next_offs != 0 && _sl.reader->GetSize() != _next_offs) SlErrorCorrupt("Invalid chunk size");

	for (;;) {
		uint length = SlReadArrayLength();
		if (length == 0) {
			_next_offs = 0;
			return -1;
		}

		_sl.obj_len = --length;
		_next_offs = _sl.reader->GetSize() + length;

		switch (_sl.block_mode) {
			case CH_SPARSE_ARRAY: index = (int)SlReadSparseIndex(); break;
			case CH_ARRAY:        index = _sl.array_index++; break;
			default:
				DEBUG(sl, 0, "SlIterateArray error");
				return -1; // error
		}

		if (length != 0) return index;
	}
}

/**
 * Skip an array or sparse array
 */
void SlSkipArray()
{
	while (SlIterateArray() != -1) {
		SlSkipBytes(_next_offs - _sl.reader->GetSize());
	}
}

/**
 * Sets the length of either a RIFF object or the number of items in an array.
 * This lets us load an object or an array of arbitrary size
 * @param length The length of the sought object/array
 */
void SlSetLength(size_t length)
{
	assert(_sl.action == SLA_SAVE);

	switch (_sl.need_length) {
		case NL_WANTLENGTH:
			_sl.need_length = NL_NONE;
			switch (_sl.block_mode) {
				case CH_RIFF:
					/* Ugly encoding of >16M RIFF chunks
					 * The lower 24 bits are normal
					 * The uppermost 4 bits are bits 24:27
					 *
					 * If we have more than 28 bits, use an extra uint32 and
					 * signal this using the extended chunk header */
					assert(length < (1LL << 32));
					if (length >= (1 << 28)) {
						/* write out extended chunk header */
						SlWriteByte(CH_EXT_HDR);
						SlWriteUint32(static_cast<uint32>(SLCEHF_BIG_RIFF));
					}
					SlWriteUint32((uint32)((length & 0xFFFFFF) | ((length >> 24) << 28)));
					if (length >= (1 << 28)) {
						SlWriteUint32(length >> 28);
					}
					break;
				case CH_ARRAY:
					assert(_sl.last_array_index <= _sl.array_index);
					while (++_sl.last_array_index <= _sl.array_index) {
						SlWriteArrayLength(1);
					}
					SlWriteArrayLength(length + 1);
					break;
				case CH_SPARSE_ARRAY:
					SlWriteArrayLength(length + 1 + SlGetArrayLength(_sl.array_index)); // Also include length of sparse index.
					SlWriteSparseIndex(_sl.array_index);
					break;
				default: NOT_REACHED();
			}
			break;

		case NL_CALCLENGTH:
			_sl.obj_len += (int)length;
			break;

		default: NOT_REACHED();
	}
}

/**
 * Save/Load bytes. These do not need to be converted to Little/Big Endian
 * so directly write them or read them to/from file
 * @param ptr The source or destination of the object being manipulated
 * @param length number of bytes this fast CopyBytes lasts
 */
static void SlCopyBytes(void *ptr, size_t length)
{
	byte *p = (byte *)ptr;

	switch (_sl.action) {
		case SLA_LOAD_CHECK:
		case SLA_LOAD:
			for (; length != 0; length--) *p++ = SlReadByte();
			break;
		case SLA_SAVE:
			for (; length != 0; length--) SlWriteByte(*p++);
			break;
		default: NOT_REACHED();
	}
}

/** Get the length of the current object */
size_t SlGetFieldLength()
{
	return _sl.obj_len;
}

/**
 * Return a signed-long version of the value of a setting
 * @param ptr pointer to the variable
 * @param conv type of variable, can be a non-clean
 * type, eg one with other flags because it is parsed
 * @return returns the value of the pointer-setting
 */
int64 ReadValue(const void *ptr, VarType conv)
{
	switch (GetVarMemType(conv)) {
		case SLE_VAR_BL:  return (*(const bool *)ptr != 0);
		case SLE_VAR_I8:  return *(const int8  *)ptr;
		case SLE_VAR_U8:  return *(const byte  *)ptr;
		case SLE_VAR_I16: return *(const int16 *)ptr;
		case SLE_VAR_U16: return *(const uint16*)ptr;
		case SLE_VAR_I32: return *(const int32 *)ptr;
		case SLE_VAR_U32: return *(const uint32*)ptr;
		case SLE_VAR_I64: return *(const int64 *)ptr;
		case SLE_VAR_U64: return *(const uint64*)ptr;
		case SLE_VAR_NULL:return 0;
		default: NOT_REACHED();
	}
}

/**
 * Write the value of a setting
 * @param ptr pointer to the variable
 * @param conv type of variable, can be a non-clean type, eg
 *             with other flags. It is parsed upon read
 * @param val the new value being given to the variable
 */
void WriteValue(void *ptr, VarType conv, int64 val)
{
	switch (GetVarMemType(conv)) {
		case SLE_VAR_BL:  *(bool  *)ptr = (val != 0);  break;
		case SLE_VAR_I8:  *(int8  *)ptr = val; break;
		case SLE_VAR_U8:  *(byte  *)ptr = val; break;
		case SLE_VAR_I16: *(int16 *)ptr = val; break;
		case SLE_VAR_U16: *(uint16*)ptr = val; break;
		case SLE_VAR_I32: *(int32 *)ptr = val; break;
		case SLE_VAR_U32: *(uint32*)ptr = val; break;
		case SLE_VAR_I64: *(int64 *)ptr = val; break;
		case SLE_VAR_U64: *(uint64*)ptr = val; break;
		case SLE_VAR_NAME: *(char**)ptr = CopyFromOldName(val); break;
		case SLE_VAR_NULL: break;
		default: NOT_REACHED();
	}
}

/**
 * Handle all conversion and typechecking of variables here.
 * In the case of saving, read in the actual value from the struct
 * and then write them to file, endian safely. Loading a value
 * goes exactly the opposite way
 * @param ptr The object being filled/read
 * @param conv VarType type of the current element of the struct
 */
static void SlSaveLoadConv(void *ptr, VarType conv)
{
	switch (_sl.action) {
		case SLA_SAVE: {
			int64 x = ReadValue(ptr, conv);

			/* Write the value to the file and check if its value is in the desired range */
			switch (GetVarFileType(conv)) {
				case SLE_FILE_I8: assert(x >= -128 && x <= 127);     SlWriteByte(x);break;
				case SLE_FILE_U8: assert(x >= 0 && x <= 255);        SlWriteByte(x);break;
				case SLE_FILE_I16:assert(x >= -32768 && x <= 32767); SlWriteUint16(x);break;
				case SLE_FILE_STRINGID:
				case SLE_FILE_U16:assert(x >= 0 && x <= 65535);      SlWriteUint16(x);break;
				case SLE_FILE_I32:
				case SLE_FILE_U32:                                   SlWriteUint32((uint32)x);break;
				case SLE_FILE_I64:
				case SLE_FILE_U64:                                   SlWriteUint64(x);break;
				default: NOT_REACHED();
			}
			break;
		}
		case SLA_LOAD_CHECK:
		case SLA_LOAD: {
			int64 x;
			/* Read a value from the file */
			switch (GetVarFileType(conv)) {
				case SLE_FILE_I8:  x = (int8  )SlReadByte();   break;
				case SLE_FILE_U8:  x = (byte  )SlReadByte();   break;
				case SLE_FILE_I16: x = (int16 )SlReadUint16(); break;
				case SLE_FILE_U16: x = (uint16)SlReadUint16(); break;
				case SLE_FILE_I32: x = (int32 )SlReadUint32(); break;
				case SLE_FILE_U32: x = (uint32)SlReadUint32(); break;
				case SLE_FILE_I64: x = (int64 )SlReadUint64(); break;
				case SLE_FILE_U64: x = (uint64)SlReadUint64(); break;
				case SLE_FILE_STRINGID: x = RemapOldStringID((uint16)SlReadUint16()); break;
				default: NOT_REACHED();
			}

			/* Write The value to the struct. These ARE endian safe. */
			WriteValue(ptr, conv, x);
			break;
		}
		case SLA_PTRS: break;
		case SLA_NULL: break;
		default: NOT_REACHED();
	}
}

/**
 * Calculate the net length of a string. This is in almost all cases
 * just strlen(), but if the string is not properly terminated, we'll
 * resort to the maximum length of the buffer.
 * @param ptr pointer to the stringbuffer
 * @param length maximum length of the string (buffer). If -1 we don't care
 * about a maximum length, but take string length as it is.
 * @return return the net length of the string
 */
static inline size_t SlCalcNetStringLen(const char *ptr, size_t length)
{
	if (ptr == NULL) return 0;
	return min(strlen(ptr), length - 1);
}

/**
 * Calculate the gross length of the string that it
 * will occupy in the savegame. This includes the real length, returned
 * by SlCalcNetStringLen and the length that the index will occupy.
 * @param ptr pointer to the stringbuffer
 * @param length maximum length of the string (buffer size, etc.)
 * @param conv type of data been used
 * @return return the gross length of the string
 */
static inline size_t SlCalcStringLen(const void *ptr, size_t length, VarType conv)
{
	size_t len;
	const char *str;

	switch (GetVarMemType(conv)) {
		default: NOT_REACHED();
		case SLE_VAR_STR:
		case SLE_VAR_STRQ:
			str = *(const char * const *)ptr;
			len = SIZE_MAX;
			break;
		case SLE_VAR_STRB:
		case SLE_VAR_STRBQ:
			str = (const char *)ptr;
			len = length;
			break;
	}

	len = SlCalcNetStringLen(str, len);
	return len + SlGetArrayLength(len); // also include the length of the index
}

/**
 * Save/Load a string.
 * @param ptr the string being manipulated
 * @param length of the string (full length)
 * @param conv must be SLE_FILE_STRING
 */
static void SlString(void *ptr, size_t length, VarType conv)
{
	switch (_sl.action) {
		case SLA_SAVE: {
			size_t len;
			switch (GetVarMemType(conv)) {
				default: NOT_REACHED();
				case SLE_VAR_STRB:
				case SLE_VAR_STRBQ:
					len = SlCalcNetStringLen((char *)ptr, length);
					break;
				case SLE_VAR_STR:
				case SLE_VAR_STRQ:
					ptr = *(char **)ptr;
					len = SlCalcNetStringLen((char *)ptr, SIZE_MAX);
					break;
			}

			SlWriteArrayLength(len);
			SlCopyBytes(ptr, len);
			break;
		}
		case SLA_LOAD_CHECK:
		case SLA_LOAD: {
			size_t len = SlReadArrayLength();

			switch (GetVarMemType(conv)) {
				default: NOT_REACHED();
				case SLE_VAR_STRB:
				case SLE_VAR_STRBQ:
					if (len >= length) {
						DEBUG(sl, 1, "String length in savegame is bigger than buffer, truncating");
						SlCopyBytes(ptr, length);
						SlSkipBytes(len - length);
						len = length - 1;
					} else {
						SlCopyBytes(ptr, len);
					}
					break;
				case SLE_VAR_STR:
				case SLE_VAR_STRQ: // Malloc'd string, free previous incarnation, and allocate
					free(*(char **)ptr);
					if (len == 0) {
						*(char **)ptr = NULL;
						return;
					} else {
						*(char **)ptr = MallocT<char>(len + 1); // terminating '\0'
						ptr = *(char **)ptr;
						SlCopyBytes(ptr, len);
					}
					break;
			}

			((char *)ptr)[len] = '\0'; // properly terminate the string
			StringValidationSettings settings = SVS_REPLACE_WITH_QUESTION_MARK;
			if ((conv & SLF_ALLOW_CONTROL) != 0) {
				settings = settings | SVS_ALLOW_CONTROL_CODE;
				if (IsSavegameVersionBefore(169)) {
					str_fix_scc_encoded((char *)ptr, (char *)ptr + len);
				}
			}
			if ((conv & SLF_ALLOW_NEWLINE) != 0) {
				settings = settings | SVS_ALLOW_NEWLINE;
			}
			str_validate((char *)ptr, (char *)ptr + len, settings);
			break;
		}
		case SLA_PTRS: break;
		case SLA_NULL: break;
		default: NOT_REACHED();
	}
}

/**
 * Return the size in bytes of a certain type of atomic array
 * @param length The length of the array counted in elements
 * @param conv VarType type of the variable that is used in calculating the size
 */
static inline size_t SlCalcArrayLen(size_t length, VarType conv)
{
	return SlCalcConvFileLen(conv) * length;
}

/**
 * Save/Load an array.
 * @param array The array being manipulated
 * @param length The length of the array in elements
 * @param conv VarType type of the atomic array (int, byte, uint64, etc.)
 */
void SlArray(void *array, size_t length, VarType conv)
{
	if (_sl.action == SLA_PTRS || _sl.action == SLA_NULL) return;

	/* Automatically calculate the length? */
	if (_sl.need_length != NL_NONE) {
		SlSetLength(SlCalcArrayLen(length, conv));
		/* Determine length only? */
		if (_sl.need_length == NL_CALCLENGTH) return;
	}

	/* NOTICE - handle some buggy stuff, in really old versions everything was saved
	 * as a byte-type. So detect this, and adjust array size accordingly */
	if (_sl.action != SLA_SAVE && _sl_version == 0) {
		/* all arrays except difficulty settings */
		if (conv == SLE_INT16 || conv == SLE_UINT16 || conv == SLE_STRINGID ||
				conv == SLE_INT32 || conv == SLE_UINT32) {
			SlCopyBytes(array, length * SlCalcConvFileLen(conv));
			return;
		}
		/* used for conversion of Money 32bit->64bit */
		if (conv == (SLE_FILE_I32 | SLE_VAR_I64)) {
			for (uint i = 0; i < length; i++) {
				((int64*)array)[i] = (int32)BSWAP32(SlReadUint32());
			}
			return;
		}
	}

	/* If the size of elements is 1 byte both in file and memory, no special
	 * conversion is needed, use specialized copy-copy function to speed up things */
	if (conv == SLE_INT8 || conv == SLE_UINT8) {
		SlCopyBytes(array, length);
	} else {
		byte *a = (byte*)array;
		byte mem_size = SlCalcConvMemLen(conv);

		for (; length != 0; length --) {
			SlSaveLoadConv(a, conv);
			a += mem_size; // get size
		}
	}
}


/**
 * Pointers cannot be saved to a savegame, so this functions gets
 * the index of the item, and if not available, it hussles with
 * pointers (looks really bad :()
 * Remember that a NULL item has value 0, and all
 * indices have +1, so vehicle 0 is saved as index 1.
 * @param obj The object that we want to get the index of
 * @param rt SLRefType type of the object the index is being sought of
 * @return Return the pointer converted to an index of the type pointed to
 */
static size_t ReferenceToInt(const void *obj, SLRefType rt)
{
	assert(_sl.action == SLA_SAVE);

	if (obj == NULL) return 0;

	switch (rt) {
		case REF_VEHICLE_OLD: // Old vehicles we save as new ones
		case REF_VEHICLE:   return ((const  Vehicle*)obj)->index + 1;
		case REF_STATION:   return ((const  Station*)obj)->index + 1;
		case REF_TOWN:      return ((const     Town*)obj)->index + 1;
		case REF_ORDER:     return ((const    Order*)obj)->index + 1;
		case REF_ROADSTOPS: return ((const RoadStop*)obj)->index + 1;
		case REF_ENGINE_RENEWS:  return ((const       EngineRenew*)obj)->index + 1;
		case REF_CARGO_PACKET:   return ((const       CargoPacket*)obj)->index + 1;
		case REF_ORDERLIST:      return ((const         OrderList*)obj)->index + 1;
		case REF_STORAGE:        return ((const PersistentStorage*)obj)->index + 1;
		case REF_LINK_GRAPH:     return ((const         LinkGraph*)obj)->index + 1;
		case REF_LINK_GRAPH_JOB: return ((const      LinkGraphJob*)obj)->index + 1;
		default: NOT_REACHED();
	}
}

/**
 * Pointers cannot be loaded from a savegame, so this function
 * gets the index from the savegame and returns the appropriate
 * pointer from the already loaded base.
 * Remember that an index of 0 is a NULL pointer so all indices
 * are +1 so vehicle 0 is saved as 1.
 * @param index The index that is being converted to a pointer
 * @param rt SLRefType type of the object the pointer is sought of
 * @return Return the index converted to a pointer of any type
 */
static void *IntToReference(size_t index, SLRefType rt)
{
	assert_compile(sizeof(size_t) <= sizeof(void *));

	assert(_sl.action == SLA_PTRS);

	/* After version 4.3 REF_VEHICLE_OLD is saved as REF_VEHICLE,
	 * and should be loaded like that */
	if (rt == REF_VEHICLE_OLD && !IsSavegameVersionBefore(4, 4)) {
		rt = REF_VEHICLE;
	}

	/* No need to look up NULL pointers, just return immediately */
	if (index == (rt == REF_VEHICLE_OLD ? 0xFFFF : 0)) return NULL;

	/* Correct index. Old vehicles were saved differently:
	 * invalid vehicle was 0xFFFF, now we use 0x0000 for everything invalid. */
	if (rt != REF_VEHICLE_OLD) index--;

	switch (rt) {
		case REF_ORDERLIST:
			if (OrderList::IsValidID(index)) return OrderList::Get(index);
			SlErrorCorrupt("Referencing invalid OrderList");

		case REF_ORDER:
			if (Order::IsValidID(index)) return Order::Get(index);
			/* in old versions, invalid order was used to mark end of order list */
			if (IsSavegameVersionBefore(5, 2)) return NULL;
			SlErrorCorrupt("Referencing invalid Order");

		case REF_VEHICLE_OLD:
		case REF_VEHICLE:
			if (Vehicle::IsValidID(index)) return Vehicle::Get(index);
			SlErrorCorrupt("Referencing invalid Vehicle");

		case REF_STATION:
			if (Station::IsValidID(index)) return Station::Get(index);
			SlErrorCorrupt("Referencing invalid Station");

		case REF_TOWN:
			if (Town::IsValidID(index)) return Town::Get(index);
			SlErrorCorrupt("Referencing invalid Town");

		case REF_ROADSTOPS:
			if (RoadStop::IsValidID(index)) return RoadStop::Get(index);
			SlErrorCorrupt("Referencing invalid RoadStop");

		case REF_ENGINE_RENEWS:
			if (EngineRenew::IsValidID(index)) return EngineRenew::Get(index);
			SlErrorCorrupt("Referencing invalid EngineRenew");

		case REF_CARGO_PACKET:
			if (CargoPacket::IsValidID(index)) return CargoPacket::Get(index);
			SlErrorCorrupt("Referencing invalid CargoPacket");

		case REF_STORAGE:
			if (PersistentStorage::IsValidID(index)) return PersistentStorage::Get(index);
			SlErrorCorrupt("Referencing invalid PersistentStorage");

		case REF_LINK_GRAPH:
			if (LinkGraph::IsValidID(index)) return LinkGraph::Get(index);
			SlErrorCorrupt("Referencing invalid LinkGraph");

		case REF_LINK_GRAPH_JOB:
			if (LinkGraphJob::IsValidID(index)) return LinkGraphJob::Get(index);
			SlErrorCorrupt("Referencing invalid LinkGraphJob");

		default: NOT_REACHED();
	}
}

/**
 * Return the size in bytes of a list
 * @param list The std::list to find the size of
 */
static inline size_t SlCalcListLen(const void *list)
{
	const std::list<void *> *l = (const std::list<void *> *) list;

	int type_size = IsSavegameVersionBefore(69) ? 2 : 4;
	/* Each entry is saved as type_size bytes, plus type_size bytes are used for the length
	 * of the list */
	return l->size() * type_size + type_size;
}


/**
 * Save/Load a list.
 * @param list The list being manipulated
 * @param conv SLRefType type of the list (Vehicle *, Station *, etc)
 */
static void SlList(void *list, SLRefType conv)
{
	/* Automatically calculate the length? */
	if (_sl.need_length != NL_NONE) {
		SlSetLength(SlCalcListLen(list));
		/* Determine length only? */
		if (_sl.need_length == NL_CALCLENGTH) return;
	}

	typedef std::list<void *> PtrList;
	PtrList *l = (PtrList *)list;

	switch (_sl.action) {
		case SLA_SAVE: {
			SlWriteUint32((uint32)l->size());

			PtrList::iterator iter;
			for (iter = l->begin(); iter != l->end(); ++iter) {
				void *ptr = *iter;
				SlWriteUint32((uint32)ReferenceToInt(ptr, conv));
			}
			break;
		}
		case SLA_LOAD_CHECK:
		case SLA_LOAD: {
			size_t length = IsSavegameVersionBefore(69) ? SlReadUint16() : SlReadUint32();

			/* Load each reference and push to the end of the list */
			for (size_t i = 0; i < length; i++) {
				size_t data = IsSavegameVersionBefore(69) ? SlReadUint16() : SlReadUint32();
				l->push_back((void *)data);
			}
			break;
		}
		case SLA_PTRS: {
			PtrList temp = *l;

			l->clear();
			PtrList::iterator iter;
			for (iter = temp.begin(); iter != temp.end(); ++iter) {
				void *ptr = IntToReference((size_t)*iter, conv);
				l->push_back(ptr);
			}
			break;
		}
		case SLA_NULL:
			l->clear();
			break;
		default: NOT_REACHED();
	}
}


/** Are we going to save this object or not? */
static inline bool SlIsObjectValidInSavegame(const SaveLoad *sld)
{
	if (!sld->ext_feature_test.IsFeaturePresent(_sl_version, sld->version_from, sld->version_to)) return false;
	if (sld->conv & SLF_NOT_IN_SAVE) return false;

	return true;
}

/**
 * Are we going to load this variable when loading a savegame or not?
 * @note If the variable is skipped it is skipped in the savegame
 * bytestream itself as well, so there is no need to skip it somewhere else
 */
static inline bool SlSkipVariableOnLoad(const SaveLoad *sld)
{
	if ((sld->conv & SLF_NO_NETWORK_SYNC) && _sl.action != SLA_SAVE && _networking && !_network_server) {
		SlSkipBytes(SlCalcConvMemLen(sld->conv) * sld->length);
		return true;
	}

	return false;
}

/**
 * Calculate the size of an object.
 * @param object to be measured
 * @param sld The SaveLoad description of the object so we know how to manipulate it
 * @return size of given object
 */
size_t SlCalcObjLength(const void *object, const SaveLoad *sld)
{
	size_t length = 0;

	/* Need to determine the length and write a length tag. */
	for (; sld->cmd != SL_END; sld++) {
		length += SlCalcObjMemberLength(object, sld);
	}
	return length;
}

size_t SlCalcObjMemberLength(const void *object, const SaveLoad *sld)
{
	assert(_sl.action == SLA_SAVE);

	switch (sld->cmd) {
		case SL_VAR:
		case SL_REF:
		case SL_ARR:
		case SL_STR:
		case SL_LST:
			/* CONDITIONAL saveload types depend on the savegame version */
			if (!SlIsObjectValidInSavegame(sld)) break;

			switch (sld->cmd) {
				case SL_VAR: return SlCalcConvFileLen(sld->conv);
				case SL_REF: return SlCalcRefLen();
				case SL_ARR: return SlCalcArrayLen(sld->length, sld->conv);
				case SL_STR: return SlCalcStringLen(GetVariableAddress(object, sld), sld->length, sld->conv);
				case SL_LST: return SlCalcListLen(GetVariableAddress(object, sld));
				default: NOT_REACHED();
			}
			break;
		case SL_WRITEBYTE: return 1; // a byte is logically of size 1
		case SL_VEH_INCLUDE: return SlCalcObjLength(object, GetVehicleDescription(VEH_END));
		case SL_ST_INCLUDE: return SlCalcObjLength(object, GetBaseStationDescription());
		default: NOT_REACHED();
	}
	return 0;
}

/**
 * Check whether the variable size of the variable in the saveload configuration
 * matches with the actual variable size.
 * @param sld The saveload configuration to test.
 */
static bool IsVariableSizeRight(const SaveLoad *sld)
{
	switch (sld->cmd) {
		case SL_VAR:
			switch (GetVarMemType(sld->conv)) {
				case SLE_VAR_BL:
					return sld->size == sizeof(bool);
				case SLE_VAR_I8:
				case SLE_VAR_U8:
					return sld->size == sizeof(int8);
				case SLE_VAR_I16:
				case SLE_VAR_U16:
					return sld->size == sizeof(int16);
				case SLE_VAR_I32:
				case SLE_VAR_U32:
					return sld->size == sizeof(int32);
				case SLE_VAR_I64:
				case SLE_VAR_U64:
					return sld->size == sizeof(int64);
				default:
					return sld->size == sizeof(void *);
			}
		case SL_REF:
			/* These should all be pointer sized. */
			return sld->size == sizeof(void *);

		case SL_STR:
			/* These should be pointer sized, or fixed array. */
			return sld->size == sizeof(void *) || sld->size == sld->length;

		default:
			return true;
	}
}

bool SlObjectMember(void *ptr, const SaveLoad *sld)
{
	assert(IsVariableSizeRight(sld));

	VarType conv = GB(sld->conv, 0, 8);
	switch (sld->cmd) {
		case SL_VAR:
		case SL_REF:
		case SL_ARR:
		case SL_STR:
		case SL_LST:
			/* CONDITIONAL saveload types depend on the savegame version */
			if (!SlIsObjectValidInSavegame(sld)) return false;
			if (SlSkipVariableOnLoad(sld)) return false;

			switch (sld->cmd) {
				case SL_VAR: SlSaveLoadConv(ptr, conv); break;
				case SL_REF: // Reference variable, translate
					switch (_sl.action) {
						case SLA_SAVE:
							SlWriteUint32((uint32)ReferenceToInt(*(void **)ptr, (SLRefType)conv));
							break;
						case SLA_LOAD_CHECK:
						case SLA_LOAD:
							*(size_t *)ptr = IsSavegameVersionBefore(69) ? SlReadUint16() : SlReadUint32();
							break;
						case SLA_PTRS:
							*(void **)ptr = IntToReference(*(size_t *)ptr, (SLRefType)conv);
							break;
						case SLA_NULL:
							*(void **)ptr = NULL;
							break;
						default: NOT_REACHED();
					}
					break;
				case SL_ARR: SlArray(ptr, sld->length, conv); break;
				case SL_STR: SlString(ptr, sld->length, sld->conv); break;
				case SL_LST: SlList(ptr, (SLRefType)conv); break;
				default: NOT_REACHED();
			}
			break;

		/* SL_WRITEBYTE translates a value of a variable to another one upon
		 * saving or loading.
		 * XXX - variable renaming abuse
		 * game_value: the value of the variable ingame is abused by sld->version_from
		 * file_value: the value of the variable in the savegame is abused by sld->version_to */
		case SL_WRITEBYTE:
			switch (_sl.action) {
				case SLA_SAVE: SlWriteByte(sld->version_to); break;
				case SLA_LOAD_CHECK:
				case SLA_LOAD: *(byte *)ptr = sld->version_from; break;
				case SLA_PTRS: break;
				case SLA_NULL: break;
				default: NOT_REACHED();
			}
			break;

		/* SL_VEH_INCLUDE loads common code for vehicles */
		case SL_VEH_INCLUDE:
			SlObject(ptr, GetVehicleDescription(VEH_END));
			break;

		case SL_ST_INCLUDE:
			SlObject(ptr, GetBaseStationDescription());
			break;

		default: NOT_REACHED();
	}
	return true;
}

/**
 * Main SaveLoad function.
 * @param object The object that is being saved or loaded
 * @param sld The SaveLoad description of the object so we know how to manipulate it
 */
void SlObject(void *object, const SaveLoad *sld)
{
	/* Automatically calculate the length? */
	if (_sl.need_length != NL_NONE) {
		SlSetLength(SlCalcObjLength(object, sld));
		if (_sl.need_length == NL_CALCLENGTH) return;
	}

	for (; sld->cmd != SL_END; sld++) {
		void *ptr = sld->global ? sld->address : GetVariableAddress(object, sld);
		SlObjectMember(ptr, sld);
	}
}

/**
 * Save or Load (a list of) global variables
 * @param sldg The global variable that is being loaded or saved
 */
void SlGlobList(const SaveLoadGlobVarList *sldg)
{
	SlObject(NULL, (const SaveLoad*)sldg);
}

/**
 * Do something of which I have no idea what it is :P
 * @param proc The callback procedure that is called
 * @param arg The variable that will be used for the callback procedure
 */
void SlAutolength(AutolengthProc *proc, void *arg)
{
	size_t offs;

	assert(_sl.action == SLA_SAVE);

	/* Tell it to calculate the length */
	_sl.need_length = NL_CALCLENGTH;
	_sl.obj_len = 0;
	proc(arg);

	/* Setup length */
	_sl.need_length = NL_WANTLENGTH;
	SlSetLength(_sl.obj_len);

	offs = _sl.dumper->GetSize() + _sl.obj_len;

	/* And write the stuff */
	proc(arg);

	if (offs != _sl.dumper->GetSize()) SlErrorCorrupt("Invalid chunk size");
}

/*
 * Notes on extended chunk header:
 *
 * If the chunk type is CH_EXT_HDR (15), then a u32 flags field follows.
 * This flag field may define additional fields which follow the flags field in future.
 * The standard chunk header follows, though it my be modified by the flags field.
 * At present SLCEHF_BIG_RIFF increases the RIFF size limit to a theoretical 60 bits,
 * by adding a further u32 field for the high bits after the existing RIFF size field.
 */

/**
 * Load a chunk of data (eg vehicles, stations, etc.)
 * @param ch The chunkhandler that will be used for the operation
 */
static void SlLoadChunk(const ChunkHandler *ch)
{
	byte m = SlReadByte();
	size_t len;
	size_t endoffs;

	_sl.block_mode = m;
	_sl.obj_len = 0;

	SaveLoadChunkExtHeaderFlags ext_flags = static_cast<SaveLoadChunkExtHeaderFlags>(0);
	if ((m & 0xF) == CH_EXT_HDR) {
		ext_flags = static_cast<SaveLoadChunkExtHeaderFlags>(SlReadUint32());

		/* read in real header */
		m = SlReadByte();
		_sl.block_mode = m;
	}

	switch (m) {
		case CH_ARRAY:
			_sl.array_index = 0;
			ch->load_proc();
			if (_next_offs != 0) SlErrorCorrupt("Invalid array length");
			break;
		case CH_SPARSE_ARRAY:
			ch->load_proc();
			if (_next_offs != 0) SlErrorCorrupt("Invalid array length");
			break;
		default:
			if ((m & 0xF) == CH_RIFF) {
				/* Read length */
				len = (SlReadByte() << 16) | ((m >> 4) << 24);
				len += SlReadUint16();
				if (ext_flags & SLCEHF_BIG_RIFF) {
					len |= SlReadUint32() << 28;
				}

				_sl.obj_len = len;
				endoffs = _sl.reader->GetSize() + len;
				ch->load_proc();
				if (_sl.reader->GetSize() != endoffs) SlErrorCorrupt("Invalid chunk size");
			} else {
				SlErrorCorrupt("Invalid chunk type");
			}
			break;
	}
}

/**
 * Load a chunk of data for checking savegames.
 * If the chunkhandler is NULL, the chunk is skipped.
 * @param ch The chunkhandler that will be used for the operation, this may be NULL
 */
static void SlLoadCheckChunk(const ChunkHandler *ch)
{
	byte m = SlReadByte();
	size_t len;
	size_t endoffs;

	_sl.block_mode = m;
	_sl.obj_len = 0;

	SaveLoadChunkExtHeaderFlags ext_flags = static_cast<SaveLoadChunkExtHeaderFlags>(0);
	if ((m & 0xF) == CH_EXT_HDR) {
		ext_flags = static_cast<SaveLoadChunkExtHeaderFlags>(SlReadUint32());

		/* read in real header */
		m = SlReadByte();
		_sl.block_mode = m;
	}

	switch (m) {
		case CH_ARRAY:
			_sl.array_index = 0;
<<<<<<< HEAD
=======
			if (ext_flags) {
				SlErrorCorruptFmt("CH_ARRAY does not take chunk header extension flags: 0x%X", ext_flags);
			}
>>>>>>> e606a847
			if (ch && ch->load_check_proc) {
				ch->load_check_proc();
			} else {
				SlSkipArray();
			}
			break;
		case CH_SPARSE_ARRAY:
<<<<<<< HEAD
=======
			if (ext_flags) {
				SlErrorCorruptFmt("CH_SPARSE_ARRAY does not take chunk header extension flags: 0x%X", ext_flags);
			}
>>>>>>> e606a847
			if (ch && ch->load_check_proc) {
				ch->load_check_proc();
			} else {
				SlSkipArray();
			}
			break;
		default:
			if ((m & 0xF) == CH_RIFF) {
				if (ext_flags != (ext_flags & SLCEHF_BIG_RIFF)) {
					SlErrorCorruptFmt("Unknown chunk header extension flags for CH_RIFF: 0x%X", ext_flags);
				}
				/* Read length */
				len = (SlReadByte() << 16) | ((m >> 4) << 24);
				len += SlReadUint16();
				if (ext_flags & SLCEHF_BIG_RIFF) {
					uint64 full_len = len | (static_cast<uint64>(SlReadUint32()) << 28);
					if (full_len >= (1LL << 32)) {
						SlErrorCorrupt("Chunk size too large: " OTTD_PRINTFHEX64, full_len);
					}
					len = static_cast<size_t>(full_len);
				}
				_sl.obj_len = len;
				endoffs = _sl.reader->GetSize() + len;
				if (ch && ch->load_check_proc) {
					ch->load_check_proc();
				} else {
					SlSkipBytes(len);
				}
				if (_sl.reader->GetSize() != endoffs) SlErrorCorrupt("Invalid chunk size");
			} else {
				SlErrorCorrupt("Invalid chunk type");
			}
			break;
	}
}

/**
 * Stub Chunk handlers to only calculate length and do nothing else.
 * The intended chunk handler that should be called.
 */
static ChunkSaveLoadProc *_stub_save_proc;

/**
 * Stub Chunk handlers to only calculate length and do nothing else.
 * Actually call the intended chunk handler.
 * @param arg ignored parameter.
 */
static inline void SlStubSaveProc2(void *arg)
{
	_stub_save_proc();
}

/**
 * Stub Chunk handlers to only calculate length and do nothing else.
 * Call SlAutoLenth with our stub save proc that will eventually
 * call the intended chunk handler.
 */
static void SlStubSaveProc()
{
	SlAutolength(SlStubSaveProc2, NULL);
}

/**
 * Save a chunk of data (eg. vehicles, stations, etc.). Each chunk is
 * prefixed by an ID identifying it, followed by data, and terminator where appropriate
 * @param ch The chunkhandler that will be used for the operation
 */
static void SlSaveChunk(const ChunkHandler *ch)
{
	ChunkSaveLoadProc *proc = ch->save_proc;

	/* Don't save any chunk information if there is no save handler. */
	if (proc == NULL) return;

	SlWriteUint32(ch->id);
	DEBUG(sl, 2, "Saving chunk %c%c%c%c", ch->id >> 24, ch->id >> 16, ch->id >> 8, ch->id);

	if (ch->flags & CH_AUTO_LENGTH) {
		/* Need to calculate the length. Solve that by calling SlAutoLength in the save_proc. */
		_stub_save_proc = proc;
		proc = SlStubSaveProc;
	}

	_sl.block_mode = ch->flags & CH_TYPE_MASK;
	switch (ch->flags & CH_TYPE_MASK) {
		case CH_RIFF:
			_sl.need_length = NL_WANTLENGTH;
			proc();
			break;
		case CH_ARRAY:
			_sl.last_array_index = 0;
			SlWriteByte(CH_ARRAY);
			proc();
			SlWriteArrayLength(0); // Terminate arrays
			break;
		case CH_SPARSE_ARRAY:
			SlWriteByte(CH_SPARSE_ARRAY);
			proc();
			SlWriteArrayLength(0); // Terminate arrays
			break;
		default: NOT_REACHED();
	}
}

/** Save all chunks */
static void SlSaveChunks()
{
	FOR_ALL_CHUNK_HANDLERS(ch) {
		SlSaveChunk(ch);
	}

	/* Terminator */
	SlWriteUint32(0);
}

/**
 * Find the ChunkHandler that will be used for processing the found
 * chunk in the savegame or in memory
 * @param id the chunk in question
 * @return returns the appropriate chunkhandler
 */
static const ChunkHandler *SlFindChunkHandler(uint32 id)
{
	FOR_ALL_CHUNK_HANDLERS(ch) if (ch->id == id) return ch;
	return NULL;
}

/** Load all chunks */
static void SlLoadChunks()
{
	uint32 id;
	const ChunkHandler *ch;

	for (id = SlReadUint32(); id != 0; id = SlReadUint32()) {
		DEBUG(sl, 2, "Loading chunk %c%c%c%c", id >> 24, id >> 16, id >> 8, id);

		ch = SlFindChunkHandler(id);
		if (ch == NULL) {
			if (SlXvIsChunkDiscardable(id)) {
				DEBUG(sl, 1, "Discarding chunk %c%c%c%c", id >> 24, id >> 16, id >> 8, id);
				SlLoadCheckChunk(NULL);
			} else {
				SlErrorCorrupt("Unknown chunk type");
			}
		} else {
			SlLoadChunk(ch);
		}
	}
}

/** Load all chunks for savegame checking */
static void SlLoadCheckChunks()
{
	uint32 id;
	const ChunkHandler *ch;

	for (id = SlReadUint32(); id != 0; id = SlReadUint32()) {
		DEBUG(sl, 2, "Loading chunk %c%c%c%c", id >> 24, id >> 16, id >> 8, id);

		ch = SlFindChunkHandler(id);
		if (ch == NULL && !SlXvIsChunkDiscardable(id)) SlErrorCorrupt("Unknown chunk type");
		SlLoadCheckChunk(ch);
	}
}

/** Fix all pointers (convert index -> pointer) */
static void SlFixPointers()
{
	_sl.action = SLA_PTRS;

	DEBUG(sl, 1, "Fixing pointers");

	FOR_ALL_CHUNK_HANDLERS(ch) {
		if (ch->ptrs_proc != NULL) {
			DEBUG(sl, 2, "Fixing pointers for %c%c%c%c", ch->id >> 24, ch->id >> 16, ch->id >> 8, ch->id);
			ch->ptrs_proc();
		}
	}

	DEBUG(sl, 1, "All pointers fixed");

	assert(_sl.action == SLA_PTRS);
}


/** Yes, simply reading from a file. */
struct FileReader : LoadFilter {
	FILE *file; ///< The file to read from.
	long begin; ///< The begin of the file.

	/**
	 * Create the file reader, so it reads from a specific file.
	 * @param file The file to read from.
	 */
	FileReader(FILE *file) : LoadFilter(NULL), file(file), begin(ftell(file))
	{
	}

	/** Make sure everything is cleaned up. */
	~FileReader()
	{
		if (this->file != NULL) fclose(this->file);
		this->file = NULL;

		/* Make sure we don't double free. */
		_sl.sf = NULL;
	}

	/* virtual */ size_t Read(byte *buf, size_t size)
	{
		/* We're in the process of shutting down, i.e. in "failure" mode. */
		if (this->file == NULL) return 0;

		return fread(buf, 1, size, this->file);
	}

	/* virtual */ void Reset()
	{
		clearerr(this->file);
		if (fseek(this->file, this->begin, SEEK_SET)) {
			DEBUG(sl, 1, "Could not reset the file reading");
		}
	}
};

/** Yes, simply writing to a file. */
struct FileWriter : SaveFilter {
	FILE *file; ///< The file to write to.

	/**
	 * Create the file writer, so it writes to a specific file.
	 * @param file The file to write to.
	 */
	FileWriter(FILE *file) : SaveFilter(NULL), file(file)
	{
	}

	/** Make sure everything is cleaned up. */
	~FileWriter()
	{
		this->Finish();

		/* Make sure we don't double free. */
		_sl.sf = NULL;
	}

	/* virtual */ void Write(byte *buf, size_t size)
	{
		/* We're in the process of shutting down, i.e. in "failure" mode. */
		if (this->file == NULL) return;

		if (fwrite(buf, 1, size, this->file) != size) SlError(STR_GAME_SAVELOAD_ERROR_FILE_NOT_WRITEABLE);
	}

	/* virtual */ void Finish()
	{
		if (this->file != NULL) fclose(this->file);
		this->file = NULL;
	}
};

/*******************************************
 ********** START OF LZO CODE **************
 *******************************************/

#ifdef WITH_LZO
#include <lzo/lzo1x.h>

/** Buffer size for the LZO compressor */
static const uint LZO_BUFFER_SIZE = 8192;

/** Filter using LZO compression. */
struct LZOLoadFilter : LoadFilter {
	/**
	 * Initialise this filter.
	 * @param chain The next filter in this chain.
	 */
	LZOLoadFilter(LoadFilter *chain) : LoadFilter(chain)
	{
		if (lzo_init() != LZO_E_OK) SlError(STR_GAME_SAVELOAD_ERROR_BROKEN_INTERNAL_ERROR, "cannot initialize decompressor");
	}

	/* virtual */ size_t Read(byte *buf, size_t ssize)
	{
		assert(ssize >= LZO_BUFFER_SIZE);

		/* Buffer size is from the LZO docs plus the chunk header size. */
		byte out[LZO_BUFFER_SIZE + LZO_BUFFER_SIZE / 16 + 64 + 3 + sizeof(uint32) * 2];
		uint32 tmp[2];
		uint32 size;
		lzo_uint len;

		/* Read header*/
		if (this->chain->Read((byte*)tmp, sizeof(tmp)) != sizeof(tmp)) SlError(STR_GAME_SAVELOAD_ERROR_FILE_NOT_READABLE, "File read failed");

		/* Check if size is bad */
		((uint32*)out)[0] = size = tmp[1];

		if (_sl_version != 0) {
			tmp[0] = TO_BE32(tmp[0]);
			size = TO_BE32(size);
		}

		if (size >= sizeof(out)) SlErrorCorrupt("Inconsistent size");

		/* Read block */
		if (this->chain->Read(out + sizeof(uint32), size) != size) SlError(STR_GAME_SAVELOAD_ERROR_FILE_NOT_READABLE);

		/* Verify checksum */
		if (tmp[0] != lzo_adler32(0, out, size + sizeof(uint32))) SlErrorCorrupt("Bad checksum");

		/* Decompress */
		lzo1x_decompress_safe(out + sizeof(uint32) * 1, size, buf, &len, NULL);
		return len;
	}
};

/** Filter using LZO compression. */
struct LZOSaveFilter : SaveFilter {
	/**
	 * Initialise this filter.
	 * @param chain             The next filter in this chain.
	 * @param compression_level The requested level of compression.
	 */
	LZOSaveFilter(SaveFilter *chain, byte compression_level) : SaveFilter(chain)
	{
		if (lzo_init() != LZO_E_OK) SlError(STR_GAME_SAVELOAD_ERROR_BROKEN_INTERNAL_ERROR, "cannot initialize compressor");
	}

	/* virtual */ void Write(byte *buf, size_t size)
	{
		const lzo_bytep in = buf;
		/* Buffer size is from the LZO docs plus the chunk header size. */
		byte out[LZO_BUFFER_SIZE + LZO_BUFFER_SIZE / 16 + 64 + 3 + sizeof(uint32) * 2];
		byte wrkmem[LZO1X_1_MEM_COMPRESS];
		lzo_uint outlen;

		do {
			/* Compress up to LZO_BUFFER_SIZE bytes at once. */
			lzo_uint len = size > LZO_BUFFER_SIZE ? LZO_BUFFER_SIZE : (lzo_uint)size;
			lzo1x_1_compress(in, len, out + sizeof(uint32) * 2, &outlen, wrkmem);
			((uint32*)out)[1] = TO_BE32((uint32)outlen);
			((uint32*)out)[0] = TO_BE32(lzo_adler32(0, out + sizeof(uint32), outlen + sizeof(uint32)));
			this->chain->Write(out, outlen + sizeof(uint32) * 2);

			/* Move to next data chunk. */
			size -= len;
			in += len;
		} while (size > 0);
	}
};

#endif /* WITH_LZO */

/*********************************************
 ******** START OF NOCOMP CODE (uncompressed)*
 *********************************************/

/** Filter without any compression. */
struct NoCompLoadFilter : LoadFilter {
	/**
	 * Initialise this filter.
	 * @param chain The next filter in this chain.
	 */
	NoCompLoadFilter(LoadFilter *chain) : LoadFilter(chain)
	{
	}

	/* virtual */ size_t Read(byte *buf, size_t size)
	{
		return this->chain->Read(buf, size);
	}
};

/** Filter without any compression. */
struct NoCompSaveFilter : SaveFilter {
	/**
	 * Initialise this filter.
	 * @param chain             The next filter in this chain.
	 * @param compression_level The requested level of compression.
	 */
	NoCompSaveFilter(SaveFilter *chain, byte compression_level) : SaveFilter(chain)
	{
	}

	/* virtual */ void Write(byte *buf, size_t size)
	{
		this->chain->Write(buf, size);
	}
};

/********************************************
 ********** START OF ZLIB CODE **************
 ********************************************/

#if defined(WITH_ZLIB)
#include <zlib.h>

/** Filter using Zlib compression. */
struct ZlibLoadFilter : LoadFilter {
	z_stream z;                        ///< Stream state we are reading from.
	byte fread_buf[MEMORY_CHUNK_SIZE]; ///< Buffer for reading from the file.

	/**
	 * Initialise this filter.
	 * @param chain The next filter in this chain.
	 */
	ZlibLoadFilter(LoadFilter *chain) : LoadFilter(chain)
	{
		memset(&this->z, 0, sizeof(this->z));
		if (inflateInit(&this->z) != Z_OK) SlError(STR_GAME_SAVELOAD_ERROR_BROKEN_INTERNAL_ERROR, "cannot initialize decompressor");
	}

	/** Clean everything up. */
	~ZlibLoadFilter()
	{
		inflateEnd(&this->z);
	}

	/* virtual */ size_t Read(byte *buf, size_t size)
	{
		this->z.next_out  = buf;
		this->z.avail_out = (uint)size;

		do {
			/* read more bytes from the file? */
			if (this->z.avail_in == 0) {
				this->z.next_in = this->fread_buf;
				this->z.avail_in = (uint)this->chain->Read(this->fread_buf, sizeof(this->fread_buf));
			}

			/* inflate the data */
			int r = inflate(&this->z, 0);
			if (r == Z_STREAM_END) break;

			if (r != Z_OK) SlError(STR_GAME_SAVELOAD_ERROR_BROKEN_INTERNAL_ERROR, "inflate() failed");
		} while (this->z.avail_out != 0);

		return size - this->z.avail_out;
	}
};

/** Filter using Zlib compression. */
struct ZlibSaveFilter : SaveFilter {
	z_stream z; ///< Stream state we are writing to.

	/**
	 * Initialise this filter.
	 * @param chain             The next filter in this chain.
	 * @param compression_level The requested level of compression.
	 */
	ZlibSaveFilter(SaveFilter *chain, byte compression_level) : SaveFilter(chain)
	{
		memset(&this->z, 0, sizeof(this->z));
		if (deflateInit(&this->z, compression_level) != Z_OK) SlError(STR_GAME_SAVELOAD_ERROR_BROKEN_INTERNAL_ERROR, "cannot initialize compressor");
	}

	/** Clean up what we allocated. */
	~ZlibSaveFilter()
	{
		deflateEnd(&this->z);
	}

	/**
	 * Helper loop for writing the data.
	 * @param p    The bytes to write.
	 * @param len  Amount of bytes to write.
	 * @param mode Mode for deflate.
	 */
	void WriteLoop(byte *p, size_t len, int mode)
	{
		byte buf[MEMORY_CHUNK_SIZE]; // output buffer
		uint n;
		this->z.next_in = p;
		this->z.avail_in = (uInt)len;
		do {
			this->z.next_out = buf;
			this->z.avail_out = sizeof(buf);

			/**
			 * For the poor next soul who sees many valgrind warnings of the
			 * "Conditional jump or move depends on uninitialised value(s)" kind:
			 * According to the author of zlib it is not a bug and it won't be fixed.
			 * http://groups.google.com/group/comp.compression/browse_thread/thread/b154b8def8c2a3ef/cdf9b8729ce17ee2
			 * [Mark Adler, Feb 24 2004, 'zlib-1.2.1 valgrind warnings' in the newsgroup comp.compression]
			 */
			int r = deflate(&this->z, mode);

			/* bytes were emitted? */
			if ((n = sizeof(buf) - this->z.avail_out) != 0) {
				this->chain->Write(buf, n);
			}
			if (r == Z_STREAM_END) break;

			if (r != Z_OK) SlError(STR_GAME_SAVELOAD_ERROR_BROKEN_INTERNAL_ERROR, "zlib returned error code");
		} while (this->z.avail_in || !this->z.avail_out);
	}

	/* virtual */ void Write(byte *buf, size_t size)
	{
		this->WriteLoop(buf, size, 0);
	}

	/* virtual */ void Finish()
	{
		this->WriteLoop(NULL, 0, Z_FINISH);
		this->chain->Finish();
	}
};

#endif /* WITH_ZLIB */

/********************************************
 ********** START OF LZMA CODE **************
 ********************************************/

#if defined(WITH_LZMA)
#include <lzma.h>

/**
 * Have a copy of an initialised LZMA stream. We need this as it's
 * impossible to "re"-assign LZMA_STREAM_INIT to a variable in some
 * compilers, i.e. LZMA_STREAM_INIT can't be used to set something.
 * This var has to be used instead.
 */
static const lzma_stream _lzma_init = LZMA_STREAM_INIT;

/** Filter without any compression. */
struct LZMALoadFilter : LoadFilter {
	lzma_stream lzma;                  ///< Stream state that we are reading from.
	byte fread_buf[MEMORY_CHUNK_SIZE]; ///< Buffer for reading from the file.

	/**
	 * Initialise this filter.
	 * @param chain The next filter in this chain.
	 */
	LZMALoadFilter(LoadFilter *chain) : LoadFilter(chain), lzma(_lzma_init)
	{
		/* Allow saves up to 256 MB uncompressed */
		if (lzma_auto_decoder(&this->lzma, 1 << 28, 0) != LZMA_OK) SlError(STR_GAME_SAVELOAD_ERROR_BROKEN_INTERNAL_ERROR, "cannot initialize decompressor");
	}

	/** Clean everything up. */
	~LZMALoadFilter()
	{
		lzma_end(&this->lzma);
	}

	/* virtual */ size_t Read(byte *buf, size_t size)
	{
		this->lzma.next_out  = buf;
		this->lzma.avail_out = size;

		do {
			/* read more bytes from the file? */
			if (this->lzma.avail_in == 0) {
				this->lzma.next_in  = this->fread_buf;
				this->lzma.avail_in = this->chain->Read(this->fread_buf, sizeof(this->fread_buf));
			}

			/* inflate the data */
			lzma_ret r = lzma_code(&this->lzma, LZMA_RUN);
			if (r == LZMA_STREAM_END) break;
			if (r != LZMA_OK) SlError(STR_GAME_SAVELOAD_ERROR_BROKEN_INTERNAL_ERROR, "liblzma returned error code");
		} while (this->lzma.avail_out != 0);

		return size - this->lzma.avail_out;
	}
};

/** Filter using LZMA compression. */
struct LZMASaveFilter : SaveFilter {
	lzma_stream lzma; ///< Stream state that we are writing to.

	/**
	 * Initialise this filter.
	 * @param chain             The next filter in this chain.
	 * @param compression_level The requested level of compression.
	 */
	LZMASaveFilter(SaveFilter *chain, byte compression_level) : SaveFilter(chain), lzma(_lzma_init)
	{
		if (lzma_easy_encoder(&this->lzma, compression_level, LZMA_CHECK_CRC32) != LZMA_OK) SlError(STR_GAME_SAVELOAD_ERROR_BROKEN_INTERNAL_ERROR, "cannot initialize compressor");
	}

	/** Clean up what we allocated. */
	~LZMASaveFilter()
	{
		lzma_end(&this->lzma);
	}

	/**
	 * Helper loop for writing the data.
	 * @param p      The bytes to write.
	 * @param len    Amount of bytes to write.
	 * @param action Action for lzma_code.
	 */
	void WriteLoop(byte *p, size_t len, lzma_action action)
	{
		byte buf[MEMORY_CHUNK_SIZE]; // output buffer
		size_t n;
		this->lzma.next_in = p;
		this->lzma.avail_in = len;
		do {
			this->lzma.next_out = buf;
			this->lzma.avail_out = sizeof(buf);

			lzma_ret r = lzma_code(&this->lzma, action);

			/* bytes were emitted? */
			if ((n = sizeof(buf) - this->lzma.avail_out) != 0) {
				this->chain->Write(buf, n);
			}
			if (r == LZMA_STREAM_END) break;
			if (r != LZMA_OK) SlError(STR_GAME_SAVELOAD_ERROR_BROKEN_INTERNAL_ERROR, "liblzma returned error code");
		} while (this->lzma.avail_in || !this->lzma.avail_out);
	}

	/* virtual */ void Write(byte *buf, size_t size)
	{
		this->WriteLoop(buf, size, LZMA_RUN);
	}

	/* virtual */ void Finish()
	{
		this->WriteLoop(NULL, 0, LZMA_FINISH);
		this->chain->Finish();
	}
};

#endif /* WITH_LZMA */

/*******************************************
 ************* END OF CODE *****************
 *******************************************/

/** The format for a reader/writer type of a savegame */
struct SaveLoadFormat {
	const char *name;                     ///< name of the compressor/decompressor (debug-only)
	uint32 tag;                           ///< the 4-letter tag by which it is identified in the savegame

	LoadFilter *(*init_load)(LoadFilter *chain);                    ///< Constructor for the load filter.
	SaveFilter *(*init_write)(SaveFilter *chain, byte compression); ///< Constructor for the save filter.

	byte min_compression;                 ///< the minimum compression level of this format
	byte default_compression;             ///< the default compression level of this format
	byte max_compression;                 ///< the maximum compression level of this format
};

/** The different saveload formats known/understood by OpenTTD. */
static const SaveLoadFormat _saveload_formats[] = {
#if defined(WITH_LZO)
	/* Roughly 75% larger than zlib level 6 at only ~7% of the CPU usage. */
	{"lzo",    TO_BE32X('OTTD'), CreateLoadFilter<LZOLoadFilter>,    CreateSaveFilter<LZOSaveFilter>,    0, 0, 0},
#else
	{"lzo",    TO_BE32X('OTTD'), NULL,                               NULL,                               0, 0, 0},
#endif
	/* Roughly 5 times larger at only 1% of the CPU usage over zlib level 6. */
	{"none",   TO_BE32X('OTTN'), CreateLoadFilter<NoCompLoadFilter>, CreateSaveFilter<NoCompSaveFilter>, 0, 0, 0},
#if defined(WITH_ZLIB)
	/* After level 6 the speed reduction is significant (1.5x to 2.5x slower per level), but the reduction in filesize is
	 * fairly insignificant (~1% for each step). Lower levels become ~5-10% bigger by each level than level 6 while level
	 * 1 is "only" 3 times as fast. Level 0 results in uncompressed savegames at about 8 times the cost of "none". */
	{"zlib",   TO_BE32X('OTTZ'), CreateLoadFilter<ZlibLoadFilter>,   CreateSaveFilter<ZlibSaveFilter>,   0, 6, 9},
#else
	{"zlib",   TO_BE32X('OTTZ'), NULL,                               NULL,                               0, 0, 0},
#endif
#if defined(WITH_LZMA)
	/* Level 2 compression is speed wise as fast as zlib level 6 compression (old default), but results in ~10% smaller saves.
	 * Higher compression levels are possible, and might improve savegame size by up to 25%, but are also up to 10 times slower.
	 * The next significant reduction in file size is at level 4, but that is already 4 times slower. Level 3 is primarily 50%
	 * slower while not improving the filesize, while level 0 and 1 are faster, but don't reduce savegame size much.
	 * It's OTTX and not e.g. OTTL because liblzma is part of xz-utils and .tar.xz is preferred over .tar.lzma. */
	{"lzma",   TO_BE32X('OTTX'), CreateLoadFilter<LZMALoadFilter>,   CreateSaveFilter<LZMASaveFilter>,   0, 2, 9},
#else
	{"lzma",   TO_BE32X('OTTX'), NULL,                               NULL,                               0, 0, 0},
#endif
};

/**
 * Return the savegameformat of the game. Whether it was created with ZLIB compression
 * uncompressed, or another type
 * @param s Name of the savegame format. If NULL it picks the first available one
 * @param compression_level Output for telling what compression level we want.
 * @return Pointer to SaveLoadFormat struct giving all characteristics of this type of savegame
 */
static const SaveLoadFormat *GetSavegameFormat(char *s, byte *compression_level)
{
	const SaveLoadFormat *def = lastof(_saveload_formats);

	/* find default savegame format, the highest one with which files can be written */
	while (!def->init_write) def--;

	if (!StrEmpty(s)) {
		/* Get the ":..." of the compression level out of the way */
		char *complevel = strrchr(s, ':');
		if (complevel != NULL) *complevel = '\0';

		for (const SaveLoadFormat *slf = &_saveload_formats[0]; slf != endof(_saveload_formats); slf++) {
			if (slf->init_write != NULL && strcmp(s, slf->name) == 0) {
				*compression_level = slf->default_compression;
				if (complevel != NULL) {
					/* There is a compression level in the string.
					 * First restore the : we removed to do proper name matching,
					 * then move the the begin of the actual version. */
					*complevel = ':';
					complevel++;

					/* Get the version and determine whether all went fine. */
					char *end;
					long level = strtol(complevel, &end, 10);
					if (end == complevel || level != Clamp(level, slf->min_compression, slf->max_compression)) {
						SetDParamStr(0, complevel);
						ShowErrorMessage(STR_CONFIG_ERROR, STR_CONFIG_ERROR_INVALID_SAVEGAME_COMPRESSION_LEVEL, WL_CRITICAL);
					} else {
						*compression_level = level;
					}
				}
				return slf;
			}
		}

		SetDParamStr(0, s);
		SetDParamStr(1, def->name);
		ShowErrorMessage(STR_CONFIG_ERROR, STR_CONFIG_ERROR_INVALID_SAVEGAME_COMPRESSION_ALGORITHM, WL_CRITICAL);

		/* Restore the string by adding the : back */
		if (complevel != NULL) *complevel = ':';
	}
	*compression_level = def->default_compression;
	return def;
}

/* actual loader/saver function */
void InitializeGame(uint size_x, uint size_y, bool reset_date, bool reset_settings);
extern bool AfterLoadGame();
extern bool LoadOldSaveGame(const char *file);

/**
 * Clear/free saveload state.
 */
static inline void ClearSaveLoadState()
{
	delete _sl.dumper;
	_sl.dumper = NULL;

	delete _sl.sf;
	_sl.sf = NULL;

	delete _sl.reader;
	_sl.reader = NULL;

	delete _sl.lf;
	_sl.lf = NULL;

	SlXvSetCurrentState();
}

/**
 * Update the gui accordingly when starting saving
 * and set locks on saveload. Also turn off fast-forward cause with that
 * saving takes Aaaaages
 */
static void SaveFileStart()
{
	_sl.ff_state = _fast_forward;
	_fast_forward = 0;
	if (_cursor.sprite == SPR_CURSOR_MOUSE) SetMouseCursor(SPR_CURSOR_ZZZ, PAL_NONE);

	InvalidateWindowData(WC_STATUS_BAR, 0, SBI_SAVELOAD_START);
	_sl.saveinprogress = true;
}

/** Update the gui accordingly when saving is done and release locks on saveload. */
static void SaveFileDone()
{
	if (_game_mode != GM_MENU) _fast_forward = _sl.ff_state;
	if (_cursor.sprite == SPR_CURSOR_ZZZ) SetMouseCursor(SPR_CURSOR_MOUSE, PAL_NONE);

	InvalidateWindowData(WC_STATUS_BAR, 0, SBI_SAVELOAD_FINISH);
	_sl.saveinprogress = false;
}

/** Set the error message from outside of the actual loading/saving of the game (AfterLoadGame and friends) */
void SetSaveLoadError(StringID str)
{
	_sl.error_str = str;
}

/** Get the string representation of the error message */
const char *GetSaveLoadErrorString()
{
	SetDParam(0, _sl.error_str);
	SetDParamStr(1, _sl.extra_msg);

	static char err_str[512];
	GetString(err_str, _sl.action == SLA_SAVE ? STR_ERROR_GAME_SAVE_FAILED : STR_ERROR_GAME_LOAD_FAILED, lastof(err_str));
	return err_str;
}

/** Show a gui message when saving has failed */
static void SaveFileError()
{
	SetDParamStr(0, GetSaveLoadErrorString());
	ShowErrorMessage(STR_JUST_RAW_STRING, INVALID_STRING_ID, WL_ERROR);
	SaveFileDone();
}

/**
 * We have written the whole game into memory, _memory_savegame, now find
 * and appropriate compressor and start writing to file.
 */
static SaveOrLoadResult SaveFileToDisk(bool threaded)
{
	try {
		byte compression;
		const SaveLoadFormat *fmt = GetSavegameFormat(_savegame_format, &compression);

		/* We have written our stuff to memory, now write it to file! */
		uint32 hdr[2] = { fmt->tag, TO_BE32((SAVEGAME_VERSION | SAVEGAME_VERSION_EXT) << 16) };
		_sl.sf->Write((byte*)hdr, sizeof(hdr));

		_sl.sf = fmt->init_write(_sl.sf, compression);
		_sl.dumper->Flush(_sl.sf);

		ClearSaveLoadState();

		if (threaded) SetAsyncSaveFinish(SaveFileDone);

		return SL_OK;
	} catch (...) {
		ClearSaveLoadState();

		AsyncSaveFinishProc asfp = SaveFileDone;

		/* We don't want to shout when saving is just
		 * cancelled due to a client disconnecting. */
		if (_sl.error_str != STR_NETWORK_ERROR_LOSTCONNECTION) {
			/* Skip the "colour" character */
			DEBUG(sl, 0, "%s", GetSaveLoadErrorString() + 3);
			asfp = SaveFileError;
		}

		if (threaded) {
			SetAsyncSaveFinish(asfp);
		} else {
			asfp();
		}
		return SL_ERROR;
	}
}

/** Thread run function for saving the file to disk. */
static void SaveFileToDiskThread(void *arg)
{
	SaveFileToDisk(true);
}

void WaitTillSaved()
{
	if (_save_thread == NULL) return;

	_save_thread->Join();
	delete _save_thread;
	_save_thread = NULL;

	/* Make sure every other state is handled properly as well. */
	ProcessAsyncSaveFinish();
}

/**
 * Actually perform the saving of the savegame.
 * General tactics is to first save the game to memory, then write it to file
 * using the writer, either in threaded mode if possible, or single-threaded.
 * @param writer   The filter to write the savegame to.
 * @param threaded Whether to try to perform the saving asynchronously.
 * @return Return the result of the action. #SL_OK or #SL_ERROR
 */
static SaveOrLoadResult DoSave(SaveFilter *writer, bool threaded)
{
	assert(!_sl.saveinprogress);

	_sl.dumper = new MemoryDumper();
	_sl.sf = writer;

	_sl_version = SAVEGAME_VERSION;
	SlXvSetCurrentState();

	SaveViewportBeforeSaveGame();
	SlSaveChunks();

	SaveFileStart();
	if (!threaded || !ThreadObject::New(&SaveFileToDiskThread, NULL, &_save_thread)) {
		if (threaded) DEBUG(sl, 1, "Cannot create savegame thread, reverting to single-threaded mode...");

		SaveOrLoadResult result = SaveFileToDisk(false);
		SaveFileDone();

		return result;
	}

	return SL_OK;
}

/**
 * Save the game using a (writer) filter.
 * @param writer   The filter to write the savegame to.
 * @param threaded Whether to try to perform the saving asynchronously.
 * @return Return the result of the action. #SL_OK or #SL_ERROR
 */
SaveOrLoadResult SaveWithFilter(SaveFilter *writer, bool threaded)
{
	try {
		_sl.action = SLA_SAVE;
		return DoSave(writer, threaded);
	} catch (...) {
		ClearSaveLoadState();
		return SL_ERROR;
	}
}

/**
 * Actually perform the loading of a "non-old" savegame.
 * @param reader     The filter to read the savegame from.
 * @param load_check Whether to perform the checking ("preview") or actually load the game.
 * @return Return the result of the action. #SL_OK or #SL_REINIT ("unload" the game)
 */
static SaveOrLoadResult DoLoad(LoadFilter *reader, bool load_check)
{
	_sl.lf = reader;

	if (load_check) {
		/* Clear previous check data */
		_load_check_data.Clear();
		/* Mark SL_LOAD_CHECK as supported for this savegame. */
		_load_check_data.checkable = true;
	}

	SlXvResetState();

	uint32 hdr[2];
	if (_sl.lf->Read((byte*)hdr, sizeof(hdr)) != sizeof(hdr)) SlError(STR_GAME_SAVELOAD_ERROR_FILE_NOT_READABLE);

	/* see if we have any loader for this type. */
	const SaveLoadFormat *fmt = _saveload_formats;
	for (;;) {
		/* No loader found, treat as version 0 and use LZO format */
		if (fmt == endof(_saveload_formats)) {
			DEBUG(sl, 0, "Unknown savegame type, trying to load it as the buggy format");
			_sl.lf->Reset();
			_sl_version = 0;
			_sl_minor_version = 0;
			SlXvResetState();

			/* Try to find the LZO savegame format; it uses 'OTTD' as tag. */
			fmt = _saveload_formats;
			for (;;) {
				if (fmt == endof(_saveload_formats)) {
					/* Who removed LZO support? Bad bad boy! */
					NOT_REACHED();
				}
				if (fmt->tag == TO_BE32X('OTTD')) break;
				fmt++;
			}
			break;
		}

		if (fmt->tag == hdr[0]) {
			/* check version number */
			_sl_version = TO_BE32(hdr[1]) >> 16;
			/* Minor is not used anymore from version 18.0, but it is still needed
			 * in versions before that (4 cases) which can't be removed easy.
			 * Therefore it is loaded, but never saved (or, it saves a 0 in any scenario). */
			_sl_minor_version = (TO_BE32(hdr[1]) >> 8) & 0xFF;

			if (_sl_version & SAVEGAME_VERSION_EXT) {
				_sl_version &= ~SAVEGAME_VERSION_EXT;
				_sl_is_ext_version = true;
			} else {
				SlXvCheckSpecialSavegameVersions();
			}

			DEBUG(sl, 1, "Loading savegame version %d%s", _sl_version, _sl_is_ext_version ? " (extended)" : "");

			/* Is the version higher than the current? */
			if (_sl_version > SAVEGAME_VERSION) SlError(STR_GAME_SAVELOAD_ERROR_TOO_NEW_SAVEGAME);
			break;
		}

		fmt++;
	}

	/* loader for this savegame type is not implemented? */
	if (fmt->init_load == NULL) {
		char err_str[64];
		seprintf(err_str, lastof(err_str), "Loader for '%s' is not available.", fmt->name);
		SlError(STR_GAME_SAVELOAD_ERROR_BROKEN_INTERNAL_ERROR, err_str);
	}

	_sl.lf = fmt->init_load(_sl.lf);
	_sl.reader = new ReadBuffer(_sl.lf);
	_next_offs = 0;

	if (!load_check) {
		/* Old maps were hardcoded to 256x256 and thus did not contain
		 * any mapsize information. Pre-initialize to 256x256 to not to
		 * confuse old games */
		InitializeGame(256, 256, true, true);

		GamelogReset();

		if (IsSavegameVersionBefore(4)) {
			/*
			 * NewGRFs were introduced between 0.3,4 and 0.3.5, which both
			 * shared savegame version 4. Anything before that 'obviously'
			 * does not have any NewGRFs. Between the introduction and
			 * savegame version 41 (just before 0.5) the NewGRF settings
			 * were not stored in the savegame and they were loaded by
			 * using the settings from the main menu.
			 * So, to recap:
			 * - savegame version  <  4:  do not load any NewGRFs.
			 * - savegame version >= 41:  load NewGRFs from savegame, which is
			 *                            already done at this stage by
			 *                            overwriting the main menu settings.
			 * - other savegame versions: use main menu settings.
			 *
			 * This means that users *can* crash savegame version 4..40
			 * savegames if they set incompatible NewGRFs in the main menu,
			 * but can't crash anymore for savegame version < 4 savegames.
			 *
			 * Note: this is done here because AfterLoadGame is also called
			 * for TTO/TTD/TTDP savegames which have their own NewGRF logic.
			 */
			ClearGRFConfigList(&_grfconfig);
		}
	}

	if (load_check) {
		/* Load chunks into _load_check_data.
		 * No pools are loaded. References are not possible, and thus do not need resolving. */
		SlLoadCheckChunks();
	} else {
		/* Load chunks and resolve references */
		SlLoadChunks();
		SlFixPointers();
	}

	ClearSaveLoadState();

	_savegame_type = SGT_OTTD;

	if (load_check) {
		/* The only part from AfterLoadGame() we need */
		_load_check_data.grf_compatibility = IsGoodGRFConfigList(_load_check_data.grfconfig);
	} else {
		GamelogStartAction(GLAT_LOAD);

		/* After loading fix up savegame for any internal changes that
		 * might have occurred since then. If it fails, load back the old game. */
		if (!AfterLoadGame()) {
			GamelogStopAction();
			return SL_REINIT;
		}

		GamelogStopAction();
	}

	SlXvSetCurrentState();

	return SL_OK;
}

/**
 * Load the game using a (reader) filter.
 * @param reader   The filter to read the savegame from.
 * @return Return the result of the action. #SL_OK or #SL_REINIT ("unload" the game)
 */
SaveOrLoadResult LoadWithFilter(LoadFilter *reader)
{
	try {
		_sl.action = SLA_LOAD;
		return DoLoad(reader, false);
	} catch (...) {
		ClearSaveLoadState();
		return SL_REINIT;
	}
}

/**
 * Main Save or Load function where the high-level saveload functions are
 * handled. It opens the savegame, selects format and checks versions
 * @param filename The name of the savegame being created/loaded
 * @param mode Save or load mode. Load can also be a TTD(Patch) game. Use #SL_LOAD, #SL_OLD_LOAD, #SL_LOAD_CHECK, or #SL_SAVE.
 * @param sb The sub directory to save the savegame in
 * @param threaded True when threaded saving is allowed
 * @return Return the result of the action. #SL_OK, #SL_ERROR, or #SL_REINIT ("unload" the game)
 */
SaveOrLoadResult SaveOrLoad(const char *filename, int mode, Subdirectory sb, bool threaded)
{
	/* An instance of saving is already active, so don't go saving again */
	if (_sl.saveinprogress && mode == SL_SAVE && threaded) {
		/* if not an autosave, but a user action, show error message */
		if (!_do_autosave) ShowErrorMessage(STR_ERROR_SAVE_STILL_IN_PROGRESS, INVALID_STRING_ID, WL_ERROR);
		return SL_OK;
	}
	WaitTillSaved();

	try {
		/* Load a TTDLX or TTDPatch game */
		if (mode == SL_OLD_LOAD) {
			InitializeGame(256, 256, true, true); // set a mapsize of 256x256 for TTDPatch games or it might get confused

			/* TTD/TTO savegames have no NewGRFs, TTDP savegame have them
			 * and if so a new NewGRF list will be made in LoadOldSaveGame.
			 * Note: this is done here because AfterLoadGame is also called
			 * for OTTD savegames which have their own NewGRF logic. */
			ClearGRFConfigList(&_grfconfig);
			GamelogReset();
			if (!LoadOldSaveGame(filename)) return SL_REINIT;
			_sl_version = 0;
			_sl_minor_version = 0;
			SlXvResetState();
			GamelogStartAction(GLAT_LOAD);
			if (!AfterLoadGame()) {
				GamelogStopAction();
				return SL_REINIT;
			}
			GamelogStopAction();
			SlXvSetCurrentState();
			return SL_OK;
		}

		switch (mode) {
			case SL_LOAD_CHECK: _sl.action = SLA_LOAD_CHECK; break;
			case SL_LOAD: _sl.action = SLA_LOAD; break;
			case SL_SAVE: _sl.action = SLA_SAVE; break;
			default: NOT_REACHED();
		}

		FILE *fh = (mode == SL_SAVE) ? FioFOpenFile(filename, "wb", sb) : FioFOpenFile(filename, "rb", sb);

		/* Make it a little easier to load savegames from the console */
		if (fh == NULL && mode != SL_SAVE) fh = FioFOpenFile(filename, "rb", SAVE_DIR);
		if (fh == NULL && mode != SL_SAVE) fh = FioFOpenFile(filename, "rb", BASE_DIR);
		if (fh == NULL && mode != SL_SAVE) fh = FioFOpenFile(filename, "rb", SCENARIO_DIR);

		if (fh == NULL) {
			SlError(mode == SL_SAVE ? STR_GAME_SAVELOAD_ERROR_FILE_NOT_WRITEABLE : STR_GAME_SAVELOAD_ERROR_FILE_NOT_READABLE);
		}

		if (mode == SL_SAVE) { // SAVE game
			DEBUG(desync, 1, "save: %08x; %02x; %s", _date, _date_fract, filename);
			if (_network_server || !_settings_client.gui.threaded_saves) threaded = false;

			return DoSave(new FileWriter(fh), threaded);
		}

		/* LOAD game */
		assert(mode == SL_LOAD || mode == SL_LOAD_CHECK);
		DEBUG(desync, 1, "load: %s", filename);
		return DoLoad(new FileReader(fh), mode == SL_LOAD_CHECK);
	} catch (...) {
		ClearSaveLoadState();

		/* Skip the "colour" character */
		if (mode != SL_LOAD_CHECK) DEBUG(sl, 0, "%s", GetSaveLoadErrorString() + 3);

		/* A saver/loader exception!! reinitialize all variables to prevent crash! */
		return (mode == SL_LOAD || mode == SL_OLD_LOAD) ? SL_REINIT : SL_ERROR;
	}
}

/** Do a save when exiting the game (_settings_client.gui.autosave_on_exit) */
void DoExitSave()
{
	SaveOrLoad("exit.sav", SL_SAVE, AUTOSAVE_DIR);
}

/**
 * Fill the buffer with the default name for a savegame *or* screenshot.
 * @param buf the buffer to write to.
 * @param last the last element in the buffer.
 */
void GenerateDefaultSaveName(char *buf, const char *last)
{
	/* Check if we have a name for this map, which is the name of the first
	 * available company. When there's no company available we'll use
	 * 'Spectator' as "company" name. */
	CompanyID cid = _local_company;
	if (!Company::IsValidID(cid)) {
		const Company *c;
		FOR_ALL_COMPANIES(c) {
			cid = c->index;
			break;
		}
	}

	SetDParam(0, cid);

	/* Insert current date */
	switch (_settings_client.gui.date_format_in_default_names) {
		case 0: SetDParam(1, STR_JUST_DATE_LONG); break;
		case 1: SetDParam(1, STR_JUST_DATE_TINY); break;
		case 2: SetDParam(1, STR_JUST_DATE_ISO); break;
		default: NOT_REACHED();
	}
	SetDParam(2, _date);

	/* Get the correct string (special string for when there's not company) */
	GetString(buf, !Company::IsValidID(cid) ? STR_SAVEGAME_NAME_SPECTATOR : STR_SAVEGAME_NAME_DEFAULT, last);
	SanitizeFilename(buf);
}

#if 0
/**
 * Function to get the type of the savegame by looking at the file header.
 * NOTICE: Not used right now, but could be used if extensions of savegames are garbled
 * @param file Savegame to be checked
 * @return SL_OLD_LOAD or SL_LOAD of the file
 */
int GetSavegameType(char *file)
{
	const SaveLoadFormat *fmt;
	uint32 hdr;
	FILE *f;
	int mode = SL_OLD_LOAD;

	f = fopen(file, "rb");
	if (fread(&hdr, sizeof(hdr), 1, f) != 1) {
		DEBUG(sl, 0, "Savegame is obsolete or invalid format");
		mode = SL_LOAD; // don't try to get filename, just show name as it is written
	} else {
		/* see if we have any loader for this type. */
		for (fmt = _saveload_formats; fmt != endof(_saveload_formats); fmt++) {
			if (fmt->tag == hdr) {
				mode = SL_LOAD; // new type of savegame
				break;
			}
		}
	}

	fclose(f);
	return mode;
}
#endif<|MERGE_RESOLUTION|>--- conflicted
+++ resolved
@@ -581,7 +581,6 @@
  *       break out of all the saveload code.
  */
 void NORETURN SlErrorCorrupt(const char *msg, bool already_malloced)
-<<<<<<< HEAD
 {
 	SlError(STR_GAME_SAVELOAD_ERROR_BROKEN_SAVEGAME, msg, already_malloced);
 }
@@ -591,17 +590,6 @@
  */
 void CDECL NORETURN SlErrorCorruptFmt(const char *msg, ...)
 {
-=======
-{
-	SlError(STR_GAME_SAVELOAD_ERROR_BROKEN_SAVEGAME, msg, already_malloced);
-}
-
-/**
- * As SlErrorCorruptFmt, except that it takes a format string and additional parameters
- */
-void CDECL NORETURN SlErrorCorruptFmt(const char *msg, ...)
-{
->>>>>>> e606a847
 	va_list va;
 	va_start(va, msg);
 	char *str = str_vfmt(msg, va);
@@ -1772,12 +1760,9 @@
 	switch (m) {
 		case CH_ARRAY:
 			_sl.array_index = 0;
-<<<<<<< HEAD
-=======
 			if (ext_flags) {
 				SlErrorCorruptFmt("CH_ARRAY does not take chunk header extension flags: 0x%X", ext_flags);
 			}
->>>>>>> e606a847
 			if (ch && ch->load_check_proc) {
 				ch->load_check_proc();
 			} else {
@@ -1785,12 +1770,9 @@
 			}
 			break;
 		case CH_SPARSE_ARRAY:
-<<<<<<< HEAD
-=======
 			if (ext_flags) {
 				SlErrorCorruptFmt("CH_SPARSE_ARRAY does not take chunk header extension flags: 0x%X", ext_flags);
 			}
->>>>>>> e606a847
 			if (ch && ch->load_check_proc) {
 				ch->load_check_proc();
 			} else {
@@ -2544,8 +2526,6 @@
 
 	delete _sl.lf;
 	_sl.lf = NULL;
-
-	SlXvSetCurrentState();
 }
 
 /**
