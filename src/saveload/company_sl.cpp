--- conflicted
+++ resolved
@@ -259,11 +259,7 @@
 
 	    SLE_VAR(CompanyProperties, colour,                SLE_UINT8),
 	    SLE_VAR(CompanyProperties, money_fraction,        SLE_UINT8),
-<<<<<<< HEAD
-	SLE_CONDNULL(1,  0,  57), ///< avail_railtypes
-=======
 	SLE_CONDNULL(1,  SL_MIN_VERSION,  SLV_58), ///< avail_railtypes
->>>>>>> 01261dae
 	    SLE_VAR(CompanyProperties, block_preview,         SLE_UINT8),
 
 	SLE_CONDNULL(2,  SL_MIN_VERSION,  SLV_94), ///< cargo_types
@@ -346,18 +342,6 @@
 
 static const SaveLoad _company_economy_desc[] = {
 	/* these were changed to 64-bit in savegame format 2 */
-<<<<<<< HEAD
-	SLE_CONDVAR(CompanyEconomyEntry, income,              SLE_FILE_I32 | SLE_VAR_I64, 0, 1),
-	SLE_CONDVAR(CompanyEconomyEntry, income,              SLE_INT64,                  2, SL_MAX_VERSION),
-	SLE_CONDVAR(CompanyEconomyEntry, expenses,            SLE_FILE_I32 | SLE_VAR_I64, 0, 1),
-	SLE_CONDVAR(CompanyEconomyEntry, expenses,            SLE_INT64,                  2, SL_MAX_VERSION),
-	SLE_CONDVAR(CompanyEconomyEntry, company_value,       SLE_FILE_I32 | SLE_VAR_I64, 0, 1),
-	SLE_CONDVAR(CompanyEconomyEntry, company_value,       SLE_INT64,                  2, SL_MAX_VERSION),
-
-	SLE_CONDVAR(CompanyEconomyEntry, delivered_cargo[NUM_CARGO - 1], SLE_INT32,       0, 169),
-	SLE_CONDARR(CompanyEconomyEntry, delivered_cargo,     SLE_UINT32, 32,           170, 198),
-	SLE_CONDARR(CompanyEconomyEntry, delivered_cargo,     SLE_UINT32, NUM_CARGO,    199, SL_MAX_VERSION),
-=======
 	SLE_CONDVAR(CompanyEconomyEntry, income,              SLE_FILE_I32 | SLE_VAR_I64, SL_MIN_VERSION, SLV_2),
 	SLE_CONDVAR(CompanyEconomyEntry, income,              SLE_INT64,                  SLV_2, SL_MAX_VERSION),
 	SLE_CONDVAR(CompanyEconomyEntry, expenses,            SLE_FILE_I32 | SLE_VAR_I64, SL_MIN_VERSION, SLV_2),
@@ -368,7 +352,6 @@
 	SLE_CONDVAR(CompanyEconomyEntry, delivered_cargo[NUM_CARGO - 1], SLE_INT32,       SL_MIN_VERSION, SLV_170),
 	SLE_CONDARR(CompanyEconomyEntry, delivered_cargo,     SLE_UINT32, 32,           SLV_170, SLV_EXTEND_CARGOTYPES),
 	SLE_CONDARR(CompanyEconomyEntry, delivered_cargo,     SLE_UINT32, NUM_CARGO,    SLV_EXTEND_CARGOTYPES, SL_MAX_VERSION),
->>>>>>> 01261dae
 	    SLE_VAR(CompanyEconomyEntry, performance_history, SLE_INT32),
 
 	SLE_END()
