/* $Id$ */

/*
 * This file is part of OpenTTD.
 * OpenTTD is free software; you can redistribute it and/or modify it under the terms of the GNU General Public License as published by the Free Software Foundation, version 2.
 * OpenTTD is distributed in the hope that it will be useful, but WITHOUT ANY WARRANTY; without even the implied warranty of MERCHANTABILITY or FITNESS FOR A PARTICULAR PURPOSE.
 * See the GNU General Public License for more details. You should have received a copy of the GNU General Public License along with OpenTTD. If not, see <http://www.gnu.org/licenses/>.
 */

/** @file zoom_func.h Functions related to zooming. */

#ifndef ZOOM_FUNC_H
#define ZOOM_FUNC_H

#include "zoom_type.h"

/**
 * Scale by zoom level, usually shift left (when zoom > ZOOM_LVL_NORMAL)
 * When shifting right, value is rounded up
 * @param value value to shift
 * @param zoom  zoom level to shift to
 * @return shifted value
 */
static inline int ScaleByZoom(int value, ZoomLevel zoom)
{
	assert(zoom >= 0);
	return value << zoom;
}

/**
 * Scale by zoom level, usually shift right (when zoom > ZOOM_LVL_NORMAL)
 * When shifting right, value is rounded up
 * @param value value to shift
 * @param zoom  zoom level to shift to
 * @return shifted value
 */
static inline int UnScaleByZoom(int value, ZoomLevel zoom)
{
	assert(zoom >= 0);
	return (value + (1 << zoom) - 1) >> zoom;
}

/**
 * Scale by zoom level, usually shift left (when zoom > ZOOM_LVL_NORMAL)
 * @param value value to shift
 * @param zoom  zoom level to shift to
 * @return shifted value
 */
static inline int ScaleByZoomLower(int value, ZoomLevel zoom)
{
	assert(zoom >= 0);
	return value << zoom;
}

/**
 * Scale by zoom level, usually shift right (when zoom > ZOOM_LVL_NORMAL)
 * @param value value to shift
 * @param zoom  zoom level to shift to
 * @return shifted value
 */
static inline int UnScaleByZoomLower(int value, ZoomLevel zoom)
{
	assert(zoom >= 0);
	return value >> zoom;
}

/**
 * Short-hand to apply GUI zoom level.
 * @param value Pixel amount at #ZOOM_LVL_BEGIN (full zoom in).
<<<<<<< HEAD
 * @return value Pixel amount at #ZOOM_LVL_GUI.
=======
 * @return Pixel amount at #ZOOM_LVL_GUI (current interface size).
>>>>>>> 95a329a4
 */
static inline int UnScaleGUI(int value)
{
	return UnScaleByZoom(value, ZOOM_LVL_GUI);
}

/**
 * Scale traditional pixel dimensions to GUI zoom level.
<<<<<<< HEAD
 * @param value Pixel amount at 1x zoom level.
 * @return value Pixel amount at #ZOOM_LVL_GUI.
=======
 * @param value Pixel amount at #ZOOM_LVL_BASE (traditional "normal" interface size).
 * @return Pixel amount at #ZOOM_LVL_GUI (current interface size).
>>>>>>> 95a329a4
 */
static inline int ScaleGUITrad(int value)
{
	return UnScaleGUI(value * ZOOM_LVL_BASE);
}

#endif /* ZOOM_FUNC_H */<|MERGE_RESOLUTION|>--- conflicted
+++ resolved
@@ -67,11 +67,7 @@
 /**
  * Short-hand to apply GUI zoom level.
  * @param value Pixel amount at #ZOOM_LVL_BEGIN (full zoom in).
-<<<<<<< HEAD
- * @return value Pixel amount at #ZOOM_LVL_GUI.
-=======
  * @return Pixel amount at #ZOOM_LVL_GUI (current interface size).
->>>>>>> 95a329a4
  */
 static inline int UnScaleGUI(int value)
 {
@@ -80,13 +76,8 @@
 
 /**
  * Scale traditional pixel dimensions to GUI zoom level.
-<<<<<<< HEAD
- * @param value Pixel amount at 1x zoom level.
- * @return value Pixel amount at #ZOOM_LVL_GUI.
-=======
  * @param value Pixel amount at #ZOOM_LVL_BASE (traditional "normal" interface size).
  * @return Pixel amount at #ZOOM_LVL_GUI (current interface size).
->>>>>>> 95a329a4
  */
 static inline int ScaleGUITrad(int value)
 {
