--- conflicted
+++ resolved
@@ -234,28 +234,23 @@
  * @param flags type of operation
  * @param p1 various bitstuffed elements
  * - p1 = (bit  0 - 15) - Unique ID to use for this question.
- * - p1 = (bit 16 - 31) - Company or client for which this question is.
  * @param p2 various bitstuffed elements
  * - p2 = (bit 0 - 17) - Buttons of the question.
  * - p2 = (bit 29 - 30) - Question type.
  * - p2 = (bit 31) - Question target: 0 - company, 1 - client.
+ * @param p3 various bitstuffed elements
+ * - p3 = (bit 0 - 31) - Company or client for which this question is.
  * @param text Text of the question.
  * @return the cost of this operation or an error
  */
-<<<<<<< HEAD
-CommandCost CmdGoalQuestion(TileIndex tile, DoCommandFlag flags, uint32 p1, uint32 p2, const char *text)
+CommandCost CmdGoalQuestion(TileIndex tile, DoCommandFlag flags, uint32 p1, uint32 p2, uint64 p3, const char *text, const CommandAuxiliaryBase *aux_data)
 {
 	uint16 uniqueid = (uint16)GB(p1, 0, 16);
-	CompanyID company = (CompanyID)GB(p1, 16, 8);
-	ClientID client = (ClientID)GB(p1, 16, 16);
-=======
-CommandCost CmdGoalQuestion(DoCommandFlag flags, uint16 uniqueid, uint32 target, bool is_client, uint32 button_mask, GoalQuestionType type, const std::string &text)
-{
+	CompanyID company = (CompanyID)GB(p3, 0, 32);
+	ClientID client = (ClientID)GB(p3, 0, 32);
+
 	static_assert(sizeof(uint32) >= sizeof(CompanyID));
-	CompanyID company = (CompanyID)target;
 	static_assert(sizeof(uint32) >= sizeof(ClientID));
-	ClientID client = (ClientID)target;
->>>>>>> 09f7f32b
 
 	static_assert(GOAL_QUESTION_BUTTON_COUNT < 29);
 	uint32 button_mask = GB(p2, 0, GOAL_QUESTION_BUTTON_COUNT);
