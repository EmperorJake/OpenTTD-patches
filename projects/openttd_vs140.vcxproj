<?xml version="1.0" encoding="utf-8"?>
<Project DefaultTargets="Build" ToolsVersion="14.0" xmlns="http://schemas.microsoft.com/developer/msbuild/2003">
  <ItemGroup Label="ProjectConfigurations">
    <ProjectConfiguration Include="Debug|Win32">
      <Configuration>Debug</Configuration>
      <Platform>Win32</Platform>
    </ProjectConfiguration>
    <ProjectConfiguration Include="Debug|x64">
      <Configuration>Debug</Configuration>
      <Platform>x64</Platform>
    </ProjectConfiguration>
    <ProjectConfiguration Include="Release|Win32">
      <Configuration>Release</Configuration>
      <Platform>Win32</Platform>
    </ProjectConfiguration>
    <ProjectConfiguration Include="Release|x64">
      <Configuration>Release</Configuration>
      <Platform>x64</Platform>
    </ProjectConfiguration>
  </ItemGroup>
  <PropertyGroup Label="Globals">
    <ProjectName>openttd</ProjectName>
    <ProjectGuid>{668328A0-B40E-4CDB-BD72-D0064424414A}</ProjectGuid>
    <RootNamespace>openttd</RootNamespace>
  </PropertyGroup>
  <Import Project="$(VCTargetsPath)\Microsoft.Cpp.Default.props" />
  <PropertyGroup Condition="'$(Configuration)|$(Platform)'=='Debug|Win32'" Label="Configuration">
    <ConfigurationType>Application</ConfigurationType>
    <UseOfMfc>false</UseOfMfc>
    <CharacterSet>Unicode</CharacterSet>
    <PlatformToolset>v140</PlatformToolset>
  </PropertyGroup>
  <PropertyGroup Condition="'$(Configuration)|$(Platform)'=='Release|Win32'" Label="Configuration">
    <ConfigurationType>Application</ConfigurationType>
    <UseOfMfc>false</UseOfMfc>
    <CharacterSet>Unicode</CharacterSet>
    <WholeProgramOptimization>true</WholeProgramOptimization>
    <PlatformToolset>v140</PlatformToolset>
  </PropertyGroup>
  <PropertyGroup Condition="'$(Configuration)|$(Platform)'=='Debug|x64'" Label="Configuration">
    <ConfigurationType>Application</ConfigurationType>
    <UseOfMfc>false</UseOfMfc>
    <CharacterSet>Unicode</CharacterSet>
    <PlatformToolset>v140</PlatformToolset>
  </PropertyGroup>
  <PropertyGroup Condition="'$(Configuration)|$(Platform)'=='Release|x64'" Label="Configuration">
    <ConfigurationType>Application</ConfigurationType>
    <UseOfMfc>false</UseOfMfc>
    <CharacterSet>Unicode</CharacterSet>
    <WholeProgramOptimization>true</WholeProgramOptimization>
    <PlatformToolset>v140</PlatformToolset>
  </PropertyGroup>
  <Import Project="$(VCTargetsPath)\Microsoft.Cpp.props" />
  <ImportGroup Condition="'$(Configuration)|$(Platform)'=='Debug|Win32'" Label="PropertySheets">
    <Import Project="$(UserRootDir)\Microsoft.Cpp.$(Platform).user.props" Condition="exists('$(UserRootDir)\Microsoft.Cpp.$(Platform).user.props')" Label="LocalAppDataPlatform" />
  </ImportGroup>
  <ImportGroup Condition="'$(Configuration)|$(Platform)'=='Release|Win32'" Label="PropertySheets">
    <Import Project="$(UserRootDir)\Microsoft.Cpp.$(Platform).user.props" Condition="exists('$(UserRootDir)\Microsoft.Cpp.$(Platform).user.props')" Label="LocalAppDataPlatform" />
  </ImportGroup>
  <ImportGroup Condition="'$(Configuration)|$(Platform)'=='Debug|x64'" Label="PropertySheets">
    <Import Project="$(UserRootDir)\Microsoft.Cpp.$(Platform).user.props" Condition="exists('$(UserRootDir)\Microsoft.Cpp.$(Platform).user.props')" Label="LocalAppDataPlatform" />
  </ImportGroup>
  <ImportGroup Condition="'$(Configuration)|$(Platform)'=='Release|x64'" Label="PropertySheets">
    <Import Project="$(UserRootDir)\Microsoft.Cpp.$(Platform).user.props" Condition="exists('$(UserRootDir)\Microsoft.Cpp.$(Platform).user.props')" Label="LocalAppDataPlatform" />
  </ImportGroup>
  <PropertyGroup Label="UserMacros" />
  <PropertyGroup>
    <OutDir Condition="'$(Configuration)|$(Platform)'=='Release|Win32'">$(SolutionDir)..\objs\$(Platform)\$(Configuration)\</OutDir>
    <IntDir Condition="'$(Configuration)|$(Platform)'=='Release|Win32'">$(SolutionDir)..\objs\$(Platform)\$(Configuration)\</IntDir>
    <LinkIncremental Condition="'$(Configuration)|$(Platform)'=='Release|Win32'">false</LinkIncremental>
    <OutDir Condition="'$(Configuration)|$(Platform)'=='Debug|Win32'">$(SolutionDir)..\objs\$(Platform)\$(Configuration)\</OutDir>
    <IntDir Condition="'$(Configuration)|$(Platform)'=='Debug|Win32'">$(SolutionDir)..\objs\$(Platform)\$(Configuration)\</IntDir>
    <LinkIncremental Condition="'$(Configuration)|$(Platform)'=='Debug|Win32'" />
    <IntDir Condition="'$(Configuration)|$(Platform)'=='Release|x64'">$(SolutionDir)..\objs\$(Platform)\$(Configuration)\</IntDir>
    <LinkIncremental Condition="'$(Configuration)|$(Platform)'=='Release|x64'">false</LinkIncremental>
    <OutDir Condition="'$(Configuration)|$(Platform)'=='Debug|x64'">$(SolutionDir)..\objs\$(Platform)\$(Configuration)\</OutDir>
    <IntDir Condition="'$(Configuration)|$(Platform)'=='Debug|x64'">$(SolutionDir)..\objs\$(Platform)\$(Configuration)\</IntDir>
    <LinkIncremental Condition="'$(Configuration)|$(Platform)'=='Debug|x64'" />
    <CodeAnalysisRuleSet Condition="'$(Configuration)|$(Platform)'=='Debug|Win32'">AllRules.ruleset</CodeAnalysisRuleSet>
    <CodeAnalysisRules Condition="'$(Configuration)|$(Platform)'=='Debug|Win32'" />
    <CodeAnalysisRuleAssemblies Condition="'$(Configuration)|$(Platform)'=='Debug|Win32'" />
    <CodeAnalysisRuleSet Condition="'$(Configuration)|$(Platform)'=='Debug|x64'">AllRules.ruleset</CodeAnalysisRuleSet>
    <CodeAnalysisRules Condition="'$(Configuration)|$(Platform)'=='Debug|x64'" />
    <CodeAnalysisRuleAssemblies Condition="'$(Configuration)|$(Platform)'=='Debug|x64'" />
    <CodeAnalysisRuleSet Condition="'$(Configuration)|$(Platform)'=='Release|Win32'">AllRules.ruleset</CodeAnalysisRuleSet>
    <CodeAnalysisRules Condition="'$(Configuration)|$(Platform)'=='Release|Win32'" />
    <CodeAnalysisRuleAssemblies Condition="'$(Configuration)|$(Platform)'=='Release|Win32'" />
    <CodeAnalysisRuleSet Condition="'$(Configuration)|$(Platform)'=='Release|x64'">AllRules.ruleset</CodeAnalysisRuleSet>
    <CodeAnalysisRules Condition="'$(Configuration)|$(Platform)'=='Release|x64'" />
    <CodeAnalysisRuleAssemblies Condition="'$(Configuration)|$(Platform)'=='Release|x64'" />
    <OutDir Condition="'$(Configuration)|$(Platform)'=='Release|x64'">$(SolutionDir)..\objs\$(Platform)\$(Configuration)\</OutDir>
    <LocalDebuggerWorkingDirectory>$(ProjectDir)..\bin</LocalDebuggerWorkingDirectory>
  </PropertyGroup>
  <ItemDefinitionGroup Condition="'$(Configuration)|$(Platform)'=='Release|Win32'">
    <Midl>
      <TypeLibraryName>.\Release/openttd.tlb</TypeLibraryName>
      <HeaderFileName>
      </HeaderFileName>
    </Midl>
    <ClCompile>
      <AdditionalOptions>/J /Zc:throwingNew %(AdditionalOptions)</AdditionalOptions>
      <Optimization>Full</Optimization>
      <InlineFunctionExpansion>AnySuitable</InlineFunctionExpansion>
      <IntrinsicFunctions>true</IntrinsicFunctions>
      <FavorSizeOrSpeed>Size</FavorSizeOrSpeed>
      <OmitFramePointers>true</OmitFramePointers>
      <AdditionalIncludeDirectories>..\objs\langs;..\objs\settings;..\src\3rdparty\squirrel\include;%(AdditionalIncludeDirectories)</AdditionalIncludeDirectories>
      <PreprocessorDefinitions>WIN32;NDEBUG;_CONSOLE;WIN32_ENABLE_DIRECTMUSIC_SUPPORT;WITH_SSE;WITH_ZLIB;WITH_LZO;WITH_LZMA;LZMA_API_STATIC;WITH_PNG;WITH_FREETYPE;WITH_ICU_SORT;WITH_ICU_LAYOUT;U_STATIC_IMPLEMENTATION;ENABLE_NETWORK;WITH_PERSONAL_DIR;PERSONAL_DIR="OpenTTD";WITH_ASSERT;%(PreprocessorDefinitions)</PreprocessorDefinitions>
      <StringPooling>true</StringPooling>
      <ExceptionHandling>Sync</ExceptionHandling>
      <RuntimeLibrary>MultiThreaded</RuntimeLibrary>
      <StructMemberAlignment>4Bytes</StructMemberAlignment>
      <BufferSecurityCheck>false</BufferSecurityCheck>
      <FunctionLevelLinking>true</FunctionLevelLinking>
      <PrecompiledHeader>
      </PrecompiledHeader>
      <PrecompiledHeaderFile>
      </PrecompiledHeaderFile>
      <PrecompiledHeaderOutputFile>
      </PrecompiledHeaderOutputFile>
      <AssemblerOutput>All</AssemblerOutput>
      <AssemblerListingLocation>$(IntDir)</AssemblerListingLocation>
      <ObjectFileName>$(IntDir)</ObjectFileName>
      <ProgramDataBaseFileName>$(IntDir)$(TargetName).pdb</ProgramDataBaseFileName>
      <WarningLevel>Level3</WarningLevel>
      <TreatWarningAsError>false</TreatWarningAsError>
      <SuppressStartupBanner>true</SuppressStartupBanner>
      <DebugInformationFormat>ProgramDatabase</DebugInformationFormat>
      <CallingConvention>FastCall</CallingConvention>
      <CompileAs>Default</CompileAs>
      <MultiProcessorCompilation>true</MultiProcessorCompilation>
      <EnforceTypeConversionRules>true</EnforceTypeConversionRules>
    </ClCompile>
    <ResourceCompile>
      <PreprocessorDefinitions>NDEBUG;%(PreprocessorDefinitions)</PreprocessorDefinitions>
      <Culture>0x0809</Culture>
    </ResourceCompile>
    <Link>
      <AdditionalDependencies>winmm.lib;ws2_32.lib;imm32.lib;libpng.lib;zlibstat.lib;lzo2.lib;liblzma.lib;libfreetype2.lib;icuuc.lib;icuin.lib;icudt.lib;icule.lib;iculx.lib;%(AdditionalDependencies)</AdditionalDependencies>
      <SuppressStartupBanner>true</SuppressStartupBanner>
      <IgnoreSpecificDefaultLibraries>%(IgnoreSpecificDefaultLibraries)</IgnoreSpecificDefaultLibraries>
      <GenerateDebugInformation>true</GenerateDebugInformation>
      <SubSystem>Windows</SubSystem>
      <StackReserveSize>1048576</StackReserveSize>
      <StackCommitSize>1048576</StackCommitSize>
      <OptimizeReferences>true</OptimizeReferences>
      <RandomizedBaseAddress>false</RandomizedBaseAddress>
      <DataExecutionPrevention>
      </DataExecutionPrevention>
      <TargetMachine>MachineX86</TargetMachine>
      <EnableCOMDATFolding>true</EnableCOMDATFolding>
      <MinimumRequiredVersion>5.01</MinimumRequiredVersion>
    </Link>
  </ItemDefinitionGroup>
  <ItemDefinitionGroup Condition="'$(Configuration)|$(Platform)'=='Debug|Win32'">
    <Midl>
      <TypeLibraryName>.\Debug/openttd.tlb</TypeLibraryName>
      <HeaderFileName>
      </HeaderFileName>
    </Midl>
    <ClCompile>
      <AdditionalOptions>/J /Zc:throwingNew %(AdditionalOptions)</AdditionalOptions>
      <Optimization>Disabled</Optimization>
      <FunctionLevelLinking>true</FunctionLevelLinking>
      <AdditionalIncludeDirectories>..\objs\langs;..\objs\settings;..\src\3rdparty\squirrel\include;%(AdditionalIncludeDirectories)</AdditionalIncludeDirectories>
      <PreprocessorDefinitions>WIN32;_DEBUG;_CONSOLE;WIN32_ENABLE_DIRECTMUSIC_SUPPORT;WITH_SSE;WITH_ZLIB;WITH_LZO;WITH_LZMA;LZMA_API_STATIC;WITH_PNG;WITH_FREETYPE;WITH_ICU_SORT;WITH_ICU_LAYOUT;U_STATIC_IMPLEMENTATION;ENABLE_NETWORK;WITH_PERSONAL_DIR;PERSONAL_DIR="OpenTTD";%(PreprocessorDefinitions)</PreprocessorDefinitions>
      <BasicRuntimeChecks>EnableFastChecks</BasicRuntimeChecks>
      <RuntimeLibrary>MultiThreadedDebug</RuntimeLibrary>
      <PrecompiledHeader>
      </PrecompiledHeader>
      <AssemblerListingLocation>$(IntDir)</AssemblerListingLocation>
      <ObjectFileName>$(IntDir)</ObjectFileName>
      <ProgramDataBaseFileName>$(IntDir)$(TargetName).pdb</ProgramDataBaseFileName>
      <WarningLevel>Level3</WarningLevel>
      <TreatWarningAsError>false</TreatWarningAsError>
      <SuppressStartupBanner>true</SuppressStartupBanner>
      <DebugInformationFormat>ProgramDatabase</DebugInformationFormat>
      <CallingConvention>FastCall</CallingConvention>
      <CompileAs>Default</CompileAs>
      <MultiProcessorCompilation>true</MultiProcessorCompilation>
      <EnforceTypeConversionRules>true</EnforceTypeConversionRules>
    </ClCompile>
    <ResourceCompile>
      <PreprocessorDefinitions>_DEBUG;%(PreprocessorDefinitions)</PreprocessorDefinitions>
      <Culture>0x0809</Culture>
    </ResourceCompile>
    <Link>
      <AdditionalDependencies>winmm.lib;ws2_32.lib;imm32.lib;libpng.lib;zlibstat.lib;lzo2.lib;liblzma.lib;libfreetype2.lib;icuuc.lib;icuin.lib;icudt.lib;icule.lib;iculx.lib;%(AdditionalDependencies)</AdditionalDependencies>
      <SuppressStartupBanner>true</SuppressStartupBanner>
      <IgnoreSpecificDefaultLibraries>LIBCMT.lib;%(IgnoreSpecificDefaultLibraries)</IgnoreSpecificDefaultLibraries>
      <GenerateDebugInformation>true</GenerateDebugInformation>
      <SubSystem>Windows</SubSystem>
      <StackReserveSize>1048576</StackReserveSize>
      <StackCommitSize>1048576</StackCommitSize>
      <RandomizedBaseAddress>false</RandomizedBaseAddress>
      <DataExecutionPrevention>
      </DataExecutionPrevention>
      <TargetMachine>MachineX86</TargetMachine>
      <MinimumRequiredVersion>5.01</MinimumRequiredVersion>
    </Link>
  </ItemDefinitionGroup>
  <ItemDefinitionGroup Condition="'$(Configuration)|$(Platform)'=='Release|x64'">
    <Midl>
      <TargetEnvironment>X64</TargetEnvironment>
      <TypeLibraryName>.\Release/openttd.tlb</TypeLibraryName>
      <HeaderFileName>
      </HeaderFileName>
    </Midl>
    <ClCompile>
      <AdditionalOptions>/J /Zc:throwingNew %(AdditionalOptions)</AdditionalOptions>
      <Optimization>Full</Optimization>
      <InlineFunctionExpansion>AnySuitable</InlineFunctionExpansion>
      <IntrinsicFunctions>true</IntrinsicFunctions>
      <FavorSizeOrSpeed>Size</FavorSizeOrSpeed>
      <OmitFramePointers>true</OmitFramePointers>
      <AdditionalIncludeDirectories>..\objs\langs;..\objs\settings;..\src\3rdparty\squirrel\include;%(AdditionalIncludeDirectories)</AdditionalIncludeDirectories>
      <PreprocessorDefinitions>WIN32;NDEBUG;_CONSOLE;WITH_SSE;WITH_ZLIB;WITH_LZO;WITH_LZMA;LZMA_API_STATIC;WITH_PNG;WITH_FREETYPE;WITH_ICU_SORT;WITH_ICU_LAYOUT;U_STATIC_IMPLEMENTATION;ENABLE_NETWORK;WITH_PERSONAL_DIR;PERSONAL_DIR="OpenTTD";_SQ64;WITH_ASSERT;%(PreprocessorDefinitions)</PreprocessorDefinitions>
      <StringPooling>true</StringPooling>
      <ExceptionHandling>Sync</ExceptionHandling>
      <RuntimeLibrary>MultiThreaded</RuntimeLibrary>
      <StructMemberAlignment>Default</StructMemberAlignment>
      <BufferSecurityCheck>false</BufferSecurityCheck>
      <FunctionLevelLinking>true</FunctionLevelLinking>
      <PrecompiledHeader>
      </PrecompiledHeader>
      <PrecompiledHeaderFile>
      </PrecompiledHeaderFile>
      <PrecompiledHeaderOutputFile>
      </PrecompiledHeaderOutputFile>
      <AssemblerOutput>All</AssemblerOutput>
      <AssemblerListingLocation>$(IntDir)</AssemblerListingLocation>
      <ObjectFileName>$(IntDir)</ObjectFileName>
      <ProgramDataBaseFileName>$(IntDir)$(TargetName).pdb</ProgramDataBaseFileName>
      <WarningLevel>Level3</WarningLevel>
      <TreatWarningAsError>false</TreatWarningAsError>
      <SuppressStartupBanner>true</SuppressStartupBanner>
      <DebugInformationFormat>ProgramDatabase</DebugInformationFormat>
      <CallingConvention>FastCall</CallingConvention>
      <CompileAs>Default</CompileAs>
      <MultiProcessorCompilation>true</MultiProcessorCompilation>
      <EnforceTypeConversionRules>true</EnforceTypeConversionRules>
    </ClCompile>
    <ResourceCompile>
      <PreprocessorDefinitions>NDEBUG;%(PreprocessorDefinitions)</PreprocessorDefinitions>
      <Culture>0x0809</Culture>
    </ResourceCompile>
    <Link>
      <AdditionalDependencies>winmm.lib;ws2_32.lib;imm32.lib;libpng.lib;zlibstat.lib;lzo2.lib;liblzma.lib;libfreetype2.lib;icuuc.lib;icuin.lib;icudt.lib;icule.lib;iculx.lib;%(AdditionalDependencies)</AdditionalDependencies>
      <SuppressStartupBanner>true</SuppressStartupBanner>
      <IgnoreSpecificDefaultLibraries>%(IgnoreSpecificDefaultLibraries)</IgnoreSpecificDefaultLibraries>
      <GenerateDebugInformation>true</GenerateDebugInformation>
      <SubSystem>Windows</SubSystem>
      <StackReserveSize>1048576</StackReserveSize>
      <StackCommitSize>1048576</StackCommitSize>
      <OptimizeReferences>true</OptimizeReferences>
      <TargetMachine>MachineX64</TargetMachine>
      <EnableCOMDATFolding>true</EnableCOMDATFolding>
      <MinimumRequiredVersion>5.02</MinimumRequiredVersion>
    </Link>
  </ItemDefinitionGroup>
  <ItemDefinitionGroup Condition="'$(Configuration)|$(Platform)'=='Debug|x64'">
    <Midl>
      <TargetEnvironment>X64</TargetEnvironment>
      <TypeLibraryName>.\Debug/openttd.tlb</TypeLibraryName>
      <HeaderFileName>
      </HeaderFileName>
    </Midl>
    <ClCompile>
      <AdditionalOptions>/J /Zc:throwingNew %(AdditionalOptions)</AdditionalOptions>
      <Optimization>Disabled</Optimization>
      <FunctionLevelLinking>true</FunctionLevelLinking>
      <AdditionalIncludeDirectories>..\objs\langs;..\objs\settings;..\src\3rdparty\squirrel\include;%(AdditionalIncludeDirectories)</AdditionalIncludeDirectories>
      <PreprocessorDefinitions>WIN32;_DEBUG;_CONSOLE;WITH_SSE;WITH_ZLIB;WITH_LZO;WITH_LZMA;LZMA_API_STATIC;WITH_PNG;WITH_FREETYPE;WITH_ICU_SORT;WITH_ICU_LAYOUT;U_STATIC_IMPLEMENTATION;ENABLE_NETWORK;WITH_PERSONAL_DIR;PERSONAL_DIR="OpenTTD";_SQ64;%(PreprocessorDefinitions)</PreprocessorDefinitions>
      <BasicRuntimeChecks>EnableFastChecks</BasicRuntimeChecks>
      <RuntimeLibrary>MultiThreadedDebug</RuntimeLibrary>
      <PrecompiledHeader>
      </PrecompiledHeader>
      <PrecompiledHeaderFile>
      </PrecompiledHeaderFile>
      <PrecompiledHeaderOutputFile>
      </PrecompiledHeaderOutputFile>
      <AssemblerListingLocation>$(IntDir)</AssemblerListingLocation>
      <ObjectFileName>$(IntDir)</ObjectFileName>
      <ProgramDataBaseFileName>$(IntDir)$(TargetName).pdb</ProgramDataBaseFileName>
      <WarningLevel>Level3</WarningLevel>
      <TreatWarningAsError>false</TreatWarningAsError>
      <SuppressStartupBanner>true</SuppressStartupBanner>
      <DebugInformationFormat>ProgramDatabase</DebugInformationFormat>
      <CallingConvention>Cdecl</CallingConvention>
      <CompileAs>Default</CompileAs>
      <MultiProcessorCompilation>true</MultiProcessorCompilation>
      <EnforceTypeConversionRules>true</EnforceTypeConversionRules>
    </ClCompile>
    <ResourceCompile>
      <PreprocessorDefinitions>_DEBUG;%(PreprocessorDefinitions)</PreprocessorDefinitions>
      <Culture>0x0809</Culture>
    </ResourceCompile>
    <Link>
      <AdditionalDependencies>winmm.lib;ws2_32.lib;imm32.lib;libpng.lib;zlibstat.lib;lzo2.lib;liblzma.lib;libfreetype2.lib;icuuc.lib;icuin.lib;icudt.lib;icule.lib;iculx.lib;%(AdditionalDependencies)</AdditionalDependencies>
      <SuppressStartupBanner>true</SuppressStartupBanner>
      <IgnoreSpecificDefaultLibraries>LIBCMT.lib;%(IgnoreSpecificDefaultLibraries)</IgnoreSpecificDefaultLibraries>
      <GenerateDebugInformation>true</GenerateDebugInformation>
      <SubSystem>Windows</SubSystem>
      <StackReserveSize>1048576</StackReserveSize>
      <StackCommitSize>1048576</StackCommitSize>
      <TargetMachine>MachineX64</TargetMachine>
      <MinimumRequiredVersion>5.02</MinimumRequiredVersion>
    </Link>
  </ItemDefinitionGroup>
  <ItemGroup>
    <ClCompile Include="..\src\tbtr_template_gui_main.cpp" />
    <ClCompile Include="..\src\tbtr_template_gui_create.cpp" />
    <ClCompile Include="..\src\tbtr_template_vehicle.cpp" />
    <ClCompile Include="..\src\tbtr_template_vehicle_func.cpp" />
    <ClInclude Include="..\src\tbtr_template_gui_main.h" />
    <ClInclude Include="..\src\tbtr_template_gui_create.h" />
    <ClInclude Include="..\src\tbtr_template_vehicle.h" />
    <ClInclude Include="..\src\tbtr_template_vehicle_func.h" />
    <ClCompile Include="..\src\airport.cpp" />
    <ClCompile Include="..\src\animated_tile.cpp" />
    <ClCompile Include="..\src\articulated_vehicles.cpp" />
    <ClCompile Include="..\src\autoreplace.cpp" />
    <ClCompile Include="..\src\bmp.cpp" />
    <ClCompile Include="..\src\cargoaction.cpp" />
    <ClCompile Include="..\src\cargomonitor.cpp" />
    <ClCompile Include="..\src\cargopacket.cpp" />
    <ClCompile Include="..\src\cargotype.cpp" />
    <ClCompile Include="..\src\cheat.cpp" />
    <ClCompile Include="..\src\command.cpp" />
    <ClCompile Include="..\src\console.cpp" />
    <ClCompile Include="..\src\console_cmds.cpp" />
    <ClCompile Include="..\src\cpu.cpp" />
    <ClCompile Include="..\src\crashlog.cpp" />
    <ClCompile Include="..\src\currency.cpp" />
    <ClCompile Include="..\src\date.cpp" />
    <ClCompile Include="..\src\debug.cpp" />
    <ClCompile Include="..\src\dedicated.cpp" />
    <ClCompile Include="..\src\departures.cpp" />
    <ClCompile Include="..\src\depot.cpp" />
    <ClCompile Include="..\src\disaster_vehicle.cpp" />
    <ClCompile Include="..\src\driver.cpp" />
    <ClCompile Include="..\src\economy.cpp" />
    <ClCompile Include="..\src\effectvehicle.cpp" />
    <ClCompile Include="..\src\elrail.cpp" />
    <ClCompile Include="..\src\engine.cpp" />
    <ClCompile Include="..\src\fileio.cpp" />
    <ClCompile Include="..\src\fios.cpp" />
    <ClCompile Include="..\src\fontcache.cpp" />
    <ClCompile Include="..\src\fontdetection.cpp" />
    <ClCompile Include="..\src\base_consist.cpp" />
    <ClCompile Include="..\src\gamelog.cpp" />
    <ClCompile Include="..\src\genworld.cpp" />
    <ClCompile Include="..\src\gfx.cpp" />
    <ClCompile Include="..\src\gfxinit.cpp" />
    <ClCompile Include="..\src\gfx_layout.cpp" />
    <ClCompile Include="..\src\goal.cpp" />
    <ClCompile Include="..\src\ground_vehicle.cpp" />
    <ClCompile Include="..\src\heightmap.cpp" />
    <ClCompile Include="..\src\highscore.cpp" />
    <ClCompile Include="..\src\infrastructure.cpp" />
    <ClCompile Include="..\src\hotkeys.cpp" />
    <ClCompile Include="..\src\ini.cpp" />
    <ClCompile Include="..\src\ini_load.cpp" />
    <ClCompile Include="..\src\landscape.cpp" />
    <ClCompile Include="..\src\linkgraph\demands.cpp" />
    <ClCompile Include="..\src\linkgraph\flowmapper.cpp" />
    <ClCompile Include="..\src\linkgraph\linkgraph.cpp" />
    <ClCompile Include="..\src\linkgraph\linkgraphjob.cpp" />
    <ClCompile Include="..\src\linkgraph\linkgraphschedule.cpp" />
    <ClCompile Include="..\src\linkgraph\mcf.cpp" />
    <ClCompile Include="..\src\linkgraph\refresh.cpp" />
    <ClCompile Include="..\src\map.cpp" />
    <ClCompile Include="..\src\misc.cpp" />
    <ClCompile Include="..\src\mixer.cpp" />
    <ClCompile Include="..\src\music.cpp" />
    <ClCompile Include="..\src\network\network.cpp" />
    <ClCompile Include="..\src\network\network_admin.cpp" />
    <ClCompile Include="..\src\network\network_client.cpp" />
    <ClCompile Include="..\src\network\network_command.cpp" />
    <ClCompile Include="..\src\network\network_content.cpp" />
    <ClCompile Include="..\src\network\network_gamelist.cpp" />
    <ClCompile Include="..\src\network\network_server.cpp" />
    <ClCompile Include="..\src\network\network_udp.cpp" />
    <ClCompile Include="..\src\openttd.cpp" />
    <ClCompile Include="..\src\order_backup.cpp" />
    <ClCompile Include="..\src\pbs.cpp" />
    <ClCompile Include="..\src\plans.cpp" />
    <ClCompile Include="..\src\progress.cpp" />
    <ClCompile Include="..\src\rail.cpp" />
    <ClCompile Include="..\src\rev.cpp" />
    <ClCompile Include="..\src\road.cpp" />
    <ClCompile Include="..\src\roadstop.cpp" />
    <ClCompile Include="..\src\screenshot.cpp" />
    <ClCompile Include="..\src\sdl.cpp" />
    <ClCompile Include="..\src\settings.cpp" />
    <ClCompile Include="..\src\signal.cpp" />
    <ClCompile Include="..\src\programmable_signals.cpp" />
    <ClCompile Include="..\src\programmable_signals_gui.cpp" />
    <ClCompile Include="..\src\signs.cpp" />
    <ClCompile Include="..\src\sound.cpp" />
    <ClCompile Include="..\src\sprite.cpp" />
    <ClCompile Include="..\src\spritecache.cpp" />
    <ClCompile Include="..\src\station.cpp" />
    <ClCompile Include="..\src\strgen\strgen_base.cpp" />
    <ClCompile Include="..\src\string.cpp" />
    <ClCompile Include="..\src\stringfilter.cpp" />
    <ClCompile Include="..\src\strings.cpp" />
    <ClCompile Include="..\src\story.cpp" />
    <ClCompile Include="..\src\subsidy.cpp" />
    <ClCompile Include="..\src\textbuf.cpp" />
    <ClCompile Include="..\src\texteff.cpp" />
    <ClCompile Include="..\src\tgp.cpp" />
    <ClCompile Include="..\src\tile_map.cpp" />
    <ClCompile Include="..\src\tilearea.cpp" />
    <ClCompile Include="..\src\townname.cpp" />
    <ClCompile Include="..\src\vehicle.cpp" />
    <ClCompile Include="..\src\vehiclelist.cpp" />
    <ClCompile Include="..\src\viewport.cpp" />
    <ClCompile Include="..\src\viewport_sprite_sorter_sse4.cpp" />
    <ClCompile Include="..\src\waypoint.cpp" />
    <ClCompile Include="..\src\widget.cpp" />
    <ClCompile Include="..\src\window.cpp" />
    <ClInclude Include="..\src\aircraft.h" />
    <ClInclude Include="..\src\airport.h" />
    <ClInclude Include="..\src\animated_tile_func.h" />
    <ClInclude Include="..\src\articulated_vehicles.h" />
    <ClInclude Include="..\src\autoreplace_base.h" />
    <ClInclude Include="..\src\autoreplace_func.h" />
    <ClInclude Include="..\src\autoreplace_gui.h" />
    <ClInclude Include="..\src\autoreplace_type.h" />
    <ClInclude Include="..\src\autoslope.h" />
    <ClInclude Include="..\src\base_media_base.h" />
    <ClInclude Include="..\src\base_media_func.h" />
    <ClInclude Include="..\src\base_station_base.h" />
    <ClInclude Include="..\src\bmp.h" />
    <ClInclude Include="..\src\bridge.h" />
    <ClInclude Include="..\src\cargo_type.h" />
    <ClInclude Include="..\src\cargoaction.h" />
    <ClInclude Include="..\src\cargomonitor.h" />
    <ClInclude Include="..\src\cargopacket.h" />
    <ClInclude Include="..\src\cargotype.h" />
    <ClInclude Include="..\src\cheat_func.h" />
    <ClInclude Include="..\src\cheat_type.h" />
    <ClInclude Include="..\src\clear_func.h" />
    <ClInclude Include="..\src\cmd_helper.h" />
    <ClInclude Include="..\src\command_func.h" />
    <ClInclude Include="..\src\command_type.h" />
    <ClInclude Include="..\src\company_base.h" />
    <ClInclude Include="..\src\company_func.h" />
    <ClInclude Include="..\src\company_gui.h" />
    <ClInclude Include="..\src\company_manager_face.h" />
    <ClInclude Include="..\src\company_type.h" />
    <ClInclude Include="..\src\console_func.h" />
    <ClInclude Include="..\src\console_gui.h" />
    <ClInclude Include="..\src\console_internal.h" />
    <ClInclude Include="..\src\console_type.h" />
    <ClInclude Include="..\src\cpu.h" />
    <ClInclude Include="..\src\crashlog.h" />
    <ClInclude Include="..\src\crashlog_bfd.h" />
    <ClInclude Include="..\src\currency.h" />
    <ClInclude Include="..\src\date_func.h" />
    <ClInclude Include="..\src\date_gui.h" />
    <ClInclude Include="..\src\date_type.h" />
    <ClInclude Include="..\src\debug.h" />
    <ClInclude Include="..\src\video\dedicated_v.h" />
    <ClInclude Include="..\src\departures_func.h" />
    <ClInclude Include="..\src\departures_gui.h" />
    <ClInclude Include="..\src\departures_type.h" />
    <ClInclude Include="..\src\depot_base.h" />
    <ClInclude Include="..\src\depot_func.h" />
    <ClInclude Include="..\src\depot_map.h" />
    <ClInclude Include="..\src\depot_type.h" />
    <ClInclude Include="..\src\direction_func.h" />
    <ClInclude Include="..\src\direction_type.h" />
    <ClInclude Include="..\src\disaster_vehicle.h" />
    <ClInclude Include="..\src\music\dmusic.h" />
    <ClInclude Include="..\src\driver.h" />
    <ClInclude Include="..\src\economy_base.h" />
    <ClInclude Include="..\src\economy_func.h" />
    <ClInclude Include="..\src\economy_type.h" />
    <ClInclude Include="..\src\effectvehicle_base.h" />
    <ClInclude Include="..\src\effectvehicle_func.h" />
    <ClInclude Include="..\src\elrail_func.h" />
    <ClInclude Include="..\src\engine_base.h" />
    <ClInclude Include="..\src\engine_func.h" />
    <ClInclude Include="..\src\engine_gui.h" />
    <ClInclude Include="..\src\engine_type.h" />
    <ClInclude Include="..\src\error.h" />
    <ClInclude Include="..\src\fileio_func.h" />
    <ClInclude Include="..\src\fileio_type.h" />
    <ClInclude Include="..\src\fios.h" />
    <ClInclude Include="..\src\fontcache.h" />
    <ClInclude Include="..\src\fontdetection.h" />
    <ClInclude Include="..\src\base_consist.h" />
    <ClInclude Include="..\src\gamelog.h" />
    <ClInclude Include="..\src\gamelog_internal.h" />
    <ClInclude Include="..\src\genworld.h" />
    <ClInclude Include="..\src\gfx_func.h" />
    <ClInclude Include="..\src\gfx_layout.h" />
    <ClInclude Include="..\src\gfx_type.h" />
    <ClInclude Include="..\src\gfxinit.h" />
    <ClInclude Include="..\src\goal_base.h" />
    <ClInclude Include="..\src\goal_type.h" />
    <ClInclude Include="..\src\graph_gui.h" />
    <ClInclude Include="..\src\ground_vehicle.hpp" />
    <ClInclude Include="..\src\group.h" />
    <ClInclude Include="..\src\group_gui.h" />
    <ClInclude Include="..\src\group_type.h" />
    <ClInclude Include="..\src\gui.h" />
    <ClInclude Include="..\src\heightmap.h" />
    <ClInclude Include="..\src\highscore.h" />
    <ClInclude Include="..\src\hotkeys.h" />
    <ClInclude Include="..\src\house.h" />
    <ClInclude Include="..\src\house_type.h" />
    <ClInclude Include="..\src\industry.h" />
    <ClInclude Include="..\src\industry_type.h" />
    <ClInclude Include="..\src\industrytype.h" />
    <ClInclude Include="..\src\infrastructure_func.h" />
    <ClInclude Include="..\src\ini_type.h" />
    <ClInclude Include="..\src\landscape.h" />
    <ClInclude Include="..\src\landscape_type.h" />
    <ClInclude Include="..\src\language.h" />
    <ClInclude Include="..\src\linkgraph\demands.h" />
    <ClInclude Include="..\src\linkgraph\flowmapper.h" />
    <ClInclude Include="..\src\linkgraph\init.h" />
    <ClInclude Include="..\src\linkgraph\linkgraph.h" />
    <ClInclude Include="..\src\linkgraph\linkgraph_base.h" />
    <ClInclude Include="..\src\linkgraph\linkgraph_gui.h" />
    <ClInclude Include="..\src\linkgraph\linkgraph_type.h" />
    <ClInclude Include="..\src\linkgraph\linkgraphjob.h" />
    <ClInclude Include="..\src\linkgraph\linkgraphjob_base.h" />
    <ClInclude Include="..\src\linkgraph\linkgraphschedule.h" />
    <ClInclude Include="..\src\linkgraph\mcf.h" />
    <ClInclude Include="..\src\linkgraph\refresh.h" />
    <ClInclude Include="..\src\livery.h" />
    <ClInclude Include="..\src\map_func.h" />
    <ClInclude Include="..\src\map_type.h" />
    <ClInclude Include="..\src\mixer.h" />
    <ClInclude Include="..\src\network\network.h" />
    <ClInclude Include="..\src\network\network_admin.h" />
    <ClInclude Include="..\src\network\network_base.h" />
    <ClInclude Include="..\src\network\network_client.h" />
    <ClInclude Include="..\src\network\network_content.h" />
    <ClInclude Include="..\src\network\network_content_gui.h" />
    <ClInclude Include="..\src\network\network_func.h" />
    <ClInclude Include="..\src\network\network_gamelist.h" />
    <ClInclude Include="..\src\network\network_gui.h" />
    <ClInclude Include="..\src\network\network_internal.h" />
    <ClInclude Include="..\src\network\network_server.h" />
    <ClInclude Include="..\src\network\network_type.h" />
    <ClInclude Include="..\src\network\network_udp.h" />
    <ClInclude Include="..\src\newgrf.h" />
    <ClInclude Include="..\src\newgrf_airport.h" />
    <ClInclude Include="..\src\newgrf_airporttiles.h" />
    <ClInclude Include="..\src\newgrf_animation_base.h" />
    <ClInclude Include="..\src\newgrf_animation_type.h" />
    <ClInclude Include="..\src\newgrf_callbacks.h" />
    <ClInclude Include="..\src\newgrf_canal.h" />
    <ClInclude Include="..\src\newgrf_cargo.h" />
    <ClInclude Include="..\src\newgrf_class.h" />
    <ClInclude Include="..\src\newgrf_class_func.h" />
    <ClInclude Include="..\src\newgrf_commons.h" />
    <ClInclude Include="..\src\newgrf_config.h" />
    <ClInclude Include="..\src\newgrf_debug.h" />
    <ClInclude Include="..\src\newgrf_engine.h" />
    <ClInclude Include="..\src\newgrf_generic.h" />
    <ClInclude Include="..\src\newgrf_house.h" />
    <ClInclude Include="..\src\newgrf_industries.h" />
    <ClInclude Include="..\src\newgrf_industrytiles.h" />
    <ClInclude Include="..\src\newgrf_object.h" />
    <ClInclude Include="..\src\newgrf_properties.h" />
    <ClInclude Include="..\src\newgrf_railtype.h" />
    <ClInclude Include="..\src\newgrf_sound.h" />
    <ClInclude Include="..\src\newgrf_spritegroup.h" />
    <ClInclude Include="..\src\newgrf_station.h" />
    <ClInclude Include="..\src\newgrf_storage.h" />
    <ClInclude Include="..\src\newgrf_text.h" />
    <ClInclude Include="..\src\newgrf_town.h" />
    <ClInclude Include="..\src\newgrf_townname.h" />
    <ClInclude Include="..\src\news_func.h" />
    <ClInclude Include="..\src\news_gui.h" />
    <ClInclude Include="..\src\news_type.h" />
    <ClInclude Include="..\src\music\null_m.h" />
    <ClInclude Include="..\src\sound\null_s.h" />
    <ClInclude Include="..\src\video\null_v.h" />
    <ClInclude Include="..\src\object.h" />
    <ClInclude Include="..\src\object_base.h" />
    <ClInclude Include="..\src\object_type.h" />
    <ClInclude Include="..\src\openttd.h" />
    <ClInclude Include="..\src\order_backup.h" />
    <ClInclude Include="..\src\order_base.h" />
    <ClInclude Include="..\src\order_func.h" />
    <ClInclude Include="..\src\order_type.h" />
    <ClInclude Include="..\src\pbs.h" />
    <ClInclude Include="..\src\plans_base.h" />
    <ClInclude Include="..\src\plans_func.h" />
    <ClInclude Include="..\src\plans_type.h" />
    <ClInclude Include="..\src\progress.h" />
    <ClInclude Include="..\src\querystring_gui.h" />
    <ClInclude Include="..\src\rail.h" />
    <ClInclude Include="..\src\rail_gui.h" />
    <ClInclude Include="..\src\rail_type.h" />
    <ClInclude Include="..\src\rev.h" />
    <ClInclude Include="..\src\road_cmd.h" />
    <ClInclude Include="..\src\road_func.h" />
    <ClInclude Include="..\src\road_gui.h" />
    <ClInclude Include="..\src\road_internal.h" />
    <ClInclude Include="..\src\road_type.h" />
    <ClInclude Include="..\src\roadstop_base.h" />
    <ClInclude Include="..\src\roadveh.h" />
    <ClInclude Include="..\src\safeguards.h" />
    <ClInclude Include="..\src\scope.h" />
    <ClInclude Include="..\src\screenshot.h" />
    <ClInclude Include="..\src\sdl.h" />
    <ClInclude Include="..\src\sound\sdl_s.h" />
    <ClInclude Include="..\src\video\sdl_v.h" />
    <ClInclude Include="..\src\settings_func.h" />
    <ClInclude Include="..\src\settings_gui.h" />
    <ClInclude Include="..\src\settings_internal.h" />
    <ClInclude Include="..\src\settings_type.h" />
    <ClInclude Include="..\src\ship.h" />
    <ClInclude Include="..\src\signal_func.h" />
    <ClInclude Include="..\src\signal_type.h" />
    <ClInclude Include="..\src\programmable_signals.h" />
    <ClInclude Include="..\src\signs_base.h" />
    <ClInclude Include="..\src\signs_func.h" />
    <ClInclude Include="..\src\signs_type.h" />
    <ClInclude Include="..\src\slope_func.h" />
    <ClInclude Include="..\src\slope_type.h" />
    <ClInclude Include="..\src\smallmap_colours.h" />
    <ClInclude Include="..\src\smallmap_gui.h" />
    <ClInclude Include="..\src\sortlist_type.h" />
    <ClInclude Include="..\src\sound_func.h" />
    <ClInclude Include="..\src\sound_type.h" />
    <ClInclude Include="..\src\sprite.h" />
    <ClInclude Include="..\src\spritecache.h" />
    <ClInclude Include="..\src\station_base.h" />
    <ClInclude Include="..\src\station_func.h" />
    <ClInclude Include="..\src\station_gui.h" />
    <ClInclude Include="..\src\station_type.h" />
    <ClInclude Include="..\src\statusbar_gui.h" />
    <ClInclude Include="..\src\stdafx.h" />
    <ClInclude Include="..\src\story_base.h" />
    <ClInclude Include="..\src\story_type.h" />
    <ClInclude Include="..\src\strgen\strgen.h" />
    <ClInclude Include="..\src\string_base.h" />
    <ClInclude Include="..\src\string_func.h" />
    <ClInclude Include="..\src\string_type.h" />
    <ClInclude Include="..\src\stringfilter_type.h" />
    <ClInclude Include="..\src\strings_func.h" />
    <ClInclude Include="..\src\strings_type.h" />
    <ClInclude Include="..\src\subsidy_base.h" />
    <ClInclude Include="..\src\subsidy_func.h" />
    <ClInclude Include="..\src\subsidy_type.h" />
    <ClInclude Include="..\src\tar_type.h" />
    <ClInclude Include="..\src\terraform_gui.h" />
    <ClInclude Include="..\src\textbuf_gui.h" />
    <ClInclude Include="..\src\textbuf_type.h" />
    <ClInclude Include="..\src\texteff.hpp" />
    <ClInclude Include="..\src\textfile_gui.h" />
    <ClInclude Include="..\src\textfile_type.h" />
    <ClInclude Include="..\src\tgp.h" />
    <ClInclude Include="..\src\tile_cmd.h" />
    <ClInclude Include="..\src\tile_type.h" />
    <ClInclude Include="..\src\tilearea_type.h" />
    <ClInclude Include="..\src\tilehighlight_func.h" />
    <ClInclude Include="..\src\tilehighlight_type.h" />
    <ClInclude Include="..\src\tilematrix_type.hpp" />
    <ClInclude Include="..\src\timetable.h" />
    <ClInclude Include="..\src\toolbar_gui.h" />
    <ClInclude Include="..\src\town.h" />
    <ClInclude Include="..\src\town_gui.h" />
    <ClInclude Include="..\src\town_type.h" />
    <ClInclude Include="..\src\townname_func.h" />
    <ClInclude Include="..\src\townname_type.h" />
    <ClInclude Include="..\src\track_func.h" />
    <ClInclude Include="..\src\track_type.h" />
    <ClInclude Include="..\src\train.h" />
    <ClInclude Include="..\src\transparency.h" />
    <ClInclude Include="..\src\transparency_gui.h" />
    <ClInclude Include="..\src\transport_type.h" />
    <ClInclude Include="..\src\tunnelbridge.h" />
    <ClInclude Include="..\src\vehicle_base.h" />
    <ClInclude Include="..\src\vehicle_func.h" />
    <ClInclude Include="..\src\vehicle_gui.h" />
    <ClInclude Include="..\src\vehicle_gui_base.h" />
    <ClInclude Include="..\src\vehicle_type.h" />
    <ClInclude Include="..\src\vehiclelist.h" />
    <ClInclude Include="..\src\viewport_func.h" />
    <ClInclude Include="..\src\viewport_sprite_sorter.h" />
    <ClInclude Include="..\src\viewport_type.h" />
    <ClInclude Include="..\src\water.h" />
    <ClInclude Include="..\src\waypoint_base.h" />
    <ClInclude Include="..\src\waypoint_func.h" />
    <ClInclude Include="..\src\widget_type.h" />
    <ClInclude Include="..\src\os\windows\win32.h" />
    <ClInclude Include="..\src\music\win32_m.h" />
    <ClInclude Include="..\src\sound\win32_s.h" />
    <ClInclude Include="..\src\unit_conversion.h" />
    <ClInclude Include="..\src\video\win32_v.h" />
    <ClInclude Include="..\src\window_func.h" />
    <ClInclude Include="..\src\window_gui.h" />
    <ClInclude Include="..\src\window_type.h" />
    <ClInclude Include="..\src\zoom_func.h" />
    <ClInclude Include="..\src\zoom_type.h" />
    <ClInclude Include="..\src\zoning.h" />
    <ClCompile Include="..\src\core\alloc_func.cpp" />
    <ClInclude Include="..\src\core\alloc_func.hpp" />
    <ClInclude Include="..\src\core\alloc_type.hpp" />
    <ClInclude Include="..\src\core\backup_type.hpp" />
    <ClCompile Include="..\src\core\bitmath_func.cpp" />
    <ClInclude Include="..\src\core\bitmath_func.hpp" />
    <ClInclude Include="..\src\core\container_func.hpp" />
<<<<<<< HEAD
=======
    <ClInclude Include="..\src\core\dyn_arena_alloc.hpp" />
>>>>>>> 8f3e0c4f
    <ClInclude Include="..\src\core\endian_func.hpp" />
    <ClInclude Include="..\src\core\endian_type.hpp" />
    <ClInclude Include="..\src\core\enum_type.hpp" />
    <ClCompile Include="..\src\core\geometry_func.cpp" />
    <ClInclude Include="..\src\core\geometry_func.hpp" />
    <ClInclude Include="..\src\core\geometry_type.hpp" />
    <ClCompile Include="..\src\core\math_func.cpp" />
    <ClInclude Include="..\src\core\math_func.hpp" />
    <ClInclude Include="..\src\core\mem_func.hpp" />
    <ClInclude Include="..\src\core\multimap.hpp" />
    <ClInclude Include="..\src\core\overflowsafe_type.hpp" />
    <ClCompile Include="..\src\core\pool_func.cpp" />
    <ClInclude Include="..\src\core\pool_func.hpp" />
    <ClInclude Include="..\src\core\pool_type.hpp" />
    <ClCompile Include="..\src\core\random_func.cpp" />
    <ClInclude Include="..\src\core\random_func.hpp" />
    <ClInclude Include="..\src\core\smallmap_type.hpp" />
    <ClInclude Include="..\src\core\smallmatrix_type.hpp" />
    <ClInclude Include="..\src\core\smallstack_type.hpp" />
    <ClInclude Include="..\src\core\smallvec_type.hpp" />
    <ClInclude Include="..\src\core\sort_func.hpp" />
    <ClInclude Include="..\src\core\string_compare_type.hpp" />
    <ClCompile Include="..\src\aircraft_gui.cpp" />
    <ClCompile Include="..\src\airport_gui.cpp" />
    <ClCompile Include="..\src\autoreplace_gui.cpp" />
    <ClCompile Include="..\src\bootstrap_gui.cpp" />
    <ClCompile Include="..\src\bridge_gui.cpp" />
    <ClCompile Include="..\src\build_vehicle_gui.cpp" />
    <ClCompile Include="..\src\cheat_gui.cpp" />
    <ClCompile Include="..\src\company_gui.cpp" />
    <ClCompile Include="..\src\console_gui.cpp" />
    <ClCompile Include="..\src\date_gui.cpp" />
    <ClCompile Include="..\src\departures_gui.cpp" />
    <ClCompile Include="..\src\depot_gui.cpp" />
    <ClCompile Include="..\src\dock_gui.cpp" />
    <ClCompile Include="..\src\engine_gui.cpp" />
    <ClCompile Include="..\src\error_gui.cpp" />
    <ClCompile Include="..\src\fios_gui.cpp" />
    <ClCompile Include="..\src\genworld_gui.cpp" />
    <ClCompile Include="..\src\goal_gui.cpp" />
    <ClCompile Include="..\src\graph_gui.cpp" />
    <ClCompile Include="..\src\group_gui.cpp" />
    <ClCompile Include="..\src\highscore_gui.cpp" />
    <ClCompile Include="..\src\industry_gui.cpp" />
    <ClCompile Include="..\src\intro_gui.cpp" />
    <ClCompile Include="..\src\linkgraph\linkgraph_gui.cpp" />
    <ClCompile Include="..\src\main_gui.cpp" />
    <ClCompile Include="..\src\misc_gui.cpp" />
    <ClCompile Include="..\src\music_gui.cpp" />
    <ClCompile Include="..\src\network\network_chat_gui.cpp" />
    <ClCompile Include="..\src\network\network_content_gui.cpp" />
    <ClCompile Include="..\src\network\network_gui.cpp" />
    <ClCompile Include="..\src\newgrf_debug_gui.cpp" />
    <ClCompile Include="..\src\newgrf_gui.cpp" />
    <ClCompile Include="..\src\news_gui.cpp" />
    <ClCompile Include="..\src\object_gui.cpp" />
    <ClCompile Include="..\src\order_gui.cpp" />
    <ClCompile Include="..\src\osk_gui.cpp" />
    <ClCompile Include="..\src\plans_gui.cpp" />
    <ClCompile Include="..\src\rail_gui.cpp" />
    <ClCompile Include="..\src\road_gui.cpp" />
    <ClCompile Include="..\src\roadveh_gui.cpp" />
    <ClCompile Include="..\src\settings_gui.cpp" />
    <ClCompile Include="..\src\ship_gui.cpp" />
    <ClCompile Include="..\src\signs_gui.cpp" />
    <ClCompile Include="..\src\smallmap_gui.cpp" />
    <ClCompile Include="..\src\station_gui.cpp" />
    <ClCompile Include="..\src\statusbar_gui.cpp" />
    <ClCompile Include="..\src\story_gui.cpp" />
    <ClCompile Include="..\src\subsidy_gui.cpp" />
    <ClCompile Include="..\src\terraform_gui.cpp" />
    <ClCompile Include="..\src\textfile_gui.cpp" />
    <ClCompile Include="..\src\timetable_gui.cpp" />
    <ClCompile Include="..\src\toolbar_gui.cpp" />
    <ClCompile Include="..\src\town_gui.cpp" />
    <ClCompile Include="..\src\train_gui.cpp" />
    <ClCompile Include="..\src\transparency_gui.cpp" />
    <ClCompile Include="..\src\tree_gui.cpp" />
    <ClCompile Include="..\src\vehicle_gui.cpp" />
    <ClCompile Include="..\src\viewport_gui.cpp" />
    <ClCompile Include="..\src\waypoint_gui.cpp" />
    <ClCompile Include="..\src\zoning_gui.cpp" />
    <ClInclude Include="..\src\widgets\airport_widget.h" />
    <ClInclude Include="..\src\widgets\ai_widget.h" />
    <ClInclude Include="..\src\widgets\autoreplace_widget.h" />
    <ClInclude Include="..\src\widgets\bootstrap_widget.h" />
    <ClInclude Include="..\src\widgets\bridge_widget.h" />
    <ClInclude Include="..\src\widgets\build_vehicle_widget.h" />
    <ClInclude Include="..\src\widgets\cheat_widget.h" />
    <ClInclude Include="..\src\widgets\company_widget.h" />
    <ClInclude Include="..\src\widgets\console_widget.h" />
    <ClInclude Include="..\src\widgets\date_widget.h" />
    <ClInclude Include="..\src\widgets\departures_widget.h" />
    <ClInclude Include="..\src\widgets\depot_widget.h" />
    <ClInclude Include="..\src\widgets\dock_widget.h" />
    <ClCompile Include="..\src\widgets\dropdown.cpp" />
    <ClInclude Include="..\src\widgets\dropdown_func.h" />
    <ClInclude Include="..\src\widgets\dropdown_type.h" />
    <ClInclude Include="..\src\widgets\dropdown_widget.h" />
    <ClInclude Include="..\src\widgets\engine_widget.h" />
    <ClInclude Include="..\src\widgets\error_widget.h" />
    <ClInclude Include="..\src\widgets\fios_widget.h" />
    <ClInclude Include="..\src\widgets\genworld_widget.h" />
    <ClInclude Include="..\src\widgets\goal_widget.h" />
    <ClInclude Include="..\src\widgets\graph_widget.h" />
    <ClInclude Include="..\src\widgets\group_widget.h" />
    <ClInclude Include="..\src\widgets\highscore_widget.h" />
    <ClInclude Include="..\src\widgets\industry_widget.h" />
    <ClInclude Include="..\src\widgets\intro_widget.h" />
    <ClInclude Include="..\src\widgets\link_graph_legend_widget.h" />
    <ClInclude Include="..\src\widgets\main_widget.h" />
    <ClInclude Include="..\src\widgets\misc_widget.h" />
    <ClInclude Include="..\src\widgets\music_widget.h" />
    <ClInclude Include="..\src\widgets\network_chat_widget.h" />
    <ClInclude Include="..\src\widgets\network_content_widget.h" />
    <ClInclude Include="..\src\widgets\network_widget.h" />
    <ClInclude Include="..\src\widgets\newgrf_debug_widget.h" />
    <ClInclude Include="..\src\widgets\newgrf_widget.h" />
    <ClInclude Include="..\src\widgets\news_widget.h" />
    <ClInclude Include="..\src\widgets\object_widget.h" />
    <ClInclude Include="..\src\widgets\order_widget.h" />
    <ClInclude Include="..\src\widgets\osk_widget.h" />
    <ClInclude Include="..\src\widgets\plans_widget.h" />
    <ClInclude Include="..\src\widgets\rail_widget.h" />
    <ClInclude Include="..\src\widgets\road_widget.h" />
    <ClInclude Include="..\src\widgets\settings_widget.h" />
    <ClInclude Include="..\src\widgets\sign_widget.h" />
    <ClInclude Include="..\src\widgets\smallmap_widget.h" />
    <ClInclude Include="..\src\widgets\station_widget.h" />
    <ClInclude Include="..\src\widgets\statusbar_widget.h" />
    <ClInclude Include="..\src\widgets\story_widget.h" />
    <ClInclude Include="..\src\widgets\subsidy_widget.h" />
    <ClInclude Include="..\src\widgets\terraform_widget.h" />
    <ClInclude Include="..\src\widgets\timetable_widget.h" />
    <ClInclude Include="..\src\widgets\toolbar_widget.h" />
    <ClInclude Include="..\src\widgets\town_widget.h" />
    <ClInclude Include="..\src\widgets\transparency_widget.h" />
    <ClInclude Include="..\src\widgets\tree_widget.h" />
    <ClInclude Include="..\src\widgets\vehicle_widget.h" />
    <ClInclude Include="..\src\widgets\viewport_widget.h" />
    <ClInclude Include="..\src\widgets\waypoint_widget.h" />
    <ClCompile Include="..\src\aircraft_cmd.cpp" />
    <ClCompile Include="..\src\autoreplace_cmd.cpp" />
    <ClCompile Include="..\src\clear_cmd.cpp" />
    <ClCompile Include="..\src\company_cmd.cpp" />
    <ClCompile Include="..\src\depot_cmd.cpp" />
    <ClCompile Include="..\src\group_cmd.cpp" />
    <ClCompile Include="..\src\industry_cmd.cpp" />
    <ClCompile Include="..\src\misc_cmd.cpp" />
    <ClCompile Include="..\src\object_cmd.cpp" />
    <ClCompile Include="..\src\order_cmd.cpp" />
    <ClCompile Include="..\src\plans_cmd.cpp" />
    <ClCompile Include="..\src\rail_cmd.cpp" />
    <ClCompile Include="..\src\road_cmd.cpp" />
    <ClCompile Include="..\src\roadveh_cmd.cpp" />
    <ClCompile Include="..\src\ship_cmd.cpp" />
    <ClCompile Include="..\src\signs_cmd.cpp" />
    <ClCompile Include="..\src\station_cmd.cpp" />
    <ClCompile Include="..\src\terraform_cmd.cpp" />
    <ClCompile Include="..\src\timetable_cmd.cpp" />
    <ClCompile Include="..\src\town_cmd.cpp" />
    <ClCompile Include="..\src\train_cmd.cpp" />
    <ClCompile Include="..\src\tree_cmd.cpp" />
    <ClCompile Include="..\src\tunnelbridge_cmd.cpp" />
    <ClCompile Include="..\src\vehicle_cmd.cpp" />
    <ClCompile Include="..\src\void_cmd.cpp" />
    <ClCompile Include="..\src\water_cmd.cpp" />
    <ClCompile Include="..\src\waypoint_cmd.cpp" />
    <ClCompile Include="..\src\zoning_cmd.cpp" />
    <ClCompile Include="..\src\saveload\afterload.cpp" />
    <ClCompile Include="..\src\saveload\ai_sl.cpp" />
    <ClCompile Include="..\src\saveload\airport_sl.cpp" />
    <ClCompile Include="..\src\saveload\animated_tile_sl.cpp" />
    <ClCompile Include="..\src\saveload\autoreplace_sl.cpp" />
    <ClCompile Include="..\src\saveload\cargomonitor_sl.cpp" />
    <ClCompile Include="..\src\saveload\cargopacket_sl.cpp" />
    <ClCompile Include="..\src\saveload\cheat_sl.cpp" />
    <ClCompile Include="..\src\saveload\company_sl.cpp" />
    <ClCompile Include="..\src\saveload\depot_sl.cpp" />
    <ClCompile Include="..\src\saveload\economy_sl.cpp" />
    <ClCompile Include="..\src\saveload\engine_sl.cpp" />
    <ClCompile Include="..\src\saveload\game_sl.cpp" />
    <ClCompile Include="..\src\saveload\gamelog_sl.cpp" />
    <ClCompile Include="..\src\saveload\goal_sl.cpp" />
    <ClCompile Include="..\src\saveload\group_sl.cpp" />
    <ClCompile Include="..\src\saveload\industry_sl.cpp" />
    <ClCompile Include="..\src\saveload\labelmaps_sl.cpp" />
    <ClCompile Include="..\src\saveload\linkgraph_sl.cpp" />
    <ClCompile Include="..\src\saveload\map_sl.cpp" />
    <ClCompile Include="..\src\saveload\misc_sl.cpp" />
    <ClCompile Include="..\src\saveload\newgrf_sl.cpp" />
    <ClInclude Include="..\src\saveload\newgrf_sl.h" />
    <ClCompile Include="..\src\saveload\object_sl.cpp" />
    <ClCompile Include="..\src\saveload\oldloader.cpp" />
    <ClInclude Include="..\src\saveload\oldloader.h" />
    <ClCompile Include="..\src\saveload\oldloader_sl.cpp" />
    <ClCompile Include="..\src\saveload\order_sl.cpp" />
    <ClCompile Include="..\src\saveload\plans_sl.cpp" />
    <ClCompile Include="..\src\saveload\saveload.cpp" />
    <ClInclude Include="..\src\saveload\saveload.h" />
    <ClInclude Include="..\src\saveload\saveload_filter.h" />
    <ClInclude Include="..\src\saveload\saveload_internal.h" />
    <ClCompile Include="..\src\saveload\signs_sl.cpp" />
    <ClCompile Include="..\src\saveload\station_sl.cpp" />
    <ClCompile Include="..\src\saveload\storage_sl.cpp" />
    <ClCompile Include="..\src\saveload\strings_sl.cpp" />
    <ClCompile Include="..\src\saveload\story_sl.cpp" />
    <ClCompile Include="..\src\saveload\subsidy_sl.cpp" />
    <ClCompile Include="..\src\saveload\town_sl.cpp" />
    <ClCompile Include="..\src\saveload\vehicle_sl.cpp" />
    <ClCompile Include="..\src\saveload\waypoint_sl.cpp" />
    <ClCompile Include="..\src\saveload\signal_sl.cpp" />
    <ClInclude Include="..\src\saveload\extended_ver_sl.h" />
    <ClCompile Include="..\src\saveload\extended_ver_sl.cpp" />
    <ClCompile Include="..\src\saveload\tbtr_template_replacement_sl.cpp" />
    <ClCompile Include="..\src\saveload\tbtr_template_veh_sl.cpp" />
    <ClCompile Include="..\src\saveload\bridge_signal_sl.cpp" />
    <ClInclude Include="..\src\table\airport_defaults.h" />
    <ClInclude Include="..\src\table\airport_movement.h" />
    <ClInclude Include="..\src\table\airporttile_ids.h" />
    <ClInclude Include="..\src\table\airporttiles.h" />
    <ClInclude Include="..\src\table\animcursors.h" />
    <ClInclude Include="..\src\table\autorail.h" />
    <ClInclude Include="..\src\table\bridge_land.h" />
    <ClInclude Include="..\src\table\build_industry.h" />
    <ClInclude Include="..\src\table\cargo_const.h" />
    <ClInclude Include="..\src\table\clear_land.h" />
    <ClInclude Include="..\src\table\control_codes.h" />
    <ClInclude Include="..\src\table\darklight_colours.h" />
    <ClInclude Include="..\src\table\elrail_data.h" />
    <ClInclude Include="..\src\table\engines.h" />
    <ClInclude Include="..\src\table\genland.h" />
    <ClInclude Include="..\src\table\heightmap_colours.h" />
    <ClInclude Include="..\src\table\industry_land.h" />
    <ClInclude Include="..\src\table\landscape_sprite.h" />
    <ClInclude Include="..\src\table\newgrf_debug_data.h" />
    <ClInclude Include="..\src\table\object_land.h" />
    <ClInclude Include="..\src\table\palette_convert.h" />
    <ClInclude Include="..\src\table\palettes.h" />
    <ClInclude Include="..\src\table\pricebase.h" />
    <ClInclude Include="..\src\table\railtypes.h" />
    <ClInclude Include="..\src\table\road_land.h" />
    <ClInclude Include="..\src\table\roadveh_movement.h" />
    <ClInclude Include="..\src\..\objs\settings\table\settings.h" />
    <ClInclude Include="..\src\table\sprites.h" />
    <ClInclude Include="..\src\table\station_land.h" />
    <ClInclude Include="..\src\table\strgen_tables.h" />
    <ClInclude Include="..\src\table\string_colours.h" />
    <ClInclude Include="..\src\..\objs\langs\table\strings.h" />
    <ClInclude Include="..\src\table\town_land.h" />
    <ClInclude Include="..\src\table\townname.h" />
    <ClInclude Include="..\src\table\track_land.h" />
    <ClInclude Include="..\src\table\train_cmd.h" />
    <ClInclude Include="..\src\table\tree_land.h" />
    <ClInclude Include="..\src\table\unicode.h" />
    <ClInclude Include="..\src\table\water_land.h" />
    <ClCompile Include="..\src\3rdparty\md5\md5.cpp" />
    <ClInclude Include="..\src\3rdparty\md5\md5.h" />
    <ClCompile Include="..\src\script\script_config.cpp" />
    <ClInclude Include="..\src\script\script_config.hpp" />
    <ClInclude Include="..\src\script\script_fatalerror.hpp" />
    <ClCompile Include="..\src\script\script_info.cpp" />
    <ClInclude Include="..\src\script\script_info.hpp" />
    <ClCompile Include="..\src\script\script_info_dummy.cpp" />
    <ClCompile Include="..\src\script\script_instance.cpp" />
    <ClInclude Include="..\src\script\script_instance.hpp" />
    <ClCompile Include="..\src\script\script_scanner.cpp" />
    <ClInclude Include="..\src\script\script_scanner.hpp" />
    <ClInclude Include="..\src\script\script_storage.hpp" />
    <ClInclude Include="..\src\script\script_suspend.hpp" />
    <ClCompile Include="..\src\script\squirrel.cpp" />
    <ClInclude Include="..\src\script\squirrel.hpp" />
    <ClInclude Include="..\src\script\squirrel_class.hpp" />
    <ClInclude Include="..\src\script\squirrel_helper.hpp" />
    <ClInclude Include="..\src\script\squirrel_helper_type.hpp" />
    <ClCompile Include="..\src\script\squirrel_std.cpp" />
    <ClInclude Include="..\src\script\squirrel_std.hpp" />
    <ClCompile Include="..\src\3rdparty\squirrel\squirrel\sqapi.cpp" />
    <ClCompile Include="..\src\3rdparty\squirrel\squirrel\sqbaselib.cpp" />
    <ClCompile Include="..\src\3rdparty\squirrel\squirrel\sqclass.cpp" />
    <ClCompile Include="..\src\3rdparty\squirrel\squirrel\sqcompiler.cpp" />
    <ClCompile Include="..\src\3rdparty\squirrel\squirrel\sqdebug.cpp" />
    <ClCompile Include="..\src\3rdparty\squirrel\squirrel\sqfuncstate.cpp" />
    <ClCompile Include="..\src\3rdparty\squirrel\squirrel\sqlexer.cpp" />
    <ClCompile Include="..\src\3rdparty\squirrel\squirrel\sqmem.cpp" />
    <ClCompile Include="..\src\3rdparty\squirrel\squirrel\sqobject.cpp" />
    <ClCompile Include="..\src\3rdparty\squirrel\squirrel\sqstate.cpp" />
    <ClCompile Include="..\src\3rdparty\squirrel\sqstdlib\sqstdaux.cpp" />
    <ClCompile Include="..\src\3rdparty\squirrel\sqstdlib\sqstdmath.cpp" />
    <ClCompile Include="..\src\3rdparty\squirrel\squirrel\sqtable.cpp" />
    <ClCompile Include="..\src\3rdparty\squirrel\squirrel\sqvm.cpp" />
    <ClInclude Include="..\src\3rdparty\squirrel\squirrel\sqarray.h" />
    <ClInclude Include="..\src\3rdparty\squirrel\squirrel\sqclass.h" />
    <ClInclude Include="..\src\3rdparty\squirrel\squirrel\sqclosure.h" />
    <ClInclude Include="..\src\3rdparty\squirrel\squirrel\sqcompiler.h" />
    <ClInclude Include="..\src\3rdparty\squirrel\squirrel\sqfuncproto.h" />
    <ClInclude Include="..\src\3rdparty\squirrel\squirrel\sqfuncstate.h" />
    <ClInclude Include="..\src\3rdparty\squirrel\squirrel\sqlexer.h" />
    <ClInclude Include="..\src\3rdparty\squirrel\squirrel\sqobject.h" />
    <ClInclude Include="..\src\3rdparty\squirrel\squirrel\sqopcodes.h" />
    <ClInclude Include="..\src\3rdparty\squirrel\squirrel\sqpcheader.h" />
    <ClInclude Include="..\src\3rdparty\squirrel\squirrel\sqstate.h" />
    <ClInclude Include="..\src\3rdparty\squirrel\include\sqstdaux.h" />
    <ClInclude Include="..\src\3rdparty\squirrel\include\sqstdmath.h" />
    <ClInclude Include="..\src\3rdparty\squirrel\include\sqstdstring.h" />
    <ClInclude Include="..\src\3rdparty\squirrel\squirrel\sqstring.h" />
    <ClInclude Include="..\src\3rdparty\squirrel\squirrel\sqtable.h" />
    <ClInclude Include="..\src\3rdparty\squirrel\include\squirrel.h" />
    <ClInclude Include="..\src\3rdparty\squirrel\squirrel\squserdata.h" />
    <ClInclude Include="..\src\3rdparty\squirrel\squirrel\squtils.h" />
    <ClInclude Include="..\src\3rdparty\squirrel\squirrel\sqvm.h" />
    <ClInclude Include="..\src\ai\ai.hpp" />
    <ClCompile Include="..\src\ai\ai_config.cpp" />
    <ClInclude Include="..\src\ai\ai_config.hpp" />
    <ClCompile Include="..\src\ai\ai_core.cpp" />
    <ClCompile Include="..\src\ai\ai_gui.cpp" />
    <ClInclude Include="..\src\ai\ai_gui.hpp" />
    <ClCompile Include="..\src\ai\ai_info.cpp" />
    <ClInclude Include="..\src\ai\ai_info.hpp" />
    <ClCompile Include="..\src\ai\ai_instance.cpp" />
    <ClInclude Include="..\src\ai\ai_instance.hpp" />
    <ClCompile Include="..\src\ai\ai_scanner.cpp" />
    <ClInclude Include="..\src\ai\ai_scanner.hpp" />
    <ClInclude Include="..\src\script\api\ai_changelog.hpp" />
    <ClInclude Include="..\src\script\api\game_changelog.hpp" />
    <ClInclude Include="..\src\game\game.hpp" />
    <ClCompile Include="..\src\game\game_config.cpp" />
    <ClInclude Include="..\src\game\game_config.hpp" />
    <ClCompile Include="..\src\game\game_core.cpp" />
    <ClCompile Include="..\src\game\game_info.cpp" />
    <ClInclude Include="..\src\game\game_info.hpp" />
    <ClCompile Include="..\src\game\game_instance.cpp" />
    <ClInclude Include="..\src\game\game_instance.hpp" />
    <ClCompile Include="..\src\game\game_scanner.cpp" />
    <ClInclude Include="..\src\game\game_scanner.hpp" />
    <ClCompile Include="..\src\game\game_text.cpp" />
    <ClInclude Include="..\src\game\game_text.hpp" />
    <ClInclude Include="..\src\script\api\script_accounting.hpp" />
    <ClInclude Include="..\src\script\api\script_admin.hpp" />
    <ClInclude Include="..\src\script\api\script_airport.hpp" />
    <ClInclude Include="..\src\script\api\script_base.hpp" />
    <ClInclude Include="..\src\script\api\script_basestation.hpp" />
    <ClInclude Include="..\src\script\api\script_bridge.hpp" />
    <ClInclude Include="..\src\script\api\script_bridgelist.hpp" />
    <ClInclude Include="..\src\script\api\script_cargo.hpp" />
    <ClInclude Include="..\src\script\api\script_cargolist.hpp" />
    <ClInclude Include="..\src\script\api\script_cargomonitor.hpp" />
    <ClInclude Include="..\src\script\api\script_company.hpp" />
    <ClInclude Include="..\src\script\api\script_companymode.hpp" />
    <ClInclude Include="..\src\script\api\script_controller.hpp" />
    <ClInclude Include="..\src\script\api\script_date.hpp" />
    <ClInclude Include="..\src\script\api\script_depotlist.hpp" />
    <ClInclude Include="..\src\script\api\script_engine.hpp" />
    <ClInclude Include="..\src\script\api\script_enginelist.hpp" />
    <ClInclude Include="..\src\script\api\script_error.hpp" />
    <ClInclude Include="..\src\script\api\script_event.hpp" />
    <ClInclude Include="..\src\script\api\script_event_types.hpp" />
    <ClInclude Include="..\src\script\api\script_execmode.hpp" />
    <ClInclude Include="..\src\script\api\script_game.hpp" />
    <ClInclude Include="..\src\script\api\script_gamesettings.hpp" />
    <ClInclude Include="..\src\script\api\script_goal.hpp" />
    <ClInclude Include="..\src\script\api\script_group.hpp" />
    <ClInclude Include="..\src\script\api\script_grouplist.hpp" />
    <ClInclude Include="..\src\script\api\script_industry.hpp" />
    <ClInclude Include="..\src\script\api\script_industrylist.hpp" />
    <ClInclude Include="..\src\script\api\script_industrytype.hpp" />
    <ClInclude Include="..\src\script\api\script_industrytypelist.hpp" />
    <ClInclude Include="..\src\script\api\script_info_docs.hpp" />
    <ClInclude Include="..\src\script\api\script_infrastructure.hpp" />
    <ClInclude Include="..\src\script\api\script_list.hpp" />
    <ClInclude Include="..\src\script\api\script_log.hpp" />
    <ClInclude Include="..\src\script\api\script_map.hpp" />
    <ClInclude Include="..\src\script\api\script_marine.hpp" />
    <ClInclude Include="..\src\script\api\script_news.hpp" />
    <ClInclude Include="..\src\script\api\script_object.hpp" />
    <ClInclude Include="..\src\script\api\script_order.hpp" />
    <ClInclude Include="..\src\script\api\script_rail.hpp" />
    <ClInclude Include="..\src\script\api\script_railtypelist.hpp" />
    <ClInclude Include="..\src\script\api\script_road.hpp" />
    <ClInclude Include="..\src\script\api\script_sign.hpp" />
    <ClInclude Include="..\src\script\api\script_signlist.hpp" />
    <ClInclude Include="..\src\script\api\script_station.hpp" />
    <ClInclude Include="..\src\script\api\script_stationlist.hpp" />
    <ClInclude Include="..\src\script\api\script_story_page.hpp" />
    <ClInclude Include="..\src\script\api\script_storypagelist.hpp" />
    <ClInclude Include="..\src\script\api\script_storypageelementlist.hpp" />
    <ClInclude Include="..\src\script\api\script_subsidy.hpp" />
    <ClInclude Include="..\src\script\api\script_subsidylist.hpp" />
    <ClInclude Include="..\src\script\api\script_testmode.hpp" />
    <ClInclude Include="..\src\script\api\script_text.hpp" />
    <ClInclude Include="..\src\script\api\script_tile.hpp" />
    <ClInclude Include="..\src\script\api\script_tilelist.hpp" />
    <ClInclude Include="..\src\script\api\script_town.hpp" />
    <ClInclude Include="..\src\script\api\script_townlist.hpp" />
    <ClInclude Include="..\src\script\api\script_tunnel.hpp" />
    <ClInclude Include="..\src\script\api\script_types.hpp" />
    <ClInclude Include="..\src\script\api\script_vehicle.hpp" />
    <ClInclude Include="..\src\script\api\script_vehiclelist.hpp" />
    <ClInclude Include="..\src\script\api\script_viewport.hpp" />
    <ClInclude Include="..\src\script\api\script_waypoint.hpp" />
    <ClInclude Include="..\src\script\api\script_waypointlist.hpp" />
    <ClInclude Include="..\src\script\api\script_window.hpp" />
    <ClCompile Include="..\src\script\api\script_accounting.cpp" />
    <ClCompile Include="..\src\script\api\script_admin.cpp" />
    <ClCompile Include="..\src\script\api\script_airport.cpp" />
    <ClCompile Include="..\src\script\api\script_base.cpp" />
    <ClCompile Include="..\src\script\api\script_basestation.cpp" />
    <ClCompile Include="..\src\script\api\script_bridge.cpp" />
    <ClCompile Include="..\src\script\api\script_bridgelist.cpp" />
    <ClCompile Include="..\src\script\api\script_cargo.cpp" />
    <ClCompile Include="..\src\script\api\script_cargolist.cpp" />
    <ClCompile Include="..\src\script\api\script_cargomonitor.cpp" />
    <ClCompile Include="..\src\script\api\script_company.cpp" />
    <ClCompile Include="..\src\script\api\script_companymode.cpp" />
    <ClCompile Include="..\src\script\api\script_controller.cpp" />
    <ClCompile Include="..\src\script\api\script_date.cpp" />
    <ClCompile Include="..\src\script\api\script_depotlist.cpp" />
    <ClCompile Include="..\src\script\api\script_engine.cpp" />
    <ClCompile Include="..\src\script\api\script_enginelist.cpp" />
    <ClCompile Include="..\src\script\api\script_error.cpp" />
    <ClCompile Include="..\src\script\api\script_event.cpp" />
    <ClCompile Include="..\src\script\api\script_event_types.cpp" />
    <ClCompile Include="..\src\script\api\script_execmode.cpp" />
    <ClCompile Include="..\src\script\api\script_game.cpp" />
    <ClCompile Include="..\src\script\api\script_gamesettings.cpp" />
    <ClCompile Include="..\src\script\api\script_goal.cpp" />
    <ClCompile Include="..\src\script\api\script_group.cpp" />
    <ClCompile Include="..\src\script\api\script_grouplist.cpp" />
    <ClCompile Include="..\src\script\api\script_industry.cpp" />
    <ClCompile Include="..\src\script\api\script_industrylist.cpp" />
    <ClCompile Include="..\src\script\api\script_industrytype.cpp" />
    <ClCompile Include="..\src\script\api\script_industrytypelist.cpp" />
    <ClCompile Include="..\src\script\api\script_infrastructure.cpp" />
    <ClCompile Include="..\src\script\api\script_list.cpp" />
    <ClCompile Include="..\src\script\api\script_log.cpp" />
    <ClCompile Include="..\src\script\api\script_map.cpp" />
    <ClCompile Include="..\src\script\api\script_marine.cpp" />
    <ClCompile Include="..\src\script\api\script_news.cpp" />
    <ClCompile Include="..\src\script\api\script_object.cpp" />
    <ClCompile Include="..\src\script\api\script_order.cpp" />
    <ClCompile Include="..\src\script\api\script_rail.cpp" />
    <ClCompile Include="..\src\script\api\script_railtypelist.cpp" />
    <ClCompile Include="..\src\script\api\script_road.cpp" />
    <ClCompile Include="..\src\script\api\script_sign.cpp" />
    <ClCompile Include="..\src\script\api\script_signlist.cpp" />
    <ClCompile Include="..\src\script\api\script_station.cpp" />
    <ClCompile Include="..\src\script\api\script_stationlist.cpp" />
    <ClCompile Include="..\src\script\api\script_story_page.cpp" />
    <ClCompile Include="..\src\script\api\script_storypagelist.cpp" />
    <ClCompile Include="..\src\script\api\script_storypageelementlist.cpp" />
    <ClCompile Include="..\src\script\api\script_subsidy.cpp" />
    <ClCompile Include="..\src\script\api\script_subsidylist.cpp" />
    <ClCompile Include="..\src\script\api\script_testmode.cpp" />
    <ClCompile Include="..\src\script\api\script_text.cpp" />
    <ClCompile Include="..\src\script\api\script_tile.cpp" />
    <ClCompile Include="..\src\script\api\script_tilelist.cpp" />
    <ClCompile Include="..\src\script\api\script_town.cpp" />
    <ClCompile Include="..\src\script\api\script_townlist.cpp" />
    <ClCompile Include="..\src\script\api\script_tunnel.cpp" />
    <ClCompile Include="..\src\script\api\script_vehicle.cpp" />
    <ClCompile Include="..\src\script\api\script_vehiclelist.cpp" />
    <ClCompile Include="..\src\script\api\script_viewport.cpp" />
    <ClCompile Include="..\src\script\api\script_waypoint.cpp" />
    <ClCompile Include="..\src\script\api\script_waypointlist.cpp" />
    <ClCompile Include="..\src\script\api\script_window.cpp" />
    <ClCompile Include="..\src\blitter\32bpp_anim.cpp" />
    <ClInclude Include="..\src\blitter\32bpp_anim.hpp" />
    <ClCompile Include="..\src\blitter\32bpp_anim_sse2.cpp" />
    <ClInclude Include="..\src\blitter\32bpp_anim_sse2.hpp" />
    <ClCompile Include="..\src\blitter\32bpp_anim_sse4.cpp" />
    <ClInclude Include="..\src\blitter\32bpp_anim_sse4.hpp" />
    <ClCompile Include="..\src\blitter\32bpp_base.cpp" />
    <ClInclude Include="..\src\blitter\32bpp_base.hpp" />
    <ClCompile Include="..\src\blitter\32bpp_optimized.cpp" />
    <ClInclude Include="..\src\blitter\32bpp_optimized.hpp" />
    <ClCompile Include="..\src\blitter\32bpp_simple.cpp" />
    <ClInclude Include="..\src\blitter\32bpp_simple.hpp" />
    <ClInclude Include="..\src\blitter\32bpp_sse_func.hpp" />
    <ClInclude Include="..\src\blitter\32bpp_sse_type.h" />
    <ClCompile Include="..\src\blitter\32bpp_sse2.cpp" />
    <ClInclude Include="..\src\blitter\32bpp_sse2.hpp" />
    <ClCompile Include="..\src\blitter\32bpp_sse4.cpp" />
    <ClInclude Include="..\src\blitter\32bpp_sse4.hpp" />
    <ClCompile Include="..\src\blitter\32bpp_ssse3.cpp" />
    <ClInclude Include="..\src\blitter\32bpp_ssse3.hpp" />
    <ClCompile Include="..\src\blitter\8bpp_base.cpp" />
    <ClInclude Include="..\src\blitter\8bpp_base.hpp" />
    <ClCompile Include="..\src\blitter\8bpp_optimized.cpp" />
    <ClInclude Include="..\src\blitter\8bpp_optimized.hpp" />
    <ClCompile Include="..\src\blitter\8bpp_simple.cpp" />
    <ClInclude Include="..\src\blitter\8bpp_simple.hpp" />
    <ClCompile Include="..\src\blitter\base.cpp" />
    <ClInclude Include="..\src\blitter\base.hpp" />
    <ClInclude Include="..\src\blitter\factory.hpp" />
    <ClCompile Include="..\src\blitter\null.cpp" />
    <ClInclude Include="..\src\blitter\null.hpp" />
    <ClInclude Include="..\src\music\music_driver.hpp" />
    <ClInclude Include="..\src\sound\sound_driver.hpp" />
    <ClInclude Include="..\src\video\video_driver.hpp" />
    <ClCompile Include="..\src\spriteloader\grf.cpp" />
    <ClInclude Include="..\src\spriteloader\grf.hpp" />
    <ClInclude Include="..\src\spriteloader\spriteloader.hpp" />
    <ClCompile Include="..\src\newgrf.cpp" />
    <ClCompile Include="..\src\newgrf_airport.cpp" />
    <ClCompile Include="..\src\newgrf_airporttiles.cpp" />
    <ClCompile Include="..\src\newgrf_canal.cpp" />
    <ClCompile Include="..\src\newgrf_cargo.cpp" />
    <ClCompile Include="..\src\newgrf_commons.cpp" />
    <ClCompile Include="..\src\newgrf_config.cpp" />
    <ClCompile Include="..\src\newgrf_engine.cpp" />
    <ClCompile Include="..\src\newgrf_generic.cpp" />
    <ClCompile Include="..\src\newgrf_house.cpp" />
    <ClCompile Include="..\src\newgrf_industries.cpp" />
    <ClCompile Include="..\src\newgrf_industrytiles.cpp" />
    <ClCompile Include="..\src\newgrf_object.cpp" />
    <ClCompile Include="..\src\newgrf_railtype.cpp" />
    <ClCompile Include="..\src\newgrf_sound.cpp" />
    <ClCompile Include="..\src\newgrf_spritegroup.cpp" />
    <ClCompile Include="..\src\newgrf_station.cpp" />
    <ClCompile Include="..\src\newgrf_storage.cpp" />
    <ClCompile Include="..\src\newgrf_text.cpp" />
    <ClCompile Include="..\src\newgrf_town.cpp" />
    <ClCompile Include="..\src\newgrf_townname.cpp" />
    <ClCompile Include="..\src\bridge_map.cpp" />
    <ClInclude Include="..\src\bridge_map.h" />
    <ClInclude Include="..\src\bridge_signal_map.h" />
    <ClInclude Include="..\src\clear_map.h" />
    <ClInclude Include="..\src\industry_map.h" />
    <ClInclude Include="..\src\object_map.h" />
    <ClInclude Include="..\src\rail_map.h" />
    <ClCompile Include="..\src\road_map.cpp" />
    <ClInclude Include="..\src\road_map.h" />
    <ClInclude Include="..\src\station_map.h" />
    <ClInclude Include="..\src\tile_map.h" />
    <ClInclude Include="..\src\town_map.h" />
    <ClInclude Include="..\src\tree_map.h" />
    <ClCompile Include="..\src\tunnel_map.cpp" />
    <ClInclude Include="..\src\tunnel_map.h" />
    <ClInclude Include="..\src\tunnelbridge_map.h" />
    <ClInclude Include="..\src\void_map.h" />
    <ClInclude Include="..\src\water_map.h" />
    <ClInclude Include="..\src\misc\array.hpp" />
    <ClInclude Include="..\src\misc\binaryheap.hpp" />
    <ClInclude Include="..\src\misc\blob.hpp" />
    <ClCompile Include="..\src\misc\countedobj.cpp" />
    <ClInclude Include="..\src\misc\countedptr.hpp" />
    <ClCompile Include="..\src\misc\dbg_helpers.cpp" />
    <ClInclude Include="..\src\misc\dbg_helpers.h" />
    <ClInclude Include="..\src\misc\fixedsizearray.hpp" />
    <ClCompile Include="..\src\misc\getoptdata.cpp" />
    <ClInclude Include="..\src\misc\getoptdata.h" />
    <ClInclude Include="..\src\misc\hashtable.hpp" />
    <ClInclude Include="..\src\misc\str.hpp" />
    <ClCompile Include="..\src\network\core\address.cpp" />
    <ClInclude Include="..\src\network\core\address.h" />
    <ClInclude Include="..\src\network\core\config.h" />
    <ClCompile Include="..\src\network\core\core.cpp" />
    <ClInclude Include="..\src\network\core\core.h" />
    <ClInclude Include="..\src\network\core\game.h" />
    <ClCompile Include="..\src\network\core\host.cpp" />
    <ClInclude Include="..\src\network\core\host.h" />
    <ClInclude Include="..\src\network\core\os_abstraction.h" />
    <ClCompile Include="..\src\network\core\packet.cpp" />
    <ClInclude Include="..\src\network\core\packet.h" />
    <ClCompile Include="..\src\network\core\tcp.cpp" />
    <ClInclude Include="..\src\network\core\tcp.h" />
    <ClCompile Include="..\src\network\core\tcp_admin.cpp" />
    <ClInclude Include="..\src\network\core\tcp_admin.h" />
    <ClCompile Include="..\src\network\core\tcp_connect.cpp" />
    <ClCompile Include="..\src\network\core\tcp_content.cpp" />
    <ClInclude Include="..\src\network\core\tcp_content.h" />
    <ClCompile Include="..\src\network\core\tcp_game.cpp" />
    <ClInclude Include="..\src\network\core\tcp_game.h" />
    <ClCompile Include="..\src\network\core\tcp_http.cpp" />
    <ClInclude Include="..\src\network\core\tcp_http.h" />
    <ClInclude Include="..\src\network\core\tcp_listen.h" />
    <ClCompile Include="..\src\network\core\udp.cpp" />
    <ClInclude Include="..\src\network\core\udp.h" />
    <ClInclude Include="..\src\pathfinder\follow_track.hpp" />
    <ClCompile Include="..\src\pathfinder\opf\opf_ship.cpp" />
    <ClInclude Include="..\src\pathfinder\opf\opf_ship.h" />
    <ClInclude Include="..\src\pathfinder\pathfinder_func.h" />
    <ClInclude Include="..\src\pathfinder\pathfinder_type.h" />
    <ClInclude Include="..\src\pathfinder\pf_performance_timer.hpp" />
    <ClCompile Include="..\src\pathfinder\npf\aystar.cpp" />
    <ClInclude Include="..\src\pathfinder\npf\aystar.h" />
    <ClCompile Include="..\src\pathfinder\npf\npf.cpp" />
    <ClInclude Include="..\src\pathfinder\npf\npf_func.h" />
    <ClCompile Include="..\src\pathfinder\npf\queue.cpp" />
    <ClInclude Include="..\src\pathfinder\npf\queue.h" />
    <ClInclude Include="..\src\pathfinder\yapf\nodelist.hpp" />
    <ClInclude Include="..\src\pathfinder\yapf\yapf.h" />
    <ClInclude Include="..\src\pathfinder\yapf\yapf.hpp" />
    <ClInclude Include="..\src\pathfinder\yapf\yapf_base.hpp" />
    <ClInclude Include="..\src\pathfinder\yapf\yapf_cache.h" />
    <ClInclude Include="..\src\pathfinder\yapf\yapf_common.hpp" />
    <ClInclude Include="..\src\pathfinder\yapf\yapf_costbase.hpp" />
    <ClInclude Include="..\src\pathfinder\yapf\yapf_costcache.hpp" />
    <ClInclude Include="..\src\pathfinder\yapf\yapf_costrail.hpp" />
    <ClInclude Include="..\src\pathfinder\yapf\yapf_destrail.hpp" />
    <ClInclude Include="..\src\pathfinder\yapf\yapf_node.hpp" />
    <ClInclude Include="..\src\pathfinder\yapf\yapf_node_rail.hpp" />
    <ClInclude Include="..\src\pathfinder\yapf\yapf_node_road.hpp" />
    <ClInclude Include="..\src\pathfinder\yapf\yapf_node_ship.hpp" />
    <ClCompile Include="..\src\pathfinder\yapf\yapf_rail.cpp" />
    <ClCompile Include="..\src\pathfinder\yapf\yapf_road.cpp" />
    <ClCompile Include="..\src\pathfinder\yapf\yapf_ship.cpp" />
    <ClInclude Include="..\src\pathfinder\yapf\yapf_type.hpp" />
    <ClCompile Include="..\src\video\dedicated_v.cpp" />
    <ClCompile Include="..\src\video\null_v.cpp" />
    <ClCompile Include="..\src\video\sdl_v.cpp" />
    <ClCompile Include="..\src\video\win32_v.cpp" />
    <ClCompile Include="..\src\music\dmusic.cpp" />
    <ClCompile Include="..\src\music\null_m.cpp" />
    <ClCompile Include="..\src\music\win32_m.cpp" />
    <ClCompile Include="..\src\sound\null_s.cpp" />
    <ClCompile Include="..\src\sound\sdl_s.cpp" />
    <ClCompile Include="..\src\sound\win32_s.cpp" />
    <ClCompile Include="..\src\os\windows\crashlog_win.cpp" />
    <ResourceCompile Include="..\src\os\windows\ottdres.rc" />
    <ClCompile Include="..\src\os\windows\win32.cpp" />
    <ClInclude Include="..\src\thread\thread.h" />
    <ClCompile Include="..\src\thread\thread_win32.cpp" />
    <ClInclude Include="..\src\tracerestrict.h" />
    <ClCompile Include="..\src\tracerestrict.cpp" />
    <ClCompile Include="..\src\tracerestrict_gui.cpp" />
    <ClCompile Include="..\src\saveload\tracerestrict_sl.cpp" />
    <ClCompile Include="..\src\scope_info.cpp" />
    <ClInclude Include="..\src\scope_info.h" />
    <ClInclude Include="..\src\3rdparty\cpp-btree\btree.h" />
    <ClInclude Include="..\src\3rdparty\cpp-btree\btree_container.h" />
    <ClInclude Include="..\src\3rdparty\cpp-btree\btree_map.h" />
    <ClInclude Include="..\src\3rdparty\cpp-btree\btree_set.h" />
    <ClInclude Include="..\src\3rdparty\cpp-btree\safe_btree.h" />
    <ClInclude Include="..\src\3rdparty\cpp-btree\safe_btree_map.h" />
    <ClInclude Include="..\src\3rdparty\cpp-btree\safe_btree_set.h" />
  </ItemGroup>
  <ItemGroup>
    <None Include="..\media\openttd.ico" />
    <None Include="..\readme.txt" />
  </ItemGroup>
  <ItemGroup>
    <ProjectReference Include="langs_vs100.vcxproj">
      <Project>{0f066b23-18df-4284-8265-f4a5e7e3b966}</Project>
      <ReferenceOutputAssembly>false</ReferenceOutputAssembly>
    </ProjectReference>
    <ProjectReference Include="strgen_vs100.vcxproj">
      <Project>{a133a442-bd0a-4ade-b117-ad7545e4bdd1}</Project>
      <ReferenceOutputAssembly>false</ReferenceOutputAssembly>
    </ProjectReference>
    <ProjectReference Include="version_vs100.vcxproj">
      <Project>{1a2b3c5e-1c23-41a5-9c9b-acba2aa75fec}</Project>
      <ReferenceOutputAssembly>false</ReferenceOutputAssembly>
    </ProjectReference>
  </ItemGroup>
  <Import Project="$(VCTargetsPath)\Microsoft.Cpp.targets" />
</Project><|MERGE_RESOLUTION|>--- conflicted
+++ resolved
@@ -711,10 +711,7 @@
     <ClCompile Include="..\src\core\bitmath_func.cpp" />
     <ClInclude Include="..\src\core\bitmath_func.hpp" />
     <ClInclude Include="..\src\core\container_func.hpp" />
-<<<<<<< HEAD
-=======
     <ClInclude Include="..\src\core\dyn_arena_alloc.hpp" />
->>>>>>> 8f3e0c4f
     <ClInclude Include="..\src\core\endian_func.hpp" />
     <ClInclude Include="..\src\core\endian_type.hpp" />
     <ClInclude Include="..\src\core\enum_type.hpp" />
