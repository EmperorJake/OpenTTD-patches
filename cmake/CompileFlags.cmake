# Macro which contains all bits to setup the compile flags correctly.
#
# compile_flags()
#
macro(compile_flags)
    if(MSVC)
        # Switch to MT (static) instead of MD (dynamic) binary

        # For MSVC two generators are available
        # - a command line generator (Ninja) using CMAKE_BUILD_TYPE to specify the
        #   configuration of the build tree
        # - an IDE generator (Visual Studio) using CMAKE_CONFIGURATION_TYPES to
        #   specify all configurations that will be available in the generated solution
        list(APPEND MSVC_CONFIGS "${CMAKE_BUILD_TYPE}" "${CMAKE_CONFIGURATION_TYPES}")

        # Set usage of static runtime for all configurations
        foreach(MSVC_CONFIG ${MSVC_CONFIGS})
            string(TOUPPER "CMAKE_CXX_FLAGS_${MSVC_CONFIG}" MSVC_FLAGS)
            string(REPLACE "/MD" "/MT" ${MSVC_FLAGS} "${${MSVC_FLAGS}}")
        endforeach()

        # "If /Zc:rvalueCast is specified, the compiler follows section 5.4 of the
        # C++11 standard". We need C++11 for the way we use threads.
        add_compile_options(/Zc:rvalueCast)

        if(NOT CMAKE_CXX_COMPILER_ID STREQUAL "Clang")
            # Enable multi-threaded compilation.
            add_compile_options(/MP)
        endif()

        # Add DPI manifest to project; other WIN32 targets get this via ottdres.rc
        list(APPEND GENERATED_SOURCE_FILES "${CMAKE_SOURCE_DIR}/os/windows/openttd.manifest")
    endif()

    # Add some -D flags for Debug builds. We cannot use add_definitions(), because
    # it does not appear to support the $<> tags.
    add_compile_options(
        "$<$<CONFIG:Debug>:-D_DEBUG>"
        "$<$<NOT:$<CONFIG:Debug>>:-D_FORTIFY_SOURCE=2>" # FORTIFY_SOURCE should only be used in non-debug builds (requires -O1+)
    )
    if(MINGW)
        add_link_options(
            "$<$<NOT:$<CONFIG:Debug>>:-fstack-protector>" # Prevent undefined references when _FORTIFY_SOURCE > 0
        )
    endif()

    # Prepare a generator that checks if we are not a debug, and don't have asserts
    # on. We need this later on to set some compile options for stable releases.
    #set(IS_STABLE_RELEASE "$<AND:$<NOT:$<CONFIG:Debug>>,$<NOT:$<BOOL:${OPTION_USE_ASSERTS}>>>")

    if(MSVC)
        add_compile_options(/W3)
    elseif(CMAKE_CXX_COMPILER_ID STREQUAL "GNU" OR CMAKE_CXX_COMPILER_ID STREQUAL "Clang" OR CMAKE_CXX_COMPILER_ID STREQUAL "AppleClang")
        add_compile_options(
            -W
            -Wall
            -Wcast-qual
            -Wextra
            -Wsign-compare
            -Wundef
            -Wpointer-arith
            -Wwrite-strings
            -Wredundant-decls
            -Wformat-security
            -Wformat=2
            -Winit-self
            -Wnon-virtual-dtor

            # Often parameters are unused, which is fine.
            -Wno-unused-parameter
            # We use 'ABCD' multichar for SaveLoad chunks identifiers
            -Wno-multichar

            # Compilers complains about that we break strict-aliasing.
            #  On most places we don't see how to fix it, and it doesn't
            #  break anything. So disable strict-aliasing to make the
            #  compiler all happy.
            -fno-strict-aliasing
        )

        if(NOT CMAKE_BUILD_TYPE)
            # Sensible default if no build type specified
            add_compile_options(-O2 -DNDEBUG)
        endif(NOT CMAKE_BUILD_TYPE)

        # When we are a stable release (Release build + USE_ASSERTS not set),
        # assertations are off, which trigger a lot of warnings. We disable
        # these warnings for these releases.
        #if (CMAKE_CXX_COMPILER_ID STREQUAL "GNU")
        #    add_compile_options(
        #        "$<${IS_STABLE_RELEASE}:-Wno-unused-variable>"
        #        "$<${IS_STABLE_RELEASE}:-Wno-unused-but-set-parameter>"
        #        "$<${IS_STABLE_RELEASE}:-Wno-unused-but-set-variable>"
        #    )
        #else (CMAKE_CXX_COMPILER_ID STREQUAL "GNU")
        #    add_compile_options(
        #        "$<${IS_STABLE_RELEASE}:-Wno-unused-variable>"
        #        "$<${IS_STABLE_RELEASE}:-Wno-unused-parameter>"
        #    )
        #endif (CMAKE_CXX_COMPILER_ID STREQUAL "GNU")

        # Ninja processes the output so the output from the compiler
        # isn't directly to a terminal; hence, the default is
        # non-coloured output. We can override this to get nicely
        # coloured output, but since that might yield odd results with
        # IDEs, we extract it to an option.
        if(OPTION_FORCE_COLORED_OUTPUT)
            if("${CMAKE_CXX_COMPILER_ID}" STREQUAL "GNU")
                add_compile_options (-fdiagnostics-color=always)
            elseif("${CMAKE_CXX_COMPILER_ID}" STREQUAL "Clang" OR CMAKE_CXX_COMPILER_ID STREQUAL "AppleClang")
                add_compile_options (-fcolor-diagnostics)
            endif()
        endif()

        if(CMAKE_CXX_COMPILER_ID STREQUAL "GNU")
            include(CheckCXXCompilerFlag)
            check_cxx_compiler_flag("-flifetime-dse=1" LIFETIME_DSE_FOUND)

            add_compile_options(
                # GCC 4.2+ automatically assumes that signed overflows do
                # not occur in signed arithmetics, whereas we are not
                # sure that they will not happen. It furthermore complains
                # about its own optimized code in some places.
                "-fno-strict-overflow"

                # Prevent optimisation supposing enums are in a range specified by the standard
                # For details, see http://gcc.gnu.org/PR43680
                "-fno-tree-vrp"

                # -flifetime-dse=2 (default since GCC 6) doesn't play
                # well with our custom pool item allocator
                "$<$<BOOL:${LIFETIME_DSE_FOUND}>:-flifetime-dse=1>"
            )
        endif()

<<<<<<< HEAD
        if(APPLE)
            add_compile_options(
                -fno-stack-check
            )
=======
        if(CMAKE_CXX_COMPILER_ID STREQUAL "AppleClang")
            include(CheckCXXCompilerFlag)
            check_cxx_compiler_flag("-mno-sse4" NO_SSE4_FOUND)

            if(NO_SSE4_FOUND)
                add_compile_options(
                    # Don't use SSE4 for general sources to increase compatibility.
                    -mno-sse4
                )
            endif()
>>>>>>> 0f91cb04
        endif()
    elseif(CMAKE_CXX_COMPILER_ID STREQUAL "Intel")
        add_compile_options(
            -Wall
            # warning #873: function ... ::operator new ... has no corresponding operator delete ...
            -wd873
            # warning #1292: unknown attribute "fallthrough"
            -wd1292
            # warning #1899: multicharacter character literal (potential portability problem)
            -wd1899
            # warning #2160: anonymous union qualifier is ignored
            -wd2160
        )
    else()
        message(FATAL_ERROR "No warning flags are set for this compiler yet; please consider creating a Pull Request to add support for this compiler.")
    endif()

    if(NOT WIN32)
        # rdynamic is used to get useful stack traces from crash reports.
        set(CMAKE_EXE_LINKER_FLAGS "${CMAKE_EXE_LINKER_FLAGS} -rdynamic")
    endif()
endmacro()<|MERGE_RESOLUTION|>--- conflicted
+++ resolved
@@ -133,13 +133,11 @@
             )
         endif()
 
-<<<<<<< HEAD
-        if(APPLE)
+        if(CMAKE_CXX_COMPILER_ID STREQUAL "AppleClang")
             add_compile_options(
                 -fno-stack-check
             )
-=======
-        if(CMAKE_CXX_COMPILER_ID STREQUAL "AppleClang")
+
             include(CheckCXXCompilerFlag)
             check_cxx_compiler_flag("-mno-sse4" NO_SSE4_FOUND)
 
@@ -149,7 +147,6 @@
                     -mno-sse4
                 )
             endif()
->>>>>>> 0f91cb04
         endif()
     elseif(CMAKE_CXX_COMPILER_ID STREQUAL "Intel")
         add_compile_options(
