# Compiling OpenTTD

## Required/optional libraries

OpenTTD makes use of the following external libraries:

<<<<<<< HEAD
- (encouraged) nlohmann-json: JSON handling
=======
- (required) nlohmann-json: JSON handling
- (encouraged) breakpad: creates minidumps on crash
>>>>>>> 236ec41f
- (encouraged) zlib: (de)compressing of old (0.3.0-1.0.5) savegames, content downloads,
   heightmaps
- (encouraged) liblzma: (de)compressing of savegames (1.1.0 and later)
- (encouraged) libpng: making screenshots and loading heightmaps
- (optional) liblzo2: (de)compressing of old (pre 0.3.0) savegames
- (optional) libzstd: (de)compressing of multiplayer join savegames, if available

For Linux, the following additional libraries are used:

- (encouraged) libcurl: content downloads
- libSDL2: hardware access (video, sound, mouse)
- libfreetype: loading generic fonts and rendering them
- libfontconfig: searching for fonts, resolving font names to actual fonts
- harfbuzz: handling of right-to-left scripts (e.g. Arabic and Persian) (required libicu)
- libicu: handling of right-to-left scripts (e.g. Arabic and Persian) and
   natural sorting of strings

If you are building a dedicated-server only, you don't need the last four.

OpenTTD does not require any of the libraries to be present, but without
liblzma you cannot open most recent savegames and without zlib you cannot
open most older savegames or use the content downloading system.

## Windows

You need Microsoft Visual Studio 2017 or more recent.

You can download the free Visual Studio Community Edition from Microsoft at
https://visualstudio.microsoft.com/vs/community/.

OpenTTD needs the Platform SDK, if it isn't installed already. This can be
done during installing Visual Studio, by selecting
`Visual C++ MFC for x86 and x64` (and possibly
`Visual C++ ATL for x86 and x64` depending on your version). If not, you
can get download it as [MS Windows Platform SDK](https://developer.microsoft.com/en-US/windows/downloads/windows-10-sdk).

Install the SDK by following the instructions as given.

Dependencies for OpenTTD on Windows are handled via
[vcpkg](https://github.com/Microsoft/vcpkg/). First you need to install vcpkg
by following the `Quick Start` instructions of their
[README](https://github.com/Microsoft/vcpkg/blob/master/README.md).

After this, you can install the dependencies OpenTTD needs. We advise to use
the `static` versions, and OpenTTD currently needs the following dependencies:

- liblzma
- libzstd
- libpng
- lzo
- nlohmann-json
- zlib

To install both the x64 (64bit) and x86 (32bit) variants (though only one is necessary), you can use:

```ps
.\vcpkg install liblzma:x64-windows-static zstd:x64-windows-static libpng:x64-windows-static lzo:x64-windows-static nlohmann-json:x64-windows-static zlib:x64-windows-static
.\vcpkg install liblzma:x86-windows-static zstd:x86-windows-static libpng:x86-windows-static lzo:x86-windows-static nlohmann-json:x86-windows-static zlib:x86-windows-static
```

You can open the folder (as a CMake project). CMake will be detected, and you can compile from there.
If libraries are installed but not found, you need to set VCPKG_TARGET_TRIPLET in CMake parameters.
For Visual Studio 2017 you also need to set CMAKE_TOOLCHAIN_FILE.
(Typical values are shown in the MSVC project file command line example)

Alternatively, you can create a MSVC project file via CMake. For this
either download CMake from https://cmake.org/download/ or use the version
that comes with vcpkg. After that, you can run something similar to this:

```powershell
mkdir build
cd build
cmake.exe .. -G"Visual Studio 16 2019" -DCMAKE_TOOLCHAIN_FILE="<location of vcpkg>\vcpkg\scripts\buildsystems\vcpkg.cmake" -DVCPKG_TARGET_TRIPLET="x64-windows-static"
```

Change `<location of vcpkg>` to where you have installed vcpkg. After this
in the build folder are MSVC project files. MSVC can rebuild the project
files himself via the `ZERO_CHECK` project.

## All other platforms
Minimum required version of CMake is 3.9.
By default this produces a Debug build with assertations enabled.
This is a far slower build than release builds.

```bash
mkdir build
cd build
cmake ..
make
```

For more information on how to use CMake (including how to make Release builds),
we urge you to read [their excellent manual](https://cmake.org/cmake/help/latest/guide/user-interaction/index.html).

## CMake Options

Via CMake, several options can be influenced to get different types of
builds.

- `-DCMAKE_BUILD_TYPE=RelWithDebInfo`: build a release build. This is
   significantly faster than a debug build, but has far less useful information
   in case of a crash.
- `-DOPTION_DEDICATED=ON`: build OpenTTD without a GUI. Useful if you are
   running a headless server, as it requires less libraries to operate.
- `-DOPTION_USE_ASSERTS=OFF`: disable asserts. Use with care, as assert
   statements capture early signs of trouble. Release builds have them
   disabled by default.
- `-DOPTION_USE_THREADS=OFF`: disable the use of threads. This will block
   the interface in many places, and in general gives a worse experience of
   the game. Use with care.
- `-DOPTION_TOOLS_ONLY=ON`: only build tools like `strgen`. Does not build
   the game itself. Useful for cross-compiling.

## Supported compilers

Every compiler that is supported by CMake and supports C++17, should be
able to compile OpenTTD. As the exact list of compilers changes constantly,
we refer to the compiler manual to see if it supports C++17, and to CMake
to see if it supports your compiler.

## Compilation of base sets

To recompile the extra graphics needed to play with the original Transport
Tycoon Deluxe graphics you need GRFCodec (which includes NFORenum) as well.
GRFCodec can be found at
https://www.openttd.org/downloads/grfcodec-releases/latest.html.

Having GRFCodec installed can cause regeneration of the `.grf` files, which
are written in the source directory. This can leave your repository in a
modified state, as different GRFCodec versions can cause binary differences
in the resulting `.grf` files. Also translations might have been added for
the base sets which are not yet included in the base set information files.
To avoid this behaviour, disable GRFCodec (and NFORenum) in CMake cache
(`GRFCODEC_EXECUTABLE` and `NFORENUM_EXECUTABLE`).

## Developers settings

You can control some flags directly via `CXXFLAGS` (any combination
of these flags will work fine too):

- `-DRANDOM_DEBUG`: this helps with debugging desyncs.
- `-fno-inline`: this avoids creating inline functions; this can make
  debugging a lot easier.
- `-O0`: this disables all optimizations; this can make debugging a
  lot easier.
- `-p`: this enables profiling.

Always use a clean buildfolder if you changing `CXXFLAGS`, as this
value is otherwise cached. Example use:

`CXXFLAGS="-fno-inline" cmake ..`<|MERGE_RESOLUTION|>--- conflicted
+++ resolved
@@ -4,12 +4,7 @@
 
 OpenTTD makes use of the following external libraries:
 
-<<<<<<< HEAD
-- (encouraged) nlohmann-json: JSON handling
-=======
 - (required) nlohmann-json: JSON handling
-- (encouraged) breakpad: creates minidumps on crash
->>>>>>> 236ec41f
 - (encouraged) zlib: (de)compressing of old (0.3.0-1.0.5) savegames, content downloads,
    heightmaps
 - (encouraged) liblzma: (de)compressing of savegames (1.1.0 and later)
